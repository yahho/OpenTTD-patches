# Macro which contains all bits to setup the compile flags correctly.
#
# compile_flags()
#
macro(compile_flags)
    if(MSVC)
        # Switch to MT (static) instead of MD (dynamic) binary

        # For MSVC two generators are available
        # - a command line generator (Ninja) using CMAKE_BUILD_TYPE to specify the
        #   configuration of the build tree
        # - an IDE generator (Visual Studio) using CMAKE_CONFIGURATION_TYPES to
        #   specify all configurations that will be available in the generated solution
        list(APPEND MSVC_CONFIGS "${CMAKE_BUILD_TYPE}" "${CMAKE_CONFIGURATION_TYPES}")

        # Set usage of static runtime for all configurations
        foreach(MSVC_CONFIG ${MSVC_CONFIGS})
            string(TOUPPER "CMAKE_CXX_FLAGS_${MSVC_CONFIG}" MSVC_FLAGS)
            string(REPLACE "/MD" "/MT" ${MSVC_FLAGS} "${${MSVC_FLAGS}}")
        endforeach()

        # "If /Zc:rvalueCast is specified, the compiler follows section 5.4 of the
        # C++11 standard". We need C++11 for the way we use threads.
        add_compile_options(/Zc:rvalueCast)

        if(NOT CMAKE_CXX_COMPILER_ID STREQUAL "Clang")
            # Enable multi-threaded compilation.
            add_compile_options(/MP)
        endif()

        # Add DPI manifest to project; other WIN32 targets get this via ottdres.rc
        list(APPEND GENERATED_SOURCE_FILES "${CMAKE_SOURCE_DIR}/os/windows/openttd.manifest")
    endif()

    # Add some -D flags for Debug builds. We cannot use add_definitions(), because
    # it does not appear to support the $<> tags.
    add_compile_options(
        "$<$<CONFIG:Debug>:-D_DEBUG>"
        "$<$<NOT:$<CONFIG:Debug>>:-D_FORTIFY_SOURCE=2>" # FORTIFY_SOURCE should only be used in non-debug builds (requires -O1+)
    )
    if(MINGW)
        add_link_options(
            "$<$<NOT:$<CONFIG:Debug>>:-fstack-protector>" # Prevent undefined references when _FORTIFY_SOURCE > 0
        )
    endif()

    # Prepare a generator that checks if we are not a debug, and don't have asserts
    # on. We need this later on to set some compile options for stable releases.
    #set(IS_STABLE_RELEASE "$<AND:$<NOT:$<CONFIG:Debug>>,$<NOT:$<BOOL:${OPTION_USE_ASSERTS}>>>")

    if(MSVC)
        add_compile_options(/W3)
    elseif(CMAKE_CXX_COMPILER_ID STREQUAL "GNU" OR CMAKE_CXX_COMPILER_ID STREQUAL "Clang" OR CMAKE_CXX_COMPILER_ID STREQUAL "AppleClang")
        add_compile_options(
            -W
            -Wall
            -Wcast-qual
            -Wextra
            -Wsign-compare
            -Wundef
            -Wpointer-arith
            -Wwrite-strings
            -Wredundant-decls
            -Wformat-security
            -Wformat=2
            -Winit-self
            -Wnon-virtual-dtor

            # Often parameters are unused, which is fine.
            -Wno-unused-parameter
            # We use 'ABCD' multichar for SaveLoad chunks identifiers
            -Wno-multichar

            # Compilers complains about that we break strict-aliasing.
            #  On most places we don't see how to fix it, and it doesn't
            #  break anything. So disable strict-aliasing to make the
            #  compiler all happy.
            -fno-strict-aliasing
        )

        if(NOT CMAKE_BUILD_TYPE)
            # Sensible default if no build type specified
            add_compile_options(-O2 -DNDEBUG)
        endif(NOT CMAKE_BUILD_TYPE)

        # When we are a stable release (Release build + USE_ASSERTS not set),
        # assertations are off, which trigger a lot of warnings. We disable
        # these warnings for these releases.
<<<<<<< HEAD
        #if (CMAKE_CXX_COMPILER_ID STREQUAL "GNU")
        #    add_compile_options(
        #        "$<${IS_STABLE_RELEASE}:-Wno-unused-variable>"
        #        "$<${IS_STABLE_RELEASE}:-Wno-unused-but-set-parameter>"
        #        "$<${IS_STABLE_RELEASE}:-Wno-unused-but-set-variable>"
        #    )
        #else (CMAKE_CXX_COMPILER_ID STREQUAL "GNU")
        #    add_compile_options(
        #        "$<${IS_STABLE_RELEASE}:-Wno-unused-variable>"
        #        "$<${IS_STABLE_RELEASE}:-Wno-unused-parameter>"
        #    )
        #endif (CMAKE_CXX_COMPILER_ID STREQUAL "GNU")
=======
        if(CMAKE_CXX_COMPILER_ID STREQUAL "GNU")
            add_compile_options(
                "$<${IS_STABLE_RELEASE}:-Wno-unused-variable>"
                "$<${IS_STABLE_RELEASE}:-Wno-unused-but-set-parameter>"
                "$<${IS_STABLE_RELEASE}:-Wno-unused-but-set-variable>"
            )
        else()
            add_compile_options(
                "$<${IS_STABLE_RELEASE}:-Wno-unused-variable>"
                "$<${IS_STABLE_RELEASE}:-Wno-unused-parameter>"
            )
        endif()
>>>>>>> 313141d2

        # Ninja processes the output so the output from the compiler
        # isn't directly to a terminal; hence, the default is
        # non-coloured output. We can override this to get nicely
        # coloured output, but since that might yield odd results with
        # IDEs, we extract it to an option.
        if(OPTION_FORCE_COLORED_OUTPUT)
            if("${CMAKE_CXX_COMPILER_ID}" STREQUAL "GNU")
                add_compile_options (-fdiagnostics-color=always)
            elseif("${CMAKE_CXX_COMPILER_ID}" STREQUAL "Clang" OR CMAKE_CXX_COMPILER_ID STREQUAL "AppleClang")
                add_compile_options (-fcolor-diagnostics)
            endif()
        endif()

        if(CMAKE_CXX_COMPILER_ID STREQUAL "GNU")
            include(CheckCXXCompilerFlag)
            check_cxx_compiler_flag("-flifetime-dse=1" LIFETIME_DSE_FOUND)

            add_compile_options(
                # GCC 4.2+ automatically assumes that signed overflows do
                # not occur in signed arithmetics, whereas we are not
                # sure that they will not happen. It furthermore complains
                # about its own optimized code in some places.
                "-fno-strict-overflow"

                # Prevent optimisation supposing enums are in a range specified by the standard
                # For details, see http://gcc.gnu.org/PR43680
                "-fno-tree-vrp"

                # -flifetime-dse=2 (default since GCC 6) doesn't play
                # well with our custom pool item allocator
                "$<$<BOOL:${LIFETIME_DSE_FOUND}>:-flifetime-dse=1>"
            )
<<<<<<< HEAD
        endif (CMAKE_CXX_COMPILER_ID STREQUAL "GNU")

        if (APPLE)
            add_compile_options(
                -fno-stack-check
            )
        endif (APPLE)
    elseif (CMAKE_CXX_COMPILER_ID STREQUAL "Intel")
=======
        endif()
    elseif(CMAKE_CXX_COMPILER_ID STREQUAL "Intel")
>>>>>>> 313141d2
        add_compile_options(
            -Wall
            # warning #873: function ... ::operator new ... has no corresponding operator delete ...
            -wd873
            # warning #1292: unknown attribute "fallthrough"
            -wd1292
            # warning #1899: multicharacter character literal (potential portability problem)
            -wd1899
            # warning #2160: anonymous union qualifier is ignored
            -wd2160
        )
    else()
        message(FATAL_ERROR "No warning flags are set for this compiler yet; please consider creating a Pull Request to add support for this compiler.")
    endif()

    if(NOT WIN32)
        # rdynamic is used to get useful stack traces from crash reports.
        set(CMAKE_EXE_LINKER_FLAGS "${CMAKE_EXE_LINKER_FLAGS} -rdynamic")
    endif()
endmacro()<|MERGE_RESOLUTION|>--- conflicted
+++ resolved
@@ -86,7 +86,6 @@
         # When we are a stable release (Release build + USE_ASSERTS not set),
         # assertations are off, which trigger a lot of warnings. We disable
         # these warnings for these releases.
-<<<<<<< HEAD
         #if (CMAKE_CXX_COMPILER_ID STREQUAL "GNU")
         #    add_compile_options(
         #        "$<${IS_STABLE_RELEASE}:-Wno-unused-variable>"
@@ -99,20 +98,6 @@
         #        "$<${IS_STABLE_RELEASE}:-Wno-unused-parameter>"
         #    )
         #endif (CMAKE_CXX_COMPILER_ID STREQUAL "GNU")
-=======
-        if(CMAKE_CXX_COMPILER_ID STREQUAL "GNU")
-            add_compile_options(
-                "$<${IS_STABLE_RELEASE}:-Wno-unused-variable>"
-                "$<${IS_STABLE_RELEASE}:-Wno-unused-but-set-parameter>"
-                "$<${IS_STABLE_RELEASE}:-Wno-unused-but-set-variable>"
-            )
-        else()
-            add_compile_options(
-                "$<${IS_STABLE_RELEASE}:-Wno-unused-variable>"
-                "$<${IS_STABLE_RELEASE}:-Wno-unused-parameter>"
-            )
-        endif()
->>>>>>> 313141d2
 
         # Ninja processes the output so the output from the compiler
         # isn't directly to a terminal; hence, the default is
@@ -146,19 +131,14 @@
                 # well with our custom pool item allocator
                 "$<$<BOOL:${LIFETIME_DSE_FOUND}>:-flifetime-dse=1>"
             )
-<<<<<<< HEAD
-        endif (CMAKE_CXX_COMPILER_ID STREQUAL "GNU")
+        endif()
 
-        if (APPLE)
+        if(APPLE)
             add_compile_options(
                 -fno-stack-check
             )
-        endif (APPLE)
-    elseif (CMAKE_CXX_COMPILER_ID STREQUAL "Intel")
-=======
         endif()
     elseif(CMAKE_CXX_COMPILER_ID STREQUAL "Intel")
->>>>>>> 313141d2
         add_compile_options(
             -Wall
             # warning #873: function ... ::operator new ... has no corresponding operator delete ...
