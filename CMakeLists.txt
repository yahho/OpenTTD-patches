--- conflicted
+++ resolved
@@ -137,22 +137,9 @@
     list(APPEND GENERATED_SOURCE_FILES "${CMAKE_BINARY_DIR}/generated/ottdres.rc")
 endif()
 
-<<<<<<< HEAD
-=======
-# Generate a target to determine version, which is execute every 'make' run
-add_custom_target(find_version
-        ${CMAKE_COMMAND}
-                -DFIND_VERSION_BINARY_DIR=${CMAKE_BINARY_DIR}/generated
-                -DCPACK_BINARY_DIR=${CMAKE_BINARY_DIR}
-                -P "${CMAKE_SOURCE_DIR}/cmake/scripts/FindVersion.cmake"
-        WORKING_DIRECTORY ${CMAKE_SOURCE_DIR}
-        BYPRODUCTS ${GENERATED_SOURCE_FILES}
-)
-
 # An empty target for the tools
 add_custom_target(tools)
 
->>>>>>> dddf885f
 include(SourceList)
 include(Endian)
 add_endian_definition()
