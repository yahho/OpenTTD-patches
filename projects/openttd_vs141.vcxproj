--- conflicted
+++ resolved
@@ -1389,9 +1389,7 @@
     <ResourceCompile Include="..\src\os\windows\ottdres.rc" />
     <ClCompile Include="..\src\os\windows\string_uniscribe.cpp" />
     <ClCompile Include="..\src\os\windows\win32.cpp" />
-<<<<<<< HEAD
-    <ClInclude Include="..\src\thread\thread.h" />
-    <ClCompile Include="..\src\thread\thread_win32.cpp" />
+    <ClInclude Include="..\src\thread.h" />
     <ClInclude Include="..\src\tracerestrict.h" />
     <ClCompile Include="..\src\tracerestrict.cpp" />
     <ClCompile Include="..\src\tracerestrict_gui.cpp" />
@@ -1405,9 +1403,6 @@
     <ClInclude Include="..\src\3rdparty\cpp-btree\safe_btree.h" />
     <ClInclude Include="..\src\3rdparty\cpp-btree\safe_btree_map.h" />
     <ClInclude Include="..\src\3rdparty\cpp-btree\safe_btree_set.h" />
-=======
-    <ClInclude Include="..\src\thread.h" />
->>>>>>> d5ee9d34
   </ItemGroup>
   <ItemGroup>
     <None Include="..\media\openttd.ico" />
