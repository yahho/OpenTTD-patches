<?xml version="1.0" encoding="utf-8"?>
<Project DefaultTargets="Build" ToolsVersion="14.0" xmlns="http://schemas.microsoft.com/developer/msbuild/2003">
  <ItemGroup Label="ProjectConfigurations">
    <ProjectConfiguration Include="Debug|Win32">
      <Configuration>Debug</Configuration>
      <Platform>Win32</Platform>
    </ProjectConfiguration>
    <ProjectConfiguration Include="Debug|x64">
      <Configuration>Debug</Configuration>
      <Platform>x64</Platform>
    </ProjectConfiguration>
    <ProjectConfiguration Include="Release|Win32">
      <Configuration>Release</Configuration>
      <Platform>Win32</Platform>
    </ProjectConfiguration>
    <ProjectConfiguration Include="Release|x64">
      <Configuration>Release</Configuration>
      <Platform>x64</Platform>
    </ProjectConfiguration>
  </ItemGroup>
  <PropertyGroup Label="Globals">
    <ProjectName>openttd</ProjectName>
    <ProjectGuid>{668328A0-B40E-4CDB-BD72-D0064424414A}</ProjectGuid>
    <RootNamespace>openttd</RootNamespace>
  </PropertyGroup>
  <Import Project="$(VCTargetsPath)\Microsoft.Cpp.Default.props" />
  <PropertyGroup Condition="'$(Configuration)|$(Platform)'=='Debug|Win32'" Label="Configuration">
    <ConfigurationType>Application</ConfigurationType>
    <UseOfMfc>false</UseOfMfc>
    <CharacterSet>Unicode</CharacterSet>
    <PlatformToolset>v140</PlatformToolset>
  </PropertyGroup>
  <PropertyGroup Condition="'$(Configuration)|$(Platform)'=='Release|Win32'" Label="Configuration">
    <ConfigurationType>Application</ConfigurationType>
    <UseOfMfc>false</UseOfMfc>
    <CharacterSet>Unicode</CharacterSet>
    <WholeProgramOptimization>true</WholeProgramOptimization>
    <PlatformToolset>v140</PlatformToolset>
  </PropertyGroup>
  <PropertyGroup Condition="'$(Configuration)|$(Platform)'=='Debug|x64'" Label="Configuration">
    <ConfigurationType>Application</ConfigurationType>
    <UseOfMfc>false</UseOfMfc>
    <CharacterSet>Unicode</CharacterSet>
    <PlatformToolset>v140</PlatformToolset>
  </PropertyGroup>
  <PropertyGroup Condition="'$(Configuration)|$(Platform)'=='Release|x64'" Label="Configuration">
    <ConfigurationType>Application</ConfigurationType>
    <UseOfMfc>false</UseOfMfc>
    <CharacterSet>Unicode</CharacterSet>
    <WholeProgramOptimization>true</WholeProgramOptimization>
    <PlatformToolset>v140</PlatformToolset>
  </PropertyGroup>
  <Import Project="$(VCTargetsPath)\Microsoft.Cpp.props" />
  <ImportGroup Condition="'$(Configuration)|$(Platform)'=='Debug|Win32'" Label="PropertySheets">
    <Import Project="$(UserRootDir)\Microsoft.Cpp.$(Platform).user.props" Condition="exists('$(UserRootDir)\Microsoft.Cpp.$(Platform).user.props')" Label="LocalAppDataPlatform" />
  </ImportGroup>
  <ImportGroup Condition="'$(Configuration)|$(Platform)'=='Release|Win32'" Label="PropertySheets">
    <Import Project="$(UserRootDir)\Microsoft.Cpp.$(Platform).user.props" Condition="exists('$(UserRootDir)\Microsoft.Cpp.$(Platform).user.props')" Label="LocalAppDataPlatform" />
  </ImportGroup>
  <ImportGroup Condition="'$(Configuration)|$(Platform)'=='Debug|x64'" Label="PropertySheets">
    <Import Project="$(UserRootDir)\Microsoft.Cpp.$(Platform).user.props" Condition="exists('$(UserRootDir)\Microsoft.Cpp.$(Platform).user.props')" Label="LocalAppDataPlatform" />
  </ImportGroup>
  <ImportGroup Condition="'$(Configuration)|$(Platform)'=='Release|x64'" Label="PropertySheets">
    <Import Project="$(UserRootDir)\Microsoft.Cpp.$(Platform).user.props" Condition="exists('$(UserRootDir)\Microsoft.Cpp.$(Platform).user.props')" Label="LocalAppDataPlatform" />
  </ImportGroup>
  <PropertyGroup Label="UserMacros" />
  <PropertyGroup>
    <OutDir Condition="'$(Configuration)|$(Platform)'=='Release|Win32'">$(SolutionDir)..\objs\$(Platform)\$(Configuration)\</OutDir>
    <IntDir Condition="'$(Configuration)|$(Platform)'=='Release|Win32'">$(SolutionDir)..\objs\$(Platform)\$(Configuration)\</IntDir>
    <LinkIncremental Condition="'$(Configuration)|$(Platform)'=='Release|Win32'">false</LinkIncremental>
    <OutDir Condition="'$(Configuration)|$(Platform)'=='Debug|Win32'">$(SolutionDir)..\objs\$(Platform)\$(Configuration)\</OutDir>
    <IntDir Condition="'$(Configuration)|$(Platform)'=='Debug|Win32'">$(SolutionDir)..\objs\$(Platform)\$(Configuration)\</IntDir>
    <LinkIncremental Condition="'$(Configuration)|$(Platform)'=='Debug|Win32'" />
    <IntDir Condition="'$(Configuration)|$(Platform)'=='Release|x64'">$(SolutionDir)..\objs\$(Platform)\$(Configuration)\</IntDir>
    <LinkIncremental Condition="'$(Configuration)|$(Platform)'=='Release|x64'">false</LinkIncremental>
    <OutDir Condition="'$(Configuration)|$(Platform)'=='Debug|x64'">$(SolutionDir)..\objs\$(Platform)\$(Configuration)\</OutDir>
    <IntDir Condition="'$(Configuration)|$(Platform)'=='Debug|x64'">$(SolutionDir)..\objs\$(Platform)\$(Configuration)\</IntDir>
    <LinkIncremental Condition="'$(Configuration)|$(Platform)'=='Debug|x64'" />
    <CodeAnalysisRuleSet Condition="'$(Configuration)|$(Platform)'=='Debug|Win32'">AllRules.ruleset</CodeAnalysisRuleSet>
    <CodeAnalysisRules Condition="'$(Configuration)|$(Platform)'=='Debug|Win32'" />
    <CodeAnalysisRuleAssemblies Condition="'$(Configuration)|$(Platform)'=='Debug|Win32'" />
    <CodeAnalysisRuleSet Condition="'$(Configuration)|$(Platform)'=='Debug|x64'">AllRules.ruleset</CodeAnalysisRuleSet>
    <CodeAnalysisRules Condition="'$(Configuration)|$(Platform)'=='Debug|x64'" />
    <CodeAnalysisRuleAssemblies Condition="'$(Configuration)|$(Platform)'=='Debug|x64'" />
    <CodeAnalysisRuleSet Condition="'$(Configuration)|$(Platform)'=='Release|Win32'">AllRules.ruleset</CodeAnalysisRuleSet>
    <CodeAnalysisRules Condition="'$(Configuration)|$(Platform)'=='Release|Win32'" />
    <CodeAnalysisRuleAssemblies Condition="'$(Configuration)|$(Platform)'=='Release|Win32'" />
    <CodeAnalysisRuleSet Condition="'$(Configuration)|$(Platform)'=='Release|x64'">AllRules.ruleset</CodeAnalysisRuleSet>
    <CodeAnalysisRules Condition="'$(Configuration)|$(Platform)'=='Release|x64'" />
    <CodeAnalysisRuleAssemblies Condition="'$(Configuration)|$(Platform)'=='Release|x64'" />
    <OutDir Condition="'$(Configuration)|$(Platform)'=='Release|x64'">$(SolutionDir)..\objs\$(Platform)\$(Configuration)\</OutDir>
    <LocalDebuggerWorkingDirectory>$(ProjectDir)..\bin</LocalDebuggerWorkingDirectory>
  </PropertyGroup>
  <ItemDefinitionGroup Condition="'$(Configuration)|$(Platform)'=='Release|Win32'">
    <Midl>
      <TypeLibraryName>.\Release/openttd.tlb</TypeLibraryName>
      <HeaderFileName>
      </HeaderFileName>
    </Midl>
    <ClCompile>
      <AdditionalOptions>/J /Zc:throwingNew %(AdditionalOptions)</AdditionalOptions>
      <Optimization>Full</Optimization>
      <InlineFunctionExpansion>AnySuitable</InlineFunctionExpansion>
      <IntrinsicFunctions>true</IntrinsicFunctions>
      <FavorSizeOrSpeed>Size</FavorSizeOrSpeed>
      <OmitFramePointers>true</OmitFramePointers>
      <AdditionalIncludeDirectories>..\objs\langs;..\objs\settings;..\src\3rdparty\squirrel\include;%(AdditionalIncludeDirectories)</AdditionalIncludeDirectories>
      <PreprocessorDefinitions>WIN32;NDEBUG;_CONSOLE;WIN32_ENABLE_DIRECTMUSIC_SUPPORT;WITH_SSE;WITH_ZLIB;WITH_LZO;WITH_LZMA;LZMA_API_STATIC;WITH_PNG;WITH_FREETYPE;WITH_ICU_SORT;WITH_ICU_LAYOUT;U_STATIC_IMPLEMENTATION;ENABLE_NETWORK;WITH_PERSONAL_DIR;PERSONAL_DIR="OpenTTD";WITH_ASSERT;%(PreprocessorDefinitions)</PreprocessorDefinitions>
      <StringPooling>true</StringPooling>
      <ExceptionHandling>Sync</ExceptionHandling>
      <RuntimeLibrary>MultiThreaded</RuntimeLibrary>
      <StructMemberAlignment>4Bytes</StructMemberAlignment>
      <BufferSecurityCheck>false</BufferSecurityCheck>
      <FunctionLevelLinking>true</FunctionLevelLinking>
      <PrecompiledHeader>
      </PrecompiledHeader>
      <PrecompiledHeaderFile>
      </PrecompiledHeaderFile>
      <PrecompiledHeaderOutputFile>
      </PrecompiledHeaderOutputFile>
      <AssemblerOutput>All</AssemblerOutput>
      <AssemblerListingLocation>$(IntDir)</AssemblerListingLocation>
      <ObjectFileName>$(IntDir)</ObjectFileName>
      <ProgramDataBaseFileName>$(IntDir)$(TargetName).pdb</ProgramDataBaseFileName>
      <WarningLevel>Level3</WarningLevel>
      <TreatWarningAsError>false</TreatWarningAsError>
      <SuppressStartupBanner>true</SuppressStartupBanner>
      <DebugInformationFormat>ProgramDatabase</DebugInformationFormat>
      <CallingConvention>FastCall</CallingConvention>
      <CompileAs>Default</CompileAs>
      <MultiProcessorCompilation>true</MultiProcessorCompilation>
      <EnforceTypeConversionRules>true</EnforceTypeConversionRules>
    </ClCompile>
    <ResourceCompile>
      <PreprocessorDefinitions>NDEBUG;%(PreprocessorDefinitions)</PreprocessorDefinitions>
      <Culture>0x0809</Culture>
    </ResourceCompile>
    <Link>
      <AdditionalDependencies>winmm.lib;ws2_32.lib;imm32.lib;libpng.lib;zlibstat.lib;lzo2.lib;liblzma.lib;libfreetype2.lib;icuuc.lib;icuin.lib;icudt.lib;icule.lib;iculx.lib;%(AdditionalDependencies)</AdditionalDependencies>
      <SuppressStartupBanner>true</SuppressStartupBanner>
      <IgnoreSpecificDefaultLibraries>%(IgnoreSpecificDefaultLibraries)</IgnoreSpecificDefaultLibraries>
      <GenerateDebugInformation>true</GenerateDebugInformation>
      <SubSystem>Windows</SubSystem>
      <StackReserveSize>1048576</StackReserveSize>
      <StackCommitSize>1048576</StackCommitSize>
      <OptimizeReferences>true</OptimizeReferences>
      <RandomizedBaseAddress>false</RandomizedBaseAddress>
      <DataExecutionPrevention>
      </DataExecutionPrevention>
      <TargetMachine>MachineX86</TargetMachine>
      <EnableCOMDATFolding>true</EnableCOMDATFolding>
      <MinimumRequiredVersion>5.01</MinimumRequiredVersion>
    </Link>
  </ItemDefinitionGroup>
  <ItemDefinitionGroup Condition="'$(Configuration)|$(Platform)'=='Debug|Win32'">
    <Midl>
      <TypeLibraryName>.\Debug/openttd.tlb</TypeLibraryName>
      <HeaderFileName>
      </HeaderFileName>
    </Midl>
    <ClCompile>
      <AdditionalOptions>/J /Zc:throwingNew %(AdditionalOptions)</AdditionalOptions>
      <Optimization>Disabled</Optimization>
      <FunctionLevelLinking>true</FunctionLevelLinking>
      <AdditionalIncludeDirectories>..\objs\langs;..\objs\settings;..\src\3rdparty\squirrel\include;%(AdditionalIncludeDirectories)</AdditionalIncludeDirectories>
      <PreprocessorDefinitions>WIN32;_DEBUG;_CONSOLE;WIN32_ENABLE_DIRECTMUSIC_SUPPORT;WITH_SSE;WITH_ZLIB;WITH_LZO;WITH_LZMA;LZMA_API_STATIC;WITH_PNG;WITH_FREETYPE;WITH_ICU_SORT;WITH_ICU_LAYOUT;U_STATIC_IMPLEMENTATION;ENABLE_NETWORK;WITH_PERSONAL_DIR;PERSONAL_DIR="OpenTTD";%(PreprocessorDefinitions)</PreprocessorDefinitions>
      <BasicRuntimeChecks>EnableFastChecks</BasicRuntimeChecks>
      <RuntimeLibrary>MultiThreadedDebug</RuntimeLibrary>
      <PrecompiledHeader>
      </PrecompiledHeader>
      <AssemblerListingLocation>$(IntDir)</AssemblerListingLocation>
      <ObjectFileName>$(IntDir)</ObjectFileName>
      <ProgramDataBaseFileName>$(IntDir)$(TargetName).pdb</ProgramDataBaseFileName>
      <WarningLevel>Level3</WarningLevel>
      <TreatWarningAsError>false</TreatWarningAsError>
      <SuppressStartupBanner>true</SuppressStartupBanner>
      <DebugInformationFormat>ProgramDatabase</DebugInformationFormat>
      <CallingConvention>FastCall</CallingConvention>
      <CompileAs>Default</CompileAs>
      <MultiProcessorCompilation>true</MultiProcessorCompilation>
      <EnforceTypeConversionRules>true</EnforceTypeConversionRules>
    </ClCompile>
    <ResourceCompile>
      <PreprocessorDefinitions>_DEBUG;%(PreprocessorDefinitions)</PreprocessorDefinitions>
      <Culture>0x0809</Culture>
    </ResourceCompile>
    <Link>
      <AdditionalDependencies>winmm.lib;ws2_32.lib;imm32.lib;libpng.lib;zlibstat.lib;lzo2.lib;liblzma.lib;libfreetype2.lib;icuuc.lib;icuin.lib;icudt.lib;icule.lib;iculx.lib;%(AdditionalDependencies)</AdditionalDependencies>
      <SuppressStartupBanner>true</SuppressStartupBanner>
      <IgnoreSpecificDefaultLibraries>LIBCMT.lib;%(IgnoreSpecificDefaultLibraries)</IgnoreSpecificDefaultLibraries>
      <GenerateDebugInformation>true</GenerateDebugInformation>
      <SubSystem>Windows</SubSystem>
      <StackReserveSize>1048576</StackReserveSize>
      <StackCommitSize>1048576</StackCommitSize>
      <RandomizedBaseAddress>false</RandomizedBaseAddress>
      <DataExecutionPrevention>
      </DataExecutionPrevention>
      <TargetMachine>MachineX86</TargetMachine>
      <MinimumRequiredVersion>5.01</MinimumRequiredVersion>
    </Link>
  </ItemDefinitionGroup>
  <ItemDefinitionGroup Condition="'$(Configuration)|$(Platform)'=='Release|x64'">
    <Midl>
      <TargetEnvironment>X64</TargetEnvironment>
      <TypeLibraryName>.\Release/openttd.tlb</TypeLibraryName>
      <HeaderFileName>
      </HeaderFileName>
    </Midl>
    <ClCompile>
      <AdditionalOptions>/J /Zc:throwingNew %(AdditionalOptions)</AdditionalOptions>
      <Optimization>Full</Optimization>
      <InlineFunctionExpansion>AnySuitable</InlineFunctionExpansion>
      <IntrinsicFunctions>true</IntrinsicFunctions>
      <FavorSizeOrSpeed>Size</FavorSizeOrSpeed>
      <OmitFramePointers>true</OmitFramePointers>
      <AdditionalIncludeDirectories>..\objs\langs;..\objs\settings;..\src\3rdparty\squirrel\include;%(AdditionalIncludeDirectories)</AdditionalIncludeDirectories>
      <PreprocessorDefinitions>WIN32;NDEBUG;_CONSOLE;WITH_SSE;WITH_ZLIB;WITH_LZO;WITH_LZMA;LZMA_API_STATIC;WITH_PNG;WITH_FREETYPE;WITH_ICU_SORT;WITH_ICU_LAYOUT;U_STATIC_IMPLEMENTATION;ENABLE_NETWORK;WITH_PERSONAL_DIR;PERSONAL_DIR="OpenTTD";_SQ64;WITH_ASSERT;%(PreprocessorDefinitions)</PreprocessorDefinitions>
      <StringPooling>true</StringPooling>
      <ExceptionHandling>Sync</ExceptionHandling>
      <RuntimeLibrary>MultiThreaded</RuntimeLibrary>
      <StructMemberAlignment>Default</StructMemberAlignment>
      <BufferSecurityCheck>false</BufferSecurityCheck>
      <FunctionLevelLinking>true</FunctionLevelLinking>
      <PrecompiledHeader>
      </PrecompiledHeader>
      <PrecompiledHeaderFile>
      </PrecompiledHeaderFile>
      <PrecompiledHeaderOutputFile>
      </PrecompiledHeaderOutputFile>
      <AssemblerOutput>All</AssemblerOutput>
      <AssemblerListingLocation>$(IntDir)</AssemblerListingLocation>
      <ObjectFileName>$(IntDir)</ObjectFileName>
      <ProgramDataBaseFileName>$(IntDir)$(TargetName).pdb</ProgramDataBaseFileName>
      <WarningLevel>Level3</WarningLevel>
      <TreatWarningAsError>false</TreatWarningAsError>
      <SuppressStartupBanner>true</SuppressStartupBanner>
      <DebugInformationFormat>ProgramDatabase</DebugInformationFormat>
      <CallingConvention>FastCall</CallingConvention>
      <CompileAs>Default</CompileAs>
      <MultiProcessorCompilation>true</MultiProcessorCompilation>
      <EnforceTypeConversionRules>true</EnforceTypeConversionRules>
    </ClCompile>
    <ResourceCompile>
      <PreprocessorDefinitions>NDEBUG;%(PreprocessorDefinitions)</PreprocessorDefinitions>
      <Culture>0x0809</Culture>
    </ResourceCompile>
    <Link>
      <AdditionalDependencies>winmm.lib;ws2_32.lib;imm32.lib;libpng.lib;zlibstat.lib;lzo2.lib;liblzma.lib;libfreetype2.lib;icuuc.lib;icuin.lib;icudt.lib;icule.lib;iculx.lib;%(AdditionalDependencies)</AdditionalDependencies>
      <SuppressStartupBanner>true</SuppressStartupBanner>
      <IgnoreSpecificDefaultLibraries>%(IgnoreSpecificDefaultLibraries)</IgnoreSpecificDefaultLibraries>
      <GenerateDebugInformation>true</GenerateDebugInformation>
      <SubSystem>Windows</SubSystem>
      <StackReserveSize>1048576</StackReserveSize>
      <StackCommitSize>1048576</StackCommitSize>
      <OptimizeReferences>true</OptimizeReferences>
      <TargetMachine>MachineX64</TargetMachine>
      <EnableCOMDATFolding>true</EnableCOMDATFolding>
      <MinimumRequiredVersion>5.02</MinimumRequiredVersion>
    </Link>
  </ItemDefinitionGroup>
  <ItemDefinitionGroup Condition="'$(Configuration)|$(Platform)'=='Debug|x64'">
    <Midl>
      <TargetEnvironment>X64</TargetEnvironment>
      <TypeLibraryName>.\Debug/openttd.tlb</TypeLibraryName>
      <HeaderFileName>
      </HeaderFileName>
    </Midl>
    <ClCompile>
      <AdditionalOptions>/J /Zc:throwingNew %(AdditionalOptions)</AdditionalOptions>
      <Optimization>Disabled</Optimization>
      <FunctionLevelLinking>true</FunctionLevelLinking>
      <AdditionalIncludeDirectories>..\objs\langs;..\objs\settings;..\src\3rdparty\squirrel\include;%(AdditionalIncludeDirectories)</AdditionalIncludeDirectories>
      <PreprocessorDefinitions>WIN32;_DEBUG;_CONSOLE;WITH_SSE;WITH_ZLIB;WITH_LZO;WITH_LZMA;LZMA_API_STATIC;WITH_PNG;WITH_FREETYPE;WITH_ICU_SORT;WITH_ICU_LAYOUT;U_STATIC_IMPLEMENTATION;ENABLE_NETWORK;WITH_PERSONAL_DIR;PERSONAL_DIR="OpenTTD";_SQ64;%(PreprocessorDefinitions)</PreprocessorDefinitions>
      <BasicRuntimeChecks>EnableFastChecks</BasicRuntimeChecks>
      <RuntimeLibrary>MultiThreadedDebug</RuntimeLibrary>
      <PrecompiledHeader>
      </PrecompiledHeader>
      <PrecompiledHeaderFile>
      </PrecompiledHeaderFile>
      <PrecompiledHeaderOutputFile>
      </PrecompiledHeaderOutputFile>
      <AssemblerListingLocation>$(IntDir)</AssemblerListingLocation>
      <ObjectFileName>$(IntDir)</ObjectFileName>
      <ProgramDataBaseFileName>$(IntDir)$(TargetName).pdb</ProgramDataBaseFileName>
      <WarningLevel>Level3</WarningLevel>
      <TreatWarningAsError>false</TreatWarningAsError>
      <SuppressStartupBanner>true</SuppressStartupBanner>
      <DebugInformationFormat>ProgramDatabase</DebugInformationFormat>
      <CallingConvention>Cdecl</CallingConvention>
      <CompileAs>Default</CompileAs>
      <MultiProcessorCompilation>true</MultiProcessorCompilation>
      <EnforceTypeConversionRules>true</EnforceTypeConversionRules>
    </ClCompile>
    <ResourceCompile>
      <PreprocessorDefinitions>_DEBUG;%(PreprocessorDefinitions)</PreprocessorDefinitions>
      <Culture>0x0809</Culture>
    </ResourceCompile>
    <Link>
      <AdditionalDependencies>winmm.lib;ws2_32.lib;imm32.lib;libpng.lib;zlibstat.lib;lzo2.lib;liblzma.lib;libfreetype2.lib;icuuc.lib;icuin.lib;icudt.lib;icule.lib;iculx.lib;%(AdditionalDependencies)</AdditionalDependencies>
      <SuppressStartupBanner>true</SuppressStartupBanner>
      <IgnoreSpecificDefaultLibraries>LIBCMT.lib;%(IgnoreSpecificDefaultLibraries)</IgnoreSpecificDefaultLibraries>
      <GenerateDebugInformation>true</GenerateDebugInformation>
      <SubSystem>Windows</SubSystem>
      <StackReserveSize>1048576</StackReserveSize>
      <StackCommitSize>1048576</StackCommitSize>
      <TargetMachine>MachineX64</TargetMachine>
      <MinimumRequiredVersion>5.02</MinimumRequiredVersion>
    </Link>
  </ItemDefinitionGroup>
  <ItemGroup>
    <ClCompile Include="..\src\tbtr_template_gui_main.cpp" />
    <ClCompile Include="..\src\tbtr_template_gui_create.cpp" />
    <ClCompile Include="..\src\tbtr_template_vehicle.cpp" />
    <ClCompile Include="..\src\tbtr_template_vehicle_func.cpp" />
    <ClInclude Include="..\src\tbtr_template_gui_main.h" />
    <ClInclude Include="..\src\tbtr_template_gui_create.h" />
    <ClInclude Include="..\src\tbtr_template_vehicle.h" />
    <ClInclude Include="..\src\tbtr_template_vehicle_func.h" />
    <ClCompile Include="..\src\airport.cpp" />
    <ClCompile Include="..\src\animated_tile.cpp" />
    <ClCompile Include="..\src\articulated_vehicles.cpp" />
    <ClCompile Include="..\src\autoreplace.cpp" />
    <ClCompile Include="..\src\bmp.cpp" />
    <ClCompile Include="..\src\cargoaction.cpp" />
    <ClCompile Include="..\src\cargomonitor.cpp" />
    <ClCompile Include="..\src\cargopacket.cpp" />
    <ClCompile Include="..\src\cargotype.cpp" />
    <ClCompile Include="..\src\cheat.cpp" />
    <ClCompile Include="..\src\command.cpp" />
    <ClCompile Include="..\src\console.cpp" />
    <ClCompile Include="..\src\console_cmds.cpp" />
    <ClCompile Include="..\src\cpu.cpp" />
    <ClCompile Include="..\src\crashlog.cpp" />
    <ClCompile Include="..\src\currency.cpp" />
    <ClCompile Include="..\src\date.cpp" />
    <ClCompile Include="..\src\debug.cpp" />
    <ClCompile Include="..\src\dedicated.cpp" />
    <ClCompile Include="..\src\departures.cpp" />
    <ClCompile Include="..\src\depot.cpp" />
    <ClCompile Include="..\src\disaster_vehicle.cpp" />
    <ClCompile Include="..\src\driver.cpp" />
    <ClCompile Include="..\src\economy.cpp" />
    <ClCompile Include="..\src\effectvehicle.cpp" />
    <ClCompile Include="..\src\elrail.cpp" />
    <ClCompile Include="..\src\engine.cpp" />
    <ClCompile Include="..\src\fileio.cpp" />
    <ClCompile Include="..\src\fios.cpp" />
    <ClCompile Include="..\src\fontcache.cpp" />
    <ClCompile Include="..\src\fontdetection.cpp" />
    <ClCompile Include="..\src\base_consist.cpp" />
    <ClCompile Include="..\src\gamelog.cpp" />
    <ClCompile Include="..\src\genworld.cpp" />
    <ClCompile Include="..\src\gfx.cpp" />
    <ClCompile Include="..\src\gfxinit.cpp" />
    <ClCompile Include="..\src\gfx_layout.cpp" />
    <ClCompile Include="..\src\goal.cpp" />
    <ClCompile Include="..\src\ground_vehicle.cpp" />
    <ClCompile Include="..\src\heightmap.cpp" />
    <ClCompile Include="..\src\highscore.cpp" />
    <ClCompile Include="..\src\infrastructure.cpp" />
    <ClCompile Include="..\src\hotkeys.cpp" />
    <ClCompile Include="..\src\ini.cpp" />
    <ClCompile Include="..\src\ini_load.cpp" />
    <ClCompile Include="..\src\landscape.cpp" />
    <ClCompile Include="..\src\linkgraph\demands.cpp" />
    <ClCompile Include="..\src\linkgraph\flowmapper.cpp" />
    <ClCompile Include="..\src\linkgraph\linkgraph.cpp" />
    <ClCompile Include="..\src\linkgraph\linkgraphjob.cpp" />
    <ClCompile Include="..\src\linkgraph\linkgraphschedule.cpp" />
    <ClCompile Include="..\src\linkgraph\mcf.cpp" />
    <ClCompile Include="..\src\linkgraph\refresh.cpp" />
    <ClCompile Include="..\src\map.cpp" />
    <ClCompile Include="..\src\misc.cpp" />
    <ClCompile Include="..\src\mixer.cpp" />
    <ClCompile Include="..\src\music.cpp" />
    <ClCompile Include="..\src\network\network.cpp" />
    <ClCompile Include="..\src\network\network_admin.cpp" />
    <ClCompile Include="..\src\network\network_client.cpp" />
    <ClCompile Include="..\src\network\network_command.cpp" />
    <ClCompile Include="..\src\network\network_content.cpp" />
    <ClCompile Include="..\src\network\network_gamelist.cpp" />
    <ClCompile Include="..\src\network\network_server.cpp" />
    <ClCompile Include="..\src\network\network_udp.cpp" />
    <ClCompile Include="..\src\openttd.cpp" />
    <ClCompile Include="..\src\order_backup.cpp" />
    <ClCompile Include="..\src\pbs.cpp" />
    <ClCompile Include="..\src\plans.cpp" />
    <ClCompile Include="..\src\progress.cpp" />
    <ClCompile Include="..\src\rail.cpp" />
    <ClCompile Include="..\src\rev.cpp" />
    <ClCompile Include="..\src\road.cpp" />
    <ClCompile Include="..\src\roadstop.cpp" />
    <ClCompile Include="..\src\screenshot.cpp" />
    <ClCompile Include="..\src\sdl.cpp" />
    <ClCompile Include="..\src\settings.cpp" />
    <ClCompile Include="..\src\signal.cpp" />
    <ClCompile Include="..\src\programmable_signals.cpp" />
    <ClCompile Include="..\src\programmable_signals_gui.cpp" />
    <ClCompile Include="..\src\signs.cpp" />
    <ClCompile Include="..\src\sound.cpp" />
    <ClCompile Include="..\src\sprite.cpp" />
    <ClCompile Include="..\src\spritecache.cpp" />
    <ClCompile Include="..\src\station.cpp" />
    <ClCompile Include="..\src\strgen\strgen_base.cpp" />
    <ClCompile Include="..\src\string.cpp" />
    <ClCompile Include="..\src\stringfilter.cpp" />
    <ClCompile Include="..\src\strings.cpp" />
    <ClCompile Include="..\src\story.cpp" />
    <ClCompile Include="..\src\subsidy.cpp" />
    <ClCompile Include="..\src\textbuf.cpp" />
    <ClCompile Include="..\src\texteff.cpp" />
    <ClCompile Include="..\src\tgp.cpp" />
    <ClCompile Include="..\src\tile_map.cpp" />
    <ClCompile Include="..\src\tilearea.cpp" />
    <ClCompile Include="..\src\townname.cpp" />
    <ClCompile Include="..\src\vehicle.cpp" />
    <ClCompile Include="..\src\vehiclelist.cpp" />
    <ClCompile Include="..\src\viewport.cpp" />
    <ClCompile Include="..\src\viewport_sprite_sorter_sse4.cpp" />
    <ClCompile Include="..\src\waypoint.cpp" />
    <ClCompile Include="..\src\widget.cpp" />
    <ClCompile Include="..\src\window.cpp" />
    <ClInclude Include="..\src\aircraft.h" />
    <ClInclude Include="..\src\airport.h" />
    <ClInclude Include="..\src\animated_tile_func.h" />
    <ClInclude Include="..\src\articulated_vehicles.h" />
    <ClInclude Include="..\src\autoreplace_base.h" />
    <ClInclude Include="..\src\autoreplace_func.h" />
    <ClInclude Include="..\src\autoreplace_gui.h" />
    <ClInclude Include="..\src\autoreplace_type.h" />
    <ClInclude Include="..\src\autoslope.h" />
    <ClInclude Include="..\src\base_media_base.h" />
    <ClInclude Include="..\src\base_media_func.h" />
    <ClInclude Include="..\src\base_station_base.h" />
    <ClInclude Include="..\src\bmp.h" />
    <ClInclude Include="..\src\bridge.h" />
    <ClInclude Include="..\src\cargo_type.h" />
    <ClInclude Include="..\src\cargoaction.h" />
    <ClInclude Include="..\src\cargomonitor.h" />
    <ClInclude Include="..\src\cargopacket.h" />
    <ClInclude Include="..\src\cargotype.h" />
    <ClInclude Include="..\src\cheat_func.h" />
    <ClInclude Include="..\src\cheat_type.h" />
    <ClInclude Include="..\src\clear_func.h" />
    <ClInclude Include="..\src\cmd_helper.h" />
    <ClInclude Include="..\src\command_func.h" />
    <ClInclude Include="..\src\command_type.h" />
    <ClInclude Include="..\src\company_base.h" />
    <ClInclude Include="..\src\company_func.h" />
    <ClInclude Include="..\src\company_gui.h" />
    <ClInclude Include="..\src\company_manager_face.h" />
    <ClInclude Include="..\src\company_type.h" />
    <ClInclude Include="..\src\console_func.h" />
    <ClInclude Include="..\src\console_gui.h" />
    <ClInclude Include="..\src\console_internal.h" />
    <ClInclude Include="..\src\console_type.h" />
    <ClInclude Include="..\src\cpu.h" />
    <ClInclude Include="..\src\crashlog.h" />
    <ClInclude Include="..\src\crashlog_bfd.h" />
    <ClInclude Include="..\src\currency.h" />
    <ClInclude Include="..\src\date_func.h" />
    <ClInclude Include="..\src\date_gui.h" />
    <ClInclude Include="..\src\date_type.h" />
    <ClInclude Include="..\src\debug.h" />
    <ClInclude Include="..\src\video\dedicated_v.h" />
    <ClInclude Include="..\src\departures_func.h" />
    <ClInclude Include="..\src\departures_gui.h" />
    <ClInclude Include="..\src\departures_type.h" />
    <ClInclude Include="..\src\depot_base.h" />
    <ClInclude Include="..\src\depot_func.h" />
    <ClInclude Include="..\src\depot_map.h" />
    <ClInclude Include="..\src\depot_type.h" />
    <ClInclude Include="..\src\direction_func.h" />
    <ClInclude Include="..\src\direction_type.h" />
    <ClInclude Include="..\src\disaster_vehicle.h" />
    <ClInclude Include="..\src\music\dmusic.h" />
    <ClInclude Include="..\src\driver.h" />
    <ClInclude Include="..\src\economy_base.h" />
    <ClInclude Include="..\src\economy_func.h" />
    <ClInclude Include="..\src\economy_type.h" />
    <ClInclude Include="..\src\effectvehicle_base.h" />
    <ClInclude Include="..\src\effectvehicle_func.h" />
    <ClInclude Include="..\src\elrail_func.h" />
    <ClInclude Include="..\src\engine_base.h" />
    <ClInclude Include="..\src\engine_func.h" />
    <ClInclude Include="..\src\engine_gui.h" />
    <ClInclude Include="..\src\engine_type.h" />
    <ClInclude Include="..\src\error.h" />
    <ClInclude Include="..\src\fileio_func.h" />
    <ClInclude Include="..\src\fileio_type.h" />
    <ClInclude Include="..\src\fios.h" />
    <ClInclude Include="..\src\fontcache.h" />
    <ClInclude Include="..\src\fontdetection.h" />
    <ClInclude Include="..\src\base_consist.h" />
    <ClInclude Include="..\src\gamelog.h" />
    <ClInclude Include="..\src\gamelog_internal.h" />
    <ClInclude Include="..\src\genworld.h" />
    <ClInclude Include="..\src\gfx_func.h" />
    <ClInclude Include="..\src\gfx_layout.h" />
    <ClInclude Include="..\src\gfx_type.h" />
    <ClInclude Include="..\src\gfxinit.h" />
    <ClInclude Include="..\src\goal_base.h" />
    <ClInclude Include="..\src\goal_type.h" />
    <ClInclude Include="..\src\graph_gui.h" />
    <ClInclude Include="..\src\ground_vehicle.hpp" />
    <ClInclude Include="..\src\group.h" />
    <ClInclude Include="..\src\group_gui.h" />
    <ClInclude Include="..\src\group_type.h" />
    <ClInclude Include="..\src\gui.h" />
    <ClInclude Include="..\src\heightmap.h" />
    <ClInclude Include="..\src\highscore.h" />
    <ClInclude Include="..\src\hotkeys.h" />
    <ClInclude Include="..\src\house.h" />
    <ClInclude Include="..\src\house_type.h" />
    <ClInclude Include="..\src\industry.h" />
    <ClInclude Include="..\src\industry_type.h" />
    <ClInclude Include="..\src\industrytype.h" />
    <ClInclude Include="..\src\infrastructure_func.h" />
    <ClInclude Include="..\src\ini_type.h" />
    <ClInclude Include="..\src\landscape.h" />
    <ClInclude Include="..\src\landscape_type.h" />
    <ClInclude Include="..\src\language.h" />
    <ClInclude Include="..\src\linkgraph\demands.h" />
    <ClInclude Include="..\src\linkgraph\flowmapper.h" />
    <ClInclude Include="..\src\linkgraph\init.h" />
    <ClInclude Include="..\src\linkgraph\linkgraph.h" />
    <ClInclude Include="..\src\linkgraph\linkgraph_base.h" />
    <ClInclude Include="..\src\linkgraph\linkgraph_gui.h" />
    <ClInclude Include="..\src\linkgraph\linkgraph_type.h" />
    <ClInclude Include="..\src\linkgraph\linkgraphjob.h" />
    <ClInclude Include="..\src\linkgraph\linkgraphjob_base.h" />
    <ClInclude Include="..\src\linkgraph\linkgraphschedule.h" />
    <ClInclude Include="..\src\linkgraph\mcf.h" />
    <ClInclude Include="..\src\linkgraph\refresh.h" />
    <ClInclude Include="..\src\livery.h" />
    <ClInclude Include="..\src\map_func.h" />
    <ClInclude Include="..\src\map_type.h" />
    <ClInclude Include="..\src\mixer.h" />
    <ClInclude Include="..\src\network\network.h" />
    <ClInclude Include="..\src\network\network_admin.h" />
    <ClInclude Include="..\src\network\network_base.h" />
    <ClInclude Include="..\src\network\network_client.h" />
    <ClInclude Include="..\src\network\network_content.h" />
    <ClInclude Include="..\src\network\network_content_gui.h" />
    <ClInclude Include="..\src\network\network_func.h" />
    <ClInclude Include="..\src\network\network_gamelist.h" />
    <ClInclude Include="..\src\network\network_gui.h" />
    <ClInclude Include="..\src\network\network_internal.h" />
    <ClInclude Include="..\src\network\network_server.h" />
    <ClInclude Include="..\src\network\network_type.h" />
    <ClInclude Include="..\src\network\network_udp.h" />
    <ClInclude Include="..\src\newgrf.h" />
    <ClInclude Include="..\src\newgrf_airport.h" />
    <ClInclude Include="..\src\newgrf_airporttiles.h" />
    <ClInclude Include="..\src\newgrf_animation_base.h" />
    <ClInclude Include="..\src\newgrf_animation_type.h" />
    <ClInclude Include="..\src\newgrf_callbacks.h" />
    <ClInclude Include="..\src\newgrf_canal.h" />
    <ClInclude Include="..\src\newgrf_cargo.h" />
    <ClInclude Include="..\src\newgrf_class.h" />
    <ClInclude Include="..\src\newgrf_class_func.h" />
    <ClInclude Include="..\src\newgrf_commons.h" />
    <ClInclude Include="..\src\newgrf_config.h" />
    <ClInclude Include="..\src\newgrf_debug.h" />
    <ClInclude Include="..\src\newgrf_engine.h" />
    <ClInclude Include="..\src\newgrf_generic.h" />
    <ClInclude Include="..\src\newgrf_house.h" />
    <ClInclude Include="..\src\newgrf_industries.h" />
    <ClInclude Include="..\src\newgrf_industrytiles.h" />
    <ClInclude Include="..\src\newgrf_object.h" />
    <ClInclude Include="..\src\newgrf_properties.h" />
    <ClInclude Include="..\src\newgrf_railtype.h" />
    <ClInclude Include="..\src\newgrf_sound.h" />
    <ClInclude Include="..\src\newgrf_spritegroup.h" />
    <ClInclude Include="..\src\newgrf_station.h" />
    <ClInclude Include="..\src\newgrf_storage.h" />
    <ClInclude Include="..\src\newgrf_text.h" />
    <ClInclude Include="..\src\newgrf_town.h" />
    <ClInclude Include="..\src\newgrf_townname.h" />
    <ClInclude Include="..\src\news_func.h" />
    <ClInclude Include="..\src\news_gui.h" />
    <ClInclude Include="..\src\news_type.h" />
    <ClInclude Include="..\src\music\null_m.h" />
    <ClInclude Include="..\src\sound\null_s.h" />
    <ClInclude Include="..\src\video\null_v.h" />
    <ClInclude Include="..\src\object.h" />
    <ClInclude Include="..\src\object_base.h" />
    <ClInclude Include="..\src\object_type.h" />
    <ClInclude Include="..\src\openttd.h" />
    <ClInclude Include="..\src\order_backup.h" />
    <ClInclude Include="..\src\order_base.h" />
    <ClInclude Include="..\src\order_func.h" />
    <ClInclude Include="..\src\order_type.h" />
    <ClInclude Include="..\src\pbs.h" />
    <ClInclude Include="..\src\plans_base.h" />
    <ClInclude Include="..\src\plans_func.h" />
    <ClInclude Include="..\src\plans_type.h" />
    <ClInclude Include="..\src\progress.h" />
    <ClInclude Include="..\src\querystring_gui.h" />
    <ClInclude Include="..\src\rail.h" />
    <ClInclude Include="..\src\rail_gui.h" />
    <ClInclude Include="..\src\rail_type.h" />
    <ClInclude Include="..\src\rev.h" />
    <ClInclude Include="..\src\road_cmd.h" />
    <ClInclude Include="..\src\road_func.h" />
    <ClInclude Include="..\src\road_gui.h" />
    <ClInclude Include="..\src\road_internal.h" />
    <ClInclude Include="..\src\road_type.h" />
    <ClInclude Include="..\src\roadstop_base.h" />
    <ClInclude Include="..\src\roadveh.h" />
    <ClInclude Include="..\src\safeguards.h" />
    <ClInclude Include="..\src\scope.h" />
    <ClInclude Include="..\src\screenshot.h" />
    <ClInclude Include="..\src\sdl.h" />
    <ClInclude Include="..\src\sound\sdl_s.h" />
    <ClInclude Include="..\src\video\sdl_v.h" />
    <ClInclude Include="..\src\settings_func.h" />
    <ClInclude Include="..\src\settings_gui.h" />
    <ClInclude Include="..\src\settings_internal.h" />
    <ClInclude Include="..\src\settings_type.h" />
    <ClInclude Include="..\src\ship.h" />
    <ClInclude Include="..\src\signal_func.h" />
    <ClInclude Include="..\src\signal_type.h" />
    <ClInclude Include="..\src\programmable_signals.h" />
    <ClInclude Include="..\src\signs_base.h" />
    <ClInclude Include="..\src\signs_func.h" />
    <ClInclude Include="..\src\signs_type.h" />
    <ClInclude Include="..\src\slope_func.h" />
    <ClInclude Include="..\src\slope_type.h" />
    <ClInclude Include="..\src\smallmap_colours.h" />
    <ClInclude Include="..\src\smallmap_gui.h" />
    <ClInclude Include="..\src\sortlist_type.h" />
    <ClInclude Include="..\src\sound_func.h" />
    <ClInclude Include="..\src\sound_type.h" />
    <ClInclude Include="..\src\sprite.h" />
    <ClInclude Include="..\src\spritecache.h" />
    <ClInclude Include="..\src\station_base.h" />
    <ClInclude Include="..\src\station_func.h" />
    <ClInclude Include="..\src\station_gui.h" />
    <ClInclude Include="..\src\station_type.h" />
    <ClInclude Include="..\src\statusbar_gui.h" />
    <ClInclude Include="..\src\stdafx.h" />
    <ClInclude Include="..\src\story_base.h" />
    <ClInclude Include="..\src\story_type.h" />
    <ClInclude Include="..\src\strgen\strgen.h" />
    <ClInclude Include="..\src\string_base.h" />
    <ClInclude Include="..\src\string_func.h" />
    <ClInclude Include="..\src\string_type.h" />
    <ClInclude Include="..\src\stringfilter_type.h" />
    <ClInclude Include="..\src\strings_func.h" />
    <ClInclude Include="..\src\strings_type.h" />
    <ClInclude Include="..\src\subsidy_base.h" />
    <ClInclude Include="..\src\subsidy_func.h" />
    <ClInclude Include="..\src\subsidy_type.h" />
    <ClInclude Include="..\src\tar_type.h" />
    <ClInclude Include="..\src\terraform_gui.h" />
    <ClInclude Include="..\src\textbuf_gui.h" />
    <ClInclude Include="..\src\textbuf_type.h" />
    <ClInclude Include="..\src\texteff.hpp" />
    <ClInclude Include="..\src\textfile_gui.h" />
    <ClInclude Include="..\src\textfile_type.h" />
    <ClInclude Include="..\src\tgp.h" />
    <ClInclude Include="..\src\tile_cmd.h" />
    <ClInclude Include="..\src\tile_type.h" />
    <ClInclude Include="..\src\tilearea_type.h" />
    <ClInclude Include="..\src\tilehighlight_func.h" />
    <ClInclude Include="..\src\tilehighlight_type.h" />
    <ClInclude Include="..\src\tilematrix_type.hpp" />
    <ClInclude Include="..\src\timetable.h" />
    <ClInclude Include="..\src\toolbar_gui.h" />
    <ClInclude Include="..\src\town.h" />
    <ClInclude Include="..\src\town_gui.h" />
    <ClInclude Include="..\src\town_type.h" />
    <ClInclude Include="..\src\townname_func.h" />
    <ClInclude Include="..\src\townname_type.h" />
    <ClInclude Include="..\src\track_func.h" />
    <ClInclude Include="..\src\track_type.h" />
    <ClInclude Include="..\src\train.h" />
    <ClInclude Include="..\src\transparency.h" />
    <ClInclude Include="..\src\transparency_gui.h" />
    <ClInclude Include="..\src\transport_type.h" />
    <ClInclude Include="..\src\tunnelbridge.h" />
    <ClInclude Include="..\src\vehicle_base.h" />
    <ClInclude Include="..\src\vehicle_func.h" />
    <ClInclude Include="..\src\vehicle_gui.h" />
    <ClInclude Include="..\src\vehicle_gui_base.h" />
    <ClInclude Include="..\src\vehicle_type.h" />
    <ClInclude Include="..\src\vehiclelist.h" />
    <ClInclude Include="..\src\viewport_func.h" />
    <ClInclude Include="..\src\viewport_sprite_sorter.h" />
    <ClInclude Include="..\src\viewport_type.h" />
    <ClInclude Include="..\src\water.h" />
    <ClInclude Include="..\src\waypoint_base.h" />
    <ClInclude Include="..\src\waypoint_func.h" />
    <ClInclude Include="..\src\widget_type.h" />
    <ClInclude Include="..\src\os\windows\win32.h" />
    <ClInclude Include="..\src\music\win32_m.h" />
    <ClInclude Include="..\src\sound\win32_s.h" />
    <ClInclude Include="..\src\unit_conversion.h" />
    <ClInclude Include="..\src\video\win32_v.h" />
    <ClInclude Include="..\src\window_func.h" />
    <ClInclude Include="..\src\window_gui.h" />
    <ClInclude Include="..\src\window_type.h" />
    <ClInclude Include="..\src\zoom_func.h" />
    <ClInclude Include="..\src\zoom_type.h" />
    <ClInclude Include="..\src\zoning.h" />
    <ClCompile Include="..\src\core\alloc_func.cpp" />
    <ClInclude Include="..\src\core\alloc_func.hpp" />
    <ClInclude Include="..\src\core\alloc_type.hpp" />
    <ClInclude Include="..\src\core\backup_type.hpp" />
    <ClCompile Include="..\src\core\bitmath_func.cpp" />
    <ClInclude Include="..\src\core\bitmath_func.hpp" />
    <ClInclude Include="..\src\core\container_func.hpp" />
    <ClInclude Include="..\src\core\endian_func.hpp" />
    <ClInclude Include="..\src\core\endian_type.hpp" />
    <ClInclude Include="..\src\core\enum_type.hpp" />
    <ClCompile Include="..\src\core\geometry_func.cpp" />
    <ClInclude Include="..\src\core\geometry_func.hpp" />
    <ClInclude Include="..\src\core\geometry_type.hpp" />
    <ClCompile Include="..\src\core\math_func.cpp" />
    <ClInclude Include="..\src\core\math_func.hpp" />
    <ClInclude Include="..\src\core\mem_func.hpp" />
    <ClInclude Include="..\src\core\multimap.hpp" />
    <ClInclude Include="..\src\core\overflowsafe_type.hpp" />
    <ClCompile Include="..\src\core\pool_func.cpp" />
    <ClInclude Include="..\src\core\pool_func.hpp" />
    <ClInclude Include="..\src\core\pool_type.hpp" />
    <ClCompile Include="..\src\core\random_func.cpp" />
    <ClInclude Include="..\src\core\random_func.hpp" />
    <ClInclude Include="..\src\core\smallmap_type.hpp" />
    <ClInclude Include="..\src\core\smallmatrix_type.hpp" />
    <ClInclude Include="..\src\core\smallstack_type.hpp" />
    <ClInclude Include="..\src\core\smallvec_type.hpp" />
    <ClInclude Include="..\src\core\sort_func.hpp" />
    <ClInclude Include="..\src\core\string_compare_type.hpp" />
    <ClCompile Include="..\src\aircraft_gui.cpp" />
    <ClCompile Include="..\src\airport_gui.cpp" />
    <ClCompile Include="..\src\autoreplace_gui.cpp" />
    <ClCompile Include="..\src\bootstrap_gui.cpp" />
    <ClCompile Include="..\src\bridge_gui.cpp" />
    <ClCompile Include="..\src\build_vehicle_gui.cpp" />
    <ClCompile Include="..\src\cheat_gui.cpp" />
    <ClCompile Include="..\src\company_gui.cpp" />
    <ClCompile Include="..\src\console_gui.cpp" />
    <ClCompile Include="..\src\date_gui.cpp" />
    <ClCompile Include="..\src\departures_gui.cpp" />
    <ClCompile Include="..\src\depot_gui.cpp" />
    <ClCompile Include="..\src\dock_gui.cpp" />
    <ClCompile Include="..\src\engine_gui.cpp" />
    <ClCompile Include="..\src\error_gui.cpp" />
    <ClCompile Include="..\src\fios_gui.cpp" />
    <ClCompile Include="..\src\genworld_gui.cpp" />
    <ClCompile Include="..\src\goal_gui.cpp" />
    <ClCompile Include="..\src\graph_gui.cpp" />
    <ClCompile Include="..\src\group_gui.cpp" />
    <ClCompile Include="..\src\highscore_gui.cpp" />
    <ClCompile Include="..\src\industry_gui.cpp" />
    <ClCompile Include="..\src\intro_gui.cpp" />
    <ClCompile Include="..\src\linkgraph\linkgraph_gui.cpp" />
    <ClCompile Include="..\src\main_gui.cpp" />
    <ClCompile Include="..\src\misc_gui.cpp" />
    <ClCompile Include="..\src\music_gui.cpp" />
    <ClCompile Include="..\src\network\network_chat_gui.cpp" />
    <ClCompile Include="..\src\network\network_content_gui.cpp" />
    <ClCompile Include="..\src\network\network_gui.cpp" />
    <ClCompile Include="..\src\newgrf_debug_gui.cpp" />
    <ClCompile Include="..\src\newgrf_gui.cpp" />
    <ClCompile Include="..\src\news_gui.cpp" />
    <ClCompile Include="..\src\object_gui.cpp" />
    <ClCompile Include="..\src\order_gui.cpp" />
    <ClCompile Include="..\src\osk_gui.cpp" />
    <ClCompile Include="..\src\plans_gui.cpp" />
    <ClCompile Include="..\src\rail_gui.cpp" />
    <ClCompile Include="..\src\road_gui.cpp" />
    <ClCompile Include="..\src\roadveh_gui.cpp" />
    <ClCompile Include="..\src\settings_gui.cpp" />
    <ClCompile Include="..\src\ship_gui.cpp" />
    <ClCompile Include="..\src\signs_gui.cpp" />
    <ClCompile Include="..\src\smallmap_gui.cpp" />
    <ClCompile Include="..\src\station_gui.cpp" />
    <ClCompile Include="..\src\statusbar_gui.cpp" />
    <ClCompile Include="..\src\story_gui.cpp" />
    <ClCompile Include="..\src\subsidy_gui.cpp" />
    <ClCompile Include="..\src\terraform_gui.cpp" />
    <ClCompile Include="..\src\textfile_gui.cpp" />
    <ClCompile Include="..\src\timetable_gui.cpp" />
    <ClCompile Include="..\src\toolbar_gui.cpp" />
    <ClCompile Include="..\src\town_gui.cpp" />
    <ClCompile Include="..\src\train_gui.cpp" />
    <ClCompile Include="..\src\transparency_gui.cpp" />
    <ClCompile Include="..\src\tree_gui.cpp" />
    <ClCompile Include="..\src\vehicle_gui.cpp" />
    <ClCompile Include="..\src\viewport_gui.cpp" />
    <ClCompile Include="..\src\waypoint_gui.cpp" />
    <ClCompile Include="..\src\zoning_gui.cpp" />
    <ClInclude Include="..\src\widgets\airport_widget.h" />
    <ClInclude Include="..\src\widgets\ai_widget.h" />
    <ClInclude Include="..\src\widgets\autoreplace_widget.h" />
    <ClInclude Include="..\src\widgets\bootstrap_widget.h" />
    <ClInclude Include="..\src\widgets\bridge_widget.h" />
    <ClInclude Include="..\src\widgets\build_vehicle_widget.h" />
    <ClInclude Include="..\src\widgets\cheat_widget.h" />
    <ClInclude Include="..\src\widgets\company_widget.h" />
    <ClInclude Include="..\src\widgets\console_widget.h" />
    <ClInclude Include="..\src\widgets\date_widget.h" />
    <ClInclude Include="..\src\widgets\departures_widget.h" />
    <ClInclude Include="..\src\widgets\depot_widget.h" />
    <ClInclude Include="..\src\widgets\dock_widget.h" />
    <ClCompile Include="..\src\widgets\dropdown.cpp" />
    <ClInclude Include="..\src\widgets\dropdown_func.h" />
    <ClInclude Include="..\src\widgets\dropdown_type.h" />
    <ClInclude Include="..\src\widgets\dropdown_widget.h" />
    <ClInclude Include="..\src\widgets\engine_widget.h" />
    <ClInclude Include="..\src\widgets\error_widget.h" />
    <ClInclude Include="..\src\widgets\fios_widget.h" />
    <ClInclude Include="..\src\widgets\genworld_widget.h" />
    <ClInclude Include="..\src\widgets\goal_widget.h" />
    <ClInclude Include="..\src\widgets\graph_widget.h" />
    <ClInclude Include="..\src\widgets\group_widget.h" />
    <ClInclude Include="..\src\widgets\highscore_widget.h" />
    <ClInclude Include="..\src\widgets\industry_widget.h" />
    <ClInclude Include="..\src\widgets\intro_widget.h" />
    <ClInclude Include="..\src\widgets\link_graph_legend_widget.h" />
    <ClInclude Include="..\src\widgets\main_widget.h" />
    <ClInclude Include="..\src\widgets\misc_widget.h" />
    <ClInclude Include="..\src\widgets\music_widget.h" />
    <ClInclude Include="..\src\widgets\network_chat_widget.h" />
    <ClInclude Include="..\src\widgets\network_content_widget.h" />
    <ClInclude Include="..\src\widgets\network_widget.h" />
    <ClInclude Include="..\src\widgets\newgrf_debug_widget.h" />
    <ClInclude Include="..\src\widgets\newgrf_widget.h" />
    <ClInclude Include="..\src\widgets\news_widget.h" />
    <ClInclude Include="..\src\widgets\object_widget.h" />
    <ClInclude Include="..\src\widgets\order_widget.h" />
    <ClInclude Include="..\src\widgets\osk_widget.h" />
    <ClInclude Include="..\src\widgets\plans_widget.h" />
    <ClInclude Include="..\src\widgets\rail_widget.h" />
    <ClInclude Include="..\src\widgets\road_widget.h" />
    <ClInclude Include="..\src\widgets\settings_widget.h" />
    <ClInclude Include="..\src\widgets\sign_widget.h" />
    <ClInclude Include="..\src\widgets\smallmap_widget.h" />
    <ClInclude Include="..\src\widgets\station_widget.h" />
    <ClInclude Include="..\src\widgets\statusbar_widget.h" />
    <ClInclude Include="..\src\widgets\story_widget.h" />
    <ClInclude Include="..\src\widgets\subsidy_widget.h" />
    <ClInclude Include="..\src\widgets\terraform_widget.h" />
    <ClInclude Include="..\src\widgets\timetable_widget.h" />
    <ClInclude Include="..\src\widgets\toolbar_widget.h" />
    <ClInclude Include="..\src\widgets\town_widget.h" />
    <ClInclude Include="..\src\widgets\transparency_widget.h" />
    <ClInclude Include="..\src\widgets\tree_widget.h" />
    <ClInclude Include="..\src\widgets\vehicle_widget.h" />
    <ClInclude Include="..\src\widgets\viewport_widget.h" />
    <ClInclude Include="..\src\widgets\waypoint_widget.h" />
    <ClCompile Include="..\src\aircraft_cmd.cpp" />
    <ClCompile Include="..\src\autoreplace_cmd.cpp" />
    <ClCompile Include="..\src\clear_cmd.cpp" />
    <ClCompile Include="..\src\company_cmd.cpp" />
    <ClCompile Include="..\src\depot_cmd.cpp" />
    <ClCompile Include="..\src\group_cmd.cpp" />
    <ClCompile Include="..\src\industry_cmd.cpp" />
    <ClCompile Include="..\src\misc_cmd.cpp" />
    <ClCompile Include="..\src\object_cmd.cpp" />
    <ClCompile Include="..\src\order_cmd.cpp" />
    <ClCompile Include="..\src\plans_cmd.cpp" />
    <ClCompile Include="..\src\rail_cmd.cpp" />
    <ClCompile Include="..\src\road_cmd.cpp" />
    <ClCompile Include="..\src\roadveh_cmd.cpp" />
    <ClCompile Include="..\src\ship_cmd.cpp" />
    <ClCompile Include="..\src\signs_cmd.cpp" />
    <ClCompile Include="..\src\station_cmd.cpp" />
    <ClCompile Include="..\src\terraform_cmd.cpp" />
    <ClCompile Include="..\src\timetable_cmd.cpp" />
    <ClCompile Include="..\src\town_cmd.cpp" />
    <ClCompile Include="..\src\train_cmd.cpp" />
    <ClCompile Include="..\src\tree_cmd.cpp" />
    <ClCompile Include="..\src\tunnelbridge_cmd.cpp" />
    <ClCompile Include="..\src\vehicle_cmd.cpp" />
    <ClCompile Include="..\src\void_cmd.cpp" />
    <ClCompile Include="..\src\water_cmd.cpp" />
    <ClCompile Include="..\src\waypoint_cmd.cpp" />
    <ClCompile Include="..\src\zoning_cmd.cpp" />
    <ClCompile Include="..\src\saveload\afterload.cpp" />
    <ClCompile Include="..\src\saveload\ai_sl.cpp" />
    <ClCompile Include="..\src\saveload\airport_sl.cpp" />
    <ClCompile Include="..\src\saveload\animated_tile_sl.cpp" />
    <ClCompile Include="..\src\saveload\autoreplace_sl.cpp" />
    <ClCompile Include="..\src\saveload\cargomonitor_sl.cpp" />
    <ClCompile Include="..\src\saveload\cargopacket_sl.cpp" />
    <ClCompile Include="..\src\saveload\cheat_sl.cpp" />
    <ClCompile Include="..\src\saveload\company_sl.cpp" />
    <ClCompile Include="..\src\saveload\depot_sl.cpp" />
    <ClCompile Include="..\src\saveload\economy_sl.cpp" />
    <ClCompile Include="..\src\saveload\engine_sl.cpp" />
    <ClCompile Include="..\src\saveload\game_sl.cpp" />
    <ClCompile Include="..\src\saveload\gamelog_sl.cpp" />
    <ClCompile Include="..\src\saveload\goal_sl.cpp" />
    <ClCompile Include="..\src\saveload\group_sl.cpp" />
    <ClCompile Include="..\src\saveload\industry_sl.cpp" />
    <ClCompile Include="..\src\saveload\labelmaps_sl.cpp" />
    <ClCompile Include="..\src\saveload\linkgraph_sl.cpp" />
    <ClCompile Include="..\src\saveload\map_sl.cpp" />
    <ClCompile Include="..\src\saveload\misc_sl.cpp" />
    <ClCompile Include="..\src\saveload\newgrf_sl.cpp" />
    <ClInclude Include="..\src\saveload\newgrf_sl.h" />
    <ClCompile Include="..\src\saveload\object_sl.cpp" />
    <ClCompile Include="..\src\saveload\oldloader.cpp" />
    <ClInclude Include="..\src\saveload\oldloader.h" />
    <ClCompile Include="..\src\saveload\oldloader_sl.cpp" />
    <ClCompile Include="..\src\saveload\order_sl.cpp" />
    <ClCompile Include="..\src\saveload\plans_sl.cpp" />
    <ClCompile Include="..\src\saveload\saveload.cpp" />
    <ClInclude Include="..\src\saveload\saveload.h" />
    <ClInclude Include="..\src\saveload\saveload_filter.h" />
    <ClInclude Include="..\src\saveload\saveload_internal.h" />
    <ClCompile Include="..\src\saveload\signs_sl.cpp" />
    <ClCompile Include="..\src\saveload\station_sl.cpp" />
    <ClCompile Include="..\src\saveload\storage_sl.cpp" />
    <ClCompile Include="..\src\saveload\strings_sl.cpp" />
    <ClCompile Include="..\src\saveload\story_sl.cpp" />
    <ClCompile Include="..\src\saveload\subsidy_sl.cpp" />
    <ClCompile Include="..\src\saveload\town_sl.cpp" />
    <ClCompile Include="..\src\saveload\vehicle_sl.cpp" />
    <ClCompile Include="..\src\saveload\waypoint_sl.cpp" />
    <ClCompile Include="..\src\saveload\signal_sl.cpp" />
    <ClInclude Include="..\src\saveload\extended_ver_sl.h" />
    <ClCompile Include="..\src\saveload\extended_ver_sl.cpp" />
    <ClCompile Include="..\src\saveload\tbtr_template_replacement_sl.cpp" />
    <ClCompile Include="..\src\saveload\tbtr_template_veh_sl.cpp" />
    <ClCompile Include="..\src\saveload\bridge_signal_sl.cpp" />
    <ClInclude Include="..\src\table\airport_defaults.h" />
    <ClInclude Include="..\src\table\airport_movement.h" />
    <ClInclude Include="..\src\table\airporttile_ids.h" />
    <ClInclude Include="..\src\table\airporttiles.h" />
    <ClInclude Include="..\src\table\animcursors.h" />
    <ClInclude Include="..\src\table\autorail.h" />
    <ClInclude Include="..\src\table\bridge_land.h" />
    <ClInclude Include="..\src\table\build_industry.h" />
    <ClInclude Include="..\src\table\cargo_const.h" />
    <ClInclude Include="..\src\table\clear_land.h" />
    <ClInclude Include="..\src\table\control_codes.h" />
    <ClInclude Include="..\src\table\darklight_colours.h" />
    <ClInclude Include="..\src\table\elrail_data.h" />
    <ClInclude Include="..\src\table\engines.h" />
    <ClInclude Include="..\src\table\genland.h" />
    <ClInclude Include="..\src\table\heightmap_colours.h" />
    <ClInclude Include="..\src\table\industry_land.h" />
    <ClInclude Include="..\src\table\landscape_sprite.h" />
    <ClInclude Include="..\src\table\newgrf_debug_data.h" />
    <ClInclude Include="..\src\table\object_land.h" />
    <ClInclude Include="..\src\table\palette_convert.h" />
    <ClInclude Include="..\src\table\palettes.h" />
    <ClInclude Include="..\src\table\pricebase.h" />
    <ClInclude Include="..\src\table\railtypes.h" />
    <ClInclude Include="..\src\table\road_land.h" />
    <ClInclude Include="..\src\table\roadveh_movement.h" />
    <ClInclude Include="..\src\..\objs\settings\table\settings.h" />
    <ClInclude Include="..\src\table\sprites.h" />
    <ClInclude Include="..\src\table\station_land.h" />
    <ClInclude Include="..\src\table\strgen_tables.h" />
    <ClInclude Include="..\src\table\string_colours.h" />
    <ClInclude Include="..\src\..\objs\langs\table\strings.h" />
    <ClInclude Include="..\src\table\town_land.h" />
    <ClInclude Include="..\src\table\townname.h" />
    <ClInclude Include="..\src\table\track_land.h" />
    <ClInclude Include="..\src\table\train_cmd.h" />
    <ClInclude Include="..\src\table\tree_land.h" />
    <ClInclude Include="..\src\table\unicode.h" />
    <ClInclude Include="..\src\table\water_land.h" />
    <ClCompile Include="..\src\3rdparty\md5\md5.cpp" />
    <ClInclude Include="..\src\3rdparty\md5\md5.h" />
    <ClCompile Include="..\src\script\script_config.cpp" />
    <ClInclude Include="..\src\script\script_config.hpp" />
    <ClInclude Include="..\src\script\script_fatalerror.hpp" />
    <ClCompile Include="..\src\script\script_info.cpp" />
    <ClInclude Include="..\src\script\script_info.hpp" />
    <ClCompile Include="..\src\script\script_info_dummy.cpp" />
    <ClCompile Include="..\src\script\script_instance.cpp" />
    <ClInclude Include="..\src\script\script_instance.hpp" />
    <ClCompile Include="..\src\script\script_scanner.cpp" />
    <ClInclude Include="..\src\script\script_scanner.hpp" />
    <ClInclude Include="..\src\script\script_storage.hpp" />
    <ClInclude Include="..\src\script\script_suspend.hpp" />
    <ClCompile Include="..\src\script\squirrel.cpp" />
    <ClInclude Include="..\src\script\squirrel.hpp" />
    <ClInclude Include="..\src\script\squirrel_class.hpp" />
    <ClInclude Include="..\src\script\squirrel_helper.hpp" />
    <ClInclude Include="..\src\script\squirrel_helper_type.hpp" />
    <ClCompile Include="..\src\script\squirrel_std.cpp" />
    <ClInclude Include="..\src\script\squirrel_std.hpp" />
    <ClCompile Include="..\src\3rdparty\squirrel\squirrel\sqapi.cpp" />
    <ClCompile Include="..\src\3rdparty\squirrel\squirrel\sqbaselib.cpp" />
    <ClCompile Include="..\src\3rdparty\squirrel\squirrel\sqclass.cpp" />
    <ClCompile Include="..\src\3rdparty\squirrel\squirrel\sqcompiler.cpp" />
    <ClCompile Include="..\src\3rdparty\squirrel\squirrel\sqdebug.cpp" />
    <ClCompile Include="..\src\3rdparty\squirrel\squirrel\sqfuncstate.cpp" />
    <ClCompile Include="..\src\3rdparty\squirrel\squirrel\sqlexer.cpp" />
    <ClCompile Include="..\src\3rdparty\squirrel\squirrel\sqmem.cpp" />
    <ClCompile Include="..\src\3rdparty\squirrel\squirrel\sqobject.cpp" />
    <ClCompile Include="..\src\3rdparty\squirrel\squirrel\sqstate.cpp" />
    <ClCompile Include="..\src\3rdparty\squirrel\sqstdlib\sqstdaux.cpp" />
    <ClCompile Include="..\src\3rdparty\squirrel\sqstdlib\sqstdmath.cpp" />
    <ClCompile Include="..\src\3rdparty\squirrel\squirrel\sqtable.cpp" />
    <ClCompile Include="..\src\3rdparty\squirrel\squirrel\sqvm.cpp" />
    <ClInclude Include="..\src\3rdparty\squirrel\squirrel\sqarray.h" />
    <ClInclude Include="..\src\3rdparty\squirrel\squirrel\sqclass.h" />
    <ClInclude Include="..\src\3rdparty\squirrel\squirrel\sqclosure.h" />
    <ClInclude Include="..\src\3rdparty\squirrel\squirrel\sqcompiler.h" />
    <ClInclude Include="..\src\3rdparty\squirrel\squirrel\sqfuncproto.h" />
    <ClInclude Include="..\src\3rdparty\squirrel\squirrel\sqfuncstate.h" />
    <ClInclude Include="..\src\3rdparty\squirrel\squirrel\sqlexer.h" />
    <ClInclude Include="..\src\3rdparty\squirrel\squirrel\sqobject.h" />
    <ClInclude Include="..\src\3rdparty\squirrel\squirrel\sqopcodes.h" />
    <ClInclude Include="..\src\3rdparty\squirrel\squirrel\sqpcheader.h" />
    <ClInclude Include="..\src\3rdparty\squirrel\squirrel\sqstate.h" />
    <ClInclude Include="..\src\3rdparty\squirrel\include\sqstdaux.h" />
    <ClInclude Include="..\src\3rdparty\squirrel\include\sqstdmath.h" />
    <ClInclude Include="..\src\3rdparty\squirrel\include\sqstdstring.h" />
    <ClInclude Include="..\src\3rdparty\squirrel\squirrel\sqstring.h" />
    <ClInclude Include="..\src\3rdparty\squirrel\squirrel\sqtable.h" />
    <ClInclude Include="..\src\3rdparty\squirrel\include\squirrel.h" />
    <ClInclude Include="..\src\3rdparty\squirrel\squirrel\squserdata.h" />
    <ClInclude Include="..\src\3rdparty\squirrel\squirrel\squtils.h" />
    <ClInclude Include="..\src\3rdparty\squirrel\squirrel\sqvm.h" />
    <ClInclude Include="..\src\ai\ai.hpp" />
    <ClCompile Include="..\src\ai\ai_config.cpp" />
    <ClInclude Include="..\src\ai\ai_config.hpp" />
    <ClCompile Include="..\src\ai\ai_core.cpp" />
    <ClCompile Include="..\src\ai\ai_gui.cpp" />
    <ClInclude Include="..\src\ai\ai_gui.hpp" />
    <ClCompile Include="..\src\ai\ai_info.cpp" />
    <ClInclude Include="..\src\ai\ai_info.hpp" />
    <ClCompile Include="..\src\ai\ai_instance.cpp" />
    <ClInclude Include="..\src\ai\ai_instance.hpp" />
    <ClCompile Include="..\src\ai\ai_scanner.cpp" />
    <ClInclude Include="..\src\ai\ai_scanner.hpp" />
    <ClInclude Include="..\src\script\api\ai_changelog.hpp" />
    <ClInclude Include="..\src\script\api\game_changelog.hpp" />
    <ClInclude Include="..\src\game\game.hpp" />
    <ClCompile Include="..\src\game\game_config.cpp" />
    <ClInclude Include="..\src\game\game_config.hpp" />
    <ClCompile Include="..\src\game\game_core.cpp" />
    <ClCompile Include="..\src\game\game_info.cpp" />
    <ClInclude Include="..\src\game\game_info.hpp" />
    <ClCompile Include="..\src\game\game_instance.cpp" />
    <ClInclude Include="..\src\game\game_instance.hpp" />
    <ClCompile Include="..\src\game\game_scanner.cpp" />
    <ClInclude Include="..\src\game\game_scanner.hpp" />
    <ClCompile Include="..\src\game\game_text.cpp" />
    <ClInclude Include="..\src\game\game_text.hpp" />
    <ClInclude Include="..\src\script\api\script_accounting.hpp" />
    <ClInclude Include="..\src\script\api\script_admin.hpp" />
    <ClInclude Include="..\src\script\api\script_airport.hpp" />
    <ClInclude Include="..\src\script\api\script_base.hpp" />
    <ClInclude Include="..\src\script\api\script_basestation.hpp" />
    <ClInclude Include="..\src\script\api\script_bridge.hpp" />
    <ClInclude Include="..\src\script\api\script_bridgelist.hpp" />
    <ClInclude Include="..\src\script\api\script_cargo.hpp" />
    <ClInclude Include="..\src\script\api\script_cargolist.hpp" />
    <ClInclude Include="..\src\script\api\script_cargomonitor.hpp" />
    <ClInclude Include="..\src\script\api\script_company.hpp" />
    <ClInclude Include="..\src\script\api\script_companymode.hpp" />
    <ClInclude Include="..\src\script\api\script_controller.hpp" />
    <ClInclude Include="..\src\script\api\script_date.hpp" />
    <ClInclude Include="..\src\script\api\script_depotlist.hpp" />
    <ClInclude Include="..\src\script\api\script_engine.hpp" />
    <ClInclude Include="..\src\script\api\script_enginelist.hpp" />
    <ClInclude Include="..\src\script\api\script_error.hpp" />
    <ClInclude Include="..\src\script\api\script_event.hpp" />
    <ClInclude Include="..\src\script\api\script_event_types.hpp" />
    <ClInclude Include="..\src\script\api\script_execmode.hpp" />
    <ClInclude Include="..\src\script\api\script_game.hpp" />
    <ClInclude Include="..\src\script\api\script_gamesettings.hpp" />
    <ClInclude Include="..\src\script\api\script_goal.hpp" />
    <ClInclude Include="..\src\script\api\script_group.hpp" />
    <ClInclude Include="..\src\script\api\script_grouplist.hpp" />
    <ClInclude Include="..\src\script\api\script_industry.hpp" />
    <ClInclude Include="..\src\script\api\script_industrylist.hpp" />
    <ClInclude Include="..\src\script\api\script_industrytype.hpp" />
    <ClInclude Include="..\src\script\api\script_industrytypelist.hpp" />
    <ClInclude Include="..\src\script\api\script_info_docs.hpp" />
    <ClInclude Include="..\src\script\api\script_infrastructure.hpp" />
    <ClInclude Include="..\src\script\api\script_list.hpp" />
    <ClInclude Include="..\src\script\api\script_log.hpp" />
    <ClInclude Include="..\src\script\api\script_map.hpp" />
    <ClInclude Include="..\src\script\api\script_marine.hpp" />
    <ClInclude Include="..\src\script\api\script_news.hpp" />
    <ClInclude Include="..\src\script\api\script_object.hpp" />
    <ClInclude Include="..\src\script\api\script_order.hpp" />
    <ClInclude Include="..\src\script\api\script_rail.hpp" />
    <ClInclude Include="..\src\script\api\script_railtypelist.hpp" />
    <ClInclude Include="..\src\script\api\script_road.hpp" />
    <ClInclude Include="..\src\script\api\script_sign.hpp" />
    <ClInclude Include="..\src\script\api\script_signlist.hpp" />
    <ClInclude Include="..\src\script\api\script_station.hpp" />
    <ClInclude Include="..\src\script\api\script_stationlist.hpp" />
    <ClInclude Include="..\src\script\api\script_story_page.hpp" />
    <ClInclude Include="..\src\script\api\script_storypagelist.hpp" />
    <ClInclude Include="..\src\script\api\script_storypageelementlist.hpp" />
    <ClInclude Include="..\src\script\api\script_subsidy.hpp" />
    <ClInclude Include="..\src\script\api\script_subsidylist.hpp" />
    <ClInclude Include="..\src\script\api\script_testmode.hpp" />
    <ClInclude Include="..\src\script\api\script_text.hpp" />
    <ClInclude Include="..\src\script\api\script_tile.hpp" />
    <ClInclude Include="..\src\script\api\script_tilelist.hpp" />
    <ClInclude Include="..\src\script\api\script_town.hpp" />
    <ClInclude Include="..\src\script\api\script_townlist.hpp" />
    <ClInclude Include="..\src\script\api\script_tunnel.hpp" />
    <ClInclude Include="..\src\script\api\script_types.hpp" />
    <ClInclude Include="..\src\script\api\script_vehicle.hpp" />
    <ClInclude Include="..\src\script\api\script_vehiclelist.hpp" />
    <ClInclude Include="..\src\script\api\script_viewport.hpp" />
    <ClInclude Include="..\src\script\api\script_waypoint.hpp" />
    <ClInclude Include="..\src\script\api\script_waypointlist.hpp" />
    <ClInclude Include="..\src\script\api\script_window.hpp" />
    <ClCompile Include="..\src\script\api\script_accounting.cpp" />
    <ClCompile Include="..\src\script\api\script_admin.cpp" />
    <ClCompile Include="..\src\script\api\script_airport.cpp" />
    <ClCompile Include="..\src\script\api\script_base.cpp" />
    <ClCompile Include="..\src\script\api\script_basestation.cpp" />
    <ClCompile Include="..\src\script\api\script_bridge.cpp" />
    <ClCompile Include="..\src\script\api\script_bridgelist.cpp" />
    <ClCompile Include="..\src\script\api\script_cargo.cpp" />
    <ClCompile Include="..\src\script\api\script_cargolist.cpp" />
    <ClCompile Include="..\src\script\api\script_cargomonitor.cpp" />
    <ClCompile Include="..\src\script\api\script_company.cpp" />
    <ClCompile Include="..\src\script\api\script_companymode.cpp" />
    <ClCompile Include="..\src\script\api\script_controller.cpp" />
    <ClCompile Include="..\src\script\api\script_date.cpp" />
    <ClCompile Include="..\src\script\api\script_depotlist.cpp" />
    <ClCompile Include="..\src\script\api\script_engine.cpp" />
    <ClCompile Include="..\src\script\api\script_enginelist.cpp" />
    <ClCompile Include="..\src\script\api\script_error.cpp" />
    <ClCompile Include="..\src\script\api\script_event.cpp" />
    <ClCompile Include="..\src\script\api\script_event_types.cpp" />
    <ClCompile Include="..\src\script\api\script_execmode.cpp" />
    <ClCompile Include="..\src\script\api\script_game.cpp" />
    <ClCompile Include="..\src\script\api\script_gamesettings.cpp" />
    <ClCompile Include="..\src\script\api\script_goal.cpp" />
    <ClCompile Include="..\src\script\api\script_group.cpp" />
    <ClCompile Include="..\src\script\api\script_grouplist.cpp" />
    <ClCompile Include="..\src\script\api\script_industry.cpp" />
    <ClCompile Include="..\src\script\api\script_industrylist.cpp" />
    <ClCompile Include="..\src\script\api\script_industrytype.cpp" />
    <ClCompile Include="..\src\script\api\script_industrytypelist.cpp" />
    <ClCompile Include="..\src\script\api\script_infrastructure.cpp" />
    <ClCompile Include="..\src\script\api\script_list.cpp" />
    <ClCompile Include="..\src\script\api\script_log.cpp" />
    <ClCompile Include="..\src\script\api\script_map.cpp" />
    <ClCompile Include="..\src\script\api\script_marine.cpp" />
    <ClCompile Include="..\src\script\api\script_news.cpp" />
    <ClCompile Include="..\src\script\api\script_object.cpp" />
    <ClCompile Include="..\src\script\api\script_order.cpp" />
    <ClCompile Include="..\src\script\api\script_rail.cpp" />
    <ClCompile Include="..\src\script\api\script_railtypelist.cpp" />
    <ClCompile Include="..\src\script\api\script_road.cpp" />
    <ClCompile Include="..\src\script\api\script_sign.cpp" />
    <ClCompile Include="..\src\script\api\script_signlist.cpp" />
    <ClCompile Include="..\src\script\api\script_station.cpp" />
    <ClCompile Include="..\src\script\api\script_stationlist.cpp" />
    <ClCompile Include="..\src\script\api\script_story_page.cpp" />
    <ClCompile Include="..\src\script\api\script_storypagelist.cpp" />
    <ClCompile Include="..\src\script\api\script_storypageelementlist.cpp" />
    <ClCompile Include="..\src\script\api\script_subsidy.cpp" />
    <ClCompile Include="..\src\script\api\script_subsidylist.cpp" />
    <ClCompile Include="..\src\script\api\script_testmode.cpp" />
    <ClCompile Include="..\src\script\api\script_text.cpp" />
    <ClCompile Include="..\src\script\api\script_tile.cpp" />
    <ClCompile Include="..\src\script\api\script_tilelist.cpp" />
    <ClCompile Include="..\src\script\api\script_town.cpp" />
    <ClCompile Include="..\src\script\api\script_townlist.cpp" />
    <ClCompile Include="..\src\script\api\script_tunnel.cpp" />
    <ClCompile Include="..\src\script\api\script_vehicle.cpp" />
    <ClCompile Include="..\src\script\api\script_vehiclelist.cpp" />
    <ClCompile Include="..\src\script\api\script_viewport.cpp" />
    <ClCompile Include="..\src\script\api\script_waypoint.cpp" />
    <ClCompile Include="..\src\script\api\script_waypointlist.cpp" />
    <ClCompile Include="..\src\script\api\script_window.cpp" />
    <ClCompile Include="..\src\blitter\32bpp_anim.cpp" />
    <ClInclude Include="..\src\blitter\32bpp_anim.hpp" />
    <ClCompile Include="..\src\blitter\32bpp_anim_sse2.cpp" />
    <ClInclude Include="..\src\blitter\32bpp_anim_sse2.hpp" />
    <ClCompile Include="..\src\blitter\32bpp_anim_sse4.cpp" />
    <ClInclude Include="..\src\blitter\32bpp_anim_sse4.hpp" />
    <ClCompile Include="..\src\blitter\32bpp_base.cpp" />
    <ClInclude Include="..\src\blitter\32bpp_base.hpp" />
    <ClCompile Include="..\src\blitter\32bpp_optimized.cpp" />
    <ClInclude Include="..\src\blitter\32bpp_optimized.hpp" />
    <ClCompile Include="..\src\blitter\32bpp_simple.cpp" />
    <ClInclude Include="..\src\blitter\32bpp_simple.hpp" />
    <ClInclude Include="..\src\blitter\32bpp_sse_func.hpp" />
    <ClInclude Include="..\src\blitter\32bpp_sse_type.h" />
    <ClCompile Include="..\src\blitter\32bpp_sse2.cpp" />
    <ClInclude Include="..\src\blitter\32bpp_sse2.hpp" />
    <ClCompile Include="..\src\blitter\32bpp_sse4.cpp" />
    <ClInclude Include="..\src\blitter\32bpp_sse4.hpp" />
    <ClCompile Include="..\src\blitter\32bpp_ssse3.cpp" />
    <ClInclude Include="..\src\blitter\32bpp_ssse3.hpp" />
    <ClCompile Include="..\src\blitter\8bpp_base.cpp" />
    <ClInclude Include="..\src\blitter\8bpp_base.hpp" />
    <ClCompile Include="..\src\blitter\8bpp_optimized.cpp" />
    <ClInclude Include="..\src\blitter\8bpp_optimized.hpp" />
    <ClCompile Include="..\src\blitter\8bpp_simple.cpp" />
    <ClInclude Include="..\src\blitter\8bpp_simple.hpp" />
    <ClCompile Include="..\src\blitter\base.cpp" />
    <ClInclude Include="..\src\blitter\base.hpp" />
    <ClInclude Include="..\src\blitter\factory.hpp" />
    <ClCompile Include="..\src\blitter\null.cpp" />
    <ClInclude Include="..\src\blitter\null.hpp" />
    <ClInclude Include="..\src\music\music_driver.hpp" />
    <ClInclude Include="..\src\sound\sound_driver.hpp" />
    <ClInclude Include="..\src\video\video_driver.hpp" />
    <ClCompile Include="..\src\spriteloader\grf.cpp" />
    <ClInclude Include="..\src\spriteloader\grf.hpp" />
    <ClInclude Include="..\src\spriteloader\spriteloader.hpp" />
    <ClCompile Include="..\src\newgrf.cpp" />
    <ClCompile Include="..\src\newgrf_airport.cpp" />
    <ClCompile Include="..\src\newgrf_airporttiles.cpp" />
    <ClCompile Include="..\src\newgrf_canal.cpp" />
    <ClCompile Include="..\src\newgrf_cargo.cpp" />
    <ClCompile Include="..\src\newgrf_commons.cpp" />
    <ClCompile Include="..\src\newgrf_config.cpp" />
    <ClCompile Include="..\src\newgrf_engine.cpp" />
    <ClCompile Include="..\src\newgrf_generic.cpp" />
    <ClCompile Include="..\src\newgrf_house.cpp" />
    <ClCompile Include="..\src\newgrf_industries.cpp" />
    <ClCompile Include="..\src\newgrf_industrytiles.cpp" />
    <ClCompile Include="..\src\newgrf_object.cpp" />
    <ClCompile Include="..\src\newgrf_railtype.cpp" />
    <ClCompile Include="..\src\newgrf_sound.cpp" />
    <ClCompile Include="..\src\newgrf_spritegroup.cpp" />
    <ClCompile Include="..\src\newgrf_station.cpp" />
    <ClCompile Include="..\src\newgrf_storage.cpp" />
    <ClCompile Include="..\src\newgrf_text.cpp" />
    <ClCompile Include="..\src\newgrf_town.cpp" />
    <ClCompile Include="..\src\newgrf_townname.cpp" />
    <ClCompile Include="..\src\bridge_map.cpp" />
    <ClInclude Include="..\src\bridge_map.h" />
    <ClInclude Include="..\src\bridge_signal_map.h" />
    <ClInclude Include="..\src\clear_map.h" />
    <ClInclude Include="..\src\industry_map.h" />
    <ClInclude Include="..\src\object_map.h" />
    <ClInclude Include="..\src\rail_map.h" />
    <ClCompile Include="..\src\road_map.cpp" />
    <ClInclude Include="..\src\road_map.h" />
    <ClInclude Include="..\src\station_map.h" />
    <ClInclude Include="..\src\tile_map.h" />
    <ClInclude Include="..\src\town_map.h" />
    <ClInclude Include="..\src\tree_map.h" />
    <ClCompile Include="..\src\tunnel_map.cpp" />
    <ClInclude Include="..\src\tunnel_map.h" />
    <ClInclude Include="..\src\tunnelbridge_map.h" />
    <ClInclude Include="..\src\void_map.h" />
    <ClInclude Include="..\src\water_map.h" />
    <ClInclude Include="..\src\misc\array.hpp" />
    <ClInclude Include="..\src\misc\binaryheap.hpp" />
    <ClInclude Include="..\src\misc\blob.hpp" />
    <ClCompile Include="..\src\misc\countedobj.cpp" />
    <ClInclude Include="..\src\misc\countedptr.hpp" />
    <ClCompile Include="..\src\misc\dbg_helpers.cpp" />
    <ClInclude Include="..\src\misc\dbg_helpers.h" />
    <ClInclude Include="..\src\misc\fixedsizearray.hpp" />
    <ClCompile Include="..\src\misc\getoptdata.cpp" />
    <ClInclude Include="..\src\misc\getoptdata.h" />
    <ClInclude Include="..\src\misc\hashtable.hpp" />
    <ClInclude Include="..\src\misc\str.hpp" />
    <ClCompile Include="..\src\network\core\address.cpp" />
    <ClInclude Include="..\src\network\core\address.h" />
    <ClInclude Include="..\src\network\core\config.h" />
    <ClCompile Include="..\src\network\core\core.cpp" />
    <ClInclude Include="..\src\network\core\core.h" />
    <ClInclude Include="..\src\network\core\game.h" />
    <ClCompile Include="..\src\network\core\host.cpp" />
    <ClInclude Include="..\src\network\core\host.h" />
    <ClInclude Include="..\src\network\core\os_abstraction.h" />
    <ClCompile Include="..\src\network\core\packet.cpp" />
    <ClInclude Include="..\src\network\core\packet.h" />
    <ClCompile Include="..\src\network\core\tcp.cpp" />
    <ClInclude Include="..\src\network\core\tcp.h" />
    <ClCompile Include="..\src\network\core\tcp_admin.cpp" />
    <ClInclude Include="..\src\network\core\tcp_admin.h" />
    <ClCompile Include="..\src\network\core\tcp_connect.cpp" />
    <ClCompile Include="..\src\network\core\tcp_content.cpp" />
    <ClInclude Include="..\src\network\core\tcp_content.h" />
    <ClCompile Include="..\src\network\core\tcp_game.cpp" />
    <ClInclude Include="..\src\network\core\tcp_game.h" />
    <ClCompile Include="..\src\network\core\tcp_http.cpp" />
    <ClInclude Include="..\src\network\core\tcp_http.h" />
    <ClInclude Include="..\src\network\core\tcp_listen.h" />
    <ClCompile Include="..\src\network\core\udp.cpp" />
    <ClInclude Include="..\src\network\core\udp.h" />
    <ClInclude Include="..\src\pathfinder\follow_track.hpp" />
    <ClCompile Include="..\src\pathfinder\opf\opf_ship.cpp" />
    <ClInclude Include="..\src\pathfinder\opf\opf_ship.h" />
    <ClInclude Include="..\src\pathfinder\pathfinder_func.h" />
    <ClInclude Include="..\src\pathfinder\pathfinder_type.h" />
    <ClInclude Include="..\src\pathfinder\pf_performance_timer.hpp" />
    <ClCompile Include="..\src\pathfinder\npf\aystar.cpp" />
    <ClInclude Include="..\src\pathfinder\npf\aystar.h" />
    <ClCompile Include="..\src\pathfinder\npf\npf.cpp" />
    <ClInclude Include="..\src\pathfinder\npf\npf_func.h" />
    <ClCompile Include="..\src\pathfinder\npf\queue.cpp" />
    <ClInclude Include="..\src\pathfinder\npf\queue.h" />
    <ClInclude Include="..\src\pathfinder\yapf\nodelist.hpp" />
    <ClInclude Include="..\src\pathfinder\yapf\yapf.h" />
    <ClInclude Include="..\src\pathfinder\yapf\yapf.hpp" />
    <ClInclude Include="..\src\pathfinder\yapf\yapf_base.hpp" />
    <ClInclude Include="..\src\pathfinder\yapf\yapf_cache.h" />
    <ClInclude Include="..\src\pathfinder\yapf\yapf_common.hpp" />
    <ClInclude Include="..\src\pathfinder\yapf\yapf_costbase.hpp" />
    <ClInclude Include="..\src\pathfinder\yapf\yapf_costcache.hpp" />
    <ClInclude Include="..\src\pathfinder\yapf\yapf_costrail.hpp" />
    <ClInclude Include="..\src\pathfinder\yapf\yapf_destrail.hpp" />
    <ClInclude Include="..\src\pathfinder\yapf\yapf_node.hpp" />
    <ClInclude Include="..\src\pathfinder\yapf\yapf_node_rail.hpp" />
    <ClInclude Include="..\src\pathfinder\yapf\yapf_node_road.hpp" />
    <ClInclude Include="..\src\pathfinder\yapf\yapf_node_ship.hpp" />
    <ClCompile Include="..\src\pathfinder\yapf\yapf_rail.cpp" />
    <ClCompile Include="..\src\pathfinder\yapf\yapf_road.cpp" />
    <ClCompile Include="..\src\pathfinder\yapf\yapf_ship.cpp" />
    <ClInclude Include="..\src\pathfinder\yapf\yapf_type.hpp" />
    <ClCompile Include="..\src\video\dedicated_v.cpp" />
    <ClCompile Include="..\src\video\null_v.cpp" />
    <ClCompile Include="..\src\video\sdl_v.cpp" />
    <ClCompile Include="..\src\video\win32_v.cpp" />
    <ClCompile Include="..\src\music\dmusic.cpp" />
    <ClCompile Include="..\src\music\null_m.cpp" />
    <ClCompile Include="..\src\music\win32_m.cpp" />
    <ClCompile Include="..\src\sound\null_s.cpp" />
    <ClCompile Include="..\src\sound\sdl_s.cpp" />
    <ClCompile Include="..\src\sound\win32_s.cpp" />
    <ClCompile Include="..\src\os\windows\crashlog_win.cpp" />
    <ResourceCompile Include="..\src\os\windows\ottdres.rc" />
    <ClCompile Include="..\src\os\windows\win32.cpp" />
    <ClInclude Include="..\src\thread\thread.h" />
    <ClCompile Include="..\src\thread\thread_win32.cpp" />
<<<<<<< HEAD
    <ClInclude Include="..\src\tracerestrict.h" />
    <ClCompile Include="..\src\tracerestrict.cpp" />
    <ClCompile Include="..\src\tracerestrict_gui.cpp" />
    <ClCompile Include="..\src\saveload\tracerestrict_sl.cpp" />
    <ClCompile Include="..\src\scope_info.cpp" />
    <ClInclude Include="..\src\scope_info.h" />
=======
    <ClInclude Include="..\src\3rdparty\cpp-btree\btree.h" />
    <ClInclude Include="..\src\3rdparty\cpp-btree\btree_container.h" />
    <ClInclude Include="..\src\3rdparty\cpp-btree\btree_map.h" />
    <ClInclude Include="..\src\3rdparty\cpp-btree\btree_set.h" />
    <ClInclude Include="..\src\3rdparty\cpp-btree\safe_btree.h" />
    <ClInclude Include="..\src\3rdparty\cpp-btree\safe_btree_map.h" />
    <ClInclude Include="..\src\3rdparty\cpp-btree\safe_btree_set.h" />
>>>>>>> 3d0ed354
  </ItemGroup>
  <ItemGroup>
    <None Include="..\media\openttd.ico" />
    <None Include="..\readme.txt" />
  </ItemGroup>
  <ItemGroup>
    <ProjectReference Include="langs_vs100.vcxproj">
      <Project>{0f066b23-18df-4284-8265-f4a5e7e3b966}</Project>
      <ReferenceOutputAssembly>false</ReferenceOutputAssembly>
    </ProjectReference>
    <ProjectReference Include="strgen_vs100.vcxproj">
      <Project>{a133a442-bd0a-4ade-b117-ad7545e4bdd1}</Project>
      <ReferenceOutputAssembly>false</ReferenceOutputAssembly>
    </ProjectReference>
    <ProjectReference Include="version_vs100.vcxproj">
      <Project>{1a2b3c5e-1c23-41a5-9c9b-acba2aa75fec}</Project>
      <ReferenceOutputAssembly>false</ReferenceOutputAssembly>
    </ProjectReference>
  </ItemGroup>
  <Import Project="$(VCTargetsPath)\Microsoft.Cpp.targets" />
</Project><|MERGE_RESOLUTION|>--- conflicted
+++ resolved
@@ -1334,14 +1334,12 @@
     <ClCompile Include="..\src\os\windows\win32.cpp" />
     <ClInclude Include="..\src\thread\thread.h" />
     <ClCompile Include="..\src\thread\thread_win32.cpp" />
-<<<<<<< HEAD
     <ClInclude Include="..\src\tracerestrict.h" />
     <ClCompile Include="..\src\tracerestrict.cpp" />
     <ClCompile Include="..\src\tracerestrict_gui.cpp" />
     <ClCompile Include="..\src\saveload\tracerestrict_sl.cpp" />
     <ClCompile Include="..\src\scope_info.cpp" />
     <ClInclude Include="..\src\scope_info.h" />
-=======
     <ClInclude Include="..\src\3rdparty\cpp-btree\btree.h" />
     <ClInclude Include="..\src\3rdparty\cpp-btree\btree_container.h" />
     <ClInclude Include="..\src\3rdparty\cpp-btree\btree_map.h" />
@@ -1349,7 +1347,6 @@
     <ClInclude Include="..\src\3rdparty\cpp-btree\safe_btree.h" />
     <ClInclude Include="..\src\3rdparty\cpp-btree\safe_btree_map.h" />
     <ClInclude Include="..\src\3rdparty\cpp-btree\safe_btree_set.h" />
->>>>>>> 3d0ed354
   </ItemGroup>
   <ItemGroup>
     <None Include="..\media\openttd.ico" />
