--- conflicted
+++ resolved
@@ -356,13 +356,8 @@
       <td class="caption">tunnel entrance</td>
       <td class="bits">XXXX XXXX</td>
       <td class="bits">XXXX XXXX</td>
-<<<<<<< HEAD
-      <td class="bits"><span class="free">OOO</span>X XXXX</td>
+      <td class="bits">X<span class="free">OO</span>X XXXX</td>
       <td class="bits"><span class="used_p">PPPP PPPP PPPP PPPP</span></td>
-=======
-      <td class="bits">X<span class="free">OO</span>X XXXX</td>
-      <td class="bits"><span class="free">OOOO OOOO OOOO OOOO</span></td>
->>>>>>> a52bbb72
       <td class="bits">XXXX <span class="free">OOOO</span></td>
       <td class="bits"><span class="free">OO</span>XX XXXX</td>
       <td class="bits">X<span class="free">OO</span>X XXXX</td>
