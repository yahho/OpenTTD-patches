<<<<<<< HEAD
## JGR's Patchpack + Yahho's additions version 0.45.1+0
=======
## JGR's Patchpack version 0.47.2
>>>>>>> af270a63

This is a collection of patches applied to [OpenTTD](http://www.openttd.org/)

* * *

OpenTTD is a transport simulation game based upon the popular game Transport
Tycoon Deluxe, written by Chris Sawyer. It attempts to mimic the original
game as closely as possible while extending it with new features.

OpenTTD is licensed under the GNU General Public License version 2.0,
but includes some 3rd party software under different licenses. See the
section "Licensing" below for details,

* * *

See [below](#openttd) for the original OpenTTD readme.

The thread for this patchpack can be found [here](http://www.tt-forums.net/viewtopic.php?f=33&t=73469).

See [jgrpp-changelog.md](jgrpp-changelog.md) for changelog.

See the [wiki](https://github.com/JGRennison/OpenTTD-patches/wiki) for guides on how to use some of the included features.

See [installation.md](/installation.md) for instructions on how to install.

(Nearly all of the patches which are listed below have been modified, fixed or extended in some way, and so are not the same as the originals which are linked).

#### Railways and Trains

* Drive-through train depots.
* [Template-based train replacement](http://www.tt-forums.net/viewtopic.php?f=33&t=58904).
* [Routing restrictions](http://www.tt-forums.net/viewtopic.php?f=33&t=73397).  
  See the [guide on the wiki](https://github.com/JGRennison/OpenTTD-patches/wiki/Signalling) for more information.
* [Programmable pre-signals](http://www.tt-forums.net/viewtopic.php?f=33&t=47690).  
  These are not shown in the build signal window by default.  
  See the [guide on the wiki](https://github.com/JGRennison/OpenTTD-patches/wiki/Signalling) for more information.
* Freight train through load.  
  This is an alternative loading mode for freight trains for the case where the train is longer then the platform.
* Multiple rail types per tile.
* [Polyline rail track building tool](http://www.tt-forums.net/viewtopic.php?f=33&t=57080).
* Add news setting for trains waiting due to routing restrictions.
* Add setting to enable flipping direction of all train types in depot.
* Realistic train braking.  
  In this mode, trains have a stopping distance and will reserve ahead accordingly, trains cannot stop instantly.  
  See the [guide on the wiki](https://github.com/JGRennison/OpenTTD-patches/wiki/Realistic-braking) for more information.
* Allow converting track type under trains when compatible with the new rail type.
* Add feature where trains adjust their speed to match the train in front to avoid stop-start behaviour.
* Add a new train purchase window, where locomotive and wagons are in separate lists.
* Add information about train full and empty loads and achievable speeds to the train info window.
* Add setting to sort track types by category and speed.
* Add a setting for whether to pathfind up to back of a one-way path signal.
* Multi-aspect signal graphics.  
  This requires a NewGRF which supports this and realistic train braking.
* No-entry signals.  
  These are not shown in the build signal window by default.
* Add client setting to show all signals using the default baseset sprites.
* Remember the last-used signal type between games.

#### Roads and Road Vehicles

* One-way road and road vehicle overtaking enhancements.  
  See the [wiki](https://github.com/JGRennison/OpenTTD-patches/wiki/One-way-roads) for full details.
* Add setting to allow articulated road vehicles to overtake other vehicles.
* Add setting to control road vehicle re-routing on road layout changes.
* Disallow ordering ordinary road vehicles to tram depots and vice versa.
* Improve road vehicle pathfinding when multiple vehicles are simultaneously heading to a station with multiple bay/stop entrances.
* Add setting for default road/tram types.
* Add a setting to turn off road vehicles slowing in curves.
* Add a setting to disable road vehicles from passing through each other when blocked for an extended period of time.
* Allow road vehicle go to station/waypoint orders to have an associated required stop/bay/waypoint direction.

#### Level Crossings

* [Close adjacent level crossings](http://www.tt-forums.net/viewtopic.php?p=836749).
* Prevent road vehicles from being stopped on level crossings.
* Add setting to enable improved level crossing safety.
* Trains break down after colliding with a road vehicle.
* Only show level crossing overlay sprites on the outsides of multi-track crossings when using both adjacent and safer crossings settings.

#### Bridges and Tunnels

* Signals in tunnels and on bridges.
* Custom bridge heads.
* [Chunnels (tunnels under bodies of water)](https://www.tt-forums.net/viewtopic.php?f=33&t=41775). Off by default.
* Allow building rail stations under bridges, subject to height/clearance and bridge pillar limitations.
* Add setting to allow placing NewGRF rail stations under bridges, when the GRF doesn't specify whether or not it can be placed under bridges.
* Add setting to allow placing all NewGRF objects under bridges, even when it would not otherwise be allowed by the GRF.
* Add setting to allow placing road/tram stops under bridges.
* Add setting to allow placing docks under bridges.
* Vehicles visible in tunnels (transparency setting).

#### Airports

* [Upgrade airports](http://www.tt-forums.net/viewtopic.php?f=33&t=35867).

#### Ships

* [Ship collision avoidance](http://www.tt-forums.net/viewtopic.php?f=33&t=74365).

#### Vehicles in General

* [Improved breakdowns](http://www.tt-forums.net/viewtopic.php?f=33&t=39518).
* [Vehicle repair cost setting](http://www.tt-forums.net/viewtopic.php?f=33&t=45642).
* Send vehicles which need auto-renewing due to age, for servicing, even if breakdowns are off and no servicing if no breakdowns is on.
* Add shift-clicking on vehicle depot button to select specific depot.
* Cargo type filter in vehicle list windows.
* Add client setting for vehicle naming scheme.
* [Vehicle lifetime profit](http://www.tt-forums.net/viewtopic.php?f=33&t=72844).
* Add settings to disable vehicle expiry and introduction after the given years.
* Open train vehicle details window on total cargo tab if shift pressed.
* Add news/advice setting to warn if no depot order in vehicle schedule.
* [Add buttons to collapse/expand all groups](http://www.tt-forums.net/viewtopic.php?f=33&t=74365).
* Add a menu item to the vehicle list to assign all listed vehicles to a new group.
* Add a setting to include the train length and group name in the vehicle details window.
* Add a setting for whether to open the new vehicle GUI when share-cloning.
* Add setting to disable mass action buttons for top-level vehicle lists.
* Add feature to create a new auto-named group when dragging and dropping a vehicle onto the new group button (ctrl includes shared order vehicles).
* Add settings to reduce vehicle running costs when a vehicle is stationary or in a depot.
* If a vehicle's next order is for the current station when leaving, start loading again without moving, instead of leaving.
* Slots and counters.  
  See the [guide on the wiki](https://github.com/JGRennison/OpenTTD-patches/wiki/Signalling) for more information.
* Add cargo capacity / running cost sort mode to the build vehicle window.

#### Orders and Timetabling

* [Automated timetables and separation](http://www.tt-forums.net/viewtopic.php?f=33&t=46391).
* Allow clearing of timetable time fields which are at 0. Allow explicitly setting timetable time fields to 0 without clearing them.  
* Allow changing/clearing the timetabled waiting time and max speed of all of a vehicle's orders at once.  
* Add client setting to show the remainder ticks in timetable, after dividing to days or minutes.  
* Add a company setting to control the number of ticks used in auto-fill timetable rounding.
* [Cargo type orders](https://www.tt-forums.net/viewtopic.php?p=1047749).  
  This allows order load/unload types to be set per cargo type. (This does work with cargodist).
* Order occupancy.  
  Add column to the orders GUI to show occupancy running average, show the average order occupancy, and add a vehicle sort mode.
* [Timetabling waiting time in depots](http://www.tt-forums.net/viewtopic.php?f=33&t=70969).
* Scheduled dispatch.  
  This allows dispatching vehicles from timing points using one or more repeating schedules. This is useful for clock-face timetabling.
* [More conditional orders](http://www.tt-forums.net/viewtopic.php?f=33&t=38317).  
  Next station: is cargo waiting, is cargo accepted, number of free platforms, amount of cargo waiting.  
  Percent of times, per-cargo load percentage, current time/date, timetable lateness.  
  Slots/counters: train in slot, slot occupancy, counter value.
* Reverse at waypoint orders.
* Add a menu item to the vehicle list to change order target, e.g. for moving depot orders to a different depot.
* Add game setting to allow only non-stop orders for trains and road vehicles.
* Go to depot and sell vehicle orders.
* Order mode to lock timetable wait and travel times against autofill/automate changes.
* Leave early and leave early if any/all cargoes fully loaded order timetable flags.
* Timetabled wait times at waypoints.
* Add warning/info messages to the timetable window.
* Add features to reverse the order of an order list, and to append the reverse of an order list.  
  (Use the ctrl key when the end of orders marker is selected).
* Add company setting for whether to advance the current order when cloning/copying/sharing (if current depot is in order list).
* Add vehicle list menu item to mass cancel go to or service at depot orders.

#### Stations

* [Departure boards](https://www.tt-forums.net/viewtopic.php?f=33&t=49956).
* Add road waypoints.
* Add NewGRF road stops.
* Add a setting to increase the station catchment radius.
* Station rating: track "last visited vehicle type" separately per cargo.
* Add setting to scale station cargo capacity and rating tolerance by size.
* Add setting: station rating tolerance to waiting time depends on cargo class.
* Enable vehicle list buttons in station window when the list would be non-empty.
* Enable vehicle group management actions on other companies' stations.
* Add support for allowing/disallowing supply to a station, per cargo, by ctrl-clicking the station cargo rating.
* Add setting to show a company-coloured mark next to vehicles in vehicle list windows, if their owner does not match the list owner.
* Add a waiting cargo history graph for stations.
* Add a tooltip to show station rating details (controlled by a setting).
* Add sort by number of vehicles calling to the station list window.
* Add setting to distribute cargo received at a station to all accepting industries equally, instead of just one of them.
* Add setting to allow hiding viewport labels of individual waypoints.
* Increase the distance a station can be from the town centre and still be assigned have the same name as the town (no suffix/prefix), for large towns.
* [Allow NewGRFs to supply additional station name strings](https://github.com/JGRennison/OpenTTD-patches/wiki/GRF-features#extra-station-names).

#### Towns

* [Town cargo generation factor](http://www.tt-forums.net/viewtopic.php?t=46399).
* [Rating in town label](http://www.tt-forums.net/viewtopic.php?f=33&t=42598).
* [Random town road reconstruction](https://www.tt-forums.net/viewtopic.php?f=33&t=36438). This defaults to off.
* Add very and extremely slow options to town growth rate setting.
* Add a setting to scale town growth rate by proportion of town cargo transported.
* Add "indifferent" mode to the town council attitude to area restructuring setting.
* Disallow converting town-owned roads to types with the no houses flag.
* Add public roads (road network automatically built between towns) at map generation and in the scenario editor.

#### Industries

* Industry cargo generation factor.

#### Map and Landscaping

* Add a setting to [reduce](http://www.tt-forums.net/viewtopic.php?p=890778#p890778) or stop the tree growth rate.
* [Adjusted arctic tree placement](http://www.tt-forums.net/viewtopic.php?f=33&t=72502).
* Add a new tree placement mode (perfect).
* [Minimum town distance](https://www.tt-forums.net/viewtopic.php?f=33&t=33625).
* Add map generation settings to control river/lake, rocky patch, and tropic zone generation.
* Add generation of wide rivers.
* Add settings to customise the size of town zones, and city zones.

#### Construction

* Enable building rivers in game. Off by default.
* Add a setting to disable removing sea/rivers.
* Allow building objects by area (1x1 objects only).
* Allow purchasing a region of tiles at once, by dragging.
* Add setting to control if and how land purchasing is permitted.
* Add a company rate limit for land purchasing.
* Add a company rate limit for object construction.
* Add setting for whether to confirm before demolishing industries and/or rail stations.

#### Scenario Editor

* [Picking and placing single houses in the scenario editor](http://www.tt-forums.net/viewtopic.php?f=33&t=68894).
* Add settings to enable multiple churches/stadiums and to ignore date/zone/GRF when placing houses in the scenario editor.
* [Remove all trees in scenario editor](http://www.tt-forums.net/viewtopic.php?f=33&t=49326).

#### Interface and Visuals

* [Zoning](http://www.tt-forums.net/viewtopic.php?f=33&t=33701).
* [Measurement tools](http://www.tt-forums.net/viewtopic.php?f=33&t=49212).
* [Enhanced viewport](https://www.tt-forums.net/viewtopic.php?f=33&t=53394).  
  Extra zoomed-out zoom levels with different map display modes (page up/down or ctrl-mousewheel).  
  Selected vehicle order overlays.  
  Industry tooltips.   
  Plans (useful in multiplayer).
* Add setting for shading trees on slopes in viewports (default on).
* Add setting for alternative linkgraph overlay colour schemes.
* [When building tunnels, open new viewports at the far end of the tunnel](https://www.tt-forums.net/viewtopic.php?f=33&t=72639).
* [Smallmap screenshots](http://www.tt-forums.net/viewtopic.php?f=33&t=44596).
* Whole map screenshots at current zoom level.
* Topography and industry screenshots.
* Make smallmap refresh period variable with map mode/zoom and pause state.
* Add display setting for income/cost text effects.
* Make the company infrastructure window scrollable.

#### Limits

* [Extra large maps](http://www.tt-forums.net/viewtopic.php?f=33&t=33137).
  Maximum map size is now 256M tiles, ranging from 16k x 16k to 256 x 1M.
* Increase the limit of NewGRF house IDs in a single game from 512 to 1024.
* Increase per-vehicle order limit from 254 to 64k.
* Increase maximum setting limits for per-company vehicle-type limits.
* Increase maximum permitted vehicle, group, depot and station/waypoint name lengths.
* Increase maximum permitted rail waypoint types from 256 to 64k.

#### Time and Date

* [Variable day length](http://www.tt-forums.net/viewtopic.php?p=1148227#p1148227).
* Add settings to show time in hours and minutes as well as or instead of days.

#### Multiplayer

* [Infrastructure sharing](http://www.tt-forums.net/viewtopic.php?f=33&t=42254)  
* Add company settings to enable competitors to buy/renew vehicles in this company's depots.  
* Add setting to control whether trains can crash with trains owned by other companies.
* [Give money to company, instead of player](https://www.tt-forums.net/viewtopic.php?f=33&t=63899), broadcast money transfer notifications to all players.
* Add setting to enable non-admin multiplayer clients to rename towns.
* Add a password mechanism to change network game settings from a network client.
* Change network protocol to send server/join and rcon passwords in hashed form instead of in clear text.
* Various changes to reduce the probability of desyncs and improve desync reporting/diagnostics.
* Add support for zstd savegame compression for autosaves and network joins.
* Increase the number of settings which can be changed in multiplayer.
* Store company passwords in network server saves in an encrypted form such that they are automatically restored when loaded into the same network server.
* Add client setting for whether to sync localisation settings (such as measurement units) with the server.

#### Money

* Add setting to control dates over which inflation is applied.
* Allow shift-clicking on borrow/repay money buttons to enter a quantity.
* Add mode to the cargo payment graph to show payment based on average transit speed.

#### Cheats

* Add support for server admin use of money, magic bulldozer, tunnels and jet crashes cheats in multiplayer.
* Add setting to allow non server admins to use the money cheat in multiplayer.
* Allow clicking the money text in the cheats window to enter a quantity.
* Add cheats to set inflation income and cost factors.
* Add cheat to set all station ratings to 100%.
* Add cheat to set all town local authority ratings to Outstanding.

#### Cargo Distribution and Link Graph

* Adjust link graph job scheduling algorithm to significantly improve responsiveness and prevent pausing.
* Improve scrolling rendering of link graph overlay on viewport and small map.
* Add new link graph distribution modes: asymmetric (equal) and asymmetric (nearest).
* Allow overriding distribution mode on a per-cargo basis, in game.
* Fix inaccurate cargo distribution and link graph overlays, and various other problems with large link graphs.
* Add setting to increase the cargodist link graph distance/cost metric of aircraft links.

#### Input

* Add modifier key window for toggling shift/ctrl key states using mouse.
* Add IME support on Linux/SDL2 (SDL2-supported IMEs and Fcitx).

#### Console and Scripts

* Add basic tab-completion to the console window.
* Add console commands for conditional execution from game date.
* [Daily/monthly/yearly scripts](http://www.tt-forums.net/viewtopic.php?f=33&t=49595)

#### Miscellaneous

* Pause on savegame load if ctrl key is pressed.
* Ctrl-click up/down in NewGRF window to move to top or bottom.
* Add setting for when to ask for confirmation before overwriting an existing savegame file, add unique ID to savegames.
* Allow setting the autosave interval to a custom number of in-game days or real-time minutes.
* Add more hotkeys.
* Allow AI/GS developers to reload GSs.
* Various extensions to the NewGRF developer debug tools.
* Various performance improvements.
* Various minor fixes, see changelog.
* [NewGRF specification additions](docs/newgrf-additions.html) ([online copy](https://jgrennison.github.io/OpenTTD-patches/newgrf-additions.html)).
* [NML specification additions](docs/newgrf-additions-nml.html) ([online copy](https://jgrennison.github.io/OpenTTD-patches/newgrf-additions-nml.html)).
* [AI/GS script additions](docs/script-additions.html) ([online copy](https://jgrennison.github.io/OpenTTD-patches/script-additions.html)).
* [Low-level code/performance changes](docs/jgrpp-low-level-changes.md).

#### Translations

* German (by Auge and Kruemelchen)  
* Korean (by kiwitreekor and TELK)  
* Japanese (by Qwerty Asd)

#### Save/load and savegame format changes  
* Various changes to improve handling of savegames which use features not in trunk.  
* Savegames from this patchpack are not loadable in trunk.  
* Savegames from trunk up to the last savegame version which has been merged into this branch (*jgrpp*) should be loadable in this patchpack.  
* Savegames from other branches which use the save/load code in the *save_ext* branch (usually suffixed: *-sx*) which are also merged into this branch (*jgrpp*), or where the added feature is marked as discardable/ignorable, should be loadable in this patchpack.  
* Savegames from other patched versions are not loadable in this patchpack except for savegames from:  
  * The *tracerestrict* branch ([routing restrictions patch](http://www.tt-forums.net/viewtopic.php?f=33&t=73397))  
  * The [Spring 2013 Patch Pack](http://www.tt-forums.net/viewtopic.php?f=33&t=66892) v2.0 - v2.4 (subject to caveats, see below)  
  * [Joker's Patch Pack](https://www.tt-forums.net/viewtopic.php?f=33&t=74365) v1.19 - v1.27 (subject to caveats, see below)  
  * [Chill's Patch Pack](https://www.tt-forums.net/viewtopic.php?f=33&t=47622) v8 and v14.7 (subject to caveats, see below)

#### Caveats for loading savegames from the [Spring 2013 Patch Pack](http://www.tt-forums.net/viewtopic.php?f=33&t=66892):  
* This is not guaranteed to be bug free  
* Savegames with huge airports are rejected  
* Map sizes greater than 16k x 16k are rejected  
* PAX signals/stations and traffic lights are cleared, leaving ordinary signals/stations/roads  
* Rail ageing/grass on tracks, trip histories, leave order/wait for cargo, auto advertising campaigns, base cost multipliers and other features not in this patch pack are dropped/ignored.  
* SpringPP v2.0.102/103 only:  
  * Savegames which have aircraft approaching, landing, taking off or landed at an oil rig are rejected  
  * The inflation cost multiplier is adjusted on load

#### Caveats for loading savegames from [Joker's Patch Pack](https://www.tt-forums.net/viewtopic.php?f=33&t=74365):  
* This is not guaranteed to be bug free  
* Logic signals are cleared, leaving ordinary signals  
* Various vehicle separation settings and partially-automatic modes are not supported.  
* Rail ageing/grass on tracks, trip histories, waiting cargo histories, station cargo punishment and other features not in this patch pack are dropped/ignored.

#### Caveats for loading savegames from [Chill's Patch Pack](https://www.tt-forums.net/viewtopic.php?f=33&t=47622):  
* This is not guaranteed to be bug free  
* Speed signals are cleared, leaving ordinary signals  
* Various vehicle, economy, town and other settings are not supported  
* Link graph data (but not settings) is cleared  
* Train stuck counters, traffic lights and other features not in this patch pack are dropped/ignored.

#### A note on branches

Many features have two branches, the *feature* branches are just the raw features, without any modified savegame code.  
There are not generally savegame compatible with anything else, except for loading of trunk savegame versions at or before the point where the branch diverged from trunk.  
All other load attempts may result in undefined behaviour.  
The *feature-sx* branches use the savegame framework in the *save_ext* branch.

* * *

* * *

# OpenTTD

## Table of contents

- 1.0) [About](#10-about)
    - 1.1) [Downloading OpenTTD](#11-downloading-openttd)
    - 1.2) [OpenTTD gameplay manual](#12-openttd-gameplay-manual)
    - 1.3) [Supported platforms](#13-supported-platforms)
    - 1.4) [Installing and running OpenTTD](#14-installing-and-running-openttd)
    - 1.5) [Add-on content / mods](#15-add-on-content--mods)
    - 1.6) [OpenTTD directories](#16-openttd-directories)
    - 1.7) [Compiling OpenTTD](#17-compiling-openttd)
- 2.0) [Contact and community](#20-contact-and-community)
    - 2.1) [Contributing to OpenTTD](#21-contributing-to-openttd)
    - 2.2) [Reporting bugs](#22-reporting-bugs)
    - 2.3) [Translating](#23-translating)
- 3.0) [Licensing](#30-licensing)
- 4.0) [Credits](#40-credits)

## 1.0) About

OpenTTD is a transport simulation game based upon the popular game Transport Tycoon Deluxe, written by Chris Sawyer.
It attempts to mimic the original game as closely as possible while extending it with new features.

OpenTTD is licensed under the GNU General Public License version 2.0, but includes some 3rd party software under different licenses.
See the section ["Licensing"](#30-licensing) below for details.

## 1.1) Downloading OpenTTD

OpenTTD can be downloaded from the [official OpenTTD website](https://www.openttd.org/).

Both 'stable' and 'nightly' versions are available for download:

- most people should choose the 'stable' version, as this has been more extensively tested
- the 'nightly' version includes the latest changes and features, but may sometimes be less reliable

OpenTTD is also available for free on [Steam](https://store.steampowered.com/app/1536610/OpenTTD/), [GOG.com](https://www.gog.com/game/openttd), and the [Microsoft Store](https://www.microsoft.com/p/openttd-official/9ncjg5rvrr1c). On some platforms OpenTTD will be available via your OS package manager or a similar service.


## 1.2) OpenTTD gameplay manual

OpenTTD has a [community-maintained wiki](https://wiki.openttd.org/), including a gameplay manual and tips.


## 1.3) Supported platforms

OpenTTD has been ported to several platforms and operating systems.

The currently supported platforms are:

- Linux (SDL (OpenGL and non-OpenGL))
- macOS (universal) (Cocoa)
- Windows (Win32 GDI / OpenGL)

Other platforms may also work (in particular various BSD systems), but we don't actively test or maintain these.

### 1.3.1) Legacy support
Platforms, languages and compilers change.
We'll keep support going on old platforms as long as someone is interested in supporting them, except where it means the project can't move forward to keep up with language and compiler features.

We guarantee that every revision of OpenTTD will be able to load savegames from every older revision (excepting where the savegame is corrupt).
Please report a bug if you find a save that doesn't load.

## 1.4) Installing and running OpenTTD

OpenTTD is usually straightforward to install, but for more help the wiki [includes an installation guide](https://wiki.openttd.org/en/Manual/Installation).

OpenTTD needs some additional graphics and sound files to run.

For some platforms these will be downloaded during the installation process if required.

For some platforms, you will need to refer to [the installation guide](https://wiki.openttd.org/en/Manual/Installation).


### 1.4.1) Free graphics and sound files

The free data files, split into OpenGFX for graphics, OpenSFX for sounds and
OpenMSX for music can be found at:

- https://www.openttd.org/downloads/opengfx-releases/latest for OpenGFX
- https://www.openttd.org/downloads/opensfx-releases/latest for OpenSFX
- https://www.openttd.org/downloads/openmsx-releases/latest for OpenMSX

Please follow the readme of these packages about the installation procedure.
The Windows installer can optionally download and install these packages.


### 1.4.2) Original Transport Tycoon Deluxe graphics and sound files

If you want to play with the original Transport Tycoon Deluxe data files you have to copy the data files from the CD-ROM into the baseset/ directory.
It does not matter whether you copy them from the DOS or Windows version of Transport Tycoon Deluxe.
The Windows install can optionally copy these files.

You need to copy the following files:
- sample.cat
- trg1r.grf or TRG1.GRF
- trgcr.grf or TRGC.GRF
- trghr.grf or TRGH.GRF
- trgir.grf or TRGI.GRF
- trgtr.grf or TRGT.GRF


### 1.4.3) Original Transport Tycoon Deluxe music

If you want the Transport Tycoon Deluxe music, copy the appropriate files from the original game into the baseset folder.
- TTD for Windows: All files in the gm/ folder (gm_tt00.gm up to gm_tt21.gm)
- TTD for DOS: The GM.CAT file
- Transport Tycoon Original: The GM.CAT file, but rename it to GM-TTO.CAT


## 1.5) Add-on content / mods

OpenTTD features multiple types of add-on content, which modify gameplay in different ways.

Most types of add-on content can be downloaded within OpenTTD via the 'Check Online Content' button in the main menu.

Add-on content can also be installed manually, but that's more complicated; the [OpenTTD wiki](https://wiki.openttd.org/) may offer help with that, or the [OpenTTD directory structure guide](./docs/directory_structure.md).

### 1.5.1) AI opponents

OpenTTD comes without AI opponents, so if you want to play with AIs you have to download them.

The easiest way is via the 'Check Online Content' button in the main menu.

You can select some AIs that you think are compatible with your playing style.

AI help and discussions may also be found in the [AI section of the forum](https://www.tt-forums.net/viewforum.php?f=65).

### 1.5.2) Scenarios and height maps

Scenarios and heightmaps can be added via the 'Check Online Content' button in the main menu.

### 1.5.3) NewGRFs

A wide range of add-content is available as NewGRFs, including vehicles, industries, stations, landscape objects, town names and more.

NewGRFs can be added via the 'Check Online Content' button in the main menu.

See also the wiki [guide to NewGRFs](https://wiki.openttd.org/en/Manual/NewGRF) and [the forum graphics development section](https://www.tt-forums.net/viewforum.php?f=66).

### 1.5.4) Game scripts

Game scripts can provide additional challenges or changes to the standard OpenTTD gameplay, for example setting transport goals, or changing town growth behaviour.

Game scripts can be added via the 'Check Online Content' button in the main menu.

See also the wiki [guide to game scripts](https://wiki.openttd.org/en/Manual/Game%20script) and [the forum graphics game script section](https://www.tt-forums.net/viewforum.php?f=65).

### 1.6) OpenTTD directories

OpenTTD uses its own directory structure to store game data, add-on content etc.

For more information, see the [directory structure guide](./docs/directory_structure.md).

### 1.7) Compiling OpenTTD

If you want to compile OpenTTD from source, instructions can be found in [COMPILING.md](./COMPILING.md).


## 2.0) Contact and Community

'Official' channels

- [OpenTTD website](https://www.openttd.org)
- IRC chat using #openttd on irc.oftc.net [more info about our irc channel](https://wiki.openttd.org/en/Development/IRC%20channel)
- [OpenTTD on Github](https://github.com/OpenTTD/) for code repositories and for reporting issues
- [forum.openttd.org](https://forum.openttd.org/) - the primary community forum site for discussing OpenTTD and related games
- [OpenTTD wiki](https://wiki.openttd.org/) community-maintained wiki, including topics like gameplay guide, detailed explanation of some game mechanics, how to use add-on content (mods) and much more

'Unofficial' channels

- the OpenTTD wiki has a [page listing OpenTTD communities](https://wiki.openttd.org/en/Community/Community) including some in languages other than English


### 2.1) Contributing to OpenTTD

We welcome contributors to OpenTTD.  More information for contributors can be found in [CONTRIBUTING.md](./CONTRIBUTING.md)


### 2.2) Reporting bugs

Good bug reports are very helpful.  We have a [guide to reporting bugs](./CONTRIBUTING.md#bug-reports) to help with this.

Desyncs in multiplayer are complex to debug and report (some software development skils are required).
Instructions can be found in [debugging and reporting desyncs](./docs/debugging_desyncs.md).


### 2.3) Translating

OpenTTD is translated into many languages.  Translations are added and updated via the [online translation tool](https://translator.openttd.org).


## 3.0) Licensing

OpenTTD is licensed under the GNU General Public License version 2.0.
For the complete license text, see the file '[COPYING.md](./COPYING.md)'.
This license applies to all files in this distribution, except as noted below.

The squirrel implementation in `src/3rdparty/squirrel` is licensed under the Zlib license.
See `src/3rdparty/squirrel/COPYRIGHT` for the complete license text.

The md5 implementation in `src/3rdparty/md5` is licensed under the Zlib license.
See the comments in the source files in `src/3rdparty/md5` for the complete license text.

The implementations of Posix `getaddrinfo` and `getnameinfo` for OS/2 in `src/3rdparty/os2` are distributed partly under the GNU Lesser General Public License 2.1, and partly under the (3-clause) BSD license.
The exact licensing terms can be found in `src/3rdparty/os2/getaddrinfo.c` resp. `src/3rdparty/os2/getnameinfo.c`.

The implementation of C++17 `std::optional` in `src/3rdparty/optional` is licensed under the Boost Software License - Version 1.0.
See `src/3rdparty/optional/LICENSE_1_0.txt` for the complete license text.


## 4.0 Credits

See [CREDITS.md](./CREDITS.md)<|MERGE_RESOLUTION|>--- conflicted
+++ resolved
@@ -1,8 +1,4 @@
-<<<<<<< HEAD
 ## JGR's Patchpack + Yahho's additions version 0.45.1+0
-=======
-## JGR's Patchpack version 0.47.2
->>>>>>> af270a63
 
 This is a collection of patches applied to [OpenTTD](http://www.openttd.org/)
 
