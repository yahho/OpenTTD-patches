--- conflicted
+++ resolved
@@ -1,8 +1,4 @@
-<<<<<<< HEAD
 ## JGR's Patchpack + Yahho's additions version 0.45.0+0
-=======
-## JGR's Patchpack version 0.45.1
->>>>>>> 350c9ee6
 
 This is a collection of patches applied to [OpenTTD](http://www.openttd.org/)
 
