/*
 * This file is part of OpenTTD.
 * OpenTTD is free software; you can redistribute it and/or modify it under the terms of the GNU General Public License as published by the Free Software Foundation, version 2.
 * OpenTTD is distributed in the hope that it will be useful, but WITHOUT ANY WARRANTY; without even the implied warranty of MERCHANTABILITY or FITNESS FOR A PARTICULAR PURPOSE.
 * See the GNU General Public License for more details. You should have received a copy of the GNU General Public License along with OpenTTD. If not, see <http://www.gnu.org/licenses/>.
 */

/** @file openttd.h Some generic types. */

#ifndef OPENTTD_H
#define OPENTTD_H

#include <atomic>
#include <chrono>
#include "core/enum_type.hpp"

/** Mode which defines the state of the game. */
enum GameMode {
	GM_MENU,
	GM_NORMAL,
	GM_EDITOR,
	GM_BOOTSTRAP
};

/** Mode which defines what mode we're switching to. */
enum SwitchMode {
	SM_NONE,
	SM_NEWGAME,           ///< New Game --> 'Random game'.
	SM_RESTARTGAME,       ///< Restart --> 'Random game' with current settings.
	SM_RELOADGAME,        ///< Reload the savegame / scenario / heightmap you started the game with.
	SM_EDITOR,            ///< Switch to scenario editor.
	SM_LOAD_GAME,         ///< Load game, Play Scenario.
	SM_MENU,              ///< Switch to game intro menu.
	SM_SAVE_GAME,         ///< Save game.
	SM_SAVE_HEIGHTMAP,    ///< Save heightmap.
	SM_GENRANDLAND,       ///< Generate random land within scenario editor.
	SM_LOAD_SCENARIO,     ///< Load scenario from scenario editor.
	SM_START_HEIGHTMAP,   ///< Load a heightmap and start a new game from it.
	SM_LOAD_HEIGHTMAP,    ///< Load heightmap from scenario editor.
	SM_RESTART_HEIGHTMAP, ///< Load a heightmap and start a new game from it with current settings.
	SM_JOIN_GAME,         ///< Join a network game.
};

/** Display Options */
enum DisplayOptions {
	DO_SHOW_TOWN_NAMES     = 0, ///< Display town names.
	DO_SHOW_STATION_NAMES  = 1, ///< Display station names.
	DO_SHOW_SIGNS          = 2, ///< Display signs.
	DO_FULL_ANIMATION      = 3, ///< Perform palette animation.
	DO_FULL_DETAIL         = 5, ///< Also draw details of track and roads.
	DO_SHOW_WAYPOINT_NAMES = 6, ///< Display waypoint names.
	DO_SHOW_COMPETITOR_SIGNS = 7, ///< Display signs, station names and waypoint names of opponent companies. Buoys and oilrig-stations are always shown, even if this option is turned off.
};

<<<<<<< HEAD
/** Extra Display Options */
enum ExtraDisplayOptions {
	XDO_SHOW_MONEY_TEXT_EFFECTS = 0, ///< Display money text effects.
	XDO_SHOW_HIDDEN_SIGNS       = 1, ///< Show hidden signs
=======
struct GameSessionStats {
	std::chrono::steady_clock::time_point start_time; ///< Time when the current game was started.
	std::string savegame_id; ///< Unique ID of the savegame.
	std::optional<size_t> savegame_size; ///< Size of the last saved savegame in bytes, or std::nullopt if not saved yet.
>>>>>>> 3e625b5b
};

extern GameMode _game_mode;
extern SwitchMode _switch_mode;
<<<<<<< HEAD
extern bool _check_special_modes;
extern bool _switch_mode_time_valid;
extern std::chrono::steady_clock::time_point _switch_mode_time;
=======
extern GameSessionStats _game_session_stats;
>>>>>>> 3e625b5b
extern std::atomic<bool> _exit_game;
extern bool _save_config;

/** Modes of pausing we've got */
enum PauseMode : byte {
	PM_UNPAUSED              = 0,      ///< A normal unpaused game
	PM_PAUSED_NORMAL         = 1 << 0, ///< A game normally paused
	PM_PAUSED_SAVELOAD       = 1 << 1, ///< A game paused for saving/loading
	PM_PAUSED_JOIN           = 1 << 2, ///< A game paused for 'pause_on_join'
	PM_PAUSED_ERROR          = 1 << 3, ///< A game paused because a (critical) error
	PM_PAUSED_ACTIVE_CLIENTS = 1 << 4, ///< A game paused for 'min_active_clients'
	PM_PAUSED_GAME_SCRIPT    = 1 << 5, ///< A game paused by a game script
	PM_PAUSED_LINK_GRAPH     = 1 << 6, ///< A game paused due to the link graph schedule lagging
	PM_COMMAND_DURING_PAUSE  = 1 << 7, ///< A game paused, and a command executed during the pause; resets on autosave

	/** Pause mode bits when paused for network reasons. */
	PMB_PAUSED_NETWORK = PM_PAUSED_ACTIVE_CLIENTS | PM_PAUSED_JOIN,
};
DECLARE_ENUM_AS_BIT_SET(PauseMode)

/** The current pause mode */
extern PauseMode _pause_mode;
extern uint32_t _pause_countdown;

void AskExitGame();
void AskExitToGameMenu();

int openttd_main(int argc, char *argv[]);
void StateGameLoop();
void HandleExitGameRequest();
void InitMusicDriver(bool init_volume);

void SwitchToMode(SwitchMode new_mode);

bool RequestNewGRFScan(struct NewGRFScanCallback *callback = nullptr);
void GenerateSavegameId();

void OpenBrowser(const std::string &url);
void ChangeAutosaveFrequency(bool reset);

#endif /* OPENTTD_H */<|MERGE_RESOLUTION|>--- conflicted
+++ resolved
@@ -12,6 +12,7 @@
 
 #include <atomic>
 #include <chrono>
+#include <optional>
 #include "core/enum_type.hpp"
 
 /** Mode which defines the state of the game. */
@@ -52,28 +53,22 @@
 	DO_SHOW_COMPETITOR_SIGNS = 7, ///< Display signs, station names and waypoint names of opponent companies. Buoys and oilrig-stations are always shown, even if this option is turned off.
 };
 
-<<<<<<< HEAD
 /** Extra Display Options */
 enum ExtraDisplayOptions {
 	XDO_SHOW_MONEY_TEXT_EFFECTS = 0, ///< Display money text effects.
 	XDO_SHOW_HIDDEN_SIGNS       = 1, ///< Show hidden signs
-=======
+};
+
 struct GameSessionStats {
-	std::chrono::steady_clock::time_point start_time; ///< Time when the current game was started.
-	std::string savegame_id; ///< Unique ID of the savegame.
-	std::optional<size_t> savegame_size; ///< Size of the last saved savegame in bytes, or std::nullopt if not saved yet.
->>>>>>> 3e625b5b
+	std::optional<std::chrono::steady_clock::time_point> start_time; ///< Time when the current game was started.
+	std::string savegame_id;                                         ///< Unique ID of the savegame.
+	std::optional<size_t> savegame_size;                             ///< Size of the last saved savegame in bytes, or std::nullopt if not saved yet.
 };
 
 extern GameMode _game_mode;
 extern SwitchMode _switch_mode;
-<<<<<<< HEAD
 extern bool _check_special_modes;
-extern bool _switch_mode_time_valid;
-extern std::chrono::steady_clock::time_point _switch_mode_time;
-=======
 extern GameSessionStats _game_session_stats;
->>>>>>> 3e625b5b
 extern std::atomic<bool> _exit_game;
 extern bool _save_config;
 
