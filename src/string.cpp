--- conflicted
+++ resolved
@@ -727,10 +727,6 @@
 		}
 	}
 
-<<<<<<< HEAD
-	/* DEBUG(misc, 1, "[utf8] invalid UTF-8 sequence"); */
-=======
->>>>>>> df89c34e
 	*c = '?';
 	return 1;
 }
@@ -766,10 +762,6 @@
 		return 4;
 	}
 
-<<<<<<< HEAD
-	/* DEBUG(misc, 1, "[utf8] can't UTF-8 encode value 0x%X", c); */
-=======
->>>>>>> df89c34e
 	*buf = '?';
 	return 1;
 }
