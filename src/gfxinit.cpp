/*
 * This file is part of OpenTTD.
 * OpenTTD is free software; you can redistribute it and/or modify it under the terms of the GNU General Public License as published by the Free Software Foundation, version 2.
 * OpenTTD is distributed in the hope that it will be useful, but WITHOUT ANY WARRANTY; without even the implied warranty of MERCHANTABILITY or FITNESS FOR A PARTICULAR PURPOSE.
 * See the GNU General Public License for more details. You should have received a copy of the GNU General Public License along with OpenTTD. If not, see <http://www.gnu.org/licenses/>.
 */

/** @file gfxinit.cpp Initializing of the (GRF) graphics. */

#include "stdafx.h"
#include "fios.h"
#include "newgrf.h"
#include "3rdparty/md5/md5.h"
#include "fontcache.h"
#include "gfx_func.h"
#include "transparency.h"
#include "blitter/factory.hpp"
#include "video/video_driver.hpp"
#include "window_func.h"
#include "zoom_func.h"
#include "clear_map.h"
#include "clear_func.h"
#include "tree_map.h"
#include "scope.h"
#include "table/tree_land.h"
#include "blitter/32bpp_base.hpp"

/* The type of set we're replacing */
#define SET_TYPE "graphics"
#include "base_media_func.h"

#include "table/sprites.h"

#include "safeguards.h"

#include "table/landscape_sprite.h"

/** Offsets for loading the different "replacement" sprites in the files. */
static const SpriteID * const _landscape_spriteindexes[] = {
	_landscape_spriteindexes_arctic,
	_landscape_spriteindexes_tropic,
	_landscape_spriteindexes_toyland,
};

/**
 * Load an old fashioned GRF file.
 * @param filename   The name of the file to open.
 * @param load_index The offset of the first sprite.
 * @param needs_palette_remap Whether the colours in the GRF file need a palette remap.
 */
static SpriteFile &LoadGrfFile(const std::string &filename, uint load_index, bool needs_palette_remap)
{
	uint sprite_id = 0;

	SpriteFile &file = OpenCachedSpriteFile(filename, BASESET_DIR, needs_palette_remap);

	DEBUG(sprite, 2, "Reading grf-file '%s'", filename.c_str());

	byte container_ver = file.GetContainerVersion();
	if (container_ver == 0) usererror("Base grf '%s' is corrupt", filename.c_str());
	ReadGRFSpriteOffsets(file);
	if (container_ver >= 2) {
		/* Read compression. */
		byte compression = file.ReadByte();
		if (compression != 0) usererror("Unsupported compression format");
	}

	while (LoadNextSprite(load_index, file, sprite_id)) {
		load_index++;
		sprite_id++;
		if (load_index >= MAX_SPRITES) {
			usererror("Too many sprites. Recompile with higher MAX_SPRITES value or remove some custom GRF files.");
		}
	}
	DEBUG(sprite, 2, "Currently %i sprites are loaded", load_index);

	return file;
}

/**
 * Load an old fashioned GRF file to replace already loaded sprites.
 * @param filename   The name of the file to open.
 * @param index_tbl  The offsets of each of the sprites.
 * @param needs_palette_remap Whether the colours in the GRF file need a palette remap.
 * @return The number of loaded sprites.
 */
static void LoadGrfFileIndexed(const std::string &filename, const SpriteID *index_tbl, bool needs_palette_remap)
{
	uint start;
	uint sprite_id = 0;

	SpriteFile &file = OpenCachedSpriteFile(filename, BASESET_DIR, needs_palette_remap);

	DEBUG(sprite, 2, "Reading indexed grf-file '%s'", filename.c_str());

	byte container_ver = file.GetContainerVersion();
	if (container_ver == 0) usererror("Base grf '%s' is corrupt", filename.c_str());
	ReadGRFSpriteOffsets(file);
	if (container_ver >= 2) {
		/* Read compression. */
		byte compression = file.ReadByte();
		if (compression != 0) usererror("Unsupported compression format");
	}

	while ((start = *index_tbl++) != END) {
		uint end = *index_tbl++;

		do {
			[[maybe_unused]] bool b = LoadNextSprite(start, file, sprite_id);
			assert(b);
			sprite_id++;
		} while (++start <= end);
	}
}

/**
 * Checks whether the MD5 checksums of the files are correct.
 *
 * @note Also checks sample.cat and other required non-NewGRF GRFs for corruption.
 */
void CheckExternalFiles()
{
	if (BaseGraphics::GetUsedSet() == nullptr || BaseSounds::GetUsedSet() == nullptr) return;

	const GraphicsSet *used_set = BaseGraphics::GetUsedSet();

	DEBUG(grf, 1, "Using the %s base graphics set", used_set->name.c_str());

	std::string error_msg;
	auto output_iterator = std::back_inserter(error_msg);
	if (used_set->GetNumInvalid() != 0) {
		/* Not all files were loaded successfully, see which ones */
		fmt::format_to(output_iterator, "Trying to load graphics set '{}', but it is incomplete. The game will probably not run correctly until you properly install this set or select another one. See section 4.1 of README.md.\n\nThe following files are corrupted or missing:\n", used_set->name);
		for (uint i = 0; i < GraphicsSet::NUM_FILES; i++) {
			MD5File::ChecksumResult res = GraphicsSet::CheckMD5(&used_set->files[i], BASESET_DIR);
			if (res != MD5File::CR_MATCH) fmt::format_to(output_iterator, "\t{} is {} ({})\n", used_set->files[i].filename, res == MD5File::CR_MISMATCH ? "corrupt" : "missing", used_set->files[i].missing_warning);
		}
		fmt::format_to(output_iterator, "\n");
	}

	const SoundsSet *sounds_set = BaseSounds::GetUsedSet();
	if (sounds_set->GetNumInvalid() != 0) {
		fmt::format_to(output_iterator, "Trying to load sound set '{}', but it is incomplete. The game will probably not run correctly until you properly install this set or select another one. See section 4.1 of README.md.\n\nThe following files are corrupted or missing:\n", sounds_set->name);

		static_assert(SoundsSet::NUM_FILES == 1);
		/* No need to loop each file, as long as there is only a single
		 * sound file. */
		fmt::format_to(output_iterator, "\t{} is {} ({})\n", sounds_set->files->filename, SoundsSet::CheckMD5(sounds_set->files, BASESET_DIR) == MD5File::CR_MISMATCH ? "corrupt" : "missing", sounds_set->files->missing_warning);
	}

<<<<<<< HEAD
	if (add_pos != error_msg) ShowInfoF("%s", error_msg);
}

void InitGRFGlobalVars()
{
	extern uint _extra_station_names_used;
	_extra_station_names_used = 0;

	extern uint8 _extra_station_names_probability;
	_extra_station_names_probability = 0;

	extern bool _allow_rocks_desert;
	_allow_rocks_desert = false;
=======
	if (!error_msg.empty()) ShowInfoI(error_msg);
>>>>>>> 90fdf17e
}

/** Actually load the sprite tables. */
static void LoadSpriteTables()
{
	const GraphicsSet *used_set = BaseGraphics::GetUsedSet();

	LoadGrfFile(used_set->files[GFT_BASE].filename, 0, PAL_DOS != used_set->palette);

	/* Progsignal sprites. */
	SpriteFile &progsig_file = LoadGrfFile("progsignals.grf", SPR_PROGSIGNAL_BASE, false);
	progsig_file.flags |= SFF_PROGSIG;

	/* Fill duplicate programmable pre-signal graphics sprite block */
	for (uint i = 0; i < PROGSIGNAL_SPRITE_COUNT; i++) {
		DupSprite(SPR_PROGSIGNAL_BASE + i, SPR_DUP_PROGSIGNAL_BASE + i);
	}

	/* Extra signal sprites. */
	SpriteFile &extrasig_file = LoadGrfFile("extra_signals.grf", SPR_EXTRASIGNAL_BASE, false);
	extrasig_file.flags |= SFF_PROGSIG;

	/* Fill duplicate extra signal graphics sprite block */
	for (uint i = 0; i < EXTRASIGNAL_SPRITE_COUNT; i++) {
		DupSprite(SPR_EXTRASIGNAL_BASE + i, SPR_DUP_EXTRASIGNAL_BASE + i);
	}

	/* Tracerestrict sprites. */
	LoadGrfFile("tracerestrict.grf", SPR_TRACERESTRICT_BASE, false);

	/* Misc GUI sprites. */
	LoadGrfFile("misc_gui.grf", SPR_MISC_GUI_BASE, false);

	/* Road waypoints sprites. */
	LoadGrfFile("road_waypoints.grf", SPR_ROAD_WAYPOINTS_BASE, false);

	/* Fill duplicate original signal graphics sprite block */
	for (uint i = 0; i < DUP_ORIGINAL_SIGNALS_SPRITE_COUNT; i++) {
		DupSprite(SPR_ORIGINAL_SIGNALS_BASE + i, SPR_DUP_ORIGINAL_SIGNALS_BASE + i);
	}

	/*
	 * The second basic file always starts at the given location and does
	 * contain a different amount of sprites depending on the "type"; DOS
	 * has a few sprites less. However, we do not care about those missing
	 * sprites as they are not shown anyway (logos in intro game).
	 */
	LoadGrfFile(used_set->files[GFT_LOGOS].filename, 4793, PAL_DOS != used_set->palette);

	/*
	 * Load additional sprites for climates other than temperate.
	 * This overwrites some of the temperate sprites, such as foundations
	 * and the ground sprites.
	 */
	if (_settings_game.game_creation.landscape != LT_TEMPERATE) {
		LoadGrfFileIndexed(
			used_set->files[GFT_ARCTIC + _settings_game.game_creation.landscape - 1].filename,
			_landscape_spriteindexes[_settings_game.game_creation.landscape - 1],
			PAL_DOS != used_set->palette
		);
	}

	LoadGrfFile("innerhighlight.grf", SPR_ZONING_INNER_HIGHLIGHT_BASE, false);

	/* Load route step graphics */
	LoadGrfFile("route_step.grf", SPR_ROUTE_STEP_BASE, false);

	/* Initialize the unicode to sprite mapping table */
	InitializeUnicodeGlyphMap();

	InitGRFGlobalVars();

	/*
	 * Load the base and extra NewGRF with OTTD required graphics as first NewGRF.
	 * However, we do not want it to show up in the list of used NewGRFs,
	 * so we have to manually add it, and then remove it later.
	 */
	GRFConfig *top = _grfconfig;

	/* Default extra graphics */
	static const char *master_filename = "OPENTTD.GRF";
	GRFConfig *master = new GRFConfig(master_filename);
	master->palette |= GRFP_GRF_DOS;
	FillGRFDetails(master, false, BASESET_DIR);
	ClrBit(master->flags, GCF_INIT_ONLY);

	/* Baseset extra graphics */
	GRFConfig *extra = new GRFConfig(used_set->files[GFT_EXTRA].filename.c_str());

	/* We know the palette of the base set, so if the base NewGRF is not
	 * setting one, use the palette of the base set and not the global
	 * one which might be the wrong palette for this base NewGRF.
	 * The value set here might be overridden via action14 later. */
	switch (used_set->palette) {
		case PAL_DOS:     extra->palette |= GRFP_GRF_DOS;     break;
		case PAL_WINDOWS: extra->palette |= GRFP_GRF_WINDOWS; break;
		default: break;
	}
	FillGRFDetails(extra, false, BASESET_DIR);
	ClrBit(extra->flags, GCF_INIT_ONLY);

	extra->next = top;
	master->next = extra;
	_grfconfig = master;

	LoadNewGRF(SPR_NEWGRFS_BASE, 2);

	uint total_extra_graphics = SPR_NEWGRFS_BASE - SPR_OPENTTD_BASE;
	_missing_extra_graphics = GetSpriteCountForFile(master_filename, SPR_OPENTTD_BASE, SPR_NEWGRFS_BASE);
	DEBUG(sprite, 1, "%u extra sprites, %u from baseset, %u from fallback", total_extra_graphics, total_extra_graphics - _missing_extra_graphics, _missing_extra_graphics);

	/* The original baseset extra graphics intentionally make use of the fallback graphics.
	 * Let's say everything which provides less than 500 sprites misses the rest intentionally. */
	if (500 + _missing_extra_graphics > total_extra_graphics) _missing_extra_graphics = 0;

	/* Free and remove the top element. */
	delete extra;
	delete master;
	_grfconfig = top;
}


static void RealChangeBlitter(const char *repl_blitter)
{
	const char *cur_blitter = BlitterFactory::GetCurrentBlitter()->GetName();
	if (strcmp(cur_blitter, repl_blitter) == 0) return;

	DEBUG(driver, 1, "Switching blitter from '%s' to '%s'... ", cur_blitter, repl_blitter);
	Blitter *new_blitter = BlitterFactory::SelectBlitter(repl_blitter);
	if (new_blitter == nullptr) NOT_REACHED();
	DEBUG(driver, 1, "Successfully switched to %s.", repl_blitter);

	if (!VideoDriver::GetInstance()->AfterBlitterChange()) {
		/* Failed to switch blitter, let's hope we can return to the old one. */
		if (BlitterFactory::SelectBlitter(cur_blitter) == nullptr || !VideoDriver::GetInstance()->AfterBlitterChange()) usererror("Failed to reinitialize video driver. Specify a fixed blitter in the config");
	}

	/* Clear caches that might have sprites for another blitter. */
	VideoDriver::GetInstance()->ClearSystemSprites();
	ClearFontCache();
	GfxClearSpriteCache();
	ReInitAllWindows(false);
}

/**
 * Check blitter needed by NewGRF config and switch if needed.
 * @return False when nothing changed, true otherwise.
 */
static bool SwitchNewGRFBlitter()
{
	/* Never switch if the blitter was specified by the user. */
	if (!_blitter_autodetected) return false;

	/* Null driver => dedicated server => do nothing. */
	if (BlitterFactory::GetCurrentBlitter()->GetScreenDepth() == 0) return false;

	/* Get preferred depth.
	 *  - depth_wanted_by_base: Depth required by the baseset, i.e. the majority of the sprites.
	 *  - depth_wanted_by_grf:  Depth required by some NewGRF.
	 * Both can force using a 32bpp blitter. depth_wanted_by_base is used to select
	 * between multiple 32bpp blitters, which perform differently with 8bpp sprites.
	 */
	uint depth_wanted_by_base = BaseGraphics::GetUsedSet()->blitter == BLT_32BPP ? 32 : 8;
	uint depth_wanted_by_grf = _support8bpp != S8BPP_NONE ? 8 : 32;
	for (GRFConfig *c = _grfconfig; c != nullptr; c = c->next) {
		if (c->status == GCS_DISABLED || c->status == GCS_NOT_FOUND || HasBit(c->flags, GCF_INIT_ONLY)) continue;
		if (c->palette & GRFP_BLT_32BPP) depth_wanted_by_grf = 32;
	}
	/* We need a 32bpp blitter for font anti-alias. */
	if (HasAntialiasedFonts()) depth_wanted_by_grf = 32;

	/* Search the best blitter. */
	static const struct {
		const char *name;
		uint animation; ///< 0: no support, 1: do support, 2: both
		uint min_base_depth, max_base_depth, min_grf_depth, max_grf_depth;
	} replacement_blitters[] = {
		{ "8bpp-optimized",  2,  8,  8,  8,  8 },
		{ "40bpp-anim",      2,  8, 32,  8, 32 },
#ifdef WITH_SSE
		{ "32bpp-sse4",      0, 32, 32,  8, 32 },
		{ "32bpp-ssse3",     0, 32, 32,  8, 32 },
		{ "32bpp-sse2",      0, 32, 32,  8, 32 },
		{ "32bpp-sse4-anim", 1, 32, 32,  8, 32 },
#endif
		{ "32bpp-optimized", 0,  8, 32,  8, 32 },
#ifdef WITH_SSE
		{ "32bpp-sse2-anim", 1,  8, 32,  8, 32 },
#endif
		{ "32bpp-anim",      1,  8, 32,  8, 32 },
	};

	const bool animation_wanted = HasBit(_display_opt, DO_FULL_ANIMATION);
	const char *cur_blitter = BlitterFactory::GetCurrentBlitter()->GetName();

	for (uint i = 0; i < lengthof(replacement_blitters); i++) {
		if (animation_wanted && (replacement_blitters[i].animation == 0)) continue;
		if (!animation_wanted && (replacement_blitters[i].animation == 1)) continue;

		if (!IsInsideMM(depth_wanted_by_base, replacement_blitters[i].min_base_depth, replacement_blitters[i].max_base_depth + 1)) continue;
		if (!IsInsideMM(depth_wanted_by_grf, replacement_blitters[i].min_grf_depth, replacement_blitters[i].max_grf_depth + 1)) continue;
		const char *repl_blitter = replacement_blitters[i].name;

		if (strcmp(repl_blitter, cur_blitter) == 0) {
			return false;
		}
		if (BlitterFactory::GetBlitterFactory(repl_blitter) == nullptr) continue;

		/* Inform the video driver we want to switch blitter as soon as possible. */
		VideoDriver::GetInstance()->QueueOnMainThread(std::bind(&RealChangeBlitter, repl_blitter));
		break;
	}

	return true;
}

/** Check whether we still use the right blitter, or use another (better) one. */
void CheckBlitter()
{
	if (!SwitchNewGRFBlitter()) return;

	ClearFontCache();
	GfxClearSpriteCache();
	ReInitAllWindows(false);
}

void UpdateRouteStepSpriteSize()
{
	extern uint _vp_route_step_sprite_width;
	extern uint _vp_route_step_base_width;
	extern uint _vp_route_step_height_top;
	extern uint _vp_route_step_height_bottom;
	extern uint _vp_route_step_string_width[4];

	Dimension d0 = GetSpriteSize(SPR_ROUTE_STEP_TOP);
	_vp_route_step_sprite_width = d0.width;
	_vp_route_step_height_top = d0.height;

	_vp_route_step_base_width = (_vp_route_step_height_top + 1) * 2;

	Dimension d2 = GetSpriteSize(SPR_ROUTE_STEP_BOTTOM);
	_vp_route_step_height_bottom = d2.height;

	const uint min_width = _vp_route_step_sprite_width > _vp_route_step_base_width ? _vp_route_step_sprite_width - _vp_route_step_base_width : 0;
	uint extra = 0;
	for (uint i = 0; i < 4; i++) {
		SetDParamMaxDigits(0, i + 2, FS_SMALL);
		SetDParam(1, STR_VIEWPORT_SHOW_VEHICLE_ROUTE_STEP_STATION);
		const uint base_width = GetStringBoundingBox(STR_VIEWPORT_SHOW_VEHICLE_ROUTE_STEP, FS_SMALL).width;
		if (i == 0) {
			uint width = base_width;
			auto process_string = [&](StringID str) {
				SetDParam(1, str);
				width = std::max(width, GetStringBoundingBox(STR_VIEWPORT_SHOW_VEHICLE_ROUTE_STEP, FS_SMALL).width);
			};
			process_string(STR_VIEWPORT_SHOW_VEHICLE_ROUTE_STEP_DEPOT);
			process_string(STR_VIEWPORT_SHOW_VEHICLE_ROUTE_STEP_WAYPOINT);
			process_string(STR_VIEWPORT_SHOW_VEHICLE_ROUTE_STEP_IMPLICIT);
			extra = width - base_width;
		}
		_vp_route_step_string_width[i] = std::max(min_width, base_width + extra);
	}
}

#if !defined(DEDICATED)
/* multi can be density, field type, ... */
static SpriteID GetSpriteIDForClearGround(const ClearGround cg, const Slope slope, const uint multi)
{
	switch (cg) {
		case CLEAR_GRASS:
			return GetSpriteIDForClearLand(slope, (byte) multi);
		case CLEAR_ROUGH:
			return GetSpriteIDForHillyLand(slope, multi);
		case CLEAR_ROCKS:
			return GetSpriteIDForRocks(slope, multi);
		case CLEAR_FIELDS:
			return GetSpriteIDForFields(slope, multi);
		case CLEAR_SNOW:
		case CLEAR_DESERT:
			return GetSpriteIDForSnowDesert(slope, multi);
		default: NOT_REACHED();
	}
}
#endif /* !DEDICATED */

/** Once the sprites are loaded, we can determine main colours of ground/water/... */
void GfxDetermineMainColours()
{
#if !defined(DEDICATED)
	/* Water. */
	extern uint32 _vp_map_water_colour[5];
	_vp_map_water_colour[0] = GetSpriteMainColour(SPR_FLAT_WATER_TILE, PAL_NONE);
	if (BlitterFactory::GetCurrentBlitter()->GetScreenDepth() == 32) {
		_vp_map_water_colour[1] = Blitter_32bppBase::MakeTransparent(_vp_map_water_colour[0], 256, 192).data; // lighter
		_vp_map_water_colour[2] = Blitter_32bppBase::MakeTransparent(_vp_map_water_colour[0], 192, 256).data; // darker
		_vp_map_water_colour[3] = _vp_map_water_colour[2];
		_vp_map_water_colour[4] = _vp_map_water_colour[1];
	}

	/* Clear ground. */
	extern uint32 _vp_map_vegetation_clear_colours[16][6][8];
	memset(_vp_map_vegetation_clear_colours, 0, sizeof(_vp_map_vegetation_clear_colours));
	const struct {
		byte min;
		byte max;
	} multi[6] = {
		{ 0, 3 }, // CLEAR_GRASS, density
		{ 0, 7 }, // CLEAR_ROUGH, "random" based on position
		{ 0, 1 }, // CLEAR_ROCKS, tile hash parity
		{ 0, 7 }, // CLEAR_FIELDS, some field types
		{ 0, 3 }, // CLEAR_SNOW, density
		{ 1, 3 }, // CLEAR_DESERT, density
	};
	for (uint s = 0; s <= SLOPE_ELEVATED; s++) {
		for (uint cg = 0; cg < 6; cg++) {
			for (uint m = multi[cg].min; m <= multi[cg].max; m++) {
				_vp_map_vegetation_clear_colours[s][cg][m] = GetSpriteMainColour(GetSpriteIDForClearGround((ClearGround) cg, (Slope) s, m), PAL_NONE);
			}
		}
	}

	/* Trees. */
	extern uint32 _vp_map_vegetation_tree_colours[16][5][MAX_TREE_COUNT_BY_LANDSCAPE];
	const uint base  = _tree_base_by_landscape[_settings_game.game_creation.landscape];
	const uint count = _tree_count_by_landscape[_settings_game.game_creation.landscape];
	for (uint tg = 0; tg < 5; tg++) {
		for (uint i = base; i < base + count; i++) {
			_vp_map_vegetation_tree_colours[0][tg][i - base] = GetSpriteMainColour(_tree_sprites[i].sprite, _tree_sprites[i].pal);
		}
		const int diff = MAX_TREE_COUNT_BY_LANDSCAPE - count;
		if (diff > 0) {
			for (uint i = count; i < MAX_TREE_COUNT_BY_LANDSCAPE; i++)
				_vp_map_vegetation_tree_colours[0][tg][i] = _vp_map_vegetation_tree_colours[0][tg][i - count];
		}
	}
	for (int s = 1; s <= SLOPE_ELEVATED; ++s) {
		extern int GetSlopeTreeBrightnessAdjust(Slope slope);
		int brightness_adjust = (BlitterFactory::GetCurrentBlitter()->GetScreenDepth() == 32) ? GetSlopeTreeBrightnessAdjust((Slope)s) * 2 : 0;
		if (brightness_adjust != 0) {
			for (uint tg = 0; tg < 5; tg++) {
				for (uint i = 0; i < MAX_TREE_COUNT_BY_LANDSCAPE; i++) {
					_vp_map_vegetation_tree_colours[s][tg][i] = Blitter_32bppBase::AdjustBrightness(Colour(_vp_map_vegetation_tree_colours[0][tg][i]), Blitter_32bppBase::DEFAULT_BRIGHTNESS + brightness_adjust).data;
				}
			}
		} else {
			memcpy(&(_vp_map_vegetation_tree_colours[s]), &(_vp_map_vegetation_tree_colours[0]), sizeof(_vp_map_vegetation_tree_colours[0]));
		}
	}
#endif /* !DEDICATED */
}

/** Initialise and load all the sprites. */
void GfxLoadSprites()
{
	DEBUG(sprite, 2, "Loading sprite set %d", _settings_game.game_creation.landscape);

	_grf_bug_too_many_strings = false;

	SwitchNewGRFBlitter();
	VideoDriver::GetInstance()->ClearSystemSprites();
	ClearFontCache();
	GfxInitSpriteMem();
	GfxInitPalettes();
	LoadSpriteTables();
	GfxDetermineMainColours();

	UpdateRouteStepSpriteSize();
	UpdateCursorSize();

	DEBUG(sprite, 2, "Completed loading sprite set %d", _settings_game.game_creation.landscape);
}

bool GraphicsSet::FillSetDetails(IniFile *ini, const std::string &path, const std::string &full_filename)
{
	bool ret = this->BaseSet<GraphicsSet, MAX_GFT, true>::FillSetDetails(ini, path, full_filename, false);
	if (ret) {
		IniGroup *metadata = ini->GetGroup("metadata");
		IniItem *item;

		fetch_metadata("palette");
		this->palette = ((*item->value)[0] == 'D' || (*item->value)[0] == 'd') ? PAL_DOS : PAL_WINDOWS;

		/* Get optional blitter information. */
		item = metadata->GetItem("blitter", false);
		this->blitter = (item != nullptr && (*item->value)[0] == '3') ? BLT_32BPP : BLT_8BPP;
	}
	return ret;
}

/**
 * Calculate and check the MD5 hash of the supplied GRF.
 * @param file The file get the hash of.
 * @param subdir The sub directory to get the files from.
 * @return
 * - #CR_MATCH if the MD5 hash matches
 * - #CR_MISMATCH if the MD5 does not match
 * - #CR_NO_FILE if the file misses
 */
/* static */ MD5File::ChecksumResult GraphicsSet::CheckMD5(const MD5File *file, Subdirectory subdir)
{
	size_t size = 0;
	FILE *f = FioFOpenFile(file->filename, "rb", subdir, &size);
	if (f == nullptr) return MD5File::CR_NO_FILE;

	size_t max = GRFGetSizeOfDataSection(f);

	FioFCloseFile(f);

	return file->CheckMD5(subdir, max);
}


/**
 * Calculate and check the MD5 hash of the supplied filename.
 * @param subdir The sub directory to get the files from
 * @param max_size Only calculate the hash for this many bytes from the file start.
 * @return
 * - #CR_MATCH if the MD5 hash matches
 * - #CR_MISMATCH if the MD5 does not match
 * - #CR_NO_FILE if the file misses
 */
MD5File::ChecksumResult MD5File::CheckMD5(Subdirectory subdir, size_t max_size) const
{
	size_t size;
	FILE *f = FioFOpenFile(this->filename, "rb", subdir, &size);

	if (f == nullptr) return CR_NO_FILE;

	size = std::min(size, max_size);

	Md5 checksum;
	uint8 buffer[1024];
	MD5Hash digest;
	size_t len;

	while ((len = fread(buffer, 1, (size > sizeof(buffer)) ? sizeof(buffer) : size, f)) != 0 && size != 0) {
		size -= len;
		checksum.Append(buffer, len);
	}

	FioFCloseFile(f);

	checksum.Finish(digest);
	return this->hash == digest ? CR_MATCH : CR_MISMATCH;
}

/** Names corresponding to the GraphicsFileType */
static const char * const _graphics_file_names[] = { "base", "logos", "arctic", "tropical", "toyland", "extra" };

/** Implementation */
template <class T, size_t Tnum_files, bool Tsearch_in_tars>
/* static */ const char * const *BaseSet<T, Tnum_files, Tsearch_in_tars>::file_names = _graphics_file_names;

template <class Tbase_set>
/* static */ bool BaseMedia<Tbase_set>::DetermineBestSet()
{
	if (BaseMedia<Tbase_set>::used_set != nullptr) return true;

	const Tbase_set *best = nullptr;
	for (const Tbase_set *c = BaseMedia<Tbase_set>::available_sets; c != nullptr; c = c->next) {
		/* Skip unusable sets */
		if (c->GetNumMissing() != 0) continue;

		if (best == nullptr ||
				(best->fallback && !c->fallback) ||
				best->valid_files < c->valid_files ||
				(best->valid_files == c->valid_files && (
					(best->shortname == c->shortname && best->version < c->version) ||
					(best->palette != PAL_DOS && c->palette == PAL_DOS)))) {
			best = c;
		}
	}

	BaseMedia<Tbase_set>::used_set = best;
	return BaseMedia<Tbase_set>::used_set != nullptr;
}

template <class Tbase_set>
/* static */ const char *BaseMedia<Tbase_set>::GetExtension()
{
	return ".obg"; // OpenTTD Base Graphics
}

INSTANTIATE_BASE_MEDIA_METHODS(BaseMedia<GraphicsSet>, GraphicsSet)<|MERGE_RESOLUTION|>--- conflicted
+++ resolved
@@ -126,29 +126,37 @@
 
 	DEBUG(grf, 1, "Using the %s base graphics set", used_set->name.c_str());
 
-	std::string error_msg;
-	auto output_iterator = std::back_inserter(error_msg);
+	static const size_t ERROR_MESSAGE_LENGTH = 256;
+	static const size_t MISSING_FILE_MESSAGE_LENGTH = 128;
+
+	/* Allocate for a message for each missing file and for one error
+	 * message per set.
+	 */
+	char error_msg[MISSING_FILE_MESSAGE_LENGTH * (GraphicsSet::NUM_FILES + SoundsSet::NUM_FILES) + 2 * ERROR_MESSAGE_LENGTH];
+	error_msg[0] = '\0';
+	char *add_pos = error_msg;
+	const char *last = lastof(error_msg);
+
 	if (used_set->GetNumInvalid() != 0) {
 		/* Not all files were loaded successfully, see which ones */
-		fmt::format_to(output_iterator, "Trying to load graphics set '{}', but it is incomplete. The game will probably not run correctly until you properly install this set or select another one. See section 4.1 of README.md.\n\nThe following files are corrupted or missing:\n", used_set->name);
+		add_pos += seprintf(add_pos, last, "Trying to load graphics set '%s', but it is incomplete. The game will probably not run correctly until you properly install this set or select another one. See section 4.1 of README.md.\n\nThe following files are corrupted or missing:\n", used_set->name.c_str());
 		for (uint i = 0; i < GraphicsSet::NUM_FILES; i++) {
 			MD5File::ChecksumResult res = GraphicsSet::CheckMD5(&used_set->files[i], BASESET_DIR);
-			if (res != MD5File::CR_MATCH) fmt::format_to(output_iterator, "\t{} is {} ({})\n", used_set->files[i].filename, res == MD5File::CR_MISMATCH ? "corrupt" : "missing", used_set->files[i].missing_warning);
-		}
-		fmt::format_to(output_iterator, "\n");
+			if (res != MD5File::CR_MATCH) add_pos += seprintf(add_pos, last, "\t%s is %s (%s)\n", used_set->files[i].filename.c_str(), res == MD5File::CR_MISMATCH ? "corrupt" : "missing", used_set->files[i].missing_warning.c_str());
+		}
+		add_pos += seprintf(add_pos, last, "\n");
 	}
 
 	const SoundsSet *sounds_set = BaseSounds::GetUsedSet();
 	if (sounds_set->GetNumInvalid() != 0) {
-		fmt::format_to(output_iterator, "Trying to load sound set '{}', but it is incomplete. The game will probably not run correctly until you properly install this set or select another one. See section 4.1 of README.md.\n\nThe following files are corrupted or missing:\n", sounds_set->name);
+		add_pos += seprintf(add_pos, last, "Trying to load sound set '%s', but it is incomplete. The game will probably not run correctly until you properly install this set or select another one. See section 4.1 of README.md.\n\nThe following files are corrupted or missing:\n", sounds_set->name.c_str());
 
 		static_assert(SoundsSet::NUM_FILES == 1);
 		/* No need to loop each file, as long as there is only a single
 		 * sound file. */
-		fmt::format_to(output_iterator, "\t{} is {} ({})\n", sounds_set->files->filename, SoundsSet::CheckMD5(sounds_set->files, BASESET_DIR) == MD5File::CR_MISMATCH ? "corrupt" : "missing", sounds_set->files->missing_warning);
-	}
-
-<<<<<<< HEAD
+		add_pos += seprintf(add_pos, last, "\t%s is %s (%s)\n", sounds_set->files->filename.c_str(), SoundsSet::CheckMD5(sounds_set->files, BASESET_DIR) == MD5File::CR_MISMATCH ? "corrupt" : "missing", sounds_set->files->missing_warning.c_str());
+	}
+
 	if (add_pos != error_msg) ShowInfoF("%s", error_msg);
 }
 
@@ -162,9 +170,6 @@
 
 	extern bool _allow_rocks_desert;
 	_allow_rocks_desert = false;
-=======
-	if (!error_msg.empty()) ShowInfoI(error_msg);
->>>>>>> 90fdf17e
 }
 
 /** Actually load the sprite tables. */
