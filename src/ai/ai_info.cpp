--- conflicted
+++ resolved
@@ -27,13 +27,8 @@
  */
 static bool CheckAPIVersion(const std::string &api_version)
 {
-<<<<<<< HEAD
-	static constexpr std::initializer_list<const char*> versions{ "0.7", "1.0", "1.1", "1.2", "1.3", "1.4", "1.5", "1.6", "1.7", "1.8", "1.9", "1.10", "1.11", "12", "13", "14" };
+	static constexpr std::initializer_list<const char*> versions{ "0.7", "1.0", "1.1", "1.2", "1.3", "1.4", "1.5", "1.6", "1.7", "1.8", "1.9", "1.10", "1.11", "12", "13", "14", "15" };
 	return std::find_if(versions.begin(), versions.end(), [&](const char *v) { return api_version == v; }) != versions.end();
-=======
-	static const std::set<std::string> versions = { "0.7", "1.0", "1.1", "1.2", "1.3", "1.4", "1.5", "1.6", "1.7", "1.8", "1.9", "1.10", "1.11", "12", "13", "14", "15" };
-	return versions.find(api_version) != versions.end();
->>>>>>> 7b1e3cfe
 }
 
 #if defined(_WIN32)
