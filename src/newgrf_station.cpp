/*
 * This file is part of OpenTTD.
 * OpenTTD is free software; you can redistribute it and/or modify it under the terms of the GNU General Public License as published by the Free Software Foundation, version 2.
 * OpenTTD is distributed in the hope that it will be useful, but WITHOUT ANY WARRANTY; without even the implied warranty of MERCHANTABILITY or FITNESS FOR A PARTICULAR PURPOSE.
 * See the GNU General Public License for more details. You should have received a copy of the GNU General Public License along with OpenTTD. If not, see <http://www.gnu.org/licenses/>.
 */

/** @file newgrf_station.cpp Functions for dealing with station classes and custom stations. */

#include "stdafx.h"
#include "debug.h"
#include "station_base.h"
#include "waypoint_base.h"
#include "roadstop_base.h"
#include "newgrf_cargo.h"
#include "newgrf_station.h"
#include "newgrf_spritegroup.h"
#include "newgrf_sound.h"
#include "newgrf_railtype.h"
#include "town.h"
#include "newgrf_town.h"
#include "company_func.h"
#include "tunnelbridge_map.h"
#include "newgrf_animation_base.h"
#include "newgrf_class_func.h"
#include "newgrf_extension.h"
#include "core/checksum_func.hpp"

#include "safeguards.h"

uint64_t _station_tile_cache_hash = 0;

template <typename Tspec, typename Tid, Tid Tmax>
/* static */ void NewGRFClass<Tspec, Tid, Tmax>::InsertDefaults()
{
	/* Set up initial data */
	StationClass::Get(StationClass::Allocate('DFLT'))->name = STR_STATION_CLASS_DFLT;
	StationClass::Get(StationClass::Allocate('DFLT'))->Insert(nullptr);
	StationClass::Get(StationClass::Allocate('WAYP'))->name = STR_STATION_CLASS_WAYP;
	StationClass::Get(StationClass::Allocate('WAYP'))->Insert(nullptr);
}

template <typename Tspec, typename Tid, Tid Tmax>
bool NewGRFClass<Tspec, Tid, Tmax>::IsUIAvailable(uint) const
{
	return true;
}

INSTANTIATE_NEWGRF_CLASS_METHODS(StationClass, StationSpec, StationClassID, STAT_CLASS_MAX)

static const uint NUM_STATIONSSPECS_PER_STATION = 255; ///< Maximum number of parts per station.

enum TriggerArea {
	TA_TILE,
	TA_PLATFORM,
	TA_WHOLE,
};

struct ETileArea : TileArea {
	ETileArea(const BaseStation *st, TileIndex tile, TriggerArea ta)
	{
		switch (ta) {
			default: NOT_REACHED();

			case TA_TILE:
				this->tile = tile;
				this->w    = 1;
				this->h    = 1;
				break;

			case TA_PLATFORM: {
				TileIndex start, end;
				Axis axis = GetRailStationAxis(tile);
				TileIndexDiff delta = TileOffsByDiagDir(AxisToDiagDir(axis));

				for (end = tile; IsRailStationTile(end + delta) && IsCompatibleTrainStationTile(end + delta, tile); end += delta) { /* Nothing */ }
				for (start = tile; IsRailStationTile(start - delta) && IsCompatibleTrainStationTile(start - delta, tile); start -= delta) { /* Nothing */ }

				this->tile = start;
				this->w = TileX(end) - TileX(start) + 1;
				this->h = TileY(end) - TileY(start) + 1;
				break;
			}

			case TA_WHOLE:
				st->GetTileArea(this, Station::IsExpected(st) ? STATION_RAIL : STATION_WAYPOINT);
				break;
		}
	}
};


/**
 * Evaluate a tile's position within a station, and return the result in a bit-stuffed format.
 * if not centered: .TNLcCpP, if centered: .TNL..CP
 * - T = Tile layout number (#GetStationGfx)
 * - N = Number of platforms
 * - L = Length of platforms
 * - C = Current platform number from start, c = from end
 * - P = Position along platform from start, p = from end
 * .
 * if centered, C/P start from the centre and c/p are not available.
 * @return Platform information in bit-stuffed format.
 */
uint32_t GetPlatformInfo(Axis axis, byte tile, int platforms, int length, int x, int y, bool centred)
{
	uint32_t retval = 0;

	if (axis == AXIS_X) {
		Swap(platforms, length);
		Swap(x, y);
	}

	if (centred) {
		x -= platforms / 2;
		y -= length / 2;
		x = Clamp(x, -8, 7);
		y = Clamp(y, -8, 7);
		SB(retval,  0, 4, y & 0xF);
		SB(retval,  4, 4, x & 0xF);
	} else {
		SB(retval,  0, 4, std::min(15, y));
		SB(retval,  4, 4, std::min(15, length - y - 1));
		SB(retval,  8, 4, std::min(15, x));
		SB(retval, 12, 4, std::min(15, platforms - x - 1));
	}
	SB(retval, 16, 4, std::min(15, length));
	SB(retval, 20, 4, std::min(15, platforms));
	SB(retval, 24, 4, tile);

	return retval;
}


/**
 * Find the end of a railway station, from the \a tile, in the direction of \a delta.
 * @param tile Start tile.
 * @param delta Movement direction.
 * @param check_type Stop when the custom station type changes.
 * @param check_axis Stop when the station direction changes.
 * @return Found end of the railway station.
 */
static TileIndex FindRailStationEnd(TileIndex tile, TileIndexDiff delta, bool check_type, bool check_axis)
{
	byte orig_type = 0;
	Axis orig_axis = AXIS_X;
	StationID sid = GetStationIndex(tile);

	if (check_type) orig_type = GetCustomStationSpecIndex(tile);
	if (check_axis) orig_axis = GetRailStationAxis(tile);

	for (;;) {
		TileIndex new_tile = TILE_ADD(tile, delta);

		if (!IsTileType(new_tile, MP_STATION) || GetStationIndex(new_tile) != sid) break;
		if (!HasStationRail(new_tile)) break;
		if (check_type && GetCustomStationSpecIndex(new_tile) != orig_type) break;
		if (check_axis && GetRailStationAxis(new_tile) != orig_axis) break;

		tile = new_tile;
	}
	return tile;
}


static uint32_t GetPlatformInfoHelper(TileIndex tile, bool check_type, bool check_axis, bool centred)
{
	int tx = TileX(tile);
	int ty = TileY(tile);
	int sx = TileX(FindRailStationEnd(tile, TileDiffXY(-1,  0), check_type, check_axis));
	int sy = TileY(FindRailStationEnd(tile, TileDiffXY( 0, -1), check_type, check_axis));
	int ex = TileX(FindRailStationEnd(tile, TileDiffXY( 1,  0), check_type, check_axis)) + 1;
	int ey = TileY(FindRailStationEnd(tile, TileDiffXY( 0,  1), check_type, check_axis)) + 1;

	tx -= sx; ex -= sx;
	ty -= sy; ey -= sy;

	return GetPlatformInfo(GetRailStationAxis(tile), GetStationGfx(tile), ex, ey, tx, ty, centred);
}


static uint32_t GetRailContinuationInfo(TileIndex tile)
{
	/* Tile offsets and exit dirs for X axis */
	static const Direction x_dir[8] = { DIR_SW, DIR_NE, DIR_SE, DIR_NW, DIR_S, DIR_E, DIR_W, DIR_N };
	static const DiagDirection x_exits[8] = { DIAGDIR_SW, DIAGDIR_NE, DIAGDIR_SE, DIAGDIR_NW, DIAGDIR_SW, DIAGDIR_NE, DIAGDIR_SW, DIAGDIR_NE };

	/* Tile offsets and exit dirs for Y axis */
	static const Direction y_dir[8] = { DIR_SE, DIR_NW, DIR_SW, DIR_NE, DIR_S, DIR_W, DIR_E, DIR_N };
	static const DiagDirection y_exits[8] = { DIAGDIR_SE, DIAGDIR_NW, DIAGDIR_SW, DIAGDIR_NE, DIAGDIR_SE, DIAGDIR_NW, DIAGDIR_SE, DIAGDIR_NW };

	Axis axis = GetRailStationAxis(tile);

	/* Choose appropriate lookup table to use */
	const Direction *dir = axis == AXIS_X ? x_dir : y_dir;
	const DiagDirection *diagdir = axis == AXIS_X ? x_exits : y_exits;

	uint32_t res = 0;
	uint i;

	for (i = 0; i < lengthof(x_dir); i++, dir++, diagdir++) {
		TileIndex neighbour_tile = tile + TileOffsByDir(*dir);
		TrackBits trackbits = TrackdirBitsToTrackBits(GetTileTrackdirBits(neighbour_tile, TRANSPORT_RAIL, 0));
		if (trackbits != TRACK_BIT_NONE) {
			/* If there is any track on the tile, set the bit in the second byte */
			SetBit(res, i + 8);

			/* With tunnels and bridges the tile has tracks, but they are not necessarily connected
			 * with the next tile because the ramp is not going in the right direction. */
			if (IsTileType(neighbour_tile, MP_TUNNELBRIDGE) && GetTunnelBridgeDirection(neighbour_tile) == ReverseDiagDir(*diagdir)) {
				continue;
			}

			/* If any track reaches our exit direction, set the bit in the lower byte */
			if (trackbits & DiagdirReachesTracks(*diagdir)) SetBit(res, i);
		}
	}

	return res;
}


/* Station Resolver Functions */
/* virtual */ uint32_t StationScopeResolver::GetRandomBits() const
{
	return (this->st == nullptr ? 0 : this->st->random_bits) | (this->tile == INVALID_TILE ? 0 : GetStationTileRandomBits(this->tile) << 16);
}


/* virtual */ uint32_t StationScopeResolver::GetTriggers() const
{
	return this->st == nullptr ? 0 : this->st->waiting_triggers;
}


/**
 * Station variable cache
 * This caches 'expensive' station variable lookups which iterate over
 * several tiles that may be called multiple times per Resolve().
 */
static struct {
	uint32_t v40;
	uint32_t v41;
	uint32_t v45;
	uint32_t v46;
	uint32_t v47;
	uint32_t v49;
	uint8_t valid; ///< Bits indicating what variable is valid (for each bit, \c 0 is invalid, \c 1 is valid).
} _svc;

/**
 * Get the town scope associated with a station, if it exists.
 * On the first call, the town scope is created (if possible).
 * @return Town scope, if available.
 */
TownScopeResolver *StationResolverObject::GetTown()
{
	if (this->town_scope == nullptr) {
		Town *t = nullptr;
		if (this->station_scope.st != nullptr) {
			t = this->station_scope.st->town;
		} else if (this->station_scope.tile != INVALID_TILE) {
			t = ClosestTownFromTile(this->station_scope.tile, UINT_MAX);
		}
		if (t == nullptr) return nullptr;
		this->town_scope = new TownScopeResolver(*this, t, this->station_scope.st == nullptr);
	}
	return this->town_scope;
}

uint32_t StationScopeResolver::GetNearbyStationInfo(uint32_t parameter, StationScopeResolver::NearbyStationInfoMode mode) const
{
	TileIndex nearby_tile = GetNearbyTile(parameter, this->tile);

	if (!HasStationTileRail(nearby_tile)) return 0xFFFFFFFF;

	uint32_t grfid = this->st->speclist[GetCustomStationSpecIndex(this->tile)].grfid;
	bool perpendicular = GetRailStationAxis(this->tile) != GetRailStationAxis(nearby_tile);
	bool same_station = this->st->TileBelongsToRailStation(nearby_tile);
	uint32_t res = GB(GetStationGfx(nearby_tile), 1, 2) << 12 | !!perpendicular << 11 | !!same_station << 10;

	uint16_t localidx = 0;
	if (IsCustomStationSpecIndex(nearby_tile)) {
		const StationSpecList ssl = BaseStation::GetByTile(nearby_tile)->speclist[GetCustomStationSpecIndex(nearby_tile)];
		localidx = ssl.localidx;
		res |= 1 << (ssl.grfid != grfid ? 9 : 8);
	}

	switch (mode) {
		case NearbyStationInfoMode::Standard:
		default:
			return res | ClampTo<uint8_t>(localidx);

		case NearbyStationInfoMode::V2:
			return (res << 8) | localidx;
	}
}

/* virtual */ uint32_t StationScopeResolver::GetVariable(uint16_t variable, uint32_t parameter, GetVariableExtra *extra) const
{
	if (this->st == nullptr) {
		/* Station does not exist, so we're in a purchase list or the land slope check callback. */
		switch (variable) {
			case 0x40:
			case 0x41:
			case 0x46:
			case 0x47:
			case 0x49: return 0x2110000;        // Platforms, tracks & position
			case 0x42: return GetReverseRailTypeTranslation (this->rt, this->statspec->grf_prop.grffile) << 8; // Rail type
			case 0x43: return GetCompanyInfo(_current_company); // Station owner
			case 0x44: return 2;                // PBS status
			case 0x67: // Land info of nearby tile
				if (this->axis != INVALID_AXIS && this->tile != INVALID_TILE) {
					TileIndex tile = this->tile;
					if (parameter != 0) tile = GetNearbyTile(parameter, tile, true, this->axis); // only perform if it is required

					uint32_t result = GetNearbyTileInformation(tile, this->ro.grffile->grf_version >= 8, extra->mask);
					if (extra->mask & SLOPE_EW) {
						Slope tileh = GetTileSlope(tile);
						if (this->axis == AXIS_Y && HasBit(tileh, CORNER_W) != HasBit(tileh, CORNER_E)) result ^= SLOPE_EW;
					}
					return result;
				}
				break;

			case 0xFA: return ClampTo<uint16_t>(CalTime::CurDate() - CalTime::DAYS_TILL_ORIGINAL_BASE_YEAR); // Build date, clamped to a 16 bit value
		}

		extra->available = false;
		return UINT_MAX;
	}

	switch (variable) {
		/* Calculated station variables */
		case 0x40:
			if (!HasBit(_svc.valid, 0)) { _svc.v40 = GetPlatformInfoHelper(this->tile, false, false, false); SetBit(_svc.valid, 0); }
			return _svc.v40;

		case 0x41:
			if (!HasBit(_svc.valid, 1)) { _svc.v41 = GetPlatformInfoHelper(this->tile, true,  false, false); SetBit(_svc.valid, 1); }
			return _svc.v41;

		case 0x42: return GetTerrainType(this->tile) | (GetReverseRailTypeTranslation(GetRailType(this->tile), this->statspec->grf_prop.grffile) << 8);
		case 0x43: return GetCompanyInfo(this->st->owner); // Station owner
		case 0x44: return HasStationReservation(this->tile) ? 7 : 4; // PBS status
		case 0x45:
			if (!HasBit(_svc.valid, 2)) { _svc.v45 = GetRailContinuationInfo(this->tile); SetBit(_svc.valid, 2); }
			return _svc.v45;

		case 0x46:
			if (!HasBit(_svc.valid, 3)) { _svc.v46 = GetPlatformInfoHelper(this->tile, false, false, true); SetBit(_svc.valid, 3); }
			return _svc.v46;

		case 0x47:
			if (!HasBit(_svc.valid, 4)) { _svc.v47 = GetPlatformInfoHelper(this->tile, true,  false, true); SetBit(_svc.valid, 4); }
			return _svc.v47;

		case 0x49:
			if (!HasBit(_svc.valid, 5)) { _svc.v49 = GetPlatformInfoHelper(this->tile, false, true, false); SetBit(_svc.valid, 5); }
			return _svc.v49;

		case 0x4A: // Animation frame of tile
			return GetAnimationFrame(this->tile);

		/* Variables which use the parameter */
		/* Variables 0x60 to 0x65 and 0x69 are handled separately below */
		case 0x66: { // Animation frame of nearby tile
			TileIndex tile = this->tile;
			if (parameter != 0) tile = GetNearbyTile(parameter, tile);
			return this->st->TileBelongsToRailStation(tile) ? GetAnimationFrame(tile) : UINT_MAX;
		}

		case 0x67: { // Land info of nearby tile
			Axis axis = GetRailStationAxis(this->tile);
			TileIndex tile = this->tile;
			if (parameter != 0) tile = GetNearbyTile(parameter, tile); // only perform if it is required

			uint32_t result = GetNearbyTileInformation(tile, this->ro.grffile->grf_version >= 8, extra->mask);
			if (extra->mask & SLOPE_EW) {
				Slope tileh = GetTileSlope(tile);
				if (axis == AXIS_Y && HasBit(tileh, CORNER_W) != HasBit(tileh, CORNER_E)) result ^= SLOPE_EW;
			}
			return result;
		}

		/* Station info of nearby tiles */
		case 0x68: {
			return this->GetNearbyStationInfo(parameter, NearbyStationInfoMode::Standard);
		}

<<<<<<< HEAD
		/* Station info of nearby tiles: v2 */
		case A2VRI_STATION_INFO_NEARBY_TILES_V2: {
			return this->GetNearbyStationInfo(parameter, NearbyStationInfoMode::V2);
=======
			if (IsCustomStationSpecIndex(nearby_tile)) {
				const auto &sm = BaseStation::GetByTile(nearby_tile)->speclist[GetCustomStationSpecIndex(nearby_tile)];
				res |= 1 << (sm.grfid != grfid ? 9 : 8) | ClampTo<uint8_t>(sm.localidx);
			}
			return res;
>>>>>>> 0fd576bf
		}

		case 0x6A: { // GRFID of nearby station tiles
			TileIndex nearby_tile = GetNearbyTile(parameter, this->tile);

			if (!HasStationTileRail(nearby_tile)) return 0xFFFFFFFF;
			if (!IsCustomStationSpecIndex(nearby_tile)) return 0;

			const auto &sm = BaseStation::GetByTile(nearby_tile)->speclist[GetCustomStationSpecIndex(nearby_tile)];
			return sm.grfid;
		}

		case 0x6B: { // 16 bit Station ID of nearby tiles
			TileIndex nearby_tile = GetNearbyTile(parameter, this->tile);

			if (!HasStationTileRail(nearby_tile)) return 0xFFFFFFFF;
			if (!IsCustomStationSpecIndex(nearby_tile)) return 0xFFFE;

			uint32_t grfid = this->st->speclist[GetCustomStationSpecIndex(this->tile)].grfid;

			const auto &sm = BaseStation::GetByTile(nearby_tile)->speclist[GetCustomStationSpecIndex(nearby_tile)];
			if (sm.grfid == grfid) {
				return sm.localidx;
			}

			return 0xFFFE;
		}

		/* General station variables */
		case 0x82: return 50;
		case 0x84: return this->st->string_id;
		case 0x86: return 0;
		case 0xF0: return this->st->facilities;
		case 0xFA: return ClampTo<uint16_t>(this->st->build_date - CalTime::DAYS_TILL_ORIGINAL_BASE_YEAR);
	}

	return this->st->GetNewGRFVariable(this->ro, variable, parameter, &(extra->available));
}

uint32_t Station::GetNewGRFVariable(const ResolverObject &object, uint16_t variable, byte parameter, bool *available) const
{
	switch (variable) {
		case 0x48: { // Accepted cargo types
			uint32_t value = GetAcceptanceMask(this);
			return value;
		}

		case 0x8A: return this->had_vehicle_of_type;
		case 0xF1: return (this->airport.tile != INVALID_TILE) ? this->airport.GetSpec()->ttd_airport_type : ATP_TTDP_LARGE;
		case 0xF2: return (this->truck_stops != nullptr) ? this->truck_stops->status : 0;
		case 0xF3: return (this->bus_stops != nullptr)   ? this->bus_stops->status   : 0;
		case 0xF6: return this->airport.flags;
		case 0xF7: return GB(this->airport.flags, 8, 8);
	}

	/* Handle cargo variables with parameter, 0x60 to 0x65 and 0x69 */
	if ((variable >= 0x60 && variable <= 0x65) || variable == 0x69) {
		CargoID c = GetCargoTranslation(parameter, object.grffile);

		if (c == INVALID_CARGO) {
			switch (variable) {
				case 0x62: return 0xFFFFFFFF;
				case 0x64: return 0xFF00;
				default:   return 0;
			}
		}
		const GoodsEntry *ge = &this->goods[c];

		switch (variable) {
			case 0x60: return std::min<uint32_t>(ge->CargoTotalCount(), 4095);
			case 0x61: return ge->HasVehicleEverTriedLoading() && ge->IsSupplyAllowed() ? ge->time_since_pickup : 0;
			case 0x62: return ge->HasRating() ? ge->rating : 0xFFFFFFFF;
			case 0x63: return ge->data != nullptr ? ge->data->cargo.PeriodsInTransit() : 0;
			case 0x64: return ge->HasVehicleEverTriedLoading() && ge->IsSupplyAllowed() ? ge->last_speed | (ge->last_age << 8) : 0xFF00;
			case 0x65: return GB(ge->status, GoodsEntry::GES_ACCEPTANCE, 1) << 3;
			case 0x69: {
				static_assert((int)GoodsEntry::GES_EVER_ACCEPTED + 1 == (int)GoodsEntry::GES_LAST_MONTH);
				static_assert((int)GoodsEntry::GES_EVER_ACCEPTED + 2 == (int)GoodsEntry::GES_CURRENT_MONTH);
				static_assert((int)GoodsEntry::GES_EVER_ACCEPTED + 3 == (int)GoodsEntry::GES_ACCEPTED_BIGTICK);
				return GB(ge->status, GoodsEntry::GES_EVER_ACCEPTED, 4);
			}
		}
	}

	/* Handle cargo variables (deprecated) */
	if (variable >= 0x8C && variable <= 0xEC) {
		const GoodsEntry *g = &this->goods[GB(variable - 0x8C, 3, 4)];
		switch (GB(variable - 0x8C, 0, 3)) {
			case 0: return g->CargoTotalCount();
			case 1: return GB(std::min(g->CargoTotalCount(), 4095u), 0, 4) | (GB(g->status, GoodsEntry::GES_ACCEPTANCE, 1) << 7);
			case 2: return g->time_since_pickup;
			case 3: return g->rating;
			case 4: return g->data != nullptr ? g->data->cargo.GetFirstStation() : INVALID_STATION;
			case 5: return g->data != nullptr ? g->data->cargo.PeriodsInTransit() : 0;
			case 6: return g->last_speed;
			case 7: return g->last_age;
		}
	}

	DEBUG(grf, 1, "Unhandled station variable 0x%X", variable);

	*available = false;
	return UINT_MAX;
}

uint32_t Waypoint::GetNewGRFVariable(const ResolverObject &object, uint16_t variable, byte parameter, bool *available) const
{
	switch (variable) {
		case 0x48: return 0; // Accepted cargo types
		case 0x8A: return HVOT_WAYPOINT;
		case 0xF1: return 0; // airport type
		case 0xF2: return 0; // truck stop status
		case 0xF3: return 0; // bus stop status
		case 0xF6: return 0; // airport flags
		case 0xF7: return 0; // airport flags cont.
	}

	/* Handle cargo variables with parameter, 0x60 to 0x65 */
	if (variable >= 0x60 && variable <= 0x65) {
		return 0;
	}

	/* Handle cargo variables (deprecated) */
	if (variable >= 0x8C && variable <= 0xEC) {
		switch (GB(variable - 0x8C, 0, 3)) {
			case 3: return INITIAL_STATION_RATING;
			case 4: return INVALID_STATION;
			default: return 0;
		}
	}

	DEBUG(grf, 1, "Unhandled station variable 0x%X", variable);

	*available = false;
	return UINT_MAX;
}

/* virtual */ const SpriteGroup *StationResolverObject::ResolveReal(const RealSpriteGroup *group) const
{
	if (this->station_scope.st == nullptr || this->station_scope.statspec->cls_id == STAT_CLASS_WAYP) {
		return group->loading[0];
	}

	uint cargo = 0;
	const Station *st = Station::From(this->station_scope.st);

	switch (this->station_scope.cargo_type) {
		case INVALID_CARGO:
		case SpriteGroupCargo::SG_DEFAULT_NA:
		case SpriteGroupCargo::SG_PURCHASE:
			cargo = 0;
			break;

		case SpriteGroupCargo::SG_DEFAULT:
			for (const GoodsEntry &ge : st->goods) {
				cargo += ge.CargoTotalCount();
			}
			break;

		default:
			cargo = st->goods[this->station_scope.cargo_type].CargoTotalCount();
			break;
	}

	if (HasBit(this->station_scope.statspec->flags, SSF_DIV_BY_STATION_SIZE)) cargo /= (st->train_station.w + st->train_station.h);
	cargo = std::min(0xfffu, cargo);

	if (cargo > this->station_scope.statspec->cargo_threshold) {
		if (!group->loading.empty()) {
			uint set = ((cargo - this->station_scope.statspec->cargo_threshold) * (uint)group->loading.size()) / (4096 - this->station_scope.statspec->cargo_threshold);
			return group->loading[set];
		}
	} else {
		if (!group->loaded.empty()) {
			uint set = (cargo * (uint)group->loaded.size()) / (this->station_scope.statspec->cargo_threshold + 1);
			return group->loaded[set];
		}
	}

	return group->loading[0];
}

GrfSpecFeature StationResolverObject::GetFeature() const
{
	return GSF_STATIONS;
}

uint32_t StationResolverObject::GetDebugID() const
{
	return this->station_scope.statspec->grf_prop.local_id;
}

/**
 * Resolver for stations.
 * @param statspec Station (type) specification.
 * @param base_station Instance of the station.
 * @param tile %Tile of the station.
 * @param rt %RailType of the station (unbuilt stations only).
 * @param callback Callback ID.
 * @param callback_param1 First parameter (var 10) of the callback.
 * @param callback_param2 Second parameter (var 18) of the callback.
 */
StationResolverObject::StationResolverObject(const StationSpec *statspec, BaseStation *base_station, TileIndex tile, RailType rt,
		CallbackID callback, uint32_t callback_param1, uint32_t callback_param2)
	: ResolverObject(statspec->grf_prop.grffile, callback, callback_param1, callback_param2),
	station_scope(*this, statspec, base_station, tile, rt), town_scope(nullptr)
{
	/* Invalidate all cached vars */
	_svc.valid = 0;

	CargoID ctype = SpriteGroupCargo::SG_DEFAULT_NA;

	if (this->station_scope.st == nullptr) {
		/* No station, so we are in a purchase list */
		ctype = SpriteGroupCargo::SG_PURCHASE;
	} else if (Station::IsExpected(this->station_scope.st)) {
		const Station *st = Station::From(this->station_scope.st);
		/* Pick the first cargo that we have waiting */
		for (const CargoSpec *cs : CargoSpec::Iterate()) {
			if (this->station_scope.statspec->grf_prop.spritegroup[cs->Index()] != nullptr &&
					st->goods[cs->Index()].CargoTotalCount() > 0) {
				ctype = cs->Index();
				break;
			}
		}
	}

	if (this->station_scope.statspec->grf_prop.spritegroup[ctype] == nullptr) {
		ctype = SpriteGroupCargo::SG_DEFAULT;
	}

	/* Remember the cargo type we've picked */
	this->station_scope.cargo_type = ctype;
	this->root_spritegroup = this->station_scope.statspec->grf_prop.spritegroup[this->station_scope.cargo_type];
}

StationResolverObject::~StationResolverObject()
{
	delete this->town_scope;
}

/**
 * Resolve sprites for drawing a station tile.
 * @param statspec Station spec
 * @param st Station (nullptr in GUI)
 * @param tile Station tile being drawn (INVALID_TILE in GUI)
 * @param rt %RailType of the station (unbuilt stations only).
 * @param var10 Value to put in variable 10; normally 0; 1 when resolving the groundsprite and SSF_SEPARATE_GROUND is set.
 * @return First sprite of the Action 1 spriteset to use, minus an offset of 0x42D to accommodate for weird NewGRF specs.
 */
SpriteID GetCustomStationRelocation(const StationSpec *statspec, BaseStation *st, TileIndex tile, RailType rt, uint32_t var10)
{
	StationResolverObject object(statspec, st, tile, rt, CBID_NO_CALLBACK, var10);
	const SpriteGroup *group = object.Resolve();
	if (group == nullptr || group->type != SGT_RESULT) return 0;
	return group->GetResult() - 0x42D;
}

/**
 * Resolve the sprites for custom station foundations.
 * @param statspec Station spec
 * @param st Station
 * @param tile Station tile being drawn
 * @param layout Spritelayout as returned by previous callback
 * @param edge_info Information about northern tile edges; whether they need foundations or merge into adjacent tile's foundations.
 * @return First sprite of a set of foundation sprites for various slopes, or 0 if default foundations shall be drawn.
 */
SpriteID GetCustomStationFoundationRelocation(const StationSpec *statspec, BaseStation *st, TileIndex tile, uint layout, uint edge_info)
{
	/* callback_param1 == 2 means  we are resolving the foundation sprites. */
	StationResolverObject object(statspec, st, tile, INVALID_RAILTYPE, CBID_NO_CALLBACK, 2, layout | (edge_info << 16));

	const SpriteGroup *group = object.Resolve();
	if (group == nullptr || group->type != SGT_RESULT) return 0;

	/* Note: SpriteGroup::Resolve zeroes all registers, so register 0x100 is initialised to 0. (compatibility) */
	return group->GetResult() + GetRegister(0x100);
}


uint16_t GetStationCallback(CallbackID callback, uint32_t param1, uint32_t param2, const StationSpec *statspec, BaseStation *st, TileIndex tile, RailType rt)
{
	StationResolverObject object(statspec, st, tile, rt, callback, param1, param2);
	return object.ResolveCallback();
}

/**
 * Check the slope of a tile of a new station.
 * @param north_tile Norther tile of the station rect.
 * @param cur_tile Tile to check.
 * @param statspec Station spec.
 * @param axis Axis of the new station.
 * @param plat_len Platform length.
 * @param numtracks Number of platforms.
 * @return Succeeded or failed command.
 */
CommandCost PerformStationTileSlopeCheck(TileIndex north_tile, TileIndex cur_tile, RailType rt, const StationSpec *statspec, Axis axis, byte plat_len, byte numtracks)
{
	TileIndexDiff diff = cur_tile - north_tile;
	Slope slope = GetTileSlope(cur_tile);

	StationResolverObject object(statspec, nullptr, cur_tile, rt, CBID_STATION_LAND_SLOPE_CHECK,
			(slope << 4) | (slope ^ (axis == AXIS_Y && HasBit(slope, CORNER_W) != HasBit(slope, CORNER_E) ? SLOPE_EW : 0)),
			(numtracks << 24) | (plat_len << 16) | (axis == AXIS_Y ? TileX(diff) << 8 | TileY(diff) : TileY(diff) << 8 | TileX(diff)));
	object.station_scope.axis = axis;

	uint16_t cb_res = object.ResolveCallback();

	/* Failed callback means success. */
	if (cb_res == CALLBACK_FAILED) return CommandCost();

	/* The meaning of bit 10 is inverted for a grf version < 8. */
	if (statspec->grf_prop.grffile->grf_version < 8) ToggleBit(cb_res, 10);
	return GetErrorMessageFromLocationCallbackResult(cb_res, statspec->grf_prop.grffile, STR_ERROR_LAND_SLOPED_IN_WRONG_DIRECTION);
}


/**
 * Allocate a StationSpec to a Station. This is called once per build operation.
 * @param statspec StationSpec to allocate.
 * @param st Station to allocate it to.
 * @param exec Whether to actually allocate the spec.
 * @return Index within the Station's spec list, or -1 if the allocation failed.
 */
int AllocateSpecToStation(const StationSpec *statspec, BaseStation *st, bool exec)
{
	uint i;

	if (statspec == nullptr || st == nullptr) return 0;

	for (i = 1; i < st->speclist.size() && i < NUM_STATIONSSPECS_PER_STATION; i++) {
		if (st->speclist[i].spec == nullptr && st->speclist[i].grfid == 0) break;
	}

	if (i == NUM_STATIONSSPECS_PER_STATION) {
		/* As final effort when the spec list is already full...
		 * try to find the same spec and return that one. This might
		 * result in slightly "wrong" (as per specs) looking stations,
		 * but it's fairly unlikely that one reaches the limit anyways.
		 */
		for (i = 1; i < st->speclist.size() && i < NUM_STATIONSSPECS_PER_STATION; i++) {
			if (st->speclist[i].spec == statspec) return i;
		}

		return -1;
	}

	if (exec) {
		if (i >= st->speclist.size()) st->speclist.resize(i + 1);
		st->speclist[i].spec     = statspec;
		st->speclist[i].grfid    = statspec->grf_prop.grffile->grfid;
		st->speclist[i].localidx = statspec->grf_prop.local_id;

		StationUpdateCachedTriggers(st);
	}

	return i;
}


/**
 * Deallocate a StationSpec from a Station. Called when removing a single station tile.
 * @param st Station to work with.
 * @param specindex Index of the custom station within the Station's spec list.
 * @return Indicates whether the StationSpec was deallocated.
 */
void DeallocateSpecFromStation(BaseStation *st, byte specindex)
{
	/* specindex of 0 (default) is never freeable */
	if (specindex == 0) return;

	ETileArea area = ETileArea(st, INVALID_TILE, TA_WHOLE);
	/* Check all tiles over the station to check if the specindex is still in use */
	for (TileIndex tile : area) {
		if (st->TileBelongsToRailStation(tile) && GetCustomStationSpecIndex(tile) == specindex) {
			return;
		}
	}

	/* This specindex is no longer in use, so deallocate it */
	st->speclist[specindex].spec     = nullptr;
	st->speclist[specindex].grfid    = 0;
	st->speclist[specindex].localidx = 0;

	/* If this was the highest spec index, reallocate */
	if (specindex == st->speclist.size() - 1) {
		size_t num_specs;
		for (num_specs = st->speclist.size() - 1; num_specs > 0; num_specs--) {
			if (st->speclist[num_specs].grfid != 0) break;
		}

		if (num_specs > 0) {
			st->speclist.resize(num_specs + 1);
		} else {
			st->speclist.clear();
			st->cached_anim_triggers = 0;
			st->cached_cargo_triggers = 0;
			return;
		}
	}

	StationUpdateCachedTriggers(st);
}

/**
 * Draw representation of a station tile for GUI purposes.
 * @param x Position x of image.
 * @param y Position y of image.
 * @param axis Axis.
 * @param railtype Rail type.
 * @param sclass, station Type of station.
 * @param station station ID
 * @return True if the tile was drawn (allows for fallback to default graphic)
 */
bool DrawStationTile(int x, int y, RailType railtype, Axis axis, StationClassID sclass, uint station)
{
	const DrawTileSprites *sprites = nullptr;
	const RailTypeInfo *rti = GetRailTypeInfo(railtype);
	PaletteID palette = COMPANY_SPRITE_COLOUR(_local_company);
	uint tile = 2;

	const StationSpec *statspec = StationClass::Get(sclass)->GetSpec(station);
	if (statspec == nullptr) return false;

	if (HasBit(statspec->callback_mask, CBM_STATION_SPRITE_LAYOUT)) {
		uint16_t callback = GetStationCallback(CBID_STATION_SPRITE_LAYOUT, 0, 0, statspec, nullptr, INVALID_TILE, railtype);
		if (callback != CALLBACK_FAILED) tile = callback & ~1;
	}

	uint32_t total_offset = rti->GetRailtypeSpriteOffset();
	uint32_t relocation = 0;
	uint32_t ground_relocation = 0;
	const NewGRFSpriteLayout *layout = nullptr;
	DrawTileSprites tmp_rail_layout;

	if (statspec->renderdata.empty()) {
		sprites = GetStationTileLayout(STATION_RAIL, tile + axis);
	} else {
		layout = &statspec->renderdata[(tile < statspec->renderdata.size()) ? tile + axis : (uint)axis];
		if (!layout->NeedsPreprocessing()) {
			sprites = layout;
			layout = nullptr;
		}
	}

	if (layout != nullptr) {
		/* Sprite layout which needs preprocessing */
		bool separate_ground = HasBit(statspec->flags, SSF_SEPARATE_GROUND);
		uint32_t var10_values = layout->PrepareLayout(total_offset, rti->fallback_railtype, 0, 0, separate_ground);
		for (uint8_t var10 : SetBitIterator(var10_values)) {
			uint32_t var10_relocation = GetCustomStationRelocation(statspec, nullptr, INVALID_TILE, railtype, var10);
			layout->ProcessRegisters(var10, var10_relocation, separate_ground);
		}

		tmp_rail_layout.seq = layout->GetLayout(&tmp_rail_layout.ground);
		sprites = &tmp_rail_layout;
		total_offset = 0;
	} else {
		/* Simple sprite layout */
		ground_relocation = relocation = GetCustomStationRelocation(statspec, nullptr, INVALID_TILE, railtype, 0);
		if (HasBit(sprites->ground.sprite, SPRITE_MODIFIER_CUSTOM_SPRITE)) {
			ground_relocation = GetCustomStationRelocation(statspec, nullptr, INVALID_TILE, railtype, 1);
		}
		ground_relocation += rti->fallback_railtype;
	}

	SpriteID image = sprites->ground.sprite;
	PaletteID pal = sprites->ground.pal;
	RailTrackOffset overlay_offset;
	if (rti->UsesOverlay() && SplitGroundSpriteForOverlay(nullptr, &image, &overlay_offset)) {
		SpriteID ground = GetCustomRailSprite(rti, INVALID_TILE, RTSG_GROUND);
		DrawSprite(image, PAL_NONE, x, y);
		DrawSprite(ground + overlay_offset, PAL_NONE, x, y);
	} else {
		image += HasBit(image, SPRITE_MODIFIER_CUSTOM_SPRITE) ? ground_relocation : total_offset;
		if (HasBit(pal, SPRITE_MODIFIER_CUSTOM_SPRITE)) pal += ground_relocation;
		DrawSprite(image, GroundSpritePaletteTransform(image, pal, palette), x, y);
	}

	DrawRailTileSeqInGUI(x, y, sprites, total_offset, relocation, palette);

	return true;
}


const StationSpec *GetStationSpec(TileIndex t)
{
	if (!IsCustomStationSpecIndex(t)) return nullptr;

	const BaseStation *st = BaseStation::GetByTile(t);
	uint specindex = GetCustomStationSpecIndex(t);
	return specindex < st->speclist.size() ? st->speclist[specindex].spec : nullptr;
}

/** Wrapper for animation control, see GetStationCallback. */
uint16_t GetAnimStationCallback(CallbackID callback, uint32_t param1, uint32_t param2, const StationSpec *statspec, BaseStation *st, TileIndex tile, int extra_data)
{
	return GetStationCallback(callback, param1, param2, statspec, st, tile, INVALID_RAILTYPE);
}

/** Helper class for animation control. */
struct StationAnimationBase : public AnimationBase<StationAnimationBase, StationSpec, BaseStation, int, GetAnimStationCallback, TileAnimationFrameAnimationHelper<BaseStation> > {
	static const CallbackID cb_animation_speed      = CBID_STATION_ANIMATION_SPEED;
	static const CallbackID cb_animation_next_frame = CBID_STATION_ANIM_NEXT_FRAME;

	static const StationCallbackMask cbm_animation_speed      = CBM_STATION_ANIMATION_SPEED;
	static const StationCallbackMask cbm_animation_next_frame = CBM_STATION_ANIMATION_NEXT_FRAME;
};

void AnimateStationTile(TileIndex tile)
{
	const StationSpec *ss = GetStationSpec(tile);
	if (ss == nullptr) return;

	StationAnimationBase::AnimateTile(ss, BaseStation::GetByTile(tile), tile, HasBit(ss->flags, SSF_CB141_RANDOM_BITS));
}

uint8_t GetStationTileAnimationSpeed(TileIndex tile)
{
	const StationSpec *ss = GetStationSpec(tile);
	if (ss == nullptr) return 0;

	return StationAnimationBase::GetAnimationSpeed(ss);
}

void TriggerStationAnimation(BaseStation *st, TileIndex trigger_tile, StationAnimationTrigger trigger, CargoID cargo_type)
{
	/* List of coverage areas for each animation trigger */
	static const TriggerArea tas[] = {
		TA_TILE, TA_WHOLE, TA_WHOLE, TA_PLATFORM, TA_PLATFORM, TA_PLATFORM, TA_WHOLE
	};

	/* Get Station if it wasn't supplied */
	if (st == nullptr) st = BaseStation::GetByTile(trigger_tile);

	/* Check the cached animation trigger bitmask to see if we need
	 * to bother with any further processing. */
	if (!HasBit(st->cached_anim_triggers, trigger)) return;

	uint16_t random_bits = Random();
	ETileArea area = ETileArea(st, trigger_tile, tas[trigger]);

	/* Check all tiles over the station to check if the specindex is still in use */
	for (TileIndex tile : area) {
		if (st->TileBelongsToRailStation(tile)) {
			const StationSpec *ss = GetStationSpec(tile);
			if (ss != nullptr && HasBit(ss->animation.triggers, trigger)) {
				CargoID cargo;
				if (cargo_type == INVALID_CARGO) {
					cargo = INVALID_CARGO;
				} else {
					cargo = ss->grf_prop.grffile->cargo_map[cargo_type];
				}
				StationAnimationBase::ChangeAnimationFrame(CBID_STATION_ANIM_START_STOP, ss, st, tile, (random_bits << 16) | GB(Random(), 0, 16), (uint8_t)trigger | (cargo << 8));
			}
		}
	}
}

/**
 * Trigger station randomisation
 * @param st station being triggered
 * @param trigger_tile specific tile of platform to trigger
 * @param trigger trigger type
 * @param cargo_type cargo type causing trigger
 */
void TriggerStationRandomisation(Station *st, TileIndex trigger_tile, StationRandomTrigger trigger, CargoID cargo_type)
{
	/* List of coverage areas for each animation trigger */
	static const TriggerArea tas[] = {
		TA_WHOLE, TA_WHOLE, TA_PLATFORM, TA_PLATFORM, TA_PLATFORM, TA_PLATFORM
	};

	/* Get Station if it wasn't supplied */
	if (st == nullptr) st = Station::GetByTile(trigger_tile);

	/* Check the cached cargo trigger bitmask to see if we need
	 * to bother with any further processing. */
	if (st->cached_cargo_triggers == 0) return;
	if (cargo_type != INVALID_CARGO && !HasBit(st->cached_cargo_triggers, cargo_type)) return;

	uint32_t whole_reseed = 0;
	ETileArea area = ETileArea(st, trigger_tile, tas[trigger]);

	/* Bitmask of completely empty cargo types to be matched. */
	CargoTypes empty_mask = (trigger == SRT_CARGO_TAKEN) ? GetEmptyMask(st) : 0;

	/* Store triggers now for var 5F */
	SetBit(st->waiting_triggers, trigger);
	uint32_t used_triggers = 0;

	/* Check all tiles over the station to check if the specindex is still in use */
	for (TileIndex tile : area) {
		if (st->TileBelongsToRailStation(tile)) {
			const StationSpec *ss = GetStationSpec(tile);
			if (ss == nullptr) continue;

			/* Cargo taken "will only be triggered if all of those
			 * cargo types have no more cargo waiting." */
			if (trigger == SRT_CARGO_TAKEN) {
				if ((ss->cargo_triggers & ~empty_mask) != 0) continue;
			}

			if (cargo_type == INVALID_CARGO || HasBit(ss->cargo_triggers, cargo_type)) {
				StationResolverObject object(ss, st, tile, INVALID_RAILTYPE, CBID_RANDOM_TRIGGER, 0);
				object.waiting_triggers = st->waiting_triggers;

				const SpriteGroup *group = object.Resolve();
				if (group == nullptr) continue;

				used_triggers |= object.used_triggers;

				uint32_t reseed = object.GetReseedSum();
				if (reseed != 0) {
					whole_reseed |= reseed;
					reseed >>= 16;

					/* Set individual tile random bits */
					uint8_t random_bits = GetStationTileRandomBits(tile);
					random_bits &= ~reseed;
					random_bits |= Random() & reseed;
					SetStationTileRandomBits(tile, random_bits);

					MarkTileDirtyByTile(tile, VMDF_NOT_MAP_MODE);
				}
			}
		}
	}

	/* Update whole station random bits */
	st->waiting_triggers &= ~used_triggers;
	if ((whole_reseed & 0xFFFF) != 0) {
		st->random_bits &= ~whole_reseed;
		st->random_bits |= Random() & whole_reseed;
	}
}

/**
 * Update the cached animation trigger bitmask for a station.
 * @param st Station to update.
 */
void StationUpdateCachedTriggers(BaseStation *st)
{
	st->cached_anim_triggers = 0;
	st->cached_cargo_triggers = 0;

	/* Combine animation trigger bitmask for all station specs
	 * of this station. */
	for (const auto &sm : GetStationSpecList<StationSpec>(st)) {
		if (sm.spec == nullptr) continue;
		st->cached_anim_triggers |= sm.spec->animation.triggers;
		st->cached_cargo_triggers |= sm.spec->cargo_triggers;
	}
}

void DumpStationSpriteGroup(const StationSpec *statspec, BaseStation *st, SpriteGroupDumper &dumper)
{
	char buffer[512];

	StationResolverObject ro(statspec, st, INVALID_TILE, INVALID_RAILTYPE);

	switch (ro.station_scope.cargo_type) {
		case SpriteGroupCargo::SG_DEFAULT:
			seprintf(buffer, lastof(buffer), "SG_DEFAULT");
			break;
		case SpriteGroupCargo::SG_PURCHASE:
			seprintf(buffer, lastof(buffer), "SG_PURCHASE");
			break;
		case SpriteGroupCargo::SG_DEFAULT_NA:
			seprintf(buffer, lastof(buffer), "SG_DEFAULT_NA");
			break;
		default:
			seprintf(buffer, lastof(buffer), "Cargo: %u", ro.station_scope.cargo_type);
			break;
	}
	dumper.Print(buffer);

	dumper.DumpSpriteGroup(ro.root_spritegroup, 0);

	for (uint i = 0; i < NUM_CARGO + 3; i++) {
		if (statspec->grf_prop.spritegroup[i] != ro.root_spritegroup && statspec->grf_prop.spritegroup[i] != nullptr) {
			dumper.Print("");
			switch (i) {
				case SpriteGroupCargo::SG_DEFAULT:
					seprintf(buffer, lastof(buffer), "OTHER SPRITE GROUP: SG_DEFAULT");
					break;
				case SpriteGroupCargo::SG_PURCHASE:
					seprintf(buffer, lastof(buffer), "OTHER SPRITE GROUP: SG_PURCHASE");
					break;
				case SpriteGroupCargo::SG_DEFAULT_NA:
					seprintf(buffer, lastof(buffer), "OTHER SPRITE GROUP: SG_DEFAULT_NA");
					break;
				default:
					seprintf(buffer, lastof(buffer), "OTHER SPRITE GROUP: Cargo: %u", i);
					break;
			}
			dumper.Print(buffer);
			dumper.DumpSpriteGroup(statspec->grf_prop.spritegroup[i], 0);
		}
	}
}

void UpdateStationTileCacheFlags(bool force_update)
{
	SimpleChecksum64 checksum;
	for (uint i = 0; StationClass::IsClassIDValid((StationClassID)i); i++) {
		StationClass *stclass = StationClass::Get((StationClassID)i);

		checksum.Update(stclass->GetSpecCount());
		for (uint j = 0; j < stclass->GetSpecCount(); j++) {
			const StationSpec *statspec = stclass->GetSpec(j);
			if (statspec == nullptr) continue;

			checksum.Update(j);
			checksum.Update(statspec->blocked);
			checksum.Update(statspec->pylons);
			checksum.Update(statspec->wires);
		}
	}

	if (checksum.state != _station_tile_cache_hash || force_update) {
		_station_tile_cache_hash = checksum.state;

		for (TileIndex t = 0; t < MapSize(); t++) {
			if (HasStationTileRail(t)) {
				StationGfx gfx = GetStationGfx(t);
				const StationSpec *statspec = GetStationSpec(t);

				bool blocked = statspec != nullptr && HasBit(statspec->blocked, gfx);
				/* Default stations do not draw pylons under roofs (gfx >= 4) */
				bool pylons = statspec != nullptr ? HasBit(statspec->pylons, gfx) : gfx < 4;
				bool wires = statspec == nullptr || !HasBit(statspec->wires, gfx);

				SetStationTileBlocked(t, blocked);
				SetStationTileHavePylons(t, pylons);
				SetStationTileHaveWires(t, wires);
			}
		}
	}
}<|MERGE_RESOLUTION|>--- conflicted
+++ resolved
@@ -281,7 +281,7 @@
 
 	uint16_t localidx = 0;
 	if (IsCustomStationSpecIndex(nearby_tile)) {
-		const StationSpecList ssl = BaseStation::GetByTile(nearby_tile)->speclist[GetCustomStationSpecIndex(nearby_tile)];
+		const StationSpecList &ssl = BaseStation::GetByTile(nearby_tile)->speclist[GetCustomStationSpecIndex(nearby_tile)];
 		localidx = ssl.localidx;
 		res |= 1 << (ssl.grfid != grfid ? 9 : 8);
 	}
@@ -388,17 +388,9 @@
 			return this->GetNearbyStationInfo(parameter, NearbyStationInfoMode::Standard);
 		}
 
-<<<<<<< HEAD
 		/* Station info of nearby tiles: v2 */
 		case A2VRI_STATION_INFO_NEARBY_TILES_V2: {
 			return this->GetNearbyStationInfo(parameter, NearbyStationInfoMode::V2);
-=======
-			if (IsCustomStationSpecIndex(nearby_tile)) {
-				const auto &sm = BaseStation::GetByTile(nearby_tile)->speclist[GetCustomStationSpecIndex(nearby_tile)];
-				res |= 1 << (sm.grfid != grfid ? 9 : 8) | ClampTo<uint8_t>(sm.localidx);
-			}
-			return res;
->>>>>>> 0fd576bf
 		}
 
 		case 0x6A: { // GRFID of nearby station tiles
@@ -407,7 +399,7 @@
 			if (!HasStationTileRail(nearby_tile)) return 0xFFFFFFFF;
 			if (!IsCustomStationSpecIndex(nearby_tile)) return 0;
 
-			const auto &sm = BaseStation::GetByTile(nearby_tile)->speclist[GetCustomStationSpecIndex(nearby_tile)];
+			const StationSpecList &sm = BaseStation::GetByTile(nearby_tile)->speclist[GetCustomStationSpecIndex(nearby_tile)];
 			return sm.grfid;
 		}
 
@@ -419,7 +411,7 @@
 
 			uint32_t grfid = this->st->speclist[GetCustomStationSpecIndex(this->tile)].grfid;
 
-			const auto &sm = BaseStation::GetByTile(nearby_tile)->speclist[GetCustomStationSpecIndex(nearby_tile)];
+			const StationSpecList &sm = BaseStation::GetByTile(nearby_tile)->speclist[GetCustomStationSpecIndex(nearby_tile)];
 			if (sm.grfid == grfid) {
 				return sm.localidx;
 			}
