/* $Id$ */

/*
 * This file is part of OpenTTD.
 * OpenTTD is free software; you can redistribute it and/or modify it under the terms of the GNU General Public License as published by the Free Software Foundation, version 2.
 * OpenTTD is distributed in the hope that it will be useful, but WITHOUT ANY WARRANTY; without even the implied warranty of MERCHANTABILITY or FITNESS FOR A PARTICULAR PURPOSE.
 * See the GNU General Public License for more details. You should have received a copy of the GNU General Public License along with OpenTTD. If not, see <http://www.gnu.org/licenses/>.
 */

/** @file table/settings.h Settings to save in the savegame and config file. */

/* Callback function used in _settings[] as well as _company_settings[] */
static size_t ConvertLandscape(const char *value);


/****************************
 * OTTD specific INI stuff
 ****************************/

/**
 * Settings-macro usage:
 * The list might look daunting at first, but is in general easy to understand.
 * The macros can be grouped depending on where the config variable is
 * stored:
 * 1. SDTG_something
 *    These are for global variables, so this is the one you will use
 *    for a #SettingDescGlobVarList section. Here 'var' refers to a
 *    global variable.
 * 2. SDTC_something
 *    These are for client-only variables. Here the 'var' refers to an
 *    entry inside _settings_client.
 * 3. SDT_something
 *    Thse are for members in the struct described by the current
 *    #SettingDesc list / .ini file.  Here, 'base' specifies type of the
 *    struct while 'var' points out the member of the struct (the actual
 *    struct to store it in is implicitely defined by the #SettingDesc
 *    list / .ini file preamble the entry is in).
 *
 * The something part defines the type of variable to store. There are a
 * lot of types. Easy ones are:
 * - VAR:  any number type, 'type' field specifies what number. eg int8 or uint32
 * - BOOL: a boolean number type
 * - STR:  a string or character. 'type' field specifies what string. Normal, string, or quoted
 * A bit more difficult to use are MMANY (meaning ManyOfMany) and OMANY (OneOfMany)
 * These are actually normal numbers, only bitmasked. In MMANY several bits can
 * be set, in the other only one.
 * If nothing fits you, you can use the GENERAL macros, but it exposes the
 * internal structure somewhat so it needs a little looking. There are _NULL()
 * macros as well, these fill up space so you can add more settings there (in
 * place) and you DON'T have to increase the savegame version.
 *
 * While reading values from openttd.cfg, some values may not be converted
 * properly, for any kind of reasons.  In order to allow a process of self-cleaning
 * mechanism, a callback procedure is made available.  You will have to supply the function, which
 * will work on a string, one function per setting. And of course, enable the callback param
 * on the appropriate macro.
 */

#define NSD_GENERAL(name, def, cmd, guiflags, min, max, interval, many, str, strhelp, strval, proc, load, cat)\
	{name, (const void*)(size_t)(def), {(byte)cmd}, {(uint16)guiflags}, min, max, interval, many, str, strhelp, strval, proc, load, cat}

/* Macros for various objects to go in the configuration file.
 * This section is for global variables */
<<<<<<< HEAD
#define SDTG_GENERAL(name, sdt_cmd, sle_cmd, type, flags, guiflags, var, length, def, min, max, interval, full, str, strhelp, strval, proc, from, to, cat, extver, patxname)\
	{NSD_GENERAL(name, def, sdt_cmd, guiflags, min, max, interval, full, str, strhelp, strval, proc, NULL, cat), SLEG_GENERAL_X(sle_cmd, var, type | flags, length, from, to, extver), patxname}

#define SDTG_VAR(name, type, flags, guiflags, var, def, min, max, interval, str, strhelp, strval, proc, from, to, cat, extver, patxname)\
	SDTG_GENERAL(name, SDT_NUMX, SL_VAR, type, flags, guiflags, var, 0, def, min, max, interval, NULL, str, strhelp, strval, proc, from, to, cat, extver, patxname)

#define SDTG_BOOL(name, flags, guiflags, var, def, str, strhelp, strval, proc, from, to, cat, extver, patxname)\
	SDTG_GENERAL(name, SDT_BOOLX, SL_VAR, SLE_BOOL, flags, guiflags, var, 0, def, 0, 1, 0, NULL, str, strhelp, strval, proc, from, to, cat, extver, patxname)

#define SDTG_LIST(name, type, length, flags, guiflags, var, def, str, strhelp, strval, proc, from, to, cat, extver, patxname)\
	SDTG_GENERAL(name, SDT_INTLIST, SL_ARR, type, flags, guiflags, var, length, def, 0, 0, 0, NULL, str, strhelp, strval, proc, from, to, cat, extver, patxname)

#define SDTG_STR(name, type, flags, guiflags, var, def, str, strhelp, strval, proc, from, to, cat, extver, patxname)\
	SDTG_GENERAL(name, SDT_STRING, SL_STR, type, flags, guiflags, var, lengthof(var), def, 0, 0, 0, NULL, str, strhelp, strval, proc, from, to, cat, extver, patxname)

#define SDTG_OMANY(name, type, flags, guiflags, var, def, max, full, str, strhelp, strval, proc, from, to, cat, extver, patxname)\
	SDTG_GENERAL(name, SDT_ONEOFMANY, SL_VAR, type, flags, guiflags, var, 0, def, 0, max, 0, full, str, strhelp, strval, proc, from, to, cat, extver, patxname)

#define SDTG_MMANY(name, type, flags, guiflags, var, def, full, str, strhelp, strval, proc, from, to, cat, extver, patxname)\
	SDTG_GENERAL(name, SDT_MANYOFMANY, SL_VAR, type, flags, guiflags, var, 0, def, 0, 0, 0, full, str, strhelp, strval, proc, from, to, cat, extver, patxname)

#define SDTG_NULL(length, from, to, extver)\
	{{"", NULL, {0}, {0}, 0, 0, 0, NULL, STR_NULL, STR_NULL, STR_NULL, NULL, NULL, SC_NONE}, SLEG_NULL_X(length, from, to, extver), NULL}

#define SDTG_END() {{NULL, NULL, {0}, {0}, 0, 0, 0, NULL, STR_NULL, STR_NULL, STR_NULL, NULL, NULL, SC_NONE}, SLEG_END(), NULL}

/* Macros for various objects to go in the configuration file.
 * This section is for structures where their various members are saved */
#define SDT_GENERAL(name, sdt_cmd, sle_cmd, type, flags, guiflags, base, var, length, def, min, max, interval, full, str, strhelp, strval, proc, load, from, to, cat, extver, patxname)\
	{NSD_GENERAL(name, def, sdt_cmd, guiflags, min, max, interval, full, str, strhelp, strval, proc, load, cat), SLE_GENERAL_X(sle_cmd, base, var, type | flags, length, from, to, extver), patxname}

#define SDT_VAR(base, var, type, flags, guiflags, def, min, max, interval, str, strhelp, strval, proc, from, to, cat, extver, patxname)\
	SDT_GENERAL(#var, SDT_NUMX, SL_VAR, type, flags, guiflags, base, var, 1, def, min, max, interval, NULL, str, strhelp, strval, proc, NULL, from, to, cat, extver, patxname)

#define SDT_BOOL(base, var, flags, guiflags, def, str, strhelp, strval, proc, from, to, cat, extver, patxname)\
	SDT_GENERAL(#var, SDT_BOOLX, SL_VAR, SLE_BOOL, flags, guiflags, base, var, 1, def, 0, 1, 0, NULL, str, strhelp, strval, proc, NULL, from, to, cat, extver, patxname)

#define SDT_LIST(base, var, type, flags, guiflags, def, str, strhelp, strval, proc, from, to, cat, extver, patxname)\
	SDT_GENERAL(#var, SDT_INTLIST, SL_ARR, type, flags, guiflags, base, var, lengthof(((base*)8)->var), def, 0, 0, 0, NULL, str, strhelp, strval, proc, NULL, from, to, cat, extver, patxname)

#define SDT_STR(base, var, type, flags, guiflags, def, str, strhelp, strval, proc, from, to, cat, extver, patxname)\
	SDT_GENERAL(#var, SDT_STRING, SL_STR, type, flags, guiflags, base, var, lengthof(((base*)8)->var), def, 0, 0, 0, NULL, str, strhelp, strval, proc, NULL, from, to, cat, extver, patxname)

#define SDT_CHR(base, var, flags, guiflags, def, str, strhelp, strval, proc, from, to, cat, extver, patxname)\
	SDT_GENERAL(#var, SDT_STRING, SL_VAR, SLE_CHAR, flags, guiflags, base, var, 1, def, 0, 0, 0, NULL, str, strhelp, strval, proc, NULL, from, to, cat, extver, patxname)

#define SDT_OMANY(base, var, type, flags, guiflags, def, max, full, str, strhelp, strval, proc, from, to, load, cat, extver, patxname)\
	SDT_GENERAL(#var, SDT_ONEOFMANY, SL_VAR, type, flags, guiflags, base, var, 1, def, 0, max, 0, full, str, strhelp, strval, proc, load, from, to, cat, extver, patxname)

#define SDT_MMANY(base, var, type, flags, guiflags, def, full, str, proc, strhelp, strval, from, to, cat, extver, patxname)\
	SDT_GENERAL(#var, SDT_MANYOFMANY, SL_VAR, type, flags, guiflags, base, var, 1, def, 0, 0, 0, full, str, strhelp, strval, proc, NULL, from, to, cat, extver, patxname)

#define SDT_NULL(length, from, to, extver)\
	{{"", NULL, {0}, {0}, 0, 0, 0, NULL, STR_NULL, STR_NULL, STR_NULL, NULL, NULL, SC_NONE}, SLE_CONDNULL_X(length, from, to, extver), NULL}
=======
#define SDTG_GENERAL2(name, sdt_cmd, sle_cmd, type, flags, guiflags, var, length, def, min, max, interval, full, str, strhelp, strval, proc, from, to, cat, extver, patxname, orderproc)\
	{NSD_GENERAL(name, def, sdt_cmd, guiflags, min, max, interval, full, str, strhelp, strval, proc, NULL, cat), SLEG_GENERAL_X(sle_cmd, var, type | flags, length, from, to, extver), patxname, NULL, orderproc}

#define SDTG_GENERAL(name, sdt_cmd, sle_cmd, type, flags, guiflags, var, length, def, min, max, interval, full, str, strhelp, strval, proc, from, to, cat, extver, patxname)\
	SDTG_GENERAL2(name, sdt_cmd, sle_cmd, type, flags, guiflags, var, length, def, min, max, interval, full, str, strhelp, strval, proc, from, to, cat, extver, patxname, NULL)

#define SDTG_VAR(name, type, flags, guiflags, var, def, min, max, interval, str, strhelp, strval, proc, from, to, cat, extver, patxname, orderproc)\
	SDTG_GENERAL2(name, SDT_NUMX, SL_VAR, type, flags, guiflags, var, 0, def, min, max, interval, NULL, str, strhelp, strval, proc, from, to, cat, extver, patxname, orderproc)

#define SDTG_BOOL(name, flags, guiflags, var, def, str, strhelp, strval, proc, from, to, cat, extver, patxname)\
	SDTG_GENERAL(name, SDT_BOOLX, SL_VAR, SLE_BOOL, flags, guiflags, var, 0, def, 0, 1, 0, NULL, str, strhelp, strval, proc, from, to, cat, extver, patxname)

#define SDTG_LIST(name, type, length, flags, guiflags, var, def, str, strhelp, strval, proc, from, to, cat, extver, patxname)\
	SDTG_GENERAL(name, SDT_INTLIST, SL_ARR, type, flags, guiflags, var, length, def, 0, 0, 0, NULL, str, strhelp, strval, proc, from, to, cat, extver, patxname)

#define SDTG_STR(name, type, flags, guiflags, var, def, str, strhelp, strval, proc, from, to, cat, extver, patxname)\
	SDTG_GENERAL(name, SDT_STRING, SL_STR, type, flags, guiflags, var, lengthof(var), def, 0, 0, 0, NULL, str, strhelp, strval, proc, from, to, cat, extver, patxname)

#define SDTG_OMANY(name, type, flags, guiflags, var, def, max, full, str, strhelp, strval, proc, from, to, cat, extver, patxname)\
	SDTG_GENERAL(name, SDT_ONEOFMANY, SL_VAR, type, flags, guiflags, var, 0, def, 0, max, 0, full, str, strhelp, strval, proc, from, to, cat, extver, patxname)

#define SDTG_MMANY(name, type, flags, guiflags, var, def, full, str, strhelp, strval, proc, from, to, cat, extver, patxname)\
	SDTG_GENERAL(name, SDT_MANYOFMANY, SL_VAR, type, flags, guiflags, var, 0, def, 0, 0, 0, full, str, strhelp, strval, proc, from, to, cat, extver, patxname)

#define SDTG_NULL(length, from, to, extver)\
	{{"", NULL, {0}, {0}, 0, 0, 0, NULL, STR_NULL, STR_NULL, STR_NULL, NULL, NULL, SC_NONE}, SLEG_NULL_X(length, from, to, extver), NULL, NULL, NULL}

#define SDTG_END() {{NULL, NULL, {0}, {0}, 0, 0, 0, NULL, STR_NULL, STR_NULL, STR_NULL, NULL, NULL, SC_NONE}, SLEG_END(), NULL, NULL, NULL}

/* Macros for various objects to go in the configuration file.
 * This section is for structures where their various members are saved */
#define SDT_GENERAL2(name, sdt_cmd, sle_cmd, type, flags, guiflags, base, var, length, def, min, max, interval, full, str, strhelp, strval, proc, load, from, to, cat, extver, patxname, orderproc)\
	{NSD_GENERAL(name, def, sdt_cmd, guiflags, min, max, interval, full, str, strhelp, strval, proc, load, cat), SLE_GENERAL_X(sle_cmd, base, var, type | flags, length, from, to, extver), patxname, NULL, orderproc}

#define SDT_GENERAL(name, sdt_cmd, sle_cmd, type, flags, guiflags, base, var, length, def, min, max, interval, full, str, strhelp, strval, proc, load, from, to, cat, extver, patxname)\
	SDT_GENERAL2(name, sdt_cmd, sle_cmd, type, flags, guiflags, base, var, length, def, min, max, interval, full, str, strhelp, strval, proc, load, from, to, cat, extver, patxname, NULL)

#define SDT_VAR(base, var, type, flags, guiflags, def, min, max, interval, str, strhelp, strval, proc, from, to, cat, extver, patxname, orderproc)\
	SDT_GENERAL2(#var, SDT_NUMX, SL_VAR, type, flags, guiflags, base, var, 1, def, min, max, interval, NULL, str, strhelp, strval, proc, NULL, from, to, cat, extver, patxname, orderproc)

#define SDT_BOOL(base, var, flags, guiflags, def, str, strhelp, strval, proc, from, to, cat, extver, patxname)\
	SDT_GENERAL(#var, SDT_BOOLX, SL_VAR, SLE_BOOL, flags, guiflags, base, var, 1, def, 0, 1, 0, NULL, str, strhelp, strval, proc, NULL, from, to, cat, extver, patxname)

#define SDT_LIST(base, var, type, flags, guiflags, def, str, strhelp, strval, proc, from, to, cat, extver, patxname)\
	SDT_GENERAL(#var, SDT_INTLIST, SL_ARR, type, flags, guiflags, base, var, lengthof(((base*)8)->var), def, 0, 0, 0, NULL, str, strhelp, strval, proc, NULL, from, to, cat, extver, patxname)

#define SDT_STR(base, var, type, flags, guiflags, def, str, strhelp, strval, proc, from, to, cat, extver, patxname)\
	SDT_GENERAL(#var, SDT_STRING, SL_STR, type, flags, guiflags, base, var, lengthof(((base*)8)->var), def, 0, 0, 0, NULL, str, strhelp, strval, proc, NULL, from, to, cat, extver, patxname)

#define SDT_CHR(base, var, flags, guiflags, def, str, strhelp, strval, proc, from, to, cat, extver, patxname)\
	SDT_GENERAL(#var, SDT_STRING, SL_VAR, SLE_CHAR, flags, guiflags, base, var, 1, def, 0, 0, 0, NULL, str, strhelp, strval, proc, NULL, from, to, cat, extver, patxname)

#define SDT_OMANY(base, var, type, flags, guiflags, def, max, full, str, strhelp, strval, proc, from, to, load, cat, extver, patxname)\
	SDT_GENERAL(#var, SDT_ONEOFMANY, SL_VAR, type, flags, guiflags, base, var, 1, def, 0, max, 0, full, str, strhelp, strval, proc, load, from, to, cat, extver, patxname)

#define SDT_MMANY(base, var, type, flags, guiflags, def, full, str, proc, strhelp, strval, from, to, cat, extver, patxname)\
	SDT_GENERAL(#var, SDT_MANYOFMANY, SL_VAR, type, flags, guiflags, base, var, 1, def, 0, 0, 0, full, str, strhelp, strval, proc, NULL, from, to, cat, extver, patxname)

#define SDT_NULL(length, from, to, extver)\
	{{"", NULL, {0}, {0}, 0, 0, 0, NULL, STR_NULL, STR_NULL, STR_NULL, NULL, NULL, SC_NONE}, SLE_CONDNULL_X(length, from, to, extver), NULL, NULL, NULL}

>>>>>>> fa304cdb

#define SDTC_VAR(var, type, flags, guiflags, def, min, max, interval, str, strhelp, strval, proc, from, to, cat, extver, patxname, orderproc)\
	SDTG_GENERAL2(#var, SDT_NUMX, SL_VAR, type, flags, guiflags, _settings_client.var, 1, def, min, max, interval, NULL, str, strhelp, strval, proc, from, to, cat, extver, patxname, orderproc)

<<<<<<< HEAD
#define SDTC_VAR(var, type, flags, guiflags, def, min, max, interval, str, strhelp, strval, proc, from, to, cat, extver, patxname)\
	SDTG_GENERAL(#var, SDT_NUMX, SL_VAR, type, flags, guiflags, _settings_client.var, 1, def, min, max, interval, NULL, str, strhelp, strval, proc, from, to, cat, extver, patxname)

#define SDTC_BOOL(var, flags, guiflags, def, str, strhelp, strval, proc, from, to, cat, extver, patxname)\
	SDTG_GENERAL(#var, SDT_BOOLX, SL_VAR, SLE_BOOL, flags, guiflags, _settings_client.var, 1, def, 0, 1, 0, NULL, str, strhelp, strval, proc, from, to, cat, extver, patxname)

#define SDTC_LIST(var, type, flags, guiflags, def, str, strhelp, strval, proc, from, to, cat, extver, patxname)\
	SDTG_GENERAL(#var, SDT_INTLIST, SL_ARR, type, flags, guiflags, _settings_client.var, lengthof(_settings_client.var), def, 0, 0, 0, NULL, str, strhelp, strval, proc, from, to, cat, extver, patxname)

#define SDTC_STR(var, type, flags, guiflags, def, str, strhelp, strval, proc, from, to, cat, extver, patxname)\
	SDTG_GENERAL(#var, SDT_STRING, SL_STR, type, flags, guiflags, _settings_client.var, lengthof(_settings_client.var), def, 0, 0, 0, NULL, str, strhelp, strval, proc, from, to, cat, extver, patxname)

#define SDTC_OMANY(var, type, flags, guiflags, def, max, full, str, strhelp, strval, proc, from, to, cat, extver, patxname)\
	SDTG_GENERAL(#var, SDT_ONEOFMANY, SL_VAR, type, flags, guiflags, _settings_client.var, 1, def, 0, max, 0, full, str, strhelp, strval, proc, from, to, cat, extver, patxname)

#define SDT_END() {{NULL, NULL, {0}, {0}, 0, 0, 0, NULL, STR_NULL, STR_NULL, STR_NULL, NULL, NULL, SC_NONE}, SLE_END(), NULL}
=======
#define SDTC_BOOL(var, flags, guiflags, def, str, strhelp, strval, proc, from, to, cat, extver, patxname)\
	SDTG_GENERAL(#var, SDT_BOOLX, SL_VAR, SLE_BOOL, flags, guiflags, _settings_client.var, 1, def, 0, 1, 0, NULL, str, strhelp, strval, proc, from, to, cat, extver, patxname)

#define SDTC_LIST(var, type, flags, guiflags, def, str, strhelp, strval, proc, from, to, cat, extver, patxname)\
	SDTG_GENERAL(#var, SDT_INTLIST, SL_ARR, type, flags, guiflags, _settings_client.var, lengthof(_settings_client.var), def, 0, 0, 0, NULL, str, strhelp, strval, proc, from, to, cat, extver, patxname)

#define SDTC_STR(var, type, flags, guiflags, def, str, strhelp, strval, proc, from, to, cat, extver, patxname)\
	SDTG_GENERAL(#var, SDT_STRING, SL_STR, type, flags, guiflags, _settings_client.var, lengthof(_settings_client.var), def, 0, 0, 0, NULL, str, strhelp, strval, proc, from, to, cat, extver, patxname)

#define SDTC_OMANY(var, type, flags, guiflags, def, max, full, str, strhelp, strval, proc, from, to, cat, extver, patxname)\
	SDTG_GENERAL(#var, SDT_ONEOFMANY, SL_VAR, type, flags, guiflags, _settings_client.var, 1, def, 0, max, 0, full, str, strhelp, strval, proc, from, to, cat, extver, patxname)

#define SDT_XREF(from, to, extver, xref)\
	{{"", NULL, {0}, {0}, 0, 0, 0, NULL, STR_NULL, STR_NULL, STR_NULL, NULL, NULL, SC_NONE}, SLE_CONDNULL_X(0, from, to, extver), NULL, xref, NULL}

#define SDT_END() {{NULL, NULL, {0}, {0}, 0, 0, 0, NULL, STR_NULL, STR_NULL, STR_NULL, NULL, NULL, SC_NONE}, SLE_END(), NULL, NULL, NULL}
>>>>>>> fa304cdb
<|MERGE_RESOLUTION|>--- conflicted
+++ resolved
@@ -61,62 +61,6 @@
 
 /* Macros for various objects to go in the configuration file.
  * This section is for global variables */
-<<<<<<< HEAD
-#define SDTG_GENERAL(name, sdt_cmd, sle_cmd, type, flags, guiflags, var, length, def, min, max, interval, full, str, strhelp, strval, proc, from, to, cat, extver, patxname)\
-	{NSD_GENERAL(name, def, sdt_cmd, guiflags, min, max, interval, full, str, strhelp, strval, proc, NULL, cat), SLEG_GENERAL_X(sle_cmd, var, type | flags, length, from, to, extver), patxname}
-
-#define SDTG_VAR(name, type, flags, guiflags, var, def, min, max, interval, str, strhelp, strval, proc, from, to, cat, extver, patxname)\
-	SDTG_GENERAL(name, SDT_NUMX, SL_VAR, type, flags, guiflags, var, 0, def, min, max, interval, NULL, str, strhelp, strval, proc, from, to, cat, extver, patxname)
-
-#define SDTG_BOOL(name, flags, guiflags, var, def, str, strhelp, strval, proc, from, to, cat, extver, patxname)\
-	SDTG_GENERAL(name, SDT_BOOLX, SL_VAR, SLE_BOOL, flags, guiflags, var, 0, def, 0, 1, 0, NULL, str, strhelp, strval, proc, from, to, cat, extver, patxname)
-
-#define SDTG_LIST(name, type, length, flags, guiflags, var, def, str, strhelp, strval, proc, from, to, cat, extver, patxname)\
-	SDTG_GENERAL(name, SDT_INTLIST, SL_ARR, type, flags, guiflags, var, length, def, 0, 0, 0, NULL, str, strhelp, strval, proc, from, to, cat, extver, patxname)
-
-#define SDTG_STR(name, type, flags, guiflags, var, def, str, strhelp, strval, proc, from, to, cat, extver, patxname)\
-	SDTG_GENERAL(name, SDT_STRING, SL_STR, type, flags, guiflags, var, lengthof(var), def, 0, 0, 0, NULL, str, strhelp, strval, proc, from, to, cat, extver, patxname)
-
-#define SDTG_OMANY(name, type, flags, guiflags, var, def, max, full, str, strhelp, strval, proc, from, to, cat, extver, patxname)\
-	SDTG_GENERAL(name, SDT_ONEOFMANY, SL_VAR, type, flags, guiflags, var, 0, def, 0, max, 0, full, str, strhelp, strval, proc, from, to, cat, extver, patxname)
-
-#define SDTG_MMANY(name, type, flags, guiflags, var, def, full, str, strhelp, strval, proc, from, to, cat, extver, patxname)\
-	SDTG_GENERAL(name, SDT_MANYOFMANY, SL_VAR, type, flags, guiflags, var, 0, def, 0, 0, 0, full, str, strhelp, strval, proc, from, to, cat, extver, patxname)
-
-#define SDTG_NULL(length, from, to, extver)\
-	{{"", NULL, {0}, {0}, 0, 0, 0, NULL, STR_NULL, STR_NULL, STR_NULL, NULL, NULL, SC_NONE}, SLEG_NULL_X(length, from, to, extver), NULL}
-
-#define SDTG_END() {{NULL, NULL, {0}, {0}, 0, 0, 0, NULL, STR_NULL, STR_NULL, STR_NULL, NULL, NULL, SC_NONE}, SLEG_END(), NULL}
-
-/* Macros for various objects to go in the configuration file.
- * This section is for structures where their various members are saved */
-#define SDT_GENERAL(name, sdt_cmd, sle_cmd, type, flags, guiflags, base, var, length, def, min, max, interval, full, str, strhelp, strval, proc, load, from, to, cat, extver, patxname)\
-	{NSD_GENERAL(name, def, sdt_cmd, guiflags, min, max, interval, full, str, strhelp, strval, proc, load, cat), SLE_GENERAL_X(sle_cmd, base, var, type | flags, length, from, to, extver), patxname}
-
-#define SDT_VAR(base, var, type, flags, guiflags, def, min, max, interval, str, strhelp, strval, proc, from, to, cat, extver, patxname)\
-	SDT_GENERAL(#var, SDT_NUMX, SL_VAR, type, flags, guiflags, base, var, 1, def, min, max, interval, NULL, str, strhelp, strval, proc, NULL, from, to, cat, extver, patxname)
-
-#define SDT_BOOL(base, var, flags, guiflags, def, str, strhelp, strval, proc, from, to, cat, extver, patxname)\
-	SDT_GENERAL(#var, SDT_BOOLX, SL_VAR, SLE_BOOL, flags, guiflags, base, var, 1, def, 0, 1, 0, NULL, str, strhelp, strval, proc, NULL, from, to, cat, extver, patxname)
-
-#define SDT_LIST(base, var, type, flags, guiflags, def, str, strhelp, strval, proc, from, to, cat, extver, patxname)\
-	SDT_GENERAL(#var, SDT_INTLIST, SL_ARR, type, flags, guiflags, base, var, lengthof(((base*)8)->var), def, 0, 0, 0, NULL, str, strhelp, strval, proc, NULL, from, to, cat, extver, patxname)
-
-#define SDT_STR(base, var, type, flags, guiflags, def, str, strhelp, strval, proc, from, to, cat, extver, patxname)\
-	SDT_GENERAL(#var, SDT_STRING, SL_STR, type, flags, guiflags, base, var, lengthof(((base*)8)->var), def, 0, 0, 0, NULL, str, strhelp, strval, proc, NULL, from, to, cat, extver, patxname)
-
-#define SDT_CHR(base, var, flags, guiflags, def, str, strhelp, strval, proc, from, to, cat, extver, patxname)\
-	SDT_GENERAL(#var, SDT_STRING, SL_VAR, SLE_CHAR, flags, guiflags, base, var, 1, def, 0, 0, 0, NULL, str, strhelp, strval, proc, NULL, from, to, cat, extver, patxname)
-
-#define SDT_OMANY(base, var, type, flags, guiflags, def, max, full, str, strhelp, strval, proc, from, to, load, cat, extver, patxname)\
-	SDT_GENERAL(#var, SDT_ONEOFMANY, SL_VAR, type, flags, guiflags, base, var, 1, def, 0, max, 0, full, str, strhelp, strval, proc, load, from, to, cat, extver, patxname)
-
-#define SDT_MMANY(base, var, type, flags, guiflags, def, full, str, proc, strhelp, strval, from, to, cat, extver, patxname)\
-	SDT_GENERAL(#var, SDT_MANYOFMANY, SL_VAR, type, flags, guiflags, base, var, 1, def, 0, 0, 0, full, str, strhelp, strval, proc, NULL, from, to, cat, extver, patxname)
-
-#define SDT_NULL(length, from, to, extver)\
-	{{"", NULL, {0}, {0}, 0, 0, 0, NULL, STR_NULL, STR_NULL, STR_NULL, NULL, NULL, SC_NONE}, SLE_CONDNULL_X(length, from, to, extver), NULL}
-=======
 #define SDTG_GENERAL2(name, sdt_cmd, sle_cmd, type, flags, guiflags, var, length, def, min, max, interval, full, str, strhelp, strval, proc, from, to, cat, extver, patxname, orderproc)\
 	{NSD_GENERAL(name, def, sdt_cmd, guiflags, min, max, interval, full, str, strhelp, strval, proc, NULL, cat), SLEG_GENERAL_X(sle_cmd, var, type | flags, length, from, to, extver), patxname, NULL, orderproc}
 
@@ -178,29 +122,10 @@
 #define SDT_NULL(length, from, to, extver)\
 	{{"", NULL, {0}, {0}, 0, 0, 0, NULL, STR_NULL, STR_NULL, STR_NULL, NULL, NULL, SC_NONE}, SLE_CONDNULL_X(length, from, to, extver), NULL, NULL, NULL}
 
->>>>>>> fa304cdb
 
 #define SDTC_VAR(var, type, flags, guiflags, def, min, max, interval, str, strhelp, strval, proc, from, to, cat, extver, patxname, orderproc)\
 	SDTG_GENERAL2(#var, SDT_NUMX, SL_VAR, type, flags, guiflags, _settings_client.var, 1, def, min, max, interval, NULL, str, strhelp, strval, proc, from, to, cat, extver, patxname, orderproc)
 
-<<<<<<< HEAD
-#define SDTC_VAR(var, type, flags, guiflags, def, min, max, interval, str, strhelp, strval, proc, from, to, cat, extver, patxname)\
-	SDTG_GENERAL(#var, SDT_NUMX, SL_VAR, type, flags, guiflags, _settings_client.var, 1, def, min, max, interval, NULL, str, strhelp, strval, proc, from, to, cat, extver, patxname)
-
-#define SDTC_BOOL(var, flags, guiflags, def, str, strhelp, strval, proc, from, to, cat, extver, patxname)\
-	SDTG_GENERAL(#var, SDT_BOOLX, SL_VAR, SLE_BOOL, flags, guiflags, _settings_client.var, 1, def, 0, 1, 0, NULL, str, strhelp, strval, proc, from, to, cat, extver, patxname)
-
-#define SDTC_LIST(var, type, flags, guiflags, def, str, strhelp, strval, proc, from, to, cat, extver, patxname)\
-	SDTG_GENERAL(#var, SDT_INTLIST, SL_ARR, type, flags, guiflags, _settings_client.var, lengthof(_settings_client.var), def, 0, 0, 0, NULL, str, strhelp, strval, proc, from, to, cat, extver, patxname)
-
-#define SDTC_STR(var, type, flags, guiflags, def, str, strhelp, strval, proc, from, to, cat, extver, patxname)\
-	SDTG_GENERAL(#var, SDT_STRING, SL_STR, type, flags, guiflags, _settings_client.var, lengthof(_settings_client.var), def, 0, 0, 0, NULL, str, strhelp, strval, proc, from, to, cat, extver, patxname)
-
-#define SDTC_OMANY(var, type, flags, guiflags, def, max, full, str, strhelp, strval, proc, from, to, cat, extver, patxname)\
-	SDTG_GENERAL(#var, SDT_ONEOFMANY, SL_VAR, type, flags, guiflags, _settings_client.var, 1, def, 0, max, 0, full, str, strhelp, strval, proc, from, to, cat, extver, patxname)
-
-#define SDT_END() {{NULL, NULL, {0}, {0}, 0, 0, 0, NULL, STR_NULL, STR_NULL, STR_NULL, NULL, NULL, SC_NONE}, SLE_END(), NULL}
-=======
 #define SDTC_BOOL(var, flags, guiflags, def, str, strhelp, strval, proc, from, to, cat, extver, patxname)\
 	SDTG_GENERAL(#var, SDT_BOOLX, SL_VAR, SLE_BOOL, flags, guiflags, _settings_client.var, 1, def, 0, 1, 0, NULL, str, strhelp, strval, proc, from, to, cat, extver, patxname)
 
@@ -217,4 +142,3 @@
 	{{"", NULL, {0}, {0}, 0, 0, 0, NULL, STR_NULL, STR_NULL, STR_NULL, NULL, NULL, SC_NONE}, SLE_CONDNULL_X(0, from, to, extver), NULL, xref, NULL}
 
 #define SDT_END() {{NULL, NULL, {0}, {0}, 0, 0, 0, NULL, STR_NULL, STR_NULL, STR_NULL, NULL, NULL, SC_NONE}, SLE_END(), NULL, NULL, NULL}
->>>>>>> fa304cdb
