; This file is part of OpenTTD.
; OpenTTD is free software; you can redistribute it and/or modify it under the terms of the GNU General Public License as published by the Free Software Foundation, version 2.
; OpenTTD is distributed in the hope that it will be useful, but WITHOUT ANY WARRANTY; without even the implied warranty of MERCHANTABILITY or FITNESS FOR A PARTICULAR PURPOSE.
; See the GNU General Public License for more details. You should have received a copy of the GNU General Public License along with OpenTTD. If not, see <http://www.gnu.org/licenses/>.
;

; Script settings as stored in the main configuration file ("openttd.cfg")
; and in the savegame PATS chunk.

[pre-amble]

static void ScriptMaxOpsChange(int32_t new_value);
static bool CheckScriptMaxMemoryChange(int32_t &new_value);
static void ScriptMaxMemoryChange(int32_t new_value);

const SettingTable _script_settings = {
[post-amble]
};
[templates]
SDT_BOOL   =   SDT_BOOL(GameSettings, $var,        $flags, $def,                              $str, $strhelp, $strval, $pre_cb, $post_cb, $str_cb, $help_cb, $val_cb, $from, $to, $extver,        $cat, $guiproc, $startup, $patxname),
SDT_OMANY  =  SDT_OMANY(GameSettings, $var, $type, $flags, $def,             $max, $full,     $str, $strhelp, $strval, $pre_cb, $post_cb, $str_cb, $help_cb, $val_cb, $from, $to, $extver, $load, $cat, $guiproc, $startup, $patxname),
SDT_VAR    =    SDT_VAR(GameSettings, $var, $type, $flags, $def,       $min, $max, $interval, $str, $strhelp, $strval, $pre_cb, $post_cb, $str_cb, $help_cb, $val_cb, $from, $to, $extver,        $cat, $guiproc, $startup, $patxname),

[validation]
SDT_OMANY = static_assert($max <= MAX_$type, "Maximum value for GameSettings.$var exceeds storage size");
SDT_VAR = static_assert($max <= MAX_$type, "Maximum value for GameSettings.$var exceeds storage size");

[defaults]
flags    = SF_NONE
interval = 0
str      = STR_NULL
strhelp  = STR_CONFIG_SETTING_NO_EXPLANATION_AVAILABLE_HELPTEXT
strval   = STR_NULL
pre_cb   = nullptr
post_cb  = nullptr
str_cb   = nullptr
help_cb  = nullptr
val_cb   = nullptr
guiproc  = nullptr
load     = nullptr
from     = SL_MIN_VERSION
to       = SL_MAX_VERSION
cat      = SC_ADVANCED
startup  = false
extver   = SlXvFeatureTest()
patxname = nullptr
enumlist = <this parameter must be set>


<<<<<<< HEAD
[SDT_OMANY]
var      = script.settings_profile
type     = SLE_UINT8
from     = SLV_178
flags    = SF_GUI_DROPDOWN
def      = SP_EASY
min      = SP_EASY
max      = SP_HARD
full     = _settings_profiles
cat      = SC_BASIC

=======
>>>>>>> 22eed961
[SDT_VAR]
var      = script.script_max_opcode_till_suspend
type     = SLE_UINT32
from     = SLV_107
def      = 10000
min      = 500
max      = 250000
interval = 2500
str      = STR_CONFIG_SETTING_SCRIPT_MAX_OPCODES
strhelp  = STR_CONFIG_SETTING_SCRIPT_MAX_OPCODES_HELPTEXT
strval   = STR_JUST_COMMA
post_cb  = ScriptMaxOpsChange
cat      = SC_EXPERT

[SDT_VAR]
var      = script.script_max_memory_megabytes
type     = SLE_UINT32
from     = SLV_SCRIPT_MEMLIMIT
def      = 1024
min      = 8
max      = 8192
interval = 8
str      = STR_CONFIG_SETTING_SCRIPT_MAX_MEMORY
strhelp  = STR_CONFIG_SETTING_SCRIPT_MAX_MEMORY_HELPTEXT
strval   = STR_CONFIG_SETTING_SCRIPT_MAX_MEMORY_VALUE
pre_cb   = CheckScriptMaxMemoryChange
post_cb  = ScriptMaxMemoryChange
cat      = SC_EXPERT

[SDT_BOOL]
var      = ai.ai_in_multiplayer
def      = true
str      = STR_CONFIG_SETTING_AI_IN_MULTIPLAYER
strhelp  = STR_CONFIG_SETTING_AI_IN_MULTIPLAYER_HELPTEXT
cat      = SC_BASIC

[SDT_BOOL]
var      = ai.ai_disable_veh_train
def      = false
str      = STR_CONFIG_SETTING_AI_BUILDS_TRAINS
strhelp  = STR_CONFIG_SETTING_AI_BUILDS_TRAINS_HELPTEXT

[SDT_BOOL]
var      = ai.ai_disable_veh_roadveh
def      = false
str      = STR_CONFIG_SETTING_AI_BUILDS_ROAD_VEHICLES
strhelp  = STR_CONFIG_SETTING_AI_BUILDS_ROAD_VEHICLES_HELPTEXT

[SDT_BOOL]
var      = ai.ai_disable_veh_aircraft
def      = false
str      = STR_CONFIG_SETTING_AI_BUILDS_AIRCRAFT
strhelp  = STR_CONFIG_SETTING_AI_BUILDS_AIRCRAFT_HELPTEXT

[SDT_BOOL]
var      = ai.ai_disable_veh_ship
def      = false
str      = STR_CONFIG_SETTING_AI_BUILDS_SHIPS
strhelp  = STR_CONFIG_SETTING_AI_BUILDS_SHIPS_HELPTEXT<|MERGE_RESOLUTION|>--- conflicted
+++ resolved
@@ -47,20 +47,6 @@
 enumlist = <this parameter must be set>
 
 
-<<<<<<< HEAD
-[SDT_OMANY]
-var      = script.settings_profile
-type     = SLE_UINT8
-from     = SLV_178
-flags    = SF_GUI_DROPDOWN
-def      = SP_EASY
-min      = SP_EASY
-max      = SP_HARD
-full     = _settings_profiles
-cat      = SC_BASIC
-
-=======
->>>>>>> 22eed961
 [SDT_VAR]
 var      = script.script_max_opcode_till_suspend
 type     = SLE_UINT32
