; This file is part of OpenTTD.
; OpenTTD is free software; you can redistribute it and/or modify it under the terms of the GNU General Public License as published by the Free Software Foundation, version 2.
; OpenTTD is distributed in the hope that it will be useful, but WITHOUT ANY WARRANTY; without even the implied warranty of MERCHANTABILITY or FITNESS FOR A PARTICULAR PURPOSE.
; See the GNU General Public License for more details. You should have received a copy of the GNU General Public License along with OpenTTD. If not, see <http://www.gnu.org/licenses/>.
;

; Difficulty settings as stored in the main configuration file ("openttd.cfg")
; and in the savegame PATS chunk.

[pre-amble]
static const uint GAME_DIFFICULTY_NUM = 18;
static const std::array<std::string, GAME_DIFFICULTY_NUM> _old_diff_settings{"max_no_competitors", "competitor_start_time", "number_towns", "industry_density", "max_loan", "initial_interest", "vehicle_costs", "competitor_speed", "competitor_intelligence", "vehicle_breakdowns", "subsidy_multiplier", "construction_cost", "terrain_type", "quantity_sea_lakes", "economy", "line_reverse_mode", "disasters", "town_council_tolerance"};
static uint16_t _old_diff_custom[GAME_DIFFICULTY_NUM];
uint8_t _old_diff_level;                                 ///< Old difficulty level from old savegames

static void DifficultyNoiseChange(int32_t new_value);
static void MaxNoAIsChange(int32_t new_value);
static bool TownCouncilToleranceAdjust(int32_t &new_value);
static void DifficultyMoneyCheatMultiplayerChange(int32_t new_value);
static void DifficultyRenameTownsMultiplayerChange(int32_t new_value);
static void DifficultyOverrideTownSettingsMultiplayerChange(int32_t new_value);

static const SettingDescEnumEntry _town_council_approval[] = {
{ 0, STR_CITY_APPROVAL_LENIENT },
{ 1, STR_CITY_APPROVAL_TOLERANT },
{ 2, STR_CITY_APPROVAL_HOSTILE },
{ 3, STR_CITY_APPROVAL_PERMISSIVE },
{ 0, STR_NULL }
};

static const SettingDescEnumEntry _vehicle_breakdown_modes[] = {
{  0, STR_DISASTER_NONE },
{ 64, STR_VERY_REDUCED },
{  1, STR_DISASTER_REDUCED },
{  2, STR_DISASTER_NORMAL },
{  0, STR_NULL }
};

static const SettingTable _difficulty_settings{
[post-amble]
};
[templates]
<<<<<<< HEAD
SDTG_VAR   =   SDTG_VAR($name,              $type, $flags, $var, $def, $min, $max, $interval, $str, $strhelp, $strval, $pre_cb, $post_cb, $from, $to, $extver,        $cat, $guiproc, $startup, $patxname),
SDT_BOOL   =   SDT_BOOL(GameSettings, $var,        $flags, $def,                              $str, $strhelp, $strval, $pre_cb, $post_cb, $from, $to, $extver,        $cat, $guiproc, $startup, $patxname),
SDT_VAR    =    SDT_VAR(GameSettings, $var, $type, $flags, $def,       $min, $max, $interval, $str, $strhelp, $strval, $pre_cb, $post_cb, $from, $to, $extver,        $cat, $guiproc, $startup, $patxname),
SDT_ENUM   =   SDT_ENUM(GameSettings, $var, $type, $flags, $def,                              $str, $strhelp,          $pre_cb, $post_cb, $from, $to, $extver,        $cat, $guiproc, $startup, $patxname, $enumlist),
=======
SDTG_VAR   =   SDTG_VAR($name,              $type, $flags, $var, $def, $min, $max, $interval, $str, $strhelp, $strval, $pre_cb, $post_cb, $str_cb, $help_cb, $val_cb, $from, $to,        $cat, $extra, $startup),
SDT_BOOL   =   SDT_BOOL(GameSettings, $var,        $flags, $def,                              $str, $strhelp, $strval, $pre_cb, $post_cb, $str_cb, $help_cb, $val_cb, $from, $to,        $cat, $extra, $startup),
SDT_VAR    =    SDT_VAR(GameSettings, $var, $type, $flags, $def,       $min, $max, $interval, $str, $strhelp, $strval, $pre_cb, $post_cb, $str_cb, $help_cb, $val_cb, $from, $to,        $cat, $extra, $startup),
>>>>>>> 461d69a8

[validation]
SDTG_VAR = static_assert($max <= MAX_$type, "Maximum value for $var exceeds storage size");
SDT_VAR = static_assert($max <= MAX_$type, "Maximum value for GameSettings.$var exceeds storage size");

[defaults]
flags    = SF_NONE
interval = 0
str      = STR_NULL
strhelp  = STR_CONFIG_SETTING_NO_EXPLANATION_AVAILABLE_HELPTEXT
strval   = STR_NULL
pre_cb   = nullptr
post_cb  = nullptr
<<<<<<< HEAD
guiproc  = nullptr
=======
str_cb   = nullptr
help_cb  = nullptr
val_cb   = nullptr
>>>>>>> 461d69a8
load     = nullptr
from     = SL_MIN_VERSION
to       = SL_MAX_VERSION
cat      = SC_ADVANCED
startup  = false
extver   = SlXvFeatureTest()
patxname = nullptr
enumlist = <this parameter must be set>


; Saved settings variables.
; The next 18 entries are important for savegame compatibility. Do NOT remove those. See HandleOldDiffCustom() for more details.
[SDT_VAR]
var      = difficulty.max_no_competitors
type     = SLE_UINT8
from     = SLV_97
def      = 0
min      = 0
max      = MAX_COMPANIES - 1
interval = 1
post_cb  = MaxNoAIsChange
cat      = SC_BASIC

[SDT_VAR]
var      = difficulty.competitors_interval
type     = SLE_UINT16
def      = 10
min      = MIN_COMPETITORS_INTERVAL
max      = MAX_COMPETITORS_INTERVAL
interval = 1
patxname = ""difficulty.competitors_interval""

[SDT_VAR]
var      = difficulty.competitor_start_time
type     = SLE_UINT8
from     = SLV_97
to       = SLV_110
def      = 2
min      = 0
max      = 3

[SDT_VAR]
var      = difficulty.number_towns
type     = SLE_UINT8
from     = SLV_97
flags    = SF_NEWGAME_ONLY
def      = 2
min      = 0
max      = 4
interval = 1
strval   = STR_NUM_VERY_LOW
cat      = SC_BASIC

[SDT_VAR]
var      = difficulty.industry_density
type     = SLE_UINT8
from     = SLV_97
flags    = SF_GUI_DROPDOWN
def      = ID_NORMAL
min      = 0
max      = ID_END - 1
interval = 1
str      = STR_CONFIG_SETTING_INDUSTRY_DENSITY
strhelp  = STR_CONFIG_SETTING_INDUSTRY_DENSITY_HELPTEXT
strval   = STR_FUNDING_ONLY
cat      = SC_BASIC

[SDT_VAR]
var      = difficulty.max_loan
type     = SLE_UINT32
from     = SLV_97
flags    = SF_NEWGAME_ONLY | SF_SCENEDIT_TOO | SF_GUI_CURRENCY | SF_GUI_0_IS_SPECIAL
def      = 300000
min      = LOAN_INTERVAL
max      = 2000000000
pre_cb   = [](auto &new_value) { new_value = (new_value + LOAN_INTERVAL / 2) / LOAN_INTERVAL * LOAN_INTERVAL; return true; }
interval = LOAN_INTERVAL
str      = STR_CONFIG_SETTING_MAXIMUM_INITIAL_LOAN
strhelp  = STR_CONFIG_SETTING_MAXIMUM_INITIAL_LOAN_HELPTEXT
strval   = STR_CONFIG_SETTING_MAXIMUM_INITIAL_LOAN_VALUE
cat      = SC_BASIC

[SDT_VAR]
var      = difficulty.initial_interest
type     = SLE_UINT8
from     = SLV_97
flags    = SF_NEWGAME_ONLY | SF_SCENEDIT_TOO
def      = 2
min      = 2
max      = 4
interval = 1
str      = STR_CONFIG_SETTING_INTEREST_RATE
strhelp  = STR_CONFIG_SETTING_INTEREST_RATE_HELPTEXT
strval   = STR_CONFIG_SETTING_PERCENTAGE

[SDT_VAR]
var      = difficulty.vehicle_costs
type     = SLE_UINT8
from     = SLV_97
flags    = SF_NEWGAME_ONLY | SF_SCENEDIT_TOO | SF_GUI_DROPDOWN
def      = 0
min      = 0
max      = 2
interval = 1
str      = STR_CONFIG_SETTING_RUNNING_COSTS
strhelp  = STR_CONFIG_SETTING_RUNNING_COSTS_HELPTEXT
strval   = STR_SEA_LEVEL_LOW
cat      = SC_BASIC

[SDT_VAR]
var      = difficulty.vehicle_costs_in_depot
type     = SLE_UINT8
flags    = SF_PATCH
def      = 1
min      = 1
max      = 8
str      = STR_CONFIG_SETTING_RUNNING_COSTS_IN_DEPOT
strhelp  = STR_CONFIG_SETTING_RUNNING_COSTS_IN_DEPOT_HELPTEXT
strval   = STR_CONFIG_SETTING_RUNNING_COSTS_IN_DEPOT_VALUE
patxname = ""difficulty.vehicle_costs_in_depot""

[SDT_VAR]
var      = difficulty.vehicle_costs_when_stopped
type     = SLE_UINT8
flags    = SF_PATCH
def      = 1
min      = 1
max      = 8
str      = STR_CONFIG_SETTING_RUNNING_COSTS_WHEN_STOPPED
strhelp  = STR_CONFIG_SETTING_RUNNING_COSTS_WHEN_STOPPED_HELPTEXT
strval   = STR_CONFIG_SETTING_RUNNING_COSTS_WHEN_STOPPED_VALUE
strval   = STR_CONFIG_SETTING_RUNNING_COSTS_IN_DEPOT_VALUE
patxname = ""difficulty.vehicle_costs_when_stopped""

[SDT_VAR]
var      = difficulty.competitor_speed
type     = SLE_UINT8
from     = SLV_97
flags    = SF_GUI_DROPDOWN
def      = 2
min      = 0
max      = 4
interval = 1
str      = STR_CONFIG_SETTING_CONSTRUCTION_SPEED
strhelp  = STR_CONFIG_SETTING_CONSTRUCTION_SPEED_HELPTEXT
strval   = STR_AI_SPEED_VERY_SLOW
cat      = SC_BASIC

[SDT_VAR]
var      = difficulty.competitor_intelligence
type     = SLE_UINT8
from     = SLV_97
to       = SLV_110
def      = 0
min      = 0
max      = 2

[SDT_ENUM]
var      = difficulty.vehicle_breakdowns
type     = SLE_UINT8
from     = SLV_97
def      = 1
enumlist = _vehicle_breakdown_modes
str      = STR_CONFIG_SETTING_VEHICLE_BREAKDOWNS
strhelp  = STR_CONFIG_SETTING_VEHICLE_BREAKDOWNS_HELPTEXT
cat      = SC_BASIC

[SDT_VAR]
var      = difficulty.subsidy_multiplier
type     = SLE_UINT8
from     = SLV_97
flags    = SF_GUI_DROPDOWN
def      = 2
min      = 0
max      = 3
interval = 1
str      = STR_CONFIG_SETTING_SUBSIDY_MULTIPLIER
strhelp  = STR_CONFIG_SETTING_SUBSIDY_MULTIPLIER_HELPTEXT
strval   = STR_SUBSIDY_X1_5

[SDT_VAR]
var      = difficulty.subsidy_duration
type     = SLE_UINT16
from     = SLV_CUSTOM_SUBSIDY_DURATION
flags    = SF_GUI_0_IS_SPECIAL
def      = 1
min      = 0
max      = 5000
interval = 1
str      = STR_CONFIG_SETTING_SUBSIDY_DURATION
strhelp  = STR_CONFIG_SETTING_SUBSIDY_DURATION_HELPTEXT
help_cb  = SettingHelpWallclock
strval   = STR_CONFIG_SETTING_SUBSIDY_DURATION_VALUE

[SDT_VAR]
var      = difficulty.construction_cost
type     = SLE_UINT8
from     = SLV_97
flags    = SF_NEWGAME_ONLY | SF_SCENEDIT_TOO | SF_GUI_DROPDOWN
def      = 0
min      = 0
max      = 2
interval = 1
str      = STR_CONFIG_SETTING_CONSTRUCTION_COSTS
strhelp  = STR_CONFIG_SETTING_CONSTRUCTION_COSTS_HELPTEXT
strval   = STR_SEA_LEVEL_LOW
cat      = SC_BASIC

[SDT_VAR]
var      = difficulty.terrain_type
type     = SLE_UINT8
from     = SLV_97
flags    = SF_GUI_DROPDOWN | SF_NEWGAME_ONLY
def      = 1
min      = 0
max      = 5
interval = 1
str      = STR_CONFIG_SETTING_TERRAIN_TYPE
strhelp  = STR_CONFIG_SETTING_TERRAIN_TYPE_HELPTEXT
strval   = STR_TERRAIN_TYPE_VERY_FLAT
cat      = SC_BASIC

[SDT_VAR]
var      = difficulty.quantity_sea_lakes
type     = SLE_UINT8
from     = SLV_97
flags    = SF_NEWGAME_ONLY
def      = 0
min      = 0
max      = 4
interval = 1
strval   = STR_SEA_LEVEL_VERY_LOW
cat      = SC_BASIC

[SDT_BOOL]
var      = difficulty.economy
from     = SLV_97
def      = false
str      = STR_CONFIG_SETTING_RECESSIONS
strhelp  = STR_CONFIG_SETTING_RECESSIONS_HELPTEXT

[SDT_BOOL]
var      = difficulty.line_reverse_mode
from     = SLV_97
def      = false
str      = STR_CONFIG_SETTING_TRAIN_REVERSING
strhelp  = STR_CONFIG_SETTING_TRAIN_REVERSING_HELPTEXT

[SDT_BOOL]
var      = difficulty.disasters
from     = SLV_97
def      = false
str      = STR_CONFIG_SETTING_DISASTERS
strhelp  = STR_CONFIG_SETTING_DISASTERS_HELPTEXT
cat      = SC_BASIC

[SDT_ENUM]
var      = difficulty.town_council_tolerance
type     = SLE_UINT8
from     = SLV_97
flags    = SF_ENUM_PRE_CB_VALIDATE
def      = 0
enumlist = _town_council_approval
str      = STR_CONFIG_SETTING_CITY_APPROVAL
strhelp  = STR_CONFIG_SETTING_CITY_APPROVAL_HELPTEXT
pre_cb   = TownCouncilToleranceAdjust
post_cb  = DifficultyNoiseChange

[SDT_BOOL]
var      = difficulty.money_cheat_in_multiplayer
flags    = SF_PATCH
def      = false
str      = STR_CONFIG_SETTING_MONEY_CHEAT_MULTIPLAYER
strhelp  = STR_CONFIG_SETTING_MONEY_CHEAT_MULTIPLAYER_HELPTEXT
post_cb  = DifficultyMoneyCheatMultiplayerChange
cat      = SC_EXPERT
patxname = ""cheat.difficulty.money_cheat_in_multiplayer""

[SDT_BOOL]
var      = difficulty.rename_towns_in_multiplayer
flags    = SF_PATCH
def      = false
str      = STR_CONFIG_SETTING_RENAME_TOWNS_MULTIPLAYER
strhelp  = STR_CONFIG_SETTING_RENAME_TOWNS_MULTIPLAYER_HELPTEXT
post_cb  = DifficultyRenameTownsMultiplayerChange
cat      = SC_EXPERT
patxname = ""cheat.difficulty.rename_towns_in_multiplayer""

[SDT_BOOL]
var      = difficulty.override_town_settings_in_multiplayer
flags    = SF_PATCH
def      = false
str      = STR_CONFIG_SETTING_OVERRIDE_TOWN_SETTINGS_MULTIPLAYER
strhelp  = STR_CONFIG_SETTING_OVERRIDE_TOWN_SETTINGS_MULTIPLAYER_HELPTEXT
post_cb  = DifficultyOverrideTownSettingsMultiplayerChange
cat      = SC_EXPERT
patxname = ""cheat.difficulty.override_town_settings_in_multiplayer""

[SDTG_VAR]
name     = ""diff_level""
var      = _old_diff_level
type     = SLE_UINT8
flags    = SF_NOT_IN_CONFIG
from     = SLV_97
to       = SLV_178
def      = 3
min      = 0
max      = 3
cat      = SC_BASIC
<|MERGE_RESOLUTION|>--- conflicted
+++ resolved
@@ -40,16 +40,10 @@
 [post-amble]
 };
 [templates]
-<<<<<<< HEAD
-SDTG_VAR   =   SDTG_VAR($name,              $type, $flags, $var, $def, $min, $max, $interval, $str, $strhelp, $strval, $pre_cb, $post_cb, $from, $to, $extver,        $cat, $guiproc, $startup, $patxname),
-SDT_BOOL   =   SDT_BOOL(GameSettings, $var,        $flags, $def,                              $str, $strhelp, $strval, $pre_cb, $post_cb, $from, $to, $extver,        $cat, $guiproc, $startup, $patxname),
-SDT_VAR    =    SDT_VAR(GameSettings, $var, $type, $flags, $def,       $min, $max, $interval, $str, $strhelp, $strval, $pre_cb, $post_cb, $from, $to, $extver,        $cat, $guiproc, $startup, $patxname),
-SDT_ENUM   =   SDT_ENUM(GameSettings, $var, $type, $flags, $def,                              $str, $strhelp,          $pre_cb, $post_cb, $from, $to, $extver,        $cat, $guiproc, $startup, $patxname, $enumlist),
-=======
-SDTG_VAR   =   SDTG_VAR($name,              $type, $flags, $var, $def, $min, $max, $interval, $str, $strhelp, $strval, $pre_cb, $post_cb, $str_cb, $help_cb, $val_cb, $from, $to,        $cat, $extra, $startup),
-SDT_BOOL   =   SDT_BOOL(GameSettings, $var,        $flags, $def,                              $str, $strhelp, $strval, $pre_cb, $post_cb, $str_cb, $help_cb, $val_cb, $from, $to,        $cat, $extra, $startup),
-SDT_VAR    =    SDT_VAR(GameSettings, $var, $type, $flags, $def,       $min, $max, $interval, $str, $strhelp, $strval, $pre_cb, $post_cb, $str_cb, $help_cb, $val_cb, $from, $to,        $cat, $extra, $startup),
->>>>>>> 461d69a8
+SDTG_VAR   =   SDTG_VAR($name,              $type, $flags, $var, $def, $min, $max, $interval, $str, $strhelp, $strval, $pre_cb, $post_cb, $str_cb, $help_cb, $val_cb, $from, $to, $extver,        $cat, $guiproc, $startup, $patxname),
+SDT_BOOL   =   SDT_BOOL(GameSettings, $var,        $flags, $def,                              $str, $strhelp, $strval, $pre_cb, $post_cb, $str_cb, $help_cb, $val_cb, $from, $to, $extver,        $cat, $guiproc, $startup, $patxname),
+SDT_VAR    =    SDT_VAR(GameSettings, $var, $type, $flags, $def,       $min, $max, $interval, $str, $strhelp, $strval, $pre_cb, $post_cb, $str_cb, $help_cb, $val_cb, $from, $to, $extver,        $cat, $guiproc, $startup, $patxname),
+SDT_ENUM   =   SDT_ENUM(GameSettings, $var, $type, $flags, $def,                              $str, $strhelp,          $pre_cb, $post_cb, $str_cb, $help_cb, $val_cb, $from, $to, $extver,        $cat, $guiproc, $startup, $patxname, $enumlist),
 
 [validation]
 SDTG_VAR = static_assert($max <= MAX_$type, "Maximum value for $var exceeds storage size");
@@ -63,13 +57,10 @@
 strval   = STR_NULL
 pre_cb   = nullptr
 post_cb  = nullptr
-<<<<<<< HEAD
-guiproc  = nullptr
-=======
 str_cb   = nullptr
 help_cb  = nullptr
 val_cb   = nullptr
->>>>>>> 461d69a8
+guiproc  = nullptr
 load     = nullptr
 from     = SL_MIN_VERSION
 to       = SL_MAX_VERSION
