; This file is part of OpenTTD.
; OpenTTD is free software; you can redistribute it and/or modify it under the terms of the GNU General Public License as published by the Free Software Foundation, version 2.
; OpenTTD is distributed in the hope that it will be useful, but WITHOUT ANY WARRANTY; without even the implied warranty of MERCHANTABILITY or FITNESS FOR A PARTICULAR PURPOSE.
; See the GNU General Public License for more details. You should have received a copy of the GNU General Public License along with OpenTTD. If not, see <http://www.gnu.org/licenses/>.
;

; World settings as stored in the main configuration file ("openttd.cfg")
; and in the savegame PATS chunk.
; World settings are everything related to how the world came to be, so
; basically construction and game_creation settings.

[pre-amble]
static bool CheckMaxHeightLevel(int32_t &new_value);
static bool CheckFreeformEdges(int32_t &new_value);
static void UpdateFreeformEdges(int32_t new_value);
static bool CheckMapEdgeMode(int32_t &new_value);
static void MapEdgeModeChanged(int32_t new_value);
static void ClimateThresholdModeChanged(int32_t new_value);
static void PublicRoadsSettingChange(int32_t new_value);
static void MarkAllViewportsDirty(int32_t new_value);

static bool AllowRoadStopsUnderBridgesSettingGUI(SettingOnGuiCtrlData &data);
static bool TreePlacerSettingGUI(SettingOnGuiCtrlData &data);
static bool ChunnelSettingGUI(SettingOnGuiCtrlData &data);

const SettingTable _world_settings = {
[post-amble]
};
[templates]
<<<<<<< HEAD
SDT_BOOL   =   SDT_BOOL(GameSettings, $var,        $flags, $def,                              $str, $strhelp, $strval, $pre_cb, $post_cb, $from, $to, $extver,        $cat, $guiproc, $startup, $patxname),
SDT_OMANY  =  SDT_OMANY(GameSettings, $var, $type, $flags, $def,             $max, $full,     $str, $strhelp, $strval, $pre_cb, $post_cb, $from, $to, $extver, $load, $cat, $guiproc, $startup, $patxname),
SDT_VAR    =    SDT_VAR(GameSettings, $var, $type, $flags, $def,       $min, $max, $interval, $str, $strhelp, $strval, $pre_cb, $post_cb, $from, $to, $extver,        $cat, $guiproc, $startup, $patxname),
=======
SDT_BOOL   =   SDT_BOOL(GameSettings, $var,        $flags, $def,                              $str, $strhelp, $strval, $pre_cb, $post_cb, $str_cb, $help_cb, $val_cb, $from, $to,        $cat, $extra, $startup),
SDT_OMANY  =  SDT_OMANY(GameSettings, $var, $type, $flags, $def,             $max, $full,     $str, $strhelp, $strval, $pre_cb, $post_cb, $str_cb, $help_cb, $val_cb, $from, $to, $load, $cat, $extra, $startup),
SDT_VAR    =    SDT_VAR(GameSettings, $var, $type, $flags, $def,       $min, $max, $interval, $str, $strhelp, $strval, $pre_cb, $post_cb, $str_cb, $help_cb, $val_cb, $from, $to,        $cat, $extra, $startup),
>>>>>>> 461d69a8

[validation]
SDT_OMANY = static_assert($max <= MAX_$type, "Maximum value for GameSettings.$var exceeds storage size");
SDT_VAR = static_assert($max <= MAX_$type, "Maximum value for GameSettings.$var exceeds storage size");

[defaults]
flags    = SF_NONE
interval = 0
str      = STR_NULL
strhelp  = STR_CONFIG_SETTING_NO_EXPLANATION_AVAILABLE_HELPTEXT
strval   = STR_NULL
pre_cb   = nullptr
post_cb  = nullptr
<<<<<<< HEAD
guiproc  = nullptr
=======
str_cb   = nullptr
help_cb  = nullptr
val_cb   = nullptr
>>>>>>> 461d69a8
load     = nullptr
from     = SL_MIN_VERSION
to       = SL_MAX_VERSION
cat      = SC_ADVANCED
startup  = false
extver   = SlXvFeatureTest()
patxname = nullptr
enumlist = <this parameter must be set>


; There are only 21 predefined town_name values (0-20), but you can have more with newgrf action F so allow
; these bigger values (21-255). Invalid values will fallback to english on use and (undefined string) in GUI.
[SDT_OMANY]
var      = game_creation.town_name
type     = SLE_UINT8
from     = SLV_97
flags    = SF_NO_NETWORK
def      = 0
max      = 255
full     = _town_names
cat      = SC_BASIC

[SDT_OMANY]
var      = game_creation.landscape
type     = SLE_UINT8
from     = SLV_97
flags    = SF_GUI_DROPDOWN | SF_NEWGAME_ONLY
def      = 0
max      = 3
full     = _climates
load     = ConvertLandscape
str      = STR_CONFIG_SETTING_LANDSCAPE
strhelp  = STR_CONFIG_SETTING_LANDSCAPE_HELPTEXT
strval   = STR_CLIMATE_TEMPERATE_LANDSCAPE
cat      = SC_BASIC

[SDT_VAR]
var      = game_creation.heightmap_height
type     = SLE_UINT8
from     = SLV_MAPGEN_SETTINGS_REVAMP
flags    = SF_NEWGAME_ONLY
def      = MAP_HEIGHT_LIMIT_AUTO_MINIMUM
min      = MIN_HEIGHTMAP_HEIGHT
max      = MAX_MAP_HEIGHT_LIMIT
interval = 1

[SDT_VAR]
var      = game_creation.snow_line_height
type     = SLE_UINT8
flags    = SF_NO_NETWORK
def      = DEF_SNOWLINE_HEIGHT
min      = MIN_SNOWLINE_HEIGHT
max      = MAX_SNOWLINE_HEIGHT
interval = 1
str      = STR_CONFIG_SETTING_SNOWLINE_HEIGHT
strhelp  = STR_CONFIG_SETTING_SNOWLINE_HEIGHT_HELPTEXT
strval   = STR_JUST_COMMA
cat      = SC_BASIC

[SDT_VAR]
var      = game_creation.snow_coverage
type     = SLE_UINT8
from     = SLV_MAPGEN_SETTINGS_REVAMP
flags    = SF_NEWGAME_ONLY
def      = DEF_SNOW_COVERAGE
min      = 0
max      = 100
interval = 10
str      = STR_CONFIG_SETTING_SNOW_COVERAGE
strhelp  = STR_CONFIG_SETTING_SNOW_COVERAGE_HELPTEXT
strval   = STR_CONFIG_SETTING_SNOW_COVERAGE_VALUE
cat      = SC_BASIC

[SDT_VAR]
var      = game_creation.rainforest_line_height
type     = SLE_UINT8
flags    = SF_NEWGAME_ONLY | SF_SCENEDIT_TOO | SF_PATCH
def      = DEF_RAINFOREST_HEIGHT
min      = MIN_RAINFOREST_HEIGHT
max      = MAX_RAINFOREST_HEIGHT
interval = 1
str      = STR_CONFIG_SETTING_RAINFORESTLINE_HEIGHT
strhelp  = STR_CONFIG_SETTING_RAINFORESTLINE_HEIGHT_HELPTEXT
strval   = STR_JUST_COMMA
cat      = SC_BASIC
patxname = ""rainforest_line_height.game_creation.rainforest_line_height""

[SDT_VAR]
var      = game_creation.climate_threshold_mode
type     = SLE_UINT8
flags    = SF_GUI_DROPDOWN | SF_NEWGAME_ONLY | SF_PATCH
def      = 0
min      = 0
max      = 1
str      = STR_CONFIG_SETTING_CLIMATE_THRESHOLD_MODE
strhelp  = STR_CONFIG_SETTING_CLIMATE_THRESHOLD_MODE_HELPTEXT
strval   = STR_CONFIG_SETTING_CLIMATE_THRESHOLD_COVERAGE
post_cb  = ClimateThresholdModeChanged
patxname = ""climate.game_creation.climate_threshold_mode""

[SDT_VAR]
var      = game_creation.desert_coverage
type     = SLE_UINT8
from     = SLV_MAPGEN_SETTINGS_REVAMP
flags    = SF_NEWGAME_ONLY
def      = DEF_DESERT_COVERAGE
min      = 0
max      = 100
interval = 10
str      = STR_CONFIG_SETTING_DESERT_COVERAGE
strhelp  = STR_CONFIG_SETTING_DESERT_COVERAGE_HELPTEXT
strval   = STR_CONFIG_SETTING_DESERT_COVERAGE_VALUE
cat      = SC_BASIC

[SDT_VAR]
var      = game_creation.starting_year
type     = SLE_INT32
def      = CalTime::DEF_START_YEAR
min      = CalTime::MIN_YEAR
max      = CalTime::MAX_YEAR
interval = 1
str      = STR_CONFIG_SETTING_STARTING_YEAR
strval   = STR_JUST_INT
cat      = SC_BASIC

[SDT_VAR]
var      = game_creation.ending_year
type     = SLE_INT32
from     = SLV_ENDING_YEAR
flags    = SF_GUI_0_IS_SPECIAL
def      = CalTime::DEF_END_YEAR
min      = CalTime::MIN_YEAR
max      = CalTime::MAX_YEAR - 1
interval = 1
str      = STR_CONFIG_SETTING_ENDING_YEAR
strhelp  = STR_CONFIG_SETTING_ENDING_YEAR_HELPTEXT
strval   = STR_CONFIG_SETTING_ENDING_YEAR_VALUE
cat      = SC_ADVANCED

[SDT_VAR]
var      = game_creation.land_generator
type     = SLE_UINT8
from     = SLV_30
flags    = SF_GUI_DROPDOWN | SF_NEWGAME_ONLY
def      = 1
min      = 0
max      = 1
str      = STR_CONFIG_SETTING_LAND_GENERATOR
strhelp  = STR_CONFIG_SETTING_LAND_GENERATOR_HELPTEXT
strval   = STR_CONFIG_SETTING_LAND_GENERATOR_ORIGINAL

[SDT_VAR]
var      = game_creation.oil_refinery_limit
type     = SLE_UINT8
from     = SLV_30
def      = 32
min      = 12
max      = 128
str      = STR_CONFIG_SETTING_OIL_REF_EDGE_DISTANCE
strval   = STR_CONFIG_SETTING_TILE_LENGTH
strhelp  = STR_CONFIG_SETTING_OIL_REF_EDGE_DISTANCE_HELPTEXT

[SDT_VAR]
var      = game_creation.tgen_smoothness
type     = SLE_UINT8
from     = SLV_30
flags    = SF_GUI_DROPDOWN | SF_NEWGAME_ONLY
def      = 1
min      = TGEN_SMOOTHNESS_BEGIN
max      = TGEN_SMOOTHNESS_END - 1
str      = STR_CONFIG_SETTING_ROUGHNESS_OF_TERRAIN
strhelp  = STR_CONFIG_SETTING_ROUGHNESS_OF_TERRAIN_HELPTEXT
strval   = STR_CONFIG_SETTING_ROUGHNESS_OF_TERRAIN_VERY_SMOOTH
cat      = SC_BASIC

[SDT_VAR]
var      = game_creation.variety
type     = SLE_UINT8
from     = SLV_197
flags    = SF_GUI_DROPDOWN | SF_NEWGAME_ONLY
def      = 0
min      = 0
max      = 5
str      = STR_CONFIG_SETTING_VARIETY
strhelp  = STR_CONFIG_SETTING_VARIETY_HELPTEXT
strval   = STR_VARIETY_NONE

[SDT_VAR]
var      = game_creation.generation_seed
type     = SLE_UINT32
from     = SLV_30
def      = GENERATE_NEW_SEED
min      = 0
max      = UINT32_MAX
cat      = SC_EXPERT

[SDT_VAR]
var      = game_creation.generation_unique_id
flags    = SF_PATCH
type     = SLE_UINT32
def      = 0
min      = 0
max      = UINT32_MAX
patxname = ""savegame_unique_id.game_creation.generation_unique_id""

[SDT_VAR]
var      = game_creation.tree_placer
type     = SLE_UINT8
from     = SLV_30
flags    = SF_GUI_DROPDOWN
def      = 3
min      = 0
max      = 3
str      = STR_CONFIG_SETTING_TREE_PLACER
strhelp  = STR_CONFIG_SETTING_TREE_PLACER_HELPTEXT
strval   = STR_CONFIG_SETTING_TREE_PLACER_NONE
cat      = SC_BASIC
guiproc  = TreePlacerSettingGUI

[SDT_VAR]
var      = game_creation.heightmap_rotation
type     = SLE_UINT8
flags    = SF_NOT_IN_SAVE | SF_NO_NETWORK_SYNC | SF_GUI_DROPDOWN
def      = 0
min      = 0
max      = 1
str      = STR_CONFIG_SETTING_HEIGHTMAP_ROTATION
strval   = STR_CONFIG_SETTING_HEIGHTMAP_ROTATION_COUNTER_CLOCKWISE
cat      = SC_BASIC

[SDT_VAR]
var      = game_creation.se_flat_world_height
type     = SLE_UINT8
flags    = SF_NOT_IN_SAVE | SF_NO_NETWORK_SYNC
def      = 1
min      = 0
max      = 15
str      = STR_CONFIG_SETTING_SE_FLAT_WORLD_HEIGHT
strval   = STR_JUST_COMMA
cat      = SC_BASIC

[SDT_VAR]
var      = game_creation.map_x
type     = SLE_UINT8
flags    = SF_NOT_IN_SAVE | SF_NO_NETWORK_SYNC
def      = 8
min      = MIN_MAP_SIZE_BITS
max      = MAX_MAP_SIZE_BITS
cat      = SC_BASIC

[SDT_VAR]
var      = game_creation.map_y
type     = SLE_UINT8
flags    = SF_NOT_IN_SAVE | SF_NO_NETWORK_SYNC
def      = 8
min      = MIN_MAP_SIZE_BITS
max      = MAX_MAP_SIZE_BITS
cat      = SC_BASIC

[SDT_VAR]
var      = game_creation.water_borders
type     = SLE_UINT8
from     = SLV_111
def      = 15
min      = 0
max      = 16

[SDT_VAR]
var      = game_creation.custom_town_number
type     = SLE_UINT16
from     = SLV_115
def      = 1
min      = 1
max      = 5000
cat      = SC_BASIC

[SDT_VAR]
var      = game_creation.custom_industry_number
type     = SLE_UINT16
def      = 1
min      = 1
max      = 64000
cat      = SC_BASIC
patxname = ""game_creation.custom_industry_number""

[SDT_VAR]
var      = game_creation.custom_terrain_type
type     = SLE_UINT8
from     = SLV_MAPGEN_SETTINGS_REVAMP
flags    = SF_NEWGAME_ONLY
def      = MAP_HEIGHT_LIMIT_AUTO_MINIMUM
min      = MIN_CUSTOM_TERRAIN_TYPE
max      = MAX_MAP_HEIGHT_LIMIT
interval = 1

[SDT_VAR]
var      = game_creation.custom_sea_level
type     = SLE_UINT8
from     = SLV_149
def      = CUSTOM_SEA_LEVEL_MIN_PERCENTAGE
min      = CUSTOM_SEA_LEVEL_MIN_PERCENTAGE
max      = CUSTOM_SEA_LEVEL_MAX_PERCENTAGE
cat      = SC_BASIC

[SDT_VAR]
var      = game_creation.min_river_length
type     = SLE_UINT8
flags    = SF_NEWGAME_ONLY | SF_SCENEDIT_TOO
from     = SLV_163
def      = 16
min      = 2
max      = 255
cat      = SC_EXPERT
str      = STR_CONFIG_SETTING_RIVER_MIN_LENGTH
strhelp  = STR_CONFIG_SETTING_RIVER_MIN_LENGTH_HELPTEXT
strval   = STR_JUST_COMMA

[SDT_VAR]
var      = game_creation.river_route_random
type     = SLE_UINT8
flags    = SF_NEWGAME_ONLY | SF_SCENEDIT_TOO
from     = SLV_163
def      = 5
min      = 1
max      = 255
cat      = SC_EXPERT
str      = STR_CONFIG_SETTING_RIVER_ROUTE_RANDOM
strhelp  = STR_CONFIG_SETTING_RIVER_ROUTE_RANDOM_HELPTEXT
strval   = STR_JUST_COMMA

[SDT_BOOL]
var      = game_creation.rivers_top_of_hill
flags    = SF_NEWGAME_ONLY | SF_SCENEDIT_TOO | SF_PATCH
def      = true
cat      = SC_EXPERT
str      = STR_CONFIG_SETTING_RIVERS_TOP_OF_HILL
strhelp  = STR_CONFIG_SETTING_RIVERS_TOP_OF_HILL_HELPTEXT
patxname = ""rivers.game_creation.rivers_top_of_hill""

[SDT_VAR]
var      = game_creation.river_tropics_width
type     = SLE_UINT8
flags    = SF_NEWGAME_ONLY | SF_SCENEDIT_TOO | SF_PATCH
def      = 5
min      = 2
max      = 51
interval = 1
str      = STR_CONFIG_SETTING_RIVER_TROPICS_WIDTH
strhelp  = STR_CONFIG_SETTING_RIVER_TROPICS_WIDTH_HELPTEXT
strval   = STR_JUST_COMMA
cat      = SC_BASIC
patxname = ""rivers.game_creation.river_tropics_width""

[SDT_VAR]
var      = game_creation.lake_tropics_width
type     = SLE_UINT8
flags    = SF_NEWGAME_ONLY | SF_SCENEDIT_TOO | SF_PATCH
def      = 5
min      = 2
max      = 51
interval = 1
str      = STR_CONFIG_SETTING_LAKE_TROPICS_WIDTH
strhelp  = STR_CONFIG_SETTING_LAKE_TROPICS_WIDTH_HELPTEXT
strval   = STR_JUST_COMMA
cat      = SC_BASIC
patxname = ""rivers.game_creation.lake_tropics_width""

[SDT_VAR]
var      = game_creation.coast_tropics_width
type     = SLE_UINT8
flags    = SF_GUI_DROPDOWN | SF_NEWGAME_ONLY | SF_PATCH
def      = 0
min      = 0
max      = 3
interval = 1
str      = STR_CONFIG_SETTING_COAST_TROPICS_WIDTH
strhelp  = STR_CONFIG_SETTING_COAST_TROPICS_WIDTH_HELPTEXT
strval   = STR_CONFIG_SETTING_COAST_TROPICS_WIDTH_DEFAULT
cat      = SC_BASIC
patxname = ""rivers.game_creation.coast_tropics_width""

[SDT_VAR]
var      = game_creation.lake_size
type     = SLE_UINT8
flags    = SF_NEWGAME_ONLY | SF_SCENEDIT_TOO | SF_GUI_0_IS_SPECIAL | SF_PATCH
def      = 8
min      = 0
max      = 100
cat      = SC_EXPERT
str      = STR_CONFIG_SETTING_LAKE_SIZE
strhelp  = STR_CONFIG_SETTING_LAKE_SIZE_HELPTEXT
strval   = STR_CONFIG_SETTING_LAKE_SIZE_VALUE
patxname = ""rivers.game_creation.lake_size""

[SDT_BOOL]
var      = game_creation.lakes_allowed_in_deserts
flags    = SF_NEWGAME_ONLY | SF_SCENEDIT_TOO | SF_PATCH
def      = false
cat      = SC_EXPERT
str      = STR_CONFIG_SETTING_LAKES_ALLOWED_IN_DESERTS
strhelp  = STR_CONFIG_SETTING_LAKES_ALLOWED_IN_DESERTS_HELPTEXT
patxname = ""rivers.game_creation.lakes_allowed_in_deserts""

[SDT_VAR]
var      = game_creation.amount_of_rivers
type     = SLE_UINT8
from     = SLV_163
flags    = SF_GUI_DROPDOWN | SF_NEWGAME_ONLY
def      = 2
min      = 0
max      = 5
str      = STR_CONFIG_SETTING_RIVER_AMOUNT
strhelp  = STR_CONFIG_SETTING_RIVER_AMOUNT_HELPTEXT
strval   = STR_RIVERS_NONE

[SDT_VAR]
var      = game_creation.amount_of_rocks
type     = SLE_UINT8
flags    = SF_NEWGAME_ONLY | SF_SCENEDIT_TOO | SF_PATCH
def      = 5
min      = 1
max      = 255
interval = 1
str      = STR_CONFIG_SETTING_ROCKS_AMOUNT
strhelp  = STR_CONFIG_SETTING_ROCKS_AMOUNT_HELPTEXT
strval   = STR_JUST_COMMA
patxname = ""rocks.game_creation.amount_of_rocks""

[SDT_VAR]
var      = game_creation.height_affects_rocks
type     = SLE_UINT8
flags    = SF_NEWGAME_ONLY | SF_SCENEDIT_TOO | SF_PATCH
def      = 0
min      = 0
max      = 25
interval = 1
str      = STR_CONFIG_SETTING_HEIGHT_ROCKS
strhelp  = STR_CONFIG_SETTING_HEIGHT_ROCKS_HELPTEXT
strval   = STR_JUST_COMMA
patxname = ""rocks.game_creation.height_affects_rocks""

[SDT_VAR]
var      = game_creation.build_public_roads
type     = SLE_UINT8
flags    = SF_GUI_DROPDOWN | SF_NEWGAME_ONLY | SF_SCENEDIT_TOO | SF_PATCH
def      = 0
min      = 0
max      = 2
str      = STR_CONFIG_SETTING_BUILD_PUBLIC_ROADS
strhelp  = STR_CONFIG_SETTING_BUILD_PUBLIC_ROADS_HELPTEXT
strval   = STR_CONFIG_SETTING_BUILD_PUBLIC_ROADS_NONE
post_cb  = PublicRoadsSettingChange
patxname = ""public_roads.game_creation.build_public_roads""

[SDT_VAR]
var      = construction.map_height_limit
type     = SLE_UINT8
from     = SLV_194
flags    = SF_NEWGAME_ONLY | SF_SCENEDIT_TOO | SF_GUI_0_IS_SPECIAL
def      = 0
min      = MIN_MAP_HEIGHT_LIMIT
max      = MAX_MAP_HEIGHT_LIMIT
interval = 1
str      = STR_CONFIG_SETTING_MAP_HEIGHT_LIMIT
strhelp  = STR_CONFIG_SETTING_MAP_HEIGHT_LIMIT_HELPTEXT
strval   = STR_CONFIG_SETTING_MAP_HEIGHT_LIMIT_VALUE
pre_cb   = CheckMaxHeightLevel
post_cb  = [](auto) { InvalidateWindowClassesData(WC_SMALLMAP, 2); }
cat      = SC_ADVANCED
extver   = SlXvFeatureTest(XSLFTO_OR, XSLFI_HEIGHT_8_BIT, 1, 1)

[SDT_BOOL]
var      = construction.build_on_slopes
flags    = SF_NO_NETWORK
def      = true
cat      = SC_EXPERT

[SDT_VAR]
var      = construction.command_pause_level
type     = SLE_UINT8
from     = SLV_154
flags    = SF_GUI_DROPDOWN
def      = 1
min      = 0
max      = 3
interval = 1
str      = STR_CONFIG_SETTING_COMMAND_PAUSE_LEVEL
strhelp  = STR_CONFIG_SETTING_COMMAND_PAUSE_LEVEL_HELPTEXT
strval   = STR_CONFIG_SETTING_COMMAND_PAUSE_LEVEL_NO_ACTIONS

[SDT_BOOL]
var      = construction.enable_build_river
flags    = SF_PATCH
def      = false
cat      = SC_BASIC
str      = STR_CONFIG_SETTING_ENABLE_BUILD_RIVER
strhelp  = STR_CONFIG_SETTING_ENABLE_BUILD_RIVER_HELPTEXT
patxname = ""enable_build_river.construction.enable_build_river""

[SDT_BOOL]
var      = construction.enable_remove_water
flags    = SF_PATCH
def      = true
cat      = SC_BASIC
str      = STR_CONFIG_SETTING_ENABLE_REMOVE_WATER
strhelp  = STR_CONFIG_SETTING_ENABLE_REMOVE_WATER_HELPTEXT
patxname = ""enable_build_river.construction.enable_remove_water""

[SDT_VAR]
var      = construction.terraform_per_64k_frames
type     = SLE_UINT32
from     = SLV_156
def      = 64 << 16
min      = 0
max      = 1 << 30
interval = 1
cat      = SC_EXPERT

[SDT_VAR]
var      = construction.terraform_frame_burst
type     = SLE_UINT16
from     = SLV_156
def      = 4096
min      = 0
max      = 1 << 15
interval = 1
cat      = SC_EXPERT

[SDT_VAR]
var      = construction.clear_per_64k_frames
type     = SLE_UINT32
from     = SLV_156
def      = 64 << 16
min      = 0
max      = 1 << 30
interval = 1
cat      = SC_EXPERT

[SDT_VAR]
var      = construction.clear_frame_burst
type     = SLE_UINT16
from     = SLV_156
def      = 4096
min      = 0
max      = 1 << 15
interval = 1
cat      = SC_EXPERT

[SDT_VAR]
var      = construction.tree_per_64k_frames
type     = SLE_UINT32
from     = SLV_175
def      = 64 << 16
min      = 0
max      = 1 << 30
interval = 1
cat      = SC_EXPERT

[SDT_VAR]
var      = construction.tree_frame_burst
type     = SLE_UINT16
from     = SLV_175
def      = 4096
min      = 0
max      = 1 << 15
interval = 1
cat      = SC_EXPERT

[SDT_VAR]
var      = construction.purchase_land_per_64k_frames
type     = SLE_UINT32
flags    = SF_PATCH
def      = 16 << 16
min      = 0
max      = 1 << 30
interval = 1
cat      = SC_EXPERT
patxname = ""buy_land_rate_limit.construction.purchase_land_per_64k_frames""

[SDT_VAR]
var      = construction.purchase_land_frame_burst
type     = SLE_UINT16
flags    = SF_PATCH
def      = 1024
min      = 0
max      = 1 << 15
interval = 1
cat      = SC_EXPERT
patxname = ""buy_land_rate_limit.construction.purchase_land_frame_burst""

[SDT_VAR]
var      = construction.build_object_per_64k_frames
type     = SLE_UINT32
def      = 32 << 16
min      = 0
max      = 1 << 30
interval = 1
cat      = SC_EXPERT
patxname = ""build_object_rate_limit.construction.build_object_per_64k_frames""

[SDT_VAR]
var      = construction.build_object_frame_burst
type     = SLE_UINT16
def      = 2048
min      = 0
max      = 1 << 15
interval = 1
cat      = SC_EXPERT
patxname = ""build_object_rate_limit.construction.build_object_frame_burst""

[SDT_BOOL]
var      = construction.autoslope
from     = SLV_75
def      = true
str      = STR_CONFIG_SETTING_AUTOSLOPE
strhelp  = STR_CONFIG_SETTING_AUTOSLOPE_HELPTEXT
cat      = SC_EXPERT

[SDT_BOOL]
var      = construction.extra_dynamite
def      = true
str      = STR_CONFIG_SETTING_EXTRADYNAMITE
strhelp  = STR_CONFIG_SETTING_EXTRADYNAMITE_HELPTEXT

[SDT_VAR]
var      = construction.max_bridge_length
type     = SLE_UINT16
from     = SLV_159
def      = 64
min      = 1
max      = 4096
interval = 1
str      = STR_CONFIG_SETTING_MAX_BRIDGE_LENGTH
strhelp  = STR_CONFIG_SETTING_MAX_BRIDGE_LENGTH_HELPTEXT
strval   = STR_CONFIG_SETTING_TILE_LENGTH
pre_cb   = [](int32_t &new_value) -> bool { return CheckTTDPatchSettingFlag(0x0F); }

[SDT_VAR]
var      = construction.max_bridge_height
type     = SLE_UINT8
from     = SLV_194
flags    = SF_NO_NETWORK
def      = 12
min      = 1
max      = MAX_TILE_HEIGHT
interval = 1
str      = STR_CONFIG_SETTING_MAX_BRIDGE_HEIGHT
strhelp  = STR_CONFIG_SETTING_MAX_BRIDGE_HEIGHT_HELPTEXT
strval   = STR_JUST_COMMA
cat      = SC_EXPERT

[SDT_VAR]
var      = construction.max_tunnel_length
type     = SLE_UINT16
from     = SLV_159
flags    = SF_NO_NETWORK
def      = 64
min      = 1
max      = 4096
interval = 1
str      = STR_CONFIG_SETTING_MAX_TUNNEL_LENGTH
strhelp  = STR_CONFIG_SETTING_MAX_TUNNEL_LENGTH_HELPTEXT
strval   = STR_CONFIG_SETTING_TILE_LENGTH

[SDT_BOOL]
var      = construction.chunnel
flags    = SF_PATCH
def      = false
str      = STR_CONFIG_SETTING_CHUNNEL
strhelp  = STR_CONFIG_SETTING_CHUNNEL_HELPTEXT
cat      = SC_BASIC
guiproc  = ChunnelSettingGUI
patxname = ""chunnel.construction.chunnel""

[SDT_VAR]
var      = construction.old_simulated_wormhole_signals
type     = SLE_UINT8
flags    = SF_PATCH
def      = 2
min      = 1
max      = 16
str      = STR_CONFIG_SETTING_SIMULATE_SIGNALS
strval   = STR_CONFIG_SETTING_SIMULATE_SIGNALS_VALUE
cat      = SC_BASIC
extver   = SlXvFeatureTest(XSLFTO_AND, XSLFI_SIG_TUNNEL_BRIDGE, 1, 7)
patxname = ""signal_tunnel_bridge.construction.simulated_wormhole_signals""

[SDT_VAR]
var      = construction.train_signal_side
type     = SLE_UINT8
flags    = SF_GUI_DROPDOWN
def      = 1
min      = 0
max      = 2
str      = STR_CONFIG_SETTING_SIGNALSIDE
strhelp  = STR_CONFIG_SETTING_SIGNALSIDE_HELPTEXT
strval   = STR_CONFIG_SETTING_SIGNALSIDE_LEFT
pre_cb   = [](int32_t &new_value) -> bool { return CheckTTDPatchSettingFlag(0x3B); }
post_cb  = [](auto) { MarkWholeScreenDirty(); }
cat      = SC_BASIC

[SDT_BOOL]
var      = construction.road_stop_on_town_road
from     = SLV_47
def      = true
str      = STR_CONFIG_SETTING_STOP_ON_TOWN_ROAD
strhelp  = STR_CONFIG_SETTING_STOP_ON_TOWN_ROAD_HELPTEXT
cat      = SC_BASIC

[SDT_BOOL]
var      = construction.road_stop_on_competitor_road
from     = SLV_114
def      = true
str      = STR_CONFIG_SETTING_STOP_ON_COMPETITOR_ROAD
strhelp  = STR_CONFIG_SETTING_STOP_ON_COMPETITOR_ROAD_HELPTEXT
cat      = SC_BASIC

[SDT_BOOL]
var      = construction.crossing_with_competitor
def      = true
str      = STR_CONFIG_SETTING_CROSSING_WITH_COMPETITOR
strhelp  = STR_CONFIG_SETTING_CROSSING_WITH_COMPETITOR_HELPTEXT
cat      = SC_BASIC

[SDT_BOOL]
var      = construction.road_custom_bridge_heads
flags    = SF_PATCH
def      = true
cat      = SC_BASIC
str      = STR_CONFIG_SETTING_ENABLE_ROAD_CUSTOM_BRIDGE_HEADS
strhelp  = STR_CONFIG_SETTING_ENABLE_ROAD_CUSTOM_BRIDGE_HEADS_HELPTEXT
patxname = ""custom_bridge_heads.construction.road_custom_bridge_heads""

[SDT_BOOL]
var      = construction.rail_custom_bridge_heads
flags    = SF_PATCH
def      = true
cat      = SC_BASIC
str      = STR_CONFIG_SETTING_ENABLE_RAIL_CUSTOM_BRIDGE_HEADS
strhelp  = STR_CONFIG_SETTING_ENABLE_RAIL_CUSTOM_BRIDGE_HEADS_HELPTEXT
patxname = ""custom_bridge_heads.construction.rail_custom_bridge_heads""

[SDT_BOOL]
var      = construction.allow_grf_objects_under_bridges
flags    = SF_PATCH
def      = false
cat      = SC_ADVANCED
str      = STR_CONFIG_SETTING_ALLOW_GRF_OBJECTS_UNDER_BRIDGES
strhelp  = STR_CONFIG_SETTING_ALLOW_GRF_OBJECTS_UNDER_BRIDGES_HELPTEXT
patxname = ""allow_grf_objects_under_bridges.construction.allow_grf_objects_under_bridges""

[SDT_BOOL]
var      = construction.allow_stations_under_bridges
flags    = SF_PATCH
def      = false
cat      = SC_ADVANCED
str      = STR_CONFIG_SETTING_ALLOW_GRF_STATIONS_UNDER_BRIDGES
strhelp  = STR_CONFIG_SETTING_ALLOW_GRF_STATIONS_UNDER_BRIDGES_HELPTEXT
patxname = ""allow_stations_under_bridges.construction.allow_stations_under_bridges""

[SDT_BOOL]
var      = construction.allow_road_stops_under_bridges
flags    = SF_PATCH
def      = true
cat      = SC_ADVANCED
str      = STR_CONFIG_SETTING_ALLOW_ROAD_STATIONS_UNDER_BRIDGES
strhelp  = STR_CONFIG_SETTING_ALLOW_ROAD_STATIONS_UNDER_BRIDGES_HELPTEXT
patxname = ""allow_stations_under_bridges.construction.allow_road_stops_under_bridges""
guiproc  = AllowRoadStopsUnderBridgesSettingGUI

[SDT_BOOL]
var      = construction.allow_docks_under_bridges
flags    = SF_PATCH
def      = false
cat      = SC_ADVANCED
str      = STR_CONFIG_SETTING_ALLOW_DOCKS_UNDER_BRIDGES
strhelp  = STR_CONFIG_SETTING_ALLOW_DOCKS_UNDER_BRIDGES_HELPTEXT
patxname = ""allow_stations_under_bridges.construction.allow_docks_under_bridges""

[SDT_VAR]
var      = construction.purchase_land_permitted
type     = SLE_UINT8
flags    = SF_GUI_DROPDOWN | SF_PATCH
def      = 2
min      = 0
max      = 2
interval = 1
str      = STR_CONFIG_SETTING_PURCHASE_LAND_PERMITTED
strhelp  = STR_CONFIG_SETTING_PURCHASE_LAND_PERMITTED_HELPTEXT
strval   = STR_PURCHASE_LAND_PERMITTED_NO
patxname = ""purchase_land_permitted.construction.purchase_land_permitted""

[SDT_BOOL]
var      = construction.build_object_area_permitted
flags    = SF_PATCH
def      = true
str      = STR_CONFIG_SETTING_BUILD_OBJECT_PERMITTED
strhelp  = STR_CONFIG_SETTING_BUILD_OBJECT_PERMITTED_HELPTEXT
patxname = ""build_object_area_permitted.construction.build_object_area_permitted""

[SDT_VAR]
var      = construction.no_expire_objects_after
type     = SLE_INT32
flags    = SF_GUI_0_IS_SPECIAL | SF_PATCH
def      = 0
min      = CalTime::MIN_YEAR
max      = CalTime::MAX_YEAR
interval = 1
str      = STR_CONFIG_SETTING_NO_EXPIRE_OBJECTS_AFTER
strhelp  = STR_CONFIG_SETTING_NO_EXPIRE_OBJECTS_AFTER_HELPTEXT
strval   = STR_CONFIG_SETTING_NO_EXPIRE_OBJECTS_AFTER_VALUE
cat      = SC_ADVANCED
patxname = ""construction.no_expire_objects_after""
post_cb  = [](auto) { InvalidateWindowClassesData(WC_BUILD_OBJECT, 0); }

[SDT_BOOL]
var      = construction.ignore_object_intro_dates
flags    = SF_PATCH
def      = false
str      = STR_CONFIG_SETTING_IGNORE_OBJECT_INTRO_DATES
strhelp  = STR_CONFIG_SETTING_IGNORE_OBJECT_INTRO_DATES_HELPTEXT
patxname = ""construction.ignore_object_intro_dates""
post_cb  = [](auto) { InvalidateWindowClassesData(WC_BUILD_OBJECT, 0); }

[SDT_BOOL]
var      = construction.convert_town_road_no_houses
flags    = SF_PATCH
def      = false
str      = STR_CONFIG_SETTING_ALLOW_CONVERT_TOWN_ROAD_NO_HOUSES
strhelp  = STR_CONFIG_SETTING_ALLOW_CONVERT_TOWN_ROAD_NO_HOUSES_HELPTEXT
cat      = SC_EXPERT
patxname = ""construction.convert_town_road_no_houses""

[SDT_VAR]
var      = construction.raw_industry_construction
type     = SLE_UINT8
flags    = SF_GUI_DROPDOWN
def      = 0
min      = 0
max      = 2
str      = STR_CONFIG_SETTING_RAW_INDUSTRY_CONSTRUCTION_METHOD
strhelp  = STR_CONFIG_SETTING_RAW_INDUSTRY_CONSTRUCTION_METHOD_HELPTEXT
strval   = STR_CONFIG_SETTING_RAW_INDUSTRY_CONSTRUCTION_METHOD_NONE
post_cb  = [](auto) { InvalidateWindowData(WC_BUILD_INDUSTRY, 0); }
cat      = SC_BASIC

[SDT_VAR]
var      = construction.industry_platform
type     = SLE_UINT8
from     = SLV_148
def      = 1
min      = 0
max      = 4
str      = STR_CONFIG_SETTING_INDUSTRY_PLATFORM
strhelp  = STR_CONFIG_SETTING_INDUSTRY_PLATFORM_HELPTEXT
strval   = STR_CONFIG_SETTING_TILE_LENGTH
cat      = SC_EXPERT

[SDT_VAR]
var      = construction.maximum_signal_evaluations
type     = SLE_UINT16
flags    = SF_PATCH
def      = 256
min      = 64
max      = 4096
interval = 1
str      = STR_CONFIG_SETTING_MAX_SIGNAL_EVALUATIONS
strhelp  = STR_CONFIG_SETTING_MAX_SIGNAL_EVALUATIONS_HELPTEXT
strval   = STR_JUST_COMMA
cat      = SC_EXPERT
extver   = SlXvFeatureTest(XSLFTO_AND, XSLFI_PROG_SIGS)
patxname = ""programmable_signals.construction.maximum_signal_evaluations""

[SDT_BOOL]
var      = construction.freeform_edges
from     = SLV_111
def      = true
pre_cb   = CheckFreeformEdges
post_cb  = UpdateFreeformEdges
cat      = SC_EXPERT

[SDT_BOOL]
var      = construction.flood_from_edges
flags    = SF_PATCH
def      = true
str      = STR_CONFIG_SETTING_FLOOD_FROM_EDGES
strhelp  = STR_CONFIG_SETTING_FLOOD_FROM_EDGES_HELPTEXT
cat      = SC_ADVANCED
patxname = ""construction.flood_from_edges""

[SDT_VAR]
var      = construction.map_edge_mode
type     = SLE_UINT8
flags    = SF_GUI_DROPDOWN | SF_PATCH
def      = 0
min      = 0
max      = 2
str      = STR_CONFIG_SETTING_MAP_EDGE_MODE
strhelp  = STR_CONFIG_SETTING_MAP_EDGE_MODE_HELPTEXT
strval   = STR_CONFIG_SETTING_MAP_EDGE_MODE_DEFAULT
pre_cb   = CheckMapEdgeMode
post_cb  = MapEdgeModeChanged
cat      = SC_ADVANCED

[SDT_VAR]
var      = construction.extra_tree_placement
type     = SLE_UINT8
from     = SLV_132
flags    = SF_GUI_DROPDOWN
def      = 2
min      = 0
max      = 3
str      = STR_CONFIG_SETTING_EXTRA_TREE_PLACEMENT
strhelp  = STR_CONFIG_SETTING_EXTRA_TREE_PLACEMENT_HELPTEXT
strval   = STR_CONFIG_SETTING_EXTRA_TREE_PLACEMENT_NO_SPREAD
cat      = SC_BASIC

[SDT_BOOL]
var      = construction.trees_around_snow_line_enabled
flags    = SF_PATCH
def      = true
str      = STR_CONFIG_SETTING_TREES_AROUND_SNOWLINE
strhelp  = STR_CONFIG_SETTING_TREES_AROUND_SNOWLINE_HELPTEXT
cat      = SC_BASIC
patxname = ""everest_treeline.construction.trees_around_snow_line_enabled""

[SDT_VAR]
var      = construction.trees_around_snow_line_range
type     = SLE_UINT8
flags    = SF_PATCH
def      = 8
min      = 1
max      = 64
str      = STR_CONFIG_SETTING_TREES_AROUND_SNOWLINE_RANGE
strhelp  = STR_CONFIG_SETTING_TREES_AROUND_SNOWLINE_RANGE_HELPTEXT
strval   = STR_JUST_COMMA
cat      = SC_BASIC
patxname = ""everest_treeline.construction.trees_around_snow_line_range""

[SDT_VAR]
var      = construction.trees_around_snow_line_dynamic_range
type     = SLE_UINT8
flags    = SF_PATCH
def      = 75
min      = 0
max      = 100
interval = 5
str      = STR_CONFIG_SETTING_TREES_AROUND_SNOWLINE_DYNAMIC_RANGE
strhelp  = STR_CONFIG_SETTING_TREES_AROUND_SNOWLINE_DYNAMIC_RANGE_HELPTEXT
strval   = STR_CONFIG_SETTING_PERCENTAGE
cat      = SC_EXPERT
patxname = ""everest_treeline.construction.trees_around_snow_line_dynamic_range""
post_cb  = [](auto) { UpdateCachedSnowLineBounds(); }

[SDT_VAR]
var      = construction.tree_growth_rate
type     = SLE_UINT8
flags    = SF_GUI_DROPDOWN | SF_PATCH
def      = 0
min      = 0
max      = 4
str      = STR_CONFIG_SETTING_TREE_GROWTH
strhelp  = STR_CONFIG_SETTING_TREE_GROWTH_HELPTEXT
strval   = STR_CONFIG_SETTING_TREE_GROWTH_NORMAL
cat      = SC_BASIC
patxname = ""reduced_tree_growth.construction.tree_growth_rate""

[SDT_BOOL]
var      = game_time.time_in_minutes
flags    = SF_PATCH
def      = false
str      = STR_CONFIG_SETTING_TIME_IN_MINUTES
strhelp  = STR_CONFIG_SETTING_TIME_IN_MINUTES_HELPTEXT
post_cb  = UpdateTimeSettings
patxname = ""game_time.time_in_minutes""

[SDT_VAR]
var      = game_time.ticks_per_minute
type     = SLE_UINT16
flags    = SF_PATCH
strval   = STR_JUST_INT
def      = 74
min      = 1
max      = 8192
interval = 10
str      = STR_CONFIG_SETTING_TICKS_PER_MINUTE
strhelp  = STR_CONFIG_SETTING_TICKS_PER_MINUTE_HELPTEXT
post_cb  = UpdateTimeSettings
patxname = ""game_time.ticks_per_minute""

[SDT_VAR]
var      = game_time.clock_offset
type     = SLE_UINT16
flags    = SF_PATCH
strval   = STR_JUST_INT
def      = 0
min      = 0
max      = 1439
interval = 60
str      = STR_CONFIG_SETTING_CLOCK_OFFSET
strhelp  = STR_CONFIG_SETTING_CLOCK_OFFSET_HELPTEXT
post_cb  = UpdateTimeSettings
patxname = ""game_time.clock_offset""

[SDT_VAR]
var      = debug.chicken_bits
type     = SLE_UINT32
flags    = SF_NOT_IN_CONFIG | SF_NO_NEWGAME | SF_PATCH
def      = 0
min      = 0
max      = 0xFFFFFFFF
cat      = SC_EXPERT
patxname = ""debug.chicken_bits""

[SDT_VAR]
var      = debug.newgrf_optimiser_flags
type     = SLE_UINT32
flags    = SF_NOT_IN_CONFIG | SF_NO_NEWGAME | SF_NO_NETWORK | SF_PATCH
def      = 0
min      = 0
max      = 0xFFFFFFFF
cat      = SC_EXPERT
patxname = ""debug.newgrf_optimiser_flags""<|MERGE_RESOLUTION|>--- conflicted
+++ resolved
@@ -27,15 +27,9 @@
 [post-amble]
 };
 [templates]
-<<<<<<< HEAD
-SDT_BOOL   =   SDT_BOOL(GameSettings, $var,        $flags, $def,                              $str, $strhelp, $strval, $pre_cb, $post_cb, $from, $to, $extver,        $cat, $guiproc, $startup, $patxname),
-SDT_OMANY  =  SDT_OMANY(GameSettings, $var, $type, $flags, $def,             $max, $full,     $str, $strhelp, $strval, $pre_cb, $post_cb, $from, $to, $extver, $load, $cat, $guiproc, $startup, $patxname),
-SDT_VAR    =    SDT_VAR(GameSettings, $var, $type, $flags, $def,       $min, $max, $interval, $str, $strhelp, $strval, $pre_cb, $post_cb, $from, $to, $extver,        $cat, $guiproc, $startup, $patxname),
-=======
-SDT_BOOL   =   SDT_BOOL(GameSettings, $var,        $flags, $def,                              $str, $strhelp, $strval, $pre_cb, $post_cb, $str_cb, $help_cb, $val_cb, $from, $to,        $cat, $extra, $startup),
-SDT_OMANY  =  SDT_OMANY(GameSettings, $var, $type, $flags, $def,             $max, $full,     $str, $strhelp, $strval, $pre_cb, $post_cb, $str_cb, $help_cb, $val_cb, $from, $to, $load, $cat, $extra, $startup),
-SDT_VAR    =    SDT_VAR(GameSettings, $var, $type, $flags, $def,       $min, $max, $interval, $str, $strhelp, $strval, $pre_cb, $post_cb, $str_cb, $help_cb, $val_cb, $from, $to,        $cat, $extra, $startup),
->>>>>>> 461d69a8
+SDT_BOOL   =   SDT_BOOL(GameSettings, $var,        $flags, $def,                              $str, $strhelp, $strval, $pre_cb, $post_cb, $str_cb, $help_cb, $val_cb, $from, $to, $extver,        $cat, $guiproc, $startup, $patxname),
+SDT_OMANY  =  SDT_OMANY(GameSettings, $var, $type, $flags, $def,             $max, $full,     $str, $strhelp, $strval, $pre_cb, $post_cb, $str_cb, $help_cb, $val_cb, $from, $to, $extver, $load, $cat, $guiproc, $startup, $patxname),
+SDT_VAR    =    SDT_VAR(GameSettings, $var, $type, $flags, $def,       $min, $max, $interval, $str, $strhelp, $strval, $pre_cb, $post_cb, $str_cb, $help_cb, $val_cb, $from, $to, $extver,        $cat, $guiproc, $startup, $patxname),
 
 [validation]
 SDT_OMANY = static_assert($max <= MAX_$type, "Maximum value for GameSettings.$var exceeds storage size");
@@ -49,13 +43,10 @@
 strval   = STR_NULL
 pre_cb   = nullptr
 post_cb  = nullptr
-<<<<<<< HEAD
-guiproc  = nullptr
-=======
 str_cb   = nullptr
 help_cb  = nullptr
 val_cb   = nullptr
->>>>>>> 461d69a8
+guiproc  = nullptr
 load     = nullptr
 from     = SL_MIN_VERSION
 to       = SL_MAX_VERSION
