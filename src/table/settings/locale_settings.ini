--- conflicted
+++ resolved
@@ -23,16 +23,10 @@
 [post-amble]
 };
 [templates]
-<<<<<<< HEAD
-SDTC_BOOL  =  SDTC_BOOL(              $var,        $flags, $def,                              $str, $strhelp, $strval, $pre_cb, $post_cb, $from, $to, $extver,        $cat, $guiproc, $startup, $patxname),
-SDTG_OMANY = SDTG_OMANY($name,              $type, $flags, $var, $def,       $max, $full,     $str, $strhelp, $strval, $pre_cb, $post_cb, $from, $to, $extver,        $cat, $guiproc, $startup, $patxname),
-SDT_OMANY  =  SDT_OMANY(GameSettings, $var, $type, $flags, $def,             $max, $full,     $str, $strhelp, $strval, $pre_cb, $post_cb, $from, $to, $extver, $load, $cat, $guiproc, $startup, $patxname),
-SDT_SSTR   =   SDT_SSTR(GameSettings, $var, $type, $flags, $def,                                                       $pre_cb, $post_cb, $from, $to, $extver,        $cat, $guiproc, $startup, $patxname),
-=======
-SDTG_OMANY = SDTG_OMANY($name,              $type, $flags, $var, $def,       $max, $full,     $str, $strhelp, $strval, $pre_cb, $post_cb, $str_cb, $help_cb, $val_cb, $from, $to,        $cat, $extra, $startup),
-SDT_OMANY  =  SDT_OMANY(GameSettings, $var, $type, $flags, $def,             $max, $full,     $str, $strhelp, $strval, $pre_cb, $post_cb, $str_cb, $help_cb, $val_cb, $from, $to, $load, $cat, $extra, $startup),
-SDT_SSTR   =   SDT_SSTR(GameSettings, $var, $type, $flags, $def,                                                       $pre_cb, $post_cb, $from, $to,        $cat, $extra, $startup),
->>>>>>> 461d69a8
+SDTC_BOOL  =  SDTC_BOOL(              $var,        $flags, $def,                              $str, $strhelp, $strval, $pre_cb, $post_cb, $str_cb, $help_cb, $val_cb, $from, $to, $extver,        $cat, $guiproc, $startup, $patxname),
+SDTG_OMANY = SDTG_OMANY($name,              $type, $flags, $var, $def,       $max, $full,     $str, $strhelp, $strval, $pre_cb, $post_cb, $str_cb, $help_cb, $val_cb, $from, $to, $extver,        $cat, $guiproc, $startup, $patxname),
+SDT_OMANY  =  SDT_OMANY(GameSettings, $var, $type, $flags, $def,             $max, $full,     $str, $strhelp, $strval, $pre_cb, $post_cb, $str_cb, $help_cb, $val_cb, $from, $to, $extver, $load, $cat, $guiproc, $startup, $patxname),
+SDT_SSTR   =   SDT_SSTR(GameSettings, $var, $type, $flags, $def,                                                       $pre_cb, $post_cb,                             $from, $to, $extver,        $cat, $guiproc, $startup, $patxname),
 
 [validation]
 SDTG_OMANY = static_assert($max <= MAX_$type, "Maximum value for $var exceeds storage size");
@@ -46,13 +40,10 @@
 strval   = STR_NULL
 pre_cb   = nullptr
 post_cb  = nullptr
-<<<<<<< HEAD
-guiproc  = nullptr
-=======
 str_cb   = nullptr
 help_cb  = nullptr
 val_cb   = nullptr
->>>>>>> 461d69a8
+guiproc  = nullptr
 load     = nullptr
 from     = SL_MIN_VERSION
 to       = SL_MAX_VERSION
@@ -113,13 +104,9 @@
 cat      = SC_BASIC
 str      = STR_CONFIG_SETTING_LOCALISATION_UNITS_VELOCITY_NAUTICAL
 strhelp  = STR_CONFIG_SETTING_LOCALISATION_UNITS_VELOCITY_HELPTEXT
-<<<<<<< HEAD
-strval   = STR_CONFIG_SETTING_LOCALISATION_UNITS_VELOCITY_IMPERIAL
+val_cb   = SettingsValueVelocityUnit
 extver   = SlXvFeatureTest(XSLFTO_OR, XSLFI_VELOCITY_NAUTICAL)
 patxname = ""locale.units_velocity_nautical""
-=======
-val_cb   = SettingsValueVelocityUnit
->>>>>>> 461d69a8
 
 [SDT_OMANY]
 var      = locale.units_power
