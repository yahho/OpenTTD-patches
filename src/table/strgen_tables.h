--- conflicted
+++ resolved
@@ -41,65 +41,6 @@
 	{"BIG_FONT",          EmitSingleChar, SCC_BIGFONT,            0, -1, C_NONE},
 
 	/* Colours */
-<<<<<<< HEAD
-	{"BLUE",              EmitSingleChar, SCC_BLUE,               0, C_DONTCOUNT},
-	{"SILVER",            EmitSingleChar, SCC_SILVER,             0, C_DONTCOUNT},
-	{"GOLD",              EmitSingleChar, SCC_GOLD,               0, C_DONTCOUNT},
-	{"RED",               EmitSingleChar, SCC_RED,                0, C_DONTCOUNT},
-	{"PURPLE",            EmitSingleChar, SCC_PURPLE,             0, C_DONTCOUNT},
-	{"LTBROWN",           EmitSingleChar, SCC_LTBROWN,            0, C_DONTCOUNT},
-	{"ORANGE",            EmitSingleChar, SCC_ORANGE,             0, C_DONTCOUNT},
-	{"GREEN",             EmitSingleChar, SCC_GREEN,              0, C_DONTCOUNT},
-	{"YELLOW",            EmitSingleChar, SCC_YELLOW,             0, C_DONTCOUNT},
-	{"DKGREEN",           EmitSingleChar, SCC_DKGREEN,            0, C_DONTCOUNT},
-	{"CREAM",             EmitSingleChar, SCC_CREAM,              0, C_DONTCOUNT},
-	{"BROWN",             EmitSingleChar, SCC_BROWN,              0, C_DONTCOUNT},
-	{"WHITE",             EmitSingleChar, SCC_WHITE,              0, C_DONTCOUNT},
-	{"LTBLUE",            EmitSingleChar, SCC_LTBLUE,             0, C_DONTCOUNT},
-	{"GRAY",              EmitSingleChar, SCC_GRAY,               0, C_DONTCOUNT},
-	{"DKBLUE",            EmitSingleChar, SCC_DKBLUE,             0, C_DONTCOUNT},
-	{"BLACK",             EmitSingleChar, SCC_BLACK,              0, C_DONTCOUNT},
-
-	{"REV",               EmitSingleChar, SCC_REVISION,           0, C_NONE}, // openttd revision string
-
-	{"STRING1",           EmitSingleChar, SCC_STRING1,            2, C_CASE | C_GENDER}, // included string that consumes the string id and ONE argument
-	{"STRING2",           EmitSingleChar, SCC_STRING2,            3, C_CASE | C_GENDER}, // included string that consumes the string id and TWO arguments
-	{"STRING3",           EmitSingleChar, SCC_STRING3,            4, C_CASE | C_GENDER}, // included string that consumes the string id and THREE arguments
-	{"STRING4",           EmitSingleChar, SCC_STRING4,            5, C_CASE | C_GENDER}, // included string that consumes the string id and FOUR arguments
-	{"STRING5",           EmitSingleChar, SCC_STRING5,            6, C_CASE | C_GENDER}, // included string that consumes the string id and FIVE arguments
-	{"STRING6",           EmitSingleChar, SCC_STRING6,            7, C_CASE | C_GENDER}, // included string that consumes the string id and SIX arguments
-	{"STRING7",           EmitSingleChar, SCC_STRING7,            8, C_CASE | C_GENDER}, // included string that consumes the string id and SEVEN arguments
-
-	{"STATION_FEATURES",  EmitSingleChar, SCC_STATION_FEATURES,   1, C_NONE}, // station features string, icons of the features
-	{"INDUSTRY",          EmitSingleChar, SCC_INDUSTRY_NAME,      1, C_CASE | C_GENDER}, // industry, takes an industry #, can have cases
-	{"CARGO_LONG",        EmitSingleChar, SCC_CARGO_LONG,         2, C_NONE | C_GENDER},
-	{"CARGO_SHORT",       EmitSingleChar, SCC_CARGO_SHORT,        2, C_NONE}, // short cargo description, only ### tons, or ### litres
-	{"CARGO_TINY",        EmitSingleChar, SCC_CARGO_TINY,         2, C_NONE}, // tiny cargo description with only the amount, not a specifier for the amount or the actual cargo name
-	{"CARGO_LIST",        EmitSingleChar, SCC_CARGO_LIST,         1, C_CASE},
-	{"POWER",             EmitSingleChar, SCC_POWER,              1, C_NONE},
-	{"VOLUME_LONG",       EmitSingleChar, SCC_VOLUME_LONG,        1, C_NONE},
-	{"VOLUME_SHORT",      EmitSingleChar, SCC_VOLUME_SHORT,       1, C_NONE},
-	{"WEIGHT_LONG",       EmitSingleChar, SCC_WEIGHT_LONG,        1, C_NONE},
-	{"WEIGHT_SHORT",      EmitSingleChar, SCC_WEIGHT_SHORT,       1, C_NONE},
-	{"FORCE",             EmitSingleChar, SCC_FORCE,              1, C_NONE},
-	{"VELOCITY",          EmitSingleChar, SCC_VELOCITY,           1, C_NONE},
-	{"HEIGHT",            EmitSingleChar, SCC_HEIGHT,             1, C_NONE},
-
-	{"P",                 EmitPlural,     0,                      0, C_DONTCOUNT}, // plural specifier
-	{"G",                 EmitGender,     0,                      0, C_DONTCOUNT}, // gender specifier
-
-	{"DATE_TINY",         EmitSingleChar, SCC_DATE_TINY,          1, C_NONE},
-	{"DATE_SHORT",        EmitSingleChar, SCC_DATE_SHORT,         1, C_CASE},
-	{"DATE_LONG",         EmitSingleChar, SCC_DATE_LONG,          1, C_CASE},
-	{"DATE_ISO",          EmitSingleChar, SCC_DATE_ISO,           1, C_NONE},
-	{"DATE_WALLCLOCK_TINY",       EmitSingleChar, SCC_DATE_WALLCLOCK_TINY,          1, C_NONE},
-	{"DATE_WALLCLOCK_SHORT",      EmitSingleChar, SCC_DATE_WALLCLOCK_SHORT,         1, C_NONE},
-	{"DATE_WALLCLOCK_LONG",       EmitSingleChar, SCC_DATE_WALLCLOCK_LONG,          1, C_NONE},
-	{"DATE_WALLCLOCK_ISO",        EmitSingleChar, SCC_DATE_WALLCLOCK_ISO,           1, C_NONE},
-
-	{"STRING",            EmitSingleChar, SCC_STRING,             1, C_CASE | C_GENDER},
-	{"RAW_STRING",        EmitSingleChar, SCC_RAW_STRING_POINTER, 1, C_NONE | C_GENDER},
-=======
 	{"BLUE",              EmitSingleChar, SCC_BLUE,               0, -1, C_DONTCOUNT},
 	{"SILVER",            EmitSingleChar, SCC_SILVER,             0, -1, C_DONTCOUNT},
 	{"GOLD",              EmitSingleChar, SCC_GOLD,               0, -1, C_DONTCOUNT},
@@ -150,10 +91,13 @@
 	{"DATE_SHORT",        EmitSingleChar, SCC_DATE_SHORT,         1, -1, C_CASE},
 	{"DATE_LONG",         EmitSingleChar, SCC_DATE_LONG,          1, -1, C_CASE},
 	{"DATE_ISO",          EmitSingleChar, SCC_DATE_ISO,           1, -1, C_NONE},
+	{"DATE_WALLCLOCK_TINY",       EmitSingleChar, SCC_DATE_WALLCLOCK_TINY,          1, -1, C_NONE},
+	{"DATE_WALLCLOCK_SHORT",      EmitSingleChar, SCC_DATE_WALLCLOCK_SHORT,         1, -1, C_NONE},
+	{"DATE_WALLCLOCK_LONG",       EmitSingleChar, SCC_DATE_WALLCLOCK_LONG,          1, -1, C_NONE},
+	{"DATE_WALLCLOCK_ISO",        EmitSingleChar, SCC_DATE_WALLCLOCK_ISO,           1, -1, C_NONE},
 
 	{"STRING",            EmitSingleChar, SCC_STRING,             1, -1, C_CASE | C_GENDER},
 	{"RAW_STRING",        EmitSingleChar, SCC_RAW_STRING_POINTER, 1, -1, C_NONE | C_GENDER},
->>>>>>> 67366cf0
 
 	/* Numbers */
 	{"COMMA",             EmitSingleChar, SCC_COMMA,              1,  0, C_NONE}, // Number with comma
