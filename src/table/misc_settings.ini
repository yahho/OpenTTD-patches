--- conflicted
+++ resolved
@@ -9,6 +9,7 @@
 
 static std::initializer_list<const char*> _support8bppmodes{"no", "system" , "hardware"};
 static std::initializer_list<const char*> _display_opt_modes{"SHOW_TOWN_NAMES", "SHOW_STATION_NAMES", "SHOW_SIGNS", "FULL_ANIMATION", "", "FULL_DETAIL", "WAYPOINTS", "SHOW_COMPETITOR_SIGNS"};
+static std::initializer_list<const char*> _extra_display_opt_modes{"SHOW_MONEY_TEXT_EFFECTS"};
 
 #ifdef WITH_COCOA
 extern bool _allow_hidpi_window;
@@ -21,21 +22,12 @@
 [post-amble]
 };
 [templates]
-<<<<<<< HEAD
-SDTG_LIST  =  SDTG_LIST($name, $type, $length, $flags, $guiflags, $var, $def,                               $str, $strhelp, $strval, $proc, $guiproc, $from, $to, $cat, $startup, $extver, nullptr),
-SDTG_MMANY = SDTG_MMANY($name, $type,          $flags, $guiflags, $var, $def,                        $full, $str, $strhelp, $strval, $proc, $guiproc, $from, $to, $cat, $startup, $extver, nullptr),
-SDTG_OMANY = SDTG_OMANY($name, $type,          $flags, $guiflags, $var, $def,       $max,            $full, $str, $strhelp, $strval, $proc, $guiproc, $from, $to, $cat, $startup, $extver, nullptr),
-SDTG_SSTR  =  SDTG_SSTR($name, $type,          $flags, $guiflags, $var, $def,                               $str, $strhelp, $strval, $proc, $guiproc, $from, $to, $cat, $startup, $extver, nullptr),
-SDTG_BOOL  =  SDTG_BOOL($name,                 $flags, $guiflags, $var, $def,                               $str, $strhelp, $strval, $proc, $guiproc, $from, $to, $cat, $startup, $extver, nullptr),
-SDTG_VAR   =   SDTG_VAR($name, $type,          $flags, $guiflags, $var, $def, $min, $max, $interval,        $str, $strhelp, $strval, $proc, $guiproc, $from, $to, $cat, $startup, $extver, nullptr),
-=======
-SDTG_LIST  =  SDTG_LIST($name, $type, $flags, $guiflags, $var, $def,       $length,                                                $from, $to, $cat, $extra, $startup),
-SDTG_MMANY = SDTG_MMANY($name, $type, $flags, $guiflags, $var, $def,                        $full, $str, $strhelp, $strval, $proc, $from, $to, $cat, $extra, $startup),
-SDTG_OMANY = SDTG_OMANY($name, $type, $flags, $guiflags, $var, $def,       $max,            $full, $str, $strhelp, $strval, $proc, $from, $to, $cat, $extra, $startup),
-SDTG_SSTR  =  SDTG_SSTR($name, $type, $flags, $guiflags, $var, $def,       0,                                               $proc, $from, $to, $cat, $extra, $startup),
-SDTG_BOOL  =  SDTG_BOOL($name,        $flags, $guiflags, $var, $def,                               $str, $strhelp, $strval, $proc, $from, $to, $cat, $extra, $startup),
-SDTG_VAR   =   SDTG_VAR($name, $type, $flags, $guiflags, $var, $def, $min, $max, $interval,        $str, $strhelp, $strval, $proc, $from, $to, $cat, $extra, $startup),
->>>>>>> 8372c679
+SDTG_LIST  =  SDTG_LIST($name, $type, $flags, $guiflags, $var, $def,       $length,                                                $from, $to, $extver, $cat, $guiproc, $startup, nullptr),
+SDTG_MMANY = SDTG_MMANY($name, $type, $flags, $guiflags, $var, $def,                        $full, $str, $strhelp, $strval, $proc, $from, $to, $extver, $cat, $guiproc, $startup, nullptr),
+SDTG_OMANY = SDTG_OMANY($name, $type, $flags, $guiflags, $var, $def,       $max,            $full, $str, $strhelp, $strval, $proc, $from, $to, $extver, $cat, $guiproc, $startup, nullptr),
+SDTG_SSTR  =  SDTG_SSTR($name, $type, $flags, $guiflags, $var, $def,       0,                                               $proc, $from, $to, $extver, $cat, $guiproc, $startup, nullptr),
+SDTG_BOOL  =  SDTG_BOOL($name,        $flags, $guiflags, $var, $def,                               $str, $strhelp, $strval, $proc, $from, $to, $extver, $cat, $guiproc, $startup, nullptr),
+SDTG_VAR   =   SDTG_VAR($name, $type, $flags, $guiflags, $var, $def, $min, $max, $interval,        $str, $strhelp, $strval, $proc, $from, $to, $extver, $cat, $guiproc, $startup, nullptr),
 
 [validation]
 SDTG_VAR = static_assert($max <= MAX_$type, "Maximum value for $var exceeds storage size");
@@ -71,7 +63,7 @@
 type     = SLE_UINT8
 var      = _extra_display_opt
 def      = (1 << XDO_SHOW_MONEY_TEXT_EFFECTS)
-full     = ""SHOW_MONEY_TEXT_EFFECTS""
+full     = _extra_display_opt_modes
 
 [SDTG_BOOL]
 name     = ""fullscreen""
