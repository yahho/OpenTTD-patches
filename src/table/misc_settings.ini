--- conflicted
+++ resolved
@@ -20,22 +20,12 @@
 [post-amble]
 };
 [templates]
-<<<<<<< HEAD
-SDTG_LIST  =  SDTG_LIST($name, $type, $length, $flags, $guiflags, $var, $def,                               $str, $strhelp, $strval, $proc, $from, $to, $cat, $startup, $extver, nullptr),
-SDTG_MMANY = SDTG_MMANY($name, $type,          $flags, $guiflags, $var, $def,                        $full, $str, $strhelp, $strval, $proc, $from, $to, $cat, $startup, $extver, nullptr),
-SDTG_OMANY = SDTG_OMANY($name, $type,          $flags, $guiflags, $var, $def,       $max,            $full, $str, $strhelp, $strval, $proc, $from, $to, $cat, $startup, $extver, nullptr),
-SDTG_SSTR  =  SDTG_SSTR($name, $type,          $flags, $guiflags, $var, $def,                               $str, $strhelp, $strval, $proc, $from, $to, $cat, $startup, $extver, nullptr),
-SDTG_BOOL  =  SDTG_BOOL($name,                 $flags, $guiflags, $var, $def,                               $str, $strhelp, $strval, $proc, $from, $to, $cat, $startup, $extver, nullptr),
-SDTG_VAR   =   SDTG_VAR($name, $type,          $flags, $guiflags, $var, $def, $min, $max, $interval,        $str, $strhelp, $strval, $proc, $from, $to, $cat, $startup, $extver, nullptr, $orderproc),
-=======
 SDTG_LIST  =  SDTG_LIST($name, $type, $length, $flags, $guiflags, $var, $def,                               $str, $strhelp, $strval, $proc, $guiproc, $from, $to, $cat, $startup, $extver, nullptr),
 SDTG_MMANY = SDTG_MMANY($name, $type,          $flags, $guiflags, $var, $def,                        $full, $str, $strhelp, $strval, $proc, $guiproc, $from, $to, $cat, $startup, $extver, nullptr),
 SDTG_OMANY = SDTG_OMANY($name, $type,          $flags, $guiflags, $var, $def,       $max,            $full, $str, $strhelp, $strval, $proc, $guiproc, $from, $to, $cat, $startup, $extver, nullptr),
-SDTG_STR   =   SDTG_STR($name, $type,          $flags, $guiflags, $var, $def,                               $str, $strhelp, $strval, $proc, $guiproc, $from, $to, $cat, $startup, $extver, nullptr),
 SDTG_SSTR  =  SDTG_SSTR($name, $type,          $flags, $guiflags, $var, $def,                               $str, $strhelp, $strval, $proc, $guiproc, $from, $to, $cat, $startup, $extver, nullptr),
 SDTG_BOOL  =  SDTG_BOOL($name,                 $flags, $guiflags, $var, $def,                               $str, $strhelp, $strval, $proc, $guiproc, $from, $to, $cat, $startup, $extver, nullptr),
 SDTG_VAR   =   SDTG_VAR($name, $type,          $flags, $guiflags, $var, $def, $min, $max, $interval,        $str, $strhelp, $strval, $proc, $guiproc, $from, $to, $cat, $startup, $extver, nullptr),
->>>>>>> 32571a0c
 SDTG_END   = SDTG_END()
 
 [validation]
