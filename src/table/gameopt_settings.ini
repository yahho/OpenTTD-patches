--- conflicted
+++ resolved
@@ -37,7 +37,6 @@
 [post-amble]
 };
 [templates]
-<<<<<<< HEAD
 SDTG_GENERAL = SDTG_GENERAL($name, $sdt_cmd, $sle_cmd, $type, $flags, $guiflags, $var, $length, $def, $min, $max, $interval, $full, $str, $strhelp, $strval, $proc, $guiproc, $from, $to, $cat, $startup, $extver, nullptr),
 SDTG_VAR     =     SDTG_VAR($name,                     $type, $flags, $guiflags, $var,          $def, $min, $max, $interval,        $str, $strhelp, $strval, $proc, $guiproc, $from, $to, $cat, $startup, $extver, nullptr),
 SDT_NULL     =   SDT_NULL($length, $from, $to, $extver),
@@ -45,16 +44,6 @@
 SDTG_OMANY   = SDTG_OMANY($name,       $type, $flags, $guiflags, $var, $def, $max, $full,            $str, $strhelp, $strval, $proc, $guiproc, $from, $to,        $cat, $startup, $extver, nullptr),
 SDT_OMANY    =  SDT_OMANY($base, $var, $type, $flags, $guiflags, $def,       $max, $full,            $str, $strhelp, $strval, $proc, $guiproc, $from, $to, $load, $cat, $startup, $extver, nullptr),
 SDT_VAR      =    SDT_VAR($base, $var, $type, $flags, $guiflags, $def, $min, $max,        $interval, $str, $strhelp, $strval, $proc, $guiproc, $from, $to,        $cat, $startup, $extver, nullptr),
-SDT_END      = SDT_END()
-=======
-SDTG_GENERAL = SDTG_GENERAL($name, $sdt_cmd, $sle_cmd, $type, $flags, $guiflags, $var, $length, $def, $min, $max, $interval, $full, $str, $strhelp, $strval, $proc, $from, $to, $cat, $extra, $startup),
-SDTG_VAR     =     SDTG_VAR($name,                     $type, $flags, $guiflags, $var,          $def, $min, $max, $interval,        $str, $strhelp, $strval, $proc, $from, $to, $cat, $extra, $startup),
-SDT_NULL     =   SDT_NULL($length, $from, $to),
-SDTC_OMANY   = SDTC_OMANY(       $var, $type, $flags, $guiflags, $def,       $max, $full,            $str, $strhelp, $strval, $proc, $from, $to,        $cat, $extra, $startup),
-SDTG_OMANY   = SDTG_OMANY($name,       $type, $flags, $guiflags, $var, $def, $max, $full,            $str, $strhelp, $strval, $proc, $from, $to,        $cat, $extra, $startup),
-SDT_OMANY    =  SDT_OMANY($base, $var, $type, $flags, $guiflags, $def,       $max, $full,            $str, $strhelp, $strval, $proc, $from, $to, $load, $cat, $extra, $startup),
-SDT_VAR      =    SDT_VAR($base, $var, $type, $flags, $guiflags, $def, $min, $max,        $interval, $str, $strhelp, $strval, $proc, $from, $to,        $cat, $extra, $startup),
->>>>>>> cf6b91f3
 
 [validation]
 SDTG_VAR = static_assert($max <= MAX_$type, "Maximum value for $var exceeds storage size");
