--- conflicted
+++ resolved
@@ -5469,7 +5469,6 @@
 cat      = SC_BASIC
 
 [SDTC_VAR]
-<<<<<<< HEAD
 var      = gui.station_rating_tooltip_mode
 type     = SLE_UINT8
 flags    = SLF_NOT_IN_SAVE | SLF_NO_NETWORK_SYNC
@@ -5480,7 +5479,8 @@
 str      = STR_CONFIG_SETTING_STATION_RATING_TOOLTIP_MODE
 strhelp  = STR_CONFIG_SETTING_STATION_RATING_TOOLTIP_MODE_HELPTEXT
 strval   = STR_CONFIG_SETTING_STATION_RATING_TOOLTIP_MODE_OFF
-=======
+
+[SDTC_VAR]
 var      = gui.demolish_confirm_mode
 type     = SLE_UINT8
 flags    = SLF_NOT_IN_SAVE | SLF_NO_NETWORK_SYNC
@@ -5491,7 +5491,6 @@
 str      = STR_CONFIG_SETTING_DEMOLISH_CONFIRM_MODE
 strhelp  = STR_CONFIG_SETTING_DEMOLISH_CONFIRM_MODE_HELPTEXT
 strval   = STR_CONFIG_SETTING_DEMOLISH_CONFIRM_MODE_OFF
->>>>>>> 696fb746
 cat      = SC_BASIC
 
 ; For the dedicated build we'll enable dates in logs by default.
