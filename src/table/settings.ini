--- conflicted
+++ resolved
@@ -73,24 +73,12 @@
 };
 [templates]
 SDTG_BOOL  =  SDTG_BOOL($name,              $flags, $guiflags, $var, $def,                        $str, $strhelp, $strval, $proc, $from, $to,        $cat, $extver, $patxname),
-<<<<<<< HEAD
-SDTG_VAR   =   SDTG_VAR($name,       $type, $flags, $guiflags, $var, $def, $min, $max, $interval, $str, $strhelp, $strval, $proc, $from, $to,        $cat, $extver, $patxname),
-=======
 SDTG_VAR   =   SDTG_VAR($name,       $type, $flags, $guiflags, $var, $def, $min, $max, $interval, $str, $strhelp, $strval, $proc, $from, $to,        $cat, $extver, $patxname, $orderproc),
->>>>>>> 5abd7ad7
 SDTG_OMANY = SDTG_OMANY($name,       $type, $flags, $guiflags, $var, $def,       $max, $full,     $str, $strhelp, $strval, $proc, $from, $to,        $cat, $extver, $patxname),
 SDTC_BOOL  =  SDTC_BOOL(       $var,        $flags, $guiflags, $def,                              $str, $strhelp, $strval, $proc, $from, $to,        $cat, $extver, $patxname),
 SDTC_LIST  =  SDTC_LIST(       $var, $type, $flags, $guiflags, $def,                              $str, $strhelp, $strval, $proc, $from, $to,        $cat, $extver, $patxname),
 SDTC_OMANY = SDTC_OMANY(       $var, $type, $flags, $guiflags, $def,             $max, $full,     $str, $strhelp, $strval, $proc, $from, $to,        $cat, $extver, $patxname),
 SDTC_STR   =   SDTC_STR(       $var, $type, $flags, $guiflags, $def,                              $str, $strhelp, $strval, $proc, $from, $to,        $cat, $extver, $patxname),
-<<<<<<< HEAD
-SDTC_VAR   =   SDTC_VAR(       $var, $type, $flags, $guiflags, $def,       $min, $max, $interval, $str, $strhelp, $strval, $proc, $from, $to,        $cat, $extver, $patxname),
-SDT_BOOL   =   SDT_BOOL($base, $var,        $flags, $guiflags, $def,                              $str, $strhelp, $strval, $proc, $from, $to,        $cat, $extver, $patxname),
-SDT_OMANY  =  SDT_OMANY($base, $var, $type, $flags, $guiflags, $def,             $max, $full,     $str, $strhelp, $strval, $proc, $from, $to, $load, $cat, $extver, $patxname),
-SDT_STR    =    SDT_STR($base, $var, $type, $flags, $guiflags, $def,                              $str, $strhelp, $strval, $proc, $from, $to,        $cat, $extver, $patxname),
-SDT_VAR    =    SDT_VAR($base, $var, $type, $flags, $guiflags, $def,       $min, $max, $interval, $str, $strhelp, $strval, $proc, $from, $to,        $cat, $extver, $patxname),
-SDT_NULL   =   SDT_NULL($length, $from, $to, $extver),
-=======
 SDTC_VAR   =   SDTC_VAR(       $var, $type, $flags, $guiflags, $def,       $min, $max, $interval, $str, $strhelp, $strval, $proc, $from, $to,        $cat, $extver, $patxname, $orderproc),
 SDT_BOOL   =   SDT_BOOL($base, $var,        $flags, $guiflags, $def,                              $str, $strhelp, $strval, $proc, $from, $to,        $cat, $extver, $patxname),
 SDT_OMANY  =  SDT_OMANY($base, $var, $type, $flags, $guiflags, $def,             $max, $full,     $str, $strhelp, $strval, $proc, $from, $to, $load, $cat, $extver, $patxname),
@@ -98,7 +86,6 @@
 SDT_VAR    =    SDT_VAR($base, $var, $type, $flags, $guiflags, $def,       $min, $max, $interval, $str, $strhelp, $strval, $proc, $from, $to,        $cat, $extver, $patxname, $orderproc),
 SDT_NULL   =   SDT_NULL($length, $from, $to, $extver),
 SDT_XREF     = SDT_XREF(         $from, $to, $extver, $xref),
->>>>>>> 5abd7ad7
 SDT_END    = SDT_END()
 
 [defaults]
@@ -115,11 +102,8 @@
 cat      = SC_ADVANCED
 extver   = SlXvFeatureTest()
 patxname = NULL
-<<<<<<< HEAD
-=======
 xref     = <this parameter must be set>
 orderproc = NULL
->>>>>>> 5abd7ad7
 
 
 
