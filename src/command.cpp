--- conflicted
+++ resolved
@@ -929,11 +929,7 @@
 		}
 	} else if (estimate_only) {
 		ShowEstimatedCostOrIncome(res.GetCost(), x, y);
-<<<<<<< HEAD
-	} else if (!only_sending && res.GetCost() != 0 && tile != 0 && IsLocalCompany() && _game_mode != GM_EDITOR && HasBit(_extra_display_opt, XDO_SHOW_MONEY_TEXT_EFFECTS)) {
-=======
-	} else if (!only_sending && tile != 0 && IsLocalCompany() && _game_mode != GM_EDITOR) {
->>>>>>> adc76cca
+	} else if (!only_sending && tile != 0 && IsLocalCompany() && _game_mode != GM_EDITOR && HasBit(_extra_display_opt, XDO_SHOW_MONEY_TEXT_EFFECTS)) {
 		/* Only show the cost animation when we did actually
 		 * execute the command, i.e. we're not sending it to
 		 * the server, when it has cost the local company
