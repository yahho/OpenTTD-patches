/*
 * This file is part of OpenTTD.
 * OpenTTD is free software; you can redistribute it and/or modify it under the terms of the GNU General Public License as published by the Free Software Foundation, version 2.
 * OpenTTD is distributed in the hope that it will be useful, but WITHOUT ANY WARRANTY; without even the implied warranty of MERCHANTABILITY or FITNESS FOR A PARTICULAR PURPOSE.
 * See the GNU General Public License for more details. You should have received a copy of the GNU General Public License along with OpenTTD. If not, see <http://www.gnu.org/licenses/>.
 */

/**
 * @file tunnelbridge_cmd.cpp
 * This file deals with tunnels and bridges (non-gui stuff)
 * @todo separate this file into two
 */

#include "stdafx.h"
#include "newgrf_object.h"
#include "viewport_func.h"
#include "cmd_helper.h"
#include "command_func.h"
#include "town.h"
#include "train.h"
#include "ship.h"
#include "roadveh.h"
#include "pathfinder/yapf/yapf_cache.h"
#include "newgrf_sound.h"
#include "autoslope.h"
#include "tunnelbridge_map.h"
#include "bridge_signal_map.h"
#include "tunnel_base.h"
#include "strings_func.h"
#include "date_func.h"
#include "clear_func.h"
#include "vehicle_func.h"
#include "vehicle_gui.h"
#include "sound_func.h"
#include "tunnelbridge.h"
#include "cheat_type.h"
#include "elrail_func.h"
#include "pbs.h"
#include "company_base.h"
#include "newgrf_railtype.h"
#include "newgrf_roadtype.h"
#include "object_base.h"
#include "water.h"
#include "company_gui.h"
#include "viewport_func.h"
#include "station_map.h"
#include "industry_map.h"
#include "object_map.h"
#include "newgrf_station.h"
#include "station_func.h"

#include "table/strings.h"
#include "table/bridge_land.h"

#include "safeguards.h"


BridgeSpec _bridge[MAX_BRIDGES]; ///< The specification of all bridges.
TileIndex _build_tunnel_endtile; ///< The end of a tunnel; as hidden return from the tunnel build command for GUI purposes.

/** Z position of the bridge sprites relative to bridge height (downwards) */
static const int BRIDGE_Z_START = 3;

extern void DrawTrackBits(TileInfo *ti, TrackBits track);
extern void DrawRoadBits(TileInfo *ti);
extern const RoadBits _invalid_tileh_slopes_road[2][15];

extern CommandCost IsRailStationBridgeAboveOk(TileIndex tile, const StationSpec *statspec, byte layout, TileIndex northern_bridge_end, TileIndex southern_bridge_end, int bridge_height,
		BridgeType bridge_type, TransportType bridge_transport_type);

extern CommandCost IsRoadStopBridgeAboveOK(TileIndex tile, bool drive_through, DiagDirection entrance,
		TileIndex northern_bridge_end, TileIndex southern_bridge_end, int bridge_height,
		BridgeType bridge_type, TransportType bridge_transport_type);

/**
 * Mark bridge tiles dirty.
 * Note: The bridge does not need to exist, everything is passed via parameters.
 * @param begin Start tile.
 * @param end End tile.
 * @param direction Direction from \a begin to \a end.
 * @param bridge_height Bridge height level.
 */
void MarkBridgeDirty(TileIndex begin, TileIndex end, DiagDirection direction, uint bridge_height, ViewportMarkDirtyFlags flags)
{
	TileIndexDiff delta = TileOffsByDiagDir(direction);
	for (TileIndex t = begin; t != end; t += delta) {
		MarkTileDirtyByTile(t, flags, bridge_height - TileHeight(t));
	}
	MarkTileDirtyByTile(end, flags);
}

/**
 * Mark bridge tiles dirty.
 * @param tile Bridge head.
 */
void MarkBridgeDirty(TileIndex tile, ViewportMarkDirtyFlags flags)
{
	MarkBridgeDirty(tile, GetOtherTunnelBridgeEnd(tile), GetTunnelBridgeDirection(tile), GetBridgeHeight(tile), flags);
}

/**
 * Mark bridge or tunnel tiles dirty.
 * @param tile Bridge head or tunnel entrance.
 */
void MarkBridgeOrTunnelDirty(TileIndex tile, ViewportMarkDirtyFlags flags)
{
	if (IsBridge(tile)) {
		MarkBridgeDirty(tile, flags);
	} else {
		MarkTileDirtyByTile(tile, flags);
		MarkTileDirtyByTile(GetOtherTunnelBridgeEnd(tile), flags);
	}
}

/**
 * Mark bridge or tunnel tiles dirty on tunnel/bridge head reservation change
 * @param tile Bridge head or tunnel entrance.
 */
void MarkBridgeOrTunnelDirtyOnReservationChange(TileIndex tile, ViewportMarkDirtyFlags flags)
{
	if (IsTunnelBridgeWithSignalSimulation(tile)) {
		if (IsBridge(tile)) {
			MarkTileDirtyByTile(tile, flags);
		} else {
			MarkTileGroundDirtyByTile(tile, flags);
		}
	} else if (IsBridge(tile)) {
		MarkBridgeDirty(tile, flags);
	} else {
		MarkTileGroundDirtyByTile(tile, flags);
	}
}

uint GetTunnelBridgeSignalSimulationSpacing(TileIndex tile)
{
	Owner owner = GetTileOwner(tile);
	if (Company::IsValidID(owner)) {
		return Company::Get(owner)->settings.simulated_wormhole_signals;
	} else {
		return 4;
	}
}

/**
 * Get number of signals on bridge or tunnel with signal simulation.
 * @param begin The begin of the tunnel or bridge.
 * @param end   The end of the tunnel or bridge.
 * @pre IsTunnelBridgeWithSignalSimulation(begin)
 */
uint GetTunnelBridgeSignalSimulationSignalCount(TileIndex begin, TileIndex end)
{
	uint result = 2 + (GetTunnelBridgeLength(begin, end) / GetTunnelBridgeSignalSimulationSpacing(begin));
	if (IsTunnelBridgeSignalSimulationBidirectional(begin)) result *= 2;
	return result;
}

/** Reset the data been eventually changed by the grf loaded. */
void ResetBridges()
{
	/* First, free sprite table data */
	for (BridgeType i = 0; i < MAX_BRIDGES; i++) {
		if (_bridge[i].sprite_table != nullptr) {
			for (BridgePieces j = BRIDGE_PIECE_NORTH; j < BRIDGE_PIECE_INVALID; j++) free(_bridge[i].sprite_table[j]);
			free(_bridge[i].sprite_table);
		}
	}

	/* Then, wipe out current bridges */
	memset(&_bridge, 0, sizeof(_bridge));
	/* And finally, reinstall default data */
	memcpy(&_bridge, &_orig_bridge, sizeof(_orig_bridge));
}

/**
 * Calculate the price factor for building a long bridge.
 * Basically the cost delta is 1,1, 1, 2,2, 3,3,3, 4,4,4,4, 5,5,5,5,5, 6,6,6,6,6,6,  7,7,7,7,7,7,7,  8,8,8,8,8,8,8,8,
 * @param length Length of the bridge.
 * @return Price factor for the bridge.
 */
int CalcBridgeLenCostFactor(int length)
{
	if (length < 2) return length;

	length -= 2;
	int sum = 2;
	for (int delta = 1;; delta++) {
		for (int count = 0; count < delta; count++) {
			if (length == 0) return sum;
			sum += delta;
			length--;
		}
	}
}

/**
 * Get the foundation for a bridge.
 * @param tileh The slope to build the bridge on.
 * @param axis The axis of the bridge entrance.
 * @return The foundation required.
 */
Foundation GetBridgeFoundation(Slope tileh, Axis axis)
{
	if (tileh == SLOPE_FLAT ||
			((tileh == SLOPE_NE || tileh == SLOPE_SW) && axis == AXIS_X) ||
			((tileh == SLOPE_NW || tileh == SLOPE_SE) && axis == AXIS_Y)) return FOUNDATION_NONE;

	return (HasSlopeHighestCorner(tileh) ? InclinedFoundation(axis) : FlatteningFoundation(tileh));
}

/**
 * Determines if the track on a bridge ramp is flat or goes up/down.
 *
 * @param tileh Slope of the tile under the bridge head
 * @param axis Orientation of bridge
 * @return true iff the track is flat.
 */
bool HasBridgeFlatRamp(Slope tileh, Axis axis)
{
	ApplyFoundationToSlope(GetBridgeFoundation(tileh, axis), &tileh);
	/* If the foundation slope is flat the bridge has a non-flat ramp and vice versa. */
	return (tileh != SLOPE_FLAT);
}

static inline const PalSpriteID *GetBridgeSpriteTable(int index, BridgePieces table)
{
	const BridgeSpec *bridge = GetBridgeSpec(index);
	assert(table < BRIDGE_PIECE_INVALID);
	if (bridge->sprite_table == nullptr || bridge->sprite_table[table] == nullptr) {
		return _bridge_sprite_table[index][table];
	} else {
		return bridge->sprite_table[table];
	}
}


/**
 * Determines the foundation for the bridge head, and tests if the resulting slope is valid.
 *
 * @param bridge_piece Direction of the bridge head.
 * @param axis Axis of the bridge
 * @param tileh Slope of the tile under the north bridge head; returns slope on top of foundation
 * @param z TileZ corresponding to tileh, gets modified as well
 * @return Error or cost for bridge foundation
 */
static CommandCost CheckBridgeSlope(BridgePieces bridge_piece, Axis axis, Slope *tileh, int *z)
{
	assert(bridge_piece == BRIDGE_PIECE_NORTH || bridge_piece == BRIDGE_PIECE_SOUTH);

	Foundation f = GetBridgeFoundation(*tileh, axis);
	*z += ApplyFoundationToSlope(f, tileh);

	Slope valid_inclined;
	if (bridge_piece == BRIDGE_PIECE_NORTH) {
		valid_inclined = (axis == AXIS_X ? SLOPE_NE : SLOPE_NW);
	} else {
		valid_inclined = (axis == AXIS_X ? SLOPE_SW : SLOPE_SE);
	}
	if ((*tileh != SLOPE_FLAT) && (*tileh != valid_inclined)) return CMD_ERROR;

	if (f == FOUNDATION_NONE) return CommandCost();

	return CommandCost(EXPENSES_CONSTRUCTION, _price[PR_BUILD_FOUNDATION]);
}

/**
 * Is a bridge of the specified type and length available?
 * @param bridge_type Wanted type of bridge.
 * @param bridge_len  Wanted length of the bridge.
 * @param flags       Type of operation.
 * @return A succeeded (the requested bridge is available) or failed (it cannot be built) command.
 */
CommandCost CheckBridgeAvailability(BridgeType bridge_type, uint bridge_len, DoCommandFlag flags)
{
	if (flags & DC_QUERY_COST) {
		if (bridge_len <= _settings_game.construction.max_bridge_length) return CommandCost();
		return_cmd_error(STR_ERROR_BRIDGE_TOO_LONG);
	}

	if (bridge_type >= MAX_BRIDGES) return CMD_ERROR;

	const BridgeSpec *b = GetBridgeSpec(bridge_type);
	if (b->avail_year > _cur_year) return CMD_ERROR;

	uint max = std::min(b->max_length, _settings_game.construction.max_bridge_length);

	if (b->min_length > bridge_len) return CMD_ERROR;
	if (bridge_len <= max) return CommandCost();
	return_cmd_error(STR_ERROR_BRIDGE_TOO_LONG);
}

bool MayTownBuildBridgeType(BridgeType bridge_type)
{
	if (bridge_type >= MAX_BRIDGES) return false;

	const BridgeSpec *b = GetBridgeSpec(bridge_type);
	return !HasBit(b->ctrl_flags, BSCF_NOT_AVAILABLE_TOWN);
}

/**
 * Calculate the base cost of clearing a tunnel/bridge per tile.
 * @param tile Start tile of the tunnel/bridge.
 * @return How much clearing this tunnel/bridge costs per tile.
 */
static Money TunnelBridgeClearCost(TileIndex tile, Price base_price)
{
	Money base_cost = _price[base_price];

	/* Add the cost of the transport that is on the tunnel/bridge. */
	switch (GetTunnelBridgeTransportType(tile)) {
		case TRANSPORT_ROAD: {
			RoadType road_rt = GetRoadTypeRoad(tile);
			RoadType tram_rt = GetRoadTypeTram(tile);

			if (road_rt != INVALID_ROADTYPE) {
				base_cost += 2 * RoadClearCost(road_rt);
			}
			if (tram_rt != INVALID_ROADTYPE) {
				base_cost += 2 * RoadClearCost(tram_rt);
			}
		} break;

		case TRANSPORT_RAIL: base_cost += RailClearCost(GetRailType(tile)); break;
		/* Aquaducts have their own clear price. */
		case TRANSPORT_WATER: base_cost = _price[PR_CLEAR_AQUEDUCT]; break;
		default: break;
	}

	return base_cost;
}

/**
 * Build a Bridge
 * @param end_tile end tile
 * @param flags type of operation
 * @param p1 packed start tile coords (~ dx)
 * @param p2 various bitstuffed elements
 * - p2 = (bit  0- 7) - bridge type (hi bh)
 * - p2 = (bit  8-13) - rail type or road types.
 * - p2 = (bit 15-16) - transport type.
 * - p2 = (bit 17)    - script command
 * @param text unused
 * @return the cost of this operation or an error
 */
CommandCost CmdBuildBridge(TileIndex end_tile, DoCommandFlag flags, uint32 p1, uint32 p2, const char *text)
{
	CompanyID company = _current_company;

	RailType railtype = INVALID_RAILTYPE;
	RoadType roadtype = INVALID_ROADTYPE;

	/* unpack parameters */
	BridgeType bridge_type = GB(p2, 0, 8);

	if (!IsValidTile(p1)) return_cmd_error(STR_ERROR_BRIDGE_THROUGH_MAP_BORDER);

	TransportType transport_type = Extract<TransportType, 15, 2>(p2);

	bool script_cmd = HasBit(p2, 17);

	/* type of bridge */
	switch (transport_type) {
		case TRANSPORT_ROAD:
			roadtype = Extract<RoadType, 8, 6>(p2);
			if (!ValParamRoadType(roadtype)) return CMD_ERROR;
			break;

		case TRANSPORT_RAIL:
			railtype = Extract<RailType, 8, 6>(p2);
			if (!ValParamRailtype(railtype)) return CMD_ERROR;
			break;

		case TRANSPORT_WATER:
			break;

		default:
			/* Airports don't have bridges. */
			return CMD_ERROR;
	}
	TileIndex tile_start = p1;
	TileIndex tile_end = end_tile;

	if ((flags & DC_TOWN) && !(MayTownModifyRoad(tile_start) && MayTownModifyRoad(tile_end))) return CMD_ERROR;

	if (company == OWNER_DEITY) {
		if (transport_type != TRANSPORT_ROAD) return CMD_ERROR;
		const Town *town = CalcClosestTownFromTile(tile_start);

		company = OWNER_TOWN;

		/* If we are not within a town, we are not owned by the town */
		if (town == nullptr || DistanceSquare(tile_start, town->xy) > town->cache.squared_town_zone_radius[HZB_TOWN_EDGE]) {
			company = OWNER_NONE;
		}
	}

	if (tile_start == tile_end) {
		return_cmd_error(STR_ERROR_CAN_T_START_AND_END_ON);
	}

	Axis direction;
	if (TileX(tile_start) == TileX(tile_end)) {
		direction = AXIS_Y;
	} else if (TileY(tile_start) == TileY(tile_end)) {
		direction = AXIS_X;
	} else {
		return_cmd_error(STR_ERROR_START_AND_END_MUST_BE_IN);
	}

	if (tile_end < tile_start) Swap(tile_start, tile_end);

	uint bridge_len = GetTunnelBridgeLength(tile_start, tile_end);
	if (transport_type != TRANSPORT_WATER) {
		/* set and test bridge length, availability */
		CommandCost ret = CheckBridgeAvailability(bridge_type, bridge_len, flags);
		if (ret.Failed()) return ret;
		if (script_cmd && HasBit(GetBridgeSpec(bridge_type)->ctrl_flags, BSCF_NOT_AVAILABLE_AI_GS)) return CMD_ERROR;
	} else {
		if (bridge_len > _settings_game.construction.max_bridge_length) return_cmd_error(STR_ERROR_BRIDGE_TOO_LONG);
	}
	bridge_len += 2; // begin and end tiles/ramps

	int z_start;
	int z_end;
	Slope tileh_start = GetTileSlope(tile_start, &z_start);
	Slope tileh_end = GetTileSlope(tile_end, &z_end);

	CommandCost terraform_cost_north = CheckBridgeSlope(BRIDGE_PIECE_NORTH, direction, &tileh_start, &z_start);
	CommandCost terraform_cost_south = CheckBridgeSlope(BRIDGE_PIECE_SOUTH, direction, &tileh_end,   &z_end);

	/* Aqueducts can't be built of flat land. */
	if (transport_type == TRANSPORT_WATER && (tileh_start == SLOPE_FLAT || tileh_end == SLOPE_FLAT)) return_cmd_error(STR_ERROR_LAND_SLOPED_IN_WRONG_DIRECTION);
	if (z_start != z_end) return_cmd_error(STR_ERROR_BRIDGEHEADS_NOT_SAME_HEIGHT);

	CommandCost cost(EXPENSES_CONSTRUCTION);
	Owner owner;
	bool is_new_owner;
	bool is_upgrade = false;
	std::vector<Train *> vehicles_affected;
	if (IsBridgeTile(tile_start) && IsBridgeTile(tile_end) &&
			GetOtherBridgeEnd(tile_start) == tile_end &&
			GetTunnelBridgeTransportType(tile_start) == transport_type) {
		/* Replace a current bridge. */

		/* If this is a railway bridge, make sure the railtypes match. */
		if (transport_type == TRANSPORT_RAIL && GetRailType(tile_start) != railtype) {
			return_cmd_error(STR_ERROR_MUST_DEMOLISH_BRIDGE_FIRST);
		}

		/* If this is a road bridge, make sure the roadtype matches. */
		if (transport_type == TRANSPORT_ROAD) {
			RoadType start_existing_rt = GetRoadType(tile_start, GetRoadTramType(roadtype));
			RoadType end_existing_rt = GetRoadType(tile_end, GetRoadTramType(roadtype));
			if ((start_existing_rt != roadtype && start_existing_rt != INVALID_ROADTYPE) || (end_existing_rt != roadtype && end_existing_rt != INVALID_ROADTYPE)) {
				return_cmd_error(STR_ERROR_MUST_DEMOLISH_BRIDGE_FIRST);
			}
		}

		/* Do not replace town bridges with lower speed bridges, unless in scenario editor. */
		if (!(flags & DC_QUERY_COST) && IsTileOwner(tile_start, OWNER_TOWN) &&
				GetBridgeSpec(bridge_type)->speed < GetBridgeSpec(GetBridgeType(tile_start))->speed &&
				_game_mode != GM_EDITOR) {
			Town *t = ClosestTownFromTile(tile_start, UINT_MAX);

			if (t == nullptr) {
				return CMD_ERROR;
			} else {
				SetDParam(0, t->index);
				return_cmd_error(STR_ERROR_LOCAL_AUTHORITY_REFUSES_TO_ALLOW_THIS);
			}
		}

		/* Do not replace the bridge with the same bridge type. */
		if (!(flags & DC_QUERY_COST) && (bridge_type == GetBridgeType(tile_start)) && (transport_type != TRANSPORT_ROAD || (GetRoadType(tile_start, GetRoadTramType(roadtype)) == roadtype && GetRoadType(tile_end, GetRoadTramType(roadtype)) == roadtype))) {
			return_cmd_error(STR_ERROR_ALREADY_BUILT);
		}

		/* Do not allow replacing another company's bridges. */
		if (!IsTileOwner(tile_start, company) && !IsTileOwner(tile_start, OWNER_TOWN) && !IsTileOwner(tile_start, OWNER_NONE)) {
			return_cmd_error(STR_ERROR_AREA_IS_OWNED_BY_ANOTHER);
		}

<<<<<<< HEAD
		if (_settings_game.vehicle.train_braking_model == TBM_REALISTIC && GetBridgeSpec(bridge_type)->speed < GetBridgeSpec(GetBridgeType(tile_start))->speed) {
			CommandCost ret = CheckTrainInTunnelBridgePreventsTrackModification(tile_start, tile_end);
			if (ret.Failed()) return ret;
			for (TileIndex t : { tile_start, tile_end }) {
				TrackBits reserved = GetBridgeReservationTrackBits(t);
				Track track;
				while ((track = RemoveFirstTrack(&reserved)) != INVALID_TRACK) {
					Train *v = GetTrainForReservation(t, track);
					if (v != nullptr) {
						CommandCost ret = CheckTrainReservationPreventsTrackModification(v);
						if (ret.Failed()) return ret;
						if (flags & DC_EXEC) {
							FreeTrainTrackReservation(v);
							vehicles_affected.push_back(v);
						}
					}
				}
			}
		}

		cost.AddCost((bridge_len + 1) * _price[PR_CLEAR_BRIDGE]); // The cost of clearing the current bridge.
=======
		/* The cost of clearing the current bridge. */
		cost.AddCost(bridge_len * TunnelBridgeClearCost(tile_start, PR_CLEAR_BRIDGE));
>>>>>>> cd36e171
		owner = GetTileOwner(tile_start);

		/* If bridge belonged to bankrupt company, it has a new owner now */
		is_new_owner = (owner == OWNER_NONE);
		if (is_new_owner) owner = company;

		TileIndexDiff delta = (direction == AXIS_X ? TileDiffXY(1, 0) : TileDiffXY(0, 1));
		for (TileIndex tile = tile_start + delta; tile != tile_end; tile += delta) {
			if (IsTileType(tile, MP_STATION)) {
				switch (GetStationType(tile)) {
					case STATION_RAIL:
					case STATION_WAYPOINT: {
						CommandCost ret = IsRailStationBridgeAboveOk(tile, GetStationSpec(tile), GetStationGfx(tile), tile_start, tile_end, z_start + 1, bridge_type, transport_type);
						if (ret.Failed()) {
							if (ret.GetErrorMessage() != INVALID_STRING_ID) return ret;
							ret = DoCommand(tile, 0, 0, flags, CMD_LANDSCAPE_CLEAR);
							if (ret.Failed()) return ret;
						}
						break;
					}

					case STATION_BUS:
					case STATION_TRUCK: {
						CommandCost ret = IsRoadStopBridgeAboveOK(tile, IsDriveThroughStopTile(tile), GetRoadStopDir(tile),
								tile_start, tile_end, z_start + 1, bridge_type, transport_type);
						if (ret.Failed()) {
							if (ret.GetErrorMessage() != INVALID_STRING_ID) return ret;
							ret = DoCommand(tile, 0, 0, flags, CMD_LANDSCAPE_CLEAR);
							if (ret.Failed()) return ret;
						}
						break;
					}

					case STATION_BUOY:
						/* Buoys are always allowed */
						break;

					default:
						if (!(GetStationType(tile) == STATION_DOCK && _settings_game.construction.allow_docks_under_bridges)) {
							CommandCost ret = DoCommand(tile, 0, 0, flags, CMD_LANDSCAPE_CLEAR);
							if (ret.Failed()) return ret;
						}
						break;
				}
			}
		}

		is_upgrade = true;
	} else {
		/* Build a new bridge. */

		bool allow_on_slopes = (_settings_game.construction.build_on_slopes && transport_type != TRANSPORT_WATER);

		/* Try and clear the start landscape */
		CommandCost ret = DoCommand(tile_start, 0, 0, flags, CMD_LANDSCAPE_CLEAR);
		if (ret.Failed()) return ret;
		cost = ret;

		if (terraform_cost_north.Failed() || (terraform_cost_north.GetCost() != 0 && !allow_on_slopes)) return_cmd_error(STR_ERROR_LAND_SLOPED_IN_WRONG_DIRECTION);
		cost.AddCost(terraform_cost_north);

		/* Try and clear the end landscape */
		ret = DoCommand(tile_end, 0, 0, flags, CMD_LANDSCAPE_CLEAR);
		if (ret.Failed()) return ret;
		cost.AddCost(ret);

		/* false - end tile slope check */
		if (terraform_cost_south.Failed() || (terraform_cost_south.GetCost() != 0 && !allow_on_slopes)) return_cmd_error(STR_ERROR_LAND_SLOPED_IN_WRONG_DIRECTION);
		cost.AddCost(terraform_cost_south);

		const TileIndex heads[] = {tile_start, tile_end};
		for (int i = 0; i < 2; i++) {
			if (IsBridgeAbove(heads[i])) {
				TileIndex north_head = GetNorthernBridgeEnd(heads[i]);

				if (direction == GetBridgeAxis(heads[i])) return_cmd_error(STR_ERROR_MUST_DEMOLISH_BRIDGE_FIRST);

				if (z_start + 1 == GetBridgeHeight(north_head)) {
					return_cmd_error(STR_ERROR_MUST_DEMOLISH_BRIDGE_FIRST);
				}
			}
		}

		TileIndexDiff delta = (direction == AXIS_X ? TileDiffXY(1, 0) : TileDiffXY(0, 1));
		for (TileIndex tile = tile_start + delta; tile != tile_end; tile += delta) {
			if (GetTileMaxZ(tile) > z_start) return_cmd_error(STR_ERROR_BRIDGE_TOO_LOW_FOR_TERRAIN);

			if (z_start >= (GetTileZ(tile) + _settings_game.construction.max_bridge_height)) {
				/*
				 * Disallow too high bridges.
				 * Properly rendering a map where very high bridges (might) exist is expensive.
				 * See http://www.tt-forums.net/viewtopic.php?f=33&t=40844&start=980#p1131762
				 * for a detailed discussion. z_start here is one heightlevel below the bridge level.
				 */
				return_cmd_error(STR_ERROR_BRIDGE_TOO_HIGH_FOR_TERRAIN);
			}

			if (IsBridgeAbove(tile)) {
				/* Disallow crossing bridges for the time being */
				return_cmd_error(STR_ERROR_MUST_DEMOLISH_BRIDGE_FIRST);
			}

			switch (GetTileType(tile)) {
				case MP_WATER:
					if (!IsWater(tile) && !IsCoast(tile)) goto not_valid_below;
					break;

				case MP_RAILWAY:
					if (!IsPlainRail(tile)) goto not_valid_below;
					break;

				case MP_ROAD:
					if (IsRoadDepot(tile)) goto not_valid_below;
					break;

				case MP_TUNNELBRIDGE:
					if (IsTunnel(tile)) break;
					if (direction == DiagDirToAxis(GetTunnelBridgeDirection(tile))) goto not_valid_below;
					if (z_start < GetBridgeHeight(tile)) goto not_valid_below;
					break;

				case MP_OBJECT: {
					if (_settings_game.construction.allow_grf_objects_under_bridges && GetObjectType(tile) >= NEW_OBJECT_OFFSET) break;
					const ObjectSpec *spec = ObjectSpec::GetByTile(tile);
					if ((spec->flags & OBJECT_FLAG_ALLOW_UNDER_BRIDGE) == 0) goto not_valid_below;
					if (GetTileMaxZ(tile) + spec->height > z_start) goto not_valid_below;
					break;
				}

				case MP_STATION: {
					switch (GetStationType(tile)) {
						case STATION_AIRPORT:
							goto not_valid_below;

						case STATION_RAIL:
						case STATION_WAYPOINT: {
							CommandCost ret = IsRailStationBridgeAboveOk(tile, GetStationSpec(tile), GetStationGfx(tile), tile_start, tile_end, z_start + 1, bridge_type, transport_type);
							if (ret.Failed()) {
								if (ret.GetErrorMessage() != INVALID_STRING_ID) return ret;
								goto not_valid_below;
							}
							break;
						}

						case STATION_BUS:
						case STATION_TRUCK: {
							CommandCost ret = IsRoadStopBridgeAboveOK(tile, IsDriveThroughStopTile(tile), GetRoadStopDir(tile),
									tile_start, tile_end, z_start + 1, bridge_type, transport_type);
							if (ret.Failed()) {
								if (ret.GetErrorMessage() != INVALID_STRING_ID) return ret;
								goto not_valid_below;
							}
							break;
						}

						case STATION_BUOY:
							/* Buoys are always allowed */
							break;

						default:
							if (!(GetStationType(tile) == STATION_DOCK && _settings_game.construction.allow_docks_under_bridges)) goto not_valid_below;
							break;
					}
					break;
				}

				case MP_CLEAR:
					break;

				default:
	not_valid_below:;
					/* try and clear the middle landscape */
					ret = DoCommand(tile, 0, 0, flags, CMD_LANDSCAPE_CLEAR);
					if (ret.Failed()) return ret;
					cost.AddCost(ret);
					break;
			}

			if (flags & DC_EXEC) {
				/* We do this here because when replacing a bridge with another
				 * type calling SetBridgeMiddle isn't needed. After all, the
				 * tile already has the has_bridge_above bits set. */
				SetBridgeMiddle(tile, direction);
			}
		}

		owner = company;
		is_new_owner = true;
	}

	/* do the drill? */
	if (flags & DC_EXEC) {
		DiagDirection dir = AxisToDiagDir(direction);

		Company *c = Company::GetIfValid(company);
		switch (transport_type) {
			case TRANSPORT_RAIL:
				if (is_upgrade) SubtractRailTunnelBridgeInfrastructure(tile_start, tile_end);
				/* Add to company infrastructure count if required. */
<<<<<<< HEAD
				MakeRailBridgeRamp(tile_start, owner, bridge_type, dir,                 railtype, is_upgrade);
				MakeRailBridgeRamp(tile_end,   owner, bridge_type, ReverseDiagDir(dir), railtype, is_upgrade);
				AddRailTunnelBridgeInfrastructure(tile_start, tile_end);
				break;

			case TRANSPORT_ROAD: {
				if (is_upgrade) SubtractRoadTunnelBridgeInfrastructure(tile_start, tile_end);
				auto make_bridge_ramp = [company, owner, is_upgrade, is_new_owner, bridge_type, roadtype](TileIndex t, DiagDirection d) {
					RoadType road_rt = is_upgrade ? GetRoadTypeRoad(t) : INVALID_ROADTYPE;
					RoadType tram_rt = is_upgrade ? GetRoadTypeTram(t) : INVALID_ROADTYPE;
					bool hasroad = road_rt != INVALID_ROADTYPE;
					bool hastram = tram_rt != INVALID_ROADTYPE;
					if (RoadTypeIsRoad(roadtype)) road_rt = roadtype;
					if (RoadTypeIsTram(roadtype)) tram_rt = roadtype;
					if (is_new_owner) {
						/* Also give unowned present roadtypes to new owner */
						if (hasroad && GetRoadOwner(t, RTT_ROAD) == OWNER_NONE) hasroad = false;
						if (hastram && GetRoadOwner(t, RTT_TRAM) == OWNER_NONE) hastram = false;
					}

					Owner owner_road = hasroad ? GetRoadOwner(t, RTT_ROAD) : company;
					Owner owner_tram = hastram ? GetRoadOwner(t, RTT_TRAM) : company;

					if (is_upgrade) {
						RoadBits road_bits = GetCustomBridgeHeadRoadBits(t, RTT_ROAD);
						RoadBits tram_bits = GetCustomBridgeHeadRoadBits(t, RTT_TRAM);
						if (RoadTypeIsRoad(roadtype)) road_bits |= DiagDirToRoadBits(d);
						if (RoadTypeIsTram(roadtype)) tram_bits |= DiagDirToRoadBits(d);
						MakeRoadBridgeRamp(t, owner, owner_road, owner_tram, bridge_type, d, road_rt, tram_rt);
						if (road_rt != INVALID_ROADTYPE) SetCustomBridgeHeadRoadBits(t, RTT_ROAD, road_bits);
						if (tram_rt != INVALID_ROADTYPE) SetCustomBridgeHeadRoadBits(t, RTT_TRAM, tram_bits);
					} else {
						MakeRoadBridgeRamp(t, owner, owner_road, owner_tram, bridge_type, d, road_rt, tram_rt);
					}
				};
				make_bridge_ramp(tile_start, dir);
				make_bridge_ramp(tile_end, ReverseDiagDir(dir));
				AddRoadTunnelBridgeInfrastructure(tile_start, tile_end);
				if (RoadLayoutChangeNotificationEnabled(true)) {
					if (IsRoadCustomBridgeHead(tile_start) || IsRoadCustomBridgeHead(tile_end)) {
						NotifyRoadLayoutChanged();
					} else {
						NotifyRoadLayoutChangedIfSimpleTunnelBridgeNonLeaf(tile_start, tile_end, dir, GetRoadTramType(roadtype));
=======
				if (is_new_owner && c != nullptr) c->infrastructure.rail[railtype] += bridge_len * TUNNELBRIDGE_TRACKBIT_FACTOR;
				MakeRailBridgeRamp(tile_start, owner, bridge_type, dir,                 railtype);
				MakeRailBridgeRamp(tile_end,   owner, bridge_type, ReverseDiagDir(dir), railtype);
				SetTunnelBridgeReservation(tile_start, pbs_reservation);
				SetTunnelBridgeReservation(tile_end,   pbs_reservation);
				break;

			case TRANSPORT_ROAD: {
				if (is_new_owner) {
					/* Also give unowned present roadtypes to new owner */
					if (hasroad && GetRoadOwner(tile_start, RTT_ROAD) == OWNER_NONE) hasroad = false;
					if (hastram && GetRoadOwner(tile_start, RTT_TRAM) == OWNER_NONE) hastram = false;
				}
				if (c != nullptr) {
					/* Add all new road types to the company infrastructure counter. */
					if (!hasroad && road_rt != INVALID_ROADTYPE) {
						/* A full diagonal road tile has two road bits. */
						c->infrastructure.road[road_rt] += bridge_len * 2 * TUNNELBRIDGE_TRACKBIT_FACTOR;
					}
					if (!hastram && tram_rt != INVALID_ROADTYPE) {
						/* A full diagonal road tile has two road bits. */
						c->infrastructure.road[tram_rt] += bridge_len * 2 * TUNNELBRIDGE_TRACKBIT_FACTOR;
>>>>>>> cd36e171
					}
				}
				UpdateRoadCachedOneWayStatesAroundTile(tile_start);
				UpdateRoadCachedOneWayStatesAroundTile(tile_end);
				break;
			}

			case TRANSPORT_WATER:
				if (is_new_owner && c != nullptr) c->infrastructure.water += bridge_len * TUNNELBRIDGE_TRACKBIT_FACTOR;
				MakeAqueductBridgeRamp(tile_start, owner, dir);
				MakeAqueductBridgeRamp(tile_end,   owner, ReverseDiagDir(dir));
				CheckForDockingTile(tile_start);
				CheckForDockingTile(tile_end);
				break;

			default:
				NOT_REACHED();
		}

		/* Mark all tiles dirty */
		MarkBridgeDirty(tile_start, tile_end, AxisToDiagDir(direction), z_start);
		DirtyCompanyInfrastructureWindows(company);
	}

	if ((flags & DC_EXEC) && transport_type == TRANSPORT_RAIL) {
		Track track = AxisToTrack(direction);
		AddSideToSignalBuffer(tile_start, INVALID_DIAGDIR, company);
		YapfNotifyTrackLayoutChange(tile_start, track);
		for (uint i = 0; i < vehicles_affected.size(); ++i) {
			TryPathReserve(vehicles_affected[i], true);
		}
	}

	/* Human players that build bridges get a selection to choose from (DC_QUERY_COST)
	 * It's unnecessary to execute this command every time for every bridge.
	 * So it is done only for humans and cost is computed in bridge_gui.cpp.
	 * For (non-spectated) AI, Towns this has to be of course calculated. */
	Company *c = Company::GetIfValid(company);
	if (!(flags & DC_QUERY_COST) || (c != nullptr && c->is_ai && company != _local_company)) {
		switch (transport_type) {
			case TRANSPORT_ROAD: {
				cost.AddCost(bridge_len * 2 * RoadBuildCost(roadtype));
				if (is_upgrade && DiagDirToRoadBits(GetTunnelBridgeDirection(tile_start)) & GetCustomBridgeHeadRoadBits(tile_start, OtherRoadTramType(GetRoadTramType(roadtype)))) {
					cost.AddCost(bridge_len * 2 * RoadBuildCost(GetRoadType(tile_start, OtherRoadTramType(GetRoadTramType(roadtype)))));
				}
				break;
			}

			case TRANSPORT_RAIL: cost.AddCost(bridge_len * RailBuildCost(railtype)); break;
			default: break;
		}

		if (c != nullptr) bridge_len = CalcBridgeLenCostFactor(bridge_len);

		if (transport_type != TRANSPORT_WATER) {
			cost.AddCost((int64)bridge_len * _price[PR_BUILD_BRIDGE] * GetBridgeSpec(bridge_type)->price >> 8);
		} else {
			/* Aqueducts use a separate base cost. */
			cost.AddCost((int64)bridge_len * _price[PR_BUILD_AQUEDUCT]);
		}

	}

	return cost;
}

/**
 * Check if the amount of tiles of the chunnel ramp is between allowed limits.
 * @param tile the actual tile.
 * @param ramp ramp_start tile.
 * @param delta the tile offset.
 * @return an empty string if between limits or a formatted string for the error message.
 */
static inline StringID IsRampBetweenLimits(TileIndex ramp_start, TileIndex tile, TileIndexDiff delta)
{
	uint min_length = 4;
	uint max_length = 7;
	if (Delta(ramp_start, tile) < (uint)abs(delta) * min_length || (uint)abs(delta) * max_length < Delta(ramp_start, tile)) {
		/* Add 1 in message to have consistency with cursor count in game. */
		SetDParam(0, max_length + 1);
		return STR_ERROR_CHUNNEL_RAMP;
	}

	return STR_NULL;
}

/**
 * See if chunnel building is possible.
 * All chunnel related issues are tucked away in one procedure
 * @pre   only on z level 0.
 * @param tile start tile of tunnel.
 * @param direction the direction we want to build.
 * @param is_chunnel pointer to set if chunnel is allowed or not.
 * @param sea_tiles pointer for the amount of tiles used to cross a sea.
 * @return an error message or if success the is_chunnel flag is set to true and the amount of tiles needed to cross the water is returned.
 */
static inline CommandCost CanBuildChunnel(TileIndex tile, DiagDirection direction, bool &is_chunnel, int &sea_tiles)
{
	const int start_z = 0;
	bool crossed_sea = false;
	TileIndex ramp_start = tile;

	if (GetTileZ(tile) > 0) return_cmd_error(STR_ERROR_CHUNNEL_ONLY_OVER_SEA);

	const TileIndexDiff delta = TileOffsByDiagDir(direction);
	for (;;) {
		tile += delta;
		if (!IsValidTile(tile)) return_cmd_error(STR_ERROR_CHUNNEL_THROUGH_MAP_BORDER);
		_build_tunnel_endtile = tile;
		int end_z;
		Slope end_tileh = GetTileSlope(tile, &end_z);

		if (start_z == end_z) {

			/* Handle chunnels only on sea level and only one time crossing. */
			if (!crossed_sea &&
					(IsCoastTile(tile) ||
					(IsValidTile(tile + delta) && HasTileWaterGround(tile + delta)) ||
					(IsValidTile(tile + delta * 2) && HasTileWaterGround(tile + delta * 2)))) {

				/* A shore was found, check if start ramp was too short or too long. */
				StringID err_msg = IsRampBetweenLimits(ramp_start, tile, delta);
				if (err_msg > STR_NULL) return_cmd_error(err_msg);

				/* Pass the water and find a proper shore tile that potentially
				 * could have a tunnel portal behind. */
				for (;;) {
					end_tileh = GetTileSlope(tile);
					if (direction == DIAGDIR_NE && (end_tileh & SLOPE_NE) == SLOPE_NE) break;
					if (direction == DIAGDIR_SE && (end_tileh & SLOPE_SE) == SLOPE_SE) break;
					if (direction == DIAGDIR_SW && (end_tileh & SLOPE_SW) == SLOPE_SW) break;
					if (direction == DIAGDIR_NW && (end_tileh & SLOPE_NW) == SLOPE_NW) break;

					/* No drilling under oil rigs.*/
					if ((IsTileType(tile, MP_STATION) && IsOilRig(tile)) ||
							(IsTileType(tile, MP_INDUSTRY)               &&
							GetIndustryGfx(tile) >= GFX_OILRIG_1         &&
							GetIndustryGfx(tile) <= GFX_OILRIG_5)) return_cmd_error(STR_ERROR_NO_DRILLING_ABOVE_CHUNNEL);

					if (IsTileType(tile, MP_WATER) && IsSea(tile)) crossed_sea = true;
					if (!_cheats.crossing_tunnels.value && IsTunnelInWay(tile, start_z)) return_cmd_error(STR_ERROR_ANOTHER_TUNNEL_IN_THE_WAY);

					tile += delta;
					if (!IsValidTile(tile)) return_cmd_error(STR_ERROR_CHUNNEL_THROUGH_MAP_BORDER);
					_build_tunnel_endtile = tile;
					sea_tiles++;
				}
				if (!crossed_sea) return_cmd_error(STR_ERROR_CHUNNEL_ONLY_OVER_SEA);
				ramp_start = tile;
			} else {
				/* Check if end ramp was too short or too long after crossing the sea. */
				if (crossed_sea) {
					StringID err_msg = IsRampBetweenLimits(ramp_start, tile, delta);
					if (err_msg > STR_NULL) return_cmd_error(err_msg);
				}

				break;
			}
		}
		if (!_cheats.crossing_tunnels.value && IsTunnelInWay(tile, start_z)) return_cmd_error(STR_ERROR_ANOTHER_TUNNEL_IN_THE_WAY);
	}
	is_chunnel = crossed_sea;

	return CommandCost();
}

/**
 * Build Tunnel.
 * @param start_tile start tile of tunnel
 * @param flags type of operation
 * @param p1 bit 0-5 railtype or roadtype
 *           bit 8-9 transport type
 * @param p2 unused
 * @param text unused
 * @return the cost of this operation or an error
 */
CommandCost CmdBuildTunnel(TileIndex start_tile, DoCommandFlag flags, uint32 p1, uint32 p2, const char *text)
{
	CompanyID company = _current_company;

	TransportType transport_type = Extract<TransportType, 8, 2>(p1);
	RailType railtype = INVALID_RAILTYPE;
	RoadType roadtype = INVALID_ROADTYPE;
	_build_tunnel_endtile = 0;
	switch (transport_type) {
		case TRANSPORT_RAIL:
			railtype = Extract<RailType, 0, 6>(p1);
			if (!ValParamRailtype(railtype)) return CMD_ERROR;
			break;

		case TRANSPORT_ROAD:
			roadtype = Extract<RoadType, 0, 6>(p1);
			if (!ValParamRoadType(roadtype)) return CMD_ERROR;
			break;

		default: return CMD_ERROR;
	}

	if (company == OWNER_DEITY) {
		if (transport_type != TRANSPORT_ROAD) return CMD_ERROR;
		const Town *town = CalcClosestTownFromTile(start_tile);

		company = OWNER_TOWN;

		/* If we are not within a town, we are not owned by the town */
		if (town == nullptr || DistanceSquare(start_tile, town->xy) > town->cache.squared_town_zone_radius[HZB_TOWN_EDGE]) {
			company = OWNER_NONE;
		}
	}

	int start_z;
	int end_z;
	Slope start_tileh = GetTileSlope(start_tile, &start_z);
	DiagDirection direction = GetInclinedSlopeDirection(start_tileh);
	if (direction == INVALID_DIAGDIR) return_cmd_error(STR_ERROR_SITE_UNSUITABLE_FOR_TUNNEL);

	if (HasTileWaterGround(start_tile)) return_cmd_error(STR_ERROR_CAN_T_BUILD_ON_WATER);

	CommandCost ret = DoCommand(start_tile, 0, 0, flags, CMD_LANDSCAPE_CLEAR);
	if (ret.Failed()) return ret;

	/* XXX - do NOT change 'ret' in the loop, as it is used as the price
	 * for the clearing of the entrance of the tunnel. Assigning it to
	 * cost before the loop will yield different costs depending on start-
	 * position, because of increased-cost-by-length: 'cost += cost >> 3' */

	TileIndexDiff delta = TileOffsByDiagDir(direction);

	TileIndex end_tile = start_tile;

	/* Tile shift coefficient. Will decrease for very long tunnels to avoid exponential growth of price*/
	int tiles_coef = 3;
	/* Number of tiles from start of tunnel */
	int tiles = 0;
	/* Number of tiles at which the cost increase coefficient per tile is halved */
	int tiles_bump = 25;
	/* flags for chunnels. */
	bool is_chunnel = false;
	bool crossed_sea = false;
	/* Number of tiles counted for crossing sea */
	int sea_tiles = 0;

	if (start_z == 0 && _settings_game.construction.chunnel) {
		CommandCost chunnel_test = CanBuildChunnel(start_tile, direction, is_chunnel, sea_tiles);
		if (chunnel_test.Failed()) return chunnel_test;
	}

	Slope end_tileh;
	for (;;) {
		end_tile += delta;
		if (!IsValidTile(end_tile)) return_cmd_error(STR_ERROR_TUNNEL_THROUGH_MAP_BORDER);
		end_tileh = GetTileSlope(end_tile, &end_z);

		if (start_z == end_z) {
			if (is_chunnel && !crossed_sea){
				end_tile += sea_tiles * delta;
				tiles += sea_tiles;
				crossed_sea = true;
			} else {
				break;
			}
		}
		if (!_cheats.crossing_tunnels.value && IsTunnelInWay(end_tile, start_z)) {
			_build_tunnel_endtile = end_tile;
			return_cmd_error(STR_ERROR_ANOTHER_TUNNEL_IN_THE_WAY);
		}
		tiles++;
	}
	/* The cost of the digging. */
	CommandCost cost(EXPENSES_CONSTRUCTION);
	for (int i = 1; i <= tiles; i++) {
		if (i == tiles_bump) {
			tiles_coef++;
			tiles_bump *= 2;
		}

		cost.AddCost(_price[PR_BUILD_TUNNEL]);
		cost.AddCost(cost.GetCost() >> tiles_coef); // add a multiplier for longer tunnels
	}

	/* Add the cost of the entrance */
	cost.AddCost(_price[PR_BUILD_TUNNEL]);
	cost.AddCost(ret);

	/* if the command fails from here on we want the end tile to be highlighted */
	_build_tunnel_endtile = end_tile;

	if (tiles > _settings_game.construction.max_tunnel_length) return_cmd_error(STR_ERROR_TUNNEL_TOO_LONG);

	if (HasTileWaterGround(end_tile)) return_cmd_error(STR_ERROR_CAN_T_BUILD_ON_WATER);

	/* Clear the tile in any case */
	ret = DoCommand(end_tile, 0, 0, flags, CMD_LANDSCAPE_CLEAR);
	if (ret.Failed()) return_cmd_error(STR_ERROR_UNABLE_TO_EXCAVATE_LAND);
	cost.AddCost(ret);

	/* slope of end tile must be complementary to the slope of the start tile */
	if (end_tileh != ComplementSlope(start_tileh)) {
		/* Mark the tile as already cleared for the terraform command.
		 * Do this for all tiles (like trees), not only objects. */
		ClearedObjectArea *coa = FindClearedObject(end_tile);
		if (coa == nullptr) {
			coa = &_cleared_object_areas.emplace_back(ClearedObjectArea{ end_tile, TileArea(end_tile, 1, 1) });
		}

		/* Hide the tile from the terraforming command */
		TileIndex old_first_tile = coa->first_tile;
		coa->first_tile = INVALID_TILE;

		/* CMD_TERRAFORM_LAND may append further items to _cleared_object_areas,
		 * however it will never erase or re-order existing items.
		 * _cleared_object_areas is a value-type self-resizing vector, therefore appending items
		 * may result in a backing-store re-allocation, which would invalidate the coa pointer.
		 * The index of the coa pointer into the _cleared_object_areas vector remains valid,
		 * and can be used safely after the CMD_TERRAFORM_LAND operation.
		 * Deliberately clear the coa pointer to avoid leaving dangling pointers which could
		 * inadvertently be dereferenced.
		 */
		ClearedObjectArea *begin = _cleared_object_areas.data();
		assert(coa >= begin && coa < begin + _cleared_object_areas.size());
		size_t coa_index = coa - begin;
		assert(coa_index < UINT_MAX); // more than 2**32 cleared areas would be a bug in itself
		coa = nullptr;

		ret = DoCommand(end_tile, end_tileh & start_tileh, 0, flags, CMD_TERRAFORM_LAND);
		_cleared_object_areas[(uint)coa_index].first_tile = old_first_tile;
		if (ret.Failed()) return_cmd_error(STR_ERROR_UNABLE_TO_EXCAVATE_LAND);
		cost.AddCost(ret);
	}
	cost.AddCost(_price[PR_BUILD_TUNNEL]);

	/* Pay for the rail/road in the tunnel including entrances */
	switch (transport_type) {
		case TRANSPORT_ROAD: cost.AddCost((tiles + 2) * RoadBuildCost(roadtype) * 2); break;
		case TRANSPORT_RAIL: cost.AddCost((tiles + 2) * RailBuildCost(railtype)); break;
		default: NOT_REACHED();
	}

	if (is_chunnel) cost.MultiplyCost(2);

	if (flags & DC_EXEC) {
		Company *c = Company::GetIfValid(company);
		uint num_pieces = (tiles + 2) * TUNNELBRIDGE_TRACKBIT_FACTOR;

		/* The most northern tile first. */
		TileIndex tn = start_tile;
		TileIndex ts = end_tile;
		if(start_tile > end_tile) Swap(tn, ts);

		if (!Tunnel::CanAllocateItem()) return_cmd_error(STR_ERROR_TUNNEL_TOO_MANY);
		const int height = TileHeight(tn);
		const Tunnel *t = new Tunnel(tn, ts, height, is_chunnel);
		ViewportMapStoreTunnel(tn, ts, height, true);

		if (transport_type == TRANSPORT_RAIL) {
			if (!IsTunnelTile(start_tile) && c != nullptr) c->infrastructure.rail[railtype] += num_pieces;
			MakeRailTunnel(start_tile, company, t->index, direction,                 railtype);
			MakeRailTunnel(end_tile,   company, t->index, ReverseDiagDir(direction), railtype);
			AddSideToSignalBuffer(start_tile, INVALID_DIAGDIR, company);
			YapfNotifyTrackLayoutChange(start_tile, DiagDirToDiagTrack(direction));
		} else {
			if (c != nullptr) c->infrastructure.road[roadtype] += num_pieces * 2; // A full diagonal road has two road bits.
			if (RoadLayoutChangeNotificationEnabled(true)) NotifyRoadLayoutChangedIfSimpleTunnelBridgeNonLeaf(start_tile, end_tile, direction, GetRoadTramType(roadtype));
			RoadType road_rt = RoadTypeIsRoad(roadtype) ? roadtype : INVALID_ROADTYPE;
			RoadType tram_rt = RoadTypeIsTram(roadtype) ? roadtype : INVALID_ROADTYPE;
			MakeRoadTunnel(start_tile, company, t->index, direction,                 road_rt, tram_rt);
			MakeRoadTunnel(end_tile,   company, t->index, ReverseDiagDir(direction), road_rt, tram_rt);
			UpdateRoadCachedOneWayStatesAroundTile(start_tile);
			UpdateRoadCachedOneWayStatesAroundTile(end_tile);
		}
		DirtyCompanyInfrastructureWindows(company);
	}

	return cost;
}


/**
 * Are we allowed to remove the tunnel or bridge at \a tile?
 * @param tile End point of the tunnel or bridge.
 * @return A succeeded command if the tunnel or bridge may be removed, a failed command otherwise.
 */
static inline CommandCost CheckAllowRemoveTunnelBridge(TileIndex tile)
{
	/* Floods can remove anything as well as the scenario editor */
	if (_current_company == OWNER_WATER || _game_mode == GM_EDITOR) return CommandCost();

	switch (GetTunnelBridgeTransportType(tile)) {
		case TRANSPORT_ROAD: {
			RoadType road_rt = GetRoadTypeRoad(tile);
			RoadType tram_rt = GetRoadTypeTram(tile);
			Owner road_owner = _current_company;
			Owner tram_owner = _current_company;

			if (road_rt != INVALID_ROADTYPE) road_owner = GetRoadOwner(tile, RTT_ROAD);
			if (tram_rt != INVALID_ROADTYPE) tram_owner = GetRoadOwner(tile, RTT_TRAM);

			/* We can remove unowned road and if the town allows it */
			if (road_owner == OWNER_TOWN && _current_company != OWNER_TOWN && !(_settings_game.construction.extra_dynamite || _cheats.magic_bulldozer.value)) {
				/* Town does not allow */
				return CheckTileOwnership(tile);
			}
			if (road_owner == OWNER_NONE || road_owner == OWNER_TOWN) road_owner = _current_company;
			if (tram_owner == OWNER_NONE) tram_owner = _current_company;

			CommandCost ret = CheckOwnership(road_owner, tile);
			if (ret.Succeeded()) ret = CheckOwnership(tram_owner, tile);
			return ret;
		}

		case TRANSPORT_RAIL:
			return CheckOwnership(GetTileOwner(tile));

		case TRANSPORT_WATER: {
			/* Always allow to remove aqueducts without owner. */
			Owner aqueduct_owner = GetTileOwner(tile);
			if (aqueduct_owner == OWNER_NONE) aqueduct_owner = _current_company;
			return CheckOwnership(aqueduct_owner);
		}

		default: NOT_REACHED();
	}
}

/**
 * Remove a tunnel from the game, update town rating, etc.
 * @param tile Tile containing one of the endpoints of the tunnel.
 * @param flags Command flags.
 * @return Succeeded or failed command.
 */
static CommandCost DoClearTunnel(TileIndex tile, DoCommandFlag flags)
{
	CommandCost ret = CheckAllowRemoveTunnelBridge(tile);
	if (ret.Failed()) return ret;

	const Axis axis = DiagDirToAxis(GetTunnelBridgeDirection(tile));
	TileIndex endtile = GetOtherTunnelEnd(tile);

	ret = TunnelBridgeIsFree(tile, endtile);
	if (ret.Failed()) return ret;

	_build_tunnel_endtile = endtile;

	Town *t = nullptr;
	if (IsTileOwner(tile, OWNER_TOWN) && _game_mode != GM_EDITOR) {
		t = ClosestTownFromTile(tile, UINT_MAX); // town penalty rating

		/* Check if you are allowed to remove the tunnel owned by a town
		 * Removal depends on difficulty settings */
		CommandCost ret = CheckforTownRating(flags, t, TUNNELBRIDGE_REMOVE);
		if (ret.Failed()) return ret;
	}

	if (GetTunnelBridgeTransportType(tile) == TRANSPORT_RAIL && _settings_game.vehicle.train_braking_model == TBM_REALISTIC) {
		DiagDirection dir = GetTunnelBridgeDirection(tile);
		Track track = DiagDirToDiagTrack(dir);
		CommandCost ret = CheckTrainReservationPreventsTrackModification(tile, track);
		if (ret.Failed()) return ret;
		ret = CheckTrainReservationPreventsTrackModification(endtile, track);
		if (ret.Failed()) return ret;
	}

	/* checks if the owner is town then decrease town rating by RATING_TUNNEL_BRIDGE_DOWN_STEP until
	 * you have a "Poor" (0) town rating */
	if (IsTileOwner(tile, OWNER_TOWN) && _game_mode != GM_EDITOR) {
		ChangeTownRating(t, RATING_TUNNEL_BRIDGE_DOWN_STEP, RATING_TUNNEL_BRIDGE_MINIMUM, flags);
	}

<<<<<<< HEAD
	const bool is_chunnel = Tunnel::GetByTile(tile)->is_chunnel;

=======
	Money base_cost = TunnelBridgeClearCost(tile, PR_CLEAR_TUNNEL);
>>>>>>> cd36e171
	uint len = GetTunnelBridgeLength(tile, endtile) + 2; // Don't forget the end tiles.

	if (flags & DC_EXEC) {
		if (GetTunnelBridgeTransportType(tile) == TRANSPORT_RAIL) {
			/* We first need to request values before calling DoClearSquare */
			DiagDirection dir = GetTunnelBridgeDirection(tile);
			Track track = DiagDirToDiagTrack(dir);
			Owner owner = GetTileOwner(tile);

			std::vector<Train *> vehicles_affected;
			auto check_tile = [&](TileIndex t) {
				if (HasTunnelReservation(t)) {
					Train *v = GetTrainForReservation(t, track);
					if (v != nullptr) {
						FreeTrainTrackReservation(v);
						vehicles_affected.push_back(v);
					}
				}
			};
			check_tile(tile);
			check_tile(endtile);

			if (Company::IsValidID(owner)) {
				Company::Get(owner)->infrastructure.rail[GetRailType(tile)] -= len * TUNNELBRIDGE_TRACKBIT_FACTOR;
				if (IsTunnelBridgeWithSignalSimulation(tile)) { // handle tunnel/bridge signals.
					Company::Get(GetTileOwner(tile))->infrastructure.signal -= GetTunnelBridgeSignalSimulationSignalCount(tile, endtile);
				}
				DirtyCompanyInfrastructureWindows(owner);
			}

			delete Tunnel::GetByTile(tile);

			DoClearSquare(tile);
			DoClearSquare(endtile);

			/* cannot use INVALID_DIAGDIR for signal update because the tunnel doesn't exist anymore */
			AddSideToSignalBuffer(tile,    ReverseDiagDir(dir), owner);
			AddSideToSignalBuffer(endtile, dir,                 owner);

			YapfNotifyTrackLayoutChange(tile,    track);
			YapfNotifyTrackLayoutChange(endtile, track);

			for (Train *v : vehicles_affected) {
				TryPathReserve(v);
			}
		} else {
			/* A full diagonal road tile has two road bits. */
			UpdateCompanyRoadInfrastructure(GetRoadTypeRoad(tile), GetRoadOwner(tile, RTT_ROAD), -(int)(len * 2 * TUNNELBRIDGE_TRACKBIT_FACTOR));
			UpdateCompanyRoadInfrastructure(GetRoadTypeTram(tile), GetRoadOwner(tile, RTT_TRAM), -(int)(len * 2 * TUNNELBRIDGE_TRACKBIT_FACTOR));
			if (RoadLayoutChangeNotificationEnabled(false)) {
				NotifyRoadLayoutChangedIfSimpleTunnelBridgeNonLeaf(tile, endtile, GetTunnelBridgeDirection(tile), RTT_ROAD);
				NotifyRoadLayoutChangedIfSimpleTunnelBridgeNonLeaf(tile, endtile, GetTunnelBridgeDirection(tile), RTT_TRAM);
			}

			delete Tunnel::GetByTile(tile);

			DoClearSquare(tile);
			DoClearSquare(endtile);

			UpdateRoadCachedOneWayStatesAroundTile(tile);
			UpdateRoadCachedOneWayStatesAroundTile(endtile);
		}
		ViewportMapInvalidateTunnelCacheByTile(tile < endtile ? tile : endtile, axis);
	}
<<<<<<< HEAD
	return CommandCost(EXPENSES_CONSTRUCTION, _price[PR_CLEAR_TUNNEL] * len * (is_chunnel ? 2 : 1));
=======

	return CommandCost(EXPENSES_CONSTRUCTION, len * base_cost);
>>>>>>> cd36e171
}


/**
 * Remove a bridge from the game, update town rating, etc.
 * @param tile Tile containing one of the endpoints of the bridge.
 * @param flags Command flags.
 * @return Succeeded or failed command.
 */
static CommandCost DoClearBridge(TileIndex tile, DoCommandFlag flags)
{
	CommandCost ret = CheckAllowRemoveTunnelBridge(tile);
	if (ret.Failed()) return ret;

	TileIndex endtile = GetOtherBridgeEnd(tile);

	ret = TunnelBridgeIsFree(tile, endtile);
	if (ret.Failed()) return ret;

	DiagDirection direction = GetTunnelBridgeDirection(tile);
	TileIndexDiff delta = TileOffsByDiagDir(direction);

	Town *t = nullptr;
	if (IsTileOwner(tile, OWNER_TOWN) && _game_mode != GM_EDITOR) {
		t = ClosestTownFromTile(tile, UINT_MAX); // town penalty rating

		/* Check if you are allowed to remove the bridge owned by a town
		 * Removal depends on difficulty settings */
		CommandCost ret = CheckforTownRating(flags, t, TUNNELBRIDGE_REMOVE);
		if (ret.Failed()) return ret;
	}

	/* checks if the owner is town then decrease town rating by RATING_TUNNEL_BRIDGE_DOWN_STEP until
	 * you have a "Poor" (0) town rating */
	if (IsTileOwner(tile, OWNER_TOWN) && _game_mode != GM_EDITOR) {
		ChangeTownRating(t, RATING_TUNNEL_BRIDGE_DOWN_STEP, RATING_TUNNEL_BRIDGE_MINIMUM, flags);
	}

<<<<<<< HEAD
	CommandCost cost(EXPENSES_CONSTRUCTION);

	const bool rail = GetTunnelBridgeTransportType(tile) == TRANSPORT_RAIL;
	TrackBits tile_tracks = TRACK_BIT_NONE;
	TrackBits endtile_tracks = TRACK_BIT_NONE;
	if (rail) {
		tile_tracks = GetCustomBridgeHeadTrackBits(tile);
		endtile_tracks = GetCustomBridgeHeadTrackBits(endtile);
		cost.AddCost(RailClearCost(GetRailType(tile)) * (CountBits(GetPrimaryTunnelBridgeTrackBits(tile)) + CountBits(GetPrimaryTunnelBridgeTrackBits(endtile)) - 2));
		for (TileIndex t : { tile, endtile }) {
			if (GetSecondaryTunnelBridgeTrackBits(t)) cost.AddCost(RailClearCost(GetSecondaryRailType(t)));
			if (_settings_game.vehicle.train_braking_model == TBM_REALISTIC) {
				TrackBits reserved = GetBridgeReservationTrackBits(t);
				Track track;
				while ((track = RemoveFirstTrack(&reserved)) != INVALID_TRACK) {
					CommandCost ret = CheckTrainReservationPreventsTrackModification(t, track);
					if (ret.Failed()) return ret;
				}
			}
		}
	}

	Money base_cost = (GetTunnelBridgeTransportType(tile) != TRANSPORT_WATER) ? _price[PR_CLEAR_BRIDGE] : _price[PR_CLEAR_AQUEDUCT];
	uint middle_len = GetTunnelBridgeLength(tile, endtile);
	uint len = middle_len + 2; // Don't forget the end tiles.

	cost.AddCost(len * base_cost);
=======
	Money base_cost = TunnelBridgeClearCost(tile, PR_CLEAR_BRIDGE);
	uint len = GetTunnelBridgeLength(tile, endtile) + 2; // Don't forget the end tiles.
>>>>>>> cd36e171

	if (flags & DC_EXEC) {
		/* read this value before actual removal of bridge */
		Owner owner = GetTileOwner(tile);
		int height = GetBridgeHeight(tile);
		std::vector<Train *> vehicles_affected;

		if (rail) {
			auto find_train_reservations = [&vehicles_affected](TileIndex tile) {
				TrackBits reserved = GetBridgeReservationTrackBits(tile);
				Track track;
				while ((track = RemoveFirstTrack(&reserved)) != INVALID_TRACK) {
					Train *v = GetTrainForReservation(tile, track);
					if (v != nullptr) {
						FreeTrainTrackReservation(v);
						vehicles_affected.push_back(v);
					}
				}
			};
			find_train_reservations(tile);
			find_train_reservations(endtile);
		}

		bool removetile = false;
		bool removeendtile = false;
		bool update_road = false;

		/* Update company infrastructure counts. */
		if (rail) {
			SubtractRailTunnelBridgeInfrastructure(tile, endtile);
		} else if (GetTunnelBridgeTransportType(tile) == TRANSPORT_ROAD) {
			SubtractRoadTunnelBridgeInfrastructure(tile, endtile);
			if (RoadLayoutChangeNotificationEnabled(false)) {
				if (IsRoadCustomBridgeHead(tile) || IsRoadCustomBridgeHead(endtile)) {
					NotifyRoadLayoutChanged();
				} else {
					if (HasRoadTypeRoad(tile)) NotifyRoadLayoutChangedIfSimpleTunnelBridgeNonLeaf(tile, endtile, direction, RTT_ROAD);
					if (HasRoadTypeTram(tile)) NotifyRoadLayoutChangedIfSimpleTunnelBridgeNonLeaf(tile, endtile, direction, RTT_TRAM);
				}
			}
			update_road = true;
		} else { // Aqueduct
			if (Company::IsValidID(owner)) Company::Get(owner)->infrastructure.water -= len * TUNNELBRIDGE_TRACKBIT_FACTOR;
			removetile    = IsDockingTile(tile);
			removeendtile = IsDockingTile(endtile);
		}
		DirtyAllCompanyInfrastructureWindows();

		if (IsTunnelBridgeSignalSimulationEntrance(tile)) ClearBridgeEntranceSimulatedSignals(tile);
		if (IsTunnelBridgeSignalSimulationEntrance(endtile)) ClearBridgeEntranceSimulatedSignals(endtile);

		DoClearSquare(tile);
		DoClearSquare(endtile);

		if (removetile)    RemoveDockingTile(tile);
		if (removeendtile) RemoveDockingTile(endtile);
		for (TileIndex c = tile + delta; c != endtile; c += delta) {
			/* do not let trees appear from 'nowhere' after removing bridge */
			if (IsNormalRoadTile(c) && GetRoadside(c) == ROADSIDE_TREES) {
				int minz = GetTileMaxZ(c) + 3;
				if (height < minz) SetRoadside(c, ROADSIDE_PAVED);
			}
			ClearBridgeMiddle(c);
			MarkTileDirtyByTile(c, VMDF_NOT_MAP_MODE, height - TileHeight(c));
		}

		if (rail) {
			/* cannot use INVALID_DIAGDIR for signal update because the bridge doesn't exist anymore */

			auto notify_track_change = [owner](TileIndex tile, DiagDirection direction, TrackBits tracks) {
				auto check_dir = [&](DiagDirection d) {
					if (DiagdirReachesTracks(d) & tracks) AddSideToSignalBuffer(tile, d, owner);
				};
				check_dir(ChangeDiagDir(direction, DIAGDIRDIFF_90RIGHT));
				check_dir(ChangeDiagDir(direction, DIAGDIRDIFF_REVERSE));
				check_dir(ChangeDiagDir(direction, DIAGDIRDIFF_90LEFT));
				while (tracks != TRACK_BIT_NONE) {
					YapfNotifyTrackLayoutChange(tile, RemoveFirstTrack(&tracks));
				}
			};
			notify_track_change(tile, direction, tile_tracks);
			notify_track_change(endtile, ReverseDiagDir(direction), endtile_tracks);

			for (uint i = 0; i < vehicles_affected.size(); ++i) {
				TryPathReserve(vehicles_affected[i], true);
			}
		}

		if (update_road) {
			UpdateRoadCachedOneWayStatesAroundTile(tile);
			UpdateRoadCachedOneWayStatesAroundTile(endtile);
		}
	}

	return cost;
}

/**
 * Remove a tunnel or a bridge from the game.
 * @param tile Tile containing one of the endpoints.
 * @param flags Command flags.
 * @return Succeeded or failed command.
 */
static CommandCost ClearTile_TunnelBridge(TileIndex tile, DoCommandFlag flags)
{
	if (IsTunnel(tile)) {
		if (flags & DC_AUTO) return_cmd_error(STR_ERROR_MUST_DEMOLISH_TUNNEL_FIRST);
		return DoClearTunnel(tile, flags);
	} else { // IsBridge(tile)
		if (flags & DC_AUTO) return_cmd_error(STR_ERROR_MUST_DEMOLISH_BRIDGE_FIRST);
		return DoClearBridge(tile, flags);
	}
}

/**
 * Draw a single pillar sprite.
 * @param psid      Pillarsprite
 * @param x         Pillar X
 * @param y         Pillar Y
 * @param z         Pillar Z
 * @param w         Bounding box size in X direction
 * @param h         Bounding box size in Y direction
 * @param subsprite Optional subsprite for drawing halfpillars
 */
static inline void DrawPillar(const PalSpriteID *psid, int x, int y, int z, int w, int h, const SubSprite *subsprite)
{
	static const int PILLAR_Z_OFFSET = TILE_HEIGHT - BRIDGE_Z_START; ///< Start offset of pillar wrt. bridge (downwards)
	AddSortableSpriteToDraw(psid->sprite, psid->pal, x, y, w, h, BB_HEIGHT_UNDER_BRIDGE - PILLAR_Z_OFFSET, z, IsTransparencySet(TO_BRIDGES), 0, 0, -PILLAR_Z_OFFSET, subsprite);
}

/**
 * Draw two bridge pillars (north and south).
 * @param z_bottom Bottom Z
 * @param z_top    Top Z
 * @param psid     Pillarsprite
 * @param x        Pillar X
 * @param y        Pillar Y
 * @param w        Bounding box size in X direction
 * @param h        Bounding box size in Y direction
 * @return Reached Z at the bottom
 */
static int DrawPillarColumn(int z_bottom, int z_top, const PalSpriteID *psid, int x, int y, int w, int h)
{
	int cur_z;
	for (cur_z = z_top; cur_z >= z_bottom; cur_z -= TILE_HEIGHT) {
		DrawPillar(psid, x, y, cur_z, w, h, nullptr);
	}
	return cur_z;
}

/**
 * Draws the pillars under high bridges.
 *
 * @param psid Image and palette of a bridge pillar.
 * @param ti #TileInfo of current bridge-middle-tile.
 * @param axis Orientation of bridge.
 * @param drawfarpillar Whether to draw the pillar at the back
 * @param x Sprite X position of front pillar.
 * @param y Sprite Y position of front pillar.
 * @param z_bridge Absolute height of bridge bottom.
 */
static void DrawBridgePillars(const PalSpriteID *psid, const TileInfo *ti, Axis axis, bool drawfarpillar, int x, int y, int z_bridge)
{
	static const int bounding_box_size[2]  = {16, 2}; ///< bounding box size of pillars along bridge direction
	static const int back_pillar_offset[2] = { 0, 9}; ///< sprite position offset of back facing pillar

	static const int INF = 1000; ///< big number compared to sprite size
	static const SubSprite half_pillar_sub_sprite[2][2] = {
		{ {  -14, -INF, INF, INF }, { -INF, -INF, -15, INF } }, // X axis, north and south
		{ { -INF, -INF,  15, INF }, {   16, -INF, INF, INF } }, // Y axis, north and south
	};

	if (psid->sprite == 0) return;

	/* Determine ground height under pillars */
	DiagDirection south_dir = AxisToDiagDir(axis);
	int z_front_north = ti->z;
	int z_back_north = ti->z;
	int z_front_south = ti->z;
	int z_back_south = ti->z;
	GetSlopePixelZOnEdge(ti->tileh, south_dir, &z_front_south, &z_back_south);
	GetSlopePixelZOnEdge(ti->tileh, ReverseDiagDir(south_dir), &z_front_north, &z_back_north);

	/* Shared height of pillars */
	int z_front = std::max(z_front_north, z_front_south);
	int z_back = std::max(z_back_north, z_back_south);

	/* x and y size of bounding-box of pillars */
	int w = bounding_box_size[axis];
	int h = bounding_box_size[OtherAxis(axis)];
	/* sprite position of back facing pillar */
	int x_back = x - back_pillar_offset[axis];
	int y_back = y - back_pillar_offset[OtherAxis(axis)];

	/* Draw front pillars */
	int bottom_z = DrawPillarColumn(z_front, z_bridge, psid, x, y, w, h);
	if (z_front_north < z_front) DrawPillar(psid, x, y, bottom_z, w, h, &half_pillar_sub_sprite[axis][0]);
	if (z_front_south < z_front) DrawPillar(psid, x, y, bottom_z, w, h, &half_pillar_sub_sprite[axis][1]);

	/* Draw back pillars, skip top two parts, which are hidden by the bridge */
	int z_bridge_back = z_bridge - 2 * (int)TILE_HEIGHT;
	if (drawfarpillar && (z_back_north <= z_bridge_back || z_back_south <= z_bridge_back)) {
		bottom_z = DrawPillarColumn(z_back, z_bridge_back, psid, x_back, y_back, w, h);
		if (z_back_north < z_back) DrawPillar(psid, x_back, y_back, bottom_z, w, h, &half_pillar_sub_sprite[axis][0]);
		if (z_back_south < z_back) DrawPillar(psid, x_back, y_back, bottom_z, w, h, &half_pillar_sub_sprite[axis][1]);
	}
}

/**
 * Retrieve the sprites required for catenary on a road/tram bridge.
 * @param rti              RoadTypeInfo for the road or tram type to get catenary for
 * @param head_tile        Bridge head tile with roadtype information
 * @param offset           Sprite offset identifying flat to sloped bridge tiles
 * @param head             Are we drawing bridge head?
 * @param[out] spr_back    Back catenary sprite to use
 * @param[out] spr_front   Front catenary sprite to use
 */
static void GetBridgeRoadCatenary(const RoadTypeInfo *rti, TileIndex head_tile, int offset, bool head, SpriteID &spr_back, SpriteID &spr_front)
{
	static const SpriteID back_offsets[6]  = { 95,  96,  99, 102, 100, 101 };
	static const SpriteID front_offsets[6] = { 97,  98, 103, 106, 104, 105 };

	/* Simplified from DrawRoadTypeCatenary() to remove all the special cases required for regular ground road */
	spr_back = GetCustomRoadSprite(rti, head_tile, ROTSG_CATENARY_BACK, head ? TCX_NORMAL : TCX_ON_BRIDGE);
	spr_front = GetCustomRoadSprite(rti, head_tile, ROTSG_CATENARY_FRONT, head ? TCX_NORMAL : TCX_ON_BRIDGE);
	if (spr_back == 0 && spr_front == 0) {
		spr_back = SPR_TRAMWAY_BASE + back_offsets[offset];
		spr_front = SPR_TRAMWAY_BASE + front_offsets[offset];
	} else {
		if (spr_back != 0) spr_back += 23 + offset;
		if (spr_front != 0) spr_front += 23 + offset;
	}
}

/**
 * Draws the road and trambits over an already drawn (lower end) of a bridge.
 * @param head_tile    bridge head tile with roadtype information
 * @param x            the x of the bridge
 * @param y            the y of the bridge
 * @param z            the z of the bridge
 * @param offset       sprite offset identifying flat to sloped bridge tiles
 * @param head         are we drawing bridge head?
 */
static void DrawBridgeRoadBits(TileIndex head_tile, int x, int y, int z, int offset, bool head)
{
	RoadType road_rt = GetRoadTypeRoad(head_tile);
	RoadType tram_rt = GetRoadTypeTram(head_tile);
	if (IsRoadCustomBridgeHeadTile(head_tile)) {
		RoadBits entrance_bit = DiagDirToRoadBits(GetTunnelBridgeDirection(head_tile));
		if (road_rt != INVALID_ROADTYPE && !(GetCustomBridgeHeadRoadBits(head_tile, RTT_ROAD) & entrance_bit)) road_rt = INVALID_ROADTYPE;
		if (tram_rt != INVALID_ROADTYPE && !(GetCustomBridgeHeadRoadBits(head_tile, RTT_TRAM) & entrance_bit)) tram_rt = INVALID_ROADTYPE;
	}
	const RoadTypeInfo *road_rti = road_rt == INVALID_ROADTYPE ? nullptr : GetRoadTypeInfo(road_rt);
	const RoadTypeInfo *tram_rti = tram_rt == INVALID_ROADTYPE ? nullptr : GetRoadTypeInfo(tram_rt);

	SpriteID seq_back[4] = { 0 };
	bool trans_back[4] = { false };
	SpriteID seq_front[4] = { 0 };
	bool trans_front[4] = { false };

	static const SpriteID overlay_offsets[6] = {   0,   1,  11,  12,  13,  14 };
	if (head || !IsInvisibilitySet(TO_BRIDGES)) {
		/* Road underlay takes precedence over tram */
		trans_back[0] = !head && IsTransparencySet(TO_BRIDGES);
		if (road_rti != nullptr) {
			if (road_rti->UsesOverlay()) {
				seq_back[0] = GetCustomRoadSprite(road_rti, head_tile, ROTSG_BRIDGE, head ? TCX_NORMAL : TCX_ON_BRIDGE) + offset;
			}
		} else if (tram_rti != nullptr) {
			if (tram_rti->UsesOverlay()) {
				seq_back[0] = GetCustomRoadSprite(tram_rti, head_tile, ROTSG_BRIDGE, head ? TCX_NORMAL : TCX_ON_BRIDGE) + offset;
			} else {
				seq_back[0] = SPR_TRAMWAY_BRIDGE + offset;
			}
		}

		/* Draw road overlay */
		trans_back[1] = !head && IsTransparencySet(TO_BRIDGES);
		if (road_rti != nullptr) {
			if (road_rti->UsesOverlay()) {
				seq_back[1] = GetCustomRoadSprite(road_rti, head_tile, ROTSG_OVERLAY, head ? TCX_NORMAL : TCX_ON_BRIDGE);
				if (seq_back[1] != 0) seq_back[1] += overlay_offsets[offset];
			}
		}

		/* Draw tram overlay */
		trans_back[2] = !head && IsTransparencySet(TO_BRIDGES);
		if (tram_rti != nullptr) {
			if (tram_rti->UsesOverlay()) {
				seq_back[2] = GetCustomRoadSprite(tram_rti, head_tile, ROTSG_OVERLAY, head ? TCX_NORMAL : TCX_ON_BRIDGE);
				if (seq_back[2] != 0) seq_back[2] += overlay_offsets[offset];
			} else if (road_rti != nullptr) {
				seq_back[2] = SPR_TRAMWAY_OVERLAY + overlay_offsets[offset];
			}
		}

		/* Road catenary takes precedence over tram */
		trans_back[3] = IsTransparencySet(TO_CATENARY);
		trans_front[0] = IsTransparencySet(TO_CATENARY);
		if (road_rti != nullptr && HasRoadCatenaryDrawn(road_rt)) {
			GetBridgeRoadCatenary(road_rti, head_tile, offset, head, seq_back[3], seq_front[0]);
		} else if (tram_rti != nullptr && HasRoadCatenaryDrawn(tram_rt)) {
			GetBridgeRoadCatenary(tram_rti, head_tile, offset, head, seq_back[3], seq_front[0]);
		}
	}

	static const uint size_x[6] = {  1, 16, 16,  1, 16,  1 };
	static const uint size_y[6] = { 16,  1,  1, 16,  1, 16 };
	static const uint front_bb_offset_x[6] = { 15,  0,  0, 15,  0, 15 };
	static const uint front_bb_offset_y[6] = {  0, 15, 15,  0, 15,  0 };

	/* The sprites under the vehicles are drawn as SpriteCombine. StartSpriteCombine() has already been called
	 * The bounding boxes here are the same as for bridge front/roof */
	for (uint i = 0; i < lengthof(seq_back); ++i) {
		if (seq_back[i] != 0) {
			AddSortableSpriteToDraw(seq_back[i], PAL_NONE,
				x, y, size_x[offset], size_y[offset], 0x28, z,
				trans_back[i]);
		}
	}

	/* Start a new SpriteCombine for the front part */
	EndSpriteCombine();
	StartSpriteCombine();

	for (uint i = 0; i < lengthof(seq_front); ++i) {
		if (seq_front[i] != 0) {
			AddSortableSpriteToDraw(seq_front[i], PAL_NONE,
				x, y, size_x[offset] + front_bb_offset_x[offset], size_y[offset] + front_bb_offset_y[offset], 0x28, z,
				trans_front[i],
				front_bb_offset_x[offset], front_bb_offset_y[offset]);
		}
	}
}

static void DrawTunnelBridgeRampSingleSignal(const TileInfo *ti, bool is_green, uint position, SignalType type, bool show_exit)
{
	bool side = (_settings_game.vehicle.road_side != 0) &&_settings_game.construction.train_signal_side;
	DiagDirection dir = GetTunnelBridgeDirection(ti->tile);

	static const Point SignalPositions[2][4] = {
		{   /*  X         X         Y         Y     Signals on the left side */
			{13,  3}, { 2, 13}, { 3,  4}, {13, 14}
		}, {/*  X         X         Y         Y     Signals on the right side */
			{14, 13}, { 3,  3}, {13,  2}, { 3, 13}
		}
	};

	uint x = TileX(ti->tile) * TILE_SIZE + SignalPositions[side != show_exit][position ^ (show_exit ? 1 : 0)].x;
	uint y = TileY(ti->tile) * TILE_SIZE + SignalPositions[side != show_exit][position ^ (show_exit ? 1 : 0)].y;
	uint z = ti->z;

	if (ti->tileh == SLOPE_FLAT && side == show_exit && dir == DIAGDIR_SE) z += 2;
	if (ti->tileh == SLOPE_FLAT && side != show_exit && dir == DIAGDIR_SW) z += 2;

	if (ti->tileh != SLOPE_FLAT && IsBridge(ti->tile)) z += 8; // sloped bridge head
	SignalVariant variant = IsTunnelBridgeSemaphore(ti->tile) ? SIG_SEMAPHORE : SIG_ELECTRIC;
	const RailtypeInfo *rti = GetRailTypeInfo(GetRailType(ti->tile));

	SpriteID sprite = GetCustomSignalSprite(rti, ti->tile, type, variant, is_green ? SIGNAL_STATE_GREEN : SIGNAL_STATE_RED);
	bool is_custom_sprite = (sprite != 0);

	if (is_custom_sprite) {
		sprite += position;
	} else {
		if (variant == SIG_ELECTRIC && type == SIGTYPE_NORMAL) {
			/* Normal electric signals are picked from original sprites. */
			sprite = SPR_ORIGINAL_SIGNALS_BASE + ((position << 1) + is_green);
		} else {
			/* All other signals are picked from add on sprites. */
			sprite = SPR_SIGNALS_BASE + ((type - 1) * 16 + variant * 64 + (position << 1) + is_green) + (IsSignalSpritePBS(type) ? 64 : 0);
		}
	}

	AddSortableSpriteToDraw(sprite, PAL_NONE, x, y, 1, 1, TILE_HEIGHT, z, false, 0, 0, BB_Z_SEPARATOR);
}

/* Draws a signal on tunnel / bridge entrance tile. */
static void DrawTunnelBridgeRampSignal(const TileInfo *ti)
{
	DiagDirection dir = GetTunnelBridgeDirection(ti->tile);

	uint position;
	switch (dir) {
		default: NOT_REACHED();
		case DIAGDIR_NE: position = 0; break;
		case DIAGDIR_SE: position = 2; break;
		case DIAGDIR_SW: position = 1; break;
		case DIAGDIR_NW: position = 3; break;
	}

	if (IsTunnelBridgeSignalSimulationExit(ti->tile)) {
		SignalType type = SIGTYPE_NORMAL;
		if (IsTunnelBridgePBS(ti->tile)) {
			type = IsTunnelBridgeSignalSimulationEntrance(ti->tile) ? SIGTYPE_PBS : SIGTYPE_PBS_ONEWAY;
		}
		DrawTunnelBridgeRampSingleSignal(ti, (GetTunnelBridgeExitSignalState(ti->tile) == SIGNAL_STATE_GREEN), position ^ 1, type, true);
	}
	if (IsTunnelBridgeSignalSimulationEntrance(ti->tile)) {
		DrawTunnelBridgeRampSingleSignal(ti, (GetTunnelBridgeEntranceSignalState(ti->tile) == SIGNAL_STATE_GREEN), position, SIGTYPE_NORMAL, false);
	}
}

/* Draws a signal on tunnel / bridge entrance tile. */
static void DrawBridgeSignalOnMiddlePart(const TileInfo *ti, TileIndex bridge_start_tile, uint z)
{

	uint bridge_signal_position = 0;
	int m2_position = 0;

	const uint bridge_section = GetTunnelBridgeLength(ti->tile, bridge_start_tile) + 1;
	const uint simulated_wormhole_signals = GetTunnelBridgeSignalSimulationSpacing(bridge_start_tile);

	while (bridge_signal_position <= bridge_section) {
		bridge_signal_position += simulated_wormhole_signals;
		if (bridge_signal_position == bridge_section) {
			bool side = (_settings_game.vehicle.road_side != 0) && _settings_game.construction.train_signal_side;

			static const Point SignalPositions[2][4] = {
				{   /*  X         X         Y         Y     Signals on the left side */
					{11,  3}, { 4, 13}, { 3,  4}, {11, 13}
				}, {/*  X         X         Y         Y     Signals on the right side */
					{11, 13}, { 4,  3}, {13,  4}, { 3, 11}
				}
			};

			uint position;

			switch (GetTunnelBridgeDirection(bridge_start_tile)) {
				default: NOT_REACHED();
				case DIAGDIR_NE: position = 0; break;
				case DIAGDIR_SE: position = 2; break;
				case DIAGDIR_SW: position = 1; break;
				case DIAGDIR_NW: position = 3; break;
			}

			uint x = TileX(ti->tile) * TILE_SIZE + SignalPositions[side][position].x;
			uint y = TileY(ti->tile) * TILE_SIZE + SignalPositions[side][position].y;
			z += 5;

			SignalVariant variant = IsTunnelBridgeSemaphore(bridge_start_tile) ? SIG_SEMAPHORE : SIG_ELECTRIC;

			SpriteID sprite = (GetBridgeEntranceSimulatedSignalState(bridge_start_tile, m2_position) == SIGNAL_STATE_GREEN);

			if (variant == SIG_ELECTRIC) {
				/* Normal electric signals are picked from original sprites. */
				sprite += SPR_ORIGINAL_SIGNALS_BASE + (position << 1);
			} else {
				/* All other signals are picked from add on sprites. */
				sprite += SPR_SIGNALS_BASE + (SIGTYPE_NORMAL - 1) * 16 + variant * 64 + (position << 1);
			}

			AddSortableSpriteToDraw(sprite, PAL_NONE, x, y, 1, 1, TILE_HEIGHT, z, false, 0, 0, BB_Z_SEPARATOR);
		}
		m2_position++;
	}
}

/**
 * Draws a tunnel of bridge tile.
 * For tunnels, this is rather simple, as you only need to draw the entrance.
 * Bridges are a bit more complex. base_offset is where the sprite selection comes into play
 * and it works a bit like a bitmask.<p> For bridge heads:
 * @param ti TileInfo of the structure to draw
 * <ul><li>Bit 0: direction</li>
 * <li>Bit 1: northern or southern heads</li>
 * <li>Bit 2: Set if the bridge head is sloped</li>
 * <li>Bit 3 and more: Railtype Specific subset</li>
 * </ul>
 * Please note that in this code, "roads" are treated as railtype 1, whilst the real railtypes are 0, 2 and 3
 */
static void DrawTile_TunnelBridge(TileInfo *ti, DrawTileProcParams params)
{
	TransportType transport_type = GetTunnelBridgeTransportType(ti->tile);
	DiagDirection tunnelbridge_direction = GetTunnelBridgeDirection(ti->tile);

	if (IsTunnel(ti->tile)) {
		/* Front view of tunnel bounding boxes:
		 *
		 *   122223  <- BB_Z_SEPARATOR
		 *   1    3
		 *   1    3                1,3 = empty helper BB
		 *   1    3                  2 = SpriteCombine of tunnel-roof and catenary (tram & elrail)
		 *
		 */

		static const int _tunnel_BB[4][12] = {
			/*  tunnnel-roof  |  Z-separator  | tram-catenary
			 * w  h  bb_x bb_y| x   y   w   h |bb_x bb_y w h */
			{  1,  0, -15, -14,  0, 15, 16,  1, 0, 1, 16, 15 }, // NE
			{  0,  1, -14, -15, 15,  0,  1, 16, 1, 0, 15, 16 }, // SE
			{  1,  0, -15, -14,  0, 15, 16,  1, 0, 1, 16, 15 }, // SW
			{  0,  1, -14, -15, 15,  0,  1, 16, 1, 0, 15, 16 }, // NW
		};
		const int *BB_data = _tunnel_BB[tunnelbridge_direction];

		bool catenary = false;

		SpriteID image;
		SpriteID railtype_overlay = 0;
		if (transport_type == TRANSPORT_RAIL) {
			const RailtypeInfo *rti = GetRailTypeInfo(GetRailType(ti->tile));
			image = rti->base_sprites.tunnel;
			if (rti->UsesOverlay()) {
				/* Check if the railtype has custom tunnel portals. */
				railtype_overlay = GetCustomRailSprite(rti, ti->tile, RTSG_TUNNEL_PORTAL);
				if (railtype_overlay != 0) image = SPR_RAILTYPE_TUNNEL_BASE; // Draw blank grass tunnel base.
			}
		} else {
			image = SPR_TUNNEL_ENTRY_REAR_ROAD;
		}

		if (HasTunnelBridgeSnowOrDesert(ti->tile)) image += railtype_overlay != 0 ? 8 : 32;

		image += tunnelbridge_direction * 2;
		DrawGroundSprite(image, PAL_NONE);

		if (transport_type == TRANSPORT_ROAD) {
			RoadType road_rt = GetRoadTypeRoad(ti->tile);
			RoadType tram_rt = GetRoadTypeTram(ti->tile);
			const RoadTypeInfo *road_rti = road_rt == INVALID_ROADTYPE ? nullptr : GetRoadTypeInfo(road_rt);
			const RoadTypeInfo *tram_rti = tram_rt == INVALID_ROADTYPE ? nullptr : GetRoadTypeInfo(tram_rt);
			uint sprite_offset = DiagDirToAxis(tunnelbridge_direction) == AXIS_X ? 1 : 0;

			DrawRoadOverlays(ti, PAL_NONE, road_rti, tram_rti, sprite_offset, sprite_offset);

			/* Road catenary takes precedence over tram */
			SpriteID catenary_sprite_base = 0;
			if (road_rti != nullptr && HasRoadCatenaryDrawn(road_rt)) {
				catenary_sprite_base = GetCustomRoadSprite(road_rti, ti->tile, ROTSG_CATENARY_FRONT);
				if (catenary_sprite_base == 0) {
					catenary_sprite_base = SPR_TRAMWAY_TUNNEL_WIRES;
				} else {
					catenary_sprite_base += 19;
				}
			} else if (tram_rti != nullptr && HasRoadCatenaryDrawn(tram_rt)) {
				catenary_sprite_base = GetCustomRoadSprite(tram_rti, ti->tile, ROTSG_CATENARY_FRONT);
				if (catenary_sprite_base == 0) {
					catenary_sprite_base = SPR_TRAMWAY_TUNNEL_WIRES;
				} else {
					catenary_sprite_base += 19;
				}
			}

			if (catenary_sprite_base != 0) {
				catenary = true;
				StartSpriteCombine();
				AddSortableSpriteToDraw(catenary_sprite_base + tunnelbridge_direction, PAL_NONE, ti->x, ti->y, BB_data[10], BB_data[11], TILE_HEIGHT, ti->z, IsTransparencySet(TO_CATENARY), BB_data[8], BB_data[9], BB_Z_SEPARATOR);
			}
		} else {
			const RailtypeInfo *rti = GetRailTypeInfo(GetRailType(ti->tile));
			if (rti->UsesOverlay()) {
				SpriteID surface = GetCustomRailSprite(rti, ti->tile, RTSG_TUNNEL);
				if (surface != 0) DrawGroundSprite(surface + tunnelbridge_direction, PAL_NONE);
			}

			/* PBS debugging, draw reserved tracks darker */
			if (_game_mode != GM_MENU && _settings_client.gui.show_track_reservation && HasTunnelReservation(ti->tile)) {
				if (rti->UsesOverlay()) {
					SpriteID overlay = GetCustomRailSprite(rti, ti->tile, RTSG_OVERLAY);
					DrawGroundSprite(overlay + RTO_X + DiagDirToAxis(tunnelbridge_direction), PALETTE_CRASH);
				} else {
					DrawGroundSprite(DiagDirToAxis(tunnelbridge_direction) == AXIS_X ? rti->base_sprites.single_x : rti->base_sprites.single_y, PALETTE_CRASH);
				}
			}

			if (HasRailCatenaryDrawn(GetRailType(ti->tile))) {
				/* Maybe draw pylons on the entry side */
				DrawRailCatenary(ti);

				catenary = true;
				StartSpriteCombine();
				/* Draw wire above the ramp */
				DrawRailCatenaryOnTunnel(ti);
			}
		}

		if (railtype_overlay != 0 && !catenary) StartSpriteCombine();

		AddSortableSpriteToDraw(image + 1, PAL_NONE, ti->x + TILE_SIZE - 1, ti->y + TILE_SIZE - 1, BB_data[0], BB_data[1], TILE_HEIGHT, ti->z, false, BB_data[2], BB_data[3], BB_Z_SEPARATOR);
		/* Draw railtype tunnel portal overlay if defined. */
		if (railtype_overlay != 0) AddSortableSpriteToDraw(railtype_overlay + tunnelbridge_direction, PAL_NONE, ti->x + TILE_SIZE - 1, ti->y + TILE_SIZE - 1, BB_data[0], BB_data[1], TILE_HEIGHT, ti->z, false, BB_data[2], BB_data[3], BB_Z_SEPARATOR);

		if (catenary || railtype_overlay != 0) EndSpriteCombine();

		/* Add helper BB for sprite sorting that separates the tunnel from things beside of it. */
		AddSortableSpriteToDraw(SPR_EMPTY_BOUNDING_BOX, PAL_NONE, ti->x,              ti->y,              BB_data[6], BB_data[7], TILE_HEIGHT, ti->z);
		AddSortableSpriteToDraw(SPR_EMPTY_BOUNDING_BOX, PAL_NONE, ti->x + BB_data[4], ti->y + BB_data[5], BB_data[6], BB_data[7], TILE_HEIGHT, ti->z);

		/* Draw signals for tunnel. */
		if (IsTunnelBridgeWithSignalSimulation(ti->tile)) DrawTunnelBridgeRampSignal(ti);

		DrawBridgeMiddle(ti);
	} else { // IsBridge(ti->tile)
		if (transport_type == TRANSPORT_ROAD && IsRoadCustomBridgeHead(ti->tile)) {
			DrawRoadBits(ti);
			DrawBridgeMiddle(ti);
			return;
		}
		if (transport_type == TRANSPORT_RAIL && IsRailCustomBridgeHead(ti->tile)) {
			const RailtypeInfo *rti = GetRailTypeInfo(GetRailType(ti->tile));
			DrawTrackBits(ti, GetCustomBridgeHeadTrackBits(ti->tile));
			if (HasBit(_display_opt, DO_FULL_DETAIL)) {
				extern void DrawTrackDetails(const TileInfo *ti, const RailtypeInfo *rti, const RailGroundType rgt);
				DrawTrackDetails(ti, rti, GetTunnelBridgeGroundType(ti->tile));
			}
			if (HasRailCatenaryDrawn(GetRailType(ti->tile), GetTileSecondaryRailTypeIfValid(ti->tile))) {
				DrawRailCatenary(ti);
			}

			if (IsTunnelBridgeWithSignalSimulation(ti->tile)) {
				extern void DrawSingleSignal(TileIndex tile, const RailtypeInfo *rti, Track track, SignalState condition,
						SignalOffsets image, uint pos, SignalType type, SignalVariant variant, bool show_restricted);

				DiagDirection dir = GetTunnelBridgeDirection(ti->tile);
				SignalVariant variant = IsTunnelBridgeSemaphore(ti->tile) ? SIG_SEMAPHORE : SIG_ELECTRIC;

				Track t = FindFirstTrack(GetAcrossTunnelBridgeTrackBits(ti->tile));
				auto draw_signals = [&](uint position, SignalOffsets image, DiagDirection towards) {
					if (dir == towards) {
						/* flip signal directions */
						position ^= 1;
						image = (SignalOffsets)(image ^ 1);
					}
					if (IsTunnelBridgeSignalSimulationEntrance(ti->tile)) {
						DrawSingleSignal(ti->tile, rti, t, GetTunnelBridgeEntranceSignalState(ti->tile), image, position, SIGTYPE_NORMAL, variant, false);
					}
					if (IsTunnelBridgeSignalSimulationExit(ti->tile)) {
						SignalType type = SIGTYPE_NORMAL;
						if (IsTunnelBridgePBS(ti->tile)) {
							type = IsTunnelBridgeSignalSimulationEntrance(ti->tile) ? SIGTYPE_PBS : SIGTYPE_PBS_ONEWAY;
						}
						DrawSingleSignal(ti->tile, rti, t, GetTunnelBridgeExitSignalState(ti->tile), (SignalOffsets)(image ^ 1), position ^ 1, type, variant, false);
					}
				};
				switch (t) {
					default: NOT_REACHED();
					case TRACK_X:     draw_signals( 8, SIGNAL_TO_SOUTHWEST, DIAGDIR_SW); break;
					case TRACK_Y:     draw_signals(10, SIGNAL_TO_SOUTHEAST, DIAGDIR_NW); break;
					case TRACK_UPPER: draw_signals( 4, SIGNAL_TO_WEST,      DIAGDIR_NW); break;
					case TRACK_LOWER: draw_signals( 6, SIGNAL_TO_WEST,      DIAGDIR_SW); break;
					case TRACK_LEFT:  draw_signals( 0, SIGNAL_TO_NORTH,     DIAGDIR_NW); break;
					case TRACK_RIGHT: draw_signals( 2, SIGNAL_TO_NORTH,     DIAGDIR_NE); break;
				}
			}

			DrawBridgeMiddle(ti);
			return;
		}

		const PalSpriteID *psid;
		int base_offset;
		bool ice = HasTunnelBridgeSnowOrDesert(ti->tile);

		if (transport_type == TRANSPORT_RAIL) {
			base_offset = GetRailTypeInfo(GetRailType(ti->tile))->bridge_offset;
			assert(base_offset != 8); // This one is used for roads
		} else {
			base_offset = 8;
		}

		/* as the lower 3 bits are used for other stuff, make sure they are clear */
		assert( (base_offset & 0x07) == 0x00);

		DrawFoundation(ti, GetBridgeFoundation(ti->tileh, DiagDirToAxis(tunnelbridge_direction)));

		/* HACK Wizardry to convert the bridge ramp direction into a sprite offset */
		base_offset += (6 - tunnelbridge_direction) % 4;

		/* Table number BRIDGE_PIECE_HEAD always refers to the bridge heads for any bridge type */
		if (transport_type != TRANSPORT_WATER) {
			if (ti->tileh == SLOPE_FLAT) base_offset += 4; // sloped bridge head
			psid = &GetBridgeSpriteTable(GetBridgeType(ti->tile), BRIDGE_PIECE_HEAD)[base_offset];
		} else {
			psid = _aqueduct_sprites + base_offset;
		}

		if (!ice) {
			TileIndex next = ti->tile + TileOffsByDiagDir(tunnelbridge_direction);
			if (ti->tileh != SLOPE_FLAT && ti->z == 0 && HasTileWaterClass(next) && GetWaterClass(next) == WATER_CLASS_SEA) {
				DrawShoreTile(ti->tileh);
			} else {
				DrawClearLandTile(ti, 3);
			}
		} else {
			DrawGroundSprite(SPR_FLAT_SNOW_DESERT_TILE + SlopeToSpriteOffset(ti->tileh), PAL_NONE);
		}

		/* draw ramp */

		/* Draw Trambits and PBS Reservation as SpriteCombine */
		if (transport_type == TRANSPORT_ROAD || transport_type == TRANSPORT_RAIL) StartSpriteCombine();

		/* HACK set the height of the BB of a sloped ramp to 1 so a vehicle on
		 * it doesn't disappear behind it
		 */
		/* Bridge heads are drawn solid no matter how invisibility/transparency is set */
		AddSortableSpriteToDraw(psid->sprite, psid->pal, ti->x, ti->y, 16, 16, ti->tileh == SLOPE_FLAT ? 0 : 8, ti->z);

		if (transport_type == TRANSPORT_ROAD) {
			uint offset = tunnelbridge_direction;
			int z = ti->z;
			if (ti->tileh != SLOPE_FLAT) {
				offset = (offset + 1) & 1;
				z += TILE_HEIGHT;
			} else {
				offset += 2;
			}

			/* DrawBridgeRoadBits() calls EndSpriteCombine() and StartSpriteCombine() */
			DrawBridgeRoadBits(ti->tile, ti->x, ti->y, z, offset, true);

			EndSpriteCombine();
		} else if (transport_type == TRANSPORT_RAIL) {
			const RailtypeInfo *rti = GetRailTypeInfo(GetRailType(ti->tile));
			if (rti->UsesOverlay()) {
				SpriteID surface = GetCustomRailSprite(rti, ti->tile, RTSG_BRIDGE);
				if (surface != 0) {
					if (HasBridgeFlatRamp(ti->tileh, DiagDirToAxis(tunnelbridge_direction))) {
						AddSortableSpriteToDraw(surface + ((DiagDirToAxis(tunnelbridge_direction) == AXIS_X) ? RTBO_X : RTBO_Y), PAL_NONE, ti->x, ti->y, 16, 16, 0, ti->z + 8);
					} else {
						AddSortableSpriteToDraw(surface + RTBO_SLOPE + tunnelbridge_direction, PAL_NONE, ti->x, ti->y, 16, 16, 8, ti->z);
					}
				}
				/* Don't fallback to non-overlay sprite -- the spec states that
				 * if an overlay is present then the bridge surface must be
				 * present. */
			}

			/* PBS debugging, draw reserved tracks darker */
			if (_game_mode != GM_MENU && _settings_client.gui.show_track_reservation && GetBridgeReservationTrackBits(ti->tile) != TRACK_BIT_NONE) {
				if (rti->UsesOverlay()) {
					SpriteID overlay = GetCustomRailSprite(rti, ti->tile, RTSG_OVERLAY);
					if (HasBridgeFlatRamp(ti->tileh, DiagDirToAxis(tunnelbridge_direction))) {
						AddSortableSpriteToDraw(overlay + RTO_X + DiagDirToAxis(tunnelbridge_direction), PALETTE_CRASH, ti->x, ti->y, 16, 16, 0, ti->z + 8);
					} else {
						AddSortableSpriteToDraw(overlay + RTO_SLOPE_NE + tunnelbridge_direction, PALETTE_CRASH, ti->x, ti->y, 16, 16, 8, ti->z);
					}
				} else {
					if (HasBridgeFlatRamp(ti->tileh, DiagDirToAxis(tunnelbridge_direction))) {
						AddSortableSpriteToDraw(DiagDirToAxis(tunnelbridge_direction) == AXIS_X ? rti->base_sprites.single_x : rti->base_sprites.single_y, PALETTE_CRASH, ti->x, ti->y, 16, 16, 0, ti->z + 8);
					} else {
						AddSortableSpriteToDraw(rti->base_sprites.single_sloped + tunnelbridge_direction, PALETTE_CRASH, ti->x, ti->y, 16, 16, 8, ti->z);
					}
				}
			}

			EndSpriteCombine();
			if (HasRailCatenaryDrawn(GetRailType(ti->tile))) {
				DrawRailCatenary(ti);
			}
		}

		/* Draw signals for bridge. */
		if (IsTunnelBridgeWithSignalSimulation(ti->tile)) DrawTunnelBridgeRampSignal(ti);

		DrawBridgeMiddle(ti);
	}
}


/**
 * Compute bridge piece. Computes the bridge piece to display depending on the position inside the bridge.
 * bridges pieces sequence (middle parts).
 * Note that it is not covering the bridge heads, which are always referenced by the same sprite table.
 * bridge len 1: BRIDGE_PIECE_NORTH
 * bridge len 2: BRIDGE_PIECE_NORTH  BRIDGE_PIECE_SOUTH
 * bridge len 3: BRIDGE_PIECE_NORTH  BRIDGE_PIECE_MIDDLE_ODD   BRIDGE_PIECE_SOUTH
 * bridge len 4: BRIDGE_PIECE_NORTH  BRIDGE_PIECE_INNER_NORTH  BRIDGE_PIECE_INNER_SOUTH  BRIDGE_PIECE_SOUTH
 * bridge len 5: BRIDGE_PIECE_NORTH  BRIDGE_PIECE_INNER_NORTH  BRIDGE_PIECE_MIDDLE_EVEN  BRIDGE_PIECE_INNER_SOUTH  BRIDGE_PIECE_SOUTH
 * bridge len 6: BRIDGE_PIECE_NORTH  BRIDGE_PIECE_INNER_NORTH  BRIDGE_PIECE_INNER_SOUTH  BRIDGE_PIECE_INNER_NORTH  BRIDGE_PIECE_INNER_SOUTH  BRIDGE_PIECE_SOUTH
 * bridge len 7: BRIDGE_PIECE_NORTH  BRIDGE_PIECE_INNER_NORTH  BRIDGE_PIECE_INNER_SOUTH  BRIDGE_PIECE_MIDDLE_ODD   BRIDGE_PIECE_INNER_NORTH  BRIDGE_PIECE_INNER_SOUTH  BRIDGE_PIECE_SOUTH
 * #0 - always as first, #1 - always as last (if len>1)
 * #2,#3 are to pair in order
 * for odd bridges: #5 is going in the bridge middle if on even position, #4 on odd (counting from 0)
 * @param north Northernmost tile of bridge
 * @param south Southernmost tile of bridge
 * @return Index of bridge piece
 */
static BridgePieces CalcBridgePiece(uint north, uint south)
{
	if (north == 1) {
		return BRIDGE_PIECE_NORTH;
	} else if (south == 1) {
		return BRIDGE_PIECE_SOUTH;
	} else if (north < south) {
		return north & 1 ? BRIDGE_PIECE_INNER_SOUTH : BRIDGE_PIECE_INNER_NORTH;
	} else if (north > south) {
		return south & 1 ? BRIDGE_PIECE_INNER_NORTH : BRIDGE_PIECE_INNER_SOUTH;
	} else {
		return north & 1 ? BRIDGE_PIECE_MIDDLE_EVEN : BRIDGE_PIECE_MIDDLE_ODD;
	}
}

BridgePiecePillarFlags GetBridgeTilePillarFlags(TileIndex tile, TileIndex northern_bridge_end, TileIndex southern_bridge_end, BridgeType bridge_type, TransportType bridge_transport_type)
{
	if (bridge_transport_type == TRANSPORT_WATER) return BPPF_ALL_CORNERS;

	BridgePieces piece = CalcBridgePiece(
		GetTunnelBridgeLength(tile, northern_bridge_end) + 1,
		GetTunnelBridgeLength(tile, southern_bridge_end) + 1
	);
	assert(piece < BRIDGE_PIECE_HEAD);

	const BridgeSpec *spec = GetBridgeSpec(bridge_type);
	const Axis axis = TileX(northern_bridge_end) == TileX(southern_bridge_end) ? AXIS_Y : AXIS_X;
	if (!HasBit(spec->ctrl_flags, BSCF_INVALID_PILLAR_FLAGS)) {
		return (BridgePiecePillarFlags) spec->pillar_flags[piece * 2 + (axis == AXIS_Y ? 1 : 0)];
	} else {
		uint base_offset;
		if (bridge_transport_type == TRANSPORT_RAIL) {
			base_offset = GetRailTypeInfo(GetRailType(southern_bridge_end))->bridge_offset;
		} else {
			base_offset = 8;
		}

		const PalSpriteID *psid = base_offset + GetBridgeSpriteTable(bridge_type, piece);
		if (axis == AXIS_Y) psid += 4;
		return (BridgePiecePillarFlags) (psid[2].sprite != 0 ? BPPF_ALL_CORNERS : 0);
	}
}

BridgePieceDebugInfo GetBridgePieceDebugInfo(TileIndex tile)
{
	TileIndex rampnorth = GetNorthernBridgeEnd(tile);
	TileIndex rampsouth = GetSouthernBridgeEnd(tile);

	BridgePieces piece = CalcBridgePiece(
		GetTunnelBridgeLength(tile, rampnorth) + 1,
		GetTunnelBridgeLength(tile, rampsouth) + 1
	);
	BridgePiecePillarFlags pillar_flags = GetBridgeTilePillarFlags(tile, rampnorth, rampsouth, GetBridgeType(rampnorth), GetTunnelBridgeTransportType(rampnorth));
	const Axis axis = TileX(rampnorth) == TileX(rampsouth) ? AXIS_Y : AXIS_X;
	uint pillar_index = piece * 2 + (axis == AXIS_Y ? 1 : 0);
	return { piece, pillar_flags, pillar_index };
}

/**
 * Draw the middle bits of a bridge.
 * @param ti Tile information of the tile to draw it on.
 */
void DrawBridgeMiddle(const TileInfo *ti)
{
	/* Sectional view of bridge bounding boxes:
	 *
	 *  1           2                                1,2 = SpriteCombine of Bridge front/(back&floor) and RoadCatenary
	 *  1           2                                  3 = empty helper BB
	 *  1     7     2                                4,5 = pillars under higher bridges
	 *  1 6 88888 6 2                                  6 = elrail-pylons
	 *  1 6 88888 6 2                                  7 = elrail-wire
	 *  1 6 88888 6 2  <- TILE_HEIGHT                  8 = rail-vehicle on bridge
	 *  3333333333333  <- BB_Z_SEPARATOR
	 *                 <- unused
	 *    4       5    <- BB_HEIGHT_UNDER_BRIDGE
	 *    4       5
	 *    4       5
	 *
	 */

	if (!IsBridgeAbove(ti->tile)) return;

	TileIndex rampnorth = GetNorthernBridgeEnd(ti->tile);
	TileIndex rampsouth = GetSouthernBridgeEnd(ti->tile);
	TransportType transport_type = GetTunnelBridgeTransportType(rampsouth);

	Axis axis = GetBridgeAxis(ti->tile);
	BridgePieces piece = CalcBridgePiece(
		GetTunnelBridgeLength(ti->tile, rampnorth) + 1,
		GetTunnelBridgeLength(ti->tile, rampsouth) + 1
	);

	const PalSpriteID *psid;
	bool drawfarpillar;
	if (transport_type != TRANSPORT_WATER) {
		BridgeType type =  GetBridgeType(rampsouth);
		drawfarpillar = !HasBit(GetBridgeSpec(type)->flags, 0);

		uint base_offset;
		if (transport_type == TRANSPORT_RAIL) {
			base_offset = GetRailTypeInfo(GetRailType(rampsouth))->bridge_offset;
		} else {
			base_offset = 8;
		}

		psid = base_offset + GetBridgeSpriteTable(type, piece);
	} else {
		drawfarpillar = true;
		psid = _aqueduct_sprites;
	}

	if (axis != AXIS_X) psid += 4;

	int x = ti->x;
	int y = ti->y;
	uint bridge_z = GetBridgePixelHeight(rampsouth);
	int z = bridge_z - BRIDGE_Z_START;

	/* Add a bounding box that separates the bridge from things below it. */
	AddSortableSpriteToDraw(SPR_EMPTY_BOUNDING_BOX, PAL_NONE, x, y, 16, 16, 1, bridge_z - TILE_HEIGHT + BB_Z_SEPARATOR);

	/* Draw Trambits as SpriteCombine */
	if (transport_type == TRANSPORT_ROAD || transport_type == TRANSPORT_RAIL) StartSpriteCombine();

	/* Draw floor and far part of bridge*/
	if (!IsInvisibilitySet(TO_BRIDGES)) {
		if (axis == AXIS_X) {
			AddSortableSpriteToDraw(psid->sprite, psid->pal, x, y, 16, 1, 0x28, z, IsTransparencySet(TO_BRIDGES), 0, 0, BRIDGE_Z_START);
		} else {
			AddSortableSpriteToDraw(psid->sprite, psid->pal, x, y, 1, 16, 0x28, z, IsTransparencySet(TO_BRIDGES), 0, 0, BRIDGE_Z_START);
		}
	}

	psid++;

	if (transport_type == TRANSPORT_ROAD) {
		/* DrawBridgeRoadBits() calls EndSpriteCombine() and StartSpriteCombine() */
		DrawBridgeRoadBits(rampsouth, x, y, bridge_z, axis ^ 1, false);
	} else if (transport_type == TRANSPORT_RAIL) {
		const RailtypeInfo *rti = GetRailTypeInfo(GetRailType(rampsouth));
		if (rti->UsesOverlay() && !IsInvisibilitySet(TO_BRIDGES)) {
			SpriteID surface = GetCustomRailSprite(rti, rampsouth, RTSG_BRIDGE, TCX_ON_BRIDGE);
			if (surface != 0) {
				AddSortableSpriteToDraw(surface + axis, PAL_NONE, x, y, 16, 16, 0, bridge_z, IsTransparencySet(TO_BRIDGES));
			}
		}

		if (_game_mode != GM_MENU && _settings_client.gui.show_track_reservation && !IsInvisibilitySet(TO_BRIDGES)
				&& !IsTunnelBridgeWithSignalSimulation(rampnorth) && (HasAcrossBridgeReservation(rampnorth) || HasAcrossBridgeReservation(rampsouth))) {
			if (rti->UsesOverlay()) {
				SpriteID overlay = GetCustomRailSprite(rti, ti->tile, RTSG_OVERLAY);
				AddSortableSpriteToDraw(overlay + RTO_X + axis, PALETTE_CRASH, ti->x, ti->y, 16, 16, 0, bridge_z, IsTransparencySet(TO_BRIDGES));
			} else {
				AddSortableSpriteToDraw(axis == AXIS_X ? rti->base_sprites.single_x : rti->base_sprites.single_y, PALETTE_CRASH, ti->x, ti->y, 16, 16, 0, bridge_z, IsTransparencySet(TO_BRIDGES));
			}
		}

		EndSpriteCombine();

		if (HasRailCatenaryDrawn(GetRailType(rampsouth))) {
			DrawRailCatenaryOnBridge(ti);
		}
		if (IsTunnelBridgeSignalSimulationEntrance(rampsouth)) DrawBridgeSignalOnMiddlePart(ti, rampsouth, z);
		if (IsTunnelBridgeSignalSimulationEntrance(rampnorth)) DrawBridgeSignalOnMiddlePart(ti, rampnorth, z);
	}

	/* draw roof, the component of the bridge which is logically between the vehicle and the camera */
	if (!IsInvisibilitySet(TO_BRIDGES)) {
		if (axis == AXIS_X) {
			y += 12;
			if (psid->sprite & SPRITE_MASK) AddSortableSpriteToDraw(psid->sprite, psid->pal, x, y, 16, 4, 0x28, z, IsTransparencySet(TO_BRIDGES), 0, 3, BRIDGE_Z_START);
		} else {
			x += 12;
			if (psid->sprite & SPRITE_MASK) AddSortableSpriteToDraw(psid->sprite, psid->pal, x, y, 4, 16, 0x28, z, IsTransparencySet(TO_BRIDGES), 3, 0, BRIDGE_Z_START);
		}
	}

	/* Draw TramFront as SpriteCombine */
	if (transport_type == TRANSPORT_ROAD) EndSpriteCombine();

	/* Do not draw anything more if bridges are invisible */
	if (IsInvisibilitySet(TO_BRIDGES)) return;

	psid++;
	DrawBridgePillars(psid, ti, axis, drawfarpillar, x, y, z);
}


static int GetSlopePixelZ_TunnelBridge(TileIndex tile, uint x, uint y)
{
	int z;
	Slope tileh = GetTilePixelSlope(tile, &z);

	x &= 0xF;
	y &= 0xF;

	if (IsTunnel(tile)) {
		uint pos = (DiagDirToAxis(GetTunnelBridgeDirection(tile)) == AXIS_X ? y : x);

		/* In the tunnel entrance? */
		if (5 <= pos && pos <= 10) return z;
	} else { // IsBridge(tile)
		if (IsCustomBridgeHeadTile(tile)) {
			return z + TILE_HEIGHT + (IsSteepSlope(tileh) ? TILE_HEIGHT : 0);
		}

		DiagDirection dir = GetTunnelBridgeDirection(tile);
		uint pos = (DiagDirToAxis(dir) == AXIS_X ? y : x);

		z += ApplyPixelFoundationToSlope(GetBridgeFoundation(tileh, DiagDirToAxis(dir)), &tileh);

		/* On the bridge ramp? */
		if (5 <= pos && pos <= 10) {
			int delta;

			if (tileh != SLOPE_FLAT) return z + TILE_HEIGHT;

			switch (dir) {
				default: NOT_REACHED();
				case DIAGDIR_NE: delta = (TILE_SIZE - 1 - x) / 2; break;
				case DIAGDIR_SE: delta = y / 2; break;
				case DIAGDIR_SW: delta = x / 2; break;
				case DIAGDIR_NW: delta = (TILE_SIZE - 1 - y) / 2; break;
			}
			return z + 1 + delta;
		}
	}

	return z + GetPartialPixelZ(x, y, tileh);
}

static Foundation GetFoundation_TunnelBridge(TileIndex tile, Slope tileh)
{
	if (IsCustomBridgeHeadTile(tile)) return FOUNDATION_LEVELED;
	return IsTunnel(tile) ? FOUNDATION_NONE : GetBridgeFoundation(tileh, DiagDirToAxis(GetTunnelBridgeDirection(tile)));
}

static void GetTileDesc_TunnelBridge(TileIndex tile, TileDesc *td)
{
	TransportType tt = GetTunnelBridgeTransportType(tile);

	if (IsTunnel(tile)) {
		if (Tunnel::GetByTile(tile)->is_chunnel) {
			td->str = (tt == TRANSPORT_RAIL) ? IsTunnelBridgeWithSignalSimulation(tile) ? STR_LAI_TUNNEL_DESCRIPTION_RAILROAD_SIGNAL_CHUNNEL : STR_LAI_TUNNEL_DESCRIPTION_RAILROAD_CHUNNEL : STR_LAI_TUNNEL_DESCRIPTION_ROAD_CHUNNEL;
		} else {
			td->str = (tt == TRANSPORT_RAIL) ? IsTunnelBridgeWithSignalSimulation(tile) ? STR_LAI_TUNNEL_DESCRIPTION_RAILROAD_SIGNAL : STR_LAI_TUNNEL_DESCRIPTION_RAILROAD : STR_LAI_TUNNEL_DESCRIPTION_ROAD;
		}
	} else { // IsBridge(tile)
		td->str = (tt == TRANSPORT_WATER) ? STR_LAI_BRIDGE_DESCRIPTION_AQUEDUCT : IsTunnelBridgeWithSignalSimulation(tile) ? STR_LAI_BRIDGE_DESCRIPTION_RAILROAD_SIGNAL : GetBridgeSpec(GetBridgeType(tile))->transport_name[tt];
	}
	td->owner[0] = GetTileOwner(tile);

	if (tt == TRANSPORT_ROAD) {
		Owner road_owner = INVALID_OWNER;
		Owner tram_owner = INVALID_OWNER;
		RoadType road_rt = GetRoadTypeRoad(tile);
		RoadType tram_rt = GetRoadTypeTram(tile);
		if (road_rt != INVALID_ROADTYPE) {
			const RoadTypeInfo *rti = GetRoadTypeInfo(road_rt);
			td->roadtype = rti->strings.name;
			td->road_speed = rti->max_speed / 2;
			road_owner = GetRoadOwner(tile, RTT_ROAD);
		}
		if (tram_rt != INVALID_ROADTYPE) {
			const RoadTypeInfo *rti = GetRoadTypeInfo(tram_rt);
			td->tramtype = rti->strings.name;
			td->tram_speed = rti->max_speed / 2;
			tram_owner = GetRoadOwner(tile, RTT_TRAM);
		}

		/* Is there a mix of owners? */
		if ((tram_owner != INVALID_OWNER && tram_owner != td->owner[0]) ||
				(road_owner != INVALID_OWNER && road_owner != td->owner[0])) {
			uint i = 1;
			if (road_owner != INVALID_OWNER) {
				td->owner_type[i] = STR_LAND_AREA_INFORMATION_ROAD_OWNER;
				td->owner[i] = road_owner;
				i++;
			}
			if (tram_owner != INVALID_OWNER) {
				td->owner_type[i] = STR_LAND_AREA_INFORMATION_TRAM_OWNER;
				td->owner[i] = tram_owner;
			}
		}

		if (!IsTunnel(tile)) {
			uint16 spd = GetBridgeSpec(GetBridgeType(tile))->speed;
			if (road_rt != INVALID_ROADTYPE && (td->road_speed == 0 || spd < td->road_speed)) td->road_speed = spd;
			if (tram_rt != INVALID_ROADTYPE && (td->tram_speed == 0 || spd < td->tram_speed)) td->tram_speed = spd;
		}
	}

	if (tt == TRANSPORT_RAIL) {
		RailType rt = GetRailType(tile);
		const RailtypeInfo *rti = GetRailTypeInfo(rt);
		td->rail_speed = rti->max_speed;
		td->railtype = rti->strings.name;
		RailType secondary_rt = GetTileSecondaryRailTypeIfValid(tile);
		if (secondary_rt != rt && secondary_rt != INVALID_RAILTYPE) {
			const RailtypeInfo *secondary_rti = GetRailTypeInfo(secondary_rt);
			td->rail_speed2 = secondary_rti->max_speed;
			td->railtype2 = secondary_rti->strings.name;
		}

		if (!IsTunnel(tile)) {
			uint16 spd = GetBridgeSpec(GetBridgeType(tile))->speed;
			if (td->rail_speed == 0 || spd < td->rail_speed) {
				td->rail_speed = spd;
			}
		}
	}
}

static const RailGroundType _tunnel_bridge_fence_table[4][5] = {
	{ // DIAGDIR_NE
		RAIL_GROUND_FENCE_NW,
		RAIL_GROUND_FENCE_SE,
		RAIL_GROUND_FENCE_SW,
		RAIL_GROUND_FENCE_VERT2,
		RAIL_GROUND_FENCE_HORIZ1,
	},
	{ // DIAGDIR_SE
		RAIL_GROUND_FENCE_NW,
		RAIL_GROUND_FENCE_NE,
		RAIL_GROUND_FENCE_SW,
		RAIL_GROUND_FENCE_VERT2,
		RAIL_GROUND_FENCE_HORIZ2,
	},
	{ // DIAGDIR_SW
		RAIL_GROUND_FENCE_NW,
		RAIL_GROUND_FENCE_SE,
		RAIL_GROUND_FENCE_NE,
		RAIL_GROUND_FENCE_VERT1,
		RAIL_GROUND_FENCE_HORIZ2,
	},
	{ // DIAGDIR_NW
		RAIL_GROUND_FENCE_SE,
		RAIL_GROUND_FENCE_NE,
		RAIL_GROUND_FENCE_SW,
		RAIL_GROUND_FENCE_VERT1,
		RAIL_GROUND_FENCE_HORIZ1,
	},
};

RailGroundType GetTunnelBridgeGroundType(TileIndex tile)
{
	uint8 ground_bits = GetTunnelBridgeGroundBits(tile);
	if (ground_bits == 0) return RAIL_GROUND_GRASS;
	if (ground_bits == 1) return RAIL_GROUND_ICE_DESERT;
	if (ground_bits == 2) return RAIL_GROUND_BARREN;
	return _tunnel_bridge_fence_table[GetTunnelBridgeDirection(tile)][ground_bits - 3];
}

static uint8 MapTunnelBridgeGroundTypeBits(TileIndex tile, RailGroundType type)
{
	uint8 ground_bits;
	switch (type) {
		case RAIL_GROUND_BARREN:
			ground_bits = 2;
			break;

		case RAIL_GROUND_GRASS:
			ground_bits = 0;
			break;

		case RAIL_GROUND_FENCE_NW:
			ground_bits = 3;
			break;

		case RAIL_GROUND_FENCE_SE:
			ground_bits = GetTunnelBridgeDirection(tile) == DIAGDIR_NW ? 3 : 4;
			break;

		case RAIL_GROUND_FENCE_NE:
			ground_bits = GetTunnelBridgeDirection(tile) == DIAGDIR_SW ? 5 : 4;
			break;

		case RAIL_GROUND_FENCE_SW:
			ground_bits = 5;
			break;

		case RAIL_GROUND_FENCE_VERT1:
		case RAIL_GROUND_FENCE_VERT2:
			ground_bits = 6;
			break;

		case RAIL_GROUND_FENCE_HORIZ1:
		case RAIL_GROUND_FENCE_HORIZ2:
			ground_bits = 7;
			break;

		case RAIL_GROUND_ICE_DESERT:
			ground_bits = 1;
			break;

		default:
			NOT_REACHED();
	}
	return ground_bits;
}

static void TileLoop_TunnelBridge(TileIndex tile)
{
	const uint8 old_ground_bits = GetTunnelBridgeGroundBits(tile);
	bool snow_or_desert = false;
	switch (_settings_game.game_creation.landscape) {
		case LT_ARCTIC: {
			/* As long as we do not have a snow density, we want to use the density
			 * from the entry edge. For tunnels this is the lowest point for bridges the highest point.
			 * (Independent of foundations) */
			int z = IsBridge(tile) ? GetTileMaxZ(tile) : GetTileZ(tile);
			snow_or_desert = (z > GetSnowLine());
			break;
		}

		case LT_TROPIC:
			snow_or_desert = (GetTropicZone(tile) == TROPICZONE_DESERT);
			break;

		default:
			break;
	}

	RailGroundType new_ground;
	if (snow_or_desert) {
		new_ground = RAIL_GROUND_ICE_DESERT;
	} else {
		new_ground = RAIL_GROUND_GRASS;
		if (IsRailCustomBridgeHeadTile(tile) && old_ground_bits != 2) { // wait until bottom is green
			/* determine direction of fence */
			TrackBits rail = GetCustomBridgeHeadTrackBits(tile);
			extern RailGroundType RailTrackToFence(TileIndex tile, TrackBits rail);
			new_ground = RailTrackToFence(tile, rail);
		}
	}
	uint8 ground_bits = MapTunnelBridgeGroundTypeBits(tile, new_ground);
	if (ground_bits != old_ground_bits) {
		SetTunnelBridgeGroundBits(tile, ground_bits);
		MarkTileDirtyByTile(tile);
	}
}

static bool ClickTile_TunnelBridge(TileIndex tile)
{
	/* Show vehicles found in tunnel. */
	if (IsTunnelTile(tile)) {
		int count = 0;
		TileIndex tile_end = GetOtherTunnelBridgeEnd(tile);
		for (const Train *t : Train::Iterate()) {
			if (!t->IsFrontEngine()) continue;
			if (tile == t->tile || tile_end == t->tile) {
				ShowVehicleViewWindow(t);
				count++;
			}
			if (count > 19) break;  // no more than 20 windows open
		}
		if (count > 0) return true;
	}
	return false;
}

extern const TrackBits _road_trackbits[16];

static TrackStatus GetTileTrackStatus_TunnelBridge(TileIndex tile, TransportType mode, uint sub_mode, DiagDirection side)
{
	TransportType transport_type = GetTunnelBridgeTransportType(tile);
	if (transport_type != mode || (transport_type == TRANSPORT_ROAD && !HasTileRoadType(tile, (RoadTramType)sub_mode))) return 0;

	DiagDirection dir = GetTunnelBridgeDirection(tile);

	if (side != INVALID_DIAGDIR && side == dir) return 0;
	if (mode == TRANSPORT_ROAD && IsRoadCustomBridgeHeadTile(tile)) {
		TrackBits bits = _road_trackbits[GetCustomBridgeHeadRoadBits(tile, (RoadTramType)sub_mode)];
		return CombineTrackStatus(TrackBitsToTrackdirBits(bits), TRACKDIR_BIT_NONE);
	}
	return CombineTrackStatus(TrackBitsToTrackdirBits(mode == TRANSPORT_RAIL ? GetTunnelBridgeTrackBits(tile) : DiagDirToDiagTrackBits(dir)), TRACKDIR_BIT_NONE);
}

static void UpdateRoadTunnelBridgeInfrastructure(TileIndex begin, TileIndex end, bool add) {
	/* A full diagonal road has two road bits. */
	const uint middle_len = 2 * GetTunnelBridgeLength(begin, end) * TUNNELBRIDGE_TRACKBIT_FACTOR;
	const uint len = middle_len + (4 * TUNNELBRIDGE_TRACKBIT_FACTOR);

	FOR_ALL_ROADTRAMTYPES(rtt) {
		RoadType rt = GetRoadType(begin, rtt);
		if (rt == INVALID_ROADTYPE) continue;
		Company * const c = Company::GetIfValid(GetRoadOwner(begin, rtt));
		if (c != nullptr) {
			uint infra = 0;
			if (IsBridge(begin)) {
				const RoadBits bits = GetCustomBridgeHeadRoadBits(begin, rtt);
				infra += CountBits(bits) * TUNNELBRIDGE_TRACKBIT_FACTOR;
				if (bits & DiagDirToRoadBits(GetTunnelBridgeDirection(begin))) {
					infra += middle_len;
				}
			} else {
				infra += len;
			}
			if (add) {
				c->infrastructure.road[rt] += infra;
			} else {
				c->infrastructure.road[rt] -= infra;
			}
		}
	}
	FOR_ALL_ROADTRAMTYPES(rtt) {
		RoadType rt = GetRoadType(end, rtt);
		if (rt == INVALID_ROADTYPE) continue;
		Company * const c = Company::GetIfValid(GetRoadOwner(end, rtt));
		if (c != nullptr) {
			uint infra = 0;
			if (IsBridge(end)) {
				const RoadBits bits = GetCustomBridgeHeadRoadBits(end, rtt);
				infra += CountBits(bits) * TUNNELBRIDGE_TRACKBIT_FACTOR;
			}
			if (add) {
				c->infrastructure.road[rt] += infra;
			} else {
				c->infrastructure.road[rt] -= infra;
			}
		}
	}
}

void AddRoadTunnelBridgeInfrastructure(TileIndex begin, TileIndex end) {
	UpdateRoadTunnelBridgeInfrastructure(begin, end, true);
}

void SubtractRoadTunnelBridgeInfrastructure(TileIndex begin, TileIndex end) {
	UpdateRoadTunnelBridgeInfrastructure(begin, end, false);
}

static void UpdateRailTunnelBridgeInfrastructure(Company *c, TileIndex begin, TileIndex end, bool add) {
	const uint middle_len = GetTunnelBridgeLength(begin, end) * TUNNELBRIDGE_TRACKBIT_FACTOR;

	if (c != nullptr) {
		uint primary_count = middle_len + GetTunnelBridgeHeadOnlyPrimaryRailInfrastructureCount(begin) + GetTunnelBridgeHeadOnlyPrimaryRailInfrastructureCount(end);
		if (add) {
			c->infrastructure.rail[GetRailType(begin)] += primary_count;
		} else {
			c->infrastructure.rail[GetRailType(begin)] -= primary_count;
		}

		auto add_secondary_railtype = [&](TileIndex t) {
			uint secondary_count = GetTunnelBridgeHeadOnlySecondaryRailInfrastructureCount(t);
			if (secondary_count) {
				if (add) {
					c->infrastructure.rail[GetSecondaryRailType(t)] += secondary_count;
				} else {
					c->infrastructure.rail[GetSecondaryRailType(t)] -= secondary_count;
				}
			}
		};
		add_secondary_railtype(begin);
		add_secondary_railtype(end);

		if (IsTunnelBridgeWithSignalSimulation(begin)) {
			if (add) {
				c->infrastructure.signal += GetTunnelBridgeSignalSimulationSignalCount(begin, end);
			} else {
				c->infrastructure.signal -= GetTunnelBridgeSignalSimulationSignalCount(begin, end);
			}
		}
	}
}

void AddRailTunnelBridgeInfrastructure(Company *c, TileIndex begin, TileIndex end) {
	UpdateRailTunnelBridgeInfrastructure(c, begin, end, true);
}

void SubtractRailTunnelBridgeInfrastructure(Company *c, TileIndex begin, TileIndex end) {
	UpdateRailTunnelBridgeInfrastructure(c, begin, end, false);
}

void AddRailTunnelBridgeInfrastructure(TileIndex begin, TileIndex end) {
	UpdateRailTunnelBridgeInfrastructure(Company::GetIfValid(GetTileOwner(begin)), begin, end, true);
}

void SubtractRailTunnelBridgeInfrastructure(TileIndex begin, TileIndex end) {
	UpdateRailTunnelBridgeInfrastructure(Company::GetIfValid(GetTileOwner(begin)), begin, end, false);
}

static void ChangeTileOwner_TunnelBridge(TileIndex tile, Owner old_owner, Owner new_owner)
{
	const TileIndex other_end = GetOtherTunnelBridgeEnd(tile);
	const TransportType tt = GetTunnelBridgeTransportType(tile);

	if (tt == TRANSPORT_ROAD && tile < other_end) {
		/* Only execute this for one of the two ends */
		SubtractRoadTunnelBridgeInfrastructure(tile, other_end);

		FOR_ALL_ROADTRAMTYPES(rtt) {
			/* Update all roadtypes, no matter if they are present */
			if (GetRoadOwner(tile, rtt) == old_owner) {
				SetRoadOwner(tile, rtt, new_owner == INVALID_OWNER ? OWNER_NONE : new_owner);
			}
			if (GetRoadOwner(other_end, rtt) == old_owner) {
				SetRoadOwner(other_end, rtt, new_owner == INVALID_OWNER ? OWNER_NONE : new_owner);
			}
		}

		AddRoadTunnelBridgeInfrastructure(tile, other_end);
	}

	if (!IsTileOwner(tile, old_owner)) return;

	/* Update company infrastructure counts for rail and water as well.
	 * No need to dirty windows here, we'll redraw the whole screen anyway. */

	Company *old = Company::Get(old_owner);
	if (tt == TRANSPORT_RAIL && tile < other_end) {
		/* Only execute this for one of the two ends */
		SubtractRailTunnelBridgeInfrastructure(old, tile, other_end);
		if (new_owner != INVALID_OWNER) AddRailTunnelBridgeInfrastructure(Company::Get(new_owner), tile, other_end);
	}
	if (tt == TRANSPORT_WATER) {
		/* Set number of pieces to zero if it's the southern tile as we
		 * don't want to update the infrastructure counts twice. */
		const uint num_pieces = tile < other_end ? (GetTunnelBridgeLength(tile, other_end) + 2) * TUNNELBRIDGE_TRACKBIT_FACTOR : 0;
		old->infrastructure.water -= num_pieces;
		if (new_owner != INVALID_OWNER) Company::Get(new_owner)->infrastructure.water += num_pieces;
	}

	if (new_owner != INVALID_OWNER) {
		SetTileOwner(tile, new_owner);
	} else {
		if (tt == TRANSPORT_RAIL) {
			/* Since all of our vehicles have been removed, it is safe to remove the rail
			 * bridge / tunnel. */
			CommandCost ret = DoCommand(tile, 0, 0, DC_EXEC | DC_BANKRUPT, CMD_LANDSCAPE_CLEAR);
			assert(ret.Succeeded());
		} else {
			/* In any other case, we can safely reassign the ownership to OWNER_NONE. */
			SetTileOwner(tile, OWNER_NONE);
		}
	}
}

/**
 * Frame when the 'enter tunnel' sound should be played. This is the second
 * frame on a tile, so the sound is played shortly after entering the tunnel
 * tile, while the vehicle is still visible.
 */
static const byte TUNNEL_SOUND_FRAME = 1;

/**
 * Frame when a vehicle should be hidden in a tunnel with a certain direction.
 * This differs per direction, because of visibility / bounding box issues.
 * Note that direction, in this case, is the direction leading into the tunnel.
 * When entering a tunnel, hide the vehicle when it reaches the given frame.
 * When leaving a tunnel, show the vehicle when it is one frame further
 * to the 'outside', i.e. at (TILE_SIZE-1) - (frame) + 1
 */
extern const byte _tunnel_visibility_frame[DIAGDIR_END] = {12, 8, 8, 12};

extern const byte _tunnel_turnaround_pre_visibility_frame[DIAGDIR_END] = {31, 27, 27, 31};

static VehicleEnterTileStatus VehicleEnter_TunnelBridge(Vehicle *v, TileIndex tile, int x, int y)
{
	/* Direction into the wormhole */
	const DiagDirection dir = GetTunnelBridgeDirection(tile);
	/* New position of the vehicle on the tile */
	int pos = (DiagDirToAxis(dir) == AXIS_X ? x - (TileX(tile) * TILE_SIZE) : y - (TileY(tile) * TILE_SIZE));
	/* Number of units moved by the vehicle since entering the tile */
	int frame = (dir == DIAGDIR_NE || dir == DIAGDIR_NW) ? TILE_SIZE - 1 - pos : pos;

	if (frame > (int) TILE_SIZE || frame < 0) return VETSB_CANNOT_ENTER;
	if (frame == TILE_SIZE) {
		TileIndexDiffC offset = TileIndexDiffCByDiagDir(ReverseDiagDir(dir));
		x += offset.x;
		y += offset.y;
	}

	int z = GetSlopePixelZ(x, y) - v->z_pos;

	if (abs(z) > 2) return VETSB_CANNOT_ENTER;

	if (IsTunnel(tile)) {
		/* Direction of the vehicle */
		const DiagDirection vdir = DirToDiagDir(v->direction);
		if (v->type == VEH_TRAIN) {
			Train *t = Train::From(v);

			if (!(t->track & TRACK_BIT_WORMHOLE) && dir == vdir) {
				if (t->IsFrontEngine() && frame == TUNNEL_SOUND_FRAME) {
					if (!PlayVehicleSound(t, VSE_TUNNEL) && RailVehInfo(t->engine_type)->engclass == 0) {
						SndPlayVehicleFx(SND_05_TRAIN_THROUGH_TUNNEL, v);
					}
					return VETSB_CONTINUE;
				}
				if (frame == _tunnel_visibility_frame[dir]) {
					t->tile = tile;
					t->track = TRACK_BIT_WORMHOLE;
					if (Tunnel::GetByTile(tile)->is_chunnel) SetBit(t->gv_flags, GVF_CHUNNEL_BIT);
					t->vehstatus |= VS_HIDDEN;
					t->UpdateIsDrawn();
					return VETSB_ENTERED_WORMHOLE;
				}
			}

			if (dir == ReverseDiagDir(vdir) && frame == (int) (_tunnel_visibility_frame[dir] - 1) && z == 0) {
				/* We're at the tunnel exit ?? */
				if (t->tile != tile && GetOtherTunnelEnd(t->tile) != tile) return VETSB_CONTINUE; // In chunnel
				t->tile = tile;
				t->track = DiagDirToDiagTrackBits(vdir);
				assert(t->track);
				t->vehstatus &= ~VS_HIDDEN;
				t->UpdateIsDrawn();
				return VETSB_ENTERED_WORMHOLE;
			}
		} else if (v->type == VEH_ROAD) {
			RoadVehicle *rv = RoadVehicle::From(v);

			/* Enter tunnel? */
			if (rv->state != RVSB_WORMHOLE && dir == vdir) {
				if (frame == _tunnel_visibility_frame[dir]) {
					/* Frame should be equal to the next frame number in the RV's movement */
					assert_msg(frame == rv->frame + 1 || rv->frame == _tunnel_turnaround_pre_visibility_frame[dir],
							"frame: %u, rv->frame: %u, dir: %u, _tunnel_turnaround_pre_visibility_frame[dir]: %u", frame, rv->frame, dir, _tunnel_turnaround_pre_visibility_frame[dir]);
					rv->tile = tile;
					rv->InvalidateImageCache();
					rv->state = RVSB_WORMHOLE;
					if (Tunnel::GetByTile(tile)->is_chunnel) SetBit(rv->gv_flags, GVF_CHUNNEL_BIT);
					rv->vehstatus |= VS_HIDDEN;
					rv->UpdateIsDrawn();
					return VETSB_ENTERED_WORMHOLE;
				} else {
					return VETSB_CONTINUE;
				}
			}

			/* We're at the tunnel exit ?? */
			if (dir == ReverseDiagDir(vdir) && frame == (int) (_tunnel_visibility_frame[dir] - 1) && z == 0) {
				if (rv->tile != tile && GetOtherTunnelEnd(rv->tile) != tile) return VETSB_CONTINUE; // In chunnel
				rv->tile = tile;
				rv->InvalidateImageCache();
				rv->state = DiagDirToDiagTrackdir(vdir);
				rv->frame = TILE_SIZE - (frame + 1);
				rv->vehstatus &= ~VS_HIDDEN;
				rv->UpdateIsDrawn();
				return VETSB_ENTERED_WORMHOLE;
			}
		}
	} else { // IsBridge(tile)
		if (v->vehstatus & VS_HIDDEN) return VETSB_CONTINUE; // Building bridges between chunnel portals allowed.
		if (v->type != VEH_SHIP) {
			/* modify speed of vehicle */
			uint16 spd = GetBridgeSpec(GetBridgeType(tile))->speed;

			if (v->type == VEH_ROAD) spd *= 2;
			Vehicle *first = v->First();
			first->cur_speed = std::min(first->cur_speed, spd);
		}

		const Direction bridge_dir = DiagDirToDir(dir);
		if (v->direction == bridge_dir) {
			switch (v->type) {
				case VEH_TRAIN: {
					/* Trains enter bridge at the first frame beyond this tile. */
					if (frame != TILE_SIZE) return VETSB_CONTINUE;
					Train *t = Train::From(v);
					t->track = TRACK_BIT_WORMHOLE;
					SetBit(t->First()->flags, VRF_CONSIST_SPEED_REDUCTION);
					ClrBit(t->gv_flags, GVF_GOINGUP_BIT);
					ClrBit(t->gv_flags, GVF_GOINGDOWN_BIT);
					break;
				}

				case VEH_ROAD: {
					/* Non-train vehicles enter bridge at the last frame inside this tile. */
					if (frame != TILE_SIZE - 1) return VETSB_CONTINUE;
					RoadVehicle *rv = RoadVehicle::From(v);
					if (IsRoadCustomBridgeHeadTile(tile)) {
						RoadBits bits = ROAD_NONE;
						if (HasRoadTypeRoad(tile) && HasBit(rv->compatible_roadtypes, GetRoadTypeRoad(tile))) bits |= GetCustomBridgeHeadRoadBits(tile, RTT_ROAD);
						if (HasRoadTypeTram(tile) && HasBit(rv->compatible_roadtypes, GetRoadTypeTram(tile))) bits |= GetCustomBridgeHeadRoadBits(tile, RTT_TRAM);
						if (!(bits & DiagDirToRoadBits(GetTunnelBridgeDirection(tile)))) return VETSB_CONTINUE;
					}
					rv->InvalidateImageCache();
					rv->state = RVSB_WORMHOLE;
					/* There are no slopes inside bridges / tunnels. */
					ClrBit(rv->gv_flags, GVF_GOINGUP_BIT);
					ClrBit(rv->gv_flags, GVF_GOINGDOWN_BIT);
					break;
				}

				case VEH_SHIP:
					/* Non-train vehicles enter bridge at the last frame inside this tile. */
					if (frame != TILE_SIZE - 1) return VETSB_CONTINUE;
					Ship::From(v)->state = TRACK_BIT_WORMHOLE;
					break;

				default: NOT_REACHED();
			}
			return VETSB_ENTERED_WORMHOLE;
		} else if (v->direction == ReverseDir(bridge_dir)) {
			switch (v->type) {
				case VEH_TRAIN: {
					Train *t = Train::From(v);
					if (t->track & TRACK_BIT_WORMHOLE) {
						if (IsRailCustomBridgeHeadTile(tile)) {
							return VETSB_ENTERED_WORMHOLE;
						} else {
							v->tile = tile;
							t->track = DiagDirToDiagTrackBits(DirToDiagDir(v->direction));
						}
						return VETSB_ENTERED_WORMHOLE;
					}
					break;
				}

				case VEH_ROAD: {
					v->tile = tile;
					RoadVehicle *rv = RoadVehicle::From(v);
					if (rv->state == RVSB_WORMHOLE) {
						rv->InvalidateImageCache();
						rv->state = DiagDirToDiagTrackdir(DirToDiagDir(v->direction));
						rv->frame = 0;
						return VETSB_ENTERED_WORMHOLE;
					}
					break;
				}

				case VEH_SHIP: {
					v->tile = tile;
					Ship *ship = Ship::From(v);
					if (ship->state == TRACK_BIT_WORMHOLE) {
						ship->state = DiagDirToDiagTrackBits(DirToDiagDir(v->direction));
						return VETSB_ENTERED_WORMHOLE;
					}
					break;
				}

				default: NOT_REACHED();
			}
		} else if (v->type == VEH_TRAIN && IsRailCustomBridgeHeadTile(tile)) {
			DirDiff dir_diff = DirDifference(v->direction, bridge_dir);
			DirDiff reverse_dir_diff = DirDifference(v->direction, ReverseDir(bridge_dir));

			if (dir_diff == DIRDIFF_45RIGHT || dir_diff == DIRDIFF_45LEFT) {
				if (frame != TILE_SIZE) return VETSB_CONTINUE;

				Train *t = Train::From(v);
				TileIndex other = GetOtherTunnelBridgeEnd(tile);
				if (GetTunnelBridgeLength(tile, other) == 0 && IsRailCustomBridgeHead(other))  {
					t->track |= TRACK_BIT_WORMHOLE;
				} else {
					t->direction = bridge_dir;
					t->track = TRACK_BIT_WORMHOLE;
				}
				SetBit(t->First()->flags, VRF_CONSIST_SPEED_REDUCTION);
				ClrBit(t->gv_flags, GVF_GOINGUP_BIT);
				ClrBit(t->gv_flags, GVF_GOINGDOWN_BIT);
				return VETSB_ENTERED_WORMHOLE;
			}
			if (reverse_dir_diff == DIRDIFF_45RIGHT || reverse_dir_diff == DIRDIFF_45LEFT) {
				Train *t = Train::From(v);
				if (t->track & TRACK_BIT_WORMHOLE) return VETSB_ENTERED_WORMHOLE;
			}
		}
	}
	return VETSB_CONTINUE;
}

static CommandCost TerraformTile_TunnelBridge(TileIndex tile, DoCommandFlag flags, int z_new, Slope tileh_new)
{
	if (_settings_game.construction.build_on_slopes && AutoslopeEnabled() && IsBridge(tile) && GetTunnelBridgeTransportType(tile) != TRANSPORT_WATER) {
		DiagDirection direction = GetTunnelBridgeDirection(tile);
		Axis axis = DiagDirToAxis(direction);
		CommandCost res;
		int z_old;
		Slope tileh_old = GetTileSlope(tile, &z_old);

		if (IsRoadCustomBridgeHeadTile(tile)) {
			const RoadBits pieces = GetCustomBridgeHeadAllRoadBits(tile);
			const RoadBits entrance_piece = DiagDirToRoadBits(direction);

			/* Steep slopes behave the same as slopes with one corner raised. */
			const Slope normalised_tileh_new = IsSteepSlope(tileh_new) ? SlopeWithOneCornerRaised(GetHighestSlopeCorner(tileh_new)) : tileh_new;

			if ((_invalid_tileh_slopes_road[0][normalised_tileh_new & SLOPE_ELEVATED] & (pieces & ~entrance_piece)) != ROAD_NONE) {
				return DoCommand(tile, 0, 0, flags, CMD_LANDSCAPE_CLEAR);
			}
		}
		if (IsRailCustomBridgeHeadTile(tile)) {
			extern bool IsValidFlatRailBridgeHeadTrackBits(Slope normalised_slope, DiagDirection bridge_direction, TrackBits tracks);

			/* Steep slopes behave the same as slopes with one corner raised. */
			const Slope normalised_tileh_new = IsSteepSlope(tileh_new) ? SlopeWithOneCornerRaised(GetHighestSlopeCorner(tileh_new)) : tileh_new;

			if (!IsValidFlatRailBridgeHeadTrackBits(normalised_tileh_new, direction, GetCustomBridgeHeadTrackBits(tile))) {
				return DoCommand(tile, 0, 0, flags, CMD_LANDSCAPE_CLEAR);
			}
		}

		/* Check if new slope is valid for bridges in general (so we can safely call GetBridgeFoundation()) */
		if ((direction == DIAGDIR_NW) || (direction == DIAGDIR_NE)) {
			CheckBridgeSlope(BRIDGE_PIECE_SOUTH, axis, &tileh_old, &z_old);
			res = CheckBridgeSlope(BRIDGE_PIECE_SOUTH, axis, &tileh_new, &z_new);
		} else {
			CheckBridgeSlope(BRIDGE_PIECE_NORTH, axis, &tileh_old, &z_old);
			res = CheckBridgeSlope(BRIDGE_PIECE_NORTH, axis, &tileh_new, &z_new);
		}

		/* Surface slope is valid and remains unchanged? */
		if (res.Succeeded() && (z_old == z_new) && (tileh_old == tileh_new)) return CommandCost(EXPENSES_CONSTRUCTION, _price[PR_BUILD_FOUNDATION]);
	}

	return DoCommand(tile, 0, 0, flags, CMD_LANDSCAPE_CLEAR);
}

extern const TileTypeProcs _tile_type_tunnelbridge_procs = {
	DrawTile_TunnelBridge,           // draw_tile_proc
	GetSlopePixelZ_TunnelBridge,     // get_slope_z_proc
	ClearTile_TunnelBridge,          // clear_tile_proc
	nullptr,                            // add_accepted_cargo_proc
	GetTileDesc_TunnelBridge,        // get_tile_desc_proc
	GetTileTrackStatus_TunnelBridge, // get_tile_track_status_proc
	ClickTile_TunnelBridge,          // click_tile_proc
	nullptr,                            // animate_tile_proc
	TileLoop_TunnelBridge,           // tile_loop_proc
	ChangeTileOwner_TunnelBridge,    // change_tile_owner_proc
	nullptr,                            // add_produced_cargo_proc
	VehicleEnter_TunnelBridge,       // vehicle_enter_tile_proc
	GetFoundation_TunnelBridge,      // get_foundation_proc
	TerraformTile_TunnelBridge,      // terraform_tile_proc
};<|MERGE_RESOLUTION|>--- conflicted
+++ resolved
@@ -311,10 +311,14 @@
 			RoadType road_rt = GetRoadTypeRoad(tile);
 			RoadType tram_rt = GetRoadTypeTram(tile);
 
-			if (road_rt != INVALID_ROADTYPE) {
+			auto check_rtt = [&](RoadTramType rtt) -> bool {
+				return IsTunnel(tile) || DiagDirToRoadBits(GetTunnelBridgeDirection(tile)) & GetCustomBridgeHeadRoadBits(tile, rtt);
+			};
+
+			if (road_rt != INVALID_ROADTYPE && check_rtt(RTT_ROAD)) {
 				base_cost += 2 * RoadClearCost(road_rt);
 			}
-			if (tram_rt != INVALID_ROADTYPE) {
+			if (tram_rt != INVALID_ROADTYPE && check_rtt(RTT_TRAM)) {
 				base_cost += 2 * RoadClearCost(tram_rt);
 			}
 		} break;
@@ -479,7 +483,6 @@
 			return_cmd_error(STR_ERROR_AREA_IS_OWNED_BY_ANOTHER);
 		}
 
-<<<<<<< HEAD
 		if (_settings_game.vehicle.train_braking_model == TBM_REALISTIC && GetBridgeSpec(bridge_type)->speed < GetBridgeSpec(GetBridgeType(tile_start))->speed) {
 			CommandCost ret = CheckTrainInTunnelBridgePreventsTrackModification(tile_start, tile_end);
 			if (ret.Failed()) return ret;
@@ -500,11 +503,8 @@
 			}
 		}
 
-		cost.AddCost((bridge_len + 1) * _price[PR_CLEAR_BRIDGE]); // The cost of clearing the current bridge.
-=======
 		/* The cost of clearing the current bridge. */
 		cost.AddCost(bridge_len * TunnelBridgeClearCost(tile_start, PR_CLEAR_BRIDGE));
->>>>>>> cd36e171
 		owner = GetTileOwner(tile_start);
 
 		/* If bridge belonged to bankrupt company, it has a new owner now */
@@ -704,7 +704,6 @@
 			case TRANSPORT_RAIL:
 				if (is_upgrade) SubtractRailTunnelBridgeInfrastructure(tile_start, tile_end);
 				/* Add to company infrastructure count if required. */
-<<<<<<< HEAD
 				MakeRailBridgeRamp(tile_start, owner, bridge_type, dir,                 railtype, is_upgrade);
 				MakeRailBridgeRamp(tile_end,   owner, bridge_type, ReverseDiagDir(dir), railtype, is_upgrade);
 				AddRailTunnelBridgeInfrastructure(tile_start, tile_end);
@@ -748,30 +747,6 @@
 						NotifyRoadLayoutChanged();
 					} else {
 						NotifyRoadLayoutChangedIfSimpleTunnelBridgeNonLeaf(tile_start, tile_end, dir, GetRoadTramType(roadtype));
-=======
-				if (is_new_owner && c != nullptr) c->infrastructure.rail[railtype] += bridge_len * TUNNELBRIDGE_TRACKBIT_FACTOR;
-				MakeRailBridgeRamp(tile_start, owner, bridge_type, dir,                 railtype);
-				MakeRailBridgeRamp(tile_end,   owner, bridge_type, ReverseDiagDir(dir), railtype);
-				SetTunnelBridgeReservation(tile_start, pbs_reservation);
-				SetTunnelBridgeReservation(tile_end,   pbs_reservation);
-				break;
-
-			case TRANSPORT_ROAD: {
-				if (is_new_owner) {
-					/* Also give unowned present roadtypes to new owner */
-					if (hasroad && GetRoadOwner(tile_start, RTT_ROAD) == OWNER_NONE) hasroad = false;
-					if (hastram && GetRoadOwner(tile_start, RTT_TRAM) == OWNER_NONE) hastram = false;
-				}
-				if (c != nullptr) {
-					/* Add all new road types to the company infrastructure counter. */
-					if (!hasroad && road_rt != INVALID_ROADTYPE) {
-						/* A full diagonal road tile has two road bits. */
-						c->infrastructure.road[road_rt] += bridge_len * 2 * TUNNELBRIDGE_TRACKBIT_FACTOR;
-					}
-					if (!hastram && tram_rt != INVALID_ROADTYPE) {
-						/* A full diagonal road tile has two road bits. */
-						c->infrastructure.road[tram_rt] += bridge_len * 2 * TUNNELBRIDGE_TRACKBIT_FACTOR;
->>>>>>> cd36e171
 					}
 				}
 				UpdateRoadCachedOneWayStatesAroundTile(tile_start);
@@ -1240,12 +1215,9 @@
 		ChangeTownRating(t, RATING_TUNNEL_BRIDGE_DOWN_STEP, RATING_TUNNEL_BRIDGE_MINIMUM, flags);
 	}
 
-<<<<<<< HEAD
 	const bool is_chunnel = Tunnel::GetByTile(tile)->is_chunnel;
 
-=======
 	Money base_cost = TunnelBridgeClearCost(tile, PR_CLEAR_TUNNEL);
->>>>>>> cd36e171
 	uint len = GetTunnelBridgeLength(tile, endtile) + 2; // Don't forget the end tiles.
 
 	if (flags & DC_EXEC) {
@@ -1310,12 +1282,8 @@
 		}
 		ViewportMapInvalidateTunnelCacheByTile(tile < endtile ? tile : endtile, axis);
 	}
-<<<<<<< HEAD
-	return CommandCost(EXPENSES_CONSTRUCTION, _price[PR_CLEAR_TUNNEL] * len * (is_chunnel ? 2 : 1));
-=======
-
-	return CommandCost(EXPENSES_CONSTRUCTION, len * base_cost);
->>>>>>> cd36e171
+
+	return CommandCost(EXPENSES_CONSTRUCTION, len * base_cost * (is_chunnel ? 2 : 1));
 }
 
 
@@ -1354,7 +1322,6 @@
 		ChangeTownRating(t, RATING_TUNNEL_BRIDGE_DOWN_STEP, RATING_TUNNEL_BRIDGE_MINIMUM, flags);
 	}
 
-<<<<<<< HEAD
 	CommandCost cost(EXPENSES_CONSTRUCTION);
 
 	const bool rail = GetTunnelBridgeTransportType(tile) == TRANSPORT_RAIL;
@@ -1377,15 +1344,11 @@
 		}
 	}
 
-	Money base_cost = (GetTunnelBridgeTransportType(tile) != TRANSPORT_WATER) ? _price[PR_CLEAR_BRIDGE] : _price[PR_CLEAR_AQUEDUCT];
+	Money base_cost = TunnelBridgeClearCost(tile, PR_CLEAR_BRIDGE);
 	uint middle_len = GetTunnelBridgeLength(tile, endtile);
 	uint len = middle_len + 2; // Don't forget the end tiles.
 
 	cost.AddCost(len * base_cost);
-=======
-	Money base_cost = TunnelBridgeClearCost(tile, PR_CLEAR_BRIDGE);
-	uint len = GetTunnelBridgeLength(tile, endtile) + 2; // Don't forget the end tiles.
->>>>>>> cd36e171
 
 	if (flags & DC_EXEC) {
 		/* read this value before actual removal of bridge */
