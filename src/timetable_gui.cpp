/*
 * This file is part of OpenTTD.
 * OpenTTD is free software; you can redistribute it and/or modify it under the terms of the GNU General Public License as published by the Free Software Foundation, version 2.
 * OpenTTD is distributed in the hope that it will be useful, but WITHOUT ANY WARRANTY; without even the implied warranty of MERCHANTABILITY or FITNESS FOR A PARTICULAR PURPOSE.
 * See the GNU General Public License for more details. You should have received a copy of the GNU General Public License along with OpenTTD. If not, see <http://www.gnu.org/licenses/>.
 */

/** @file timetable_gui.cpp GUI for time tabling. */

#include "stdafx.h"
#include "command_func.h"
#include "gui.h"
#include "window_gui.h"
#include "window_func.h"
#include "textbuf_gui.h"
#include "strings_func.h"
#include "vehicle_base.h"
#include "string_func.h"
#include "gfx_func.h"
#include "company_func.h"
<<<<<<< HEAD
#include "date_func.h"
=======
#include "timer/timer.h"
#include "timer/timer_game_tick.h"
#include "timer/timer_game_calendar.h"
#include "timer/timer_window.h"
>>>>>>> 5cb7a16e
#include "date_gui.h"
#include "vehicle_gui.h"
#include "settings_type.h"
#include "viewport_func.h"
#include "schdispatch.h"
#include "vehiclelist.h"
#include "tracerestrict.h"
#include "core/backup_type.hpp"

#include "widgets/timetable_widget.h"

#include "table/sprites.h"
#include "table/strings.h"

#include "safeguards.h"

enum TimetableArrivalDepartureFlags {
	TADF_ARRIVAL_PREDICTED,
	TADF_DEPARTURE_PREDICTED,
	TADF_ARRIVAL_NO_OFFSET,
	TADF_DEPARTURE_NO_OFFSET,
	TADF_REACHED,
};

/** Container for the arrival/departure dates of a vehicle */
struct TimetableArrivalDeparture {
	Ticks arrival;   ///< The arrival time
	Ticks departure; ///< The departure time
	uint flags;
};

/**
 * Set the timetable parameters in the format as described by the setting.
 * @param param the first DParam to fill
 * @param ticks  the number of ticks to 'draw'
 * @param long_mode long output format
 */
void SetTimetableParams(int first_param, Ticks ticks, bool long_mode)
{
	SetDParam(first_param, long_mode ? STR_JUST_TT_TICKS_LONG : STR_JUST_TT_TICKS);
	SetDParam(first_param + 1, ticks);
}

Ticks ParseTimetableDuration(const char *str)
{
<<<<<<< HEAD
	if (StrEmpty(str)) return 0;

	if (_settings_client.gui.timetable_in_ticks) {
		return std::strtoul(str, nullptr, 10);
=======
	switch (_settings_client.gui.timetable_mode) {
		case TimetableMode::Days:
			SetDParam(param1, STR_UNITS_DAYS);
			SetDParam(param2, ticks / Ticks::DAY_TICKS);
			break;
		case TimetableMode::Seconds:
			SetDParam(param1, STR_UNITS_SECONDS);
			SetDParam(param2, ticks / Ticks::TICKS_PER_SECOND);
			break;
		case TimetableMode::Ticks:
			SetDParam(param1, STR_UNITS_TICKS);
			SetDParam(param2, ticks);
			break;
		default:
			NOT_REACHED();
	}
}

/**
 * Get the number of ticks in the current timetable display unit.
 * @return The number of ticks per day, second, or tick, to match the timetable display.
 */
static inline TimerGameTick::Ticks TicksPerTimetableUnit()
{
	switch (_settings_client.gui.timetable_mode) {
		case TimetableMode::Days:
			return Ticks::DAY_TICKS;
		case TimetableMode::Seconds:
			return Ticks::TICKS_PER_SECOND;
		case TimetableMode::Ticks:
			return 1;
		default:
			NOT_REACHED();
	}
}

/**
 * Determine if a vehicle should be shown as late, depending on the timetable display setting.
 * @param v The vehicle in question.
 * @param round_to_day When using ticks, if we should round up to the nearest day.
 * @return True if the vehicle is later than the threshold.
 */
bool VehicleIsAboveLatenessThreshold(const Vehicle *v, bool round_to_day)
{
	switch (_settings_client.gui.timetable_mode) {
		case TimetableMode::Days:
			return v->lateness_counter > Ticks::DAY_TICKS;
		case TimetableMode::Seconds:
			return v->lateness_counter > Ticks::TICKS_PER_SECOND;
		case TimetableMode::Ticks:
			return v->lateness_counter > (round_to_day ? Ticks::DAY_TICKS : 0);
		default:
			NOT_REACHED();
>>>>>>> 5cb7a16e
	}

	char tmp_buffer[64];
	strecpy(tmp_buffer, str, lastof(tmp_buffer));
	str_replace_wchar(tmp_buffer, lastof(tmp_buffer), GetDecimalSeparatorChar(), '.');
	return atof(tmp_buffer) * DATE_UNIT_SIZE;
}

/**
 * Check whether it is possible to determine how long the order takes.
 * @param order the order to check.
 * @param travelling whether we are interested in the travel or the wait part.
 * @return true if the travel/wait time can be used.
 */
static bool CanDetermineTimeTaken(const Order *order, bool travelling)
{
	/* Current order is conditional */
	if (order->IsType(OT_CONDITIONAL) || order->IsType(OT_IMPLICIT)) return false;
	/* No travel time and we have not already finished travelling */
	if (travelling && !order->IsTravelTimetabled()) return false;
	/* No wait time but we are loading at this timetabled station */
	if (!travelling && !order->IsWaitTimetabled() && order->IsType(OT_GOTO_STATION) &&
			!(order->GetNonStopType() & ONSF_NO_STOP_AT_DESTINATION_STATION)) {
		return false;
	}

	return true;
}


/**
 * Fill the table with arrivals and departures
 * @param v Vehicle which must have at least 2 orders.
 * @param start order index to start at
 * @param travelling Are we still in the travelling part of the start order
 * @param table Fill in arrival and departures including intermediate orders
 * @param offset Add this value to result and all arrivals and departures
 */
static void FillTimetableArrivalDepartureTable(const Vehicle *v, VehicleOrderID start, bool travelling, TimetableArrivalDeparture *table, Ticks offset)
{
	assert(table != nullptr);
	assert(v->GetNumOrders() >= 2);
	assert(start < v->GetNumOrders());

	/* Pre-initialize with unknown time */
	for (int i = 0; i < v->GetNumOrders(); ++i) {
		table[i].arrival = table[i].departure = INVALID_TICKS;
		table[i].flags = 0;
	}

	Ticks sum = offset;
	VehicleOrderID i = start;
	const Order *order = v->GetOrder(i);

	bool predicted = false;
	bool no_offset = false;
	bool skip_travel = false;

	/* Cyclically loop over all orders until we reach the current one again.
	 * As we may start at the current order, do a post-checking loop */
	do {
		if (HasBit(table[i].flags, TADF_REACHED)) break;
		SetBit(table[i].flags, TADF_REACHED);

		bool skip = order->IsType(OT_IMPLICIT);

		if (order->IsType(OT_CONDITIONAL)) {
			bool jump = false;
			switch (order->GetConditionVariable()) {
				case OCV_UNCONDITIONALLY: {
					jump = true;
					break;
				}

				case OCV_TIME_DATE: {
					predicted = true;
					DateTicksScaled time = _scaled_date_ticks + sum;
					if (!no_offset) time -= v->lateness_counter;
					int value = GetTraceRestrictTimeDateValueFromDate(static_cast<TraceRestrictTimeDateValueField>(order->GetConditionValue()), time);
					jump = OrderConditionCompare(order->GetConditionComparator(), value, order->GetXData());
					break;
				}

				case OCV_DISPATCH_SLOT: {
					DateTicksScaled time = _scaled_date_ticks + sum;
					if (!no_offset) time -= v->lateness_counter;
					extern bool EvaluateDispatchSlotConditionalOrder(const Order *order, const Vehicle *v, DateTicksScaled date_time, bool *predicted);
					jump = EvaluateDispatchSlotConditionalOrder(order, v, time, &predicted);
					break;
				}

				default:
					return;
			}
			if (jump) {
				if (!order->IsWaitTimetabled()) return;
				sum += order->GetTimetabledWait();
				i = order->GetConditionSkipToOrder();
				order = v->GetOrder(i);
				skip_travel = true;
				continue;
			} else {
				skip = true;
			}
		}

		/* Automatic orders don't influence the overall timetable;
		 * they just add some untimetabled entries, but the time till
		 * the next non-implicit order can still be known. */
		if (!skip) {
			if (travelling || i != start) {
				if (!skip_travel) {
					if (!CanDetermineTimeTaken(order, true)) return;
					sum += order->GetTimetabledTravel();
				}
				table[i].arrival = sum;
				if (predicted) SetBit(table[i].flags, TADF_ARRIVAL_PREDICTED);
				if (no_offset) SetBit(table[i].flags, TADF_ARRIVAL_NO_OFFSET);
			}

			if (HasBit(v->vehicle_flags, VF_SCHEDULED_DISPATCH) && order->IsScheduledDispatchOrder(true) && !(i == start && !travelling)) {
				if (!no_offset) sum -= v->lateness_counter;
				extern DateTicksScaled GetScheduledDispatchTime(const DispatchSchedule &ds, DateTicksScaled leave_time);
				DispatchSchedule &ds = v->orders->GetDispatchScheduleByIndex(order->GetDispatchScheduleIndex());
				DispatchSchedule predicted_ds;
				predicted_ds.BorrowSchedule(ds);
				predicted_ds.UpdateScheduledDispatchToDate(_scaled_date_ticks + sum);
				DateTicksScaled slot = GetScheduledDispatchTime(predicted_ds, _scaled_date_ticks + sum + order->GetTimetabledWait());
				predicted_ds.ReturnSchedule(ds);
				if (slot <= -1) return;
				sum = (slot - _scaled_date_ticks).AsTicks();
				predicted = true;
				no_offset = true;
			} else {
				if (!CanDetermineTimeTaken(order, false)) return;
				sum += order->GetTimetabledWait();
			}
			table[i].departure = sum;
			if (predicted) SetBit(table[i].flags, TADF_DEPARTURE_PREDICTED);
			if (predicted) SetBit(table[i].flags, TADF_DEPARTURE_NO_OFFSET);
		}

		skip_travel = false;

		++i;
		order = order->next;
		if (i >= v->GetNumOrders()) {
			i = 0;
			assert(order == nullptr);
			order = v->orders->GetFirstOrder();
		}
	} while (i != start);

	/* When loading at a scheduled station we still have to treat the
	 * travelling part of the first order. */
	if (!travelling && table[i].arrival == INVALID_TICKS) {
		if (!CanDetermineTimeTaken(order, true)) return;
		sum += order->GetTimetabledTravel();
		table[i].arrival = sum;
		if (predicted) SetBit(table[i].flags, TADF_ARRIVAL_PREDICTED);
		if (no_offset) SetBit(table[i].flags, TADF_ARRIVAL_NO_OFFSET);
	}
}

/**
 * Callback for when a time has been chosen to start the time table
 * @param p1 The p1 parameter to send to CmdSetTimetableStart
 * @param date the actually chosen date
 */
static void ChangeTimetableStartIntl(uint32 p1, DateTicksScaled date)
{
	DoCommandPEx(0, p1, 0, (uint64)date.base(), CMD_SET_TIMETABLE_START | CMD_MSG(STR_ERROR_CAN_T_TIMETABLE_VEHICLE), nullptr, nullptr, 0);
}

/**
 * Callback for when a time has been chosen to start the time table
 * @param w the window related to the setting of the date
 * @param date the actually chosen date
 */
static void ChangeTimetableStartCallback(const Window *w, DateTicksScaled date)
{
	ChangeTimetableStartIntl(w->window_number, date);
}

void ProcessTimetableWarnings(const Vehicle *v, std::function<void(StringID, bool)> handler)
{
	Ticks total_time = v->orders != nullptr ? v->orders->GetTimetableDurationIncomplete() : 0;

	bool have_conditional = false;
	bool have_missing_wait = false;
	bool have_missing_travel = false;
	bool have_bad_full_load = false;
	bool have_non_timetabled_conditional_branch = false;

	const bool assume_timetabled = HasBit(v->vehicle_flags, VF_AUTOFILL_TIMETABLE) || HasBit(v->vehicle_flags, VF_AUTOMATE_TIMETABLE);
	for (int n = 0; n < v->GetNumOrders(); n++) {
		const Order *order = v->GetOrder(n);
		if (order->IsType(OT_CONDITIONAL)) {
			have_conditional = true;
			if (!order->IsWaitTimetabled()) have_non_timetabled_conditional_branch = true;
		} else {
			if (order->GetWaitTime() == 0 && order->IsType(OT_GOTO_STATION) && !(order->GetNonStopType() & ONSF_NO_STOP_AT_DESTINATION_STATION)) {
				have_missing_wait = true;
			}
			if (order->GetTravelTime() == 0 && !order->IsTravelTimetabled()) {
				have_missing_travel = true;
			}
		}

		if (order->IsType(OT_GOTO_STATION) && !have_bad_full_load && (assume_timetabled || order->IsWaitTimetabled())) {
			if (order->GetLoadType() & OLFB_FULL_LOAD) have_bad_full_load = true;
			if (order->GetLoadType() == OLFB_CARGO_TYPE_LOAD) {
				for (CargoID c = 0; c < NUM_CARGO; c++) {
					if (order->GetCargoLoadTypeRaw(c) & OLFB_FULL_LOAD) {
						have_bad_full_load = true;
						break;
					}
				}
			}
		}
	}

	if (HasBit(v->vehicle_flags, VF_TIMETABLE_SEPARATION)) {
		if (have_conditional) handler(STR_TIMETABLE_WARNING_AUTOSEP_CONDITIONAL, true);
		if (have_missing_wait || have_missing_travel) {
			if (assume_timetabled) {
				handler(STR_TIMETABLE_AUTOSEP_TIMETABLE_INCOMPLETE, false);
			} else {
				handler(STR_TIMETABLE_WARNING_AUTOSEP_MISSING_TIMINGS, true);
				handler(STR_TIMETABLE_FILL_TIMETABLE_SUGGESTION, false);
				handler(STR_TIMETABLE_FILL_TIMETABLE_SUGGESTION_2, false);
			}
		} else if (v->GetNumOrders() == 0) {
			handler(STR_TIMETABLE_AUTOSEP_TIMETABLE_INCOMPLETE, false);
		} else if (!have_conditional) {
			handler(v->IsOrderListShared() ? STR_TIMETABLE_AUTOSEP_OK : STR_TIMETABLE_AUTOSEP_SINGLE_VEH, false);
		}
	}
	if (have_bad_full_load) handler(STR_TIMETABLE_WARNING_FULL_LOAD, true);
	if (have_conditional && HasBit(v->vehicle_flags, VF_AUTOFILL_TIMETABLE)) handler(STR_TIMETABLE_WARNING_AUTOFILL_CONDITIONAL, true);
	if (total_time && have_non_timetabled_conditional_branch) handler(STR_TIMETABLE_NON_TIMETABLED_BRANCH, false);
	if (HasBit(v->vehicle_flags, VF_SCHEDULED_DISPATCH) && v->orders != nullptr) {
		auto sd_warning = [&](int schedule_index, StringID str) {
			if (v->orders->GetScheduledDispatchScheduleCount() > 1) {
				SetDParam(0, schedule_index + 1);
				SetDParam(1, str);
				handler(STR_TIMETABLE_WARNING_SCHEDULE_ID, true);
			} else {
				handler(str, true);
			}
		};
		std::vector<bool> seen_sched_dispatch_orders(v->orders->GetScheduledDispatchScheduleCount());

		for (int n = 0; n < v->GetNumOrders(); n++) {
			const Order *order = v->GetOrder(n);
			int schedule_index = order->GetDispatchScheduleIndex();
			if (schedule_index >= 0) {
				seen_sched_dispatch_orders[schedule_index] = true;
				if (!order->IsWaitTimetabled()) {
					sd_warning(schedule_index, STR_TIMETABLE_WARNING_SCHEDULED_DISPATCH_ORDER_NO_WAIT_TIME);
				}
			}
		}
		for (uint i = 0; i < seen_sched_dispatch_orders.size(); i++) {
			if (!seen_sched_dispatch_orders[i]) sd_warning(i, STR_TIMETABLE_WARNING_NO_SCHEDULED_DISPATCH_ORDER_ASSIGNED);
		}
	}
}


struct TimetableWindow : GeneralVehicleWindow {
	int sel_index;
	bool show_expected;     ///< Whether we show expected arrival or scheduled
	uint deparr_time_width; ///< The width of the departure/arrival time
	uint deparr_abbr_width; ///< The width of the departure/arrival abbreviation
	int clicked_widget;     ///< The widget that was clicked (used to determine what to do in OnQueryTextFinished)
	Scrollbar *vscroll;
	bool query_is_speed_query; ///< The currently open query window is a speed query and not a time query.
	bool set_start_date_all;   ///< Set start date using minutes text entry: this is a set all vehicle (ctrl-click) action
	bool change_timetable_all; ///< Set wait time or speed for all timetable entries (ctrl-click) action
	int summary_warnings = 0;  ///< NUmber of summary warnings shown

	enum {
		MAX_SUMMARY_WARNINGS = 10,
	};

	TimetableWindow(WindowDesc *desc, WindowNumber window_number) :
			GeneralVehicleWindow(desc, Vehicle::Get(window_number)),
			sel_index(-1),
			show_expected(true)
	{
		this->CreateNestedTree();
		this->vscroll = this->GetScrollbar(WID_VT_SCROLLBAR);
		this->UpdateSelectionStates();
		this->FinishInitNested(window_number);

		this->owner = this->vehicle->owner;
	}

	void Close(int data = 0) override
	{
		if (!FocusWindowById(WC_VEHICLE_VIEW, this->window_number)) {
			MarkDirtyFocusedRoutePaths(this->vehicle);
		}
		this->GeneralVehicleWindow::Close();
	}

	/**
	 * Build the arrival-departure list for a given vehicle
	 * @param v the vehicle to make the list for
	 * @param table the table to fill
	 * @return if next arrival will be early
	 */
	static bool BuildArrivalDepartureList(const Vehicle *v, TimetableArrivalDeparture *table)
	{
		assert(HasBit(v->vehicle_flags, VF_TIMETABLE_STARTED));

<<<<<<< HEAD
		bool travelling = (!(v->current_order.IsAnyLoadingType() || v->current_order.IsType(OT_WAITING)) || v->current_order.GetNonStopType() == ONSF_STOP_EVERYWHERE);
		Ticks start_time = -(Ticks)v->current_order_time;
		if (v->cur_timetable_order_index != INVALID_VEH_ORDER_ID && v->cur_timetable_order_index != v->cur_real_order_index) {
			/* vehicle is taking a conditional order branch, adjust start time to compensate */
			const Order *real_current_order = v->GetOrder(v->cur_real_order_index);
			const Order *real_timetable_order = v->GetOrder(v->cur_timetable_order_index);
			assert(real_timetable_order->IsType(OT_CONDITIONAL));
			start_time += (real_timetable_order->GetWaitTime() - real_current_order->GetTravelTime());
		}
=======
		bool travelling = (!v->current_order.IsType(OT_LOADING) || v->current_order.GetNonStopType() == ONSF_STOP_EVERYWHERE);
		TimerGameTick::Ticks start_time = -v->current_order_time;

		/* If arrival and departure times are in days, compensate for the current date_fract. */
		if (_settings_client.gui.timetable_mode != TimetableMode::Seconds) start_time += TimerGameCalendar::date_fract;
>>>>>>> 5cb7a16e

		FillTimetableArrivalDepartureTable(v, v->cur_real_order_index % v->GetNumOrders(), travelling, table, start_time);

		return (travelling && v->lateness_counter < 0);
	}

	void UpdateWidgetSize(int widget, Dimension *size, [[maybe_unused]] const Dimension &padding, [[maybe_unused]] Dimension *fill, [[maybe_unused]] Dimension *resize) override
	{
		switch (widget) {
			case WID_VT_ARRIVAL_DEPARTURE_PANEL:
<<<<<<< HEAD
				SetDParamMaxValue(0, _settings_time.time_in_minutes ? 0 : MAX_YEAR * DAYS_IN_YEAR);
				this->deparr_time_width = GetStringBoundingBox(STR_JUST_DATE_WALLCLOCK_TINY).width + 4;
				this->deparr_abbr_width = std::max(GetStringBoundingBox(STR_TIMETABLE_ARRIVAL_ABBREVIATION).width, GetStringBoundingBox(STR_TIMETABLE_DEPARTURE_ABBREVIATION).width);
				size->width = this->deparr_abbr_width + WidgetDimensions::scaled.hsep_wide + this->deparr_time_width + padding.width;
=======
				/* We handle this differently depending on the timetable mode. */
				if (_settings_client.gui.timetable_mode == TimetableMode::Seconds) {
					/* A five-digit number would fit a timetable lasting 2.7 real-world hours, which should be plenty. */
					SetDParamMaxDigits(1, 4, FS_SMALL);
					size->width = std::max(GetStringBoundingBox(STR_TIMETABLE_ARRIVAL_SECONDS_IN_FUTURE).width, GetStringBoundingBox(STR_TIMETABLE_DEPARTURE_SECONDS_IN_FUTURE).width) + WidgetDimensions::scaled.hsep_wide + padding.width;
				} else {
					SetDParamMaxValue(1, TimerGameCalendar::DateAtStartOfYear(CalendarTime::MAX_YEAR), 0, FS_SMALL);
					size->width = std::max(GetStringBoundingBox(STR_TIMETABLE_ARRIVAL_DATE).width, GetStringBoundingBox(STR_TIMETABLE_DEPARTURE_DATE).width) + WidgetDimensions::scaled.hsep_wide + padding.width;
				}
>>>>>>> 5cb7a16e
				FALLTHROUGH;

			case WID_VT_ARRIVAL_DEPARTURE_SELECTION:
			case WID_VT_TIMETABLE_PANEL:
				resize->height = std::max<int>(GetCharacterHeight(FS_NORMAL), GetSpriteSize(SPR_LOCK).height);
				size->height = 8 * resize->height + padding.height;
				break;

			case WID_VT_SUMMARY_PANEL: {
				Dimension d = GetSpriteSize(SPR_WARNING_SIGN);
				size->height = 2 * GetCharacterHeight(FS_NORMAL) + std::min<int>(MAX_SUMMARY_WARNINGS, this->summary_warnings) * std::max<int>(d.height, GetCharacterHeight(FS_NORMAL)) + padding.height;
				break;
			}
		}
	}

	int GetOrderFromTimetableWndPt(int y, [[maybe_unused]] const Vehicle *v)
	{
		int sel = this->vscroll->GetScrolledRowFromWidget(y, this, WID_VT_TIMETABLE_PANEL, WidgetDimensions::scaled.framerect.top);
		if (sel == INT_MAX) return INVALID_ORDER;
		assert(IsInsideBS(sel, 0, v->GetNumOrders() * 2));
		return sel;
	}

	/**
	 * Some data on this window has become invalid.
	 * @param data Information about the changed data.
	 * @param gui_scope Whether the call is done from GUI scope. You may not do everything when not in GUI scope. See #InvalidateWindowData() for details.
	 */
	void OnInvalidateData([[maybe_unused]] int data = 0, [[maybe_unused]] bool gui_scope = true) override
	{
		switch (data) {
			case VIWD_AUTOREPLACE:
				/* Autoreplace replaced the vehicle */
				this->vehicle = Vehicle::Get(this->window_number);
				break;

			case VIWD_REMOVE_ALL_ORDERS:
				/* Removed / replaced all orders (after deleting / sharing) */
				if (this->sel_index == -1) break;

				this->CloseChildWindows();
				this->sel_index = -1;
				break;

			case VIWD_MODIFY_ORDERS:
				if (!gui_scope) break;
				this->UpdateSelectionStates();
				this->ReInit();
				break;

			default: {
				if (gui_scope) break; // only do this once; from command scope

				/* Moving an order. If one of these is INVALID_VEH_ORDER_ID, then
				 * the order is being created / removed */
				if (this->sel_index == -1) break;

				VehicleOrderID from = GB(data, 0, 16);
				VehicleOrderID to   = GB(data, 16, 16);

				if (from == to) break; // no need to change anything

				/* if from == INVALID_VEH_ORDER_ID, one order was added; if to == INVALID_VEH_ORDER_ID, one order was removed */
				uint old_num_orders = this->vehicle->GetNumOrders() - (uint)(from == INVALID_VEH_ORDER_ID) + (uint)(to == INVALID_VEH_ORDER_ID);

				VehicleOrderID selected_order = (this->sel_index + 1) / 2;
				if (selected_order == old_num_orders) selected_order = 0; // when last travel time is selected, it belongs to order 0

				bool travel = HasBit(this->sel_index, 0);

				if (from != selected_order) {
					/* Moving from preceding order? */
					selected_order -= (int)(from <= selected_order);
					/* Moving to   preceding order? */
					selected_order += (int)(to   <= selected_order);
				} else {
					/* Now we are modifying the selected order */
					if (to == INVALID_VEH_ORDER_ID) {
						/* Deleting selected order */
						this->CloseChildWindows();
						this->sel_index = -1;
						break;
					} else {
						/* Moving selected order */
						selected_order = to;
					}
				}

				/* recompute new sel_index */
				this->sel_index = 2 * selected_order - (int)travel;
				/* travel time of first order needs special handling */
				if (this->sel_index == -1) this->sel_index = this->vehicle->GetNumOrders() * 2 - 1;
				break;
			}
		}
	}

	virtual EventState OnCTRLStateChange() override
	{
		this->UpdateSelectionStates();
		this->SetDirty();
		return ES_NOT_HANDLED;
	}

	void SetButtonDisabledStates()
	{
		const Vehicle *v = this->vehicle;
		int selected = this->sel_index;

		this->vscroll->SetCount(v->GetNumOrders() * 2);

		if (v->owner == _local_company) {
			bool disable = true;
			bool disable_time = true;
			bool wait_lockable = false;
			bool wait_locked = false;
			bool clearable_when_wait_locked = false;
			if (selected != -1) {
				const Order *order = v->GetOrder(((selected + 1) / 2) % v->GetNumOrders());
				if (selected % 2 != 0) {
					/* Travel time */
					disable = order != nullptr && (order->IsType(OT_CONDITIONAL) || order->IsType(OT_IMPLICIT) || order->HasNoTimetableTimes());
					disable_time = disable;
					wait_lockable = !disable;
					wait_locked = wait_lockable && order->IsTravelFixed();
				} else {
					/* Wait time */
					if (order != nullptr) {
						if (order->IsType(OT_GOTO_WAYPOINT)) {
							disable = false;
							disable_time = false;
							clearable_when_wait_locked = true;
						} else if (order->IsType(OT_CONDITIONAL)) {
							disable = true;
							disable_time = false;
							clearable_when_wait_locked = true;
						} else {
							disable = (!(order->IsType(OT_GOTO_STATION) || (order->IsType(OT_GOTO_DEPOT) && !(order->GetDepotActionType() & ODATFB_HALT))) ||
									(order->GetNonStopType() & ONSF_NO_STOP_AT_DESTINATION_STATION));
							disable_time = disable;
						}
					} else {
						disable = true;
						disable_time = true;
					}
					wait_lockable = !disable_time;
					wait_locked = wait_lockable && order->IsWaitFixed();
				}
			}
			bool disable_speed = disable || selected % 2 == 0 || v->type == VEH_AIRCRAFT;

			this->SetWidgetDisabledState(WID_VT_CHANGE_TIME, disable_time || (HasBit(v->vehicle_flags, VF_AUTOMATE_TIMETABLE) && !wait_locked));
			this->SetWidgetDisabledState(WID_VT_CLEAR_TIME, disable_time || (HasBit(v->vehicle_flags, VF_AUTOMATE_TIMETABLE) && !(wait_locked && clearable_when_wait_locked)));
			this->SetWidgetDisabledState(WID_VT_CHANGE_SPEED, disable_speed);
			this->SetWidgetDisabledState(WID_VT_CLEAR_SPEED, disable_speed);
			this->SetWidgetDisabledState(WID_VT_SHARED_ORDER_LIST, !(v->IsOrderListShared() || _settings_client.gui.enable_single_veh_shared_order_gui));

			this->SetWidgetDisabledState(WID_VT_START_DATE, v->orders == nullptr || HasBit(v->vehicle_flags, VF_TIMETABLE_SEPARATION) || HasBit(v->vehicle_flags, VF_SCHEDULED_DISPATCH));
			this->SetWidgetDisabledState(WID_VT_RESET_LATENESS, v->orders == nullptr);
			this->SetWidgetDisabledState(WID_VT_AUTOFILL, v->orders == nullptr || HasBit(v->vehicle_flags, VF_AUTOMATE_TIMETABLE));
			this->SetWidgetDisabledState(WID_VT_AUTO_SEPARATION, HasBit(v->vehicle_flags, VF_SCHEDULED_DISPATCH));
			this->EnableWidget(WID_VT_AUTOMATE);
			this->EnableWidget(WID_VT_ADD_VEH_GROUP);
			this->SetWidgetDisabledState(WID_VT_LOCK_ORDER_TIME, !wait_lockable);
			this->SetWidgetLoweredState(WID_VT_LOCK_ORDER_TIME, wait_locked);
			this->SetWidgetDisabledState(WID_VT_EXTRA, disable || (selected % 2 != 0));
			this->SetWidgetDisabledState(WID_VT_ASSIGN_SCHEDULE, disable || (selected % 2 != 0) || !HasBit(v->vehicle_flags, VF_SCHEDULED_DISPATCH));
		} else {
			this->DisableWidget(WID_VT_START_DATE);
			this->DisableWidget(WID_VT_CHANGE_TIME);
			this->DisableWidget(WID_VT_CLEAR_TIME);
			this->DisableWidget(WID_VT_CHANGE_SPEED);
			this->DisableWidget(WID_VT_CLEAR_SPEED);
			this->DisableWidget(WID_VT_RESET_LATENESS);
			this->DisableWidget(WID_VT_AUTOFILL);
			this->DisableWidget(WID_VT_AUTOMATE);
			this->DisableWidget(WID_VT_AUTO_SEPARATION);
			this->DisableWidget(WID_VT_SHARED_ORDER_LIST);
			this->DisableWidget(WID_VT_ADD_VEH_GROUP);
			this->DisableWidget(WID_VT_LOCK_ORDER_TIME);
			this->DisableWidget(WID_VT_EXTRA);
			this->DisableWidget(WID_VT_ASSIGN_SCHEDULE);
		}

		this->SetWidgetLoweredState(WID_VT_AUTOFILL, HasBit(v->vehicle_flags, VF_AUTOFILL_TIMETABLE));
		this->SetWidgetLoweredState(WID_VT_AUTOMATE, HasBit(v->vehicle_flags, VF_AUTOMATE_TIMETABLE));
		this->SetWidgetLoweredState(WID_VT_AUTO_SEPARATION, HasBit(v->vehicle_flags, VF_TIMETABLE_SEPARATION));
		this->SetWidgetLoweredState(WID_VT_SCHEDULED_DISPATCH, HasBit(v->vehicle_flags, VF_SCHEDULED_DISPATCH));
		this->SetWidgetLoweredState(WID_VT_SCHEDULED_DISPATCH, HasBit(v->vehicle_flags, VF_SCHEDULED_DISPATCH));

		this->SetWidgetDisabledState(WID_VT_SCHEDULED_DISPATCH, v->orders == nullptr);
		this->GetWidget<NWidgetStacked>(WID_VT_START_DATE_SELECTION)->SetDisplayedPlane(HasBit(v->vehicle_flags, VF_SCHEDULED_DISPATCH) ? 1 : 0);
	}

	void OnPaint() override
	{
		this->SetButtonDisabledStates();
		this->DrawWidgets();
	}

	void SetStringParameters(int widget) const override
	{
		switch (widget) {
			case WID_VT_CAPTION: SetDParam(0, this->vehicle->index); break;
			case WID_VT_EXPECTED: SetDParam(0, this->show_expected ? STR_TIMETABLE_EXPECTED : STR_TIMETABLE_SCHEDULED); break;
		}
	}

	bool OnTooltip(Point pt, int widget, TooltipCloseCondition close_cond) override
	{
		switch (widget) {
			case WID_VT_CHANGE_TIME: {
				GuiShowTooltips(this, STR_TIMETABLE_WAIT_TIME_TOOLTIP, close_cond);
				return true;
			}
			case WID_VT_CLEAR_TIME: {
				GuiShowTooltips(this, STR_TIMETABLE_CLEAR_TIME_TOOLTIP, close_cond);
				return true;
			}
			case WID_VT_CHANGE_SPEED: {
				GuiShowTooltips(this, STR_TIMETABLE_CHANGE_SPEED_TOOLTIP, close_cond);
				return true;
			}
			case WID_VT_CLEAR_SPEED: {
				GuiShowTooltips(this, STR_TIMETABLE_CLEAR_SPEED_TOOLTIP, close_cond);
				return true;
			}
			case WID_VT_SHARED_ORDER_LIST: {
				if (this->vehicle->owner == _local_company) {
					SetDParam(0, STR_ORDERS_VEH_WITH_SHARED_ORDERS_LIST_TOOLTIP);
					GuiShowTooltips(this, STR_ORDERS_VEH_WITH_SHARED_ORDERS_LIST_TOOLTIP_EXTRA, close_cond, 1);
					return true;
				}
				return false;
			}
			default:
				return false;
		}
	}

	void DrawWidget(const Rect &r, int widget) const override
	{
		const Vehicle *v = this->vehicle;
		int selected = this->sel_index;

<<<<<<< HEAD
		switch (widget) {
			case WID_VT_TIMETABLE_PANEL: {
				Rect tr = r.Shrink(WidgetDimensions::scaled.framerect);
				int i = this->vscroll->GetPosition();
				Dimension lock_d = GetSpriteSize(SPR_LOCK);
				int line_height = std::max<int>(GetCharacterHeight(FS_NORMAL), lock_d.height);
				VehicleOrderID order_id = (i + 1) / 2;
				bool final_order = false;

				bool rtl = _current_text_dir == TD_RTL;
				SetDParamMaxValue(0, v->GetNumOrders(), 2);
				int index_column_width = GetStringBoundingBox(STR_ORDER_INDEX).width + 2 * GetSpriteSize(rtl ? SPR_ARROW_RIGHT : SPR_ARROW_LEFT).width + WidgetDimensions::scaled.hsep_normal;
				int middle = rtl ? tr.right - index_column_width : tr.left + index_column_width;

				const Order *order = v->GetOrder(order_id);
				while (order != nullptr) {
					/* Don't draw anything if it extends past the end of the window. */
					if (!this->vscroll->IsVisible(i)) break;

					if (i % 2 == 0) {
						DrawOrderString(v, order, order_id, tr.top, i == selected, true, tr.left, middle, tr.right);

						order_id++;

						if (order_id >= v->GetNumOrders()) {
							order = v->GetOrder(0);
							final_order = true;
						} else {
							order = order->next;
						}
=======
		Rect tr = r.Shrink(WidgetDimensions::scaled.framerect);
		bool show_late = this->show_expected && VehicleIsAboveLatenessThreshold(v, true);
		TimerGameTick::Ticks offset = show_late ? 0 : -v->lateness_counter;

		for (int i = this->vscroll->GetPosition(); i / 2 < v->GetNumOrders(); ++i) { // note: i is also incremented in the loop
			/* Don't draw anything if it extends past the end of the window. */
			if (!this->vscroll->IsVisible(i)) break;

			/* TC_INVALID will skip the colour change. */
			SetDParam(0, show_late ? TC_RED : TC_INVALID);
			if (i % 2 == 0) {
				/* Draw an arrival time. */
				if (arr_dep[i / 2].arrival != Ticks::INVALID_TICKS) {
					/* First set the offset and text colour based on the expected/scheduled mode and some other things. */
					TimerGameTick::Ticks this_offset;
					if (this->show_expected && i / 2 == earlyID) {
						/* Show expected arrival. */
						this_offset = 0;
						SetDParam(0, TC_GREEN);
>>>>>>> 5cb7a16e
					} else {
						StringID string;
						TextColour colour = (i == selected) ? TC_WHITE : TC_BLACK;
						if (order->IsType(OT_CONDITIONAL) || order->HasNoTimetableTimes()) {
							string = STR_TIMETABLE_NO_TRAVEL;
						} else if (order->IsType(OT_IMPLICIT)) {
							string = STR_TIMETABLE_NOT_TIMETABLEABLE;
							colour = ((i == selected) ? TC_SILVER : TC_GREY) | TC_NO_SHADE;
						} else if (!order->IsTravelTimetabled()) {
							if (order->GetTravelTime() > 0) {
								SetTimetableParams(0, order->GetTravelTime());
								string = order->GetMaxSpeed() != UINT16_MAX ?
										STR_TIMETABLE_TRAVEL_FOR_SPEED_ESTIMATED  :
										STR_TIMETABLE_TRAVEL_FOR_ESTIMATED;
							} else {
								string = order->GetMaxSpeed() != UINT16_MAX ?
										STR_TIMETABLE_TRAVEL_NOT_TIMETABLED_SPEED :
										STR_TIMETABLE_TRAVEL_NOT_TIMETABLED;
							}
						} else {
							SetTimetableParams(0, order->GetTimetabledTravel());
							string = order->GetMaxSpeed() != UINT16_MAX ?
									STR_TIMETABLE_TRAVEL_FOR_SPEED : STR_TIMETABLE_TRAVEL_FOR;
						}
						SetDParam(2, PackVelocity(order->GetMaxSpeed(), v->type));

						int edge = DrawString(rtl ? tr.left : middle, rtl ? middle : tr.right, tr.top, string, colour);

						if (order->IsTravelFixed()) {
							Dimension lock_d = GetSpriteSize(SPR_LOCK);
							DrawPixelInfo tmp_dpi;
							if (FillDrawPixelInfo(&tmp_dpi, rtl ? tr.left : middle, tr.top, rtl ? middle : tr.right, lock_d.height)) {
								AutoRestoreBackup dpi_backup(_cur_dpi, &tmp_dpi);

								DrawSprite(SPR_LOCK, PAL_NONE, rtl ? edge - 3 - lock_d.width - tr.left : edge + 3 - middle, 0);
							}
						}

						if (final_order) break;
					}

<<<<<<< HEAD
					i++;
					tr.top += line_height;
				}
=======
					/* Now actually draw the arrival time. */
					if (_settings_client.gui.timetable_mode == TimetableMode::Seconds) {
						/* Display seconds from now. */
						SetDParam(1, ((arr_dep[i / 2].arrival + offset) / Ticks::TICKS_PER_SECOND));
						DrawString(tr.left, tr.right, tr.top, STR_TIMETABLE_ARRIVAL_SECONDS_IN_FUTURE, i == selected ? TC_WHITE : TC_BLACK);
					} else {
						/* Show a date. */
						SetDParam(1, TimerGameCalendar::date + (arr_dep[i / 2].arrival + this_offset) / Ticks::DAY_TICKS);
						DrawString(tr.left, tr.right, tr.top, STR_TIMETABLE_ARRIVAL_DATE, i == selected ? TC_WHITE : TC_BLACK);
					}
				}
			} else {
				/* Draw a departure time. */
				if (arr_dep[i / 2].departure != Ticks::INVALID_TICKS) {
					if (_settings_client.gui.timetable_mode == TimetableMode::Seconds) {
						/* Display seconds from now. */
						SetDParam(1, ((arr_dep[i / 2].departure + offset) / Ticks::TICKS_PER_SECOND));
						DrawString(tr.left, tr.right, tr.top, STR_TIMETABLE_DEPARTURE_SECONDS_IN_FUTURE, i == selected ? TC_WHITE : TC_BLACK);
					} else {
						/* Show a date. */
						SetDParam(1, TimerGameCalendar::date + (arr_dep[i / 2].departure + offset) / Ticks::DAY_TICKS);
						DrawString(tr.left, tr.right, tr.top, STR_TIMETABLE_DEPARTURE_DATE, i == selected ? TC_WHITE : TC_BLACK);
					}
				}
			}
			tr.top += GetCharacterHeight(FS_NORMAL);
		}
	}

	/**
	 * Helper function to draw the summary panel.
	 * @param r The rect to draw within.
	 */
	void DrawSummaryPanel(const Rect &r) const
	{
		const Vehicle *v = this->vehicle;
		Rect tr = r.Shrink(WidgetDimensions::scaled.framerect);

		TimerGameTick::Ticks total_time = v->orders != nullptr ? v->orders->GetTimetableDurationIncomplete() : 0;
		if (total_time != 0) {
			SetTimetableParams(0, 1, total_time);
			DrawString(tr, v->orders->IsCompleteTimetable() ? STR_TIMETABLE_TOTAL_TIME : STR_TIMETABLE_TOTAL_TIME_INCOMPLETE);
		}
		tr.top += GetCharacterHeight(FS_NORMAL);

		/* Draw the lateness display, or indicate that the timetable has not started yet. */
		if (v->timetable_start != 0) {
			/* We are running towards the first station so we can start the
			 * timetable at the given time. */
			if (_settings_client.gui.timetable_mode == TimetableMode::Seconds) {
				/* Real time units use seconds relative to now. */
				SetDParam(0, (static_cast<TimerGameTick::Ticks>(v->timetable_start - TimerGameTick::counter) / Ticks::TICKS_PER_SECOND));
				DrawString(tr, STR_TIMETABLE_STATUS_START_IN_SECONDS);
			} else {
				/* Calendar units use dates. */
				SetDParam(0, STR_JUST_DATE_TINY);
				SetDParam(1, GetDateFromStartTick(v->timetable_start));
				DrawString(tr, STR_TIMETABLE_STATUS_START_AT_DATE);
			}
		} else if (!HasBit(v->vehicle_flags, VF_TIMETABLE_STARTED)) {
			/* We aren't running on a timetable yet. */
			DrawString(tr, STR_TIMETABLE_STATUS_NOT_STARTED);
		} else if (!VehicleIsAboveLatenessThreshold(v, false)) {
			/* We are on time. */
			DrawString(tr, STR_TIMETABLE_STATUS_ON_TIME);
		} else {
			/* We are late. */
			SetTimetableParams(0, 1, abs(v->lateness_counter));
			DrawString(tr, v->lateness_counter < 0 ? STR_TIMETABLE_STATUS_EARLY : STR_TIMETABLE_STATUS_LATE);
		}
	}

	void DrawWidget(const Rect &r, int widget) const override
	{
		switch (widget) {
			case WID_VT_TIMETABLE_PANEL: {
				this->DrawTimetablePanel(r);
>>>>>>> 5cb7a16e
				break;
			}

			case WID_VT_ARRIVAL_DEPARTURE_PANEL: {
				/* Arrival and departure times are handled in an all-or-nothing approach,
				 * i.e. are only shown if we can calculate all times.
				 * Excluding order lists with only one order makes some things easier.
				 */
				Ticks total_time = v->orders != nullptr ? v->orders->GetTimetableDurationIncomplete() : 0;
				if (total_time <= 0 || v->GetNumOrders() <= 1 || !HasBit(v->vehicle_flags, VF_TIMETABLE_STARTED)) break;

				TimetableArrivalDeparture *arr_dep = AllocaM(TimetableArrivalDeparture, v->GetNumOrders());
				const VehicleOrderID cur_order = v->cur_real_order_index % v->GetNumOrders();

				VehicleOrderID earlyID = BuildArrivalDepartureList(v, arr_dep) ? cur_order : (VehicleOrderID)INVALID_VEH_ORDER_ID;

				Rect tr = r.Shrink(WidgetDimensions::scaled.framerect);
				Dimension lock_d = GetSpriteSize(SPR_LOCK);
				int line_height = std::max<int>(GetCharacterHeight(FS_NORMAL), lock_d.height);

				bool show_late = this->show_expected && v->lateness_counter > DATE_UNIT_SIZE;
				Ticks offset = show_late ? 0 : -v->lateness_counter;

				bool rtl = _current_text_dir == TD_RTL;
				Rect abbr = tr.WithWidth(this->deparr_abbr_width, rtl);
				Rect time = tr.WithWidth(this->deparr_time_width, !rtl);

				for (int i = this->vscroll->GetPosition(); i / 2 < v->GetNumOrders(); ++i) { // note: i is also incremented in the loop
					/* Don't draw anything if it extends past the end of the window. */
					if (!this->vscroll->IsVisible(i)) break;

					if (i % 2 == 0) {
						if (arr_dep[i / 2].arrival != INVALID_TICKS) {
							DrawString(abbr.left, abbr.right, tr.top, STR_TIMETABLE_ARRIVAL_ABBREVIATION, i == selected ? TC_WHITE : TC_BLACK);
							if (this->show_expected && i / 2 == earlyID) {
								SetDParam(0, _scaled_date_ticks + arr_dep[i / 2].arrival);
								DrawString(time.left, time.right, tr.top, STR_JUST_DATE_WALLCLOCK_TINY, TC_GREEN);
							} else {
								SetDParam(0, _scaled_date_ticks + arr_dep[i / 2].arrival + (HasBit(arr_dep[i / 2].flags, TADF_ARRIVAL_NO_OFFSET) ? 0 : offset));
								DrawString(time.left, time.right, tr.top, STR_JUST_DATE_WALLCLOCK_TINY,
										HasBit(arr_dep[i / 2].flags, TADF_ARRIVAL_PREDICTED) ? (TextColour)(TC_IS_PALETTE_COLOUR | TC_NO_SHADE | 4) : (show_late ? TC_RED : i == selected ? TC_WHITE : TC_BLACK));
							}
						}
					} else {
						if (arr_dep[i / 2].departure != INVALID_TICKS) {
							DrawString(abbr.left, abbr.right, tr.top, STR_TIMETABLE_DEPARTURE_ABBREVIATION, i == selected ? TC_WHITE : TC_BLACK);
							SetDParam(0, _scaled_date_ticks + arr_dep[i/2].departure + (HasBit(arr_dep[i / 2].flags, TADF_DEPARTURE_NO_OFFSET) ? 0 : offset));
							DrawString(time.left, time.right, tr.top, STR_JUST_DATE_WALLCLOCK_TINY,
									HasBit(arr_dep[i / 2].flags, TADF_DEPARTURE_PREDICTED) ? (TextColour)(TC_IS_PALETTE_COLOUR | TC_NO_SHADE | 4) : (show_late ? TC_RED : i == selected ? TC_WHITE : TC_BLACK));
						}
					}
					tr.top += line_height;
				}
				break;
			}

			case WID_VT_SUMMARY_PANEL: {
				Rect tr = r.Shrink(WidgetDimensions::scaled.framerect);

				Ticks total_time = v->orders != nullptr ? v->orders->GetTimetableDurationIncomplete() : 0;
				if (total_time != 0) {
					SetTimetableParams(0, total_time);
					DrawString(tr, v->orders->IsCompleteTimetable() ? STR_TIMETABLE_TOTAL_TIME : STR_TIMETABLE_TOTAL_TIME_INCOMPLETE);
				}
				tr.top += GetCharacterHeight(FS_NORMAL);

				if (v->timetable_start != 0) {
					/* We are running towards the first station so we can start the
					 * timetable at the given time. */
					SetDParam(0, STR_JUST_DATE_WALLCLOCK_TINY);
					SetDParam(1, v->timetable_start);
					DrawString(tr, STR_TIMETABLE_STATUS_START_AT);
				} else if (!HasBit(v->vehicle_flags, VF_TIMETABLE_STARTED)) {
					/* We aren't running on a timetable yet, so how can we be "on time"
					 * when we aren't even "on service"/"on duty"? */
					DrawString(tr, STR_TIMETABLE_STATUS_NOT_STARTED);
				} else if (v->lateness_counter == 0 || (!_settings_client.gui.timetable_in_ticks && v->lateness_counter / DATE_UNIT_SIZE == 0)) {
					DrawString(tr, STR_TIMETABLE_STATUS_ON_TIME);
				} else {
					SetTimetableParams(0, abs(v->lateness_counter));
					DrawString(tr, v->lateness_counter < 0 ? STR_TIMETABLE_STATUS_EARLY : STR_TIMETABLE_STATUS_LATE);
				}
				tr.top += GetCharacterHeight(FS_NORMAL);

				{
					const Dimension warning_dimensions = GetSpriteSize(SPR_WARNING_SIGN);
					const int step_height = std::max<int>(warning_dimensions.height, GetCharacterHeight(FS_NORMAL));
					const int text_offset_y = (step_height - GetCharacterHeight(FS_NORMAL)) / 2;
					const int warning_offset_y = (step_height - warning_dimensions.height) / 2;
					const bool rtl = _current_text_dir == TD_RTL;

					auto draw_warning = [&](StringID text, bool warning) {
						int left = tr.left;
						int right = tr.right;
						if (warning) {
							DrawSprite(SPR_WARNING_SIGN, 0, rtl ? right - warning_dimensions.width - 5 : left + 5, tr.top + warning_offset_y);
							if (rtl) {
								right -= (warning_dimensions.width + 10);
							} else {
								left += (warning_dimensions.width + 10);
							}
						}
						DrawString(left, right, tr.top + text_offset_y, text);
						tr.top += step_height;
					};

					int warning_count = 0;
					int warning_limit = this->summary_warnings > MAX_SUMMARY_WARNINGS ? MAX_SUMMARY_WARNINGS - 1 : std::min<int>(MAX_SUMMARY_WARNINGS, this->summary_warnings);

					ProcessTimetableWarnings(v, [&](StringID text, bool warning) {
						if (warning_count < warning_limit) draw_warning(text, warning);
						warning_count++;
					});
					if (warning_count > warning_limit) {
						SetDParam(0, warning_count - warning_limit);
						draw_warning(STR_TIMETABLE_WARNINGS_OMITTED, true);
					}

					if (warning_count != this->summary_warnings) {
						TimetableWindow *mutable_this = const_cast<TimetableWindow *>(this);
						mutable_this->summary_warnings = warning_count;
						mutable_this->ReInit();
					}
				}

				break;
			}
		}
	}

	static inline void ExecuteTimetableCommand(const Vehicle *v, bool bulk, uint selected, ModifyTimetableFlags mtf, uint p2, bool clear)
	{
		uint order_number = (selected + 1) / 2;
		if (order_number >= v->GetNumOrders()) order_number = 0;

		uint p1 = v->index | (mtf << 28) | (clear ? 1 << 31 : 0);
		if (bulk) {
			DoCommandP(0, p1, p2, CMD_BULK_CHANGE_TIMETABLE | CMD_MSG(STR_ERROR_CAN_T_TIMETABLE_VEHICLE));
		} else {
			DoCommandPEx(0, p1, p2, order_number, CMD_CHANGE_TIMETABLE | CMD_MSG(STR_ERROR_CAN_T_TIMETABLE_VEHICLE), nullptr, nullptr, 0);
		}
	}

	void OnClick([[maybe_unused]] Point pt, int widget, [[maybe_unused]] int click_count) override
	{
		const Vehicle *v = this->vehicle;

		this->clicked_widget = widget;
		this->CloseChildWindows(WC_QUERY_STRING);

		switch (widget) {
			case WID_VT_ORDER_VIEW: // Order view button
				ShowOrdersWindow(v);
				return;

			case WID_VT_TIMETABLE_PANEL: { // Main panel.
				int selected = GetOrderFromTimetableWndPt(pt.y, v);

				/* Allow change time by double-clicking order */
				if (click_count == 2) {
					this->sel_index = selected == INVALID_ORDER ? -1 : selected;
					this->SetButtonDisabledStates();
					if (!this->IsWidgetDisabled(WID_VT_CHANGE_TIME)) {
						this->OnClick(pt, WID_VT_CHANGE_TIME, click_count);
					}
					return;
				} else {
					this->sel_index = (selected == INVALID_ORDER || selected == this->sel_index) ? -1 : selected;
				}

				this->CloseChildWindows();
				break;
			}

			case WID_VT_START_DATE: // Change the date that the timetable starts.
<<<<<<< HEAD
				if (_settings_time.time_in_minutes && _settings_client.gui.timetable_start_text_entry) {
					this->set_start_date_all = v->orders->IsCompleteTimetable() && _ctrl_pressed;
					StringID str = STR_JUST_INT;
					SetDParam(0, _settings_time.NowInTickMinutes().ClockHHMM());
					ShowQueryString(str, STR_TIMETABLE_STARTING_DATE, 31, this, CS_NUMERAL, QSF_ACCEPT_UNCHANGED);
				} else {
					ShowSetDateWindow(this, v->index | (_ctrl_pressed ? 1U << 20 : 0),
							_scaled_date_ticks, _cur_year, _cur_year + 15, ChangeTimetableStartCallback);
=======
				if (_settings_client.gui.timetable_mode == TimetableMode::Seconds) {
					this->query_widget = WID_VT_START_DATE;
					this->change_timetable_all = _ctrl_pressed;
					ShowQueryString(STR_EMPTY, STR_TIMETABLE_START_SECONDS_QUERY, 6, this, CS_NUMERAL, QSF_ACCEPT_UNCHANGED);
				} else {
					ShowSetDateWindow(this, v->index, TimerGameCalendar::date, TimerGameCalendar::year, TimerGameCalendar::year + MAX_TIMETABLE_START_YEARS, ChangeTimetableStartCallback, reinterpret_cast<void*>(static_cast<uintptr_t>(_ctrl_pressed)));
>>>>>>> 5cb7a16e
				}
				break;

			case WID_VT_CHANGE_TIME: { // "Wait For" button.
				int selected = this->sel_index;
				VehicleOrderID real = (selected + 1) / 2;

				if (real >= v->GetNumOrders()) real = 0;

				const Order *order = v->GetOrder(real);
				StringID current = STR_EMPTY;

				if (order != nullptr) {
					uint time = (selected % 2 != 0) ? order->GetTravelTime() : order->GetWaitTime();
<<<<<<< HEAD
					if (!_settings_client.gui.timetable_in_ticks) time /= DATE_UNIT_SIZE;
=======
					time /= TicksPerTimetableUnit();
>>>>>>> 5cb7a16e

					if (time != 0) {
						SetDParam(0, time);
						current = STR_JUST_INT;
					}
				}

				this->query_is_speed_query = false;
				this->change_timetable_all = (order != nullptr) && (selected % 2 == 0) && _ctrl_pressed;
				CharSetFilter charset_filter = _settings_client.gui.timetable_in_ticks ? CS_NUMERAL : CS_NUMERAL_DECIMAL;
				ShowQueryString(current, STR_TIMETABLE_CHANGE_TIME, 31, this, charset_filter, QSF_ACCEPT_UNCHANGED);
				break;
			}

			case WID_VT_CHANGE_SPEED: { // Change max speed button.
				int selected = this->sel_index;
				VehicleOrderID real = (selected + 1) / 2;

				if (real >= v->GetNumOrders()) real = 0;

				StringID current = STR_EMPTY;
				const Order *order = v->GetOrder(real);
				if (order != nullptr) {
					if (order->GetMaxSpeed() != UINT16_MAX) {
						SetDParam(0, ConvertKmhishSpeedToDisplaySpeed(order->GetMaxSpeed(), v->type));
						current = STR_JUST_INT;
					}
				}

				this->query_is_speed_query = true;
				this->change_timetable_all = (order != nullptr) && _ctrl_pressed;
				ShowQueryString(current, STR_TIMETABLE_CHANGE_SPEED, 31, this, CS_NUMERAL, QSF_NONE);
				break;
			}

			case WID_VT_CLEAR_TIME: { // Clear travel/waiting time.
				ExecuteTimetableCommand(v, _ctrl_pressed, this->sel_index, (this->sel_index % 2 == 1) ? MTF_TRAVEL_TIME : MTF_WAIT_TIME, 0, true);
				break;
			}

			case WID_VT_CLEAR_SPEED: { // Clear max speed button.
				ExecuteTimetableCommand(v, _ctrl_pressed, this->sel_index, MTF_TRAVEL_SPEED, UINT16_MAX, false);
				break;
			}

			case WID_VT_LOCK_ORDER_TIME: { // Toggle order wait time lock state.
				bool locked = false;

				int selected = this->sel_index;
				VehicleOrderID order_number = (selected + 1) / 2;
				if (order_number >= v->GetNumOrders()) order_number = 0;

				const Order *order = v->GetOrder(order_number);
				if (order != nullptr) {
					locked = (selected % 2 == 1) ? order->IsTravelFixed() : order->IsWaitFixed();
				}

				ExecuteTimetableCommand(v, _ctrl_pressed, this->sel_index, ((selected % 2 == 1) ? MTF_SET_TRAVEL_FIXED : MTF_SET_WAIT_FIXED), locked ? 0 : 1, false);
				break;
			}

			case WID_VT_RESET_LATENESS: // Reset the vehicle's late counter.
				DoCommandP(0, v->index | (_ctrl_pressed ? 1 << 20 : 0), 0, CMD_SET_VEHICLE_ON_TIME | CMD_MSG(STR_ERROR_CAN_T_TIMETABLE_VEHICLE));
				break;

			case WID_VT_AUTOFILL: { // Autofill the timetable.
				uint32 p2 = 0;
				if (!HasBit(v->vehicle_flags, VF_AUTOFILL_TIMETABLE)) SetBit(p2, 0);
				if (_ctrl_pressed) SetBit(p2, 1);
				DoCommandP(0, v->index, p2, CMD_AUTOFILL_TIMETABLE | CMD_MSG(STR_ERROR_CAN_T_TIMETABLE_VEHICLE));
				break;
			}

			case WID_VT_SCHEDULED_DISPATCH: {
				ShowSchdispatchWindow(v);
				break;
			}

			case WID_VT_AUTOMATE: {
				uint32 p2 = 0;
				if (!HasBit(v->vehicle_flags, VF_AUTOMATE_TIMETABLE)) SetBit(p2, 0);
				DoCommandP(0, v->index, p2, CMD_AUTOMATE_TIMETABLE | CMD_MSG(STR_ERROR_CAN_T_TIMETABLE_VEHICLE));
				break;
			}

			case WID_VT_AUTO_SEPARATION: {
				uint32 p2 = 0;
				if (!HasBit(v->vehicle_flags, VF_TIMETABLE_SEPARATION)) SetBit(p2, 0);
				DoCommandP(0, v->index, p2, CMD_TIMETABLE_SEPARATION | CMD_MSG(STR_ERROR_CAN_T_TIMETABLE_VEHICLE));
				break;
			}

			case WID_VT_EXPECTED:
				this->show_expected = !this->show_expected;
				break;

			case WID_VT_SHARED_ORDER_LIST:
				ShowVehicleListWindow(v);
				break;

			case WID_VT_ADD_VEH_GROUP: {
				ShowQueryString(STR_EMPTY, STR_GROUP_RENAME_CAPTION, MAX_LENGTH_GROUP_NAME_CHARS, this, CS_ALPHANUMERAL, QSF_ENABLE_DEFAULT | QSF_LEN_IN_CHARS);
				break;
			}

			case WID_VT_EXTRA: {
				VehicleOrderID real = (this->sel_index + 1) / 2;
				if (real >= this->vehicle->GetNumOrders()) real = 0;
				const Order *order = this->vehicle->GetOrder(real);
				bool leave_type_disabled = (order == nullptr) ||
							((!(order->IsType(OT_GOTO_STATION) || (order->IsType(OT_GOTO_DEPOT) && !(order->GetDepotActionType() & ODATFB_HALT))) ||
								(order->GetNonStopType() & ONSF_NO_STOP_AT_DESTINATION_STATION)) && !order->IsType(OT_CONDITIONAL));
				DropDownList list;
				list.emplace_back(new DropDownListStringItem(STR_TIMETABLE_LEAVE_NORMAL, OLT_NORMAL, leave_type_disabled));
				list.emplace_back(new DropDownListStringItem(STR_TIMETABLE_LEAVE_EARLY, OLT_LEAVE_EARLY, leave_type_disabled));
				list.emplace_back(new DropDownListStringItem(STR_TIMETABLE_LEAVE_EARLY_FULL_ANY, OLT_LEAVE_EARLY_FULL_ANY, leave_type_disabled || !order->IsType(OT_GOTO_STATION)));
				list.emplace_back(new DropDownListStringItem(STR_TIMETABLE_LEAVE_EARLY_FULL_ALL, OLT_LEAVE_EARLY_FULL_ALL, leave_type_disabled || !order->IsType(OT_GOTO_STATION)));
				ShowDropDownList(this, std::move(list), order != nullptr ? order->GetLeaveType() : -1, WID_VT_EXTRA);
				break;
			}

			case WID_VT_ASSIGN_SCHEDULE: {
				VehicleOrderID real = (this->sel_index + 1) / 2;
				if (real >= this->vehicle->GetNumOrders()) real = 0;
				const Order *order = this->vehicle->GetOrder(real);
				DropDownList list;
				list.emplace_back(new DropDownListStringItem(STR_TIMETABLE_ASSIGN_SCHEDULE_NONE, -1, false));

				for (uint i = 0; i < v->orders->GetScheduledDispatchScheduleCount(); i++) {
					const DispatchSchedule &ds = this->vehicle->orders->GetDispatchScheduleByIndex(i);
					if (ds.ScheduleName().empty()) {
						SetDParam(0, i + 1);
						list.emplace_back(new DropDownListStringItem(STR_TIMETABLE_ASSIGN_SCHEDULE_ID, i, false));
					} else {
						list.emplace_back(new DropDownListStringItem(ds.ScheduleName(), i, false));
					}
				}
				ShowDropDownList(this, std::move(list), order->GetDispatchScheduleIndex(), WID_VT_ASSIGN_SCHEDULE);
				break;
			}
		}

		this->SetDirty();
	}

	void OnDropdownSelect(int widget, int index) override
	{
		switch (widget) {
			case WID_VT_EXTRA:
				ExecuteTimetableCommand(this->vehicle, false, this->sel_index, MTF_SET_LEAVE_TYPE, index, false);
				break;

			case WID_VT_ASSIGN_SCHEDULE:
				ExecuteTimetableCommand(this->vehicle, false, this->sel_index, MTF_ASSIGN_SCHEDULE, index, false);
				break;

			default:
				break;
		}
	}

	void OnQueryTextFinished(char *str) override
	{
		if (str == nullptr) return;

		const Vehicle *v = this->vehicle;

		switch (this->clicked_widget) {
			default: NOT_REACHED();

			case WID_VT_CHANGE_SPEED:
			case WID_VT_CHANGE_TIME: {
				uint32 p2;
				if (this->query_is_speed_query) {
					uint64 display_speed = StrEmpty(str) ? 0 : std::strtoul(str, nullptr, 10);
					uint64 val = ConvertDisplaySpeedToKmhishSpeed(display_speed, v->type);
					p2 = std::min<uint>(val, UINT16_MAX);
				} else {
					p2 = ParseTimetableDuration(str);
				}

				ExecuteTimetableCommand(v, this->change_timetable_all, this->sel_index, (this->sel_index % 2 == 1) ? (this->query_is_speed_query ? MTF_TRAVEL_SPEED : MTF_TRAVEL_TIME) : MTF_WAIT_TIME, p2, false);
				break;
			}

<<<<<<< HEAD
			case WID_VT_START_DATE: {
				if (StrEmpty(str)) break;
				char *end;
				int32 val = std::strtol(str, &end, 10);
				if (val >= 0 && end && *end == 0) {
					uint minutes = (val % 100) % 60;
					uint hours = (val / 100) % 24;
					const TickMinutes now = _settings_time.NowInTickMinutes();
					TickMinutes time = now.ToSameDayClockTime(hours, minutes);
=======
			case WID_VT_CHANGE_TIME:
				val *= TicksPerTimetableUnit();
>>>>>>> 5cb7a16e

					if (time < (now - 60)) time += 60 * 24;

					ChangeTimetableStartIntl(v->index | (this->set_start_date_all ? 1 << 20 : 0), _settings_time.FromTickMinutes(time));
				}
				break;
			}

<<<<<<< HEAD
			case WID_VT_ADD_VEH_GROUP: {
				DoCommandP(0, VehicleListIdentifier(VL_SINGLE_VEH, v->type, v->owner, v->index).Pack(), CF_ANY, CMD_CREATE_GROUP_FROM_LIST | CMD_MSG(STR_ERROR_GROUP_CAN_T_CREATE), nullptr, str);
				break;
			}
=======
			case WID_VT_START_DATE: {
				TimerGameTick::TickCounter start_tick = TimerGameTick::counter + (val * Ticks::TICKS_PER_SECOND);
				Command<CMD_SET_TIMETABLE_START>::Post(STR_ERROR_CAN_T_TIMETABLE_VEHICLE, v->index, this->change_timetable_all, start_tick);
				break;
			}

			default:
				NOT_REACHED();
>>>>>>> 5cb7a16e
		}
	}

	void OnResize() override
	{
		/* Update the scroll bar */
		this->vscroll->SetCapacityFromWidget(this, WID_VT_TIMETABLE_PANEL, WidgetDimensions::scaled.framerect.Vertical());
	}

	/**
	 * Update the selection state of the arrival/departure data
	 */
	void UpdateSelectionStates()
	{
		this->GetWidget<NWidgetStacked>(WID_VT_ARRIVAL_DEPARTURE_SELECTION)->SetDisplayedPlane(_settings_client.gui.timetable_arrival_departure ? 0 : SZSP_NONE);
		this->GetWidget<NWidgetStacked>(WID_VT_EXPECTED_SELECTION)->SetDisplayedPlane(_settings_client.gui.timetable_arrival_departure ? 0 : 1);
		this->GetWidget<NWidgetStacked>(WID_VT_SEL_SHARED)->SetDisplayedPlane(this->vehicle->owner == _local_company && _ctrl_pressed ? 1 : 0);
	}

	virtual void OnFocus(Window *previously_focused_window) override
	{
		if (HasFocusedVehicleChanged(this->window_number, previously_focused_window)) {
			MarkDirtyFocusedRoutePaths(this->vehicle);
		}
	}

	virtual void OnFocusLost(bool closing, Window *newly_focused_window) override
	{
		if (HasFocusedVehicleChanged(this->window_number, newly_focused_window)) {
			MarkDirtyFocusedRoutePaths(this->vehicle);
		}
	}

	const Vehicle *GetVehicle()
	{
		return this->vehicle;
	}

	/**
	 * In real-time mode, the timetable GUI shows relative times and needs to be redrawn every second.
	 */
	IntervalTimer<TimerGameTick> redraw_interval = {Ticks::TICKS_PER_SECOND, [this](auto) {
		if (_settings_client.gui.timetable_mode == TimetableMode::Seconds) {
			this->SetDirty();
		}
	}};
};

static const NWidgetPart _nested_timetable_widgets[] = {
	NWidget(NWID_HORIZONTAL),
		NWidget(WWT_CLOSEBOX, COLOUR_GREY),
		NWidget(WWT_CAPTION, COLOUR_GREY, WID_VT_CAPTION), SetDataTip(STR_TIMETABLE_TITLE, STR_TOOLTIP_WINDOW_TITLE_DRAG_THIS),
		NWidget(WWT_PUSHTXTBTN, COLOUR_GREY, WID_VT_ORDER_VIEW), SetMinimalSize(61, 14), SetDataTip( STR_TIMETABLE_ORDER_VIEW, STR_TIMETABLE_ORDER_VIEW_TOOLTIP),
		NWidget(WWT_SHADEBOX, COLOUR_GREY),
		NWidget(WWT_DEFSIZEBOX, COLOUR_GREY),
		NWidget(WWT_STICKYBOX, COLOUR_GREY),
	EndContainer(),
	NWidget(NWID_HORIZONTAL),
		NWidget(WWT_PANEL, COLOUR_GREY, WID_VT_TIMETABLE_PANEL), SetMinimalSize(388, 82), SetResize(1, 10), SetDataTip(STR_NULL, STR_TIMETABLE_TOOLTIP), SetScrollbar(WID_VT_SCROLLBAR), EndContainer(),
		NWidget(NWID_SELECTION, INVALID_COLOUR, WID_VT_ARRIVAL_DEPARTURE_SELECTION),
			NWidget(WWT_PANEL, COLOUR_GREY, WID_VT_ARRIVAL_DEPARTURE_PANEL), SetMinimalSize(110, 0), SetFill(0, 1), SetDataTip(STR_NULL, STR_TIMETABLE_TOOLTIP), SetScrollbar(WID_VT_SCROLLBAR), EndContainer(),
		EndContainer(),
		NWidget(NWID_VSCROLLBAR, COLOUR_GREY, WID_VT_SCROLLBAR),
	EndContainer(),
	NWidget(WWT_PANEL, COLOUR_GREY, WID_VT_SUMMARY_PANEL), SetMinimalSize(400, 22), SetResize(1, 0), EndContainer(),
	NWidget(NWID_HORIZONTAL),
		NWidget(NWID_HORIZONTAL, NC_EQUALSIZE),
			NWidget(NWID_VERTICAL, NC_EQUALSIZE),
				NWidget(NWID_SELECTION, INVALID_COLOUR, WID_VT_START_DATE_SELECTION),
					NWidget(WWT_PUSHTXTBTN, COLOUR_GREY, WID_VT_START_DATE), SetResize(1, 0), SetFill(1, 1), SetDataTip(STR_TIMETABLE_STARTING_DATE, STR_TIMETABLE_STARTING_DATE_TOOLTIP),
					NWidget(WWT_DROPDOWN, COLOUR_GREY, WID_VT_ASSIGN_SCHEDULE), SetResize(1, 0), SetFill(1, 1), SetDataTip(STR_TIMETABLE_ASSIGN_SCHEDULE_DROP_DOWN, STR_TIMETABLE_ASSIGN_SCHEDULE_DROP_DOWN_TOOLTIP),
				EndContainer(),
				NWidget(WWT_PUSHTXTBTN, COLOUR_GREY, WID_VT_CHANGE_TIME), SetResize(1, 0), SetFill(1, 1), SetDataTip(STR_TIMETABLE_CHANGE_TIME, STR_TIMETABLE_WAIT_TIME_TOOLTIP),
				NWidget(WWT_PUSHTXTBTN, COLOUR_GREY, WID_VT_CLEAR_TIME), SetResize(1, 0), SetFill(1, 1), SetDataTip(STR_TIMETABLE_CLEAR_TIME, STR_TIMETABLE_CLEAR_TIME_TOOLTIP),
			EndContainer(),
			NWidget(NWID_VERTICAL, NC_EQUALSIZE),
				NWidget(WWT_PUSHTXTBTN, COLOUR_GREY, WID_VT_AUTOFILL), SetResize(1, 0), SetFill(1, 1), SetDataTip(STR_TIMETABLE_AUTOFILL, STR_TIMETABLE_AUTOFILL_TOOLTIP),
				NWidget(WWT_PUSHTXTBTN, COLOUR_GREY, WID_VT_CHANGE_SPEED), SetResize(1, 0), SetFill(1, 1), SetDataTip(STR_TIMETABLE_CHANGE_SPEED, STR_TIMETABLE_CHANGE_SPEED_TOOLTIP),
				NWidget(WWT_PUSHTXTBTN, COLOUR_GREY, WID_VT_CLEAR_SPEED), SetResize(1, 0), SetFill(1, 1), SetDataTip(STR_TIMETABLE_CLEAR_SPEED, STR_TIMETABLE_CLEAR_SPEED_TOOLTIP),
			EndContainer(),
			NWidget(NWID_VERTICAL, NC_EQUALSIZE),
<<<<<<< HEAD
				NWidget(WWT_PUSHTXTBTN, COLOUR_GREY, WID_VT_AUTOMATE), SetResize(1, 0), SetFill(1, 1), SetDataTip(STR_TIMETABLE_AUTOMATE, STR_TIMETABLE_AUTOMATE_TOOLTIP),
				NWidget(WWT_PUSHTXTBTN, COLOUR_GREY, WID_VT_AUTO_SEPARATION), SetResize(1, 0), SetFill(1, 1), SetDataTip(STR_TIMETABLE_AUTO_SEPARATION, STR_TIMETABLE_AUTO_SEPARATION_TOOLTIP),
				NWidget(WWT_DROPDOWN, COLOUR_GREY, WID_VT_EXTRA), SetResize(1, 0), SetFill(1, 1), SetDataTip(STR_TIMETABLE_EXTRA_DROP_DOWN, STR_TIMETABLE_EXTRA_DROP_DOWN_TOOLTIP),
=======
				NWidget(WWT_PUSHTXTBTN, COLOUR_GREY, WID_VT_START_DATE), SetResize(1, 0), SetFill(1, 1), SetDataTip(STR_TIMETABLE_START, STR_TIMETABLE_START_TOOLTIP),
				NWidget(WWT_PUSHTXTBTN, COLOUR_GREY, WID_VT_RESET_LATENESS), SetResize(1, 0), SetFill(1, 1), SetDataTip(STR_TIMETABLE_RESET_LATENESS, STR_TIMETABLE_RESET_LATENESS_TOOLTIP),
>>>>>>> 5cb7a16e
			EndContainer(),
			NWidget(NWID_VERTICAL, NC_EQUALSIZE),
				NWidget(WWT_PUSHTXTBTN, COLOUR_GREY, WID_VT_SCHEDULED_DISPATCH), SetResize(1, 0), SetFill(1, 1), SetDataTip(STR_TIMETABLE_SCHEDULED_DISPATCH, STR_TIMETABLE_SCHEDULED_DISPATCH_TOOLTIP),
				NWidget(WWT_PUSHTXTBTN, COLOUR_GREY, WID_VT_RESET_LATENESS), SetResize(1, 0), SetFill(1, 1), SetDataTip(STR_TIMETABLE_RESET_LATENESS, STR_TIMETABLE_RESET_LATENESS_TOOLTIP),
				NWidget(NWID_SELECTION, INVALID_COLOUR, WID_VT_EXPECTED_SELECTION),
					NWidget(WWT_PUSHTXTBTN, COLOUR_GREY, WID_VT_EXPECTED), SetResize(1, 0), SetFill(1, 1), SetDataTip(STR_JUST_STRING, STR_TIMETABLE_EXPECTED_TOOLTIP),
					NWidget(WWT_PANEL, COLOUR_GREY), SetResize(1, 0), SetFill(1, 1), EndContainer(),
				EndContainer(),
			EndContainer(),
		EndContainer(),
		NWidget(NWID_VERTICAL, NC_EQUALSIZE),
			NWidget(NWID_SELECTION, INVALID_COLOUR, WID_VT_SEL_SHARED),
				NWidget(WWT_PUSHIMGBTN, COLOUR_GREY, WID_VT_SHARED_ORDER_LIST), SetFill(0, 1), SetDataTip(SPR_SHARED_ORDERS_ICON, STR_ORDERS_VEH_WITH_SHARED_ORDERS_LIST_TOOLTIP),
				NWidget(WWT_PUSHTXTBTN, COLOUR_GREY, WID_VT_ADD_VEH_GROUP), SetFill(0, 1), SetDataTip(STR_BLACK_PLUS, STR_ORDERS_NEW_GROUP_TOOLTIP),
			EndContainer(),
			NWidget(WWT_PUSHIMGBTN, COLOUR_GREY, WID_VT_LOCK_ORDER_TIME), SetFill(0, 1), SetDataTip(SPR_LOCK, STR_TIMETABLE_LOCK_ORDER_TIME_TOOLTIP),
			NWidget(WWT_RESIZEBOX, COLOUR_GREY), SetFill(0, 1),
		EndContainer(),
	EndContainer(),
};

static WindowDesc _timetable_desc(__FILE__, __LINE__,
	WDP_AUTO, "view_vehicle_timetable", 400, 130,
	WC_VEHICLE_TIMETABLE, WC_VEHICLE_VIEW,
	WDF_CONSTRUCTION,
	std::begin(_nested_timetable_widgets), std::end(_nested_timetable_widgets)
);

/**
 * Show the timetable for a given vehicle.
 * @param v The vehicle to show the timetable for.
 */
void ShowTimetableWindow(const Vehicle *v)
{
	CloseWindowById(WC_VEHICLE_DETAILS, v->index, false);
	CloseWindowById(WC_VEHICLE_ORDERS, v->index, false);
	AllocateWindowDescFront<TimetableWindow>(&_timetable_desc, v->index);
}

void SetTimetableWindowsDirty(const Vehicle *v, SetTimetableWindowsDirtyFlags flags)
{
	if (!(HaveWindowByClass(WC_VEHICLE_TIMETABLE) ||
			((flags & STWDF_SCHEDULED_DISPATCH) && HaveWindowByClass(WC_SCHDISPATCH_SLOTS)) ||
			((flags & STWDF_ORDERS) && HaveWindowByClass(WC_VEHICLE_ORDERS)))) {
		return;
	}

	v = v->FirstShared();
	for (Window *w : Window::Iterate()) {
		if (w->window_class == WC_VEHICLE_TIMETABLE ||
				((flags & STWDF_SCHEDULED_DISPATCH) && w->window_class == WC_SCHDISPATCH_SLOTS) ||
				((flags & STWDF_ORDERS) && w->window_class == WC_VEHICLE_ORDERS)) {
			if (static_cast<GeneralVehicleWindow *>(w)->vehicle->FirstShared() == v) w->SetDirty();
		}
	}
}<|MERGE_RESOLUTION|>--- conflicted
+++ resolved
@@ -18,14 +18,7 @@
 #include "string_func.h"
 #include "gfx_func.h"
 #include "company_func.h"
-<<<<<<< HEAD
 #include "date_func.h"
-=======
-#include "timer/timer.h"
-#include "timer/timer_game_tick.h"
-#include "timer/timer_game_calendar.h"
-#include "timer/timer_window.h"
->>>>>>> 5cb7a16e
 #include "date_gui.h"
 #include "vehicle_gui.h"
 #include "settings_type.h"
@@ -71,66 +64,10 @@
 
 Ticks ParseTimetableDuration(const char *str)
 {
-<<<<<<< HEAD
 	if (StrEmpty(str)) return 0;
 
 	if (_settings_client.gui.timetable_in_ticks) {
 		return std::strtoul(str, nullptr, 10);
-=======
-	switch (_settings_client.gui.timetable_mode) {
-		case TimetableMode::Days:
-			SetDParam(param1, STR_UNITS_DAYS);
-			SetDParam(param2, ticks / Ticks::DAY_TICKS);
-			break;
-		case TimetableMode::Seconds:
-			SetDParam(param1, STR_UNITS_SECONDS);
-			SetDParam(param2, ticks / Ticks::TICKS_PER_SECOND);
-			break;
-		case TimetableMode::Ticks:
-			SetDParam(param1, STR_UNITS_TICKS);
-			SetDParam(param2, ticks);
-			break;
-		default:
-			NOT_REACHED();
-	}
-}
-
-/**
- * Get the number of ticks in the current timetable display unit.
- * @return The number of ticks per day, second, or tick, to match the timetable display.
- */
-static inline TimerGameTick::Ticks TicksPerTimetableUnit()
-{
-	switch (_settings_client.gui.timetable_mode) {
-		case TimetableMode::Days:
-			return Ticks::DAY_TICKS;
-		case TimetableMode::Seconds:
-			return Ticks::TICKS_PER_SECOND;
-		case TimetableMode::Ticks:
-			return 1;
-		default:
-			NOT_REACHED();
-	}
-}
-
-/**
- * Determine if a vehicle should be shown as late, depending on the timetable display setting.
- * @param v The vehicle in question.
- * @param round_to_day When using ticks, if we should round up to the nearest day.
- * @return True if the vehicle is later than the threshold.
- */
-bool VehicleIsAboveLatenessThreshold(const Vehicle *v, bool round_to_day)
-{
-	switch (_settings_client.gui.timetable_mode) {
-		case TimetableMode::Days:
-			return v->lateness_counter > Ticks::DAY_TICKS;
-		case TimetableMode::Seconds:
-			return v->lateness_counter > Ticks::TICKS_PER_SECOND;
-		case TimetableMode::Ticks:
-			return v->lateness_counter > (round_to_day ? Ticks::DAY_TICKS : 0);
-		default:
-			NOT_REACHED();
->>>>>>> 5cb7a16e
 	}
 
 	char tmp_buffer[64];
@@ -448,7 +385,6 @@
 	{
 		assert(HasBit(v->vehicle_flags, VF_TIMETABLE_STARTED));
 
-<<<<<<< HEAD
 		bool travelling = (!(v->current_order.IsAnyLoadingType() || v->current_order.IsType(OT_WAITING)) || v->current_order.GetNonStopType() == ONSF_STOP_EVERYWHERE);
 		Ticks start_time = -(Ticks)v->current_order_time;
 		if (v->cur_timetable_order_index != INVALID_VEH_ORDER_ID && v->cur_timetable_order_index != v->cur_real_order_index) {
@@ -458,13 +394,6 @@
 			assert(real_timetable_order->IsType(OT_CONDITIONAL));
 			start_time += (real_timetable_order->GetWaitTime() - real_current_order->GetTravelTime());
 		}
-=======
-		bool travelling = (!v->current_order.IsType(OT_LOADING) || v->current_order.GetNonStopType() == ONSF_STOP_EVERYWHERE);
-		TimerGameTick::Ticks start_time = -v->current_order_time;
-
-		/* If arrival and departure times are in days, compensate for the current date_fract. */
-		if (_settings_client.gui.timetable_mode != TimetableMode::Seconds) start_time += TimerGameCalendar::date_fract;
->>>>>>> 5cb7a16e
 
 		FillTimetableArrivalDepartureTable(v, v->cur_real_order_index % v->GetNumOrders(), travelling, table, start_time);
 
@@ -475,22 +404,10 @@
 	{
 		switch (widget) {
 			case WID_VT_ARRIVAL_DEPARTURE_PANEL:
-<<<<<<< HEAD
 				SetDParamMaxValue(0, _settings_time.time_in_minutes ? 0 : MAX_YEAR * DAYS_IN_YEAR);
 				this->deparr_time_width = GetStringBoundingBox(STR_JUST_DATE_WALLCLOCK_TINY).width + 4;
 				this->deparr_abbr_width = std::max(GetStringBoundingBox(STR_TIMETABLE_ARRIVAL_ABBREVIATION).width, GetStringBoundingBox(STR_TIMETABLE_DEPARTURE_ABBREVIATION).width);
 				size->width = this->deparr_abbr_width + WidgetDimensions::scaled.hsep_wide + this->deparr_time_width + padding.width;
-=======
-				/* We handle this differently depending on the timetable mode. */
-				if (_settings_client.gui.timetable_mode == TimetableMode::Seconds) {
-					/* A five-digit number would fit a timetable lasting 2.7 real-world hours, which should be plenty. */
-					SetDParamMaxDigits(1, 4, FS_SMALL);
-					size->width = std::max(GetStringBoundingBox(STR_TIMETABLE_ARRIVAL_SECONDS_IN_FUTURE).width, GetStringBoundingBox(STR_TIMETABLE_DEPARTURE_SECONDS_IN_FUTURE).width) + WidgetDimensions::scaled.hsep_wide + padding.width;
-				} else {
-					SetDParamMaxValue(1, TimerGameCalendar::DateAtStartOfYear(CalendarTime::MAX_YEAR), 0, FS_SMALL);
-					size->width = std::max(GetStringBoundingBox(STR_TIMETABLE_ARRIVAL_DATE).width, GetStringBoundingBox(STR_TIMETABLE_DEPARTURE_DATE).width) + WidgetDimensions::scaled.hsep_wide + padding.width;
-				}
->>>>>>> 5cb7a16e
 				FALLTHROUGH;
 
 			case WID_VT_ARRIVAL_DEPARTURE_SELECTION:
@@ -737,7 +654,6 @@
 		const Vehicle *v = this->vehicle;
 		int selected = this->sel_index;
 
-<<<<<<< HEAD
 		switch (widget) {
 			case WID_VT_TIMETABLE_PANEL: {
 				Rect tr = r.Shrink(WidgetDimensions::scaled.framerect);
@@ -768,27 +684,6 @@
 						} else {
 							order = order->next;
 						}
-=======
-		Rect tr = r.Shrink(WidgetDimensions::scaled.framerect);
-		bool show_late = this->show_expected && VehicleIsAboveLatenessThreshold(v, true);
-		TimerGameTick::Ticks offset = show_late ? 0 : -v->lateness_counter;
-
-		for (int i = this->vscroll->GetPosition(); i / 2 < v->GetNumOrders(); ++i) { // note: i is also incremented in the loop
-			/* Don't draw anything if it extends past the end of the window. */
-			if (!this->vscroll->IsVisible(i)) break;
-
-			/* TC_INVALID will skip the colour change. */
-			SetDParam(0, show_late ? TC_RED : TC_INVALID);
-			if (i % 2 == 0) {
-				/* Draw an arrival time. */
-				if (arr_dep[i / 2].arrival != Ticks::INVALID_TICKS) {
-					/* First set the offset and text colour based on the expected/scheduled mode and some other things. */
-					TimerGameTick::Ticks this_offset;
-					if (this->show_expected && i / 2 == earlyID) {
-						/* Show expected arrival. */
-						this_offset = 0;
-						SetDParam(0, TC_GREEN);
->>>>>>> 5cb7a16e
 					} else {
 						StringID string;
 						TextColour colour = (i == selected) ? TC_WHITE : TC_BLACK;
@@ -830,89 +725,9 @@
 						if (final_order) break;
 					}
 
-<<<<<<< HEAD
 					i++;
 					tr.top += line_height;
 				}
-=======
-					/* Now actually draw the arrival time. */
-					if (_settings_client.gui.timetable_mode == TimetableMode::Seconds) {
-						/* Display seconds from now. */
-						SetDParam(1, ((arr_dep[i / 2].arrival + offset) / Ticks::TICKS_PER_SECOND));
-						DrawString(tr.left, tr.right, tr.top, STR_TIMETABLE_ARRIVAL_SECONDS_IN_FUTURE, i == selected ? TC_WHITE : TC_BLACK);
-					} else {
-						/* Show a date. */
-						SetDParam(1, TimerGameCalendar::date + (arr_dep[i / 2].arrival + this_offset) / Ticks::DAY_TICKS);
-						DrawString(tr.left, tr.right, tr.top, STR_TIMETABLE_ARRIVAL_DATE, i == selected ? TC_WHITE : TC_BLACK);
-					}
-				}
-			} else {
-				/* Draw a departure time. */
-				if (arr_dep[i / 2].departure != Ticks::INVALID_TICKS) {
-					if (_settings_client.gui.timetable_mode == TimetableMode::Seconds) {
-						/* Display seconds from now. */
-						SetDParam(1, ((arr_dep[i / 2].departure + offset) / Ticks::TICKS_PER_SECOND));
-						DrawString(tr.left, tr.right, tr.top, STR_TIMETABLE_DEPARTURE_SECONDS_IN_FUTURE, i == selected ? TC_WHITE : TC_BLACK);
-					} else {
-						/* Show a date. */
-						SetDParam(1, TimerGameCalendar::date + (arr_dep[i / 2].departure + offset) / Ticks::DAY_TICKS);
-						DrawString(tr.left, tr.right, tr.top, STR_TIMETABLE_DEPARTURE_DATE, i == selected ? TC_WHITE : TC_BLACK);
-					}
-				}
-			}
-			tr.top += GetCharacterHeight(FS_NORMAL);
-		}
-	}
-
-	/**
-	 * Helper function to draw the summary panel.
-	 * @param r The rect to draw within.
-	 */
-	void DrawSummaryPanel(const Rect &r) const
-	{
-		const Vehicle *v = this->vehicle;
-		Rect tr = r.Shrink(WidgetDimensions::scaled.framerect);
-
-		TimerGameTick::Ticks total_time = v->orders != nullptr ? v->orders->GetTimetableDurationIncomplete() : 0;
-		if (total_time != 0) {
-			SetTimetableParams(0, 1, total_time);
-			DrawString(tr, v->orders->IsCompleteTimetable() ? STR_TIMETABLE_TOTAL_TIME : STR_TIMETABLE_TOTAL_TIME_INCOMPLETE);
-		}
-		tr.top += GetCharacterHeight(FS_NORMAL);
-
-		/* Draw the lateness display, or indicate that the timetable has not started yet. */
-		if (v->timetable_start != 0) {
-			/* We are running towards the first station so we can start the
-			 * timetable at the given time. */
-			if (_settings_client.gui.timetable_mode == TimetableMode::Seconds) {
-				/* Real time units use seconds relative to now. */
-				SetDParam(0, (static_cast<TimerGameTick::Ticks>(v->timetable_start - TimerGameTick::counter) / Ticks::TICKS_PER_SECOND));
-				DrawString(tr, STR_TIMETABLE_STATUS_START_IN_SECONDS);
-			} else {
-				/* Calendar units use dates. */
-				SetDParam(0, STR_JUST_DATE_TINY);
-				SetDParam(1, GetDateFromStartTick(v->timetable_start));
-				DrawString(tr, STR_TIMETABLE_STATUS_START_AT_DATE);
-			}
-		} else if (!HasBit(v->vehicle_flags, VF_TIMETABLE_STARTED)) {
-			/* We aren't running on a timetable yet. */
-			DrawString(tr, STR_TIMETABLE_STATUS_NOT_STARTED);
-		} else if (!VehicleIsAboveLatenessThreshold(v, false)) {
-			/* We are on time. */
-			DrawString(tr, STR_TIMETABLE_STATUS_ON_TIME);
-		} else {
-			/* We are late. */
-			SetTimetableParams(0, 1, abs(v->lateness_counter));
-			DrawString(tr, v->lateness_counter < 0 ? STR_TIMETABLE_STATUS_EARLY : STR_TIMETABLE_STATUS_LATE);
-		}
-	}
-
-	void DrawWidget(const Rect &r, int widget) const override
-	{
-		switch (widget) {
-			case WID_VT_TIMETABLE_PANEL: {
-				this->DrawTimetablePanel(r);
->>>>>>> 5cb7a16e
 				break;
 			}
 
@@ -984,7 +799,7 @@
 					 * timetable at the given time. */
 					SetDParam(0, STR_JUST_DATE_WALLCLOCK_TINY);
 					SetDParam(1, v->timetable_start);
-					DrawString(tr, STR_TIMETABLE_STATUS_START_AT);
+					DrawString(tr, STR_TIMETABLE_STATUS_START_AT_DATE);
 				} else if (!HasBit(v->vehicle_flags, VF_TIMETABLE_STARTED)) {
 					/* We aren't running on a timetable yet, so how can we be "on time"
 					 * when we aren't even "on service"/"on duty"? */
@@ -1088,23 +903,14 @@
 			}
 
 			case WID_VT_START_DATE: // Change the date that the timetable starts.
-<<<<<<< HEAD
 				if (_settings_time.time_in_minutes && _settings_client.gui.timetable_start_text_entry) {
 					this->set_start_date_all = v->orders->IsCompleteTimetable() && _ctrl_pressed;
 					StringID str = STR_JUST_INT;
 					SetDParam(0, _settings_time.NowInTickMinutes().ClockHHMM());
-					ShowQueryString(str, STR_TIMETABLE_STARTING_DATE, 31, this, CS_NUMERAL, QSF_ACCEPT_UNCHANGED);
+					ShowQueryString(str, STR_TIMETABLE_START, 31, this, CS_NUMERAL, QSF_ACCEPT_UNCHANGED);
 				} else {
 					ShowSetDateWindow(this, v->index | (_ctrl_pressed ? 1U << 20 : 0),
 							_scaled_date_ticks, _cur_year, _cur_year + 15, ChangeTimetableStartCallback);
-=======
-				if (_settings_client.gui.timetable_mode == TimetableMode::Seconds) {
-					this->query_widget = WID_VT_START_DATE;
-					this->change_timetable_all = _ctrl_pressed;
-					ShowQueryString(STR_EMPTY, STR_TIMETABLE_START_SECONDS_QUERY, 6, this, CS_NUMERAL, QSF_ACCEPT_UNCHANGED);
-				} else {
-					ShowSetDateWindow(this, v->index, TimerGameCalendar::date, TimerGameCalendar::year, TimerGameCalendar::year + MAX_TIMETABLE_START_YEARS, ChangeTimetableStartCallback, reinterpret_cast<void*>(static_cast<uintptr_t>(_ctrl_pressed)));
->>>>>>> 5cb7a16e
 				}
 				break;
 
@@ -1119,11 +925,7 @@
 
 				if (order != nullptr) {
 					uint time = (selected % 2 != 0) ? order->GetTravelTime() : order->GetWaitTime();
-<<<<<<< HEAD
 					if (!_settings_client.gui.timetable_in_ticks) time /= DATE_UNIT_SIZE;
-=======
-					time /= TicksPerTimetableUnit();
->>>>>>> 5cb7a16e
 
 					if (time != 0) {
 						SetDParam(0, time);
@@ -1309,7 +1111,6 @@
 				break;
 			}
 
-<<<<<<< HEAD
 			case WID_VT_START_DATE: {
 				if (StrEmpty(str)) break;
 				char *end;
@@ -1319,10 +1120,6 @@
 					uint hours = (val / 100) % 24;
 					const TickMinutes now = _settings_time.NowInTickMinutes();
 					TickMinutes time = now.ToSameDayClockTime(hours, minutes);
-=======
-			case WID_VT_CHANGE_TIME:
-				val *= TicksPerTimetableUnit();
->>>>>>> 5cb7a16e
 
 					if (time < (now - 60)) time += 60 * 24;
 
@@ -1331,21 +1128,10 @@
 				break;
 			}
 
-<<<<<<< HEAD
 			case WID_VT_ADD_VEH_GROUP: {
 				DoCommandP(0, VehicleListIdentifier(VL_SINGLE_VEH, v->type, v->owner, v->index).Pack(), CF_ANY, CMD_CREATE_GROUP_FROM_LIST | CMD_MSG(STR_ERROR_GROUP_CAN_T_CREATE), nullptr, str);
 				break;
 			}
-=======
-			case WID_VT_START_DATE: {
-				TimerGameTick::TickCounter start_tick = TimerGameTick::counter + (val * Ticks::TICKS_PER_SECOND);
-				Command<CMD_SET_TIMETABLE_START>::Post(STR_ERROR_CAN_T_TIMETABLE_VEHICLE, v->index, this->change_timetable_all, start_tick);
-				break;
-			}
-
-			default:
-				NOT_REACHED();
->>>>>>> 5cb7a16e
 		}
 	}
 
@@ -1383,15 +1169,6 @@
 	{
 		return this->vehicle;
 	}
-
-	/**
-	 * In real-time mode, the timetable GUI shows relative times and needs to be redrawn every second.
-	 */
-	IntervalTimer<TimerGameTick> redraw_interval = {Ticks::TICKS_PER_SECOND, [this](auto) {
-		if (_settings_client.gui.timetable_mode == TimetableMode::Seconds) {
-			this->SetDirty();
-		}
-	}};
 };
 
 static const NWidgetPart _nested_timetable_widgets[] = {
@@ -1415,7 +1192,7 @@
 		NWidget(NWID_HORIZONTAL, NC_EQUALSIZE),
 			NWidget(NWID_VERTICAL, NC_EQUALSIZE),
 				NWidget(NWID_SELECTION, INVALID_COLOUR, WID_VT_START_DATE_SELECTION),
-					NWidget(WWT_PUSHTXTBTN, COLOUR_GREY, WID_VT_START_DATE), SetResize(1, 0), SetFill(1, 1), SetDataTip(STR_TIMETABLE_STARTING_DATE, STR_TIMETABLE_STARTING_DATE_TOOLTIP),
+					NWidget(WWT_PUSHTXTBTN, COLOUR_GREY, WID_VT_START_DATE), SetResize(1, 0), SetFill(1, 1), SetDataTip(STR_TIMETABLE_START, STR_TIMETABLE_START_TOOLTIP),
 					NWidget(WWT_DROPDOWN, COLOUR_GREY, WID_VT_ASSIGN_SCHEDULE), SetResize(1, 0), SetFill(1, 1), SetDataTip(STR_TIMETABLE_ASSIGN_SCHEDULE_DROP_DOWN, STR_TIMETABLE_ASSIGN_SCHEDULE_DROP_DOWN_TOOLTIP),
 				EndContainer(),
 				NWidget(WWT_PUSHTXTBTN, COLOUR_GREY, WID_VT_CHANGE_TIME), SetResize(1, 0), SetFill(1, 1), SetDataTip(STR_TIMETABLE_CHANGE_TIME, STR_TIMETABLE_WAIT_TIME_TOOLTIP),
@@ -1427,14 +1204,9 @@
 				NWidget(WWT_PUSHTXTBTN, COLOUR_GREY, WID_VT_CLEAR_SPEED), SetResize(1, 0), SetFill(1, 1), SetDataTip(STR_TIMETABLE_CLEAR_SPEED, STR_TIMETABLE_CLEAR_SPEED_TOOLTIP),
 			EndContainer(),
 			NWidget(NWID_VERTICAL, NC_EQUALSIZE),
-<<<<<<< HEAD
 				NWidget(WWT_PUSHTXTBTN, COLOUR_GREY, WID_VT_AUTOMATE), SetResize(1, 0), SetFill(1, 1), SetDataTip(STR_TIMETABLE_AUTOMATE, STR_TIMETABLE_AUTOMATE_TOOLTIP),
 				NWidget(WWT_PUSHTXTBTN, COLOUR_GREY, WID_VT_AUTO_SEPARATION), SetResize(1, 0), SetFill(1, 1), SetDataTip(STR_TIMETABLE_AUTO_SEPARATION, STR_TIMETABLE_AUTO_SEPARATION_TOOLTIP),
 				NWidget(WWT_DROPDOWN, COLOUR_GREY, WID_VT_EXTRA), SetResize(1, 0), SetFill(1, 1), SetDataTip(STR_TIMETABLE_EXTRA_DROP_DOWN, STR_TIMETABLE_EXTRA_DROP_DOWN_TOOLTIP),
-=======
-				NWidget(WWT_PUSHTXTBTN, COLOUR_GREY, WID_VT_START_DATE), SetResize(1, 0), SetFill(1, 1), SetDataTip(STR_TIMETABLE_START, STR_TIMETABLE_START_TOOLTIP),
-				NWidget(WWT_PUSHTXTBTN, COLOUR_GREY, WID_VT_RESET_LATENESS), SetResize(1, 0), SetFill(1, 1), SetDataTip(STR_TIMETABLE_RESET_LATENESS, STR_TIMETABLE_RESET_LATENESS_TOOLTIP),
->>>>>>> 5cb7a16e
 			EndContainer(),
 			NWidget(NWID_VERTICAL, NC_EQUALSIZE),
 				NWidget(WWT_PUSHTXTBTN, COLOUR_GREY, WID_VT_SCHEDULED_DISPATCH), SetResize(1, 0), SetFill(1, 1), SetDataTip(STR_TIMETABLE_SCHEDULED_DISPATCH, STR_TIMETABLE_SCHEDULED_DISPATCH_TOOLTIP),
