/*
 * This file is part of OpenTTD.
 * OpenTTD is free software; you can redistribute it and/or modify it under the terms of the GNU General Public License as published by the Free Software Foundation, version 2.
 * OpenTTD is distributed in the hope that it will be useful, but WITHOUT ANY WARRANTY; without even the implied warranty of MERCHANTABILITY or FITNESS FOR A PARTICULAR PURPOSE.
 * See the GNU General Public License for more details. You should have received a copy of the GNU General Public License along with OpenTTD. If not, see <http://www.gnu.org/licenses/>.
 */

/** @file sdl2_v.cpp Implementation of the SDL2 video driver. */

#ifdef WITH_SDL2

#include "../stdafx.h"
#include "../openttd.h"
#include "../gfx_func.h"
#include "../rev.h"
#include "../blitter/factory.hpp"
#include "../network/network.h"
#include "../thread.h"
#include "../progress.h"
#include "../core/random_func.hpp"
#include "../core/math_func.hpp"
#include "../fileio_func.h"
#include "../framerate_type.h"
<<<<<<< HEAD
#include "../scope.h"
=======
#include "../window_func.h"
>>>>>>> 4eab70f8
#include "sdl2_v.h"
#include <SDL.h>
#include <mutex>
#include <condition_variable>
#include <algorithm>
#if defined(__MINGW32__)
#include "../3rdparty/mingw-std-threads/mingw.mutex.h"
#include "../3rdparty/mingw-std-threads/mingw.condition_variable.h"
#endif

#if defined(WITH_FCITX)
#include <fcitx/frontend.h>
#include <dbus/dbus.h>
#include <SDL_syswm.h>
#include <X11/Xlib.h>
#include <X11/keysym.h>
#include <unistd.h>
#endif

#include "../safeguards.h"

static FVideoDriver_SDL iFVideoDriver_SDL;

static SDL_Window *_sdl_window;
static SDL_Surface *_sdl_surface;
static SDL_Surface *_sdl_realscreen;

/** Whether the drawing is/may be done in a separate thread. */
static bool _draw_threaded;
/** Mutex to keep the access to the shared memory controlled. */
static std::recursive_mutex *_draw_mutex = nullptr;
/** Signal to draw the next frame. */
static std::condition_variable_any *_draw_signal = nullptr;
/** Should we keep continue drawing? */
static volatile bool _draw_continue;
static Palette _local_palette;
static SDL_Palette *_sdl_palette;

#define MAX_DIRTY_RECTS 100
static SDL_Rect _dirty_rects[MAX_DIRTY_RECTS];
static int _num_dirty_rects;

/* Size of window */
static int _window_size_w;
static int _window_size_h;

static std::string _editing_text;

static void SetTextInputRect();

Point GetFocusedWindowCaret();
Point GetFocusedWindowTopLeft();
bool FocusedWindowIsConsole();
bool EditBoxInGlobalFocus();

#if defined(WITH_FCITX)
static bool _fcitx_mode = false;
static char _fcitx_service_name[64];
static char _fcitx_ic_name[64];
static DBusConnection *_fcitx_dbus_session_conn = nullptr;
static bool _suppress_text_event = false;

static void FcitxICMethod(const char *method)
{
	DBusMessage *msg = dbus_message_new_method_call(_fcitx_service_name, _fcitx_ic_name, "org.fcitx.Fcitx.InputContext", method);
	if (!msg) return;
	dbus_connection_send(_fcitx_dbus_session_conn, msg, NULL);
	dbus_connection_flush(_fcitx_dbus_session_conn);
	dbus_message_unref(msg);
}

static int GetXDisplayNum()
{
	const char *display = getenv("DISPLAY");
	if (!display) return 0;
	const char *colon = strchr(display, ':');
	if (!colon) return 0;
	return atoi(colon + 1);
}

static void FcitxDeinit() {
	if (_fcitx_mode) {
		FcitxICMethod("DestroyIC");
		_fcitx_mode = false;
	}
	if (_fcitx_dbus_session_conn) {
		dbus_connection_close(_fcitx_dbus_session_conn);
		_fcitx_dbus_session_conn = nullptr;
	}
}

static DBusHandlerResult FcitxDBusMessageFilter(DBusConnection *connection, DBusMessage *message, void *user_data)
{
	if (dbus_message_is_signal(message, "org.fcitx.Fcitx.InputContext", "CommitString")) {
		DBusMessageIter iter;
		const char *text = nullptr;
		dbus_message_iter_init(message, &iter);
		dbus_message_iter_get_basic(&iter, &text);

		if (text != nullptr && EditBoxInGlobalFocus()) {
			HandleTextInput(nullptr, true);
			HandleTextInput(text);
			SetTextInputRect();
		}

		return DBUS_HANDLER_RESULT_HANDLED;
	}

	if (dbus_message_is_signal(message, "org.fcitx.Fcitx.InputContext", "UpdatePreedit")) {
		const char *text = nullptr;
		int32 cursor;
		if (!dbus_message_get_args(message, nullptr, DBUS_TYPE_STRING, &text, DBUS_TYPE_INT32, &cursor, DBUS_TYPE_INVALID)) return DBUS_HANDLER_RESULT_NOT_YET_HANDLED;

		if (text != nullptr && EditBoxInGlobalFocus()) {
			HandleTextInput(text, true, text + min<uint>(cursor, strlen(text)));
		}
		return DBUS_HANDLER_RESULT_HANDLED;
	}
	return DBUS_HANDLER_RESULT_NOT_YET_HANDLED;
}

static void FcitxInit()
{
	DBusError err;
	dbus_error_init(&err);
	_fcitx_dbus_session_conn = dbus_bus_get_private(DBUS_BUS_SESSION, &err);
	if (dbus_error_is_set(&err)) {
		dbus_error_free(&err);
		return;
	}
	dbus_connection_set_exit_on_disconnect(_fcitx_dbus_session_conn, false);
	seprintf(_fcitx_service_name, lastof(_fcitx_service_name), "org.fcitx.Fcitx-%d", GetXDisplayNum());

	auto guard = scope_guard([]() {
		if (!_fcitx_mode) FcitxDeinit();
	});

	int pid = getpid();
	int id = -1;
	uint32 enable, hk1sym, hk1state, hk2sym, hk2state;
	DBusMessage *msg = dbus_message_new_method_call(_fcitx_service_name, "/inputmethod", "org.fcitx.Fcitx.InputMethod", "CreateICv3");
	if (!msg) return;
	auto guard1 = scope_guard([&]() {
		dbus_message_unref(msg);
	});
	const char *name = "OpenTTD";
	if (!dbus_message_append_args(msg, DBUS_TYPE_STRING, &name, DBUS_TYPE_INT32, &pid, DBUS_TYPE_INVALID)) return;
	DBusMessage *reply = dbus_connection_send_with_reply_and_block(_fcitx_dbus_session_conn, msg, 100, nullptr);
	if (!reply) return;
	auto guard2 = scope_guard([&]() {
		dbus_message_unref(reply);
	});
	if (!dbus_message_get_args(reply, nullptr, DBUS_TYPE_INT32, &id, DBUS_TYPE_BOOLEAN, &enable, DBUS_TYPE_UINT32, &hk1sym, DBUS_TYPE_UINT32, &hk1state, DBUS_TYPE_UINT32, &hk2sym, DBUS_TYPE_UINT32, &hk2state, DBUS_TYPE_INVALID)) return;

	if (id < 0) return;

	seprintf(_fcitx_ic_name, lastof(_fcitx_ic_name), "/inputcontext_%d", id);
	dbus_bus_add_match(_fcitx_dbus_session_conn, "type='signal', interface='org.fcitx.Fcitx.InputContext'", nullptr);
	dbus_connection_add_filter(_fcitx_dbus_session_conn, &FcitxDBusMessageFilter, nullptr, nullptr);
	dbus_connection_flush(_fcitx_dbus_session_conn);

	uint32 caps = CAPACITY_PREEDIT;
	DBusMessage *msg2 = dbus_message_new_method_call(_fcitx_service_name, _fcitx_ic_name, "org.fcitx.Fcitx.InputContext", "SetCapacity");
	if (!msg2) return;
	auto guard3 = scope_guard([&]() {
		dbus_message_unref(msg2);
	});
	if (!dbus_message_append_args(msg2, DBUS_TYPE_UINT32, &caps, DBUS_TYPE_INVALID)) return;
	dbus_connection_send(_fcitx_dbus_session_conn, msg2, NULL);
	dbus_connection_flush(_fcitx_dbus_session_conn);

	setenv("SDL_IM_MODULE", "N/A", true);
	setenv("IBUS_ADDRESS", "/dev/null/invalid", true);

	_fcitx_mode = true;
}

static uint32 _fcitx_last_keycode = 0;
static uint32 _fcitx_last_keysym = 0;
static uint16 _last_sdl_key_mod;
static bool FcitxProcessKey()
{
	uint32 fcitx_mods = 0;
	if (_last_sdl_key_mod & KMOD_SHIFT) fcitx_mods |= FcitxKeyState_Shift;
	if (_last_sdl_key_mod & KMOD_CAPS)  fcitx_mods |= FcitxKeyState_CapsLock;
	if (_last_sdl_key_mod & KMOD_CTRL)  fcitx_mods |= FcitxKeyState_Ctrl;
	if (_last_sdl_key_mod & KMOD_ALT)   fcitx_mods |= FcitxKeyState_Alt;
	if (_last_sdl_key_mod & KMOD_NUM)   fcitx_mods |= FcitxKeyState_NumLock;
	if (_last_sdl_key_mod & KMOD_LGUI)  fcitx_mods |= FcitxKeyState_Super;
	if (_last_sdl_key_mod & KMOD_RGUI)  fcitx_mods |= FcitxKeyState_Meta;

	int type = FCITX_PRESS_KEY;
	uint32 event_time = 0;

	DBusMessage *msg = dbus_message_new_method_call(_fcitx_service_name, _fcitx_ic_name, "org.fcitx.Fcitx.InputContext", "ProcessKeyEvent");
	if (!msg) return false;
	auto guard1 = scope_guard([&]() {
		dbus_message_unref(msg);
	});
	if (!dbus_message_append_args(msg, DBUS_TYPE_UINT32, &_fcitx_last_keysym, DBUS_TYPE_UINT32, &_fcitx_last_keycode, DBUS_TYPE_UINT32, &fcitx_mods,
			DBUS_TYPE_INT32, &type, DBUS_TYPE_UINT32, &event_time, DBUS_TYPE_INVALID)) return false;
	DBusMessage *reply = dbus_connection_send_with_reply_and_block(_fcitx_dbus_session_conn, msg, 300, nullptr);
	if (!reply) return false;
	auto guard2 = scope_guard([&]() {
		dbus_message_unref(reply);
	});
	uint32 handled = 0;
	if (!dbus_message_get_args(reply, nullptr, DBUS_TYPE_INT32, &handled, DBUS_TYPE_INVALID)) return false;
	return handled;
}

static void FcitxPoll()
{
	dbus_connection_read_write(_fcitx_dbus_session_conn, 0);
	while (dbus_connection_dispatch(_fcitx_dbus_session_conn) == DBUS_DISPATCH_DATA_REMAINS) {}
}

static void FcitxFocusChange(bool focused)
{
	FcitxICMethod(focused ? "FocusIn" : "FocusOut");
}

static void FcitxSYSWMEVENT(const SDL_SysWMEvent &event)
{
	if (_fcitx_last_keycode != 0 || _fcitx_last_keysym != 0) {
		DEBUG(misc, 0, "Passing pending keypress to Fcitx");
		FcitxProcessKey();
	}
	_fcitx_last_keycode = _fcitx_last_keysym = 0;
	if (event.msg->subsystem != SDL_SYSWM_X11) return;
	XEvent &xevent = event.msg->msg.x11.event;
	if (xevent.type == KeyPress) {
		KeySym keysym = XLookupKeysym(&xevent.xkey, 0);
		_fcitx_last_keycode = xevent.xkey.keycode;
		_fcitx_last_keysym = keysym;
	}
}
#else
const static bool _fcitx_mode = false;
const static bool _suppress_text_event = false;
#endif

void VideoDriver_SDL::MakeDirty(int left, int top, int width, int height)
{
	if (_num_dirty_rects < MAX_DIRTY_RECTS) {
		_dirty_rects[_num_dirty_rects].x = left;
		_dirty_rects[_num_dirty_rects].y = top;
		_dirty_rects[_num_dirty_rects].w = width;
		_dirty_rects[_num_dirty_rects].h = height;
	}
	_num_dirty_rects++;
}

static void UpdatePalette(bool init = false)
{
	SDL_Color pal[256];

	for (int i = 0; i != _local_palette.count_dirty; i++) {
		pal[i].r = _local_palette.palette[_local_palette.first_dirty + i].r;
		pal[i].g = _local_palette.palette[_local_palette.first_dirty + i].g;
		pal[i].b = _local_palette.palette[_local_palette.first_dirty + i].b;
		pal[i].a = 0;
	}

	SDL_SetPaletteColors(_sdl_palette, pal, _local_palette.first_dirty, _local_palette.count_dirty);
	SDL_SetSurfacePalette(_sdl_surface, _sdl_palette);

	if (_sdl_surface != _sdl_realscreen && init) {
		/* When using a shadow surface, also set our palette on the real screen. This lets SDL
		 * allocate as many colors (or approximations) as
		 * possible, instead of using only the default SDL
		 * palette. This allows us to get more colors exactly
		 * right and might allow using better approximations for
		 * other colors.
		 *
		 * Note that colors allocations are tried in-order, so
		 * this favors colors further up into the palette. Also
		 * note that if two colors from the same animation
		 * sequence are approximated using the same color, that
		 * animation will stop working.
		 *
		 * Since changing the system palette causes the colours
		 * to change right away, and allocations might
		 * drastically change, we can't use this for animation,
		 * since that could cause weird coloring between the
		 * palette change and the blitting below, so we only set
		 * the real palette during initialisation.
		 */
		SDL_SetSurfacePalette(_sdl_realscreen, _sdl_palette);
	}

	if (_sdl_surface != _sdl_realscreen && !init) {
		/* We're not using real hardware palette, but are letting SDL
		 * approximate the palette during shadow -> screen copy. To
		 * change the palette, we need to recopy the entire screen.
		 *
		 * Note that this operation can slow down the rendering
		 * considerably, especially since changing the shadow
		 * palette will need the next blit to re-detect the
		 * best mapping of shadow palette colors to real palette
		 * colors from scratch.
		 */
		SDL_BlitSurface(_sdl_surface, nullptr, _sdl_realscreen, nullptr);
		SDL_UpdateWindowSurface(_sdl_window);
	}
}

static void InitPalette()
{
	_local_palette = _cur_palette;
	_local_palette.first_dirty = 0;
	_local_palette.count_dirty = 256;
	UpdatePalette(true);
}

static void CheckPaletteAnim()
{
	if (_cur_palette.count_dirty != 0) {
		Blitter *blitter = BlitterFactory::GetCurrentBlitter();

		switch (blitter->UsePaletteAnimation()) {
			case Blitter::PALETTE_ANIMATION_VIDEO_BACKEND:
				UpdatePalette();
				break;

			case Blitter::PALETTE_ANIMATION_BLITTER:
				blitter->PaletteAnimate(_local_palette);
				break;

			case Blitter::PALETTE_ANIMATION_NONE:
				break;

			default:
				NOT_REACHED();
		}
		_cur_palette.count_dirty = 0;
	}
}

static void DrawSurfaceToScreen()
{
	PerformanceMeasurer framerate(PFE_VIDEO);

	int n = _num_dirty_rects;
	if (n == 0) return;

	_num_dirty_rects = 0;

	if (n > MAX_DIRTY_RECTS) {
		if (_sdl_surface != _sdl_realscreen) {
			SDL_BlitSurface(_sdl_surface, nullptr, _sdl_realscreen, nullptr);
		}

		SDL_UpdateWindowSurface(_sdl_window);
	} else {
		if (_sdl_surface != _sdl_realscreen) {
			for (int i = 0; i < n; i++) {
				SDL_BlitSurface(
					_sdl_surface, &_dirty_rects[i],
					_sdl_realscreen, &_dirty_rects[i]);
			}
		}

		SDL_UpdateWindowSurfaceRects(_sdl_window, _dirty_rects, n);
	}
}

static void DrawSurfaceToScreenThread()
{
	/* First tell the main thread we're started */
	std::unique_lock<std::recursive_mutex> lock(*_draw_mutex);
	_draw_signal->notify_one();

	/* Now wait for the first thing to draw! */
	_draw_signal->wait(*_draw_mutex);

	while (_draw_continue) {
		CheckPaletteAnim();
		/* Then just draw and wait till we stop */
		DrawSurfaceToScreen();
		_draw_signal->wait(lock);
	}
}

static void GetVideoModes()
{
	int modes = SDL_GetNumDisplayModes(0);
	if (modes == 0) usererror("sdl: no modes available");

	_resolutions.clear();

	SDL_DisplayMode mode;
	for (int i = 0; i < modes; i++) {
		SDL_GetDisplayMode(0, i, &mode);

		uint w = mode.w;
		uint h = mode.h;

		if (w < 640 || h < 480) continue; // reject too small resolutions

		if (std::find(_resolutions.begin(), _resolutions.end(), Dimension(w, h)) != _resolutions.end()) continue;
		_resolutions.emplace_back(w, h);
	}
	if (_resolutions.empty()) usererror("No usable screen resolutions found!\n");
	SortResolutions();
}

static void GetAvailableVideoMode(uint *w, uint *h)
{
	/* All modes available? */
	if (!_fullscreen || _resolutions.empty()) return;

	/* Is the wanted mode among the available modes? */
	if (std::find(_resolutions.begin(), _resolutions.end(), Dimension(*w, *h)) != _resolutions.end()) return;

	/* Use the closest possible resolution */
	uint best = 0;
	uint delta = Delta(_resolutions[0].width, *w) * Delta(_resolutions[0].height, *h);
	for (uint i = 1; i != _resolutions.size(); ++i) {
		uint newdelta = Delta(_resolutions[i].width, *w) * Delta(_resolutions[i].height, *h);
		if (newdelta < delta) {
			best = i;
			delta = newdelta;
		}
	}
	*w = _resolutions[best].width;
	*h = _resolutions[best].height;
}

bool VideoDriver_SDL::CreateMainSurface(uint w, uint h, bool resize)
{
	SDL_Surface *newscreen;
	char caption[50];
	int bpp = BlitterFactory::GetCurrentBlitter()->GetScreenDepth();

	GetAvailableVideoMode(&w, &h);

	DEBUG(driver, 1, "SDL2: using mode %ux%ux%d", w, h, bpp);

	if (bpp == 0) usererror("Can't use a blitter that blits 0 bpp for normal visuals");

	/* Free any previously allocated shadow surface */
	if (_sdl_surface != nullptr && _sdl_surface != _sdl_realscreen) SDL_FreeSurface(_sdl_surface);

	seprintf(caption, lastof(caption), "OpenTTD %s", _openttd_revision);

	if (_sdl_window == nullptr) {
		Uint32 flags = SDL_WINDOW_SHOWN;

		if (_fullscreen) {
			flags |= SDL_WINDOW_FULLSCREEN;
		} else {
			flags |= SDL_WINDOW_RESIZABLE;
		}

		_sdl_window = SDL_CreateWindow(
			caption,
			SDL_WINDOWPOS_UNDEFINED,
			SDL_WINDOWPOS_UNDEFINED,
			w, h,
			flags);

		if (_sdl_window == nullptr) {
			DEBUG(driver, 0, "SDL2: Couldn't allocate a window to draw on");
			return false;
		}

		char icon_path[MAX_PATH];
		if (FioFindFullPath(icon_path, lastof(icon_path), BASESET_DIR, "openttd.32.bmp") != nullptr) {
			/* Give the application an icon */
			SDL_Surface *icon = SDL_LoadBMP(icon_path);
			if (icon != nullptr) {
				/* Get the colourkey, which will be magenta */
				uint32 rgbmap = SDL_MapRGB(icon->format, 255, 0, 255);

				SDL_SetColorKey(icon, SDL_TRUE, rgbmap);
				SDL_SetWindowIcon(_sdl_window, icon);
				SDL_FreeSurface(icon);
			}
		}
	}

	if (resize) SDL_SetWindowSize(_sdl_window, w, h);

	newscreen = SDL_GetWindowSurface(_sdl_window);
	if (newscreen == NULL) {
		DEBUG(driver, 0, "SDL2: Couldn't get window surface: %s", SDL_GetError());
		return false;
	}

	_sdl_realscreen = newscreen;

	if (bpp == 8) {
		newscreen = SDL_CreateRGBSurface(0, w, h, 8, 0, 0, 0, 0);

		if (newscreen == nullptr) {
			DEBUG(driver, 0, "SDL2: Couldn't allocate shadow surface: %s", SDL_GetError());
			return false;
		}
	}

	if (_sdl_palette == nullptr) {
		_sdl_palette = SDL_AllocPalette(256);
	}

	if (_sdl_palette == nullptr) {
		DEBUG(driver, 0, "SDL_AllocPalette() failed: %s", SDL_GetError());
		return false;
	}

	/* Delay drawing for this cycle; the next cycle will redraw the whole screen */
	_num_dirty_rects = 0;

	_screen.width = newscreen->w;
	_screen.height = newscreen->h;
	_screen.pitch = newscreen->pitch / (bpp / 8);
	_screen.dst_ptr = newscreen->pixels;
	_sdl_surface = newscreen;

	/* When in full screen, we will always have the mouse cursor
	 * within the window, even though SDL does not give us the
	 * appropriate event to know this. */
	if (_fullscreen) _cursor.in_window = true;

	Blitter *blitter = BlitterFactory::GetCurrentBlitter();
	blitter->PostResize();

	InitPalette();

	GameSizeChanged();

	return true;
}

bool VideoDriver_SDL::ClaimMousePointer()
{
	SDL_ShowCursor(0);
	return true;
}

<<<<<<< HEAD
static void SetTextInputRect()
{
	SDL_Rect winrect;
	Point caret = GetFocusedWindowCaret();
	Point win = GetFocusedWindowTopLeft();
	winrect.x = win.x + caret.x;
	winrect.y = win.y + caret.y;
	winrect.w = 1;
	winrect.h = FONT_HEIGHT_NORMAL;

#if defined(WITH_FCITX)
	if (_fcitx_mode) {
		SDL_SysWMinfo info;
		SDL_VERSION(&info.version);
		if (!SDL_GetWindowWMInfo(_sdl_window, &info)) {
			return;
		}
		int x = 0;
		int y = 0;
		if (info.subsystem == SDL_SYSWM_X11) {
			Display *x_disp = info.info.x11.display;
			Window x_win = info.info.x11.window;
			XWindowAttributes attrib;
			XGetWindowAttributes(x_disp, x_win, &attrib);
			Window unused;
			XTranslateCoordinates(x_disp, x_win, attrib.root, 0, 0, &x, &y, &unused);
		} else {
			SDL_GetWindowPosition(_sdl_window, &x, &y);
		}
		x += winrect.x;
		y += winrect.y;
		DBusMessage *msg = dbus_message_new_method_call(_fcitx_service_name, _fcitx_ic_name, "org.fcitx.Fcitx.InputContext", "SetCursorRect");
		if (!msg) return;
		auto guard = scope_guard([&]() {
			dbus_message_unref(msg);
		});
		if (!dbus_message_append_args(msg, DBUS_TYPE_INT32, &x, DBUS_TYPE_INT32, &y, DBUS_TYPE_INT32, &winrect.w,
				DBUS_TYPE_INT32, &winrect.h, DBUS_TYPE_INVALID)) return;
		dbus_connection_send(_fcitx_dbus_session_conn, msg, NULL);
		dbus_connection_flush(_fcitx_dbus_session_conn);
		return;
	}
#endif

	SDL_SetTextInputRect(&winrect);
}

=======
/**
 * This is called to indicate that an edit box has gained focus, text input mode should be enabled.
 */
>>>>>>> 4eab70f8
void VideoDriver_SDL::EditBoxGainedFocus()
{
	if (!this->edit_box_focused) {
		SDL_StartTextInput();
		this->edit_box_focused = true;
	}
<<<<<<< HEAD
	SetTextInputRect();
}

void VideoDriver_SDL::EditBoxLostFocus()
{
	if (this->edit_box_focused) {
		if (_fcitx_mode) {
#if defined(WITH_FCITX)
			FcitxICMethod("Reset");
			FcitxICMethod("CloseIC");
#endif
		}
		SDL_StopTextInput();
		this->edit_box_focused = false;
	}
	/* Clear any marked string from the current edit box. */
	HandleTextInput(nullptr, true);
}

=======
}

/**
 * This is called to indicate that an edit box has lost focus, text input mode should be disabled.
 */
void VideoDriver_SDL::EditBoxLostFocus()
{
	if (this->edit_box_focused) {
		SDL_StopTextInput();
		this->edit_box_focused = false;
	}
}


>>>>>>> 4eab70f8
struct VkMapping {
	SDL_Keycode vk_from;
	byte vk_count;
	byte map_to;
	bool unprintable;
};

#define AS(x, z) {x, 0, z, false}
#define AM(x, y, z, w) {x, (byte)(y - x), z, false}
#define AS_UP(x, z) {x, 0, z, true}
#define AM_UP(x, y, z, w) {x, (byte)(y - x), z, true}

static const VkMapping _vk_mapping[] = {
	/* Pageup stuff + up/down */
	AS_UP(SDLK_PAGEUP,   WKC_PAGEUP),
	AS_UP(SDLK_PAGEDOWN, WKC_PAGEDOWN),
	AS_UP(SDLK_UP,     WKC_UP),
	AS_UP(SDLK_DOWN,   WKC_DOWN),
	AS_UP(SDLK_LEFT,   WKC_LEFT),
	AS_UP(SDLK_RIGHT,  WKC_RIGHT),

	AS_UP(SDLK_HOME,   WKC_HOME),
	AS_UP(SDLK_END,    WKC_END),

	AS_UP(SDLK_INSERT, WKC_INSERT),
	AS_UP(SDLK_DELETE, WKC_DELETE),

	/* Map letters & digits */
	AM(SDLK_a, SDLK_z, 'A', 'Z'),
	AM(SDLK_0, SDLK_9, '0', '9'),

	AS_UP(SDLK_ESCAPE,    WKC_ESC),
	AS_UP(SDLK_PAUSE,     WKC_PAUSE),
	AS_UP(SDLK_BACKSPACE, WKC_BACKSPACE),

	AS(SDLK_SPACE,     WKC_SPACE),
	AS(SDLK_RETURN,    WKC_RETURN),
	AS(SDLK_TAB,       WKC_TAB),

	/* Function keys */
	AM_UP(SDLK_F1, SDLK_F12, WKC_F1, WKC_F12),

	/* Numeric part. */
	AM(SDLK_KP_0, SDLK_KP_9, '0', '9'),
	AS(SDLK_KP_DIVIDE,   WKC_NUM_DIV),
	AS(SDLK_KP_MULTIPLY, WKC_NUM_MUL),
	AS(SDLK_KP_MINUS,    WKC_NUM_MINUS),
	AS(SDLK_KP_PLUS,     WKC_NUM_PLUS),
	AS(SDLK_KP_ENTER,    WKC_NUM_ENTER),
	AS(SDLK_KP_PERIOD,   WKC_NUM_DECIMAL),

	/* Other non-letter keys */
	AS(SDLK_SLASH,        WKC_SLASH),
	AS(SDLK_SEMICOLON,    WKC_SEMICOLON),
	AS(SDLK_EQUALS,       WKC_EQUALS),
	AS(SDLK_LEFTBRACKET,  WKC_L_BRACKET),
	AS(SDLK_BACKSLASH,    WKC_BACKSLASH),
	AS(SDLK_RIGHTBRACKET, WKC_R_BRACKET),

	AS(SDLK_QUOTE,   WKC_SINGLEQUOTE),
	AS(SDLK_COMMA,   WKC_COMMA),
	AS(SDLK_MINUS,   WKC_MINUS),
	AS(SDLK_PERIOD,  WKC_PERIOD)
};

static uint ConvertSdlKeyIntoMy(SDL_Keysym *sym, WChar *character)
{
	const VkMapping *map;
	uint key = 0;
	bool unprintable = false;

	for (map = _vk_mapping; map != endof(_vk_mapping); ++map) {
		if ((uint)(sym->sym - map->vk_from) <= map->vk_count) {
			key = sym->sym - map->vk_from + map->map_to;
			unprintable = map->unprintable;
			break;
		}
	}

	/* check scancode for BACKQUOTE key, because we want the key left of "1", not anything else (on non-US keyboards) */
	if (sym->scancode == SDL_SCANCODE_GRAVE) key = WKC_BACKQUOTE;

	/* META are the command keys on mac */
	if (sym->mod & KMOD_GUI)   key |= WKC_META;
	if (sym->mod & KMOD_SHIFT) key |= WKC_SHIFT;
	if (sym->mod & KMOD_CTRL)  key |= WKC_CTRL;
	if (sym->mod & KMOD_ALT)   key |= WKC_ALT;

	/* The mod keys have no character. Prevent '?' */
	if (sym->mod & KMOD_GUI ||
		sym->mod & KMOD_CTRL ||
		sym->mod & KMOD_ALT ||
		unprintable) {
		*character = WKC_NONE;
	} else {
		*character = sym->sym;
	}

	return key;
}

/**
 * Like ConvertSdlKeyIntoMy(), but takes an SDL_Keycode as input
 * instead of an SDL_Keysym.
 */
static uint ConvertSdlKeycodeIntoMy(SDL_Keycode kc)
{
	const VkMapping *map;
	uint key = 0;

	for (map = _vk_mapping; map != endof(_vk_mapping); ++map) {
		if ((uint)(kc - map->vk_from) <= map->vk_count) {
			key = kc - map->vk_from + map->map_to;
			break;
		}
	}

	/* check scancode for BACKQUOTE key, because we want the key left
	   of "1", not anything else (on non-US keyboards) */
	SDL_Scancode sc = SDL_GetScancodeFromKey(kc);
	if (sc == SDL_SCANCODE_GRAVE) key = WKC_BACKQUOTE;

	return key;
}

int VideoDriver_SDL::PollEvent()
{
#if defined(WITH_FCITX)
	if (_fcitx_mode) FcitxPoll();
#endif

	SDL_Event ev;
	if (!SDL_PollEvent(&ev)) return -2;

	switch (ev.type) {
		case SDL_MOUSEMOTION:
			if (_cursor.UpdateCursorPosition(ev.motion.x, ev.motion.y, true)) {
				SDL_WarpMouseInWindow(_sdl_window, _cursor.pos.x, _cursor.pos.y);
			}
			HandleMouseEvents();
			break;

		case SDL_MOUSEWHEEL:
			if (ev.wheel.y > 0) {
				_cursor.wheel--;
			} else if (ev.wheel.y < 0) {
				_cursor.wheel++;
			}
			break;

		case SDL_MOUSEBUTTONDOWN:
			if (_rightclick_emulate && SDL_GetModState() & KMOD_CTRL) {
				ev.button.button = SDL_BUTTON_RIGHT;
			}

			switch (ev.button.button) {
				case SDL_BUTTON_LEFT:
					_left_button_down = true;
					break;

				case SDL_BUTTON_RIGHT:
					_right_button_down = true;
					_right_button_clicked = true;
					break;

				default: break;
			}
			HandleMouseEvents();
			break;

		case SDL_MOUSEBUTTONUP:
			if (_rightclick_emulate) {
				_right_button_down = false;
				_left_button_down = false;
				_left_button_clicked = false;
			} else if (ev.button.button == SDL_BUTTON_LEFT) {
				_left_button_down = false;
				_left_button_clicked = false;
			} else if (ev.button.button == SDL_BUTTON_RIGHT) {
				_right_button_down = false;
			}
			HandleMouseEvents();
			break;

		case SDL_QUIT:
			HandleExitGameRequest();
			break;

		case SDL_KEYDOWN: // Toggle full-screen on ALT + ENTER/F
#if defined(WITH_FCITX)
			_suppress_text_event = false;
			_last_sdl_key_mod = ev.key.keysym.mod;
			if (_fcitx_mode && EditBoxInGlobalFocus() && !(FocusedWindowIsConsole() &&
					ev.key.keysym.scancode == SDL_SCANCODE_GRAVE) && (_fcitx_last_keycode != 0 || _fcitx_last_keysym != 0)) {
				if (FcitxProcessKey()) {
					/* key press handled by Fcitx */
					_suppress_text_event = true;
					_fcitx_last_keycode = _fcitx_last_keysym = 0;
					break;
				}
			}
			_fcitx_last_keycode = _fcitx_last_keysym = 0;
#endif
			if ((ev.key.keysym.mod & (KMOD_ALT | KMOD_GUI)) &&
					(ev.key.keysym.sym == SDLK_RETURN || ev.key.keysym.sym == SDLK_f)) {
				if (ev.key.repeat == 0) ToggleFullScreen(!_fullscreen);
			} else {
				WChar character;

				uint keycode = ConvertSdlKeyIntoMy(&ev.key.keysym, &character);
				// Only handle non-text keys here. Text is handled in
				// SDL_TEXTINPUT below.
				if (!this->edit_box_focused ||
					keycode == WKC_DELETE ||
					keycode == WKC_NUM_ENTER ||
					keycode == WKC_LEFT ||
					keycode == WKC_RIGHT ||
					keycode == WKC_UP ||
					keycode == WKC_DOWN ||
					keycode == WKC_HOME ||
					keycode == WKC_END ||
					keycode & WKC_META ||
					keycode & WKC_CTRL ||
					keycode & WKC_ALT ||
					(keycode >= WKC_F1 && keycode <= WKC_F12) ||
					!IsValidChar(character, CS_ALPHANUMERAL) ||
					!this->edit_box_focused) {
					HandleKeypress(keycode, character);
				}
			}
			break;

		case SDL_TEXTINPUT: {
<<<<<<< HEAD
			if (_suppress_text_event) break;
			if (EditBoxInGlobalFocus() && !(FocusedWindowIsConsole() &&
					ConvertSdlKeycodeIntoMy(SDL_GetKeyFromName(ev.text.text)) == WKC_BACKQUOTE)) {
				HandleTextInput(nullptr, true);
				HandleTextInput(ev.text.text);
				SetTextInputRect();
				break;
			}
			WChar character;
=======
			if (!this->edit_box_focused) break;
>>>>>>> 4eab70f8
			SDL_Keycode kc = SDL_GetKeyFromName(ev.text.text);
			uint keycode = ConvertSdlKeycodeIntoMy(kc);

			if (keycode == WKC_BACKQUOTE && FocusedWindowIsConsole()) {
				WChar character;
				Utf8Decode(&character, ev.text.text);
				HandleKeypress(keycode, character);
			} else {
				HandleTextInput(ev.text.text);
			}
			break;
		}

		case SDL_TEXTEDITING: {
			if (!EditBoxInGlobalFocus()) break;
			if (ev.edit.start == 0) {
				_editing_text = ev.edit.text;
			} else {
				_editing_text += ev.edit.text;
			}
			HandleTextInput(_editing_text.c_str(), true, _editing_text.c_str() + _editing_text.size());
			break;
		}

		case SDL_WINDOWEVENT: {
			if (ev.window.event == SDL_WINDOWEVENT_EXPOSED) {
				// Force a redraw of the entire screen.
				_num_dirty_rects = MAX_DIRTY_RECTS + 1;
			} else if (ev.window.event == SDL_WINDOWEVENT_SIZE_CHANGED) {
				int w = max(ev.window.data1, 64);
				int h = max(ev.window.data2, 64);
				CreateMainSurface(w, h, w != ev.window.data1 || h != ev.window.data2);
			} else if (ev.window.event == SDL_WINDOWEVENT_ENTER) {
				// mouse entered the window, enable cursor
				_cursor.in_window = true;
			} else if (ev.window.event == SDL_WINDOWEVENT_LEAVE) {
				// mouse left the window, undraw cursor
				UndrawMouseCursor();
				_cursor.in_window = false;
			} else if (ev.window.event == SDL_WINDOWEVENT_MOVED) {
				if (_fcitx_mode) SetTextInputRect();
			} else if (ev.window.event == SDL_WINDOWEVENT_FOCUS_GAINED) {
#if defined(WITH_FCITX)
				if (_fcitx_mode) FcitxFocusChange(true);
#endif
			} else if (ev.window.event == SDL_WINDOWEVENT_FOCUS_LOST) {
#if defined(WITH_FCITX)
				if (_fcitx_mode) FcitxFocusChange(false);
#endif
			}
			break;
		}

		case SDL_SYSWMEVENT: {
#if defined(WITH_FCITX)
				if (_fcitx_mode) FcitxSYSWMEVENT(ev.syswm);
#endif
		}
	}
	return -1;
}

const char *VideoDriver_SDL::Start(const char * const *parm)
{
#if defined(WITH_FCITX)
	FcitxInit();
#endif

	/* Explicitly disable hardware acceleration. Enabling this causes
	 * UpdateWindowSurface() to update the window's texture instead of
	 * its surface. */
	SDL_SetHint(SDL_HINT_FRAMEBUFFER_ACCELERATION , "0");

	/* Just on the offchance the audio subsystem started before the video system,
	 * check whether any part of SDL has been initialised before getting here.
	 * Slightly duplicated with sound/sdl_s.cpp */
	int ret_code = 0;
	if (SDL_WasInit(SDL_INIT_VIDEO) == 0) {
		ret_code = SDL_InitSubSystem(SDL_INIT_VIDEO);
	}
	if (ret_code < 0) return SDL_GetError();

	GetVideoModes();
	if (!CreateMainSurface(_cur_resolution.width, _cur_resolution.height, false)) {
		return SDL_GetError();
	}

	const char *dname = SDL_GetVideoDriver(0);
	DEBUG(driver, 1, "SDL2: using driver '%s'", dname);

	MarkWholeScreenDirty();

	_draw_threaded = GetDriverParam(parm, "no_threads") == nullptr && GetDriverParam(parm, "no_thread") == nullptr;

	SDL_StopTextInput();
	this->edit_box_focused = false;

<<<<<<< HEAD
#if defined(WITH_FCITX)
	if (_fcitx_mode) SDL_EventState(SDL_SYSWMEVENT, 1);
#endif

=======
>>>>>>> 4eab70f8
	return nullptr;
}

void VideoDriver_SDL::Stop()
{
#if defined(WITH_FCITX)
	FcitxDeinit();
#endif
	SDL_QuitSubSystem(SDL_INIT_VIDEO);
	if (SDL_WasInit(SDL_INIT_EVERYTHING) == 0) {
		SDL_Quit(); // If there's nothing left, quit SDL
	}
}

void VideoDriver_SDL::MainLoop()
{
	uint32 cur_ticks = SDL_GetTicks();
	uint32 last_cur_ticks = cur_ticks;
	uint32 next_tick = cur_ticks + MILLISECONDS_PER_TICK;
	uint32 mod;
	int numkeys;
	const Uint8 *keys;

	CheckPaletteAnim();

	std::thread draw_thread;
	std::unique_lock<std::recursive_mutex> draw_lock;
	if (_draw_threaded) {
		/* Initialise the mutex first, because that's the thing we *need*
		 * directly in the newly created thread. */
		_draw_mutex = new std::recursive_mutex();
		if (_draw_mutex == nullptr) {
			_draw_threaded = false;
		} else {
			draw_lock = std::unique_lock<std::recursive_mutex>(*_draw_mutex);
			_draw_signal = new std::condition_variable_any();
			_draw_continue = true;

			_draw_threaded = StartNewThread(&draw_thread, "ottd:draw-sdl", &DrawSurfaceToScreenThread);

			/* Free the mutex if we won't be able to use it. */
			if (!_draw_threaded) {
				draw_lock.unlock();
				draw_lock.release();
				delete _draw_mutex;
				delete _draw_signal;
				_draw_mutex = nullptr;
				_draw_signal = nullptr;
			} else {
				/* Wait till the draw mutex has started itself. */
				_draw_signal->wait(*_draw_mutex);
			}
		}
	}

	DEBUG(driver, 1, "SDL2: using %sthreads", _draw_threaded ? "" : "no ");

	for (;;) {
		uint32 prev_cur_ticks = cur_ticks; // to check for wrapping
		InteractiveRandom(); // randomness

		while (PollEvent() == -1) {}
		if (_exit_game) break;

		mod = SDL_GetModState();
		keys = SDL_GetKeyboardState(&numkeys);

#if defined(_DEBUG)
		if (_shift_pressed)
#else
		/* Speedup when pressing tab, except when using ALT+TAB
		 * to switch to another application */
		if (keys[SDL_SCANCODE_TAB] && (mod & KMOD_ALT) == 0)
#endif /* defined(_DEBUG) */
		{
			if (!_networking && _game_mode != GM_MENU) _fast_forward |= 2;
		} else if (_fast_forward & 2) {
			_fast_forward = 0;
		}

		cur_ticks = SDL_GetTicks();
		if (SDL_TICKS_PASSED(cur_ticks, next_tick) || (_fast_forward && !_pause_mode) || cur_ticks < prev_cur_ticks) {
			_realtime_tick += cur_ticks - last_cur_ticks;
			last_cur_ticks = cur_ticks;
			next_tick = cur_ticks + MILLISECONDS_PER_TICK;

			bool old_ctrl_pressed = _ctrl_pressed;
			bool old_shift_pressed = _shift_pressed;

			_ctrl_pressed  = !!(mod & KMOD_CTRL) != _invert_ctrl;
			_shift_pressed = !!(mod & KMOD_SHIFT) != _invert_shift;

			/* determine which directional keys are down */
			_dirkeys =
				(keys[SDL_SCANCODE_LEFT]  ? 1 : 0) |
				(keys[SDL_SCANCODE_UP]    ? 2 : 0) |
				(keys[SDL_SCANCODE_RIGHT] ? 4 : 0) |
				(keys[SDL_SCANCODE_DOWN]  ? 8 : 0);
			if (old_ctrl_pressed != _ctrl_pressed) HandleCtrlChanged();
			if (old_shift_pressed != _shift_pressed) HandleShiftChanged();

			/* The gameloop is the part that can run asynchronously. The rest
			 * except sleeping can't. */
			if (_draw_mutex != nullptr) draw_lock.unlock();

			GameLoop();

			if (_draw_mutex != nullptr) draw_lock.lock();

			UpdateWindows();
			_local_palette = _cur_palette;
		} else {
			/* Release the thread while sleeping */
			if (_draw_mutex != nullptr) draw_lock.unlock();
			CSleep(1);
			if (_draw_mutex != nullptr) draw_lock.lock();

			NetworkDrawChatMessage();
			DrawMouseCursor();
		}

		/* End of the critical part. */
		if (_draw_mutex != nullptr && !HasModalProgress()) {
			_draw_signal->notify_one();
		} else {
			/* Oh, we didn't have threads, then just draw unthreaded */
			CheckPaletteAnim();
			DrawSurfaceToScreen();
		}
	}

	if (_draw_mutex != nullptr) {
		_draw_continue = false;
		/* Sending signal if there is no thread blocked
		 * is very valid and results in noop */
		_draw_signal->notify_one();
		if (draw_lock.owns_lock()) draw_lock.unlock();
		draw_lock.release();
		draw_thread.join();

		delete _draw_mutex;
		delete _draw_signal;

		_draw_mutex = nullptr;
		_draw_signal = nullptr;
	}
}

bool VideoDriver_SDL::ChangeResolution(int w, int h)
{
	std::unique_lock<std::recursive_mutex> lock;
	if (_draw_mutex != nullptr) lock = std::unique_lock<std::recursive_mutex>(*_draw_mutex);

	return CreateMainSurface(w, h, true);
}

bool VideoDriver_SDL::ToggleFullscreen(bool fullscreen)
{
	std::unique_lock<std::recursive_mutex> lock;
	if (_draw_mutex != nullptr) lock = std::unique_lock<std::recursive_mutex>(*_draw_mutex);

	/* Remember current window size */
	if (fullscreen) {
		SDL_GetWindowSize(_sdl_window, &_window_size_w, &_window_size_h);

		/* Find fullscreen window size */
		SDL_DisplayMode dm;
		if (SDL_GetCurrentDisplayMode(0, &dm) < 0) {
			DEBUG(driver, 0, "SDL_GetCurrentDisplayMode() failed: %s", SDL_GetError());
		} else {
			SDL_SetWindowSize(_sdl_window, dm.w, dm.h);
		}
	}

	DEBUG(driver, 1, "SDL2: Setting %s", fullscreen ? "fullscreen" : "windowed");
	int ret = SDL_SetWindowFullscreen(_sdl_window, fullscreen ? SDL_WINDOW_FULLSCREEN : 0);
	if (ret == 0) {
		/* Switching resolution succeeded, set fullscreen value of window. */
		_fullscreen = fullscreen;
		if (!fullscreen) SDL_SetWindowSize(_sdl_window, _window_size_w, _window_size_h);
	} else {
		DEBUG(driver, 0, "SDL_SetWindowFullscreen() failed: %s", SDL_GetError());
	}

	return ret == 0;
}

bool VideoDriver_SDL::AfterBlitterChange()
{
	int w, h;
	SDL_GetWindowSize(_sdl_window, &w, &h);
	return CreateMainSurface(w, h, false);
}

void VideoDriver_SDL::AcquireBlitterLock()
{
	if (_draw_mutex != nullptr) _draw_mutex->lock();
}

void VideoDriver_SDL::ReleaseBlitterLock()
{
	if (_draw_mutex != nullptr) _draw_mutex->unlock();
}

#endif /* WITH_SDL2 */<|MERGE_RESOLUTION|>--- conflicted
+++ resolved
@@ -21,11 +21,7 @@
 #include "../core/math_func.hpp"
 #include "../fileio_func.h"
 #include "../framerate_type.h"
-<<<<<<< HEAD
 #include "../scope.h"
-=======
-#include "../window_func.h"
->>>>>>> 4eab70f8
 #include "sdl2_v.h"
 #include <SDL.h>
 #include <mutex>
@@ -566,7 +562,6 @@
 	return true;
 }
 
-<<<<<<< HEAD
 static void SetTextInputRect()
 {
 	SDL_Rect winrect;
@@ -614,21 +609,21 @@
 	SDL_SetTextInputRect(&winrect);
 }
 
-=======
 /**
  * This is called to indicate that an edit box has gained focus, text input mode should be enabled.
  */
->>>>>>> 4eab70f8
 void VideoDriver_SDL::EditBoxGainedFocus()
 {
 	if (!this->edit_box_focused) {
 		SDL_StartTextInput();
 		this->edit_box_focused = true;
 	}
-<<<<<<< HEAD
 	SetTextInputRect();
 }
 
+/**
+ * This is called to indicate that an edit box has lost focus, text input mode should be disabled.
+ */
 void VideoDriver_SDL::EditBoxLostFocus()
 {
 	if (this->edit_box_focused) {
@@ -645,22 +640,6 @@
 	HandleTextInput(nullptr, true);
 }
 
-=======
-}
-
-/**
- * This is called to indicate that an edit box has lost focus, text input mode should be disabled.
- */
-void VideoDriver_SDL::EditBoxLostFocus()
-{
-	if (this->edit_box_focused) {
-		SDL_StopTextInput();
-		this->edit_box_focused = false;
-	}
-}
-
-
->>>>>>> 4eab70f8
 struct VkMapping {
 	SDL_Keycode vk_from;
 	byte vk_count;
@@ -894,19 +873,8 @@
 			break;
 
 		case SDL_TEXTINPUT: {
-<<<<<<< HEAD
 			if (_suppress_text_event) break;
-			if (EditBoxInGlobalFocus() && !(FocusedWindowIsConsole() &&
-					ConvertSdlKeycodeIntoMy(SDL_GetKeyFromName(ev.text.text)) == WKC_BACKQUOTE)) {
-				HandleTextInput(nullptr, true);
-				HandleTextInput(ev.text.text);
-				SetTextInputRect();
-				break;
-			}
-			WChar character;
-=======
 			if (!this->edit_box_focused) break;
->>>>>>> 4eab70f8
 			SDL_Keycode kc = SDL_GetKeyFromName(ev.text.text);
 			uint keycode = ConvertSdlKeycodeIntoMy(kc);
 
@@ -915,7 +883,9 @@
 				Utf8Decode(&character, ev.text.text);
 				HandleKeypress(keycode, character);
 			} else {
+				HandleTextInput(nullptr, true);
 				HandleTextInput(ev.text.text);
+				SetTextInputRect();
 			}
 			break;
 		}
@@ -1004,13 +974,10 @@
 	SDL_StopTextInput();
 	this->edit_box_focused = false;
 
-<<<<<<< HEAD
 #if defined(WITH_FCITX)
 	if (_fcitx_mode) SDL_EventState(SDL_SYSWMEVENT, 1);
 #endif
 
-=======
->>>>>>> 4eab70f8
 	return nullptr;
 }
 
