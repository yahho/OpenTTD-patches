/*
 * This file is part of OpenTTD.
 * OpenTTD is free software; you can redistribute it and/or modify it under the terms of the GNU General Public License as published by the Free Software Foundation, version 2.
 * OpenTTD is distributed in the hope that it will be useful, but WITHOUT ANY WARRANTY; without even the implied warranty of MERCHANTABILITY or FITNESS FOR A PARTICULAR PURPOSE.
 * See the GNU General Public License for more details. You should have received a copy of the GNU General Public License along with OpenTTD. If not, see <http://www.gnu.org/licenses/>.
 */

/** @file win32_v.cpp Implementation of the Windows (GDI) video driver. */

#include "../stdafx.h"
#include "../openttd.h"
#include "../gfx_func.h"
#include "../os/windows/win32.h"
#include "../blitter/factory.hpp"
#include "../core/geometry_func.hpp"
#include "../core/math_func.hpp"
#include "../core/random_func.hpp"
#include "../texteff.hpp"
#include "../thread.h"
#include "../progress.h"
#include "../window_gui.h"
#include "../window_func.h"
#include "../framerate_type.h"
#include "win32_v.h"
#include <windows.h>
#include <imm.h>
#include <versionhelpers.h>
#include <algorithm>

#include "../safeguards.h"

/* Missing define in MinGW headers. */
#ifndef MAPVK_VK_TO_CHAR
#define MAPVK_VK_TO_CHAR    (2)
#endif

#ifndef PM_QS_INPUT
#define PM_QS_INPUT 0x20000
#endif

#ifndef WM_DPICHANGED
#define WM_DPICHANGED 0x02E0
#endif

bool _window_maximize;
static Dimension _bck_resolution;
DWORD _imm_props;

/** Local copy of the palette for use in the drawing thread. */
static Palette _local_palette;

bool VideoDriver_Win32Base::ClaimMousePointer()
{
	MyShowCursor(false, true);
	return true;
}

struct Win32VkMapping {
	byte vk_from;
	byte vk_count;
	byte map_to;
};

#define AS(x, z) {x, 0, z}
#define AM(x, y, z, w) {x, y - x, z}

static const Win32VkMapping _vk_mapping[] = {
	/* Pageup stuff + up/down */
	AM(VK_PRIOR, VK_DOWN, WKC_PAGEUP, WKC_DOWN),
	/* Map letters & digits */
	AM('A', 'Z', 'A', 'Z'),
	AM('0', '9', '0', '9'),

	AS(VK_ESCAPE,   WKC_ESC),
	AS(VK_PAUSE,    WKC_PAUSE),
	AS(VK_BACK,     WKC_BACKSPACE),
	AM(VK_INSERT,   VK_DELETE, WKC_INSERT, WKC_DELETE),

	AS(VK_SPACE,    WKC_SPACE),
	AS(VK_RETURN,   WKC_RETURN),
	AS(VK_TAB,      WKC_TAB),

	/* Function keys */
	AM(VK_F1, VK_F12, WKC_F1, WKC_F12),

	/* Numeric part */
	AM(VK_NUMPAD0, VK_NUMPAD9, '0', '9'),
	AS(VK_DIVIDE,   WKC_NUM_DIV),
	AS(VK_MULTIPLY, WKC_NUM_MUL),
	AS(VK_SUBTRACT, WKC_NUM_MINUS),
	AS(VK_ADD,      WKC_NUM_PLUS),
	AS(VK_DECIMAL,  WKC_NUM_DECIMAL),

	/* Other non-letter keys */
	AS(0xBF,  WKC_SLASH),
	AS(0xBA,  WKC_SEMICOLON),
	AS(0xBB,  WKC_EQUALS),
	AS(0xDB,  WKC_L_BRACKET),
	AS(0xDC,  WKC_BACKSLASH),
	AS(0xDD,  WKC_R_BRACKET),

	AS(0xDE,  WKC_SINGLEQUOTE),
	AS(0xBC,  WKC_COMMA),
	AS(0xBD,  WKC_MINUS),
	AS(0xBE,  WKC_PERIOD)
};

static uint MapWindowsKey(uint sym)
{
	const Win32VkMapping *map;
	uint key = 0;

	for (map = _vk_mapping; map != endof(_vk_mapping); ++map) {
		if ((uint)(sym - map->vk_from) <= map->vk_count) {
			key = sym - map->vk_from + map->map_to;
			break;
		}
	}

	if (GetAsyncKeyState(VK_SHIFT)   < 0) key |= WKC_SHIFT;
	if (GetAsyncKeyState(VK_CONTROL) < 0) key |= WKC_CTRL;
	if (GetAsyncKeyState(VK_MENU)    < 0) key |= WKC_ALT;
	return key;
}

/** Colour depth to use for fullscreen display modes. */
uint8 VideoDriver_Win32Base::GetFullscreenBpp()
{
	/* Check modes for the relevant fullscreen bpp */
	return _support8bpp != S8BPP_HARDWARE ? 32 : BlitterFactory::GetCurrentBlitter()->GetScreenDepth();
}

/**
 * Instantiate a new window.
 * @param full_screen Whether to make a full screen window or not.
 * @param resize Whether to change window size.
 * @return True if the window could be created.
 */
bool VideoDriver_Win32Base::MakeWindow(bool full_screen, bool resize)
{
	/* full_screen is whether the new window should be fullscreen,
	 * _wnd.fullscreen is whether the current window is. */
	_fullscreen = full_screen;

	/* recreate window? */
	if ((full_screen != this->fullscreen) && this->main_wnd) {
		DestroyWindow(this->main_wnd);
		this->main_wnd = 0;
	}

	if (full_screen) {
		DEVMODE settings;

		memset(&settings, 0, sizeof(settings));
		settings.dmSize = sizeof(settings);
		settings.dmFields =
			DM_BITSPERPEL |
			DM_PELSWIDTH |
			DM_PELSHEIGHT;
		settings.dmBitsPerPel = this->GetFullscreenBpp();
		settings.dmPelsWidth  = this->width_org;
		settings.dmPelsHeight = this->height_org;

		/* Check for 8 bpp support. */
		if (settings.dmBitsPerPel == 8 && ChangeDisplaySettings(&settings, CDS_FULLSCREEN | CDS_TEST) != DISP_CHANGE_SUCCESSFUL) {
			settings.dmBitsPerPel = 32;
		}

		/* Test fullscreen with current resolution, if it fails use desktop resolution. */
		if (ChangeDisplaySettings(&settings, CDS_FULLSCREEN | CDS_TEST) != DISP_CHANGE_SUCCESSFUL) {
			RECT r;
			GetWindowRect(GetDesktopWindow(), &r);
			/* Guard against recursion. If we already failed here once, just fall through to
			 * the next ChangeDisplaySettings call which will fail and error out appropriately. */
			if ((int)settings.dmPelsWidth != r.right - r.left || (int)settings.dmPelsHeight != r.bottom - r.top) {
				return this->ChangeResolution(r.right - r.left, r.bottom - r.top);
			}
		}

		if (ChangeDisplaySettings(&settings, CDS_FULLSCREEN) != DISP_CHANGE_SUCCESSFUL) {
			this->MakeWindow(false, resize);  // don't care about the result
			return false;  // the request failed
		}
	} else if (this->fullscreen) {
		/* restore display? */
		ChangeDisplaySettings(nullptr, 0);
		/* restore the resolution */
		this->width = _bck_resolution.width;
		this->height = _bck_resolution.height;
	}

	{
		RECT r;
		DWORD style, showstyle;
		int w, h;

		showstyle = SW_SHOWNORMAL;
		this->fullscreen = full_screen;
		if (this->fullscreen) {
			style = WS_POPUP;
			SetRect(&r, 0, 0, this->width_org, this->height_org);
		} else {
			style = WS_OVERLAPPEDWINDOW;
			/* On window creation, check if we were in maximize mode before */
			if (_window_maximize) showstyle = SW_SHOWMAXIMIZED;
			SetRect(&r, 0, 0, this->width, this->height);
		}

		AdjustWindowRect(&r, style, FALSE);
		w = r.right - r.left;
		h = r.bottom - r.top;

		if (this->main_wnd != nullptr) {
			if (!_window_maximize && resize) SetWindowPos(this->main_wnd, 0, 0, 0, w, h, SWP_NOACTIVATE | SWP_NOOWNERZORDER | SWP_NOZORDER | SWP_NOMOVE);
		} else {
			int x = 0;
			int y = 0;

			/* For windowed mode, center on the workspace of the primary display. */
			if (!this->fullscreen) {
				MONITORINFO mi;
				mi.cbSize = sizeof(mi);
				GetMonitorInfo(MonitorFromWindow(0, MONITOR_DEFAULTTOPRIMARY), &mi);

				x = (mi.rcWork.right - mi.rcWork.left - w) / 2;
				y = (mi.rcWork.bottom - mi.rcWork.top - h) / 2;
			}

<<<<<<< HEAD
			this->main_wnd = CreateWindow(L"OTTD", OTTD2FS(window_title).c_str(), style, x, y, w, h, 0, 0, GetModuleHandle(nullptr), this);
			if (this->main_wnd == nullptr) usererror("CreateWindow failed");
=======
			std::string caption = VideoDriver::GetCaption();
			this->main_wnd = CreateWindow(L"OTTD", OTTD2FS(caption).c_str(), style, x, y, w, h, 0, 0, GetModuleHandle(nullptr), this);
			if (this->main_wnd == nullptr) UserError("CreateWindow failed");
>>>>>>> 5db4473a
			ShowWindow(this->main_wnd, showstyle);
		}
	}

	BlitterFactory::GetCurrentBlitter()->PostResize();

	GameSizeChanged();
	return true;
}

/** Forward key presses to the window system. */
static LRESULT HandleCharMsg(uint keycode, WChar charcode)
{
	static WChar prev_char = 0;

	/* Did we get a lead surrogate? If yes, store and exit. */
	if (Utf16IsLeadSurrogate(charcode)) {
		if (prev_char != 0) DEBUG(driver, 1, "Got two UTF-16 lead surrogates, dropping the first one");
		prev_char = charcode;
		return 0;
	}

	/* Stored lead surrogate and incoming trail surrogate? Combine and forward to input handling. */
	if (prev_char != 0) {
		if (Utf16IsTrailSurrogate(charcode)) {
			charcode = Utf16DecodeSurrogate(prev_char, charcode);
		} else {
			DEBUG(driver, 1, "Got an UTF-16 lead surrogate without a trail surrogate, dropping the lead surrogate");
		}
	}
	prev_char = 0;

	HandleKeypress(keycode, charcode);

	return 0;
}

/** Should we draw the composition string ourself, i.e is this a normal IME? */
static bool DrawIMECompositionString()
{
	return (_imm_props & IME_PROP_AT_CARET) && !(_imm_props & IME_PROP_SPECIAL_UI);
}

/** Set position of the composition window to the caret position. */
static void SetCompositionPos(HWND hwnd)
{
	HIMC hIMC = ImmGetContext(hwnd);
	if (hIMC != NULL) {
		COMPOSITIONFORM cf;
		cf.dwStyle = CFS_POINT;

		if (EditBoxInGlobalFocus()) {
			/* Get caret position. */
			Point pt = _focused_window->GetCaretPosition();
			cf.ptCurrentPos.x = _focused_window->left + pt.x;
			cf.ptCurrentPos.y = _focused_window->top  + pt.y;
		} else {
			cf.ptCurrentPos.x = 0;
			cf.ptCurrentPos.y = 0;
		}
		ImmSetCompositionWindow(hIMC, &cf);
	}
	ImmReleaseContext(hwnd, hIMC);
}

/** Set the position of the candidate window. */
static void SetCandidatePos(HWND hwnd)
{
	HIMC hIMC = ImmGetContext(hwnd);
	if (hIMC != NULL) {
		CANDIDATEFORM cf;
		cf.dwIndex = 0;
		cf.dwStyle = CFS_EXCLUDE;

		if (EditBoxInGlobalFocus()) {
			Point pt = _focused_window->GetCaretPosition();
			cf.ptCurrentPos.x = _focused_window->left + pt.x;
			cf.ptCurrentPos.y = _focused_window->top  + pt.y;
			if (_focused_window->window_class == WC_CONSOLE) {
				cf.rcArea.left   = _focused_window->left;
				cf.rcArea.top    = _focused_window->top;
				cf.rcArea.right  = _focused_window->left + _focused_window->width;
				cf.rcArea.bottom = _focused_window->top  + _focused_window->height;
			} else {
				cf.rcArea.left   = _focused_window->left + _focused_window->nested_focus->pos_x;
				cf.rcArea.top    = _focused_window->top  + _focused_window->nested_focus->pos_y;
				cf.rcArea.right  = cf.rcArea.left + _focused_window->nested_focus->current_x;
				cf.rcArea.bottom = cf.rcArea.top  + _focused_window->nested_focus->current_y;
			}
		} else {
			cf.ptCurrentPos.x = 0;
			cf.ptCurrentPos.y = 0;
			SetRectEmpty(&cf.rcArea);
		}
		ImmSetCandidateWindow(hIMC, &cf);
	}
	ImmReleaseContext(hwnd, hIMC);
}

/** Handle WM_IME_COMPOSITION messages. */
static LRESULT HandleIMEComposition(HWND hwnd, WPARAM wParam, LPARAM lParam)
{
	HIMC hIMC = ImmGetContext(hwnd);

	if (hIMC != NULL) {
		if (lParam & GCS_RESULTSTR) {
			/* Read result string from the IME. */
			LONG len = ImmGetCompositionString(hIMC, GCS_RESULTSTR, nullptr, 0); // Length is always in bytes, even in UNICODE build.
			wchar_t *str = (wchar_t *)_alloca(len + sizeof(wchar_t));
			len = ImmGetCompositionString(hIMC, GCS_RESULTSTR, str, len);
			str[len / sizeof(wchar_t)] = '\0';

			/* Transmit text to windowing system. */
			if (len > 0) {
				HandleTextInput(nullptr, true); // Clear marked string.
				HandleTextInput(FS2OTTD(str).c_str());
			}
			SetCompositionPos(hwnd);

			/* Don't pass the result string on to the default window proc. */
			lParam &= ~(GCS_RESULTSTR | GCS_RESULTCLAUSE | GCS_RESULTREADCLAUSE | GCS_RESULTREADSTR);
		}

		if ((lParam & GCS_COMPSTR) && DrawIMECompositionString()) {
			/* Read composition string from the IME. */
			LONG len = ImmGetCompositionString(hIMC, GCS_COMPSTR, nullptr, 0); // Length is always in bytes, even in UNICODE build.
			wchar_t *str = (wchar_t *)_alloca(len + sizeof(wchar_t));
			len = ImmGetCompositionString(hIMC, GCS_COMPSTR, str, len);
			str[len / sizeof(wchar_t)] = '\0';

			if (len > 0) {
				static char utf8_buf[1024];
				convert_from_fs(str, utf8_buf, lengthof(utf8_buf));

				/* Convert caret position from bytes in the input string to a position in the UTF-8 encoded string. */
				LONG caret_bytes = ImmGetCompositionString(hIMC, GCS_CURSORPOS, nullptr, 0);
				const char *caret = utf8_buf;
				for (const wchar_t *c = str; *c != '\0' && *caret != '\0' && caret_bytes > 0; c++, caret_bytes--) {
					/* Skip DBCS lead bytes or leading surrogates. */
					if (Utf16IsLeadSurrogate(*c)) {
						c++;
						caret_bytes--;
					}
					Utf8Consume(&caret);
				}

				HandleTextInput(utf8_buf, true, caret);
			} else {
				HandleTextInput(nullptr, true);
			}

			lParam &= ~(GCS_COMPSTR | GCS_COMPATTR | GCS_COMPCLAUSE | GCS_CURSORPOS | GCS_DELTASTART);
		}
	}
	ImmReleaseContext(hwnd, hIMC);

	return lParam != 0 ? DefWindowProc(hwnd, WM_IME_COMPOSITION, wParam, lParam) : 0;
}

/** Clear the current composition string. */
static void CancelIMEComposition(HWND hwnd)
{
	HIMC hIMC = ImmGetContext(hwnd);
	if (hIMC != NULL) ImmNotifyIME(hIMC, NI_COMPOSITIONSTR, CPS_CANCEL, 0);
	ImmReleaseContext(hwnd, hIMC);
	/* Clear any marked string from the current edit box. */
	HandleTextInput(nullptr, true);
}

LRESULT CALLBACK WndProcGdi(HWND hwnd, UINT msg, WPARAM wParam, LPARAM lParam)
{
	static uint32 keycode = 0;
	static bool console = false;

	VideoDriver_Win32Base *video_driver = (VideoDriver_Win32Base *)GetWindowLongPtr(hwnd, GWLP_USERDATA);

	switch (msg) {
		case WM_CREATE:
			SetWindowLongPtr(hwnd, GWLP_USERDATA, (LONG_PTR)((LPCREATESTRUCT)lParam)->lpCreateParams);
			_cursor.in_window = false; // Win32 has mouse tracking.
			SetCompositionPos(hwnd);
			_imm_props = ImmGetProperty(GetKeyboardLayout(0), IGP_PROPERTY);
			break;

		case WM_PAINT: {
			RECT r;
			GetUpdateRect(hwnd, &r, FALSE);
			video_driver->MakeDirty(r.left, r.top, r.right - r.left, r.bottom - r.top);

			ValidateRect(hwnd, nullptr);
			return 0;
		}

		case WM_PALETTECHANGED:
			if ((HWND)wParam == hwnd) return 0;
			FALLTHROUGH;

		case WM_QUERYNEWPALETTE:
			video_driver->PaletteChanged(hwnd);
			return 0;

		case WM_CLOSE:
			HandleExitGameRequest();
			return 0;

		case WM_DESTROY:
			if (_window_maximize) _cur_resolution = _bck_resolution;
			return 0;

		case WM_LBUTTONDOWN:
			SetCapture(hwnd);
			_left_button_down = true;
			HandleMouseEvents();
			return 0;

		case WM_LBUTTONUP:
			ReleaseCapture();
			_left_button_down = false;
			_left_button_clicked = false;
			HandleMouseEvents();
			return 0;

		case WM_RBUTTONDOWN:
			SetCapture(hwnd);
			_right_button_down = true;
			_right_button_clicked = true;
			HandleMouseEvents();
			return 0;

		case WM_RBUTTONUP:
			ReleaseCapture();
			_right_button_down = false;
			HandleMouseEvents();
			return 0;

		case WM_MOUSELEAVE:
			UndrawMouseCursor();
			_cursor.in_window = false;

			if (!_left_button_down && !_right_button_down) MyShowCursor(true);
			return 0;

		case WM_MOUSEMOVE: {
			int x = (int16)LOWORD(lParam);
			int y = (int16)HIWORD(lParam);

			/* If the mouse was not in the window and it has moved it means it has
			 * come into the window, so start drawing the mouse. Also start
			 * tracking the mouse for exiting the window */
			if (!_cursor.in_window) {
				_cursor.in_window = true;
				TRACKMOUSEEVENT tme;
				tme.cbSize = sizeof(tme);
				tme.dwFlags = TME_LEAVE;
				tme.hwndTrack = hwnd;

				TrackMouseEvent(&tme);
			}

			if (_cursor.fix_at) {
				/* Get all queued mouse events now in case we have to warp the cursor. In the
				 * end, we only care about the current mouse position and not bygone events. */
				MSG m;
				while (PeekMessage(&m, hwnd, WM_MOUSEMOVE, WM_MOUSEMOVE, PM_REMOVE | PM_NOYIELD | PM_QS_INPUT)) {
					x = (int16)LOWORD(m.lParam);
					y = (int16)HIWORD(m.lParam);
				}
			}

			if (_cursor.UpdateCursorPosition(x, y)) {
				POINT pt;
				pt.x = _cursor.pos.x;
				pt.y = _cursor.pos.y;
				ClientToScreen(hwnd, &pt);
				SetCursorPos(pt.x, pt.y);
			}
			MyShowCursor(false);
			HandleMouseEvents();
			return 0;
		}

		case WM_INPUTLANGCHANGE:
			_imm_props = ImmGetProperty(GetKeyboardLayout(0), IGP_PROPERTY);
			break;

		case WM_IME_SETCONTEXT:
			/* Don't show the composition window if we draw the string ourself. */
			if (DrawIMECompositionString()) lParam &= ~ISC_SHOWUICOMPOSITIONWINDOW;
			break;

		case WM_IME_STARTCOMPOSITION:
			SetCompositionPos(hwnd);
			if (DrawIMECompositionString()) return 0;
			break;

		case WM_IME_COMPOSITION:
			return HandleIMEComposition(hwnd, wParam, lParam);

		case WM_IME_ENDCOMPOSITION:
			/* Clear any pending composition string. */
			HandleTextInput(nullptr, true);
			if (DrawIMECompositionString()) return 0;
			break;

		case WM_IME_NOTIFY:
			if (wParam == IMN_OPENCANDIDATE) SetCandidatePos(hwnd);
			break;

		case WM_DEADCHAR:
			console = GB(lParam, 16, 8) == 41;
			return 0;

		case WM_CHAR: {
			uint scancode = GB(lParam, 16, 8);
			uint charcode = wParam;

			/* If the console key is a dead-key, we need to press it twice to get a WM_CHAR message.
			 * But we then get two WM_CHAR messages, so ignore the first one */
			if (console && scancode == 41) {
				console = false;
				return 0;
			}

			/* IMEs and other input methods sometimes send a WM_CHAR without a WM_KEYDOWN,
			 * clear the keycode so a previous WM_KEYDOWN doesn't become 'stuck'. */
			uint cur_keycode = keycode;
			keycode = 0;

			return HandleCharMsg(cur_keycode, charcode);
		}

		case WM_KEYDOWN: {
			/* No matter the keyboard layout, we will map the '~' to the console. */
			uint scancode = GB(lParam, 16, 8);
			keycode = scancode == 41 ? (uint)WKC_BACKQUOTE : MapWindowsKey(wParam);

			uint charcode = MapVirtualKey(wParam, MAPVK_VK_TO_CHAR);

			/* No character translation? */
			if (charcode == 0) {
				HandleKeypress(keycode, 0);
				return 0;
			}

			/* If an edit box is in focus, wait for the corresponding WM_CHAR message. */
			if (!EditBoxInGlobalFocus()) {
				/* Is the console key a dead key? If yes, ignore the first key down event. */
				if (HasBit(charcode, 31) && !console) {
					if (scancode == 41) {
						console = true;
						return 0;
					}
				}
				console = false;

				/* IMEs and other input methods sometimes send a WM_CHAR without a WM_KEYDOWN,
				 * clear the keycode so a previous WM_KEYDOWN doesn't become 'stuck'. */
				uint cur_keycode = keycode;
				keycode = 0;

				return HandleCharMsg(cur_keycode, LOWORD(charcode));
			}

			return 0;
		}

		case WM_SYSKEYDOWN: // user presses F10 or Alt, both activating the title-menu
			switch (wParam) {
				case VK_RETURN:
				case 'F': // Full Screen on ALT + ENTER/F
					ToggleFullScreen(!video_driver->fullscreen);
					return 0;

				case VK_MENU: // Just ALT
					return 0; // do nothing

				case VK_F10: // F10, ignore activation of menu
					HandleKeypress(MapWindowsKey(wParam), 0);
					return 0;

				default: // ALT in combination with something else
					HandleKeypress(MapWindowsKey(wParam), 0);
					break;
			}
			break;

		case WM_SIZE:
			if (wParam != SIZE_MINIMIZED) {
				/* Set maximized flag when we maximize (obviously), but also when we
				 * switched to fullscreen from a maximized state */
				_window_maximize = (wParam == SIZE_MAXIMIZED || (_window_maximize && _fullscreen));
				if (_window_maximize || _fullscreen) _bck_resolution = _cur_resolution;
				video_driver->ClientSizeChanged(LOWORD(lParam), HIWORD(lParam));
			}
			return 0;

		case WM_SIZING: {
			RECT *r = (RECT*)lParam;
			RECT r2;
			int w, h;

			SetRect(&r2, 0, 0, 0, 0);
			AdjustWindowRect(&r2, GetWindowLong(hwnd, GWL_STYLE), FALSE);

			w = r->right - r->left - (r2.right - r2.left);
			h = r->bottom - r->top - (r2.bottom - r2.top);
			w = std::max(w, 64);
			h = std::max(h, 64);
			SetRect(&r2, 0, 0, w, h);

			AdjustWindowRect(&r2, GetWindowLong(hwnd, GWL_STYLE), FALSE);
			w = r2.right - r2.left;
			h = r2.bottom - r2.top;

			switch (wParam) {
				case WMSZ_BOTTOM:
					r->bottom = r->top + h;
					break;

				case WMSZ_BOTTOMLEFT:
					r->bottom = r->top + h;
					r->left = r->right - w;
					break;

				case WMSZ_BOTTOMRIGHT:
					r->bottom = r->top + h;
					r->right = r->left + w;
					break;

				case WMSZ_LEFT:
					r->left = r->right - w;
					break;

				case WMSZ_RIGHT:
					r->right = r->left + w;
					break;

				case WMSZ_TOP:
					r->top = r->bottom - h;
					break;

				case WMSZ_TOPLEFT:
					r->top = r->bottom - h;
					r->left = r->right - w;
					break;

				case WMSZ_TOPRIGHT:
					r->top = r->bottom - h;
					r->right = r->left + w;
					break;
			}
			return TRUE;
		}

		case WM_DPICHANGED: {
			auto did_adjust = AdjustGUIZoom(AGZM_AUTOMATIC);

			/* Resize the window to match the new DPI setting. */
			RECT *prcNewWindow = (RECT *)lParam;
			SetWindowPos(hwnd,
				NULL,
				prcNewWindow->left,
				prcNewWindow->top,
				prcNewWindow->right - prcNewWindow->left,
				prcNewWindow->bottom - prcNewWindow->top,
				SWP_NOZORDER | SWP_NOACTIVATE);

			if (did_adjust) ReInitAllWindows(true);

			return 0;
		}

/* needed for wheel */
#if !defined(WM_MOUSEWHEEL)
# define WM_MOUSEWHEEL 0x020A
#endif  /* WM_MOUSEWHEEL */
#if !defined(GET_WHEEL_DELTA_WPARAM)
# define GET_WHEEL_DELTA_WPARAM(wparam) ((short)HIWORD(wparam))
#endif  /* GET_WHEEL_DELTA_WPARAM */

		case WM_MOUSEWHEEL: {
			int delta = GET_WHEEL_DELTA_WPARAM(wParam);

			if (delta < 0) {
				_cursor.wheel++;
			} else if (delta > 0) {
				_cursor.wheel--;
			}
			HandleMouseEvents();
			return 0;
		}

		case WM_SETFOCUS:
			video_driver->has_focus = true;
			SetCompositionPos(hwnd);
			break;

		case WM_KILLFOCUS:
			video_driver->has_focus = false;
			break;

		case WM_ACTIVATE: {
			/* Don't do anything if we are closing openttd */
			if (_exit_game) break;

			bool active = (LOWORD(wParam) != WA_INACTIVE);
			bool minimized = (HIWORD(wParam) != 0);
			if (video_driver->fullscreen) {
				if (active && minimized) {
					/* Restore the game window */
					Dimension d = _bck_resolution; // Save current non-fullscreen window size as it will be overwritten by ShowWindow.
					ShowWindow(hwnd, SW_RESTORE);
					_bck_resolution = d;
					video_driver->MakeWindow(true);
				} else if (!active && !minimized) {
					/* Minimise the window and restore desktop */
					ShowWindow(hwnd, SW_MINIMIZE);
					ChangeDisplaySettings(nullptr, 0);
				}
			}
			break;
		}
	}

	return DefWindowProc(hwnd, msg, wParam, lParam);
}

static void RegisterWndClass()
{
	static bool registered = false;

	if (registered) return;

	HINSTANCE hinst = GetModuleHandle(nullptr);
	WNDCLASS wnd = {
		CS_OWNDC,
		WndProcGdi,
		0,
		0,
		hinst,
		LoadIcon(hinst, MAKEINTRESOURCE(100)),
		LoadCursor(nullptr, IDC_ARROW),
		0,
		0,
		L"OTTD"
	};

	registered = true;
	if (!RegisterClass(&wnd)) usererror("RegisterClass failed");
}

static const Dimension default_resolutions[] = {
	{  640,  480 },
	{  800,  600 },
	{ 1024,  768 },
	{ 1152,  864 },
	{ 1280,  800 },
	{ 1280,  960 },
	{ 1280, 1024 },
	{ 1400, 1050 },
	{ 1600, 1200 },
	{ 1680, 1050 },
	{ 1920, 1200 }
};

static void FindResolutions(uint8 bpp)
{
	_resolutions.clear();

	DEVMODE dm;
	for (uint i = 0; EnumDisplaySettings(nullptr, i, &dm) != 0; i++) {
		if (dm.dmBitsPerPel != bpp || dm.dmPelsWidth < 640 || dm.dmPelsHeight < 480) continue;
		if (std::find(_resolutions.begin(), _resolutions.end(), Dimension(dm.dmPelsWidth, dm.dmPelsHeight)) != _resolutions.end()) continue;
		_resolutions.emplace_back(dm.dmPelsWidth, dm.dmPelsHeight);
	}

	/* We have found no resolutions, show the default list */
	if (_resolutions.empty()) {
		_resolutions.assign(std::begin(default_resolutions), std::end(default_resolutions));
	}

	SortResolutions();
}

void VideoDriver_Win32Base::Initialize()
{
	this->UpdateAutoResolution();

	RegisterWndClass();
	FindResolutions(this->GetFullscreenBpp());

	/* fullscreen uses those */
	this->width  = this->width_org  = _cur_resolution.width;
	this->height = this->height_org = _cur_resolution.height;

	DEBUG(driver, 2, "Resolution for display: %ux%u", _cur_resolution.width, _cur_resolution.height);
}

void VideoDriver_Win32Base::Stop()
{
	DestroyWindow(this->main_wnd);

	if (this->fullscreen) ChangeDisplaySettings(nullptr, 0);
	MyShowCursor(true);
}
void VideoDriver_Win32Base::MakeDirty(int left, int top, int width, int height)
{
	Rect r = {left, top, left + width, top + height};
	this->dirty_rect = BoundingRect(this->dirty_rect, r);
}

void VideoDriver_Win32Base::CheckPaletteAnim()
{
	if (_cur_palette.count_dirty == 0) return;

	_local_palette = _cur_palette;
	_cur_palette.count_dirty = 0;
	this->MakeDirty(0, 0, _screen.width, _screen.height);
}

void VideoDriver_Win32Base::InputLoop()
{
	bool old_ctrl_pressed = _ctrl_pressed;
	bool old_shift_pressed = _shift_pressed;

	_ctrl_pressed = (this->has_focus && GetAsyncKeyState(VK_CONTROL) < 0) != _invert_ctrl;
	_shift_pressed = (this->has_focus && GetAsyncKeyState(VK_SHIFT) < 0) != _invert_shift;

	/* Speedup when pressing tab, except when using ALT+TAB
	 * to switch to another application. */
	this->fast_forward_key_pressed = this->has_focus && GetAsyncKeyState(VK_TAB) < 0 && GetAsyncKeyState(VK_MENU) >= 0;

	/* Determine which directional keys are down. */
	if (this->has_focus) {
		_dirkeys =
			(GetAsyncKeyState(VK_LEFT) < 0 ? 1 : 0) +
			(GetAsyncKeyState(VK_UP) < 0 ? 2 : 0) +
			(GetAsyncKeyState(VK_RIGHT) < 0 ? 4 : 0) +
			(GetAsyncKeyState(VK_DOWN) < 0 ? 8 : 0);
	} else {
		_dirkeys = 0;
	}

	if (old_ctrl_pressed != _ctrl_pressed) HandleCtrlChanged();
	if (old_shift_pressed != _shift_pressed) HandleShiftChanged();
}

bool VideoDriver_Win32Base::PollEvent()
{
	MSG mesg;

	if (!PeekMessage(&mesg, nullptr, 0, 0, PM_REMOVE)) return false;

	/* Convert key messages to char messages if we want text input. */
	if (EditBoxInGlobalFocus()) TranslateMessage(&mesg);
	DispatchMessage(&mesg);

	return true;
}

void VideoDriver_Win32Base::MainLoop()
{
	this->StartGameThread();

	for (;;) {
		if (_exit_game) break;

		this->Tick();
		this->SleepTillNextTick();
	}

	this->StopGameThread();
}

void VideoDriver_Win32Base::ClientSizeChanged(int w, int h, bool force)
{
	/* Allocate backing store of the new size. */
	if (this->AllocateBackingStore(w, h, force)) {
		/* Mark all palette colours dirty. */
		_cur_palette.first_dirty = 0;
		_cur_palette.count_dirty = 256;
		_local_palette = _cur_palette;
		_cur_palette.count_dirty = 0;

		BlitterFactory::GetCurrentBlitter()->PostResize();

		GameSizeChanged();
	}
}

bool VideoDriver_Win32Base::ChangeResolution(int w, int h)
{
	if (_window_maximize) ShowWindow(this->main_wnd, SW_SHOWNORMAL);

	this->width = this->width_org = w;
	this->height = this->height_org = h;

	return this->MakeWindow(_fullscreen); // _wnd.fullscreen screws up ingame resolution switching
}

bool VideoDriver_Win32Base::ToggleFullscreen(bool full_screen)
{
	bool res = this->MakeWindow(full_screen);

	this->InvalidateGameOptionsWindow();
	return res;
}

void VideoDriver_Win32Base::EditBoxLostFocus()
{
	CancelIMEComposition(this->main_wnd);
	SetCompositionPos(this->main_wnd);
	SetCandidatePos(this->main_wnd);
}

static BOOL CALLBACK MonitorEnumProc(HMONITOR hMonitor, HDC hDC, LPRECT rc, LPARAM data)
{
	auto &list = *reinterpret_cast<std::vector<int>*>(data);

	MONITORINFOEX monitorInfo = {};
	monitorInfo.cbSize = sizeof(MONITORINFOEX);
	GetMonitorInfo(hMonitor, &monitorInfo);

	DEVMODE devMode = {};
	devMode.dmSize = sizeof(DEVMODE);
	devMode.dmDriverExtra = 0;
	EnumDisplaySettings(monitorInfo.szDevice, ENUM_CURRENT_SETTINGS, &devMode);

	if (devMode.dmDisplayFrequency != 0) list.push_back(devMode.dmDisplayFrequency);
	return true;
}

std::vector<int> VideoDriver_Win32Base::GetListOfMonitorRefreshRates()
{
	std::vector<int> rates = {};
	EnumDisplayMonitors(nullptr, nullptr, MonitorEnumProc, reinterpret_cast<LPARAM>(&rates));
	return rates;
}

Dimension VideoDriver_Win32Base::GetScreenSize() const
{
	return { static_cast<uint>(GetSystemMetrics(SM_CXSCREEN)), static_cast<uint>(GetSystemMetrics(SM_CYSCREEN)) };
}

float VideoDriver_Win32Base::GetDPIScale()
{
	typedef UINT (WINAPI *PFNGETDPIFORWINDOW)(HWND hwnd);
	typedef UINT (WINAPI *PFNGETDPIFORSYSTEM)(VOID);
	typedef HRESULT (WINAPI *PFNGETDPIFORMONITOR)(HMONITOR hMonitor, int dpiType, UINT *dpiX, UINT *dpiY);

	static PFNGETDPIFORWINDOW _GetDpiForWindow = nullptr;
	static PFNGETDPIFORSYSTEM _GetDpiForSystem = nullptr;
	static PFNGETDPIFORMONITOR _GetDpiForMonitor = nullptr;

	static bool init_done = false;
	if (!init_done) {
		init_done = true;

		_GetDpiForWindow = GetProcAddressT<PFNGETDPIFORWINDOW>(GetModuleHandle(L"User32"), "GetDpiForWindow");
		_GetDpiForSystem = GetProcAddressT<PFNGETDPIFORSYSTEM>(GetModuleHandle(L"User32"), "GetDpiForSystem");
		_GetDpiForMonitor = GetProcAddressT<PFNGETDPIFORMONITOR>(LoadLibrary(L"Shcore.dll"), "GetDpiForMonitor");
	}

	UINT cur_dpi = 0;

	if (cur_dpi == 0 && _GetDpiForWindow != nullptr && this->main_wnd != nullptr) {
		/* Per window DPI is supported since Windows 10 Ver 1607. */
		cur_dpi = _GetDpiForWindow(this->main_wnd);
	}
	if (cur_dpi == 0 && _GetDpiForMonitor != nullptr && this->main_wnd != nullptr) {
		/* Per monitor is supported since Windows 8.1. */
		UINT dpiX, dpiY;
		if (SUCCEEDED(_GetDpiForMonitor(MonitorFromWindow(this->main_wnd, MONITOR_DEFAULTTOPRIMARY), 0 /* MDT_EFFECTIVE_DPI */, &dpiX, &dpiY))) {
			cur_dpi = dpiX; // X and Y are always identical.
		}
	}
	if (cur_dpi == 0 && _GetDpiForSystem != nullptr) {
		/* Fall back to system DPI. */
		cur_dpi = _GetDpiForSystem();
	}

	return cur_dpi > 0 ? cur_dpi / 96.0f : 1.0f; // Default Windows DPI value is 96.
}

bool VideoDriver_Win32Base::LockVideoBuffer()
{
	if (this->buffer_locked) return false;
	this->buffer_locked = true;

	_screen.dst_ptr = this->GetVideoPointer();
	assert(_screen.dst_ptr != nullptr);

	return true;
}

void VideoDriver_Win32Base::UnlockVideoBuffer()
{
	assert(_screen.dst_ptr != nullptr);
	if (_screen.dst_ptr != nullptr) {
		/* Hand video buffer back to the drawing backend. */
		this->ReleaseVideoPointer();
		_screen.dst_ptr = nullptr;
	}

	this->buffer_locked = false;
}


static FVideoDriver_Win32GDI iFVideoDriver_Win32GDI;

const char *VideoDriver_Win32GDI::Start(const StringList &param)
{
	if (BlitterFactory::GetCurrentBlitter()->GetScreenDepth() == 0) return "Only real blitters supported";

	this->Initialize();

	this->MakePalette();
	this->AllocateBackingStore(_cur_resolution.width, _cur_resolution.height);
	this->MakeWindow(_fullscreen);

	MarkWholeScreenDirty();

	this->is_game_threaded = !GetDriverParamBool(param, "no_threads") && !GetDriverParamBool(param, "no_thread");

	return nullptr;
}

void VideoDriver_Win32GDI::Stop()
{
	DeleteObject(this->gdi_palette);
	DeleteObject(this->dib_sect);

	this->VideoDriver_Win32Base::Stop();
}

bool VideoDriver_Win32GDI::AllocateBackingStore(int w, int h, bool force)
{
	uint bpp = BlitterFactory::GetCurrentBlitter()->GetScreenDepth();

	w = std::max(w, 64);
	h = std::max(h, 64);

	if (!force && w == _screen.width && h == _screen.height) return false;

	BITMAPINFO *bi = (BITMAPINFO *)alloca(sizeof(BITMAPINFOHEADER) + sizeof(RGBQUAD) * 256);
	memset(bi, 0, sizeof(BITMAPINFOHEADER) + sizeof(RGBQUAD) * 256);
	bi->bmiHeader.biSize = sizeof(BITMAPINFOHEADER);

	bi->bmiHeader.biWidth = this->width = w;
	bi->bmiHeader.biHeight = -(this->height = h);

	bi->bmiHeader.biPlanes = 1;
	bi->bmiHeader.biBitCount = bpp;
	bi->bmiHeader.biCompression = BI_RGB;

	if (this->dib_sect) DeleteObject(this->dib_sect);

	HDC dc = GetDC(0);
	this->dib_sect = CreateDIBSection(dc, bi, DIB_RGB_COLORS, (VOID **)&this->buffer_bits, nullptr, 0);
	if (this->dib_sect == nullptr) usererror("CreateDIBSection failed");
	ReleaseDC(0, dc);

	_screen.width = w;
	_screen.pitch = (bpp == 8) ? Align(w, 4) : w;
	_screen.height = h;
	_screen.dst_ptr = this->GetVideoPointer();

	return true;
}

bool VideoDriver_Win32GDI::AfterBlitterChange()
{
	assert(BlitterFactory::GetCurrentBlitter()->GetScreenDepth() != 0);
	return this->AllocateBackingStore(_screen.width, _screen.height, true) && this->MakeWindow(_fullscreen, false);
}

void VideoDriver_Win32GDI::MakePalette()
{
	_cur_palette.first_dirty = 0;
	_cur_palette.count_dirty = 256;
	_local_palette = _cur_palette;

	LOGPALETTE *pal = (LOGPALETTE*)alloca(sizeof(LOGPALETTE) + (256 - 1) * sizeof(PALETTEENTRY));

	pal->palVersion = 0x300;
	pal->palNumEntries = 256;

	for (uint i = 0; i != 256; i++) {
		pal->palPalEntry[i].peRed   = _local_palette.palette[i].r;
		pal->palPalEntry[i].peGreen = _local_palette.palette[i].g;
		pal->palPalEntry[i].peBlue  = _local_palette.palette[i].b;
		pal->palPalEntry[i].peFlags = 0;

	}
	this->gdi_palette = CreatePalette(pal);
	if (this->gdi_palette == nullptr) usererror("CreatePalette failed!\n");
}

void VideoDriver_Win32GDI::UpdatePalette(HDC dc, uint start, uint count)
{
	RGBQUAD rgb[256];

	for (uint i = 0; i != count; i++) {
		rgb[i].rgbRed   = _local_palette.palette[start + i].r;
		rgb[i].rgbGreen = _local_palette.palette[start + i].g;
		rgb[i].rgbBlue  = _local_palette.palette[start + i].b;
		rgb[i].rgbReserved = 0;
	}

	SetDIBColorTable(dc, start, count, rgb);
}

void VideoDriver_Win32GDI::PaletteChanged(HWND hWnd)
{
	HDC hDC = GetWindowDC(hWnd);
	HPALETTE hOldPalette = SelectPalette(hDC, this->gdi_palette, FALSE);
	UINT nChanged = RealizePalette(hDC);

	SelectPalette(hDC, hOldPalette, TRUE);
	ReleaseDC(hWnd, hDC);
	if (nChanged != 0) this->MakeDirty(0, 0, _screen.width, _screen.height);
}

void VideoDriver_Win32GDI::Paint()
{
	PerformanceMeasurer framerate(PFE_VIDEO);

	if (IsEmptyRect(this->dirty_rect)) return;

	HDC dc = GetDC(this->main_wnd);
	HDC dc2 = CreateCompatibleDC(dc);

	HBITMAP old_bmp = (HBITMAP)SelectObject(dc2, this->dib_sect);
	HPALETTE old_palette = SelectPalette(dc, this->gdi_palette, FALSE);

	if (_local_palette.count_dirty != 0) {
		Blitter *blitter = BlitterFactory::GetCurrentBlitter();

		switch (blitter->UsePaletteAnimation()) {
			case Blitter::PALETTE_ANIMATION_VIDEO_BACKEND:
				this->UpdatePalette(dc2, _local_palette.first_dirty, _local_palette.count_dirty);
				break;

			case Blitter::PALETTE_ANIMATION_BLITTER: {
				blitter->PaletteAnimate(_local_palette);
				break;
			}

			case Blitter::PALETTE_ANIMATION_NONE:
				break;

			default:
				NOT_REACHED();
		}
		_local_palette.count_dirty = 0;
	}

	BitBlt(dc, 0, 0, this->width, this->height, dc2, 0, 0, SRCCOPY);
	SelectPalette(dc, old_palette, TRUE);
	SelectObject(dc2, old_bmp);
	DeleteDC(dc2);

	ReleaseDC(this->main_wnd, dc);

	this->dirty_rect = {};
}

#ifdef _DEBUG
/* Keep this function here..
 * It allows you to redraw the screen from within the MSVC debugger */
/* static */ int VideoDriver_Win32GDI::RedrawScreenDebug()
{
	static int _fooctr;

	VideoDriver_Win32GDI *drv = static_cast<VideoDriver_Win32GDI *>(VideoDriver::GetInstance());

	_screen.dst_ptr = drv->GetVideoPointer();
	UpdateWindows();

	drv->Paint();
	GdiFlush();

	return _fooctr++;
}
#endif

#ifdef WITH_OPENGL

#include <GL/gl.h>
#include "../3rdparty/opengl/glext.h"
#include "../3rdparty/opengl/wglext.h"
#include "opengl.h"

#ifndef PFD_SUPPORT_COMPOSITION
#	define PFD_SUPPORT_COMPOSITION 0x00008000
#endif

static PFNWGLCREATECONTEXTATTRIBSARBPROC _wglCreateContextAttribsARB = nullptr;
static PFNWGLSWAPINTERVALEXTPROC _wglSwapIntervalEXT = nullptr;
static bool _hasWGLARBCreateContextProfile = false; ///< Is WGL_ARB_create_context_profile supported?

/** Platform-specific callback to get an OpenGL function pointer. */
static OGLProc GetOGLProcAddressCallback(const char *proc)
{
	OGLProc ret = reinterpret_cast<OGLProc>(wglGetProcAddress(proc));
	if (ret == nullptr) {
		/* Non-extension GL function? Try normal loading. */
		ret = reinterpret_cast<OGLProc>(GetProcAddress(GetModuleHandle(L"opengl32"), proc));
	}
	return ret;
}

/**
 * Set the pixel format of a window-
 * @param dc Device context to set the pixel format of.
 * @param fullscreen Should the pixel format be used for fullscreen drawing?
 * @return nullptr on success, error message otherwise.
 */
static const char *SelectPixelFormat(HDC dc, bool fullscreen)
{
	PIXELFORMATDESCRIPTOR pfd = {
		sizeof(PIXELFORMATDESCRIPTOR), // Size of this struct.
		1,                             // Version of this struct.
		PFD_DRAW_TO_WINDOW |           // Require window support.
		PFD_SUPPORT_OPENGL |           // Require OpenGL support.
		PFD_DOUBLEBUFFER   |           // Use double buffering.
		PFD_DEPTH_DONTCARE,
		PFD_TYPE_RGBA,                 // Request RGBA format.
		24,                            // 24 bpp (excluding alpha).
		0, 0, 0, 0, 0, 0, 0, 0,        // Colour bits and shift ignored.
		0, 0, 0, 0, 0,                 // No accumulation buffer.
		0, 0,                          // No depth/stencil buffer.
		0,                             // No aux buffers.
		PFD_MAIN_PLANE,                // Main layer.
		0, 0, 0, 0                     // Ignored/reserved.
	};

	if (IsWindowsVistaOrGreater()) pfd.dwFlags |= PFD_SUPPORT_COMPOSITION; // Make OpenTTD compatible with Aero.

	/* Choose a suitable pixel format. */
	int format = ChoosePixelFormat(dc, &pfd);
	if (format == 0) return "No suitable pixel format found";
	if (!SetPixelFormat(dc, format, &pfd)) return "Can't set pixel format";

	return nullptr;
}

/** Bind all WGL extension functions we need. */
static void LoadWGLExtensions()
{
	/* Querying the supported WGL extensions and loading the matching
	 * functions requires a valid context, even for the extensions
	 * regarding context creation. To get around this, we create
	 * a dummy window with a dummy context. The extension functions
	 * remain valid even after this context is destroyed. */
	HWND wnd = CreateWindow(_T("STATIC"), _T("dummy"), WS_OVERLAPPEDWINDOW, 0, 0, 0, 0, nullptr, nullptr, GetModuleHandle(nullptr), nullptr);
	HDC dc = GetDC(wnd);

	/* Set pixel format of the window. */
	if (SelectPixelFormat(dc, false) == nullptr) {
		/* Create rendering context. */
		HGLRC rc = wglCreateContext(dc);
		if (rc != nullptr) {
			wglMakeCurrent(dc, rc);

#ifdef __MINGW32__
			/* GCC doesn't understand the expected usage of wglGetProcAddress(). */
#pragma GCC diagnostic push
#pragma GCC diagnostic ignored "-Wcast-function-type"
#endif /* __MINGW32__ */

			/* Get list of WGL extensions. */
			PFNWGLGETEXTENSIONSSTRINGARBPROC wglGetExtensionsStringARB = (PFNWGLGETEXTENSIONSSTRINGARBPROC)wglGetProcAddress("wglGetExtensionsStringARB");
			if (wglGetExtensionsStringARB != nullptr) {
				const char *wgl_exts = wglGetExtensionsStringARB(dc);
				/* Bind supported functions. */
				if (FindStringInExtensionList(wgl_exts, "WGL_ARB_create_context") != nullptr) {
					_wglCreateContextAttribsARB = (PFNWGLCREATECONTEXTATTRIBSARBPROC)wglGetProcAddress("wglCreateContextAttribsARB");
				}
				_hasWGLARBCreateContextProfile = FindStringInExtensionList(wgl_exts, "WGL_ARB_create_context_profile") != nullptr;
				if (FindStringInExtensionList(wgl_exts, "WGL_EXT_swap_control") != nullptr) {
					_wglSwapIntervalEXT = (PFNWGLSWAPINTERVALEXTPROC)wglGetProcAddress("wglSwapIntervalEXT");
				}
			}

#ifdef __MINGW32__
#pragma GCC diagnostic pop
#endif
			wglMakeCurrent(nullptr, nullptr);
			wglDeleteContext(rc);
		}
	}

	ReleaseDC(wnd, dc);
	DestroyWindow(wnd);
}

static FVideoDriver_Win32OpenGL iFVideoDriver_Win32OpenGL;

const char *VideoDriver_Win32OpenGL::Start(const StringList &param)
{
	if (BlitterFactory::GetCurrentBlitter()->GetScreenDepth() == 0) return "Only real blitters supported";

	Dimension old_res = _cur_resolution; // Save current screen resolution in case of errors, as MakeWindow invalidates it.

	LoadWGLExtensions();

	this->Initialize();
	this->MakeWindow(_fullscreen);

	/* Create and initialize OpenGL context. */
	const char *err = this->AllocateContext();
	if (err != nullptr) {
		this->Stop();
		_cur_resolution = old_res;
		return err;
	}

	this->driver_info = GetName();
	this->driver_info += " (";
	this->driver_info += OpenGLBackend::Get()->GetDriverName();
	this->driver_info += ")";

	this->ClientSizeChanged(this->width, this->height, true);
	/* We should have a valid screen buffer now. If not, something went wrong and we should abort. */
	if (_screen.dst_ptr == nullptr) {
		this->Stop();
		_cur_resolution = old_res;
		return "Can't get pointer to screen buffer";
	}
	/* Main loop expects to start with the buffer unmapped. */
	this->ReleaseVideoPointer();

	MarkWholeScreenDirty();

	this->is_game_threaded = !GetDriverParamBool(param, "no_threads") && !GetDriverParamBool(param, "no_thread");

	return nullptr;
}

void VideoDriver_Win32OpenGL::Stop()
{
	this->DestroyContext();
	this->VideoDriver_Win32Base::Stop();
}

void VideoDriver_Win32OpenGL::DestroyContext()
{
	OpenGLBackend::Destroy();

	wglMakeCurrent(nullptr, nullptr);
	if (this->gl_rc != nullptr) {
		wglDeleteContext(this->gl_rc);
		this->gl_rc = nullptr;
	}
	if (this->dc != nullptr) {
		ReleaseDC(this->main_wnd, this->dc);
		this->dc = nullptr;
	}
}

void VideoDriver_Win32OpenGL::ToggleVsync(bool vsync)
{
	if (_wglSwapIntervalEXT != nullptr) {
		_wglSwapIntervalEXT(vsync);
	} else if (vsync) {
		DEBUG(driver, 0, "OpenGL: Vsync requested, but not supported by driver");
	}
}

const char *VideoDriver_Win32OpenGL::AllocateContext()
{
	this->dc = GetDC(this->main_wnd);

	const char *err = SelectPixelFormat(this->dc, this->fullscreen);
	if (err != nullptr) return err;

	HGLRC rc = nullptr;

	/* Create OpenGL device context. Try to get an 3.2+ context if possible. */
	if (_wglCreateContextAttribsARB != nullptr) {
		/* Try for OpenGL 4.5 first. */
		int attribs[] = {
			WGL_CONTEXT_MAJOR_VERSION_ARB, 4,
			WGL_CONTEXT_MINOR_VERSION_ARB, 5,
			WGL_CONTEXT_FLAGS_ARB, _debug_driver_level >= 8 ? WGL_CONTEXT_DEBUG_BIT_ARB : 0,
			_hasWGLARBCreateContextProfile ? WGL_CONTEXT_PROFILE_MASK_ARB : 0, WGL_CONTEXT_CORE_PROFILE_BIT_ARB, // Terminate list if WGL_ARB_create_context_profile isn't supported.
			0
		};
		rc = _wglCreateContextAttribsARB(this->dc, nullptr, attribs);

		if (rc == nullptr) {
			/* Try again for a 3.2 context. */
			attribs[1] = 3;
			attribs[3] = 2;
			rc = _wglCreateContextAttribsARB(this->dc, nullptr, attribs);
		}
	}

	if (rc == nullptr) {
		/* Old OpenGL or old driver, let's hope for the best. */
		rc = wglCreateContext(this->dc);
		if (rc == nullptr) return "Can't create OpenGL context";
	}
	if (!wglMakeCurrent(this->dc, rc)) return "Can't active GL context";

	this->ToggleVsync(_video_vsync);

	this->gl_rc = rc;
	return OpenGLBackend::Create(&GetOGLProcAddressCallback, this->GetScreenSize());
}

bool VideoDriver_Win32OpenGL::ToggleFullscreen(bool full_screen)
{
	if (_screen.dst_ptr != nullptr) this->ReleaseVideoPointer();
	this->DestroyContext();
	bool res = this->VideoDriver_Win32Base::ToggleFullscreen(full_screen);
	res &= this->AllocateContext() == nullptr;
	this->ClientSizeChanged(this->width, this->height, true);
	return res;
}

bool VideoDriver_Win32OpenGL::AfterBlitterChange()
{
	assert(BlitterFactory::GetCurrentBlitter()->GetScreenDepth() != 0);
	this->ClientSizeChanged(this->width, this->height, true);
	return true;
}

void VideoDriver_Win32OpenGL::PopulateSystemSprites()
{
	OpenGLBackend::Get()->PopulateCursorCache();
}

void VideoDriver_Win32OpenGL::ClearSystemSprites()
{
	OpenGLBackend::Get()->ClearCursorCache();
}

bool VideoDriver_Win32OpenGL::AllocateBackingStore(int w, int h, bool force)
{
	if (!force && w == _screen.width && h == _screen.height) return false;

	this->width = w = std::max(w, 64);
	this->height = h = std::max(h, 64);

	if (this->gl_rc == nullptr) return false;

	if (_screen.dst_ptr != nullptr) this->ReleaseVideoPointer();

	this->dirty_rect = {};
	bool res = OpenGLBackend::Get()->Resize(w, h, force);
	SwapBuffers(this->dc);
	_screen.dst_ptr = this->GetVideoPointer();

	return res;
}

void *VideoDriver_Win32OpenGL::GetVideoPointer()
{
	if (BlitterFactory::GetCurrentBlitter()->NeedsAnimationBuffer()) {
		this->anim_buffer = OpenGLBackend::Get()->GetAnimBuffer();
	}
	return OpenGLBackend::Get()->GetVideoBuffer();
}

void VideoDriver_Win32OpenGL::ReleaseVideoPointer()
{
	if (this->anim_buffer != nullptr) OpenGLBackend::Get()->ReleaseAnimBuffer(this->dirty_rect);
	OpenGLBackend::Get()->ReleaseVideoBuffer(this->dirty_rect);
	this->dirty_rect = {};
	_screen.dst_ptr = nullptr;
	this->anim_buffer = nullptr;
}

void VideoDriver_Win32OpenGL::Paint()
{
	PerformanceMeasurer framerate(PFE_VIDEO);

	if (_local_palette.count_dirty != 0) {
		Blitter *blitter = BlitterFactory::GetCurrentBlitter();

		/* Always push a changed palette to OpenGL. */
		OpenGLBackend::Get()->UpdatePalette(_local_palette.palette, _local_palette.first_dirty, _local_palette.count_dirty);
		if (blitter->UsePaletteAnimation() == Blitter::PALETTE_ANIMATION_BLITTER) {
			blitter->PaletteAnimate(_local_palette);
		}

		_local_palette.count_dirty = 0;
	}

	OpenGLBackend::Get()->Paint();
	OpenGLBackend::Get()->DrawMouseCursor();

	SwapBuffers(this->dc);
}

#endif /* WITH_OPENGL */<|MERGE_RESOLUTION|>--- conflicted
+++ resolved
@@ -226,14 +226,10 @@
 				y = (mi.rcWork.bottom - mi.rcWork.top - h) / 2;
 			}
 
-<<<<<<< HEAD
+			std::string window_title = VideoDriver::GetCaption();
+
 			this->main_wnd = CreateWindow(L"OTTD", OTTD2FS(window_title).c_str(), style, x, y, w, h, 0, 0, GetModuleHandle(nullptr), this);
 			if (this->main_wnd == nullptr) usererror("CreateWindow failed");
-=======
-			std::string caption = VideoDriver::GetCaption();
-			this->main_wnd = CreateWindow(L"OTTD", OTTD2FS(caption).c_str(), style, x, y, w, h, 0, 0, GetModuleHandle(nullptr), this);
-			if (this->main_wnd == nullptr) UserError("CreateWindow failed");
->>>>>>> 5db4473a
 			ShowWindow(this->main_wnd, showstyle);
 		}
 	}
