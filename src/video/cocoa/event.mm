/*
 * This file is part of OpenTTD.
 * OpenTTD is free software; you can redistribute it and/or modify it under the terms of the GNU General Public License as published by the Free Software Foundation, version 2.
 * OpenTTD is distributed in the hope that it will be useful, but WITHOUT ANY WARRANTY; without even the implied warranty of MERCHANTABILITY or FITNESS FOR A PARTICULAR PURPOSE.
 * See the GNU General Public License for more details. You should have received a copy of the GNU General Public License along with OpenTTD. If not, see <http://www.gnu.org/licenses/>.
 */

/******************************************************************************
 *                             Cocoa video driver                             *
 * Known things left to do:                                                   *
 *  Nothing at the moment.                                                    *
 ******************************************************************************/

#ifdef WITH_COCOA

#include "../../stdafx.h"

#define Rect  OTTDRect
#define Point OTTDPoint
#import <Cocoa/Cocoa.h>
#undef Rect
#undef Point

#include "../../openttd.h"
#include "../../debug.h"
#include "../../os/macosx/splash.h"
#include "../../settings_type.h"
#include "../../core/geometry_type.hpp"
#include "cocoa_v.h"
#include "cocoa_keys.h"
#include "../../blitter/factory.hpp"
#include "../../gfx_func.h"
#include "../../network/network.h"
#include "../../core/random_func.hpp"
#include "../../core/math_func.hpp"
#include "../../texteff.hpp"
#include "../../window_func.h"
#include "../../thread.h"

#import <sys/time.h> /* gettimeofday */

/**
 * Important notice regarding all modifications!!!!!!!
 * There are certain limitations because the file is objective C++.
 * gdb has limitations.
 * C++ and objective C code can't be joined in all cases (classes stuff).
 * Read http://developer.apple.com/releasenotes/Cocoa/Objective-C++.html for more information.
 */


/* Right Mouse Button Emulation enum */
enum RightMouseButtonEmulationState {
	RMBE_COMMAND,
	RMBE_CONTROL,
	RMBE_OFF,
};


static unsigned int _current_mods;
static bool _tab_is_down;
static bool _emulating_right_button;
static float _current_magnification;
#ifdef _DEBUG
static uint32 _tEvent;
#endif


static uint32 GetTick()
{
	struct timeval tim;

	gettimeofday(&tim, nullptr);
	return tim.tv_usec / 1000 + tim.tv_sec * 1000;
}

static void QZ_WarpCursor(int x, int y)
{
	assert(_cocoa_subdriver != nullptr);

	/* Only allow warping when in foreground */
	if (![ NSApp isActive ]) return;

	NSPoint p = NSMakePoint(x, y);
	CGPoint cgp = _cocoa_subdriver->PrivateLocalToCG(&p);

	/* Do the actual warp */
	CGWarpMouseCursorPosition(cgp);
	/* this is the magic call that fixes cursor "freezing" after warp */
	CGAssociateMouseAndMouseCursorPosition(true);
}


static void QZ_CheckPaletteAnim()
{
	if (_cur_palette.count_dirty != 0) {
		Blitter *blitter = BlitterFactory::GetCurrentBlitter();

		switch (blitter->UsePaletteAnimation()) {
			case Blitter::PALETTE_ANIMATION_VIDEO_BACKEND:
				_cocoa_subdriver->UpdatePalette(_cur_palette.first_dirty, _cur_palette.count_dirty);
				break;

			case Blitter::PALETTE_ANIMATION_BLITTER:
				blitter->PaletteAnimate(_cur_palette);
				break;

			case Blitter::PALETTE_ANIMATION_NONE:
				break;

			default:
				NOT_REACHED();
		}
		_cur_palette.count_dirty = 0;
	}
}



struct VkMapping {
	unsigned short vk_from;
	byte map_to;
};

#define AS(x, z) {x, z}

static const VkMapping _vk_mapping[] = {
	AS(QZ_BACKQUOTE,  WKC_BACKQUOTE), // key left of '1'
	AS(QZ_BACKQUOTE2, WKC_BACKQUOTE), // some keyboards have it on another scancode

	/* Pageup stuff + up/down */
	AS(QZ_PAGEUP,   WKC_PAGEUP),
	AS(QZ_PAGEDOWN, WKC_PAGEDOWN),

	AS(QZ_UP,    WKC_UP),
	AS(QZ_DOWN,  WKC_DOWN),
	AS(QZ_LEFT,  WKC_LEFT),
	AS(QZ_RIGHT, WKC_RIGHT),

	AS(QZ_HOME, WKC_HOME),
	AS(QZ_END,  WKC_END),

	AS(QZ_INSERT, WKC_INSERT),
	AS(QZ_DELETE, WKC_DELETE),

	/* Letters. QZ_[a-z] is not in numerical order so we can't use AM(...) */
	AS(QZ_a, 'A'),
	AS(QZ_b, 'B'),
	AS(QZ_c, 'C'),
	AS(QZ_d, 'D'),
	AS(QZ_e, 'E'),
	AS(QZ_f, 'F'),
	AS(QZ_g, 'G'),
	AS(QZ_h, 'H'),
	AS(QZ_i, 'I'),
	AS(QZ_j, 'J'),
	AS(QZ_k, 'K'),
	AS(QZ_l, 'L'),
	AS(QZ_m, 'M'),
	AS(QZ_n, 'N'),
	AS(QZ_o, 'O'),
	AS(QZ_p, 'P'),
	AS(QZ_q, 'Q'),
	AS(QZ_r, 'R'),
	AS(QZ_s, 'S'),
	AS(QZ_t, 'T'),
	AS(QZ_u, 'U'),
	AS(QZ_v, 'V'),
	AS(QZ_w, 'W'),
	AS(QZ_x, 'X'),
	AS(QZ_y, 'Y'),
	AS(QZ_z, 'Z'),
	/* Same thing for digits */
	AS(QZ_0, '0'),
	AS(QZ_1, '1'),
	AS(QZ_2, '2'),
	AS(QZ_3, '3'),
	AS(QZ_4, '4'),
	AS(QZ_5, '5'),
	AS(QZ_6, '6'),
	AS(QZ_7, '7'),
	AS(QZ_8, '8'),
	AS(QZ_9, '9'),

	AS(QZ_ESCAPE,    WKC_ESC),
	AS(QZ_PAUSE,     WKC_PAUSE),
	AS(QZ_BACKSPACE, WKC_BACKSPACE),

	AS(QZ_SPACE,  WKC_SPACE),
	AS(QZ_RETURN, WKC_RETURN),
	AS(QZ_TAB,    WKC_TAB),

	/* Function keys */
	AS(QZ_F1,  WKC_F1),
	AS(QZ_F2,  WKC_F2),
	AS(QZ_F3,  WKC_F3),
	AS(QZ_F4,  WKC_F4),
	AS(QZ_F5,  WKC_F5),
	AS(QZ_F6,  WKC_F6),
	AS(QZ_F7,  WKC_F7),
	AS(QZ_F8,  WKC_F8),
	AS(QZ_F9,  WKC_F9),
	AS(QZ_F10, WKC_F10),
	AS(QZ_F11, WKC_F11),
	AS(QZ_F12, WKC_F12),

	/* Numeric part */
	AS(QZ_KP0,         '0'),
	AS(QZ_KP1,         '1'),
	AS(QZ_KP2,         '2'),
	AS(QZ_KP3,         '3'),
	AS(QZ_KP4,         '4'),
	AS(QZ_KP5,         '5'),
	AS(QZ_KP6,         '6'),
	AS(QZ_KP7,         '7'),
	AS(QZ_KP8,         '8'),
	AS(QZ_KP9,         '9'),
	AS(QZ_KP_DIVIDE,   WKC_NUM_DIV),
	AS(QZ_KP_MULTIPLY, WKC_NUM_MUL),
	AS(QZ_KP_MINUS,    WKC_NUM_MINUS),
	AS(QZ_KP_PLUS,     WKC_NUM_PLUS),
	AS(QZ_KP_ENTER,    WKC_NUM_ENTER),
	AS(QZ_KP_PERIOD,   WKC_NUM_DECIMAL),

	/* Other non-letter keys */
	AS(QZ_SLASH,        WKC_SLASH),
	AS(QZ_SEMICOLON,    WKC_SEMICOLON),
	AS(QZ_EQUALS,       WKC_EQUALS),
	AS(QZ_LEFTBRACKET,  WKC_L_BRACKET),
	AS(QZ_BACKSLASH,    WKC_BACKSLASH),
	AS(QZ_RIGHTBRACKET, WKC_R_BRACKET),

	AS(QZ_QUOTE,   WKC_SINGLEQUOTE),
	AS(QZ_COMMA,   WKC_COMMA),
	AS(QZ_MINUS,   WKC_MINUS),
	AS(QZ_PERIOD,  WKC_PERIOD)
};


static uint32 QZ_MapKey(unsigned short sym)
{
	uint32 key = 0;

	for (const VkMapping *map = _vk_mapping; map != endof(_vk_mapping); ++map) {
		if (sym == map->vk_from) {
			key = map->map_to;
			break;
		}
	}

	if (_current_mods & NSShiftKeyMask)     key |= WKC_SHIFT;
	if (_current_mods & NSControlKeyMask)   key |= (_settings_client.gui.right_mouse_btn_emulation != RMBE_CONTROL ? WKC_CTRL : WKC_META);
	if (_current_mods & NSAlternateKeyMask) key |= WKC_ALT;
	if (_current_mods & NSCommandKeyMask)   key |= (_settings_client.gui.right_mouse_btn_emulation != RMBE_CONTROL ? WKC_META : WKC_CTRL);

	return key;
}

static bool QZ_KeyEvent(unsigned short keycode, unsigned short unicode, BOOL down)
{
	bool interpret_keys = true;

	switch (keycode) {
		case QZ_UP:    SB(_dirkeys, 1, 1, down); break;
		case QZ_DOWN:  SB(_dirkeys, 3, 1, down); break;
		case QZ_LEFT:  SB(_dirkeys, 0, 1, down); break;
		case QZ_RIGHT: SB(_dirkeys, 2, 1, down); break;

		case QZ_TAB: _tab_is_down = down; break;

		case QZ_RETURN:
		case QZ_f:
			if (down && (_current_mods & NSCommandKeyMask)) {
				VideoDriver::GetInstance()->ToggleFullscreen(!_fullscreen);
			}
			break;

		case QZ_v:
			if (down && EditBoxInGlobalFocus() && (_current_mods & (NSCommandKeyMask | NSControlKeyMask))) {
				HandleKeypress(WKC_CTRL | 'V', unicode);
			}
			break;
		case QZ_u:
			if (down && EditBoxInGlobalFocus() && (_current_mods & (NSCommandKeyMask | NSControlKeyMask))) {
				HandleKeypress(WKC_CTRL | 'U', unicode);
			}
			break;
	}

	if (down) {
		uint32 pressed_key = QZ_MapKey(keycode);

		static bool console = false;

		/* The second backquote may have a character, which we don't want to interpret. */
		if (pressed_key == WKC_BACKQUOTE && (console || unicode == 0)) {
			if (!console) {
				/* Backquote is a dead key, require a double press for hotkey behaviour (i.e. console). */
				console = true;
				return true;
			} else {
				/* Second backquote, don't interpret as text input. */
				interpret_keys = false;
			}
		}
		console = false;

		/* Don't handle normal characters if an edit box has the focus. */
		if (!EditBoxInGlobalFocus() || IsInsideMM(pressed_key & ~WKC_SPECIAL_KEYS, WKC_F1, WKC_PAUSE + 1)) {
			HandleKeypress(pressed_key, unicode);
		}
		DEBUG(driver, 2, "cocoa_v: QZ_KeyEvent: %x (%x), down, mapping: %x", keycode, unicode, pressed_key);
	} else {
		DEBUG(driver, 2, "cocoa_v: QZ_KeyEvent: %x (%x), up", keycode, unicode);
	}

	return interpret_keys;
}

static void QZ_DoUnsidedModifiers(unsigned int newMods)
{
	const int mapping[] = { QZ_CAPSLOCK, QZ_LSHIFT, QZ_LCTRL, QZ_LALT, QZ_LMETA };

	if (_current_mods == newMods) return;

	/* Iterate through the bits, testing each against the current modifiers */
	for (unsigned int i = 0, bit = NSAlphaShiftKeyMask; bit <= NSCommandKeyMask; bit <<= 1, ++i) {
		unsigned int currentMask, newMask;

		currentMask = _current_mods & bit;
		newMask     = newMods & bit;

		if (currentMask && currentMask != newMask) { // modifier up event
			/* If this was Caps Lock, we need some additional voodoo to make SDL happy (is this needed in ottd?) */
			if (bit == NSAlphaShiftKeyMask) QZ_KeyEvent(mapping[i], 0, YES);
			QZ_KeyEvent(mapping[i], 0, NO);
		} else if (newMask && currentMask != newMask) { // modifier down event
			QZ_KeyEvent(mapping[i], 0, YES);
			/* If this was Caps Lock, we need some additional voodoo to make SDL happy (is this needed in ottd?) */
			if (bit == NSAlphaShiftKeyMask) QZ_KeyEvent(mapping[i], 0, NO);
		}
	}

	_current_mods = newMods;
}

static void QZ_MouseMovedEvent(int x, int y)
{
	if (_cursor.UpdateCursorPosition(x, y, false)) {
		QZ_WarpCursor(_cursor.pos.x, _cursor.pos.y);
	}
	HandleMouseEvents();
}


static void QZ_MouseButtonEvent(int button, BOOL down)
{
	switch (button) {
		case 0:
			if (down) {
				_left_button_down = true;
			} else {
				_left_button_down = false;
				_left_button_clicked = false;
			}
			HandleMouseEvents();
			break;

		case 1:
			if (down) {
				_right_button_down = true;
				_right_button_clicked = true;
			} else {
				_right_button_down = false;
			}
			HandleMouseEvents();
			break;
	}
}




static bool QZ_PollEvent()
{
	assert(_cocoa_subdriver != nullptr);

#ifdef _DEBUG
	uint32 et0 = GetTick();
#endif
	NSEvent *event = [ NSApp nextEventMatchingMask:NSAnyEventMask
				untilDate:[ NSDate distantPast ]
				inMode:NSDefaultRunLoopMode dequeue:YES ];
#ifdef _DEBUG
	_tEvent += GetTick() - et0;
#endif

	if (event == nil) return false;
	if (!_cocoa_subdriver->IsActive()) {
		[ NSApp sendEvent:event ];
		return true;
	}

	QZ_DoUnsidedModifiers( [ event modifierFlags ] );

	NSString *chars;
	NSPoint  pt;
	switch ([ event type ]) {
		case NSMouseMoved:
		case NSOtherMouseDragged:
		case NSLeftMouseDragged:
			pt = _cocoa_subdriver->GetMouseLocation(event);
			if (!_cocoa_subdriver->MouseIsInsideView(&pt) && !_emulating_right_button) {
				[ NSApp sendEvent:event ];
				break;
			}

			QZ_MouseMovedEvent((int)pt.x, (int)pt.y);
			break;

		case NSRightMouseDragged:
			pt = _cocoa_subdriver->GetMouseLocation(event);
			QZ_MouseMovedEvent((int)pt.x, (int)pt.y);
			break;

		case NSLeftMouseDown:
		{
			uint32 keymask = 0;
			if (_settings_client.gui.right_mouse_btn_emulation == RMBE_COMMAND) keymask |= NSCommandKeyMask;
			if (_settings_client.gui.right_mouse_btn_emulation == RMBE_CONTROL) keymask |= NSControlKeyMask;

			pt = _cocoa_subdriver->GetMouseLocation(event);

			if (!([ event modifierFlags ] & keymask) || !_cocoa_subdriver->MouseIsInsideView(&pt)) {
				[ NSApp sendEvent:event ];
			}

			QZ_MouseMovedEvent((int)pt.x, (int)pt.y);

			/* Right mouse button emulation */
			if ([ event modifierFlags ] & keymask) {
				_emulating_right_button = true;
				QZ_MouseButtonEvent(1, YES);
			} else {
				QZ_MouseButtonEvent(0, YES);
			}
			break;
		}
		case NSLeftMouseUp:
			[ NSApp sendEvent:event ];

			pt = _cocoa_subdriver->GetMouseLocation(event);

			QZ_MouseMovedEvent((int)pt.x, (int)pt.y);

			/* Right mouse button emulation */
			if (_emulating_right_button) {
				_emulating_right_button = false;
				QZ_MouseButtonEvent(1, NO);
			} else {
				QZ_MouseButtonEvent(0, NO);
			}
			break;

		case NSRightMouseDown:
			pt = _cocoa_subdriver->GetMouseLocation(event);
			if (!_cocoa_subdriver->MouseIsInsideView(&pt)) {
				[ NSApp sendEvent:event ];
				break;
			}

			QZ_MouseMovedEvent((int)pt.x, (int)pt.y);
			QZ_MouseButtonEvent(1, YES);
			break;

		case NSRightMouseUp:
			pt = _cocoa_subdriver->GetMouseLocation(event);
			if (!_cocoa_subdriver->MouseIsInsideView(&pt)) {
				[ NSApp sendEvent:event ];
				break;
			}

			QZ_MouseMovedEvent((int)pt.x, (int)pt.y);
			QZ_MouseButtonEvent(1, NO);
			break;

#if 0
		/* This is not needed since openttd currently only use two buttons */
		case NSOtherMouseDown:
			pt = QZ_GetMouseLocation(event);
			if (!QZ_MouseIsInsideView(&pt)) {
				[ NSApp sendEvent:event ];
				break;
			}

			QZ_MouseMovedEvent((int)pt.x, (int)pt.y);
			QZ_MouseButtonEvent([ event buttonNumber ], YES);
			break;

		case NSOtherMouseUp:
			pt = QZ_GetMouseLocation(event);
			if (!QZ_MouseIsInsideView(&pt)) {
				[ NSApp sendEvent:event ];
				break;
			}

			QZ_MouseMovedEvent((int)pt.x, (int)pt.y);
			QZ_MouseButtonEvent([ event buttonNumber ], NO);
			break;
#endif

		case NSKeyDown: {
			/* Quit, hide and minimize */
			switch ([ event keyCode ]) {
				case QZ_q:
				case QZ_h:
				case QZ_m:
					if ([ event modifierFlags ] & NSCommandKeyMask) {
						[ NSApp sendEvent:event ];
					}
					break;
			}

			chars = [ event characters ];
			unsigned short unicode = [ chars length ] > 0 ? [ chars characterAtIndex:0 ] : 0;
			if (EditBoxInGlobalFocus()) {
				if (QZ_KeyEvent([ event keyCode ], unicode, YES)) {
					[ _cocoa_subdriver->cocoaview interpretKeyEvents:[ NSArray arrayWithObject:event ] ];
				}
			} else {
				QZ_KeyEvent([ event keyCode ], unicode, YES);
				for (uint i = 1; i < [ chars length ]; i++) {
					QZ_KeyEvent(0, [ chars characterAtIndex:i ], YES);
				}
			}
			break;
		}

		case NSKeyUp:
			/* Quit, hide and minimize */
			switch ([ event keyCode ]) {
				case QZ_q:
				case QZ_h:
				case QZ_m:
					if ([ event modifierFlags ] & NSCommandKeyMask) {
						[ NSApp sendEvent:event ];
					}
					break;
			}

			chars = [ event characters ];
			QZ_KeyEvent([ event keyCode ], [ chars length ] ? [ chars characterAtIndex:0 ] : 0, NO);
			break;

		case NSScrollWheel:
			if ([ event deltaY ] > 0.0) { /* Scroll up */
				_cursor.wheel--;
			} else if ([ event deltaY ] < 0.0) { /* Scroll down */
				_cursor.wheel++;
			} /* else: deltaY was 0.0 and we don't want to do anything */

			/* Update the scroll count for 2D scrolling */
			CGFloat deltaX;
			CGFloat deltaY;

			/* Use precise scrolling-specific deltas if they're supported. */
			if ([event respondsToSelector:@selector(hasPreciseScrollingDeltas)]) {
				/* No precise deltas indicates a scroll wheel is being used, so we don't want 2D scrolling. */
				if (![ event hasPreciseScrollingDeltas ]) break;

				deltaX = [ event scrollingDeltaX ] * 0.5f;
				deltaY = [ event scrollingDeltaY ] * 0.5f;
			} else {
				deltaX = [ event deltaX ] * 5;
				deltaY = [ event deltaY ] * 5;
			}

			_cursor.h_wheel -= (int)(deltaX * _settings_client.gui.scrollwheel_multiplier);
			_cursor.v_wheel -= (int)(deltaY * _settings_client.gui.scrollwheel_multiplier);

			break;

		case NSEventTypeMagnify:
			/* Pinch open or close gesture. */
			_current_magnification += [ event magnification ] * 5.0f;

			while (_current_magnification >= 1.0f) {
				_current_magnification -= 1.0f;
				_cursor.wheel--;
				HandleMouseEvents();
			}
			while (_current_magnification <= -1.0f) {
				_current_magnification += 1.0f;
				_cursor.wheel++;
				HandleMouseEvents();
			}
			break;

		case NSEventTypeEndGesture:
			/* Gesture ended. */
			_current_magnification = 0.0f;
			break;

		case NSCursorUpdate:
		case NSMouseEntered:
		case NSMouseExited:
			/* Catch these events if the cursor is dragging. During dragging, we reset
			 * the mouse position programmatically, which would trigger OS X to show
			 * the default arrow cursor if the events are propagated. */
			if (_cursor.fix_at) break;
			FALLTHROUGH;

		default:
			[ NSApp sendEvent:event ];
	}

	return true;
}


void VideoDriver_Cocoa::GameLoop()
{
	uint32 cur_ticks = GetTick();
	uint32 last_cur_ticks = cur_ticks;
	uint32 next_tick = cur_ticks + MILLISECONDS_PER_TICK;

#ifdef _DEBUG
	uint32 et0 = GetTick();
	uint32 st = 0;
#endif

	DisplaySplashImage();
	QZ_CheckPaletteAnim();
	_cocoa_subdriver->Draw(true);
	CSleep(1);

<<<<<<< HEAD
	for (int i = 0; i < 2; i++) {
		GameLoop();
		GameLoopPaletteAnimations();
	}
=======
	for (int i = 0; i < 2; i++) ::GameLoop();
>>>>>>> 0f91cb04

	UpdateWindows();
	QZ_CheckPaletteAnim();
	_cocoa_subdriver->Draw();
	CSleep(1);

	/* Set the proper OpenTTD palette which got spoilt by the splash
	 * image when using 8bpp blitter */
	GfxInitPalettes();
	QZ_CheckPaletteAnim();
	_cocoa_subdriver->Draw(true);

	for (;;) {
		uint32 prev_cur_ticks = cur_ticks; // to check for wrapping
		InteractiveRandom(); // randomness

		while (QZ_PollEvent()) {}

		/* If we do that right after window creation, a grey bar will be left at the top. */
		if (this->fullscreen_on_mainloop) {
			this->fullscreen_on_mainloop = false;
			_cocoa_subdriver->ToggleFullscreen(true);
		}

		if (_exit_game) {
			/* Restore saved resolution if in fullscreen mode. */
			if (_cocoa_subdriver->IsFullscreen()) _cur_resolution = this->orig_res;
			break;
		}

#if defined(_DEBUG)
		if (_current_mods & NSShiftKeyMask)
#else
		if (_tab_is_down)
#endif
		{
			if (!_networking && _game_mode != GM_MENU) _fast_forward |= 2;
		} else if (_fast_forward & 2) {
			_fast_forward = 0;
		}

		cur_ticks = GetTick();
		if (cur_ticks >= next_tick || (_fast_forward && !_pause_mode) || cur_ticks < prev_cur_ticks) {
			_realtime_tick += cur_ticks - last_cur_ticks;
			last_cur_ticks = cur_ticks;
			next_tick = cur_ticks + MILLISECONDS_PER_TICK;

			bool old_ctrl_pressed = _ctrl_pressed;
			bool old_shift_pressed = _shift_pressed;

			_ctrl_pressed = !!(_current_mods & ( _settings_client.gui.right_mouse_btn_emulation != RMBE_CONTROL ? NSControlKeyMask : NSCommandKeyMask)) != _invert_ctrl;
			_shift_pressed = !!(_current_mods & NSShiftKeyMask) != _invert_shift;

			if (old_ctrl_pressed != _ctrl_pressed) HandleCtrlChanged();
			if (old_shift_pressed != _shift_pressed) HandleShiftChanged();

<<<<<<< HEAD
			GameLoop();
			GameLoopPaletteAnimations();
=======
			::GameLoop();
>>>>>>> 0f91cb04

			UpdateWindows();
			QZ_CheckPaletteAnim();
			_cocoa_subdriver->Draw();
		} else {
#ifdef _DEBUG
			uint32 st0 = GetTick();
#endif
			CSleep(1);
#ifdef _DEBUG
			st += GetTick() - st0;
#endif
			NetworkDrawChatMessage();
			DrawMouseCursor();
			_cocoa_subdriver->Draw();
		}
	}

#ifdef _DEBUG
	uint32 et = GetTick();

	DEBUG(driver, 1, "cocoa_v: nextEventMatchingMask took %i ms total", _tEvent);
	DEBUG(driver, 1, "cocoa_v: game loop took %i ms total (%i ms without sleep)", et - et0, et - et0 - st);
	DEBUG(driver, 1, "cocoa_v: (nextEventMatchingMask total)/(game loop total) is %f%%", (double)_tEvent / (double)(et - et0) * 100);
	DEBUG(driver, 1, "cocoa_v: (nextEventMatchingMask total)/(game loop without sleep total) is %f%%", (double)_tEvent / (double)(et - et0 - st) * 100);
#endif
}

#endif /* WITH_COCOA */<|MERGE_RESOLUTION|>--- conflicted
+++ resolved
@@ -633,14 +633,10 @@
 	_cocoa_subdriver->Draw(true);
 	CSleep(1);
 
-<<<<<<< HEAD
 	for (int i = 0; i < 2; i++) {
-		GameLoop();
-		GameLoopPaletteAnimations();
-	}
-=======
-	for (int i = 0; i < 2; i++) ::GameLoop();
->>>>>>> 0f91cb04
+		::GameLoop();
+		::GameLoopPaletteAnimations();
+	}
 
 	UpdateWindows();
 	QZ_CheckPaletteAnim();
@@ -697,12 +693,8 @@
 			if (old_ctrl_pressed != _ctrl_pressed) HandleCtrlChanged();
 			if (old_shift_pressed != _shift_pressed) HandleShiftChanged();
 
-<<<<<<< HEAD
-			GameLoop();
-			GameLoopPaletteAnimations();
-=======
 			::GameLoop();
->>>>>>> 0f91cb04
+			::GameLoopPaletteAnimations();
 
 			UpdateWindows();
 			QZ_CheckPaletteAnim();
