--- conflicted
+++ resolved
@@ -25,10 +25,7 @@
 #include "../core/random_func.hpp"
 #include "../core/math_func.hpp"
 #include "../framerate_type.h"
-<<<<<<< HEAD
-=======
 #include "../thread.h"
->>>>>>> 01261dae
 #include "allegro_v.h"
 #include <allegro.h>
 
@@ -459,11 +456,7 @@
 	if (--_allegro_instance_count == 0) allegro_exit();
 }
 
-<<<<<<< HEAD
-#if defined(UNIX) || defined(__OS2__) || defined(DOS)
-=======
 #if defined(UNIX) || defined(__OS2__)
->>>>>>> 01261dae
 # include <sys/time.h> /* gettimeofday */
 
 static uint32 GetTime()
