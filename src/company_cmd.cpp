--- conflicted
+++ resolved
@@ -767,16 +767,12 @@
 
 	AI::NewEvent(best->index, new ScriptEventCompanyAskMerger(c->index, c->bankrupt_value));
 	if (IsInteractiveCompany(best->index)) {
-<<<<<<< HEAD
-		ShowBuyCompanyDialog(c->index);
+		ShowBuyCompanyDialog(c->index, false);
 	} else if ((!_networking || (_network_server && !NetworkCompanyHasClients(best->index))) && !best->is_ai) {
 		/* This company can never accept the offer as there are no clients connected, decline the offer on the company's behalf */
 		Backup<CompanyID> cur_company(_current_company, best->index, FILE_LINE);
 		DoCommandP(0, c->index, 0, CMD_DECLINE_BUY_COMPANY | CMD_NO_SHIFT_ESTIMATE);
 		cur_company.Restore();
-=======
-		ShowBuyCompanyDialog(c->index, false);
->>>>>>> 3b1407d2
 	}
 }
 
