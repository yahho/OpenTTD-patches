--- conflicted
+++ resolved
@@ -25,19 +25,10 @@
 #include "screenshot.h"
 #include "guitimer_func.h"
 #include "zoom_func.h"
-<<<<<<< HEAD
 #include "object_map.h"
 #include "newgrf_object.h"
 
 #include "smallmap_colours.h"
-=======
-#include "strings_func.h"
-#include "blitter/factory.hpp"
-#include "linkgraph/linkgraph_gui.h"
-#include "widgets/smallmap_widget.h"
-#include "timer/timer.h"
-#include "timer/timer_window.h"
->>>>>>> ab535c0a
 #include "smallmap_gui.h"
 
 #include "table/strings.h"
@@ -49,18 +40,6 @@
 static int _smallmap_industry_count; ///< Number of used industries
 static int _smallmap_company_count;  ///< Number of entries in the owner legend.
 static int _smallmap_cargo_count;    ///< Number of cargos in the link stats legend.
-
-/** Structure for holding relevant data for legends in small map */
-struct LegendAndColour {
-	uint8_t colour;            ///< Colour of the item on the map.
-	StringID legend;           ///< String corresponding to the coloured item.
-	IndustryType type;         ///< Type of industry. Only valid for industry entries.
-	uint8_t height;            ///< Height in tiles. Only valid for height legend entries.
-	CompanyID company;         ///< Company to display. Only valid for company entries of the owner legend.
-	bool show_on_map;          ///< For filtering industries, if \c true, industry is shown on the map in colour.
-	bool end;                  ///< This is the end of the list.
-	bool col_break;            ///< Perform a column break and go further at the next column.
-};
 
 /** Link stat colours shown in legenda. */
 static uint8 _linkstat_colours_in_legenda[] = {0, 1, 3, 5, 7, 9, 11};
@@ -646,60 +625,13 @@
 	PC_RED, PC_YELLOW, PC_LIGHT_BLUE, PC_WHITE, PC_BLACK, PC_RED
 };
 
-/** Class managing the smallmap window. */
-class SmallMapWindow : public Window {
-protected:
-	/** Types of legends in the #WID_SM_LEGEND widget. */
-	enum SmallMapType {
-		SMT_CONTOUR,
-		SMT_VEHICLES,
-		SMT_INDUSTRY,
-		SMT_LINKSTATS,
-		SMT_ROUTES,
-		SMT_VEGETATION,
-		SMT_OWNER,
-	};
-
-	/** Available kinds of zoomlevel changes. */
-	enum ZoomLevelChange {
-		ZLC_INITIALIZE, ///< Initialize zoom level.
-		ZLC_ZOOM_OUT,   ///< Zoom out.
-		ZLC_ZOOM_IN,    ///< Zoom in.
-	};
-
-	static SmallMapType map_type; ///< Currently displayed legends.
-	static bool show_towns;       ///< Display town names in the smallmap.
-	static int map_height_limit;  ///< Currently used/cached map height limit.
-
-	static const uint INDUSTRY_MIN_NUMBER_OF_COLUMNS = 2; ///< Minimal number of columns in the #WID_SM_LEGEND widget for the #SMT_INDUSTRY legend.
-
-	uint min_number_of_columns;    ///< Minimal number of columns in legends.
-	uint min_number_of_fixed_rows; ///< Minimal number of rows in the legends for the fixed layouts only (all except #SMT_INDUSTRY).
-	uint column_width;             ///< Width of a column in the #WID_SM_LEGEND widget.
-	uint legend_width;             ///< Width of legend 'blob'.
-
-	int32_t scroll_x;  ///< Horizontal world coordinate of the base tile left of the top-left corner of the smallmap display.
-	int32_t scroll_y;  ///< Vertical world coordinate of the base tile left of the top-left corner of the smallmap display.
-	int32_t subscroll; ///< Number of pixels (0..3) between the right end of the base tile and the pixel at the top-left corner of the smallmap display.
-	int zoom;        ///< Zoom level. Bigger number means more zoom-out (further away).
-
-	std::unique_ptr<LinkGraphOverlay> overlay;
-
-	/** Notify the industry chain window to stop sending newly selected industries. */
-	static void BreakIndustryChainLink()
-	{
-		InvalidateWindowClassesData(WC_INDUSTRY_CARGOES, NUM_INDUSTRYTYPES);
-	}
-
-	static inline Point SmallmapRemapCoords(int x, int y)
-	{
-		Point pt;
-		pt.x = (y - x) * 2;
-		pt.y = y + x;
-		return pt;
-	}
-
-<<<<<<< HEAD
+
+/** Notify the industry chain window to stop sending newly selected industries. */
+/* static */ void SmallMapWindow::BreakIndustryChainLink()
+{
+	InvalidateWindowClassesData(WC_INDUSTRY_CARGOES, NUM_INDUSTRYTYPES);
+}
+
 inline Point SmallMapWindow::TileToPixel(int tx, int ty) const
 {
 	return {
@@ -751,182 +683,16 @@
 		case ZLC_ZOOM_OUT:
 			for (cur_index = MIN_ZOOM_INDEX; cur_index <= MAX_ZOOM_INDEX; cur_index++) {
 				if (this->tile_zoom == tile_zoomlevels[cur_index] && this->ui_zoom == ui_zoomlevels[cur_index]) break;
-=======
-	/**
-	 * Draws vertical part of map indicator
-	 * @param x X coord of left/right border of main viewport
-	 * @param y Y coord of top border of main viewport
-	 * @param y2 Y coord of bottom border of main viewport
-	 */
-	static inline void DrawVertMapIndicator(int x, int y, int y2)
-	{
-		GfxFillRect(x, y,      x, y + 3, PC_VERY_LIGHT_YELLOW);
-		GfxFillRect(x, y2 - 3, x, y2,    PC_VERY_LIGHT_YELLOW);
-	}
-
-	/**
-	 * Draws horizontal part of map indicator
-	 * @param x X coord of left border of main viewport
-	 * @param x2 X coord of right border of main viewport
-	 * @param y Y coord of top/bottom border of main viewport
-	 */
-	static inline void DrawHorizMapIndicator(int x, int x2, int y)
-	{
-		GfxFillRect(x,      y, x + 3, y, PC_VERY_LIGHT_YELLOW);
-		GfxFillRect(x2 - 3, y, x2,    y, PC_VERY_LIGHT_YELLOW);
-	}
-
-	/**
-	 * Compute minimal required width of the legends.
-	 * @return Minimally needed width for displaying the smallmap legends in pixels.
-	 */
-	inline uint GetMinLegendWidth() const
-	{
-		return WidgetDimensions::scaled.framerect.left + this->min_number_of_columns * this->column_width;
-	}
-
-	/**
-	 * Return number of columns that can be displayed in \a width pixels.
-	 * @return Number of columns to display.
-	 */
-	inline uint GetNumberColumnsLegend(uint width) const
-	{
-		return width / this->column_width;
-	}
-
-	/**
-	 * Compute height given a number of columns.
-	 * @param num_columns Number of columns.
-	 * @return Needed height for displaying the smallmap legends in pixels.
-	 */
-	inline uint GetLegendHeight(uint num_columns) const
-	{
-		return WidgetDimensions::scaled.framerect.Vertical() +
-				this->GetNumberRowsLegend(num_columns) * FONT_HEIGHT_SMALL;
-	}
-
-	/**
-	 * Get a bitmask for company links to be displayed. Usually this will be
-	 * the _local_company. Spectators get to see all companies' links.
-	 * @return Company mask.
-	 */
-	inline CompanyMask GetOverlayCompanyMask() const
-	{
-		return Company::IsValidID(_local_company) ? 1U << _local_company : MAX_UVALUE(CompanyMask);
-	}
-
-	/** Blink the industries (if selected) on a regular interval. */
-	IntervalTimer<TimerWindow> blink_interval = {std::chrono::milliseconds(450), [this](auto) {
-		Blink();
-	}};
-
-	/** Update the whole map on a regular interval. */
-	IntervalTimer<TimerWindow> refresh_interval = {std::chrono::milliseconds(930), [this](auto) {
-		ForceRefresh();
-	}};
-
-	/**
-	 * Rebuilds the colour indices used for fast access to the smallmap contour colours based on the heightlevel.
-	 */
-	void RebuildColourIndexIfNecessary()
-	{
-		/* Rebuild colour indices if necessary. */
-		if (SmallMapWindow::map_height_limit == _settings_game.construction.map_height_limit) return;
-
-		for (uint n = 0; n < lengthof(_heightmap_schemes); n++) {
-			/* The heights go from 0 up to and including maximum. */
-			int heights = _settings_game.construction.map_height_limit + 1;
-			_heightmap_schemes[n].height_colours = ReallocT<uint32_t>(_heightmap_schemes[n].height_colours, heights);
-
-			for (int z = 0; z < heights; z++) {
-				size_t access_index = (_heightmap_schemes[n].colour_count * z) / heights;
-
-				/* Choose colour by mapping the range (0..max heightlevel) on the complete colour table. */
-				_heightmap_schemes[n].height_colours[z] = _heightmap_schemes[n].height_colours_base[access_index];
-			}
-		}
-
-		SmallMapWindow::map_height_limit = _settings_game.construction.map_height_limit;
-		BuildLandLegend();
-	}
-
-	/**
-	 * Get the number of rows in the legend from the number of columns. Those
-	 * are at least min_number_of_fixed_rows and possibly more if there are so
-	 * many cargoes, industry types or companies that they won't fit in the
-	 * available space.
-	 * @param columns Number of columns in the legend.
-	 * @return Number of rows needed for everything to fit in.
-	 */
-	uint GetNumberRowsLegend(uint columns) const
-	{
-		/* Reserve one column for link colours */
-		uint num_rows_linkstats = CeilDiv(_smallmap_cargo_count, columns - 1);
-		uint num_rows_others = CeilDiv(std::max(_smallmap_industry_count, _smallmap_company_count), columns);
-		return std::max({this->min_number_of_fixed_rows, num_rows_linkstats, num_rows_others});
-	}
-
-	/**
-	 * Select and toggle a legend item. When CTRL is pressed, disable all other
-	 * items in the group defined by begin_legend_item and end_legend_item and
-	 * keep the clicked one enabled even if it was already enabled before. If
-	 * the other items in the group are all disabled already and CTRL is pressed
-	 * enable them instead.
-	 * @param click_pos the index of the item being selected
-	 * @param legend the legend from which we select
-	 * @param end_legend_item index one past the last item in the group to be inverted
-	 * @param begin_legend_item index of the first item in the group to be inverted
-	 */
-	void SelectLegendItem(int click_pos, LegendAndColour *legend, int end_legend_item, int begin_legend_item = 0)
-	{
-		if (_ctrl_pressed) {
-			/* Disable all, except the clicked one */
-			bool changes = false;
-			for (int i = begin_legend_item; i != end_legend_item; i++) {
-				bool new_state = (i == click_pos);
-				if (legend[i].show_on_map != new_state) {
-					changes = true;
-					legend[i].show_on_map = new_state;
-				}
-			}
-			if (!changes) {
-				/* Nothing changed? Then show all (again). */
-				for (int i = begin_legend_item; i != end_legend_item; i++) {
-					legend[i].show_on_map = true;
-				}
->>>>>>> ab535c0a
-			}
-		} else {
-			legend[click_pos].show_on_map = !legend[click_pos].show_on_map;
-		}
-
-<<<<<<< HEAD
+			}
+			assert(cur_index <= MAX_ZOOM_INDEX);
+
 			tile = this->PixelToTile(zoom_pt->x, zoom_pt->y);
 			new_index = Clamp(cur_index + ((change == ZLC_ZOOM_IN) ? -1 : 1), MIN_ZOOM_INDEX, MAX_ZOOM_INDEX);
 			break;
-=======
-		if (this->map_type == SMT_INDUSTRY) this->BreakIndustryChainLink();
-	}
->>>>>>> ab535c0a
-
-	/**
-	 * Select a new map type.
-	 * @param map_type New map type.
-	 */
-	void SwitchMapType(SmallMapType map_type)
-	{
-		this->RaiseWidget(this->map_type + WID_SM_CONTOUR);
-		this->map_type = map_type;
-		this->LowerWidget(this->map_type + WID_SM_CONTOUR);
-
-		this->SetupWidgetData();
-
-		if (map_type == SMT_LINKSTATS) this->overlay->SetDirty();
-		if (map_type != SMT_INDUSTRY) this->BreakIndustryChainLink();
-		this->SetDirty();
-	}
-
-<<<<<<< HEAD
+
+		default: NOT_REACHED();
+	}
+
 	if (new_index != cur_index) {
 		this->tile_zoom = tile_zoomlevels[new_index];
 		this->ui_zoom = ui_zoomlevels[new_index];
@@ -939,46 +705,9 @@
 		this->SetWidgetDisabledState(WID_SM_ZOOM_IN,  this->ui_zoom == ui_zoomlevels[MIN_ZOOM_INDEX]);
 		this->SetWidgetDisabledState(WID_SM_ZOOM_OUT, this->tile_zoom == tile_zoomlevels[MAX_ZOOM_INDEX]);
 		this->SetDirty();
-=======
-	/**
-	 * Set new #scroll_x, #scroll_y, and #subscroll values after limiting them such that the center
-	 * of the smallmap always contains a part of the map.
-	 * @param sx  Proposed new #scroll_x
-	 * @param sy  Proposed new #scroll_y
-	 * @param sub Proposed new #subscroll
-	 */
-	void SetNewScroll(int sx, int sy, int sub)
-	{
-		const NWidgetBase *wi = this->GetWidget<NWidgetBase>(WID_SM_MAP);
-		Point hv = InverseRemapCoords(wi->current_x * ZOOM_LVL_BASE * TILE_SIZE / 2, wi->current_y * ZOOM_LVL_BASE * TILE_SIZE / 2);
-		hv.x *= this->zoom;
-		hv.y *= this->zoom;
-
-		if (sx < -hv.x) {
-			sx = -hv.x;
-			sub = 0;
-		}
-		if (sx > (int)(Map::MaxX() * TILE_SIZE) - hv.x) {
-			sx = Map::MaxX() * TILE_SIZE - hv.x;
-			sub = 0;
-		}
-		if (sy < -hv.y) {
-			sy = -hv.y;
-			sub = 0;
-		}
-		if (sy > (int)(Map::MaxY() * TILE_SIZE) - hv.y) {
-			sy = Map::MaxY() * TILE_SIZE - hv.y;
-			sub = 0;
-		}
-
-		this->scroll_x = sx;
-		this->scroll_y = sy;
-		this->subscroll = sub;
-		if (this->map_type == SMT_LINKSTATS) this->overlay->SetDirty();
->>>>>>> ab535c0a
-	}
-
-<<<<<<< HEAD
+	}
+}
+
 /**
  * Decide which colours to show to the user for a group of tiles.
  * @param ta Tile area to investigate.
@@ -989,236 +718,77 @@
 	int importance = 0;
 	TileIndex tile = INVALID_TILE; // Position of the most important tile.
 	TileType et = MP_VOID;         // Effective tile type at that position.
-=======
-	/**
-	 * Adds map indicators to the smallmap.
-	 */
-	void DrawMapIndicators() const
-	{
-		/* Find main viewport. */
-		const Viewport *vp = GetMainWindow()->viewport;
->>>>>>> ab535c0a
-
-		Point upper_left_smallmap_coord  = InverseRemapCoords2(vp->virtual_left, vp->virtual_top);
-		Point lower_right_smallmap_coord = InverseRemapCoords2(vp->virtual_left + vp->virtual_width - 1, vp->virtual_top + vp->virtual_height - 1);
-
-		Point upper_left = this->RemapTile(upper_left_smallmap_coord.x / (int)TILE_SIZE, upper_left_smallmap_coord.y / (int)TILE_SIZE);
-		upper_left.x -= this->subscroll;
-
-		Point lower_right = this->RemapTile(lower_right_smallmap_coord.x / (int)TILE_SIZE, lower_right_smallmap_coord.y / (int)TILE_SIZE);
-		lower_right.x -= this->subscroll;
-
-		SmallMapWindow::DrawVertMapIndicator(upper_left.x, upper_left.y, lower_right.y);
-		SmallMapWindow::DrawVertMapIndicator(lower_right.x, upper_left.y, lower_right.y);
-
-		SmallMapWindow::DrawHorizMapIndicator(upper_left.x, lower_right.x, upper_left.y);
-		SmallMapWindow::DrawHorizMapIndicator(upper_left.x, lower_right.x, lower_right.y);
-	}
-
-	/**
-	 * Draws one column of tiles of the small map in a certain mode onto the screen buffer, skipping the shifted rows in between.
-	 *
-	 * @param dst Pointer to a part of the screen buffer to write to.
-	 * @param xc The X coordinate of the first tile in the column.
-	 * @param yc The Y coordinate of the first tile in the column
-	 * @param pitch Number of pixels to advance in the screen buffer each time a pixel is written.
-	 * @param reps Number of lines to draw
-	 * @param start_pos Position of first pixel to draw.
-	 * @param end_pos Position of last pixel to draw (exclusive).
-	 * @param blitter current blitter
-	 * @note If pixel position is below \c 0, skip drawing.
-	 */
-	void DrawSmallMapColumn(void *dst, uint xc, uint yc, int pitch, int reps, int start_pos, int end_pos, Blitter *blitter) const
-	{
-		void *dst_ptr_abs_end = blitter->MoveTo(_screen.dst_ptr, 0, _screen.height);
-		uint min_xy = _settings_game.construction.freeform_edges ? 1 : 0;
-
-		do {
-			/* Check if the tile (xc,yc) is within the map range */
-			if (xc >= Map::MaxX() || yc >= Map::MaxY()) continue;
-
-			/* Check if the dst pointer points to a pixel inside the screen buffer */
-			if (dst < _screen.dst_ptr) continue;
-			if (dst >= dst_ptr_abs_end) continue;
-
-			/* Construct tilearea covered by (xc, yc, xc + this->zoom, yc + this->zoom) such that it is within min_xy limits. */
-			TileArea ta;
-			if (min_xy == 1 && (xc == 0 || yc == 0)) {
-				if (this->zoom == 1) continue; // The tile area is empty, don't draw anything.
-
-				ta = TileArea(TileXY(std::max(min_xy, xc), std::max(min_xy, yc)), this->zoom - (xc == 0), this->zoom - (yc == 0));
-			} else {
-				ta = TileArea(TileXY(xc, yc), this->zoom, this->zoom);
-			}
-			ta.ClampToMap(); // Clamp to map boundaries (may contain MP_VOID tiles!).
-
-			uint32_t val = this->GetTileColours(ta);
-			uint8_t *val8 = (uint8_t *)&val;
-			int idx = std::max(0, -start_pos);
-			for (int pos = std::max(0, start_pos); pos < end_pos; pos++) {
-				blitter->SetPixel(dst, idx, 0, val8[idx]);
-				idx++;
-			}
-		/* Switch to next tile in the column */
-		} while (xc += this->zoom, yc += this->zoom, dst = blitter->MoveTo(dst, pitch, 0), --reps != 0);
-	}
-
-	/**
-	 * Adds vehicles to the smallmap.
-	 * @param dpi the part of the smallmap to be drawn into
-	 * @param blitter current blitter
-	 */
-	void DrawVehicles(const DrawPixelInfo *dpi, Blitter *blitter) const
-	{
-		for (const Vehicle *v : Vehicle::Iterate()) {
-			if (v->type == VEH_EFFECT) continue;
-			if (v->vehstatus & (VS_HIDDEN | VS_UNCLICKABLE)) continue;
-
-			/* Remap into flat coordinates. */
-			Point pt = this->RemapTile(v->x_pos / (int)TILE_SIZE, v->y_pos / (int)TILE_SIZE);
-
-			int y = pt.y - dpi->top;
-			if (!IsInsideMM(y, 0, dpi->height)) continue; // y is out of bounds.
-
-			bool skip = false; // Default is to draw both pixels.
-			int x = pt.x - this->subscroll - 3 - dpi->left; // Offset X coordinate.
-			if (x < 0) {
-				/* if x+1 is 0, that means we're on the very left edge,
-				 * and should thus only draw a single pixel */
-				if (++x != 0) continue;
-				skip = true;
-			} else if (x >= dpi->width - 1) {
-				/* Check if we're at the very right edge, and if so draw only a single pixel */
-				if (x != dpi->width - 1) continue;
-				skip = true;
-			}
-
-			/* Calculate pointer to pixel and the colour */
-			byte colour = (this->map_type == SMT_VEHICLES) ? _vehicle_type_colours[v->type] : PC_WHITE;
-
-			/* And draw either one or two pixels depending on clipping */
-			blitter->SetPixel(dpi->dst_ptr, x, y, colour);
-			if (!skip) blitter->SetPixel(dpi->dst_ptr, x + 1, y, colour);
-		}
-	}
-
-	/**
-	 * Adds town names to the smallmap.
-	 * @param dpi the part of the smallmap to be drawn into
-	 */
-	void DrawTowns(const DrawPixelInfo *dpi) const
-	{
-		for (const Town *t : Town::Iterate()) {
-			/* Remap the town coordinate */
-			Point pt = this->RemapTile(TileX(t->xy), TileY(t->xy));
-			int x = pt.x - this->subscroll - (t->cache.sign.width_small >> 1);
-			int y = pt.y;
-
-			/* Check if the town sign is within bounds */
-			if (x + t->cache.sign.width_small > dpi->left &&
-					x < dpi->left + dpi->width &&
-					y + FONT_HEIGHT_SMALL > dpi->top &&
-					y < dpi->top + dpi->height) {
-				/* And draw it. */
-				SetDParam(0, t->index);
-				DrawString(x, x + t->cache.sign.width_small, y, STR_SMALLMAP_TOWN);
-			}
-		}
-	}
-
-	/**
-	 * Draws the small map.
-	 *
-	 * Basically, the small map is draw column of pixels by column of pixels. The pixels
-	 * are drawn directly into the screen buffer. The final map is drawn in multiple passes.
-	 * The passes are:
-	 * <ol><li>The colours of tiles in the different modes.</li>
-	 * <li>Town names (optional)</li></ol>
-	 *
-	 * @param dpi pointer to pixel to write onto
-	 */
-	void DrawSmallMap(DrawPixelInfo *dpi) const
-	{
-		Blitter *blitter = BlitterFactory::GetCurrentBlitter();
-		AutoRestoreBackup dpi_backup(_cur_dpi, dpi);
-
-		/* Clear it */
-		GfxFillRect(dpi->left, dpi->top, dpi->left + dpi->width - 1, dpi->top + dpi->height - 1, PC_BLACK);
-
-		/* Which tile is displayed at (dpi->left, dpi->top)? */
-		int dx;
-		Point tile = this->PixelToTile(dpi->left, dpi->top, &dx);
-		int tile_x = this->scroll_x / (int)TILE_SIZE + tile.x;
-		int tile_y = this->scroll_y / (int)TILE_SIZE + tile.y;
-
-		void *ptr = blitter->MoveTo(dpi->dst_ptr, -dx - 4, 0);
-		int x = - dx - 4;
-		int y = 0;
-
-		for (;;) {
-			/* Distance from left edge */
-			if (x >= -3) {
-				if (x >= dpi->width) break; // Exit the loop.
-
-				int end_pos = std::min(dpi->width, x + 4);
-				int reps = (dpi->height - y + 1) / 2; // Number of lines.
-				if (reps > 0) {
-					this->DrawSmallMapColumn(ptr, tile_x, tile_y, dpi->pitch * 2, reps, x, end_pos, blitter);
+
+	for (TileIndex ti : ta) {
+		TileType ttype = GetTileType(ti);
+
+		switch (ttype) {
+			case MP_TUNNELBRIDGE: {
+				TransportType tt = GetTunnelBridgeTransportType(ti);
+
+				switch (tt) {
+					case TRANSPORT_RAIL: ttype = MP_RAILWAY; break;
+					case TRANSPORT_ROAD: ttype = MP_ROAD;    break;
+					default:             ttype = MP_WATER;   break;
 				}
-			}
-
-			if (y == 0) {
-				tile_y += this->zoom;
-				y++;
-				ptr = blitter->MoveTo(ptr, 0, 1);
-			} else {
-				tile_x -= this->zoom;
-				y--;
-				ptr = blitter->MoveTo(ptr, 0, -1);
-			}
-			ptr = blitter->MoveTo(ptr, 2, 0);
-			x += 2;
-		}
-
-		/* Draw vehicles */
-		if (this->map_type == SMT_CONTOUR || this->map_type == SMT_VEHICLES) this->DrawVehicles(dpi, blitter);
-
-		/* Draw link stat overlay */
-		if (this->map_type == SMT_LINKSTATS) this->overlay->Draw(dpi);
-
-		/* Draw town names */
-		if (this->show_towns) this->DrawTowns(dpi);
-
-		/* Draw map indicators */
-		this->DrawMapIndicators();
-	}
-
-<<<<<<< HEAD
+				break;
+			}
+
+			case MP_INDUSTRY:
+				/* Special handling of industries while in "Industries" smallmap view. */
+				if (this->map_type == SMT_INDUSTRY) {
+					/* If industry is allowed to be seen, use its colour on the map.
+					 * This has the highest priority above any value in _tiletype_importance. */
+					IndustryType type = Industry::GetByTile(ti)->type;
+					if (_legend_from_industries[_industry_to_list_pos[type]].show_on_map) {
+						if (type == _smallmap_industry_highlight) {
+							if (_smallmap_industry_highlight_state) return MKCOLOUR_XXXX(PC_WHITE);
+						} else {
+							return GetIndustrySpec(type)->map_colour * 0x01010101;
+						}
+					}
+					/* Otherwise make it disappear */
+					ttype = IsTileOnWater(ti) ? MP_WATER : MP_CLEAR;
+				}
+				break;
+
+			default:
+				break;
+		}
+
+		if (_tiletype_importance[ttype] > importance) {
+			importance = _tiletype_importance[ttype];
+			tile = ti;
+			et = ttype;
+		}
+	}
+
+	switch (this->map_type) {
+		case SMT_CONTOUR:
+			return GetSmallMapContoursPixels(tile, et);
+
+		case SMT_VEHICLES:
+			return GetSmallMapVehiclesPixels(tile, et);
+
+		case SMT_INDUSTRY:
+			return GetSmallMapIndustriesPixels(tile, et);
+
+		case SMT_LINKSTATS:
+			return GetSmallMapLinkStatsPixels(tile, et);
+
+		case SMT_ROUTES:
+			return GetSmallMapRoutesPixels(tile, et);
+
+		case SMT_VEGETATION:
+			return GetSmallMapVegetationPixels(tile, et);
+
 		case SMT_OWNER:
 			return GetSmallMapOwnerPixels(tile, et);
-=======
-	/**
-	 * Remap tile to location on this smallmap.
-	 * @param tile_x X coordinate of the tile.
-	 * @param tile_y Y coordinate of the tile.
-	 * @return Position to draw on.
-	 */
-	Point RemapTile(int tile_x, int tile_y) const
-	{
-		int x_offset = tile_x - this->scroll_x / (int)TILE_SIZE;
-		int y_offset = tile_y - this->scroll_y / (int)TILE_SIZE;
-
-		if (this->zoom == 1) return SmallmapRemapCoords(x_offset, y_offset);
-
-		/* For negative offsets, round towards -inf. */
-		if (x_offset < 0) x_offset -= this->zoom - 1;
-		if (y_offset < 0) y_offset -= this->zoom - 1;
->>>>>>> ab535c0a
-
-		return SmallmapRemapCoords(x_offset / this->zoom, y_offset / this->zoom);
-	}
-
-<<<<<<< HEAD
+
+		default: NOT_REACHED();
+	}
+}
+
 /**
  * Draws one column of tiles of the small map in a certain mode onto the screen buffer, skipping the shifted rows in between.
  *
@@ -1244,38 +814,11 @@
 	do {
 		/* Check if the tile (xc,yc) is within the map range */
 		if (xc >= MapMaxX() || yc >= MapMaxY()) continue;
-=======
-	/**
-	 * Determine the tile relative to the base tile of the smallmap, and the pixel position at
-	 * that tile for a point in the smallmap.
-	 * @param px       Horizontal coordinate of the pixel.
-	 * @param py       Vertical coordinate of the pixel.
-	 * @param[out] sub Pixel position at the tile (0..3).
-	 * @param add_sub  Add current #subscroll to the position.
-	 * @return Tile being displayed at the given position relative to #scroll_x and #scroll_y.
-	 * @note The #subscroll offset is already accounted for.
-	 */
-	Point PixelToTile(int px, int py, int *sub, bool add_sub = true) const
-	{
-		if (add_sub) px += this->subscroll;  // Total horizontal offset.
-
-		/* For each two rows down, add a x and a y tile, and
-		 * For each four pixels to the right, move a tile to the right. */
-		Point pt = {((py >> 1) - (px >> 2)) * this->zoom, ((py >> 1) + (px >> 2)) * this->zoom};
-		px &= 3;
->>>>>>> ab535c0a
-
-		if (py & 1) { // Odd number of rows, handle the 2 pixel shift.
-			if (px < 2) {
-				pt.x += this->zoom;
-				px += 2;
-			} else {
-				pt.y += this->zoom;
-				px -= 2;
-			}
-		}
-
-<<<<<<< HEAD
+
+		/* Check if the dst pointer points to a pixel inside the screen buffer */
+		if (dst < _screen.dst_ptr) continue;
+		if (dst >= dst_ptr_abs_end) continue;
+
 		/* Construct tilearea covered by (xc, yc, xc + this->zoom, yc + this->zoom) such that it is within min_xy limits. */
 		TileArea ta;
 		if (min_xy == 1 && (xc == 0 || yc == 0)) {
@@ -1339,94 +882,10 @@
 		int y = pt.y - dpi->top;
 		int x = pt.x - 1 * this->ui_zoom - dpi->left; // Offset X coordinate.
 		if (!IsInsideMM(y, -this->ui_zoom + 1, dpi->height)) continue; // y is out of bounds.
-=======
-		*sub = px;
-		return pt;
-	}
-
-	/**
-	 * Compute base parameters of the smallmap such that tile (\a tx, \a ty) starts at pixel (\a x, \a y).
-	 * @param tx       Tile x coordinate.
-	 * @param ty       Tile y coordinate.
-	 * @param x        Non-negative horizontal position in the display where the tile starts.
-	 * @param y        Non-negative vertical position in the display where the tile starts.
-	 * @param[out] sub Value of #subscroll needed.
-	 * @return #scroll_x, #scroll_y values.
-	 */
-	Point ComputeScroll(int tx, int ty, int x, int y, int *sub) const
-	{
-		assert(x >= 0 && y >= 0);
-
-		int new_sub;
-		Point tile_xy = PixelToTile(x, y, &new_sub, false);
-		tx -= tile_xy.x;
-		ty -= tile_xy.y;
-
-		Point scroll;
-		if (new_sub == 0) {
-			*sub = 0;
-			scroll.x = (tx + this->zoom) * TILE_SIZE;
-			scroll.y = (ty - this->zoom) * TILE_SIZE;
-		} else {
-			*sub = 4 - new_sub;
-			scroll.x = (tx + 2 * this->zoom) * TILE_SIZE;
-			scroll.y = (ty - 2 * this->zoom) * TILE_SIZE;
-		}
-		return scroll;
-	}
-
-	/**
-	 * Initialize or change the zoom level.
-	 * @param change  Way to change the zoom level.
-	 * @param zoom_pt Position to keep fixed while zooming.
-	 * @pre \c *zoom_pt should contain a point in the smallmap display when zooming in or out.
-	 */
-	void SetZoomLevel(ZoomLevelChange change, const Point *zoom_pt)
-	{
-		static const int zoomlevels[] = {1, 2, 4, 6, 8}; // Available zoom levels. Bigger number means more zoom-out (further away).
-		static const int MIN_ZOOM_INDEX = 0;
-		static const int MAX_ZOOM_INDEX = lengthof(zoomlevels) - 1;
-
-		int new_index, cur_index, sub;
-		Point tile;
-		switch (change) {
-			case ZLC_INITIALIZE:
-				cur_index = - 1; // Definitely different from new_index.
-				new_index = MIN_ZOOM_INDEX;
-				tile.x = tile.y = 0;
-				break;
-
-			case ZLC_ZOOM_IN:
-			case ZLC_ZOOM_OUT:
-				for (cur_index = MIN_ZOOM_INDEX; cur_index <= MAX_ZOOM_INDEX; cur_index++) {
-					if (this->zoom == zoomlevels[cur_index]) break;
-				}
-				assert(cur_index <= MAX_ZOOM_INDEX);
-
-				tile = this->PixelToTile(zoom_pt->x, zoom_pt->y, &sub);
-				new_index = Clamp(cur_index + ((change == ZLC_ZOOM_IN) ? -1 : 1), MIN_ZOOM_INDEX, MAX_ZOOM_INDEX);
-				break;
-
-			default: NOT_REACHED();
-		}
->>>>>>> ab535c0a
-
-		if (new_index != cur_index) {
-			this->zoom = zoomlevels[new_index];
-			if (cur_index >= 0) {
-				Point new_tile = this->PixelToTile(zoom_pt->x, zoom_pt->y, &sub);
-				this->SetNewScroll(this->scroll_x + (tile.x - new_tile.x) * TILE_SIZE,
-						this->scroll_y + (tile.y - new_tile.y) * TILE_SIZE, sub);
-			} else if (this->map_type == SMT_LINKSTATS) {
-				this->overlay->SetDirty();
-			}
-			this->SetWidgetDisabledState(WID_SM_ZOOM_IN,  this->zoom == zoomlevels[MIN_ZOOM_INDEX]);
-			this->SetWidgetDisabledState(WID_SM_ZOOM_OUT, this->zoom == zoomlevels[MAX_ZOOM_INDEX]);
-			this->SetDirty();
-		}
-	}
-
-<<<<<<< HEAD
+
+		/* Calculate pointer to pixel and the colour */
+		byte colour = (this->map_type == SMT_VEHICLES) ? _vehicle_type_colours[v->type] : PC_WHITE;
+
 		/* And draw either one or two pixels depending on clipping */
 		auto min_i = std::max(0, -y);
 		auto max_i = std::min(this->ui_zoom, dpi->height - y);
@@ -1435,21 +894,9 @@
 		if (min_i < max_i && min_j < max_j) {
 			blitter->DrawRectAt(dpi->dst_ptr, x + min_j, y + min_i, max_j - min_j, max_i - min_i, colour);
 		}
-=======
-	/**
-	 * Set the link graph overlay cargo mask from the legend.
-	 */
-	void SetOverlayCargoMask()
-	{
-		CargoTypes cargo_mask = 0;
-		for (int i = 0; i != _smallmap_cargo_count; ++i) {
-			if (_legend_linkstats[i].show_on_map) SetBit(cargo_mask, _legend_linkstats[i].type);
-		}
-		this->overlay->SetCargoMask(cargo_mask);
->>>>>>> ab535c0a
-	}
-
-<<<<<<< HEAD
+	}
+}
+
 /**
  * Adds town names to the smallmap.
  * @param dpi the part of the smallmap to be drawn into
@@ -1470,107 +917,31 @@
 			/* And draw it. */
 			SetDParam(0, t->index);
 			DrawString(x, x + t->cache.sign.width_small, y, STR_SMALLMAP_TOWN);
-=======
-	/**
-	 * Function to set up widgets depending on the information being shown on the smallmap.
-	 */
-	void SetupWidgetData()
-	{
-		StringID legend_tooltip;
-		StringID enable_all_tooltip;
-		StringID disable_all_tooltip;
-		int plane;
-		switch (this->map_type) {
-			case SMT_INDUSTRY:
-				legend_tooltip = STR_SMALLMAP_TOOLTIP_INDUSTRY_SELECTION;
-				enable_all_tooltip = STR_SMALLMAP_TOOLTIP_ENABLE_ALL_INDUSTRIES;
-				disable_all_tooltip = STR_SMALLMAP_TOOLTIP_DISABLE_ALL_INDUSTRIES;
-				plane = 0;
-				break;
-
-			case SMT_OWNER:
-				legend_tooltip = STR_SMALLMAP_TOOLTIP_COMPANY_SELECTION;
-				enable_all_tooltip = STR_SMALLMAP_TOOLTIP_ENABLE_ALL_COMPANIES;
-				disable_all_tooltip = STR_SMALLMAP_TOOLTIP_DISABLE_ALL_COMPANIES;
-				plane = 0;
-				break;
-
-			case SMT_LINKSTATS:
-				legend_tooltip = STR_SMALLMAP_TOOLTIP_CARGO_SELECTION;
-				enable_all_tooltip = STR_SMALLMAP_TOOLTIP_ENABLE_ALL_CARGOS;
-				disable_all_tooltip = STR_SMALLMAP_TOOLTIP_DISABLE_ALL_CARGOS;
-				plane = 0;
-				break;
-
-			default:
-				legend_tooltip = STR_NULL;
-				enable_all_tooltip = STR_NULL;
-				disable_all_tooltip = STR_NULL;
-				plane = 1;
-				break;
->>>>>>> ab535c0a
-		}
-
-		this->GetWidget<NWidgetCore>(WID_SM_LEGEND)->SetDataTip(STR_NULL, legend_tooltip);
-		this->GetWidget<NWidgetCore>(WID_SM_ENABLE_ALL)->SetDataTip(STR_SMALLMAP_ENABLE_ALL, enable_all_tooltip);
-		this->GetWidget<NWidgetCore>(WID_SM_DISABLE_ALL)->SetDataTip(STR_SMALLMAP_DISABLE_ALL, disable_all_tooltip);
-		this->GetWidget<NWidgetStacked>(WID_SM_SELECT_BUTTONS)->SetDisplayedPlane(plane);
-	}
-
-	/**
-	 * Decide which colours to show to the user for a group of tiles.
-	 * @param ta Tile area to investigate.
-	 * @return Colours to display.
-	 */
-	uint32_t GetTileColours(const TileArea &ta) const
-	{
-		int importance = 0;
-		TileIndex tile = INVALID_TILE; // Position of the most important tile.
-		TileType et = MP_VOID;         // Effective tile type at that position.
-
-		for (TileIndex ti : ta) {
-			TileType ttype = GetTileType(ti);
-
-<<<<<<< HEAD
+		}
+	}
+}
+
+/**
+ * Adds map indicators to the smallmap.
+ */
+void SmallMapWindow::DrawMapIndicators() const
+{
+	/* Find main viewport. */
+	const Viewport *vp = GetMainWindow()->viewport;
+
+	Point upper_left_smallmap_coord  = InverseRemapCoords2(vp->virtual_left, vp->virtual_top);
+	Point lower_right_smallmap_coord = InverseRemapCoords2(vp->virtual_left + vp->virtual_width - 1, vp->virtual_top + vp->virtual_height - 1);
+
 	Point upper_left = this->TileToPixel(upper_left_smallmap_coord.x, upper_left_smallmap_coord.y);
 	Point lower_right = this->TileToPixel(lower_right_smallmap_coord.x, lower_right_smallmap_coord.y);
-=======
-			switch (ttype) {
-				case MP_TUNNELBRIDGE: {
-					TransportType tt = GetTunnelBridgeTransportType(ti);
-
-					switch (tt) {
-						case TRANSPORT_RAIL: ttype = MP_RAILWAY; break;
-						case TRANSPORT_ROAD: ttype = MP_ROAD;    break;
-						default:             ttype = MP_WATER;   break;
-					}
-					break;
-				}
->>>>>>> ab535c0a
-
-				case MP_INDUSTRY:
-					/* Special handling of industries while in "Industries" smallmap view. */
-					if (this->map_type == SMT_INDUSTRY) {
-						/* If industry is allowed to be seen, use its colour on the map.
-						 * This has the highest priority above any value in _tiletype_importance. */
-						IndustryType type = Industry::GetByTile(ti)->type;
-						if (_legend_from_industries[_industry_to_list_pos[type]].show_on_map) {
-							if (type == _smallmap_industry_highlight) {
-								if (_smallmap_industry_highlight_state) return MKCOLOUR_XXXX(PC_WHITE);
-							} else {
-								return GetIndustrySpec(type)->map_colour * 0x01010101;
-							}
-						}
-						/* Otherwise make it disappear */
-						ttype = IsTileOnWater(ti) ? MP_WATER : MP_CLEAR;
-					}
-					break;
-
-				default:
-					break;
-			}
-
-<<<<<<< HEAD
+
+	SmallMapWindow::DrawVertMapIndicator(upper_left.x, upper_left.y, lower_right.y);
+	SmallMapWindow::DrawVertMapIndicator(lower_right.x, upper_left.y, lower_right.y);
+
+	SmallMapWindow::DrawHorizMapIndicator(upper_left.x, lower_right.x, upper_left.y);
+	SmallMapWindow::DrawHorizMapIndicator(upper_left.x, lower_right.x, lower_right.y);
+}
+
 /**
  * Draws the small map.
  *
@@ -1637,392 +1008,390 @@
 	if (this->map_type == SMT_LINKSTATS) {
 		this->overlay->PrepareDraw();
 		this->overlay->Draw(dpi);
-=======
-			if (_tiletype_importance[ttype] > importance) {
-				importance = _tiletype_importance[ttype];
-				tile = ti;
-				et = ttype;
-			}
-		}
-
-		switch (this->map_type) {
-			case SMT_CONTOUR:
-				return GetSmallMapContoursPixels(tile, et);
-
-			case SMT_VEHICLES:
-				return GetSmallMapVehiclesPixels(tile, et);
-
-			case SMT_INDUSTRY:
-				return GetSmallMapIndustriesPixels(tile, et);
-
-			case SMT_LINKSTATS:
-				return GetSmallMapLinkStatsPixels(tile, et);
-
-			case SMT_ROUTES:
-				return GetSmallMapRoutesPixels(tile, et);
-
-			case SMT_VEGETATION:
-				return GetSmallMapVegetationPixels(tile, et);
-
-			case SMT_OWNER:
-				return GetSmallMapOwnerPixels(tile, et, IncludeHeightmap::IfEnabled);
-
-			default: NOT_REACHED();
-		}
-	}
-
-	/**
-	 * Determines the mouse position on the legend.
-	 * @param pt Mouse position.
-	 * @return Legend item under the mouse.
-	 */
-	int GetPositionOnLegend(Point pt)
-	{
-		const NWidgetBase *wi = this->GetWidget<NWidgetBase>(WID_SM_LEGEND);
-		uint line = (pt.y - wi->pos_y - WidgetDimensions::scaled.framerect.top) / FONT_HEIGHT_SMALL;
-		uint columns = this->GetNumberColumnsLegend(wi->current_x);
-		uint number_of_rows = this->GetNumberRowsLegend(columns);
-		if (line >= number_of_rows) return -1;
-
-		bool rtl = _current_text_dir == TD_RTL;
-		int x = pt.x - wi->pos_x;
-		if (rtl) x = wi->current_x - x;
-		uint column = (x - WidgetDimensions::scaled.framerect.left) / this->column_width;
-
-		return (column * number_of_rows) + line;
->>>>>>> ab535c0a
-	}
-
-	/** Update all the links on the map. */
-	void UpdateLinks()
-	{
-		if (this->map_type == SMT_LINKSTATS) {
-			CompanyMask company_mask = this->GetOverlayCompanyMask();
-			if (this->overlay->GetCompanyMask() != company_mask) {
-				this->overlay->SetCompanyMask(company_mask);
-			} else {
-				this->overlay->SetDirty();
-			}
-		}
-	}
-
-<<<<<<< HEAD
+	}
+
+	/* Draw town names */
+	if (this->show_towns) this->DrawTowns(dpi);
+
 	/* Draw map indicators */
 	if (draw_indicators) this->DrawMapIndicators();
 }
-=======
-	/** Blink the industries (if hover over an industry). */
-	void Blink()
-	{
-		if (_smallmap_industry_highlight == INVALID_INDUSTRYTYPE) return;
->>>>>>> ab535c0a
-
-		_smallmap_industry_highlight_state = !_smallmap_industry_highlight_state;
-
-		this->UpdateLinks();
-		this->SetDirty();
-	}
-
-	/** Force a full refresh of the map. */
-	void ForceRefresh()
-	{
-		if (_smallmap_industry_highlight != INVALID_INDUSTRYTYPE) return;
-
-<<<<<<< HEAD
+
+/**
+ * Function to set up widgets depending on the information being shown on the smallmap.
+ */
+void SmallMapWindow::SetupWidgetData()
+{
+	StringID legend_tooltip;
+	StringID enable_all_tooltip;
+	StringID disable_all_tooltip;
+	int plane;
+	switch (this->map_type) {
+		case SMT_INDUSTRY:
+			legend_tooltip = STR_SMALLMAP_TOOLTIP_INDUSTRY_SELECTION;
+			enable_all_tooltip = STR_SMALLMAP_TOOLTIP_ENABLE_ALL_INDUSTRIES;
+			disable_all_tooltip = STR_SMALLMAP_TOOLTIP_DISABLE_ALL_INDUSTRIES;
+			plane = 0;
+			break;
+
+		case SMT_OWNER:
+			legend_tooltip = STR_SMALLMAP_TOOLTIP_COMPANY_SELECTION;
+			enable_all_tooltip = STR_SMALLMAP_TOOLTIP_ENABLE_ALL_COMPANIES;
+			disable_all_tooltip = STR_SMALLMAP_TOOLTIP_DISABLE_ALL_COMPANIES;
+			plane = 0;
+			break;
+
+		case SMT_LINKSTATS:
+			legend_tooltip = STR_SMALLMAP_TOOLTIP_CARGO_SELECTION;
+			enable_all_tooltip = STR_SMALLMAP_TOOLTIP_ENABLE_ALL_CARGOS;
+			disable_all_tooltip = STR_SMALLMAP_TOOLTIP_DISABLE_ALL_CARGOS;
+			plane = 0;
+			break;
+
+		default:
+			legend_tooltip = STR_NULL;
+			enable_all_tooltip = STR_NULL;
+			disable_all_tooltip = STR_NULL;
+			plane = 1;
+			break;
+	}
+
+	this->GetWidget<NWidgetCore>(WID_SM_LEGEND)->SetDataTip(STR_NULL, legend_tooltip);
+	this->GetWidget<NWidgetCore>(WID_SM_ENABLE_ALL)->SetDataTip(STR_SMALLMAP_ENABLE_ALL, enable_all_tooltip);
+	this->GetWidget<NWidgetCore>(WID_SM_DISABLE_ALL)->SetDataTip(STR_SMALLMAP_DISABLE_ALL, disable_all_tooltip);
+	this->GetWidget<NWidgetStacked>(WID_SM_SELECT_BUTTONS)->SetDisplayedPlane(plane);
+}
+
 SmallMapWindow::SmallMapWindow(WindowDesc *desc, int window_number) : Window(desc), refresh(GUITimer())
 {
 	_smallmap_industry_highlight = INVALID_INDUSTRYTYPE;
-	this->overlay = new LinkGraphOverlay(this, WID_SM_MAP, 0, this->GetOverlayCompanyMask(), 1);
+	this->overlay = std::make_unique<LinkGraphOverlay>(this, WID_SM_MAP, 0, this->GetOverlayCompanyMask(), 1);
 	this->InitNested(window_number);
 	this->LowerWidget(this->map_type + WID_SM_CONTOUR);
-=======
-		this->UpdateLinks();
-		this->SetDirty();
-	}
->>>>>>> ab535c0a
-
-public:
-	friend class NWidgetSmallmapDisplay;
-
-	SmallMapWindow(WindowDesc *desc, int window_number) : Window(desc)
-	{
-		_smallmap_industry_highlight = INVALID_INDUSTRYTYPE;
-		this->overlay = std::make_unique<LinkGraphOverlay>(this, WID_SM_MAP, 0, this->GetOverlayCompanyMask(), 1);
-		this->InitNested(window_number);
-		this->LowerWidget(this->map_type + WID_SM_CONTOUR);
-
-		this->RebuildColourIndexIfNecessary();
-
-		this->SetWidgetLoweredState(WID_SM_SHOW_HEIGHT, _smallmap_show_heightmap);
-
-<<<<<<< HEAD
+
+	this->RebuildColourIndexIfNecessary();
+
+	this->SetWidgetLoweredState(WID_SM_SHOW_HEIGHT, _smallmap_show_heightmap);
+
+	this->SetWidgetLoweredState(WID_SM_TOGGLETOWNNAME, this->show_towns);
+
+	this->SetupWidgetData();
+
 	this->SetZoomLevel(ZLC_INITIALIZE, nullptr);
 	this->SmallMapCenterOnCurrentPos();
 	this->SetOverlayCargoMask();
 	this->refresh.SetInterval(this->GetRefreshPeriod());
 }
-=======
-		this->SetWidgetLoweredState(WID_SM_TOGGLETOWNNAME, this->show_towns);
->>>>>>> ab535c0a
-
-		this->SetupWidgetData();
-
-		this->SetZoomLevel(ZLC_INITIALIZE, nullptr);
-		this->SmallMapCenterOnCurrentPos();
-		this->SetOverlayCargoMask();
-	}
-
-	/**
-	 * Center the small map on the current center of the viewport.
-	 */
-	void SmallMapCenterOnCurrentPos()
-	{
-		const Viewport *vp = GetMainWindow()->viewport;
-		Point viewport_center = InverseRemapCoords2(vp->virtual_left + vp->virtual_width / 2, vp->virtual_top + vp->virtual_height / 2);
-
-<<<<<<< HEAD
+
+/* virtual */ void SmallMapWindow::Close([[maybe_unused]] int data)
+{
+	this->BreakIndustryChainLink();
+	this->Window::Close();
+}
+
+/**
+ * Rebuilds the colour indices used for fast access to the smallmap contour colours based on the heightlevel.
+ */
+void SmallMapWindow::RebuildColourIndexIfNecessary()
+{
+	/* Rebuild colour indices if necessary. */
+	if (SmallMapWindow::map_height_limit == _settings_game.construction.map_height_limit) return;
+
 	for (uint n = 0; n < lengthof(_heightmap_schemes); n++) {
 		/* The heights go from 0 up to and including maximum. */
 		int heights = _settings_game.construction.map_height_limit + 1;
 		_heightmap_schemes[n].height_colours = ReallocT<uint32>(_heightmap_schemes[n].height_colours, heights);
-=======
-		int sub;
-		const NWidgetBase *wid = this->GetWidget<NWidgetBase>(WID_SM_MAP);
-		Point sxy = this->ComputeScroll(viewport_center.x / (int)TILE_SIZE, viewport_center.y / (int)TILE_SIZE,
-				std::max(0, (int)wid->current_x / 2 - 2), wid->current_y / 2, &sub);
-		this->SetNewScroll(sxy.x, sxy.y, sub);
-		this->SetDirty();
-	}
->>>>>>> ab535c0a
-
-	/**
-	 * Get the center of the given station as point on the screen in the smallmap window.
-	 * @param st Station to find in the smallmap.
-	 * @return Point with coordinates of the station.
-	 */
-	Point GetStationMiddle(const Station *st) const
-	{
-		int x = CenterBounds(st->rect.left, st->rect.right, 0);
-		int y = CenterBounds(st->rect.top, st->rect.bottom, 0);
-		Point ret = this->RemapTile(x, y);
-
-		/* Same magic 3 as in DrawVehicles; that's where I got it from.
-		 * No idea what it is, but without it the result looks bad.
-		 */
-		ret.x -= 3 + this->subscroll;
-		return ret;
-	}
-
-	void Close([[maybe_unused]] int data) override
-	{
-		this->BreakIndustryChainLink();
-		this->Window::Close();
-	}
-
-	void SetStringParameters(int widget) const override
-	{
-		switch (widget) {
-			case WID_SM_CAPTION:
-				SetDParam(0, STR_SMALLMAP_TYPE_CONTOURS + this->map_type);
-				break;
-		}
-	}
-
-	void OnInit() override
-	{
-		uint min_width = 0;
-		this->min_number_of_columns = INDUSTRY_MIN_NUMBER_OF_COLUMNS;
-		this->min_number_of_fixed_rows = lengthof(_linkstat_colours_in_legenda);
-		for (uint i = 0; i < lengthof(_legend_table); i++) {
-			uint height = 0;
-			uint num_columns = 1;
-			for (const LegendAndColour *tbl = _legend_table[i]; !tbl->end; ++tbl) {
-				StringID str;
-				if (i == SMT_INDUSTRY) {
-					SetDParam(0, tbl->legend);
-					SetDParam(1, IndustryPool::MAX_SIZE);
-					str = STR_SMALLMAP_INDUSTRY;
-				} else if (i == SMT_LINKSTATS) {
-					SetDParam(0, tbl->legend);
-					str = STR_SMALLMAP_LINKSTATS;
-				} else if (i == SMT_OWNER) {
-					if (tbl->company != INVALID_COMPANY) {
-						if (!Company::IsValidID(tbl->company)) {
-							/* Rebuild the owner legend. */
-							BuildOwnerLegend();
-							this->OnInit();
-							return;
-						}
-						/* Non-fixed legend entries for the owner view. */
-						SetDParam(0, tbl->company);
-						str = STR_SMALLMAP_COMPANY;
-					} else {
-						str = tbl->legend;
+
+		for (int z = 0; z < heights; z++) {
+			size_t access_index = (_heightmap_schemes[n].colour_count * z) / heights;
+
+			/* Choose colour by mapping the range (0..max heightlevel) on the complete colour table. */
+			_heightmap_schemes[n].height_colours[z] = _heightmap_schemes[n].height_colours_base[access_index];
+		}
+	}
+
+	SmallMapWindow::map_height_limit = _settings_game.construction.map_height_limit;
+	BuildLandLegend();
+}
+
+/* virtual */ void SmallMapWindow::SetStringParameters(int widget) const
+{
+	switch (widget) {
+		case WID_SM_CAPTION:
+			SetDParam(0, STR_SMALLMAP_TYPE_CONTOURS + this->map_type);
+			break;
+	}
+}
+
+/* virtual */ void SmallMapWindow::OnInit()
+{
+	uint min_width = 0;
+	this->min_number_of_columns = INDUSTRY_MIN_NUMBER_OF_COLUMNS;
+	this->min_number_of_fixed_rows = lengthof(_linkstat_colours_in_legenda);
+	for (uint i = 0; i < lengthof(_legend_table); i++) {
+		uint height = 0;
+		uint num_columns = 1;
+		for (const LegendAndColour *tbl = _legend_table[i]; !tbl->end; ++tbl) {
+			StringID str;
+			if (i == SMT_INDUSTRY) {
+				SetDParam(0, tbl->legend);
+				SetDParam(1, IndustryPool::MAX_SIZE);
+				str = STR_SMALLMAP_INDUSTRY;
+			} else if (i == SMT_LINKSTATS) {
+				SetDParam(0, tbl->legend);
+				str = STR_SMALLMAP_LINKSTATS;
+			} else if (i == SMT_OWNER) {
+				if (tbl->company != INVALID_COMPANY) {
+					if (!Company::IsValidID(tbl->company)) {
+						/* Rebuild the owner legend. */
+						BuildOwnerLegend();
+						this->OnInit();
+						return;
 					}
+					/* Non-fixed legend entries for the owner view. */
+					SetDParam(0, tbl->company);
+					str = STR_SMALLMAP_COMPANY;
 				} else {
-					if (tbl->col_break) {
-						this->min_number_of_fixed_rows = std::max(this->min_number_of_fixed_rows, height);
-						height = 0;
-						num_columns++;
-					}
-					height++;
 					str = tbl->legend;
 				}
-				min_width = std::max(GetStringBoundingBox(str).width, min_width);
-			}
-			this->min_number_of_fixed_rows = std::max(this->min_number_of_fixed_rows, height);
-			this->min_number_of_columns = std::max(this->min_number_of_columns, num_columns);
-		}
-
-		/* Width of the legend blob. */
-		this->legend_width = (FONT_HEIGHT_SMALL - ScaleGUITrad(1)) * 8 / 5;
-
-		/* The width of a column is the minimum width of all texts + the size of the blob + some spacing */
-		this->column_width = min_width + WidgetDimensions::scaled.hsep_normal + this->legend_width + WidgetDimensions::scaled.framerect.Horizontal();
-	}
-
-	void OnPaint() override
-	{
-		if (this->map_type == SMT_OWNER) {
+			} else {
+				if (tbl->col_break) {
+					this->min_number_of_fixed_rows = std::max(this->min_number_of_fixed_rows, height);
+					height = 0;
+					num_columns++;
+				}
+				height++;
+				str = tbl->legend;
+			}
+			min_width = std::max(GetStringBoundingBox(str).width, min_width);
+		}
+		this->min_number_of_fixed_rows = std::max(this->min_number_of_fixed_rows, height);
+		this->min_number_of_columns = std::max(this->min_number_of_columns, num_columns);
+	}
+
+	/* Width of the legend blob. */
+	this->legend_width = (FONT_HEIGHT_SMALL - ScaleGUITrad(1)) * 8 / 5;
+
+	/* The width of a column is the minimum width of all texts + the size of the blob + some spacing */
+	this->column_width = min_width + WidgetDimensions::scaled.hsep_normal + this->legend_width + WidgetDimensions::scaled.framerect.Horizontal();
+}
+
+/* virtual */ void SmallMapWindow::OnPaint()
+{
+	if (this->map_type == SMT_OWNER) {
+		for (const LegendAndColour *tbl = _legend_table[this->map_type]; !tbl->end; ++tbl) {
+			if (tbl->company != INVALID_COMPANY && !Company::IsValidID(tbl->company)) {
+				/* Rebuild the owner legend. */
+				BuildOwnerLegend();
+				this->InvalidateData(1);
+				break;
+			}
+		}
+	}
+
+	this->DrawWidgets();
+}
+
+/* virtual */ void SmallMapWindow::DrawWidget(const Rect &r, int widget) const
+{
+	switch (widget) {
+		case WID_SM_MAP: {
+			Rect ir = r.Shrink(WidgetDimensions::scaled.bevel);
+			DrawPixelInfo new_dpi;
+			if (!FillDrawPixelInfo(&new_dpi, ir.left, ir.top, ir.Width(), ir.Height())) return;
+			this->DrawSmallMap(&new_dpi);
+			break;
+		}
+
+		case WID_SM_LEGEND: {
+			uint columns = this->GetNumberColumnsLegend(r.Width());
+			uint number_of_rows = this->GetNumberRowsLegend(columns);
+			bool rtl = _current_text_dir == TD_RTL;
+			uint i = 0; // Row counter for industry legend.
+			uint row_height = FONT_HEIGHT_SMALL;
+			int padding = ScaleGUITrad(1);
+
+			Rect origin = r.WithWidth(this->column_width, rtl).Shrink(WidgetDimensions::scaled.framerect).WithHeight(row_height);
+			Rect text = origin.Indent(this->legend_width + WidgetDimensions::scaled.hsep_normal, rtl);
+			Rect icon = origin.WithWidth(this->legend_width, rtl).Shrink(0, padding, 0, 0);
+
+			StringID string = STR_NULL;
+			switch (this->map_type) {
+				case SMT_INDUSTRY:
+					string = STR_SMALLMAP_INDUSTRY;
+					break;
+				case SMT_LINKSTATS:
+					string = STR_SMALLMAP_LINKSTATS;
+					break;
+				case SMT_OWNER:
+					string = STR_SMALLMAP_COMPANY;
+					break;
+				default:
+					break;
+			}
+
 			for (const LegendAndColour *tbl = _legend_table[this->map_type]; !tbl->end; ++tbl) {
-				if (tbl->company != INVALID_COMPANY && !Company::IsValidID(tbl->company)) {
-					/* Rebuild the owner legend. */
-					BuildOwnerLegend();
-					this->InvalidateData(1);
-					break;
+				if (tbl->col_break || ((this->map_type == SMT_INDUSTRY || this->map_type == SMT_OWNER || this->map_type == SMT_LINKSTATS) && i++ >= number_of_rows)) {
+					/* Column break needed, continue at top, COLUMN_WIDTH pixels
+					 * (one "row") to the right. */
+					int x = rtl ? -(int)this->column_width : this->column_width;
+					int y = origin.top - text.top;
+					text = text.Translate(x, y);
+					icon = icon.Translate(x, y);
+					i = 1;
 				}
-			}
-		}
-
-		this->DrawWidgets();
-	}
-
-	void DrawWidget(const Rect &r, int widget) const override
-	{
-		switch (widget) {
-			case WID_SM_MAP: {
-				Rect ir = r.Shrink(WidgetDimensions::scaled.bevel);
-				DrawPixelInfo new_dpi;
-				if (!FillDrawPixelInfo(&new_dpi, ir.left, ir.top, ir.Width(), ir.Height())) return;
-				this->DrawSmallMap(&new_dpi);
-				break;
-			}
-
-			case WID_SM_LEGEND: {
-				uint columns = this->GetNumberColumnsLegend(r.Width());
-				uint number_of_rows = this->GetNumberRowsLegend(columns);
-				bool rtl = _current_text_dir == TD_RTL;
-				uint i = 0; // Row counter for industry legend.
-				uint row_height = FONT_HEIGHT_SMALL;
-				int padding = ScaleGUITrad(1);
-
-<<<<<<< HEAD
+
 				uint8 legend_colour = tbl->colour;
-=======
-				Rect origin = r.WithWidth(this->column_width, rtl).Shrink(WidgetDimensions::scaled.framerect).WithHeight(row_height);
-				Rect text = origin.Indent(this->legend_width + WidgetDimensions::scaled.hsep_normal, rtl);
-				Rect icon = origin.WithWidth(this->legend_width, rtl).Shrink(0, padding, 0, 0);
->>>>>>> ab535c0a
-
-				StringID string = STR_NULL;
+
 				switch (this->map_type) {
 					case SMT_INDUSTRY:
-						string = STR_SMALLMAP_INDUSTRY;
-						break;
+						/* Industry name must be formatted, since it's not in tiny font in the specs.
+						 * So, draw with a parameter and use the STR_SMALLMAP_INDUSTRY string, which is tiny font */
+						SetDParam(0, tbl->legend);
+						SetDParam(1, Industry::GetIndustryTypeCount(tbl->type));
+						if (tbl->show_on_map && tbl->type == _smallmap_industry_highlight) {
+							legend_colour = _smallmap_industry_highlight_state ? PC_WHITE : PC_BLACK;
+						}
+						FALLTHROUGH;
+
 					case SMT_LINKSTATS:
-						string = STR_SMALLMAP_LINKSTATS;
-						break;
+						SetDParam(0, tbl->legend);
+						FALLTHROUGH;
+
 					case SMT_OWNER:
-						string = STR_SMALLMAP_COMPANY;
-						break;
+						if (this->map_type != SMT_OWNER || tbl->company != INVALID_COMPANY) {
+							if (this->map_type == SMT_OWNER) SetDParam(0, tbl->company);
+							if (!tbl->show_on_map) {
+								/* Simply draw the string, not the black border of the legend colour.
+								 * This will enforce the idea of the disabled item */
+								DrawString(text, string, TC_GREY);
+							} else {
+								DrawString(text, string, TC_BLACK);
+								GfxFillRect(icon, PC_BLACK); // Outer border of the legend colour
+							}
+							break;
+						}
+						FALLTHROUGH;
+
 					default:
+						if (this->map_type == SMT_CONTOUR) SetDParam(0, tbl->height * TILE_HEIGHT_STEP);
+						/* Anything that is not an industry or a company is using normal process */
+						GfxFillRect(icon, PC_BLACK);
+						DrawString(text, tbl->legend);
 						break;
 				}
-
-				for (const LegendAndColour *tbl = _legend_table[this->map_type]; !tbl->end; ++tbl) {
-					if (tbl->col_break || ((this->map_type == SMT_INDUSTRY || this->map_type == SMT_OWNER || this->map_type == SMT_LINKSTATS) && i++ >= number_of_rows)) {
-						/* Column break needed, continue at top, COLUMN_WIDTH pixels
-						 * (one "row") to the right. */
-						int x = rtl ? -(int)this->column_width : this->column_width;
-						int y = origin.top - text.top;
-						text = text.Translate(x, y);
-						icon = icon.Translate(x, y);
-						i = 1;
-					}
-
-					uint8_t legend_colour = tbl->colour;
-
-<<<<<<< HEAD
+				GfxFillRect(icon.Shrink(WidgetDimensions::scaled.bevel), legend_colour); // Legend colour
+
+				text = text.Translate(0, row_height);
+				icon = icon.Translate(0, row_height);
+			}
+		}
+	}
+}
+
+/**
+ * Select a new map type.
+ * @param map_type New map type.
+ */
+void SmallMapWindow::SwitchMapType(SmallMapType map_type)
+{
+	this->RaiseWidget(this->map_type + WID_SM_CONTOUR);
+	this->map_type = map_type;
+	this->LowerWidget(this->map_type + WID_SM_CONTOUR);
+
+	this->SetupWidgetData();
+
 	if (map_type == SMT_LINKSTATS) this->overlay->SetDirty();
 	if (map_type != SMT_INDUSTRY) this->BreakIndustryChainLink();
 	this->SetDirty();
 	this->refresh.SetInterval(this->GetRefreshPeriod());
 }
-=======
-					switch (this->map_type) {
-						case SMT_INDUSTRY:
-							/* Industry name must be formatted, since it's not in tiny font in the specs.
-							 * So, draw with a parameter and use the STR_SMALLMAP_INDUSTRY string, which is tiny font */
-							SetDParam(0, tbl->legend);
-							SetDParam(1, Industry::GetIndustryTypeCount(tbl->type));
-							if (tbl->show_on_map && tbl->type == _smallmap_industry_highlight) {
-								legend_colour = _smallmap_industry_highlight_state ? PC_WHITE : PC_BLACK;
-							}
-							FALLTHROUGH;
-
-						case SMT_LINKSTATS:
-							SetDParam(0, tbl->legend);
-							FALLTHROUGH;
-
-						case SMT_OWNER:
-							if (this->map_type != SMT_OWNER || tbl->company != INVALID_COMPANY) {
-								if (this->map_type == SMT_OWNER) SetDParam(0, tbl->company);
-								if (!tbl->show_on_map) {
-									/* Simply draw the string, not the black border of the legend colour.
-									 * This will enforce the idea of the disabled item */
-									DrawString(text, string, TC_GREY);
-								} else {
-									DrawString(text, string, TC_BLACK);
-									GfxFillRect(icon, PC_BLACK); // Outer border of the legend colour
-								}
-								break;
-							}
-							FALLTHROUGH;
->>>>>>> ab535c0a
-
-						default:
-							if (this->map_type == SMT_CONTOUR) SetDParam(0, tbl->height * TILE_HEIGHT_STEP);
-							/* Anything that is not an industry or a company is using normal process */
-							GfxFillRect(icon, PC_BLACK);
-							DrawString(text, tbl->legend);
-							break;
-					}
-					GfxFillRect(icon.Shrink(WidgetDimensions::scaled.bevel), legend_colour); // Legend colour
-
-					text = text.Translate(0, row_height);
-					icon = icon.Translate(0, row_height);
-				}
-			}
-		}
-	}
-
-	void OnClick([[maybe_unused]] Point pt, int widget, [[maybe_unused]] int click_count) override
-	{
-		switch (widget) {
-			case WID_SM_MAP: { // Map window
-				if (click_count > 0) this->mouse_capture_widget = widget;
-
-				const NWidgetBase *wid = this->GetWidget<NWidgetBase>(WID_SM_MAP);
-				Window *w = GetMainWindow();
-				int sub;
-				pt = this->PixelToTile(pt.x - wid->pos_x, pt.y - wid->pos_y, &sub);
-				ScrollWindowTo(this->scroll_x + pt.x * TILE_SIZE, this->scroll_y + pt.y * TILE_SIZE, -1, w);
-
-				this->SetDirty();
-				break;
-			}
-
-<<<<<<< HEAD
+
+/**
+ * Get the number of rows in the legend from the number of columns. Those
+ * are at least min_number_of_fixed_rows and possibly more if there are so
+ * many cargoes, industry types or companies that they won't fit in the
+ * available space.
+ * @param columns Number of columns in the legend.
+ * @return Number of rows needed for everything to fit in.
+ */
+inline uint SmallMapWindow::GetNumberRowsLegend(uint columns) const
+{
+	/* Reserve one column for link colours */
+	uint num_rows_linkstats = CeilDiv(_smallmap_cargo_count, columns - 1);
+	uint num_rows_others = CeilDiv(std::max(_smallmap_industry_count, _smallmap_company_count), columns);
+	return std::max({this->min_number_of_fixed_rows, num_rows_linkstats, num_rows_others});
+}
+
+/**
+ * Select and toggle a legend item. When CTRL is pressed, disable all other
+ * items in the group defined by begin_legend_item and end_legend_item and
+ * keep the clicked one enabled even if it was already enabled before. If
+ * the other items in the group are all disabled already and CTRL is pressed
+ * enable them instead.
+ * @param click_pos the index of the item being selected
+ * @param legend the legend from which we select
+ * @param end_legend_item index one past the last item in the group to be inverted
+ * @param begin_legend_item index of the first item in the group to be inverted
+ */
+void SmallMapWindow::SelectLegendItem(int click_pos, LegendAndColour *legend, int end_legend_item, int begin_legend_item)
+{
+	if (_ctrl_pressed) {
+		/* Disable all, except the clicked one */
+		bool changes = false;
+		for (int i = begin_legend_item; i != end_legend_item; i++) {
+			bool new_state = (i == click_pos);
+			if (legend[i].show_on_map != new_state) {
+				changes = true;
+				legend[i].show_on_map = new_state;
+			}
+		}
+		if (!changes) {
+			/* Nothing changed? Then show all (again). */
+			for (int i = begin_legend_item; i != end_legend_item; i++) {
+				legend[i].show_on_map = true;
+			}
+		}
+	} else {
+		legend[click_pos].show_on_map = !legend[click_pos].show_on_map;
+	}
+
+	if (this->map_type == SMT_INDUSTRY) this->BreakIndustryChainLink();
+}
+
+/**
+ * Set the link graph overlay cargo mask from the legend.
+ */
+void SmallMapWindow::SetOverlayCargoMask()
+{
+	CargoTypes cargo_mask = 0;
+	for (int i = 0; i != _smallmap_cargo_count; ++i) {
+		if (_legend_linkstats[i].show_on_map) SetBit(cargo_mask, _legend_linkstats[i].type);
+	}
+	this->overlay->SetCargoMask(cargo_mask);
+}
+
+/**
+ * Determines the mouse position on the legend.
+ * @param pt Mouse position.
+ * @return Legend item under the mouse.
+ */
+int SmallMapWindow::GetPositionOnLegend(Point pt)
+{
+	const NWidgetBase *wi = this->GetWidget<NWidgetBase>(WID_SM_LEGEND);
+	uint line = (pt.y - wi->pos_y - WidgetDimensions::scaled.framerect.top) / FONT_HEIGHT_SMALL;
+	uint columns = this->GetNumberColumnsLegend(wi->current_x);
+	uint number_of_rows = this->GetNumberRowsLegend(columns);
+	if (line >= number_of_rows) return -1;
+
+	bool rtl = _current_text_dir == TD_RTL;
+	int x = pt.x - wi->pos_x;
+	if (rtl) x = wi->current_x - x;
+	uint column = (x - WidgetDimensions::scaled.framerect.left) / this->column_width;
+
+	return (column * number_of_rows) + line;
+}
+
 /* virtual */ void SmallMapWindow::OnMouseOver([[maybe_unused]] Point pt, int widget)
 {
 	IndustryType new_highlight = INVALID_INDUSTRYTYPE;
@@ -2039,29 +1408,13 @@
 		this->SetDirty();
 	}
 }
-=======
-			case WID_SM_ZOOM_IN:
-			case WID_SM_ZOOM_OUT: {
-				const NWidgetBase *wid = this->GetWidget<NWidgetBase>(WID_SM_MAP);
-				Point zoom_pt = { (int)wid->current_x / 2, (int)wid->current_y / 2};
-				this->SetZoomLevel((widget == WID_SM_ZOOM_IN) ? ZLC_ZOOM_IN : ZLC_ZOOM_OUT, &zoom_pt);
-				if (_settings_client.sound.click_beep) SndPlayFx(SND_15_BEEP);
-				break;
-			}
->>>>>>> ab535c0a
-
-			case WID_SM_CONTOUR:    // Show land contours
-			case WID_SM_VEHICLES:   // Show vehicles
-			case WID_SM_INDUSTRIES: // Show industries
-			case WID_SM_LINKSTATS:  // Show route map
-			case WID_SM_ROUTES:     // Show transport routes
-			case WID_SM_VEGETATION: // Show vegetation
-			case WID_SM_OWNERS:     // Show land owners
-				this->SwitchMapType((SmallMapType)(widget - WID_SM_CONTOUR));
-				if (_settings_client.sound.click_beep) SndPlayFx(SND_15_BEEP);
-				break;
-
-<<<<<<< HEAD
+
+/* virtual */ void SmallMapWindow::OnClick([[maybe_unused]] Point pt, int widget, [[maybe_unused]] int click_count)
+{
+	switch (widget) {
+		case WID_SM_MAP: { // Map window
+			if (click_count > 0) this->mouse_capture_widget = widget;
+
 			const NWidgetBase *wid = this->GetWidget<NWidgetBase>(WID_SM_MAP);
 			Window *w = GetMainWindow();
 			pt = this->PixelToTile(pt.x - wid->pos_x, pt.y - wid->pos_y);
@@ -2069,28 +1422,37 @@
 			this->SetDirty();
 			break;
 		}
-=======
-			case WID_SM_CENTERMAP: // Center the smallmap again
-				this->SmallMapCenterOnCurrentPos();
-				this->HandleButtonClick(WID_SM_CENTERMAP);
-				if (_settings_client.sound.click_beep) SndPlayFx(SND_15_BEEP);
-				break;
-
-			case WID_SM_TOGGLETOWNNAME: // Toggle town names
-				this->show_towns = !this->show_towns;
-				this->SetWidgetLoweredState(WID_SM_TOGGLETOWNNAME, this->show_towns);
->>>>>>> ab535c0a
-
-				this->SetDirty();
-				if (_settings_client.sound.click_beep) SndPlayFx(SND_15_BEEP);
-				break;
-
-			case WID_SM_LEGEND: // Legend
-				if (this->map_type == SMT_INDUSTRY || this->map_type == SMT_LINKSTATS || this->map_type == SMT_OWNER) {
-					int click_pos = this->GetPositionOnLegend(pt);
-					if (click_pos < 0) break;
-
-<<<<<<< HEAD
+
+		case WID_SM_ZOOM_IN:
+		case WID_SM_ZOOM_OUT: {
+			const NWidgetBase *wid = this->GetWidget<NWidgetBase>(WID_SM_MAP);
+			Point zoom_pt = { (int)wid->current_x / 2, (int)wid->current_y / 2};
+			this->SetZoomLevel((widget == WID_SM_ZOOM_IN) ? ZLC_ZOOM_IN : ZLC_ZOOM_OUT, &zoom_pt);
+			if (_settings_client.sound.click_beep) SndPlayFx(SND_15_BEEP);
+			break;
+		}
+
+		case WID_SM_CONTOUR:    // Show land contours
+		case WID_SM_VEHICLES:   // Show vehicles
+		case WID_SM_INDUSTRIES: // Show industries
+		case WID_SM_LINKSTATS:  // Show route map
+		case WID_SM_ROUTES:     // Show transport routes
+		case WID_SM_VEGETATION: // Show vegetation
+		case WID_SM_OWNERS:     // Show land owners
+			this->SwitchMapType((SmallMapType)(widget - WID_SM_CONTOUR));
+			if (_settings_client.sound.click_beep) SndPlayFx(SND_15_BEEP);
+			break;
+
+		case WID_SM_CENTERMAP: // Center the smallmap again
+			this->SmallMapCenterOnCurrentPos();
+			this->HandleButtonClick(WID_SM_CENTERMAP);
+			if (_settings_client.sound.click_beep) SndPlayFx(SND_15_BEEP);
+			break;
+
+		case WID_SM_TOGGLETOWNNAME: // Toggle town names
+			this->show_towns = !this->show_towns;
+			this->SetWidgetLoweredState(WID_SM_TOGGLETOWNNAME, this->show_towns);
+
 			this->SetDirty();
 			if (_settings_client.sound.click_beep) SndPlayFx(SND_15_BEEP);
 			break;
@@ -2116,53 +1478,10 @@
 					if (click_pos < _smallmap_company_count) {
 						this->SelectLegendItem(click_pos, _legend_land_owners, _smallmap_company_count, NUM_NO_COMPANY_ENTRIES);
 						NotifyAllViewports(VPMT_OWNER);
-=======
-					/* If industry type small map*/
-					if (this->map_type == SMT_INDUSTRY) {
-						/* If click on industries label, find right industry type and enable/disable it. */
-						if (click_pos < _smallmap_industry_count) {
-							this->SelectLegendItem(click_pos, _legend_from_industries, _smallmap_industry_count);
-						}
-					} else if (this->map_type == SMT_LINKSTATS) {
-						if (click_pos < _smallmap_cargo_count) {
-							this->SelectLegendItem(click_pos, _legend_linkstats, _smallmap_cargo_count);
-							this->SetOverlayCargoMask();
-						}
-					} else if (this->map_type == SMT_OWNER) {
-						if (click_pos < _smallmap_company_count) {
-							this->SelectLegendItem(click_pos, _legend_land_owners, _smallmap_company_count, NUM_NO_COMPANY_ENTRIES);
-						}
->>>>>>> ab535c0a
 					}
-					this->SetDirty();
 				}
-				break;
-
-			case WID_SM_ENABLE_ALL:
-			case WID_SM_DISABLE_ALL: {
-				LegendAndColour *tbl = nullptr;
-				switch (this->map_type) {
-					case SMT_INDUSTRY:
-						tbl = _legend_from_industries;
-						this->BreakIndustryChainLink();
-						break;
-					case SMT_OWNER:
-						tbl = &(_legend_land_owners[NUM_NO_COMPANY_ENTRIES]);
-						break;
-					case SMT_LINKSTATS:
-						tbl = _legend_linkstats;
-						break;
-					default:
-						NOT_REACHED();
-				}
-				for (;!tbl->end && tbl->legend != STR_LINKGRAPH_LEGEND_UNUSED; ++tbl) {
-					tbl->show_on_map = (widget == WID_SM_ENABLE_ALL);
-				}
-				if (this->map_type == SMT_LINKSTATS) this->SetOverlayCargoMask();
 				this->SetDirty();
-				break;
-			}
-<<<<<<< HEAD
+			}
 			break;
 
 		case WID_SM_ENABLE_ALL:
@@ -2201,76 +1520,62 @@
 		case WID_SM_SCREENSHOT:
 			TakeScreenshot();
 			break;
-=======
-
-			case WID_SM_SHOW_HEIGHT: // Enable/disable showing of heightmap.
-				_smallmap_show_heightmap = !_smallmap_show_heightmap;
-				this->SetWidgetLoweredState(WID_SM_SHOW_HEIGHT, _smallmap_show_heightmap);
-				this->SetDirty();
-				break;
-		}
->>>>>>> ab535c0a
-	}
-
-	/**
-	 * Some data on this window has become invalid.
-	 * @param data Information about the changed data.
-	 * - data = 0: Displayed industries at the industry chain window have changed.
-	 * - data = 1: Companies have changed.
-	 * - data = 2: Cheat changing the maximum heightlevel has been used, rebuild our heightlevel-to-colour index
-	 * @param gui_scope Whether the call is done from GUI scope. You may not do everything when not in GUI scope. See #InvalidateWindowData() for details.
-	 */
-	void OnInvalidateData(int data = 0, bool gui_scope = true) override
-	{
-		if (!gui_scope) return;
-
-		switch (data) {
-			case 1:
-				/* The owner legend has already been rebuilt. */
-				this->ReInit();
-				break;
-
-<<<<<<< HEAD
+	}
+}
+
+/**
+ * Some data on this window has become invalid.
+ * @param data Information about the changed data.
+ * - data = 0: Displayed industries at the industry chain window have changed.
+ * - data = 1: Companies have changed.
+ * - data = 2: Cheat changing the maximum heightlevel has been used, rebuild our heightlevel-to-colour index
+ * @param gui_scope Whether the call is done from GUI scope. You may not do everything when not in GUI scope. See #InvalidateWindowData() for details.
+ */
+/* virtual */ void SmallMapWindow::OnInvalidateData(int data, bool gui_scope)
+{
+	if (!gui_scope) return;
+
+	switch (data) {
+		case 1:
+			/* The owner legend has already been rebuilt. */
+			this->ReInit();
+			break;
+
 		case 0: {
 			if (this->map_type != SMT_INDUSTRY) this->SwitchMapType(SMT_INDUSTRY);
 			break;
 		}
-=======
-			case 0: {
-				extern std::bitset<NUM_INDUSTRYTYPES> _displayed_industries;
-				if (this->map_type != SMT_INDUSTRY) this->SwitchMapType(SMT_INDUSTRY);
-
-				for (int i = 0; i != _smallmap_industry_count; i++) {
-					_legend_from_industries[i].show_on_map = _displayed_industries.test(_legend_from_industries[i].type);
-				}
-				break;
-			}
->>>>>>> ab535c0a
-
-			case 2:
-				this->RebuildColourIndexIfNecessary();
-				break;
-
-			default: NOT_REACHED();
-		}
-		this->SetDirty();
-	}
-
-<<<<<<< HEAD
+
+		case 2:
+			this->RebuildColourIndexIfNecessary();
+			break;
+
+		default: NOT_REACHED();
+	}
+	this->SetDirty();
+}
+
+/* virtual */ bool SmallMapWindow::OnRightClick([[maybe_unused]] Point pt, int widget)
+{
+	if (widget != WID_SM_MAP || _scrolling_viewport) return false;
+
 	_scrolling_viewport = this;
 	return true;
 }
-=======
-	bool OnRightClick(Point, int widget) override
-	{
-		if (widget != WID_SM_MAP || _scrolling_viewport) return false;
->>>>>>> ab535c0a
-
-		_scrolling_viewport = true;
-		return true;
-	}
-
-<<<<<<< HEAD
+
+/* virtual */ void SmallMapWindow::OnMouseWheel(int wheel)
+{
+	if (_settings_client.gui.scrollwheel_scrolling != 2) {
+		const NWidgetBase *wid = this->GetWidget<NWidgetBase>(WID_SM_MAP);
+		int cursor_x = _cursor.pos.x - this->left - wid->pos_x;
+		int cursor_y = _cursor.pos.y - this->top  - wid->pos_y;
+		if (IsInsideMM(cursor_x, 0, wid->current_x) && IsInsideMM(cursor_y, 0, wid->current_y)) {
+			Point pt = {cursor_x, cursor_y};
+			this->SetZoomLevel((wheel < 0) ? ZLC_ZOOM_IN : ZLC_ZOOM_OUT, &pt);
+		}
+	}
+}
+
 /* virtual */ void SmallMapWindow::OnRealtimeTick(uint delta_ms)
 {
 	if (_pause_mode != PM_UNPAUSED) delta_ms = this->PausedAdjustRefreshTimeDelta(delta_ms);
@@ -2367,50 +1672,6 @@
 	ret.x -= 3;
 	return ret;
 }
-=======
-	void OnMouseWheel(int wheel) override
-	{
-		if (_settings_client.gui.scrollwheel_scrolling != 2) {
-			const NWidgetBase *wid = this->GetWidget<NWidgetBase>(WID_SM_MAP);
-			int cursor_x = _cursor.pos.x - this->left - wid->pos_x;
-			int cursor_y = _cursor.pos.y - this->top  - wid->pos_y;
-			if (IsInsideMM(cursor_x, 0, wid->current_x) && IsInsideMM(cursor_y, 0, wid->current_y)) {
-				Point pt = {cursor_x, cursor_y};
-				this->SetZoomLevel((wheel < 0) ? ZLC_ZOOM_IN : ZLC_ZOOM_OUT, &pt);
-			}
-		}
-	}
-
-	void OnScroll(Point delta) override
-	{
-		if (_settings_client.gui.scroll_mode == VSM_VIEWPORT_RMB_FIXED || _settings_client.gui.scroll_mode == VSM_MAP_RMB_FIXED) _cursor.fix_at = true;
-
-		/* While tile is at (delta.x, delta.y)? */
-		int sub;
-		Point pt = this->PixelToTile(delta.x, delta.y, &sub);
-		this->SetNewScroll(this->scroll_x + pt.x * TILE_SIZE, this->scroll_y + pt.y * TILE_SIZE, sub);
-
-		this->SetDirty();
-	}
-
-	void OnMouseOver([[maybe_unused]] Point pt, int widget) override
-	{
-		IndustryType new_highlight = INVALID_INDUSTRYTYPE;
-		if (widget == WID_SM_LEGEND && this->map_type == SMT_INDUSTRY) {
-			int industry_pos = GetPositionOnLegend(pt);
-			if (industry_pos >= 0 && industry_pos < _smallmap_industry_count) {
-				new_highlight = _legend_from_industries[industry_pos].type;
-			}
-		}
-		if (new_highlight != _smallmap_industry_highlight) {
-			_smallmap_industry_highlight = new_highlight;
-			_smallmap_industry_highlight_state = true;
-			this->SetDirty();
-		}
-	}
-
-};
->>>>>>> ab535c0a
 
 /**
  * Take a screenshot of the contents of the smallmap window, at the current zoom level and mode
@@ -2650,14 +1911,4 @@
 	if (w != nullptr) w->SmallMapCenterOnCurrentPos();
 
 	return res;
-}
-
-/**
- * Determine the middle of a station in the smallmap window.
- * @param st The station we're looking for.
- * @return Middle point of the station in the smallmap window.
- */
-Point GetSmallMapStationMiddle(const Window *w, const Station *st)
-{
-	return static_cast<const SmallMapWindow *>(w)->GetStationMiddle(st);
 }