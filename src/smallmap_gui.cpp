/* $Id$ */

/*
 * This file is part of OpenTTD.
 * OpenTTD is free software; you can redistribute it and/or modify it under the terms of the GNU General Public License as published by the Free Software Foundation, version 2.
 * OpenTTD is distributed in the hope that it will be useful, but WITHOUT ANY WARRANTY; without even the implied warranty of MERCHANTABILITY or FITNESS FOR A PARTICULAR PURPOSE.
 * See the GNU General Public License for more details. You should have received a copy of the GNU General Public License along with OpenTTD. If not, see <http://www.gnu.org/licenses/>.
 */

/** @file smallmap_gui.cpp GUI that shows a small map of the world with metadata like owner or height. */

#include "stdafx.h"
#include "clear_map.h"
#include "industry.h"
#include "station_map.h"
#include "landscape.h"
#include "tree_map.h"
#include "viewport_func.h"
#include "town.h"
#include "tunnelbridge_map.h"
#include "core/endian_func.hpp"
#include "vehicle_base.h"
#include "sound_func.h"
#include "window_func.h"
#include "company_base.h"
#include "screenshot.h"
#include "guitimer_func.h"

#include "smallmap_colours.h"
#include "smallmap_gui.h"

#include "table/strings.h"

#include <bitset>

#include "safeguards.h"

static int _smallmap_industry_count; ///< Number of used industries
static int _smallmap_company_count;  ///< Number of entries in the owner legend.
static int _smallmap_cargo_count;    ///< Number of cargos in the link stats legend.

/** Link stat colours shown in legenda. */
static uint8 _linkstat_colours_in_legenda[] = {0, 1, 3, 5, 7, 9, 11};

/** Macro for ordinary entry of LegendAndColour */
#define MK(a, b) {a, b, INVALID_INDUSTRYTYPE, 0, INVALID_COMPANY, true, false, false}

/** Macro for a height legend entry with configurable colour. */
#define MC(col_break)  {0, STR_TINY_BLACK_HEIGHT, INVALID_INDUSTRYTYPE, 0, INVALID_COMPANY, true, false, col_break}

/** Macro for non-company owned property entry of LegendAndColour */
#define MO(a, b) {a, b, INVALID_INDUSTRYTYPE, 0, INVALID_COMPANY, true, false, false}

/** Macro used for forcing a rebuild of the owner legend the first time it is used. */
#define MOEND() {0, 0, INVALID_INDUSTRYTYPE, 0, OWNER_NONE, true, true, false}

/** Macro for end of list marker in arrays of LegendAndColour */
#define MKEND() {0, STR_NULL, INVALID_INDUSTRYTYPE, 0, INVALID_COMPANY, true, true, false}

/**
 * Macro for break marker in arrays of LegendAndColour.
 * It will have valid data, though
 */
#define MS(a, b) {a, b, INVALID_INDUSTRYTYPE, 0, INVALID_COMPANY, true, false, true}

/** Legend text giving the colours to look for on the minimap */
static LegendAndColour _legend_land_contours[] = {
	MK(PC_BLACK,           STR_SMALLMAP_LEGENDA_ROADS),
	MK(PC_GREY,            STR_SMALLMAP_LEGENDA_RAILROADS),
	MK(PC_LIGHT_BLUE,      STR_SMALLMAP_LEGENDA_STATIONS_AIRPORTS_DOCKS),
	MK(PC_DARK_RED,        STR_SMALLMAP_LEGENDA_BUILDINGS_INDUSTRIES),
	MK(PC_WHITE,           STR_SMALLMAP_LEGENDA_VEHICLES),

	/* Placeholders for the colours and heights of the legend.
	 * The following values are set at BuildLandLegend() based
	 * on each colour scheme and the maximum map height. */
	MC(true),
	MC(false),
	MC(false),
	MC(false),
	MC(false),
	MC(false),
	MC(true),
	MC(false),
	MC(false),
	MC(false),
	MC(false),
	MC(false),
	MKEND()
};

static const LegendAndColour _legend_vehicles[] = {
	MK(PC_RED,             STR_SMALLMAP_LEGENDA_TRAINS),
	MK(PC_YELLOW,          STR_SMALLMAP_LEGENDA_ROAD_VEHICLES),
	MK(PC_LIGHT_BLUE,      STR_SMALLMAP_LEGENDA_SHIPS),
	MK(PC_WHITE,           STR_SMALLMAP_LEGENDA_AIRCRAFT),

	MS(PC_BLACK,           STR_SMALLMAP_LEGENDA_TRANSPORT_ROUTES),
	MK(PC_DARK_RED,        STR_SMALLMAP_LEGENDA_BUILDINGS_INDUSTRIES),
	MKEND()
};

static const LegendAndColour _legend_routes[] = {
	MK(PC_BLACK,           STR_SMALLMAP_LEGENDA_ROADS),
	MK(PC_GREY,            STR_SMALLMAP_LEGENDA_RAILROADS),
	MK(PC_DARK_RED,        STR_SMALLMAP_LEGENDA_BUILDINGS_INDUSTRIES),

	MS(PC_VERY_DARK_BROWN, STR_SMALLMAP_LEGENDA_RAILROAD_STATION),
	MK(PC_ORANGE,          STR_SMALLMAP_LEGENDA_TRUCK_LOADING_BAY),
	MK(PC_YELLOW,          STR_SMALLMAP_LEGENDA_BUS_STATION),
	MK(PC_RED,             STR_SMALLMAP_LEGENDA_AIRPORT_HELIPORT),
	MK(PC_LIGHT_BLUE,      STR_SMALLMAP_LEGENDA_DOCK),
	MKEND()
};

static const LegendAndColour _legend_vegetation[] = {
	MK(PC_ROUGH_LAND,      STR_SMALLMAP_LEGENDA_ROUGH_LAND),
	MK(PC_GRASS_LAND,      STR_SMALLMAP_LEGENDA_GRASS_LAND),
	MK(PC_BARE_LAND,       STR_SMALLMAP_LEGENDA_BARE_LAND),
	MK(PC_FIELDS,          STR_SMALLMAP_LEGENDA_FIELDS),
	MK(PC_TREES,           STR_SMALLMAP_LEGENDA_TREES),
	MK(PC_GREEN,           STR_SMALLMAP_LEGENDA_FOREST),

	MS(PC_GREY,            STR_SMALLMAP_LEGENDA_ROCKS),
	MK(PC_ORANGE,          STR_SMALLMAP_LEGENDA_DESERT),
	MK(PC_LIGHT_BLUE,      STR_SMALLMAP_LEGENDA_SNOW),
	MK(PC_BLACK,           STR_SMALLMAP_LEGENDA_TRANSPORT_ROUTES),
	MK(PC_DARK_RED,        STR_SMALLMAP_LEGENDA_BUILDINGS_INDUSTRIES),
	MKEND()
};

LegendAndColour _legend_land_owners[NUM_NO_COMPANY_ENTRIES + MAX_COMPANIES + 1] = {
	MO(PC_WATER,           STR_SMALLMAP_LEGENDA_WATER),
	MO(0x00,               STR_SMALLMAP_LEGENDA_NO_OWNER), // This colour will vary depending on settings.
	MO(PC_DARK_RED,        STR_SMALLMAP_LEGENDA_TOWNS),
	MO(PC_DARK_GREY,       STR_SMALLMAP_LEGENDA_INDUSTRIES),
	/* The legend will be terminated the first time it is used. */
	MOEND(),
};

#undef MK
#undef MC
#undef MS
#undef MO
#undef MOEND
#undef MKEND

/** Legend entries for the link stats view. */
static LegendAndColour _legend_linkstats[NUM_CARGO + lengthof(_linkstat_colours_in_legenda) + 1];
/**
 * Allow room for all industries, plus a terminator entry
 * This is required in order to have the industry slots all filled up
 */
LegendAndColour _legend_from_industries[NUM_INDUSTRYTYPES + 1];
/** For connecting industry type to position in industries list(small map legend) */
uint _industry_to_list_pos[NUM_INDUSTRYTYPES];
/** Show heightmap in industry and owner mode of smallmap window. */
bool _smallmap_show_heightmap = false;
/** Highlight a specific industry type */
static IndustryType _smallmap_industry_highlight = INVALID_INDUSTRYTYPE;
/** State of highlight blinking */
static bool _smallmap_industry_highlight_state;
/** For connecting company ID to position in owner list (small map legend) */
uint _company_to_list_pos[MAX_COMPANIES];

/**
 * Fills an array for the industries legends.
 */
void BuildIndustriesLegend()
{
	uint j = 0;

	/* Add each name */
	for (uint i = 0; i < NUM_INDUSTRYTYPES; i++) {
		IndustryType ind = _sorted_industry_types[i];
		const IndustrySpec *indsp = GetIndustrySpec(ind);
		if (indsp->enabled) {
			_legend_from_industries[j].legend = indsp->name;
			_legend_from_industries[j].colour = indsp->map_colour;
			_legend_from_industries[j].type = ind;
			_legend_from_industries[j].show_on_map = true;
			_legend_from_industries[j].col_break = false;
			_legend_from_industries[j].end = false;

			/* Store widget number for this industry type. */
			_industry_to_list_pos[ind] = j;
			j++;
		}
	}
	/* Terminate the list */
	_legend_from_industries[j].end = true;

	/* Store number of enabled industries */
	_smallmap_industry_count = j;
}

/**
 * Populate legend table for the link stat view.
 */
void BuildLinkStatsLegend()
{
	/* Clear the legend */
	memset(_legend_linkstats, 0, sizeof(_legend_linkstats));

	uint i = 0;
	for (; i < _sorted_cargo_specs_size; ++i) {
		const CargoSpec *cs = _sorted_cargo_specs[i];

		_legend_linkstats[i].legend = cs->name;
		_legend_linkstats[i].colour = cs->legend_colour;
		_legend_linkstats[i].type = cs->Index();
		_legend_linkstats[i].show_on_map = true;
	}

	_legend_linkstats[i].col_break = true;
	_smallmap_cargo_count = i;

	for (; i < _smallmap_cargo_count + lengthof(_linkstat_colours_in_legenda); ++i) {
		_legend_linkstats[i].legend = STR_EMPTY;
		_legend_linkstats[i].colour = LinkGraphOverlay::LINK_COLOURS[_linkstat_colours_in_legenda[i - _smallmap_cargo_count]];
		_legend_linkstats[i].show_on_map = true;
	}

	_legend_linkstats[_smallmap_cargo_count].legend = STR_LINKGRAPH_LEGEND_UNUSED;
	_legend_linkstats[i - 1].legend = STR_LINKGRAPH_LEGEND_OVERLOADED;
	_legend_linkstats[(_smallmap_cargo_count + i - 1) / 2].legend = STR_LINKGRAPH_LEGEND_SATURATED;
	_legend_linkstats[i].end = true;
}

static const LegendAndColour * const _legend_table[] = {
	_legend_land_contours,
	_legend_vehicles,
	_legend_from_industries,
	_legend_linkstats,
	_legend_routes,
	_legend_vegetation,
	_legend_land_owners,
};

/** Available colour schemes for height maps. */
SmallMapColourScheme _heightmap_schemes[] = {
	{NULL, _green_map_heights,      lengthof(_green_map_heights),      MKCOLOUR_XXXX(0x5B)}, ///< Green colour scheme.
	{NULL, _dark_green_map_heights, lengthof(_dark_green_map_heights), MKCOLOUR_XXXX(0x62)}, ///< Dark green colour scheme.
	{NULL, _violet_map_heights,     lengthof(_violet_map_heights),     MKCOLOUR_XXXX(0x82)}, ///< Violet colour scheme.
};

/**
 * (Re)build the colour tables for the legends.
 */
void BuildLandLegend()
{
	/* The smallmap window has never been initialized, so no need to change the legend. */
	if (_heightmap_schemes[0].height_colours == NULL) return;

	/*
	 * The general idea of this function is to fill the legend with an appropriate evenly spaced
	 * selection of height levels. All entries with STR_TINY_BLACK_HEIGHT are reserved for this.
	 * At the moment there are twelve of these.
	 *
	 * The table below defines up to which height level a particular delta in the legend should be
	 * used. One could opt for just dividing the maximum height and use that as delta, but that
	 * creates many "ugly" legend labels, e.g. once every 950 meter. As a result, this table will
	 * reduce the number of deltas to 7: every 100m, 200m, 300m, 500m, 750m, 1000m and 1250m. The
	 * deltas are closer together at the lower numbers because going from 12 entries to just 4, as
	 * would happen when replacing 200m and 300m by 250m, would mean the legend would be short and
	 * that might not be considered appropriate.
	 *
	 * The current method yields at least 7 legend entries and at most 12. It can be increased to
	 * 8 by adding a 150m and 400m option, but especially 150m creates ugly heights.
	 *
	 * It tries to evenly space the legend items over the two columns that are there for the legend.
	 */

	/* Table for delta; if max_height is less than the first column, use the second column as value. */
	uint deltas[][2] = { { 24, 2 }, { 48, 4 }, { 72, 6 }, { 120, 10 }, { 180, 15 }, { 240, 20 }, { MAX_TILE_HEIGHT + 1, 25 }};
	uint i = 0;
	for (; _settings_game.construction.max_heightlevel >= deltas[i][0]; i++) {
		/* Nothing to do here. */
	}
	uint delta = deltas[i][1];

	int total_entries = (_settings_game.construction.max_heightlevel / delta) + 1;
	int rows = CeilDiv(total_entries, 2);
	int j = 0;

	for (i = 0; i < lengthof(_legend_land_contours) - 1 && j < total_entries; i++) {
		if (_legend_land_contours[i].legend != STR_TINY_BLACK_HEIGHT) continue;

		_legend_land_contours[i].col_break = j % rows == 0;
		_legend_land_contours[i].end = false;
		_legend_land_contours[i].height = j * delta;
		_legend_land_contours[i].colour = _heightmap_schemes[_settings_client.gui.smallmap_land_colour].height_colours[j * delta];
		j++;
	}
	_legend_land_contours[i].end = true;
}

/**
 * Completes the array for the owned property legend.
 */
void BuildOwnerLegend()
{
	_legend_land_owners[1].colour = _heightmap_schemes[_settings_client.gui.smallmap_land_colour].default_colour;

	int i = NUM_NO_COMPANY_ENTRIES;
	const Company *c;
	FOR_ALL_COMPANIES(c) {
		_legend_land_owners[i].colour = _colour_gradient[c->colour][5];
		_legend_land_owners[i].company = c->index;
		_legend_land_owners[i].show_on_map = true;
		_legend_land_owners[i].col_break = false;
		_legend_land_owners[i].end = false;
		_company_to_list_pos[c->index] = i;
		i++;
	}

	/* Terminate the list */
	_legend_land_owners[i].end = true;

	/* Store maximum amount of owner legend entries. */
	_smallmap_company_count = i;
}

/**
 * Return the colour a tile would be displayed with in the small map in mode "Contour".
 * @param tile The tile of which we would like to get the colour.
 * @param t    Effective tile type of the tile (see #SmallMapWindow::GetTileColours).
 * @return The colour of tile in the small map in mode "Contour"
 */
static inline uint32 GetSmallMapContoursPixels(TileIndex tile, TileType t)
{
	const SmallMapColourScheme *cs = &_heightmap_schemes[_settings_client.gui.smallmap_land_colour];
	return ApplyMask(cs->height_colours[TileHeight(tile)], &_smallmap_contours_andor[t]);
}

/**
 * Return the colour a tile would be displayed with in the small map in mode "Vehicles".
 *
 * @param tile The tile of which we would like to get the colour.
 * @param t    Effective tile type of the tile (see #SmallMapWindow::GetTileColours).
 * @return The colour of tile in the small map in mode "Vehicles"
 */
static inline uint32 GetSmallMapVehiclesPixels(TileIndex tile, TileType t)
{
	const SmallMapColourScheme *cs = &_heightmap_schemes[_settings_client.gui.smallmap_land_colour];
	return ApplyMask(cs->default_colour, &_smallmap_vehicles_andor[t]);
}

/**
 * Return the colour a tile would be displayed with in the small map in mode "Industries".
 *
 * @param tile The tile of which we would like to get the colour.
 * @param t    Effective tile type of the tile (see #SmallMapWindow::GetTileColours).
 * @return The colour of tile in the small map in mode "Industries"
 */
static inline uint32 GetSmallMapIndustriesPixels(TileIndex tile, TileType t)
{
	const SmallMapColourScheme *cs = &_heightmap_schemes[_settings_client.gui.smallmap_land_colour];
	return ApplyMask(_smallmap_show_heightmap ? cs->height_colours[TileHeight(tile)] : cs->default_colour, &_smallmap_vehicles_andor[t]);
}

/**
 * Return the colour a tile would be displayed with in the small map in mode "Routes".
 *
 * @param tile The tile of which we would like to get the colour.
 * @param t    Effective tile type of the tile (see #SmallMapWindow::GetTileColours).
 * @return The colour of tile  in the small map in mode "Routes"
 */
static inline uint32 GetSmallMapRoutesPixels(TileIndex tile, TileType t)
{
	if (t == MP_STATION) {
		switch (GetStationType(tile)) {
			case STATION_RAIL:    return MKCOLOUR_XXXX(PC_VERY_DARK_BROWN);
			case STATION_AIRPORT: return MKCOLOUR_XXXX(PC_RED);
			case STATION_TRUCK:   return MKCOLOUR_XXXX(PC_ORANGE);
			case STATION_BUS:     return MKCOLOUR_XXXX(PC_YELLOW);
			case STATION_DOCK:    return MKCOLOUR_XXXX(PC_LIGHT_BLUE);
			default:              return MKCOLOUR_FFFF;
		}
	} else if (t == MP_RAILWAY) {
		AndOr andor = {
			MKCOLOUR_0XX0(GetRailTypeInfo(GetRailType(tile))->map_colour),
			_smallmap_contours_andor[t].mand
		};

		const SmallMapColourScheme *cs = &_heightmap_schemes[_settings_client.gui.smallmap_land_colour];
		return ApplyMask(cs->default_colour, &andor);
	}

	/* Ground colour */
	const SmallMapColourScheme *cs = &_heightmap_schemes[_settings_client.gui.smallmap_land_colour];
	return ApplyMask(cs->default_colour, &_smallmap_contours_andor[t]);
}

/**
 * Return the colour a tile would be displayed with in the small map in mode "link stats".
 *
 * @param tile The tile of which we would like to get the colour.
 * @param t    Effective tile type of the tile (see #SmallMapWindow::GetTileColours).
 * @return The colour of tile in the small map in mode "link stats"
 */
static inline uint32 GetSmallMapLinkStatsPixels(TileIndex tile, TileType t)
{
	return _smallmap_show_heightmap ? GetSmallMapContoursPixels(tile, t) : GetSmallMapRoutesPixels(tile, t);
}

/**
 * Return the colour a tile would be displayed with in the smallmap in mode "Vegetation".
 *
 * @param tile The tile of which we would like to get the colour.
 * @param t    Effective tile type of the tile (see #SmallMapWindow::GetTileColours).
 * @return The colour of tile  in the smallmap in mode "Vegetation"
 */
static inline uint32 GetSmallMapVegetationPixels(TileIndex tile, TileType t)
{
	switch (t) {
		case MP_CLEAR:
			return (IsClearGround(tile, CLEAR_GRASS) && GetClearDensity(tile) < 3) ? MKCOLOUR_XXXX(PC_BARE_LAND) : _vegetation_clear_bits[GetClearGround(tile)];

		case MP_INDUSTRY:
			return IsTileForestIndustry(tile) ? MKCOLOUR_XXXX(PC_GREEN) : MKCOLOUR_XXXX(PC_DARK_RED);

		case MP_TREES:
			if (GetTreeGround(tile) == TREE_GROUND_SNOW_DESERT || GetTreeGround(tile) == TREE_GROUND_ROUGH_SNOW) {
				return (_settings_game.game_creation.landscape == LT_ARCTIC) ? MKCOLOUR_XYYX(PC_LIGHT_BLUE, PC_TREES) : MKCOLOUR_XYYX(PC_ORANGE, PC_TREES);
			}
			return MKCOLOUR_XYYX(PC_GRASS_LAND, PC_TREES);

		default:
			return ApplyMask(MKCOLOUR_XXXX(PC_GRASS_LAND), &_smallmap_vehicles_andor[t]);
	}
}

/**
 * Return the colour a tile would be displayed with in the small map in mode "Owner".
 *
 * @param tile The tile of which we would like to get the colour.
 * @param t    Effective tile type of the tile (see #SmallMapWindow::GetTileColours).
 * @return The colour of tile in the small map in mode "Owner"
 */
static inline uint32 GetSmallMapOwnerPixels(TileIndex tile, TileType t)
{
	Owner o;

	switch (t) {
		case MP_INDUSTRY: return MKCOLOUR_XXXX(PC_DARK_GREY);
		case MP_HOUSE:    return MKCOLOUR_XXXX(PC_DARK_RED);
		default:          o = GetTileOwner(tile); break;
		/* FIXME: For MP_ROAD there are multiple owners.
		 * GetTileOwner returns the rail owner (level crossing) resp. the owner of ROADTYPE_ROAD (normal road),
		 * even if there are no ROADTYPE_ROAD bits on the tile.
		 */
	}

	if ((o < MAX_COMPANIES && !_legend_land_owners[_company_to_list_pos[o]].show_on_map) || o == OWNER_NONE || o == OWNER_WATER) {
		if (t == MP_WATER) return MKCOLOUR_XXXX(PC_WATER);
		const SmallMapColourScheme *cs = &_heightmap_schemes[_settings_client.gui.smallmap_land_colour];
		return _smallmap_show_heightmap ? cs->height_colours[TileHeight(tile)] : cs->default_colour;
	} else if (o == OWNER_TOWN) {
		return MKCOLOUR_XXXX(PC_DARK_RED);
	}

	return MKCOLOUR_XXXX(_legend_land_owners[_company_to_list_pos[o]].colour);
}

static void NotifyAllViewports(ViewportMapType map_type)
{
	Window *w;
	FOR_ALL_WINDOWS_FROM_BACK(w) {
		if (w->viewport != NULL)
			if (w->viewport->zoom >= ZOOM_LVL_DRAW_MAP && w->viewport->map_type == map_type)
				w->InvalidateData();
	}
}

/** Vehicle colours in #SMT_VEHICLES mode. Indexed by #VehicleTypeByte. */
static const byte _vehicle_type_colours[6] = {
	PC_RED, PC_YELLOW, PC_LIGHT_BLUE, PC_WHITE, PC_BLACK, PC_RED
};


/** Notify the industry chain window to stop sending newly selected industries. */
/* static */ void SmallMapWindow::BreakIndustryChainLink()
{
	InvalidateWindowClassesData(WC_INDUSTRY_CARGOES, NUM_INDUSTRYTYPES);
}

inline Point SmallMapWindow::SmallmapRemapCoords(int x, int y) const
{
	Point pt;
	pt.x = (y - x) * 2;
	pt.y = y + x;
	return pt;
}

/**
 * Remap tile to location on this smallmap.
 * @param tile_x X coordinate of the tile.
 * @param tile_y Y coordinate of the tile.
 * @return Position to draw on.
 */
inline Point SmallMapWindow::RemapTile(int tile_x, int tile_y) const
{
	int x_offset = tile_x - this->scroll_x / (int)TILE_SIZE;
	int y_offset = tile_y - this->scroll_y / (int)TILE_SIZE;

	if (this->zoom == 1) return SmallmapRemapCoords(x_offset, y_offset);

	/* For negative offsets, round towards -inf. */
	if (x_offset < 0) x_offset -= this->zoom - 1;
	if (y_offset < 0) y_offset -= this->zoom - 1;

	return SmallmapRemapCoords(x_offset / this->zoom, y_offset / this->zoom);
}

/**
 * Determine the tile relative to the base tile of the smallmap, and the pixel position at
 * that tile for a point in the smallmap.
 * @param px       Horizontal coordinate of the pixel.
 * @param py       Vertical coordinate of the pixel.
 * @param[out] sub Pixel position at the tile (0..3).
 * @param add_sub  Add current #subscroll to the position.
 * @return Tile being displayed at the given position relative to #scroll_x and #scroll_y.
 * @note The #subscroll offset is already accounted for.
 */
inline Point SmallMapWindow::PixelToTile(int px, int py, int *sub, bool add_sub) const
{
	if (add_sub) px += this->subscroll;  // Total horizontal offset.

	/* For each two rows down, add a x and a y tile, and
	 * For each four pixels to the right, move a tile to the right. */
	Point pt = {((py >> 1) - (px >> 2)) * this->zoom, ((py >> 1) + (px >> 2)) * this->zoom};
	px &= 3;

	if (py & 1) { // Odd number of rows, handle the 2 pixel shift.
		if (px < 2) {
			pt.x += this->zoom;
			px += 2;
		} else {
			pt.y += this->zoom;
			px -= 2;
		}
	}

	*sub = px;
	return pt;
}

/**
 * Compute base parameters of the smallmap such that tile (\a tx, \a ty) starts at pixel (\a x, \a y).
 * @param tx       Tile x coordinate.
 * @param ty       Tile y coordinate.
 * @param x        Non-negative horizontal position in the display where the tile starts.
 * @param y        Non-negative vertical position in the display where the tile starts.
 * @param[out] sub Value of #subscroll needed.
 * @return #scroll_x, #scroll_y values.
 */
Point SmallMapWindow::ComputeScroll(int tx, int ty, int x, int y, int *sub)
{
	assert(x >= 0 && y >= 0);

	int new_sub;
	Point tile_xy = PixelToTile(x, y, &new_sub, false);
	tx -= tile_xy.x;
	ty -= tile_xy.y;

	Point scroll;
	if (new_sub == 0) {
		*sub = 0;
		scroll.x = (tx + this->zoom) * TILE_SIZE;
		scroll.y = (ty - this->zoom) * TILE_SIZE;
	} else {
		*sub = 4 - new_sub;
		scroll.x = (tx + 2 * this->zoom) * TILE_SIZE;
		scroll.y = (ty - 2 * this->zoom) * TILE_SIZE;
	}
	return scroll;
}

/**
 * Initialize or change the zoom level.
 * @param change  Way to change the zoom level.
 * @param zoom_pt Position to keep fixed while zooming.
 * @pre \c *zoom_pt should contain a point in the smallmap display when zooming in or out.
 */
void SmallMapWindow::SetZoomLevel(ZoomLevelChange change, const Point *zoom_pt)
{
	static const int zoomlevels[] = {1, 2, 4, 6, 8}; // Available zoom levels. Bigger number means more zoom-out (further away).
	static const int MIN_ZOOM_INDEX = 0;
	static const int MAX_ZOOM_INDEX = lengthof(zoomlevels) - 1;

	int new_index, cur_index, sub;
	Point tile;
	switch (change) {
		case ZLC_INITIALIZE:
			cur_index = - 1; // Definitely different from new_index.
			new_index = MIN_ZOOM_INDEX;
			tile.x = tile.y = 0;
			break;

		case ZLC_ZOOM_IN:
		case ZLC_ZOOM_OUT:
			for (cur_index = MIN_ZOOM_INDEX; cur_index <= MAX_ZOOM_INDEX; cur_index++) {
				if (this->zoom == zoomlevels[cur_index]) break;
			}
			assert(cur_index <= MAX_ZOOM_INDEX);

			tile = this->PixelToTile(zoom_pt->x, zoom_pt->y, &sub);
			new_index = Clamp(cur_index + ((change == ZLC_ZOOM_IN) ? -1 : 1), MIN_ZOOM_INDEX, MAX_ZOOM_INDEX);
			break;

		default: NOT_REACHED();
	}

	if (new_index != cur_index) {
		this->zoom = zoomlevels[new_index];
		if (cur_index >= 0) {
			Point new_tile = this->PixelToTile(zoom_pt->x, zoom_pt->y, &sub);
			this->SetNewScroll(this->scroll_x + (tile.x - new_tile.x) * TILE_SIZE,
					this->scroll_y + (tile.y - new_tile.y) * TILE_SIZE, sub);
<<<<<<< HEAD
=======
		} else if (this->map_type == SMT_LINKSTATS) {
			this->overlay->SetDirty();
>>>>>>> ebc3934e
		}
		this->SetWidgetDisabledState(WID_SM_ZOOM_IN,  this->zoom == zoomlevels[MIN_ZOOM_INDEX]);
		this->SetWidgetDisabledState(WID_SM_ZOOM_OUT, this->zoom == zoomlevels[MAX_ZOOM_INDEX]);
		this->SetDirty();
	}
}

/**
 * Decide which colours to show to the user for a group of tiles.
 * @param ta Tile area to investigate.
 * @return Colours to display.
 */
inline uint32 SmallMapWindow::GetTileColours(const TileArea &ta) const
{
	int importance = 0;
	TileIndex tile = INVALID_TILE; // Position of the most important tile.
	TileType et = MP_VOID;         // Effective tile type at that position.

	TILE_AREA_LOOP(ti, ta) {
		TileType ttype = GetTileType(ti);

		switch (ttype) {
			case MP_TUNNELBRIDGE: {
				TransportType tt = GetTunnelBridgeTransportType(ti);

				switch (tt) {
					case TRANSPORT_RAIL: ttype = MP_RAILWAY; break;
					case TRANSPORT_ROAD: ttype = MP_ROAD;    break;
					default:             ttype = MP_WATER;   break;
				}
				break;
			}

			case MP_INDUSTRY:
				/* Special handling of industries while in "Industries" smallmap view. */
				if (this->map_type == SMT_INDUSTRY) {
					/* If industry is allowed to be seen, use its colour on the map.
					 * This has the highest priority above any value in _tiletype_importance. */
					IndustryType type = Industry::GetByTile(ti)->type;
					if (_legend_from_industries[_industry_to_list_pos[type]].show_on_map) {
						if (type == _smallmap_industry_highlight) {
							if (_smallmap_industry_highlight_state) return MKCOLOUR_XXXX(PC_WHITE);
						} else {
							return GetIndustrySpec(type)->map_colour * 0x01010101;
						}
					}
					/* Otherwise make it disappear */
					ttype = IsTileOnWater(ti) ? MP_WATER : MP_CLEAR;
				}
				break;

			default:
				break;
		}

		if (_tiletype_importance[ttype] > importance) {
			importance = _tiletype_importance[ttype];
			tile = ti;
			et = ttype;
		}
	}

	switch (this->map_type) {
		case SMT_CONTOUR:
			return GetSmallMapContoursPixels(tile, et);

		case SMT_VEHICLES:
			return GetSmallMapVehiclesPixels(tile, et);

		case SMT_INDUSTRY:
			return GetSmallMapIndustriesPixels(tile, et);

		case SMT_LINKSTATS:
			return GetSmallMapLinkStatsPixels(tile, et);

		case SMT_ROUTES:
			return GetSmallMapRoutesPixels(tile, et);

		case SMT_VEGETATION:
			return GetSmallMapVegetationPixels(tile, et);

		case SMT_OWNER:
			return GetSmallMapOwnerPixels(tile, et);

		default: NOT_REACHED();
	}
}

/**
 * Draws one column of tiles of the small map in a certain mode onto the screen buffer, skipping the shifted rows in between.
 *
 * @param dst Pointer to a part of the screen buffer to write to.
 * @param xc The X coordinate of the first tile in the column.
 * @param yc The Y coordinate of the first tile in the column
 * @param pitch Number of pixels to advance in the screen buffer each time a pixel is written.
 * @param reps Number of lines to draw
 * @param start_pos Position of first pixel to draw.
 * @param end_pos Position of last pixel to draw (exclusive).
 * @param blitter current blitter
 * @note If pixel position is below \c 0, skip drawing.
 */
void SmallMapWindow::DrawSmallMapColumn(void *dst, uint xc, uint yc, int pitch, int reps, int start_pos, int end_pos, Blitter *blitter) const
{
	void *dst_ptr_abs_end = blitter->MoveTo(_screen.dst_ptr, 0, _screen.height);
	uint min_xy = _settings_game.construction.freeform_edges ? 1 : 0;

	do {
		/* Check if the tile (xc,yc) is within the map range */
		if (xc >= MapMaxX() || yc >= MapMaxY()) continue;

		/* Check if the dst pointer points to a pixel inside the screen buffer */
		if (dst < _screen.dst_ptr) continue;
		if (dst >= dst_ptr_abs_end) continue;

		/* Construct tilearea covered by (xc, yc, xc + this->zoom, yc + this->zoom) such that it is within min_xy limits. */
		TileArea ta;
		if (min_xy == 1 && (xc == 0 || yc == 0)) {
			if (this->zoom == 1) continue; // The tile area is empty, don't draw anything.

			ta = TileArea(TileXY(max(min_xy, xc), max(min_xy, yc)), this->zoom - (xc == 0), this->zoom - (yc == 0));
		} else {
			ta = TileArea(TileXY(xc, yc), this->zoom, this->zoom);
		}
		ta.ClampToMap(); // Clamp to map boundaries (may contain MP_VOID tiles!).

		uint32 val = this->GetTileColours(ta);
		uint8 *val8 = (uint8 *)&val;
		int idx = max(0, -start_pos);
		for (int pos = max(0, start_pos); pos < end_pos; pos++) {
			blitter->SetPixel(dst, idx, 0, val8[idx]);
			idx++;
		}
	/* Switch to next tile in the column */
	} while (xc += this->zoom, yc += this->zoom, dst = blitter->MoveTo(dst, pitch, 0), --reps != 0);
}

/**
 * Adds vehicles to the smallmap.
 * @param dpi the part of the smallmap to be drawn into
 * @param blitter current blitter
 */
void SmallMapWindow::DrawVehicles(const DrawPixelInfo *dpi, Blitter *blitter) const
{
	const Vehicle *v;
	FOR_ALL_VEHICLES(v) {
		if (v->type == VEH_EFFECT) continue;
		if (v->vehstatus & (VS_HIDDEN | VS_UNCLICKABLE)) continue;

		/* Remap into flat coordinates. */
		Point pt = this->RemapTile(v->x_pos / (int)TILE_SIZE, v->y_pos / (int)TILE_SIZE);

		int y = pt.y - dpi->top;
		if (!IsInsideMM(y, 0, dpi->height)) continue; // y is out of bounds.

		bool skip = false; // Default is to draw both pixels.
		int x = pt.x - this->subscroll - 3 - dpi->left; // Offset X coordinate.
		if (x < 0) {
			/* if x+1 is 0, that means we're on the very left edge,
			 * and should thus only draw a single pixel */
			if (++x != 0) continue;
			skip = true;
		} else if (x >= dpi->width - 1) {
			/* Check if we're at the very right edge, and if so draw only a single pixel */
			if (x != dpi->width - 1) continue;
			skip = true;
		}

		/* Calculate pointer to pixel and the colour */
		byte colour = (this->map_type == SMT_VEHICLES) ? _vehicle_type_colours[v->type] : PC_WHITE;

		/* And draw either one or two pixels depending on clipping */
		blitter->SetPixel(dpi->dst_ptr, x, y, colour);
		if (!skip) blitter->SetPixel(dpi->dst_ptr, x + 1, y, colour);
	}
}

/**
 * Adds town names to the smallmap.
 * @param dpi the part of the smallmap to be drawn into
 */
void SmallMapWindow::DrawTowns(const DrawPixelInfo *dpi) const
{
	const Town *t;
	FOR_ALL_TOWNS(t) {
		/* Remap the town coordinate */
		Point pt = this->RemapTile(TileX(t->xy), TileY(t->xy));
		int x = pt.x - this->subscroll - (t->cache.sign.width_small >> 1);
		int y = pt.y;

		/* Check if the town sign is within bounds */
		if (x + t->cache.sign.width_small > dpi->left &&
				x < dpi->left + dpi->width &&
				y + FONT_HEIGHT_SMALL > dpi->top &&
				y < dpi->top + dpi->height) {
			/* And draw it. */
			SetDParam(0, t->index);
			DrawString(x, x + t->cache.sign.width_small, y, STR_SMALLMAP_TOWN);
		}
	}
}

/**
 * Adds map indicators to the smallmap.
 */
void SmallMapWindow::DrawMapIndicators() const
{
	/* Find main viewport. */
	const ViewPort *vp = FindWindowById(WC_MAIN_WINDOW, 0)->viewport;

	Point upper_left_smallmap_coord  = InverseRemapCoords2(vp->virtual_left, vp->virtual_top);
	Point lower_right_smallmap_coord = InverseRemapCoords2(vp->virtual_left + vp->virtual_width - 1, vp->virtual_top + vp->virtual_height - 1);

	Point upper_left = this->RemapTile(upper_left_smallmap_coord.x / (int)TILE_SIZE, upper_left_smallmap_coord.y / (int)TILE_SIZE);
	upper_left.x -= this->subscroll;

	Point lower_right = this->RemapTile(lower_right_smallmap_coord.x / (int)TILE_SIZE, lower_right_smallmap_coord.y / (int)TILE_SIZE);
	lower_right.x -= this->subscroll;

	SmallMapWindow::DrawVertMapIndicator(upper_left.x, upper_left.y, lower_right.y);
	SmallMapWindow::DrawVertMapIndicator(lower_right.x, upper_left.y, lower_right.y);

	SmallMapWindow::DrawHorizMapIndicator(upper_left.x, lower_right.x, upper_left.y);
	SmallMapWindow::DrawHorizMapIndicator(upper_left.x, lower_right.x, lower_right.y);
}

/**
 * Draws the small map.
 *
 * Basically, the small map is draw column of pixels by column of pixels. The pixels
 * are drawn directly into the screen buffer. The final map is drawn in multiple passes.
 * The passes are:
 * <ol><li>The colours of tiles in the different modes.</li>
 * <li>Town names (optional)</li></ol>
 *
 * @param dpi pointer to pixel to write onto
 */
void SmallMapWindow::DrawSmallMap(DrawPixelInfo *dpi, bool draw_indicators) const
{
	Blitter *blitter = BlitterFactory::GetCurrentBlitter();
	DrawPixelInfo *old_dpi;

	old_dpi = _cur_dpi;
	_cur_dpi = dpi;

	/* Clear it */
	GfxFillRect(dpi->left, dpi->top, dpi->left + dpi->width - 1, dpi->top + dpi->height - 1, PC_BLACK);

	/* Which tile is displayed at (dpi->left, dpi->top)? */
	int dx;
	Point tile = this->PixelToTile(dpi->left, dpi->top, &dx);
	int tile_x = this->scroll_x / (int)TILE_SIZE + tile.x;
	int tile_y = this->scroll_y / (int)TILE_SIZE + tile.y;

	void *ptr = blitter->MoveTo(dpi->dst_ptr, -dx - 4, 0);
	int x = - dx - 4;
	int y = 0;

	for (;;) {
		/* Distance from left edge */
		if (x >= -3) {
			if (x >= dpi->width) break; // Exit the loop.

			int end_pos = min(dpi->width, x + 4);
			int reps = (dpi->height - y + 1) / 2; // Number of lines.
			if (reps > 0) {
				this->DrawSmallMapColumn(ptr, tile_x, tile_y, dpi->pitch * 2, reps, x, end_pos, blitter);
			}
		}

		if (y == 0) {
			tile_y += this->zoom;
			y++;
			ptr = blitter->MoveTo(ptr, 0, 1);
		} else {
			tile_x -= this->zoom;
			y--;
			ptr = blitter->MoveTo(ptr, 0, -1);
		}
		ptr = blitter->MoveTo(ptr, 2, 0);
		x += 2;
	}

	/* Draw vehicles */
	if (this->map_type == SMT_CONTOUR || this->map_type == SMT_VEHICLES) this->DrawVehicles(dpi, blitter);

	/* Draw link stat overlay */
	if (this->map_type == SMT_LINKSTATS) this->overlay->Draw(dpi);

	/* Draw town names */
	if (this->show_towns) this->DrawTowns(dpi);

	/* Draw map indicators */
	if (draw_indicators) this->DrawMapIndicators();

	_cur_dpi = old_dpi;
}

/**
 * Function to set up widgets depending on the information being shown on the smallmap.
 */
void SmallMapWindow::SetupWidgetData()
{
	StringID legend_tooltip;
	StringID enable_all_tooltip;
	StringID disable_all_tooltip;
	int plane;
	switch (this->map_type) {
		case SMT_INDUSTRY:
			legend_tooltip = STR_SMALLMAP_TOOLTIP_INDUSTRY_SELECTION;
			enable_all_tooltip = STR_SMALLMAP_TOOLTIP_ENABLE_ALL_INDUSTRIES;
			disable_all_tooltip = STR_SMALLMAP_TOOLTIP_DISABLE_ALL_INDUSTRIES;
			plane = 0;
			break;

		case SMT_OWNER:
			legend_tooltip = STR_SMALLMAP_TOOLTIP_COMPANY_SELECTION;
			enable_all_tooltip = STR_SMALLMAP_TOOLTIP_ENABLE_ALL_COMPANIES;
			disable_all_tooltip = STR_SMALLMAP_TOOLTIP_DISABLE_ALL_COMPANIES;
			plane = 0;
			break;

		case SMT_LINKSTATS:
			legend_tooltip = STR_SMALLMAP_TOOLTIP_CARGO_SELECTION;
			enable_all_tooltip = STR_SMALLMAP_TOOLTIP_ENABLE_ALL_CARGOS;
			disable_all_tooltip = STR_SMALLMAP_TOOLTIP_DISABLE_ALL_CARGOS;
			plane = 0;
			break;

		default:
			legend_tooltip = STR_NULL;
			enable_all_tooltip = STR_NULL;
			disable_all_tooltip = STR_NULL;
			plane = 1;
			break;
	}

	this->GetWidget<NWidgetCore>(WID_SM_LEGEND)->SetDataTip(STR_NULL, legend_tooltip);
	this->GetWidget<NWidgetCore>(WID_SM_ENABLE_ALL)->SetDataTip(STR_SMALLMAP_ENABLE_ALL, enable_all_tooltip);
	this->GetWidget<NWidgetCore>(WID_SM_DISABLE_ALL)->SetDataTip(STR_SMALLMAP_DISABLE_ALL, disable_all_tooltip);
	this->GetWidget<NWidgetStacked>(WID_SM_SELECT_BUTTONS)->SetDisplayedPlane(plane);
}

SmallMapWindow::SmallMapWindow(WindowDesc *desc, int window_number) : Window(desc), refresh(GUITimer(FORCE_REFRESH_PERIOD))
{
	_smallmap_industry_highlight = INVALID_INDUSTRYTYPE;
	this->overlay = new LinkGraphOverlay(this, WID_SM_MAP, 0, this->GetOverlayCompanyMask(), 1);
	this->InitNested(window_number);
	this->LowerWidget(this->map_type + WID_SM_CONTOUR);

	this->RebuildColourIndexIfNecessary();

	this->SetWidgetLoweredState(WID_SM_SHOW_HEIGHT, _smallmap_show_heightmap);

	this->SetWidgetLoweredState(WID_SM_TOGGLETOWNNAME, this->show_towns);

	this->SetupWidgetData();

	this->SetZoomLevel(ZLC_INITIALIZE, NULL);
	this->SmallMapCenterOnCurrentPos();
	this->SetOverlayCargoMask();
}

SmallMapWindow::~SmallMapWindow()
{
	delete this->overlay;
	this->BreakIndustryChainLink();
}

/**
 * Rebuilds the colour indices used for fast access to the smallmap contour colours based on the heightlevel.
 */
void SmallMapWindow::RebuildColourIndexIfNecessary()
{
	/* Rebuild colour indices if necessary. */
	if (SmallMapWindow::max_heightlevel == _settings_game.construction.max_heightlevel) return;

	for (uint n = 0; n < lengthof(_heightmap_schemes); n++) {
		/* The heights go from 0 up to and including maximum. */
		int heights = _settings_game.construction.max_heightlevel + 1;
		_heightmap_schemes[n].height_colours = ReallocT<uint32>(_heightmap_schemes[n].height_colours, heights);

		for (int z = 0; z < heights; z++) {
			size_t access_index = (_heightmap_schemes[n].colour_count * z) / heights;

			/* Choose colour by mapping the range (0..max heightlevel) on the complete colour table. */
			_heightmap_schemes[n].height_colours[z] = _heightmap_schemes[n].height_colours_base[access_index];
		}
	}

	SmallMapWindow::max_heightlevel = _settings_game.construction.max_heightlevel;
	BuildLandLegend();
}

/* virtual */ void SmallMapWindow::SetStringParameters(int widget) const
{
	switch (widget) {
		case WID_SM_CAPTION:
			SetDParam(0, STR_SMALLMAP_TYPE_CONTOURS + this->map_type);
			break;
	}
}

/* virtual */ void SmallMapWindow::OnInit()
{
	uint min_width = 0;
	this->min_number_of_columns = INDUSTRY_MIN_NUMBER_OF_COLUMNS;
	this->min_number_of_fixed_rows = lengthof(_linkstat_colours_in_legenda);
	for (uint i = 0; i < lengthof(_legend_table); i++) {
		uint height = 0;
		uint num_columns = 1;
		for (const LegendAndColour *tbl = _legend_table[i]; !tbl->end; ++tbl) {
			StringID str;
			if (i == SMT_INDUSTRY) {
				SetDParam(0, tbl->legend);
				SetDParam(1, IndustryPool::MAX_SIZE);
				str = STR_SMALLMAP_INDUSTRY;
			} else if (i == SMT_LINKSTATS) {
				SetDParam(0, tbl->legend);
				str = STR_SMALLMAP_LINKSTATS;
			} else if (i == SMT_OWNER) {
				if (tbl->company != INVALID_COMPANY) {
					if (!Company::IsValidID(tbl->company)) {
						/* Rebuild the owner legend. */
						BuildOwnerLegend();
						this->OnInit();
						return;
					}
					/* Non-fixed legend entries for the owner view. */
					SetDParam(0, tbl->company);
					str = STR_SMALLMAP_COMPANY;
				} else {
					str = tbl->legend;
				}
			} else {
				if (tbl->col_break) {
					this->min_number_of_fixed_rows = max(this->min_number_of_fixed_rows, height);
					height = 0;
					num_columns++;
				}
				height++;
				str = tbl->legend;
			}
			min_width = max(GetStringBoundingBox(str).width, min_width);
		}
		this->min_number_of_fixed_rows = max(this->min_number_of_fixed_rows, height);
		this->min_number_of_columns = max(this->min_number_of_columns, num_columns);
	}

	/* The width of a column is the minimum width of all texts + the size of the blob + some spacing */
	this->column_width = min_width + LEGEND_BLOB_WIDTH + WD_FRAMERECT_LEFT + WD_FRAMERECT_RIGHT;
}

/* virtual */ void SmallMapWindow::OnPaint()
{
	if (this->map_type == SMT_OWNER) {
		for (const LegendAndColour *tbl = _legend_table[this->map_type]; !tbl->end; ++tbl) {
			if (tbl->company != INVALID_COMPANY && !Company::IsValidID(tbl->company)) {
				/* Rebuild the owner legend. */
				BuildOwnerLegend();
				this->InvalidateData(1);
				break;
			}
		}
	}

	this->DrawWidgets();
}

/* virtual */ void SmallMapWindow::DrawWidget(const Rect &r, int widget) const
{
	switch (widget) {
		case WID_SM_MAP: {
			DrawPixelInfo new_dpi;
			if (!FillDrawPixelInfo(&new_dpi, r.left + 1, r.top + 1, r.right - r.left - 1, r.bottom - r.top - 1)) return;
			this->DrawSmallMap(&new_dpi);
			break;
		}

		case WID_SM_LEGEND: {
			uint columns = this->GetNumberColumnsLegend(r.right - r.left + 1);
			uint number_of_rows = this->GetNumberRowsLegend(columns);
			bool rtl = _current_text_dir == TD_RTL;
			uint y_org = r.top + WD_FRAMERECT_TOP;
			uint x = rtl ? r.right - this->column_width - WD_FRAMERECT_RIGHT : r.left + WD_FRAMERECT_LEFT;
			uint y = y_org;
			uint i = 0; // Row counter for industry legend.
			uint row_height = FONT_HEIGHT_SMALL;

			uint text_left  = rtl ? 0 : LEGEND_BLOB_WIDTH + WD_FRAMERECT_LEFT;
			uint text_right = this->column_width - 1 - (rtl ? LEGEND_BLOB_WIDTH + WD_FRAMERECT_RIGHT : 0);
			uint blob_left  = rtl ? this->column_width - 1 - LEGEND_BLOB_WIDTH : 0;
			uint blob_right = rtl ? this->column_width - 1 : LEGEND_BLOB_WIDTH;

			StringID string = STR_NULL;
			switch (this->map_type) {
				case SMT_INDUSTRY:
					string = STR_SMALLMAP_INDUSTRY;
					break;
				case SMT_LINKSTATS:
					string = STR_SMALLMAP_LINKSTATS;
					break;
				case SMT_OWNER:
					string = STR_SMALLMAP_COMPANY;
					break;
				default:
					break;
			}

			for (const LegendAndColour *tbl = _legend_table[this->map_type]; !tbl->end; ++tbl) {
				if (tbl->col_break || ((this->map_type == SMT_INDUSTRY || this->map_type == SMT_OWNER || this->map_type == SMT_LINKSTATS) && i++ >= number_of_rows)) {
					/* Column break needed, continue at top, COLUMN_WIDTH pixels
					 * (one "row") to the right. */
					x += rtl ? -(int)this->column_width : this->column_width;
					y = y_org;
					i = 1;
				}

				uint8 legend_colour = tbl->colour;

				switch (this->map_type) {
					case SMT_INDUSTRY:
						/* Industry name must be formatted, since it's not in tiny font in the specs.
						 * So, draw with a parameter and use the STR_SMALLMAP_INDUSTRY string, which is tiny font */
						SetDParam(0, tbl->legend);
						SetDParam(1, Industry::GetIndustryTypeCount(tbl->type));
						if (tbl->show_on_map && tbl->type == _smallmap_industry_highlight) {
							legend_colour = _smallmap_industry_highlight_state ? PC_WHITE : PC_BLACK;
						}
						FALLTHROUGH;

					case SMT_LINKSTATS:
						SetDParam(0, tbl->legend);
						FALLTHROUGH;

					case SMT_OWNER:
						if (this->map_type != SMT_OWNER || tbl->company != INVALID_COMPANY) {
							if (this->map_type == SMT_OWNER) SetDParam(0, tbl->company);
							if (!tbl->show_on_map) {
								/* Simply draw the string, not the black border of the legend colour.
								 * This will enforce the idea of the disabled item */
								DrawString(x + text_left, x + text_right, y, string, TC_GREY);
							} else {
								DrawString(x + text_left, x + text_right, y, string, TC_BLACK);
								GfxFillRect(x + blob_left, y + 1, x + blob_right, y + row_height - 1, PC_BLACK); // Outer border of the legend colour
							}
							break;
						}
						FALLTHROUGH;

					default:
						if (this->map_type == SMT_CONTOUR) SetDParam(0, tbl->height * TILE_HEIGHT_STEP);
						/* Anything that is not an industry or a company is using normal process */
						GfxFillRect(x + blob_left, y + 1, x + blob_right, y + row_height - 1, PC_BLACK);
						DrawString(x + text_left, x + text_right, y, tbl->legend);
						break;
				}
				GfxFillRect(x + blob_left + 1, y + 2, x + blob_right - 1, y + row_height - 2, legend_colour); // Legend colour

				y += row_height;
			}
		}
	}
}

/**
 * Select a new map type.
 * @param map_type New map type.
 */
void SmallMapWindow::SwitchMapType(SmallMapType map_type)
{
	this->RaiseWidget(this->map_type + WID_SM_CONTOUR);
	this->map_type = map_type;
	this->LowerWidget(this->map_type + WID_SM_CONTOUR);

	this->SetupWidgetData();

	if (map_type == SMT_LINKSTATS) this->overlay->SetDirty();
	if (map_type != SMT_INDUSTRY) this->BreakIndustryChainLink();
	this->SetDirty();
}

/**
 * Get the number of rows in the legend from the number of columns. Those
 * are at least min_number_of_fixed_rows and possibly more if there are so
 * many cargoes, industry types or companies that they won't fit in the
 * available space.
 * @param columns Number of columns in the legend.
 * @return Number of rows needed for everything to fit in.
 */
inline uint SmallMapWindow::GetNumberRowsLegend(uint columns) const
{
	/* Reserve one column for link colours */
	uint num_rows_linkstats = CeilDiv(_smallmap_cargo_count, columns - 1);
	uint num_rows_others = CeilDiv(max(_smallmap_industry_count, _smallmap_company_count), columns);
	return max(this->min_number_of_fixed_rows, max(num_rows_linkstats, num_rows_others));
}

/**
 * Select and toggle a legend item. When CTRL is pressed, disable all other
 * items in the group defined by begin_legend_item and end_legend_item and
 * keep the clicked one enabled even if it was already enabled before. If
 * the other items in the group are all disabled already and CTRL is pressed
 * enable them instead.
 * @param click_pos the index of the item being selected
 * @param legend the legend from which we select
 * @param end_legend_item index one past the last item in the group to be inverted
 * @param begin_legend_item index of the first item in the group to be inverted
 */
void SmallMapWindow::SelectLegendItem(int click_pos, LegendAndColour *legend, int end_legend_item, int begin_legend_item)
{
	if (_ctrl_pressed) {
		/* Disable all, except the clicked one */
		bool changes = false;
		for (int i = begin_legend_item; i != end_legend_item; i++) {
			bool new_state = (i == click_pos);
			if (legend[i].show_on_map != new_state) {
				changes = true;
				legend[i].show_on_map = new_state;
			}
		}
		if (!changes) {
			/* Nothing changed? Then show all (again). */
			for (int i = begin_legend_item; i != end_legend_item; i++) {
				legend[i].show_on_map = true;
			}
		}
	} else {
		legend[click_pos].show_on_map = !legend[click_pos].show_on_map;
	}

	if (this->map_type == SMT_INDUSTRY) this->BreakIndustryChainLink();
}

/**
 * Set the link graph overlay cargo mask from the legend.
 */
void SmallMapWindow::SetOverlayCargoMask()
{
	CargoTypes cargo_mask = 0;
	for (int i = 0; i != _smallmap_cargo_count; ++i) {
		if (_legend_linkstats[i].show_on_map) SetBit(cargo_mask, _legend_linkstats[i].type);
	}
	this->overlay->SetCargoMask(cargo_mask);
}

/**
 * Determines the mouse position on the legend.
 * @param pt Mouse position.
 * @return Legend item under the mouse.
 */
int SmallMapWindow::GetPositionOnLegend(Point pt)
{
	const NWidgetBase *wi = this->GetWidget<NWidgetBase>(WID_SM_LEGEND);
	uint line = (pt.y - wi->pos_y - WD_FRAMERECT_TOP) / FONT_HEIGHT_SMALL;
	uint columns = this->GetNumberColumnsLegend(wi->current_x);
	uint number_of_rows = this->GetNumberRowsLegend(columns);
	if (line >= number_of_rows) return -1;

	bool rtl = _current_text_dir == TD_RTL;
	int x = pt.x - wi->pos_x;
	if (rtl) x = wi->current_x - x;
	uint column = (x - WD_FRAMERECT_LEFT) / this->column_width;

	return (column * number_of_rows) + line;
}

/* virtual */ void SmallMapWindow::OnMouseOver(Point pt, int widget)
{
	IndustryType new_highlight = INVALID_INDUSTRYTYPE;
	if (widget == WID_SM_LEGEND && this->map_type == SMT_INDUSTRY) {
		int industry_pos = GetPositionOnLegend(pt);
		if (industry_pos >= 0 && industry_pos < _smallmap_industry_count) {
			new_highlight = _legend_from_industries[industry_pos].type;
		}
	}
	if (new_highlight != _smallmap_industry_highlight) {
		_smallmap_industry_highlight = new_highlight;
		this->refresh.SetInterval(_smallmap_industry_highlight != INVALID_INDUSTRYTYPE ? BLINK_PERIOD : FORCE_REFRESH_PERIOD);
		_smallmap_industry_highlight_state = true;
		this->SetDirty();
	}
}

/* virtual */ void SmallMapWindow::OnClick(Point pt, int widget, int click_count)
{
	switch (widget) {
		case WID_SM_MAP: { // Map window
			if (click_count > 0) this->mouse_capture_widget = widget;

			const NWidgetBase *wid = this->GetWidget<NWidgetBase>(WID_SM_MAP);
			Window *w = FindWindowById(WC_MAIN_WINDOW, 0);
			int sub;
			pt = this->PixelToTile(pt.x - wid->pos_x, pt.y - wid->pos_y, &sub);
			ScrollWindowTo(this->scroll_x + pt.x * TILE_SIZE, this->scroll_y + pt.y * TILE_SIZE, -1, w);

			this->SetDirty();
			break;
		}

		case WID_SM_ZOOM_IN:
		case WID_SM_ZOOM_OUT: {
			const NWidgetBase *wid = this->GetWidget<NWidgetBase>(WID_SM_MAP);
			Point pt = { (int)wid->current_x / 2, (int)wid->current_y / 2};
			this->SetZoomLevel((widget == WID_SM_ZOOM_IN) ? ZLC_ZOOM_IN : ZLC_ZOOM_OUT, &pt);
			if (_settings_client.sound.click_beep) SndPlayFx(SND_15_BEEP);
			break;
		}

		case WID_SM_CONTOUR:    // Show land contours
		case WID_SM_VEHICLES:   // Show vehicles
		case WID_SM_INDUSTRIES: // Show industries
		case WID_SM_LINKSTATS:  // Show route map
		case WID_SM_ROUTES:     // Show transport routes
		case WID_SM_VEGETATION: // Show vegetation
		case WID_SM_OWNERS:     // Show land owners
			this->SwitchMapType((SmallMapType)(widget - WID_SM_CONTOUR));
			if (_settings_client.sound.click_beep) SndPlayFx(SND_15_BEEP);
			break;

		case WID_SM_CENTERMAP: // Center the smallmap again
			this->SmallMapCenterOnCurrentPos();
			this->HandleButtonClick(WID_SM_CENTERMAP);
			if (_settings_client.sound.click_beep) SndPlayFx(SND_15_BEEP);
			break;

		case WID_SM_TOGGLETOWNNAME: // Toggle town names
			this->show_towns = !this->show_towns;
			this->SetWidgetLoweredState(WID_SM_TOGGLETOWNNAME, this->show_towns);

			this->SetDirty();
			if (_settings_client.sound.click_beep) SndPlayFx(SND_15_BEEP);
			break;

		case WID_SM_LEGEND: // Legend
			if (this->map_type == SMT_INDUSTRY || this->map_type == SMT_LINKSTATS || this->map_type == SMT_OWNER) {
				int click_pos = this->GetPositionOnLegend(pt);
				if (click_pos < 0) break;

				/* If industry type small map*/
				if (this->map_type == SMT_INDUSTRY) {
					/* If click on industries label, find right industry type and enable/disable it. */
					if (click_pos < _smallmap_industry_count) {
						this->SelectLegendItem(click_pos, _legend_from_industries, _smallmap_industry_count);
						NotifyAllViewports(VPMT_INDUSTRY);
					}
				} else if (this->map_type == SMT_LINKSTATS) {
					if (click_pos < _smallmap_cargo_count) {
						this->SelectLegendItem(click_pos, _legend_linkstats, _smallmap_cargo_count);
						this->SetOverlayCargoMask();
					}
				} else if (this->map_type == SMT_OWNER) {
					if (click_pos < _smallmap_company_count) {
						this->SelectLegendItem(click_pos, _legend_land_owners, _smallmap_company_count, NUM_NO_COMPANY_ENTRIES);
						NotifyAllViewports(VPMT_OWNER);
					}
				}
				this->SetDirty();
			}
			break;

		case WID_SM_ENABLE_ALL:
		case WID_SM_DISABLE_ALL: {
			LegendAndColour *tbl = NULL;
			switch (this->map_type) {
				case SMT_INDUSTRY:
					tbl = _legend_from_industries;
					NotifyAllViewports(VPMT_INDUSTRY);
					this->BreakIndustryChainLink();
					break;
				case SMT_OWNER:
					tbl = &(_legend_land_owners[NUM_NO_COMPANY_ENTRIES]);
					NotifyAllViewports(VPMT_OWNER);
					break;
				case SMT_LINKSTATS:
					tbl = _legend_linkstats;
					break;
				default:
					NOT_REACHED();
			}
			for (;!tbl->end && tbl->legend != STR_LINKGRAPH_LEGEND_UNUSED; ++tbl) {
				tbl->show_on_map = (widget == WID_SM_ENABLE_ALL);
			}
			if (this->map_type == SMT_LINKSTATS) this->SetOverlayCargoMask();
			this->SetDirty();
			break;
		}

		case WID_SM_SHOW_HEIGHT: // Enable/disable showing of heightmap.
			_smallmap_show_heightmap = !_smallmap_show_heightmap;
			this->SetWidgetLoweredState(WID_SM_SHOW_HEIGHT, _smallmap_show_heightmap);
			NotifyAllViewports(VPMT_INDUSTRY);
			this->SetDirty();
			break;

		case WID_SM_SCREENSHOT:
			TakeScreenshot();
			break;
	}
}

/**
 * Some data on this window has become invalid.
 * @param data Information about the changed data.
 * - data = 0: Displayed industries at the industry chain window have changed.
 * - data = 1: Companies have changed.
 * - data = 2: Cheat changing the maximum heightlevel has been used, rebuild our heightlevel-to-colour index
 * @param gui_scope Whether the call is done from GUI scope. You may not do everything when not in GUI scope. See #InvalidateWindowData() for details.
 */
/* virtual */ void SmallMapWindow::OnInvalidateData(int data, bool gui_scope)
{
	if (!gui_scope) return;

	switch (data) {
		case 1:
			/* The owner legend has already been rebuilt. */
			this->ReInit();
			break;

		case 0: {
			extern std::bitset<NUM_INDUSTRYTYPES> _displayed_industries;
			if (this->map_type != SMT_INDUSTRY) this->SwitchMapType(SMT_INDUSTRY);

			for (int i = 0; i != _smallmap_industry_count; i++) {
				_legend_from_industries[i].show_on_map = _displayed_industries.test(_legend_from_industries[i].type);
			}
			break;
		}

		case 2:
			this->RebuildColourIndexIfNecessary();
			break;

		default: NOT_REACHED();
	}
	this->SetDirty();
}

/* virtual */ bool SmallMapWindow::OnRightClick(Point pt, int widget)
{
	if (widget != WID_SM_MAP || _scrolling_viewport) return false;

	_scrolling_viewport = this;
	return true;
}

/* virtual */ void SmallMapWindow::OnMouseWheel(int wheel)
{
	if (_settings_client.gui.scrollwheel_scrolling != 2) {
		const NWidgetBase *wid = this->GetWidget<NWidgetBase>(WID_SM_MAP);
		int cursor_x = _cursor.pos.x - this->left - wid->pos_x;
		int cursor_y = _cursor.pos.y - this->top  - wid->pos_y;
		if (IsInsideMM(cursor_x, 0, wid->current_x) && IsInsideMM(cursor_y, 0, wid->current_y)) {
			Point pt = {cursor_x, cursor_y};
			this->SetZoomLevel((wheel < 0) ? ZLC_ZOOM_IN : ZLC_ZOOM_OUT, &pt);
		}
	}
}

/* virtual */ void SmallMapWindow::OnRealtimeTick(uint delta_ms)
{
	/* Update the window every now and then */
	if (!this->refresh.Elapsed(delta_ms)) return;

	if (this->map_type == SMT_LINKSTATS) {
		uint32 company_mask = this->GetOverlayCompanyMask();
		if (this->overlay->GetCompanyMask() != company_mask) {
			this->overlay->SetCompanyMask(company_mask);
		} else {
			this->overlay->SetDirty();
		}
	}
	_smallmap_industry_highlight_state = !_smallmap_industry_highlight_state;

	this->refresh.SetInterval(_smallmap_industry_highlight != INVALID_INDUSTRYTYPE ? BLINK_PERIOD : FORCE_REFRESH_PERIOD);
	this->SetDirty();
}

/**
 * Set new #scroll_x, #scroll_y, and #subscroll values after limiting them such that the center
 * of the smallmap always contains a part of the map.
 * @param sx  Proposed new #scroll_x
 * @param sy  Proposed new #scroll_y
 * @param sub Proposed new #subscroll
 */
void SmallMapWindow::SetNewScroll(int sx, int sy, int sub)
{
	const NWidgetBase *wi = this->GetWidget<NWidgetBase>(WID_SM_MAP);
	Point hv = InverseRemapCoords(wi->current_x * ZOOM_LVL_BASE * TILE_SIZE / 2, wi->current_y * ZOOM_LVL_BASE * TILE_SIZE / 2);
	hv.x *= this->zoom;
	hv.y *= this->zoom;

	if (sx < -hv.x) {
		sx = -hv.x;
		sub = 0;
	}
	if (sx > (int)(MapMaxX() * TILE_SIZE) - hv.x) {
		sx = MapMaxX() * TILE_SIZE - hv.x;
		sub = 0;
	}
	if (sy < -hv.y) {
		sy = -hv.y;
		sub = 0;
	}
	if (sy > (int)(MapMaxY() * TILE_SIZE) - hv.y) {
		sy = MapMaxY() * TILE_SIZE - hv.y;
		sub = 0;
	}

	this->scroll_x = sx;
	this->scroll_y = sy;
	this->subscroll = sub;
<<<<<<< HEAD
=======
	if (this->map_type == SMT_LINKSTATS) this->overlay->SetDirty();
>>>>>>> ebc3934e
}

/* virtual */ void SmallMapWindow::OnScroll(Point delta)
{
	if (_settings_client.gui.scroll_mode == VSM_VIEWPORT_RMB_FIXED || _settings_client.gui.scroll_mode == VSM_MAP_RMB_FIXED) _cursor.fix_at = true;

	/* While tile is at (delta.x, delta.y)? */
	int sub;
	Point pt = this->PixelToTile(delta.x, delta.y, &sub);
	this->SetNewScroll(this->scroll_x + pt.x * TILE_SIZE, this->scroll_y + pt.y * TILE_SIZE, sub);

	this->SetDirty();
}

/**
 * Center the small map on the current center of the viewport.
 */
void SmallMapWindow::SmallMapCenterOnCurrentPos()
{
	const ViewPort *vp = FindWindowById(WC_MAIN_WINDOW, 0)->viewport;
	Point viewport_center = InverseRemapCoords2(vp->virtual_left + vp->virtual_width / 2, vp->virtual_top + vp->virtual_height / 2);

	int sub;
	const NWidgetBase *wid = this->GetWidget<NWidgetBase>(WID_SM_MAP);
	Point sxy = this->ComputeScroll(viewport_center.x / (int)TILE_SIZE, viewport_center.y / (int)TILE_SIZE,
			max(0, (int)wid->current_x / 2 - 2), wid->current_y / 2, &sub);
	this->SetNewScroll(sxy.x, sxy.y, sub);
	this->SetDirty();
}

/**
 * Get the center of the given station as point on the screen in the smallmap window.
 * @param st Station to find in the smallmap.
 * @return Point with coordinates of the station.
 */
Point SmallMapWindow::GetStationMiddle(const Station *st) const
{
	int x = (st->rect.right + st->rect.left + 1) / 2;
	int y = (st->rect.bottom + st->rect.top + 1) / 2;
	Point ret = this->RemapTile(x, y);

	/* Same magic 3 as in DrawVehicles; that's where I got it from.
	 * No idea what it is, but without it the result looks bad.
	 */
	ret.x -= 3 + this->subscroll;
	return ret;
}

/**
 * Take a screenshot of the contents of the smallmap window, at the current zoom level and mode
 * This calls MakeSmallMapScreenshot which uses ScreenshotCallbackHandler as the screenshot callback
 */
void SmallMapWindow::TakeScreenshot()
{
	int32 width = ((MapMaxX() + MapMaxY()) * 2) / this->zoom;
	int32 height = (MapMaxX() + MapMaxY() + 1) / this->zoom;

	int32 saved_scroll_x = this->scroll_x;
	int32 saved_scroll_y = this->scroll_y;
	int32 saved_subscroll = this->subscroll;
	this->subscroll = 0;
	MakeSmallMapScreenshot(width, height, this);
	this->scroll_x = saved_scroll_x;
	this->scroll_y = saved_scroll_y;
	this->subscroll = saved_subscroll;
}

/**
 * Callback called by the screenshot code to draw a section of the smallmap to the output buffer
 * @param buf Videobuffer with same bitdepth as current blitter
 * @param y First line to render
 * @param pitch Pitch of the videobuffer
 * @param n Number of lines to render
 */
void SmallMapWindow::ScreenshotCallbackHandler(void *buf, uint y, uint pitch, uint n)
{
	DrawPixelInfo dpi, *old_dpi;

	/* We are no longer rendering to the screen */
	DrawPixelInfo old_screen = _screen;
	bool old_disable_anim = _screen_disable_anim;

	_screen.dst_ptr = buf;
	_screen.width = pitch;
	_screen.height = n;
	_screen.pitch = pitch;
	_screen_disable_anim = true;

	old_dpi = _cur_dpi;
	_cur_dpi = &dpi;

	dpi.dst_ptr = buf;
	dpi.height = n;
	dpi.width = ((MapMaxX() + MapMaxY()) * 2) / this->zoom;
	dpi.pitch = pitch;
	dpi.zoom = ZOOM_LVL_NORMAL;
	dpi.left = 0;
	dpi.top = y;

	int32 pos = (((int32)MapMaxX() + 1) * TILE_PIXELS) / 4;
	this->scroll_x = pos;
	this->scroll_y = -pos;

	/* make the screenshot */
	this->DrawSmallMap(&dpi, false);

	_cur_dpi = old_dpi;

	/* Switch back to rendering to the screen */
	_screen = old_screen;
	_screen_disable_anim = old_disable_anim;
}

SmallMapWindow::SmallMapType SmallMapWindow::map_type = SMT_CONTOUR;
bool SmallMapWindow::show_towns = true;
int SmallMapWindow::max_heightlevel = -1;

/**
 * Custom container class for displaying smallmap with a vertically resizing legend panel.
 * The legend panel has a smallest height that depends on its width. Standard containers cannot handle this case.
 *
 * @note The container assumes it has two children, the first is the display, the second is the bar with legends and selection image buttons.
 *       Both children should be both horizontally and vertically resizable and horizontally fillable.
 *       The bar should have a minimal size with a zero-size legends display. Child padding is not supported.
 */
class NWidgetSmallmapDisplay : public NWidgetContainer {
	const SmallMapWindow *smallmap_window; ///< Window manager instance.
public:
	NWidgetSmallmapDisplay() : NWidgetContainer(NWID_VERTICAL)
	{
		this->smallmap_window = NULL;
	}

	virtual void SetupSmallestSize(Window *w, bool init_array)
	{
		NWidgetBase *display = this->head;
		NWidgetBase *bar = display->next;

		display->SetupSmallestSize(w, init_array);
		bar->SetupSmallestSize(w, init_array);

		this->smallmap_window = dynamic_cast<SmallMapWindow *>(w);
		assert(this->smallmap_window != NULL);
		this->smallest_x = max(display->smallest_x, bar->smallest_x + smallmap_window->GetMinLegendWidth());
		this->smallest_y = display->smallest_y + max(bar->smallest_y, smallmap_window->GetLegendHeight(smallmap_window->min_number_of_columns));
		this->fill_x = max(display->fill_x, bar->fill_x);
		this->fill_y = (display->fill_y == 0 && bar->fill_y == 0) ? 0 : min(display->fill_y, bar->fill_y);
		this->resize_x = max(display->resize_x, bar->resize_x);
		this->resize_y = min(display->resize_y, bar->resize_y);
	}

	virtual void AssignSizePosition(SizingType sizing, uint x, uint y, uint given_width, uint given_height, bool rtl)
	{
		this->pos_x = x;
		this->pos_y = y;
		this->current_x = given_width;
		this->current_y = given_height;

		NWidgetBase *display = this->head;
		NWidgetBase *bar = display->next;

		if (sizing == ST_SMALLEST) {
			this->smallest_x = given_width;
			this->smallest_y = given_height;
			/* Make display and bar exactly equal to their minimal size. */
			display->AssignSizePosition(ST_SMALLEST, x, y, display->smallest_x, display->smallest_y, rtl);
			bar->AssignSizePosition(ST_SMALLEST, x, y + display->smallest_y, bar->smallest_x, bar->smallest_y, rtl);
		}

		uint bar_height = max(bar->smallest_y, this->smallmap_window->GetLegendHeight(this->smallmap_window->GetNumberColumnsLegend(given_width - bar->smallest_x)));
		uint display_height = given_height - bar_height;
		display->AssignSizePosition(ST_RESIZE, x, y, given_width, display_height, rtl);
		bar->AssignSizePosition(ST_RESIZE, x, y + display_height, given_width, bar_height, rtl);
	}

	virtual NWidgetCore *GetWidgetFromPos(int x, int y)
	{
		if (!IsInsideBS(x, this->pos_x, this->current_x) || !IsInsideBS(y, this->pos_y, this->current_y)) return NULL;
		for (NWidgetBase *child_wid = this->head; child_wid != NULL; child_wid = child_wid->next) {
			NWidgetCore *widget = child_wid->GetWidgetFromPos(x, y);
			if (widget != NULL) return widget;
		}
		return NULL;
	}

	virtual void Draw(const Window *w)
	{
		for (NWidgetBase *child_wid = this->head; child_wid != NULL; child_wid = child_wid->next) child_wid->Draw(w);
	}
};

/** Widget parts of the smallmap display. */
static const NWidgetPart _nested_smallmap_display[] = {
	NWidget(WWT_PANEL, COLOUR_BROWN, WID_SM_MAP_BORDER),
		NWidget(WWT_INSET, COLOUR_BROWN, WID_SM_MAP), SetMinimalSize(346, 140), SetResize(1, 1), SetPadding(2, 2, 2, 2), EndContainer(),
	EndContainer(),
};

/** Widget parts of the smallmap legend bar + image buttons. */
static const NWidgetPart _nested_smallmap_bar[] = {
	NWidget(WWT_PANEL, COLOUR_BROWN),
		NWidget(NWID_HORIZONTAL),
			NWidget(WWT_EMPTY, INVALID_COLOUR, WID_SM_LEGEND), SetResize(1, 1),
			NWidget(NWID_VERTICAL),
				/* Top button row. */
				NWidget(NWID_HORIZONTAL, NC_EQUALSIZE),
					NWidget(WWT_PUSHIMGBTN, COLOUR_BROWN, WID_SM_ZOOM_IN),
							SetDataTip(SPR_IMG_ZOOMIN, STR_TOOLBAR_TOOLTIP_ZOOM_THE_VIEW_IN), SetFill(1, 1),
					NWidget(WWT_PUSHIMGBTN, COLOUR_BROWN, WID_SM_CENTERMAP),
							SetDataTip(SPR_IMG_SMALLMAP, STR_SMALLMAP_CENTER), SetFill(1, 1),
					NWidget(WWT_IMGBTN, COLOUR_BROWN, WID_SM_BLANK),
							SetDataTip(SPR_DOT_SMALL, STR_NULL), SetFill(1, 1),
					NWidget(WWT_IMGBTN, COLOUR_BROWN, WID_SM_CONTOUR),
							SetDataTip(SPR_IMG_SHOW_COUNTOURS, STR_SMALLMAP_TOOLTIP_SHOW_LAND_CONTOURS_ON_MAP), SetFill(1, 1),
					NWidget(WWT_IMGBTN, COLOUR_BROWN, WID_SM_VEHICLES),
							SetDataTip(SPR_IMG_SHOW_VEHICLES, STR_SMALLMAP_TOOLTIP_SHOW_VEHICLES_ON_MAP), SetFill(1, 1),
					NWidget(WWT_IMGBTN, COLOUR_BROWN, WID_SM_INDUSTRIES),
							SetDataTip(SPR_IMG_INDUSTRY, STR_SMALLMAP_TOOLTIP_SHOW_INDUSTRIES_ON_MAP), SetFill(1, 1),
				EndContainer(),
				/* Bottom button row. */
				NWidget(NWID_HORIZONTAL, NC_EQUALSIZE),
					NWidget(WWT_PUSHIMGBTN, COLOUR_BROWN, WID_SM_ZOOM_OUT),
							SetDataTip(SPR_IMG_ZOOMOUT, STR_TOOLBAR_TOOLTIP_ZOOM_THE_VIEW_OUT), SetFill(1, 1),
					NWidget(WWT_IMGBTN, COLOUR_BROWN, WID_SM_TOGGLETOWNNAME),
							SetDataTip(SPR_IMG_TOWN, STR_SMALLMAP_TOOLTIP_TOGGLE_TOWN_NAMES_ON_OFF), SetFill(1, 1),
					NWidget(WWT_IMGBTN, COLOUR_BROWN, WID_SM_LINKSTATS),
							SetDataTip(SPR_IMG_CARGOFLOW, STR_SMALLMAP_TOOLTIP_SHOW_LINK_STATS_ON_MAP), SetFill(1, 1),
					NWidget(WWT_IMGBTN, COLOUR_BROWN, WID_SM_ROUTES),
							SetDataTip(SPR_IMG_SHOW_ROUTES, STR_SMALLMAP_TOOLTIP_SHOW_TRANSPORT_ROUTES_ON), SetFill(1, 1),
					NWidget(WWT_IMGBTN, COLOUR_BROWN, WID_SM_VEGETATION),
							SetDataTip(SPR_IMG_PLANTTREES, STR_SMALLMAP_TOOLTIP_SHOW_VEGETATION_ON_MAP), SetFill(1, 1),
					NWidget(WWT_IMGBTN, COLOUR_BROWN, WID_SM_OWNERS),
							SetDataTip(SPR_IMG_COMPANY_GENERAL, STR_SMALLMAP_TOOLTIP_SHOW_LAND_OWNERS_ON_MAP), SetFill(1, 1),
				EndContainer(),
				NWidget(NWID_SPACER), SetResize(0, 1),
			EndContainer(),
		EndContainer(),
	EndContainer(),
};

static NWidgetBase *SmallMapDisplay(int *biggest_index)
{
	NWidgetContainer *map_display = new NWidgetSmallmapDisplay;

	MakeNWidgets(_nested_smallmap_display, lengthof(_nested_smallmap_display), biggest_index, map_display);
	MakeNWidgets(_nested_smallmap_bar, lengthof(_nested_smallmap_bar), biggest_index, map_display);
	return map_display;
}


static const NWidgetPart _nested_smallmap_widgets[] = {
	NWidget(NWID_HORIZONTAL),
		NWidget(WWT_CLOSEBOX, COLOUR_BROWN),
		NWidget(WWT_CAPTION, COLOUR_BROWN, WID_SM_CAPTION), SetDataTip(STR_SMALLMAP_CAPTION, STR_TOOLTIP_WINDOW_TITLE_DRAG_THIS),
		NWidget(WWT_SHADEBOX, COLOUR_BROWN),
		NWidget(WWT_DEFSIZEBOX, COLOUR_BROWN),
		NWidget(WWT_STICKYBOX, COLOUR_BROWN),
	EndContainer(),
	NWidgetFunction(SmallMapDisplay), // Smallmap display and legend bar + image buttons.
	/* Bottom button row and resize box. */
	NWidget(NWID_HORIZONTAL),
		NWidget(WWT_PUSHTXTBTN, COLOUR_BROWN, WID_SM_SCREENSHOT), SetDataTip(STR_SMALLMAP_SCREENSHOT, STR_NULL),
		NWidget(NWID_SELECTION, INVALID_COLOUR, WID_SM_SELECT_BUTTONS),
			NWidget(NWID_HORIZONTAL, NC_EQUALSIZE),
				NWidget(WWT_PUSHTXTBTN, COLOUR_BROWN, WID_SM_ENABLE_ALL), SetDataTip(STR_SMALLMAP_ENABLE_ALL, STR_NULL),
				NWidget(WWT_PUSHTXTBTN, COLOUR_BROWN, WID_SM_DISABLE_ALL), SetDataTip(STR_SMALLMAP_DISABLE_ALL, STR_NULL),
				NWidget(WWT_TEXTBTN, COLOUR_BROWN, WID_SM_SHOW_HEIGHT), SetDataTip(STR_SMALLMAP_SHOW_HEIGHT, STR_SMALLMAP_TOOLTIP_SHOW_HEIGHT),
				NWidget(WWT_PANEL, COLOUR_BROWN), SetFill(1, 0), SetResize(1, 0),
				EndContainer(),
			EndContainer(),
			NWidget(WWT_PANEL, COLOUR_BROWN), SetFill(1, 0), SetResize(1, 0),
			EndContainer(),
		EndContainer(),
		NWidget(WWT_RESIZEBOX, COLOUR_BROWN),
	EndContainer(),
};

static WindowDesc _smallmap_desc(
	WDP_AUTO, "smallmap", 484, 314,
	WC_SMALLMAP, WC_NONE,
	0,
	_nested_smallmap_widgets, lengthof(_nested_smallmap_widgets)
);

/**
 * Show the smallmap window.
 */
void ShowSmallMap()
{
	AllocateWindowDescFront<SmallMapWindow>(&_smallmap_desc, 0);
}

/**
 * Scrolls the main window to given coordinates.
 * @param x x coordinate
 * @param y y coordinate
 * @param z z coordinate; -1 to scroll to terrain height
 * @param instant scroll instantly (meaningful only when smooth_scrolling is active)
 * @return did the viewport position change?
 */
bool ScrollMainWindowTo(int x, int y, int z, bool instant)
{
	bool res = ScrollWindowTo(x, y, z, FindWindowById(WC_MAIN_WINDOW, 0), instant);

	/* If a user scrolls to a tile (via what way what so ever) and already is on
	 * that tile (e.g.: pressed twice), move the smallmap to that location,
	 * so you directly see where you are on the smallmap. */

	if (res) return res;

	SmallMapWindow *w = dynamic_cast<SmallMapWindow*>(FindWindowById(WC_SMALLMAP, 0));
	if (w != NULL) w->SmallMapCenterOnCurrentPos();

	return res;
}<|MERGE_RESOLUTION|>--- conflicted
+++ resolved
@@ -618,11 +618,6 @@
 			Point new_tile = this->PixelToTile(zoom_pt->x, zoom_pt->y, &sub);
 			this->SetNewScroll(this->scroll_x + (tile.x - new_tile.x) * TILE_SIZE,
 					this->scroll_y + (tile.y - new_tile.y) * TILE_SIZE, sub);
-<<<<<<< HEAD
-=======
-		} else if (this->map_type == SMT_LINKSTATS) {
-			this->overlay->SetDirty();
->>>>>>> ebc3934e
 		}
 		this->SetWidgetDisabledState(WID_SM_ZOOM_IN,  this->zoom == zoomlevels[MIN_ZOOM_INDEX]);
 		this->SetWidgetDisabledState(WID_SM_ZOOM_OUT, this->zoom == zoomlevels[MAX_ZOOM_INDEX]);
@@ -1534,10 +1529,6 @@
 	this->scroll_x = sx;
 	this->scroll_y = sy;
 	this->subscroll = sub;
-<<<<<<< HEAD
-=======
-	if (this->map_type == SMT_LINKSTATS) this->overlay->SetDirty();
->>>>>>> ebc3934e
 }
 
 /* virtual */ void SmallMapWindow::OnScroll(Point delta)
