/*
 * This file is part of OpenTTD.
 * OpenTTD is free software; you can redistribute it and/or modify it under the terms of the GNU General Public License as published by the Free Software Foundation, version 2.
 * OpenTTD is distributed in the hope that it will be useful, but WITHOUT ANY WARRANTY; without even the implied warranty of MERCHANTABILITY or FITNESS FOR A PARTICULAR PURPOSE.
 * See the GNU General Public License for more details. You should have received a copy of the GNU General Public License along with OpenTTD. If not, see <http://www.gnu.org/licenses/>.
 */

/** @file window_gui.h Functions, definitions and such used only by the GUI. */

#ifndef WINDOW_GUI_H
#define WINDOW_GUI_H

#include "vehicle_type.h"
#include "viewport_type.h"
#include "company_type.h"
#include "tile_type.h"
#include "widget_type.h"
#include "core/smallvec_type.hpp"
#include "core/smallmap_type.hpp"
#include "string_type.h"

/**
 * Flags to describe the look of the frame
 */
enum FrameFlags {
	FR_NONE         =  0,
	FR_TRANSPARENT  =  1 << 0,  ///< Makes the background transparent if set
	FR_BORDERONLY   =  1 << 4,  ///< Draw border only, no background
	FR_LOWERED      =  1 << 5,  ///< If set the frame is lowered and the background colour brighter (ie. buttons when pressed)
	FR_DARKENED     =  1 << 6,  ///< If set the background is darker, allows for lowered frames with normal background colour when used with FR_LOWERED (ie. dropdown boxes)
};

DECLARE_ENUM_AS_BIT_SET(FrameFlags)

struct WidgetDimensions {
	RectPadding imgbtn;
	RectPadding inset;
<<<<<<< HEAD
	RectPadding scrollbar;
=======
	RectPadding vscrollbar;
	RectPadding hscrollbar;
>>>>>>> 61da064b
	RectPadding bevel;        ///< Widths of bevel border.
	RectPadding fullbevel;    ///< Always-scaled bevel border.
	RectPadding framerect;    ///< Offsets within frame area.
	RectPadding frametext;    ///< Offsets within a text frame area.
	RectPadding textpanel;    ///< Text panel?
	RectPadding matrix;       ///< Offsets within a matrix cell.
	RectPadding shadebox;
	RectPadding stickybox;
	RectPadding debugbox;
	RectPadding defsizebox;
	RectPadding resizebox;
	RectPadding closebox;
	RectPadding captiontext;  ///< Offsets of text within a caption.
	RectPadding dropdowntext; ///< Offsets of text within a dropdown widget.

	int pressed;              ///< Offset for contents of depressed widget.
	int vsep_normal;          ///< Normal vertical spacing.
	int vsep_wide;            ///< Wide vertical spacing.
	int hsep_normal;          ///< Normal horizontal spacing.
	int hsep_wide;            ///< Wide horizontal spacing.
	int hsep_indent;          ///< Width of identation for tree layouts.

	static const WidgetDimensions unscaled; ///< Unscaled widget dimensions.
	static WidgetDimensions scaled;         ///< Widget dimensions scaled for current zoom level.
};

/** Distances used in drawing widgets. */
enum WidgetDrawDistances {
	/* WWT_IMGBTN(_2) */
	WD_IMGBTN_LEFT    = 1,      ///< Left offset of the image in the button.
	WD_IMGBTN_RIGHT   = 2,      ///< Right offset of the image in the button.
	WD_IMGBTN_TOP     = 1,      ///< Top offset of image in the button.
	WD_IMGBTN_BOTTOM  = 2,      ///< Bottom offset of image in the button.

	/* WWT_INSET */
	WD_INSET_LEFT  = 2,         ///< Left offset of string.
	WD_INSET_RIGHT = 2,         ///< Right offset of string.
	WD_INSET_TOP   = 1,         ///< Top offset of string.

	WD_VSCROLLBAR_LEFT   = 2,   ///< Left offset of vertical scrollbar.
	WD_VSCROLLBAR_RIGHT  = 2,   ///< Right offset of vertical scrollbar.
	WD_VSCROLLBAR_TOP    = 3,   ///< Top offset of vertical scrollbar.
	WD_VSCROLLBAR_BOTTOM = 3,   ///< Bottom offset of vertical scrollbar.

	WD_HSCROLLBAR_LEFT   = 3,   ///< Left offset of horizontal scrollbar.
	WD_HSCROLLBAR_RIGHT  = 3,   ///< Right offset of horizontal scrollbar.
	WD_HSCROLLBAR_TOP    = 2,   ///< Top offset of horizontal scrollbar.
	WD_HSCROLLBAR_BOTTOM = 2,   ///< Bottom offset of horizontal scrollbar.

	/* Size of the pure frame bevel without any padding. */
	WD_BEVEL_LEFT       = 1,    ///< Width of left bevel border.
	WD_BEVEL_RIGHT      = 1,    ///< Width of right bevel border.
	WD_BEVEL_TOP        = 1,    ///< Height of top bevel border.
	WD_BEVEL_BOTTOM     = 1,    ///< Height of bottom bevel border.

	/* FrameRect widgets, all text buttons, panel, editbox */
	WD_FRAMERECT_LEFT   = 2,    ///< Offset at left to draw the frame rectangular area
	WD_FRAMERECT_RIGHT  = 2,    ///< Offset at right to draw the frame rectangular area
	WD_FRAMERECT_TOP    = 1,    ///< Offset at top to draw the frame rectangular area
	WD_FRAMERECT_BOTTOM = 1,    ///< Offset at bottom to draw the frame rectangular area

	/* Extra space at top/bottom of text panels */
	WD_TEXTPANEL_TOP    = 6,    ///< Offset at top to draw above the text
	WD_TEXTPANEL_BOTTOM = 6,    ///< Offset at bottom to draw below the text

	/* WWT_FRAME */
	WD_FRAMETEXT_LEFT   = 6,    ///< Left offset of the text of the frame.
	WD_FRAMETEXT_RIGHT  = 6,    ///< Right offset of the text of the frame.
	WD_FRAMETEXT_TOP    = 6,    ///< Top offset of the text of the frame
	WD_FRAMETEXT_BOTTOM = 6,    ///< Bottom offset of the text of the frame

	/* WWT_MATRIX */
	WD_MATRIX_LEFT   = 2,       ///< Offset at left of a matrix cell.
	WD_MATRIX_RIGHT  = 2,       ///< Offset at right of a matrix cell.
	WD_MATRIX_TOP    = 3,       ///< Offset at top of a matrix cell.
	WD_MATRIX_BOTTOM = 1,       ///< Offset at bottom of a matrix cell.

	/* WWT_SHADEBOX */
	WD_SHADEBOX_WIDTH  = 12,    ///< Width of a standard shade box widget.
	WD_SHADEBOX_LEFT   = 2,     ///< Left offset of shade sprite.
	WD_SHADEBOX_RIGHT  = 2,     ///< Right offset of shade sprite.
	WD_SHADEBOX_TOP    = 3,     ///< Top offset of shade sprite.
	WD_SHADEBOX_BOTTOM = 3,     ///< Bottom offset of shade sprite.

	/* WWT_STICKYBOX */
	WD_STICKYBOX_WIDTH  = 12,   ///< Width of a standard sticky box widget.
	WD_STICKYBOX_LEFT   = 2,    ///< Left offset of sticky sprite.
	WD_STICKYBOX_RIGHT  = 2,    ///< Right offset of sticky sprite.
	WD_STICKYBOX_TOP    = 3,    ///< Top offset of sticky sprite.
	WD_STICKYBOX_BOTTOM = 3,    ///< Bottom offset of sticky sprite.

	/* WWT_DEBUGBOX */
	WD_DEBUGBOX_WIDTH  = 12,    ///< Width of a standard debug box widget.
	WD_DEBUGBOX_LEFT   = 2,     ///< Left offset of debug sprite.
	WD_DEBUGBOX_RIGHT  = 2,     ///< Right offset of debug sprite.
	WD_DEBUGBOX_TOP    = 3,     ///< Top offset of debug sprite.
	WD_DEBUGBOX_BOTTOM = 3,     ///< Bottom offset of debug sprite.

	/* WWT_DEFSIZEBOX */
	WD_DEFSIZEBOX_WIDTH  = 12,  ///< Width of a standard defsize box widget.
	WD_DEFSIZEBOX_LEFT   = 2,   ///< Left offset of defsize sprite.
	WD_DEFSIZEBOX_RIGHT  = 2,   ///< Right offset of defsize sprite.
	WD_DEFSIZEBOX_TOP    = 3,   ///< Top offset of defsize sprite.
	WD_DEFSIZEBOX_BOTTOM = 3,   ///< Bottom offset of defsize sprite.

	/* WWT_RESIZEBOX */
	WD_RESIZEBOX_WIDTH  = 12,   ///< Width of a resize box widget.
	WD_RESIZEBOX_LEFT   = 3,    ///< Left offset of resize sprite.
	WD_RESIZEBOX_RIGHT  = 2,    ///< Right offset of resize sprite.
	WD_RESIZEBOX_TOP    = 3,    ///< Top offset of resize sprite.
	WD_RESIZEBOX_BOTTOM = 2,    ///< Bottom offset of resize sprite.

	/* WWT_CLOSEBOX */
	WD_CLOSEBOX_WIDTH  = 11,    ///< Width of a close box widget.
	WD_CLOSEBOX_LEFT   = 2,     ///< Left offset of closebox string.
	WD_CLOSEBOX_RIGHT  = 1,     ///< Right offset of closebox string.
	WD_CLOSEBOX_TOP    = 2,     ///< Top offset of closebox string.
	WD_CLOSEBOX_BOTTOM = 2,     ///< Bottom offset of closebox string.

	/* WWT_CAPTION */
	WD_CAPTION_HEIGHT     = 14, ///< Height of a title bar.
	WD_CAPTIONTEXT_LEFT   = 2,  ///< Offset of the caption text at the left.
	WD_CAPTIONTEXT_RIGHT  = 2,  ///< Offset of the caption text at the right.
	WD_CAPTIONTEXT_TOP    = 2,  ///< Offset of the caption text at the top.
	WD_CAPTIONTEXT_BOTTOM = 2,  ///< Offset of the caption text at the bottom.

	/* Dropdown widget. */
	WD_DROPDOWN_HEIGHT     = 12, ///< Height of a drop down widget.
	WD_DROPDOWNTEXT_LEFT   = 2,  ///< Left offset of the dropdown widget string.
	WD_DROPDOWNTEXT_RIGHT  = 2,  ///< Right offset of the dropdown widget string.
	WD_DROPDOWNTEXT_TOP    = 1,  ///< Top offset of the dropdown widget string.
	WD_DROPDOWNTEXT_BOTTOM = 1,  ///< Bottom offset of the dropdown widget string.

	WD_PAR_VSEP_NORMAL = 2,      ///< Normal amount of vertical space between two paragraphs of text.
	WD_PAR_VSEP_WIDE   = 8,      ///< Large amount of vertical space between two paragraphs of text.
};

/* widget.cpp */
void DrawFrameRect(int left, int top, int right, int bottom, Colours colour, FrameFlags flags);

static inline void DrawFrameRect(const Rect &r, Colours colour, FrameFlags flags)
{
	DrawFrameRect(r.left, r.top, r.right, r.bottom, colour, flags);
}

void DrawCaption(const Rect &r, Colours colour, Owner owner, TextColour text_colour, StringID str, StringAlignment align);

/* window.cpp */
extern WindowBase *_z_front_window;
extern WindowBase *_z_back_window;
extern WindowBase *_first_window;
extern Window *_focused_window;

inline uint64 GetWindowUpdateNumber()
{
	extern uint64 _window_update_number;
	return _window_update_number;
}

inline void IncrementWindowUpdateNumber()
{
	extern uint64 _window_update_number;
	_window_update_number++;
}


/** How do we the window to be placed? */
enum WindowPosition {
	WDP_MANUAL,        ///< Manually align the window (so no automatic location finding)
	WDP_AUTO,          ///< Find a place automatically
	WDP_CENTER,        ///< Center the window
	WDP_ALIGN_TOOLBAR, ///< Align toward the toolbar
};

Point GetToolbarAlignedWindowPosition(int window_width);

struct HotkeyList;

struct WindowDescPreferences {
	bool pref_sticky;              ///< Preferred stickyness.
	int16 pref_width;              ///< User-preferred width of the window. Zero if unset.
	int16 pref_height;             ///< User-preferred height of the window. Zero if unset.
};

/**
 * High level window description
 */
struct WindowDesc {

	WindowDesc(WindowPosition default_pos, const char *ini_key, int16 def_width_trad, int16 def_height_trad,
			WindowClass window_class, WindowClass parent_class, uint32 flags,
			const NWidgetPart *nwid_parts, int16 nwid_length, HotkeyList *hotkeys = nullptr, WindowDesc *ini_parent = nullptr);

	~WindowDesc();

	WindowPosition default_pos;    ///< Preferred position of the window. @see WindowPosition()
	WindowClass cls;               ///< Class of the window, @see WindowClass.
	WindowClass parent_cls;        ///< Class of the parent window. @see WindowClass
	const char *ini_key;           ///< Key to store window defaults in openttd.cfg. \c nullptr if nothing shall be stored.
	uint32 flags;                  ///< Flags. @see WindowDefaultFlag
	const NWidgetPart *nwid_parts; ///< Nested widget parts describing the window.
	int16 nwid_length;             ///< Length of the #nwid_parts array.
	HotkeyList *hotkeys;           ///< Hotkeys for the window.
	WindowDesc *ini_parent;        ///< Other window desc to use for WindowDescPreferences.

	WindowDescPreferences prefs;   ///< Preferences for this window

	const WindowDescPreferences &GetPreferences() const;
	WindowDescPreferences &GetPreferences() { return const_cast<WindowDescPreferences &>(const_cast<const WindowDesc*>(this)->GetPreferences()); }

	int16 GetDefaultWidth() const;
	int16 GetDefaultHeight() const;

	static void LoadFromConfig();
	static void SaveToConfig();

private:
	int16 default_width_trad;      ///< Preferred initial width of the window (pixels at 1x zoom).
	int16 default_height_trad;     ///< Preferred initial height of the window (pixels at 1x zoom).

	/**
	 * Dummy private copy constructor to prevent compilers from
	 * copying the structure, which fails due to _window_descs.
	 */
	WindowDesc(const WindowDesc &other);
};

/**
 * Window default widget/window handling flags
 */
enum WindowDefaultFlag {
	WDF_CONSTRUCTION    =   1 << 0, ///< This window is used for construction; close it whenever changing company.
	WDF_MODAL           =   1 << 1, ///< The window is a modal child of some other window, meaning the parent is 'inactive'
	WDF_NO_FOCUS        =   1 << 2, ///< This window won't get focus/make any other window lose focus when click
	WDF_NETWORK         =   1 << 3, ///< This window is used for network client functionality
};

/**
 * Data structure for resizing a window
 */
struct ResizeInfo {
	uint step_width;  ///< Step-size of width resize changes
	uint step_height; ///< Step-size of height resize changes
};

/** State of a sort direction button. */
enum SortButtonState {
	SBS_OFF,  ///< Do not sort (with this button).
	SBS_DOWN, ///< Sort ascending.
	SBS_UP,   ///< Sort descending.
};

/**
 * Window flags.
 */
enum WindowFlags : uint16 {
	WF_TIMEOUT           = 1 <<  0, ///< Window timeout counter.

	WF_DRAGGING          = 1 <<  3, ///< Window is being dragged.
	WF_SIZING_RIGHT      = 1 <<  4, ///< Window is being resized towards the right.
	WF_SIZING_LEFT       = 1 <<  5, ///< Window is being resized towards the left.
	WF_SIZING            = WF_SIZING_RIGHT | WF_SIZING_LEFT, ///< Window is being resized.
	WF_STICKY            = 1 <<  6, ///< Window is made sticky by user
	WF_DISABLE_VP_SCROLL = 1 <<  7, ///< Window does not do autoscroll, @see HandleAutoscroll().
	WF_WHITE_BORDER      = 1 <<  8, ///< Window white border counter bit mask.
	WF_HIGHLIGHTED       = 1 <<  9, ///< Window has a widget that has a highlight.
	WF_CENTERED          = 1 << 10, ///< Window is centered and shall stay centered after ReInit.
	WF_DIRTY             = 1 << 11, ///< Whole window is dirty, and requires repainting.
	WF_WIDGETS_DIRTY     = 1 << 12, ///< One or more widgets are dirty, and require repainting.
	WF_DRAG_DIRTIED      = 1 << 13, ///< The window has already been marked dirty as blocks as part of the current drag operation
};
DECLARE_ENUM_AS_BIT_SET(WindowFlags)

static const int TIMEOUT_DURATION = 7; ///< The initial timeout value for WF_TIMEOUT.
static const int WHITE_BORDER_DURATION = 3; ///< The initial timeout value for WF_WHITE_BORDER.

/**
 * Data structure for a window viewport.
 * A viewport is either following a vehicle (its id in then in #follow_vehicle), or it aims to display a specific
 * location #dest_scrollpos_x, #dest_scrollpos_y (#follow_vehicle is then #INVALID_VEHICLE).
 * The actual location being shown is #scrollpos_x, #scrollpos_y.
 * @see InitializeViewport(), UpdateViewportPosition(), UpdateViewportCoordinates().
 */
struct ViewportData : Viewport {
	VehicleID follow_vehicle; ///< VehicleID to follow if following a vehicle, #INVALID_VEHICLE otherwise.
	int32 scrollpos_x;        ///< Currently shown x coordinate (virtual screen coordinate of topleft corner of the viewport).
	int32 scrollpos_y;        ///< Currently shown y coordinate (virtual screen coordinate of topleft corner of the viewport).
	int32 dest_scrollpos_x;   ///< Current destination x coordinate to display (virtual screen coordinate of topleft corner of the viewport).
	int32 dest_scrollpos_y;   ///< Current destination y coordinate to display (virtual screen coordinate of topleft corner of the viewport).
};

struct QueryString;

/* misc_gui.cpp */
enum TooltipCloseCondition {
	TCC_RIGHT_CLICK,
	TCC_HOVER,
	TCC_NONE,
	TCC_HOVER_VIEWPORT,
	TCC_NEXT_LOOP,
	TCC_EXIT_VIEWPORT,
};

struct WindowBase {
	WindowBase *z_front;             ///< The window in front of us in z-order.
	WindowBase *z_back;              ///< The window behind us in z-order.
	WindowBase *next_window;         ///< The next window in arbitrary iteration order.
	WindowClass window_class;        ///< Window class

	virtual ~WindowBase() {}

	/**
	 * Memory allocator for a single class instance.
	 * @param size the amount of bytes to allocate.
	 * @return the given amounts of bytes zeroed.
	 */
	inline void *operator new(size_t size) { return CallocT<byte>(size); }

protected:
	WindowBase() {}

private:
	/**
	 * Memory allocator for an array of class instances.
	 * @param size the amount of bytes to allocate.
	 * @return the given amounts of bytes zeroed.
	 */
	inline void *operator new[](size_t size) { NOT_REACHED(); }

	/**
	 * Memory release for a single class instance.
	 * @param ptr  the memory to free.
	 */
	inline void operator delete(void *ptr) { NOT_REACHED(); }

	/**
	 * Memory release for an array of class instances.
	 * @param ptr  the memory to free.
	 */
	inline void operator delete[](void *ptr) { NOT_REACHED(); }
};

/**
 * Data structure for an opened window
 */
struct Window : WindowBase {
protected:
	void InitializeData(WindowNumber window_number);
	void InitializePositionSize(int x, int y, int min_width, int min_height);
	virtual void FindWindowPlacementAndResize(int def_width, int def_height);

	std::vector<int> scheduled_invalidation_data;  ///< Data of scheduled OnInvalidateData() calls.

public:
	Window(WindowDesc *desc);

	virtual ~Window();

	/**
	 * Helper allocation function to disallow something.
	 * Don't allow arrays; arrays of Windows are pointless as you need
	 * to destruct them all at the same time too, which is kinda hard.
	 * @param size the amount of space not to allocate
	 */
	inline void *operator new[](size_t size)
	{
		NOT_REACHED();
	}

	/**
	 * Helper allocation function to disallow something.
	 * Don't free the window directly; it corrupts the linked list when iterating
	 * @param ptr the pointer not to free
	 */
	inline void operator delete(void *ptr)
	{
	}

	WindowDesc *window_desc;    ///< Window description
	WindowFlags flags;          ///< Window flags
	WindowNumber window_number; ///< Window number within the window class

	uint8 timeout_timer;      ///< Timer value of the WF_TIMEOUT for flags.
	uint8 white_border_timer; ///< Timer value of the WF_WHITE_BORDER for flags.

	int left;   ///< x position of left edge of the window
	int top;    ///< y position of top edge of the window
	int width;  ///< width of the window (number of pixels to the right in x direction)
	int height; ///< Height of the window (number of pixels down in y direction)

	ResizeInfo resize;  ///< Resize information

	Owner owner;        ///< The owner of the content shown in this window. Company colour is acquired from this variable.

	ViewportData *viewport;          ///< Pointer to viewport data, if present.
	NWidgetViewport *viewport_widget; ///< Pointer to viewport widget, if present.
	NWidgetCore *nested_focus;       ///< Currently focused nested widget, or \c nullptr if no nested widget has focus.
	SmallMap<int, QueryString*> querystrings; ///< QueryString associated to WWT_EDITBOX widgets.
	NWidgetBase *nested_root;        ///< Root of the nested tree.
	NWidgetBase **nested_array;      ///< Array of pointers into the tree. Do not access directly, use #Window::GetWidget() instead.
	uint nested_array_size;          ///< Size of the nested array.
	NWidgetStacked *shade_select;    ///< Selection widget (#NWID_SELECTION) to use for shading the window. If \c nullptr, window cannot shade.
	Dimension unshaded_size;         ///< Last known unshaded size (only valid while shaded).

	int mouse_capture_widget;        ///< Widgetindex of current mouse capture widget (e.g. dragged scrollbar). -1 if no widget has mouse capture.

	Window *parent;                  ///< Parent window.

	template <class NWID>
	inline const NWID *GetWidget(uint widnum) const;
	template <class NWID>
	inline NWID *GetWidget(uint widnum);

	const Scrollbar *GetScrollbar(uint widnum) const;
	Scrollbar *GetScrollbar(uint widnum);

	const QueryString *GetQueryString(uint widnum) const;
	QueryString *GetQueryString(uint widnum);

	virtual const char *GetFocusedText() const;
	virtual const char *GetCaret() const;
	virtual const char *GetMarkedText(size_t *length) const;
	virtual Point GetCaretPosition() const;
	virtual Rect GetTextBoundingRect(const char *from, const char *to) const;
	virtual const char *GetTextCharacterAtPosition(const Point &pt) const;

	void InitNested(WindowNumber number = 0);
	void CreateNestedTree(bool fill_nested = true);
	void FinishInitNested(WindowNumber window_number = 0);

	/**
	 * Set the timeout flag of the window and initiate the timer.
	 */
	inline void SetTimeout()
	{
		this->flags |= WF_TIMEOUT;
		this->timeout_timer = TIMEOUT_DURATION;
	}

	/**
	 * Set the timeout flag of the window and initiate the timer.
	 */
	inline void SetWhiteBorder()
	{
		this->flags |= WF_WHITE_BORDER;
		this->white_border_timer = WHITE_BORDER_DURATION;
	}

	void DisableAllWidgetHighlight();
	void SetWidgetHighlight(byte widget_index, TextColour highlighted_colour);
	bool IsWidgetHighlighted(byte widget_index) const;

	/**
	 * Sets the enabled/disabled status of a widget.
	 * By default, widgets are enabled.
	 * On certain conditions, they have to be disabled.
	 * @param widget_index index of this widget in the window
	 * @param disab_stat status to use ie: disabled = true, enabled = false
	 */
	inline void SetWidgetDisabledState(byte widget_index, bool disab_stat)
	{
		assert(widget_index < this->nested_array_size);
		if (this->nested_array[widget_index] != nullptr) this->GetWidget<NWidgetCore>(widget_index)->SetDisabled(disab_stat);
	}

	/**
	 * Sets a widget to disabled.
	 * @param widget_index index of this widget in the window
	 */
	inline void DisableWidget(byte widget_index)
	{
		SetWidgetDisabledState(widget_index, true);
	}

	/**
	 * Sets a widget to Enabled.
	 * @param widget_index index of this widget in the window
	 */
	inline void EnableWidget(byte widget_index)
	{
		SetWidgetDisabledState(widget_index, false);
	}

	/**
	 * Gets the enabled/disabled status of a widget.
	 * @param widget_index index of this widget in the window
	 * @return status of the widget ie: disabled = true, enabled = false
	 */
	inline bool IsWidgetDisabled(byte widget_index) const
	{
		assert(widget_index < this->nested_array_size);
		return this->GetWidget<NWidgetCore>(widget_index)->IsDisabled();
	}

	/**
	 * Check if given widget is focused within this window
	 * @param widget_index : index of the widget in the window to check
	 * @return true if given widget is the focused window in this window
	 */
	inline bool IsWidgetFocused(byte widget_index) const
	{
		return this->nested_focus != nullptr && this->nested_focus->index == widget_index;
	}

	/**
	 * Check if given widget has user input focus. This means that both the window
	 * has focus and that the given widget has focus within the window.
	 * @param widget_index : index of the widget in the window to check
	 * @return true if given widget is the focused window in this window and this window has focus
	 */
	inline bool IsWidgetGloballyFocused(byte widget_index) const
	{
		return _focused_window == this && IsWidgetFocused(widget_index);
	}

	/**
	 * Sets the lowered/raised status of a widget.
	 * @param widget_index index of this widget in the window
	 * @param lowered_stat status to use ie: lowered = true, raised = false
	 */
	inline void SetWidgetLoweredState(byte widget_index, bool lowered_stat)
	{
		assert(widget_index < this->nested_array_size);
		this->GetWidget<NWidgetCore>(widget_index)->SetLowered(lowered_stat);
	}

	/**
	 * Invert the lowered/raised  status of a widget.
	 * @param widget_index index of this widget in the window
	 */
	inline void ToggleWidgetLoweredState(byte widget_index)
	{
		assert(widget_index < this->nested_array_size);
		bool lowered_state = this->GetWidget<NWidgetCore>(widget_index)->IsLowered();
		this->GetWidget<NWidgetCore>(widget_index)->SetLowered(!lowered_state);
	}

	/**
	 * Marks a widget as lowered.
	 * @param widget_index index of this widget in the window
	 */
	inline void LowerWidget(byte widget_index)
	{
		SetWidgetLoweredState(widget_index, true);
	}

	/**
	 * Marks a widget as raised.
	 * @param widget_index index of this widget in the window
	 */
	inline void RaiseWidget(byte widget_index)
	{
		SetWidgetLoweredState(widget_index, false);
	}

	/**
	 * Gets the lowered state of a widget.
	 * @param widget_index index of this widget in the window
	 * @return status of the widget ie: lowered = true, raised= false
	 */
	inline bool IsWidgetLowered(byte widget_index) const
	{
		assert(widget_index < this->nested_array_size);
		return this->GetWidget<NWidgetCore>(widget_index)->IsLowered();
	}

	void UnfocusFocusedWidget();
	bool SetFocusedWidget(int widget_index);

	EventState HandleEditBoxKey(int wid, WChar key, uint16 keycode);
	virtual void InsertTextString(int wid, const char *str, bool marked, const char *caret, const char *insert_location, const char *replacement_end);

	void HandleButtonClick(byte widget);
	int GetRowFromWidget(int clickpos, int widget, int padding, int line_height = -1) const;

	void RaiseButtons(bool autoraise = false);
	void CDECL SetWidgetsDisabledState(bool disab_stat, int widgets, ...);
	void CDECL SetWidgetsLoweredState(bool lowered_stat, int widgets, ...);
	void SetWidgetDirty(byte widget_index);

	void DrawWidgets() const;
	void DrawViewport(uint8 display_flags) const;
	void DrawSortButtonState(int widget, SortButtonState state) const;
	static int SortButtonWidth();

	void DeleteChildWindows(WindowClass wc = WC_INVALID) const;

	void SetDirty();
	void SetDirtyAsBlocks();
	void ReInit(int rx = 0, int ry = 0);

	/** Is window shaded currently? */
	inline bool IsShaded() const
	{
		return this->shade_select != nullptr && this->shade_select->shown_plane == SZSP_HORIZONTAL;
	}

	void SetShaded(bool make_shaded);

	void InvalidateData(int data = 0, bool gui_scope = true);
	void ProcessScheduledInvalidations();
	void ProcessHighlightedInvalidations();

	/*** Event handling ***/

	/**
	 * Notification that the nested widget tree gets initialized. The event can be used to perform general computations.
	 * @note #nested_root and/or #nested_array (normally accessed via #GetWidget()) may not exist during this call.
	 */
	virtual void OnInit() { }

	virtual void ApplyDefaults();

	/**
	 * Compute the initial position of the window.
	 * @param sm_width      Smallest width of the window.
	 * @param sm_height     Smallest height of the window.
	 * @param window_number The window number of the new window.
	 * @return Initial position of the top-left corner of the window.
	 */
	virtual Point OnInitialPosition(int16 sm_width, int16 sm_height, int window_number);

	/**
	 * The window must be repainted.
	 * @note This method should not change any state, it should only use drawing functions.
	 */
	virtual void OnPaint()
	{
		this->DrawWidgets();
	}

	/**
	 * Draw the contents of a nested widget.
	 * @param r      Rectangle occupied by the widget.
	 * @param widget Number of the widget to draw.
	 * @note This method may not change any state, it may only use drawing functions.
	 */
	virtual void DrawWidget(const Rect &r, int widget) const {}

	/**
	 * Update size and resize step of a widget in the window.
	 * After retrieval of the minimal size and the resize-steps of a widget, this function is called to allow further refinement,
	 * typically by computing the real maximal size of the content. Afterwards, \a size is taken to be the minimal size of the widget
	 * and \a resize is taken to contain the resize steps. For the convenience of the callee, \a padding contains the amount of
	 * padding between the content and the edge of the widget. This should be added to the returned size.
	 * @param widget  Widget number.
	 * @param size    Size of the widget.
	 * @param padding Recommended amount of space between the widget content and the widget edge.
	 * @param fill    Fill step of the widget.
	 * @param resize  Resize step of the widget.
	 */
	virtual void UpdateWidgetSize(int widget, Dimension *size, const Dimension &padding, Dimension *fill, Dimension *resize) {}

	/**
	 * Initialize string parameters for a widget.
	 * Calls to this function are made during initialization to measure the size (that is as part of #InitNested()), during drawing,
	 * and while re-initializing the window. Only for widgets that render text initializing is requested.
	 * @param widget  Widget number.
	 */
	virtual void SetStringParameters(int widget) const {}

	virtual void OnFocus(Window *previously_focused_window);

	virtual void OnFocusLost(Window *newly_focused_window);

	/**
	 * A key has been pressed.
	 * @param key     the Unicode value of the key.
	 * @param keycode the untranslated key code including shift state.
	 * @return #ES_HANDLED if the key press has been handled and no other
	 *         window should receive the event.
	 */
	virtual EventState OnKeyPress(WChar key, uint16 keycode) { return ES_NOT_HANDLED; }

	virtual EventState OnHotkey(int hotkey);

	/**
	 * The state of the control key has changed
	 * @return #ES_HANDLED if the change has been handled and no other
	 *         window should receive the event.
	 */
	virtual EventState OnCTRLStateChange() { return ES_NOT_HANDLED; }

	/**
	 * The state of the control key has changed, this is sent even if an OnCTRLStateChange handler has return ES_HANDLED
	 */
	virtual void OnCTRLStateChangeAlways() {}

	/**
	 * The state of the shift key has changed
	 */
	virtual void OnShiftStateChange() {}

	/**
	 * A click with the left mouse button has been made on the window.
	 * @param pt     the point inside the window that has been clicked.
	 * @param widget the clicked widget.
	 * @param click_count Number of fast consecutive clicks at same position
	 */
	virtual void OnClick(Point pt, int widget, int click_count) {}

	/**
	 * A click with the right mouse button has been made on the window.
	 * @param pt     the point inside the window that has been clicked.
	 * @param widget the clicked widget.
	 * @return true if the click was actually handled, i.e. do not show a
	 *         tooltip if tooltip-on-right-click is enabled.
	 */
	virtual bool OnRightClick(Point pt, int widget) { return false; }

	/**
	 * The mouse is hovering over a widget in the window, perform an action for it.
	 * @param pt     The point where the mouse is hovering.
	 * @param widget The widget where the mouse is hovering.
	 */
	virtual void OnHover(Point pt, int widget) {}

	/**
	 * Event to display a custom tooltip.
	 * @param pt     The point where the mouse is located.
	 * @param widget The widget where the mouse is located.
	 * @return True if the event is handled, false if it is ignored.
	 */
	virtual bool OnTooltip(Point pt, int widget, TooltipCloseCondition close_cond) { return false; }

	/**
	 * An 'object' is being dragged at the provided position, highlight the target if possible.
	 * @param pt     The point inside the window that the mouse hovers over.
	 * @param widget The widget the mouse hovers over.
	 */
	virtual void OnMouseDrag(Point pt, int widget) {}

	/**
	 * A dragged 'object' has been released.
	 * @param pt     the point inside the window where the release took place.
	 * @param widget the widget where the release took place.
	 */
	virtual void OnDragDrop(Point pt, int widget) {}

	/**
	 * Handle the request for (viewport) scrolling.
	 * @param delta the amount the viewport must be scrolled.
	 */
	virtual void OnScroll(Point delta) {}

	/**
	 * The mouse is currently moving over the window or has just moved outside
	 * of the window. In the latter case pt is (-1, -1).
	 * @param pt     the point inside the window that the mouse hovers over.
	 * @param widget the widget the mouse hovers over.
	 */
	virtual void OnMouseOver(Point pt, int widget) {}

	/**
	 * The mouse wheel has been turned.
	 * @param wheel the amount of movement of the mouse wheel.
	 */
	virtual void OnMouseWheel(int wheel) {}


	/**
	 * Called for every mouse loop run, which is at least once per (game) tick.
	 */
	virtual void OnMouseLoop() {}

	/**
	 * Called once per (game) tick.
	 */
	virtual void OnGameTick() {}

	/**
	 * Called once every 100 (game) ticks, or once every 3s, whichever comes last.
	 * In normal game speed the frequency is 1 call every 100 ticks (can be more than 3s).
	 * In fast-forward the frequency is 1 call every ~3s (can be more than 100 ticks).
	 */
	virtual void OnHundredthTick() {}

	/**
	 * Called periodically.
	 */
	virtual void OnRealtimeTick(uint delta_ms) {}

	/**
	 * Called when this window's timeout has been reached.
	 */
	virtual void OnTimeout() {}


	/**
	 * Called after the window got resized.
	 * For nested windows with a viewport, call NWidgetViewport::UpdateViewportCoordinates.
	 */
	virtual void OnResize() {}

	/**
	 * A dropdown option associated to this window has been selected.
	 * @param widget the widget (button) that the dropdown is associated with.
	 * @param index  the element in the dropdown that is selected.
	 */
	virtual void OnDropdownSelect(int widget, int index) {}

	virtual void OnDropdownClose(Point pt, int widget, int index, bool instant_close);

	/**
	 * The text in an editbox has been edited.
	 * @param widget The widget of the editbox.
	 */
	virtual void OnEditboxChanged(int widget) {}

	/**
	 * The query window opened from this window has closed.
	 * @param str the new value of the string, nullptr if the window
	 *            was cancelled or an empty string when the default
	 *            button was pressed, i.e. StrEmpty(str).
	 */
	virtual void OnQueryTextFinished(char *str) {}

	/**
	 * Some data on this window has become invalid.
	 * @param data information about the changed data.
	 * @param gui_scope Whether the call is done from GUI scope. You may not do everything when not in GUI scope. See #InvalidateWindowData() for details.
	 */
	virtual void OnInvalidateData(int data = 0, bool gui_scope = true) {}

	/**
	 * The user clicked some place on the map when a tile highlight mode
	 * has been set.
	 * @param pt   the exact point on the map that has been clicked.
	 * @param tile the tile on the map that has been clicked.
	 */
	virtual void OnPlaceObject(Point pt, TileIndex tile) {}

	/**
	 * The user clicked on a vehicle while HT_VEHICLE has been set.
	 * @param v clicked vehicle. It is guaranteed to be v->IsPrimaryVehicle() == true
	 * @return True if the click is handled, false if it is ignored.
	 */
	virtual bool OnVehicleSelect(const struct Vehicle *v) { return false; }

	/**
	 * The user clicked on a template vehicle while HT_VEHICLE has been set.
	 * @param v clicked vehicle. It is guaranteed to be v->IsPrimaryVehicle() == true
	 * @return True if the click is handled, false if it is ignored.
	 */
	virtual bool OnTemplateVehicleSelect(const struct TemplateVehicle *v) { return false; }

	/**
	 * The user cancelled a tile highlight mode that has been set.
	 */
	virtual void OnPlaceObjectAbort() {}


	/**
	 * The user is dragging over the map when the tile highlight mode
	 * has been set.
	 * @param select_method the method of selection (allowed directions)
	 * @param select_proc   what will be created when the drag is over.
	 * @param pt            the exact point on the map where the mouse is.
	 */
	virtual void OnPlaceDrag(ViewportPlaceMethod select_method, ViewportDragDropSelectionProcess select_proc, Point pt) {}

	/**
	 * The user has dragged over the map when the tile highlight mode
	 * has been set.
	 * @param select_method the method of selection (allowed directions)
	 * @param select_proc   what should be created.
	 * @param pt            the exact point on the map where the mouse was released.
	 * @param start_tile    the begin tile of the drag.
	 * @param end_tile      the end tile of the drag.
	 */
	virtual void OnPlaceMouseUp(ViewportPlaceMethod select_method, ViewportDragDropSelectionProcess select_proc, Point pt, TileIndex start_tile, TileIndex end_tile) {}

	/**
	 * The user moves over the map when a tile highlight mode has been set
	 * when the special mouse mode has been set to 'PRESIZE' mode. An
	 * example of this is the tile highlight for dock building.
	 * @param pt   the exact point on the map where the mouse is.
	 * @param tile the tile on the map where the mouse is.
	 */
	virtual void OnPlacePresize(Point pt, TileIndex tile) {}

	/*** End of the event handling ***/

	/**
	 * Is the data related to this window NewGRF inspectable?
	 * @return true iff it is inspectable.
	 */
	virtual bool IsNewGRFInspectable() const { return false; }

	/**
	 * Show the NewGRF inspection window. When this function is called it is
	 * up to the window to call and pass the right parameters to the
	 * ShowInspectWindow function.
	 * @pre this->IsNewGRFInspectable()
	 */
	virtual void ShowNewGRFInspectWindow() const { NOT_REACHED(); }

	template<class T>
	using window_base_t = std::conditional_t<std::is_const<T>{}, WindowBase const, WindowBase>;

	enum IterationMode {
		IM_FROM_FRONT,
		IM_FROM_BACK,
		IM_ARBITRARY,
	};

	/**
	 * Iterator to iterate all valid Windows
	 * @tparam T Type of the class/struct that is going to be iterated
	 * @tparam Tmode Iteration mode
	 */
	template <class T, IterationMode Tmode>
	struct WindowIterator {
		typedef T value_type;
		typedef T *pointer;
		typedef T &reference;
		typedef size_t difference_type;
		typedef std::forward_iterator_tag iterator_category;

		explicit WindowIterator(window_base_t<T> *start) : w(start)
		{
			this->Validate();
		}

		bool operator==(const WindowIterator &other) const { return this->w == other.w; }
		bool operator!=(const WindowIterator &other) const { return !(*this == other); }
		T * operator*() const { return static_cast<T *>(this->w); }
		WindowIterator & operator++() { this->Next(); this->Validate(); return *this; }

	private:
		window_base_t<T> *w;
		void Validate() { while (this->w != nullptr && this->w->window_class == WC_INVALID) this->Next(); }

		void Next()
		{
			if (this->w != nullptr) {
				switch (Tmode) {
					case IM_FROM_FRONT:
						this->w = this->w->z_back;
						break;
					case IM_FROM_BACK:
						this->w = this->w->z_front;
						break;
					case IM_ARBITRARY:
						this->w = this->w->next_window;
						break;
				}
			}
		}
	};

	/**
	 * Iterable ensemble of all valid Windows
	 * @tparam T Type of the class/struct that is going to be iterated
	 * @tparam Tfront Wether we iterate from front
	 */
	template <class T, IterationMode Tmode>
	struct Iterate {
		Iterate(window_base_t<T> *from) : from(from) {}
		WindowIterator<T, Tmode> begin() { return WindowIterator<T, Tmode>(this->from); }
		WindowIterator<T, Tmode> end() { return WindowIterator<T, Tmode>(nullptr); }
		bool empty() { return this->begin() == this->end(); }
	private:
		window_base_t<T> *from;
	};

	/**
	 * Returns an iterable ensemble of all valid Window from back to front
	 * @tparam T Type of the class/struct that is going to be iterated
	 * @param from index of the first Window to consider
	 * @return an iterable ensemble of all valid Window
	 */
	template <class T = Window>
	static Iterate<T, IM_FROM_BACK> IterateFromBack(window_base_t<T> *from = _z_back_window) { return Iterate<T, IM_FROM_BACK>(from); }

	/**
	 * Returns an iterable ensemble of all valid Window from front to back
	 * @tparam T Type of the class/struct that is going to be iterated
	 * @param from index of the first Window to consider
	 * @return an iterable ensemble of all valid Window
	 */
	template <class T = Window>
	static Iterate<T, IM_FROM_FRONT> IterateFromFront(window_base_t<T> *from = _z_front_window) { return Iterate<T, IM_FROM_FRONT>(from); }

	/**
	 * Returns an iterable ensemble of all valid Window in an arbitrary order which is safe to use when deleting
	 * @tparam T Type of the class/struct that is going to be iterated
	 * @param from index of the first Window to consider
	 * @return an iterable ensemble of all valid Window
	 */
	template <class T = Window>
	static Iterate<T, IM_ARBITRARY> IterateUnordered(window_base_t<T> *from = _first_window) { return Iterate<T, IM_ARBITRARY>(from); }
};

/**
 * Get the nested widget with number \a widnum from the nested widget tree.
 * @tparam NWID Type of the nested widget.
 * @param widnum Widget number of the widget to retrieve.
 * @return The requested widget if it is instantiated, \c nullptr otherwise.
 */
template <class NWID>
inline NWID *Window::GetWidget(uint widnum)
{
	if (widnum >= this->nested_array_size || this->nested_array[widnum] == nullptr) return nullptr;
	NWID *nwid = dynamic_cast<NWID *>(this->nested_array[widnum]);
	assert(nwid != nullptr);
	return nwid;
}

/** Specialized case of #Window::GetWidget for the nested widget base class. */
template <>
inline const NWidgetBase *Window::GetWidget<NWidgetBase>(uint widnum) const
{
	if (widnum >= this->nested_array_size) return nullptr;
	return this->nested_array[widnum];
}

/**
 * Get the nested widget with number \a widnum from the nested widget tree.
 * @tparam NWID Type of the nested widget.
 * @param widnum Widget number of the widget to retrieve.
 * @return The requested widget if it is instantiated, \c nullptr otherwise.
 */
template <class NWID>
inline const NWID *Window::GetWidget(uint widnum) const
{
	return const_cast<Window *>(this)->GetWidget<NWID>(widnum);
}


/**
 * Base class for windows opened from a toolbar.
 */
class PickerWindowBase : public Window {

public:
	PickerWindowBase(WindowDesc *desc, Window *parent) : Window(desc)
	{
		this->parent = parent;
	}

	virtual ~PickerWindowBase();
};

Window *BringWindowToFrontById(WindowClass cls, WindowNumber number);
Window *FindWindowFromPt(int x, int y);

/**
 * Open a new window.
 * @tparam Wcls %Window class to use if the window does not exist.
 * @param desc The pointer to the WindowDesc to be created
 * @param window_number the window number of the new window
 * @param return_existing If set, also return the window if it already existed.
 * @return %Window pointer of the newly created window, or the existing one if \a return_existing is set, or \c nullptr.
 */
template <typename Wcls>
Wcls *AllocateWindowDescFront(WindowDesc *desc, int window_number, bool return_existing = false)
{
	Wcls *w = static_cast<Wcls *>(BringWindowToFrontById(desc->cls, window_number));
	if (w != nullptr) return return_existing ? w : nullptr;
	return new Wcls(desc, window_number);
}

void RelocateAllWindows(int neww, int newh);

void GuiShowTooltips(Window *parent, StringID str, uint paramcount = 0, const uint64 params[] = nullptr, TooltipCloseCondition close_tooltip = TCC_HOVER);

/* widget.cpp */
int GetWidgetFromPos(const Window *w, int x, int y);

extern Point _cursorpos_drag_start;

extern int _scrollbar_start_pos;
extern int _scrollbar_size;
extern byte _scroller_click_timeout;

extern Window *_scrolling_viewport;
extern Rect _scrolling_viewport_bound;
extern bool _mouse_hovering;

/** Mouse modes. */
enum SpecialMouseMode {
	WSM_NONE,     ///< No special mouse mode.
	WSM_DRAGDROP, ///< Drag&drop an object.
	WSM_SIZING,   ///< Sizing mode.
	WSM_PRESIZE,  ///< Presizing mode (docks, tunnels).
	WSM_DRAGGING, ///< Dragging mode (trees).
};
extern SpecialMouseMode _special_mouse_mode;

void SetFocusedWindow(Window *w);

void ScrollbarClickHandler(Window *w, NWidgetCore *nw, int x, int y);

/**
 * Returns whether a window may be shown or not.
 * @param w The window to consider.
 * @return True iff it may be shown, otherwise false.
 */
inline bool MayBeShown(const Window *w)
{
	/* If we're not modal, everything is okay. */
	extern bool _in_modal_progress;
	if (likely(!_in_modal_progress)) return true;

	switch (w->window_class) {
		case WC_MAIN_WINDOW:    ///< The background, i.e. the game.
		case WC_MODAL_PROGRESS: ///< The actual progress window.
		case WC_CONFIRM_POPUP_QUERY: ///< The abort window.
			return true;

		default:
			return false;
	}
}

struct GeneralVehicleWindow : public Window {
	const Vehicle *vehicle;

	GeneralVehicleWindow(WindowDesc *desc, const Vehicle *v) : Window(desc), vehicle(v) {}
};

#endif /* WINDOW_GUI_H */<|MERGE_RESOLUTION|>--- conflicted
+++ resolved
@@ -35,12 +35,8 @@
 struct WidgetDimensions {
 	RectPadding imgbtn;
 	RectPadding inset;
-<<<<<<< HEAD
-	RectPadding scrollbar;
-=======
 	RectPadding vscrollbar;
 	RectPadding hscrollbar;
->>>>>>> 61da064b
 	RectPadding bevel;        ///< Widths of bevel border.
 	RectPadding fullbevel;    ///< Always-scaled bevel border.
 	RectPadding framerect;    ///< Offsets within frame area.
