--- conflicted
+++ resolved
@@ -260,7 +260,6 @@
 
 			cost.AddCost(pieces_count * _price[PR_CLEAR_ROAD]);
 			if (flags & DC_EXEC) {
-<<<<<<< HEAD
 				SubtractRoadTunnelBridgeInfrastructure(tile, other_end);
 
 				const RoadBits bits = existing & ~pieces;
@@ -272,13 +271,6 @@
 				if (IsBridge(tile)) {
 					SetCustomBridgeHeadRoadBits(tile, rt, bits);
 					SetCustomBridgeHeadRoadBits(other_end, rt, other_bits);
-=======
-				Company *c = Company::GetIfValid(GetRoadOwner(tile, rt));
-				if (c != nullptr) {
-					/* A full diagonal road tile has two road bits. */
-					c->infrastructure.road[rt] -= len * 2 * TUNNELBRIDGE_TRACKBIT_FACTOR;
-					DirtyCompanyInfrastructureWindows(c->index);
->>>>>>> 7c8e7c6b
 				}
 
 				if (bits == ROAD_NONE && other_bits == ROAD_NONE) {
