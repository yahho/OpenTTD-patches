--- conflicted
+++ resolved
@@ -1379,11 +1379,7 @@
 				if (HasPowerOnRoad(rt, existing_rt)) {
 					rt = existing_rt;
 				} else if (HasPowerOnRoad(existing_rt, rt)) {
-<<<<<<< HEAD
 					CommandCost ret = DoCommand(tile, tile, rt, flags, CMD_CONVERT_ROAD);
-=======
-					ret = Command<CMD_CONVERT_ROAD>::Do(flags, tile, tile, rt);
->>>>>>> 5a4f0498
 					if (ret.Failed()) return ret;
 					cost.AddCost(ret);
 				} else {
