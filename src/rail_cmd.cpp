/* $Id$ */

/*
 * This file is part of OpenTTD.
 * OpenTTD is free software; you can redistribute it and/or modify it under the terms of the GNU General Public License as published by the Free Software Foundation, version 2.
 * OpenTTD is distributed in the hope that it will be useful, but WITHOUT ANY WARRANTY; without even the implied warranty of MERCHANTABILITY or FITNESS FOR A PARTICULAR PURPOSE.
 * See the GNU General Public License for more details. You should have received a copy of the GNU General Public License along with OpenTTD. If not, see <http://www.gnu.org/licenses/>.
 */

/** @file rail_cmd.cpp Handling of rail tiles. */

#include "stdafx.h"
#include "cmd_helper.h"
#include "viewport_func.h"
#include "command_func.h"
#include "depot_base.h"
#include "pathfinder/yapf/yapf_cache.h"
#include "newgrf_debug.h"
#include "newgrf_railtype.h"
#include "train.h"
#include "autoslope.h"
#include "water.h"
#include "tunnelbridge_map.h"
#include "bridge_signal_map.h"
#include "vehicle_func.h"
#include "sound_func.h"
#include "tunnelbridge.h"
#include "elrail_func.h"
#include "town.h"
#include "pbs.h"
#include "company_base.h"
#include "core/backup_type.hpp"
#include "date_func.h"
#include "strings_func.h"
#include "company_gui.h"
#include "object_map.h"
#include "tracerestrict.h"
#include "programmable_signals.h"
#include "spritecache.h"
#include "core/container_func.hpp"
#include "news_func.h"

#include "table/strings.h"
#include "table/railtypes.h"
#include "table/track_land.h"

#include <vector>

#include "safeguards.h"

/** Helper type for lists/vectors of trains */
typedef std::vector<Train *> TrainList;

RailtypeInfo _railtypes[RAILTYPE_END];
std::vector<RailType> _sorted_railtypes;
TileIndex _rail_track_endtile; ///< The end of a rail track; as hidden return from the rail build/remove command for GUI purposes.
RailTypes _railtypes_hidden_mask;

/**
 * Reset all rail type information to its default values.
 */
void ResetRailTypes()
{
	assert_compile(lengthof(_original_railtypes) <= lengthof(_railtypes));

	uint i = 0;
	for (; i < lengthof(_original_railtypes); i++) _railtypes[i] = _original_railtypes[i];

	static const RailtypeInfo empty_railtype = {
		{0,0,0,0,0,0,0,0,0,0,0,0},
		{0,0,0,0,0,0,0,0,{}},
		{0,0,0,0,0,0,0,0},
		{0,0,0,0,0,0},
		0, RAILTYPES_NONE, RAILTYPES_NONE, 0, 0, 0, RTFB_NONE, 0, 0, 0, 0, 0,
		RailTypeLabelList(), 0, 0, RAILTYPES_NONE, RAILTYPES_NONE, 0,
		{}, {} };
	for (; i < lengthof(_railtypes);          i++) _railtypes[i] = empty_railtype;

	_railtypes_hidden_mask = RAILTYPES_NONE;
}

void ResolveRailTypeGUISprites(RailtypeInfo *rti)
{
	SpriteID cursors_base = GetCustomRailSprite(rti, INVALID_TILE, RTSG_CURSORS);
	if (cursors_base != 0) {
		rti->gui_sprites.build_ns_rail = cursors_base +  0;
		rti->gui_sprites.build_x_rail  = cursors_base +  1;
		rti->gui_sprites.build_ew_rail = cursors_base +  2;
		rti->gui_sprites.build_y_rail  = cursors_base +  3;
		rti->gui_sprites.auto_rail     = cursors_base +  4;
		rti->gui_sprites.build_depot   = cursors_base +  5;
		rti->gui_sprites.build_tunnel  = cursors_base +  6;
		rti->gui_sprites.convert_rail  = cursors_base +  7;
		rti->cursor.rail_ns   = cursors_base +  8;
		rti->cursor.rail_swne = cursors_base +  9;
		rti->cursor.rail_ew   = cursors_base + 10;
		rti->cursor.rail_nwse = cursors_base + 11;
		rti->cursor.autorail  = cursors_base + 12;
		rti->cursor.depot     = cursors_base + 13;
		rti->cursor.tunnel    = cursors_base + 14;
		rti->cursor.convert   = cursors_base + 15;
	}

	/* Array of default GUI signal sprite numbers. */
	const SpriteID _signal_lookup[2][SIGTYPE_END] = {
		{SPR_IMG_SIGNAL_ELECTRIC_NORM,  SPR_IMG_SIGNAL_ELECTRIC_ENTRY, SPR_IMG_SIGNAL_ELECTRIC_EXIT,
		 SPR_IMG_SIGNAL_ELECTRIC_COMBO, SPR_IMG_SIGNAL_ELECTRIC_PBS,   SPR_IMG_SIGNAL_ELECTRIC_PBS_OWAY,
		 SPR_IMG_SIGNAL_ELECTRIC_PROG},

		{SPR_IMG_SIGNAL_SEMAPHORE_NORM,  SPR_IMG_SIGNAL_SEMAPHORE_ENTRY, SPR_IMG_SIGNAL_SEMAPHORE_EXIT,
		 SPR_IMG_SIGNAL_SEMAPHORE_COMBO, SPR_IMG_SIGNAL_SEMAPHORE_PBS,   SPR_IMG_SIGNAL_SEMAPHORE_PBS_OWAY,
		 SPR_IMG_SIGNAL_SEMAPHORE_PROG},
	};

	for (SignalType type = SIGTYPE_NORMAL; type < SIGTYPE_END; type = (SignalType)(type + 1)) {
		for (SignalVariant var = SIG_ELECTRIC; var <= SIG_SEMAPHORE; var = (SignalVariant)(var + 1)) {
			SpriteID red   = GetCustomSignalSprite(rti, INVALID_TILE, type, var, SIGNAL_STATE_RED, true);
			SpriteID green = GetCustomSignalSprite(rti, INVALID_TILE, type, var, SIGNAL_STATE_GREEN, true);
			rti->gui_sprites.signals[type][var][0] = (red != 0)   ? red + SIGNAL_TO_SOUTH   : _signal_lookup[var][type];
			rti->gui_sprites.signals[type][var][1] = (green != 0) ? green + SIGNAL_TO_SOUTH : _signal_lookup[var][type] + 1;
		}
	}
}

/**
 * Compare railtypes based on their sorting order.
 * @param first  The railtype to compare to.
 * @param second The railtype to compare.
 * @return True iff the first should be sorted before the second.
 */
static bool CompareRailTypes(const RailType &first, const RailType &second)
{
	return GetRailTypeInfo(first)->sorting_order < GetRailTypeInfo(second)->sorting_order;
}

/**
 * Resolve sprites of custom rail types
 */
void InitRailTypes()
{
	for (RailType rt = RAILTYPE_BEGIN; rt != RAILTYPE_END; rt++) {
		RailtypeInfo *rti = &_railtypes[rt];
		ResolveRailTypeGUISprites(rti);
		if (HasBit(rti->flags, RTF_HIDDEN)) SetBit(_railtypes_hidden_mask, rt);
	}

	_sorted_railtypes.clear();
	for (RailType rt = RAILTYPE_BEGIN; rt != RAILTYPE_END; rt++) {
		if (_railtypes[rt].label != 0 && !HasBit(_railtypes_hidden_mask, rt)) {
			_sorted_railtypes.push_back(rt);
		}
	}
	std::sort(_sorted_railtypes.begin(), _sorted_railtypes.end(), CompareRailTypes);
}

/**
 * Allocate a new rail type label
 */
RailType AllocateRailType(RailTypeLabel label)
{
	for (RailType rt = RAILTYPE_BEGIN; rt != RAILTYPE_END; rt++) {
		RailtypeInfo *rti = &_railtypes[rt];

		if (rti->label == 0) {
			/* Set up new rail type */
			*rti = _original_railtypes[RAILTYPE_RAIL];
			rti->label = label;
			rti->alternate_labels.clear();

			/* Make us compatible with ourself. */
			rti->powered_railtypes    = (RailTypes)(1LL << rt);
			rti->compatible_railtypes = (RailTypes)(1LL << rt);

			/* We also introduce ourself. */
			rti->introduces_railtypes = (RailTypes)(1LL << rt);

			/* Default sort order; order of allocation, but with some
			 * offsets so it's easier for NewGRF to pick a spot without
			 * changing the order of other (original) rail types.
			 * The << is so you can place other railtypes in between the
			 * other railtypes, the 7 is to be able to place something
			 * before the first (default) rail type. */
			rti->sorting_order = rt << 4 | 7;
			return rt;
		}
	}

	return INVALID_RAILTYPE;
}

static const byte _track_sloped_sprites[14] = {
	14, 15, 22, 13,
	 0, 21, 17, 12,
	23,  0, 18, 20,
	19, 16
};


/*         4
 *     ---------
 *    |\       /|
 *    | \    1/ |
 *    |  \   /  |
 *    |   \ /   |
 *  16|    \    |32
 *    |   / \2  |
 *    |  /   \  |
 *    | /     \ |
 *    |/       \|
 *     ---------
 *         8
 */



/* MAP2 byte:    abcd???? => Signal On? Same coding as map3lo
 * MAP3LO byte:  abcd???? => Signal Exists?
 *               a and b are for diagonals, upper and left,
 *               one for each direction. (ie a == NE->SW, b ==
 *               SW->NE, or v.v., I don't know. b and c are
 *               similar for lower and right.
 * MAP2 byte:    ????abcd => Type of ground.
 * MAP3LO byte:  ????abcd => Type of rail.
 * MAP5:         00abcdef => rail
 *               01abcdef => rail w/ signals
 *               10uuuuuu => unused
 *               11uuuudd => rail depot
 */

/**
 * Tests if a vehicle interacts with the specified track.
 * All track bits interact except parallel #TRACK_BIT_HORZ or #TRACK_BIT_VERT.
 *
 * @param tile The tile.
 * @param track The track.
 * @return Succeeded command (no train found), or a failed command (a train was found).
 */
static CommandCost EnsureNoTrainOnTrack(TileIndex tile, Track track)
{
	TrackBits rail_bits = TrackToTrackBits(track);
	return EnsureNoTrainOnTrackBits(tile, rail_bits);
}

/**
 * Check that the new track bits may be built.
 * @param tile %Tile to build on.
 * @param to_build New track bits.
 * @param railtype New rail type.
 * @param disable_dual_rail_type Whether dual rail types are disabled.
 * @param flags    Flags of the operation.
 * @return Succeeded or failed command.
 */
static CommandCost CheckTrackCombination(TileIndex tile, TrackBits to_build, RailType railtype, bool disable_dual_rail_type, DoCommandFlag flags)
{
	if (!IsPlainRail(tile)) return_cmd_error(STR_ERROR_IMPOSSIBLE_TRACK_COMBINATION);

	/* So, we have a tile with tracks on it (and possibly signals). Let's see
	 * what tracks first */
	TrackBits current = GetTrackBits(tile); // The current track layout.
	TrackBits future = current | to_build;  // The track layout we want to build.

	/* Are we really building something new? */
	if (current == future) {
		/* Nothing new is being built */
		if (IsCompatibleRail(GetTileRailTypeByTrackBit(tile, to_build), railtype)) {
			return_cmd_error(STR_ERROR_ALREADY_BUILT);
		} else {
			return_cmd_error(STR_ERROR_IMPOSSIBLE_TRACK_COMBINATION);
		}
	}

	/* These combinations are always allowed, unless disable_dual_rail_type is set */
	if ((future == TRACK_BIT_HORZ || future == TRACK_BIT_VERT) && !disable_dual_rail_type) {
		if (flags & DC_EXEC) {
			if (to_build & TRACK_BIT_RT_1) {
				RailType current_rt = GetRailType(tile);
				SetRailType(tile, railtype);
				SetSecondaryRailType(tile, current_rt);
			} else {
				SetSecondaryRailType(tile, railtype);
			}
		}
		return CommandCost();
	}

	/* Let's see if we may build this */
	if ((flags & DC_NO_RAIL_OVERLAP) || HasSignals(tile)) {
		/* If we are not allowed to overlap (flag is on for ai companies or we have
		 * signals on the tile), check that */
		if (future != TRACK_BIT_HORZ && future != TRACK_BIT_VERT) {
			return_cmd_error((flags & DC_NO_RAIL_OVERLAP) ? STR_ERROR_IMPOSSIBLE_TRACK_COMBINATION : STR_ERROR_MUST_REMOVE_SIGNALS_FIRST);
		}
	}

	RailType rt = INVALID_RAILTYPE;
	if (current == TRACK_BIT_HORZ || current == TRACK_BIT_VERT) {
		RailType rt1 = GetRailType(tile);
		if (!IsCompatibleRail(rt1, railtype)) return_cmd_error(STR_ERROR_IMPOSSIBLE_TRACK_COMBINATION);

		RailType rt2 = GetSecondaryRailType(tile);
		if (!IsCompatibleRail(rt2, railtype)) return_cmd_error(STR_ERROR_IMPOSSIBLE_TRACK_COMBINATION);

		if (rt1 != rt2) {
			/* Two different railtypes present */
			if ((railtype == rt1 || HasPowerOnRail(rt1, railtype)) && (railtype == rt2 || HasPowerOnRail(rt2, railtype))) {
				rt = railtype;
			} else if ((railtype == rt1 || HasPowerOnRail(railtype, rt1)) && HasPowerOnRail(rt2, rt1)) {
				rt = railtype = rt1;
			} else if ((railtype == rt2 || HasPowerOnRail(railtype, rt2)) && HasPowerOnRail(rt1, rt2)) {
				rt = railtype = rt2;
			} else {
				return_cmd_error(STR_ERROR_IMPOSSIBLE_TRACK_COMBINATION);
			}
		} else if (railtype == rt1) {
			/* Nothing to do */
			rt = INVALID_RAILTYPE;
		} else if (HasPowerOnRail(railtype, rt1)) {
			/* Try to keep existing railtype */
			railtype = rt1;
			rt = INVALID_RAILTYPE;
		} else if (HasPowerOnRail(rt1, railtype)) {
			rt = railtype;
		} else {
			return_cmd_error(STR_ERROR_IMPOSSIBLE_TRACK_COMBINATION);
		}
	} else {
		rt = GetRailType(tile);

		if (railtype == rt) {
			/* Nothing to do */
			rt = INVALID_RAILTYPE;
		} else if (!IsCompatibleRail(rt, railtype)) {
			return_cmd_error(STR_ERROR_IMPOSSIBLE_TRACK_COMBINATION);
		} else if (HasPowerOnRail(railtype, rt)) {
			/* Try to keep existing railtype */
			railtype = rt;
			rt = INVALID_RAILTYPE;
		} else if (HasPowerOnRail(rt, railtype)) {
			rt = railtype;
		} else {
			return_cmd_error(STR_ERROR_IMPOSSIBLE_TRACK_COMBINATION);
		}
	}

	CommandCost ret;
	if (rt != INVALID_RAILTYPE) {
		ret = DoCommand(tile, tile, rt, flags, CMD_CONVERT_RAIL);
		if (ret.Failed()) return ret;
	}

	if (HasSignalOnTrack(tile, TRACK_UPPER) || HasSignalOnTrack(tile, TRACK_LOWER)) {
		return_cmd_error(STR_ERROR_MUST_REMOVE_SIGNALS_FIRST);
	}

	if (flags & DC_EXEC) {
		SetRailType(tile, railtype);
		SetSecondaryRailType(tile, railtype);
	}

	return ret;
}


/** Valid TrackBits on a specific (non-steep)-slope without foundation */
static const TrackBits _valid_tracks_without_foundation[15] = {
	TRACK_BIT_ALL,
	TRACK_BIT_RIGHT,
	TRACK_BIT_UPPER,
	TRACK_BIT_X,

	TRACK_BIT_LEFT,
	TRACK_BIT_NONE,
	TRACK_BIT_Y,
	TRACK_BIT_LOWER,

	TRACK_BIT_LOWER,
	TRACK_BIT_Y,
	TRACK_BIT_NONE,
	TRACK_BIT_LEFT,

	TRACK_BIT_X,
	TRACK_BIT_UPPER,
	TRACK_BIT_RIGHT,
};

/** Valid TrackBits on a specific (non-steep)-slope with leveled foundation */
static const TrackBits _valid_tracks_on_leveled_foundation[15] = {
	TRACK_BIT_NONE,
	TRACK_BIT_LEFT,
	TRACK_BIT_LOWER,
	TRACK_BIT_Y | TRACK_BIT_LOWER | TRACK_BIT_LEFT,

	TRACK_BIT_RIGHT,
	TRACK_BIT_ALL,
	TRACK_BIT_X | TRACK_BIT_LOWER | TRACK_BIT_RIGHT,
	TRACK_BIT_ALL,

	TRACK_BIT_UPPER,
	TRACK_BIT_X | TRACK_BIT_UPPER | TRACK_BIT_LEFT,
	TRACK_BIT_ALL,
	TRACK_BIT_ALL,

	TRACK_BIT_Y | TRACK_BIT_UPPER | TRACK_BIT_RIGHT,
	TRACK_BIT_ALL,
	TRACK_BIT_ALL
};

/**
 * Checks if a track combination is valid on a specific slope and returns the needed foundation.
 *
 * @param tileh Tile slope.
 * @param bits  Trackbits.
 * @return Needed foundation or FOUNDATION_INVALID if track/slope combination is not allowed.
 */
Foundation GetRailFoundation(Slope tileh, TrackBits bits)
{
	if (bits == TRACK_BIT_NONE) return FOUNDATION_NONE;

	if (IsSteepSlope(tileh)) {
		/* Test for inclined foundations */
		if (bits == TRACK_BIT_X) return FOUNDATION_INCLINED_X;
		if (bits == TRACK_BIT_Y) return FOUNDATION_INCLINED_Y;

		/* Get higher track */
		Corner highest_corner = GetHighestSlopeCorner(tileh);
		TrackBits higher_track = CornerToTrackBits(highest_corner);

		/* Only higher track? */
		if (bits == higher_track) return HalftileFoundation(highest_corner);

		/* Overlap with higher track? */
		if (TracksOverlap(bits | higher_track)) return FOUNDATION_INVALID;

		/* either lower track or both higher and lower track */
		return ((bits & higher_track) != 0 ? FOUNDATION_STEEP_BOTH : FOUNDATION_STEEP_LOWER);
	} else {
		if ((~_valid_tracks_without_foundation[tileh] & bits) == 0) return FOUNDATION_NONE;

		bool valid_on_leveled = ((~_valid_tracks_on_leveled_foundation[tileh] & bits) == 0);

		Corner track_corner;
		switch (bits) {
			case TRACK_BIT_LEFT:  track_corner = CORNER_W; break;
			case TRACK_BIT_LOWER: track_corner = CORNER_S; break;
			case TRACK_BIT_RIGHT: track_corner = CORNER_E; break;
			case TRACK_BIT_UPPER: track_corner = CORNER_N; break;

			case TRACK_BIT_HORZ:
				if (tileh == SLOPE_N) return HalftileFoundation(CORNER_N);
				if (tileh == SLOPE_S) return HalftileFoundation(CORNER_S);
				return (valid_on_leveled ? FOUNDATION_LEVELED : FOUNDATION_INVALID);

			case TRACK_BIT_VERT:
				if (tileh == SLOPE_W) return HalftileFoundation(CORNER_W);
				if (tileh == SLOPE_E) return HalftileFoundation(CORNER_E);
				return (valid_on_leveled ? FOUNDATION_LEVELED : FOUNDATION_INVALID);

			case TRACK_BIT_X:
				if (IsSlopeWithOneCornerRaised(tileh)) return FOUNDATION_INCLINED_X;
				return (valid_on_leveled ? FOUNDATION_LEVELED : FOUNDATION_INVALID);

			case TRACK_BIT_Y:
				if (IsSlopeWithOneCornerRaised(tileh)) return FOUNDATION_INCLINED_Y;
				return (valid_on_leveled ? FOUNDATION_LEVELED : FOUNDATION_INVALID);

			default:
				return (valid_on_leveled ? FOUNDATION_LEVELED : FOUNDATION_INVALID);
		}
		/* Single diagonal track */

		/* Track must be at least valid on leveled foundation */
		if (!valid_on_leveled) return FOUNDATION_INVALID;

		/* If slope has three raised corners, build leveled foundation */
		if (IsSlopeWithThreeCornersRaised(tileh)) return FOUNDATION_LEVELED;

		/* If neighboured corners of track_corner are lowered, build halftile foundation */
		if ((tileh & SlopeWithThreeCornersRaised(OppositeCorner(track_corner))) == SlopeWithOneCornerRaised(track_corner)) return HalftileFoundation(track_corner);

		/* else special anti-zig-zag foundation */
		return SpecialRailFoundation(track_corner);
	}
}


/**
 * Tests if a track can be build on a tile.
 *
 * @param tileh Tile slope.
 * @param rail_bits Tracks to build.
 * @param existing Tracks already built.
 * @param tile Tile (used for water test)
 * @return Error message or cost for foundation building.
 */
static CommandCost CheckRailSlope(Slope tileh, TrackBits rail_bits, TrackBits existing, TileIndex tile)
{
	/* don't allow building on the lower side of a coast */
	if (GetFloodingBehaviour(tile) != FLOOD_NONE) {
		if (!IsSteepSlope(tileh) && ((~_valid_tracks_on_leveled_foundation[tileh] & (rail_bits | existing)) != 0)) return_cmd_error(STR_ERROR_CAN_T_BUILD_ON_WATER);
	}

	Foundation f_new = GetRailFoundation(tileh, rail_bits | existing);

	/* check track/slope combination */
	if ((f_new == FOUNDATION_INVALID) ||
			((f_new != FOUNDATION_NONE) && (!_settings_game.construction.build_on_slopes))) {
		return_cmd_error(STR_ERROR_LAND_SLOPED_IN_WRONG_DIRECTION);
	}

	Foundation f_old = GetRailFoundation(tileh, existing);
	return CommandCost(EXPENSES_CONSTRUCTION, f_new != f_old ? _price[PR_BUILD_FOUNDATION] : (Money)0);
}

bool IsValidFlatRailBridgeHeadTrackBits(Slope normalised_slope, DiagDirection bridge_direction, TrackBits tracks)
{
	/* bridge_direction  c1  c2
	 *                0   0   1
	 *                1   0   3
	 *                2   2   3
	 *                3   2   1
	 */
	const Corner c1 = (Corner) (bridge_direction & 2);
	const Corner c2 = (Corner) (((bridge_direction + 1) & 2) + 1);
	auto test_corner = [&](Corner c) -> bool {
		if (normalised_slope & SlopeWithOneCornerRaised(c)) return true;
		Slope effective_slope = normalised_slope | SlopeWithOneCornerRaised(OppositeCorner(c));
		assert(effective_slope < lengthof(_valid_tracks_on_leveled_foundation));
		return (_valid_tracks_on_leveled_foundation[effective_slope] & tracks) == tracks;
	};
	return test_corner(c1) && test_corner(c2);
}

/* Validate functions for rail building */
static inline bool ValParamTrackOrientation(Track track)
{
	return IsValidTrack(track);
}

/**
 * Build a single piece of rail
 * @param tile tile  to build on
 * @param flags operation to perform
 * @param p1 railtype of being built piece (normal, mono, maglev)
 * @param p2 rail track to build
 * @param text unused
 * @return the cost of this operation or an error
 */
CommandCost CmdBuildSingleRail(TileIndex tile, DoCommandFlag flags, uint32 p1, uint32 p2, const char *text)
{
	RailType railtype = Extract<RailType, 0, 6>(p1);
	Track track = Extract<Track, 0, 3>(p2);
	bool disable_custom_bridge_heads = HasBit(p2, 4);
	bool disable_dual_rail_type = HasBit(p2, 5);
	CommandCost cost(EXPENSES_CONSTRUCTION);

	_rail_track_endtile = INVALID_TILE;

	if (!ValParamRailtype(railtype) || !ValParamTrackOrientation(track)) return CMD_ERROR;

	Slope tileh = GetTileSlope(tile);
	TrackBits trackbit = TrackToTrackBits(track);

	switch (GetTileType(tile)) {
		case MP_RAILWAY: {
			CommandCost ret = CheckTileOwnership(tile);
			if (ret.Failed()) return ret;

			if (!IsPlainRail(tile)) return DoCommand(tile, 0, 0, flags, CMD_LANDSCAPE_CLEAR); // just get appropriate error message

			ret = CheckTrackCombination(tile, trackbit, railtype, disable_dual_rail_type, flags);
			if (ret.Succeeded()) {
				cost.AddCost(ret);
				ret = EnsureNoTrainOnTrack(tile, track);
			}
			if (ret.Failed()) {
				if (ret.GetErrorMessage() == STR_ERROR_ALREADY_BUILT) _rail_track_endtile = tile;
				return ret;
			}

			ret = CheckRailSlope(tileh, trackbit, GetTrackBits(tile), tile);
			if (ret.Failed()) return ret;
			cost.AddCost(ret);

			if (flags & DC_EXEC) {
				SetRailGroundType(tile, RAIL_GROUND_BARREN);
				TrackBits bits = GetTrackBits(tile);
				TrackBits newbits = bits | trackbit;
				SetTrackBits(tile, newbits);
				if (newbits == TRACK_BIT_HORZ || newbits == TRACK_BIT_VERT) {
					Company::Get(GetTileOwner(tile))->infrastructure.rail[GetPlainRailParallelTrackRailTypeByTrackBit(tile, trackbit)]++;
				} else {
					/* Subtract old infrastructure count. */
					uint pieces = CountBits(bits);
					if (TracksOverlap(bits)) pieces *= pieces;
					Company::Get(GetTileOwner(tile))->infrastructure.rail[GetRailType(tile)] -= pieces;
					/* Add new infrastructure count. */
					pieces = CountBits(newbits);
					if (TracksOverlap(newbits)) pieces *= pieces;
					Company::Get(GetTileOwner(tile))->infrastructure.rail[GetRailType(tile)] += pieces;
				}
				DirtyCompanyInfrastructureWindows(GetTileOwner(tile));
			}
			break;
		}

		case MP_TUNNELBRIDGE: {
			CommandCost ret = CheckTileOwnership(tile);
			if (ret.Failed()) return ret;

			if (disable_custom_bridge_heads || !_settings_game.construction.rail_custom_bridge_heads || !IsFlatRailBridgeHeadTile(tile)) return DoCommand(tile, 0, 0, flags, CMD_LANDSCAPE_CLEAR); // just get appropriate error message

			const DiagDirection entrance_dir = GetTunnelBridgeDirection(tile);
			const TrackBits axial_track = DiagDirToDiagTrackBits(entrance_dir);
			const TrackBits existing = GetCustomBridgeHeadTrackBits(tile);
			const TrackBits future = existing | trackbit;

			const bool secondary_piece = ((future == TRACK_BIT_HORZ || future == TRACK_BIT_VERT) && (future != existing));

			if (!secondary_piece && !disable_dual_rail_type) {
				if (!IsCompatibleRail(GetRailType(tile), railtype)) return_cmd_error(STR_ERROR_IMPOSSIBLE_TRACK_COMBINATION);
				if (GetRailType(tile) != railtype && !HasPowerOnRail(railtype, GetRailType(tile))) return_cmd_error(STR_ERROR_CAN_T_CONVERT_RAIL);
				if (GetSecondaryTunnelBridgeTrackBits(tile) != TRACK_BIT_NONE) {
					if (!IsCompatibleRail(GetSecondaryRailType(tile), railtype)) return_cmd_error(STR_ERROR_IMPOSSIBLE_TRACK_COMBINATION);
					if (GetRailType(tile) != railtype && !HasPowerOnRail(railtype, GetSecondaryRailType(tile))) return_cmd_error(STR_ERROR_CAN_T_CONVERT_RAIL);
				}
			}

			if (existing == future) return_cmd_error(STR_ERROR_ALREADY_BUILT);

			if (flags & DC_NO_RAIL_OVERLAP || IsTunnelBridgeWithSignalSimulation(tile)) {
				if (future != TRACK_BIT_HORZ && future != TRACK_BIT_VERT) {
					return_cmd_error((flags & DC_NO_RAIL_OVERLAP) ? STR_ERROR_IMPOSSIBLE_TRACK_COMBINATION : STR_ERROR_MUST_REMOVE_SIGNALS_FIRST);
				}
			}

			if ((trackbit & ~axial_track) && !_settings_game.construction.build_on_slopes) {
				return_cmd_error(STR_ERROR_LAND_SLOPED_IN_WRONG_DIRECTION);
			}

			/* Steep slopes behave the same as slopes with one corner raised. */
			const Slope normalised_tileh = IsSteepSlope(tileh) ? SlopeWithOneCornerRaised(GetHighestSlopeCorner(tileh)) : tileh;

			if (!IsValidFlatRailBridgeHeadTrackBits(normalised_tileh, GetTunnelBridgeDirection(tile), future)) {
				return_cmd_error(STR_ERROR_LAND_SLOPED_IN_WRONG_DIRECTION);
			}

			const TileIndex other_end = GetOtherTunnelBridgeEnd(tile);
			if (!secondary_piece) {
				ret = TunnelBridgeIsFree(tile, other_end);
				if (ret.Failed()) return ret;
			}

			if (flags & DC_EXEC) {
				SubtractRailTunnelBridgeInfrastructure(tile, other_end);
				SetCustomBridgeHeadTrackBits(tile, future);
				if (secondary_piece) {
					SetSecondaryRailType(tile, railtype);
				}
				AddRailTunnelBridgeInfrastructure(tile, other_end);
				DirtyCompanyInfrastructureWindows(_current_company);
			}

			break;
		}

		case MP_ROAD: {
			/* Level crossings may only be built on these slopes */
			if (!HasBit(VALID_LEVEL_CROSSING_SLOPES, tileh)) return_cmd_error(STR_ERROR_LAND_SLOPED_IN_WRONG_DIRECTION);

			CommandCost ret = EnsureNoVehicleOnGround(tile);
			if (ret.Failed()) return ret;

			if (IsNormalRoad(tile)) {
				if (HasRoadWorks(tile)) return_cmd_error(STR_ERROR_ROAD_WORKS_IN_PROGRESS);

				if (GetDisallowedRoadDirections(tile) != DRD_NONE) return_cmd_error(STR_ERROR_CROSSING_ON_ONEWAY_ROAD);

				if (RailNoLevelCrossings(railtype)) return_cmd_error(STR_ERROR_CROSSING_DISALLOWED_RAIL);

				RoadType roadtype_road = GetRoadTypeRoad(tile);
				RoadType roadtype_tram = GetRoadTypeTram(tile);

				if (roadtype_road != INVALID_ROADTYPE && RoadNoLevelCrossing(roadtype_road)) return_cmd_error(STR_ERROR_CROSSING_DISALLOWED_ROAD);
				if (roadtype_tram != INVALID_ROADTYPE && RoadNoLevelCrossing(roadtype_tram)) return_cmd_error(STR_ERROR_CROSSING_DISALLOWED_ROAD);

				RoadBits road = GetRoadBits(tile, RTT_ROAD);
				RoadBits tram = GetRoadBits(tile, RTT_TRAM);
				if ((track == TRACK_X && ((road | tram) & ROAD_X) == 0) ||
						(track == TRACK_Y && ((road | tram) & ROAD_Y) == 0)) {
					Owner road_owner = GetRoadOwner(tile, RTT_ROAD);
					Owner tram_owner = GetRoadOwner(tile, RTT_TRAM);
					/* Disallow breaking end-of-line of someone else
					 * so trams can still reverse on this tile. */
					if (Company::IsValidID(tram_owner) && HasExactlyOneBit(tram)) {
						CommandCost ret = CheckOwnership(tram_owner);
						if (ret.Failed()) return ret;
					}

					uint num_new_road_pieces = (road != ROAD_NONE) ? 2 - CountBits(road) : 0;
					if (num_new_road_pieces > 0) {
						cost.AddCost(num_new_road_pieces * RoadBuildCost(roadtype_road));
					}

					uint num_new_tram_pieces = (tram != ROAD_NONE) ? 2 - CountBits(tram) : 0;
					if (num_new_tram_pieces > 0) {
						cost.AddCost(num_new_tram_pieces * RoadBuildCost(roadtype_tram));
					}

					if (flags & DC_EXEC) {
						MakeRoadCrossing(tile, road_owner, tram_owner, _current_company, (track == TRACK_X ? AXIS_Y : AXIS_X), railtype, roadtype_road, roadtype_tram, GetTownIndex(tile));
						UpdateLevelCrossing(tile, false);
						Company::Get(_current_company)->infrastructure.rail[railtype] += LEVELCROSSING_TRACKBIT_FACTOR;
						DirtyCompanyInfrastructureWindows(_current_company);
						if (num_new_road_pieces > 0 && Company::IsValidID(road_owner)) {
							Company::Get(road_owner)->infrastructure.road[roadtype_road] += num_new_road_pieces;
							DirtyCompanyInfrastructureWindows(road_owner);
						}
						if (num_new_tram_pieces > 0 && Company::IsValidID(tram_owner)) {
							Company::Get(tram_owner)->infrastructure.road[roadtype_tram] += num_new_tram_pieces;
							DirtyCompanyInfrastructureWindows(tram_owner);
						}
					}
					break;
				}
			}

			if (IsLevelCrossing(tile) && GetCrossingRailBits(tile) == trackbit) {
				_rail_track_endtile = tile;
				return_cmd_error(STR_ERROR_ALREADY_BUILT);
			}
			FALLTHROUGH;
		}

		default: {
			/* Will there be flat water on the lower halftile? */
			bool water_ground = IsTileType(tile, MP_WATER) && IsSlopeWithOneCornerRaised(tileh);
			bool docking = IsPossibleDockingTile(tile) && IsDockingTile(tile);

			CommandCost ret = CheckRailSlope(tileh, trackbit, TRACK_BIT_NONE, tile);
			if (ret.Failed()) return ret;
			cost.AddCost(ret);

			ret = DoCommand(tile, 0, 0, flags | DC_ALLOW_REMOVE_WATER, CMD_LANDSCAPE_CLEAR);
			if (ret.Failed()) return ret;
			cost.AddCost(ret);

			if (water_ground) {
				cost.AddCost(-_price[PR_CLEAR_WATER]);
				cost.AddCost(_price[PR_CLEAR_ROUGH]);
			}

			if (flags & DC_EXEC) {
				MakeRailNormal(tile, _current_company, trackbit, railtype);
				if (water_ground) {
					SetRailGroundType(tile, RAIL_GROUND_WATER);
					SetDockingTile(tile, docking);
				}
				Company::Get(_current_company)->infrastructure.rail[railtype]++;
				DirtyCompanyInfrastructureWindows(_current_company);
			}
			break;
		}
	}

	if (flags & DC_EXEC) {
		MarkTileDirtyByTile(tile);
		AddTrackToSignalBuffer(tile, track, _current_company);
		YapfNotifyTrackLayoutChange(tile, track);
	}

	cost.AddCost(RailBuildCost(railtype));
	_rail_track_endtile = tile;
	return cost;
}

/**
 * Remove a single piece of track
 * @param tile tile to remove track from
 * @param flags operation to perform
 * @param p1 unused
 * @param p2 rail orientation
 * @param text unused
 * @return the cost of this operation or an error
 */
CommandCost CmdRemoveSingleRail(TileIndex tile, DoCommandFlag flags, uint32 p1, uint32 p2, const char *text)
{
	Track track = Extract<Track, 0, 3>(p2);
	CommandCost cost(EXPENSES_CONSTRUCTION);
	bool crossing = false;

	_rail_track_endtile = INVALID_TILE;

	if (!ValParamTrackOrientation(track)) return CMD_ERROR;
	TrackBits trackbit = TrackToTrackBits(track);

	/* Need to read tile owner now because it may change when the rail is removed
	 * Also, in case of floods, _current_company != owner
	 * There may be invalid tiletype even in exec run (when removing long track),
	 * so do not call GetTileOwner(tile) in any case here */
	Owner owner = INVALID_OWNER;

	Train *v = nullptr;

	switch (GetTileType(tile)) {
		case MP_ROAD: {
			if (!IsLevelCrossing(tile) || GetCrossingRailBits(tile) != trackbit) return_cmd_error(STR_ERROR_THERE_IS_NO_RAILROAD_TRACK);

			if (_current_company != OWNER_WATER) {
				CommandCost ret = CheckTileOwnership(tile);
				if (ret.Failed()) return ret;
			}

			if (!(flags & DC_BANKRUPT)) {
				CommandCost ret = EnsureNoVehicleOnGround(tile);
				if (ret.Failed()) return ret;
			}

			cost.AddCost(RailClearCost(GetRailType(tile)));

			if (flags & DC_EXEC) {
				if (HasReservedTracks(tile, trackbit)) {
					v = GetTrainForReservation(tile, track);
					if (v != nullptr) FreeTrainTrackReservation(v);
				}

				owner = GetTileOwner(tile);
				Company::Get(owner)->infrastructure.rail[GetRailType(tile)] -= LEVELCROSSING_TRACKBIT_FACTOR;
				DirtyCompanyInfrastructureWindows(owner);
				MakeRoadNormal(tile, GetCrossingRoadBits(tile), GetRoadTypeRoad(tile), GetRoadTypeTram(tile), GetTownIndex(tile), GetRoadOwner(tile, RTT_ROAD), GetRoadOwner(tile, RTT_TRAM));
				DeleteNewGRFInspectWindow(GSF_RAILTYPES, tile);
			}
			break;
		}

		case MP_RAILWAY: {
			TrackBits present;
			/* There are no rails present at depots. */
			if (!IsPlainRail(tile)) return_cmd_error(STR_ERROR_THERE_IS_NO_RAILROAD_TRACK);

			if (_current_company != OWNER_WATER) {
				CommandCost ret = CheckTileOwnership(tile);
				if (ret.Failed()) return ret;
			}

			CommandCost ret = EnsureNoTrainOnTrack(tile, track);
			if (ret.Failed()) return ret;

			present = GetTrackBits(tile);
			if ((present & trackbit) == 0) return_cmd_error(STR_ERROR_THERE_IS_NO_RAILROAD_TRACK);
			if (present == (TRACK_BIT_X | TRACK_BIT_Y)) crossing = true;

			cost.AddCost(RailClearCost(GetTileRailTypeByTrackBit(tile, trackbit)));

			/* Charge extra to remove signals on the track, if they are there */
			if (HasSignalOnTrack(tile, track)) {
				if (flags & DC_EXEC) CheckRemoveSignal(tile, track);
				cost.AddCost(DoCommand(tile, track, 0, flags, CMD_REMOVE_SIGNALS));
			}

			if (flags & DC_EXEC) {
				if (HasReservedTracks(tile, trackbit)) {
					v = GetTrainForReservation(tile, track);
					if (v != nullptr) FreeTrainTrackReservation(v);
				}

				owner = GetTileOwner(tile);

				if (present == TRACK_BIT_HORZ || present == TRACK_BIT_VERT) {
					Company::Get(owner)->infrastructure.rail[GetTileRailTypeByTrackBit(tile, trackbit)]--;
					present ^= trackbit;
					SetRailType(tile, GetTileRailTypeByTrackBit(tile, present));
				} else {
					/* Subtract old infrastructure count. */
					uint pieces = CountBits(present);
					if (TracksOverlap(present)) pieces *= pieces;
					Company::Get(owner)->infrastructure.rail[GetRailType(tile)] -= pieces;
					/* Add new infrastructure count. */
					present ^= trackbit;
					pieces = CountBits(present);
					if (TracksOverlap(present)) pieces *= pieces;
					Company::Get(owner)->infrastructure.rail[GetRailType(tile)] += pieces;
				}
				DirtyCompanyInfrastructureWindows(owner);

				if (present == 0) {
					Slope tileh = GetTileSlope(tile);
					/* If there is flat water on the lower halftile, convert the tile to shore so the water remains */
					if (GetRailGroundType(tile) == RAIL_GROUND_WATER && IsSlopeWithOneCornerRaised(tileh)) {
						bool docking = IsDockingTile(tile);
						MakeShore(tile);
						SetDockingTile(tile, docking);
					} else {
						DoClearSquare(tile);
					}
					DeleteNewGRFInspectWindow(GSF_RAILTYPES, tile);
				} else {
					SetTrackBits(tile, present);
					SetTrackReservation(tile, GetRailReservationTrackBits(tile) & present);
				}
			}
			break;
		}

		case MP_TUNNELBRIDGE: {
			CommandCost ret = CheckTileOwnership(tile);
			if (ret.Failed()) return ret;

			if (!IsFlatRailBridgeHeadTile(tile) || GetCustomBridgeHeadTrackBits(tile) == DiagDirToDiagTrackBits(GetTunnelBridgeDirection(tile))) {
				return DoCommand(tile, 0, 0, flags, CMD_LANDSCAPE_CLEAR); // just get appropriate error message
			}

			const TrackBits present = GetCustomBridgeHeadTrackBits(tile);
			if ((present & trackbit) == 0) return_cmd_error(STR_ERROR_THERE_IS_NO_RAILROAD_TRACK);
			if (present == (TRACK_BIT_X | TRACK_BIT_Y)) crossing = true;

			const TrackBits future = present ^ trackbit;

			if ((GetAcrossBridgePossibleTrackBits(tile) & future) == 0) return DoCommand(tile, 0, 0, flags, CMD_LANDSCAPE_CLEAR); // just get appropriate error message

			const TileIndex other_end = GetOtherTunnelBridgeEnd(tile);
			if (present == TRACK_BIT_HORZ || present == TRACK_BIT_VERT) {
				ret = EnsureNoTrainOnTrack(tile, track);
			} else {
				ret = TunnelBridgeIsFree(tile, other_end);
			}
			if (ret.Failed()) return ret;

			cost.AddCost(RailClearCost(GetTileRailTypeByTrackBit(tile, trackbit)));

			if (flags & DC_EXEC) {
				SubtractRailTunnelBridgeInfrastructure(tile, other_end);
				owner = GetTileOwner(tile);

				if (HasReservedTracks(tile, trackbit)) {
					v = GetTrainForReservation(tile, track);
					if (v != nullptr) FreeTrainTrackReservation(v);
				}

				SetCustomBridgeHeadTrackBits(tile, future);
				AddRailTunnelBridgeInfrastructure(tile, other_end);
				DirtyCompanyInfrastructureWindows(_current_company);
			}

			break;
		}

		default: return_cmd_error(STR_ERROR_THERE_IS_NO_RAILROAD_TRACK);
	}

	if (flags & DC_EXEC) {
		/* if we got that far, 'owner' variable is set correctly */
		assert(Company::IsValidID(owner));

		MarkTileDirtyByTile(tile);
		if (crossing) {
			/* crossing is set when only TRACK_BIT_X and TRACK_BIT_Y are set. As we
			 * are removing one of these pieces, we'll need to update signals for
			 * both directions explicitly, as after the track is removed it won't
			 * 'connect' with the other piece. */
			AddTrackToSignalBuffer(tile, TRACK_X, owner);
			AddTrackToSignalBuffer(tile, TRACK_Y, owner);
			YapfNotifyTrackLayoutChange(tile, TRACK_X);
			YapfNotifyTrackLayoutChange(tile, TRACK_Y);
		} else {
			AddTrackToSignalBuffer(tile, track, owner);
			YapfNotifyTrackLayoutChange(tile, track);
		}

		if (v != nullptr) TryPathReserve(v, true);
	}

	_rail_track_endtile = tile;
	return cost;
}


/**
 * Called from water_cmd if a non-flat rail-tile gets flooded and should be converted to shore.
 * The function floods the lower halftile, if the tile has a halftile foundation.
 *
 * @param t The tile to flood.
 * @return true if something was flooded.
 */
bool FloodHalftile(TileIndex t)
{
	assert_tile(IsPlainRailTile(t), t);

	bool flooded = false;
	if (GetRailGroundType(t) == RAIL_GROUND_WATER) return flooded;

	Slope tileh = GetTileSlope(t);
	TrackBits rail_bits = GetTrackBits(t);

	if (IsSlopeWithOneCornerRaised(tileh)) {
		TrackBits lower_track = CornerToTrackBits(OppositeCorner(GetHighestSlopeCorner(tileh)));

		TrackBits to_remove = lower_track & rail_bits;
		if (to_remove != 0) {
			Backup<CompanyID> cur_company(_current_company, OWNER_WATER, FILE_LINE);
			flooded = DoCommand(t, 0, FIND_FIRST_BIT(to_remove), DC_EXEC, CMD_REMOVE_SINGLE_RAIL).Succeeded();
			cur_company.Restore();
			if (!flooded) return flooded; // not yet floodable
			rail_bits = rail_bits & ~to_remove;
			if (rail_bits == 0) {
				MakeShore(t);
				MarkTileDirtyByTile(t);
				return flooded;
			}
		}

		if (IsNonContinuousFoundation(GetRailFoundation(tileh, rail_bits))) {
			flooded = true;
			SetRailGroundType(t, RAIL_GROUND_WATER);
			MarkTileDirtyByTile(t);
		}
	} else {
		/* Make shore on steep slopes and 'three-corners-raised'-slopes. */
		if (ApplyFoundationToSlope(GetRailFoundation(tileh, rail_bits), &tileh) == 0) {
			if (IsSteepSlope(tileh) || IsSlopeWithThreeCornersRaised(tileh)) {
				flooded = true;
				SetRailGroundType(t, RAIL_GROUND_WATER);
				MarkTileDirtyByTile(t);
			}
		}
	}
	return flooded;
}

static const TileIndexDiffC _trackdelta[] = {
	{ -1,  0 }, {  0,  1 }, { -1,  0 }, {  0,  1 }, {  1,  0 }, {  0,  1 },
	{  0,  0 },
	{  0,  0 },
	{  1,  0 }, {  0, -1 }, {  0, -1 }, {  1,  0 }, {  0, -1 }, { -1,  0 },
	{  0,  0 },
	{  0,  0 }
};


static CommandCost ValidateAutoDrag(Trackdir *trackdir, TileIndex start, TileIndex end)
{
	int x = TileX(start);
	int y = TileY(start);
	int ex = TileX(end);
	int ey = TileY(end);

	if (!ValParamTrackOrientation(TrackdirToTrack(*trackdir))) return CMD_ERROR;

	/* calculate delta x,y from start to end tile */
	int dx = ex - x;
	int dy = ey - y;

	/* calculate delta x,y for the first direction */
	int trdx = _trackdelta[*trackdir].x;
	int trdy = _trackdelta[*trackdir].y;

	if (!IsDiagonalTrackdir(*trackdir)) {
		trdx += _trackdelta[*trackdir ^ 1].x;
		trdy += _trackdelta[*trackdir ^ 1].y;
	}

	/* validate the direction */
	while ((trdx <= 0 && dx > 0) ||
			(trdx >= 0 && dx < 0) ||
			(trdy <= 0 && dy > 0) ||
			(trdy >= 0 && dy < 0)) {
		if (!HasBit(*trackdir, 3)) { // first direction is invalid, try the other
			SetBit(*trackdir, 3); // reverse the direction
			trdx = -trdx;
			trdy = -trdy;
		} else { // other direction is invalid too, invalid drag
			return CMD_ERROR;
		}
	}

	/* (for diagonal tracks, this is already made sure of by above test), but:
	 * for non-diagonal tracks, check if the start and end tile are on 1 line */
	if (!IsDiagonalTrackdir(*trackdir)) {
		trdx = _trackdelta[*trackdir].x;
		trdy = _trackdelta[*trackdir].y;
		if (abs(dx) != abs(dy) && abs(dx) + abs(trdy) != abs(dy) + abs(trdx)) return CMD_ERROR;
	}

	return CommandCost();
}

/**
 * Build or remove a stretch of railroad tracks.
 * @param tile start tile of drag
 * @param flags operation to perform
 * @param p1 end tile of drag
 * @param p2 various bitstuffed elements
 * - p2 = (bit 0-5) - railroad type normal/maglev (0 = normal, 1 = mono, 2 = maglev), only used for building
 * - p2 = (bit 6-8) - track-orientation, valid values: 0-5 (Track enum)
 * - p2 = (bit 9)   - 0 = build, 1 = remove tracks
 * - p2 = (bit 10)  - 0 = build up to an obstacle, 1 = fail if an obstacle is found (used for AIs).
 * @param text unused
 * @return the cost of this operation or an error
 */
static CommandCost CmdRailTrackHelper(TileIndex tile, DoCommandFlag flags, uint32 p1, uint32 p2, const char *text)
{
	CommandCost total_cost(EXPENSES_CONSTRUCTION);
	RailType railtype = Extract<RailType, 0, 6>(p2);
	Track track = Extract<Track, 6, 3>(p2);
	bool remove = HasBit(p2, 9);
	bool fail_if_obstacle = HasBit(p2, 10);
	bool no_custom_bridge_heads = HasBit(p2, 11);
	bool no_dual_rail_type = HasBit(p2, 12);

	_rail_track_endtile = INVALID_TILE;

	if ((!remove && !ValParamRailtype(railtype)) || !ValParamTrackOrientation(track)) return CMD_ERROR;
	if (p1 >= MapSize()) return CMD_ERROR;
	TileIndex end_tile = p1;
	Trackdir trackdir = TrackToTrackdir(track);

	CommandCost ret = ValidateAutoDrag(&trackdir, tile, end_tile);
	if (ret.Failed()) return ret;

	bool had_success = false;
	CommandCost last_error = CMD_ERROR;
	for (;;) {
		TileIndex last_endtile = _rail_track_endtile;
		CommandCost ret = DoCommand(tile, remove ? 0 : railtype, TrackdirToTrack(trackdir) | (no_custom_bridge_heads ? 1 << 4 : 0) | (no_dual_rail_type ? 1 << 5 : 0), flags, remove ? CMD_REMOVE_SINGLE_RAIL : CMD_BUILD_SINGLE_RAIL);

		if (ret.Failed()) {
			last_error = ret;
			if (_rail_track_endtile == INVALID_TILE) _rail_track_endtile = last_endtile;
			if (last_error.GetErrorMessage() != STR_ERROR_ALREADY_BUILT && !remove) {
				if (fail_if_obstacle) return last_error;
				break;
			}

			/* Ownership errors are more important. */
			if (last_error.GetErrorMessage() == STR_ERROR_OWNED_BY && remove) break;
		} else {
			had_success = true;
			total_cost.AddCost(ret);
		}

		if (tile == end_tile) break;

		tile += ToTileIndexDiff(_trackdelta[trackdir]);

		/* toggle railbit for the non-diagonal tracks */
		if (!IsDiagonalTrackdir(trackdir)) ToggleBit(trackdir, 0);
	}

	if (had_success) return total_cost;
	return last_error;
}

/**
 * Build rail on a stretch of track.
 * Stub for the unified rail builder/remover
 * @param tile start tile of drag
 * @param flags operation to perform
 * @param p1 end tile of drag
 * @param p2 various bitstuffed elements
 * - p2 = (bit 0-5) - railroad type normal/maglev (0 = normal, 1 = mono, 2 = maglev)
 * - p2 = (bit 6-8) - track-orientation, valid values: 0-5 (Track enum)
 * - p2 = (bit 9)   - 0 = build, 1 = remove tracks
 * @param text unused
 * @return the cost of this operation or an error
 * @see CmdRailTrackHelper
 */
CommandCost CmdBuildRailroadTrack(TileIndex tile, DoCommandFlag flags, uint32 p1, uint32 p2, const char *text)
{
	return CmdRailTrackHelper(tile, flags, p1, ClrBit(p2, 9), text);
}

/**
 * Build rail on a stretch of track.
 * Stub for the unified rail builder/remover
 * @param tile start tile of drag
 * @param flags operation to perform
 * @param p1 end tile of drag
 * @param p2 various bitstuffed elements
 * - p2 = (bit 0-5) - railroad type normal/maglev (0 = normal, 1 = mono, 2 = maglev), only used for building
 * - p2 = (bit 6-8) - track-orientation, valid values: 0-5 (Track enum)
 * - p2 = (bit 9)   - 0 = build, 1 = remove tracks
 * @param text unused
 * @return the cost of this operation or an error
 * @see CmdRailTrackHelper
 */
CommandCost CmdRemoveRailroadTrack(TileIndex tile, DoCommandFlag flags, uint32 p1, uint32 p2, const char *text)
{
	return CmdRailTrackHelper(tile, flags, p1, SetBit(p2, 9), text);
}

/**
 * Build a train depot
 * @param tile position of the train depot
 * @param flags operation to perform
 * @param p1 rail type
 * @param p2 bit 0..1 entrance direction (DiagDirection)
 * @param text unused
 * @return the cost of this operation or an error
 *
 * @todo When checking for the tile slope,
 * distinguish between "Flat land required" and "land sloped in wrong direction"
 */
CommandCost CmdBuildTrainDepot(TileIndex tile, DoCommandFlag flags, uint32 p1, uint32 p2, const char *text)
{
	/* check railtype and valid direction for depot (0 through 3), 4 in total */
	RailType railtype = Extract<RailType, 0, 6>(p1);
	if (!ValParamRailtype(railtype)) return CMD_ERROR;

	Slope tileh = GetTileSlope(tile);

	DiagDirection dir = Extract<DiagDirection, 0, 2>(p2);

	CommandCost cost(EXPENSES_CONSTRUCTION);

	/* Prohibit construction if
	 * The tile is non-flat AND
	 * 1) build-on-slopes is disabled
	 * 2) the tile is steep i.e. spans two height levels
	 * 3) the exit points in the wrong direction
	 */

	if (tileh != SLOPE_FLAT) {
		if (!_settings_game.construction.build_on_slopes || !CanBuildDepotByTileh(dir, tileh)) {
			return_cmd_error(STR_ERROR_FLAT_LAND_REQUIRED);
		}
		cost.AddCost(_price[PR_BUILD_FOUNDATION]);
	}

	cost.AddCost(DoCommand(tile, 0, 0, flags, CMD_LANDSCAPE_CLEAR));
	if (cost.Failed()) return cost;

	if (IsBridgeAbove(tile)) return_cmd_error(STR_ERROR_MUST_DEMOLISH_BRIDGE_FIRST);

	if (!Depot::CanAllocateItem()) return CMD_ERROR;

	if (flags & DC_EXEC) {
		Depot *d = new Depot(tile);
		d->build_date = _date;

		MakeRailDepot(tile, _current_company, d->index, dir, railtype);
		MarkTileDirtyByTile(tile);
		MakeDefaultName(d);

		Company::Get(_current_company)->infrastructure.rail[railtype]++;
		DirtyCompanyInfrastructureWindows(_current_company);

		AddSideToSignalBuffer(tile, INVALID_DIAGDIR, _current_company);
		YapfNotifyTrackLayoutChange(tile, DiagDirToDiagTrack(dir));
	}

	cost.AddCost(_price[PR_BUILD_DEPOT_TRAIN]);
	cost.AddCost(RailBuildCost(railtype));
	return cost;
}

static void ClearBridgeTunnelSignalSimulation(TileIndex entrance, TileIndex exit)
{
	if (IsBridge(entrance)) ClearBridgeEntranceSimulatedSignals(entrance);
	ClrTunnelBridgeSignalSimulationEntrance(entrance);
	ClrTunnelBridgeSignalSimulationExit(exit);
}

static void SetupBridgeTunnelSignalSimulation(TileIndex entrance, TileIndex exit)
{
	SetTunnelBridgeSignalSimulationEntrance(entrance);
	SetTunnelBridgeEntranceSignalState(entrance, SIGNAL_STATE_GREEN);
	SetTunnelBridgeSignalSimulationExit(exit);
}

static void ReReserveTrainPath(Train *v)
{
	/* Extend the train's path if it's not stopped or loading, or not at a safe position. */
	if (!(((v->vehstatus & VS_STOPPED) && v->cur_speed == 0) || v->current_order.IsType(OT_LOADING)) ||
			!IsSafeWaitingPosition(v, v->tile, v->GetVehicleTrackdir(), true, _settings_game.pf.forbid_90_deg)) {
		TryPathReserve(v, true);
	}
}

/**
 * Build signals, alternate between double/single, signal/semaphore,
 * pre/exit/combo-signals, and what-else not. If the rail piece does not
 * have any signals, bit 4 (cycle signal-type) is ignored
 * @param tile tile where to build the signals
 * @param flags operation to perform
 * @param p1 various bitstuffed elements
 * - p1 = (bit 0-2) - track-orientation, valid values: 0-5 (Track enum)
 * - p1 = (bit 3)   - 1 = override signal/semaphore, or pre/exit/combo signal or (for bit 7) toggle variant (CTRL-toggle)
 * - p1 = (bit 4)   - 0 = signals, 1 = semaphores
 * - p1 = (bit 5-7) - type of the signal, for valid values see enum SignalType in rail_map.h
 * - p1 = (bit 8)   - convert the present signal type and variant
 * - p1 = (bit 9-14)- cycle through which signal set?
 * - p1 = (bit 15-16)-cycle the signal direction this many times
 * - p1 = (bit 17)  - 1 = don't modify an existing signal but don't fail either, 0 = always set new signal type
 * - p1 = (bit 18)  - permit creation of/conversion to bidirectionally signalled bridges/tunnels
 * @param p2 used for CmdBuildManySignals() to copy direction of first signal
 * @param text unused
 * @return the cost of this operation or an error
 * @todo p2 should be replaced by two bits for "along" and "against" the track.
 */
CommandCost CmdBuildSingleSignal(TileIndex tile, DoCommandFlag flags, uint32 p1, uint32 p2, const char *text)
{
	Track track = Extract<Track, 0, 3>(p1);
	bool ctrl_pressed = HasBit(p1, 3); // was the CTRL button pressed
	SignalVariant sigvar = (ctrl_pressed ^ HasBit(p1, 4)) ? SIG_SEMAPHORE : SIG_ELECTRIC; // the signal variant of the new signal
	SignalType sigtype = Extract<SignalType, 5, 3>(p1); // the signal type of the new signal
	bool convert_signal = HasBit(p1, 8); // convert button pressed
	uint num_dir_cycle = GB(p1, 15, 2);

	uint which_signals = GB(p1, 9, 6);

	/* You can only build signals on plain rail tiles or tunnel/bridges, and the selected track must exist */
	if (IsTileType(tile, MP_TUNNELBRIDGE)) {
		if (GetTunnelBridgeTransportType(tile) != TRANSPORT_RAIL) return CMD_ERROR;
		if (!ValParamTrackOrientation(track) || !IsTrackAcrossTunnelBridge(tile, track)) {
			return_cmd_error(STR_ERROR_THERE_IS_NO_RAILROAD_TRACK);
		}
		CommandCost ret = EnsureNoTrainOnTrack(GetOtherTunnelBridgeEnd(tile), track);
		if (ret.Failed()) return ret;
		ret = EnsureNoTrainOnTrack(tile, track);
		if (ret.Failed()) return ret;
	} else if (!ValParamTrackOrientation(track) || !IsPlainRailTile(tile) || !HasTrack(tile, track)) {
		return_cmd_error(STR_ERROR_THERE_IS_NO_RAILROAD_TRACK);
	}
	/* Protect against invalid signal copying */
	if (p2 != 0 && (p2 & SignalOnTrack(track)) == 0) return CMD_ERROR;

	CommandCost ret = CheckTileOwnership(tile);
	if (ret.Failed()) return ret;

	CommandCost cost;
	/* handle signals simulation on tunnel/bridge. */
	if (IsTileType(tile, MP_TUNNELBRIDGE)) {
		TileIndex tile_exit = GetOtherTunnelBridgeEnd(tile);
		if (TracksOverlap(GetTunnelBridgeTrackBits(tile)) || TracksOverlap(GetTunnelBridgeTrackBits(tile_exit))) return_cmd_error(STR_ERROR_NO_SUITABLE_RAILROAD_TRACK);
		bool bidirectional = HasBit(p1, 18) && (sigtype == SIGTYPE_PBS);
		cost = CommandCost();
		bool flip_variant = false;
		bool is_pbs = (sigtype == SIGTYPE_PBS) || (sigtype == SIGTYPE_PBS_ONEWAY);
		Trackdir entrance_td = TrackExitdirToTrackdir(track, GetTunnelBridgeDirection(tile));
		bool p2_signal_in = p2 & SignalAlongTrackdir(entrance_td);
		bool p2_signal_out = p2 & SignalAgainstTrackdir(entrance_td);
		bool p2_active = p2_signal_in || p2_signal_out;
		if (!IsTunnelBridgeWithSignalSimulation(tile)) { // toggle signal zero costs.
			if (convert_signal) return_cmd_error(STR_ERROR_THERE_ARE_NO_SIGNALS);
			if (!(p2_signal_in && p2_signal_out)) cost = CommandCost(EXPENSES_CONSTRUCTION, _price[PR_BUILD_SIGNALS] * ((GetTunnelBridgeLength(tile, tile_exit) + 4) >> 2) * (bidirectional ? 2 : 1)); // minimal 1
		} else {
			if (HasBit(p1, 17)) return CommandCost();
			bool is_bidi = IsTunnelBridgeSignalSimulationBidirectional(tile);
			bool will_be_bidi = is_bidi;
			if (!p2_active) {
				if (convert_signal) {
					will_be_bidi = bidirectional && !ctrl_pressed;
				} else if (ctrl_pressed) {
					will_be_bidi = false;
				}
			} else if (!is_pbs) {
				will_be_bidi = false;
			}
			if ((!p2_active && (sigvar == SIG_SEMAPHORE) != IsTunnelBridgeSemaphore(tile)) ||
					(convert_signal && (ctrl_pressed || (sigvar == SIG_SEMAPHORE) != IsTunnelBridgeSemaphore(tile)))) {
				flip_variant = true;
				cost = CommandCost(EXPENSES_CONSTRUCTION, ((_price[PR_BUILD_SIGNALS] * (will_be_bidi ? 2 : 1)) + (_price[PR_CLEAR_SIGNALS] * (is_bidi ? 2 : 1))) *
						((GetTunnelBridgeLength(tile, tile_exit) + 4) >> 2)); // minimal 1
			} else if (is_bidi != will_be_bidi) {
				cost = CommandCost(EXPENSES_CONSTRUCTION, _price[will_be_bidi ? PR_BUILD_SIGNALS : PR_CLEAR_SIGNALS] * ((GetTunnelBridgeLength(tile, tile_exit) + 4) >> 2)); // minimal 1
			}
		}
		auto remove_pbs_bidi = [&]() {
			if (IsTunnelBridgeSignalSimulationBidirectional(tile)) {
				ClrTunnelBridgeSignalSimulationExit(tile);
				ClrTunnelBridgeSignalSimulationEntrance(tile_exit);
			}
		};
		auto set_bidi = [&](TileIndex t) {
			SetTunnelBridgeSignalSimulationEntrance(t);
			SetTunnelBridgeEntranceSignalState(t, SIGNAL_STATE_GREEN);
			SetTunnelBridgeSignalSimulationExit(t);
		};
		if (flags & DC_EXEC) {
			Company * const c = Company::Get(GetTileOwner(tile));
			Train *re_reserve_train = nullptr;
			if (IsTunnelBridgeWithSignalSimulation(tile)) {
				c->infrastructure.signal -= GetTunnelBridgeSignalSimulationSignalCount(tile, tile_exit);
			} else {
				if (HasAcrossTunnelBridgeReservation(tile)) {
					re_reserve_train = GetTrainForReservation(tile, FindFirstTrack(GetAcrossTunnelBridgeReservationTrackBits(tile)));
					if (re_reserve_train != nullptr) FreeTrainTrackReservation(re_reserve_train);
				}
			}
			if (!p2_active && IsTunnelBridgeWithSignalSimulation(tile)) { // Toggle signal if already signals present.
				if (convert_signal) {
					if (flip_variant) {
						SetTunnelBridgeSemaphore(tile, !IsTunnelBridgeSemaphore(tile));
						SetTunnelBridgeSemaphore(tile_exit, IsTunnelBridgeSemaphore(tile));
					}
					if (!ctrl_pressed) {
						SetTunnelBridgePBS(tile, is_pbs);
						SetTunnelBridgePBS(tile_exit, is_pbs);
						if (bidirectional) {
							set_bidi(tile);
							set_bidi(tile_exit);
						} else {
							remove_pbs_bidi();
						}
					}
				} else if (ctrl_pressed) {
					SetTunnelBridgePBS(tile, !IsTunnelBridgePBS(tile));
					SetTunnelBridgePBS(tile_exit, IsTunnelBridgePBS(tile));
					if (!IsTunnelBridgePBS(tile)) remove_pbs_bidi();
				} else if (!IsTunnelBridgeSignalSimulationBidirectional(tile)) {
					if (IsTunnelBridgeSignalSimulationEntrance(tile)) {
						ClearBridgeTunnelSignalSimulation(tile, tile_exit);
						SetupBridgeTunnelSignalSimulation(tile_exit, tile);
					} else {
						ClearBridgeTunnelSignalSimulation(tile_exit, tile);
						SetupBridgeTunnelSignalSimulation(tile, tile_exit);
					}
				}
			} else {
				/* Create one direction tunnel/bridge if required. */
				if (!p2_active) {
					if (bidirectional) {
						set_bidi(tile);
						set_bidi(tile_exit);
					} else {
						SetupBridgeTunnelSignalSimulation(tile, tile_exit);
					}
				} else if (p2_signal_in != p2_signal_out) {
					/* If signal only on one side build accoringly one-way tunnel/bridge. */
					if (p2_signal_in) {
						ClearBridgeTunnelSignalSimulation(tile_exit, tile);
						SetupBridgeTunnelSignalSimulation(tile, tile_exit);
					} else {
						ClearBridgeTunnelSignalSimulation(tile, tile_exit);
						SetupBridgeTunnelSignalSimulation(tile_exit, tile);
					}
				}
				if (!(p2_signal_in && p2_signal_out)) {
					SetTunnelBridgeSemaphore(tile, sigvar == SIG_SEMAPHORE);
					SetTunnelBridgeSemaphore(tile_exit, sigvar == SIG_SEMAPHORE);
					SetTunnelBridgePBS(tile, is_pbs);
					SetTunnelBridgePBS(tile_exit, is_pbs);
					if (!IsTunnelBridgePBS(tile)) remove_pbs_bidi();
				}
			}
			if (IsTunnelBridgeSignalSimulationExit(tile) && IsTunnelBridgePBS(tile) && !HasAcrossTunnelBridgeReservation(tile)) SetTunnelBridgeExitSignalState(tile, SIGNAL_STATE_RED);
			if (IsTunnelBridgeSignalSimulationExit(tile_exit) && IsTunnelBridgePBS(tile_exit) && !HasAcrossTunnelBridgeReservation(tile_exit)) SetTunnelBridgeExitSignalState(tile_exit, SIGNAL_STATE_RED);
			MarkBridgeOrTunnelDirty(tile);
			AddSideToSignalBuffer(tile, INVALID_DIAGDIR, GetTileOwner(tile));
			AddSideToSignalBuffer(tile_exit, INVALID_DIAGDIR, GetTileOwner(tile));
			YapfNotifyTrackLayoutChange(tile, track);
			YapfNotifyTrackLayoutChange(tile_exit, track);
			if (IsTunnelBridgeWithSignalSimulation(tile)) c->infrastructure.signal += GetTunnelBridgeSignalSimulationSignalCount(tile, tile_exit);
			DirtyCompanyInfrastructureWindows(GetTileOwner(tile));
			if (re_reserve_train != nullptr) {
				ReReserveTrainPath(re_reserve_train);
			}
		}
		return cost;
	}

	/* See if this is a valid track combination for signals (no overlap) */
	if (TracksOverlap(GetTrackBits(tile))) return_cmd_error(STR_ERROR_NO_SUITABLE_RAILROAD_TRACK);

	/* In case we don't want to change an existing signal, return without error. */
	if (HasBit(p1, 17) && HasSignalOnTrack(tile, track)) return CommandCost();

	/* you can not convert a signal if no signal is on track */
	if (convert_signal && !HasSignalOnTrack(tile, track)) return_cmd_error(STR_ERROR_THERE_ARE_NO_SIGNALS);

	if (!HasSignalOnTrack(tile, track)) {
		/* build new signals */
		cost = CommandCost(EXPENSES_CONSTRUCTION, _price[PR_BUILD_SIGNALS]);
	} else {
		if (p2 != 0 && sigvar != GetSignalVariant(tile, track)) {
			/* convert signals <-> semaphores */
			cost = CommandCost(EXPENSES_CONSTRUCTION, _price[PR_BUILD_SIGNALS] + _price[PR_CLEAR_SIGNALS]);

		} else if (convert_signal) {
			/* convert button pressed */
			if (ctrl_pressed || GetSignalVariant(tile, track) != sigvar) {
				/* convert electric <-> semaphore */
				cost = CommandCost(EXPENSES_CONSTRUCTION, _price[PR_BUILD_SIGNALS] + _price[PR_CLEAR_SIGNALS]);
			} else {
				/* it is free to change signal type: normal-pre-exit-combo */
				cost = CommandCost();
			}

		} else {
			/* it is free to change orientation/pre-exit-combo signals */
			cost = CommandCost();
		}
	}

	if (flags & DC_EXEC) {
		Train *v = nullptr;
		/* The new/changed signal could block our path. As this can lead to
		 * stale reservations, we clear the path reservation here and try
		 * to redo it later on. */
		if (HasReservedTracks(tile, TrackToTrackBits(track))) {
			v = GetTrainForReservation(tile, track);
			if (v != nullptr) FreeTrainTrackReservation(v);
		}

		if (!HasSignals(tile)) {
			/* there are no signals at all on this tile yet */
			SetHasSignals(tile, true);
			SetSignalStates(tile, 0xF); // all signals are on
			SetPresentSignals(tile, 0); // no signals built by default
			SetSignalType(tile, track, sigtype);
			SetSignalVariant(tile, track, sigvar);
		}

		/* Subtract old signal infrastructure count. */
		Company::Get(GetTileOwner(tile))->infrastructure.signal -= CountBits(GetPresentSignals(tile));

		if (p2 == 0) {
			if (!HasSignalOnTrack(tile, track)) {
				/* build new signals */
				SetPresentSignals(tile, GetPresentSignals(tile) | (IsPbsSignal(sigtype) ? KillFirstBit(SignalOnTrack(track)) : SignalOnTrack(track)));
				SetSignalType(tile, track, sigtype);
				SetSignalVariant(tile, track, sigvar);
				while (num_dir_cycle-- > 0) CycleSignalSide(tile, track);
			} else {
				if (convert_signal) {
					/* convert signal button pressed */
					if (ctrl_pressed) {
						/* toggle the present signal variant: SIG_ELECTRIC <-> SIG_SEMAPHORE */
						SetSignalVariant(tile, track, (GetSignalVariant(tile, track) == SIG_ELECTRIC) ? SIG_SEMAPHORE : SIG_ELECTRIC);
						/* Query current signal type so the check for PBS signals below works. */
						sigtype = GetSignalType(tile, track);
					} else {
						/* convert the present signal to the chosen type and variant */
						if (IsPresignalProgrammable(tile, track))
							FreeSignalProgram(SignalReference(tile, track));
						SetSignalType(tile, track, sigtype);
						SetSignalVariant(tile, track, sigvar);
						if (IsPbsSignal(sigtype) && (GetPresentSignals(tile) & SignalOnTrack(track)) == SignalOnTrack(track)) {
							SetPresentSignals(tile, (GetPresentSignals(tile) & ~SignalOnTrack(track)) | KillFirstBit(SignalOnTrack(track)));
						}
					}

				} else if (ctrl_pressed) {
					/* cycle through signal types */
					sigtype = (SignalType)(GetSignalType(tile, track));
					if(IsProgrammableSignal(sigtype))
						FreeSignalProgram(SignalReference(tile, track));

					sigtype = NextSignalType(sigtype, which_signals);

					SetSignalType(tile, track, sigtype);
					if (IsPbsSignal(sigtype) && (GetPresentSignals(tile) & SignalOnTrack(track)) == SignalOnTrack(track)) {
						SetPresentSignals(tile, (GetPresentSignals(tile) & ~SignalOnTrack(track)) | KillFirstBit(SignalOnTrack(track)));
					}
				} else {
					/* programmable signal dependencies are invalidated when the signal direction is changed */
					CheckRemoveSignal(tile, track);
					/* cycle the signal side: both -> left -> right -> both -> ... */
					CycleSignalSide(tile, track);
					/* Query current signal type so the check for PBS signals below works. */
					sigtype = GetSignalType(tile, track);
				}
			}
		} else {
			/* If CmdBuildManySignals is called with copying signals, just copy the
			 * direction of the first signal given as parameter by CmdBuildManySignals */
			SetPresentSignals(tile, (GetPresentSignals(tile) & ~SignalOnTrack(track)) | (p2 & SignalOnTrack(track)));
			SetSignalVariant(tile, track, sigvar);
			if (IsPresignalProgrammable(tile, track))
				FreeSignalProgram(SignalReference(tile, track));
			SetSignalType(tile, track, sigtype);
		}

		/* Add new signal infrastructure count. */
		Company::Get(GetTileOwner(tile))->infrastructure.signal += CountBits(GetPresentSignals(tile));
		DirtyCompanyInfrastructureWindows(GetTileOwner(tile));

		if (IsPbsSignal(sigtype)) {
			/* PBS signals should show red unless they are on reserved tiles without a train. */
			uint mask = GetPresentSignals(tile) & SignalOnTrack(track);
			SetSignalStates(tile, (GetSignalStates(tile) & ~mask) | ((HasBit(GetRailReservationTrackBits(tile), track) && EnsureNoVehicleOnGround(tile).Succeeded() ? UINT_MAX : 0) & mask));
		}
		MarkTileDirtyByTile(tile, ZOOM_LVL_DRAW_MAP);
		AddTrackToSignalBuffer(tile, track, _current_company);
		YapfNotifyTrackLayoutChange(tile, track);
		if (v != nullptr) {
			ReReserveTrainPath(v);
		}
	}

	return cost;
}

static bool CheckSignalAutoFill(TileIndex &tile, Trackdir &trackdir, int &signal_ctr, bool remove)
{
	tile = AddTileIndexDiffCWrap(tile, _trackdelta[trackdir]);
	if (tile == INVALID_TILE) return false;

	/* Check for track bits on the new tile */
	TrackdirBits trackdirbits = TrackStatusToTrackdirBits(GetTileTrackStatus(tile, TRANSPORT_RAIL, 0));

	if (TracksOverlap(TrackdirBitsToTrackBits(trackdirbits))) return false;
	trackdirbits &= TrackdirReachesTrackdirs(trackdir);

	/* No track bits, must stop */
	if (trackdirbits == TRACKDIR_BIT_NONE) return false;

	/* Get the first track dir */
	trackdir = RemoveFirstTrackdir(&trackdirbits);

	/* Any left? It's a junction so we stop */
	if (trackdirbits != TRACKDIR_BIT_NONE) return false;

	switch (GetTileType(tile)) {
		case MP_RAILWAY:
			if (IsRailDepot(tile)) return false;
			if (!remove && HasSignalOnTrack(tile, TrackdirToTrack(trackdir))) return false;
			signal_ctr++;
			if (IsDiagonalTrackdir(trackdir)) {
				signal_ctr++;
				/* Ensure signal_ctr even so X and Y pieces get signals */
				ClrBit(signal_ctr, 0);
			}
			return true;

		case MP_ROAD:
			if (!IsLevelCrossing(tile)) return false;
			signal_ctr += 2;
			return true;

		case MP_TUNNELBRIDGE: {
			if (!remove && IsTunnelBridgeWithSignalSimulation(tile)) return false;
			TileIndex orig_tile = tile; // backup old value

			if (GetTunnelBridgeTransportType(tile) != TRANSPORT_RAIL) return false;
			signal_ctr += IsDiagonalTrackdir(trackdir) ? 2 : 1;
			if (GetTunnelBridgeDirection(tile) == TrackdirToExitdir(trackdir)) {
				/* Skip to end of tunnel or bridge
				 * note that tile is a parameter by reference, so it must be updated */
				tile = GetOtherTunnelBridgeEnd(tile);
				signal_ctr += GetTunnelBridgeLength(orig_tile, tile) * 2;

				/* Check for track bits on the new tile */
				trackdirbits = TrackStatusToTrackdirBits(GetTileTrackStatus(tile, TRANSPORT_RAIL, 0));

				if (TracksOverlap(TrackdirBitsToTrackBits(trackdirbits))) return false;
				trackdirbits &= TrackdirReachesTrackdirs(trackdir);

				/* Get the first track dir */
				trackdir = RemoveFirstTrackdir(&trackdirbits);

				/* Any left? It's a junction so we stop */
				if (trackdirbits != TRACKDIR_BIT_NONE) return false;

				signal_ctr += IsDiagonalTrackdir(trackdir) ? 2 : 1;
			}
			return true;
		}

		default: return false;
	}
}

/**
 * Build many signals by dragging; AutoSignals
 * @param tile start tile of drag
 * @param flags operation to perform
 * @param p1  end tile of drag
 * @param p2 various bitstuffed elements
 * - p2 = (bit  0- 2) - track-orientation, valid values: 0-5 (Track enum)
 * - p2 = (bit  3)    - 1 = override signal/semaphore, or pre/exit/combo signal (CTRL-toggle)
 * - p2 = (bit  4)    - 0 = signals, 1 = semaphores
 * - p2 = (bit  5)    - 0 = build, 1 = remove signals
 * - p2 = (bit  6)    - 0 = selected stretch, 1 = auto fill
 * - p2 = (bit  7- 9) - default signal type
 * - p2 = (bit 10)    - 0 = keep fixed distance, 1 = minimise gaps between signals
 * - p2 = (bit 24-31) - user defined signals_density
 * @param text unused
 * @return the cost of this operation or an error
 */
static CommandCost CmdSignalTrackHelper(TileIndex tile, DoCommandFlag flags, uint32 p1, uint32 p2, const char *text)
{
	CommandCost total_cost(EXPENSES_CONSTRUCTION);
	TileIndex start_tile = tile;

	Track track = Extract<Track, 0, 3>(p2);
	bool mode = HasBit(p2, 3);
	bool semaphores = HasBit(p2, 4);
	bool remove = HasBit(p2, 5);
	bool autofill = HasBit(p2, 6);
	bool minimise_gaps = HasBit(p2, 10);
	byte signal_density = GB(p2, 24, 8);

	if (p1 >= MapSize() || !ValParamTrackOrientation(track)) return CMD_ERROR;
	TileIndex end_tile = p1;
	if (signal_density == 0 || signal_density > 20) return CMD_ERROR;

	if (!IsPlainRailTile(tile)) return_cmd_error(STR_ERROR_THERE_IS_NO_RAILROAD_TRACK);

	/* for vertical/horizontal tracks, double the given signals density
	 * since the original amount will be too dense (shorter tracks) */
	signal_density *= 2;

	Trackdir trackdir = TrackToTrackdir(track);
	CommandCost ret = ValidateAutoDrag(&trackdir, tile, end_tile);
	if (ret.Failed()) return ret;

	track = TrackdirToTrack(trackdir); // trackdir might have changed, keep track in sync
	Trackdir start_trackdir = trackdir;

	/* Must start on a valid track to be able to avoid loops */
	if (!HasTrack(tile, track)) return CMD_ERROR;

	SignalType sigtype = Extract<SignalType, 7, 3>(p2);
	if (sigtype > SIGTYPE_LAST) return CMD_ERROR;

	byte signals;
	/* copy the signal-style of the first rail-piece if existing */
	if (HasSignalOnTrack(tile, track)) {
		signals = GetPresentSignals(tile) & SignalOnTrack(track);
		assert(signals != 0);

		/* copy signal/semaphores style (independent of CTRL) */
		semaphores = GetSignalVariant(tile, track) != SIG_ELECTRIC;

		sigtype = GetSignalType(tile, track);
		/* Don't but copy entry or exit-signal type */
		if (sigtype == SIGTYPE_ENTRY || sigtype == SIGTYPE_EXIT) sigtype = SIGTYPE_NORMAL;
	} else { // no signals exist, drag a two-way signal stretch
		signals = IsPbsSignal(sigtype) ? SignalAlongTrackdir(trackdir) : SignalOnTrack(track);
	}

	byte signal_dir = 0;
	if (signals & SignalAlongTrackdir(trackdir))   SetBit(signal_dir, 0);
	if (signals & SignalAgainstTrackdir(trackdir)) SetBit(signal_dir, 1);

	/* signal_ctr         - amount of tiles already processed
	 * last_used_ctr      - amount of tiles before previously placed signal
	 * signals_density    - setting to put signal on every Nth tile (double space on |, -- tracks)
	 * last_suitable_ctr  - amount of tiles before last possible signal place
	 * last_suitable_tile - last tile where it is possible to place a signal
	 * last_suitable_trackdir - trackdir of the last tile
	 **********
	 * trackdir   - trackdir to build with autorail
	 * semaphores - semaphores or signals
	 * signals    - is there a signal/semaphore on the first tile, copy its style (two-way/single-way)
	 *              and convert all others to semaphore/signal
	 * remove     - 1 remove signals, 0 build signals */
	int signal_ctr = 0;
	int last_used_ctr = INT_MIN; // initially INT_MIN to force building/removing at the first tile
	int last_suitable_ctr = 0;
	TileIndex last_suitable_tile = INVALID_TILE;
	Trackdir last_suitable_trackdir = INVALID_TRACKDIR;
	CommandCost last_error = CMD_ERROR;
	bool had_success = false;
	std::vector<TileIndex> tunnel_bridge_blacklist;
	for (;;) {
		bool tile_ok = true;
		if (IsTileType(tile, MP_TUNNELBRIDGE)) {
			if (container_unordered_remove(tunnel_bridge_blacklist, tile) > 0) {
				/* This tile is blacklisted, skip tile and remove from blacklist.
				 * Mark last used counter as current tile.
				 */
				tile_ok = false;
				last_used_ctr = signal_ctr;
				last_suitable_tile = INVALID_TILE;
			}
		}

		/* only build/remove signals with the specified density */
		if (tile_ok && (remove || minimise_gaps || signal_ctr % signal_density == 0 || IsTileType(tile, MP_TUNNELBRIDGE))) {
			uint32 p1 = GB(TrackdirToTrack(trackdir), 0, 3);
			SB(p1, 3, 1, mode);
			SB(p1, 4, 1, semaphores);
			SB(p1, 5, 3, sigtype);
			if (!remove && signal_ctr == 0) SetBit(p1, 17);

			/* Pick the correct orientation for the track direction */
			signals = 0;
			if (HasBit(signal_dir, 0)) signals |= SignalAlongTrackdir(trackdir);
			if (HasBit(signal_dir, 1)) signals |= SignalAgainstTrackdir(trackdir);

			/* Test tiles in between for suitability as well if minimising gaps. */
			bool test_only = !remove && minimise_gaps && signal_ctr < (last_used_ctr + signal_density);
			CommandCost ret = DoCommand(tile, p1, signals, test_only ? flags & ~DC_EXEC : flags, remove ? CMD_REMOVE_SIGNALS : CMD_BUILD_SIGNALS);
			if (!test_only && ret.Succeeded() && IsTileType(tile, MP_TUNNELBRIDGE) && GetTunnelBridgeDirection(tile) == TrackdirToExitdir(trackdir)) {
				/* Blacklist far end of tunnel if we just actioned the near end */
				tunnel_bridge_blacklist.push_back(GetOtherTunnelBridgeEnd(tile));
			}

			if (ret.Succeeded()) {
				/* Remember last track piece where we can place a signal. */
				last_suitable_ctr = signal_ctr;
				last_suitable_tile = tile;
				last_suitable_trackdir = trackdir;
			} else if (!test_only && last_suitable_tile != INVALID_TILE) {
				/* If a signal can't be placed, place it at the last possible position. */
				SB(p1, 0, 3, TrackdirToTrack(last_suitable_trackdir));
				ClrBit(p1, 17);

				/* Pick the correct orientation for the track direction. */
				signals = 0;
				if (HasBit(signal_dir, 0)) signals |= SignalAlongTrackdir(last_suitable_trackdir);
				if (HasBit(signal_dir, 1)) signals |= SignalAgainstTrackdir(last_suitable_trackdir);

				ret = DoCommand(last_suitable_tile, p1, signals, flags, remove ? CMD_REMOVE_SIGNALS : CMD_BUILD_SIGNALS);
				if (ret.Succeeded() && IsTileType(last_suitable_tile, MP_TUNNELBRIDGE) && GetTunnelBridgeDirection(last_suitable_tile) == TrackdirToExitdir(last_suitable_trackdir)) {
					/* Blacklist far end of tunnel if we just actioned the near end */
					tunnel_bridge_blacklist.push_back(GetOtherTunnelBridgeEnd(last_suitable_tile));
				}
			}

			/* Collect cost. */
			if (!test_only) {
				/* Be user-friendly and try placing signals as much as possible */
				if (ret.Succeeded()) {
					had_success = true;
					total_cost.AddCost(ret);
					last_used_ctr = last_suitable_ctr;
					last_suitable_tile = INVALID_TILE;
				} else {
					/* The "No railway" error is the least important one. */
					if (ret.GetErrorMessage() != STR_ERROR_THERE_IS_NO_RAILROAD_TRACK ||
							last_error.GetErrorMessage() == INVALID_STRING_ID) {
						last_error = ret;
					}
				}
			}
		}

		if (autofill) {
			if (!CheckSignalAutoFill(tile, trackdir, signal_ctr, remove)) break;

			/* Prevent possible loops */
			if (tile == start_tile && trackdir == start_trackdir) break;
		} else {
			if (tile == end_tile) break;

			tile += ToTileIndexDiff(_trackdelta[trackdir]);
			signal_ctr++;

			/* toggle railbit for the non-diagonal tracks (|, -- tracks) */
			if (IsDiagonalTrackdir(trackdir)) {
				signal_ctr++;
			} else {
				ToggleBit(trackdir, 0);
			}
		}
	}

	return had_success ? total_cost : last_error;
}

/**
 * Build signals on a stretch of track.
 * Stub for the unified signal builder/remover
 * @param tile start tile of drag
 * @param flags operation to perform
 * @param p1  end tile of drag
 * @param p2 various bitstuffed elements
 * - p2 = (bit  0- 2) - track-orientation, valid values: 0-5 (Track enum)
 * - p2 = (bit  3)    - 1 = override signal/semaphore, or pre/exit/combo signal (CTRL-toggle)
 * - p2 = (bit  4)    - 0 = signals, 1 = semaphores
 * - p2 = (bit  5)    - 0 = build, 1 = remove signals
 * - p2 = (bit  6)    - 0 = selected stretch, 1 = auto fill
 * - p2 = (bit  7- 9) - default signal type
 * - p2 = (bit 24-31) - user defined signals_density
 * @param text unused
 * @return the cost of this operation or an error
 * @see CmdSignalTrackHelper
 */
CommandCost CmdBuildSignalTrack(TileIndex tile, DoCommandFlag flags, uint32 p1, uint32 p2, const char *text)
{
	return CmdSignalTrackHelper(tile, flags, p1, p2, text);
}

/**
 * Remove signals
 * @param tile coordinates where signal is being deleted from
 * @param flags operation to perform
 * @param p1 various bitstuffed elements, only track information is used
 *           - (bit  0- 2) - track-orientation, valid values: 0-5 (Track enum)
 *           - (bit  3)    - override signal/semaphore, or pre/exit/combo signal (CTRL-toggle)
 *           - (bit  4)    - 0 = signals, 1 = semaphores
 * @param p2 unused
 * @param text unused
 * @return the cost of this operation or an error
 */
CommandCost CmdRemoveSingleSignal(TileIndex tile, DoCommandFlag flags, uint32 p1, uint32 p2, const char *text)
{
	Track track = Extract<Track, 0, 3>(p1);
	Money cost = _price[PR_CLEAR_SIGNALS];

	if (IsTileType(tile, MP_TUNNELBRIDGE)) {
		TileIndex end = GetOtherTunnelBridgeEnd(tile);
		if (GetTunnelBridgeTransportType(tile) != TRANSPORT_RAIL) return_cmd_error(STR_ERROR_THERE_IS_NO_RAILROAD_TRACK);
		if (!IsTunnelBridgeWithSignalSimulation(tile)) return_cmd_error(STR_ERROR_THERE_ARE_NO_SIGNALS);

		cost *= ((GetTunnelBridgeLength(tile, end) + 4) >> 2);
		if (IsTunnelBridgeSignalSimulationBidirectional(tile)) cost *= 2;

		CommandCost ret = EnsureNoTrainOnTrack(GetOtherTunnelBridgeEnd(tile), track);
		if (ret.Failed()) return ret;
		ret = EnsureNoTrainOnTrack(tile, track);
		if (ret.Failed()) return ret;
	} else {
		if (!ValParamTrackOrientation(track) || !IsPlainRailTile(tile) || !HasTrack(tile, track)) {
			return_cmd_error(STR_ERROR_THERE_IS_NO_RAILROAD_TRACK);
		}
		if (!HasSignalOnTrack(tile, track)) {
			return_cmd_error(STR_ERROR_THERE_ARE_NO_SIGNALS);
		}
	}

	/* Only water can remove signals from anyone */
	if (_current_company != OWNER_WATER) {
		CommandCost ret = CheckTileOwnership(tile);
		if (ret.Failed()) return ret;
	}

	/* Do it? */
	if (flags & DC_EXEC) {

		if (IsTunnelBridgeWithSignalSimulation(tile)) { // handle tunnel/bridge signals.
			TileIndex end = GetOtherTunnelBridgeEnd(tile);
			std::vector<Train *> re_reserve_trains;
			auto check_reservation = [&](TileIndex t) {
				if (HasAcrossTunnelBridgeReservation(t)) {
					Train *v = GetTrainForReservation(t, FindFirstTrack(GetAcrossTunnelBridgeReservationTrackBits(t)));
					if (v != nullptr) FreeTrainTrackReservation(v);
					re_reserve_trains.push_back(v);
				}
			};
			check_reservation(tile);
			check_reservation(end);
			Company::Get(GetTileOwner(tile))->infrastructure.signal -= GetTunnelBridgeSignalSimulationSignalCount(tile, end);
			ClearBridgeTunnelSignalSimulation(end, tile);
			ClearBridgeTunnelSignalSimulation(tile, end);
			MarkBridgeOrTunnelDirty(tile);
			AddSideToSignalBuffer(tile, INVALID_DIAGDIR, GetTileOwner(tile));
			AddSideToSignalBuffer(end, INVALID_DIAGDIR, GetTileOwner(tile));
			YapfNotifyTrackLayoutChange(tile, track);
			YapfNotifyTrackLayoutChange(end, track);
			DirtyCompanyInfrastructureWindows(GetTileOwner(tile));
			for (Train *v : re_reserve_trains) {
				ReReserveTrainPath(v);
			}
			return CommandCost(EXPENSES_CONSTRUCTION, cost);
		}

		Train *v = nullptr;
		if (HasReservedTracks(tile, TrackToTrackBits(track))) {
			v = GetTrainForReservation(tile, track);
		} else if (IsPbsSignal(GetSignalType(tile, track))) {
			/* PBS signal, might be the end of a path reservation. */
			Trackdir td = TrackToTrackdir(track);
			for (int i = 0; v == nullptr && i < 2; i++, td = ReverseTrackdir(td)) {
				/* Only test the active signal side. */
				if (!HasSignalOnTrackdir(tile, ReverseTrackdir(td))) continue;
				TileIndex next = TileAddByDiagDir(tile, TrackdirToExitdir(td));
				TrackBits tracks = TrackdirBitsToTrackBits(TrackdirReachesTrackdirs(td));
				if (HasReservedTracks(next, tracks)) {
					v = GetTrainForReservation(next, TrackBitsToTrack(GetReservedTrackbits(next) & tracks));
				}
			}
		}
		Company::Get(GetTileOwner(tile))->infrastructure.signal -= CountBits(GetPresentSignals(tile));
		CheckRemoveSignal(tile, track);
		SetPresentSignals(tile, GetPresentSignals(tile) & ~SignalOnTrack(track));
		Company::Get(GetTileOwner(tile))->infrastructure.signal += CountBits(GetPresentSignals(tile));
		DirtyCompanyInfrastructureWindows(GetTileOwner(tile));
		TraceRestrictNotifySignalRemoval(tile, track);

		/* removed last signal from tile? */
		if (GetPresentSignals(tile) == 0) {
			SetSignalStates(tile, 0);
			SetHasSignals(tile, false);
			SetSignalVariant(tile, INVALID_TRACK, SIG_ELECTRIC); // remove any possible semaphores
		}

		AddTrackToSignalBuffer(tile, track, GetTileOwner(tile));
		YapfNotifyTrackLayoutChange(tile, track);
		if (v != nullptr) TryPathReserve(v, false);

		MarkTileDirtyByTile(tile, ZOOM_LVL_DRAW_MAP);
	}

	return CommandCost(EXPENSES_CONSTRUCTION, cost);
}

/**
 * Remove signals on a stretch of track.
 * Stub for the unified signal builder/remover
 * @param tile start tile of drag
 * @param flags operation to perform
 * @param p1  end tile of drag
 * @param p2 various bitstuffed elements
 * - p2 = (bit  0- 2) - track-orientation, valid values: 0-5 (Track enum)
 * - p2 = (bit  3)    - 1 = override signal/semaphore, or pre/exit/combo signal (CTRL-toggle)
 * - p2 = (bit  4)    - 0 = signals, 1 = semaphores
 * - p2 = (bit  5)    - 0 = build, 1 = remove signals
 * - p2 = (bit  6)    - 0 = selected stretch, 1 = auto fill
 * - p2 = (bit  7- 9) - default signal type
 * - p2 = (bit 24-31) - user defined signals_density
 * @param text unused
 * @return the cost of this operation or an error
 * @see CmdSignalTrackHelper
 */
CommandCost CmdRemoveSignalTrack(TileIndex tile, DoCommandFlag flags, uint32 p1, uint32 p2, const char *text)
{
	return CmdSignalTrackHelper(tile, flags, p1, SetBit(p2, 5), text); // bit 5 is remove bit
}

/** Update power of train under which is the railtype being converted */
static Vehicle *UpdateTrainPowerProc(Vehicle *v, void *data)
{
	if (v->type != VEH_TRAIN) return nullptr;

	TrainList *affected_trains = static_cast<TrainList*>(data);
	include(*affected_trains, Train::From(v)->First());

	return nullptr;
}

/**
 * Convert one rail type to the other. You can convert normal rail to
 * monorail/maglev easily or vice-versa.
 * @param tile end tile of rail conversion drag
 * @param flags operation to perform
 * @param p1 start tile of drag
 * @param p2 various bitstuffed elements:
 * - p2 = (bit  0- 5) new railtype to convert to.
 * - p2 = (bit  6)    build diagonally or not.
 * @param text unused
 * @return the cost of this operation or an error
 */
CommandCost CmdConvertRail(TileIndex tile, DoCommandFlag flags, uint32 p1, uint32 p2, const char *text)
{
	RailType totype = Extract<RailType, 0, 6>(p2);
	TileIndex area_start = p1;
	TileIndex area_end = tile;
	bool diagonal = HasBit(p2, 6);

	if (!ValParamRailtype(totype)) return CMD_ERROR;
	if (area_start >= MapSize()) return CMD_ERROR;

	TrainList affected_trains;

	CommandCost cost(EXPENSES_CONSTRUCTION);
	CommandCost error = CommandCost(STR_ERROR_NO_SUITABLE_RAILROAD_TRACK); // by default, there is no track to convert.
	bool found_convertible_track = false; // whether we actually did convert some track (see bug #7633)

	TileIterator *iter = diagonal ? (TileIterator *)new DiagonalTileIterator(area_start, area_end) : new OrthogonalTileIterator(area_start, area_end);
	for (; (tile = *iter) != INVALID_TILE; ++(*iter)) {
		TileType tt = GetTileType(tile);

		/* Check if there is any track on tile */
		switch (tt) {
			case MP_RAILWAY:
				break;
			case MP_STATION:
				if (!HasStationRail(tile)) continue;
				break;
			case MP_ROAD:
				if (!IsLevelCrossing(tile)) continue;
				if (RailNoLevelCrossings(totype)) {
					error.MakeError(STR_ERROR_CROSSING_DISALLOWED_RAIL);
					continue;
				}
				break;
			case MP_TUNNELBRIDGE:
				if (GetTunnelBridgeTransportType(tile) != TRANSPORT_RAIL) continue;
				break;
			default: continue;
		}

		/* Original railtype we are converting from */
		const RailType type = GetRailType(tile);
		const RailType raw_secondary_type = GetTileSecondaryRailTypeIfValid(tile);
		const RailType secondary_type = (raw_secondary_type == INVALID_RAILTYPE) ? type : raw_secondary_type;

		/* Converting to the same type or converting 'hidden' elrail -> rail */
		if ((type == totype || (_settings_game.vehicle.disable_elrails && totype == RAILTYPE_RAIL && type == RAILTYPE_ELECTRIC))
				&& (secondary_type == totype || (_settings_game.vehicle.disable_elrails && totype == RAILTYPE_RAIL && secondary_type == RAILTYPE_ELECTRIC))) continue;

		/* Trying to convert other's rail */
		CommandCost ret = CheckTileOwnership(tile);
		if (ret.Failed()) {
			error = ret;
			continue;
		}

		std::vector<Train *> vehicles_affected;

		auto find_train_reservations = [&vehicles_affected, &totype](TileIndex tile, TrackBits reserved) {
			Track track;
			while ((track = RemoveFirstTrack(&reserved)) != INVALID_TRACK) {
				Train *v = GetTrainForReservation(tile, track);
				if (v != nullptr && !HasPowerOnRail(v->railtype, totype)) {
					/* No power on new rail type, reroute. */
					FreeTrainTrackReservation(v);
					vehicles_affected.push_back(v);
				}
			}
		};

		auto yapf_notify_track_change = [](TileIndex tile, TrackBits tracks) {
			while (tracks != TRACK_BIT_NONE) {
				YapfNotifyTrackLayoutChange(tile, RemoveFirstTrack(&tracks));
			}
		};

		/* Vehicle on the tile when not converting Rail <-> ElRail
		 * Tunnels and bridges have special check later */
		if (tt != MP_TUNNELBRIDGE) {
			if (!IsCompatibleRail(type, totype) || !IsCompatibleRail(secondary_type, totype)) {
				CommandCost ret = IsPlainRailTile(tile) ? EnsureNoTrainOnTrackBits(tile, GetTrackBits(tile)) : EnsureNoVehicleOnGround(tile);
				if (ret.Failed()) {
					error = ret;
					continue;
				}
			}
			if (flags & DC_EXEC) { // we can safely convert, too
				find_train_reservations(tile, GetReservedTrackbits(tile));

				/* Update the company infrastructure counters. */
				if (!IsRailStationTile(tile) || !IsStationTileBlocked(tile)) {
					Company *c = Company::Get(GetTileOwner(tile));
					uint num_pieces = IsLevelCrossingTile(tile) ? LEVELCROSSING_TRACKBIT_FACTOR : 1;
					if (IsPlainRailTile(tile)) {
						TrackBits bits = GetTrackBits(tile);
						if (bits == TRACK_BIT_HORZ || bits == TRACK_BIT_VERT) {
							c->infrastructure.rail[secondary_type]--;
							c->infrastructure.rail[totype]++;
						} else {
							num_pieces = CountBits(bits);
							if (TracksOverlap(bits)) num_pieces *= num_pieces;
						}
					}
					c->infrastructure.rail[type] -= num_pieces;
					c->infrastructure.rail[totype] += num_pieces;
					DirtyCompanyInfrastructureWindows(c->index);
				}

				SetRailType(tile, totype);
				if (IsPlainRailTile(tile)) SetSecondaryRailType(tile, totype);

				MarkTileDirtyByTile(tile, ZOOM_LVL_DRAW_MAP);
				/* update power of train on this tile */
				FindVehicleOnPos(tile, &affected_trains, &UpdateTrainPowerProc);
			}
		}

		switch (tt) {
			case MP_RAILWAY:
				switch (GetRailTileType(tile)) {
					case RAIL_TILE_DEPOT:
						if (flags & DC_EXEC) {
							/* notify YAPF about the track layout change */
							YapfNotifyTrackLayoutChange(tile, GetRailDepotTrack(tile));

							/* Update build vehicle window related to this depot */
							InvalidateWindowData(WC_VEHICLE_DEPOT, tile);
							InvalidateWindowData(WC_BUILD_VEHICLE, tile);
						}
						found_convertible_track = true;
						cost.AddCost(RailConvertCost(type, totype));
						break;

					default: // RAIL_TILE_NORMAL, RAIL_TILE_SIGNALS
						if (flags & DC_EXEC) {
							/* notify YAPF about the track layout change */
							yapf_notify_track_change(tile, GetTrackBits(tile));
						}
						if (raw_secondary_type != INVALID_RAILTYPE) {
							cost.AddCost(RailConvertCost(type, totype));
							cost.AddCost(RailConvertCost(raw_secondary_type, totype));
						} else {
							cost.AddCost(RailConvertCost(type, totype) * CountBits(GetTrackBits(tile)));
						}
<<<<<<< HEAD
=======
						found_convertible_track = true;
						cost.AddCost(RailConvertCost(type, totype) * CountBits(GetTrackBits(tile)));
>>>>>>> a52bbb72
						break;
				}
				break;

			case MP_TUNNELBRIDGE: {
				TileIndex endtile = GetOtherTunnelBridgeEnd(tile);

				/* If both ends of tunnel/bridge are in the range, do not try to convert twice -
				 * it would cause assert because of different test and exec runs */
				if (endtile < tile) {
					if (diagonal) {
						if (DiagonalTileArea(area_start, area_end).Contains(endtile)) continue;
					} else {
						if (OrthogonalTileArea(area_start, area_end).Contains(endtile)) continue;
					}
				}

				/* When not converting rail <-> el. rail, any vehicle cannot be in tunnel/bridge */
				if (!IsCompatibleRail(type, totype) || !IsCompatibleRail(secondary_type, totype)) {
					CommandCost ret = TunnelBridgeIsFree(tile, endtile);
					if (ret.Failed()) {
						error = ret;
						continue;
					}
				}

				uint num_primary_pieces = GetTunnelBridgeLength(tile, endtile) + CountBits(GetPrimaryTunnelBridgeTrackBits(tile)) + CountBits(GetPrimaryTunnelBridgeTrackBits(endtile));
				cost.AddCost(num_primary_pieces * RailConvertCost(type, totype));
				RailType end_secondary_type = GetTileSecondaryRailTypeIfValid(endtile);
				if (raw_secondary_type != INVALID_RAILTYPE) cost.AddCost(RailConvertCost(raw_secondary_type, totype));
				if (end_secondary_type != INVALID_RAILTYPE) cost.AddCost(RailConvertCost(end_secondary_type, totype));

				if (flags & DC_EXEC) {
					SubtractRailTunnelBridgeInfrastructure(tile, endtile);

					find_train_reservations(tile, GetTunnelBridgeReservationTrackBits(tile));
					find_train_reservations(endtile, GetTunnelBridgeReservationTrackBits(endtile));

					SetRailType(tile, totype);
					SetRailType(endtile, totype);
					SetSecondaryRailType(tile, totype);
					SetSecondaryRailType(endtile, totype);

					FindVehicleOnPos(tile, &affected_trains, &UpdateTrainPowerProc);
					FindVehicleOnPos(endtile, &affected_trains, &UpdateTrainPowerProc);

					/* notify YAPF about the track layout change */
					yapf_notify_track_change(tile, GetTunnelBridgeTrackBits(tile));
					yapf_notify_track_change(endtile, GetTunnelBridgeTrackBits(endtile));

					if (IsBridge(tile)) {
						MarkBridgeDirty(tile, ZOOM_LVL_DRAW_MAP);
					} else {
						MarkTileDirtyByTile(tile, ZOOM_LVL_DRAW_MAP);
						MarkTileDirtyByTile(endtile, ZOOM_LVL_DRAW_MAP);
					}

<<<<<<< HEAD
					AddRailTunnelBridgeInfrastructure(tile, endtile);
					DirtyCompanyInfrastructureWindows(Company::Get(GetTileOwner(tile))->index);
				}
=======
				found_convertible_track = true;
				cost.AddCost((GetTunnelBridgeLength(tile, endtile) + 2) * RailConvertCost(type, totype));
>>>>>>> a52bbb72
				break;
			}

			default: // MP_STATION, MP_ROAD
				if (flags & DC_EXEC) {
					Track track = ((tt == MP_STATION) ? GetRailStationTrack(tile) : GetCrossingRailTrack(tile));
					YapfNotifyTrackLayoutChange(tile, track);
				}

				found_convertible_track = true;
				cost.AddCost(RailConvertCost(type, totype));
				break;
		}

		for (uint i = 0; i < vehicles_affected.size(); ++i) {
			TryPathReserve(vehicles_affected[i], true);
		}
	}

	if (flags & DC_EXEC) {
		/* Railtype changed, update trains as when entering different track */
		for (Train *v : affected_trains) {
			v->ConsistChanged(CCF_TRACK);
		}
	}

	delete iter;
	return found_convertible_track ? cost : error;
}

static CommandCost RemoveTrainDepot(TileIndex tile, DoCommandFlag flags)
{
	if (_current_company != OWNER_WATER) {
		CommandCost ret = CheckTileOwnership(tile);
		if (ret.Failed()) return ret;
	}

	CommandCost ret = EnsureNoVehicleOnGround(tile);
	if (ret.Failed()) return ret;

	if (flags & DC_EXEC) {
		/* read variables before the depot is removed */
		DiagDirection dir = GetRailDepotDirection(tile);
		Owner owner = GetTileOwner(tile);
		Train *v = nullptr;

		if (HasDepotReservation(tile)) {
			v = GetTrainForReservation(tile, DiagDirToDiagTrack(dir));
			if (v != nullptr) FreeTrainTrackReservation(v);
		}

		Company::Get(owner)->infrastructure.rail[GetRailType(tile)]--;
		DirtyCompanyInfrastructureWindows(owner);

		delete Depot::GetByTile(tile);
		DoClearSquare(tile);
		AddSideToSignalBuffer(tile, dir, owner);
		YapfNotifyTrackLayoutChange(tile, DiagDirToDiagTrack(dir));
		if (v != nullptr) TryPathReserve(v, true);
	}

	return CommandCost(EXPENSES_CONSTRUCTION, _price[PR_CLEAR_DEPOT_TRAIN]);
}

static CommandCost ClearTile_Track(TileIndex tile, DoCommandFlag flags)
{
	CommandCost cost(EXPENSES_CONSTRUCTION);

	if (flags & DC_AUTO) {
		if (!IsTileOwner(tile, _current_company)) {
			return_cmd_error(STR_ERROR_AREA_IS_OWNED_BY_ANOTHER);
		}

		if (IsPlainRail(tile)) {
			return_cmd_error(STR_ERROR_MUST_REMOVE_RAILROAD_TRACK);
		} else {
			return_cmd_error(STR_ERROR_BUILDING_MUST_BE_DEMOLISHED);
		}
	}

	switch (GetRailTileType(tile)) {
		case RAIL_TILE_SIGNALS:
			if (flags & DC_EXEC) CheckRemoveSignalsFromTile(tile);
			// FALL THROUGH

		case RAIL_TILE_NORMAL: {
			Slope tileh = GetTileSlope(tile);
			/* Is there flat water on the lower halftile that gets cleared expensively? */
			bool water_ground = (GetRailGroundType(tile) == RAIL_GROUND_WATER && IsSlopeWithOneCornerRaised(tileh));

			TrackBits tracks = GetTrackBits(tile);
			while (tracks != TRACK_BIT_NONE) {
				Track track = RemoveFirstTrack(&tracks);
				CommandCost ret = DoCommand(tile, 0, track, flags, CMD_REMOVE_SINGLE_RAIL);
				if (ret.Failed()) return ret;
				cost.AddCost(ret);
			}

			/* When bankrupting, don't make water dirty, there could be a ship on lower halftile.
			 * Same holds for non-companies clearing the tile, e.g. disasters. */
			if (water_ground && !(flags & DC_BANKRUPT) && Company::IsValidID(_current_company)) {
				CommandCost ret = EnsureNoVehicleOnGround(tile);
				if (ret.Failed()) return ret;

				if (_game_mode != GM_EDITOR && !_settings_game.construction.enable_remove_water && !(flags & DC_ALLOW_REMOVE_WATER)) return_cmd_error(STR_ERROR_CAN_T_BUILD_ON_WATER);

				/* The track was removed, and left a coast tile. Now also clear the water. */
				if (flags & DC_EXEC) DoClearSquare(tile);
				cost.AddCost(_price[PR_CLEAR_WATER]);
			}

			return cost;
		}

		case RAIL_TILE_DEPOT:
			return RemoveTrainDepot(tile, flags);

		default:
			return CMD_ERROR;
	}
}

/**
 * Get surface height in point (x,y)
 * On tiles with halftile foundations move (x,y) to a safe point wrt. track
 */
static uint GetSaveSlopeZ(uint x, uint y, Track track)
{
	switch (track) {
		case TRACK_UPPER: x &= ~0xF; y &= ~0xF; break;
		case TRACK_LOWER: x |=  0xF; y |=  0xF; break;
		case TRACK_LEFT:  x |=  0xF; y &= ~0xF; break;
		case TRACK_RIGHT: x &= ~0xF; y |=  0xF; break;
		default: break;
	}
	return GetSlopePixelZ(x, y);
}

void DrawSingleSignal(TileIndex tile, const RailtypeInfo *rti, Track track, SignalState condition, SignalOffsets image, uint pos, SignalType type, SignalVariant variant, bool show_restricted)
{
	bool side;
	switch (_settings_game.construction.train_signal_side) {
		case 0:  side = false;                                 break; // left
		case 2:  side = true;                                  break; // right
		default: side = _settings_game.vehicle.road_side != 0; break; // driving side
	}
	static const Point SignalPositions[2][12] = {
		{ // Signals on the left side
		/*  LEFT      LEFT      RIGHT     RIGHT     UPPER     UPPER */
			{ 8,  5}, {14,  1}, { 1, 14}, { 9, 11}, { 1,  0}, { 3, 10},
		/*  LOWER     LOWER     X         X         Y         Y     */
			{11,  4}, {14, 14}, {11,  3}, { 4, 13}, { 3,  4}, {11, 13}
		}, { // Signals on the right side
		/*  LEFT      LEFT      RIGHT     RIGHT     UPPER     UPPER */
			{14,  1}, {12, 10}, { 4,  6}, { 1, 14}, {10,  4}, { 0,  1},
		/*  LOWER     LOWER     X         X         Y         Y     */
			{14, 14}, { 5, 12}, {11, 13}, { 4,  3}, {13,  4}, { 3, 11}
		}
	};

	uint x = TileX(tile) * TILE_SIZE + SignalPositions[side][pos].x;
	uint y = TileY(tile) * TILE_SIZE + SignalPositions[side][pos].y;

	SpriteID sprite;
	bool is_custom_sprite;
	if (type == SIGTYPE_PROG) {
		if (variant == SIG_SEMAPHORE) {
			sprite = SPR_PROGSIGNAL_BASE + image * 2 + condition;
		} else {
			sprite = SPR_PROGSIGNAL_BASE + 16 + image * 2 + condition;
		}
		extern int _progsig_grf_file_index;
		is_custom_sprite = (int) GetOriginFileSlot(sprite) != _progsig_grf_file_index;
	} else {
		sprite = GetCustomSignalSprite(rti, tile, type, variant, condition);
		is_custom_sprite = (sprite != 0);
		if (sprite != 0) {
			sprite += image;
		} else {
			/* Normal electric signals are stored in a different sprite block than all other signals. */
			sprite = (type == SIGTYPE_NORMAL && variant == SIG_ELECTRIC) ? SPR_ORIGINAL_SIGNALS_BASE : SPR_SIGNALS_BASE - 16;
			sprite += type * 16 + variant * 64 + image * 2 + condition + (IsSignalSpritePBS(type) ? 64 : 0);
		}

		if (!is_custom_sprite) {
			int origin_slot = GetOriginFileSlot(sprite);
			extern int _first_user_grf_file_index;
			extern int _opengfx_grf_file_index;
			is_custom_sprite = origin_slot != _opengfx_grf_file_index && (origin_slot >= _first_user_grf_file_index);
		}
	}

	if (is_custom_sprite && show_restricted && _settings_client.gui.show_restricted_signal_default) {
		/* Use duplicate sprite block, instead of GRF-specified signals */
		if (type == SIGTYPE_PROG) {
			sprite += SPR_DUP_PROGSIGNAL_BASE - SPR_PROGSIGNAL_BASE;
		} else {
			sprite = (type == SIGTYPE_NORMAL && variant == SIG_ELECTRIC) ? SPR_DUP_ORIGINAL_SIGNALS_BASE : SPR_DUP_SIGNALS_BASE - 16;
			sprite += type * 16 + variant * 64 + image * 2 + condition + (IsSignalSpritePBS(type) ? 64 : 0);
		}
		is_custom_sprite = false;
	}

	if (!is_custom_sprite && show_restricted) {
		if (type == SIGTYPE_PBS || type == SIGTYPE_PBS_ONEWAY) {
			static const SubSprite lower_part = { -50, -10, 50, 50 };
			static const SubSprite upper_part = { -50, -50, 50, -11 };

			AddSortableSpriteToDraw(sprite, SPR_TRACERESTRICT_BASE, x, y, 1, 1, BB_HEIGHT_UNDER_BRIDGE, GetSaveSlopeZ(x, y, track), false, 0, 0, 0, &lower_part);
			AddSortableSpriteToDraw(sprite,               PAL_NONE, x, y, 1, 1, BB_HEIGHT_UNDER_BRIDGE, GetSaveSlopeZ(x, y, track), false, 0, 0, 0, &upper_part);
		} else {
			AddSortableSpriteToDraw(sprite, SPR_TRACERESTRICT_BASE + 1, x, y, 1, 1, BB_HEIGHT_UNDER_BRIDGE, GetSaveSlopeZ(x, y, track));
		}
	} else {
		AddSortableSpriteToDraw(sprite, PAL_NONE, x, y, 1, 1, BB_HEIGHT_UNDER_BRIDGE, GetSaveSlopeZ(x, y, track));
	}
}

static void DrawSingleSignal(TileIndex tile, const RailtypeInfo *rti, Track track, SignalState condition, SignalOffsets image, uint pos)
{
	SignalType type       = GetSignalType(tile, track);
	SignalVariant variant = GetSignalVariant(tile, track);

	bool show_restricted = (variant == SIG_ELECTRIC) && IsRestrictedSignal(tile) && (GetExistingTraceRestrictProgram(tile, track) != nullptr);
	DrawSingleSignal(tile, rti, track, condition, image, pos, type, variant, show_restricted);
}

static uint32 _drawtile_track_palette;



/** Offsets for drawing fences */
struct FenceOffset {
	Corner height_ref;  //!< Corner to use height offset from.
	int x_offs;         //!< Bounding box X offset.
	int y_offs;         //!< Bounding box Y offset.
	int x_size;         //!< Bounding box X size.
	int y_size;         //!< Bounding box Y size.
};

/** Offsets for drawing fences */
static FenceOffset _fence_offsets[] = {
	{ CORNER_INVALID,  0,  1, 16,  1 }, // RFO_FLAT_X_NW
	{ CORNER_INVALID,  1,  0,  1, 16 }, // RFO_FLAT_Y_NE
	{ CORNER_W,        8,  8,  1,  1 }, // RFO_FLAT_LEFT
	{ CORNER_N,        8,  8,  1,  1 }, // RFO_FLAT_UPPER
	{ CORNER_INVALID,  0,  1, 16,  1 }, // RFO_SLOPE_SW_NW
	{ CORNER_INVALID,  1,  0,  1, 16 }, // RFO_SLOPE_SE_NE
	{ CORNER_INVALID,  0,  1, 16,  1 }, // RFO_SLOPE_NE_NW
	{ CORNER_INVALID,  1,  0,  1, 16 }, // RFO_SLOPE_NW_NE
	{ CORNER_INVALID,  0, 15, 16,  1 }, // RFO_FLAT_X_SE
	{ CORNER_INVALID, 15,  0,  1, 16 }, // RFO_FLAT_Y_SW
	{ CORNER_E,        8,  8,  1,  1 }, // RFO_FLAT_RIGHT
	{ CORNER_S,        8,  8,  1,  1 }, // RFO_FLAT_LOWER
	{ CORNER_INVALID,  0, 15, 16,  1 }, // RFO_SLOPE_SW_SE
	{ CORNER_INVALID, 15,  0,  1, 16 }, // RFO_SLOPE_SE_SW
	{ CORNER_INVALID,  0, 15, 16,  1 }, // RFO_SLOPE_NE_SE
	{ CORNER_INVALID, 15,  0,  1, 16 }, // RFO_SLOPE_NW_SW
};

/**
 * Draw a track fence.
 * @param ti Tile drawing information.
 * @param base_image First fence sprite.
 * @param num_sprites Number of fence sprites.
 * @param rfo Fence to draw.
 */
static void DrawTrackFence(const TileInfo *ti, SpriteID base_image, uint num_sprites, RailFenceOffset rfo)
{
	int z = ti->z;
	if (_fence_offsets[rfo].height_ref != CORNER_INVALID) {
		z += GetSlopePixelZInCorner(RemoveHalftileSlope(ti->tileh), _fence_offsets[rfo].height_ref);
	}
	AddSortableSpriteToDraw(base_image + (rfo % num_sprites), _drawtile_track_palette,
		ti->x + _fence_offsets[rfo].x_offs,
		ti->y + _fence_offsets[rfo].y_offs,
		_fence_offsets[rfo].x_size,
		_fence_offsets[rfo].y_size,
		4, z);
}

/**
 * Draw fence at NW border matching the tile slope.
 */
static void DrawTrackFence_NW(const TileInfo *ti, SpriteID base_image, uint num_sprites)
{
	RailFenceOffset rfo = RFO_FLAT_X_NW;
	if (ti->tileh & SLOPE_NW) rfo = (ti->tileh & SLOPE_W) ? RFO_SLOPE_SW_NW : RFO_SLOPE_NE_NW;
	DrawTrackFence(ti, base_image, num_sprites, rfo);
}

/**
 * Draw fence at SE border matching the tile slope.
 */
static void DrawTrackFence_SE(const TileInfo *ti, SpriteID base_image, uint num_sprites)
{
	RailFenceOffset rfo = RFO_FLAT_X_SE;
	if (ti->tileh & SLOPE_SE) rfo = (ti->tileh & SLOPE_S) ? RFO_SLOPE_SW_SE : RFO_SLOPE_NE_SE;
	DrawTrackFence(ti, base_image, num_sprites, rfo);
}

/**
 * Draw fence at NE border matching the tile slope.
 */
static void DrawTrackFence_NE(const TileInfo *ti, SpriteID base_image, uint num_sprites)
{
	RailFenceOffset rfo = RFO_FLAT_Y_NE;
	if (ti->tileh & SLOPE_NE) rfo = (ti->tileh & SLOPE_E) ? RFO_SLOPE_SE_NE : RFO_SLOPE_NW_NE;
	DrawTrackFence(ti, base_image, num_sprites, rfo);
}

/**
 * Draw fence at SW border matching the tile slope.
 */
static void DrawTrackFence_SW(const TileInfo *ti, SpriteID base_image, uint num_sprites)
{
	RailFenceOffset rfo = RFO_FLAT_Y_SW;
	if (ti->tileh & SLOPE_SW) rfo = (ti->tileh & SLOPE_S) ? RFO_SLOPE_SE_SW : RFO_SLOPE_NW_SW;
	DrawTrackFence(ti, base_image, num_sprites, rfo);
}

/**
 * Draw track fences.
 * @param ti Tile drawing information.
 * @param rti Rail type information.
 */
static void DrawTrackDetails(const TileInfo *ti, const RailtypeInfo *rti)
{
	/* Base sprite for track fences.
	 * Note: Halftile slopes only have fences on the upper part. */
	uint num_sprites = 0;
	SpriteID base_image = GetCustomRailSprite(rti, ti->tile, RTSG_FENCES, IsHalftileSlope(ti->tileh) ? TCX_UPPER_HALFTILE : TCX_NORMAL, &num_sprites);
	if (base_image == 0) {
		base_image = SPR_TRACK_FENCE_FLAT_X;
		num_sprites = 8;
	}

	assert(num_sprites > 0);

	switch (GetRailGroundType(ti->tile)) {
		case RAIL_GROUND_FENCE_NW:     DrawTrackFence_NW(ti, base_image, num_sprites); break;
		case RAIL_GROUND_FENCE_SE:     DrawTrackFence_SE(ti, base_image, num_sprites); break;
		case RAIL_GROUND_FENCE_SENW:   DrawTrackFence_NW(ti, base_image, num_sprites);
		                               DrawTrackFence_SE(ti, base_image, num_sprites); break;
		case RAIL_GROUND_FENCE_NE:     DrawTrackFence_NE(ti, base_image, num_sprites); break;
		case RAIL_GROUND_FENCE_SW:     DrawTrackFence_SW(ti, base_image, num_sprites); break;
		case RAIL_GROUND_FENCE_NESW:   DrawTrackFence_NE(ti, base_image, num_sprites);
		                               DrawTrackFence_SW(ti, base_image, num_sprites); break;
		case RAIL_GROUND_FENCE_VERT1:  DrawTrackFence(ti, base_image, num_sprites, RFO_FLAT_LEFT);  break;
		case RAIL_GROUND_FENCE_VERT2:  DrawTrackFence(ti, base_image, num_sprites, RFO_FLAT_RIGHT); break;
		case RAIL_GROUND_FENCE_HORIZ1: DrawTrackFence(ti, base_image, num_sprites, RFO_FLAT_UPPER); break;
		case RAIL_GROUND_FENCE_HORIZ2: DrawTrackFence(ti, base_image, num_sprites, RFO_FLAT_LOWER); break;
		case RAIL_GROUND_WATER: {
			Corner track_corner;
			if (IsHalftileSlope(ti->tileh)) {
				/* Steep slope or one-corner-raised slope with halftile foundation */
				track_corner = GetHalftileSlopeCorner(ti->tileh);
			} else {
				/* Three-corner-raised slope */
				track_corner = OppositeCorner(GetHighestSlopeCorner(ComplementSlope(ti->tileh)));
			}
			switch (track_corner) {
				case CORNER_W: DrawTrackFence(ti, base_image, num_sprites, RFO_FLAT_LEFT);  break;
				case CORNER_S: DrawTrackFence(ti, base_image, num_sprites, RFO_FLAT_LOWER); break;
				case CORNER_E: DrawTrackFence(ti, base_image, num_sprites, RFO_FLAT_RIGHT); break;
				case CORNER_N: DrawTrackFence(ti, base_image, num_sprites, RFO_FLAT_UPPER); break;
				default: NOT_REACHED();
			}
			break;
		}
		default: break;
	}
}

/* SubSprite for drawing the track halftile of 'three-corners-raised'-sloped rail sprites. */
static const int INF = 1000; // big number compared to tilesprite size
static const SubSprite _halftile_sub_sprite[4] = {
	{ -INF    , -INF  , 32 - 33, INF     }, // CORNER_W, clip 33 pixels from right
	{ -INF    ,  0 + 7, INF    , INF     }, // CORNER_S, clip 7 pixels from top
	{ -31 + 33, -INF  , INF    , INF     }, // CORNER_E, clip 33 pixels from left
	{ -INF    , -INF  , INF    , 30 - 23 }  // CORNER_N, clip 23 pixels from bottom
};
static const SubSprite _dual_track_halftile_sub_sprite[4] = {
	{ -INF    , -INF  , 32 - 33, INF     }, // CORNER_W, clip 33 pixels from right
	{ -INF    , 0 + 15, INF    , INF     }, // CORNER_S, clip 15 pixels from top
	{ -31 + 33, -INF  , INF    , INF     }, // CORNER_E, clip 33 pixels from left
	{ -INF    , -INF  , INF    , 30 - 15 }  // CORNER_N, clip 15 pixels from bottom
};

static inline void DrawTrackSprite(SpriteID sprite, PaletteID pal, const TileInfo *ti, Slope s)
{
	DrawGroundSprite(sprite, pal, nullptr, 0, (ti->tileh & s) ? -8 : 0);
}

static RailGroundType GetRailOrBridgeGroundType(TileInfo *ti) {
	if (IsTileType(ti->tile, MP_TUNNELBRIDGE)) {
		return HasTunnelBridgeSnowOrDesert(ti->tile) ? RAIL_GROUND_ICE_DESERT : RAIL_GROUND_GRASS;
	} else {
		return GetRailGroundType(ti->tile);
	}
}

static void DrawTrackBitsOverlay(TileInfo *ti, TrackBits track, const RailtypeInfo *rti, RailGroundType rgt,  bool is_bridge, Corner halftile_corner, Corner draw_half_tile)
{
	if (halftile_corner != CORNER_INVALID) track &= ~CornerToTrackBits(halftile_corner);

	if (halftile_corner != CORNER_INVALID || draw_half_tile == CORNER_INVALID) {
		/* Draw ground */
		if (rgt == RAIL_GROUND_WATER) {
			if (track != TRACK_BIT_NONE || IsSteepSlope(ti->tileh)) {
				/* three-corner-raised slope or steep slope with track on upper part */
				DrawShoreTile(ti->tileh);
			} else {
				/* single-corner-raised slope with track on upper part */
				DrawGroundSprite(SPR_FLAT_WATER_TILE, PAL_NONE);
			}
		} else {
			SpriteID image;

			switch (rgt) {
				case RAIL_GROUND_BARREN:     image = SPR_FLAT_BARE_LAND;  break;
				case RAIL_GROUND_ICE_DESERT: image = SPR_FLAT_SNOW_DESERT_TILE; break;
				default:                     image = SPR_FLAT_GRASS_TILE; break;
			}

			image += SlopeToSpriteOffset(ti->tileh);

			const SubSprite *sub = nullptr;
			if (draw_half_tile != CORNER_INVALID) sub = &(_halftile_sub_sprite[draw_half_tile]);
			DrawGroundSprite(image, PAL_NONE, sub);
		}
	}

	bool no_combine = ti->tileh == SLOPE_FLAT && HasBit(rti->flags, RTF_NO_SPRITE_COMBINE);
	SpriteID overlay = GetCustomRailSprite(rti, ti->tile, RTSG_OVERLAY);
	SpriteID ground = GetCustomRailSprite(rti, ti->tile, no_combine ? RTSG_GROUND_COMPLETE : RTSG_GROUND);
	TrackBits pbs = TRACK_BIT_NONE;
	if (_settings_client.gui.show_track_reservation) {
		pbs = is_bridge ? GetTunnelBridgeReservationTrackBits(ti->tile) : GetRailReservationTrackBits(ti->tile);
	}

	if (track == TRACK_BIT_NONE) {
		/* Half-tile foundation, no track here? */
	} else if (no_combine) {
		/* Use trackbits as direct index from ground sprite, subtract 1
		 * because there is no sprite for no bits. */
		DrawGroundSprite(ground + track - 1, PAL_NONE);

		/* Draw reserved track bits */
		if (pbs & TRACK_BIT_X)     DrawGroundSprite(overlay + RTO_X, PALETTE_CRASH);
		if (pbs & TRACK_BIT_Y)     DrawGroundSprite(overlay + RTO_Y, PALETTE_CRASH);
		if (pbs & TRACK_BIT_UPPER) DrawTrackSprite(overlay + RTO_N, PALETTE_CRASH, ti, SLOPE_N);
		if (pbs & TRACK_BIT_LOWER) DrawTrackSprite(overlay + RTO_S, PALETTE_CRASH, ti, SLOPE_S);
		if (pbs & TRACK_BIT_RIGHT) DrawTrackSprite(overlay + RTO_E, PALETTE_CRASH, ti, SLOPE_E);
		if (pbs & TRACK_BIT_LEFT)  DrawTrackSprite(overlay + RTO_W, PALETTE_CRASH, ti, SLOPE_W);
	} else if (ti->tileh == SLOPE_NW && track == TRACK_BIT_Y) {
		DrawGroundSprite(ground + RTO_SLOPE_NW, PAL_NONE);
		if (pbs != TRACK_BIT_NONE) DrawGroundSprite(overlay + RTO_SLOPE_NW, PALETTE_CRASH);
	} else if (ti->tileh == SLOPE_NE && track == TRACK_BIT_X) {
		DrawGroundSprite(ground + RTO_SLOPE_NE, PAL_NONE);
		if (pbs != TRACK_BIT_NONE) DrawGroundSprite(overlay + RTO_SLOPE_NE, PALETTE_CRASH);
	} else if (ti->tileh == SLOPE_SE && track == TRACK_BIT_Y) {
		DrawGroundSprite(ground + RTO_SLOPE_SE, PAL_NONE);
		if (pbs != TRACK_BIT_NONE) DrawGroundSprite(overlay + RTO_SLOPE_SE, PALETTE_CRASH);
	} else if (ti->tileh == SLOPE_SW && track == TRACK_BIT_X) {
		DrawGroundSprite(ground + RTO_SLOPE_SW, PAL_NONE);
		if (pbs != TRACK_BIT_NONE) DrawGroundSprite(overlay + RTO_SLOPE_SW, PALETTE_CRASH);
	} else {
		switch (track) {
			/* Draw single ground sprite when not overlapping. No track overlay
			 * is necessary for these sprites. */
			case TRACK_BIT_X:     DrawGroundSprite(ground + RTO_X, PAL_NONE); break;
			case TRACK_BIT_Y:     DrawGroundSprite(ground + RTO_Y, PAL_NONE); break;
			case TRACK_BIT_UPPER: DrawTrackSprite(ground + RTO_N, PAL_NONE, ti, SLOPE_N); break;
			case TRACK_BIT_LOWER: DrawTrackSprite(ground + RTO_S, PAL_NONE, ti, SLOPE_S); break;
			case TRACK_BIT_RIGHT: DrawTrackSprite(ground + RTO_E, PAL_NONE, ti, SLOPE_E); break;
			case TRACK_BIT_LEFT:  DrawTrackSprite(ground + RTO_W, PAL_NONE, ti, SLOPE_W); break;
			case TRACK_BIT_CROSS: DrawGroundSprite(ground + RTO_CROSSING_XY, PAL_NONE); break;
			case TRACK_BIT_HORZ:  DrawTrackSprite(ground + RTO_N, PAL_NONE, ti, SLOPE_N);
			                      DrawTrackSprite(ground + RTO_S, PAL_NONE, ti, SLOPE_S); break;
			case TRACK_BIT_VERT:  DrawTrackSprite(ground + RTO_E, PAL_NONE, ti, SLOPE_E);
			                      DrawTrackSprite(ground + RTO_W, PAL_NONE, ti, SLOPE_W); break;

			default:
				/* We're drawing a junction tile */
				if ((track & TRACK_BIT_3WAY_NE) == 0) {
					DrawGroundSprite(ground + RTO_JUNCTION_SW, PAL_NONE);
				} else if ((track & TRACK_BIT_3WAY_SW) == 0) {
					DrawGroundSprite(ground + RTO_JUNCTION_NE, PAL_NONE);
				} else if ((track & TRACK_BIT_3WAY_NW) == 0) {
					DrawGroundSprite(ground + RTO_JUNCTION_SE, PAL_NONE);
				} else if ((track & TRACK_BIT_3WAY_SE) == 0) {
					DrawGroundSprite(ground + RTO_JUNCTION_NW, PAL_NONE);
				} else {
					DrawGroundSprite(ground + RTO_JUNCTION_NSEW, PAL_NONE);
				}

				/* Mask out PBS bits as we shall draw them afterwards anyway. */
				track &= ~pbs;

				/* Draw regular track bits */
				if (track & TRACK_BIT_X)     DrawGroundSprite(overlay + RTO_X, PAL_NONE);
				if (track & TRACK_BIT_Y)     DrawGroundSprite(overlay + RTO_Y, PAL_NONE);
				if (track & TRACK_BIT_UPPER) DrawGroundSprite(overlay + RTO_N, PAL_NONE);
				if (track & TRACK_BIT_LOWER) DrawGroundSprite(overlay + RTO_S, PAL_NONE);
				if (track & TRACK_BIT_RIGHT) DrawGroundSprite(overlay + RTO_E, PAL_NONE);
				if (track & TRACK_BIT_LEFT)  DrawGroundSprite(overlay + RTO_W, PAL_NONE);
		}

		/* Draw reserved track bits */
		if (pbs & TRACK_BIT_X)     DrawGroundSprite(overlay + RTO_X, PALETTE_CRASH);
		if (pbs & TRACK_BIT_Y)     DrawGroundSprite(overlay + RTO_Y, PALETTE_CRASH);
		if (pbs & TRACK_BIT_UPPER) DrawTrackSprite(overlay + RTO_N, PALETTE_CRASH, ti, SLOPE_N);
		if (pbs & TRACK_BIT_LOWER) DrawTrackSprite(overlay + RTO_S, PALETTE_CRASH, ti, SLOPE_S);
		if (pbs & TRACK_BIT_RIGHT) DrawTrackSprite(overlay + RTO_E, PALETTE_CRASH, ti, SLOPE_E);
		if (pbs & TRACK_BIT_LEFT)  DrawTrackSprite(overlay + RTO_W, PALETTE_CRASH, ti, SLOPE_W);
	}

	if (IsValidCorner(halftile_corner) && (draw_half_tile == halftile_corner || draw_half_tile == CORNER_INVALID)) {
		DrawFoundation(ti, HalftileFoundation(halftile_corner));
		overlay = GetCustomRailSprite(rti, ti->tile, RTSG_OVERLAY, TCX_UPPER_HALFTILE);
		ground = GetCustomRailSprite(rti, ti->tile, RTSG_GROUND, TCX_UPPER_HALFTILE);

		/* Draw higher halftile-overlay: Use the sloped sprites with three corners raised. They probably best fit the lightning. */
		Slope fake_slope = SlopeWithThreeCornersRaised(OppositeCorner(halftile_corner));

		SpriteID image;
		switch (rgt) {
			case RAIL_GROUND_BARREN:     image = SPR_FLAT_BARE_LAND;  break;
			case RAIL_GROUND_ICE_DESERT:
			case RAIL_GROUND_HALF_SNOW:  image = SPR_FLAT_SNOW_DESERT_TILE; break;
			default:                     image = SPR_FLAT_GRASS_TILE; break;
		}

		image += SlopeToSpriteOffset(fake_slope);

		DrawGroundSprite(image, PAL_NONE, &(_halftile_sub_sprite[halftile_corner]));

		track = CornerToTrackBits(halftile_corner);

		int offset;
		switch (track) {
			default: NOT_REACHED();
			case TRACK_BIT_UPPER: offset = RTO_N; break;
			case TRACK_BIT_LOWER: offset = RTO_S; break;
			case TRACK_BIT_RIGHT: offset = RTO_E; break;
			case TRACK_BIT_LEFT:  offset = RTO_W; break;
		}

		DrawTrackSprite(ground + offset, PAL_NONE, ti, fake_slope);
		if (_settings_client.gui.show_track_reservation && HasReservedTracks(ti->tile, track)) {
			DrawTrackSprite(overlay + offset, PALETTE_CRASH, ti, fake_slope);
		}
	}
}

/**
 * Draw ground sprite and track bits
 * @param ti TileInfo
 * @param track TrackBits to draw
 * @param rt Rail type
 * @param half_tile Half tile corner
 */
void DrawTrackBits(TileInfo *ti, TrackBits track, RailType rt, RailGroundType rgt, bool is_bridge, Corner halftile_corner, Corner draw_half_tile)
{
	const RailtypeInfo *rti = GetRailTypeInfo(rt);

	if (rti->UsesOverlay()) {
		DrawTrackBitsOverlay(ti, track, rti, rgt, is_bridge, halftile_corner, draw_half_tile);
		return;
	}

	SpriteID image;
	PaletteID pal = PAL_NONE;
	const SubSprite *sub = nullptr;
	bool junction = false;

	if (halftile_corner != CORNER_INVALID) {
		track &= ~CornerToTrackBits(halftile_corner);
		if (draw_half_tile != CORNER_INVALID) {
			sub = &(_halftile_sub_sprite[draw_half_tile]);
		}
	} else {
		if (draw_half_tile != CORNER_INVALID) {
			sub = &(_dual_track_halftile_sub_sprite[draw_half_tile]);
		}
	}

	/* Select the sprite to use. */
	if (track == 0 && draw_half_tile != CORNER_INVALID) {
		image = 0;
	} else if (track == 0) {
		/* Clear ground (only track on halftile foundation) */
		if (rgt == RAIL_GROUND_WATER) {
			if (IsSteepSlope(ti->tileh)) {
				DrawShoreTile(ti->tileh);
				image = 0;
			} else {
				image = SPR_FLAT_WATER_TILE;
			}
		} else {
			switch (rgt) {
				case RAIL_GROUND_BARREN:     image = SPR_FLAT_BARE_LAND;  break;
				case RAIL_GROUND_ICE_DESERT: image = SPR_FLAT_SNOW_DESERT_TILE; break;
				default:                     image = SPR_FLAT_GRASS_TILE; break;
			}
			image += SlopeToSpriteOffset(ti->tileh);
		}
	} else {
		if (ti->tileh != SLOPE_FLAT) {
			/* track on non-flat ground */
			image = _track_sloped_sprites[ti->tileh - 1] + rti->base_sprites.track_y;
		} else {
			/* track on flat ground */
			switch (track) {
				/* single track, select combined track + ground sprite*/
				case TRACK_BIT_Y:     image = rti->base_sprites.track_y;     break;
				case TRACK_BIT_X:     image = rti->base_sprites.track_y + 1; break;
				case TRACK_BIT_UPPER: image = rti->base_sprites.track_y + 2; break;
				case TRACK_BIT_LOWER: image = rti->base_sprites.track_y + 3; break;
				case TRACK_BIT_RIGHT: image = rti->base_sprites.track_y + 4; break;
				case TRACK_BIT_LEFT:  image = rti->base_sprites.track_y + 5; break;
				case TRACK_BIT_CROSS: image = rti->base_sprites.track_y + 6; break;

				/* double diagonal track, select combined track + ground sprite*/
				case TRACK_BIT_HORZ:  image = rti->base_sprites.track_ns;     break;
				case TRACK_BIT_VERT:  image = rti->base_sprites.track_ns + 1; break;

				/* junction, select only ground sprite, handle track sprite later */
				default:
					junction = true;
					if ((track & TRACK_BIT_3WAY_NE) == 0) { image = rti->base_sprites.ground;     break; }
					if ((track & TRACK_BIT_3WAY_SW) == 0) { image = rti->base_sprites.ground + 1; break; }
					if ((track & TRACK_BIT_3WAY_NW) == 0) { image = rti->base_sprites.ground + 2; break; }
					if ((track & TRACK_BIT_3WAY_SE) == 0) { image = rti->base_sprites.ground + 3; break; }
					image = rti->base_sprites.ground + 4;
					break;
			}
		}

		switch (rgt) {
			case RAIL_GROUND_BARREN:     pal = PALETTE_TO_BARE_LAND; break;
			case RAIL_GROUND_ICE_DESERT: image += rti->snow_offset;  break;
			case RAIL_GROUND_WATER: {
				/* three-corner-raised slope */
				DrawShoreTile(ti->tileh);
				Corner track_corner = OppositeCorner(GetHighestSlopeCorner(ComplementSlope(ti->tileh)));
				sub = &(_halftile_sub_sprite[track_corner]);
				break;
			}
			default: break;
		}
	}

	if (image != 0) DrawGroundSprite(image, pal, sub);

	/* Draw track pieces individually for junction tiles */
	if (junction) {
		if (track & TRACK_BIT_X)     DrawGroundSprite(rti->base_sprites.single_x, PAL_NONE);
		if (track & TRACK_BIT_Y)     DrawGroundSprite(rti->base_sprites.single_y, PAL_NONE);
		if (track & TRACK_BIT_UPPER) DrawGroundSprite(rti->base_sprites.single_n, PAL_NONE);
		if (track & TRACK_BIT_LOWER) DrawGroundSprite(rti->base_sprites.single_s, PAL_NONE);
		if (track & TRACK_BIT_LEFT)  DrawGroundSprite(rti->base_sprites.single_w, PAL_NONE);
		if (track & TRACK_BIT_RIGHT) DrawGroundSprite(rti->base_sprites.single_e, PAL_NONE);
	}

	/* PBS debugging, draw reserved tracks darker */
	if (_game_mode != GM_MENU && _settings_client.gui.show_track_reservation) {
		/* Get reservation, but mask track on halftile slope */
		TrackBits pbs = (is_bridge ? GetTunnelBridgeReservationTrackBits(ti->tile) : GetRailReservationTrackBits(ti->tile)) & track;
		if (pbs & TRACK_BIT_X) {
			if (ti->tileh == SLOPE_FLAT || ti->tileh == SLOPE_ELEVATED) {
				DrawGroundSprite(rti->base_sprites.single_x, PALETTE_CRASH);
			} else {
				DrawGroundSprite(_track_sloped_sprites[ti->tileh - 1] + rti->base_sprites.single_sloped - 20, PALETTE_CRASH);
			}
		}
		if (pbs & TRACK_BIT_Y) {
			if (ti->tileh == SLOPE_FLAT || ti->tileh == SLOPE_ELEVATED) {
				DrawGroundSprite(rti->base_sprites.single_y, PALETTE_CRASH);
			} else {
				DrawGroundSprite(_track_sloped_sprites[ti->tileh - 1] + rti->base_sprites.single_sloped - 20, PALETTE_CRASH);
			}
		}
		if (pbs & TRACK_BIT_UPPER) DrawGroundSprite(rti->base_sprites.single_n, PALETTE_CRASH, nullptr, 0, ti->tileh & SLOPE_N ? -(int)TILE_HEIGHT : 0);
		if (pbs & TRACK_BIT_LOWER) DrawGroundSprite(rti->base_sprites.single_s, PALETTE_CRASH, nullptr, 0, ti->tileh & SLOPE_S ? -(int)TILE_HEIGHT : 0);
		if (pbs & TRACK_BIT_LEFT)  DrawGroundSprite(rti->base_sprites.single_w, PALETTE_CRASH, nullptr, 0, ti->tileh & SLOPE_W ? -(int)TILE_HEIGHT : 0);
		if (pbs & TRACK_BIT_RIGHT) DrawGroundSprite(rti->base_sprites.single_e, PALETTE_CRASH, nullptr, 0, ti->tileh & SLOPE_E ? -(int)TILE_HEIGHT : 0);
	}

	if (IsValidCorner(halftile_corner) && (draw_half_tile == halftile_corner || draw_half_tile == CORNER_INVALID)) {
		DrawFoundation(ti, HalftileFoundation(halftile_corner));

		/* Draw higher halftile-overlay: Use the sloped sprites with three corners raised. They probably best fit the lightning. */
		Slope fake_slope = SlopeWithThreeCornersRaised(OppositeCorner(halftile_corner));
		image = _track_sloped_sprites[fake_slope - 1] + rti->base_sprites.track_y;
		pal = PAL_NONE;
		switch (rgt) {
			case RAIL_GROUND_BARREN:     pal = PALETTE_TO_BARE_LAND; break;
			case RAIL_GROUND_ICE_DESERT:
			case RAIL_GROUND_HALF_SNOW:  image += rti->snow_offset;  break; // higher part has snow in this case too
			default: break;
		}
		DrawGroundSprite(image, pal, &(_halftile_sub_sprite[halftile_corner]));

		if (_game_mode != GM_MENU && _settings_client.gui.show_track_reservation && HasReservedTracks(ti->tile, CornerToTrackBits(halftile_corner))) {
			static const byte _corner_to_track_sprite[] = {3, 1, 2, 0};
			DrawGroundSprite(_corner_to_track_sprite[halftile_corner] + rti->base_sprites.single_n, PALETTE_CRASH, nullptr, 0, -(int)TILE_HEIGHT);
		}
	}
}

void DrawTrackBits(TileInfo *ti, TrackBits track)
{
	const bool is_bridge = IsTileType(ti->tile, MP_TUNNELBRIDGE);
	RailGroundType rgt = GetRailOrBridgeGroundType(ti);
	Foundation f = is_bridge ? FOUNDATION_LEVELED : GetRailFoundation(ti->tileh, track);
	Corner halftile_corner = CORNER_INVALID;

	if (IsNonContinuousFoundation(f)) {
		/* Save halftile corner */
		halftile_corner = (f == FOUNDATION_STEEP_BOTH ? GetHighestSlopeCorner(ti->tileh) : GetHalftileFoundationCorner(f));
		/* Draw lower part first */
		f = (f == FOUNDATION_STEEP_BOTH ? FOUNDATION_STEEP_LOWER : FOUNDATION_NONE);
	}

	DrawFoundation(ti, f);
	/* DrawFoundation modifies ti */

	RailType rt1 = GetRailType(ti->tile);
	RailType rt2 = GetTileSecondaryRailTypeIfValid(ti->tile);
	if (rt2 == INVALID_RAILTYPE || rt1 == rt2) {
		DrawTrackBits(ti, track, rt1, rgt, is_bridge, halftile_corner, CORNER_INVALID);
	} else {
		const bool is_bridge = IsTileType(ti->tile, MP_TUNNELBRIDGE);
		TrackBits primary_track = track & (is_bridge ? GetAcrossBridgePossibleTrackBits(ti->tile) : TRACK_BIT_RT_1);
		TrackBits secondary_track = track ^ primary_track;
		assert((primary_track & (TRACK_BIT_HORZ | TRACK_BIT_VERT)) == primary_track);
		assert((primary_track & (primary_track - 1)) == 0);
		Track primary = FindFirstTrack(primary_track);

		// TRACK_UPPER 2 -> CORNER_N 3
		// TRACK_LOWER 3 -> CORNER_S 1
		// TRACK_LEFT  4 -> CORNER_W 0
		// TRACK_RIGHT 5 -> CORNER_E 2
		Corner primary_corner = (Corner) ((0x870 >> (primary * 2)) & 3);
		if (halftile_corner == primary_corner) {
			std::swap(primary_track, secondary_track);
			std::swap(rt1, rt2);
			primary_corner = OppositeCorner(primary_corner);
		}
		if (halftile_corner == CORNER_INVALID) {
			// draw ground sprite
			SpriteID image;

			switch (rgt) {
				case RAIL_GROUND_BARREN:     image = SPR_FLAT_BARE_LAND;  break;
				case RAIL_GROUND_ICE_DESERT: image = SPR_FLAT_SNOW_DESERT_TILE; break;
				default:                     image = SPR_FLAT_GRASS_TILE; break;
			}
			image += SlopeToSpriteOffset(ti->tileh);
			DrawGroundSprite(image, PAL_NONE);
		}
		DrawTrackBits(ti, primary_track, rt1, rgt, is_bridge, halftile_corner, primary_corner);
		DrawTrackBits(ti, secondary_track, rt2, rgt, is_bridge, halftile_corner, OppositeCorner(primary_corner));
	}
}

static void DrawSignals(TileIndex tile, TrackBits rails, const RailtypeInfo *rti)
{
#define MAYBE_DRAW_SIGNAL(x, y, z, t) if (IsSignalPresent(tile, x)) DrawSingleSignal(tile, rti, t, GetSingleSignalState(tile, x), y, z)

	if (!(rails & TRACK_BIT_Y)) {
		if (!(rails & TRACK_BIT_X)) {
			if (rails & TRACK_BIT_LEFT) {
				MAYBE_DRAW_SIGNAL(2, SIGNAL_TO_NORTH, 0, TRACK_LEFT);
				MAYBE_DRAW_SIGNAL(3, SIGNAL_TO_SOUTH, 1, TRACK_LEFT);
			}
			if (rails & TRACK_BIT_RIGHT) {
				MAYBE_DRAW_SIGNAL(0, SIGNAL_TO_NORTH, 2, TRACK_RIGHT);
				MAYBE_DRAW_SIGNAL(1, SIGNAL_TO_SOUTH, 3, TRACK_RIGHT);
			}
			if (rails & TRACK_BIT_UPPER) {
				MAYBE_DRAW_SIGNAL(3, SIGNAL_TO_WEST, 4, TRACK_UPPER);
				MAYBE_DRAW_SIGNAL(2, SIGNAL_TO_EAST, 5, TRACK_UPPER);
			}
			if (rails & TRACK_BIT_LOWER) {
				MAYBE_DRAW_SIGNAL(1, SIGNAL_TO_WEST, 6, TRACK_LOWER);
				MAYBE_DRAW_SIGNAL(0, SIGNAL_TO_EAST, 7, TRACK_LOWER);
			}
		} else {
			MAYBE_DRAW_SIGNAL(3, SIGNAL_TO_SOUTHWEST, 8, TRACK_X);
			MAYBE_DRAW_SIGNAL(2, SIGNAL_TO_NORTHEAST, 9, TRACK_X);
		}
	} else {
		MAYBE_DRAW_SIGNAL(3, SIGNAL_TO_SOUTHEAST, 10, TRACK_Y);
		MAYBE_DRAW_SIGNAL(2, SIGNAL_TO_NORTHWEST, 11, TRACK_Y);
	}
}

static void DrawTile_Track(TileInfo *ti)
{
	const RailtypeInfo *rti = GetRailTypeInfo(GetRailType(ti->tile));

	_drawtile_track_palette = COMPANY_SPRITE_COLOUR(GetTileOwner(ti->tile));

	if (IsPlainRail(ti->tile)) {
		TrackBits rails = GetTrackBits(ti->tile);

		DrawTrackBits(ti, rails);

		if (HasBit(_display_opt, DO_FULL_DETAIL)) DrawTrackDetails(ti, rti);

		if (HasRailCatenaryDrawn(GetRailType(ti->tile), GetTileSecondaryRailTypeIfValid(ti->tile))) DrawRailCatenary(ti);

		if (HasSignals(ti->tile)) DrawSignals(ti->tile, rails, rti);
	} else {
		/* draw depot */
		const DrawTileSprites *dts;
		PaletteID pal = PAL_NONE;
		SpriteID relocation;

		if (ti->tileh != SLOPE_FLAT) DrawFoundation(ti, FOUNDATION_LEVELED);

		if (IsInvisibilitySet(TO_BUILDINGS)) {
			/* Draw rail instead of depot */
			dts = &_depot_invisible_gfx_table[GetRailDepotDirection(ti->tile)];
		} else {
			dts = &_depot_gfx_table[GetRailDepotDirection(ti->tile)];
		}

		SpriteID image;
		if (rti->UsesOverlay()) {
			image = SPR_FLAT_GRASS_TILE;
		} else {
			image = dts->ground.sprite;
			if (image != SPR_FLAT_GRASS_TILE) image += rti->GetRailtypeSpriteOffset();
		}

		/* adjust ground tile for desert
		 * don't adjust for snow, because snow in depots looks weird */
		if (IsSnowRailGround(ti->tile) && _settings_game.game_creation.landscape == LT_TROPIC) {
			if (image != SPR_FLAT_GRASS_TILE) {
				image += rti->snow_offset; // tile with tracks
			} else {
				image = SPR_FLAT_SNOW_DESERT_TILE; // flat ground
			}
		}

		DrawGroundSprite(image, GroundSpritePaletteTransform(image, pal, _drawtile_track_palette));

		if (rti->UsesOverlay()) {
			SpriteID ground = GetCustomRailSprite(rti, ti->tile, RTSG_GROUND);

			switch (GetRailDepotDirection(ti->tile)) {
				case DIAGDIR_NE:
					if (!IsInvisibilitySet(TO_BUILDINGS)) break;
					FALLTHROUGH;
				case DIAGDIR_SW:
					DrawGroundSprite(ground + RTO_X, PAL_NONE);
					break;
				case DIAGDIR_NW:
					if (!IsInvisibilitySet(TO_BUILDINGS)) break;
					FALLTHROUGH;
				case DIAGDIR_SE:
					DrawGroundSprite(ground + RTO_Y, PAL_NONE);
					break;
				default:
					break;
			}

			if (_settings_client.gui.show_track_reservation && HasDepotReservation(ti->tile)) {
				SpriteID overlay = GetCustomRailSprite(rti, ti->tile, RTSG_OVERLAY);

				switch (GetRailDepotDirection(ti->tile)) {
					case DIAGDIR_NE:
						if (!IsInvisibilitySet(TO_BUILDINGS)) break;
						FALLTHROUGH;
					case DIAGDIR_SW:
						DrawGroundSprite(overlay + RTO_X, PALETTE_CRASH);
						break;
					case DIAGDIR_NW:
						if (!IsInvisibilitySet(TO_BUILDINGS)) break;
						FALLTHROUGH;
					case DIAGDIR_SE:
						DrawGroundSprite(overlay + RTO_Y, PALETTE_CRASH);
						break;
					default:
						break;
				}
			}
		} else {
			/* PBS debugging, draw reserved tracks darker */
			if (_game_mode != GM_MENU && _settings_client.gui.show_track_reservation && HasDepotReservation(ti->tile)) {
				switch (GetRailDepotDirection(ti->tile)) {
					case DIAGDIR_NE:
						if (!IsInvisibilitySet(TO_BUILDINGS)) break;
						FALLTHROUGH;
					case DIAGDIR_SW:
						DrawGroundSprite(rti->base_sprites.single_x, PALETTE_CRASH);
						break;
					case DIAGDIR_NW:
						if (!IsInvisibilitySet(TO_BUILDINGS)) break;
						FALLTHROUGH;
					case DIAGDIR_SE:
						DrawGroundSprite(rti->base_sprites.single_y, PALETTE_CRASH);
						break;
					default:
						break;
				}
			}
		}
		int depot_sprite = GetCustomRailSprite(rti, ti->tile, RTSG_DEPOT);
		relocation = depot_sprite != 0 ? depot_sprite - SPR_RAIL_DEPOT_SE_1 : rti->GetRailtypeSpriteOffset();

		if (HasRailCatenaryDrawn(GetRailType(ti->tile))) DrawRailCatenary(ti);

		DrawRailTileSeq(ti, dts, TO_BUILDINGS, relocation, 0, _drawtile_track_palette);
	}
	DrawBridgeMiddle(ti);
}

void DrawTrainDepotSprite(int x, int y, int dir, RailType railtype)
{
	const DrawTileSprites *dts = &_depot_gfx_table[dir];
	const RailtypeInfo *rti = GetRailTypeInfo(railtype);
	SpriteID image = rti->UsesOverlay() ? SPR_FLAT_GRASS_TILE : dts->ground.sprite;
	uint32 offset = rti->GetRailtypeSpriteOffset();

	if (image != SPR_FLAT_GRASS_TILE) image += offset;
	PaletteID palette = COMPANY_SPRITE_COLOUR(_local_company);

	DrawSprite(image, PAL_NONE, x, y);

	if (rti->UsesOverlay()) {
		SpriteID ground = GetCustomRailSprite(rti, INVALID_TILE, RTSG_GROUND);

		switch (dir) {
			case DIAGDIR_SW: DrawSprite(ground + RTO_X, PAL_NONE, x, y); break;
			case DIAGDIR_SE: DrawSprite(ground + RTO_Y, PAL_NONE, x, y); break;
			default: break;
		}
	}
	int depot_sprite = GetCustomRailSprite(rti, INVALID_TILE, RTSG_DEPOT);
	if (depot_sprite != 0) offset = depot_sprite - SPR_RAIL_DEPOT_SE_1;

	DrawRailTileSeqInGUI(x, y, dts, offset, 0, palette);
}

static int GetSlopePixelZ_Track(TileIndex tile, uint x, uint y)
{
	if (IsPlainRail(tile)) {
		int z;
		Slope tileh = GetTilePixelSlope(tile, &z);
		if (tileh == SLOPE_FLAT) return z;

		z += ApplyPixelFoundationToSlope(GetRailFoundation(tileh, GetTrackBits(tile)), &tileh);
		return z + GetPartialPixelZ(x & 0xF, y & 0xF, tileh);
	} else {
		return GetTileMaxPixelZ(tile);
	}
}

static Foundation GetFoundation_Track(TileIndex tile, Slope tileh)
{
	return IsPlainRail(tile) ? GetRailFoundation(tileh, GetTrackBits(tile)) : FlatteningFoundation(tileh);
}

static void TileLoop_Track(TileIndex tile)
{
	RailGroundType old_ground = GetRailGroundType(tile);
	RailGroundType new_ground;

	if (old_ground == RAIL_GROUND_WATER) {
		TileLoop_Water(tile);
		return;
	}

	switch (_settings_game.game_creation.landscape) {
		case LT_ARCTIC: {
			int z;
			Slope slope = GetTileSlope(tile, &z);
			bool half = false;

			/* for non-flat track, use lower part of track
			 * in other cases, use the highest part with track */
			if (IsPlainRail(tile)) {
				TrackBits track = GetTrackBits(tile);
				Foundation f = GetRailFoundation(slope, track);

				switch (f) {
					case FOUNDATION_NONE:
						/* no foundation - is the track on the upper side of three corners raised tile? */
						if (IsSlopeWithThreeCornersRaised(slope)) z++;
						break;

					case FOUNDATION_INCLINED_X:
					case FOUNDATION_INCLINED_Y:
						/* sloped track - is it on a steep slope? */
						if (IsSteepSlope(slope)) z++;
						break;

					case FOUNDATION_STEEP_LOWER:
						/* only lower part of steep slope */
						z++;
						break;

					default:
						/* if it is a steep slope, then there is a track on higher part */
						if (IsSteepSlope(slope)) z++;
						z++;
						break;
				}

				half = IsInsideMM(f, FOUNDATION_STEEP_BOTH, FOUNDATION_HALFTILE_N + 1);
			} else {
				/* is the depot on a non-flat tile? */
				if (slope != SLOPE_FLAT) z++;
			}

			/* 'z' is now the lowest part of the highest track bit -
			 * for sloped track, it is 'z' of lower part
			 * for two track bits, it is 'z' of higher track bit
			 * For non-continuous foundations (and STEEP_BOTH), 'half' is set */
			if (z > GetSnowLine()) {
				if (half && z - GetSnowLine() == 1) {
					/* track on non-continuous foundation, lower part is not under snow */
					new_ground = RAIL_GROUND_HALF_SNOW;
				} else {
					new_ground = RAIL_GROUND_ICE_DESERT;
				}
				goto set_ground;
			}
			break;
			}

		case LT_TROPIC:
			if (GetTropicZone(tile) == TROPICZONE_DESERT) {
				new_ground = RAIL_GROUND_ICE_DESERT;
				goto set_ground;
			}
			break;
	}

	new_ground = RAIL_GROUND_GRASS;

	if (IsPlainRail(tile) && old_ground != RAIL_GROUND_BARREN) { // wait until bottom is green
		/* determine direction of fence */
		TrackBits rail = GetTrackBits(tile);

		Owner owner = GetTileOwner(tile);
		byte fences = 0;

		for (DiagDirection d = DIAGDIR_BEGIN; d < DIAGDIR_END; d++) {
			static const TrackBits dir_to_trackbits[DIAGDIR_END] = {TRACK_BIT_3WAY_NE, TRACK_BIT_3WAY_SE, TRACK_BIT_3WAY_SW, TRACK_BIT_3WAY_NW};

			/* Track bit on this edge => no fence. */
			if ((rail & dir_to_trackbits[d]) != TRACK_BIT_NONE) continue;

			TileIndex tile2 = tile + TileOffsByDiagDir(d);

			/* Show fences if it's a house, industry, object, road, tunnelbridge or not owned by us. */
			if (!IsValidTile(tile2) || IsTileType(tile2, MP_HOUSE) || IsTileType(tile2, MP_INDUSTRY) ||
					IsTileType(tile2, MP_ROAD) || (IsTileType(tile2, MP_OBJECT) && !IsObjectType(tile2, OBJECT_OWNED_LAND)) || IsTileType(tile2, MP_TUNNELBRIDGE) || !IsTileOwner(tile2, owner)) {
				fences |= 1 << d;
			}
		}

		switch (fences) {
			case 0: break;
			case (1 << DIAGDIR_NE): new_ground = RAIL_GROUND_FENCE_NE; break;
			case (1 << DIAGDIR_SE): new_ground = RAIL_GROUND_FENCE_SE; break;
			case (1 << DIAGDIR_SW): new_ground = RAIL_GROUND_FENCE_SW; break;
			case (1 << DIAGDIR_NW): new_ground = RAIL_GROUND_FENCE_NW; break;
			case (1 << DIAGDIR_NE) | (1 << DIAGDIR_SW): new_ground = RAIL_GROUND_FENCE_NESW; break;
			case (1 << DIAGDIR_SE) | (1 << DIAGDIR_NW): new_ground = RAIL_GROUND_FENCE_SENW; break;
			case (1 << DIAGDIR_NE) | (1 << DIAGDIR_SE): new_ground = RAIL_GROUND_FENCE_VERT1; break;
			case (1 << DIAGDIR_NE) | (1 << DIAGDIR_NW): new_ground = RAIL_GROUND_FENCE_HORIZ2; break;
			case (1 << DIAGDIR_SE) | (1 << DIAGDIR_SW): new_ground = RAIL_GROUND_FENCE_HORIZ1; break;
			case (1 << DIAGDIR_SW) | (1 << DIAGDIR_NW): new_ground = RAIL_GROUND_FENCE_VERT2; break;
			default: NOT_REACHED();
		}
	}

set_ground:
	if (old_ground != new_ground) {
		SetRailGroundType(tile, new_ground);
		MarkTileDirtyByTile(tile);
	}
}


static TrackStatus GetTileTrackStatus_Track(TileIndex tile, TransportType mode, uint sub_mode, DiagDirection side)
{
	/* Case of half tile slope with water. */
	if (mode == TRANSPORT_WATER && IsPlainRail(tile) && GetRailGroundType(tile) == RAIL_GROUND_WATER && IsSlopeWithOneCornerRaised(GetTileSlope(tile))) {
		TrackBits tb = GetTrackBits(tile);
		switch (tb) {
			default: NOT_REACHED();
			case TRACK_BIT_UPPER: tb = TRACK_BIT_LOWER; break;
			case TRACK_BIT_LOWER: tb = TRACK_BIT_UPPER; break;
			case TRACK_BIT_LEFT:  tb = TRACK_BIT_RIGHT; break;
			case TRACK_BIT_RIGHT: tb = TRACK_BIT_LEFT;  break;
		}
		return CombineTrackStatus(TrackBitsToTrackdirBits(tb), TRACKDIR_BIT_NONE);
	}

	if (mode != TRANSPORT_RAIL) return 0;

	TrackBits trackbits = TRACK_BIT_NONE;
	TrackdirBits red_signals = TRACKDIR_BIT_NONE;

	switch (GetRailTileType(tile)) {
		default: NOT_REACHED();
		case RAIL_TILE_NORMAL:
			trackbits = GetTrackBits(tile);
			break;

		case RAIL_TILE_SIGNALS: {
			trackbits = GetTrackBits(tile);
			byte a = GetPresentSignals(tile);
			uint b = GetSignalStates(tile);

			b &= a;

			/* When signals are not present (in neither direction),
			 * we pretend them to be green. Otherwise, it depends on
			 * the signal type. For signals that are only active from
			 * one side, we set the missing signals explicitly to
			 * `green'. Otherwise, they implicitly become `red'. */
			if (!IsOnewaySignal(tile, TRACK_UPPER) || (a & SignalOnTrack(TRACK_UPPER)) == 0) b |= ~a & SignalOnTrack(TRACK_UPPER);
			if (!IsOnewaySignal(tile, TRACK_LOWER) || (a & SignalOnTrack(TRACK_LOWER)) == 0) b |= ~a & SignalOnTrack(TRACK_LOWER);

			if ((b & 0x8) == 0) red_signals |= (TRACKDIR_BIT_LEFT_N | TRACKDIR_BIT_X_NE | TRACKDIR_BIT_Y_SE | TRACKDIR_BIT_UPPER_E);
			if ((b & 0x4) == 0) red_signals |= (TRACKDIR_BIT_LEFT_S | TRACKDIR_BIT_X_SW | TRACKDIR_BIT_Y_NW | TRACKDIR_BIT_UPPER_W);
			if ((b & 0x2) == 0) red_signals |= (TRACKDIR_BIT_RIGHT_N | TRACKDIR_BIT_LOWER_E);
			if ((b & 0x1) == 0) red_signals |= (TRACKDIR_BIT_RIGHT_S | TRACKDIR_BIT_LOWER_W);

			break;
		}

		case RAIL_TILE_DEPOT: {
			DiagDirection dir = GetRailDepotDirection(tile);

			if (side != INVALID_DIAGDIR && side != dir) break;

			trackbits = DiagDirToDiagTrackBits(dir);
			break;
		}
	}

	return CombineTrackStatus(TrackBitsToTrackdirBits(trackbits), red_signals);
}

static bool ClickTile_Track(TileIndex tile)
{
	if (_ctrl_pressed && IsPlainRailTile(tile)) {
		TrackBits trackbits = TrackStatusToTrackBits(GetTileTrackStatus(tile, TRANSPORT_RAIL, 0));

		if (trackbits & TRACK_BIT_VERT) { // N-S direction
			trackbits = (_tile_fract_coords.x <= _tile_fract_coords.y) ? TRACK_BIT_RIGHT : TRACK_BIT_LEFT;
		}

		if (trackbits & TRACK_BIT_HORZ) { // E-W direction
			trackbits = (_tile_fract_coords.x + _tile_fract_coords.y <= 15) ? TRACK_BIT_UPPER : TRACK_BIT_LOWER;
		}

		Track track = FindFirstTrack(trackbits);
		if (HasTrack(tile, track) && HasSignalOnTrack(tile, track)) {
			bool result = false;
			if (GetExistingTraceRestrictProgram(tile, track) != nullptr) {
				ShowTraceRestrictProgramWindow(tile, track);
				result = true;
			}
			if (IsPresignalProgrammable(tile, track)) {
				ShowSignalProgramWindow(SignalReference(tile, track));
				result = true;
			}
			return result;
		}
	}

	if (!IsRailDepot(tile)) return false;

	ShowDepotWindow(tile, VEH_TRAIN);
	return true;
}

static void GetTileDesc_Track(TileIndex tile, TileDesc *td)
{
	RailType rt = GetRailType(tile);
	const RailtypeInfo *rti = GetRailTypeInfo(rt);
	td->rail_speed = rti->max_speed;
	td->railtype = rti->strings.name;
	RailType secondary_rt = GetTileSecondaryRailTypeIfValid(tile);
	if (secondary_rt != rt && secondary_rt != INVALID_RAILTYPE) {
		const RailtypeInfo *secondary_rti = GetRailTypeInfo(secondary_rt);
		td->rail_speed2 = secondary_rti->max_speed;
		td->railtype2 = secondary_rti->strings.name;
	}
	td->owner[0] = GetTileOwner(tile);
	switch (GetRailTileType(tile)) {
		case RAIL_TILE_NORMAL:
			td->str = STR_LAI_RAIL_DESCRIPTION_TRACK;
			break;

		case RAIL_TILE_SIGNALS: {
			static const StringID signal_type[7][7] = {
				{
					STR_LAI_RAIL_DESCRIPTION_TRACK_WITH_NORMAL_SIGNALS,
					STR_LAI_RAIL_DESCRIPTION_TRACK_WITH_NORMAL_PRESIGNALS,
					STR_LAI_RAIL_DESCRIPTION_TRACK_WITH_NORMAL_EXITSIGNALS,
					STR_LAI_RAIL_DESCRIPTION_TRACK_WITH_NORMAL_COMBOSIGNALS,
					STR_LAI_RAIL_DESCRIPTION_TRACK_WITH_NORMAL_PBSSIGNALS,
					STR_LAI_RAIL_DESCRIPTION_TRACK_WITH_NORMAL_NOENTRYSIGNALS,
					STR_LAI_RAIL_DESCRIPTION_TRACK_WITH_NORMAL_PROGSIGNALS
				},
				{
					STR_LAI_RAIL_DESCRIPTION_TRACK_WITH_NORMAL_PRESIGNALS,
					STR_LAI_RAIL_DESCRIPTION_TRACK_WITH_PRESIGNALS,
					STR_LAI_RAIL_DESCRIPTION_TRACK_WITH_PRE_EXITSIGNALS,
					STR_LAI_RAIL_DESCRIPTION_TRACK_WITH_PRE_COMBOSIGNALS,
					STR_LAI_RAIL_DESCRIPTION_TRACK_WITH_PRE_PBSSIGNALS,
					STR_LAI_RAIL_DESCRIPTION_TRACK_WITH_PRE_NOENTRYSIGNALS,
					STR_LAI_RAIL_DESCRIPTION_TRACK_WITH_PRE_PROGSIGNALS
				},
				{
					STR_LAI_RAIL_DESCRIPTION_TRACK_WITH_NORMAL_EXITSIGNALS,
					STR_LAI_RAIL_DESCRIPTION_TRACK_WITH_PRE_EXITSIGNALS,
					STR_LAI_RAIL_DESCRIPTION_TRACK_WITH_EXITSIGNALS,
					STR_LAI_RAIL_DESCRIPTION_TRACK_WITH_EXIT_COMBOSIGNALS,
					STR_LAI_RAIL_DESCRIPTION_TRACK_WITH_EXIT_PBSSIGNALS,
					STR_LAI_RAIL_DESCRIPTION_TRACK_WITH_EXIT_NOENTRYSIGNALS,
					STR_LAI_RAIL_DESCRIPTION_TRACK_WITH_EXIT_PROGSIGNALS
				},
				{
					STR_LAI_RAIL_DESCRIPTION_TRACK_WITH_NORMAL_COMBOSIGNALS,
					STR_LAI_RAIL_DESCRIPTION_TRACK_WITH_PRE_COMBOSIGNALS,
					STR_LAI_RAIL_DESCRIPTION_TRACK_WITH_EXIT_COMBOSIGNALS,
					STR_LAI_RAIL_DESCRIPTION_TRACK_WITH_COMBOSIGNALS,
					STR_LAI_RAIL_DESCRIPTION_TRACK_WITH_COMBO_PBSSIGNALS,
					STR_LAI_RAIL_DESCRIPTION_TRACK_WITH_COMBO_NOENTRYSIGNALS,
					STR_LAI_RAIL_DESCRIPTION_TRACK_WITH_COMBO_PROGSIGNALS
				},
				{
					STR_LAI_RAIL_DESCRIPTION_TRACK_WITH_NORMAL_PBSSIGNALS,
					STR_LAI_RAIL_DESCRIPTION_TRACK_WITH_PRE_PBSSIGNALS,
					STR_LAI_RAIL_DESCRIPTION_TRACK_WITH_EXIT_PBSSIGNALS,
					STR_LAI_RAIL_DESCRIPTION_TRACK_WITH_COMBO_PBSSIGNALS,
					STR_LAI_RAIL_DESCRIPTION_TRACK_WITH_PBSSIGNALS,
					STR_LAI_RAIL_DESCRIPTION_TRACK_WITH_PBS_NOENTRYSIGNALS,
					STR_LAI_RAIL_DESCRIPTION_TRACK_WITH_PBS_PROGSIGNALS
				},
				{
					STR_LAI_RAIL_DESCRIPTION_TRACK_WITH_NORMAL_NOENTRYSIGNALS,
					STR_LAI_RAIL_DESCRIPTION_TRACK_WITH_PRE_NOENTRYSIGNALS,
					STR_LAI_RAIL_DESCRIPTION_TRACK_WITH_EXIT_NOENTRYSIGNALS,
					STR_LAI_RAIL_DESCRIPTION_TRACK_WITH_COMBO_NOENTRYSIGNALS,
					STR_LAI_RAIL_DESCRIPTION_TRACK_WITH_PBS_NOENTRYSIGNALS,
					STR_LAI_RAIL_DESCRIPTION_TRACK_WITH_NOENTRYSIGNALS,
					STR_LAI_RAIL_DESCRIPTION_TRACK_WITH_NOENTRY_PROGSIGNALS
				},
				{
					STR_LAI_RAIL_DESCRIPTION_TRACK_WITH_NORMAL_PROGSIGNALS,
					STR_LAI_RAIL_DESCRIPTION_TRACK_WITH_PRE_PROGSIGNALS,
					STR_LAI_RAIL_DESCRIPTION_TRACK_WITH_EXIT_PROGSIGNALS,
					STR_LAI_RAIL_DESCRIPTION_TRACK_WITH_COMBO_PROGSIGNALS,
					STR_LAI_RAIL_DESCRIPTION_TRACK_WITH_PBS_PROGSIGNALS,
					STR_LAI_RAIL_DESCRIPTION_TRACK_WITH_NOENTRY_PROGSIGNALS,
					STR_LAI_RAIL_DESCRIPTION_TRACK_WITH_PROGSIGNALS
				}
			};

			SignalType primary_signal;
			SignalType secondary_signal;
			if (HasSignalOnTrack(tile, TRACK_UPPER)) {
				primary_signal = GetSignalType(tile, TRACK_UPPER);
				secondary_signal = HasSignalOnTrack(tile, TRACK_LOWER) ? GetSignalType(tile, TRACK_LOWER) : primary_signal;
			} else {
				secondary_signal = primary_signal = GetSignalType(tile, TRACK_LOWER);
			}

			td->str = signal_type[secondary_signal][primary_signal];

			if (IsRestrictedSignal(tile)) {
				SetDParamX(td->dparam, 0, td->str);
				td->str = STR_LAI_RAIL_DESCRIPTION_RESTRICTED_SIGNAL;
			}
			break;
		}

		case RAIL_TILE_DEPOT:
			td->str = STR_LAI_RAIL_DESCRIPTION_TRAIN_DEPOT;
			if (_settings_game.vehicle.train_acceleration_model != AM_ORIGINAL) {
				if (td->rail_speed > 0) {
					td->rail_speed = min(td->rail_speed, 61);
				} else {
					td->rail_speed = 61;
				}
			}
			td->build_date = Depot::GetByTile(tile)->build_date;
			break;

		default:
			NOT_REACHED();
	}
}

static void ChangeTileOwner_Track(TileIndex tile, Owner old_owner, Owner new_owner)
{
	if (!IsTileOwner(tile, old_owner)) return;

	if (new_owner != INVALID_OWNER) {
		/* Update company infrastructure counts. No need to dirty windows here, we'll redraw the whole screen anyway. */
		uint num_pieces = 1;
		if (IsPlainRail(tile)) {
			TrackBits bits = GetTrackBits(tile);
			if (bits == TRACK_BIT_HORZ || bits == TRACK_BIT_VERT) {
				RailType secondary_rt = GetSecondaryRailType(tile);
				Company::Get(old_owner)->infrastructure.rail[secondary_rt]--;
				Company::Get(new_owner)->infrastructure.rail[secondary_rt]++;
			} else {
				num_pieces = CountBits(bits);
				if (TracksOverlap(bits)) num_pieces *= num_pieces;
			}
		}
		RailType rt = GetRailType(tile);
		Company::Get(old_owner)->infrastructure.rail[rt] -= num_pieces;
		Company::Get(new_owner)->infrastructure.rail[rt] += num_pieces;

		if (HasSignals(tile)) {
			uint num_sigs = CountBits(GetPresentSignals(tile));
			Company::Get(old_owner)->infrastructure.signal -= num_sigs;
			Company::Get(new_owner)->infrastructure.signal += num_sigs;
		}

		SetTileOwner(tile, new_owner);
	} else {
		DoCommand(tile, 0, 0, DC_EXEC | DC_BANKRUPT, CMD_LANDSCAPE_CLEAR);
	}
}

static const byte _fractcoords_behind[4] = { 0x8F, 0x8, 0x80, 0xF8 };
static const byte _fractcoords_enter[4] = { 0x8A, 0x48, 0x84, 0xA8 };
static const int8 _deltacoord_leaveoffset[8] = {
	-1,  0,  1,  0, /* x */
	 0,  1,  0, -1  /* y */
};


/**
 * Compute number of ticks when next wagon will leave a depot.
 * Negative means next wagon should have left depot n ticks before.
 * @param v vehicle outside (leaving) the depot
 * @return number of ticks when the next wagon will leave
 */
int TicksToLeaveDepot(const Train *v)
{
	DiagDirection dir = GetRailDepotDirection(v->tile);
	int length = v->CalcNextVehicleOffset();

	switch (dir) {
		case DIAGDIR_NE: return  ((int)(v->x_pos & 0x0F) - ((_fractcoords_enter[dir] & 0x0F) - (length + 1)));
		case DIAGDIR_SE: return -((int)(v->y_pos & 0x0F) - ((_fractcoords_enter[dir] >> 4)   + (length + 1)));
		case DIAGDIR_SW: return -((int)(v->x_pos & 0x0F) - ((_fractcoords_enter[dir] & 0x0F) + (length + 1)));
		case DIAGDIR_NW: return  ((int)(v->y_pos & 0x0F) - ((_fractcoords_enter[dir] >> 4)   - (length + 1)));
		default: NOT_REACHED();
	}
}

/**
 * Tile callback routine when vehicle enters tile
 * @see vehicle_enter_tile_proc
 */
static VehicleEnterTileStatus VehicleEnter_Track(Vehicle *u, TileIndex tile, int x, int y)
{
	/* This routine applies only to trains in depot tiles. */
	if (u->type != VEH_TRAIN || !IsRailDepotTile(tile)) return VETSB_CONTINUE;

	Train *v = Train::From(u);

	auto abort_load_through = [&](bool leave_station) {
		if (_local_company == v->owner) {
			SetDParam(0, v->index);
			SetDParam(1, v->current_order.GetDestination());
			AddNewsItem(STR_VEHICLE_LOAD_THROUGH_ABORTED_DEPOT, NT_ADVICE, NF_INCOLOUR | NF_SMALL | NF_VEHICLE_PARAM0,
					NR_VEHICLE, v->index,
					NR_STATION, v->current_order.GetDestination());
		}
		if (leave_station) {
			v->LeaveStation();
			/* Only advance to next order if we are loading at the current one */
			const Order *order = v->GetOrder(v->cur_implicit_order_index);
			if (order != nullptr && order->IsType(OT_GOTO_STATION) && order->GetDestination() == v->last_station_visited) {
				v->IncrementImplicitOrderIndex();
			}
		}
	};

	if (v->IsFrontEngine() && v->current_order.IsType(OT_LOADING_ADVANCE)) abort_load_through(true);

	/* Depot direction. */
	DiagDirection dir = GetRailDepotDirection(tile);

	/* Calculate the point where the following wagon should be activated. */
	int length = v->CalcNextVehicleOffset();

	byte fract_coord_leave =
		((_fractcoords_enter[dir] & 0x0F) + // x
			(length + 1) * _deltacoord_leaveoffset[dir]) +
		(((_fractcoords_enter[dir] >> 4) +  // y
			((length + 1) * _deltacoord_leaveoffset[dir + 4])) << 4);

	byte fract_coord = (x & 0xF) + ((y & 0xF) << 4);

	if (_fractcoords_behind[dir] == fract_coord) {
		/* make sure a train is not entering the tile from behind */
		return VETSB_CANNOT_ENTER;
	} else if (_fractcoords_enter[dir] == fract_coord) {
		if (DiagDirToDir(ReverseDiagDir(dir)) == v->direction) {
			/* enter the depot */

			if (v->IsFrontEngine()) {
				if (v->current_order.IsType(OT_LOADING_ADVANCE)) {
					abort_load_through(true);
				} else if (HasBit(v->flags, VRF_BEYOND_PLATFORM_END)) {
					abort_load_through(false);
				}
				SetBit(v->flags, VRF_CONSIST_SPEED_REDUCTION);
			}

			v->track = TRACK_BIT_DEPOT,
			v->vehstatus |= VS_HIDDEN; // hide it
			v->direction = ReverseDir(v->direction);
			if (v->Next() == nullptr) VehicleEnterDepot(v->First());
			v->tile = tile;

			InvalidateWindowData(WC_VEHICLE_DEPOT, v->tile);
			return VETSB_ENTERED_WORMHOLE;
		}
	} else if (fract_coord_leave == fract_coord) {
		if (DiagDirToDir(dir) == v->direction) {
			/* leave the depot? */
			if ((v = v->Next()) != nullptr) {
				v->vehstatus &= ~VS_HIDDEN;
				v->track = (DiagDirToAxis(dir) == AXIS_X ? TRACK_BIT_X : TRACK_BIT_Y);
			}
		}
	}

	return VETSB_CONTINUE;
}

/**
 * Tests if autoslope is allowed.
 *
 * @param tile The tile.
 * @param flags Terraform command flags.
 * @param z_old Old TileZ.
 * @param tileh_old Old TileSlope.
 * @param z_new New TileZ.
 * @param tileh_new New TileSlope.
 * @param rail_bits Trackbits.
 */
static CommandCost TestAutoslopeOnRailTile(TileIndex tile, uint flags, int z_old, Slope tileh_old, int z_new, Slope tileh_new, TrackBits rail_bits)
{
	if (!_settings_game.construction.build_on_slopes || !AutoslopeEnabled()) return_cmd_error(STR_ERROR_MUST_REMOVE_RAILROAD_TRACK);

	/* Is the slope-rail_bits combination valid in general? I.e. is it safe to call GetRailFoundation() ? */
	if (CheckRailSlope(tileh_new, rail_bits, TRACK_BIT_NONE, tile).Failed()) return_cmd_error(STR_ERROR_MUST_REMOVE_RAILROAD_TRACK);

	/* Get the slopes on top of the foundations */
	z_old += ApplyFoundationToSlope(GetRailFoundation(tileh_old, rail_bits), &tileh_old);
	z_new += ApplyFoundationToSlope(GetRailFoundation(tileh_new, rail_bits), &tileh_new);

	Corner track_corner;
	switch (rail_bits) {
		case TRACK_BIT_LEFT:  track_corner = CORNER_W; break;
		case TRACK_BIT_LOWER: track_corner = CORNER_S; break;
		case TRACK_BIT_RIGHT: track_corner = CORNER_E; break;
		case TRACK_BIT_UPPER: track_corner = CORNER_N; break;

		/* Surface slope must not be changed */
		default:
			if (z_old != z_new || tileh_old != tileh_new) return_cmd_error(STR_ERROR_MUST_REMOVE_RAILROAD_TRACK);
			return CommandCost(EXPENSES_CONSTRUCTION, _price[PR_BUILD_FOUNDATION]);
	}

	/* The height of the track_corner must not be changed. The rest ensures GetRailFoundation() already. */
	z_old += GetSlopeZInCorner(RemoveHalftileSlope(tileh_old), track_corner);
	z_new += GetSlopeZInCorner(RemoveHalftileSlope(tileh_new), track_corner);
	if (z_old != z_new) return_cmd_error(STR_ERROR_MUST_REMOVE_RAILROAD_TRACK);

	CommandCost cost = CommandCost(EXPENSES_CONSTRUCTION, _price[PR_BUILD_FOUNDATION]);
	/* Make the ground dirty, if surface slope has changed */
	if (tileh_old != tileh_new) {
		/* If there is flat water on the lower halftile add the cost for clearing it */
		if (GetRailGroundType(tile) == RAIL_GROUND_WATER && IsSlopeWithOneCornerRaised(tileh_old)) {
			if (_game_mode != GM_EDITOR && !_settings_game.construction.enable_remove_water && !(flags & DC_ALLOW_REMOVE_WATER)) return_cmd_error(STR_ERROR_CAN_T_BUILD_ON_WATER);
			cost.AddCost(_price[PR_CLEAR_WATER]);
		}
		if ((flags & DC_EXEC) != 0) SetRailGroundType(tile, RAIL_GROUND_BARREN);
	}
	return  cost;
}

/**
 * Test-procedure for HasVehicleOnPos to check for a ship.
 */
static Vehicle *EnsureNoShipProc(Vehicle *v, void *data)
{
	return v->type == VEH_SHIP ? v : nullptr;
}

static CommandCost TerraformTile_Track(TileIndex tile, DoCommandFlag flags, int z_new, Slope tileh_new)
{
	int z_old;
	Slope tileh_old = GetTileSlope(tile, &z_old);
	if (IsPlainRail(tile)) {
		TrackBits rail_bits = GetTrackBits(tile);
		/* Is there flat water on the lower halftile that must be cleared expensively? */
		bool was_water = (GetRailGroundType(tile) == RAIL_GROUND_WATER && IsSlopeWithOneCornerRaised(tileh_old));

		/* Allow clearing the water only if there is no ship */
		if (was_water && HasVehicleOnPos(tile, nullptr, &EnsureNoShipProc)) return_cmd_error(STR_ERROR_SHIP_IN_THE_WAY);

		if (was_water && _game_mode != GM_EDITOR && !_settings_game.construction.enable_remove_water && !(flags & DC_ALLOW_REMOVE_WATER)) return_cmd_error(STR_ERROR_CAN_T_BUILD_ON_WATER);

		/* First test autoslope. However if it succeeds we still have to test the rest, because non-autoslope terraforming is cheaper. */
		CommandCost autoslope_result = TestAutoslopeOnRailTile(tile, flags, z_old, tileh_old, z_new, tileh_new, rail_bits);

		/* When there is only a single horizontal/vertical track, one corner can be terraformed. */
		Corner allowed_corner;
		switch (rail_bits) {
			case TRACK_BIT_RIGHT: allowed_corner = CORNER_W; break;
			case TRACK_BIT_UPPER: allowed_corner = CORNER_S; break;
			case TRACK_BIT_LEFT:  allowed_corner = CORNER_E; break;
			case TRACK_BIT_LOWER: allowed_corner = CORNER_N; break;
			default: return autoslope_result;
		}

		Foundation f_old = GetRailFoundation(tileh_old, rail_bits);

		/* Do not allow terraforming if allowed_corner is part of anti-zig-zag foundations */
		if (tileh_old != SLOPE_NS && tileh_old != SLOPE_EW && IsSpecialRailFoundation(f_old)) return autoslope_result;

		/* Everything is valid, which only changes allowed_corner */
		for (Corner corner = (Corner)0; corner < CORNER_END; corner = (Corner)(corner + 1)) {
			if (allowed_corner == corner) continue;
			if (z_old + GetSlopeZInCorner(tileh_old, corner) != z_new + GetSlopeZInCorner(tileh_new, corner)) return autoslope_result;
		}

		/* Make the ground dirty */
		if ((flags & DC_EXEC) != 0) SetRailGroundType(tile, RAIL_GROUND_BARREN);

		/* allow terraforming */
		return CommandCost(EXPENSES_CONSTRUCTION, was_water ? _price[PR_CLEAR_WATER] : (Money)0);
	} else if (_settings_game.construction.build_on_slopes && AutoslopeEnabled() &&
			AutoslopeCheckForEntranceEdge(tile, z_new, tileh_new, GetRailDepotDirection(tile))) {
		return CommandCost(EXPENSES_CONSTRUCTION, _price[PR_BUILD_FOUNDATION]);
	}
	return DoCommand(tile, 0, 0, flags, CMD_LANDSCAPE_CLEAR);
}


extern const TileTypeProcs _tile_type_rail_procs = {
	DrawTile_Track,           // draw_tile_proc
	GetSlopePixelZ_Track,     // get_slope_z_proc
	ClearTile_Track,          // clear_tile_proc
	nullptr,                     // add_accepted_cargo_proc
	GetTileDesc_Track,        // get_tile_desc_proc
	GetTileTrackStatus_Track, // get_tile_track_status_proc
	ClickTile_Track,          // click_tile_proc
	nullptr,                     // animate_tile_proc
	TileLoop_Track,           // tile_loop_proc
	ChangeTileOwner_Track,    // change_tile_owner_proc
	nullptr,                     // add_produced_cargo_proc
	VehicleEnter_Track,       // vehicle_enter_tile_proc
	GetFoundation_Track,      // get_foundation_proc
	TerraformTile_Track,      // terraform_tile_proc
};<|MERGE_RESOLUTION|>--- conflicted
+++ resolved
@@ -2171,17 +2171,13 @@
 							/* notify YAPF about the track layout change */
 							yapf_notify_track_change(tile, GetTrackBits(tile));
 						}
+						found_convertible_track = true;
 						if (raw_secondary_type != INVALID_RAILTYPE) {
 							cost.AddCost(RailConvertCost(type, totype));
 							cost.AddCost(RailConvertCost(raw_secondary_type, totype));
 						} else {
 							cost.AddCost(RailConvertCost(type, totype) * CountBits(GetTrackBits(tile)));
 						}
-<<<<<<< HEAD
-=======
-						found_convertible_track = true;
-						cost.AddCost(RailConvertCost(type, totype) * CountBits(GetTrackBits(tile)));
->>>>>>> a52bbb72
 						break;
 				}
 				break;
@@ -2209,6 +2205,7 @@
 				}
 
 				uint num_primary_pieces = GetTunnelBridgeLength(tile, endtile) + CountBits(GetPrimaryTunnelBridgeTrackBits(tile)) + CountBits(GetPrimaryTunnelBridgeTrackBits(endtile));
+				found_convertible_track = true;
 				cost.AddCost(num_primary_pieces * RailConvertCost(type, totype));
 				RailType end_secondary_type = GetTileSecondaryRailTypeIfValid(endtile);
 				if (raw_secondary_type != INVALID_RAILTYPE) cost.AddCost(RailConvertCost(raw_secondary_type, totype));
@@ -2239,14 +2236,9 @@
 						MarkTileDirtyByTile(endtile, ZOOM_LVL_DRAW_MAP);
 					}
 
-<<<<<<< HEAD
 					AddRailTunnelBridgeInfrastructure(tile, endtile);
 					DirtyCompanyInfrastructureWindows(Company::Get(GetTileOwner(tile))->index);
 				}
-=======
-				found_convertible_track = true;
-				cost.AddCost((GetTunnelBridgeLength(tile, endtile) + 2) * RailConvertCost(type, totype));
->>>>>>> a52bbb72
 				break;
 			}
 
