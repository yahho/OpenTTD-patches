/* $Id$ */

/*
 * This file is part of OpenTTD.
 * OpenTTD is free software; you can redistribute it and/or modify it under the terms of the GNU General Public License as published by the Free Software Foundation, version 2.
 * OpenTTD is distributed in the hope that it will be useful, but WITHOUT ANY WARRANTY; without even the implied warranty of MERCHANTABILITY or FITNESS FOR A PARTICULAR PURPOSE.
 * See the GNU General Public License for more details. You should have received a copy of the GNU General Public License along with OpenTTD. If not, see <http://www.gnu.org/licenses/>.
 */

/** @file spritecache.cpp Caching of sprites. */

#include "stdafx.h"
#include "fileio_func.h"
#include "spriteloader/grf.hpp"
#include "gfx_func.h"
#include "error.h"
#include "zoom_func.h"
#include "settings_type.h"
#include "blitter/factory.hpp"
#include "core/alloc_func.hpp"
#include "core/math_func.hpp"
#include "core/mem_func.hpp"
#include "scope_info.h"

#include "table/sprites.h"
#include "table/strings.h"
#include "table/palette_convert.h"

#include "3rdparty/cpp-btree/btree_map.h"

#include <vector>
#include <algorithm>

#include "safeguards.h"

/* Default of 4MB spritecache */
uint _sprite_cache_size = 4;

<<<<<<< HEAD
typedef SimpleTinyEnumT<SpriteType, byte> SpriteTypeByte;

static size_t _spritecache_bytes_used = 0;

PACK_N(class SpriteDataBuffer {
	void *ptr = nullptr;
	uint32 size = 0;

public:
	void *GetPtr() { return this->ptr; }
	uint32 GetSize() { return this->size; }

	void Allocate(uint32 size)
	{
		_spritecache_bytes_used -= this->size;
		free(this->ptr);
		this->ptr = MallocT<byte>(size);
		this->size = size;
		_spritecache_bytes_used += this->size;
	}

	void Clear()
	{
		_spritecache_bytes_used -= this->size;
		free(this->ptr);
		this->ptr = nullptr;
		this->size = 0;
	}

	SpriteDataBuffer() {}

	SpriteDataBuffer(uint32 size) { this->Allocate(size); }

	SpriteDataBuffer(SpriteDataBuffer &&other) noexcept
	{
		*this = std::move(other);
	}

	~SpriteDataBuffer()
	{
		this->Clear();
	}

	SpriteDataBuffer& operator=(SpriteDataBuffer &&other) noexcept
	{
		this->Clear();
		this->ptr = other.ptr;
		this->size = other.size;
		other.ptr = nullptr;
		other.size = 0;
		return *this;
	}
}, 4);

PACK_N(struct SpriteCache {
=======
struct SpriteCache {
	void *ptr;
>>>>>>> 21edf67f
	size_t file_pos;
	SpriteDataBuffer buffer;
	uint32 id;
	uint32 lru;
	uint16 file_slot;
<<<<<<< HEAD
=======
	int16 lru;
	SpriteType type;     ///< In some cases a single sprite is misused by two NewGRFs. Once as real sprite and once as recolour sprite. If the recolour sprite gets into the cache it might be drawn as real sprite which causes enormous trouble.
	bool warned;         ///< True iff the user has been warned about incorrect use of this sprite
	byte container_ver;  ///< Container version of the GRF the sprite is from.
};
>>>>>>> 21edf67f

	/**
	 * Bits 6 - 0:  SpriteType type  In some cases a single sprite is misused by two NewGRFs. Once as real sprite and once as recolour sprite. If the recolour sprite gets into the cache it might be drawn as real sprite which causes enormous trouble.
	 * Bit      7:  bool warned      True iff the user has been warned about incorrect use of this sprite.
	 */
	byte type_field;

	byte container_ver;      ///< Container version of the GRF the sprite is from.

	void *GetPtr() { return this->buffer.GetPtr(); }

	SpriteType GetType() const { return (SpriteType) GB(this->type_field, 0, 7); }
	void SetType(SpriteType type) { SB(this->type_field, 0, 7, type); }
	bool GetWarned() const { return GB(this->type_field, 7, 1); }
	void SetWarned(bool warned) { SB(this->type_field, 7, 1, warned ? 1 : 0); }
}, 4);
assert_compile(sizeof(SpriteCache) <= 32);

static std::vector<SpriteCache> _spritecache;
static SpriteDataBuffer _last_sprite_allocation;

static inline SpriteCache *GetSpriteCache(uint index)
{
	return &_spritecache[index];
}

static inline bool IsMapgenSpriteID(SpriteID sprite)
{
	return IsInsideMM(sprite, 4845, 4882);
}

static SpriteCache *AllocateSpriteCache(uint index)
{
	if (index >= _spritecache.size()) {
		_spritecache.resize(index + 1);
	}

	return GetSpriteCache(index);
}

static uint32 _sprite_lru_counter;

static void *AllocSprite(size_t mem_req);

/**
 * Skip the given amount of sprite graphics data.
 * @param type the type of sprite (compressed etc)
 * @param num the amount of sprites to skip
 * @return true if the data could be correctly skipped.
 */
bool SkipSpriteData(byte type, uint16 num)
{
	if (type & 2) {
		FioSkipBytes(num);
	} else {
		while (num > 0) {
			int8 i = FioReadByte();
			if (i >= 0) {
				int size = (i == 0) ? 0x80 : i;
				if (size > num) return false;
				num -= size;
				FioSkipBytes(size);
			} else {
				i = -(i >> 3);
				num -= i;
				FioReadByte();
			}
		}
	}
	return true;
}

/* Check if the given Sprite ID exists */
bool SpriteExists(SpriteID id)
{
	if (id >= _spritecache.size()) return false;

	/* Special case for Sprite ID zero -- its position is also 0... */
	if (id == 0) return true;
	return !(GetSpriteCache(id)->file_pos == 0 && GetSpriteCache(id)->file_slot == 0);
}

/**
 * Get the sprite type of a given sprite.
 * @param sprite The sprite to look at.
 * @return the type of sprite.
 */
SpriteType GetSpriteType(SpriteID sprite)
{
	if (!SpriteExists(sprite)) return ST_INVALID;
	return GetSpriteCache(sprite)->GetType();
}

/**
 * Get the (FIOS) file slot of a given sprite.
 * @param sprite The sprite to look at.
 * @return the FIOS file slot
 */
uint GetOriginFileSlot(SpriteID sprite)
{
	if (!SpriteExists(sprite)) return 0;
	return GetSpriteCache(sprite)->file_slot;
}

/**
 * Count the sprites which originate from a specific file slot in a range of SpriteIDs.
 * @param file_slot FIOS file slot.
 * @param begin First sprite in range.
 * @param end First sprite not in range.
 * @return Number of sprites.
 */
uint GetSpriteCountForSlot(uint file_slot, SpriteID begin, SpriteID end)
{
	uint count = 0;
	for (SpriteID i = begin; i != end; i++) {
		if (SpriteExists(i)) {
			SpriteCache *sc = GetSpriteCache(i);
			if (sc->file_slot == file_slot) count++;
		}
	}
	return count;
}

/**
 * Get a reasonable (upper bound) estimate of the maximum
 * SpriteID used in OpenTTD; there will be no sprites with
 * a higher SpriteID.
 * @note It's actually the number of spritecache items.
 * @return maximum SpriteID
 */
uint GetMaxSpriteID()
{
	return _spritecache.size();
}

static bool ResizeSpriteIn(SpriteLoader::Sprite *sprite, ZoomLevel src, ZoomLevel tgt)
{
	uint8 scaled_1 = ScaleByZoom(1, (ZoomLevel)(src - tgt));

	/* Check for possible memory overflow. */
	if (sprite[src].width * scaled_1 > UINT16_MAX || sprite[src].height * scaled_1 > UINT16_MAX) return false;

	sprite[tgt].width  = sprite[src].width  * scaled_1;
	sprite[tgt].height = sprite[src].height * scaled_1;
	sprite[tgt].x_offs = sprite[src].x_offs * scaled_1;
	sprite[tgt].y_offs = sprite[src].y_offs * scaled_1;

	sprite[tgt].AllocateData(tgt, sprite[tgt].width * sprite[tgt].height);

	SpriteLoader::CommonPixel *dst = sprite[tgt].data;
	for (int y = 0; y < sprite[tgt].height; y++) {
		const SpriteLoader::CommonPixel *src_ln = &sprite[src].data[y / scaled_1 * sprite[src].width];
		for (int x = 0; x < sprite[tgt].width; x++) {
			*dst = src_ln[x / scaled_1];
			dst++;
		}
	}

	return true;
}

static void ResizeSpriteOut(SpriteLoader::Sprite *sprite, ZoomLevel zoom)
{
	/* Algorithm based on 32bpp_Optimized::ResizeSprite() */
	sprite[zoom].width  = UnScaleByZoom(sprite[ZOOM_LVL_NORMAL].width,  zoom);
	sprite[zoom].height = UnScaleByZoom(sprite[ZOOM_LVL_NORMAL].height, zoom);
	sprite[zoom].x_offs = UnScaleByZoom(sprite[ZOOM_LVL_NORMAL].x_offs, zoom);
	sprite[zoom].y_offs = UnScaleByZoom(sprite[ZOOM_LVL_NORMAL].y_offs, zoom);

	sprite[zoom].AllocateData(zoom, sprite[zoom].height * sprite[zoom].width);

	SpriteLoader::CommonPixel *dst = sprite[zoom].data;
	const SpriteLoader::CommonPixel *src = sprite[zoom - 1].data;
	const SpriteLoader::CommonPixel *src_end = src + sprite[zoom - 1].height * sprite[zoom - 1].width;

	for (uint y = 0; y < sprite[zoom].height; y++) {
		const SpriteLoader::CommonPixel *src_ln = src + sprite[zoom - 1].width;
		assert(src_ln <= src_end);
		for (uint x = 0; x < sprite[zoom].width; x++) {
			assert(src < src_ln);
			if (src + 1 != src_ln && (src + 1)->a != 0) {
				*dst = *(src + 1);
			} else {
				*dst = *src;
			}
			dst++;
			src += 2;
		}
		src = src_ln + sprite[zoom - 1].width;
	}
}

static bool PadSingleSprite(SpriteLoader::Sprite *sprite, ZoomLevel zoom, uint pad_left, uint pad_top, uint pad_right, uint pad_bottom)
{
	uint width  = sprite->width + pad_left + pad_right;
	uint height = sprite->height + pad_top + pad_bottom;

	if (width > UINT16_MAX || height > UINT16_MAX) return false;

	/* Copy source data and reallocate sprite memory. */
	SpriteLoader::CommonPixel *src_data = MallocT<SpriteLoader::CommonPixel>(sprite->width * sprite->height);
	MemCpyT(src_data, sprite->data, sprite->width * sprite->height);
	sprite->AllocateData(zoom, width * height);

	/* Copy with padding to destination. */
	SpriteLoader::CommonPixel *src = src_data;
	SpriteLoader::CommonPixel *data = sprite->data;
	for (uint y = 0; y < height; y++) {
		if (y < pad_top || pad_bottom + y >= height) {
			/* Top/bottom padding. */
			MemSetT(data, 0, width);
			data += width;
		} else {
			if (pad_left > 0) {
				/* Pad left. */
				MemSetT(data, 0, pad_left);
				data += pad_left;
			}

			/* Copy pixels. */
			MemCpyT(data, src, sprite->width);
			src += sprite->width;
			data += sprite->width;

			if (pad_right > 0) {
				/* Pad right. */
				MemSetT(data, 0, pad_right);
				data += pad_right;
			}
		}
	}
	free(src_data);

	/* Update sprite size. */
	sprite->width   = width;
	sprite->height  = height;
	sprite->x_offs -= pad_left;
	sprite->y_offs -= pad_top;

	return true;
}

static bool PadSprites(SpriteLoader::Sprite *sprite, unsigned int sprite_avail)
{
	/* Get minimum top left corner coordinates. */
	int min_xoffs = INT32_MAX;
	int min_yoffs = INT32_MAX;
	for (ZoomLevel zoom = ZOOM_LVL_BEGIN; zoom != ZOOM_LVL_END; zoom++) {
		if (HasBit(sprite_avail, zoom)) {
			min_xoffs = min(min_xoffs, ScaleByZoom(sprite[zoom].x_offs, zoom));
			min_yoffs = min(min_yoffs, ScaleByZoom(sprite[zoom].y_offs, zoom));
		}
	}

	/* Get maximum dimensions taking necessary padding at the top left into account. */
	int max_width  = INT32_MIN;
	int max_height = INT32_MIN;
	for (ZoomLevel zoom = ZOOM_LVL_BEGIN; zoom != ZOOM_LVL_END; zoom++) {
		if (HasBit(sprite_avail, zoom)) {
			max_width  = max(max_width, ScaleByZoom(sprite[zoom].width + sprite[zoom].x_offs - UnScaleByZoom(min_xoffs, zoom), zoom));
			max_height = max(max_height, ScaleByZoom(sprite[zoom].height + sprite[zoom].y_offs - UnScaleByZoom(min_yoffs, zoom), zoom));
		}
	}

	/* Pad sprites where needed. */
	for (ZoomLevel zoom = ZOOM_LVL_BEGIN; zoom != ZOOM_LVL_END; zoom++) {
		if (HasBit(sprite_avail, zoom)) {
			/* Scaling the sprite dimensions in the blitter is done with rounding up,
			 * so a negative padding here is not an error. */
			int pad_left   = max(0, sprite[zoom].x_offs - UnScaleByZoom(min_xoffs, zoom));
			int pad_top    = max(0, sprite[zoom].y_offs - UnScaleByZoom(min_yoffs, zoom));
			int pad_right  = max(0, UnScaleByZoom(max_width, zoom) - sprite[zoom].width - pad_left);
			int pad_bottom = max(0, UnScaleByZoom(max_height, zoom) - sprite[zoom].height - pad_top);

			if (pad_left > 0 || pad_right > 0 || pad_top > 0 || pad_bottom > 0) {
				if (!PadSingleSprite(&sprite[zoom], zoom, pad_left, pad_top, pad_right, pad_bottom)) return false;
			}
		}
	}

	return true;
}

static bool ResizeSprites(SpriteLoader::Sprite *sprite, unsigned int sprite_avail, uint32 file_slot, uint32 file_pos)
{
	/* Create a fully zoomed image if it does not exist */
	ZoomLevel first_avail = static_cast<ZoomLevel>(FIND_FIRST_BIT(sprite_avail));
	if (first_avail != ZOOM_LVL_NORMAL) {
		if (!ResizeSpriteIn(sprite, first_avail, ZOOM_LVL_NORMAL)) return false;
		SetBit(sprite_avail, ZOOM_LVL_NORMAL);
	}

	/* Pad sprites to make sizes match. */
	if (!PadSprites(sprite, sprite_avail)) return false;

	/* Create other missing zoom levels */
	for (ZoomLevel zoom = ZOOM_LVL_OUT_2X; zoom != ZOOM_LVL_END; zoom++) {
		if (HasBit(sprite_avail, zoom)) {
			/* Check that size and offsets match the fully zoomed image. */
			assert(sprite[zoom].width  == UnScaleByZoom(sprite[ZOOM_LVL_NORMAL].width,  zoom));
			assert(sprite[zoom].height == UnScaleByZoom(sprite[ZOOM_LVL_NORMAL].height, zoom));
			assert(sprite[zoom].x_offs == UnScaleByZoom(sprite[ZOOM_LVL_NORMAL].x_offs, zoom));
			assert(sprite[zoom].y_offs == UnScaleByZoom(sprite[ZOOM_LVL_NORMAL].y_offs, zoom));
		}

		/* Zoom level is not available, or unusable, so create it */
		if (!HasBit(sprite_avail, zoom)) ResizeSpriteOut(sprite, zoom);
	}

	return  true;
}

/**
 * Load a recolour sprite into memory.
 * @param file_slot GRF we're reading from.
 * @param num Size of the sprite in the GRF.
 * @return Sprite data.
 */
static void *ReadRecolourSprite(uint16 file_slot, uint num)
{
	/* "Normal" recolour sprites are ALWAYS 257 bytes. Then there is a small
	 * number of recolour sprites that are 17 bytes that only exist in DOS
	 * GRFs which are the same as 257 byte recolour sprites, but with the last
	 * 240 bytes zeroed.  */
	static const uint RECOLOUR_SPRITE_SIZE = 257;
	byte *dest = (byte *)AllocSprite(max(RECOLOUR_SPRITE_SIZE, num));

	if (_palette_remap_grf[file_slot]) {
		byte *dest_tmp = AllocaM(byte, max(RECOLOUR_SPRITE_SIZE, num));

		/* Only a few recolour sprites are less than 257 bytes */
		if (num < RECOLOUR_SPRITE_SIZE) memset(dest_tmp, 0, RECOLOUR_SPRITE_SIZE);
		FioReadBlock(dest_tmp, num);

		/* The data of index 0 is never used; "literal 00" according to the (New)GRF specs. */
		for (uint i = 1; i < RECOLOUR_SPRITE_SIZE; i++) {
			dest[i] = _palmap_w2d[dest_tmp[_palmap_d2w[i - 1] + 1]];
		}
	} else {
		FioReadBlock(dest, num);
	}

	return dest;
}

/**
 * Read a sprite from disk.
 * @param sc          Location of sprite.
 * @param id          Sprite number.
 * @param sprite_type Type of sprite.
 * @param allocator   Allocator function to use.
 * @return Read sprite data.
 */
static void *ReadSprite(const SpriteCache *sc, SpriteID id, SpriteType sprite_type, AllocatorProc *allocator)
{
	uint file_slot = sc->file_slot;
	size_t file_pos = sc->file_pos;

	SCOPE_INFO_FMT([&], "ReadSprite: pos: " PRINTF_SIZE ", id: %u, slot: %u (%s), type: %u", file_pos, id, file_slot, FioGetFilename(file_slot), sprite_type);

	assert(sprite_type != ST_RECOLOUR);
	assert(IsMapgenSpriteID(id) == (sprite_type == ST_MAPGEN));
	assert(sc->GetType() == sprite_type);

	DEBUG(sprite, 9, "Load sprite %d", id);

	SpriteLoader::Sprite sprite[ZOOM_LVL_COUNT];
	uint8 sprite_avail = 0;
	sprite[ZOOM_LVL_NORMAL].type = sprite_type;

	SpriteLoaderGrf sprite_loader(sc->container_ver);
	if (sprite_type != ST_MAPGEN && BlitterFactory::GetCurrentBlitter()->GetScreenDepth() == 32) {
		/* Try for 32bpp sprites first. */
		sprite_avail = sprite_loader.LoadSprite(sprite, file_slot, file_pos, sprite_type, true);
	}
	if (sprite_avail == 0) {
		sprite_avail = sprite_loader.LoadSprite(sprite, file_slot, file_pos, sprite_type, false);
	}

	if (sprite_avail == 0) {
		if (sprite_type == ST_MAPGEN) return nullptr;
		if (id == SPR_IMG_QUERY) usererror("Okay... something went horribly wrong. I couldn't load the fallback sprite. What should I do?");
		return (void*)GetRawSprite(SPR_IMG_QUERY, ST_NORMAL, allocator);
	}

	if (sprite_type == ST_MAPGEN) {
		/* Ugly hack to work around the problem that the old landscape
		 *  generator assumes that those sprites are stored uncompressed in
		 *  the memory, and they are only read directly by the code, never
		 *  send to the blitter. So do not send it to the blitter (which will
		 *  result in a data array in the format the blitter likes most), but
		 *  extract the data directly and store that as sprite.
		 * Ugly: yes. Other solution: no. Blame the original author or
		 *  something ;) The image should really have been a data-stream
		 *  (so type = 0xFF basically). */
		uint num = sprite[ZOOM_LVL_NORMAL].width * sprite[ZOOM_LVL_NORMAL].height;

		Sprite *s = (Sprite *)allocator(sizeof(*s) + num);
		s->width  = sprite[ZOOM_LVL_NORMAL].width;
		s->height = sprite[ZOOM_LVL_NORMAL].height;
		s->x_offs = sprite[ZOOM_LVL_NORMAL].x_offs;
		s->y_offs = sprite[ZOOM_LVL_NORMAL].y_offs;

		SpriteLoader::CommonPixel *src = sprite[ZOOM_LVL_NORMAL].data;
		byte *dest = s->data;
		while (num-- > 0) {
			*dest++ = src->m;
			src++;
		}

		return s;
	}

	if (!ResizeSprites(sprite, sprite_avail, file_slot, sc->id)) {
		if (id == SPR_IMG_QUERY) usererror("Okay... something went horribly wrong. I couldn't resize the fallback sprite. What should I do?");
		return (void*)GetRawSprite(SPR_IMG_QUERY, ST_NORMAL, allocator);
	}

	if (sprite->type == ST_FONT && ZOOM_LVL_FONT != ZOOM_LVL_NORMAL) {
		/* Make ZOOM_LVL_NORMAL be ZOOM_LVL_FONT */
		sprite[ZOOM_LVL_NORMAL].width  = sprite[ZOOM_LVL_FONT].width;
		sprite[ZOOM_LVL_NORMAL].height = sprite[ZOOM_LVL_FONT].height;
		sprite[ZOOM_LVL_NORMAL].x_offs = sprite[ZOOM_LVL_FONT].x_offs;
		sprite[ZOOM_LVL_NORMAL].y_offs = sprite[ZOOM_LVL_FONT].y_offs;
		sprite[ZOOM_LVL_NORMAL].data   = sprite[ZOOM_LVL_FONT].data;
	}

	return BlitterFactory::GetCurrentBlitter()->Encode(sprite, allocator);
}


/** Map from sprite numbers to position in the GRF file. */
static btree::btree_map<uint32, size_t> _grf_sprite_offsets;

/**
 * Get the file offset for a specific sprite in the sprite section of a GRF.
 * @param id ID of the sprite to look up.
 * @return Position of the sprite in the sprite section or SIZE_MAX if no such sprite is present.
 */
size_t GetGRFSpriteOffset(uint32 id)
{
	auto iter = _grf_sprite_offsets.find(id);
	return iter != _grf_sprite_offsets.end() ? iter->second : SIZE_MAX;
}

/**
 * Parse the sprite section of GRFs.
 * @param container_version Container version of the GRF we're currently processing.
 */
void ReadGRFSpriteOffsets(byte container_version)
{
	_grf_sprite_offsets.clear();

	if (container_version >= 2) {
		/* Seek to sprite section of the GRF. */
		size_t data_offset = FioReadDword();
		size_t old_pos = FioGetPos();
		FioSeekTo(data_offset, SEEK_CUR);

		/* Loop over all sprite section entries and store the file
		 * offset for each newly encountered ID. */
		uint32 id, prev_id = 0;
		while ((id = FioReadDword()) != 0) {
			if (id != prev_id) _grf_sprite_offsets[id] = FioGetPos() - 4;
			prev_id = id;
			FioSkipBytes(FioReadDword());
		}

		/* Continue processing the data section. */
		FioSeekTo(old_pos, SEEK_SET);
	}
}


/**
 * Load a real or recolour sprite.
 * @param load_index Global sprite index.
 * @param file_slot GRF to load from.
 * @param file_sprite_id Sprite number in the GRF.
 * @param container_version Container version of the GRF.
 * @return True if a valid sprite was loaded, false on any error.
 */
bool LoadNextSprite(int load_index, uint file_slot, uint file_sprite_id, byte container_version)
{
	size_t file_pos = FioGetPos();

	SCOPE_INFO_FMT([&], "LoadNextSprite: pos: " PRINTF_SIZE ", slot: %u (%s), load_index: %d, file_sprite_id: %u, container_ver: %u", file_pos, file_slot, FioGetFilename(file_slot), load_index, file_sprite_id, container_version);

	/* Read sprite header. */
	uint32 num = container_version >= 2 ? FioReadDword() : FioReadWord();
	if (num == 0) return false;
	byte grf_type = FioReadByte();

	SpriteType type;
	void *data = nullptr;
	if (grf_type == 0xFF) {
		/* Some NewGRF files have "empty" pseudo-sprites which are 1
		 * byte long. Catch these so the sprites won't be displayed. */
		if (num == 1) {
			FioReadByte();
			return false;
		}
		type = ST_RECOLOUR;
		data = ReadRecolourSprite(file_slot, num);
	} else if (container_version >= 2 && grf_type == 0xFD) {
		if (num != 4) {
			/* Invalid sprite section include, ignore. */
			FioSkipBytes(num);
			return false;
		}
		/* It is not an error if no sprite with the provided ID is found in the sprite section. */
		file_pos = GetGRFSpriteOffset(FioReadDword());
		type = ST_NORMAL;
	} else {
		FioSkipBytes(7);
		type = SkipSpriteData(grf_type, num - 8) ? ST_NORMAL : ST_INVALID;
		/* Inline sprites are not supported for container version >= 2. */
		if (container_version >= 2) return false;
	}

	if (type == ST_INVALID) return false;

	if (load_index >= MAX_SPRITES) {
		usererror("Tried to load too many sprites (#%d; max %d)", load_index, MAX_SPRITES);
	}

	bool is_mapgen = IsMapgenSpriteID(load_index);

	if (is_mapgen) {
		if (type != ST_NORMAL) usererror("Uhm, would you be so kind not to load a NewGRF that changes the type of the map generator sprites?");
		type = ST_MAPGEN;
	}

	SpriteCache *sc = AllocateSpriteCache(load_index);
	sc->file_slot = file_slot;
	sc->file_pos = file_pos;
	if (data != nullptr) {
		assert(data == _last_sprite_allocation.GetPtr());
		sc->buffer = std::move(_last_sprite_allocation);
	}
	sc->lru = 0;
	sc->id = file_sprite_id;
	sc->SetType(type);
	sc->SetWarned(false);
	sc->container_ver = container_version;

	return true;
}


void DupSprite(SpriteID old_spr, SpriteID new_spr)
{
	SpriteCache *scnew = AllocateSpriteCache(new_spr); // may reallocate: so put it first
	SpriteCache *scold = GetSpriteCache(old_spr);

	scnew->file_slot = scold->file_slot;
	scnew->file_pos = scold->file_pos;
	scnew->id = scold->id;
	scnew->SetType(scold->GetType());
	scnew->SetWarned(false);
	scnew->container_ver = scold->container_ver;
}

static size_t GetSpriteCacheUsage()
{
	return _spritecache_bytes_used;
}

/**
 * Delete a single entry from the sprite cache.
 * @param item Entry to delete.
 */
static void DeleteEntryFromSpriteCache(uint item)
{
	GetSpriteCache(item)->buffer.Clear();
}

static void DeleteEntriesFromSpriteCache(size_t target)
{
	const size_t initial_in_use = GetSpriteCacheUsage();

	struct SpriteInfo {
		uint32 lru;
		SpriteID id;
		uint32 size;

		bool operator<(const SpriteInfo &other) const
		{
			return this->lru < other.lru;
		}
	};
	std::vector<SpriteInfo> candidates;
	size_t candidate_bytes = 0;

	auto push = [&](SpriteInfo info) {
		candidates.push_back(info);
		std::push_heap(candidates.begin(), candidates.end());
		candidate_bytes += info.size;
	};

	auto pop = [&]() {
		candidate_bytes -= candidates.front().size;
		std::pop_heap(candidates.begin(), candidates.end());
		candidates.pop_back();
	};

	SpriteID i = 0;
	for (; i != _spritecache.size() && candidate_bytes < target; i++) {
		SpriteCache *sc = GetSpriteCache(i);
		if (sc->GetType() != ST_RECOLOUR && sc->GetPtr() != nullptr) {
			push({ sc->lru, i, sc->buffer.GetSize() });
			if (candidate_bytes >= target) break;
		}
	}
	for (; i != _spritecache.size(); i++) {
		SpriteCache *sc = GetSpriteCache(i);
		if (sc->GetType() != ST_RECOLOUR && sc->GetPtr() != nullptr && sc->lru <= candidates.front().lru) {
			push({ sc->lru, i, sc->buffer.GetSize() });
			while (!candidates.empty() && candidate_bytes - candidates.front().size >= target) {
				pop();
			}
		}
	}

	for (auto &it : candidates) {
		DeleteEntryFromSpriteCache(it.id);
	}

	DEBUG(sprite, 3, "DeleteEntriesFromSpriteCache, deleted: " PRINTF_SIZE ", freed: " PRINTF_SIZE ", in use: " PRINTF_SIZE " --> " PRINTF_SIZE ", delta: " PRINTF_SIZE ", requested: " PRINTF_SIZE,
			candidates.size(), candidate_bytes, initial_in_use, GetSpriteCacheUsage(), initial_in_use - GetSpriteCacheUsage(), target);
}

void IncreaseSpriteLRU()
{
	int bpp = BlitterFactory::GetCurrentBlitter()->GetScreenDepth();
	uint target_size = (bpp > 0 ? _sprite_cache_size * bpp / 8 : 1) * 1024 * 1024;
	if (_spritecache_bytes_used > target_size) {
		DeleteEntriesFromSpriteCache(_spritecache_bytes_used - target_size + 512 * 1024);
	}

	/* Increase all LRU values */
	if (_sprite_lru_counter >= 0xC0000000) {
		SpriteID i;

		DEBUG(sprite, 3, "Fixing lru %u, inuse=" PRINTF_SIZE, _sprite_lru_counter, GetSpriteCacheUsage());

		for (i = 0; i != _spritecache.size(); i++) {
			SpriteCache *sc = GetSpriteCache(i);
			if (sc->GetPtr() != nullptr) {
				if (sc->lru > 0x80000000) {
					sc->lru -= 0x80000000;
				} else {
					sc->lru = 0;
				}
			}
		}
		_sprite_lru_counter -= 0x80000000;
	}
}

static void *AllocSprite(size_t mem_req)
{
	assert(_last_sprite_allocation.GetPtr() == nullptr);
	_last_sprite_allocation.Allocate(mem_req);
	return _last_sprite_allocation.GetPtr();
}

/**
 * Handles the case when a sprite of different type is requested than is present in the SpriteCache.
 * For ST_FONT sprites, it is normal. In other cases, default sprite is loaded instead.
 * @param sprite ID of loaded sprite
 * @param requested requested sprite type
 * @param sc the currently known sprite cache for the requested sprite
 * @return fallback sprite
 * @note this function will do usererror() in the case the fallback sprite isn't available
 */
static void *HandleInvalidSpriteRequest(SpriteID sprite, SpriteType requested, SpriteCache *sc, AllocatorProc *allocator)
{
	static const char * const sprite_types[] = {
		"normal",        // ST_NORMAL
		"map generator", // ST_MAPGEN
		"character",     // ST_FONT
		"recolour",      // ST_RECOLOUR
	};

	SpriteType available = sc->GetType();
	if (requested == ST_FONT && available == ST_NORMAL) {
		if (sc->GetPtr() == nullptr) sc->SetType(ST_FONT);
		return GetRawSprite(sprite, sc->GetType(), allocator);
	}

	byte warning_level = sc->GetWarned() ? 6 : 0;
	sc->SetWarned(true);
	DEBUG(sprite, warning_level, "Tried to load %s sprite #%d as a %s sprite. Probable cause: NewGRF interference", sprite_types[available], sprite, sprite_types[requested]);

	switch (requested) {
		case ST_NORMAL:
			if (sprite == SPR_IMG_QUERY) usererror("Uhm, would you be so kind not to load a NewGRF that makes the 'query' sprite a non-normal sprite?");
			FALLTHROUGH;
		case ST_FONT:
			return GetRawSprite(SPR_IMG_QUERY, ST_NORMAL, allocator);
		case ST_RECOLOUR:
			if (sprite == PALETTE_TO_DARK_BLUE) usererror("Uhm, would you be so kind not to load a NewGRF that makes the 'PALETTE_TO_DARK_BLUE' sprite a non-remap sprite?");
			return GetRawSprite(PALETTE_TO_DARK_BLUE, ST_RECOLOUR, allocator);
		case ST_MAPGEN:
			/* this shouldn't happen, overriding of ST_MAPGEN sprites is checked in LoadNextSprite()
			 * (the only case the check fails is when these sprites weren't even loaded...) */
		default:
			NOT_REACHED();
	}
}

/**
 * Reads a sprite (from disk or sprite cache).
 * If the sprite is not available or of wrong type, a fallback sprite is returned.
 * @param sprite Sprite to read.
 * @param type Expected sprite type.
 * @param allocator Allocator function to use. Set to nullptr to use the usual sprite cache.
 * @return Sprite raw data
 */
void *GetRawSprite(SpriteID sprite, SpriteType type, AllocatorProc *allocator)
{
	assert(type != ST_MAPGEN || IsMapgenSpriteID(sprite));
	assert(type < ST_INVALID);

	if (!SpriteExists(sprite)) {
		DEBUG(sprite, 1, "Tried to load non-existing sprite #%d. Probable cause: Wrong/missing NewGRFs", sprite);

		/* SPR_IMG_QUERY is a BIG FAT RED ? */
		sprite = SPR_IMG_QUERY;
	}

	SpriteCache *sc = GetSpriteCache(sprite);

	if (sc->GetType() != type) return HandleInvalidSpriteRequest(sprite, type, sc, allocator);

	if (allocator == nullptr) {
		/* Load sprite into/from spritecache */

		/* Update LRU */
		sc->lru = ++_sprite_lru_counter;

		/* Load the sprite, if it is not loaded, yet */
		if (sc->GetPtr() == nullptr) {
			void *ptr = ReadSprite(sc, sprite, type, AllocSprite);
			assert(ptr == _last_sprite_allocation.GetPtr());
			sc->buffer = std::move(_last_sprite_allocation);
		}

		return sc->GetPtr();
	} else {
		/* Do not use the spritecache, but a different allocator. */
		return ReadSprite(sc, sprite, type, allocator);
	}
}

/**
 * Reads a sprite and finds its most representative colour.
 * @param sprite Sprite to read.
 * @param palette_id Palette for remapping colours.
 * @return if blitter supports 32bpp, average Colour.data else a palette index.
 */
uint32 GetSpriteMainColour(SpriteID sprite_id, PaletteID palette_id)
{
	if (!SpriteExists(sprite_id)) return 0;

	SpriteCache *sc = GetSpriteCache(sprite_id);
	if (sc->GetType() != ST_NORMAL) return 0;

	const byte * const remap = (palette_id == PAL_NONE ? nullptr : GetNonSprite(GB(palette_id, 0, PALETTE_WIDTH), ST_RECOLOUR) + 1);

	uint file_slot = sc->file_slot;
	size_t file_pos = sc->file_pos;

	SpriteLoader::Sprite sprites[ZOOM_LVL_COUNT];
	SpriteLoader::Sprite *sprite = &sprites[ZOOM_LVL_SHIFT];
	sprites[ZOOM_LVL_NORMAL].type = ST_NORMAL;
	SpriteLoaderGrf sprite_loader(sc->container_ver);
	uint8 sprite_avail;
	const uint8 screen_depth = BlitterFactory::GetCurrentBlitter()->GetScreenDepth();

	/* Try to read the 32bpp sprite first. */
	if (screen_depth == 32) {
		sprite_avail = sprite_loader.LoadSprite(sprites, file_slot, file_pos, ST_NORMAL, true);
		if (sprite_avail & ZOOM_LVL_BASE) {
			/* Return the average colour. */
			uint32 r = 0, g = 0, b = 0, cnt = 0;
			SpriteLoader::CommonPixel *pixel = sprite->data;
			for (uint x = sprite->width * sprite->height; x != 0; x--) {
				if (pixel->a) {
					if (remap && pixel->m) {
						const Colour c = _cur_palette.palette[remap[pixel->m]];
						if (c.a) {
							r += c.r;
							g += c.g;
							b += c.b;
							cnt++;
						}
					} else {
						r += pixel->r;
						g += pixel->g;
						b += pixel->b;
						cnt++;
					}
				}
				pixel++;
			}
			return cnt ? Colour(r / cnt, g / cnt, b / cnt).data : 0;
		}
	}

	/* No 32bpp, try 8bpp. */
	sprite_avail = sprite_loader.LoadSprite(sprites, file_slot, file_pos, ST_NORMAL, false);
	if (sprite_avail & ZOOM_LVL_BASE) {
		SpriteLoader::CommonPixel *pixel = sprite->data;
		if (screen_depth == 32) {
			/* Return the average colour. */
			uint32 r = 0, g = 0, b = 0, cnt = 0;
			for (uint x = sprite->width * sprite->height; x != 0; x--) {
				if (pixel->a) {
					const uint col_index = remap ? remap[pixel->m] : pixel->m;
					const Colour c = _cur_palette.palette[col_index];
					r += c.r;
					g += c.g;
					b += c.b;
					cnt++;
				}
				pixel++;
			}
			return cnt ? Colour(r / cnt, g / cnt, b / cnt).data : 0;
		} else {
			/* Return the most used indexed colour. */
			int cnt[256];
			memset(cnt, 0, sizeof(cnt));
			for (uint x = sprite->width * sprite->height; x != 0; x--) {
				cnt[remap ? remap[pixel->m] : pixel->m]++;
				pixel++;
			}
			int cnt_max = -1;
			uint32 rk = 0;
			for (uint x = 1; x < lengthof(cnt); x++) {
				if (cnt[x] > cnt_max) {
					rk = x;
					cnt_max = cnt[x];
				}
			}
			return rk;
		}
	}

	return 0;
}

void GfxInitSpriteMem()
{
	/* Reset the spritecache 'pool' */
	_spritecache.clear();
	assert(_spritecache_bytes_used == 0);
}

/**
 * Remove all encoded sprites from the sprite cache without
 * discarding sprite location information.
 */
void GfxClearSpriteCache()
{
	/* Clear sprite ptr for all cached items */
	for (uint i = 0; i != _spritecache.size(); i++) {
		SpriteCache *sc = GetSpriteCache(i);
		if (sc->GetType() != ST_RECOLOUR && sc->GetPtr() != nullptr) DeleteEntryFromSpriteCache(i);
	}
}

/* static */ ReusableBuffer<SpriteLoader::CommonPixel> SpriteLoader::Sprite::buffer[ZOOM_LVL_COUNT];<|MERGE_RESOLUTION|>--- conflicted
+++ resolved
@@ -36,9 +36,6 @@
 /* Default of 4MB spritecache */
 uint _sprite_cache_size = 4;
 
-<<<<<<< HEAD
-typedef SimpleTinyEnumT<SpriteType, byte> SpriteTypeByte;
-
 static size_t _spritecache_bytes_used = 0;
 
 PACK_N(class SpriteDataBuffer {
@@ -92,23 +89,11 @@
 }, 4);
 
 PACK_N(struct SpriteCache {
-=======
-struct SpriteCache {
-	void *ptr;
->>>>>>> 21edf67f
 	size_t file_pos;
 	SpriteDataBuffer buffer;
 	uint32 id;
 	uint32 lru;
 	uint16 file_slot;
-<<<<<<< HEAD
-=======
-	int16 lru;
-	SpriteType type;     ///< In some cases a single sprite is misused by two NewGRFs. Once as real sprite and once as recolour sprite. If the recolour sprite gets into the cache it might be drawn as real sprite which causes enormous trouble.
-	bool warned;         ///< True iff the user has been warned about incorrect use of this sprite
-	byte container_ver;  ///< Container version of the GRF the sprite is from.
-};
->>>>>>> 21edf67f
 
 	/**
 	 * Bits 6 - 0:  SpriteType type  In some cases a single sprite is misused by two NewGRFs. Once as real sprite and once as recolour sprite. If the recolour sprite gets into the cache it might be drawn as real sprite which causes enormous trouble.
