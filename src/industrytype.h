/*
 * This file is part of OpenTTD.
 * OpenTTD is free software; you can redistribute it and/or modify it under the terms of the GNU General Public License as published by the Free Software Foundation, version 2.
 * OpenTTD is distributed in the hope that it will be useful, but WITHOUT ANY WARRANTY; without even the implied warranty of MERCHANTABILITY or FITNESS FOR A PARTICULAR PURPOSE.
 * See the GNU General Public License for more details. You should have received a copy of the GNU General Public License along with OpenTTD. If not, see <http://www.gnu.org/licenses/>.
 */

/** @file industrytype.h %Industry type specs. */

#ifndef INDUSTRYTYPE_H
#define INDUSTRYTYPE_H

#include <array>
#include <vector>
#include "map_type.h"
#include "slope_type.h"
#include "industry_type.h"
#include "landscape_type.h"
#include "cargo_type.h"
#include "newgrf_animation_type.h"
#include "newgrf_commons.h"

enum IndustryCleanupType {
	CLEAN_RANDOMSOUNDS,    ///< Free the dynamically allocated sounds table
};

/** Available types of industry lifetimes. */
enum IndustryLifeType {
	INDUSTRYLIFE_BLACK_HOLE =      0, ///< Like power plants and banks
	INDUSTRYLIFE_EXTRACTIVE = 1 << 0, ///< Like mines
	INDUSTRYLIFE_ORGANIC    = 1 << 1, ///< Like forests
	INDUSTRYLIFE_PROCESSING = 1 << 2, ///< Like factories
};

/**
 * Available procedures to check whether an industry may build at a given location.
 * @see CheckNewIndustryProc, _check_new_industry_procs[]
 */
enum CheckProc {
	CHECK_NOTHING,    ///< Always succeeds.
	CHECK_FOREST,     ///< %Industry should be build above snow-line in arctic climate.
	CHECK_REFINERY,   ///< %Industry should be positioned near edge of the map.
	CHECK_FARM,       ///< %Industry should be below snow-line in arctic.
	CHECK_PLANTATION, ///< %Industry should NOT be in the desert.
	CHECK_WATER,      ///< %Industry should be in the desert.
	CHECK_LUMBERMILL, ///< %Industry should be in the rain forest.
	CHECK_BUBBLEGEN,  ///< %Industry should be in low land.
	CHECK_OIL_RIG,    ///< Industries at sea should be positioned near edge of the map.
	CHECK_END,        ///< End marker of the industry check procedures.
};

/** How was the industry created */
enum IndustryConstructionType {
	ICT_UNKNOWN,          ///< in previous game version or without newindustries activated
	ICT_NORMAL_GAMEPLAY,  ///< either by user or random creation process
	ICT_MAP_GENERATION,   ///< during random map creation
	ICT_SCENARIO_EDITOR,  ///< while editing a scenario
};

/** Various industry behaviours mostly to represent original TTD specialities */
enum IndustryBehaviour {
	INDUSTRYBEH_NONE                  =      0,
	INDUSTRYBEH_PLANT_FIELDS          = 1 << 0,  ///< periodically plants fields around itself (temp and arctic farms)
	INDUSTRYBEH_CUT_TREES             = 1 << 1,  ///< cuts trees and produce first output cargo from them (lumber mill)
	INDUSTRYBEH_BUILT_ONWATER         = 1 << 2,  ///< is built on water (oil rig)
	INDUSTRYBEH_TOWN1200_MORE         = 1 << 3,  ///< can only be built in towns larger than 1200 inhabitants (temperate bank)
	INDUSTRYBEH_ONLY_INTOWN           = 1 << 4,  ///< can only be built in towns (arctic/tropic banks, water tower)
	INDUSTRYBEH_ONLY_NEARTOWN         = 1 << 5,  ///< is always built near towns (toy shop)
	INDUSTRYBEH_PLANT_ON_BUILT        = 1 << 6,  ///< Fields are planted around when built (all farms)
	INDUSTRYBEH_DONT_INCR_PROD        = 1 << 7,  ///< do not increase production (oil wells) in the temperate climate
	INDUSTRYBEH_BEFORE_1950           = 1 << 8,  ///< can only be built before 1950 (oil wells)
	INDUSTRYBEH_AFTER_1960            = 1 << 9,  ///< can only be built after 1960 (oil rigs)
	INDUSTRYBEH_AI_AIRSHIP_ROUTES     = 1 << 10, ///< ai will attempt to establish air/ship routes to this industry (oil rig)
	INDUSTRYBEH_AIRPLANE_ATTACKS      = 1 << 11, ///< can be exploded by a military airplane (oil refinery)
	INDUSTRYBEH_CHOPPER_ATTACKS       = 1 << 12, ///< can be exploded by a military helicopter (factory)
	INDUSTRYBEH_CAN_SUBSIDENCE        = 1 << 13, ///< can cause a subsidence (coal mine, shaft that collapses)
	/* The following flags are only used for newindustries and do no represent any normal behaviour */
	INDUSTRYBEH_PROD_MULTI_HNDLING    = 1 << 14, ///< Automatic production multiplier handling
	INDUSTRYBEH_PRODCALLBACK_RANDOM   = 1 << 15, ///< Production callback needs random bits in var 10
	INDUSTRYBEH_NOBUILT_MAPCREATION   = 1 << 16, ///< Do not force one instance of this type to appear on map generation
	INDUSTRYBEH_CANCLOSE_LASTINSTANCE = 1 << 17, ///< Allow closing down the last instance of this type
	INDUSTRYBEH_CARGOTYPES_UNLIMITED  = 1 << 18, ///< Allow produced/accepted cargoes callbacks to supply more than 2 and 3 types
	INDUSTRYBEH_NO_PAX_PROD_CLAMP     = 1 << 19, ///< Do not clamp production of passengers. (smooth economy only)
};
DECLARE_ENUM_AS_BIT_SET(IndustryBehaviour)

/** Flags for miscellaneous industry tile specialities */
enum IndustryTileSpecialFlags {
	INDTILE_SPECIAL_NONE                  = 0,
	INDTILE_SPECIAL_NEXTFRAME_RANDOMBITS  = 1 << 0, ///< Callback 0x26 needs random bits
	INDTILE_SPECIAL_ACCEPTS_ALL_CARGO     = 1 << 1, ///< Tile always accepts all cargoes the associated industry accepts
};
DECLARE_ENUM_AS_BIT_SET(IndustryTileSpecialFlags)

/** Definition of one tile in an industry tile layout */
struct IndustryTileLayoutTile {
	TileIndexDiffC ti;
	IndustryGfx gfx;
};

/** A complete tile layout for an industry is a list of tiles */
using IndustryTileLayout = std::vector<IndustryTileLayoutTile>;

/**
 * Defines the data structure for constructing industry.
 */
struct IndustrySpec {
	std::vector<IndustryTileLayout> layouts;    ///< List of possible tile layouts for the industry
	std::vector<uint64_t> layout_anim_masks;    ///< Animation inhibit masks for tile layouts for the industry
	uint8_t cost_multiplier;                    ///< Base construction cost multiplier.
	uint32_t removal_cost_multiplier;           ///< Base removal cost multiplier.
	uint32_t prospecting_chance;                ///< Chance prospecting succeeds
	IndustryType conflicting[3];                ///< Industries this industry cannot be close to
	byte check_proc;                            ///< Index to a procedure to check for conflicting circumstances
<<<<<<< HEAD
	std::array<CargoID, INDUSTRY_NUM_OUTPUTS> produced_cargo{};
	std::array<CargoLabel, INDUSTRY_NUM_OUTPUTS> produced_cargo_label{};
	std::array<byte, INDUSTRY_NUM_OUTPUTS> production_rate{};
=======
	CargoID produced_cargo[INDUSTRY_NUM_OUTPUTS];
	std::variant<CargoLabel, MixedCargoType> produced_cargo_label[INDUSTRY_NUM_OUTPUTS];
	byte production_rate[INDUSTRY_NUM_OUTPUTS];
>>>>>>> b085f610
	/**
	 * minimum amount of cargo transported to the stations.
	 * If the waiting cargo is less than this number, no cargo is moved to it.
	 */
	byte minimal_cargo;
<<<<<<< HEAD
	std::array<CargoID, INDUSTRY_NUM_INPUTS> accepts_cargo{}; ///< 16 accepted cargoes.
	std::array<CargoLabel, INDUSTRY_NUM_INPUTS> accepts_cargo_label{};
=======
	CargoID accepts_cargo[INDUSTRY_NUM_INPUTS]; ///< 16 accepted cargoes.
	std::variant<CargoLabel, MixedCargoType> accepts_cargo_label[INDUSTRY_NUM_INPUTS];
>>>>>>> b085f610
	uint16_t input_cargo_multiplier[INDUSTRY_NUM_INPUTS][INDUSTRY_NUM_OUTPUTS]; ///< Input cargo multipliers (multiply amount of incoming cargo for the produced cargoes)
	IndustryLifeType life_type;                 ///< This is also known as Industry production flag, in newgrf specs
	byte climate_availability;                  ///< Bitmask, giving landscape enums as bit position
	IndustryBehaviour behaviour;                ///< How this industry will behave, and how others entities can use it
	byte map_colour;                            ///< colour used for the small map
	StringID name;                              ///< Displayed name of the industry
	StringID new_industry_text;                 ///< Message appearing when the industry is built
	StringID closure_text;                      ///< Message appearing when the industry closes
	StringID production_up_text;                ///< Message appearing when the industry's production is increasing
	StringID production_down_text;              ///< Message appearing when the industry's production is decreasing
	StringID station_name;                      ///< Default name for nearby station
	byte appear_ingame[NUM_LANDSCAPE];          ///< Probability of appearance in game
	byte appear_creation[NUM_LANDSCAPE];        ///< Probability of appearance during map creation
	uint8_t number_of_sounds;                   ///< Number of sounds available in the sounds array
	const uint8_t *random_sounds;               ///< array of random sounds.
	/* Newgrf data */
	uint16_t callback_mask;                     ///< Bitmask of industry callbacks that have to be called
	uint8_t cleanup_flag;                       ///< flags indicating which data should be freed upon cleaning up
	bool enabled;                               ///< entity still available (by default true).newgrf can disable it, though
	GRFFileProps grf_prop;                      ///< properties related to the grf file

	bool IsRawIndustry() const;
	bool IsProcessingIndustry() const;
	Money GetConstructionCost() const;
	Money GetRemovalCost() const;
	bool UsesOriginalEconomy() const;

	~IndustrySpec();
};

/**
 * Defines the data structure of each individual tile of an industry.
 * @note A tile can at most accept 3 types of cargo, even if an industry as a whole can accept more types.
 */
struct IndustryTileSpec {
	std::array<CargoID, INDUSTRY_NUM_INPUTS> accepts_cargo; ///< Cargo accepted by this tile
<<<<<<< HEAD
	std::array<CargoLabel, INDUSTRY_NUM_INPUTS> accepts_cargo_label;
	std::array<int8_t, INDUSTRY_NUM_INPUTS> acceptance;     ///< Level of acceptance per cargo type (signed, may be negative!)
=======
	std::array<std::variant<CargoLabel, MixedCargoType>, INDUSTRY_NUM_INPUTS> accepts_cargo_label;
	std::array<int8_t, INDUSTRY_NUM_INPUTS> acceptance; ///< Level of acceptance per cargo type (signed, may be negative!)
>>>>>>> b085f610
	Slope slopes_refused;                 ///< slope pattern on which this tile cannot be built
	byte anim_production;                 ///< Animation frame to start when goods are produced
	byte anim_next;                       ///< Next frame in an animation
	/**
	 * When true, the tile has to be drawn using the animation
	 * state instead of the construction state
	 */
	bool anim_state;
	/* Newgrf data */
	uint8_t callback_mask;                  ///< Bitmask of industry tile callbacks that have to be called
	AnimationInfo animation;                ///< Information about the animation (is it looping, how many loops etc)
	IndustryTileSpecialFlags special_flags; ///< Bitmask of extra flags used by the tile
	bool enabled;                           ///< entity still available (by default true).newgrf can disable it, though
	GRFFileProps grf_prop;                  ///< properties related to the grf file
};

/* industry_cmd.cpp*/
const IndustrySpec *GetIndustrySpec(IndustryType thistype);    ///< Array of industries data
const IndustryTileSpec *GetIndustryTileSpec(IndustryGfx gfx);  ///< Array of industry tiles data
void ResetIndustries();

/* writable arrays of specs */
extern IndustrySpec _industry_specs[NUM_INDUSTRYTYPES];
extern IndustryTileSpec _industry_tile_specs[NUM_INDUSTRYTILES];

/* industry_gui.cpp */
void SortIndustryTypes();
/* Industry types sorted alphabetically by name. */
extern std::array<IndustryType, NUM_INDUSTRYTYPES> _sorted_industry_types;

/**
 * Do industry gfx ID translation for NewGRFs.
 * @param gfx the type to get the override for.
 * @return the gfx to actually work with.
 */
inline IndustryGfx GetTranslatedIndustryTileID(IndustryGfx gfx)
{
	/* the 0xFF should be GFX_WATERTILE_SPECIALCHECK but for reasons of include mess,
	 * we'll simplify the writing.
	 * Basically, the first test is required since the GFX_WATERTILE_SPECIALCHECK value
	 * will never be assigned as a tile index and is only required in order to do some
	 * tests while building the industry (as in WATER REQUIRED */
	if (gfx != 0xFF) {
		dbg_assert(gfx < INVALID_INDUSTRYTILE);
		const IndustryTileSpec *it = &_industry_tile_specs[gfx];
		return it->grf_prop.override == INVALID_INDUSTRYTILE ? gfx : it->grf_prop.override;
	} else {
		return gfx;
	}
}

static const uint8_t IT_INVALID = 255;

#endif /* INDUSTRYTYPE_H */<|MERGE_RESOLUTION|>--- conflicted
+++ resolved
@@ -10,8 +10,6 @@
 #ifndef INDUSTRYTYPE_H
 #define INDUSTRYTYPE_H
 
-#include <array>
-#include <vector>
 #include "map_type.h"
 #include "slope_type.h"
 #include "industry_type.h"
@@ -19,6 +17,9 @@
 #include "cargo_type.h"
 #include "newgrf_animation_type.h"
 #include "newgrf_commons.h"
+#include <array>
+#include <vector>
+#include <variant>
 
 enum IndustryCleanupType {
 	CLEAN_RANDOMSOUNDS,    ///< Free the dynamically allocated sounds table
@@ -112,27 +113,16 @@
 	uint32_t prospecting_chance;                ///< Chance prospecting succeeds
 	IndustryType conflicting[3];                ///< Industries this industry cannot be close to
 	byte check_proc;                            ///< Index to a procedure to check for conflicting circumstances
-<<<<<<< HEAD
 	std::array<CargoID, INDUSTRY_NUM_OUTPUTS> produced_cargo{};
-	std::array<CargoLabel, INDUSTRY_NUM_OUTPUTS> produced_cargo_label{};
+	std::array<std::variant<CargoLabel, MixedCargoType>, INDUSTRY_NUM_OUTPUTS> produced_cargo_label{};
 	std::array<byte, INDUSTRY_NUM_OUTPUTS> production_rate{};
-=======
-	CargoID produced_cargo[INDUSTRY_NUM_OUTPUTS];
-	std::variant<CargoLabel, MixedCargoType> produced_cargo_label[INDUSTRY_NUM_OUTPUTS];
-	byte production_rate[INDUSTRY_NUM_OUTPUTS];
->>>>>>> b085f610
 	/**
 	 * minimum amount of cargo transported to the stations.
 	 * If the waiting cargo is less than this number, no cargo is moved to it.
 	 */
 	byte minimal_cargo;
-<<<<<<< HEAD
 	std::array<CargoID, INDUSTRY_NUM_INPUTS> accepts_cargo{}; ///< 16 accepted cargoes.
-	std::array<CargoLabel, INDUSTRY_NUM_INPUTS> accepts_cargo_label{};
-=======
-	CargoID accepts_cargo[INDUSTRY_NUM_INPUTS]; ///< 16 accepted cargoes.
-	std::variant<CargoLabel, MixedCargoType> accepts_cargo_label[INDUSTRY_NUM_INPUTS];
->>>>>>> b085f610
+	std::array<std::variant<CargoLabel, MixedCargoType>, INDUSTRY_NUM_INPUTS> accepts_cargo_label{};
 	uint16_t input_cargo_multiplier[INDUSTRY_NUM_INPUTS][INDUSTRY_NUM_OUTPUTS]; ///< Input cargo multipliers (multiply amount of incoming cargo for the produced cargoes)
 	IndustryLifeType life_type;                 ///< This is also known as Industry production flag, in newgrf specs
 	byte climate_availability;                  ///< Bitmask, giving landscape enums as bit position
@@ -169,13 +159,8 @@
  */
 struct IndustryTileSpec {
 	std::array<CargoID, INDUSTRY_NUM_INPUTS> accepts_cargo; ///< Cargo accepted by this tile
-<<<<<<< HEAD
-	std::array<CargoLabel, INDUSTRY_NUM_INPUTS> accepts_cargo_label;
+	std::array<std::variant<CargoLabel, MixedCargoType>, INDUSTRY_NUM_INPUTS> accepts_cargo_label;
 	std::array<int8_t, INDUSTRY_NUM_INPUTS> acceptance;     ///< Level of acceptance per cargo type (signed, may be negative!)
-=======
-	std::array<std::variant<CargoLabel, MixedCargoType>, INDUSTRY_NUM_INPUTS> accepts_cargo_label;
-	std::array<int8_t, INDUSTRY_NUM_INPUTS> acceptance; ///< Level of acceptance per cargo type (signed, may be negative!)
->>>>>>> b085f610
 	Slope slopes_refused;                 ///< slope pattern on which this tile cannot be built
 	byte anim_production;                 ///< Animation frame to start when goods are produced
 	byte anim_next;                       ///< Next frame in an animation
