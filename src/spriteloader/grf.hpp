/*
 * This file is part of OpenTTD.
 * OpenTTD is free software; you can redistribute it and/or modify it under the terms of the GNU General Public License as published by the Free Software Foundation, version 2.
 * OpenTTD is distributed in the hope that it will be useful, but WITHOUT ANY WARRANTY; without even the implied warranty of MERCHANTABILITY or FITNESS FOR A PARTICULAR PURPOSE.
 * See the GNU General Public License for more details. You should have received a copy of the GNU General Public License along with OpenTTD. If not, see <http://www.gnu.org/licenses/>.
 */

/** @file grf.hpp Base for reading sprites from (New)GRFs. */

#ifndef SPRITELOADER_GRF_HPP
#define SPRITELOADER_GRF_HPP

#include "spriteloader.hpp"

/** Sprite loader for graphics coming from a (New)GRF. */
class SpriteLoaderGrf FINAL : public SpriteLoader {
	byte container_ver;
public:
	SpriteLoaderGrf(byte container_ver) : container_ver(container_ver) {}
<<<<<<< HEAD
	uint8 LoadSprite(SpriteLoader::Sprite *sprite, SpriteFile &file, size_t file_pos, SpriteType sprite_type, bool load_32bpp, uint count, uint16 control_flags, uint8 zoom_levels) override;
=======
	uint8_t LoadSprite(SpriteLoader::SpriteCollection &sprite, SpriteFile &file, size_t file_pos, SpriteType sprite_type, bool load_32bpp, byte control_flags) override;
>>>>>>> 5cb7a16e
};

#endif /* SPRITELOADER_GRF_HPP */<|MERGE_RESOLUTION|>--- conflicted
+++ resolved
@@ -17,11 +17,7 @@
 	byte container_ver;
 public:
 	SpriteLoaderGrf(byte container_ver) : container_ver(container_ver) {}
-<<<<<<< HEAD
-	uint8 LoadSprite(SpriteLoader::Sprite *sprite, SpriteFile &file, size_t file_pos, SpriteType sprite_type, bool load_32bpp, uint count, uint16 control_flags, uint8 zoom_levels) override;
-=======
-	uint8_t LoadSprite(SpriteLoader::SpriteCollection &sprite, SpriteFile &file, size_t file_pos, SpriteType sprite_type, bool load_32bpp, byte control_flags) override;
->>>>>>> 5cb7a16e
+	uint8 LoadSprite(SpriteLoader::SpriteCollection &sprite, SpriteFile &file, size_t file_pos, SpriteType sprite_type, bool load_32bpp, uint count, uint16 control_flags, uint8 zoom_levels) override;
 };
 
 #endif /* SPRITELOADER_GRF_HPP */