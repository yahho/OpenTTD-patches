--- conflicted
+++ resolved
@@ -457,12 +457,8 @@
  */
 uint PlaceTreeGroupAroundTile(TileIndex tile, TreeType treetype, uint radius, uint count, bool set_zone)
 {
-<<<<<<< HEAD
+	dbg_assert(_game_mode == GM_EDITOR); // Due to InteractiveRandom being used in this function
 	dbg_assert(treetype < TREE_TOYLAND + TREE_COUNT_TOYLAND);
-=======
-	assert(_game_mode == GM_EDITOR); // Due to InteractiveRandom being used in this function
-	assert(treetype < TREE_TOYLAND + TREE_COUNT_TOYLAND);
->>>>>>> a4a819c9
 	const bool allow_desert = treetype == TREE_CACTUS;
 	uint planted = 0;
 
