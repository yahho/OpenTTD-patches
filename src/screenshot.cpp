/*
 * This file is part of OpenTTD.
 * OpenTTD is free software; you can redistribute it and/or modify it under the terms of the GNU General Public License as published by the Free Software Foundation, version 2.
 * OpenTTD is distributed in the hope that it will be useful, but WITHOUT ANY WARRANTY; without even the implied warranty of MERCHANTABILITY or FITNESS FOR A PARTICULAR PURPOSE.
 * See the GNU General Public License for more details. You should have received a copy of the GNU General Public License along with OpenTTD. If not, see <http://www.gnu.org/licenses/>.
 */

/** @file screenshot.cpp The creation of screenshots! */

#include "stdafx.h"
#include "fileio_func.h"
#include "viewport_func.h"
#include "gfx_func.h"
#include "screenshot.h"
#include "blitter/factory.hpp"
#include "zoom_func.h"
#include "core/endian_func.hpp"
#include "saveload/saveload.h"
#include "company_base.h"
#include "company_func.h"
#include "strings_func.h"
#include "error.h"
#include "textbuf_gui.h"
#include "window_gui.h"
#include "window_func.h"
#include "tile_map.h"
#include "landscape.h"
#include "video/video_driver.hpp"
#include "smallmap_colours.h"
#include "smallmap_gui.h"
#include "screenshot_gui.h"

#include "table/strings.h"

#include "safeguards.h"

static const char * const SCREENSHOT_NAME = "screenshot"; ///< Default filename of a saved screenshot.
static const char * const HEIGHTMAP_NAME  = "heightmap";  ///< Default filename of a saved heightmap.

char _screenshot_format_name[8];      ///< Extension of the current screenshot format (corresponds with #_cur_screenshot_format).
uint _num_screenshot_formats;         ///< Number of available screenshot formats.
uint _cur_screenshot_format;          ///< Index of the currently selected screenshot format in #_screenshot_formats.
static char _screenshot_name[128];    ///< Filename of the screenshot file.
char _full_screenshot_name[MAX_PATH]; ///< Pathname of the screenshot file.
uint _heightmap_highest_peak;         ///< When saving a heightmap, this contains the highest peak on the map.

static const char *_screenshot_aux_text_key = nullptr;
static const char *_screenshot_aux_text_value = nullptr;

void SetScreenshotAuxiliaryText(const char *key, const char *value)
{
	_screenshot_aux_text_key = key;
	_screenshot_aux_text_value = value;
}

/**
 * Callback function signature for generating lines of pixel data to be written to the screenshot file.
 * @param userdata Pointer to user data.
 * @param buf      Destination buffer.
 * @param y        Line number of the first line to write.
 * @param pitch    Number of pixels to write (1 byte for 8bpp, 4 bytes for 32bpp). @see Colour
 * @param n        Number of lines to write.
 */
typedef void ScreenshotCallback(void *userdata, void *buf, uint y, uint pitch, uint n);

/**
 * Function signature for a screenshot generation routine for one of the available formats.
 * @param name        Filename, including extension.
 * @param callb       Callback function for generating lines of pixels.
 * @param userdata    User data, passed on to \a callb.
 * @param w           Width of the image in pixels.
 * @param h           Height of the image in pixels.
 * @param pixelformat Bits per pixel (bpp), either 8 or 32.
 * @param palette     %Colour palette (for 8bpp images).
 * @return File was written successfully.
 */
typedef bool ScreenshotHandlerProc(const char *name, ScreenshotCallback *callb, void *userdata, uint w, uint h, int pixelformat, const Colour *palette);

/** Screenshot format information. */
struct ScreenshotFormat {
	const char *extension;       ///< File extension.
	ScreenshotHandlerProc *proc; ///< Function for writing the screenshot.
};

#define MKCOLOUR(x) TO_LE32X(x)

/*************************************************
 **** SCREENSHOT CODE FOR WINDOWS BITMAP (.BMP)
 *************************************************/

/** BMP File Header (stored in little endian) */
PACK(struct BitmapFileHeader {
	uint16 type;
	uint32 size;
	uint32 reserved;
	uint32 off_bits;
});
static_assert(sizeof(BitmapFileHeader) == 14);

/** BMP Info Header (stored in little endian) */
struct BitmapInfoHeader {
	uint32 size;
	int32 width, height;
	uint16 planes, bitcount;
	uint32 compression, sizeimage, xpels, ypels, clrused, clrimp;
};
static_assert(sizeof(BitmapInfoHeader) == 40);

/** Format of palette data in BMP header */
struct RgbQuad {
	byte blue, green, red, reserved;
};
static_assert(sizeof(RgbQuad) == 4);

/**
 * Generic .BMP writer
 * @param name file name including extension
 * @param callb callback used for gathering rendered image
 * @param userdata parameters forwarded to \a callb
 * @param w width in pixels
 * @param h height in pixels
 * @param pixelformat bits per pixel
 * @param palette colour palette (for 8bpp mode)
 * @return was everything ok?
 * @see ScreenshotHandlerProc
 */
static bool MakeBMPImage(const char *name, ScreenshotCallback *callb, void *userdata, uint w, uint h, int pixelformat, const Colour *palette)
{
	uint bpp; // bytes per pixel
	switch (pixelformat) {
		case 8:  bpp = 1; break;
		/* 32bpp mode is saved as 24bpp BMP */
		case 32: bpp = 3; break;
		/* Only implemented for 8bit and 32bit images so far */
		default: return false;
	}

	FILE *f = fopen(name, "wb");
	if (f == nullptr) return false;

	/* Each scanline must be aligned on a 32bit boundary */
	uint bytewidth = Align(w * bpp, 4); // bytes per line in file

	/* Size of palette. Only present for 8bpp mode */
	uint pal_size = pixelformat == 8 ? sizeof(RgbQuad) * 256 : 0;

	/* Setup the file header */
	BitmapFileHeader bfh;
	bfh.type = TO_LE16('MB');
	bfh.size = TO_LE32(sizeof(BitmapFileHeader) + sizeof(BitmapInfoHeader) + pal_size + bytewidth * h);
	bfh.reserved = 0;
	bfh.off_bits = TO_LE32(sizeof(BitmapFileHeader) + sizeof(BitmapInfoHeader) + pal_size);

	/* Setup the info header */
	BitmapInfoHeader bih;
	bih.size = TO_LE32(sizeof(BitmapInfoHeader));
	bih.width = TO_LE32(w);
	bih.height = TO_LE32(h);
	bih.planes = TO_LE16(1);
	bih.bitcount = TO_LE16(bpp * 8);
	bih.compression = 0;
	bih.sizeimage = 0;
	bih.xpels = 0;
	bih.ypels = 0;
	bih.clrused = 0;
	bih.clrimp = 0;

	/* Write file header and info header */
	if (fwrite(&bfh, sizeof(bfh), 1, f) != 1 || fwrite(&bih, sizeof(bih), 1, f) != 1) {
		fclose(f);
		return false;
	}

	if (pixelformat == 8) {
		/* Convert the palette to the windows format */
		RgbQuad rq[256];
		for (uint i = 0; i < 256; i++) {
			rq[i].red   = palette[i].r;
			rq[i].green = palette[i].g;
			rq[i].blue  = palette[i].b;
			rq[i].reserved = 0;
		}
		/* Write the palette */
		if (fwrite(rq, sizeof(rq), 1, f) != 1) {
			fclose(f);
			return false;
		}
	}

	/* Try to use 64k of memory, store between 16 and 128 lines */
	uint maxlines = Clamp(65536 / (w * pixelformat / 8), 16, 128); // number of lines per iteration

	uint8 *buff = MallocT<uint8>(maxlines * w * pixelformat / 8); // buffer which is rendered to
	uint8 *line = AllocaM(uint8, bytewidth); // one line, stored to file
	memset(line, 0, bytewidth);

	/* Start at the bottom, since bitmaps are stored bottom up */
	do {
		uint n = std::min(h, maxlines);
		h -= n;

		/* Render the pixels */
		callb(userdata, buff, h, w, n);

		/* Write each line */
		while (n-- != 0) {
			if (pixelformat == 8) {
				/* Move to 'line', leave last few pixels in line zeroed */
				memcpy(line, buff + n * w, w);
			} else {
				/* Convert from 'native' 32bpp to BMP-like 24bpp.
				 * Works for both big and little endian machines */
				Colour *src = ((Colour *)buff) + n * w;
				byte *dst = line;
				for (uint i = 0; i < w; i++) {
					dst[i * 3    ] = src[i].b;
					dst[i * 3 + 1] = src[i].g;
					dst[i * 3 + 2] = src[i].r;
				}
			}
			/* Write to file */
			if (fwrite(line, bytewidth, 1, f) != 1) {
				free(buff);
				fclose(f);
				return false;
			}
		}
	} while (h != 0);

	free(buff);
	fclose(f);

	return true;
}

/*********************************************************
 **** SCREENSHOT CODE FOR PORTABLE NETWORK GRAPHICS (.PNG)
 *********************************************************/
#if defined(WITH_PNG)
#include <png.h>

#ifdef PNG_TEXT_SUPPORTED
#include "rev.h"
#include "newgrf_config.h"
#include "ai/ai_info.hpp"
#include "company_base.h"
#include "base_media_base.h"
#endif /* PNG_TEXT_SUPPORTED */

static void PNGAPI png_my_error(png_structp png_ptr, png_const_charp message)
{
	DEBUG(misc, 0, "[libpng] error: %s - %s", message, (const char *)png_get_error_ptr(png_ptr));
	longjmp(png_jmpbuf(png_ptr), 1);
}

static void PNGAPI png_my_warning(png_structp png_ptr, png_const_charp message)
{
	DEBUG(misc, 1, "[libpng] warning: %s - %s", message, (const char *)png_get_error_ptr(png_ptr));
}

/**
 * Generic .PNG file image writer.
 * @param name        Filename, including extension.
 * @param callb       Callback function for generating lines of pixels.
 * @param userdata    User data, passed on to \a callb.
 * @param w           Width of the image in pixels.
 * @param h           Height of the image in pixels.
 * @param pixelformat Bits per pixel (bpp), either 8 or 32.
 * @param palette     %Colour palette (for 8bpp images).
 * @return File was written successfully.
 * @see ScreenshotHandlerProc
 */
static bool MakePNGImage(const char *name, ScreenshotCallback *callb, void *userdata, uint w, uint h, int pixelformat, const Colour *palette)
{
	png_color rq[256];
	FILE *f;
	uint i, y, n;
	uint maxlines;
	uint bpp = pixelformat / 8;
	png_structp png_ptr;
	png_infop info_ptr;

	/* only implemented for 8bit and 32bit images so far. */
	if (pixelformat != 8 && pixelformat != 32) return false;

	f = fopen(name, "wb");
	if (f == nullptr) return false;

	png_ptr = png_create_write_struct(PNG_LIBPNG_VER_STRING, const_cast<char *>(name), png_my_error, png_my_warning);

	if (png_ptr == nullptr) {
		fclose(f);
		return false;
	}

	info_ptr = png_create_info_struct(png_ptr);
	if (info_ptr == nullptr) {
		png_destroy_write_struct(&png_ptr, (png_infopp)nullptr);
		fclose(f);
		return false;
	}

	if (setjmp(png_jmpbuf(png_ptr))) {
		png_destroy_write_struct(&png_ptr, &info_ptr);
		fclose(f);
		return false;
	}

	png_init_io(png_ptr, f);

	png_set_filter(png_ptr, 0, PNG_FILTER_NONE);

	png_set_IHDR(png_ptr, info_ptr, w, h, 8, pixelformat == 8 ? PNG_COLOR_TYPE_PALETTE : PNG_COLOR_TYPE_RGB,
		PNG_INTERLACE_NONE, PNG_COMPRESSION_TYPE_DEFAULT, PNG_FILTER_TYPE_DEFAULT);

#ifdef PNG_TEXT_SUPPORTED
	/* Try to add some game metadata to the PNG screenshot so
	 * it's more useful for debugging and archival purposes. */
	png_text_struct text[3];
	memset(text, 0, sizeof(text));
	text[0].key = const_cast<char *>("Software");
	text[0].text = const_cast<char *>(_openttd_revision);
	text[0].text_length = strlen(_openttd_revision);
	text[0].compression = PNG_TEXT_COMPRESSION_NONE;

	char buf[8192];
	char *p = buf;
	p += seprintf(p, lastof(buf), "Graphics set: %s (%u)\n", BaseGraphics::GetUsedSet()->name.c_str(), BaseGraphics::GetUsedSet()->version);
	p = strecpy(p, "NewGRFs:\n", lastof(buf));
	for (const GRFConfig *c = _game_mode == GM_MENU ? nullptr : _grfconfig; c != nullptr; c = c->next) {
		p += seprintf(p, lastof(buf), "%08X ", BSWAP32(c->ident.grfid));
		p = md5sumToString(p, lastof(buf), c->ident.md5sum);
		p += seprintf(p, lastof(buf), " %s\n", c->filename);
	}
	p = strecpy(p, "\nCompanies:\n", lastof(buf));
	for (const Company *c : Company::Iterate()) {
		if (c->ai_info == nullptr) {
			p += seprintf(p, lastof(buf), "%2i: Human\n", (int)c->index);
		} else {
			p += seprintf(p, lastof(buf), "%2i: %s (v%d)\n", (int)c->index, c->ai_info->GetName(), c->ai_info->GetVersion());
		}
	}
	text[1].key = const_cast<char *>("Description");
	text[1].text = buf;
	text[1].text_length = p - buf;
	text[1].compression = PNG_TEXT_COMPRESSION_zTXt;
	if (_screenshot_aux_text_key && _screenshot_aux_text_value) {
		text[2].key = const_cast<char *>(_screenshot_aux_text_key);
		text[2].text = const_cast<char *>(_screenshot_aux_text_value);
		text[2].text_length = strlen(_screenshot_aux_text_value);
		text[2].compression = PNG_TEXT_COMPRESSION_zTXt;
	}
	png_set_text(png_ptr, info_ptr, text, _screenshot_aux_text_key && _screenshot_aux_text_value ? 3 : 2);
#endif /* PNG_TEXT_SUPPORTED */

	if (pixelformat == 8) {
		/* convert the palette to the .PNG format. */
		for (i = 0; i != 256; i++) {
			rq[i].red   = palette[i].r;
			rq[i].green = palette[i].g;
			rq[i].blue  = palette[i].b;
		}

		png_set_PLTE(png_ptr, info_ptr, rq, 256);
	}

	png_write_info(png_ptr, info_ptr);
	png_set_flush(png_ptr, 512);

	if (pixelformat == 32) {
		png_color_8 sig_bit;

		/* Save exact colour/alpha resolution */
		sig_bit.alpha = 0;
		sig_bit.blue  = 8;
		sig_bit.green = 8;
		sig_bit.red   = 8;
		sig_bit.gray  = 8;
		png_set_sBIT(png_ptr, info_ptr, &sig_bit);

#if TTD_ENDIAN == TTD_LITTLE_ENDIAN
		png_set_bgr(png_ptr);
		png_set_filler(png_ptr, 0, PNG_FILLER_AFTER);
#else
		png_set_filler(png_ptr, 0, PNG_FILLER_BEFORE);
#endif /* TTD_ENDIAN == TTD_LITTLE_ENDIAN */
	}

	/* use by default 64k temp memory */
	maxlines = Clamp(65536 / w, 16, 128);

	/* now generate the bitmap bits */
	void *buff = CallocT<uint8>(w * maxlines * bpp); // by default generate 128 lines at a time.

	y = 0;
	do {
		/* determine # lines to write */
		n = std::min(h - y, maxlines);

		/* render the pixels into the buffer */
		callb(userdata, buff, y, w, n);
		y += n;

		/* write them to png */
		for (i = 0; i != n; i++) {
			png_write_row(png_ptr, (png_bytep)buff + i * w * bpp);
		}
	} while (y != h);

	png_write_end(png_ptr, info_ptr);
	png_destroy_write_struct(&png_ptr, &info_ptr);

	free(buff);
	fclose(f);
	return true;
}
#endif /* WITH_PNG */


/*************************************************
 **** SCREENSHOT CODE FOR ZSOFT PAINTBRUSH (.PCX)
 *************************************************/

/** Definition of a PCX file header. */
struct PcxHeader {
	byte manufacturer;
	byte version;
	byte rle;
	byte bpp;
	uint32 unused;
	uint16 xmax, ymax;
	uint16 hdpi, vdpi;
	byte pal_small[16 * 3];
	byte reserved;
	byte planes;
	uint16 pitch;
	uint16 cpal;
	uint16 width;
	uint16 height;
	byte filler[54];
};
static_assert(sizeof(PcxHeader) == 128);

/**
 * Generic .PCX file image writer.
 * @param name        Filename, including extension.
 * @param callb       Callback function for generating lines of pixels.
 * @param userdata    User data, passed on to \a callb.
 * @param w           Width of the image in pixels.
 * @param h           Height of the image in pixels.
 * @param pixelformat Bits per pixel (bpp), either 8 or 32.
 * @param palette     %Colour palette (for 8bpp images).
 * @return File was written successfully.
 * @see ScreenshotHandlerProc
 */
static bool MakePCXImage(const char *name, ScreenshotCallback *callb, void *userdata, uint w, uint h, int pixelformat, const Colour *palette)
{
	FILE *f;
	uint maxlines;
	uint y;
	PcxHeader pcx;
	bool success;

	if (pixelformat == 32) {
		DEBUG(misc, 0, "Can't convert a 32bpp screenshot to PCX format. Please pick another format.");
		return false;
	}
	if (pixelformat != 8 || w == 0) return false;

	f = fopen(name, "wb");
	if (f == nullptr) return false;

	memset(&pcx, 0, sizeof(pcx));

	/* setup pcx header */
	pcx.manufacturer = 10;
	pcx.version = 5;
	pcx.rle = 1;
	pcx.bpp = 8;
	pcx.xmax = TO_LE16(w - 1);
	pcx.ymax = TO_LE16(h - 1);
	pcx.hdpi = TO_LE16(320);
	pcx.vdpi = TO_LE16(320);

	pcx.planes = 1;
	pcx.cpal = TO_LE16(1);
	pcx.width = pcx.pitch = TO_LE16(w);
	pcx.height = TO_LE16(h);

	/* write pcx header */
	if (fwrite(&pcx, sizeof(pcx), 1, f) != 1) {
		fclose(f);
		return false;
	}

	/* use by default 64k temp memory */
	maxlines = Clamp(65536 / w, 16, 128);

	/* now generate the bitmap bits */
	uint8 *buff = CallocT<uint8>(w * maxlines); // by default generate 128 lines at a time.

	y = 0;
	do {
		/* determine # lines to write */
		uint n = std::min(h - y, maxlines);
		uint i;

		/* render the pixels into the buffer */
		callb(userdata, buff, y, w, n);
		y += n;

		/* write them to pcx */
		for (i = 0; i != n; i++) {
			const uint8 *bufp = buff + i * w;
			byte runchar = bufp[0];
			uint runcount = 1;
			uint j;

			/* for each pixel... */
			for (j = 1; j < w; j++) {
				uint8 ch = bufp[j];

				if (ch != runchar || runcount >= 0x3f) {
					if (runcount > 1 || (runchar & 0xC0) == 0xC0) {
						if (fputc(0xC0 | runcount, f) == EOF) {
							free(buff);
							fclose(f);
							return false;
						}
					}
					if (fputc(runchar, f) == EOF) {
						free(buff);
						fclose(f);
						return false;
					}
					runcount = 0;
					runchar = ch;
				}
				runcount++;
			}

			/* write remaining bytes.. */
			if (runcount > 1 || (runchar & 0xC0) == 0xC0) {
				if (fputc(0xC0 | runcount, f) == EOF) {
					free(buff);
					fclose(f);
					return false;
				}
			}
			if (fputc(runchar, f) == EOF) {
				free(buff);
				fclose(f);
				return false;
			}
		}
	} while (y != h);

	free(buff);

	/* write 8-bit colour palette */
	if (fputc(12, f) == EOF) {
		fclose(f);
		return false;
	}

	/* Palette is word-aligned, copy it to a temporary byte array */
	byte tmp[256 * 3];

	for (uint i = 0; i < 256; i++) {
		tmp[i * 3 + 0] = palette[i].r;
		tmp[i * 3 + 1] = palette[i].g;
		tmp[i * 3 + 2] = palette[i].b;
	}
	success = fwrite(tmp, sizeof(tmp), 1, f) == 1;

	fclose(f);

	return success;
}

/*************************************************
 **** GENERIC SCREENSHOT CODE
 *************************************************/

/** Available screenshot formats. */
static const ScreenshotFormat _screenshot_formats[] = {
#if defined(WITH_PNG)
	{"png", &MakePNGImage},
#endif
	{"bmp", &MakeBMPImage},
	{"pcx", &MakePCXImage},
};

/** Get filename extension of current screenshot file format. */
const char *GetCurrentScreenshotExtension()
{
	return _screenshot_formats[_cur_screenshot_format].extension;
}

/** Initialize screenshot format information on startup, with #_screenshot_format_name filled from the loadsave code. */
void InitializeScreenshotFormats()
{
	uint j = 0;
	for (uint i = 0; i < lengthof(_screenshot_formats); i++) {
		if (!strcmp(_screenshot_format_name, _screenshot_formats[i].extension)) {
			j = i;
			break;
		}
	}
	_cur_screenshot_format = j;
	_num_screenshot_formats = lengthof(_screenshot_formats);
}

/**
 * Callback of the screenshot generator that dumps the current video buffer.
 * @see ScreenshotCallback
 */
static void CurrentScreenCallback(void *userdata, void *buf, uint y, uint pitch, uint n)
{
	Blitter *blitter = BlitterFactory::GetCurrentBlitter();
	void *src = blitter->MoveTo(_screen.dst_ptr, 0, y);
	blitter->CopyImageToBuffer(src, buf, _screen.width, n, pitch);
}

/**
 * generate a large piece of the world
 * @param userdata Viewport area to draw
 * @param buf Videobuffer with same bitdepth as current blitter
 * @param y First line to render
 * @param pitch Pitch of the videobuffer
 * @param n Number of lines to render
 */
static void LargeWorldCallback(void *userdata, void *buf, uint y, uint pitch, uint n)
{
	Viewport *vp = (Viewport *)userdata;
	DrawPixelInfo dpi, *old_dpi;
	int wx, left;

	/* We are no longer rendering to the screen */
	DrawPixelInfo old_screen = _screen;
	bool old_disable_anim = _screen_disable_anim;

	_screen.dst_ptr = buf;
	_screen.width = pitch;
	_screen.height = n;
	_screen.pitch = pitch;
	_screen_disable_anim = true;

	old_dpi = _cur_dpi;
	_cur_dpi = &dpi;

	dpi.dst_ptr = buf;
	dpi.height = n;
	dpi.width = vp->width;
	dpi.pitch = pitch;
	dpi.zoom = ZOOM_LVL_WORLD_SCREENSHOT;
	dpi.left = 0;
	dpi.top = y;

	/* Render viewport in blocks of 1600 pixels width */
	left = 0;
	while (vp->width - left != 0) {
		wx = std::min(vp->width - left, 1600);
		left += wx;

		ViewportDoDraw(vp,
			ScaleByZoom(left - wx - vp->left, vp->zoom) + vp->virtual_left,
			ScaleByZoom(y - vp->top, vp->zoom) + vp->virtual_top,
			ScaleByZoom(left - vp->left, vp->zoom) + vp->virtual_left,
			ScaleByZoom((y + n) - vp->top, vp->zoom) + vp->virtual_top
		);
	}

	_cur_dpi = old_dpi;

	/* Switch back to rendering to the screen */
	_screen = old_screen;
	_screen_disable_anim = old_disable_anim;

	ClearViewportCache(vp);
}

/**
 * Construct a pathname for a screenshot file.
 * @param default_fn Default filename.
 * @param ext        Extension to use.
 * @param crashlog   Create path for crash.png
 * @return Pathname for a screenshot file.
 */
static const char *MakeScreenshotName(const char *default_fn, const char *ext, bool crashlog = false)
{
	bool generate = StrEmpty(_screenshot_name);

	if (generate) {
		if (_game_mode == GM_EDITOR || _game_mode == GM_MENU || _local_company == COMPANY_SPECTATOR) {
			strecpy(_screenshot_name, default_fn, lastof(_screenshot_name));
		} else {
			GenerateDefaultSaveName(_screenshot_name, lastof(_screenshot_name));
		}
	}

	/* Add extension to screenshot file */
	size_t len = strlen(_screenshot_name);
	seprintf(&_screenshot_name[len], lastof(_screenshot_name), ".%s", ext);

	const char *screenshot_dir = crashlog ? _personal_dir.c_str() : FiosGetScreenshotDir();

	for (uint serial = 1;; serial++) {
		if (seprintf(_full_screenshot_name, lastof(_full_screenshot_name), "%s%s", screenshot_dir, _screenshot_name) >= (int)lengthof(_full_screenshot_name)) {
			/* We need more characters than MAX_PATH -> end with error */
			_full_screenshot_name[0] = '\0';
			break;
		}
		if (!generate) break; // allow overwriting of non-automatic filenames
		if (!FileExists(_full_screenshot_name)) break;
		/* If file exists try another one with same name, but just with a higher index */
		seprintf(&_screenshot_name[len], lastof(_screenshot_name) - len, "#%u.%s", serial, ext);
	}

	return _full_screenshot_name;
}

/** Make a screenshot of the current screen. */
static bool MakeSmallScreenshot(bool crashlog)
{
	const ScreenshotFormat *sf = _screenshot_formats + _cur_screenshot_format;
	return sf->proc(MakeScreenshotName(SCREENSHOT_NAME, sf->extension, crashlog), CurrentScreenCallback, nullptr, _screen.width, _screen.height,
			BlitterFactory::GetCurrentBlitter()->GetScreenDepth(), _cur_palette.palette);
}

/**
 * Configure a Viewport for rendering (a part of) the map into a screenshot.
 * @param t Screenshot type
 * @param width the width of the screenshot, or 0 for current viewport width (needs to be 0 with SC_VIEWPORT, SC_CRASHLOG, and SC_WORLD).
 * @param height the height of the screenshot, or 0 for current viewport height (needs to be 0 with SC_VIEWPORT, SC_CRASHLOG, and SC_WORLD).
 * @param[out] vp Result viewport
 */
void SetupScreenshotViewport(ScreenshotType t, Viewport *vp, uint32 width, uint32 height)
{
	switch(t) {
		case SC_VIEWPORT:
		case SC_CRASHLOG: {
			assert(width == 0 && height == 0);

			Window *w = FindWindowById(WC_MAIN_WINDOW, 0);
			vp->virtual_left   = w->viewport->virtual_left;
			vp->virtual_top    = w->viewport->virtual_top;
			vp->virtual_width  = w->viewport->virtual_width;
			vp->virtual_height = w->viewport->virtual_height;

			/* Compute pixel coordinates */
			vp->left = 0;
			vp->top = 0;
			vp->width = _screen.width;
			vp->height = _screen.height;
			vp->overlay = w->viewport->overlay;
			break;
		}
		case SC_WORLD:
		case SC_WORLD_ZOOM: {
			assert(width == 0 && height == 0);

			/* Determine world coordinates of screenshot */
			if (t == SC_WORLD_ZOOM) {
				Window *w = FindWindowById(WC_MAIN_WINDOW, 0);
				vp->zoom =  w->viewport->zoom;
				vp->map_type = w->viewport->map_type;
			} else {
				vp->zoom = ZOOM_LVL_WORLD_SCREENSHOT;
			}

			TileIndex north_tile = _settings_game.construction.freeform_edges ? TileXY(1, 1) : TileXY(0, 0);
			TileIndex south_tile = MapSize() - 1;

			/* We need to account for a hill or high building at tile 0,0. */
			int extra_height_top = TilePixelHeight(north_tile) + 150;
			/* If there is a hill at the bottom don't create a large black area. */
			int reclaim_height_bottom = TilePixelHeight(south_tile);

			vp->virtual_left   = RemapCoords(TileX(south_tile) * TILE_SIZE, TileY(north_tile) * TILE_SIZE, 0).x;
			vp->virtual_top    = RemapCoords(TileX(north_tile) * TILE_SIZE, TileY(north_tile) * TILE_SIZE, extra_height_top).y;
			vp->virtual_width  = RemapCoords(TileX(north_tile) * TILE_SIZE, TileY(south_tile) * TILE_SIZE, 0).x                     - vp->virtual_left + 1;
			vp->virtual_height = RemapCoords(TileX(south_tile) * TILE_SIZE, TileY(south_tile) * TILE_SIZE, reclaim_height_bottom).y - vp->virtual_top  + 1;

			/* Compute pixel coordinates */
			vp->left = 0;
			vp->top = 0;
			vp->width  = UnScaleByZoom(vp->virtual_width,  vp->zoom);
			vp->height = UnScaleByZoom(vp->virtual_height, vp->zoom);
			vp->overlay = nullptr;
			break;
		}
		default: {
			vp->zoom = (t == SC_ZOOMEDIN) ? _settings_client.gui.zoom_min : ZOOM_LVL_VIEWPORT;

			Window *w = FindWindowById(WC_MAIN_WINDOW, 0);
			vp->virtual_left   = w->viewport->virtual_left;
			vp->virtual_top    = w->viewport->virtual_top;

			if (width == 0 || height == 0) {
				vp->virtual_width  = w->viewport->virtual_width;
				vp->virtual_height = w->viewport->virtual_height;
			} else {
				vp->virtual_width = width << vp->zoom;
				vp->virtual_height = height << vp->zoom;
			}

			/* Compute pixel coordinates */
			vp->left = 0;
			vp->top = 0;
			vp->width  = UnScaleByZoom(vp->virtual_width,  vp->zoom);
			vp->height = UnScaleByZoom(vp->virtual_height, vp->zoom);
			vp->overlay = nullptr;
			break;
		}
	}
	UpdateViewportSizeZoom(vp);
}

/**
 * Make a screenshot of the map.
 * @param t Screenshot type: World or viewport screenshot
 * @param width the width of the screenshot of, or 0 for current viewport width.
 * @param height the height of the screenshot of, or 0 for current viewport height.
 * @return true on success
 */
static bool MakeLargeWorldScreenshot(ScreenshotType t, uint32 width = 0, uint32 height = 0)
{
	Viewport vp;
	SetupScreenshotViewport(t, &vp, width, height);

	const ScreenshotFormat *sf = _screenshot_formats + _cur_screenshot_format;
	return sf->proc(MakeScreenshotName(SCREENSHOT_NAME, sf->extension), LargeWorldCallback, &vp, vp.width, vp.height,
			BlitterFactory::GetCurrentBlitter()->GetScreenDepth(), _cur_palette.palette);
}

/**
 * Callback for generating a heightmap. Supports 8bpp grayscale only.
 * @param userdata Pointer to user data.
 * @param buffer   Destination buffer.
 * @param y        Line number of the first line to write.
 * @param pitch    Number of pixels to write (1 byte for 8bpp, 4 bytes for 32bpp). @see Colour
 * @param n        Number of lines to write.
 * @see ScreenshotCallback
 */
static void HeightmapCallback(void *userdata, void *buffer, uint y, uint pitch, uint n)
{
	byte *buf = (byte *)buffer;
	while (n > 0) {
		TileIndex ti = TileXY(MapMaxX(), y);
		for (uint x = MapMaxX(); true; x--) {
			*buf = 256 * TileHeight(ti) / (1 + _heightmap_highest_peak);
			buf++;
			if (x == 0) break;
			ti = TILE_ADDXY(ti, -1, 0);
		}
		y++;
		n--;
	}
}

/**
 * Make a heightmap of the current map.
 * @param filename Filename to use for saving.
 */
bool MakeHeightmapScreenshot(const char *filename)
{
	Colour palette[256];
	for (uint i = 0; i < lengthof(palette); i++) {
		palette[i].a = 0xff;
		palette[i].r = i;
		palette[i].g = i;
		palette[i].b = i;
	}

	_heightmap_highest_peak = 0;
	for (TileIndex tile = 0; tile < MapSize(); tile++) {
		uint h = TileHeight(tile);
		_heightmap_highest_peak = std::max(h, _heightmap_highest_peak);
	}

	const ScreenshotFormat *sf = _screenshot_formats + _cur_screenshot_format;
	return sf->proc(filename, HeightmapCallback, nullptr, MapSizeX(), MapSizeY(), 8, palette);
}

static ScreenshotType _confirmed_screenshot_type; ///< Screenshot type the current query is about to confirm.

/**
 * Callback on the confirmation window for huge screenshots.
 * @param w Window with viewport
 * @param confirmed true on confirmation
 */
static void ScreenshotConfirmationCallback(Window *w, bool confirmed)
{
	if (confirmed) MakeScreenshot(_confirmed_screenshot_type, nullptr);
}

/**
 * Make a screenshot.
 * Ask for confirmation first if the screenshot will be huge.
 * @param t Screenshot type: World, defaultzoom, heightmap or viewport screenshot
 * @see MakeScreenshot
 */
void MakeScreenshotWithConfirm(ScreenshotType t)
{
	Viewport vp;
	SetupScreenshotViewport(t, &vp);

	bool heightmap_or_minimap = t == SC_HEIGHTMAP || t == SC_MINIMAP;
	uint64_t width = (heightmap_or_minimap ? MapSizeX() : vp.width);
	uint64_t height = (heightmap_or_minimap ? MapSizeY() : vp.height);

	if (width * height > 8192 * 8192) {
		/* Ask for confirmation */
		_confirmed_screenshot_type = t;
		SetDParam(0, width);
		SetDParam(1, height);
		ShowQuery(STR_WARNING_SCREENSHOT_SIZE_CAPTION, STR_WARNING_SCREENSHOT_SIZE_MESSAGE, nullptr, ScreenshotConfirmationCallback);
	} else {
		/* Less than 64M pixels, just do it */
		MakeScreenshot(t, nullptr);
	}
}

/**
 * Show a a success or failure message indicating the result of a screenshot action
 * @param ret  whether the screenshot action was successful
 */
static void ShowScreenshotResultMessage(bool ret)
{
	if (ret) {
		SetDParamStr(0, _screenshot_name);
		ShowErrorMessage(STR_MESSAGE_SCREENSHOT_SUCCESSFULLY, INVALID_STRING_ID, WL_WARNING);
	} else {
		ShowErrorMessage(STR_ERROR_SCREENSHOT_FAILED, INVALID_STRING_ID, WL_ERROR);
	}
}

/**
 * Make a screenshot.
 * Unconditionally take a screenshot of the requested type.
 * @param t    the type of screenshot to make.
 * @param name the name to give to the screenshot.
 * @param width the width of the screenshot of, or 0 for current viewport width (only works for SC_ZOOMEDIN and SC_DEFAULTZOOM).
 * @param height the height of the screenshot of, or 0 for current viewport height (only works for SC_ZOOMEDIN and SC_DEFAULTZOOM).
 * @return true iff the screenshot was made successfully
 * @see MakeScreenshotWithConfirm
 */
bool MakeScreenshot(ScreenshotType t, const char *name, uint32 width, uint32 height)
{
	VideoDriver::VideoBufferLocker lock;

	if (t == SC_VIEWPORT) {
		/* First draw the dirty parts of the screen and only then change the name
		 * of the screenshot. This way the screenshot will always show the name
		 * of the previous screenshot in the 'successful' message instead of the
		 * name of the new screenshot (or an empty name). */
		SetScreenshotWindowHidden(true);
		UndrawMouseCursor();
		DrawDirtyBlocks();
		SetScreenshotWindowHidden(false);
	}

	_screenshot_name[0] = '\0';
	if (name != nullptr) strecpy(_screenshot_name, name, lastof(_screenshot_name));

	bool ret;
	switch (t) {
		case SC_VIEWPORT:
			ret = MakeSmallScreenshot(false);
			break;

		case SC_CRASHLOG:
			ret = MakeSmallScreenshot(true);
			break;

		case SC_ZOOMEDIN:
		case SC_DEFAULTZOOM:
			ret = MakeLargeWorldScreenshot(t, width, height);
			break;

		case SC_WORLD:
		case SC_WORLD_ZOOM:
			ret = MakeLargeWorldScreenshot(t);
			break;

		case SC_HEIGHTMAP: {
			const ScreenshotFormat *sf = _screenshot_formats + _cur_screenshot_format;
			ret = MakeHeightmapScreenshot(MakeScreenshotName(HEIGHTMAP_NAME, sf->extension));
			break;
		}

		case SC_MINIMAP:
			ret = MakeMinimapWorldScreenshot(name);
			break;

		default:
			NOT_REACHED();
	}

<<<<<<< HEAD
	ShowScreenshotResultMessage(ret);
=======
	if (ret) {
		if (t == SC_HEIGHTMAP) {
			SetDParamStr(0, _screenshot_name);
			SetDParam(1, _heightmap_highest_peak);
			ShowErrorMessage(STR_MESSAGE_HEIGHTMAP_SUCCESSFULLY, INVALID_STRING_ID, WL_CRITICAL);
		} else {
			SetDParamStr(0, _screenshot_name);
			ShowErrorMessage(STR_MESSAGE_SCREENSHOT_SUCCESSFULLY, INVALID_STRING_ID, WL_WARNING);
		}
	} else {
		ShowErrorMessage(STR_ERROR_SCREENSHOT_FAILED, INVALID_STRING_ID, WL_ERROR);
	}
>>>>>>> 76e92f67

	return ret;
}

/**
 * Callback for generating a smallmap screenshot.
 * @param userdata SmallMapWindow window pointer
 * @param buf Videobuffer with same bitdepth as current blitter
 * @param y First line to render
 * @param pitch Pitch of the videobuffer
 * @param n Number of lines to render
 */
static void SmallMapCallback(void *userdata, void *buf, uint y, uint pitch, uint n)
{
	SmallMapWindow *window = static_cast<SmallMapWindow *>(userdata);
	window->ScreenshotCallbackHandler(buf, y, pitch, n);
}

/**
 * Make a screenshot of the smallmap
 * @param width   the width of the screenshot
 * @param height  the height of the screenshot
 * @param window  a pointer to the smallmap window to use, the current mode and zoom status of the window is used for the screenshot
 * @return true iff the screenshot was made successfully
 */
bool MakeSmallMapScreenshot(unsigned int width, unsigned int height, SmallMapWindow *window)
{
	_screenshot_name[0] = '\0';
	const ScreenshotFormat *sf = _screenshot_formats + _cur_screenshot_format;
	bool ret = sf->proc(MakeScreenshotName(SCREENSHOT_NAME, sf->extension), SmallMapCallback, window, width, height, BlitterFactory::GetCurrentBlitter()->GetScreenDepth(), _cur_palette.palette);
	ShowScreenshotResultMessage(ret);
	return ret;
}

/**
 * Return the owner of a tile to display it with in the small map in mode "Owner".
 *
 * @param tile The tile of which we would like to get the colour.
 * @return The owner of tile in the small map in mode "Owner"
 */
static Owner GetMinimapOwner(TileIndex tile)
{
	Owner o;

	if (IsTileType(tile, MP_VOID)) {
		return OWNER_END;
	} else {
		switch (GetTileType(tile)) {
		case MP_INDUSTRY: o = OWNER_DEITY;        break;
		case MP_HOUSE:    o = OWNER_TOWN;         break;
		default:          o = GetTileOwner(tile); break;
			/* FIXME: For MP_ROAD there are multiple owners.
			 * GetTileOwner returns the rail owner (level crossing) resp. the owner of ROADTYPE_ROAD (normal road),
			 * even if there are no ROADTYPE_ROAD bits on the tile.
			 */
		}

		return o;
	}
}

static void MinimapScreenCallback(void *userdata, void *buf, uint y, uint pitch, uint n)
{
	/* Fill with the company colours */
	byte owner_colours[OWNER_END + 1];
	for (const Company *c : Company::Iterate()) {
		owner_colours[c->index] = MKCOLOUR(_colour_gradient[c->colour][5]);
	}

	/* Fill with some special colours */
	owner_colours[OWNER_TOWN]    = PC_DARK_RED;
	owner_colours[OWNER_NONE]    = PC_GRASS_LAND;
	owner_colours[OWNER_WATER]   = PC_WATER;
	owner_colours[OWNER_DEITY]   = PC_DARK_GREY; // industry
	owner_colours[OWNER_END]     = PC_BLACK;

	uint32 *ubuf = (uint32 *)buf;
	uint num = (pitch * n);
	for (uint i = 0; i < num; i++) {
		uint row = y + (int)(i / pitch);
		uint col = (MapSizeX() - 1) - (i % pitch);

		TileIndex tile = TileXY(col, row);
		Owner o = GetMinimapOwner(tile);
		byte val = owner_colours[o];

		uint32 colour_buf = 0;
		colour_buf  = (_cur_palette.palette[val].b << 0);
		colour_buf |= (_cur_palette.palette[val].g << 8);
		colour_buf |= (_cur_palette.palette[val].r << 16);

		*ubuf = colour_buf;
		ubuf++;   // Skip alpha
	}
}

/**
 * Make a minimap screenshot.
 */
bool MakeMinimapWorldScreenshot(const char *name)
{
	_screenshot_name[0] = '\0';
	if (name != nullptr) strecpy(_screenshot_name, name, lastof(_screenshot_name));

	const ScreenshotFormat *sf = _screenshot_formats + _cur_screenshot_format;
	return sf->proc(MakeScreenshotName(SCREENSHOT_NAME, sf->extension), MinimapScreenCallback, nullptr, MapSizeX(), MapSizeY(), 32, _cur_palette.palette);
}<|MERGE_RESOLUTION|>--- conflicted
+++ resolved
@@ -926,11 +926,17 @@
  * Show a a success or failure message indicating the result of a screenshot action
  * @param ret  whether the screenshot action was successful
  */
-static void ShowScreenshotResultMessage(bool ret)
+static void ShowScreenshotResultMessage(ScreenshotType t, bool ret)
 {
 	if (ret) {
-		SetDParamStr(0, _screenshot_name);
-		ShowErrorMessage(STR_MESSAGE_SCREENSHOT_SUCCESSFULLY, INVALID_STRING_ID, WL_WARNING);
+		if (t == SC_HEIGHTMAP) {
+			SetDParamStr(0, _screenshot_name);
+			SetDParam(1, _heightmap_highest_peak);
+			ShowErrorMessage(STR_MESSAGE_HEIGHTMAP_SUCCESSFULLY, INVALID_STRING_ID, WL_CRITICAL);
+		} else {
+			SetDParamStr(0, _screenshot_name);
+			ShowErrorMessage(STR_MESSAGE_SCREENSHOT_SUCCESSFULLY, INVALID_STRING_ID, WL_WARNING);
+		}
 	} else {
 		ShowErrorMessage(STR_ERROR_SCREENSHOT_FAILED, INVALID_STRING_ID, WL_ERROR);
 	}
@@ -998,22 +1004,7 @@
 			NOT_REACHED();
 	}
 
-<<<<<<< HEAD
-	ShowScreenshotResultMessage(ret);
-=======
-	if (ret) {
-		if (t == SC_HEIGHTMAP) {
-			SetDParamStr(0, _screenshot_name);
-			SetDParam(1, _heightmap_highest_peak);
-			ShowErrorMessage(STR_MESSAGE_HEIGHTMAP_SUCCESSFULLY, INVALID_STRING_ID, WL_CRITICAL);
-		} else {
-			SetDParamStr(0, _screenshot_name);
-			ShowErrorMessage(STR_MESSAGE_SCREENSHOT_SUCCESSFULLY, INVALID_STRING_ID, WL_WARNING);
-		}
-	} else {
-		ShowErrorMessage(STR_ERROR_SCREENSHOT_FAILED, INVALID_STRING_ID, WL_ERROR);
-	}
->>>>>>> 76e92f67
+	ShowScreenshotResultMessage(t, ret);
 
 	return ret;
 }
@@ -1044,7 +1035,7 @@
 	_screenshot_name[0] = '\0';
 	const ScreenshotFormat *sf = _screenshot_formats + _cur_screenshot_format;
 	bool ret = sf->proc(MakeScreenshotName(SCREENSHOT_NAME, sf->extension), SmallMapCallback, window, width, height, BlitterFactory::GetCurrentBlitter()->GetScreenDepth(), _cur_palette.palette);
-	ShowScreenshotResultMessage(ret);
+	ShowScreenshotResultMessage(SC_SMALLMAP, ret);
 	return ret;
 }
 
