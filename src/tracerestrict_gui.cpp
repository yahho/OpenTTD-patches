--- conflicted
+++ resolved
@@ -273,11 +273,8 @@
 		STR_TRACE_RESTRICT_VARIABLE_CARGO,
 		STR_TRACE_RESTRICT_VARIABLE_ENTRY_DIRECTION,
 		STR_TRACE_RESTRICT_VARIABLE_PBS_ENTRY_SIGNAL,
-<<<<<<< HEAD
+		STR_TRACE_RESTRICT_VARIABLE_TRAIN_GROUP,
 		STR_TRACE_RESTRICT_VARIABLE_TRAIN_OWNER,
-=======
-		STR_TRACE_RESTRICT_VARIABLE_TRAIN_GROUP,
->>>>>>> faf8dab1
 		STR_TRACE_RESTRICT_VARIABLE_UNDEFINED,
 		INVALID_STRING_ID,
 	};
@@ -290,11 +287,8 @@
 		TRIT_COND_CARGO,
 		TRIT_COND_ENTRY_DIRECTION,
 		TRIT_COND_PBS_ENTRY_SIGNAL,
-<<<<<<< HEAD
+		TRIT_COND_TRAIN_GROUP,
 		TRIT_COND_TRAIN_OWNER,
-=======
-		TRIT_COND_TRAIN_GROUP,
->>>>>>> faf8dab1
 		TRIT_COND_UNDEFINED,
 	};
 	static const TraceRestrictDropDownListSet set_cond = {
@@ -685,20 +679,6 @@
 					break;
 				}
 
-<<<<<<< HEAD
-				case TRVT_OWNER: {
-					assert(GetTraceRestrictCondFlags(item) <= TRCF_OR);
-					CompanyID cid = static_cast<CompanyID>(GetTraceRestrictValue(item));
-					if (cid == INVALID_COMPANY) {
-						DrawInstructionStringConditionalInvalidValue(item, properties, instruction_string, selected);
-					} else {
-						instruction_string = STR_TRACE_RESTRICT_CONDITIONAL_OWNER;
-						SetDParam(0, _program_cond_type[GetTraceRestrictCondFlags(item)]);
-						SetDParam(1, GetTypeString(GetTraceRestrictType(item)));
-						SetDParam(2, GetDropDownStringByValue(GetCondOpDropDownListSet(properties), GetTraceRestrictCondOp(item)));
-						SetDParam(3, cid);
-						SetDParam(4, cid);
-=======
 				case TRVT_GROUP_INDEX: {
 					assert(GetTraceRestrictCondFlags(item) <= TRCF_OR);
 					SetDParam(0, _program_cond_type[GetTraceRestrictCondFlags(item)]);
@@ -714,7 +694,22 @@
 					} else {
 						instruction_string = STR_TRACE_RESTRICT_CONDITIONAL_GROUP;
 						SetDParam(2, GetTraceRestrictValue(item));
->>>>>>> faf8dab1
+					}
+					break;
+				}
+
+				case TRVT_OWNER: {
+					assert(GetTraceRestrictCondFlags(item) <= TRCF_OR);
+					CompanyID cid = static_cast<CompanyID>(GetTraceRestrictValue(item));
+					if (cid == INVALID_COMPANY) {
+						DrawInstructionStringConditionalInvalidValue(item, properties, instruction_string, selected);
+					} else {
+						instruction_string = STR_TRACE_RESTRICT_CONDITIONAL_OWNER;
+						SetDParam(0, _program_cond_type[GetTraceRestrictCondFlags(item)]);
+						SetDParam(1, GetTypeString(GetTraceRestrictType(item)));
+						SetDParam(2, GetDropDownStringByValue(GetCondOpDropDownListSet(properties), GetTraceRestrictCondOp(item)));
+						SetDParam(3, cid);
+						SetDParam(4, cid);
 					}
 					break;
 				}
@@ -984,18 +979,16 @@
 						this->ShowDropDownListWithValue(&_long_reserve_value, GetTraceRestrictValue(item), false, TR_WIDGET_VALUE_DROPDOWN, 0, 0, 0);
 						break;
 
-<<<<<<< HEAD
-					case TRVT_OWNER:
-						this->ShowCompanyDropDownListWithValue(static_cast<CompanyID>(GetTraceRestrictValue(item)), false, TR_WIDGET_VALUE_DROPDOWN);
-						break;
-=======
 					case TRVT_GROUP_INDEX: {
 						int selected;
 						DropDownList *dlist = GetGroupDropDownList(this->GetOwner(), GetTraceRestrictValue(item), selected);
 						ShowDropDownList(this, dlist, selected, TR_WIDGET_VALUE_DROPDOWN);
 						break;
 					}
->>>>>>> faf8dab1
+
+					case TRVT_OWNER:
+						this->ShowCompanyDropDownListWithValue(static_cast<CompanyID>(GetTraceRestrictValue(item)), false, TR_WIDGET_VALUE_DROPDOWN);
+						break;
 
 					default:
 						break;
@@ -1068,12 +1061,8 @@
 			return;
 		}
 
-<<<<<<< HEAD
-		if (widget == TR_WIDGET_VALUE_DROPDOWN && this->value_drop_down_is_company) {
-			// this is a special company drop-down
-=======
-		if (widget == TR_WIDGET_VALUE_DROPDOWN && GetTraceRestrictTypeProperties(item).value_type == TRVT_GROUP_INDEX) {
->>>>>>> faf8dab1
+		if (widget == TR_WIDGET_VALUE_DROPDOWN && (this->value_drop_down_is_company || GetTraceRestrictTypeProperties(item).value_type == TRVT_GROUP_INDEX)) {
+			// this is a special company drop-down or group-index drop-down
 			SetTraceRestrictValue(item, index);
 			TraceRestrictDoCommandP(this->tile, this->track, TRDCT_MODIFY_ITEM, this->selected_instruction - 1, item, STR_TRACE_RESTRICT_ERROR_CAN_T_MODIFY_ITEM);
 			return;
@@ -1761,12 +1750,6 @@
 									GetTraceRestrictValue(item) ? STR_TRACE_RESTRICT_LONG_RESERVE_CANCEL : STR_TRACE_RESTRICT_LONG_RESERVE;
 							break;
 
-<<<<<<< HEAD
-						case TRVT_OWNER:
-							right_sel->SetDisplayedPlane(DPR_VALUE_DROPDOWN);
-							this->EnableWidget(TR_WIDGET_VALUE_DROPDOWN);
-							this->GetWidget<NWidgetCore>(TR_WIDGET_VALUE_DROPDOWN)->widget_data = STR_TRACE_RESTRICT_COMPANY;
-=======
 						case TRVT_GROUP_INDEX:
 							right_sel->SetDisplayedPlane(DPR_VALUE_DROPDOWN);
 							this->EnableWidget(TR_WIDGET_VALUE_DROPDOWN);
@@ -1783,7 +1766,12 @@
 									this->GetWidget<NWidgetCore>(TR_WIDGET_VALUE_DROPDOWN)->widget_data = STR_GROUP_NAME;
 									break;
 							}
->>>>>>> faf8dab1
+							break;
+
+						case TRVT_OWNER:
+							right_sel->SetDisplayedPlane(DPR_VALUE_DROPDOWN);
+							this->EnableWidget(TR_WIDGET_VALUE_DROPDOWN);
+							this->GetWidget<NWidgetCore>(TR_WIDGET_VALUE_DROPDOWN)->widget_data = STR_TRACE_RESTRICT_COMPANY;
 							break;
 
 						default:
