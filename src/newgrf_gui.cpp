--- conflicted
+++ resolved
@@ -1363,11 +1363,7 @@
 		this->SetWidgetDisabledState(WID_NS_PRESET_SAVE, has_missing);
 	}
 
-<<<<<<< HEAD
 	EventState OnKeyPress(WChar key, uint16 keycode) override
-=======
-	EventState OnKeyPress([[maybe_unused]] char32_t key, uint16_t keycode) override
->>>>>>> 077b08bb
 	{
 		if (!this->editable) return ES_NOT_HANDLED;
 
@@ -2135,15 +2131,7 @@
 		if (initial_text != nullptr) this->presetname_editbox.text.Assign(initial_text);
 	}
 
-<<<<<<< HEAD
 	void UpdateWidgetSize(int widget, Dimension *size, const Dimension &padding, Dimension *fill, Dimension *resize) override
-=======
-	~SavePresetWindow()
-	{
-	}
-
-	void UpdateWidgetSize(int widget, Dimension *size, [[maybe_unused]] const Dimension &padding, [[maybe_unused]] Dimension *fill, [[maybe_unused]] Dimension *resize) override
->>>>>>> 077b08bb
 	{
 		switch (widget) {
 			case WID_SVP_PRESET_LIST: {
