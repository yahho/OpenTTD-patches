--- conflicted
+++ resolved
@@ -452,7 +452,7 @@
 
 	for (byte i = 0; i < std::size(itspec->accepts_cargo); i++) {
 		CargoID a = accepts_cargo[i];
-		if (a == CT_INVALID || cargo_acceptance[i] <= 0) continue; // work only with valid cargoes
+		if (a == INVALID_CARGO || cargo_acceptance[i] <= 0) continue; // work only with valid cargoes
 
 		/* Add accepted cargo */
 		acceptance[a] += cargo_acceptance[i];
@@ -526,7 +526,7 @@
 
 	for (uint j = 0; j < lengthof(i->produced_cargo_waiting); j++) {
 		uint cw = std::min<uint>(i->produced_cargo_waiting[j], ScaleQuantity(255u, _settings_game.economy.industry_cargo_scale_factor));
-		if (cw > indspec->minimal_cargo && i->produced_cargo[j] != CT_INVALID) {
+		if (cw > indspec->minimal_cargo && i->produced_cargo[j] != INVALID_CARGO) {
 			i->produced_cargo_waiting[j] -= cw;
 
 			/* fluctuating economy? */
@@ -1024,7 +1024,7 @@
 	/* Check for wood production */
 	for (uint i = 0; i < lengthof(ind->produced_cargo); i++) {
 		/* The industry produces wood. */
-		if (ind->produced_cargo[i] != CT_INVALID && CargoSpec::Get(ind->produced_cargo[i])->label == 'WOOD') return true;
+		if (ind->produced_cargo[i] != INVALID_CARGO && CargoSpec::Get(ind->produced_cargo[i])->label == 'WOOD') return true;
 	}
 
 	return false;
@@ -1166,7 +1166,7 @@
 static void ChopLumberMillTrees(Industry *i)
 {
 	/* Skip production if cargo slot is invalid. */
-	if (i->produced_cargo[0] == CT_INVALID) return;
+	if (i->produced_cargo[0] == INVALID_CARGO) return;
 
 	/* We only want to cut trees if all tiles are completed. */
 	for (TileIndex tile_cur : i->location) {
@@ -1184,7 +1184,7 @@
 static void ProduceIndustryGoodsFromRate(Industry *i, bool scale)
 {
 	for (size_t j = 0; j < lengthof(i->produced_cargo_waiting); j++) {
-		if (i->produced_cargo[j] == CT_INVALID) continue;
+		if (i->produced_cargo[j] == INVALID_CARGO) continue;
 		uint amount = i->production_rate[j];
 		if (amount != 0 && scale) {
 			amount = ScaleQuantity(amount, _settings_game.economy.industry_cargo_scale_factor);
@@ -1908,11 +1908,7 @@
 
 	if (HasBit(indspec->callback_mask, CBM_IND_INPUT_CARGO_TYPES)) {
 		/* Clear all input cargo types */
-<<<<<<< HEAD
-		for (size_t j = 0; j < i->accepts_cargo.size(); j++) i->accepts_cargo[j] = CT_INVALID;
-=======
-		for (auto &a : i->accepted) a.cargo = INVALID_CARGO;
->>>>>>> f7bd70ba
+		for (size_t j = 0; j < i->accepts_cargo.size(); j++) i->accepts_cargo[j] = INVALID_CARGO;
 		/* Query actual types */
 		uint maxcargoes = (indspec->behaviour & INDUSTRYBEH_CARGOTYPES_UNLIMITED) ? lengthof(i->accepts_cargo) : 3;
 		for (uint j = 0; j < maxcargoes; j++) {
@@ -1926,7 +1922,7 @@
 			/* Industries without "unlimited" cargo types support depend on the specific order/slots of cargo types.
 			 * They need to be able to blank out specific slots without aborting the callback sequence,
 			 * and solve this by returning undefined cargo indexes. Skip these. */
-			if (cargo == CT_INVALID && !(indspec->behaviour & INDUSTRYBEH_CARGOTYPES_UNLIMITED)) continue;
+			if (cargo == INVALID_CARGO && !(indspec->behaviour & INDUSTRYBEH_CARGOTYPES_UNLIMITED)) continue;
 			/* Verify valid cargo */
 			if (std::find(indspec->accepts_cargo.begin(), indspec->accepts_cargo.end(), cargo) == indspec->accepts_cargo.end()) {
 				/* Cargo not in spec, error in NewGRF */
@@ -1944,11 +1940,7 @@
 
 	if (HasBit(indspec->callback_mask, CBM_IND_OUTPUT_CARGO_TYPES)) {
 		/* Clear all output cargo types */
-<<<<<<< HEAD
-		for (size_t j = 0; j < i->produced_cargo.size(); j++) i->produced_cargo[j] = CT_INVALID;
-=======
-		for (auto &p : i->produced) p.cargo = INVALID_CARGO;
->>>>>>> f7bd70ba
+		for (size_t j = 0; j < i->produced_cargo.size(); j++) i->produced_cargo[j] = INVALID_CARGO;
 		/* Query actual types */
 		uint maxcargoes = (indspec->behaviour & INDUSTRYBEH_CARGOTYPES_UNLIMITED) ? lengthof(i->produced_cargo) : 2;
 		for (uint j = 0; j < maxcargoes; j++) {
@@ -1960,7 +1952,7 @@
 			}
 			CargoID cargo = GetCargoTranslation(GB(res, 0, 8), indspec->grf_prop.grffile);
 			/* Allow older GRFs to skip slots. */
-			if (cargo == CT_INVALID && !(indspec->behaviour & INDUSTRYBEH_CARGOTYPES_UNLIMITED)) continue;
+			if (cargo == INVALID_CARGO && !(indspec->behaviour & INDUSTRYBEH_CARGOTYPES_UNLIMITED)) continue;
 			/* Verify valid cargo */
 			if (std::find(indspec->produced_cargo.begin(), indspec->produced_cargo.end(), cargo) == indspec->produced_cargo.end()) {
 				/* Cargo not in spec, error in NewGRF */
@@ -2570,7 +2562,7 @@
 static void UpdateIndustryStatistics(Industry *i)
 {
 	for (byte j = 0; j < lengthof(i->produced_cargo); j++) {
-		if (i->produced_cargo[j] != CT_INVALID) {
+		if (i->produced_cargo[j] != INVALID_CARGO) {
 			byte pct = 0;
 			if (i->this_month_production[j] != 0) {
 				i->last_prod_year = _cur_year;
@@ -2769,7 +2761,7 @@
  */
 static void CanCargoServiceIndustry(CargoID cargo, Industry *ind, bool *c_accepts, bool *c_produces)
 {
-	if (cargo == CT_INVALID) return;
+	if (cargo == INVALID_CARGO) return;
 
 	/* Check for acceptance of cargo */
 	if (ind->IsCargoAccepted(cargo) && !IndustryTemporarilyRefusesCargo(ind, cargo)) *c_accepts = true;
@@ -2937,7 +2929,7 @@
 		} else if (_settings_game.economy.type == ET_SMOOTH) {
 			closeit = !(i->ctlflags & (INDCTL_NO_CLOSURE | INDCTL_NO_PRODUCTION_DECREASE));
 			for (byte j = 0; j < lengthof(i->produced_cargo); j++) {
-				if (i->produced_cargo[j] == CT_INVALID) continue;
+				if (i->produced_cargo[j] == INVALID_CARGO) continue;
 				uint32_t r = Random();
 				int old_prod, new_prod, percent;
 				/* If over 60% is transported, mult is 1, else mult is -1. */
