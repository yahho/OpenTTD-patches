/*
 * This file is part of OpenTTD.
 * OpenTTD is free software; you can redistribute it and/or modify it under the terms of the GNU General Public License as published by the Free Software Foundation, version 2.
 * OpenTTD is distributed in the hope that it will be useful, but WITHOUT ANY WARRANTY; without even the implied warranty of MERCHANTABILITY or FITNESS FOR A PARTICULAR PURPOSE.
 * See the GNU General Public License for more details. You should have received a copy of the GNU General Public License along with OpenTTD. If not, see <http://www.gnu.org/licenses/>.
 */

/** @file date_type.h Types related to the dates in OpenTTD. */

#ifndef DATE_TYPE_H
#define DATE_TYPE_H

typedef int32  Date;      ///< The type to store our dates in
typedef uint16 DateFract; ///< The fraction of a date we're in, i.e. the number of ticks since the last date changeover
typedef int32  Ticks;     ///< The type to store ticks in
typedef int32 DateTicks;  ///< The type to store dates in when tick-precision is required
typedef int64 DateTicksScaled;  ///< The type to store dates scaled by the day length factor in when tick-precision is required
typedef int64  Minutes;   ///< The type to store minutes in

typedef int32  Year;  ///< Type for the year, note: 0 based, i.e. starts at the year 0.
typedef uint8  Month; ///< Type for the month, note: 0 based, i.e. 0 = January, 11 = December.
typedef uint8  Day;   ///< Type for the day of the month, note: 1 based, first day of a month is 1.

/**
 * 1 day is 74 ticks; _date_fract used to be uint16 and incremented by 885. On
 *                    an overflow the new day begun and 65535 / 885 = 74.
 * 1 tick is approximately 27 ms.
 * 1 day is thus about 2 seconds (74 * 27 = 1998) on a machine that can run OpenTTD normally
 */
static const int DAY_TICKS         =  74; ///< ticks per day
static const int DAYS_IN_YEAR      = 365; ///< days per year
static const int DAYS_IN_LEAP_YEAR = 366; ///< sometimes, you need one day more...
static const int MONTHS_IN_YEAR    =  12; ///< months per year

<<<<<<< HEAD
#define DATE_UNIT_SIZE (_settings_time.time_in_minutes ? _settings_time.ticks_per_minute : (DAY_TICKS * _settings_game.economy.day_length_factor))
=======
static const int SECONDS_PER_DAY   = 2;   ///< approximate seconds per day, not for precise calculations
>>>>>>> 73068708

static const int STATION_RATING_TICKS     = 185; ///< cycle duration for updating station rating
static const int STATION_ACCEPTANCE_TICKS = 250; ///< cycle duration for updating station acceptance
static const int STATION_LINKGRAPH_TICKS  = 504; ///< cycle duration for cleaning dead links
static const int CARGO_AGING_TICKS        = 185; ///< cycle duration for aging cargo
static const int INDUSTRY_PRODUCE_TICKS   = 256; ///< cycle duration for industry production
static const int TOWN_GROWTH_TICKS        = 70;  ///< cycle duration for towns trying to grow. (this originates from the size of the town array in TTD
static const int INDUSTRY_CUT_TREE_TICKS  = INDUSTRY_PRODUCE_TICKS * 2; ///< cycle duration for lumber mill's extra action

/*
 * ORIGINAL_BASE_YEAR, ORIGINAL_MAX_YEAR and DAYS_TILL_ORIGINAL_BASE_YEAR are
 * primarily used for loading newgrf and savegame data and returning some
 * newgrf (callback) functions that were in the original (TTD) inherited
 * format, where '_date == 0' meant that it was 1920-01-01.
 */

/** The minimum starting year/base year of the original TTD */
static const Year ORIGINAL_BASE_YEAR = 1920;
/** The original ending year */
static const Year ORIGINAL_END_YEAR  = 2051;
/** The maximum year of the original TTD */
static const Year ORIGINAL_MAX_YEAR  = 2090;

/**
 * Calculate the number of leap years till a given year.
 *
 * Each passed leap year adds one day to the 'day count'.
 *
 * A special case for the year 0 as no year has been passed,
 * but '(year - 1) / 4' does not yield '-1' to counteract the
 * '+1' at the end of the formula as divisions round to zero.
 *
 * @param year the year to get the leap years till.
 * @return the number of leap years.
 */
#define LEAP_YEARS_TILL(year) ((year) == 0 ? 0 : ((year) - 1) / 4 - ((year) - 1) / 100 + ((year) - 1) / 400 + 1)

/**
 * Calculate the date of the first day of a given year.
 * @param year the year to get the first day of.
 * @return the date.
 */
#define DAYS_TILL(year) (DAYS_IN_YEAR * (year) + LEAP_YEARS_TILL(year))

/**
 * The offset in days from the '_date == 0' till
 * 'ConvertYMDToDate(ORIGINAL_BASE_YEAR, 0, 1)'
 */
#define DAYS_TILL_ORIGINAL_BASE_YEAR DAYS_TILL(ORIGINAL_BASE_YEAR)

/** The absolute minimum & maximum years in OTTD */
static const Year MIN_YEAR = 0;

/** The default starting year */
static const Year DEF_START_YEAR = 1950;
/** The default scoring end year */
static const Year DEF_END_YEAR = ORIGINAL_END_YEAR - 1;

/**
 * MAX_YEAR, nicely rounded value of the number of years that can
 * be encoded in a single 32 bits date, about 2^31 / 366 years.
 */
static const Year MAX_YEAR  = 5000000;

/** The number of days till the last day */
#define MAX_DAY (DAYS_TILL(MAX_YEAR + 1) - 1)

/** The day when converting to minutes */
#define MINUTES_DAY(minutes) (minutes / 1440)

/** The hour when converting to minutes */
#define MINUTES_HOUR(minutes) ((minutes / 60) % 24)

/** The day when converting to minutes */
#define MINUTES_MINUTE(minutes) (minutes % 60)

/** Convert minutes to a date */
#define MINUTES_DATE(day, hour, minute) ((day * 1440) + (hour * 60) + minute)

/** Get the current date in minutes */
#define CURRENT_MINUTE (_scaled_date_ticks / _settings_time.ticks_per_minute)

/**
 * Data structure to convert between Date and triplet (year, month, and day).
 * @see ConvertDateToYMD(), ConvertYMDToDate()
 */
struct YearMonthDay {
	Year  year;   ///< Year (0...)
	Month month;  ///< Month (0..11)
	Day   day;    ///< Day (1..31)
};

static const Year  INVALID_YEAR  = -1; ///< Representation of an invalid year
static const Date  INVALID_DATE  = -1; ///< Representation of an invalid date
static const Ticks INVALID_TICKS = -1; ///< Representation of an invalid number of ticks

#endif /* DATE_TYPE_H */<|MERGE_RESOLUTION|>--- conflicted
+++ resolved
@@ -32,11 +32,9 @@
 static const int DAYS_IN_LEAP_YEAR = 366; ///< sometimes, you need one day more...
 static const int MONTHS_IN_YEAR    =  12; ///< months per year
 
-<<<<<<< HEAD
+static const int SECONDS_PER_DAY   = 2;   ///< approximate seconds per day, not for precise calculations
+
 #define DATE_UNIT_SIZE (_settings_time.time_in_minutes ? _settings_time.ticks_per_minute : (DAY_TICKS * _settings_game.economy.day_length_factor))
-=======
-static const int SECONDS_PER_DAY   = 2;   ///< approximate seconds per day, not for precise calculations
->>>>>>> 73068708
 
 static const int STATION_RATING_TICKS     = 185; ///< cycle duration for updating station rating
 static const int STATION_ACCEPTANCE_TICKS = 250; ///< cycle duration for updating station acceptance
