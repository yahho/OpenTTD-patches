/*
 * This file is part of OpenTTD.
 * OpenTTD is free software; you can redistribute it and/or modify it under the terms of the GNU General Public License as published by the Free Software Foundation, version 2.
 * OpenTTD is distributed in the hope that it will be useful, but WITHOUT ANY WARRANTY; without even the implied warranty of MERCHANTABILITY or FITNESS FOR A PARTICULAR PURPOSE.
 * See the GNU General Public License for more details. You should have received a copy of the GNU General Public License along with OpenTTD. If not, see <http://www.gnu.org/licenses/>.
 */

/** @file order_gui.cpp GUI related to orders. */

#include "stdafx.h"
#include "command_func.h"
#include "viewport_func.h"
#include "depot_map.h"
#include "roadveh.h"
#include "timetable.h"
#include "strings_func.h"
#include "company_func.h"
#include "widgets/dropdown_type.h"
#include "widgets/dropdown_func.h"
#include "textbuf_gui.h"
#include "string_func.h"
#include "tilehighlight_func.h"
#include "network/network.h"
#include "station_base.h"
#include "industry.h"
#include "waypoint_base.h"
#include "core/geometry_func.hpp"
#include "infrastructure_func.h"
#include "hotkeys.h"
#include "aircraft.h"
#include "engine_func.h"
#include "vehicle_func.h"
#include "vehiclelist.h"
#include "error.h"
#include "tracerestrict.h"
#include "scope.h"
#include "core/backup_type.hpp"

#include "widgets/order_widget.h"

#include "safeguards.h"

enum CargoTypeOrdersWindowVariant {
	CTOWV_LOAD   = 0,
	CTOWV_UNLOAD = 1,
};

/** Cargo type orders strings for load dropdowns. */
static const StringID _cargo_type_load_order_drowdown[] = {
	STR_ORDER_DROP_LOAD_IF_POSSIBLE,      // OLF_LOAD_IF_POSSIBLE
	STR_EMPTY,
	STR_CARGO_TYPE_ORDERS_DROP_FULL_LOAD, // OLFB_FULL_LOAD
	STR_EMPTY,
	STR_ORDER_DROP_NO_LOADING,            // OLFB_NO_LOAD
	INVALID_STRING_ID
};
static const uint32 _cargo_type_load_order_drowdown_hidden_mask = 0xA; // 01010

/** Cargo type orders strings for unload dropdowns. */
static const StringID _cargo_type_unload_order_drowdown[] = {
	STR_ORDER_DROP_UNLOAD_IF_ACCEPTED, // OUF_UNLOAD_IF_POSSIBLE
	STR_ORDER_DROP_UNLOAD,             // OUFB_UNLOAD
	STR_ORDER_DROP_TRANSFER,           // OUFB_TRANSFER
	STR_EMPTY,
	STR_ORDER_DROP_NO_UNLOADING,       // OUFB_NO_UNLOAD
	INVALID_STRING_ID
};
static const uint32 _cargo_type_unload_order_drowdown_hidden_mask = 0x8; // 01000

DropDownList GetSlotDropDownList(Owner owner, TraceRestrictSlotID slot_id, int &selected, VehicleType vehtype, bool show_other_types);
DropDownList GetCounterDropDownList(Owner owner, TraceRestrictCounterID ctr_id, int &selected);

static bool ModifyOrder(const Vehicle *v, VehicleOrderID order_id, uint32 p2, bool error_msg = true, const char *text = nullptr)
{
	return DoCommandPEx(v->tile, v->index, p2, order_id, CMD_MODIFY_ORDER | (error_msg ? CMD_MSG(STR_ERROR_CAN_T_MODIFY_THIS_ORDER) : 0), nullptr, text, nullptr);
}

struct CargoTypeOrdersWindow : public Window {
private:
	CargoTypeOrdersWindowVariant variant;

	const Vehicle *vehicle;  ///< Vehicle owning the orders being displayed and manipulated.
	VehicleOrderID order_id; ///< Index of the order concerned by this window.

	VehicleOrderID order_count; ///< Count of the orders of the vehicle owning this window
	const Order *order;         ///< Order pointer at construction time;

	static const uint8 CARGO_ICON_WIDTH  = 12;
	static const uint8 CARGO_ICON_HEIGHT =  8;

	const StringID *cargo_type_order_dropdown; ///< Strings used to populate order dropdowns.
	uint32 cargo_type_order_dropdown_hmask;    ///< Hidden mask for order dropdowns.

	uint max_cargo_name_width;     ///< Greatest width of cargo names.
	uint max_cargo_dropdown_width; ///< Greatest width of order names.

	uint set_to_all_dropdown_sel;     ///< Selected entry for the 'set to all' dropdown

	/**
	 * Initialize \c max_cargo_name_width and \c max_cargo_dropdown_width.
	 * @post \c max_cargo_name_width
	 * @post \c max_cargo_dropdown_width
	 */
	void InitMaxWidgetWidth()
	{
		this->max_cargo_name_width = 0;
		for (int i = 0; i < (int)_sorted_standard_cargo_specs.size(); i++) {
			SetDParam(0, _sorted_cargo_specs[i]->name);
			this->max_cargo_name_width = std::max(this->max_cargo_name_width, GetStringBoundingBox(STR_JUST_STRING).width);
		}
		this->max_cargo_dropdown_width = 0;
		for (int i = 0; this->cargo_type_order_dropdown[i] != INVALID_STRING_ID; i++) {
			SetDParam(0, this->cargo_type_order_dropdown[i]);
			this->max_cargo_dropdown_width = std::max(this->max_cargo_dropdown_width, GetStringBoundingBox(STR_JUST_STRING).width);
		}
	}

	/** Populate the selected entry of order dropdowns. */
	void InitDropdownSelectedTypes()
	{
		StringID tooltip = STR_CARGO_TYPE_LOAD_ORDERS_DROP_TOOLTIP + this->variant;
		const Order *order = this->vehicle->GetOrder(this->order_id);
		for (int i = 0; i < (int)_sorted_standard_cargo_specs.size(); i++) {
			const CargoSpec *cs = _sorted_cargo_specs[i];
			const CargoID cargo_id = cs->Index();
			uint8 order_type = (this->variant == CTOWV_LOAD) ? (uint8) order->GetCargoLoadTypeRaw(cargo_id) : (uint8) order->GetCargoUnloadTypeRaw(cargo_id);
			this->GetWidget<NWidgetCore>(WID_CTO_CARGO_DROPDOWN_FIRST + i)->SetDataTip(this->cargo_type_order_dropdown[order_type], tooltip);
		}
		this->GetWidget<NWidgetCore>(WID_CTO_SET_TO_ALL_DROPDOWN)->widget_data = this->cargo_type_order_dropdown[this->set_to_all_dropdown_sel];
	}

	/**
	 * Returns the load/unload type of this order for the specified cargo.
	 * @param cargo_id The cargo index for wich we want the load/unload type.
	 * @return an OrderLoadFlags if \c load_variant = true, an OrderUnloadFlags otherwise.
	 */
	uint8 GetOrderActionTypeForCargo(CargoID cargo_id)
	{
		const Order *order = this->vehicle->GetOrder(this->order_id);
		return (this->variant == CTOWV_LOAD) ? (uint8) order->GetCargoLoadTypeRaw(cargo_id) : (uint8) order->GetCargoUnloadTypeRaw(cargo_id);
	}

	bool CheckOrderStillValid() const
	{
		if (this->vehicle->GetNumOrders() != this->order_count) return false;
		if (this->vehicle->GetOrder(this->order_id) != this->order) return false;
		return true;
	}

public:
	/**
	 * Instantiate a new CargoTypeOrdersWindow.
	 * @param desc The window description.
	 * @param v The vehicle the order belongs to.
	 * @param order_id Which order to display/edit.
	 * @param variant Which aspect of the order to display/edit: load or unload.
	 * @pre \c v != nullptr
	 */
	CargoTypeOrdersWindow(WindowDesc *desc, const Vehicle *v, VehicleOrderID order_id, CargoTypeOrdersWindowVariant variant) : Window(desc)
	{
		this->variant = variant;
		this->cargo_type_order_dropdown = (this->variant == CTOWV_LOAD) ? _cargo_type_load_order_drowdown : _cargo_type_unload_order_drowdown;
		this->cargo_type_order_dropdown_hmask = (this->variant == CTOWV_LOAD) ? _cargo_type_load_order_drowdown_hidden_mask : _cargo_type_unload_order_drowdown_hidden_mask;
		this->InitMaxWidgetWidth();

		this->vehicle = v;
		this->order_id = order_id;
		this->order_count = v->GetNumOrders();
		this->order = v->GetOrder(order_id);
		this->set_to_all_dropdown_sel = 0;

		this->CreateNestedTree(desc);
		this->GetWidget<NWidgetCore>(WID_CTO_CAPTION)->SetDataTip(STR_CARGO_TYPE_ORDERS_LOAD_CAPTION + this->variant, STR_TOOLTIP_WINDOW_TITLE_DRAG_THIS);
		this->GetWidget<NWidgetCore>(WID_CTO_HEADER)->SetDataTip(STR_CARGO_TYPE_ORDERS_LOAD_TITLE + this->variant, STR_NULL);
		this->GetWidget<NWidgetStacked>(WID_CTO_SELECT)->SetDisplayedPlane((_sorted_standard_cargo_specs.size() >= 32) ? 0 : SZSP_NONE);
		this->InitDropdownSelectedTypes();
		this->FinishInitNested(v->index);

		this->owner = v->owner;
	}

	void Close() override
	{
		if (!FocusWindowById(WC_VEHICLE_ORDERS, this->window_number)) {
			MarkDirtyFocusedRoutePaths(this->vehicle);
		}
		this->Window::Close();
	}

	virtual void UpdateWidgetSize(int widget, Dimension *size, const Dimension &padding, Dimension *fill, Dimension *resize) override
	{
		if (widget == WID_CTO_HEADER) {
			(*size).height = std::max((*size).height, (uint) FONT_HEIGHT_NORMAL + WidgetDimensions::scaled.framerect.Vertical());
		} else if (WID_CTO_CARGO_LABEL_FIRST <= widget && widget <= WID_CTO_CARGO_LABEL_LAST) {
			(*size).width  = std::max((*size).width, WidgetDimensions::scaled.framerect.left + this->CARGO_ICON_WIDTH + WidgetDimensions::scaled.framerect.Horizontal() + this->max_cargo_name_width + padding.width);
			(*size).height = std::max((*size).height, (uint) FONT_HEIGHT_NORMAL + WidgetDimensions::scaled.framerect.Vertical());
		} else if ((WID_CTO_CARGO_DROPDOWN_FIRST <= widget && widget <= WID_CTO_CARGO_DROPDOWN_LAST) || widget == WID_CTO_SET_TO_ALL_DROPDOWN) {
			(*size).width  = std::max((*size).width, WidgetDimensions::scaled.dropdowntext.Horizontal() + this->max_cargo_dropdown_width + NWidgetLeaf::GetDropdownBoxDimension().width);
			(*size).height = std::max((*size).height, (uint) WidgetDimensions::scaled.dropdowntext.Vertical() + FONT_HEIGHT_NORMAL);
		} else if (widget == WID_CTO_SET_TO_ALL_LABEL) {
			(*size).width = std::max((*size).width, this->max_cargo_name_width + WidgetDimensions::scaled.framerect.right + padding.width);
			(*size).height = std::max((*size).height, (uint) FONT_HEIGHT_NORMAL + WidgetDimensions::scaled.framerect.Vertical());
		}
	}

	virtual void DrawWidget(const Rect &r, int widget) const override
	{
		if (WID_CTO_CARGO_LABEL_FIRST <= widget && widget <= WID_CTO_CARGO_LABEL_LAST) {
			Rect ir = r.Shrink(WidgetDimensions::scaled.framerect);
			const CargoSpec *cs = _sorted_cargo_specs[widget - WID_CTO_CARGO_LABEL_FIRST];
			bool rtl = (_current_text_dir == TD_RTL);

			/* Draw cargo icon. */
			int rect_left   = rtl ? ir.right - this->CARGO_ICON_WIDTH : ir.left;
			int rect_right  = rect_left + this->CARGO_ICON_WIDTH;
			int rect_top    = ir.top + ((ir.bottom - ir.top) - this->CARGO_ICON_HEIGHT) / 2;
			int rect_bottom = rect_top + this->CARGO_ICON_HEIGHT;
			GfxFillRect(rect_left, rect_top, rect_right, rect_bottom, PC_BLACK);
			GfxFillRect(rect_left + 1, rect_top + 1, rect_right - 1, rect_bottom - 1, cs->legend_colour);

			/* Draw cargo name */
			int text_left  = rtl ? ir.left : rect_right + WidgetDimensions::scaled.framerect.left;
			int text_right = rtl ? rect_left - WidgetDimensions::scaled.framerect.left : ir.right;
			int text_top   = ir.top;
			SetDParam(0, cs->name);
			DrawString(text_left, text_right, text_top, STR_JUST_STRING, TC_BLACK);
		}
	}

	virtual void OnClick(Point pt, int widget, int click_count) override
	{
		if (!this->CheckOrderStillValid()) {
			this->Close();
			return;
		}
		if (widget == WID_CTO_CLOSEBTN) {
			this->Close();
		} else if (WID_CTO_CARGO_DROPDOWN_FIRST <= widget && widget <= WID_CTO_CARGO_DROPDOWN_LAST) {
			const CargoSpec *cs = _sorted_cargo_specs[widget - WID_CTO_CARGO_DROPDOWN_FIRST];
			const CargoID cargo_id = cs->Index();

			ShowDropDownMenu(this, this->cargo_type_order_dropdown, this->GetOrderActionTypeForCargo(cargo_id), widget, 0, this->cargo_type_order_dropdown_hmask);
		} else if (widget == WID_CTO_SET_TO_ALL_DROPDOWN) {
			ShowDropDownMenu(this, this->cargo_type_order_dropdown, this->set_to_all_dropdown_sel, widget, 0, this->cargo_type_order_dropdown_hmask);
		}
	}

	virtual void OnDropdownSelect(int widget, int action_type) override
	{
		if (!this->CheckOrderStillValid()) {
			this->Close();
			return;
		}
		ModifyOrderFlags mof = (this->variant == CTOWV_LOAD) ? MOF_CARGO_TYPE_LOAD : MOF_CARGO_TYPE_UNLOAD;
		if (WID_CTO_CARGO_DROPDOWN_FIRST <= widget && widget <= WID_CTO_CARGO_DROPDOWN_LAST) {
			const CargoSpec *cs = _sorted_cargo_specs[widget - WID_CTO_CARGO_DROPDOWN_FIRST];
			const CargoID cargo_id = cs->Index();
			uint8 order_action_type = this->GetOrderActionTypeForCargo(cargo_id);

			if (action_type == order_action_type) return;

			ModifyOrder(this->vehicle, this->order_id, mof | (action_type << 8) | (cargo_id << 24));

			this->GetWidget<NWidgetCore>(widget)->SetDataTip(this->cargo_type_order_dropdown[this->GetOrderActionTypeForCargo(cargo_id)], STR_CARGO_TYPE_LOAD_ORDERS_DROP_TOOLTIP + this->variant);
			this->SetWidgetDirty(widget);
		} else if (widget == WID_CTO_SET_TO_ALL_DROPDOWN) {
			ModifyOrder(this->vehicle, this->order_id, mof | (action_type << 8) | (CT_INVALID << 24));

			for (int i = 0; i < (int)_sorted_standard_cargo_specs.size(); i++) {
				const CargoSpec *cs = _sorted_cargo_specs[i];
				const CargoID cargo_id = cs->Index();
				if (action_type != this->GetOrderActionTypeForCargo(cargo_id)) {
					this->GetWidget<NWidgetCore>(i + WID_CTO_CARGO_DROPDOWN_FIRST)->SetDataTip(this->cargo_type_order_dropdown[this->GetOrderActionTypeForCargo(cargo_id)], STR_CARGO_TYPE_LOAD_ORDERS_DROP_TOOLTIP + this->variant);
					this->SetWidgetDirty(i + WID_CTO_CARGO_DROPDOWN_FIRST);
				}
			}

			if (action_type != (int) this->set_to_all_dropdown_sel) {
				this->set_to_all_dropdown_sel = action_type;
				this->GetWidget<NWidgetCore>(widget)->widget_data = this->cargo_type_order_dropdown[this->set_to_all_dropdown_sel];
				this->SetWidgetDirty(widget);
			}
		}
	}

	virtual void SetStringParameters(int widget) const override
	{
		if (!this->CheckOrderStillValid()) {
			return;
		}
		if (widget == WID_CTO_CAPTION) {
			SetDParam(0, this->vehicle->index);
			SetDParam(1, this->order_id + 1);
			SetDParam(2, this->vehicle->GetOrder(this->order_id)->GetDestination());
		}
	}

	virtual void OnFocus(Window *previously_focused_window) override
	{
		if (HasFocusedVehicleChanged(this->window_number, previously_focused_window)) {
			MarkDirtyFocusedRoutePaths(this->vehicle);
		}
	}

	virtual void OnFocusLost(bool closing, Window *newly_focused_window) override
	{
		if (HasFocusedVehicleChanged(this->window_number, newly_focused_window)) {
			MarkDirtyFocusedRoutePaths(this->vehicle);
		}
	}

	/**
	 * Some data on this window has become invalid.
	 * @param data Information about the changed data.
	 * @param gui_scope Whether the call is done from GUI scope. You may not do everything when not in GUI scope. See #InvalidateWindowData() for details.
	 */
	virtual void OnInvalidateData(int data = 0, bool gui_scope = true) override
	{
		if (!this->CheckOrderStillValid()) {
			this->Close();
			return;
		}
		if (gui_scope) {
			this->InitDropdownSelectedTypes();
			this->SetDirty();
		}
	}
};

/**
 * Make a list of panel for each available cargo type.
 * Each panel contains a label to display the cargo name.
 * @param biggest_index Storage for collecting the biggest index used in the returned tree
 * @return A vertical container of cargo type orders rows.
 * @post \c *biggest_index contains the largest used index in the tree.
 */
static NWidgetBase *MakeCargoTypeOrdersRows(int *biggest_index, bool right)
{

	NWidgetVertical *ver = new NWidgetVertical;

	const bool dual_column = (_sorted_standard_cargo_specs.size() >= 32);
	if (right && !dual_column) return ver;

	const int increment = dual_column ? 2 : 1;

	for (int i = (right ? 1 : 0); i < (int)_sorted_standard_cargo_specs.size(); i += increment) {
		/* Cargo row */
		NWidgetBackground *panel = new NWidgetBackground(WWT_PANEL, COLOUR_GREY, WID_CTO_CARGO_ROW_FIRST + i);
		ver->Add(panel);
		NWidgetHorizontal *horiz = new NWidgetHorizontal;
		panel->Add(horiz);
		/* Cargo label */
		NWidgetBackground *label = new NWidgetBackground(WWT_PANEL, COLOUR_GREY, WID_CTO_CARGO_LABEL_FIRST + i);
		label->SetFill(1, 0);
		label->SetResize(1, 0);
		horiz->Add(label);
		/* Orders dropdown */
		NWidgetLeaf *dropdown = new NWidgetLeaf(WWT_DROPDOWN, COLOUR_GREY, WID_CTO_CARGO_DROPDOWN_FIRST + i, STR_NULL, STR_EMPTY);
		dropdown->SetFill(1, 0);
		dropdown->SetResize(1, 0);
		horiz->Add(dropdown);
	}

	*biggest_index = WID_CTO_CARGO_DROPDOWN_LAST;
	return ver;
}

static NWidgetBase *MakeCargoTypeOrdersRowsLeft(int *biggest_index)
{
	return MakeCargoTypeOrdersRows(biggest_index, false);
}

static NWidgetBase *MakeCargoTypeOrdersRowsRight(int *biggest_index)
{
	return MakeCargoTypeOrdersRows(biggest_index, true);
}

/** Widgets definition of CargoTypeOrdersWindow. */
static const NWidgetPart _nested_cargo_type_orders_widgets[] = {
	NWidget(NWID_HORIZONTAL),
		NWidget(WWT_CLOSEBOX, COLOUR_GREY),
		NWidget(WWT_CAPTION, COLOUR_GREY, WID_CTO_CAPTION), SetDataTip(STR_NULL, STR_TOOLTIP_WINDOW_TITLE_DRAG_THIS),
	EndContainer(),
	NWidget(WWT_PANEL, COLOUR_GREY),
		NWidget(WWT_LABEL, COLOUR_GREY, WID_CTO_HEADER), SetFill(1, 0), SetResize(1, 0), SetDataTip(STR_NULL, STR_NULL),
	EndContainer(),
	NWidget(WWT_PANEL, COLOUR_GREY),
		NWidget(NWID_HORIZONTAL),
			NWidgetFunction(MakeCargoTypeOrdersRowsLeft),
			NWidget(NWID_SELECTION, COLOUR_GREY, WID_CTO_SELECT),
				NWidgetFunction(MakeCargoTypeOrdersRowsRight),
			EndContainer(),
		EndContainer(),
	EndContainer(),
	NWidget(WWT_PANEL, COLOUR_GREY), SetMinimalSize(1, 4), SetFill(1, 0), SetResize(1, 0), EndContainer(), // SPACER
	NWidget(NWID_HORIZONTAL),
		NWidget(WWT_PANEL, COLOUR_GREY),
			NWidget(WWT_TEXT, COLOUR_GREY, WID_CTO_SET_TO_ALL_LABEL), SetPadding(0, 0, 0, 12 + WidgetDimensions::unscaled.framerect.Horizontal()), SetFill(1, 0), SetResize(1, 0), SetDataTip(STR_CARGO_TYPE_ORDERS_SET_TO_ALL_LABEL, STR_CARGO_TYPE_ORDERS_SET_TO_ALL_TOOLTIP),
		EndContainer(),
		NWidget(WWT_DROPDOWN, COLOUR_GREY, WID_CTO_SET_TO_ALL_DROPDOWN), SetFill(1, 0), SetResize(1, 0), SetDataTip(STR_NULL, STR_CARGO_TYPE_ORDERS_SET_TO_ALL_TOOLTIP),
	EndContainer(),
	NWidget(NWID_HORIZONTAL),
		NWidget(WWT_TEXTBTN, COLOUR_GREY, WID_CTO_CLOSEBTN), SetFill(1, 0), SetResize(1, 0), SetDataTip(STR_CARGO_TYPE_ORDERS_CLOSE_BUTTON, STR_TOOLTIP_CLOSE_WINDOW),
		NWidget(WWT_RESIZEBOX, COLOUR_GREY),
	EndContainer(),
};

/** Window description for the 'load' variant of CargoTypeOrdersWindow. */
static WindowDesc _cargo_type_load_orders_widgets (
	WDP_AUTO, "view_cargo_type_load_order", 195, 186,
	WC_VEHICLE_CARGO_TYPE_LOAD_ORDERS, WC_VEHICLE_ORDERS,
	WDF_CONSTRUCTION,
	std::begin(_nested_cargo_type_orders_widgets), std::end(_nested_cargo_type_orders_widgets)
);

/** Window description for the 'unload' variant of CargoTypeOrdersWindow. */
static WindowDesc _cargo_type_unload_orders_widgets (
	WDP_AUTO, "view_cargo_type_unload_order", 195, 186,
	WC_VEHICLE_CARGO_TYPE_UNLOAD_ORDERS, WC_VEHICLE_ORDERS,
	WDF_CONSTRUCTION,
	std::begin(_nested_cargo_type_orders_widgets), std::end(_nested_cargo_type_orders_widgets)
);

/**
 * Show the CargoTypeOrdersWindow for an order.
 * @param v The vehicle the order belongs to.
 * @param parent The parent window.
 * @param order_id Which order to display/edit.
 * @param variant Which aspect of the order to display/edit: load or unload.
 * @pre \c v != nullptr
 */
void ShowCargoTypeOrdersWindow(const Vehicle *v, Window *parent, VehicleOrderID order_id, CargoTypeOrdersWindowVariant variant)
{
	WindowDesc &desc = (variant == CTOWV_LOAD) ? _cargo_type_load_orders_widgets : _cargo_type_unload_orders_widgets;
	CloseWindowById(desc.cls, v->index);
	CargoTypeOrdersWindow *w = new CargoTypeOrdersWindow(&desc, v, order_id, variant);
	w->parent = parent;
}


/** Order load types that could be given to station orders. */
static const StringID _station_load_types[][9][9] = {
	{
		/* No refitting. */
		{
			STR_EMPTY,
			INVALID_STRING_ID,
			STR_ORDER_FULL_LOAD,
			STR_ORDER_FULL_LOAD_ANY,
			STR_ORDER_NO_LOAD,
			INVALID_STRING_ID,
			INVALID_STRING_ID,
			INVALID_STRING_ID,
			STR_ORDER_CARGO_TYPE_LOAD,
		}, {
			STR_ORDER_UNLOAD,
			INVALID_STRING_ID,
			STR_ORDER_UNLOAD_FULL_LOAD,
			STR_ORDER_UNLOAD_FULL_LOAD_ANY,
			STR_ORDER_UNLOAD_NO_LOAD,
			INVALID_STRING_ID,
			INVALID_STRING_ID,
			INVALID_STRING_ID,
			STR_ORDER_UNLOAD_CARGO_TYPE_LOAD,
		}, {
			STR_ORDER_TRANSFER,
			INVALID_STRING_ID,
			STR_ORDER_TRANSFER_FULL_LOAD,
			STR_ORDER_TRANSFER_FULL_LOAD_ANY,
			STR_ORDER_TRANSFER_NO_LOAD,
			INVALID_STRING_ID,
			INVALID_STRING_ID,
			INVALID_STRING_ID,
			STR_ORDER_TRANSFER_CARGO_TYPE_LOAD,
		}, {
			/* Unload and transfer do not work together. */
			INVALID_STRING_ID, INVALID_STRING_ID, INVALID_STRING_ID,
			INVALID_STRING_ID, INVALID_STRING_ID, INVALID_STRING_ID,
			INVALID_STRING_ID, INVALID_STRING_ID, INVALID_STRING_ID,
		}, {
			STR_ORDER_NO_UNLOAD,
			INVALID_STRING_ID,
			STR_ORDER_NO_UNLOAD_FULL_LOAD,
			STR_ORDER_NO_UNLOAD_FULL_LOAD_ANY,
			STR_ORDER_NO_UNLOAD_NO_LOAD,
			INVALID_STRING_ID,
			INVALID_STRING_ID,
			INVALID_STRING_ID,
			STR_ORDER_NO_UNLOAD_CARGO_TYPE_LOAD,
		}, {
			INVALID_STRING_ID, INVALID_STRING_ID, INVALID_STRING_ID,
			INVALID_STRING_ID, INVALID_STRING_ID, INVALID_STRING_ID,
			INVALID_STRING_ID, INVALID_STRING_ID, INVALID_STRING_ID,
		}, {
			INVALID_STRING_ID, INVALID_STRING_ID, INVALID_STRING_ID,
			INVALID_STRING_ID, INVALID_STRING_ID, INVALID_STRING_ID,
			INVALID_STRING_ID, INVALID_STRING_ID, INVALID_STRING_ID,
		}, {
			INVALID_STRING_ID, INVALID_STRING_ID, INVALID_STRING_ID,
			INVALID_STRING_ID, INVALID_STRING_ID, INVALID_STRING_ID,
			INVALID_STRING_ID, INVALID_STRING_ID, INVALID_STRING_ID,
		}, {
			STR_ORDER_CARGO_TYPE_UNLOAD,
			INVALID_STRING_ID,
			STR_ORDER_CARGO_TYPE_UNLOAD_FULL_LOAD,
			STR_ORDER_CARGO_TYPE_UNLOAD_FULL_LOAD_ANY,
			STR_ORDER_CARGO_TYPE_UNLOAD_NO_LOAD,
			INVALID_STRING_ID,
			INVALID_STRING_ID,
			INVALID_STRING_ID,
			STR_ORDER_CARGO_TYPE_UNLOAD_CARGO_TYPE_LOAD,
		}
	}, {
		/* With auto-refitting. No loading and auto-refitting do not work together. */
		{
			STR_ORDER_AUTO_REFIT,
			INVALID_STRING_ID,
			STR_ORDER_FULL_LOAD_REFIT,
			STR_ORDER_FULL_LOAD_ANY_REFIT,
			INVALID_STRING_ID,
			INVALID_STRING_ID,
			INVALID_STRING_ID,
			INVALID_STRING_ID,
			STR_ORDER_CARGO_TYPE_LOAD_REFIT,
		}, {
			STR_ORDER_UNLOAD_REFIT,
			INVALID_STRING_ID,
			STR_ORDER_UNLOAD_FULL_LOAD_REFIT,
			STR_ORDER_UNLOAD_FULL_LOAD_ANY_REFIT,
			INVALID_STRING_ID,
			INVALID_STRING_ID,
			INVALID_STRING_ID,
			INVALID_STRING_ID,
			STR_ORDER_UNLOAD_CARGO_TYPE_LOAD_REFIT,
		}, {
			STR_ORDER_TRANSFER_REFIT,
			INVALID_STRING_ID,
			STR_ORDER_TRANSFER_FULL_LOAD_REFIT,
			STR_ORDER_TRANSFER_FULL_LOAD_ANY_REFIT,
			INVALID_STRING_ID,
			INVALID_STRING_ID,
			INVALID_STRING_ID,
			INVALID_STRING_ID,
			STR_ORDER_TRANSFER_CARGO_TYPE_LOAD_REFIT,
		}, {
			/* Unload and transfer do not work together. */
			INVALID_STRING_ID, INVALID_STRING_ID, INVALID_STRING_ID,
			INVALID_STRING_ID, INVALID_STRING_ID, INVALID_STRING_ID,
			INVALID_STRING_ID, INVALID_STRING_ID, INVALID_STRING_ID,
		}, {
			STR_ORDER_NO_UNLOAD_REFIT,
			INVALID_STRING_ID,
			STR_ORDER_NO_UNLOAD_FULL_LOAD_REFIT,
			STR_ORDER_NO_UNLOAD_FULL_LOAD_ANY_REFIT,
			INVALID_STRING_ID,
			INVALID_STRING_ID,
			INVALID_STRING_ID,
			INVALID_STRING_ID,
			STR_ORDER_NO_UNLOAD_CARGO_TYPE_LOAD_REFIT,
		}, {
			INVALID_STRING_ID, INVALID_STRING_ID, INVALID_STRING_ID,
			INVALID_STRING_ID, INVALID_STRING_ID, INVALID_STRING_ID,
			INVALID_STRING_ID, INVALID_STRING_ID, INVALID_STRING_ID,
		}, {
			INVALID_STRING_ID, INVALID_STRING_ID, INVALID_STRING_ID,
			INVALID_STRING_ID, INVALID_STRING_ID, INVALID_STRING_ID,
			INVALID_STRING_ID, INVALID_STRING_ID, INVALID_STRING_ID,
		}, {
			INVALID_STRING_ID, INVALID_STRING_ID, INVALID_STRING_ID,
			INVALID_STRING_ID, INVALID_STRING_ID, INVALID_STRING_ID,
			INVALID_STRING_ID, INVALID_STRING_ID, INVALID_STRING_ID,
		}, {
			STR_ORDER_CARGO_TYPE_UNLOAD_REFIT,
			INVALID_STRING_ID,
			STR_ORDER_CARGO_TYPE_UNLOAD_FULL_LOAD_REFIT,
			STR_ORDER_CARGO_TYPE_UNLOAD_FULL_LOAD_ANY_REFIT,
			INVALID_STRING_ID,
			INVALID_STRING_ID,
			INVALID_STRING_ID,
			INVALID_STRING_ID,
			STR_ORDER_CARGO_TYPE_UNLOAD_CARGO_TYPE_LOAD_REFIT,
		}
	}
};

static const StringID _order_non_stop_drowdown[] = {
	STR_ORDER_GO_TO,
	STR_ORDER_GO_NON_STOP_TO,
	STR_ORDER_GO_VIA,
	STR_ORDER_GO_NON_STOP_VIA,
	INVALID_STRING_ID
};

static const StringID _order_full_load_drowdown[] = {
	STR_ORDER_DROP_LOAD_IF_POSSIBLE,
	STR_EMPTY,
	STR_ORDER_DROP_FULL_LOAD_ALL,
	STR_ORDER_DROP_FULL_LOAD_ANY,
	STR_ORDER_DROP_NO_LOADING,
	STR_EMPTY,
	STR_EMPTY,
	STR_EMPTY,
	STR_ORDER_DROP_CARGO_TYPE_LOAD,
	INVALID_STRING_ID
};

static const StringID _order_unload_drowdown[] = {
	STR_ORDER_DROP_UNLOAD_IF_ACCEPTED,
	STR_ORDER_DROP_UNLOAD,
	STR_ORDER_DROP_TRANSFER,
	STR_EMPTY,
	STR_ORDER_DROP_NO_UNLOADING,
	STR_EMPTY,
	STR_EMPTY,
	STR_EMPTY,
	STR_ORDER_DROP_CARGO_TYPE_UNLOAD,
	INVALID_STRING_ID
};

static const StringID _order_goto_dropdown[] = {
	STR_ORDER_GO_TO,
	STR_ORDER_GO_TO_NEAREST_DEPOT,
	STR_ORDER_CONDITIONAL,
	STR_ORDER_SHARE,
	STR_ORDER_RELEASE_SLOT_BUTTON,
	STR_ORDER_CHANGE_COUNTER_BUTTON,
	STR_ORDER_LABEL_TEXT_BUTTON,
	STR_ORDER_LABEL_DEPARTURES_VIA_BUTTON,
	INVALID_STRING_ID
};

static const StringID _order_goto_dropdown_aircraft[] = {
	STR_ORDER_GO_TO,
	STR_ORDER_GO_TO_NEAREST_HANGAR,
	STR_ORDER_CONDITIONAL,
	STR_ORDER_SHARE,
	STR_ORDER_RELEASE_SLOT_BUTTON,
	STR_ORDER_CHANGE_COUNTER_BUTTON,
	STR_ORDER_LABEL_TEXT_BUTTON,
	STR_ORDER_LABEL_DEPARTURES_VIA_BUTTON,
	INVALID_STRING_ID
};

static const StringID _order_manage_list_dropdown[] = {
	STR_ORDER_REVERSE_ORDER_LIST,
	STR_ORDER_APPEND_REVERSED_ORDER_LIST,
	INVALID_STRING_ID
};

/** Variables for conditional orders; this defines the order of appearance in the dropdown box */
static const OrderConditionVariable _order_conditional_variable[] = {
	OCV_LOAD_PERCENTAGE,
	OCV_CARGO_LOAD_PERCENTAGE,
	OCV_RELIABILITY,
	OCV_MAX_RELIABILITY,
	OCV_MAX_SPEED,
	OCV_AGE,
	OCV_REMAINING_LIFETIME,
	OCV_REQUIRES_SERVICE,
	OCV_CARGO_WAITING,
	OCV_CARGO_WAITING_AMOUNT,
	OCV_CARGO_ACCEPTANCE,
	OCV_FREE_PLATFORMS,
	OCV_SLOT_OCCUPANCY,
	OCV_VEH_IN_SLOT,
	OCV_COUNTER_VALUE,
	OCV_TIME_DATE,
	OCV_TIMETABLE,
	OCV_DISPATCH_SLOT,
	OCV_PERCENT,
	OCV_UNCONDITIONALLY,
};

static const StringID _order_conditional_condition[] = {
	STR_ORDER_CONDITIONAL_COMPARATOR_EQUALS,
	STR_ORDER_CONDITIONAL_COMPARATOR_NOT_EQUALS,
	STR_ORDER_CONDITIONAL_COMPARATOR_LESS_THAN,
	STR_ORDER_CONDITIONAL_COMPARATOR_LESS_EQUALS,
	STR_ORDER_CONDITIONAL_COMPARATOR_MORE_THAN,
	STR_ORDER_CONDITIONAL_COMPARATOR_MORE_EQUALS,
	STR_ORDER_CONDITIONAL_COMPARATOR_IS_TRUE,
	STR_ORDER_CONDITIONAL_COMPARATOR_IS_FALSE,
	INVALID_STRING_ID,
};

static const StringID _order_conditional_condition_has[] = {
	STR_ORDER_CONDITIONAL_COMPARATOR_HAS,
	STR_ORDER_CONDITIONAL_COMPARATOR_HAS_NO,
	STR_ORDER_CONDITIONAL_COMPARATOR_HAS_LESS_THAN,
	STR_ORDER_CONDITIONAL_COMPARATOR_HAS_LESS_EQUALS,
	STR_ORDER_CONDITIONAL_COMPARATOR_HAS_MORE_THAN,
	STR_ORDER_CONDITIONAL_COMPARATOR_HAS_MORE_EQUALS,
	STR_ORDER_CONDITIONAL_COMPARATOR_HAS,
	STR_ORDER_CONDITIONAL_COMPARATOR_HAS_NO,
	INVALID_STRING_ID,
};

static const StringID _order_conditional_condition_accepts[] = {
	STR_NULL,
	STR_NULL,
	STR_NULL,
	STR_NULL,
	STR_NULL,
	STR_NULL,
	STR_ORDER_CONDITIONAL_COMPARATOR_ACCEPTS,
	STR_ORDER_CONDITIONAL_COMPARATOR_DOES_NOT_ACCEPT,
	INVALID_STRING_ID,
};

static const StringID _order_conditional_condition_occupancy[] = {
	STR_ORDER_CONDITIONAL_COMPARATOR_OCCUPANCY_EMPTY,
	STR_ORDER_CONDITIONAL_COMPARATOR_OCCUPANCY_NOT_EMPTY,
	STR_NULL,
	STR_NULL,
	STR_NULL,
	STR_NULL,
	STR_ORDER_CONDITIONAL_COMPARATOR_FULLY_OCCUPIED,
	STR_ORDER_CONDITIONAL_COMPARATOR_NOT_YET_FULLY_OCCUPIED,
	INVALID_STRING_ID,
};

static const StringID _order_conditional_condition_is_in_slot[] = {
	STR_ORDER_CONDITIONAL_COMPARATOR_TRAIN_IN_ACQUIRE_SLOT,
	STR_ORDER_CONDITIONAL_COMPARATOR_TRAIN_NOT_IN_ACQUIRE_SLOT,
	STR_NULL,
	STR_NULL,
	STR_NULL,
	STR_NULL,
	STR_ORDER_CONDITIONAL_COMPARATOR_TRAIN_IN_SLOT,
	STR_ORDER_CONDITIONAL_COMPARATOR_TRAIN_NOT_IN_SLOT,
	INVALID_STRING_ID,
};

static const StringID _order_conditional_condition_is_in_slot_non_train[] = {
	STR_ORDER_CONDITIONAL_COMPARATOR_VEHICLE_IN_ACQUIRE_SLOT,
	STR_ORDER_CONDITIONAL_COMPARATOR_VEHICLE_NOT_IN_ACQUIRE_SLOT,
	STR_NULL,
	STR_NULL,
	STR_NULL,
	STR_NULL,
	STR_ORDER_CONDITIONAL_COMPARATOR_VEHICLE_IN_SLOT,
	STR_ORDER_CONDITIONAL_COMPARATOR_VEHICLE_NOT_IN_SLOT,
	INVALID_STRING_ID,
};

static const StringID _order_conditional_condition_dispatch_slot_first[] = {
	STR_NULL,
	STR_NULL,
	STR_NULL,
	STR_NULL,
	STR_NULL,
	STR_NULL,
	STR_ORDER_CONDITIONAL_COMPARATOR_DISPATCH_SLOT_IS_FIRST,
	STR_ORDER_CONDITIONAL_COMPARATOR_DISPATCH_SLOT_IS_NOT_FIRST,
	INVALID_STRING_ID,
};

static const StringID _order_conditional_condition_dispatch_slot_last[] = {
	STR_NULL,
	STR_NULL,
	STR_NULL,
	STR_NULL,
	STR_NULL,
	STR_NULL,
	STR_ORDER_CONDITIONAL_COMPARATOR_DISPATCH_SLOT_IS_LAST,
	STR_ORDER_CONDITIONAL_COMPARATOR_DISPATCH_SLOT_IS_NOT_LAST,
	INVALID_STRING_ID,
};

extern uint ConvertSpeedToDisplaySpeed(uint speed, VehicleType type);
extern uint ConvertDisplaySpeedToSpeed(uint speed, VehicleType type);

static const StringID _order_depot_action_dropdown[] = {
	STR_ORDER_DROP_GO_ALWAYS_DEPOT,
	STR_ORDER_DROP_SERVICE_DEPOT,
	STR_ORDER_DROP_HALT_DEPOT,
	STR_ORDER_DROP_SELL_DEPOT,
	INVALID_STRING_ID
};

static int DepotActionStringIndex(const Order *order)
{
	if (order->GetDepotActionType() & ODATFB_SELL) {
		return DA_SELL;
	} else if (order->GetDepotActionType() & ODATFB_HALT) {
		return DA_STOP;
	} else if (order->GetDepotOrderType() & ODTFB_SERVICE) {
		return DA_SERVICE;
	} else {
		return DA_ALWAYS_GO;
	}
}

static const StringID _order_refit_action_dropdown[] = {
	STR_ORDER_DROP_REFIT_AUTO,
	STR_ORDER_DROP_REFIT_AUTO_ANY,
	INVALID_STRING_ID
};

static const StringID _order_time_date_dropdown[] = {
	STR_TRACE_RESTRICT_TIME_MINUTE,
	STR_TRACE_RESTRICT_TIME_HOUR,
	STR_TRACE_RESTRICT_TIME_HOUR_MINUTE,
	STR_TRACE_RESTRICT_TIME_DAY,
	STR_TRACE_RESTRICT_TIME_MONTH,
	INVALID_STRING_ID
};

static const StringID _order_timetable_dropdown[] = {
	STR_TRACE_RESTRICT_TIMETABLE_LATENESS,
	STR_TRACE_RESTRICT_TIMETABLE_EARLINESS,
	INVALID_STRING_ID
};

static const StringID _order_dispatch_slot_dropdown[] = {
	STR_TRACE_RESTRICT_DISPATCH_SLOT_NEXT,
	STR_TRACE_RESTRICT_DISPATCH_SLOT_LAST,
	INVALID_STRING_ID
};

StringID OrderStringForVariable(const Vehicle *v, OrderConditionVariable ocv)
{
	if (ocv == OCV_VEH_IN_SLOT && v->type != VEH_TRAIN) return STR_ORDER_CONDITIONAL_VEHICLE_IN_SLOT;
	return STR_ORDER_CONDITIONAL_LOAD_PERCENTAGE + ocv;
}

/**
 * Draws an order in order or timetable GUI
 * @param v Vehicle the order belongs to
 * @param order The order to draw
 * @param order_index Index of the order in the orders of the vehicle
 * @param y Y position for drawing
 * @param selected True, if the order is selected
 * @param timetable True, when drawing in the timetable GUI
 * @param left Left border for text drawing
 * @param middle X position between order index and order text
 * @param right Right border for text drawing
 */
void DrawOrderString(const Vehicle *v, const Order *order, int order_index, int y, bool selected, bool timetable, int left, int middle, int right)
{
	bool rtl = _current_text_dir == TD_RTL;

	SpriteID sprite = rtl ? SPR_ARROW_LEFT : SPR_ARROW_RIGHT;
	Dimension sprite_size = GetSpriteSize(sprite);
	if (v->cur_real_order_index == order_index) {
		/* Draw two arrows before the next real order. */
		DrawSprite(sprite, PAL_NONE, rtl ? right -     sprite_size.width : left,                     y + ((int)FONT_HEIGHT_NORMAL - (int)sprite_size.height) / 2);
		DrawSprite(sprite, PAL_NONE, rtl ? right - 2 * sprite_size.width : left + sprite_size.width, y + ((int)FONT_HEIGHT_NORMAL - (int)sprite_size.height) / 2);
	} else if (v->cur_implicit_order_index == order_index) {
		/* Draw one arrow before the next implicit order; the next real order will still get two arrows. */
		DrawSprite(sprite, PAL_NONE, rtl ? right -     sprite_size.width : left,                     y + ((int)FONT_HEIGHT_NORMAL - (int)sprite_size.height) / 2);
	}

	TextColour colour = TC_BLACK;
	if (order->IsType(OT_IMPLICIT)) {
		colour = (selected ? TC_SILVER : TC_GREY) | TC_NO_SHADE;
	} else {
		if (selected) {
			colour = TC_WHITE;
		} else {
			Colours order_colour = order->GetColour();
			if (order_colour != INVALID_COLOUR) colour = TC_IS_PALETTE_COLOUR | (TextColour)_colour_value[order_colour];
		}
	}

	SetDParam(0, order_index + 1);
	DrawString(left, rtl ? right - 2 * sprite_size.width - 3 : middle, y, STR_ORDER_INDEX, colour, SA_RIGHT | SA_FORCE);

	SetDParam(7, STR_EMPTY);
	SetDParam(10, STR_EMPTY);

	/* Check range for aircraft. */
	if (v->type == VEH_AIRCRAFT && Aircraft::From(v)->GetRange() > 0 && order->IsGotoOrder()) {
		const Order *next = order->next != nullptr ? order->next : v->GetFirstOrder();
		if (GetOrderDistance(order, next, v) > Aircraft::From(v)->acache.cached_max_range_sqr) SetDParam(10, STR_ORDER_OUT_OF_RANGE);
	}

	bool timetable_wait_time_valid = false;

	switch (order->GetType()) {
		case OT_DUMMY:
			SetDParam(0, STR_INVALID_ORDER);
			SetDParam(1, order->GetDestination());
			break;

		case OT_IMPLICIT:
			SetDParam(0, STR_ORDER_GO_TO_STATION);
			SetDParam(1, STR_ORDER_GO_TO);
			SetDParam(2, order->GetDestination());
			SetDParam(3, timetable ? STR_EMPTY : STR_ORDER_IMPLICIT);
			break;

		case OT_GOTO_STATION: {
			OrderLoadFlags load = order->GetLoadType();
			OrderUnloadFlags unload = order->GetUnloadType();
			bool valid_station = CanVehicleUseStation(v, Station::Get(order->GetDestination()));

			SetDParam(0, valid_station ? STR_ORDER_GO_TO_STATION : STR_ORDER_GO_TO_STATION_CAN_T_USE_STATION);
			SetDParam(1, STR_ORDER_GO_TO + (v->IsGroundVehicle() ? order->GetNonStopType() : 0));
			SetDParam(2, order->GetDestination());

			if (timetable) {
				/* Show only wait time in the timetable window. */
				SetDParam(3, STR_EMPTY);

				if (order->GetWaitTime() > 0 || order->IsWaitTimetabled()) {
					SetDParam(7, order->IsWaitTimetabled() ? STR_TIMETABLE_STAY_FOR : STR_TIMETABLE_STAY_FOR_ESTIMATED);
					SetTimetableParams(8, order->GetWaitTime());
				}
				timetable_wait_time_valid = true;
			} else {
				/* Show non-stop, refit and stop location only in the order window. */
				SetDParam(3, (order->GetNonStopType() & ONSF_NO_STOP_AT_DESTINATION_STATION) ? STR_EMPTY : _station_load_types[order->IsRefit()][unload][load]);
				if (order->IsRefit()) {
					SetDParam(4, order->IsAutoRefit() ? STR_ORDER_AUTO_REFIT_ANY : CargoSpec::Get(order->GetRefitCargo())->name);
				}
				if (v->type == VEH_TRAIN && (order->GetNonStopType() & ONSF_NO_STOP_AT_DESTINATION_STATION) == 0) {
					/* Only show the stopping location if other than the default chosen by the player. */
					if (!_settings_client.gui.hide_default_stop_location || order->GetStopLocation() != (OrderStopLocation)(_settings_client.gui.stop_location)) {
						SetDParam(7, order->GetStopLocation() + STR_ORDER_STOP_LOCATION_NEAR_END);
					} else {
						SetDParam(7, STR_EMPTY);
					}
				}
				if (v->type == VEH_ROAD && order->GetRoadVehTravelDirection() != INVALID_DIAGDIR && _settings_game.pf.pathfinder_for_roadvehs == VPF_YAPF) {
					SetDParam(7, order->GetRoadVehTravelDirection() + STR_ORDER_RV_DIR_NE);
				}
			}
			break;
		}

		case OT_GOTO_DEPOT:
			if (order->GetDepotActionType() & ODATFB_NEAREST_DEPOT) {
				/* Going to the nearest depot. */
				SetDParam(0, STR_ORDER_GO_TO_NEAREST_DEPOT_FORMAT);
				if (v->type == VEH_AIRCRAFT) {
					SetDParam(2, STR_ORDER_NEAREST_HANGAR);
					SetDParam(3, STR_EMPTY);
				} else {
					SetDParam(2, STR_ORDER_NEAREST_DEPOT);
					SetDParam(3, STR_ORDER_TRAIN_DEPOT + v->type);
				}
			} else {
				/* Going to a specific depot. */
				SetDParam(0, STR_ORDER_GO_TO_DEPOT_FORMAT);
				SetDParam(2, v->type);
				SetDParam(3, order->GetDestination());
			}

			if (order->GetDepotOrderType() & ODTFB_SERVICE) {
				SetDParam(1, (order->GetNonStopType() & ONSF_NO_STOP_AT_INTERMEDIATE_STATIONS) ? STR_ORDER_SERVICE_NON_STOP_AT : STR_ORDER_SERVICE_AT);
			} else {
				SetDParam(1, (order->GetNonStopType() & ONSF_NO_STOP_AT_INTERMEDIATE_STATIONS) ? STR_ORDER_GO_NON_STOP_TO : STR_ORDER_GO_TO);
			}

			if (!timetable && (order->GetDepotActionType() & ODATFB_SELL)) {
				SetDParam(7, STR_ORDER_SELL_ORDER);
			} else {
				/* Do not show stopping in the depot in the timetable window. */
				if (!timetable && (order->GetDepotActionType() & ODATFB_HALT)) {
					SetDParam(7, STR_ORDER_STOP_ORDER);
				}

				/* Do not show refitting in the depot in the timetable window. */
				if (!timetable && order->IsRefit()) {
					SetDParam(7, (order->GetDepotActionType() & ODATFB_HALT) ? STR_ORDER_REFIT_STOP_ORDER : STR_ORDER_REFIT_ORDER);
					SetDParam(8, CargoSpec::Get(order->GetRefitCargo())->name);
				}
			}

			if (timetable) {
				if (order->GetWaitTime() > 0 || order->IsWaitTimetabled()) {
					SetDParam(7, order->IsWaitTimetabled() ? STR_TIMETABLE_STAY_FOR : STR_TIMETABLE_STAY_FOR_ESTIMATED);
					SetTimetableParams(8, order->GetWaitTime());
				}
				timetable_wait_time_valid = !(order->GetDepotActionType() & ODATFB_HALT);
			}
			break;

		case OT_GOTO_WAYPOINT: {
			StringID str = (order->GetNonStopType() & ONSF_NO_STOP_AT_INTERMEDIATE_STATIONS) ? STR_ORDER_GO_NON_STOP_TO_WAYPOINT : STR_ORDER_GO_TO_WAYPOINT;
			if (order->GetWaypointFlags() & OWF_REVERSE) str += STR_ORDER_GO_TO_WAYPOINT_REVERSE - STR_ORDER_GO_TO_WAYPOINT;
			SetDParam(0, str);
			SetDParam(1, order->GetDestination());
			if (timetable && order->IsWaitTimetabled()) {
				SetDParam(7, STR_TIMETABLE_STAY_FOR);
				SetTimetableParams(8, order->GetWaitTime());
				timetable_wait_time_valid = true;
			}
			if (!timetable && v->type == VEH_ROAD && order->GetRoadVehTravelDirection() != INVALID_DIAGDIR && _settings_game.pf.pathfinder_for_roadvehs == VPF_YAPF) {
				SetDParam(7, order->GetRoadVehTravelDirection() + STR_ORDER_RV_DIR_NE);
			}
			break;
		}

		case OT_CONDITIONAL: {
			auto set_station_id = [&order](uint index, StringParameters &sp = _global_string_params) {
				const Station *st = Station::GetIfValid(GB(order->GetXData2(), 0, 16) - 1);
				if (st == nullptr) {
					sp.SetParam(index, STR_ORDER_CONDITIONAL_UNDEFINED_STATION);
				} else {
					sp.SetParam(index, STR_JUST_STATION);
					sp.SetParam(index + 1, st->index);
				}
			};

			SetDParam(1, order->GetConditionSkipToOrder() + 1);
			const OrderConditionVariable ocv = order->GetConditionVariable();
			/* handle some non-ordinary cases seperately */
			if (ocv == OCV_UNCONDITIONALLY) {
				SetDParam(0, STR_ORDER_CONDITIONAL_UNCONDITIONAL);
			} else if (ocv == OCV_PERCENT) {
				SetDParam(0, STR_ORDER_CONDITIONAL_PERCENT_DISPLAY);
				SetDParam(2, order->GetConditionValue());
			} else if (ocv == OCV_FREE_PLATFORMS) {
				SetDParam(0, STR_ORDER_CONDITIONAL_FREE_PLATFORMS_DISPLAY);
				set_station_id(2);
				SetDParam(4, STR_ORDER_CONDITIONAL_COMPARATOR_HAS + order->GetConditionComparator());
				SetDParam(5, order->GetConditionValue());
			} else if (ocv == OCV_SLOT_OCCUPANCY) {
				if (TraceRestrictSlot::IsValidID(order->GetXData())) {
					SetDParam(0, STR_ORDER_CONDITIONAL_SLOT);
					SetDParam(2, order->GetXData());
				} else {
					SetDParam(0, STR_ORDER_CONDITIONAL_INVALID_SLOT);
					SetDParam(2, STR_TRACE_RESTRICT_VARIABLE_UNDEFINED);
				}
				switch (order->GetConditionComparator()) {
					case OCC_IS_TRUE:
					case OCC_IS_FALSE:
					case OCC_EQUALS:
					case OCC_NOT_EQUALS: {
						SetDParam(3, _order_conditional_condition_occupancy[order->GetConditionComparator()]);
						break;
					}
					default:
						NOT_REACHED();
				}
			} else if (ocv == OCV_VEH_IN_SLOT) {
				if (TraceRestrictSlot::IsValidID(order->GetXData())) {
					SetDParam(0, STR_ORDER_CONDITIONAL_IN_SLOT);
					SetDParam(3, order->GetXData());
				} else {
					SetDParam(0, STR_ORDER_CONDITIONAL_IN_INVALID_SLOT);
					SetDParam(3, STR_TRACE_RESTRICT_VARIABLE_UNDEFINED);
				}
				switch (order->GetConditionComparator()) {
					case OCC_IS_TRUE:
					case OCC_IS_FALSE:
					case OCC_EQUALS:
					case OCC_NOT_EQUALS: {
						const StringID *strs = v->type == VEH_TRAIN ? _order_conditional_condition_is_in_slot : _order_conditional_condition_is_in_slot_non_train;
						SetDParam(2, strs[order->GetConditionComparator()]);
						break;
					}
					default:
						NOT_REACHED();
				}
			} else if (ocv == OCV_CARGO_LOAD_PERCENTAGE) {
				SetDParam(0, STR_ORDER_CONDITIONAL_LOAD_PERCENTAGE_DISPLAY);
				SetDParam(2, CargoSpec::Get(order->GetConditionValue())->name);
				SetDParam(3, STR_ORDER_CONDITIONAL_COMPARATOR_EQUALS + order->GetConditionComparator());
				SetDParam(4, order->GetXData());
			} else if (ocv == OCV_CARGO_WAITING_AMOUNT) {
				char buf[512] = "";
				ArrayStringParameters<10> tmp_params;
				StringID substr;

				tmp_params.SetParam(0, order->GetConditionSkipToOrder() + 1);
				tmp_params.SetParam(1, CargoSpec::Get(order->GetConditionValue())->name);
				set_station_id(2, tmp_params);

				if (GB(order->GetXData(), 16, 16) == 0) {
					substr = STR_ORDER_CONDITIONAL_CARGO_WAITING_AMOUNT_DISPLAY;
					tmp_params.SetParam(4, STR_ORDER_CONDITIONAL_COMPARATOR_EQUALS + order->GetConditionComparator());
					tmp_params.SetParam(5, order->GetConditionValue());
					tmp_params.SetParam(6, GB(order->GetXData(), 0, 16));
				} else {
					substr = STR_ORDER_CONDITIONAL_CARGO_WAITING_AMOUNT_VIA_DISPLAY;
					const Station *via_st = Station::GetIfValid(GB(order->GetXData(), 16, 16) - 2);
					if (via_st == nullptr) {
						tmp_params.SetParam(4, STR_ORDER_CONDITIONAL_UNDEFINED_STATION);
					} else {
						tmp_params.SetParam(4, STR_JUST_STATION);
						tmp_params.SetParam(5, via_st->index);
					}
					tmp_params.SetParam(6, STR_ORDER_CONDITIONAL_COMPARATOR_EQUALS + order->GetConditionComparator());
					tmp_params.SetParam(7, order->GetConditionValue());
					tmp_params.SetParam(8, GB(order->GetXData(), 0, 16));
				}
				char *end = GetStringWithArgs(buf, substr, tmp_params, lastof(buf));
				_temp_special_strings[0].assign(buf, end);
				SetDParam(0, SPECSTR_TEMP_START);
			} else if (ocv == OCV_COUNTER_VALUE) {
				if (TraceRestrictCounter::IsValidID(GB(order->GetXData(), 16, 16))) {
					SetDParam(0, STR_ORDER_CONDITIONAL_COUNTER);
					SetDParam(2, GB(order->GetXData(), 16, 16));
				} else {
					SetDParam(0, STR_ORDER_CONDITIONAL_INVALID_COUNTER);
					SetDParam(2, STR_TRACE_RESTRICT_VARIABLE_UNDEFINED);
				}
				SetDParam(3, STR_ORDER_CONDITIONAL_COMPARATOR_EQUALS + order->GetConditionComparator());
				SetDParam(4, GB(order->GetXData(), 0, 16));
			} else if (ocv == OCV_TIME_DATE) {
				SetDParam(0, (order->GetConditionValue() == TRTDVF_HOUR_MINUTE) ? STR_ORDER_CONDITIONAL_TIME_HHMM : STR_ORDER_CONDITIONAL_NUM);
				SetDParam(2, STR_TRACE_RESTRICT_TIME_MINUTE_ITEM + order->GetConditionValue());
				SetDParam(3, STR_ORDER_CONDITIONAL_COMPARATOR_EQUALS + order->GetConditionComparator());
				SetDParam(4, order->GetXData());
			} else if (ocv == OCV_TIMETABLE) {
				SetDParam(0, STR_ORDER_CONDITIONAL_TIMETABLE);
				SetDParam(2, STR_TRACE_RESTRICT_TIMETABLE_LATENESS + order->GetConditionValue());
				SetDParam(3, STR_ORDER_CONDITIONAL_COMPARATOR_EQUALS + order->GetConditionComparator());
				SetDParam(4, order->GetXData());
			} else if (ocv == OCV_DISPATCH_SLOT) {
				SetDParam(0, STR_ORDER_CONDITIONAL_DISPATCH_SLOT_DISPLAY);
				if (GB(order->GetXData(), 0, 16) != UINT16_MAX) {
					const DispatchSchedule &ds = v->orders->GetDispatchScheduleByIndex(GB(order->GetXData(), 0, 16));
					if (ds.ScheduleName().empty()) {
						char buf[256];
						auto tmp_params = MakeParameters(GB(order->GetXData(), 0, 16) + 1);
						char *end = GetStringWithArgs(buf, STR_TIMETABLE_ASSIGN_SCHEDULE_ID, tmp_params, lastof(buf));
						_temp_special_strings[0].assign(buf, end);
					} else {
						_temp_special_strings[0] = ds.ScheduleName();
					}
					SetDParam(2, SPECSTR_TEMP_START);
				} else {
					SetDParam(2, STR_TIMETABLE_ASSIGN_SCHEDULE_NONE);
				}
				SetDParam(3, STR_TRACE_RESTRICT_DISPATCH_SLOT_NEXT + (order->GetConditionValue() / 2));
				SetDParam(4, STR_ORDER_CONDITIONAL_COMPARATOR_DISPATCH_SLOT_IS_FIRST + ((order->GetConditionComparator() == OCC_IS_FALSE) ? 1 : 0) +
						((order->GetConditionValue() % 2) ? 2 : 0));
			} else {
				OrderConditionComparator occ = order->GetConditionComparator();
				SetDParam(0, (occ == OCC_IS_TRUE || occ == OCC_IS_FALSE) ? STR_ORDER_CONDITIONAL_TRUE_FALSE : STR_ORDER_CONDITIONAL_NUM);
				SetDParam(2, (ocv == OCV_CARGO_ACCEPTANCE || ocv == OCV_CARGO_WAITING || ocv == OCV_FREE_PLATFORMS)
						? STR_ORDER_CONDITIONAL_NEXT_STATION : OrderStringForVariable(v, ocv));

				uint value = order->GetConditionValue();
				switch (ocv) {
					case OCV_CARGO_ACCEPTANCE:
						SetDParam(0, STR_ORDER_CONDITIONAL_CARGO_ACCEPTANCE);
						set_station_id(2);
						SetDParam(4, STR_ORDER_CONDITIONAL_COMPARATOR_ACCEPTS + occ - OCC_IS_TRUE);
						SetDParam(5, CargoSpec::Get(value)->name);
						break;
					case OCV_CARGO_WAITING:
						SetDParam(0, STR_ORDER_CONDITIONAL_CARGO_WAITING_DISPLAY);
						set_station_id(2);
						SetDParam(4, STR_ORDER_CONDITIONAL_COMPARATOR_HAS + occ - OCC_IS_TRUE);
						SetDParam(5, CargoSpec::Get(value)->name);
						break;
					case OCV_REQUIRES_SERVICE:
						SetDParam(3, STR_ORDER_CONDITIONAL_COMPARATOR_EQUALS + occ);
						break;
					case OCV_MAX_SPEED:
						value = ConvertSpeedToDisplaySpeed(value, v->type);
						/* FALL THROUGH */
					default:
						SetDParam(3, STR_ORDER_CONDITIONAL_COMPARATOR_EQUALS + occ);
						SetDParam(4, value);
				}
			}

			if (timetable && (order->IsWaitTimetabled() || order->GetWaitTime() > 0)) {
				SetDParam(7, order->IsWaitTimetabled() ? STR_TIMETABLE_AND_TRAVEL_FOR : STR_TIMETABLE_AND_TRAVEL_FOR_ESTIMATED);
				SetTimetableParams(8, order->GetWaitTime());
			} else {
				SetDParam(7, STR_EMPTY);
			}

			break;
		}

		case OT_RELEASE_SLOT:
			SetDParam(0, STR_ORDER_RELEASE_SLOT);
			if (order->GetDestination() == INVALID_TRACE_RESTRICT_SLOT_ID) {
				SetDParam(1, STR_TRACE_RESTRICT_VARIABLE_UNDEFINED_RED);
			} else {
				SetDParam(1, STR_TRACE_RESTRICT_SLOT_NAME);
				SetDParam(2, order->GetDestination());
			}
			break;

		case OT_COUNTER:
			switch (static_cast<TraceRestrictCounterCondOpField>(order->GetCounterOperation())) {
				case TRCCOF_INCREASE:
					SetDParam(0, STR_TRACE_RESTRICT_COUNTER_INCREASE_ITEM);
					break;

				case TRCCOF_DECREASE:
					SetDParam(0, STR_TRACE_RESTRICT_COUNTER_DECREASE_ITEM);
					break;

				case TRCCOF_SET:
					SetDParam(0, STR_TRACE_RESTRICT_COUNTER_SET_ITEM);
					break;

				default:
					NOT_REACHED();
					break;
			}
			if (order->GetDestination() == INVALID_TRACE_RESTRICT_COUNTER_ID) {
				SetDParam(1, STR_TRACE_RESTRICT_VARIABLE_UNDEFINED_RED);
			} else {
				SetDParam(1, STR_TRACE_RESTRICT_COUNTER_NAME);
				SetDParam(2, order->GetDestination());
			}
			SetDParam(3, order->GetXData());
			break;

		case OT_LABEL: {
			auto show_destination_subtype = [&](uint offset) {
				if (Waypoint::IsValidID(order->GetDestination())) {
					SetDParam(offset, STR_WAYPOINT_NAME);
				} else {
					SetDParam(offset, STR_STATION_NAME);
				}
				SetDParam(offset + 1, order->GetDestination());
			};
			switch (order->GetLabelSubType()) {
				case OLST_TEXT: {
					SetDParam(0, STR_ORDER_LABEL_TEXT);
					const char *text = order->GetLabelText();
					SetDParamStr(1, StrEmpty(text) ? "" : text);
					break;
				}

				case OLST_DEPARTURES_VIA:
					SetDParam(0, STR_ORDER_LABEL_DEPARTURES_VIA);
					SetDParam(1, STR_ORDER_LABEL_DEPARTURES_SHOW_AS_VIA);
					show_destination_subtype(2);
					break;

				case OLST_DEPARTURES_REMOVE_VIA:
					SetDParam(0, STR_ORDER_LABEL_DEPARTURES_VIA);
					SetDParam(1, STR_ORDER_LABEL_DEPARTURES_REMOVE_VIA);
					show_destination_subtype(2);
					break;

				default:
					SetDParam(0, STR_TRACE_RESTRICT_VARIABLE_UNDEFINED_RED);
					break;
			}
			break;
		}

		default: NOT_REACHED();
	}

	int edge = DrawString(rtl ? left : middle, rtl ? middle : right, y, STR_ORDER_TEXT, colour);

	if (timetable && timetable_wait_time_valid && order->GetLeaveType() != OLT_NORMAL && edge != 0) {
		edge = DrawString(rtl ? left : edge + 3, rtl ? edge - 3 : right, y, STR_TIMETABLE_LEAVE_EARLY_ORDER + order->GetLeaveType() - OLT_LEAVE_EARLY, colour);
	}
	if (timetable && HasBit(v->vehicle_flags, VF_SCHEDULED_DISPATCH) && order->IsScheduledDispatchOrder(false) && edge != 0) {
		StringID str = order->IsWaitTimetabled() ? STR_TIMETABLE_SCHEDULED_DISPATCH_ORDER : STR_TIMETABLE_SCHEDULED_DISPATCH_ORDER_NO_WAIT_TIME;
		const DispatchSchedule &ds = v->orders->GetDispatchScheduleByIndex(order->GetDispatchScheduleIndex());
		if (!ds.ScheduleName().empty()) {
			SetDParam(0, STR_TIMETABLE_SCHEDULED_DISPATCH_ORDER_NAMED_SCHEDULE);
			SetDParamStr(1, ds.ScheduleName().c_str());
		} else {
			SetDParam(0, v->orders->GetScheduledDispatchScheduleCount() > 1 ? STR_TIMETABLE_SCHEDULED_DISPATCH_ORDER_SCHEDULE_INDEX : STR_EMPTY);
			SetDParam(1, order->GetDispatchScheduleIndex() + 1);
		}
		edge = DrawString(rtl ? left : edge + 3, rtl ? edge - 3 : right, y, str, colour);
	}

	if (timetable && (timetable_wait_time_valid || order->IsType(OT_CONDITIONAL)) && order->IsWaitFixed() && edge != 0) {
		Dimension lock_d = GetSpriteSize(SPR_LOCK);
		DrawPixelInfo tmp_dpi;
		if (FillDrawPixelInfo(&tmp_dpi, rtl ? left : middle, y, rtl ? middle - left : right - middle, lock_d.height)) {
			AutoRestoreBackup dpi_backup(_cur_dpi, &tmp_dpi);

			DrawSprite(SPR_LOCK, PAL_NONE, rtl ? edge - 3 - lock_d.width - left : edge + 3 - middle, 0);
		}
	}
}

/**
 * Get the order command a vehicle can do in a given tile.
 * @param v Vehicle involved.
 * @param tile Tile being queried.
 * @return The order associated to vehicle v in given tile (or empty order if vehicle can do nothing in the tile).
 */
static Order GetOrderCmdFromTile(const Vehicle *v, TileIndex tile)
{
	/* Hack-ish; unpack order 0, so everything gets initialised with either zero
	 * or a suitable default value for the variable. Then also override the index
	 * as it is not coming from a pool, so would be initialised. */
	Order order(0);
	order.index = 0;

	/* check depot first */
	if (IsDepotTypeTile(tile, (TransportType)(uint)v->type) && IsInfraTileUsageAllowed(v->type, v->owner, tile)) {
		if (v->type == VEH_ROAD && ((GetPresentRoadTypes(tile) & RoadVehicle::From(v)->compatible_roadtypes) == 0)) {
			order.Free();
			return order;
		}
		order.MakeGoToDepot(v->type == VEH_AIRCRAFT ? GetStationIndex(tile) : GetDepotIndex(tile),
				ODTFB_PART_OF_ORDERS,
				((_settings_client.gui.new_nonstop || _settings_game.order.nonstop_only) && v->IsGroundVehicle()) ? ONSF_NO_STOP_AT_INTERMEDIATE_STATIONS : ONSF_STOP_EVERYWHERE);

		if (_ctrl_pressed) order.SetDepotOrderType((OrderDepotTypeFlags)(order.GetDepotOrderType() ^ ODTFB_SERVICE));

		return order;
	}

	/* check rail waypoint */
	if (IsRailWaypointTile(tile) &&
			v->type == VEH_TRAIN &&
			IsInfraTileUsageAllowed(VEH_TRAIN, v->owner, tile)) {
		order.MakeGoToWaypoint(GetStationIndex(tile));
		if (_settings_client.gui.new_nonstop != _ctrl_pressed || _settings_game.order.nonstop_only) order.SetNonStopType(ONSF_NO_STOP_AT_ANY_STATION);
		return order;
	}

	/* check road waypoint */
	if (IsRoadWaypointTile(tile) &&
			v->type == VEH_ROAD &&
			IsInfraTileUsageAllowed(VEH_ROAD, v->owner, tile)) {
		order.MakeGoToWaypoint(GetStationIndex(tile));
		if (_settings_client.gui.new_nonstop != _ctrl_pressed || _settings_game.order.nonstop_only) order.SetNonStopType(ONSF_NO_STOP_AT_ANY_STATION);
		return order;
	}

	/* check buoy (no ownership) */
	if (IsBuoyTile(tile) && v->type == VEH_SHIP) {
		order.MakeGoToWaypoint(GetStationIndex(tile));
		return order;
	}

	/* check for station or industry with neutral station */
	if (IsTileType(tile, MP_STATION) || IsTileType(tile, MP_INDUSTRY)) {
		const Station *st = nullptr;

		if (IsTileType(tile, MP_STATION)) {
			st = Station::GetByTile(tile);
		} else {
			const Industry *in = Industry::GetByTile(tile);
			st = in->neutral_station;
		}
		if (st != nullptr && IsInfraUsageAllowed(v->type, v->owner, st->owner)) {
			byte facil;
			switch (v->type) {
				case VEH_SHIP:     facil = FACIL_DOCK;    break;
				case VEH_TRAIN:    facil = FACIL_TRAIN;   break;
				case VEH_AIRCRAFT: facil = FACIL_AIRPORT; break;
				case VEH_ROAD:     facil = FACIL_BUS_STOP | FACIL_TRUCK_STOP; break;
				default: NOT_REACHED();
			}
			if (st->facilities & facil) {
				order.MakeGoToStation(st->index);
				if (_ctrl_pressed) order.SetLoadType(OLF_FULL_LOAD_ANY);
				if ((_settings_client.gui.new_nonstop || _settings_game.order.nonstop_only) && v->IsGroundVehicle()) order.SetNonStopType(ONSF_NO_STOP_AT_INTERMEDIATE_STATIONS);
				order.SetStopLocation(v->type == VEH_TRAIN ? (OrderStopLocation)(_settings_client.gui.stop_location) : OSL_PLATFORM_FAR_END);
				return order;
			}
		}
	}

	/* not found */
	order.Free();
	return order;
}

/** Hotkeys for order window. */
enum {
	OHK_SKIP,
	OHK_DELETE,
	OHK_GOTO,
	OHK_NONSTOP,
	OHK_VIA,
	OHK_FULLLOAD,
	OHK_UNLOAD,
	OHK_NEAREST_DEPOT,
	OHK_ALWAYS_SERVICE,
	OHK_TRANSFER,
	OHK_NO_UNLOAD,
	OHK_NO_LOAD,
};

/**
 * %Order window code for all vehicles.
 *
 * At the bottom of the window two button rows are located for changing the orders of the vehicle.
 *
 * \section top-row Top row
 * The top-row is for manipulating an individual order. What row is displayed depends on the type of vehicle, and whether or not you are the owner of the vehicle.
 *
 * The top-row buttons of one of your trains or road vehicles is one of the following three cases:
 * \verbatim
 * +-----------------+-----------------+-----------------+-----------------+
 * |    NON-STOP     |    FULL_LOAD    |     UNLOAD      |      REFIT      | (normal)
 * +-----------------+-----+-----------+-----------+-----+-----------------+
 * |       COND_VAR        |    COND_COMPARATOR    |      COND_VALUE       | (for conditional orders)
 * +-----------------+-----+-----------+-----------+-----+-----------------+
 * |    NON-STOP     |      REFIT      |     SERVICE     |     (empty)     | (for depot orders)
 * +-----------------+-----------------+-----------------+-----------------+
 * \endverbatim
 *
 * Airplanes and ships have one of the following three top-row button rows:
 * \verbatim
 * +-----------------+-----------------+-----------------+
 * |    FULL_LOAD    |     UNLOAD      |      REFIT      | (normal)
 * +-----------------+-----------------+-----------------+
 * |    COND_VAR     | COND_COMPARATOR |   COND_VALUE    | (for conditional orders)
 * +-----------------+--------+--------+-----------------+
 * |            REFIT         |          SERVICE         | (for depot order)
 * +--------------------------+--------------------------+
 * \endverbatim
 *
 * \section bottom-row Bottom row
 * The second row (the bottom row) is for manipulating the list of orders:
 * \verbatim
 * +-----------------+-----------------+-----------------+
 * |      SKIP       |     DELETE      |      GOTO       |
 * +-----------------+-----------------+-----------------+
 * \endverbatim
 *
 * For vehicles of other companies, both button rows are not displayed.
 */
struct OrdersWindow : public GeneralVehicleWindow {
private:
	/** Under what reason are we using the PlaceObject functionality? */
	enum OrderPlaceObjectState {
		OPOS_NONE,
		OPOS_GOTO,
		OPOS_CONDITIONAL,
		OPOS_SHARE,
		OPOS_COND_VIA,
		OPOS_COND_STATION,
		OPOS_CONDITIONAL_RETARGET,
		OPOS_DEPARTURE_VIA,
		OPOS_END,
	};

	/** Displayed planes of the #NWID_SELECTION widgets. */
	enum DisplayPane {
		/* WID_O_SEL_TOP_ROW_GROUNDVEHICLE */
		DP_GROUNDVEHICLE_ROW_NORMAL      = 0, ///< Display the row for normal/depot orders in the top row of the train/rv order window.
		DP_GROUNDVEHICLE_ROW_CONDITIONAL = 1, ///< Display the row for conditional orders in the top row of the train/rv order window.
		DP_GROUNDVEHICLE_ROW_SLOT        = 2, ///< Display the row for release slot orders in the top row of the train/rv order window.
		DP_GROUNDVEHICLE_ROW_COUNTER     = 3, ///< Display the row for change counter orders in the top row of the train/rv order window.
		DP_GROUNDVEHICLE_ROW_TEXT_LABEL  = 4, ///< Display the row for text label orders in the top row of the train/rv order window.
		DP_GROUNDVEHICLE_ROW_DEPARTURES  = 5, ///< Display the row for departure via label orders in the top row of the train/rv order window.
		DP_GROUNDVEHICLE_ROW_EMPTY       = 6, ///< Display the row for no buttons in the top row of the train/rv order window.

		/* WID_O_SEL_TOP_LEFT */
		DP_LEFT_LOAD       = 0, ///< Display 'load' in the left button of the top row of the train/rv order window.
		DP_LEFT_REFIT      = 1, ///< Display 'refit' in the left button of the top row of the train/rv order window.
		DP_LEFT_REVERSE    = 2, ///< Display 'reverse' in the left button of the top row of the train/rv order window.

		/* WID_O_SEL_TOP_MIDDLE */
		DP_MIDDLE_UNLOAD   = 0, ///< Display 'unload' in the middle button of the top row of the train/rv order window.
		DP_MIDDLE_SERVICE  = 1, ///< Display 'service' in the middle button of the top row of the train/rv order window.

		/* WID_O_SEL_TOP_RIGHT */
		DP_RIGHT_EMPTY     = 0, ///< Display an empty panel in the right button of the top row of the train/rv order window.
		DP_RIGHT_REFIT     = 1, ///< Display 'refit' in the right button of the top  row of the train/rv order window.

		/* WID_O_SEL_TOP_ROW */
		DP_ROW_LOAD        = 0, ///< Display 'load' / 'unload' / 'refit' buttons in the top row of the ship/airplane order window.
		DP_ROW_DEPOT       = 1, ///< Display 'refit' / 'service' buttons in the top row of the ship/airplane order window.
		DP_ROW_CONDITIONAL = 2, ///< Display the conditional order buttons in the top row of the ship/airplane order window.
		DP_ROW_SLOT        = 3, ///< Display the release slot buttons in the top row of the ship/airplane order window.
		DP_ROW_COUNTER     = 4, ///< Display the change counter buttons in the top row of the ship/airplane order window.
		DP_ROW_TEXT_LABEL  = 5, ///< Display the text label buttons in the top row of the ship/airplane order window.
		DP_ROW_DEPARTURES  = 6, ///< Display the row for departure via label orders in the top row of the ship/airplane order window.
		DP_ROW_EMPTY       = 7, ///< Display no buttons in the top row of the ship/airplane order window.

		/* WID_O_SEL_COND_VALUE */
		DP_COND_VALUE_NUMBER = 0, ///< Display number widget
		DP_COND_VALUE_CARGO  = 1, ///< Display dropdown widget cargo types
		DP_COND_VALUE_SLOT   = 2, ///< Display dropdown widget tracerestrict slots

		/* WID_O_SEL_COND_AUX */
		DP_COND_AUX_CARGO = 0, ///< Display dropdown widget cargo types
		DP_COND_TIME_DATE = 1, ///< Display dropdown for current time/date field
		DP_COND_TIMETABLE = 2, ///< Display dropdown for timetable field
		DP_COND_COUNTER = 3,   ///< Display dropdown widget counters
		DP_COND_SCHED_SELECT = 4, ///< Display dropdown for scheduled dispatch schedule selection

		/* WID_O_SEL_COND_AUX2 */
		DP_COND_AUX2_VIA = 0, ///< Display via button
		DP_COND_AUX2_SCHED_TEST = 1, ///< Display dropdown for scheduled dispatch test selection

		/* WID_O_SEL_COND_AUX3 */
		DP_COND_AUX3_STATION = 0, ///< Display station button

		/* WID_O_SEL_BOTTOM_MIDDLE */
		DP_BOTTOM_MIDDLE_DELETE       = 0, ///< Display 'delete' in the middle button of the bottom row of the vehicle order window.
		DP_BOTTOM_MIDDLE_STOP_SHARING = 1, ///< Display 'stop sharing' in the middle button of the bottom row of the vehicle order window.

		/* WID_O_SEL_SHARED */
		DP_SHARED_LIST       = 0, ///< Display shared order list button
		DP_SHARED_VEH_GROUP  = 1, ///< Display add veh to new group button

		/* WID_O_SEL_MGMT */
		DP_MGMT_BTN          = 0, ///< Display order management button
		DP_MGMT_LIST_BTN     = 1, ///< Display order list management button
	};

	int selected_order;
	VehicleOrderID order_over;         ///< Order over which another order is dragged, \c INVALID_VEH_ORDER_ID if none.
	OrderPlaceObjectState goto_type;
	Scrollbar *vscroll;
	bool can_do_refit;     ///< Vehicle chain can be refitted in depot.
	bool can_do_autorefit; ///< Vehicle chain can be auto-refitted.
	int query_text_widget; ///< widget which most recently called ShowQueryString
	int current_aux_plane;
	int current_aux2_plane;
	int current_aux3_plane;
	int current_mgmt_plane;

	/**
	 * Return the memorised selected order.
	 * @return the memorised order if it is a valid one
	 *  else return the number of orders
	 */
	VehicleOrderID OrderGetSel() const
	{
		int num = this->selected_order;
		return (num >= 0 && num < vehicle->GetNumOrders()) ? num : vehicle->GetNumOrders();
	}

	/**
	 * Calculate the selected order.
	 * The calculation is based on the relative (to the window) y click position and
	 *  the position of the scrollbar.
	 *
	 * @param y Y-value of the click relative to the window origin
	 * @return The selected order if the order is valid, else return \c INVALID_VEH_ORDER_ID.
	 */
	VehicleOrderID GetOrderFromPt(int y)
	{
		int sel = this->vscroll->GetScrolledRowFromWidget(y, this, WID_O_ORDER_LIST, WidgetDimensions::scaled.framerect.top);
		if (sel == INT_MAX) return INVALID_VEH_ORDER_ID;
		/* One past the orders is the 'End of Orders' line. */
		assert(IsInsideBS(sel, 0, vehicle->GetNumOrders() + 1));
		return sel;
	}

	/**
	 * Determine which strings should be displayed in the conditional comparator dropdown
	 *
	 * @param order the order to evaluate
	 * @return the StringIDs to display
	 */
	static const StringID *GetComparatorStrings(const Vehicle *v, const Order *order)
	{
		if (order == nullptr) return _order_conditional_condition;
		switch (order->GetConditionVariable()) {
			case OCV_FREE_PLATFORMS:
			case OCV_CARGO_WAITING:
				return _order_conditional_condition_has;

			case OCV_CARGO_ACCEPTANCE:
				return _order_conditional_condition_accepts;

			case OCV_SLOT_OCCUPANCY:
				return _order_conditional_condition_occupancy;

			case OCV_VEH_IN_SLOT:
				return v->type == VEH_TRAIN ? _order_conditional_condition_is_in_slot : _order_conditional_condition_is_in_slot_non_train;

			case OCV_DISPATCH_SLOT:
				return (order->GetConditionValue() % 2) == 0 ? _order_conditional_condition_dispatch_slot_first : _order_conditional_condition_dispatch_slot_last;

			default:
				return _order_conditional_condition;
		}
	}

	bool InsertNewOrder(uint64 order_pack)
	{
		return DoCommandPEx(this->vehicle->tile, this->vehicle->index, this->OrderGetSel(), order_pack, CMD_INSERT_ORDER | CMD_MSG(STR_ERROR_CAN_T_INSERT_NEW_ORDER), nullptr, nullptr, 0);
	}

	bool ModifyOrder(VehicleOrderID sel_ord, uint32 p2, bool error_msg = true, const char *text = nullptr)
	{
		return ::ModifyOrder(this->vehicle, sel_ord, p2, error_msg, text);
	}

	/**
	 * Handle the click on the goto button.
	 */
	void OrderClick_Goto(OrderPlaceObjectState type)
	{
		assert(type > OPOS_NONE && type < OPOS_END);

		static const HighLightStyle goto_place_style[OPOS_END - 1] = {
			HT_RECT | HT_VEHICLE, // OPOS_GOTO
			HT_NONE,              // OPOS_CONDITIONAL
			HT_VEHICLE,           // OPOS_SHARE
			HT_RECT,              // OPOS_COND_VIA
			HT_RECT,              // OPOS_COND_STATION
			HT_NONE,              // OPOS_CONDITIONAL_RETARGET
			HT_RECT,              // OPOS_DEPARTURE_VIA
		};
		SetObjectToPlaceWnd(ANIMCURSOR_PICKSTATION, PAL_NONE, goto_place_style[type - 1], this);
		this->goto_type = type;
		this->SetWidgetDirty(WID_O_GOTO);
		this->SetWidgetDirty(WID_O_COND_AUX_VIA);
		this->SetWidgetDirty(WID_O_COND_AUX_STATION);
		this->SetWidgetDirty(WID_O_MGMT_BTN);
	}

	/**
	 * Handle the click on the full load button.
	 * @param load_type Load flag to apply. If matches existing load type, toggles to default of 'load if possible'.
	 * @param toggle If we toggle or not (used for hotkey behavior)
	 */
	void OrderClick_FullLoad(OrderLoadFlags load_type, bool toggle = false)
	{
		VehicleOrderID sel_ord = this->OrderGetSel();
		const Order *order = this->vehicle->GetOrder(sel_ord);

		if (order == nullptr) return;

		if (toggle && order->GetLoadType() == load_type) {
			load_type = OLF_LOAD_IF_POSSIBLE; // reset to 'default'
		}
		if (order->GetLoadType() != load_type) {
			this->ModifyOrder(sel_ord, MOF_LOAD | (load_type << 8));
		}

		if (load_type == OLFB_CARGO_TYPE_LOAD) ShowCargoTypeOrdersWindow(this->vehicle, this, sel_ord, CTOWV_LOAD);
	}

	/**
	 * Handle the click on the service.
	 */
	void OrderClick_Service(int i)
	{
		VehicleOrderID sel_ord = this->OrderGetSel();

		if (i < 0) {
			const Order *order = this->vehicle->GetOrder(sel_ord);
			if (order == nullptr) return;
			i = (order->GetDepotOrderType() & ODTFB_SERVICE) ? DA_ALWAYS_GO : DA_SERVICE;
		}
		this->ModifyOrder(sel_ord, MOF_DEPOT_ACTION | (i << 8));
	}

	/**
	 * Handle the click on the service in nearest depot button.
	 */
	void OrderClick_NearestDepot()
	{
		Order order;
		order.next = nullptr;
		order.index = 0;
		order.MakeGoToDepot(INVALID_DEPOT, ODTFB_PART_OF_ORDERS,
				(_settings_client.gui.new_nonstop || _settings_game.order.nonstop_only) && this->vehicle->IsGroundVehicle() ? ONSF_NO_STOP_AT_INTERMEDIATE_STATIONS : ONSF_STOP_EVERYWHERE);
		order.SetDepotActionType(ODATFB_NEAREST_DEPOT);

		this->InsertNewOrder(order.Pack());
	}

	/**
	 * Handle the click on the release slot button.
	 */
	void OrderClick_ReleaseSlot()
	{
		Order order;
		order.next = nullptr;
		order.index = 0;
		order.MakeReleaseSlot();

		this->InsertNewOrder(order.Pack());
	}

	/**
	 * Handle the click on the change counter button.
	 */
	void OrderClick_ChangeCounter()
	{
		Order order;
		order.next = nullptr;
		order.index = 0;
		order.MakeChangeCounter();

		this->InsertNewOrder(order.Pack());
	}

	/**
	 * Handle the click on the text label button.
	 */
	void OrderClick_TextLabel()
	{
		Order order;
		order.next = nullptr;
		order.index = 0;
		order.MakeLabel(OLST_TEXT);

		this->InsertNewOrder(order.Pack());
	}

	/**
	 * Handle the click on the unload button.
	 * @param unload_type Unload flag to apply. If matches existing unload type, toggles to default of 'unload if possible'.
	 * @param toggle If we toggle or not (used for hotkey behavior)
	 */
	void OrderClick_Unload(OrderUnloadFlags unload_type, bool toggle = false)
	{
		VehicleOrderID sel_ord = this->OrderGetSel();
		const Order *order = this->vehicle->GetOrder(sel_ord);

		if (order == nullptr) return;

		if (toggle && order->GetUnloadType() == unload_type) {
			unload_type = OUF_UNLOAD_IF_POSSIBLE;
		}
		if (order->GetUnloadType() == unload_type && unload_type != OUFB_CARGO_TYPE_UNLOAD) return; // If we still match, do nothing

		if (order->GetUnloadType() != unload_type) {
			this->ModifyOrder(sel_ord, MOF_UNLOAD | (unload_type << 8));
		}

		if (unload_type == OUFB_TRANSFER || unload_type == OUFB_UNLOAD) {
			/* Transfer and unload orders with leave empty as default */
			this->ModifyOrder(sel_ord, MOF_LOAD | (OLFB_NO_LOAD << 8), false);
			this->SetWidgetDirty(WID_O_FULL_LOAD);
		} else if (unload_type == OUFB_CARGO_TYPE_UNLOAD) {
			ShowCargoTypeOrdersWindow(this->vehicle, this, sel_ord, CTOWV_UNLOAD);
		}
	}

	/**
	 * Handle the click on the nonstop button.
	 * @param non_stop what non-stop type to use; -1 to use the 'next' one, -2 to toggle the via state.
	 */
	void OrderClick_Nonstop(int non_stop)
	{
		if (!this->vehicle->IsGroundVehicle()) return;

		VehicleOrderID sel_ord = this->OrderGetSel();
		const Order *order = this->vehicle->GetOrder(sel_ord);

		if (order == nullptr || order->GetNonStopType() == non_stop) return;

		/* Keypress if negative, so 'toggle' to the next */
		if (non_stop == -1) {
			non_stop = order->GetNonStopType() ^ ONSF_NO_STOP_AT_INTERMEDIATE_STATIONS;
		} else if (non_stop == -2) {
			if (!order->IsType(OT_GOTO_STATION)) return;
			non_stop = order->GetNonStopType() ^ ONSF_NO_STOP_AT_DESTINATION_STATION;
		}

		this->SetWidgetDirty(WID_O_NON_STOP);
		this->ModifyOrder(sel_ord, MOF_NON_STOP | non_stop << 8);
	}

	/**
	 * Handle the click on the skip button.
	 * If ctrl is pressed, skip to selected order, else skip to current order + 1
	 */
	void OrderClick_Skip()
	{
		/* Don't skip when there's nothing to skip */
		if (_ctrl_pressed && this->vehicle->cur_implicit_order_index == this->OrderGetSel()) return;
		if (this->vehicle->GetNumOrders() <= 1) return;

		DoCommandP(this->vehicle->tile, this->vehicle->index, _ctrl_pressed ? this->OrderGetSel() : ((this->vehicle->cur_implicit_order_index + 1) % this->vehicle->GetNumOrders()),
				CMD_SKIP_TO_ORDER | CMD_MSG(_ctrl_pressed ? STR_ERROR_CAN_T_SKIP_TO_ORDER : STR_ERROR_CAN_T_SKIP_ORDER));
	}

	/**
	 * Handle the click on the delete button.
	 */
	void OrderClick_Delete()
	{
		/* When networking, move one order lower */
		int selected = this->selected_order + (int)_networking;

		if (DoCommandP(this->vehicle->tile, this->vehicle->index, this->OrderGetSel(), CMD_DELETE_ORDER | CMD_MSG(STR_ERROR_CAN_T_DELETE_THIS_ORDER))) {
			this->selected_order = selected >= this->vehicle->GetNumOrders() ? -1 : selected;
			this->UpdateButtonState();
		}
	}

	/**
	 * Handle the click on the 'stop sharing' button.
	 * If 'End of Shared Orders' isn't selected, do nothing. If Ctrl is pressed, call OrderClick_Delete and exit.
	 * To stop sharing this vehicle order list, we copy the orders of a vehicle that share this order list. That way we
	 * exit the group of shared vehicles while keeping the same order list.
	 */
	void OrderClick_StopSharing()
	{
		/* Don't try to stop sharing orders if 'End of Shared Orders' isn't selected. */
		if (!this->vehicle->IsOrderListShared() || this->selected_order != this->vehicle->GetNumOrders()) return;
		/* If Ctrl is pressed, delete the order list as if we clicked the 'Delete' button. */
		if (_ctrl_pressed) {
			this->OrderClick_Delete();
			return;
		}

		/* Get another vehicle that share orders with this vehicle. */
		Vehicle *other_shared = (this->vehicle->FirstShared() == this->vehicle) ? this->vehicle->NextShared() : this->vehicle->PreviousShared();
		/* Copy the order list of the other vehicle. */
		if (DoCommandP(this->vehicle->tile, this->vehicle->index | CO_COPY << 30, other_shared->index, CMD_CLONE_ORDER | CMD_MSG(STR_ERROR_CAN_T_STOP_SHARING_ORDER_LIST))) {
			this->UpdateButtonState();
		}
	}

	/**
	 * Handle the click on the refit button.
	 * If ctrl is pressed, cancel refitting, else show the refit window.
	 * @param i Selected refit command.
	 * @param auto_refit Select refit for auto-refitting.
	 */
	void OrderClick_Refit(int i, bool auto_refit)
	{
		if (_ctrl_pressed) {
			/* Cancel refitting */
			DoCommandP(this->vehicle->tile, this->vehicle->index, (this->OrderGetSel() << 16) | (CT_NO_REFIT << 8) | CT_NO_REFIT, CMD_ORDER_REFIT);
		} else {
			if (i == 1) { // Auto-refit to available cargo type.
				DoCommandP(this->vehicle->tile, this->vehicle->index, (this->OrderGetSel() << 16) | CT_AUTO_REFIT, CMD_ORDER_REFIT);
			} else {
				ShowVehicleRefitWindow(this->vehicle, this->OrderGetSel(), this, auto_refit);
			}
		}
	}

	/**
	 * Handle the click on the reverse order list button.
	 */
	void OrderClick_ReverseOrderList(uint subcommand)
	{
		DoCommandP(this->vehicle->tile, this->vehicle->index, subcommand, CMD_REVERSE_ORDER_LIST | CMD_MSG(STR_ERROR_CAN_T_MOVE_THIS_ORDER));
	}

	/** Cache auto-refittability of the vehicle chain. */
	void UpdateAutoRefitState()
	{
		this->can_do_refit = false;
		this->can_do_autorefit = false;
		for (const Vehicle *w = this->vehicle; w != nullptr; w = w->IsArticulatedCallbackVehicleType() ? w->Next() : nullptr) {
			if (IsEngineRefittable(w->engine_type)) this->can_do_refit = true;
			if (HasBit(Engine::Get(w->engine_type)->info.misc_flags, EF_AUTO_REFIT)) this->can_do_autorefit = true;
		}
	}

	int GetOrderManagementPlane() const
	{
		return this->selected_order == this->vehicle->GetNumOrders() ? DP_MGMT_LIST_BTN : DP_MGMT_BTN;
	}

public:
	OrdersWindow(WindowDesc *desc, const Vehicle *v) : GeneralVehicleWindow(desc, v)
	{
		this->CreateNestedTree();
		this->vscroll = this->GetScrollbar(WID_O_SCROLLBAR);
		this->GetWidget<NWidgetStacked>(WID_O_SEL_OCCUPANCY)->SetDisplayedPlane(_settings_client.gui.show_order_occupancy_by_default ? 0 : SZSP_NONE);
		this->SetWidgetLoweredState(WID_O_OCCUPANCY_TOGGLE, _settings_client.gui.show_order_occupancy_by_default);
		this->current_aux_plane = SZSP_NONE;
		this->current_aux2_plane = SZSP_NONE;
		this->current_aux3_plane = SZSP_NONE;
		this->current_mgmt_plane = this->GetOrderManagementPlane();
		if (v->owner == _local_company) {
			NWidgetStacked *aux_sel = this->GetWidget<NWidgetStacked>(WID_O_SEL_COND_AUX);
			NWidgetStacked *aux2_sel = this->GetWidget<NWidgetStacked>(WID_O_SEL_COND_AUX2);
			NWidgetStacked *aux3_sel = this->GetWidget<NWidgetStacked>(WID_O_SEL_COND_AUX3);
			aux_sel->independent_planes = true;
			aux2_sel->independent_planes = true;
			aux3_sel->independent_planes = true;
			aux_sel->SetDisplayedPlane(this->current_aux_plane);
			aux2_sel->SetDisplayedPlane(this->current_aux2_plane);
			aux3_sel->SetDisplayedPlane(this->current_aux3_plane);
			this->GetWidget<NWidgetStacked>(WID_O_SEL_MGMT)->SetDisplayedPlane(this->current_mgmt_plane);
		}
		this->FinishInitNested(v->index);
		if (v->owner == _local_company) {
			this->DisableWidget(WID_O_EMPTY);
		}

		this->selected_order = -1;
		this->order_over = INVALID_VEH_ORDER_ID;
		this->goto_type = OPOS_NONE;
		this->owner = v->owner;

		this->UpdateAutoRefitState();

		if (_settings_client.gui.quick_goto && v->owner == _local_company) {
			/* If there are less than 2 station, make Go To active. */
			int station_orders = 0;
			for(const Order *order : v->Orders()) {
				if (order->IsType(OT_GOTO_STATION)) station_orders++;
			}

			if (station_orders < 2) this->OrderClick_Goto(OPOS_GOTO);
		}
		this->OnInvalidateData(VIWD_MODIFY_ORDERS);
	}

<<<<<<< HEAD
	void Close() override
	{
		CloseWindowById(WC_VEHICLE_CARGO_TYPE_LOAD_ORDERS, this->window_number, false);
		CloseWindowById(WC_VEHICLE_CARGO_TYPE_UNLOAD_ORDERS, this->window_number, false);
		if (!FocusWindowById(WC_VEHICLE_VIEW, this->window_number)) {
			MarkDirtyFocusedRoutePaths(this->vehicle);
		}
		this->GeneralVehicleWindow::Close();
	}

	void UpdateWidgetSize(int widget, Dimension *size, const Dimension &padding, Dimension *fill, Dimension *resize) override
=======
	void UpdateWidgetSize(int widget, Dimension *size, [[maybe_unused]] const Dimension &padding, [[maybe_unused]] Dimension *fill, [[maybe_unused]] Dimension *resize) override
>>>>>>> 077b08bb
	{
		switch (widget) {
			case WID_O_OCCUPANCY_LIST:
				SetDParamMaxValue(0, 100);
				size->width = GetStringBoundingBox(STR_ORDERS_OCCUPANCY_PERCENT).width + 10 + WidgetDimensions::unscaled.framerect.Horizontal();
				/* FALL THROUGH */

			case WID_O_SEL_OCCUPANCY:
			case WID_O_ORDER_LIST:
				resize->height = FONT_HEIGHT_NORMAL;
				size->height = 6 * resize->height + padding.height;
				break;

			case WID_O_COND_VARIABLE: {
				Dimension d = {0, 0};
				for (uint i = 0; i < lengthof(_order_conditional_variable); i++) {
					if (this->vehicle->type != VEH_TRAIN && _order_conditional_variable[i] == OCV_FREE_PLATFORMS) {
						continue;
					}
					d = maxdim(d, GetStringBoundingBox(OrderStringForVariable(this->vehicle, _order_conditional_variable[i])));
				}
				d.width += padding.width;
				d.height += padding.height;
				*size = maxdim(*size, d);
				break;
			}

			case WID_O_COND_COMPARATOR: {
				Dimension d = {0, 0};
				for (int i = 0; _order_conditional_condition[i] != INVALID_STRING_ID; i++) {
					d = maxdim(d, GetStringBoundingBox(_order_conditional_condition[i]));
				}
				d.width += padding.width;
				d.height += padding.height;
				*size = maxdim(*size, d);
				break;
			}

			case WID_O_OCCUPANCY_TOGGLE:
				SetDParamMaxValue(0, 100);
				size->width = GetStringBoundingBox(STR_ORDERS_OCCUPANCY_PERCENT).width + 10 + WidgetDimensions::unscaled.framerect.Horizontal();
				break;

			case WID_O_TIMETABLE_VIEW: {
				Dimension d = GetStringBoundingBox(STR_ORDERS_TIMETABLE_VIEW);
				Dimension spr_d = GetSpriteSize(SPR_WARNING_SIGN);
				d.width += spr_d.width + WidgetDimensions::scaled.hsep_normal;
				d.height = std::max(d.height, spr_d.height);
				d.width += padding.width;
				d.height += padding.height;
				*size = maxdim(*size, d);
				break;
			}

			case WID_O_SHARED_ORDER_LIST:
			case WID_O_ADD_VEH_GROUP:
				size->width = std::max(size->width, NWidgetLeaf::GetResizeBoxDimension().width);
				break;
		}
	}

	/**
	 * Some data on this window has become invalid.
	 * @param data Information about the changed data.
	 * @param gui_scope Whether the call is done from GUI scope. You may not do everything when not in GUI scope. See #InvalidateWindowData() for details.
	 */
	void OnInvalidateData([[maybe_unused]] int data = 0, [[maybe_unused]] bool gui_scope = true) override
	{
		VehicleOrderID from = INVALID_VEH_ORDER_ID;
		VehicleOrderID to   = INVALID_VEH_ORDER_ID;

		switch (data) {
			case VIWD_AUTOREPLACE:
				/* Autoreplace replaced the vehicle */
				this->vehicle = Vehicle::Get(this->window_number);
				FALLTHROUGH;

			case VIWD_CONSIST_CHANGED:
				/* Vehicle composition was changed. */
				this->UpdateAutoRefitState();
				break;

			case VIWD_REMOVE_ALL_ORDERS:
				/* Removed / replaced all orders (after deleting / sharing) */
				if (this->selected_order == -1) break;

				this->CloseChildWindows();
				HideDropDownMenu(this);
				this->selected_order = -1;
				break;

			case VIWD_MODIFY_ORDERS:
				/* Some other order changes */
				break;

			default:
				if (gui_scope) break; // only do this once; from command scope
				from = GB(data, 0, 16);
				to   = GB(data, 16, 16);
				/* Moving an order. If one of these is INVALID_VEH_ORDER_ID, then
				 * the order is being created / removed */
				if (this->selected_order == -1) break;

				if (from == to) break; // no need to change anything

				if (from != this->selected_order) {
					/* Moving from preceding order? */
					this->selected_order -= (int)(from <= this->selected_order);
					/* Moving to   preceding order? */
					this->selected_order += (int)(to   <= this->selected_order);
					break;
				}

				/* Now we are modifying the selected order */
				if (to == INVALID_VEH_ORDER_ID) {
					/* Deleting selected order */
					this->CloseChildWindows();
					HideDropDownMenu(this);
					this->selected_order = -1;
					break;
				}

				/* Moving selected order */
				this->selected_order = to;
				break;
		}

		this->vscroll->SetCount(this->vehicle->GetNumOrders() + 1);
		if (gui_scope) {
			this->UpdateButtonState();
			InvalidateWindowClassesData(WC_VEHICLE_CARGO_TYPE_LOAD_ORDERS, 0);
			InvalidateWindowClassesData(WC_VEHICLE_CARGO_TYPE_UNLOAD_ORDERS, 0);
		}

		/* Scroll to the new order. */
		if (from == INVALID_VEH_ORDER_ID && to != INVALID_VEH_ORDER_ID && !this->vscroll->IsVisible(to)) {
			this->vscroll->ScrollTowards(to);
		}
	}

	virtual EventState OnCTRLStateChange() override
	{
		this->UpdateButtonState();
		return ES_NOT_HANDLED;
	}

	void UpdateButtonState()
	{
		if (this->vehicle->owner != _local_company) {
			this->GetWidget<NWidgetStacked>(WID_O_SEL_OCCUPANCY)->SetDisplayedPlane(IsWidgetLowered(WID_O_OCCUPANCY_TOGGLE) ? 0 : SZSP_NONE);
			return; // No buttons are displayed with competitor order windows.
		}

		bool shared_orders = this->vehicle->IsOrderListShared();
		VehicleOrderID sel = this->OrderGetSel();
		const Order *order = this->vehicle->GetOrder(sel);

		/* Second row. */
		/* skip */
		this->SetWidgetDisabledState(WID_O_SKIP, this->vehicle->GetNumOrders() <= 1);

		/* delete / stop sharing */
		NWidgetStacked *delete_sel = this->GetWidget<NWidgetStacked>(WID_O_SEL_BOTTOM_MIDDLE);
		if (shared_orders && this->selected_order == this->vehicle->GetNumOrders()) {
			/* The 'End of Shared Orders' order is selected, show the 'stop sharing' button. */
			delete_sel->SetDisplayedPlane(DP_BOTTOM_MIDDLE_STOP_SHARING);
		} else {
			/* The 'End of Shared Orders' order isn't selected, show the 'delete' button. */
			delete_sel->SetDisplayedPlane(DP_BOTTOM_MIDDLE_DELETE);
			this->SetWidgetDisabledState(WID_O_DELETE,
				(uint)this->vehicle->GetNumOrders() + ((shared_orders || this->vehicle->GetNumOrders() != 0) ? 1 : 0) <= (uint)this->selected_order);

			/* Set the tooltip of the 'delete' button depending on whether the
			 * 'End of Orders' order or a regular order is selected. */
			NWidgetCore *nwi = this->GetWidget<NWidgetCore>(WID_O_DELETE);
			if (this->selected_order == this->vehicle->GetNumOrders()) {
				nwi->SetDataTip(STR_ORDERS_DELETE_BUTTON, STR_ORDERS_DELETE_ALL_TOOLTIP);
			} else {
				nwi->SetDataTip(STR_ORDERS_DELETE_BUTTON, STR_ORDERS_DELETE_TOOLTIP);
			}
		}

		/* First row. */
		this->RaiseWidget(WID_O_FULL_LOAD);
		this->RaiseWidget(WID_O_UNLOAD);
		this->RaiseWidget(WID_O_SERVICE);

		/* Selection widgets. */
		/* Train or road vehicle. */
		NWidgetStacked *train_row_sel = this->GetWidget<NWidgetStacked>(WID_O_SEL_TOP_ROW_GROUNDVEHICLE);
		NWidgetStacked *left_sel      = this->GetWidget<NWidgetStacked>(WID_O_SEL_TOP_LEFT);
		NWidgetStacked *middle_sel    = this->GetWidget<NWidgetStacked>(WID_O_SEL_TOP_MIDDLE);
		NWidgetStacked *right_sel     = this->GetWidget<NWidgetStacked>(WID_O_SEL_TOP_RIGHT);
		/* Ship or airplane. */
		NWidgetStacked *row_sel = this->GetWidget<NWidgetStacked>(WID_O_SEL_TOP_ROW);
		assert(row_sel != nullptr || (train_row_sel != nullptr && left_sel != nullptr && middle_sel != nullptr && right_sel != nullptr));

		NWidgetStacked *aux_sel = this->GetWidget<NWidgetStacked>(WID_O_SEL_COND_AUX);
		NWidgetStacked *aux2_sel = this->GetWidget<NWidgetStacked>(WID_O_SEL_COND_AUX2);
		NWidgetStacked *aux3_sel = this->GetWidget<NWidgetStacked>(WID_O_SEL_COND_AUX3);
		NWidgetStacked *mgmt_sel = this->GetWidget<NWidgetStacked>(WID_O_SEL_MGMT);
		mgmt_sel->SetDisplayedPlane(this->GetOrderManagementPlane());

		auto aux_plane_guard = scope_guard([&]() {
			bool reinit = false;
			if (this->current_aux_plane != aux_sel->shown_plane) {
				this->current_aux_plane = aux_sel->shown_plane;
				reinit = true;
			}
			if (this->current_aux2_plane != aux2_sel->shown_plane) {
				this->current_aux2_plane = aux2_sel->shown_plane;
				reinit = true;
			}
			if (this->current_aux3_plane != aux3_sel->shown_plane) {
				this->current_aux3_plane = aux3_sel->shown_plane;
				reinit = true;
			}
			if ((this->current_mgmt_plane == SZSP_NONE) != (mgmt_sel->shown_plane == SZSP_NONE)) {
				this->current_mgmt_plane = mgmt_sel->shown_plane;
				reinit = true;
			} else if (this->current_mgmt_plane != mgmt_sel->shown_plane) {
				this->current_mgmt_plane = mgmt_sel->shown_plane;
			}
			if (reinit) this->ReInit();
		});

		aux_sel->SetDisplayedPlane(SZSP_NONE);
		aux2_sel->SetDisplayedPlane(SZSP_NONE);
		aux3_sel->SetDisplayedPlane(SZSP_NONE);

		if (order == nullptr) {
			if (row_sel != nullptr) {
				row_sel->SetDisplayedPlane(DP_ROW_LOAD);
			} else {
				train_row_sel->SetDisplayedPlane(DP_GROUNDVEHICLE_ROW_NORMAL);
				left_sel->SetDisplayedPlane(DP_LEFT_LOAD);
				middle_sel->SetDisplayedPlane(DP_MIDDLE_UNLOAD);
				right_sel->SetDisplayedPlane(DP_RIGHT_EMPTY);
				this->DisableWidget(WID_O_NON_STOP);
				this->RaiseWidget(WID_O_NON_STOP);
			}
			this->DisableWidget(WID_O_FULL_LOAD);
			this->DisableWidget(WID_O_UNLOAD);
			this->DisableWidget(WID_O_REFIT_DROPDOWN);
			this->DisableWidget(WID_O_MGMT_BTN);
		} else {
			this->SetWidgetDisabledState(WID_O_FULL_LOAD, (order->GetNonStopType() & ONSF_NO_STOP_AT_DESTINATION_STATION) != 0); // full load
			this->SetWidgetDisabledState(WID_O_UNLOAD,    (order->GetNonStopType() & ONSF_NO_STOP_AT_DESTINATION_STATION) != 0); // unload
			this->EnableWidget(WID_O_MGMT_BTN);

			switch (order->GetType()) {
				case OT_GOTO_STATION:
					if (row_sel != nullptr) {
						row_sel->SetDisplayedPlane(DP_ROW_LOAD);
					} else {
						train_row_sel->SetDisplayedPlane(DP_GROUNDVEHICLE_ROW_NORMAL);
						left_sel->SetDisplayedPlane(DP_LEFT_LOAD);
						middle_sel->SetDisplayedPlane(DP_MIDDLE_UNLOAD);
						right_sel->SetDisplayedPlane(DP_RIGHT_REFIT);
						this->EnableWidget(WID_O_NON_STOP);
						this->SetWidgetLoweredState(WID_O_NON_STOP, order->GetNonStopType() & ONSF_NO_STOP_AT_INTERMEDIATE_STATIONS);
					}
					this->SetWidgetLoweredState(WID_O_FULL_LOAD, order->GetLoadType() == OLF_FULL_LOAD_ANY);
					this->SetWidgetLoweredState(WID_O_UNLOAD, order->GetUnloadType() == OUFB_UNLOAD);

					/* Can only do refitting when stopping at the destination and loading cargo.
					 * Also enable the button if a refit is already set to allow clearing it. */
					this->SetWidgetDisabledState(WID_O_REFIT_DROPDOWN,
							order->GetLoadType() == OLFB_NO_LOAD || (order->GetNonStopType() & ONSF_NO_STOP_AT_DESTINATION_STATION) ||
							((!this->can_do_refit || !this->can_do_autorefit) && !order->IsRefit()));

					break;

				case OT_GOTO_WAYPOINT:
					if (row_sel != nullptr) {
						row_sel->SetDisplayedPlane(DP_ROW_LOAD);
					} else {
						train_row_sel->SetDisplayedPlane(DP_GROUNDVEHICLE_ROW_NORMAL);
						left_sel->SetDisplayedPlane(DP_LEFT_REVERSE);
						middle_sel->SetDisplayedPlane(DP_MIDDLE_UNLOAD);
						right_sel->SetDisplayedPlane(DP_RIGHT_EMPTY);
						this->EnableWidget(WID_O_NON_STOP);
						this->SetWidgetLoweredState(WID_O_NON_STOP, order->GetNonStopType() & ONSF_NO_STOP_AT_INTERMEDIATE_STATIONS);
						this->EnableWidget(WID_O_REVERSE);
						this->SetWidgetLoweredState(WID_O_REVERSE, order->GetWaypointFlags() & OWF_REVERSE);
					}
					this->DisableWidget(WID_O_UNLOAD);
					this->DisableWidget(WID_O_REFIT_DROPDOWN);
					break;

				case OT_GOTO_DEPOT:
					if (row_sel != nullptr) {
						row_sel->SetDisplayedPlane(DP_ROW_DEPOT);
					} else {
						train_row_sel->SetDisplayedPlane(DP_GROUNDVEHICLE_ROW_NORMAL);
						left_sel->SetDisplayedPlane(DP_LEFT_REFIT);
						middle_sel->SetDisplayedPlane(DP_MIDDLE_SERVICE);
						right_sel->SetDisplayedPlane(DP_RIGHT_EMPTY);
						this->EnableWidget(WID_O_NON_STOP);
						this->SetWidgetLoweredState(WID_O_NON_STOP, order->GetNonStopType() & ONSF_NO_STOP_AT_INTERMEDIATE_STATIONS);
					}
					/* Disable refit button if the order is no 'always go' order.
					 * However, keep the service button enabled for refit-orders to allow clearing refits (without knowing about ctrl). */
					this->SetWidgetDisabledState(WID_O_REFIT,
							(order->GetDepotOrderType() & ODTFB_SERVICE) || (order->GetDepotActionType() & ODATFB_HALT) ||
							(!this->can_do_refit && !order->IsRefit()));
					this->SetWidgetLoweredState(WID_O_SERVICE, order->GetDepotOrderType() & ODTFB_SERVICE);
					break;

				case OT_CONDITIONAL: {
					if (row_sel != nullptr) {
						row_sel->SetDisplayedPlane(DP_ROW_CONDITIONAL);
					} else {
						train_row_sel->SetDisplayedPlane(DP_GROUNDVEHICLE_ROW_CONDITIONAL);
					}

					OrderConditionVariable ocv = (order == nullptr) ? OCV_LOAD_PERCENTAGE : order->GetConditionVariable();
					bool is_cargo = (ocv == OCV_CARGO_ACCEPTANCE || ocv == OCV_CARGO_WAITING);
					bool is_slot_occupancy = (ocv == OCV_SLOT_OCCUPANCY || ocv == OCV_VEH_IN_SLOT);
					bool is_auxiliary_cargo = (ocv == OCV_CARGO_LOAD_PERCENTAGE || ocv == OCV_CARGO_WAITING_AMOUNT);
					bool is_counter = (ocv == OCV_COUNTER_VALUE);
					bool is_time_date = (ocv == OCV_TIME_DATE);
					bool is_timetable = (ocv == OCV_TIMETABLE);
					bool is_sched_dispatch = (ocv == OCV_DISPATCH_SLOT);

					if (is_cargo) {
						if (order == nullptr || !CargoSpec::Get(order->GetConditionValue())->IsValid()) {
							this->GetWidget<NWidgetCore>(WID_O_COND_CARGO)->widget_data = STR_NEWGRF_INVALID_CARGO;
						} else {
							this->GetWidget<NWidgetCore>(WID_O_COND_CARGO)->widget_data = CargoSpec::Get(order->GetConditionValue())->name;
						}
						this->GetWidget<NWidgetStacked>(WID_O_SEL_COND_VALUE)->SetDisplayedPlane(DP_COND_VALUE_CARGO);
					} else if (is_slot_occupancy) {
						TraceRestrictSlotID slot_id = (order != nullptr && TraceRestrictSlot::IsValidID(order->GetXData()) ? order->GetXData() : INVALID_TRACE_RESTRICT_SLOT_ID);

						this->GetWidget<NWidgetCore>(WID_O_COND_SLOT)->widget_data = (slot_id != INVALID_TRACE_RESTRICT_SLOT_ID) ? STR_TRACE_RESTRICT_SLOT_NAME : STR_TRACE_RESTRICT_VARIABLE_UNDEFINED;
						this->GetWidget<NWidgetStacked>(WID_O_SEL_COND_VALUE)->SetDisplayedPlane(DP_COND_VALUE_SLOT);
					} else if (is_sched_dispatch) {
						this->GetWidget<NWidgetStacked>(WID_O_SEL_COND_VALUE)->SetDisplayedPlane(SZSP_NONE);
					} else {
						this->GetWidget<NWidgetStacked>(WID_O_SEL_COND_VALUE)->SetDisplayedPlane(DP_COND_VALUE_NUMBER);
					}

					if (is_auxiliary_cargo) {
						if (order == nullptr || !CargoSpec::Get(order->GetConditionValue())->IsValid()) {
							this->GetWidget<NWidgetCore>(WID_O_COND_AUX_CARGO)->widget_data = STR_NEWGRF_INVALID_CARGO;
						} else {
							this->GetWidget<NWidgetCore>(WID_O_COND_AUX_CARGO)->widget_data = CargoSpec::Get(order->GetConditionValue())->name;
						}
						aux_sel->SetDisplayedPlane(DP_COND_AUX_CARGO);
					} else if (is_counter) {
						TraceRestrictCounterID ctr_id = (order != nullptr && TraceRestrictCounter::IsValidID(GB(order->GetXData(), 16, 16)) ? GB(order->GetXData(), 16, 16) : INVALID_TRACE_RESTRICT_COUNTER_ID);

						this->GetWidget<NWidgetCore>(WID_O_COND_COUNTER)->widget_data = (ctr_id != INVALID_TRACE_RESTRICT_COUNTER_ID) ? STR_TRACE_RESTRICT_COUNTER_NAME : STR_TRACE_RESTRICT_VARIABLE_UNDEFINED;
						aux_sel->SetDisplayedPlane(DP_COND_COUNTER);
					} else if (is_time_date) {
						this->GetWidget<NWidgetCore>(WID_O_COND_TIME_DATE)->widget_data = STR_TRACE_RESTRICT_TIME_MINUTE_ITEM + order->GetConditionValue();
						aux_sel->SetDisplayedPlane(DP_COND_TIME_DATE);
					} else if (is_timetable) {
						this->GetWidget<NWidgetCore>(WID_O_COND_TIMETABLE)->widget_data = STR_TRACE_RESTRICT_TIMETABLE_LATENESS + order->GetConditionValue();
						aux_sel->SetDisplayedPlane(DP_COND_TIMETABLE);
					} else if (is_sched_dispatch) {
						this->GetWidget<NWidgetCore>(WID_O_COND_SCHED_SELECT)->widget_data = STR_JUST_STRING1;
						aux_sel->SetDisplayedPlane(DP_COND_SCHED_SELECT);
					} else {
						aux_sel->SetDisplayedPlane(SZSP_NONE);
					}

					if (ocv == OCV_CARGO_WAITING_AMOUNT) {
						aux2_sel->SetDisplayedPlane(DP_COND_AUX2_VIA);
					} else if (is_sched_dispatch) {
						this->GetWidget<NWidgetCore>(WID_O_COND_SCHED_TEST)->widget_data = STR_TRACE_RESTRICT_DISPATCH_SLOT_SHORT_NEXT + (order->GetConditionValue() / 2);
						aux2_sel->SetDisplayedPlane(DP_COND_AUX2_SCHED_TEST);
					} else {
						aux2_sel->SetDisplayedPlane(SZSP_NONE);
					}

					if (ConditionVariableHasStationID(ocv)) {
						aux3_sel->SetDisplayedPlane(DP_COND_AUX3_STATION);
					} else {
						aux3_sel->SetDisplayedPlane(SZSP_NONE);
					}

					/* Set the strings for the dropdown boxes. */
					this->GetWidget<NWidgetCore>(WID_O_COND_VARIABLE)->widget_data   = OrderStringForVariable(this->vehicle, ocv);
					this->GetWidget<NWidgetCore>(WID_O_COND_COMPARATOR)->widget_data = GetComparatorStrings(this->vehicle, order)[order->GetConditionComparator()];
					this->GetWidget<NWidgetCore>(WID_O_COND_VALUE)->widget_data = (ocv == OCV_TIME_DATE && order->GetConditionValue() == TRTDVF_HOUR_MINUTE) ? STR_JUST_TIME_HHMM : STR_JUST_COMMA;
					this->SetWidgetDisabledState(WID_O_COND_COMPARATOR, ocv == OCV_UNCONDITIONALLY || ocv == OCV_PERCENT);
					this->SetWidgetDisabledState(WID_O_COND_VALUE, ocv == OCV_REQUIRES_SERVICE || ocv == OCV_UNCONDITIONALLY);
					break;
				}

				case OT_RELEASE_SLOT: {
					if (row_sel != nullptr) {
						row_sel->SetDisplayedPlane(DP_ROW_SLOT);
					} else {
						train_row_sel->SetDisplayedPlane(DP_GROUNDVEHICLE_ROW_SLOT);
					}

					TraceRestrictSlotID slot_id = (order != nullptr && TraceRestrictSlot::IsValidID(order->GetDestination()) ? order->GetDestination() : INVALID_TRACE_RESTRICT_SLOT_ID);

					this->GetWidget<NWidgetCore>(WID_O_RELEASE_SLOT)->widget_data = (slot_id != INVALID_TRACE_RESTRICT_SLOT_ID) ? STR_TRACE_RESTRICT_SLOT_NAME : STR_TRACE_RESTRICT_VARIABLE_UNDEFINED;
					break;
				}

				case OT_COUNTER: {
					if (row_sel != nullptr) {
						row_sel->SetDisplayedPlane(DP_ROW_COUNTER);
					} else {
						train_row_sel->SetDisplayedPlane(DP_GROUNDVEHICLE_ROW_COUNTER);
					}

					TraceRestrictCounterID ctr_id = (order != nullptr && TraceRestrictCounter::IsValidID(order->GetDestination()) ? order->GetDestination() : INVALID_TRACE_RESTRICT_COUNTER_ID);

					this->GetWidget<NWidgetCore>(WID_O_CHANGE_COUNTER)->widget_data = (ctr_id != INVALID_TRACE_RESTRICT_COUNTER_ID) ? STR_TRACE_RESTRICT_COUNTER_NAME : STR_TRACE_RESTRICT_VARIABLE_UNDEFINED;
					break;
				}

				case OT_LABEL: {
					std::pair<int, int> sections = { DP_ROW_EMPTY, DP_GROUNDVEHICLE_ROW_EMPTY };
					if (order->GetLabelSubType() == OLST_TEXT) {
						sections = { DP_ROW_TEXT_LABEL, DP_GROUNDVEHICLE_ROW_TEXT_LABEL };
					} else if (IsDeparturesOrderLabelSubType(order->GetLabelSubType())) {
						sections = { DP_ROW_DEPARTURES, DP_GROUNDVEHICLE_ROW_DEPARTURES };
					}
					if (row_sel != nullptr) {
						row_sel->SetDisplayedPlane(sections.first);
					} else {
						train_row_sel->SetDisplayedPlane(sections.second);
					}
					break;
				}

				default: // every other order
					if (row_sel != nullptr) {
						row_sel->SetDisplayedPlane(DP_ROW_LOAD);
					} else {
						train_row_sel->SetDisplayedPlane(DP_GROUNDVEHICLE_ROW_NORMAL);
						left_sel->SetDisplayedPlane(DP_LEFT_LOAD);
						middle_sel->SetDisplayedPlane(DP_MIDDLE_UNLOAD);
						right_sel->SetDisplayedPlane(DP_RIGHT_EMPTY);
						this->DisableWidget(WID_O_NON_STOP);
					}
					this->DisableWidget(WID_O_FULL_LOAD);
					this->DisableWidget(WID_O_UNLOAD);
					this->DisableWidget(WID_O_REFIT_DROPDOWN);
					break;
			}
		}

		this->GetWidget<NWidgetStacked>(WID_O_SEL_SHARED)->SetDisplayedPlane(_ctrl_pressed ? DP_SHARED_VEH_GROUP : DP_SHARED_LIST);

		/* Disable list of vehicles with the same shared orders if there is no list */
		this->SetWidgetDisabledState(WID_O_SHARED_ORDER_LIST, !(shared_orders || _settings_client.gui.enable_single_veh_shared_order_gui));

		this->GetWidget<NWidgetStacked>(WID_O_SEL_OCCUPANCY)->SetDisplayedPlane(IsWidgetLowered(WID_O_OCCUPANCY_TOGGLE) ? 0 : SZSP_NONE);

		this->SetDirty();
	}

	void OnPaint() override
	{
		if (this->vehicle->owner != _local_company) {
			this->selected_order = -1; // Disable selection any selected row at a competitor order window.
		} else {
			this->SetWidgetLoweredState(WID_O_GOTO, this->goto_type != OPOS_NONE && this->goto_type != OPOS_COND_VIA
					&& this->goto_type != OPOS_COND_STATION && this->goto_type != OPOS_CONDITIONAL_RETARGET);
			this->SetWidgetLoweredState(WID_O_COND_AUX_VIA, this->goto_type == OPOS_COND_VIA);
			this->SetWidgetLoweredState(WID_O_COND_AUX_STATION, this->goto_type == OPOS_COND_STATION);
			this->SetWidgetLoweredState(WID_O_MGMT_BTN, this->goto_type == OPOS_CONDITIONAL_RETARGET);
		}
		this->DrawWidgets();
	}

	void DrawWidget(const Rect &r, int widget) const override
	{
		switch (widget) {
			case WID_O_ORDER_LIST:
				DrawOrderListWidget(r);
				break;

			case WID_O_OCCUPANCY_LIST:
				DrawOccupancyListWidget(r);
				break;

			case WID_O_TIMETABLE_VIEW:
				DrawTimetableButtonWidget(r);
				break;
		}
	}

	void DrawOrderListWidget(const Rect &r) const
	{
		Rect ir = r.Shrink(WidgetDimensions::scaled.frametext, WidgetDimensions::scaled.framerect);
		bool rtl = _current_text_dir == TD_RTL;
		SetDParamMaxValue(0, this->vehicle->GetNumOrders(), 2);
		int index_column_width = GetStringBoundingBox(STR_ORDER_INDEX).width + 2 * GetSpriteSize(rtl ? SPR_ARROW_RIGHT : SPR_ARROW_LEFT).width + WidgetDimensions::scaled.hsep_normal;
		int middle = rtl ? ir.right - index_column_width : ir.left + index_column_width;

		int y = ir.top;
		int line_height = this->GetWidget<NWidgetBase>(WID_O_ORDER_LIST)->resize_y;

		int i = this->vscroll->GetPosition();
		const Order *order = this->vehicle->GetOrder(i);
		/* First draw the highlighting underground if it exists. */
		if (this->order_over != INVALID_VEH_ORDER_ID) {
			while (order != nullptr) {
				/* Don't draw anything if it extends past the end of the window. */
				if (!this->vscroll->IsVisible(i)) break;

				if (i != this->selected_order && i == this->order_over) {
					/* Highlight dragged order destination. */
					int top = (this->order_over < this->selected_order ? y : y + line_height) - WidgetDimensions::scaled.framerect.top;
					int bottom = std::min(top + 2, ir.bottom);
					top = std::max(top - 3, ir.top);
					GfxFillRect(ir.left, top, ir.right, bottom, _colour_gradient[COLOUR_GREY][7]);
					break;
				}
				y += line_height;

				i++;
				order = order->next;
			}

			/* Reset counters for drawing the orders. */
			y = ir.top;
			i = this->vscroll->GetPosition();
			order = this->vehicle->GetOrder(i);
		}

		/* Draw the orders. */
		while (order != nullptr) {
			/* Don't draw anything if it extends past the end of the window. */
			if (!this->vscroll->IsVisible(i)) break;

			DrawOrderString(this->vehicle, order, i, y, i == this->selected_order, false, ir.left, middle, ir.right);
			y += line_height;

			i++;
			order = order->next;
		}

		if (this->vscroll->IsVisible(i)) {
			StringID str = this->vehicle->IsOrderListShared() ? STR_ORDERS_END_OF_SHARED_ORDERS : STR_ORDERS_END_OF_ORDERS;
			DrawString(rtl ? ir.left : middle, rtl ? middle : ir.right, y, str, (i == this->selected_order) ? TC_WHITE : TC_BLACK);
		}
	}

	void DrawOccupancyListWidget(const Rect &r) const
	{
		Rect ir = r.Shrink(WidgetDimensions::scaled.framerect);
		int y = ir.top;
		int line_height = this->GetWidget<NWidgetBase>(WID_O_ORDER_LIST)->resize_y;

		int i = this->vscroll->GetPosition();
		const Order *order = this->vehicle->GetOrder(i);
		/* Draw the orders. */
		while (order != nullptr) {
			/* Don't draw anything if it extends past the end of the window. */
			if (!this->vscroll->IsVisible(i)) break;

			uint8 occupancy = order->GetOccupancy();
			if (occupancy > 0) {
				SetDParam(0, occupancy - 1);
				TextColour colour;
				if (order->UseOccupancyValueForAverage()) {
					colour = (i == this->selected_order) ? TC_WHITE : TC_BLACK;
				} else {
					colour = ((i == this->selected_order) ? TC_SILVER : TC_GREY) | TC_NO_SHADE;
				}
				DrawString(ir.left, ir.right, y, STR_ORDERS_OCCUPANCY_PERCENT, colour);
			}
			y += line_height;

			i++;
			order = order->next;
		}
	}

	void DrawTimetableButtonWidget(const Rect &r) const
	{
		const bool rtl = _current_text_dir == TD_RTL;
		bool clicked = this->GetWidget<NWidgetCore>(WID_O_TIMETABLE_VIEW)->IsLowered();
		Dimension d = GetStringBoundingBox(STR_ORDERS_TIMETABLE_VIEW);

		int left = r.left + clicked;
		int right = r.right + clicked;

		extern void ProcessTimetableWarnings(const Vehicle *v, std::function<void(StringID, bool)> handler);

		bool show_warning = false;
		ProcessTimetableWarnings(this->vehicle, [&](StringID text, bool warning) {
			if (warning) show_warning = true;
		});

		if (show_warning) {
			const Dimension warning_dimensions = GetSpriteSize(SPR_WARNING_SIGN);
			int spr_offset = std::max(0, ((int)(r.bottom - r.top + 1) - (int)warning_dimensions.height) / 2); // Offset for rendering the sprite vertically centered
			DrawSprite(SPR_WARNING_SIGN, 0, rtl ? right - warning_dimensions.width - 2 : left + 2, r.top + spr_offset);
			if (rtl) {
				right -= warning_dimensions.width;
			} else {
				left += warning_dimensions.width;
			}
		}
		int offset = std::max(0, ((int)(r.bottom - r.top + 1) - (int)d.height) / 2); // Offset for rendering the text vertically centered
		DrawString(left, right, r.top + offset + clicked, STR_ORDERS_TIMETABLE_VIEW, TC_FROMSTRING, SA_HOR_CENTER);
	}

	void SetStringParameters(int widget) const override
	{
		switch (widget) {
			case WID_O_COND_VALUE: {
				VehicleOrderID sel = this->OrderGetSel();
				const Order *order = this->vehicle->GetOrder(sel);

				if (order != nullptr && order->IsType(OT_CONDITIONAL)) {
					uint value;
					switch (order->GetConditionVariable()) {
						case OCV_CARGO_LOAD_PERCENTAGE:
						case OCV_TIME_DATE:
							value = order->GetXData();
							break;

						case OCV_TIMETABLE:
							value = order->GetXData();
							if (!_settings_client.gui.timetable_in_ticks) value /= DATE_UNIT_SIZE;
							break;

						case OCV_CARGO_WAITING_AMOUNT:
						case OCV_COUNTER_VALUE:
							value = GB(order->GetXData(), 0, 16);
							break;

						default:
							value = order->GetConditionValue();
							break;
					}
					if (order->GetConditionVariable() == OCV_MAX_SPEED) value = ConvertSpeedToDisplaySpeed(value, this->vehicle->type);
					if (order->GetConditionVariable() == OCV_CARGO_WAITING_AMOUNT) value = ConvertCargoQuantityToDisplayQuantity(order->GetConditionValue(), value);
					SetDParam(0, value);
				}
				break;
			}

			case WID_O_COND_SLOT: {
				VehicleOrderID sel = this->OrderGetSel();
				const Order *order = this->vehicle->GetOrder(sel);

				if (order != nullptr && order->IsType(OT_CONDITIONAL)) {
					TraceRestrictSlotID value = order->GetXData();
					SetDParam(0, value);
				}
				break;
			}

			case WID_O_COND_COUNTER: {
				VehicleOrderID sel = this->OrderGetSel();
				const Order *order = this->vehicle->GetOrder(sel);

				if (order != nullptr && order->IsType(OT_CONDITIONAL)) {
					TraceRestrictCounterID value = GB(order->GetXData(), 16, 16);
					SetDParam(0, value);
				}
				break;
			}

			case WID_O_COND_SCHED_SELECT: {
				VehicleOrderID sel = this->OrderGetSel();
				const Order *order = this->vehicle->GetOrder(sel);

				uint schedule_index = GB(order->GetXData(), 0, 16);
				if (order != nullptr && order->IsType(OT_CONDITIONAL) && order->GetConditionVariable() == OCV_DISPATCH_SLOT && schedule_index != UINT16_MAX) {
					if (schedule_index < this->vehicle->orders->GetScheduledDispatchScheduleCount()) {
						const DispatchSchedule &ds = this->vehicle->orders->GetDispatchScheduleByIndex(schedule_index);
						if (!ds.ScheduleName().empty()) {
							SetDParam(0, STR_JUST_RAW_STRING);
							SetDParamStr(1, ds.ScheduleName().c_str());
							break;
						}
					}
					SetDParam(0, STR_TIMETABLE_ASSIGN_SCHEDULE_ID);
					SetDParam(1, schedule_index + 1);
				} else {
					SetDParam(0, STR_TIMETABLE_ASSIGN_SCHEDULE_NONE);
				}
				break;
			}

			case WID_O_CAPTION:
				SetDParam(0, this->vehicle->index);
				break;

			case WID_O_OCCUPANCY_TOGGLE:
				const_cast<Vehicle *>(this->vehicle)->RecalculateOrderOccupancyAverage();
				if (this->vehicle->order_occupancy_average >= 16) {
					SetDParam(0, STR_JUST_INT);
					SetDParam(1, this->vehicle->order_occupancy_average - 16);
				} else {
					SetDParam(0, STR_EMPTY);
					SetDParam(1, 0);
				}
				break;

			case WID_O_RELEASE_SLOT: {
				VehicleOrderID sel = this->OrderGetSel();
				const Order *order = this->vehicle->GetOrder(sel);

				if (order != nullptr && order->IsType(OT_RELEASE_SLOT)) {
					TraceRestrictSlotID value = order->GetDestination();
					SetDParam(0, value);
				}
				break;
			}

			case WID_O_COUNTER_OP: {
				VehicleOrderID sel = this->OrderGetSel();
				const Order *order = this->vehicle->GetOrder(sel);

				if (order != nullptr && order->IsType(OT_COUNTER)) {
					SetDParam(0, STR_TRACE_RESTRICT_COUNTER_INCREASE + order->GetCounterOperation());
				} else {
					SetDParam(0, STR_EMPTY);
				}
				break;
			}

			case WID_O_CHANGE_COUNTER: {
				VehicleOrderID sel = this->OrderGetSel();
				const Order *order = this->vehicle->GetOrder(sel);

				if (order != nullptr && order->IsType(OT_COUNTER)) {
					TraceRestrictCounterID value = order->GetDestination();
					SetDParam(0, value);
				}
				break;
			}

			case WID_O_COUNTER_VALUE: {
				VehicleOrderID sel = this->OrderGetSel();
				const Order *order = this->vehicle->GetOrder(sel);

				if (order != nullptr && order->IsType(OT_COUNTER)) {
					SetDParam(0, order->GetXData());
				}
				break;
			}

			case WID_O_DEPARTURE_VIA_TYPE: {
				VehicleOrderID sel = this->OrderGetSel();
				const Order *order = this->vehicle->GetOrder(sel);

				if (order != nullptr && order->IsType(OT_LABEL) && IsDeparturesOrderLabelSubType(order->GetLabelSubType())) {
					switch (order->GetLabelSubType()) {
						case OLST_DEPARTURES_VIA:
							SetDParam(0, STR_ORDER_LABEL_DEPARTURES_SHOW_AS_VIA);
							break;

						case OLST_DEPARTURES_REMOVE_VIA:
							SetDParam(0, STR_ORDER_LABEL_DEPARTURES_REMOVE_VIA_SHORT);
							break;

						default:
							SetDParam(0, STR_EMPTY);
							break;
					}
				} else {
					SetDParam(0, STR_EMPTY);
				}
				break;
			}
		}
	}

	void OnClick([[maybe_unused]] Point pt, int widget, [[maybe_unused]] int click_count) override
	{
		switch (widget) {
			case WID_O_ORDER_LIST: {
				if (this->goto_type == OPOS_CONDITIONAL) {
					VehicleOrderID order_id = this->GetOrderFromPt(_cursor.pos.y - this->top);
					if (order_id != INVALID_VEH_ORDER_ID) {
						Order order;
						order.next = nullptr;
						order.index = 0;
						order.MakeConditional(order_id);

						this->InsertNewOrder(order.Pack());
					}
					ResetObjectToPlace();
					break;
				}
				if (this->goto_type == OPOS_CONDITIONAL_RETARGET) {
					VehicleOrderID order_id = this->GetOrderFromPt(_cursor.pos.y - this->top);
					if (order_id != INVALID_VEH_ORDER_ID) {
						this->ModifyOrder(this->OrderGetSel(), MOF_COND_DESTINATION | (order_id << 8));
					}
					ResetObjectToPlace();
					break;
				}

				VehicleOrderID sel = this->GetOrderFromPt(pt.y);

				if (_ctrl_pressed && sel < this->vehicle->GetNumOrders()) {
					TileIndex xy = this->vehicle->GetOrder(sel)->GetLocation(this->vehicle);
					if (xy != INVALID_TILE) ScrollMainWindowToTile(xy);
					return;
				}

				/* This order won't be selected any more, close all child windows and dropdowns */
				this->CloseChildWindows();
				HideDropDownMenu(this);

				if (sel == INVALID_VEH_ORDER_ID || this->vehicle->owner != _local_company) {
					/* Deselect clicked order */
					this->selected_order = -1;
				} else if (sel == this->selected_order) {
					if (this->vehicle->type == VEH_TRAIN && sel < this->vehicle->GetNumOrders()) {
						int osl = ((this->vehicle->GetOrder(sel)->GetStopLocation() + 1) % OSL_END);
						if (osl == OSL_PLATFORM_THROUGH && !_settings_client.gui.show_adv_load_mode_features) {
							osl = OSL_PLATFORM_NEAR_END;
						}
						if (osl == OSL_PLATFORM_THROUGH) {
							for (const Vehicle *u = this->vehicle; u != nullptr; u = u->Next()) {
								/* Passengers may not be through-loaded */
								if (u->cargo_cap > 0 && IsCargoInClass(u->cargo_type, CC_PASSENGERS)) {
									osl = OSL_PLATFORM_NEAR_END;
									break;
								}
							}
						}
						this->ModifyOrder(sel, MOF_STOP_LOCATION | osl << 8);
					}
					if (this->vehicle->type == VEH_ROAD && sel < this->vehicle->GetNumOrders() && _settings_game.pf.pathfinder_for_roadvehs == VPF_YAPF) {
						DiagDirection current = this->vehicle->GetOrder(sel)->GetRoadVehTravelDirection();
						if (_settings_client.gui.show_adv_load_mode_features || current != INVALID_DIAGDIR) {
							uint dir = (current + 1) & 0xFF;
							if (dir >= DIAGDIR_END) dir = INVALID_DIAGDIR;
							this->ModifyOrder(sel, MOF_RV_TRAVEL_DIR | dir << 8);
						}
					}
				} else {
					/* Select clicked order */
					this->selected_order = sel;

					if (this->vehicle->owner == _local_company) {
						/* Activate drag and drop */
						SetObjectToPlaceWnd(SPR_CURSOR_MOUSE, PAL_NONE, HT_DRAG, this);
					}
				}

				this->UpdateButtonState();
				break;
			}

			case WID_O_SKIP:
				this->OrderClick_Skip();
				break;

			case WID_O_MGMT_LIST_BTN: {
				uint disabled_mask = (this->vehicle->GetNumOrders() < 2 ? 1 : 0) | (this->vehicle->GetNumOrders() < 3 ? 2 : 0);
				uint order_count = this->vehicle->GetNumOrders();
				for (uint i = 0; i < order_count; i++) {
					if (this->vehicle->GetOrder(i)->IsType(OT_CONDITIONAL)) {
						disabled_mask |= 2;
						break;
					}
				}
				ShowDropDownMenu(this, _order_manage_list_dropdown, -1, widget, disabled_mask, 0, 0, DDSF_LOST_FOCUS);
				break;
			}

			case WID_O_MGMT_BTN: {
				VehicleOrderID sel = this->OrderGetSel();
				const Order *order = this->vehicle->GetOrder(sel);
				if (order == nullptr) break;

				DropDownList list;
				list.emplace_back(new DropDownListStringItem(STR_ORDER_DUPLICATE_ORDER, 0, false));
				if (order->IsType(OT_CONDITIONAL)) list.emplace_back(new DropDownListStringItem(STR_ORDER_CHANGE_JUMP_TARGET, 1, false));
				if (!order->IsType(OT_IMPLICIT)) {
					list.emplace_back(new DropDownListItem(-1, false));
					list.emplace_back(new DropDownListStringItem(STR_COLOUR_DEFAULT, 0x100 + INVALID_COLOUR, false));
					auto add_colour = [&](Colours colour) {
						list.emplace_back(new DropDownListStringItem(STR_COLOUR_DARK_BLUE + colour, 0x100 + colour, false));
					};
					add_colour(COLOUR_YELLOW);
					add_colour(COLOUR_LIGHT_BLUE);
					add_colour(COLOUR_GREEN);
					add_colour(COLOUR_ORANGE);
					add_colour(COLOUR_PINK);
				}
				ShowDropDownList(this, std::move(list), 0x100 + order->GetColour(), widget, 0, false, DDSF_LOST_FOCUS);
				break;
			}

			case WID_O_DELETE:
				this->OrderClick_Delete();
				break;

			case WID_O_STOP_SHARING:
				this->OrderClick_StopSharing();
				break;

			case WID_O_NON_STOP:
				if (this->GetWidget<NWidgetLeaf>(widget)->ButtonHit(pt)) {
					this->OrderClick_Nonstop(-1);
				} else {
					const Order *o = this->vehicle->GetOrder(this->OrderGetSel());
					ShowDropDownMenu(this, _order_non_stop_drowdown, o->GetNonStopType(), WID_O_NON_STOP, _settings_game.order.nonstop_only ? 5 : 0,
							o->IsType(OT_GOTO_STATION) ? 0 : (o->IsType(OT_GOTO_WAYPOINT) ? 3 : 12), 0, DDSF_LOST_FOCUS);
				}
				break;

			case WID_O_GOTO:
				if (this->GetWidget<NWidgetLeaf>(widget)->ButtonHit(pt)) {
					if (this->goto_type != OPOS_NONE) {
						ResetObjectToPlace();
					} else {
						this->OrderClick_Goto(OPOS_GOTO);
					}
				} else {
					if (this->goto_type == OPOS_COND_VIA || this->goto_type == OPOS_COND_STATION) ResetObjectToPlace();
					int sel;
					switch (this->goto_type) {
						case OPOS_NONE:        sel = -1; break;
						case OPOS_GOTO:        sel =  0; break;
						case OPOS_CONDITIONAL: sel =  2; break;
						case OPOS_SHARE:       sel =  3; break;
						case OPOS_CONDITIONAL_RETARGET: sel = -1; break;
						case OPOS_DEPARTURE_VIA:        sel =  7; break;
						default: NOT_REACHED();
					}
					uint32 hidden_mask = 0;
					if (_settings_client.gui.show_adv_tracerestrict_features) {
						bool have_counters = false;
						for (const TraceRestrictCounter *ctr : TraceRestrictCounter::Iterate()) {
							if (ctr->owner == this->vehicle->owner) {
								have_counters = true;
								break;
							}
						}
						if (!have_counters) {
							// Owner has no counters, don't both showing the menu item
							hidden_mask |= 0x20;
						}
					} else {
						hidden_mask |= 0x30;
					}
					ShowDropDownMenu(this, this->vehicle->type == VEH_AIRCRAFT ? _order_goto_dropdown_aircraft : _order_goto_dropdown, sel, WID_O_GOTO,
							0, hidden_mask, 0, DDSF_LOST_FOCUS);
				}
				break;

			case WID_O_FULL_LOAD:
				if (this->GetWidget<NWidgetLeaf>(widget)->ButtonHit(pt)) {
					this->OrderClick_FullLoad(OLF_FULL_LOAD_ANY, true);
				} else {
					ShowDropDownMenu(this, _order_full_load_drowdown, this->vehicle->GetOrder(this->OrderGetSel())->GetLoadType(), WID_O_FULL_LOAD, 0, 0xE2 /* 1110 0010 */, 0, DDSF_LOST_FOCUS);
				}
				break;

			case WID_O_UNLOAD:
				if (this->GetWidget<NWidgetLeaf>(widget)->ButtonHit(pt)) {
					this->OrderClick_Unload(OUFB_UNLOAD, true);
				} else {
					ShowDropDownMenu(this, _order_unload_drowdown, this->vehicle->GetOrder(this->OrderGetSel())->GetUnloadType(), WID_O_UNLOAD, 0, 0xE8 /* 1110 1000 */, 0, DDSF_LOST_FOCUS);
				}
				break;

			case WID_O_REFIT:
				this->OrderClick_Refit(0, false);
				break;

			case WID_O_SERVICE:
				if (this->GetWidget<NWidgetLeaf>(widget)->ButtonHit(pt)) {
					this->OrderClick_Service(-1);
				} else {
					ShowDropDownMenu(this, _order_depot_action_dropdown, DepotActionStringIndex(this->vehicle->GetOrder(this->OrderGetSel())),
							WID_O_SERVICE, 0, _settings_client.gui.show_depot_sell_gui ? 0 : (1 << DA_SELL), 0, DDSF_LOST_FOCUS);
				}
				break;

			case WID_O_REFIT_DROPDOWN:
				if (this->GetWidget<NWidgetLeaf>(widget)->ButtonHit(pt)) {
					this->OrderClick_Refit(0, true);
				} else {
					ShowDropDownMenu(this, _order_refit_action_dropdown, 0, WID_O_REFIT_DROPDOWN, 0, 0, 0, DDSF_LOST_FOCUS);
				}
				break;

			case WID_O_COND_SLOT: {
				int selected;
				const Order *order = this->vehicle->GetOrder(this->OrderGetSel());
				TraceRestrictSlotID value = order->GetXData();
				DropDownList list = GetSlotDropDownList(this->vehicle->owner, value, selected, this->vehicle->type, order->GetConditionVariable() == OCV_SLOT_OCCUPANCY);
				if (!list.empty()) ShowDropDownList(this, std::move(list), selected, WID_O_COND_SLOT, 0);
				break;
			}

			case WID_O_COND_COUNTER: {
				int selected;
				TraceRestrictCounterID value = GB(this->vehicle->GetOrder(this->OrderGetSel())->GetXData(), 16, 16);
				DropDownList list = GetCounterDropDownList(this->vehicle->owner, value, selected);
				if (!list.empty()) ShowDropDownList(this, std::move(list), selected, WID_O_COND_COUNTER, 0);
				break;
			}

			case WID_O_COND_TIME_DATE: {
				ShowDropDownMenu(this, _order_time_date_dropdown, this->vehicle->GetOrder(this->OrderGetSel())->GetConditionValue(),
						WID_O_COND_TIME_DATE, _settings_game.game_time.time_in_minutes ? 0 : 7, 0);
				break;
			}

			case WID_O_COND_TIMETABLE: {
				ShowDropDownMenu(this, _order_timetable_dropdown, this->vehicle->GetOrder(this->OrderGetSel())->GetConditionValue(),
						WID_O_COND_TIMETABLE, 0, 0);
				break;
			}

			case WID_O_COND_SCHED_SELECT: {
				int selected = GB(this->vehicle->GetOrder(this->OrderGetSel())->GetXData(), 0, 16);
				if (selected == UINT16_MAX) selected = -1;

				uint count = this->vehicle->orders->GetScheduledDispatchScheduleCount();
				DropDownList list;
				for (uint i = 0; i < count; ++i) {
					const DispatchSchedule &ds = this->vehicle->orders->GetDispatchScheduleByIndex(i);
					if (ds.ScheduleName().empty()) {
						SetDParam(0, i + 1);
						list.emplace_back(new DropDownListStringItem(STR_TIMETABLE_ASSIGN_SCHEDULE_ID, i, false));
					} else {
						list.emplace_back(new DropDownListStringItem(ds.ScheduleName(), i, false));
					}
				}
				if (!list.empty()) ShowDropDownList(this, std::move(list), selected, WID_O_COND_SCHED_SELECT, 0);
				break;
			}

			case WID_O_COND_SCHED_TEST: {
				ShowDropDownMenu(this, _order_dispatch_slot_dropdown, this->vehicle->GetOrder(this->OrderGetSel())->GetConditionValue() / 2,
						WID_O_COND_SCHED_TEST, 0, 0);
				break;
			}

			case WID_O_REVERSE: {
				VehicleOrderID sel_ord = this->OrderGetSel();
				const Order *order = this->vehicle->GetOrder(sel_ord);

				if (order == nullptr) break;

				this->ModifyOrder(sel_ord, MOF_WAYPOINT_FLAGS | (order->GetWaypointFlags() ^ OWF_REVERSE) << 8);
				break;
			}

			case WID_O_COND_CARGO:
			case WID_O_COND_AUX_CARGO: {
				uint value = this->vehicle->GetOrder(this->OrderGetSel())->GetConditionValue();
				DropDownList list;
				for (size_t i = 0; i < _sorted_standard_cargo_specs.size(); ++i) {
					const CargoSpec *cs = _sorted_cargo_specs[i];
					list.emplace_back(new DropDownListStringItem(cs->name, cs->Index(), false));
				}
				if (!list.empty()) ShowDropDownList(this, std::move(list), value, widget, 0);
				break;
			}

			case WID_O_COND_AUX_VIA: {
				if (this->goto_type != OPOS_NONE) {
					ResetObjectToPlace();
				} else if (GB(this->vehicle->GetOrder(this->OrderGetSel())->GetXData(), 16, 16) != 0) {
					this->ModifyOrder(this->OrderGetSel(), MOF_COND_VALUE_3 | NEW_STATION << 8);
				} else {
					this->OrderClick_Goto(OPOS_COND_VIA);
				}
				break;
			}

			case WID_O_COND_AUX_STATION: {
				if (this->goto_type != OPOS_NONE) {
					ResetObjectToPlace();
				} else {
					this->OrderClick_Goto(OPOS_COND_STATION);
				}
				break;
			}

			case WID_O_TIMETABLE_VIEW:
				ShowTimetableWindow(this->vehicle);
				break;

			case WID_O_COND_VARIABLE: {
				const OrderConditionVariable ocv = this->vehicle->GetOrder(this->OrderGetSel())->GetConditionVariable();
				DropDownList list;
				for (uint i = 0; i < lengthof(_order_conditional_variable); i++) {
					if (this->vehicle->type != VEH_TRAIN && _order_conditional_variable[i] == OCV_FREE_PLATFORMS) {
						continue;
					}
					if (ocv != _order_conditional_variable[i]) {
						if ((_order_conditional_variable[i] == OCV_VEH_IN_SLOT || _order_conditional_variable[i] == OCV_SLOT_OCCUPANCY ||
								_order_conditional_variable[i] == OCV_COUNTER_VALUE) && !_settings_client.gui.show_adv_tracerestrict_features) {
							continue;
						}
						if ((_order_conditional_variable[i] == OCV_DISPATCH_SLOT) && this->vehicle->orders->GetScheduledDispatchScheduleCount() == 0) {
							continue;
						}
					}
					list.emplace_back(new DropDownListStringItem(OrderStringForVariable(this->vehicle, _order_conditional_variable[i]), _order_conditional_variable[i], false));
				}
				ShowDropDownList(this, std::move(list), ocv, WID_O_COND_VARIABLE);
				break;
			}

			case WID_O_COND_COMPARATOR: {
				const Order *o = this->vehicle->GetOrder(this->OrderGetSel());
				if (o->GetConditionVariable() == OCV_DISPATCH_SLOT) {
					DropDownList list;
					list.emplace_back(new DropDownListStringItem(STR_ORDER_CONDITIONAL_COMPARATOR_DISPATCH_SLOT_IS_FIRST, 0x100, false));
					list.emplace_back(new DropDownListStringItem(STR_ORDER_CONDITIONAL_COMPARATOR_DISPATCH_SLOT_IS_NOT_FIRST, 0x101, false));
					list.emplace_back(new DropDownListStringItem(STR_ORDER_CONDITIONAL_COMPARATOR_DISPATCH_SLOT_IS_LAST, 0x102, false));
					list.emplace_back(new DropDownListStringItem(STR_ORDER_CONDITIONAL_COMPARATOR_DISPATCH_SLOT_IS_NOT_LAST, 0x103, false));
					int selected = 0x100 + ((o->GetConditionValue() % 2) * 2) + ((o->GetConditionComparator() == OCC_IS_FALSE) ? 1 : 0);
					ShowDropDownList(this, std::move(list), selected, WID_O_COND_COMPARATOR, 0);
					break;
				}
				uint mask;
				switch (o->GetConditionVariable()) {
					case OCV_REQUIRES_SERVICE:
					case OCV_CARGO_ACCEPTANCE:
					case OCV_CARGO_WAITING:
						mask = 0x3F;
						break;

					case OCV_VEH_IN_SLOT:
					case OCV_SLOT_OCCUPANCY:
						mask = 0x3C;
						break;

					case OCV_TIMETABLE:
						mask = 0xC3;
						break;

					default:
						mask = 0xC0;
						break;
				}
				ShowDropDownMenu(this, GetComparatorStrings(this->vehicle, o), o->GetConditionComparator(), WID_O_COND_COMPARATOR, 0, mask, 0, DDSF_LOST_FOCUS);
				break;
			}

			case WID_O_COND_VALUE: {
				const Order *order = this->vehicle->GetOrder(this->OrderGetSel());
				uint value;
				CharSetFilter charset_filter = CS_NUMERAL;
				switch (order->GetConditionVariable()) {
					case OCV_CARGO_LOAD_PERCENTAGE:
					case OCV_TIME_DATE:
						value = order->GetXData();
						break;

					case OCV_TIMETABLE:
						value = order->GetXData();
						if (!_settings_client.gui.timetable_in_ticks) {
							value /= DATE_UNIT_SIZE;
							charset_filter = CS_NUMERAL_DECIMAL;
						}
						break;

					case OCV_CARGO_WAITING_AMOUNT:
					case OCV_COUNTER_VALUE:
						value = GB(order->GetXData(), 0, 16);
						break;

					default:
						value = order->GetConditionValue();
						break;
				}
				if (order->GetConditionVariable() == OCV_MAX_SPEED) value = ConvertSpeedToDisplaySpeed(value, this->vehicle->type);
				if (order->GetConditionVariable() == OCV_CARGO_WAITING_AMOUNT) value = ConvertCargoQuantityToDisplayQuantity(order->GetConditionValue(), value);
				this->query_text_widget = widget;
				SetDParam(0, value);
				ShowQueryString(STR_JUST_INT, STR_ORDER_CONDITIONAL_VALUE_CAPT, (order->GetConditionVariable() == OCV_CARGO_WAITING_AMOUNT) ? 12 : 6, this, charset_filter, QSF_NONE);
				break;
			}

			case WID_O_SHARED_ORDER_LIST:
				ShowVehicleListWindow(this->vehicle);
				break;

			case WID_O_ADD_VEH_GROUP: {
				this->query_text_widget = WID_O_ADD_VEH_GROUP;
				ShowQueryString(STR_EMPTY, STR_GROUP_RENAME_CAPTION, MAX_LENGTH_GROUP_NAME_CHARS, this, CS_ALPHANUMERAL, QSF_ENABLE_DEFAULT | QSF_LEN_IN_CHARS);
				break;
			}

			case WID_O_OCCUPANCY_TOGGLE:
				ToggleWidgetLoweredState(WID_O_OCCUPANCY_TOGGLE);
				this->UpdateButtonState();
				this->ReInit();
				break;

			case WID_O_RELEASE_SLOT: {
				int selected;
				TraceRestrictSlotID value = this->vehicle->GetOrder(this->OrderGetSel())->GetDestination();
				DropDownList list = GetSlotDropDownList(this->vehicle->owner, value, selected, this->vehicle->type, false);
				if (!list.empty()) ShowDropDownList(this, std::move(list), selected, WID_O_RELEASE_SLOT, 0);
				break;
			}

			case WID_O_COUNTER_OP: {
				DropDownList list;
				list.emplace_back(new DropDownListStringItem(STR_TRACE_RESTRICT_COUNTER_INCREASE, 0, false));
				list.emplace_back(new DropDownListStringItem(STR_TRACE_RESTRICT_COUNTER_DECREASE, 1, false));
				list.emplace_back(new DropDownListStringItem(STR_TRACE_RESTRICT_COUNTER_SET, 2, false));
				int selected = this->vehicle->GetOrder(this->OrderGetSel())->GetCounterOperation();
				ShowDropDownList(this, std::move(list), selected, WID_O_COUNTER_OP, 0);
				break;
			}

			case WID_O_CHANGE_COUNTER: {
				int selected;
				TraceRestrictCounterID value = this->vehicle->GetOrder(this->OrderGetSel())->GetDestination();
				DropDownList list = GetCounterDropDownList(this->vehicle->owner, value, selected);
				if (!list.empty()) ShowDropDownList(this, std::move(list), selected, WID_O_CHANGE_COUNTER, 0);
				break;
			}

			case WID_O_COUNTER_VALUE: {
				const Order *order = this->vehicle->GetOrder(this->OrderGetSel());
				this->query_text_widget = widget;
				SetDParam(0, order->GetXData());
				ShowQueryString(STR_JUST_INT, STR_TRACE_RESTRICT_VALUE_CAPTION, 10, this, CS_NUMERAL, QSF_NONE);
				break;
			}

			case WID_O_TEXT_LABEL: {
				const Order *order = this->vehicle->GetOrder(this->OrderGetSel());
				this->query_text_widget = widget;
				SetDParamStr(0, order->GetLabelText());
				ShowQueryString(STR_JUST_RAW_STRING, STR_ORDER_LABEL_TEXT_CAPTION, NUM_CARGO - 1, this, CS_ALPHANUMERAL, QSF_NONE);
				break;
			}

			case WID_O_DEPARTURE_VIA_TYPE: {
				DropDownList list;
				list.emplace_back(new DropDownListStringItem(STR_ORDER_LABEL_DEPARTURES_SHOW_AS_VIA, OLST_DEPARTURES_VIA, false));
				list.emplace_back(new DropDownListStringItem(STR_ORDER_LABEL_DEPARTURES_REMOVE_VIA, OLST_DEPARTURES_REMOVE_VIA, false));
				int selected = this->vehicle->GetOrder(this->OrderGetSel())->GetLabelSubType();
				ShowDropDownList(this, std::move(list), selected, WID_O_DEPARTURE_VIA_TYPE, 0);
				break;
			}
		}
	}

	void OnQueryTextFinished(char *str) override
	{
		if (this->query_text_widget == WID_O_COND_VALUE && !StrEmpty(str)) {
			VehicleOrderID sel = this->OrderGetSel();
			uint value = atoi(str);

			switch (this->vehicle->GetOrder(sel)->GetConditionVariable()) {
				case OCV_MAX_SPEED:
					value = Clamp(ConvertDisplaySpeedToSpeed(value, this->vehicle->type), 0, 2047);
					break;

				case OCV_PERCENT:
				case OCV_RELIABILITY:
				case OCV_LOAD_PERCENTAGE:
				case OCV_CARGO_LOAD_PERCENTAGE:
					value = Clamp(value, 0, 100);
					break;

				case OCV_CARGO_WAITING_AMOUNT:
					value = Clamp(ConvertDisplayQuantityToCargoQuantity(this->vehicle->GetOrder(sel)->GetConditionValue(), value), 0, 0xFFFF);
					break;

				case OCV_COUNTER_VALUE:
				case OCV_TIME_DATE:
					value = Clamp(value, 0, 0xFFFF);
					break;

				case OCV_TIMETABLE: {
					value = Clamp(ParseTimetableDuration(str), 0, 0xFFFF);
					break;
				}

				default:
					value = Clamp(value, 0, 2047);
					break;
			}
			this->ModifyOrder(sel, MOF_COND_VALUE | value << 8);
		}

		if (this->query_text_widget == WID_O_COUNTER_VALUE && !StrEmpty(str)) {
			VehicleOrderID sel = this->OrderGetSel();
			uint value = Clamp(atoi(str), 0, 0xFFFF);
			this->ModifyOrder(sel, MOF_COUNTER_VALUE | value << 8);
		}

		if (this->query_text_widget == WID_O_ADD_VEH_GROUP) {
			DoCommandP(0, VehicleListIdentifier(VL_SINGLE_VEH, this->vehicle->type, this->vehicle->owner, this->vehicle->index).Pack(), CF_ANY, CMD_CREATE_GROUP_FROM_LIST | CMD_MSG(STR_ERROR_GROUP_CAN_T_CREATE), nullptr, str);
		}

		if (this->query_text_widget == WID_O_TEXT_LABEL && str != nullptr) {
			this->ModifyOrder(this->OrderGetSel(), MOF_LABEL_TEXT, true, str);
		}
	}

	void OnDropdownSelect(int widget, int index) override
	{
		switch (widget) {
			case WID_O_NON_STOP:
				this->OrderClick_Nonstop(index);
				break;

			case WID_O_FULL_LOAD:
				this->OrderClick_FullLoad((OrderLoadFlags)index);
				break;

			case WID_O_UNLOAD:
				this->OrderClick_Unload((OrderUnloadFlags)index);
				break;

			case WID_O_GOTO:
				switch (index) {
					case 0: this->OrderClick_Goto(OPOS_GOTO); break;
					case 1: this->OrderClick_NearestDepot(); break;
					case 2: this->OrderClick_Goto(OPOS_CONDITIONAL); break;
					case 3: this->OrderClick_Goto(OPOS_SHARE); break;
					case 4: this->OrderClick_ReleaseSlot(); break;
					case 5: this->OrderClick_ChangeCounter(); break;
					case 6: this->OrderClick_TextLabel(); break;
					case 7: this->OrderClick_Goto(OPOS_DEPARTURE_VIA); break;
					default: NOT_REACHED();
				}
				break;

			case WID_O_SERVICE:
				this->OrderClick_Service(index);
				break;

			case WID_O_REFIT_DROPDOWN:
				this->OrderClick_Refit(index, true);
				break;

			case WID_O_COND_VARIABLE:
				this->ModifyOrder(this->OrderGetSel(), MOF_COND_VARIABLE | index << 8);
				break;

			case WID_O_COND_COMPARATOR:
				if (index >= 0x100) {
					const Order *o = this->vehicle->GetOrder(this->OrderGetSel());
					if (o == nullptr || o->GetConditionVariable() != OCV_DISPATCH_SLOT) return;
					this->ModifyOrder(this->OrderGetSel(), MOF_COND_COMPARATOR | ((index & 1) ? OCC_IS_FALSE : OCC_IS_TRUE) << 8);
					this->ModifyOrder(this->OrderGetSel(), MOF_COND_VALUE_2 | ((o->GetConditionValue() & 2) | ((index & 2) >> 1)) << 8);
				} else {
					this->ModifyOrder(this->OrderGetSel(), MOF_COND_COMPARATOR | index << 8);
				}
				break;

			case WID_O_COND_CARGO:
				this->ModifyOrder(this->OrderGetSel(), MOF_COND_VALUE | index << 8);
				break;

			case WID_O_COND_AUX_CARGO:
				this->ModifyOrder(this->OrderGetSel(), MOF_COND_VALUE_2 | index << 8);
				break;

			case WID_O_COND_SLOT:
				this->ModifyOrder(this->OrderGetSel(), MOF_COND_VALUE | index << 8);
				break;

			case WID_O_COND_COUNTER:
				this->ModifyOrder(this->OrderGetSel(), MOF_COND_VALUE_2 | index << 8);
				break;

			case WID_O_COND_TIME_DATE:
				this->ModifyOrder(this->OrderGetSel(), MOF_COND_VALUE_2 | index << 8);
				break;

			case WID_O_COND_TIMETABLE:
				this->ModifyOrder(this->OrderGetSel(), MOF_COND_VALUE_2 | index << 8);
				break;

			case WID_O_COND_SCHED_SELECT:
				this->ModifyOrder(this->OrderGetSel(), MOF_COND_VALUE | index << 8);
				break;

			case WID_O_COND_SCHED_TEST: {
				const Order *o = this->vehicle->GetOrder(this->OrderGetSel());
				if (o == nullptr) return;
				index = (index * 2) | (o->GetConditionValue() & 1);
				this->ModifyOrder(this->OrderGetSel(), MOF_COND_VALUE_2 | index << 8);
				break;
			}

			case WID_O_RELEASE_SLOT:
				this->ModifyOrder(this->OrderGetSel(), MOF_SLOT | index << 8);
				break;

			case WID_O_COUNTER_OP:
				this->ModifyOrder(this->OrderGetSel(), MOF_COUNTER_OP | index << 8);
				break;

			case WID_O_CHANGE_COUNTER:
				this->ModifyOrder(this->OrderGetSel(), MOF_COUNTER_ID | index << 8);
				break;

			case WID_O_DEPARTURE_VIA_TYPE:
				this->ModifyOrder(this->OrderGetSel(), MOF_DEPARTURES_SUBTYPE | index << 8);
				break;

			case WID_O_MGMT_LIST_BTN:
				switch (index) {
					case 0: this->OrderClick_ReverseOrderList(0); break;
					case 1: this->OrderClick_ReverseOrderList(1); break;
					default: NOT_REACHED();
				}
				break;

			case WID_O_MGMT_BTN:
				if (this->goto_type == OPOS_CONDITIONAL_RETARGET) {
					ResetObjectToPlace();
					break;
				}
				if (index >= 0x100 && index <= 0x100 + INVALID_COLOUR) {
					this->ModifyOrder(this->OrderGetSel(), MOF_COLOUR | (index & 0xFF) << 8);
					break;
				}
				switch (index) {
					case 0:
						DoCommandP(this->vehicle->tile, this->vehicle->index, this->OrderGetSel(), CMD_DUPLICATE_ORDER | CMD_MSG(STR_ERROR_CAN_T_INSERT_NEW_ORDER));
						break;

					case 1:
						this->OrderClick_Goto(OPOS_CONDITIONAL_RETARGET);
						break;

					default:
						NOT_REACHED();
				}
				break;
		}
	}

	void OnDragDrop(Point pt, int widget) override
	{
		switch (widget) {
			case WID_O_ORDER_LIST: {
				VehicleOrderID from_order = this->OrderGetSel();
				VehicleOrderID to_order = this->GetOrderFromPt(pt.y);

				if (!(from_order == to_order || from_order == INVALID_VEH_ORDER_ID || from_order > this->vehicle->GetNumOrders() || to_order == INVALID_VEH_ORDER_ID || to_order > this->vehicle->GetNumOrders()) &&
						DoCommandP(this->vehicle->tile, this->vehicle->index, from_order | (to_order << 16), CMD_MOVE_ORDER | CMD_MSG(STR_ERROR_CAN_T_MOVE_THIS_ORDER))) {
					this->selected_order = -1;
					this->UpdateButtonState();
				}
				break;
			}

			case WID_O_DELETE:
				this->OrderClick_Delete();
				break;

			case WID_O_STOP_SHARING:
				this->OrderClick_StopSharing();
				break;
		}

		ResetObjectToPlace();

		if (this->order_over != INVALID_VEH_ORDER_ID) {
			/* End of drag-and-drop, hide dragged order destination highlight. */
			this->order_over = INVALID_VEH_ORDER_ID;
			this->SetWidgetDirty(WID_O_ORDER_LIST);
		}
	}

	EventState OnHotkey(int hotkey) override
	{
		if (this->vehicle->owner != _local_company) return ES_NOT_HANDLED;

		switch (hotkey) {
			case OHK_SKIP:           this->OrderClick_Skip(); break;
			case OHK_DELETE:         this->OrderClick_Delete(); break;
			case OHK_GOTO:           this->OrderClick_Goto(OPOS_GOTO); break;
			case OHK_NONSTOP:        this->OrderClick_Nonstop(-1); break;
			case OHK_VIA:            this->OrderClick_Nonstop(-2); break;
			case OHK_FULLLOAD:       this->OrderClick_FullLoad(OLF_FULL_LOAD_ANY, true); break;
			case OHK_UNLOAD:         this->OrderClick_Unload(OUFB_UNLOAD, true); break;
			case OHK_NEAREST_DEPOT:  this->OrderClick_NearestDepot(); break;
			case OHK_ALWAYS_SERVICE: this->OrderClick_Service(-1); break;
			case OHK_TRANSFER:       this->OrderClick_Unload(OUFB_TRANSFER, true); break;
			case OHK_NO_UNLOAD:      this->OrderClick_Unload(OUFB_NO_UNLOAD, true); break;
			case OHK_NO_LOAD:        this->OrderClick_FullLoad(OLFB_NO_LOAD, true); break;
			default: return ES_NOT_HANDLED;
		}
		return ES_HANDLED;
	}

	void OnPlaceObject([[maybe_unused]] Point pt, TileIndex tile) override
	{
		if (this->goto_type == OPOS_GOTO) {
			const Order cmd = GetOrderCmdFromTile(this->vehicle, tile);
			if (cmd.IsType(OT_NOTHING)) return;

			if (this->InsertNewOrder(cmd.Pack())) {
				/* With quick goto the Go To button stays active */
				if (!_settings_client.gui.quick_goto) ResetObjectToPlace();
			}
		} else if (this->goto_type == OPOS_COND_VIA || this->goto_type == OPOS_COND_STATION) {
			if (IsTileType(tile, MP_STATION) || IsTileType(tile, MP_INDUSTRY)) {
				const Station *st = nullptr;

				if (IsTileType(tile, MP_STATION)) {
					st = Station::GetByTile(tile);
				} else {
					const Industry *in = Industry::GetByTile(tile);
					st = in->neutral_station;
				}
				if (st != nullptr && IsInfraUsageAllowed(this->vehicle->type, this->vehicle->owner, st->owner)) {
					if (this->ModifyOrder(this->OrderGetSel(), (this->goto_type == OPOS_COND_VIA ? MOF_COND_VALUE_3 : MOF_COND_STATION_ID) | st->index << 8)) {
						ResetObjectToPlace();
					}
				}
			}
		} else if (this->goto_type == OPOS_DEPARTURE_VIA) {
			if (IsTileType(tile, MP_STATION) || IsTileType(tile, MP_INDUSTRY)) {
				const BaseStation *st = nullptr;

				if (IsTileType(tile, MP_STATION)) {
					st = BaseStation::GetByTile(tile);
				} else {
					const Industry *in = Industry::GetByTile(tile);
					st = in->neutral_station;
				}
				if (st != nullptr && IsInfraUsageAllowed(this->vehicle->type, this->vehicle->owner, st->owner)) {
					Order order;
					order.next = nullptr;
					order.index = 0;
					order.MakeLabel(OLST_DEPARTURES_VIA);
					order.SetDestination(st->index);

					if (this->InsertNewOrder(order.Pack())) {
						ResetObjectToPlace();
					}
				}
			}
		}
	}

	bool OnVehicleSelect(const Vehicle *v) override
	{
		/* v is vehicle getting orders. Only copy/clone orders if vehicle doesn't have any orders yet.
		 * We disallow copying orders of other vehicles if we already have at least one order entry
		 * ourself as it easily copies orders of vehicles within a station when we mean the station.
		 * Obviously if you press CTRL on a non-empty orders vehicle you know what you are doing
		 * TODO: give a warning message */
		bool share_order = _ctrl_pressed || this->goto_type == OPOS_SHARE;
		if (this->vehicle->GetNumOrders() != 0 && !share_order) return false;

		if (DoCommandP(this->vehicle->tile, this->vehicle->index | (share_order ? CO_SHARE : CO_COPY) << 30, v->index,
				share_order ? CMD_CLONE_ORDER | CMD_MSG(STR_ERROR_CAN_T_SHARE_ORDER_LIST) : CMD_CLONE_ORDER | CMD_MSG(STR_ERROR_CAN_T_COPY_ORDER_LIST))) {
			this->selected_order = -1;
			ResetObjectToPlace();
		}
		return true;
	}

	/**
	 * Clones an order list from a vehicle list.  If this doesn't make sense (because not all vehicles in the list have the same orders), then it displays an error.
	 * @return This always returns true, which indicates that the contextual action handled the mouse click.
	 *         Note that it's correct behaviour to always handle the click even though an error is displayed,
	 *         because users aren't going to expect the default action to be performed just because they overlooked that cloning doesn't make sense.
	 */
	bool OnVehicleSelect(VehicleList::const_iterator begin, VehicleList::const_iterator end) override
	{
		bool share_order = _ctrl_pressed || this->goto_type == OPOS_SHARE;
		if (this->vehicle->GetNumOrders() != 0 && !share_order) return false;

		if (!share_order) {
			/* If CTRL is not pressed: If all the vehicles in this list have the same orders, then copy orders */
			if (AllEqual(begin, end, [](const Vehicle *v1, const Vehicle *v2) {
				return VehiclesHaveSameOrderList(v1, v2);
			})) {
				OnVehicleSelect(*begin);
			} else {
				ShowErrorMessage(STR_ERROR_CAN_T_COPY_ORDER_LIST, STR_ERROR_CAN_T_COPY_ORDER_VEHICLE_LIST, WL_INFO);
			}
		} else {
			/* If CTRL is pressed: If all the vehicles in this list share orders, then copy orders */
			if (AllEqual(begin, end, [](const Vehicle *v1, const Vehicle *v2) {
				return v1->FirstShared() == v2->FirstShared();
			})) {
				OnVehicleSelect(*begin);
			} else {
				ShowErrorMessage(STR_ERROR_CAN_T_SHARE_ORDER_LIST, STR_ERROR_CAN_T_SHARE_ORDER_VEHICLE_LIST, WL_INFO);
			}
		}

		return true;
	}

	void OnPlaceObjectAbort() override
	{
		this->goto_type = OPOS_NONE;
		this->SetWidgetDirty(WID_O_GOTO);
		this->SetWidgetDirty(WID_O_COND_AUX_VIA);
		this->SetWidgetDirty(WID_O_COND_AUX_STATION);
		this->SetWidgetDirty(WID_O_MGMT_BTN);

		/* Remove drag highlighting if it exists. */
		if (this->order_over != INVALID_VEH_ORDER_ID) {
			this->order_over = INVALID_VEH_ORDER_ID;
			this->SetWidgetDirty(WID_O_ORDER_LIST);
		}
	}

	void OnMouseDrag(Point pt, int widget) override
	{
		if (this->selected_order != -1 && widget == WID_O_ORDER_LIST) {
			/* An order is dragged.. */
			VehicleOrderID from_order = this->OrderGetSel();
			VehicleOrderID to_order = this->GetOrderFromPt(pt.y);
			uint num_orders = this->vehicle->GetNumOrders();

			if (from_order != INVALID_VEH_ORDER_ID && from_order <= num_orders) {
				if (to_order != INVALID_VEH_ORDER_ID && to_order <= num_orders) { // ..over an existing order.
					this->order_over = to_order;
					this->SetWidgetDirty(widget);
				} else if (from_order != to_order && this->order_over != INVALID_VEH_ORDER_ID) { // ..outside of the order list.
					this->order_over = INVALID_VEH_ORDER_ID;
					this->SetWidgetDirty(widget);
				}
			}
		}
	}

	void OnResize() override
	{
		/* Update the scroll bar */
		this->vscroll->SetCapacityFromWidget(this, WID_O_ORDER_LIST);
	}

	virtual void OnFocus(Window *previously_focused_window) override
	{
		if (HasFocusedVehicleChanged(this->window_number, previously_focused_window)) {
			MarkDirtyFocusedRoutePaths(this->vehicle);
		}
	}

	virtual void OnFocusLost(bool closing, Window *newly_focused_window) override
	{
		if (HasFocusedVehicleChanged(this->window_number, newly_focused_window)) {
			MarkDirtyFocusedRoutePaths(this->vehicle);
		}
	}

	bool OnTooltip(Point pt, int widget, TooltipCloseCondition close_cond) override
	{
		switch (widget) {
			case WID_O_SHARED_ORDER_LIST: {
				if (this->vehicle->owner == _local_company) {
					SetDParam(0, STR_ORDERS_VEH_WITH_SHARED_ORDERS_LIST_TOOLTIP);
					GuiShowTooltips(this, STR_ORDERS_VEH_WITH_SHARED_ORDERS_LIST_TOOLTIP_EXTRA, close_cond, 1);
					return true;
				}
				return false;
			}
			default:
				return false;
		}
	}

	const Vehicle *GetVehicle()
	{
		return this->vehicle;
	}

	static HotkeyList hotkeys;
};

static Hotkey order_hotkeys[] = {
	Hotkey('D', "skip", OHK_SKIP),
	Hotkey('F', "delete", OHK_DELETE),
	Hotkey('G', "goto", OHK_GOTO),
	Hotkey('H', "nonstop", OHK_NONSTOP),
	Hotkey((uint16)0, "via", OHK_VIA),
	Hotkey('J', "fullload", OHK_FULLLOAD),
	Hotkey('K', "unload", OHK_UNLOAD),
	Hotkey((uint16)0, "nearest_depot", OHK_NEAREST_DEPOT),
	Hotkey((uint16)0, "always_service", OHK_ALWAYS_SERVICE),
	Hotkey((uint16)0, "transfer", OHK_TRANSFER),
	Hotkey((uint16)0, "no_unload", OHK_NO_UNLOAD),
	Hotkey((uint16)0, "no_load", OHK_NO_LOAD),
	HOTKEY_LIST_END
};
HotkeyList OrdersWindow::hotkeys("order", order_hotkeys);

/** Nested widget definition for "your" train orders. */
static const NWidgetPart _nested_orders_train_widgets[] = {
	NWidget(NWID_HORIZONTAL),
		NWidget(WWT_CLOSEBOX, COLOUR_GREY),
		NWidget(WWT_CAPTION, COLOUR_GREY, WID_O_CAPTION), SetDataTip(STR_ORDERS_CAPTION, STR_TOOLTIP_WINDOW_TITLE_DRAG_THIS),
		NWidget(WWT_PUSHBTN, COLOUR_GREY, WID_O_TIMETABLE_VIEW), SetMinimalSize(61, 14), SetDataTip(0x0, STR_ORDERS_TIMETABLE_VIEW_TOOLTIP),
		NWidget(WWT_SHADEBOX, COLOUR_GREY),
		NWidget(WWT_DEFSIZEBOX, COLOUR_GREY),
		NWidget(WWT_STICKYBOX, COLOUR_GREY),
	EndContainer(),
	NWidget(NWID_HORIZONTAL),
		NWidget(WWT_PANEL, COLOUR_GREY, WID_O_ORDER_LIST), SetMinimalSize(372, 62), SetDataTip(0x0, STR_ORDERS_LIST_TOOLTIP), SetResize(1, 1), SetScrollbar(WID_O_SCROLLBAR), EndContainer(),
		NWidget(NWID_SELECTION, INVALID_COLOUR, WID_O_SEL_OCCUPANCY),
			NWidget(WWT_PANEL, COLOUR_GREY, WID_O_OCCUPANCY_LIST), SetMinimalSize(50, 0), SetFill(0, 1), SetDataTip(STR_NULL, STR_ORDERS_OCCUPANCY_LIST_TOOLTIP),
															SetScrollbar(WID_O_SCROLLBAR), EndContainer(),
		EndContainer(),
		NWidget(NWID_VSCROLLBAR, COLOUR_GREY, WID_O_SCROLLBAR),
	EndContainer(),

	/* First button row. */
	NWidget(NWID_HORIZONTAL),
		NWidget(NWID_SELECTION, INVALID_COLOUR, WID_O_SEL_TOP_ROW_GROUNDVEHICLE),
			NWidget(NWID_HORIZONTAL, NC_EQUALSIZE),
				NWidget(NWID_BUTTON_DROPDOWN, COLOUR_GREY, WID_O_NON_STOP), SetMinimalSize(93, 12), SetFill(1, 0),
															SetDataTip(STR_ORDER_NON_STOP, STR_ORDER_TOOLTIP_NON_STOP), SetResize(1, 0),
				NWidget(NWID_SELECTION, INVALID_COLOUR, WID_O_SEL_TOP_LEFT),
					NWidget(NWID_BUTTON_DROPDOWN, COLOUR_GREY, WID_O_FULL_LOAD), SetMinimalSize(93, 12), SetFill(1, 0),
															SetDataTip(STR_ORDER_TOGGLE_FULL_LOAD, STR_ORDER_TOOLTIP_FULL_LOAD), SetResize(1, 0),
					NWidget(WWT_PUSHTXTBTN, COLOUR_GREY, WID_O_REFIT), SetMinimalSize(93, 12), SetFill(1, 0),
															SetDataTip(STR_ORDER_REFIT, STR_ORDER_REFIT_TOOLTIP), SetResize(1, 0),
					NWidget(WWT_TEXTBTN, COLOUR_GREY, WID_O_REVERSE), SetMinimalSize(93, 12), SetFill(1, 0),
															SetDataTip(STR_ORDER_REVERSE, STR_ORDER_REVERSE_TOOLTIP), SetResize(1, 0),
				EndContainer(),
				NWidget(NWID_SELECTION, INVALID_COLOUR, WID_O_SEL_TOP_MIDDLE),
					NWidget(NWID_BUTTON_DROPDOWN, COLOUR_GREY, WID_O_UNLOAD), SetMinimalSize(93, 12), SetFill(1, 0),
															SetDataTip(STR_ORDER_TOGGLE_UNLOAD, STR_ORDER_TOOLTIP_UNLOAD), SetResize(1, 0),
					NWidget(NWID_BUTTON_DROPDOWN, COLOUR_GREY, WID_O_SERVICE), SetMinimalSize(93, 12), SetFill(1, 0),
															SetDataTip(STR_ORDER_SERVICE, STR_ORDER_SERVICE_TOOLTIP), SetResize(1, 0),
				EndContainer(),
				NWidget(NWID_SELECTION, INVALID_COLOUR, WID_O_SEL_TOP_RIGHT),
					NWidget(WWT_TEXTBTN, COLOUR_GREY, WID_O_EMPTY), SetMinimalSize(93, 12), SetFill(1, 0),
															SetDataTip(STR_ORDER_REFIT, STR_ORDER_REFIT_TOOLTIP), SetResize(1, 0),
					NWidget(NWID_BUTTON_DROPDOWN, COLOUR_GREY, WID_O_REFIT_DROPDOWN), SetMinimalSize(93, 12), SetFill(1, 0),
															SetDataTip(STR_ORDER_REFIT_AUTO, STR_ORDER_REFIT_AUTO_TOOLTIP), SetResize(1, 0),
				EndContainer(),
			EndContainer(),
			NWidget(NWID_HORIZONTAL, NC_EQUALSIZE),
				NWidget(WWT_DROPDOWN, COLOUR_GREY, WID_O_COND_VARIABLE), SetMinimalSize(124, 12), SetFill(1, 0),
															SetDataTip(STR_NULL, STR_ORDER_CONDITIONAL_VARIABLE_TOOLTIP), SetResize(1, 0),
				NWidget(NWID_SELECTION, INVALID_COLOUR, WID_O_SEL_COND_AUX),
					NWidget(WWT_DROPDOWN, COLOUR_GREY, WID_O_COND_AUX_CARGO), SetMinimalSize(124, 12), SetFill(1, 0),
													SetDataTip(STR_NULL, STR_ORDER_CONDITIONAL_CARGO_TOOLTIP), SetResize(1, 0),
					NWidget(WWT_DROPDOWN, COLOUR_GREY, WID_O_COND_TIME_DATE), SetMinimalSize(124, 12), SetFill(1, 0),
															SetDataTip(STR_NULL, STR_ORDER_CONDITIONAL_TIME_DATE_TOOLTIP), SetResize(1, 0),
					NWidget(WWT_DROPDOWN, COLOUR_GREY, WID_O_COND_TIMETABLE), SetMinimalSize(124, 12), SetFill(1, 0),
															SetDataTip(STR_NULL, STR_ORDER_CONDITIONAL_TIMETABLE_TOOLTIP), SetResize(1, 0),
					NWidget(WWT_DROPDOWN, COLOUR_GREY, WID_O_COND_COUNTER), SetMinimalSize(124, 12), SetFill(1, 0),
															SetDataTip(STR_NULL, STR_ORDER_CONDITIONAL_COUNTER_TOOLTIP), SetResize(1, 0),
					NWidget(WWT_DROPDOWN, COLOUR_GREY, WID_O_COND_SCHED_SELECT), SetMinimalSize(124, 12), SetFill(1, 0),
															SetDataTip(STR_NULL, STR_ORDER_CONDITIONAL_SCHED_SELECT_TOOLTIP), SetResize(1, 0),
				EndContainer(),
				NWidget(NWID_SELECTION, INVALID_COLOUR, WID_O_SEL_COND_AUX3),
					NWidget(WWT_TEXTBTN, COLOUR_GREY, WID_O_COND_AUX_STATION), SetMinimalSize(72, 12),
													SetDataTip(STR_ORDER_CONDITIONAL_STATION, STR_ORDER_CONDITIONAL_STATION_TOOLTIP),
				EndContainer(),
				NWidget(NWID_SELECTION, INVALID_COLOUR, WID_O_SEL_COND_AUX2),
					NWidget(WWT_TEXTBTN, COLOUR_GREY, WID_O_COND_AUX_VIA), SetMinimalSize(36, 12),
													SetDataTip(STR_ORDER_CONDITIONAL_VIA, STR_ORDER_CONDITIONAL_VIA_TOOLTIP),
					NWidget(WWT_DROPDOWN, COLOUR_GREY, WID_O_COND_SCHED_TEST), SetMinimalSize(124, 12), SetFill(1, 0),
															SetDataTip(STR_NULL, STR_ORDER_CONDITIONAL_SCHED_TEST_TOOLTIP), SetResize(1, 0),
				EndContainer(),
				NWidget(WWT_DROPDOWN, COLOUR_GREY, WID_O_COND_COMPARATOR), SetMinimalSize(124, 12), SetFill(1, 0),
															SetDataTip(STR_NULL, STR_ORDER_CONDITIONAL_COMPARATOR_TOOLTIP), SetResize(1, 0),
				NWidget(NWID_SELECTION, INVALID_COLOUR, WID_O_SEL_COND_VALUE),
					NWidget(WWT_PUSHTXTBTN, COLOUR_GREY, WID_O_COND_VALUE), SetMinimalSize(124, 12), SetFill(1, 0),
															SetDataTip(STR_JUST_COMMA, STR_ORDER_CONDITIONAL_VALUE_TOOLTIP), SetResize(1, 0),
					NWidget(WWT_DROPDOWN, COLOUR_GREY, WID_O_COND_CARGO), SetMinimalSize(124, 12), SetFill(1, 0),
															SetDataTip(STR_NULL, STR_ORDER_CONDITIONAL_CARGO_TOOLTIP), SetResize(1, 0),
					NWidget(WWT_DROPDOWN, COLOUR_GREY, WID_O_COND_SLOT), SetMinimalSize(124, 12), SetFill(1, 0),
															SetDataTip(STR_NULL, STR_ORDER_CONDITIONAL_SLOT_TOOLTIP), SetResize(1, 0),
				EndContainer(),
			EndContainer(),
			NWidget(NWID_HORIZONTAL, NC_EQUALSIZE),
				NWidget(WWT_PANEL, COLOUR_GREY), SetResize(1, 0), EndContainer(),
				NWidget(WWT_PANEL, COLOUR_GREY), SetResize(1, 0), EndContainer(),
				NWidget(WWT_DROPDOWN, COLOUR_GREY, WID_O_RELEASE_SLOT), SetMinimalSize(124, 12), SetFill(1, 0),
														SetDataTip(STR_NULL, STR_ORDER_RELEASE_SLOT_TOOLTIP), SetResize(1, 0),
			EndContainer(),
			NWidget(NWID_HORIZONTAL, NC_EQUALSIZE),
				NWidget(WWT_DROPDOWN, COLOUR_GREY, WID_O_COUNTER_OP), SetMinimalSize(124, 12), SetFill(1, 0),
														SetDataTip(STR_JUST_STRING, STR_TRACE_RESTRICT_COUNTER_OP_TOOLTIP), SetResize(1, 0),
				NWidget(WWT_DROPDOWN, COLOUR_GREY, WID_O_CHANGE_COUNTER), SetMinimalSize(124, 12), SetFill(1, 0),
														SetDataTip(STR_NULL, STR_ORDER_CHANGE_COUNTER_TOOLTIP), SetResize(1, 0),
				NWidget(WWT_PUSHTXTBTN, COLOUR_GREY, WID_O_COUNTER_VALUE), SetMinimalSize(124, 12), SetFill(1, 0),
														SetDataTip(STR_JUST_COMMA, STR_TRACE_RESTRICT_COND_VALUE_TOOLTIP), SetResize(1, 0),
			EndContainer(),
			NWidget(NWID_HORIZONTAL, NC_EQUALSIZE),
				NWidget(WWT_PANEL, COLOUR_GREY), SetResize(1, 0), EndContainer(),
				NWidget(WWT_PANEL, COLOUR_GREY), SetResize(1, 0), EndContainer(),
				NWidget(WWT_PUSHTXTBTN, COLOUR_GREY, WID_O_TEXT_LABEL), SetMinimalSize(124, 12), SetFill(1, 0),
														SetDataTip(STR_ORDER_LABEL_TEXT_BUTTON, STR_ORDER_LABEL_TEXT_BUTTON_TOOLTIP), SetResize(1, 0),
			EndContainer(),
			NWidget(NWID_HORIZONTAL, NC_EQUALSIZE),
				NWidget(WWT_PANEL, COLOUR_GREY), SetResize(1, 0), EndContainer(),
				NWidget(WWT_PANEL, COLOUR_GREY), SetResize(1, 0), EndContainer(),
				NWidget(WWT_DROPDOWN, COLOUR_GREY, WID_O_DEPARTURE_VIA_TYPE), SetMinimalSize(124, 12), SetFill(1, 0),
														SetDataTip(STR_JUST_STRING, STR_ORDER_LABEL_DEPARTURES_VIA_TYPE_TOOLTIP), SetResize(1, 0),
			EndContainer(),
			NWidget(WWT_PANEL, COLOUR_GREY), SetFill(1, 0), SetResize(1, 0), EndContainer(),
		EndContainer(),
		NWidget(WWT_TEXTBTN, COLOUR_GREY, WID_O_OCCUPANCY_TOGGLE), SetMinimalSize(36, 12), SetDataTip(STR_ORDERS_OCCUPANCY_BUTTON, STR_ORDERS_OCCUPANCY_BUTTON_TOOLTIP),
		NWidget(NWID_SELECTION, INVALID_COLOUR, WID_O_SEL_SHARED),
			NWidget(WWT_PUSHIMGBTN, COLOUR_GREY, WID_O_SHARED_ORDER_LIST), SetMinimalSize(12, 12), SetDataTip(SPR_SHARED_ORDERS_ICON, STR_ORDERS_VEH_WITH_SHARED_ORDERS_LIST_TOOLTIP),
			NWidget(WWT_PUSHTXTBTN, COLOUR_GREY, WID_O_ADD_VEH_GROUP), SetMinimalSize(12, 12), SetDataTip(STR_BLACK_PLUS, STR_ORDERS_NEW_GROUP_TOOLTIP),
		EndContainer(),
	EndContainer(),

	/* Second button row. */
	NWidget(NWID_HORIZONTAL),
		NWidget(NWID_HORIZONTAL, NC_EQUALSIZE),
			NWidget(NWID_SELECTION, INVALID_COLOUR, WID_O_SEL_MGMT),
				NWidget(NWID_BUTTON_DROPDOWN, COLOUR_GREY, WID_O_MGMT_BTN), SetMinimalSize(100, 12), SetFill(1, 0),
														SetDataTip(STR_ORDERS_MANAGE_ORDER, STR_ORDERS_MANAGE_ORDER_TOOLTIP), SetResize(1, 0), SetAlignment(SA_TOP | SA_LEFT),
				NWidget(WWT_DROPDOWN, COLOUR_GREY, WID_O_MGMT_LIST_BTN), SetMinimalSize(100, 12), SetFill(1, 0),
														SetDataTip(STR_ORDERS_MANAGE_LIST, STR_ORDERS_MANAGE_LIST_TOOLTIP), SetResize(1, 0),
			EndContainer(),
			NWidget(WWT_PUSHTXTBTN, COLOUR_GREY, WID_O_SKIP), SetMinimalSize(100, 12), SetFill(1, 0),
													SetDataTip(STR_ORDERS_SKIP_BUTTON, STR_ORDERS_SKIP_TOOLTIP), SetResize(1, 0),
			NWidget(NWID_SELECTION, INVALID_COLOUR, WID_O_SEL_BOTTOM_MIDDLE),
				NWidget(WWT_PUSHTXTBTN, COLOUR_GREY, WID_O_DELETE), SetMinimalSize(100, 12), SetFill(1, 0),
														SetDataTip(STR_ORDERS_DELETE_BUTTON, STR_ORDERS_DELETE_TOOLTIP), SetResize(1, 0),
				NWidget(WWT_PUSHTXTBTN, COLOUR_GREY, WID_O_STOP_SHARING), SetMinimalSize(100, 12), SetFill(1, 0),
														SetDataTip(STR_ORDERS_STOP_SHARING_BUTTON, STR_ORDERS_STOP_SHARING_TOOLTIP), SetResize(1, 0),
			EndContainer(),
			NWidget(NWID_BUTTON_DROPDOWN, COLOUR_GREY, WID_O_GOTO), SetMinimalSize(100, 12), SetFill(1, 0),
													SetDataTip(STR_ORDERS_GO_TO_BUTTON, STR_ORDERS_GO_TO_TOOLTIP), SetResize(1, 0),
		EndContainer(),
		NWidget(WWT_RESIZEBOX, COLOUR_GREY),
	EndContainer(),
};

static WindowDesc _orders_train_desc(
	WDP_AUTO, "view_vehicle_orders_train", 384, 100,
	WC_VEHICLE_ORDERS, WC_VEHICLE_VIEW,
	WDF_CONSTRUCTION,
	std::begin(_nested_orders_train_widgets), std::end(_nested_orders_train_widgets),
	&OrdersWindow::hotkeys
);

/** Nested widget definition for "your" orders (non-train). */
static const NWidgetPart _nested_orders_widgets[] = {
	NWidget(NWID_HORIZONTAL),
		NWidget(WWT_CLOSEBOX, COLOUR_GREY),
		NWidget(WWT_CAPTION, COLOUR_GREY, WID_O_CAPTION), SetDataTip(STR_ORDERS_CAPTION, STR_TOOLTIP_WINDOW_TITLE_DRAG_THIS),
		NWidget(WWT_PUSHBTN, COLOUR_GREY, WID_O_TIMETABLE_VIEW), SetMinimalSize(61, 14), SetDataTip(0x0, STR_ORDERS_TIMETABLE_VIEW_TOOLTIP),
		NWidget(WWT_SHADEBOX, COLOUR_GREY),
		NWidget(WWT_DEFSIZEBOX, COLOUR_GREY),
		NWidget(WWT_STICKYBOX, COLOUR_GREY),
	EndContainer(),
	NWidget(NWID_HORIZONTAL),
		NWidget(WWT_PANEL, COLOUR_GREY, WID_O_ORDER_LIST), SetMinimalSize(372, 62), SetDataTip(0x0, STR_ORDERS_LIST_TOOLTIP), SetResize(1, 1), SetScrollbar(WID_O_SCROLLBAR), EndContainer(),
		NWidget(NWID_SELECTION, INVALID_COLOUR, WID_O_SEL_OCCUPANCY),
			NWidget(WWT_PANEL, COLOUR_GREY, WID_O_OCCUPANCY_LIST), SetMinimalSize(50, 0), SetFill(0, 1), SetDataTip(STR_NULL, STR_ORDERS_OCCUPANCY_LIST_TOOLTIP),
															SetScrollbar(WID_O_SCROLLBAR), EndContainer(),
		EndContainer(),
		NWidget(NWID_VSCROLLBAR, COLOUR_GREY, WID_O_SCROLLBAR),
	EndContainer(),

	/* First button row. */
	NWidget(NWID_HORIZONTAL),
		NWidget(NWID_SELECTION, INVALID_COLOUR, WID_O_SEL_TOP_ROW),
			/* Load + unload + refit buttons. */
			NWidget(NWID_HORIZONTAL, NC_EQUALSIZE),
				NWidget(NWID_BUTTON_DROPDOWN, COLOUR_GREY, WID_O_FULL_LOAD), SetMinimalSize(124, 12), SetFill(1, 0),
													SetDataTip(STR_ORDER_TOGGLE_FULL_LOAD, STR_ORDER_TOOLTIP_FULL_LOAD), SetResize(1, 0),
				NWidget(NWID_BUTTON_DROPDOWN, COLOUR_GREY, WID_O_UNLOAD), SetMinimalSize(124, 12), SetFill(1, 0),
													SetDataTip(STR_ORDER_TOGGLE_UNLOAD, STR_ORDER_TOOLTIP_UNLOAD), SetResize(1, 0),
				NWidget(NWID_BUTTON_DROPDOWN, COLOUR_GREY, WID_O_REFIT_DROPDOWN), SetMinimalSize(124, 12), SetFill(1, 0),
													SetDataTip(STR_ORDER_REFIT_AUTO, STR_ORDER_REFIT_AUTO_TOOLTIP), SetResize(1, 0),
			EndContainer(),
			/* Refit + service buttons. */
			NWidget(NWID_HORIZONTAL, NC_EQUALSIZE),
				NWidget(WWT_PUSHTXTBTN, COLOUR_GREY, WID_O_REFIT), SetMinimalSize(186, 12), SetFill(1, 0),
													SetDataTip(STR_ORDER_REFIT, STR_ORDER_REFIT_TOOLTIP), SetResize(1, 0),
				NWidget(NWID_BUTTON_DROPDOWN, COLOUR_GREY, WID_O_SERVICE), SetMinimalSize(124, 12), SetFill(1, 0),
													SetDataTip(STR_ORDER_SERVICE, STR_ORDER_SERVICE_TOOLTIP), SetResize(1, 0),
			EndContainer(),

			/* Buttons for setting a condition. */
			NWidget(NWID_HORIZONTAL, NC_EQUALSIZE),
				NWidget(WWT_DROPDOWN, COLOUR_GREY, WID_O_COND_VARIABLE), SetMinimalSize(124, 12), SetFill(1, 0),
													SetDataTip(STR_NULL, STR_ORDER_CONDITIONAL_VARIABLE_TOOLTIP), SetResize(1, 0),
				NWidget(NWID_SELECTION, INVALID_COLOUR, WID_O_SEL_COND_AUX),
					NWidget(WWT_DROPDOWN, COLOUR_GREY, WID_O_COND_AUX_CARGO), SetMinimalSize(124, 12), SetFill(1, 0),
													SetDataTip(STR_NULL, STR_ORDER_CONDITIONAL_CARGO_TOOLTIP), SetResize(1, 0),
					NWidget(WWT_DROPDOWN, COLOUR_GREY, WID_O_COND_TIME_DATE), SetMinimalSize(124, 12), SetFill(1, 0),
															SetDataTip(STR_NULL, STR_ORDER_CONDITIONAL_TIME_DATE_TOOLTIP), SetResize(1, 0),
					NWidget(WWT_DROPDOWN, COLOUR_GREY, WID_O_COND_TIMETABLE), SetMinimalSize(124, 12), SetFill(1, 0),
															SetDataTip(STR_NULL, STR_ORDER_CONDITIONAL_TIMETABLE_TOOLTIP), SetResize(1, 0),
					NWidget(WWT_DROPDOWN, COLOUR_GREY, WID_O_COND_COUNTER), SetMinimalSize(124, 12), SetFill(1, 0),
															SetDataTip(STR_NULL, STR_ORDER_CONDITIONAL_COUNTER_TOOLTIP), SetResize(1, 0),
					NWidget(WWT_DROPDOWN, COLOUR_GREY, WID_O_COND_SCHED_SELECT), SetMinimalSize(124, 12), SetFill(1, 0),
															SetDataTip(STR_NULL, STR_ORDER_CONDITIONAL_SCHED_SELECT_TOOLTIP), SetResize(1, 0),
				EndContainer(),
				NWidget(NWID_SELECTION, INVALID_COLOUR, WID_O_SEL_COND_AUX3),
					NWidget(WWT_TEXTBTN, COLOUR_GREY, WID_O_COND_AUX_STATION), SetMinimalSize(72, 12),
													SetDataTip(STR_ORDER_CONDITIONAL_STATION, STR_ORDER_CONDITIONAL_STATION_TOOLTIP),
				EndContainer(),
				NWidget(NWID_SELECTION, INVALID_COLOUR, WID_O_SEL_COND_AUX2),
					NWidget(WWT_TEXTBTN, COLOUR_GREY, WID_O_COND_AUX_VIA), SetMinimalSize(36, 12),
													SetDataTip(STR_ORDER_CONDITIONAL_VIA, STR_ORDER_CONDITIONAL_VIA_TOOLTIP),
					NWidget(WWT_DROPDOWN, COLOUR_GREY, WID_O_COND_SCHED_TEST), SetMinimalSize(124, 12), SetFill(1, 0),
															SetDataTip(STR_NULL, STR_ORDER_CONDITIONAL_SCHED_TEST_TOOLTIP), SetResize(1, 0),
				EndContainer(),
				NWidget(WWT_DROPDOWN, COLOUR_GREY, WID_O_COND_COMPARATOR), SetMinimalSize(124, 12), SetFill(1, 0),
													SetDataTip(STR_NULL, STR_ORDER_CONDITIONAL_COMPARATOR_TOOLTIP), SetResize(1, 0),
				NWidget(NWID_SELECTION, INVALID_COLOUR, WID_O_SEL_COND_VALUE),
					NWidget(WWT_PUSHTXTBTN, COLOUR_GREY, WID_O_COND_VALUE), SetMinimalSize(124, 12), SetFill(1, 0),
															SetDataTip(STR_JUST_COMMA, STR_ORDER_CONDITIONAL_VALUE_TOOLTIP), SetResize(1, 0),
					NWidget(WWT_DROPDOWN, COLOUR_GREY, WID_O_COND_CARGO), SetMinimalSize(124, 12), SetFill(1, 0),
													SetDataTip(STR_NULL, STR_ORDER_CONDITIONAL_CARGO_TOOLTIP), SetResize(1, 0),
					NWidget(WWT_DROPDOWN, COLOUR_GREY, WID_O_COND_SLOT), SetMinimalSize(124, 12), SetFill(1, 0),
													SetDataTip(STR_NULL, STR_ORDER_CONDITIONAL_SLOT_TOOLTIP), SetResize(1, 0),
				EndContainer(),
			EndContainer(),

			/* Buttons for releasing a slot. */
			NWidget(NWID_HORIZONTAL, NC_EQUALSIZE),
				NWidget(WWT_PANEL, COLOUR_GREY), SetResize(1, 0), EndContainer(),
				NWidget(WWT_PANEL, COLOUR_GREY), SetResize(1, 0), EndContainer(),
				NWidget(WWT_DROPDOWN, COLOUR_GREY, WID_O_RELEASE_SLOT), SetMinimalSize(124, 12), SetFill(1, 0),
														SetDataTip(STR_NULL, STR_ORDER_RELEASE_SLOT_TOOLTIP), SetResize(1, 0),
			EndContainer(),

			/* Buttons for changing a counter. */
			NWidget(NWID_HORIZONTAL, NC_EQUALSIZE),
				NWidget(WWT_DROPDOWN, COLOUR_GREY, WID_O_COUNTER_OP), SetMinimalSize(124, 12), SetFill(1, 0),
														SetDataTip(STR_JUST_STRING, STR_TRACE_RESTRICT_COUNTER_OP_TOOLTIP), SetResize(1, 0),
				NWidget(WWT_DROPDOWN, COLOUR_GREY, WID_O_CHANGE_COUNTER), SetMinimalSize(124, 12), SetFill(1, 0),
														SetDataTip(STR_NULL, STR_ORDER_CHANGE_COUNTER_TOOLTIP), SetResize(1, 0),
				NWidget(WWT_PUSHTXTBTN, COLOUR_GREY, WID_O_COUNTER_VALUE), SetMinimalSize(124, 12), SetFill(1, 0),
														SetDataTip(STR_JUST_COMMA, STR_TRACE_RESTRICT_COND_VALUE_TOOLTIP), SetResize(1, 0),
			EndContainer(),

			/* Buttons for changing a text label */
			NWidget(NWID_HORIZONTAL, NC_EQUALSIZE),
				NWidget(WWT_PANEL, COLOUR_GREY), SetResize(1, 0), EndContainer(),
				NWidget(WWT_PANEL, COLOUR_GREY), SetResize(1, 0), EndContainer(),
				NWidget(WWT_PUSHTXTBTN, COLOUR_GREY, WID_O_TEXT_LABEL), SetMinimalSize(124, 12), SetFill(1, 0),
														SetDataTip(STR_ORDER_LABEL_TEXT_BUTTON, STR_ORDER_LABEL_TEXT_BUTTON_TOOLTIP), SetResize(1, 0),
			EndContainer(),

			/* Buttons for changing a departure board via order */
			NWidget(NWID_HORIZONTAL, NC_EQUALSIZE),
				NWidget(WWT_PANEL, COLOUR_GREY), SetResize(1, 0), EndContainer(),
				NWidget(WWT_PANEL, COLOUR_GREY), SetResize(1, 0), EndContainer(),
				NWidget(WWT_DROPDOWN, COLOUR_GREY, WID_O_DEPARTURE_VIA_TYPE), SetMinimalSize(124, 12), SetFill(1, 0),
														SetDataTip(STR_JUST_STRING, STR_ORDER_LABEL_DEPARTURES_VIA_TYPE_TOOLTIP), SetResize(1, 0),
			EndContainer(),

			/* No buttons */
			NWidget(WWT_PANEL, COLOUR_GREY), SetFill(1, 0), SetResize(1, 0), EndContainer(),
		EndContainer(),

		NWidget(WWT_TEXTBTN, COLOUR_GREY, WID_O_OCCUPANCY_TOGGLE), SetMinimalSize(36, 12), SetDataTip(STR_ORDERS_OCCUPANCY_BUTTON, STR_ORDERS_OCCUPANCY_BUTTON_TOOLTIP),
		NWidget(NWID_SELECTION, INVALID_COLOUR, WID_O_SEL_SHARED),
			NWidget(WWT_PUSHIMGBTN, COLOUR_GREY, WID_O_SHARED_ORDER_LIST), SetMinimalSize(12, 12), SetDataTip(SPR_SHARED_ORDERS_ICON, STR_ORDERS_VEH_WITH_SHARED_ORDERS_LIST_TOOLTIP),
			NWidget(WWT_PUSHTXTBTN, COLOUR_GREY, WID_O_ADD_VEH_GROUP), SetMinimalSize(12, 12), SetDataTip(STR_BLACK_PLUS, STR_ORDERS_NEW_GROUP_TOOLTIP),
		EndContainer(),
	EndContainer(),

	/* Second button row. */
	NWidget(NWID_HORIZONTAL),
		NWidget(NWID_SELECTION, INVALID_COLOUR, WID_O_SEL_MGMT),
			NWidget(NWID_BUTTON_DROPDOWN, COLOUR_GREY, WID_O_MGMT_BTN), SetMinimalSize(100, 12), SetFill(1, 0),
													SetDataTip(STR_ORDERS_MANAGE_ORDER, STR_ORDERS_MANAGE_ORDER_TOOLTIP), SetResize(1, 0), SetAlignment(SA_TOP | SA_LEFT),
			NWidget(WWT_DROPDOWN, COLOUR_GREY, WID_O_MGMT_LIST_BTN), SetMinimalSize(100, 12), SetFill(1, 0),
													SetDataTip(STR_ORDERS_MANAGE_LIST, STR_ORDERS_MANAGE_LIST_TOOLTIP), SetResize(1, 0),
		EndContainer(),
		NWidget(WWT_PUSHTXTBTN, COLOUR_GREY, WID_O_SKIP), SetMinimalSize(100, 12), SetFill(1, 0),
												SetDataTip(STR_ORDERS_SKIP_BUTTON, STR_ORDERS_SKIP_TOOLTIP), SetResize(1, 0),
		NWidget(NWID_SELECTION, INVALID_COLOUR, WID_O_SEL_BOTTOM_MIDDLE),
			NWidget(WWT_PUSHTXTBTN, COLOUR_GREY, WID_O_DELETE), SetMinimalSize(100, 12), SetFill(1, 0),
													SetDataTip(STR_ORDERS_DELETE_BUTTON, STR_ORDERS_DELETE_TOOLTIP), SetResize(1, 0),
			NWidget(WWT_PUSHTXTBTN, COLOUR_GREY, WID_O_STOP_SHARING), SetMinimalSize(100, 12), SetFill(1, 0),
													SetDataTip(STR_ORDERS_STOP_SHARING_BUTTON, STR_ORDERS_STOP_SHARING_TOOLTIP), SetResize(1, 0),
		EndContainer(),
		NWidget(NWID_BUTTON_DROPDOWN, COLOUR_GREY, WID_O_GOTO), SetMinimalSize(100, 12), SetFill(1, 0),
											SetDataTip(STR_ORDERS_GO_TO_BUTTON, STR_ORDERS_GO_TO_TOOLTIP), SetResize(1, 0),
		NWidget(WWT_RESIZEBOX, COLOUR_GREY),
	EndContainer(),
};

static WindowDesc _orders_desc(
	WDP_AUTO, "view_vehicle_orders", 384, 100,
	WC_VEHICLE_ORDERS, WC_VEHICLE_VIEW,
	WDF_CONSTRUCTION,
	std::begin(_nested_orders_widgets), std::end(_nested_orders_widgets),
	&OrdersWindow::hotkeys
);

/** Nested widget definition for competitor orders. */
static const NWidgetPart _nested_other_orders_widgets[] = {
	NWidget(NWID_HORIZONTAL),
		NWidget(WWT_CLOSEBOX, COLOUR_GREY),
		NWidget(WWT_CAPTION, COLOUR_GREY, WID_O_CAPTION), SetDataTip(STR_ORDERS_CAPTION, STR_TOOLTIP_WINDOW_TITLE_DRAG_THIS),
		NWidget(WWT_PUSHBTN, COLOUR_GREY, WID_O_TIMETABLE_VIEW), SetMinimalSize(61, 14), SetDataTip(0x0, STR_ORDERS_TIMETABLE_VIEW_TOOLTIP),
		NWidget(WWT_SHADEBOX, COLOUR_GREY),
		NWidget(WWT_DEFSIZEBOX, COLOUR_GREY),
		NWidget(WWT_STICKYBOX, COLOUR_GREY),
	EndContainer(),
	NWidget(NWID_HORIZONTAL),
		NWidget(WWT_PANEL, COLOUR_GREY, WID_O_ORDER_LIST), SetMinimalSize(372, 72), SetDataTip(0x0, STR_ORDERS_LIST_TOOLTIP), SetResize(1, 1), SetScrollbar(WID_O_SCROLLBAR), EndContainer(),
		NWidget(NWID_SELECTION, INVALID_COLOUR, WID_O_SEL_OCCUPANCY),
			NWidget(WWT_PANEL, COLOUR_GREY, WID_O_OCCUPANCY_LIST), SetMinimalSize(50, 0), SetFill(0, 1), SetDataTip(STR_NULL, STR_ORDERS_OCCUPANCY_LIST_TOOLTIP),
															SetScrollbar(WID_O_SCROLLBAR), EndContainer(),
		EndContainer(),
		NWidget(NWID_VSCROLLBAR, COLOUR_GREY, WID_O_SCROLLBAR),
	EndContainer(),

	/* First button row. */
	NWidget(NWID_HORIZONTAL),
		NWidget(WWT_PANEL, COLOUR_GREY), SetFill(1, 0), SetResize(1, 0),
		EndContainer(),
		NWidget(WWT_TEXTBTN, COLOUR_GREY, WID_O_OCCUPANCY_TOGGLE), SetMinimalSize(36, 12), SetDataTip(STR_ORDERS_OCCUPANCY_BUTTON, STR_ORDERS_OCCUPANCY_BUTTON_TOOLTIP),
		NWidget(WWT_PUSHIMGBTN, COLOUR_GREY, WID_O_SHARED_ORDER_LIST), SetMinimalSize(12, 12), SetDataTip(SPR_SHARED_ORDERS_ICON, STR_ORDERS_VEH_WITH_SHARED_ORDERS_LIST_TOOLTIP),
		NWidget(WWT_RESIZEBOX, COLOUR_GREY),
	EndContainer(),
};

static WindowDesc _other_orders_desc(
	WDP_AUTO, "view_vehicle_orders_competitor", 384, 86,
	WC_VEHICLE_ORDERS, WC_VEHICLE_VIEW,
	WDF_CONSTRUCTION,
	std::begin(_nested_other_orders_widgets), std::end(_nested_other_orders_widgets),
	&OrdersWindow::hotkeys
);

void ShowOrdersWindow(const Vehicle *v)
{
	CloseWindowById(WC_VEHICLE_DETAILS, v->index, false);
	CloseWindowById(WC_VEHICLE_TIMETABLE, v->index, false);
	if (BringWindowToFrontById(WC_VEHICLE_ORDERS, v->index) != nullptr) return;

	/* Using a different WindowDescs for _local_company causes problems.
	 * Due to this we have to close order windows in ChangeWindowOwner/DeleteCompanyWindows,
	 * because we cannot change switch the WindowDescs and keeping the old WindowDesc results
	 * in crashed due to missing widges.
	 * TODO Rewrite the order GUI to not use different WindowDescs.
	 */
	if (v->owner != _local_company) {
		new OrdersWindow(&_other_orders_desc, v);
	} else {
		new OrdersWindow(v->IsGroundVehicle() ? &_orders_train_desc : &_orders_desc, v);
	}
}<|MERGE_RESOLUTION|>--- conflicted
+++ resolved
@@ -1896,7 +1896,6 @@
 		this->OnInvalidateData(VIWD_MODIFY_ORDERS);
 	}
 
-<<<<<<< HEAD
 	void Close() override
 	{
 		CloseWindowById(WC_VEHICLE_CARGO_TYPE_LOAD_ORDERS, this->window_number, false);
@@ -1908,9 +1907,6 @@
 	}
 
 	void UpdateWidgetSize(int widget, Dimension *size, const Dimension &padding, Dimension *fill, Dimension *resize) override
-=======
-	void UpdateWidgetSize(int widget, Dimension *size, [[maybe_unused]] const Dimension &padding, [[maybe_unused]] Dimension *fill, [[maybe_unused]] Dimension *resize) override
->>>>>>> 077b08bb
 	{
 		switch (widget) {
 			case WID_O_OCCUPANCY_LIST:
