/*
 * This file is part of OpenTTD.
 * OpenTTD is free software; you can redistribute it and/or modify it under the terms of the GNU General Public License as published by the Free Software Foundation, version 2.
 * OpenTTD is distributed in the hope that it will be useful, but WITHOUT ANY WARRANTY; without even the implied warranty of MERCHANTABILITY or FITNESS FOR A PARTICULAR PURPOSE.
 * See the GNU General Public License for more details. You should have received a copy of the GNU General Public License along with OpenTTD. If not, see <http://www.gnu.org/licenses/>.
 */

/** @file engine_base.h Base class for engines. */

#ifndef ENGINE_BASE_H
#define ENGINE_BASE_H

#include "engine_type.h"
#include "vehicle_type.h"
#include "core/pool_type.hpp"
#include "core/tinystring_type.hpp"
#include "newgrf_commons.h"

<<<<<<< HEAD
#include "3rdparty/cpp-btree/btree_map.h"
=======
struct WagonOverride {
	std::vector<EngineID> engines;
	CargoID cargo;
	const SpriteGroup *group;
};
>>>>>>> 8228021a

typedef Pool<Engine, EngineID, 64, 64000> EnginePool;
extern EnginePool _engine_pool;

struct Engine : EnginePool::PoolItem<&_engine_pool> {
	TinyString name;            ///< Custom name of engine.
	Date intro_date;            ///< Date of introduction of the engine.
	Date age;
	uint16 reliability;         ///< Current reliability of the engine.
	uint16 reliability_spd_dec; ///< Speed of reliability decay between services (per day).
	uint16 reliability_start;   ///< Initial reliability of the engine.
	uint16 reliability_max;     ///< Maximal reliability of the engine.
	uint16 reliability_final;   ///< Final reliability of the engine.
	uint16 duration_phase_1;    ///< First reliability phase in months, increasing reliability from #reliability_start to #reliability_max.
	uint16 duration_phase_2;    ///< Second reliability phase in months, keeping #reliability_max.
	uint16 duration_phase_3;    ///< Third reliability phase in months, decaying to #reliability_final.
	byte flags;                 ///< Flags of the engine. @see EngineFlags
	CompanyMask preview_asked;  ///< Bit for each company which has already been offered a preview.
	CompanyID preview_company;  ///< Company which is currently being offered a preview \c INVALID_COMPANY means no company.
	byte preview_wait;          ///< Daily countdown timer for timeout of offering the engine to the #preview_company company.
	CompanyMask company_avail;  ///< Bit for each company whether the engine is available for that company.
	CompanyMask company_hidden; ///< Bit for each company whether the engine is normally hidden in the build gui for that company.
	uint8 original_image_index; ///< Original vehicle image index, thus the image index of the overridden vehicle
	VehicleType type;           ///< %Vehicle type, ie #VEH_ROAD, #VEH_TRAIN, etc.

	EngineInfo info;

	union {
		RailVehicleInfo rail;
		RoadVehicleInfo road;
		ShipVehicleInfo ship;
		AircraftVehicleInfo air;
	} u;

	/* NewGRF related data */
	/**
	 * Properties related the the grf file.
	 * NUM_CARGO real cargo plus two pseudo cargo sprite groups.
	 * Used for obtaining the sprite offset of custom sprites, and for
	 * evaluating callbacks.
	 */
	GRFFilePropsBase<NUM_CARGO + 2> grf_prop;
	std::vector<WagonOverride> overrides;
	uint16 list_position;

<<<<<<< HEAD
	SpriteGroupCallbacksUsed callbacks_used = SGCU_ALL;
	uint64 cb36_properties_used = UINT64_MAX;
	btree::btree_map<const SpriteGroup *, uint64> sprite_group_cb36_properties_used;

	Engine();
=======
	Engine() {}
>>>>>>> 8228021a
	Engine(VehicleType type, EngineID base);
	bool IsEnabled() const;

	/**
	 * Determines the default cargo type of an engine.
	 *
	 * Usually a valid cargo is returned, even though the vehicle has zero capacity, and can therefore not carry anything. But the cargotype is still used
	 * for livery selection etc..
	 *
	 * Vehicles with CT_INVALID as default cargo are usually not available, but it can appear as default cargo of articulated parts.
	 *
	 * @return The default cargo type.
	 * @see CanCarryCargo
	 */
	CargoID GetDefaultCargoType() const
	{
		return this->info.cargo_type;
	}

	uint DetermineCapacity(const Vehicle *v, uint16 *mail_capacity = nullptr) const;

	bool CanCarryCargo() const;

	/**
	 * Determines the default cargo capacity of an engine for display purposes.
	 *
	 * For planes carrying both passenger and mail this is the passenger capacity.
	 * For multiheaded engines this is the capacity of both heads.
	 * For articulated engines use GetCapacityOfArticulatedParts
	 *
	 * @param mail_capacity returns secondary cargo (mail) capacity of aircraft
	 * @return The default capacity
	 * @see GetDefaultCargoType
	 */
	uint GetDisplayDefaultCapacity(uint16 *mail_capacity = nullptr) const
	{
		return this->DetermineCapacity(nullptr, mail_capacity);
	}

	Money GetRunningCost() const;
	Money GetDisplayRunningCost() const;
	Money GetCost() const;
	uint GetDisplayMaxSpeed() const;
	uint GetPower() const;
	uint GetDisplayWeight() const;
	uint GetDisplayMaxTractiveEffort() const;
	Date GetLifeLengthInDays() const;
	uint16 GetRange() const;
	StringID GetAircraftTypeText() const;

	/**
	 * Check whether the engine is hidden in the GUI for the given company.
	 * @param c Company to check.
	 * @return \c true iff the engine is hidden in the GUI for the given company.
	 */
	inline bool IsHidden(CompanyID c) const
	{
		return c < MAX_COMPANIES && HasBit(this->company_hidden, c);
	}

	/**
	 * Check if the engine is a ground vehicle.
	 * @return True iff the engine is a train or a road vehicle.
	 */
	inline bool IsGroundVehicle() const
	{
		return this->type == VEH_TRAIN || this->type == VEH_ROAD;
	}

	/**
	 * Retrieve the NewGRF the engine is tied to.
	 * This is the GRF providing the Action 3.
	 * @return NewGRF associated to the engine.
	 */
	const GRFFile *GetGRF() const
	{
		return this->grf_prop.grffile;
	}

	uint32 GetGRFID() const;

	struct EngineTypeFilter {
		VehicleType vt;

		bool operator() (size_t index) { return Engine::Get(index)->type == this->vt; }
	};

	/**
	 * Returns an iterable ensemble of all valid engines of the given type
	 * @param vt the VehicleType for engines to be valid
	 * @param from index of the first engine to consider
	 * @return an iterable ensemble of all valid engines of the given type
	 */
	static Pool::IterateWrapperFiltered<Engine, EngineTypeFilter> IterateType(VehicleType vt, size_t from = 0)
	{
		return Pool::IterateWrapperFiltered<Engine, EngineTypeFilter>(from, EngineTypeFilter{ vt });
	}
};

struct EngineIDMapping {
	uint32 grfid;          ///< The GRF ID of the file the entity belongs to
	uint16 internal_id;    ///< The internal ID within the GRF file
	VehicleType type;      ///< The engine type
	uint8  substitute_id;  ///< The (original) entity ID to use if this GRF is not available (currently not used)
};

/**
 * Stores the mapping of EngineID to the internal id of newgrfs.
 * Note: This is not part of Engine, as the data in the EngineOverrideManager and the engine pool get resetted in different cases.
 */
struct EngineOverrideManager : std::vector<EngineIDMapping> {
	static const uint NUM_DEFAULT_ENGINES; ///< Number of default entries

	void ResetToDefaultMapping();
	EngineID GetID(VehicleType type, uint16 grf_local_id, uint32 grfid);

	static bool ResetToCurrentNewGRFConfig();
};

extern EngineOverrideManager _engine_mngr;

static inline const EngineInfo *EngInfo(EngineID e)
{
	return &Engine::Get(e)->info;
}

static inline const RailVehicleInfo *RailVehInfo(EngineID e)
{
	return &Engine::Get(e)->u.rail;
}

static inline const RoadVehicleInfo *RoadVehInfo(EngineID e)
{
	return &Engine::Get(e)->u.road;
}

static inline const ShipVehicleInfo *ShipVehInfo(EngineID e)
{
	return &Engine::Get(e)->u.ship;
}

static inline const AircraftVehicleInfo *AircraftVehInfo(EngineID e)
{
	return &Engine::Get(e)->u.air;
}

#endif /* ENGINE_BASE_H */<|MERGE_RESOLUTION|>--- conflicted
+++ resolved
@@ -16,15 +16,13 @@
 #include "core/tinystring_type.hpp"
 #include "newgrf_commons.h"
 
-<<<<<<< HEAD
 #include "3rdparty/cpp-btree/btree_map.h"
-=======
+
 struct WagonOverride {
 	std::vector<EngineID> engines;
 	CargoID cargo;
 	const SpriteGroup *group;
 };
->>>>>>> 8228021a
 
 typedef Pool<Engine, EngineID, 64, 64000> EnginePool;
 extern EnginePool _engine_pool;
@@ -70,15 +68,11 @@
 	std::vector<WagonOverride> overrides;
 	uint16 list_position;
 
-<<<<<<< HEAD
 	SpriteGroupCallbacksUsed callbacks_used = SGCU_ALL;
 	uint64 cb36_properties_used = UINT64_MAX;
 	btree::btree_map<const SpriteGroup *, uint64> sprite_group_cb36_properties_used;
 
-	Engine();
-=======
 	Engine() {}
->>>>>>> 8228021a
 	Engine(VehicleType type, EngineID base);
 	bool IsEnabled() const;
 
