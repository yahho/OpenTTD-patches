/*
 * This file is part of OpenTTD.
 * OpenTTD is free software; you can redistribute it and/or modify it under the terms of the GNU General Public License as published by the Free Software Foundation, version 2.
 * OpenTTD is distributed in the hope that it will be useful, but WITHOUT ANY WARRANTY; without even the implied warranty of MERCHANTABILITY or FITNESS FOR A PARTICULAR PURPOSE.
 * See the GNU General Public License for more details. You should have received a copy of the GNU General Public License along with OpenTTD. If not, see <http://www.gnu.org/licenses/>.
 */

/** @file order_type.h Types related to orders. */

#ifndef ORDER_TYPE_H
#define ORDER_TYPE_H

#include "core/enum_type.hpp"

typedef uint16_t VehicleOrderID;  ///< The index of an order within its current vehicle (not pool related)
typedef uint32_t OrderID;
typedef uint16_t OrderListID;
typedef uint16_t DestinationID;
typedef uint32_t TimetableTicks;

/** Invalid vehicle order index (sentinel) */
static const VehicleOrderID INVALID_VEH_ORDER_ID = 0xFFFF;
/** Last valid VehicleOrderID. */
static const VehicleOrderID MAX_VEH_ORDER_ID     = INVALID_VEH_ORDER_ID - 1;

/** Invalid order (sentinel) */
static const OrderID INVALID_ORDER = 0xFFFFFF;

/**
 * Maximum number of orders in implicit-only lists before we start searching
 * harder for duplicates.
 */
static const uint IMPLICIT_ORDER_ONLY_CAP = 32;

/** Invalid scheduled dispatch offset from current schedule */
static const int32_t INVALID_SCHEDULED_DISPATCH_OFFSET = INT32_MIN;

/** Order types. It needs to be 8bits, because we save and load it as such */
enum OrderType : byte {
	OT_BEGIN         = 0,
	OT_NOTHING       = 0,
	OT_GOTO_STATION  = 1,
	OT_GOTO_DEPOT    = 2,
	OT_LOADING       = 3,
	OT_LEAVESTATION  = 4,
	OT_DUMMY         = 5,
	OT_GOTO_WAYPOINT = 6,
	OT_CONDITIONAL   = 7,
	OT_IMPLICIT      = 8,
	OT_WAITING       = 9,
	OT_LOADING_ADVANCE = 10,
	OT_SLOT          = 11,
	OT_COUNTER       = 12,
	OT_LABEL         = 13,
	OT_END
};

enum OrderSlotSubType : byte {
	OSST_RELEASE               = 0,
	OSST_TRY_ACQUIRE           = 1,
};

enum OrderLabelSubType : byte {
	OLST_TEXT                  = 0,
	OLST_DEPARTURES_VIA        = 1,
	OLST_DEPARTURES_REMOVE_VIA = 2,
};

inline bool IsDestinationOrderLabelSubType(OrderLabelSubType subtype)
{
	return subtype == OLST_DEPARTURES_VIA || subtype == OLST_DEPARTURES_REMOVE_VIA;
}

inline bool IsDeparturesOrderLabelSubType(OrderLabelSubType subtype)
{
	return subtype == OLST_DEPARTURES_VIA || subtype == OLST_DEPARTURES_REMOVE_VIA;
}

/**
 * Flags related to the unloading order.
 */
enum OrderUnloadFlags {
	OUF_UNLOAD_IF_POSSIBLE = 0,      ///< Unload all cargo that the station accepts.
	OUFB_UNLOAD            = 1 << 0, ///< Force unloading all cargo onto the platform, possibly not getting paid.
	OUFB_TRANSFER          = 1 << 1, ///< Transfer all cargo onto the platform.
	OUFB_NO_UNLOAD         = 1 << 2, ///< Totally no unloading will be done.
	OUFB_CARGO_TYPE_UNLOAD = 1 << 3, ///< Unload actions are defined per cargo type.
	OUFB_CARGO_TYPE_UNLOAD_ENCODING = (1 << 0) | (1 << 2), ///< Raw encoding of OUFB_CARGO_TYPE_UNLOAD
};

/**
 * Flags related to the loading order.
 */
enum OrderLoadFlags {
	OLF_LOAD_IF_POSSIBLE = 0,      ///< Load as long as there is cargo that fits in the train.
	OLFB_FULL_LOAD       = 1 << 1, ///< Full load all cargoes of the consist.
	OLF_FULL_LOAD_ANY    = 3,      ///< Full load a single cargo of the consist.
	OLFB_NO_LOAD         = 4,      ///< Do not load anything.
	OLFB_CARGO_TYPE_LOAD = 1 << 3, ///< Load actions are defined per cargo type.
	OLFB_CARGO_TYPE_LOAD_ENCODING = (1 << 1) | 4, ///< Raw encoding of OLFB_CARGO_TYPE_LOAD
};

/**
 * Non-stop order flags.
 */
enum OrderNonStopFlags {
	ONSF_STOP_EVERYWHERE                  = 0, ///< The vehicle will stop at any station it passes and the destination.
	ONSF_NO_STOP_AT_INTERMEDIATE_STATIONS = 1, ///< The vehicle will not stop at any stations it passes except the destination.
	ONSF_NO_STOP_AT_DESTINATION_STATION   = 2, ///< The vehicle will stop at any station it passes except the destination.
	ONSF_NO_STOP_AT_ANY_STATION           = 3, ///< The vehicle will not stop at any stations it passes including the destination.
	ONSF_END
};

/**
 * Where to stop the trains.
 */
enum OrderStopLocation {
	OSL_PLATFORM_NEAR_END = 0, ///< Stop at the near end of the platform
	OSL_PLATFORM_MIDDLE   = 1, ///< Stop at the middle of the platform
	OSL_PLATFORM_FAR_END  = 2, ///< Stop at the far end of the platform
	OSL_PLATFORM_THROUGH  = 3, ///< Load/unload through the platform
	OSL_END
};

/**
 * Reasons that could cause us to go to the depot.
 */
enum OrderDepotTypeFlags {
	ODTF_MANUAL          = 0,      ///< Manually initiated order.
	ODTFB_SERVICE        = 1 << 0, ///< This depot order is because of the servicing limit.
	ODTFB_PART_OF_ORDERS = 1 << 1, ///< This depot order is because of a regular order.
	ODTFB_BREAKDOWN      = 1 << 2, ///< This depot order is because of a breakdown.
};

/**
 * Actions that can be performed when the vehicle enters the depot.
 */
enum OrderDepotActionFlags {
	ODATF_SERVICE_ONLY   = 0,      ///< Only service the vehicle.
	ODATFB_HALT          = 1 << 0, ///< Service the vehicle and then halt it.
	ODATFB_NEAREST_DEPOT = 1 << 1, ///< Send the vehicle to the nearest depot.
<<<<<<< HEAD
	ODATFB_SELL          = 1 << 2, ///< Sell the vehicle on arrival at the depot.
=======
	ODATFB_UNBUNCH       = 1 << 2, ///< Service the vehicle and then unbunch it.
>>>>>>> 22eed961
};
DECLARE_ENUM_AS_BIT_SET(OrderDepotActionFlags)

/**
 * Extra depot flags.
 */
enum OrderDepotExtraFlags {
	ODEF_NONE           = 0,      ///< No flags.
	ODEFB_SPECIFIC      = 1 << 0, ///< This order is for a specific depot.
};
DECLARE_ENUM_AS_BIT_SET(OrderDepotExtraFlags)

/**
 * Flags for go to waypoint orders
 */
enum OrderWaypointFlags {
	OWF_DEFAULT          = 0,      ///< Default waypoint behaviour
	OWF_REVERSE          = 1 << 0, ///< Reverse train at the waypoint
};
DECLARE_ENUM_AS_BIT_SET(OrderWaypointFlags)

/**
 * Variables (of a vehicle) to 'cause' skipping on.
 */
enum OrderConditionVariable {
	OCV_LOAD_PERCENTAGE,    ///< Skip based on the amount of load
	OCV_RELIABILITY,        ///< Skip based on the reliability
	OCV_MAX_SPEED,          ///< Skip based on the maximum speed
	OCV_AGE,                ///< Skip based on the age
	OCV_REQUIRES_SERVICE,   ///< Skip when the vehicle requires service
	OCV_UNCONDITIONALLY,    ///< Always skip
	OCV_REMAINING_LIFETIME, ///< Skip based on the remaining lifetime
	OCV_MAX_RELIABILITY,    ///< Skip based on the maximum reliability
	OCV_CARGO_WAITING,      ///< Skip if specified cargo is waiting at station
	OCV_CARGO_ACCEPTANCE,   ///< Skip if specified cargo is accepted at station
	OCV_FREE_PLATFORMS,     ///< Skip based on free platforms at station
	OCV_PERCENT,            ///< Skip xx percent of times
	OCV_SLOT_OCCUPANCY,     ///< Test if vehicle slot is fully occupied, or empty
	OCV_VEH_IN_SLOT,        ///< Test if vehicle is in slot
	OCV_CARGO_LOAD_PERCENTAGE, ///< Skip based on the amount of load of a specific cargo
	OCV_CARGO_WAITING_AMOUNT,  ///< Skip based on the amount of a specific cargo waiting at station
	OCV_COUNTER_VALUE,      ///< Skip based on counter value
	OCV_TIME_DATE,          ///< Skip based on current time/date
	OCV_TIMETABLE,          ///< Skip based on timetable state
	OCV_DISPATCH_SLOT,      ///< Skip based on scheduled dispatch slot state
	OCV_END
};

inline bool ConditionVariableHasStationID(OrderConditionVariable ocv)
{
	return ocv == OCV_CARGO_WAITING || ocv == OCV_CARGO_ACCEPTANCE || ocv == OCV_FREE_PLATFORMS || ocv == OCV_CARGO_WAITING_AMOUNT;
}

/**
 * Comparator for the skip reasoning.
 */
enum OrderConditionComparator {
	OCC_EQUALS,      ///< Skip if both values are equal
	OCC_NOT_EQUALS,  ///< Skip if both values are not equal
	OCC_LESS_THAN,   ///< Skip if the value is less than the limit
	OCC_LESS_EQUALS, ///< Skip if the value is less or equal to the limit
	OCC_MORE_THAN,   ///< Skip if the value is more than the limit
	OCC_MORE_EQUALS, ///< Skip if the value is more or equal to the limit
	OCC_IS_TRUE,     ///< Skip if the variable is true
	OCC_IS_FALSE,    ///< Skip if the variable is false
	OCC_END
};


/**
 * Enumeration for the data to set in #CmdModifyOrder.
 */
enum ModifyOrderFlags {
	MOF_NON_STOP,        ///< Passes an OrderNonStopFlags.
	MOF_STOP_LOCATION,   ///< Passes an OrderStopLocation.
	MOF_UNLOAD,          ///< Passes an OrderUnloadType.
	MOF_LOAD,            ///< Passes an OrderLoadType
	MOF_DEPOT_ACTION,    ///< Selects the OrderDepotAction
	MOF_COND_VARIABLE,   ///< A conditional variable changes.
	MOF_COND_COMPARATOR, ///< A comparator changes.
	MOF_COND_VALUE,      ///< The value to set the condition to.
	MOF_COND_VALUE_2,    ///< The secondary value to set the condition to.
	MOF_COND_VALUE_3,    ///< The tertiary value to set the condition to.
	MOF_COND_STATION_ID, ///< The station ID to set the condition to.
	MOF_COND_DESTINATION,///< Change the destination of a conditional order.
	MOF_WAYPOINT_FLAGS,  ///< Change the waypoint flags
	MOF_CARGO_TYPE_UNLOAD, ///< Passes an OrderUnloadType and a CargoID.
	MOF_CARGO_TYPE_LOAD,   ///< Passes an OrderLoadType and a CargoID.
	MOF_SLOT,            ///< Change the slot value
	MOF_RV_TRAVEL_DIR,   ///< Change the road vehicle travel direction.
	MOF_COUNTER_ID,      ///< Change the counter ID
	MOF_COUNTER_OP,      ///< Change the counter operation
	MOF_COUNTER_VALUE,   ///< Change the counter value
	MOF_COLOUR,          ///< Change the colour value
	MOF_LABEL_TEXT,      ///< Change the label text value
	MOF_DEPARTURES_SUBTYPE, ///< Change the label departures subtype
	MOF_END
};
template <> struct EnumPropsT<ModifyOrderFlags> : MakeEnumPropsT<ModifyOrderFlags, byte, MOF_NON_STOP, MOF_END, MOF_END, 8> {};

/**
 * Depot action to switch to when doing a #MOF_DEPOT_ACTION.
 */
enum OrderDepotAction {
	DA_ALWAYS_GO, ///< Always go to the depot
	DA_SERVICE,   ///< Service only if needed
	DA_STOP,      ///< Go to the depot and stop there
<<<<<<< HEAD
	DA_SELL,      ///< Go to the depot and sell vehicle
=======
	DA_UNBUNCH,   ///< Go to the depot and unbunch
>>>>>>> 22eed961
	DA_END
};

/**
 * When to leave the station/waiting point.
 */
enum OrderLeaveType {
	OLT_NORMAL               = 0, ///< Leave when timetabled
	OLT_LEAVE_EARLY          = 1, ///< Leave as soon as possible
	OLT_LEAVE_EARLY_FULL_ANY = 2, ///< Leave as soon as possible, if any cargoes fully loaded
	OLT_LEAVE_EARLY_FULL_ALL = 3, ///< Leave as soon as possible, if all cargoes fully loaded
	OLT_END
};

enum OrderTimetableConditionMode {
	OTCM_LATENESS            = 0, ///< Test timetable lateness
	OTCM_EARLINESS           = 1, ///< Test timetable earliness
	OTCM_END
};

enum OrderDispatchConditionBits {
	ODCB_LAST_DISPATCHED     = 1,
	ODCB_MODE_START          = 8,
	ODCB_MODE_COUNT          = 3,
};

enum OrderDispatchConditionModes : uint8_t {
	ODCM_FIRST_LAST          = 0,
	OCDM_TAG                 = 1,
};

enum OrderDispatchFirstLastConditionBits {
	ODFLCB_LAST_SLOT         = 0,
};

enum OrderDispatchTagConditionBits {
	ODFLCB_TAG_START         = 4,
	ODFLCB_TAG_COUNT         = 2,
};

/**
 * Enumeration for the data to set in #CmdChangeTimetable.
 */
enum ModifyTimetableFlags {
	MTF_WAIT_TIME,    ///< Set wait time.
	MTF_TRAVEL_TIME,  ///< Set travel time.
	MTF_TRAVEL_SPEED, ///< Set max travel speed.
	MTF_SET_WAIT_FIXED,///< Set wait time fixed flag state.
	MTF_SET_TRAVEL_FIXED,///< Set travel time fixed flag state.
	MTF_SET_LEAVE_TYPE,///< Passes an OrderLeaveType.
	MTF_ASSIGN_SCHEDULE, ///< Assign a dispatch schedule.
	MTF_END
};
template <> struct EnumPropsT<ModifyTimetableFlags> : MakeEnumPropsT<ModifyTimetableFlags, byte, MTF_WAIT_TIME, MTF_END, MTF_END, 3> {};


/** Clone actions. */
enum CloneOptions {
	CO_SHARE   = 0,
	CO_COPY    = 1,
	CO_UNSHARE = 2
};

struct Order;
struct OrderList;

#endif /* ORDER_TYPE_H */<|MERGE_RESOLUTION|>--- conflicted
+++ resolved
@@ -139,11 +139,8 @@
 	ODATF_SERVICE_ONLY   = 0,      ///< Only service the vehicle.
 	ODATFB_HALT          = 1 << 0, ///< Service the vehicle and then halt it.
 	ODATFB_NEAREST_DEPOT = 1 << 1, ///< Send the vehicle to the nearest depot.
-<<<<<<< HEAD
 	ODATFB_SELL          = 1 << 2, ///< Sell the vehicle on arrival at the depot.
-=======
-	ODATFB_UNBUNCH       = 1 << 2, ///< Service the vehicle and then unbunch it.
->>>>>>> 22eed961
+	ODATFB_UNBUNCH       = 1 << 3, ///< Service the vehicle and then unbunch it.
 };
 DECLARE_ENUM_AS_BIT_SET(OrderDepotActionFlags)
 
@@ -251,11 +248,8 @@
 	DA_ALWAYS_GO, ///< Always go to the depot
 	DA_SERVICE,   ///< Service only if needed
 	DA_STOP,      ///< Go to the depot and stop there
-<<<<<<< HEAD
+	DA_UNBUNCH,   ///< Go to the depot and unbunch
 	DA_SELL,      ///< Go to the depot and sell vehicle
-=======
-	DA_UNBUNCH,   ///< Go to the depot and unbunch
->>>>>>> 22eed961
 	DA_END
 };
 
