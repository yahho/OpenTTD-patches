/*
 * This file is part of OpenTTD.
 * OpenTTD is free software; you can redistribute it and/or modify it under the terms of the GNU General Public License as published by the Free Software Foundation, version 2.
 * OpenTTD is distributed in the hope that it will be useful, but WITHOUT ANY WARRANTY; without even the implied warranty of MERCHANTABILITY or FITNESS FOR A PARTICULAR PURPOSE.
 * See the GNU General Public License for more details. You should have received a copy of the GNU General Public License along with OpenTTD. If not, see <http://www.gnu.org/licenses/>.
 */

/** @file company_gui.cpp %Company related GUIs. */

#include "stdafx.h"
#include "currency.h"
#include "error.h"
#include "gui.h"
#include "window_gui.h"
#include "textbuf_gui.h"
#include "viewport_func.h"
#include "company_func.h"
#include "command_func.h"
#include "network/network.h"
#include "network/network_gui.h"
#include "network/network_func.h"
#include "newgrf.h"
#include "company_manager_face.h"
#include "strings_func.h"
#include "date_func.h"
#include "widgets/dropdown_type.h"
#include "tilehighlight_func.h"
#include "company_base.h"
#include "core/geometry_func.hpp"
#include "object_type.h"
#include "rail.h"
#include "road.h"
#include "engine_base.h"
#include "window_func.h"
#include "road_func.h"
#include "water.h"
#include "station_func.h"
#include "zoom_func.h"
#include "sortlist_type.h"
#include "group_gui_list.h"
#include "core/backup_type.hpp"

#include "widgets/company_widget.h"

#include "safeguards.h"


/** Company GUI constants. */
#define EXP_SPACING (WidgetDimensions::scaled.vsep_normal * 2)

static void DoSelectCompanyManagerFace(Window *parent);
static void ShowCompanyInfrastructure(CompanyID company);

/** List of revenues. */
static ExpensesType _expenses_list_revenue[] = {
	EXPENSES_TRAIN_REVENUE,
	EXPENSES_ROADVEH_REVENUE,
	EXPENSES_AIRCRAFT_REVENUE,
	EXPENSES_SHIP_REVENUE,
	EXPENSES_SHARING_INC,
};

/** List of operating expenses. */
static ExpensesType _expenses_list_operating_costs[] = {
	EXPENSES_TRAIN_RUN,
	EXPENSES_ROADVEH_RUN,
	EXPENSES_AIRCRAFT_RUN,
	EXPENSES_SHIP_RUN,
	EXPENSES_PROPERTY,
	EXPENSES_LOAN_INTEREST,
	EXPENSES_SHARING_COST,
};

/** List of capital expenses. */
static ExpensesType _expenses_list_capital_costs[] = {
	EXPENSES_CONSTRUCTION,
	EXPENSES_NEW_VEHICLES,
	EXPENSES_OTHER,
};

/** Expense list container. */
struct ExpensesList {
	const ExpensesType *et;   ///< Expenses items.
	const uint length;        ///< Number of items in list.

	ExpensesList(ExpensesType *et, int length) : et(et), length(length)
	{
	}

	uint GetHeight() const
	{
		/* Add up the height of all the lines.  */
		return this->length * FONT_HEIGHT_NORMAL;
	}

	/** Compute width of the expenses categories in pixels. */
	uint GetListWidth() const
	{
		uint width = 0;
		for (uint i = 0; i < this->length; i++) {
			ExpensesType et = this->et[i];
			width = std::max(width, GetStringBoundingBox(STR_FINANCES_SECTION_CONSTRUCTION + et).width);
		}
		return width;
	}
};

/** Types of expense lists */
static const ExpensesList _expenses_list_types[] = {
	ExpensesList(_expenses_list_revenue, lengthof(_expenses_list_revenue)),
	ExpensesList(_expenses_list_operating_costs, lengthof(_expenses_list_operating_costs)),
	ExpensesList(_expenses_list_capital_costs, lengthof(_expenses_list_capital_costs)),
};

/**
 * Get the total height of the "categories" column.
 * @return The total height in pixels.
 */
static uint GetTotalCategoriesHeight()
{
	/* There's an empty line and blockspace on the year row */
	uint total_height = FONT_HEIGHT_NORMAL + WidgetDimensions::scaled.vsep_wide;

	for (uint i = 0; i < lengthof(_expenses_list_types); i++) {
		/* Title + expense list + total line + total + blockspace after category */
		total_height += FONT_HEIGHT_NORMAL + _expenses_list_types[i].GetHeight() + WidgetDimensions::scaled.vsep_normal + FONT_HEIGHT_NORMAL + WidgetDimensions::scaled.vsep_wide;
	}

	/* Total income */
	total_height += WidgetDimensions::scaled.vsep_normal + FONT_HEIGHT_NORMAL + WidgetDimensions::scaled.vsep_wide;

	return total_height;
}

/**
 * Get the required width of the "categories" column, equal to the widest element.
 * @return The required width in pixels.
 */
static uint GetMaxCategoriesWidth()
{
	uint max_width = 0;

	/* Loop through categories to check max widths. */
	for (uint i = 0; i < lengthof(_expenses_list_types); i++) {
		/* Title of category */
		max_width = std::max(max_width, GetStringBoundingBox(STR_FINANCES_REVENUE_TITLE + i).width);
		/* Entries in category */
		max_width = std::max(max_width, _expenses_list_types[i].GetListWidth() + WidgetDimensions::scaled.hsep_indent);
	}

	return max_width;
}

/**
 * Draw a category of expenses (revenue, operating expenses, capital expenses).
 */
static void DrawCategory(const Rect &r, int start_y, ExpensesList list)
{
	Rect tr = r.Indent(WidgetDimensions::scaled.hsep_indent, _current_text_dir == TD_RTL);

	tr.top = start_y;
	ExpensesType et;

	for (uint i = 0; i < list.length; i++) {
		et = list.et[i];
		DrawString(tr, STR_FINANCES_SECTION_CONSTRUCTION + et);
		tr.top += FONT_HEIGHT_NORMAL;
	}
}

/**
 * Draw the expenses categories.
 * @param r Available space for drawing.
 * @note The environment must provide padding at the left and right of \a r.
 */
static void DrawCategories(const Rect &r)
{
	/* Start with an empty space in the year row, plus the blockspace under the year. */
	int y = r.top + FONT_HEIGHT_NORMAL + WidgetDimensions::scaled.vsep_wide;

	for (uint i = 0; i < lengthof(_expenses_list_types); i++) {
		/* Draw category title and advance y */
		DrawString(r.left, r.right, y, (STR_FINANCES_REVENUE_TITLE + i), TC_FROMSTRING, SA_LEFT);
		y += FONT_HEIGHT_NORMAL;

		/* Draw category items and advance y */
		DrawCategory(r, y, _expenses_list_types[i]);
		y += _expenses_list_types[i].GetHeight();

		/* Advance y by the height of the horizontal line between amounts and subtotal */
		y += WidgetDimensions::scaled.vsep_normal;

		/* Draw category total and advance y */
		DrawString(r.left, r.right, y, STR_FINANCES_TOTAL_CAPTION, TC_FROMSTRING, SA_RIGHT);
		y += FONT_HEIGHT_NORMAL;

		/* Advance y by a blockspace after this category block */
		y += WidgetDimensions::scaled.vsep_wide;
	}

	/* Draw total profit/loss */
	y += WidgetDimensions::scaled.vsep_normal;
	DrawString(r.left, r.right, y, STR_FINANCES_PROFIT, TC_FROMSTRING, SA_LEFT);
}

/**
 * Draw an amount of money.
 * @param amount Amount of money to draw,
 * @param left   Left coordinate of the space to draw in.
 * @param right  Right coordinate of the space to draw in.
 * @param top    Top coordinate of the space to draw in.
 * @param colour The TextColour of the string.
 */
static void DrawPrice(Money amount, int left, int right, int top, TextColour colour)
{
	StringID str = STR_FINANCES_NEGATIVE_INCOME;
	if (amount == 0) {
		str = STR_FINANCES_ZERO_INCOME;
	} else if (amount < 0) {
		amount = -amount;
		str = STR_FINANCES_POSITIVE_INCOME;
	}
	SetDParam(0, amount);
	DrawString(left, right, top, str, colour, SA_RIGHT);
}

/**
 * Draw a category of expenses/revenues in the year column.
 * @return The income sum of the category.
 */
static Money DrawYearCategory(const Rect &r, int start_y, ExpensesList list, const Expenses &tbl)
{
	int y = start_y;
	ExpensesType et;
	Money sum = 0;

	for (uint i = 0; i < list.length; i++) {
		et = list.et[i];
		Money cost = tbl[et];
		sum += cost;
		if (cost != 0) DrawPrice(cost, r.left, r.right, y, TC_BLACK);
		y += FONT_HEIGHT_NORMAL;
	}

	/* Draw the total at the bottom of the category. */
	GfxFillRect(r.left, y, r.right, y, PC_BLACK);
	y += WidgetDimensions::scaled.vsep_normal;
	if (sum != 0) DrawPrice(sum, r.left, r.right, y, TC_WHITE);

	/* Return the sum for the yearly total. */
	return sum;
}


/**
 * Draw a column with prices.
 * @param r    Available space for drawing.
 * @param year Year being drawn.
 * @param tbl  Reference to table of amounts for \a year.
 * @note The environment must provide padding at the left and right of \a r.
 */
static void DrawYearColumn(const Rect &r, int year, const Expenses &tbl)
{
	int y = r.top;
	Money sum;

	/* Year header */
	SetDParam(0, year);
	DrawString(r.left, r.right, y, STR_FINANCES_YEAR, TC_FROMSTRING, SA_RIGHT, true);
	y += FONT_HEIGHT_NORMAL + WidgetDimensions::scaled.vsep_wide;

	/* Categories */
	for (uint i = 0; i < lengthof(_expenses_list_types); i++) {
		y += FONT_HEIGHT_NORMAL;
		sum += DrawYearCategory(r, y, _expenses_list_types[i], tbl);
		/* Expense list + expense category title + expense category total + blockspace after category */
		y += _expenses_list_types[i].GetHeight() + WidgetDimensions::scaled.vsep_normal + FONT_HEIGHT_NORMAL + WidgetDimensions::scaled.vsep_wide;
	}

	/* Total income. */
	GfxFillRect(r.left, y, r.right, y, PC_BLACK);
	y += WidgetDimensions::scaled.vsep_normal;
	DrawPrice(sum, r.left, r.right, y, TC_WHITE);
}

static const NWidgetPart _nested_company_finances_widgets[] = {
	NWidget(NWID_HORIZONTAL),
		NWidget(WWT_CLOSEBOX, COLOUR_GREY),
		NWidget(WWT_CAPTION, COLOUR_GREY, WID_CF_CAPTION), SetDataTip(STR_FINANCES_CAPTION, STR_TOOLTIP_WINDOW_TITLE_DRAG_THIS),
		NWidget(WWT_IMGBTN, COLOUR_GREY, WID_CF_TOGGLE_SIZE), SetDataTip(SPR_LARGE_SMALL_WINDOW, STR_TOOLTIP_TOGGLE_LARGE_SMALL_WINDOW),
		NWidget(WWT_SHADEBOX, COLOUR_GREY),
		NWidget(WWT_STICKYBOX, COLOUR_GREY),
	EndContainer(),
	NWidget(NWID_SELECTION, INVALID_COLOUR, WID_CF_SEL_PANEL),
		NWidget(WWT_PANEL, COLOUR_GREY),
			NWidget(NWID_HORIZONTAL), SetPadding(WidgetDimensions::unscaled.framerect), SetPIP(0, WidgetDimensions::unscaled.hsep_wide, 0),
				NWidget(WWT_EMPTY, COLOUR_GREY, WID_CF_EXPS_CATEGORY), SetMinimalSize(120, 0), SetFill(0, 0),
				NWidget(WWT_EMPTY, COLOUR_GREY, WID_CF_EXPS_PRICE1), SetMinimalSize(86, 0), SetFill(0, 0),
				NWidget(WWT_EMPTY, COLOUR_GREY, WID_CF_EXPS_PRICE2), SetMinimalSize(86, 0), SetFill(0, 0),
				NWidget(WWT_EMPTY, COLOUR_GREY, WID_CF_EXPS_PRICE3), SetMinimalSize(86, 0), SetFill(0, 0),
			EndContainer(),
		EndContainer(),
	EndContainer(),
	NWidget(WWT_PANEL, COLOUR_GREY),
		NWidget(NWID_HORIZONTAL), SetPadding(WidgetDimensions::unscaled.framerect),
			NWidget(NWID_VERTICAL), // Vertical column with 'bank balance', 'loan'
				NWidget(WWT_TEXT, COLOUR_GREY), SetDataTip(STR_FINANCES_OWN_FUNDS_TITLE, STR_NULL), SetFill(1, 0),
				NWidget(WWT_TEXT, COLOUR_GREY), SetDataTip(STR_FINANCES_LOAN_TITLE, STR_NULL), SetFill(1, 0),
				NWidget(NWID_SPACER), SetMinimalSize(0, 2), SetFill(1, 0),
				NWidget(WWT_TEXT, COLOUR_GREY), SetDataTip(STR_FINANCES_BANK_BALANCE_TITLE, STR_NULL), SetFill(1, 0),
				NWidget(NWID_SPACER), SetFill(0, 1),
			EndContainer(),
			NWidget(NWID_SPACER), SetFill(0, 0), SetMinimalSize(30, 0),
			NWidget(NWID_VERTICAL), // Vertical column with bank balance amount, loan amount, and total.
				NWidget(WWT_TEXT, COLOUR_GREY, WID_CF_OWN_VALUE), SetDataTip(STR_FINANCES_TOTAL_CURRENCY, STR_NULL), SetAlignment(SA_VERT_CENTER | SA_RIGHT),
				NWidget(WWT_TEXT, COLOUR_GREY, WID_CF_LOAN_VALUE), SetDataTip(STR_FINANCES_TOTAL_CURRENCY, STR_NULL), SetAlignment(SA_VERT_CENTER | SA_RIGHT),
				NWidget(WWT_EMPTY, COLOUR_GREY, WID_CF_BALANCE_LINE), SetMinimalSize(0, 2), SetFill(1, 0),
				NWidget(WWT_TEXT, COLOUR_GREY, WID_CF_BALANCE_VALUE), SetDataTip(STR_FINANCES_BANK_BALANCE, STR_NULL), SetAlignment(SA_VERT_CENTER | SA_RIGHT),
			EndContainer(),
			NWidget(NWID_SELECTION, INVALID_COLOUR, WID_CF_SEL_MAXLOAN),
				NWidget(NWID_HORIZONTAL),
					NWidget(NWID_SPACER), SetFill(0, 1), SetMinimalSize(25, 0),
					NWidget(NWID_VERTICAL), // Max loan information
						NWidget(WWT_TEXT, COLOUR_GREY, WID_CF_INTEREST_RATE), SetDataTip(STR_FINANCES_INTEREST_RATE, STR_NULL),
						NWidget(WWT_TEXT, COLOUR_GREY, WID_CF_MAXLOAN_VALUE), SetDataTip(STR_FINANCES_MAX_LOAN, STR_NULL),
						NWidget(NWID_SPACER), SetFill(0, 1),
					EndContainer(),
				EndContainer(),
			EndContainer(),
			NWidget(NWID_SPACER), SetFill(1, 1),
		EndContainer(),
	EndContainer(),
	NWidget(NWID_SELECTION, INVALID_COLOUR, WID_CF_SEL_BUTTONS),
		NWidget(NWID_HORIZONTAL, NC_EQUALSIZE),
			NWidget(WWT_PUSHTXTBTN, COLOUR_GREY, WID_CF_INCREASE_LOAN), SetFill(1, 0), SetDataTip(STR_FINANCES_BORROW_BUTTON, STR_NULL),
			NWidget(WWT_PUSHTXTBTN, COLOUR_GREY, WID_CF_REPAY_LOAN), SetFill(1, 0), SetDataTip(STR_FINANCES_REPAY_BUTTON, STR_NULL),
			NWidget(WWT_PUSHTXTBTN, COLOUR_GREY, WID_CF_INFRASTRUCTURE), SetFill(1, 0), SetDataTip(STR_FINANCES_INFRASTRUCTURE_BUTTON, STR_COMPANY_VIEW_INFRASTRUCTURE_TOOLTIP),
		EndContainer(),
	EndContainer(),
};

/** Window class displaying the company finances. */
struct CompanyFinancesWindow : Window {
	Money max_money;        ///< The approximate maximum amount of money a company has had over the lifetime of this window
	bool small;             ///< Window is toggled to 'small'.
	int query_widget;       ///< The widget associated with the current text query input.

	CompanyFinancesWindow(WindowDesc *desc, CompanyID company) : Window(desc)
	{
		const Company *c = Company::Get(company);
		this->max_money = std::max<Money>(abs(c->money) * 2, INT32_MAX);
		this->small = false;
		this->CreateNestedTree();
		this->SetupWidgets();
		this->FinishInitNested(company);

		this->owner = (Owner)this->window_number;
	}

	void SetStringParameters(int widget) const override
	{
		switch (widget) {
			case WID_CF_CAPTION:
				SetDParam(0, (CompanyID)this->window_number);
				SetDParam(1, (CompanyID)this->window_number);
				break;

			case WID_CF_BALANCE_VALUE: {
				const Company *c = Company::Get((CompanyID)this->window_number);
				SetDParam(0, c->money);
				break;
			}

			case WID_CF_LOAN_VALUE: {
				const Company *c = Company::Get((CompanyID)this->window_number);
				SetDParam(0, c->current_loan);
				break;
			}

			case WID_CF_OWN_VALUE: {
				const Company *c = Company::Get((CompanyID)this->window_number);
				SetDParam(0, c->money - c->current_loan);
				break;
			}

			case WID_CF_INTEREST_RATE:
				SetDParam(0, _settings_game.difficulty.initial_interest);
				break;

			case WID_CF_MAXLOAN_VALUE:
				SetDParam(0, _economy.max_loan);
				break;

			case WID_CF_INCREASE_LOAN:
			case WID_CF_REPAY_LOAN:
				SetDParam(0, LOAN_INTERVAL);
				break;
		}
	}

	void UpdateWidgetSize(int widget, Dimension *size, [[maybe_unused]] const Dimension &padding, [[maybe_unused]] Dimension *fill, [[maybe_unused]] Dimension *resize) override
	{
		switch (widget) {
			case WID_CF_EXPS_CATEGORY:
				size->width  = GetMaxCategoriesWidth();
				size->height = GetTotalCategoriesHeight();
				break;

			case WID_CF_EXPS_PRICE1:
			case WID_CF_EXPS_PRICE2:
			case WID_CF_EXPS_PRICE3:
				size->height = GetTotalCategoriesHeight();
				FALLTHROUGH;

			case WID_CF_BALANCE_VALUE:
			case WID_CF_LOAN_VALUE:
			case WID_CF_OWN_VALUE:
				SetDParamMaxValue(0, this->max_money);
				size->width = std::max(GetStringBoundingBox(STR_FINANCES_NEGATIVE_INCOME).width, GetStringBoundingBox(STR_FINANCES_POSITIVE_INCOME).width) + padding.width;
				break;

			case WID_CF_INTEREST_RATE:
				size->height = FONT_HEIGHT_NORMAL;
				break;
		}
	}

	void DrawWidget(const Rect &r, int widget) const override
	{
		switch (widget) {
			case WID_CF_EXPS_CATEGORY:
				DrawCategories(r);
				break;

			case WID_CF_EXPS_PRICE1:
			case WID_CF_EXPS_PRICE2:
			case WID_CF_EXPS_PRICE3: {
				const Company *c = Company::Get((CompanyID)this->window_number);
				int age = std::min(_cur_year - c->inaugurated_year, 2);
				int wid_offset = widget - WID_CF_EXPS_PRICE1;
				if (wid_offset <= age) {
					DrawYearColumn(r, _cur_year - (age - wid_offset), c->yearly_expenses[age - wid_offset]);
				}
				break;
			}

			case WID_CF_BALANCE_LINE:
				GfxFillRect(r.left, r.top, r.right, r.top, PC_BLACK);
				break;
		}
	}

	/**
	 * Setup the widgets in the nested tree, such that the finances window is displayed properly.
	 * @note After setup, the window must be (re-)initialized.
	 */
	void SetupWidgets()
	{
		int plane = this->small ? SZSP_NONE : 0;
		this->GetWidget<NWidgetStacked>(WID_CF_SEL_PANEL)->SetDisplayedPlane(plane);
		this->GetWidget<NWidgetStacked>(WID_CF_SEL_MAXLOAN)->SetDisplayedPlane(plane);

		CompanyID company = (CompanyID)this->window_number;
		plane = (company != _local_company) ? SZSP_NONE : 0;
		this->GetWidget<NWidgetStacked>(WID_CF_SEL_BUTTONS)->SetDisplayedPlane(plane);
	}

	void OnPaint() override
	{
		if (!this->IsShaded()) {
			if (!this->small) {
				/* Check that the expenses panel height matches the height needed for the layout. */
				if (GetTotalCategoriesHeight() != this->GetWidget<NWidgetBase>(WID_CF_EXPS_CATEGORY)->current_y) {
					this->SetupWidgets();
					this->ReInit();
					return;
				}
			}

			/* Check that the loan buttons are shown only when the user owns the company. */
			CompanyID company = (CompanyID)this->window_number;
			int req_plane = (company != _local_company) ? SZSP_NONE : 0;
			if (req_plane != this->GetWidget<NWidgetStacked>(WID_CF_SEL_BUTTONS)->shown_plane) {
				this->SetupWidgets();
				this->ReInit();
				return;
			}

			const Company *c = Company::Get(company);
			this->SetWidgetDisabledState(WID_CF_INCREASE_LOAN, c->current_loan == _economy.max_loan); // Borrow button only shows when there is any more money to loan.
			this->SetWidgetDisabledState(WID_CF_REPAY_LOAN, company != _local_company || c->current_loan == 0); // Repay button only shows when there is any more money to repay.
		}

		this->DrawWidgets();
	}

	void OnClick([[maybe_unused]] Point pt, int widget, [[maybe_unused]] int click_count) override
	{
		switch (widget) {
			case WID_CF_TOGGLE_SIZE: // toggle size
				this->small = !this->small;
				this->SetupWidgets();
				if (this->IsShaded()) {
					/* Finances window is not resizable, so size hints given during unshading have no effect
					 * on the changed appearance of the window. */
					this->SetShaded(false);
				} else {
					this->ReInit();
				}
				break;

			case WID_CF_INCREASE_LOAN: // increase loan
				if (_shift_pressed) {
					this->query_widget = WID_CF_INCREASE_LOAN;
					SetDParam(0, 0);
					ShowQueryString(STR_JUST_INT, STR_FINANCES_BORROW_QUERY_CAPT, 20, this, CS_NUMERAL, QSF_ACCEPT_UNCHANGED);
				} else {
					DoCommandP(0, 0, _ctrl_pressed, CMD_INCREASE_LOAN | CMD_MSG(STR_ERROR_CAN_T_BORROW_ANY_MORE_MONEY));
				}
				break;

			case WID_CF_REPAY_LOAN: // repay loan
				if (_shift_pressed) {
					this->query_widget = WID_CF_REPAY_LOAN;
					SetDParam(0, 0);
					ShowQueryString(STR_JUST_INT, STR_FINANCES_REPAY_QUERY_CAPT, 20, this, CS_NUMERAL, QSF_ACCEPT_UNCHANGED);
				} else {
					DoCommandP(0, 0, _ctrl_pressed, CMD_DECREASE_LOAN | CMD_MSG(STR_ERROR_CAN_T_REPAY_LOAN));
				}
				break;

			case WID_CF_INFRASTRUCTURE: // show infrastructure details
				ShowCompanyInfrastructure((CompanyID)this->window_number);
				break;
		}
	}

	void OnQueryTextFinished(char *str) override
	{
		/* Was 'cancel' pressed or nothing entered? */
		if (str == nullptr || StrEmpty(str)) return;

		if (this->query_widget == WID_CF_INCREASE_LOAN) {
			const Company *c = Company::Get((CompanyID)this->window_number);
			Money amount = std::min<Money>(std::strtoull(str, nullptr, 10) / _currency->rate, _economy.max_loan - c->current_loan);
			amount = LOAN_INTERVAL * CeilDivT<Money>(amount, LOAN_INTERVAL);
			DoCommandP(0, amount >> 32, (amount & 0xFFFFFFFC) | 2, CMD_INCREASE_LOAN | CMD_MSG(STR_ERROR_CAN_T_BORROW_ANY_MORE_MONEY));
		} else if (this->query_widget == WID_CF_REPAY_LOAN) {
			const Company *c = Company::Get((CompanyID)this->window_number);
			Money amount = std::min<Money>(std::strtoull(str, nullptr, 10) / _currency->rate, c->current_loan);
			amount = LOAN_INTERVAL * CeilDivT<Money>(amount, LOAN_INTERVAL);
			DoCommandP(0, amount >> 32, (amount & 0xFFFFFFFC) | 2, CMD_DECREASE_LOAN | CMD_MSG(STR_ERROR_CAN_T_REPAY_LOAN));
		}
	}

	void OnHundredthTick() override
	{
		const Company *c = Company::Get((CompanyID)this->window_number);
		if (abs(c->money) > this->max_money) {
			this->max_money = std::max<Money>(abs(c->money) * 2, this->max_money * 4);
			this->SetupWidgets();
			this->ReInit();
		}
	}

	bool OnTooltip(Point pt, int widget, TooltipCloseCondition close_cond) override
	{
		switch (widget) {
			case WID_CF_INCREASE_LOAN: {
				SetDParam(0, STR_FINANCES_BORROW_TOOLTIP);
				GuiShowTooltips(this, STR_FINANCES_BORROW_TOOLTIP_EXTRA, close_cond, 1);
				return true;
			}

			case WID_CF_REPAY_LOAN: {
				SetDParam(0, STR_FINANCES_REPAY_TOOLTIP);
				GuiShowTooltips(this, STR_FINANCES_REPAY_TOOLTIP_EXTRA, close_cond, 1);
				return true;
			}

			default:
				return false;
		}
	}
};

static WindowDesc _company_finances_desc(
	WDP_AUTO, "company_finances", 0, 0,
	WC_FINANCES, WC_NONE,
	0,
	std::begin(_nested_company_finances_widgets), std::end(_nested_company_finances_widgets)
);

/**
 * Open the finances window of a company.
 * @param company Company to show finances of.
 * @pre is company a valid company.
 */
void ShowCompanyFinances(CompanyID company)
{
	if (!Company::IsValidID(company)) return;
	if (BringWindowToFrontById(WC_FINANCES, company)) return;

	new CompanyFinancesWindow(&_company_finances_desc, company);
}

/* List of colours for the livery window */
static const StringID _colour_dropdown[] = {
	STR_COLOUR_DARK_BLUE,
	STR_COLOUR_PALE_GREEN,
	STR_COLOUR_PINK,
	STR_COLOUR_YELLOW,
	STR_COLOUR_RED,
	STR_COLOUR_LIGHT_BLUE,
	STR_COLOUR_GREEN,
	STR_COLOUR_DARK_GREEN,
	STR_COLOUR_BLUE,
	STR_COLOUR_CREAM,
	STR_COLOUR_MAUVE,
	STR_COLOUR_PURPLE,
	STR_COLOUR_ORANGE,
	STR_COLOUR_BROWN,
	STR_COLOUR_GREY,
	STR_COLOUR_WHITE,
};

/* Association of liveries to livery classes */
static const LiveryClass _livery_class[LS_END] = {
	LC_OTHER,
	LC_RAIL, LC_RAIL, LC_RAIL, LC_RAIL, LC_RAIL, LC_RAIL, LC_RAIL, LC_RAIL, LC_RAIL, LC_RAIL, LC_RAIL, LC_RAIL, LC_RAIL,
	LC_ROAD, LC_ROAD,
	LC_SHIP, LC_SHIP,
	LC_AIRCRAFT, LC_AIRCRAFT, LC_AIRCRAFT,
	LC_ROAD, LC_ROAD,
};

class DropDownListColourItem : public DropDownListStringItem {
public:
	DropDownListColourItem(int result, bool masked) : DropDownListStringItem(result >= COLOUR_END ? STR_COLOUR_DEFAULT : _colour_dropdown[result], result, masked) {}

	uint Width() const override
	{
		return ScaleGUITrad(28) + WidgetDimensions::scaled.hsep_normal + GetStringBoundingBox(this->String()).width + WidgetDimensions::scaled.dropdowntext.Horizontal();
	}

	uint Height(uint) const override
	{
		return std::max(FONT_HEIGHT_NORMAL, ScaleGUITrad(12) + WidgetDimensions::scaled.vsep_normal);
	}

	bool Selectable() const override
	{
		return true;
	}

	void Draw(const Rect &r, bool sel, Colours) const override
	{
		bool rtl = _current_text_dir == TD_RTL;
		int icon_y = CenterBounds(r.top, r.bottom, 0);
		int text_y = CenterBounds(r.top, r.bottom, FONT_HEIGHT_NORMAL);
		Rect tr = r.Shrink(WidgetDimensions::scaled.dropdowntext);
		DrawSprite(SPR_VEH_BUS_SIDE_VIEW, PALETTE_RECOLOUR_START + (this->result % COLOUR_END),
				   rtl ? tr.right - ScaleGUITrad(14) : tr.left + ScaleGUITrad(14),
				   icon_y);
		tr = tr.Indent(ScaleGUITrad(28) + WidgetDimensions::scaled.hsep_normal, rtl);
		DrawString(tr.left, tr.right, text_y, this->String(), sel ? TC_WHITE : TC_BLACK);
	}
};

/** Company livery colour scheme window. */
struct SelectCompanyLiveryWindow : public Window {
private:
	uint32 sel;
	LiveryClass livery_class;
	Dimension square;
	uint rows;
	uint line_height;
	GUIGroupList groups;
	std::vector<int> indents;
	Scrollbar *vscroll;

	void ShowColourDropDownMenu(uint32 widget)
	{
		uint32 used_colours = 0;
		const Livery *livery, *default_livery = nullptr;
		bool primary = widget == WID_SCL_PRI_COL_DROPDOWN;
		byte default_col = 0;

		/* Disallow other company colours for the primary colour */
		if (this->livery_class < LC_GROUP_RAIL && HasBit(this->sel, LS_DEFAULT) && primary) {
			for (const Company *c : Company::Iterate()) {
				if (c->index != _local_company) SetBit(used_colours, c->colour);
			}
		}

		const Company *c = Company::Get((CompanyID)this->window_number);

		if (this->livery_class < LC_GROUP_RAIL) {
			/* Get the first selected livery to use as the default dropdown item */
			LiveryScheme scheme;
			for (scheme = LS_BEGIN; scheme < LS_END; scheme++) {
				if (HasBit(this->sel, scheme)) break;
			}
			if (scheme == LS_END) scheme = LS_DEFAULT;
			livery = &c->livery[scheme];
			if (scheme != LS_DEFAULT) default_livery = &c->livery[LS_DEFAULT];
		} else {
			const Group *g = Group::Get(this->sel);
			livery = &g->livery;
			if (g->parent == INVALID_GROUP) {
				default_livery = &c->livery[LS_DEFAULT];
			} else {
				const Group *pg = Group::Get(g->parent);
				default_livery = &pg->livery;
			}
		}

		DropDownList list;
		if (default_livery != nullptr) {
			/* Add COLOUR_END to put the colour out of range, but also allow us to show what the default is */
			default_col = (primary ? default_livery->colour1 : default_livery->colour2) + COLOUR_END;
			list.emplace_back(new DropDownListColourItem(default_col, false));
		}
		for (uint i = 0; i < lengthof(_colour_dropdown); i++) {
			list.emplace_back(new DropDownListColourItem(i, HasBit(used_colours, i)));
		}

		byte sel = (default_livery == nullptr || HasBit(livery->in_use, primary ? 0 : 1)) ? (primary ? livery->colour1 : livery->colour2) : default_col;
		ShowDropDownList(this, std::move(list), sel, widget);
	}

	void AddChildren(GUIGroupList &source, GroupID parent, int indent)
	{
		for (const Group *g : source) {
			if (g->parent != parent) continue;
			this->groups.push_back(g);
			this->indents.push_back(indent);
			AddChildren(source, g->index, indent + 1);
		}
	}

	void BuildGroupList(CompanyID owner)
	{
		if (!this->groups.NeedRebuild()) return;

		this->groups.clear();
		this->indents.clear();

		if (this->livery_class >= LC_GROUP_RAIL) {
			GUIGroupList list;
			VehicleType vtype = (VehicleType)(this->livery_class - LC_GROUP_RAIL);

			for (const Group *g : Group::Iterate()) {
				if (g->owner == owner && g->vehicle_type == vtype) {
					list.push_back(g);
				}
			}

			list.ForceResort();
			SortGUIGroupList(list);

			AddChildren(list, INVALID_GROUP, 0);
		}

		this->groups.shrink_to_fit();
		this->groups.RebuildDone();
	}

	void SetRows()
	{
		if (this->livery_class < LC_GROUP_RAIL) {
			this->rows = 0;
			for (LiveryScheme scheme = LS_DEFAULT; scheme < LS_END; scheme++) {
				if (_livery_class[scheme] == this->livery_class && HasBit(_loaded_newgrf_features.used_liveries, scheme)) {
					this->rows++;
				}
			}
		} else {
			this->rows = (uint)this->groups.size();
		}

		this->vscroll->SetCount(this->rows);
	}

public:
	SelectCompanyLiveryWindow(WindowDesc *desc, CompanyID company, GroupID group) : Window(desc)
	{
		this->CreateNestedTree();
		this->vscroll = this->GetScrollbar(WID_SCL_MATRIX_SCROLLBAR);

		if (group == INVALID_GROUP) {
			this->livery_class = LC_OTHER;
			this->sel = 1;
			this->LowerWidget(WID_SCL_CLASS_GENERAL);
			this->BuildGroupList(company);
			this->SetRows();
		} else {
			this->SetSelectedGroup(company, group);
		}

		this->FinishInitNested(company);
		this->owner = company;
		this->InvalidateData(1);
	}

	void SetSelectedGroup(CompanyID company, GroupID group)
	{
		this->RaiseWidget(this->livery_class + WID_SCL_CLASS_GENERAL);
		const Group *g = Group::Get(group);
		switch (g->vehicle_type) {
			case VEH_TRAIN: this->livery_class = LC_GROUP_RAIL; break;
			case VEH_ROAD: this->livery_class = LC_GROUP_ROAD; break;
			case VEH_SHIP: this->livery_class = LC_GROUP_SHIP; break;
			case VEH_AIRCRAFT: this->livery_class = LC_GROUP_AIRCRAFT; break;
			default: NOT_REACHED();
		}
		this->sel = group;
		this->LowerWidget(this->livery_class + WID_SCL_CLASS_GENERAL);

		this->groups.ForceRebuild();
		this->BuildGroupList(company);
		this->SetRows();

		/* Position scrollbar to selected group */
		for (uint i = 0; i < this->rows; i++) {
			if (this->groups[i]->index == sel) {
				this->vscroll->SetPosition(i - this->vscroll->GetCapacity() / 2);
				break;
			}
		}
	}

	void UpdateWidgetSize(int widget, Dimension *size, [[maybe_unused]] const Dimension &padding, [[maybe_unused]] Dimension *fill, [[maybe_unused]] Dimension *resize) override
	{
		switch (widget) {
			case WID_SCL_SPACER_DROPDOWN: {
				/* The matrix widget below needs enough room to print all the schemes. */
				Dimension d = {0, 0};
				for (LiveryScheme scheme = LS_DEFAULT; scheme < LS_END; scheme++) {
					d = maxdim(d, GetStringBoundingBox(STR_LIVERY_DEFAULT + scheme));
				}

				/* And group names */
				for (const Group *g : Group::Iterate()) {
					if (g->owner == (CompanyID)this->window_number) {
						SetDParam(0, g->index);
						d = maxdim(d, GetStringBoundingBox(STR_GROUP_NAME));
					}
				}

				size->width = std::max(size->width, 5 + d.width + padding.width);
				break;
			}

			case WID_SCL_MATRIX: {
				/* 11 items in the default rail class */
				this->square = GetSpriteSize(SPR_SQUARE);
				this->line_height = std::max(this->square.height, (uint)FONT_HEIGHT_NORMAL) + padding.height;

				size->height = 11 * this->line_height;
				resize->width = 1;
				resize->height = this->line_height;
				break;
			}

			case WID_SCL_SEC_COL_DROPDOWN:
				if (!_loaded_newgrf_features.has_2CC) {
					size->width = 0;
					break;
				}
				FALLTHROUGH;

			case WID_SCL_PRI_COL_DROPDOWN: {
				this->square = GetSpriteSize(SPR_SQUARE);
				int string_padding = this->square.width + WidgetDimensions::scaled.hsep_normal + padding.width;
				for (const StringID *id = _colour_dropdown; id != endof(_colour_dropdown); id++) {
					size->width = std::max(size->width, GetStringBoundingBox(*id).width + string_padding);
				}
				size->width = std::max(size->width, GetStringBoundingBox(STR_COLOUR_DEFAULT).width + string_padding);
				break;
			}
		}
	}

	void OnPaint() override
	{
		bool local = (CompanyID)this->window_number == _local_company;

		/* Disable dropdown controls if no scheme is selected */
		bool disabled = this->livery_class < LC_GROUP_RAIL ? (this->sel == 0) : (this->sel == INVALID_GROUP);
		this->SetWidgetDisabledState(WID_SCL_PRI_COL_DROPDOWN, !local || disabled);
		this->SetWidgetDisabledState(WID_SCL_SEC_COL_DROPDOWN, !local || disabled);

		this->BuildGroupList((CompanyID)this->window_number);

		this->DrawWidgets();
	}

	void SetStringParameters(int widget) const override
	{
		switch (widget) {
			case WID_SCL_CAPTION:
				SetDParam(0, (CompanyID)this->window_number);
				break;

			case WID_SCL_PRI_COL_DROPDOWN:
			case WID_SCL_SEC_COL_DROPDOWN: {
				const Company *c = Company::Get((CompanyID)this->window_number);
				bool primary = widget == WID_SCL_PRI_COL_DROPDOWN;
				StringID colour = STR_COLOUR_DEFAULT;

				if (this->livery_class < LC_GROUP_RAIL) {
					if (this->sel != 0) {
						LiveryScheme scheme = LS_DEFAULT;
						for (scheme = LS_BEGIN; scheme < LS_END; scheme++) {
							if (HasBit(this->sel, scheme)) break;
						}
						if (scheme == LS_END) scheme = LS_DEFAULT;
						const Livery *livery = &c->livery[scheme];
						if (scheme == LS_DEFAULT || HasBit(livery->in_use, primary ? 0 : 1)) {
							colour = STR_COLOUR_DARK_BLUE + (primary ? livery->colour1 : livery->colour2);
						}
					}
				} else {
					if (this->sel != INVALID_GROUP) {
						const Group *g = Group::Get(this->sel);
						const Livery *livery = &g->livery;
						if (HasBit(livery->in_use, primary ? 0 : 1)) {
							colour = STR_COLOUR_DARK_BLUE + (primary ? livery->colour1 : livery->colour2);
						}
					}
				}
				SetDParam(0, colour);
				break;
			}
		}
	}

	void DrawWidget(const Rect &r, int widget) const override
	{
		if (widget != WID_SCL_MATRIX) return;

		bool rtl = _current_text_dir == TD_RTL;

		/* Coordinates of scheme name column. */
		const NWidgetBase *nwi = this->GetWidget<NWidgetBase>(WID_SCL_SPACER_DROPDOWN);
		Rect sch = nwi->GetCurrentRect().Shrink(WidgetDimensions::scaled.framerect);
		/* Coordinates of first dropdown. */
		nwi = this->GetWidget<NWidgetBase>(WID_SCL_PRI_COL_DROPDOWN);
		Rect pri = nwi->GetCurrentRect().Shrink(WidgetDimensions::scaled.framerect);
		/* Coordinates of second dropdown. */
		nwi = this->GetWidget<NWidgetBase>(WID_SCL_SEC_COL_DROPDOWN);
		Rect sec = nwi->GetCurrentRect().Shrink(WidgetDimensions::scaled.framerect);

		Rect pri_squ = pri.WithWidth(this->square.width, rtl);
		Rect sec_squ = sec.WithWidth(this->square.width, rtl);

		pri = pri.Indent(this->square.width + WidgetDimensions::scaled.hsep_normal, rtl);
		sec = sec.Indent(this->square.width + WidgetDimensions::scaled.hsep_normal, rtl);

		Rect ir = r.WithHeight(this->resize.step_height).Shrink(WidgetDimensions::scaled.matrix);
		int square_offs = (ir.Height() - this->square.height) / 2;
		int text_offs   = (ir.Height() - FONT_HEIGHT_NORMAL) / 2;

		int y = ir.top;

		/* Helper function to draw livery info. */
		auto draw_livery = [&](StringID str, const Livery &liv, bool sel, bool def, int indent) {
			/* Livery Label. */
			DrawString(sch.left + (rtl ? 0 : indent), sch.right - (rtl ? indent : 0), y + text_offs, str, sel ? TC_WHITE : TC_BLACK);

			/* Text below the first dropdown. */
			DrawSprite(SPR_SQUARE, GENERAL_SPRITE_COLOUR(liv.colour1), pri_squ.left, y + square_offs);
			DrawString(pri.left, pri.right, y + text_offs, (def || HasBit(liv.in_use, 0)) ? STR_COLOUR_DARK_BLUE + liv.colour1 : STR_COLOUR_DEFAULT, sel ? TC_WHITE : TC_GOLD);

			/* Text below the second dropdown. */
			if (sec.right > sec.left) { // Second dropdown has non-zero size.
				DrawSprite(SPR_SQUARE, GENERAL_SPRITE_COLOUR(liv.colour2), sec_squ.left, y + square_offs);
				DrawString(sec.left, sec.right, y + text_offs, (def || HasBit(liv.in_use, 1)) ? STR_COLOUR_DARK_BLUE + liv.colour2 : STR_COLOUR_DEFAULT, sel ? TC_WHITE : TC_GOLD);
			}

			y += this->line_height;
		};

		if (livery_class < LC_GROUP_RAIL) {
			int pos = this->vscroll->GetPosition();
			const Company *c = Company::Get((CompanyID)this->window_number);
			for (LiveryScheme scheme = LS_DEFAULT; scheme < LS_END; scheme++) {
				if (_livery_class[scheme] == this->livery_class && HasBit(_loaded_newgrf_features.used_liveries, scheme)) {
					if (pos-- > 0) continue;
					draw_livery(STR_LIVERY_DEFAULT + scheme, c->livery[scheme], HasBit(this->sel, scheme), scheme == LS_DEFAULT, 0);
				}
			}
		} else {
			uint max = static_cast<uint>(std::min<size_t>(this->vscroll->GetPosition() + this->vscroll->GetCapacity(), this->groups.size()));
			for (uint i = this->vscroll->GetPosition(); i < max; ++i) {
				const Group *g = this->groups[i];
				SetDParam(0, g->index);
				draw_livery(STR_GROUP_NAME, g->livery, this->sel == g->index, false, this->indents[i] * WidgetDimensions::scaled.hsep_indent);
			}
		}
	}

	void OnClick([[maybe_unused]] Point pt, int widget, [[maybe_unused]] int click_count) override
	{
		switch (widget) {
			/* Livery Class buttons */
			case WID_SCL_CLASS_GENERAL:
			case WID_SCL_CLASS_RAIL:
			case WID_SCL_CLASS_ROAD:
			case WID_SCL_CLASS_SHIP:
			case WID_SCL_CLASS_AIRCRAFT:
			case WID_SCL_GROUPS_RAIL:
			case WID_SCL_GROUPS_ROAD:
			case WID_SCL_GROUPS_SHIP:
			case WID_SCL_GROUPS_AIRCRAFT:
				this->RaiseWidget(this->livery_class + WID_SCL_CLASS_GENERAL);
				this->livery_class = (LiveryClass)(widget - WID_SCL_CLASS_GENERAL);
				this->LowerWidget(this->livery_class + WID_SCL_CLASS_GENERAL);

				/* Select the first item in the list */
				if (this->livery_class < LC_GROUP_RAIL) {
					this->sel = 0;
					for (LiveryScheme scheme = LS_DEFAULT; scheme < LS_END; scheme++) {
						if (_livery_class[scheme] == this->livery_class && HasBit(_loaded_newgrf_features.used_liveries, scheme)) {
							this->sel = 1 << scheme;
							break;
						}
					}
				} else {
					this->sel = INVALID_GROUP;
					this->groups.ForceRebuild();
					this->BuildGroupList((CompanyID)this->window_number);

					if (this->groups.size() > 0) {
						this->sel = this->groups[0]->index;
					}
				}

				this->SetRows();
				this->SetDirty();
				break;

			case WID_SCL_PRI_COL_DROPDOWN: // First colour dropdown
				ShowColourDropDownMenu(WID_SCL_PRI_COL_DROPDOWN);
				break;

			case WID_SCL_SEC_COL_DROPDOWN: // Second colour dropdown
				ShowColourDropDownMenu(WID_SCL_SEC_COL_DROPDOWN);
				break;

			case WID_SCL_MATRIX: {
				uint row = this->vscroll->GetScrolledRowFromWidget(pt.y, this, WID_SCL_MATRIX);
				if (row >= this->rows) return;

				if (this->livery_class < LC_GROUP_RAIL) {
					LiveryScheme j = (LiveryScheme)row;

					for (LiveryScheme scheme = LS_BEGIN; scheme <= j && scheme < LS_END; scheme++) {
						if (_livery_class[scheme] != this->livery_class || !HasBit(_loaded_newgrf_features.used_liveries, scheme)) j++;
					}
					assert(j < LS_END);

					if (_ctrl_pressed) {
						ToggleBit(this->sel, j);
					} else {
						this->sel = 1 << j;
					}
				} else {
					this->sel = this->groups[row]->index;
				}
				this->SetDirty();
				break;
			}
		}
	}

	void OnResize() override
	{
		this->vscroll->SetCapacityFromWidget(this, WID_SCL_MATRIX);
	}

	void OnDropdownSelect(int widget, int index) override
	{
		bool local = (CompanyID)this->window_number == _local_company;
		if (!local) return;

		if (index >= COLOUR_END) index = INVALID_COLOUR;

		if (this->livery_class < LC_GROUP_RAIL) {
			/* Set company colour livery */
			for (LiveryScheme scheme = LS_DEFAULT; scheme < LS_END; scheme++) {
				/* Changed colour for the selected scheme, or all visible schemes if CTRL is pressed. */
				if (HasBit(this->sel, scheme) || (_ctrl_pressed && _livery_class[scheme] == this->livery_class && HasBit(_loaded_newgrf_features.used_liveries, scheme))) {
					DoCommandP(0, scheme | (widget == WID_SCL_PRI_COL_DROPDOWN ? 0 : 256), index, CMD_SET_COMPANY_COLOUR);
				}
			}
		} else {
			/* Setting group livery */
			DoCommandP(0, this->sel, (widget == WID_SCL_PRI_COL_DROPDOWN ? 0 : 256) | (index << 16), CMD_SET_GROUP_LIVERY);
		}
	}

	/**
	 * Some data on this window has become invalid.
	 * @param data Information about the changed data.
	 * @param gui_scope Whether the call is done from GUI scope. You may not do everything when not in GUI scope. See #InvalidateWindowData() for details.
	 */
	void OnInvalidateData([[maybe_unused]] int data = 0, [[maybe_unused]] bool gui_scope = true) override
	{
		if (!gui_scope) return;

		if (data != -1) {
			/* data contains a VehicleType, rebuild list if it displayed */
			if (this->livery_class == data + LC_GROUP_RAIL) {
				this->groups.ForceRebuild();
				this->BuildGroupList((CompanyID)this->window_number);
				this->SetRows();

				if (!Group::IsValidID(this->sel)) {
					this->sel = INVALID_GROUP;
					if (this->groups.size() > 0) this->sel = this->groups[0]->index;
				}

				this->SetDirty();
			}
			return;
		}

		this->SetWidgetsDisabledState(true, WID_SCL_CLASS_RAIL, WID_SCL_CLASS_ROAD, WID_SCL_CLASS_SHIP, WID_SCL_CLASS_AIRCRAFT);

		bool current_class_valid = this->livery_class == LC_OTHER || this->livery_class >= LC_GROUP_RAIL;
		if (_settings_client.gui.liveries == LIT_ALL || (_settings_client.gui.liveries == LIT_COMPANY && this->window_number == _local_company)) {
			for (LiveryScheme scheme = LS_DEFAULT; scheme < LS_END; scheme++) {
				if (HasBit(_loaded_newgrf_features.used_liveries, scheme)) {
					if (_livery_class[scheme] == this->livery_class) current_class_valid = true;
					this->EnableWidget(WID_SCL_CLASS_GENERAL + _livery_class[scheme]);
				} else if (this->livery_class < LC_GROUP_RAIL) {
					ClrBit(this->sel, scheme);
				}
			}
		}

		if (!current_class_valid) {
			Point pt = {0, 0};
			this->OnClick(pt, WID_SCL_CLASS_GENERAL, 1);
		}
	}
};

static const NWidgetPart _nested_select_company_livery_widgets [] = {
	NWidget(NWID_HORIZONTAL),
		NWidget(WWT_CLOSEBOX, COLOUR_GREY),
		NWidget(WWT_CAPTION, COLOUR_GREY, WID_SCL_CAPTION), SetDataTip(STR_LIVERY_CAPTION, STR_TOOLTIP_WINDOW_TITLE_DRAG_THIS),
	EndContainer(),
	NWidget(NWID_HORIZONTAL),
		NWidget(WWT_IMGBTN, COLOUR_GREY, WID_SCL_CLASS_GENERAL), SetMinimalSize(22, 22), SetFill(0, 1), SetDataTip(SPR_IMG_COMPANY_GENERAL, STR_LIVERY_GENERAL_TOOLTIP),
		NWidget(WWT_IMGBTN, COLOUR_GREY, WID_SCL_CLASS_RAIL), SetMinimalSize(22, 22), SetFill(0, 1), SetDataTip(SPR_IMG_TRAINLIST, STR_LIVERY_TRAIN_TOOLTIP),
		NWidget(WWT_IMGBTN, COLOUR_GREY, WID_SCL_CLASS_ROAD), SetMinimalSize(22, 22), SetFill(0, 1), SetDataTip(SPR_IMG_TRUCKLIST, STR_LIVERY_ROAD_VEHICLE_TOOLTIP),
		NWidget(WWT_IMGBTN, COLOUR_GREY, WID_SCL_CLASS_SHIP), SetMinimalSize(22, 22), SetFill(0, 1), SetDataTip(SPR_IMG_SHIPLIST, STR_LIVERY_SHIP_TOOLTIP),
		NWidget(WWT_IMGBTN, COLOUR_GREY, WID_SCL_CLASS_AIRCRAFT), SetMinimalSize(22, 22), SetFill(0, 1), SetDataTip(SPR_IMG_AIRPLANESLIST, STR_LIVERY_AIRCRAFT_TOOLTIP),
		NWidget(WWT_IMGBTN, COLOUR_GREY, WID_SCL_GROUPS_RAIL), SetMinimalSize(22, 22), SetFill(0, 1), SetDataTip(SPR_GROUP_LIVERY_TRAIN, STR_LIVERY_TRAIN_TOOLTIP),
		NWidget(WWT_IMGBTN, COLOUR_GREY, WID_SCL_GROUPS_ROAD), SetMinimalSize(22, 22), SetFill(0, 1), SetDataTip(SPR_GROUP_LIVERY_ROADVEH, STR_LIVERY_ROAD_VEHICLE_TOOLTIP),
		NWidget(WWT_IMGBTN, COLOUR_GREY, WID_SCL_GROUPS_SHIP), SetMinimalSize(22, 22), SetFill(0, 1), SetDataTip(SPR_GROUP_LIVERY_SHIP, STR_LIVERY_SHIP_TOOLTIP),
		NWidget(WWT_IMGBTN, COLOUR_GREY, WID_SCL_GROUPS_AIRCRAFT), SetMinimalSize(22, 22), SetFill(0, 1), SetDataTip(SPR_GROUP_LIVERY_AIRCRAFT, STR_LIVERY_AIRCRAFT_TOOLTIP),
		NWidget(WWT_PANEL, COLOUR_GREY), SetMinimalSize(90, 22), SetFill(1, 1), EndContainer(),
	EndContainer(),
	NWidget(NWID_HORIZONTAL),
		NWidget(WWT_PANEL, COLOUR_GREY, WID_SCL_SPACER_DROPDOWN), SetMinimalSize(150, 12), SetFill(1, 1), EndContainer(),
		NWidget(WWT_DROPDOWN, COLOUR_GREY, WID_SCL_PRI_COL_DROPDOWN), SetMinimalSize(125, 12), SetFill(0, 1), SetDataTip(STR_JUST_STRING, STR_LIVERY_PRIMARY_TOOLTIP),
		NWidget(WWT_DROPDOWN, COLOUR_GREY, WID_SCL_SEC_COL_DROPDOWN), SetMinimalSize(125, 12), SetFill(0, 1),
				SetDataTip(STR_JUST_STRING, STR_LIVERY_SECONDARY_TOOLTIP),
	EndContainer(),
	NWidget(NWID_HORIZONTAL),
		NWidget(WWT_MATRIX, COLOUR_GREY, WID_SCL_MATRIX), SetMinimalSize(275, 0), SetResize(1, 0), SetFill(1, 1), SetMatrixDataTip(1, 0, STR_LIVERY_PANEL_TOOLTIP), SetScrollbar(WID_SCL_MATRIX_SCROLLBAR),
		NWidget(NWID_VERTICAL),
			NWidget(NWID_VSCROLLBAR, COLOUR_GREY, WID_SCL_MATRIX_SCROLLBAR),
			NWidget(WWT_RESIZEBOX, COLOUR_GREY),
		EndContainer(),
	EndContainer(),
};

static WindowDesc _select_company_livery_desc(
	WDP_AUTO, nullptr, 0, 0,
	WC_COMPANY_COLOUR, WC_NONE,
	0,
	std::begin(_nested_select_company_livery_widgets), std::end(_nested_select_company_livery_widgets)
);

void ShowCompanyLiveryWindow(CompanyID company, GroupID group)
{
	SelectCompanyLiveryWindow *w = (SelectCompanyLiveryWindow *)BringWindowToFrontById(WC_COMPANY_COLOUR, company);
	if (w == nullptr) {
		new SelectCompanyLiveryWindow(&_select_company_livery_desc, company, group);
	} else if (group != INVALID_GROUP) {
		w->SetSelectedGroup(company, group);
	}
}

/**
 * Draws the face of a company manager's face.
 * @param cmf   the company manager's face
 * @param colour the (background) colour of the gradient
 * @param r      position to draw the face
 */
void DrawCompanyManagerFace(CompanyManagerFace cmf, int colour, const Rect &r)
{
	GenderEthnicity ge = (GenderEthnicity)GetCompanyManagerFaceBits(cmf, CMFV_GEN_ETHN, GE_WM);

	/* Determine offset from centre of drawing rect. */
	Dimension d = GetSpriteSize(SPR_GRADIENT);
	int x = CenterBounds(r.left, r.right, d.width);
	int y = CenterBounds(r.top, r.bottom, d.height);

	bool has_moustache   = !HasBit(ge, GENDER_FEMALE) && GetCompanyManagerFaceBits(cmf, CMFV_HAS_MOUSTACHE,   ge) != 0;
	bool has_tie_earring = !HasBit(ge, GENDER_FEMALE) || GetCompanyManagerFaceBits(cmf, CMFV_HAS_TIE_EARRING, ge) != 0;
	bool has_glasses     = GetCompanyManagerFaceBits(cmf, CMFV_HAS_GLASSES, ge) != 0;
	PaletteID pal;

	/* Modify eye colour palette only if 2 or more valid values exist */
	if (_cmf_info[CMFV_EYE_COLOUR].valid_values[ge] < 2) {
		pal = PAL_NONE;
	} else {
		switch (GetCompanyManagerFaceBits(cmf, CMFV_EYE_COLOUR, ge)) {
			default: NOT_REACHED();
			case 0: pal = PALETTE_TO_BROWN; break;
			case 1: pal = PALETTE_TO_BLUE;  break;
			case 2: pal = PALETTE_TO_GREEN; break;
		}
	}

	/* Draw the gradient (background) */
	DrawSprite(SPR_GRADIENT, GENERAL_SPRITE_COLOUR(colour), x, y);

	for (CompanyManagerFaceVariable cmfv = CMFV_CHEEKS; cmfv < CMFV_END; cmfv++) {
		switch (cmfv) {
			case CMFV_MOUSTACHE:   if (!has_moustache)   continue; break;
			case CMFV_LIPS:
			case CMFV_NOSE:        if (has_moustache)    continue; break;
			case CMFV_TIE_EARRING: if (!has_tie_earring) continue; break;
			case CMFV_GLASSES:     if (!has_glasses)     continue; break;
			default: break;
		}
		DrawSprite(GetCompanyManagerFaceSprite(cmf, cmfv, ge), (cmfv == CMFV_EYEBROWS) ? pal : PAL_NONE, x, y);
	}
}

/** Nested widget description for the company manager face selection dialog */
static const NWidgetPart _nested_select_company_manager_face_widgets[] = {
	NWidget(NWID_HORIZONTAL),
		NWidget(WWT_CLOSEBOX, COLOUR_GREY),
		NWidget(WWT_CAPTION, COLOUR_GREY, WID_SCMF_CAPTION), SetDataTip(STR_FACE_CAPTION, STR_TOOLTIP_WINDOW_TITLE_DRAG_THIS),
		NWidget(WWT_IMGBTN, COLOUR_GREY, WID_SCMF_TOGGLE_LARGE_SMALL), SetDataTip(SPR_LARGE_SMALL_WINDOW, STR_FACE_ADVANCED_TOOLTIP),
	EndContainer(),
	NWidget(WWT_PANEL, COLOUR_GREY, WID_SCMF_SELECT_FACE),
		NWidget(NWID_SPACER), SetMinimalSize(0, 2),
		NWidget(NWID_HORIZONTAL), SetPIP(2, 2, 2),
			NWidget(NWID_VERTICAL),
				NWidget(NWID_HORIZONTAL),
					NWidget(NWID_SPACER), SetFill(1, 0),
					NWidget(WWT_EMPTY, COLOUR_GREY, WID_SCMF_FACE), SetMinimalSize(92, 119),
					NWidget(NWID_SPACER), SetFill(1, 0),
				EndContainer(),
				NWidget(NWID_SPACER), SetMinimalSize(0, 2),
				NWidget(WWT_PUSHTXTBTN, COLOUR_GREY, WID_SCMF_RANDOM_NEW_FACE), SetFill(1, 0), SetDataTip(STR_FACE_NEW_FACE_BUTTON, STR_FACE_NEW_FACE_TOOLTIP),
				NWidget(NWID_SELECTION, INVALID_COLOUR, WID_SCMF_SEL_LOADSAVE), // Load/number/save buttons under the portrait in the advanced view.
					NWidget(NWID_VERTICAL),
						NWidget(NWID_SPACER), SetMinimalSize(0, 5), SetFill(0, 1),
						NWidget(WWT_PUSHTXTBTN, COLOUR_GREY, WID_SCMF_LOAD), SetFill(1, 0), SetDataTip(STR_FACE_LOAD, STR_FACE_LOAD_TOOLTIP),
						NWidget(WWT_PUSHTXTBTN, COLOUR_GREY, WID_SCMF_FACECODE), SetFill(1, 0), SetDataTip(STR_FACE_FACECODE, STR_FACE_FACECODE_TOOLTIP),
						NWidget(WWT_PUSHTXTBTN, COLOUR_GREY, WID_SCMF_SAVE), SetFill(1, 0), SetDataTip(STR_FACE_SAVE, STR_FACE_SAVE_TOOLTIP),
						NWidget(NWID_SPACER), SetMinimalSize(0, 5), SetFill(0, 1),
					EndContainer(),
				EndContainer(),
			EndContainer(),
			NWidget(NWID_VERTICAL),
				NWidget(WWT_PUSHTXTBTN, COLOUR_GREY, WID_SCMF_TOGGLE_LARGE_SMALL_BUTTON), SetFill(1, 0), SetDataTip(STR_FACE_ADVANCED, STR_FACE_ADVANCED_TOOLTIP),
				NWidget(NWID_SPACER), SetMinimalSize(0, 2),
				NWidget(NWID_SELECTION, INVALID_COLOUR, WID_SCMF_SEL_MALEFEMALE), // Simple male/female face setting.
					NWidget(NWID_VERTICAL),
						NWidget(NWID_SPACER), SetFill(0, 1),
						NWidget(WWT_TEXTBTN, COLOUR_GREY, WID_SCMF_MALE), SetFill(1, 0), SetDataTip(STR_FACE_MALE_BUTTON, STR_FACE_MALE_TOOLTIP),
						NWidget(WWT_TEXTBTN, COLOUR_GREY, WID_SCMF_FEMALE), SetFill(1, 0), SetDataTip(STR_FACE_FEMALE_BUTTON, STR_FACE_FEMALE_TOOLTIP),
						NWidget(NWID_SPACER), SetFill(0, 1),
					EndContainer(),
				EndContainer(),
				NWidget(NWID_SELECTION, INVALID_COLOUR, WID_SCMF_SEL_PARTS), // Advanced face parts setting.
					NWidget(NWID_VERTICAL),
						NWidget(NWID_SPACER), SetMinimalSize(0, 2),
						NWidget(NWID_HORIZONTAL, NC_EQUALSIZE),
							NWidget(WWT_TEXTBTN, COLOUR_GREY, WID_SCMF_MALE2), SetFill(1, 0), SetDataTip(STR_FACE_MALE_BUTTON, STR_FACE_MALE_TOOLTIP),
							NWidget(WWT_TEXTBTN, COLOUR_GREY, WID_SCMF_FEMALE2), SetFill(1, 0), SetDataTip(STR_FACE_FEMALE_BUTTON, STR_FACE_FEMALE_TOOLTIP),
						EndContainer(),
						NWidget(NWID_SPACER), SetMinimalSize(0, 2),
						NWidget(NWID_HORIZONTAL, NC_EQUALSIZE),
							NWidget(WWT_TEXTBTN, COLOUR_GREY, WID_SCMF_ETHNICITY_EUR), SetFill(1, 0), SetDataTip(STR_FACE_EUROPEAN, STR_FACE_SELECT_EUROPEAN),
							NWidget(WWT_TEXTBTN, COLOUR_GREY, WID_SCMF_ETHNICITY_AFR), SetFill(1, 0), SetDataTip(STR_FACE_AFRICAN, STR_FACE_SELECT_AFRICAN),
						EndContainer(),
						NWidget(NWID_SPACER), SetMinimalSize(0, 4),
						NWidget(NWID_HORIZONTAL),
							NWidget(WWT_TEXT, INVALID_COLOUR, WID_SCMF_HAS_MOUSTACHE_EARRING_TEXT), SetFill(1, 0), SetPadding(WidgetDimensions::unscaled.framerect),
								SetDataTip(STR_FACE_EYECOLOUR, STR_NULL), SetTextStyle(TC_GOLD), SetAlignment(SA_VERT_CENTER | SA_RIGHT),
							NWidget(WWT_PUSHTXTBTN, COLOUR_GREY, WID_SCMF_HAS_MOUSTACHE_EARRING), SetDataTip(STR_JUST_STRING1, STR_FACE_MOUSTACHE_EARRING_TOOLTIP), SetTextStyle(TC_WHITE),
						EndContainer(),
						NWidget(NWID_HORIZONTAL),
							NWidget(WWT_TEXT, INVALID_COLOUR, WID_SCMF_HAS_GLASSES_TEXT), SetFill(1, 0), SetPadding(WidgetDimensions::unscaled.framerect),
								SetDataTip(STR_FACE_GLASSES, STR_NULL), SetTextStyle(TC_GOLD), SetAlignment(SA_VERT_CENTER | SA_RIGHT),
							NWidget(WWT_PUSHTXTBTN, COLOUR_GREY, WID_SCMF_HAS_GLASSES), SetDataTip(STR_JUST_STRING1, STR_FACE_GLASSES_TOOLTIP), SetTextStyle(TC_WHITE),
						EndContainer(),
						NWidget(NWID_SPACER), SetMinimalSize(0, 2), SetFill(1, 0),
						NWidget(NWID_HORIZONTAL),
							NWidget(WWT_TEXT, INVALID_COLOUR, WID_SCMF_HAIR_TEXT), SetFill(1, 0), SetPadding(WidgetDimensions::unscaled.framerect),
								SetDataTip(STR_FACE_HAIR, STR_NULL), SetTextStyle(TC_GOLD), SetAlignment(SA_VERT_CENTER | SA_RIGHT),
							NWidget(WWT_PUSHARROWBTN, COLOUR_GREY, WID_SCMF_HAIR_L), SetDataTip(AWV_DECREASE, STR_FACE_HAIR_TOOLTIP),
							NWidget(WWT_PUSHTXTBTN, COLOUR_GREY, WID_SCMF_HAIR), SetDataTip(STR_JUST_STRING1, STR_FACE_HAIR_TOOLTIP), SetTextStyle(TC_WHITE),
							NWidget(WWT_PUSHARROWBTN, COLOUR_GREY, WID_SCMF_HAIR_R), SetDataTip(AWV_INCREASE, STR_FACE_HAIR_TOOLTIP),
						EndContainer(),
						NWidget(NWID_HORIZONTAL),
							NWidget(WWT_TEXT, INVALID_COLOUR, WID_SCMF_EYEBROWS_TEXT), SetFill(1, 0), SetPadding(WidgetDimensions::unscaled.framerect),
								SetDataTip(STR_FACE_EYEBROWS, STR_NULL), SetTextStyle(TC_GOLD), SetAlignment(SA_VERT_CENTER | SA_RIGHT),
							NWidget(WWT_PUSHARROWBTN, COLOUR_GREY, WID_SCMF_EYEBROWS_L), SetDataTip(AWV_DECREASE, STR_FACE_EYEBROWS_TOOLTIP),
							NWidget(WWT_PUSHTXTBTN, COLOUR_GREY, WID_SCMF_EYEBROWS), SetDataTip(STR_JUST_STRING1, STR_FACE_EYEBROWS_TOOLTIP), SetTextStyle(TC_WHITE),
							NWidget(WWT_PUSHARROWBTN, COLOUR_GREY, WID_SCMF_EYEBROWS_R), SetDataTip(AWV_INCREASE, STR_FACE_EYEBROWS_TOOLTIP),
						EndContainer(),
						NWidget(NWID_HORIZONTAL),
							NWidget(WWT_TEXT, INVALID_COLOUR, WID_SCMF_EYECOLOUR_TEXT), SetFill(1, 0), SetPadding(WidgetDimensions::unscaled.framerect),
								SetDataTip(STR_FACE_EYECOLOUR, STR_NULL), SetTextStyle(TC_GOLD), SetAlignment(SA_VERT_CENTER | SA_RIGHT),
							NWidget(WWT_PUSHARROWBTN, COLOUR_GREY, WID_SCMF_EYECOLOUR_L), SetDataTip(AWV_DECREASE, STR_FACE_EYECOLOUR_TOOLTIP),
							NWidget(WWT_PUSHTXTBTN, COLOUR_GREY, WID_SCMF_EYECOLOUR), SetDataTip(STR_JUST_STRING1, STR_FACE_EYECOLOUR_TOOLTIP), SetTextStyle(TC_WHITE),
							NWidget(WWT_PUSHARROWBTN, COLOUR_GREY, WID_SCMF_EYECOLOUR_R), SetDataTip(AWV_INCREASE, STR_FACE_EYECOLOUR_TOOLTIP),
						EndContainer(),
						NWidget(NWID_HORIZONTAL),
							NWidget(WWT_TEXT, INVALID_COLOUR, WID_SCMF_GLASSES_TEXT), SetFill(1, 0), SetPadding(WidgetDimensions::unscaled.framerect),
								SetDataTip(STR_FACE_GLASSES, STR_NULL), SetTextStyle(TC_GOLD), SetAlignment(SA_VERT_CENTER | SA_RIGHT),
							NWidget(WWT_PUSHARROWBTN, COLOUR_GREY, WID_SCMF_GLASSES_L), SetDataTip(AWV_DECREASE, STR_FACE_GLASSES_TOOLTIP_2),
							NWidget(WWT_PUSHTXTBTN, COLOUR_GREY, WID_SCMF_GLASSES), SetDataTip(STR_JUST_STRING1, STR_FACE_GLASSES_TOOLTIP_2), SetTextStyle(TC_WHITE),
							NWidget(WWT_PUSHARROWBTN, COLOUR_GREY, WID_SCMF_GLASSES_R), SetDataTip(AWV_INCREASE, STR_FACE_GLASSES_TOOLTIP_2),
						EndContainer(),
						NWidget(NWID_HORIZONTAL),
							NWidget(WWT_TEXT, INVALID_COLOUR, WID_SCMF_NOSE_TEXT), SetFill(1, 0),  SetPadding(WidgetDimensions::unscaled.framerect),
								SetDataTip(STR_FACE_NOSE, STR_NULL), SetTextStyle(TC_GOLD), SetAlignment(SA_VERT_CENTER | SA_RIGHT),
							NWidget(WWT_PUSHARROWBTN, COLOUR_GREY, WID_SCMF_NOSE_L), SetDataTip(AWV_DECREASE, STR_FACE_NOSE_TOOLTIP),
							NWidget(WWT_PUSHTXTBTN, COLOUR_GREY, WID_SCMF_NOSE), SetDataTip(STR_JUST_STRING1, STR_FACE_NOSE_TOOLTIP), SetTextStyle(TC_WHITE),
							NWidget(WWT_PUSHARROWBTN, COLOUR_GREY, WID_SCMF_NOSE_R), SetDataTip(AWV_INCREASE, STR_FACE_NOSE_TOOLTIP),
						EndContainer(),
						NWidget(NWID_HORIZONTAL),
							NWidget(WWT_TEXT, INVALID_COLOUR, WID_SCMF_LIPS_MOUSTACHE_TEXT), SetFill(1, 0), SetPadding(WidgetDimensions::unscaled.framerect),
								SetDataTip(STR_FACE_MOUSTACHE, STR_NULL), SetTextStyle(TC_GOLD), SetAlignment(SA_VERT_CENTER | SA_RIGHT),
							NWidget(WWT_PUSHARROWBTN, COLOUR_GREY, WID_SCMF_LIPS_MOUSTACHE_L), SetDataTip(AWV_DECREASE, STR_FACE_LIPS_MOUSTACHE_TOOLTIP),
							NWidget(WWT_PUSHTXTBTN, COLOUR_GREY, WID_SCMF_LIPS_MOUSTACHE), SetDataTip(STR_JUST_STRING1, STR_FACE_LIPS_MOUSTACHE_TOOLTIP), SetTextStyle(TC_WHITE),
							NWidget(WWT_PUSHARROWBTN, COLOUR_GREY, WID_SCMF_LIPS_MOUSTACHE_R), SetDataTip(AWV_INCREASE, STR_FACE_LIPS_MOUSTACHE_TOOLTIP),
						EndContainer(),
						NWidget(NWID_HORIZONTAL),
							NWidget(WWT_TEXT, INVALID_COLOUR, WID_SCMF_CHIN_TEXT), SetFill(1, 0), SetPadding(WidgetDimensions::unscaled.framerect),
								SetDataTip(STR_FACE_CHIN, STR_NULL), SetTextStyle(TC_GOLD), SetAlignment(SA_VERT_CENTER | SA_RIGHT),
							NWidget(WWT_PUSHARROWBTN, COLOUR_GREY, WID_SCMF_CHIN_L), SetDataTip(AWV_DECREASE, STR_FACE_CHIN_TOOLTIP),
							NWidget(WWT_PUSHTXTBTN, COLOUR_GREY, WID_SCMF_CHIN), SetDataTip(STR_JUST_STRING1, STR_FACE_CHIN_TOOLTIP), SetTextStyle(TC_WHITE),
							NWidget(WWT_PUSHARROWBTN, COLOUR_GREY, WID_SCMF_CHIN_R), SetDataTip(AWV_INCREASE, STR_FACE_CHIN_TOOLTIP),
						EndContainer(),
						NWidget(NWID_HORIZONTAL),
							NWidget(WWT_TEXT, INVALID_COLOUR, WID_SCMF_JACKET_TEXT), SetFill(1, 0), SetPadding(WidgetDimensions::unscaled.framerect),
								SetDataTip(STR_FACE_JACKET, STR_NULL), SetTextStyle(TC_GOLD), SetAlignment(SA_VERT_CENTER | SA_RIGHT),
							NWidget(WWT_PUSHARROWBTN, COLOUR_GREY, WID_SCMF_JACKET_L), SetDataTip(AWV_DECREASE, STR_FACE_JACKET_TOOLTIP),
							NWidget(WWT_PUSHTXTBTN, COLOUR_GREY, WID_SCMF_JACKET), SetDataTip(STR_JUST_STRING1, STR_FACE_JACKET_TOOLTIP), SetTextStyle(TC_WHITE),
							NWidget(WWT_PUSHARROWBTN, COLOUR_GREY, WID_SCMF_JACKET_R), SetDataTip(AWV_INCREASE, STR_FACE_JACKET_TOOLTIP),
						EndContainer(),
						NWidget(NWID_HORIZONTAL),
							NWidget(WWT_TEXT, INVALID_COLOUR, WID_SCMF_COLLAR_TEXT), SetFill(1, 0), SetPadding(WidgetDimensions::unscaled.framerect),
								SetDataTip(STR_FACE_COLLAR, STR_NULL), SetTextStyle(TC_GOLD), SetAlignment(SA_VERT_CENTER | SA_RIGHT),
							NWidget(WWT_PUSHARROWBTN, COLOUR_GREY, WID_SCMF_COLLAR_L), SetDataTip(AWV_DECREASE, STR_FACE_COLLAR_TOOLTIP),
							NWidget(WWT_PUSHTXTBTN, COLOUR_GREY, WID_SCMF_COLLAR), SetDataTip(STR_JUST_STRING1, STR_FACE_COLLAR_TOOLTIP), SetTextStyle(TC_WHITE),
							NWidget(WWT_PUSHARROWBTN, COLOUR_GREY, WID_SCMF_COLLAR_R), SetDataTip(AWV_INCREASE, STR_FACE_COLLAR_TOOLTIP),
						EndContainer(),
						NWidget(NWID_HORIZONTAL),
							NWidget(WWT_TEXT, INVALID_COLOUR, WID_SCMF_TIE_EARRING_TEXT), SetFill(1, 0), SetPadding(WidgetDimensions::unscaled.framerect),
								SetDataTip(STR_FACE_EARRING, STR_NULL), SetTextStyle(TC_GOLD), SetAlignment(SA_VERT_CENTER | SA_RIGHT),
							NWidget(WWT_PUSHARROWBTN, COLOUR_GREY, WID_SCMF_TIE_EARRING_L), SetDataTip(AWV_DECREASE, STR_FACE_TIE_EARRING_TOOLTIP),
							NWidget(WWT_PUSHTXTBTN, COLOUR_GREY, WID_SCMF_TIE_EARRING), SetDataTip(STR_JUST_STRING1, STR_FACE_TIE_EARRING_TOOLTIP), SetTextStyle(TC_WHITE),
							NWidget(WWT_PUSHARROWBTN, COLOUR_GREY, WID_SCMF_TIE_EARRING_R), SetDataTip(AWV_INCREASE, STR_FACE_TIE_EARRING_TOOLTIP),
						EndContainer(),
						NWidget(NWID_SPACER), SetFill(0, 1),
					EndContainer(),
				EndContainer(),
			EndContainer(),
		EndContainer(),
		NWidget(NWID_SPACER), SetMinimalSize(0, 2),
	EndContainer(),
	NWidget(NWID_HORIZONTAL, NC_EQUALSIZE),
		NWidget(WWT_PUSHTXTBTN, COLOUR_GREY, WID_SCMF_CANCEL), SetFill(1, 0), SetDataTip(STR_BUTTON_CANCEL, STR_FACE_CANCEL_TOOLTIP),
		NWidget(WWT_PUSHTXTBTN, COLOUR_GREY, WID_SCMF_ACCEPT), SetFill(1, 0), SetDataTip(STR_BUTTON_OK, STR_FACE_OK_TOOLTIP),
	EndContainer(),
};

/** Management class for customizing the face of the company manager. */
class SelectCompanyManagerFaceWindow : public Window
{
	CompanyManagerFace face; ///< company manager face bits
	bool advanced; ///< advanced company manager face selection window

	GenderEthnicity ge; ///< Gender and ethnicity.
	bool is_female;     ///< Female face.
	bool is_moust_male; ///< Male face with a moustache.

	Dimension yesno_dim;  ///< Dimension of a yes/no button of a part in the advanced face window.
	Dimension number_dim; ///< Dimension of a number widget of a part in the advanced face window.

	/**
	 * Set parameters for value of face control buttons.
	 *
	 * @param widget_index   index of this widget in the window
	 * @param val            the value which will be displayed
	 * @param is_bool_widget is it a bool button
	 */
	void SetFaceStringParameters(byte widget_index, uint8 val, bool is_bool_widget) const
	{
		const NWidgetCore *nwi_widget = this->GetWidget<NWidgetCore>(widget_index);
		if (nwi_widget->IsDisabled()) {
			SetDParam(0, STR_EMPTY);
		} else {
			if (is_bool_widget) {
				/* if it a bool button write yes or no */
				SetDParam(0, (val != 0) ? STR_FACE_YES : STR_FACE_NO);
			} else {
				/* else write the value + 1 */
				SetDParam(0, STR_JUST_INT);
				SetDParam(1, val + 1);
			}
		}
	}

	void UpdateData()
	{
		this->ge = (GenderEthnicity)GB(this->face, _cmf_info[CMFV_GEN_ETHN].offset, _cmf_info[CMFV_GEN_ETHN].length); // get the gender and ethnicity
		this->is_female = HasBit(this->ge, GENDER_FEMALE); // get the gender: 0 == male and 1 == female
		this->is_moust_male = !is_female && GetCompanyManagerFaceBits(this->face, CMFV_HAS_MOUSTACHE, this->ge) != 0; // is a male face with moustache

		this->GetWidget<NWidgetCore>(WID_SCMF_HAS_MOUSTACHE_EARRING_TEXT)->widget_data = this->is_female ? STR_FACE_EARRING : STR_FACE_MOUSTACHE;
		this->GetWidget<NWidgetCore>(WID_SCMF_TIE_EARRING_TEXT)->widget_data           = this->is_female ? STR_FACE_EARRING : STR_FACE_TIE;
		this->GetWidget<NWidgetCore>(WID_SCMF_LIPS_MOUSTACHE_TEXT)->widget_data        = this->is_moust_male ? STR_FACE_MOUSTACHE : STR_FACE_LIPS;
	}

public:
	SelectCompanyManagerFaceWindow(WindowDesc *desc, Window *parent) : Window(desc)
	{
		this->advanced = false;
		this->CreateNestedTree();
		this->SelectDisplayPlanes(this->advanced);
		this->FinishInitNested(parent->window_number);
		this->parent = parent;
		this->owner = (Owner)this->window_number;
		this->face = Company::Get((CompanyID)this->window_number)->face;

		this->UpdateData();
	}

	/**
	 * Select planes to display to the user with the #NWID_SELECTION widgets #WID_SCMF_SEL_LOADSAVE, #WID_SCMF_SEL_MALEFEMALE, and #WID_SCMF_SEL_PARTS.
	 * @param advanced Display advanced face management window.
	 */
	void SelectDisplayPlanes(bool advanced)
	{
		this->GetWidget<NWidgetStacked>(WID_SCMF_SEL_LOADSAVE)->SetDisplayedPlane(advanced ? 0 : SZSP_NONE);
		this->GetWidget<NWidgetStacked>(WID_SCMF_SEL_PARTS)->SetDisplayedPlane(advanced ? 0 : SZSP_NONE);
		this->GetWidget<NWidgetStacked>(WID_SCMF_SEL_MALEFEMALE)->SetDisplayedPlane(advanced ? SZSP_NONE : 0);
		this->GetWidget<NWidgetCore>(WID_SCMF_RANDOM_NEW_FACE)->widget_data = advanced ? STR_FACE_RANDOM : STR_FACE_NEW_FACE_BUTTON;

		NWidgetCore *wi = this->GetWidget<NWidgetCore>(WID_SCMF_TOGGLE_LARGE_SMALL_BUTTON);
		if (advanced) {
			wi->SetDataTip(STR_FACE_SIMPLE, STR_FACE_SIMPLE_TOOLTIP);
		} else {
			wi->SetDataTip(STR_FACE_ADVANCED, STR_FACE_ADVANCED_TOOLTIP);
		}
	}

	void OnInit() override
	{
		/* Size of the boolean yes/no button. */
		Dimension yesno_dim = maxdim(GetStringBoundingBox(STR_FACE_YES), GetStringBoundingBox(STR_FACE_NO));
		yesno_dim.width  += WidgetDimensions::scaled.framerect.Horizontal();
		yesno_dim.height += WidgetDimensions::scaled.framerect.Vertical();
		/* Size of the number button + arrows. */
		Dimension number_dim = {0, 0};
		for (int val = 1; val <= 12; val++) {
			SetDParam(0, val);
			number_dim = maxdim(number_dim, GetStringBoundingBox(STR_JUST_INT));
		}
		uint arrows_width = GetSpriteSize(SPR_ARROW_LEFT).width + GetSpriteSize(SPR_ARROW_RIGHT).width + 2 * (WidgetDimensions::scaled.imgbtn.Horizontal());
		number_dim.width += WidgetDimensions::scaled.framerect.Horizontal() + arrows_width;
		number_dim.height += WidgetDimensions::scaled.framerect.Vertical();
		/* Compute width of both buttons. */
		yesno_dim.width = std::max(yesno_dim.width, number_dim.width);
		number_dim.width = yesno_dim.width - arrows_width;

		this->yesno_dim = yesno_dim;
		this->number_dim = number_dim;
	}

	void UpdateWidgetSize(int widget, Dimension *size, [[maybe_unused]] const Dimension &padding, [[maybe_unused]] Dimension *fill, [[maybe_unused]] Dimension *resize) override
	{
		switch (widget) {
			case WID_SCMF_HAS_MOUSTACHE_EARRING_TEXT:
				*size = maxdim(*size, GetStringBoundingBox(STR_FACE_EARRING));
				*size = maxdim(*size, GetStringBoundingBox(STR_FACE_MOUSTACHE));
				break;

			case WID_SCMF_TIE_EARRING_TEXT:
				*size = maxdim(*size, GetStringBoundingBox(STR_FACE_EARRING));
				*size = maxdim(*size, GetStringBoundingBox(STR_FACE_TIE));
				break;

			case WID_SCMF_LIPS_MOUSTACHE_TEXT:
				*size = maxdim(*size, GetStringBoundingBox(STR_FACE_LIPS));
				*size = maxdim(*size, GetStringBoundingBox(STR_FACE_MOUSTACHE));
				break;

			case WID_SCMF_FACE: {
				Dimension face_size = GetScaledSpriteSize(SPR_GRADIENT);
				size->width  = std::max(size->width,  face_size.width);
				size->height = std::max(size->height, face_size.height);
				break;
			}

			case WID_SCMF_HAS_MOUSTACHE_EARRING:
			case WID_SCMF_HAS_GLASSES:
				*size = this->yesno_dim;
				break;

			case WID_SCMF_EYECOLOUR:
			case WID_SCMF_CHIN:
			case WID_SCMF_EYEBROWS:
			case WID_SCMF_LIPS_MOUSTACHE:
			case WID_SCMF_NOSE:
			case WID_SCMF_HAIR:
			case WID_SCMF_JACKET:
			case WID_SCMF_COLLAR:
			case WID_SCMF_TIE_EARRING:
			case WID_SCMF_GLASSES:
				*size = this->number_dim;
				break;
		}
	}

	void OnPaint() override
	{
		/* lower the non-selected gender button */
		this->SetWidgetsLoweredState(!this->is_female, WID_SCMF_MALE, WID_SCMF_MALE2);
		this->SetWidgetsLoweredState( this->is_female, WID_SCMF_FEMALE, WID_SCMF_FEMALE2);

		/* advanced company manager face selection window */

		/* lower the non-selected ethnicity button */
		this->SetWidgetLoweredState(WID_SCMF_ETHNICITY_EUR, !HasBit(this->ge, ETHNICITY_BLACK));
		this->SetWidgetLoweredState(WID_SCMF_ETHNICITY_AFR,  HasBit(this->ge, ETHNICITY_BLACK));


		/* Disable dynamically the widgets which CompanyManagerFaceVariable has less than 2 options
		 * (or in other words you haven't any choice).
		 * If the widgets depend on a HAS-variable and this is false the widgets will be disabled, too. */

		/* Eye colour buttons */
		this->SetWidgetsDisabledState(_cmf_info[CMFV_EYE_COLOUR].valid_values[this->ge] < 2,
				WID_SCMF_EYECOLOUR, WID_SCMF_EYECOLOUR_L, WID_SCMF_EYECOLOUR_R);

		/* Chin buttons */
		this->SetWidgetsDisabledState(_cmf_info[CMFV_CHIN].valid_values[this->ge] < 2,
				WID_SCMF_CHIN, WID_SCMF_CHIN_L, WID_SCMF_CHIN_R);

		/* Eyebrows buttons */
		this->SetWidgetsDisabledState(_cmf_info[CMFV_EYEBROWS].valid_values[this->ge] < 2,
				WID_SCMF_EYEBROWS, WID_SCMF_EYEBROWS_L, WID_SCMF_EYEBROWS_R);

		/* Lips or (if it a male face with a moustache) moustache buttons */
		this->SetWidgetsDisabledState(_cmf_info[this->is_moust_male ? CMFV_MOUSTACHE : CMFV_LIPS].valid_values[this->ge] < 2,
				WID_SCMF_LIPS_MOUSTACHE, WID_SCMF_LIPS_MOUSTACHE_L, WID_SCMF_LIPS_MOUSTACHE_R);

		/* Nose buttons | male faces with moustache haven't any nose options */
		this->SetWidgetsDisabledState(_cmf_info[CMFV_NOSE].valid_values[this->ge] < 2 || this->is_moust_male,
				WID_SCMF_NOSE, WID_SCMF_NOSE_L, WID_SCMF_NOSE_R);

		/* Hair buttons */
		this->SetWidgetsDisabledState(_cmf_info[CMFV_HAIR].valid_values[this->ge] < 2,
				WID_SCMF_HAIR, WID_SCMF_HAIR_L, WID_SCMF_HAIR_R);

		/* Jacket buttons */
		this->SetWidgetsDisabledState(_cmf_info[CMFV_JACKET].valid_values[this->ge] < 2,
				WID_SCMF_JACKET, WID_SCMF_JACKET_L, WID_SCMF_JACKET_R);

		/* Collar buttons */
		this->SetWidgetsDisabledState(_cmf_info[CMFV_COLLAR].valid_values[this->ge] < 2,
				WID_SCMF_COLLAR, WID_SCMF_COLLAR_L, WID_SCMF_COLLAR_R);

		/* Tie/earring buttons | female faces without earring haven't any earring options */
		this->SetWidgetsDisabledState(_cmf_info[CMFV_TIE_EARRING].valid_values[this->ge] < 2 ||
					(this->is_female && GetCompanyManagerFaceBits(this->face, CMFV_HAS_TIE_EARRING, this->ge) == 0),
				WID_SCMF_TIE_EARRING, WID_SCMF_TIE_EARRING_L, WID_SCMF_TIE_EARRING_R);

		/* Glasses buttons | faces without glasses haven't any glasses options */
		this->SetWidgetsDisabledState(_cmf_info[CMFV_GLASSES].valid_values[this->ge] < 2 || GetCompanyManagerFaceBits(this->face, CMFV_HAS_GLASSES, this->ge) == 0,
				WID_SCMF_GLASSES, WID_SCMF_GLASSES_L, WID_SCMF_GLASSES_R);

		this->DrawWidgets();
	}

	void SetStringParameters(int widget) const override
	{
		switch (widget) {
			case WID_SCMF_HAS_MOUSTACHE_EARRING:
				if (this->is_female) { // Only for female faces
					this->SetFaceStringParameters(WID_SCMF_HAS_MOUSTACHE_EARRING, GetCompanyManagerFaceBits(this->face, CMFV_HAS_TIE_EARRING, this->ge), true);
				} else { // Only for male faces
					this->SetFaceStringParameters(WID_SCMF_HAS_MOUSTACHE_EARRING, GetCompanyManagerFaceBits(this->face, CMFV_HAS_MOUSTACHE,   this->ge), true);
				}
				break;

			case WID_SCMF_TIE_EARRING:
				this->SetFaceStringParameters(WID_SCMF_TIE_EARRING, GetCompanyManagerFaceBits(this->face, CMFV_TIE_EARRING, this->ge), false);
				break;

			case WID_SCMF_LIPS_MOUSTACHE:
				if (this->is_moust_male) { // Only for male faces with moustache
					this->SetFaceStringParameters(WID_SCMF_LIPS_MOUSTACHE, GetCompanyManagerFaceBits(this->face, CMFV_MOUSTACHE, this->ge), false);
				} else { // Only for female faces or male faces without moustache
					this->SetFaceStringParameters(WID_SCMF_LIPS_MOUSTACHE, GetCompanyManagerFaceBits(this->face, CMFV_LIPS,      this->ge), false);
				}
				break;

			case WID_SCMF_HAS_GLASSES:
				this->SetFaceStringParameters(WID_SCMF_HAS_GLASSES, GetCompanyManagerFaceBits(this->face, CMFV_HAS_GLASSES, this->ge), true );
				break;

			case WID_SCMF_HAIR:
				this->SetFaceStringParameters(WID_SCMF_HAIR,        GetCompanyManagerFaceBits(this->face, CMFV_HAIR,        this->ge), false);
				break;

			case WID_SCMF_EYEBROWS:
				this->SetFaceStringParameters(WID_SCMF_EYEBROWS,    GetCompanyManagerFaceBits(this->face, CMFV_EYEBROWS,    this->ge), false);
				break;

			case WID_SCMF_EYECOLOUR:
				this->SetFaceStringParameters(WID_SCMF_EYECOLOUR,   GetCompanyManagerFaceBits(this->face, CMFV_EYE_COLOUR,  this->ge), false);
				break;

			case WID_SCMF_GLASSES:
				this->SetFaceStringParameters(WID_SCMF_GLASSES,     GetCompanyManagerFaceBits(this->face, CMFV_GLASSES,     this->ge), false);
				break;

			case WID_SCMF_NOSE:
				this->SetFaceStringParameters(WID_SCMF_NOSE,        GetCompanyManagerFaceBits(this->face, CMFV_NOSE,        this->ge), false);
				break;

			case WID_SCMF_CHIN:
				this->SetFaceStringParameters(WID_SCMF_CHIN,        GetCompanyManagerFaceBits(this->face, CMFV_CHIN,        this->ge), false);
				break;

			case WID_SCMF_JACKET:
				this->SetFaceStringParameters(WID_SCMF_JACKET,      GetCompanyManagerFaceBits(this->face, CMFV_JACKET,      this->ge), false);
				break;

			case WID_SCMF_COLLAR:
				this->SetFaceStringParameters(WID_SCMF_COLLAR,      GetCompanyManagerFaceBits(this->face, CMFV_COLLAR,      this->ge), false);
				break;
		}
	}

	void DrawWidget(const Rect &r, int widget) const override
	{
		switch (widget) {
			case WID_SCMF_FACE:
				DrawCompanyManagerFace(this->face, Company::Get((CompanyID)this->window_number)->colour, r);
				break;
		}
	}

	void OnClick([[maybe_unused]] Point pt, int widget, [[maybe_unused]] int click_count) override
	{
		switch (widget) {
			/* Toggle size, advanced/simple face selection */
			case WID_SCMF_TOGGLE_LARGE_SMALL:
			case WID_SCMF_TOGGLE_LARGE_SMALL_BUTTON:
				this->advanced = !this->advanced;
				this->SelectDisplayPlanes(this->advanced);
				this->ReInit();
				break;

			/* OK button */
			case WID_SCMF_ACCEPT:
				DoCommandP(0, 0, this->face, CMD_SET_COMPANY_MANAGER_FACE);
				FALLTHROUGH;

			/* Cancel button */
			case WID_SCMF_CANCEL:
				this->Close();
				break;

			/* Load button */
			case WID_SCMF_LOAD:
				this->face = _company_manager_face;
				ScaleAllCompanyManagerFaceBits(this->face);
				ShowErrorMessage(STR_FACE_LOAD_DONE, INVALID_STRING_ID, WL_INFO);
				this->UpdateData();
				this->SetDirty();
				break;

			/* 'Company manager face number' button, view and/or set company manager face number */
			case WID_SCMF_FACECODE:
				SetDParam(0, this->face);
				ShowQueryString(STR_JUST_INT, STR_FACE_FACECODE_CAPTION, 10 + 1, this, CS_NUMERAL, QSF_NONE);
				break;

			/* Save button */
			case WID_SCMF_SAVE:
				_company_manager_face = this->face;
				ShowErrorMessage(STR_FACE_SAVE_DONE, INVALID_STRING_ID, WL_INFO);
				break;

			/* Toggle gender (male/female) button */
			case WID_SCMF_MALE:
			case WID_SCMF_FEMALE:
			case WID_SCMF_MALE2:
			case WID_SCMF_FEMALE2:
				SetCompanyManagerFaceBits(this->face, CMFV_GENDER, this->ge, (widget == WID_SCMF_FEMALE || widget == WID_SCMF_FEMALE2));
				ScaleAllCompanyManagerFaceBits(this->face);
				this->UpdateData();
				this->SetDirty();
				break;

			/* Randomize face button */
			case WID_SCMF_RANDOM_NEW_FACE:
				RandomCompanyManagerFaceBits(this->face, this->ge, this->advanced, _interactive_random);
				this->UpdateData();
				this->SetDirty();
				break;

			/* Toggle ethnicity (european/african) button */
			case WID_SCMF_ETHNICITY_EUR:
			case WID_SCMF_ETHNICITY_AFR:
				SetCompanyManagerFaceBits(this->face, CMFV_ETHNICITY, this->ge, widget - WID_SCMF_ETHNICITY_EUR);
				ScaleAllCompanyManagerFaceBits(this->face);
				this->UpdateData();
				this->SetDirty();
				break;

			default:
				/* Here all buttons from WID_SCMF_HAS_MOUSTACHE_EARRING to WID_SCMF_GLASSES_R are handled.
				 * First it checks which CompanyManagerFaceVariable is being changed, and then either
				 * a: invert the value for boolean variables, or
				 * b: it checks inside of IncreaseCompanyManagerFaceBits() if a left (_L) butten is pressed and then decrease else increase the variable */
				if (widget >= WID_SCMF_HAS_MOUSTACHE_EARRING && widget <= WID_SCMF_GLASSES_R) {
					CompanyManagerFaceVariable cmfv; // which CompanyManagerFaceVariable shall be edited

					if (widget < WID_SCMF_EYECOLOUR_L) { // Bool buttons
						switch (widget - WID_SCMF_HAS_MOUSTACHE_EARRING) {
							default: NOT_REACHED();
							case 0: cmfv = this->is_female ? CMFV_HAS_TIE_EARRING : CMFV_HAS_MOUSTACHE; break; // Has earring/moustache button
							case 1: cmfv = CMFV_HAS_GLASSES; break; // Has glasses button
						}
						SetCompanyManagerFaceBits(this->face, cmfv, this->ge, !GetCompanyManagerFaceBits(this->face, cmfv, this->ge));
						ScaleAllCompanyManagerFaceBits(this->face);
					} else { // Value buttons
						switch ((widget - WID_SCMF_EYECOLOUR_L) / 3) {
							default: NOT_REACHED();
							case 0: cmfv = CMFV_EYE_COLOUR; break;  // Eye colour buttons
							case 1: cmfv = CMFV_CHIN; break;        // Chin buttons
							case 2: cmfv = CMFV_EYEBROWS; break;    // Eyebrows buttons
							case 3: cmfv = this->is_moust_male ? CMFV_MOUSTACHE : CMFV_LIPS; break; // Moustache or lips buttons
							case 4: cmfv = CMFV_NOSE; break;        // Nose buttons
							case 5: cmfv = CMFV_HAIR; break;        // Hair buttons
							case 6: cmfv = CMFV_JACKET; break;      // Jacket buttons
							case 7: cmfv = CMFV_COLLAR; break;      // Collar buttons
							case 8: cmfv = CMFV_TIE_EARRING; break; // Tie/earring buttons
							case 9: cmfv = CMFV_GLASSES; break;     // Glasses buttons
						}
						/* 0 == left (_L), 1 == middle or 2 == right (_R) - button click */
						IncreaseCompanyManagerFaceBits(this->face, cmfv, this->ge, (((widget - WID_SCMF_EYECOLOUR_L) % 3) != 0) ? 1 : -1);
					}
					this->UpdateData();
					this->SetDirty();
				}
				break;
		}
	}

	void OnQueryTextFinished(char *str) override
	{
		if (str == nullptr) return;
		/* Set a new company manager face number */
		if (!StrEmpty(str)) {
			this->face = std::strtoul(str, nullptr, 10);
			ScaleAllCompanyManagerFaceBits(this->face);
			ShowErrorMessage(STR_FACE_FACECODE_SET, INVALID_STRING_ID, WL_INFO);
			this->UpdateData();
			this->SetDirty();
		} else {
			ShowErrorMessage(STR_FACE_FACECODE_ERR, INVALID_STRING_ID, WL_INFO);
		}
	}
};

/** Company manager face selection window description */
static WindowDesc _select_company_manager_face_desc(
	WDP_AUTO, nullptr, 0, 0,
	WC_COMPANY_MANAGER_FACE, WC_NONE,
	WDF_CONSTRUCTION,
	std::begin(_nested_select_company_manager_face_widgets), std::end(_nested_select_company_manager_face_widgets)
);

/**
 * Open the simple/advanced company manager face selection window
 *
 * @param parent the parent company window
 */
static void DoSelectCompanyManagerFace(Window *parent)
{
	if (!Company::IsValidID((CompanyID)parent->window_number)) return;

	if (BringWindowToFrontById(WC_COMPANY_MANAGER_FACE, parent->window_number)) return;
	new SelectCompanyManagerFaceWindow(&_select_company_manager_face_desc, parent);
}

static const NWidgetPart _nested_company_infrastructure_widgets[] = {
	NWidget(NWID_HORIZONTAL),
		NWidget(WWT_CLOSEBOX, COLOUR_GREY),
		NWidget(WWT_CAPTION, COLOUR_GREY, WID_CI_CAPTION), SetDataTip(STR_COMPANY_INFRASTRUCTURE_VIEW_CAPTION, STR_TOOLTIP_WINDOW_TITLE_DRAG_THIS),
		NWidget(WWT_SHADEBOX, COLOUR_GREY),
		NWidget(WWT_STICKYBOX, COLOUR_GREY),
	EndContainer(),
	NWidget(WWT_PANEL, COLOUR_GREY),
		NWidget(NWID_HORIZONTAL),
			NWidget(NWID_VERTICAL), SetPIP(WidgetDimensions::unscaled.framerect.top, 0, WidgetDimensions::unscaled.framerect.bottom),
				NWidget(NWID_HORIZONTAL), SetPIP(2, 4, 2),
					NWidget(WWT_EMPTY, COLOUR_GREY, WID_CI_DESC), SetMinimalTextLines(2, 0), SetFill(1, 0), SetResize(0, 1), SetScrollbar(WID_CI_SCROLLBAR),
					NWidget(WWT_EMPTY, COLOUR_GREY, WID_CI_COUNT), SetMinimalTextLines(2, 0), SetFill(0, 1), SetResize(0, 1), SetScrollbar(WID_CI_SCROLLBAR),
				EndContainer(),
			EndContainer(),
			NWidget(NWID_VERTICAL),
				NWidget(NWID_VSCROLLBAR, COLOUR_GREY, WID_CI_SCROLLBAR),
				NWidget(WWT_RESIZEBOX, COLOUR_GREY),
			EndContainer(),
		EndContainer(),
	EndContainer(),
};

/**
 * Window with detailed information about the company's infrastructure.
 */
struct CompanyInfrastructureWindow : Window
{
	RailTypes railtypes; ///< Valid railtypes.
	RoadTypes roadtypes; ///< Valid roadtypes.

	uint total_width;    ///< String width of the total cost line.
	uint height_extra;   ///< Default extra height above minimum.

	Scrollbar *vscroll;  ///< Scrollbar

	CompanyInfrastructureWindow(WindowDesc *desc, WindowNumber window_number) : Window(desc)
	{
		this->UpdateRailRoadTypes();

		this->owner = (Owner)this->window_number;

		this->CreateNestedTree();
		this->vscroll = this->GetScrollbar(WID_CI_SCROLLBAR);
		this->vscroll->SetStepSize(FONT_HEIGHT_NORMAL);
		this->FinishInitNested(window_number);
	}

	void UpdateRailRoadTypes()
	{
		this->railtypes = RAILTYPES_NONE;
		this->roadtypes = ROADTYPES_NONE;

		/* Find the used railtypes. */
		for (const Engine *e : Engine::IterateType(VEH_TRAIN)) {
			if (!HasBit(e->info.climates, _settings_game.game_creation.landscape)) continue;

			this->railtypes |= GetRailTypeInfo(e->u.rail.railtype)->introduces_railtypes;
		}

		/* Get the date introduced railtypes as well. */
		this->railtypes = AddDateIntroducedRailTypes(this->railtypes, MAX_DAY);

		/* Find the used roadtypes. */
		for (const Engine *e : Engine::IterateType(VEH_ROAD)) {
			if (!HasBit(e->info.climates, _settings_game.game_creation.landscape)) continue;

			this->roadtypes |= GetRoadTypeInfo(e->u.road.roadtype)->introduces_roadtypes;
		}

		/* Get the date introduced roadtypes as well. */
		this->roadtypes = AddDateIntroducedRoadTypes(this->roadtypes, MAX_DAY);
		this->roadtypes &= ~_roadtypes_hidden_mask;
	}

	/** Get total infrastructure maintenance cost. */
	Money GetTotalMaintenanceCost() const
	{
		const Company *c = Company::Get((CompanyID)this->window_number);
		Money total;

		uint32 rail_total = c->infrastructure.GetRailTotal();
		for (RailType rt = RAILTYPE_BEGIN; rt != RAILTYPE_END; rt++) {
			if (HasBit(this->railtypes, rt)) total += RailMaintenanceCost(rt, c->infrastructure.rail[rt], rail_total);
		}
		total += SignalMaintenanceCost(c->infrastructure.signal);

		uint32 road_total = c->infrastructure.GetRoadTotal();
		uint32 tram_total = c->infrastructure.GetTramTotal();
		for (RoadType rt = ROADTYPE_BEGIN; rt != ROADTYPE_END; rt++) {
			if (HasBit(this->roadtypes, rt)) total += RoadMaintenanceCost(rt, c->infrastructure.road[rt], RoadTypeIsRoad(rt) ? road_total : tram_total);
		}

		total += CanalMaintenanceCost(c->infrastructure.water);
		total += StationMaintenanceCost(c->infrastructure.station);
		total += AirportMaintenanceCost(c->index);

		return total;
	}

	void SetStringParameters(int widget) const override
	{
		switch (widget) {
			case WID_CI_CAPTION:
				SetDParam(0, (CompanyID)this->window_number);
				break;
		}
	}

	void UpdateWidgetSize(int widget, Dimension *size, [[maybe_unused]] const Dimension &padding, [[maybe_unused]] Dimension *fill, [[maybe_unused]] Dimension *resize) override
	{
		const Company *c = Company::Get((CompanyID)this->window_number);

		switch (widget) {
			case WID_CI_DESC: {
				uint rail_lines = 1; // Starts at 1 because a line is also required for the section title

				size->width = std::max(size->width, GetStringBoundingBox(STR_COMPANY_INFRASTRUCTURE_VIEW_RAIL_SECT).width);

				for (const auto &rt : _sorted_railtypes) {
					if (HasBit(this->railtypes, rt)) {
						rail_lines++;
						size->width = std::max(size->width, GetStringBoundingBox(GetRailTypeInfo(rt)->strings.name).width + WidgetDimensions::scaled.hsep_indent);
					}
				}
				if (this->railtypes != RAILTYPES_NONE) {
					rail_lines++;
					size->width = std::max(size->width, GetStringBoundingBox(STR_COMPANY_INFRASTRUCTURE_VIEW_SIGNALS).width + WidgetDimensions::scaled.hsep_indent);
				}

				uint road_lines = 1; // Starts at 1 because a line is also required for the section title
				uint tram_lines = 1;

				size->width = std::max(size->width, GetStringBoundingBox(STR_COMPANY_INFRASTRUCTURE_VIEW_ROAD_SECT).width);
				size->width = std::max(size->width, GetStringBoundingBox(STR_COMPANY_INFRASTRUCTURE_VIEW_TRAM_SECT).width);

				for (const auto &rt : _sorted_roadtypes) {
					if (HasBit(this->roadtypes, rt)) {
						if (RoadTypeIsRoad(rt)) {
							road_lines++;
						} else {
							tram_lines++;
						}
						size->width = std::max(size->width, GetStringBoundingBox(GetRoadTypeInfo(rt)->strings.name).width + WidgetDimensions::scaled.hsep_indent);
					}
				}

				size->width = std::max(size->width, GetStringBoundingBox(STR_COMPANY_INFRASTRUCTURE_VIEW_WATER_SECT).width);
				size->width = std::max(size->width, GetStringBoundingBox(STR_COMPANY_INFRASTRUCTURE_VIEW_CANALS).width + WidgetDimensions::scaled.hsep_indent);

				size->width = std::max(size->width, GetStringBoundingBox(STR_COMPANY_INFRASTRUCTURE_VIEW_STATION_SECT).width);
				size->width = std::max(size->width, GetStringBoundingBox(STR_COMPANY_INFRASTRUCTURE_VIEW_STATIONS).width + WidgetDimensions::scaled.hsep_indent);
				size->width = std::max(size->width, GetStringBoundingBox(STR_COMPANY_INFRASTRUCTURE_VIEW_AIRPORTS).width + WidgetDimensions::scaled.hsep_indent);

				size->width += padding.width;

				uint total_height = ((rail_lines + road_lines + tram_lines + 2 + 3) * FONT_HEIGHT_NORMAL) + (4 * EXP_SPACING);

				/* Set height of the total line. */
				if (_settings_game.economy.infrastructure_maintenance) total_height += EXP_SPACING + WidgetDimensions::scaled.vsep_normal + FONT_HEIGHT_NORMAL;

				this->vscroll->SetCount(total_height);

				size->height = std::max(size->height, std::min<uint>(8 * FONT_HEIGHT_NORMAL, total_height));
				uint target_height = std::min<uint>(40 * FONT_HEIGHT_NORMAL, total_height);
				this->height_extra = (target_height > size->height) ? (target_height - size->height) : 0;
				break;
			}

			case WID_CI_COUNT: {
				/* Find the maximum count that is displayed. */
				uint32 max_val = 1000;  // Some random number to reserve enough space.
				Money max_cost = 10000; // Some random number to reserve enough space.
				uint32 rail_total = c->infrastructure.GetRailTotal();
				for (RailType rt = RAILTYPE_BEGIN; rt < RAILTYPE_END; rt++) {
					max_val = std::max(max_val, c->infrastructure.rail[rt]);
					max_cost = std::max(max_cost, RailMaintenanceCost(rt, c->infrastructure.rail[rt], rail_total));
				}
				max_val = std::max(max_val, c->infrastructure.signal);
				max_cost = std::max(max_cost, SignalMaintenanceCost(c->infrastructure.signal));
				uint32 road_total = c->infrastructure.GetRoadTotal();
				uint32 tram_total = c->infrastructure.GetTramTotal();
				for (RoadType rt = ROADTYPE_BEGIN; rt < ROADTYPE_END; rt++) {
					max_val = std::max(max_val, c->infrastructure.road[rt]);
					max_cost = std::max(max_cost, RoadMaintenanceCost(rt, c->infrastructure.road[rt], RoadTypeIsRoad(rt) ? road_total : tram_total));

				}
				max_val = std::max(max_val, c->infrastructure.water);
				max_cost = std::max(max_cost, CanalMaintenanceCost(c->infrastructure.water));
				max_val = std::max(max_val, c->infrastructure.station);
				max_cost = std::max(max_cost, StationMaintenanceCost(c->infrastructure.station));
				max_val = std::max(max_val, c->infrastructure.airport);
				max_cost = std::max(max_cost, AirportMaintenanceCost(c->index));

				SetDParamMaxValue(0, max_val);
				uint count_width = GetStringBoundingBox(STR_JUST_COMMA).width + WidgetDimensions::scaled.hsep_indent; // Reserve some wiggle room

				if (_settings_game.economy.infrastructure_maintenance) {
					SetDParamMaxValue(0, this->GetTotalMaintenanceCost() * 12); // Convert to per year
					this->total_width = GetStringBoundingBox(STR_COMPANY_INFRASTRUCTURE_VIEW_TOTAL).width + WidgetDimensions::scaled.hsep_indent * 2;
					size->width = std::max(size->width, this->total_width);

					SetDParamMaxValue(0, max_cost * 12); // Convert to per year
					count_width += std::max(this->total_width, GetStringBoundingBox(STR_COMPANY_INFRASTRUCTURE_VIEW_TOTAL).width);
				}

				size->width = std::max(size->width, count_width);
				break;
			}
		}
	}

	/**
	 * Helper for drawing the counts line.
	 * @param width        The width of the bounds to draw in.
	 * @param y            The y position to draw at.
	 * @param count        The count to show on this line.
	 * @param monthly_cost The monthly costs.
	 */
	void DrawCountLine(int width, int &y, int count, Money monthly_cost) const
	{
		SetDParam(0, count);
		DrawString(0, width, y += FONT_HEIGHT_NORMAL, STR_JUST_COMMA, TC_WHITE, SA_RIGHT);

		if (_settings_game.economy.infrastructure_maintenance) {
			SetDParam(0, monthly_cost * 12); // Convert to per year
			int left = _current_text_dir == TD_RTL ? width - this->total_width : 0;
			DrawString(left, left + this->total_width, y, STR_COMPANY_INFRASTRUCTURE_VIEW_TOTAL, TC_FROMSTRING, SA_RIGHT);
		}
	}

	void DrawWidget(const Rect &r, int widget) const override
	{
		if (widget != WID_CI_DESC && widget != WID_CI_COUNT) return;

		const Company *c = Company::Get((CompanyID)this->window_number);

		int offs_left = _current_text_dir == TD_LTR ? WidgetDimensions::scaled.framerect.left : 0;
		int offs_right = _current_text_dir == TD_LTR ? 0 : WidgetDimensions::scaled.framerect.right;

		int width = r.right - r.left;

		/* Set up a clipping region for the panel. */
		DrawPixelInfo tmp_dpi;
		if (!FillDrawPixelInfo(&tmp_dpi, r.left, r.top, width + 1, r.bottom - r.top + 1)) return;

		AutoRestoreBackup dpi_backup(_cur_dpi, &tmp_dpi);

		int y = -this->vscroll->GetPosition();

		switch (widget) {
			case WID_CI_DESC: {
				DrawString(0, width, y, STR_COMPANY_INFRASTRUCTURE_VIEW_RAIL_SECT);

				if (this->railtypes != RAILTYPES_NONE) {
					/* Draw name of each valid railtype. */
					for (const auto &rt : _sorted_railtypes) {
						if (HasBit(this->railtypes, rt)) {
							DrawString(offs_left, width - offs_right, y += FONT_HEIGHT_NORMAL, GetRailTypeInfo(rt)->strings.name, TC_WHITE);
						}
					}
					DrawString(offs_left, width - offs_right, y += FONT_HEIGHT_NORMAL, STR_COMPANY_INFRASTRUCTURE_VIEW_SIGNALS);
				} else {
					/* No valid railtype. */
					DrawString(offs_left, width - offs_right, y += FONT_HEIGHT_NORMAL, STR_COMPANY_VIEW_INFRASTRUCTURE_NONE);
				}

				y += FONT_HEIGHT_NORMAL + EXP_SPACING;

				DrawString(0, width, y, STR_COMPANY_INFRASTRUCTURE_VIEW_ROAD_SECT);

				/* Draw name of each valid roadtype. */
				for (const auto &rt : _sorted_roadtypes) {
					if (HasBit(this->roadtypes, rt) && RoadTypeIsRoad(rt)) {
						SetDParam(0, GetRoadTypeInfo(rt)->strings.name);
						DrawString(offs_left, width - offs_right, y += FONT_HEIGHT_NORMAL, STR_JUST_STRING, TC_WHITE);
					}
				}

				y += FONT_HEIGHT_NORMAL + EXP_SPACING;

				DrawString(0, width, y, STR_COMPANY_INFRASTRUCTURE_VIEW_TRAM_SECT);

				/* Draw name of each valid roadtype. */
				for (const auto &rt : _sorted_roadtypes) {
					if (HasBit(this->roadtypes, rt) && RoadTypeIsTram(rt)) {
						SetDParam(0, GetRoadTypeInfo(rt)->strings.name);
						DrawString(offs_left, width - offs_right, y += FONT_HEIGHT_NORMAL, STR_JUST_STRING, TC_WHITE);
					}
				}

				y += FONT_HEIGHT_NORMAL + EXP_SPACING;

				DrawString(0, width, y, STR_COMPANY_INFRASTRUCTURE_VIEW_WATER_SECT);
				DrawString(offs_left, width - offs_right, y += FONT_HEIGHT_NORMAL, STR_COMPANY_INFRASTRUCTURE_VIEW_CANALS);

				y += FONT_HEIGHT_NORMAL + EXP_SPACING;

				DrawString(0, width, y, STR_COMPANY_INFRASTRUCTURE_VIEW_STATION_SECT);
				DrawString(offs_left, width - offs_right, y += FONT_HEIGHT_NORMAL, STR_COMPANY_INFRASTRUCTURE_VIEW_STATIONS);
				DrawString(offs_left, width - offs_right, y += FONT_HEIGHT_NORMAL, STR_COMPANY_INFRASTRUCTURE_VIEW_AIRPORTS);

				break;
			}

			case WID_CI_COUNT: {
				/* Draw infrastructure count for each valid railtype. */
				uint32 rail_total = c->infrastructure.GetRailTotal();
				for (const auto &rt : _sorted_railtypes) {
					if (HasBit(this->railtypes, rt)) {
						this->DrawCountLine(width, y, c->infrastructure.rail[rt], RailMaintenanceCost(rt, c->infrastructure.rail[rt], rail_total));
					}
				}
				if (this->railtypes != RAILTYPES_NONE) {
					this->DrawCountLine(width, y, c->infrastructure.signal, SignalMaintenanceCost(c->infrastructure.signal));
				}

				y += FONT_HEIGHT_NORMAL + EXP_SPACING;

				uint32 road_total = c->infrastructure.GetRoadTotal();
				for (const auto &rt : _sorted_roadtypes) {
					if (HasBit(this->roadtypes, rt) && RoadTypeIsRoad(rt)) {
						this->DrawCountLine(width, y, c->infrastructure.road[rt], RoadMaintenanceCost(rt, c->infrastructure.road[rt], road_total));
					}
				}

				y += FONT_HEIGHT_NORMAL + EXP_SPACING;

				uint32 tram_total = c->infrastructure.GetTramTotal();
				for (const auto &rt : _sorted_roadtypes) {
					if (HasBit(this->roadtypes, rt) && RoadTypeIsTram(rt)) {
						this->DrawCountLine(width, y, c->infrastructure.road[rt], RoadMaintenanceCost(rt, c->infrastructure.road[rt], tram_total));
					}
				}

				y += FONT_HEIGHT_NORMAL + EXP_SPACING;

				this->DrawCountLine(width, y, c->infrastructure.water, CanalMaintenanceCost(c->infrastructure.water));

				y += FONT_HEIGHT_NORMAL + EXP_SPACING;

				this->DrawCountLine(width, y, c->infrastructure.station, StationMaintenanceCost(c->infrastructure.station));
				this->DrawCountLine(width, y, c->infrastructure.airport, AirportMaintenanceCost(c->index));

				if (_settings_game.economy.infrastructure_maintenance) {
					y += FONT_HEIGHT_NORMAL + EXP_SPACING;
					int left = _current_text_dir == TD_RTL ? width - this->total_width : 0;
					GfxFillRect(left, y, left + this->total_width, y, PC_WHITE);
					y += WidgetDimensions::scaled.vsep_normal;
					SetDParam(0, this->GetTotalMaintenanceCost() * 12); // Convert to per year
					DrawString(left, left + this->total_width, y, STR_COMPANY_INFRASTRUCTURE_VIEW_TOTAL, TC_FROMSTRING, SA_RIGHT);
				}
				break;
			}
		}
	}

	virtual void OnResize() override
	{
		this->vscroll->SetCapacityFromWidget(this, WID_CI_DESC);
	}

	void FindWindowPlacementAndResize(int def_width, int def_height) override
	{
		if (this->window_desc->GetPreferences().pref_height == 0) {
			def_height = this->nested_root->smallest_y + this->height_extra;
		}
		Window::FindWindowPlacementAndResize(def_width, def_height);
	}

	/**
	 * Some data on this window has become invalid.
	 * @param data Information about the changed data.
	 * @param gui_scope Whether the call is done from GUI scope. You may not do everything when not in GUI scope. See #InvalidateWindowData() for details.
	 */
	void OnInvalidateData([[maybe_unused]] int data = 0, [[maybe_unused]] bool gui_scope = true) override
	{
		if (!gui_scope) return;

		this->UpdateRailRoadTypes();
		this->ReInit();
	}
};

static WindowDesc _company_infrastructure_desc(
	WDP_AUTO, "company_infrastructure", 0, 0,
	WC_COMPANY_INFRASTRUCTURE, WC_NONE,
	0,
	std::begin(_nested_company_infrastructure_widgets), std::end(_nested_company_infrastructure_widgets)
);

/**
 * Open the infrastructure window of a company.
 * @param company Company to show infrastructure of.
 */
static void ShowCompanyInfrastructure(CompanyID company)
{
	if (!Company::IsValidID(company)) return;
	AllocateWindowDescFront<CompanyInfrastructureWindow>(&_company_infrastructure_desc, company);
}

static const NWidgetPart _nested_company_widgets[] = {
	NWidget(NWID_HORIZONTAL),
		NWidget(WWT_CLOSEBOX, COLOUR_GREY),
		NWidget(WWT_CAPTION, COLOUR_GREY, WID_C_CAPTION), SetDataTip(STR_COMPANY_VIEW_CAPTION, STR_TOOLTIP_WINDOW_TITLE_DRAG_THIS),
		NWidget(WWT_SHADEBOX, COLOUR_GREY),
		NWidget(WWT_STICKYBOX, COLOUR_GREY),
	EndContainer(),
	NWidget(WWT_PANEL, COLOUR_GREY),
		NWidget(NWID_HORIZONTAL), SetPIP(4, 6, 4),
			NWidget(NWID_VERTICAL), SetPIP(4, 2, 4),
				NWidget(WWT_EMPTY, INVALID_COLOUR, WID_C_FACE), SetMinimalSize(92, 119), SetFill(1, 0),
				NWidget(WWT_EMPTY, INVALID_COLOUR, WID_C_FACE_TITLE), SetFill(1, 1), SetMinimalTextLines(2, 0),
			EndContainer(),
			NWidget(NWID_VERTICAL),
				NWidget(NWID_HORIZONTAL),
					NWidget(NWID_VERTICAL), SetPIP(4, 5, 5),
						NWidget(WWT_TEXT, COLOUR_GREY, WID_C_DESC_INAUGURATION), SetDataTip(STR_COMPANY_VIEW_INAUGURATED_TITLE, STR_NULL), SetFill(1, 0),
						NWidget(NWID_HORIZONTAL), SetPIP(0, 5, 0),
							NWidget(WWT_LABEL, COLOUR_GREY, WID_C_DESC_COLOUR_SCHEME), SetDataTip(STR_COMPANY_VIEW_COLOUR_SCHEME_TITLE, STR_NULL),
							NWidget(WWT_EMPTY, INVALID_COLOUR, WID_C_DESC_COLOUR_SCHEME_EXAMPLE), SetMinimalSize(30, 0), SetFill(0, 1),
							NWidget(NWID_SPACER), SetFill(1, 0),
						EndContainer(),
						NWidget(NWID_HORIZONTAL), SetPIP(0, 4, 0),
							NWidget(NWID_VERTICAL),
								NWidget(WWT_TEXT, COLOUR_GREY, WID_C_DESC_VEHICLE), SetDataTip(STR_COMPANY_VIEW_VEHICLES_TITLE, STR_NULL),
								NWidget(NWID_SPACER), SetFill(0, 1),
							EndContainer(),
							NWidget(WWT_EMPTY, INVALID_COLOUR, WID_C_DESC_VEHICLE_COUNTS), SetMinimalTextLines(4, 0),
							NWidget(NWID_SPACER), SetFill(1, 0),
						EndContainer(),
					EndContainer(),
					NWidget(NWID_VERTICAL), SetPIP(4, 2, 4),
						NWidget(NWID_SELECTION, INVALID_COLOUR, WID_C_SELECT_VIEW_BUILD_HQ),
							NWidget(WWT_PUSHTXTBTN, COLOUR_GREY, WID_C_VIEW_HQ), SetDataTip(STR_COMPANY_VIEW_VIEW_HQ_BUTTON, STR_COMPANY_VIEW_VIEW_HQ_TOOLTIP),
							NWidget(WWT_TEXTBTN, COLOUR_GREY, WID_C_BUILD_HQ), SetDataTip(STR_COMPANY_VIEW_BUILD_HQ_BUTTON, STR_COMPANY_VIEW_BUILD_HQ_TOOLTIP),
						EndContainer(),
						NWidget(NWID_SELECTION, INVALID_COLOUR, WID_C_SELECT_RELOCATE),
							NWidget(WWT_TEXTBTN, COLOUR_GREY, WID_C_RELOCATE_HQ), SetDataTip(STR_COMPANY_VIEW_RELOCATE_HQ, STR_COMPANY_VIEW_RELOCATE_COMPANY_HEADQUARTERS),
							NWidget(NWID_SPACER),
						EndContainer(),
						NWidget(NWID_SPACER), SetFill(0, 1),
					EndContainer(),
				EndContainer(),
				NWidget(WWT_TEXT, COLOUR_GREY, WID_C_DESC_COMPANY_VALUE), SetDataTip(STR_COMPANY_VIEW_COMPANY_VALUE, STR_NULL), SetFill(1, 0),
				NWidget(NWID_VERTICAL), SetPIP(4, 2, 4),
					NWidget(NWID_HORIZONTAL), SetPIP(0, 4, 0),
						NWidget(NWID_VERTICAL),
							NWidget(WWT_TEXT, COLOUR_GREY, WID_C_DESC_INFRASTRUCTURE), SetDataTip(STR_COMPANY_VIEW_INFRASTRUCTURE, STR_NULL),
							NWidget(NWID_SPACER), SetFill(0, 1),
						EndContainer(),
						NWidget(WWT_EMPTY, INVALID_COLOUR, WID_C_DESC_INFRASTRUCTURE_COUNTS), SetMinimalTextLines(5, 0), SetFill(1, 0),
						NWidget(NWID_VERTICAL),
							NWidget(WWT_PUSHTXTBTN, COLOUR_GREY, WID_C_VIEW_INFRASTRUCTURE), SetDataTip(STR_COMPANY_VIEW_INFRASTRUCTURE_BUTTON, STR_COMPANY_VIEW_INFRASTRUCTURE_TOOLTIP),
							NWidget(NWID_SPACER),
						EndContainer(),
					EndContainer(),
				EndContainer(),
				NWidget(NWID_HORIZONTAL),
					NWidget(NWID_SPACER), SetFill(1, 0),
					NWidget(NWID_SELECTION, INVALID_COLOUR, WID_C_SELECT_HOSTILE_TAKEOVER),
						NWidget(NWID_VERTICAL),
							NWidget(NWID_SPACER), SetFill(0, 1), SetMinimalSize(90, 0),
							NWidget(WWT_PUSHTXTBTN, COLOUR_GREY, WID_C_HOSTILE_TAKEOVER), SetDataTip(STR_COMPANY_VIEW_HOSTILE_TAKEOVER_BUTTON, STR_COMPANY_VIEW_HOSTILE_TAKEOVER_TOOLTIP),
						EndContainer(),
					EndContainer(),
				EndContainer(),
				NWidget(NWID_HORIZONTAL),
					NWidget(NWID_SELECTION, INVALID_COLOUR, WID_C_SELECT_DESC_OWNERS),
						NWidget(NWID_VERTICAL), SetPIP(5, 5, 4),
							NWidget(WWT_EMPTY, INVALID_COLOUR, WID_C_DESC_OWNERS), SetMinimalTextLines(MAX_COMPANY_SHARE_OWNERS, 0),
							NWidget(NWID_SPACER), SetFill(0, 1),
						EndContainer(),
					EndContainer(),
					NWidget(NWID_SPACER), SetFill(1, 0),
					NWidget(NWID_SELECTION, INVALID_COLOUR, WID_C_SELECT_GIVE_MONEY),
						NWidget(NWID_VERTICAL),
							NWidget(NWID_SPACER), SetFill(0, 1), SetMinimalSize(90, 0),
							NWidget(WWT_PUSHTXTBTN, COLOUR_GREY, WID_C_GIVE_MONEY), SetDataTip(STR_COMPANY_VIEW_GIVE_MONEY_BUTTON, STR_COMPANY_VIEW_GIVE_MONEY_TOOLTIP),
						EndContainer(),
					EndContainer(),
				EndContainer(),
				/* Multi player buttons. */
				NWidget(NWID_HORIZONTAL),
					NWidget(NWID_SPACER), SetFill(1, 0),
					NWidget(NWID_VERTICAL), SetPIP(4, 2, 4),
						NWidget(NWID_SPACER), SetMinimalSize(95, 0), SetFill(0, 1),
						NWidget(NWID_HORIZONTAL), SetPIP(0, 5, 0),
							NWidget(WWT_EMPTY, COLOUR_GREY, WID_C_HAS_PASSWORD),
							NWidget(NWID_VERTICAL),
								NWidget(NWID_SPACER), SetMinimalSize(90, 0), SetFill(0, 1),
								NWidget(NWID_SELECTION, INVALID_COLOUR, WID_C_SELECT_MULTIPLAYER),
									NWidget(WWT_PUSHTXTBTN, COLOUR_GREY, WID_C_COMPANY_PASSWORD), SetFill(1, 0), SetDataTip(STR_COMPANY_VIEW_PASSWORD, STR_COMPANY_VIEW_PASSWORD_TOOLTIP),
									NWidget(WWT_PUSHTXTBTN, COLOUR_GREY, WID_C_COMPANY_JOIN), SetFill(1, 0), SetDataTip(STR_COMPANY_VIEW_JOIN, STR_COMPANY_VIEW_JOIN_TOOLTIP),
								EndContainer(),
							EndContainer(),
						EndContainer(),
					EndContainer(),
				EndContainer(),
			EndContainer(),
		EndContainer(),
	EndContainer(),
	/* Button bars at the bottom. */
	NWidget(NWID_SELECTION, INVALID_COLOUR, WID_C_SELECT_BUTTONS),
		NWidget(NWID_HORIZONTAL, NC_EQUALSIZE),
			NWidget(WWT_PUSHTXTBTN, COLOUR_GREY, WID_C_NEW_FACE), SetFill(1, 0), SetDataTip(STR_COMPANY_VIEW_NEW_FACE_BUTTON, STR_COMPANY_VIEW_NEW_FACE_TOOLTIP),
			NWidget(WWT_PUSHTXTBTN, COLOUR_GREY, WID_C_COLOUR_SCHEME), SetFill(1, 0), SetDataTip(STR_COMPANY_VIEW_COLOUR_SCHEME_BUTTON, STR_COMPANY_VIEW_COLOUR_SCHEME_TOOLTIP),
			NWidget(WWT_PUSHTXTBTN, COLOUR_GREY, WID_C_PRESIDENT_NAME), SetFill(1, 0), SetDataTip(STR_COMPANY_VIEW_PRESIDENT_NAME_BUTTON, STR_COMPANY_VIEW_PRESIDENT_NAME_TOOLTIP),
			NWidget(WWT_PUSHTXTBTN, COLOUR_GREY, WID_C_COMPANY_NAME), SetFill(1, 0), SetDataTip(STR_COMPANY_VIEW_COMPANY_NAME_BUTTON, STR_COMPANY_VIEW_COMPANY_NAME_TOOLTIP),
		EndContainer(),
		NWidget(NWID_HORIZONTAL, NC_EQUALSIZE),
			NWidget(WWT_PUSHTXTBTN, COLOUR_GREY, WID_C_BUY_SHARE), SetFill(1, 0), SetDataTip(STR_COMPANY_VIEW_BUY_SHARE_BUTTON, STR_COMPANY_VIEW_BUY_SHARE_TOOLTIP),
			NWidget(WWT_PUSHTXTBTN, COLOUR_GREY, WID_C_SELL_SHARE), SetFill(1, 0), SetDataTip(STR_COMPANY_VIEW_SELL_SHARE_BUTTON, STR_COMPANY_VIEW_SELL_SHARE_TOOLTIP),
		EndContainer(),
	EndContainer(),
};

int GetAmountOwnedBy(const Company *c, Owner owner)
{
	return (c->share_owners[0] == owner) +
				 (c->share_owners[1] == owner) +
				 (c->share_owners[2] == owner) +
				 (c->share_owners[3] == owner);
}

/** Strings for the company vehicle counts */
static const StringID _company_view_vehicle_count_strings[] = {
	STR_COMPANY_VIEW_TRAINS, STR_COMPANY_VIEW_ROAD_VEHICLES, STR_COMPANY_VIEW_SHIPS, STR_COMPANY_VIEW_AIRCRAFT
};

/**
 * Window with general information about a company
 */
struct CompanyWindow : Window
{
	CompanyWidgets query_widget;

	/** Display planes in the company window. */
	enum CompanyWindowPlanes {
		/* Display planes of the #WID_C_SELECT_MULTIPLAYER selection widget. */
		CWP_MP_C_PWD = 0, ///< Display the company password button.
		CWP_MP_C_JOIN,    ///< Display the join company button.

		/* Display planes of the #WID_C_SELECT_VIEW_BUILD_HQ selection widget. */
		CWP_VB_VIEW = 0,  ///< Display the view button
		CWP_VB_BUILD,     ///< Display the build button

		/* Display planes of the #WID_C_SELECT_RELOCATE selection widget. */
		CWP_RELOCATE_SHOW = 0, ///< Show the relocate HQ button.
		CWP_RELOCATE_HIDE,     ///< Hide the relocate HQ button.

		/* Display planes of the #WID_C_SELECT_BUTTONS selection widget. */
		CWP_BUTTONS_LOCAL = 0, ///< Buttons of the local company.
		CWP_BUTTONS_OTHER,     ///< Buttons of the other companies.
	};

	CompanyWindow(WindowDesc *desc, WindowNumber window_number) : Window(desc)
	{
		this->InitNested(window_number);
		this->owner = (Owner)this->window_number;
		this->OnInvalidateData();
	}

	void OnPaint() override
	{
		const Company *c = Company::Get((CompanyID)this->window_number);
		bool local = this->window_number == _local_company;

		if (!this->IsShaded()) {
			bool reinit = false;

			/* Button bar selection. */
			int plane = local ? CWP_BUTTONS_LOCAL : CWP_BUTTONS_OTHER;
			NWidgetStacked *wi = this->GetWidget<NWidgetStacked>(WID_C_SELECT_BUTTONS);
			if (plane != wi->shown_plane) {
				wi->SetDisplayedPlane(plane);
				this->InvalidateData();
				reinit = true;
			}

			/* Build HQ button handling. */
			plane = (local && c->location_of_HQ == INVALID_TILE) ? CWP_VB_BUILD : CWP_VB_VIEW;
			wi = this->GetWidget<NWidgetStacked>(WID_C_SELECT_VIEW_BUILD_HQ);
			if (plane != wi->shown_plane) {
				wi->SetDisplayedPlane(plane);
				reinit = true;
			}

			this->SetWidgetDisabledState(WID_C_VIEW_HQ, c->location_of_HQ == INVALID_TILE);

			/* Enable/disable 'Relocate HQ' button. */
			plane = (!local || c->location_of_HQ == INVALID_TILE) ? CWP_RELOCATE_HIDE : CWP_RELOCATE_SHOW;
			wi = this->GetWidget<NWidgetStacked>(WID_C_SELECT_RELOCATE);
			if (plane != wi->shown_plane) {
				wi->SetDisplayedPlane(plane);
				reinit = true;
			}

			/* Owners of company */
			plane = SZSP_HORIZONTAL;
			for (uint i = 0; i < lengthof(c->share_owners); i++) {
				if (c->share_owners[i] != INVALID_COMPANY) {
					plane = 0;
					break;
				}
			}
			wi = this->GetWidget<NWidgetStacked>(WID_C_SELECT_DESC_OWNERS);
			if (plane != wi->shown_plane) {
				wi->SetDisplayedPlane(plane);
				reinit = true;
			}

			/* Enable/disable 'Give money' button. */
			plane = ((local || (_local_company == COMPANY_SPECTATOR)) ? SZSP_NONE : 0);
			wi = this->GetWidget<NWidgetStacked>(WID_C_SELECT_GIVE_MONEY);
			if (plane != wi->shown_plane) {
				wi->SetDisplayedPlane(plane);
				reinit = true;
			}
			/* Enable/disable 'Hostile Takeover' button. */
			plane = ((local || _local_company == COMPANY_SPECTATOR || !c->is_ai || _networking || _settings_game.economy.allow_shares) ? SZSP_NONE : 0);
			wi = this->GetWidget<NWidgetStacked>(WID_C_SELECT_HOSTILE_TAKEOVER);
			if (plane != wi->shown_plane) {
				wi->SetDisplayedPlane(plane);
				reinit = true;
			}

			/* Multiplayer buttons. */
			plane = ((!_networking) ? (int)SZSP_NONE : (int)(local ? CWP_MP_C_PWD : CWP_MP_C_JOIN));
			wi = this->GetWidget<NWidgetStacked>(WID_C_SELECT_MULTIPLAYER);
			if (plane != wi->shown_plane) {
				wi->SetDisplayedPlane(plane);
				reinit = true;
			}
			this->SetWidgetDisabledState(WID_C_COMPANY_JOIN,   c->is_ai);

			if (reinit) {
				this->ReInit();
				return;
			}
		}

		this->DrawWidgets();
	}

	void UpdateWidgetSize(int widget, Dimension *size, [[maybe_unused]] const Dimension &padding, [[maybe_unused]] Dimension *fill, [[maybe_unused]] Dimension *resize) override
	{
		switch (widget) {
			case WID_C_FACE: {
				Dimension face_size = GetScaledSpriteSize(SPR_GRADIENT);
				size->width  = std::max(size->width,  face_size.width);
				size->height = std::max(size->height, face_size.height);
				break;
			}

			case WID_C_DESC_COLOUR_SCHEME_EXAMPLE: {
				Point offset;
				Dimension d = GetSpriteSize(SPR_VEH_BUS_SW_VIEW, &offset);
				d.width -= offset.x;
				d.height -= offset.y;
				*size = maxdim(*size, d);
				break;
			}

			case WID_C_DESC_COMPANY_VALUE:
				SetDParam(0, INT64_MAX); // Arguably the maximum company value
				size->width = GetStringBoundingBox(STR_COMPANY_VIEW_COMPANY_VALUE).width;
				break;

			case WID_C_DESC_VEHICLE_COUNTS:
				SetDParamMaxValue(0, 5000); // Maximum number of vehicles
				for (uint i = 0; i < lengthof(_company_view_vehicle_count_strings); i++) {
					size->width = std::max(size->width, GetStringBoundingBox(_company_view_vehicle_count_strings[i]).width + padding.width);
				}
				break;

			case WID_C_DESC_INFRASTRUCTURE_COUNTS:
				SetDParamMaxValue(0, UINT_MAX);
				size->width = GetStringBoundingBox(STR_COMPANY_VIEW_INFRASTRUCTURE_RAIL).width;
				size->width = std::max(size->width, GetStringBoundingBox(STR_COMPANY_VIEW_INFRASTRUCTURE_ROAD).width);
				size->width = std::max(size->width, GetStringBoundingBox(STR_COMPANY_VIEW_INFRASTRUCTURE_WATER).width);
				size->width = std::max(size->width, GetStringBoundingBox(STR_COMPANY_VIEW_INFRASTRUCTURE_STATION).width);
				size->width = std::max(size->width, GetStringBoundingBox(STR_COMPANY_VIEW_INFRASTRUCTURE_AIRPORT).width);
				size->width = std::max(size->width, GetStringBoundingBox(STR_COMPANY_VIEW_INFRASTRUCTURE_NONE).width);
				size->width += padding.width;
				break;

			case WID_C_DESC_OWNERS: {
				for (const Company *c2 : Company::Iterate()) {
					SetDParamMaxValue(0, 75);
					SetDParam(1, c2->index);

					size->width = std::max(size->width, GetStringBoundingBox(STR_COMPANY_VIEW_SHARES_OWNED_BY).width);
				}
				break;
			}

			case WID_C_VIEW_HQ:
			case WID_C_BUILD_HQ:
			case WID_C_RELOCATE_HQ:
			case WID_C_VIEW_INFRASTRUCTURE:
			case WID_C_GIVE_MONEY:
			case WID_C_HOSTILE_TAKEOVER:
			case WID_C_COMPANY_PASSWORD:
			case WID_C_COMPANY_JOIN:
				size->width = GetStringBoundingBox(STR_COMPANY_VIEW_VIEW_HQ_BUTTON).width;
				size->width = std::max(size->width, GetStringBoundingBox(STR_COMPANY_VIEW_BUILD_HQ_BUTTON).width);
				size->width = std::max(size->width, GetStringBoundingBox(STR_COMPANY_VIEW_RELOCATE_HQ).width);
				size->width = std::max(size->width, GetStringBoundingBox(STR_COMPANY_VIEW_INFRASTRUCTURE_BUTTON).width);
				size->width = std::max(size->width, GetStringBoundingBox(STR_COMPANY_VIEW_GIVE_MONEY_BUTTON).width);
				size->width = std::max(size->width, GetStringBoundingBox(STR_COMPANY_VIEW_HOSTILE_TAKEOVER_BUTTON).width);
				size->width = std::max(size->width, GetStringBoundingBox(STR_COMPANY_VIEW_PASSWORD).width);
				size->width = std::max(size->width, GetStringBoundingBox(STR_COMPANY_VIEW_JOIN).width);
				size->width += padding.width;
				break;


			case WID_C_HAS_PASSWORD:
				*size = maxdim(*size, GetSpriteSize(SPR_LOCK));
				break;
		}
	}

	void DrawVehicleCountsWidget(const Rect &r, const Company *c) const
	{
		static_assert(VEH_COMPANY_END == lengthof(_company_view_vehicle_count_strings));

		int y = r.top;
		for (VehicleType type = VEH_BEGIN; type < VEH_COMPANY_END; type++) {
			uint amount = c->group_all[type].num_vehicle;
			if (amount != 0) {
				SetDParam(0, amount);
				DrawString(r.left, r.right, y, _company_view_vehicle_count_strings[type]);
				y += FONT_HEIGHT_NORMAL;
			}
		}

		if (y == r.top) {
			/* No String was emited before, so there must be no vehicles at all. */
			DrawString(r.left, r.right, y, STR_COMPANY_VIEW_VEHICLES_NONE);
		}
	}

	void DrawInfrastructureCountsWidget(const Rect &r, const Company *c) const
	{
		int y = r.top;

		uint rail_pieces = c->infrastructure.signal;
		for (uint i = 0; i < lengthof(c->infrastructure.rail); i++) rail_pieces += c->infrastructure.rail[i];
		if (rail_pieces != 0) {
			SetDParam(0, rail_pieces);
			DrawString(r.left, r.right, y, STR_COMPANY_VIEW_INFRASTRUCTURE_RAIL);
			y += FONT_HEIGHT_NORMAL;
		}

		uint road_pieces = 0;
		for (uint i = 0; i < lengthof(c->infrastructure.road); i++) road_pieces += c->infrastructure.road[i];
		if (road_pieces != 0) {
			SetDParam(0, road_pieces);
			DrawString(r.left, r.right, y, STR_COMPANY_VIEW_INFRASTRUCTURE_ROAD);
			y += FONT_HEIGHT_NORMAL;
		}

		if (c->infrastructure.water != 0) {
			SetDParam(0, c->infrastructure.water);
			DrawString(r.left, r.right, y, STR_COMPANY_VIEW_INFRASTRUCTURE_WATER);
			y += FONT_HEIGHT_NORMAL;
		}

		if (c->infrastructure.station != 0) {
			SetDParam(0, c->infrastructure.station);
			DrawString(r.left, r.right, y, STR_COMPANY_VIEW_INFRASTRUCTURE_STATION);
			y += FONT_HEIGHT_NORMAL;
		}

		if (c->infrastructure.airport != 0) {
			SetDParam(0, c->infrastructure.airport);
			DrawString(r.left, r.right, y, STR_COMPANY_VIEW_INFRASTRUCTURE_AIRPORT);
			y += FONT_HEIGHT_NORMAL;
		}

		if (y == r.top) {
			/* No String was emited before, so there must be no infrastructure at all. */
			DrawString(r.left, r.right, y, STR_COMPANY_VIEW_INFRASTRUCTURE_NONE);
		}
	}

	void DrawWidget(const Rect &r, int widget) const override
	{
		const Company *c = Company::Get((CompanyID)this->window_number);
		switch (widget) {
			case WID_C_FACE:
				DrawCompanyManagerFace(c->face, c->colour, r);
				break;

			case WID_C_FACE_TITLE:
				SetDParam(0, c->index);
				DrawStringMultiLine(r.left, r.right, r.top, r.bottom, STR_COMPANY_VIEW_PRESIDENT_MANAGER_TITLE, TC_FROMSTRING, SA_HOR_CENTER);
				break;

			case WID_C_DESC_COLOUR_SCHEME_EXAMPLE: {
				Point offset;
				Dimension d = GetSpriteSize(SPR_VEH_BUS_SW_VIEW, &offset);
				d.height -= offset.y;
				DrawSprite(SPR_VEH_BUS_SW_VIEW, COMPANY_SPRITE_COLOUR(c->index), r.left - offset.x, CenterBounds(r.top, r.bottom, d.height) - offset.y);
				break;
			}

			case WID_C_DESC_VEHICLE_COUNTS:
				DrawVehicleCountsWidget(r, c);
				break;

			case WID_C_DESC_INFRASTRUCTURE_COUNTS:
				DrawInfrastructureCountsWidget(r, c);
				break;

			case WID_C_DESC_OWNERS: {
				uint y = r.top;

				for (const Company *c2 : Company::Iterate()) {
					uint amt = GetAmountOwnedBy(c, c2->index);
					if (amt != 0) {
						SetDParam(0, amt * 25);
						SetDParam(1, c2->index);

						DrawString(r.left, r.right, y, STR_COMPANY_VIEW_SHARES_OWNED_BY);
						y += FONT_HEIGHT_NORMAL;
					}
				}
				break;
			}

			case WID_C_HAS_PASSWORD:
				if (_networking && NetworkCompanyIsPassworded(c->index)) {
					DrawSprite(SPR_LOCK, PAL_NONE, r.left, r.top);
				}
				break;
		}
	}

	void SetStringParameters(int widget) const override
	{
		switch (widget) {
			case WID_C_CAPTION:
				SetDParam(0, (CompanyID)this->window_number);
				SetDParam(1, (CompanyID)this->window_number);
				break;

			case WID_C_DESC_INAUGURATION:
				SetDParam(0, Company::Get((CompanyID)this->window_number)->inaugurated_year);
				break;

			case WID_C_DESC_COMPANY_VALUE:
				SetDParam(0, CalculateCompanyValue(Company::Get((CompanyID)this->window_number)));
				break;
		}
	}

	void OnClick([[maybe_unused]] Point pt, int widget, [[maybe_unused]] int click_count) override
	{
		switch (widget) {
			case WID_C_NEW_FACE: DoSelectCompanyManagerFace(this); break;

			case WID_C_COLOUR_SCHEME:
				ShowCompanyLiveryWindow((CompanyID)this->window_number, INVALID_GROUP);
				break;

			case WID_C_PRESIDENT_NAME:
				this->query_widget = WID_C_PRESIDENT_NAME;
				SetDParam(0, this->window_number);
				ShowQueryString(STR_PRESIDENT_NAME, STR_COMPANY_VIEW_PRESIDENT_S_NAME_QUERY_CAPTION, MAX_LENGTH_PRESIDENT_NAME_CHARS, this, CS_ALPHANUMERAL, QSF_ENABLE_DEFAULT | QSF_LEN_IN_CHARS);
				break;

			case WID_C_COMPANY_NAME:
				this->query_widget = WID_C_COMPANY_NAME;
				SetDParam(0, this->window_number);
				ShowQueryString(STR_COMPANY_NAME, STR_COMPANY_VIEW_COMPANY_NAME_QUERY_CAPTION, MAX_LENGTH_COMPANY_NAME_CHARS, this, CS_ALPHANUMERAL, QSF_ENABLE_DEFAULT | QSF_LEN_IN_CHARS);
				break;

			case WID_C_VIEW_HQ: {
				TileIndex tile = Company::Get((CompanyID)this->window_number)->location_of_HQ;
				if (_ctrl_pressed) {
					ShowExtraViewportWindow(tile);
				} else {
					ScrollMainWindowToTile(tile);
				}
				break;
			}

			case WID_C_BUILD_HQ:
				if ((byte)this->window_number != _local_company) return;
				if (this->IsWidgetLowered(WID_C_BUILD_HQ)) {
					ResetObjectToPlace();
					this->RaiseButtons();
					break;
				}
				SetObjectToPlaceWnd(SPR_CURSOR_HQ, PAL_NONE, HT_RECT, this);
				SetTileSelectSize(2, 2);
				this->LowerWidget(WID_C_BUILD_HQ);
				this->SetWidgetDirty(WID_C_BUILD_HQ);
				break;

			case WID_C_RELOCATE_HQ:
				if (this->IsWidgetLowered(WID_C_RELOCATE_HQ)) {
					ResetObjectToPlace();
					this->RaiseButtons();
					break;
				}
				SetObjectToPlaceWnd(SPR_CURSOR_HQ, PAL_NONE, HT_RECT, this);
				SetTileSelectSize(2, 2);
				this->LowerWidget(WID_C_RELOCATE_HQ);
				this->SetWidgetDirty(WID_C_RELOCATE_HQ);
				break;

			case WID_C_VIEW_INFRASTRUCTURE:
				ShowCompanyInfrastructure((CompanyID)this->window_number);
				break;

			case WID_C_GIVE_MONEY:
				this->query_widget = WID_C_GIVE_MONEY;
				ShowQueryString(STR_EMPTY, STR_COMPANY_VIEW_GIVE_MONEY_QUERY_CAPTION, 30, this, CS_NUMERAL, QSF_NONE);
				break;

			case WID_C_BUY_SHARE:
				DoCommandP(0, this->window_number, 0, CMD_BUY_SHARE_IN_COMPANY | CMD_MSG(STR_ERROR_CAN_T_BUY_25_SHARE_IN_THIS));
				break;

			case WID_C_SELL_SHARE:
				DoCommandP(0, this->window_number, 0, CMD_SELL_SHARE_IN_COMPANY | CMD_MSG(STR_ERROR_CAN_T_SELL_25_SHARE_IN));
				break;

			case WID_C_HOSTILE_TAKEOVER:
				ShowBuyCompanyDialog((CompanyID)this->window_number, true);
				break;

			case WID_C_COMPANY_PASSWORD:
				if (this->window_number == _local_company) ShowNetworkCompanyPasswordWindow(this);
				break;

			case WID_C_COMPANY_JOIN: {
				this->query_widget = WID_C_COMPANY_JOIN;
				CompanyID company = (CompanyID)this->window_number;
				if (_network_server) {
					NetworkServerDoMove(CLIENT_ID_SERVER, company);
					MarkWholeScreenDirty();
				} else if (NetworkCompanyIsPassworded(company)) {
					/* ask for the password */
					ShowQueryString(STR_EMPTY, STR_NETWORK_NEED_COMPANY_PASSWORD_CAPTION, NETWORK_PASSWORD_LENGTH, this, CS_ALPHANUMERAL, QSF_PASSWORD);
				} else {
					/* just send the join command */
					NetworkClientRequestMove(company);
				}
				break;
			}
		}
	}

	void OnHundredthTick() override
	{
		/* redraw the window every now and then */
		this->SetDirty();
	}

	void OnPlaceObject([[maybe_unused]] Point pt, TileIndex tile) override
	{
		if (DoCommandP(tile, OBJECT_HQ, 0, CMD_BUILD_OBJECT | CMD_MSG(STR_ERROR_CAN_T_BUILD_COMPANY_HEADQUARTERS)) && !_shift_pressed) {
			ResetObjectToPlace();
			this->RaiseButtons();
		}
	}

	void OnPlaceObjectAbort() override
	{
		this->RaiseButtons();
	}

	void OnQueryTextFinished(char *str) override
	{
		if (str == nullptr) return;

		switch (this->query_widget) {
			default: NOT_REACHED();

			case WID_C_GIVE_MONEY:
				DoCommandPEx(0, this->window_number, 0, (std::strtoull(str, nullptr, 10) / _currency->rate), CMD_GIVE_MONEY | CMD_MSG(STR_ERROR_CAN_T_GIVE_MONEY), CcGiveMoney);
				break;

			case WID_C_PRESIDENT_NAME:
				DoCommandP(0, 0, 0, CMD_RENAME_PRESIDENT | CMD_MSG(STR_ERROR_CAN_T_CHANGE_PRESIDENT), nullptr, str);
				break;

			case WID_C_COMPANY_NAME:
				DoCommandP(0, 0, 0, CMD_RENAME_COMPANY | CMD_MSG(STR_ERROR_CAN_T_CHANGE_COMPANY_NAME), nullptr, str);
				break;

			case WID_C_COMPANY_JOIN:
				NetworkClientRequestMove((CompanyID)this->window_number, str);
				break;
		}
	}


	/**
	 * Some data on this window has become invalid.
	 * @param data Information about the changed data.
	 * @param gui_scope Whether the call is done from GUI scope. You may not do everything when not in GUI scope. See #InvalidateWindowData() for details.
	 */
	void OnInvalidateData(int data = 0, bool gui_scope = true) override
	{
		if (this->window_number == _local_company) return;

		if (_settings_game.economy.allow_shares) { // Shares are allowed
			const Company *c = Company::Get(this->window_number);

			/* If all shares are owned by someone (none by nobody), disable buy button */
			this->SetWidgetDisabledState(WID_C_BUY_SHARE, GetAmountOwnedBy(c, INVALID_OWNER) == 0 ||
					/* Only 25% left to buy. If the company is human, disable buying it up.. TODO issues! */
					(GetAmountOwnedBy(c, INVALID_OWNER) == 1 && !c->is_ai) ||
					/* Spectators cannot do anything of course */
					_local_company == COMPANY_SPECTATOR);

			/* If the company doesn't own any shares, disable sell button */
			this->SetWidgetDisabledState(WID_C_SELL_SHARE, (GetAmountOwnedBy(c, _local_company) == 0) ||
					/* Spectators cannot do anything of course */
					_local_company == COMPANY_SPECTATOR);
		} else { // Shares are not allowed, disable buy/sell buttons
			this->DisableWidget(WID_C_BUY_SHARE);
			this->DisableWidget(WID_C_SELL_SHARE);
		}
	}
};

static WindowDesc _company_desc(
	WDP_AUTO, "company", 0, 0,
	WC_COMPANY, WC_NONE,
	0,
	std::begin(_nested_company_widgets), std::end(_nested_company_widgets)
);

/**
 * Show the window with the overview of the company.
 * @param company The company to show the window for.
 */
void ShowCompany(CompanyID company)
{
	if (!Company::IsValidID(company)) return;

	AllocateWindowDescFront<CompanyWindow>(&_company_desc, company);
}

/**
 * Redraw all windows with company infrastructure counts.
 * @param company The company to redraw the windows of.
 */
void DirtyCompanyInfrastructureWindows(CompanyID company)
{
	SetWindowDirty(WC_COMPANY, company);
	SetWindowDirty(WC_COMPANY_INFRASTRUCTURE, company);
}

/**
 * Redraw all windows with all company infrastructure counts.
 */
void DirtyAllCompanyInfrastructureWindows()
{
	SetWindowClassesDirty(WC_COMPANY);
	SetWindowClassesDirty(WC_COMPANY_INFRASTRUCTURE);
}

struct BuyCompanyWindow : Window {
	BuyCompanyWindow(WindowDesc *desc, WindowNumber window_number, bool hostile_takeover) : Window(desc), hostile_takeover(hostile_takeover)
	{
		this->InitNested(window_number);
		this->owner = _local_company;
		const Company *c = Company::Get((CompanyID)this->window_number);
		this->company_value = hostile_takeover ? CalculateHostileTakeoverValue(c) : c->bankrupt_value;
	}

<<<<<<< HEAD
	void Close() override
	{
		const Company *c = Company::GetIfValid((CompanyID)this->window_number);
		if (!this->hostile_takeover && c != nullptr && HasBit(c->bankrupt_asked, this->owner) && _current_company == this->owner) {
			EnqueueDoCommandP(NewCommandContainerBasic(0, this->window_number, 0, CMD_DECLINE_BUY_COMPANY | CMD_NO_SHIFT_ESTIMATE));
		}
		this->Window::Close();
	}

	void UpdateWidgetSize(int widget, Dimension *size, const Dimension &padding, Dimension *fill, Dimension *resize) override
=======
	void UpdateWidgetSize(int widget, Dimension *size, [[maybe_unused]] const Dimension &padding, [[maybe_unused]] Dimension *fill, [[maybe_unused]] Dimension *resize) override
>>>>>>> 077b08bb
	{
		switch (widget) {
			case WID_BC_FACE:
				*size = GetScaledSpriteSize(SPR_GRADIENT);
				break;

			case WID_BC_QUESTION:
				const Company *c = Company::Get((CompanyID)this->window_number);
				SetDParam(0, c->index);
				SetDParam(1, this->company_value);
				size->height = GetStringHeight(this->hostile_takeover ? STR_BUY_COMPANY_HOSTILE_TAKEOVER : STR_BUY_COMPANY_MESSAGE, size->width);
				break;
		}
	}

	void SetStringParameters(int widget) const override
	{
		switch (widget) {
			case WID_BC_CAPTION:
				SetDParam(0, STR_COMPANY_NAME);
				SetDParam(1, Company::Get((CompanyID)this->window_number)->index);
				break;
		}
	}

	void DrawWidget(const Rect &r, int widget) const override
	{
		switch (widget) {
			case WID_BC_FACE: {
				const Company *c = Company::Get((CompanyID)this->window_number);
				DrawCompanyManagerFace(c->face, c->colour, r);
				break;
			}

			case WID_BC_QUESTION: {
				const Company *c = Company::Get((CompanyID)this->window_number);
				SetDParam(0, c->index);
				SetDParam(1, this->company_value);
				DrawStringMultiLine(r.left, r.right, r.top, r.bottom, this->hostile_takeover ? STR_BUY_COMPANY_HOSTILE_TAKEOVER : STR_BUY_COMPANY_MESSAGE, TC_FROMSTRING, SA_CENTER);
				break;
			}
		}
	}

	void OnClick([[maybe_unused]] Point pt, int widget, [[maybe_unused]] int click_count) override
	{
		switch (widget) {
			case WID_BC_NO:
				this->Close();
				break;

			case WID_BC_YES:
				DoCommandP(0, this->window_number, (this->hostile_takeover ? 1 : 0), CMD_BUY_COMPANY | CMD_MSG(STR_ERROR_CAN_T_BUY_COMPANY));
				break;
		}
	}

	/**
	 * Check on a regular interval if the company value has changed.
	 */
	void OnHundredthTick() override
	{
		/* Value can't change when in bankruptcy. */
		if (!this->hostile_takeover) return;

		const Company *c = Company::Get((CompanyID)this->window_number);
		auto new_value = CalculateHostileTakeoverValue(c);
		if (new_value != this->company_value) {
			this->company_value = new_value;
			this->ReInit();
		}
	}

private:
	bool hostile_takeover; ///< Whether the window is showing a hostile takeover.
	Money company_value; ///< The value of the company for which the user can buy it.
};

static const NWidgetPart _nested_buy_company_widgets[] = {
	NWidget(NWID_HORIZONTAL),
		NWidget(WWT_CLOSEBOX, COLOUR_LIGHT_BLUE),
		NWidget(WWT_CAPTION, COLOUR_LIGHT_BLUE, WID_BC_CAPTION), SetDataTip(STR_ERROR_MESSAGE_CAPTION_OTHER_COMPANY, STR_TOOLTIP_WINDOW_TITLE_DRAG_THIS),
	EndContainer(),
	NWidget(WWT_PANEL, COLOUR_LIGHT_BLUE),
		NWidget(NWID_VERTICAL), SetPIP(8, 8, 8),
			NWidget(NWID_HORIZONTAL), SetPIP(8, 10, 8),
				NWidget(WWT_EMPTY, INVALID_COLOUR, WID_BC_FACE), SetFill(0, 1),
				NWidget(WWT_EMPTY, INVALID_COLOUR, WID_BC_QUESTION), SetMinimalSize(240, 0), SetFill(1, 1),
			EndContainer(),
			NWidget(NWID_HORIZONTAL, NC_EQUALSIZE), SetPIP(100, 10, 100),
				NWidget(WWT_TEXTBTN, COLOUR_LIGHT_BLUE, WID_BC_NO), SetMinimalSize(60, 12), SetDataTip(STR_QUIT_NO, STR_NULL), SetFill(1, 0),
				NWidget(WWT_TEXTBTN, COLOUR_LIGHT_BLUE, WID_BC_YES), SetMinimalSize(60, 12), SetDataTip(STR_QUIT_YES, STR_NULL), SetFill(1, 0),
			EndContainer(),
		EndContainer(),
	EndContainer(),
};

static WindowDesc _buy_company_desc(
	WDP_AUTO, nullptr, 0, 0,
	WC_BUY_COMPANY, WC_NONE,
	WDF_CONSTRUCTION,
	std::begin(_nested_buy_company_widgets), std::end(_nested_buy_company_widgets)
);

/**
 * Show the query to buy another company.
 * @param company The company to buy.
 * @param hostile_takeover Whether this is a hostile takeover.
 */
void ShowBuyCompanyDialog(CompanyID company, bool hostile_takeover)
{
	auto window = BringWindowToFrontById(WC_BUY_COMPANY, company);
	if (window == nullptr) {
		new BuyCompanyWindow(&_buy_company_desc, company, hostile_takeover);
	}
}<|MERGE_RESOLUTION|>--- conflicted
+++ resolved
@@ -2895,7 +2895,6 @@
 		this->company_value = hostile_takeover ? CalculateHostileTakeoverValue(c) : c->bankrupt_value;
 	}
 
-<<<<<<< HEAD
 	void Close() override
 	{
 		const Company *c = Company::GetIfValid((CompanyID)this->window_number);
@@ -2906,9 +2905,6 @@
 	}
 
 	void UpdateWidgetSize(int widget, Dimension *size, const Dimension &padding, Dimension *fill, Dimension *resize) override
-=======
-	void UpdateWidgetSize(int widget, Dimension *size, [[maybe_unused]] const Dimension &padding, [[maybe_unused]] Dimension *fill, [[maybe_unused]] Dimension *resize) override
->>>>>>> 077b08bb
 	{
 		switch (widget) {
 			case WID_BC_FACE:
