/*
 * This file is part of OpenTTD.
 * OpenTTD is free software; you can redistribute it and/or modify it under the terms of the GNU General Public License as published by the Free Software Foundation, version 2.
 * OpenTTD is distributed in the hope that it will be useful, but WITHOUT ANY WARRANTY; without even the implied warranty of MERCHANTABILITY or FITNESS FOR A PARTICULAR PURPOSE.
 * See the GNU General Public License for more details. You should have received a copy of the GNU General Public License along with OpenTTD. If not, see <http://www.gnu.org/licenses/>.
 */

/** @file spritecache.h Functions to cache sprites in memory. */

#ifndef SPRITECACHE_H
#define SPRITECACHE_H

#include "gfx_type.h"
#include "zoom_type.h"
#include "spriteloader/spriteloader.hpp"
#include "3rdparty/cpp-btree/btree_map.h"

/** Data structure describing a sprite. */
struct Sprite {
	uint32 size;   ///< Size of the allocation for this sprite structure
	uint16 height; ///< Height of the sprite.
	uint16 width;  ///< Width of the sprite.
	int16 x_offs;  ///< Number of pixels to shift the sprite to the right.
	int16 y_offs;  ///< Number of pixels to shift the sprite downwards.
	uint32 lru;    ///< Sprite cache LRU of this sprite structure.
	uint8 missing_zoom_levels; ///< Bitmask of zoom levels missing in data
	Sprite *next = nullptr;    ///< Next sprite structure, this is the only member which may be changed after the sprite has been inserted in the sprite cache
	byte data[];   ///< Sprite data.
};

/*
 * Allow skipping sprites with zoom < ZOOM_LVL_OUT_4X, for sprite min zoom setting at 1x, if ZOOM_LVL_OUT_4X bit of present zoom levels is set.
 * Allow skipping sprites with zoom < ZOOM_LVL_OUT_2X, for sprite min zoom setting at 2x, if either ZOOM_LVL_OUT_4X or ZOOM_LVL_OUT_2X bits of present zoom levels are set.
 */
enum SpriteCacheCtrlFlags {
	SCC_PAL_ZOOM_START            =  0, ///< Start bit of present zoom levels in palette mode.
	SCC_32BPP_ZOOM_START          =  6, ///< Start bit of present zoom levels in 32bpp mode.
	SCCF_WARNED                   = 12, ///< True iff the user has been warned about incorrect use of this sprite.
};

extern uint _sprite_cache_size;

typedef void *AllocatorProc(size_t size);

void *SimpleSpriteAlloc(size_t size);
void *GetRawSprite(SpriteID sprite, SpriteType type, uint8 zoom_levels, AllocatorProc *allocator = nullptr, SpriteEncoder *encoder = nullptr);
bool SpriteExists(SpriteID sprite);

SpriteType GetSpriteType(SpriteID sprite);
SpriteFile *GetOriginFile(SpriteID sprite);
uint32 GetSpriteLocalID(SpriteID sprite);
uint GetSpriteCountForFile(const std::string &filename, SpriteID begin, SpriteID end);
uint GetMaxSpriteID();

<<<<<<< HEAD
static inline const Sprite *GetSprite(SpriteID sprite, SpriteType type, uint8 zoom_levels)
=======

inline const Sprite *GetSprite(SpriteID sprite, SpriteType type)
>>>>>>> 1e56bd1e
{
	dbg_assert(type != SpriteType::Recolour);
	return (Sprite*)GetRawSprite(sprite, type, zoom_levels);
}

inline const byte *GetNonSprite(SpriteID sprite, SpriteType type)
{
	dbg_assert(type == SpriteType::Recolour);
	return (byte*)GetRawSprite(sprite, type, UINT8_MAX);
}

void GfxInitSpriteMem();
void GfxClearSpriteCache();
void GfxClearFontSpriteCache();
void IncreaseSpriteLRU();

SpriteFile &OpenCachedSpriteFile(const std::string &filename, Subdirectory subdir, bool palette_remap);

void ReadGRFSpriteOffsets(SpriteFile &file);
size_t GetGRFSpriteOffset(uint32 id);
bool LoadNextSprite(int load_index, SpriteFile &file, uint file_sprite_id);
bool SkipSpriteData(SpriteFile &file, byte type, uint16 num);
void DupSprite(SpriteID old_spr, SpriteID new_spr);

uint32 GetSpriteMainColour(SpriteID sprite_id, PaletteID palette_id);

struct SpritePointerHolder {
private:
	btree::btree_map<uint32, const void *> cache;

public:
	inline const Sprite *GetSprite(SpriteID sprite, SpriteType type) const
	{
		return (const Sprite*)(this->cache.find(sprite | (static_cast<uint32>(type) << 29))->second);
	}

	inline const byte *GetRecolourSprite(SpriteID sprite) const
	{
		return (const byte*)(this->cache.find(sprite | (static_cast<uint32>(SpriteType::Recolour) << 29))->second);
	}

	void Clear()
	{
		this->cache.clear();
	}

	inline void CacheSprite(SpriteID sprite, SpriteType type, ZoomLevel zoom_level)
	{
		this->cache[sprite | (static_cast<uint32>(type) << 29)] = GetRawSprite(sprite, type, ZoomMask(zoom_level));
	}

	inline void CacheRecolourSprite(SpriteID sprite)
	{
		this->cache[sprite | (static_cast<uint32>(SpriteType::Recolour) << 29)] = GetRawSprite(sprite, SpriteType::Recolour, 0);
	}
};

#endif /* SPRITECACHE_H */<|MERGE_RESOLUTION|>--- conflicted
+++ resolved
@@ -52,12 +52,7 @@
 uint GetSpriteCountForFile(const std::string &filename, SpriteID begin, SpriteID end);
 uint GetMaxSpriteID();
 
-<<<<<<< HEAD
-static inline const Sprite *GetSprite(SpriteID sprite, SpriteType type, uint8 zoom_levels)
-=======
-
-inline const Sprite *GetSprite(SpriteID sprite, SpriteType type)
->>>>>>> 1e56bd1e
+inline const Sprite *GetSprite(SpriteID sprite, SpriteType type, uint8 zoom_levels)
 {
 	dbg_assert(type != SpriteType::Recolour);
 	return (Sprite*)GetRawSprite(sprite, type, zoom_levels);
