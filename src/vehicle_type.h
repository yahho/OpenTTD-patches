--- conflicted
+++ resolved
@@ -35,12 +35,9 @@
 	VEH_INVALID = 0xFF,           ///< Non-existing type of vehicle.
 };
 DECLARE_POSTFIX_INCREMENT(VehicleType)
-<<<<<<< HEAD
 /** Helper information for extract tool. */
 template <> struct EnumPropsT<VehicleType> : MakeEnumPropsT<VehicleType, byte, VEH_TRAIN, VEH_END, VEH_INVALID, 3> {};
-=======
 DECLARE_ENUM_AS_ADDABLE(VehicleType)
->>>>>>> bb491127
 
 struct Vehicle;
 struct Train;
