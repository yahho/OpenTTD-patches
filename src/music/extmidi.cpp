/*
 * This file is part of OpenTTD.
 * OpenTTD is free software; you can redistribute it and/or modify it under the terms of the GNU General Public License as published by the Free Software Foundation, version 2.
 * OpenTTD is distributed in the hope that it will be useful, but WITHOUT ANY WARRANTY; without even the implied warranty of MERCHANTABILITY or FITNESS FOR A PARTICULAR PURPOSE.
 * See the GNU General Public License for more details. You should have received a copy of the GNU General Public License along with OpenTTD. If not, see <http://www.gnu.org/licenses/>.
 */

/** @file extmidi.cpp Playing music via an external player. */

#include "../stdafx.h"
#include "../debug.h"
#include "../string_func.h"
#include "../core/alloc_func.hpp"
#include "../sound/sound_driver.hpp"
#include "../video/video_driver.hpp"
#include "../gfx_func.h"
#include "extmidi.h"
#include "../base_media_base.h"
#include "../thread.h"
#include "midifile.hpp"
#include <fcntl.h>
#include <sys/types.h>
#include <sys/wait.h>
#include <unistd.h>
#include <signal.h>
#include <sys/stat.h>
#include <errno.h>

#include "../safeguards.h"

#ifndef EXTERNAL_PLAYER
/** The default external midi player. */
#define EXTERNAL_PLAYER "timidity"
#endif

/** Factory for the midi player that uses external players. */
static FMusicDriver_ExtMidi iFMusicDriver_ExtMidi;

const char *MusicDriver_ExtMidi::Start(const StringList &parm)
{
	if (strcmp(VideoDriver::GetInstance()->GetName(), "allegro") == 0 ||
			strcmp(SoundDriver::GetInstance()->GetName(), "allegro") == 0) {
		return "the extmidi driver does not work when Allegro is loaded.";
	}

	const char *command = GetDriverParam(parm, "cmd");
#ifndef MIDI_ARG
	if (StrEmpty(command)) command = EXTERNAL_PLAYER;
#else
	if (StrEmpty(command)) command = EXTERNAL_PLAYER " " MIDI_ARG;
#endif

	this->command_tokens.clear();

	std::string_view view = command;
	for (;;) {
		auto pos = view.find(' ');
		this->command_tokens.emplace_back(view.substr(0, pos));

		if (pos == std::string_view::npos) break;
		view.remove_prefix(pos + 1);
	}

	this->song.clear();
	this->pid = -1;
	return nullptr;
}

void MusicDriver_ExtMidi::Stop()
{
	this->song.clear();
	this->DoStop();
}

void MusicDriver_ExtMidi::PlaySong(const MusicSongInfo &song)
{
	std::string filename = MidiFile::GetSMFFile(song);
	if (!filename.empty()) {
		this->song = std::move(filename);
		this->DoStop();
	}
}

void MusicDriver_ExtMidi::StopSong()
{
	this->song.clear();
	this->DoStop();
}

bool MusicDriver_ExtMidi::IsSongPlaying()
{
	int status = 0;
	if (this->pid != -1 && waitpid(this->pid, &status, WNOHANG) == this->pid) {
		this->pid = -1;
		if (WIFEXITED(status) && WEXITSTATUS(status) == 255) this->failed = true;
	}
	if (this->pid == -1 && !this->song.empty()) this->DoPlay();
	return this->pid != -1;
}

void MusicDriver_ExtMidi::SetVolume(byte)
{
	DEBUG(driver, 1, "extmidi: set volume not implemented");
}

void MusicDriver_ExtMidi::DoPlay()
{
	this->failed = false;
	this->pid = fork();
	switch (this->pid) {
		case 0: {
			close(0);
			int d = open("/dev/null", O_RDONLY);
			if (d != -1 && dup2(d, 1) != -1 && dup2(d, 2) != -1) {
				/* execvp is nasty as it *allows* the passed parameters to be written
				 * for backward compatibility, however we are a fork so do not care. */
				std::vector<char *> parameters;
				for (auto &token : this->command_tokens) parameters.emplace_back(token.data());
				parameters.emplace_back(this->song.data());
				parameters.emplace_back(nullptr);

				execvp(parameters[0], parameters.data());
			}
			_exit(255);
		}

		case -1:
<<<<<<< HEAD
			DEBUG(driver, 0, "extmidi: couldn't fork: %s", strerror(errno));
			FALLTHROUGH;
=======
			Debug(driver, 0, "extmidi: couldn't fork: {}", strerror(errno));
			[[fallthrough]];
>>>>>>> 22eed961

		default:
			this->song.clear();
			break;
	}
}

/**
 * Try to end child process with kill/waitpid for up to 1 second.
 * @param pid The process ID to end.
 * @param signal The signal type to send.
 * @return True if the process has been ended.
 */
static bool KillWait(pid_t &pid, int signal)
{
	/* First try to stop for about a second;
	 * 1 seconds = 1000 milliseconds, 50 ms per cycle => 20 cycles. */
	for (int i = 0; i < 20; i++) {
		kill(pid, signal);
		if (waitpid(pid, nullptr, WNOHANG) == pid) {
			/* It has shut down, so we are done */
			pid = -1;
			return true;
		}
		/* Wait 50 milliseconds. */
		CSleep(50);
	}

	return false;
}

void MusicDriver_ExtMidi::DoStop()
{
	if (this->pid <= 0) return;

	if (KillWait(this->pid, SIGINT)) return;

	if (KillWait(this->pid, SIGTERM)) return;

	DEBUG(driver, 0, "extmidi: gracefully stopping failed, trying the hard way");
	/* Gracefully stopping failed. Do it the hard way
	 * and wait till the process finally died. */
	kill(this->pid, SIGKILL);
	waitpid(this->pid, nullptr, 0);
	this->pid = -1;
}<|MERGE_RESOLUTION|>--- conflicted
+++ resolved
@@ -125,13 +125,8 @@
 		}
 
 		case -1:
-<<<<<<< HEAD
 			DEBUG(driver, 0, "extmidi: couldn't fork: %s", strerror(errno));
-			FALLTHROUGH;
-=======
-			Debug(driver, 0, "extmidi: couldn't fork: {}", strerror(errno));
 			[[fallthrough]];
->>>>>>> 22eed961
 
 		default:
 			this->song.clear();
