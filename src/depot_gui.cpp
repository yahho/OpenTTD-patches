--- conflicted
+++ resolved
@@ -122,11 +122,7 @@
  * @param p2 unused
  * @param cmd unused
  */
-<<<<<<< HEAD
 void CcCloneVehicle(const CommandCost &result, TileIndex tile, uint32 p1, uint32 p2, uint64 p3, uint32 cmd)
-=======
-void CcCloneVehicle(Commands, const CommandCost &result, VehicleID veh_id)
->>>>>>> 077b08bb
 {
 	if (result.Failed()) return;
 
