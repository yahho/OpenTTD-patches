/*
 * This file is part of OpenTTD.
 * OpenTTD is free software; you can redistribute it and/or modify it under the terms of the GNU General Public License as published by the Free Software Foundation, version 2.
 * OpenTTD is distributed in the hope that it will be useful, but WITHOUT ANY WARRANTY; without even the implied warranty of MERCHANTABILITY or FITNESS FOR A PARTICULAR PURPOSE.
 * See the GNU General Public License for more details. You should have received a copy of the GNU General Public License along with OpenTTD. If not, see <http://www.gnu.org/licenses/>.
 */

/** @file graph_gui.cpp GUI that shows performance graphs. */

#include "stdafx.h"
#include "graph_gui.h"
#include "window_gui.h"
#include "company_base.h"
#include "company_gui.h"
#include "economy_func.h"
#include "cargotype.h"
#include "strings_func.h"
#include "window_func.h"
#include "date_func.h"
#include "gfx_func.h"
#include "core/geometry_func.hpp"
#include "currency.h"
#include "zoom_func.h"
#include "unit_conversion.h"
#include "core/math_func.hpp"

#include "widgets/graph_widget.h"

#include "table/strings.h"
#include "table/sprites.h"
#include <math.h>

#include "safeguards.h"
#include "station_base.h"

/* Bitmasks of company and cargo indices that shouldn't be drawn. */
static CompanyMask _legend_excluded_companies;
static CargoTypes _legend_excluded_cargo;

uint8_t _cargo_payment_x_mode;

/* Apparently these don't play well with enums. */
static const OverflowSafeInt64 INVALID_DATAPOINT(INT64_MAX); // Value used for a datapoint that shouldn't be drawn.
static const uint INVALID_DATAPOINT_POS = UINT_MAX;  // Used to determine if the previous point was drawn.

constexpr double INT64_MAX_IN_DOUBLE = static_cast<double>(INT64_MAX - 512); ///< The biggest double that when cast to int64_t still fits in a int64_t.
static_assert(static_cast<int64_t>(INT64_MAX_IN_DOUBLE) < INT64_MAX);

/****************/
/* GRAPH LEGEND */
/****************/

struct GraphLegendWindow : Window {
	GraphLegendWindow(WindowDesc *desc, WindowNumber window_number) : Window(desc)
	{
		this->InitNested(window_number);

		for (CompanyID c = COMPANY_FIRST; c < MAX_COMPANIES; c++) {
			if (!HasBit(_legend_excluded_companies, c)) this->LowerWidget(WID_GL_FIRST_COMPANY + c);

			this->OnInvalidateData(c);
		}
	}

	void DrawWidget(const Rect &r, WidgetID widget) const override
	{
		if (!IsInsideMM(widget, WID_GL_FIRST_COMPANY, WID_GL_FIRST_COMPANY + MAX_COMPANIES)) return;

		CompanyID cid = (CompanyID)(widget - WID_GL_FIRST_COMPANY);

		if (!Company::IsValidID(cid)) return;

		bool rtl = _current_text_dir == TD_RTL;

		const Rect ir = r.Shrink(WidgetDimensions::scaled.framerect);
		Dimension d = GetSpriteSize(SPR_COMPANY_ICON);
		DrawCompanyIcon(cid, rtl ? ir.right - d.width : ir.left, CenterBounds(ir.top, ir.bottom, d.height));

		const Rect tr = ir.Indent(d.width + WidgetDimensions::scaled.hsep_normal, rtl);
		SetDParam(0, cid);
		SetDParam(1, cid);
		DrawString(tr.left, tr.right, CenterBounds(tr.top, tr.bottom, GetCharacterHeight(FS_NORMAL)), STR_COMPANY_NAME_COMPANY_NUM, HasBit(_legend_excluded_companies, cid) ? TC_BLACK : TC_WHITE);
	}

	void OnClick([[maybe_unused]] Point pt, WidgetID widget, [[maybe_unused]] int click_count) override
	{
		if (!IsInsideMM(widget, WID_GL_FIRST_COMPANY, WID_GL_FIRST_COMPANY + MAX_COMPANIES)) return;

		ToggleBit(_legend_excluded_companies, widget - WID_GL_FIRST_COMPANY);
		this->ToggleWidgetLoweredState(widget);
		this->SetDirty();
		InvalidateWindowData(WC_INCOME_GRAPH, 0);
		InvalidateWindowData(WC_OPERATING_PROFIT, 0);
		InvalidateWindowData(WC_DELIVERED_CARGO, 0);
		InvalidateWindowData(WC_PERFORMANCE_HISTORY, 0);
		InvalidateWindowData(WC_COMPANY_VALUE, 0);
	}

	/**
	 * Some data on this window has become invalid.
	 * @param data Information about the changed data.
	 * @param gui_scope Whether the call is done from GUI scope. You may not do everything when not in GUI scope. See #InvalidateWindowData() for details.
	 */
	void OnInvalidateData([[maybe_unused]] int data = 0, [[maybe_unused]] bool gui_scope = true) override
	{
		if (!gui_scope) return;
		if (Company::IsValidID(data)) return;

		SetBit(_legend_excluded_companies, data);
		this->RaiseWidget(data + WID_GL_FIRST_COMPANY);
	}
};

/**
 * Construct a vertical list of buttons, one for each company.
 * @return Panel with company buttons.
 */
static std::unique_ptr<NWidgetBase> MakeNWidgetCompanyLines()
{
	auto vert = std::make_unique<NWidgetVertical>(NC_EQUALSIZE);
	vert->SetPadding(2, 2, 2, 2);
	uint sprite_height = GetSpriteSize(SPR_COMPANY_ICON, nullptr, ZOOM_LVL_OUT_4X).height;

	for (WidgetID widnum = WID_GL_FIRST_COMPANY; widnum <= WID_GL_LAST_COMPANY; widnum++) {
		auto panel = std::make_unique<NWidgetBackground>(WWT_PANEL, COLOUR_BROWN, widnum);
		panel->SetMinimalSize(246, sprite_height + WidgetDimensions::unscaled.framerect.Vertical());
		panel->SetMinimalTextLines(1, WidgetDimensions::unscaled.framerect.Vertical(), FS_NORMAL);
		panel->SetFill(1, 1);
		panel->SetDataTip(0x0, STR_GRAPH_KEY_COMPANY_SELECTION_TOOLTIP);
		vert->Add(std::move(panel));
	}
	return vert;
}

static constexpr NWidgetPart _nested_graph_legend_widgets[] = {
	NWidget(NWID_HORIZONTAL),
		NWidget(WWT_CLOSEBOX, COLOUR_BROWN),
		NWidget(WWT_CAPTION, COLOUR_BROWN), SetDataTip(STR_GRAPH_KEY_CAPTION, STR_TOOLTIP_WINDOW_TITLE_DRAG_THIS),
		NWidget(WWT_SHADEBOX, COLOUR_BROWN),
		NWidget(WWT_STICKYBOX, COLOUR_BROWN),
	EndContainer(),
	NWidget(WWT_PANEL, COLOUR_BROWN, WID_GL_BACKGROUND),
		NWidgetFunction(MakeNWidgetCompanyLines),
	EndContainer(),
};

static WindowDesc _graph_legend_desc(__FILE__, __LINE__,
	WDP_AUTO, "graph_legend", 0, 0,
	WC_GRAPH_LEGEND, WC_NONE,
	0,
	std::begin(_nested_graph_legend_widgets), std::end(_nested_graph_legend_widgets)
);

static void ShowGraphLegend()
{
	AllocateWindowDescFront<GraphLegendWindow>(&_graph_legend_desc, 0);
}

/** Contains the interval of a graph's data. */
struct ValuesInterval {
	OverflowSafeInt64 highest; ///< Highest value of this interval. Must be zero or greater.
	OverflowSafeInt64 lowest;  ///< Lowest value of this interval. Must be zero or less.
};

/******************/
/* BASE OF GRAPHS */
/*****************/

struct BaseGraphWindow : Window {
protected:
	static const int GRAPH_MAX_DATASETS     =  64;
	static const int GRAPH_BASE_COLOUR      =  GREY_SCALE(2);
	static const int GRAPH_GRID_COLOUR      =  GREY_SCALE(3);
	static const int GRAPH_AXIS_LINE_COLOUR =  GREY_SCALE(1);
	static const int GRAPH_ZERO_LINE_COLOUR =  GREY_SCALE(8);
	static const int GRAPH_YEAR_LINE_COLOUR =  GREY_SCALE(5);
	static const int GRAPH_NUM_MONTHS       =  24; ///< Number of months displayed in the graph.
	static const int PAYMENT_GRAPH_X_STEP_DAYS    = 10; ///< X-axis step label for cargo payment rates "Days in transit".
	static const int PAYMENT_GRAPH_X_STEP_SECONDS = 20; ///< X-axis step label for cargo payment rates "Seconds in transit".
	static const int ECONOMY_QUARTER_MINUTES = 3;  ///< Minutes per economic quarter.

	static const TextColour GRAPH_AXIS_LABEL_COLOUR = TC_BLACK; ///< colour of the graph axis label.

	static const int MIN_GRAPH_NUM_LINES_Y  =   9; ///< Minimal number of horizontal lines to draw.
	static const int MIN_GRID_PIXEL_SIZE    =  20; ///< Minimum distance between graph lines.

	uint64_t excluded_data; ///< bitmask of the datasets that shouldn't be displayed.
	byte num_dataset;
	byte num_on_x_axis;
	byte num_vert_lines;

	/* The starting month and year that values are plotted against. */
	EconTime::Month month;
	EconTime::Year year;

	bool draw_dates = true; ///< Should we draw months and years on the time axis?

	/* These values are used if the graph is being plotted against values
	 * rather than the dates specified by month and year. */
	uint16_t x_values_start;
	uint16_t x_values_increment;

	StringID format_str_y_axis;
	byte colours[GRAPH_MAX_DATASETS];
	OverflowSafeInt64 cost[GRAPH_MAX_DATASETS][GRAPH_NUM_MONTHS]; ///< Stored costs for the last #GRAPH_NUM_MONTHS months

	/**
	 * Get the interval that contains the graph's data. Excluded data is ignored to show smaller values in
	 * better detail when disabling higher ones.
	 * @param num_hori_lines Number of horizontal lines to be drawn.
	 * @return Highest and lowest values of the graph (ignoring disabled data).
	 */
	ValuesInterval GetValuesInterval(int num_hori_lines) const
	{
		assert(num_hori_lines > 0);

		ValuesInterval current_interval;
		current_interval.highest = INT64_MIN;
		current_interval.lowest  = INT64_MAX;

		for (int i = 0; i < this->num_dataset; i++) {
			if (HasBit(this->excluded_data, i)) continue;
			for (int j = 0; j < this->num_on_x_axis; j++) {
				OverflowSafeInt64 datapoint = this->cost[i][j];

				if (datapoint != INVALID_DATAPOINT) {
					current_interval.highest = std::max(current_interval.highest, datapoint);
					current_interval.lowest  = std::min(current_interval.lowest, datapoint);
				}
			}
		}

		/* Always include zero in the shown range. */
		double abs_lower  = (current_interval.lowest > 0) ? 0 : (double)abs(current_interval.lowest);
		double abs_higher = (current_interval.highest < 0) ? 0 : (double)current_interval.highest;

		/* Prevent showing values too close to the graph limits. */
		abs_higher = (11.0 * abs_higher) / 10.0;
		abs_lower = (11.0 * abs_lower) / 10.0;

		int num_pos_grids;
		OverflowSafeInt64 grid_size;

		if (abs_lower != 0 || abs_higher != 0) {
			/* The number of grids to reserve for the positive part is: */
			num_pos_grids = (int)floor(0.5 + num_hori_lines * abs_higher / (abs_higher + abs_lower));

			/* If there are any positive or negative values, force that they have at least one grid. */
			if (num_pos_grids == 0 && abs_higher != 0) num_pos_grids++;
			if (num_pos_grids == num_hori_lines && abs_lower != 0) num_pos_grids--;

			/* Get the required grid size for each side and use the maximum one. */

			OverflowSafeInt64 grid_size_higher = 0;
			if (abs_higher > 0) {
				grid_size_higher = abs_higher > INT64_MAX_IN_DOUBLE ? INT64_MAX : static_cast<int64_t>(abs_higher);
				grid_size_higher = (grid_size_higher + num_pos_grids - 1) / num_pos_grids;
			}

			OverflowSafeInt64 grid_size_lower = 0;
			if (abs_lower > 0) {
				grid_size_lower = abs_lower > INT64_MAX_IN_DOUBLE ? INT64_MAX : static_cast<int64_t>(abs_lower);
				grid_size_lower = (grid_size_lower + num_hori_lines - num_pos_grids - 1) / (num_hori_lines - num_pos_grids);
			}

			grid_size = std::max(grid_size_higher, grid_size_lower);
		} else {
			/* If both values are zero, show an empty graph. */
			num_pos_grids = num_hori_lines / 2;
			grid_size = 1;
		}

		current_interval.highest = num_pos_grids * grid_size;
		current_interval.lowest = -(num_hori_lines - num_pos_grids) * grid_size;
		return current_interval;
	}

	/**
	 * Get width for Y labels.
	 * @param current_interval Interval that contains all of the graph data.
	 * @param num_hori_lines Number of horizontal lines to be drawn.
	 */
	uint GetYLabelWidth(ValuesInterval current_interval, int num_hori_lines) const
	{
		/* draw text strings on the y axis */
		int64_t y_label = current_interval.highest;
		int64_t y_label_separation = (current_interval.highest - current_interval.lowest) / num_hori_lines;

		uint max_width = 0;

		for (int i = 0; i < (num_hori_lines + 1); i++) {
			SetDParam(0, this->format_str_y_axis);
			SetDParam(1, y_label);
			Dimension d = GetStringBoundingBox(STR_GRAPH_Y_LABEL);
			if (d.width > max_width) max_width = d.width;

			y_label -= y_label_separation;
		}

		return max_width;
	}

	virtual StringID PrepareXAxisText(uint16_t label) const
	{
		SetDParam(0, label);
		return STR_JUST_COMMA;
	}

	virtual StringID PrepareXAxisMaxSizeText(uint16_t label) const
	{
		SetDParamMaxValue(0, label, 0, FS_SMALL);
		return STR_JUST_COMMA;
	}

	/**
	 * Actually draw the graph.
	 * @param r the rectangle of the data field of the graph
	 */
	void DrawGraph(Rect r) const
	{
		uint x, y;               ///< Reused whenever x and y coordinates are needed.
		ValuesInterval interval; ///< Interval that contains all of the graph data.
		int x_axis_offset;       ///< Distance from the top of the graph to the x axis.

		/* the colours and cost array of GraphDrawer must accommodate
		 * both values for cargo and companies. So if any are higher, quit */
		static_assert(GRAPH_MAX_DATASETS >= (int)NUM_CARGO && GRAPH_MAX_DATASETS >= (int)MAX_COMPANIES);
		assert(this->num_vert_lines > 0);

		/* Rect r will be adjusted to contain just the graph, with labels being
		 * placed outside the area. */
		r.top    += ScaleGUITrad(5) + GetCharacterHeight(FS_SMALL) / 2;
		r.bottom -= (this->draw_dates ? 2 : 1) * GetCharacterHeight(FS_SMALL) + ScaleGUITrad(4);
		r.left   += ScaleGUITrad(9);
		r.right  -= ScaleGUITrad(5);

		/* Initial number of horizontal lines. */
		int num_hori_lines = 160 / ScaleGUITrad(MIN_GRID_PIXEL_SIZE);
		/* For the rest of the height, the number of horizontal lines will increase more slowly. */
		int resize = (r.bottom - r.top - 160) / (2 * ScaleGUITrad(MIN_GRID_PIXEL_SIZE));
		if (resize > 0) num_hori_lines += resize;

		interval = GetValuesInterval(num_hori_lines);

		int label_width = GetYLabelWidth(interval, num_hori_lines);

		r.left += label_width;

		int x_sep = (r.right - r.left) / this->num_vert_lines;
		int y_sep = (r.bottom - r.top) / num_hori_lines;

		/* Redetermine right and bottom edge of graph to fit with the integer
		 * separation values. */
		r.right = r.left + x_sep * this->num_vert_lines;
		r.bottom = r.top + y_sep * num_hori_lines;

		OverflowSafeInt64 interval_size = interval.highest + abs(interval.lowest);
		/* Where to draw the X axis. Use floating point to avoid overflowing and results of zero. */
		x_axis_offset = (int)((r.bottom - r.top) * (double)interval.highest / (double)interval_size);

		/* Draw the background of the graph itself. */
		GfxFillRect(r.left, r.top, r.right, r.bottom, GRAPH_BASE_COLOUR);

		/* Draw the vertical grid lines. */

		/* Don't draw the first line, as that's where the axis will be. */
		x = r.left + x_sep;

		int grid_colour = GRAPH_GRID_COLOUR;
		for (int i = 1; i < this->num_vert_lines + 1; i++) {
			/* If using wallclock units, we separate periods with a lighter line. */
			if (EconTime::UsingWallclockUnits()) {
				grid_colour = (i % 4 == 0) ? GRAPH_YEAR_LINE_COLOUR : GRAPH_GRID_COLOUR;
			}
			GfxFillRect(x, r.top, x, r.bottom, grid_colour);
			x += x_sep;
		}

		/* Draw the horizontal grid lines. */
		y = r.bottom;

		for (int i = 0; i < (num_hori_lines + 1); i++) {
			GfxFillRect(r.left - ScaleGUITrad(3), y, r.left - 1, y, GRAPH_AXIS_LINE_COLOUR);
			GfxFillRect(r.left, y, r.right, y, GRAPH_GRID_COLOUR);
			y -= y_sep;
		}

		/* Draw the y axis. */
		GfxFillRect(r.left, r.top, r.left, r.bottom, GRAPH_AXIS_LINE_COLOUR);

		/* Draw the x axis. */
		y = x_axis_offset + r.top;
		GfxFillRect(r.left, y, r.right, y, GRAPH_ZERO_LINE_COLOUR);

		/* Find the largest value that will be drawn. */
		if (this->num_on_x_axis == 0) return;

		assert(this->num_on_x_axis > 0);

		/* draw text strings on the y axis */
		int64_t y_label = interval.highest;
		int64_t y_label_separation = abs(interval.highest - interval.lowest) / num_hori_lines;

		y = r.top - GetCharacterHeight(FS_SMALL) / 2;

		for (int i = 0; i < (num_hori_lines + 1); i++) {
			SetDParam(0, this->format_str_y_axis);
			SetDParam(1, y_label);
			DrawString(r.left - label_width - ScaleGUITrad(4), r.left - ScaleGUITrad(4), y, STR_GRAPH_Y_LABEL, GRAPH_AXIS_LABEL_COLOUR, SA_RIGHT);

			y_label -= y_label_separation;
			y += y_sep;
		}

		/* Draw x-axis labels and markings for graphs based on financial quarters and years.  */
		if (this->draw_dates) {
			x = r.left;
			y = r.bottom + ScaleGUITrad(2);
			EconTime::Month month = this->month;
			EconTime::Year year  = this->year;
			for (int i = 0; i < this->num_on_x_axis; i++) {
				SetDParam(0, month + STR_MONTH_ABBREV_JAN);
				SetDParam(1, year);
				DrawStringMultiLine(x, x + x_sep, y, this->height, month == 0 ? STR_GRAPH_X_LABEL_MONTH_YEAR : STR_GRAPH_X_LABEL_MONTH, GRAPH_AXIS_LABEL_COLOUR, SA_LEFT);

				month += 3;
				if (month >= 12) {
					month = 0;
					year++;

					/* Draw a lighter grid line between years. Top and bottom adjustments ensure we don't draw over top and bottom horizontal grid lines. */
					GfxFillRect(x + x_sep, r.top + 1, x + x_sep, r.bottom - 1, GRAPH_YEAR_LINE_COLOUR);
				}
				x += x_sep;
			}
		} else {
			/* Draw x-axis labels for graphs not based on quarterly performance (cargo payment rates, and all graphs when using wallclock units). */
			x = r.left;
			y = r.bottom + ScaleGUITrad(2);
			uint16_t label = this->x_values_start;

			for (int i = 0; i < this->num_on_x_axis; i++) {
				StringID str = this->PrepareXAxisText(label);
				DrawString(x + 1, x + x_sep - 1, y, str, GRAPH_AXIS_LABEL_COLOUR, SA_HOR_CENTER, false, FS_SMALL);

				label += this->x_values_increment;
				x += x_sep;
			}
		}

		/* draw lines and dots */
		uint linewidth = _settings_client.gui.graph_line_thickness;
		uint pointoffs1 = (linewidth + 1) / 2;
		uint pointoffs2 = linewidth + 1 - pointoffs1;
		for (int i = 0; i < this->num_dataset; i++) {
			if (!HasBit(this->excluded_data, i)) {
				/* Centre the dot between the grid lines. */
				x = r.left + (x_sep / 2);

				byte colour  = this->colours[i];
				uint prev_x = INVALID_DATAPOINT_POS;
				uint prev_y = INVALID_DATAPOINT_POS;

				for (int j = 0; j < this->num_on_x_axis; j++) {
					OverflowSafeInt64 datapoint = this->cost[i][j];

					if (datapoint != INVALID_DATAPOINT) {
						/*
						 * Check whether we need to reduce the 'accuracy' of the
						 * datapoint value and the highest value to split overflows.
						 * And when 'drawing' 'one million' or 'one million and one'
						 * there is no significant difference, so the least
						 * significant bits can just be removed.
						 *
						 * If there are more bits needed than would fit in a 32 bits
						 * integer, so at about 31 bits because of the sign bit, the
						 * least significant bits are removed.
						 */
						int mult_range = FindLastBit<uint32_t>(x_axis_offset) + FindLastBit<uint64_t>(abs(datapoint));
						int reduce_range = std::max(mult_range - 31, 0);

						/* Handle negative values differently (don't shift sign) */
						if (datapoint < 0) {
							datapoint = -(abs(datapoint) >> reduce_range);
						} else {
							datapoint >>= reduce_range;
						}
						y = r.top + x_axis_offset - ((r.bottom - r.top) * datapoint) / (interval_size >> reduce_range);

						/* Draw the point. */
						GfxFillRect(x - pointoffs1, y - pointoffs1, x + pointoffs2, y + pointoffs2, colour);

						/* Draw the line connected to the previous point. */
						if (prev_x != INVALID_DATAPOINT_POS) GfxDrawLine(prev_x, prev_y, x, y, colour, linewidth);

						prev_x = x;
						prev_y = y;
					} else {
						prev_x = INVALID_DATAPOINT_POS;
						prev_y = INVALID_DATAPOINT_POS;
					}

					x += x_sep;
				}
			}
		}
	}


	BaseGraphWindow(WindowDesc *desc, StringID format_str_y_axis) :
			Window(desc),
			format_str_y_axis(format_str_y_axis)
	{
		SetWindowDirty(WC_GRAPH_LEGEND, 0);
		this->num_vert_lines = 24;
	}

	void InitializeWindow(WindowNumber number)
	{
		/* Initialise the dataset */
		this->UpdateStatistics(true);

		this->CreateNestedTree();

		if (EconTime::UsingWallclockUnits()) {
			auto *wid = this->GetWidget<NWidgetCore>(WID_GRAPH_FOOTER);
			if (wid != nullptr) {
				wid->SetDataTip(STR_GRAPH_LAST_72_MINUTES_TIME_LABEL, STR_NULL);
			}
		}

		this->FinishInitNested(number);
	}

	void UpdateCargoExcludingGraphs() {
		this->SetDirty();
		InvalidateWindowData(WC_DELIVERED_CARGO, 0);
		InvalidateWindowData(WC_PAYMENT_RATES, 0);
	}

public:
	void UpdateWidgetSize(WidgetID widget, Dimension *size, [[maybe_unused]] const Dimension &padding, [[maybe_unused]] Dimension *fill, [[maybe_unused]] Dimension *resize) override
	{
		if (widget != WID_GRAPH_GRAPH) return;

		uint x_label_width = 0;

		/* Draw x-axis labels and markings for graphs based on financial quarters and years.  */
		if (this->draw_dates) {
			EconTime::Month month = this->month;
			EconTime::Year year = this->year;
			for (int i = 0; i < this->num_on_x_axis; i++) {
				SetDParam(0, month + STR_MONTH_ABBREV_JAN);
				SetDParam(1, year);
				x_label_width = std::max(x_label_width, GetStringBoundingBox(month == 0 ? STR_GRAPH_X_LABEL_MONTH_YEAR : STR_GRAPH_X_LABEL_MONTH).width);

				month += 3;
				if (month >= 12) {
					month = 0;
					year++;
				}
			}
		} else {
			/* Draw x-axis labels for graphs not based on quarterly performance (cargo payment rates). */
			StringID str = this->PrepareXAxisMaxSizeText(this->x_values_start + this->num_on_x_axis * this->x_values_increment);
			x_label_width = GetStringBoundingBox(str, FS_SMALL).width;
		}

		SetDParam(0, this->format_str_y_axis);
		SetDParam(1, INT64_MAX);
		uint y_label_width = GetStringBoundingBox(STR_GRAPH_Y_LABEL).width;

		size->width  = std::max<uint>(size->width,  ScaleGUITrad(5) + y_label_width + this->num_vert_lines * (x_label_width + ScaleGUITrad(5)) + ScaleGUITrad(9));
		size->height = std::max<uint>(size->height, ScaleGUITrad(5) + (1 + MIN_GRAPH_NUM_LINES_Y * 2 + (this->draw_dates ? 3 : 1)) * GetCharacterHeight(FS_SMALL) + ScaleGUITrad(4));
		size->height = std::max<uint>(size->height, size->width / 3);
	}

	void DrawWidget(const Rect &r, WidgetID widget) const override
	{
		if (widget != WID_GRAPH_GRAPH) return;

		DrawGraph(r);
	}

	virtual OverflowSafeInt64 GetGraphData(const Company *, int)
	{
		return INVALID_DATAPOINT;
	}

	void OnClick([[maybe_unused]] Point pt, WidgetID widget, [[maybe_unused]] int click_count) override
	{
		/* Clicked on legend? */
		if (widget == WID_GRAPH_KEY_BUTTON) ShowGraphLegend();
	}

	void OnGameTick() override
	{
		this->UpdateStatistics(false);
	}

	/**
	 * Some data on this window has become invalid.
	 * @param data Information about the changed data.
	 * @param gui_scope Whether the call is done from GUI scope. You may not do everything when not in GUI scope. See #InvalidateWindowData() for details.
	 */
	void OnInvalidateData([[maybe_unused]] int data = 0, [[maybe_unused]] bool gui_scope = true) override
	{
		if (!gui_scope) return;
		this->UpdateStatistics(true);
	}

	/**
	 * Update the statistics.
	 * @param initialize Initialize the data structure.
	 */
	void UpdateStatistics(bool initialize)
	{
		CompanyMask excluded_companies = _legend_excluded_companies;

		/* Exclude the companies which aren't valid */
		for (CompanyID c = COMPANY_FIRST; c < MAX_COMPANIES; c++) {
			if (!Company::IsValidID(c)) SetBit(excluded_companies, c);
		}

		byte nums = 0;
		for (const Company *c : Company::Iterate()) {
			nums = std::min(this->num_vert_lines, std::max(nums, c->num_valid_stat_ent));
		}

		int mo = (EconTime::CurMonth() / 3 - nums) * 3;
		EconTime::Year yr = EconTime::CurYear();
		while (mo < 0) {
			yr--;
			mo += 12;
		}

		if (!initialize && this->excluded_data == excluded_companies && this->num_on_x_axis == nums &&
				this->year == yr && this->month == mo) {
			/* There's no reason to get new stats */
			return;
		}

		this->excluded_data = excluded_companies;
		this->num_on_x_axis = nums;
		this->year = yr;
		this->month = mo;

		int numd = 0;
		for (CompanyID k = COMPANY_FIRST; k < MAX_COMPANIES; k++) {
			const Company *c = Company::GetIfValid(k);
			if (c != nullptr) {
				this->colours[numd] = _colour_gradient[c->colour][6];
				for (int j = this->num_on_x_axis, i = 0; --j >= 0;) {
					if (j >= c->num_valid_stat_ent) {
						this->cost[numd][i] = INVALID_DATAPOINT;
					} else {
						/* Ensure we never assign INVALID_DATAPOINT, as that has another meaning.
						 * Instead, use the value just under it. Hopefully nobody will notice. */
						this->cost[numd][i] = std::min(GetGraphData(c, j), INVALID_DATAPOINT - 1);
					}
					i++;
				}
			}
			numd++;
		}

		this->num_dataset = numd;
	}
};


/********************/
/* OPERATING PROFIT */
/********************/

struct OperatingProfitGraphWindow : BaseGraphWindow {
	OperatingProfitGraphWindow(WindowDesc *desc, WindowNumber window_number) :
			BaseGraphWindow(desc, STR_JUST_CURRENCY_SHORT)
	{
		this->num_on_x_axis = GRAPH_NUM_MONTHS;
		this->num_vert_lines = GRAPH_NUM_MONTHS;
		this->x_values_start = ECONOMY_QUARTER_MINUTES;
		this->x_values_increment = ECONOMY_QUARTER_MINUTES;
		this->draw_dates = !EconTime::UsingWallclockUnits();

		this->InitializeWindow(window_number);
	}

	OverflowSafeInt64 GetGraphData(const Company *c, int j) override
	{
		return c->old_economy[j].income + c->old_economy[j].expenses;
	}
};

static constexpr NWidgetPart _nested_operating_profit_widgets[] = {
	NWidget(NWID_HORIZONTAL),
		NWidget(WWT_CLOSEBOX, COLOUR_BROWN),
		NWidget(WWT_CAPTION, COLOUR_BROWN), SetDataTip(STR_GRAPH_OPERATING_PROFIT_CAPTION, STR_TOOLTIP_WINDOW_TITLE_DRAG_THIS),
		NWidget(WWT_PUSHTXTBTN, COLOUR_BROWN, WID_GRAPH_KEY_BUTTON), SetMinimalSize(50, 0), SetDataTip(STR_GRAPH_KEY_BUTTON, STR_GRAPH_KEY_TOOLTIP),
		NWidget(WWT_SHADEBOX, COLOUR_BROWN),
		NWidget(WWT_DEFSIZEBOX, COLOUR_BROWN),
		NWidget(WWT_STICKYBOX, COLOUR_BROWN),
	EndContainer(),
	NWidget(WWT_PANEL, COLOUR_BROWN, WID_GRAPH_BACKGROUND),
		NWidget(NWID_VERTICAL),
			NWidget(WWT_EMPTY, COLOUR_BROWN, WID_GRAPH_GRAPH), SetMinimalSize(576, 160), SetFill(1, 1), SetResize(1, 1),
			NWidget(NWID_HORIZONTAL),
				NWidget(NWID_SPACER), SetMinimalSize(12, 0), SetFill(1, 0), SetResize(1, 0),
				NWidget(WWT_TEXT, COLOUR_BROWN, WID_GRAPH_FOOTER), SetMinimalSize(0, 6), SetPadding(2, 0, 2, 0), SetDataTip(STR_EMPTY, STR_NULL),
				NWidget(NWID_SPACER), SetFill(1, 0), SetResize(1, 0),
				NWidget(WWT_RESIZEBOX, COLOUR_BROWN, WID_GRAPH_RESIZE), SetDataTip(RWV_HIDE_BEVEL, STR_TOOLTIP_RESIZE),
			EndContainer(),
		EndContainer(),
	EndContainer(),
};

static WindowDesc _operating_profit_desc(__FILE__, __LINE__,
	WDP_AUTO, "graph_operating_profit", 0, 0,
	WC_OPERATING_PROFIT, WC_NONE,
	0,
	std::begin(_nested_operating_profit_widgets), std::end(_nested_operating_profit_widgets)
);


void ShowOperatingProfitGraph()
{
	AllocateWindowDescFront<OperatingProfitGraphWindow>(&_operating_profit_desc, 0);
}


/****************/
/* INCOME GRAPH */
/****************/

struct IncomeGraphWindow : BaseGraphWindow {
	IncomeGraphWindow(WindowDesc *desc, WindowNumber window_number) :
			BaseGraphWindow(desc, STR_JUST_CURRENCY_SHORT)
	{
		this->num_on_x_axis = GRAPH_NUM_MONTHS;
		this->num_vert_lines = GRAPH_NUM_MONTHS;
		this->x_values_start = ECONOMY_QUARTER_MINUTES;
		this->x_values_increment = ECONOMY_QUARTER_MINUTES;
		this->draw_dates = !EconTime::UsingWallclockUnits();

		this->InitializeWindow(window_number);
	}

	OverflowSafeInt64 GetGraphData(const Company *c, int j) override
	{
		return c->old_economy[j].income;
	}
};

static constexpr NWidgetPart _nested_income_graph_widgets[] = {
	NWidget(NWID_HORIZONTAL),
		NWidget(WWT_CLOSEBOX, COLOUR_BROWN),
		NWidget(WWT_CAPTION, COLOUR_BROWN), SetDataTip(STR_GRAPH_INCOME_CAPTION, STR_TOOLTIP_WINDOW_TITLE_DRAG_THIS),
		NWidget(WWT_PUSHTXTBTN, COLOUR_BROWN, WID_GRAPH_KEY_BUTTON), SetMinimalSize(50, 0), SetDataTip(STR_GRAPH_KEY_BUTTON, STR_GRAPH_KEY_TOOLTIP),
		NWidget(WWT_SHADEBOX, COLOUR_BROWN),
		NWidget(WWT_DEFSIZEBOX, COLOUR_BROWN),
		NWidget(WWT_STICKYBOX, COLOUR_BROWN),
	EndContainer(),
	NWidget(WWT_PANEL, COLOUR_BROWN, WID_GRAPH_BACKGROUND),
		NWidget(NWID_VERTICAL),
			NWidget(WWT_EMPTY, COLOUR_BROWN, WID_GRAPH_GRAPH), SetMinimalSize(576, 128), SetFill(1, 1), SetResize(1, 1),
			NWidget(NWID_HORIZONTAL),
				NWidget(NWID_SPACER), SetMinimalSize(12, 0), SetFill(1, 0), SetResize(1, 0),
				NWidget(WWT_TEXT, COLOUR_BROWN, WID_GRAPH_FOOTER), SetMinimalSize(0, 6), SetPadding(2, 0, 2, 0), SetDataTip(STR_EMPTY, STR_NULL),
				NWidget(NWID_SPACER), SetFill(1, 0), SetResize(1, 0),
				NWidget(WWT_RESIZEBOX, COLOUR_BROWN, WID_GRAPH_RESIZE), SetDataTip(RWV_HIDE_BEVEL, STR_TOOLTIP_RESIZE),
			EndContainer(),
		EndContainer(),
	EndContainer(),
};

static WindowDesc _income_graph_desc(__FILE__, __LINE__,
	WDP_AUTO, "graph_income", 0, 0,
	WC_INCOME_GRAPH, WC_NONE,
	0,
	std::begin(_nested_income_graph_widgets), std::end(_nested_income_graph_widgets)
);

void ShowIncomeGraph()
{
	AllocateWindowDescFront<IncomeGraphWindow>(&_income_graph_desc, 0);
}

/*******************/
/* DELIVERED CARGO */
/*******************/

struct ExcludingCargoBaseGraphWindow : BaseGraphWindow {
	uint line_height;   ///< Pixel height of each cargo type row.
	uint icon_size;     ///< Size of the cargo color icon.
	Scrollbar *vscroll; ///< Cargo list scrollbar.
	uint legend_width;  ///< Width of legend 'blob'.

	ExcludingCargoBaseGraphWindow(WindowDesc *desc, StringID format_str_y_axis):
			BaseGraphWindow(desc, format_str_y_axis)
	{}

	void OnInit() override
	{
		/* Width of the legend blob. */
		this->legend_width = (GetCharacterHeight(FS_SMALL) - ScaleGUITrad(1)) * 9 / 6;
	}

	virtual void UpdateWidgetSize(WidgetID widget, Dimension *size, const Dimension &padding, Dimension *fill, Dimension *resize) override
	{
		if (widget != WID_ECBG_MATRIX) {
			BaseGraphWindow::UpdateWidgetSize(widget, size, padding, fill, resize);
			return;
		}

		for (const CargoSpec *cs : _sorted_standard_cargo_specs) {
			SetDParam(0, cs->name);
			Dimension d = GetStringBoundingBox(STR_GRAPH_CARGO_PAYMENT_CARGO);
			d.width += this->legend_width + WidgetDimensions::scaled.hsep_normal; // colour field
			d.width += WidgetDimensions::scaled.framerect.Horizontal();
			d.height += WidgetDimensions::scaled.framerect.Vertical();
			*size = maxdim(d, *size);
		}

		this->line_height = size->height;
		size->height = this->line_height * 11; /* Default number of cargo types in most climates. */
		resize->width = 0;
		resize->height = this->line_height;
	}

	virtual void DrawWidget(const Rect &r, WidgetID widget) const override
	{
		if (widget != WID_ECBG_MATRIX) {
			BaseGraphWindow::DrawWidget(r, widget);
			return;
		}

		bool rtl = _current_text_dir == TD_RTL;

		int pos = this->vscroll->GetPosition();
		int max = pos + this->vscroll->GetCapacity();

		Rect line = r.WithHeight(this->line_height);
		for (const CargoSpec *cs : _sorted_standard_cargo_specs) {
			if (pos-- > 0) continue;
			if (--max < 0) break;

			bool lowered = !HasBit(_legend_excluded_cargo, cs->Index());

			/* Redraw frame if lowered */
			if (lowered) DrawFrameRect(line, COLOUR_BROWN, FR_LOWERED);

			const Rect text = line.Shrink(WidgetDimensions::scaled.framerect);

			/* Cargo-colour box with outline */
			const Rect cargo = text.WithWidth(this->legend_width, rtl);
			GfxFillRect(cargo, PC_BLACK);
			GfxFillRect(cargo.Shrink(WidgetDimensions::scaled.bevel), cs->legend_colour);

			/* Cargo name */
			SetDParam(0, cs->name);
			DrawString(text.Indent(this->legend_width + WidgetDimensions::scaled.hsep_normal, rtl), STR_GRAPH_CARGO_PAYMENT_CARGO);

			line = line.Translate(0, this->line_height);
		}
	}

	virtual void OnClick(Point pt, WidgetID widget, int click_count) override
	{
		switch (widget) {
			case WID_GRAPH_KEY_BUTTON:
				ShowGraphLegend();
				break;

			case WID_ECBG_ENABLE_CARGOES:
				/* Remove all cargoes from the excluded lists. */
				_legend_excluded_cargo = 0;
				this->UpdateCargoExcludingGraphs();
				break;

			case WID_ECBG_DISABLE_CARGOES: {
				/* Add all cargoes to the excluded lists. */
				for (const CargoSpec *cs : _sorted_standard_cargo_specs) {
					SetBit(_legend_excluded_cargo, cs->Index());
				}
				this->UpdateCargoExcludingGraphs();
				break;
			}

			case WID_ECBG_MATRIX: {
				uint row = this->vscroll->GetScrolledRowFromWidget(pt.y, this, WID_ECBG_MATRIX);
				if (row >= this->vscroll->GetCount()) return;

				for (const CargoSpec *cs : _sorted_standard_cargo_specs) {
					if (row-- > 0) continue;

					ToggleBit(_legend_excluded_cargo, cs->Index());
					this->UpdateCargoExcludingGraphs();
					break;
				}
				break;
			}
		}
	}

	virtual void OnResize() override
	{
		this->vscroll->SetCapacityFromWidget(this, WID_ECBG_MATRIX);
	}
};

struct DeliveredCargoGraphWindow : ExcludingCargoBaseGraphWindow {
	bool graph_by_cargo_mode = false;

	DeliveredCargoGraphWindow(WindowDesc *desc, WindowNumber window_number) :
			ExcludingCargoBaseGraphWindow(desc, STR_JUST_COMMA)
	{
		this->num_on_x_axis = GRAPH_NUM_MONTHS;
		this->num_vert_lines = GRAPH_NUM_MONTHS;
		this->x_values_start = ECONOMY_QUARTER_MINUTES;
		this->x_values_increment = ECONOMY_QUARTER_MINUTES;
		this->draw_dates = !EconTime::UsingWallclockUnits();

		this->CreateNestedTree();
		this->vscroll = this->GetScrollbar(WID_ECBG_MATRIX_SCROLLBAR);
		this->vscroll->SetCount(_sorted_standard_cargo_specs.size());
		this->LowerWidget(WID_DCG_BY_COMPANY);
		this->UpdateStatistics(true);

		if (EconTime::UsingWallclockUnits()) {
			auto *wid = this->GetWidget<NWidgetCore>(WID_GRAPH_FOOTER);
			if (wid != nullptr) {
				wid->SetDataTip(STR_GRAPH_LAST_72_MINUTES_TIME_LABEL, STR_NULL);
			}
		}

		this->FinishInitNested(window_number);
	}

	OverflowSafeInt64 GetGraphData(const Company *c, int j) override
	{
		if (_legend_excluded_cargo == 0) {
			return c->old_economy[j].delivered_cargo.GetSum<OverflowSafeInt64>();
		}
		OverflowSafeInt64 total_delivered = 0;
		for (const CargoSpec *cs : _sorted_standard_cargo_specs) {
			if (!HasBit(_legend_excluded_cargo, cs->Index())){
				total_delivered += c->old_economy[j].delivered_cargo[cs->Index()];
			}
		}
		return total_delivered;
	}

	void SetGraphByCargoMode(bool cargo_mode)
	{
		this->graph_by_cargo_mode = cargo_mode;
		this->SetWidgetLoweredState(WID_DCG_BY_COMPANY, !cargo_mode);
		this->SetWidgetLoweredState(WID_DCG_BY_CARGO, cargo_mode);
		this->OnInvalidateData();
		this->SetDirty();
	}

	virtual void OnClick(Point pt, WidgetID widget, int click_count) override
	{
		switch (widget) {
			case WID_DCG_BY_COMPANY:
				this->SetGraphByCargoMode(false);
				break;

			case WID_DCG_BY_CARGO:
				this->SetGraphByCargoMode(true);
				break;

			default: {
				this->ExcludingCargoBaseGraphWindow::OnClick(pt, widget, click_count);
				break;
			}
		}
	}

	void OnGameTick() override
	{
		if (this->graph_by_cargo_mode) {
			this->UpdateStatisticsByCargoMode(false);
		} else {
			this->ExcludingCargoBaseGraphWindow::OnGameTick();
		}
	}

	/**
	* Some data on this window has become invalid.
	* @param data Information about the changed data.
	* @param gui_scope Whether the call is done from GUI scope. You may not do everything when not in GUI scope. See #InvalidateWindowData() for details.
	*/
	void OnInvalidateData(int data = 0, bool gui_scope = true) override
	{
		if (this->graph_by_cargo_mode) {
			if (!gui_scope) return;
			this->UpdateStatisticsByCargoMode(true);
		} else {
			this->ExcludingCargoBaseGraphWindow::OnInvalidateData(data, gui_scope);
		}
	}

	void UpdateStatisticsByCargoMode(bool initialize)
	{
		CompanyMask excluded_companies = _legend_excluded_companies;

		/* Exclude the companies which aren't valid */
		for (CompanyID c = COMPANY_FIRST; c < MAX_COMPANIES; c++) {
			if (!Company::IsValidID(c)) SetBit(excluded_companies, c);
		}

		byte nums = 0;
		for (const Company *c : Company::Iterate()) {
			nums = std::min(this->num_vert_lines, std::max(nums, c->num_valid_stat_ent));
		}

		int mo = (EconTime::CurMonth() / 3 - nums) * 3;
		EconTime::Year yr = EconTime::CurYear();
		while (mo < 0) {
			yr--;
			mo += 12;
		}

		if (!initialize && this->excluded_data == excluded_companies && this->num_on_x_axis == nums &&
				this->year == yr && this->month == mo) {
			/* There's no reason to get new stats */
			return;
		}

		this->excluded_data = UINT64_MAX;
		this->num_on_x_axis = nums;
		this->year = yr;
		this->month = mo;

		for (const CargoSpec *cs : _sorted_standard_cargo_specs) {
			if (HasBit(_legend_excluded_cargo, cs->Index())) continue;
			ClrBit(this->excluded_data, cs->Index());
			this->colours[cs->Index()] = cs->legend_colour;

			for (int j = this->num_on_x_axis, i = 0; --j >= 0;) {
				bool is_valid = false;
				OverflowSafeInt64 total_delivered = 0;
				for (CompanyID k = COMPANY_FIRST; k < MAX_COMPANIES; k++) {
					if (HasBit(excluded_companies, k)) continue;

					/* Invalid companies are excluded by excluded_companies */
					const Company *c = Company::Get(k);
					if (j < c->num_valid_stat_ent) {
						is_valid = true;
						total_delivered += c->old_economy[j].delivered_cargo[cs->Index()];
					}
				}
				this->cost[cs->Index()][i] = is_valid ? total_delivered : INVALID_DATAPOINT;
				i++;
			}
		}

		this->num_dataset = NUM_CARGO;
	}
};

static constexpr NWidgetPart _nested_delivered_cargo_graph_widgets[] = {
	NWidget(NWID_HORIZONTAL),
		NWidget(WWT_CLOSEBOX, COLOUR_BROWN),
		NWidget(WWT_CAPTION, COLOUR_BROWN), SetDataTip(STR_GRAPH_CARGO_DELIVERED_CAPTION, STR_TOOLTIP_WINDOW_TITLE_DRAG_THIS),
		NWidget(WWT_PUSHTXTBTN, COLOUR_BROWN, WID_GRAPH_KEY_BUTTON), SetMinimalSize(50, 0), SetDataTip(STR_GRAPH_KEY_BUTTON, STR_GRAPH_KEY_TOOLTIP),
		NWidget(WWT_SHADEBOX, COLOUR_BROWN),
		NWidget(WWT_DEFSIZEBOX, COLOUR_BROWN),
		NWidget(WWT_STICKYBOX, COLOUR_BROWN),
	EndContainer(),
	NWidget(WWT_PANEL, COLOUR_BROWN, WID_GRAPH_BACKGROUND),
		NWidget(NWID_VERTICAL),
			NWidget(NWID_HORIZONTAL),
				NWidget(WWT_EMPTY, COLOUR_BROWN, WID_GRAPH_GRAPH), SetMinimalSize(576, 128), SetFill(1, 1), SetResize(1, 1),
				NWidget(NWID_VERTICAL),
					NWidget(NWID_SPACER), SetMinimalSize(0, 4), SetFill(0, 0),
					NWidget(WWT_TEXTBTN, COLOUR_BROWN, WID_DCG_BY_COMPANY), SetDataTip(STR_GRAPH_DELIVERED_CARGO_BY_COMPANY_MODE, STR_GRAPH_DELIVERED_CARGO_BY_COMPANY_MODE_TOOLTIP), SetFill(1, 0),
					NWidget(WWT_TEXTBTN, COLOUR_BROWN, WID_DCG_BY_CARGO), SetDataTip(STR_GRAPH_DELIVERED_CARGO_BY_CARGO_MODE, STR_GRAPH_DELIVERED_CARGO_BY_CARGO_MODE_TOOLTIP), SetFill(1, 0),
					NWidget(NWID_SPACER), SetMinimalSize(0, 16),
					NWidget(WWT_PUSHTXTBTN, COLOUR_BROWN, WID_ECBG_ENABLE_CARGOES), SetDataTip(STR_GRAPH_CARGO_ENABLE_ALL, STR_GRAPH_CARGO_TOOLTIP_ENABLE_ALL), SetFill(1, 0),
					NWidget(WWT_PUSHTXTBTN, COLOUR_BROWN, WID_ECBG_DISABLE_CARGOES), SetDataTip(STR_GRAPH_CARGO_DISABLE_ALL, STR_GRAPH_CARGO_TOOLTIP_DISABLE_ALL), SetFill(1, 0),
					NWidget(NWID_SPACER), SetMinimalSize(0, 4),
					NWidget(NWID_HORIZONTAL),
						NWidget(WWT_MATRIX, COLOUR_BROWN, WID_ECBG_MATRIX), SetFill(0, 2), SetResize(0, 2), SetMatrixDataTip(1, 0, STR_GRAPH_CARGO_PAYMENT_TOGGLE_CARGO), SetScrollbar(WID_ECBG_MATRIX_SCROLLBAR),
						NWidget(NWID_VSCROLLBAR, COLOUR_BROWN, WID_ECBG_MATRIX_SCROLLBAR),
					EndContainer(),
				EndContainer(),
			EndContainer(),
			NWidget(NWID_SPACER), SetMinimalSize(0, 4),
			NWidget(NWID_HORIZONTAL),
				NWidget(NWID_SPACER), SetMinimalSize(12, 0), SetFill(1, 0), SetResize(1, 0),
				NWidget(WWT_TEXT, COLOUR_BROWN, WID_GRAPH_FOOTER), SetMinimalSize(0, 6), SetPadding(2, 0, 2, 0), SetDataTip(STR_EMPTY, STR_NULL),
				NWidget(NWID_SPACER), SetFill(1, 0), SetResize(1, 0),
				NWidget(WWT_RESIZEBOX, COLOUR_BROWN, WID_GRAPH_RESIZE), SetDataTip(RWV_HIDE_BEVEL, STR_TOOLTIP_RESIZE),
			EndContainer(),
		EndContainer(),
	EndContainer(),
};

static WindowDesc _delivered_cargo_graph_desc(__FILE__, __LINE__,
	WDP_AUTO, "graph_delivered_cargo", 0, 0,
	WC_DELIVERED_CARGO, WC_NONE,
	0,
	std::begin(_nested_delivered_cargo_graph_widgets), std::end(_nested_delivered_cargo_graph_widgets)
);

void ShowDeliveredCargoGraph()
{
	AllocateWindowDescFront<DeliveredCargoGraphWindow>(&_delivered_cargo_graph_desc, 0);
}

/***********************/
/* PERFORMANCE HISTORY */
/***********************/

struct PerformanceHistoryGraphWindow : BaseGraphWindow {
	PerformanceHistoryGraphWindow(WindowDesc *desc, WindowNumber window_number) :
			BaseGraphWindow(desc, STR_JUST_COMMA)
	{
		this->num_on_x_axis = GRAPH_NUM_MONTHS;
		this->num_vert_lines = GRAPH_NUM_MONTHS;
		this->x_values_start = ECONOMY_QUARTER_MINUTES;
		this->x_values_increment = ECONOMY_QUARTER_MINUTES;
		this->draw_dates = !EconTime::UsingWallclockUnits();

		this->InitializeWindow(window_number);
	}

	OverflowSafeInt64 GetGraphData(const Company *c, int j) override
	{
		return c->old_economy[j].performance_history;
	}

	void OnClick([[maybe_unused]] Point pt, WidgetID widget, [[maybe_unused]] int click_count) override
	{
		if (widget == WID_PHG_DETAILED_PERFORMANCE) ShowPerformanceRatingDetail();
		this->BaseGraphWindow::OnClick(pt, widget, click_count);
	}
};

static constexpr NWidgetPart _nested_performance_history_widgets[] = {
	NWidget(NWID_HORIZONTAL),
		NWidget(WWT_CLOSEBOX, COLOUR_BROWN),
		NWidget(WWT_CAPTION, COLOUR_BROWN), SetDataTip(STR_GRAPH_COMPANY_PERFORMANCE_RATINGS_CAPTION, STR_TOOLTIP_WINDOW_TITLE_DRAG_THIS),
		NWidget(WWT_PUSHTXTBTN, COLOUR_BROWN, WID_PHG_DETAILED_PERFORMANCE), SetMinimalSize(50, 0), SetDataTip(STR_PERFORMANCE_DETAIL_KEY, STR_GRAPH_PERFORMANCE_DETAIL_TOOLTIP),
		NWidget(WWT_PUSHTXTBTN, COLOUR_BROWN, WID_GRAPH_KEY_BUTTON), SetMinimalSize(50, 0), SetDataTip(STR_GRAPH_KEY_BUTTON, STR_GRAPH_KEY_TOOLTIP),
		NWidget(WWT_SHADEBOX, COLOUR_BROWN),
		NWidget(WWT_DEFSIZEBOX, COLOUR_BROWN),
		NWidget(WWT_STICKYBOX, COLOUR_BROWN),
	EndContainer(),
	NWidget(WWT_PANEL, COLOUR_BROWN, WID_GRAPH_BACKGROUND),
		NWidget(NWID_VERTICAL),
			NWidget(WWT_EMPTY, COLOUR_BROWN, WID_GRAPH_GRAPH), SetMinimalSize(576, 224), SetFill(1, 1), SetResize(1, 1),
			NWidget(NWID_HORIZONTAL),
				NWidget(NWID_SPACER), SetMinimalSize(12, 0), SetFill(1, 0), SetResize(1, 0),
				NWidget(WWT_TEXT, COLOUR_BROWN, WID_GRAPH_FOOTER), SetMinimalSize(0, 6), SetPadding(2, 0, 2, 0), SetDataTip(STR_EMPTY, STR_NULL),
				NWidget(NWID_SPACER), SetFill(1, 0), SetResize(1, 0),
				NWidget(WWT_RESIZEBOX, COLOUR_BROWN, WID_GRAPH_RESIZE), SetDataTip(RWV_HIDE_BEVEL, STR_TOOLTIP_RESIZE),
			EndContainer(),
		EndContainer(),
	EndContainer(),
};

static WindowDesc _performance_history_desc(__FILE__, __LINE__,
	WDP_AUTO, "graph_performance", 0, 0,
	WC_PERFORMANCE_HISTORY, WC_NONE,
	0,
	std::begin(_nested_performance_history_widgets), std::end(_nested_performance_history_widgets)
);

void ShowPerformanceHistoryGraph()
{
	AllocateWindowDescFront<PerformanceHistoryGraphWindow>(&_performance_history_desc, 0);
}

/*****************/
/* COMPANY VALUE */
/*****************/

struct CompanyValueGraphWindow : BaseGraphWindow {
	CompanyValueGraphWindow(WindowDesc *desc, WindowNumber window_number) :
			BaseGraphWindow(desc, STR_JUST_CURRENCY_SHORT)
	{
		this->num_on_x_axis = GRAPH_NUM_MONTHS;
		this->num_vert_lines = GRAPH_NUM_MONTHS;
		this->x_values_start = ECONOMY_QUARTER_MINUTES;
		this->x_values_increment = ECONOMY_QUARTER_MINUTES;
		this->draw_dates = !EconTime::UsingWallclockUnits();

		this->InitializeWindow(window_number);
	}

	OverflowSafeInt64 GetGraphData(const Company *c, int j) override
	{
		return c->old_economy[j].company_value;
	}
};

static constexpr NWidgetPart _nested_company_value_graph_widgets[] = {
	NWidget(NWID_HORIZONTAL),
		NWidget(WWT_CLOSEBOX, COLOUR_BROWN),
		NWidget(WWT_CAPTION, COLOUR_BROWN), SetDataTip(STR_GRAPH_COMPANY_VALUES_CAPTION, STR_TOOLTIP_WINDOW_TITLE_DRAG_THIS),
		NWidget(WWT_PUSHTXTBTN, COLOUR_BROWN, WID_GRAPH_KEY_BUTTON), SetMinimalSize(50, 0), SetDataTip(STR_GRAPH_KEY_BUTTON, STR_GRAPH_KEY_TOOLTIP),
		NWidget(WWT_SHADEBOX, COLOUR_BROWN),
		NWidget(WWT_DEFSIZEBOX, COLOUR_BROWN),
		NWidget(WWT_STICKYBOX, COLOUR_BROWN),
	EndContainer(),
	NWidget(WWT_PANEL, COLOUR_BROWN, WID_GRAPH_BACKGROUND),
		NWidget(NWID_VERTICAL),
			NWidget(WWT_EMPTY, COLOUR_BROWN, WID_GRAPH_GRAPH), SetMinimalSize(576, 224), SetFill(1, 1), SetResize(1, 1),
			NWidget(NWID_HORIZONTAL),
				NWidget(NWID_SPACER), SetMinimalSize(12, 0), SetFill(1, 0), SetResize(1, 0),
				NWidget(WWT_TEXT, COLOUR_BROWN, WID_GRAPH_FOOTER), SetMinimalSize(0, 6), SetPadding(2, 0, 2, 0), SetDataTip(STR_EMPTY, STR_NULL),
				NWidget(NWID_SPACER), SetFill(1, 0), SetResize(1, 0),
				NWidget(WWT_RESIZEBOX, COLOUR_BROWN, WID_GRAPH_RESIZE), SetDataTip(RWV_HIDE_BEVEL, STR_TOOLTIP_RESIZE),
			EndContainer(),
		EndContainer(),
	EndContainer(),
};

static WindowDesc _company_value_graph_desc(__FILE__, __LINE__,
	WDP_AUTO, "graph_company_value", 0, 0,
	WC_COMPANY_VALUE, WC_NONE,
	0,
	std::begin(_nested_company_value_graph_widgets), std::end(_nested_company_value_graph_widgets)
);

void ShowCompanyValueGraph()
{
	AllocateWindowDescFront<CompanyValueGraphWindow>(&_company_value_graph_desc, 0);
}

/*****************/
/* PAYMENT RATES */
/*****************/

struct PaymentRatesGraphWindow : BaseGraphWindow {
	uint line_height;   ///< Pixel height of each cargo type row.
	Scrollbar *vscroll; ///< Cargo list scrollbar.
	uint legend_width;  ///< Width of legend 'blob'.

	PaymentRatesGraphWindow(WindowDesc *desc, WindowNumber window_number) :
			BaseGraphWindow(desc, STR_JUST_CURRENCY_SHORT)
	{
		this->num_on_x_axis = 20;
		this->num_vert_lines = 20;
		this->draw_dates = false;
		this->SetXAxis();

		this->CreateNestedTree();
		this->vscroll = this->GetScrollbar(WID_CPR_MATRIX_SCROLLBAR);
		this->vscroll->SetCount(_sorted_standard_cargo_specs.size());

		this->SetWidgetLoweredState(WID_CPR_DAYS, _cargo_payment_x_mode == 0);
		this->SetWidgetLoweredState(WID_CPR_SPEED, _cargo_payment_x_mode == 1);

		/* Initialise the dataset */
		this->OnHundredthTick();

		this->FinishInitNested(window_number);
	}

	void SetXAxis()
	{
		uint16_t x_scale;
		if (_cargo_payment_x_mode) {
			switch (_settings_game.locale.units_velocity) {
				case 2:
					x_scale = 5;
					break;
				case 3:
					x_scale = 1;
					break;
				default:
					x_scale = 10;
			}
		} else {
			/* The x-axis is labeled in either seconds or days. A day is two seconds, so we adjust the label if needed. */
			x_scale = (EconTime::UsingWallclockUnits() ? PAYMENT_GRAPH_X_STEP_SECONDS : PAYMENT_GRAPH_X_STEP_DAYS);
		}
		this->x_values_start     = x_scale;
		this->x_values_increment = x_scale;
	}

	std::pair<uint, uint> ProcessXAxisValue(uint16_t label) const
	{
		uint val = label;
		uint decimals;
		if (_cargo_payment_x_mode) {
			decimals = 0;
		} else if (_settings_time.time_in_minutes) {
			if (_settings_time.ticks_per_minute <= 350 || 740 % _settings_time.ticks_per_minute == 0) {
				decimals = 0;
			} else if (_settings_time.ticks_per_minute > 7400) {
				val *= 100;
				decimals = 2;
			} else {
				val *= 10;
				decimals = 1;
			}
			val *= 74;
			val /= _settings_time.ticks_per_minute;
		} else {
			if ((10 % DayLengthFactor()) == 0) {
				decimals = 0;
			} else if (DayLengthFactor() > 50) {
				decimals = 2;
				val *= 100;
			} else {
				decimals = 1;
				val *= 10;
			}
			val /= DayLengthFactor();
		}
		return { val, decimals };
	}

	StringID PrepareXAxisText(uint16_t label) const override
	{
		auto val = this->ProcessXAxisValue(label);

		SetDParam(0, val.first);
		SetDParam(1, val.second);
		return STR_JUST_DECIMAL;
	}

	StringID PrepareXAxisMaxSizeText(uint16_t label) const override
	{
		auto val = this->ProcessXAxisValue(label);

		SetDParamMaxValue(0, val.first, 0, FS_SMALL);
		SetDParam(1, val.second);
		return STR_JUST_DECIMAL;
	}

	void OnInit() override
	{
		/* Width of the legend blob. */
		this->legend_width = GetCharacterHeight(FS_SMALL) * 9 / 6;
	}

	void UpdateExcludedData()
	{
		this->excluded_data = 0;

		int i = 0;
		for (const CargoSpec *cs : _sorted_standard_cargo_specs) {
			if (HasBit(_legend_excluded_cargo, cs->Index())) SetBit(this->excluded_data, i);
			i++;
		}
	}

	void UpdateWidgetSize(WidgetID widget, Dimension *size, [[maybe_unused]] const Dimension &padding, [[maybe_unused]] Dimension *fill, [[maybe_unused]] Dimension *resize) override
	{
		if (widget != WID_CPR_MATRIX) {
			BaseGraphWindow::UpdateWidgetSize(widget, size, padding, fill, resize);
			return;
		}

		size->height = GetCharacterHeight(FS_SMALL) + WidgetDimensions::scaled.framerect.Vertical();

		for (const CargoSpec *cs : _sorted_standard_cargo_specs) {
			SetDParam(0, cs->name);
			Dimension d = GetStringBoundingBox(STR_GRAPH_CARGO_PAYMENT_CARGO);
			d.width += this->legend_width + WidgetDimensions::scaled.hsep_normal; // colour field
			d.width += WidgetDimensions::scaled.framerect.Horizontal();
			d.height += WidgetDimensions::scaled.framerect.Vertical();
			*size = maxdim(d, *size);
		}

		this->line_height = size->height;
		size->height = this->line_height * 11; /* Default number of cargo types in most climates. */
		resize->width = 0;
		resize->height = this->line_height;
	}

	void DrawWidget(const Rect &r, WidgetID widget) const override
	{
		if (widget != WID_CPR_MATRIX) {
			BaseGraphWindow::DrawWidget(r, widget);
			return;
		}

		bool rtl = _current_text_dir == TD_RTL;

		int pos = this->vscroll->GetPosition();
		int max = pos + this->vscroll->GetCapacity();

		Rect line = r.WithHeight(this->line_height);
		for (const CargoSpec *cs : _sorted_standard_cargo_specs) {
			if (pos-- > 0) continue;
			if (--max < 0) break;

			bool lowered = !HasBit(_legend_excluded_cargo, cs->Index());

			/* Redraw frame if lowered */
			if (lowered) DrawFrameRect(line, COLOUR_BROWN, FR_LOWERED);

			const Rect text = line.Shrink(WidgetDimensions::scaled.framerect);

			/* Cargo-colour box with outline */
			const Rect cargo = text.WithWidth(this->legend_width, rtl);
			GfxFillRect(cargo, PC_BLACK);
			GfxFillRect(cargo.Shrink(WidgetDimensions::scaled.bevel), cs->legend_colour);

			/* Cargo name */
			SetDParam(0, cs->name);
			DrawString(text.Indent(this->legend_width + WidgetDimensions::scaled.hsep_normal, rtl), STR_GRAPH_CARGO_PAYMENT_CARGO);

			line = line.Translate(0, this->line_height);
		}
	}

	void OnClick([[maybe_unused]] Point pt, WidgetID widget, [[maybe_unused]] int click_count) override
	{
		switch (widget) {
			case WID_CPR_ENABLE_CARGOES:
				/* Remove all cargoes from the excluded lists. */
				_legend_excluded_cargo = 0;
				this->excluded_data = 0;
				this->UpdateCargoExcludingGraphs();
				break;

			case WID_CPR_DISABLE_CARGOES: {
				/* Add all cargoes to the excluded lists. */
				int i = 0;
				for (const CargoSpec *cs : _sorted_standard_cargo_specs) {
					SetBit(_legend_excluded_cargo, cs->Index());
					SetBit(this->excluded_data, i);
					i++;
				}
				this->UpdateCargoExcludingGraphs();
				break;
			}

			case WID_CPR_MATRIX: {
				auto it = this->vscroll->GetScrolledItemFromWidget(_sorted_standard_cargo_specs, pt.y, this, WID_CPR_MATRIX);
				if (it != _sorted_standard_cargo_specs.end()) {
					ToggleBit(_legend_excluded_cargo, (*it)->Index());
					this->UpdateExcludedData();
					this->UpdateCargoExcludingGraphs();
					break;
				}
				break;
			}

			case WID_CPR_DAYS:
			case WID_CPR_SPEED:
				_cargo_payment_x_mode = widget - WID_CPR_DAYS;
				this->SetWidgetLoweredState(WID_CPR_DAYS, _cargo_payment_x_mode == 0);
				this->SetWidgetLoweredState(WID_CPR_SPEED, _cargo_payment_x_mode == 1);
				this->SetXAxis();
				this->OnHundredthTick();
				this->SetDirty();
				break;
		}
	}

	void OnResize() override
	{
		this->vscroll->SetCapacityFromWidget(this, WID_CPR_MATRIX);
	}

	void OnGameTick() override
	{
		/* Override default OnGameTick */
	}

	/**
	 * Some data on this window has become invalid.
	 * @param data Information about the changed data.
	 * @param gui_scope Whether the call is done from GUI scope. You may not do everything when not in GUI scope. See #InvalidateWindowData() for details.
	 */
	void OnInvalidateData([[maybe_unused]] int data = 0, [[maybe_unused]] bool gui_scope = true) override
	{
		if (!gui_scope) return;
		this->SetXAxis();
		this->OnHundredthTick();
	}

	void OnHundredthTick() override
	{
		this->UpdateExcludedData();

		int i = 0;
		const float factor = 200.0f * 28.57f * 0.4f * ConvertSpeedToUnitDisplaySpeed(1 << 16, VEH_TRAIN) / (1.6f * static_cast<float>(1 << 16));

		for (const CargoSpec *cs : _sorted_standard_cargo_specs) {
			this->colours[i] = cs->legend_colour;
<<<<<<< HEAD
			for (int j = 0; j != 20; j++) {
				const byte ctt = _cargo_payment_x_mode ? static_cast<byte>(factor / static_cast<float>((j + 1) * this->x_values_increment)) : (j + 1) * 4;
				this->cost[i][j] = GetTransportedGoodsIncome(_cargo_payment_x_mode ? 1 : 10, _cargo_payment_x_mode ? 200 : 20, ctt, cs->Index());
=======
			for (uint j = 0; j != this->num_on_x_axis; j++) {
				this->cost[i][j] = GetTransportedGoodsIncome(10, 20, j * 4 + 4, cs->Index());
>>>>>>> 60b6c6c7
			}
			i++;
		}
		this->num_dataset = i;
	}

	void SetStringParameters(WidgetID widget) const override
	{
		switch (widget) {
			case WID_GRAPH_FOOTER_CUSTOM:
				if (_cargo_payment_x_mode) {
					SetDParam(0, STR_GRAPH_CARGO_PAYMENT_RATES_X_LABEL_SPEED);
					SetDParam(1, STR_UNIT_NAME_VELOCITY_IMPERIAL + _settings_game.locale.units_velocity);
				} else {
					if (_settings_time.time_in_minutes) {
						SetDParam(0, STR_GRAPH_CARGO_PAYMENT_RATES_X_LABEL_MINUTES);
					} else {
						SetDParam(0, EconTime::UsingWallclockUnits() ? STR_GRAPH_CARGO_PAYMENT_RATES_SECONDS: STR_GRAPH_CARGO_PAYMENT_RATES_DAYS);
					}
				}
				break;

			case WID_GRAPH_HEADER:
				if (_cargo_payment_x_mode) {
					SetDParam(0, STR_GRAPH_CARGO_PAYMENT_RATES_TITLE_AVG_SPEED);
				} else {
					SetDParam(0, STR_GRAPH_CARGO_PAYMENT_RATES_TITLE);
				}
				break;

			case WID_CPR_DAYS:
				if (_settings_time.time_in_minutes) {
					SetDParam(0, STR_GRAPH_CARGO_PAYMENT_RATES_X_LABEL_MINUTES);
				} else {
					SetDParam(0, EconTime::UsingWallclockUnits() ? STR_GRAPH_CARGO_PAYMENT_RATES_SECONDS : STR_GRAPH_CARGO_PAYMENT_RATES_DAYS);
				}
				break;
		}
	}
};

static constexpr NWidgetPart _nested_cargo_payment_rates_widgets[] = {
	NWidget(NWID_HORIZONTAL),
		NWidget(WWT_CLOSEBOX, COLOUR_BROWN),
		NWidget(WWT_CAPTION, COLOUR_BROWN), SetDataTip(STR_GRAPH_CARGO_PAYMENT_RATES_CAPTION, STR_TOOLTIP_WINDOW_TITLE_DRAG_THIS),
		NWidget(WWT_SHADEBOX, COLOUR_BROWN),
		NWidget(WWT_DEFSIZEBOX, COLOUR_BROWN),
		NWidget(WWT_STICKYBOX, COLOUR_BROWN),
	EndContainer(),
	NWidget(WWT_PANEL, COLOUR_BROWN, WID_GRAPH_BACKGROUND), SetMinimalSize(568, 128),
		NWidget(NWID_HORIZONTAL),
			NWidget(WWT_TEXT, COLOUR_BROWN, WID_GRAPH_HEADER), SetMinimalSize(0, 6), SetAlignment(SA_CENTER), SetPadding(2, 0, 2, 0), SetDataTip(STR_JUST_STRING1, STR_NULL), SetFill(1, 0), SetResize(1, 0),
		EndContainer(),
		NWidget(NWID_HORIZONTAL),
			NWidget(WWT_EMPTY, COLOUR_BROWN, WID_GRAPH_GRAPH), SetMinimalSize(495, 0), SetFill(1, 1), SetResize(1, 1),
			NWidget(NWID_VERTICAL),
				NWidget(NWID_SPACER), SetMinimalSize(0, 4),
				NWidget(WWT_TEXTBTN, COLOUR_BROWN, WID_CPR_DAYS), SetDataTip(STR_JUST_STRING, STR_GRAPH_CARGO_TOOLTIP_TIME_MODE), SetFill(1, 0),
				NWidget(WWT_TEXTBTN, COLOUR_BROWN, WID_CPR_SPEED), SetDataTip(STR_GRAPH_CARGO_SPEED_MODE, STR_GRAPH_CARGO_TOOLTIP_SPEED_MODE), SetFill(1, 0),
				NWidget(NWID_SPACER), SetMinimalSize(0, 16), SetFill(0, 1),
				NWidget(WWT_PUSHTXTBTN, COLOUR_BROWN, WID_CPR_ENABLE_CARGOES), SetDataTip(STR_GRAPH_CARGO_ENABLE_ALL, STR_GRAPH_CARGO_TOOLTIP_ENABLE_ALL), SetFill(1, 0),
				NWidget(WWT_PUSHTXTBTN, COLOUR_BROWN, WID_CPR_DISABLE_CARGOES), SetDataTip(STR_GRAPH_CARGO_DISABLE_ALL, STR_GRAPH_CARGO_TOOLTIP_DISABLE_ALL), SetFill(1, 0),
				NWidget(NWID_SPACER), SetMinimalSize(0, 4),
				NWidget(NWID_HORIZONTAL),
					NWidget(WWT_MATRIX, COLOUR_BROWN, WID_CPR_MATRIX), SetFill(1, 0), SetResize(0, 2), SetMatrixDataTip(1, 0, STR_GRAPH_CARGO_PAYMENT_TOGGLE_CARGO), SetScrollbar(WID_CPR_MATRIX_SCROLLBAR),
					NWidget(NWID_VSCROLLBAR, COLOUR_BROWN, WID_CPR_MATRIX_SCROLLBAR),
				EndContainer(),
				NWidget(NWID_SPACER), SetMinimalSize(0, 24), SetFill(0, 1),
			EndContainer(),
			NWidget(NWID_SPACER), SetMinimalSize(5, 0), SetFill(0, 1), SetResize(0, 1),
		EndContainer(),
		NWidget(NWID_HORIZONTAL),
			NWidget(NWID_SPACER), SetMinimalSize(12, 0), SetFill(0, 0), SetResize(0, 0),
			NWidget(WWT_TEXT, COLOUR_BROWN, WID_GRAPH_FOOTER_CUSTOM), SetMinimalSize(0, 6), SetAlignment(SA_CENTER), SetPadding(2, 0, 2, 0), SetDataTip(STR_JUST_STRING1, STR_NULL), SetFill(1, 0), SetResize(1, 0),
			NWidget(WWT_RESIZEBOX, COLOUR_BROWN, WID_GRAPH_RESIZE), SetDataTip(RWV_HIDE_BEVEL, STR_TOOLTIP_RESIZE),
		EndContainer(),
	EndContainer(),
};

static WindowDesc _cargo_payment_rates_desc(__FILE__, __LINE__,
	WDP_AUTO, "graph_cargo_payment_rates", 0, 0,
	WC_PAYMENT_RATES, WC_NONE,
	0,
	std::begin(_nested_cargo_payment_rates_widgets), std::end(_nested_cargo_payment_rates_widgets)
);


void ShowCargoPaymentRates()
{
	AllocateWindowDescFront<PaymentRatesGraphWindow>(&_cargo_payment_rates_desc, 0);
}

/*****************************/
/* PERFORMANCE RATING DETAIL */
/*****************************/

struct PerformanceRatingDetailWindow : Window {
	static CompanyID company;
	int timeout;

	PerformanceRatingDetailWindow(WindowDesc *desc, WindowNumber window_number) : Window(desc)
	{
		this->UpdateCompanyStats();

		this->InitNested(window_number);
		this->OnInvalidateData(INVALID_COMPANY);
	}

	void UpdateCompanyStats()
	{
		/* Update all company stats with the current data
		 * (this is because _score_info is not saved to a savegame) */
		for (Company *c : Company::Iterate()) {
			UpdateCompanyRatingAndValue(c, false);
		}

		this->timeout = DAY_TICKS * 5;
	}

	uint score_info_left;
	uint score_info_right;
	uint bar_left;
	uint bar_right;
	uint bar_width;
	uint bar_height;
	uint score_detail_left;
	uint score_detail_right;

	void UpdateWidgetSize(WidgetID widget, Dimension *size, [[maybe_unused]] const Dimension &padding, [[maybe_unused]] Dimension *fill, [[maybe_unused]] Dimension *resize) override
	{
		switch (widget) {
			case WID_PRD_SCORE_FIRST:
				this->bar_height = GetCharacterHeight(FS_NORMAL) + WidgetDimensions::scaled.fullbevel.Vertical();
				size->height = this->bar_height + WidgetDimensions::scaled.matrix.Vertical();

				uint score_info_width = 0;
				for (uint i = SCORE_BEGIN; i < SCORE_END; i++) {
					score_info_width = std::max(score_info_width, GetStringBoundingBox(STR_PERFORMANCE_DETAIL_VEHICLES + i).width);
				}
				SetDParamMaxValue(0, 1000);
				score_info_width += GetStringBoundingBox(STR_JUST_COMMA).width + WidgetDimensions::scaled.hsep_wide;

				SetDParamMaxValue(0, 100);
				this->bar_width = GetStringBoundingBox(STR_PERFORMANCE_DETAIL_PERCENT).width + WidgetDimensions::scaled.hsep_indent * 2; // Wide bars!

				/* At this number we are roughly at the max; it can become wider,
				 * but then you need at 1000 times more money. At that time you're
				 * not that interested anymore in the last few digits anyway.
				 * The 500 is because 999 999 500 to 999 999 999 are rounded to
				 * 1 000 M, and not 999 999 k. Use negative numbers to account for
				 * the negative income/amount of money etc. as well. */
				int max = -(999999999 - 500);

				/* Scale max for the display currency. Prior to rendering the value
				 * is converted into the display currency, which may cause it to
				 * raise significantly. We need to compensate for that since {{CURRCOMPACT}}
				 * is used, which can produce quite short renderings of very large
				 * values. Otherwise the calculated width could be too narrow.
				 * Note that it doesn't work if there was a currency with an exchange
				 * rate greater than max.
				 * When the currency rate is more than 1000, the 999 999 k becomes at
				 * least 999 999 M which roughly is equally long. Furthermore if the
				 * exchange rate is that high, 999 999 k is usually not enough anymore
				 * to show the different currency numbers. */
				if (_currency->rate < 1000) max /= _currency->rate;
				SetDParam(0, max);
				SetDParam(1, max);
				uint score_detail_width = GetStringBoundingBox(STR_PERFORMANCE_DETAIL_AMOUNT_CURRENCY).width;

				size->width = WidgetDimensions::scaled.frametext.Horizontal() + score_info_width + WidgetDimensions::scaled.hsep_wide + this->bar_width + WidgetDimensions::scaled.hsep_wide + score_detail_width;
				uint left  = WidgetDimensions::scaled.frametext.left;
				uint right = size->width - WidgetDimensions::scaled.frametext.right;

				bool rtl = _current_text_dir == TD_RTL;
				this->score_info_left  = rtl ? right - score_info_width : left;
				this->score_info_right = rtl ? right : left + score_info_width;

				this->score_detail_left  = rtl ? left : right - score_detail_width;
				this->score_detail_right = rtl ? left + score_detail_width : right;

				this->bar_left  = left + (rtl ? score_detail_width : score_info_width) + WidgetDimensions::scaled.hsep_wide;
				this->bar_right = this->bar_left + this->bar_width - 1;
				break;
		}
	}

	void DrawWidget(const Rect &r, WidgetID widget) const override
	{
		/* No need to draw when there's nothing to draw */
		if (this->company == INVALID_COMPANY) return;

		if (IsInsideMM(widget, WID_PRD_COMPANY_FIRST, WID_PRD_COMPANY_LAST + 1)) {
			if (this->IsWidgetDisabled(widget)) return;
			CompanyID cid = (CompanyID)(widget - WID_PRD_COMPANY_FIRST);
			Dimension sprite_size = GetSpriteSize(SPR_COMPANY_ICON);
			DrawCompanyIcon(cid, CenterBounds(r.left, r.right, sprite_size.width), CenterBounds(r.top, r.bottom, sprite_size.height));
			return;
		}

		if (!IsInsideMM(widget, WID_PRD_SCORE_FIRST, WID_PRD_SCORE_LAST + 1)) return;

		ScoreID score_type = (ScoreID)(widget - WID_PRD_SCORE_FIRST);

		/* The colours used to show how the progress is going */
		int colour_done = _colour_gradient[COLOUR_GREEN][4];
		int colour_notdone = _colour_gradient[COLOUR_RED][4];

		/* Draw all the score parts */
		int64_t val    = _score_part[company][score_type];
		int64_t needed = _score_info[score_type].needed;
		int   score  = _score_info[score_type].score;

		/* SCORE_TOTAL has its own rules ;) */
		if (score_type == SCORE_TOTAL) {
			for (ScoreID i = SCORE_BEGIN; i < SCORE_END; i++) score += _score_info[i].score;
			needed = SCORE_MAX;
		}

		uint bar_top  = CenterBounds(r.top, r.bottom, this->bar_height);
		uint text_top = CenterBounds(r.top, r.bottom, GetCharacterHeight(FS_NORMAL));

		DrawString(this->score_info_left, this->score_info_right, text_top, STR_PERFORMANCE_DETAIL_VEHICLES + score_type);

		/* Draw the score */
		SetDParam(0, score);
		DrawString(this->score_info_left, this->score_info_right, text_top, STR_JUST_COMMA, TC_BLACK, SA_RIGHT);

		/* Calculate the %-bar */
		uint x = Clamp<int64_t>(val, 0, needed) * this->bar_width / needed;
		bool rtl = _current_text_dir == TD_RTL;
		if (rtl) {
			x = this->bar_right - x;
		} else {
			x = this->bar_left + x;
		}

		/* Draw the bar */
		if (x != this->bar_left)  GfxFillRect(this->bar_left, bar_top, x,               bar_top + this->bar_height - 1, rtl ? colour_notdone : colour_done);
		if (x != this->bar_right) GfxFillRect(x,              bar_top, this->bar_right, bar_top + this->bar_height - 1, rtl ? colour_done : colour_notdone);

		/* Draw it */
		SetDParam(0, Clamp<int64_t>(val, 0, needed) * 100 / needed);
		DrawString(this->bar_left, this->bar_right, text_top, STR_PERFORMANCE_DETAIL_PERCENT, TC_FROMSTRING, SA_HOR_CENTER);

		/* SCORE_LOAN is inversed */
		if (score_type == SCORE_LOAN) val = needed - val;

		/* Draw the amount we have against what is needed
		 * For some of them it is in currency format */
		SetDParam(0, val);
		SetDParam(1, needed);
		switch (score_type) {
			case SCORE_MIN_PROFIT:
			case SCORE_MIN_INCOME:
			case SCORE_MAX_INCOME:
			case SCORE_MONEY:
			case SCORE_LOAN:
				DrawString(this->score_detail_left, this->score_detail_right, text_top, STR_PERFORMANCE_DETAIL_AMOUNT_CURRENCY);
				break;
			default:
				DrawString(this->score_detail_left, this->score_detail_right, text_top, STR_PERFORMANCE_DETAIL_AMOUNT_INT);
		}
	}

	void OnClick([[maybe_unused]] Point pt, WidgetID widget, [[maybe_unused]] int click_count) override
	{
		/* Check which button is clicked */
		if (IsInsideMM(widget, WID_PRD_COMPANY_FIRST, WID_PRD_COMPANY_LAST + 1)) {
			/* Is it no on disable? */
			if (!this->IsWidgetDisabled(widget)) {
				this->RaiseWidget(WID_PRD_COMPANY_FIRST + this->company);
				this->company = (CompanyID)(widget - WID_PRD_COMPANY_FIRST);
				this->LowerWidget(WID_PRD_COMPANY_FIRST + this->company);
				this->SetDirty();
			}
		}
	}

	void OnGameTick() override
	{
		/* Update the company score every 5 days */
		if (--this->timeout == 0) {
			this->UpdateCompanyStats();
			this->SetDirty();
		}
	}

	/**
	 * Some data on this window has become invalid.
	 * @param data the company ID of the company that is going to be removed
	 * @param gui_scope Whether the call is done from GUI scope. You may not do everything when not in GUI scope. See #InvalidateWindowData() for details.
	 */
	void OnInvalidateData([[maybe_unused]] int data = 0, [[maybe_unused]] bool gui_scope = true) override
	{
		if (!gui_scope) return;
		/* Disable the companies who are not active */
		for (CompanyID i = COMPANY_FIRST; i < MAX_COMPANIES; i++) {
			this->SetWidgetDisabledState(WID_PRD_COMPANY_FIRST + i, !Company::IsValidID(i));
		}

		/* Check if the currently selected company is still active. */
		if (this->company != INVALID_COMPANY && !Company::IsValidID(this->company)) {
			/* Raise the widget for the previous selection. */
			this->RaiseWidget(WID_PRD_COMPANY_FIRST + this->company);
			this->company = INVALID_COMPANY;
		}

		if (this->company == INVALID_COMPANY) {
			for (const Company *c : Company::Iterate()) {
				this->company = c->index;
				break;
			}
		}

		/* Make sure the widget is lowered */
		this->LowerWidget(WID_PRD_COMPANY_FIRST + this->company);
	}
};

CompanyID PerformanceRatingDetailWindow::company = INVALID_COMPANY;

/**
 * Make a vertical list of panels for outputting score details.
 * @return Panel with performance details.
 */
static std::unique_ptr<NWidgetBase> MakePerformanceDetailPanels()
{
	const StringID performance_tips[] = {
		EconTime::UsingWallclockUnits() ? STR_PERFORMANCE_DETAIL_VEHICLES_TOOLTIP_PERIODS : STR_PERFORMANCE_DETAIL_VEHICLES_TOOLTIP_YEARS,
		STR_PERFORMANCE_DETAIL_STATIONS_TOOLTIP,
		EconTime::UsingWallclockUnits() ? STR_PERFORMANCE_DETAIL_MIN_PROFIT_TOOLTIP_PERIODS : STR_PERFORMANCE_DETAIL_MIN_PROFIT_TOOLTIP_YEARS,
		STR_PERFORMANCE_DETAIL_MIN_INCOME_TOOLTIP,
		STR_PERFORMANCE_DETAIL_MAX_INCOME_TOOLTIP,
		STR_PERFORMANCE_DETAIL_DELIVERED_TOOLTIP,
		STR_PERFORMANCE_DETAIL_CARGO_TOOLTIP,
		STR_PERFORMANCE_DETAIL_MONEY_TOOLTIP,
		STR_PERFORMANCE_DETAIL_LOAN_TOOLTIP,
		STR_PERFORMANCE_DETAIL_TOTAL_TOOLTIP,
	};

	static_assert(lengthof(performance_tips) == SCORE_END - SCORE_BEGIN);

	auto vert = std::make_unique<NWidgetVertical>(NC_EQUALSIZE);
	for (WidgetID widnum = WID_PRD_SCORE_FIRST; widnum <= WID_PRD_SCORE_LAST; widnum++) {
		auto panel = std::make_unique<NWidgetBackground>(WWT_PANEL, COLOUR_BROWN, widnum);
		panel->SetFill(1, 1);
		panel->SetDataTip(0x0, performance_tips[widnum - WID_PRD_SCORE_FIRST]);
		vert->Add(std::move(panel));
	}
	return vert;
}

/** Make a number of rows with buttons for each company for the performance rating detail window. */
std::unique_ptr<NWidgetBase> MakeCompanyButtonRowsGraphGUI()
{
	return MakeCompanyButtonRows(WID_PRD_COMPANY_FIRST, WID_PRD_COMPANY_LAST, COLOUR_BROWN, 8, STR_PERFORMANCE_DETAIL_SELECT_COMPANY_TOOLTIP);
}

static constexpr NWidgetPart _nested_performance_rating_detail_widgets[] = {
	NWidget(NWID_HORIZONTAL),
		NWidget(WWT_CLOSEBOX, COLOUR_BROWN),
		NWidget(WWT_CAPTION, COLOUR_BROWN), SetDataTip(STR_PERFORMANCE_DETAIL, STR_TOOLTIP_WINDOW_TITLE_DRAG_THIS),
		NWidget(WWT_SHADEBOX, COLOUR_BROWN),
		NWidget(WWT_STICKYBOX, COLOUR_BROWN),
	EndContainer(),
	NWidget(WWT_PANEL, COLOUR_BROWN),
		NWidgetFunction(MakeCompanyButtonRowsGraphGUI), SetPadding(2),
	EndContainer(),
	NWidgetFunction(MakePerformanceDetailPanels),
};

static WindowDesc _performance_rating_detail_desc(__FILE__, __LINE__,
	WDP_AUTO, "league_details", 0, 0,
	WC_PERFORMANCE_DETAIL, WC_NONE,
	0,
	std::begin(_nested_performance_rating_detail_widgets), std::end(_nested_performance_rating_detail_widgets)
);

void ShowPerformanceRatingDetail()
{
	AllocateWindowDescFront<PerformanceRatingDetailWindow>(&_performance_rating_detail_desc, 0);
}

void InitializeGraphGui()
{
	_legend_excluded_companies = 0;
	_legend_excluded_cargo = 0;
}

/*************************/
/* STATION CARGO HISTORY */
/*************************/
struct StationCargoGraphWindow final : BaseGraphWindow {
	StationID station_id;
	uint line_height {};  ///< Pixel height of each cargo type row.
	Scrollbar *vscroll;   ///< Cargo list scrollbar.
	uint legend_width {}; ///< Width of legend 'blob'.
	CargoTypes legend_excluded_cargo;
	CargoTypes present_cargoes;

	StationCargoGraphWindow(WindowDesc *desc, WindowNumber window) :
		BaseGraphWindow(desc, STR_JUST_COMMA)
	{
		station_id = static_cast<uint16_t>(window);

		this->num_on_x_axis = MAX_STATION_CARGO_HISTORY_DAYS; // Four weeks
		this->num_vert_lines = MAX_STATION_CARGO_HISTORY_DAYS;
		this->draw_dates = false;
		const uint16_t x_unit = EconTime::UsingWallclockUnits() ? 4 : 2;
		this->x_values_start = x_unit;
		this->x_values_increment = x_unit;

		this->CreateNestedTree();
		this->vscroll = this->GetScrollbar(WID_SCG_MATRIX_SCROLLBAR);

		/* Initialise the data set */
		this->FillGraphData();

		this->FinishInitNested(window);
	}

	void OnInit() override
	{
		/* Width of the legend blob. */
		this->legend_width = (GetCharacterHeight(FS_SMALL) - ScaleGUITrad(1)) * 9 / 6;
		this->legend_excluded_cargo = 0;
	}

	void SetStringParameters(WidgetID widget) const override
	{
		if (widget == WID_SCG_CAPTION) {
			SetDParam(0, this->station_id);
		}
		if (widget == WID_GRAPH_FOOTER_CUSTOM) {
			SetDParam(0, EconTime::UsingWallclockUnits() ? STR_GRAPH_STATION_CARGO_X_LABEL_SECONDS : STR_GRAPH_STATION_CARGO_X_LABEL_DAYS);
			SetDParam(1, EconTime::UsingWallclockUnits() ? 96 : 48);
		}
	}

	void UpdateExcludedData()
	{
		this->excluded_data = 0;

		uint8_t i = 0;
		for (const CargoSpec *cs : _sorted_standard_cargo_specs) {
			if (!HasBit(this->present_cargoes, cs->Index())) continue;
			if (HasBit(legend_excluded_cargo, cs->Index())) SetBit(this->excluded_data, i);
			i++;
		}
	}

	void UpdateWidgetSize(WidgetID widget, Dimension *size, const Dimension &padding, Dimension *fill, Dimension *resize) override
	{
		if (widget < WID_SCG_MATRIX) {
			BaseGraphWindow::UpdateWidgetSize(widget, size, padding, fill, resize);
			return;
		}

		for (const CargoSpec *cs : _sorted_standard_cargo_specs) {
			SetDParam(0, cs->name);
			Dimension d = GetStringBoundingBox(STR_GRAPH_CARGO_PAYMENT_CARGO);
			d.width += this->legend_width + 4; // color field
			d.width += WidgetDimensions::scaled.framerect.Horizontal();
			d.height += WidgetDimensions::scaled.framerect.Vertical();
			*size = maxdim(d, *size);
		}

		this->line_height = size->height;
		size->height = this->line_height * 11; /* Default number of cargo types in most climates. */
		resize->width = 0;
		resize->height = this->line_height;
	}

	void DrawWidget(const Rect &r, WidgetID widget) const override
	{
		if (widget < WID_SCG_MATRIX) {
			BaseGraphWindow::DrawWidget(r, widget);
			return;
		}

		Rect ir = r.Shrink(WidgetDimensions::scaled.framerect);

		const bool rtl = _current_text_dir == TD_RTL;

		int x = ir.left;
		int y = ir.top;
		const uint row_height = GetCharacterHeight(FS_SMALL);
		const int padding = ScaleGUITrad(1);

		int pos = this->vscroll->GetPosition();
		int max = pos + this->vscroll->GetCapacity();

		for (const CargoSpec *cs : _sorted_standard_cargo_specs) {
			if (!HasBit(this->present_cargoes, cs->Index())) continue;
			if (pos-- > 0) continue;
			if (--max < 0) break;

			const bool lowered = !HasBit(legend_excluded_cargo, cs->Index());

			/* Redraw box if lowered */
			if (lowered) DrawFrameRect(r.left, y, r.right, y + this->line_height - 1, COLOUR_BROWN, lowered ? FR_LOWERED : FR_NONE);

			const byte clk_dif = lowered ? 1 : 0;
			const int rect_x = clk_dif + (rtl ? ir.right - this->legend_width : ir.left);

			GfxFillRect(rect_x, y + padding + clk_dif, rect_x + this->legend_width, y + row_height - 1 + clk_dif, PC_BLACK);
			GfxFillRect(rect_x + 1, y + padding + 1 + clk_dif, rect_x + this->legend_width - 1, y + row_height - 2 + clk_dif, cs->legend_colour);
			SetDParam(0, cs->name);
			DrawString(rtl ? ir.left : x + this->legend_width + 4 + clk_dif, (rtl ? ir.right - this->legend_width - 4 + clk_dif : ir.right), y + clk_dif, STR_GRAPH_CARGO_PAYMENT_CARGO);

			y += this->line_height;
		}
	}

	void OnClick(Point pt, WidgetID widget, int click_count) override
	{
		switch (widget) {
			case WID_CPR_ENABLE_CARGOES:
				/* Remove all cargoes from the excluded lists. */
				this->legend_excluded_cargo = 0;
				this->excluded_data = 0;
				this->SetDirty();
				break;

			case WID_CPR_DISABLE_CARGOES: {
				/* Add all cargoes to the excluded lists. */
				this->legend_excluded_cargo = ~static_cast<CargoTypes>(0);
				int i = 0;
				for (const CargoSpec *cs : _sorted_standard_cargo_specs) {
					if (!HasBit(this->present_cargoes, cs->Index())) continue;
					SetBit(this->excluded_data, i);
					i++;
				}
				this->SetDirty();
				break;
			}

			case WID_SCG_MATRIX: {
				uint row = this->vscroll->GetScrolledRowFromWidget(pt.y, this, WID_SCG_MATRIX);
				if (row >= this->vscroll->GetCount()) return;

				for (const CargoSpec *cs : _sorted_standard_cargo_specs) {
					if (!HasBit(this->present_cargoes, cs->Index())) continue;
					if (row-- > 0) continue;

					ToggleBit(legend_excluded_cargo, cs->Index());
					this->UpdateExcludedData();
					this->SetDirty();
					break;
				}
				break;
			}
		}
	}

	void OnResize() override
	{
		this->vscroll->SetCapacityFromWidget(this, WID_SCG_MATRIX);
	}

	void OnGameTick() override
	{
		/* Override default OnGameTick */
	}

	/**
	* Some data on this window has become invalid.
	* @param data Information about the changed data.
	* @param gui_scope Whether the call is done from GUI scope. You may not do everything when not in GUI scope. See #InvalidateWindowData() for details.
	*/
	void OnInvalidateData(int data = 0, bool gui_scope = true) override
	{
		if (!gui_scope) return;
		this->FillGraphData();
	}

	void FillGraphData()
	{
		const Station* station = Station::GetIfValid(this->station_id);
		if (station == nullptr) return;

		this->present_cargoes = station->station_cargo_history_cargoes;
		this->vscroll->SetCount(CountBits(this->present_cargoes));

		this->UpdateExcludedData();

		uint8_t i = 0;
		for (const CargoSpec *cs : _sorted_standard_cargo_specs) {
			if (!HasBit(this->present_cargoes, cs->Index())) continue;
			this->colours[i] = cs->legend_colour;

			const auto &history = station->station_cargo_history[CountBits(this->present_cargoes & (cs->CargoTypesBit() - 1))];

			uint offset = station->station_cargo_history_offset;
			for (uint j = 0; j < MAX_STATION_CARGO_HISTORY_DAYS; j++) {
				this->cost[i][j] = RXDecompressUint(history[offset]);
				offset++;
				if (offset == MAX_STATION_CARGO_HISTORY_DAYS) offset = 0;
			}
			i++;
		}

		this->num_dataset = i;

		this->SetDirty();
	}
};


static constexpr NWidgetPart _nested_station_cargo_widgets[] = {
	NWidget(NWID_HORIZONTAL),
		NWidget(WWT_CLOSEBOX, COLOUR_GREY),
		NWidget(WWT_CAPTION, COLOUR_GREY, WID_SCG_CAPTION), SetDataTip(STR_GRAPH_STATION_CARGO_CAPTION, STR_TOOLTIP_WINDOW_TITLE_DRAG_THIS),
		NWidget(WWT_SHADEBOX, COLOUR_GREY),
		NWidget(WWT_DEFSIZEBOX, COLOUR_GREY),
		NWidget(WWT_STICKYBOX, COLOUR_GREY),
	EndContainer(),
	NWidget(WWT_PANEL, COLOUR_GREY, WID_GRAPH_BACKGROUND), SetMinimalSize(568, 128),
		NWidget(NWID_HORIZONTAL),
			NWidget(NWID_SPACER), SetFill(1, 0), SetResize(1, 0),
			NWidget(WWT_TEXT, COLOUR_GREY, WID_GRAPH_HEADER), SetMinimalSize(0, 6), SetPadding(2, 0, 2, 0), SetDataTip(STR_GRAPH_STATION_CARGO_TITLE, STR_NULL),
			NWidget(NWID_SPACER), SetFill(1, 0), SetResize(1, 0),
		EndContainer(),
		NWidget(NWID_HORIZONTAL),
			NWidget(WWT_EMPTY, COLOUR_GREY, WID_GRAPH_GRAPH), SetMinimalSize(495, 0), SetFill(1, 1), SetResize(1, 1),
			NWidget(NWID_VERTICAL),
				NWidget(NWID_SPACER), SetMinimalSize(0, 24), SetFill(0, 0), SetResize(0, 1),
				NWidget(WWT_PUSHTXTBTN, COLOUR_ORANGE, WID_CPR_ENABLE_CARGOES), SetDataTip(STR_GRAPH_CARGO_ENABLE_ALL, STR_GRAPH_CARGO_TOOLTIP_ENABLE_ALL), SetFill(1, 0),
				NWidget(WWT_PUSHTXTBTN, COLOUR_ORANGE, WID_CPR_DISABLE_CARGOES), SetDataTip(STR_GRAPH_CARGO_DISABLE_ALL, STR_GRAPH_CARGO_TOOLTIP_DISABLE_ALL), SetFill(1, 0),
				NWidget(NWID_SPACER), SetMinimalSize(0, 4),
				NWidget(NWID_HORIZONTAL),
					NWidget(WWT_MATRIX, COLOUR_BROWN, WID_SCG_MATRIX), SetResize(0, 2), SetMatrixDataTip(1, 0, STR_GRAPH_CARGO_PAYMENT_TOGGLE_CARGO), SetScrollbar(WID_SCG_MATRIX_SCROLLBAR),
					NWidget(NWID_VSCROLLBAR, COLOUR_BROWN, WID_SCG_MATRIX_SCROLLBAR),
				EndContainer(),
				NWidget(NWID_SPACER), SetMinimalSize(0, 24), SetFill(0, 1), SetResize(0, 1),
			EndContainer(),
			NWidget(NWID_SPACER), SetMinimalSize(5, 0), SetFill(0, 1), SetResize(0, 1),
		EndContainer(),
		NWidget(NWID_HORIZONTAL),
			NWidget(NWID_SPACER), SetMinimalSize(WidgetDimensions::unscaled.resizebox.Horizontal(), 0), SetFill(1, 0), SetResize(1, 0),
			NWidget(WWT_TEXT, COLOUR_GREY, WID_GRAPH_FOOTER_CUSTOM), SetMinimalSize(0, 6), SetPadding(2, 0, 2, 0), SetDataTip(STR_JUST_STRING1, STR_NULL),
			NWidget(NWID_SPACER), SetFill(1, 0), SetResize(1, 0),
			NWidget(WWT_RESIZEBOX, COLOUR_GREY, WID_GRAPH_RESIZE),
		EndContainer(),
	EndContainer(),
};

static WindowDesc _station_cargo_desc(__FILE__, __LINE__,
	WDP_AUTO, "graph_station_cargo", 0, 0,
	WC_STATION_CARGO, WC_NONE,
	0,
	std::begin(_nested_station_cargo_widgets), std::end(_nested_station_cargo_widgets)
);


void ShowStationCargo(StationID station_id)
{
	AllocateWindowDescFront<StationCargoGraphWindow>(&_station_cargo_desc, station_id);
}
<|MERGE_RESOLUTION|>--- conflicted
+++ resolved
@@ -1488,14 +1488,9 @@
 
 		for (const CargoSpec *cs : _sorted_standard_cargo_specs) {
 			this->colours[i] = cs->legend_colour;
-<<<<<<< HEAD
-			for (int j = 0; j != 20; j++) {
+			for (int j = 0; j != this->num_on_x_axis; j++) {
 				const byte ctt = _cargo_payment_x_mode ? static_cast<byte>(factor / static_cast<float>((j + 1) * this->x_values_increment)) : (j + 1) * 4;
 				this->cost[i][j] = GetTransportedGoodsIncome(_cargo_payment_x_mode ? 1 : 10, _cargo_payment_x_mode ? 200 : 20, ctt, cs->Index());
-=======
-			for (uint j = 0; j != this->num_on_x_axis; j++) {
-				this->cost[i][j] = GetTransportedGoodsIncome(10, 20, j * 4 + 4, cs->Index());
->>>>>>> 60b6c6c7
 			}
 			i++;
 		}
