/*
 * This file is part of OpenTTD.
 * OpenTTD is free software; you can redistribute it and/or modify it under the terms of the GNU General Public License as published by the Free Software Foundation, version 2.
 * OpenTTD is distributed in the hope that it will be useful, but WITHOUT ANY WARRANTY; without even the implied warranty of MERCHANTABILITY or FITNESS FOR A PARTICULAR PURPOSE.
 * See the GNU General Public License for more details. You should have received a copy of the GNU General Public License along with OpenTTD. If not, see <http://www.gnu.org/licenses/>.
 */

/** @file graph_gui.cpp GUI that shows performance graphs. */

#include "stdafx.h"
#include "graph_gui.h"
#include "window_gui.h"
#include "company_base.h"
#include "company_gui.h"
#include "economy_func.h"
#include "cargotype.h"
#include "strings_func.h"
#include "window_func.h"
#include "date_func.h"
#include "gfx_func.h"
#include "core/geometry_func.hpp"
#include "currency.h"
#include "zoom_func.h"
#include "unit_conversion.h"
#include "core/math_func.hpp"

#include "widgets/graph_widget.h"

#include "table/strings.h"
#include "table/sprites.h"
#include <math.h>

#include "safeguards.h"
#include "station_base.h"

/* Bitmasks of company and cargo indices that shouldn't be drawn. */
static CompanyMask _legend_excluded_companies;
static CargoTypes _legend_excluded_cargo;

/* Apparently these don't play well with enums. */
static const OverflowSafeInt64 INVALID_DATAPOINT(INT64_MAX); // Value used for a datapoint that shouldn't be drawn.
static const uint INVALID_DATAPOINT_POS = UINT_MAX;  // Used to determine if the previous point was drawn.

uint8 _cargo_payment_x_mode;

/****************/
/* GRAPH LEGEND */
/****************/

struct GraphLegendWindow : Window {
	GraphLegendWindow(WindowDesc *desc, WindowNumber window_number) : Window(desc)
	{
		this->InitNested(window_number);

		for (CompanyID c = COMPANY_FIRST; c < MAX_COMPANIES; c++) {
			if (!HasBit(_legend_excluded_companies, c)) this->LowerWidget(c + WID_GL_FIRST_COMPANY);

			this->OnInvalidateData(c);
		}
	}

	void DrawWidget(const Rect &r, int widget) const override
	{
		if (!IsInsideMM(widget, WID_GL_FIRST_COMPANY, MAX_COMPANIES + WID_GL_FIRST_COMPANY)) return;

		CompanyID cid = (CompanyID)(widget - WID_GL_FIRST_COMPANY);

		if (!Company::IsValidID(cid)) return;

		bool rtl = _current_text_dir == TD_RTL;

		const Rect ir = r.Shrink(WD_FRAMERECT_LEFT, WD_FRAMERECT_TOP, WD_FRAMERECT_RIGHT, WD_FRAMERECT_BOTTOM);
		Dimension d = GetSpriteSize(SPR_COMPANY_ICON);
		DrawCompanyIcon(cid, rtl ? ir.right - d.width : ir.left, CenterBounds(ir.top, ir.bottom, d.height));

		const Rect tr = ir.Indent(d.width + ScaleGUITrad(2), rtl);
		SetDParam(0, cid);
		SetDParam(1, cid);
		DrawString(tr.left, tr.right, CenterBounds(tr.top, tr.bottom, FONT_HEIGHT_NORMAL), STR_COMPANY_NAME_COMPANY_NUM, HasBit(_legend_excluded_companies, cid) ? TC_BLACK : TC_WHITE);
	}

	void OnClick(Point pt, int widget, int click_count) override
	{
		if (!IsInsideMM(widget, WID_GL_FIRST_COMPANY, MAX_COMPANIES + WID_GL_FIRST_COMPANY)) return;

		ToggleBit(_legend_excluded_companies, widget - WID_GL_FIRST_COMPANY);
		this->ToggleWidgetLoweredState(widget);
		this->SetDirty();
		InvalidateWindowData(WC_INCOME_GRAPH, 0);
		InvalidateWindowData(WC_OPERATING_PROFIT, 0);
		InvalidateWindowData(WC_DELIVERED_CARGO, 0);
		InvalidateWindowData(WC_PERFORMANCE_HISTORY, 0);
		InvalidateWindowData(WC_COMPANY_VALUE, 0);
	}

	/**
	 * Some data on this window has become invalid.
	 * @param data Information about the changed data.
	 * @param gui_scope Whether the call is done from GUI scope. You may not do everything when not in GUI scope. See #InvalidateWindowData() for details.
	 */
	void OnInvalidateData(int data = 0, bool gui_scope = true) override
	{
		if (!gui_scope) return;
		if (Company::IsValidID(data)) return;

		SetBit(_legend_excluded_companies, data);
		this->RaiseWidget(data + WID_GL_FIRST_COMPANY);
	}
};

/**
 * Construct a vertical list of buttons, one for each company.
 * @param biggest_index Storage for collecting the biggest index used in the returned tree.
 * @return Panel with company buttons.
 * @post \c *biggest_index contains the largest used index in the tree.
 */
static NWidgetBase *MakeNWidgetCompanyLines(int *biggest_index)
{
	NWidgetVertical *vert = new NWidgetVertical(NC_EQUALSIZE);
	vert->SetPadding(2, 2, 2, 2);
	uint sprite_height = GetSpriteSize(SPR_COMPANY_ICON, nullptr, ZOOM_LVL_OUT_4X).height;

	for (int widnum = WID_GL_FIRST_COMPANY; widnum <= WID_GL_LAST_COMPANY; widnum++) {
		NWidgetBackground *panel = new NWidgetBackground(WWT_PANEL, COLOUR_BROWN, widnum);
		panel->SetMinimalSize(246, sprite_height + WD_FRAMERECT_TOP + WD_FRAMERECT_BOTTOM);
		panel->SetMinimalTextLines(1, WD_FRAMERECT_TOP + WD_FRAMERECT_BOTTOM, FS_NORMAL);
		panel->SetFill(1, 1);
		panel->SetDataTip(0x0, STR_GRAPH_KEY_COMPANY_SELECTION_TOOLTIP);
		vert->Add(panel);
	}
	*biggest_index = WID_GL_LAST_COMPANY;
	return vert;
}

static const NWidgetPart _nested_graph_legend_widgets[] = {
	NWidget(NWID_HORIZONTAL),
		NWidget(WWT_CLOSEBOX, COLOUR_BROWN),
		NWidget(WWT_CAPTION, COLOUR_BROWN), SetDataTip(STR_GRAPH_KEY_CAPTION, STR_TOOLTIP_WINDOW_TITLE_DRAG_THIS),
		NWidget(WWT_SHADEBOX, COLOUR_BROWN),
		NWidget(WWT_STICKYBOX, COLOUR_BROWN),
	EndContainer(),
	NWidget(WWT_PANEL, COLOUR_BROWN, WID_GL_BACKGROUND),
		NWidgetFunction(MakeNWidgetCompanyLines),
	EndContainer(),
};

static WindowDesc _graph_legend_desc(
	WDP_AUTO, "graph_legend", 0, 0,
	WC_GRAPH_LEGEND, WC_NONE,
	0,
	_nested_graph_legend_widgets, lengthof(_nested_graph_legend_widgets)
);

static void ShowGraphLegend()
{
	AllocateWindowDescFront<GraphLegendWindow>(&_graph_legend_desc, 0);
}

/** Contains the interval of a graph's data. */
struct ValuesInterval {
	OverflowSafeInt64 highest; ///< Highest value of this interval. Must be zero or greater.
	OverflowSafeInt64 lowest;  ///< Lowest value of this interval. Must be zero or less.
};

/******************/
/* BASE OF GRAPHS */
/*****************/

struct BaseGraphWindow : Window {
protected:
	static const int GRAPH_MAX_DATASETS     =  64;
	static const int GRAPH_BASE_COLOUR      =  GREY_SCALE(2);
	static const int GRAPH_GRID_COLOUR      =  GREY_SCALE(3);
	static const int GRAPH_AXIS_LINE_COLOUR =  GREY_SCALE(1);
	static const int GRAPH_ZERO_LINE_COLOUR =  GREY_SCALE(8);
	static const int GRAPH_YEAR_LINE_COLOUR =  GREY_SCALE(5);
	static const int GRAPH_NUM_MONTHS       =  24; ///< Number of months displayed in the graph.

	static const TextColour GRAPH_AXIS_LABEL_COLOUR = TC_BLACK; ///< colour of the graph axis label.

	static const int MIN_GRAPH_NUM_LINES_Y  =   9; ///< Minimal number of horizontal lines to draw.
	static const int MIN_GRID_PIXEL_SIZE    =  20; ///< Minimum distance between graph lines.

	uint64 excluded_data; ///< bitmask of the datasets that shouldn't be displayed.
	byte num_dataset;
	byte num_on_x_axis;
	byte num_vert_lines;

	/* The starting month and year that values are plotted against. If month is
	 * 0xFF, use x_values_start and x_values_increment below instead. */
	byte month;
	Year year;

	/* These values are used if the graph is being plotted against values
	 * rather than the dates specified by month and year. */
	uint16 x_values_start;
	uint16 x_values_increment;

	int graph_widget;
	StringID format_str_y_axis;
	byte colours[GRAPH_MAX_DATASETS];
	OverflowSafeInt64 cost[GRAPH_MAX_DATASETS][GRAPH_NUM_MONTHS]; ///< Stored costs for the last #GRAPH_NUM_MONTHS months

	/**
	 * Get the interval that contains the graph's data. Excluded data is ignored to show smaller values in
	 * better detail when disabling higher ones.
	 * @param num_hori_lines Number of horizontal lines to be drawn.
	 * @return Highest and lowest values of the graph (ignoring disabled data).
	 */
	ValuesInterval GetValuesInterval(int num_hori_lines) const
	{
		assert(num_hori_lines > 0);

		ValuesInterval current_interval;
		current_interval.highest = INT64_MIN;
		current_interval.lowest  = INT64_MAX;

		for (int i = 0; i < this->num_dataset; i++) {
			if (HasBit(this->excluded_data, i)) continue;
			for (int j = 0; j < this->num_on_x_axis; j++) {
				OverflowSafeInt64 datapoint = this->cost[i][j];

				if (datapoint != INVALID_DATAPOINT) {
					current_interval.highest = std::max(current_interval.highest, datapoint);
					current_interval.lowest  = std::min(current_interval.lowest, datapoint);
				}
			}
		}

		/* Prevent showing values too close to the graph limits. */
		current_interval.highest = (11 * current_interval.highest) / 10;
		current_interval.lowest =  (11 * current_interval.lowest) / 10;

		/* Always include zero in the shown range. */
		double abs_lower  = (current_interval.lowest > 0) ? 0 : (double)abs(current_interval.lowest);
		double abs_higher = (current_interval.highest < 0) ? 0 : (double)current_interval.highest;

		int num_pos_grids;
		int64 grid_size;

		if (abs_lower != 0 || abs_higher != 0) {
			/* The number of grids to reserve for the positive part is: */
			num_pos_grids = (int)floor(0.5 + num_hori_lines * abs_higher / (abs_higher + abs_lower));

			/* If there are any positive or negative values, force that they have at least one grid. */
			if (num_pos_grids == 0 && abs_higher != 0) num_pos_grids++;
			if (num_pos_grids == num_hori_lines && abs_lower != 0) num_pos_grids--;

			/* Get the required grid size for each side and use the maximum one. */
			int64 grid_size_higher = (abs_higher > 0) ? ((int64)abs_higher + num_pos_grids - 1) / num_pos_grids : 0;
			int64 grid_size_lower = (abs_lower > 0) ? ((int64)abs_lower + num_hori_lines - num_pos_grids - 1) / (num_hori_lines - num_pos_grids) : 0;
			grid_size = std::max(grid_size_higher, grid_size_lower);
		} else {
			/* If both values are zero, show an empty graph. */
			num_pos_grids = num_hori_lines / 2;
			grid_size = 1;
		}

		current_interval.highest = num_pos_grids * grid_size;
		current_interval.lowest = -(num_hori_lines - num_pos_grids) * grid_size;
		return current_interval;
	}

	/**
	 * Get width for Y labels.
	 * @param current_interval Interval that contains all of the graph data.
	 * @param num_hori_lines Number of horizontal lines to be drawn.
	 */
	uint GetYLabelWidth(ValuesInterval current_interval, int num_hori_lines) const
	{
		/* draw text strings on the y axis */
		int64 y_label = current_interval.highest;
		int64 y_label_separation = (current_interval.highest - current_interval.lowest) / num_hori_lines;

		uint max_width = 0;

		for (int i = 0; i < (num_hori_lines + 1); i++) {
			SetDParam(0, this->format_str_y_axis);
			SetDParam(1, y_label);
			Dimension d = GetStringBoundingBox(STR_GRAPH_Y_LABEL);
			if (d.width > max_width) max_width = d.width;

			y_label -= y_label_separation;
		}

		return max_width;
	}

	/**
	 * Actually draw the graph.
	 * @param r the rectangle of the data field of the graph
	 */
	void DrawGraph(Rect r) const
	{
		uint x, y;               ///< Reused whenever x and y coordinates are needed.
		ValuesInterval interval; ///< Interval that contains all of the graph data.
		int x_axis_offset;       ///< Distance from the top of the graph to the x axis.

		/* the colours and cost array of GraphDrawer must accommodate
		 * both values for cargo and companies. So if any are higher, quit */
		static_assert(GRAPH_MAX_DATASETS >= (int)NUM_CARGO && GRAPH_MAX_DATASETS >= (int)MAX_COMPANIES);
		assert(this->num_vert_lines > 0);

		/* Rect r will be adjusted to contain just the graph, with labels being
		 * placed outside the area. */
		r.top    += 5 + GetCharacterHeight(FS_SMALL) / 2;
		r.bottom -= (this->month == 0xFF ? 1 : 2) * GetCharacterHeight(FS_SMALL) + 4;
		r.left   += 9;
		r.right  -= 5;

		/* Initial number of horizontal lines. */
		int num_hori_lines = 160 / MIN_GRID_PIXEL_SIZE;
		/* For the rest of the height, the number of horizontal lines will increase more slowly. */
		int resize = (r.bottom - r.top - 160) / (2 * MIN_GRID_PIXEL_SIZE);
		if (resize > 0) num_hori_lines += resize;

		interval = GetValuesInterval(num_hori_lines);

		int label_width = GetYLabelWidth(interval, num_hori_lines);

		r.left += label_width;

		int x_sep = (r.right - r.left) / this->num_vert_lines;
		int y_sep = (r.bottom - r.top) / num_hori_lines;

		/* Redetermine right and bottom edge of graph to fit with the integer
		 * separation values. */
		r.right = r.left + x_sep * this->num_vert_lines;
		r.bottom = r.top + y_sep * num_hori_lines;

		OverflowSafeInt64 interval_size = interval.highest + abs(interval.lowest);
		/* Where to draw the X axis. Use floating point to avoid overflowing and results of zero. */
		x_axis_offset = (int)((r.bottom - r.top) * (double)interval.highest / (double)interval_size);

		/* Draw the background of the graph itself. */
		GfxFillRect(r.left, r.top, r.right, r.bottom, GRAPH_BASE_COLOUR);

		/* Draw the vertical grid lines. */

		/* Don't draw the first line, as that's where the axis will be. */
		x = r.left + x_sep;

		for (int i = 0; i < this->num_vert_lines; i++) {
			GfxFillRect(x, r.top, x, r.bottom, GRAPH_GRID_COLOUR);
			x += x_sep;
		}

		/* Draw the horizontal grid lines. */
		y = r.bottom;

		for (int i = 0; i < (num_hori_lines + 1); i++) {
			GfxFillRect(r.left - 3, y, r.left - 1, y, GRAPH_AXIS_LINE_COLOUR);
			GfxFillRect(r.left, y, r.right, y, GRAPH_GRID_COLOUR);
			y -= y_sep;
		}

		/* Draw the y axis. */
		GfxFillRect(r.left, r.top, r.left, r.bottom, GRAPH_AXIS_LINE_COLOUR);

		/* Draw the x axis. */
		y = x_axis_offset + r.top;
		GfxFillRect(r.left, y, r.right, y, GRAPH_ZERO_LINE_COLOUR);

		/* Find the largest value that will be drawn. */
		if (this->num_on_x_axis == 0) return;

		assert(this->num_on_x_axis > 0);
		assert(this->num_dataset > 0);

		/* draw text strings on the y axis */
		int64 y_label = interval.highest;
		int64 y_label_separation = abs(interval.highest - interval.lowest) / num_hori_lines;

		y = r.top - GetCharacterHeight(FS_SMALL) / 2;

		for (int i = 0; i < (num_hori_lines + 1); i++) {
			SetDParam(0, this->format_str_y_axis);
			SetDParam(1, y_label);
			DrawString(r.left - label_width - 4, r.left - 4, y, STR_GRAPH_Y_LABEL, GRAPH_AXIS_LABEL_COLOUR, SA_RIGHT);

			y_label -= y_label_separation;
			y += y_sep;
		}

		/* Draw x-axis labels and markings for graphs based on financial quarters and years.  */
		if (this->month != 0xFF) {
			x = r.left;
			y = r.bottom + 2;
			byte month = this->month;
			Year year  = this->year;
			for (int i = 0; i < this->num_on_x_axis; i++) {
				SetDParam(0, month + STR_MONTH_ABBREV_JAN);
				SetDParam(1, year);
				DrawStringMultiLine(x, x + x_sep, y, this->height, month == 0 ? STR_GRAPH_X_LABEL_MONTH_YEAR : STR_GRAPH_X_LABEL_MONTH, GRAPH_AXIS_LABEL_COLOUR, SA_LEFT);

				month += 3;
				if (month >= 12) {
					month = 0;
					year++;

					/* Draw a lighter grid line between years. Top and bottom adjustments ensure we don't draw over top and bottom horizontal grid lines. */
					GfxFillRect(x + x_sep, r.top + 1, x + x_sep, r.bottom - 1, GRAPH_YEAR_LINE_COLOUR);
				}
				x += x_sep;
			}
		} else {
			/* Draw x-axis labels for graphs not based on quarterly performance (cargo payment rates). */
			x = r.left;
			y = r.bottom + 2;
			uint16 label = this->x_values_start;

			for (int i = 0; i < this->num_on_x_axis; i++) {
				SetDParam(0, label);
				DrawString(x + 1, x + x_sep - 1, y, STR_GRAPH_Y_LABEL_NUMBER, GRAPH_AXIS_LABEL_COLOUR, SA_HOR_CENTER);

				label += this->x_values_increment;
				x += x_sep;
			}
		}

		/* draw lines and dots */
		uint linewidth = _settings_client.gui.graph_line_thickness;
		uint pointoffs1 = (linewidth + 1) / 2;
		uint pointoffs2 = linewidth + 1 - pointoffs1;
		for (int i = 0; i < this->num_dataset; i++) {
			if (!HasBit(this->excluded_data, i)) {
				/* Centre the dot between the grid lines. */
				x = r.left + (x_sep / 2);

				byte colour  = this->colours[i];
				uint prev_x = INVALID_DATAPOINT_POS;
				uint prev_y = INVALID_DATAPOINT_POS;

				for (int j = 0; j < this->num_on_x_axis; j++) {
					OverflowSafeInt64 datapoint = this->cost[i][j];

					if (datapoint != INVALID_DATAPOINT) {
						/*
						 * Check whether we need to reduce the 'accuracy' of the
						 * datapoint value and the highest value to split overflows.
						 * And when 'drawing' 'one million' or 'one million and one'
						 * there is no significant difference, so the least
						 * significant bits can just be removed.
						 *
						 * If there are more bits needed than would fit in a 32 bits
						 * integer, so at about 31 bits because of the sign bit, the
						 * least significant bits are removed.
						 */
						int mult_range = FindLastBit(x_axis_offset) + FindLastBit(abs(datapoint));
						int reduce_range = std::max(mult_range - 31, 0);

						/* Handle negative values differently (don't shift sign) */
						if (datapoint < 0) {
							datapoint = -(abs(datapoint) >> reduce_range);
						} else {
							datapoint >>= reduce_range;
						}
						y = r.top + x_axis_offset - ((r.bottom - r.top) * datapoint) / (interval_size >> reduce_range);

						/* Draw the point. */
						GfxFillRect(x - pointoffs1, y - pointoffs1, x + pointoffs2, y + pointoffs2, colour);

						/* Draw the line connected to the previous point. */
						if (prev_x != INVALID_DATAPOINT_POS) GfxDrawLine(prev_x, prev_y, x, y, colour, linewidth);

						prev_x = x;
						prev_y = y;
					} else {
						prev_x = INVALID_DATAPOINT_POS;
						prev_y = INVALID_DATAPOINT_POS;
					}

					x += x_sep;
				}
			}
		}
	}


	BaseGraphWindow(WindowDesc *desc, int widget, StringID format_str_y_axis) :
			Window(desc),
			format_str_y_axis(format_str_y_axis)
	{
		SetWindowDirty(WC_GRAPH_LEGEND, 0);
		this->num_vert_lines = 24;
		this->graph_widget = widget;
	}

	void InitializeWindow(WindowNumber number)
	{
		/* Initialise the dataset */
		this->UpdateStatistics(true);

		this->InitNested(number);
	}

public:
	void UpdateWidgetSize(int widget, Dimension *size, const Dimension &padding, Dimension *fill, Dimension *resize) override
	{
		if (widget != this->graph_widget) return;

		uint x_label_width = 0;

		/* Draw x-axis labels and markings for graphs based on financial quarters and years.  */
		if (this->month != 0xFF) {
			byte month = this->month;
			Year year  = this->year;
			for (int i = 0; i < this->num_on_x_axis; i++) {
				SetDParam(0, month + STR_MONTH_ABBREV_JAN);
				SetDParam(1, year);
				x_label_width = std::max(x_label_width, GetStringBoundingBox(month == 0 ? STR_GRAPH_X_LABEL_MONTH_YEAR : STR_GRAPH_X_LABEL_MONTH).width);

				month += 3;
				if (month >= 12) {
					month = 0;
					year++;
				}
			}
		} else {
			/* Draw x-axis labels for graphs not based on quarterly performance (cargo payment rates). */
			SetDParamMaxValue(0, this->x_values_start + this->num_on_x_axis * this->x_values_increment, 0, FS_SMALL);
			x_label_width = GetStringBoundingBox(STR_GRAPH_Y_LABEL_NUMBER).width;
		}

		SetDParam(0, this->format_str_y_axis);
		SetDParam(1, INT64_MAX);
		uint y_label_width = GetStringBoundingBox(STR_GRAPH_Y_LABEL).width;

		size->width  = std::max<uint>(size->width,  5 + y_label_width + this->num_on_x_axis * (x_label_width + 5) + 9);
		size->height = std::max<uint>(size->height, 5 + (1 + MIN_GRAPH_NUM_LINES_Y * 2 + (this->month != 0xFF ? 3 : 1)) * FONT_HEIGHT_SMALL + 4);
		size->height = std::max<uint>(size->height, size->width / 3);
	}

	void DrawWidget(const Rect &r, int widget) const override
	{
		if (widget != this->graph_widget) return;

		DrawGraph(r);
	}

	virtual OverflowSafeInt64 GetGraphData(const Company *c, int j)
	{
		return INVALID_DATAPOINT;
	}

	void OnClick(Point pt, int widget, int click_count) override
	{
		/* Clicked on legend? */
		if (widget == WID_CV_KEY_BUTTON) ShowGraphLegend();
	}

	void OnGameTick() override
	{
		this->UpdateStatistics(false);
	}

	/**
	 * Some data on this window has become invalid.
	 * @param data Information about the changed data.
	 * @param gui_scope Whether the call is done from GUI scope. You may not do everything when not in GUI scope. See #InvalidateWindowData() for details.
	 */
	void OnInvalidateData(int data = 0, bool gui_scope = true) override
	{
		if (!gui_scope) return;
		this->UpdateStatistics(true);
	}

	/**
	 * Update the statistics.
	 * @param initialize Initialize the data structure.
	 */
	void UpdateStatistics(bool initialize)
	{
		CompanyMask excluded_companies = _legend_excluded_companies;

		/* Exclude the companies which aren't valid */
		for (CompanyID c = COMPANY_FIRST; c < MAX_COMPANIES; c++) {
			if (!Company::IsValidID(c)) SetBit(excluded_companies, c);
		}

		byte nums = 0;
		for (const Company *c : Company::Iterate()) {
			nums = std::min(this->num_vert_lines, std::max(nums, c->num_valid_stat_ent));
		}

		int mo = (_cur_date_ymd.month / 3 - nums) * 3;
		int yr = _cur_year;
		while (mo < 0) {
			yr--;
			mo += 12;
		}

		if (!initialize && this->excluded_data == excluded_companies && this->num_on_x_axis == nums &&
				this->year == yr && this->month == mo) {
			/* There's no reason to get new stats */
			return;
		}

		this->excluded_data = excluded_companies;
		this->num_on_x_axis = nums;
		this->year = yr;
		this->month = mo;

		int numd = 0;
		for (CompanyID k = COMPANY_FIRST; k < MAX_COMPANIES; k++) {
			const Company *c = Company::GetIfValid(k);
			if (c != nullptr) {
				this->colours[numd] = _colour_gradient[c->colour][6];
				for (int j = this->num_on_x_axis, i = 0; --j >= 0;) {
					this->cost[numd][i] = (j >= c->num_valid_stat_ent) ? INVALID_DATAPOINT : GetGraphData(c, j);
					i++;
				}
			}
			numd++;
		}

		this->num_dataset = numd;
	}
};


/********************/
/* OPERATING PROFIT */
/********************/

struct OperatingProfitGraphWindow : BaseGraphWindow {
	OperatingProfitGraphWindow(WindowDesc *desc, WindowNumber window_number) :
			BaseGraphWindow(desc, WID_CV_GRAPH, STR_JUST_CURRENCY_SHORT)
	{
		this->InitializeWindow(window_number);
	}

	OverflowSafeInt64 GetGraphData(const Company *c, int j) override
	{
		return c->old_economy[j].income + c->old_economy[j].expenses;
	}
};

static const NWidgetPart _nested_operating_profit_widgets[] = {
	NWidget(NWID_HORIZONTAL),
		NWidget(WWT_CLOSEBOX, COLOUR_BROWN),
		NWidget(WWT_CAPTION, COLOUR_BROWN), SetDataTip(STR_GRAPH_OPERATING_PROFIT_CAPTION, STR_TOOLTIP_WINDOW_TITLE_DRAG_THIS),
		NWidget(WWT_PUSHTXTBTN, COLOUR_BROWN, WID_CV_KEY_BUTTON), SetMinimalSize(50, 0), SetMinimalTextLines(1, WD_FRAMERECT_TOP + WD_FRAMERECT_BOTTOM + 2), SetDataTip(STR_GRAPH_KEY_BUTTON, STR_GRAPH_KEY_TOOLTIP),
		NWidget(WWT_SHADEBOX, COLOUR_BROWN),
		NWidget(WWT_DEFSIZEBOX, COLOUR_BROWN),
		NWidget(WWT_STICKYBOX, COLOUR_BROWN),
	EndContainer(),
	NWidget(WWT_PANEL, COLOUR_BROWN, WID_CV_BACKGROUND),
		NWidget(NWID_HORIZONTAL),
			NWidget(WWT_EMPTY, COLOUR_BROWN, WID_CV_GRAPH), SetMinimalSize(576, 160), SetFill(1, 1), SetResize(1, 1),
			NWidget(NWID_VERTICAL),
				NWidget(NWID_SPACER), SetFill(0, 1), SetResize(0, 1),
				NWidget(WWT_RESIZEBOX, COLOUR_BROWN, WID_CV_RESIZE),
			EndContainer(),
		EndContainer(),
	EndContainer(),
};

static WindowDesc _operating_profit_desc(
	WDP_AUTO, "graph_operating_profit", 0, 0,
	WC_OPERATING_PROFIT, WC_NONE,
	0,
	_nested_operating_profit_widgets, lengthof(_nested_operating_profit_widgets)
);


void ShowOperatingProfitGraph()
{
	AllocateWindowDescFront<OperatingProfitGraphWindow>(&_operating_profit_desc, 0);
}


/****************/
/* INCOME GRAPH */
/****************/

struct IncomeGraphWindow : BaseGraphWindow {
	IncomeGraphWindow(WindowDesc *desc, WindowNumber window_number) :
			BaseGraphWindow(desc, WID_CV_GRAPH, STR_JUST_CURRENCY_SHORT)
	{
		this->InitializeWindow(window_number);
	}

	OverflowSafeInt64 GetGraphData(const Company *c, int j) override
	{
		return c->old_economy[j].income;
	}
};

static const NWidgetPart _nested_income_graph_widgets[] = {
	NWidget(NWID_HORIZONTAL),
		NWidget(WWT_CLOSEBOX, COLOUR_BROWN),
		NWidget(WWT_CAPTION, COLOUR_BROWN), SetDataTip(STR_GRAPH_INCOME_CAPTION, STR_TOOLTIP_WINDOW_TITLE_DRAG_THIS),
		NWidget(WWT_PUSHTXTBTN, COLOUR_BROWN, WID_CV_KEY_BUTTON), SetMinimalSize(50, 0), SetMinimalTextLines(1, WD_FRAMERECT_TOP + WD_FRAMERECT_BOTTOM + 2), SetDataTip(STR_GRAPH_KEY_BUTTON, STR_GRAPH_KEY_TOOLTIP),
		NWidget(WWT_SHADEBOX, COLOUR_BROWN),
		NWidget(WWT_DEFSIZEBOX, COLOUR_BROWN),
		NWidget(WWT_STICKYBOX, COLOUR_BROWN),
	EndContainer(),
	NWidget(WWT_PANEL, COLOUR_BROWN, WID_CV_BACKGROUND),
		NWidget(NWID_HORIZONTAL),
			NWidget(WWT_EMPTY, COLOUR_BROWN, WID_CV_GRAPH), SetMinimalSize(576, 128), SetFill(1, 1), SetResize(1, 1),
			NWidget(NWID_VERTICAL),
				NWidget(NWID_SPACER), SetFill(0, 1), SetResize(0, 1),
				NWidget(WWT_RESIZEBOX, COLOUR_BROWN, WID_CV_RESIZE),
			EndContainer(),
		EndContainer(),
	EndContainer(),
};

static WindowDesc _income_graph_desc(
	WDP_AUTO, "graph_income", 0, 0,
	WC_INCOME_GRAPH, WC_NONE,
	0,
	_nested_income_graph_widgets, lengthof(_nested_income_graph_widgets)
);

void ShowIncomeGraph()
{
	AllocateWindowDescFront<IncomeGraphWindow>(&_income_graph_desc, 0);
}

/*******************/
/* DELIVERED CARGO */
/*******************/

struct DeliveredCargoGraphWindow : BaseGraphWindow {
	DeliveredCargoGraphWindow(WindowDesc *desc, WindowNumber window_number) :
			BaseGraphWindow(desc, WID_CV_GRAPH, STR_JUST_COMMA)
	{
		this->InitializeWindow(window_number);
	}

	OverflowSafeInt64 GetGraphData(const Company *c, int j) override
	{
		return c->old_economy[j].delivered_cargo.GetSum<OverflowSafeInt64>();
	}
};

static const NWidgetPart _nested_delivered_cargo_graph_widgets[] = {
	NWidget(NWID_HORIZONTAL),
		NWidget(WWT_CLOSEBOX, COLOUR_BROWN),
		NWidget(WWT_CAPTION, COLOUR_BROWN), SetDataTip(STR_GRAPH_CARGO_DELIVERED_CAPTION, STR_TOOLTIP_WINDOW_TITLE_DRAG_THIS),
		NWidget(WWT_PUSHTXTBTN, COLOUR_BROWN, WID_CV_KEY_BUTTON), SetMinimalSize(50, 0), SetMinimalTextLines(1, WD_FRAMERECT_TOP + WD_FRAMERECT_BOTTOM + 2), SetDataTip(STR_GRAPH_KEY_BUTTON, STR_GRAPH_KEY_TOOLTIP),
		NWidget(WWT_SHADEBOX, COLOUR_BROWN),
		NWidget(WWT_DEFSIZEBOX, COLOUR_BROWN),
		NWidget(WWT_STICKYBOX, COLOUR_BROWN),
	EndContainer(),
	NWidget(WWT_PANEL, COLOUR_BROWN, WID_CV_BACKGROUND),
		NWidget(NWID_HORIZONTAL),
			NWidget(WWT_EMPTY, COLOUR_BROWN, WID_CV_GRAPH), SetMinimalSize(576, 128), SetFill(1, 1), SetResize(1, 1),
			NWidget(NWID_VERTICAL),
				NWidget(NWID_SPACER), SetFill(0, 1), SetResize(0, 1),
				NWidget(WWT_RESIZEBOX, COLOUR_BROWN, WID_CV_RESIZE),
			EndContainer(),
		EndContainer(),
	EndContainer(),
};

static WindowDesc _delivered_cargo_graph_desc(
	WDP_AUTO, "graph_delivered_cargo", 0, 0,
	WC_DELIVERED_CARGO, WC_NONE,
	0,
	_nested_delivered_cargo_graph_widgets, lengthof(_nested_delivered_cargo_graph_widgets)
);

void ShowDeliveredCargoGraph()
{
	AllocateWindowDescFront<DeliveredCargoGraphWindow>(&_delivered_cargo_graph_desc, 0);
}

/***********************/
/* PERFORMANCE HISTORY */
/***********************/

struct PerformanceHistoryGraphWindow : BaseGraphWindow {
	PerformanceHistoryGraphWindow(WindowDesc *desc, WindowNumber window_number) :
			BaseGraphWindow(desc, WID_PHG_GRAPH, STR_JUST_COMMA)
	{
		this->InitializeWindow(window_number);
	}

	OverflowSafeInt64 GetGraphData(const Company *c, int j) override
	{
		return c->old_economy[j].performance_history;
	}

	void OnClick(Point pt, int widget, int click_count) override
	{
		if (widget == WID_PHG_DETAILED_PERFORMANCE) ShowPerformanceRatingDetail();
		this->BaseGraphWindow::OnClick(pt, widget, click_count);
	}
};

static const NWidgetPart _nested_performance_history_widgets[] = {
	NWidget(NWID_HORIZONTAL),
		NWidget(WWT_CLOSEBOX, COLOUR_BROWN),
		NWidget(WWT_CAPTION, COLOUR_BROWN), SetDataTip(STR_GRAPH_COMPANY_PERFORMANCE_RATINGS_CAPTION, STR_TOOLTIP_WINDOW_TITLE_DRAG_THIS),
		NWidget(WWT_PUSHTXTBTN, COLOUR_BROWN, WID_PHG_DETAILED_PERFORMANCE), SetMinimalSize(50, 0), SetMinimalTextLines(1, WD_FRAMERECT_TOP + WD_FRAMERECT_BOTTOM + 2), SetDataTip(STR_PERFORMANCE_DETAIL_KEY, STR_GRAPH_PERFORMANCE_DETAIL_TOOLTIP),
		NWidget(WWT_PUSHTXTBTN, COLOUR_BROWN, WID_PHG_KEY), SetMinimalSize(50, 0), SetMinimalTextLines(1, WD_FRAMERECT_TOP + WD_FRAMERECT_BOTTOM + 2), SetDataTip(STR_GRAPH_KEY_BUTTON, STR_GRAPH_KEY_TOOLTIP),
		NWidget(WWT_SHADEBOX, COLOUR_BROWN),
		NWidget(WWT_DEFSIZEBOX, COLOUR_BROWN),
		NWidget(WWT_STICKYBOX, COLOUR_BROWN),
	EndContainer(),
	NWidget(WWT_PANEL, COLOUR_BROWN, WID_PHG_BACKGROUND),
		NWidget(NWID_HORIZONTAL),
			NWidget(WWT_EMPTY, COLOUR_BROWN, WID_PHG_GRAPH), SetMinimalSize(576, 224), SetFill(1, 1), SetResize(1, 1),
			NWidget(NWID_VERTICAL),
				NWidget(NWID_SPACER), SetFill(0, 1), SetResize(0, 1),
				NWidget(WWT_RESIZEBOX, COLOUR_BROWN, WID_PHG_RESIZE),
			EndContainer(),
		EndContainer(),
	EndContainer(),
};

static WindowDesc _performance_history_desc(
	WDP_AUTO, "graph_performance", 0, 0,
	WC_PERFORMANCE_HISTORY, WC_NONE,
	0,
	_nested_performance_history_widgets, lengthof(_nested_performance_history_widgets)
);

void ShowPerformanceHistoryGraph()
{
	AllocateWindowDescFront<PerformanceHistoryGraphWindow>(&_performance_history_desc, 0);
}

/*****************/
/* COMPANY VALUE */
/*****************/

struct CompanyValueGraphWindow : BaseGraphWindow {
	CompanyValueGraphWindow(WindowDesc *desc, WindowNumber window_number) :
			BaseGraphWindow(desc, WID_CV_GRAPH, STR_JUST_CURRENCY_SHORT)
	{
		this->InitializeWindow(window_number);
	}

	OverflowSafeInt64 GetGraphData(const Company *c, int j) override
	{
		return c->old_economy[j].company_value;
	}
};

static const NWidgetPart _nested_company_value_graph_widgets[] = {
	NWidget(NWID_HORIZONTAL),
		NWidget(WWT_CLOSEBOX, COLOUR_BROWN),
		NWidget(WWT_CAPTION, COLOUR_BROWN), SetDataTip(STR_GRAPH_COMPANY_VALUES_CAPTION, STR_TOOLTIP_WINDOW_TITLE_DRAG_THIS),
		NWidget(WWT_PUSHTXTBTN, COLOUR_BROWN, WID_CV_KEY_BUTTON), SetMinimalSize(50, 0), SetMinimalTextLines(1, WD_FRAMERECT_TOP + WD_FRAMERECT_BOTTOM + 2), SetDataTip(STR_GRAPH_KEY_BUTTON, STR_GRAPH_KEY_TOOLTIP),
		NWidget(WWT_SHADEBOX, COLOUR_BROWN),
		NWidget(WWT_DEFSIZEBOX, COLOUR_BROWN),
		NWidget(WWT_STICKYBOX, COLOUR_BROWN),
	EndContainer(),
	NWidget(WWT_PANEL, COLOUR_BROWN, WID_CV_BACKGROUND),
		NWidget(NWID_HORIZONTAL),
			NWidget(WWT_EMPTY, COLOUR_BROWN, WID_CV_GRAPH), SetMinimalSize(576, 224), SetFill(1, 1), SetResize(1, 1),
			NWidget(NWID_VERTICAL),
				NWidget(NWID_SPACER), SetFill(0, 1), SetResize(0, 1),
				NWidget(WWT_RESIZEBOX, COLOUR_BROWN, WID_CV_RESIZE),
			EndContainer(),
		EndContainer(),
	EndContainer(),
};

static WindowDesc _company_value_graph_desc(
	WDP_AUTO, "graph_company_value", 0, 0,
	WC_COMPANY_VALUE, WC_NONE,
	0,
	_nested_company_value_graph_widgets, lengthof(_nested_company_value_graph_widgets)
);

void ShowCompanyValueGraph()
{
	AllocateWindowDescFront<CompanyValueGraphWindow>(&_company_value_graph_desc, 0);
}

/*****************/
/* PAYMENT RATES */
/*****************/

struct PaymentRatesGraphWindow : BaseGraphWindow {
	uint line_height;   ///< Pixel height of each cargo type row.
	Scrollbar *vscroll; ///< Cargo list scrollbar.
	uint legend_width;  ///< Width of legend 'blob'.

	PaymentRatesGraphWindow(WindowDesc *desc, WindowNumber window_number) :
			BaseGraphWindow(desc, WID_CPR_GRAPH, STR_JUST_CURRENCY_SHORT)
	{
		this->num_on_x_axis = 20;
		this->num_vert_lines = 20;
		this->month = 0xFF;
		this->SetXAxis();

		this->CreateNestedTree();
		this->vscroll = this->GetScrollbar(WID_CPR_MATRIX_SCROLLBAR);
		this->vscroll->SetCount(static_cast<int>(_sorted_standard_cargo_specs.size()));

		this->SetWidgetLoweredState(WID_CPR_DAYS, _cargo_payment_x_mode == 0);
		this->SetWidgetLoweredState(WID_CPR_SPEED, _cargo_payment_x_mode == 1);

		/* Initialise the dataset */
		this->OnHundredthTick();

		this->FinishInitNested(window_number);
	}

	void SetXAxis()
	{
		uint16 x_scale = 10;
		if (_cargo_payment_x_mode) {
			switch (_settings_game.locale.units_velocity) {
				case 2:
					x_scale = 5;
					break;
				case 3:
					x_scale = 1;
					break;
				default:
					x_scale = 10;
			}
		}
		this->x_values_start     = x_scale;
		this->x_values_increment = x_scale;
	}

	void OnInit() override
	{
		/* Width of the legend blob. */
		this->legend_width = (FONT_HEIGHT_SMALL - ScaleFontTrad(1)) * 8 / 5;
	}

	void UpdateExcludedData()
	{
		this->excluded_data = 0;

		int i = 0;
		for (const CargoSpec *cs : _sorted_standard_cargo_specs) {
			if (HasBit(_legend_excluded_cargo, cs->Index())) SetBit(this->excluded_data, i);
			i++;
		}
	}

	void UpdateWidgetSize(int widget, Dimension *size, const Dimension &padding, Dimension *fill, Dimension *resize) override
	{
		if (widget != WID_CPR_MATRIX) {
			BaseGraphWindow::UpdateWidgetSize(widget, size, padding, fill, resize);
			return;
		}

		for (const CargoSpec *cs : _sorted_standard_cargo_specs) {
			SetDParam(0, cs->name);
			Dimension d = GetStringBoundingBox(STR_GRAPH_CARGO_PAYMENT_CARGO);
			d.width += this->legend_width + 4; // colour field
			d.width += WD_FRAMERECT_LEFT + WD_FRAMERECT_RIGHT;
			d.height += WD_FRAMERECT_TOP + WD_FRAMERECT_BOTTOM;
			*size = maxdim(d, *size);
		}

		this->line_height = size->height;
		size->height = this->line_height * 11; /* Default number of cargo types in most climates. */
		resize->width = 0;
		resize->height = this->line_height;
	}

	void DrawWidget(const Rect &r, int widget) const override
	{
		if (widget != WID_CPR_MATRIX) {
			BaseGraphWindow::DrawWidget(r, widget);
			return;
		}

		bool rtl = _current_text_dir == TD_RTL;

		int pos = this->vscroll->GetPosition();
		int max = pos + this->vscroll->GetCapacity();

		Rect line = r.WithHeight(this->line_height);
		for (const CargoSpec *cs : _sorted_standard_cargo_specs) {
			if (pos-- > 0) continue;
			if (--max < 0) break;

			bool lowered = !HasBit(_legend_excluded_cargo, cs->Index());

			/* Redraw frame if lowered */
			if (lowered) DrawFrameRect(line, COLOUR_BROWN, FR_LOWERED);

			const Rect text = line.Shrink(WD_FRAMERECT_LEFT, WD_FRAMERECT_TOP, WD_FRAMERECT_RIGHT, WD_FRAMERECT_BOTTOM).Translate(lowered ? 1 : 0, lowered ? 1 : 0);

			/* Cargo-colour box with outline */
			const Rect cargo = text.WithWidth(this->legend_width, rtl);
			GfxFillRect(cargo, PC_BLACK);
			GfxFillRect(cargo.Shrink(WD_BEVEL_LEFT, WD_BEVEL_TOP, WD_BEVEL_RIGHT, WD_BEVEL_BOTTOM), cs->legend_colour);

			/* Cargo name */
			SetDParam(0, cs->name);
			DrawString(text.Indent(this->legend_width + 4, rtl), STR_GRAPH_CARGO_PAYMENT_CARGO);

			line = line.Translate(0, this->line_height);
		}
	}

	void OnClick(Point pt, int widget, int click_count) override
	{
		switch (widget) {
			case WID_CPR_ENABLE_CARGOES:
				/* Remove all cargoes from the excluded lists. */
				_legend_excluded_cargo = 0;
				this->excluded_data = 0;
				this->SetDirty();
				break;

			case WID_CPR_DISABLE_CARGOES: {
				/* Add all cargoes to the excluded lists. */
				int i = 0;
				for (const CargoSpec *cs : _sorted_standard_cargo_specs) {
					SetBit(_legend_excluded_cargo, cs->Index());
					SetBit(this->excluded_data, i);
					i++;
				}
				this->SetDirty();
				break;
			}

			case WID_CPR_MATRIX: {
				uint row = this->vscroll->GetScrolledRowFromWidget(pt.y, this, WID_CPR_MATRIX);
				if (row >= this->vscroll->GetCount()) return;

				for (const CargoSpec *cs : _sorted_standard_cargo_specs) {
					if (row-- > 0) continue;

					ToggleBit(_legend_excluded_cargo, cs->Index());
					this->UpdateExcludedData();
					this->SetDirty();
					break;
				}
				break;
			}

			case WID_CPR_DAYS:
			case WID_CPR_SPEED:
				_cargo_payment_x_mode = widget - WID_CPR_DAYS;
				this->SetWidgetLoweredState(WID_CPR_DAYS, _cargo_payment_x_mode == 0);
				this->SetWidgetLoweredState(WID_CPR_SPEED, _cargo_payment_x_mode == 1);
				this->SetXAxis();
				this->OnHundredthTick();
				this->SetDirty();
				break;
		}
	}

	void OnResize() override
	{
		this->vscroll->SetCapacityFromWidget(this, WID_CPR_MATRIX);
	}

	void OnGameTick() override
	{
		/* Override default OnGameTick */
	}

	/**
	 * Some data on this window has become invalid.
	 * @param data Information about the changed data.
	 * @param gui_scope Whether the call is done from GUI scope. You may not do everything when not in GUI scope. See #InvalidateWindowData() for details.
	 */
	void OnInvalidateData(int data = 0, bool gui_scope = true) override
	{
		if (!gui_scope) return;
		this->SetXAxis();
		this->OnHundredthTick();
	}

	void OnHundredthTick() override
	{
		this->UpdateExcludedData();

		int i = 0;
		const float factor = 200.0f * 28.57f * 0.4f * ConvertSpeedToUnitDisplaySpeed(1 << 16) / (1.6f * static_cast<float>(1 << 16));

		for (const CargoSpec *cs : _sorted_standard_cargo_specs) {
			this->colours[i] = cs->legend_colour;
			for (int j = 0; j != 20; j++) {
				const byte ctt = _cargo_payment_x_mode ? static_cast<byte>(factor / static_cast<float>((j + 1) * this->x_values_increment)) : (j + 1) * 4;
				this->cost[i][j] = GetTransportedGoodsIncome(_cargo_payment_x_mode ? 1 : 10, _cargo_payment_x_mode ? 200 : 20, ctt, cs->Index());
			}
			i++;
		}
		this->num_dataset = i;
	}

	void SetStringParameters(int widget) const override
	{
		switch (widget) {
			case WID_CPR_FOOTER:
				if (_cargo_payment_x_mode) {
					SetDParam(0, STR_GRAPH_CARGO_PAYMENT_RATES_X_LABEL_SPEED);
					SetDParam(1, STR_UNIT_NAME_VELOCITY_IMPERIAL + _settings_game.locale.units_velocity);
				} else {
					SetDParam(0, STR_GRAPH_CARGO_PAYMENT_RATES_X_LABEL);
				}
				break;

			case WID_CPR_HEADER:
				if (_cargo_payment_x_mode) {
					SetDParam(0, STR_GRAPH_CARGO_PAYMENT_RATES_TITLE_AVG_SPEED);
				} else {
					SetDParam(0, STR_GRAPH_CARGO_PAYMENT_RATES_TITLE);
				}
				break;
		}
	}
};

static const NWidgetPart _nested_cargo_payment_rates_widgets[] = {
	NWidget(NWID_HORIZONTAL),
		NWidget(WWT_CLOSEBOX, COLOUR_BROWN),
		NWidget(WWT_CAPTION, COLOUR_BROWN), SetDataTip(STR_GRAPH_CARGO_PAYMENT_RATES_CAPTION, STR_TOOLTIP_WINDOW_TITLE_DRAG_THIS),
		NWidget(WWT_SHADEBOX, COLOUR_BROWN),
		NWidget(WWT_DEFSIZEBOX, COLOUR_BROWN),
		NWidget(WWT_STICKYBOX, COLOUR_BROWN),
	EndContainer(),
	NWidget(WWT_PANEL, COLOUR_BROWN, WID_CPR_BACKGROUND), SetMinimalSize(568, 128),
		NWidget(NWID_HORIZONTAL),
			NWidget(WWT_TEXT, COLOUR_BROWN, WID_CPR_HEADER), SetMinimalSize(0, 6), SetAlignment(SA_CENTER), SetPadding(2, 0, 2, 0), SetDataTip(STR_JUST_STRING1, STR_NULL), SetFill(1, 0), SetResize(1, 0),
		EndContainer(),
		NWidget(NWID_HORIZONTAL),
			NWidget(WWT_EMPTY, COLOUR_BROWN, WID_CPR_GRAPH), SetMinimalSize(495, 0), SetFill(1, 1), SetResize(1, 1),
			NWidget(NWID_VERTICAL),
				NWidget(WWT_TEXTBTN, COLOUR_BROWN, WID_CPR_DAYS), SetDataTip(STR_GRAPH_CARGO_DAYS_MODE, STR_GRAPH_CARGO_TOOLTIP_DAYS_MODE), SetFill(1, 0),
				NWidget(WWT_TEXTBTN, COLOUR_BROWN, WID_CPR_SPEED), SetDataTip(STR_GRAPH_CARGO_SPEED_MODE, STR_GRAPH_CARGO_TOOLTIP_SPEED_MODE), SetFill(1, 0),
				NWidget(NWID_SPACER), SetMinimalSize(0, 24), SetFill(0, 1),
				NWidget(WWT_PUSHTXTBTN, COLOUR_BROWN, WID_CPR_ENABLE_CARGOES), SetDataTip(STR_GRAPH_CARGO_ENABLE_ALL, STR_GRAPH_CARGO_TOOLTIP_ENABLE_ALL), SetFill(1, 0),
				NWidget(WWT_PUSHTXTBTN, COLOUR_BROWN, WID_CPR_DISABLE_CARGOES), SetDataTip(STR_GRAPH_CARGO_DISABLE_ALL, STR_GRAPH_CARGO_TOOLTIP_DISABLE_ALL), SetFill(1, 0),
				NWidget(NWID_SPACER), SetMinimalSize(0, 4),
				NWidget(NWID_HORIZONTAL),
					NWidget(WWT_MATRIX, COLOUR_BROWN, WID_CPR_MATRIX), SetResize(0, 2), SetMatrixDataTip(1, 0, STR_GRAPH_CARGO_PAYMENT_TOGGLE_CARGO), SetScrollbar(WID_CPR_MATRIX_SCROLLBAR),
					NWidget(NWID_VSCROLLBAR, COLOUR_BROWN, WID_CPR_MATRIX_SCROLLBAR),
				EndContainer(),
				NWidget(NWID_SPACER), SetMinimalSize(0, 24), SetFill(0, 1),
			EndContainer(),
			NWidget(NWID_SPACER), SetMinimalSize(5, 0), SetFill(0, 1), SetResize(0, 1),
		EndContainer(),
		NWidget(NWID_HORIZONTAL),
			NWidget(NWID_SPACER), SetMinimalSize(WD_RESIZEBOX_WIDTH, 0), SetFill(0, 0), SetResize(0, 0),
			NWidget(WWT_TEXT, COLOUR_BROWN, WID_CPR_FOOTER), SetMinimalSize(0, 6), SetAlignment(SA_CENTER), SetPadding(2, 0, 2, 0), SetDataTip(STR_JUST_STRING1, STR_NULL), SetFill(1, 0), SetResize(1, 0),
			NWidget(WWT_RESIZEBOX, COLOUR_BROWN, WID_CPR_RESIZE),
		EndContainer(),
	EndContainer(),
};

static WindowDesc _cargo_payment_rates_desc(
	WDP_AUTO, "graph_cargo_payment_rates", 0, 0,
	WC_PAYMENT_RATES, WC_NONE,
	0,
	_nested_cargo_payment_rates_widgets, lengthof(_nested_cargo_payment_rates_widgets)
);


void ShowCargoPaymentRates()
{
	AllocateWindowDescFront<PaymentRatesGraphWindow>(&_cargo_payment_rates_desc, 0);
}

<<<<<<< HEAD
=======
/************************/
/* COMPANY LEAGUE TABLE */
/************************/

static const StringID _performance_titles[] = {
	STR_COMPANY_LEAGUE_PERFORMANCE_TITLE_ENGINEER,
	STR_COMPANY_LEAGUE_PERFORMANCE_TITLE_ENGINEER,
	STR_COMPANY_LEAGUE_PERFORMANCE_TITLE_TRAFFIC_MANAGER,
	STR_COMPANY_LEAGUE_PERFORMANCE_TITLE_TRAFFIC_MANAGER,
	STR_COMPANY_LEAGUE_PERFORMANCE_TITLE_TRANSPORT_COORDINATOR,
	STR_COMPANY_LEAGUE_PERFORMANCE_TITLE_TRANSPORT_COORDINATOR,
	STR_COMPANY_LEAGUE_PERFORMANCE_TITLE_ROUTE_SUPERVISOR,
	STR_COMPANY_LEAGUE_PERFORMANCE_TITLE_ROUTE_SUPERVISOR,
	STR_COMPANY_LEAGUE_PERFORMANCE_TITLE_DIRECTOR,
	STR_COMPANY_LEAGUE_PERFORMANCE_TITLE_DIRECTOR,
	STR_COMPANY_LEAGUE_PERFORMANCE_TITLE_CHIEF_EXECUTIVE,
	STR_COMPANY_LEAGUE_PERFORMANCE_TITLE_CHIEF_EXECUTIVE,
	STR_COMPANY_LEAGUE_PERFORMANCE_TITLE_CHAIRMAN,
	STR_COMPANY_LEAGUE_PERFORMANCE_TITLE_CHAIRMAN,
	STR_COMPANY_LEAGUE_PERFORMANCE_TITLE_PRESIDENT,
	STR_COMPANY_LEAGUE_PERFORMANCE_TITLE_TYCOON,
};

static inline StringID GetPerformanceTitleFromValue(uint value)
{
	return _performance_titles[std::min(value, 1000u) >> 6];
}

class CompanyLeagueWindow : public Window {
private:
	GUIList<const Company*> companies;
	uint ordinal_width; ///< The width of the ordinal number
	uint text_width;    ///< The width of the actual text
	int line_height;    ///< Height of the text lines
	Dimension icon;     ///< Dimenion of the company icon.

	/**
	 * (Re)Build the company league list
	 */
	void BuildCompanyList()
	{
		if (!this->companies.NeedRebuild()) return;

		this->companies.clear();

		for (const Company *c : Company::Iterate()) {
			this->companies.push_back(c);
		}

		this->companies.shrink_to_fit();
		this->companies.RebuildDone();
	}

	/** Sort the company league by performance history */
	static bool PerformanceSorter(const Company * const &c1, const Company * const &c2)
	{
		return c2->old_economy[0].performance_history < c1->old_economy[0].performance_history;
	}

public:
	CompanyLeagueWindow(WindowDesc *desc, WindowNumber window_number) : Window(desc)
	{
		this->InitNested(window_number);
		this->companies.ForceRebuild();
		this->companies.NeedResort();
	}

	void OnPaint() override
	{
		this->BuildCompanyList();
		this->companies.Sort(&PerformanceSorter);

		this->DrawWidgets();
	}

	void DrawWidget(const Rect &r, int widget) const override
	{
		if (widget != WID_CL_BACKGROUND) return;

		Rect ir = r.Shrink(WD_FRAMERECT_LEFT, WD_FRAMERECT_TOP, WD_FRAMERECT_RIGHT, WD_FRAMERECT_BOTTOM);
		int icon_y_offset = (this->line_height - this->icon.height) / 2;
		int text_y_offset = (this->line_height - FONT_HEIGHT_NORMAL) / 2;

		bool rtl = _current_text_dir == TD_RTL;
		Rect ordinal = ir.WithWidth(this->ordinal_width, rtl);
		uint icon_left = ir.Indent(rtl ? this->text_width : this->ordinal_width, rtl).left;
		Rect text    = ir.WithWidth(this->text_width, !rtl);

		for (uint i = 0; i != this->companies.size(); i++) {
			const Company *c = this->companies[i];
			DrawString(ordinal.left, ordinal.right, ir.top + text_y_offset, i + STR_ORDINAL_NUMBER_1ST, i == 0 ? TC_WHITE : TC_YELLOW);

			DrawCompanyIcon(c->index, icon_left, ir.top + icon_y_offset);

			SetDParam(0, c->index);
			SetDParam(1, c->index);
			SetDParam(2, GetPerformanceTitleFromValue(c->old_economy[0].performance_history));
			DrawString(text.left, text.right, ir.top + text_y_offset, STR_COMPANY_LEAGUE_COMPANY_NAME);
			ir.top += this->line_height;
		}
	}

	void UpdateWidgetSize(int widget, Dimension *size, const Dimension &padding, Dimension *fill, Dimension *resize) override
	{
		if (widget != WID_CL_BACKGROUND) return;

		this->ordinal_width = 0;
		for (uint i = 0; i < MAX_COMPANIES; i++) {
			this->ordinal_width = std::max(this->ordinal_width, GetStringBoundingBox(STR_ORDINAL_NUMBER_1ST + i).width);
		}
		this->ordinal_width += 5; // Keep some extra spacing

		uint widest_width = 0;
		uint widest_title = 0;
		for (uint i = 0; i < lengthof(_performance_titles); i++) {
			uint width = GetStringBoundingBox(_performance_titles[i]).width;
			if (width > widest_width) {
				widest_title = i;
				widest_width = width;
			}
		}

		this->icon = GetSpriteSize(SPR_COMPANY_ICON);
		this->line_height = std::max<int>(this->icon.height + 2, FONT_HEIGHT_NORMAL);

		for (const Company *c : Company::Iterate()) {
			SetDParam(0, c->index);
			SetDParam(1, c->index);
			SetDParam(2, _performance_titles[widest_title]);
			widest_width = std::max(widest_width, GetStringBoundingBox(STR_COMPANY_LEAGUE_COMPANY_NAME).width);
		}

		this->text_width = widest_width + 30; // Keep some extra spacing

		size->width = WD_FRAMERECT_LEFT + this->ordinal_width + WD_FRAMERECT_RIGHT + this->icon.width + WD_FRAMERECT_LEFT + this->text_width + WD_FRAMERECT_RIGHT;
		size->height = WD_FRAMERECT_TOP + this->line_height * MAX_COMPANIES + WD_FRAMERECT_BOTTOM;
	}


	void OnGameTick() override
	{
		if (this->companies.NeedResort()) {
			this->SetDirty();
		}
	}

	/**
	 * Some data on this window has become invalid.
	 * @param data Information about the changed data.
	 * @param gui_scope Whether the call is done from GUI scope. You may not do everything when not in GUI scope. See #InvalidateWindowData() for details.
	 */
	void OnInvalidateData(int data = 0, bool gui_scope = true) override
	{
		if (data == 0) {
			/* This needs to be done in command-scope to enforce rebuilding before resorting invalid data */
			this->companies.ForceRebuild();
		} else {
			this->companies.ForceResort();
		}
	}
};

static const NWidgetPart _nested_company_league_widgets[] = {
	NWidget(NWID_HORIZONTAL),
		NWidget(WWT_CLOSEBOX, COLOUR_BROWN),
		NWidget(WWT_CAPTION, COLOUR_BROWN), SetDataTip(STR_COMPANY_LEAGUE_TABLE_CAPTION, STR_TOOLTIP_WINDOW_TITLE_DRAG_THIS),
		NWidget(WWT_SHADEBOX, COLOUR_BROWN),
		NWidget(WWT_STICKYBOX, COLOUR_BROWN),
	EndContainer(),
	NWidget(WWT_PANEL, COLOUR_BROWN, WID_CL_BACKGROUND), SetMinimalSize(400, 0), SetMinimalTextLines(15, WD_FRAMERECT_TOP + WD_FRAMERECT_BOTTOM),
};

static WindowDesc _company_league_desc(
	WDP_AUTO, "league", 0, 0,
	WC_COMPANY_LEAGUE, WC_NONE,
	0,
	_nested_company_league_widgets, lengthof(_nested_company_league_widgets)
);

void ShowCompanyLeagueTable()
{
	AllocateWindowDescFront<CompanyLeagueWindow>(&_company_league_desc, 0);
}

>>>>>>> 61da064b
/*****************************/
/* PERFORMANCE RATING DETAIL */
/*****************************/

struct PerformanceRatingDetailWindow : Window {
	static CompanyID company;
	int timeout;

	PerformanceRatingDetailWindow(WindowDesc *desc, WindowNumber window_number) : Window(desc)
	{
		this->UpdateCompanyStats();

		this->InitNested(window_number);
		this->OnInvalidateData(INVALID_COMPANY);
	}

	void UpdateCompanyStats()
	{
		/* Update all company stats with the current data
		 * (this is because _score_info is not saved to a savegame) */
		for (Company *c : Company::Iterate()) {
			UpdateCompanyRatingAndValue(c, false);
		}

		this->timeout = DAY_TICKS * 5;
	}

	uint score_info_left;
	uint score_info_right;
	uint bar_left;
	uint bar_right;
	uint bar_width;
	uint bar_height;
	uint score_detail_left;
	uint score_detail_right;

	void UpdateWidgetSize(int widget, Dimension *size, const Dimension &padding, Dimension *fill, Dimension *resize) override
	{
		switch (widget) {
			case WID_PRD_SCORE_FIRST:
				this->bar_height = FONT_HEIGHT_NORMAL + 4;
				size->height = this->bar_height + 2 * WD_MATRIX_TOP;

				uint score_info_width = 0;
				for (uint i = SCORE_BEGIN; i < SCORE_END; i++) {
					score_info_width = std::max(score_info_width, GetStringBoundingBox(STR_PERFORMANCE_DETAIL_VEHICLES + i).width);
				}
				SetDParamMaxValue(0, 1000);
				score_info_width += GetStringBoundingBox(STR_BLACK_COMMA).width + WD_FRAMERECT_LEFT;

				SetDParamMaxValue(0, 100);
				this->bar_width = GetStringBoundingBox(STR_PERFORMANCE_DETAIL_PERCENT).width + 20; // Wide bars!

				/* At this number we are roughly at the max; it can become wider,
				 * but then you need at 1000 times more money. At that time you're
				 * not that interested anymore in the last few digits anyway.
				 * The 500 is because 999 999 500 to 999 999 999 are rounded to
				 * 1 000 M, and not 999 999 k. Use negative numbers to account for
				 * the negative income/amount of money etc. as well. */
				int max = -(999999999 - 500);

				/* Scale max for the display currency. Prior to rendering the value
				 * is converted into the display currency, which may cause it to
				 * raise significantly. We need to compensate for that since {{CURRCOMPACT}}
				 * is used, which can produce quite short renderings of very large
				 * values. Otherwise the calculated width could be too narrow.
				 * Note that it doesn't work if there was a currency with an exchange
				 * rate greater than max.
				 * When the currency rate is more than 1000, the 999 999 k becomes at
				 * least 999 999 M which roughly is equally long. Furthermore if the
				 * exchange rate is that high, 999 999 k is usually not enough anymore
				 * to show the different currency numbers. */
				if (_currency->rate < 1000) max /= _currency->rate;
				SetDParam(0, max);
				SetDParam(1, max);
				uint score_detail_width = GetStringBoundingBox(STR_PERFORMANCE_DETAIL_AMOUNT_CURRENCY).width;

				size->width = 7 + score_info_width + 5 + this->bar_width + 5 + score_detail_width + 7;
				uint left  = 7;
				uint right = size->width - 7;

				bool rtl = _current_text_dir == TD_RTL;
				this->score_info_left  = rtl ? right - score_info_width : left;
				this->score_info_right = rtl ? right : left + score_info_width;

				this->score_detail_left  = rtl ? left : right - score_detail_width;
				this->score_detail_right = rtl ? left + score_detail_width : right;

				this->bar_left  = left + (rtl ? score_detail_width : score_info_width) + 5;
				this->bar_right = this->bar_left + this->bar_width;
				break;
		}
	}

	void DrawWidget(const Rect &r, int widget) const override
	{
		/* No need to draw when there's nothing to draw */
		if (this->company == INVALID_COMPANY) return;

		if (IsInsideMM(widget, WID_PRD_COMPANY_FIRST, WID_PRD_COMPANY_LAST + 1)) {
			if (this->IsWidgetDisabled(widget)) return;
			CompanyID cid = (CompanyID)(widget - WID_PRD_COMPANY_FIRST);
			int offset = (cid == this->company) ? 1 : 0;
			Dimension sprite_size = GetSpriteSize(SPR_COMPANY_ICON);
			DrawCompanyIcon(cid, CenterBounds(r.left, r.right, sprite_size.width) + offset, CenterBounds(r.top, r.bottom, sprite_size.height) + offset);
			return;
		}

		if (!IsInsideMM(widget, WID_PRD_SCORE_FIRST, WID_PRD_SCORE_LAST + 1)) return;

		ScoreID score_type = (ScoreID)(widget - WID_PRD_SCORE_FIRST);

		/* The colours used to show how the progress is going */
		int colour_done = _colour_gradient[COLOUR_GREEN][4];
		int colour_notdone = _colour_gradient[COLOUR_RED][4];

		/* Draw all the score parts */
		int64 val    = _score_part[company][score_type];
		int64 needed = _score_info[score_type].needed;
		int   score  = _score_info[score_type].score;

		/* SCORE_TOTAL has its own rules ;) */
		if (score_type == SCORE_TOTAL) {
			for (ScoreID i = SCORE_BEGIN; i < SCORE_END; i++) score += _score_info[i].score;
			needed = SCORE_MAX;
		}

		uint bar_top  = r.top + WD_MATRIX_TOP;
		uint text_top = bar_top + 2;

		DrawString(this->score_info_left, this->score_info_right, text_top, STR_PERFORMANCE_DETAIL_VEHICLES + score_type);

		/* Draw the score */
		SetDParam(0, score);
		DrawString(this->score_info_left, this->score_info_right, text_top, STR_BLACK_COMMA, TC_FROMSTRING, SA_RIGHT);

		/* Calculate the %-bar */
		uint x = Clamp<int64>(val, 0, needed) * this->bar_width / needed;
		bool rtl = _current_text_dir == TD_RTL;
		if (rtl) {
			x = this->bar_right - x;
		} else {
			x = this->bar_left + x;
		}

		/* Draw the bar */
		if (x != this->bar_left)  GfxFillRect(this->bar_left, bar_top, x, bar_top + this->bar_height, rtl ? colour_notdone : colour_done);
		if (x != this->bar_right) GfxFillRect(x, bar_top, this->bar_right, bar_top + this->bar_height, rtl ? colour_done : colour_notdone);

		/* Draw it */
		SetDParam(0, Clamp<int64>(val, 0, needed) * 100 / needed);
		DrawString(this->bar_left, this->bar_right, text_top, STR_PERFORMANCE_DETAIL_PERCENT, TC_FROMSTRING, SA_HOR_CENTER);

		/* SCORE_LOAN is inversed */
		if (score_type == SCORE_LOAN) val = needed - val;

		/* Draw the amount we have against what is needed
		 * For some of them it is in currency format */
		SetDParam(0, val);
		SetDParam(1, needed);
		switch (score_type) {
			case SCORE_MIN_PROFIT:
			case SCORE_MIN_INCOME:
			case SCORE_MAX_INCOME:
			case SCORE_MONEY:
			case SCORE_LOAN:
				DrawString(this->score_detail_left, this->score_detail_right, text_top, STR_PERFORMANCE_DETAIL_AMOUNT_CURRENCY);
				break;
			default:
				DrawString(this->score_detail_left, this->score_detail_right, text_top, STR_PERFORMANCE_DETAIL_AMOUNT_INT);
		}
	}

	void OnClick(Point pt, int widget, int click_count) override
	{
		/* Check which button is clicked */
		if (IsInsideMM(widget, WID_PRD_COMPANY_FIRST, WID_PRD_COMPANY_LAST + 1)) {
			/* Is it no on disable? */
			if (!this->IsWidgetDisabled(widget)) {
				this->RaiseWidget(this->company + WID_PRD_COMPANY_FIRST);
				this->company = (CompanyID)(widget - WID_PRD_COMPANY_FIRST);
				this->LowerWidget(this->company + WID_PRD_COMPANY_FIRST);
				this->SetDirty();
			}
		}
	}

	void OnGameTick() override
	{
		/* Update the company score every 5 days */
		if (--this->timeout == 0) {
			this->UpdateCompanyStats();
			this->SetDirty();
		}
	}

	/**
	 * Some data on this window has become invalid.
	 * @param data the company ID of the company that is going to be removed
	 * @param gui_scope Whether the call is done from GUI scope. You may not do everything when not in GUI scope. See #InvalidateWindowData() for details.
	 */
	void OnInvalidateData(int data = 0, bool gui_scope = true) override
	{
		if (!gui_scope) return;
		/* Disable the companies who are not active */
		for (CompanyID i = COMPANY_FIRST; i < MAX_COMPANIES; i++) {
			this->SetWidgetDisabledState(i + WID_PRD_COMPANY_FIRST, !Company::IsValidID(i));
		}

		/* Check if the currently selected company is still active. */
		if (this->company != INVALID_COMPANY && !Company::IsValidID(this->company)) {
			/* Raise the widget for the previous selection. */
			this->RaiseWidget(this->company + WID_PRD_COMPANY_FIRST);
			this->company = INVALID_COMPANY;
		}

		if (this->company == INVALID_COMPANY) {
			for (const Company *c : Company::Iterate()) {
				this->company = c->index;
				break;
			}
		}

		/* Make sure the widget is lowered */
		this->LowerWidget(this->company + WID_PRD_COMPANY_FIRST);
	}
};

CompanyID PerformanceRatingDetailWindow::company = INVALID_COMPANY;

/**
 * Make a vertical list of panels for outputting score details.
 * @param biggest_index Storage for collecting the biggest index used in the returned tree.
 * @return Panel with performance details.
 * @post \c *biggest_index contains the largest used index in the tree.
 */
static NWidgetBase *MakePerformanceDetailPanels(int *biggest_index)
{
	const StringID performance_tips[] = {
		STR_PERFORMANCE_DETAIL_VEHICLES_TOOLTIP,
		STR_PERFORMANCE_DETAIL_STATIONS_TOOLTIP,
		STR_PERFORMANCE_DETAIL_MIN_PROFIT_TOOLTIP,
		STR_PERFORMANCE_DETAIL_MIN_INCOME_TOOLTIP,
		STR_PERFORMANCE_DETAIL_MAX_INCOME_TOOLTIP,
		STR_PERFORMANCE_DETAIL_DELIVERED_TOOLTIP,
		STR_PERFORMANCE_DETAIL_CARGO_TOOLTIP,
		STR_PERFORMANCE_DETAIL_MONEY_TOOLTIP,
		STR_PERFORMANCE_DETAIL_LOAN_TOOLTIP,
		STR_PERFORMANCE_DETAIL_TOTAL_TOOLTIP,
	};

	static_assert(lengthof(performance_tips) == SCORE_END - SCORE_BEGIN);

	NWidgetVertical *vert = new NWidgetVertical(NC_EQUALSIZE);
	for (int widnum = WID_PRD_SCORE_FIRST; widnum <= WID_PRD_SCORE_LAST; widnum++) {
		NWidgetBackground *panel = new NWidgetBackground(WWT_PANEL, COLOUR_BROWN, widnum);
		panel->SetFill(1, 1);
		panel->SetDataTip(0x0, performance_tips[widnum - WID_PRD_SCORE_FIRST]);
		vert->Add(panel);
	}
	*biggest_index = WID_PRD_SCORE_LAST;
	return vert;
}

/** Make a number of rows with buttons for each company for the performance rating detail window. */
NWidgetBase *MakeCompanyButtonRowsGraphGUI(int *biggest_index)
{
	return MakeCompanyButtonRows(biggest_index, WID_PRD_COMPANY_FIRST, WID_PRD_COMPANY_LAST, COLOUR_BROWN, 8, STR_PERFORMANCE_DETAIL_SELECT_COMPANY_TOOLTIP);
}

static const NWidgetPart _nested_performance_rating_detail_widgets[] = {
	NWidget(NWID_HORIZONTAL),
		NWidget(WWT_CLOSEBOX, COLOUR_BROWN),
		NWidget(WWT_CAPTION, COLOUR_BROWN), SetDataTip(STR_PERFORMANCE_DETAIL, STR_TOOLTIP_WINDOW_TITLE_DRAG_THIS),
		NWidget(WWT_SHADEBOX, COLOUR_BROWN),
		NWidget(WWT_STICKYBOX, COLOUR_BROWN),
	EndContainer(),
	NWidget(WWT_PANEL, COLOUR_BROWN),
		NWidgetFunction(MakeCompanyButtonRowsGraphGUI), SetPadding(0, 1, 1, 2),
	EndContainer(),
	NWidgetFunction(MakePerformanceDetailPanels),
};

static WindowDesc _performance_rating_detail_desc(
	WDP_AUTO, "league_details", 0, 0,
	WC_PERFORMANCE_DETAIL, WC_NONE,
	0,
	_nested_performance_rating_detail_widgets, lengthof(_nested_performance_rating_detail_widgets)
);

void ShowPerformanceRatingDetail()
{
	AllocateWindowDescFront<PerformanceRatingDetailWindow>(&_performance_rating_detail_desc, 0);
}

void InitializeGraphGui()
{
	_legend_excluded_companies = 0;
	_legend_excluded_cargo = 0;
}

/*************************/
/* STATION CARGO HISTORY */
/*************************/
struct StationCargoGraphWindow final : BaseGraphWindow {
	StationID station_id;
	uint line_height {};  ///< Pixel height of each cargo type row.
	Scrollbar *vscroll;   ///< Cargo list scrollbar.
	uint legend_width {}; ///< Width of legend 'blob'.
	CargoTypes legend_excluded_cargo;
	CargoTypes present_cargoes;

	StationCargoGraphWindow(WindowDesc *desc, WindowNumber window) :
		BaseGraphWindow(desc, WID_SCG_GRAPH, STR_JUST_COMMA)
	{
		station_id = static_cast<uint16>(window);

		this->num_on_x_axis = MAX_STATION_CARGO_HISTORY_DAYS; // Four weeks
		this->num_vert_lines = MAX_STATION_CARGO_HISTORY_DAYS;
		this->month = 0xFF;
		this->x_values_start = 2;
		this->x_values_increment = 2;

		this->CreateNestedTree();
		this->vscroll = this->GetScrollbar(WID_SCG_MATRIX_SCROLLBAR);

		/* Initialise the data set */
		this->FillGraphData();

		this->FinishInitNested(window);
	}

	void OnInit() override
	{
		/* Width of the legend blob. */
		this->legend_width = (FONT_HEIGHT_SMALL - ScaleFontTrad(1)) * 8 / 5;
		this->legend_excluded_cargo = 0;
	}

	void SetStringParameters(int widget) const override
	{
		if (widget == WID_SCG_CAPTION) {
			SetDParam(0, this->station_id);
		}
		if (widget == WID_SCG_FOOTER) {
			SetDParam(0, 48);
		}
	}

	void UpdateExcludedData()
	{
		this->excluded_data = 0;

		uint8 i = 0;
		for (const CargoSpec *cs : _sorted_standard_cargo_specs) {
			if (!HasBit(this->present_cargoes, cs->Index())) continue;
			if (HasBit(legend_excluded_cargo, cs->Index())) SetBit(this->excluded_data, i);
			i++;
		}
	}

	void UpdateWidgetSize(int widget, Dimension *size, const Dimension &padding, Dimension *fill, Dimension *resize) override
	{
		if (widget < WID_SCG_MATRIX) {
			BaseGraphWindow::UpdateWidgetSize(widget, size, padding, fill, resize);
			return;
		}

		for (const CargoSpec *cs : _sorted_standard_cargo_specs) {
			SetDParam(0, cs->name);
			Dimension d = GetStringBoundingBox(STR_GRAPH_CARGO_PAYMENT_CARGO);
			d.width += this->legend_width + 4; // color field
			d.width += WD_FRAMERECT_LEFT + WD_FRAMERECT_RIGHT;
			d.height += WD_FRAMERECT_TOP + WD_FRAMERECT_BOTTOM;
			*size = maxdim(d, *size);
		}

		this->line_height = size->height;
		size->height = this->line_height * 11; /* Default number of cargo types in most climates. */
		resize->width = 0;
		resize->height = this->line_height;
	}

	void DrawWidget(const Rect &r, int widget) const override
	{
		if (widget < WID_SCG_MATRIX) {
			BaseGraphWindow::DrawWidget(r, widget);
			return;
		}

		const bool rtl = _current_text_dir == TD_RTL;

		int x = r.left + WD_FRAMERECT_LEFT;
		int y = r.top;
		const uint row_height = FONT_HEIGHT_SMALL;
		const int padding = ScaleFontTrad(1);

		int pos = this->vscroll->GetPosition();
		int max = pos + this->vscroll->GetCapacity();

		for (const CargoSpec *cs : _sorted_standard_cargo_specs) {
			if (!HasBit(this->present_cargoes, cs->Index())) continue;
			if (pos-- > 0) continue;
			if (--max < 0) break;

			const bool lowered = !HasBit(legend_excluded_cargo, cs->Index());

			/* Redraw box if lowered */
			if (lowered) DrawFrameRect(r.left, y, r.right, y + this->line_height - 1, COLOUR_BROWN, lowered ? FR_LOWERED : FR_NONE);

			const byte clk_dif = lowered ? 1 : 0;
			const int rect_x = clk_dif + (rtl ? r.right - this->legend_width - WD_FRAMERECT_RIGHT : r.left + WD_FRAMERECT_LEFT);

			GfxFillRect(rect_x, y + padding + clk_dif, rect_x + this->legend_width, y + row_height - 1 + clk_dif, PC_BLACK);
			GfxFillRect(rect_x + 1, y + padding + 1 + clk_dif, rect_x + this->legend_width - 1, y + row_height - 2 + clk_dif, cs->legend_colour);
			SetDParam(0, cs->name);
			DrawString(rtl ? r.left : x + this->legend_width + 4 + clk_dif, (rtl ? r.right - this->legend_width - 4 + clk_dif : r.right), y + clk_dif, STR_GRAPH_CARGO_PAYMENT_CARGO);

			y += this->line_height;
		}
	}

	void OnClick(Point pt, int widget, int click_count) override
	{
		switch (widget) {
			case WID_SCG_ENABLE_CARGOES:
				/* Remove all cargoes from the excluded lists. */
				this->legend_excluded_cargo = 0;
				this->excluded_data = 0;
				this->SetDirty();
				break;

			case WID_SCG_DISABLE_CARGOES: {
				/* Add all cargoes to the excluded lists. */
				this->legend_excluded_cargo = ~static_cast<CargoTypes>(0);
				int i = 0;
				for (const CargoSpec *cs : _sorted_standard_cargo_specs) {
					if (!HasBit(this->present_cargoes, cs->Index())) continue;
					SetBit(this->excluded_data, i);
					i++;
				}
				this->SetDirty();
				break;
			}

			case WID_SCG_MATRIX: {
				uint row = this->vscroll->GetScrolledRowFromWidget(pt.y, this, WID_SCG_MATRIX);
				if (row >= this->vscroll->GetCount()) return;

				for (const CargoSpec *cs : _sorted_standard_cargo_specs) {
					if (!HasBit(this->present_cargoes, cs->Index())) continue;
					if (row-- > 0) continue;

					ToggleBit(legend_excluded_cargo, cs->Index());
					this->UpdateExcludedData();
					this->SetDirty();
					break;
				}
				break;
			}
		}
	}

	void OnResize() override
	{
		this->vscroll->SetCapacityFromWidget(this, WID_SCG_MATRIX);
	}

	void OnGameTick() override
	{
		/* Override default OnGameTick */
	}

	/**
	* Some data on this window has become invalid.
	* @param data Information about the changed data.
	* @param gui_scope Whether the call is done from GUI scope. You may not do everything when not in GUI scope. See #InvalidateWindowData() for details.
	*/
	void OnInvalidateData(int data = 0, bool gui_scope = true) override
	{
		if (!gui_scope) return;
		this->FillGraphData();
	}

	void FillGraphData()
	{
		const Station* station = Station::GetIfValid(this->station_id);
		if (station == nullptr) return;

		this->present_cargoes = station->station_cargo_history_cargoes;
		this->vscroll->SetCount(CountBits(this->present_cargoes));

		this->UpdateExcludedData();

		uint8 i = 0;
		for (const CargoSpec *cs : _sorted_standard_cargo_specs) {
			if (!HasBit(this->present_cargoes, cs->Index())) continue;
			this->colours[i] = cs->legend_colour;

			const auto &history = station->station_cargo_history[CountBits(this->present_cargoes & (cs->CargoTypesBit() - 1))];

			uint offset = station->station_cargo_history_offset;
			for (uint j = 0; j < MAX_STATION_CARGO_HISTORY_DAYS; j++) {
				this->cost[i][j] = RXDecompressUint(history[offset]);
				offset++;
				if (offset == MAX_STATION_CARGO_HISTORY_DAYS) offset = 0;
			}
			i++;
		}

		this->num_dataset = i;

		this->SetDirty();
	}
};


static const NWidgetPart _nested_station_cargo_widgets[] = {
	NWidget(NWID_HORIZONTAL),
		NWidget(WWT_CLOSEBOX, COLOUR_GREY),
		NWidget(WWT_CAPTION, COLOUR_GREY, WID_SCG_CAPTION), SetDataTip(STR_GRAPH_STATION_CARGO_CAPTION, STR_TOOLTIP_WINDOW_TITLE_DRAG_THIS),
		NWidget(WWT_SHADEBOX, COLOUR_GREY),
		NWidget(WWT_DEFSIZEBOX, COLOUR_GREY),
		NWidget(WWT_STICKYBOX, COLOUR_GREY),
	EndContainer(),
	NWidget(WWT_PANEL, COLOUR_GREY, WID_SCG_BACKGROUND), SetMinimalSize(568, 128),
		NWidget(NWID_HORIZONTAL),
			NWidget(NWID_SPACER), SetFill(1, 0), SetResize(1, 0),
			NWidget(WWT_TEXT, COLOUR_GREY, WID_SCG_HEADER), SetMinimalSize(0, 6), SetPadding(2, 0, 2, 0), SetDataTip(STR_GRAPH_STATION_CARGO_TITLE, STR_NULL),
			NWidget(NWID_SPACER), SetFill(1, 0), SetResize(1, 0),
		EndContainer(),
		NWidget(NWID_HORIZONTAL),
			NWidget(WWT_EMPTY, COLOUR_GREY, WID_SCG_GRAPH), SetMinimalSize(495, 0), SetFill(1, 1), SetResize(1, 1),
			NWidget(NWID_VERTICAL),
				NWidget(NWID_SPACER), SetMinimalSize(0, 24), SetFill(0, 0), SetResize(0, 1),
				NWidget(WWT_PUSHTXTBTN, COLOUR_ORANGE, WID_SCG_ENABLE_CARGOES), SetDataTip(STR_GRAPH_CARGO_ENABLE_ALL, STR_GRAPH_CARGO_TOOLTIP_ENABLE_ALL), SetFill(1, 0),
				NWidget(WWT_PUSHTXTBTN, COLOUR_ORANGE, WID_SCG_DISABLE_CARGOES), SetDataTip(STR_GRAPH_CARGO_DISABLE_ALL, STR_GRAPH_CARGO_TOOLTIP_DISABLE_ALL), SetFill(1, 0),
				NWidget(NWID_SPACER), SetMinimalSize(0, 4),
				NWidget(NWID_HORIZONTAL),
					NWidget(WWT_MATRIX, COLOUR_BROWN, WID_SCG_MATRIX), SetResize(0, 2), SetMatrixDataTip(1, 0, STR_GRAPH_CARGO_PAYMENT_TOGGLE_CARGO), SetScrollbar(WID_SCG_MATRIX_SCROLLBAR),
					NWidget(NWID_VSCROLLBAR, COLOUR_BROWN, WID_SCG_MATRIX_SCROLLBAR),
				EndContainer(),
				NWidget(NWID_SPACER), SetMinimalSize(0, 24), SetFill(0, 1), SetResize(0, 1),
			EndContainer(),
			NWidget(NWID_SPACER), SetMinimalSize(5, 0), SetFill(0, 1), SetResize(0, 1),
		EndContainer(),
		NWidget(NWID_HORIZONTAL),
			NWidget(NWID_SPACER), SetMinimalSize(WD_RESIZEBOX_WIDTH, 0), SetFill(1, 0), SetResize(1, 0),
			NWidget(WWT_TEXT, COLOUR_GREY, WID_SCG_FOOTER), SetMinimalSize(0, 6), SetPadding(2, 0, 2, 0), SetDataTip(STR_GRAPH_STATION_CARGO_X_LABEL, STR_NULL),
			NWidget(NWID_SPACER), SetFill(1, 0), SetResize(1, 0),
			NWidget(WWT_RESIZEBOX, COLOUR_GREY, WID_SCG_RESIZE),
		EndContainer(),
	EndContainer(),
};

static WindowDesc _station_cargo_desc(
	WDP_AUTO, "graph_station_cargo", 0, 0,
	WC_STATION_CARGO, WC_NONE,
	0,
	_nested_station_cargo_widgets, lengthof(_nested_station_cargo_widgets)
);


void ShowStationCargo(StationID station_id)
{
	AllocateWindowDescFront<StationCargoGraphWindow>(&_station_cargo_desc, station_id);
}
<|MERGE_RESOLUTION|>--- conflicted
+++ resolved
@@ -1160,193 +1160,6 @@
 	AllocateWindowDescFront<PaymentRatesGraphWindow>(&_cargo_payment_rates_desc, 0);
 }
 
-<<<<<<< HEAD
-=======
-/************************/
-/* COMPANY LEAGUE TABLE */
-/************************/
-
-static const StringID _performance_titles[] = {
-	STR_COMPANY_LEAGUE_PERFORMANCE_TITLE_ENGINEER,
-	STR_COMPANY_LEAGUE_PERFORMANCE_TITLE_ENGINEER,
-	STR_COMPANY_LEAGUE_PERFORMANCE_TITLE_TRAFFIC_MANAGER,
-	STR_COMPANY_LEAGUE_PERFORMANCE_TITLE_TRAFFIC_MANAGER,
-	STR_COMPANY_LEAGUE_PERFORMANCE_TITLE_TRANSPORT_COORDINATOR,
-	STR_COMPANY_LEAGUE_PERFORMANCE_TITLE_TRANSPORT_COORDINATOR,
-	STR_COMPANY_LEAGUE_PERFORMANCE_TITLE_ROUTE_SUPERVISOR,
-	STR_COMPANY_LEAGUE_PERFORMANCE_TITLE_ROUTE_SUPERVISOR,
-	STR_COMPANY_LEAGUE_PERFORMANCE_TITLE_DIRECTOR,
-	STR_COMPANY_LEAGUE_PERFORMANCE_TITLE_DIRECTOR,
-	STR_COMPANY_LEAGUE_PERFORMANCE_TITLE_CHIEF_EXECUTIVE,
-	STR_COMPANY_LEAGUE_PERFORMANCE_TITLE_CHIEF_EXECUTIVE,
-	STR_COMPANY_LEAGUE_PERFORMANCE_TITLE_CHAIRMAN,
-	STR_COMPANY_LEAGUE_PERFORMANCE_TITLE_CHAIRMAN,
-	STR_COMPANY_LEAGUE_PERFORMANCE_TITLE_PRESIDENT,
-	STR_COMPANY_LEAGUE_PERFORMANCE_TITLE_TYCOON,
-};
-
-static inline StringID GetPerformanceTitleFromValue(uint value)
-{
-	return _performance_titles[std::min(value, 1000u) >> 6];
-}
-
-class CompanyLeagueWindow : public Window {
-private:
-	GUIList<const Company*> companies;
-	uint ordinal_width; ///< The width of the ordinal number
-	uint text_width;    ///< The width of the actual text
-	int line_height;    ///< Height of the text lines
-	Dimension icon;     ///< Dimenion of the company icon.
-
-	/**
-	 * (Re)Build the company league list
-	 */
-	void BuildCompanyList()
-	{
-		if (!this->companies.NeedRebuild()) return;
-
-		this->companies.clear();
-
-		for (const Company *c : Company::Iterate()) {
-			this->companies.push_back(c);
-		}
-
-		this->companies.shrink_to_fit();
-		this->companies.RebuildDone();
-	}
-
-	/** Sort the company league by performance history */
-	static bool PerformanceSorter(const Company * const &c1, const Company * const &c2)
-	{
-		return c2->old_economy[0].performance_history < c1->old_economy[0].performance_history;
-	}
-
-public:
-	CompanyLeagueWindow(WindowDesc *desc, WindowNumber window_number) : Window(desc)
-	{
-		this->InitNested(window_number);
-		this->companies.ForceRebuild();
-		this->companies.NeedResort();
-	}
-
-	void OnPaint() override
-	{
-		this->BuildCompanyList();
-		this->companies.Sort(&PerformanceSorter);
-
-		this->DrawWidgets();
-	}
-
-	void DrawWidget(const Rect &r, int widget) const override
-	{
-		if (widget != WID_CL_BACKGROUND) return;
-
-		Rect ir = r.Shrink(WD_FRAMERECT_LEFT, WD_FRAMERECT_TOP, WD_FRAMERECT_RIGHT, WD_FRAMERECT_BOTTOM);
-		int icon_y_offset = (this->line_height - this->icon.height) / 2;
-		int text_y_offset = (this->line_height - FONT_HEIGHT_NORMAL) / 2;
-
-		bool rtl = _current_text_dir == TD_RTL;
-		Rect ordinal = ir.WithWidth(this->ordinal_width, rtl);
-		uint icon_left = ir.Indent(rtl ? this->text_width : this->ordinal_width, rtl).left;
-		Rect text    = ir.WithWidth(this->text_width, !rtl);
-
-		for (uint i = 0; i != this->companies.size(); i++) {
-			const Company *c = this->companies[i];
-			DrawString(ordinal.left, ordinal.right, ir.top + text_y_offset, i + STR_ORDINAL_NUMBER_1ST, i == 0 ? TC_WHITE : TC_YELLOW);
-
-			DrawCompanyIcon(c->index, icon_left, ir.top + icon_y_offset);
-
-			SetDParam(0, c->index);
-			SetDParam(1, c->index);
-			SetDParam(2, GetPerformanceTitleFromValue(c->old_economy[0].performance_history));
-			DrawString(text.left, text.right, ir.top + text_y_offset, STR_COMPANY_LEAGUE_COMPANY_NAME);
-			ir.top += this->line_height;
-		}
-	}
-
-	void UpdateWidgetSize(int widget, Dimension *size, const Dimension &padding, Dimension *fill, Dimension *resize) override
-	{
-		if (widget != WID_CL_BACKGROUND) return;
-
-		this->ordinal_width = 0;
-		for (uint i = 0; i < MAX_COMPANIES; i++) {
-			this->ordinal_width = std::max(this->ordinal_width, GetStringBoundingBox(STR_ORDINAL_NUMBER_1ST + i).width);
-		}
-		this->ordinal_width += 5; // Keep some extra spacing
-
-		uint widest_width = 0;
-		uint widest_title = 0;
-		for (uint i = 0; i < lengthof(_performance_titles); i++) {
-			uint width = GetStringBoundingBox(_performance_titles[i]).width;
-			if (width > widest_width) {
-				widest_title = i;
-				widest_width = width;
-			}
-		}
-
-		this->icon = GetSpriteSize(SPR_COMPANY_ICON);
-		this->line_height = std::max<int>(this->icon.height + 2, FONT_HEIGHT_NORMAL);
-
-		for (const Company *c : Company::Iterate()) {
-			SetDParam(0, c->index);
-			SetDParam(1, c->index);
-			SetDParam(2, _performance_titles[widest_title]);
-			widest_width = std::max(widest_width, GetStringBoundingBox(STR_COMPANY_LEAGUE_COMPANY_NAME).width);
-		}
-
-		this->text_width = widest_width + 30; // Keep some extra spacing
-
-		size->width = WD_FRAMERECT_LEFT + this->ordinal_width + WD_FRAMERECT_RIGHT + this->icon.width + WD_FRAMERECT_LEFT + this->text_width + WD_FRAMERECT_RIGHT;
-		size->height = WD_FRAMERECT_TOP + this->line_height * MAX_COMPANIES + WD_FRAMERECT_BOTTOM;
-	}
-
-
-	void OnGameTick() override
-	{
-		if (this->companies.NeedResort()) {
-			this->SetDirty();
-		}
-	}
-
-	/**
-	 * Some data on this window has become invalid.
-	 * @param data Information about the changed data.
-	 * @param gui_scope Whether the call is done from GUI scope. You may not do everything when not in GUI scope. See #InvalidateWindowData() for details.
-	 */
-	void OnInvalidateData(int data = 0, bool gui_scope = true) override
-	{
-		if (data == 0) {
-			/* This needs to be done in command-scope to enforce rebuilding before resorting invalid data */
-			this->companies.ForceRebuild();
-		} else {
-			this->companies.ForceResort();
-		}
-	}
-};
-
-static const NWidgetPart _nested_company_league_widgets[] = {
-	NWidget(NWID_HORIZONTAL),
-		NWidget(WWT_CLOSEBOX, COLOUR_BROWN),
-		NWidget(WWT_CAPTION, COLOUR_BROWN), SetDataTip(STR_COMPANY_LEAGUE_TABLE_CAPTION, STR_TOOLTIP_WINDOW_TITLE_DRAG_THIS),
-		NWidget(WWT_SHADEBOX, COLOUR_BROWN),
-		NWidget(WWT_STICKYBOX, COLOUR_BROWN),
-	EndContainer(),
-	NWidget(WWT_PANEL, COLOUR_BROWN, WID_CL_BACKGROUND), SetMinimalSize(400, 0), SetMinimalTextLines(15, WD_FRAMERECT_TOP + WD_FRAMERECT_BOTTOM),
-};
-
-static WindowDesc _company_league_desc(
-	WDP_AUTO, "league", 0, 0,
-	WC_COMPANY_LEAGUE, WC_NONE,
-	0,
-	_nested_company_league_widgets, lengthof(_nested_company_league_widgets)
-);
-
-void ShowCompanyLeagueTable()
-{
-	AllocateWindowDescFront<CompanyLeagueWindow>(&_company_league_desc, 0);
-}
-
->>>>>>> 61da064b
 /*****************************/
 /* PERFORMANCE RATING DETAIL */
 /*****************************/
