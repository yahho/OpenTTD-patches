/*
 * This file is part of OpenTTD.
 * OpenTTD is free software; you can redistribute it and/or modify it under the terms of the GNU General Public License as published by the Free Software Foundation, version 2.
 * OpenTTD is distributed in the hope that it will be useful, but WITHOUT ANY WARRANTY; without even the implied warranty of MERCHANTABILITY or FITNESS FOR A PARTICULAR PURPOSE.
 * See the GNU General Public License for more details. You should have received a copy of the GNU General Public License along with OpenTTD. If not, see <http://www.gnu.org/licenses/>.
 */

/** @file train_gui.cpp GUI for trains. */

#include "stdafx.h"
#include "window_gui.h"
#include "command_func.h"
#include "train.h"
#include "strings_func.h"
#include "vehicle_func.h"
#include "zoom_func.h"
#include "core/backup_type.hpp"

#include "table/strings.h"

#include "safeguards.h"

uint16 GetTrainVehicleMaxSpeed(const Train *u, const RailVehicleInfo *rvi_u, const Train *front);

/**
 * Callback for building wagons.
 * @param result The result of the command.
 * @param tile   The tile the command was executed on.
 * @param p1 Additional data for the command (for the #CommandProc)
 * @param p2 Additional data for the command (for the #CommandProc)
 * @param cmd Unused.
 */
void CcBuildWagon(const CommandCost &result, TileIndex tile, uint32 p1, uint32 p2, uint64 p3, uint32 cmd)
{
	if (result.Failed()) return;

	/* find a locomotive in the depot. */
	const Vehicle *found = nullptr;
	for (const Train *t : Train::Iterate()) {
		if (t->IsFrontEngine() && t->tile == tile && t->IsStoppedInDepot() && !t->IsVirtual()) {
			if (found != nullptr) return; // must be exactly one.
			found = t;
		}
	}

	/* if we found a loco, */
	if (found != nullptr) {
		found = found->Last();
		/* put the new wagon at the end of the loco. */
		DoCommandP(0, _new_vehicle_id, found->index, CMD_MOVE_RAIL_VEHICLE);
		InvalidateWindowClassesData(WC_TRAINS_LIST, 0);
		InvalidateWindowClassesData(WC_TRACE_RESTRICT_SLOTS, 0);
		InvalidateWindowClassesData(WC_DEPARTURES_BOARD, 0);
	}
}

/**
 * Highlight the position where a rail vehicle is dragged over by drawing a light gray background.
 * @param px        The current x position to draw from.
 * @param max_width The maximum space available to draw.
 * @param y         The vertical centre position to draw from.
 * @param selection Selected vehicle that is dragged.
 * @param chain     Whether a whole chain is dragged.
 * @return The width of the highlight mark.
 */
static int HighlightDragPosition(int px, int max_width, int y, VehicleID selection, bool chain)
{
	bool rtl = _current_text_dir == TD_RTL;

	assert(selection != INVALID_VEHICLE);
	int dragged_width = 0;
	for (Train *t = Train::Get(selection); t != nullptr; t = chain ? t->Next() : (t->HasArticulatedPart() ? t->GetNextArticulatedPart() : nullptr)) {
		dragged_width += t->GetDisplayImageWidth(nullptr);
	}

	int drag_hlight_left = rtl ? std::max(px - dragged_width + 1, 0) : px;
	int drag_hlight_right = rtl ? px : std::min(px + dragged_width, max_width) - 1;
	int drag_hlight_width = std::max(drag_hlight_right - drag_hlight_left + 1, 0);

	if (drag_hlight_width > 0) {
		int height = ScaleSpriteTrad(12);
		int top = y - height / 2;
		Rect r = {drag_hlight_left, top, drag_hlight_right, top + height - 1};
		/* Sprite-scaling is used here as the area is from sprite size */
		GfxFillRect(r.Shrink(ScaleSpriteTrad(1)), _colour_gradient[COLOUR_GREY][7]);
	}

	return drag_hlight_width;
}

/**
 * Draws an image of a whole train
 * @param v         Front vehicle
 * @param r         Rect to draw at
 * @param selection Selected vehicle to draw a frame around
 * @param skip      Number of pixels to skip at the front (for scrolling)
 * @param drag_dest The vehicle another one is dragged over, \c INVALID_VEHICLE if none.
 */
void DrawTrainImage(const Train *v, const Rect &r, VehicleID selection, EngineImageType image_type, int skip, VehicleID drag_dest)
{
	bool rtl = _current_text_dir == TD_RTL;
	Direction dir = rtl ? DIR_E : DIR_W;

	DrawPixelInfo tmp_dpi;
	/* Position of highlight box */
	int highlight_l = 0;
	int highlight_r = 0;
	int max_width = r.Width();

	if (!FillDrawPixelInfo(&tmp_dpi, r.left, r.top, r.Width(), r.Height())) return;

	{
		AutoRestoreBackup dpi_backup(_cur_dpi, &tmp_dpi);

		int px = rtl ? max_width + skip : -skip;
		int y = r.Height() / 2;
		bool sel_articulated = false;
		bool dragging = (drag_dest != INVALID_VEHICLE);
		bool drag_at_end_of_train = (drag_dest == v->index); // Head index is used to mark dragging at end of train.
		for (; v != nullptr && (rtl ? px > 0 : px < max_width); v = v->Next()) {
			if (dragging && !drag_at_end_of_train && drag_dest == v->index) {
				/* Highlight the drag-and-drop destination inside the train. */
				int drag_hlight_width = HighlightDragPosition(px, max_width, y, selection, _cursor.vehchain);
				px += rtl ? -drag_hlight_width : drag_hlight_width;
			}

			Point offset;
			int width = Train::From(v)->GetDisplayImageWidth(&offset);

			if (rtl ? px + width > 0 : px - width < max_width) {
				PaletteID pal = (v->vehstatus & VS_CRASHED) ? PALETTE_CRASH : GetVehiclePalette(v);
				VehicleSpriteSeq seq;
				v->GetImage(dir, image_type, &seq);
				seq.Draw(px + (rtl ? -offset.x : offset.x), y + offset.y, pal, (v->vehstatus & VS_CRASHED) != 0);
			}

			if (!v->IsArticulatedPart()) sel_articulated = false;

			if (v->index == selection) {
				/* Set the highlight position */
				highlight_l = rtl ? px - width : px;
				highlight_r = rtl ? px - 1 : px + width - 1;
				sel_articulated = true;
			} else if ((_cursor.vehchain && highlight_r != 0) || sel_articulated) {
				if (rtl) {
					highlight_l -= width;
				} else {
					highlight_r += width;
				}
			}

			px += rtl ? -width : width;
		}

		if (dragging && drag_at_end_of_train) {
			/* Highlight the drag-and-drop destination at the end of the train. */
			HighlightDragPosition(px, max_width, y, selection, _cursor.vehchain);
		}
	}

	if (highlight_l != highlight_r) {
		/* Draw the highlight. Now done after drawing all the engines, as
		 * the next engine after the highlight could overlap it. */
		int height = ScaleSpriteTrad(12);
		Rect hr = {highlight_l, 0, highlight_r, height - 1};
		DrawFrameRect(hr.Translate(r.left, CenterBounds(r.top, r.bottom, height)).Expand(WidgetDimensions::scaled.bevel), COLOUR_WHITE, FR_BORDERONLY);
	}
}

/** Helper struct for the cargo details information */
struct CargoSummaryItem {
	CargoID cargo;    ///< The cargo that is carried
	StringID subtype; ///< STR_EMPTY if none
	uint capacity;    ///< Amount that can be carried
	uint amount;      ///< Amount that is carried
	StationID source; ///< One of the source stations

	/** Used by CargoSummary::Find() and similar functions */
	inline bool operator != (const CargoSummaryItem &other) const
	{
		return this->cargo != other.cargo || this->subtype != other.subtype;
	}

	/** Used by std::find() and similar functions */
	inline bool operator == (const CargoSummaryItem &other) const
	{
		return !(this->cargo != other.cargo);
	}
};

static const uint TRAIN_DETAILS_MIN_INDENT  = 32; ///< Minimum indent level in the train details window
static const uint TRAIN_DETAILS_MAX_INDENT  = 72; ///< Maximum indent level in the train details window; wider than this and we start on a new line

/** Container for the cargo summary information. */
typedef std::vector<CargoSummaryItem> CargoSummary;
/** Reused container of cargo details */
static CargoSummary _cargo_summary;

/**
 * Draw the details cargo tab for the given vehicle at the given position
 *
 * @param item  Data to draw
 * @param left  The left most coordinate to draw
 * @param right The right most coordinate to draw
 * @param y     The y coordinate
 */
static void TrainDetailsCargoTab(const CargoSummaryItem *item, int left, int right, int y)
{
	StringID str;
	if (item->amount > 0) {
		SetDParam(0, item->cargo);
		SetDParam(1, item->amount);
		SetDParam(2, item->source);
		SetDParam(3, _settings_game.vehicle.freight_trains);
		str = FreightWagonMult(item->cargo) > 1 ? STR_VEHICLE_DETAILS_CARGO_FROM_MULT : STR_VEHICLE_DETAILS_CARGO_FROM;
	} else {
		str = !IsValidCargoID(item->cargo) ? STR_QUANTITY_N_A : STR_VEHICLE_DETAILS_CARGO_EMPTY;
	}

	DrawString(left, right, y, str, TC_LIGHT_BLUE);
}

/**
 * Draw the details info tab for the given vehicle at the given position
 *
 * @param v     current vehicle
 * @param left  The left most coordinate to draw
 * @param right The right most coordinate to draw
 * @param y     The y coordinate
 */
static void TrainDetailsInfoTab(const Train *v, int left, int right, int y, byte line_number)
{
	const RailVehicleInfo *rvi = RailVehInfo(v->engine_type);
	bool show_speed = !UsesWagonOverride(v) && (_settings_game.vehicle.wagon_speed_limits || rvi->railveh_type != RAILVEH_WAGON);
	uint16 speed;

	if (rvi->railveh_type == RAILVEH_WAGON) {
		SetDParam(0, PackEngineNameDParam(v->engine_type, EngineNameContext::VehicleDetails));
		SetDParam(1, v->value);

		if (show_speed && (speed = GetVehicleProperty(v, PROP_TRAIN_SPEED, rvi->max_speed))) {
			SetDParam(2, speed); // StringID++
			DrawString(left, right, y, STR_VEHICLE_DETAILS_TRAIN_WAGON_VALUE_AND_SPEED);
		} else {
			DrawString(left, right, y, STR_VEHICLE_DETAILS_TRAIN_WAGON_VALUE);
		}
	} else {
		switch (line_number) {
			case 0:
				SetDParam(0, PackEngineNameDParam(v->engine_type, EngineNameContext::VehicleDetails));
				SetDParam(1, v->build_year);
				SetDParam(2, v->value);

				if (show_speed && (speed = GetVehicleProperty(v, PROP_TRAIN_SPEED, rvi->max_speed))) {
					SetDParam(3, speed); // StringID++
					DrawString(left, right, y, STR_VEHICLE_DETAILS_TRAIN_ENGINE_BUILT_AND_VALUE_AND_SPEED, TC_FROMSTRING, SA_LEFT);
				} else {
					DrawString(left, right, y, STR_VEHICLE_DETAILS_TRAIN_ENGINE_BUILT_AND_VALUE);
				}
				break;

			case 1:
				SetDParam(0, v->reliability * 100 >> 16);
				SetDParam(1, v->breakdowns_since_last_service);
				DrawString(left, right, y, STR_VEHICLE_INFO_RELIABILITY_BREAKDOWNS, TC_FROMSTRING, SA_LEFT);
				break;

			case 2:
				if (v->breakdown_ctr == 1) {
					if (_settings_game.vehicle.improved_breakdowns) {
						SetDParam(0, STR_VEHICLE_STATUS_BROKEN_DOWN_VEL_SHORT);
						SetDParam(1, STR_BREAKDOWN_TYPE_CRITICAL + v->breakdown_type);
						if (v->breakdown_type == BREAKDOWN_LOW_SPEED) {
							SetDParam(2, std::min<int>(v->First()->GetCurrentMaxSpeed(), v->breakdown_severity));
						} else if (v->breakdown_type == BREAKDOWN_LOW_POWER) {
							SetDParam(2, v->breakdown_severity * 100 / 256);
						}
					} else {
						SetDParam(0, STR_VEHICLE_STATUS_BROKEN_DOWN);
					}
				} else {
					if (HasBit(v->flags, VRF_NEED_REPAIR)) {
						SetDParam(0, STR_NEED_REPAIR);
						SetDParam(1, GetTrainVehicleMaxSpeed(v, &(v->GetEngine()->u.rail), v->First()));
					} else {
						SetDParam(0, STR_RUNNING);
					}
				}
				DrawString(left, right, y, STR_CURRENT_STATUS);
				break;

			default:
				NOT_REACHED();
		}
	}
}

/**
 * Draw the details capacity tab for the given vehicle at the given position
 *
 * @param item  Data to draw
 * @param left  The left most coordinate to draw
 * @param right The right most coordinate to draw
 * @param y     The y coordinate
 */
static void TrainDetailsCapacityTab(const CargoSummaryItem *item, int left, int right, int y)
{
	StringID str;
	if (IsValidCargoID(item->cargo)) {
		SetDParam(0, item->cargo);
		SetDParam(1, item->capacity);
		SetDParam(4, item->subtype);
		SetDParam(5, _settings_game.vehicle.freight_trains);
		str = FreightWagonMult(item->cargo) > 1 ? STR_VEHICLE_INFO_CAPACITY_MULT : STR_VEHICLE_INFO_CAPACITY;
	} else {
		/* Draw subtype only */
		SetDParam(0, item->subtype);
		str = STR_VEHICLE_INFO_NO_CAPACITY;
	}
	DrawString(left, right, y, str);
}

/**
 * Collects the cargo transported
 * @param v Vehicle to process
 * @param summary Space for the result
 */
static void GetCargoSummaryOfArticulatedVehicle(const Train *v, CargoSummary *summary)
{
	summary->clear();
	do {
		if (!v->GetEngine()->CanCarryCargo()) continue;

		CargoSummaryItem new_item;
		new_item.cargo = v->cargo_cap > 0 ? v->cargo_type : INVALID_CARGO;
		new_item.subtype = GetCargoSubtypeText(v);
		if (!IsValidCargoID(new_item.cargo) && new_item.subtype == STR_EMPTY) continue;

		auto item = std::find(summary->begin(), summary->end(), new_item);
		if (item == summary->end()) {
			summary->emplace_back();
			item = summary->end() - 1;
			item->cargo = new_item.cargo;
			item->subtype = new_item.subtype;
			item->capacity = 0;
			item->amount = 0;
			item->source = INVALID_STATION;
		}

		item->capacity += v->cargo_cap;
		item->amount += v->cargo.StoredCount();
		if (item->source == INVALID_STATION) item->source = v->cargo.Source();
	} while ((v = v->Next()) != nullptr && v->IsArticulatedPart());
}

/**
 * Get the length of an articulated vehicle.
 * @param v the vehicle to get the length of.
 * @return the length in pixels.
 */
static uint GetLengthOfArticulatedVehicle(const Train *v)
{
	uint length = 0;

	do {
		length += v->GetDisplayImageWidth();
	} while ((v = v->Next()) != nullptr && v->IsArticulatedPart());

	return length;
}

/**
 * Determines the number of lines in the train details window
 * @param veh_id Train
 * @param det_tab Selected details tab
 * @return Number of line
 */
int GetTrainDetailsWndVScroll(VehicleID veh_id, TrainDetailsWindowTabs det_tab)
{
	int num = 0;

	if (det_tab == TDW_TAB_TOTALS) { // Total cargo tab
		CargoArray max_cargo{};
		for (const Vehicle *v = Vehicle::Get(veh_id); v != nullptr; v = v->Next()) {
			max_cargo[v->cargo_type] += v->cargo_cap;
		}

<<<<<<< HEAD
		/* Set scroll-amount separately from counting, as to not compute num double
		 * for more carriages of the same type
		 */
		for (CargoID i = 0; i < NUM_CARGO; i++) {
			if (max_cargo[i] > 0) num++; // only count carriages that the train has
		}

		if (_settings_game.vehicle.train_acceleration_model != AM_ORIGINAL) {
			num += 5; // needs five more because first line is description string and we have the weight and speed info and the feeder share
		} else {
			num += 2; // needs one more because first line is description string and we have the feeder share
		}
=======
		num = max_cargo.GetCount();
		num++; // needs one more because first line is description string
>>>>>>> 90fdf17e
	} else {
		for (const Train *v = Train::Get(veh_id); v != nullptr; v = v->GetNextVehicle()) {
			GetCargoSummaryOfArticulatedVehicle(v, &_cargo_summary);
			num += std::max(1u, (unsigned)_cargo_summary.size());

			uint length = GetLengthOfArticulatedVehicle(v);
			if (length > (uint)ScaleSpriteTrad(TRAIN_DETAILS_MAX_INDENT)) num++;
		}
		if (det_tab == 1) num += 2 * Train::Get(veh_id)->tcache.cached_num_engines;
	}

	return num;
}

/**
 * Draw the details for the given vehicle at the given position
 *
 * @param v     current vehicle
 * @param r     the Rect to draw within
 * @param vscroll_pos Position of scrollbar
 * @param vscroll_cap Number of lines currently displayed
 * @param det_tab Selected details tab
 */
void DrawTrainDetails(const Train *v, const Rect &r, int vscroll_pos, uint16 vscroll_cap, TrainDetailsWindowTabs det_tab)
{
	bool rtl = _current_text_dir == TD_RTL;
	int line_height = r.Height();
	int sprite_y_offset = line_height / 2;
	int text_y_offset = (line_height - FONT_HEIGHT_NORMAL) / 2;

	/* draw the first 3 details tabs */
	if (det_tab != TDW_TAB_TOTALS) {
		Direction dir = rtl ? DIR_E : DIR_W;
		int x = rtl ? r.right : r.left;
		byte line_number = 0;
		for (; v != nullptr && vscroll_pos > -vscroll_cap; v = v->GetNextVehicle()) {
			GetCargoSummaryOfArticulatedVehicle(v, &_cargo_summary);

			/* Draw sprites */
			uint dx = 0;
			int px = x;
			const Train *u = v;
			do {
				Point offset;
				int width = u->GetDisplayImageWidth(&offset);
				if (vscroll_pos <= 0 && vscroll_pos > -vscroll_cap && line_number == 0) {
					int pitch = 0;
					const Engine *e = Engine::Get(v->engine_type);
					if (e->GetGRF() != nullptr) {
						pitch = ScaleSpriteTrad(e->GetGRF()->traininfo_vehicle_pitch);
					}
					PaletteID pal = (v->vehstatus & VS_CRASHED) ? PALETTE_CRASH : GetVehiclePalette(v);
					VehicleSpriteSeq seq;
					u->GetImage(dir, EIT_IN_DETAILS, &seq);
					seq.Draw(px + (rtl ? -offset.x : offset.x), r.top - line_height * vscroll_pos + sprite_y_offset + pitch, pal, (v->vehstatus & VS_CRASHED) != 0);
				}
				px += rtl ? -width : width;
				dx += width;
				u = u->Next();
			} while (u != nullptr && u->IsArticulatedPart());

			bool separate_sprite_row = (dx > (uint)ScaleSpriteTrad(TRAIN_DETAILS_MAX_INDENT));
			if (separate_sprite_row) {
				vscroll_pos--;
				dx = 0;
			}

			int sprite_width = std::max<int>(dx, ScaleSpriteTrad(TRAIN_DETAILS_MIN_INDENT)) + WidgetDimensions::scaled.hsep_normal;
			Rect dr = r.Indent(sprite_width, rtl);
			uint num_lines = std::max(1u, (unsigned)_cargo_summary.size());
			for (uint i = 0; i < num_lines;) {
				if (vscroll_pos <= 0 && vscroll_pos > -vscroll_cap) {
					int py = r.top - line_height * vscroll_pos + text_y_offset;
					if (i > 0 || separate_sprite_row) {
						if (vscroll_pos != 0) GfxFillRect(r.left, py - WidgetDimensions::scaled.matrix.top - 1, r.right, py - WidgetDimensions::scaled.matrix.top, _colour_gradient[COLOUR_GREY][5]);
					}
					switch (det_tab) {
						case TDW_TAB_CARGO:
							if (i < _cargo_summary.size()) {
								TrainDetailsCargoTab(&_cargo_summary[i], dr.left, dr.right, py);
							} else {
								DrawString(dr.left, dr.right, py, STR_QUANTITY_N_A, TC_LIGHT_BLUE);
							}
							break;

						case TDW_TAB_INFO:
							if (i == 0) TrainDetailsInfoTab(v, dr.left, dr.right, py, line_number);
							break;

						case TDW_TAB_CAPACITY:
							if (i < _cargo_summary.size()) {
								TrainDetailsCapacityTab(&_cargo_summary[i], dr.left, dr.right, py);
							} else {
								SetDParam(0, STR_EMPTY);
								DrawString(dr.left, dr.right, py, STR_VEHICLE_INFO_NO_CAPACITY);
							}
							break;

						default: NOT_REACHED();
					}
				}
				if (det_tab != 1 || line_number >= (Train::From(v)->IsWagon() ? 0 : 2)) {
					line_number = 0;
					i++;
				} else {
					line_number++;
				}
				vscroll_pos--;
			}
		}
	} else {
		int y = r.top;
		CargoArray act_cargo{};
		CargoArray max_cargo{};
		Money feeder_share = 0;
		int empty_weight = 0;
		int loaded_weight = 0;

		for (const Vehicle *u = v; u != nullptr; u = u->Next()) {
			const Train *train = Train::From(u);
			const auto weight_without_cargo = train->GetWeightWithoutCargo();
			act_cargo[u->cargo_type] += u->cargo.StoredCount();
			max_cargo[u->cargo_type] += u->cargo_cap;
			feeder_share             += u->cargo.FeederShare();
			empty_weight             += weight_without_cargo;
			loaded_weight            += weight_without_cargo + train->GetCargoWeight(train->cargo_cap);
		}

		if (_settings_game.vehicle.train_acceleration_model != AM_ORIGINAL) {
			const int empty_max_speed = GetTrainEstimatedMaxAchievableSpeed(v, empty_weight, v->GetDisplayMaxSpeed());
			const int loaded_max_speed = GetTrainEstimatedMaxAchievableSpeed(v, loaded_weight, v->GetDisplayMaxSpeed());

			if (--vscroll_pos < 0 && vscroll_pos >= -vscroll_cap) {
				SetDParam(0, empty_weight);
				SetDParam(1, loaded_weight);
				DrawString(r.left, r.right, y + text_y_offset, STR_VEHICLE_DETAILS_TRAIN_TOTAL_WEIGHT);
				y += line_height;
			}

			if (--vscroll_pos < 0 && vscroll_pos >= -vscroll_cap) {
				SetDParam(0, empty_max_speed);
				SetDParam(1, loaded_max_speed);
				DrawString(r.left, r.right, y + text_y_offset, STR_VEHICLE_DETAILS_TRAIN_MAX_SPEED);
				y += line_height;
			}

			if (--vscroll_pos < 0 && vscroll_pos >= -vscroll_cap) {
				y += line_height;
			}
		}

		if (--vscroll_pos < 0 && vscroll_pos >= -vscroll_cap) {
			DrawString(r.left, r.right, y + text_y_offset, STR_VEHICLE_DETAILS_TRAIN_TOTAL_CAPACITY_TEXT);
			y += line_height;
		}

		/* Indent the total cargo capacity details */
		Rect ir = r.Indent(WidgetDimensions::scaled.hsep_indent, rtl);
		for (CargoID i = 0; i < NUM_CARGO; i++) {
			if (max_cargo[i] > 0 && --vscroll_pos < 0 && vscroll_pos >= -vscroll_cap) {
				SetDParam(0, i);            // {CARGO} #1
				SetDParam(1, act_cargo[i]); // {CARGO} #2
				SetDParam(2, i);            // {SHORTCARGO} #1
				SetDParam(3, max_cargo[i]); // {SHORTCARGO} #2
				SetDParam(4, _settings_game.vehicle.freight_trains);
				DrawString(ir.left, ir.right, y + text_y_offset, FreightWagonMult(i) > 1 ? STR_VEHICLE_DETAILS_TRAIN_TOTAL_CAPACITY_MULT : STR_VEHICLE_DETAILS_TRAIN_TOTAL_CAPACITY);
				y += line_height;
			}
		}

		for (const Vehicle *u = v; u != nullptr; u = u->Next()) {
			act_cargo[u->cargo_type] += u->cargo.StoredCount();
			max_cargo[u->cargo_type] += u->cargo_cap;
			feeder_share             += u->cargo.FeederShare();
		}

		if (--vscroll_pos < 0 && vscroll_pos >= -vscroll_cap) {
			SetDParam(0, feeder_share);
			DrawString(r.left, r.right, y + text_y_offset, STR_VEHICLE_INFO_FEEDER_CARGO_VALUE);
		}
	}
}<|MERGE_RESOLUTION|>--- conflicted
+++ resolved
@@ -214,7 +214,7 @@
 		SetDParam(3, _settings_game.vehicle.freight_trains);
 		str = FreightWagonMult(item->cargo) > 1 ? STR_VEHICLE_DETAILS_CARGO_FROM_MULT : STR_VEHICLE_DETAILS_CARGO_FROM;
 	} else {
-		str = !IsValidCargoID(item->cargo) ? STR_QUANTITY_N_A : STR_VEHICLE_DETAILS_CARGO_EMPTY;
+		str = item->cargo == INVALID_CARGO ? STR_QUANTITY_N_A : STR_VEHICLE_DETAILS_CARGO_EMPTY;
 	}
 
 	DrawString(left, right, y, str, TC_LIGHT_BLUE);
@@ -306,7 +306,7 @@
 static void TrainDetailsCapacityTab(const CargoSummaryItem *item, int left, int right, int y)
 {
 	StringID str;
-	if (IsValidCargoID(item->cargo)) {
+	if (item->cargo != INVALID_CARGO) {
 		SetDParam(0, item->cargo);
 		SetDParam(1, item->capacity);
 		SetDParam(4, item->subtype);
@@ -334,7 +334,7 @@
 		CargoSummaryItem new_item;
 		new_item.cargo = v->cargo_cap > 0 ? v->cargo_type : INVALID_CARGO;
 		new_item.subtype = GetCargoSubtypeText(v);
-		if (!IsValidCargoID(new_item.cargo) && new_item.subtype == STR_EMPTY) continue;
+		if (new_item.cargo == INVALID_CARGO && new_item.subtype == STR_EMPTY) continue;
 
 		auto item = std::find(summary->begin(), summary->end(), new_item);
 		if (item == summary->end()) {
@@ -385,23 +385,13 @@
 			max_cargo[v->cargo_type] += v->cargo_cap;
 		}
 
-<<<<<<< HEAD
-		/* Set scroll-amount separately from counting, as to not compute num double
-		 * for more carriages of the same type
-		 */
-		for (CargoID i = 0; i < NUM_CARGO; i++) {
-			if (max_cargo[i] > 0) num++; // only count carriages that the train has
-		}
+		num = max_cargo.GetCount();
 
 		if (_settings_game.vehicle.train_acceleration_model != AM_ORIGINAL) {
 			num += 5; // needs five more because first line is description string and we have the weight and speed info and the feeder share
 		} else {
 			num += 2; // needs one more because first line is description string and we have the feeder share
 		}
-=======
-		num = max_cargo.GetCount();
-		num++; // needs one more because first line is description string
->>>>>>> 90fdf17e
 	} else {
 		for (const Train *v = Train::Get(veh_id); v != nullptr; v = v->GetNextVehicle()) {
 			GetCargoSummaryOfArticulatedVehicle(v, &_cargo_summary);
