/* $Id$ */

/*
 * This file is part of OpenTTD.
 * OpenTTD is free software; you can redistribute it and/or modify it under the terms of the GNU General Public License as published by the Free Software Foundation, version 2.
 * OpenTTD is distributed in the hope that it will be useful, but WITHOUT ANY WARRANTY; without even the implied warranty of MERCHANTABILITY or FITNESS FOR A PARTICULAR PURPOSE.
 * See the GNU General Public License for more details. You should have received a copy of the GNU General Public License along with OpenTTD. If not, see <http://www.gnu.org/licenses/>.
 */

/** @file train_gui.cpp GUI for trains. */

#include "stdafx.h"
#include "window_gui.h"
#include "command_func.h"
#include "train.h"
#include "strings_func.h"
#include "vehicle_func.h"
#include "zoom_func.h"

#include "table/strings.h"

#include "safeguards.h"

uint16 GetTrainVehicleMaxSpeed(const Train *u, const RailVehicleInfo *rvi_u, const Train *front);

/**
 * Callback for building wagons.
 * @param result The result of the command.
 * @param tile   The tile the command was executed on.
 * @param p1 Additional data for the command (for the #CommandProc)
 * @param p2 Additional data for the command (for the #CommandProc)
 */
void CcBuildWagon(const CommandCost &result, TileIndex tile, uint32 p1, uint32 p2)
{
	if (result.Failed()) return;

	/* find a locomotive in the depot. */
	const Vehicle *found = NULL;
	const Train *t;
	FOR_ALL_TRAINS(t) {
		if (t->IsFrontEngine() && t->tile == tile && t->IsStoppedInDepot()) {
			if (found != NULL) return; // must be exactly one.
			found = t;
		}
	}

	/* if we found a loco, */
	if (found != NULL) {
		found = found->Last();
		/* put the new wagon at the end of the loco. */
		DoCommandP(0, _new_vehicle_id, found->index, CMD_MOVE_RAIL_VEHICLE);
		InvalidateWindowClassesData(WC_TRAINS_LIST, 0);
		InvalidateWindowClassesData(WC_TRACE_RESTRICT_SLOTS, 0);
	}
}

/**
 * Highlight the position where a rail vehicle is dragged over by drawing a light gray background.
 * @param px        The current x position to draw from.
 * @param max_width The maximum space available to draw.
 * @param selection Selected vehicle that is dragged.
 * @param chain     Whether a whole chain is dragged.
 * @return The width of the highlight mark.
 */
static int HighlightDragPosition(int px, int max_width, VehicleID selection, bool chain)
{
	bool rtl = _current_text_dir == TD_RTL;

	assert(selection != INVALID_VEHICLE);
	int dragged_width = 0;
	for (Train *t = Train::Get(selection); t != NULL; t = chain ? t->Next() : (t->HasArticulatedPart() ? t->GetNextArticulatedPart() : NULL)) {
		dragged_width += t->GetDisplayImageWidth(NULL);
	}

	int drag_hlight_left = rtl ? max(px - dragged_width + 1, 0) : px;
	int drag_hlight_right = rtl ? px : min(px + dragged_width, max_width) - 1;
	int drag_hlight_width = max(drag_hlight_right - drag_hlight_left + 1, 0);

	if (drag_hlight_width > 0) {
		GfxFillRect(drag_hlight_left + WD_FRAMERECT_LEFT, WD_FRAMERECT_TOP + 1,
				drag_hlight_right - WD_FRAMERECT_RIGHT, ScaleGUITrad(13) - WD_FRAMERECT_BOTTOM, _colour_gradient[COLOUR_GREY][7]);
	}

	return drag_hlight_width;
}

/**
 * Draws an image of a whole train
 * @param v         Front vehicle
 * @param left      The minimum horizontal position
 * @param right     The maximum horizontal position
 * @param y         Vertical position to draw at
 * @param selection Selected vehicle to draw a frame around
 * @param skip      Number of pixels to skip at the front (for scrolling)
 * @param drag_dest The vehicle another one is dragged over, \c INVALID_VEHICLE if none.
 */
void DrawTrainImage(const Train *v, int left, int right, int y, VehicleID selection, EngineImageType image_type, int skip, VehicleID drag_dest)
{
	bool rtl = _current_text_dir == TD_RTL;
	Direction dir = rtl ? DIR_E : DIR_W;

	DrawPixelInfo tmp_dpi, *old_dpi;
	/* Position of highlight box */
	int highlight_l = 0;
	int highlight_r = 0;
	int max_width = right - left + 1;
	int height = ScaleGUITrad(14);

	if (!FillDrawPixelInfo(&tmp_dpi, left, y, max_width, height)) return;

	old_dpi = _cur_dpi;
	_cur_dpi = &tmp_dpi;

	int px = rtl ? max_width + skip : -skip;
	bool sel_articulated = false;
	bool dragging = (drag_dest != INVALID_VEHICLE);
	bool drag_at_end_of_train = (drag_dest == v->index); // Head index is used to mark dragging at end of train.
	for (; v != NULL && (rtl ? px > 0 : px < max_width); v = v->Next()) {
		if (dragging && !drag_at_end_of_train && drag_dest == v->index) {
			/* Highlight the drag-and-drop destination inside the train. */
			int drag_hlight_width = HighlightDragPosition(px, max_width, selection, _cursor.vehchain);
			px += rtl ? -drag_hlight_width : drag_hlight_width;
		}

		Point offset;
		int width = Train::From(v)->GetDisplayImageWidth(&offset);

		if (rtl ? px + width > 0 : px - width < max_width) {
			PaletteID pal = (v->vehstatus & VS_CRASHED) ? PALETTE_CRASH : GetVehiclePalette(v);
			VehicleSpriteSeq seq;
			v->GetImage(dir, image_type, &seq);
			seq.Draw(px + (rtl ? -offset.x : offset.x), height / 2 + offset.y, pal, (v->vehstatus & VS_CRASHED) != 0);
		}

		if (!v->IsArticulatedPart()) sel_articulated = false;

		if (v->index == selection) {
			/* Set the highlight position */
			highlight_l = rtl ? px - width : px;
			highlight_r = rtl ? px - 1 : px + width - 1;
			sel_articulated = true;
		} else if ((_cursor.vehchain && highlight_r != 0) || sel_articulated) {
			if (rtl) {
				highlight_l -= width;
			} else {
				highlight_r += width;
			}
		}

		px += rtl ? -width : width;
	}

	if (dragging && drag_at_end_of_train) {
		/* Highlight the drag-and-drop destination at the end of the train. */
		HighlightDragPosition(px, max_width, selection, _cursor.vehchain);
	}

	if (highlight_l != highlight_r) {
		/* Draw the highlight. Now done after drawing all the engines, as
		 * the next engine after the highlight could overlap it. */
		DrawFrameRect(highlight_l, 0, highlight_r, height - 1, COLOUR_WHITE, FR_BORDERONLY);
	}

	_cur_dpi = old_dpi;
}

/** Helper struct for the cargo details information */
struct CargoSummaryItem {
	CargoID cargo;    ///< The cargo that is carried
	StringID subtype; ///< STR_EMPTY if none
	uint capacity;    ///< Amount that can be carried
	uint amount;      ///< Amount that is carried
	StationID source; ///< One of the source stations

	/** Used by CargoSummary::Find() and similar functions */
	inline bool operator != (const CargoSummaryItem &other) const
	{
		return this->cargo != other.cargo || this->subtype != other.subtype;
	}

	/** Used by std::find() and similar functions */
	inline bool operator == (const CargoSummaryItem &other) const
	{
		return !(this->cargo != other.cargo);
	}
};

static const uint TRAIN_DETAILS_MIN_INDENT = 32; ///< Minimum indent level in the train details window
static const uint TRAIN_DETAILS_MAX_INDENT = 72; ///< Maximum indent level in the train details window; wider than this and we start on a new line

/** Container for the cargo summary information. */
typedef std::vector<CargoSummaryItem> CargoSummary;
/** Reused container of cargo details */
static CargoSummary _cargo_summary;

/**
 * Draw the details cargo tab for the given vehicle at the given position
 *
 * @param item  Data to draw
 * @param left  The left most coordinate to draw
 * @param right The right most coordinate to draw
 * @param y     The y coordinate
 */
static void TrainDetailsCargoTab(const CargoSummaryItem *item, int left, int right, int y)
{
	StringID str;
	if (item->amount > 0) {
		SetDParam(0, item->cargo);
		SetDParam(1, item->amount);
		SetDParam(2, item->source);
		SetDParam(3, _settings_game.vehicle.freight_trains);
		str = FreightWagonMult(item->cargo) > 1 ? STR_VEHICLE_DETAILS_CARGO_FROM_MULT : STR_VEHICLE_DETAILS_CARGO_FROM;
	} else {
		SetDParam(0, STR_QUANTITY_N_A);
		str = item->cargo == INVALID_CARGO ? STR_LTBLUE_STRING : STR_VEHICLE_DETAILS_CARGO_EMPTY;
	}

	DrawString(left, right, y, str);
}

/**
 * Draw the details info tab for the given vehicle at the given position
 *
 * @param v     current vehicle
 * @param left  The left most coordinate to draw
 * @param right The right most coordinate to draw
 * @param y     The y coordinate
 */
static void TrainDetailsInfoTab(const Train *v, int left, int right, int y, byte line_number)
{
	const RailVehicleInfo *rvi = RailVehInfo(v->engine_type);
	bool show_speed = !UsesWagonOverride(v) && (_settings_game.vehicle.wagon_speed_limits || rvi->railveh_type != RAILVEH_WAGON);
	uint16 speed;

	if (rvi->railveh_type == RAILVEH_WAGON) {
		SetDParam(0, v->engine_type);
		SetDParam(1, v->value);

		if (show_speed && (speed = GetVehicleProperty(v, PROP_TRAIN_SPEED, rvi->max_speed))) {
			SetDParam(2, speed); // StringID++
			DrawString(left, right, y, STR_VEHICLE_DETAILS_TRAIN_WAGON_VALUE_AND_SPEED);
		} else {
			DrawString(left, right, y, STR_VEHICLE_DETAILS_TRAIN_WAGON_VALUE);
		}
	} else {
		switch (line_number) {
			case 0:
				SetDParam(0, v->engine_type);
				SetDParam(1, v->build_year);
				SetDParam(2, v->value);

				if (show_speed && (speed = GetVehicleProperty(v, PROP_TRAIN_SPEED, rvi->max_speed))) {
					SetDParam(3, speed); // StringID++
					DrawString(left, right, y, STR_VEHICLE_DETAILS_TRAIN_ENGINE_BUILT_AND_VALUE_AND_SPEED, TC_FROMSTRING, SA_LEFT);
				} else {
					DrawString(left, right, y, STR_VEHICLE_DETAILS_TRAIN_ENGINE_BUILT_AND_VALUE);
				}
				break;

			case 1:
				SetDParam(0, v->reliability * 100 >> 16);
				SetDParam(1, v->breakdowns_since_last_service);
				DrawString(left, right, y, STR_VEHICLE_INFO_RELIABILITY_BREAKDOWNS, TC_FROMSTRING, SA_LEFT);
				break;

			case 2:
				if (v->breakdown_ctr == 1) {
					if (_settings_game.vehicle.improved_breakdowns) {
						SetDParam(0, STR_VEHICLE_STATUS_BROKEN_DOWN_VEL_SHORT);
						SetDParam(1, STR_BREAKDOWN_TYPE_CRITICAL + v->breakdown_type);
						if (v->breakdown_type == BREAKDOWN_LOW_SPEED) {
							SetDParam(2, min(v->First()->GetCurrentMaxSpeed(), v->breakdown_severity));
						} else if (v->breakdown_type == BREAKDOWN_LOW_POWER) {
							SetDParam(2, v->breakdown_severity * 100 / 256);
						}
					} else {
						SetDParam(0, STR_VEHICLE_STATUS_BROKEN_DOWN);
					}
				} else {
					if (HasBit(v->flags, VRF_NEED_REPAIR)) {
						SetDParam(0, STR_NEED_REPAIR);
						SetDParam(1, GetTrainVehicleMaxSpeed(v, &(v->GetEngine()->u.rail), v->First()));
					} else {
						SetDParam(0, STR_RUNNING);
					}
				}
				DrawString(left, right, y, STR_CURRENT_STATUS);
				break;

			default:
				NOT_REACHED();
		}
	}
}

/**
 * Draw the details capacity tab for the given vehicle at the given position
 *
 * @param item  Data to draw
 * @param left  The left most coordinate to draw
 * @param right The right most coordinate to draw
 * @param y     The y coordinate
 */
static void TrainDetailsCapacityTab(const CargoSummaryItem *item, int left, int right, int y)
{
	StringID str;
	if (item->cargo != INVALID_CARGO) {
		SetDParam(0, item->cargo);
		SetDParam(1, item->capacity);
		SetDParam(4, item->subtype);
		SetDParam(5, _settings_game.vehicle.freight_trains);
		str = FreightWagonMult(item->cargo) > 1 ? STR_VEHICLE_INFO_CAPACITY_MULT : STR_VEHICLE_INFO_CAPACITY;
	} else {
		/* Draw subtype only */
		SetDParam(0, item->subtype);
		str = STR_VEHICLE_INFO_NO_CAPACITY;
	}
	DrawString(left, right, y, str);
}

/**
 * Collects the cargo transported
 * @param v Vehicle to process
 * @param summary Space for the result
 */
static void GetCargoSummaryOfArticulatedVehicle(const Train *v, CargoSummary *summary)
{
	summary->clear();
	do {
		if (!v->GetEngine()->CanCarryCargo()) continue;

		CargoSummaryItem new_item;
		new_item.cargo = v->cargo_cap > 0 ? v->cargo_type : INVALID_CARGO;
		new_item.subtype = GetCargoSubtypeText(v);
		if (new_item.cargo == INVALID_CARGO && new_item.subtype == STR_EMPTY) continue;

		auto item = std::find(summary->begin(), summary->end(), new_item);
		if (item == summary->end()) {
			summary->emplace_back();
			item = summary->end() - 1;
			item->cargo = new_item.cargo;
			item->subtype = new_item.subtype;
			item->capacity = 0;
			item->amount = 0;
			item->source = INVALID_STATION;
		}

		item->capacity += v->cargo_cap;
		item->amount += v->cargo.StoredCount();
		if (item->source == INVALID_STATION) item->source = v->cargo.Source();
	} while ((v = v->Next()) != NULL && v->IsArticulatedPart());
}

/**
 * Get the length of an articulated vehicle.
 * @param v the vehicle to get the length of.
 * @return the length in pixels.
 */
static uint GetLengthOfArticulatedVehicle(const Train *v)
{
	uint length = 0;

	do {
		length += v->GetDisplayImageWidth();
	} while ((v = v->Next()) != NULL && v->IsArticulatedPart());

	return length;
}

/**
 * Determines the number of lines in the train details window
 * @param veh_id Train
 * @param det_tab Selected details tab
 * @return Number of line
 */
int GetTrainDetailsWndVScroll(VehicleID veh_id, TrainDetailsWindowTabs det_tab)
{
	int num = 0;

	if (det_tab == TDW_TAB_TOTALS) { // Total cargo tab
		CargoArray act_cargo;
		CargoArray max_cargo;
		for (const Vehicle *v = Vehicle::Get(veh_id); v != NULL; v = v->Next()) {
			act_cargo[v->cargo_type] += v->cargo.StoredCount();
			max_cargo[v->cargo_type] += v->cargo_cap;
		}

		/* Set scroll-amount separately from counting, as to not compute num double
		 * for more carriages of the same type
		 */
		for (CargoID i = 0; i < NUM_CARGO; i++) {
			if (max_cargo[i] > 0) num++; // only count carriages that the train has
		}
		num++; // needs one more because first line is description string
	} else {
		for (const Train *v = Train::Get(veh_id); v != NULL; v = v->GetNextVehicle()) {
			GetCargoSummaryOfArticulatedVehicle(v, &_cargo_summary);
			num += max(1u, (unsigned)_cargo_summary.size());

			uint length = GetLengthOfArticulatedVehicle(v);
			if (length > TRAIN_DETAILS_MAX_INDENT) num++;
		}
		if (det_tab == 1) num += 2 * Train::Get(veh_id)->tcache.cached_num_engines;
	}

	return num;
}

/**
 * Draw the details for the given vehicle at the given position
 *
 * @param v     current vehicle
 * @param left  The left most coordinate to draw
 * @param right The right most coordinate to draw
 * @param y     The y coordinate
 * @param vscroll_pos Position of scrollbar
 * @param vscroll_cap Number of lines currently displayed
 * @param det_tab Selected details tab
 */
void DrawTrainDetails(const Train *v, int left, int right, int y, int vscroll_pos, uint16 vscroll_cap, TrainDetailsWindowTabs det_tab)
{
	/* get rid of awkward offset */
	y -= WD_MATRIX_TOP;

	int sprite_height = ScaleGUITrad(GetVehicleHeight(VEH_TRAIN));
	int line_height = max(sprite_height, WD_MATRIX_TOP + FONT_HEIGHT_NORMAL + WD_MATRIX_BOTTOM);
	int sprite_y_offset = line_height / 2;
	int text_y_offset = (line_height - FONT_HEIGHT_NORMAL) / 2;

	/* draw the first 3 details tabs */
	if (det_tab != TDW_TAB_TOTALS) {
		bool rtl = _current_text_dir == TD_RTL;
		Direction dir = rtl ? DIR_E : DIR_W;
		int x = rtl ? right : left;
		byte line_number = 0;
		for (; v != NULL && vscroll_pos > -vscroll_cap; v = v->GetNextVehicle()) {
			GetCargoSummaryOfArticulatedVehicle(v, &_cargo_summary);

			/* Draw sprites */
			uint dx = 0;
			int px = x;
			const Train *u = v;
			do {
				Point offset;
				int width = u->GetDisplayImageWidth(&offset);
				if (vscroll_pos <= 0 && vscroll_pos > -vscroll_cap && line_number == 0) {
					int pitch = 0;
					const Engine *e = Engine::Get(v->engine_type);
					if (e->GetGRF() != NULL) {
						pitch = ScaleGUITrad(e->GetGRF()->traininfo_vehicle_pitch);
					}
					PaletteID pal = (v->vehstatus & VS_CRASHED) ? PALETTE_CRASH : GetVehiclePalette(v);
					VehicleSpriteSeq seq;
					u->GetImage(dir, EIT_IN_DETAILS, &seq);
					seq.Draw(px + (rtl ? -offset.x : offset.x), y - line_height * vscroll_pos + sprite_y_offset + pitch, pal, (v->vehstatus & VS_CRASHED) != 0);
				}
				px += rtl ? -width : width;
				dx += width;
				u = u->Next();
			} while (u != NULL && u->IsArticulatedPart());

			bool separate_sprite_row = (dx > (uint)ScaleGUITrad(TRAIN_DETAILS_MAX_INDENT));
			if (separate_sprite_row) {
				vscroll_pos--;
				dx = 0;
			}

<<<<<<< HEAD
			uint num_lines = max(1u, _cargo_summary.Length());
			for (uint i = 0; i < num_lines;) {
=======
			uint num_lines = max(1u, (unsigned)_cargo_summary.size());
			for (uint i = 0; i < num_lines; i++) {
>>>>>>> fdaf67d9
				int sprite_width = max<int>(dx, ScaleGUITrad(TRAIN_DETAILS_MIN_INDENT)) + 3;
				int data_left  = left + (rtl ? 0 : sprite_width);
				int data_right = right - (rtl ? sprite_width : 0);
				if (vscroll_pos <= 0 && vscroll_pos > -vscroll_cap) {
					int py = y - line_height * vscroll_pos + text_y_offset;
					if (i > 0 || separate_sprite_row) {
						if (vscroll_pos != 0) GfxFillRect(left, py - WD_MATRIX_TOP - 1, right, py - WD_MATRIX_TOP, _colour_gradient[COLOUR_GREY][5]);
					}
					switch (det_tab) {
						case TDW_TAB_CARGO:
							if (i < _cargo_summary.size()) {
								TrainDetailsCargoTab(&_cargo_summary[i], data_left, data_right, py);
							} else {
								DrawString(data_left, data_right, py, STR_QUANTITY_N_A, TC_LIGHT_BLUE);
							}
							break;

						case TDW_TAB_INFO:
							if (i == 0) TrainDetailsInfoTab(v, data_left, data_right, py, line_number);
							break;

						case TDW_TAB_CAPACITY:
							if (i < _cargo_summary.size()) {
								TrainDetailsCapacityTab(&_cargo_summary[i], data_left, data_right, py);
							} else {
								SetDParam(0, STR_EMPTY);
								DrawString(data_left, data_right, py, STR_VEHICLE_INFO_NO_CAPACITY);
							}
							break;

						default: NOT_REACHED();
					}
				}
				if (det_tab != 1 || line_number >= (Train::From(v)->IsWagon() ? 0 : 2)) {
					line_number = 0;
					 i++;
				} else {
					line_number++;
				}
				vscroll_pos--;
			}
		}
	} else {
		CargoArray act_cargo;
		CargoArray max_cargo;
		Money feeder_share = 0;

		for (const Vehicle *u = v; u != NULL; u = u->Next()) {
			act_cargo[u->cargo_type] += u->cargo.StoredCount();
			max_cargo[u->cargo_type] += u->cargo_cap;
			feeder_share             += u->cargo.FeederShare();
		}

		/* draw total cargo tab */
		DrawString(left, right, y + text_y_offset, STR_VEHICLE_DETAILS_TRAIN_TOTAL_CAPACITY_TEXT);
		y += line_height;

		for (CargoID i = 0; i < NUM_CARGO; i++) {
			if (max_cargo[i] > 0 && --vscroll_pos < 0 && vscroll_pos > -vscroll_cap) {
				SetDParam(0, i);            // {CARGO} #1
				SetDParam(1, act_cargo[i]); // {CARGO} #2
				SetDParam(2, i);            // {SHORTCARGO} #1
				SetDParam(3, max_cargo[i]); // {SHORTCARGO} #2
				SetDParam(4, _settings_game.vehicle.freight_trains);
				DrawString(left, right, y + text_y_offset, FreightWagonMult(i) > 1 ? STR_VEHICLE_DETAILS_TRAIN_TOTAL_CAPACITY_MULT : STR_VEHICLE_DETAILS_TRAIN_TOTAL_CAPACITY);
				y += line_height;
			}
		}
		SetDParam(0, feeder_share);
		DrawString(left, right, y + text_y_offset, STR_VEHICLE_INFO_FEEDER_CARGO_VALUE);
	}
}<|MERGE_RESOLUTION|>--- conflicted
+++ resolved
@@ -465,13 +465,8 @@
 				dx = 0;
 			}
 
-<<<<<<< HEAD
-			uint num_lines = max(1u, _cargo_summary.Length());
+			uint num_lines = max(1u, (unsigned)_cargo_summary.size());
 			for (uint i = 0; i < num_lines;) {
-=======
-			uint num_lines = max(1u, (unsigned)_cargo_summary.size());
-			for (uint i = 0; i < num_lines; i++) {
->>>>>>> fdaf67d9
 				int sprite_width = max<int>(dx, ScaleGUITrad(TRAIN_DETAILS_MIN_INDENT)) + 3;
 				int data_left  = left + (rtl ? 0 : sprite_width);
 				int data_right = right - (rtl ? sprite_width : 0);
@@ -507,7 +502,7 @@
 				}
 				if (det_tab != 1 || line_number >= (Train::From(v)->IsWagon() ? 0 : 2)) {
 					line_number = 0;
-					 i++;
+					i++;
 				} else {
 					line_number++;
 				}
