--- conflicted
+++ resolved
@@ -789,13 +789,9 @@
 				break;
 
 			case WID_GL_MANAGE_VEHICLES_DROPDOWN: {
-<<<<<<< HEAD
-				DropDownList *list = this->BuildActionDropdownList(true, Group::IsValidID(this->vli.index), this->vli.vtype == VEH_TRAIN,
+				DropDownList list = this->BuildActionDropdownList(true, Group::IsValidID(this->vli.index), this->vli.vtype == VEH_TRAIN,
 						0, false, IsTopLevelGroupID(this->vli.index));
-				ShowDropDownList(this, list, -1, WID_GL_MANAGE_VEHICLES_DROPDOWN);
-=======
-				ShowDropDownList(this, this->BuildActionDropdownList(true, Group::IsValidID(this->vli.index)), 0, WID_GL_MANAGE_VEHICLES_DROPDOWN);
->>>>>>> 3b4f224c
+				ShowDropDownList(this, std::move(list), -1, WID_GL_MANAGE_VEHICLES_DROPDOWN);
 				break;
 			}
 
