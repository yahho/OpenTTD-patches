--- conflicted
+++ resolved
@@ -105,26 +105,26 @@
 };
 
 /** Sort the groups by their name */
-int CDECL GroupNameSorter(const Group * const *a, const Group * const *b)
+bool GroupNameSorter(const Group * const &a, const Group * const &b)
 {
 	static const Group *last_group[2] = { nullptr, nullptr };
 	static char         last_name[2][64] = { "", "" };
 
-	if (*a != last_group[0]) {
-		last_group[0] = *a;
-		SetDParam(0, (*a)->index);
+	if (a != last_group[0]) {
+		last_group[0] = a;
+		SetDParam(0, a->index);
 		GetString(last_name[0], STR_GROUP_NAME, lastof(last_name[0]));
 	}
 
-	if (*b != last_group[1]) {
-		last_group[1] = *b;
-		SetDParam(0, (*b)->index);
+	if (b != last_group[1]) {
+		last_group[1] = b;
+		SetDParam(0, b->index);
 		GetString(last_name[1], STR_GROUP_NAME, lastof(last_name[1]));
 	}
 
 	int r = strnatcmp(last_name[0], last_name[1]); // Sort by name (natural sorting).
-	if (r == 0) return (*a)->index - (*b)->index;
-	return r;
+	if (r == 0) return a->index < b->index;
+	return r < 0;
 }
 
 class VehicleGroupWindow : public BaseVehicleListWindow {
@@ -171,32 +171,6 @@
 		}
 	}
 
-<<<<<<< HEAD
-=======
-	/** Sort the groups by their name */
-	static bool GroupNameSorter(const Group * const &a, const Group * const &b)
-	{
-		static const Group *last_group[2] = { nullptr, nullptr };
-		static char         last_name[2][64] = { "", "" };
-
-		if (a != last_group[0]) {
-			last_group[0] = a;
-			SetDParam(0, a->index);
-			GetString(last_name[0], STR_GROUP_NAME, lastof(last_name[0]));
-		}
-
-		if (b != last_group[1]) {
-			last_group[1] = b;
-			SetDParam(0, b->index);
-			GetString(last_name[1], STR_GROUP_NAME, lastof(last_name[1]));
-		}
-
-		int r = strnatcmp(last_name[0], last_name[1]); // Sort by name (natural sorting).
-		if (r == 0) return a->index < b->index;
-		return r < 0;
-	}
-
->>>>>>> 38729297
 	/**
 	 * (Re)Build the group list.
 	 *
