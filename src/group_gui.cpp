--- conflicted
+++ resolved
@@ -168,16 +168,11 @@
 
 	Dimension column_size[VGC_END]; ///< Size of the columns in the group list.
 
-<<<<<<< HEAD
 	Money money_this_year;
 	Money money_last_year;
 	uint32 occupancy_ratio;
 
-	/** return true if group has children */
-	void AddChildren(GUIGroupList *source, GroupID parent, int indent)
-=======
 	void AddChildren(GUIGroupList &source, GroupID parent, int indent)
->>>>>>> 91e140c7
 	{
 		for (const Group *g : source) {
 			if (g->parent != parent) continue;
