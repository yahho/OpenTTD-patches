/*
 * This file is part of OpenTTD.
 * OpenTTD is free software; you can redistribute it and/or modify it under the terms of the GNU General Public License as published by the Free Software Foundation, version 2.
 * OpenTTD is distributed in the hope that it will be useful, but WITHOUT ANY WARRANTY; without even the implied warranty of MERCHANTABILITY or FITNESS FOR A PARTICULAR PURPOSE.
 * See the GNU General Public License for more details. You should have received a copy of the GNU General Public License along with OpenTTD. If not, see <http://www.gnu.org/licenses/>.
 */

/** @file water_cmd.cpp Handling of water tiles. */

#include "stdafx.h"
#include "cmd_helper.h"
#include "landscape.h"
#include "viewport_func.h"
#include "command_func.h"
#include "town.h"
#include "news_func.h"
#include "depot_base.h"
#include "depot_func.h"
#include "water.h"
#include "industry_map.h"
#include "newgrf_canal.h"
#include "strings_func.h"
#include "vehicle_func.h"
#include "sound_func.h"
#include "company_func.h"
#include "clear_map.h"
#include "tree_map.h"
#include "aircraft.h"
#include "effectvehicle_func.h"
#include "tunnelbridge_map.h"
#include "station_base.h"
#include "ai/ai.hpp"
#include "game/game.hpp"
#include "core/random_func.hpp"
#include "core/backup_type.hpp"
#include "date_func.h"
#include "company_base.h"
#include "company_gui.h"
#include "newgrf_generic.h"
#include "industry.h"

#include "table/strings.h"

#include "safeguards.h"

/**
 * Describes from which directions a specific slope can be flooded (if the tile is floodable at all).
 */
static const uint8 _flood_from_dirs[] = {
	(1 << DIR_NW) | (1 << DIR_SW) | (1 << DIR_SE) | (1 << DIR_NE), // SLOPE_FLAT
	(1 << DIR_NE) | (1 << DIR_SE),                                 // SLOPE_W
	(1 << DIR_NW) | (1 << DIR_NE),                                 // SLOPE_S
	(1 << DIR_NE),                                                 // SLOPE_SW
	(1 << DIR_NW) | (1 << DIR_SW),                                 // SLOPE_E
	0,                                                             // SLOPE_EW
	(1 << DIR_NW),                                                 // SLOPE_SE
	(1 << DIR_N ) | (1 << DIR_NW) | (1 << DIR_NE),                 // SLOPE_WSE, SLOPE_STEEP_S
	(1 << DIR_SW) | (1 << DIR_SE),                                 // SLOPE_N
	(1 << DIR_SE),                                                 // SLOPE_NW
	0,                                                             // SLOPE_NS
	(1 << DIR_E ) | (1 << DIR_NE) | (1 << DIR_SE),                 // SLOPE_NWS, SLOPE_STEEP_W
	(1 << DIR_SW),                                                 // SLOPE_NE
	(1 << DIR_S ) | (1 << DIR_SW) | (1 << DIR_SE),                 // SLOPE_ENW, SLOPE_STEEP_N
	(1 << DIR_W ) | (1 << DIR_SW) | (1 << DIR_NW),                 // SLOPE_SEN, SLOPE_STEEP_E
};

/**
 * Marks tile dirty if it is a canal or river tile.
 * Called to avoid glitches when flooding tiles next to canal tile.
 *
 * @param tile tile to check
 */
static inline void MarkTileDirtyIfCanalOrRiver(TileIndex tile)
{
	if (IsValidTile(tile) && IsTileType(tile, MP_WATER) && (IsCanal(tile) || IsRiver(tile))) MarkTileDirtyByTile(tile);
}

/**
 * Marks the tiles around a tile as dirty, if they are canals or rivers.
 *
 * @param tile The center of the tile where all other tiles are marked as dirty
 * @ingroup dirty
 */
static void MarkCanalsAndRiversAroundDirty(TileIndex tile)
{
	for (Direction dir = DIR_BEGIN; dir < DIR_END; dir++) {
		MarkTileDirtyIfCanalOrRiver(tile + TileOffsByDir(dir));
	}
}

void ClearNeighbourNonFloodingStates(TileIndex tile)
{
	for (Direction dir = DIR_BEGIN; dir < DIR_END; dir++) {
		TileIndex dest = tile + TileOffsByDir(dir);
		if (IsValidTile(dest) && IsTileType(dest, MP_WATER)) SetNonFloodingWaterTile(dest, false);
	}
}

/**
 * Build a ship depot.
 * @param tile tile where ship depot is built
 * @param flags type of operation
 * @param p1 bit 0 depot orientation (Axis)
 * @param p2 unused
 * @param text unused
 * @return the cost of this operation or an error
 */
CommandCost CmdBuildShipDepot(TileIndex tile, DoCommandFlag flags, uint32 p1, uint32 p2, const char *text)
{
	Axis axis = Extract<Axis, 0, 1>(p1);

	TileIndex tile2 = tile + (axis == AXIS_X ? TileDiffXY(1, 0) : TileDiffXY(0, 1));

	if (!HasTileWaterGround(tile) || !HasTileWaterGround(tile2)) {
		return_cmd_error(STR_ERROR_MUST_BE_BUILT_ON_WATER);
	}

	if (IsBridgeAbove(tile) || IsBridgeAbove(tile2)) return_cmd_error(STR_ERROR_MUST_DEMOLISH_BRIDGE_FIRST);

	if (!IsTileFlat(tile) || !IsTileFlat(tile2)) {
		/* Prevent depots on rapids */
		return_cmd_error(STR_ERROR_SITE_UNSUITABLE);
	}

	if (!Depot::CanAllocateItem()) return CMD_ERROR;

	WaterClass wc1 = GetWaterClass(tile);
	WaterClass wc2 = GetWaterClass(tile2);
	CommandCost cost = CommandCost(EXPENSES_CONSTRUCTION, _price[PR_BUILD_DEPOT_SHIP]);

	bool add_cost = !IsWaterTile(tile);
	CommandCost ret = DoCommand(tile, 0, 0, flags | DC_AUTO | DC_ALLOW_REMOVE_WATER, CMD_LANDSCAPE_CLEAR);
	if (ret.Failed()) return ret;
	if (add_cost) {
		cost.AddCost(ret);
	}
	add_cost = !IsWaterTile(tile2);
	ret = DoCommand(tile2, 0, 0, flags | DC_AUTO | DC_ALLOW_REMOVE_WATER, CMD_LANDSCAPE_CLEAR);
	if (ret.Failed()) return ret;
	if (add_cost) {
		cost.AddCost(ret);
	}

	if (flags & DC_EXEC) {
		Depot *depot = new Depot(tile);
		depot->build_date = _date;

		if (wc1 == WATER_CLASS_CANAL || wc2 == WATER_CLASS_CANAL) {
			/* Update infrastructure counts after the unconditional clear earlier. */
			Company::Get(_current_company)->infrastructure.water += wc1 == WATER_CLASS_CANAL && wc2 == WATER_CLASS_CANAL ? 2 : 1;
		}
		Company::Get(_current_company)->infrastructure.water += 2 * LOCK_DEPOT_TILE_FACTOR;
		DirtyCompanyInfrastructureWindows(_current_company);

		MakeShipDepot(tile,  _current_company, depot->index, DEPOT_PART_NORTH, axis, wc1);
		MakeShipDepot(tile2, _current_company, depot->index, DEPOT_PART_SOUTH, axis, wc2);
		CheckForDockingTile(tile);
		CheckForDockingTile(tile2);
		MarkTileDirtyByTile(tile);
		MarkTileDirtyByTile(tile2);
		MakeDefaultName(depot);
	}

	return cost;
}

bool IsPossibleDockingTile(TileIndex t)
{
	assert(IsValidTile(t));
	switch (GetTileType(t)) {
		case MP_WATER:
			if (IsLock(t) && GetLockPart(t) == LOCK_PART_MIDDLE) return false;
			FALLTHROUGH;
		case MP_RAILWAY:
		case MP_STATION:
		case MP_TUNNELBRIDGE:
			return TrackStatusToTrackBits(GetTileTrackStatus(t, TRANSPORT_WATER, 0)) != TRACK_BIT_NONE;

		default:
			return false;
	}
}

/**
 * Mark the supplied tile as a docking tile if it is suitable for docking.
 * Tiles surrounding the tile are tested to be docks with correct orientation.
 * @param t Tile to test.
 */
void CheckForDockingTile(TileIndex t)
{
	for (DiagDirection d = DIAGDIR_BEGIN; d != DIAGDIR_END; d++) {
		TileIndex tile = t + TileOffsByDiagDir(d);
		if (!IsValidTile(tile)) continue;

		if (IsDockTile(tile) && IsValidDockingDirectionForDock(tile, d)) {
			Station *st = Station::GetByTile(tile);
			st->docking_station.Add(t);
			st->docking_tiles.push_back(t);
			SetDockingTile(t, true);
		}
		if (IsTileType(tile, MP_INDUSTRY)) {
			Station *st = Industry::GetByTile(tile)->neutral_station;
			if (st != nullptr) {
				st->docking_station.Add(t);
				st->docking_tiles.push_back(t);
				SetDockingTile(t, true);
			}
		}
		if (IsTileType(tile, MP_STATION) && IsOilRig(tile)) {
			Station::GetByTile(tile)->docking_station.Add(t);
			SetDockingTile(t, true);
		}
	}
}

void MakeWaterKeepingClass(TileIndex tile, Owner o)
{
	WaterClass wc = GetWaterClass(tile);

	/* Autoslope might turn an originally canal or river tile into land */
	int z;
	Slope slope = GetTileSlope(tile, &z);

	if (slope != SLOPE_FLAT) {
		if (wc == WATER_CLASS_CANAL) {
			/* If we clear the canal, we have to remove it from the infrastructure count as well. */
			Company *c = Company::GetIfValid(o);
			if (c != nullptr) {
				c->infrastructure.water--;
				DirtyCompanyInfrastructureWindows(c->index);
			}
			/* Sloped canals are locks and no natural water remains whatever the slope direction */
			wc = WATER_CLASS_INVALID;
		}

		/* Only river water should be restored on appropriate slopes. Other water would be invalid on slopes */
		if (wc != WATER_CLASS_RIVER || GetInclinedSlopeDirection(slope) == INVALID_DIAGDIR) {
			wc = WATER_CLASS_INVALID;
		}
	}

	if (wc == WATER_CLASS_SEA && z > 0) {
		/* Update company infrastructure count. */
		Company *c = Company::GetIfValid(o);
		if (c != nullptr) {
			c->infrastructure.water++;
			DirtyCompanyInfrastructureWindows(c->index);
		}

		wc = WATER_CLASS_CANAL;
	}

	/* Zero map array and terminate animation */
	DoClearSquare(tile);

	/* Maybe change to water */
	switch (wc) {
		case WATER_CLASS_SEA:   MakeSea(tile);                break;
		case WATER_CLASS_CANAL: MakeCanal(tile, o, Random()); break;
		case WATER_CLASS_RIVER: MakeRiver(tile, Random());    break;
		default: break;
	}

	if (wc != WATER_CLASS_INVALID) CheckForDockingTile(tile);
	MarkTileDirtyByTile(tile);
}

static CommandCost RemoveShipDepot(TileIndex tile, DoCommandFlag flags)
{
	if (!IsShipDepot(tile)) return CMD_ERROR;

	CommandCost ret = CheckTileOwnership(tile);
	if (ret.Failed()) return ret;

	TileIndex tile2 = GetOtherShipDepotTile(tile);

	/* do not check for ship on tile when company goes bankrupt */
	if (!(flags & DC_BANKRUPT)) {
		CommandCost ret = EnsureNoVehicleOnGround(tile);
		if (ret.Succeeded()) ret = EnsureNoVehicleOnGround(tile2);
		if (ret.Failed()) return ret;
	}

	if (flags & DC_EXEC) {
		delete Depot::GetByTile(tile);

		Company *c = Company::GetIfValid(GetTileOwner(tile));
		if (c != nullptr) {
			c->infrastructure.water -= 2 * LOCK_DEPOT_TILE_FACTOR;
			DirtyCompanyInfrastructureWindows(c->index);
		}

		MakeWaterKeepingClass(tile,  GetTileOwner(tile));
		MakeWaterKeepingClass(tile2, GetTileOwner(tile2));
	}

	return CommandCost(EXPENSES_CONSTRUCTION, _price[PR_CLEAR_DEPOT_SHIP]);
}

/**
 * Builds a lock.
 * @param tile Central tile of the lock.
 * @param dir Uphill direction.
 * @param flags Operation to perform.
 * @return The cost in case of success, or an error code if it failed.
 */
static CommandCost DoBuildLock(TileIndex tile, DiagDirection dir, DoCommandFlag flags)
{
	CommandCost cost(EXPENSES_CONSTRUCTION);

	int delta = TileOffsByDiagDir(dir);
	CommandCost ret = EnsureNoVehicleOnGround(tile);
	if (ret.Succeeded()) ret = EnsureNoVehicleOnGround(tile + delta);
	if (ret.Succeeded()) ret = EnsureNoVehicleOnGround(tile - delta);
	if (ret.Failed()) return ret;

	/* middle tile */
	WaterClass wc_middle = HasTileWaterGround(tile) ? GetWaterClass(tile) : WATER_CLASS_CANAL;
	ret = DoCommand(tile, 0, 0, flags, CMD_LANDSCAPE_CLEAR);
	if (ret.Failed()) return ret;
	cost.AddCost(ret);

	/* lower tile */
	if (!IsWaterTile(tile - delta)) {
		ret = DoCommand(tile - delta, 0, 0, flags, CMD_LANDSCAPE_CLEAR);
		if (ret.Failed()) return ret;
		cost.AddCost(ret);
		cost.AddCost(_price[PR_BUILD_CANAL]);
	}
	if (!IsTileFlat(tile - delta)) {
		return_cmd_error(STR_ERROR_LAND_SLOPED_IN_WRONG_DIRECTION);
	}
	WaterClass wc_lower = IsWaterTile(tile - delta) ? GetWaterClass(tile - delta) : WATER_CLASS_CANAL;

	/* upper tile */
	if (!IsWaterTile(tile + delta)) {
		ret = DoCommand(tile + delta, 0, 0, flags, CMD_LANDSCAPE_CLEAR);
		if (ret.Failed()) return ret;
		cost.AddCost(ret);
		cost.AddCost(_price[PR_BUILD_CANAL]);
	}
	if (!IsTileFlat(tile + delta)) {
		return_cmd_error(STR_ERROR_LAND_SLOPED_IN_WRONG_DIRECTION);
	}
	WaterClass wc_upper = IsWaterTile(tile + delta) ? GetWaterClass(tile + delta) : WATER_CLASS_CANAL;

	if (IsBridgeAbove(tile) || IsBridgeAbove(tile - delta) || IsBridgeAbove(tile + delta)) {
		return_cmd_error(STR_ERROR_MUST_DEMOLISH_BRIDGE_FIRST);
	}

	if (flags & DC_EXEC) {
		/* Update company infrastructure counts. */
		Company *c = Company::GetIfValid(_current_company);
		if (c != nullptr) {
			/* Counts for the water. */
			if (!IsWaterTile(tile - delta)) c->infrastructure.water++;
			if (!IsWaterTile(tile + delta)) c->infrastructure.water++;
			/* Count for the lock itself. */
			c->infrastructure.water += 3 * LOCK_DEPOT_TILE_FACTOR; // Lock is three tiles.
			DirtyCompanyInfrastructureWindows(_current_company);
		}

		MakeLock(tile, _current_company, dir, wc_lower, wc_upper, wc_middle);
		CheckForDockingTile(tile - delta);
		CheckForDockingTile(tile + delta);
		MarkTileDirtyByTile(tile);
		MarkTileDirtyByTile(tile - delta);
		MarkTileDirtyByTile(tile + delta);
		MarkCanalsAndRiversAroundDirty(tile - delta);
		MarkCanalsAndRiversAroundDirty(tile + delta);
	}
	cost.AddCost(_price[PR_BUILD_LOCK]);

	return cost;
}

/**
 * Remove a lock.
 * @param tile Central tile of the lock.
 * @param flags Operation to perform.
 * @return The cost in case of success, or an error code if it failed.
 */
static CommandCost RemoveLock(TileIndex tile, DoCommandFlag flags)
{
	if (GetTileOwner(tile) != OWNER_NONE) {
		CommandCost ret = CheckTileOwnership(tile);
		if (ret.Failed()) return ret;
	}

	TileIndexDiff delta = TileOffsByDiagDir(GetLockDirection(tile));

	/* make sure no vehicle is on the tile. */
	CommandCost ret = EnsureNoVehicleOnGround(tile);
	if (ret.Succeeded()) ret = EnsureNoVehicleOnGround(tile + delta);
	if (ret.Succeeded()) ret = EnsureNoVehicleOnGround(tile - delta);
	if (ret.Failed()) return ret;

	if (flags & DC_EXEC) {
		/* Remove middle part from company infrastructure count. */
		Company *c = Company::GetIfValid(GetTileOwner(tile));
		if (c != nullptr) {
			c->infrastructure.water -= 3 * LOCK_DEPOT_TILE_FACTOR; // three parts of the lock.
			DirtyCompanyInfrastructureWindows(c->index);
		}

		if (GetWaterClass(tile) == WATER_CLASS_RIVER) {
			MakeRiver(tile, Random());
		} else {
			DoClearSquare(tile);
			ClearNeighbourNonFloodingStates(tile);
		}
		MakeWaterKeepingClass(tile + delta, GetTileOwner(tile + delta));
		MakeWaterKeepingClass(tile - delta, GetTileOwner(tile - delta));
		MarkCanalsAndRiversAroundDirty(tile);
		MarkCanalsAndRiversAroundDirty(tile - delta);
		MarkCanalsAndRiversAroundDirty(tile + delta);
	}

	return CommandCost(EXPENSES_CONSTRUCTION, _price[PR_CLEAR_LOCK]);
}

/**
 * Builds a lock.
 * @param tile tile where to place the lock
 * @param flags type of operation
 * @param p1 unused
 * @param p2 unused
 * @param text unused
 * @return the cost of this operation or an error
 */
CommandCost CmdBuildLock(TileIndex tile, DoCommandFlag flags, uint32 p1, uint32 p2, const char *text)
{
	DiagDirection dir = GetInclinedSlopeDirection(GetTileSlope(tile));
	if (dir == INVALID_DIAGDIR) return_cmd_error(STR_ERROR_LAND_SLOPED_IN_WRONG_DIRECTION);

	return DoBuildLock(tile, dir, flags);
}

/** Callback to create non-desert around a river tile. */
bool RiverModifyDesertZone(TileIndex tile, void *)
{
	if (GetTropicZone(tile) == TROPICZONE_DESERT) SetTropicZone(tile, TROPICZONE_NORMAL);
	return false;
}

/**
 * Build a piece of canal.
 * @param tile end tile of stretch-dragging
 * @param flags type of operation
 * @param p1 start tile of stretch-dragging
 * @param p2 various bitstuffed data
 *  bits  0-1: waterclass to build. sea and river can only be built in scenario editor, unless enable_build_river is enabled
 *  bit     2: Whether to use the Orthogonal (0) or Diagonal (1) iterator.
 * @param text unused
 * @return the cost of this operation or an error
 */
CommandCost CmdBuildCanal(TileIndex tile, DoCommandFlag flags, uint32 p1, uint32 p2, const char *text)
{
	WaterClass wc = Extract<WaterClass, 0, 2>(p2);
	if (p1 >= MapSize() || wc == WATER_CLASS_INVALID) return CMD_ERROR;

	/* Outside of the editor you can only build canals, not oceans */
	if (_game_mode != GM_EDITOR) {
		if (HasBit(p2, 2)) return CMD_ERROR;
		if (wc == WATER_CLASS_RIVER) {
			if (!_settings_game.construction.enable_build_river && _current_company != OWNER_DEITY) {
				return CMD_ERROR;
			}
		} else if (wc != WATER_CLASS_CANAL) {
			return CMD_ERROR;
		}
	}

	/* Outside the editor you can only drag canals, and not areas */
	if (_game_mode != GM_EDITOR) {
		TileArea ta(tile, p1);
		if (ta.w != 1 && ta.h != 1) return CMD_ERROR;
	}

	CommandCost cost(EXPENSES_CONSTRUCTION);

	std::unique_ptr<TileIterator> iter(HasBit(p2, 2) ? (TileIterator *)new DiagonalTileIterator(tile, p1) : new OrthogonalTileIterator(tile, p1));
	for (; *iter != INVALID_TILE; ++(*iter)) {
		TileIndex current_tile = *iter;
		CommandCost ret;

		Slope slope = GetTileSlope(current_tile);
		if (slope != SLOPE_FLAT && (wc != WATER_CLASS_RIVER || !IsInclinedSlope(slope))) {
			return_cmd_error(STR_ERROR_FLAT_LAND_REQUIRED);
		}

		/* can't make water of water! */
		if (IsTileType(current_tile, MP_WATER) && (!IsTileOwner(current_tile, OWNER_WATER) || wc == WATER_CLASS_SEA)) continue;

		bool water = IsWaterTile(current_tile);
		ret = DoCommand(current_tile, 0, 0, flags | DC_FORCE_CLEAR_TILE, CMD_LANDSCAPE_CLEAR);
		if (ret.Failed()) return ret;

		if (!water) cost.AddCost(ret);

		if (flags & DC_EXEC) {
			switch (wc) {
				case WATER_CLASS_RIVER:
					MakeRiver(current_tile, Random());
					if (_game_mode == GM_EDITOR) {
<<<<<<< HEAD
						TileIndex tile2 = tile;
						CircularTileSearch(&tile2, _settings_game.game_creation.river_tropics_width, RiverModifyDesertZone, nullptr);
=======
						TileIndex tile2 = current_tile;
						CircularTileSearch(&tile2, RIVER_OFFSET_DESERT_DISTANCE, RiverModifyDesertZone, nullptr);
>>>>>>> ac99a381
					}
					break;

				case WATER_CLASS_SEA:
					if (TileHeight(current_tile) == 0) {
						MakeSea(current_tile);
						break;
					}
					FALLTHROUGH;

				default:
					MakeCanal(current_tile, _current_company, Random());
					if (Company::IsValidID(_current_company)) {
						Company::Get(_current_company)->infrastructure.water++;
						DirtyCompanyInfrastructureWindows(_current_company);
					}
					break;
			}
			MarkTileDirtyByTile(current_tile);
			MarkCanalsAndRiversAroundDirty(current_tile);
			CheckForDockingTile(current_tile);
		}

		cost.AddCost(_price[PR_BUILD_CANAL]);
		if (wc == WATER_CLASS_RIVER) {
			cost.AddCost(_price[PR_BUILD_CANAL] * 3);
		}
	}

	if (cost.GetCost() == 0) {
		return_cmd_error(STR_ERROR_ALREADY_BUILT);
	} else {
		return cost;
	}
}

static CommandCost ClearTile_Water(TileIndex tile, DoCommandFlag flags)
{
	switch (GetWaterTileType(tile)) {
		case WATER_TILE_CLEAR: {
			if (flags & DC_NO_WATER) return_cmd_error(STR_ERROR_CAN_T_BUILD_ON_WATER);

			if (!IsCanal(tile) && _game_mode != GM_EDITOR && !_settings_game.construction.enable_remove_water && !(flags & DC_ALLOW_REMOVE_WATER)
					&& _current_company != OWNER_WATER) {
				return_cmd_error(STR_ERROR_CAN_T_BUILD_ON_WATER);
			}

			Money base_cost = IsCanal(tile) ? _price[PR_CLEAR_CANAL] : _price[PR_CLEAR_WATER];
			/* Make sure freeform edges are allowed or it's not an edge tile. */
			if (!_settings_game.construction.freeform_edges && (!IsInsideMM(TileX(tile), 1, MapMaxX() - 1) ||
					!IsInsideMM(TileY(tile), 1, MapMaxY() - 1))) {
				return_cmd_error(STR_ERROR_TOO_CLOSE_TO_EDGE_OF_MAP);
			}

			/* Make sure no vehicle is on the tile */
			CommandCost ret = EnsureNoVehicleOnGround(tile);
			if (ret.Failed()) return ret;

			Owner owner = GetTileOwner(tile);
			if (owner != OWNER_WATER && owner != OWNER_NONE) {
				CommandCost ret = CheckTileOwnership(tile);
				if (ret.Failed()) return ret;
			}

			if (flags & DC_EXEC) {
				if (IsCanal(tile) && Company::IsValidID(owner)) {
					Company::Get(owner)->infrastructure.water--;
					DirtyCompanyInfrastructureWindows(owner);
				}
				bool remove = IsDockingTile(tile);
				DoClearSquare(tile);
				MarkCanalsAndRiversAroundDirty(tile);
				if (remove) RemoveDockingTile(tile);
				ClearNeighbourNonFloodingStates(tile);
			}

			return CommandCost(EXPENSES_CONSTRUCTION, base_cost);
		}

		case WATER_TILE_COAST: {
			Slope slope = GetTileSlope(tile);

			/* Make sure no vehicle is on the tile */
			CommandCost ret = EnsureNoVehicleOnGround(tile);
			if (ret.Failed()) return ret;

			if (IsSlopeWithOneCornerRaised(slope)) {
				if (_game_mode != GM_EDITOR && !_settings_game.construction.enable_remove_water && !(flags & DC_ALLOW_REMOVE_WATER)) return_cmd_error(STR_ERROR_CAN_T_BUILD_ON_WATER);
				ret = CommandCost(EXPENSES_CONSTRUCTION, _price[PR_CLEAR_WATER]);
			} else {
				ret = CommandCost(EXPENSES_CONSTRUCTION, _price[PR_CLEAR_ROUGH]);
			}
			if (flags & DC_EXEC) {
				bool remove = IsDockingTile(tile);
				DoClearSquare(tile);
				MarkCanalsAndRiversAroundDirty(tile);
				if (remove) RemoveDockingTile(tile);
				ClearNeighbourNonFloodingStates(tile);
			}
			return ret;
		}

		case WATER_TILE_LOCK: {
			static const TileIndexDiffC _lock_tomiddle_offs[][DIAGDIR_END] = {
				/*   NE       SE        SW      NW       */
				{ { 0,  0}, {0,  0}, { 0, 0}, {0,  0} }, // LOCK_PART_MIDDLE
				{ {-1,  0}, {0,  1}, { 1, 0}, {0, -1} }, // LOCK_PART_LOWER
				{ { 1,  0}, {0, -1}, {-1, 0}, {0,  1} }, // LOCK_PART_UPPER
			};

			if (flags & DC_AUTO) return_cmd_error(STR_ERROR_BUILDING_MUST_BE_DEMOLISHED);
			if (_current_company == OWNER_WATER) return CMD_ERROR;
			/* move to the middle tile.. */
			return RemoveLock(tile + ToTileIndexDiff(_lock_tomiddle_offs[GetLockPart(tile)][GetLockDirection(tile)]), flags);
		}

		case WATER_TILE_DEPOT:
			if (flags & DC_AUTO) return_cmd_error(STR_ERROR_BUILDING_MUST_BE_DEMOLISHED);
			return RemoveShipDepot(tile, flags);

		default:
			NOT_REACHED();
	}
}

/**
 * return true if a tile is a water tile wrt. a certain direction.
 *
 * @param tile The tile of interest.
 * @param from The direction of interest.
 * @return true iff the tile is water in the view of 'from'.
 *
 */
bool IsWateredTile(TileIndex tile, Direction from)
{
	switch (GetTileType(tile)) {
		case MP_WATER:
			switch (GetWaterTileType(tile)) {
				default: NOT_REACHED();
				case WATER_TILE_DEPOT: case WATER_TILE_CLEAR: return true;
				case WATER_TILE_LOCK: return DiagDirToAxis(GetLockDirection(tile)) == DiagDirToAxis(DirToDiagDir(from));

				case WATER_TILE_COAST:
					switch (GetTileSlope(tile)) {
						case SLOPE_W: return (from == DIR_SE) || (from == DIR_E) || (from == DIR_NE);
						case SLOPE_S: return (from == DIR_NE) || (from == DIR_N) || (from == DIR_NW);
						case SLOPE_E: return (from == DIR_NW) || (from == DIR_W) || (from == DIR_SW);
						case SLOPE_N: return (from == DIR_SW) || (from == DIR_S) || (from == DIR_SE);
						default: return false;
					}
			}

		case MP_RAILWAY:
			if (GetRailGroundType(tile) == RAIL_GROUND_WATER) {
				assert_tile(IsPlainRail(tile), tile);
				switch (GetTileSlope(tile)) {
					case SLOPE_W: return (from == DIR_SE) || (from == DIR_E) || (from == DIR_NE);
					case SLOPE_S: return (from == DIR_NE) || (from == DIR_N) || (from == DIR_NW);
					case SLOPE_E: return (from == DIR_NW) || (from == DIR_W) || (from == DIR_SW);
					case SLOPE_N: return (from == DIR_SW) || (from == DIR_S) || (from == DIR_SE);
					default: return false;
				}
			}
			return false;

		case MP_STATION:
			if (IsOilRig(tile)) {
				/* Do not draw waterborders inside of industries.
				 * Note: There is no easy way to detect the industry of an oilrig tile. */
				TileIndex src_tile = tile + TileOffsByDir(from);
				if ((IsTileType(src_tile, MP_STATION) && IsOilRig(src_tile)) ||
				    (IsTileType(src_tile, MP_INDUSTRY))) return true;

				return IsTileOnWater(tile);
			}
			return (IsDock(tile) && IsTileFlat(tile)) || IsBuoy(tile);

		case MP_INDUSTRY: {
			/* Do not draw waterborders inside of industries.
			 * Note: There is no easy way to detect the industry of an oilrig tile. */
			TileIndex src_tile = tile + TileOffsByDir(from);
			if ((IsTileType(src_tile, MP_STATION) && IsOilRig(src_tile)) ||
			    (IsTileType(src_tile, MP_INDUSTRY) && GetIndustryIndex(src_tile) == GetIndustryIndex(tile))) return true;

			return IsTileOnWater(tile);
		}

		case MP_OBJECT: return IsTileOnWater(tile);

		case MP_TUNNELBRIDGE: return GetTunnelBridgeTransportType(tile) == TRANSPORT_WATER && ReverseDiagDir(GetTunnelBridgeDirection(tile)) == DirToDiagDir(from);

		case MP_VOID: return true; // consider map border as water, esp. for rivers

		default:          return false;
	}
}

/**
 * Draw a water sprite, potentially with a NewGRF-modified sprite offset.
 * @param base    Sprite base.
 * @param offset  Sprite offset.
 * @param feature The type of sprite that is drawn.
 * @param tile    Tile index to draw.
 */
static void DrawWaterSprite(SpriteID base, uint offset, CanalFeature feature, TileIndex tile)
{
	if (base != SPR_FLAT_WATER_TILE) {
		/* Only call offset callback if the sprite is NewGRF-provided. */
		offset = GetCanalSpriteOffset(feature, tile, offset);
	}
	DrawGroundSprite(base + offset, PAL_NONE);
}

/**
 * Draw canal or river edges.
 * @param canal  True if canal edges should be drawn, false for river edges.
 * @param offset Sprite offset.
 * @param tile   Tile to draw.
 */
static void DrawWaterEdges(bool canal, uint offset, TileIndex tile)
{
	CanalFeature feature;
	SpriteID base = 0;
	if (canal) {
		feature = CF_DIKES;
		base = GetCanalSprite(CF_DIKES, tile);
		if (base == 0) base = SPR_CANAL_DIKES_BASE;
	} else {
		feature = CF_RIVER_EDGE;
		base = GetCanalSprite(CF_RIVER_EDGE, tile);
		if (base == 0) return; // Don't draw if no sprites provided.
	}

	uint wa;

	/* determine the edges around with water. */
	wa  = IsWateredTile(TILE_ADDXY(tile, -1,  0), DIR_SW) << 0;
	wa += IsWateredTile(TILE_ADDXY(tile,  0,  1), DIR_NW) << 1;
	wa += IsWateredTile(TILE_ADDXY(tile,  1,  0), DIR_NE) << 2;
	wa += IsWateredTile(TILE_ADDXY(tile,  0, -1), DIR_SE) << 3;

	if (!(wa & 1)) DrawWaterSprite(base, offset,     feature, tile);
	if (!(wa & 2)) DrawWaterSprite(base, offset + 1, feature, tile);
	if (!(wa & 4)) DrawWaterSprite(base, offset + 2, feature, tile);
	if (!(wa & 8)) DrawWaterSprite(base, offset + 3, feature, tile);

	/* right corner */
	switch (wa & 0x03) {
		case 0: DrawWaterSprite(base, offset + 4, feature, tile); break;
		case 3: if (!IsWateredTile(TILE_ADDXY(tile, -1, 1), DIR_W)) DrawWaterSprite(base, offset + 8, feature, tile); break;
	}

	/* bottom corner */
	switch (wa & 0x06) {
		case 0: DrawWaterSprite(base, offset + 5, feature, tile); break;
		case 6: if (!IsWateredTile(TILE_ADDXY(tile, 1, 1), DIR_N)) DrawWaterSprite(base, offset + 9, feature, tile); break;
	}

	/* left corner */
	switch (wa & 0x0C) {
		case  0: DrawWaterSprite(base, offset + 6, feature, tile); break;
		case 12: if (!IsWateredTile(TILE_ADDXY(tile, 1, -1), DIR_E)) DrawWaterSprite(base, offset + 10, feature, tile); break;
	}

	/* upper corner */
	switch (wa & 0x09) {
		case 0: DrawWaterSprite(base, offset + 7, feature, tile); break;
		case 9: if (!IsWateredTile(TILE_ADDXY(tile, -1, -1), DIR_S)) DrawWaterSprite(base, offset + 11, feature, tile); break;
	}
}

/** Draw a plain sea water tile with no edges */
static void DrawSeaWater(TileIndex tile)
{
	DrawGroundSprite(SPR_FLAT_WATER_TILE, PAL_NONE);
}

/** draw a canal styled water tile with dikes around */
static void DrawCanalWater(TileIndex tile)
{
	SpriteID image = SPR_FLAT_WATER_TILE;
	if (HasBit(_water_feature[CF_WATERSLOPE].flags, CFF_HAS_FLAT_SPRITE)) {
		/* First water slope sprite is flat water. */
		image = GetCanalSprite(CF_WATERSLOPE, tile);
		if (image == 0) image = SPR_FLAT_WATER_TILE;
	}
	DrawWaterSprite(image, 0, CF_WATERSLOPE, tile);

	DrawWaterEdges(true, 0, tile);
}

#include "table/water_land.h"

/**
 * Draw a build sprite sequence for water tiles.
 * If buildings are invisible, nothing will be drawn.
 * @param ti      Tile info.
 * @param dtss     Sprite sequence to draw.
 * @param base    Base sprite.
 * @param offset  Additional sprite offset.
 * @param palette Palette to use.
 */
static void DrawWaterTileStruct(const TileInfo *ti, const DrawTileSeqStruct *dtss, SpriteID base, uint offset, PaletteID palette, CanalFeature feature)
{
	/* Don't draw if buildings are invisible. */
	if (IsInvisibilitySet(TO_BUILDINGS)) return;

	for (; !dtss->IsTerminator(); dtss++) {
		uint tile_offs = offset + dtss->image.sprite;
		if (feature < CF_END) tile_offs = GetCanalSpriteOffset(feature, ti->tile, tile_offs);
		AddSortableSpriteToDraw(base + tile_offs, palette,
			ti->x + dtss->delta_x, ti->y + dtss->delta_y,
			dtss->size_x, dtss->size_y,
			dtss->size_z, ti->z + dtss->delta_z,
			IsTransparencySet(TO_BUILDINGS));
	}
}

/** Draw a lock tile. */
static void DrawWaterLock(const TileInfo *ti)
{
	int part = GetLockPart(ti->tile);
	const DrawTileSprites &dts = _lock_display_data[part][GetLockDirection(ti->tile)];

	/* Draw ground sprite. */
	SpriteID image = dts.ground.sprite;

	SpriteID water_base = GetCanalSprite(CF_WATERSLOPE, ti->tile);
	if (water_base == 0) {
		/* Use default sprites. */
		water_base = SPR_CANALS_BASE;
	} else if (HasBit(_water_feature[CF_WATERSLOPE].flags, CFF_HAS_FLAT_SPRITE)) {
		/* NewGRF supplies a flat sprite as first sprite. */
		if (image == SPR_FLAT_WATER_TILE) {
			image = water_base;
		} else {
			image++;
		}
	}

	if (image < 5) image += water_base;
	DrawGroundSprite(image, PAL_NONE);

	/* Draw structures. */
	uint     zoffs = 0;
	SpriteID base  = GetCanalSprite(CF_LOCKS, ti->tile);

	if (base == 0) {
		/* If no custom graphics, use defaults. */
		base = SPR_LOCK_BASE;
		uint8 z_threshold = part == LOCK_PART_UPPER ? 8 : 0;
		zoffs = ti->z > z_threshold ? 24 : 0;
	}

	DrawWaterTileStruct(ti, dts.seq, base, zoffs, PAL_NONE, CF_LOCKS);
}

/** Draw a ship depot tile. */
static void DrawWaterDepot(const TileInfo *ti)
{
	DrawWaterClassGround(ti);
	DrawWaterTileStruct(ti, _shipdepot_display_data[GetShipDepotAxis(ti->tile)][GetShipDepotPart(ti->tile)].seq, 0, 0, COMPANY_SPRITE_COLOUR(GetTileOwner(ti->tile)), CF_END);
}

static void DrawRiverWater(const TileInfo *ti)
{
	SpriteID image = SPR_FLAT_WATER_TILE;
	uint     offset = 0;
	uint     edges_offset = 0;

	if (ti->tileh != SLOPE_FLAT || HasBit(_water_feature[CF_RIVER_SLOPE].flags, CFF_HAS_FLAT_SPRITE)) {
		image = GetCanalSprite(CF_RIVER_SLOPE, ti->tile);
		if (image == 0) {
			switch (ti->tileh) {
				case SLOPE_NW: image = SPR_WATER_SLOPE_Y_DOWN; break;
				case SLOPE_SW: image = SPR_WATER_SLOPE_X_UP;   break;
				case SLOPE_SE: image = SPR_WATER_SLOPE_Y_UP;   break;
				case SLOPE_NE: image = SPR_WATER_SLOPE_X_DOWN; break;
				default:       image = SPR_FLAT_WATER_TILE;    break;
			}
		} else {
			/* Flag bit 0 indicates that the first sprite is flat water. */
			offset = HasBit(_water_feature[CF_RIVER_SLOPE].flags, CFF_HAS_FLAT_SPRITE) ? 1 : 0;

			switch (ti->tileh) {
				case SLOPE_SE:              edges_offset += 12; break;
				case SLOPE_NE: offset += 1; edges_offset += 24; break;
				case SLOPE_SW: offset += 2; edges_offset += 36; break;
				case SLOPE_NW: offset += 3; edges_offset += 48; break;
				default:       offset  = 0; break;
			}

			offset = GetCanalSpriteOffset(CF_RIVER_SLOPE, ti->tile, offset);
		}
	}

	DrawGroundSprite(image + offset, PAL_NONE);

	/* Draw river edges if available. */
	DrawWaterEdges(false, edges_offset, ti->tile);
}

void DrawShoreTile(Slope tileh)
{
	/* Converts the enum Slope into an offset based on SPR_SHORE_BASE.
	 * This allows to calculate the proper sprite to display for this Slope */
	static const byte tileh_to_shoresprite[32] = {
		0, 1, 2, 3, 4, 16, 6, 7, 8, 9, 17, 11, 12, 13, 14, 0,
		0, 0, 0, 0, 0,  0, 0, 0, 0, 0,  0,  5,  0, 10, 15, 0,
	};

	assert(!IsHalftileSlope(tileh)); // Halftile slopes need to get handled earlier.
	assert(tileh != SLOPE_FLAT);     // Shore is never flat

	assert((tileh != SLOPE_EW) && (tileh != SLOPE_NS)); // No suitable sprites for current flooding behaviour

	DrawGroundSprite(SPR_SHORE_BASE + tileh_to_shoresprite[tileh], PAL_NONE);
}

void DrawWaterClassGround(const TileInfo *ti)
{
	switch (GetWaterClass(ti->tile)) {
		case WATER_CLASS_SEA:   DrawSeaWater(ti->tile); break;
		case WATER_CLASS_CANAL: DrawCanalWater(ti->tile); break;
		case WATER_CLASS_RIVER: DrawRiverWater(ti); break;
		default: NOT_REACHED();
	}
}

static void DrawTile_Water(TileInfo *ti, DrawTileProcParams params)
{
	switch (GetWaterTileType(ti->tile)) {
		case WATER_TILE_CLEAR:
			if (!params.no_ground_tiles) DrawWaterClassGround(ti);
			DrawBridgeMiddle(ti);
			break;

		case WATER_TILE_COAST: {
			if (!params.no_ground_tiles) DrawShoreTile(ti->tileh);
			DrawBridgeMiddle(ti);
			break;
		}

		case WATER_TILE_LOCK:
			DrawWaterLock(ti);
			break;

		case WATER_TILE_DEPOT:
			DrawWaterDepot(ti);
			break;
	}
}

void DrawShipDepotSprite(int x, int y, Axis axis, DepotPart part)
{
	const DrawTileSprites &dts = _shipdepot_display_data[axis][part];

	DrawSprite(dts.ground.sprite, dts.ground.pal, x, y);
	DrawOrigTileSeqInGUI(x, y, &dts, COMPANY_SPRITE_COLOUR(_local_company));
}


static int GetSlopePixelZ_Water(TileIndex tile, uint x, uint y)
{
	int z;
	Slope tileh = GetTilePixelSlope(tile, &z);

	return z + GetPartialPixelZ(x & 0xF, y & 0xF, tileh);
}

static Foundation GetFoundation_Water(TileIndex tile, Slope tileh)
{
	return FOUNDATION_NONE;
}

static void GetTileDesc_Water(TileIndex tile, TileDesc *td)
{
	switch (GetWaterTileType(tile)) {
		case WATER_TILE_CLEAR:
			switch (GetWaterClass(tile)) {
				case WATER_CLASS_SEA:   td->str = STR_LAI_WATER_DESCRIPTION_WATER; break;
				case WATER_CLASS_CANAL: td->str = STR_LAI_WATER_DESCRIPTION_CANAL; break;
				case WATER_CLASS_RIVER: td->str = STR_LAI_WATER_DESCRIPTION_RIVER; break;
				default: NOT_REACHED();
			}
			break;
		case WATER_TILE_COAST: td->str = STR_LAI_WATER_DESCRIPTION_COAST_OR_RIVERBANK; break;
		case WATER_TILE_LOCK : td->str = STR_LAI_WATER_DESCRIPTION_LOCK;               break;
		case WATER_TILE_DEPOT:
			td->str = STR_LAI_WATER_DESCRIPTION_SHIP_DEPOT;
			td->build_date = Depot::GetByTile(tile)->build_date;
			break;
		default: NOT_REACHED();
	}

	td->owner[0] = GetTileOwner(tile);
}

/**
 * Handle the flooding of a vehicle. This sets the vehicle state to crashed,
 * creates a newsitem and dirties the necessary windows.
 * @param v The vehicle to flood.
 */
static void FloodVehicle(Vehicle *v)
{
	uint pass = v->Crash(true);

	AI::NewEvent(v->owner, new ScriptEventVehicleCrashed(v->index, v->tile, ScriptEventVehicleCrashed::CRASH_FLOODED));
	Game::NewEvent(new ScriptEventVehicleCrashed(v->index, v->tile, ScriptEventVehicleCrashed::CRASH_FLOODED));
	SetDParam(0, pass);
	AddTileNewsItem(STR_NEWS_DISASTER_FLOOD_VEHICLE, NT_ACCIDENT, v->tile);
	CreateEffectVehicleRel(v, 4, 4, 8, EV_EXPLOSION_LARGE);
	if (_settings_client.sound.disaster) SndPlayVehicleFx(SND_12_EXPLOSION, v);
}

/**
 * Flood a vehicle if we are allowed to flood it, i.e. when it is on the ground.
 * @param v    The vehicle to test for flooding.
 * @param data The z of level to flood.
 * @return nullptr as we always want to remove everything.
 */
static Vehicle *FloodAircraftProc(Vehicle *v, void *data)
{
	if ((v->vehstatus & VS_CRASHED) != 0) return nullptr;

	if (!IsAirportTile(v->tile) || GetTileMaxZ(v->tile) != 0) return nullptr;
	if (v->subtype == AIR_SHADOW) return nullptr;

	/* We compare v->z_pos against delta_z + 1 because the shadow
	 * is at delta_z and the actual aircraft at delta_z + 1. */
	const Station *st = Station::GetByTile(v->tile);
	const AirportFTAClass *airport = st->airport.GetFTA();
	if (v->z_pos != airport->delta_z + 1) return nullptr;

	FloodVehicle(v);

	return nullptr;
}

/**
 * Flood a vehicle if we are allowed to flood it, i.e. when it is on the ground.
 * @param v    The vehicle to test for flooding.
 * @param data The z of level to flood.
 * @return nullptr as we always want to remove everything.
 */
static Vehicle *FloodVehicleProc(Vehicle *v, void *data)
{
	if ((v->vehstatus & VS_CRASHED) != 0) return nullptr;

	int z = static_cast<int>(reinterpret_cast<intptr_t>(data));
	if (v->z_pos > z) return nullptr;
	FloodVehicle(v->First());

	return nullptr;
}

static void FindFloodVehicle(TileIndex tile, int z)
{
	FindVehicleOnPos(tile, VEH_AIRCRAFT, reinterpret_cast<void *>(static_cast<intptr_t>(z)), &FloodAircraftProc);
	FindVehicleOnPos(tile, VEH_TRAIN, reinterpret_cast<void *>(static_cast<intptr_t>(z)), &FloodVehicleProc);
	FindVehicleOnPos(tile, VEH_ROAD, reinterpret_cast<void *>(static_cast<intptr_t>(z)), &FloodVehicleProc);
}

/**
 * Finds a vehicle to flood.
 * It does not find vehicles that are already crashed on bridges, i.e. flooded.
 * @param tile the tile where to find a vehicle to flood
 */
static void FloodVehicles(TileIndex tile)
{
	int z = 0;

	if (IsAirportTile(tile)) {
		const Station *st = Station::GetByTile(tile);
<<<<<<< HEAD
		for (TileIndex tile : st->airport) {
			if (st->TileBelongsToAirport(tile)) FindFloodVehicle(tile, z);
=======
		for (TileIndex airport_tile : st->airport) {
			if (st->TileBelongsToAirport(airport_tile)) FindVehicleOnPos(airport_tile, &z, &FloodVehicleProc);
>>>>>>> ac99a381
		}

		/* No vehicle could be flooded on this airport anymore */
		return;
	}

	if (!IsBridgeTile(tile)) {
		FindFloodVehicle(tile, z);
		return;
	}

	TileIndex end = GetOtherBridgeEnd(tile);
	z = GetBridgePixelHeight(tile);

	FindFloodVehicle(tile, z);
	FindFloodVehicle(end, z);
}

/**
 * Returns the behaviour of a tile during flooding.
 *
 * @return Behaviour of the tile
 */
FloodingBehaviour GetFloodingBehaviour(TileIndex tile)
{
	/* FLOOD_ACTIVE:  'single-corner-raised'-coast, sea, sea-shipdepots, sea-buoys, sea-docks (water part), rail with flooded halftile, sea-water-industries, sea-oilrigs
	 * FLOOD_DRYUP:   coast with more than one corner raised, coast with rail-track, coast with trees
	 * FLOOD_PASSIVE: (not used)
	 * FLOOD_NONE:    canals, rivers, everything else
	 */
	switch (GetTileType(tile)) {
		case MP_WATER:
			if (IsCoast(tile)) {
				Slope tileh = GetTileSlope(tile);
				return (IsSlopeWithOneCornerRaised(tileh) ? FLOOD_ACTIVE : FLOOD_DRYUP);
			}
			FALLTHROUGH;
		case MP_STATION:
		case MP_INDUSTRY:
		case MP_OBJECT:
			return (GetWaterClass(tile) == WATER_CLASS_SEA) ? FLOOD_ACTIVE : FLOOD_NONE;

		case MP_RAILWAY:
			if (GetRailGroundType(tile) == RAIL_GROUND_WATER) {
				return (IsSlopeWithOneCornerRaised(GetTileSlope(tile)) ? FLOOD_ACTIVE : FLOOD_DRYUP);
			}
			return FLOOD_NONE;

		case MP_TREES:
			return (GetTreeGround(tile) == TREE_GROUND_SHORE ? FLOOD_DRYUP : FLOOD_NONE);

		default:
			return FLOOD_NONE;
	}
}

/**
 * Floods a tile.
 */
void DoFloodTile(TileIndex target)
{
	assert_tile(!IsTileType(target, MP_WATER), target);

	bool flooded = false; // Will be set to true if something is changed.

	Backup<CompanyID> cur_company(_current_company, OWNER_WATER, FILE_LINE);

	Slope tileh = GetTileSlope(target);
	if (tileh != SLOPE_FLAT) {
		/* make coast.. */
		switch (GetTileType(target)) {
			case MP_RAILWAY: {
				if (!IsPlainRail(target)) break;
				FloodVehicles(target);
				flooded = FloodHalftile(target);
				break;
			}

			case MP_TREES:
				if (!IsSlopeWithOneCornerRaised(tileh)) {
					SetTreeGroundDensity(target, TREE_GROUND_SHORE, 3);
					MarkTileDirtyByTile(target);
					flooded = true;
					break;
				}
				FALLTHROUGH;

			case MP_CLEAR:
				if (DoCommand(target, 0, 0, DC_EXEC, CMD_LANDSCAPE_CLEAR).Succeeded()) {
					MakeShore(target);
					MarkTileDirtyByTile(target);
					flooded = true;
				}
				break;

			default:
				break;
		}
	} else {
		/* Flood vehicles */
		FloodVehicles(target);

		/* flood flat tile */
		if (DoCommand(target, 0, 0, DC_EXEC, CMD_LANDSCAPE_CLEAR).Succeeded()) {
			MakeSea(target);
			MarkTileDirtyByTile(target);
			flooded = true;
		}
	}

	if (flooded) {
		/* Mark surrounding canal tiles dirty too to avoid glitches */
		MarkCanalsAndRiversAroundDirty(target);

		/* update signals if needed */
		UpdateSignalsInBuffer();

		if (IsPossibleDockingTile(target)) CheckForDockingTile(target);
	}

	cur_company.Restore();
}

/**
 * Drys a tile up.
 */
static void DoDryUp(TileIndex tile)
{
	Backup<CompanyID> cur_company(_current_company, OWNER_WATER, FILE_LINE);

	switch (GetTileType(tile)) {
		case MP_RAILWAY:
			assert_tile(IsPlainRail(tile), tile);
			assert_tile(GetRailGroundType(tile) == RAIL_GROUND_WATER, tile);

			RailGroundType new_ground;
			switch (GetTrackBits(tile)) {
				case TRACK_BIT_UPPER: new_ground = RAIL_GROUND_FENCE_HORIZ1; break;
				case TRACK_BIT_LOWER: new_ground = RAIL_GROUND_FENCE_HORIZ2; break;
				case TRACK_BIT_LEFT:  new_ground = RAIL_GROUND_FENCE_VERT1;  break;
				case TRACK_BIT_RIGHT: new_ground = RAIL_GROUND_FENCE_VERT2;  break;
				default: NOT_REACHED();
			}
			SetRailGroundType(tile, new_ground);
			MarkTileDirtyByTile(tile);
			break;

		case MP_TREES:
			SetTreeGroundDensity(tile, TREE_GROUND_GRASS, 3);
			MarkTileDirtyByTile(tile, VMDF_NOT_MAP_MODE);
			break;

		case MP_WATER:
			assert_tile(IsCoast(tile), tile);

			if (DoCommand(tile, 0, 0, DC_EXEC, CMD_LANDSCAPE_CLEAR).Succeeded()) {
				MakeClear(tile, CLEAR_GRASS, 3);
				MarkTileDirtyByTile(tile);
			}
			break;

		default: NOT_REACHED();
	}

	cur_company.Restore();
}

/**
 * Let a water tile floods its diagonal adjoining tiles
 * called from tunnelbridge_cmd, and by TileLoop_Industry() and TileLoop_Track()
 *
 * @param tile the water/shore tile that floods
 */
void TileLoop_Water(TileIndex tile)
{
	if (IsTileType(tile, MP_WATER)) AmbientSoundEffect(tile);

	if (IsNonFloodingWaterTile(tile)) return;

	switch (GetFloodingBehaviour(tile)) {
		case FLOOD_ACTIVE: {
			int non_water_neighbours = 0;
			for (Direction dir = DIR_BEGIN; dir < DIR_END; dir++) {
				TileIndex dest = tile + TileOffsByDir(dir);
				if (!IsValidTile(dest)) continue;
				/* do not try to flood water tiles - increases performance a lot */
				if (IsTileType(dest, MP_WATER)) continue;

				non_water_neighbours++;

				/* TREE_GROUND_SHORE is the sign of a previous flood. */
				if (IsTileType(dest, MP_TREES) && GetTreeGround(dest) == TREE_GROUND_SHORE) continue;

				int z_dest;
				Slope slope_dest = GetFoundationSlope(dest, &z_dest) & ~SLOPE_HALFTILE_MASK & ~SLOPE_STEEP;
				if (z_dest > 0) continue;

				if (!HasBit(_flood_from_dirs[slope_dest], ReverseDir(dir))) continue;

				DoFloodTile(dest);
			}
			if (non_water_neighbours == 0 && IsTileType(tile, MP_WATER)) SetNonFloodingWaterTile(tile, true);
			break;
		}

		case FLOOD_DRYUP: {
			Slope slope_here = GetFoundationSlope(tile) & ~SLOPE_HALFTILE_MASK & ~SLOPE_STEEP;
			uint dir;
			FOR_EACH_SET_BIT(dir, _flood_from_dirs[slope_here]) {
				TileIndex dest = tile + TileOffsByDir((Direction)dir);
				if (!IsValidTile(dest)) continue;

				FloodingBehaviour dest_behaviour = GetFloodingBehaviour(dest);
				if ((dest_behaviour == FLOOD_ACTIVE) || (dest_behaviour == FLOOD_PASSIVE)) return;
			}
			DoDryUp(tile);
			break;
		}

		default: return;
	}
}

void ConvertGroundTilesIntoWaterTiles()
{
	int z;

	for (TileIndex tile = 0; tile < MapSize(); ++tile) {
		Slope slope = GetTileSlope(tile, &z);
		if (IsTileType(tile, MP_CLEAR) && z == 0) {
			/* Make both water for tiles at level 0
			 * and make shore, as that looks much better
			 * during the generation. */
			switch (slope) {
				case SLOPE_FLAT:
					MakeSea(tile);
					break;

				case SLOPE_N:
				case SLOPE_E:
				case SLOPE_S:
				case SLOPE_W:
					MakeShore(tile);
					break;

				default:
					uint dir;
					FOR_EACH_SET_BIT(dir, _flood_from_dirs[slope & ~SLOPE_STEEP]) {
						TileIndex dest = TileAddByDir(tile, (Direction)dir);
						Slope slope_dest = GetTileSlope(dest) & ~SLOPE_STEEP;
						if (slope_dest == SLOPE_FLAT || IsSlopeWithOneCornerRaised(slope_dest)) {
							MakeShore(tile);
							break;
						}
					}
					break;
			}
		}
	}
}

static TrackStatus GetTileTrackStatus_Water(TileIndex tile, TransportType mode, uint sub_mode, DiagDirection side)
{
	static const TrackBits coast_tracks[] = {TRACK_BIT_NONE, TRACK_BIT_RIGHT, TRACK_BIT_UPPER, TRACK_BIT_NONE, TRACK_BIT_LEFT, TRACK_BIT_NONE, TRACK_BIT_NONE,
		TRACK_BIT_NONE, TRACK_BIT_LOWER, TRACK_BIT_NONE, TRACK_BIT_NONE, TRACK_BIT_NONE, TRACK_BIT_NONE, TRACK_BIT_NONE, TRACK_BIT_NONE, TRACK_BIT_NONE};

	TrackBits ts;

	if (mode != TRANSPORT_WATER) return 0;

	switch (GetWaterTileType(tile)) {
		case WATER_TILE_CLEAR: ts = IsTileFlat(tile) ? TRACK_BIT_ALL : TRACK_BIT_NONE; break;
		case WATER_TILE_COAST: ts = coast_tracks[GetTileSlope(tile) & 0xF]; break;
		case WATER_TILE_LOCK:  ts = DiagDirToDiagTrackBits(GetLockDirection(tile)); break;
		case WATER_TILE_DEPOT: ts = AxisToTrackBits(GetShipDepotAxis(tile)); break;
		default: return 0;
	}
	if (TileX(tile) == 0) {
		/* NE border: remove tracks that connects NE tile edge */
		ts &= ~(TRACK_BIT_X | TRACK_BIT_UPPER | TRACK_BIT_RIGHT);
	}
	if (TileY(tile) == 0) {
		/* NW border: remove tracks that connects NW tile edge */
		ts &= ~(TRACK_BIT_Y | TRACK_BIT_LEFT | TRACK_BIT_UPPER);
	}
	return CombineTrackStatus(TrackBitsToTrackdirBits(ts), TRACKDIR_BIT_NONE);
}

static bool ClickTile_Water(TileIndex tile)
{
	if (GetWaterTileType(tile) == WATER_TILE_DEPOT) {
		ShowDepotWindow(GetShipDepotNorthTile(tile), VEH_SHIP);
		return true;
	}
	return false;
}

static void ChangeTileOwner_Water(TileIndex tile, Owner old_owner, Owner new_owner)
{
	if (!IsTileOwner(tile, old_owner)) return;

	bool is_lock_middle = IsLock(tile) && GetLockPart(tile) == LOCK_PART_MIDDLE;

	/* No need to dirty company windows here, we'll redraw the whole screen anyway. */
	if (is_lock_middle) Company::Get(old_owner)->infrastructure.water -= 3 * LOCK_DEPOT_TILE_FACTOR; // Lock has three parts.
	if (new_owner != INVALID_OWNER) {
		if (is_lock_middle) Company::Get(new_owner)->infrastructure.water += 3 * LOCK_DEPOT_TILE_FACTOR; // Lock has three parts.
		/* Only subtract from the old owner here if the new owner is valid,
		 * otherwise we clear ship depots and canal water below. */
		if (GetWaterClass(tile) == WATER_CLASS_CANAL && !is_lock_middle) {
			Company::Get(old_owner)->infrastructure.water--;
			Company::Get(new_owner)->infrastructure.water++;
		}
		if (IsShipDepot(tile)) {
			Company::Get(old_owner)->infrastructure.water -= LOCK_DEPOT_TILE_FACTOR;
			Company::Get(new_owner)->infrastructure.water += LOCK_DEPOT_TILE_FACTOR;
		}

		SetTileOwner(tile, new_owner);
		return;
	}

	/* Remove depot */
	if (IsShipDepot(tile)) DoCommand(tile, 0, 0, DC_EXEC | DC_BANKRUPT, CMD_LANDSCAPE_CLEAR);

	/* Set owner of canals and locks ... and also canal under dock there was before.
	 * Check if the new owner after removing depot isn't OWNER_WATER. */
	if (IsTileOwner(tile, old_owner)) {
		if (GetWaterClass(tile) == WATER_CLASS_CANAL && !is_lock_middle) Company::Get(old_owner)->infrastructure.water--;
		SetTileOwner(tile, OWNER_NONE);
	}
}

static VehicleEnterTileStatus VehicleEnter_Water(Vehicle *v, TileIndex tile, int x, int y)
{
	return VETSB_CONTINUE;
}

static CommandCost TerraformTile_Water(TileIndex tile, DoCommandFlag flags, int z_new, Slope tileh_new)
{
	/* Canals can't be terraformed */
	if (IsWaterTile(tile) && IsCanal(tile)) return_cmd_error(STR_ERROR_MUST_DEMOLISH_CANAL_FIRST);

	return DoCommand(tile, 0, 0, flags, CMD_LANDSCAPE_CLEAR);
}


extern const TileTypeProcs _tile_type_water_procs = {
	DrawTile_Water,           // draw_tile_proc
	GetSlopePixelZ_Water,     // get_slope_z_proc
	ClearTile_Water,          // clear_tile_proc
	nullptr,                     // add_accepted_cargo_proc
	GetTileDesc_Water,        // get_tile_desc_proc
	GetTileTrackStatus_Water, // get_tile_track_status_proc
	ClickTile_Water,          // click_tile_proc
	nullptr,                     // animate_tile_proc
	TileLoop_Water,           // tile_loop_proc
	ChangeTileOwner_Water,    // change_tile_owner_proc
	nullptr,                     // add_produced_cargo_proc
	VehicleEnter_Water,       // vehicle_enter_tile_proc
	GetFoundation_Water,      // get_foundation_proc
	TerraformTile_Water,      // terraform_tile_proc
};<|MERGE_RESOLUTION|>--- conflicted
+++ resolved
@@ -503,13 +503,8 @@
 				case WATER_CLASS_RIVER:
 					MakeRiver(current_tile, Random());
 					if (_game_mode == GM_EDITOR) {
-<<<<<<< HEAD
-						TileIndex tile2 = tile;
+						TileIndex tile2 = current_tile;
 						CircularTileSearch(&tile2, _settings_game.game_creation.river_tropics_width, RiverModifyDesertZone, nullptr);
-=======
-						TileIndex tile2 = current_tile;
-						CircularTileSearch(&tile2, RIVER_OFFSET_DESERT_DISTANCE, RiverModifyDesertZone, nullptr);
->>>>>>> ac99a381
 					}
 					break;
 
@@ -1084,13 +1079,8 @@
 
 	if (IsAirportTile(tile)) {
 		const Station *st = Station::GetByTile(tile);
-<<<<<<< HEAD
-		for (TileIndex tile : st->airport) {
-			if (st->TileBelongsToAirport(tile)) FindFloodVehicle(tile, z);
-=======
 		for (TileIndex airport_tile : st->airport) {
-			if (st->TileBelongsToAirport(airport_tile)) FindVehicleOnPos(airport_tile, &z, &FloodVehicleProc);
->>>>>>> ac99a381
+			if (st->TileBelongsToAirport(airport_tile)) FindFloodVehicle(airport_tile, z);
 		}
 
 		/* No vehicle could be flooded on this airport anymore */
