/*
 * This file is part of OpenTTD.
 * OpenTTD is free software; you can redistribute it and/or modify it under the terms of the GNU General Public License as published by the Free Software Foundation, version 2.
 * OpenTTD is distributed in the hope that it will be useful, but WITHOUT ANY WARRANTY; without even the implied warranty of MERCHANTABILITY or FITNESS FOR A PARTICULAR PURPOSE.
 * See the GNU General Public License for more details. You should have received a copy of the GNU General Public License along with OpenTTD. If not, see <http://www.gnu.org/licenses/>.
 */

/** @file fios_gui.cpp GUIs for loading/saving games, scenarios, heightmaps, ... */

#include "stdafx.h"
#include "saveload/saveload.h"
#include "error.h"
#include "gui.h"
#include "gfx_func.h"
#include "command_func.h"
#include "network/network.h"
#include "network/network_content.h"
#include "strings_func.h"
#include "fileio_func.h"
#include "fios.h"
#include "window_func.h"
#include "tilehighlight_func.h"
#include "querystring_gui.h"
#include "engine_func.h"
#include "landscape_type.h"
#include "date_func.h"
#include "core/geometry_func.hpp"
#include "gamelog.h"
#include "stringfilter_type.h"

#include "widgets/fios_widget.h"

#include "table/sprites.h"
#include "table/strings.h"

#include "safeguards.h"

LoadCheckData _load_check_data;    ///< Data loaded from save during SL_LOAD_CHECK.

static bool _fios_path_changed;
static bool _savegame_sort_dirty;


/**
 * Reset read data.
 */
void LoadCheckData::Clear()
{
	this->checkable = false;
	this->error = INVALID_STRING_ID;
	free(this->error_data);
	this->error_data = nullptr;

	this->map_size_x = this->map_size_y = 256; // Default for old savegames which do not store mapsize.
	this->current_date = 0;
	memset(&this->settings, 0, sizeof(this->settings));

	for (auto &pair : this->companies) {
		delete pair.second;
	}
	companies.clear();

	GamelogFree(this->gamelog_action, this->gamelog_actions);
	this->gamelog_action = nullptr;
	this->gamelog_actions = 0;

	ClearGRFConfigList(&this->grfconfig);

	this->debug_log_data.clear();
	this->debug_config_data.clear();
}

/** Load game/scenario with optional content download */
static const NWidgetPart _nested_load_dialog_widgets[] = {
	NWidget(NWID_HORIZONTAL),
		NWidget(WWT_CLOSEBOX, COLOUR_GREY),
		NWidget(WWT_CAPTION, COLOUR_GREY, WID_SL_CAPTION),
		NWidget(WWT_DEFSIZEBOX, COLOUR_GREY),
	EndContainer(),
	/* Current directory and free space */
	NWidget(WWT_PANEL, COLOUR_GREY, WID_SL_BACKGROUND), SetFill(1, 0), SetResize(1, 0), EndContainer(),

	NWidget(NWID_HORIZONTAL, NC_EQUALSIZE),
		/* Left side : filter box and available files */
		NWidget(WWT_PANEL, COLOUR_GREY), SetFill(1, 1), SetResize(1, 1),
			/* Filter box with label */
			NWidget(NWID_HORIZONTAL), SetPadding(WD_FRAMERECT_TOP, 0, WD_FRAMERECT_BOTTOM, 0),
				SetPIP(WD_FRAMETEXT_LEFT, WD_FRAMETEXT_RIGHT, 0),
					NWidget(WWT_TEXT, COLOUR_GREY), SetFill(0, 1), SetDataTip(STR_SAVELOAD_FILTER_TITLE , STR_NULL),
					NWidget(WWT_EDITBOX, COLOUR_GREY, WID_SL_FILTER), SetFill(1, 0), SetMinimalSize(50, 12), SetResize(1, 0),
						SetDataTip(STR_LIST_FILTER_OSKTITLE, STR_LIST_FILTER_TOOLTIP),
			EndContainer(),
			/* Sort buttons */
			NWidget(NWID_HORIZONTAL),
				NWidget(NWID_HORIZONTAL, NC_EQUALSIZE),
					NWidget(WWT_PUSHTXTBTN, COLOUR_GREY, WID_SL_SORT_BYNAME), SetDataTip(STR_SORT_BY_CAPTION_NAME, STR_TOOLTIP_SORT_ORDER), SetFill(1, 0), SetResize(1, 0),
					NWidget(WWT_PUSHTXTBTN, COLOUR_GREY, WID_SL_SORT_BYDATE), SetDataTip(STR_SORT_BY_CAPTION_DATE, STR_TOOLTIP_SORT_ORDER), SetFill(1, 0), SetResize(1, 0),
				EndContainer(),
				NWidget(WWT_PUSHIMGBTN, COLOUR_GREY, WID_SL_HOME_BUTTON), SetMinimalSize(12, 12), SetDataTip(SPR_HOUSE_ICON, STR_SAVELOAD_HOME_BUTTON),
			EndContainer(),
			/* Files */
			NWidget(WWT_PANEL, COLOUR_GREY, WID_SL_FILE_BACKGROUND),
				NWidget(NWID_HORIZONTAL),
					NWidget(WWT_INSET, COLOUR_GREY, WID_SL_DRIVES_DIRECTORIES_LIST), SetFill(1, 1), SetPadding(2, 1, 2, 2),
							SetDataTip(0x0, STR_SAVELOAD_LIST_TOOLTIP), SetResize(1, 10), SetScrollbar(WID_SL_SCROLLBAR), EndContainer(),
					NWidget(NWID_VSCROLLBAR, COLOUR_GREY, WID_SL_SCROLLBAR),
				EndContainer(),
				NWidget(NWID_SELECTION, INVALID_COLOUR, WID_SL_CONTENT_DOWNLOAD_SEL),
					NWidget(WWT_PUSHTXTBTN, COLOUR_GREY, WID_SL_CONTENT_DOWNLOAD), SetResize(1, 0),
							SetDataTip(STR_INTRO_ONLINE_CONTENT, STR_INTRO_TOOLTIP_ONLINE_CONTENT),
				EndContainer(),
			EndContainer(),
		EndContainer(),

		/* Right side : game details */
		NWidget(WWT_PANEL, COLOUR_GREY),
			NWidget(WWT_EMPTY, INVALID_COLOUR, WID_SL_DETAILS), SetResize(1, 1), SetFill(1, 1),
			NWidget(WWT_PUSHTXTBTN, COLOUR_GREY, WID_SL_MISSING_NEWGRFS), SetDataTip(STR_NEWGRF_SETTINGS_FIND_MISSING_CONTENT_BUTTON, STR_NEWGRF_SETTINGS_FIND_MISSING_CONTENT_TOOLTIP), SetFill(1, 0), SetResize(1, 0),
			NWidget(NWID_HORIZONTAL),
				NWidget(NWID_HORIZONTAL, NC_EQUALSIZE),
					NWidget(WWT_PUSHTXTBTN, COLOUR_GREY, WID_SL_NEWGRF_INFO), SetDataTip(STR_INTRO_NEWGRF_SETTINGS, STR_NULL), SetFill(1, 0), SetResize(1, 0),
					NWidget(WWT_PUSHTXTBTN, COLOUR_GREY, WID_SL_LOAD_BUTTON), SetDataTip(STR_SAVELOAD_LOAD_BUTTON, STR_SAVELOAD_LOAD_TOOLTIP), SetFill(1, 0), SetResize(1, 0),
				EndContainer(),
				NWidget(WWT_RESIZEBOX, COLOUR_GREY),
			EndContainer(),
		EndContainer(),
	EndContainer(),
};

/** Load heightmap with content download */
static const NWidgetPart _nested_load_heightmap_dialog_widgets[] = {
	NWidget(NWID_HORIZONTAL),
		NWidget(WWT_CLOSEBOX, COLOUR_GREY),
		NWidget(WWT_CAPTION, COLOUR_GREY, WID_SL_CAPTION),
		NWidget(WWT_DEFSIZEBOX, COLOUR_GREY),
	EndContainer(),
	/* Current directory and free space */
	NWidget(WWT_PANEL, COLOUR_GREY, WID_SL_BACKGROUND), SetFill(1, 0), SetResize(1, 0), EndContainer(),

	NWidget(WWT_PANEL, COLOUR_GREY), SetFill(1, 1), SetResize(1, 1),
		/* Filter box with label */
		NWidget(NWID_HORIZONTAL), SetPadding(WD_FRAMERECT_TOP, 0, WD_FRAMERECT_BOTTOM, 0),
			SetPIP(WD_FRAMETEXT_LEFT, WD_FRAMETEXT_RIGHT, 0),
				NWidget(WWT_TEXT, COLOUR_GREY), SetFill(0, 1), SetDataTip(STR_SAVELOAD_FILTER_TITLE , STR_NULL),
				NWidget(WWT_EDITBOX, COLOUR_GREY, WID_SL_FILTER), SetFill(1, 0), SetMinimalSize(50, 12), SetResize(1, 0),
					SetDataTip(STR_LIST_FILTER_OSKTITLE, STR_LIST_FILTER_TOOLTIP),
		EndContainer(),
		/* Sort Buttons */
		NWidget(NWID_HORIZONTAL),
			NWidget(NWID_HORIZONTAL, NC_EQUALSIZE),
				NWidget(WWT_PUSHTXTBTN, COLOUR_GREY, WID_SL_SORT_BYNAME), SetDataTip(STR_SORT_BY_CAPTION_NAME, STR_TOOLTIP_SORT_ORDER), SetFill(1, 0), SetResize(1, 0),
				NWidget(WWT_PUSHTXTBTN, COLOUR_GREY, WID_SL_SORT_BYDATE), SetDataTip(STR_SORT_BY_CAPTION_DATE, STR_TOOLTIP_SORT_ORDER), SetFill(1, 0), SetResize(1, 0),
			EndContainer(),
			NWidget(WWT_PUSHIMGBTN, COLOUR_GREY, WID_SL_HOME_BUTTON), SetMinimalSize(12, 12), SetDataTip(SPR_HOUSE_ICON, STR_SAVELOAD_HOME_BUTTON),
		EndContainer(),
		/* Files */
		NWidget(WWT_PANEL, COLOUR_GREY, WID_SL_FILE_BACKGROUND),
			NWidget(NWID_HORIZONTAL),
				NWidget(WWT_INSET, COLOUR_GREY, WID_SL_DRIVES_DIRECTORIES_LIST), SetFill(1, 1), SetPadding(2, 1, 2, 2),
						SetDataTip(0x0, STR_SAVELOAD_LIST_TOOLTIP), SetResize(1, 10), SetScrollbar(WID_SL_SCROLLBAR), EndContainer(),
				NWidget(NWID_VSCROLLBAR, COLOUR_GREY, WID_SL_SCROLLBAR),
			EndContainer(),
			NWidget(NWID_HORIZONTAL, NC_EQUALSIZE),
				NWidget(WWT_PUSHTXTBTN, COLOUR_GREY, WID_SL_CONTENT_DOWNLOAD), SetResize(1, 0), SetFill(1, 0),
						SetDataTip(STR_INTRO_ONLINE_CONTENT, STR_INTRO_TOOLTIP_ONLINE_CONTENT),
				NWidget(WWT_PUSHTXTBTN, COLOUR_GREY, WID_SL_LOAD_BUTTON), SetResize(1, 0), SetFill(1, 0),
						SetDataTip(STR_SAVELOAD_LOAD_BUTTON, STR_SAVELOAD_LOAD_HEIGHTMAP_TOOLTIP),
				NWidget(WWT_RESIZEBOX, COLOUR_GREY),
			EndContainer(),
		EndContainer(),
	EndContainer(),
};

/** Save game/scenario */
static const NWidgetPart _nested_save_dialog_widgets[] = {
	NWidget(NWID_HORIZONTAL),
		NWidget(WWT_CLOSEBOX, COLOUR_GREY),
		NWidget(WWT_CAPTION, COLOUR_GREY, WID_SL_CAPTION),
		NWidget(WWT_DEFSIZEBOX, COLOUR_GREY),
	EndContainer(),
	/* Current directory and free space */
	NWidget(WWT_PANEL, COLOUR_GREY, WID_SL_BACKGROUND), SetFill(1, 0), SetResize(1, 0), EndContainer(),
	NWidget(NWID_HORIZONTAL, NC_EQUALSIZE),
		/* Left side : filter box and available files */
		NWidget(WWT_PANEL, COLOUR_GREY), SetFill(1, 1), SetResize(1, 1),
			/* Filter box with label */
			NWidget(NWID_HORIZONTAL), SetPadding(WD_FRAMERECT_TOP, 0, WD_FRAMERECT_BOTTOM, 0),
				SetPIP(WD_FRAMETEXT_LEFT, WD_FRAMETEXT_RIGHT, 0),
				NWidget(WWT_TEXT, COLOUR_GREY), SetFill(0, 1), SetDataTip(STR_SAVELOAD_FILTER_TITLE , STR_NULL),
				NWidget(WWT_EDITBOX, COLOUR_GREY, WID_SL_FILTER), SetFill(1, 0), SetMinimalSize(50, 12), SetResize(1, 0),
					SetDataTip(STR_LIST_FILTER_OSKTITLE, STR_LIST_FILTER_TOOLTIP),
			EndContainer(),
			/* Sort buttons */
			NWidget(NWID_HORIZONTAL),
				NWidget(NWID_HORIZONTAL, NC_EQUALSIZE),
					NWidget(WWT_PUSHTXTBTN, COLOUR_GREY, WID_SL_SORT_BYNAME), SetDataTip(STR_SORT_BY_CAPTION_NAME, STR_TOOLTIP_SORT_ORDER), SetFill(1, 0), SetResize(1, 0),
					NWidget(WWT_PUSHTXTBTN, COLOUR_GREY, WID_SL_SORT_BYDATE), SetDataTip(STR_SORT_BY_CAPTION_DATE, STR_TOOLTIP_SORT_ORDER), SetFill(1, 0), SetResize(1, 0),
				EndContainer(),
				NWidget(WWT_PUSHIMGBTN, COLOUR_GREY, WID_SL_HOME_BUTTON), SetMinimalSize(12, 12), SetDataTip(SPR_HOUSE_ICON, STR_SAVELOAD_HOME_BUTTON),
			EndContainer(),
			/* Files */
			NWidget(WWT_PANEL, COLOUR_GREY, WID_SL_FILE_BACKGROUND),
				NWidget(NWID_HORIZONTAL),
					NWidget(WWT_INSET, COLOUR_GREY, WID_SL_DRIVES_DIRECTORIES_LIST), SetPadding(2, 1, 0, 2),
							SetDataTip(0x0, STR_SAVELOAD_LIST_TOOLTIP), SetResize(1, 10), SetScrollbar(WID_SL_SCROLLBAR), EndContainer(),
					NWidget(NWID_VSCROLLBAR, COLOUR_GREY, WID_SL_SCROLLBAR),
				EndContainer(),
				NWidget(WWT_EDITBOX, COLOUR_GREY, WID_SL_SAVE_OSK_TITLE), SetPadding(3, 2, 2, 2), SetFill(1, 0), SetResize(1, 0),
						SetDataTip(STR_SAVELOAD_OSKTITLE, STR_SAVELOAD_EDITBOX_TOOLTIP),
			EndContainer(),
			/* Save/delete buttons */
			NWidget(NWID_HORIZONTAL),
				NWidget(WWT_PUSHTXTBTN, COLOUR_GREY, WID_SL_DELETE_SELECTION), SetDataTip(STR_SAVELOAD_DELETE_BUTTON, STR_SAVELOAD_DELETE_TOOLTIP), SetFill(1, 0), SetResize(1, 0),
				NWidget(WWT_PUSHTXTBTN, COLOUR_GREY, WID_SL_SAVE_GAME),        SetDataTip(STR_SAVELOAD_SAVE_BUTTON, STR_SAVELOAD_SAVE_TOOLTIP),     SetFill(1, 0), SetResize(1, 0),
			EndContainer(),
		EndContainer(),

		/* Right side : game details */
		NWidget(WWT_PANEL, COLOUR_GREY),
			NWidget(WWT_EMPTY, INVALID_COLOUR, WID_SL_DETAILS), SetResize(1, 1), SetFill(1, 1),
			NWidget(NWID_HORIZONTAL),
				NWidget(NWID_SPACER), SetResize(1, 0), SetFill(1, 1),
				NWidget(WWT_RESIZEBOX, COLOUR_GREY),
			EndContainer(),
		EndContainer(),
	EndContainer(),
};

/** Text colours of #DetailedFileType fios entries in the window. */
static const TextColour _fios_colours[] = {
	TC_LIGHT_BROWN,  // DFT_OLD_GAME_FILE
	TC_ORANGE,       // DFT_GAME_FILE
	TC_YELLOW,       // DFT_HEIGHTMAP_BMP
	TC_ORANGE,       // DFT_HEIGHTMAP_PNG
	TC_LIGHT_BLUE,   // DFT_FIOS_DRIVE
	TC_DARK_GREEN,   // DFT_FIOS_PARENT
	TC_DARK_GREEN,   // DFT_FIOS_DIR
	TC_ORANGE,       // DFT_FIOS_DIRECT
};


/**
 * Sort the collected list save games prior to displaying it in the save/load gui.
 * @param[in,out] file_list List of save game files found in the directory.
 */
static void SortSaveGameList(FileList &file_list)
{
	size_t sort_start = 0;
	size_t sort_end = 0;

	/* Directories are always above the files (FIOS_TYPE_DIR)
	 * Drives (A:\ (windows only) are always under the files (FIOS_TYPE_DRIVE)
	 * Only sort savegames/scenarios, not directories
	 */
	for (const FiosItem *item = file_list.Begin(); item != file_list.End(); item++) {
		switch (item->type) {
			case FIOS_TYPE_DIR:    sort_start++; break;
			case FIOS_TYPE_PARENT: sort_start++; break;
			case FIOS_TYPE_DRIVE:  sort_end++;   break;
			default: break;
		}
	}

	std::sort(file_list.files.begin() + sort_start, file_list.files.end() - sort_end);
}

void SaveGameConfirmationCallback(Window *w, bool confirmed);

struct SaveLoadWindow : public Window {
private:
	static const uint EDITBOX_MAX_SIZE   =  50;

	QueryString filename_editbox; ///< Filename editbox.
	AbstractFileType abstract_filetype; /// Type of file to select.
	SaveLoadOperation fop;        ///< File operation to perform.
	FileList fios_items;          ///< Save game list.
	FiosItem o_dir;               ///< Original dir (home dir for this browser)
	const FiosItem *selected;     ///< Selected game in #fios_items, or \c nullptr.
	const FiosItem *highlighted;  ///< Item in fios_items highlighted by mouse pointer, or \c nullptr.
	Scrollbar *vscroll;

	StringFilter string_filter; ///< Filter for available games.
	QueryString filter_editbox; ///< Filter editbox;
	std::vector<bool> fios_items_shown; ///< Map of the filtered out fios items

	static void SaveGameConfirmationCallback(Window *w, bool confirmed)
	{
		/* File name has already been written to _file_to_saveload */
		if (confirmed) _switch_mode = SM_SAVE_GAME;
	}

	static void SaveHeightmapConfirmationCallback(Window *w, bool confirmed)
	{
		/* File name has already been written to _file_to_saveload */
		if (confirmed) _switch_mode = SM_SAVE_HEIGHTMAP;
	}

public:

	/** Generate a default save filename. */
	void GenerateFileName()
	{
		GenerateDefaultSaveName(this->filename_editbox.text.buf, &this->filename_editbox.text.buf[this->filename_editbox.text.max_bytes - 1]);
		this->filename_editbox.text.UpdateSize();
	}

	SaveLoadWindow(WindowDesc *desc, AbstractFileType abstract_filetype, SaveLoadOperation fop)
			: Window(desc), filename_editbox(64), abstract_filetype(abstract_filetype), fop(fop), filter_editbox(EDITBOX_MAX_SIZE)
	{
		assert(this->fop == SLO_SAVE || this->fop == SLO_LOAD);

		/* For saving, construct an initial file name. */
		if (this->fop == SLO_SAVE) {
			switch (this->abstract_filetype) {
				case FT_SAVEGAME:
					this->GenerateFileName();
					break;

				case FT_SCENARIO:
				case FT_HEIGHTMAP:
					this->filename_editbox.text.Assign("UNNAMED");
					break;

				default:
					NOT_REACHED();
			}
		}
		this->querystrings[WID_SL_SAVE_OSK_TITLE] = &this->filename_editbox;
		this->filename_editbox.ok_button = WID_SL_SAVE_GAME;

		this->CreateNestedTree(true);
		if (this->fop == SLO_LOAD && this->abstract_filetype == FT_SAVEGAME) {
			this->GetWidget<NWidgetStacked>(WID_SL_CONTENT_DOWNLOAD_SEL)->SetDisplayedPlane(SZSP_HORIZONTAL);
		}

		/* Select caption string of the window. */
		StringID caption_string;
		switch (this->abstract_filetype) {
			case FT_SAVEGAME:
				caption_string = (this->fop == SLO_SAVE) ? STR_SAVELOAD_SAVE_CAPTION : STR_SAVELOAD_LOAD_CAPTION;
				break;

			case FT_SCENARIO:
				caption_string = (this->fop == SLO_SAVE) ? STR_SAVELOAD_SAVE_SCENARIO : STR_SAVELOAD_LOAD_SCENARIO;
				break;

			case FT_HEIGHTMAP:
				caption_string = (this->fop == SLO_SAVE) ? STR_SAVELOAD_SAVE_HEIGHTMAP : STR_SAVELOAD_LOAD_HEIGHTMAP;
				break;

			default:
				NOT_REACHED();
		}
		this->GetWidget<NWidgetCore>(WID_SL_CAPTION)->widget_data = caption_string;

		this->vscroll = this->GetScrollbar(WID_SL_SCROLLBAR);
		this->FinishInitNested(0);

		this->LowerWidget(WID_SL_DRIVES_DIRECTORIES_LIST);
		this->querystrings[WID_SL_FILTER] = &this->filter_editbox;
		this->filter_editbox.cancel_button = QueryString::ACTION_CLEAR;

		/* pause is only used in single-player, non-editor mode, non-menu mode. It
		 * will be unpaused in the WE_DESTROY event handler. */
		if (_game_mode != GM_MENU && !_networking && _game_mode != GM_EDITOR) {
			DoCommandP(0, PM_PAUSED_SAVELOAD, 1, CMD_PAUSE);
		}
		SetObjectToPlace(SPR_CURSOR_ZZZ, PAL_NONE, HT_NONE, WC_MAIN_WINDOW, 0);

		this->OnInvalidateData(SLIWD_RESCAN_FILES);

		ResetObjectToPlace();

		/* Select the initial directory. */
		o_dir.type = FIOS_TYPE_DIRECT;
		std::string dir;
		switch (this->abstract_filetype) {
			case FT_SAVEGAME:
				dir = FioFindDirectory(SAVE_DIR);
				break;

			case FT_SCENARIO:
				dir = FioFindDirectory(SCENARIO_DIR);
				break;

			case FT_HEIGHTMAP:
				dir = FioFindDirectory(HEIGHTMAP_DIR);
				break;

			default:
				dir = _personal_dir;
		}
		strecpy(o_dir.name, dir.c_str(), lastof(o_dir.name));

		switch (this->fop) {
			case SLO_SAVE:
				/* Focus the edit box by default in the save window */
				this->SetFocusedWidget(WID_SL_SAVE_OSK_TITLE);
				break;

			default:
				this->SetFocusedWidget(WID_SL_FILTER);
		}
	}

	virtual ~SaveLoadWindow()
	{
		/* pause is only used in single-player, non-editor mode, non menu mode */
		if (!_networking && _game_mode != GM_EDITOR && _game_mode != GM_MENU) {
			DoCommandP(0, PM_PAUSED_SAVELOAD, 0, CMD_PAUSE);
		}
	}

	void DrawWidget(const Rect &r, int widget) const override
	{
		switch (widget) {
			case WID_SL_SORT_BYNAME:
			case WID_SL_SORT_BYDATE:
				if (((_savegame_sort_order & SORT_BY_NAME) != 0) == (widget == WID_SL_SORT_BYNAME)) {
					this->DrawSortButtonState(widget, _savegame_sort_order & SORT_DESCENDING ? SBS_DOWN : SBS_UP);
				}
				break;

			case WID_SL_BACKGROUND: {
				static const char *path = nullptr;
				static StringID str = STR_ERROR_UNABLE_TO_READ_DRIVE;
				static uint64 tot = 0;

				if (_fios_path_changed) {
					str = FiosGetDescText(&path, &tot);
					_fios_path_changed = false;
				}

				if (str != STR_ERROR_UNABLE_TO_READ_DRIVE) SetDParam(0, tot);
				DrawString(r.left + WD_FRAMERECT_LEFT, r.right - WD_FRAMERECT_RIGHT, r.top + FONT_HEIGHT_NORMAL + WD_FRAMERECT_TOP, str);
				DrawString(r.left + WD_FRAMERECT_LEFT, r.right - WD_FRAMERECT_RIGHT, r.top + WD_FRAMERECT_TOP, path, TC_BLACK);
				break;
			}

			case WID_SL_DRIVES_DIRECTORIES_LIST: {
				GfxFillRect(r.left + 1, r.top + 1, r.right, r.bottom, PC_BLACK);

				uint y = r.top + WD_FRAMERECT_TOP;
				uint scroll_pos = this->vscroll->GetPosition();
				for (uint row = 0; row < this->fios_items.Length(); row++) {
					if (!this->fios_items_shown[row]) {
						/* The current item is filtered out : we do not show it */
						scroll_pos++;
						continue;
					}
					if (row < scroll_pos) continue;
					const FiosItem *item = this->fios_items.Get(row);

					if (item == this->selected) {
						GfxFillRect(r.left + 1, y, r.right, y + this->resize.step_height, PC_DARK_BLUE);
					} else if (item == this->highlighted) {
						GfxFillRect(r.left + 1, y, r.right, y + this->resize.step_height, PC_VERY_DARK_BLUE);
					}
					DrawString(r.left + WD_FRAMERECT_LEFT, r.right - WD_FRAMERECT_RIGHT, y, item->title, _fios_colours[GetDetailedFileType(item->type)]);
					y += this->resize.step_height;
					if (y >= this->vscroll->GetCapacity() * this->resize.step_height + r.top + WD_FRAMERECT_TOP) break;
				}
				break;
			}

			case WID_SL_DETAILS: {
				GfxFillRect(r.left + WD_FRAMERECT_LEFT, r.top + WD_FRAMERECT_TOP,
						r.right - WD_FRAMERECT_RIGHT, r.top + FONT_HEIGHT_NORMAL * 2 + WD_FRAMERECT_TOP + WD_FRAMERECT_BOTTOM, PC_GREY);
				DrawString(r.left, r.right, r.top + FONT_HEIGHT_NORMAL / 2 + WD_FRAMERECT_TOP, STR_SAVELOAD_DETAIL_CAPTION, TC_FROMSTRING, SA_HOR_CENTER);

				if (this->selected == nullptr) break;

				uint y = r.top + FONT_HEIGHT_NORMAL * 2 + WD_PAR_VSEP_NORMAL + WD_FRAMERECT_TOP + WD_FRAMERECT_BOTTOM;
				uint y_max = r.bottom - FONT_HEIGHT_NORMAL - WD_FRAMERECT_BOTTOM;

				if (y > y_max) break;
				if (!_load_check_data.checkable) {
					/* Old savegame, no information available */
					DrawString(r.left + WD_FRAMERECT_LEFT, r.right - WD_FRAMERECT_RIGHT, y, STR_SAVELOAD_DETAIL_NOT_AVAILABLE);
					y += FONT_HEIGHT_NORMAL;
				} else if (_load_check_data.error != INVALID_STRING_ID) {
					/* Incompatible / broken savegame */
					SetDParamStr(0, _load_check_data.error_data);
					y = DrawStringMultiLine(r.left + WD_FRAMERECT_LEFT, r.right - WD_FRAMERECT_RIGHT,
							y, r.bottom - WD_FRAMERECT_BOTTOM, _load_check_data.error, TC_RED);
				} else {
					/* Warning if save unique id differ when saving */
					if (this->fop == SLO_SAVE) {
						if (_load_check_data.settings.game_creation.generation_unique_id == 0) {
							DrawString(r.left + WD_FRAMERECT_LEFT, r.right - WD_FRAMERECT_RIGHT, y_max, STR_SAVELOAD_UNKNOWN_ID);
							y_max -= FONT_HEIGHT_NORMAL;
						} else if (_load_check_data.settings.game_creation.generation_unique_id != _settings_game.game_creation.generation_unique_id) {
							DrawString(r.left + WD_FRAMERECT_LEFT, r.right - WD_FRAMERECT_RIGHT, y_max, STR_SAVELOAD_DIFFERENT_ID);
							y_max -= FONT_HEIGHT_NORMAL;
						}
					}

					/* Mapsize */
					SetDParam(0, _load_check_data.map_size_x);
					SetDParam(1, _load_check_data.map_size_y);
					DrawString(r.left + WD_FRAMERECT_LEFT, r.right - WD_FRAMERECT_RIGHT, y, STR_NETWORK_SERVER_LIST_MAP_SIZE);
					y += FONT_HEIGHT_NORMAL;
					if (y > y_max) break;

					/* Climate */
					byte landscape = _load_check_data.settings.game_creation.landscape;
					if (landscape < NUM_LANDSCAPE) {
						SetDParam(0, STR_CHEAT_SWITCH_CLIMATE_TEMPERATE_LANDSCAPE + landscape);
						DrawString(r.left + WD_FRAMERECT_LEFT, r.right - WD_FRAMERECT_RIGHT, y, STR_NETWORK_SERVER_LIST_LANDSCAPE);
						y += FONT_HEIGHT_NORMAL;
					}

					y += WD_PAR_VSEP_NORMAL;
					if (y > y_max) break;

					/* Start date (if available) */
					if (_load_check_data.settings.game_creation.starting_year != 0) {
						SetDParam(0, ConvertYMDToDate(_load_check_data.settings.game_creation.starting_year, 0, 1));
						DrawString(r.left + WD_FRAMERECT_LEFT, r.right - WD_FRAMERECT_RIGHT, y, STR_NETWORK_SERVER_LIST_START_DATE);
						y += FONT_HEIGHT_NORMAL;
					}
					if (y > y_max) break;

					/* Hide current date for scenarios */
					if (this->abstract_filetype != FT_SCENARIO) {
						/* Current date */
						SetDParam(0, _load_check_data.current_date);
						DrawString(r.left + WD_FRAMERECT_LEFT, r.right - WD_FRAMERECT_RIGHT, y, STR_NETWORK_SERVER_LIST_CURRENT_DATE);
						y += FONT_HEIGHT_NORMAL;
					}

					/* Hide the NewGRF stuff when saving. We also hide the button. */
					if (this->fop == SLO_LOAD && (this->abstract_filetype == FT_SAVEGAME || this->abstract_filetype == FT_SCENARIO)) {
						y += WD_PAR_VSEP_NORMAL;
						if (y > y_max) break;

						/* NewGrf compatibility */
						SetDParam(0, _load_check_data.grfconfig == nullptr ? STR_NEWGRF_LIST_NONE :
								STR_NEWGRF_LIST_ALL_FOUND + _load_check_data.grf_compatibility);
						DrawString(r.left + WD_FRAMERECT_LEFT, r.right - WD_FRAMERECT_RIGHT, y, STR_SAVELOAD_DETAIL_GRFSTATUS);
						y += FONT_HEIGHT_NORMAL;
					}
					if (y > y_max) break;

					/* Hide the company stuff for scenarios */
					if (this->abstract_filetype != FT_SCENARIO) {
						y += FONT_HEIGHT_NORMAL;
						if (y > y_max) break;

						/* Companies / AIs */
						for (auto &pair : _load_check_data.companies) {
							SetDParam(0, pair.first + 1);
							const CompanyProperties &c = *pair.second;
							if (!c.name.empty()) {
								SetDParam(1, STR_JUST_RAW_STRING);
								SetDParamStr(2, c.name.c_str());
							} else {
								SetDParam(1, c.name_1);
								SetDParam(2, c.name_2);
							}
							DrawString(r.left + WD_FRAMERECT_LEFT, r.right - WD_FRAMERECT_RIGHT, y, STR_SAVELOAD_DETAIL_COMPANY_INDEX);
							y += FONT_HEIGHT_NORMAL;
							if (y > y_max) break;
						}
					}
				}
				break;
			}
		}
	}

	void UpdateWidgetSize(int widget, Dimension *size, const Dimension &padding, Dimension *fill, Dimension *resize) override
	{
		switch (widget) {
			case WID_SL_BACKGROUND:
				size->height = 2 * FONT_HEIGHT_NORMAL + WD_FRAMERECT_TOP + WD_FRAMERECT_BOTTOM;
				break;

			case WID_SL_DRIVES_DIRECTORIES_LIST:
				resize->height = FONT_HEIGHT_NORMAL;
				size->height = resize->height * 10 + WD_FRAMERECT_TOP + WD_FRAMERECT_BOTTOM;
				break;
			case WID_SL_SORT_BYNAME:
			case WID_SL_SORT_BYDATE: {
				Dimension d = GetStringBoundingBox(this->GetWidget<NWidgetCore>(widget)->widget_data);
				d.width += padding.width + Window::SortButtonWidth() * 2; // Doubled since the string is centred and it also looks better.
				d.height += padding.height;
				*size = maxdim(*size, d);
				break;
			}
		}
	}

	void OnPaint() override
	{
		if (_savegame_sort_dirty) {
			_savegame_sort_dirty = false;
			SortSaveGameList(this->fios_items);
			this->OnInvalidateData(SLIWD_FILTER_CHANGES);
		}

		this->DrawWidgets();
	}

	void OnClick(Point pt, int widget, int click_count) override
	{
		switch (widget) {
			case WID_SL_SORT_BYNAME: // Sort save names by name
				_savegame_sort_order = (_savegame_sort_order == SORT_BY_NAME) ?
					SORT_BY_NAME | SORT_DESCENDING : SORT_BY_NAME;
				_savegame_sort_dirty = true;
				this->SetDirty();
				break;

			case WID_SL_SORT_BYDATE: // Sort save names by date
				_savegame_sort_order = (_savegame_sort_order == SORT_BY_DATE) ?
					SORT_BY_DATE | SORT_DESCENDING : SORT_BY_DATE;
				_savegame_sort_dirty = true;
				this->SetDirty();
				break;

			case WID_SL_HOME_BUTTON: // OpenTTD 'button', jumps to OpenTTD directory
				FiosBrowseTo(&o_dir);
				this->InvalidateData(SLIWD_RESCAN_FILES);
				break;

			case WID_SL_LOAD_BUTTON: {
				if (this->selected == nullptr || _load_check_data.HasErrors()) break;

				const char *name = FiosBrowseTo(this->selected);
				_file_to_saveload.SetMode(this->selected->type);
				_file_to_saveload.SetName(name);
				_file_to_saveload.SetTitle(this->selected->title);

				if (this->abstract_filetype == FT_HEIGHTMAP) {
					delete this;
					ShowHeightmapLoad();
				} else if (!_load_check_data.HasNewGrfs() || _load_check_data.grf_compatibility != GLC_NOT_FOUND || _settings_client.gui.UserIsAllowedToChangeNewGRFs()) {
					_switch_mode = (_game_mode == GM_EDITOR) ? SM_LOAD_SCENARIO : SM_LOAD_GAME;
					ClearErrorMessages();
					delete this;
				}
				break;
			}

			case WID_SL_NEWGRF_INFO:
				if (_load_check_data.HasNewGrfs()) {
					ShowNewGRFSettings(false, false, false, &_load_check_data.grfconfig);
				}
				break;

			case WID_SL_MISSING_NEWGRFS:
				if (!_network_available) {
					ShowErrorMessage(STR_NETWORK_ERROR_NOTAVAILABLE, INVALID_STRING_ID, WL_ERROR);
				} else if (_load_check_data.HasNewGrfs()) {
					ShowMissingContentWindow(_load_check_data.grfconfig);
				}
				break;

			case WID_SL_DRIVES_DIRECTORIES_LIST: { // Click the listbox
				int y = this->vscroll->GetScrolledRowFromWidget(pt.y, this, WID_SL_DRIVES_DIRECTORIES_LIST, WD_FRAMERECT_TOP);
				if (y == INT_MAX) return;

				/* Get the corresponding non-filtered out item from the list */
				int i = 0;
				while (i <= y) {
					if (!this->fios_items_shown[i]) y++;
					i++;
				}
				const FiosItem *file = this->fios_items.Get(y);

				const char *name = FiosBrowseTo(file);
				if (name == nullptr) {
					/* Changed directory, need refresh. */
					this->InvalidateData(SLIWD_RESCAN_FILES);
					break;
				}

				if (click_count == 1) {
					if (this->selected != file) {
						this->selected = file;
						_load_check_data.Clear();

						if (GetDetailedFileType(file->type) == DFT_GAME_FILE) {
							/* Other detailed file types cannot be checked before. */
							SaveOrLoad(name, SLO_CHECK, DFT_GAME_FILE, NO_DIRECTORY, false);
						}

						this->InvalidateData(SLIWD_SELECTION_CHANGES);
					}
					if (this->fop == SLO_SAVE) {
						/* Copy clicked name to editbox */
						this->filename_editbox.text.Assign(file->title);
						this->SetWidgetDirty(WID_SL_SAVE_OSK_TITLE);
					}
				} else if (!_load_check_data.HasErrors()) {
					this->selected = file;
					if (this->fop == SLO_LOAD) {
						if (this->abstract_filetype == FT_SAVEGAME || this->abstract_filetype == FT_SCENARIO) {
							this->OnClick(pt, WID_SL_LOAD_BUTTON, 1);
						} else {
							assert(this->abstract_filetype == FT_HEIGHTMAP);
							_file_to_saveload.SetMode(file->type);
							_file_to_saveload.SetName(name);
							_file_to_saveload.SetTitle(file->title);

							delete this;
							ShowHeightmapLoad();
						}
					}
				}
				break;
			}

			case WID_SL_CONTENT_DOWNLOAD:
				if (!_network_available) {
					ShowErrorMessage(STR_NETWORK_ERROR_NOTAVAILABLE, INVALID_STRING_ID, WL_ERROR);
				} else {
					assert(this->fop == SLO_LOAD);
					switch (this->abstract_filetype) {
						default: NOT_REACHED();
						case FT_SCENARIO:  ShowNetworkContentListWindow(nullptr, CONTENT_TYPE_SCENARIO);  break;
						case FT_HEIGHTMAP: ShowNetworkContentListWindow(nullptr, CONTENT_TYPE_HEIGHTMAP); break;
					}
				}
				break;

			case WID_SL_DELETE_SELECTION: // Delete
				break;

			case WID_SL_SAVE_GAME: // Save game
				/* Note, this is also called via the OSK; and we need to lower the button. */
				this->HandleButtonClick(WID_SL_SAVE_GAME);
				break;
		}
	}

	void OnMouseLoop() override
	{
		const Point pt{ _cursor.pos.x - this->left, _cursor.pos.y - this->top };
		const int widget = GetWidgetFromPos(this, pt.x, pt.y);

		if (widget == WID_SL_DRIVES_DIRECTORIES_LIST) {
			int y = this->vscroll->GetScrolledRowFromWidget(pt.y, this, WID_SL_DRIVES_DIRECTORIES_LIST, WD_FRAMERECT_TOP);
			if (y == INT_MAX) return;

			/* Get the corresponding non-filtered out item from the list */
			int i = 0;
			while (i <= y) {
				if (!this->fios_items_shown[i]) y++;
				i++;
			}
			const FiosItem *file = this->fios_items.Get(y);

			if (file != this->highlighted) {
				this->highlighted = file;
				this->SetWidgetDirty(WID_SL_DRIVES_DIRECTORIES_LIST);
			}
		} else if (this->highlighted != nullptr) {
			this->highlighted = nullptr;
			this->SetWidgetDirty(WID_SL_DRIVES_DIRECTORIES_LIST);
		}
	}

	EventState OnKeyPress(WChar key, uint16 keycode) override
	{
		if (keycode == WKC_ESC) {
			delete this;
			return ES_HANDLED;
		}

		return ES_NOT_HANDLED;
	}

	void OnTimeout() override
	{
		/* Widgets WID_SL_DELETE_SELECTION and WID_SL_SAVE_GAME only exist when saving to a file. */
		if (this->fop != SLO_SAVE) return;

		if (this->IsWidgetLowered(WID_SL_DELETE_SELECTION)) { // Delete button clicked
			if (!FiosDelete(this->filename_editbox.text.buf)) {
				ShowErrorMessage(STR_ERROR_UNABLE_TO_DELETE_FILE, INVALID_STRING_ID, WL_ERROR);
			} else {
				this->InvalidateData(SLIWD_RESCAN_FILES);
				/* Reset file name to current date on successful delete */
				if (this->abstract_filetype == FT_SAVEGAME) GenerateFileName();
			}
		} else if (this->IsWidgetLowered(WID_SL_SAVE_GAME)) { // Save button clicked
			if (this->abstract_filetype == FT_SAVEGAME || this->abstract_filetype == FT_SCENARIO) {
<<<<<<< HEAD
				FiosMakeSavegameName(_file_to_saveload.name, this->filename_editbox.text.buf, lastof(_file_to_saveload.name));
				const bool known_id = _load_check_data.settings.game_creation.generation_unique_id != 0;
				const bool different_id = known_id && _load_check_data.settings.game_creation.generation_unique_id != _settings_game.game_creation.generation_unique_id;
				if (_settings_client.gui.savegame_overwrite_confirm >= 1 && different_id) {
					/* The save has a different id to the current game */
					/* Show a caption box asking whether the user is sure to overwrite the save */
					ShowQuery(STR_SAVELOAD_OVERWRITE_TITLE_DIFFERENT_ID, STR_SAVELOAD_OVERWRITE_WARNING_DIFFERENT_ID, this, SaveLoadWindow::SaveGameConfirmationCallback);
				} else if (_settings_client.gui.savegame_overwrite_confirm >= (known_id ? 3 : 2) && FioCheckFileExists(_file_to_saveload.name, Subdirectory::SAVE_DIR)) {
=======
				_file_to_saveload.name = FiosMakeSavegameName(this->filename_editbox.text.buf);
				if (FioCheckFileExists(_file_to_saveload.name, Subdirectory::SAVE_DIR)) {
>>>>>>> 0f91cb04
					ShowQuery(STR_SAVELOAD_OVERWRITE_TITLE, STR_SAVELOAD_OVERWRITE_WARNING, this, SaveLoadWindow::SaveGameConfirmationCallback);
				} else {
					_switch_mode = SM_SAVE_GAME;
				}
			} else {
<<<<<<< HEAD
				FiosMakeHeightmapName(_file_to_saveload.name, this->filename_editbox.text.buf, lastof(_file_to_saveload.name));
				if (_settings_client.gui.savegame_overwrite_confirm >= 1 && FioCheckFileExists(_file_to_saveload.name, Subdirectory::SAVE_DIR)) {
=======
				_file_to_saveload.name = FiosMakeHeightmapName(this->filename_editbox.text.buf);
				if (FioCheckFileExists(_file_to_saveload.name, Subdirectory::SAVE_DIR)) {
>>>>>>> 0f91cb04
					ShowQuery(STR_SAVELOAD_OVERWRITE_TITLE, STR_SAVELOAD_OVERWRITE_WARNING, this, SaveLoadWindow::SaveHeightmapConfirmationCallback);
				} else {
					_switch_mode = SM_SAVE_HEIGHTMAP;
				}
			}

			/* In the editor set up the vehicle engines correctly (date might have changed) */
			if (_game_mode == GM_EDITOR) StartupEngines();
		}
	}

	void OnResize() override
	{
		this->vscroll->SetCapacityFromWidget(this, WID_SL_DRIVES_DIRECTORIES_LIST);
	}

	/**
	 * Some data on this window has become invalid.
	 * @param data Information about the changed data.
	 * @param gui_scope Whether the call is done from GUI scope. You may not do everything when not in GUI scope. See #InvalidateWindowData() for details.
	 */
	void OnInvalidateData(int data = 0, bool gui_scope = true) override
	{
		switch (data) {
			case SLIWD_RESCAN_FILES:
				/* Rescan files */
				this->selected = nullptr;
				_load_check_data.Clear();
				if (!gui_scope) break;

				_fios_path_changed = true;
				this->fios_items.BuildFileList(this->abstract_filetype, this->fop);
				this->vscroll->SetCount((uint)this->fios_items.Length());
				this->selected = nullptr;
				_load_check_data.Clear();

				/* We reset the files filtered */
				this->OnInvalidateData(SLIWD_FILTER_CHANGES);

				FALLTHROUGH;

			case SLIWD_SELECTION_CHANGES:
				/* Selection changes */
				if (!gui_scope) break;

				if (this->fop != SLO_LOAD) break;

				switch (this->abstract_filetype) {
					case FT_HEIGHTMAP:
						this->SetWidgetDisabledState(WID_SL_LOAD_BUTTON, this->selected == nullptr || _load_check_data.HasErrors());
						break;

					case FT_SAVEGAME:
					case FT_SCENARIO: {
						bool disabled = this->selected == nullptr || _load_check_data.HasErrors();
						if (!_settings_client.gui.UserIsAllowedToChangeNewGRFs()) {
							disabled |= _load_check_data.HasNewGrfs() && _load_check_data.grf_compatibility == GLC_NOT_FOUND;
						}
						this->SetWidgetDisabledState(WID_SL_LOAD_BUTTON, disabled);
						this->SetWidgetDisabledState(WID_SL_NEWGRF_INFO, !_load_check_data.HasNewGrfs());
						this->SetWidgetDisabledState(WID_SL_MISSING_NEWGRFS,
								!_load_check_data.HasNewGrfs() || _load_check_data.grf_compatibility == GLC_ALL_GOOD);
						break;
					}

					default:
						NOT_REACHED();
				}
				break;

			case SLIWD_FILTER_CHANGES:
				/* Filter changes */
				this->fios_items_shown.resize(this->fios_items.Length());
				uint items_shown_count = 0; ///< The number of items shown in the list
				/* We pass through every fios item */
				for (uint i = 0; i < this->fios_items.Length(); i++) {
					if (this->string_filter.IsEmpty()) {
						/* We don't filter anything out if the filter editbox is empty */
						this->fios_items_shown[i] = true;
						items_shown_count++;
					} else {
						this->string_filter.ResetState();
						this->string_filter.AddLine(this->fios_items[i].title);
						/* We set the vector to show this fios element as filtered depending on the result of the filter */
						this->fios_items_shown[i] = this->string_filter.GetState();
						if (this->fios_items_shown[i]) items_shown_count++;

						if (&(this->fios_items[i]) == this->selected && this->fios_items_shown[i] == false) {
							/* The selected element has been filtered out */
							this->selected = nullptr;
							this->OnInvalidateData(SLIWD_SELECTION_CHANGES);
						}
					}
				}
				this->vscroll->SetCount(items_shown_count);
				break;
		}
	}

	void OnEditboxChanged(int wid) override
	{
		if (wid == WID_SL_FILTER) {
			this->string_filter.SetFilterTerm(this->filter_editbox.text.buf);
			this->InvalidateData(SLIWD_FILTER_CHANGES);
		}
	}
};

/** Load game/scenario */
static WindowDesc _load_dialog_desc(
	WDP_CENTER, "load_game", 500, 294,
	WC_SAVELOAD, WC_NONE,
	0,
	_nested_load_dialog_widgets, lengthof(_nested_load_dialog_widgets)
);

/** Load heightmap */
static WindowDesc _load_heightmap_dialog_desc(
	WDP_CENTER, "load_heightmap", 257, 320,
	WC_SAVELOAD, WC_NONE,
	0,
	_nested_load_heightmap_dialog_widgets, lengthof(_nested_load_heightmap_dialog_widgets)
);

/** Save game/scenario */
static WindowDesc _save_dialog_desc(
	WDP_CENTER, "save_game", 500, 294,
	WC_SAVELOAD, WC_NONE,
	0,
	_nested_save_dialog_widgets, lengthof(_nested_save_dialog_widgets)
);

/**
 * Launch save/load dialog in the given mode.
 * @param abstract_filetype Kind of file to handle.
 * @param fop File operation to perform (load or save).
 */
void ShowSaveLoadDialog(AbstractFileType abstract_filetype, SaveLoadOperation fop)
{
	DeleteWindowById(WC_SAVELOAD, 0);

	WindowDesc *sld;
	if (fop == SLO_SAVE) {
		sld = &_save_dialog_desc;
	} else {
		/* Dialogue for loading a file. */
		sld = (abstract_filetype == FT_HEIGHTMAP) ? &_load_heightmap_dialog_desc : &_load_dialog_desc;
	}

	new SaveLoadWindow(sld, abstract_filetype, fop);
}<|MERGE_RESOLUTION|>--- conflicted
+++ resolved
@@ -787,8 +787,7 @@
 			}
 		} else if (this->IsWidgetLowered(WID_SL_SAVE_GAME)) { // Save button clicked
 			if (this->abstract_filetype == FT_SAVEGAME || this->abstract_filetype == FT_SCENARIO) {
-<<<<<<< HEAD
-				FiosMakeSavegameName(_file_to_saveload.name, this->filename_editbox.text.buf, lastof(_file_to_saveload.name));
+				_file_to_saveload.name = FiosMakeSavegameName(this->filename_editbox.text.buf);
 				const bool known_id = _load_check_data.settings.game_creation.generation_unique_id != 0;
 				const bool different_id = known_id && _load_check_data.settings.game_creation.generation_unique_id != _settings_game.game_creation.generation_unique_id;
 				if (_settings_client.gui.savegame_overwrite_confirm >= 1 && different_id) {
@@ -796,22 +795,13 @@
 					/* Show a caption box asking whether the user is sure to overwrite the save */
 					ShowQuery(STR_SAVELOAD_OVERWRITE_TITLE_DIFFERENT_ID, STR_SAVELOAD_OVERWRITE_WARNING_DIFFERENT_ID, this, SaveLoadWindow::SaveGameConfirmationCallback);
 				} else if (_settings_client.gui.savegame_overwrite_confirm >= (known_id ? 3 : 2) && FioCheckFileExists(_file_to_saveload.name, Subdirectory::SAVE_DIR)) {
-=======
-				_file_to_saveload.name = FiosMakeSavegameName(this->filename_editbox.text.buf);
-				if (FioCheckFileExists(_file_to_saveload.name, Subdirectory::SAVE_DIR)) {
->>>>>>> 0f91cb04
 					ShowQuery(STR_SAVELOAD_OVERWRITE_TITLE, STR_SAVELOAD_OVERWRITE_WARNING, this, SaveLoadWindow::SaveGameConfirmationCallback);
 				} else {
 					_switch_mode = SM_SAVE_GAME;
 				}
 			} else {
-<<<<<<< HEAD
-				FiosMakeHeightmapName(_file_to_saveload.name, this->filename_editbox.text.buf, lastof(_file_to_saveload.name));
+				_file_to_saveload.name = FiosMakeHeightmapName(this->filename_editbox.text.buf);
 				if (_settings_client.gui.savegame_overwrite_confirm >= 1 && FioCheckFileExists(_file_to_saveload.name, Subdirectory::SAVE_DIR)) {
-=======
-				_file_to_saveload.name = FiosMakeHeightmapName(this->filename_editbox.text.buf);
-				if (FioCheckFileExists(_file_to_saveload.name, Subdirectory::SAVE_DIR)) {
->>>>>>> 0f91cb04
 					ShowQuery(STR_SAVELOAD_OVERWRITE_TITLE, STR_SAVELOAD_OVERWRITE_WARNING, this, SaveLoadWindow::SaveHeightmapConfirmationCallback);
 				} else {
 					_switch_mode = SM_SAVE_HEIGHTMAP;
