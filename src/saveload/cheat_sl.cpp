--- conflicted
+++ resolved
@@ -155,15 +155,9 @@
 
 
 /** Chunk handlers related to cheats. */
-<<<<<<< HEAD
-extern const ChunkHandler _cheat_chunk_handlers[] = {
-	{ 'CHTS', Save_CHTS, Load_CHTS, nullptr, nullptr, CH_RIFF},
-	{ 'CHTX', Save_CHTX, Load_CHTX, nullptr, nullptr, CH_RIFF | CH_LAST},
-};
-=======
 static const ChunkHandler cheat_chunk_handlers[] = {
 	{ 'CHTS', Save_CHTS, Load_CHTS, nullptr, nullptr, CH_RIFF },
+	{ 'CHTX', Save_CHTX, Load_CHTX, nullptr, nullptr, CH_RIFF },
 };
 
-extern const ChunkHandlerTable _cheat_chunk_handlers(cheat_chunk_handlers);
->>>>>>> 7572603c
+extern const ChunkHandlerTable _cheat_chunk_handlers(cheat_chunk_handlers);