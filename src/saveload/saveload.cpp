/* $Id$ */

/*
 * This file is part of OpenTTD.
 * OpenTTD is free software; you can redistribute it and/or modify it under the terms of the GNU General Public License as published by the Free Software Foundation, version 2.
 * OpenTTD is distributed in the hope that it will be useful, but WITHOUT ANY WARRANTY; without even the implied warranty of MERCHANTABILITY or FITNESS FOR A PARTICULAR PURPOSE.
 * See the GNU General Public License for more details. You should have received a copy of the GNU General Public License along with OpenTTD. If not, see <http://www.gnu.org/licenses/>.
 */

/**
 * @file saveload.cpp
 * All actions handling saving and loading goes on in this file. The general actions
 * are as follows for saving a game (loading is analogous):
 * <ol>
 * <li>initialize the writer by creating a temporary memory-buffer for it
 * <li>go through all to-be saved elements, each 'chunk' (#ChunkHandler) prefixed by a label
 * <li>use their description array (#SaveLoad) to know what elements to save and in what version
 *    of the game it was active (used when loading)
 * <li>write all data byte-by-byte to the temporary buffer so it is endian-safe
 * <li>when the buffer is full; flush it to the output (eg save to file) (_sl.buf, _sl.bufp, _sl.bufe)
 * <li>repeat this until everything is done, and flush any remaining output to file
 * </ol>
 */
#include "../stdafx.h"
#include "../debug.h"
#include "../station_base.h"
#include "../thread/thread.h"
#include "../town.h"
#include "../network/network.h"
#include "../window_func.h"
#include "../strings_func.h"
#include "../core/endian_func.hpp"
#include "../vehicle_base.h"
#include "../company_func.h"
#include "../date_func.h"
#include "../autoreplace_base.h"
#include "../roadstop_base.h"
#include "../linkgraph/linkgraph.h"
#include "../linkgraph/linkgraphjob.h"
#include "../statusbar_gui.h"
#include "../fileio_func.h"
#include "../gamelog.h"
#include "../string_func.h"
#include "../fios.h"
#include "../error.h"

#include "../tbtr_template_vehicle.h"

#include "table/strings.h"

#include "saveload_internal.h"
#include "saveload_filter.h"
#include "extended_ver_sl.h"

#include "../safeguards.h"

#include <deque>
#include <vector>

/*
 * Previous savegame versions, the trunk revision where they were
 * introduced and the released version that had that particular
 * savegame version.
 * Up to savegame version 18 there is a minor version as well.
 *
 *    1.0         0.1.x, 0.2.x
 *    2.0         0.3.0
 *    2.1         0.3.1, 0.3.2
 *    3.x         lost
 *    4.0     1
 *    4.1   122   0.3.3, 0.3.4
 *    4.2  1222   0.3.5
 *    4.3  1417
 *    4.4  1426
 *    5.0  1429
 *    5.1  1440
 *    5.2  1525   0.3.6
 *    6.0  1721
 *    6.1  1768
 *    7.0  1770
 *    8.0  1786
 *    9.0  1909
 *   10.0  2030
 *   11.0  2033
 *   11.1  2041
 *   12.1  2046
 *   13.1  2080   0.4.0, 0.4.0.1
 *   14.0  2441
 *   15.0  2499
 *   16.0  2817
 *   16.1  3155
 *   17.0  3212
 *   17.1  3218
 *   18    3227
 *   19    3396
 *   20    3403
 *   21    3472   0.4.x
 *   22    3726
 *   23    3915
 *   24    4150
 *   25    4259
 *   26    4466
 *   27    4757
 *   28    4987
 *   29    5070
 *   30    5946
 *   31    5999
 *   32    6001
 *   33    6440
 *   34    6455
 *   35    6602
 *   36    6624
 *   37    7182
 *   38    7195
 *   39    7269
 *   40    7326
 *   41    7348   0.5.x
 *   42    7573
 *   43    7642
 *   44    8144
 *   45    8501
 *   46    8705
 *   47    8735
 *   48    8935
 *   49    8969
 *   50    8973
 *   51    8978
 *   52    9066
 *   53    9316
 *   54    9613
 *   55    9638
 *   56    9667
 *   57    9691
 *   58    9762
 *   59    9779
 *   60    9874
 *   61    9892
 *   62    9905
 *   63    9956
 *   64   10006
 *   65   10210
 *   66   10211
 *   67   10236
 *   68   10266
 *   69   10319
 *   70   10541
 *   71   10567
 *   72   10601
 *   73   10903
 *   74   11030
 *   75   11107
 *   76   11139
 *   77   11172
 *   78   11176
 *   79   11188
 *   80   11228
 *   81   11244
 *   82   11410
 *   83   11589
 *   84   11822
 *   85   11874
 *   86   12042
 *   87   12129
 *   88   12134
 *   89   12160
 *   90   12293
 *   91   12347
 *   92   12381   0.6.x
 *   93   12648
 *   94   12816
 *   95   12924
 *   96   13226
 *   97   13256
 *   98   13375
 *   99   13838
 *  100   13952
 *  101   14233
 *  102   14332
 *  103   14598
 *  104   14735
 *  105   14803
 *  106   14919
 *  107   15027
 *  108   15045
 *  109   15075
 *  110   15148
 *  111   15190
 *  112   15290
 *  113   15340
 *  114   15601
 *  115   15695
 *  116   15893   0.7.x
 *  117   16037
 *  118   16129
 *  119   16242
 *  120   16439
 *  121   16694
 *  122   16855
 *  123   16909
 *  124   16993
 *  125   17113
 *  126   17433
 *  127   17439
 *  128   18281
 *  129   18292
 *  130   18404
 *  131   18481
 *  132   18522
 *  133   18674
 *  134   18703
 *  135   18719
 *  136   18764
 *  137   18912
 *  138   18942   1.0.x
 *  139   19346
 *  140   19382
 *  141   19799
 *  142   20003
 *  143   20048
 *  144   20334
 *  145   20376
 *  146   20446
 *  147   20621
 *  148   20659
 *  149   20832
 *  150   20857
 *  151   20918
 *  152   21171
 *  153   21263
 *  154   21426
 *  155   21453
 *  156   21728
 *  157   21862
 *  158   21933
 *  159   21962
 *  160   21974   1.1.x
 *  161   22567
 *  162   22713
 *  163   22767
 *  164   23290
 *  165   23304
 *  166   23415
 *  167   23504
 *  168   23637
 *  169   23816
 *  170   23826
 *  171   23835
 *  172   23947
 *  173   23967   1.2.0-RC1
 *  174   23973   1.2.x
 *  175   24136
 *  176   24446
 *  177   24619
 *  178   24789
 *  179   24810
 *  180   24998   1.3.x
 *  181   25012
 *  182   25296
 *  183   25363
 *  184   25508
 *  185   25620
 *  186   25833
 *  187   25899
 *  188   26169   1.4.x
 *  189   26450
 *  190   26547
 *  191   26646
 *  192   26700
 *  193   26802
 *  194   26881   1.5.x, 1.6.0
 *  195   27572   1.6.x
 *  196   27778   1.7.x
 */
extern const uint16 SAVEGAME_VERSION = 196; ///< Current savegame version of OpenTTD.
const uint16 SAVEGAME_VERSION_EXT = 0x8000; ///< Savegame extension indicator mask

SavegameType _savegame_type; ///< type of savegame we are loading
FileToSaveLoad _file_to_saveload; ///< File to save or load in the openttd loop.

uint32 _ttdp_version;     ///< version of TTDP savegame (if applicable)
uint16 _sl_version;       ///< the major savegame version identifier
byte   _sl_minor_version; ///< the minor savegame version, DO NOT USE!
char _savegame_format[8]; ///< how to compress savegames
bool _do_autosave;        ///< are we doing an autosave at the moment?

extern bool _sl_is_ext_version;

/** What are we currently doing? */
enum SaveLoadAction {
	SLA_LOAD,        ///< loading
	SLA_SAVE,        ///< saving
	SLA_PTRS,        ///< fixing pointers
	SLA_NULL,        ///< null all pointers (on loading error)
	SLA_LOAD_CHECK,  ///< partial loading into #_load_check_data
};

enum NeedLength {
	NL_NONE = 0,       ///< not working in NeedLength mode
	NL_WANTLENGTH = 1, ///< writing length and data
	NL_CALCLENGTH = 2, ///< need to calculate the length
};

/** Save in chunks of 128 KiB. */
static const size_t MEMORY_CHUNK_SIZE = 128 * 1024;

/** A buffer for reading (and buffering) savegame data. */
struct ReadBuffer {
	byte buf[MEMORY_CHUNK_SIZE]; ///< Buffer we're going to read from.
	byte *bufp;                  ///< Location we're at reading the buffer.
	byte *bufe;                  ///< End of the buffer we can read from.
	LoadFilter *reader;          ///< The filter used to actually read.
	size_t read;                 ///< The amount of read bytes so far from the filter.

	/**
	 * Initialise our variables.
	 * @param reader The filter to actually read data.
	 */
	ReadBuffer(LoadFilter *reader) : bufp(NULL), bufe(NULL), reader(reader), read(0)
	{
	}

	inline byte ReadByte()
	{
		if (this->bufp == this->bufe) {
			size_t len = this->reader->Read(this->buf, lengthof(this->buf));
			if (len == 0) SlErrorCorrupt("Unexpected end of chunk");

			this->read += len;
			this->bufp = this->buf;
			this->bufe = this->buf + len;
		}

		return *this->bufp++;
	}

	/**
	 * Get the size of the memory dump made so far.
	 * @return The size.
	 */
	size_t GetSize() const
	{
		return this->read - (this->bufe - this->bufp);
	}
};


/** Container for dumping the savegame (quickly) to memory. */
struct MemoryDumper {
	AutoFreeSmallVector<byte *, 16> blocks; ///< Buffer with blocks of allocated memory.
	byte *buf;                              ///< Buffer we're going to write to.
	byte *bufe;                             ///< End of the buffer we write to.

	/** Initialise our variables. */
	MemoryDumper() : buf(NULL), bufe(NULL)
	{
	}

	/**
	 * Write a single byte into the dumper.
	 * @param b The byte to write.
	 */
	inline void WriteByte(byte b)
	{
		/* Are we at the end of this chunk? */
		if (this->buf == this->bufe) {
			this->buf = CallocT<byte>(MEMORY_CHUNK_SIZE);
			*this->blocks.Append() = this->buf;
			this->bufe = this->buf + MEMORY_CHUNK_SIZE;
		}

		*this->buf++ = b;
	}

	/**
	 * Flush this dumper into a writer.
	 * @param writer The filter we want to use.
	 */
	void Flush(SaveFilter *writer)
	{
		uint i = 0;
		size_t t = this->GetSize();

		while (t > 0) {
			size_t to_write = min(MEMORY_CHUNK_SIZE, t);

			writer->Write(this->blocks[i++], to_write);
			t -= to_write;
		}

		writer->Finish();
	}

	/**
	 * Get the size of the memory dump made so far.
	 * @return The size.
	 */
	size_t GetSize() const
	{
		return this->blocks.Length() * MEMORY_CHUNK_SIZE - (this->bufe - this->buf);
	}
};

/** The saveload struct, containing reader-writer functions, buffer, version, etc. */
struct SaveLoadParams {
	SaveLoadAction action;               ///< are we doing a save or a load atm.
	NeedLength need_length;              ///< working in NeedLength (Autolength) mode?
	byte block_mode;                     ///< ???
	bool error;                          ///< did an error occur or not

	size_t obj_len;                      ///< the length of the current object we are busy with
	int array_index, last_array_index;   ///< in the case of an array, the current and last positions

	MemoryDumper *dumper;                ///< Memory dumper to write the savegame to.
	SaveFilter *sf;                      ///< Filter to write the savegame to.

	ReadBuffer *reader;                  ///< Savegame reading buffer.
	LoadFilter *lf;                      ///< Filter to read the savegame from.

	StringID error_str;                  ///< the translatable error message to show
	char *extra_msg;                     ///< the error message

	byte ff_state;                       ///< The state of fast-forward when saving started.
	bool saveinprogress;                 ///< Whether there is currently a save in progress.
};

static SaveLoadParams _sl; ///< Parameters used for/at saveload.

/* these define the chunks */
extern const ChunkHandler _version_ext_chunk_handlers[];
extern const ChunkHandler _gamelog_chunk_handlers[];
extern const ChunkHandler _map_chunk_handlers[];
extern const ChunkHandler _misc_chunk_handlers[];
extern const ChunkHandler _name_chunk_handlers[];
extern const ChunkHandler _cheat_chunk_handlers[] ;
extern const ChunkHandler _setting_chunk_handlers[];
extern const ChunkHandler _company_chunk_handlers[];
extern const ChunkHandler _engine_chunk_handlers[];
extern const ChunkHandler _veh_chunk_handlers[];
extern const ChunkHandler _waypoint_chunk_handlers[];
extern const ChunkHandler _depot_chunk_handlers[];
extern const ChunkHandler _order_chunk_handlers[];
extern const ChunkHandler _town_chunk_handlers[];
extern const ChunkHandler _sign_chunk_handlers[];
extern const ChunkHandler _station_chunk_handlers[];
extern const ChunkHandler _industry_chunk_handlers[];
extern const ChunkHandler _economy_chunk_handlers[];
extern const ChunkHandler _subsidy_chunk_handlers[];
extern const ChunkHandler _cargomonitor_chunk_handlers[];
extern const ChunkHandler _goal_chunk_handlers[];
extern const ChunkHandler _story_page_chunk_handlers[];
extern const ChunkHandler _ai_chunk_handlers[];
extern const ChunkHandler _game_chunk_handlers[];
extern const ChunkHandler _animated_tile_chunk_handlers[];
extern const ChunkHandler _newgrf_chunk_handlers[];
extern const ChunkHandler _group_chunk_handlers[];
extern const ChunkHandler _cargopacket_chunk_handlers[];
extern const ChunkHandler _autoreplace_chunk_handlers[];
extern const ChunkHandler _labelmaps_chunk_handlers[];
extern const ChunkHandler _linkgraph_chunk_handlers[];
extern const ChunkHandler _airport_chunk_handlers[];
extern const ChunkHandler _object_chunk_handlers[];
extern const ChunkHandler _persistent_storage_chunk_handlers[];
extern const ChunkHandler _trace_restrict_chunk_handlers[];
extern const ChunkHandler _signal_chunk_handlers[];
extern const ChunkHandler _plan_chunk_handlers[];
extern const ChunkHandler _template_replacement_chunk_handlers[];
extern const ChunkHandler _template_vehicle_chunk_handlers[];
extern const ChunkHandler _bridge_signal_chunk_handlers[];
extern const ChunkHandler _tunnel_chunk_handlers[];

/** Array of all chunks in a savegame, \c NULL terminated. */
static const ChunkHandler * const _chunk_handlers[] = {
	_version_ext_chunk_handlers,            // this should be first, such that it is saved first, as when loading it affects the loading of subsequent chunks
	_gamelog_chunk_handlers,
	_map_chunk_handlers,
	_misc_chunk_handlers,
	_name_chunk_handlers,
	_cheat_chunk_handlers,
	_setting_chunk_handlers,
	_veh_chunk_handlers,
	_waypoint_chunk_handlers,
	_depot_chunk_handlers,
	_order_chunk_handlers,
	_industry_chunk_handlers,
	_economy_chunk_handlers,
	_subsidy_chunk_handlers,
	_cargomonitor_chunk_handlers,
	_goal_chunk_handlers,
	_story_page_chunk_handlers,
	_engine_chunk_handlers,
	_town_chunk_handlers,
	_sign_chunk_handlers,
	_station_chunk_handlers,
	_company_chunk_handlers,
	_ai_chunk_handlers,
	_game_chunk_handlers,
	_animated_tile_chunk_handlers,
	_newgrf_chunk_handlers,
	_group_chunk_handlers,
	_cargopacket_chunk_handlers,
	_autoreplace_chunk_handlers,
	_labelmaps_chunk_handlers,
	_linkgraph_chunk_handlers,
	_airport_chunk_handlers,
	_object_chunk_handlers,
	_persistent_storage_chunk_handlers,
	_trace_restrict_chunk_handlers,
	_signal_chunk_handlers,
	_plan_chunk_handlers,
	_template_replacement_chunk_handlers,
	_template_vehicle_chunk_handlers,
	_bridge_signal_chunk_handlers,
	_tunnel_chunk_handlers,
	NULL,
};

/**
 * Iterate over all chunk handlers.
 * @param ch the chunk handler iterator
 */
#define FOR_ALL_CHUNK_HANDLERS(ch) \
	for (const ChunkHandler * const *chsc = _chunk_handlers; *chsc != NULL; chsc++) \
		for (const ChunkHandler *ch = *chsc; ch != NULL; ch = (ch->flags & CH_LAST) ? NULL : ch + 1)

/** Null all pointers (convert index -> NULL) */
static void SlNullPointers()
{
	_sl.action = SLA_NULL;

	/* We don't want any savegame conversion code to run
	 * during NULLing; especially those that try to get
	 * pointers from other pools. */
	_sl_version = SAVEGAME_VERSION;
	SlXvSetCurrentState();

	DEBUG(sl, 1, "Nulling pointers");

	FOR_ALL_CHUNK_HANDLERS(ch) {
		if (ch->ptrs_proc != NULL) {
			DEBUG(sl, 2, "Nulling pointers for %c%c%c%c", ch->id >> 24, ch->id >> 16, ch->id >> 8, ch->id);
			ch->ptrs_proc();
		}
	}

	DEBUG(sl, 1, "All pointers nulled");

	assert(_sl.action == SLA_NULL);
}

/**
 * Error handler. Sets everything up to show an error message and to clean
 * up the mess of a partial savegame load.
 * @param string The translatable error message to show.
 * @param extra_msg An extra error message coming from one of the APIs.
 * @note This function does never return as it throws an exception to
 *       break out of all the saveload code.
 */
void NORETURN SlError(StringID string, const char *extra_msg, bool already_malloced)
{
	char *str = NULL;
	if (extra_msg != NULL) {
		str = already_malloced ? const_cast<char *>(extra_msg) : stredup(extra_msg);
	}

	/* Distinguish between loading into _load_check_data vs. normal save/load. */
	if (_sl.action == SLA_LOAD_CHECK) {
		_load_check_data.error = string;
		free(_load_check_data.error_data);
		_load_check_data.error_data = str;
	} else {
		_sl.error_str = string;
		free(_sl.extra_msg);
		_sl.extra_msg = str;
	}

	/* We have to NULL all pointers here; we might be in a state where
	 * the pointers are actually filled with indices, which means that
	 * when we access them during cleaning the pool dereferences of
	 * those indices will be made with segmentation faults as result. */
	if (_sl.action == SLA_LOAD || _sl.action == SLA_PTRS) SlNullPointers();
	throw std::exception();
}

/**
 * As SlError, except that it takes a format string and additional parameters
 */
void NORETURN CDECL SlErrorFmt(StringID string, const char *msg, ...)
{
	va_list va;
	va_start(va, msg);
	char *str = str_vfmt(msg, va);
	va_end(va);
	SlError(string, str, true);
}

/**
 * Error handler for corrupt savegames. Sets everything up to show the
 * error message and to clean up the mess of a partial savegame load.
 * @param msg Location the corruption has been spotted.
 * @note This function does never return as it throws an exception to
 *       break out of all the saveload code.
 */
void NORETURN SlErrorCorrupt(const char *msg, bool already_malloced)
<<<<<<< HEAD
{
	SlError(STR_GAME_SAVELOAD_ERROR_BROKEN_SAVEGAME, msg, already_malloced);
}

/**
 * As SlErrorCorruptFmt, except that it takes a format string and additional parameters
 */
void NORETURN CDECL SlErrorCorruptFmt(const char *msg, ...)
{
=======
{
	SlError(STR_GAME_SAVELOAD_ERROR_BROKEN_SAVEGAME, msg, already_malloced);
}

/**
 * As SlErrorCorruptFmt, except that it takes a format string and additional parameters
 */
void NORETURN CDECL SlErrorCorruptFmt(const char *msg, ...)
{
>>>>>>> 86d1a00b
	va_list va;
	va_start(va, msg);
	char *str = str_vfmt(msg, va);
	va_end(va);
	SlError(STR_GAME_SAVELOAD_ERROR_BROKEN_SAVEGAME, str, true);
}


typedef void (*AsyncSaveFinishProc)();                ///< Callback for when the savegame loading is finished.
static AsyncSaveFinishProc _async_save_finish = NULL; ///< Callback to call when the savegame loading is finished.
static ThreadObject *_save_thread;                    ///< The thread we're using to compress and write a savegame

/**
 * Called by save thread to tell we finished saving.
 * @param proc The callback to call when saving is done.
 */
static void SetAsyncSaveFinish(AsyncSaveFinishProc proc)
{
	if (_exit_game) return;
	while (_async_save_finish != NULL) CSleep(10);

	_async_save_finish = proc;
}

/**
 * Handle async save finishes.
 */
void ProcessAsyncSaveFinish()
{
	if (_async_save_finish == NULL) return;

	_async_save_finish();

	_async_save_finish = NULL;

	if (_save_thread != NULL) {
		_save_thread->Join();
		delete _save_thread;
		_save_thread = NULL;
	}
}

/**
 * Wrapper for reading a byte from the buffer.
 * @return The read byte.
 */
byte SlReadByte()
{
	return _sl.reader->ReadByte();
}

/**
 * Wrapper for writing a byte to the dumper.
 * @param b The byte to write.
 */
void SlWriteByte(byte b)
{
	_sl.dumper->WriteByte(b);
}

/**
 * Returns number of bytes read so far
 * May only be called during a load/load check action
 */
size_t SlGetBytesRead()
{
	assert(_sl.action == SLA_LOAD || _sl.action == SLA_LOAD_CHECK);
	return _sl.reader->GetSize();
}

/**
 * Returns number of bytes written so far
 * May only be called during a save action
 */
size_t SlGetBytesWritten()
{
	assert(_sl.action == SLA_SAVE);
	return _sl.dumper->GetSize();
}

/**
 * Read in the header descriptor of an object or an array.
 * If the highest bit is set (7), then the index is bigger than 127
 * elements, so use the next byte to read in the real value.
 * The actual value is then both bytes added with the first shifted
 * 8 bits to the left, and dropping the highest bit (which only indicated a big index).
 * x = ((x & 0x7F) << 8) + SlReadByte();
 * @return Return the value of the index
 */
static uint SlReadSimpleGamma()
{
	uint i = SlReadByte();
	if (HasBit(i, 7)) {
		i &= ~0x80;
		if (HasBit(i, 6)) {
			i &= ~0x40;
			if (HasBit(i, 5)) {
				i &= ~0x20;
				if (HasBit(i, 4)) {
					i &= ~0x10;
					if (HasBit(i, 3)) {
						SlErrorCorrupt("Unsupported gamma");
					}
					i = SlReadByte(); // 32 bits only.
				}
				i = (i << 8) | SlReadByte();
			}
			i = (i << 8) | SlReadByte();
		}
		i = (i << 8) | SlReadByte();
	}
	return i;
}

/**
 * Write the header descriptor of an object or an array.
 * If the element is bigger than 127, use 2 bytes for saving
 * and use the highest byte of the first written one as a notice
 * that the length consists of 2 bytes, etc.. like this:
 * 0xxxxxxx
 * 10xxxxxx xxxxxxxx
 * 110xxxxx xxxxxxxx xxxxxxxx
 * 1110xxxx xxxxxxxx xxxxxxxx xxxxxxxx
 * 11110--- xxxxxxxx xxxxxxxx xxxxxxxx xxxxxxxx
 * We could extend the scheme ad infinum to support arbitrarily
 * large chunks, but as sizeof(size_t) == 4 is still very common
 * we don't support anything above 32 bits. That's why in the last
 * case the 3 most significant bits are unused.
 * @param i Index being written
 */

static void SlWriteSimpleGamma(size_t i)
{
	if (i >= (1 << 7)) {
		if (i >= (1 << 14)) {
			if (i >= (1 << 21)) {
				if (i >= (1 << 28)) {
					assert(i <= UINT32_MAX); // We can only support 32 bits for now.
					SlWriteByte((byte)(0xF0));
					SlWriteByte((byte)(i >> 24));
				} else {
					SlWriteByte((byte)(0xE0 | (i >> 24)));
				}
				SlWriteByte((byte)(i >> 16));
			} else {
				SlWriteByte((byte)(0xC0 | (i >> 16)));
			}
			SlWriteByte((byte)(i >> 8));
		} else {
			SlWriteByte((byte)(0x80 | (i >> 8)));
		}
	}
	SlWriteByte((byte)i);
}

/** Return how many bytes used to encode a gamma value */
static inline uint SlGetGammaLength(size_t i)
{
	return 1 + (i >= (1 << 7)) + (i >= (1 << 14)) + (i >= (1 << 21)) + (i >= (1 << 28));
}

static inline uint SlReadSparseIndex()
{
	return SlReadSimpleGamma();
}

static inline void SlWriteSparseIndex(uint index)
{
	SlWriteSimpleGamma(index);
}

static inline uint SlReadArrayLength()
{
	return SlReadSimpleGamma();
}

static inline void SlWriteArrayLength(size_t length)
{
	SlWriteSimpleGamma(length);
}

static inline uint SlGetArrayLength(size_t length)
{
	return SlGetGammaLength(length);
}

/**
 * Return the size in bytes of a certain type of normal/atomic variable
 * as it appears in memory. See VarTypes
 * @param conv VarType type of variable that is used for calculating the size
 * @return Return the size of this type in bytes
 */
static inline uint SlCalcConvMemLen(VarType conv)
{
	static const byte conv_mem_size[] = {1, 1, 1, 2, 2, 4, 4, 8, 8, 0};
	byte length = GB(conv, 4, 4);

	switch (length << 4) {
		case SLE_VAR_STRB:
		case SLE_VAR_STRBQ:
		case SLE_VAR_STR:
		case SLE_VAR_STRQ:
			return SlReadArrayLength();

		default:
			assert(length < lengthof(conv_mem_size));
			return conv_mem_size[length];
	}
}

/**
 * Return the size in bytes of a certain type of normal/atomic variable
 * as it appears in a saved game. See VarTypes
 * @param conv VarType type of variable that is used for calculating the size
 * @return Return the size of this type in bytes
 */
static inline byte SlCalcConvFileLen(VarType conv)
{
	static const byte conv_file_size[] = {1, 1, 2, 2, 4, 4, 8, 8, 2};
	byte length = GB(conv, 0, 4);
	assert(length < lengthof(conv_file_size));
	return conv_file_size[length];
}

/** Return the size in bytes of a reference (pointer) */
static inline size_t SlCalcRefLen()
{
	return IsSavegameVersionBefore(69) ? 2 : 4;
}

void SlSetArrayIndex(uint index)
{
	_sl.need_length = NL_WANTLENGTH;
	_sl.array_index = index;
}

static size_t _next_offs;

/**
 * Iterate through the elements of an array and read the whole thing
 * @return The index of the object, or -1 if we have reached the end of current block
 */
int SlIterateArray()
{
	int index;

	/* After reading in the whole array inside the loop
	 * we must have read in all the data, so we must be at end of current block. */
	if (_next_offs != 0 && _sl.reader->GetSize() != _next_offs) SlErrorCorrupt("Invalid chunk size");

	for (;;) {
		uint length = SlReadArrayLength();
		if (length == 0) {
			_next_offs = 0;
			return -1;
		}

		_sl.obj_len = --length;
		_next_offs = _sl.reader->GetSize() + length;

		switch (_sl.block_mode) {
			case CH_SPARSE_ARRAY: index = (int)SlReadSparseIndex(); break;
			case CH_ARRAY:        index = _sl.array_index++; break;
			default:
				DEBUG(sl, 0, "SlIterateArray error");
				return -1; // error
		}

		if (length != 0) return index;
	}
}

/**
 * Skip an array or sparse array
 */
void SlSkipArray()
{
	while (SlIterateArray() != -1) {
		SlSkipBytes(_next_offs - _sl.reader->GetSize());
	}
}

/**
 * Sets the length of either a RIFF object or the number of items in an array.
 * This lets us load an object or an array of arbitrary size
 * @param length The length of the sought object/array
 */
void SlSetLength(size_t length)
{
	assert(_sl.action == SLA_SAVE);

	switch (_sl.need_length) {
		case NL_WANTLENGTH:
			_sl.need_length = NL_NONE;
			switch (_sl.block_mode) {
				case CH_RIFF:
					/* Ugly encoding of >16M RIFF chunks
					 * The lower 24 bits are normal
					 * The uppermost 4 bits are bits 24:27
					 *
					 * If we have more than 28 bits, use an extra uint32 and
					 * signal this using the extended chunk header */
					assert(length < (1LL << 32));
					if (length >= (1 << 28)) {
						/* write out extended chunk header */
						SlWriteByte(CH_EXT_HDR);
						SlWriteUint32(static_cast<uint32>(SLCEHF_BIG_RIFF));
					}
					SlWriteUint32((uint32)((length & 0xFFFFFF) | ((length >> 24) << 28)));
					if (length >= (1 << 28)) {
						SlWriteUint32(length >> 28);
					}
					break;
				case CH_ARRAY:
					assert(_sl.last_array_index <= _sl.array_index);
					while (++_sl.last_array_index <= _sl.array_index) {
						SlWriteArrayLength(1);
					}
					SlWriteArrayLength(length + 1);
					break;
				case CH_SPARSE_ARRAY:
					SlWriteArrayLength(length + 1 + SlGetArrayLength(_sl.array_index)); // Also include length of sparse index.
					SlWriteSparseIndex(_sl.array_index);
					break;
				default: NOT_REACHED();
			}
			break;

		case NL_CALCLENGTH:
			_sl.obj_len += (int)length;
			break;

		default: NOT_REACHED();
	}
}

/**
 * Save/Load bytes. These do not need to be converted to Little/Big Endian
 * so directly write them or read them to/from file
 * @param ptr The source or destination of the object being manipulated
 * @param length number of bytes this fast CopyBytes lasts
 */
static void SlCopyBytes(void *ptr, size_t length)
{
	byte *p = (byte *)ptr;

	switch (_sl.action) {
		case SLA_LOAD_CHECK:
		case SLA_LOAD:
			for (; length != 0; length--) *p++ = SlReadByte();
			break;
		case SLA_SAVE:
			for (; length != 0; length--) SlWriteByte(*p++);
			break;
		default: NOT_REACHED();
	}
}

/** Get the length of the current object */
size_t SlGetFieldLength()
{
	return _sl.obj_len;
}

/**
 * Return a signed-long version of the value of a setting
 * @param ptr pointer to the variable
 * @param conv type of variable, can be a non-clean
 * type, eg one with other flags because it is parsed
 * @return returns the value of the pointer-setting
 */
int64 ReadValue(const void *ptr, VarType conv)
{
	switch (GetVarMemType(conv)) {
		case SLE_VAR_BL:  return (*(const bool *)ptr != 0);
		case SLE_VAR_I8:  return *(const int8  *)ptr;
		case SLE_VAR_U8:  return *(const byte  *)ptr;
		case SLE_VAR_I16: return *(const int16 *)ptr;
		case SLE_VAR_U16: return *(const uint16*)ptr;
		case SLE_VAR_I32: return *(const int32 *)ptr;
		case SLE_VAR_U32: return *(const uint32*)ptr;
		case SLE_VAR_I64: return *(const int64 *)ptr;
		case SLE_VAR_U64: return *(const uint64*)ptr;
		case SLE_VAR_NULL:return 0;
		default: NOT_REACHED();
	}
}

/**
 * Write the value of a setting
 * @param ptr pointer to the variable
 * @param conv type of variable, can be a non-clean type, eg
 *             with other flags. It is parsed upon read
 * @param val the new value being given to the variable
 */
void WriteValue(void *ptr, VarType conv, int64 val)
{
	switch (GetVarMemType(conv)) {
		case SLE_VAR_BL:  *(bool  *)ptr = (val != 0);  break;
		case SLE_VAR_I8:  *(int8  *)ptr = val; break;
		case SLE_VAR_U8:  *(byte  *)ptr = val; break;
		case SLE_VAR_I16: *(int16 *)ptr = val; break;
		case SLE_VAR_U16: *(uint16*)ptr = val; break;
		case SLE_VAR_I32: *(int32 *)ptr = val; break;
		case SLE_VAR_U32: *(uint32*)ptr = val; break;
		case SLE_VAR_I64: *(int64 *)ptr = val; break;
		case SLE_VAR_U64: *(uint64*)ptr = val; break;
		case SLE_VAR_NAME: *(char**)ptr = CopyFromOldName(val); break;
		case SLE_VAR_NULL: break;
		default: NOT_REACHED();
	}
}

/**
 * Handle all conversion and typechecking of variables here.
 * In the case of saving, read in the actual value from the struct
 * and then write them to file, endian safely. Loading a value
 * goes exactly the opposite way
 * @param ptr The object being filled/read
 * @param conv VarType type of the current element of the struct
 */
static void SlSaveLoadConv(void *ptr, VarType conv)
{
	switch (_sl.action) {
		case SLA_SAVE: {
			int64 x = ReadValue(ptr, conv);

			/* Write the value to the file and check if its value is in the desired range */
			switch (GetVarFileType(conv)) {
				case SLE_FILE_I8: assert(x >= -128 && x <= 127);     SlWriteByte(x);break;
				case SLE_FILE_U8: assert(x >= 0 && x <= 255);        SlWriteByte(x);break;
				case SLE_FILE_I16:assert(x >= -32768 && x <= 32767); SlWriteUint16(x);break;
				case SLE_FILE_STRINGID:
				case SLE_FILE_U16:assert(x >= 0 && x <= 65535);      SlWriteUint16(x);break;
				case SLE_FILE_I32:
				case SLE_FILE_U32:                                   SlWriteUint32((uint32)x);break;
				case SLE_FILE_I64:
				case SLE_FILE_U64:                                   SlWriteUint64(x);break;
				default: NOT_REACHED();
			}
			break;
		}
		case SLA_LOAD_CHECK:
		case SLA_LOAD: {
			int64 x;
			/* Read a value from the file */
			switch (GetVarFileType(conv)) {
				case SLE_FILE_I8:  x = (int8  )SlReadByte();   break;
				case SLE_FILE_U8:  x = (byte  )SlReadByte();   break;
				case SLE_FILE_I16: x = (int16 )SlReadUint16(); break;
				case SLE_FILE_U16: x = (uint16)SlReadUint16(); break;
				case SLE_FILE_I32: x = (int32 )SlReadUint32(); break;
				case SLE_FILE_U32: x = (uint32)SlReadUint32(); break;
				case SLE_FILE_I64: x = (int64 )SlReadUint64(); break;
				case SLE_FILE_U64: x = (uint64)SlReadUint64(); break;
				case SLE_FILE_STRINGID: x = RemapOldStringID((uint16)SlReadUint16()); break;
				default: NOT_REACHED();
			}

			/* Write The value to the struct. These ARE endian safe. */
			WriteValue(ptr, conv, x);
			break;
		}
		case SLA_PTRS: break;
		case SLA_NULL: break;
		default: NOT_REACHED();
	}
}

/**
 * Calculate the net length of a string. This is in almost all cases
 * just strlen(), but if the string is not properly terminated, we'll
 * resort to the maximum length of the buffer.
 * @param ptr pointer to the stringbuffer
 * @param length maximum length of the string (buffer). If -1 we don't care
 * about a maximum length, but take string length as it is.
 * @return return the net length of the string
 */
static inline size_t SlCalcNetStringLen(const char *ptr, size_t length)
{
	if (ptr == NULL) return 0;
	return min(strlen(ptr), length - 1);
}

/**
 * Calculate the gross length of the std::string that it
 * will occupy in the savegame. This includes the real length,
 * and the length that the index will occupy.
 * @param str reference to the std::string
 * @return return the gross length of the string
 */
static inline size_t SlCalcStdStrLen(const std::string &str)
{
	return str.size() + SlGetArrayLength(str.size()); // also include the length of the index
}

/**
 * Calculate the gross length of the string that it
 * will occupy in the savegame. This includes the real length, returned
 * by SlCalcNetStringLen and the length that the index will occupy.
 * @param ptr pointer to the stringbuffer
 * @param length maximum length of the string (buffer size, etc.)
 * @param conv type of data been used
 * @return return the gross length of the string
 */
static inline size_t SlCalcStringLen(const void *ptr, size_t length, VarType conv)
{
	size_t len;
	const char *str;

	switch (GetVarMemType(conv)) {
		default: NOT_REACHED();
		case SLE_VAR_STR:
		case SLE_VAR_STRQ:
			str = *(const char * const *)ptr;
			len = SIZE_MAX;
			break;
		case SLE_VAR_STRB:
		case SLE_VAR_STRBQ:
			str = (const char *)ptr;
			len = length;
			break;
	}

	len = SlCalcNetStringLen(str, len);
	return len + SlGetArrayLength(len); // also include the length of the index
}

/**
 * Save/Load a string.
 * @param ptr the string being manipulated
 * @param length of the string (full length)
 * @param conv must be SLE_FILE_STRING
 */
static void SlString(void *ptr, size_t length, VarType conv)
{
	switch (_sl.action) {
		case SLA_SAVE: {
			size_t len;
			switch (GetVarMemType(conv)) {
				default: NOT_REACHED();
				case SLE_VAR_STRB:
				case SLE_VAR_STRBQ:
					len = SlCalcNetStringLen((char *)ptr, length);
					break;
				case SLE_VAR_STR:
				case SLE_VAR_STRQ:
					ptr = *(char **)ptr;
					len = SlCalcNetStringLen((char *)ptr, SIZE_MAX);
					break;
			}

			SlWriteArrayLength(len);
			SlCopyBytes(ptr, len);
			break;
		}
		case SLA_LOAD_CHECK:
		case SLA_LOAD: {
			size_t len = SlReadArrayLength();

			switch (GetVarMemType(conv)) {
				default: NOT_REACHED();
				case SLE_VAR_STRB:
				case SLE_VAR_STRBQ:
					if (len >= length) {
						DEBUG(sl, 1, "String length in savegame is bigger than buffer, truncating");
						SlCopyBytes(ptr, length);
						SlSkipBytes(len - length);
						len = length - 1;
					} else {
						SlCopyBytes(ptr, len);
					}
					break;
				case SLE_VAR_STR:
				case SLE_VAR_STRQ: // Malloc'd string, free previous incarnation, and allocate
					free(*(char **)ptr);
					if (len == 0) {
						*(char **)ptr = NULL;
						return;
					} else {
						*(char **)ptr = MallocT<char>(len + 1); // terminating '\0'
						ptr = *(char **)ptr;
						SlCopyBytes(ptr, len);
					}
					break;
			}

			((char *)ptr)[len] = '\0'; // properly terminate the string
			StringValidationSettings settings = SVS_REPLACE_WITH_QUESTION_MARK;
			if ((conv & SLF_ALLOW_CONTROL) != 0) {
				settings = settings | SVS_ALLOW_CONTROL_CODE;
				if (IsSavegameVersionBefore(169)) {
					str_fix_scc_encoded((char *)ptr, (char *)ptr + len);
				}
			}
			if ((conv & SLF_ALLOW_NEWLINE) != 0) {
				settings = settings | SVS_ALLOW_NEWLINE;
			}
			str_validate((char *)ptr, (char *)ptr + len, settings);
			break;
		}
		case SLA_PTRS: break;
		case SLA_NULL: break;
		default: NOT_REACHED();
	}
}

/**
 * Save/Load a std::string.
 * @param ptr the std::string being manipulated
 * @param conv must be SLE_FILE_STRING
 */
static void SlStdString(std::string &str, VarType conv)
{
	switch (_sl.action) {
		case SLA_SAVE: {
			SlWriteArrayLength(str.size());
			SlCopyBytes(const_cast<char *>(str.data()), str.size());
			break;
		}
		case SLA_LOAD_CHECK:
		case SLA_LOAD: {
			size_t len = SlReadArrayLength();
			str.resize(len);
			SlCopyBytes(const_cast<char *>(str.c_str()), len);

			StringValidationSettings settings = SVS_REPLACE_WITH_QUESTION_MARK;
			if ((conv & SLF_ALLOW_CONTROL) != 0) {
				settings = settings | SVS_ALLOW_CONTROL_CODE;
			}
			if ((conv & SLF_ALLOW_NEWLINE) != 0) {
				settings = settings | SVS_ALLOW_NEWLINE;
			}
			str_validate(str, settings);
			break;
		}
		case SLA_PTRS: break;
		case SLA_NULL: break;
		default: NOT_REACHED();
	}
}

/**
 * Return the size in bytes of a certain type of atomic array
 * @param length The length of the array counted in elements
 * @param conv VarType type of the variable that is used in calculating the size
 */
static inline size_t SlCalcArrayLen(size_t length, VarType conv)
{
	return SlCalcConvFileLen(conv) * length;
}

/**
 * Save/Load an array.
 * @param array The array being manipulated
 * @param length The length of the array in elements
 * @param conv VarType type of the atomic array (int, byte, uint64, etc.)
 */
void SlArray(void *array, size_t length, VarType conv)
{
	if (_sl.action == SLA_PTRS || _sl.action == SLA_NULL) return;

	/* Automatically calculate the length? */
	if (_sl.need_length != NL_NONE) {
		SlSetLength(SlCalcArrayLen(length, conv));
		/* Determine length only? */
		if (_sl.need_length == NL_CALCLENGTH) return;
	}

	/* NOTICE - handle some buggy stuff, in really old versions everything was saved
	 * as a byte-type. So detect this, and adjust array size accordingly */
	if (_sl.action != SLA_SAVE && _sl_version == 0) {
		/* all arrays except difficulty settings */
		if (conv == SLE_INT16 || conv == SLE_UINT16 || conv == SLE_STRINGID ||
				conv == SLE_INT32 || conv == SLE_UINT32) {
			SlCopyBytes(array, length * SlCalcConvFileLen(conv));
			return;
		}
		/* used for conversion of Money 32bit->64bit */
		if (conv == (SLE_FILE_I32 | SLE_VAR_I64)) {
			for (uint i = 0; i < length; i++) {
				((int64*)array)[i] = (int32)BSWAP32(SlReadUint32());
			}
			return;
		}
	}

	/* If the size of elements is 1 byte both in file and memory, no special
	 * conversion is needed, use specialized copy-copy function to speed up things */
	if (conv == SLE_INT8 || conv == SLE_UINT8) {
		SlCopyBytes(array, length);
	} else {
		byte *a = (byte*)array;
		byte mem_size = SlCalcConvMemLen(conv);

		for (; length != 0; length --) {
			SlSaveLoadConv(a, conv);
			a += mem_size; // get size
		}
	}
}


/**
 * Pointers cannot be saved to a savegame, so this functions gets
 * the index of the item, and if not available, it hussles with
 * pointers (looks really bad :()
 * Remember that a NULL item has value 0, and all
 * indices have +1, so vehicle 0 is saved as index 1.
 * @param obj The object that we want to get the index of
 * @param rt SLRefType type of the object the index is being sought of
 * @return Return the pointer converted to an index of the type pointed to
 */
static size_t ReferenceToInt(const void *obj, SLRefType rt)
{
	assert(_sl.action == SLA_SAVE);

	if (obj == NULL) return 0;

	switch (rt) {
		case REF_VEHICLE_OLD: // Old vehicles we save as new ones
		case REF_VEHICLE:   return ((const  Vehicle*)obj)->index + 1;
		case REF_TEMPLATE_VEHICLE: return ((const TemplateVehicle*)obj)->index + 1;
		case REF_STATION:   return ((const  Station*)obj)->index + 1;
		case REF_TOWN:      return ((const     Town*)obj)->index + 1;
		case REF_ORDER:     return ((const    Order*)obj)->index + 1;
		case REF_ROADSTOPS: return ((const RoadStop*)obj)->index + 1;
		case REF_ENGINE_RENEWS:  return ((const       EngineRenew*)obj)->index + 1;
		case REF_CARGO_PACKET:   return ((const       CargoPacket*)obj)->index + 1;
		case REF_ORDERLIST:      return ((const         OrderList*)obj)->index + 1;
		case REF_STORAGE:        return ((const PersistentStorage*)obj)->index + 1;
		case REF_LINK_GRAPH:     return ((const         LinkGraph*)obj)->index + 1;
		case REF_LINK_GRAPH_JOB: return ((const      LinkGraphJob*)obj)->index + 1;
		default: NOT_REACHED();
	}
}

/**
 * Pointers cannot be loaded from a savegame, so this function
 * gets the index from the savegame and returns the appropriate
 * pointer from the already loaded base.
 * Remember that an index of 0 is a NULL pointer so all indices
 * are +1 so vehicle 0 is saved as 1.
 * @param index The index that is being converted to a pointer
 * @param rt SLRefType type of the object the pointer is sought of
 * @return Return the index converted to a pointer of any type
 */
static void *IntToReference(size_t index, SLRefType rt)
{
	assert_compile(sizeof(size_t) <= sizeof(void *));

	assert(_sl.action == SLA_PTRS);

	/* After version 4.3 REF_VEHICLE_OLD is saved as REF_VEHICLE,
	 * and should be loaded like that */
	if (rt == REF_VEHICLE_OLD && !IsSavegameVersionBefore(4, 4)) {
		rt = REF_VEHICLE;
	}

	/* No need to look up NULL pointers, just return immediately */
	if (index == (rt == REF_VEHICLE_OLD ? 0xFFFF : 0)) return NULL;

	/* Correct index. Old vehicles were saved differently:
	 * invalid vehicle was 0xFFFF, now we use 0x0000 for everything invalid. */
	if (rt != REF_VEHICLE_OLD) index--;

	switch (rt) {
		case REF_ORDERLIST:
			if (OrderList::IsValidID(index)) return OrderList::Get(index);
			SlErrorCorrupt("Referencing invalid OrderList");

		case REF_ORDER:
			if (Order::IsValidID(index)) return Order::Get(index);
			/* in old versions, invalid order was used to mark end of order list */
			if (IsSavegameVersionBefore(5, 2)) return NULL;
			SlErrorCorrupt("Referencing invalid Order");

		case REF_VEHICLE_OLD:
		case REF_VEHICLE:
			if (Vehicle::IsValidID(index)) return Vehicle::Get(index);
			SlErrorCorrupt("Referencing invalid Vehicle");

		case REF_TEMPLATE_VEHICLE:
			if (TemplateVehicle::IsValidID(index)) return TemplateVehicle::Get(index);
			SlErrorCorrupt("Referencing invalid TemplateVehicle");

		case REF_STATION:
			if (Station::IsValidID(index)) return Station::Get(index);
			SlErrorCorrupt("Referencing invalid Station");

		case REF_TOWN:
			if (Town::IsValidID(index)) return Town::Get(index);
			SlErrorCorrupt("Referencing invalid Town");

		case REF_ROADSTOPS:
			if (RoadStop::IsValidID(index)) return RoadStop::Get(index);
			SlErrorCorrupt("Referencing invalid RoadStop");

		case REF_ENGINE_RENEWS:
			if (EngineRenew::IsValidID(index)) return EngineRenew::Get(index);
			SlErrorCorrupt("Referencing invalid EngineRenew");

		case REF_CARGO_PACKET:
			if (CargoPacket::IsValidID(index)) return CargoPacket::Get(index);
			SlErrorCorrupt("Referencing invalid CargoPacket");

		case REF_STORAGE:
			if (PersistentStorage::IsValidID(index)) return PersistentStorage::Get(index);
			SlErrorCorrupt("Referencing invalid PersistentStorage");

		case REF_LINK_GRAPH:
			if (LinkGraph::IsValidID(index)) return LinkGraph::Get(index);
			SlErrorCorrupt("Referencing invalid LinkGraph");

		case REF_LINK_GRAPH_JOB:
			if (LinkGraphJob::IsValidID(index)) return LinkGraphJob::Get(index);
			SlErrorCorrupt("Referencing invalid LinkGraphJob");

		default: NOT_REACHED();
	}
}

/**
 * Return the size in bytes of a list
 * @param list The std::list to find the size of
 */
 template<typename PtrList>
static inline size_t SlCalcListLen(const void *list)
{
	const PtrList *l = (const PtrList *) list;

	int type_size = IsSavegameVersionBefore(69) ? 2 : 4;
	/* Each entry is saved as type_size bytes, plus type_size bytes are used for the length
	 * of the list */
	return l->size() * type_size + type_size;
}


/**
 * Save/Load a list.
 * @param list The list being manipulated
 * @param conv SLRefType type of the list (Vehicle *, Station *, etc)
 */
template<typename PtrList>
static void SlList(void *list, SLRefType conv)
{
	/* Automatically calculate the length? */
	if (_sl.need_length != NL_NONE) {
		SlSetLength(SlCalcListLen<PtrList>(list));
		/* Determine length only? */
		if (_sl.need_length == NL_CALCLENGTH) return;
	}

	PtrList *l = (PtrList *)list;

	switch (_sl.action) {
		case SLA_SAVE: {
			SlWriteUint32((uint32)l->size());

			typename PtrList::iterator iter;
			for (iter = l->begin(); iter != l->end(); ++iter) {
				void *ptr = *iter;
				SlWriteUint32((uint32)ReferenceToInt(ptr, conv));
			}
			break;
		}
		case SLA_LOAD_CHECK:
		case SLA_LOAD: {
			size_t length = IsSavegameVersionBefore(69) ? SlReadUint16() : SlReadUint32();

			/* Load each reference and push to the end of the list */
			for (size_t i = 0; i < length; i++) {
				size_t data = IsSavegameVersionBefore(69) ? SlReadUint16() : SlReadUint32();
				l->push_back((void *)data);
			}
			break;
		}
		case SLA_PTRS: {
			PtrList temp = *l;

			l->clear();
			typename PtrList::iterator iter;
			for (iter = temp.begin(); iter != temp.end(); ++iter) {
				void *ptr = IntToReference((size_t)*iter, conv);
				l->push_back(ptr);
			}
			break;
		}
		case SLA_NULL:
			l->clear();
			break;
		default: NOT_REACHED();
	}
}


/** Are we going to save this object or not? */
static inline bool SlIsObjectValidInSavegame(const SaveLoad *sld)
{
	if (!sld->ext_feature_test.IsFeaturePresent(_sl_version, sld->version_from, sld->version_to)) return false;
	if (sld->conv & SLF_NOT_IN_SAVE) return false;

	return true;
}

/**
 * Are we going to load this variable when loading a savegame or not?
 * @note If the variable is skipped it is skipped in the savegame
 * bytestream itself as well, so there is no need to skip it somewhere else
 */
static inline bool SlSkipVariableOnLoad(const SaveLoad *sld)
{
	if ((sld->conv & SLF_NO_NETWORK_SYNC) && _sl.action != SLA_SAVE && _networking && !_network_server) {
		SlSkipBytes(SlCalcConvMemLen(sld->conv) * sld->length);
		return true;
	}

	return false;
}

/**
 * Calculate the size of an object.
 * @param object to be measured
 * @param sld The SaveLoad description of the object so we know how to manipulate it
 * @return size of given object
 */
size_t SlCalcObjLength(const void *object, const SaveLoad *sld)
{
	size_t length = 0;

	/* Need to determine the length and write a length tag. */
	for (; sld->cmd != SL_END; sld++) {
		length += SlCalcObjMemberLength(object, sld);
	}
	return length;
}

size_t SlCalcObjMemberLength(const void *object, const SaveLoad *sld)
{
	assert(_sl.action == SLA_SAVE);

	switch (sld->cmd) {
		case SL_VAR:
		case SL_REF:
		case SL_ARR:
		case SL_STR:
		case SL_LST:
		case SL_DEQ:
		case SL_VEC:
<<<<<<< HEAD
=======
		case SL_STDSTR:
>>>>>>> 86d1a00b
			/* CONDITIONAL saveload types depend on the savegame version */
			if (!SlIsObjectValidInSavegame(sld)) break;

			switch (sld->cmd) {
				case SL_VAR: return SlCalcConvFileLen(sld->conv);
				case SL_REF: return SlCalcRefLen();
				case SL_ARR: return SlCalcArrayLen(sld->length, sld->conv);
				case SL_STR: return SlCalcStringLen(GetVariableAddress(object, sld), sld->length, sld->conv);
				case SL_LST: return SlCalcListLen<std::list<void *>>(GetVariableAddress(object, sld));
				case SL_DEQ: return SlCalcListLen<std::deque<void *>>(GetVariableAddress(object, sld));
				case SL_VEC: return SlCalcListLen<std::vector<void *>>(GetVariableAddress(object, sld));
<<<<<<< HEAD
=======
				case SL_STDSTR: return SlCalcStdStrLen(*static_cast<std::string *>(GetVariableAddress(object, sld)));
>>>>>>> 86d1a00b
				default: NOT_REACHED();
			}
			break;
		case SL_WRITEBYTE: return 1; // a byte is logically of size 1
		case SL_VEH_INCLUDE: return SlCalcObjLength(object, GetVehicleDescription(VEH_END));
		case SL_ST_INCLUDE: return SlCalcObjLength(object, GetBaseStationDescription());
		default: NOT_REACHED();
	}
	return 0;
}

#ifdef OTTD_ASSERT

/**
 * Check whether the variable size of the variable in the saveload configuration
 * matches with the actual variable size.
 * @param sld The saveload configuration to test.
 */
static bool IsVariableSizeRight(const SaveLoad *sld)
{
	switch (sld->cmd) {
		case SL_VAR:
			switch (GetVarMemType(sld->conv)) {
				case SLE_VAR_BL:
					return sld->size == sizeof(bool);
				case SLE_VAR_I8:
				case SLE_VAR_U8:
					return sld->size == sizeof(int8);
				case SLE_VAR_I16:
				case SLE_VAR_U16:
					return sld->size == sizeof(int16);
				case SLE_VAR_I32:
				case SLE_VAR_U32:
					return sld->size == sizeof(int32);
				case SLE_VAR_I64:
				case SLE_VAR_U64:
					return sld->size == sizeof(int64);
				default:
					return sld->size == sizeof(void *);
			}
		case SL_REF:
			/* These should all be pointer sized. */
			return sld->size == sizeof(void *);

		case SL_STR:
			/* These should be pointer sized, or fixed array. */
			return sld->size == sizeof(void *) || sld->size == sld->length;

		case SL_STDSTR:
			return sld->size == sizeof(std::string);

		default:
			return true;
	}
}

#endif /* OTTD_ASSERT */

bool SlObjectMember(void *ptr, const SaveLoad *sld)
{
#ifdef OTTD_ASSERT
	assert(IsVariableSizeRight(sld));
#endif

	VarType conv = GB(sld->conv, 0, 8);
	switch (sld->cmd) {
		case SL_VAR:
		case SL_REF:
		case SL_ARR:
		case SL_STR:
		case SL_LST:
		case SL_DEQ:
		case SL_VEC:
<<<<<<< HEAD
=======
		case SL_STDSTR:
>>>>>>> 86d1a00b
			/* CONDITIONAL saveload types depend on the savegame version */
			if (!SlIsObjectValidInSavegame(sld)) return false;
			if (SlSkipVariableOnLoad(sld)) return false;

			switch (sld->cmd) {
				case SL_VAR: SlSaveLoadConv(ptr, conv); break;
				case SL_REF: // Reference variable, translate
					switch (_sl.action) {
						case SLA_SAVE:
							SlWriteUint32((uint32)ReferenceToInt(*(void **)ptr, (SLRefType)conv));
							break;
						case SLA_LOAD_CHECK:
						case SLA_LOAD:
							*(size_t *)ptr = IsSavegameVersionBefore(69) ? SlReadUint16() : SlReadUint32();
							break;
						case SLA_PTRS:
							*(void **)ptr = IntToReference(*(size_t *)ptr, (SLRefType)conv);
							break;
						case SLA_NULL:
							*(void **)ptr = NULL;
							break;
						default: NOT_REACHED();
					}
					break;
				case SL_ARR: SlArray(ptr, sld->length, conv); break;
				case SL_STR: SlString(ptr, sld->length, sld->conv); break;
				case SL_LST: SlList<std::list<void *>>(ptr, (SLRefType)conv); break;
				case SL_DEQ: SlList<std::deque<void *>>(ptr, (SLRefType)conv); break;
				case SL_VEC: SlList<std::vector<void *>>(ptr, (SLRefType)conv); break;
<<<<<<< HEAD
=======
				case SL_STDSTR: SlStdString(*static_cast<std::string *>(ptr), sld->conv); break;
>>>>>>> 86d1a00b
				default: NOT_REACHED();
			}
			break;

		/* SL_WRITEBYTE translates a value of a variable to another one upon
		 * saving or loading.
		 * XXX - variable renaming abuse
		 * game_value: the value of the variable ingame is abused by sld->version_from
		 * file_value: the value of the variable in the savegame is abused by sld->version_to */
		case SL_WRITEBYTE:
			switch (_sl.action) {
				case SLA_SAVE: SlWriteByte(sld->version_to); break;
				case SLA_LOAD_CHECK:
				case SLA_LOAD: *(byte *)ptr = sld->version_from; break;
				case SLA_PTRS: break;
				case SLA_NULL: break;
				default: NOT_REACHED();
			}
			break;

		/* SL_VEH_INCLUDE loads common code for vehicles */
		case SL_VEH_INCLUDE:
			SlObject(ptr, GetVehicleDescription(VEH_END));
			break;

		case SL_ST_INCLUDE:
			SlObject(ptr, GetBaseStationDescription());
			break;

		default: NOT_REACHED();
	}
	return true;
}

/**
 * Main SaveLoad function.
 * @param object The object that is being saved or loaded
 * @param sld The SaveLoad description of the object so we know how to manipulate it
 */
void SlObject(void *object, const SaveLoad *sld)
{
	/* Automatically calculate the length? */
	if (_sl.need_length != NL_NONE) {
		SlSetLength(SlCalcObjLength(object, sld));
		if (_sl.need_length == NL_CALCLENGTH) return;
	}

	for (; sld->cmd != SL_END; sld++) {
		void *ptr = sld->global ? sld->address : GetVariableAddress(object, sld);
		SlObjectMember(ptr, sld);
	}
}

/**
 * Save or Load (a list of) global variables
 * @param sldg The global variable that is being loaded or saved
 */
void SlGlobList(const SaveLoadGlobVarList *sldg)
{
	SlObject(NULL, (const SaveLoad*)sldg);
}

/**
 * Do something of which I have no idea what it is :P
 * @param proc The callback procedure that is called
 * @param arg The variable that will be used for the callback procedure
 */
void SlAutolength(AutolengthProc *proc, void *arg)
{
	size_t offs;

	assert(_sl.action == SLA_SAVE);

	/* Tell it to calculate the length */
	_sl.need_length = NL_CALCLENGTH;
	_sl.obj_len = 0;
	proc(arg);

	/* Setup length */
	_sl.need_length = NL_WANTLENGTH;
	SlSetLength(_sl.obj_len);

	offs = _sl.dumper->GetSize() + _sl.obj_len;

	/* And write the stuff */
	proc(arg);

	if (offs != _sl.dumper->GetSize()) SlErrorCorrupt("Invalid chunk size");
}

/*
 * Notes on extended chunk header:
 *
 * If the chunk type is CH_EXT_HDR (15), then a u32 flags field follows.
 * This flag field may define additional fields which follow the flags field in future.
 * The standard chunk header follows, though it my be modified by the flags field.
 * At present SLCEHF_BIG_RIFF increases the RIFF size limit to a theoretical 60 bits,
 * by adding a further u32 field for the high bits after the existing RIFF size field.
 */

/**
 * Load a chunk of data (eg vehicles, stations, etc.)
 * @param ch The chunkhandler that will be used for the operation
 */
static void SlLoadChunk(const ChunkHandler *ch)
{
	byte m = SlReadByte();
	size_t len;
	size_t endoffs;

	_sl.block_mode = m;
	_sl.obj_len = 0;

	SaveLoadChunkExtHeaderFlags ext_flags = static_cast<SaveLoadChunkExtHeaderFlags>(0);
	if ((m & 0xF) == CH_EXT_HDR) {
		ext_flags = static_cast<SaveLoadChunkExtHeaderFlags>(SlReadUint32());

		/* read in real header */
		m = SlReadByte();
		_sl.block_mode = m;
	}

	switch (m) {
		case CH_ARRAY:
			_sl.array_index = 0;
			ch->load_proc();
			if (_next_offs != 0) SlErrorCorrupt("Invalid array length");
			break;
		case CH_SPARSE_ARRAY:
			ch->load_proc();
			if (_next_offs != 0) SlErrorCorrupt("Invalid array length");
			break;
		default:
			if ((m & 0xF) == CH_RIFF) {
				/* Read length */
				len = (SlReadByte() << 16) | ((m >> 4) << 24);
				len += SlReadUint16();
<<<<<<< HEAD
				if (SlXvIsFeaturePresent(XSLFI_RIFF_HEADER_60_BIT)) {
					if (len != 0) {
						SlErrorCorrupt("RIFF chunk too large");
					}
					len = SlReadUint32();
				}
=======
>>>>>>> 86d1a00b
				if (ext_flags & SLCEHF_BIG_RIFF) {
					len |= SlReadUint32() << 28;
				}

				_sl.obj_len = len;
				endoffs = _sl.reader->GetSize() + len;
				ch->load_proc();
				if (_sl.reader->GetSize() != endoffs) SlErrorCorrupt("Invalid chunk size");
			} else {
				SlErrorCorrupt("Invalid chunk type");
			}
			break;
	}
}

/**
 * Load a chunk of data for checking savegames.
 * If the chunkhandler is NULL, the chunk is skipped.
 * @param ch The chunkhandler that will be used for the operation, this may be NULL
 */
static void SlLoadCheckChunk(const ChunkHandler *ch)
{
	byte m = SlReadByte();
	size_t len;
	size_t endoffs;

	_sl.block_mode = m;
	_sl.obj_len = 0;

	SaveLoadChunkExtHeaderFlags ext_flags = static_cast<SaveLoadChunkExtHeaderFlags>(0);
	if ((m & 0xF) == CH_EXT_HDR) {
		ext_flags = static_cast<SaveLoadChunkExtHeaderFlags>(SlReadUint32());

		/* read in real header */
		m = SlReadByte();
		_sl.block_mode = m;
	}

	switch (m) {
		case CH_ARRAY:
			_sl.array_index = 0;
			if (ext_flags) {
				SlErrorCorruptFmt("CH_ARRAY does not take chunk header extension flags: 0x%X", ext_flags);
			}
			if (ch && ch->load_check_proc) {
				ch->load_check_proc();
			} else {
				SlSkipArray();
			}
			break;
		case CH_SPARSE_ARRAY:
			if (ext_flags) {
				SlErrorCorruptFmt("CH_SPARSE_ARRAY does not take chunk header extension flags: 0x%X", ext_flags);
			}
			if (ch && ch->load_check_proc) {
				ch->load_check_proc();
			} else {
				SlSkipArray();
			}
			break;
		default:
			if ((m & 0xF) == CH_RIFF) {
				if (ext_flags != (ext_flags & SLCEHF_BIG_RIFF)) {
					SlErrorCorruptFmt("Unknown chunk header extension flags for CH_RIFF: 0x%X", ext_flags);
				}
				/* Read length */
				len = (SlReadByte() << 16) | ((m >> 4) << 24);
				len += SlReadUint16();
<<<<<<< HEAD
				if (SlXvIsFeaturePresent(XSLFI_RIFF_HEADER_60_BIT)) {
					if (len != 0) {
						SlErrorCorrupt("RIFF chunk too large");
					}
					len = SlReadUint32();
					if (ext_flags & SLCEHF_BIG_RIFF) SlErrorCorrupt("XSLFI_RIFF_HEADER_60_BIT and SLCEHF_BIG_RIFF both present");
				}
=======
>>>>>>> 86d1a00b
				if (ext_flags & SLCEHF_BIG_RIFF) {
					uint64 full_len = len | (static_cast<uint64>(SlReadUint32()) << 28);
					if (full_len >= (1LL << 32)) {
						SlErrorCorrupt("Chunk size too large: " OTTD_PRINTFHEX64, full_len);
					}
					len = static_cast<size_t>(full_len);
				}
				_sl.obj_len = len;
				endoffs = _sl.reader->GetSize() + len;
				if (ch && ch->load_check_proc) {
					ch->load_check_proc();
				} else {
					SlSkipBytes(len);
				}
				if (_sl.reader->GetSize() != endoffs) SlErrorCorrupt("Invalid chunk size");
			} else {
				SlErrorCorrupt("Invalid chunk type");
			}
			break;
	}
}

/**
 * Save a chunk of data (eg. vehicles, stations, etc.). Each chunk is
 * prefixed by an ID identifying it, followed by data, and terminator where appropriate
 * @param ch The chunkhandler that will be used for the operation
 */
static void SlSaveChunk(const ChunkHandler *ch)
{
	ChunkSaveLoadProc *proc = ch->save_proc;

	/* Don't save any chunk information if there is no save handler. */
	if (proc == NULL) return;

	SlWriteUint32(ch->id);
	DEBUG(sl, 2, "Saving chunk %c%c%c%c", ch->id >> 24, ch->id >> 16, ch->id >> 8, ch->id);

	_sl.block_mode = ch->flags & CH_TYPE_MASK;
	switch (ch->flags & CH_TYPE_MASK) {
		case CH_RIFF:
			_sl.need_length = NL_WANTLENGTH;
			proc();
			break;
		case CH_ARRAY:
			_sl.last_array_index = 0;
			SlWriteByte(CH_ARRAY);
			proc();
			SlWriteArrayLength(0); // Terminate arrays
			break;
		case CH_SPARSE_ARRAY:
			SlWriteByte(CH_SPARSE_ARRAY);
			proc();
			SlWriteArrayLength(0); // Terminate arrays
			break;
		default: NOT_REACHED();
	}
}

/** Save all chunks */
static void SlSaveChunks()
{
	FOR_ALL_CHUNK_HANDLERS(ch) {
		SlSaveChunk(ch);
	}

	/* Terminator */
	SlWriteUint32(0);
}

/**
 * Find the ChunkHandler that will be used for processing the found
 * chunk in the savegame or in memory
 * @param id the chunk in question
 * @return returns the appropriate chunkhandler
 */
static const ChunkHandler *SlFindChunkHandler(uint32 id)
{
	FOR_ALL_CHUNK_HANDLERS(ch) if (ch->id == id) return ch;
	return NULL;
}

/** Load all chunks */
static void SlLoadChunks()
{
	uint32 id;
	const ChunkHandler *ch;

	for (id = SlReadUint32(); id != 0; id = SlReadUint32()) {
		DEBUG(sl, 2, "Loading chunk %c%c%c%c", id >> 24, id >> 16, id >> 8, id);

		ch = SlFindChunkHandler(id);
		if (ch == NULL) {
			if (SlXvIsChunkDiscardable(id)) {
				DEBUG(sl, 1, "Discarding chunk %c%c%c%c", id >> 24, id >> 16, id >> 8, id);
				SlLoadCheckChunk(NULL);
			} else {
				SlErrorCorrupt("Unknown chunk type");
			}
		} else {
			SlLoadChunk(ch);
		}
	}
}

/** Load all chunks for savegame checking */
static void SlLoadCheckChunks()
{
	uint32 id;
	const ChunkHandler *ch;

	for (id = SlReadUint32(); id != 0; id = SlReadUint32()) {
		DEBUG(sl, 2, "Loading chunk %c%c%c%c", id >> 24, id >> 16, id >> 8, id);

		ch = SlFindChunkHandler(id);
		if (ch == NULL && !SlXvIsChunkDiscardable(id)) SlErrorCorrupt("Unknown chunk type");
		SlLoadCheckChunk(ch);
	}
}

/** Fix all pointers (convert index -> pointer) */
static void SlFixPointers()
{
	_sl.action = SLA_PTRS;

	DEBUG(sl, 1, "Fixing pointers");

	FOR_ALL_CHUNK_HANDLERS(ch) {
		if (ch->ptrs_proc != NULL) {
			DEBUG(sl, 2, "Fixing pointers for %c%c%c%c", ch->id >> 24, ch->id >> 16, ch->id >> 8, ch->id);
			ch->ptrs_proc();
		}
	}

	DEBUG(sl, 1, "All pointers fixed");

	assert(_sl.action == SLA_PTRS);
}


/** Yes, simply reading from a file. */
struct FileReader : LoadFilter {
	FILE *file; ///< The file to read from.
	long begin; ///< The begin of the file.

	/**
	 * Create the file reader, so it reads from a specific file.
	 * @param file The file to read from.
	 */
	FileReader(FILE *file) : LoadFilter(NULL), file(file), begin(ftell(file))
	{
	}

	/** Make sure everything is cleaned up. */
	~FileReader()
	{
		if (this->file != NULL) fclose(this->file);
		this->file = NULL;

		/* Make sure we don't double free. */
		_sl.sf = NULL;
	}

	/* virtual */ size_t Read(byte *buf, size_t size)
	{
		/* We're in the process of shutting down, i.e. in "failure" mode. */
		if (this->file == NULL) return 0;

		return fread(buf, 1, size, this->file);
	}

	/* virtual */ void Reset()
	{
		clearerr(this->file);
		if (fseek(this->file, this->begin, SEEK_SET)) {
			DEBUG(sl, 1, "Could not reset the file reading");
		}
	}
};

/** Yes, simply writing to a file. */
struct FileWriter : SaveFilter {
	FILE *file; ///< The file to write to.

	/**
	 * Create the file writer, so it writes to a specific file.
	 * @param file The file to write to.
	 */
	FileWriter(FILE *file) : SaveFilter(NULL), file(file)
	{
	}

	/** Make sure everything is cleaned up. */
	~FileWriter()
	{
		this->Finish();

		/* Make sure we don't double free. */
		_sl.sf = NULL;
	}

	/* virtual */ void Write(byte *buf, size_t size)
	{
		/* We're in the process of shutting down, i.e. in "failure" mode. */
		if (this->file == NULL) return;

		if (fwrite(buf, 1, size, this->file) != size) SlError(STR_GAME_SAVELOAD_ERROR_FILE_NOT_WRITEABLE);
	}

	/* virtual */ void Finish()
	{
		if (this->file != NULL) fclose(this->file);
		this->file = NULL;
	}
};

/*******************************************
 ********** START OF LZO CODE **************
 *******************************************/

#ifdef WITH_LZO
#include <lzo/lzo1x.h>

/** Buffer size for the LZO compressor */
static const uint LZO_BUFFER_SIZE = 8192;

/** Filter using LZO compression. */
struct LZOLoadFilter : LoadFilter {
	/**
	 * Initialise this filter.
	 * @param chain The next filter in this chain.
	 */
	LZOLoadFilter(LoadFilter *chain) : LoadFilter(chain)
	{
		if (lzo_init() != LZO_E_OK) SlError(STR_GAME_SAVELOAD_ERROR_BROKEN_INTERNAL_ERROR, "cannot initialize decompressor");
	}

	/* virtual */ size_t Read(byte *buf, size_t ssize)
	{
		assert(ssize >= LZO_BUFFER_SIZE);

		/* Buffer size is from the LZO docs plus the chunk header size. */
		byte out[LZO_BUFFER_SIZE + LZO_BUFFER_SIZE / 16 + 64 + 3 + sizeof(uint32) * 2];
		uint32 tmp[2];
		uint32 size;
		lzo_uint len = ssize;

		/* Read header*/
		if (this->chain->Read((byte*)tmp, sizeof(tmp)) != sizeof(tmp)) SlError(STR_GAME_SAVELOAD_ERROR_FILE_NOT_READABLE, "File read failed");

		/* Check if size is bad */
		((uint32*)out)[0] = size = tmp[1];

		if (_sl_version != 0) {
			tmp[0] = TO_BE32(tmp[0]);
			size = TO_BE32(size);
		}

		if (size >= sizeof(out)) SlErrorCorrupt("Inconsistent size");

		/* Read block */
		if (this->chain->Read(out + sizeof(uint32), size) != size) SlError(STR_GAME_SAVELOAD_ERROR_FILE_NOT_READABLE);

		/* Verify checksum */
		if (tmp[0] != lzo_adler32(0, out, size + sizeof(uint32))) SlErrorCorrupt("Bad checksum");

		/* Decompress */
		int ret = lzo1x_decompress_safe(out + sizeof(uint32) * 1, size, buf, &len, NULL);
		if (ret != LZO_E_OK) SlError(STR_GAME_SAVELOAD_ERROR_FILE_NOT_READABLE);
		return len;
	}
};

/** Filter using LZO compression. */
struct LZOSaveFilter : SaveFilter {
	/**
	 * Initialise this filter.
	 * @param chain             The next filter in this chain.
	 * @param compression_level The requested level of compression.
	 */
	LZOSaveFilter(SaveFilter *chain, byte compression_level) : SaveFilter(chain)
	{
		if (lzo_init() != LZO_E_OK) SlError(STR_GAME_SAVELOAD_ERROR_BROKEN_INTERNAL_ERROR, "cannot initialize compressor");
	}

	/* virtual */ void Write(byte *buf, size_t size)
	{
		const lzo_bytep in = buf;
		/* Buffer size is from the LZO docs plus the chunk header size. */
		byte out[LZO_BUFFER_SIZE + LZO_BUFFER_SIZE / 16 + 64 + 3 + sizeof(uint32) * 2];
		byte wrkmem[LZO1X_1_MEM_COMPRESS];
		lzo_uint outlen;

		do {
			/* Compress up to LZO_BUFFER_SIZE bytes at once. */
			lzo_uint len = size > LZO_BUFFER_SIZE ? LZO_BUFFER_SIZE : (lzo_uint)size;
			lzo1x_1_compress(in, len, out + sizeof(uint32) * 2, &outlen, wrkmem);
			((uint32*)out)[1] = TO_BE32((uint32)outlen);
			((uint32*)out)[0] = TO_BE32(lzo_adler32(0, out + sizeof(uint32), outlen + sizeof(uint32)));
			this->chain->Write(out, outlen + sizeof(uint32) * 2);

			/* Move to next data chunk. */
			size -= len;
			in += len;
		} while (size > 0);
	}
};

#endif /* WITH_LZO */

/*********************************************
 ******** START OF NOCOMP CODE (uncompressed)*
 *********************************************/

/** Filter without any compression. */
struct NoCompLoadFilter : LoadFilter {
	/**
	 * Initialise this filter.
	 * @param chain The next filter in this chain.
	 */
	NoCompLoadFilter(LoadFilter *chain) : LoadFilter(chain)
	{
	}

	/* virtual */ size_t Read(byte *buf, size_t size)
	{
		return this->chain->Read(buf, size);
	}
};

/** Filter without any compression. */
struct NoCompSaveFilter : SaveFilter {
	/**
	 * Initialise this filter.
	 * @param chain             The next filter in this chain.
	 * @param compression_level The requested level of compression.
	 */
	NoCompSaveFilter(SaveFilter *chain, byte compression_level) : SaveFilter(chain)
	{
	}

	/* virtual */ void Write(byte *buf, size_t size)
	{
		this->chain->Write(buf, size);
	}
};

/********************************************
 ********** START OF ZLIB CODE **************
 ********************************************/

#if defined(WITH_ZLIB)
#include <zlib.h>

/** Filter using Zlib compression. */
struct ZlibLoadFilter : LoadFilter {
	z_stream z;                        ///< Stream state we are reading from.
	byte fread_buf[MEMORY_CHUNK_SIZE]; ///< Buffer for reading from the file.

	/**
	 * Initialise this filter.
	 * @param chain The next filter in this chain.
	 */
	ZlibLoadFilter(LoadFilter *chain) : LoadFilter(chain)
	{
		memset(&this->z, 0, sizeof(this->z));
		if (inflateInit(&this->z) != Z_OK) SlError(STR_GAME_SAVELOAD_ERROR_BROKEN_INTERNAL_ERROR, "cannot initialize decompressor");
	}

	/** Clean everything up. */
	~ZlibLoadFilter()
	{
		inflateEnd(&this->z);
	}

	/* virtual */ size_t Read(byte *buf, size_t size)
	{
		this->z.next_out  = buf;
		this->z.avail_out = (uint)size;

		do {
			/* read more bytes from the file? */
			if (this->z.avail_in == 0) {
				this->z.next_in = this->fread_buf;
				this->z.avail_in = (uint)this->chain->Read(this->fread_buf, sizeof(this->fread_buf));
			}

			/* inflate the data */
			int r = inflate(&this->z, 0);
			if (r == Z_STREAM_END) break;

			if (r != Z_OK) SlError(STR_GAME_SAVELOAD_ERROR_BROKEN_INTERNAL_ERROR, "inflate() failed");
		} while (this->z.avail_out != 0);

		return size - this->z.avail_out;
	}
};

/** Filter using Zlib compression. */
struct ZlibSaveFilter : SaveFilter {
	z_stream z; ///< Stream state we are writing to.

	/**
	 * Initialise this filter.
	 * @param chain             The next filter in this chain.
	 * @param compression_level The requested level of compression.
	 */
	ZlibSaveFilter(SaveFilter *chain, byte compression_level) : SaveFilter(chain)
	{
		memset(&this->z, 0, sizeof(this->z));
		if (deflateInit(&this->z, compression_level) != Z_OK) SlError(STR_GAME_SAVELOAD_ERROR_BROKEN_INTERNAL_ERROR, "cannot initialize compressor");
	}

	/** Clean up what we allocated. */
	~ZlibSaveFilter()
	{
		deflateEnd(&this->z);
	}

	/**
	 * Helper loop for writing the data.
	 * @param p    The bytes to write.
	 * @param len  Amount of bytes to write.
	 * @param mode Mode for deflate.
	 */
	void WriteLoop(byte *p, size_t len, int mode)
	{
		byte buf[MEMORY_CHUNK_SIZE]; // output buffer
		uint n;
		this->z.next_in = p;
		this->z.avail_in = (uInt)len;
		do {
			this->z.next_out = buf;
			this->z.avail_out = sizeof(buf);

			/**
			 * For the poor next soul who sees many valgrind warnings of the
			 * "Conditional jump or move depends on uninitialised value(s)" kind:
			 * According to the author of zlib it is not a bug and it won't be fixed.
			 * http://groups.google.com/group/comp.compression/browse_thread/thread/b154b8def8c2a3ef/cdf9b8729ce17ee2
			 * [Mark Adler, Feb 24 2004, 'zlib-1.2.1 valgrind warnings' in the newsgroup comp.compression]
			 */
			int r = deflate(&this->z, mode);

			/* bytes were emitted? */
			if ((n = sizeof(buf) - this->z.avail_out) != 0) {
				this->chain->Write(buf, n);
			}
			if (r == Z_STREAM_END) break;

			if (r != Z_OK) SlError(STR_GAME_SAVELOAD_ERROR_BROKEN_INTERNAL_ERROR, "zlib returned error code");
		} while (this->z.avail_in || !this->z.avail_out);
	}

	/* virtual */ void Write(byte *buf, size_t size)
	{
		this->WriteLoop(buf, size, 0);
	}

	/* virtual */ void Finish()
	{
		this->WriteLoop(NULL, 0, Z_FINISH);
		this->chain->Finish();
	}
};

#endif /* WITH_ZLIB */

/********************************************
 ********** START OF LZMA CODE **************
 ********************************************/

#if defined(WITH_LZMA)
#include <lzma.h>

/**
 * Have a copy of an initialised LZMA stream. We need this as it's
 * impossible to "re"-assign LZMA_STREAM_INIT to a variable in some
 * compilers, i.e. LZMA_STREAM_INIT can't be used to set something.
 * This var has to be used instead.
 */
static const lzma_stream _lzma_init = LZMA_STREAM_INIT;

/** Filter without any compression. */
struct LZMALoadFilter : LoadFilter {
	lzma_stream lzma;                  ///< Stream state that we are reading from.
	byte fread_buf[MEMORY_CHUNK_SIZE]; ///< Buffer for reading from the file.

	/**
	 * Initialise this filter.
	 * @param chain The next filter in this chain.
	 */
	LZMALoadFilter(LoadFilter *chain) : LoadFilter(chain), lzma(_lzma_init)
	{
		/* Allow saves up to 256 MB uncompressed */
		if (lzma_auto_decoder(&this->lzma, 1 << 28, 0) != LZMA_OK) SlError(STR_GAME_SAVELOAD_ERROR_BROKEN_INTERNAL_ERROR, "cannot initialize decompressor");
	}

	/** Clean everything up. */
	~LZMALoadFilter()
	{
		lzma_end(&this->lzma);
	}

	/* virtual */ size_t Read(byte *buf, size_t size)
	{
		this->lzma.next_out  = buf;
		this->lzma.avail_out = size;

		do {
			/* read more bytes from the file? */
			if (this->lzma.avail_in == 0) {
				this->lzma.next_in  = this->fread_buf;
				this->lzma.avail_in = this->chain->Read(this->fread_buf, sizeof(this->fread_buf));
			}

			/* inflate the data */
			lzma_ret r = lzma_code(&this->lzma, LZMA_RUN);
			if (r == LZMA_STREAM_END) break;
			if (r != LZMA_OK) SlError(STR_GAME_SAVELOAD_ERROR_BROKEN_INTERNAL_ERROR, "liblzma returned error code");
		} while (this->lzma.avail_out != 0);

		return size - this->lzma.avail_out;
	}
};

/** Filter using LZMA compression. */
struct LZMASaveFilter : SaveFilter {
	lzma_stream lzma; ///< Stream state that we are writing to.

	/**
	 * Initialise this filter.
	 * @param chain             The next filter in this chain.
	 * @param compression_level The requested level of compression.
	 */
	LZMASaveFilter(SaveFilter *chain, byte compression_level) : SaveFilter(chain), lzma(_lzma_init)
	{
		if (lzma_easy_encoder(&this->lzma, compression_level, LZMA_CHECK_CRC32) != LZMA_OK) SlError(STR_GAME_SAVELOAD_ERROR_BROKEN_INTERNAL_ERROR, "cannot initialize compressor");
	}

	/** Clean up what we allocated. */
	~LZMASaveFilter()
	{
		lzma_end(&this->lzma);
	}

	/**
	 * Helper loop for writing the data.
	 * @param p      The bytes to write.
	 * @param len    Amount of bytes to write.
	 * @param action Action for lzma_code.
	 */
	void WriteLoop(byte *p, size_t len, lzma_action action)
	{
		byte buf[MEMORY_CHUNK_SIZE]; // output buffer
		size_t n;
		this->lzma.next_in = p;
		this->lzma.avail_in = len;
		do {
			this->lzma.next_out = buf;
			this->lzma.avail_out = sizeof(buf);

			lzma_ret r = lzma_code(&this->lzma, action);

			/* bytes were emitted? */
			if ((n = sizeof(buf) - this->lzma.avail_out) != 0) {
				this->chain->Write(buf, n);
			}
			if (r == LZMA_STREAM_END) break;
			if (r != LZMA_OK) SlError(STR_GAME_SAVELOAD_ERROR_BROKEN_INTERNAL_ERROR, "liblzma returned error code");
		} while (this->lzma.avail_in || !this->lzma.avail_out);
	}

	/* virtual */ void Write(byte *buf, size_t size)
	{
		this->WriteLoop(buf, size, LZMA_RUN);
	}

	/* virtual */ void Finish()
	{
		this->WriteLoop(NULL, 0, LZMA_FINISH);
		this->chain->Finish();
	}
};

#endif /* WITH_LZMA */

/*******************************************
 ************* END OF CODE *****************
 *******************************************/

/** The format for a reader/writer type of a savegame */
struct SaveLoadFormat {
	const char *name;                     ///< name of the compressor/decompressor (debug-only)
	uint32 tag;                           ///< the 4-letter tag by which it is identified in the savegame

	LoadFilter *(*init_load)(LoadFilter *chain);                    ///< Constructor for the load filter.
	SaveFilter *(*init_write)(SaveFilter *chain, byte compression); ///< Constructor for the save filter.

	byte min_compression;                 ///< the minimum compression level of this format
	byte default_compression;             ///< the default compression level of this format
	byte max_compression;                 ///< the maximum compression level of this format
};

/** The different saveload formats known/understood by OpenTTD. */
static const SaveLoadFormat _saveload_formats[] = {
#if defined(WITH_LZO)
	/* Roughly 75% larger than zlib level 6 at only ~7% of the CPU usage. */
	{"lzo",    TO_BE32X('OTTD'), CreateLoadFilter<LZOLoadFilter>,    CreateSaveFilter<LZOSaveFilter>,    0, 0, 0},
#else
	{"lzo",    TO_BE32X('OTTD'), NULL,                               NULL,                               0, 0, 0},
#endif
	/* Roughly 5 times larger at only 1% of the CPU usage over zlib level 6. */
	{"none",   TO_BE32X('OTTN'), CreateLoadFilter<NoCompLoadFilter>, CreateSaveFilter<NoCompSaveFilter>, 0, 0, 0},
#if defined(WITH_ZLIB)
	/* After level 6 the speed reduction is significant (1.5x to 2.5x slower per level), but the reduction in filesize is
	 * fairly insignificant (~1% for each step). Lower levels become ~5-10% bigger by each level than level 6 while level
	 * 1 is "only" 3 times as fast. Level 0 results in uncompressed savegames at about 8 times the cost of "none". */
	{"zlib",   TO_BE32X('OTTZ'), CreateLoadFilter<ZlibLoadFilter>,   CreateSaveFilter<ZlibSaveFilter>,   0, 6, 9},
#else
	{"zlib",   TO_BE32X('OTTZ'), NULL,                               NULL,                               0, 0, 0},
#endif
#if defined(WITH_LZMA)
	/* Level 2 compression is speed wise as fast as zlib level 6 compression (old default), but results in ~10% smaller saves.
	 * Higher compression levels are possible, and might improve savegame size by up to 25%, but are also up to 10 times slower.
	 * The next significant reduction in file size is at level 4, but that is already 4 times slower. Level 3 is primarily 50%
	 * slower while not improving the filesize, while level 0 and 1 are faster, but don't reduce savegame size much.
	 * It's OTTX and not e.g. OTTL because liblzma is part of xz-utils and .tar.xz is preferred over .tar.lzma. */
	{"lzma",   TO_BE32X('OTTX'), CreateLoadFilter<LZMALoadFilter>,   CreateSaveFilter<LZMASaveFilter>,   0, 2, 9},
#else
	{"lzma",   TO_BE32X('OTTX'), NULL,                               NULL,                               0, 0, 0},
#endif
};

/**
 * Return the savegameformat of the game. Whether it was created with ZLIB compression
 * uncompressed, or another type
 * @param s Name of the savegame format. If NULL it picks the first available one
 * @param compression_level Output for telling what compression level we want.
 * @return Pointer to SaveLoadFormat struct giving all characteristics of this type of savegame
 */
static const SaveLoadFormat *GetSavegameFormat(char *s, byte *compression_level)
{
	const SaveLoadFormat *def = lastof(_saveload_formats);

	/* find default savegame format, the highest one with which files can be written */
	while (!def->init_write) def--;

	if (!StrEmpty(s)) {
		/* Get the ":..." of the compression level out of the way */
		char *complevel = strrchr(s, ':');
		if (complevel != NULL) *complevel = '\0';

		for (const SaveLoadFormat *slf = &_saveload_formats[0]; slf != endof(_saveload_formats); slf++) {
			if (slf->init_write != NULL && strcmp(s, slf->name) == 0) {
				*compression_level = slf->default_compression;
				if (complevel != NULL) {
					/* There is a compression level in the string.
					 * First restore the : we removed to do proper name matching,
					 * then move the the begin of the actual version. */
					*complevel = ':';
					complevel++;

					/* Get the version and determine whether all went fine. */
					char *end;
					long level = strtol(complevel, &end, 10);
					if (end == complevel || level != Clamp(level, slf->min_compression, slf->max_compression)) {
						SetDParamStr(0, complevel);
						ShowErrorMessage(STR_CONFIG_ERROR, STR_CONFIG_ERROR_INVALID_SAVEGAME_COMPRESSION_LEVEL, WL_CRITICAL);
					} else {
						*compression_level = level;
					}
				}
				return slf;
			}
		}

		SetDParamStr(0, s);
		SetDParamStr(1, def->name);
		ShowErrorMessage(STR_CONFIG_ERROR, STR_CONFIG_ERROR_INVALID_SAVEGAME_COMPRESSION_ALGORITHM, WL_CRITICAL);

		/* Restore the string by adding the : back */
		if (complevel != NULL) *complevel = ':';
	}
	*compression_level = def->default_compression;
	return def;
}

/* actual loader/saver function */
void InitializeGame(uint size_x, uint size_y, bool reset_date, bool reset_settings);
extern bool AfterLoadGame();
extern bool LoadOldSaveGame(const char *file);

/**
 * Clear/free saveload state.
 */
static inline void ClearSaveLoadState()
{
	delete _sl.dumper;
	_sl.dumper = NULL;

	delete _sl.sf;
	_sl.sf = NULL;

	delete _sl.reader;
	_sl.reader = NULL;

	delete _sl.lf;
	_sl.lf = NULL;
}

/**
 * Update the gui accordingly when starting saving
 * and set locks on saveload. Also turn off fast-forward cause with that
 * saving takes Aaaaages
 */
static void SaveFileStart()
{
	_sl.ff_state = _fast_forward;
	_fast_forward = 0;
	SetMouseCursorBusy(true);

	InvalidateWindowData(WC_STATUS_BAR, 0, SBI_SAVELOAD_START);
	_sl.saveinprogress = true;
}

/** Update the gui accordingly when saving is done and release locks on saveload. */
static void SaveFileDone()
{
	if (_game_mode != GM_MENU) _fast_forward = _sl.ff_state;
	SetMouseCursorBusy(false);

	InvalidateWindowData(WC_STATUS_BAR, 0, SBI_SAVELOAD_FINISH);
	_sl.saveinprogress = false;
}

/** Set the error message from outside of the actual loading/saving of the game (AfterLoadGame and friends) */
void SetSaveLoadError(StringID str)
{
	_sl.error_str = str;
}

/** Get the string representation of the error message */
const char *GetSaveLoadErrorString()
{
	SetDParam(0, _sl.error_str);
	SetDParamStr(1, _sl.extra_msg);

	static char err_str[512];
	GetString(err_str, _sl.action == SLA_SAVE ? STR_ERROR_GAME_SAVE_FAILED : STR_ERROR_GAME_LOAD_FAILED, lastof(err_str));
	return err_str;
}

/** Show a gui message when saving has failed */
static void SaveFileError()
{
	SetDParamStr(0, GetSaveLoadErrorString());
	ShowErrorMessage(STR_JUST_RAW_STRING, INVALID_STRING_ID, WL_ERROR);
	SaveFileDone();
}

/**
 * We have written the whole game into memory, _memory_savegame, now find
 * and appropriate compressor and start writing to file.
 */
static SaveOrLoadResult SaveFileToDisk(bool threaded)
{
	try {
		byte compression;
		const SaveLoadFormat *fmt = GetSavegameFormat(_savegame_format, &compression);

		/* We have written our stuff to memory, now write it to file! */
		uint32 hdr[2] = { fmt->tag, TO_BE32((SAVEGAME_VERSION | SAVEGAME_VERSION_EXT) << 16) };
		_sl.sf->Write((byte*)hdr, sizeof(hdr));

		_sl.sf = fmt->init_write(_sl.sf, compression);
		_sl.dumper->Flush(_sl.sf);

		ClearSaveLoadState();

		if (threaded) SetAsyncSaveFinish(SaveFileDone);

		return SL_OK;
	} catch (...) {
		ClearSaveLoadState();

		AsyncSaveFinishProc asfp = SaveFileDone;

		/* We don't want to shout when saving is just
		 * cancelled due to a client disconnecting. */
		if (_sl.error_str != STR_NETWORK_ERROR_LOSTCONNECTION) {
			/* Skip the "colour" character */
			DEBUG(sl, 0, "%s", GetSaveLoadErrorString() + 3);
			asfp = SaveFileError;
		}

		if (threaded) {
			SetAsyncSaveFinish(asfp);
		} else {
			asfp();
		}
		return SL_ERROR;
	}
}

/** Thread run function for saving the file to disk. */
static void SaveFileToDiskThread(void *arg)
{
	SaveFileToDisk(true);
}

void WaitTillSaved()
{
	if (_save_thread == NULL) return;

	_save_thread->Join();
	delete _save_thread;
	_save_thread = NULL;

	/* Make sure every other state is handled properly as well. */
	ProcessAsyncSaveFinish();
}

/**
 * Actually perform the saving of the savegame.
 * General tactics is to first save the game to memory, then write it to file
 * using the writer, either in threaded mode if possible, or single-threaded.
 * @param writer   The filter to write the savegame to.
 * @param threaded Whether to try to perform the saving asynchronously.
 * @return Return the result of the action. #SL_OK or #SL_ERROR
 */
static SaveOrLoadResult DoSave(SaveFilter *writer, bool threaded)
{
	assert(!_sl.saveinprogress);

	_sl.dumper = new MemoryDumper();
	_sl.sf = writer;

	_sl_version = SAVEGAME_VERSION;
	SlXvSetCurrentState();

	SaveViewportBeforeSaveGame();
	SlSaveChunks();

	SaveFileStart();
	if (!threaded || !ThreadObject::New(&SaveFileToDiskThread, NULL, &_save_thread, "ottd:savegame")) {
		if (threaded) DEBUG(sl, 1, "Cannot create savegame thread, reverting to single-threaded mode...");

		SaveOrLoadResult result = SaveFileToDisk(false);
		SaveFileDone();

		return result;
	}

	return SL_OK;
}

/**
 * Save the game using a (writer) filter.
 * @param writer   The filter to write the savegame to.
 * @param threaded Whether to try to perform the saving asynchronously.
 * @return Return the result of the action. #SL_OK or #SL_ERROR
 */
SaveOrLoadResult SaveWithFilter(SaveFilter *writer, bool threaded)
{
	try {
		_sl.action = SLA_SAVE;
		return DoSave(writer, threaded);
	} catch (...) {
		ClearSaveLoadState();
		return SL_ERROR;
	}
}

/**
 * Actually perform the loading of a "non-old" savegame.
 * @param reader     The filter to read the savegame from.
 * @param load_check Whether to perform the checking ("preview") or actually load the game.
 * @return Return the result of the action. #SL_OK or #SL_REINIT ("unload" the game)
 */
static SaveOrLoadResult DoLoad(LoadFilter *reader, bool load_check)
{
	_sl.lf = reader;

	if (load_check) {
		/* Clear previous check data */
		_load_check_data.Clear();
		/* Mark SL_LOAD_CHECK as supported for this savegame. */
		_load_check_data.checkable = true;
	}

	SlXvResetState();

	uint32 hdr[2];
	if (_sl.lf->Read((byte*)hdr, sizeof(hdr)) != sizeof(hdr)) SlError(STR_GAME_SAVELOAD_ERROR_FILE_NOT_READABLE);

	/* see if we have any loader for this type. */
	const SaveLoadFormat *fmt = _saveload_formats;
	for (;;) {
		/* No loader found, treat as version 0 and use LZO format */
		if (fmt == endof(_saveload_formats)) {
			DEBUG(sl, 0, "Unknown savegame type, trying to load it as the buggy format");
			_sl.lf->Reset();
			_sl_version = 0;
			_sl_minor_version = 0;
			SlXvResetState();

			/* Try to find the LZO savegame format; it uses 'OTTD' as tag. */
			fmt = _saveload_formats;
			for (;;) {
				if (fmt == endof(_saveload_formats)) {
					/* Who removed LZO support? Bad bad boy! */
					NOT_REACHED();
				}
				if (fmt->tag == TO_BE32X('OTTD')) break;
				fmt++;
			}
			break;
		}

		if (fmt->tag == hdr[0]) {
			/* check version number */
			_sl_version = TO_BE32(hdr[1]) >> 16;
			/* Minor is not used anymore from version 18.0, but it is still needed
			 * in versions before that (4 cases) which can't be removed easy.
			 * Therefore it is loaded, but never saved (or, it saves a 0 in any scenario). */
			_sl_minor_version = (TO_BE32(hdr[1]) >> 8) & 0xFF;

			if (_sl_version & SAVEGAME_VERSION_EXT) {
				_sl_version &= ~SAVEGAME_VERSION_EXT;
				_sl_is_ext_version = true;
			} else {
				SlXvCheckSpecialSavegameVersions();
			}

			DEBUG(sl, 1, "Loading savegame version %d%s", _sl_version, _sl_is_ext_version ? " (extended)" : "");

			/* Is the version higher than the current? */
			if (_sl_version > SAVEGAME_VERSION) SlError(STR_GAME_SAVELOAD_ERROR_TOO_NEW_SAVEGAME);
			break;
		}

		fmt++;
	}

	/* loader for this savegame type is not implemented? */
	if (fmt->init_load == NULL) {
		char err_str[64];
		seprintf(err_str, lastof(err_str), "Loader for '%s' is not available.", fmt->name);
		SlError(STR_GAME_SAVELOAD_ERROR_BROKEN_INTERNAL_ERROR, err_str);
	}

	_sl.lf = fmt->init_load(_sl.lf);
	_sl.reader = new ReadBuffer(_sl.lf);
	_next_offs = 0;

	if (!load_check) {
		/* Old maps were hardcoded to 256x256 and thus did not contain
		 * any mapsize information. Pre-initialize to 256x256 to not to
		 * confuse old games */
		InitializeGame(256, 256, true, true);

		GamelogReset();

		if (IsSavegameVersionBefore(4)) {
			/*
			 * NewGRFs were introduced between 0.3,4 and 0.3.5, which both
			 * shared savegame version 4. Anything before that 'obviously'
			 * does not have any NewGRFs. Between the introduction and
			 * savegame version 41 (just before 0.5) the NewGRF settings
			 * were not stored in the savegame and they were loaded by
			 * using the settings from the main menu.
			 * So, to recap:
			 * - savegame version  <  4:  do not load any NewGRFs.
			 * - savegame version >= 41:  load NewGRFs from savegame, which is
			 *                            already done at this stage by
			 *                            overwriting the main menu settings.
			 * - other savegame versions: use main menu settings.
			 *
			 * This means that users *can* crash savegame version 4..40
			 * savegames if they set incompatible NewGRFs in the main menu,
			 * but can't crash anymore for savegame version < 4 savegames.
			 *
			 * Note: this is done here because AfterLoadGame is also called
			 * for TTO/TTD/TTDP savegames which have their own NewGRF logic.
			 */
			ClearGRFConfigList(&_grfconfig);
		}
	}

	if (load_check) {
		/* Load chunks into _load_check_data.
		 * No pools are loaded. References are not possible, and thus do not need resolving. */
		SlLoadCheckChunks();
	} else {
		/* Load chunks and resolve references */
		SlLoadChunks();
		SlFixPointers();
	}

	ClearSaveLoadState();

	_savegame_type = SGT_OTTD;

	if (load_check) {
		/* The only part from AfterLoadGame() we need */
		_load_check_data.grf_compatibility = IsGoodGRFConfigList(_load_check_data.grfconfig);
	} else {
		GamelogStartAction(GLAT_LOAD);

		/* After loading fix up savegame for any internal changes that
		 * might have occurred since then. If it fails, load back the old game. */
		if (!AfterLoadGame()) {
			GamelogStopAction();
			return SL_REINIT;
		}

		GamelogStopAction();
	}

	SlXvSetCurrentState();

	return SL_OK;
}

/**
 * Load the game using a (reader) filter.
 * @param reader   The filter to read the savegame from.
 * @return Return the result of the action. #SL_OK or #SL_REINIT ("unload" the game)
 */
SaveOrLoadResult LoadWithFilter(LoadFilter *reader)
{
	try {
		_sl.action = SLA_LOAD;
		return DoLoad(reader, false);
	} catch (...) {
		ClearSaveLoadState();
		return SL_REINIT;
	}
}

/**
 * Main Save or Load function where the high-level saveload functions are
 * handled. It opens the savegame, selects format and checks versions
 * @param filename The name of the savegame being created/loaded
 * @param mode Save or load mode. Load can also be a TTD(Patch) game. Use #SL_LOAD, #SL_OLD_LOAD, #SL_LOAD_CHECK, or #SL_SAVE.
 * @param sb The sub directory to save the savegame in
 * @param threaded True when threaded saving is allowed
 * @return Return the result of the action. #SL_OK, #SL_ERROR, or #SL_REINIT ("unload" the game)
 */
SaveOrLoadResult SaveOrLoad(const char *filename, SaveLoadOperation fop, DetailedFileType dft, Subdirectory sb, bool threaded)
{
	/* An instance of saving is already active, so don't go saving again */
	if (_sl.saveinprogress && fop == SLO_SAVE && dft == DFT_GAME_FILE && threaded) {
		/* if not an autosave, but a user action, show error message */
		if (!_do_autosave) ShowErrorMessage(STR_ERROR_SAVE_STILL_IN_PROGRESS, INVALID_STRING_ID, WL_ERROR);
		return SL_OK;
	}
	WaitTillSaved();

	try {
		/* Load a TTDLX or TTDPatch game */
		if (fop == SLO_LOAD && dft == DFT_OLD_GAME_FILE) {
			InitializeGame(256, 256, true, true); // set a mapsize of 256x256 for TTDPatch games or it might get confused

			/* TTD/TTO savegames have no NewGRFs, TTDP savegame have them
			 * and if so a new NewGRF list will be made in LoadOldSaveGame.
			 * Note: this is done here because AfterLoadGame is also called
			 * for OTTD savegames which have their own NewGRF logic. */
			ClearGRFConfigList(&_grfconfig);
			GamelogReset();
			if (!LoadOldSaveGame(filename)) return SL_REINIT;
			_sl_version = 0;
			_sl_minor_version = 0;
			SlXvResetState();
			GamelogStartAction(GLAT_LOAD);
			if (!AfterLoadGame()) {
				GamelogStopAction();
				return SL_REINIT;
			}
			GamelogStopAction();
			SlXvSetCurrentState();
			return SL_OK;
		}

		assert(dft == DFT_GAME_FILE);
		switch (fop) {
			case SLO_CHECK:
				_sl.action = SLA_LOAD_CHECK;
				break;

			case SLO_LOAD:
				_sl.action = SLA_LOAD;
				break;

			case SLO_SAVE:
				_sl.action = SLA_SAVE;
				break;

			default: NOT_REACHED();
		}

		FILE *fh = (fop == SLO_SAVE) ? FioFOpenFile(filename, "wb", sb) : FioFOpenFile(filename, "rb", sb);

		/* Make it a little easier to load savegames from the console */
		if (fh == NULL && fop != SLO_SAVE) fh = FioFOpenFile(filename, "rb", SAVE_DIR);
		if (fh == NULL && fop != SLO_SAVE) fh = FioFOpenFile(filename, "rb", BASE_DIR);
		if (fh == NULL && fop != SLO_SAVE) fh = FioFOpenFile(filename, "rb", SCENARIO_DIR);

		if (fh == NULL) {
			SlError(fop == SLO_SAVE ? STR_GAME_SAVELOAD_ERROR_FILE_NOT_WRITEABLE : STR_GAME_SAVELOAD_ERROR_FILE_NOT_READABLE);
		}

		if (fop == SLO_SAVE) { // SAVE game
			DEBUG(desync, 1, "save: date{%08x; %02x; %02x}; %s", _date, _date_fract, _tick_skip_counter, filename);
			if (_network_server || !_settings_client.gui.threaded_saves) threaded = false;

			return DoSave(new FileWriter(fh), threaded);
		}

		/* LOAD game */
		assert(fop == SLO_LOAD || fop == SLO_CHECK);
		DEBUG(desync, 1, "load: %s", filename);
		return DoLoad(new FileReader(fh), fop == SLO_CHECK);
	} catch (...) {
		/* This code may be executed both for old and new save games. */
		ClearSaveLoadState();

		/* Skip the "colour" character */
		if (fop != SLO_CHECK) DEBUG(sl, 0, "%s", GetSaveLoadErrorString() + 3);

		/* A saver/loader exception!! reinitialize all variables to prevent crash! */
		return (fop == SLO_LOAD) ? SL_REINIT : SL_ERROR;
	}
}

/** Do a save when exiting the game (_settings_client.gui.autosave_on_exit) */
void DoExitSave()
{
	SaveOrLoad("exit.sav", SLO_SAVE, DFT_GAME_FILE, AUTOSAVE_DIR);
}

/**
 * Fill the buffer with the default name for a savegame *or* screenshot.
 * @param buf the buffer to write to.
 * @param last the last element in the buffer.
 */
void GenerateDefaultSaveName(char *buf, const char *last)
{
	/* Check if we have a name for this map, which is the name of the first
	 * available company. When there's no company available we'll use
	 * 'Spectator' as "company" name. */
	CompanyID cid = _local_company;
	if (!Company::IsValidID(cid)) {
		const Company *c;
		FOR_ALL_COMPANIES(c) {
			cid = c->index;
			break;
		}
	}

	SetDParam(0, cid);

	/* Insert current date */
	switch (_settings_client.gui.date_format_in_default_names) {
		case 0: SetDParam(1, STR_JUST_DATE_LONG); break;
		case 1: SetDParam(1, STR_JUST_DATE_TINY); break;
		case 2: SetDParam(1, STR_JUST_DATE_ISO); break;
		default: NOT_REACHED();
	}
	SetDParam(2, _date);

	/* Get the correct string (special string for when there's not company) */
	GetString(buf, !Company::IsValidID(cid) ? STR_SAVEGAME_NAME_SPECTATOR : STR_SAVEGAME_NAME_DEFAULT, last);
	SanitizeFilename(buf);
}

/**
 * Set the mode and file type of the file to save or load based on the type of file entry at the file system.
 * @param ft Type of file entry of the file system.
 */
void FileToSaveLoad::SetMode(FiosType ft)
{
	this->SetMode(SLO_LOAD, GetAbstractFileType(ft), GetDetailedFileType(ft));
}

/**
 * Set the mode and file type of the file to save or load.
 * @param fop File operation being performed.
 * @param aft Abstract file type.
 * @param dft Detailed file type.
 */
void FileToSaveLoad::SetMode(SaveLoadOperation fop, AbstractFileType aft, DetailedFileType dft)
{
	if (aft == FT_INVALID || aft == FT_NONE) {
		this->file_op = SLO_INVALID;
		this->detail_ftype = DFT_INVALID;
		this->abstract_ftype = FT_INVALID;
		return;
	}

	this->file_op = fop;
	this->detail_ftype = dft;
	this->abstract_ftype = aft;
}

/**
 * Set the name of the file.
 * @param name Name of the file.
 */
void FileToSaveLoad::SetName(const char *name)
{
	strecpy(this->name, name, lastof(this->name));
}

/**
 * Set the title of the file.
 * @param title Title of the file.
 */
void FileToSaveLoad::SetTitle(const char *title)
{
	strecpy(this->title, title, lastof(this->title));
}

#if 0
/**
 * Function to get the type of the savegame by looking at the file header.
 * NOTICE: Not used right now, but could be used if extensions of savegames are garbled
 * @param file Savegame to be checked
 * @return SL_OLD_LOAD or SL_LOAD of the file
 */
int GetSavegameType(char *file)
{
	const SaveLoadFormat *fmt;
	uint32 hdr;
	FILE *f;
	int mode = SL_OLD_LOAD;

	f = fopen(file, "rb");
	if (fread(&hdr, sizeof(hdr), 1, f) != 1) {
		DEBUG(sl, 0, "Savegame is obsolete or invalid format");
		mode = SL_LOAD; // don't try to get filename, just show name as it is written
	} else {
		/* see if we have any loader for this type. */
		for (fmt = _saveload_formats; fmt != endof(_saveload_formats); fmt++) {
			if (fmt->tag == hdr) {
				mode = SL_LOAD; // new type of savegame
				break;
			}
		}
	}

	fclose(f);
	return mode;
}
#endif<|MERGE_RESOLUTION|>--- conflicted
+++ resolved
@@ -601,7 +601,6 @@
  *       break out of all the saveload code.
  */
 void NORETURN SlErrorCorrupt(const char *msg, bool already_malloced)
-<<<<<<< HEAD
 {
 	SlError(STR_GAME_SAVELOAD_ERROR_BROKEN_SAVEGAME, msg, already_malloced);
 }
@@ -611,17 +610,6 @@
  */
 void NORETURN CDECL SlErrorCorruptFmt(const char *msg, ...)
 {
-=======
-{
-	SlError(STR_GAME_SAVELOAD_ERROR_BROKEN_SAVEGAME, msg, already_malloced);
-}
-
-/**
- * As SlErrorCorruptFmt, except that it takes a format string and additional parameters
- */
-void NORETURN CDECL SlErrorCorruptFmt(const char *msg, ...)
-{
->>>>>>> 86d1a00b
 	va_list va;
 	va_start(va, msg);
 	char *str = str_vfmt(msg, va);
@@ -1571,10 +1559,7 @@
 		case SL_LST:
 		case SL_DEQ:
 		case SL_VEC:
-<<<<<<< HEAD
-=======
 		case SL_STDSTR:
->>>>>>> 86d1a00b
 			/* CONDITIONAL saveload types depend on the savegame version */
 			if (!SlIsObjectValidInSavegame(sld)) break;
 
@@ -1586,10 +1571,7 @@
 				case SL_LST: return SlCalcListLen<std::list<void *>>(GetVariableAddress(object, sld));
 				case SL_DEQ: return SlCalcListLen<std::deque<void *>>(GetVariableAddress(object, sld));
 				case SL_VEC: return SlCalcListLen<std::vector<void *>>(GetVariableAddress(object, sld));
-<<<<<<< HEAD
-=======
 				case SL_STDSTR: return SlCalcStdStrLen(*static_cast<std::string *>(GetVariableAddress(object, sld)));
->>>>>>> 86d1a00b
 				default: NOT_REACHED();
 			}
 			break;
@@ -1663,10 +1645,7 @@
 		case SL_LST:
 		case SL_DEQ:
 		case SL_VEC:
-<<<<<<< HEAD
-=======
 		case SL_STDSTR:
->>>>>>> 86d1a00b
 			/* CONDITIONAL saveload types depend on the savegame version */
 			if (!SlIsObjectValidInSavegame(sld)) return false;
 			if (SlSkipVariableOnLoad(sld)) return false;
@@ -1696,10 +1675,7 @@
 				case SL_LST: SlList<std::list<void *>>(ptr, (SLRefType)conv); break;
 				case SL_DEQ: SlList<std::deque<void *>>(ptr, (SLRefType)conv); break;
 				case SL_VEC: SlList<std::vector<void *>>(ptr, (SLRefType)conv); break;
-<<<<<<< HEAD
-=======
 				case SL_STDSTR: SlStdString(*static_cast<std::string *>(ptr), sld->conv); break;
->>>>>>> 86d1a00b
 				default: NOT_REACHED();
 			}
 			break;
@@ -1837,15 +1813,12 @@
 				/* Read length */
 				len = (SlReadByte() << 16) | ((m >> 4) << 24);
 				len += SlReadUint16();
-<<<<<<< HEAD
 				if (SlXvIsFeaturePresent(XSLFI_RIFF_HEADER_60_BIT)) {
 					if (len != 0) {
 						SlErrorCorrupt("RIFF chunk too large");
 					}
 					len = SlReadUint32();
 				}
-=======
->>>>>>> 86d1a00b
 				if (ext_flags & SLCEHF_BIG_RIFF) {
 					len |= SlReadUint32() << 28;
 				}
@@ -1914,7 +1887,6 @@
 				/* Read length */
 				len = (SlReadByte() << 16) | ((m >> 4) << 24);
 				len += SlReadUint16();
-<<<<<<< HEAD
 				if (SlXvIsFeaturePresent(XSLFI_RIFF_HEADER_60_BIT)) {
 					if (len != 0) {
 						SlErrorCorrupt("RIFF chunk too large");
@@ -1922,8 +1894,6 @@
 					len = SlReadUint32();
 					if (ext_flags & SLCEHF_BIG_RIFF) SlErrorCorrupt("XSLFI_RIFF_HEADER_60_BIT and SLCEHF_BIG_RIFF both present");
 				}
-=======
->>>>>>> 86d1a00b
 				if (ext_flags & SLCEHF_BIG_RIFF) {
 					uint64 full_len = len | (static_cast<uint64>(SlReadUint32()) << 28);
 					if (full_len >= (1LL << 32)) {
