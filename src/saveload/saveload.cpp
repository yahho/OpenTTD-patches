--- conflicted
+++ resolved
@@ -1592,11 +1592,6 @@
 	/* Automatically calculate the length? */
 	if (_sl.need_length != NL_NONE) {
 		SlSetLength(SlCalcVarListLen<PtrList>(list, size_len));
-<<<<<<< HEAD
-		/* Determine length only? */
-		if (_sl.need_length == NL_CALCLENGTH) return;
-=======
->>>>>>> aae7806d
 	}
 
 	PtrList *l = (PtrList *)list;
