/*
 * This file is part of OpenTTD.
 * OpenTTD is free software; you can redistribute it and/or modify it under the terms of the GNU General Public License as published by the Free Software Foundation, version 2.
 * OpenTTD is distributed in the hope that it will be useful, but WITHOUT ANY WARRANTY; without even the implied warranty of MERCHANTABILITY or FITNESS FOR A PARTICULAR PURPOSE.
 * See the GNU General Public License for more details. You should have received a copy of the GNU General Public License along with OpenTTD. If not, see <http://www.gnu.org/licenses/>.
 */

/**
 * @file saveload.cpp
 * All actions handling saving and loading goes on in this file. The general actions
 * are as follows for saving a game (loading is analogous):
 * <ol>
 * <li>initialize the writer by creating a temporary memory-buffer for it
 * <li>go through all to-be saved elements, each 'chunk' (#ChunkHandler) prefixed by a label
 * <li>use their description array (#SaveLoad) to know what elements to save and in what version
 *    of the game it was active (used when loading)
 * <li>write all data byte-by-byte to the temporary buffer so it is endian-safe
 * <li>when the buffer is full; flush it to the output (eg save to file) (_sl.buf, _sl.bufp, _sl.bufe)
 * <li>repeat this until everything is done, and flush any remaining output to file
 * </ol>
 */

#include "../stdafx.h"

#include "saveload.h"
#include "../debug.h"
#include "../string_func.h"
#include "../string_func_extra.h"
#include "../strings_func.h"
#include "../core/bitmath_func.hpp"
#include "../vehicle_base.h"
#include "../station_base.h"
#include "../linkgraph/linkgraph.h"
#include "../linkgraph/linkgraphjob.h"
#include "../town.h"
#include "../roadstop_base.h"
#include "../autoreplace_base.h"
#include "../core/ring_buffer.hpp"

#include <atomic>
#include <vector>
#include <string>
#include <map>
#include <list>

#include "../safeguards.h"

StringID RemapOldStringID(StringID s);
std::string CopyFromOldName(StringID id);

namespace upstream_sl {

/** What are we currently doing? */
enum SaveLoadAction {
	SLA_LOAD,        ///< loading
	SLA_SAVE,        ///< saving
	SLA_PTRS,        ///< fixing pointers
	SLA_NULL,        ///< null all pointers (on loading error)
	SLA_LOAD_CHECK,  ///< partial loading into #_load_check_data
};

enum NeedLength {
	NL_NONE = 0,       ///< not working in NeedLength mode
	NL_WANTLENGTH = 1, ///< writing length and data
	NL_CALCLENGTH = 2, ///< need to calculate the length
};

/** The saveload struct, containing reader-writer functions, buffer, version, etc. */
struct SaveLoadParams {
	SaveLoadAction action;               ///< are we doing a save or a load atm.
	NeedLength need_length;              ///< working in NeedLength (Autolength) mode?
	byte block_mode;                     ///< ???

	size_t obj_len;                      ///< the length of the current object we are busy with
	int array_index, last_array_index;   ///< in the case of an array, the current and last positions
	bool expect_table_header;            ///< In the case of a table, if the header is saved/loaded.
};

static SaveLoadParams _sl; ///< Parameters used for/at saveload.

static const std::vector<ChunkHandlerRef> &ChunkHandlers()
{
	/* These define the chunks */
	extern const ChunkHandlerTable _gamelog_chunk_handlers;
	extern const ChunkHandlerTable _map_chunk_handlers;
	extern const ChunkHandlerTable _misc_chunk_handlers;
	//extern const ChunkHandlerTable _name_chunk_handlers;
	extern const ChunkHandlerTable _cheat_chunk_handlers;
	extern const ChunkHandlerTable _setting_chunk_handlers;
	extern const ChunkHandlerTable _company_chunk_handlers;
	extern const ChunkHandlerTable _engine_chunk_handlers;
	extern const ChunkHandlerTable _veh_chunk_handlers;
	//extern const ChunkHandlerTable _waypoint_chunk_handlers;
	extern const ChunkHandlerTable _depot_chunk_handlers;
	extern const ChunkHandlerTable _order_chunk_handlers;
	extern const ChunkHandlerTable _town_chunk_handlers;
	extern const ChunkHandlerTable _sign_chunk_handlers;
	extern const ChunkHandlerTable _station_chunk_handlers;
	extern const ChunkHandlerTable _industry_chunk_handlers;
	extern const ChunkHandlerTable _economy_chunk_handlers;
	extern const ChunkHandlerTable _subsidy_chunk_handlers;
	extern const ChunkHandlerTable _cargomonitor_chunk_handlers;
	extern const ChunkHandlerTable _goal_chunk_handlers;
	extern const ChunkHandlerTable _story_page_chunk_handlers;
	extern const ChunkHandlerTable _league_chunk_handlers;
	extern const ChunkHandlerTable _ai_chunk_handlers;
	extern const ChunkHandlerTable _game_chunk_handlers;
	extern const ChunkHandlerTable _animated_tile_chunk_handlers;
	extern const ChunkHandlerTable _newgrf_chunk_handlers;
	extern const ChunkHandlerTable _group_chunk_handlers;
	extern const ChunkHandlerTable _cargopacket_chunk_handlers;
	extern const ChunkHandlerTable _autoreplace_chunk_handlers;
	extern const ChunkHandlerTable _labelmaps_chunk_handlers;
	extern const ChunkHandlerTable _linkgraph_chunk_handlers;
	extern const ChunkHandlerTable _airport_chunk_handlers;
	extern const ChunkHandlerTable _object_chunk_handlers;
	extern const ChunkHandlerTable _persistent_storage_chunk_handlers;
	extern const ChunkHandlerTable _water_region_chunk_handlers;

	/** List of all chunks in a savegame. */
	static const ChunkHandlerTable _chunk_handler_tables[] = {
		_gamelog_chunk_handlers,
		_map_chunk_handlers,
		_misc_chunk_handlers,
		//_name_chunk_handlers,
		_cheat_chunk_handlers,
		_setting_chunk_handlers,
		_veh_chunk_handlers,
		//_waypoint_chunk_handlers,
		_depot_chunk_handlers,
		_order_chunk_handlers,
		_industry_chunk_handlers,
		_economy_chunk_handlers,
		_subsidy_chunk_handlers,
		_cargomonitor_chunk_handlers,
		_goal_chunk_handlers,
		_story_page_chunk_handlers,
		_league_chunk_handlers,
		_engine_chunk_handlers,
		_town_chunk_handlers,
		_sign_chunk_handlers,
		_station_chunk_handlers,
		_company_chunk_handlers,
		_ai_chunk_handlers,
		_game_chunk_handlers,
		_animated_tile_chunk_handlers,
		_newgrf_chunk_handlers,
		_group_chunk_handlers,
		_cargopacket_chunk_handlers,
		_autoreplace_chunk_handlers,
		_labelmaps_chunk_handlers,
		_linkgraph_chunk_handlers,
		_airport_chunk_handlers,
		_object_chunk_handlers,
		_persistent_storage_chunk_handlers,
		_water_region_chunk_handlers,
	};

	static std::vector<ChunkHandlerRef> _chunk_handlers;

	if (_chunk_handlers.empty()) {
		for (auto &chunk_handler_table : _chunk_handler_tables) {
			for (auto &chunk_handler : chunk_handler_table) {
				_chunk_handlers.push_back(chunk_handler);
			}
		}
	}

	return _chunk_handlers;
}

/** Null all pointers (convert index -> nullptr) */
void SlNullPointers()
{
	_sl.action = SLA_NULL;

	/* We don't want any savegame conversion code to run
	 * during NULLing; especially those that try to get
	 * pointers from other pools. */
	_sl_version = SAVEGAME_VERSION;

	for (const ChunkHandler &ch : ChunkHandlers()) {
		DEBUG(sl, 3, "Nulling pointers for %c%c%c%c", ch.id >> 24, ch.id >> 16, ch.id >> 8, ch.id);
		ch.FixPointers();
	}

	assert(_sl.action == SLA_NULL);
}

/**
<<<<<<< HEAD
=======
 * Error handler. Sets everything up to show an error message and to clean
 * up the mess of a partial savegame load.
 * @param string The translatable error message to show.
 * @param extra_msg An extra error message coming from one of the APIs.
 * @note This function does never return as it throws an exception to
 *       break out of all the saveload code.
 */
[[noreturn]] void SlError(StringID string, const std::string &extra_msg)
{
	/* Distinguish between loading into _load_check_data vs. normal save/load. */
	if (_sl.action == SLA_LOAD_CHECK) {
		_load_check_data.error = string;
		_load_check_data.error_msg = extra_msg;
	} else {
		_sl.error_str = string;
		_sl.extra_msg = extra_msg;
	}

	/* We have to nullptr all pointers here; we might be in a state where
	 * the pointers are actually filled with indices, which means that
	 * when we access them during cleaning the pool dereferences of
	 * those indices will be made with segmentation faults as result. */
	if (_sl.action == SLA_LOAD || _sl.action == SLA_PTRS) SlNullPointers();

	/* Logging could be active. */
	_gamelog.StopAnyAction();

	throw std::exception();
}

/**
 * Error handler for corrupt savegames. Sets everything up to show the
 * error message and to clean up the mess of a partial savegame load.
 * @param msg Location the corruption has been spotted.
 * @note This function does never return as it throws an exception to
 *       break out of all the saveload code.
 */
[[noreturn]] void SlErrorCorrupt(const std::string &msg)
{
	SlError(STR_GAME_SAVELOAD_ERROR_BROKEN_SAVEGAME, msg);
}


typedef void (*AsyncSaveFinishProc)();                      ///< Callback for when the savegame loading is finished.
static std::atomic<AsyncSaveFinishProc> _async_save_finish; ///< Callback to call when the savegame loading is finished.
static std::thread _save_thread;                            ///< The thread we're using to compress and write a savegame

/**
 * Called by save thread to tell we finished saving.
 * @param proc The callback to call when saving is done.
 */
static void SetAsyncSaveFinish(AsyncSaveFinishProc proc)
{
	if (_exit_game) return;
	while (_async_save_finish.load(std::memory_order_acquire) != nullptr) CSleep(10);

	_async_save_finish.store(proc, std::memory_order_release);
}

/**
 * Handle async save finishes.
 */
void ProcessAsyncSaveFinish()
{
	AsyncSaveFinishProc proc = _async_save_finish.exchange(nullptr, std::memory_order_acq_rel);
	if (proc == nullptr) return;

	proc();

	if (_save_thread.joinable()) {
		_save_thread.join();
	}
}

/**
 * Wrapper for reading a byte from the buffer.
 * @return The read byte.
 */
byte SlReadByte()
{
	return _sl.reader->ReadByte();
}

/**
 * Wrapper for writing a byte to the dumper.
 * @param b The byte to write.
 */
void SlWriteByte(byte b)
{
	_sl.dumper->WriteByte(b);
}

static inline int SlReadUint16()
{
	int x = SlReadByte() << 8;
	return x | SlReadByte();
}

static inline uint32_t SlReadUint32()
{
	uint32_t x = SlReadUint16() << 16;
	return x | SlReadUint16();
}

static inline uint64_t SlReadUint64()
{
	uint32_t x = SlReadUint32();
	uint32_t y = SlReadUint32();
	return (uint64_t)x << 32 | y;
}

static inline void SlWriteUint16(uint16_t v)
{
	SlWriteByte(GB(v, 8, 8));
	SlWriteByte(GB(v, 0, 8));
}

static inline void SlWriteUint32(uint32_t v)
{
	SlWriteUint16(GB(v, 16, 16));
	SlWriteUint16(GB(v,  0, 16));
}

static inline void SlWriteUint64(uint64_t x)
{
	SlWriteUint32((uint32_t)(x >> 32));
	SlWriteUint32((uint32_t)x);
}

/**
>>>>>>> 22eed961
 * Read in the header descriptor of an object or an array.
 * If the highest bit is set (7), then the index is bigger than 127
 * elements, so use the next byte to read in the real value.
 * The actual value is then both bytes added with the first shifted
 * 8 bits to the left, and dropping the highest bit (which only indicated a big index).
 * x = ((x & 0x7F) << 8) + SlReadByte();
 * @return Return the value of the index
 */
static uint SlReadSimpleGamma()
{
	uint i = SlReadByte();
	if (HasBit(i, 7)) {
		i &= ~0x80;
		if (HasBit(i, 6)) {
			i &= ~0x40;
			if (HasBit(i, 5)) {
				i &= ~0x20;
				if (HasBit(i, 4)) {
					i &= ~0x10;
					if (HasBit(i, 3)) {
						SlErrorCorrupt("Unsupported gamma");
					}
					i = SlReadByte(); // 32 bits only.
				}
				i = (i << 8) | SlReadByte();
			}
			i = (i << 8) | SlReadByte();
		}
		i = (i << 8) | SlReadByte();
	}
	return i;
}

/**
 * Write the header descriptor of an object or an array.
 * If the element is bigger than 127, use 2 bytes for saving
 * and use the highest byte of the first written one as a notice
 * that the length consists of 2 bytes, etc.. like this:
 * 0xxxxxxx
 * 10xxxxxx xxxxxxxx
 * 110xxxxx xxxxxxxx xxxxxxxx
 * 1110xxxx xxxxxxxx xxxxxxxx xxxxxxxx
 * 11110--- xxxxxxxx xxxxxxxx xxxxxxxx xxxxxxxx
 * We could extend the scheme ad infinum to support arbitrarily
 * large chunks, but as sizeof(size_t) == 4 is still very common
 * we don't support anything above 32 bits. That's why in the last
 * case the 3 most significant bits are unused.
 * @param i Index being written
 */

static void SlWriteSimpleGamma(size_t i)
{
	if (i >= (1 << 7)) {
		if (i >= (1 << 14)) {
			if (i >= (1 << 21)) {
				if (i >= (1 << 28)) {
					assert(i <= UINT32_MAX); // We can only support 32 bits for now.
					SlWriteByte((byte)(0xF0));
					SlWriteByte((byte)(i >> 24));
				} else {
					SlWriteByte((byte)(0xE0 | (i >> 24)));
				}
				SlWriteByte((byte)(i >> 16));
			} else {
				SlWriteByte((byte)(0xC0 | (i >> 16)));
			}
			SlWriteByte((byte)(i >> 8));
		} else {
			SlWriteByte((byte)(0x80 | (i >> 8)));
		}
	}
	SlWriteByte((byte)i);
}

/** Return how many bytes used to encode a gamma value */
static inline uint SlGetGammaLength(size_t i)
{
	return 1 + (i >= (1 << 7)) + (i >= (1 << 14)) + (i >= (1 << 21)) + (i >= (1 << 28));
}

static inline uint SlReadSparseIndex()
{
	return SlReadSimpleGamma();
}

static inline void SlWriteSparseIndex(uint index)
{
	SlWriteSimpleGamma(index);
}

static inline uint SlReadArrayLength()
{
	return SlReadSimpleGamma();
}

static inline void SlWriteArrayLength(size_t length)
{
	SlWriteSimpleGamma(length);
}

static inline uint SlGetArrayLength(size_t length)
{
	return SlGetGammaLength(length);
}

/**
 * Return the type as saved/loaded inside the savegame.
 */
static uint8_t GetSavegameFileType(const SaveLoad &sld)
{
	switch (sld.cmd) {
		case SL_VAR:
			return GetVarFileType(sld.conv); break;

		case SL_STR:
		case SL_STDSTR:
		case SL_ARR:
		case SL_VECTOR:
		case SL_RING:
			return GetVarFileType(sld.conv) | SLE_FILE_HAS_LENGTH_FIELD; break;

		case SL_REF:
			return IsSavegameVersionBefore(SLV_69) ? SLE_FILE_U16 : SLE_FILE_U32;

		case SL_REFLIST:
		case SL_REFRING:
		case SL_REFVEC:
			return (IsSavegameVersionBefore(SLV_69) ? SLE_FILE_U16 : SLE_FILE_U32) | SLE_FILE_HAS_LENGTH_FIELD;

		case SL_SAVEBYTE:
			return SLE_FILE_U8;

		case SL_STRUCT:
		case SL_STRUCTLIST:
			return SLE_FILE_STRUCT | SLE_FILE_HAS_LENGTH_FIELD;

		default: NOT_REACHED();
	}
}

/**
 * Return the size in bytes of a certain type of normal/atomic variable
 * as it appears in memory. See VarTypes
 * @param conv VarType type of variable that is used for calculating the size
 * @return Return the size of this type in bytes
 */
static inline uint SlCalcConvMemLen(VarType conv)
{
	static const byte conv_mem_size[] = {1, 1, 1, 2, 2, 4, 4, 8, 8, 0};

	switch (GetVarMemType(conv)) {
		case SLE_VAR_STRB:
		case SLE_VAR_STR:
		case SLE_VAR_STRQ:
			return SlReadArrayLength();

		default:
			uint8_t type = GetVarMemType(conv) >> 4;
			assert(type < lengthof(conv_mem_size));
			return conv_mem_size[type];
	}
}

/**
 * Return the size in bytes of a certain type of normal/atomic variable
 * as it appears in a saved game. See VarTypes
 * @param conv VarType type of variable that is used for calculating the size
 * @return Return the size of this type in bytes
 */
static inline byte SlCalcConvFileLen(VarType conv)
{
	static const byte conv_file_size[] = {0, 1, 1, 2, 2, 4, 4, 8, 8, 2};

	uint8_t type = GetVarFileType(conv);
	assert(type < lengthof(conv_file_size));
	return conv_file_size[type];
}

/** Return the size in bytes of a reference (pointer) */
static inline size_t SlCalcRefLen()
{
	return IsSavegameVersionBefore(SLV_69) ? 2 : 4;
}

void SlSetArrayIndex(uint index)
{
	_sl.need_length = NL_WANTLENGTH;
	_sl.array_index = index;
}

static size_t _next_offs;

/**
 * Iterate through the elements of an array and read the whole thing
 * @return The index of the object, or -1 if we have reached the end of current block
 */
int SlIterateArray()
{
	int index;

	/* After reading in the whole array inside the loop
	 * we must have read in all the data, so we must be at end of current block. */
	if (_next_offs != 0 && SlGetBytesRead() != _next_offs) SlErrorCorrupt("Invalid chunk size");

	for (;;) {
		uint length = SlReadArrayLength();
		if (length == 0) {
			assert(!_sl.expect_table_header);
			_next_offs = 0;
			return -1;
		}

		_sl.obj_len = --length;
		_next_offs = SlGetBytesRead() + length;

		if (_sl.expect_table_header) {
			_sl.expect_table_header = false;
			return INT32_MAX;
		}

		switch (_sl.block_mode) {
			case CH_SPARSE_TABLE:
			case CH_SPARSE_ARRAY: index = (int)SlReadSparseIndex(); break;
			case CH_TABLE:
			case CH_ARRAY:        index = _sl.array_index++; break;
			default:
				DEBUG(sl, 0, "SlIterateArray error");
				return -1; // error
		}

		if (length != 0) return index;
	}
}

/**
 * Skip an array or sparse array
 */
void SlSkipArray()
{
	while (SlIterateArray() != -1) {
		SlSkipBytes(_next_offs - SlGetBytesRead());
	}
}

/**
 * Sets the length of either a RIFF object or the number of items in an array.
 * This lets us load an object or an array of arbitrary size
 * @param length The length of the sought object/array
 */
void SlSetLength(size_t length)
{
	assert(_sl.action == SLA_SAVE);

	switch (_sl.need_length) {
		case NL_WANTLENGTH:
			_sl.need_length = NL_NONE;
			if ((_sl.block_mode == CH_TABLE || _sl.block_mode == CH_SPARSE_TABLE) && _sl.expect_table_header) {
				_sl.expect_table_header = false;
				SlWriteArrayLength(length + 1);
				break;
			}

			switch (_sl.block_mode) {
				case CH_RIFF:
					/* Ugly encoding of >16M RIFF chunks
					 * The lower 24 bits are normal
					 * The uppermost 4 bits are bits 24:27 */
					assert(length < (1 << 28));
					SlWriteUint32((uint32_t)((length & 0xFFFFFF) | ((length >> 24) << 28)));
					break;
				case CH_TABLE:
				case CH_ARRAY:
					assert(_sl.last_array_index <= _sl.array_index);
					while (++_sl.last_array_index <= _sl.array_index) {
						SlWriteArrayLength(1);
					}
					SlWriteArrayLength(length + 1);
					break;
				case CH_SPARSE_TABLE:
				case CH_SPARSE_ARRAY:
					SlWriteArrayLength(length + 1 + SlGetArrayLength(_sl.array_index)); // Also include length of sparse index.
					SlWriteSparseIndex(_sl.array_index);
					break;
				default: NOT_REACHED();
			}
			break;

		case NL_CALCLENGTH:
			_sl.obj_len += (int)length;
			break;

		default: NOT_REACHED();
	}
}

/**
 * Save/Load bytes. These do not need to be converted to Little/Big Endian
 * so directly write them or read them to/from file
 * @param ptr The source or destination of the object being manipulated
 * @param length number of bytes this fast CopyBytes lasts
 */
static void SlCopyBytes(void *ptr, size_t length)
{
	byte *p = (byte *)ptr;

	switch (_sl.action) {
		case SLA_LOAD_CHECK:
		case SLA_LOAD:
			for (; length != 0; length--) *p++ = SlReadByte();
			break;
		case SLA_SAVE:
			for (; length != 0; length--) SlWriteByte(*p++);
			break;
		default: NOT_REACHED();
	}
}

/** Get the length of the current object */
size_t SlGetFieldLength()
{
	return _sl.obj_len;
}

/**
 * Return a signed-long version of the value of a setting
 * @param ptr pointer to the variable
 * @param conv type of variable, can be a non-clean
 * type, eg one with other flags because it is parsed
 * @return returns the value of the pointer-setting
 */
int64_t ReadValue(const void *ptr, VarType conv)
{
	switch (GetVarMemType(conv)) {
		case SLE_VAR_BL:  return (*(const bool   *)ptr != 0);
		case SLE_VAR_I8:  return *(const int8_t  *)ptr;
		case SLE_VAR_U8:  return *(const byte    *)ptr;
		case SLE_VAR_I16: return *(const int16_t *)ptr;
		case SLE_VAR_U16: return *(const uint16_t*)ptr;
		case SLE_VAR_I32: return *(const int32_t *)ptr;
		case SLE_VAR_U32: return *(const uint32_t*)ptr;
		case SLE_VAR_I64: return *(const int64_t *)ptr;
		case SLE_VAR_U64: return *(const uint64_t*)ptr;
		case SLE_VAR_NULL:return 0;
		default: NOT_REACHED();
	}
}

/**
 * Write the value of a setting
 * @param ptr pointer to the variable
 * @param conv type of variable, can be a non-clean type, eg
 *             with other flags. It is parsed upon read
 * @param val the new value being given to the variable
 */
void WriteValue(void *ptr, VarType conv, int64_t val)
{
	switch (GetVarMemType(conv)) {
		case SLE_VAR_BL:  *(bool    *)ptr = (val != 0);  break;
		case SLE_VAR_I8:  *(int8_t  *)ptr = val; break;
		case SLE_VAR_U8:  *(byte    *)ptr = val; break;
		case SLE_VAR_I16: *(int16_t *)ptr = val; break;
		case SLE_VAR_U16: *(uint16_t*)ptr = val; break;
		case SLE_VAR_I32: *(int32_t *)ptr = val; break;
		case SLE_VAR_U32: *(uint32_t*)ptr = val; break;
		case SLE_VAR_I64: *(int64_t *)ptr = val; break;
		case SLE_VAR_U64: *(uint64_t*)ptr = val; break;
		case SLE_VAR_NAME: *reinterpret_cast<std::string *>(ptr) = CopyFromOldName(val); break;
		case SLE_VAR_NULL: break;
		default: NOT_REACHED();
	}
}

/**
 * Handle all conversion and typechecking of variables here.
 * In the case of saving, read in the actual value from the struct
 * and then write them to file, endian safely. Loading a value
 * goes exactly the opposite way
 * @param ptr The object being filled/read
 * @param conv VarType type of the current element of the struct
 */
static void SlSaveLoadConv(void *ptr, VarType conv)
{
	switch (_sl.action) {
		case SLA_SAVE: {
			int64_t x = ReadValue(ptr, conv);

			/* Write the value to the file and check if its value is in the desired range */
			switch (GetVarFileType(conv)) {
				case SLE_FILE_I8: assert(x >= -128 && x <= 127);     SlWriteByte(x);break;
				case SLE_FILE_U8: assert(x >= 0 && x <= 255);        SlWriteByte(x);break;
				case SLE_FILE_I16:assert(x >= -32768 && x <= 32767); SlWriteUint16(x);break;
				case SLE_FILE_STRINGID:
				case SLE_FILE_U16:assert(x >= 0 && x <= 65535);      SlWriteUint16(x);break;
				case SLE_FILE_I32:
				case SLE_FILE_U32:                                   SlWriteUint32((uint32_t)x);break;
				case SLE_FILE_I64:
				case SLE_FILE_U64:                                   SlWriteUint64(x);break;
				default: NOT_REACHED();
			}
			break;
		}
		case SLA_LOAD_CHECK:
		case SLA_LOAD: {
			int64_t x;
			/* Read a value from the file */
			switch (GetVarFileType(conv)) {
				case SLE_FILE_I8:  x = (int8_t  )SlReadByte();   break;
				case SLE_FILE_U8:  x = (byte    )SlReadByte();   break;
				case SLE_FILE_I16: x = (int16_t )SlReadUint16(); break;
				case SLE_FILE_U16: x = (uint16_t)SlReadUint16(); break;
				case SLE_FILE_I32: x = (int32_t )SlReadUint32(); break;
				case SLE_FILE_U32: x = (uint32_t)SlReadUint32(); break;
				case SLE_FILE_I64: x = (int64_t )SlReadUint64(); break;
				case SLE_FILE_U64: x = (uint64_t)SlReadUint64(); break;
				case SLE_FILE_STRINGID: x = RemapOldStringID((uint16_t)SlReadUint16()); break;
				default: NOT_REACHED();
			}

			/* Write The value to the struct. These ARE endian safe. */
			WriteValue(ptr, conv, x);
			break;
		}
		case SLA_PTRS: break;
		case SLA_NULL: break;
		default: NOT_REACHED();
	}
}

/**
 * Calculate the net length of a string. This is in almost all cases
 * just strlen(), but if the string is not properly terminated, we'll
 * resort to the maximum length of the buffer.
 * @param ptr pointer to the stringbuffer
 * @param length maximum length of the string (buffer). If -1 we don't care
 * about a maximum length, but take string length as it is.
 * @return return the net length of the string
 */
static inline size_t SlCalcNetStringLen(const char *ptr, size_t length)
{
	if (ptr == nullptr) return 0;
	return std::min(strlen(ptr), length - 1);
}

/**
 * Calculate the gross length of the string that it
 * will occupy in the savegame. This includes the real length, returned
 * by SlCalcNetStringLen and the length that the index will occupy.
 * @param ptr pointer to the stringbuffer
 * @param length maximum length of the string (buffer size, etc.)
 * @param conv type of data been used
 * @return return the gross length of the string
 */
static inline size_t SlCalcStringLen(const void *ptr, size_t length, VarType conv)
{
	size_t len;
	const char *str;

	switch (GetVarMemType(conv)) {
		default: NOT_REACHED();
		case SLE_VAR_STR:
		case SLE_VAR_STRQ:
			str = *(const char * const *)ptr;
			len = SIZE_MAX;
			break;
		case SLE_VAR_STRB:
			str = (const char *)ptr;
			len = length;
			break;
	}

	len = SlCalcNetStringLen(str, len);
	return len + SlGetArrayLength(len); // also include the length of the index
}

/**
 * Calculate the gross length of the string that it
 * will occupy in the savegame. This includes the real length, returned
 * by SlCalcNetStringLen and the length that the index will occupy.
 * @param ptr Pointer to the \c std::string.
 * @return The gross length of the string.
 */
static inline size_t SlCalcStdStringLen(const void *ptr)
{
	const std::string *str = reinterpret_cast<const std::string *>(ptr);

	size_t len = str->length();
	return len + SlGetArrayLength(len); // also include the length of the index
}

/**
 * Save/Load a string.
 * @param ptr the string being manipulated
 * @param length of the string (full length)
 * @param conv must be SLE_FILE_STRING
 */
static void SlString(void *ptr, size_t length, VarType conv)
{
	switch (_sl.action) {
		case SLA_SAVE: {
			size_t len;
			switch (GetVarMemType(conv)) {
				default: NOT_REACHED();
				case SLE_VAR_STRB:
					len = SlCalcNetStringLen((char *)ptr, length);
					break;
				case SLE_VAR_STR:
				case SLE_VAR_STRQ:
					ptr = *(char **)ptr;
					len = SlCalcNetStringLen((char *)ptr, SIZE_MAX);
					break;
			}

			SlWriteArrayLength(len);
			SlCopyBytes(ptr, len);
			break;
		}
		case SLA_LOAD_CHECK:
		case SLA_LOAD: {
			size_t len = SlReadArrayLength();

			switch (GetVarMemType(conv)) {
				default: NOT_REACHED();
				case SLE_VAR_NULL:
					SlSkipBytes(len);
					return;
				case SLE_VAR_STRB:
					if (len >= length) {
						DEBUG(sl, 1, "String length in savegame is bigger than buffer, truncating");
						SlCopyBytes(ptr, length);
						SlSkipBytes(len - length);
						len = length - 1;
					} else {
						SlCopyBytes(ptr, len);
					}
					break;
				case SLE_VAR_STR:
				case SLE_VAR_STRQ: // Malloc'd string, free previous incarnation, and allocate
					free(*(char **)ptr);
					if (len == 0) {
						*(char **)ptr = nullptr;
						return;
					} else {
						*(char **)ptr = MallocT<char>(len + 1); // terminating '\0'
						ptr = *(char **)ptr;
						SlCopyBytes(ptr, len);
					}
					break;
			}

			((char *)ptr)[len] = '\0'; // properly terminate the string
			StringValidationSettings settings = SVS_REPLACE_WITH_QUESTION_MARK;
			if ((conv & SLF_ALLOW_CONTROL) != 0) {
				settings = settings | SVS_ALLOW_CONTROL_CODE;
				if (IsSavegameVersionBefore(SLV_169)) {
					str_fix_scc_encoded((char *)ptr, (char *)ptr + len);
				}
			}
			if ((conv & SLF_ALLOW_NEWLINE) != 0) {
				settings = settings | SVS_ALLOW_NEWLINE;
			}
			StrMakeValidInPlace((char *)ptr, (char *)ptr + len, settings);
			break;
		}
		case SLA_PTRS: break;
		case SLA_NULL: break;
		default: NOT_REACHED();
	}
}

/**
 * Save/Load a \c std::string.
 * @param ptr the string being manipulated
 * @param conv must be SLE_FILE_STRING
 */
static void SlStdString(void *ptr, VarType conv)
{
	std::string *str = reinterpret_cast<std::string *>(ptr);

	switch (_sl.action) {
		case SLA_SAVE: {
			size_t len = str->length();
			SlWriteArrayLength(len);
			SlCopyBytes(const_cast<void *>(static_cast<const void *>(str->c_str())), len);
			break;
		}

		case SLA_LOAD_CHECK:
		case SLA_LOAD: {
			size_t len = SlReadArrayLength();
			if (GetVarMemType(conv) == SLE_VAR_NULL) {
				SlSkipBytes(len);
				return;
			}

			str->resize(len);
			SlCopyBytes(str->data(), len);

			StringValidationSettings settings = SVS_REPLACE_WITH_QUESTION_MARK;
			if ((conv & SLF_ALLOW_CONTROL) != 0) {
				settings = settings | SVS_ALLOW_CONTROL_CODE;
				if (IsSavegameVersionBefore(SLV_169)) {
					char *buf = str->data();
					str->resize(str_fix_scc_encoded(buf, buf + str->size()) - buf);
				}
			}
			if ((conv & SLF_ALLOW_NEWLINE) != 0) {
				settings = settings | SVS_ALLOW_NEWLINE;
			}

			StrMakeValidInPlace(*str, settings);
		}

		case SLA_PTRS: break;
		case SLA_NULL: break;
		default: NOT_REACHED();
	}
}

/**
 * Internal function to save/Load a list of SL_VARs.
 * SlCopy() and SlArray() are very similar, with the exception of the header.
 * This function represents the common part.
 * @param object The object being manipulated.
 * @param length The length of the object in elements
 * @param conv VarType type of the items.
 */
static void SlCopyInternal(void *object, size_t length, VarType conv)
{
	if (GetVarMemType(conv) == SLE_VAR_NULL) {
		assert(_sl.action != SLA_SAVE); // Use SL_NULL if you want to write null-bytes
		SlSkipBytes(length * SlCalcConvFileLen(conv));
		return;
	}

	/* NOTICE - handle some buggy stuff, in really old versions everything was saved
	 * as a byte-type. So detect this, and adjust object size accordingly */
	if (_sl.action != SLA_SAVE && _sl_version == 0) {
		/* all objects except difficulty settings */
		if (conv == SLE_INT16 || conv == SLE_UINT16 || conv == SLE_STRINGID ||
				conv == SLE_INT32 || conv == SLE_UINT32) {
			SlCopyBytes(object, length * SlCalcConvFileLen(conv));
			return;
		}
		/* used for conversion of Money 32bit->64bit */
		if (conv == (SLE_FILE_I32 | SLE_VAR_I64)) {
			for (uint i = 0; i < length; i++) {
				((int64_t*)object)[i] = (int32_t)BSWAP32(SlReadUint32());
			}
			return;
		}
	}

	/* If the size of elements is 1 byte both in file and memory, no special
	 * conversion is needed, use specialized copy-copy function to speed up things */
	if (conv == SLE_INT8 || conv == SLE_UINT8) {
		SlCopyBytes(object, length);
	} else {
		byte *a = (byte*)object;
		byte mem_size = SlCalcConvMemLen(conv);

		for (; length != 0; length --) {
			SlSaveLoadConv(a, conv);
			a += mem_size; // get size
		}
	}
}

/**
 * Copy a list of SL_VARs to/from a savegame.
 * These entries are copied as-is, and you as caller have to make sure things
 * like length-fields are calculated correctly.
 * @param object The object being manipulated.
 * @param length The length of the object in elements
 * @param conv VarType type of the items.
 */
void SlCopy(void *object, size_t length, VarType conv)
{
	if (_sl.action == SLA_PTRS || _sl.action == SLA_NULL) return;

	/* Automatically calculate the length? */
	if (_sl.need_length != NL_NONE) {
		SlSetLength(length * SlCalcConvFileLen(conv));
		/* Determine length only? */
		if (_sl.need_length == NL_CALCLENGTH) return;
	}

	SlCopyInternal(object, length, conv);
}

/**
 * Return the size in bytes of a certain type of atomic array
 * @param length The length of the array counted in elements
 * @param conv VarType type of the variable that is used in calculating the size
 */
static inline size_t SlCalcArrayLen(size_t length, VarType conv)
{
	return SlCalcConvFileLen(conv) * length + SlGetArrayLength(length);
}

/**
 * Save/Load the length of the array followed by the array of SL_VAR elements.
 * @param array The array being manipulated
 * @param length The length of the array in elements
 * @param conv VarType type of the atomic array (int, byte, uint64_t, etc.)
 */
static void SlArray(void *array, size_t length, VarType conv)
{
	switch (_sl.action) {
		case SLA_SAVE:
			SlWriteArrayLength(length);
			SlCopyInternal(array, length, conv);
			return;

		case SLA_LOAD_CHECK:
		case SLA_LOAD: {
			if (!IsSavegameVersionBefore(SLV_SAVELOAD_LIST_LENGTH)) {
				size_t sv_length = SlReadArrayLength();
				if (GetVarMemType(conv) == SLE_VAR_NULL) {
					/* We don't know this field, so we assume the length in the savegame is correct. */
					length = sv_length;
				} else if (sv_length != length) {
					/* If the SLE_ARR changes size, a savegame bump is required
					 * and the developer should have written conversion lines.
					 * Error out to make this more visible. */
					SlErrorCorrupt("Fixed-length array is of wrong length");
				}
			}

			SlCopyInternal(array, length, conv);
			return;
		}

		case SLA_PTRS:
		case SLA_NULL:
			return;

		default:
			NOT_REACHED();
	}
}

/**
 * Pointers cannot be saved to a savegame, so this functions gets
 * the index of the item, and if not available, it hussles with
 * pointers (looks really bad :()
 * Remember that a nullptr item has value 0, and all
 * indices have +1, so vehicle 0 is saved as index 1.
 * @param obj The object that we want to get the index of
 * @param rt SLRefType type of the object the index is being sought of
 * @return Return the pointer converted to an index of the type pointed to
 */
static size_t ReferenceToInt(const void *obj, SLRefType rt)
{
	assert(_sl.action == SLA_SAVE);

	if (obj == nullptr) return 0;

	switch (rt) {
		case REF_VEHICLE_OLD: // Old vehicles we save as new ones
		case REF_VEHICLE:   return ((const  Vehicle*)obj)->index + 1;
		case REF_STATION:   return ((const  Station*)obj)->index + 1;
		case REF_TOWN:      return ((const     Town*)obj)->index + 1;
		case REF_ORDER:     return ((const    Order*)obj)->index + 1;
		case REF_ROADSTOPS: return ((const RoadStop*)obj)->index + 1;
		case REF_ENGINE_RENEWS:  return ((const       EngineRenew*)obj)->index + 1;
		case REF_CARGO_PACKET:   return ((const       CargoPacket*)obj)->index + 1;
		case REF_ORDERLIST:      return ((const         OrderList*)obj)->index + 1;
		case REF_STORAGE:        return ((const PersistentStorage*)obj)->index + 1;
		case REF_LINK_GRAPH:     return ((const         LinkGraph*)obj)->index + 1;
		case REF_LINK_GRAPH_JOB: return ((const      LinkGraphJob*)obj)->index + 1;
		default: NOT_REACHED();
	}
}

/**
 * Pointers cannot be loaded from a savegame, so this function
 * gets the index from the savegame and returns the appropriate
 * pointer from the already loaded base.
 * Remember that an index of 0 is a nullptr pointer so all indices
 * are +1 so vehicle 0 is saved as 1.
 * @param index The index that is being converted to a pointer
 * @param rt SLRefType type of the object the pointer is sought of
 * @return Return the index converted to a pointer of any type
 */
static void *IntToReference(size_t index, SLRefType rt)
{
	static_assert(sizeof(size_t) <= sizeof(void *));

	assert(_sl.action == SLA_PTRS);

	/* After version 4.3 REF_VEHICLE_OLD is saved as REF_VEHICLE,
	 * and should be loaded like that */
	if (rt == REF_VEHICLE_OLD && !IsSavegameVersionBefore(SLV_4, 4)) {
		rt = REF_VEHICLE;
	}

	/* No need to look up nullptr pointers, just return immediately */
	if (index == (rt == REF_VEHICLE_OLD ? 0xFFFF : 0)) return nullptr;

	/* Correct index. Old vehicles were saved differently:
	 * invalid vehicle was 0xFFFF, now we use 0x0000 for everything invalid. */
	if (rt != REF_VEHICLE_OLD) index--;

	switch (rt) {
		case REF_ORDERLIST:
			if (OrderList::IsValidID(index)) return OrderList::Get(index);
			SlErrorCorrupt("Referencing invalid OrderList");

		case REF_ORDER:
			if (Order::IsValidID(index)) return Order::Get(index);
			/* in old versions, invalid order was used to mark end of order list */
			if (IsSavegameVersionBefore(SLV_5, 2)) return nullptr;
			SlErrorCorrupt("Referencing invalid Order");

		case REF_VEHICLE_OLD:
		case REF_VEHICLE:
			if (Vehicle::IsValidID(index)) return Vehicle::Get(index);
			SlErrorCorrupt("Referencing invalid Vehicle");

		case REF_STATION:
			if (Station::IsValidID(index)) return Station::Get(index);
			SlErrorCorrupt("Referencing invalid Station");

		case REF_TOWN:
			if (Town::IsValidID(index)) return Town::Get(index);
			SlErrorCorrupt("Referencing invalid Town");

		case REF_ROADSTOPS:
			if (RoadStop::IsValidID(index)) return RoadStop::Get(index);
			SlErrorCorrupt("Referencing invalid RoadStop");

		case REF_ENGINE_RENEWS:
			if (EngineRenew::IsValidID(index)) return EngineRenew::Get(index);
			SlErrorCorrupt("Referencing invalid EngineRenew");

		case REF_CARGO_PACKET:
			if (CargoPacket::IsValidID(index)) return CargoPacket::Get(index);
			SlErrorCorrupt("Referencing invalid CargoPacket");

		case REF_STORAGE:
			if (PersistentStorage::IsValidID(index)) return PersistentStorage::Get(index);
			SlErrorCorrupt("Referencing invalid PersistentStorage");

		case REF_LINK_GRAPH:
			if (LinkGraph::IsValidID(index)) return LinkGraph::Get(index);
			SlErrorCorrupt("Referencing invalid LinkGraph");

		case REF_LINK_GRAPH_JOB:
			if (LinkGraphJob::IsValidID(index)) return LinkGraphJob::Get(index);
			SlErrorCorrupt("Referencing invalid LinkGraphJob");

		default: NOT_REACHED();
	}
}

/**
 * Handle conversion for references.
 * @param ptr The object being filled/read.
 * @param conv VarType type of the current element of the struct.
 */
void SlSaveLoadRef(void *ptr, VarType conv)
{
	switch (_sl.action) {
		case SLA_SAVE:
			SlWriteUint32((uint32_t)ReferenceToInt(*(void **)ptr, (SLRefType)conv));
			break;
		case SLA_LOAD_CHECK:
		case SLA_LOAD:
			*(size_t *)ptr = IsSavegameVersionBefore(SLV_69) ? SlReadUint16() : SlReadUint32();
			break;
		case SLA_PTRS:
			*(void **)ptr = IntToReference(*(size_t *)ptr, (SLRefType)conv);
			break;
		case SLA_NULL:
			*(void **)ptr = nullptr;
			break;
		default: NOT_REACHED();
	}
}

template <typename T, typename U>
using ring_buffer_sl = ring_buffer<T>;

/**
 * Template class to help with list-like types.
 */
template <template<typename, typename> typename Tstorage, typename Tvar, typename Tallocator = std::allocator<Tvar>>
class SlStorageHelper {
	typedef Tstorage<Tvar, Tallocator> SlStorageT;
public:
	/**
	 * Internal templated helper to return the size in bytes of a list-like type.
	 * @param storage The storage to find the size of
	 * @param conv VarType type of variable that is used for calculating the size
	 * @param cmd The SaveLoadType ware are saving/loading.
	 */
	static size_t SlCalcLen(const void *storage, VarType conv, SaveLoadType cmd = SL_VAR)
	{
		assert(cmd == SL_VAR || cmd == SL_REF);

		const SlStorageT *list = static_cast<const SlStorageT *>(storage);

		int type_size = SlGetArrayLength(list->size());
		int item_size = SlCalcConvFileLen(cmd == SL_VAR ? conv : (VarType)SLE_FILE_U32);
		return list->size() * item_size + type_size;
	}

	static void SlSaveLoadMember(SaveLoadType cmd, Tvar *item, VarType conv)
	{
		switch (cmd) {
			case SL_VAR: SlSaveLoadConv(item, conv); break;
			case SL_REF: SlSaveLoadRef(item, conv); break;
			default:
				NOT_REACHED();
		}
	}

	/**
	 * Internal templated helper to save/load a list-like type.
	 * @param storage The storage being manipulated.
	 * @param conv VarType type of variable that is used for calculating the size.
	 * @param cmd The SaveLoadType ware are saving/loading.
	 */
	static void SlSaveLoad(void *storage, VarType conv, SaveLoadType cmd = SL_VAR)
	{
		assert(cmd == SL_VAR || cmd == SL_REF);

		SlStorageT *list = static_cast<SlStorageT *>(storage);

		switch (_sl.action) {
			case SLA_SAVE:
				SlWriteArrayLength(list->size());

				for (auto &item : *list) {
					SlSaveLoadMember(cmd, &item, conv);
				}
				break;

			case SLA_LOAD_CHECK:
			case SLA_LOAD: {
				size_t length;
				switch (cmd) {
					case SL_VAR: length = IsSavegameVersionBefore(SLV_SAVELOAD_LIST_LENGTH) ? SlReadUint32() : SlReadArrayLength(); break;
					case SL_REF: length = IsSavegameVersionBefore(SLV_69) ? SlReadUint16() : IsSavegameVersionBefore(SLV_SAVELOAD_LIST_LENGTH) ? SlReadUint32() : SlReadArrayLength(); break;
					default: NOT_REACHED();
				}

				/* Load each value and push to the end of the storage. */
				for (size_t i = 0; i < length; i++) {
					Tvar &data = list->emplace_back();
					SlSaveLoadMember(cmd, &data, conv);
				}
				break;
			}

			case SLA_PTRS:
				for (auto &item : *list) {
					SlSaveLoadMember(cmd, &item, conv);
				}
				break;

			case SLA_NULL:
				list->clear();
				break;

			default: NOT_REACHED();
		}
	}
};

/**
 * Return the size in bytes of a list.
 * @param list The std::list to find the size of.
 * @param conv VarType type of variable that is used for calculating the size.
 */
static inline size_t SlCalcRefListLen(const void *list, VarType conv)
{
	return SlStorageHelper<std::list, void *>::SlCalcLen(list, conv, SL_REF);
}

/**
 * Return the size in bytes of a ring buffer.
 * @param list The ring buffer to find the size of.
 * @param conv VarType type of variable that is used for calculating the size.
 */
static inline size_t SlCalcRefRingLen(const void *list, VarType conv)
{
	return SlStorageHelper<ring_buffer_sl, void *>::SlCalcLen(list, conv, SL_REF);
}

/**
 * Return the size in bytes of a vector.
 * @param list The std::vector to find the size of.
 * @param conv VarType type of variable that is used for calculating the size.
 */
static inline size_t SlCalcRefVectorLen(const void *list, VarType conv)
{
	return SlStorageHelper<std::vector, void *>::SlCalcLen(list, conv, SL_REF);
}

/**
 * Save/Load a list.
 * @param list The list being manipulated.
 * @param conv VarType type of variable that is used for calculating the size.
 */
static void SlRefList(void *list, VarType conv)
{
	/* Automatically calculate the length? */
	if (_sl.need_length != NL_NONE) {
		SlSetLength(SlCalcRefListLen(list, conv));
		/* Determine length only? */
		if (_sl.need_length == NL_CALCLENGTH) return;
	}

	SlStorageHelper<std::list, void *>::SlSaveLoad(list, conv, SL_REF);
}

/**
 * Save/Load a ring buffer.
 * @param list The list being manipulated.
 * @param conv VarType type of variable that is used for calculating the size.
 */
static void SlRefRing(void *list, VarType conv)
{
	/* Automatically calculate the length? */
	if (_sl.need_length != NL_NONE) {
		SlSetLength(SlCalcRefRingLen(list, conv));
		/* Determine length only? */
		if (_sl.need_length == NL_CALCLENGTH) return;
	}

	SlStorageHelper<ring_buffer_sl, void *>::SlSaveLoad(list, conv, SL_REF);
}

/**
 * Save/Load a vector.
 * @param list The list being manipulated.
 * @param conv VarType type of variable that is used for calculating the size.
 */
static void SlRefVector(void *list, VarType conv)
{
	/* Automatically calculate the length? */
	if (_sl.need_length != NL_NONE) {
		SlSetLength(SlCalcRefVectorLen(list, conv));
		/* Determine length only? */
		if (_sl.need_length == NL_CALCLENGTH) return;
	}

	SlStorageHelper<std::vector, void *>::SlSaveLoad(list, conv, SL_REF);
}

/**
 * Return the size in bytes of a ring buffer.
 * @param ring The ring buffer to find the size of
 * @param conv VarType type of variable that is used for calculating the size
 */
static inline size_t SlCalcRingLen(const void *ring, VarType conv)
{
	switch (GetVarMemType(conv)) {
		case SLE_VAR_BL: return SlStorageHelper<ring_buffer_sl, bool>::SlCalcLen(ring, conv);
		case SLE_VAR_I8: return SlStorageHelper<ring_buffer_sl, int8_t>::SlCalcLen(ring, conv);
		case SLE_VAR_U8: return SlStorageHelper<ring_buffer_sl, uint8_t>::SlCalcLen(ring, conv);
		case SLE_VAR_I16: return SlStorageHelper<ring_buffer_sl, int16_t>::SlCalcLen(ring, conv);
		case SLE_VAR_U16: return SlStorageHelper<ring_buffer_sl, uint16_t>::SlCalcLen(ring, conv);
		case SLE_VAR_I32: return SlStorageHelper<ring_buffer_sl, int32_t>::SlCalcLen(ring, conv);
		case SLE_VAR_U32: return SlStorageHelper<ring_buffer_sl, uint32_t>::SlCalcLen(ring, conv);
		case SLE_VAR_I64: return SlStorageHelper<ring_buffer_sl, int64_t>::SlCalcLen(ring, conv);
		case SLE_VAR_U64: return SlStorageHelper<ring_buffer_sl, uint64_t>::SlCalcLen(ring, conv);
		default: NOT_REACHED();
	}
}

/**
 * Save/load a ring buffer.
 * @param ring The ring buffer being manipulated
 * @param conv VarType type of variable that is used for calculating the size
 */
static void SlRing(void *ring, VarType conv)
{
	switch (GetVarMemType(conv)) {
		case SLE_VAR_BL: SlStorageHelper<ring_buffer_sl, bool>::SlSaveLoad(ring, conv); break;
		case SLE_VAR_I8: SlStorageHelper<ring_buffer_sl, int8_t>::SlSaveLoad(ring, conv); break;
		case SLE_VAR_U8: SlStorageHelper<ring_buffer_sl, uint8_t>::SlSaveLoad(ring, conv); break;
		case SLE_VAR_I16: SlStorageHelper<ring_buffer_sl, int16_t>::SlSaveLoad(ring, conv); break;
		case SLE_VAR_U16: SlStorageHelper<ring_buffer_sl, uint16_t>::SlSaveLoad(ring, conv); break;
		case SLE_VAR_I32: SlStorageHelper<ring_buffer_sl, int32_t>::SlSaveLoad(ring, conv); break;
		case SLE_VAR_U32: SlStorageHelper<ring_buffer_sl, uint32_t>::SlSaveLoad(ring, conv); break;
		case SLE_VAR_I64: SlStorageHelper<ring_buffer_sl, int64_t>::SlSaveLoad(ring, conv); break;
		case SLE_VAR_U64: SlStorageHelper<ring_buffer_sl, uint64_t>::SlSaveLoad(ring, conv); break;
		default: NOT_REACHED();
	}
}

/**
 * Return the size in bytes of a std::vector.
 * @param vector The std::vector to find the size of
 * @param conv VarType type of variable that is used for calculating the size
 */
static inline size_t SlCalcVectorLen(const void *vector, VarType conv)
{
	switch (GetVarMemType(conv)) {
		case SLE_VAR_BL: NOT_REACHED(); // Not supported
		case SLE_VAR_I8: return SlStorageHelper<std::vector, int8_t>::SlCalcLen(vector, conv);
		case SLE_VAR_U8: return SlStorageHelper<std::vector, uint8_t>::SlCalcLen(vector, conv);
		case SLE_VAR_I16: return SlStorageHelper<std::vector, int16_t>::SlCalcLen(vector, conv);
		case SLE_VAR_U16: return SlStorageHelper<std::vector, uint16_t>::SlCalcLen(vector, conv);
		case SLE_VAR_I32: return SlStorageHelper<std::vector, int32_t>::SlCalcLen(vector, conv);
		case SLE_VAR_U32: return SlStorageHelper<std::vector, uint32_t>::SlCalcLen(vector, conv);
		case SLE_VAR_I64: return SlStorageHelper<std::vector, int64_t>::SlCalcLen(vector, conv);
		case SLE_VAR_U64: return SlStorageHelper<std::vector, uint64_t>::SlCalcLen(vector, conv);
		default: NOT_REACHED();
	}
}

/**
 * Save/load a std::vector.
 * @param vector The std::vector being manipulated
 * @param conv VarType type of variable that is used for calculating the size
 */
static void SlVector(void *vector, VarType conv)
{
	switch (GetVarMemType(conv)) {
		case SLE_VAR_BL: NOT_REACHED(); // Not supported
		case SLE_VAR_I8: SlStorageHelper<std::vector, int8_t>::SlSaveLoad(vector, conv); break;
		case SLE_VAR_U8: SlStorageHelper<std::vector, uint8_t>::SlSaveLoad(vector, conv); break;
		case SLE_VAR_I16: SlStorageHelper<std::vector, int16_t>::SlSaveLoad(vector, conv); break;
		case SLE_VAR_U16: SlStorageHelper<std::vector, uint16_t>::SlSaveLoad(vector, conv); break;
		case SLE_VAR_I32: SlStorageHelper<std::vector, int32_t>::SlSaveLoad(vector, conv); break;
		case SLE_VAR_U32: SlStorageHelper<std::vector, uint32_t>::SlSaveLoad(vector, conv); break;
		case SLE_VAR_I64: SlStorageHelper<std::vector, int64_t>::SlSaveLoad(vector, conv); break;
		case SLE_VAR_U64: SlStorageHelper<std::vector, uint64_t>::SlSaveLoad(vector, conv); break;
		default: NOT_REACHED();
	}
}

/** Are we going to save this object or not? */
static inline bool SlIsObjectValidInSavegame(const SaveLoad &sld)
{
	return (_sl_version >= sld.version_from && _sl_version < sld.version_to);
}

/**
 * Calculate the size of the table header.
 * @param slt The SaveLoad table with objects to save/load.
 * @return size of given object.
 */
static size_t SlCalcTableHeader(const SaveLoadTable &slt)
{
	size_t length = 0;

	for (auto &sld : slt) {
		if (!SlIsObjectValidInSavegame(sld)) continue;

		length += SlCalcConvFileLen(SLE_UINT8);
		length += SlCalcStdStringLen(&sld.name);
	}

	length += SlCalcConvFileLen(SLE_UINT8); // End-of-list entry.

	for (auto &sld : slt) {
		if (!SlIsObjectValidInSavegame(sld)) continue;
		if (sld.cmd == SL_STRUCTLIST || sld.cmd == SL_STRUCT) {
			length += SlCalcTableHeader(sld.handler->GetDescription());
		}
	}

	return length;
}

/**
 * Calculate the size of an object.
 * @param object to be measured.
 * @param slt The SaveLoad table with objects to save/load.
 * @return size of given object.
 */
size_t SlCalcObjLength(const void *object, const SaveLoadTable &slt)
{
	size_t length = 0;

	/* Need to determine the length and write a length tag. */
	for (auto &sld : slt) {
		length += SlCalcObjMemberLength(object, sld);
	}
	return length;
}

size_t SlCalcObjMemberLength(const void *object, const SaveLoad &sld)
{
	assert(_sl.action == SLA_SAVE);

	if (!SlIsObjectValidInSavegame(sld)) return 0;

	switch (sld.cmd) {
		case SL_VAR: return SlCalcConvFileLen(sld.conv);
		case SL_REF: return SlCalcRefLen();
		case SL_ARR: return SlCalcArrayLen(sld.length, sld.conv);
		case SL_STR: return SlCalcStringLen(GetVariableAddress(object, sld), sld.length, sld.conv);
		case SL_REFLIST: return SlCalcRefListLen(GetVariableAddress(object, sld), sld.conv);
		case SL_REFRING: return SlCalcRefRingLen(GetVariableAddress(object, sld), sld.conv);
		case SL_REFVEC: return SlCalcRefVectorLen(GetVariableAddress(object, sld), sld.conv);
		case SL_RING: return SlCalcRingLen(GetVariableAddress(object, sld), sld.conv);
		case SL_VECTOR: return SlCalcVectorLen(GetVariableAddress(object, sld), sld.conv);
		case SL_STDSTR: return SlCalcStdStringLen(GetVariableAddress(object, sld));
		case SL_SAVEBYTE: return 1; // a byte is logically of size 1
		case SL_NULL: return SlCalcConvFileLen(sld.conv) * sld.length;

		case SL_STRUCT:
		case SL_STRUCTLIST: {
			NeedLength old_need_length = _sl.need_length;
			size_t old_obj_len = _sl.obj_len;

			_sl.need_length = NL_CALCLENGTH;
			_sl.obj_len = 0;

			/* Pretend that we are saving to collect the object size. Other
			 * means are difficult, as we don't know the length of the list we
			 * are about to store. */
			sld.handler->Save(const_cast<void *>(object));
			size_t length = _sl.obj_len;

			_sl.obj_len = old_obj_len;
			_sl.need_length = old_need_length;

			if (sld.cmd == SL_STRUCT) {
				length += SlGetArrayLength(1);
			}

			return length;
		}

		default: NOT_REACHED();
	}
	return 0;
}

static bool SlObjectMember(void *object, const SaveLoad &sld)
{
	if (!SlIsObjectValidInSavegame(sld)) return false;

	VarType conv = GB(sld.conv, 0, 8);
	switch (sld.cmd) {
		case SL_VAR:
		case SL_REF:
		case SL_ARR:
		case SL_STR:
		case SL_REFLIST:
		case SL_REFRING:
		case SL_REFVEC:
		case SL_RING:
		case SL_VECTOR:
		case SL_STDSTR: {
			void *ptr = GetVariableAddress(object, sld);

			switch (sld.cmd) {
				case SL_VAR: SlSaveLoadConv(ptr, conv); break;
				case SL_REF: SlSaveLoadRef(ptr, conv); break;
				case SL_ARR: SlArray(ptr, sld.length, conv); break;
				case SL_STR: SlString(ptr, sld.length, sld.conv); break;
				case SL_REFLIST: SlRefList(ptr, conv); break;
				case SL_REFRING: SlRefRing(ptr, conv); break;
				case SL_REFVEC: SlRefVector(ptr, conv); break;
				case SL_RING: SlRing(ptr, conv); break;
				case SL_VECTOR: SlVector(ptr, conv); break;
				case SL_STDSTR: SlStdString(ptr, sld.conv); break;
				default: NOT_REACHED();
			}
			break;
		}

		/* SL_SAVEBYTE writes a value to the savegame to identify the type of an object.
		 * When loading, the value is read explicitly with SlReadByte() to determine which
		 * object description to use. */
		case SL_SAVEBYTE: {
			void *ptr = GetVariableAddress(object, sld);

			switch (_sl.action) {
				case SLA_SAVE: SlWriteByte(*(uint8_t *)ptr); break;
				case SLA_LOAD_CHECK:
				case SLA_LOAD:
				case SLA_PTRS:
				case SLA_NULL: break;
				default: NOT_REACHED();
			}
			break;
		}

		case SL_NULL: {
			assert(GetVarMemType(sld.conv) == SLE_VAR_NULL);

			switch (_sl.action) {
				case SLA_LOAD_CHECK:
				case SLA_LOAD: SlSkipBytes(SlCalcConvFileLen(sld.conv) * sld.length); break;
				case SLA_SAVE: for (int i = 0; i < SlCalcConvFileLen(sld.conv) * sld.length; i++) SlWriteByte(0); break;
				case SLA_PTRS:
				case SLA_NULL: break;
				default: NOT_REACHED();
			}
			break;
		}

		case SL_STRUCT:
		case SL_STRUCTLIST:
			switch (_sl.action) {
				case SLA_SAVE: {
					if (sld.cmd == SL_STRUCT) {
						/* Store in the savegame if this struct was written or not. */
						SlSetStructListLength(SlCalcObjMemberLength(object, sld) > SlGetArrayLength(1) ? 1 : 0);
					}
					sld.handler->Save(object);
					break;
				}

				case SLA_LOAD_CHECK: {
					if (sld.cmd == SL_STRUCT && !IsSavegameVersionBefore(SLV_SAVELOAD_LIST_LENGTH)) {
						SlGetStructListLength(1);
					}
					sld.handler->LoadCheck(object);
					break;
				}

				case SLA_LOAD: {
					if (sld.cmd == SL_STRUCT && !IsSavegameVersionBefore(SLV_SAVELOAD_LIST_LENGTH)) {
						SlGetStructListLength(1);
					}
					sld.handler->Load(object);
					break;
				}

				case SLA_PTRS:
					sld.handler->FixPointers(object);
					break;

				case SLA_NULL: break;
				default: NOT_REACHED();
			}
			break;

		default: NOT_REACHED();
	}
	return true;
}

/**
 * Set the length of this list.
 * @param The length of the list.
 */
void SlSetStructListLength(size_t length)
{
	/* Automatically calculate the length? */
	if (_sl.need_length != NL_NONE) {
		SlSetLength(SlGetArrayLength(length));
		if (_sl.need_length == NL_CALCLENGTH) return;
	}

	SlWriteArrayLength(length);
}

/**
 * Get the length of this list; if it exceeds the limit, error out.
 * @param limit The maximum size the list can be.
 * @return The length of the list.
 */
size_t SlGetStructListLength(size_t limit)
{
	size_t length = SlReadArrayLength();
	if (length > limit) SlErrorCorrupt("List exceeds storage size");

	return length;
}

/**
 * Main SaveLoad function.
 * @param object The object that is being saved or loaded.
 * @param slt The SaveLoad table with objects to save/load.
 */
void SlObject(void *object, const SaveLoadTable &slt)
{
	/* Automatically calculate the length? */
	if (_sl.need_length != NL_NONE) {
		SlSetLength(SlCalcObjLength(object, slt));
		if (_sl.need_length == NL_CALCLENGTH) return;
	}

	for (auto &sld : slt) {
		SlObjectMember(object, sld);
	}
}

/**
 * Handler that is assigned when there is a struct read in the savegame which
 * is not known to the code. This means we are going to skip it.
 */
class SlSkipHandler : public SaveLoadHandler {
	void Save(void *) const override
	{
		NOT_REACHED();
	}

	void Load(void *object) const override
	{
		size_t length = SlGetStructListLength(UINT32_MAX);
		for (; length > 0; length--) {
			SlObject(object, this->GetLoadDescription());
		}
	}

	void LoadCheck(void *object) const override
	{
		this->Load(object);
	}

	virtual SaveLoadTable GetDescription() const override
	{
		return {};
	}

	virtual SaveLoadCompatTable GetCompatDescription() const override
	{
		NOT_REACHED();
	}
};

/**
 * Save or Load a table header.
 * @note a table-header can never contain more than 65535 fields.
 * @param slt The SaveLoad table with objects to save/load.
 * @return When loading, the ordered SaveLoad array to use; otherwise an empty list.
 */
std::vector<SaveLoad> SlTableHeader(const SaveLoadTable &slt)
{
	/* You can only use SlTableHeader if you are a CH_TABLE. */
	assert(_sl.block_mode == CH_TABLE || _sl.block_mode == CH_SPARSE_TABLE);

	switch (_sl.action) {
		case SLA_LOAD_CHECK:
		case SLA_LOAD: {
			std::vector<SaveLoad> saveloads;

			/* Build a key lookup mapping based on the available fields. */
			std::map<std::string, const SaveLoad *> key_lookup;
			for (auto &sld : slt) {
				if (!SlIsObjectValidInSavegame(sld)) continue;

				/* Check that there is only one active SaveLoad for a given name. */
				assert(key_lookup.find(sld.name) == key_lookup.end());
				key_lookup[sld.name] = &sld;
			}

			while (true) {
				uint8_t type = 0;
				SlSaveLoadConv(&type, SLE_UINT8);
				if (type == SLE_FILE_END) break;

				std::string key;
				SlStdString(&key, SLE_STR);

				auto sld_it = key_lookup.find(key);
				if (sld_it == key_lookup.end()) {
					/* SLA_LOADCHECK triggers this debug statement a lot and is perfectly normal. */
					DEBUG(sl, _sl.action == SLA_LOAD ? 2 : 6, "Field '%s' of type 0x%02X not found, skipping", key.c_str(), type);

					std::shared_ptr<SaveLoadHandler> handler = nullptr;
					SaveLoadType saveload_type;
					switch (type & SLE_FILE_TYPE_MASK) {
						case SLE_FILE_STRING:
							/* Strings are always marked with SLE_FILE_HAS_LENGTH_FIELD, as they are a list of chars. */
							saveload_type = SL_STR;
							break;

						case SLE_FILE_STRUCT:
							/* Structs are always marked with SLE_FILE_HAS_LENGTH_FIELD as SL_STRUCT is seen as a list of 0/1 in length. */
							saveload_type = SL_STRUCTLIST;
							handler = std::make_shared<SlSkipHandler>();
							break;

						default:
							saveload_type = (type & SLE_FILE_HAS_LENGTH_FIELD) ? SL_ARR : SL_VAR;
							break;
					}

					/* We don't know this field, so read to nothing. */
					saveloads.push_back({key, saveload_type, ((VarType)type & SLE_FILE_TYPE_MASK) | SLE_VAR_NULL, 1, SL_MIN_VERSION, SL_MAX_VERSION, 0, nullptr, 0, handler});
					continue;
				}

				/* Validate the type of the field. If it is changed, the
				 * savegame should have been bumped so we know how to do the
				 * conversion. If this error triggers, that clearly didn't
				 * happen and this is a friendly poke to the developer to bump
				 * the savegame version and add conversion code. */
				uint8_t correct_type = GetSavegameFileType(*sld_it->second);
				if (correct_type != type) {
					DEBUG(sl, 1, "Field type for '%s' was expected to be 0x%02X but 0x%02X was found", key.c_str(), correct_type, type);
					SlErrorCorrupt("Field type is different than expected");
				}
				saveloads.push_back(*sld_it->second);
			}

			for (auto &sld : saveloads) {
				if (sld.cmd == SL_STRUCTLIST || sld.cmd == SL_STRUCT) {
					sld.handler->load_description = SlTableHeader(sld.handler->GetDescription());
				}
			}

			return saveloads;
		}

		case SLA_SAVE: {
			/* Automatically calculate the length? */
			if (_sl.need_length != NL_NONE) {
				SlSetLength(SlCalcTableHeader(slt));
				if (_sl.need_length == NL_CALCLENGTH) break;
			}

			for (auto &sld : slt) {
				if (!SlIsObjectValidInSavegame(sld)) continue;
				/* Make sure we are not storing empty keys. */
				assert(!sld.name.empty());

				uint8_t type = GetSavegameFileType(sld);
				assert(type != SLE_FILE_END);

				SlSaveLoadConv(&type, SLE_UINT8);
				SlStdString(const_cast<std::string *>(&sld.name), SLE_STR);
			}

			/* Add an end-of-header marker. */
			uint8_t type = SLE_FILE_END;
			SlSaveLoadConv(&type, SLE_UINT8);

			/* After the table, write down any sub-tables we might have. */
			for (auto &sld : slt) {
				if (!SlIsObjectValidInSavegame(sld)) continue;
				if (sld.cmd == SL_STRUCTLIST || sld.cmd == SL_STRUCT) {
					/* SlCalcTableHeader already looks in sub-lists, so avoid the length being added twice. */
					NeedLength old_need_length = _sl.need_length;
					_sl.need_length = NL_NONE;

					SlTableHeader(sld.handler->GetDescription());

					_sl.need_length = old_need_length;
				}
			}

			break;
		}

		default: NOT_REACHED();
	}

	return std::vector<SaveLoad>();
}

/**
 * Load a table header in a savegame compatible way. If the savegame was made
 * before table headers were added, it will fall back to the
 * SaveLoadCompatTable for the order of fields while loading.
 *
 * @note You only have to call this function if the chunk existed as a
 * non-table type before converting it to a table. New chunks created as
 * table can call SlTableHeader() directly.
 *
 * @param slt The SaveLoad table with objects to save/load.
 * @param slct The SaveLoadCompat table the original order of the fields.
 * @return When loading, the ordered SaveLoad array to use; otherwise an empty list.
 */
std::vector<SaveLoad> SlCompatTableHeader(const SaveLoadTable &slt, const SaveLoadCompatTable &slct)
{
	assert(_sl.action == SLA_LOAD || _sl.action == SLA_LOAD_CHECK);
	/* CH_TABLE / CH_SPARSE_TABLE always have a header. */
	if (_sl.block_mode == CH_TABLE || _sl.block_mode == CH_SPARSE_TABLE) return SlTableHeader(slt);

	std::vector<SaveLoad> saveloads;

	/* Build a key lookup mapping based on the available fields. */
	std::map<std::string, std::vector<const SaveLoad *>> key_lookup;
	for (auto &sld : slt) {
		/* All entries should have a name; otherwise the entry should just be removed. */
		assert(!sld.name.empty());

		key_lookup[sld.name].push_back(&sld);
	}

	for (auto &slc : slct) {
		if (slc.name.empty()) {
			/* In old savegames there can be data we no longer care for. We
			 * skip this by simply reading the amount of bytes indicated and
			 * send those to /dev/null. */
			saveloads.push_back({"", SL_NULL, SLE_FILE_U8 | SLE_VAR_NULL, slc.length, slc.version_from, slc.version_to, 0, nullptr, 0, nullptr});
		} else {
			auto sld_it = key_lookup.find(slc.name);
			/* If this branch triggers, it means that an entry in the
			 * SaveLoadCompat list is not mentioned in the SaveLoad list. Did
			 * you rename a field in one and not in the other? */
			if (sld_it == key_lookup.end()) {
				/* This isn't an assert, as that leaves no information what
				 * field was to blame. This way at least we have breadcrumbs. */
				DEBUG(sl, 0, "internal error: saveload compatibility field '%s' not found", slc.name.c_str());
				SlErrorCorrupt("Internal error with savegame compatibility");
			}
			for (auto &sld : sld_it->second) {
				saveloads.push_back(*sld);
			}
		}
	}

	for (auto &sld : saveloads) {
		if (!SlIsObjectValidInSavegame(sld)) continue;
		if (sld.cmd == SL_STRUCTLIST || sld.cmd == SL_STRUCT) {
			sld.handler->load_description = SlCompatTableHeader(sld.handler->GetDescription(), sld.handler->GetCompatDescription());
		}
	}

	return saveloads;
}

/**
 * Save or Load (a list of) global variables.
 * @param slt The SaveLoad table with objects to save/load.
 */
void SlGlobList(const SaveLoadTable &slt)
{
	SlObject(nullptr, slt);
}

/**
 * Do something of which I have no idea what it is :P
 * @param proc The callback procedure that is called
 * @param arg The variable that will be used for the callback procedure
 */
void SlAutolength(AutolengthProc *proc, void *arg)
{
	// removed
	NOT_REACHED();
}

void ChunkHandler::LoadCheck(size_t len) const
{
	switch (_sl.block_mode) {
		case CH_TABLE:
		case CH_SPARSE_TABLE:
			SlTableHeader({});
			[[fallthrough]];
		case CH_ARRAY:
		case CH_SPARSE_ARRAY:
			SlSkipArray();
			break;
		case CH_RIFF:
			SlSkipBytes(len);
			break;
		default:
			NOT_REACHED();
	}
}

/**
 * Load a chunk of data (eg vehicles, stations, etc.)
 * @param ch The chunkhandler that will be used for the operation
 */
static void SlLoadChunk(const ChunkHandler &ch)
{
	byte m = SlReadByte();
	size_t len;
	size_t endoffs;

	_sl.block_mode = m & CH_TYPE_MASK;
	_sl.obj_len = 0;
	_sl.expect_table_header = (_sl.block_mode == CH_TABLE || _sl.block_mode == CH_SPARSE_TABLE);

	/* The header should always be at the start. Read the length; the
	 * Load() should as first action process the header. */
	if (_sl.expect_table_header) {
		SlIterateArray();
	}

	switch (_sl.block_mode) {
		case CH_TABLE:
		case CH_ARRAY:
			_sl.array_index = 0;
			ch.Load();
			if (_next_offs != 0) SlErrorCorrupt("Invalid array length");
			break;
		case CH_SPARSE_TABLE:
		case CH_SPARSE_ARRAY:
			ch.Load();
			if (_next_offs != 0) SlErrorCorrupt("Invalid array length");
			break;
		case CH_RIFF:
			/* Read length */
			len = (SlReadByte() << 16) | ((m >> 4) << 24);
			len += SlReadUint16();
			_sl.obj_len = len;
			endoffs = SlGetBytesRead() + len;
			ch.Load();
			if (SlGetBytesRead() != endoffs) SlErrorCorrupt("Invalid chunk size");
			break;
		default:
			SlErrorCorrupt("Invalid chunk type");
			break;
	}

	if (_sl.expect_table_header) SlErrorCorrupt("Table chunk without header");
}

/**
 * Load a chunk of data for checking savegames.
 * If the chunkhandler is nullptr, the chunk is skipped.
 * @param ch The chunkhandler that will be used for the operation
 */
static void SlLoadCheckChunk(const ChunkHandler &ch)
{
	byte m = SlReadByte();
	size_t len;
	size_t endoffs;

	_sl.block_mode = m & CH_TYPE_MASK;
	_sl.obj_len = 0;
	_sl.expect_table_header = (_sl.block_mode == CH_TABLE || _sl.block_mode == CH_SPARSE_TABLE);

	/* The header should always be at the start. Read the length; the
	 * LoadCheck() should as first action process the header. */
	if (_sl.expect_table_header) {
		SlIterateArray();
	}

	switch (_sl.block_mode) {
		case CH_TABLE:
		case CH_ARRAY:
			_sl.array_index = 0;
			ch.LoadCheck();
			break;
		case CH_SPARSE_TABLE:
		case CH_SPARSE_ARRAY:
			ch.LoadCheck();
			break;
		case CH_RIFF:
			/* Read length */
			len = (SlReadByte() << 16) | ((m >> 4) << 24);
			len += SlReadUint16();
			_sl.obj_len = len;
			endoffs = SlGetBytesRead() + len;
			ch.LoadCheck(len);
			if (SlGetBytesRead() != endoffs) SlErrorCorrupt("Invalid chunk size");
			break;
		default:
			SlErrorCorrupt("Invalid chunk type");
			break;
	}

	if (_sl.expect_table_header) SlErrorCorrupt("Table chunk without header");
}

/**
 * Find the ChunkHandler that will be used for processing the found
 * chunk in the savegame or in memory
 * @param id the chunk in question
 * @return returns the appropriate chunkhandler
 */
static const ChunkHandler *SlFindChunkHandler(uint32_t id)
{
	for (const ChunkHandler &ch : ChunkHandlers()) if (ch.id == id) return &ch;
	return nullptr;
}

/** Load all chunks */
void SlLoadChunks()
{
	_sl.action = SLA_LOAD;

	uint32_t id;
	const ChunkHandler *ch;

	for (id = SlReadUint32(); id != 0; id = SlReadUint32()) {
		DEBUG(sl, 2, "Loading chunk %c%c%c%c", id >> 24, id >> 16, id >> 8, id);

		ch = SlFindChunkHandler(id);
		if (ch == nullptr) SlErrorCorrupt("Unknown chunk type");
		SlLoadChunk(*ch);
	}
}

/** Load a chunk */
void SlLoadChunkByID(uint32_t id)
{
	_sl.action = SLA_LOAD;

	DEBUG(sl, 2, "Loading chunk %c%c%c%c", id >> 24, id >> 16, id >> 8, id);

	const ChunkHandler *ch = SlFindChunkHandler(id);
	if (ch == nullptr) SlErrorCorrupt("Unknown chunk type");
	SlLoadChunk(*ch);
}

/** Load all chunks for savegame checking */
void SlLoadCheckChunks()
{
	_sl.action = SLA_LOAD_CHECK;

	uint32_t id;
	const ChunkHandler *ch;

	for (id = SlReadUint32(); id != 0; id = SlReadUint32()) {
		DEBUG(sl, 2, "Loading chunk %c%c%c%c", id >> 24, id >> 16, id >> 8, id);

		ch = SlFindChunkHandler(id);
		if (ch == nullptr) SlErrorCorrupt("Unknown chunk type");
		SlLoadCheckChunk(*ch);
	}
}

/** Load a chunk for savegame checking */
void SlLoadCheckChunkByID(uint32_t id)
{
	_sl.action = SLA_LOAD_CHECK;

	DEBUG(sl, 2, "Loading chunk %c%c%c%c", id >> 24, id >> 16, id >> 8, id);

	const ChunkHandler *ch = SlFindChunkHandler(id);
	if (ch == nullptr) SlErrorCorrupt("Unknown chunk type");
	SlLoadCheckChunk(*ch);
}

/** Fix all pointers (convert index -> pointer) */
void SlFixPointers()
{
	_sl.action = SLA_PTRS;

	for (const ChunkHandler &ch : ChunkHandlers()) {
		DEBUG(sl, 3, "Fixing pointers for %c%c%c%c", ch.id >> 24, ch.id >> 16, ch.id >> 8, ch.id);
		ch.FixPointers();
	}

	assert(_sl.action == SLA_PTRS);
}

void SlFixPointerChunkByID(uint32_t id)
{
	const ChunkHandler *ch = SlFindChunkHandler(id);
	if (ch == nullptr) SlErrorCorrupt("Unknown chunk type");
	DEBUG(sl, 3, "Fixing pointers for %c%c%c%c", ch->id >> 24, ch->id >> 16, ch->id >> 8, ch->id);
	ch->FixPointers();
}

/**
 * Save a chunk of data (eg. vehicles, stations, etc.). Each chunk is
 * prefixed by an ID identifying it, followed by data, and terminator where appropriate
 * @param ch The chunkhandler that will be used for the operation
 */
static void SlSaveChunk(const ChunkHandler &ch)
{
	if (ch.type == CH_READONLY) return;

	SlWriteUint32(ch.id);
	DEBUG(sl, 2, "Saving chunk %c%c%c%c", ch.id >> 24, ch.id >> 16, ch.id >> 8, ch.id);

	_sl.block_mode = ch.type;
	_sl.expect_table_header = (_sl.block_mode == CH_TABLE || _sl.block_mode == CH_SPARSE_TABLE);

	_sl.need_length = (_sl.expect_table_header || _sl.block_mode == CH_RIFF) ? NL_WANTLENGTH : NL_NONE;

	switch (_sl.block_mode) {
		case CH_RIFF:
			ch.Save();
			break;
		case CH_TABLE:
		case CH_ARRAY:
			_sl.last_array_index = 0;
			SlWriteByte(_sl.block_mode);
			ch.Save();
			SlWriteArrayLength(0); // Terminate arrays
			break;
		case CH_SPARSE_TABLE:
		case CH_SPARSE_ARRAY:
			SlWriteByte(_sl.block_mode);
			ch.Save();
			SlWriteArrayLength(0); // Terminate arrays
			break;
		default: NOT_REACHED();
	}

	if (_sl.expect_table_header) SlErrorCorrupt("Table chunk without header");
}

/** Save a chunk of data */
void SlSaveChunkChunkByID(uint32_t id)
{
	const ChunkHandler *ch = SlFindChunkHandler(id);
	if (ch == nullptr) SlErrorCorrupt("Unknown chunk type");

	_sl.action = SLA_SAVE;
	SlSaveChunk(*ch);
}

/** Reset state prior to a load */
void SlResetLoadState()
{
	_next_offs = 0;
}

SaveLoadTable SaveLoadHandler::GetLoadDescription() const
{
	assert(this->load_description.has_value());
	return *this->load_description;
}

}<|MERGE_RESOLUTION|>--- conflicted
+++ resolved
@@ -188,139 +188,6 @@
 }
 
 /**
-<<<<<<< HEAD
-=======
- * Error handler. Sets everything up to show an error message and to clean
- * up the mess of a partial savegame load.
- * @param string The translatable error message to show.
- * @param extra_msg An extra error message coming from one of the APIs.
- * @note This function does never return as it throws an exception to
- *       break out of all the saveload code.
- */
-[[noreturn]] void SlError(StringID string, const std::string &extra_msg)
-{
-	/* Distinguish between loading into _load_check_data vs. normal save/load. */
-	if (_sl.action == SLA_LOAD_CHECK) {
-		_load_check_data.error = string;
-		_load_check_data.error_msg = extra_msg;
-	} else {
-		_sl.error_str = string;
-		_sl.extra_msg = extra_msg;
-	}
-
-	/* We have to nullptr all pointers here; we might be in a state where
-	 * the pointers are actually filled with indices, which means that
-	 * when we access them during cleaning the pool dereferences of
-	 * those indices will be made with segmentation faults as result. */
-	if (_sl.action == SLA_LOAD || _sl.action == SLA_PTRS) SlNullPointers();
-
-	/* Logging could be active. */
-	_gamelog.StopAnyAction();
-
-	throw std::exception();
-}
-
-/**
- * Error handler for corrupt savegames. Sets everything up to show the
- * error message and to clean up the mess of a partial savegame load.
- * @param msg Location the corruption has been spotted.
- * @note This function does never return as it throws an exception to
- *       break out of all the saveload code.
- */
-[[noreturn]] void SlErrorCorrupt(const std::string &msg)
-{
-	SlError(STR_GAME_SAVELOAD_ERROR_BROKEN_SAVEGAME, msg);
-}
-
-
-typedef void (*AsyncSaveFinishProc)();                      ///< Callback for when the savegame loading is finished.
-static std::atomic<AsyncSaveFinishProc> _async_save_finish; ///< Callback to call when the savegame loading is finished.
-static std::thread _save_thread;                            ///< The thread we're using to compress and write a savegame
-
-/**
- * Called by save thread to tell we finished saving.
- * @param proc The callback to call when saving is done.
- */
-static void SetAsyncSaveFinish(AsyncSaveFinishProc proc)
-{
-	if (_exit_game) return;
-	while (_async_save_finish.load(std::memory_order_acquire) != nullptr) CSleep(10);
-
-	_async_save_finish.store(proc, std::memory_order_release);
-}
-
-/**
- * Handle async save finishes.
- */
-void ProcessAsyncSaveFinish()
-{
-	AsyncSaveFinishProc proc = _async_save_finish.exchange(nullptr, std::memory_order_acq_rel);
-	if (proc == nullptr) return;
-
-	proc();
-
-	if (_save_thread.joinable()) {
-		_save_thread.join();
-	}
-}
-
-/**
- * Wrapper for reading a byte from the buffer.
- * @return The read byte.
- */
-byte SlReadByte()
-{
-	return _sl.reader->ReadByte();
-}
-
-/**
- * Wrapper for writing a byte to the dumper.
- * @param b The byte to write.
- */
-void SlWriteByte(byte b)
-{
-	_sl.dumper->WriteByte(b);
-}
-
-static inline int SlReadUint16()
-{
-	int x = SlReadByte() << 8;
-	return x | SlReadByte();
-}
-
-static inline uint32_t SlReadUint32()
-{
-	uint32_t x = SlReadUint16() << 16;
-	return x | SlReadUint16();
-}
-
-static inline uint64_t SlReadUint64()
-{
-	uint32_t x = SlReadUint32();
-	uint32_t y = SlReadUint32();
-	return (uint64_t)x << 32 | y;
-}
-
-static inline void SlWriteUint16(uint16_t v)
-{
-	SlWriteByte(GB(v, 8, 8));
-	SlWriteByte(GB(v, 0, 8));
-}
-
-static inline void SlWriteUint32(uint32_t v)
-{
-	SlWriteUint16(GB(v, 16, 16));
-	SlWriteUint16(GB(v,  0, 16));
-}
-
-static inline void SlWriteUint64(uint64_t x)
-{
-	SlWriteUint32((uint32_t)(x >> 32));
-	SlWriteUint32((uint32_t)x);
-}
-
-/**
->>>>>>> 22eed961
  * Read in the header descriptor of an object or an array.
  * If the highest bit is set (7), then the index is bigger than 127
  * elements, so use the next byte to read in the real value.
