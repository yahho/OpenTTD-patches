/*
 * This file is part of OpenTTD.
 * OpenTTD is free software; you can redistribute it and/or modify it under the terms of the GNU General Public License as published by the Free Software Foundation, version 2.
 * OpenTTD is distributed in the hope that it will be useful, but WITHOUT ANY WARRANTY; without even the implied warranty of MERCHANTABILITY or FITNESS FOR A PARTICULAR PURPOSE.
 * See the GNU General Public License for more details. You should have received a copy of the GNU General Public License along with OpenTTD. If not, see <http://www.gnu.org/licenses/>.
 */

/**
 * @file saveload.cpp
 * All actions handling saving and loading goes on in this file. The general actions
 * are as follows for saving a game (loading is analogous):
 * <ol>
 * <li>initialize the writer by creating a temporary memory-buffer for it
 * <li>go through all to-be saved elements, each 'chunk' (#ChunkHandler) prefixed by a label
 * <li>use their description array (#SaveLoad) to know what elements to save and in what version
 *    of the game it was active (used when loading)
 * <li>write all data byte-by-byte to the temporary buffer so it is endian-safe
 * <li>when the buffer is full; flush it to the output (eg save to file) (_sl.buf, _sl.bufp, _sl.bufe)
 * <li>repeat this until everything is done, and flush any remaining output to file
 * </ol>
 */

#include "../stdafx.h"
#include "../debug.h"
#include "../station_base.h"
#include "../thread.h"
#include "../town.h"
#include "../network/network.h"
#include "../window_func.h"
#include "../strings_func.h"
#include "../core/endian_func.hpp"
#include "../vehicle_base.h"
#include "../company_func.h"
#include "../date_func.h"
#include "../autoreplace_base.h"
#include "../roadstop_base.h"
#include "../linkgraph/linkgraph.h"
#include "../linkgraph/linkgraphjob.h"
#include "../statusbar_gui.h"
#include "../fileio_func.h"
#include "../gamelog.h"
#include "../string_func.h"
#include "../string_func_extra.h"
#include "../fios.h"
#include "../error.h"
#include "../scope.h"
#include <atomic>
#include <deque>
#include <string>
#ifdef __EMSCRIPTEN__
#	include <emscripten.h>
#endif

#include "../tbtr_template_vehicle.h"

#include "table/strings.h"

#include "saveload_internal.h"
#include "saveload_filter.h"
#include "saveload_buffer.h"
#include "extended_ver_sl.h"

#include <deque>
#include <vector>

#include "../thread.h"
#include <mutex>
#include <condition_variable>
#if defined(__MINGW32__)
#include "../3rdparty/mingw-std-threads/mingw.mutex.h"
#include "../3rdparty/mingw-std-threads/mingw.condition_variable.h"
#endif

#include "../safeguards.h"

extern const SaveLoadVersion SAVEGAME_VERSION = SLV_CUSTOM_SUBSIDY_DURATION; ///< Current savegame version of OpenTTD.
extern const SaveLoadVersion MAX_LOAD_SAVEGAME_VERSION = (SaveLoadVersion)(SL_MAX_VERSION - 1); ///< Max loadable savegame version of OpenTTD.

const SaveLoadVersion SAVEGAME_VERSION_EXT = (SaveLoadVersion)(0x8000); ///< Savegame extension indicator mask

SavegameType _savegame_type; ///< type of savegame we are loading
FileToSaveLoad _file_to_saveload; ///< File to save or load in the openttd loop.

<<<<<<< HEAD
uint32 _ttdp_version;        ///< version of TTDP savegame (if applicable)
SaveLoadVersion _sl_version; ///< the major savegame version identifier
byte   _sl_minor_version;    ///< the minor savegame version, DO NOT USE!
char _savegame_format[10];    ///< how to compress savegames
bool _do_autosave;           ///< are we doing an autosave at the moment?
=======
uint32 _ttdp_version;         ///< version of TTDP savegame (if applicable)
SaveLoadVersion _sl_version;  ///< the major savegame version identifier
byte   _sl_minor_version;     ///< the minor savegame version, DO NOT USE!
std::string _savegame_format; ///< how to compress savegames
bool _do_autosave;            ///< are we doing an autosave at the moment?
>>>>>>> 10c46946

extern bool _sl_is_ext_version;
extern bool _sl_maybe_springpp;
extern bool _sl_maybe_chillpp;
extern bool _sl_upstream_mode;

namespace upstream_sl {
	void SlNullPointers();
	void SlLoadChunks();
	void SlLoadCheckChunks();
	void SlFixPointers();
}

/** What are we currently doing? */
enum SaveLoadAction {
	SLA_LOAD,        ///< loading
	SLA_SAVE,        ///< saving
	SLA_PTRS,        ///< fixing pointers
	SLA_NULL,        ///< null all pointers (on loading error)
	SLA_LOAD_CHECK,  ///< partial loading into #_load_check_data
};

enum NeedLength {
	NL_NONE = 0,       ///< not working in NeedLength mode
	NL_WANTLENGTH = 1, ///< writing length and data
};

void ReadBuffer::SkipBytesSlowPath(size_t bytes)
{
	bytes -= (this->bufe - this->bufp);
	while (true) {
		size_t len = this->reader->Read(this->buf, lengthof(this->buf));
		if (len == 0) SlErrorCorrupt("Unexpected end of chunk");
		this->read += len;
		if (len >= bytes) {
			this->bufp = this->buf + bytes;
			this->bufe = this->buf + len;
			return;
		} else {
			bytes -= len;
		}
	}
}

void ReadBuffer::AcquireBytes()
{
	size_t remainder = this->bufe - this->bufp;
	if (remainder) {
		memmove(this->buf, this->bufp, remainder);
	}
	size_t len = this->reader->Read(this->buf + remainder, lengthof(this->buf) - remainder);
	if (len == 0) SlErrorCorrupt("Unexpected end of chunk");

	this->read += len;
	this->bufp = this->buf;
	this->bufe = this->buf + remainder + len;
}

void MemoryDumper::FinaliseBlock()
{
	assert(this->saved_buf == nullptr);
	if (!this->blocks.empty()) {
		size_t s = MEMORY_CHUNK_SIZE - (this->bufe - this->buf);
		this->blocks.back().size = s;
		this->completed_block_bytes += s;
	}
	this->buf = this->bufe = nullptr;
}

void MemoryDumper::AllocateBuffer()
{
	if (this->saved_buf) {
		const size_t offset = this->buf - this->autolen_buf;
		const size_t size = (this->autolen_buf_end - this->autolen_buf) * 2;
		this->autolen_buf = ReallocT<byte>(this->autolen_buf, size);
		this->autolen_buf_end = this->autolen_buf + size;
		this->buf = this->autolen_buf + offset;
		this->bufe = this->autolen_buf_end;
		return;
	}
	this->FinaliseBlock();
	this->buf = MallocT<byte>(MEMORY_CHUNK_SIZE);
	this->blocks.emplace_back(this->buf);
	this->bufe = this->buf + MEMORY_CHUNK_SIZE;
}

/**
 * Flush this dumper into a writer.
 * @param writer The filter we want to use.
 */
void MemoryDumper::Flush(SaveFilter *writer)
{
	this->FinaliseBlock();

	size_t block_count = this->blocks.size();
	for (size_t i = 0; i < block_count; i++) {
		writer->Write(this->blocks[i].data, this->blocks[i].size);
	}

	writer->Finish();
}

void MemoryDumper::StartAutoLength()
{
	assert(this->saved_buf == nullptr);

	this->saved_buf = this->buf;
	this->saved_bufe = this->bufe;
	this->buf = this->autolen_buf;
	this->bufe = this->autolen_buf_end;
}

std::pair<byte *, size_t> MemoryDumper::StopAutoLength()
{
	assert(this->saved_buf != nullptr);
	auto res = std::make_pair(this->autolen_buf, this->buf - this->autolen_buf);

	this->buf = this->saved_buf;
	this->bufe = this->saved_bufe;
	this->saved_buf = this->saved_bufe = nullptr;
	return res;
}

/**
 * Get the size of the memory dump made so far.
 * @return The size.
 */
size_t MemoryDumper::GetSize() const
{
	assert(this->saved_buf == nullptr);
	return this->completed_block_bytes + (this->bufe ? (MEMORY_CHUNK_SIZE - (this->bufe - this->buf)) : 0);
}

/** The saveload struct, containing reader-writer functions, buffer, version, etc. */
struct SaveLoadParams {
	SaveLoadAction action;               ///< are we doing a save or a load atm.
	NeedLength need_length;              ///< working in NeedLength (Autolength) mode?
	byte block_mode;                     ///< ???
	bool error;                          ///< did an error occur or not

	size_t obj_len;                      ///< the length of the current object we are busy with
	int array_index, last_array_index;   ///< in the case of an array, the current and last positions

	MemoryDumper *dumper;                ///< Memory dumper to write the savegame to.
	SaveFilter *sf;                      ///< Filter to write the savegame to.

	ReadBuffer *reader;                  ///< Savegame reading buffer.
	LoadFilter *lf;                      ///< Filter to read the savegame from.

	StringID error_str;                  ///< the translatable error message to show
	char *extra_msg;                     ///< the error message

	uint16 game_speed;                   ///< The game speed when saving started.
	bool saveinprogress;                 ///< Whether there is currently a save in progress.
	SaveModeFlags save_flags;            ///< Save mode flags
};

static SaveLoadParams _sl; ///< Parameters used for/at saveload.

ReadBuffer *ReadBuffer::GetCurrent()
{
	return _sl.reader;
}

MemoryDumper *MemoryDumper::GetCurrent()
{
	return _sl.dumper;
}

static const std::vector<ChunkHandler> &ChunkHandlers()
{
	/* These define the chunks */
	extern const ChunkHandlerTable _version_ext_chunk_handlers;
	extern const ChunkHandlerTable _gamelog_chunk_handlers;
	extern const ChunkHandlerTable _map_chunk_handlers;
	extern const ChunkHandlerTable _misc_chunk_handlers;
	extern const ChunkHandlerTable _name_chunk_handlers;
	extern const ChunkHandlerTable _cheat_chunk_handlers;
	extern const ChunkHandlerTable _setting_chunk_handlers;
	extern const ChunkHandlerTable _company_chunk_handlers;
	extern const ChunkHandlerTable _engine_chunk_handlers;
	extern const ChunkHandlerTable _veh_chunk_handlers;
	extern const ChunkHandlerTable _waypoint_chunk_handlers;
	extern const ChunkHandlerTable _depot_chunk_handlers;
	extern const ChunkHandlerTable _order_chunk_handlers;
	extern const ChunkHandlerTable _town_chunk_handlers;
	extern const ChunkHandlerTable _sign_chunk_handlers;
	extern const ChunkHandlerTable _station_chunk_handlers;
	extern const ChunkHandlerTable _industry_chunk_handlers;
	extern const ChunkHandlerTable _economy_chunk_handlers;
	extern const ChunkHandlerTable _subsidy_chunk_handlers;
	extern const ChunkHandlerTable _cargomonitor_chunk_handlers;
	extern const ChunkHandlerTable _goal_chunk_handlers;
	extern const ChunkHandlerTable _story_page_chunk_handlers;
	extern const ChunkHandlerTable _ai_chunk_handlers;
	extern const ChunkHandlerTable _game_chunk_handlers;
	extern const ChunkHandlerTable _animated_tile_chunk_handlers;
	extern const ChunkHandlerTable _newgrf_chunk_handlers;
	extern const ChunkHandlerTable _group_chunk_handlers;
	extern const ChunkHandlerTable _cargopacket_chunk_handlers;
	extern const ChunkHandlerTable _autoreplace_chunk_handlers;
	extern const ChunkHandlerTable _labelmaps_chunk_handlers;
	extern const ChunkHandlerTable _linkgraph_chunk_handlers;
	extern const ChunkHandlerTable _airport_chunk_handlers;
	extern const ChunkHandlerTable _object_chunk_handlers;
	extern const ChunkHandlerTable _persistent_storage_chunk_handlers;
	extern const ChunkHandlerTable _trace_restrict_chunk_handlers;
	extern const ChunkHandlerTable _signal_chunk_handlers;
	extern const ChunkHandlerTable _plan_chunk_handlers;
	extern const ChunkHandlerTable _template_replacement_chunk_handlers;
	extern const ChunkHandlerTable _template_vehicle_chunk_handlers;
	extern const ChunkHandlerTable _bridge_signal_chunk_handlers;
	extern const ChunkHandlerTable _tunnel_chunk_handlers;
	extern const ChunkHandlerTable _train_speed_adaptation_chunk_handlers;
	extern const ChunkHandlerTable _debug_chunk_handlers;

	/** List of all chunks in a savegame. */
	static const ChunkHandlerTable _chunk_handler_tables[] = {
		_version_ext_chunk_handlers,
		_gamelog_chunk_handlers,
		_map_chunk_handlers,
		_misc_chunk_handlers,
		_name_chunk_handlers,
		_cheat_chunk_handlers,
		_setting_chunk_handlers,
		_veh_chunk_handlers,
		_waypoint_chunk_handlers,
		_depot_chunk_handlers,
		_order_chunk_handlers,
		_industry_chunk_handlers,
		_economy_chunk_handlers,
		_subsidy_chunk_handlers,
		_cargomonitor_chunk_handlers,
		_goal_chunk_handlers,
		_story_page_chunk_handlers,
		_engine_chunk_handlers,
		_town_chunk_handlers,
		_sign_chunk_handlers,
		_station_chunk_handlers,
		_company_chunk_handlers,
		_ai_chunk_handlers,
		_game_chunk_handlers,
		_animated_tile_chunk_handlers,
		_newgrf_chunk_handlers,
		_group_chunk_handlers,
		_cargopacket_chunk_handlers,
		_autoreplace_chunk_handlers,
		_labelmaps_chunk_handlers,
		_linkgraph_chunk_handlers,
		_airport_chunk_handlers,
		_object_chunk_handlers,
		_persistent_storage_chunk_handlers,
		_trace_restrict_chunk_handlers,
		_signal_chunk_handlers,
		_plan_chunk_handlers,
		_template_replacement_chunk_handlers,
		_template_vehicle_chunk_handlers,
		_bridge_signal_chunk_handlers,
		_tunnel_chunk_handlers,
		_train_speed_adaptation_chunk_handlers,
		_debug_chunk_handlers,
	};

	static std::vector<ChunkHandler> _chunk_handlers;

	if (_chunk_handlers.empty()) {
		for (auto &chunk_handler_table : _chunk_handler_tables) {
			for (auto &chunk_handler : chunk_handler_table) {
				_chunk_handlers.push_back(chunk_handler);
			}
		}
	}

	return _chunk_handlers;
}

/** Null all pointers (convert index -> nullptr) */
static void SlNullPointers()
{
	if (_sl_upstream_mode) {
		upstream_sl::SlNullPointers();
		return;
	}

	_sl.action = SLA_NULL;

	/* We don't want any savegame conversion code to run
	 * during NULLing; especially those that try to get
	 * pointers from other pools. */
	_sl_version = SAVEGAME_VERSION;
	SlXvSetCurrentState();

	for (auto &ch : ChunkHandlers()) {
		if (ch.ptrs_proc != nullptr) {
			DEBUG(sl, 3, "Nulling pointers for %c%c%c%c", ch.id >> 24, ch.id >> 16, ch.id >> 8, ch.id);
			ch.ptrs_proc();
		}
	}

	assert(_sl.action == SLA_NULL);
}

struct ThreadSlErrorException {
	StringID string;
	const char *extra_msg;
};

/**
 * Error handler. Sets everything up to show an error message and to clean
 * up the mess of a partial savegame load.
 * @param string The translatable error message to show.
 * @param extra_msg An extra error message coming from one of the APIs.
 * @note This function does never return as it throws an exception to
 *       break out of all the saveload code.
 */
void NORETURN SlError(StringID string, const char *extra_msg, bool already_malloced)
{
	char *str = nullptr;
	if (extra_msg != nullptr) {
		str = already_malloced ? const_cast<char *>(extra_msg) : stredup(extra_msg);
	}

	if (IsNonMainThread() && IsNonGameThread() && _sl.action != SLA_SAVE) {
		throw ThreadSlErrorException{ string, extra_msg };
	}

	/* Distinguish between loading into _load_check_data vs. normal save/load. */
	if (_sl.action == SLA_LOAD_CHECK) {
		_load_check_data.error = string;
		free(_load_check_data.error_data);
		_load_check_data.error_data = str;
	} else {
		_sl.error_str = string;
		free(_sl.extra_msg);
		_sl.extra_msg = str;
	}

	/* We have to nullptr all pointers here; we might be in a state where
	 * the pointers are actually filled with indices, which means that
	 * when we access them during cleaning the pool dereferences of
	 * those indices will be made with segmentation faults as result. */
	if (_sl.action == SLA_LOAD || _sl.action == SLA_PTRS) SlNullPointers();

	/* Logging could be active. */
	GamelogStopAnyAction();

	throw std::exception();
}

/**
 * As SlError, except that it takes a format string and additional parameters
 */
void NORETURN CDECL SlErrorFmt(StringID string, const char *msg, ...)
{
	va_list va;
	va_start(va, msg);
	char *str = str_vfmt(msg, va);
	va_end(va);
	SlError(string, str, true);
}

/**
 * Error handler for corrupt savegames. Sets everything up to show the
 * error message and to clean up the mess of a partial savegame load.
 * @param msg Location the corruption has been spotted.
 * @note This function does never return as it throws an exception to
 *       break out of all the saveload code.
 */
void NORETURN SlErrorCorrupt(const char *msg, bool already_malloced)
{
	SlError(STR_GAME_SAVELOAD_ERROR_BROKEN_SAVEGAME, msg, already_malloced);
}

/**
 * Issue an SlErrorCorrupt with a format string.
 * @param format format string
 * @param ... arguments to format string
 * @note This function does never return as it throws an exception to
 *       break out of all the saveload code.
 */
void NORETURN CDECL SlErrorCorruptFmt(const char *format, ...)
{
	va_list va;
	va_start(va, format);
	char *str = str_vfmt(format, va);
	va_end(va);
	SlError(STR_GAME_SAVELOAD_ERROR_BROKEN_SAVEGAME, str, true);
}

typedef void (*AsyncSaveFinishProc)();                      ///< Callback for when the savegame loading is finished.
static std::atomic<AsyncSaveFinishProc> _async_save_finish; ///< Callback to call when the savegame loading is finished.
static std::thread _save_thread;                            ///< The thread we're using to compress and write a savegame

/**
 * Called by save thread to tell we finished saving.
 * @param proc The callback to call when saving is done.
 */
static void SetAsyncSaveFinish(AsyncSaveFinishProc proc)
{
	if (_exit_game) return;
	while (_async_save_finish.load(std::memory_order_acquire) != nullptr) CSleep(10);

	_async_save_finish.store(proc, std::memory_order_release);
}

/**
 * Handle async save finishes.
 */
void ProcessAsyncSaveFinish()
{
	AsyncSaveFinishProc proc = _async_save_finish.exchange(nullptr, std::memory_order_acq_rel);
	if (proc == nullptr) return;

	proc();

	if (_save_thread.joinable()) {
		_save_thread.join();
	}
}

/**
 * Wrapper for reading a byte from the buffer.
 * @return The read byte.
 */
byte SlReadByte()
{
	return _sl.reader->ReadByte();
}

/**
 * Read in bytes from the file/data structure but don't do
 * anything with them, discarding them in effect
 * @param length The amount of bytes that is being treated this way
 */
void SlSkipBytes(size_t length)
{
	return _sl.reader->SkipBytes(length);
}

int SlReadUint16()
{
	_sl.reader->CheckBytes(2);
	return _sl.reader->RawReadUint16();
}

uint32 SlReadUint32()
{
	_sl.reader->CheckBytes(4);
	return _sl.reader->RawReadUint32();
}

uint64 SlReadUint64()
{
	_sl.reader->CheckBytes(8);
	return _sl.reader->RawReadUint64();
}

/**
 * Wrapper for writing a byte to the dumper.
 * @param b The byte to write.
 */
void SlWriteByte(byte b)
{
	_sl.dumper->WriteByte(b);
}

void SlWriteUint16(uint16 v)
{
	_sl.dumper->CheckBytes(2);
	_sl.dumper->RawWriteUint16(v);
}

void SlWriteUint32(uint32 v)
{
	_sl.dumper->CheckBytes(4);
	_sl.dumper->RawWriteUint32(v);
}

void SlWriteUint64(uint64 v)
{
	_sl.dumper->CheckBytes(8);
	_sl.dumper->RawWriteUint64(v);
}

/**
 * Returns number of bytes read so far
 * May only be called during a load/load check action
 */
size_t SlGetBytesRead()
{
	assert(_sl.action == SLA_LOAD || _sl.action == SLA_LOAD_CHECK);
	return _sl.reader->GetSize();
}

/**
 * Returns number of bytes written so far
 * May only be called during a save action
 */
size_t SlGetBytesWritten()
{
	assert(_sl.action == SLA_SAVE);
	return _sl.dumper->GetSize();
}

/**
 * Read in the header descriptor of an object or an array.
 * If the highest bit is set (7), then the index is bigger than 127
 * elements, so use the next byte to read in the real value.
 * The actual value is then both bytes added with the first shifted
 * 8 bits to the left, and dropping the highest bit (which only indicated a big index).
 * x = ((x & 0x7F) << 8) + SlReadByte();
 * @return Return the value of the index
 */
static uint SlReadSimpleGamma()
{
	uint i = SlReadByte();
	if (HasBit(i, 7)) {
		i &= ~0x80;
		if (HasBit(i, 6)) {
			i &= ~0x40;
			if (HasBit(i, 5)) {
				i &= ~0x20;
				if (HasBit(i, 4)) {
					i &= ~0x10;
					if (HasBit(i, 3)) {
						SlErrorCorrupt("Unsupported gamma");
					}
					i = SlReadByte(); // 32 bits only.
				}
				i = (i << 8) | SlReadByte();
			}
			i = (i << 8) | SlReadByte();
		}
		i = (i << 8) | SlReadByte();
	}
	return i;
}

/**
 * Write the header descriptor of an object or an array.
 * If the element is bigger than 127, use 2 bytes for saving
 * and use the highest byte of the first written one as a notice
 * that the length consists of 2 bytes, etc.. like this:
 * 0xxxxxxx
 * 10xxxxxx xxxxxxxx
 * 110xxxxx xxxxxxxx xxxxxxxx
 * 1110xxxx xxxxxxxx xxxxxxxx xxxxxxxx
 * 11110--- xxxxxxxx xxxxxxxx xxxxxxxx xxxxxxxx
 * We could extend the scheme ad infinum to support arbitrarily
 * large chunks, but as sizeof(size_t) == 4 is still very common
 * we don't support anything above 32 bits. That's why in the last
 * case the 3 most significant bits are unused.
 * @param i Index being written
 */

static void SlWriteSimpleGamma(size_t i)
{
	if (i >= (1 << 7)) {
		if (i >= (1 << 14)) {
			if (i >= (1 << 21)) {
				if (i >= (1 << 28)) {
					assert(i <= UINT32_MAX); // We can only support 32 bits for now.
					SlWriteByte((byte)(0xF0));
					SlWriteByte((byte)(i >> 24));
				} else {
					SlWriteByte((byte)(0xE0 | (i >> 24)));
				}
				SlWriteByte((byte)(i >> 16));
			} else {
				SlWriteByte((byte)(0xC0 | (i >> 16)));
			}
			SlWriteByte((byte)(i >> 8));
		} else {
			SlWriteByte((byte)(0x80 | (i >> 8)));
		}
	}
	SlWriteByte((byte)i);
}

/** Return how many bytes used to encode a gamma value */
static inline uint SlGetGammaLength(size_t i)
{
	return 1 + (i >= (1 << 7)) + (i >= (1 << 14)) + (i >= (1 << 21)) + (i >= (1 << 28));
}

static inline uint SlReadSparseIndex()
{
	return SlReadSimpleGamma();
}

static inline void SlWriteSparseIndex(uint index)
{
	SlWriteSimpleGamma(index);
}

static inline uint SlReadArrayLength()
{
	return SlReadSimpleGamma();
}

static inline void SlWriteArrayLength(size_t length)
{
	SlWriteSimpleGamma(length);
}

static inline uint SlGetArrayLength(size_t length)
{
	return SlGetGammaLength(length);
}

/**
 * Return the size in bytes of a certain type of normal/atomic variable
 * as it appears in memory. See VarTypes
 * @param conv VarType type of variable that is used for calculating the size
 * @return Return the size of this type in bytes
 */
static inline uint SlCalcConvMemLen(VarType conv)
{
	static const byte conv_mem_size[] = {1, 1, 1, 2, 2, 4, 4, 8, 8, 0};

	switch (GetVarMemType(conv)) {
		case SLE_VAR_STRB:
		case SLE_VAR_STR:
		case SLE_VAR_STRQ:
			return SlReadArrayLength();

		default:
			uint8 type = GetVarMemType(conv) >> 4;
			assert(type < lengthof(conv_mem_size));
			return conv_mem_size[type];
	}
}

/**
 * Return the size in bytes of a certain type of normal/atomic variable
 * as it appears in a saved game. See VarTypes
 * @param conv VarType type of variable that is used for calculating the size
 * @return Return the size of this type in bytes
 */
static inline byte SlCalcConvFileLen(VarType conv)
{
	uint8 type = GetVarFileType(conv);
	if (type == SLE_FILE_VEHORDERID) return SlXvIsFeaturePresent(XSLFI_MORE_VEHICLE_ORDERS) ? 2 : 1;
	static const byte conv_file_size[] = {1, 1, 2, 2, 4, 4, 8, 8, 2};
	assert(type < lengthof(conv_file_size));
	return conv_file_size[type];
}

/** Return the size in bytes of a reference (pointer) */
static inline size_t SlCalcRefLen()
{
	return IsSavegameVersionBefore(SLV_69) ? 2 : 4;
}

void SlSetArrayIndex(uint index)
{
	_sl.need_length = NL_WANTLENGTH;
	_sl.array_index = index;
}

static size_t _next_offs;

/**
 * Iterate through the elements of an array and read the whole thing
 * @return The index of the object, or -1 if we have reached the end of current block
 */
int SlIterateArray()
{
	int index;

	/* After reading in the whole array inside the loop
	 * we must have read in all the data, so we must be at end of current block. */
	if (_next_offs != 0 && _sl.reader->GetSize() != _next_offs) {
		DEBUG(sl, 1, "Invalid chunk size: " PRINTF_SIZE " != " PRINTF_SIZE, _sl.reader->GetSize(), _next_offs);
		SlErrorCorrupt("Invalid chunk size");
	}

	for (;;) {
		uint length = SlReadArrayLength();
		if (length == 0) {
			_next_offs = 0;
			return -1;
		}

		_sl.obj_len = --length;
		_next_offs = _sl.reader->GetSize() + length;

		switch (_sl.block_mode) {
			case CH_SPARSE_ARRAY: index = (int)SlReadSparseIndex(); break;
			case CH_ARRAY:        index = _sl.array_index++; break;
			default:
				DEBUG(sl, 0, "SlIterateArray error");
				return -1; // error
		}

		if (length != 0) return index;
	}
}

/**
 * Skip an array or sparse array
 */
void SlSkipArray()
{
	while (SlIterateArray() != -1) {
		SlSkipBytes(_next_offs - _sl.reader->GetSize());
	}
}

/**
 * Sets the length of either a RIFF object or the number of items in an array.
 * This lets us load an object or an array of arbitrary size
 * @param length The length of the sought object/array
 */
void SlSetLength(size_t length)
{
	assert(_sl.action == SLA_SAVE);

	switch (_sl.need_length) {
		case NL_WANTLENGTH:
			_sl.need_length = NL_NONE;
			switch (_sl.block_mode) {
				case CH_RIFF:
					/* Ugly encoding of >16M RIFF chunks
					 * The lower 24 bits are normal
					 * The uppermost 4 bits are bits 24:27
					 *
					 * If we have more than 28 bits, use an extra uint32 and
					 * signal this using the extended chunk header */
#ifdef POINTER_IS_64BIT
					assert(length < (1LL << 32));
#endif
					if (length >= (1 << 28)) {
						/* write out extended chunk header */
						SlWriteByte(CH_EXT_HDR);
						SlWriteUint32(static_cast<uint32>(SLCEHF_BIG_RIFF));
					}
					SlWriteUint32(static_cast<uint32>((length & 0xFFFFFF) | ((length >> 24) << 28)));
					if (length >= (1 << 28)) {
						SlWriteUint32(static_cast<uint32>(length >> 28));
					}
					break;
				case CH_ARRAY:
					assert(_sl.last_array_index <= _sl.array_index);
					while (++_sl.last_array_index <= _sl.array_index) {
						SlWriteArrayLength(1);
					}
					SlWriteArrayLength(length + 1);
					break;
				case CH_SPARSE_ARRAY:
					SlWriteArrayLength(length + 1 + SlGetArrayLength(_sl.array_index)); // Also include length of sparse index.
					SlWriteSparseIndex(_sl.array_index);
					break;
				default: NOT_REACHED();
			}
			break;

		default: NOT_REACHED();
	}
}

/**
 * Save/Load bytes. These do not need to be converted to Little/Big Endian
 * so directly write them or read them to/from file
 * @param ptr The source or destination of the object being manipulated
 * @param length number of bytes this fast CopyBytes lasts
 */
static void SlCopyBytes(void *ptr, size_t length)
{
	byte *p = (byte *)ptr;

	switch (_sl.action) {
		case SLA_LOAD_CHECK:
		case SLA_LOAD:
			_sl.reader->CopyBytes(p, length);
			break;
		case SLA_SAVE:
			_sl.dumper->CopyBytes(p, length);
			break;
		default: NOT_REACHED();
	}
}

/** Get the length of the current object */
size_t SlGetFieldLength()
{
	return _sl.obj_len;
}

/**
 * Return a signed-long version of the value of a setting
 * @param ptr pointer to the variable
 * @param conv type of variable, can be a non-clean
 * type, eg one with other flags because it is parsed
 * @return returns the value of the pointer-setting
 */
int64 ReadValue(const void *ptr, VarType conv)
{
	switch (GetVarMemType(conv)) {
		case SLE_VAR_BL:  return (*(const bool *)ptr != 0);
		case SLE_VAR_I8:  return *(const int8  *)ptr;
		case SLE_VAR_U8:  return *(const byte  *)ptr;
		case SLE_VAR_I16: return *(const int16 *)ptr;
		case SLE_VAR_U16: return *(const uint16*)ptr;
		case SLE_VAR_I32: return *(const int32 *)ptr;
		case SLE_VAR_U32: return *(const uint32*)ptr;
		case SLE_VAR_I64: return *(const int64 *)ptr;
		case SLE_VAR_U64: return *(const uint64*)ptr;
		case SLE_VAR_NULL:return 0;
		default: NOT_REACHED();
	}
}

/**
 * Write the value of a setting
 * @param ptr pointer to the variable
 * @param conv type of variable, can be a non-clean type, eg
 *             with other flags. It is parsed upon read
 * @param val the new value being given to the variable
 */
void WriteValue(void *ptr, VarType conv, int64 val)
{
	switch (GetVarMemType(conv)) {
		case SLE_VAR_BL:  *(bool  *)ptr = (val != 0);  break;
		case SLE_VAR_I8:  *(int8  *)ptr = val; break;
		case SLE_VAR_U8:  *(byte  *)ptr = val; break;
		case SLE_VAR_I16: *(int16 *)ptr = val; break;
		case SLE_VAR_U16: *(uint16*)ptr = val; break;
		case SLE_VAR_I32: *(int32 *)ptr = val; break;
		case SLE_VAR_U32: *(uint32*)ptr = val; break;
		case SLE_VAR_I64: *(int64 *)ptr = val; break;
		case SLE_VAR_U64: *(uint64*)ptr = val; break;
		case SLE_VAR_NAME: *reinterpret_cast<std::string *>(ptr) = CopyFromOldName(val); break;
		case SLE_VAR_CNAME: *(TinyString*)ptr = CopyFromOldName(val); break;
		case SLE_VAR_NULL: break;
		default: NOT_REACHED();
	}
}

/**
 * Handle all conversion and typechecking of variables here.
 * In the case of saving, read in the actual value from the struct
 * and then write them to file, endian safely. Loading a value
 * goes exactly the opposite way
 * @param ptr The object being filled/read
 * @param conv VarType type of the current element of the struct
 */
template <SaveLoadAction action>
static void SlSaveLoadConvGeneric(void *ptr, VarType conv)
{
	switch (action) {
		case SLA_SAVE: {
			int64 x = ReadValue(ptr, conv);

			/* Write the value to the file and check if its value is in the desired range */
			switch (GetVarFileType(conv)) {
				case SLE_FILE_I8: assert(x >= -128 && x <= 127);     SlWriteByte(x);break;
				case SLE_FILE_U8: assert(x >= 0 && x <= 255);        SlWriteByte(x);break;
				case SLE_FILE_I16:assert(x >= -32768 && x <= 32767); SlWriteUint16(x);break;
				case SLE_FILE_STRINGID:
				case SLE_FILE_VEHORDERID:
				case SLE_FILE_U16:assert(x >= 0 && x <= 65535);      SlWriteUint16(x);break;
				case SLE_FILE_I32:
				case SLE_FILE_U32:                                   SlWriteUint32((uint32)x);break;
				case SLE_FILE_I64:
				case SLE_FILE_U64:                                   SlWriteUint64(x);break;
				default: NOT_REACHED();
			}
			break;
		}
		case SLA_LOAD_CHECK:
		case SLA_LOAD: {
			int64 x;
			/* Read a value from the file */
			switch (GetVarFileType(conv)) {
				case SLE_FILE_I8:  x = (int8  )SlReadByte();   break;
				case SLE_FILE_U8:  x = (byte  )SlReadByte();   break;
				case SLE_FILE_I16: x = (int16 )SlReadUint16(); break;
				case SLE_FILE_U16: x = (uint16)SlReadUint16(); break;
				case SLE_FILE_I32: x = (int32 )SlReadUint32(); break;
				case SLE_FILE_U32: x = (uint32)SlReadUint32(); break;
				case SLE_FILE_I64: x = (int64 )SlReadUint64(); break;
				case SLE_FILE_U64: x = (uint64)SlReadUint64(); break;
				case SLE_FILE_STRINGID: x = RemapOldStringID((uint16)SlReadUint16()); break;
				case SLE_FILE_VEHORDERID:
					if (SlXvIsFeaturePresent(XSLFI_MORE_VEHICLE_ORDERS)) {
						x = (uint16)SlReadUint16();
					} else {
						VehicleOrderID id = (byte)SlReadByte();
						x = (id == 0xFF) ? INVALID_VEH_ORDER_ID : id;
					}
					break;
				default: NOT_REACHED();
			}

			/* Write The value to the struct. These ARE endian safe. */
			WriteValue(ptr, conv, x);
			break;
		}
		case SLA_PTRS: break;
		case SLA_NULL: break;
		default: NOT_REACHED();
	}
}

void SlSaveLoadConv(void *ptr, VarType conv)
{
	switch (_sl.action) {
		case SLA_SAVE:
			SlSaveLoadConvGeneric<SLA_SAVE>(ptr, conv);
			return;
		case SLA_LOAD_CHECK:
		case SLA_LOAD:
			SlSaveLoadConvGeneric<SLA_LOAD>(ptr, conv);
			return;
		case SLA_PTRS:
		case SLA_NULL:
			return;
		default: NOT_REACHED();
	}
}

/**
 * Calculate the net length of a string. This is in almost all cases
 * just strlen(), but if the string is not properly terminated, we'll
 * resort to the maximum length of the buffer.
 * @param ptr pointer to the stringbuffer
 * @param length maximum length of the string (buffer). If -1 we don't care
 * about a maximum length, but take string length as it is.
 * @return return the net length of the string
 */
static inline size_t SlCalcNetStringLen(const char *ptr, size_t length)
{
	if (ptr == nullptr) return 0;
	return std::min(strlen(ptr), length - 1);
}

/**
 * Calculate the gross length of the std::string that it
 * will occupy in the savegame. This includes the real length,
 * and the length that the index will occupy.
 * @param str reference to the std::string
 * @return return the gross length of the string
 */
static inline size_t SlCalcStdStrLen(const std::string &str)
{
	return str.size() + SlGetArrayLength(str.size()); // also include the length of the index
}

/**
 * Calculate the gross length of the string that it
 * will occupy in the savegame. This includes the real length, returned
 * by SlCalcNetStringLen and the length that the index will occupy.
 * @param ptr pointer to the stringbuffer
 * @param length maximum length of the string (buffer size, etc.)
 * @param conv type of data been used
 * @return return the gross length of the string
 */
static inline size_t SlCalcStringLen(const void *ptr, size_t length, VarType conv)
{
	size_t len;
	const char *str;

	switch (GetVarMemType(conv)) {
		default: NOT_REACHED();
		case SLE_VAR_STR:
		case SLE_VAR_STRQ:
			str = *(const char * const *)ptr;
			len = SIZE_MAX;
			break;
		case SLE_VAR_STRB:
			str = (const char *)ptr;
			len = length;
			break;
	}

	len = SlCalcNetStringLen(str, len);
	return len + SlGetArrayLength(len); // also include the length of the index
}

/**
 * Save/Load a string.
 * @param ptr the string being manipulated
 * @param length of the string (full length)
 * @param conv must be SLE_FILE_STRING
 */
static void SlString(void *ptr, size_t length, VarType conv)
{
	switch (_sl.action) {
		case SLA_SAVE: {
			size_t len;
			switch (GetVarMemType(conv)) {
				default: NOT_REACHED();
				case SLE_VAR_STRB:
					len = SlCalcNetStringLen((char *)ptr, length);
					break;
				case SLE_VAR_STR:
				case SLE_VAR_STRQ:
					ptr = *(char **)ptr;
					len = SlCalcNetStringLen((char *)ptr, SIZE_MAX);
					break;
			}

			SlWriteArrayLength(len);
			SlCopyBytes(ptr, len);
			break;
		}
		case SLA_LOAD_CHECK:
		case SLA_LOAD: {
			size_t len = SlReadArrayLength();

			switch (GetVarMemType(conv)) {
				default: NOT_REACHED();
				case SLE_VAR_NULL:
					SlSkipBytes(len);
					return;
				case SLE_VAR_STRB:
					if (len >= length) {
						DEBUG(sl, 1, "String length in savegame is bigger than buffer, truncating");
						SlCopyBytes(ptr, length);
						SlSkipBytes(len - length);
						len = length - 1;
					} else {
						SlCopyBytes(ptr, len);
					}
					break;
				case SLE_VAR_STR:
				case SLE_VAR_STRQ: // Malloc'd string, free previous incarnation, and allocate
					free(*(char **)ptr);
					if (len == 0) {
						*(char **)ptr = nullptr;
						return;
					} else {
						*(char **)ptr = MallocT<char>(len + 1); // terminating '\0'
						ptr = *(char **)ptr;
						SlCopyBytes(ptr, len);
					}
					break;
			}

			((char *)ptr)[len] = '\0'; // properly terminate the string
			StringValidationSettings settings = SVS_REPLACE_WITH_QUESTION_MARK;
			if ((conv & SLF_ALLOW_CONTROL) != 0) {
				settings = settings | SVS_ALLOW_CONTROL_CODE;
				if (IsSavegameVersionBefore(SLV_169)) {
					str_fix_scc_encoded((char *)ptr, (char *)ptr + len);
				}
			}
			if ((conv & SLF_ALLOW_NEWLINE) != 0) {
				settings = settings | SVS_ALLOW_NEWLINE;
			}
			StrMakeValidInPlace((char *)ptr, (char *)ptr + len, settings);
			break;
		}
		case SLA_PTRS: break;
		case SLA_NULL: break;
		default: NOT_REACHED();
	}
}

/**
 * Save/Load a \c std::string.
 * @param ptr the string being manipulated
 * @param conv must be SLE_FILE_STRING
 */
static void SlStdString(std::string &str, VarType conv)
{
	switch (_sl.action) {
		case SLA_SAVE: {
			SlWriteArrayLength(str.size());
			SlCopyBytes(str.data(), str.size());
			break;
		}
		case SLA_LOAD_CHECK:
		case SLA_LOAD: {
			size_t len = SlReadArrayLength();
			if (GetVarMemType(conv) == SLE_VAR_NULL) {
				SlSkipBytes(len);
				return;
			}

			str.resize(len);
			SlCopyBytes(str.data(), len);

			StringValidationSettings settings = SVS_REPLACE_WITH_QUESTION_MARK;
			if ((conv & SLF_ALLOW_CONTROL) != 0) {
				settings = settings | SVS_ALLOW_CONTROL_CODE;
				if (IsSavegameVersionBefore(SLV_169)) {
					char *buf = str.data();
					str.resize(str_fix_scc_encoded(buf, buf + str.size()) - buf);
				}
			}
			if ((conv & SLF_ALLOW_NEWLINE) != 0) {
				settings = settings | SVS_ALLOW_NEWLINE;
			}
			StrMakeValidInPlace(str, settings);
			break;
		}
		case SLA_PTRS: break;
		case SLA_NULL: break;
		default: NOT_REACHED();
	}
}

/**
 * Return the size in bytes of a certain type of atomic array
 * @param length The length of the array counted in elements
 * @param conv VarType type of the variable that is used in calculating the size
 */
static inline size_t SlCalcArrayLen(size_t length, VarType conv)
{
	return SlCalcConvFileLen(conv) * length;
}

/**
 * Save/Load an array.
 * @param array The array being manipulated
 * @param length The length of the array in elements
 * @param conv VarType type of the atomic array (int, byte, uint64, etc.)
 */
void SlArray(void *array, size_t length, VarType conv)
{
	if (_sl.action == SLA_PTRS || _sl.action == SLA_NULL) return;

	/* Automatically calculate the length? */
	if (_sl.need_length != NL_NONE) {
		SlSetLength(SlCalcArrayLen(length, conv));
	}

	/* NOTICE - handle some buggy stuff, in really old versions everything was saved
	 * as a byte-type. So detect this, and adjust array size accordingly */
	if (_sl.action != SLA_SAVE && _sl_version == 0) {
		/* all arrays except difficulty settings */
		if (conv == SLE_INT16 || conv == SLE_UINT16 || conv == SLE_STRINGID ||
				conv == SLE_INT32 || conv == SLE_UINT32) {
			SlCopyBytes(array, length * SlCalcConvFileLen(conv));
			return;
		}
		/* used for conversion of Money 32bit->64bit */
		if (conv == (SLE_FILE_I32 | SLE_VAR_I64)) {
			for (uint i = 0; i < length; i++) {
				((int64*)array)[i] = (int32)BSWAP32(SlReadUint32());
			}
			return;
		}
	}

	/* If the size of elements is 1 byte both in file and memory, no special
	 * conversion is needed, use specialized copy-copy function to speed up things */
	if (conv == SLE_INT8 || conv == SLE_UINT8) {
		SlCopyBytes(array, length);
	} else {
		byte *a = (byte*)array;
		byte mem_size = SlCalcConvMemLen(conv);

		for (; length != 0; length --) {
			SlSaveLoadConv(a, conv);
			a += mem_size; // get size
		}
	}
}


/**
 * Pointers cannot be saved to a savegame, so this functions gets
 * the index of the item, and if not available, it hussles with
 * pointers (looks really bad :()
 * Remember that a nullptr item has value 0, and all
 * indices have +1, so vehicle 0 is saved as index 1.
 * @param obj The object that we want to get the index of
 * @param rt SLRefType type of the object the index is being sought of
 * @return Return the pointer converted to an index of the type pointed to
 */
static size_t ReferenceToInt(const void *obj, SLRefType rt)
{
	assert(_sl.action == SLA_SAVE);

	if (obj == nullptr) return 0;

	switch (rt) {
		case REF_VEHICLE_OLD: // Old vehicles we save as new ones
		case REF_VEHICLE:   return ((const  Vehicle*)obj)->index + 1;
		case REF_TEMPLATE_VEHICLE: return ((const TemplateVehicle*)obj)->index + 1;
		case REF_STATION:   return ((const  Station*)obj)->index + 1;
		case REF_TOWN:      return ((const     Town*)obj)->index + 1;
		case REF_ORDER:     return ((const    Order*)obj)->index + 1;
		case REF_ROADSTOPS: return ((const RoadStop*)obj)->index + 1;
		case REF_ENGINE_RENEWS:  return ((const       EngineRenew*)obj)->index + 1;
		case REF_CARGO_PACKET:   return ((const       CargoPacket*)obj)->index + 1;
		case REF_ORDERLIST:      return ((const         OrderList*)obj)->index + 1;
		case REF_STORAGE:        return ((const PersistentStorage*)obj)->index + 1;
		case REF_LINK_GRAPH:     return ((const         LinkGraph*)obj)->index + 1;
		case REF_LINK_GRAPH_JOB: return ((const      LinkGraphJob*)obj)->index + 1;
		default: NOT_REACHED();
	}
}

/**
 * Pointers cannot be loaded from a savegame, so this function
 * gets the index from the savegame and returns the appropriate
 * pointer from the already loaded base.
 * Remember that an index of 0 is a nullptr pointer so all indices
 * are +1 so vehicle 0 is saved as 1.
 * @param index The index that is being converted to a pointer
 * @param rt SLRefType type of the object the pointer is sought of
 * @return Return the index converted to a pointer of any type
 */
static void *IntToReference(size_t index, SLRefType rt)
{
	static_assert(sizeof(size_t) <= sizeof(void *));

	assert(_sl.action == SLA_PTRS);

	/* After version 4.3 REF_VEHICLE_OLD is saved as REF_VEHICLE,
	 * and should be loaded like that */
	if (rt == REF_VEHICLE_OLD && !IsSavegameVersionBefore(SLV_4, 4)) {
		rt = REF_VEHICLE;
	}

	/* No need to look up nullptr pointers, just return immediately */
	if (index == (rt == REF_VEHICLE_OLD ? 0xFFFF : 0)) return nullptr;

	/* Correct index. Old vehicles were saved differently:
	 * invalid vehicle was 0xFFFF, now we use 0x0000 for everything invalid. */
	if (rt != REF_VEHICLE_OLD) index--;

	switch (rt) {
		case REF_ORDERLIST:
			if (OrderList::IsValidID(index)) return OrderList::Get(index);
			SlErrorCorrupt("Referencing invalid OrderList");

		case REF_ORDER:
			if (Order::IsValidID(index)) return Order::Get(index);
			/* in old versions, invalid order was used to mark end of order list */
			if (IsSavegameVersionBefore(SLV_5, 2)) return nullptr;
			SlErrorCorrupt("Referencing invalid Order");

		case REF_VEHICLE_OLD:
		case REF_VEHICLE:
			if (Vehicle::IsValidID(index)) return Vehicle::Get(index);
			SlErrorCorrupt("Referencing invalid Vehicle");

		case REF_TEMPLATE_VEHICLE:
			if (TemplateVehicle::IsValidID(index)) return TemplateVehicle::Get(index);
			SlErrorCorrupt("Referencing invalid TemplateVehicle");

		case REF_STATION:
			if (Station::IsValidID(index)) return Station::Get(index);
			SlErrorCorrupt("Referencing invalid Station");

		case REF_TOWN:
			if (Town::IsValidID(index)) return Town::Get(index);
			SlErrorCorrupt("Referencing invalid Town");

		case REF_ROADSTOPS:
			if (RoadStop::IsValidID(index)) return RoadStop::Get(index);
			SlErrorCorrupt("Referencing invalid RoadStop");

		case REF_ENGINE_RENEWS:
			if (EngineRenew::IsValidID(index)) return EngineRenew::Get(index);
			SlErrorCorrupt("Referencing invalid EngineRenew");

		case REF_CARGO_PACKET:
			if (CargoPacket::IsValidID(index)) return CargoPacket::Get(index);
			SlErrorCorrupt("Referencing invalid CargoPacket");

		case REF_STORAGE:
			if (PersistentStorage::IsValidID(index)) return PersistentStorage::Get(index);
			SlErrorCorrupt("Referencing invalid PersistentStorage");

		case REF_LINK_GRAPH:
			if (LinkGraph::IsValidID(index)) return LinkGraph::Get(index);
			SlErrorCorrupt("Referencing invalid LinkGraph");

		case REF_LINK_GRAPH_JOB:
			if (LinkGraphJob::IsValidID(index)) return LinkGraphJob::Get(index);
			SlErrorCorrupt("Referencing invalid LinkGraphJob");

		default: NOT_REACHED();
	}
}

/**
 * Handle conversion for references.
 * @param ptr The object being filled/read.
 * @param conv VarType type of the current element of the struct.
 */
void SlSaveLoadRef(void *ptr, VarType conv)
{
	switch (_sl.action) {
		case SLA_SAVE:
			SlWriteUint32((uint32)ReferenceToInt(*(void **)ptr, (SLRefType)conv));
			break;
		case SLA_LOAD_CHECK:
		case SLA_LOAD:
			*(size_t *)ptr = IsSavegameVersionBefore(SLV_69) ? SlReadUint16() : SlReadUint32();
			break;
		case SLA_PTRS:
			*(void **)ptr = IntToReference(*(size_t *)ptr, (SLRefType)conv);
			break;
		case SLA_NULL:
			*(void **)ptr = nullptr;
			break;
		default: NOT_REACHED();
	}
}

/**
 * Template class to help with list-like types.
 */
template <template<typename, typename> typename Tstorage, typename Tvar, typename Tallocator = std::allocator<Tvar>>
class SlStorageHelper {
	typedef Tstorage<Tvar, Tallocator> SlStorageT;
public:
	/**
	 * Internal templated helper to return the size in bytes of a list-like type.
	 * @param storage The storage to find the size of
	 * @param conv VarType type of variable that is used for calculating the size
	 * @param cmd The SaveLoadType ware are saving/loading.
	 */
	static size_t SlCalcLen(const void *storage, VarType conv, SaveLoadType cmd = SL_VAR)
	{
		assert(cmd == SL_VAR || cmd == SL_REF);

		const SlStorageT *list = static_cast<const SlStorageT *>(storage);

		int type_size = SlCalcConvFileLen(SLE_FILE_U32); // Size of the length of the list.
		int item_size = SlCalcConvFileLen(cmd == SL_VAR ? conv : (VarType)SLE_FILE_U32);
		return list->size() * item_size + type_size;
	}

	static void SlSaveLoadMember(SaveLoadType cmd, Tvar *item, VarType conv)
	{
		switch (cmd) {
			case SL_VAR: SlSaveLoadConv(item, conv); break;
			case SL_REF: SlSaveLoadRef(item, conv); break;
			default:
				NOT_REACHED();
		}
	}

	/**
	 * Internal templated helper to save/load a list-like type.
	 * @param storage The storage being manipulated.
	 * @param conv VarType type of variable that is used for calculating the size.
	 * @param cmd The SaveLoadType ware are saving/loading.
	 */
	static void SlSaveLoad(void *storage, VarType conv, SaveLoadType cmd = SL_VAR)
	{
		assert(cmd == SL_VAR || cmd == SL_REF);

		SlStorageT *list = static_cast<SlStorageT *>(storage);

		switch (_sl.action) {
			case SLA_SAVE:
				SlWriteUint32((uint32)list->size());

				for (auto &item : *list) {
					SlSaveLoadMember(cmd, &item, conv);
				}
				break;

			case SLA_LOAD_CHECK:
			case SLA_LOAD: {
				size_t length;
				switch (cmd) {
					case SL_VAR: length = SlReadUint32(); break;
					case SL_REF: length = IsSavegameVersionBefore(SLV_69) ? SlReadUint16() : SlReadUint32(); break;
					default: NOT_REACHED();
				}

				/* Load each value and push to the end of the storage. */
				for (size_t i = 0; i < length; i++) {
					Tvar &data = list->emplace_back();
					SlSaveLoadMember(cmd, &data, conv);
				}
				break;
			}

			case SLA_PTRS:
				for (auto &item : *list) {
					SlSaveLoadMember(cmd, &item, conv);
				}
				break;

			case SLA_NULL:
				list->clear();
				break;

			default: NOT_REACHED();
		}
	}
};

/**
 * Return the size in bytes of a list.
 * @param list The std::list to find the size of.
 * @param conv VarType type of variable that is used for calculating the size.
 */
 template<typename PtrList>
static inline size_t SlCalcRefListLen(const void *list)
{
	const PtrList *l = (const PtrList *) list;

	int type_size = IsSavegameVersionBefore(SLV_69) ? 2 : 4;
	/* Each entry is saved as type_size bytes, plus type_size bytes are used for the length
	 * of the list */
	return l->size() * type_size + type_size;
}

/**
 * Return the size in bytes of a list
 * @param list The std::list to find the size of
 */
 template<typename PtrList>
static inline size_t SlCalcVarListLen(const void *list, size_t item_size)
{
	const PtrList *l = (const PtrList *) list;
	/* Each entry is saved as item_size bytes, plus 4 bytes are used for the length
	 * of the list */
	return l->size() * item_size + 4;
}

/**
 * Save/Load a list.
 * @param list The list being manipulated.
 * @param conv VarType type of variable that is used for calculating the size.
 */
template<typename PtrList>
static void SlRefList(void *list, SLRefType conv)
{
	/* Automatically calculate the length? */
	if (_sl.need_length != NL_NONE) {
		SlSetLength(SlCalcRefListLen<PtrList>(list));
	}

	PtrList *l = (PtrList *)list;

	switch (_sl.action) {
		case SLA_SAVE: {
			SlWriteUint32((uint32)l->size());

			typename PtrList::iterator iter;
			for (iter = l->begin(); iter != l->end(); ++iter) {
				void *ptr = *iter;
				SlWriteUint32((uint32)ReferenceToInt(ptr, conv));
			}
			break;
		}
		case SLA_LOAD_CHECK:
		case SLA_LOAD: {
			size_t length = IsSavegameVersionBefore(SLV_69) ? SlReadUint16() : SlReadUint32();

			/* Load each reference and push to the end of the list */
			for (size_t i = 0; i < length; i++) {
				size_t data = IsSavegameVersionBefore(SLV_69) ? SlReadUint16() : SlReadUint32();
				l->push_back((void *)data);
			}
			break;
		}
		case SLA_PTRS: {
			PtrList temp = *l;

			l->clear();
			typename PtrList::iterator iter;
			for (iter = temp.begin(); iter != temp.end(); ++iter) {
				void *ptr = IntToReference((size_t)*iter, conv);
				l->push_back(ptr);
			}
			break;
		}
		case SLA_NULL:
			l->clear();
			break;
		default: NOT_REACHED();
	}
}

/**
 * Save/Load a list.
 * @param list The list being manipulated
 * @param conv VarType type of the list
 */
template<typename PtrList>
static void SlVarList(void *list, VarType conv)
{
	const size_t size_len = SlCalcConvMemLen(conv);
	/* Automatically calculate the length? */
	if (_sl.need_length != NL_NONE) {
		SlSetLength(SlCalcVarListLen<PtrList>(list, size_len));
	}

	PtrList *l = (PtrList *)list;

	switch (_sl.action) {
		case SLA_SAVE: {
			SlWriteUint32((uint32)l->size());

			typename PtrList::iterator iter;
			for (iter = l->begin(); iter != l->end(); ++iter) {
				SlSaveLoadConv(&(*iter), conv);
			}
			break;
		}
		case SLA_LOAD_CHECK:
		case SLA_LOAD: {
			size_t length = SlReadUint32();
			l->resize(length);

			typename PtrList::iterator iter;
			iter = l->begin();

			for (size_t i = 0; i < length; i++) {
				SlSaveLoadConv(&(*iter), conv);
				++iter;
			}
			break;
		}
		case SLA_PTRS: break;
		case SLA_NULL:
			l->clear();
			break;
		default: NOT_REACHED();
	}
}

/**
 * Return the size in bytes of a std::deque.
 * @param deque The std::deque to find the size of
 * @param conv VarType type of variable that is used for calculating the size
 */
static inline size_t SlCalcDequeLen(const void *deque, VarType conv)
{
	switch (GetVarMemType(conv)) {
		case SLE_VAR_BL: return SlStorageHelper<std::deque, bool>::SlCalcLen(deque, conv);
		case SLE_VAR_I8: return SlStorageHelper<std::deque, int8>::SlCalcLen(deque, conv);
		case SLE_VAR_U8: return SlStorageHelper<std::deque, uint8>::SlCalcLen(deque, conv);
		case SLE_VAR_I16: return SlStorageHelper<std::deque, int16>::SlCalcLen(deque, conv);
		case SLE_VAR_U16: return SlStorageHelper<std::deque, uint16>::SlCalcLen(deque, conv);
		case SLE_VAR_I32: return SlStorageHelper<std::deque, int32>::SlCalcLen(deque, conv);
		case SLE_VAR_U32: return SlStorageHelper<std::deque, uint32>::SlCalcLen(deque, conv);
		case SLE_VAR_I64: return SlStorageHelper<std::deque, int64>::SlCalcLen(deque, conv);
		case SLE_VAR_U64: return SlStorageHelper<std::deque, uint64>::SlCalcLen(deque, conv);
		default: NOT_REACHED();
	}
}

/**
 * Save/load a std::deque.
 * @param deque The std::deque being manipulated
 * @param conv VarType type of variable that is used for calculating the size
 */
static void SlDeque(void *deque, VarType conv)
{
	switch (GetVarMemType(conv)) {
		case SLE_VAR_BL: SlStorageHelper<std::deque, bool>::SlSaveLoad(deque, conv); break;
		case SLE_VAR_I8: SlStorageHelper<std::deque, int8>::SlSaveLoad(deque, conv); break;
		case SLE_VAR_U8: SlStorageHelper<std::deque, uint8>::SlSaveLoad(deque, conv); break;
		case SLE_VAR_I16: SlStorageHelper<std::deque, int16>::SlSaveLoad(deque, conv); break;
		case SLE_VAR_U16: SlStorageHelper<std::deque, uint16>::SlSaveLoad(deque, conv); break;
		case SLE_VAR_I32: SlStorageHelper<std::deque, int32>::SlSaveLoad(deque, conv); break;
		case SLE_VAR_U32: SlStorageHelper<std::deque, uint32>::SlSaveLoad(deque, conv); break;
		case SLE_VAR_I64: SlStorageHelper<std::deque, int64>::SlSaveLoad(deque, conv); break;
		case SLE_VAR_U64: SlStorageHelper<std::deque, uint64>::SlSaveLoad(deque, conv); break;
		default: NOT_REACHED();
	}
}

/** Are we going to save this object or not? */
static inline bool SlIsObjectValidInSavegame(const SaveLoad &sld)
{
	return sld.ext_feature_test.IsFeaturePresent(_sl_version, sld.version_from, sld.version_to);
}

/**
 * Calculate the size of an object.
 * @param object to be measured.
 * @param slt The SaveLoad table with objects to save/load.
 * @return size of given object.
 */
size_t SlCalcObjLength(const void *object, const SaveLoadTable &slt)
{
	size_t length = 0;

	/* Need to determine the length and write a length tag. */
	for (auto &sld : slt) {
		length += SlCalcObjMemberLength(object, sld);
	}
	return length;
}

size_t SlCalcObjMemberLength(const void *object, const SaveLoad &sld)
{
	assert(_sl.action == SLA_SAVE);

	switch (sld.cmd) {
		case SL_VAR:
		case SL_REF:
		case SL_ARR:
		case SL_STR:
		case SL_REFLIST:
		case SL_PTRDEQ:
		case SL_VEC:
		case SL_DEQUE:
		case SL_STDSTR:
		case SL_VARVEC:
			/* CONDITIONAL saveload types depend on the savegame version */
			if (!SlIsObjectValidInSavegame(sld)) break;

			switch (sld.cmd) {
				case SL_VAR: return SlCalcConvFileLen(sld.conv);
				case SL_REF: return SlCalcRefLen();
				case SL_ARR: return SlCalcArrayLen(sld.length, sld.conv);
				case SL_STR: return SlCalcStringLen(GetVariableAddress(object, sld), sld.length, sld.conv);
				case SL_REFLIST: return SlCalcRefListLen<std::list<void *>>(GetVariableAddress(object, sld));
				case SL_PTRDEQ: return SlCalcRefListLen<std::deque<void *>>(GetVariableAddress(object, sld));
				case SL_VEC: return SlCalcRefListLen<std::vector<void *>>(GetVariableAddress(object, sld));
				case SL_DEQUE: return SlCalcDequeLen(GetVariableAddress(object, sld), sld.conv);
				case SL_VARVEC: {
					const size_t size_len = SlCalcConvMemLen(sld.conv);
					switch (size_len) {
						case 1: return SlCalcVarListLen<std::vector<byte>>(GetVariableAddress(object, sld), 1);
						case 2: return SlCalcVarListLen<std::vector<uint16>>(GetVariableAddress(object, sld), 2);
						case 4: return SlCalcVarListLen<std::vector<uint32>>(GetVariableAddress(object, sld), 4);
						case 8: return SlCalcVarListLen<std::vector<uint64>>(GetVariableAddress(object, sld), 8);
						default: NOT_REACHED();
					}
				}
				case SL_STDSTR: return SlCalcStdStrLen(*static_cast<std::string *>(GetVariableAddress(object, sld)));
				default: NOT_REACHED();
			}
			break;
		case SL_WRITEBYTE: return 1; // a byte is logically of size 1
		case SL_VEH_INCLUDE: return SlCalcObjLength(object, GetVehicleDescription(VEH_END));
		case SL_ST_INCLUDE: return SlCalcObjLength(object, GetBaseStationDescription());
		default: NOT_REACHED();
	}
	return 0;
}

/**
 * Check whether the variable size of the variable in the saveload configuration
 * matches with the actual variable size.
 * @param sld The saveload configuration to test.
 */
[[maybe_unused]] static bool IsVariableSizeRight(const SaveLoad &sld)
{
	if (GetVarMemType(sld.conv) == SLE_VAR_NULL) return true;

	switch (sld.cmd) {
		case SL_VAR:
			switch (GetVarMemType(sld.conv)) {
				case SLE_VAR_BL:
					return sld.size == sizeof(bool);
				case SLE_VAR_I8:
				case SLE_VAR_U8:
					return sld.size == sizeof(int8);
				case SLE_VAR_I16:
				case SLE_VAR_U16:
					return sld.size == sizeof(int16);
				case SLE_VAR_I32:
				case SLE_VAR_U32:
					return sld.size == sizeof(int32);
				case SLE_VAR_I64:
				case SLE_VAR_U64:
					return sld.size == sizeof(int64);
				case SLE_VAR_NAME:
					return sld.size == sizeof(std::string);
				default:
					return sld.size == sizeof(void *);
			}
		case SL_REF:
			/* These should all be pointer sized. */
			return sld.size == sizeof(void *);

		case SL_STR:
			/* These should be pointer sized, or fixed array. */
			return sld.size == sizeof(void *) || sld.size == sld.length;

		case SL_STDSTR:
			/* These should be all pointers to std::string. */
			return sld.size == sizeof(std::string);

		default:
			return true;
	}
}

void SlFilterObject(const SaveLoadTable &slt, std::vector<SaveLoad> &save);

static void SlFilterObjectMember(const SaveLoad &sld, std::vector<SaveLoad> &save)
{
	assert(IsVariableSizeRight(sld));

	switch (sld.cmd) {
		case SL_VAR:
		case SL_REF:
		case SL_ARR:
		case SL_STR:
		case SL_REFLIST:
		case SL_PTRDEQ:
		case SL_VEC:
		case SL_DEQUE:
		case SL_STDSTR:
		case SL_VARVEC:
			/* CONDITIONAL saveload types depend on the savegame version */
			if (!SlIsObjectValidInSavegame(sld)) return;

			switch (_sl.action) {
				case SLA_SAVE:
				case SLA_LOAD_CHECK:
				case SLA_LOAD:
					break;
				case SLA_PTRS:
				case SLA_NULL:
					switch (sld.cmd) {
						case SL_REF:
						case SL_REFLIST:
						case SL_PTRDEQ:
						case SL_VEC:
							break;

						/* non-ptr types do not require SLA_PTRS or SLA_NULL actions */
						default:
							return;
					}
					break;
				default: NOT_REACHED();
			}

			save.push_back(sld);
			break;

		/* SL_WRITEBYTE writes a value to the savegame to identify the type of an object.
		 * When loading, the value is read explictly with SlReadByte() to determine which
		 * object description to use. */
		case SL_WRITEBYTE:
			if (_sl.action == SLA_SAVE) save.push_back(sld);
			break;

		/* SL_VEH_INCLUDE loads common code for vehicles */
		case SL_VEH_INCLUDE:
			SlFilterObject(GetVehicleDescription(VEH_END), save);
			break;

		case SL_ST_INCLUDE:
			SlFilterObject(GetBaseStationDescription(), save);
			break;

		default: NOT_REACHED();
	}
}

void SlFilterObject(const SaveLoadTable &slt, std::vector<SaveLoad> &save)
{
	for (auto &sld : slt) {
		SlFilterObjectMember(sld, save);
	}
}

std::vector<SaveLoad> SlFilterObject(const SaveLoadTable &slt)
{
	std::vector<SaveLoad> save;
	SlFilterObject(slt, save);
	return save;
}

template <SaveLoadAction action, bool check_version>
bool SlObjectMemberGeneric(void *object, const SaveLoad &sld)
{
	void *ptr = GetVariableAddress(object, sld);

	if (check_version) assert(IsVariableSizeRight(sld));

	VarType conv = GB(sld.conv, 0, 8);
	switch (sld.cmd) {
		case SL_VAR:
		case SL_REF:
		case SL_ARR:
		case SL_STR:
		case SL_REFLIST:
		case SL_PTRDEQ:
		case SL_VEC:
		case SL_DEQUE:
		case SL_STDSTR:
		case SL_VARVEC:
			/* CONDITIONAL saveload types depend on the savegame version */
			if (check_version) {
				if (!SlIsObjectValidInSavegame(sld)) return false;
			}

			switch (sld.cmd) {
				case SL_VAR: SlSaveLoadConvGeneric<action>(ptr, conv); break;
				case SL_REF: // Reference variable, translate
					switch (action) {
						case SLA_SAVE:
							SlWriteUint32((uint32)ReferenceToInt(*(void **)ptr, (SLRefType)conv));
							break;
						case SLA_LOAD_CHECK:
						case SLA_LOAD:
							*(size_t *)ptr = IsSavegameVersionBefore(SLV_69) ? SlReadUint16() : SlReadUint32();
							break;
						case SLA_PTRS:
							*(void **)ptr = IntToReference(*(size_t *)ptr, (SLRefType)conv);
							break;
						case SLA_NULL:
							*(void **)ptr = nullptr;
							break;
						default: NOT_REACHED();
					}
					break;
				case SL_ARR: SlArray(ptr, sld.length, conv); break;
				case SL_STR: SlString(ptr, sld.length, sld.conv); break;
				case SL_REFLIST: SlRefList<std::list<void *>>(ptr, (SLRefType)conv); break;
				case SL_PTRDEQ: SlRefList<std::deque<void *>>(ptr, (SLRefType)conv); break;
				case SL_VEC: SlRefList<std::vector<void *>>(ptr, (SLRefType)conv); break;
				case SL_DEQUE: SlDeque(ptr, conv); break;
				case SL_VARVEC: {
					const size_t size_len = SlCalcConvMemLen(sld.conv);
					switch (size_len) {
						case 1: SlVarList<std::vector<byte>>(ptr, conv); break;
						case 2: SlVarList<std::vector<uint16>>(ptr, conv); break;
						case 4: SlVarList<std::vector<uint32>>(ptr, conv); break;
						case 8: SlVarList<std::vector<uint64>>(ptr, conv); break;
						default: NOT_REACHED();
					}
					break;
				}
				case SL_STDSTR: SlStdString(*static_cast<std::string *>(ptr), sld.conv); break;
				default: NOT_REACHED();
			}
			break;

		/* SL_WRITEBYTE writes a value to the savegame to identify the type of an object.
		 * When loading, the value is read explicitly with SlReadByte() to determine which
		 * object description to use. */
		case SL_WRITEBYTE:
			switch (action) {
				case SLA_SAVE: SlWriteByte(*(uint8 *)ptr); break;
				case SLA_LOAD_CHECK:
				case SLA_LOAD:
				case SLA_PTRS:
				case SLA_NULL: break;
				default: NOT_REACHED();
			}
			break;

		/* SL_VEH_INCLUDE loads common code for vehicles */
		case SL_VEH_INCLUDE:
			SlObject(ptr, GetVehicleDescription(VEH_END));
			break;

		case SL_ST_INCLUDE:
			SlObject(ptr, GetBaseStationDescription());
			break;

		default: NOT_REACHED();
	}
	return true;
}

bool SlObjectMember(void *object, const SaveLoad &sld)
{
	switch (_sl.action) {
		case SLA_SAVE:
			return SlObjectMemberGeneric<SLA_SAVE, true>(object, sld);
		case SLA_LOAD_CHECK:
		case SLA_LOAD:
			return SlObjectMemberGeneric<SLA_LOAD, true>(object, sld);
		case SLA_PTRS:
			return SlObjectMemberGeneric<SLA_PTRS, true>(object, sld);
		case SLA_NULL:
			return SlObjectMemberGeneric<SLA_NULL, true>(object, sld);
		default: NOT_REACHED();
	}
}

/**
 * Main SaveLoad function.
 * @param object The object that is being saved or loaded.
 * @param slt The SaveLoad table with objects to save/load.
 */
void SlObject(void *object, const SaveLoadTable &slt)
{
	/* Automatically calculate the length? */
	if (_sl.need_length != NL_NONE) {
		SlSetLength(SlCalcObjLength(object, slt));
	}

	for (auto &sld : slt) {
		SlObjectMember(object, sld);
	}
}

template <SaveLoadAction action, bool check_version>
void SlObjectIterateBase(void *object, const SaveLoadTable &slt)
{
	for (auto &sld : slt) {
		SlObjectMemberGeneric<action, check_version>(object, sld);
	}
}

void SlObjectSaveFiltered(void *object, const SaveLoadTable &slt)
{
	if (_sl.need_length != NL_NONE) {
		_sl.need_length = NL_NONE;
		_sl.dumper->StartAutoLength();
		SlObjectIterateBase<SLA_SAVE, false>(object, slt);
		auto result = _sl.dumper->StopAutoLength();
		_sl.need_length = NL_WANTLENGTH;
		SlSetLength(result.second);
		_sl.dumper->CopyBytes(result.first, result.second);
	} else {
		SlObjectIterateBase<SLA_SAVE, false>(object, slt);
	}
}

void SlObjectLoadFiltered(void *object, const SaveLoadTable &slt)
{
	SlObjectIterateBase<SLA_LOAD, false>(object, slt);
}

void SlObjectPtrOrNullFiltered(void *object, const SaveLoadTable &slt)
{
	switch (_sl.action) {
		case SLA_PTRS:
			SlObjectIterateBase<SLA_PTRS, false>(object, slt);
			return;
		case SLA_NULL:
			SlObjectIterateBase<SLA_NULL, false>(object, slt);
			return;
		default: NOT_REACHED();
	}
}

/**
 * Save or Load (a list of) global variables.
 * @param slt The SaveLoad table with objects to save/load.
 */
void SlGlobList(const SaveLoadTable &slt)
{
	SlObject(nullptr, slt);
}

/**
 * Do something of which I have no idea what it is :P
 * @param proc The callback procedure that is called
 * @param arg The variable that will be used for the callback procedure
 */
void SlAutolength(AutolengthProc *proc, void *arg)
{
	assert(_sl.action == SLA_SAVE);
	assert(_sl.need_length == NL_WANTLENGTH);

	_sl.need_length = NL_NONE;
	_sl.dumper->StartAutoLength();
	proc(arg);
	auto result = _sl.dumper->StopAutoLength();
	/* Setup length */
	_sl.need_length = NL_WANTLENGTH;
	SlSetLength(result.second);
	_sl.dumper->CopyBytes(result.first, result.second);
}

/*
 * Notes on extended chunk header:
 *
 * If the chunk type is CH_EXT_HDR (15), then a u32 flags field follows.
 * This flag field may define additional fields which follow the flags field in future.
 * The standard chunk header follows, though it my be modified by the flags field.
 * At present SLCEHF_BIG_RIFF increases the RIFF size limit to a theoretical 60 bits,
 * by adding a further u32 field for the high bits after the existing RIFF size field.
 */

inline void SlRIFFSpringPPCheck(size_t len)
{
	if (_sl_maybe_springpp) {
		_sl_maybe_springpp = false;
		if (len == 0) {
			extern void SlXvSpringPPSpecialSavegameVersions();
			SlXvSpringPPSpecialSavegameVersions();
		} else if (_sl_version > MAX_LOAD_SAVEGAME_VERSION) {
			SlError(STR_GAME_SAVELOAD_ERROR_TOO_NEW_SAVEGAME);
		} else if (_sl_version >= SLV_START_PATCHPACKS && _sl_version <= SLV_END_PATCHPACKS) {
			SlError(STR_GAME_SAVELOAD_ERROR_PATCHPACK);
		}
	}
}

/**
 * Load a chunk of data (eg vehicles, stations, etc.)
 * @param ch The chunkhandler that will be used for the operation
 */
static void SlLoadChunk(const ChunkHandler &ch)
{
	byte m = SlReadByte();
	size_t len;
	size_t endoffs;

	_sl.block_mode = m;
	_sl.obj_len = 0;

	SaveLoadChunkExtHeaderFlags ext_flags = static_cast<SaveLoadChunkExtHeaderFlags>(0);
	if ((m & 0xF) == CH_EXT_HDR) {
		ext_flags = static_cast<SaveLoadChunkExtHeaderFlags>(SlReadUint32());

		/* read in real header */
		m = SlReadByte();
		_sl.block_mode = m;
	}

	switch (m) {
		case CH_ARRAY:
			_sl.array_index = 0;
			ch.load_proc();
			if (_next_offs != 0) SlErrorCorrupt("Invalid array length");
			break;
		case CH_SPARSE_ARRAY:
			ch.load_proc();
			if (_next_offs != 0) SlErrorCorrupt("Invalid array length");
			break;
		default:
			if ((m & 0xF) == CH_RIFF) {
				/* Read length */
				len = (SlReadByte() << 16) | ((m >> 4) << 24);
				len += SlReadUint16();
				SlRIFFSpringPPCheck(len);
				if (SlXvIsFeaturePresent(XSLFI_RIFF_HEADER_60_BIT)) {
					if (len != 0) {
						SlErrorCorrupt("RIFF chunk too large");
					}
					len = SlReadUint32();
				}
				if (ext_flags & SLCEHF_BIG_RIFF) {
					len |= SlReadUint32() << 28;
				}

				_sl.obj_len = len;
				endoffs = _sl.reader->GetSize() + len;
				ch.load_proc();
				if (_sl.reader->GetSize() != endoffs) {
					DEBUG(sl, 1, "Invalid chunk size: " PRINTF_SIZE " != " PRINTF_SIZE ", (" PRINTF_SIZE ")", _sl.reader->GetSize(), endoffs, len);
					SlErrorCorrupt("Invalid chunk size");
				}
			} else {
				SlErrorCorrupt("Invalid chunk type");
			}
			break;
	}
}

/**
 * Load a chunk of data for checking savegames.
 * If the chunkhandler is nullptr, the chunk is skipped.
 * @param ch The chunkhandler that will be used for the operation, this may be nullptr
 */
static void SlLoadCheckChunk(const ChunkHandler *ch)
{
	byte m = SlReadByte();
	size_t len;
	size_t endoffs;

	_sl.block_mode = m;
	_sl.obj_len = 0;

	SaveLoadChunkExtHeaderFlags ext_flags = static_cast<SaveLoadChunkExtHeaderFlags>(0);
	if ((m & 0xF) == CH_EXT_HDR) {
		ext_flags = static_cast<SaveLoadChunkExtHeaderFlags>(SlReadUint32());

		/* read in real header */
		m = SlReadByte();
		_sl.block_mode = m;
	}

	switch (m) {
		case CH_ARRAY:
			_sl.array_index = 0;
			if (ext_flags) {
				SlErrorCorruptFmt("CH_ARRAY does not take chunk header extension flags: 0x%X", ext_flags);
			}
			if (ch && ch->load_check_proc) {
				ch->load_check_proc();
			} else {
				SlSkipArray();
			}
			break;
		case CH_SPARSE_ARRAY:
			if (ext_flags) {
				SlErrorCorruptFmt("CH_SPARSE_ARRAY does not take chunk header extension flags: 0x%X", ext_flags);
			}
			if (ch && ch->load_check_proc) {
				ch->load_check_proc();
			} else {
				SlSkipArray();
			}
			break;
		default:
			if ((m & 0xF) == CH_RIFF) {
				if (ext_flags != (ext_flags & SLCEHF_BIG_RIFF)) {
					SlErrorCorruptFmt("Unknown chunk header extension flags for CH_RIFF: 0x%X", ext_flags);
				}
				/* Read length */
				len = (SlReadByte() << 16) | ((m >> 4) << 24);
				len += SlReadUint16();
				SlRIFFSpringPPCheck(len);
				if (SlXvIsFeaturePresent(XSLFI_RIFF_HEADER_60_BIT)) {
					if (len != 0) {
						SlErrorCorrupt("RIFF chunk too large");
					}
					len = SlReadUint32();
					if (ext_flags & SLCEHF_BIG_RIFF) SlErrorCorrupt("XSLFI_RIFF_HEADER_60_BIT and SLCEHF_BIG_RIFF both present");
				}
				if (ext_flags & SLCEHF_BIG_RIFF) {
					uint64 full_len = len | (static_cast<uint64>(SlReadUint32()) << 28);
					if (full_len >= (1LL << 32)) {
						SlErrorCorrupt("Chunk size too large: " OTTD_PRINTFHEX64, full_len);
					}
					len = static_cast<size_t>(full_len);
				}
				_sl.obj_len = len;
				endoffs = _sl.reader->GetSize() + len;
				if (ch && ch->load_check_proc) {
					ch->load_check_proc();
				} else {
					SlSkipBytes(len);
				}
				if (_sl.reader->GetSize() != endoffs) {
					DEBUG(sl, 1, "Invalid chunk size: " PRINTF_SIZE " != " PRINTF_SIZE ", (" PRINTF_SIZE ")", _sl.reader->GetSize(), endoffs, len);
					SlErrorCorrupt("Invalid chunk size");
				}
			} else {
				SlErrorCorrupt("Invalid chunk type");
			}
			break;
	}
}

/**
 * Save a chunk of data (eg. vehicles, stations, etc.). Each chunk is
 * prefixed by an ID identifying it, followed by data, and terminator where appropriate
 * @param ch The chunkhandler that will be used for the operation
 */
static void SlSaveChunk(const ChunkHandler &ch)
{
	ChunkSaveLoadProc *proc = ch.save_proc;

	/* Don't save any chunk information if there is no save handler. */
	if (proc == nullptr) return;

	SlWriteUint32(ch.id);
	DEBUG(sl, 2, "Saving chunk %c%c%c%c", ch.id >> 24, ch.id >> 16, ch.id >> 8, ch.id);

	size_t written = 0;
	if (_debug_sl_level >= 3) written = SlGetBytesWritten();

	_sl.block_mode = ch.type;
	switch (ch.type) {
		case CH_RIFF:
			_sl.need_length = NL_WANTLENGTH;
			proc();
			break;
		case CH_ARRAY:
			_sl.last_array_index = 0;
			SlWriteByte(CH_ARRAY);
			proc();
			SlWriteArrayLength(0); // Terminate arrays
			break;
		case CH_SPARSE_ARRAY:
			SlWriteByte(CH_SPARSE_ARRAY);
			proc();
			SlWriteArrayLength(0); // Terminate arrays
			break;
		default: NOT_REACHED();
	}

	DEBUG(sl, 3, "Saved chunk %c%c%c%c (" PRINTF_SIZE " bytes)", ch.id >> 24, ch.id >> 16, ch.id >> 8, ch.id, SlGetBytesWritten() - written);
}

/** Save all chunks */
static void SlSaveChunks()
{
	for (auto &ch : ChunkHandlers()) {
		SlSaveChunk(ch);
	}

	/* Terminator */
	SlWriteUint32(0);
}

/**
 * Find the ChunkHandler that will be used for processing the found
 * chunk in the savegame or in memory
 * @param id the chunk in question
 * @return returns the appropriate chunkhandler
 */
static const ChunkHandler *SlFindChunkHandler(uint32 id)
{
	for (auto &ch : ChunkHandlers()) if (ch.id == id) return &ch;
	return nullptr;
}

/** Load all chunks */
static void SlLoadChunks()
{
	if (_sl_upstream_mode) {
		upstream_sl::SlLoadChunks();
		return;
	}

	for (uint32 id = SlReadUint32(); id != 0; id = SlReadUint32()) {
		DEBUG(sl, 2, "Loading chunk %c%c%c%c", id >> 24, id >> 16, id >> 8, id);
		size_t read = 0;
		if (_debug_sl_level >= 3) read = SlGetBytesRead();

		if (SlXvIsChunkDiscardable(id)) {
			DEBUG(sl, 1, "Discarding chunk %c%c%c%c", id >> 24, id >> 16, id >> 8, id);
			SlLoadCheckChunk(nullptr);
		} else {
			const ChunkHandler *ch = SlFindChunkHandler(id);
			if (ch == nullptr) {
				SlErrorCorrupt("Unknown chunk type");
			} else {
				SlLoadChunk(*ch);
			}
		}
		DEBUG(sl, 3, "Loaded chunk %c%c%c%c (" PRINTF_SIZE " bytes)", id >> 24, id >> 16, id >> 8, id, SlGetBytesRead() - read);
	}
}

/** Load all chunks for savegame checking */
static void SlLoadCheckChunks()
{
	if (_sl_upstream_mode) {
		upstream_sl::SlLoadCheckChunks();
		return;
	}

	uint32 id;
	const ChunkHandler *ch;

	for (id = SlReadUint32(); id != 0; id = SlReadUint32()) {
		DEBUG(sl, 2, "Loading chunk %c%c%c%c", id >> 24, id >> 16, id >> 8, id);
		size_t read = 0;
		if (_debug_sl_level >= 3) read = SlGetBytesRead();

		if (SlXvIsChunkDiscardable(id)) {
			ch = nullptr;
		} else {
			ch = SlFindChunkHandler(id);
			if (ch == nullptr) SlErrorCorrupt("Unknown chunk type");
		}
		SlLoadCheckChunk(ch);
		DEBUG(sl, 3, "Loaded chunk %c%c%c%c (" PRINTF_SIZE " bytes)", id >> 24, id >> 16, id >> 8, id, SlGetBytesRead() - read);
	}
}

/** Fix all pointers (convert index -> pointer) */
static void SlFixPointers()
{
	if (_sl_upstream_mode) {
		upstream_sl::SlFixPointers();
		return;
	}

	_sl.action = SLA_PTRS;

	for (auto &ch : ChunkHandlers()) {
		if (ch.ptrs_proc != nullptr) {
			DEBUG(sl, 3, "Fixing pointers for %c%c%c%c", ch.id >> 24, ch.id >> 16, ch.id >> 8, ch.id);
			ch.ptrs_proc();
		}
	}

	assert(_sl.action == SLA_PTRS);
}


/** Yes, simply reading from a file. */
struct FileReader : LoadFilter {
	FILE *file; ///< The file to read from.
	long begin; ///< The begin of the file.

	/**
	 * Create the file reader, so it reads from a specific file.
	 * @param file The file to read from.
	 */
	FileReader(FILE *file) : LoadFilter(nullptr), file(file), begin(ftell(file))
	{
	}

	/** Make sure everything is cleaned up. */
	~FileReader()
	{
		if (this->file != nullptr) fclose(this->file);
		this->file = nullptr;

		/* Make sure we don't double free. */
		_sl.sf = nullptr;
	}

	size_t Read(byte *buf, size_t size) override
	{
		/* We're in the process of shutting down, i.e. in "failure" mode. */
		if (this->file == nullptr) return 0;

		return fread(buf, 1, size, this->file);
	}

	void Reset() override
	{
		clearerr(this->file);
		if (fseek(this->file, this->begin, SEEK_SET)) {
			DEBUG(sl, 1, "Could not reset the file reading");
		}
	}
};

/** Yes, simply writing to a file. */
struct FileWriter : SaveFilter {
	FILE *file; ///< The file to write to.

	/**
	 * Create the file writer, so it writes to a specific file.
	 * @param file The file to write to.
	 */
	FileWriter(FILE *file) : SaveFilter(nullptr), file(file)
	{
	}

	/** Make sure everything is cleaned up. */
	~FileWriter()
	{
		this->Finish();

		/* Make sure we don't double free. */
		_sl.sf = nullptr;
	}

	void Write(byte *buf, size_t size) override
	{
		/* We're in the process of shutting down, i.e. in "failure" mode. */
		if (this->file == nullptr) return;

		if (fwrite(buf, 1, size, this->file) != size) SlError(STR_GAME_SAVELOAD_ERROR_FILE_NOT_WRITEABLE);
	}

	void Finish() override
	{
		if (this->file != nullptr) fclose(this->file);
		this->file = nullptr;
	}
};

/*******************************************
 ********** START OF LZO CODE **************
 *******************************************/

#ifdef WITH_LZO
#include <lzo/lzo1x.h>

/** Buffer size for the LZO compressor */
static const uint LZO_BUFFER_SIZE = 8192;

/** Filter using LZO compression. */
struct LZOLoadFilter : LoadFilter {
	/**
	 * Initialise this filter.
	 * @param chain The next filter in this chain.
	 */
	LZOLoadFilter(LoadFilter *chain) : LoadFilter(chain)
	{
		if (lzo_init() != LZO_E_OK) SlError(STR_GAME_SAVELOAD_ERROR_BROKEN_INTERNAL_ERROR, "cannot initialize decompressor");
	}

	size_t Read(byte *buf, size_t ssize) override
	{
		assert(ssize >= LZO_BUFFER_SIZE);

		/* Buffer size is from the LZO docs plus the chunk header size. */
		byte out[LZO_BUFFER_SIZE + LZO_BUFFER_SIZE / 16 + 64 + 3 + sizeof(uint32) * 2];
		uint32 tmp[2];
		uint32 size;
		lzo_uint len = ssize;

		/* Read header*/
		if (this->chain->Read((byte*)tmp, sizeof(tmp)) != sizeof(tmp)) SlError(STR_GAME_SAVELOAD_ERROR_FILE_NOT_READABLE, "File read failed");

		/* Check if size is bad */
		((uint32*)out)[0] = size = tmp[1];

		if (_sl_version != SL_MIN_VERSION) {
			tmp[0] = TO_BE32(tmp[0]);
			size = TO_BE32(size);
		}

		if (size >= sizeof(out)) SlErrorCorrupt("Inconsistent size");

		/* Read block */
		if (this->chain->Read(out + sizeof(uint32), size) != size) SlError(STR_GAME_SAVELOAD_ERROR_FILE_NOT_READABLE);

		/* Verify checksum */
		if (tmp[0] != lzo_adler32(0, out, size + sizeof(uint32))) SlErrorCorrupt("Bad checksum");

		/* Decompress */
		int ret = lzo1x_decompress_safe(out + sizeof(uint32) * 1, size, buf, &len, nullptr);
		if (ret != LZO_E_OK) SlError(STR_GAME_SAVELOAD_ERROR_FILE_NOT_READABLE);
		return len;
	}
};

/** Filter using LZO compression. */
struct LZOSaveFilter : SaveFilter {
	/**
	 * Initialise this filter.
	 * @param chain             The next filter in this chain.
	 * @param compression_level The requested level of compression.
	 */
	LZOSaveFilter(SaveFilter *chain, byte compression_level) : SaveFilter(chain)
	{
		if (lzo_init() != LZO_E_OK) SlError(STR_GAME_SAVELOAD_ERROR_BROKEN_INTERNAL_ERROR, "cannot initialize compressor");
	}

	void Write(byte *buf, size_t size) override
	{
		const lzo_bytep in = buf;
		/* Buffer size is from the LZO docs plus the chunk header size. */
		byte out[LZO_BUFFER_SIZE + LZO_BUFFER_SIZE / 16 + 64 + 3 + sizeof(uint32) * 2];
		byte wrkmem[LZO1X_1_MEM_COMPRESS];
		lzo_uint outlen;

		do {
			/* Compress up to LZO_BUFFER_SIZE bytes at once. */
			lzo_uint len = size > LZO_BUFFER_SIZE ? LZO_BUFFER_SIZE : (lzo_uint)size;
			lzo1x_1_compress(in, len, out + sizeof(uint32) * 2, &outlen, wrkmem);
			((uint32*)out)[1] = TO_BE32((uint32)outlen);
			((uint32*)out)[0] = TO_BE32(lzo_adler32(0, out + sizeof(uint32), outlen + sizeof(uint32)));
			this->chain->Write(out, outlen + sizeof(uint32) * 2);

			/* Move to next data chunk. */
			size -= len;
			in += len;
		} while (size > 0);
	}
};

#endif /* WITH_LZO */

/*********************************************
 ******** START OF NOCOMP CODE (uncompressed)*
 *********************************************/

/** Filter without any compression. */
struct NoCompLoadFilter : LoadFilter {
	/**
	 * Initialise this filter.
	 * @param chain The next filter in this chain.
	 */
	NoCompLoadFilter(LoadFilter *chain) : LoadFilter(chain)
	{
	}

	size_t Read(byte *buf, size_t size) override
	{
		return this->chain->Read(buf, size);
	}
};

/** Filter without any compression. */
struct NoCompSaveFilter : SaveFilter {
	/**
	 * Initialise this filter.
	 * @param chain             The next filter in this chain.
	 * @param compression_level The requested level of compression.
	 */
	NoCompSaveFilter(SaveFilter *chain, byte compression_level) : SaveFilter(chain)
	{
	}

	void Write(byte *buf, size_t size) override
	{
		this->chain->Write(buf, size);
	}
};

/********************************************
 ********** START OF ZLIB CODE **************
 ********************************************/

#if defined(WITH_ZLIB)
#include <zlib.h>

/** Filter using Zlib compression. */
struct ZlibLoadFilter : LoadFilter {
	z_stream z;                        ///< Stream state we are reading from.
	byte fread_buf[MEMORY_CHUNK_SIZE]; ///< Buffer for reading from the file.

	/**
	 * Initialise this filter.
	 * @param chain The next filter in this chain.
	 */
	ZlibLoadFilter(LoadFilter *chain) : LoadFilter(chain)
	{
		memset(&this->z, 0, sizeof(this->z));
		if (inflateInit(&this->z) != Z_OK) SlError(STR_GAME_SAVELOAD_ERROR_BROKEN_INTERNAL_ERROR, "cannot initialize decompressor");
	}

	/** Clean everything up. */
	~ZlibLoadFilter()
	{
		inflateEnd(&this->z);
	}

	size_t Read(byte *buf, size_t size) override
	{
		this->z.next_out  = buf;
		this->z.avail_out = (uint)size;

		do {
			/* read more bytes from the file? */
			if (this->z.avail_in == 0) {
				this->z.next_in = this->fread_buf;
				this->z.avail_in = (uint)this->chain->Read(this->fread_buf, sizeof(this->fread_buf));
			}

			/* inflate the data */
			int r = inflate(&this->z, 0);
			if (r == Z_STREAM_END) break;

			if (r != Z_OK) SlError(STR_GAME_SAVELOAD_ERROR_BROKEN_INTERNAL_ERROR, "inflate() failed");
		} while (this->z.avail_out != 0);

		return size - this->z.avail_out;
	}
};

/** Filter using Zlib compression. */
struct ZlibSaveFilter : SaveFilter {
	z_stream z; ///< Stream state we are writing to.

	/**
	 * Initialise this filter.
	 * @param chain             The next filter in this chain.
	 * @param compression_level The requested level of compression.
	 */
	ZlibSaveFilter(SaveFilter *chain, byte compression_level) : SaveFilter(chain)
	{
		memset(&this->z, 0, sizeof(this->z));
		if (deflateInit(&this->z, compression_level) != Z_OK) SlError(STR_GAME_SAVELOAD_ERROR_BROKEN_INTERNAL_ERROR, "cannot initialize compressor");
	}

	/** Clean up what we allocated. */
	~ZlibSaveFilter()
	{
		deflateEnd(&this->z);
	}

	/**
	 * Helper loop for writing the data.
	 * @param p    The bytes to write.
	 * @param len  Amount of bytes to write.
	 * @param mode Mode for deflate.
	 */
	void WriteLoop(byte *p, size_t len, int mode)
	{
		byte buf[MEMORY_CHUNK_SIZE]; // output buffer
		uint n;
		this->z.next_in = p;
		this->z.avail_in = (uInt)len;
		do {
			this->z.next_out = buf;
			this->z.avail_out = sizeof(buf);

			/**
			 * For the poor next soul who sees many valgrind warnings of the
			 * "Conditional jump or move depends on uninitialised value(s)" kind:
			 * According to the author of zlib it is not a bug and it won't be fixed.
			 * http://groups.google.com/group/comp.compression/browse_thread/thread/b154b8def8c2a3ef/cdf9b8729ce17ee2
			 * [Mark Adler, Feb 24 2004, 'zlib-1.2.1 valgrind warnings' in the newsgroup comp.compression]
			 */
			int r = deflate(&this->z, mode);

			/* bytes were emitted? */
			if ((n = sizeof(buf) - this->z.avail_out) != 0) {
				this->chain->Write(buf, n);
			}
			if (r == Z_STREAM_END) break;

			if (r != Z_OK) SlError(STR_GAME_SAVELOAD_ERROR_BROKEN_INTERNAL_ERROR, "zlib returned error code");
		} while (this->z.avail_in || !this->z.avail_out);
	}

	void Write(byte *buf, size_t size) override
	{
		this->WriteLoop(buf, size, 0);
	}

	void Finish() override
	{
		this->WriteLoop(nullptr, 0, Z_FINISH);
		this->chain->Finish();
	}
};

#endif /* WITH_ZLIB */

/********************************************
 ********** START OF LZMA CODE **************
 ********************************************/

#if defined(WITH_LIBLZMA)
#include <lzma.h>

/**
 * Have a copy of an initialised LZMA stream. We need this as it's
 * impossible to "re"-assign LZMA_STREAM_INIT to a variable in some
 * compilers, i.e. LZMA_STREAM_INIT can't be used to set something.
 * This var has to be used instead.
 */
static const lzma_stream _lzma_init = LZMA_STREAM_INIT;

/** Filter without any compression. */
struct LZMALoadFilter : LoadFilter {
	lzma_stream lzma;                  ///< Stream state that we are reading from.
	byte fread_buf[MEMORY_CHUNK_SIZE]; ///< Buffer for reading from the file.

	/**
	 * Initialise this filter.
	 * @param chain The next filter in this chain.
	 */
	LZMALoadFilter(LoadFilter *chain) : LoadFilter(chain), lzma(_lzma_init)
	{
		/* Allow saves up to 256 MB uncompressed */
		if (lzma_auto_decoder(&this->lzma, 1 << 28, 0) != LZMA_OK) SlError(STR_GAME_SAVELOAD_ERROR_BROKEN_INTERNAL_ERROR, "cannot initialize decompressor");
	}

	/** Clean everything up. */
	~LZMALoadFilter()
	{
		lzma_end(&this->lzma);
	}

	size_t Read(byte *buf, size_t size) override
	{
		this->lzma.next_out  = buf;
		this->lzma.avail_out = size;

		do {
			/* read more bytes from the file? */
			if (this->lzma.avail_in == 0) {
				this->lzma.next_in  = this->fread_buf;
				this->lzma.avail_in = this->chain->Read(this->fread_buf, sizeof(this->fread_buf));
			}

			/* inflate the data */
			lzma_ret r = lzma_code(&this->lzma, LZMA_RUN);
			if (r == LZMA_STREAM_END) break;
			if (r != LZMA_OK) SlErrorFmt(STR_GAME_SAVELOAD_ERROR_BROKEN_INTERNAL_ERROR, "liblzma returned error code: %u", r);
		} while (this->lzma.avail_out != 0);

		return size - this->lzma.avail_out;
	}
};

/** Filter using LZMA compression. */
struct LZMASaveFilter : SaveFilter {
	lzma_stream lzma; ///< Stream state that we are writing to.

	/**
	 * Initialise this filter.
	 * @param chain             The next filter in this chain.
	 * @param compression_level The requested level of compression.
	 */
	LZMASaveFilter(SaveFilter *chain, byte compression_level) : SaveFilter(chain), lzma(_lzma_init)
	{
		if (lzma_easy_encoder(&this->lzma, compression_level, LZMA_CHECK_CRC32) != LZMA_OK) SlError(STR_GAME_SAVELOAD_ERROR_BROKEN_INTERNAL_ERROR, "cannot initialize compressor");
	}

	/** Clean up what we allocated. */
	~LZMASaveFilter()
	{
		lzma_end(&this->lzma);
	}

	/**
	 * Helper loop for writing the data.
	 * @param p      The bytes to write.
	 * @param len    Amount of bytes to write.
	 * @param action Action for lzma_code.
	 */
	void WriteLoop(byte *p, size_t len, lzma_action action)
	{
		byte buf[MEMORY_CHUNK_SIZE]; // output buffer
		size_t n;
		this->lzma.next_in = p;
		this->lzma.avail_in = len;
		do {
			this->lzma.next_out = buf;
			this->lzma.avail_out = sizeof(buf);

			lzma_ret r = lzma_code(&this->lzma, action);

			/* bytes were emitted? */
			if ((n = sizeof(buf) - this->lzma.avail_out) != 0) {
				this->chain->Write(buf, n);
			}
			if (r == LZMA_STREAM_END) break;
			if (r != LZMA_OK) SlErrorFmt(STR_GAME_SAVELOAD_ERROR_BROKEN_INTERNAL_ERROR, "liblzma returned error code: %u", r);
		} while (this->lzma.avail_in || !this->lzma.avail_out);
	}

	void Write(byte *buf, size_t size) override
	{
		this->WriteLoop(buf, size, LZMA_RUN);
	}

	void Finish() override
	{
		this->WriteLoop(nullptr, 0, LZMA_FINISH);
		this->chain->Finish();
	}
};

#endif /* WITH_LIBLZMA */

/********************************************
 ********** START OF ZSTD CODE **************
 ********************************************/

#if defined(WITH_ZSTD)
#include <zstd.h>


/** Filter using ZSTD compression. */
struct ZSTDLoadFilter : LoadFilter {
	ZSTD_DCtx *zstd;  ///< ZSTD decompression context
	byte fread_buf[MEMORY_CHUNK_SIZE];  ///< Buffer for reading from the file
	ZSTD_inBuffer input;  ///< ZSTD input buffer for fread_buf

	/**
	 * Initialise this filter.
	 * @param chain The next filter in this chain.
	 */
	ZSTDLoadFilter(LoadFilter *chain) : LoadFilter(chain)
	{
		this->zstd = ZSTD_createDCtx();
		if (!this->zstd) SlError(STR_GAME_SAVELOAD_ERROR_BROKEN_INTERNAL_ERROR, "cannot initialize compressor");
		this->input = {this->fread_buf, 0, 0};
	}

	/** Clean everything up. */
	~ZSTDLoadFilter()
	{
		ZSTD_freeDCtx(this->zstd);
	}

	size_t Read(byte *buf, size_t size) override
	{
		ZSTD_outBuffer output{buf, size, 0};

		do {
			/* read more bytes from the file? */
			if (this->input.pos == this->input.size) {
				this->input.size = this->chain->Read(this->fread_buf, sizeof(this->fread_buf));
				this->input.pos = 0;
				if (this->input.size == 0) break;
			}

			size_t ret = ZSTD_decompressStream(this->zstd, &output, &this->input);
			if (ZSTD_isError(ret)) SlError(STR_GAME_SAVELOAD_ERROR_BROKEN_INTERNAL_ERROR, "libzstd returned error code");
			if (ret == 0) break;
		} while (output.pos < output.size);

		return output.pos;
	}
};

/** Filter using ZSTD compression. */
struct ZSTDSaveFilter : SaveFilter {
	ZSTD_CCtx *zstd;  ///< ZSTD compression context

	/**
	 * Initialise this filter.
	 * @param chain             The next filter in this chain.
	 * @param compression_level The requested level of compression.
	 */
	ZSTDSaveFilter(SaveFilter *chain, byte compression_level) : SaveFilter(chain)
	{
		this->zstd = ZSTD_createCCtx();
		if (!this->zstd) SlError(STR_GAME_SAVELOAD_ERROR_BROKEN_INTERNAL_ERROR, "cannot initialize compressor");
		if (ZSTD_isError(ZSTD_CCtx_setParameter(this->zstd, ZSTD_c_compressionLevel, (int)compression_level - 100))) {
			ZSTD_freeCCtx(this->zstd);
			SlError(STR_GAME_SAVELOAD_ERROR_BROKEN_INTERNAL_ERROR, "invalid compresison level");
		}
	}

	/** Clean up what we allocated. */
	~ZSTDSaveFilter()
	{
		ZSTD_freeCCtx(this->zstd);
	}

	/**
	 * Helper loop for writing the data.
	 * @param p      The bytes to write.
	 * @param len    Amount of bytes to write.
	 * @param mode   Mode for ZSTD_compressStream2.
	 */
	void WriteLoop(byte *p, size_t len, ZSTD_EndDirective mode)
	{
		byte buf[MEMORY_CHUNK_SIZE]; // output buffer
		ZSTD_inBuffer input{p, len, 0};

		bool finished;
		do {
			ZSTD_outBuffer output{buf, sizeof(buf), 0};
			size_t remaining = ZSTD_compressStream2(this->zstd, &output, &input, mode);
			if (ZSTD_isError(remaining)) SlError(STR_GAME_SAVELOAD_ERROR_BROKEN_INTERNAL_ERROR, "libzstd returned error code");

			if (output.pos != 0) this->chain->Write(buf, output.pos);

			finished = (mode == ZSTD_e_end ? (remaining == 0) : (input.pos == input.size));
		} while (!finished);
	}

	void Write(byte *buf, size_t size) override
	{
		this->WriteLoop(buf, size, ZSTD_e_continue);
	}

	void Finish() override
	{
		this->WriteLoop(nullptr, 0, ZSTD_e_end);
		this->chain->Finish();
	}
};

#endif /* WITH_LIBZSTD */

/*******************************************
 ************* END OF CODE *****************
 *******************************************/

enum SaveLoadFormatFlags : byte {
	SLF_NONE             = 0,
	SLF_NO_THREADED_LOAD = 1 << 0, ///< Unsuitable for threaded loading
	SLF_REQUIRES_ZSTD    = 1 << 1, ///< Automatic selection requires the zstd flag
};
DECLARE_ENUM_AS_BIT_SET(SaveLoadFormatFlags);

/** The format for a reader/writer type of a savegame */
struct SaveLoadFormat {
	const char *name;                     ///< name of the compressor/decompressor (debug-only)
	uint32 tag;                           ///< the 4-letter tag by which it is identified in the savegame

	LoadFilter *(*init_load)(LoadFilter *chain);                    ///< Constructor for the load filter.
	SaveFilter *(*init_write)(SaveFilter *chain, byte compression); ///< Constructor for the save filter.

	byte min_compression;                 ///< the minimum compression level of this format
	byte default_compression;             ///< the default compression level of this format
	byte max_compression;                 ///< the maximum compression level of this format
	SaveLoadFormatFlags flags;            ///< flags
};

/** The different saveload formats known/understood by OpenTTD. */
static const SaveLoadFormat _saveload_formats[] = {
#if defined(WITH_LZO)
	/* Roughly 75% larger than zlib level 6 at only ~7% of the CPU usage. */
	{"lzo",    TO_BE32X('OTTD'), CreateLoadFilter<LZOLoadFilter>,    CreateSaveFilter<LZOSaveFilter>,    0, 0, 0, SLF_NO_THREADED_LOAD},
#else
	{"lzo",    TO_BE32X('OTTD'), nullptr,                            nullptr,                            0, 0, 0, SLF_NO_THREADED_LOAD},
#endif
	/* Roughly 5 times larger at only 1% of the CPU usage over zlib level 6. */
	{"none",   TO_BE32X('OTTN'), CreateLoadFilter<NoCompLoadFilter>, CreateSaveFilter<NoCompSaveFilter>, 0, 0, 0, SLF_NONE},
#if defined(WITH_ZLIB)
	/* After level 6 the speed reduction is significant (1.5x to 2.5x slower per level), but the reduction in filesize is
	 * fairly insignificant (~1% for each step). Lower levels become ~5-10% bigger by each level than level 6 while level
	 * 1 is "only" 3 times as fast. Level 0 results in uncompressed savegames at about 8 times the cost of "none". */
	{"zlib",   TO_BE32X('OTTZ'), CreateLoadFilter<ZlibLoadFilter>,   CreateSaveFilter<ZlibSaveFilter>,   0, 6, 9, SLF_NONE},
#else
	{"zlib",   TO_BE32X('OTTZ'), nullptr,                            nullptr,                            0, 0, 0, SLF_NONE},
#endif
#if defined(WITH_LIBLZMA)
	/* Level 2 compression is speed wise as fast as zlib level 6 compression (old default), but results in ~10% smaller saves.
	 * Higher compression levels are possible, and might improve savegame size by up to 25%, but are also up to 10 times slower.
	 * The next significant reduction in file size is at level 4, but that is already 4 times slower. Level 3 is primarily 50%
	 * slower while not improving the filesize, while level 0 and 1 are faster, but don't reduce savegame size much.
	 * It's OTTX and not e.g. OTTL because liblzma is part of xz-utils and .tar.xz is preferred over .tar.lzma. */
	{"lzma",   TO_BE32X('OTTX'), CreateLoadFilter<LZMALoadFilter>,   CreateSaveFilter<LZMASaveFilter>,   0, 2, 9, SLF_NONE},
#else
	{"lzma",   TO_BE32X('OTTX'), nullptr,                            nullptr,                            0, 0, 0, SLF_NONE},
#endif
#if defined(WITH_ZSTD)
	/* Zstd provides a decent compression rate at a very high compression/decompression speed. Compared to lzma level 2
	 * zstd saves are about 40% larger (on level 1) but it has about 30x faster compression and 5x decompression making it
	 * a good choice for multiplayer servers. And zstd level 1 seems to be the optimal one for client connection speed
	 * (compress + 10 MB/s download + decompress time), about 3x faster than lzma:2 and 1.5x than zlib:2 and lzo.
	 * As zstd has negative compression levels the values were increased by 100 moving zstd level range -100..22 into
	 * openttd 0..122. Also note that value 100 mathes zstd level 0 which is a special value for default level 3 (openttd 103) */
	{"zstd",   TO_BE32X('OTTS'), CreateLoadFilter<ZSTDLoadFilter>,   CreateSaveFilter<ZSTDSaveFilter>,   0, 101, 122, SLF_REQUIRES_ZSTD},
#else
	{"zstd",   TO_BE32X('OTTS'), nullptr,                            nullptr,                            0, 0, 0, SLF_REQUIRES_ZSTD},
#endif
};

/**
 * Return the savegameformat of the game. Whether it was created with ZLIB compression
 * uncompressed, or another type
 * @param full_name Name of the savegame format. If empty it picks the first available one
 * @param compression_level Output for telling what compression level we want.
 * @return Pointer to SaveLoadFormat struct giving all characteristics of this type of savegame
 */
static const SaveLoadFormat *GetSavegameFormat(const std::string &full_name, byte *compression_level, SaveModeFlags flags)
{
	const SaveLoadFormat *def = lastof(_saveload_formats);

	/* find default savegame format, the highest one with which files can be written */
	while (!def->init_write || ((def->flags & SLF_REQUIRES_ZSTD) && !(flags & SMF_ZSTD_OK))) def--;

	if (!full_name.empty()) {
		/* Get the ":..." of the compression level out of the way */
		size_t separator = full_name.find(':');
		bool has_comp_level = separator != std::string::npos;
		const std::string name(full_name, 0, has_comp_level ? separator : full_name.size());

		for (const SaveLoadFormat *slf = &_saveload_formats[0]; slf != endof(_saveload_formats); slf++) {
			if (slf->init_write != nullptr && name.compare(slf->name) == 0) {
				*compression_level = slf->default_compression;
				if (has_comp_level) {
					const std::string complevel(full_name, separator + 1);

					/* Get the level and determine whether all went fine. */
					size_t processed;
					long level = std::stol(complevel, &processed, 10);
					if (processed == 0 || level != Clamp(level, slf->min_compression, slf->max_compression)) {
						SetDParamStr(0, complevel);
						ShowErrorMessage(STR_CONFIG_ERROR, STR_CONFIG_ERROR_INVALID_SAVEGAME_COMPRESSION_LEVEL, WL_CRITICAL);
					} else {
						*compression_level = level;
					}
				}
				return slf;
			}
		}

		SetDParamStr(0, name);
		SetDParamStr(1, def->name);
		ShowErrorMessage(STR_CONFIG_ERROR, STR_CONFIG_ERROR_INVALID_SAVEGAME_COMPRESSION_ALGORITHM, WL_CRITICAL);
	}
	*compression_level = def->default_compression;
	return def;
}

/* actual loader/saver function */
void InitializeGame(uint size_x, uint size_y, bool reset_date, bool reset_settings);
extern bool AfterLoadGame();
extern bool LoadOldSaveGame(const std::string &file);

/**
 * Clear temporary data that is passed between various saveload phases.
 */
static void ResetSaveloadData()
{
	ResetTempEngineData();
	ResetLabelMaps();
	ResetOldWaypoints();
}

/**
 * Clear/free saveload state.
 */
static inline void ClearSaveLoadState()
{
	delete _sl.dumper;
	_sl.dumper = nullptr;

	delete _sl.sf;
	_sl.sf = nullptr;

	delete _sl.reader;
	_sl.reader = nullptr;

	delete _sl.lf;
	_sl.lf = nullptr;

	_sl.save_flags = SMF_NONE;

	GamelogStopAnyAction();
}

/**
 * Update the gui accordingly when starting saving
 * and set locks on saveload. Also turn off fast-forward cause with that
 * saving takes Aaaaages
 */
static void SaveFileStart()
{
	_sl.game_speed = _game_speed;
	_game_speed = 100;
	SetMouseCursorBusy(true);

	InvalidateWindowData(WC_STATUS_BAR, 0, SBI_SAVELOAD_START);
	_sl.saveinprogress = true;
}

/** Update the gui accordingly when saving is done and release locks on saveload. */
static void SaveFileDone()
{
	if (_game_mode != GM_MENU) _game_speed = _sl.game_speed;
	SetMouseCursorBusy(false);

	InvalidateWindowData(WC_STATUS_BAR, 0, SBI_SAVELOAD_FINISH);
	_sl.saveinprogress = false;

#ifdef __EMSCRIPTEN__
	EM_ASM(if (window["openttd_syncfs"]) openttd_syncfs());
#endif
}

/** Set the error message from outside of the actual loading/saving of the game (AfterLoadGame and friends) */
void SetSaveLoadError(StringID str)
{
	_sl.error_str = str;
}

/** Get the string representation of the error message */
const char *GetSaveLoadErrorString()
{
	SetDParam(0, _sl.error_str);
	SetDParamStr(1, _sl.extra_msg);

	static char err_str[512];
	GetString(err_str, _sl.action == SLA_SAVE ? STR_ERROR_GAME_SAVE_FAILED : STR_ERROR_GAME_LOAD_FAILED, lastof(err_str));
	return err_str;
}

/** Show a gui message when saving has failed */
static void SaveFileError()
{
	SetDParamStr(0, GetSaveLoadErrorString());
	ShowErrorMessage(STR_JUST_RAW_STRING, INVALID_STRING_ID, WL_ERROR);
	SaveFileDone();
}

/**
 * We have written the whole game into memory, _memory_savegame, now find
 * and appropriate compressor and start writing to file.
 */
static SaveOrLoadResult SaveFileToDisk(bool threaded)
{
	try {
		byte compression;
		const SaveLoadFormat *fmt = GetSavegameFormat(_savegame_format, &compression, _sl.save_flags);

		DEBUG(sl, 3, "Using compression format: %s, level: %u", fmt->name, compression);

		/* We have written our stuff to memory, now write it to file! */
		uint32 hdr[2] = { fmt->tag, TO_BE32((uint32) (SAVEGAME_VERSION | SAVEGAME_VERSION_EXT) << 16) };
		_sl.sf->Write((byte*)hdr, sizeof(hdr));

		_sl.sf = fmt->init_write(_sl.sf, compression);
		_sl.dumper->Flush(_sl.sf);

		ClearSaveLoadState();

		if (threaded) SetAsyncSaveFinish(SaveFileDone);

		return SL_OK;
	} catch (...) {
		ClearSaveLoadState();

		AsyncSaveFinishProc asfp = SaveFileDone;

		/* We don't want to shout when saving is just
		 * cancelled due to a client disconnecting. */
		if (_sl.error_str != STR_NETWORK_ERROR_LOSTCONNECTION) {
			/* Skip the "colour" character */
			DEBUG(sl, 0, "%s", GetSaveLoadErrorString() + 3);
			asfp = SaveFileError;
		}

		if (threaded) {
			SetAsyncSaveFinish(asfp);
		} else {
			asfp();
		}
		return SL_ERROR;
	}
}

void WaitTillSaved()
{
	if (!_save_thread.joinable()) return;

	_save_thread.join();

	/* Make sure every other state is handled properly as well. */
	ProcessAsyncSaveFinish();
}

/**
 * Actually perform the saving of the savegame.
 * General tactics is to first save the game to memory, then write it to file
 * using the writer, either in threaded mode if possible, or single-threaded.
 * @param writer   The filter to write the savegame to.
 * @param threaded Whether to try to perform the saving asynchronously.
 * @return Return the result of the action. #SL_OK or #SL_ERROR
 */
static SaveOrLoadResult DoSave(SaveFilter *writer, bool threaded)
{
	assert(!_sl.saveinprogress);

	_sl.dumper = new MemoryDumper();
	_sl.sf = writer;

	_sl_version = SAVEGAME_VERSION;
	SlXvSetCurrentState();

	SaveViewportBeforeSaveGame();
	SlSaveChunks();

	SaveFileStart();

	if (!threaded || !StartNewThread(&_save_thread, "ottd:savegame", &SaveFileToDisk, true)) {
		if (threaded) DEBUG(sl, 1, "Cannot create savegame thread, reverting to single-threaded mode...");

		SaveOrLoadResult result = SaveFileToDisk(false);
		SaveFileDone();

		return result;
	}

	return SL_OK;
}

/**
 * Save the game using a (writer) filter.
 * @param writer   The filter to write the savegame to.
 * @param threaded Whether to try to perform the saving asynchronously.
 * @param flags Save mode flags.
 * @return Return the result of the action. #SL_OK or #SL_ERROR
 */
SaveOrLoadResult SaveWithFilter(SaveFilter *writer, bool threaded, SaveModeFlags flags)
{
	try {
		_sl.action = SLA_SAVE;
		_sl.save_flags = flags;
		return DoSave(writer, threaded);
	} catch (...) {
		ClearSaveLoadState();
		return SL_ERROR;
	}
}

bool IsNetworkServerSave()
{
	return _sl.save_flags & SMF_NET_SERVER;
}

struct ThreadedLoadFilter : LoadFilter {
	static const size_t BUFFER_COUNT = 4;

	std::mutex mutex;
	std::condition_variable full_cv;
	std::condition_variable empty_cv;
	uint first_ready = 0;
	uint count_ready = 0;
	size_t read_offsets[BUFFER_COUNT];
	size_t read_counts[BUFFER_COUNT];
	byte read_buf[MEMORY_CHUNK_SIZE * BUFFER_COUNT]; ///< Buffers for reading from source.
	bool no_thread = false;

	bool have_exception = false;
	ThreadSlErrorException caught_exception;

	std::thread read_thread;

	/**
	 * Initialise this filter.
	 * @param chain The next filter in this chain.
	 */
	ThreadedLoadFilter(LoadFilter *chain) : LoadFilter(chain)
	{
		std::unique_lock<std::mutex> lk(this->mutex);
		if (!StartNewThread(&this->read_thread, "ottd:loadgame", &ThreadedLoadFilter::RunThread, this)) {
			DEBUG(sl, 1, "Failed to start load read thread, reading non-threaded");
			this->no_thread = true;
		} else {
			DEBUG(sl, 2, "Started load read thread");
		}
	}

	/** Clean everything up. */
	~ThreadedLoadFilter()
	{
		std::unique_lock<std::mutex> lk(this->mutex);
		this->no_thread = true;
		lk.unlock();
		this->empty_cv.notify_all();
		this->full_cv.notify_all();
		if (this->read_thread.joinable()) {
			this->read_thread.join();
			DEBUG(sl, 2, "Joined load read thread");
		}
	}

	static void RunThread(ThreadedLoadFilter *self)
	{
		try {
			std::unique_lock<std::mutex> lk(self->mutex);
			while (!self->no_thread) {
				if (self->count_ready == BUFFER_COUNT) {
					self->full_cv.wait(lk);
					continue;
				}

				uint buf = (self->first_ready + self->count_ready) % BUFFER_COUNT;
				lk.unlock();
				size_t read = self->chain->Read(self->read_buf + (buf * MEMORY_CHUNK_SIZE), MEMORY_CHUNK_SIZE);
				lk.lock();
				self->read_offsets[buf] = 0;
				self->read_counts[buf] = read;
				self->count_ready++;
				if (self->count_ready == 1) self->empty_cv.notify_one();
			}
		} catch (const ThreadSlErrorException &ex) {
			std::unique_lock<std::mutex> lk(self->mutex);
			self->caught_exception = ex;
			self->have_exception = true;
			self->empty_cv.notify_one();
		}
	}

	size_t Read(byte *buf, size_t size) override
	{
		if (this->no_thread) return this->chain->Read(buf, size);

		size_t read = 0;
		std::unique_lock<std::mutex> lk(this->mutex);
		while (read < size || this->have_exception) {
			if (this->have_exception) {
				this->have_exception = false;
				SlError(this->caught_exception.string, this->caught_exception.extra_msg);
			}
			if (this->count_ready == 0) {
				this->empty_cv.wait(lk);
				continue;
			}

			size_t to_read = std::min<size_t>(size - read, read_counts[this->first_ready]);
			if (to_read == 0) break;
			memcpy(buf + read, this->read_buf + (this->first_ready * MEMORY_CHUNK_SIZE) + read_offsets[this->first_ready], to_read);
			read += to_read;
			read_offsets[this->first_ready] += to_read;
			read_counts[this->first_ready] -= to_read;
			if (read_counts[this->first_ready] == 0) {
				this->first_ready = (this->first_ready + 1) % BUFFER_COUNT;
				this->count_ready--;
				if (this->count_ready == BUFFER_COUNT - 1) this->full_cv.notify_one();
			}
		}
		return read;
	}
};

/**
 * Actually perform the loading of a "non-old" savegame.
 * @param reader     The filter to read the savegame from.
 * @param load_check Whether to perform the checking ("preview") or actually load the game.
 * @return Return the result of the action. #SL_OK or #SL_REINIT ("unload" the game)
 */
static SaveOrLoadResult DoLoad(LoadFilter *reader, bool load_check)
{
	_sl.lf = reader;

	if (load_check) {
		/* Clear previous check data */
		_load_check_data.Clear();
		/* Mark SL_LOAD_CHECK as supported for this savegame. */
		_load_check_data.checkable = true;
	}

	SlXvResetState();
	SlResetVENC();
	auto guard = scope_guard([&]() {
		SlResetVENC();
	});

	uint32 hdr[2];
	if (_sl.lf->Read((byte*)hdr, sizeof(hdr)) != sizeof(hdr)) SlError(STR_GAME_SAVELOAD_ERROR_FILE_NOT_READABLE);

	/* see if we have any loader for this type. */
	const SaveLoadFormat *fmt = _saveload_formats;
	for (;;) {
		/* No loader found, treat as version 0 and use LZO format */
		if (fmt == endof(_saveload_formats)) {
			DEBUG(sl, 0, "Unknown savegame type, trying to load it as the buggy format");
			_sl.lf->Reset();
			_sl_version = SL_MIN_VERSION;
			_sl_minor_version = 0;
			SlXvResetState();

			/* Try to find the LZO savegame format; it uses 'OTTD' as tag. */
			fmt = _saveload_formats;
			for (;;) {
				if (fmt == endof(_saveload_formats)) {
					/* Who removed LZO support? */
					NOT_REACHED();
				}
				if (fmt->tag == TO_BE32X('OTTD')) break;
				fmt++;
			}
			break;
		}

		if (fmt->tag == hdr[0]) {
			/* check version number */
			_sl_version = (SaveLoadVersion)(TO_BE32(hdr[1]) >> 16);
			/* Minor is not used anymore from version 18.0, but it is still needed
			 * in versions before that (4 cases) which can't be removed easy.
			 * Therefore it is loaded, but never saved (or, it saves a 0 in any scenario). */
			_sl_minor_version = (TO_BE32(hdr[1]) >> 8) & 0xFF;

			bool special_version = false;
			if (_sl_version & SAVEGAME_VERSION_EXT) {
				_sl_version = (SaveLoadVersion)(_sl_version & ~SAVEGAME_VERSION_EXT);
				_sl_is_ext_version = true;
			} else {
				special_version = SlXvCheckSpecialSavegameVersions();
			}

			if (_sl_version >= SLV_SAVELOAD_LIST_LENGTH) {
				if (_sl_is_ext_version) {
					DEBUG(sl, 0, "Got an extended savegame version with a base version in the upstream mode range, giving up");
					SlError(STR_GAME_SAVELOAD_ERROR_TOO_NEW_SAVEGAME);
				} else {
					_sl_upstream_mode = true;
				}
			}

			DEBUG(sl, 1, "Loading savegame version %d%s%s%s%s", _sl_version, _sl_is_ext_version ? " (extended)" : "",
					_sl_maybe_springpp ? " which might be SpringPP" : "", _sl_maybe_chillpp ? " which might be ChillPP" : "", _sl_upstream_mode ? " (upstream mode)" : "");

			/* Is the version higher than the current? */
			if (_sl_version > MAX_LOAD_SAVEGAME_VERSION && !special_version) SlError(STR_GAME_SAVELOAD_ERROR_TOO_NEW_SAVEGAME);
			if (_sl_version >= SLV_START_PATCHPACKS && _sl_version <= SLV_END_PATCHPACKS && !special_version) SlError(STR_GAME_SAVELOAD_ERROR_PATCHPACK);
			break;
		}

		fmt++;
	}

	/* loader for this savegame type is not implemented? */
	if (fmt->init_load == nullptr) {
		char err_str[64];
		seprintf(err_str, lastof(err_str), "Loader for '%s' is not available.", fmt->name);
		SlError(STR_GAME_SAVELOAD_ERROR_BROKEN_INTERNAL_ERROR, err_str);
	}

	_sl.lf = fmt->init_load(_sl.lf);
	if (!(fmt->flags & SLF_NO_THREADED_LOAD)) {
		_sl.lf = new ThreadedLoadFilter(_sl.lf);
	}
	_sl.reader = new ReadBuffer(_sl.lf);
	_next_offs = 0;

	if (!load_check) {
		ResetSaveloadData();

		/* Old maps were hardcoded to 256x256 and thus did not contain
		 * any mapsize information. Pre-initialize to 256x256 to not to
		 * confuse old games */
		InitializeGame(256, 256, true, true);

		GamelogReset();

		if (IsSavegameVersionBefore(SLV_4)) {
			/*
			 * NewGRFs were introduced between 0.3,4 and 0.3.5, which both
			 * shared savegame version 4. Anything before that 'obviously'
			 * does not have any NewGRFs. Between the introduction and
			 * savegame version 41 (just before 0.5) the NewGRF settings
			 * were not stored in the savegame and they were loaded by
			 * using the settings from the main menu.
			 * So, to recap:
			 * - savegame version  <  4:  do not load any NewGRFs.
			 * - savegame version >= 41:  load NewGRFs from savegame, which is
			 *                            already done at this stage by
			 *                            overwriting the main menu settings.
			 * - other savegame versions: use main menu settings.
			 *
			 * This means that users *can* crash savegame version 4..40
			 * savegames if they set incompatible NewGRFs in the main menu,
			 * but can't crash anymore for savegame version < 4 savegames.
			 *
			 * Note: this is done here because AfterLoadGame is also called
			 * for TTO/TTD/TTDP savegames which have their own NewGRF logic.
			 */
			ClearGRFConfigList(&_grfconfig);
		}
	}

	if (load_check) {
		/* Load chunks into _load_check_data.
		 * No pools are loaded. References are not possible, and thus do not need resolving. */
		SlLoadCheckChunks();
	} else {
		/* Load chunks and resolve references */
		SlLoadChunks();
		SlFixPointers();
	}

	ClearSaveLoadState();

	_savegame_type = SGT_OTTD;

	if (load_check) {
		/* The only part from AfterLoadGame() we need */
		if (_load_check_data.want_grf_compatibility) _load_check_data.grf_compatibility = IsGoodGRFConfigList(_load_check_data.grfconfig);
	} else {
		GamelogStartAction(GLAT_LOAD);

		/* After loading fix up savegame for any internal changes that
		 * might have occurred since then. If it fails, load back the old game. */
		if (!AfterLoadGame()) {
			GamelogStopAction();
			return SL_REINIT;
		}

		GamelogStopAction();
		SlXvSetCurrentState();
	}

	return SL_OK;
}

/**
 * Load the game using a (reader) filter.
 * @param reader   The filter to read the savegame from.
 * @return Return the result of the action. #SL_OK or #SL_REINIT ("unload" the game)
 */
SaveOrLoadResult LoadWithFilter(LoadFilter *reader)
{
	try {
		_sl.action = SLA_LOAD;
		return DoLoad(reader, false);
	} catch (...) {
		ClearSaveLoadState();
		return SL_REINIT;
	}
}

/**
 * Main Save or Load function where the high-level saveload functions are
 * handled. It opens the savegame, selects format and checks versions
 * @param filename The name of the savegame being created/loaded
 * @param fop Save or load mode. Load can also be a TTD(Patch) game.
 * @param sb The sub directory to save the savegame in
 * @param threaded True when threaded saving is allowed
 * @return Return the result of the action. #SL_OK, #SL_ERROR, or #SL_REINIT ("unload" the game)
 */
SaveOrLoadResult SaveOrLoad(const std::string &filename, SaveLoadOperation fop, DetailedFileType dft, Subdirectory sb, bool threaded, SaveModeFlags save_flags)
{
	/* An instance of saving is already active, so don't go saving again */
	if (_sl.saveinprogress && fop == SLO_SAVE && dft == DFT_GAME_FILE && threaded) {
		/* if not an autosave, but a user action, show error message */
		if (!_do_autosave) ShowErrorMessage(STR_ERROR_SAVE_STILL_IN_PROGRESS, INVALID_STRING_ID, WL_ERROR);
		return SL_OK;
	}
	WaitTillSaved();

	try {
		/* Load a TTDLX or TTDPatch game */
		if (fop == SLO_LOAD && dft == DFT_OLD_GAME_FILE) {
			ResetSaveloadData();

			InitializeGame(256, 256, true, true); // set a mapsize of 256x256 for TTDPatch games or it might get confused

			/* TTD/TTO savegames have no NewGRFs, TTDP savegame have them
			 * and if so a new NewGRF list will be made in LoadOldSaveGame.
			 * Note: this is done here because AfterLoadGame is also called
			 * for OTTD savegames which have their own NewGRF logic. */
			ClearGRFConfigList(&_grfconfig);
			GamelogReset();
			if (!LoadOldSaveGame(filename)) return SL_REINIT;
			_sl_version = SL_MIN_VERSION;
			_sl_minor_version = 0;
			SlXvResetState();
			GamelogStartAction(GLAT_LOAD);
			if (!AfterLoadGame()) {
				GamelogStopAction();
				return SL_REINIT;
			}
			GamelogStopAction();
			SlXvSetCurrentState();
			return SL_OK;
		}

		assert(dft == DFT_GAME_FILE);
		switch (fop) {
			case SLO_CHECK:
				_sl.action = SLA_LOAD_CHECK;
				break;

			case SLO_LOAD:
				_sl.action = SLA_LOAD;
				break;

			case SLO_SAVE:
				_sl.action = SLA_SAVE;
				break;

			default: NOT_REACHED();
		}
		_sl.save_flags = save_flags;

		FILE *fh = (fop == SLO_SAVE) ? FioFOpenFile(filename, "wb", sb) : FioFOpenFile(filename, "rb", sb);

		/* Make it a little easier to load savegames from the console */
		if (fh == nullptr && fop != SLO_SAVE) fh = FioFOpenFile(filename, "rb", SAVE_DIR);
		if (fh == nullptr && fop != SLO_SAVE) fh = FioFOpenFile(filename, "rb", BASE_DIR);
		if (fh == nullptr && fop != SLO_SAVE) fh = FioFOpenFile(filename, "rb", SCENARIO_DIR);

		if (fh == nullptr) {
			SlError(fop == SLO_SAVE ? STR_GAME_SAVELOAD_ERROR_FILE_NOT_WRITEABLE : STR_GAME_SAVELOAD_ERROR_FILE_NOT_READABLE);
		}

		if (fop == SLO_SAVE) { // SAVE game
			DEBUG(desync, 1, "save: date{%08x; %02x; %02x}; %s", _date, _date_fract, _tick_skip_counter, filename.c_str());
			if (!_settings_client.gui.threaded_saves) threaded = false;

			return DoSave(new FileWriter(fh), threaded);
		}

		/* LOAD game */
		assert(fop == SLO_LOAD || fop == SLO_CHECK);
		DEBUG(desync, 1, "load: %s", filename.c_str());
		return DoLoad(new FileReader(fh), fop == SLO_CHECK);
	} catch (...) {
		/* This code may be executed both for old and new save games. */
		ClearSaveLoadState();

		/* Skip the "colour" character */
		if (fop != SLO_CHECK) DEBUG(sl, 0, "%s", GetSaveLoadErrorString() + 3);

		/* A saver/loader exception!! reinitialize all variables to prevent crash! */
		return (fop == SLO_LOAD) ? SL_REINIT : SL_ERROR;
	}
}

/**
 * Create an autosave or netsave.
 * @param counter A reference to the counter variable to be used for rotating the file name.
 * @param netsave Indicates if this is a regular autosave or a netsave.
 */
void DoAutoOrNetsave(FiosNumberedSaveName &counter, bool threaded)
{
	char buf[MAX_PATH];

	if (_settings_client.gui.keep_all_autosave) {
		GenerateDefaultSaveName(buf, lastof(buf));
		strecat(buf, counter.Extension().c_str(), lastof(buf));
	} else {
		strecpy(buf, counter.Filename().c_str(), lastof(buf));
	}

	DEBUG(sl, 2, "Autosaving to '%s'", buf);
	if (SaveOrLoad(buf, SLO_SAVE, DFT_GAME_FILE, AUTOSAVE_DIR, threaded, SMF_ZSTD_OK) != SL_OK) {
		ShowErrorMessage(STR_ERROR_AUTOSAVE_FAILED, INVALID_STRING_ID, WL_ERROR);
	}
}


/** Do a save when exiting the game (_settings_client.gui.autosave_on_exit) */
void DoExitSave()
{
	SaveOrLoad("exit.sav", SLO_SAVE, DFT_GAME_FILE, AUTOSAVE_DIR, true, SMF_ZSTD_OK);
}

/**
 * Fill the buffer with the default name for a savegame *or* screenshot.
 * @param buf the buffer to write to.
 * @param last the last element in the buffer.
 */
void GenerateDefaultSaveName(char *buf, const char *last)
{
	/* Check if we have a name for this map, which is the name of the first
	 * available company. When there's no company available we'll use
	 * 'Spectator' as "company" name. */
	CompanyID cid = _local_company;
	if (!Company::IsValidID(cid)) {
		for (const Company *c : Company::Iterate()) {
			cid = c->index;
			break;
		}
	}

	SetDParam(0, cid);

	/* Insert current date */
	switch (_settings_client.gui.date_format_in_default_names) {
		case 0: SetDParam(1, STR_JUST_DATE_LONG); break;
		case 1: SetDParam(1, STR_JUST_DATE_TINY); break;
		case 2: SetDParam(1, STR_JUST_DATE_ISO); break;
		default: NOT_REACHED();
	}
	SetDParam(2, _date);

	/* Get the correct string (special string for when there's not company) */
	GetString(buf, !Company::IsValidID(cid) ? STR_SAVEGAME_NAME_SPECTATOR : STR_SAVEGAME_NAME_DEFAULT, last);
	SanitizeFilename(buf);
}

/**
 * Set the mode and file type of the file to save or load based on the type of file entry at the file system.
 * @param ft Type of file entry of the file system.
 */
void FileToSaveLoad::SetMode(FiosType ft)
{
	this->SetMode(SLO_LOAD, GetAbstractFileType(ft), GetDetailedFileType(ft));
}

/**
 * Set the mode and file type of the file to save or load.
 * @param fop File operation being performed.
 * @param aft Abstract file type.
 * @param dft Detailed file type.
 */
void FileToSaveLoad::SetMode(SaveLoadOperation fop, AbstractFileType aft, DetailedFileType dft)
{
	if (aft == FT_INVALID || aft == FT_NONE) {
		this->file_op = SLO_INVALID;
		this->detail_ftype = DFT_INVALID;
		this->abstract_ftype = FT_INVALID;
		return;
	}

	this->file_op = fop;
	this->detail_ftype = dft;
	this->abstract_ftype = aft;
}

/**
 * Set the name of the file.
 * @param name Name of the file.
 */
void FileToSaveLoad::SetName(const char *name)
{
	this->name = name;
}

/**
 * Set the title of the file.
 * @param title Title of the file.
 */
void FileToSaveLoad::SetTitle(const char *title)
{
	strecpy(this->title, title, lastof(this->title));
}

bool SaveLoadFileTypeIsScenario()
{
	return _file_to_saveload.abstract_ftype == FT_SCENARIO;
}<|MERGE_RESOLUTION|>--- conflicted
+++ resolved
@@ -81,19 +81,11 @@
 SavegameType _savegame_type; ///< type of savegame we are loading
 FileToSaveLoad _file_to_saveload; ///< File to save or load in the openttd loop.
 
-<<<<<<< HEAD
-uint32 _ttdp_version;        ///< version of TTDP savegame (if applicable)
-SaveLoadVersion _sl_version; ///< the major savegame version identifier
-byte   _sl_minor_version;    ///< the minor savegame version, DO NOT USE!
-char _savegame_format[10];    ///< how to compress savegames
-bool _do_autosave;           ///< are we doing an autosave at the moment?
-=======
 uint32 _ttdp_version;         ///< version of TTDP savegame (if applicable)
 SaveLoadVersion _sl_version;  ///< the major savegame version identifier
 byte   _sl_minor_version;     ///< the minor savegame version, DO NOT USE!
 std::string _savegame_format; ///< how to compress savegames
 bool _do_autosave;            ///< are we doing an autosave at the moment?
->>>>>>> 10c46946
 
 extern bool _sl_is_ext_version;
 extern bool _sl_maybe_springpp;
