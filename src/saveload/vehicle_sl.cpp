/* $Id$ */

/*
 * This file is part of OpenTTD.
 * OpenTTD is free software; you can redistribute it and/or modify it under the terms of the GNU General Public License as published by the Free Software Foundation, version 2.
 * OpenTTD is distributed in the hope that it will be useful, but WITHOUT ANY WARRANTY; without even the implied warranty of MERCHANTABILITY or FITNESS FOR A PARTICULAR PURPOSE.
 * See the GNU General Public License for more details. You should have received a copy of the GNU General Public License along with OpenTTD. If not, see <http://www.gnu.org/licenses/>.
 */

/** @file vehicle_sl.cpp Code handling saving and loading of vehicles */

#include "../stdafx.h"
#include "../vehicle_func.h"
#include "../train.h"
#include "../roadveh.h"
#include "../ship.h"
#include "../aircraft.h"
#include "../station_base.h"
#include "../effectvehicle_base.h"
#include "../company_base.h"
#include "../company_func.h"
#include "../disaster_vehicle.h"

#include "saveload.h"

#include <map>

#include "../safeguards.h"

/**
 * Link front and rear multiheaded engines to each other
 * This is done when loading a savegame
 */
void ConnectMultiheadedTrains()
{
	Train *v;

	FOR_ALL_TRAINS(v) {
		v->other_multiheaded_part = NULL;
	}

	FOR_ALL_TRAINS(v) {
		if (v->IsFrontEngine() || v->IsFreeWagon()) {
			/* Two ways to associate multiheaded parts to each other:
			 * sequential-matching: Trains shall be arranged to look like <..>..<..>..<..>..
			 * bracket-matching:    Free vehicle chains shall be arranged to look like ..<..<..>..<..>..>..
			 *
			 * Note: Old savegames might contain chains which do not comply with these rules, e.g.
			 *   - the front and read parts have invalid orders
			 *   - different engine types might be combined
			 *   - there might be different amounts of front and rear parts.
			 *
			 * Note: The multiheaded parts need to be matched exactly like they are matched on the server, else desyncs will occur.
			 *   This is why two matching strategies are needed.
			 */

			bool sequential_matching = v->IsFrontEngine();

			for (Train *u = v; u != NULL; u = u->GetNextVehicle()) {
				if (u->other_multiheaded_part != NULL) continue; // we already linked this one

				if (u->IsMultiheaded()) {
					if (!u->IsEngine()) {
						/* we got a rear car without a front car. We will convert it to a front one */
						u->SetEngine();
						u->spritenum--;
					}

					/* Find a matching back part */
					EngineID eid = u->engine_type;
					Train *w;
					if (sequential_matching) {
						for (w = u->GetNextVehicle(); w != NULL; w = w->GetNextVehicle()) {
							if (w->engine_type != eid || w->other_multiheaded_part != NULL || !w->IsMultiheaded()) continue;

							/* we found a car to partner with this engine. Now we will make sure it face the right way */
							if (w->IsEngine()) {
								w->ClearEngine();
								w->spritenum++;
							}
							break;
						}
					} else {
						uint stack_pos = 0;
						for (w = u->GetNextVehicle(); w != NULL; w = w->GetNextVehicle()) {
							if (w->engine_type != eid || w->other_multiheaded_part != NULL || !w->IsMultiheaded()) continue;

							if (w->IsEngine()) {
								stack_pos++;
							} else {
								if (stack_pos == 0) break;
								stack_pos--;
							}
						}
					}

					if (w != NULL) {
						w->other_multiheaded_part = u;
						u->other_multiheaded_part = w;
					} else {
						/* we got a front car and no rear cars. We will fake this one for forget that it should have been multiheaded */
						u->ClearMultiheaded();
					}
				}
			}
		}
	}
}

/**
 *  Converts all trains to the new subtype format introduced in savegame 16.2
 *  It also links multiheaded engines or make them forget they are multiheaded if no suitable partner is found
 */
void ConvertOldMultiheadToNew()
{
	Train *t;
	FOR_ALL_TRAINS(t) SetBit(t->subtype, 7); // indicates that it's the old format and needs to be converted in the next loop

	FOR_ALL_TRAINS(t) {
		if (HasBit(t->subtype, 7) && ((t->subtype & ~0x80) == 0 || (t->subtype & ~0x80) == 4)) {
			for (Train *u = t; u != NULL; u = u->Next()) {
				const RailVehicleInfo *rvi = RailVehInfo(u->engine_type);

				ClrBit(u->subtype, 7);
				switch (u->subtype) {
					case 0: // TS_Front_Engine
						if (rvi->railveh_type == RAILVEH_MULTIHEAD) u->SetMultiheaded();
						u->SetFrontEngine();
						u->SetEngine();
						break;

					case 1: // TS_Artic_Part
						u->subtype = 0;
						u->SetArticulatedPart();
						break;

					case 2: // TS_Not_First
						u->subtype = 0;
						if (rvi->railveh_type == RAILVEH_WAGON) {
							/* normal wagon */
							u->SetWagon();
							break;
						}
						if (rvi->railveh_type == RAILVEH_MULTIHEAD && rvi->image_index == u->spritenum - 1) {
							/* rear end of a multiheaded engine */
							u->SetMultiheaded();
							break;
						}
						if (rvi->railveh_type == RAILVEH_MULTIHEAD) u->SetMultiheaded();
						u->SetEngine();
						break;

					case 4: // TS_Free_Car
						u->subtype = 0;
						u->SetWagon();
						u->SetFreeWagon();
						break;
					default: SlErrorCorrupt("Invalid train subtype");
				}
			}
		}
	}
}


/** need to be called to load aircraft from old version */
void UpdateOldAircraft()
{
	/* set airport_flags to 0 for all airports just to be sure */
	Station *st;
	FOR_ALL_STATIONS(st) {
		st->airport.flags = 0; // reset airport
	}

	Aircraft *a;
	FOR_ALL_AIRCRAFT(a) {
		/* airplane has another vehicle with subtype 4 (shadow), helicopter also has 3 (rotor)
		 * skip those */
		if (a->IsNormalAircraft()) {
			/* airplane in terminal stopped doesn't hurt anyone, so goto next */
			if ((a->vehstatus & VS_STOPPED) && a->state == 0) {
				a->state = HANGAR;
				continue;
			}

			AircraftLeaveHangar(a, a->direction); // make airplane visible if it was in a depot for example
			a->vehstatus &= ~VS_STOPPED; // make airplane moving
			UpdateAircraftCache(a);
			a->cur_speed = a->vcache.cached_max_speed; // so aircraft don't have zero speed while in air
			if (!a->current_order.IsType(OT_GOTO_STATION) && !a->current_order.IsType(OT_GOTO_DEPOT)) {
				/* reset current order so aircraft doesn't have invalid "station-only" order */
				a->current_order.MakeDummy();
			}
			a->state = FLYING;
			AircraftNextAirportPos_and_Order(a); // move it to the entry point of the airport
			GetNewVehiclePosResult gp = GetNewVehiclePos(a);
			a->tile = 0; // aircraft in air is tile=0

			/* correct speed of helicopter-rotors */
			if (a->subtype == AIR_HELICOPTER) a->Next()->Next()->cur_speed = 32;

			/* set new position x,y,z */
			GetAircraftFlightLevelBounds(a, &a->z_pos, NULL);
			SetAircraftPosition(a, gp.x, gp.y, GetAircraftFlightLevel(a));
		}
	}
}

/**
 * Check all vehicles to ensure their engine type is valid
 * for the currently loaded NewGRFs (that includes none...)
 * This only makes a difference if NewGRFs are missing, otherwise
 * all vehicles will be valid. This does not make such a game
 * playable, it only prevents crash.
 */
static void CheckValidVehicles()
{
	size_t total_engines = Engine::GetPoolSize();
	EngineID first_engine[4] = { INVALID_ENGINE, INVALID_ENGINE, INVALID_ENGINE, INVALID_ENGINE };

	Engine *e;
	FOR_ALL_ENGINES_OF_TYPE(e, VEH_TRAIN) { first_engine[VEH_TRAIN] = e->index; break; }
	FOR_ALL_ENGINES_OF_TYPE(e, VEH_ROAD) { first_engine[VEH_ROAD] = e->index; break; }
	FOR_ALL_ENGINES_OF_TYPE(e, VEH_SHIP) { first_engine[VEH_SHIP] = e->index; break; }
	FOR_ALL_ENGINES_OF_TYPE(e, VEH_AIRCRAFT) { first_engine[VEH_AIRCRAFT] = e->index; break; }

	Vehicle *v;
	FOR_ALL_VEHICLES(v) {
		/* Test if engine types match */
		switch (v->type) {
			case VEH_TRAIN:
			case VEH_ROAD:
			case VEH_SHIP:
			case VEH_AIRCRAFT:
				if (v->engine_type >= total_engines || v->type != v->GetEngine()->type) {
					v->engine_type = first_engine[v->type];
				}
				break;

			default:
				break;
		}
	}
}

extern byte _age_cargo_skip_counter; // From misc_sl.cpp

/** Called after load to update coordinates */
void AfterLoadVehicles(bool part_of_load)
{
	Vehicle *v;

	FOR_ALL_VEHICLES(v) {
		/* Reinstate the previous pointer */
		if (v->Next() != NULL) v->Next()->previous = v;
		if (v->NextShared() != NULL) v->NextShared()->previous_shared = v;

		if (part_of_load) v->fill_percent_te_id = INVALID_TE_ID;
		v->first = NULL;
		if (v->IsGroundVehicle()) v->GetGroundVehicleCache()->first_engine = INVALID_ENGINE;
	}

	/* AfterLoadVehicles may also be called in case of NewGRF reload, in this
	 * case we may not convert orders again. */
	if (part_of_load) {
		/* Create shared vehicle chain for very old games (pre 5,2) and create
		 * OrderList from shared vehicle chains. For this to work correctly, the
		 * following conditions must be fulfilled:
		 * a) both next_shared and previous_shared are not set for pre 5,2 games
		 * b) both next_shared and previous_shared are set for later games
		 */
		std::map<Order*, OrderList*> mapping;

		FOR_ALL_VEHICLES(v) {
			if (v->orders.old != NULL) {
				if (IsSavegameVersionBefore(105)) { // Pre-105 didn't save an OrderList
					if (mapping[v->orders.old] == NULL) {
						/* This adds the whole shared vehicle chain for case b */

						/* Creating an OrderList here is safe because the number of vehicles
						 * allowed in these savegames matches the number of OrderLists. As
						 * such each vehicle can get an OrderList and it will (still) fit. */
						assert(OrderList::CanAllocateItem());
						v->orders.list = mapping[v->orders.old] = new OrderList(v->orders.old, v);
					} else {
						v->orders.list = mapping[v->orders.old];
						/* For old games (case a) we must create the shared vehicle chain */
						if (IsSavegameVersionBefore(5, 2)) {
							v->AddToShared(v->orders.list->GetFirstSharedVehicle());
						}
					}
				} else { // OrderList was saved as such, only recalculate not saved values
					if (v->PreviousShared() == NULL) {
						v->orders.list->Initialize(v->orders.list->first, v);
					}
				}
			}
		}
	}

	FOR_ALL_VEHICLES(v) {
		/* Fill the first pointers */
		if (v->Previous() == NULL) {
			for (Vehicle *u = v; u != NULL; u = u->Next()) {
				u->first = v;
			}
		}
	}

	if (part_of_load) {
		if (IsSavegameVersionBefore(105)) {
			/* Before 105 there was no order for shared orders, thus it messed up horribly */
			FOR_ALL_VEHICLES(v) {
				if (v->First() != v || v->orders.list != NULL || v->previous_shared != NULL || v->next_shared == NULL) continue;

				/* As above, allocating OrderList here is safe. */
				assert(OrderList::CanAllocateItem());
				v->orders.list = new OrderList(NULL, v);
				for (Vehicle *u = v; u != NULL; u = u->next_shared) {
					u->orders.list = v->orders.list;
				}
			}
		}

		if (IsSavegameVersionBefore(157)) {
			/* The road vehicle subtype was converted to a flag. */
			RoadVehicle *rv;
			FOR_ALL_ROADVEHICLES(rv) {
				if (rv->subtype == 0) {
					/* The road vehicle is at the front. */
					rv->SetFrontEngine();
				} else if (rv->subtype == 1) {
					/* The road vehicle is an articulated part. */
					rv->subtype = 0;
					rv->SetArticulatedPart();
				} else {
					SlErrorCorrupt("Invalid road vehicle subtype");
				}
			}
		}

		if (IsSavegameVersionBefore(160)) {
			/* In some old savegames there might be some "crap" stored. */
			FOR_ALL_VEHICLES(v) {
				if (!v->IsPrimaryVehicle() && v->type != VEH_DISASTER) {
					v->current_order.Free();
					v->unitnumber = 0;
				}
			}
		}

		if (IsSavegameVersionBefore(162)) {
			/* Set the vehicle-local cargo age counter from the old global counter. */
			FOR_ALL_VEHICLES(v) {
				v->cargo_age_counter = _age_cargo_skip_counter;
			}
		}

		if (IsSavegameVersionBefore(180)) {
			/* Set service interval flags */
			FOR_ALL_VEHICLES(v) {
				if (!v->IsPrimaryVehicle()) continue;

				const Company *c = Company::Get(v->owner);
				int interval = CompanyServiceInterval(c, v->type);

				v->SetServiceIntervalIsCustom(v->GetServiceInterval() != interval);
				v->SetServiceIntervalIsPercent(c->settings.vehicle.servint_ispercent);
			}
		}
	}

	CheckValidVehicles();

	FOR_ALL_VEHICLES(v) {
		assert(v->first != NULL);

		switch (v->type) {
			case VEH_TRAIN: {
				Train *t = Train::From(v);
				if (t->IsFrontEngine() || t->IsFreeWagon()) {
					t->gcache.last_speed = t->cur_speed; // update displayed train speed
					t->ConsistChanged(CCF_SAVELOAD);
				}
				break;
			}

			case VEH_ROAD: {
				RoadVehicle *rv = RoadVehicle::From(v);
				if (rv->IsFrontEngine()) {
					rv->gcache.last_speed = rv->cur_speed; // update displayed road vehicle speed
					RoadVehUpdateCache(rv);
					if (_settings_game.vehicle.roadveh_acceleration_model != AM_ORIGINAL) {
						rv->CargoChanged();
					}
				}
				break;
			}

			case VEH_SHIP:
				Ship::From(v)->UpdateCache();
				break;

			default: break;
		}
	}

	/* Stop non-front engines */
	if (part_of_load && IsSavegameVersionBefore(112)) {
		FOR_ALL_VEHICLES(v) {
			if (v->type == VEH_TRAIN) {
				Train *t = Train::From(v);
				if (!t->IsFrontEngine()) {
					if (t->IsEngine()) t->vehstatus |= VS_STOPPED;
					/* cur_speed is now relevant for non-front parts - nonzero breaks
					 * moving-wagons-inside-depot- and autoreplace- code */
					t->cur_speed = 0;
				}
			}
			/* trains weren't stopping gradually in old OTTD versions (and TTO/TTD)
			 * other vehicle types didn't have zero speed while stopped (even in 'recent' OTTD versions) */
			if ((v->vehstatus & VS_STOPPED) && (v->type != VEH_TRAIN || IsSavegameVersionBefore(2, 1))) {
				v->cur_speed = 0;
			}
		}
	}

	FOR_ALL_VEHICLES(v) {
		switch (v->type) {
			case VEH_ROAD: {
				RoadVehicle *rv = RoadVehicle::From(v);
				rv->roadtype = HasBit(EngInfo(v->First()->engine_type)->misc_flags, EF_ROAD_TRAM) ? ROADTYPE_TRAM : ROADTYPE_ROAD;
				rv->compatible_roadtypes = RoadTypeToRoadTypes(rv->roadtype);
				/* FALL THROUGH */
			}

			case VEH_TRAIN:
			case VEH_SHIP:
				v->cur_image = v->GetImage(v->direction, EIT_ON_MAP);
				break;

			case VEH_AIRCRAFT:
				if (Aircraft::From(v)->IsNormalAircraft()) {
					v->cur_image = v->GetImage(v->direction, EIT_ON_MAP);

					/* The plane's shadow will have the same image as the plane */
					Vehicle *shadow = v->Next();
					shadow->cur_image = v->cur_image;

					/* In the case of a helicopter we will update the rotor sprites */
					if (v->subtype == AIR_HELICOPTER) {
						Vehicle *rotor = shadow->Next();
						rotor->cur_image = GetRotorImage(Aircraft::From(v), EIT_ON_MAP);
					}

					UpdateAircraftCache(Aircraft::From(v), true);
				}
				break;
			default: break;
		}

		v->UpdateDeltaXY(v->direction);
		v->coord.left = INVALID_COORD;
		v->UpdatePosition();
		v->UpdateViewport(false);
	}
}

bool TrainController(Train *v, Vehicle *nomove, bool reverse = true); // From train_cmd.cpp
void ReverseTrainDirection(Train *v);
void ReverseTrainSwapVeh(Train *v, int l, int r);

/** Fixup old train spacing. */
void FixupTrainLengths()
{
	/* Vehicle center was moved from 4 units behind the front to half the length
	 * behind the front. Move vehicles so they end up on the same spot. */
	Vehicle *v;
	FOR_ALL_VEHICLES(v) {
		if (v->type == VEH_TRAIN && v->IsPrimaryVehicle()) {
			/* The vehicle center is now more to the front depending on vehicle length,
			 * so we need to move all vehicles forward to cover the difference to the
			 * old center, otherwise wagon spacing in trains would be broken upon load. */
			for (Train *u = Train::From(v); u != NULL; u = u->Next()) {
				if (u->track == TRACK_BIT_DEPOT || (u->vehstatus & VS_CRASHED)) continue;

				Train *next = u->Next();

				/* Try to pull the vehicle half its length forward. */
				int diff = (VEHICLE_LENGTH - u->gcache.cached_veh_length) / 2;
				int done;
				for (done = 0; done < diff; done++) {
					if (!TrainController(u, next, false)) break;
				}

				if (next != NULL && done < diff && u->IsFrontEngine()) {
					/* Pulling the front vehicle forwards failed, we either encountered a dead-end
					 * or a red signal. To fix this, we try to move the whole train the required
					 * space backwards and re-do the fix up of the front vehicle. */

					/* Ignore any signals when backtracking. */
					TrainForceProceeding old_tfp = u->force_proceed;
					u->force_proceed = TFP_SIGNAL;

					/* Swap start<>end, start+1<>end-1, ... */
					int r = CountVehiclesInChain(u) - 1; // number of vehicles - 1
					int l = 0;
					do ReverseTrainSwapVeh(u, l++, r--); while (l <= r);

					/* We moved the first vehicle which is now the last. Move it back to the
					 * original position as we will fix up the last vehicle later in the loop. */
					for (int i = 0; i < done; i++) TrainController(u->Last(), NULL);

					/* Move the train backwards to get space for the first vehicle. As the stopping
					 * distance from a line end is rounded up, move the train one unit more to cater
					 * for front vehicles with odd lengths. */
					int moved;
					for (moved = 0; moved < diff + 1; moved++) {
						if (!TrainController(u, NULL, false)) break;
					}

					/* Swap start<>end, start+1<>end-1, ... again. */
					r = CountVehiclesInChain(u) - 1; // number of vehicles - 1
					l = 0;
					do ReverseTrainSwapVeh(u, l++, r--); while (l <= r);

					u->force_proceed = old_tfp;

					/* Tracks are too short to fix the train length. The player has to fix the
					 * train in a depot. Bail out so we don't damage the vehicle chain any more. */
					if (moved < diff + 1) break;

					/* Re-do the correction for the first vehicle. */
					for (done = 0; done < diff; done++) TrainController(u, next, false);

					/* We moved one unit more backwards than needed for even-length front vehicles,
					 * try to move that unit forward again. We don't care if this step fails. */
					TrainController(u, NULL, false);
				}

				/* If the next wagon is still in a depot, check if it shouldn't be outside already. */
				if (next != NULL && next->track == TRACK_BIT_DEPOT) {
					int d = TicksToLeaveDepot(u);
					if (d <= 0) {
						/* Next vehicle should have left the depot already, show it and pull forward. */
						next->vehstatus &= ~VS_HIDDEN;
						next->track = TrackToTrackBits(GetRailDepotTrack(next->tile));
						for (int i = 0; i >= d; i--) TrainController(next, NULL);
					}
				}
			}

			/* Update all cached properties after moving the vehicle chain around. */
			Train::From(v)->ConsistChanged(CCF_TRACK);
		}
	}
}

static uint8  _cargo_days;
static uint16 _cargo_source;
static uint32 _cargo_source_xy;
static uint16 _cargo_count;
static uint16 _cargo_paid_for;
static Money  _cargo_feeder_share;
static uint32 _cargo_loaded_at_xy;

/**
 * Make it possible to make the saveload tables "friends" of other classes.
 * @param vt the vehicle type. Can be VEH_END for the common vehicle description data
 * @return the saveload description
 */
const SaveLoad *GetVehicleDescription(VehicleType vt)
{
	/** Save and load of vehicles */
	static const SaveLoad _common_veh_desc[] = {
		     SLE_VAR(Vehicle, subtype,               SLE_UINT8),

		     SLE_REF(Vehicle, next,                  REF_VEHICLE_OLD),
		 SLE_CONDVAR(Vehicle, name,                  SLE_NAME,                     0,  83),
		 SLE_CONDSTR(Vehicle, name,                  SLE_STR | SLF_ALLOW_CONTROL, 0, 84, SL_MAX_VERSION),
		 SLE_CONDVAR(Vehicle, unitnumber,            SLE_FILE_U8  | SLE_VAR_U16,   0,   7),
		 SLE_CONDVAR(Vehicle, unitnumber,            SLE_UINT16,                   8, SL_MAX_VERSION),
		     SLE_VAR(Vehicle, owner,                 SLE_UINT8),
		 SLE_CONDVAR(Vehicle, tile,                  SLE_FILE_U16 | SLE_VAR_U32,   0,   5),
		 SLE_CONDVAR(Vehicle, tile,                  SLE_UINT32,                   6, SL_MAX_VERSION),
		 SLE_CONDVAR(Vehicle, dest_tile,             SLE_FILE_U16 | SLE_VAR_U32,   0,   5),
		 SLE_CONDVAR(Vehicle, dest_tile,             SLE_UINT32,                   6, SL_MAX_VERSION),

		 SLE_CONDVAR(Vehicle, x_pos,                 SLE_FILE_U16 | SLE_VAR_U32,   0,   5),
		 SLE_CONDVAR(Vehicle, x_pos,                 SLE_UINT32,                   6, SL_MAX_VERSION),
		 SLE_CONDVAR(Vehicle, y_pos,                 SLE_FILE_U16 | SLE_VAR_U32,   0,   5),
		 SLE_CONDVAR(Vehicle, y_pos,                 SLE_UINT32,                   6, SL_MAX_VERSION),
		 SLE_CONDVAR(Vehicle, z_pos,                 SLE_FILE_U8  | SLE_VAR_I32,   0, 163),
		 SLE_CONDVAR(Vehicle, z_pos,                 SLE_INT32,                  164, SL_MAX_VERSION),
		     SLE_VAR(Vehicle, direction,             SLE_UINT8),

		SLE_CONDNULL(2,                                                            0,  57),
		     SLE_VAR(Vehicle, spritenum,             SLE_UINT8),
		SLE_CONDNULL(5,                                                            0,  57),
		     SLE_VAR(Vehicle, engine_type,           SLE_UINT16),

		SLE_CONDNULL(2,                                                            0,  151),
		     SLE_VAR(Vehicle, cur_speed,             SLE_UINT16),
		     SLE_VAR(Vehicle, subspeed,              SLE_UINT8),
		     SLE_VAR(Vehicle, acceleration,          SLE_UINT8),
		     SLE_VAR(Vehicle, progress,              SLE_UINT8),

		     SLE_VAR(Vehicle, vehstatus,             SLE_UINT8),
		 SLE_CONDVAR(Vehicle, last_station_visited,  SLE_FILE_U8  | SLE_VAR_U16,   0,   4),
		 SLE_CONDVAR(Vehicle, last_station_visited,  SLE_UINT16,                   5, SL_MAX_VERSION),
		 SLE_CONDVAR(Vehicle, last_loading_station,  SLE_UINT16,                 182, SL_MAX_VERSION),

		     SLE_VAR(Vehicle, cargo_type,            SLE_UINT8),
		 SLE_CONDVAR(Vehicle, cargo_subtype,         SLE_UINT8,                   35, SL_MAX_VERSION),
		SLEG_CONDVAR(         _cargo_days,           SLE_UINT8,                    0,  67),
		SLEG_CONDVAR(         _cargo_source,         SLE_FILE_U8  | SLE_VAR_U16,   0,   6),
		SLEG_CONDVAR(         _cargo_source,         SLE_UINT16,                   7,  67),
		SLEG_CONDVAR(         _cargo_source_xy,      SLE_UINT32,                  44,  67),
		     SLE_VAR(Vehicle, cargo_cap,             SLE_UINT16),
		 SLE_CONDVAR(Vehicle, refit_cap,             SLE_UINT16,                 182, SL_MAX_VERSION),
		SLEG_CONDVAR(         _cargo_count,          SLE_UINT16,                   0,  67),
		 SLE_CONDLST(Vehicle, cargo.packets,         REF_CARGO_PACKET,            68, SL_MAX_VERSION),
		 SLE_CONDARR(Vehicle, cargo.action_counts,   SLE_UINT, VehicleCargoList::NUM_MOVE_TO_ACTION, 181, SL_MAX_VERSION),
		 SLE_CONDVAR(Vehicle, cargo_age_counter,     SLE_UINT16,                 162, SL_MAX_VERSION),

		     SLE_VAR(Vehicle, day_counter,           SLE_UINT8),
		     SLE_VAR(Vehicle, tick_counter,          SLE_UINT8),
		 SLE_CONDVAR(Vehicle, running_ticks,         SLE_UINT8,                   88, SL_MAX_VERSION),

		     SLE_VAR(Vehicle, cur_implicit_order_index,  SLE_UINT8),
		 SLE_CONDVAR(Vehicle, cur_real_order_index,  SLE_UINT8,                  158, SL_MAX_VERSION),
		/* num_orders is now part of OrderList and is not saved but counted */
		SLE_CONDNULL(1,                                                            0, 104),

		/* This next line is for version 4 and prior compatibility.. it temporarily reads
		 type and flags (which were both 4 bits) into type. Later on this is
		 converted correctly */
		 SLE_CONDVAR(Vehicle, current_order.type,    SLE_UINT8,                    0,   4),
		 SLE_CONDVAR(Vehicle, current_order.dest,    SLE_FILE_U8  | SLE_VAR_U16,   0,   4),

		/* Orders for version 5 and on */
		 SLE_CONDVAR(Vehicle, current_order.type,    SLE_UINT8,                    5, SL_MAX_VERSION),
		 SLE_CONDVAR(Vehicle, current_order.flags,   SLE_UINT8,                    5, SL_MAX_VERSION),
		 SLE_CONDVAR(Vehicle, current_order.dest,    SLE_UINT16,                   5, SL_MAX_VERSION),

		/* Refit in current order */
		 SLE_CONDVAR(Vehicle, current_order.refit_cargo,   SLE_UINT8,             36, SL_MAX_VERSION),
		SLE_CONDNULL(1,                                                           36, 181), // refit_subtype

		/* Timetable in current order */
		 SLE_CONDVAR(Vehicle, current_order.wait_time,     SLE_UINT16,            67, SL_MAX_VERSION),
		 SLE_CONDVAR(Vehicle, current_order.travel_time,   SLE_UINT16,            67, SL_MAX_VERSION),
		 SLE_CONDVAR(Vehicle, current_order.max_speed,     SLE_UINT16,           174, SL_MAX_VERSION),
		 SLE_CONDVAR(Vehicle, timetable_start,       SLE_INT32,                  129, SL_MAX_VERSION),

		 SLE_CONDREF(Vehicle, orders,                REF_ORDER,                    0, 104),
		 SLE_CONDREF(Vehicle, orders,                REF_ORDERLIST,              105, SL_MAX_VERSION),

		 SLE_CONDVAR(Vehicle, age,                   SLE_FILE_U16 | SLE_VAR_I32,   0,  30),
		 SLE_CONDVAR(Vehicle, age,                   SLE_INT32,                   31, SL_MAX_VERSION),
		 SLE_CONDVAR(Vehicle, max_age,               SLE_FILE_U16 | SLE_VAR_I32,   0,  30),
		 SLE_CONDVAR(Vehicle, max_age,               SLE_INT32,                   31, SL_MAX_VERSION),
		 SLE_CONDVAR(Vehicle, date_of_last_service,  SLE_FILE_U16 | SLE_VAR_I32,   0,  30),
		 SLE_CONDVAR(Vehicle, date_of_last_service,  SLE_INT32,                   31, SL_MAX_VERSION),
		 SLE_CONDVAR(Vehicle, service_interval,      SLE_UINT16,                   0,  30),
		 SLE_CONDVAR(Vehicle, service_interval,      SLE_FILE_U32 | SLE_VAR_U16,  31, 179),
		 SLE_CONDVAR(Vehicle, service_interval,      SLE_UINT16,                 180, SL_MAX_VERSION),
		     SLE_VAR(Vehicle, reliability,           SLE_UINT16),
		     SLE_VAR(Vehicle, reliability_spd_dec,   SLE_UINT16),
		     SLE_VAR(Vehicle, breakdown_ctr,         SLE_UINT8),
		     SLE_VAR(Vehicle, breakdown_delay,       SLE_UINT8),
		     SLE_VAR(Vehicle, breakdowns_since_last_service, SLE_UINT8),
		     SLE_VAR(Vehicle, breakdown_chance,      SLE_UINT8),
<<<<<<< HEAD
		SLE_CONDVAR_X(Vehicle, breakdown_type,       SLE_UINT8,                    0, SL_MAX_VERSION, SlXvFeatureTest(XSLFTO_AND, XSLFI_IMPROVED_BREAKDOWNS)),
		SLE_CONDVAR_X(Vehicle, breakdown_severity,   SLE_UINT8,                    0, SL_MAX_VERSION, SlXvFeatureTest(XSLFTO_AND, XSLFI_IMPROVED_BREAKDOWNS)),
=======
		 SLE_CONDVAR(Vehicle, breakdown_chance_factor, SLE_UINT8,              SL_IB, SL_MAX_VERSION),
		 SLE_CONDVAR(Vehicle, breakdown_type,        SLE_UINT8,                SL_IB, SL_MAX_VERSION),
		 SLE_CONDVAR(Vehicle, breakdown_severity,    SLE_UINT8,                SL_IB, SL_MAX_VERSION),
>>>>>>> e03d97ea
		 SLE_CONDVAR(Vehicle, build_year,            SLE_FILE_U8 | SLE_VAR_I32,    0,  30),
		 SLE_CONDVAR(Vehicle, build_year,            SLE_INT32,                   31, SL_MAX_VERSION),

		     SLE_VAR(Vehicle, load_unload_ticks,     SLE_UINT16),
		SLEG_CONDVAR(         _cargo_paid_for,       SLE_UINT16,                  45, SL_MAX_VERSION),
		 SLE_CONDVAR(Vehicle, vehicle_flags,         SLE_FILE_U8 | SLE_VAR_U16,   40, 179),
		 SLE_CONDVAR(Vehicle, vehicle_flags,         SLE_UINT16,                 180, SL_MAX_VERSION),

		 SLE_CONDVAR(Vehicle, profit_this_year,      SLE_FILE_I32 | SLE_VAR_I64,   0,  64),
		 SLE_CONDVAR(Vehicle, profit_this_year,      SLE_INT64,                   65, SL_MAX_VERSION),
		 SLE_CONDVAR(Vehicle, profit_last_year,      SLE_FILE_I32 | SLE_VAR_I64,   0,  64),
		 SLE_CONDVAR(Vehicle, profit_last_year,      SLE_INT64,                   65, SL_MAX_VERSION),
		SLEG_CONDVAR(         _cargo_feeder_share,   SLE_FILE_I32 | SLE_VAR_I64,  51,  64),
		SLEG_CONDVAR(         _cargo_feeder_share,   SLE_INT64,                   65,  67),
		SLEG_CONDVAR(         _cargo_loaded_at_xy,   SLE_UINT32,                  51,  67),
		 SLE_CONDVAR(Vehicle, value,                 SLE_FILE_I32 | SLE_VAR_I64,   0,  64),
		 SLE_CONDVAR(Vehicle, value,                 SLE_INT64,                   65, SL_MAX_VERSION),

		 SLE_CONDVAR(Vehicle, random_bits,           SLE_UINT8,                    2, SL_MAX_VERSION),
		 SLE_CONDVAR(Vehicle, waiting_triggers,      SLE_UINT8,                    2, SL_MAX_VERSION),

		 SLE_CONDREF(Vehicle, next_shared,           REF_VEHICLE,                  2, SL_MAX_VERSION),
		SLE_CONDNULL(2,                                                            2,  68),
		SLE_CONDNULL(4,                                                           69, 100),

		 SLE_CONDVAR(Vehicle, group_id,              SLE_UINT16,                  60, SL_MAX_VERSION),

		 SLE_CONDVAR(Vehicle, current_order_time,    SLE_UINT32,                  67, SL_MAX_VERSION),
		 SLE_CONDVAR(Vehicle, lateness_counter,      SLE_INT32,                   67, SL_MAX_VERSION),

		SLE_CONDNULL(10,                                                           2, 143), // old reserved space

		     SLE_END()
	};


	static const SaveLoad _train_desc[] = {
		SLE_WRITEBYTE(Vehicle, type, VEH_TRAIN),
		SLE_VEH_INCLUDE(),
		     SLE_VAR(Train, crash_anim_pos,      SLE_UINT16),
		     SLE_VAR(Train, force_proceed,       SLE_UINT8),
		     SLE_VAR(Train, railtype,            SLE_UINT8),
		     SLE_VAR(Train, track,               SLE_UINT8),

		 SLE_CONDVAR(Train, flags,               SLE_FILE_U8  | SLE_VAR_U16,   2,  99),
		 SLE_CONDVAR(Train, flags,               SLE_UINT16,                 100, SL_MAX_VERSION),
		SLE_CONDNULL(2, 2, 59),

		 SLE_CONDVAR(Train, wait_counter,        SLE_UINT16,                 136, SL_MAX_VERSION),

		SLE_CONDNULL(2, 2, 19),
		 SLE_CONDVAR(Train, gv_flags,            SLE_UINT16,                 139, SL_MAX_VERSION),
		SLE_CONDNULL(11, 2, 143), // old reserved space
		SLE_CONDVAR_X(Train, critical_breakdown_count, SLE_UINT8,              0, SL_MAX_VERSION, SlXvFeatureTest(XSLFTO_AND, XSLFI_IMPROVED_BREAKDOWNS, 2)),

		     SLE_END()
	};

	static const SaveLoad _roadveh_desc[] = {
		SLE_WRITEBYTE(Vehicle, type, VEH_ROAD),
		SLE_VEH_INCLUDE(),
		     SLE_VAR(RoadVehicle, state,                SLE_UINT8),
		     SLE_VAR(RoadVehicle, frame,                SLE_UINT8),
		     SLE_VAR(RoadVehicle, blocked_ctr,          SLE_UINT16),
		     SLE_VAR(RoadVehicle, overtaking,           SLE_UINT8),
		     SLE_VAR(RoadVehicle, overtaking_ctr,       SLE_UINT8),
		     SLE_VAR(RoadVehicle, crashed_ctr,          SLE_UINT16),
		     SLE_VAR(RoadVehicle, reverse_ctr,          SLE_UINT8),

		SLE_CONDNULL(2,                                                               6,  68),
		 SLE_CONDVAR(RoadVehicle, gv_flags,             SLE_UINT16,                 139, SL_MAX_VERSION),
		SLE_CONDNULL(4,                                                              69, 130),
		SLE_CONDNULL(2,                                                               6, 130),
		SLE_CONDNULL(16,                                                              2, 143), // old reserved space

		     SLE_END()
	};

	static const SaveLoad _ship_desc[] = {
		SLE_WRITEBYTE(Vehicle, type, VEH_SHIP),
		SLE_VEH_INCLUDE(),
		     SLE_VAR(Ship, state, SLE_UINT8),

		SLE_CONDNULL(16, 2, 143), // old reserved space

		     SLE_END()
	};

	static const SaveLoad _aircraft_desc[] = {
		SLE_WRITEBYTE(Vehicle, type, VEH_AIRCRAFT),
		SLE_VEH_INCLUDE(),
		     SLE_VAR(Aircraft, crashed_counter,       SLE_UINT16),
		     SLE_VAR(Aircraft, pos,                   SLE_UINT8),

		 SLE_CONDVAR(Aircraft, targetairport,         SLE_FILE_U8  | SLE_VAR_U16,   0, 4),
		 SLE_CONDVAR(Aircraft, targetairport,         SLE_UINT16,                   5, SL_MAX_VERSION),

		     SLE_VAR(Aircraft, state,                 SLE_UINT8),

		 SLE_CONDVAR(Aircraft, previous_pos,          SLE_UINT8,                    2, SL_MAX_VERSION),
		 SLE_CONDVAR(Aircraft, last_direction,        SLE_UINT8,                    2, SL_MAX_VERSION),
		 SLE_CONDVAR(Aircraft, number_consecutive_turns, SLE_UINT8,                 2, SL_MAX_VERSION),

		 SLE_CONDVAR(Aircraft, turn_counter,          SLE_UINT8,                  136, SL_MAX_VERSION),
		 SLE_CONDVAR(Aircraft, flags,                 SLE_UINT8,                  167, SL_MAX_VERSION),

		SLE_CONDNULL(13,                                                           2, 143), // old reserved space

		     SLE_END()
	};

	static const SaveLoad _special_desc[] = {
		SLE_WRITEBYTE(Vehicle, type, VEH_EFFECT),

		     SLE_VAR(Vehicle, subtype,               SLE_UINT8),

		 SLE_CONDVAR(Vehicle, tile,                  SLE_FILE_U16 | SLE_VAR_U32,   0,   5),
		 SLE_CONDVAR(Vehicle, tile,                  SLE_UINT32,                   6, SL_MAX_VERSION),

		 SLE_CONDVAR(Vehicle, x_pos,                 SLE_FILE_I16 | SLE_VAR_I32,   0,   5),
		 SLE_CONDVAR(Vehicle, x_pos,                 SLE_INT32,                    6, SL_MAX_VERSION),
		 SLE_CONDVAR(Vehicle, y_pos,                 SLE_FILE_I16 | SLE_VAR_I32,   0,   5),
		 SLE_CONDVAR(Vehicle, y_pos,                 SLE_INT32,                    6, SL_MAX_VERSION),
		 SLE_CONDVAR(Vehicle, z_pos,                 SLE_FILE_U8  | SLE_VAR_I32,   0, 163),
		 SLE_CONDVAR(Vehicle, z_pos,                 SLE_INT32,                  164, SL_MAX_VERSION),

		     SLE_VAR(Vehicle, cur_image,             SLE_FILE_U16 | SLE_VAR_U32),
		SLE_CONDNULL(5,                                                            0,  57),
		     SLE_VAR(Vehicle, progress,              SLE_UINT8),
		     SLE_VAR(Vehicle, vehstatus,             SLE_UINT8),

		     SLE_VAR(EffectVehicle, animation_state,    SLE_UINT16),
		     SLE_VAR(EffectVehicle, animation_substate, SLE_UINT8),

		 SLE_CONDVAR(Vehicle, spritenum,             SLE_UINT8,                    2, SL_MAX_VERSION),

		SLE_CONDNULL(15,                                                           2, 143), // old reserved space

		     SLE_END()
	};

	static const SaveLoad _disaster_desc[] = {
		SLE_WRITEBYTE(Vehicle, type, VEH_DISASTER),

		     SLE_REF(Vehicle, next,                  REF_VEHICLE_OLD),

		     SLE_VAR(Vehicle, subtype,               SLE_UINT8),
		 SLE_CONDVAR(Vehicle, tile,                  SLE_FILE_U16 | SLE_VAR_U32,   0,   5),
		 SLE_CONDVAR(Vehicle, tile,                  SLE_UINT32,                   6, SL_MAX_VERSION),
		 SLE_CONDVAR(Vehicle, dest_tile,             SLE_FILE_U16 | SLE_VAR_U32,   0,   5),
		 SLE_CONDVAR(Vehicle, dest_tile,             SLE_UINT32,                   6, SL_MAX_VERSION),

		 SLE_CONDVAR(Vehicle, x_pos,                 SLE_FILE_I16 | SLE_VAR_I32,   0,   5),
		 SLE_CONDVAR(Vehicle, x_pos,                 SLE_INT32,                    6, SL_MAX_VERSION),
		 SLE_CONDVAR(Vehicle, y_pos,                 SLE_FILE_I16 | SLE_VAR_I32,   0,   5),
		 SLE_CONDVAR(Vehicle, y_pos,                 SLE_INT32,                    6, SL_MAX_VERSION),
		 SLE_CONDVAR(Vehicle, z_pos,                 SLE_FILE_U8  | SLE_VAR_I32,   0, 163),
		 SLE_CONDVAR(Vehicle, z_pos,                 SLE_INT32,                  164, SL_MAX_VERSION),
		     SLE_VAR(Vehicle, direction,             SLE_UINT8),

		SLE_CONDNULL(5,                                                            0,  57),
		     SLE_VAR(Vehicle, owner,                 SLE_UINT8),
		     SLE_VAR(Vehicle, vehstatus,             SLE_UINT8),
		 SLE_CONDVAR(Vehicle, current_order.dest,    SLE_FILE_U8 | SLE_VAR_U16,    0,   4),
		 SLE_CONDVAR(Vehicle, current_order.dest,    SLE_UINT16,                   5, SL_MAX_VERSION),

		     SLE_VAR(Vehicle, cur_image,             SLE_FILE_U16 | SLE_VAR_U32),
		 SLE_CONDVAR(Vehicle, age,                   SLE_FILE_U16 | SLE_VAR_I32,   0,  30),
		 SLE_CONDVAR(Vehicle, age,                   SLE_INT32,                   31, SL_MAX_VERSION),
		     SLE_VAR(Vehicle, tick_counter,          SLE_UINT8),

		 SLE_CONDVAR(DisasterVehicle, image_override,            SLE_FILE_U16 | SLE_VAR_U32,   0, 190),
		 SLE_CONDVAR(DisasterVehicle, image_override,            SLE_UINT32,                 191, SL_MAX_VERSION),
		 SLE_CONDVAR(DisasterVehicle, big_ufo_destroyer_target,  SLE_FILE_U16 | SLE_VAR_U32,   0, 190),
		 SLE_CONDVAR(DisasterVehicle, big_ufo_destroyer_target,  SLE_UINT32,                 191, SL_MAX_VERSION),
		 SLE_CONDVAR(DisasterVehicle, flags,                     SLE_UINT8,                  194, SL_MAX_VERSION),

		SLE_CONDNULL(16,                                                           2, 143), // old reserved space

		     SLE_END()
	};


	static const SaveLoad * const _veh_descs[] = {
		_train_desc,
		_roadveh_desc,
		_ship_desc,
		_aircraft_desc,
		_special_desc,
		_disaster_desc,
		_common_veh_desc,
	};

	return _veh_descs[vt];
}

/** Will be called when the vehicles need to be saved. */
static void Save_VEHS()
{
	Vehicle *v;
	/* Write the vehicles */
	FOR_ALL_VEHICLES(v) {
		SlSetArrayIndex(v->index);
		SlObject(v, GetVehicleDescription(v->type));
	}
}

/** Will be called when vehicles need to be loaded. */
void Load_VEHS()
{
	int index;

	_cargo_count = 0;

	while ((index = SlIterateArray()) != -1) {
		Vehicle *v;
		VehicleType vtype = (VehicleType)SlReadByte();

		switch (vtype) {
			case VEH_TRAIN:    v = new (index) Train();           break;
			case VEH_ROAD:     v = new (index) RoadVehicle();     break;
			case VEH_SHIP:     v = new (index) Ship();            break;
			case VEH_AIRCRAFT: v = new (index) Aircraft();        break;
			case VEH_EFFECT:   v = new (index) EffectVehicle();   break;
			case VEH_DISASTER: v = new (index) DisasterVehicle(); break;
			case VEH_INVALID: // Savegame shouldn't contain invalid vehicles
			default: SlErrorCorrupt("Invalid vehicle type");
		}

		SlObject(v, GetVehicleDescription(vtype));

		if (_cargo_count != 0 && IsCompanyBuildableVehicleType(v) && CargoPacket::CanAllocateItem()) {
			/* Don't construct the packet with station here, because that'll fail with old savegames */
			CargoPacket *cp = new CargoPacket(_cargo_count, _cargo_days, _cargo_source, _cargo_source_xy, _cargo_loaded_at_xy, _cargo_feeder_share);
			v->cargo.Append(cp);
		}

		/* Old savegames used 'last_station_visited = 0xFF' */
		if (IsSavegameVersionBefore(5) && v->last_station_visited == 0xFF) {
			v->last_station_visited = INVALID_STATION;
		}

		if (IsSavegameVersionBefore(182)) v->last_loading_station = INVALID_STATION;

		if (IsSavegameVersionBefore(5)) {
			/* Convert the current_order.type (which is a mix of type and flags, because
			 *  in those versions, they both were 4 bits big) to type and flags */
			v->current_order.flags = GB(v->current_order.type, 4, 4);
			v->current_order.type &= 0x0F;
		}

		/* Advanced vehicle lists got added */
		if (IsSavegameVersionBefore(60)) v->group_id = DEFAULT_GROUP;
	}
}

static void Ptrs_VEHS()
{
	Vehicle *v;
	FOR_ALL_VEHICLES(v) {
		SlObject(v, GetVehicleDescription(v->type));
	}
}

extern const ChunkHandler _veh_chunk_handlers[] = {
	{ 'VEHS', Save_VEHS, Load_VEHS, Ptrs_VEHS, NULL, CH_SPARSE_ARRAY | CH_LAST},
};<|MERGE_RESOLUTION|>--- conflicted
+++ resolved
@@ -671,14 +671,9 @@
 		     SLE_VAR(Vehicle, breakdown_delay,       SLE_UINT8),
 		     SLE_VAR(Vehicle, breakdowns_since_last_service, SLE_UINT8),
 		     SLE_VAR(Vehicle, breakdown_chance,      SLE_UINT8),
-<<<<<<< HEAD
+		SLE_CONDVAR_X(Vehicle, breakdown_chance_factor, SLE_UINT8,                 0, SL_MAX_VERSION, SlXvFeatureTest(XSLFTO_AND, XSLFI_IMPROVED_BREAKDOWNS, 3)),
 		SLE_CONDVAR_X(Vehicle, breakdown_type,       SLE_UINT8,                    0, SL_MAX_VERSION, SlXvFeatureTest(XSLFTO_AND, XSLFI_IMPROVED_BREAKDOWNS)),
 		SLE_CONDVAR_X(Vehicle, breakdown_severity,   SLE_UINT8,                    0, SL_MAX_VERSION, SlXvFeatureTest(XSLFTO_AND, XSLFI_IMPROVED_BREAKDOWNS)),
-=======
-		 SLE_CONDVAR(Vehicle, breakdown_chance_factor, SLE_UINT8,              SL_IB, SL_MAX_VERSION),
-		 SLE_CONDVAR(Vehicle, breakdown_type,        SLE_UINT8,                SL_IB, SL_MAX_VERSION),
-		 SLE_CONDVAR(Vehicle, breakdown_severity,    SLE_UINT8,                SL_IB, SL_MAX_VERSION),
->>>>>>> e03d97ea
 		 SLE_CONDVAR(Vehicle, build_year,            SLE_FILE_U8 | SLE_VAR_I32,    0,  30),
 		 SLE_CONDVAR(Vehicle, build_year,            SLE_INT32,                   31, SL_MAX_VERSION),
 
