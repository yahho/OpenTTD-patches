--- conflicted
+++ resolved
@@ -9,6 +9,7 @@
 
 #include "../stdafx.h"
 #include "../debug.h"
+#include "../debug_fmt.h"
 
 #include "saveload.h"
 #include "compat/ai_sl_compat.h"
@@ -114,24 +115,12 @@
 					config->Change(_ai_saveload_name, -1, false);
 					if (!config->HasScript()) {
 						if (_ai_saveload_name.compare("%_dummy") != 0) {
-<<<<<<< HEAD
-							DEBUG(script, 0, "The savegame has an AI by the name '%s', version %u which is no longer available.", _ai_saveload_name.c_str(), _ai_saveload_version);
-							DEBUG(script, 0, "A random other AI will be loaded in its place.");
-						} else {
-							DEBUG(script, 0, "The savegame had no AIs available at the time of saving.");
-							DEBUG(script, 0, "A random available AI will be loaded now.");
-						}
-					} else {
-						DEBUG(script, 0, "The savegame has an AI by the name '%s', version %u which is no longer available.", _ai_saveload_name.c_str(), _ai_saveload_version);
-						DEBUG(script, 0, "The latest version of that AI has been loaded instead, but it'll not get the savegame data as it's incompatible.");
-=======
 							Debug(script, 0, "The savegame has an AI by the name '{}', version {} which is no longer available.", _ai_saveload_name, _ai_saveload_version);
 							Debug(script, 0, "Configuration switched to Random AI.");
 						}
 					} else {
 						Debug(script, 0, "The savegame has an AI by the name '{}', version {} which is no longer available.", _ai_saveload_name, _ai_saveload_version);
 						Debug(script, 0, "The latest version of that AI has been configured instead");
->>>>>>> 8bccb580
 					}
 				}
 			}
