/*
 * This file is part of OpenTTD.
 * OpenTTD is free software; you can redistribute it and/or modify it under the terms of the GNU General Public License as published by the Free Software Foundation, version 2.
 * OpenTTD is distributed in the hope that it will be useful, but WITHOUT ANY WARRANTY; without even the implied warranty of MERCHANTABILITY or FITNESS FOR A PARTICULAR PURPOSE.
 * See the GNU General Public License for more details. You should have received a copy of the GNU General Public License along with OpenTTD. If not, see <http://www.gnu.org/licenses/>.
 */

/** @file station_sl.cpp Code handling saving and loading of stations. */

#include "../stdafx.h"
#include "../station_base.h"
#include "../waypoint_base.h"
#include "../roadstop_base.h"
#include "../vehicle_base.h"
#include "../newgrf_station.h"

#include "saveload.h"
#include "saveload_buffer.h"
#include "table/strings.h"

#include "../safeguards.h"

static byte _old_last_vehicle_type;

/**
 * Update the buoy orders to be waypoint orders.
 * @param o the order 'list' to check.
 */
static void UpdateWaypointOrder(Order *o)
{
	if (!o->IsType(OT_GOTO_STATION)) return;

	const Station *st = Station::Get(o->GetDestination());
	if ((st->had_vehicle_of_type & HVOT_WAYPOINT) == 0) return;

	o->MakeGoToWaypoint(o->GetDestination());
}

/**
 * Perform all steps to upgrade from the old station buoys to the new version
 * that uses waypoints. This includes some old saveload mechanics.
 */
void MoveBuoysToWaypoints()
{
	/* Buoy orders become waypoint orders */
	for (OrderList *ol : OrderList::Iterate()) {
		VehicleType vt = ol->GetFirstSharedVehicle()->type;
		if (vt != VEH_SHIP && vt != VEH_TRAIN) continue;

		for (Order *o = ol->GetFirstOrder(); o != nullptr; o = o->next) UpdateWaypointOrder(o);
	}

	for (Vehicle *v : Vehicle::Iterate()) {
		VehicleType vt = v->type;
		if (vt != VEH_SHIP && vt != VEH_TRAIN) continue;

		UpdateWaypointOrder(&v->current_order);
	}

	/* Now make the stations waypoints */
	for (Station *st : Station::Iterate()) {
		if ((st->had_vehicle_of_type & HVOT_WAYPOINT) == 0) continue;

		StationID index    = st->index;
		TileIndex xy       = st->xy;
		Town *town         = st->town;
		StringID string_id = st->string_id;
		char *name         = st->name;
		st->name           = nullptr;
		Date build_date    = st->build_date;
		/* TTDPatch could use "buoys with rail station" for rail waypoints */
		bool train         = st->train_station.tile != INVALID_TILE;
		TileArea train_st  = st->train_station;

		/* Delete the station, so we can make it a real waypoint. */
		delete st;

		/* Stations and waypoints are in the same pool, so if a station
		 * is deleted there must be place for a Waypoint. */
		assert(Waypoint::CanAllocateItem());
		Waypoint *wp   = new (index) Waypoint(xy);
		wp->town       = town;
		wp->string_id  = train ? STR_SV_STNAME_WAYPOINT : STR_SV_STNAME_BUOY;
		wp->name       = name;
		wp->delete_ctr = 0; // Just reset delete counter for once.
		wp->build_date = build_date;
		wp->owner      = train ? GetTileOwner(xy) : OWNER_NONE;

		if (IsInsideBS(string_id, STR_SV_STNAME_BUOY, 9)) wp->town_cn = string_id - STR_SV_STNAME_BUOY;

		if (train) {
			/* When we make a rail waypoint of the station, convert the map as well. */
			TILE_AREA_LOOP(t, train_st) {
				if (!IsTileType(t, MP_STATION) || GetStationIndex(t) != index) continue;

				SB(_me[t].m6, 3, 3, STATION_WAYPOINT);
				wp->rect.BeforeAddTile(t, StationRect::ADD_FORCE);
			}

			wp->train_station = train_st;
			wp->facilities |= FACIL_TRAIN;
		} else if (IsBuoyTile(xy) && GetStationIndex(xy) == index) {
			wp->rect.BeforeAddTile(xy, StationRect::ADD_FORCE);
			wp->facilities |= FACIL_DOCK;
		}
	}
}

void AfterLoadStations()
{
	/* Update the speclists of all stations to point to the currently loaded custom stations. */
	for (BaseStation *st : BaseStation::Iterate()) {
		for (uint i = 0; i < st->num_specs; i++) {
			if (st->speclist[i].grfid == 0) continue;

			st->speclist[i].spec = StationClass::GetByGrf(st->speclist[i].grfid, st->speclist[i].localidx, nullptr);
		}

		if (Station::IsExpected(st)) {
			Station *sta = Station::From(st);
			for (const RoadStop *rs = sta->bus_stops; rs != nullptr; rs = rs->next) sta->bus_station.Add(rs->xy);
			for (const RoadStop *rs = sta->truck_stops; rs != nullptr; rs = rs->next) sta->truck_station.Add(rs->xy);
		}

		StationUpdateCachedTriggers(st);
	}
}

/**
 * (Re)building of road stop caches after loading a savegame.
 */
void AfterLoadRoadStops()
{
	/* First construct the drive through entries */
	for (RoadStop *rs : RoadStop::Iterate()) {
		if (IsDriveThroughStopTile(rs->xy)) rs->MakeDriveThrough();
	}
	/* And then rebuild the data in those entries */
	for (RoadStop *rs : RoadStop::Iterate()) {
		if (!HasBit(rs->status, RoadStop::RSSFB_BASE_ENTRY)) continue;

		rs->GetEntry(DIAGDIR_NE)->Rebuild(rs);
		rs->GetEntry(DIAGDIR_NW)->Rebuild(rs);
	}
}

static const SaveLoad _roadstop_desc[] = {
	SLE_VAR(RoadStop, xy,           SLE_UINT32),
	SLE_CONDNULL(1, SL_MIN_VERSION, SLV_45),
	SLE_VAR(RoadStop, status,       SLE_UINT8),
	/* Index was saved in some versions, but this is not needed */
	SLE_CONDNULL(4, SL_MIN_VERSION, SLV_9),
	SLE_CONDNULL(2, SL_MIN_VERSION, SLV_45),
	SLE_CONDNULL(1, SL_MIN_VERSION, SLV_26),

	SLE_REF(RoadStop, next,         REF_ROADSTOPS),
	SLE_CONDNULL(2, SL_MIN_VERSION, SLV_45),

	SLE_CONDNULL(4, SL_MIN_VERSION, SLV_25),
	SLE_CONDNULL(1, SLV_25, SLV_26),

	SLE_END()
};

static const SaveLoad _old_station_desc[] = {
	SLE_CONDVAR(Station, xy,                         SLE_FILE_U16 | SLE_VAR_U32,  SL_MIN_VERSION, SLV_6),
	SLE_CONDVAR(Station, xy,                         SLE_UINT32,                  SLV_6, SL_MAX_VERSION),
	SLE_CONDNULL(4, SL_MIN_VERSION, SLV_6),  ///< bus/lorry tile
	SLE_CONDVAR(Station, train_station.tile,         SLE_FILE_U16 | SLE_VAR_U32,  SL_MIN_VERSION, SLV_6),
	SLE_CONDVAR(Station, train_station.tile,         SLE_UINT32,                  SLV_6, SL_MAX_VERSION),
	SLE_CONDVAR(Station, airport.tile,               SLE_FILE_U16 | SLE_VAR_U32,  SL_MIN_VERSION, SLV_6),
	SLE_CONDVAR(Station, airport.tile,               SLE_UINT32,                  SLV_6, SL_MAX_VERSION),
	SLE_CONDNULL(2, SL_MIN_VERSION, SLV_6),
	SLE_CONDNULL(4, SLV_6, SLV_MULTITILE_DOCKS),
	    SLE_REF(Station, town,                       REF_TOWN),
	    SLE_VAR(Station, train_station.w,            SLE_FILE_U8 | SLE_VAR_U16),
	SLE_CONDVAR(Station, train_station.h,            SLE_FILE_U8 | SLE_VAR_U16,   SLV_2, SL_MAX_VERSION),

	SLE_CONDNULL(1, SL_MIN_VERSION, SLV_4),  ///< alpha_order

	    SLE_VAR(Station, string_id,                  SLE_STRINGID),
	SLE_CONDSTR(Station, name,                       SLE_STR | SLF_ALLOW_CONTROL, 0, SLV_84, SL_MAX_VERSION),
	SLE_CONDVAR(Station, indtype,                    SLE_UINT8,                 SLV_103, SL_MAX_VERSION),
	SLE_CONDVAR(Station, had_vehicle_of_type,        SLE_FILE_U16 | SLE_VAR_U8,   SL_MIN_VERSION, SLV_122),
	SLE_CONDVAR(Station, had_vehicle_of_type,        SLE_UINT8,                 SLV_122, SL_MAX_VERSION),

	    SLE_VAR(Station, time_since_load,            SLE_UINT8),
	    SLE_VAR(Station, time_since_unload,          SLE_UINT8),
	SLE_CONDVAR_X(Station, delete_ctr,               SLE_UINT8,                   SL_MIN_VERSION, SL_MAX_VERSION, SlXvFeatureTest(XSLFTO_AND, XSLFI_SPRINGPP, 0, 3)),
	SLE_CONDVAR_X(Station, delete_ctr,               SLE_FILE_U16  | SLE_VAR_U8,  SL_MIN_VERSION, SL_MAX_VERSION, SlXvFeatureTest(XSLFTO_AND, XSLFI_SPRINGPP, 4)),
	    SLE_VAR(Station, owner,                      SLE_UINT8),
	    SLE_VAR(Station, facilities,                 SLE_UINT8),
	    SLE_VAR(Station, airport.type,               SLE_UINT8),

	SLE_CONDNULL(2, SL_MIN_VERSION, SLV_6),  ///< Truck/bus stop status
	SLE_CONDNULL(1, SL_MIN_VERSION, SLV_5),  ///< Blocked months

	SLE_CONDVAR(Station, airport.flags,              SLE_VAR_U64 | SLE_FILE_U16,  SL_MIN_VERSION,  SLV_3),
	SLE_CONDVAR(Station, airport.flags,              SLE_VAR_U64 | SLE_FILE_U32,  SLV_3, SLV_46),
	SLE_CONDVAR(Station, airport.flags,              SLE_UINT64,                 SLV_46, SL_MAX_VERSION),

	SLE_CONDNULL(2, SL_MIN_VERSION, SLV_26), ///< last-vehicle
	SLEG_CONDVAR_X(_old_last_vehicle_type,           SLE_UINT8,                  SLV_26, SL_MAX_VERSION, SlXvFeatureTest(XSLFTO_AND, XSLFI_ST_LAST_VEH_TYPE, 0, 0)),
	SLE_CONDNULL_X(1, SL_MIN_VERSION, SL_MAX_VERSION, SlXvFeatureTest(XSLFTO_AND, XSLFI_JOKERPP)),

	SLE_CONDNULL(2, SLV_3, SLV_26), ///< custom station class and id
	SLE_CONDVAR(Station, build_date,                 SLE_FILE_U16 | SLE_VAR_I32,  SLV_3, SLV_31),
	SLE_CONDVAR(Station, build_date,                 SLE_INT32,                  SLV_31, SL_MAX_VERSION),

	SLE_CONDREF(Station, bus_stops,                  REF_ROADSTOPS,               SLV_6, SL_MAX_VERSION),
	SLE_CONDREF(Station, truck_stops,                REF_ROADSTOPS,               SLV_6, SL_MAX_VERSION),

	/* Used by newstations for graphic variations */
	SLE_CONDVAR(Station, random_bits,                SLE_UINT16,                 SLV_27, SL_MAX_VERSION),
	SLE_CONDVAR(Station, waiting_triggers,           SLE_UINT8,                  SLV_27, SL_MAX_VERSION),
	SLE_CONDVAR(Station, num_specs,                  SLE_UINT8,                  SLV_27, SL_MAX_VERSION),

	SLE_CONDVEC(Station, loading_vehicles,           REF_VEHICLE,                SLV_57, SL_MAX_VERSION),

	/* reserve extra space in savegame here. (currently 32 bytes) */
	SLE_CONDNULL(32, SLV_2, SL_MAX_VERSION),

	SLE_END()
};

static uint16 _waiting_acceptance;
static uint32 _num_flows;
static uint16 _cargo_source;
static uint32 _cargo_source_xy;
static uint8  _cargo_days;
static Money  _cargo_feeder_share;

static const SaveLoad _station_speclist_desc[] = {
	SLE_CONDVAR(StationSpecList, grfid,    SLE_UINT32, SLV_27, SL_MAX_VERSION),
	SLE_CONDVAR(StationSpecList, localidx, SLE_UINT8,  SLV_27, SL_MAX_VERSION),

	SLE_END()
};

CargoPacketList _packets;
uint32 _num_dests;

struct FlowSaveLoad {
	FlowSaveLoad() : source(0), via(0), share(0), restricted(false) {}
	StationID source;
	StationID via;
	uint32 share;
	bool restricted;
};

#if 0
static const SaveLoad _flow_desc[] = {
	    SLE_VAR(FlowSaveLoad, source,     SLE_UINT16),
	    SLE_VAR(FlowSaveLoad, via,        SLE_UINT16),
	    SLE_VAR(FlowSaveLoad, share,      SLE_UINT32),
	SLE_CONDVAR(FlowSaveLoad, restricted, SLE_BOOL, SLV_187, SL_MAX_VERSION),
	    SLE_END()
};
#endif

/**
 * Wrapper function to get the GoodsEntry's internal structure while
 * some of the variables itself are private.
 * @return the saveload description for GoodsEntry.
 */
const SaveLoad *GetGoodsDesc()
{
	static const SaveLoad goods_desc[] = {
		SLEG_CONDVAR(            _waiting_acceptance,  SLE_UINT16,                  SL_MIN_VERSION, SLV_68),
		 SLE_CONDVAR(GoodsEntry, status,               SLE_UINT8,                  SLV_68, SL_MAX_VERSION),
		SLE_CONDNULL(2,                                                            SLV_51, SLV_68),
		     SLE_VAR(GoodsEntry, time_since_pickup,    SLE_UINT8),
		 SLE_CONDNULL_X(6,                                                 SL_MIN_VERSION, SL_MAX_VERSION, SlXvFeatureTest(XSLFTO_AND, XSLFI_SPRINGPP, 4)),
		     SLE_VAR(GoodsEntry, rating,               SLE_UINT8),
		SLEG_CONDVAR(            _cargo_source,        SLE_FILE_U8 | SLE_VAR_U16,   SL_MIN_VERSION, SLV_7),
		SLEG_CONDVAR(            _cargo_source,        SLE_UINT16,                  SLV_7, SLV_68),
		SLEG_CONDVAR(            _cargo_source_xy,     SLE_UINT32,                 SLV_44, SLV_68),
		SLEG_CONDVAR(            _cargo_days,          SLE_UINT8,                   SL_MIN_VERSION, SLV_68),
		     SLE_VAR(GoodsEntry, last_speed,           SLE_UINT8),
		     SLE_VAR(GoodsEntry, last_age,             SLE_UINT8),
		SLEG_CONDVAR(            _cargo_feeder_share,  SLE_FILE_U32 | SLE_VAR_I64, SLV_14, SLV_65),
		SLEG_CONDVAR(            _cargo_feeder_share,  SLE_INT64,                  SLV_65, SLV_68),
		 SLE_CONDVAR(GoodsEntry, amount_fract,         SLE_UINT8,                 SLV_150, SL_MAX_VERSION),
		SLEG_CONDPTRDEQ_X(       _packets,             REF_CARGO_PACKET,           SLV_68, SLV_183, SlXvFeatureTest(XSLFTO_AND, XSLFI_CHILLPP, 0, 0)),
		SLEG_CONDVAR_X(          _num_dests,           SLE_UINT32,                SLV_183, SL_MAX_VERSION, SlXvFeatureTest(XSLFTO_OR, XSLFI_CHILLPP)),
		 SLE_CONDVAR(GoodsEntry, cargo.reserved_count, SLE_UINT,                  SLV_181, SL_MAX_VERSION),
		 SLE_CONDVAR(GoodsEntry, link_graph,           SLE_UINT16,                SLV_183, SL_MAX_VERSION),
		 SLE_CONDVAR(GoodsEntry, node,                 SLE_UINT16,                SLV_183, SL_MAX_VERSION),
		SLEG_CONDVAR(            _num_flows,           SLE_UINT32,                SLV_183, SL_MAX_VERSION),
		 SLE_CONDVAR(GoodsEntry, max_waiting_cargo,    SLE_UINT32,                SLV_183, SL_MAX_VERSION),
		 SLE_CONDNULL_X(4, SL_MIN_VERSION, SL_MAX_VERSION, SlXvFeatureTest(XSLFTO_AND, XSLFI_JOKERPP)),
		SLE_CONDVAR_X(GoodsEntry, last_vehicle_type,   SLE_UINT8,          SL_MIN_VERSION, SL_MAX_VERSION, SlXvFeatureTest(XSLFTO_AND, XSLFI_ST_LAST_VEH_TYPE, 1)),
		SLE_END()
	};

	return goods_desc;
}

typedef std::pair<const StationID, CargoPacketList> StationCargoPair;

static const SaveLoad _cargo_list_desc[] = {
	SLE_VAR(StationCargoPair, first,  SLE_UINT16),
	SLE_PTRDEQ(StationCargoPair, second, REF_CARGO_PACKET),
	SLE_END()
};

/**
 * Swap the temporary packets with the packets without specific destination in
 * the given goods entry. Assert that at least one of those is empty.
 * @param ge Goods entry to swap with.
 */
static void SwapPackets(GoodsEntry *ge)
{
	StationCargoPacketMap &ge_packets = const_cast<StationCargoPacketMap &>(*ge->cargo.Packets());

	if (_packets.empty()) {
		std::map<StationID, CargoPacketList>::iterator it(ge_packets.find(INVALID_STATION));
		if (it == ge_packets.end()) {
			return;
		} else {
			it->second.swap(_packets);
		}
	} else {
		assert(ge_packets[INVALID_STATION].empty());
		ge_packets[INVALID_STATION].swap(_packets);
	}
}

static void Load_STNS()
{
	_cargo_source_xy = 0;
	_cargo_days = 0;
	_cargo_feeder_share = 0;

	uint num_cargo = IsSavegameVersionBefore(SLV_55) ? 12 : IsSavegameVersionBefore(SLV_EXTEND_CARGOTYPES) ? 32 : NUM_CARGO;
	int index;
	while ((index = SlIterateArray()) != -1) {
		Station *st = new (index) Station();

		SlObject(st, _old_station_desc);

		_waiting_acceptance = 0;

		for (CargoID i = 0; i < num_cargo; i++) {
			GoodsEntry *ge = &st->goods[i];
			SlObject(ge, GetGoodsDesc());
			SwapPackets(ge);
			if (IsSavegameVersionBefore(SLV_68)) {
				SB(ge->status, GoodsEntry::GES_ACCEPTANCE, 1, HasBit(_waiting_acceptance, 15));
				if (GB(_waiting_acceptance, 0, 12) != 0) {
					/* In old versions, enroute_from used 0xFF as INVALID_STATION */
					StationID source = (IsSavegameVersionBefore(SLV_7) && _cargo_source == 0xFF) ? INVALID_STATION : _cargo_source;

					/* Make sure we can allocate the CargoPacket. This is safe
					 * as there can only be ~64k stations and 32 cargoes in these
					 * savegame versions. As the CargoPacketPool has more than
					 * 16 million entries; it fits by an order of magnitude. */
					assert(CargoPacket::CanAllocateItem());

					/* Don't construct the packet with station here, because that'll fail with old savegames */
					CargoPacket *cp = new CargoPacket(GB(_waiting_acceptance, 0, 12), _cargo_days, source, _cargo_source_xy, _cargo_source_xy, _cargo_feeder_share);
					ge->cargo.Append(cp, INVALID_STATION);
					SB(ge->status, GoodsEntry::GES_RATING, 1, 1);
				}
			}
			if (SlXvIsFeatureMissing(XSLFI_ST_LAST_VEH_TYPE)) ge->last_vehicle_type = _old_last_vehicle_type;
		}

		if (st->num_specs != 0) {
			/* Allocate speclist memory when loading a game */
			st->speclist = CallocT<StationSpecList>(st->num_specs);
			for (uint i = 0; i < st->num_specs; i++) {
				SlObject(&st->speclist[i], _station_speclist_desc);
			}
		}
	}
}

static void Ptrs_STNS()
{
	/* Don't run when savegame version is higher than or equal to 123. */
	if (!IsSavegameVersionBefore(SLV_123)) return;

	uint num_cargo = IsSavegameVersionBefore(SLV_EXTEND_CARGOTYPES) ? 32 : NUM_CARGO;
	for (Station *st : Station::Iterate()) {
		if (!IsSavegameVersionBefore(SLV_68)) {
			for (CargoID i = 0; i < num_cargo; i++) {
				GoodsEntry *ge = &st->goods[i];
				SwapPackets(ge);
				SlObject(ge, GetGoodsDesc());
				SwapPackets(ge);
			}
		}
		SlObject(st, _old_station_desc);
	}
}


static const SaveLoad _base_station_desc[] = {
	      SLE_VAR(BaseStation, xy,                     SLE_UINT32),
	      SLE_REF(BaseStation, town,                   REF_TOWN),
	      SLE_VAR(BaseStation, string_id,              SLE_STRINGID),
	      SLE_STR(BaseStation, name,                   SLE_STR | SLF_ALLOW_CONTROL, 0),
	SLE_CONDVAR_X(Station,     delete_ctr,             SLE_UINT8,                   SL_MIN_VERSION, SL_MAX_VERSION, SlXvFeatureTest(XSLFTO_AND, XSLFI_SPRINGPP, 0, 3)),
	SLE_CONDVAR_X(Station,     delete_ctr,             SLE_FILE_U16  | SLE_VAR_U8,  SL_MIN_VERSION, SL_MAX_VERSION, SlXvFeatureTest(XSLFTO_AND, XSLFI_SPRINGPP, 4)),
	      SLE_VAR(BaseStation, owner,                  SLE_UINT8),
	      SLE_VAR(BaseStation, facilities,             SLE_UINT8),
	      SLE_VAR(BaseStation, build_date,             SLE_INT32),

	/* Used by newstations for graphic variations */
	      SLE_VAR(BaseStation, random_bits,            SLE_UINT16),
	      SLE_VAR(BaseStation, waiting_triggers,       SLE_UINT8),
	      SLE_VAR(BaseStation, num_specs,              SLE_UINT8),

	      SLE_END()
};

static OldPersistentStorage _old_st_persistent_storage;

static const SaveLoad _station_desc[] = {
	SLE_WRITEBYTE(Station, facilities),
	SLE_ST_INCLUDE(),

	      SLE_VAR(Station, train_station.tile,         SLE_UINT32),
	      SLE_VAR(Station, train_station.w,            SLE_FILE_U8 | SLE_VAR_U16),
	      SLE_VAR(Station, train_station.h,            SLE_FILE_U8 | SLE_VAR_U16),

	      SLE_REF(Station, bus_stops,                  REF_ROADSTOPS),
	      SLE_REF(Station, truck_stops,                REF_ROADSTOPS),
	SLE_CONDVAR_X(Station, ship_station.tile,          SLE_UINT32,                SL_MIN_VERSION,      SLV_MULTITILE_DOCKS, SlXvFeatureTest(XSLFTO_AND, XSLFI_MULTIPLE_DOCKS, 0, 0)),
	SLE_CONDNULL_X(4, SL_MIN_VERSION, SL_MAX_VERSION, SlXvFeatureTest(XSLFTO_AND, XSLFI_MULTIPLE_DOCKS, 1, 1)),
	  SLE_CONDVAR(Station, ship_station.tile,          SLE_UINT32,                SLV_MULTITILE_DOCKS, SL_MAX_VERSION),
	  SLE_CONDVAR(Station, ship_station.w,             SLE_FILE_U8 | SLE_VAR_U16, SLV_MULTITILE_DOCKS, SL_MAX_VERSION),
	  SLE_CONDVAR(Station, ship_station.h,             SLE_FILE_U8 | SLE_VAR_U16, SLV_MULTITILE_DOCKS, SL_MAX_VERSION),
	  SLE_CONDVAR(Station, docking_station.tile,       SLE_UINT32,                SLV_MULTITILE_DOCKS, SL_MAX_VERSION),
	  SLE_CONDVAR(Station, docking_station.w,          SLE_FILE_U8 | SLE_VAR_U16, SLV_MULTITILE_DOCKS, SL_MAX_VERSION),
	  SLE_CONDVAR(Station, docking_station.h,          SLE_FILE_U8 | SLE_VAR_U16, SLV_MULTITILE_DOCKS, SL_MAX_VERSION),
	SLE_CONDVARVEC_X(Station, docking_tiles,           SLE_UINT32,                     SL_MIN_VERSION, SL_MAX_VERSION, SlXvFeatureTest(XSLFTO_AND, XSLFI_MULTIPLE_DOCKS, 2)),
	      SLE_VAR(Station, airport.tile,               SLE_UINT32),
	  SLE_CONDVAR(Station, airport.w,                  SLE_FILE_U8 | SLE_VAR_U16, SLV_140, SL_MAX_VERSION),
	  SLE_CONDVAR(Station, airport.h,                  SLE_FILE_U8 | SLE_VAR_U16, SLV_140, SL_MAX_VERSION),
	      SLE_VAR(Station, airport.type,               SLE_UINT8),
	  SLE_CONDVAR(Station, airport.layout,             SLE_UINT8,                 SLV_145, SL_MAX_VERSION),
	SLE_CONDNULL_X(1, SL_MIN_VERSION, SL_MAX_VERSION, SlXvFeatureTest(XSLFTO_AND, XSLFI_SPRINGPP, 1, 6)),
	      SLE_VAR(Station, airport.flags,              SLE_UINT64),
	SLE_CONDNULL_X(8, SL_MIN_VERSION, SL_MAX_VERSION, SlXvFeatureTest(XSLFTO_AND, XSLFI_SPRINGPP, 1, 6)),
	  SLE_CONDVAR(Station, airport.rotation,           SLE_UINT8,                 SLV_145, SL_MAX_VERSION),
	 SLEG_CONDARR(_old_st_persistent_storage.storage,  SLE_UINT32, 16,            SLV_145, SLV_161),
	  SLE_CONDREF(Station, airport.psa,                REF_STORAGE,               SLV_161, SL_MAX_VERSION),

	      SLE_VAR(Station, indtype,                    SLE_UINT8),

	      SLE_VAR(Station, time_since_load,            SLE_UINT8),
	      SLE_VAR(Station, time_since_unload,          SLE_UINT8),
	SLEG_CONDVAR_X(_old_last_vehicle_type,             SLE_UINT8,           SL_MIN_VERSION, SL_MAX_VERSION, SlXvFeatureTest(XSLFTO_AND, XSLFI_ST_LAST_VEH_TYPE, 0, 0)),
	SLE_CONDNULL_X(1, SL_MIN_VERSION, SL_MAX_VERSION, SlXvFeatureTest(XSLFTO_AND, XSLFI_JOKERPP)),
	      SLE_VAR(Station, had_vehicle_of_type,        SLE_UINT8),
	      SLE_VEC(Station, loading_vehicles,           REF_VEHICLE),
	  SLE_CONDVAR(Station, always_accepted,            SLE_FILE_U32 | SLE_VAR_U64, SLV_127, SLV_EXTEND_CARGOTYPES),
	  SLE_CONDVAR(Station, always_accepted,            SLE_UINT64,                 SLV_EXTEND_CARGOTYPES, SL_MAX_VERSION),
	  SLE_CONDNULL_X(32 * 24, SL_MIN_VERSION, SL_MAX_VERSION, SlXvFeatureTest(XSLFTO_AND, XSLFI_JOKERPP, SL_JOKER_1_22)),

	      SLE_END()
};

static const SaveLoad _waypoint_desc[] = {
	SLE_WRITEBYTE(Waypoint, facilities),
	SLE_ST_INCLUDE(),

	      SLE_VAR(Waypoint, town_cn,                   SLE_UINT16),

	  SLE_CONDVAR(Waypoint, train_station.tile,        SLE_UINT32,                  SLV_124, SL_MAX_VERSION),
	  SLE_CONDVAR(Waypoint, train_station.w,           SLE_FILE_U8 | SLE_VAR_U16,   SLV_124, SL_MAX_VERSION),
	  SLE_CONDVAR(Waypoint, train_station.h,           SLE_FILE_U8 | SLE_VAR_U16,   SLV_124, SL_MAX_VERSION),

	      SLE_END()
};

/**
 * Get the base station description to be used for SL_ST_INCLUDE
 * @return the base station description.
 */
const SaveLoad *GetBaseStationDescription()
{
	return _base_station_desc;
}

std::vector<SaveLoad> _filtered_station_desc;
std::vector<SaveLoad> _filtered_waypoint_desc;
std::vector<SaveLoad> _filtered_goods_desc;
std::vector<SaveLoad> _filtered_station_speclist_desc;

static void SetupDescs_STNN()
{
	_filtered_station_desc = SlFilterObject(_station_desc);
	_filtered_waypoint_desc = SlFilterObject(_waypoint_desc);
	_filtered_goods_desc = SlFilterObject(GetGoodsDesc());
	_filtered_station_speclist_desc = SlFilterObject(_station_speclist_desc);
}

std::vector<SaveLoad> _filtered_roadstop_desc;

static void SetupDescs_ROADSTOP()
{
	_filtered_roadstop_desc = SlFilterObject(_roadstop_desc);
}


static void RealSave_STNN(BaseStation *bst)
{
	bool waypoint = (bst->facilities & FACIL_WAYPOINT) != 0;
	SlObjectSaveFiltered(bst, waypoint ? _filtered_waypoint_desc.data() : _filtered_station_desc.data());

	MemoryDumper *dumper = MemoryDumper::GetCurrent();

	if (!waypoint) {
		Station *st = Station::From(bst);
		for (CargoID i = 0; i < NUM_CARGO; i++) {
			_num_dests = (uint32)st->goods[i].cargo.Packets()->MapSize();
			_num_flows = st->goods[i].flows.size();
			SlObjectSaveFiltered(&st->goods[i], _filtered_goods_desc.data());
			for (FlowStatMap::const_iterator outer_it(st->goods[i].flows.begin()); outer_it != st->goods[i].flows.end(); ++outer_it) {
				uint32 sum_shares = 0;
				FlowSaveLoad flow;
				flow.source = outer_it->GetOrigin();
				dumper->CheckBytes(2 + 4);
				dumper->RawWriteUint16(flow.source);
				dumper->RawWriteUint32(outer_it->size());
				FlowStat::const_iterator inner_it(outer_it->begin());
				const FlowStat::const_iterator end(outer_it->end());
				for (; inner_it != end; ++inner_it) {
					flow.via = inner_it->second;
					flow.share = inner_it->first - sum_shares;
					flow.restricted = inner_it->first > outer_it->GetUnrestricted();
					sum_shares = inner_it->first;
					assert(flow.share > 0);

					// SlObject(&flow, _flow_desc); /* this is highly performance-sensitive, manually unroll */
					dumper->CheckBytes(2 + 4 + 1);
					dumper->RawWriteUint16(flow.via);
					dumper->RawWriteUint32(flow.share);
					dumper->RawWriteByte(flow.restricted != 0);
				}
				SlWriteUint16(outer_it->GetRawFlags());
			}
			for (StationCargoPacketMap::ConstMapIterator it(st->goods[i].cargo.Packets()->begin()); it != st->goods[i].cargo.Packets()->end(); ++it) {
				SlObjectSaveFiltered(const_cast<StationCargoPacketMap::value_type *>(&(*it)), _cargo_list_desc); // _cargo_list_desc has no conditionals
			}
		}
	}

	for (uint i = 0; i < bst->num_specs; i++) {
		SlObjectSaveFiltered(&bst->speclist[i], _filtered_station_speclist_desc.data());
	}
}

static void Save_STNN()
{
<<<<<<< HEAD
	SetupDescs_STNN();

	BaseStation *st;
=======
>>>>>>> 5b52f259
	/* Write the stations */
	for (BaseStation *st : BaseStation::Iterate()) {
		SlSetArrayIndex(st->index);
		SlAutolength((AutolengthProc*)RealSave_STNN, st);
	}
}

static void Load_STNN()
{
	SetupDescs_STNN();

	_num_flows = 0;

	const uint num_cargo = IsSavegameVersionBefore(SLV_EXTEND_CARGOTYPES) ? 32 : NUM_CARGO;
	ReadBuffer *buffer = ReadBuffer::GetCurrent();

	int index;
	while ((index = SlIterateArray()) != -1) {
		bool waypoint = (SlReadByte() & FACIL_WAYPOINT) != 0;

		BaseStation *bst = waypoint ? (BaseStation *)new (index) Waypoint() : new (index) Station();
		SlObjectLoadFiltered(bst, waypoint ? _filtered_waypoint_desc.data() : _filtered_station_desc.data());

		if (!waypoint) {
			Station *st = Station::From(bst);

			/* Before savegame version 161, persistent storages were not stored in a pool. */
			if (IsSavegameVersionBefore(SLV_161) && !IsSavegameVersionBefore(SLV_145) && st->facilities & FACIL_AIRPORT) {
				/* Store the old persistent storage. The GRFID will be added later. */
				assert(PersistentStorage::CanAllocateItem());
				st->airport.psa = new PersistentStorage(0, 0, 0);
				memcpy(st->airport.psa->storage, _old_st_persistent_storage.storage, sizeof(_old_st_persistent_storage.storage));
			}

			for (CargoID i = 0; i < num_cargo; i++) {
				SlObjectLoadFiltered(&st->goods[i], _filtered_goods_desc.data());
				StationID prev_source = INVALID_STATION;
				if (SlXvIsFeaturePresent(XSLFI_FLOW_STAT_FLAGS)) {
					for (uint32 j = 0; j < _num_flows; ++j) {
						FlowSaveLoad flow;
						buffer->CheckBytes(2 + 4);
						flow.source = buffer->RawReadUint16();
						uint32 flow_count = buffer->RawReadUint32();

						buffer->CheckBytes(2 + 4 + 1);
						flow.via = buffer->RawReadUint16();
						flow.share = buffer->RawReadUint32();
						flow.restricted = (buffer->RawReadByte() != 0);
						FlowStat *fs = &(*(st->goods[i].flows.insert(st->goods[i].flows.end(), FlowStat(flow.source, flow.via, flow.share, flow.restricted))));
						for (uint32 k = 1; k < flow_count; ++k) {
							buffer->CheckBytes(2 + 4 + 1);
							flow.via = buffer->RawReadUint16();
							flow.share = buffer->RawReadUint32();
							flow.restricted = (buffer->RawReadByte() != 0);
							fs->AppendShare(flow.via, flow.share, flow.restricted);
						}
						fs->SetRawFlags(SlReadUint16());
					}
				} else if (SlXvIsFeatureMissing(XSLFI_CHILLPP)) {
					FlowSaveLoad flow;
					FlowStat *fs = nullptr;
					for (uint32 j = 0; j < _num_flows; ++j) {
						// SlObject(&flow, _flow_desc); /* this is highly performance-sensitive, manually unroll */
						buffer->CheckBytes(2 + 2 + 4);
						flow.source = buffer->RawReadUint16();
						flow.via = buffer->RawReadUint16();
						flow.share = buffer->RawReadUint32();
						if (!IsSavegameVersionBefore(SLV_187)) flow.restricted = (buffer->ReadByte() != 0);

						if (fs == nullptr || prev_source != flow.source) {
							fs = &(*(st->goods[i].flows.insert(st->goods[i].flows.end(), FlowStat(flow.source, flow.via, flow.share, flow.restricted))));
						} else {
							fs->AppendShare(flow.via, flow.share, flow.restricted);
						}
						prev_source = flow.source;
					}
				}
				if (IsSavegameVersionBefore(SLV_183) && SlXvIsFeatureMissing(XSLFI_CHILLPP)) {
					SwapPackets(&st->goods[i]);
				} else {
					if (SlXvIsFeaturePresent(XSLFI_CHILLPP)) {
						SlSkipBytes(8);
						uint num_links = SlReadUint16();
						uint num_flows = SlReadUint32();
						SlSkipBytes(6);
						SlSkipBytes(18 * num_links);
						SlSkipBytes(16 * num_flows);
					}

					StationCargoPair pair;
					for (uint j = 0; j < _num_dests; ++j) {
						SlObjectLoadFiltered(&pair, _cargo_list_desc); // _cargo_list_desc has no conditionals
						const_cast<StationCargoPacketMap &>(*(st->goods[i].cargo.Packets()))[pair.first].swap(pair.second);
						assert(pair.second.empty());
					}
				}
				if (SlXvIsFeatureMissing(XSLFI_ST_LAST_VEH_TYPE)) st->goods[i].last_vehicle_type = _old_last_vehicle_type;
			}
		}

		if (bst->num_specs != 0) {
			/* Allocate speclist memory when loading a game */
			bst->speclist = CallocT<StationSpecList>(bst->num_specs);
			for (uint i = 0; i < bst->num_specs; i++) {
				SlObjectLoadFiltered(&bst->speclist[i], _filtered_station_speclist_desc.data());
			}
		}
	}
}

static void Ptrs_STNN()
{
	/* Don't run when savegame version lower than 123. */
	if (IsSavegameVersionBefore(SLV_123)) return;

	SetupDescs_STNN();

	if (!IsSavegameVersionBefore(SLV_183)) {
		assert(_filtered_goods_desc[0].cmd == SL_END);
	}

	uint num_cargo = IsSavegameVersionBefore(SLV_EXTEND_CARGOTYPES) ? 32 : NUM_CARGO;
	for (Station *st : Station::Iterate()) {
		for (CargoID i = 0; i < num_cargo; i++) {
			GoodsEntry *ge = &st->goods[i];
			if (IsSavegameVersionBefore(SLV_183) && SlXvIsFeatureMissing(XSLFI_CHILLPP)) {
				SwapPackets(ge);
				SlObjectPtrOrNullFiltered(ge, _filtered_goods_desc.data());
				SwapPackets(ge);
			} else {
				//SlObject(ge, GetGoodsDesc());
				for (StationCargoPacketMap::ConstMapIterator it = ge->cargo.Packets()->begin(); it != ge->cargo.Packets()->end(); ++it) {
					SlObjectPtrOrNullFiltered(const_cast<StationCargoPair *>(&(*it)), _cargo_list_desc); // _cargo_list_desc has no conditionals
				}
			}
		}
		SlObjectPtrOrNullFiltered(st, _filtered_station_desc.data());
	}

<<<<<<< HEAD
	Waypoint *wp;
	FOR_ALL_WAYPOINTS(wp) {
		SlObjectPtrOrNullFiltered(wp, _filtered_waypoint_desc.data());
=======
	for (Waypoint *wp : Waypoint::Iterate()) {
		SlObject(wp, _waypoint_desc);
>>>>>>> 5b52f259
	}
}

static void Save_ROADSTOP()
{
<<<<<<< HEAD
	SetupDescs_ROADSTOP();
	RoadStop *rs;
	FOR_ALL_ROADSTOPS(rs) {
=======
	for (RoadStop *rs : RoadStop::Iterate()) {
>>>>>>> 5b52f259
		SlSetArrayIndex(rs->index);
		SlObjectSaveFiltered(rs, _filtered_roadstop_desc.data());
	}
}

static void Load_ROADSTOP()
{
	SetupDescs_ROADSTOP();
	int index;
	while ((index = SlIterateArray()) != -1) {
		RoadStop *rs = new (index) RoadStop(INVALID_TILE);

		SlObjectLoadFiltered(rs, _filtered_roadstop_desc.data());
	}
}

static void Ptrs_ROADSTOP()
{
<<<<<<< HEAD
	SetupDescs_ROADSTOP();
	RoadStop *rs;
	FOR_ALL_ROADSTOPS(rs) {
		SlObjectPtrOrNullFiltered(rs, _filtered_roadstop_desc.data());
=======
	for (RoadStop *rs : RoadStop::Iterate()) {
		SlObject(rs, _roadstop_desc);
>>>>>>> 5b52f259
	}
}

static void Load_DOCK()
{
	extern void SlSkipArray();
	SlSkipArray();
}

extern const ChunkHandler _station_chunk_handlers[] = {
	{ 'STNS', nullptr,       Load_STNS,     Ptrs_STNS,     nullptr, CH_ARRAY },
	{ 'STNN', Save_STNN,     Load_STNN,     Ptrs_STNN,     nullptr, CH_ARRAY },
	{ 'ROAD', Save_ROADSTOP, Load_ROADSTOP, Ptrs_ROADSTOP, nullptr, CH_ARRAY},
	{ 'DOCK', nullptr,       Load_DOCK,     nullptr,       nullptr, CH_ARRAY | CH_LAST},
};<|MERGE_RESOLUTION|>--- conflicted
+++ resolved
@@ -556,12 +556,8 @@
 
 static void Save_STNN()
 {
-<<<<<<< HEAD
 	SetupDescs_STNN();
 
-	BaseStation *st;
-=======
->>>>>>> 5b52f259
 	/* Write the stations */
 	for (BaseStation *st : BaseStation::Iterate()) {
 		SlSetArrayIndex(st->index);
@@ -701,26 +697,15 @@
 		SlObjectPtrOrNullFiltered(st, _filtered_station_desc.data());
 	}
 
-<<<<<<< HEAD
-	Waypoint *wp;
-	FOR_ALL_WAYPOINTS(wp) {
+	for (Waypoint *wp : Waypoint::Iterate()) {
 		SlObjectPtrOrNullFiltered(wp, _filtered_waypoint_desc.data());
-=======
-	for (Waypoint *wp : Waypoint::Iterate()) {
-		SlObject(wp, _waypoint_desc);
->>>>>>> 5b52f259
 	}
 }
 
 static void Save_ROADSTOP()
 {
-<<<<<<< HEAD
 	SetupDescs_ROADSTOP();
-	RoadStop *rs;
-	FOR_ALL_ROADSTOPS(rs) {
-=======
 	for (RoadStop *rs : RoadStop::Iterate()) {
->>>>>>> 5b52f259
 		SlSetArrayIndex(rs->index);
 		SlObjectSaveFiltered(rs, _filtered_roadstop_desc.data());
 	}
@@ -739,15 +724,9 @@
 
 static void Ptrs_ROADSTOP()
 {
-<<<<<<< HEAD
 	SetupDescs_ROADSTOP();
-	RoadStop *rs;
-	FOR_ALL_ROADSTOPS(rs) {
+	for (RoadStop *rs : RoadStop::Iterate()) {
 		SlObjectPtrOrNullFiltered(rs, _filtered_roadstop_desc.data());
-=======
-	for (RoadStop *rs : RoadStop::Iterate()) {
-		SlObject(rs, _roadstop_desc);
->>>>>>> 5b52f259
 	}
 }
 
