/*
 * This file is part of OpenTTD.
 * OpenTTD is free software; you can redistribute it and/or modify it under the terms of the GNU General Public License as published by the Free Software Foundation, version 2.
 * OpenTTD is distributed in the hope that it will be useful, but WITHOUT ANY WARRANTY; without even the implied warranty of MERCHANTABILITY or FITNESS FOR A PARTICULAR PURPOSE.
 * See the GNU General Public License for more details. You should have received a copy of the GNU General Public License along with OpenTTD. If not, see <http://www.gnu.org/licenses/>.
 */

/** @file station_sl.cpp Code handling saving and loading of stations. */

#include "../stdafx.h"

#include "saveload.h"
#include "compat/station_sl_compat.h"

#include "../station_base.h"
#include "../waypoint_base.h"
#include "../roadstop_base.h"
#include "../vehicle_base.h"
#include "../newgrf_station.h"
#include "../newgrf_roadstop.h"

#include "table/strings.h"

#include "../safeguards.h"

namespace upstream_sl {

static const SaveLoad _roadstop_desc[] = {
	SLE_VAR(RoadStop, xy,           SLE_UINT32),
	SLE_VAR(RoadStop, status,       SLE_UINT8),
	SLE_REF(RoadStop, next,         REF_ROADSTOPS),
};

static uint16 _waiting_acceptance;
static uint32 _old_num_flows;
static uint16 _cargo_source;
static uint32 _cargo_source_xy;
static uint8  _cargo_periods;
static Money  _cargo_feeder_share;

CargoPacketList _packets;
uint32 _old_num_dests;
uint _cargo_reserved_count;

struct FlowSaveLoad {
	FlowSaveLoad() : source(0), via(0), share(0), restricted(false) {}
	StationID source;
	StationID via;
	uint32 share;
	bool restricted;
};

typedef std::pair<const StationID, CargoPacketList > StationCargoPair;

static OldPersistentStorage _old_st_persistent_storage;
static byte _old_last_vehicle_type;

/**
 * Swap the temporary packets with the packets without specific destination in
 * the given goods entry. Assert that at least one of those is empty.
 * @param ge Goods entry to swap with.
 */
static void SwapPackets(GoodsEntry *ge)
{
	StationCargoPacketMap &ge_packets = const_cast<StationCargoPacketMap &>(*ge->data->cargo.Packets());

	if (_packets.empty()) {
		std::map<StationID, CargoPacketList>::iterator it(ge_packets.find(INVALID_STATION));
		if (it == ge_packets.end()) {
			return;
		} else {
			it->second.swap(_packets);
		}
	} else {
		assert(ge_packets[INVALID_STATION].empty());
		ge_packets[INVALID_STATION].swap(_packets);
	}
}

class SlStationSpecList : public DefaultSaveLoadHandler<SlStationSpecList, BaseStation> {
public:
	inline static const SaveLoad description[] = {
		SLE_CONDVAR(StationSpecList, grfid,    SLE_UINT32,                SLV_27,                    SL_MAX_VERSION),
		SLE_CONDVAR(StationSpecList, localidx, SLE_FILE_U8 | SLE_VAR_U16, SLV_27,                    SLV_EXTEND_ENTITY_MAPPING),
		SLE_CONDVAR(StationSpecList, localidx, SLE_UINT16,                SLV_EXTEND_ENTITY_MAPPING, SL_MAX_VERSION),
	};
	inline const static SaveLoadCompatTable compat_description = _station_spec_list_sl_compat;

	void Save(BaseStation *bst) const override
	{
		SlSetStructListLength(bst->speclist.size());
		for (uint i = 0; i < bst->speclist.size(); i++) {
			SlObject(&bst->speclist[i], this->GetDescription());
		}
	}

	void Load(BaseStation *bst) const override
	{
		uint8 num_specs = (uint8)SlGetStructListLength(UINT8_MAX);

		bst->speclist.resize(num_specs);
		for (uint i = 0; i < num_specs; i++) {
			SlObject(&bst->speclist[i], this->GetLoadDescription());
		}
	}
};

class SlRoadStopSpecList : public DefaultSaveLoadHandler<SlRoadStopSpecList, BaseStation> {
public:
	inline static const SaveLoad description[] = {
		SLE_CONDVAR(StationSpecList, grfid,    SLE_UINT32,                SLV_27,                    SL_MAX_VERSION),
		SLE_CONDVAR(StationSpecList, localidx, SLE_FILE_U8 | SLE_VAR_U16, SLV_27,                    SLV_EXTEND_ENTITY_MAPPING),
		SLE_CONDVAR(StationSpecList, localidx, SLE_UINT16,                SLV_EXTEND_ENTITY_MAPPING, SL_MAX_VERSION),
	};
	inline const static SaveLoadCompatTable compat_description = _station_road_stop_spec_list_sl_compat;

	void Save(BaseStation *bst) const override
	{
		SlSetStructListLength(bst->roadstop_speclist.size());
		for (uint i = 0; i < bst->roadstop_speclist.size(); i++) {
			SlObject(&bst->roadstop_speclist[i], this->GetDescription());
		}
	}

	void Load(BaseStation *bst) const override
	{
		uint8 num_specs = (uint8)SlGetStructListLength(UINT8_MAX);

		bst->roadstop_speclist.resize(num_specs);
		for (uint i = 0; i < num_specs; i++) {
			SlObject(&bst->roadstop_speclist[i], this->GetLoadDescription());
		}
	}
};

class SlStationCargo : public DefaultSaveLoadHandler<SlStationCargo, GoodsEntry> {
public:
	inline static const SaveLoad description[] = {
		    SLE_VAR(StationCargoPair, first,  SLE_UINT16),
		SLE_REFRING(StationCargoPair, second, REF_CARGO_PACKET),
	};
	inline const static SaveLoadCompatTable compat_description = _station_cargo_sl_compat;

	void Save(GoodsEntry *ge) const override
	{
		// removed
		NOT_REACHED();
	}

	void Load(GoodsEntry *ge) const override
	{
		size_t num_dests = IsSavegameVersionBefore(SLV_SAVELOAD_LIST_LENGTH) ? _old_num_dests : SlGetStructListLength(UINT32_MAX);

		StationCargoPair pair;
		for (uint j = 0; j < num_dests; ++j) {
			SlObject(&pair, this->GetLoadDescription());
			const_cast<StationCargoPacketMap &>(*(ge->data->cargo.Packets()))[pair.first].swap(pair.second);
			assert(pair.second.empty());
		}
	}

	void FixPointers(GoodsEntry *ge) const override
	{
		if (ge->data == nullptr) return;
		for (StationCargoPacketMap::ConstMapIterator it = ge->data->cargo.Packets()->begin(); it != ge->data->cargo.Packets()->end(); ++it) {
			SlObject(const_cast<StationCargoPair *>(&(*it)), this->GetDescription());
		}
	}
};

class SlStationFlow : public DefaultSaveLoadHandler<SlStationFlow, GoodsEntry> {
public:
	inline static const SaveLoad description[] = {
		    SLE_VAR(FlowSaveLoad, source,     SLE_UINT16),
		    SLE_VAR(FlowSaveLoad, via,        SLE_UINT16),
		    SLE_VAR(FlowSaveLoad, share,      SLE_UINT32),
		SLE_CONDVAR(FlowSaveLoad, restricted, SLE_BOOL, SLV_187, SL_MAX_VERSION),
	};
	inline const static SaveLoadCompatTable compat_description = _station_flow_sl_compat;

	void Save(GoodsEntry *ge) const override
	{
		// removed
		NOT_REACHED();
	}

	void Load(GoodsEntry *ge) const override
	{
		size_t num_flows = IsSavegameVersionBefore(SLV_SAVELOAD_LIST_LENGTH) ? _old_num_flows : SlGetStructListLength(UINT32_MAX);

		FlowSaveLoad flow;
		FlowStat *fs = nullptr;
		StationID prev_source = INVALID_STATION;
		for (uint32 j = 0; j < num_flows; ++j) {
			SlObject(&flow, this->GetLoadDescription());
			if (fs == nullptr || prev_source != flow.source) {
				fs = &(*(ge->data->flows.insert(ge->data->flows.end(), FlowStat(flow.source, flow.via, flow.share, flow.restricted))));
			} else {
				fs->AppendShare(flow.via, flow.share, flow.restricted);
			}
			prev_source = flow.source;
		}
	}
};

class SlStationGoods : public DefaultSaveLoadHandler<SlStationGoods, BaseStation> {
public:
#if defined(_MSC_VER) && (_MSC_VER == 1915 || _MSC_VER == 1916)
	/* This table access private members of other classes; they have this
	 * class as friend. For MSVC CL 19.15 and 19.16 this doesn't work for
	 * "inline static const", so we are forced to wrap the table in a
	 * function. CL 19.16 is the latest for VS2017. */
	inline static const SaveLoad description[] = {{}};
	SaveLoadTable GetDescription() const override {
#else
	inline
#endif
	static const SaveLoad description[] = {
		SLEG_CONDVAR("waiting_acceptance", _waiting_acceptance, SLE_UINT16,        SL_MIN_VERSION, SLV_68),
		 SLE_CONDVAR(GoodsEntry, status,               SLE_UINT8,                  SLV_68, SL_MAX_VERSION),
		     SLE_VAR(GoodsEntry, time_since_pickup,    SLE_UINT8),
		     SLE_VAR(GoodsEntry, rating,               SLE_UINT8),
		SLEG_CONDVAR("cargo_source", _cargo_source,    SLE_FILE_U8 | SLE_VAR_U16,   SL_MIN_VERSION, SLV_7),
		SLEG_CONDVAR("cargo_source", _cargo_source,    SLE_UINT16,                  SLV_7, SLV_68),
		SLEG_CONDVAR("cargo_source_xy", _cargo_source_xy, SLE_UINT32,               SLV_44, SLV_68),
		SLEG_CONDVAR("cargo_days", _cargo_periods,     SLE_UINT8,                   SL_MIN_VERSION, SLV_68),
		     SLE_VAR(GoodsEntry, last_speed,           SLE_UINT8),
		     SLE_VAR(GoodsEntry, last_age,             SLE_UINT8),
		SLEG_CONDVAR("cargo_feeder_share", _cargo_feeder_share,  SLE_FILE_U32 | SLE_VAR_I64, SLV_14, SLV_65),
		SLEG_CONDVAR("cargo_feeder_share", _cargo_feeder_share,  SLE_INT64,                  SLV_65, SLV_68),
		 SLE_CONDVAR(GoodsEntry, amount_fract,         SLE_UINT8,                 SLV_150, SL_MAX_VERSION),
		SLEG_CONDREFRING("packets", _packets,          REF_CARGO_PACKET,           SLV_68, SLV_183),
		SLEG_CONDVAR("old_num_dests", _old_num_dests,  SLE_UINT32,                SLV_183, SLV_SAVELOAD_LIST_LENGTH),
		SLEG_CONDVAR("cargo.reserved_count", _cargo_reserved_count, SLE_UINT,     SLV_181, SL_MAX_VERSION),
		 SLE_CONDVAR(GoodsEntry, link_graph,           SLE_UINT16,                SLV_183, SL_MAX_VERSION),
		 SLE_CONDVAR(GoodsEntry, node,                 SLE_UINT16,                SLV_183, SL_MAX_VERSION),
		SLEG_CONDVAR("old_num_flows", _old_num_flows,  SLE_UINT32,                SLV_183, SLV_SAVELOAD_LIST_LENGTH),
		 SLE_CONDVAR(GoodsEntry, max_waiting_cargo,    SLE_UINT32,                SLV_183, SL_MAX_VERSION),
		SLEG_CONDSTRUCTLIST("flow", SlStationFlow,                                SLV_183, SL_MAX_VERSION),
		SLEG_CONDSTRUCTLIST("cargo", SlStationCargo,                              SLV_183, SL_MAX_VERSION),
	};
#if defined(_MSC_VER) && (_MSC_VER == 1915 || _MSC_VER == 1916)
		return description;
	}
#endif
	inline const static SaveLoadCompatTable compat_description = _station_goods_sl_compat;

	/**
	 * Get the number of cargoes used by this savegame version.
	 * @return The number of cargoes used by this savegame version.
	 */
	size_t GetNumCargo() const
	{
		if (IsSavegameVersionBefore(SLV_55)) return 12;
		if (IsSavegameVersionBefore(SLV_EXTEND_CARGOTYPES)) return 32;
		if (IsSavegameVersionBefore(SLV_SAVELOAD_LIST_LENGTH)) return NUM_CARGO;
		/* Read from the savegame how long the list is. */
		return SlGetStructListLength(NUM_CARGO);
	}

	void Save(BaseStation *bst) const override
	{
<<<<<<< HEAD
		NOT_REACHED();
=======
		Station *st = Station::From(bst);

		SlSetStructListLength(NUM_CARGO);

		for (GoodsEntry &ge : st->goods) {
			SlObject(&ge, this->GetDescription());
		}
>>>>>>> 37f84b73
	}

	void Load(BaseStation *bst) const override
	{
		Station *st = Station::From(bst);

		std::unique_ptr<GoodsEntryData> spare_ged;

		/* Before savegame version 161, persistent storages were not stored in a pool. */
		if (IsSavegameVersionBefore(SLV_161) && !IsSavegameVersionBefore(SLV_145) && st->facilities & FACIL_AIRPORT) {
			/* Store the old persistent storage. The GRFID will be added later. */
			assert(PersistentStorage::CanAllocateItem());
			st->airport.psa = new PersistentStorage(0, 0, 0);
			std::copy(std::begin(_old_st_persistent_storage.storage), std::end(_old_st_persistent_storage.storage), std::begin(st->airport.psa->storage));
		}

<<<<<<< HEAD
		size_t num_cargo = this->GetNumCargo();
		for (size_t i = 0; i < num_cargo; i++) {
			GoodsEntry *ge = &st->goods[i];
			if (ge->data == nullptr) {
				if (spare_ged != nullptr) {
					ge->data = std::move(spare_ged);
				} else {
					ge->data.reset(new GoodsEntryData());
				}
			}
			SlObject(ge, this->GetLoadDescription());
			if (!IsSavegameVersionBefore(SLV_181)) ge->data->cargo.LoadSetReservedCount(_cargo_reserved_count);
=======
		auto end = std::next(std::begin(st->goods), std::min(this->GetNumCargo(), std::size(st->goods)));
		for (auto it = std::begin(st->goods); it != end; ++it) {
			GoodsEntry &ge = *it;
			SlObject(&ge, this->GetLoadDescription());
>>>>>>> 37f84b73
			if (IsSavegameVersionBefore(SLV_183)) {
				SwapPackets(&ge);
			}
			if (IsSavegameVersionBefore(SLV_68)) {
				SB(ge.status, GoodsEntry::GES_ACCEPTANCE, 1, HasBit(_waiting_acceptance, 15));
				if (GB(_waiting_acceptance, 0, 12) != 0) {
					/* In old versions, enroute_from used 0xFF as INVALID_STATION */
					StationID source = (IsSavegameVersionBefore(SLV_7) && _cargo_source == 0xFF) ? INVALID_STATION : _cargo_source;

					/* Make sure we can allocate the CargoPacket. This is safe
					 * as there can only be ~64k stations and 32 cargoes in these
					 * savegame versions. As the CargoPacketPool has more than
					 * 16 million entries; it fits by an order of magnitude. */
					assert(CargoPacket::CanAllocateItem());

					/* Don't construct the packet with station here, because that'll fail with old savegames */
					CargoPacket *cp = new CargoPacket(GB(_waiting_acceptance, 0, 12), _cargo_periods, source, _cargo_source_xy, _cargo_feeder_share);
<<<<<<< HEAD
					ge->data->cargo.Append(cp, INVALID_STATION);
					SB(ge->status, GoodsEntry::GES_RATING, 1, 1);
=======
					ge.cargo.Append(cp, INVALID_STATION);
					SB(ge.status, GoodsEntry::GES_RATING, 1, 1);
>>>>>>> 37f84b73
				}
			}
			if (ge->data->MayBeRemoved()) {
				spare_ged = std::move(ge->data);
			}
		}
	}

	void FixPointers(BaseStation *bst) const override
	{
		Station *st = Station::From(bst);

		size_t num_cargo = IsSavegameVersionBefore(SLV_55) ? 12 : IsSavegameVersionBefore(SLV_EXTEND_CARGOTYPES) ? 32 : NUM_CARGO;
		auto end = std::next(std::begin(st->goods), std::min(num_cargo, std::size(st->goods)));
		for (auto it = std::begin(st->goods); it != end; ++it) {
			GoodsEntry &ge = *it;
			if (IsSavegameVersionBefore(SLV_183)) {
				SwapPackets(&ge); // We have to swap back again to be in the format pre-183 expects.
				SlObject(&ge, this->GetDescription());
				SwapPackets(&ge);
			} else {
				SlObject(&ge, this->GetDescription());
			}
		}
	}
};

class SlRoadStopTileData : public DefaultSaveLoadHandler<SlRoadStopTileData, BaseStation> {
public:
	inline static const SaveLoad description[] = {
	    SLE_VAR(RoadStopTileData, tile,            SLE_UINT32),
	    SLE_VAR(RoadStopTileData, random_bits,     SLE_UINT8),
	    SLE_VAR(RoadStopTileData, animation_frame, SLE_UINT8),
	};
	inline const static SaveLoadCompatTable compat_description = {};

	static uint8 last_num_specs; ///< Number of specs of the last loaded station.

	void Save(BaseStation *bst) const override
	{
		SlSetStructListLength(bst->custom_roadstop_tile_data.size());
		for (uint i = 0; i < bst->custom_roadstop_tile_data.size(); i++) {
			SlObject(&bst->custom_roadstop_tile_data[i], this->GetDescription());
		}
	}

	void Load(BaseStation *bst) const override
	{
		uint32 num_tiles = (uint32)SlGetStructListLength(UINT32_MAX);
		bst->custom_roadstop_tile_data.resize(num_tiles);
		for (uint i = 0; i < num_tiles; i++) {
			SlObject(&bst->custom_roadstop_tile_data[i], this->GetLoadDescription());
		}
	}
};

/**
 * SaveLoad handler for the BaseStation, which all other stations / waypoints
 * make use of.
 */
class SlStationBase : public DefaultSaveLoadHandler<SlStationBase, BaseStation> {
public:
	inline static const SaveLoad description[] = {
		    SLE_VAR(BaseStation, xy,                     SLE_UINT32),
		    SLE_REF(BaseStation, town,                   REF_TOWN),
		    SLE_VAR(BaseStation, string_id,              SLE_STRINGID),
		    SLE_STR(BaseStation, name,                   SLE_STR | SLF_ALLOW_CONTROL, 0),
		    SLE_VAR(BaseStation, delete_ctr,             SLE_UINT8),
		    SLE_VAR(BaseStation, owner,                  SLE_UINT8),
		    SLE_VAR(BaseStation, facilities,             SLE_UINT8),
		    SLE_VAR(BaseStation, build_date,             SLE_INT32),

		/* Used by newstations for graphic variations */
		    SLE_VAR(BaseStation, random_bits,            SLE_UINT16),
		    SLE_VAR(BaseStation, waiting_triggers,       SLE_UINT8),
	};
	inline const static SaveLoadCompatTable compat_description = _station_base_sl_compat;

	void Save(BaseStation *bst) const override
	{
		SlObject(bst, this->GetDescription());
	}

	void Load(BaseStation *bst) const override
	{
		SlObject(bst, this->GetLoadDescription());
	}

	void FixPointers(BaseStation *bst) const override
	{
		SlObject(bst, this->GetDescription());
	}
};

/**
 * SaveLoad handler for a normal station (read: not a waypoint).
 */
class SlStationNormal : public DefaultSaveLoadHandler<SlStationNormal, BaseStation> {
public:
	inline static const SaveLoad description[] = {
		SLEG_STRUCT("base", SlStationBase),
		    SLE_VAR(Station, train_station.tile,         SLE_UINT32),
		    SLE_VAR(Station, train_station.w,            SLE_FILE_U8 | SLE_VAR_U16),
		    SLE_VAR(Station, train_station.h,            SLE_FILE_U8 | SLE_VAR_U16),

		    SLE_REF(Station, bus_stops,                  REF_ROADSTOPS),
		    SLE_REF(Station, truck_stops,                REF_ROADSTOPS),
		SLE_CONDVAR(Station, ship_station.tile,          SLE_UINT32,                SLV_MULTITILE_DOCKS, SL_MAX_VERSION),
		SLE_CONDVAR(Station, ship_station.w,             SLE_FILE_U8 | SLE_VAR_U16, SLV_MULTITILE_DOCKS, SL_MAX_VERSION),
		SLE_CONDVAR(Station, ship_station.h,             SLE_FILE_U8 | SLE_VAR_U16, SLV_MULTITILE_DOCKS, SL_MAX_VERSION),
		SLE_CONDVAR(Station, docking_station.tile,       SLE_UINT32,                SLV_MULTITILE_DOCKS, SL_MAX_VERSION),
		SLE_CONDVAR(Station, docking_station.w,          SLE_FILE_U8 | SLE_VAR_U16, SLV_MULTITILE_DOCKS, SL_MAX_VERSION),
		SLE_CONDVAR(Station, docking_station.h,          SLE_FILE_U8 | SLE_VAR_U16, SLV_MULTITILE_DOCKS, SL_MAX_VERSION),
		    SLE_VAR(Station, airport.tile,               SLE_UINT32),
		SLE_CONDVAR(Station, airport.w,                  SLE_FILE_U8 | SLE_VAR_U16, SLV_140, SL_MAX_VERSION),
		SLE_CONDVAR(Station, airport.h,                  SLE_FILE_U8 | SLE_VAR_U16, SLV_140, SL_MAX_VERSION),
		    SLE_VAR(Station, airport.type,               SLE_UINT8),
		SLE_CONDVAR(Station, airport.layout,             SLE_UINT8,                 SLV_145, SL_MAX_VERSION),
		    SLE_VAR(Station, airport.flags,              SLE_UINT64),
		SLE_CONDVAR(Station, airport.rotation,           SLE_UINT8,                 SLV_145, SL_MAX_VERSION),
		SLEG_CONDARR("storage", _old_st_persistent_storage.storage,  SLE_UINT32, 16, SLV_145, SLV_161),
		SLE_CONDREF(Station, airport.psa,                REF_STORAGE,               SLV_161, SL_MAX_VERSION),

		    SLE_VAR(Station, indtype,                    SLE_UINT8),

		    SLE_VAR(Station, time_since_load,            SLE_UINT8),
		    SLE_VAR(Station, time_since_unload,          SLE_UINT8),
		SLEG_VAR("last_vehicle_type", _old_last_vehicle_type, SLE_UINT8),
		    SLE_VAR(Station, had_vehicle_of_type,        SLE_UINT8),
		 SLE_REFVEC(Station, loading_vehicles,           REF_VEHICLE),
		SLE_CONDVAR(Station, always_accepted,            SLE_FILE_U32 | SLE_VAR_U64, SLV_127, SLV_EXTEND_CARGOTYPES),
		SLE_CONDVAR(Station, always_accepted,            SLE_UINT64,                 SLV_EXTEND_CARGOTYPES, SL_MAX_VERSION),
		SLEG_CONDSTRUCTLIST("speclist", SlRoadStopTileData,                          SLV_NEWGRF_ROAD_STOPS, SL_MAX_VERSION),
		SLEG_STRUCTLIST("goods", SlStationGoods),
	};
	inline const static SaveLoadCompatTable compat_description = _station_normal_sl_compat;

	void Save(BaseStation *bst) const override
	{
		if ((bst->facilities & FACIL_WAYPOINT) != 0) return;
		SlObject(bst, this->GetDescription());
	}

	void Load(BaseStation *bst) const override
	{
		if ((bst->facilities & FACIL_WAYPOINT) != 0) return;
		SlObject(bst, this->GetLoadDescription());

		for (CargoID i = 0; i < NUM_CARGO; i++) {
			Station::From(bst)->goods[i].last_vehicle_type = _old_last_vehicle_type;
		}
	}

	void FixPointers(BaseStation *bst) const override
	{
		if ((bst->facilities & FACIL_WAYPOINT) != 0) return;
		SlObject(bst, this->GetDescription());
	}
};

class SlStationWaypoint : public DefaultSaveLoadHandler<SlStationWaypoint, BaseStation> {
public:
	inline static const SaveLoad description[] = {
		SLEG_STRUCT("base", SlStationBase),
		    SLE_VAR(Waypoint, town_cn,                   SLE_UINT16),

		SLE_CONDVAR(Waypoint, train_station.tile,        SLE_UINT32,                  SLV_124, SL_MAX_VERSION),
		SLE_CONDVAR(Waypoint, train_station.w,           SLE_FILE_U8 | SLE_VAR_U16,   SLV_124, SL_MAX_VERSION),
		SLE_CONDVAR(Waypoint, train_station.h,           SLE_FILE_U8 | SLE_VAR_U16,   SLV_124, SL_MAX_VERSION),
	};
	inline const static SaveLoadCompatTable compat_description = _station_waypoint_sl_compat;

	void Save(BaseStation *bst) const override
	{
		if ((bst->facilities & FACIL_WAYPOINT) == 0) return;
		SlObject(bst, this->GetDescription());
	}

	void Load(BaseStation *bst) const override
	{
		if ((bst->facilities & FACIL_WAYPOINT) == 0) return;
		SlObject(bst, this->GetLoadDescription());
	}

	void FixPointers(BaseStation *bst) const override
	{
		if ((bst->facilities & FACIL_WAYPOINT) == 0) return;
		SlObject(bst, this->GetDescription());
	}
};

static const SaveLoad _station_desc[] = {
	SLE_SAVEBYTE(BaseStation, facilities),
	SLEG_STRUCT("normal", SlStationNormal),
	SLEG_STRUCT("waypoint", SlStationWaypoint),
	SLEG_CONDSTRUCTLIST("speclist", SlStationSpecList, SLV_27, SL_MAX_VERSION),
	SLEG_CONDSTRUCTLIST("roadstopspeclist", SlRoadStopSpecList, SLV_NEWGRF_ROAD_STOPS, SL_MAX_VERSION),
};

struct STNNChunkHandler : ChunkHandler {
	STNNChunkHandler() : ChunkHandler('STNN', CH_TABLE) {}

	void Save() const override
	{
		SlTableHeader(_station_desc);

		/* Write the stations */
		for (BaseStation *st : BaseStation::Iterate()) {
			SlSetArrayIndex(st->index);
			SlObject(st, _station_desc);
		}
	}


	void Load() const override
	{
		const std::vector<SaveLoad> slt = SlCompatTableHeader(_station_desc, _station_sl_compat);

		_old_num_flows = 0;

		int index;
		while ((index = SlIterateArray()) != -1) {
			bool waypoint = (SlReadByte() & FACIL_WAYPOINT) != 0;

			BaseStation *bst = waypoint ? (BaseStation *)new (index) Waypoint() : new (index) Station();
			SlObject(bst, slt);
		}
	}

	void FixPointers() const override
	{
		/* From SLV_123 we store stations in STNN; before that in STNS. So do not
		 * fix pointers when the version is below SLV_123, as that would fix
		 * pointers twice: once in STNS chunk and once here. */
		if (IsSavegameVersionBefore(SLV_123)) return;

		for (BaseStation *bst : BaseStation::Iterate()) {
			SlObject(bst, _station_desc);
		}
	}
};

struct ROADChunkHandler : ChunkHandler {
	ROADChunkHandler() : ChunkHandler('ROAD', CH_TABLE) {}

	void Save() const override
	{
		SlTableHeader(_roadstop_desc);

		for (RoadStop *rs : RoadStop::Iterate()) {
			SlSetArrayIndex(rs->index);
			SlObject(rs, _roadstop_desc);
		}
	}

	void Load() const override
	{
		const std::vector<SaveLoad> slt = SlCompatTableHeader(_roadstop_desc, _roadstop_sl_compat);

		int index;

		while ((index = SlIterateArray()) != -1) {
			RoadStop *rs = new (index) RoadStop(INVALID_TILE);

			SlObject(rs, slt);
		}
	}

	void FixPointers() const override
	{
		for (RoadStop *rs : RoadStop::Iterate()) {
			SlObject(rs, _roadstop_desc);
		}
	}
};

static const STNNChunkHandler STNN;
static const ROADChunkHandler ROAD;
static const ChunkHandlerRef station_chunk_handlers[] = {
	STNN,
	ROAD,
};

extern const ChunkHandlerTable _station_chunk_handlers(station_chunk_handlers);

}<|MERGE_RESOLUTION|>--- conflicted
+++ resolved
@@ -260,17 +260,7 @@
 
 	void Save(BaseStation *bst) const override
 	{
-<<<<<<< HEAD
 		NOT_REACHED();
-=======
-		Station *st = Station::From(bst);
-
-		SlSetStructListLength(NUM_CARGO);
-
-		for (GoodsEntry &ge : st->goods) {
-			SlObject(&ge, this->GetDescription());
-		}
->>>>>>> 37f84b73
 	}
 
 	void Load(BaseStation *bst) const override
@@ -287,25 +277,18 @@
 			std::copy(std::begin(_old_st_persistent_storage.storage), std::end(_old_st_persistent_storage.storage), std::begin(st->airport.psa->storage));
 		}
 
-<<<<<<< HEAD
 		size_t num_cargo = this->GetNumCargo();
 		for (size_t i = 0; i < num_cargo; i++) {
-			GoodsEntry *ge = &st->goods[i];
-			if (ge->data == nullptr) {
+			GoodsEntry &ge = st->goods[i];
+			if (ge.data == nullptr) {
 				if (spare_ged != nullptr) {
-					ge->data = std::move(spare_ged);
+					ge.data = std::move(spare_ged);
 				} else {
-					ge->data.reset(new GoodsEntryData());
+					ge.data.reset(new GoodsEntryData());
 				}
 			}
-			SlObject(ge, this->GetLoadDescription());
-			if (!IsSavegameVersionBefore(SLV_181)) ge->data->cargo.LoadSetReservedCount(_cargo_reserved_count);
-=======
-		auto end = std::next(std::begin(st->goods), std::min(this->GetNumCargo(), std::size(st->goods)));
-		for (auto it = std::begin(st->goods); it != end; ++it) {
-			GoodsEntry &ge = *it;
 			SlObject(&ge, this->GetLoadDescription());
->>>>>>> 37f84b73
+			if (!IsSavegameVersionBefore(SLV_181)) ge.data->cargo.LoadSetReservedCount(_cargo_reserved_count);
 			if (IsSavegameVersionBefore(SLV_183)) {
 				SwapPackets(&ge);
 			}
@@ -323,17 +306,12 @@
 
 					/* Don't construct the packet with station here, because that'll fail with old savegames */
 					CargoPacket *cp = new CargoPacket(GB(_waiting_acceptance, 0, 12), _cargo_periods, source, _cargo_source_xy, _cargo_feeder_share);
-<<<<<<< HEAD
-					ge->data->cargo.Append(cp, INVALID_STATION);
-					SB(ge->status, GoodsEntry::GES_RATING, 1, 1);
-=======
-					ge.cargo.Append(cp, INVALID_STATION);
+					ge.data->cargo.Append(cp, INVALID_STATION);
 					SB(ge.status, GoodsEntry::GES_RATING, 1, 1);
->>>>>>> 37f84b73
 				}
 			}
-			if (ge->data->MayBeRemoved()) {
-				spare_ged = std::move(ge->data);
+			if (ge.data->MayBeRemoved()) {
+				spare_ged = std::move(ge.data);
 			}
 		}
 	}
