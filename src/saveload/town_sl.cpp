/*
 * This file is part of OpenTTD.
 * OpenTTD is free software; you can redistribute it and/or modify it under the terms of the GNU General Public License as published by the Free Software Foundation, version 2.
 * OpenTTD is distributed in the hope that it will be useful, but WITHOUT ANY WARRANTY; without even the implied warranty of MERCHANTABILITY or FITNESS FOR A PARTICULAR PURPOSE.
 * See the GNU General Public License for more details. You should have received a copy of the GNU General Public License along with OpenTTD. If not, see <http://www.gnu.org/licenses/>.
 */

/** @file town_sl.cpp Code handling saving and loading of towns and houses */

#include "../stdafx.h"
#include "../newgrf_house.h"
#include "../town.h"
#include "../landscape.h"
#include "../subsidy_func.h"
#include "../strings_func.h"

#include "saveload.h"
#include "newgrf_sl.h"

#include "../safeguards.h"

<<<<<<< HEAD
=======
typedef TileMatrix<CargoTypes, 4> AcceptanceMatrix;

>>>>>>> 9340fe9c
/**
 * Rebuild all the cached variables of towns.
 */
void RebuildTownCaches(bool cargo_update_required)
{
	InitializeBuildingCounts();
	RebuildTownKdtree();

	/* Reset town population and num_houses */
	for (Town *town : Town::Iterate()) {
		town->cache.population = 0;
		town->cache.num_houses = 0;
	}

	for (TileIndex t = 0; t < MapSize(); t++) {
		if (!IsTileType(t, MP_HOUSE)) continue;

		HouseID house_id = GetHouseType(t);
		Town *town = Town::GetByTile(t);
		IncreaseBuildingCount(town, house_id);
		if (IsHouseCompleted(t)) town->cache.population += HouseSpec::Get(house_id)->population;

		/* Increase the number of houses for every house, but only once. */
		if (GetHouseNorthPart(house_id) == 0) town->cache.num_houses++;
	}

	/* Update the population and num_house dependent values */
	for (Town *town : Town::Iterate()) {
		UpdateTownRadius(town);
	}
}

/**
 * Check and update town and house values.
 *
 * Checked are the HouseIDs. Updated are the
 * town population the number of houses per
 * town, the town radius and the max passengers
 * of the town.
 */
void UpdateHousesAndTowns(bool cargo_update_required)
{
	for (TileIndex t = 0; t < MapSize(); t++) {
		if (!IsTileType(t, MP_HOUSE)) continue;

		HouseID house_id = GetCleanHouseType(t);
		if (!HouseSpec::Get(house_id)->enabled && house_id >= NEW_HOUSE_OFFSET) {
			/* The specs for this type of house are not available any more, so
			 * replace it with the substitute original house type. */
			house_id = _house_mngr.GetSubstituteID(house_id);
			SetHouseType(t, house_id);
			cargo_update_required = true;
		}
	}

	/* Check for cases when a NewGRF has set a wrong house substitute type. */
	for (TileIndex t = 0; t < MapSize(); t++) {
		if (!IsTileType(t, MP_HOUSE)) continue;

		HouseID house_type = GetCleanHouseType(t);
		TileIndex north_tile = t + GetHouseNorthPart(house_type); // modifies 'house_type'!
		if (t == north_tile) {
			const HouseSpec *hs = HouseSpec::Get(house_type);
			bool valid_house = true;
			if (hs->building_flags & TILE_SIZE_2x1) {
				TileIndex tile = t + TileDiffXY(1, 0);
				if (!IsTileType(tile, MP_HOUSE) || GetCleanHouseType(tile) != house_type + 1) valid_house = false;
			} else if (hs->building_flags & TILE_SIZE_1x2) {
				TileIndex tile = t + TileDiffXY(0, 1);
				if (!IsTileType(tile, MP_HOUSE) || GetCleanHouseType(tile) != house_type + 1) valid_house = false;
			} else if (hs->building_flags & TILE_SIZE_2x2) {
				TileIndex tile = t + TileDiffXY(0, 1);
				if (!IsTileType(tile, MP_HOUSE) || GetCleanHouseType(tile) != house_type + 1) valid_house = false;
				tile = t + TileDiffXY(1, 0);
				if (!IsTileType(tile, MP_HOUSE) || GetCleanHouseType(tile) != house_type + 2) valid_house = false;
				tile = t + TileDiffXY(1, 1);
				if (!IsTileType(tile, MP_HOUSE) || GetCleanHouseType(tile) != house_type + 3) valid_house = false;
			}
			/* If not all tiles of this house are present remove the house.
			 * The other tiles will get removed later in this loop because
			 * their north tile is not the correct type anymore. */
			if (!valid_house) {
				DoClearSquare(t);
				cargo_update_required = true;
			}
		} else if (!IsTileType(north_tile, MP_HOUSE) || GetCleanHouseType(north_tile) != house_type) {
			/* This tile should be part of a multi-tile building but the
			 * north tile of this house isn't on the map. */
			DoClearSquare(t);
			cargo_update_required = true;
		}
	}

	RebuildTownCaches(cargo_update_required);
}

/** Save and load of towns. */
static const SaveLoad _town_desc[] = {
	SLE_CONDVAR(Town, xy,                    SLE_FILE_U16 | SLE_VAR_U32, SL_MIN_VERSION, SLV_6),
	SLE_CONDVAR(Town, xy,                    SLE_UINT32,                 SLV_6, SL_MAX_VERSION),

	SLE_CONDNULL(2, SL_MIN_VERSION, SLV_3),                   ///< population, no longer in use
	SLE_CONDNULL(4, SLV_3, SLV_85),                  ///< population, no longer in use
	SLE_CONDNULL(2, SL_MIN_VERSION, SLV_92),                  ///< num_houses, no longer in use

	SLE_CONDVAR(Town, townnamegrfid,         SLE_UINT32, SLV_66, SL_MAX_VERSION),
	    SLE_VAR(Town, townnametype,          SLE_UINT16),
	    SLE_VAR(Town, townnameparts,         SLE_UINT32),
	SLE_CONDSTR(Town, name,                  SLE_STR | SLF_ALLOW_CONTROL, 0, SLV_84, SL_MAX_VERSION),

	    SLE_VAR(Town, flags,                 SLE_UINT8),
	SLE_CONDVAR_X(Town, church_count,        SLE_UINT16, SL_MIN_VERSION, SL_MAX_VERSION, SlXvFeatureTest(XSLFTO_AND, XSLFI_TOWN_MULTI_BUILDING)),
	SLE_CONDVAR_X(Town, stadium_count,       SLE_UINT16, SL_MIN_VERSION, SL_MAX_VERSION, SlXvFeatureTest(XSLFTO_AND, XSLFI_TOWN_MULTI_BUILDING)),
	SLE_CONDVAR(Town, statues,               SLE_FILE_U8  | SLE_VAR_U16, SL_MIN_VERSION, SLV_104),
	SLE_CONDVAR(Town, statues,               SLE_UINT16,               SLV_104, SL_MAX_VERSION),

	SLE_CONDNULL(1, SL_MIN_VERSION, SLV_2),                   ///< sort_index, no longer in use

	SLE_CONDVAR(Town, have_ratings,          SLE_FILE_U8  | SLE_VAR_U16, SL_MIN_VERSION, SLV_104),
	SLE_CONDVAR(Town, have_ratings,          SLE_UINT16,               SLV_104, SL_MAX_VERSION),
	SLE_CONDARR(Town, ratings,               SLE_INT16, 8,               SL_MIN_VERSION, SLV_104),
	SLE_CONDARR(Town, ratings,               SLE_INT16, MAX_COMPANIES, SLV_104, SL_MAX_VERSION),
	SLE_CONDNULL_X(MAX_COMPANIES, SL_MIN_VERSION, SL_MAX_VERSION, SlXvFeatureTest(XSLFTO_AND, XSLFI_SPRINGPP)),
	/* failed bribe attempts are stored since savegame format 4 */
	SLE_CONDARR(Town, unwanted,              SLE_INT8,  8,               SLV_4, SLV_104),
	SLE_CONDARR(Town, unwanted,              SLE_INT8,  MAX_COMPANIES, SLV_104, SL_MAX_VERSION),

	SLE_CONDVAR(Town, supplied[CT_PASSENGERS].old_max, SLE_FILE_U16 | SLE_VAR_U32, SL_MIN_VERSION, SLV_9),
	SLE_CONDVAR(Town, supplied[CT_MAIL].old_max,       SLE_FILE_U16 | SLE_VAR_U32, SL_MIN_VERSION, SLV_9),
	SLE_CONDVAR(Town, supplied[CT_PASSENGERS].new_max, SLE_FILE_U16 | SLE_VAR_U32, SL_MIN_VERSION, SLV_9),
	SLE_CONDVAR(Town, supplied[CT_MAIL].new_max,       SLE_FILE_U16 | SLE_VAR_U32, SL_MIN_VERSION, SLV_9),
	SLE_CONDVAR(Town, supplied[CT_PASSENGERS].old_act, SLE_FILE_U16 | SLE_VAR_U32, SL_MIN_VERSION, SLV_9),
	SLE_CONDVAR(Town, supplied[CT_MAIL].old_act,       SLE_FILE_U16 | SLE_VAR_U32, SL_MIN_VERSION, SLV_9),
	SLE_CONDVAR(Town, supplied[CT_PASSENGERS].new_act, SLE_FILE_U16 | SLE_VAR_U32, SL_MIN_VERSION, SLV_9),
	SLE_CONDVAR(Town, supplied[CT_MAIL].new_act,       SLE_FILE_U16 | SLE_VAR_U32, SL_MIN_VERSION, SLV_9),

	SLE_CONDNULL_X(4, SL_MIN_VERSION, SL_MAX_VERSION, SlXvFeatureTest(XSLFTO_AND, XSLFI_CHILLPP, SL_CHILLPP_232)),
	SLE_CONDVAR(Town, supplied[CT_PASSENGERS].old_max, SLE_UINT32,                 SLV_9, SLV_165),
	SLE_CONDNULL_X(4, SL_MIN_VERSION, SL_MAX_VERSION, SlXvFeatureTest(XSLFTO_AND, XSLFI_CHILLPP, SL_CHILLPP_232)),
	SLE_CONDVAR(Town, supplied[CT_MAIL].old_max,       SLE_UINT32,                 SLV_9, SLV_165),
	SLE_CONDNULL_X(8, SL_MIN_VERSION, SL_MAX_VERSION, SlXvFeatureTest(XSLFTO_AND, XSLFI_CHILLPP, SL_CHILLPP_232)),
	SLE_CONDVAR(Town, supplied[CT_PASSENGERS].new_max, SLE_UINT32,                 SLV_9, SLV_165),
	SLE_CONDNULL_X(4, SL_MIN_VERSION, SL_MAX_VERSION, SlXvFeatureTest(XSLFTO_AND, XSLFI_CHILLPP, SL_CHILLPP_232)),
	SLE_CONDVAR(Town, supplied[CT_MAIL].new_max,       SLE_UINT32,                 SLV_9, SLV_165),
	SLE_CONDNULL_X(8, SL_MIN_VERSION, SL_MAX_VERSION, SlXvFeatureTest(XSLFTO_AND, XSLFI_CHILLPP, SL_CHILLPP_232)),
	SLE_CONDVAR(Town, supplied[CT_PASSENGERS].old_act, SLE_UINT32,                 SLV_9, SLV_165),
	SLE_CONDNULL_X(4, SL_MIN_VERSION, SL_MAX_VERSION, SlXvFeatureTest(XSLFTO_AND, XSLFI_CHILLPP, SL_CHILLPP_232)),
	SLE_CONDVAR(Town, supplied[CT_MAIL].old_act,       SLE_UINT32,                 SLV_9, SLV_165),
	SLE_CONDNULL_X(4, SL_MIN_VERSION, SL_MAX_VERSION, SlXvFeatureTest(XSLFTO_AND, XSLFI_CHILLPP, SL_CHILLPP_232)),
	SLE_CONDVAR(Town, supplied[CT_PASSENGERS].new_act, SLE_UINT32,                 SLV_9, SLV_165),
	SLE_CONDNULL_X(4, SL_MIN_VERSION, SL_MAX_VERSION, SlXvFeatureTest(XSLFTO_AND, XSLFI_CHILLPP, SL_CHILLPP_232)),
	SLE_CONDVAR(Town, supplied[CT_MAIL].new_act,       SLE_UINT32,                 SLV_9, SLV_165),

	SLE_CONDNULL(2, SL_MIN_VERSION, SLV_164),                 ///< pct_pass_transported / pct_mail_transported, now computed on the fly
	SLE_CONDNULL_X(3, SL_MIN_VERSION, SL_MAX_VERSION, SlXvFeatureTest(XSLFTO_AND, XSLFI_CHILLPP, SL_CHILLPP_232)),

	SLE_CONDVAR(Town, received[TE_FOOD].old_act,       SLE_UINT16,                 SL_MIN_VERSION, SLV_165),
	SLE_CONDVAR(Town, received[TE_WATER].old_act,      SLE_UINT16,                 SL_MIN_VERSION, SLV_165),
	SLE_CONDNULL_X(2, SL_MIN_VERSION, SL_MAX_VERSION, SlXvFeatureTest(XSLFTO_AND, XSLFI_CHILLPP, SL_CHILLPP_232)),
	SLE_CONDVAR(Town, received[TE_FOOD].new_act,       SLE_UINT16,                 SL_MIN_VERSION, SLV_165),
	SLE_CONDVAR(Town, received[TE_WATER].new_act,      SLE_UINT16,                 SL_MIN_VERSION, SLV_165),
	SLE_CONDNULL_X(2, SL_MIN_VERSION, SL_MAX_VERSION, SlXvFeatureTest(XSLFTO_AND, XSLFI_CHILLPP, SL_CHILLPP_232)),

	SLE_CONDARR(Town, goal, SLE_UINT32, NUM_TE, SLV_165, SL_MAX_VERSION),

	SLE_CONDSSTR(Town, text,                 SLE_STR | SLF_ALLOW_CONTROL, SLV_168, SL_MAX_VERSION),

	SLE_CONDVAR(Town, time_until_rebuild,    SLE_FILE_U8 | SLE_VAR_U16,  SL_MIN_VERSION, SLV_54),
	SLE_CONDVAR(Town, grow_counter,          SLE_FILE_U8 | SLE_VAR_U16,  SL_MIN_VERSION, SLV_54),
	SLE_CONDVAR(Town, growth_rate,           SLE_FILE_U8 | SLE_VAR_I16,  SL_MIN_VERSION, SLV_54),

	SLE_CONDNULL_X(2, SL_MIN_VERSION, SL_MAX_VERSION, SlXvFeatureTest(XSLFTO_AND, XSLFI_JOKERPP)),
	SLE_CONDVAR(Town, time_until_rebuild,    SLE_UINT16,                SLV_54, SL_MAX_VERSION),
	SLE_CONDNULL_X(2, SL_MIN_VERSION, SL_MAX_VERSION, SlXvFeatureTest(XSLFTO_AND, XSLFI_JOKERPP, SL_JOKER_1_26)),
	SLE_CONDVAR(Town, grow_counter,          SLE_UINT16,                SLV_54, SL_MAX_VERSION),

	SLE_CONDVAR(Town, growth_rate,           SLE_FILE_I16 | SLE_VAR_U16, SLV_54, SLV_165),
	SLE_CONDNULL_X(2, SL_MIN_VERSION, SL_MAX_VERSION, SlXvFeatureTest(XSLFTO_AND, XSLFI_JOKERPP, SL_JOKER_1_26)),
	SLE_CONDVAR(Town, growth_rate,           SLE_UINT16,                 SLV_165, SL_MAX_VERSION),

	    SLE_VAR(Town, fund_buildings_months, SLE_UINT8),
	    SLE_VAR(Town, road_build_months,     SLE_UINT8),

	SLE_CONDVAR(Town, exclusivity,           SLE_UINT8,                  SLV_2, SL_MAX_VERSION),
	SLE_CONDNULL_X(1, SL_MIN_VERSION, SL_MAX_VERSION, SlXvFeatureTest(XSLFTO_AND, XSLFI_CHILLPP, SL_CHILLPP_232)),
	SLE_CONDVAR(Town, exclusive_counter,     SLE_UINT8,                  SLV_2, SL_MAX_VERSION),

	SLE_CONDVAR(Town, larger_town,           SLE_BOOL,                  SLV_56, SL_MAX_VERSION),
	SLE_CONDVAR(Town, layout,                SLE_UINT8,                SLV_113, SL_MAX_VERSION),

	SLE_CONDLST(Town, psa_list,            REF_STORAGE,                SLV_161, SL_MAX_VERSION),

	SLE_CONDNULL(4, SLV_166, SLV_EXTEND_CARGOTYPES),  ///< cargo_produced, no longer in use
	SLE_CONDNULL(8, SLV_EXTEND_CARGOTYPES, SLV_REMOVE_TOWN_CARGO_CACHE),  ///< cargo_produced, no longer in use
	SLE_CONDNULL(30, SLV_2, SLV_REMOVE_TOWN_CARGO_CACHE), ///< old reserved space

	SLE_END()
};

static const SaveLoad _town_supplied_desc[] = {
	SLE_CONDVAR(TransportedCargoStat<uint32>, old_max, SLE_UINT32, SLV_165, SL_MAX_VERSION),
	SLE_CONDVAR(TransportedCargoStat<uint32>, new_max, SLE_UINT32, SLV_165, SL_MAX_VERSION),
	SLE_CONDVAR(TransportedCargoStat<uint32>, old_act, SLE_UINT32, SLV_165, SL_MAX_VERSION),
	SLE_CONDVAR(TransportedCargoStat<uint32>, new_act, SLE_UINT32, SLV_165, SL_MAX_VERSION),

	SLE_END()
};

static const SaveLoad _town_received_desc[] = {
	SLE_CONDVAR(TransportedCargoStat<uint16>, old_max, SLE_UINT16, SLV_165, SL_MAX_VERSION),
	SLE_CONDVAR(TransportedCargoStat<uint16>, new_max, SLE_UINT16, SLV_165, SL_MAX_VERSION),
	SLE_CONDVAR(TransportedCargoStat<uint16>, old_act, SLE_UINT16, SLV_165, SL_MAX_VERSION),
	SLE_CONDVAR(TransportedCargoStat<uint16>, new_act, SLE_UINT16, SLV_165, SL_MAX_VERSION),

	SLE_END()
};

static const SaveLoad _town_received_desc_spp[] = {
	SLE_CONDVAR(TransportedCargoStat<uint16>, old_max, SLE_FILE_U32 | SLE_VAR_U16, SLV_165, SL_MAX_VERSION),
	SLE_CONDVAR(TransportedCargoStat<uint16>, new_max, SLE_FILE_U32 | SLE_VAR_U16, SLV_165, SL_MAX_VERSION),
	SLE_CONDVAR(TransportedCargoStat<uint16>, old_act, SLE_FILE_U32 | SLE_VAR_U16, SLV_165, SL_MAX_VERSION),
	SLE_CONDVAR(TransportedCargoStat<uint16>, new_act, SLE_FILE_U32 | SLE_VAR_U16, SLV_165, SL_MAX_VERSION),

	SLE_END()
};

std::vector<SaveLoad> _filtered_town_desc;
std::vector<SaveLoad> _filtered_town_supplied_desc;
std::vector<SaveLoad> _filtered_town_received_desc;

static void SetupDescs_TOWN()
{
	_filtered_town_desc = SlFilterObject(_town_desc);
	_filtered_town_supplied_desc = SlFilterObject(_town_supplied_desc);
	_filtered_town_received_desc = SlFilterObject(_town_received_desc);
}

static void Save_HIDS()
{
	Save_NewGRFMapping(_house_mngr);
}

static void Load_HIDS()
{
	Load_NewGRFMapping(_house_mngr);
}

static void RealSave_Town(Town *t)
{
	SlObjectSaveFiltered(t, _filtered_town_desc.data());

	for (CargoID i = 0; i < NUM_CARGO; i++) {
		SlObjectSaveFiltered(&t->supplied[i], _filtered_town_supplied_desc.data());
	}
	for (int i = TE_BEGIN; i < NUM_TE; i++) {
		SlObjectSaveFiltered(&t->received[i], _filtered_town_received_desc.data());
	}
<<<<<<< HEAD

	/* Write an empty matrix to avoid bumping savegame version. */
	SlWriteUint32(0); // tile
	SlWriteUint16(0); // w
	SlWriteUint16(0); // h
=======
>>>>>>> 9340fe9c
}

static void Save_TOWN()
{
	SetupDescs_TOWN();
	for (Town *t : Town::Iterate()) {
		SlSetArrayIndex(t->index);
		SlAutolength((AutolengthProc*)RealSave_Town, t);
	}
}

static void Load_TOWN()
{
	SetupDescs_TOWN();
	int index;
	uint num_cargo = IsSavegameVersionBefore(SLV_EXTEND_CARGOTYPES) ? 32 : NUM_CARGO;

	while ((index = SlIterateArray()) != -1) {
		Town *t = new (index) Town();
		SlObjectLoadFiltered(t, _filtered_town_desc.data());

		for (CargoID i = 0; i < num_cargo; i++) {
			SlObjectLoadFiltered(&t->supplied[i], _filtered_town_supplied_desc.data());
		}
		if (SlXvIsFeaturePresent(XSLFI_SPRINGPP)) {
			for (int i = TE_BEGIN; i < NUM_TE; i++) {
				SlObject(&t->received[i], _town_received_desc_spp);
			}
		} else {
			for (int i = TE_BEGIN; i < NUM_TE; i++) {
				SlObjectLoadFiltered(&t->received[i], _filtered_town_received_desc.data());
			}
		}

		if (t->townnamegrfid == 0 && !IsInsideMM(t->townnametype, SPECSTR_TOWNNAME_START, SPECSTR_TOWNNAME_LAST + 1) && GetStringTab(t->townnametype) != TEXT_TAB_OLD_CUSTOM) {
			SlErrorCorrupt("Invalid town name generator");
		}

<<<<<<< HEAD
		if (!IsSavegameVersionBefore(SLV_166) || SlXvIsFeaturePresent(XSLFI_TOWN_CARGO_MATRIX)) {
			SlSkipBytes(4); // tile
			uint16 w = SlReadUint16();
			uint16 h = SlReadUint16();
			if (w != 0) {
				SlSkipBytes((SlXvIsFeaturePresent(XSLFI_TOWN_CARGO_MATRIX) ? 8 : 4) * (w / 4 * h / 4));
=======
		if (!IsSavegameVersionBefore(SLV_166) && IsSavegameVersionBefore(SLV_REMOVE_TOWN_CARGO_CACHE)) {
			/* Discard now unused acceptance matrix. */
			AcceptanceMatrix dummy;
			SlObject(&dummy, GetTileMatrixDesc());
			if (dummy.area.w != 0) {
				uint arr_len = dummy.area.w / AcceptanceMatrix::GRID * dummy.area.h / AcceptanceMatrix::GRID;
				SlSkipBytes(4 * arr_len);
>>>>>>> 9340fe9c
			}
		}
	}
}

/** Fix pointers when loading town data. */
static void Ptrs_TOWN()
{
	/* Don't run when savegame version lower than 161. */
	if (IsSavegameVersionBefore(SLV_161)) return;

	SetupDescs_TOWN();
	for (Town *t : Town::Iterate()) {
		SlObjectPtrOrNullFiltered(t, _filtered_town_desc.data());
	}
}

/** Chunk handler for towns. */
extern const ChunkHandler _town_chunk_handlers[] = {
	{ 'HIDS', Save_HIDS, Load_HIDS, nullptr,   nullptr, CH_ARRAY },
	{ 'CITY', Save_TOWN, Load_TOWN, Ptrs_TOWN, nullptr, CH_ARRAY | CH_LAST},
};<|MERGE_RESOLUTION|>--- conflicted
+++ resolved
@@ -19,11 +19,6 @@
 
 #include "../safeguards.h"
 
-<<<<<<< HEAD
-=======
-typedef TileMatrix<CargoTypes, 4> AcceptanceMatrix;
-
->>>>>>> 9340fe9c
 /**
  * Rebuild all the cached variables of towns.
  */
@@ -281,14 +276,6 @@
 	for (int i = TE_BEGIN; i < NUM_TE; i++) {
 		SlObjectSaveFiltered(&t->received[i], _filtered_town_received_desc.data());
 	}
-<<<<<<< HEAD
-
-	/* Write an empty matrix to avoid bumping savegame version. */
-	SlWriteUint32(0); // tile
-	SlWriteUint16(0); // w
-	SlWriteUint16(0); // h
-=======
->>>>>>> 9340fe9c
 }
 
 static void Save_TOWN()
@@ -327,22 +314,12 @@
 			SlErrorCorrupt("Invalid town name generator");
 		}
 
-<<<<<<< HEAD
-		if (!IsSavegameVersionBefore(SLV_166) || SlXvIsFeaturePresent(XSLFI_TOWN_CARGO_MATRIX)) {
+		if ((!IsSavegameVersionBefore(SLV_166) && IsSavegameVersionBefore(SLV_REMOVE_TOWN_CARGO_CACHE)) || SlXvIsFeaturePresent(XSLFI_TOWN_CARGO_MATRIX)) {
 			SlSkipBytes(4); // tile
 			uint16 w = SlReadUint16();
 			uint16 h = SlReadUint16();
 			if (w != 0) {
 				SlSkipBytes((SlXvIsFeaturePresent(XSLFI_TOWN_CARGO_MATRIX) ? 8 : 4) * (w / 4 * h / 4));
-=======
-		if (!IsSavegameVersionBefore(SLV_166) && IsSavegameVersionBefore(SLV_REMOVE_TOWN_CARGO_CACHE)) {
-			/* Discard now unused acceptance matrix. */
-			AcceptanceMatrix dummy;
-			SlObject(&dummy, GetTileMatrixDesc());
-			if (dummy.area.w != 0) {
-				uint arr_len = dummy.area.w / AcceptanceMatrix::GRID * dummy.area.h / AcceptanceMatrix::GRID;
-				SlSkipBytes(4 * arr_len);
->>>>>>> 9340fe9c
 			}
 		}
 	}
