--- conflicted
+++ resolved
@@ -421,6 +421,7 @@
 	CH_RIFF = 0,
 	CH_ARRAY = 1,
 	CH_SPARSE_ARRAY = 2,
+	CH_EXT_HDR      = 15, ///< Extended chunk header
 };
 
 /** Handlers and description of chunk. */
@@ -433,14 +434,12 @@
 	ChunkType type;                     ///< Type of the chunk. @see ChunkType
 };
 
-<<<<<<< HEAD
 struct NullStruct {
 	byte null;
 };
-=======
+
 /** A table of ChunkHandler entries. */
 using ChunkHandlerTable = span<const ChunkHandler>;
->>>>>>> 7572603c
 
 /** Type of reference (#SLE_REF, #SLE_CONDREF). */
 enum SLRefType {
@@ -459,25 +458,12 @@
 	REF_TEMPLATE_VEHICLE = 12,	///< Load/save a reference to a template vehicle
 };
 
-<<<<<<< HEAD
-/** Flags of a chunk. */
-enum ChunkType {
-	CH_RIFF         =  0,
-	CH_ARRAY        =  1,
-	CH_SPARSE_ARRAY =  2,
-	CH_TYPE_MASK    =  3,
-	CH_EXT_HDR      = 15, ///< Extended chunk header
-	CH_LAST         =  8, ///< Last chunk in this array.
-};
-
 /** Flags for chunk extended headers */
 enum SaveLoadChunkExtHeaderFlags {
 	SLCEHF_BIG_RIFF           = 1 << 0,  ///< This block uses a 60-bit RIFF chunk size
 };
 DECLARE_ENUM_AS_BIT_SET(SaveLoadChunkExtHeaderFlags)
 
-=======
->>>>>>> 7572603c
 /**
  * VarTypes is the general bitmasked magic type that tells us
  * certain characteristics about the variable it refers to. For example
