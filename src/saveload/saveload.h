--- conflicted
+++ resolved
@@ -19,404 +19,10 @@
 #include <string>
 #include <vector>
 
-<<<<<<< HEAD
 extern SaveLoadVersion _sl_version;
 extern byte            _sl_minor_version;
 extern const SaveLoadVersion SAVEGAME_VERSION;
 extern const SaveLoadVersion MAX_LOAD_SAVEGAME_VERSION;
-=======
-/** SaveLoad versions
- * Previous savegame versions, the trunk revision where they were
- * introduced and the released version that had that particular
- * savegame version.
- * Up to savegame version 18 there is a minor version as well.
- *
- * Older entries keep their original numbering.
- *
- * Newer entries should use a descriptive labels, numeric version
- * and PR can be added to comment.
- *
- * Note that this list must not be reordered.
- */
-enum SaveLoadVersion : uint16_t {
-	SL_MIN_VERSION,                         ///< First savegame version
-
-	SLV_1,                                  ///<   1.0         0.1.x, 0.2.x
-	SLV_2,                                  /**<   2.0         0.3.0
-	                                         *     2.1         0.3.1, 0.3.2 */
-	SLV_3,                                  ///<   3.x         lost
-	SLV_4,                                  /**<   4.0     1
-	                                         *     4.1   122   0.3.3, 0.3.4
-	                                         *     4.2  1222   0.3.5
-	                                         *     4.3  1417
-	                                         *     4.4  1426 */
-
-	SLV_5,                                  /**<   5.0  1429
-	                                         *     5.1  1440
-	                                         *     5.2  1525   0.3.6 */
-	SLV_6,                                  /**<   6.0  1721
-	                                         *     6.1  1768 */
-	SLV_7,                                  ///<   7.0  1770
-	SLV_8,                                  ///<   8.0  1786
-	SLV_9,                                  ///<   9.0  1909
-
-	SLV_10,                                 ///<  10.0  2030
-	SLV_11,                                 /**<  11.0  2033
-	                                         *    11.1  2041 */
-	SLV_12,                                 ///<  12.1  2046
-	SLV_13,                                 ///<  13.1  2080   0.4.0, 0.4.0.1
-	SLV_14,                                 ///<  14.0  2441
-
-	SLV_15,                                 ///<  15.0  2499
-	SLV_16,                                 /**<  16.0  2817
-	                                         *    16.1  3155 */
-	SLV_17,                                 /**<  17.0  3212
-	                                         *    17.1  3218 */
-	SLV_18,                                 ///<  18    3227
-	SLV_19,                                 ///<  19    3396
-
-	SLV_20,                                 ///<  20    3403
-	SLV_21,                                 ///<  21    3472   0.4.x
-	SLV_22,                                 ///<  22    3726
-	SLV_23,                                 ///<  23    3915
-	SLV_24,                                 ///<  24    4150
-
-	SLV_25,                                 ///<  25    4259
-	SLV_26,                                 ///<  26    4466
-	SLV_27,                                 ///<  27    4757
-	SLV_28,                                 ///<  28    4987
-	SLV_29,                                 ///<  29    5070
-
-	SLV_30,                                 ///<  30    5946
-	SLV_31,                                 ///<  31    5999
-	SLV_32,                                 ///<  32    6001
-	SLV_33,                                 ///<  33    6440
-	SLV_34,                                 ///<  34    6455
-
-	SLV_35,                                 ///<  35    6602
-	SLV_36,                                 ///<  36    6624
-	SLV_37,                                 ///<  37    7182
-	SLV_38,                                 ///<  38    7195
-	SLV_39,                                 ///<  39    7269
-
-	SLV_40,                                 ///<  40    7326
-	SLV_41,                                 ///<  41    7348   0.5.x
-	SLV_42,                                 ///<  42    7573
-	SLV_43,                                 ///<  43    7642
-	SLV_44,                                 ///<  44    8144
-
-	SLV_45,                                 ///<  45    8501
-	SLV_46,                                 ///<  46    8705
-	SLV_47,                                 ///<  47    8735
-	SLV_48,                                 ///<  48    8935
-	SLV_49,                                 ///<  49    8969
-
-	SLV_50,                                 ///<  50    8973
-	SLV_51,                                 ///<  51    8978
-	SLV_52,                                 ///<  52    9066
-	SLV_53,                                 ///<  53    9316
-	SLV_54,                                 ///<  54    9613
-
-	SLV_55,                                 ///<  55    9638
-	SLV_56,                                 ///<  56    9667
-	SLV_57,                                 ///<  57    9691
-	SLV_58,                                 ///<  58    9762
-	SLV_59,                                 ///<  59    9779
-
-	SLV_60,                                 ///<  60    9874
-	SLV_61,                                 ///<  61    9892
-	SLV_62,                                 ///<  62    9905
-	SLV_63,                                 ///<  63    9956
-	SLV_64,                                 ///<  64   10006
-
-	SLV_65,                                 ///<  65   10210
-	SLV_66,                                 ///<  66   10211
-	SLV_67,                                 ///<  67   10236
-	SLV_68,                                 ///<  68   10266
-	SLV_69,                                 ///<  69   10319
-
-	SLV_70,                                 ///<  70   10541
-	SLV_71,                                 ///<  71   10567
-	SLV_72,                                 ///<  72   10601
-	SLV_73,                                 ///<  73   10903
-	SLV_74,                                 ///<  74   11030
-
-	SLV_75,                                 ///<  75   11107
-	SLV_76,                                 ///<  76   11139
-	SLV_77,                                 ///<  77   11172
-	SLV_78,                                 ///<  78   11176
-	SLV_79,                                 ///<  79   11188
-
-	SLV_80,                                 ///<  80   11228
-	SLV_81,                                 ///<  81   11244
-	SLV_82,                                 ///<  82   11410
-	SLV_83,                                 ///<  83   11589
-	SLV_84,                                 ///<  84   11822
-
-	SLV_85,                                 ///<  85   11874
-	SLV_86,                                 ///<  86   12042
-	SLV_87,                                 ///<  87   12129
-	SLV_88,                                 ///<  88   12134
-	SLV_89,                                 ///<  89   12160
-
-	SLV_90,                                 ///<  90   12293
-	SLV_91,                                 ///<  91   12347
-	SLV_92,                                 ///<  92   12381   0.6.x
-	SLV_93,                                 ///<  93   12648
-	SLV_94,                                 ///<  94   12816
-
-	SLV_95,                                 ///<  95   12924
-	SLV_96,                                 ///<  96   13226
-	SLV_97,                                 ///<  97   13256
-	SLV_98,                                 ///<  98   13375
-	SLV_99,                                 ///<  99   13838
-
-	SLV_100,                                ///< 100   13952
-	SLV_101,                                ///< 101   14233
-	SLV_102,                                ///< 102   14332
-	SLV_103,                                ///< 103   14598
-	SLV_104,                                ///< 104   14735
-
-	SLV_105,                                ///< 105   14803
-	SLV_106,                                ///< 106   14919
-	SLV_107,                                ///< 107   15027
-	SLV_108,                                ///< 108   15045
-	SLV_109,                                ///< 109   15075
-
-	SLV_110,                                ///< 110   15148
-	SLV_111,                                ///< 111   15190
-	SLV_112,                                ///< 112   15290
-	SLV_113,                                ///< 113   15340
-	SLV_114,                                ///< 114   15601
-
-	SLV_115,                                ///< 115   15695
-	SLV_116,                                ///< 116   15893   0.7.x
-	SLV_117,                                ///< 117   16037
-	SLV_118,                                ///< 118   16129
-	SLV_119,                                ///< 119   16242
-
-	SLV_120,                                ///< 120   16439
-	SLV_121,                                ///< 121   16694
-	SLV_122,                                ///< 122   16855
-	SLV_123,                                ///< 123   16909
-	SLV_124,                                ///< 124   16993
-
-	SLV_125,                                ///< 125   17113
-	SLV_126,                                ///< 126   17433
-	SLV_127,                                ///< 127   17439
-	SLV_128,                                ///< 128   18281
-	SLV_129,                                ///< 129   18292
-
-	SLV_130,                                ///< 130   18404
-	SLV_131,                                ///< 131   18481
-	SLV_132,                                ///< 132   18522
-	SLV_133,                                ///< 133   18674
-	SLV_134,                                ///< 134   18703
-
-	SLV_135,                                ///< 135   18719
-	SLV_136,                                ///< 136   18764
-	SLV_137,                                ///< 137   18912
-	SLV_138,                                ///< 138   18942   1.0.x
-	SLV_139,                                ///< 139   19346
-
-	SLV_140,                                ///< 140   19382
-	SLV_141,                                ///< 141   19799
-	SLV_142,                                ///< 142   20003
-	SLV_143,                                ///< 143   20048
-	SLV_144,                                ///< 144   20334
-
-	SLV_145,                                ///< 145   20376
-	SLV_146,                                ///< 146   20446
-	SLV_147,                                ///< 147   20621
-	SLV_148,                                ///< 148   20659
-	SLV_149,                                ///< 149   20832
-
-	SLV_150,                                ///< 150   20857
-	SLV_151,                                ///< 151   20918
-	SLV_152,                                ///< 152   21171
-	SLV_153,                                ///< 153   21263
-	SLV_154,                                ///< 154   21426
-
-	SLV_155,                                ///< 155   21453
-	SLV_156,                                ///< 156   21728
-	SLV_157,                                ///< 157   21862
-	SLV_158,                                ///< 158   21933
-	SLV_159,                                ///< 159   21962
-
-	SLV_160,                                ///< 160   21974   1.1.x
-	SLV_161,                                ///< 161   22567
-	SLV_162,                                ///< 162   22713
-	SLV_163,                                ///< 163   22767
-	SLV_164,                                ///< 164   23290
-
-	SLV_165,                                ///< 165   23304
-	SLV_166,                                ///< 166   23415
-	SLV_167,                                ///< 167   23504
-	SLV_168,                                ///< 168   23637
-	SLV_169,                                ///< 169   23816
-
-	SLV_170,                                ///< 170   23826
-	SLV_171,                                ///< 171   23835
-	SLV_172,                                ///< 172   23947
-	SLV_173,                                ///< 173   23967   1.2.0-RC1
-	SLV_174,                                ///< 174   23973   1.2.x
-
-	SLV_175,                                ///< 175   24136
-	SLV_176,                                ///< 176   24446
-	SLV_177,                                ///< 177   24619
-	SLV_178,                                ///< 178   24789
-	SLV_179,                                ///< 179   24810
-
-	SLV_180,                                ///< 180   24998   1.3.x
-	SLV_181,                                ///< 181   25012
-	SLV_182,                                ///< 182   25115 FS#5492, r25259, r25296 Goal status
-	SLV_183,                                ///< 183   25363 Cargodist
-	SLV_184,                                ///< 184   25508 Unit localisation split
-
-	SLV_185,                                ///< 185   25620 Storybooks
-	SLV_186,                                ///< 186   25833 Objects storage
-	SLV_187,                                ///< 187   25899 Linkgraph - restricted flows
-	SLV_188,                                ///< 188   26169 v1.4  FS#5831 Unify RV travel time
-	SLV_189,                                ///< 189   26450 Hierarchical vehicle subgroups
-
-	SLV_190,                                ///< 190   26547 Separate order travel and wait times
-	SLV_191,                                ///< 191   26636 FS#6026 Fix disaster vehicle storage (No bump)
-	                                        ///< 191   26646 FS#6041 Linkgraph - store locations
-	SLV_192,                                ///< 192   26700 FS#6066 Fix saving of order backups
-	SLV_193,                                ///< 193   26802
-	SLV_194,                                ///< 194   26881 v1.5
-
-	SLV_195,                                ///< 195   27572 v1.6.1
-	SLV_196,                                ///< 196   27778 v1.7
-	SLV_197,                                ///< 197   27978 v1.8
-	SLV_198,                                ///< 198  PR#6763 Switch town growth rate and counter to actual game ticks
-	SLV_EXTEND_CARGOTYPES,                  ///< 199  PR#6802 Extend cargotypes to 64
-
-	SLV_EXTEND_RAILTYPES,                   ///< 200  PR#6805 Extend railtypes to 64, adding uint16_t to map array.
-	SLV_EXTEND_PERSISTENT_STORAGE,          ///< 201  PR#6885 Extend NewGRF persistent storages.
-	SLV_EXTEND_INDUSTRY_CARGO_SLOTS,        ///< 202  PR#6867 Increase industry cargo slots to 16 in, 16 out
-	SLV_SHIP_PATH_CACHE,                    ///< 203  PR#7072 Add path cache for ships
-	SLV_SHIP_ROTATION,                      ///< 204  PR#7065 Add extra rotation stages for ships.
-
-	SLV_GROUP_LIVERIES,                     ///< 205  PR#7108 Livery storage change and group liveries.
-	SLV_SHIPS_STOP_IN_LOCKS,                ///< 206  PR#7150 Ship/lock movement changes.
-	SLV_FIX_CARGO_MONITOR,                  ///< 207  PR#7175 v1.9  Cargo monitor data packing fix to support 64 cargotypes.
-	SLV_TOWN_CARGOGEN,                      ///< 208  PR#6965 New algorithms for town building cargo generation.
-	SLV_SHIP_CURVE_PENALTY,                 ///< 209  PR#7289 Configurable ship curve penalties.
-
-	SLV_SERVE_NEUTRAL_INDUSTRIES,           ///< 210  PR#7234 Company stations can serve industries with attached neutral stations.
-	SLV_ROADVEH_PATH_CACHE,                 ///< 211  PR#7261 Add path cache for road vehicles.
-	SLV_REMOVE_OPF,                         ///< 212  PR#7245 Remove OPF.
-	SLV_TREES_WATER_CLASS,                  ///< 213  PR#7405 WaterClass update for tree tiles.
-	SLV_ROAD_TYPES,                         ///< 214  PR#6811 NewGRF road types.
-
-	SLV_SCRIPT_MEMLIMIT,                    ///< 215  PR#7516 Limit on AI/GS memory consumption.
-	SLV_MULTITILE_DOCKS,                    ///< 216  PR#7380 Multiple docks per station.
-	SLV_TRADING_AGE,                        ///< 217  PR#7780 Configurable company trading age.
-	SLV_ENDING_YEAR,                        ///< 218  PR#7747 v1.10  Configurable ending year.
-	SLV_REMOVE_TOWN_CARGO_CACHE,            ///< 219  PR#8258 Remove town cargo acceptance and production caches.
-
-	/* Patchpacks for a while considered it a good idea to jump a few versions
-	 * above our version for their savegames. But as time continued, this gap
-	 * has been closing, up to the point we would start to reuse versions from
-	 * their patchpacks. This is not a problem from our perspective: the
-	 * savegame will simply fail to load because they all contain chunks we
-	 * cannot digest. But, this gives for ugly errors. As we have plenty of
-	 * versions anyway, we simply skip the versions we know belong to
-	 * patchpacks. This way we can present the user with a clean error
-	 * indicate they are loading a savegame from a patchpack.
-	 * For future patchpack creators: please follow a system like JGRPP, where
-	 * the version is masked with 0x8000, and the true version is stored in
-	 * its own chunk with feature toggles.
-	 */
-	SLV_START_PATCHPACKS,                   ///< 220  First known patchpack to use a version just above ours.
-	SLV_END_PATCHPACKS = 286,               ///< 286  Last known patchpack to use a version just above ours.
-
-	SLV_GS_INDUSTRY_CONTROL,                ///< 287  PR#7912 and PR#8115 GS industry control.
-	SLV_VEH_MOTION_COUNTER,                 ///< 288  PR#8591 Desync safe motion counter
-	SLV_INDUSTRY_TEXT,                      ///< 289  PR#8576 v1.11.0-RC1  Additional GS text for industries.
-
-	SLV_MAPGEN_SETTINGS_REVAMP,             ///< 290  PR#8891 v1.11  Revamp of some mapgen settings (snow coverage, desert coverage, heightmap height, custom terrain type).
-	SLV_GROUP_REPLACE_WAGON_REMOVAL,        ///< 291  PR#7441 Per-group wagon removal flag.
-	SLV_CUSTOM_SUBSIDY_DURATION,            ///< 292  PR#9081 Configurable subsidy duration.
-	SLV_SAVELOAD_LIST_LENGTH,               ///< 293  PR#9374 Consistency in list length with SL_STRUCT / SL_STRUCTLIST / SL_DEQUE / SL_REFLIST.
-	SLV_RIFF_TO_ARRAY,                      ///< 294  PR#9375 Changed many CH_RIFF chunks to CH_ARRAY chunks.
-
-	SLV_TABLE_CHUNKS,                       ///< 295  PR#9322 Introduction of CH_TABLE and CH_SPARSE_TABLE.
-	SLV_SCRIPT_INT64,                       ///< 296  PR#9415 SQInteger is 64bit but was saved as 32bit.
-	SLV_LINKGRAPH_TRAVEL_TIME,              ///< 297  PR#9457 v12.0-RC1  Store travel time in the linkgraph.
-	SLV_DOCK_DOCKINGTILES,                  ///< 298  PR#9578 All tiles around docks may be docking tiles.
-	SLV_REPAIR_OBJECT_DOCKING_TILES,        ///< 299  PR#9594 v12.0  Fixing issue with docking tiles overlapping objects.
-
-	SLV_U64_TICK_COUNTER,                   ///< 300  PR#10035 Make tick counter 64bit to avoid wrapping.
-	SLV_LAST_LOADING_TICK,                  ///< 301  PR#9693 Store tick of last loading for vehicles.
-	SLV_MULTITRACK_LEVEL_CROSSINGS,         ///< 302  PR#9931 v13.0  Multi-track level crossings.
-	SLV_NEWGRF_ROAD_STOPS,                  ///< 303  PR#10144 NewGRF road stops.
-	SLV_LINKGRAPH_EDGES,                    ///< 304  PR#10314 Explicitly store link graph edges destination, PR#10471 int64_t instead of uint64_t league rating
-
-	SLV_VELOCITY_NAUTICAL,                  ///< 305  PR#10594 Separation of land and nautical velocity (knots!)
-	SLV_CONSISTENT_PARTIAL_Z,               ///< 306  PR#10570 Conversion from an inconsistent partial Z calculation for slopes, to one that is (more) consistent.
-	SLV_MORE_CARGO_AGE,                     ///< 307  PR#10596 Track cargo age for a longer period.
-	SLV_LINKGRAPH_SECONDS,                  ///< 308  PR#10610 Store linkgraph update intervals in seconds instead of days.
-	SLV_AI_START_DATE,                      ///< 309  PR#10653 Removal of individual AI start dates and added a generic one.
-
-	SLV_EXTEND_VEHICLE_RANDOM,              ///< 310  PR#10701 Extend vehicle random bits.
-	SLV_EXTEND_ENTITY_MAPPING,              ///< 311  PR#10672 Extend entity mapping range.
-	SLV_DISASTER_VEH_STATE,                 ///< 312  PR#10798 Explicit storage of disaster vehicle state.
-	SLV_SAVEGAME_ID,                        ///< 313  PR#10719 Add an unique ID to every savegame (used to deduplicate surveys).
-	SLV_STRING_GAMELOG,                     ///< 314  PR#10801 Use std::string in gamelog.
-
-	SLV_INDUSTRY_CARGO_REORGANISE,          ///< 315  PR#10853 Industry accepts/produced data reorganised.
-	SLV_PERIODS_IN_TRANSIT_RENAME,          ///< 316  PR#11112 Rename days in transit to (cargo) periods in transit.
-	SLV_NEWGRF_LAST_SERVICE,                ///< 317  PR#11124 Added stable date_of_last_service to avoid NewGRF trouble.
-	SLV_REMOVE_LOADED_AT_XY,                ///< 318  PR#11276 Remove loaded_at_xy variable from CargoPacket.
-	SLV_CARGO_TRAVELLED,                    ///< 319  PR#11283 CargoPacket now tracks how far it travelled inside a vehicle.
-
-	SL_MAX_VERSION,                         ///< Highest possible saveload version
-};
-
-/** Save or load result codes. */
-enum SaveOrLoadResult {
-	SL_OK     = 0, ///< completed successfully
-	SL_ERROR  = 1, ///< error that was caught before internal structures were modified
-	SL_REINIT = 2, ///< error that was caught in the middle of updating game state, need to clear it. (can only happen during load)
-};
-
-/** Deals with the type of the savegame, independent of extension */
-struct FileToSaveLoad {
-	SaveLoadOperation file_op;       ///< File operation to perform.
-	DetailedFileType detail_ftype;   ///< Concrete file type (PNG, BMP, old save, etc).
-	AbstractFileType abstract_ftype; ///< Abstract type of file (scenario, heightmap, etc).
-	std::string name;                ///< Name of the file.
-	std::string title;               ///< Internal name of the game.
-
-	void SetMode(FiosType ft);
-	void SetMode(SaveLoadOperation fop, AbstractFileType aft, DetailedFileType dft);
-	void Set(const FiosItem &item);
-};
-
-/** Types of save games. */
-enum SavegameType {
-	SGT_TTD,    ///< TTD  savegame (can be detected incorrectly)
-	SGT_TTDP1,  ///< TTDP savegame ( -//- ) (data at NW border)
-	SGT_TTDP2,  ///< TTDP savegame in new format (data at SE border)
-	SGT_OTTD,   ///< OTTD savegame
-	SGT_TTO,    ///< TTO savegame
-	SGT_INVALID = 0xFF, ///< broken savegame (used internally)
-};
-
-extern FileToSaveLoad _file_to_saveload;
-
-std::string GenerateDefaultSaveName();
-void SetSaveLoadError(StringID str);
-const char *GetSaveLoadErrorString();
-SaveOrLoadResult SaveOrLoad(const std::string &filename, SaveLoadOperation fop, DetailedFileType dft, Subdirectory sb, bool threaded = true);
-void WaitTillSaved();
-void ProcessAsyncSaveFinish();
-void DoExitSave();
-
-void DoAutoOrNetsave(FiosNumberedSaveName &counter);
->>>>>>> 077b08bb
 
 namespace upstream_sl {
 
