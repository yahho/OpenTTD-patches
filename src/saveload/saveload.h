/* $Id$ */

/*
 * This file is part of OpenTTD.
 * OpenTTD is free software; you can redistribute it and/or modify it under the terms of the GNU General Public License as published by the Free Software Foundation, version 2.
 * OpenTTD is distributed in the hope that it will be useful, but WITHOUT ANY WARRANTY; without even the implied warranty of MERCHANTABILITY or FITNESS FOR A PARTICULAR PURPOSE.
 * See the GNU General Public License for more details. You should have received a copy of the GNU General Public License along with OpenTTD. If not, see <http://www.gnu.org/licenses/>.
 */

/** @file saveload.h Functions/types related to saving and loading games. */

#ifndef SAVELOAD_H
#define SAVELOAD_H

#include "../fileio_type.h"
#include "../strings_type.h"
#include "extended_ver_sl.h"

#include <stdarg.h>

/** Save or load result codes. */
enum SaveOrLoadResult {
	SL_OK     = 0, ///< completed successfully
	SL_ERROR  = 1, ///< error that was caught before internal structures were modified
	SL_REINIT = 2, ///< error that was caught in the middle of updating game state, need to clear it. (can only happen during load)
};

/** Deals with the type of the savegame, independent of extension */
struct FileToSaveLoad {
	SaveLoadOperation file_op;           ///< File operation to perform.
	DetailedFileType detail_ftype;   ///< Concrete file type (PNG, BMP, old save, etc).
	AbstractFileType abstract_ftype; ///< Abstract type of file (scenario, heightmap, etc).
	char name[MAX_PATH];             ///< Name of the file.
	char title[255];                 ///< Internal name of the game.

	void SetMode(FiosType ft);
	void SetMode(SaveLoadOperation fop, AbstractFileType aft, DetailedFileType dft);
	void SetName(const char *name);
	void SetTitle(const char *title);
};

/** Types of save games. */
enum SavegameType {
	SGT_TTD,    ///< TTD  savegame (can be detected incorrectly)
	SGT_TTDP1,  ///< TTDP savegame ( -//- ) (data at NW border)
	SGT_TTDP2,  ///< TTDP savegame in new format (data at SE border)
	SGT_OTTD,   ///< OTTD savegame
	SGT_TTO,    ///< TTO savegame
	SGT_INVALID = 0xFF, ///< broken savegame (used internally)
};

extern FileToSaveLoad _file_to_saveload;

void GenerateDefaultSaveName(char *buf, const char *last);
void SetSaveLoadError(StringID str);
const char *GetSaveLoadErrorString();
SaveOrLoadResult SaveOrLoad(const char *filename, SaveLoadOperation fop, DetailedFileType dft, Subdirectory sb, bool threaded = true);
void WaitTillSaved();
void ProcessAsyncSaveFinish();
void DoExitSave();

SaveOrLoadResult SaveWithFilter(struct SaveFilter *writer, bool threaded);
SaveOrLoadResult LoadWithFilter(struct LoadFilter *reader);

typedef void ChunkSaveLoadProc();
typedef void AutolengthProc(void *arg);

/** Handlers and description of chunk. */
struct ChunkHandler {
	uint32 id;                          ///< Unique ID (4 letters).
	ChunkSaveLoadProc *save_proc;       ///< Save procedure of the chunk.
	ChunkSaveLoadProc *load_proc;       ///< Load procedure of the chunk.
	ChunkSaveLoadProc *ptrs_proc;       ///< Manipulate pointers in the chunk.
	ChunkSaveLoadProc *load_check_proc; ///< Load procedure for game preview.
	uint32 flags;                       ///< Flags of the chunk. @see ChunkType
};

struct NullStruct {
	byte null;
};

/** Type of reference (#SLE_REF, #SLE_CONDREF). */
enum SLRefType {
	REF_ORDER            =  0,	///< Load/save a reference to an order.
	REF_VEHICLE          =  1,	///< Load/save a reference to a vehicle.
	REF_STATION          =  2,	///< Load/save a reference to a station.
	REF_TOWN             =  3,	///< Load/save a reference to a town.
	REF_VEHICLE_OLD      =  4,	///< Load/save an old-style reference to a vehicle (for pre-4.4 savegames).
	REF_ROADSTOPS        =  5,	///< Load/save a reference to a bus/truck stop.
	REF_ENGINE_RENEWS    =  6,	///< Load/save a reference to an engine renewal (autoreplace).
	REF_CARGO_PACKET     =  7,	///< Load/save a reference to a cargo packet.
	REF_ORDERLIST        =  8,	///< Load/save a reference to an orderlist.
	REF_STORAGE          =  9,	///< Load/save a reference to a persistent storage.
	REF_LINK_GRAPH       = 10,	///< Load/save a reference to a link graph.
	REF_LINK_GRAPH_JOB   = 11,	///< Load/save a reference to a link graph job.
	REF_TEMPLATE_VEHICLE = 12,	///< Load/save a reference to a template vehicle
	REF_DOCKS            = 13,	///< Load/save a reference to a dock.
};

/** Highest possible savegame version. */
#define SL_MAX_VERSION UINT16_MAX

/** Flags of a chunk. */
enum ChunkType {
	CH_RIFF         =  0,
	CH_ARRAY        =  1,
	CH_SPARSE_ARRAY =  2,
	CH_TYPE_MASK    =  3,
	CH_EXT_HDR      = 15, ///< Extended chunk header
	CH_LAST         =  8, ///< Last chunk in this array.
};

/** Flags for chunk extended headers */
enum SaveLoadChunkExtHeaderFlags {
	SLCEHF_BIG_RIFF           = 1 << 0,  ///< This block uses a 60-bit RIFF chunk size
};
DECLARE_ENUM_AS_BIT_SET(SaveLoadChunkExtHeaderFlags)

/**
 * VarTypes is the general bitmasked magic type that tells us
 * certain characteristics about the variable it refers to. For example
 * SLE_FILE_* gives the size(type) as it would be in the savegame and
 * SLE_VAR_* the size(type) as it is in memory during runtime. These are
 * the first 8 bits (0-3 SLE_FILE, 4-7 SLE_VAR).
 * Bits 8-15 are reserved for various flags as explained below
 */
enum VarTypes {
	/* 4 bits allocated a maximum of 16 types for NumberType */
	SLE_FILE_I8       = 0,
	SLE_FILE_U8       = 1,
	SLE_FILE_I16      = 2,
	SLE_FILE_U16      = 3,
	SLE_FILE_I32      = 4,
	SLE_FILE_U32      = 5,
	SLE_FILE_I64      = 6,
	SLE_FILE_U64      = 7,
	SLE_FILE_STRINGID = 8, ///< StringID offset into strings-array
	SLE_FILE_STRING   = 9,
	/* 6 more possible file-primitives */

	/* 4 bits allocated a maximum of 16 types for NumberType */
	SLE_VAR_BL    =  0 << 4,
	SLE_VAR_I8    =  1 << 4,
	SLE_VAR_U8    =  2 << 4,
	SLE_VAR_I16   =  3 << 4,
	SLE_VAR_U16   =  4 << 4,
	SLE_VAR_I32   =  5 << 4,
	SLE_VAR_U32   =  6 << 4,
	SLE_VAR_I64   =  7 << 4,
	SLE_VAR_U64   =  8 << 4,
	SLE_VAR_NULL  =  9 << 4, ///< useful to write zeros in savegame.
	SLE_VAR_STRB  = 10 << 4, ///< string (with pre-allocated buffer)
	SLE_VAR_STRBQ = 11 << 4, ///< string enclosed in quotes (with pre-allocated buffer)
	SLE_VAR_STR   = 12 << 4, ///< string pointer
	SLE_VAR_STRQ  = 13 << 4, ///< string pointer enclosed in quotes
	SLE_VAR_NAME  = 14 << 4, ///< old custom name to be converted to a char pointer
	/* 1 more possible memory-primitives */

	/* Shortcut values */
	SLE_VAR_CHAR = SLE_VAR_I8,

	/* Default combinations of variables. As savegames change, so can variables
	 * and thus it is possible that the saved value and internal size do not
	 * match and you need to specify custom combo. The defaults are listed here */
	SLE_BOOL         = SLE_FILE_I8  | SLE_VAR_BL,
	SLE_INT8         = SLE_FILE_I8  | SLE_VAR_I8,
	SLE_UINT8        = SLE_FILE_U8  | SLE_VAR_U8,
	SLE_INT16        = SLE_FILE_I16 | SLE_VAR_I16,
	SLE_UINT16       = SLE_FILE_U16 | SLE_VAR_U16,
	SLE_INT32        = SLE_FILE_I32 | SLE_VAR_I32,
	SLE_UINT32       = SLE_FILE_U32 | SLE_VAR_U32,
	SLE_INT64        = SLE_FILE_I64 | SLE_VAR_I64,
	SLE_UINT64       = SLE_FILE_U64 | SLE_VAR_U64,
	SLE_CHAR         = SLE_FILE_I8  | SLE_VAR_CHAR,
	SLE_STRINGID     = SLE_FILE_STRINGID | SLE_VAR_U32,
	SLE_STRINGBUF    = SLE_FILE_STRING   | SLE_VAR_STRB,
	SLE_STRINGBQUOTE = SLE_FILE_STRING   | SLE_VAR_STRBQ,
	SLE_STRING       = SLE_FILE_STRING   | SLE_VAR_STR,
	SLE_STRINGQUOTE  = SLE_FILE_STRING   | SLE_VAR_STRQ,
	SLE_NAME         = SLE_FILE_STRINGID | SLE_VAR_NAME,

	/* Shortcut values */
	SLE_UINT  = SLE_UINT32,
	SLE_INT   = SLE_INT32,
	SLE_STRB  = SLE_STRINGBUF,
	SLE_STRBQ = SLE_STRINGBQUOTE,
	SLE_STR   = SLE_STRING,
	SLE_STRQ  = SLE_STRINGQUOTE,

	/* 8 bits allocated for a maximum of 8 flags
	 * Flags directing saving/loading of a variable */
	SLF_NOT_IN_SAVE     = 1 <<  8, ///< do not save with savegame, basically client-based
	SLF_NOT_IN_CONFIG   = 1 <<  9, ///< do not save to config file
	SLF_NO_NETWORK_SYNC = 1 << 10, ///< do not synchronize over network (but it is saved if SLF_NOT_IN_SAVE is not set)
	SLF_ALLOW_CONTROL   = 1 << 11, ///< allow control codes in the strings
	SLF_ALLOW_NEWLINE   = 1 << 12, ///< allow new lines in the strings
	/* 3 more possible flags */
};

typedef uint32 VarType;

/** Type of data saved. */
enum SaveLoadTypes {
	SL_VAR         =  0, ///< Save/load a variable.
	SL_REF         =  1, ///< Save/load a reference.
	SL_ARR         =  2, ///< Save/load an array.
	SL_STR         =  3, ///< Save/load a string.
	SL_LST         =  4, ///< Save/load a list.
<<<<<<< HEAD
	SL_DEQ         =  5, ///< Save/load a deque.
	SL_VEC         =  6, ///< Save/load a vector.
	SL_STDSTR      =  7, ///< Save/load a std::string.
=======
	SL_DEQUE       =  5, ///< Save/load a primitive type deque.
	SL_VEC         =  6, ///< Save/load a vector.
	SL_STDSTR      =  7, ///< Save/load a std::string.

>>>>>>> 80d6f6c6
	/* non-normal save-load types */
	SL_WRITEBYTE   =  8,
	SL_VEH_INCLUDE =  9,
	SL_ST_INCLUDE  = 10,
<<<<<<< HEAD
	/* primitive type vector */
	SL_VARVEC      = 14,
=======

	SL_PTRDEQ      = 13, ///< Save/load a pointer type deque.
	SL_VARVEC      = 14, ///< Save/load a primitive type vector.
>>>>>>> 80d6f6c6
	SL_END         = 15
};

typedef byte SaveLoadType; ///< Save/load type. @see SaveLoadTypes

/** SaveLoad type struct. Do NOT use this directly but use the SLE_ macros defined just below! */
struct SaveLoad {
	bool global;         ///< should we load a global variable or a non-global one
	SaveLoadType cmd;    ///< the action to take with the saved/loaded type, All types need different action
	VarType conv;        ///< type of the variable to be saved, int
	uint16 length;       ///< (conditional) length of the variable (eg. arrays) (max array size is 65536 elements)
	uint16 version_from; ///< save/load the variable starting from this savegame version
	uint16 version_to;   ///< save/load the variable until this savegame version
	/* NOTE: This element either denotes the address of the variable for a global
	 * variable, or the offset within a struct which is then bound to a variable
	 * during runtime. Decision on which one to use is controlled by the function
	 * that is called to save it. address: global=true, offset: global=false */
	void *address;       ///< address of variable OR offset of variable in the struct (max offset is 65536)
	size_t size;         ///< the sizeof size.
	SlXvFeatureTest ext_feature_test;  ///< extended feature test
};

/** Same as #SaveLoad but global variables are used (for better readability); */
typedef SaveLoad SaveLoadGlobVarList;

/**
 * Storage of simple variables, references (pointers), and arrays.
 * @param cmd      Load/save type. @see SaveLoadType
 * @param base     Name of the class or struct containing the variable.
 * @param variable Name of the variable in the class or struct referenced by \a base.
 * @param type     Storage of the data in memory and in the savegame.
 * @param from     First savegame version that has the field.
 * @param to       Last savegame version that has the field.
 * @param extver   SlXvFeatureTest to test (along with from and to) which savegames have the field
 * @note In general, it is better to use one of the SLE_* macros below.
 */
#define SLE_GENERAL_X(cmd, base, variable, type, length, from, to, extver) {false, cmd, type, length, from, to, (void*)cpp_offsetof(base, variable), cpp_sizeof(base, variable), extver}
#define SLE_GENERAL(cmd, base, variable, type, length, from, to) SLE_GENERAL_X(cmd, base, variable, type, length, from, to, SlXvFeatureTest())

/**
 * Storage of a variable in some savegame versions.
 * @param base     Name of the class or struct containing the variable.
 * @param variable Name of the variable in the class or struct referenced by \a base.
 * @param type     Storage of the data in memory and in the savegame.
 * @param from     First savegame version that has the field.
 * @param to       Last savegame version that has the field.
 * @param extver   SlXvFeatureTest to test (along with from and to) which savegames have the field
 */
#define SLE_CONDVAR_X(base, variable, type, from, to, extver) SLE_GENERAL_X(SL_VAR, base, variable, type, 0, from, to, extver)
#define SLE_CONDVAR(base, variable, type, from, to) SLE_CONDVAR_X(base, variable, type, from, to, SlXvFeatureTest())

/**
 * Storage of a reference in some savegame versions.
 * @param base     Name of the class or struct containing the variable.
 * @param variable Name of the variable in the class or struct referenced by \a base.
 * @param type     Type of the reference, a value from #SLRefType.
 * @param from     First savegame version that has the field.
 * @param to       Last savegame version that has the field.
 * @param extver   SlXvFeatureTest to test (along with from and to) which savegames have the field
 */
#define SLE_CONDREF_X(base, variable, type, from, to, extver) SLE_GENERAL_X(SL_REF, base, variable, type, 0, from, to, extver)
#define SLE_CONDREF(base, variable, type, from, to) SLE_CONDREF_X(base, variable, type, from, to, SlXvFeatureTest())

/**
 * Storage of an array in some savegame versions.
 * @param base     Name of the class or struct containing the array.
 * @param variable Name of the variable in the class or struct referenced by \a base.
 * @param type     Storage of the data in memory and in the savegame.
 * @param length   Number of elements in the array.
 * @param from     First savegame version that has the array.
 * @param to       Last savegame version that has the array.
 * @param extver   SlXvFeatureTest to test (along with from and to) which savegames have the field
 */
#define SLE_CONDARR_X(base, variable, type, length, from, to, extver) SLE_GENERAL_X(SL_ARR, base, variable, type, length, from, to, extver)
#define SLE_CONDARR(base, variable, type, length, from, to) SLE_CONDARR_X(base, variable, type, length, from, to, SlXvFeatureTest())

/**
 * Storage of a string in some savegame versions.
 * @param base     Name of the class or struct containing the string.
 * @param variable Name of the variable in the class or struct referenced by \a base.
 * @param type     Storage of the data in memory and in the savegame.
 * @param length   Number of elements in the string (only used for fixed size buffers).
 * @param from     First savegame version that has the string.
 * @param to       Last savegame version that has the string.
 * @param extver   SlXvFeatureTest to test (along with from and to) which savegames have the field
<<<<<<< HEAD
 */
#define SLE_CONDSTR_X(base, variable, type, length, from, to, extver) SLE_GENERAL_X(SL_STR, base, variable, type, length, from, to, extver)
#define SLE_CONDSTR(base, variable, type, length, from, to) SLE_CONDSTR_X(base, variable, type, length, from, to, SlXvFeatureTest())

/**
 * Storage of a std::string in some savegame versions.
 * @param base     Name of the class or struct containing the string.
 * @param variable Name of the variable in the class or struct referenced by \a base.
 * @param type     Storage of the data in memory and in the savegame.
 * @param from     First savegame version that has the string.
 * @param to       Last savegame version that has the string.
 * @param extver   SlXvFeatureTest to test (along with from and to) which savegames have the field
 */
=======
 */
#define SLE_CONDSTR_X(base, variable, type, length, from, to, extver) SLE_GENERAL_X(SL_STR, base, variable, type, length, from, to, extver)
#define SLE_CONDSTR(base, variable, type, length, from, to) SLE_CONDSTR_X(base, variable, type, length, from, to, SlXvFeatureTest())

/**
 * Storage of a std::string in some savegame versions.
 * @param base     Name of the class or struct containing the string.
 * @param variable Name of the variable in the class or struct referenced by \a base.
 * @param type     Storage of the data in memory and in the savegame.
 * @param from     First savegame version that has the string.
 * @param to       Last savegame version that has the string.
 * @param extver   SlXvFeatureTest to test (along with from and to) which savegames have the field
 */
>>>>>>> 80d6f6c6
#define SLE_CONDSTDSTR_X(base, variable, type, from, to, extver) SLE_GENERAL_X(SL_STDSTR, base, variable, type, 0, from, to, extver)
#define SLE_CONDSTDSTR(base, variable, type, from, to) SLE_CONDSTDSTR_X(base, variable, type, from, to, SlXvFeatureTest())

/**
 * Storage of a list in some savegame versions.
 * @param base     Name of the class or struct containing the list.
 * @param variable Name of the variable in the class or struct referenced by \a base.
 * @param type     Storage of the data in memory and in the savegame.
 * @param from     First savegame version that has the list.
 * @param to       Last savegame version that has the list.
 * @param extver   SlXvFeatureTest to test (along with from and to) which savegames have the field
<<<<<<< HEAD
 */
#define SLE_CONDLST_X(base, variable, type, from, to, extver) SLE_GENERAL_X(SL_LST, base, variable, type, 0, from, to, extver)
#define SLE_CONDLST(base, variable, type, from, to) SLE_CONDLST_X(base, variable, type, from, to, SlXvFeatureTest())

/**
 * Storage of a deque in some savegame versions.
 * @param base     Name of the class or struct containing the list.
 * @param variable Name of the variable in the class or struct referenced by \a base.
 * @param type     Storage of the data in memory and in the savegame.
 * @param from     First savegame version that has the list.
 * @param to       Last savegame version that has the list.
 * @param extver   SlXvFeatureTest to test (along with from and to) which savegames have the field
 */
#define SLE_CONDDEQ_X(base, variable, type, from, to, extver) SLE_GENERAL_X(SL_DEQ, base, variable, type, 0, from, to, extver)
#define SLE_CONDDEQ(base, variable, type, from, to) SLE_CONDDEQ_X(base, variable, type, from, to, SlXvFeatureTest())

/**
 * Storage of a vector in some savegame versions.
=======
 */
#define SLE_CONDLST_X(base, variable, type, from, to, extver) SLE_GENERAL_X(SL_LST, base, variable, type, 0, from, to, extver)
#define SLE_CONDLST(base, variable, type, from, to) SLE_CONDLST_X(base, variable, type, from, to, SlXvFeatureTest())

/**
 * Storage of a deque in some savegame versions.
 * @param base     Name of the class or struct containing the list.
 * @param variable Name of the variable in the class or struct referenced by \a base.
 * @param type     Storage of the data in memory and in the savegame.
 * @param from     First savegame version that has the list.
 * @param to       Last savegame version that has the list.
 * @param extver   SlXvFeatureTest to test (along with from and to) which savegames have the field
 */
#define SLE_CONDPTRDEQ_X(base, variable, type, from, to, extver) SLE_GENERAL_X(SL_PTRDEQ, base, variable, type, 0, from, to, extver)
#define SLE_CONDPTRDEQ(base, variable, type, from, to) SLE_CONDPTRDEQ_X(base, variable, type, from, to, SlXvFeatureTest())

/**
 * Storage of a vector in some savegame versions.
 * @param base     Name of the class or struct containing the list.
 * @param variable Name of the variable in the class or struct referenced by \a base.
 * @param type     Storage of the data in memory and in the savegame.
 * @param from     First savegame version that has the list.
 * @param to       Last savegame version that has the list.
 * @param extver   SlXvFeatureTest to test (along with from and to) which savegames have the field
 */
#define SLE_CONDVEC_X(base, variable, type, from, to, extver) SLE_GENERAL_X(SL_VEC, base, variable, type, 0, from, to, extver)
#define SLE_CONDVEC(base, variable, type, from, to) SLE_CONDVEC_X(base, variable, type, from, to, SlXvFeatureTest())

/**
 * Storage of a variable vector in some savegame versions.
>>>>>>> 80d6f6c6
 * @param base     Name of the class or struct containing the list.
 * @param variable Name of the variable in the class or struct referenced by \a base.
 * @param type     Storage of the data in memory and in the savegame.
 * @param from     First savegame version that has the list.
 * @param to       Last savegame version that has the list.
 * @param extver   SlXvFeatureTest to test (along with from and to) which savegames have the field
 */
<<<<<<< HEAD
#define SLE_CONDVEC_X(base, variable, type, from, to, extver) SLE_GENERAL_X(SL_VEC, base, variable, type, 0, from, to, extver)
#define SLE_CONDVEC(base, variable, type, from, to) SLE_CONDVEC_X(base, variable, type, from, to, SlXvFeatureTest())

/**
 * Storage of a variable vector in some savegame versions.
=======
#define SLE_CONDVARVEC_X(base, variable, type, from, to, extver) SLE_GENERAL_X(SL_VARVEC, base, variable, type, 0, from, to, extver)
#define SLE_CONDVARVEC(base, variable, type, from, to) SLE_CONDVARVEC_X(base, variable, type, from, to, SlXvFeatureTest())

/**
 * Storage of a deque in some savegame versions.
>>>>>>> 80d6f6c6
 * @param base     Name of the class or struct containing the list.
 * @param variable Name of the variable in the class or struct referenced by \a base.
 * @param type     Storage of the data in memory and in the savegame.
 * @param from     First savegame version that has the list.
 * @param to       Last savegame version that has the list.
 * @param extver   SlXvFeatureTest to test (along with from and to) which savegames have the field
 */
<<<<<<< HEAD
#define SLE_CONDVARVEC_X(base, variable, type, from, to, extver) SLE_GENERAL_X(SL_VARVEC, base, variable, type, 0, from, to, extver)
#define SLE_CONDVARVEC(base, variable, type, from, to) SLE_CONDVARVEC_X(base, variable, type, from, to, SlXvFeatureTest())
=======
#define SLE_CONDDEQUE_X(base, variable, type, from, to, extver) SLE_GENERAL_X(SL_DEQUE, base, variable, type, 0, from, to, extver)
#define SLE_CONDDEQUE(base, variable, type, from, to) SLE_CONDDEQUE_X(base, variable, type, from, to, SlXvFeatureTest())
>>>>>>> 80d6f6c6

/**
 * Storage of a variable in every version of a savegame.
 * @param base     Name of the class or struct containing the variable.
 * @param variable Name of the variable in the class or struct referenced by \a base.
 * @param type     Storage of the data in memory and in the savegame.
 */
#define SLE_VAR(base, variable, type) SLE_CONDVAR(base, variable, type, 0, SL_MAX_VERSION)

/**
 * Storage of a reference in every version of a savegame.
 * @param base     Name of the class or struct containing the variable.
 * @param variable Name of the variable in the class or struct referenced by \a base.
 * @param type     Type of the reference, a value from #SLRefType.
 */
#define SLE_REF(base, variable, type) SLE_CONDREF(base, variable, type, 0, SL_MAX_VERSION)

/**
 * Storage of an array in every version of a savegame.
 * @param base     Name of the class or struct containing the array.
 * @param variable Name of the variable in the class or struct referenced by \a base.
 * @param type     Storage of the data in memory and in the savegame.
 * @param length   Number of elements in the array.
 */
#define SLE_ARR(base, variable, type, length) SLE_CONDARR(base, variable, type, length, 0, SL_MAX_VERSION)

/**
 * Storage of a string in every savegame version.
 * @param base     Name of the class or struct containing the string.
 * @param variable Name of the variable in the class or struct referenced by \a base.
 * @param type     Storage of the data in memory and in the savegame.
 * @param length   Number of elements in the string (only used for fixed size buffers).
 */
#define SLE_STR(base, variable, type, length) SLE_CONDSTR(base, variable, type, length, 0, SL_MAX_VERSION)

/**
 * Storage of a std::string in every savegame version.
 * @param base     Name of the class or struct containing the string.
 * @param variable Name of the variable in the class or struct referenced by \a base.
 * @param type     Storage of the data in memory and in the savegame.
 */
#define SLE_STDSTR(base, variable, type) SLE_CONDSTDSTR(base, variable, type, 0, SL_MAX_VERSION)

/**
 * Storage of a list in every savegame version.
 * @param base     Name of the class or struct containing the list.
 * @param variable Name of the variable in the class or struct referenced by \a base.
 * @param type     Storage of the data in memory and in the savegame.
 */
#define SLE_LST(base, variable, type) SLE_CONDLST(base, variable, type, 0, SL_MAX_VERSION)

/**
 * Storage of a deque in every savegame version.
 * @param base     Name of the class or struct containing the list.
 * @param variable Name of the variable in the class or struct referenced by \a base.
 * @param type     Storage of the data in memory and in the savegame.
 */
<<<<<<< HEAD
#define SLE_DEQ(base, variable, type) SLE_CONDDEQ(base, variable, type, 0, SL_MAX_VERSION)
=======
#define SLE_PTRDEQ(base, variable, type) SLE_CONDPTRDEQ(base, variable, type, 0, SL_MAX_VERSION)
>>>>>>> 80d6f6c6

/**
 * Storage of a vector in every savegame version.
 * @param base     Name of the class or struct containing the list.
 * @param variable Name of the variable in the class or struct referenced by \a base.
 * @param type     Storage of the data in memory and in the savegame.
 */
#define SLE_VEC(base, variable, type) SLE_CONDVEC(base, variable, type, 0, SL_MAX_VERSION)

/**
 * Empty space in every savegame version.
 * @param length Length of the empty space.
 */
#define SLE_NULL(length) SLE_CONDNULL(length, 0, SL_MAX_VERSION)

/**
 * Empty space in some savegame versions.
 * @param length Length of the empty space.
 * @param from   First savegame version that has the empty space.
 * @param to     Last savegame version that has the empty space.
 * @param extver SlXvFeatureTest to test (along with from and to) which savegames have empty space
 */
#define SLE_CONDNULL_X(length, from, to, extver) SLE_CONDARR_X(NullStruct, null, SLE_FILE_U8 | SLE_VAR_NULL | SLF_NOT_IN_CONFIG, length, from, to, extver)
#define SLE_CONDNULL(length, from, to) SLE_CONDNULL_X(length, from, to, SlXvFeatureTest())

/** Translate values ingame to different values in the savegame and vv. */
#define SLE_WRITEBYTE(base, variable, value) SLE_GENERAL(SL_WRITEBYTE, base, variable, 0, 0, value, value)

#define SLE_VEH_INCLUDE() {false, SL_VEH_INCLUDE, 0, 0, 0, SL_MAX_VERSION, NULL, 0, SlXvFeatureTest()}
#define SLE_ST_INCLUDE() {false, SL_ST_INCLUDE, 0, 0, 0, SL_MAX_VERSION, NULL, 0, SlXvFeatureTest()}

/** End marker of a struct/class save or load. */
#define SLE_END() {false, SL_END, 0, 0, 0, 0, NULL, 0, SlXvFeatureTest()}

/**
 * Storage of global simple variables, references (pointers), and arrays.
 * @param cmd      Load/save type. @see SaveLoadType
 * @param variable Name of the global variable.
 * @param type     Storage of the data in memory and in the savegame.
 * @param from     First savegame version that has the field.
 * @param to       Last savegame version that has the field.
 * @param extver   SlXvFeatureTest to test (along with from and to) which savegames have the field
 * @note In general, it is better to use one of the SLEG_* macros below.
 */
#define SLEG_GENERAL_X(cmd, variable, type, length, from, to, extver) {true, cmd, type, length, from, to, (void*)&variable, sizeof(variable), extver}
#define SLEG_GENERAL(cmd, variable, type, length, from, to) SLEG_GENERAL_X(cmd, variable, type, length, from, to, SlXvFeatureTest())

/**
 * Storage of a global variable in some savegame versions.
 * @param variable Name of the global variable.
 * @param type     Storage of the data in memory and in the savegame.
 * @param from     First savegame version that has the field.
 * @param to       Last savegame version that has the field.
 * @param extver   SlXvFeatureTest to test (along with from and to) which savegames have the field
 */
#define SLEG_CONDVAR_X(variable, type, from, to, extver) SLEG_GENERAL_X(SL_VAR, variable, type, 0, from, to, extver)
#define SLEG_CONDVAR(variable, type, from, to) SLEG_CONDVAR_X(variable, type, from, to, SlXvFeatureTest())

/**
 * Storage of a global reference in some savegame versions.
 * @param variable Name of the global variable.
 * @param type     Storage of the data in memory and in the savegame.
 * @param from     First savegame version that has the field.
 * @param to       Last savegame version that has the field.
 * @param extver   SlXvFeatureTest to test (along with from and to) which savegames have the field
 */
#define SLEG_CONDREF_X(variable, type, from, to, extver) SLEG_GENERAL_X(SL_REF, variable, type, 0, from, to, extver)
#define SLEG_CONDREF(variable, type, from, to) SLEG_CONDREF_X(variable, type, from, to, SlXvFeatureTest())

/**
 * Storage of a global array in some savegame versions.
 * @param variable Name of the global variable.
 * @param type     Storage of the data in memory and in the savegame.
 * @param length   Number of elements in the array.
 * @param from     First savegame version that has the array.
 * @param to       Last savegame version that has the array.
 * @param extver   SlXvFeatureTest to test (along with from and to) which savegames have the field
 */
#define SLEG_CONDARR_X(variable, type, length, from, to, extver) SLEG_GENERAL_X(SL_ARR, variable, type, length, from, to, extver)
#define SLEG_CONDARR(variable, type, length, from, to) SLEG_CONDARR_X(variable, type, length, from, to, SlXvFeatureTest())

/**
 * Storage of a global string in some savegame versions.
 * @param variable Name of the global variable.
 * @param type     Storage of the data in memory and in the savegame.
 * @param length   Number of elements in the string (only used for fixed size buffers).
 * @param from     First savegame version that has the string.
 * @param to       Last savegame version that has the string.
 * @param extver   SlXvFeatureTest to test (along with from and to) which savegames have the field
 */
#define SLEG_CONDSTR_X(variable, type, length, from, to, extver) SLEG_GENERAL_X(SL_STR, variable, type, length, from, to, extver)
#define SLEG_CONDSTR(variable, type, length, from, to) SLEG_CONDSTR_X(variable, type, length, from, to, SlXvFeatureTest())

/**
 * Storage of a global list in some savegame versions.
 * @param variable Name of the global variable.
 * @param type     Storage of the data in memory and in the savegame.
 * @param from     First savegame version that has the list.
 * @param to       Last savegame version that has the list.
 * @param extver   SlXvFeatureTest to test (along with from and to) which savegames have the field
<<<<<<< HEAD
 */
#define SLEG_CONDLST_X(variable, type, from, to, extver) SLEG_GENERAL_X(SL_LST, variable, type, 0, from, to, extver)
#define SLEG_CONDLST(variable, type, from, to) SLEG_CONDLST_X(variable, type, from, to, SlXvFeatureTest())

/**
 * Storage of a global deque in some savegame versions.
 * @param variable Name of the global variable.
 * @param type     Storage of the data in memory and in the savegame.
 * @param from     First savegame version that has the list.
 * @param to       Last savegame version that has the list.
 * @param extver   SlXvFeatureTest to test (along with from and to) which savegames have the field
 */
#define SLEG_CONDDEQ_X(variable, type, from, to, extver) SLEG_GENERAL_X(SL_DEQ, variable, type, 0, from, to, extver)
#define SLEG_CONDDEQ(variable, type, from, to) SLEG_CONDDEQ_X(variable, type, from, to, SlXvFeatureTest())

/**
 * Storage of a global vector in some savegame versions.
 * @param variable Name of the global variable.
 * @param type     Storage of the data in memory and in the savegame.
 * @param from     First savegame version that has the list.
 * @param to       Last savegame version that has the list.
 * @param extver   SlXvFeatureTest to test (along with from and to) which savegames have the field
 */
=======
 */
#define SLEG_CONDLST_X(variable, type, from, to, extver) SLEG_GENERAL_X(SL_LST, variable, type, 0, from, to, extver)
#define SLEG_CONDLST(variable, type, from, to) SLEG_CONDLST_X(variable, type, from, to, SlXvFeatureTest())

/**
 * Storage of a global deque in some savegame versions.
 * @param variable Name of the global variable.
 * @param type     Storage of the data in memory and in the savegame.
 * @param from     First savegame version that has the list.
 * @param to       Last savegame version that has the list.
 * @param extver   SlXvFeatureTest to test (along with from and to) which savegames have the field
 */
#define SLEG_CONDPTRDEQ_X(variable, type, from, to, extver) SLEG_GENERAL_X(SL_PTRDEQ, variable, type, 0, from, to, extver)
#define SLEG_CONDPTRDEQ(variable, type, from, to) SLEG_CONDPTRDEQ_X(variable, type, from, to, SlXvFeatureTest())

/**
 * Storage of a global vector in some savegame versions.
 * @param variable Name of the global variable.
 * @param type     Storage of the data in memory and in the savegame.
 * @param from     First savegame version that has the list.
 * @param to       Last savegame version that has the list.
 * @param extver   SlXvFeatureTest to test (along with from and to) which savegames have the field
 */
>>>>>>> 80d6f6c6
#define SLEG_CONDVEC_X(variable, type, from, to, extver) SLEG_GENERAL_X(SL_VEC, variable, type, 0, from, to, extver)
#define SLEG_CONDVEC(variable, type, from, to) SLEG_CONDVEC_X(variable, type, from, to, SlXvFeatureTest())

/**
 * Storage of a global variable in every savegame version.
 * @param variable Name of the global variable.
 * @param type     Storage of the data in memory and in the savegame.
 */
#define SLEG_VAR(variable, type) SLEG_CONDVAR(variable, type, 0, SL_MAX_VERSION)

/**
 * Storage of a global reference in every savegame version.
 * @param variable Name of the global variable.
 * @param type     Storage of the data in memory and in the savegame.
 */
#define SLEG_REF(variable, type) SLEG_CONDREF(variable, type, 0, SL_MAX_VERSION)

/**
 * Storage of a global array in every savegame version.
 * @param variable Name of the global variable.
 * @param type     Storage of the data in memory and in the savegame.
 */
#define SLEG_ARR(variable, type) SLEG_CONDARR(variable, type, lengthof(variable), 0, SL_MAX_VERSION)

/**
 * Storage of a global string in every savegame version.
 * @param variable Name of the global variable.
 * @param type     Storage of the data in memory and in the savegame.
 */
#define SLEG_STR(variable, type) SLEG_CONDSTR(variable, type, sizeof(variable), 0, SL_MAX_VERSION)

/**
 * Storage of a global list in every savegame version.
 * @param variable Name of the global variable.
 * @param type     Storage of the data in memory and in the savegame.
 */
#define SLEG_LST(variable, type) SLEG_CONDLST(variable, type, 0, SL_MAX_VERSION)

/**
 * Storage of a global deque in every savegame version.
 * @param variable Name of the global variable.
 * @param type     Storage of the data in memory and in the savegame.
 */
<<<<<<< HEAD
#define SLEG_DEQ(variable, type) SLEG_CONDDEQ(variable, type, 0, SL_MAX_VERSION)
=======
#define SLEG_PTRDEQ(variable, type) SLEG_CONDPTRDEQ(variable, type, 0, SL_MAX_VERSION)
>>>>>>> 80d6f6c6

/**
 * Storage of a global vector in every savegame version.
 * @param variable Name of the global variable.
 * @param type     Storage of the data in memory and in the savegame.
 */
#define SLEG_VEC(variable, type) SLEG_CONDVEC(variable, type, 0, SL_MAX_VERSION)

/**
 * Empty global space in some savegame versions.
 * @param length Length of the empty space.
 * @param from   First savegame version that has the empty space.
 * @param to     Last savegame version that has the empty space.
 * @param extver SlXvFeatureTest to test (along with from and to) which savegames have empty space
 */
#define SLEG_CONDNULL(length, from, to) {true, SL_ARR, SLE_FILE_U8 | SLE_VAR_NULL | SLF_NOT_IN_CONFIG, length, from, to, (void*)NULL, SlXvFeatureTest()}

/** End marker of global variables save or load. */
#define SLEG_END() {true, SL_END, 0, 0, 0, 0, NULL, 0, SlXvFeatureTest()}

/**
 * Checks whether the savegame is below \a major.\a minor.
 * @param major Major number of the version to check against.
 * @param minor Minor number of the version to check against. If \a minor is 0 or not specified, only the major number is checked.
 * @return Savegame version is earlier than the specified version.
 */
static inline bool IsSavegameVersionBefore(uint16 major, byte minor = 0)
{
	extern uint16 _sl_version;
	extern byte   _sl_minor_version;
	return _sl_version < major || (minor > 0 && _sl_version == major && _sl_minor_version < minor);
}

/**
 * Checks if some version from/to combination falls within the range of the
 * active savegame version.
 * @param version_from Lowest version number that falls within the range.
 * @param version_to   Highest version number that falls within the range.
 * @return Active savegame version falls within the given range.
 */
static inline bool SlIsObjectCurrentlyValid(uint16 version_from, uint16 version_to, SlXvFeatureTest ext_feature_test)
{
	extern const uint16 SAVEGAME_VERSION;
	if (!ext_feature_test.IsFeaturePresent(SAVEGAME_VERSION, version_from, version_to)) return false;

	return true;
}

/**
 * Get the NumberType of a setting. This describes the integer type
 * as it is represented in memory
 * @param type VarType holding information about the variable-type
 * @return the SLE_VAR_* part of a variable-type description
 */
static inline VarType GetVarMemType(VarType type)
{
	return type & 0xF0; // GB(type, 4, 4) << 4;
}

/**
 * Get the FileType of a setting. This describes the integer type
 * as it is represented in a savegame/file
 * @param type VarType holding information about the file-type
 * @return the SLE_FILE_* part of a variable-type description
 */
static inline VarType GetVarFileType(VarType type)
{
	return type & 0xF; // GB(type, 0, 4);
}

/**
 * Check if the given saveload type is a numeric type.
 * @param conv the type to check
 * @return True if it's a numeric type.
 */
static inline bool IsNumericType(VarType conv)
{
	return GetVarMemType(conv) <= SLE_VAR_U64;
}

/**
 * Get the address of the variable. Which one to pick depends on the object
 * pointer. If it is NULL we are dealing with global variables so the address
 * is taken. If non-null only the offset is stored in the union and we need
 * to add this to the address of the object
 */
static inline void *GetVariableAddress(const void *object, const SaveLoad *sld)
{
	return const_cast<byte *>((const byte*)(sld->global ? NULL : object) + (ptrdiff_t)sld->address);
}

int64 ReadValue(const void *ptr, VarType conv);
void WriteValue(void *ptr, VarType conv, int64 val);

void SlSetArrayIndex(uint index);
int SlIterateArray();

void SlAutolength(AutolengthProc *proc, void *arg);
size_t SlGetFieldLength();
void SlSetLength(size_t length);
size_t SlCalcObjMemberLength(const void *object, const SaveLoad *sld);
size_t SlCalcObjLength(const void *object, const SaveLoad *sld);

byte SlReadByte();
void SlWriteByte(byte b);

int SlReadUint16();
uint32 SlReadUint32();
uint64 SlReadUint64();

void SlWriteUint16(uint16 v);
void SlWriteUint32(uint32 v);
void SlWriteUint64(uint64 v);

void SlSkipBytes(size_t length);

size_t SlGetBytesRead();
size_t SlGetBytesWritten();

void SlGlobList(const SaveLoadGlobVarList *sldg);
void SlArray(void *array, size_t length, VarType conv);
void SlObject(void *object, const SaveLoad *sld);
bool SlObjectMember(void *object, const SaveLoad *sld);
void NORETURN SlError(StringID string, const char *extra_msg = NULL, bool already_malloced = false);
void NORETURN SlErrorCorrupt(const char *msg, bool already_malloced = false);
void NORETURN CDECL SlErrorFmt(StringID string, const char *msg, ...) WARN_FORMAT(2, 3);
void NORETURN CDECL SlErrorCorruptFmt(const char *msg, ...) WARN_FORMAT(1, 2);

bool SaveloadCrashWithMissingNewGRFs();

extern char _savegame_format[8];
extern bool _do_autosave;

#endif /* SAVELOAD_H */<|MERGE_RESOLUTION|>--- conflicted
+++ resolved
@@ -206,28 +206,17 @@
 	SL_ARR         =  2, ///< Save/load an array.
 	SL_STR         =  3, ///< Save/load a string.
 	SL_LST         =  4, ///< Save/load a list.
-<<<<<<< HEAD
-	SL_DEQ         =  5, ///< Save/load a deque.
-	SL_VEC         =  6, ///< Save/load a vector.
-	SL_STDSTR      =  7, ///< Save/load a std::string.
-=======
 	SL_DEQUE       =  5, ///< Save/load a primitive type deque.
 	SL_VEC         =  6, ///< Save/load a vector.
 	SL_STDSTR      =  7, ///< Save/load a std::string.
 
->>>>>>> 80d6f6c6
 	/* non-normal save-load types */
 	SL_WRITEBYTE   =  8,
 	SL_VEH_INCLUDE =  9,
 	SL_ST_INCLUDE  = 10,
-<<<<<<< HEAD
-	/* primitive type vector */
-	SL_VARVEC      = 14,
-=======
 
 	SL_PTRDEQ      = 13, ///< Save/load a pointer type deque.
 	SL_VARVEC      = 14, ///< Save/load a primitive type vector.
->>>>>>> 80d6f6c6
 	SL_END         = 15
 };
 
@@ -313,7 +302,6 @@
  * @param from     First savegame version that has the string.
  * @param to       Last savegame version that has the string.
  * @param extver   SlXvFeatureTest to test (along with from and to) which savegames have the field
-<<<<<<< HEAD
  */
 #define SLE_CONDSTR_X(base, variable, type, length, from, to, extver) SLE_GENERAL_X(SL_STR, base, variable, type, length, from, to, extver)
 #define SLE_CONDSTR(base, variable, type, length, from, to) SLE_CONDSTR_X(base, variable, type, length, from, to, SlXvFeatureTest())
@@ -327,21 +315,6 @@
  * @param to       Last savegame version that has the string.
  * @param extver   SlXvFeatureTest to test (along with from and to) which savegames have the field
  */
-=======
- */
-#define SLE_CONDSTR_X(base, variable, type, length, from, to, extver) SLE_GENERAL_X(SL_STR, base, variable, type, length, from, to, extver)
-#define SLE_CONDSTR(base, variable, type, length, from, to) SLE_CONDSTR_X(base, variable, type, length, from, to, SlXvFeatureTest())
-
-/**
- * Storage of a std::string in some savegame versions.
- * @param base     Name of the class or struct containing the string.
- * @param variable Name of the variable in the class or struct referenced by \a base.
- * @param type     Storage of the data in memory and in the savegame.
- * @param from     First savegame version that has the string.
- * @param to       Last savegame version that has the string.
- * @param extver   SlXvFeatureTest to test (along with from and to) which savegames have the field
- */
->>>>>>> 80d6f6c6
 #define SLE_CONDSTDSTR_X(base, variable, type, from, to, extver) SLE_GENERAL_X(SL_STDSTR, base, variable, type, 0, from, to, extver)
 #define SLE_CONDSTDSTR(base, variable, type, from, to) SLE_CONDSTDSTR_X(base, variable, type, from, to, SlXvFeatureTest())
 
@@ -353,7 +326,6 @@
  * @param from     First savegame version that has the list.
  * @param to       Last savegame version that has the list.
  * @param extver   SlXvFeatureTest to test (along with from and to) which savegames have the field
-<<<<<<< HEAD
  */
 #define SLE_CONDLST_X(base, variable, type, from, to, extver) SLE_GENERAL_X(SL_LST, base, variable, type, 0, from, to, extver)
 #define SLE_CONDLST(base, variable, type, from, to) SLE_CONDLST_X(base, variable, type, from, to, SlXvFeatureTest())
@@ -367,15 +339,32 @@
  * @param to       Last savegame version that has the list.
  * @param extver   SlXvFeatureTest to test (along with from and to) which savegames have the field
  */
-#define SLE_CONDDEQ_X(base, variable, type, from, to, extver) SLE_GENERAL_X(SL_DEQ, base, variable, type, 0, from, to, extver)
-#define SLE_CONDDEQ(base, variable, type, from, to) SLE_CONDDEQ_X(base, variable, type, from, to, SlXvFeatureTest())
+#define SLE_CONDPTRDEQ_X(base, variable, type, from, to, extver) SLE_GENERAL_X(SL_PTRDEQ, base, variable, type, 0, from, to, extver)
+#define SLE_CONDPTRDEQ(base, variable, type, from, to) SLE_CONDPTRDEQ_X(base, variable, type, from, to, SlXvFeatureTest())
 
 /**
  * Storage of a vector in some savegame versions.
-=======
- */
-#define SLE_CONDLST_X(base, variable, type, from, to, extver) SLE_GENERAL_X(SL_LST, base, variable, type, 0, from, to, extver)
-#define SLE_CONDLST(base, variable, type, from, to) SLE_CONDLST_X(base, variable, type, from, to, SlXvFeatureTest())
+ * @param base     Name of the class or struct containing the list.
+ * @param variable Name of the variable in the class or struct referenced by \a base.
+ * @param type     Storage of the data in memory and in the savegame.
+ * @param from     First savegame version that has the list.
+ * @param to       Last savegame version that has the list.
+ * @param extver   SlXvFeatureTest to test (along with from and to) which savegames have the field
+ */
+#define SLE_CONDVEC_X(base, variable, type, from, to, extver) SLE_GENERAL_X(SL_VEC, base, variable, type, 0, from, to, extver)
+#define SLE_CONDVEC(base, variable, type, from, to) SLE_CONDVEC_X(base, variable, type, from, to, SlXvFeatureTest())
+
+/**
+ * Storage of a variable vector in some savegame versions.
+ * @param base     Name of the class or struct containing the list.
+ * @param variable Name of the variable in the class or struct referenced by \a base.
+ * @param type     Storage of the data in memory and in the savegame.
+ * @param from     First savegame version that has the list.
+ * @param to       Last savegame version that has the list.
+ * @param extver   SlXvFeatureTest to test (along with from and to) which savegames have the field
+ */
+#define SLE_CONDVARVEC_X(base, variable, type, from, to, extver) SLE_GENERAL_X(SL_VARVEC, base, variable, type, 0, from, to, extver)
+#define SLE_CONDVARVEC(base, variable, type, from, to) SLE_CONDVARVEC_X(base, variable, type, from, to, SlXvFeatureTest())
 
 /**
  * Storage of a deque in some savegame versions.
@@ -386,58 +375,8 @@
  * @param to       Last savegame version that has the list.
  * @param extver   SlXvFeatureTest to test (along with from and to) which savegames have the field
  */
-#define SLE_CONDPTRDEQ_X(base, variable, type, from, to, extver) SLE_GENERAL_X(SL_PTRDEQ, base, variable, type, 0, from, to, extver)
-#define SLE_CONDPTRDEQ(base, variable, type, from, to) SLE_CONDPTRDEQ_X(base, variable, type, from, to, SlXvFeatureTest())
-
-/**
- * Storage of a vector in some savegame versions.
- * @param base     Name of the class or struct containing the list.
- * @param variable Name of the variable in the class or struct referenced by \a base.
- * @param type     Storage of the data in memory and in the savegame.
- * @param from     First savegame version that has the list.
- * @param to       Last savegame version that has the list.
- * @param extver   SlXvFeatureTest to test (along with from and to) which savegames have the field
- */
-#define SLE_CONDVEC_X(base, variable, type, from, to, extver) SLE_GENERAL_X(SL_VEC, base, variable, type, 0, from, to, extver)
-#define SLE_CONDVEC(base, variable, type, from, to) SLE_CONDVEC_X(base, variable, type, from, to, SlXvFeatureTest())
-
-/**
- * Storage of a variable vector in some savegame versions.
->>>>>>> 80d6f6c6
- * @param base     Name of the class or struct containing the list.
- * @param variable Name of the variable in the class or struct referenced by \a base.
- * @param type     Storage of the data in memory and in the savegame.
- * @param from     First savegame version that has the list.
- * @param to       Last savegame version that has the list.
- * @param extver   SlXvFeatureTest to test (along with from and to) which savegames have the field
- */
-<<<<<<< HEAD
-#define SLE_CONDVEC_X(base, variable, type, from, to, extver) SLE_GENERAL_X(SL_VEC, base, variable, type, 0, from, to, extver)
-#define SLE_CONDVEC(base, variable, type, from, to) SLE_CONDVEC_X(base, variable, type, from, to, SlXvFeatureTest())
-
-/**
- * Storage of a variable vector in some savegame versions.
-=======
-#define SLE_CONDVARVEC_X(base, variable, type, from, to, extver) SLE_GENERAL_X(SL_VARVEC, base, variable, type, 0, from, to, extver)
-#define SLE_CONDVARVEC(base, variable, type, from, to) SLE_CONDVARVEC_X(base, variable, type, from, to, SlXvFeatureTest())
-
-/**
- * Storage of a deque in some savegame versions.
->>>>>>> 80d6f6c6
- * @param base     Name of the class or struct containing the list.
- * @param variable Name of the variable in the class or struct referenced by \a base.
- * @param type     Storage of the data in memory and in the savegame.
- * @param from     First savegame version that has the list.
- * @param to       Last savegame version that has the list.
- * @param extver   SlXvFeatureTest to test (along with from and to) which savegames have the field
- */
-<<<<<<< HEAD
-#define SLE_CONDVARVEC_X(base, variable, type, from, to, extver) SLE_GENERAL_X(SL_VARVEC, base, variable, type, 0, from, to, extver)
-#define SLE_CONDVARVEC(base, variable, type, from, to) SLE_CONDVARVEC_X(base, variable, type, from, to, SlXvFeatureTest())
-=======
 #define SLE_CONDDEQUE_X(base, variable, type, from, to, extver) SLE_GENERAL_X(SL_DEQUE, base, variable, type, 0, from, to, extver)
 #define SLE_CONDDEQUE(base, variable, type, from, to) SLE_CONDDEQUE_X(base, variable, type, from, to, SlXvFeatureTest())
->>>>>>> 80d6f6c6
 
 /**
  * Storage of a variable in every version of a savegame.
@@ -495,11 +434,7 @@
  * @param variable Name of the variable in the class or struct referenced by \a base.
  * @param type     Storage of the data in memory and in the savegame.
  */
-<<<<<<< HEAD
-#define SLE_DEQ(base, variable, type) SLE_CONDDEQ(base, variable, type, 0, SL_MAX_VERSION)
-=======
 #define SLE_PTRDEQ(base, variable, type) SLE_CONDPTRDEQ(base, variable, type, 0, SL_MAX_VERSION)
->>>>>>> 80d6f6c6
 
 /**
  * Storage of a vector in every savegame version.
@@ -600,7 +535,6 @@
  * @param from     First savegame version that has the list.
  * @param to       Last savegame version that has the list.
  * @param extver   SlXvFeatureTest to test (along with from and to) which savegames have the field
-<<<<<<< HEAD
  */
 #define SLEG_CONDLST_X(variable, type, from, to, extver) SLEG_GENERAL_X(SL_LST, variable, type, 0, from, to, extver)
 #define SLEG_CONDLST(variable, type, from, to) SLEG_CONDLST_X(variable, type, from, to, SlXvFeatureTest())
@@ -613,8 +547,8 @@
  * @param to       Last savegame version that has the list.
  * @param extver   SlXvFeatureTest to test (along with from and to) which savegames have the field
  */
-#define SLEG_CONDDEQ_X(variable, type, from, to, extver) SLEG_GENERAL_X(SL_DEQ, variable, type, 0, from, to, extver)
-#define SLEG_CONDDEQ(variable, type, from, to) SLEG_CONDDEQ_X(variable, type, from, to, SlXvFeatureTest())
+#define SLEG_CONDPTRDEQ_X(variable, type, from, to, extver) SLEG_GENERAL_X(SL_PTRDEQ, variable, type, 0, from, to, extver)
+#define SLEG_CONDPTRDEQ(variable, type, from, to) SLEG_CONDPTRDEQ_X(variable, type, from, to, SlXvFeatureTest())
 
 /**
  * Storage of a global vector in some savegame versions.
@@ -624,31 +558,6 @@
  * @param to       Last savegame version that has the list.
  * @param extver   SlXvFeatureTest to test (along with from and to) which savegames have the field
  */
-=======
- */
-#define SLEG_CONDLST_X(variable, type, from, to, extver) SLEG_GENERAL_X(SL_LST, variable, type, 0, from, to, extver)
-#define SLEG_CONDLST(variable, type, from, to) SLEG_CONDLST_X(variable, type, from, to, SlXvFeatureTest())
-
-/**
- * Storage of a global deque in some savegame versions.
- * @param variable Name of the global variable.
- * @param type     Storage of the data in memory and in the savegame.
- * @param from     First savegame version that has the list.
- * @param to       Last savegame version that has the list.
- * @param extver   SlXvFeatureTest to test (along with from and to) which savegames have the field
- */
-#define SLEG_CONDPTRDEQ_X(variable, type, from, to, extver) SLEG_GENERAL_X(SL_PTRDEQ, variable, type, 0, from, to, extver)
-#define SLEG_CONDPTRDEQ(variable, type, from, to) SLEG_CONDPTRDEQ_X(variable, type, from, to, SlXvFeatureTest())
-
-/**
- * Storage of a global vector in some savegame versions.
- * @param variable Name of the global variable.
- * @param type     Storage of the data in memory and in the savegame.
- * @param from     First savegame version that has the list.
- * @param to       Last savegame version that has the list.
- * @param extver   SlXvFeatureTest to test (along with from and to) which savegames have the field
- */
->>>>>>> 80d6f6c6
 #define SLEG_CONDVEC_X(variable, type, from, to, extver) SLEG_GENERAL_X(SL_VEC, variable, type, 0, from, to, extver)
 #define SLEG_CONDVEC(variable, type, from, to) SLEG_CONDVEC_X(variable, type, from, to, SlXvFeatureTest())
 
@@ -692,11 +601,7 @@
  * @param variable Name of the global variable.
  * @param type     Storage of the data in memory and in the savegame.
  */
-<<<<<<< HEAD
-#define SLEG_DEQ(variable, type) SLEG_CONDDEQ(variable, type, 0, SL_MAX_VERSION)
-=======
 #define SLEG_PTRDEQ(variable, type) SLEG_CONDPTRDEQ(variable, type, 0, SL_MAX_VERSION)
->>>>>>> 80d6f6c6
 
 /**
  * Storage of a global vector in every savegame version.
