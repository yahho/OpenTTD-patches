/* $Id$ */

/*
 * This file is part of OpenTTD.
 * OpenTTD is free software; you can redistribute it and/or modify it under the terms of the GNU General Public License as published by the Free Software Foundation, version 2.
 * OpenTTD is distributed in the hope that it will be useful, but WITHOUT ANY WARRANTY; without even the implied warranty of MERCHANTABILITY or FITNESS FOR A PARTICULAR PURPOSE.
 * See the GNU General Public License for more details. You should have received a copy of the GNU General Public License along with OpenTTD. If not, see <http://www.gnu.org/licenses/>.
 */

/** @file saveload.h Functions/types related to saving and loading games. */

#ifndef SAVELOAD_H
#define SAVELOAD_H

#include "../fileio_type.h"
#include "../strings_type.h"
#include "extended_ver_sl.h"

#include <stdarg.h>
<<<<<<< HEAD
=======

/** SaveLoad versions
 * Previous savegame versions, the trunk revision where they were
 * introduced and the released version that had that particular
 * savegame version.
 * Up to savegame version 18 there is a minor version as well.
 *
 * Older entries keep their original numbering.
 *
 * Newer entries should use a descriptive labels, numeric version
 * and PR can be added to comment.
 *
 * Note that this list must not be reordered.
 */
enum SaveLoadVersion : uint16 {
	SL_MIN_VERSION,                         ///< First savegame version

	SLV_1,                                  ///<   1.0         0.1.x, 0.2.x
	SLV_2,                                  /**<   2.0         0.3.0
	                                         *     2.1         0.3.1, 0.3.2 */
	SLV_3,                                  ///<   3.x         lost
	SLV_4,                                  /**<   4.0     1
	                                         *     4.1   122   0.3.3, 0.3.4
	                                         *     4.2  1222   0.3.5
	                                         *     4.3  1417
	                                         *     4.4  1426 */

	SLV_5,                                  /**<   5.0  1429
	                                         *     5.1  1440
	                                         *     5.2  1525   0.3.6 */
	SLV_6,                                  /**<   6.0  1721
	                                         *     6.1  1768 */
	SLV_7,                                  ///<   7.0  1770
	SLV_8,                                  ///<   8.0  1786
	SLV_9,                                  ///<   9.0  1909

	SLV_10,                                 ///<  10.0  2030
	SLV_11,                                 /**<  11.0  2033
	                                         *    11.1  2041 */
	SLV_12,                                 ///<  12.1  2046
	SLV_13,                                 ///<  13.1  2080   0.4.0, 0.4.0.1
	SLV_14,                                 ///<  14.0  2441

	SLV_15,                                 ///<  15.0  2499
	SLV_16,                                 /**<  16.0  2817
	                                         *    16.1  3155 */
	SLV_17,                                 /**<  17.0  3212
	                                         *    17.1  3218 */
	SLV_18,                                 ///<  18    3227
	SLV_19,                                 ///<  19    3396

	SLV_20,                                 ///<  20    3403
	SLV_21,                                 ///<  21    3472   0.4.x
	SLV_22,                                 ///<  22    3726
	SLV_23,                                 ///<  23    3915
	SLV_24,                                 ///<  24    4150

	SLV_25,                                 ///<  25    4259
	SLV_26,                                 ///<  26    4466
	SLV_27,                                 ///<  27    4757
	SLV_28,                                 ///<  28    4987
	SLV_29,                                 ///<  29    5070

	SLV_30,                                 ///<  30    5946
	SLV_31,                                 ///<  31    5999
	SLV_32,                                 ///<  32    6001
	SLV_33,                                 ///<  33    6440
	SLV_34,                                 ///<  34    6455

	SLV_35,                                 ///<  35    6602
	SLV_36,                                 ///<  36    6624
	SLV_37,                                 ///<  37    7182
	SLV_38,                                 ///<  38    7195
	SLV_39,                                 ///<  39    7269

	SLV_40,                                 ///<  40    7326
	SLV_41,                                 ///<  41    7348   0.5.x
	SLV_42,                                 ///<  42    7573
	SLV_43,                                 ///<  43    7642
	SLV_44,                                 ///<  44    8144

	SLV_45,                                 ///<  45    8501
	SLV_46,                                 ///<  46    8705
	SLV_47,                                 ///<  47    8735
	SLV_48,                                 ///<  48    8935
	SLV_49,                                 ///<  49    8969

	SLV_50,                                 ///<  50    8973
	SLV_51,                                 ///<  51    8978
	SLV_52,                                 ///<  52    9066
	SLV_53,                                 ///<  53    9316
	SLV_54,                                 ///<  54    9613

	SLV_55,                                 ///<  55    9638
	SLV_56,                                 ///<  56    9667
	SLV_57,                                 ///<  57    9691
	SLV_58,                                 ///<  58    9762
	SLV_59,                                 ///<  59    9779

	SLV_60,                                 ///<  60    9874
	SLV_61,                                 ///<  61    9892
	SLV_62,                                 ///<  62    9905
	SLV_63,                                 ///<  63    9956
	SLV_64,                                 ///<  64   10006

	SLV_65,                                 ///<  65   10210
	SLV_66,                                 ///<  66   10211
	SLV_67,                                 ///<  67   10236
	SLV_68,                                 ///<  68   10266
	SLV_69,                                 ///<  69   10319

	SLV_70,                                 ///<  70   10541
	SLV_71,                                 ///<  71   10567
	SLV_72,                                 ///<  72   10601
	SLV_73,                                 ///<  73   10903
	SLV_74,                                 ///<  74   11030

	SLV_75,                                 ///<  75   11107
	SLV_76,                                 ///<  76   11139
	SLV_77,                                 ///<  77   11172
	SLV_78,                                 ///<  78   11176
	SLV_79,                                 ///<  79   11188

	SLV_80,                                 ///<  80   11228
	SLV_81,                                 ///<  81   11244
	SLV_82,                                 ///<  82   11410
	SLV_83,                                 ///<  83   11589
	SLV_84,                                 ///<  84   11822

	SLV_85,                                 ///<  85   11874
	SLV_86,                                 ///<  86   12042
	SLV_87,                                 ///<  87   12129
	SLV_88,                                 ///<  88   12134
	SLV_89,                                 ///<  89   12160

	SLV_90,                                 ///<  90   12293
	SLV_91,                                 ///<  91   12347
	SLV_92,                                 ///<  92   12381   0.6.x
	SLV_93,                                 ///<  93   12648
	SLV_94,                                 ///<  94   12816

	SLV_95,                                 ///<  95   12924
	SLV_96,                                 ///<  96   13226
	SLV_97,                                 ///<  97   13256
	SLV_98,                                 ///<  98   13375
	SLV_99,                                 ///<  99   13838

	SLV_100,                                ///< 100   13952
	SLV_101,                                ///< 101   14233
	SLV_102,                                ///< 102   14332
	SLV_103,                                ///< 103   14598
	SLV_104,                                ///< 104   14735

	SLV_105,                                ///< 105   14803
	SLV_106,                                ///< 106   14919
	SLV_107,                                ///< 107   15027
	SLV_108,                                ///< 108   15045
	SLV_109,                                ///< 109   15075

	SLV_110,                                ///< 110   15148
	SLV_111,                                ///< 111   15190
	SLV_112,                                ///< 112   15290
	SLV_113,                                ///< 113   15340
	SLV_114,                                ///< 114   15601

	SLV_115,                                ///< 115   15695
	SLV_116,                                ///< 116   15893   0.7.x
	SLV_117,                                ///< 117   16037
	SLV_118,                                ///< 118   16129
	SLV_119,                                ///< 119   16242

	SLV_120,                                ///< 120   16439
	SLV_121,                                ///< 121   16694
	SLV_122,                                ///< 122   16855
	SLV_123,                                ///< 123   16909
	SLV_124,                                ///< 124   16993

	SLV_125,                                ///< 125   17113
	SLV_126,                                ///< 126   17433
	SLV_127,                                ///< 127   17439
	SLV_128,                                ///< 128   18281
	SLV_129,                                ///< 129   18292

	SLV_130,                                ///< 130   18404
	SLV_131,                                ///< 131   18481
	SLV_132,                                ///< 132   18522
	SLV_133,                                ///< 133   18674
	SLV_134,                                ///< 134   18703

	SLV_135,                                ///< 135   18719
	SLV_136,                                ///< 136   18764
	SLV_137,                                ///< 137   18912
	SLV_138,                                ///< 138   18942   1.0.x
	SLV_139,                                ///< 139   19346

	SLV_140,                                ///< 140   19382
	SLV_141,                                ///< 141   19799
	SLV_142,                                ///< 142   20003
	SLV_143,                                ///< 143   20048
	SLV_144,                                ///< 144   20334

	SLV_145,                                ///< 145   20376
	SLV_146,                                ///< 146   20446
	SLV_147,                                ///< 147   20621
	SLV_148,                                ///< 148   20659
	SLV_149,                                ///< 149   20832

	SLV_150,                                ///< 150   20857
	SLV_151,                                ///< 151   20918
	SLV_152,                                ///< 152   21171
	SLV_153,                                ///< 153   21263
	SLV_154,                                ///< 154   21426

	SLV_155,                                ///< 155   21453
	SLV_156,                                ///< 156   21728
	SLV_157,                                ///< 157   21862
	SLV_158,                                ///< 158   21933
	SLV_159,                                ///< 159   21962

	SLV_160,                                ///< 160   21974   1.1.x
	SLV_161,                                ///< 161   22567
	SLV_162,                                ///< 162   22713
	SLV_163,                                ///< 163   22767
	SLV_164,                                ///< 164   23290

	SLV_165,                                ///< 165   23304
	SLV_166,                                ///< 166   23415
	SLV_167,                                ///< 167   23504
	SLV_168,                                ///< 168   23637
	SLV_169,                                ///< 169   23816

	SLV_170,                                ///< 170   23826
	SLV_171,                                ///< 171   23835
	SLV_172,                                ///< 172   23947
	SLV_173,                                ///< 173   23967   1.2.0-RC1
	SLV_174,                                ///< 174   23973   1.2.x

	SLV_175,                                ///< 175   24136
	SLV_176,                                ///< 176   24446
	SLV_177,                                ///< 177   24619
	SLV_178,                                ///< 178   24789
	SLV_179,                                ///< 179   24810

	SLV_180,                                ///< 180   24998   1.3.x
	SLV_181,                                ///< 181   25012
	SLV_182,                                ///< 182   25115 FS#5492, r25259, r25296 Goal status
	SLV_183,                                ///< 183   25363 Cargodist
	SLV_184,                                ///< 184   25508 Unit localisation split

	SLV_185,                                ///< 185   25620 Storybooks
	SLV_186,                                ///< 186   25833 Objects storage
	SLV_187,                                ///< 187   25899 Linkgraph - restricted flows
	SLV_188,                                ///< 188   26169 FS#5831 Unify RV travel time
	SLV_189,                                ///< 189   26450 Heirarchical vehicle subgroups

	SLV_190,                                ///< 190   26547 Separate order travel and wait times
	SLV_191,                                ///< 191   26636 FS#6026 Fix disaster vehicle storage (No bump)
	                                        ///< 191   26646 FS#6041 Linkgraph - store locations
	SLV_192,                                ///< 192   26700 FS#6066 Fix saving of order backups
	SLV_193,                                ///< 193   26802
	SLV_194,                                ///< 194   26881 v1.5

	SLV_195,                                ///< 195   27572 v1.6.1
	SLV_196,                                ///< 196   27778 v1.7
	SLV_197,                                ///< 197   27978 v1.8
	SLV_198,                                ///< 198  PR#6763 Switch town growth rate and counter to actual game ticks
	SLV_EXTEND_CARGOTYPES,                  ///< 199  PR#6802 Extend cargotypes to 64

	SLV_EXTEND_RAILTYPES,                   ///< 200  PR#6805 Extend railtypes to 64, adding uint16 to map array.
	SLV_EXTEND_PERSISTENT_STORAGE,          ///< 201  PR#6885 Extend NewGRF persistant storages.
	SLV_EXTEND_INDUSTRY_CARGO_SLOTS,        ///< 202  PR#6867 Increase industry cargo slots to 16 in, 16 out
	SLV_SHIP_PATH_CACHE,                    ///< 203  PR#7072 Add path cache for ships
	SLV_SHIP_ROTATION,                      ///< 204  PR#7065 Add extra rotation stages for ships.

	SLV_GROUP_LIVERIES,                     ///< 205  PR#7108 Livery storage change and group liveries.

	SL_MAX_VERSION,                         ///< Highest possible saveload version
};
>>>>>>> 46b5b015

/** Save or load result codes. */
enum SaveOrLoadResult {
	SL_OK     = 0, ///< completed successfully
	SL_ERROR  = 1, ///< error that was caught before internal structures were modified
	SL_REINIT = 2, ///< error that was caught in the middle of updating game state, need to clear it. (can only happen during load)
};

/** Deals with the type of the savegame, independent of extension */
struct FileToSaveLoad {
	SaveLoadOperation file_op;           ///< File operation to perform.
	DetailedFileType detail_ftype;   ///< Concrete file type (PNG, BMP, old save, etc).
	AbstractFileType abstract_ftype; ///< Abstract type of file (scenario, heightmap, etc).
	char name[MAX_PATH];             ///< Name of the file.
	char title[255];                 ///< Internal name of the game.

	void SetMode(FiosType ft);
	void SetMode(SaveLoadOperation fop, AbstractFileType aft, DetailedFileType dft);
	void SetName(const char *name);
	void SetTitle(const char *title);
};

/** Types of save games. */
enum SavegameType {
	SGT_TTD,    ///< TTD  savegame (can be detected incorrectly)
	SGT_TTDP1,  ///< TTDP savegame ( -//- ) (data at NW border)
	SGT_TTDP2,  ///< TTDP savegame in new format (data at SE border)
	SGT_OTTD,   ///< OTTD savegame
	SGT_TTO,    ///< TTO savegame
	SGT_INVALID = 0xFF, ///< broken savegame (used internally)
};

extern FileToSaveLoad _file_to_saveload;

void GenerateDefaultSaveName(char *buf, const char *last);
void SetSaveLoadError(StringID str);
const char *GetSaveLoadErrorString();
SaveOrLoadResult SaveOrLoad(const char *filename, SaveLoadOperation fop, DetailedFileType dft, Subdirectory sb, bool threaded = true);
void WaitTillSaved();
void ProcessAsyncSaveFinish();
void DoExitSave();

SaveOrLoadResult SaveWithFilter(struct SaveFilter *writer, bool threaded);
SaveOrLoadResult LoadWithFilter(struct LoadFilter *reader);

typedef void ChunkSaveLoadProc();
typedef void AutolengthProc(void *arg);

/** Handlers and description of chunk. */
struct ChunkHandler {
	uint32 id;                          ///< Unique ID (4 letters).
	ChunkSaveLoadProc *save_proc;       ///< Save procedure of the chunk.
	ChunkSaveLoadProc *load_proc;       ///< Load procedure of the chunk.
	ChunkSaveLoadProc *ptrs_proc;       ///< Manipulate pointers in the chunk.
	ChunkSaveLoadProc *load_check_proc; ///< Load procedure for game preview.
	uint32 flags;                       ///< Flags of the chunk. @see ChunkType
};

struct NullStruct {
	byte null;
};

/** Type of reference (#SLE_REF, #SLE_CONDREF). */
enum SLRefType {
	REF_ORDER            =  0,	///< Load/save a reference to an order.
	REF_VEHICLE          =  1,	///< Load/save a reference to a vehicle.
	REF_STATION          =  2,	///< Load/save a reference to a station.
	REF_TOWN             =  3,	///< Load/save a reference to a town.
	REF_VEHICLE_OLD      =  4,	///< Load/save an old-style reference to a vehicle (for pre-4.4 savegames).
	REF_ROADSTOPS        =  5,	///< Load/save a reference to a bus/truck stop.
	REF_ENGINE_RENEWS    =  6,	///< Load/save a reference to an engine renewal (autoreplace).
	REF_CARGO_PACKET     =  7,	///< Load/save a reference to a cargo packet.
	REF_ORDERLIST        =  8,	///< Load/save a reference to an orderlist.
	REF_STORAGE          =  9,	///< Load/save a reference to a persistent storage.
	REF_LINK_GRAPH       = 10,	///< Load/save a reference to a link graph.
	REF_LINK_GRAPH_JOB   = 11,	///< Load/save a reference to a link graph job.
	REF_TEMPLATE_VEHICLE = 12,	///< Load/save a reference to a template vehicle
	REF_DOCKS            = 13,	///< Load/save a reference to a dock.
};

/** Flags of a chunk. */
enum ChunkType {
	CH_RIFF         =  0,
	CH_ARRAY        =  1,
	CH_SPARSE_ARRAY =  2,
	CH_TYPE_MASK    =  3,
	CH_EXT_HDR      = 15, ///< Extended chunk header
	CH_LAST         =  8, ///< Last chunk in this array.
};

/** Flags for chunk extended headers */
enum SaveLoadChunkExtHeaderFlags {
	SLCEHF_BIG_RIFF           = 1 << 0,  ///< This block uses a 60-bit RIFF chunk size
};
DECLARE_ENUM_AS_BIT_SET(SaveLoadChunkExtHeaderFlags)

/**
 * VarTypes is the general bitmasked magic type that tells us
 * certain characteristics about the variable it refers to. For example
 * SLE_FILE_* gives the size(type) as it would be in the savegame and
 * SLE_VAR_* the size(type) as it is in memory during runtime. These are
 * the first 8 bits (0-3 SLE_FILE, 4-7 SLE_VAR).
 * Bits 8-15 are reserved for various flags as explained below
 */
enum VarTypes {
	/* 4 bits allocated a maximum of 16 types for NumberType */
	SLE_FILE_I8       = 0,
	SLE_FILE_U8       = 1,
	SLE_FILE_I16      = 2,
	SLE_FILE_U16      = 3,
	SLE_FILE_I32      = 4,
	SLE_FILE_U32      = 5,
	SLE_FILE_I64      = 6,
	SLE_FILE_U64      = 7,
	SLE_FILE_STRINGID = 8, ///< StringID offset into strings-array
	SLE_FILE_STRING   = 9,
	/* 6 more possible file-primitives */

	/* 4 bits allocated a maximum of 16 types for NumberType */
	SLE_VAR_BL    =  0 << 4,
	SLE_VAR_I8    =  1 << 4,
	SLE_VAR_U8    =  2 << 4,
	SLE_VAR_I16   =  3 << 4,
	SLE_VAR_U16   =  4 << 4,
	SLE_VAR_I32   =  5 << 4,
	SLE_VAR_U32   =  6 << 4,
	SLE_VAR_I64   =  7 << 4,
	SLE_VAR_U64   =  8 << 4,
	SLE_VAR_NULL  =  9 << 4, ///< useful to write zeros in savegame.
	SLE_VAR_STRB  = 10 << 4, ///< string (with pre-allocated buffer)
	SLE_VAR_STRBQ = 11 << 4, ///< string enclosed in quotes (with pre-allocated buffer)
	SLE_VAR_STR   = 12 << 4, ///< string pointer
	SLE_VAR_STRQ  = 13 << 4, ///< string pointer enclosed in quotes
	SLE_VAR_NAME  = 14 << 4, ///< old custom name to be converted to a char pointer
	/* 1 more possible memory-primitives */

	/* Shortcut values */
	SLE_VAR_CHAR = SLE_VAR_I8,

	/* Default combinations of variables. As savegames change, so can variables
	 * and thus it is possible that the saved value and internal size do not
	 * match and you need to specify custom combo. The defaults are listed here */
	SLE_BOOL         = SLE_FILE_I8  | SLE_VAR_BL,
	SLE_INT8         = SLE_FILE_I8  | SLE_VAR_I8,
	SLE_UINT8        = SLE_FILE_U8  | SLE_VAR_U8,
	SLE_INT16        = SLE_FILE_I16 | SLE_VAR_I16,
	SLE_UINT16       = SLE_FILE_U16 | SLE_VAR_U16,
	SLE_INT32        = SLE_FILE_I32 | SLE_VAR_I32,
	SLE_UINT32       = SLE_FILE_U32 | SLE_VAR_U32,
	SLE_INT64        = SLE_FILE_I64 | SLE_VAR_I64,
	SLE_UINT64       = SLE_FILE_U64 | SLE_VAR_U64,
	SLE_CHAR         = SLE_FILE_I8  | SLE_VAR_CHAR,
	SLE_STRINGID     = SLE_FILE_STRINGID | SLE_VAR_U32,
	SLE_STRINGBUF    = SLE_FILE_STRING   | SLE_VAR_STRB,
	SLE_STRINGBQUOTE = SLE_FILE_STRING   | SLE_VAR_STRBQ,
	SLE_STRING       = SLE_FILE_STRING   | SLE_VAR_STR,
	SLE_STRINGQUOTE  = SLE_FILE_STRING   | SLE_VAR_STRQ,
	SLE_NAME         = SLE_FILE_STRINGID | SLE_VAR_NAME,

	/* Shortcut values */
	SLE_UINT  = SLE_UINT32,
	SLE_INT   = SLE_INT32,
	SLE_STRB  = SLE_STRINGBUF,
	SLE_STRBQ = SLE_STRINGBQUOTE,
	SLE_STR   = SLE_STRING,
	SLE_STRQ  = SLE_STRINGQUOTE,

	/* 8 bits allocated for a maximum of 8 flags
	 * Flags directing saving/loading of a variable */
	SLF_NOT_IN_SAVE     = 1 <<  8, ///< do not save with savegame, basically client-based
	SLF_NOT_IN_CONFIG   = 1 <<  9, ///< do not save to config file
	SLF_NO_NETWORK_SYNC = 1 << 10, ///< do not synchronize over network (but it is saved if SLF_NOT_IN_SAVE is not set)
	SLF_ALLOW_CONTROL   = 1 << 11, ///< allow control codes in the strings
	SLF_ALLOW_NEWLINE   = 1 << 12, ///< allow new lines in the strings
	/* 3 more possible flags */
};

typedef uint32 VarType;

/** Type of data saved. */
enum SaveLoadTypes {
	SL_VAR         =  0, ///< Save/load a variable.
	SL_REF         =  1, ///< Save/load a reference.
	SL_ARR         =  2, ///< Save/load an array.
	SL_STR         =  3, ///< Save/load a string.
	SL_LST         =  4, ///< Save/load a list.
	SL_DEQUE       =  5, ///< Save/load a primitive type deque.
	SL_VEC         =  6, ///< Save/load a vector.
	SL_STDSTR      =  7, ///< Save/load a std::string.

	/* non-normal save-load types */
	SL_WRITEBYTE   =  8,
	SL_VEH_INCLUDE =  9,
	SL_ST_INCLUDE  = 10,

	SL_PTRDEQ      = 13, ///< Save/load a pointer type deque.
	SL_VARVEC      = 14, ///< Save/load a primitive type vector.
	SL_END         = 15
};

typedef byte SaveLoadType; ///< Save/load type. @see SaveLoadTypes

/** SaveLoad type struct. Do NOT use this directly but use the SLE_ macros defined just below! */
struct SaveLoad {
	bool global;         ///< should we load a global variable or a non-global one
	SaveLoadType cmd;    ///< the action to take with the saved/loaded type, All types need different action
	VarType conv;        ///< type of the variable to be saved, int
	uint16 length;       ///< (conditional) length of the variable (eg. arrays) (max array size is 65536 elements)
	SaveLoadVersion version_from; ///< save/load the variable starting from this savegame version
	SaveLoadVersion version_to;   ///< save/load the variable until this savegame version
	/* NOTE: This element either denotes the address of the variable for a global
	 * variable, or the offset within a struct which is then bound to a variable
	 * during runtime. Decision on which one to use is controlled by the function
	 * that is called to save it. address: global=true, offset: global=false */
	void *address;       ///< address of variable OR offset of variable in the struct (max offset is 65536)
	size_t size;         ///< the sizeof size.
	SlXvFeatureTest ext_feature_test;  ///< extended feature test
};

/** Same as #SaveLoad but global variables are used (for better readability); */
typedef SaveLoad SaveLoadGlobVarList;

/**
 * Storage of simple variables, references (pointers), and arrays.
 * @param cmd      Load/save type. @see SaveLoadType
 * @param base     Name of the class or struct containing the variable.
 * @param variable Name of the variable in the class or struct referenced by \a base.
 * @param type     Storage of the data in memory and in the savegame.
 * @param from     First savegame version that has the field.
 * @param to       Last savegame version that has the field.
 * @param extver   SlXvFeatureTest to test (along with from and to) which savegames have the field
 * @note In general, it is better to use one of the SLE_* macros below.
 */
#define SLE_GENERAL_X(cmd, base, variable, type, length, from, to, extver) {false, cmd, type, length, from, to, (void*)cpp_offsetof(base, variable), cpp_sizeof(base, variable), extver}
#define SLE_GENERAL(cmd, base, variable, type, length, from, to) SLE_GENERAL_X(cmd, base, variable, type, length, from, to, SlXvFeatureTest())

/**
 * Storage of a variable in some savegame versions.
 * @param base     Name of the class or struct containing the variable.
 * @param variable Name of the variable in the class or struct referenced by \a base.
 * @param type     Storage of the data in memory and in the savegame.
 * @param from     First savegame version that has the field.
 * @param to       Last savegame version that has the field.
 * @param extver   SlXvFeatureTest to test (along with from and to) which savegames have the field
 */
#define SLE_CONDVAR_X(base, variable, type, from, to, extver) SLE_GENERAL_X(SL_VAR, base, variable, type, 0, from, to, extver)
#define SLE_CONDVAR(base, variable, type, from, to) SLE_CONDVAR_X(base, variable, type, from, to, SlXvFeatureTest())

/**
 * Storage of a reference in some savegame versions.
 * @param base     Name of the class or struct containing the variable.
 * @param variable Name of the variable in the class or struct referenced by \a base.
 * @param type     Type of the reference, a value from #SLRefType.
 * @param from     First savegame version that has the field.
 * @param to       Last savegame version that has the field.
 * @param extver   SlXvFeatureTest to test (along with from and to) which savegames have the field
 */
#define SLE_CONDREF_X(base, variable, type, from, to, extver) SLE_GENERAL_X(SL_REF, base, variable, type, 0, from, to, extver)
#define SLE_CONDREF(base, variable, type, from, to) SLE_CONDREF_X(base, variable, type, from, to, SlXvFeatureTest())

/**
 * Storage of an array in some savegame versions.
 * @param base     Name of the class or struct containing the array.
 * @param variable Name of the variable in the class or struct referenced by \a base.
 * @param type     Storage of the data in memory and in the savegame.
 * @param length   Number of elements in the array.
 * @param from     First savegame version that has the array.
 * @param to       Last savegame version that has the array.
 * @param extver   SlXvFeatureTest to test (along with from and to) which savegames have the field
 */
#define SLE_CONDARR_X(base, variable, type, length, from, to, extver) SLE_GENERAL_X(SL_ARR, base, variable, type, length, from, to, extver)
#define SLE_CONDARR(base, variable, type, length, from, to) SLE_CONDARR_X(base, variable, type, length, from, to, SlXvFeatureTest())

/**
 * Storage of a string in some savegame versions.
 * @param base     Name of the class or struct containing the string.
 * @param variable Name of the variable in the class or struct referenced by \a base.
 * @param type     Storage of the data in memory and in the savegame.
 * @param length   Number of elements in the string (only used for fixed size buffers).
 * @param from     First savegame version that has the string.
 * @param to       Last savegame version that has the string.
 * @param extver   SlXvFeatureTest to test (along with from and to) which savegames have the field
<<<<<<< HEAD
 */
#define SLE_CONDSTR_X(base, variable, type, length, from, to, extver) SLE_GENERAL_X(SL_STR, base, variable, type, length, from, to, extver)
#define SLE_CONDSTR(base, variable, type, length, from, to) SLE_CONDSTR_X(base, variable, type, length, from, to, SlXvFeatureTest())

/**
 * Storage of a std::string in some savegame versions.
 * @param base     Name of the class or struct containing the string.
 * @param variable Name of the variable in the class or struct referenced by \a base.
 * @param type     Storage of the data in memory and in the savegame.
 * @param from     First savegame version that has the string.
 * @param to       Last savegame version that has the string.
 * @param extver   SlXvFeatureTest to test (along with from and to) which savegames have the field
 */
=======
 */
#define SLE_CONDSTR_X(base, variable, type, length, from, to, extver) SLE_GENERAL_X(SL_STR, base, variable, type, length, from, to, extver)
#define SLE_CONDSTR(base, variable, type, length, from, to) SLE_CONDSTR_X(base, variable, type, length, from, to, SlXvFeatureTest())

/**
 * Storage of a std::string in some savegame versions.
 * @param base     Name of the class or struct containing the string.
 * @param variable Name of the variable in the class or struct referenced by \a base.
 * @param type     Storage of the data in memory and in the savegame.
 * @param from     First savegame version that has the string.
 * @param to       Last savegame version that has the string.
 * @param extver   SlXvFeatureTest to test (along with from and to) which savegames have the field
 */
>>>>>>> 46b5b015
#define SLE_CONDSTDSTR_X(base, variable, type, from, to, extver) SLE_GENERAL_X(SL_STDSTR, base, variable, type, 0, from, to, extver)
#define SLE_CONDSTDSTR(base, variable, type, from, to) SLE_CONDSTDSTR_X(base, variable, type, from, to, SlXvFeatureTest())

/**
 * Storage of a list in some savegame versions.
 * @param base     Name of the class or struct containing the list.
 * @param variable Name of the variable in the class or struct referenced by \a base.
 * @param type     Storage of the data in memory and in the savegame.
 * @param from     First savegame version that has the list.
 * @param to       Last savegame version that has the list.
 * @param extver   SlXvFeatureTest to test (along with from and to) which savegames have the field
<<<<<<< HEAD
 */
#define SLE_CONDLST_X(base, variable, type, from, to, extver) SLE_GENERAL_X(SL_LST, base, variable, type, 0, from, to, extver)
#define SLE_CONDLST(base, variable, type, from, to) SLE_CONDLST_X(base, variable, type, from, to, SlXvFeatureTest())

/**
 * Storage of a deque in some savegame versions.
 * @param base     Name of the class or struct containing the list.
 * @param variable Name of the variable in the class or struct referenced by \a base.
 * @param type     Storage of the data in memory and in the savegame.
 * @param from     First savegame version that has the list.
 * @param to       Last savegame version that has the list.
 * @param extver   SlXvFeatureTest to test (along with from and to) which savegames have the field
 */
#define SLE_CONDPTRDEQ_X(base, variable, type, from, to, extver) SLE_GENERAL_X(SL_PTRDEQ, base, variable, type, 0, from, to, extver)
#define SLE_CONDPTRDEQ(base, variable, type, from, to) SLE_CONDPTRDEQ_X(base, variable, type, from, to, SlXvFeatureTest())

/**
 * Storage of a vector in some savegame versions.
 * @param base     Name of the class or struct containing the list.
 * @param variable Name of the variable in the class or struct referenced by \a base.
 * @param type     Storage of the data in memory and in the savegame.
 * @param from     First savegame version that has the list.
 * @param to       Last savegame version that has the list.
 * @param extver   SlXvFeatureTest to test (along with from and to) which savegames have the field
 */
#define SLE_CONDVEC_X(base, variable, type, from, to, extver) SLE_GENERAL_X(SL_VEC, base, variable, type, 0, from, to, extver)
#define SLE_CONDVEC(base, variable, type, from, to) SLE_CONDVEC_X(base, variable, type, from, to, SlXvFeatureTest())

/**
 * Storage of a variable vector in some savegame versions.
 * @param base     Name of the class or struct containing the list.
 * @param variable Name of the variable in the class or struct referenced by \a base.
 * @param type     Storage of the data in memory and in the savegame.
 * @param from     First savegame version that has the list.
 * @param to       Last savegame version that has the list.
 * @param extver   SlXvFeatureTest to test (along with from and to) which savegames have the field
 */
#define SLE_CONDVARVEC_X(base, variable, type, from, to, extver) SLE_GENERAL_X(SL_VARVEC, base, variable, type, 0, from, to, extver)
#define SLE_CONDVARVEC(base, variable, type, from, to) SLE_CONDVARVEC_X(base, variable, type, from, to, SlXvFeatureTest())
=======
 */
#define SLE_CONDLST_X(base, variable, type, from, to, extver) SLE_GENERAL_X(SL_LST, base, variable, type, 0, from, to, extver)
#define SLE_CONDLST(base, variable, type, from, to) SLE_CONDLST_X(base, variable, type, from, to, SlXvFeatureTest())
>>>>>>> 46b5b015

/**
 * Storage of a deque in some savegame versions.
 * @param base     Name of the class or struct containing the list.
 * @param variable Name of the variable in the class or struct referenced by \a base.
 * @param type     Storage of the data in memory and in the savegame.
 * @param from     First savegame version that has the list.
 * @param to       Last savegame version that has the list.
 * @param extver   SlXvFeatureTest to test (along with from and to) which savegames have the field
<<<<<<< HEAD
 */
=======
 */
#define SLE_CONDPTRDEQ_X(base, variable, type, from, to, extver) SLE_GENERAL_X(SL_PTRDEQ, base, variable, type, 0, from, to, extver)
#define SLE_CONDPTRDEQ(base, variable, type, from, to) SLE_CONDPTRDEQ_X(base, variable, type, from, to, SlXvFeatureTest())

/**
 * Storage of a vector in some savegame versions.
 * @param base     Name of the class or struct containing the list.
 * @param variable Name of the variable in the class or struct referenced by \a base.
 * @param type     Storage of the data in memory and in the savegame.
 * @param from     First savegame version that has the list.
 * @param to       Last savegame version that has the list.
 * @param extver   SlXvFeatureTest to test (along with from and to) which savegames have the field
 */
#define SLE_CONDVEC_X(base, variable, type, from, to, extver) SLE_GENERAL_X(SL_VEC, base, variable, type, 0, from, to, extver)
#define SLE_CONDVEC(base, variable, type, from, to) SLE_CONDVEC_X(base, variable, type, from, to, SlXvFeatureTest())

/**
 * Storage of a variable vector in some savegame versions.
 * @param base     Name of the class or struct containing the list.
 * @param variable Name of the variable in the class or struct referenced by \a base.
 * @param type     Storage of the data in memory and in the savegame.
 * @param from     First savegame version that has the list.
 * @param to       Last savegame version that has the list.
 * @param extver   SlXvFeatureTest to test (along with from and to) which savegames have the field
 */
#define SLE_CONDVARVEC_X(base, variable, type, from, to, extver) SLE_GENERAL_X(SL_VARVEC, base, variable, type, 0, from, to, extver)
#define SLE_CONDVARVEC(base, variable, type, from, to) SLE_CONDVARVEC_X(base, variable, type, from, to, SlXvFeatureTest())

/**
 * Storage of a deque in some savegame versions.
 * @param base     Name of the class or struct containing the list.
 * @param variable Name of the variable in the class or struct referenced by \a base.
 * @param type     Storage of the data in memory and in the savegame.
 * @param from     First savegame version that has the list.
 * @param to       Last savegame version that has the list.
 * @param extver   SlXvFeatureTest to test (along with from and to) which savegames have the field
 */
>>>>>>> 46b5b015
#define SLE_CONDDEQUE_X(base, variable, type, from, to, extver) SLE_GENERAL_X(SL_DEQUE, base, variable, type, 0, from, to, extver)
#define SLE_CONDDEQUE(base, variable, type, from, to) SLE_CONDDEQUE_X(base, variable, type, from, to, SlXvFeatureTest())

/**
 * Storage of a variable in every version of a savegame.
 * @param base     Name of the class or struct containing the variable.
 * @param variable Name of the variable in the class or struct referenced by \a base.
 * @param type     Storage of the data in memory and in the savegame.
 */
#define SLE_VAR(base, variable, type) SLE_CONDVAR(base, variable, type, SL_MIN_VERSION, SL_MAX_VERSION)

/**
 * Storage of a reference in every version of a savegame.
 * @param base     Name of the class or struct containing the variable.
 * @param variable Name of the variable in the class or struct referenced by \a base.
 * @param type     Type of the reference, a value from #SLRefType.
 */
#define SLE_REF(base, variable, type) SLE_CONDREF(base, variable, type, SL_MIN_VERSION, SL_MAX_VERSION)

/**
 * Storage of an array in every version of a savegame.
 * @param base     Name of the class or struct containing the array.
 * @param variable Name of the variable in the class or struct referenced by \a base.
 * @param type     Storage of the data in memory and in the savegame.
 * @param length   Number of elements in the array.
 */
#define SLE_ARR(base, variable, type, length) SLE_CONDARR(base, variable, type, length, SL_MIN_VERSION, SL_MAX_VERSION)

/**
 * Storage of a string in every savegame version.
 * @param base     Name of the class or struct containing the string.
 * @param variable Name of the variable in the class or struct referenced by \a base.
 * @param type     Storage of the data in memory and in the savegame.
 * @param length   Number of elements in the string (only used for fixed size buffers).
 */
#define SLE_STR(base, variable, type, length) SLE_CONDSTR(base, variable, type, length, SL_MIN_VERSION, SL_MAX_VERSION)

/**
 * Storage of a std::string in every savegame version.
 * @param base     Name of the class or struct containing the string.
 * @param variable Name of the variable in the class or struct referenced by \a base.
 * @param type     Storage of the data in memory and in the savegame.
 */
#define SLE_STDSTR(base, variable, type) SLE_CONDSTDSTR(base, variable, type, SL_MIN_VERSION, SL_MAX_VERSION)

/**
 * Storage of a std::string in every savegame version.
 * @param base     Name of the class or struct containing the string.
 * @param variable Name of the variable in the class or struct referenced by \a base.
 * @param type     Storage of the data in memory and in the savegame.
 */
#define SLE_STDSTR(base, variable, type) SLE_CONDSTDSTR(base, variable, type, 0, SL_MAX_VERSION)

/**
 * Storage of a list in every savegame version.
 * @param base     Name of the class or struct containing the list.
 * @param variable Name of the variable in the class or struct referenced by \a base.
 * @param type     Storage of the data in memory and in the savegame.
 */
#define SLE_LST(base, variable, type) SLE_CONDLST(base, variable, type, SL_MIN_VERSION, SL_MAX_VERSION)

/**
 * Storage of a deque in every savegame version.
 * @param base     Name of the class or struct containing the list.
 * @param variable Name of the variable in the class or struct referenced by \a base.
 * @param type     Storage of the data in memory and in the savegame.
 */
#define SLE_PTRDEQ(base, variable, type) SLE_CONDPTRDEQ(base, variable, type, SL_MIN_VERSION, SL_MAX_VERSION)

/**
 * Storage of a vector in every savegame version.
 * @param base     Name of the class or struct containing the list.
 * @param variable Name of the variable in the class or struct referenced by \a base.
 * @param type     Storage of the data in memory and in the savegame.
 */
#define SLE_VEC(base, variable, type) SLE_CONDVEC(base, variable, type, SL_MIN_VERSION, SL_MAX_VERSION)

/**
 * Storage of a deque in every savegame version.
 * @param base     Name of the class or struct containing the list.
 * @param variable Name of the variable in the class or struct referenced by \a base.
 * @param type     Storage of the data in memory and in the savegame.
 */
#define SLE_PTRDEQ(base, variable, type) SLE_CONDPTRDEQ(base, variable, type, 0, SL_MAX_VERSION)

/**
 * Storage of a vector in every savegame version.
 * @param base     Name of the class or struct containing the list.
 * @param variable Name of the variable in the class or struct referenced by \a base.
 * @param type     Storage of the data in memory and in the savegame.
 */
#define SLE_VEC(base, variable, type) SLE_CONDVEC(base, variable, type, 0, SL_MAX_VERSION)

/**
 * Empty space in every savegame version.
 * @param length Length of the empty space.
 */
#define SLE_NULL(length) SLE_CONDNULL(length, SL_MIN_VERSION, SL_MAX_VERSION)

/**
 * Empty space in some savegame versions.
 * @param length Length of the empty space.
 * @param from   First savegame version that has the empty space.
 * @param to     Last savegame version that has the empty space.
 * @param extver SlXvFeatureTest to test (along with from and to) which savegames have empty space
 */
#define SLE_CONDNULL_X(length, from, to, extver) SLE_CONDARR_X(NullStruct, null, SLE_FILE_U8 | SLE_VAR_NULL | SLF_NOT_IN_CONFIG, length, from, to, extver)
#define SLE_CONDNULL(length, from, to) SLE_CONDNULL_X(length, from, to, SlXvFeatureTest())

/** Translate values ingame to different values in the savegame and vv. */
#define SLE_WRITEBYTE(base, variable) SLE_GENERAL(SL_WRITEBYTE, base, variable, 0, 0, SL_MIN_VERSION, SL_MAX_VERSION)

<<<<<<< HEAD
#define SLE_VEH_INCLUDE() {false, SL_VEH_INCLUDE, 0, 0, 0, SL_MAX_VERSION, NULL, 0, SlXvFeatureTest()}
#define SLE_ST_INCLUDE() {false, SL_ST_INCLUDE, 0, 0, 0, SL_MAX_VERSION, NULL, 0, SlXvFeatureTest()}

/** End marker of a struct/class save or load. */
#define SLE_END() {false, SL_END, 0, 0, 0, 0, NULL, 0, SlXvFeatureTest()}
=======
#define SLE_VEH_INCLUDE() {false, SL_VEH_INCLUDE, 0, 0, SL_MIN_VERSION, SL_MAX_VERSION, NULL, 0, SlXvFeatureTest()}
#define SLE_ST_INCLUDE() {false, SL_ST_INCLUDE, 0, 0, SL_MIN_VERSION, SL_MAX_VERSION, NULL, 0, SlXvFeatureTest()}

/** End marker of a struct/class save or load. */
#define SLE_END() {false, SL_END, 0, 0, SL_MIN_VERSION, SL_MIN_VERSION, NULL, 0, SlXvFeatureTest()}
>>>>>>> 46b5b015

/**
 * Storage of global simple variables, references (pointers), and arrays.
 * @param cmd      Load/save type. @see SaveLoadType
 * @param variable Name of the global variable.
 * @param type     Storage of the data in memory and in the savegame.
 * @param from     First savegame version that has the field.
 * @param to       Last savegame version that has the field.
 * @param extver   SlXvFeatureTest to test (along with from and to) which savegames have the field
 * @note In general, it is better to use one of the SLEG_* macros below.
 */
#define SLEG_GENERAL_X(cmd, variable, type, length, from, to, extver) {true, cmd, type, length, from, to, (void*)&variable, sizeof(variable), extver}
#define SLEG_GENERAL(cmd, variable, type, length, from, to) SLEG_GENERAL_X(cmd, variable, type, length, from, to, SlXvFeatureTest())

/**
 * Storage of a global variable in some savegame versions.
 * @param variable Name of the global variable.
 * @param type     Storage of the data in memory and in the savegame.
 * @param from     First savegame version that has the field.
 * @param to       Last savegame version that has the field.
 * @param extver   SlXvFeatureTest to test (along with from and to) which savegames have the field
 */
#define SLEG_CONDVAR_X(variable, type, from, to, extver) SLEG_GENERAL_X(SL_VAR, variable, type, 0, from, to, extver)
#define SLEG_CONDVAR(variable, type, from, to) SLEG_CONDVAR_X(variable, type, from, to, SlXvFeatureTest())

/**
 * Storage of a global reference in some savegame versions.
 * @param variable Name of the global variable.
 * @param type     Storage of the data in memory and in the savegame.
 * @param from     First savegame version that has the field.
 * @param to       Last savegame version that has the field.
 * @param extver   SlXvFeatureTest to test (along with from and to) which savegames have the field
 */
#define SLEG_CONDREF_X(variable, type, from, to, extver) SLEG_GENERAL_X(SL_REF, variable, type, 0, from, to, extver)
#define SLEG_CONDREF(variable, type, from, to) SLEG_CONDREF_X(variable, type, from, to, SlXvFeatureTest())

/**
 * Storage of a global array in some savegame versions.
 * @param variable Name of the global variable.
 * @param type     Storage of the data in memory and in the savegame.
 * @param length   Number of elements in the array.
 * @param from     First savegame version that has the array.
 * @param to       Last savegame version that has the array.
 * @param extver   SlXvFeatureTest to test (along with from and to) which savegames have the field
 */
#define SLEG_CONDARR_X(variable, type, length, from, to, extver) SLEG_GENERAL_X(SL_ARR, variable, type, length, from, to, extver)
#define SLEG_CONDARR(variable, type, length, from, to) SLEG_CONDARR_X(variable, type, length, from, to, SlXvFeatureTest())

/**
 * Storage of a global string in some savegame versions.
 * @param variable Name of the global variable.
 * @param type     Storage of the data in memory and in the savegame.
 * @param length   Number of elements in the string (only used for fixed size buffers).
 * @param from     First savegame version that has the string.
 * @param to       Last savegame version that has the string.
 * @param extver   SlXvFeatureTest to test (along with from and to) which savegames have the field
 */
#define SLEG_CONDSTR_X(variable, type, length, from, to, extver) SLEG_GENERAL_X(SL_STR, variable, type, length, from, to, extver)
#define SLEG_CONDSTR(variable, type, length, from, to) SLEG_CONDSTR_X(variable, type, length, from, to, SlXvFeatureTest())

/**
 * Storage of a global list in some savegame versions.
 * @param variable Name of the global variable.
 * @param type     Storage of the data in memory and in the savegame.
 * @param from     First savegame version that has the list.
 * @param to       Last savegame version that has the list.
 * @param extver   SlXvFeatureTest to test (along with from and to) which savegames have the field
 */
#define SLEG_CONDLST_X(variable, type, from, to, extver) SLEG_GENERAL_X(SL_LST, variable, type, 0, from, to, extver)
#define SLEG_CONDLST(variable, type, from, to) SLEG_CONDLST_X(variable, type, from, to, SlXvFeatureTest())

/**
 * Storage of a global deque in some savegame versions.
 * @param variable Name of the global variable.
 * @param type     Storage of the data in memory and in the savegame.
 * @param from     First savegame version that has the list.
 * @param to       Last savegame version that has the list.
 * @param extver   SlXvFeatureTest to test (along with from and to) which savegames have the field
 */
#define SLEG_CONDPTRDEQ_X(variable, type, from, to, extver) SLEG_GENERAL_X(SL_PTRDEQ, variable, type, 0, from, to, extver)
#define SLEG_CONDPTRDEQ(variable, type, from, to) SLEG_CONDPTRDEQ_X(variable, type, from, to, SlXvFeatureTest())

/**
 * Storage of a global vector in some savegame versions.
 * @param variable Name of the global variable.
 * @param type     Storage of the data in memory and in the savegame.
 * @param from     First savegame version that has the list.
 * @param to       Last savegame version that has the list.
 * @param extver   SlXvFeatureTest to test (along with from and to) which savegames have the field
 */
#define SLEG_CONDVEC_X(variable, type, from, to, extver) SLEG_GENERAL_X(SL_VEC, variable, type, 0, from, to, extver)
#define SLEG_CONDVEC(variable, type, from, to) SLEG_CONDVEC_X(variable, type, from, to, SlXvFeatureTest())

/**
 * Storage of a global variable in every savegame version.
 * @param variable Name of the global variable.
 * @param type     Storage of the data in memory and in the savegame.
 */
#define SLEG_VAR(variable, type) SLEG_CONDVAR(variable, type, SL_MIN_VERSION, SL_MAX_VERSION)

/**
 * Storage of a global reference in every savegame version.
 * @param variable Name of the global variable.
 * @param type     Storage of the data in memory and in the savegame.
 */
#define SLEG_REF(variable, type) SLEG_CONDREF(variable, type, SL_MIN_VERSION, SL_MAX_VERSION)

/**
 * Storage of a global array in every savegame version.
 * @param variable Name of the global variable.
 * @param type     Storage of the data in memory and in the savegame.
 */
#define SLEG_ARR(variable, type) SLEG_CONDARR(variable, type, lengthof(variable), SL_MIN_VERSION, SL_MAX_VERSION)

/**
 * Storage of a global string in every savegame version.
 * @param variable Name of the global variable.
 * @param type     Storage of the data in memory and in the savegame.
 */
#define SLEG_STR(variable, type) SLEG_CONDSTR(variable, type, sizeof(variable), SL_MIN_VERSION, SL_MAX_VERSION)

/**
 * Storage of a global list in every savegame version.
 * @param variable Name of the global variable.
 * @param type     Storage of the data in memory and in the savegame.
 */
#define SLEG_LST(variable, type) SLEG_CONDLST(variable, type, SL_MIN_VERSION, SL_MAX_VERSION)

/**
 * Storage of a global deque in every savegame version.
 * @param variable Name of the global variable.
 * @param type     Storage of the data in memory and in the savegame.
 */
#define SLEG_PTRDEQ(variable, type) SLEG_CONDPTRDEQ(variable, type, SL_MIN_VERSION, SL_MAX_VERSION)

/**
 * Storage of a global vector in every savegame version.
 * @param variable Name of the global variable.
 * @param type     Storage of the data in memory and in the savegame.
 */
#define SLEG_VEC(variable, type) SLEG_CONDVEC(variable, type, SL_MIN_VERSION, SL_MAX_VERSION)

/**
 * Storage of a global deque in every savegame version.
 * @param variable Name of the global variable.
 * @param type     Storage of the data in memory and in the savegame.
 */
#define SLEG_PTRDEQ(variable, type) SLEG_CONDPTRDEQ(variable, type, 0, SL_MAX_VERSION)

/**
 * Storage of a global vector in every savegame version.
 * @param variable Name of the global variable.
 * @param type     Storage of the data in memory and in the savegame.
 */
#define SLEG_VEC(variable, type) SLEG_CONDVEC(variable, type, 0, SL_MAX_VERSION)

/**
 * Empty global space in some savegame versions.
 * @param length Length of the empty space.
 * @param from   First savegame version that has the empty space.
 * @param to     Last savegame version that has the empty space.
 * @param extver SlXvFeatureTest to test (along with from and to) which savegames have empty space
 */
#define SLEG_CONDNULL(length, from, to) {true, SL_ARR, SLE_FILE_U8 | SLE_VAR_NULL | SLF_NOT_IN_CONFIG, length, from, to, (void*)NULL, SlXvFeatureTest()}

/** End marker of global variables save or load. */
<<<<<<< HEAD
#define SLEG_END() {true, SL_END, 0, 0, 0, 0, NULL, 0, SlXvFeatureTest()}
=======
#define SLEG_END() {true, SL_END, 0, 0, SL_MIN_VERSION, SL_MIN_VERSION, NULL, 0, SlXvFeatureTest()}
>>>>>>> 46b5b015

/**
 * Checks whether the savegame is below \a major.\a minor.
 * @param major Major number of the version to check against.
 * @param minor Minor number of the version to check against. If \a minor is 0 or not specified, only the major number is checked.
 * @return Savegame version is earlier than the specified version.
 */
static inline bool IsSavegameVersionBefore(SaveLoadVersion major, byte minor = 0)
{
	extern SaveLoadVersion _sl_version;
	extern byte            _sl_minor_version;
	return _sl_version < major || (minor > 0 && _sl_version == major && _sl_minor_version < minor);
}

/**
 * Checks if some version from/to combination falls within the range of the
 * active savegame version.
 * @param version_from Inclusive savegame version lower bound.
 * @param version_to   Exclusive savegame version upper bound. SL_MAX_VERSION if no upper bound.
 * @return Active savegame version falls within the given range.
 */
<<<<<<< HEAD
static inline bool SlIsObjectCurrentlyValid(uint16 version_from, uint16 version_to, SlXvFeatureTest ext_feature_test)
{
	extern const uint16 SAVEGAME_VERSION;
=======
static inline bool SlIsObjectCurrentlyValid(SaveLoadVersion version_from, SaveLoadVersion version_to, SlXvFeatureTest ext_feature_test)
{
	extern const SaveLoadVersion SAVEGAME_VERSION;
>>>>>>> 46b5b015
	if (!ext_feature_test.IsFeaturePresent(SAVEGAME_VERSION, version_from, version_to)) return false;

	return true;
}

/**
 * Get the NumberType of a setting. This describes the integer type
 * as it is represented in memory
 * @param type VarType holding information about the variable-type
 * @return the SLE_VAR_* part of a variable-type description
 */
static inline VarType GetVarMemType(VarType type)
{
	return type & 0xF0; // GB(type, 4, 4) << 4;
}

/**
 * Get the FileType of a setting. This describes the integer type
 * as it is represented in a savegame/file
 * @param type VarType holding information about the file-type
 * @return the SLE_FILE_* part of a variable-type description
 */
static inline VarType GetVarFileType(VarType type)
{
	return type & 0xF; // GB(type, 0, 4);
}

/**
 * Check if the given saveload type is a numeric type.
 * @param conv the type to check
 * @return True if it's a numeric type.
 */
static inline bool IsNumericType(VarType conv)
{
	return GetVarMemType(conv) <= SLE_VAR_U64;
}

/**
 * Get the address of the variable. Which one to pick depends on the object
 * pointer. If it is NULL we are dealing with global variables so the address
 * is taken. If non-null only the offset is stored in the union and we need
 * to add this to the address of the object
 */
static inline void *GetVariableAddress(const void *object, const SaveLoad *sld)
{
	return const_cast<byte *>((const byte*)(sld->global ? NULL : object) + (ptrdiff_t)sld->address);
}

int64 ReadValue(const void *ptr, VarType conv);
void WriteValue(void *ptr, VarType conv, int64 val);

void SlSetArrayIndex(uint index);
int SlIterateArray();

void SlAutolength(AutolengthProc *proc, void *arg);
size_t SlGetFieldLength();
void SlSetLength(size_t length);
size_t SlCalcObjMemberLength(const void *object, const SaveLoad *sld);
size_t SlCalcObjLength(const void *object, const SaveLoad *sld);

byte SlReadByte();
void SlWriteByte(byte b);

int SlReadUint16();
uint32 SlReadUint32();
uint64 SlReadUint64();

void SlWriteUint16(uint16 v);
void SlWriteUint32(uint32 v);
void SlWriteUint64(uint64 v);

void SlSkipBytes(size_t length);

size_t SlGetBytesRead();
size_t SlGetBytesWritten();

void SlGlobList(const SaveLoadGlobVarList *sldg);
void SlArray(void *array, size_t length, VarType conv);
void SlObject(void *object, const SaveLoad *sld);
bool SlObjectMember(void *object, const SaveLoad *sld);
void NORETURN SlError(StringID string, const char *extra_msg = NULL, bool already_malloced = false);
void NORETURN SlErrorCorrupt(const char *msg, bool already_malloced = false);
void NORETURN CDECL SlErrorFmt(StringID string, const char *msg, ...) WARN_FORMAT(2, 3);
void NORETURN CDECL SlErrorCorruptFmt(const char *msg, ...) WARN_FORMAT(1, 2);

bool SaveloadCrashWithMissingNewGRFs();

extern char _savegame_format[8];
extern bool _do_autosave;

#endif /* SAVELOAD_H */<|MERGE_RESOLUTION|>--- conflicted
+++ resolved
@@ -17,8 +17,6 @@
 #include "extended_ver_sl.h"
 
 #include <stdarg.h>
-<<<<<<< HEAD
-=======
 
 /** SaveLoad versions
  * Previous savegame versions, the trunk revision where they were
@@ -297,7 +295,6 @@
 
 	SL_MAX_VERSION,                         ///< Highest possible saveload version
 };
->>>>>>> 46b5b015
 
 /** Save or load result codes. */
 enum SaveOrLoadResult {
@@ -580,7 +577,6 @@
  * @param from     First savegame version that has the string.
  * @param to       Last savegame version that has the string.
  * @param extver   SlXvFeatureTest to test (along with from and to) which savegames have the field
-<<<<<<< HEAD
  */
 #define SLE_CONDSTR_X(base, variable, type, length, from, to, extver) SLE_GENERAL_X(SL_STR, base, variable, type, length, from, to, extver)
 #define SLE_CONDSTR(base, variable, type, length, from, to) SLE_CONDSTR_X(base, variable, type, length, from, to, SlXvFeatureTest())
@@ -594,21 +590,6 @@
  * @param to       Last savegame version that has the string.
  * @param extver   SlXvFeatureTest to test (along with from and to) which savegames have the field
  */
-=======
- */
-#define SLE_CONDSTR_X(base, variable, type, length, from, to, extver) SLE_GENERAL_X(SL_STR, base, variable, type, length, from, to, extver)
-#define SLE_CONDSTR(base, variable, type, length, from, to) SLE_CONDSTR_X(base, variable, type, length, from, to, SlXvFeatureTest())
-
-/**
- * Storage of a std::string in some savegame versions.
- * @param base     Name of the class or struct containing the string.
- * @param variable Name of the variable in the class or struct referenced by \a base.
- * @param type     Storage of the data in memory and in the savegame.
- * @param from     First savegame version that has the string.
- * @param to       Last savegame version that has the string.
- * @param extver   SlXvFeatureTest to test (along with from and to) which savegames have the field
- */
->>>>>>> 46b5b015
 #define SLE_CONDSTDSTR_X(base, variable, type, from, to, extver) SLE_GENERAL_X(SL_STDSTR, base, variable, type, 0, from, to, extver)
 #define SLE_CONDSTDSTR(base, variable, type, from, to) SLE_CONDSTDSTR_X(base, variable, type, from, to, SlXvFeatureTest())
 
@@ -620,7 +601,6 @@
  * @param from     First savegame version that has the list.
  * @param to       Last savegame version that has the list.
  * @param extver   SlXvFeatureTest to test (along with from and to) which savegames have the field
-<<<<<<< HEAD
  */
 #define SLE_CONDLST_X(base, variable, type, from, to, extver) SLE_GENERAL_X(SL_LST, base, variable, type, 0, from, to, extver)
 #define SLE_CONDLST(base, variable, type, from, to) SLE_CONDLST_X(base, variable, type, from, to, SlXvFeatureTest())
@@ -660,11 +640,6 @@
  */
 #define SLE_CONDVARVEC_X(base, variable, type, from, to, extver) SLE_GENERAL_X(SL_VARVEC, base, variable, type, 0, from, to, extver)
 #define SLE_CONDVARVEC(base, variable, type, from, to) SLE_CONDVARVEC_X(base, variable, type, from, to, SlXvFeatureTest())
-=======
- */
-#define SLE_CONDLST_X(base, variable, type, from, to, extver) SLE_GENERAL_X(SL_LST, base, variable, type, 0, from, to, extver)
-#define SLE_CONDLST(base, variable, type, from, to) SLE_CONDLST_X(base, variable, type, from, to, SlXvFeatureTest())
->>>>>>> 46b5b015
 
 /**
  * Storage of a deque in some savegame versions.
@@ -674,47 +649,7 @@
  * @param from     First savegame version that has the list.
  * @param to       Last savegame version that has the list.
  * @param extver   SlXvFeatureTest to test (along with from and to) which savegames have the field
-<<<<<<< HEAD
- */
-=======
- */
-#define SLE_CONDPTRDEQ_X(base, variable, type, from, to, extver) SLE_GENERAL_X(SL_PTRDEQ, base, variable, type, 0, from, to, extver)
-#define SLE_CONDPTRDEQ(base, variable, type, from, to) SLE_CONDPTRDEQ_X(base, variable, type, from, to, SlXvFeatureTest())
-
-/**
- * Storage of a vector in some savegame versions.
- * @param base     Name of the class or struct containing the list.
- * @param variable Name of the variable in the class or struct referenced by \a base.
- * @param type     Storage of the data in memory and in the savegame.
- * @param from     First savegame version that has the list.
- * @param to       Last savegame version that has the list.
- * @param extver   SlXvFeatureTest to test (along with from and to) which savegames have the field
- */
-#define SLE_CONDVEC_X(base, variable, type, from, to, extver) SLE_GENERAL_X(SL_VEC, base, variable, type, 0, from, to, extver)
-#define SLE_CONDVEC(base, variable, type, from, to) SLE_CONDVEC_X(base, variable, type, from, to, SlXvFeatureTest())
-
-/**
- * Storage of a variable vector in some savegame versions.
- * @param base     Name of the class or struct containing the list.
- * @param variable Name of the variable in the class or struct referenced by \a base.
- * @param type     Storage of the data in memory and in the savegame.
- * @param from     First savegame version that has the list.
- * @param to       Last savegame version that has the list.
- * @param extver   SlXvFeatureTest to test (along with from and to) which savegames have the field
- */
-#define SLE_CONDVARVEC_X(base, variable, type, from, to, extver) SLE_GENERAL_X(SL_VARVEC, base, variable, type, 0, from, to, extver)
-#define SLE_CONDVARVEC(base, variable, type, from, to) SLE_CONDVARVEC_X(base, variable, type, from, to, SlXvFeatureTest())
-
-/**
- * Storage of a deque in some savegame versions.
- * @param base     Name of the class or struct containing the list.
- * @param variable Name of the variable in the class or struct referenced by \a base.
- * @param type     Storage of the data in memory and in the savegame.
- * @param from     First savegame version that has the list.
- * @param to       Last savegame version that has the list.
- * @param extver   SlXvFeatureTest to test (along with from and to) which savegames have the field
- */
->>>>>>> 46b5b015
+ */
 #define SLE_CONDDEQUE_X(base, variable, type, from, to, extver) SLE_GENERAL_X(SL_DEQUE, base, variable, type, 0, from, to, extver)
 #define SLE_CONDDEQUE(base, variable, type, from, to) SLE_CONDDEQUE_X(base, variable, type, from, to, SlXvFeatureTest())
 
@@ -761,14 +696,6 @@
 #define SLE_STDSTR(base, variable, type) SLE_CONDSTDSTR(base, variable, type, SL_MIN_VERSION, SL_MAX_VERSION)
 
 /**
- * Storage of a std::string in every savegame version.
- * @param base     Name of the class or struct containing the string.
- * @param variable Name of the variable in the class or struct referenced by \a base.
- * @param type     Storage of the data in memory and in the savegame.
- */
-#define SLE_STDSTR(base, variable, type) SLE_CONDSTDSTR(base, variable, type, 0, SL_MAX_VERSION)
-
-/**
  * Storage of a list in every savegame version.
  * @param base     Name of the class or struct containing the list.
  * @param variable Name of the variable in the class or struct referenced by \a base.
@@ -791,22 +718,6 @@
  * @param type     Storage of the data in memory and in the savegame.
  */
 #define SLE_VEC(base, variable, type) SLE_CONDVEC(base, variable, type, SL_MIN_VERSION, SL_MAX_VERSION)
-
-/**
- * Storage of a deque in every savegame version.
- * @param base     Name of the class or struct containing the list.
- * @param variable Name of the variable in the class or struct referenced by \a base.
- * @param type     Storage of the data in memory and in the savegame.
- */
-#define SLE_PTRDEQ(base, variable, type) SLE_CONDPTRDEQ(base, variable, type, 0, SL_MAX_VERSION)
-
-/**
- * Storage of a vector in every savegame version.
- * @param base     Name of the class or struct containing the list.
- * @param variable Name of the variable in the class or struct referenced by \a base.
- * @param type     Storage of the data in memory and in the savegame.
- */
-#define SLE_VEC(base, variable, type) SLE_CONDVEC(base, variable, type, 0, SL_MAX_VERSION)
 
 /**
  * Empty space in every savegame version.
@@ -827,19 +738,11 @@
 /** Translate values ingame to different values in the savegame and vv. */
 #define SLE_WRITEBYTE(base, variable) SLE_GENERAL(SL_WRITEBYTE, base, variable, 0, 0, SL_MIN_VERSION, SL_MAX_VERSION)
 
-<<<<<<< HEAD
-#define SLE_VEH_INCLUDE() {false, SL_VEH_INCLUDE, 0, 0, 0, SL_MAX_VERSION, NULL, 0, SlXvFeatureTest()}
-#define SLE_ST_INCLUDE() {false, SL_ST_INCLUDE, 0, 0, 0, SL_MAX_VERSION, NULL, 0, SlXvFeatureTest()}
-
-/** End marker of a struct/class save or load. */
-#define SLE_END() {false, SL_END, 0, 0, 0, 0, NULL, 0, SlXvFeatureTest()}
-=======
 #define SLE_VEH_INCLUDE() {false, SL_VEH_INCLUDE, 0, 0, SL_MIN_VERSION, SL_MAX_VERSION, NULL, 0, SlXvFeatureTest()}
 #define SLE_ST_INCLUDE() {false, SL_ST_INCLUDE, 0, 0, SL_MIN_VERSION, SL_MAX_VERSION, NULL, 0, SlXvFeatureTest()}
 
 /** End marker of a struct/class save or load. */
 #define SLE_END() {false, SL_END, 0, 0, SL_MIN_VERSION, SL_MIN_VERSION, NULL, 0, SlXvFeatureTest()}
->>>>>>> 46b5b015
 
 /**
  * Storage of global simple variables, references (pointers), and arrays.
@@ -981,20 +884,6 @@
  * @param type     Storage of the data in memory and in the savegame.
  */
 #define SLEG_VEC(variable, type) SLEG_CONDVEC(variable, type, SL_MIN_VERSION, SL_MAX_VERSION)
-
-/**
- * Storage of a global deque in every savegame version.
- * @param variable Name of the global variable.
- * @param type     Storage of the data in memory and in the savegame.
- */
-#define SLEG_PTRDEQ(variable, type) SLEG_CONDPTRDEQ(variable, type, 0, SL_MAX_VERSION)
-
-/**
- * Storage of a global vector in every savegame version.
- * @param variable Name of the global variable.
- * @param type     Storage of the data in memory and in the savegame.
- */
-#define SLEG_VEC(variable, type) SLEG_CONDVEC(variable, type, 0, SL_MAX_VERSION)
 
 /**
  * Empty global space in some savegame versions.
@@ -1006,11 +895,7 @@
 #define SLEG_CONDNULL(length, from, to) {true, SL_ARR, SLE_FILE_U8 | SLE_VAR_NULL | SLF_NOT_IN_CONFIG, length, from, to, (void*)NULL, SlXvFeatureTest()}
 
 /** End marker of global variables save or load. */
-<<<<<<< HEAD
-#define SLEG_END() {true, SL_END, 0, 0, 0, 0, NULL, 0, SlXvFeatureTest()}
-=======
 #define SLEG_END() {true, SL_END, 0, 0, SL_MIN_VERSION, SL_MIN_VERSION, NULL, 0, SlXvFeatureTest()}
->>>>>>> 46b5b015
 
 /**
  * Checks whether the savegame is below \a major.\a minor.
@@ -1032,15 +917,9 @@
  * @param version_to   Exclusive savegame version upper bound. SL_MAX_VERSION if no upper bound.
  * @return Active savegame version falls within the given range.
  */
-<<<<<<< HEAD
-static inline bool SlIsObjectCurrentlyValid(uint16 version_from, uint16 version_to, SlXvFeatureTest ext_feature_test)
-{
-	extern const uint16 SAVEGAME_VERSION;
-=======
 static inline bool SlIsObjectCurrentlyValid(SaveLoadVersion version_from, SaveLoadVersion version_to, SlXvFeatureTest ext_feature_test)
 {
 	extern const SaveLoadVersion SAVEGAME_VERSION;
->>>>>>> 46b5b015
 	if (!ext_feature_test.IsFeaturePresent(SAVEGAME_VERSION, version_from, version_to)) return false;
 
 	return true;
