--- conflicted
+++ resolved
@@ -308,14 +308,9 @@
  * @param from     First savegame version that has the list.
  * @param to       Last savegame version that has the list.
  * @param extver   SlXvFeatureTest to test (along with from and to) which savegames have the field
-<<<<<<< HEAD
  */
 #define SLE_CONDLST_X(base, variable, type, from, to, extver) SLE_GENERAL_X(SL_LST, base, variable, type, 0, from, to, extver)
 #define SLE_CONDLST(base, variable, type, from, to) SLE_CONDLST_X(base, variable, type, from, to, SlXvFeatureTest())
-=======
- */
-#define SLE_CONDLST_X(base, variable, type, from, to, extver) SLE_GENERAL_X(SL_LST, base, variable, type, 0, from, to, extver)
-#define SLE_CONDLST(base, variable, type, from, to) SLE_CONDLST_X(base, variable, type, from, to, SlXvFeatureTest())
 
 /**
  * Storage of a deque in some savegame versions.
@@ -340,7 +335,6 @@
  */
 #define SLE_CONDVEC_X(base, variable, type, from, to, extver) SLE_GENERAL_X(SL_VEC, base, variable, type, 0, from, to, extver)
 #define SLE_CONDVEC(base, variable, type, from, to) SLE_CONDVEC_X(base, variable, type, from, to, SlXvFeatureTest())
->>>>>>> c4e06808
 
 /**
  * Storage of a variable in every version of a savegame.
@@ -491,14 +485,9 @@
  * @param from     First savegame version that has the list.
  * @param to       Last savegame version that has the list.
  * @param extver   SlXvFeatureTest to test (along with from and to) which savegames have the field
-<<<<<<< HEAD
  */
 #define SLEG_CONDLST_X(variable, type, from, to, extver) SLEG_GENERAL_X(SL_LST, variable, type, 0, from, to, extver)
 #define SLEG_CONDLST(variable, type, from, to) SLEG_CONDLST_X(variable, type, from, to, SlXvFeatureTest())
-=======
- */
-#define SLEG_CONDLST_X(variable, type, from, to, extver) SLEG_GENERAL_X(SL_LST, variable, type, 0, from, to, extver)
-#define SLEG_CONDLST(variable, type, from, to) SLEG_CONDLST_X(variable, type, from, to, SlXvFeatureTest())
 
 /**
  * Storage of a global deque in some savegame versions.
@@ -521,7 +510,6 @@
  */
 #define SLEG_CONDVEC_X(variable, type, from, to, extver) SLEG_GENERAL_X(SL_VEC, variable, type, 0, from, to, extver)
 #define SLEG_CONDVEC(variable, type, from, to) SLEG_CONDVEC_X(variable, type, from, to, SlXvFeatureTest())
->>>>>>> c4e06808
 
 /**
  * Storage of a global variable in every savegame version.
