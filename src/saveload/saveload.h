--- conflicted
+++ resolved
@@ -642,11 +642,7 @@
 void SlResetVENC();
 void SlProcessVENC();
 
-<<<<<<< HEAD
-extern char _savegame_format[10];
-=======
 extern std::string _savegame_format;
->>>>>>> 10c46946
 extern bool _do_autosave;
 
 #endif /* SAVELOAD_H */