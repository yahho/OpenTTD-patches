/*
 * This file is part of OpenTTD.
 * OpenTTD is free software; you can redistribute it and/or modify it under the terms of the GNU General Public License as published by the Free Software Foundation, version 2.
 * OpenTTD is distributed in the hope that it will be useful, but WITHOUT ANY WARRANTY; without even the implied warranty of MERCHANTABILITY or FITNESS FOR A PARTICULAR PURPOSE.
 * See the GNU General Public License for more details. You should have received a copy of the GNU General Public License along with OpenTTD. If not, see <http://www.gnu.org/licenses/>.
 */

/** @file afterload.cpp Code updating data after game load */

#include "../stdafx.h"
#include "../void_map.h"
#include "../signs_base.h"
#include "../depot_base.h"
#include "../tunnel_base.h"
#include "../fios.h"
#include "../gamelog_internal.h"
#include "../network/network.h"
#include "../network/network_func.h"
#include "../gfxinit.h"
#include "../viewport_func.h"
#include "../viewport_kdtree.h"
#include "../industry.h"
#include "../clear_map.h"
#include "../vehicle_func.h"
#include "../string_func.h"
#include "../date_func.h"
#include "../roadveh.h"
#include "../train.h"
#include "../station_base.h"
#include "../waypoint_base.h"
#include "../roadstop_base.h"
#include "../tunnelbridge.h"
#include "../tunnelbridge_map.h"
#include "../pathfinder/yapf/yapf_cache.h"
#include "../elrail_func.h"
#include "../signs_func.h"
#include "../aircraft.h"
#include "../object_map.h"
#include "../object_base.h"
#include "../tree_map.h"
#include "../company_func.h"
#include "../road_cmd.h"
#include "../ai/ai.hpp"
#include "../ai/ai_gui.hpp"
#include "../town.h"
#include "../economy_base.h"
#include "../animated_tile_func.h"
#include "../subsidy_base.h"
#include "../subsidy_func.h"
#include "../newgrf.h"
#include "../engine_func.h"
#include "../rail_gui.h"
#include "../road_gui.h"
#include "../core/backup_type.hpp"
#include "../core/mem_func.hpp"
#include "../smallmap_gui.h"
#include "../news_func.h"
#include "../order_backup.h"
#include "../error.h"
#include "../disaster_vehicle.h"
#include "../ship.h"
#include "../tracerestrict.h"
#include "../tunnel_map.h"
#include "../bridge_signal_map.h"
#include "../water.h"
#include "../settings_func.h"
#include "../animated_tile.h"
#include "../company_func.h"
#include "../infrastructure_func.h"
#include "../event_logs.h"
#include "../newgrf_object.h"
#include "../newgrf_industrytiles.h"


#include "saveload_internal.h"

#include <signal.h>
#include <algorithm>

#include "../safeguards.h"

/**
 * Makes a tile canal or water depending on the surroundings.
 *
 * Must only be used for converting old savegames. Use WaterClass now.
 *
 * This as for example docks and shipdepots do not store
 * whether the tile used to be canal or 'normal' water.
 * @param t the tile to change.
 * @param include_invalid_water_class Also consider WATER_CLASS_INVALID, i.e. industry tiles on land
 */
void SetWaterClassDependingOnSurroundings(TileIndex t, bool include_invalid_water_class)
{
	/* If the slope is not flat, we always assume 'land' (if allowed). Also for one-corner-raised-shores.
	 * Note: Wrt. autosloping under industry tiles this is the most fool-proof behaviour. */
	if (!IsTileFlat(t)) {
		if (include_invalid_water_class) {
			SetWaterClass(t, WATER_CLASS_INVALID);
			return;
		} else {
			SlErrorCorrupt("Invalid water class for dry tile");
		}
	}

	/* Mark tile dirty in all cases */
	MarkTileDirtyByTile(t);

	if (TileX(t) == 0 || TileY(t) == 0 || TileX(t) == MapMaxX() - 1 || TileY(t) == MapMaxY() - 1) {
		/* tiles at map borders are always WATER_CLASS_SEA */
		SetWaterClass(t, WATER_CLASS_SEA);
		return;
	}

	bool has_water = false;
	bool has_canal = false;
	bool has_river = false;

	for (DiagDirection dir = DIAGDIR_BEGIN; dir < DIAGDIR_END; dir++) {
		TileIndex neighbour = TileAddByDiagDir(t, dir);
		switch (GetTileType(neighbour)) {
			case MP_WATER:
				/* clear water and shipdepots have already a WaterClass associated */
				if (IsCoast(neighbour)) {
					has_water = true;
				} else if (!IsLock(neighbour)) {
					switch (GetWaterClass(neighbour)) {
						case WATER_CLASS_SEA:   has_water = true; break;
						case WATER_CLASS_CANAL: has_canal = true; break;
						case WATER_CLASS_RIVER: has_river = true; break;
						default: SlErrorCorrupt("Invalid water class for tile");
					}
				}
				break;

			case MP_RAILWAY:
				/* Shore or flooded halftile */
				has_water |= (GetRailGroundType(neighbour) == RAIL_GROUND_WATER);
				break;

			case MP_TREES:
				/* trees on shore */
				has_water |= (GB(_m[neighbour].m2, 4, 2) == TREE_GROUND_SHORE);
				break;

			default: break;
		}
	}

	if (!has_water && !has_canal && !has_river && include_invalid_water_class) {
		SetWaterClass(t, WATER_CLASS_INVALID);
		return;
	}

	if (has_river && !has_canal) {
		SetWaterClass(t, WATER_CLASS_RIVER);
	} else if (has_canal || !has_water) {
		SetWaterClass(t, WATER_CLASS_CANAL);
	} else {
		SetWaterClass(t, WATER_CLASS_SEA);
	}
}

static void ConvertTownOwner()
{
	for (TileIndex tile = 0; tile != MapSize(); tile++) {
		switch (GetTileType(tile)) {
			case MP_ROAD:
				if (GB(_m[tile].m5, 4, 2) == ROAD_TILE_CROSSING && HasBit(_m[tile].m3, 7)) {
					_m[tile].m3 = OWNER_TOWN;
				}
				FALLTHROUGH;

			case MP_TUNNELBRIDGE:
				if (_m[tile].m1 & 0x80) SetTileOwner(tile, OWNER_TOWN);
				break;

			default: break;
		}
	}
}

/* since savegame version 4.1, exclusive transport rights are stored at towns */
static void UpdateExclusiveRights()
{
	for (Town *t : Town::Iterate()) {
		t->exclusivity = INVALID_COMPANY;
	}

	/* FIXME old exclusive rights status is not being imported (stored in s->blocked_months_obsolete)
	 *   could be implemented this way:
	 * 1.) Go through all stations
	 *     Build an array town_blocked[ town_id ][ company_id ]
	 *     that stores if at least one station in that town is blocked for a company
	 * 2.) Go through that array, if you find a town that is not blocked for
	 *     one company, but for all others, then give it exclusivity.
	 */
}

static const byte convert_currency[] = {
	 0,  1, 12,  8,  3,
	10, 14, 19,  4,  5,
	 9, 11, 13,  6, 17,
	16, 22, 21,  7, 15,
	18,  2, 20,
};

/* since savegame version 4.2 the currencies are arranged differently */
static void UpdateCurrencies()
{
	_settings_game.locale.currency = convert_currency[_settings_game.locale.currency];
}

/* Up to revision 1413 the invisible tiles at the southern border have not been
 * MP_VOID, even though they should have. This is fixed by this function
 */
static void UpdateVoidTiles()
{
	for (uint x = 0; x < MapSizeX(); x++) MakeVoid(TileXY(x, MapMaxY()));
	for (uint y = 0; y < MapSizeY(); y++) MakeVoid(TileXY(MapMaxX(), y));
}

static inline RailType UpdateRailType(RailType rt, RailType min)
{
	return rt >= min ? (RailType)(rt + 1): rt;
}

/**
 * Update the viewport coordinates of all signs.
 */
void UpdateAllVirtCoords()
{
	UpdateAllStationVirtCoords();
	UpdateAllSignVirtCoords();
	UpdateAllTownVirtCoords();
	UpdateAllTextEffectVirtCoords();
	RebuildViewportKdtree();
}

void ClearAllCachedNames()
{
	ClearAllStationCachedNames();
	ClearAllTownCachedNames();
	ClearAllIndustryCachedNames();
}

/**
 * Initialization of the windows and several kinds of caches.
 * This is not done directly in AfterLoadGame because these
 * functions require that all saveload conversions have been
 * done. As people tend to add savegame conversion stuff after
 * the initialization of the windows and caches quite some bugs
 * had been made.
 * Moving this out of there is both cleaner and less bug-prone.
 */
static void InitializeWindowsAndCaches()
{
	SetupTimeSettings();

	/* Initialize windows */
	ResetWindowSystem();
	SetupColoursAndInitialWindow();

	/* Update coordinates of the signs. */
	ClearAllCachedNames();
	UpdateAllVirtCoords();
	ResetViewportAfterLoadGame();

	for (Company *c : Company::Iterate()) {
		/* For each company, verify (while loading a scenario) that the inauguration date is the current year and set it
		 * accordingly if it is not the case.  No need to set it on companies that are not been used already,
		 * thus the MIN_YEAR (which is really nothing more than Zero, initialized value) test */
		if (_file_to_saveload.abstract_ftype == FT_SCENARIO && c->inaugurated_year != MIN_YEAR) {
			c->inaugurated_year = _cur_year;
		}
	}

	/* Count number of objects per type */
	for (Object *o : Object::Iterate()) {
		Object::IncTypeCount(o->type);
	}

	/* Identify owners of persistent storage arrays */
	for (Industry *i : Industry::Iterate()) {
		if (i->psa != nullptr) {
			i->psa->feature = GSF_INDUSTRIES;
			i->psa->tile = i->location.tile;
		}
	}
	for (Station *s : Station::Iterate()) {
		if (s->airport.psa != nullptr) {
			s->airport.psa->feature = GSF_AIRPORTS;
			s->airport.psa->tile = s->airport.tile;
		}
	}
	for (Town *t : Town::Iterate()) {
		for (std::list<PersistentStorage *>::iterator it = t->psa_list.begin(); it != t->psa_list.end(); ++it) {
			(*it)->feature = GSF_FAKE_TOWNS;
			(*it)->tile = t->xy;
		}
	}
	for (RoadVehicle *rv : RoadVehicle::Iterate()) {
		if (rv->IsFrontEngine()) {
			rv->CargoChanged();
		}
	}

	RecomputePrices();

	GroupStatistics::UpdateAfterLoad();

	RebuildSubsidisedSourceAndDestinationCache();

	/* Towns have a noise controlled number of airports system
	 * So each airport's noise value must be added to the town->noise_reached value
	 * Reset each town's noise_reached value to '0' before. */
	UpdateAirportsNoise();

	CheckTrainsLengths();
	ShowNewGRFError();
	ShowAIDebugWindowIfAIError();

	/* Rebuild the smallmap list of owners. */
	BuildOwnerLegend();
}

#ifdef WITH_SIGACTION
static struct sigaction _prev_segfault;
static struct sigaction _prev_abort;
static struct sigaction _prev_fpe;

static void CDECL HandleSavegameLoadCrash(int signum, siginfo_t *si, void *context);
#else
typedef void (CDECL *SignalHandlerPointer)(int);
static SignalHandlerPointer _prev_segfault = nullptr;
static SignalHandlerPointer _prev_abort    = nullptr;
static SignalHandlerPointer _prev_fpe      = nullptr;

static void CDECL HandleSavegameLoadCrash(int signum);
#endif

/**
 * Replaces signal handlers of SIGSEGV and SIGABRT
 * and stores pointers to original handlers in memory.
 */
static void SetSignalHandlers()
{
#ifdef WITH_SIGACTION
	struct sigaction sa;
	memset(&sa, 0, sizeof(sa));
	sa.sa_flags = SA_SIGINFO | SA_RESTART;
	sigemptyset(&sa.sa_mask);
	sa.sa_sigaction = HandleSavegameLoadCrash;
	sigaction(SIGSEGV, &sa, &_prev_segfault);
	sigaction(SIGABRT, &sa, &_prev_abort);
	sigaction(SIGFPE,  &sa, &_prev_fpe);
#else
	_prev_segfault = signal(SIGSEGV, HandleSavegameLoadCrash);
	_prev_abort    = signal(SIGABRT, HandleSavegameLoadCrash);
	_prev_fpe      = signal(SIGFPE,  HandleSavegameLoadCrash);
#endif
}

/**
 * Resets signal handlers back to original handlers.
 */
static void ResetSignalHandlers()
{
#ifdef WITH_SIGACTION
	sigaction(SIGSEGV, &_prev_segfault, nullptr);
	sigaction(SIGABRT, &_prev_abort, nullptr);
	sigaction(SIGFPE,  &_prev_fpe, nullptr);
#else
	signal(SIGSEGV, _prev_segfault);
	signal(SIGABRT, _prev_abort);
	signal(SIGFPE,  _prev_fpe);
#endif
}

/**
 * Try to find the overridden GRF identifier of the given GRF.
 * @param c the GRF to get the 'previous' version of.
 * @return the GRF identifier or \a c if none could be found.
 */
static const GRFIdentifier *GetOverriddenIdentifier(const GRFConfig *c)
{
	const LoggedAction *la = &_gamelog_action[_gamelog_actions - 1];
	if (la->at != GLAT_LOAD) return &c->ident;

	const LoggedChange *lcend = &la->change[la->changes];
	for (const LoggedChange *lc = la->change; lc != lcend; lc++) {
		if (lc->ct == GLCT_GRFCOMPAT && lc->grfcompat.grfid == c->ident.grfid) return &lc->grfcompat;
	}

	return &c->ident;
}

/** Was the saveload crash because of missing NewGRFs? */
static bool _saveload_crash_with_missing_newgrfs = false;

/**
 * Did loading the savegame cause a crash? If so,
 * were NewGRFs missing?
 * @return when the saveload crashed due to missing NewGRFs.
 */
bool SaveloadCrashWithMissingNewGRFs()
{
	return _saveload_crash_with_missing_newgrfs;
}

/**
 * Signal handler used to give a user a more useful report for crashes during
 * the savegame loading process; especially when there's problems with the
 * NewGRFs that are required by the savegame.
 * @param signum received signal
 */
#ifdef WITH_SIGACTION
static void CDECL HandleSavegameLoadCrash(int signum, siginfo_t *si, void *context)
#else
static void CDECL HandleSavegameLoadCrash(int signum)
#endif
{
	ResetSignalHandlers();

	char buffer[8192];
	char *p = buffer;
	p += seprintf(p, lastof(buffer), "Loading your savegame caused OpenTTD to crash.\n");

	for (const GRFConfig *c = _grfconfig; !_saveload_crash_with_missing_newgrfs && c != nullptr; c = c->next) {
		_saveload_crash_with_missing_newgrfs = HasBit(c->flags, GCF_COMPATIBLE) || c->status == GCS_NOT_FOUND;
	}

	if (_saveload_crash_with_missing_newgrfs) {
		p += seprintf(p, lastof(buffer),
			"This is most likely caused by a missing NewGRF or a NewGRF that\n"
			"has been loaded as replacement for a missing NewGRF. OpenTTD\n"
			"cannot easily determine whether a replacement NewGRF is of a newer\n"
			"or older version.\n"
			"It will load a NewGRF with the same GRF ID as the missing NewGRF.\n"
			"This means that if the author makes incompatible NewGRFs with the\n"
			"same GRF ID, OpenTTD cannot magically do the right thing. In most\n"
			"cases, OpenTTD will load the savegame and not crash, but this is an\n"
			"exception.\n"
			"Please load the savegame with the appropriate NewGRFs installed.\n"
			"The missing/compatible NewGRFs are:\n");

		for (const GRFConfig *c = _grfconfig; c != nullptr; c = c->next) {
			if (HasBit(c->flags, GCF_COMPATIBLE)) {
				const GRFIdentifier *replaced = GetOverriddenIdentifier(c);
				char original_md5[40];
				char replaced_md5[40];
				md5sumToString(original_md5, lastof(original_md5), c->original_md5sum);
				md5sumToString(replaced_md5, lastof(replaced_md5), replaced->md5sum);
				p += seprintf(p, lastof(buffer), "NewGRF %08X (checksum %s) not found.\n  Loaded NewGRF \"%s\" (checksum %s) with same GRF ID instead.\n", BSWAP32(c->ident.grfid), original_md5, c->filename, replaced_md5);
			}
			if (c->status == GCS_NOT_FOUND) {
				char buf[40];
				md5sumToString(buf, lastof(buf), c->ident.md5sum);
				p += seprintf(p, lastof(buffer), "NewGRF %08X (%s) not found; checksum %s.\n", BSWAP32(c->ident.grfid), c->filename, buf);
			}
		}
	} else {
		p += seprintf(p, lastof(buffer),
			"This is probably caused by a corruption in the savegame.\n"
			"Please file a bug report and attach this savegame.\n");
	}

	ShowInfo(buffer);

#ifdef WITH_SIGACTION
	struct sigaction call;
#else
	SignalHandlerPointer call = nullptr;
#endif
	switch (signum) {
		case SIGSEGV: call = _prev_segfault; break;
		case SIGABRT: call = _prev_abort; break;
		case SIGFPE:  call = _prev_fpe; break;
		default: NOT_REACHED();
	}
#ifdef WITH_SIGACTION
	if (call.sa_flags & SA_SIGINFO) {
		if (call.sa_sigaction != nullptr) call.sa_sigaction(signum, si, context);
	} else {
		if (call.sa_handler != nullptr) call.sa_handler(signum);
	}
#else
	if (call != nullptr) call(signum);
#endif

}

/**
 * Tries to change owner of this rail tile to a valid owner. In very old versions it could happen that
 * a rail track had an invalid owner. When conversion isn't possible, track is removed.
 * @param t tile to update
 */
static void FixOwnerOfRailTrack(TileIndex t)
{
	assert(!Company::IsValidID(GetTileOwner(t)) && (IsLevelCrossingTile(t) || IsPlainRailTile(t)));

	/* remove leftover rail piece from crossing (from very old savegames) */
	Train *v = nullptr;
	for (Train *w : Train::Iterate()) {
		if (w->tile == t) {
			v = w;
			break;
		}
	}

	if (v != nullptr) {
		/* when there is a train on crossing (it could happen in TTD), set owner of crossing to train owner */
		SetTileOwner(t, v->owner);
		return;
	}

	/* try to find any connected rail */
	for (DiagDirection dd = DIAGDIR_BEGIN; dd < DIAGDIR_END; dd++) {
		TileIndex tt = t + TileOffsByDiagDir(dd);
		if (GetTileTrackStatus(t, TRANSPORT_RAIL, 0, dd) != 0 &&
				GetTileTrackStatus(tt, TRANSPORT_RAIL, 0, ReverseDiagDir(dd)) != 0 &&
				Company::IsValidID(GetTileOwner(tt))) {
			SetTileOwner(t, GetTileOwner(tt));
			return;
		}
	}

	if (IsLevelCrossingTile(t)) {
		/* else change the crossing to normal road (road vehicles won't care) */
		Owner road = GetRoadOwner(t, RTT_ROAD);
		Owner tram = GetRoadOwner(t, RTT_TRAM);
		RoadBits bits = GetCrossingRoadBits(t);
		bool hasroad = HasBit(_me[t].m7, 6);
		bool hastram = HasBit(_me[t].m7, 7);

		/* MakeRoadNormal */
		SetTileType(t, MP_ROAD);
		SetTileOwner(t, road);
		_m[t].m3 = (hasroad ? bits : 0);
		_m[t].m5 = (hastram ? bits : 0) | ROAD_TILE_NORMAL << 6;
		SB(_me[t].m6, 2, 4, 0);
		SetRoadOwner(t, RTT_TRAM, tram);
		return;
	}

	/* if it's not a crossing, make it clean land */
	MakeClear(t, CLEAR_GRASS, 0);
}

/**
 * Fixes inclination of a vehicle. Older OpenTTD versions didn't update the bits correctly.
 * @param v vehicle
 * @param dir vehicle's direction, or # INVALID_DIR if it can be ignored
 * @return inclination bits to set
 */
static uint FixVehicleInclination(Vehicle *v, Direction dir)
{
	/* Compute place where this vehicle entered the tile */
	int entry_x = v->x_pos;
	int entry_y = v->y_pos;
	switch (dir) {
		case DIR_NE: entry_x |= TILE_UNIT_MASK; break;
		case DIR_NW: entry_y |= TILE_UNIT_MASK; break;
		case DIR_SW: entry_x &= ~TILE_UNIT_MASK; break;
		case DIR_SE: entry_y &= ~TILE_UNIT_MASK; break;
		case INVALID_DIR: break;
		default: NOT_REACHED();
	}
	byte entry_z = GetSlopePixelZ(entry_x, entry_y);

	/* Compute middle of the tile. */
	int middle_x = (v->x_pos & ~TILE_UNIT_MASK) + TILE_SIZE / 2;
	int middle_y = (v->y_pos & ~TILE_UNIT_MASK) + TILE_SIZE / 2;
	byte middle_z = GetSlopePixelZ(middle_x, middle_y);

	/* middle_z == entry_z, no height change. */
	if (middle_z == entry_z) return 0;

	/* middle_z < entry_z, we are going downwards. */
	if (middle_z < entry_z) return 1U << GVF_GOINGDOWN_BIT;

	/* middle_z > entry_z, we are going upwards. */
	return 1U << GVF_GOINGUP_BIT;
}

/**
 * Checks for the possibility that a bridge may be on this tile
 * These are in fact all the tile types on which a bridge can be found
 * @param t The tile to analyze
 * @return True if a bridge might have been present prior to savegame 194.
 */
static inline bool MayHaveBridgeAbove(TileIndex t)
{
	return IsTileType(t, MP_CLEAR) || IsTileType(t, MP_RAILWAY) || IsTileType(t, MP_ROAD) ||
			IsTileType(t, MP_WATER) || IsTileType(t, MP_TUNNELBRIDGE) || IsTileType(t, MP_OBJECT);
}

TileIndex GetOtherTunnelBridgeEndOld(TileIndex tile)
{
	DiagDirection dir = GetTunnelBridgeDirection(tile);
	TileIndexDiff delta = TileOffsByDiagDir(dir);
	int z = GetTileZ(tile);

	dir = ReverseDiagDir(dir);
	do {
		tile += delta;
	} while (
		!IsTunnelTile(tile) ||
		GetTunnelBridgeDirection(tile) != dir ||
		GetTileZ(tile) != z
	);

	return tile;
}


/**
 * Perform a (large) amount of savegame conversion *magic* in order to
 * load older savegames and to fill the caches for various purposes.
 * @return True iff conversion went without a problem.
 */
bool AfterLoadGame()
{
	SetSignalHandlers();

	TileIndex map_size = MapSize();

	extern TileIndex _cur_tileloop_tile; // From landscape.cpp.
	/* The LFSR used in RunTileLoop iteration cannot have a zeroed state, make it non-zeroed. */
	if (_cur_tileloop_tile == 0) _cur_tileloop_tile = 1;

	if (IsSavegameVersionBefore(SLV_98)) GamelogOldver();

	GamelogTestRevision();
	GamelogTestMode();

	RebuildTownKdtree();
	RebuildStationKdtree();
	UpdateCachedSnowLine();
	UpdateCachedSnowLineBounds();

	_viewport_sign_kdtree_valid = false;

	if (IsSavegameVersionBefore(SLV_98)) GamelogGRFAddList(_grfconfig);

	if (IsSavegameVersionBefore(SLV_119)) {
		_pause_mode = (_pause_mode == 2) ? PM_PAUSED_NORMAL : PM_UNPAUSED;
	} else if (_network_dedicated && (_pause_mode & PM_PAUSED_ERROR) != 0) {
		DEBUG(net, 0, "The loading savegame was paused due to an error state");
		DEBUG(net, 0, "  This savegame cannot be used for multiplayer");
		/* Restore the signals */
		ResetSignalHandlers();
		return false;
	} else if (!_networking || _network_server) {
		/* If we are in singleplayer mode, i.e. not networking, and loading the
		 * savegame or we are loading the savegame as network server we do
		 * not want to be bothered by being paused because of the automatic
		 * reason of a network server, e.g. joining clients or too few
		 * active clients. Note that resetting these values for a network
		 * client are very bad because then the client is going to execute
		 * the game loop when the server is not, i.e. it desyncs. */
		_pause_mode &= ~PMB_PAUSED_NETWORK;
	}

	/* In very old versions, size of train stations was stored differently.
	 * They had swapped width and height if station was built along the Y axis.
	 * TTO and TTD used 3 bits for width/height, while OpenTTD used 4.
	 * Because the data stored by TTDPatch are unusable for rail stations > 7x7,
	 * recompute the width and height. Doing this unconditionally for all old
	 * savegames simplifies the code. */
	if (IsSavegameVersionBefore(SLV_2)) {
		for (Station *st : Station::Iterate()) {
			st->train_station.w = st->train_station.h = 0;
		}
		for (TileIndex t = 0; t < map_size; t++) {
			if (!IsTileType(t, MP_STATION)) continue;
			if (_m[t].m5 > 7) continue; // is it a rail station tile?
			Station *st = Station::Get(_m[t].m2);
			assert(st->train_station.tile != 0);
			int dx = TileX(t) - TileX(st->train_station.tile);
			int dy = TileY(t) - TileY(st->train_station.tile);
			assert(dx >= 0 && dy >= 0);
			st->train_station.w = std::max<uint>(st->train_station.w, dx + 1);
			st->train_station.h = std::max<uint>(st->train_station.h, dy + 1);
		}
	}

	if (IsSavegameVersionBefore(SLV_194) && SlXvIsFeatureMissing(XSLFI_HEIGHT_8_BIT)) {
		_settings_game.construction.map_height_limit = 15;

		/* In old savegame versions, the heightlevel was coded in bits 0..3 of the type field */
		for (TileIndex t = 0; t < map_size; t++) {
			_m[t].height = GB(_m[t].type, 0, 4);
			SB(_m[t].type, 0, 2, GB(_me[t].m6, 0, 2));
			SB(_me[t].m6, 0, 2, 0);
			if (MayHaveBridgeAbove(t)) {
				SB(_m[t].type, 2, 2, GB(_me[t].m6, 6, 2));
				SB(_me[t].m6, 6, 2, 0);
			} else {
				SB(_m[t].type, 2, 2, 0);
			}
		}
	} else if (IsSavegameVersionBefore(SLV_194) && SlXvIsFeaturePresent(XSLFI_HEIGHT_8_BIT)) {
		for (TileIndex t = 0; t < map_size; t++) {
			SB(_m[t].type, 0, 2, GB(_me[t].m6, 0, 2));
			SB(_me[t].m6, 0, 2, 0);
			if (MayHaveBridgeAbove(t)) {
				SB(_m[t].type, 2, 2, GB(_me[t].m6, 6, 2));
				SB(_me[t].m6, 6, 2, 0);
			} else {
				SB(_m[t].type, 2, 2, 0);
			}
		}
	}

	/* in version 2.1 of the savegame, town owner was unified. */
	if (IsSavegameVersionBefore(SLV_2, 1)) ConvertTownOwner();

	/* from version 4.1 of the savegame, exclusive rights are stored at towns */
	if (IsSavegameVersionBefore(SLV_4, 1)) UpdateExclusiveRights();

	/* from version 4.2 of the savegame, currencies are in a different order */
	if (IsSavegameVersionBefore(SLV_4, 2)) UpdateCurrencies();

	/* In old version there seems to be a problem that water is owned by
	 * OWNER_NONE, not OWNER_WATER.. I can't replicate it for the current
	 * (4.3) version, so I just check when versions are older, and then
	 * walk through the whole map.. */
	if (IsSavegameVersionBefore(SLV_4, 3)) {
		for (TileIndex t = 0; t < map_size; t++) {
			if (IsTileType(t, MP_WATER) && GetTileOwner(t) >= MAX_COMPANIES) {
				SetTileOwner(t, OWNER_WATER);
			}
		}
	}

	if (IsSavegameVersionBefore(SLV_84)) {
		for (Company *c : Company::Iterate()) {
			c->name = CopyFromOldName(c->name_1);
			if (!c->name.empty()) c->name_1 = STR_SV_UNNAMED;
			c->president_name = CopyFromOldName(c->president_name_1);
			if (!c->president_name.empty()) c->president_name_1 = SPECSTR_PRESIDENT_NAME;
		}

		for (Station *st : Station::Iterate()) {
			st->name = CopyFromOldName(st->string_id);
			/* generating new name would be too much work for little effect, use the station name fallback */
			if (!st->name.empty()) st->string_id = STR_SV_STNAME_FALLBACK;
		}

		for (Town *t : Town::Iterate()) {
			t->name = CopyFromOldName(t->townnametype);
			if (!t->name.empty()) t->townnametype = SPECSTR_TOWNNAME_START + _settings_game.game_creation.town_name;
		}
	}

	/* From this point the old names array is cleared. */
	ResetOldNames();

	if (IsSavegameVersionBefore(SLV_106)) {
		/* no station is determined by 'tile == INVALID_TILE' now (instead of '0') */
		for (Station *st : Station::Iterate()) {
			if (st->airport.tile       == 0) st->airport.tile       = INVALID_TILE;
			if (st->train_station.tile == 0) st->train_station.tile = INVALID_TILE;
		}

		/* the same applies to Company::location_of_HQ */
		for (Company *c : Company::Iterate()) {
			if (c->location_of_HQ == 0 || (IsSavegameVersionBefore(SLV_4) && c->location_of_HQ == 0xFFFF)) {
				c->location_of_HQ = INVALID_TILE;
			}
		}
	}

	/* convert road side to my format. */
	if (_settings_game.vehicle.road_side) _settings_game.vehicle.road_side = 1;

	/* Check if all NewGRFs are present, we are very strict in MP mode */
	GRFListCompatibility gcf_res = IsGoodGRFConfigList(_grfconfig);
	for (GRFConfig *c = _grfconfig; c != nullptr; c = c->next) {
		if (c->status == GCS_NOT_FOUND) {
			GamelogGRFRemove(c->ident.grfid);
		} else if (HasBit(c->flags, GCF_COMPATIBLE)) {
			GamelogGRFCompatible(&c->ident);
		}
	}

	if (_networking && gcf_res != GLC_ALL_GOOD) {
		SetSaveLoadError(STR_NETWORK_ERROR_CLIENT_NEWGRF_MISMATCH);
		/* Restore the signals */
		ResetSignalHandlers();
		return false;
	}

	/* The value of _date_fract got divided, so make sure that old games are converted correctly. */
	if (IsSavegameVersionBefore(SLV_11, 1) || (IsSavegameVersionBefore(SLV_147) && _date_fract > DAY_TICKS)) _date_fract /= 885;

	if (SlXvIsFeaturePresent(XSLFI_SPRINGPP) || SlXvIsFeaturePresent(XSLFI_JOKERPP) || SlXvIsFeaturePresent(XSLFI_CHILLPP)) {
		assert(_settings_game.economy.day_length_factor >= 1);
		_tick_skip_counter = _date_fract % _settings_game.economy.day_length_factor;
		_date_fract /= _settings_game.economy.day_length_factor;
		assert(_date_fract < DAY_TICKS);
		assert(_tick_skip_counter < _settings_game.economy.day_length_factor);
	}

	/* Set day length factor to 1 if loading a pre day length savegame */
	if (SlXvIsFeatureMissing(XSLFI_VARIABLE_DAY_LENGTH) && SlXvIsFeatureMissing(XSLFI_SPRINGPP) && SlXvIsFeatureMissing(XSLFI_JOKERPP) && SlXvIsFeatureMissing(XSLFI_CHILLPP)) {
		_settings_game.economy.day_length_factor = 1;
	}

	/* Update current year
	 * must be done before loading sprites as some newgrfs check it */
	SetDate(_date, _date_fract);

	/*
	 * Force the old behaviour for compatibility reasons with old savegames. As new
	 * settings can only be loaded from new savegames loading old savegames with new
	 * versions of OpenTTD will normally initialize settings newer than the savegame
	 * version with "new game" defaults which the player can define to their liking.
	 * For some settings we override that to keep the behaviour the same as when the
	 * game was saved.
	 *
	 * Note that there is no non-stop in here. This is because the setting could have
	 * either value in TTDPatch. To convert it properly the user has to make sure the
	 * right value has been chosen in the settings. Otherwise we will be converting
	 * it incorrectly in half of the times without a means to correct that.
	 */
	if (IsSavegameVersionBefore(SLV_4, 2)) _settings_game.station.modified_catchment = false;
	if (IsSavegameVersionBefore(SLV_6, 1)) _settings_game.pf.forbid_90_deg = false;
	if (IsSavegameVersionBefore(SLV_21))   _settings_game.vehicle.train_acceleration_model = 0;
	if (IsSavegameVersionBefore(SLV_90))   _settings_game.vehicle.plane_speed = 4;
	if (IsSavegameVersionBefore(SLV_95))   _settings_game.vehicle.dynamic_engines = false;
	if (IsSavegameVersionBefore(SLV_96))   _settings_game.economy.station_noise_level = false;
	if (IsSavegameVersionBefore(SLV_133)) {
		_settings_game.vehicle.train_slope_steepness = 3;
	}
	if (IsSavegameVersionBefore(SLV_134))  _settings_game.economy.feeder_payment_share = 75;
	if (IsSavegameVersionBefore(SLV_138))  _settings_game.vehicle.plane_crashes = 2;
	if (IsSavegameVersionBefore(SLV_139)) {
		_settings_game.vehicle.roadveh_acceleration_model = 0;
		_settings_game.vehicle.roadveh_slope_steepness = 7;
	}
	if (IsSavegameVersionBefore(SLV_143))  _settings_game.economy.allow_town_level_crossings = true;
	if (IsSavegameVersionBefore(SLV_159)) {
		_settings_game.vehicle.max_train_length = 50;
		_settings_game.construction.max_bridge_length = 64;
		_settings_game.construction.max_tunnel_length = 64;
	}
	if (IsSavegameVersionBefore(SLV_166))  _settings_game.economy.infrastructure_maintenance = false;
	if (IsSavegameVersionBefore(SLV_183) && SlXvIsFeatureMissing(XSLFI_CHILLPP)) {
		_settings_game.linkgraph.distribution_pax = DT_MANUAL;
		_settings_game.linkgraph.distribution_mail = DT_MANUAL;
		_settings_game.linkgraph.distribution_armoured = DT_MANUAL;
		_settings_game.linkgraph.distribution_default = DT_MANUAL;
	}

	if (IsSavegameVersionBefore(SLV_ENDING_YEAR)) {
		_settings_game.game_creation.ending_year = DEF_END_YEAR;
	}

	/* Load the sprites */
	GfxLoadSprites();
	LoadStringWidthTable();

	/* Copy temporary data to Engine pool */
	CopyTempEngineData();

	/* Connect front and rear engines of multiheaded trains and converts
	 * subtype to the new format */
	if (IsSavegameVersionBefore(SLV_17, 1)) ConvertOldMultiheadToNew();

	/* Connect front and rear engines of multiheaded trains */
	ConnectMultiheadedTrains();

	/* Fix the CargoPackets *and* fix the caches of CargoLists.
	 * If this isn't done before Stations and especially Vehicles are
	 * running their AfterLoad we might get in trouble. In the case of
	 * vehicles we could give the wrong (cached) count of items in a
	 * vehicle which causes different results when getting their caches
	 * filled; and that could eventually lead to desyncs. */
	CargoPacket::AfterLoad();

	/* Oilrig was moved from id 15 to 9. We have to do this conversion
	 * here as AfterLoadVehicles can check it indirectly via the newgrf
	 * code. */
	if (IsSavegameVersionBefore(SLV_139)) {
		for (Station *st : Station::Iterate()) {
			if (st->airport.tile != INVALID_TILE && st->airport.type == 15) {
				st->airport.type = AT_OILRIG;
			}
		}
	}

	if (SlXvIsFeaturePresent(XSLFI_SPRINGPP)) {
		/*
		 * Reject huge airports
		 * Annoyingly SpringPP v2.0.102 has a bug where it uses the same ID for AT_INTERCONTINENTAL2 and AT_OILRIG.
		 * Do this here as AfterLoadVehicles might also check it indirectly via the newgrf code.
		 */
		for (Station *st : Station::Iterate()) {
			if (st->airport.tile == INVALID_TILE) continue;
			StringID err = INVALID_STRING_ID;
			if (st->airport.type == 9) {
				if (st->ship_station.tile != INVALID_TILE && IsOilRig(st->ship_station.tile)) {
					/* this airport is probably an oil rig, not a huge airport */
				} else {
					err = STR_GAME_SAVELOAD_ERROR_HUGE_AIRPORTS_PRESENT;
				}
				st->airport.type = AT_OILRIG;
			} else if (st->airport.type == 10) {
				err = STR_GAME_SAVELOAD_ERROR_HUGE_AIRPORTS_PRESENT;
			}
			if (err != INVALID_STRING_ID) {
				SetSaveLoadError(err);
				/* Restore the signals */
				ResetSignalHandlers();
				return false;
			}
		}
	}

	if (SlXvIsFeaturePresent(XSLFI_SPRINGPP, 1, 1)) {
		/*
		 * Reject helicopters aproaching oil rigs using the wrong aircraft movement data
		 * Annoyingly SpringPP v2.0.102 has a bug where it uses the same ID for AT_INTERCONTINENTAL2 and AT_OILRIG
		 * Do this here as AfterLoadVehicles can also check it indirectly via the newgrf code.
		 */
		for (Aircraft *v : Aircraft::Iterate()) {
			Station *st = GetTargetAirportIfValid(v);
			if (st != nullptr && ((st->ship_station.tile != INVALID_TILE && IsOilRig(st->ship_station.tile)) || st->airport.type == AT_OILRIG)) {
				/* aircraft is on approach to an oil rig, bail out now */
				SetSaveLoadError(STR_GAME_SAVELOAD_ERROR_HELI_OILRIG_BUG);
				/* Restore the signals */
				ResetSignalHandlers();
				return false;
			}
		}
	}

	if (IsSavegameVersionBefore(SLV_MULTITILE_DOCKS)) {
		for (Station *st : Station::Iterate()) {
			st->ship_station.tile = INVALID_TILE;
		}
	}

	if (SlXvIsFeatureMissing(XSLFI_REALISTIC_TRAIN_BRAKING)) {
		_settings_game.vehicle.train_braking_model = TBM_ORIGINAL;
	}

	if (SlXvIsFeatureMissing(XSLFI_TRAIN_SPEED_ADAPTATION)) {
		_settings_game.vehicle.train_speed_adaptation = false;
	}

	AfterLoadEngines();
	AnalyseIndustryTileSpriteGroups();

	/* Update all vehicles */
	AfterLoadVehicles(true);

	CargoPacket::PostVehiclesAfterLoad();

	/* Update template vehicles */
	AfterLoadTemplateVehicles();

	/* Make sure there is an AI attached to an AI company */
	{
		for (const Company *c : Company::Iterate()) {
			if (c->is_ai && c->ai_instance == nullptr) AI::StartNew(c->index);
		}
	}

	/* make sure there is a town in the game */
	if (_game_mode == GM_NORMAL && Town::GetNumItems() == 0) {
		SetSaveLoadError(STR_ERROR_NO_TOWN_IN_SCENARIO);
		/* Restore the signals */
		ResetSignalHandlers();
		return false;
	}

	/* The void tiles on the southern border used to belong to a wrong class (pre 4.3).
	 * This problem appears in savegame version 21 too, see r3455. But after loading the
	 * savegame and saving again, the buggy map array could be converted to new savegame
	 * version. It didn't show up before r12070. */
	if (IsSavegameVersionBefore(SLV_87)) UpdateVoidTiles();

	/* If Load Scenario / New (Scenario) Game is used,
	 *  a company does not exist yet. So create one here.
	 * 1 exception: network-games. Those can have 0 companies
	 *   But this exception is not true for non-dedicated network servers! */
	if (!Company::IsValidID(GetDefaultLocalCompany()) && (!_networking || (_networking && _network_server && !_network_dedicated))) {
		Company *c = DoStartupNewCompany(DSNC_DURING_LOAD);
		c->settings = _settings_client.company;
	}

	/* Fix the cache for cargo payments. */
	for (CargoPayment *cp : CargoPayment::Iterate()) {
		cp->front->cargo_payment = cp;
		cp->current_station = cp->front->last_station_visited;
	}

	if (IsSavegameVersionBefore(SLV_72)) {
		/* Locks in very old savegames had OWNER_WATER as owner */
		for (TileIndex t = 0; t < MapSize(); t++) {
			switch (GetTileType(t)) {
				default: break;

				case MP_WATER:
					if (GetWaterTileType(t) == WATER_TILE_LOCK && GetTileOwner(t) == OWNER_WATER) SetTileOwner(t, OWNER_NONE);
					break;

				case MP_STATION: {
					if (HasBit(_me[t].m6, 3)) SetBit(_me[t].m6, 2);
					StationGfx gfx = GetStationGfx(t);
					StationType st;
					if (       IsInsideMM(gfx,   0,   8)) { // Rail station
						st = STATION_RAIL;
						SetStationGfx(t, gfx - 0);
					} else if (IsInsideMM(gfx,   8,  67)) { // Airport
						st = STATION_AIRPORT;
						SetStationGfx(t, gfx - 8);
					} else if (IsInsideMM(gfx,  67,  71)) { // Truck
						st = STATION_TRUCK;
						SetStationGfx(t, gfx - 67);
					} else if (IsInsideMM(gfx,  71,  75)) { // Bus
						st = STATION_BUS;
						SetStationGfx(t, gfx - 71);
					} else if (gfx == 75) {                 // Oil rig
						st = STATION_OILRIG;
						SetStationGfx(t, gfx - 75);
					} else if (IsInsideMM(gfx,  76,  82)) { // Dock
						st = STATION_DOCK;
						SetStationGfx(t, gfx - 76);
					} else if (gfx == 82) {                 // Buoy
						st = STATION_BUOY;
						SetStationGfx(t, gfx - 82);
					} else if (IsInsideMM(gfx,  83, 168)) { // Extended airport
						st = STATION_AIRPORT;
						SetStationGfx(t, gfx - 83 + 67 - 8);
					} else if (IsInsideMM(gfx, 168, 170)) { // Drive through truck
						st = STATION_TRUCK;
						SetStationGfx(t, gfx - 168 + GFX_TRUCK_BUS_DRIVETHROUGH_OFFSET);
					} else if (IsInsideMM(gfx, 170, 172)) { // Drive through bus
						st = STATION_BUS;
						SetStationGfx(t, gfx - 170 + GFX_TRUCK_BUS_DRIVETHROUGH_OFFSET);
					} else {
						/* Restore the signals */
						ResetSignalHandlers();
						return false;
					}
					SB(_me[t].m6, 3, 3, st);
					break;
				}
			}
		}
	}

	if (SlXvIsFeatureMissing(XSLFI_MORE_STATION_TYPES)) {
		/* Expansion of station type field in m6 */
		for (TileIndex t = 0; t < MapSize(); t++) {
			if (IsTileType(t, MP_STATION)) {
				ClrBit(_me[t].m6, 6);
			}
		}
	}

	for (TileIndex t = 0; t < map_size; t++) {
		switch (GetTileType(t)) {
			case MP_STATION: {
				BaseStation *bst = BaseStation::GetByTile(t);

				/* Sanity check */
				if (!IsBuoy(t) && bst->owner != GetTileOwner(t)) SlErrorCorrupt("Wrong owner for station tile");

				/* Set up station spread */
				bst->rect.BeforeAddTile(t, StationRect::ADD_FORCE);

				/* Waypoints don't have road stops/oil rigs in the old format */
				if (!Station::IsExpected(bst)) break;
				Station *st = Station::From(bst);

				switch (GetStationType(t)) {
					case STATION_TRUCK:
					case STATION_BUS:
						if (IsSavegameVersionBefore(SLV_6)) {
							/* Before version 5 you could not have more than 250 stations.
							 * Version 6 adds large maps, so you could only place 253*253
							 * road stops on a map (no freeform edges) = 64009. So, yes
							 * someone could in theory create such a full map to trigger
							 * this assertion, it's safe to assume that's only something
							 * theoretical and does not happen in normal games. */
							assert(RoadStop::CanAllocateItem());

							/* From this version on there can be multiple road stops of the
							 * same type per station. Convert the existing stops to the new
							 * internal data structure. */
							RoadStop *rs = new RoadStop(t);

							RoadStop **head =
								IsTruckStop(t) ? &st->truck_stops : &st->bus_stops;
							*head = rs;
						}
						break;

					case STATION_OILRIG: {
						/* The internal encoding of oil rigs was changed twice.
						 * It was 3 (till 2.2) and later 5 (till 5.1).
						 * DeleteOilRig asserts on the correct type, and
						 * setting it unconditionally does not hurt.
						 */
						Station::GetByTile(t)->airport.type = AT_OILRIG;

						/* Very old savegames sometimes have phantom oil rigs, i.e.
						 * an oil rig which got shut down, but not completely removed from
						 * the map
						 */
						TileIndex t1 = TILE_ADDXY(t, 0, 1);
						if (!IsTileType(t1, MP_INDUSTRY) || GetIndustryGfx(t1) != GFX_OILRIG_1) {
							DeleteOilRig(t);
						}
						break;
					}

					default: break;
				}
				break;
			}

			default: break;
		}
	}

	/* In version 6.1 we put the town index in the map-array. To do this, we need
	 *  to use m2 (16bit big), so we need to clean m2, and that is where this is
	 *  all about ;) */
	if (IsSavegameVersionBefore(SLV_6, 1)) {
		for (TileIndex t = 0; t < map_size; t++) {
			switch (GetTileType(t)) {
				case MP_HOUSE:
					_m[t].m4 = _m[t].m2;
					SetTownIndex(t, CalcClosestTownFromTile(t)->index);
					break;

				case MP_ROAD:
					_m[t].m4 |= (_m[t].m2 << 4);
					if ((GB(_m[t].m5, 4, 2) == ROAD_TILE_CROSSING ? (Owner)_m[t].m3 : GetTileOwner(t)) == OWNER_TOWN) {
						SetTownIndex(t, CalcClosestTownFromTile(t)->index);
					} else {
						SetTownIndex(t, 0);
					}
					break;

				default: break;
			}
		}
	}

	/* Force the freeform edges to false for old savegames. */
	if (IsSavegameVersionBefore(SLV_111)) {
		_settings_game.construction.freeform_edges = false;
	}

	/* From version 9.0, we update the max passengers of a town (was sometimes negative
	 *  before that. */
	if (IsSavegameVersionBefore(SLV_9)) {
		for (Town *t : Town::Iterate()) UpdateTownMaxPass(t);
	}

	/* From version 16.0, we included autorenew on engines, which are now saved, but
	 *  of course, we do need to initialize them for older savegames. */
	if (IsSavegameVersionBefore(SLV_16)) {
		for (Company *c : Company::Iterate()) {
			c->engine_renew_list            = nullptr;
			c->settings.engine_renew        = false;
			c->settings.engine_renew_months = 6;
			c->settings.engine_renew_money  = 100000;
		}

		/* When loading a game, _local_company is not yet set to the correct value.
		 * However, in a dedicated server we are a spectator, so nothing needs to
		 * happen. In case we are not a dedicated server, the local company always
		 * becomes company 0, unless we are in the scenario editor where all the
		 * companies are 'invalid'.
		 */
		Company *c = Company::GetIfValid(COMPANY_FIRST);
		if (!_network_dedicated && c != nullptr) {
			c->settings = _settings_client.company;
		}
	}

	if (IsSavegameVersionBefore(SLV_48)) {
		for (TileIndex t = 0; t < map_size; t++) {
			switch (GetTileType(t)) {
				case MP_RAILWAY:
					if (IsPlainRail(t)) {
						/* Swap ground type and signal type for plain rail tiles, so the
						 * ground type uses the same bits as for depots and waypoints. */
						uint tmp = GB(_m[t].m4, 0, 4);
						SB(_m[t].m4, 0, 4, GB(_m[t].m2, 0, 4));
						SB(_m[t].m2, 0, 4, tmp);
					} else if (HasBit(_m[t].m5, 2)) {
						/* Split waypoint and depot rail type and remove the subtype. */
						ClrBit(_m[t].m5, 2);
						ClrBit(_m[t].m5, 6);
					}
					break;

				case MP_ROAD:
					/* Swap m3 and m4, so the track type for rail crossings is the
					 * same as for normal rail. */
					Swap(_m[t].m3, _m[t].m4);
					break;

				default: break;
			}
		}
	}

	if (IsSavegameVersionBefore(SLV_61)) {
		/* Added the RoadType */
		bool old_bridge = IsSavegameVersionBefore(SLV_42);
		for (TileIndex t = 0; t < map_size; t++) {
			switch (GetTileType(t)) {
				case MP_ROAD:
					SB(_m[t].m5, 6, 2, GB(_m[t].m5, 4, 2));
					switch (GetRoadTileType(t)) {
						default: SlErrorCorrupt("Invalid road tile type");
						case ROAD_TILE_NORMAL:
							SB(_m[t].m4, 0, 4, GB(_m[t].m5, 0, 4));
							SB(_m[t].m4, 4, 4, 0);
							SB(_me[t].m6, 2, 4, 0);
							break;
						case ROAD_TILE_CROSSING:
							SB(_m[t].m4, 5, 2, GB(_m[t].m5, 2, 2));
							break;
						case ROAD_TILE_DEPOT:    break;
					}
					SB(_me[t].m7, 6, 2, 1); // Set pre-NRT road type bits for conversion later.
					break;

				case MP_STATION:
					if (IsStationRoadStop(t)) SB(_me[t].m7, 6, 2, 1);
					break;

				case MP_TUNNELBRIDGE:
					/* Middle part of "old" bridges */
					if (old_bridge && IsBridge(t) && HasBit(_m[t].m5, 6)) break;
					if (((old_bridge && IsBridge(t)) ? (TransportType)GB(_m[t].m5, 1, 2) : GetTunnelBridgeTransportType(t)) == TRANSPORT_ROAD) {
						SB(_me[t].m7, 6, 2, 1); // Set pre-NRT road type bits for conversion later.
					}
					break;

				default: break;
			}
		}
	}

	if (IsSavegameVersionBefore(SLV_114)) {
		bool fix_roadtypes = !IsSavegameVersionBefore(SLV_61);
		bool old_bridge = IsSavegameVersionBefore(SLV_42);

		for (TileIndex t = 0; t < map_size; t++) {
			switch (GetTileType(t)) {
				case MP_ROAD:
					if (fix_roadtypes) SB(_me[t].m7, 6, 2, (RoadTypes)GB(_me[t].m7, 5, 3));
					SB(_me[t].m7, 5, 1, GB(_m[t].m3, 7, 1)); // snow/desert
					switch (GetRoadTileType(t)) {
						default: SlErrorCorrupt("Invalid road tile type");
						case ROAD_TILE_NORMAL:
							SB(_me[t].m7, 0, 4, GB(_m[t].m3, 0, 4));  // road works
							SB(_me[t].m6, 3, 3, GB(_m[t].m3, 4, 3));  // ground
							SB(_m[t].m3, 0, 4, GB(_m[t].m4, 4, 4));   // tram bits
							SB(_m[t].m3, 4, 4, GB(_m[t].m5, 0, 4));   // tram owner
							SB(_m[t].m5, 0, 4, GB(_m[t].m4, 0, 4));   // road bits
							break;

						case ROAD_TILE_CROSSING:
							SB(_me[t].m7, 0, 5, GB(_m[t].m4, 0, 5));  // road owner
							SB(_me[t].m6, 3, 3, GB(_m[t].m3, 4, 3));  // ground
							SB(_m[t].m3, 4, 4, GB(_m[t].m5, 0, 4));   // tram owner
							SB(_m[t].m5, 0, 1, GB(_m[t].m4, 6, 1));   // road axis
							SB(_m[t].m5, 5, 1, GB(_m[t].m4, 5, 1));   // crossing state
							break;

						case ROAD_TILE_DEPOT:
							break;
					}
					if (!IsRoadDepot(t) && !HasTownOwnedRoad(t)) {
						const Town *town = CalcClosestTownFromTile(t);
						if (town != nullptr) SetTownIndex(t, town->index);
					}
					_m[t].m4 = 0;
					break;

				case MP_STATION:
					if (!IsStationRoadStop(t)) break;

					if (fix_roadtypes) SB(_me[t].m7, 6, 2, (RoadTypes)GB(_m[t].m3, 0, 3));
					SB(_me[t].m7, 0, 5, HasBit(_me[t].m6, 2) ? OWNER_TOWN : GetTileOwner(t));
					SB(_m[t].m3, 4, 4, _m[t].m1);
					_m[t].m4 = 0;
					break;

				case MP_TUNNELBRIDGE:
					if (old_bridge && IsBridge(t) && HasBit(_m[t].m5, 6)) break;
					if (((old_bridge && IsBridge(t)) ? (TransportType)GB(_m[t].m5, 1, 2) : GetTunnelBridgeTransportType(t)) == TRANSPORT_ROAD) {
						if (fix_roadtypes) SB(_me[t].m7, 6, 2, (RoadTypes)GB(_m[t].m3, 0, 3));

						Owner o = GetTileOwner(t);
						SB(_me[t].m7, 0, 5, o); // road owner
						SB(_m[t].m3, 4, 4, o == OWNER_NONE ? OWNER_TOWN : o); // tram owner
					}
					SB(_me[t].m6, 2, 4, GB(_m[t].m2, 4, 4)); // bridge type
					SB(_me[t].m7, 5, 1, GB(_m[t].m4, 7, 1)); // snow/desert

					_m[t].m2 = 0;
					_m[t].m4 = 0;
					break;

				default: break;
			}
		}
	}

	/* Railtype moved from m3 to m8 in version SLV_EXTEND_RAILTYPES. */
	if (IsSavegameVersionBefore(SLV_EXTEND_RAILTYPES)) {
		const bool has_extra_bit = SlXvIsFeaturePresent(XSLFI_MORE_RAIL_TYPES, 1, 1);
		auto update_railtype = [&](TileIndex t) {
			uint rt = GB(_m[t].m3, 0, 4);
			if (has_extra_bit) rt |= (GB(_m[t].m1, 7, 1) << 4);
			SetRailType(t, (RailType)rt);
		};
		for (TileIndex t = 0; t < map_size; t++) {
			switch (GetTileType(t)) {
				case MP_RAILWAY:
					update_railtype(t);
					break;

				case MP_ROAD:
					if (IsLevelCrossing(t)) {
						update_railtype(t);
					}
					break;

				case MP_STATION:
					if (HasStationRail(t)) {
						update_railtype(t);
					}
					break;

				case MP_TUNNELBRIDGE:
					if (GetTunnelBridgeTransportType(t) == TRANSPORT_RAIL) {
						update_railtype(t);
					}
					break;

				default:
					break;
			}
		}
	}

	if (IsSavegameVersionBefore(SLV_42)) {
		for (TileIndex t = 0; t < map_size; t++) {
			if (MayHaveBridgeAbove(t)) ClearBridgeMiddle(t);
			if (IsBridgeTile(t)) {
				if (HasBit(_m[t].m5, 6)) { // middle part
					Axis axis = (Axis)GB(_m[t].m5, 0, 1);

					if (HasBit(_m[t].m5, 5)) { // transport route under bridge?
						if (GB(_m[t].m5, 3, 2) == TRANSPORT_RAIL) {
							MakeRailNormal(
								t,
								GetTileOwner(t),
								axis == AXIS_X ? TRACK_BIT_Y : TRACK_BIT_X,
								GetRailType(t)
							);
						} else {
							TownID town = IsTileOwner(t, OWNER_TOWN) ? ClosestTownFromTile(t, UINT_MAX)->index : 0;

							/* MakeRoadNormal */
							SetTileType(t, MP_ROAD);
							_m[t].m2 = town;
							_m[t].m3 = 0;
							_m[t].m5 = (axis == AXIS_X ? ROAD_Y : ROAD_X) | ROAD_TILE_NORMAL << 6;
							SB(_me[t].m6, 2, 4, 0);
							_me[t].m7 = 1 << 6;
							SetRoadOwner(t, RTT_TRAM, OWNER_NONE);
						}
					} else {
						if (GB(_m[t].m5, 3, 2) == 0) {
							MakeClear(t, CLEAR_GRASS, 3);
						} else {
							if (!IsTileFlat(t)) {
								MakeShore(t);
							} else {
								if (GetTileOwner(t) == OWNER_WATER) {
									MakeSea(t);
								} else {
									MakeCanal(t, GetTileOwner(t), Random());
								}
							}
						}
					}
					SetBridgeMiddle(t, axis);
				} else { // ramp
					Axis axis = (Axis)GB(_m[t].m5, 0, 1);
					uint north_south = GB(_m[t].m5, 5, 1);
					DiagDirection dir = ReverseDiagDir(XYNSToDiagDir(axis, north_south));
					TransportType type = (TransportType)GB(_m[t].m5, 1, 2);

					_m[t].m5 = 1 << 7 | type << 2 | dir;
				}
			}
		}

		for (Vehicle* v : Vehicle::Iterate()) {
			if (!v->IsGroundVehicle()) continue;
			if (IsBridgeTile(v->tile)) {
				DiagDirection dir = GetTunnelBridgeDirection(v->tile);

				if (dir != DirToDiagDir(v->direction)) continue;
				switch (dir) {
					default: SlErrorCorrupt("Invalid vehicle direction");
					case DIAGDIR_NE: if ((v->x_pos & 0xF) !=  0)            continue; break;
					case DIAGDIR_SE: if ((v->y_pos & 0xF) != TILE_SIZE - 1) continue; break;
					case DIAGDIR_SW: if ((v->x_pos & 0xF) != TILE_SIZE - 1) continue; break;
					case DIAGDIR_NW: if ((v->y_pos & 0xF) !=  0)            continue; break;
				}
			} else if (v->z_pos > GetSlopePixelZ(v->x_pos, v->y_pos)) {
				v->tile = GetNorthernBridgeEnd(v->tile);
				v->UpdatePosition();
			} else {
				continue;
			}
			if (v->type == VEH_TRAIN) {
				Train::From(v)->track = TRACK_BIT_WORMHOLE;
			} else {
				RoadVehicle::From(v)->state = RVSB_WORMHOLE;
			}
		}
	}

	if (IsSavegameVersionBefore(SLV_ROAD_TYPES) && !SlXvIsFeaturePresent(XSLFI_JOKERPP, SL_JOKER_1_27)) {
		/* Add road subtypes */
		for (TileIndex t = 0; t < map_size; t++) {
			bool has_road = false;
			switch (GetTileType(t)) {
				case MP_ROAD:
					has_road = true;
					break;
				case MP_STATION:
					has_road = IsAnyRoadStop(t);
					break;
				case MP_TUNNELBRIDGE:
					has_road = GetTunnelBridgeTransportType(t) == TRANSPORT_ROAD;
					break;
				default:
					break;
			}

			if (has_road) {
				RoadType road_rt = HasBit(_me[t].m7, 6) ? ROADTYPE_ROAD : INVALID_ROADTYPE;
				RoadType tram_rt = HasBit(_me[t].m7, 7) ? ROADTYPE_TRAM : INVALID_ROADTYPE;

				assert(road_rt != INVALID_ROADTYPE || tram_rt != INVALID_ROADTYPE);
				SetRoadTypes(t, road_rt, tram_rt);
				SB(_me[t].m7, 6, 2, 0); // Clear pre-NRT road type bits.
			}
		}
	} else if (SlXvIsFeaturePresent(XSLFI_JOKERPP, SL_JOKER_1_27)) {
		uint next_road_type = 2;
		uint next_tram_type = 2;
		RoadType road_types[32];
		RoadType tram_types[32];
		MemSetT(road_types, ROADTYPE_ROAD, 31);
		MemSetT(tram_types, ROADTYPE_TRAM, 31);
		road_types[31] = INVALID_ROADTYPE;
		tram_types[31] = INVALID_ROADTYPE;
		for (RoadType rt = ROADTYPE_BEGIN; rt < ROADTYPE_END; rt++) {
			const RoadTypeInfo *rti = GetRoadTypeInfo(rt);
			if (RoadTypeIsRoad(rt)) {
				if (rti->label == 'ROAD') {
					road_types[0] = rt;
				} else if (rti->label == 'ELRD') {
					road_types[1] = rt;
				} else if (next_road_type < 31) {
					road_types[next_road_type++] = rt;
				}
			} else {
				if (rti->label == 'RAIL') {
					tram_types[0] = rt;
				} else if (rti->label == 'ELRL') {
					tram_types[1] = rt;
				} else if (next_tram_type < 31) {
					tram_types[next_tram_type++] = rt;
				}
			}
		}
		for (TileIndex t = 0; t < map_size; t++) {
			bool has_road = false;
			switch (GetTileType(t)) {
				case MP_ROAD:
					has_road = true;
					break;
				case MP_STATION:
					has_road = IsAnyRoadStop(t);
					break;
				case MP_TUNNELBRIDGE:
					has_road = GetTunnelBridgeTransportType(t) == TRANSPORT_ROAD;
					break;
				default:
					break;
			}
			if (has_road) {
				RoadType road_rt = road_types[(GB(_me[t].m7, 6, 1) << 4) | GB(_m[t].m4, 0, 4)];
				RoadType tram_rt = tram_types[(GB(_me[t].m7, 7, 1) << 4) | GB(_m[t].m4, 4, 4)];
				SetRoadTypes(t, road_rt, tram_rt);
				SB(_me[t].m7, 6, 2, 0);
			}
		}
	}

	if (SlXvIsFeatureMissing(XSLFI_DUAL_RAIL_TYPES)) {
		/* Introduced dual rail types. */
		for (TileIndex t = 0; t < map_size; t++) {
			if (IsPlainRailTile(t) || (IsRailTunnelBridgeTile(t) && IsBridge(t))) {
				SetSecondaryRailType(t, GetRailType(t));
			}
		}
	}

	if (SlXvIsFeaturePresent(XSLFI_SIG_TUNNEL_BRIDGE, 1, 6)) {
		/* m2 signal state bit allocation has shrunk */
		for (TileIndex t = 0; t < map_size; t++) {
			if (IsTileType(t, MP_TUNNELBRIDGE) && GetTunnelBridgeTransportType(t) == TRANSPORT_RAIL && IsBridge(t) && IsTunnelBridgeSignalSimulationEntrance(t)) {
				extern void ShiftBridgeEntranceSimulatedSignalsExtended(TileIndex t, int shift, uint64 in);
				const uint shift = 15 - BRIDGE_M2_SIGNAL_STATE_COUNT;
				ShiftBridgeEntranceSimulatedSignalsExtended(t, shift, GB(_m[t].m2, BRIDGE_M2_SIGNAL_STATE_COUNT, shift));
				SB(_m[t].m2, 0, 15, GB(_m[t].m2, 0, 15) << shift);
			}
		}
	}

	if (SlXvIsFeaturePresent(XSLFI_CHILLPP)) {
		/* fix signal tunnel/bridge PBS */
		for (TileIndex t = 0; t < map_size; t++) {
			if (IsTileType(t, MP_TUNNELBRIDGE) && GetTunnelBridgeTransportType(t) == TRANSPORT_RAIL && IsTunnelBridgeSignalSimulationEntrance(t)) {
				UnreserveAcrossRailTunnelBridge(t);
			}
		}
	}

	if (!SlXvIsFeaturePresent(XSLFI_CUSTOM_BRIDGE_HEADS, 2)) {
		/* change map bits for rail bridge heads */
		for (TileIndex t = 0; t < map_size; t++) {
			if (IsBridgeTile(t) && GetTunnelBridgeTransportType(t) == TRANSPORT_RAIL) {
				SetCustomBridgeHeadTrackBits(t, DiagDirToDiagTrackBits(GetTunnelBridgeDirection(t)));
				SetBridgeReservationTrackBits(t, HasBit(_m[t].m5, 4) ? DiagDirToDiagTrackBits(GetTunnelBridgeDirection(t)) : TRACK_BIT_NONE);
				ClrBit(_m[t].m5, 4);
			}
		}
	}

	if (!SlXvIsFeaturePresent(XSLFI_CUSTOM_BRIDGE_HEADS, 3)) {
		/* fence/ground type support for custom rail bridges */
		for (TileIndex t = 0; t < map_size; t++) {
			if (IsTileType(t, MP_TUNNELBRIDGE)) SB(_me[t].m7, 6, 2, 0);
		}
	}

	if (SlXvIsFeaturePresent(XSLFI_CUSTOM_BRIDGE_HEADS, 1, 3)) {
		/* fix any mismatched road/tram bits */
		for (TileIndex t = 0; t < map_size; t++) {
			if (IsBridgeTile(t) && GetTunnelBridgeTransportType(t) == TRANSPORT_ROAD) {
				for (RoadTramType rtt : { RTT_TRAM, RTT_ROAD }) {
					RoadType rt = GetRoadType(t, rtt);
					if (rt == INVALID_ROADTYPE) continue;
					RoadBits rb = GetCustomBridgeHeadRoadBits(t, rtt);
					DiagDirection dir = GetTunnelBridgeDirection(t);
					if (!(rb & DiagDirToRoadBits(dir))) continue;

					if (HasAtMostOneBit(rb)) {
						DEBUG(misc, 0, "Fixing road bridge head state (case A) at tile 0x%X", t);
						rb |= DiagDirToRoadBits(ReverseDiagDir(dir));
						SetCustomBridgeHeadRoadBits(t, rtt, rb);
					}

					TileIndex end = GetOtherBridgeEnd(t);
					if (GetRoadType(end, rtt) == INVALID_ROADTYPE) {
						DEBUG(misc, 0, "Fixing road bridge head state (case B) at tile 0x%X -> 0x%X", t, end);
						SetRoadType(end, rtt, rt);
						SetCustomBridgeHeadRoadBits(end, rtt, AxisToRoadBits(DiagDirToAxis(dir)));
						continue;
					}

					if (GetRoadType(end, rtt) != rt) {
						DEBUG(misc, 0, "Fixing road bridge head state (case C) at tile 0x%X -> 0x%X", t, end);
						SetRoadType(end, rtt, rt);
					}

					RoadBits end_rb = GetCustomBridgeHeadRoadBits(end, rtt);
					if (!(end_rb & DiagDirToRoadBits(ReverseDiagDir(dir)))) {
						DEBUG(misc, 0, "Fixing road bridge head state (case D) at tile 0x%X -> 0x%X", t, end);
						end_rb |= DiagDirToRoadBits(ReverseDiagDir(dir));
						if (HasAtMostOneBit(end_rb)) end_rb |= DiagDirToRoadBits(dir);
						SetCustomBridgeHeadRoadBits(end, rtt, end_rb);
					}
				}
			}
		}
	}

	/* Elrails got added in rev 24 */
	if (IsSavegameVersionBefore(SLV_24)) {
		RailType min_rail = RAILTYPE_ELECTRIC;

		for (Train *v : Train::Iterate()) {
			RailType rt = RailVehInfo(v->engine_type)->railtype;

			v->railtype = rt;
			if (rt == RAILTYPE_ELECTRIC) min_rail = RAILTYPE_RAIL;
		}

		/* .. so we convert the entire map from normal to elrail (so maintain "fairness") */
		for (TileIndex t = 0; t < map_size; t++) {
			switch (GetTileType(t)) {
				case MP_RAILWAY:
					SetRailType(t, UpdateRailType(GetRailType(t), min_rail));
					break;

				case MP_ROAD:
					if (IsLevelCrossing(t)) {
						SetRailType(t, UpdateRailType(GetRailType(t), min_rail));
					}
					break;

				case MP_STATION:
					if (HasStationRail(t)) {
						SetRailType(t, UpdateRailType(GetRailType(t), min_rail));
					}
					break;

				case MP_TUNNELBRIDGE:
					if (GetTunnelBridgeTransportType(t) == TRANSPORT_RAIL) {
						SetRailType(t, UpdateRailType(GetRailType(t), min_rail));
					}
					break;

				default:
					break;
			}
		}

		for (Train *v : Train::Iterate()) {
			if (v->IsFrontEngine() || v->IsFreeWagon()) v->ConsistChanged(CCF_TRACK);
		}

	}

	/* In version 16.1 of the savegame a company can decide if trains, which get
	 * replaced, shall keep their old length. In all prior versions, just default
	 * to false */
	if (IsSavegameVersionBefore(SLV_16, 1)) {
		for (Company *c : Company::Iterate()) c->settings.renew_keep_length = false;
	}

	if (IsSavegameVersionBefore(SLV_123)) {
		/* Waypoints became subclasses of stations ... */
		MoveWaypointsToBaseStations();
		/* ... and buoys were moved to waypoints. */
		MoveBuoysToWaypoints();
	}

	/* From version 15, we moved a semaphore bit from bit 2 to bit 3 in m4, making
	 *  room for PBS. Now in version 21 move it back :P. */
	if (IsSavegameVersionBefore(SLV_21) && !IsSavegameVersionBefore(SLV_15)) {
		for (TileIndex t = 0; t < map_size; t++) {
			switch (GetTileType(t)) {
				case MP_RAILWAY:
					if (HasSignals(t)) {
						/* Original signal type/variant was stored in m4 but since saveload
						 * version 48 they are in m2. The bits has been already moved to m2
						 * (see the code somewhere above) so don't use m4, use m2 instead. */

						/* convert PBS signals to combo-signals */
						if (HasBit(_m[t].m2, 2)) SB(_m[t].m2, 0, 2, SIGTYPE_COMBO);

						/* move the signal variant back */
						SB(_m[t].m2, 2, 1, HasBit(_m[t].m2, 3) ? SIG_SEMAPHORE : SIG_ELECTRIC);
						ClrBit(_m[t].m2, 3);
					}

					/* Clear PBS reservation on track */
					if (!IsRailDepotTile(t)) {
						SB(_m[t].m4, 4, 4, 0);
					} else {
						ClrBit(_m[t].m3, 6);
					}
					break;

				case MP_STATION: // Clear PBS reservation on station
					ClrBit(_m[t].m3, 6);
					break;

				default: break;
			}
		}
	}

	if (IsSavegameVersionBefore(SLV_25)) {
		for (RoadVehicle *rv : RoadVehicle::Iterate()) {
			rv->vehstatus &= ~0x40;
		}
	}

	if (IsSavegameVersionBefore(SLV_26)) {
		for (Station *st : Station::Iterate()) {
			for (CargoID c = 0; c < NUM_CARGO; c++) {
				st->goods[c].last_vehicle_type = VEH_INVALID;
			}
		}
	}

	YapfNotifyTrackLayoutChange(INVALID_TILE, INVALID_TRACK);

	if (IsSavegameVersionBefore(SLV_34)) {
		for (Company *c : Company::Iterate()) ResetCompanyLivery(c);
	}

	for (Company *c : Company::Iterate()) {
		c->avail_railtypes = GetCompanyRailtypes(c->index);
		c->avail_roadtypes = GetCompanyRoadTypes(c->index);
	}

	AfterLoadStations();

	/* Time starts at 0 instead of 1920.
	 * Account for this in older games by adding an offset */
	if (IsSavegameVersionBefore(SLV_31)) {
		_date += DAYS_TILL_ORIGINAL_BASE_YEAR;
		SetScaledTickVariables();
		ConvertDateToYMD(_date, &_cur_date_ymd);
		UpdateCachedSnowLine();

		for (Station *st : Station::Iterate())   st->build_date      += DAYS_TILL_ORIGINAL_BASE_YEAR;
		for (Waypoint *wp : Waypoint::Iterate()) wp->build_date      += DAYS_TILL_ORIGINAL_BASE_YEAR;
		for (Engine *e : Engine::Iterate())      e->intro_date       += DAYS_TILL_ORIGINAL_BASE_YEAR;
		for (Company *c : Company::Iterate()) c->inaugurated_year += ORIGINAL_BASE_YEAR;
		for (Industry *i : Industry::Iterate())  i->last_prod_year   += ORIGINAL_BASE_YEAR;

		for (Vehicle *v : Vehicle::Iterate()) {
			v->date_of_last_service += DAYS_TILL_ORIGINAL_BASE_YEAR;
			v->build_year += ORIGINAL_BASE_YEAR;
		}
	}

	/* From 32 on we save the industry who made the farmland.
	 *  To give this prettiness to old savegames, we remove all farmfields and
	 *  plant new ones. */
	if (IsSavegameVersionBefore(SLV_32)) {
		for (TileIndex t = 0; t < map_size; t++) {
			if (IsTileType(t, MP_CLEAR) && IsClearGround(t, CLEAR_FIELDS)) {
				/* remove fields */
				MakeClear(t, CLEAR_GRASS, 3);
			}
		}

		for (Industry *i : Industry::Iterate()) {
			uint j;

			if (GetIndustrySpec(i->type)->behaviour & INDUSTRYBEH_PLANT_ON_BUILT) {
				for (j = 0; j != 50; j++) PlantRandomFarmField(i);
			}
		}
	}

	/* Setting no refit flags to all orders in savegames from before refit in orders were added */
	if (IsSavegameVersionBefore(SLV_36)) {
		for (Order *order : Order::Iterate()) {
			order->SetRefit(CT_NO_REFIT);
		}

		for (Vehicle *v : Vehicle::Iterate()) {
			v->current_order.SetRefit(CT_NO_REFIT);
		}
	}

	/* from version 38 we have optional elrails, since we cannot know the
	 * preference of a user, let elrails enabled; it can be disabled manually */
	if (IsSavegameVersionBefore(SLV_38)) _settings_game.vehicle.disable_elrails = false;
	/* do the same as when elrails were enabled/disabled manually just now */
	SettingsDisableElrail(_settings_game.vehicle.disable_elrails);
	InitializeRailGUI();

	/* From version 53, the map array was changed for house tiles to allow
	 * space for newhouses grf features. A new byte, m7, was also added. */
	if (IsSavegameVersionBefore(SLV_53)) {
		for (TileIndex t = 0; t < map_size; t++) {
			if (IsTileType(t, MP_HOUSE)) {
				if (GB(_m[t].m3, 6, 2) != TOWN_HOUSE_COMPLETED) {
					/* Move the construction stage from m3[7..6] to m5[5..4].
					 * The construction counter does not have to move. */
					SB(_m[t].m5, 3, 2, GB(_m[t].m3, 6, 2));
					SB(_m[t].m3, 6, 2, 0);

					/* The "house is completed" bit is now in m6[2]. */
					SetHouseCompleted(t, false);
				} else {
					/* The "lift has destination" bit has been moved from
					 * m5[7] to m7[0]. */
					SB(_me[t].m7, 0, 1, HasBit(_m[t].m5, 7));
					ClrBit(_m[t].m5, 7);

					/* The "lift is moving" bit has been removed, as it does
					 * the same job as the "lift has destination" bit. */
					ClrBit(_m[t].m1, 7);

					/* The position of the lift goes from m1[7..0] to m6[7..2],
					 * making m1 totally free, now. The lift position does not
					 * have to be a full byte since the maximum value is 36. */
					SetLiftPosition(t, GB(_m[t].m1, 0, 6 ));

					_m[t].m1 = 0;
					_m[t].m3 = 0;
					SetHouseCompleted(t, true);
				}
			}
		}
	}

	/* Check and update house and town values */
	UpdateHousesAndTowns(gcf_res != GLC_ALL_GOOD, true);

	if (IsSavegameVersionBefore(SLV_43)) {
		for (TileIndex t = 0; t < map_size; t++) {
			if (IsTileType(t, MP_INDUSTRY)) {
				switch (GetIndustryGfx(t)) {
					case GFX_POWERPLANT_SPARKS:
						_m[t].m3 = GB(_m[t].m1, 2, 5);
						break;

					case GFX_OILWELL_ANIMATED_1:
					case GFX_OILWELL_ANIMATED_2:
					case GFX_OILWELL_ANIMATED_3:
						_m[t].m3 = GB(_m[t].m1, 0, 2);
						break;

					case GFX_COAL_MINE_TOWER_ANIMATED:
					case GFX_COPPER_MINE_TOWER_ANIMATED:
					case GFX_GOLD_MINE_TOWER_ANIMATED:
						 _m[t].m3 = _m[t].m1;
						 break;

					default: // No animation states to change
						break;
				}
			}
		}
	}

	if (IsSavegameVersionBefore(SLV_45)) {
		/* Originally just the fact that some cargo had been paid for was
		 * stored to stop people cheating and cashing in several times. This
		 * wasn't enough though as it was cleared when the vehicle started
		 * loading again, even if it didn't actually load anything, so now the
		 * amount that has been paid is stored. */
		for (Vehicle *v : Vehicle::Iterate()) {
			ClrBit(v->vehicle_flags, 2);
		}
	}

	/* Buoys do now store the owner of the previous water tile, which can never
	 * be OWNER_NONE. So replace OWNER_NONE with OWNER_WATER. */
	if (IsSavegameVersionBefore(SLV_46)) {
		for (Waypoint *wp : Waypoint::Iterate()) {
			if ((wp->facilities & FACIL_DOCK) != 0 && IsTileOwner(wp->xy, OWNER_NONE) && TileHeight(wp->xy) == 0) SetTileOwner(wp->xy, OWNER_WATER);
		}
	}

	if (IsSavegameVersionBefore(SLV_50)) {
		/* Aircraft units changed from 8 mph to 1 km-ish/h */
		for (Aircraft *v : Aircraft::Iterate()) {
			if (v->subtype <= AIR_AIRCRAFT) {
				const AircraftVehicleInfo *avi = AircraftVehInfo(v->engine_type);
				v->cur_speed *= 128;
				v->cur_speed /= 10;
				v->acceleration = avi->acceleration;
			}
		}
	}

	if (IsSavegameVersionBefore(SLV_49)) for (Company *c : Company::Iterate()) c->face = ConvertFromOldCompanyManagerFace(c->face);

	if (IsSavegameVersionBefore(SLV_52)) {
		for (TileIndex t = 0; t < map_size; t++) {
			if (IsTileType(t, MP_OBJECT) && _m[t].m5 == OBJECT_STATUE) {
				_m[t].m2 = CalcClosestTownFromTile(t)->index;
			}
		}
	}

	/* A setting containing the proportion of towns that grow twice as
	 * fast was added in version 54. From version 56 this is now saved in the
	 * town as cities can be built specifically in the scenario editor. */
	if (IsSavegameVersionBefore(SLV_56)) {
		for (Town *t : Town::Iterate()) {
			if (_settings_game.economy.larger_towns != 0 && (t->index % _settings_game.economy.larger_towns) == 0) {
				t->larger_town = true;
			}
		}
	}

	if (IsSavegameVersionBefore(SLV_57)) {
		/* Added a FIFO queue of vehicles loading at stations */
		for (Vehicle *v : Vehicle::Iterate()) {
			if ((v->type != VEH_TRAIN || Train::From(v)->IsFrontEngine()) &&  // for all locs
					!(v->vehstatus & (VS_STOPPED | VS_CRASHED)) && // not stopped or crashed
					v->current_order.IsType(OT_LOADING)) {         // loading
				Station::Get(v->last_station_visited)->loading_vehicles.push_back(v);

				/* The loading finished flag is *only* set when actually completely
				 * finished. Because the vehicle is loading, it is not finished. */
				ClrBit(v->vehicle_flags, VF_LOADING_FINISHED);
			}
		}
	} else if (IsSavegameVersionBefore(SLV_59)) {
		/* For some reason non-loading vehicles could be in the station's loading vehicle list */

		for (Station *st : Station::Iterate()) {
			st->loading_vehicles.erase(std::remove_if(st->loading_vehicles.begin(), st->loading_vehicles.end(),
				[](Vehicle *v) {
					return !v->current_order.IsType(OT_LOADING);
				}), st->loading_vehicles.end());
		}
	}

	if (IsSavegameVersionBefore(SLV_58)) {
		/* Setting difficulty industry_density other than zero get bumped to +1
		 * since a new option (very low at position 1) has been added */
		if (_settings_game.difficulty.industry_density > 0) {
			_settings_game.difficulty.industry_density++;
		}

		/* Same goes for number of towns, although no test is needed, just an increment */
		_settings_game.difficulty.number_towns++;
	}

	if (IsSavegameVersionBefore(SLV_64)) {
		/* Since now we allow different signal types and variants on a single tile.
		 * Move signal states to m4 to make room and clone the signal type/variant. */
		for (TileIndex t = 0; t < map_size; t++) {
			if (IsTileType(t, MP_RAILWAY) && HasSignals(t)) {
				/* move signal states */
				SetSignalStates(t, GB(_m[t].m2, 4, 4));
				SB(_m[t].m2, 4, 4, 0);
				/* clone signal type and variant */
				SB(_m[t].m2, 4, 3, GB(_m[t].m2, 0, 3));
			}
		}
	}

	if (IsSavegameVersionBefore(SLV_69)) {
		/* In some old savegames a bit was cleared when it should not be cleared */
		for (RoadVehicle *rv : RoadVehicle::Iterate()) {
			if (rv->state == 250 || rv->state == 251) {
				SetBit(rv->state, 2);
			}
		}
	}

	if (IsSavegameVersionBefore(SLV_70)) {
		/* Added variables to support newindustries */
		for (Industry *i : Industry::Iterate()) i->founder = OWNER_NONE;
	}

	/* From version 82, old style canals (above sealevel (0), WATER owner) are no longer supported.
	    Replace the owner for those by OWNER_NONE. */
	if (IsSavegameVersionBefore(SLV_82)) {
		for (TileIndex t = 0; t < map_size; t++) {
			if (IsTileType(t, MP_WATER) &&
					GetWaterTileType(t) == WATER_TILE_CLEAR &&
					GetTileOwner(t) == OWNER_WATER &&
					TileHeight(t) != 0) {
				SetTileOwner(t, OWNER_NONE);
			}
		}
	}

	/*
	 * Add the 'previous' owner to the ship depots so we can reset it with
	 * the correct values when it gets destroyed. This prevents that
	 * someone can remove canals owned by somebody else and it prevents
	 * making floods using the removal of ship depots.
	 */
	if (IsSavegameVersionBefore(SLV_83)) {
		for (TileIndex t = 0; t < map_size; t++) {
			if (IsShipDepotTile(t)) {
				_m[t].m4 = (TileHeight(t) == 0) ? OWNER_WATER : OWNER_NONE;
			}
		}
	}

	if (IsSavegameVersionBefore(SLV_74)) {
		for (Station *st : Station::Iterate()) {
			for (CargoID c = 0; c < NUM_CARGO; c++) {
				st->goods[c].last_speed = 0;
				if (st->goods[c].cargo.AvailableCount() != 0) SetBit(st->goods[c].status, GoodsEntry::GES_RATING);
			}
		}
	}

	if (IsSavegameVersionBefore(SLV_78)) {
		uint j;
		for (Industry * i : Industry::Iterate()) {
			const IndustrySpec *indsp = GetIndustrySpec(i->type);
			for (j = 0; j < lengthof(i->produced_cargo); j++) {
				i->produced_cargo[j] = indsp->produced_cargo[j];
			}
			for (j = 0; j < lengthof(i->accepts_cargo); j++) {
				i->accepts_cargo[j] = indsp->accepts_cargo[j];
			}
		}
	}

	/* Before version 81, the density of grass was always stored as zero, and
	 * grassy trees were always drawn fully grassy. Furthermore, trees on rough
	 * land used to have zero density, now they have full density. Therefore,
	 * make all grassy/rough land trees have a density of 3. */
	if (IsSavegameVersionBefore(SLV_81)) {
		for (TileIndex t = 0; t < map_size; t++) {
			if (GetTileType(t) == MP_TREES) {
				TreeGround groundType = (TreeGround)GB(_m[t].m2, 4, 2);
				if (groundType != TREE_GROUND_SNOW_DESERT) SB(_m[t].m2, 6, 2, 3);
			}
		}
	}


	if (IsSavegameVersionBefore(SLV_93)) {
		/* Rework of orders. */
		for (Order *order : Order::Iterate()) order->ConvertFromOldSavegame();

		for (Vehicle *v : Vehicle::Iterate()) {
			if (v->orders != nullptr && v->orders->GetFirstOrder() != nullptr && v->orders->GetFirstOrder()->IsType(OT_NOTHING)) {
				v->orders->FreeChain();
				v->orders = nullptr;
			}

			v->current_order.ConvertFromOldSavegame();
			if (v->type == VEH_ROAD && v->IsPrimaryVehicle() && v->FirstShared() == v) {
				for (Order *order : v->Orders()) order->SetNonStopType(ONSF_NO_STOP_AT_INTERMEDIATE_STATIONS);
			}
		}
		IntialiseOrderDestinationRefcountMap();
	} else if (IsSavegameVersionBefore(SLV_94)) {
		/* Unload and transfer are now mutual exclusive. */
		for (Order *order : Order::Iterate()) {
			if ((order->GetUnloadType() & (OUFB_UNLOAD | OUFB_TRANSFER)) == (OUFB_UNLOAD | OUFB_TRANSFER)) {
				order->SetUnloadType(OUFB_TRANSFER);
				order->SetLoadType(OLFB_NO_LOAD);
			}
		}

		for (Vehicle *v : Vehicle::Iterate()) {
			if ((v->current_order.GetUnloadType() & (OUFB_UNLOAD | OUFB_TRANSFER)) == (OUFB_UNLOAD | OUFB_TRANSFER)) {
				v->current_order.SetUnloadType(OUFB_TRANSFER);
				v->current_order.SetLoadType(OLFB_NO_LOAD);
			}
		}
	} else if (SlXvIsFeaturePresent(XSLFI_JOKERPP, 1, SL_JOKER_1_23)) {
		for (Order *order : Order::Iterate()) {
			if (order->IsType(OT_CONDITIONAL) && order->GetConditionVariable() == OCV_SLOT_OCCUPANCY) {
				order->GetXDataRef() = order->GetConditionValue();
			}
		}
	}

	if (IsSavegameVersionBefore(SLV_84)) {
		/* Set all share owners to INVALID_COMPANY for
		 * 1) all inactive companies
		 *     (when inactive companies were stored in the savegame - TTD, TTDP and some
		 *      *really* old revisions of OTTD; else it is already set in InitializeCompanies())
		 * 2) shares that are owned by inactive companies or self
		 *     (caused by cheating clients in earlier revisions) */
		for (Company *c : Company::Iterate()) {
			for (uint i = 0; i < 4; i++) {
				CompanyID company = c->share_owners[i];
				if (company == INVALID_COMPANY) continue;
				if (!Company::IsValidID(company) || company == c->index) c->share_owners[i] = INVALID_COMPANY;
			}
		}
	}

	/* The water class was moved/unified. */
	if (IsSavegameVersionBefore(SLV_146)) {
		for (TileIndex t = 0; t < map_size; t++) {
			switch (GetTileType(t)) {
				case MP_STATION:
					switch (GetStationType(t)) {
						case STATION_OILRIG:
						case STATION_DOCK:
						case STATION_BUOY:
							SetWaterClass(t, (WaterClass)GB(_m[t].m3, 0, 2));
							SB(_m[t].m3, 0, 2, 0);
							break;

						default:
							SetWaterClass(t, WATER_CLASS_INVALID);
							break;
					}
					break;

				case MP_WATER:
					SetWaterClass(t, (WaterClass)GB(_m[t].m3, 0, 2));
					SB(_m[t].m3, 0, 2, 0);
					break;

				case MP_OBJECT:
					SetWaterClass(t, WATER_CLASS_INVALID);
					break;

				default:
					/* No water class. */
					break;
			}
		}
	}

	if (IsSavegameVersionBefore(SLV_86)) {
		for (TileIndex t = 0; t < map_size; t++) {
			/* Move river flag and update canals to use water class */
			if (IsTileType(t, MP_WATER)) {
				if (GetWaterClass(t) != WATER_CLASS_RIVER) {
					if (IsWater(t)) {
						Owner o = GetTileOwner(t);
						if (o == OWNER_WATER) {
							MakeSea(t);
						} else {
							MakeCanal(t, o, Random());
						}
					} else if (IsShipDepot(t)) {
						Owner o = (Owner)_m[t].m4; // Original water owner
						SetWaterClass(t, o == OWNER_WATER ? WATER_CLASS_SEA : WATER_CLASS_CANAL);
					}
				}
			}
		}

		/* Update locks, depots, docks and buoys to have a water class based
		 * on its neighbouring tiles. Done after river and canal updates to
		 * ensure neighbours are correct. */
		for (TileIndex t = 0; t < map_size; t++) {
			if (!IsTileFlat(t)) continue;

			if (IsTileType(t, MP_WATER) && IsLock(t)) SetWaterClassDependingOnSurroundings(t, false);
			if (IsTileType(t, MP_STATION) && (IsDock(t) || IsBuoy(t))) SetWaterClassDependingOnSurroundings(t, false);
		}
	}

	if (IsSavegameVersionBefore(SLV_87)) {
		for (TileIndex t = 0; t < map_size; t++) {
			/* skip oil rigs at borders! */
			if ((IsTileType(t, MP_WATER) || IsBuoyTile(t)) &&
					(TileX(t) == 0 || TileY(t) == 0 || TileX(t) == MapMaxX() - 1 || TileY(t) == MapMaxY() - 1)) {
				/* Some version 86 savegames have wrong water class at map borders (under buoy, or after removing buoy).
				 * This conversion has to be done before buoys with invalid owner are removed. */
				SetWaterClass(t, WATER_CLASS_SEA);
			}

			if (IsBuoyTile(t) || IsDriveThroughStopTile(t) || IsTileType(t, MP_WATER)) {
				Owner o = GetTileOwner(t);
				if (o < MAX_COMPANIES && !Company::IsValidID(o)) {
					Backup<CompanyID> cur_company(_current_company, o, FILE_LINE);
					ChangeTileOwner(t, o, INVALID_OWNER);
					cur_company.Restore();
				}
				if (IsBuoyTile(t)) {
					/* reset buoy owner to OWNER_NONE in the station struct
					 * (even if it is owned by active company) */
					Waypoint::GetByTile(t)->owner = OWNER_NONE;
				}
			} else if (IsTileType(t, MP_ROAD)) {
				/* works for all RoadTileType */
				for (RoadTramType rtt : _roadtramtypes) {
					/* update even non-existing road types to update tile owner too */
					Owner o = GetRoadOwner(t, rtt);
					if (o < MAX_COMPANIES && !Company::IsValidID(o)) SetRoadOwner(t, rtt, OWNER_NONE);
				}
				if (IsLevelCrossing(t)) {
					if (!Company::IsValidID(GetTileOwner(t))) FixOwnerOfRailTrack(t);
				}
			} else if (IsPlainRailTile(t)) {
				if (!Company::IsValidID(GetTileOwner(t))) FixOwnerOfRailTrack(t);
			}
		}

		/* Convert old PF settings to new */
		if (_settings_game.pf.yapf.rail_use_yapf || IsSavegameVersionBefore(SLV_28)) {
			_settings_game.pf.pathfinder_for_trains = VPF_YAPF;
		} else {
			_settings_game.pf.pathfinder_for_trains = VPF_NPF;
		}

		if (_settings_game.pf.yapf.road_use_yapf || IsSavegameVersionBefore(SLV_28)) {
			_settings_game.pf.pathfinder_for_roadvehs = VPF_YAPF;
		} else {
			_settings_game.pf.pathfinder_for_roadvehs = VPF_NPF;
		}

		if (_settings_game.pf.yapf.ship_use_yapf) {
			_settings_game.pf.pathfinder_for_ships = VPF_YAPF;
		} else {
			_settings_game.pf.pathfinder_for_ships = VPF_NPF;
		}
	}

	if (IsSavegameVersionBefore(SLV_88)) {
		/* Profits are now with 8 bit fract */
		for (Vehicle *v : Vehicle::Iterate()) {
			v->profit_this_year <<= 8;
			v->profit_last_year <<= 8;
			v->running_ticks = 0;
		}
	}

	if (IsSavegameVersionBefore(SLV_91)) {
		/* Increase HouseAnimationFrame from 5 to 7 bits */
		for (TileIndex t = 0; t < map_size; t++) {
			if (IsTileType(t, MP_HOUSE) && GetHouseType(t) >= NEW_HOUSE_OFFSET) {
				SB(_me[t].m6, 2, 6, GB(_me[t].m6, 3, 5));
				SB(_m[t].m3, 5, 1, 0);
			}
		}
	}

	if (IsSavegameVersionBefore(SLV_62)) {
		GroupStatistics::UpdateAfterLoad(); // Ensure statistics pool is initialised before trying to delete vehicles
		/* Remove all trams from savegames without tram support.
		 * There would be trams without tram track under causing crashes sooner or later. */
		for (RoadVehicle *v : RoadVehicle::Iterate()) {
			if (v->First() == v && HasBit(EngInfo(v->engine_type)->misc_flags, EF_ROAD_TRAM)) {
				ShowErrorMessage(STR_WARNING_LOADGAME_REMOVED_TRAMS, INVALID_STRING_ID, WL_CRITICAL);
				delete v;
			}
		}
	}

	if (IsSavegameVersionBefore(SLV_99)) {
		for (TileIndex t = 0; t < map_size; t++) {
			/* Set newly introduced WaterClass of industry tiles */
			if (IsTileType(t, MP_STATION) && IsOilRig(t)) {
				SetWaterClassDependingOnSurroundings(t, true);
			}
			if (IsTileType(t, MP_INDUSTRY)) {
				if ((GetIndustrySpec(GetIndustryType(t))->behaviour & INDUSTRYBEH_BUILT_ONWATER) != 0) {
					SetWaterClassDependingOnSurroundings(t, true);
				} else {
					SetWaterClass(t, WATER_CLASS_INVALID);
				}
			}

			/* Replace "house construction year" with "house age" */
			if (IsTileType(t, MP_HOUSE) && IsHouseCompleted(t)) {
				_m[t].m5 = Clamp(_cur_year - (_m[t].m5 + ORIGINAL_BASE_YEAR), 0, 0xFF);
			}
		}
	}

	/* Tunnel pool has to be initiated before reservations. */
	if (SlXvIsFeatureMissing(XSLFI_CHUNNEL)) {
		for (TileIndex t = 0; t < map_size; t++) {
			if (IsTunnelTile(t)) {
				DiagDirection dir = GetTunnelBridgeDirection(t);
				if (dir == DIAGDIR_SE || dir == DIAGDIR_SW) {
					TileIndex start_tile = t;
					TileIndex end_tile = GetOtherTunnelBridgeEndOld(start_tile);

					if (!Tunnel::CanAllocateItem()) {
						SetSaveLoadError(STR_ERROR_TUNNEL_TOO_MANY);
						/* Restore the signals */
						ResetSignalHandlers();
						return false;
					}

					const Tunnel *t = new Tunnel(start_tile, end_tile, TileHeight(start_tile), false);

					SetTunnelIndex(start_tile, t->index);
					SetTunnelIndex(end_tile, t->index);
				}
			}
		}
	}

	/* Move the signal variant back up one bit for PBS. We don't convert the old PBS
	 * format here, as an old layout wouldn't work properly anyway. To be safe, we
	 * clear any possible PBS reservations as well. */
	if (IsSavegameVersionBefore(SLV_100)) {
		for (TileIndex t = 0; t < map_size; t++) {
			switch (GetTileType(t)) {
				case MP_RAILWAY:
					if (HasSignals(t)) {
						/* move the signal variant */
						SetSignalVariant(t, TRACK_UPPER, HasBit(_m[t].m2, 2) ? SIG_SEMAPHORE : SIG_ELECTRIC);
						SetSignalVariant(t, TRACK_LOWER, HasBit(_m[t].m2, 6) ? SIG_SEMAPHORE : SIG_ELECTRIC);
						ClrBit(_m[t].m2, 2);
						ClrBit(_m[t].m2, 6);
					}

					/* Clear PBS reservation on track */
					if (IsRailDepot(t)) {
						SetDepotReservation(t, false);
					} else {
						SetTrackReservation(t, TRACK_BIT_NONE);
					}
					break;

				case MP_ROAD: // Clear PBS reservation on crossing
					if (IsLevelCrossing(t)) SetCrossingReservation(t, false);
					break;

				case MP_STATION: // Clear PBS reservation on station
					if (HasStationRail(t)) SetRailStationReservation(t, false);
					break;

				case MP_TUNNELBRIDGE: // Clear PBS reservation on tunnels/bridges
					if (GetTunnelBridgeTransportType(t) == TRANSPORT_RAIL) UnreserveAcrossRailTunnelBridge(t);
					break;

				default: break;
			}
		}
	}

	/* Reserve all tracks trains are currently on. */
	if (IsSavegameVersionBefore(SLV_101)) {
		for (const Train *t : Train::Iterate()) {
			if (t->First() == t) t->ReserveTrackUnderConsist();
		}
	}

	if (IsSavegameVersionBefore(SLV_102)) {
		for (TileIndex t = 0; t < map_size; t++) {
			/* Now all crossings should be in correct state */
			if (IsLevelCrossingTile(t)) UpdateLevelCrossing(t, false);
		}
	}

	if (IsSavegameVersionBefore(SLV_103)) {
		/* Non-town-owned roads now store the closest town */
		UpdateNearestTownForRoadTiles(false);

		/* signs with invalid owner left from older savegames */
		for (Sign *si : Sign::Iterate()) {
			if (si->owner != OWNER_NONE && !Company::IsValidID(si->owner)) si->owner = OWNER_NONE;
		}

		/* Station can get named based on an industry type, but the current ones
		 * are not, so mark them as if they are not named by an industry. */
		for (Station *st : Station::Iterate()) {
			st->indtype = IT_INVALID;
		}
	}

	if (IsSavegameVersionBefore(SLV_104)) {
		for (Aircraft *a : Aircraft::Iterate()) {
			/* Set engine_type of shadow and rotor */
			if (!a->IsNormalAircraft()) {
				a->engine_type = a->First()->engine_type;
			}
		}

		/* More companies ... */
		for (Company *c : Company::Iterate()) {
			if (c->bankrupt_asked == 0xFF) c->bankrupt_asked = 0xFFFF;
		}

		for (Engine *e : Engine::Iterate()) {
			if (e->company_avail == 0xFF) e->company_avail = 0xFFFF;
		}

		for (Town *t : Town::Iterate()) {
			if (t->have_ratings == 0xFF) t->have_ratings = 0xFFFF;
			for (uint i = 8; i != MAX_COMPANIES; i++) t->ratings[i] = RATING_INITIAL;
		}
	}

	if (IsSavegameVersionBefore(SLV_112)) {
		for (TileIndex t = 0; t < map_size; t++) {
			/* Check for HQ bit being set, instead of using map accessor,
			 * since we've already changed it code-wise */
			if (IsTileType(t, MP_OBJECT) && HasBit(_m[t].m5, 7)) {
				/* Move size and part identification of HQ out of the m5 attribute,
				 * on new locations */
				_m[t].m3 = GB(_m[t].m5, 0, 5);
				_m[t].m5 = OBJECT_HQ;
			}
		}
	}
	if (IsSavegameVersionBefore(SLV_144)) {
		for (TileIndex t = 0; t < map_size; t++) {
			if (!IsTileType(t, MP_OBJECT)) continue;

			/* Reordering/generalisation of the object bits. */
			ObjectType type = _m[t].m5;
			SB(_me[t].m6, 2, 4, type == OBJECT_HQ ? GB(_m[t].m3, 2, 3) : 0);
			_m[t].m3 = type == OBJECT_HQ ? GB(_m[t].m3, 1, 1) | GB(_m[t].m3, 0, 1) << 4 : 0;

			/* Make sure those bits are clear as well! */
			_m[t].m4 = 0;
			_me[t].m7 = 0;
		}
	}

	if (IsSavegameVersionBefore(SLV_147) && Object::GetNumItems() == 0) {
		/* Make real objects for object tiles. */
		for (TileIndex t = 0; t < map_size; t++) {
			if (!IsTileType(t, MP_OBJECT)) continue;

			if (Town::GetNumItems() == 0) {
				/* No towns, so remove all objects! */
				DoClearSquare(t);
			} else {
				uint offset = _m[t].m3;

				/* Also move the animation state. */
				_m[t].m3 = GB(_me[t].m6, 2, 4);
				SB(_me[t].m6, 2, 4, 0);

				if (offset == 0) {
					/* No offset, so make the object. */
					ObjectType type = _m[t].m5;
					int size = type == OBJECT_HQ ? 2 : 1;

					if (!Object::CanAllocateItem()) {
						/* Nice... you managed to place 64k lighthouses and
						 * antennae on the map... boohoo. */
						SlError(STR_ERROR_TOO_MANY_OBJECTS);
					}

					Object *o = new Object();
					o->location.tile = t;
					o->location.w    = size;
					o->location.h    = size;
					o->build_date    = _date;
					o->town          = type == OBJECT_STATUE ? Town::Get(_m[t].m2) : CalcClosestTownFromTile(t, UINT_MAX);
					_m[t].m2 = o->index;
					Object::IncTypeCount(type);
				} else {
					/* We're at an offset, so get the ID from our "root". */
					TileIndex northern_tile = t - TileXY(GB(offset, 0, 4), GB(offset, 4, 4));
					assert_tile(IsTileType(northern_tile, MP_OBJECT), northern_tile);
					_m[t].m2 = _m[northern_tile].m2;
				}
			}
		}
	}

	if (IsSavegameVersionBefore(SLV_113)) {
		/* allow_town_roads is added, set it if town_layout wasn't TL_NO_ROADS */
		if (_settings_game.economy.town_layout == 0) { // was TL_NO_ROADS
			_settings_game.economy.allow_town_roads = false;
			_settings_game.economy.town_layout = TL_BETTER_ROADS;
		} else {
			_settings_game.economy.allow_town_roads = true;
			_settings_game.economy.town_layout = static_cast<TownLayout>(_settings_game.economy.town_layout - 1);
		}

		/* Initialize layout of all towns. Older versions were using different
		 * generator for random town layout, use it if needed. */
		for (Town *t : Town::Iterate()) {
			if (_settings_game.economy.town_layout != TL_RANDOM) {
				t->layout = _settings_game.economy.town_layout;
				continue;
			}

			/* Use old layout randomizer code */
			byte layout = TileHash(TileX(t->xy), TileY(t->xy)) % 6;
			switch (layout) {
				default: break;
				case 5: layout = 1; break;
				case 0: layout = 2; break;
			}
			t->layout = static_cast<TownLayout>(layout - 1);
		}
	}

	if (IsSavegameVersionBefore(SLV_114)) {
		/* There could be (deleted) stations with invalid owner, set owner to OWNER NONE.
		 * The conversion affects oil rigs and buoys too, but it doesn't matter as
		 * they have st->owner == OWNER_NONE already. */
		for (Station *st : Station::Iterate()) {
			if (!Company::IsValidID(st->owner)) st->owner = OWNER_NONE;
		}
	}

	/* Trains could now stop in a specific location. */
	if (IsSavegameVersionBefore(SLV_117)) {
		for (Order *o : Order::Iterate()) {
			if (o->IsType(OT_GOTO_STATION)) o->SetStopLocation(OSL_PLATFORM_FAR_END);
		}
	}

	if (IsSavegameVersionBefore(SLV_120)) {
		extern VehicleDefaultSettings _old_vds;
		for (Company *c : Company::Iterate()) {
			c->settings.vehicle = _old_vds;
		}
	}

	if (IsSavegameVersionBefore(SLV_121)) {
		/* Delete small ufos heading for non-existing vehicles */
		for (Vehicle *v : DisasterVehicle::Iterate()) {
			if (v->subtype == 2 /* ST_SMALL_UFO */ && v->current_order.GetDestination() != 0) {
				const Vehicle *u = Vehicle::GetIfValid(v->dest_tile);
				if (u == nullptr || u->type != VEH_ROAD || !RoadVehicle::From(u)->IsFrontEngine()) {
					delete v;
				}
			}
		}

		/* We didn't store cargo payment yet, so make them for vehicles that are
		 * currently at a station and loading/unloading. If they don't get any
		 * payment anymore they just removed in the next load/unload cycle.
		 * However, some 0.7 versions might have cargo payment. For those we just
		 * add cargopayment for the vehicles that don't have it.
		 */
		for (Station *st : Station::Iterate()) {
			for (Vehicle *v : st->loading_vehicles) {
				/* There are always as many CargoPayments as Vehicles. We need to make the
				 * assert() in Pool::GetNew() happy by calling CanAllocateItem(). */
				static_assert(CargoPaymentPool::MAX_SIZE == VehiclePool::MAX_SIZE);
				assert(CargoPayment::CanAllocateItem());
				if (v->cargo_payment == nullptr) v->cargo_payment = new CargoPayment(v);
			}
		}
	}

	if (IsSavegameVersionBefore(SLV_122)) {
		/* Animated tiles would sometimes not be actually animated or
		 * in case of old savegames duplicate. */

		for (auto tile = _animated_tiles.begin(); tile != _animated_tiles.end(); /* Nothing */) {
			/* Remove if tile is not animated */
			bool remove = _tile_type_procs[GetTileType(tile->first)]->animate_tile_proc == nullptr;

			if (remove) {
				tile = _animated_tiles.erase(tile);
			} else {
				tile++;
			}
		}
	}

	if (IsSavegameVersionBefore(SLV_124) && !IsSavegameVersionBefore(SLV_1)) {
		/* The train station tile area was added, but for really old (TTDPatch) it's already valid. */
		for (Waypoint *wp : Waypoint::Iterate()) {
			if (wp->facilities & FACIL_TRAIN) {
				wp->train_station.tile = wp->xy;
				wp->train_station.w = 1;
				wp->train_station.h = 1;
			} else {
				wp->train_station.tile = INVALID_TILE;
				wp->train_station.w = 0;
				wp->train_station.h = 0;
			}
		}
	}

	if (IsSavegameVersionBefore(SLV_125)) {
		/* Convert old subsidies */
		for (Subsidy *s : Subsidy::Iterate()) {
			if (s->remaining < 12) {
				/* Converting nonawarded subsidy */
				s->remaining = 12 - s->remaining; // convert "age" to "remaining"
				s->awarded = INVALID_COMPANY; // not awarded to anyone
				const CargoSpec *cs = CargoSpec::Get(s->cargo_type);
				switch (cs->town_effect) {
					case TE_PASSENGERS:
					case TE_MAIL:
						/* Town -> Town */
						s->src_type = s->dst_type = ST_TOWN;
						if (Town::IsValidID(s->src) && Town::IsValidID(s->dst)) continue;
						break;
					case TE_GOODS:
					case TE_FOOD:
						/* Industry -> Town */
						s->src_type = ST_INDUSTRY;
						s->dst_type = ST_TOWN;
						if (Industry::IsValidID(s->src) && Town::IsValidID(s->dst)) continue;
						break;
					default:
						/* Industry -> Industry */
						s->src_type = s->dst_type = ST_INDUSTRY;
						if (Industry::IsValidID(s->src) && Industry::IsValidID(s->dst)) continue;
						break;
				}
			} else {
				/* Do our best for awarded subsidies. The original source or destination industry
				 * can't be determined anymore for awarded subsidies, so invalidate them.
				 * Town -> Town subsidies are converted using simple heuristic */
				s->remaining = 24 - s->remaining; // convert "age of awarded subsidy" to "remaining"
				const CargoSpec *cs = CargoSpec::Get(s->cargo_type);
				switch (cs->town_effect) {
					case TE_PASSENGERS:
					case TE_MAIL: {
						/* Town -> Town */
						const Station *ss = Station::GetIfValid(s->src);
						const Station *sd = Station::GetIfValid(s->dst);
						if (ss != nullptr && sd != nullptr && ss->owner == sd->owner &&
								Company::IsValidID(ss->owner)) {
							s->src_type = s->dst_type = ST_TOWN;
							s->src = ss->town->index;
							s->dst = sd->town->index;
							s->awarded = ss->owner;
							continue;
						}
						break;
					}
					default:
						break;
				}
			}
			/* Awarded non-town subsidy or invalid source/destination, invalidate */
			delete s;
		}
	}

	if (IsSavegameVersionBefore(SLV_126)) {
		/* Recompute inflation based on old unround loan limit
		 * Note: Max loan is 500000. With an inflation of 4% across 170 years
		 *       that results in a max loan of about 0.7 * 2^31.
		 *       So taking the 16 bit fractional part into account there are plenty of bits left
		 *       for unmodified savegames ...
		 */
		uint64 aimed_inflation = (_economy.old_max_loan_unround << 16 | _economy.old_max_loan_unround_fract) / _settings_game.difficulty.max_loan;

		/* ... well, just clamp it then. */
		if (aimed_inflation > MAX_INFLATION) aimed_inflation = MAX_INFLATION;

		/* Simulate the inflation, so we also get the payment inflation */
		while (_economy.inflation_prices < aimed_inflation) {
			if (AddInflation(false)) break;
		}
	}

	if (IsSavegameVersionBefore(SLV_128)) {
		for (const Depot *d : Depot::Iterate()) {
			/* At some point, invalid depots were saved into the game (possibly those removed in the past?)
			 * Remove them here, so they don't cause issues further down the line */
			if (!IsDepotTile(d->xy)) {
				DEBUG(sl, 0, "Removing invalid depot %d at %d, %d", d->index, TileX(d->xy), TileY(d->xy));
				delete d;
				d = nullptr;
				continue;
			}
			_m[d->xy].m2 = d->index;
			if (IsTileType(d->xy, MP_WATER)) _m[GetOtherShipDepotTile(d->xy)].m2 = d->index;
		}
	}

	/* The behaviour of force_proceed has been changed. Now
	 * it counts signals instead of some random time out. */
	if (IsSavegameVersionBefore(SLV_131)) {
		for (Train *t : Train::Iterate()) {
			if (t->force_proceed != TFP_NONE) {
				t->force_proceed = TFP_STUCK;
			}
		}
	}

	/* The bits for the tree ground and tree density have
	 * been swapped (m2 bits 7..6 and 5..4. */
	if (IsSavegameVersionBefore(SLV_135)) {
		for (TileIndex t = 0; t < map_size; t++) {
			if (IsTileType(t, MP_CLEAR)) {
				if (GetRawClearGround(t) == CLEAR_SNOW) {
					SetClearGroundDensity(t, CLEAR_GRASS, GetClearDensity(t));
					SetBit(_m[t].m3, 4);
				} else {
					ClrBit(_m[t].m3, 4);
				}
			}
			if (IsTileType(t, MP_TREES)) {
				uint density = GB(_m[t].m2, 6, 2);
				uint ground = GB(_m[t].m2, 4, 2);
				uint counter = GB(_m[t].m2, 0, 4);
				_m[t].m2 = ground << 6 | density << 4 | counter;
			}
		}
	}

	/* Wait counter and load/unload ticks got split. */
	if (IsSavegameVersionBefore(SLV_136)) {
		for (Aircraft *a : Aircraft::Iterate()) {
			a->turn_counter = a->current_order.IsType(OT_LOADING) ? 0 : a->load_unload_ticks;
		}

		for (Train *t : Train::Iterate()) {
			t->wait_counter = t->current_order.IsType(OT_LOADING) ? 0 : t->load_unload_ticks;
		}
	}

	/* Airport tile animation uses animation frame instead of other graphics id */
	if (IsSavegameVersionBefore(SLV_137)) {
		struct AirportTileConversion {
			byte old_start;
			byte num_frames;
		};
		static const AirportTileConversion atc[] = {
			{31,  12}, // APT_RADAR_GRASS_FENCE_SW
			{50,   4}, // APT_GRASS_FENCE_NE_FLAG
			{62,   2}, // 1 unused tile
			{66,  12}, // APT_RADAR_FENCE_SW
			{78,  12}, // APT_RADAR_FENCE_NE
			{101, 10}, // 9 unused tiles
			{111,  8}, // 7 unused tiles
			{119, 15}, // 14 unused tiles (radar)
			{140,  4}, // APT_GRASS_FENCE_NE_FLAG_2
		};
		for (TileIndex t = 0; t < map_size; t++) {
			if (IsAirportTile(t)) {
				StationGfx old_gfx = GetStationGfx(t);
				byte offset = 0;
				for (uint i = 0; i < lengthof(atc); i++) {
					if (old_gfx < atc[i].old_start) {
						SetStationGfx(t, old_gfx - offset);
						break;
					}
					if (old_gfx < atc[i].old_start + atc[i].num_frames) {
						SetAnimationFrame(t, old_gfx - atc[i].old_start);
						SetStationGfx(t, atc[i].old_start - offset);
						break;
					}
					offset += atc[i].num_frames - 1;
				}
			}
		}
	}

	if (IsSavegameVersionBefore(SLV_140)) {
		for (Station *st : Station::Iterate()) {
			if (st->airport.tile != INVALID_TILE) {
				st->airport.w = st->airport.GetSpec()->size_x;
				st->airport.h = st->airport.GetSpec()->size_y;
			}
		}
	}

	if (IsSavegameVersionBefore(SLV_141)) {
		for (TileIndex t = 0; t < map_size; t++) {
			/* Reset tropic zone for VOID tiles, they shall not have any. */
			if (IsTileType(t, MP_VOID)) SetTropicZone(t, TROPICZONE_NORMAL);
		}

		/* We need to properly number/name the depots.
		 * The first step is making sure none of the depots uses the
		 * 'default' names, after that we can assign the names. */
		for (Depot *d : Depot::Iterate()) d->town_cn = UINT16_MAX;

		for (Depot* d : Depot::Iterate()) MakeDefaultName(d);
	}

	if (IsSavegameVersionBefore(SLV_142)) {
		for (Depot *d : Depot::Iterate()) d->build_date = _date;
	}

	if (SlXvIsFeatureMissing(XSLFI_INFRA_SHARING)) {
		for (Company *c : Company::Iterate()) {
			/* yearly_expenses has 3*15 entries now, saveload code gave us 3*13.
			 * Move the old data to the right place in the new array and clear the new data.
			 * The move has to be done in reverse order (first 2, then 1). */
			// MemMoveT(&c->yearly_expenses[2][0], &c->yearly_expenses[1][11], 13);
			// MemMoveT(&c->yearly_expenses[1][0], &c->yearly_expenses[0][13], 13);
			// The below are equivalent to the MemMoveT calls above
			std::copy_backward(&c->yearly_expenses[1][11], &c->yearly_expenses[1][11] + 13, &c->yearly_expenses[2][0] + 13);
			std::copy_backward(&c->yearly_expenses[0][13], &c->yearly_expenses[0][13] + 13, &c->yearly_expenses[1][0] + 13);
			/* Clear the old location of just-moved data, so sharing income/expenses is set to 0 */
			std::fill_n(&c->yearly_expenses[0][13], 2, 0);
			std::fill_n(&c->yearly_expenses[1][13], 2, 0);
		}
	}

	/* In old versions it was possible to remove an airport while a plane was
	 * taking off or landing. This gives all kind of problems when building
	 * another airport in the same station so we don't allow that anymore.
	 * For old savegames with such aircraft we just throw them in the air and
	 * treat the aircraft like they were flying already. */
	if (IsSavegameVersionBefore(SLV_146)) {
		for (Aircraft *v : Aircraft::Iterate()) {
			if (!v->IsNormalAircraft()) continue;
			Station *st = GetTargetAirportIfValid(v);
			if (st == nullptr && v->state != FLYING) {
				v->state = FLYING;
				UpdateAircraftCache(v);
				AircraftNextAirportPos_and_Order(v);
				/* get aircraft back on running altitude */
				if ((v->vehstatus & VS_CRASHED) == 0) {
					GetAircraftFlightLevelBounds(v, &v->z_pos, nullptr);
					SetAircraftPosition(v, v->x_pos, v->y_pos, GetAircraftFlightLevel(v));
				}
			}
		}
	}

	/* Move the animation frame to the same location (m7) for all objects. */
	if (IsSavegameVersionBefore(SLV_147)) {
		for (TileIndex t = 0; t < map_size; t++) {
			switch (GetTileType(t)) {
				case MP_HOUSE:
					if (GetHouseType(t) >= NEW_HOUSE_OFFSET) {
						uint per_proc = _me[t].m7;
						_me[t].m7 = GB(_me[t].m6, 2, 6) | (GB(_m[t].m3, 5, 1) << 6);
						SB(_m[t].m3, 5, 1, 0);
						SB(_me[t].m6, 2, 6, std::min(per_proc, 63U));
					}
					break;

				case MP_INDUSTRY: {
					uint rand = _me[t].m7;
					_me[t].m7 = _m[t].m3;
					_m[t].m3 = rand;
					break;
				}

				case MP_OBJECT:
					_me[t].m7 = _m[t].m3;
					_m[t].m3 = 0;
					break;

				default:
					/* For stations/airports it's already at m7 */
					break;
			}
		}
	}

	/* Add (random) colour to all objects. */
	if (IsSavegameVersionBefore(SLV_148)) {
		for (Object *o : Object::Iterate()) {
			Owner owner = GetTileOwner(o->location.tile);
			o->colour = (owner == OWNER_NONE) ? Random() & 0xF : Company::Get(owner)->livery->colour1;
		}
	}

	if (IsSavegameVersionBefore(SLV_149)) {
		for (TileIndex t = 0; t < map_size; t++) {
			if (!IsTileType(t, MP_STATION)) continue;
			if (!IsBuoy(t) && !IsOilRig(t) && !(IsDock(t) && IsTileFlat(t))) {
				SetWaterClass(t, WATER_CLASS_INVALID);
			}
		}

		/* Waypoints with custom name may have a non-unique town_cn,
		 * renumber those. First set all affected waypoints to the
		 * highest possible number to get them numbered in the
		 * order they have in the pool. */
		for (Waypoint *wp : Waypoint::Iterate()) {
			if (!wp->name.empty()) wp->town_cn = UINT16_MAX;
		}

		for (Waypoint* wp : Waypoint::Iterate()) {
			if (!wp->name.empty()) MakeDefaultName(wp);
		}
	}

	if (IsSavegameVersionBefore(SLV_152)) {
		_industry_builder.Reset(); // Initialize industry build data.

		/* The moment vehicles go from hidden to visible changed. This means
		 * that vehicles don't always get visible anymore causing things to
		 * get messed up just after loading the savegame. This fixes that. */
		for (Vehicle *v : Vehicle::Iterate()) {
			/* Not all vehicle types can be inside a tunnel. Furthermore,
			 * testing IsTunnelTile() for invalid tiles causes a crash. */
			if (!v->IsGroundVehicle()) continue;

			/* Is the vehicle in a tunnel? */
			if (!IsTunnelTile(v->tile)) continue;

			/* Is the vehicle actually at a tunnel entrance/exit? */
			TileIndex vtile = TileVirtXY(v->x_pos, v->y_pos);
			if (!IsTunnelTile(vtile)) continue;

			/* Are we actually in this tunnel? Or maybe a lower tunnel? */
			if (GetSlopePixelZ(v->x_pos, v->y_pos) != v->z_pos) continue;

			/* What way are we going? */
			const DiagDirection dir = GetTunnelBridgeDirection(vtile);
			const DiagDirection vdir = DirToDiagDir(v->direction);

			/* Have we passed the visibility "switch" state already? */
			byte pos = (DiagDirToAxis(vdir) == AXIS_X ? v->x_pos : v->y_pos) & TILE_UNIT_MASK;
			byte frame = (vdir == DIAGDIR_NE || vdir == DIAGDIR_NW) ? TILE_SIZE - 1 - pos : pos;
			extern const byte _tunnel_visibility_frame[DIAGDIR_END];

			/* Should the vehicle be hidden or not? */
			bool hidden;
			if (dir == vdir) { // Entering tunnel
				hidden = frame >= _tunnel_visibility_frame[dir];
				v->tile = vtile;
			} else if (dir == ReverseDiagDir(vdir)) { // Leaving tunnel
				hidden = frame < TILE_SIZE - _tunnel_visibility_frame[dir];
				/* v->tile changes at the moment when the vehicle leaves the tunnel. */
				v->tile = hidden ? GetOtherTunnelBridgeEndOld(vtile) : vtile;
			} else {
				/* We could get here in two cases:
				 * - for road vehicles, it is reversing at the end of the tunnel
				 * - it is crashed in the tunnel entry (both train or RV destroyed by UFO)
				 * Whatever case it is, do not change anything and use the old values.
				 * Especially changing RV's state would break its reversing in the middle. */
				continue;
			}

			if (hidden) {
				v->vehstatus |= VS_HIDDEN;

				switch (v->type) {
					case VEH_TRAIN: Train::From(v)->track       = TRACK_BIT_WORMHOLE; break;
					case VEH_ROAD:  RoadVehicle::From(v)->state = RVSB_WORMHOLE;      break;
					default: NOT_REACHED();
				}
			} else {
				v->vehstatus &= ~VS_HIDDEN;

				switch (v->type) {
					case VEH_TRAIN: Train::From(v)->track       = DiagDirToDiagTrackBits(vdir); break;
					case VEH_ROAD:  RoadVehicle::From(v)->state = DiagDirToDiagTrackdir(vdir); RoadVehicle::From(v)->frame = frame; break;
					default: NOT_REACHED();
				}
			}
		}
	}

	if (IsSavegameVersionBefore(SLV_153)) {
		for (RoadVehicle *rv : RoadVehicle::Iterate()) {
			if (rv->state == RVSB_IN_DEPOT || rv->state == RVSB_WORMHOLE) continue;

			bool loading = rv->current_order.IsType(OT_LOADING) || rv->current_order.IsType(OT_LEAVESTATION);
			if (HasBit(rv->state, RVS_IN_ROAD_STOP)) {
				extern const byte _road_stop_stop_frame[];
				SB(rv->state, RVS_ENTERED_STOP, 1, loading || rv->frame > _road_stop_stop_frame[rv->state - RVSB_IN_ROAD_STOP + (_settings_game.vehicle.road_side << RVS_DRIVE_SIDE)]);
			} else if (HasBit(rv->state, RVS_IN_DT_ROAD_STOP)) {
				SB(rv->state, RVS_ENTERED_STOP, 1, loading || rv->frame > RVC_DRIVE_THROUGH_STOP_FRAME);
			}
		}
	}

	if (IsSavegameVersionBefore(SLV_156)) {
		/* The train's pathfinder lost flag got moved. */
		for (Train *t : Train::Iterate()) {
			if (!HasBit(t->flags, 5)) continue;

			ClrBit(t->flags, 5);
			SetBit(t->vehicle_flags, VF_PATHFINDER_LOST);
		}

		/* Introduced terraform/clear limits. */
		for (Company *c : Company::Iterate()) {
			c->terraform_limit = _settings_game.construction.terraform_frame_burst << 16;
			c->clear_limit     = _settings_game.construction.clear_frame_burst << 16;
		}
	}

	if (IsSavegameVersionBefore(SLV_158)) {
		for (Vehicle *v : Vehicle::Iterate()) {
			switch (v->type) {
				case VEH_TRAIN: {
					Train *t = Train::From(v);

					/* Clear old GOINGUP / GOINGDOWN flags.
					 * It was changed in savegame version 139, but savegame
					 * version 158 doesn't use these bits, so it doesn't hurt
					 * to clear them unconditionally. */
					ClrBit(t->flags, 1);
					ClrBit(t->flags, 2);

					/* Clear both bits first. */
					ClrBit(t->gv_flags, GVF_GOINGUP_BIT);
					ClrBit(t->gv_flags, GVF_GOINGDOWN_BIT);

					/* Crashed vehicles can't be going up/down. */
					if (t->vehstatus & VS_CRASHED) break;

					/* Only X/Y tracks can be sloped. */
					if (t->track != TRACK_BIT_X && t->track != TRACK_BIT_Y) break;

					t->gv_flags |= FixVehicleInclination(t, t->direction);
					break;
				}
				case VEH_ROAD: {
					RoadVehicle *rv = RoadVehicle::From(v);
					ClrBit(rv->gv_flags, GVF_GOINGUP_BIT);
					ClrBit(rv->gv_flags, GVF_GOINGDOWN_BIT);

					/* Crashed vehicles can't be going up/down. */
					if (rv->vehstatus & VS_CRASHED) break;

					if (rv->state == RVSB_IN_DEPOT || rv->state == RVSB_WORMHOLE) break;

					TrackStatus ts = GetTileTrackStatus(rv->tile, TRANSPORT_ROAD, GetRoadTramType(rv->roadtype));
					TrackBits trackbits = TrackStatusToTrackBits(ts);

					/* Only X/Y tracks can be sloped. */
					if (trackbits != TRACK_BIT_X && trackbits != TRACK_BIT_Y) break;

					Direction dir = rv->direction;

					/* Test if we are reversing. */
					Axis a = trackbits == TRACK_BIT_X ? AXIS_X : AXIS_Y;
					if (AxisToDirection(a) != dir &&
							AxisToDirection(a) != ReverseDir(dir)) {
						/* When reversing, the road vehicle is on the edge of the tile,
						 * so it can be safely compared to the middle of the tile. */
						dir = INVALID_DIR;
					}

					rv->gv_flags |= FixVehicleInclination(rv, dir);
					break;
				}
				case VEH_SHIP:
					break;

				default:
					continue;
			}

			if (IsBridgeTile(v->tile) && TileVirtXY(v->x_pos, v->y_pos) == v->tile) {
				/* In old versions, z_pos was 1 unit lower on bridge heads.
				 * However, this invalid state could be converted to new savegames
				 * by loading and saving the game in a new version. */
				v->z_pos = GetSlopePixelZ(v->x_pos, v->y_pos);
				DiagDirection dir = GetTunnelBridgeDirection(v->tile);
				if (v->type == VEH_TRAIN && !(v->vehstatus & VS_CRASHED) &&
						v->direction != DiagDirToDir(dir)) {
					/* If the train has left the bridge, it shouldn't have
					 * track == TRACK_BIT_WORMHOLE - this could happen
					 * when the train was reversed while on the last "tick"
					 * on the ramp before leaving the ramp to the bridge. */
					Train::From(v)->track = DiagDirToDiagTrackBits(dir);
				}
			}

			/* If the vehicle is really above v->tile (not in a wormhole),
			 * it should have set v->z_pos correctly. */
			assert(v->tile != TileVirtXY(v->x_pos, v->y_pos) || v->z_pos == GetSlopePixelZ(v->x_pos, v->y_pos));
		}

		/* Fill Vehicle::cur_real_order_index */
		for (Vehicle *v : Vehicle::Iterate()) {
			if (!v->IsPrimaryVehicle()) continue;

			/* Older versions are less strict with indices being in range and fix them on the fly */
			if (v->cur_implicit_order_index >= v->GetNumOrders()) v->cur_implicit_order_index = 0;

			v->cur_real_order_index = v->cur_implicit_order_index;
			v->UpdateRealOrderIndex();
		}
	}

	if (IsSavegameVersionBefore(SLV_159)) {
		/* If the savegame is old (before version 100), then the value of 255
		 * for these settings did not mean "disabled". As such everything
		 * before then did reverse.
		 * To simplify stuff we disable all turning around or we do not
		 * disable anything at all. So, if some reversing was disabled we
		 * will keep reversing disabled, otherwise it'll be turned on. */
		_settings_game.pf.reverse_at_signals = IsSavegameVersionBefore(SLV_100) || (_settings_game.pf.wait_oneway_signal != 255 && _settings_game.pf.wait_twoway_signal != 255 && _settings_game.pf.wait_for_pbs_path != 255);

		for (Train *t : Train::Iterate()) {
			_settings_game.vehicle.max_train_length = std::max<uint8>(_settings_game.vehicle.max_train_length, CeilDiv(t->gcache.cached_total_length, TILE_SIZE));
		}
	}

	if (IsSavegameVersionBefore(SLV_160)) {
		/* Setting difficulty industry_density other than zero get bumped to +1
		 * since a new option (minimal at position 1) has been added */
		if (_settings_game.difficulty.industry_density > 0) {
			_settings_game.difficulty.industry_density++;
		}
	}

	if (IsSavegameVersionBefore(SLV_161)) {
		/* Before savegame version 161, persistent storages were not stored in a pool. */

		if (!IsSavegameVersionBefore(SLV_76)) {
			for (Industry *ind : Industry::Iterate()) {
				assert(ind->psa != nullptr);

				/* Check if the old storage was empty. */
				bool is_empty = true;
				for (uint i = 0; i < sizeof(ind->psa->storage); i++) {
					if (ind->psa->GetValue(i) != 0) {
						is_empty = false;
						break;
					}
				}

				if (!is_empty) {
					ind->psa->grfid = _industry_mngr.GetGRFID(ind->type);
				} else {
					delete ind->psa;
					ind->psa = nullptr;
				}
			}
		}

		if (!IsSavegameVersionBefore(SLV_145)) {
			for (Station *st : Station::Iterate()) {
				if (!(st->facilities & FACIL_AIRPORT)) continue;
				assert(st->airport.psa != nullptr);

				/* Check if the old storage was empty. */
				bool is_empty = true;
				for (uint i = 0; i < sizeof(st->airport.psa->storage); i++) {
					if (st->airport.psa->GetValue(i) != 0) {
						is_empty = false;
						break;
					}
				}

				if (!is_empty) {
					st->airport.psa->grfid = _airport_mngr.GetGRFID(st->airport.type);
				} else {
					delete st->airport.psa;
					st->airport.psa = nullptr;

				}
			}
		}
	}

	/* This triggers only when old snow_lines were copied into the snow_line_height. */
	if (IsSavegameVersionBefore(SLV_164) && _settings_game.game_creation.snow_line_height >= MIN_SNOWLINE_HEIGHT * TILE_HEIGHT && SlXvIsFeatureMissing(XSLFI_CHILLPP)) {
		_settings_game.game_creation.snow_line_height /= TILE_HEIGHT;
		UpdateCachedSnowLine();
		UpdateCachedSnowLineBounds();
	}

	if (IsSavegameVersionBefore(SLV_164) && !IsSavegameVersionBefore(SLV_32)) {
		/* We store 4 fences in the field tiles instead of only SE and SW. */
		for (TileIndex t = 0; t < map_size; t++) {
			if (!IsTileType(t, MP_CLEAR) && !IsTileType(t, MP_TREES)) continue;
			if (IsTileType(t, MP_CLEAR) && IsClearGround(t, CLEAR_FIELDS)) continue;
			uint fence = GB(_m[t].m4, 5, 3);
			if (fence != 0 && IsTileType(TILE_ADDXY(t, 1, 0), MP_CLEAR) && IsClearGround(TILE_ADDXY(t, 1, 0), CLEAR_FIELDS)) {
				SetFence(TILE_ADDXY(t, 1, 0), DIAGDIR_NE, fence);
			}
			fence = GB(_m[t].m4, 2, 3);
			if (fence != 0 && IsTileType(TILE_ADDXY(t, 0, 1), MP_CLEAR) && IsClearGround(TILE_ADDXY(t, 0, 1), CLEAR_FIELDS)) {
				SetFence(TILE_ADDXY(t, 0, 1), DIAGDIR_NW, fence);
			}
			SB(_m[t].m4, 2, 3, 0);
			SB(_m[t].m4, 5, 3, 0);
		}
	}

	/* The center of train vehicles was changed, fix up spacing. */
	if (IsSavegameVersionBefore(SLV_164)) FixupTrainLengths();

	if (IsSavegameVersionBefore(SLV_165)) {
		for (Town *t : Town::Iterate()) {
			/* Set the default cargo requirement for town growth */
			switch (_settings_game.game_creation.landscape) {
				case LT_ARCTIC:
					if (FindFirstCargoWithTownEffect(TE_FOOD) != nullptr) t->goal[TE_FOOD] = TOWN_GROWTH_WINTER;
					break;

				case LT_TROPIC:
					if (FindFirstCargoWithTownEffect(TE_FOOD) != nullptr) t->goal[TE_FOOD] = TOWN_GROWTH_DESERT;
					if (FindFirstCargoWithTownEffect(TE_WATER) != nullptr) t->goal[TE_WATER] = TOWN_GROWTH_DESERT;
					break;
			}
		}
	}

	if (IsSavegameVersionBefore(SLV_165)) {
		/* Adjust zoom level to account for new levels */
		_saved_scrollpos_zoom = static_cast<ZoomLevel>(_saved_scrollpos_zoom + ZOOM_LVL_SHIFT);
		_saved_scrollpos_x *= ZOOM_LVL_BASE;
		_saved_scrollpos_y *= ZOOM_LVL_BASE;
	}

	/* When any NewGRF has been changed the availability of some vehicles might
	 * have been changed too. e->company_avail must be set to 0 in that case
	 * which is done by StartupEngines(). */
	if (gcf_res != GLC_ALL_GOOD) StartupEngines();

	/* Set some breakdown-related variables to the correct values. */
	if (SlXvIsFeatureMissing(XSLFI_IMPROVED_BREAKDOWNS)) {
		_settings_game.vehicle.improved_breakdowns = false;
		for (Train *v : Train::Iterate()) {
			if (v->IsFrontEngine()) {
				if (v->breakdown_ctr == 1) SetBit(v->flags, VRF_BREAKDOWN_STOPPED);
			} else if (v->IsEngine() || v->IsMultiheaded()) {
				/** Non-front engines could have a reliability of 0.
				 * Set it to the reliability of the front engine or the maximum, whichever is lower. */
				const Engine *e = Engine::Get(v->engine_type);
				v->reliability_spd_dec = e->reliability_spd_dec;
				v->reliability = std::min(v->First()->reliability, e->reliability);
			}
		}
	}
	if (!SlXvIsFeaturePresent(XSLFI_IMPROVED_BREAKDOWNS, 3)) {
		for (Vehicle *v : Vehicle::Iterate()) {
			switch(v->type) {
				case VEH_TRAIN:
				case VEH_ROAD:
					v->breakdown_chance_factor = 128;
					break;

				case VEH_SHIP:
					v->breakdown_chance_factor = 64;
					break;

				case VEH_AIRCRAFT:
					v->breakdown_chance_factor = Clamp(64 + (AircraftVehInfo(v->engine_type)->max_speed >> 3), 0, 255);
					v->breakdown_severity = 40;
					break;

				default:
					break;
			}
		}
	}
	if (!SlXvIsFeaturePresent(XSLFI_IMPROVED_BREAKDOWNS, 4)) {
		for (Vehicle *v : Vehicle::Iterate()) {
			switch(v->type) {
				case VEH_AIRCRAFT:
					if (v->breakdown_type == BREAKDOWN_AIRCRAFT_SPEED && v->breakdown_severity == 0) {
						v->breakdown_severity = std::max(1, std::min(v->vcache.cached_max_speed >> 4, 255));
					}
					break;

				default:
					break;
			}
		}
	}
	if (SlXvIsFeatureMissing(XSLFI_CONSIST_BREAKDOWN_FLAG)) {
		for (Train *v : Train::Iterate()) {
			if (v->breakdown_ctr != 0 && (v->IsEngine() || v->IsMultiheaded())) {
				SetBit(v->First()->flags, VRF_CONSIST_BREAKDOWN);
			}
		}
	}

	/* The road owner of standard road stops was not properly accounted for. */
	if (IsSavegameVersionBefore(SLV_172)) {
		for (TileIndex t = 0; t < map_size; t++) {
			if (!IsStandardRoadStopTile(t)) continue;
			Owner o = GetTileOwner(t);
			SetRoadOwner(t, RTT_ROAD, o);
			SetRoadOwner(t, RTT_TRAM, o);
		}
	}

	if (IsSavegameVersionBefore(SLV_175)) {
		/* Introduced tree planting limit. */
		for (Company *c : Company::Iterate()) c->tree_limit = _settings_game.construction.tree_frame_burst << 16;
	}

	if (IsSavegameVersionBefore(SLV_177)) {
		/* Fix too high inflation rates */
		if (_economy.inflation_prices > MAX_INFLATION) _economy.inflation_prices = MAX_INFLATION;
		if (_economy.inflation_payment > MAX_INFLATION) _economy.inflation_payment = MAX_INFLATION;

		/* We have to convert the quarters of bankruptcy into months of bankruptcy */
		for (Company *c : Company::Iterate()) {
			c->months_of_bankruptcy = 3 * c->months_of_bankruptcy;
		}
	}

	if (IsSavegameVersionBefore(SLV_178)) {
		extern uint8 _old_diff_level;
		/* Initialise script settings profile */
		_settings_game.script.settings_profile = IsInsideMM(_old_diff_level, SP_BEGIN, SP_END) ? _old_diff_level : (uint)SP_MEDIUM;
	}

	if (IsSavegameVersionBefore(SLV_182)) {
		/* Aircraft acceleration variable was bonkers */
		for (Aircraft *v : Aircraft::Iterate()) {
			if (v->subtype <= AIR_AIRCRAFT) {
				const AircraftVehicleInfo *avi = AircraftVehInfo(v->engine_type);
				v->acceleration = avi->acceleration;
			}
		}

		/* Blocked tiles could be reserved due to a bug, which causes
		 * other places to assert upon e.g. station reconstruction. */
		for (TileIndex t = 0; t < map_size; t++) {
			if (HasStationTileRail(t) && IsStationTileBlocked(t)) {
				SetRailStationReservation(t, false);
			}
		}
	}

	if (IsSavegameVersionBefore(SLV_184)) {
		/* The global units configuration is split up in multiple configurations. */
		extern uint8 _old_units;
		_settings_game.locale.units_velocity = Clamp(_old_units, 0, 2);
		_settings_game.locale.units_power    = Clamp(_old_units, 0, 2);
		_settings_game.locale.units_weight   = Clamp(_old_units, 1, 2);
		_settings_game.locale.units_volume   = Clamp(_old_units, 1, 2);
		_settings_game.locale.units_force    = 2;
		_settings_game.locale.units_height   = Clamp(_old_units, 0, 2);
	}

	if (IsSavegameVersionBefore(SLV_186)) {
		/* Move ObjectType from map to pool */
		for (TileIndex t = 0; t < map_size; t++) {
			if (IsTileType(t, MP_OBJECT)) {
				Object *o = Object::Get(_m[t].m2);
				o->type = _m[t].m5;
				_m[t].m5 = 0; // zero upper bits of (now bigger) ObjectID
			}
		}
	}

	/* In version 2.2 of the savegame, we have new airports, so status of all aircraft is reset.
	 * This has to be called after all map array updates */
	if (IsSavegameVersionBefore(SLV_2, 2)) UpdateOldAircraft();

	if (SlXvIsFeaturePresent(XSLFI_SPRINGPP)) {
		// re-arrange vehicle_flags
		for (Vehicle *v : Vehicle::Iterate()) {
			SB(v->vehicle_flags, VF_AUTOMATE_TIMETABLE, 1, GB(v->vehicle_flags, 6, 1));
			SB(v->vehicle_flags, VF_STOP_LOADING, 4, GB(v->vehicle_flags, 7, 4));
		}
	}

	if (SlXvIsFeaturePresent(XSLFI_CHILLPP, SL_CHILLPP_232)) {
		// re-arrange vehicle_flags
		for (Vehicle *v : Vehicle::Iterate()) {
			SB(v->vehicle_flags, VF_AUTOMATE_TIMETABLE, 1, GB(v->vehicle_flags, 7, 1));
			SB(v->vehicle_flags, VF_PATHFINDER_LOST, 1, GB(v->vehicle_flags, 8, 1));
			SB(v->vehicle_flags, VF_SERVINT_IS_CUSTOM, 7, 0);
		}
	} else if (SlXvIsFeaturePresent(XSLFI_CHILLPP)) {
		// re-arrange vehicle_flags
		for (Vehicle *v : Vehicle::Iterate()) {
			SB(v->vehicle_flags, VF_AUTOMATE_TIMETABLE, 1, GB(v->vehicle_flags, 6, 1));
			SB(v->vehicle_flags, VF_STOP_LOADING, 9, 0);
		}
	}

	if (IsSavegameVersionBefore(SLV_188)) {
		/* Fix articulated road vehicles.
		 * Some curves were shorter than other curves.
		 * Now they have the same length, but that means that trailing articulated parts will
		 * take longer to go through the curve than the parts in front which already left the courve.
		 * So, make articulated parts catch up. */
		bool roadside = _settings_game.vehicle.road_side == 1;
		std::vector<uint> skip_frames;
		for (RoadVehicle *v : RoadVehicle::Iterate()) {
			if (!v->IsFrontEngine()) continue;
			skip_frames.clear();
			TileIndex prev_tile = v->tile;
			uint prev_tile_skip = 0;
			uint cur_skip = 0;
			for (RoadVehicle *u = v; u != nullptr; u = u->Next()) {
				if (u->tile != prev_tile) {
					prev_tile_skip = cur_skip;
					prev_tile = u->tile;
				} else {
					cur_skip = prev_tile_skip;
				}

				uint &this_skip = skip_frames.emplace_back(prev_tile_skip);

				/* The following 3 curves now take longer than before */
				switch (u->state) {
					case 2:
						cur_skip++;
						if (u->frame <= (roadside ? 9 : 5)) this_skip = cur_skip;
						break;

					case 4:
						cur_skip++;
						if (u->frame <= (roadside ? 5 : 9)) this_skip = cur_skip;
						break;

					case 5:
						cur_skip++;
						if (u->frame <= (roadside ? 4 : 2)) this_skip = cur_skip;
						break;

					default:
						break;
				}
			}
			while (cur_skip > skip_frames[0]) {
				RoadVehicle *u = v;
				RoadVehicle *prev = nullptr;
				for (uint sf : skip_frames) {
					extern bool IndividualRoadVehicleController(RoadVehicle *v, const RoadVehicle *prev);
					if (sf >= cur_skip) IndividualRoadVehicleController(u, prev);

					prev = u;
					u = u->Next();
				}
				cur_skip--;
			}
		}
	}

	if (IsSavegameVersionBefore(SLV_190)) {
		for (Order *order : Order::Iterate()) {
			order->SetTravelTimetabled(order->GetTravelTime() > 0);
			order->SetWaitTimetabled(order->GetWaitTime() > 0);
		}
		for (OrderList *orderlist : OrderList::Iterate()) {
			orderlist->RecalculateTimetableDuration();
		}
	} else if (SlXvIsFeatureMissing(XSLFI_TIMETABLE_EXTRA)) {
		for (Order *order : Order::Iterate()) {
			if (order->IsType(OT_CONDITIONAL)) {
				order->SetWaitTimetabled(order->GetWaitTime() > 0);
			}
		}
	}

	if (SlXvIsFeatureMissing(XSLFI_REVERSE_AT_WAYPOINT)) {
		for (Train *t : Train::Iterate()) {
			t->reverse_distance = 0;
		}
	}

	if (SlXvIsFeatureMissing(XSLFI_SPEED_RESTRICTION)) {
		for (Train *t : Train::Iterate()) {
			t->speed_restriction = 0;
		}
	}

	if (SlXvIsFeaturePresent(XSLFI_JOKERPP)) {
		for (TileIndex t = 0; t < map_size; t++) {
			if (IsTileType(t, MP_RAILWAY) && HasSignals(t)) {
				if (GetSignalType(t, TRACK_LOWER) == SIGTYPE_PROG) SetSignalType(t, TRACK_LOWER, SIGTYPE_NORMAL);
				if (GetSignalType(t, TRACK_UPPER) == SIGTYPE_PROG) SetSignalType(t, TRACK_UPPER, SIGTYPE_NORMAL);
			}
		}
		for (Vehicle *v : Vehicle::Iterate()) {
			SB(v->vehicle_flags, 10, 2, 0);
		}
		extern std::vector<OrderList *> _jokerpp_auto_separation;
		extern std::vector<OrderList *> _jokerpp_non_auto_separation;
		for (OrderList *list : _jokerpp_auto_separation) {
			for (Vehicle *w = list->GetFirstSharedVehicle(); w != nullptr; w = w->NextShared()) {
				SetBit(w->vehicle_flags, VF_TIMETABLE_SEPARATION);
				w->ClearSeparation();
			}
		}
		for (OrderList *list : _jokerpp_non_auto_separation) {
			for (Vehicle *w = list->GetFirstSharedVehicle(); w != nullptr; w = w->NextShared()) {
				ClrBit(w->vehicle_flags, VF_TIMETABLE_SEPARATION);
				w->ClearSeparation();
			}
		}
		_jokerpp_auto_separation.clear();
		_jokerpp_non_auto_separation.clear();
	}
	if (SlXvIsFeaturePresent(XSLFI_CHILLPP, SL_CHILLPP_232)) {
		for (TileIndex t = 0; t < map_size; t++) {
			if (IsTileType(t, MP_RAILWAY) && HasSignals(t)) {
				if (GetSignalType(t, TRACK_LOWER) == 7) SetSignalType(t, TRACK_LOWER, SIGTYPE_NORMAL);
				if (GetSignalType(t, TRACK_UPPER) == 7) SetSignalType(t, TRACK_UPPER, SIGTYPE_NORMAL);
			}
		}
	}

	/*
	 * Only keep order-backups for network clients (and when replaying).
	 * If we are a network server or not networking, then we just loaded a previously
	 * saved-by-server savegame. There are no clients with a backup, so clear it.
	 * Furthermore before savegame version SLV_192 the actual content was always corrupt.
	 */
	if (!_networking || _network_server || IsSavegameVersionBefore(SLV_192)) {
#ifndef DEBUG_DUMP_COMMANDS
		/* Note: We cannot use CleanPool since that skips part of the destructor
		 * and then leaks un-reachable Orders in the order pool. */
		for (OrderBackup *ob : OrderBackup::Iterate()) {
			delete ob;
		}
#endif
	}

	if (IsSavegameVersionBefore(SLV_198) && !SlXvIsFeaturePresent(XSLFI_JOKERPP, SL_JOKER_1_27)) {
		/* Convert towns growth_rate and grow_counter to ticks */
		for (Town *t : Town::Iterate()) {
			/* 0x8000 = TOWN_GROWTH_RATE_CUSTOM previously */
			if (t->growth_rate & 0x8000) SetBit(t->flags, TOWN_CUSTOM_GROWTH);
			if (t->growth_rate != TOWN_GROWTH_RATE_NONE) {
				t->growth_rate = TownTicksToGameTicks(t->growth_rate & ~0x8000);
			}
			/* Add t->index % TOWN_GROWTH_TICKS to spread growth across ticks. */
			t->grow_counter = TownTicksToGameTicks(t->grow_counter) + t->index % TOWN_GROWTH_TICKS;
		}
	}

	if (IsSavegameVersionBefore(SLV_EXTEND_INDUSTRY_CARGO_SLOTS)) {
		/* Make sure added industry cargo slots are cleared */
		for (Industry *i : Industry::Iterate()) {
			for (size_t ci = 2; ci < lengthof(i->produced_cargo); ci++) {
				i->produced_cargo[ci] = CT_INVALID;
				i->produced_cargo_waiting[ci] = 0;
				i->production_rate[ci] = 0;
				i->last_month_production[ci] = 0;
				i->last_month_transported[ci] = 0;
				i->last_month_pct_transported[ci] = 0;
				i->this_month_production[ci] = 0;
				i->this_month_transported[ci] = 0;
			}
			for (size_t ci = 3; ci < lengthof(i->accepts_cargo); ci++) {
				i->accepts_cargo[ci] = CT_INVALID;
				i->incoming_cargo_waiting[ci] = 0;
			}
			/* Make sure last_cargo_accepted_at is copied to elements for every valid input cargo.
			 * The loading routine should put the original singular value into the first array element. */
			for (size_t ci = 0; ci < lengthof(i->accepts_cargo); ci++) {
				if (i->accepts_cargo[ci] != CT_INVALID) {
					i->last_cargo_accepted_at[ci] = i->last_cargo_accepted_at[0];
				} else {
					i->last_cargo_accepted_at[ci] = 0;
				}
			}
		}
	}

	if (SlXvIsFeatureMissing(XSLFI_TIMETABLES_START_TICKS)) {
		// savegame timetable start is in days, but we want it in ticks, fix it up
		for (Vehicle *v : Vehicle::Iterate()) {
			if (v->timetable_start != 0) {
				v->timetable_start *= DAY_TICKS;
			}
		}
	}
	if (!SlXvIsFeaturePresent(XSLFI_TIMETABLES_START_TICKS, 2)) {
		for (Vehicle *v : Vehicle::Iterate()) {
			v->timetable_start_subticks = 0;
		}
	}

	if (SlXvIsFeaturePresent(XSLFI_SPRINGPP, 1, 1)) {
		/*
		 * Cost scaling changes:
		 * SpringPP v2.0.102 divides all prices by the difficulty factor, effectively making things about 8 times cheaper.
		 * Adjust the inflation factor to compensate for this, as otherwise the game is unplayable on load if inflation has been running for a while.
		 * To avoid making things too cheap, clamp the price inflation factor to no lower than the payment inflation factor.
		 */

		DEBUG(sl, 3, "Inflation prices: %f", _economy.inflation_prices / 65536.0);
		DEBUG(sl, 3, "Inflation payments: %f", _economy.inflation_payment / 65536.0);

		_economy.inflation_prices >>= 3;
		if (_economy.inflation_prices < _economy.inflation_payment) {
			_economy.inflation_prices = _economy.inflation_payment;
		}

		DEBUG(sl, 3, "New inflation prices: %f", _economy.inflation_prices / 65536.0);
	}

	if (SlXvIsFeaturePresent(XSLFI_MIGHT_USE_PAX_SIGNALS) || SlXvIsFeatureMissing(XSLFI_TRACE_RESTRICT)) {
		for (TileIndex t = 0; t < map_size; t++) {
			if (HasStationTileRail(t)) {
				/* clear station PAX bit */
				ClrBit(_me[t].m6, 6);
			}
			if (IsTileType(t, MP_RAILWAY) && HasSignals(t)) {
				/*
				 * tracerestrict uses same bit as 1st PAX signals bit
				 * only conditionally clear the bit, don't bother checking for whether to set it
				 */
				if (IsRestrictedSignal(t)) {
					TraceRestrictSetIsSignalRestrictedBit(t);
				}

				/* clear 2nd signal PAX bit */
				ClrBit(_m[t].m2, 13);
			}
		}
	}

	if (SlXvIsFeaturePresent(XSLFI_TRAFFIC_LIGHTS)) {
		/* remove traffic lights */
		for (TileIndex t = 0; t < map_size; t++) {
			if (IsTileType(t, MP_ROAD) && (GetRoadTileType(t) == ROAD_TILE_NORMAL)) {
				DeleteAnimatedTile(t);
				ClrBit(_me[t].m7, 4);
			}
		}
	}

	if (SlXvIsFeaturePresent(XSLFI_RAIL_AGEING)) {
		/* remove rail aging data */
		for (TileIndex t = 0; t < map_size; t++) {
			if (IsPlainRailTile(t)) {
				SB(_me[t].m7, 0, 8, 0);
			}
		}
	}

	if (SlXvIsFeaturePresent(XSLFI_SPRINGPP)) {
		/* convert wait for cargo orders to ordinary load if possible */
		for (Order *order : Order::Iterate()) {
			if ((order->IsType(OT_GOTO_STATION) || order->IsType(OT_LOADING) || order->IsType(OT_IMPLICIT)) && order->GetLoadType() == static_cast<OrderLoadFlags>(1)) {
				order->SetLoadType(OLF_LOAD_IF_POSSIBLE);
			}
		}
	}

	if (SlXvIsFeaturePresent(XSLFI_SIG_TUNNEL_BRIDGE, 1, 1)) {
		/* set the semaphore bit to match what it would have been in v1 */
		/* clear the PBS bit, update the end signal state */
		for (TileIndex t = 0; t < map_size; t++) {
			if (IsTileType(t, MP_TUNNELBRIDGE) && GetTunnelBridgeTransportType(t) == TRANSPORT_RAIL && IsTunnelBridgeWithSignalSimulation(t)) {
				SetTunnelBridgeSemaphore(t, _cur_year < _settings_client.gui.semaphore_build_before);
				SetTunnelBridgePBS(t, false);
				UpdateSignalsOnSegment(t, INVALID_DIAGDIR, GetTileOwner(t));
			}
		}
	}
	if (SlXvIsFeaturePresent(XSLFI_SIG_TUNNEL_BRIDGE, 1, 2)) {
		/* red/green signal state bit for tunnel entrances moved
		 * to no longer re-use signalled tunnel exit bit
		 */
		for (TileIndex t = 0; t < map_size; t++) {
			if (IsTileType(t, MP_TUNNELBRIDGE) && GetTunnelBridgeTransportType(t) == TRANSPORT_RAIL && IsTunnelBridgeWithSignalSimulation(t)) {
				if (HasBit(_m[t].m5, 5)) {
					/* signalled tunnel entrance */
					SignalState state = HasBit(_m[t].m5, 6) ? SIGNAL_STATE_RED : SIGNAL_STATE_GREEN;
					ClrBit(_m[t].m5, 6);
					SetTunnelBridgeEntranceSignalState(t, state);
				}
			}
		}
	}
	if (SlXvIsFeaturePresent(XSLFI_SIG_TUNNEL_BRIDGE, 1, 4)) {
		/* load_unload_ticks --> tunnel_bridge_signal_num */
		for (Train *t : Train::Iterate()) {
			TileIndex tile = t->tile;
			if (IsTileType(tile, MP_TUNNELBRIDGE) && GetTunnelBridgeTransportType(tile) == TRANSPORT_RAIL && IsTunnelBridgeWithSignalSimulation(tile)) {
				t->tunnel_bridge_signal_num = t->load_unload_ticks;
				t->load_unload_ticks = 0;
			}
		}
	}
	if (SlXvIsFeaturePresent(XSLFI_SIG_TUNNEL_BRIDGE, 1, 5)) {
		/* entrance and exit signal red/green states now have separate bits */
		for (TileIndex t = 0; t < map_size; t++) {
			if (IsTileType(t, MP_TUNNELBRIDGE) && GetTunnelBridgeTransportType(t) == TRANSPORT_RAIL && IsTunnelBridgeSignalSimulationExit(t)) {
				SetTunnelBridgeExitSignalState(t, HasBit(_me[t].m6, 0) ? SIGNAL_STATE_GREEN : SIGNAL_STATE_RED);
			}
		}
	}
	if (SlXvIsFeaturePresent(XSLFI_SIG_TUNNEL_BRIDGE, 1, 7)) {
		/* spacing setting moved to company settings */
		for (Company *c : Company::Iterate()) {
			c->settings.old_simulated_wormhole_signals = _settings_game.construction.old_simulated_wormhole_signals;
		}
	}
	if (SlXvIsFeaturePresent(XSLFI_SIG_TUNNEL_BRIDGE, 1, 8)) {
		/* spacing made per tunnel/bridge */
		for (TileIndex t = 0; t < map_size; t++) {
			if (IsTileType(t, MP_TUNNELBRIDGE) && GetTunnelBridgeTransportType(t) == TRANSPORT_RAIL && IsTunnelBridgeWithSignalSimulation(t)) {
				DiagDirection dir = GetTunnelBridgeDirection(t);
				if (dir == DIAGDIR_NE || dir == DIAGDIR_SE) {
					TileIndex other = GetOtherTunnelBridgeEnd(t);
					Owner owner = GetTileOwner(t);
					int target;
					if (Company::IsValidID(owner)) {
						target = Company::Get(owner)->settings.old_simulated_wormhole_signals;
					} else {
						target = 4;
					}
					uint spacing = GetBestTunnelBridgeSignalSimulationSpacing(t, other, target);
					SetTunnelBridgeSignalSimulationSpacing(t, spacing);
					SetTunnelBridgeSignalSimulationSpacing(other, spacing);
				}
			}
		}
		/* force aspect re-calculation */
		_extra_aspects = 0;
		_aspect_cfg_hash = 0;
	}

	if (SlXvIsFeatureMissing(XSLFI_CUSTOM_BRIDGE_HEADS)) {
		/* ensure that previously unused custom bridge-head bits are cleared */
		for (TileIndex t = 0; t < map_size; t++) {
			if (IsBridgeTile(t) && GetTunnelBridgeTransportType(t) == TRANSPORT_ROAD) {
				SB(_m[t].m2, 0, 8, 0);
			}
		}
	}

	if (IsSavegameVersionBefore(SLV_SHIPS_STOP_IN_LOCKS)) {
		/* Move ships from lock slope to upper or lower position. */
		for (Ship *s : Ship::Iterate()) {
			/* Suitable tile? */
			if (!IsTileType(s->tile, MP_WATER) || !IsLock(s->tile) || GetLockPart(s->tile) != LOCK_PART_MIDDLE) continue;

			/* We don't need to adjust position when at the tile centre */
			int x = s->x_pos & 0xF;
			int y = s->y_pos & 0xF;
			if (x == 8 && y == 8) continue;

			/* Test if ship is on the second half of the tile */
			bool second_half;
			DiagDirection shipdiagdir = DirToDiagDir(s->direction);
			switch (shipdiagdir) {
				default: NOT_REACHED();
				case DIAGDIR_NE: second_half = x < 8; break;
				case DIAGDIR_NW: second_half = y < 8; break;
				case DIAGDIR_SW: second_half = x > 8; break;
				case DIAGDIR_SE: second_half = y > 8; break;
			}

			DiagDirection slopediagdir = GetInclinedSlopeDirection(GetTileSlope(s->tile));

			/* Heading up slope == passed half way */
			if ((shipdiagdir == slopediagdir) == second_half) {
				/* On top half of lock */
				s->z_pos = GetTileMaxZ(s->tile) * (int)TILE_HEIGHT;
			} else {
				/* On lower half of lock */
				s->z_pos = GetTileZ(s->tile) * (int)TILE_HEIGHT;
			}
		}
	}

	if (IsSavegameVersionBefore(SLV_TOWN_CARGOGEN)) {
		/* Ensure the original cargo generation mode is used */
		_settings_game.economy.town_cargogen_mode = TCGM_ORIGINAL;
	}

	if (IsSavegameVersionBefore(SLV_SERVE_NEUTRAL_INDUSTRIES)) {
		/* Ensure the original neutral industry/station behaviour is used */
		_settings_game.station.serve_neutral_industries = true;

		/* Link oil rigs to their industry and back. */
		for (Station *st : Station::Iterate()) {
			if (IsTileType(st->xy, MP_STATION) && IsOilRig(st->xy)) {
				/* Industry tile is always adjacent during construction by TileDiffXY(0, 1) */
				st->industry = Industry::GetByTile(st->xy + TileDiffXY(0, 1));
				st->industry->neutral_station = st;
			}
		}
	} else {
		/* Link neutral station back to industry, as this is not saved. */
		for (Industry *ind : Industry::Iterate()) if (ind->neutral_station != nullptr) ind->neutral_station->industry = ind;
	}

	if (IsSavegameVersionBefore(SLV_TREES_WATER_CLASS) && !SlXvIsFeaturePresent(XSLFI_CHUNNEL, 2)) {
		/* Update water class for trees. */
		for (TileIndex t = 0; t < map_size; t++) {
			if (IsTileType(t, MP_TREES)) SetWaterClass(t, GetTreeGround(t) == TREE_GROUND_SHORE ? WATER_CLASS_SEA : WATER_CLASS_INVALID);
		}
	}

	/* Update structures for multitile docks */
	if (IsSavegameVersionBefore(SLV_MULTITILE_DOCKS)) {
		for (TileIndex t = 0; t < map_size; t++) {
			/* Clear docking tile flag from relevant tiles as it
			 * was not previously cleared. */
			if (IsTileType(t, MP_WATER) || IsTileType(t, MP_RAILWAY) || IsTileType(t, MP_STATION) || IsTileType(t, MP_TUNNELBRIDGE)) {
				SetDockingTile(t, false);
			}
			/* Add docks and oilrigs to Station::ship_station. */
			if (IsTileType(t, MP_STATION)) {
				if (IsDock(t) || IsOilRig(t)) Station::GetByTile(t)->ship_station.Add(t);
			}
		}
	}

	if (IsSavegameVersionUntil(SLV_ENDING_YEAR) || !SlXvIsFeaturePresent(XSLFI_MULTIPLE_DOCKS, 2) || !SlXvIsFeaturePresent(XSLFI_DOCKING_CACHE_VER, 3)) {
		/* Update station docking tiles. Was only needed for pre-SLV_MULTITLE_DOCKS
		 * savegames, but a bug in docking tiles touched all savegames between
		 * SLV_MULTITILE_DOCKS and SLV_ENDING_YEAR. */
		/* Placing objects on docking tiles was not updating adjacent station's docking tiles. */
		for (Station *st : Station::Iterate()) {
			if (st->ship_station.tile != INVALID_TILE) UpdateStationDockingTiles(st);
		}
	}

	/* Make sure all industries exclusive supplier/consumer set correctly. */
	if (IsSavegameVersionBefore(SLV_GS_INDUSTRY_CONTROL)) {
		for (Industry *i : Industry::Iterate()) {
			i->exclusive_supplier = INVALID_OWNER;
			i->exclusive_consumer = INVALID_OWNER;
		}
	}

	/* Make sure all industries exclusive supplier/consumer set correctly. */
	if (IsSavegameVersionBefore(SLV_GS_INDUSTRY_CONTROL)) {
		for (Industry *i : Industry::Iterate()) {
			i->exclusive_supplier = INVALID_OWNER;
			i->exclusive_consumer = INVALID_OWNER;
		}
	}

	if (IsSavegameVersionBefore(SLV_GROUP_REPLACE_WAGON_REMOVAL)) {
		/* Propagate wagon removal flag for compatibility */
		/* Temporary bitmask of company wagon removal setting */
		uint16 wagon_removal = 0;
		for (const Company *c : Company::Iterate()) {
			if (c->settings.renew_keep_length) SetBit(wagon_removal, c->index);
		}
		for (Group *g : Group::Iterate()) {
			if (g->flags != 0) {
				/* Convert old replace_protection value to flag. */
				g->flags = 0;
				SetBit(g->flags, GroupFlags::GF_REPLACE_PROTECTION);
			}
			if (HasBit(wagon_removal, g->owner)) SetBit(g->flags, GroupFlags::GF_REPLACE_WAGON_REMOVAL);
		}
	}

<<<<<<< HEAD
	if (!IsSavegameVersionBefore(SLV_MULTITRACK_LEVEL_CROSSINGS)) {
		_settings_game.vehicle.adjacent_crossings = true;
	} else if (SlXvIsFeatureMissing(XSLFI_ADJACENT_CROSSINGS)) {
		_settings_game.vehicle.adjacent_crossings = false;
=======
	/* Use current order time to approximate last loading time */
	if (IsSavegameVersionBefore(SLV_LAST_LOADING_TICK)) {
		for (Vehicle *v : Vehicle::Iterate()) {
			v->last_loading_tick = std::max(_tick_counter, static_cast<uint64>(v->current_order_time)) - v->current_order_time;
		}
>>>>>>> c4e655b1
	}

	/* Compute station catchment areas. This is needed here in case UpdateStationAcceptance is called below. */
	Station::RecomputeCatchmentForAll();

	/* Station acceptance is some kind of cache */
	if (IsSavegameVersionBefore(SLV_127)) {
		for (Station *st : Station::Iterate()) UpdateStationAcceptance(st, false);
	}

	// setting moved from game settings to company settings
	if (SlXvIsFeaturePresent(XSLFI_ORDER_OCCUPANCY, 1, 1)) {
		for (Company *c : Company::Iterate()) {
			c->settings.order_occupancy_smoothness = _settings_game.order.old_occupancy_smoothness;
		}
	}

	/* Set lifetime vehicle profit to 0 if lifetime profit feature is missing */
	if (SlXvIsFeatureMissing(XSLFI_VEH_LIFETIME_PROFIT)) {
		for (Vehicle *v : Vehicle::Iterate()) {
			v->profit_lifetime = 0;
		}
	}

	if (SlXvIsFeaturePresent(XSLFI_AUTO_TIMETABLE, 1, 3)) {
		for (Vehicle *v : Vehicle::Iterate()) {
			SB(v->vehicle_flags, VF_TIMETABLE_SEPARATION, 1, _settings_game.order.old_timetable_separation);
		}
	}

	/* Set 0.1 increment town cargo scale factor setting from old 1 increment setting */
	if (!SlXvIsFeaturePresent(XSLFI_TOWN_CARGO_ADJ, 2)) {
		_settings_game.economy.town_cargo_scale_factor = _settings_game.economy.old_town_cargo_factor * 10;
	}

	if (SlXvIsFeatureMissing(XSLFI_SAFER_CROSSINGS)) {
		for (TileIndex t = 0; t < map_size; t++) {
			if (IsLevelCrossingTile(t)) {
				SetCrossingOccupiedByRoadVehicle(t, EnsureNoRoadVehicleOnGround(t).Failed());
			}
		}
	}

	if (SlXvIsFeatureMissing(XSLFI_TIMETABLE_EXTRA)) {
		for (Vehicle *v : Vehicle::Iterate()) {
			v->cur_timetable_order_index = v->GetNumManualOrders() > 0 ? v->cur_real_order_index : INVALID_VEH_ORDER_ID;
		}
		for (OrderBackup *bckup : OrderBackup::Iterate()) {
			bckup->cur_timetable_order_index = INVALID_VEH_ORDER_ID;
		}
		for (Order *order : Order::Iterate()) {
			if (order->IsType(OT_CONDITIONAL)) {
				if (order->GetTravelTime() != 0) {
					DEBUG(sl, 1, "Fixing: order->GetTravelTime() != 0, %u", order->GetTravelTime());
					order->SetTravelTime(0);
				}
			}
		}
		for (OrderList *order_list : OrderList::Iterate()) {
			order_list->DebugCheckSanity();
		}
	}

	if (SlXvIsFeaturePresent(XSLFI_TRAIN_THROUGH_LOAD, 0, 1)) {
		for (Vehicle *v : Vehicle::Iterate()) {
			if (v->cargo_payment == nullptr) {
				for (Vehicle *u = v; u != nullptr; u = u->Next()) {
					if (HasBit(v->vehicle_flags, VF_CARGO_UNLOADING)) ClrBit(v->vehicle_flags, VF_CARGO_UNLOADING);
				}
			}
		}
	}

	if (SlXvIsFeatureMissing(XSLFI_BUY_LAND_RATE_LIMIT)) {
		/* Introduced land purchasing limit. */
		for (Company *c : Company::Iterate()) {
			c->purchase_land_limit = _settings_game.construction.purchase_land_frame_burst << 16;
		}
	}

	if (SlXvIsFeatureMissing(XSLFI_BUILD_OBJECT_RATE_LIMIT)) {
		/* Introduced build object limit. */
		for (Company *c : Company::Iterate()) {
			c->build_object_limit = _settings_game.construction.build_object_frame_burst << 16;
		}
	}

	if (SlXvIsFeaturePresent(XSLFI_MORE_COND_ORDERS, 1, 1)) {
		for (Order *order : Order::Iterate()) {
			// Insertion of OCV_MAX_RELIABILITY between OCV_REMAINING_LIFETIME and OCV_CARGO_WAITING
			if (order->IsType(OT_CONDITIONAL) && order->GetConditionVariable() > OCV_REMAINING_LIFETIME) {
				order->SetConditionVariable(static_cast<OrderConditionVariable>((uint)order->GetConditionVariable() + 1));
			}
		}
	}

	if (SlXvIsFeatureMissing(XSLFI_CONSIST_SPEED_RD_FLAG)) {
		for (Train *t : Train::Iterate()) {
			if ((t->track & TRACK_BIT_WORMHOLE && !(t->vehstatus & VS_HIDDEN)) || t->track == TRACK_BIT_DEPOT) {
				SetBit(t->First()->flags, VRF_CONSIST_SPEED_REDUCTION);
			}
		}
	}

	if (SlXvIsFeatureMissing(XSLFI_SAVEGAME_UNIQUE_ID)) {
		/* Generate a random id for savegames that didn't have one */
		/* We keep id 0 for old savegames that don't have an id */
		_settings_game.game_creation.generation_unique_id = _interactive_random.Next(UINT32_MAX-1) + 1; /* Generates between [1;UINT32_MAX] */
	}

	if (SlXvIsFeatureMissing(XSLFI_TOWN_MULTI_BUILDING)) {
		for (Town *t : Town::Iterate()) {
			t->church_count = HasBit(t->flags, 1) ? 1 : 0;
			t->stadium_count = HasBit(t->flags, 2) ? 1 : 0;
		}
	}

	if (SlXvIsFeatureMissing(XSLFI_ONE_WAY_DT_ROAD_STOP)) {
		for (TileIndex t = 0; t < map_size; t++) {
			if (IsDriveThroughStopTile(t)) {
				SetDriveThroughStopDisallowedRoadDirections(t, DRD_NONE);
			}
		}
	}

	if (SlXvIsFeatureMissing(XSLFI_ONE_WAY_ROAD_STATE)) {
		extern void RecalculateRoadCachedOneWayStates();
		RecalculateRoadCachedOneWayStates();
	}

	if (SlXvIsFeatureMissing(XSLFI_ANIMATED_TILE_EXTRA)) {
		UpdateAllAnimatedTileSpeeds();
	}

	if (!SlXvIsFeaturePresent(XSLFI_REALISTIC_TRAIN_BRAKING, 2)) {
		for (Train *t : Train::Iterate()) {
			if (!(t->vehstatus & VS_CRASHED)) {
				t->crash_anim_pos = 0;
			}
			if (t->lookahead != nullptr) SetBit(t->lookahead->flags, TRLF_APPLY_ADVISORY);
		}
	}

	if (!SlXvIsFeaturePresent(XSLFI_REALISTIC_TRAIN_BRAKING, 3) && _settings_game.vehicle.train_braking_model == TBM_REALISTIC) {
		UpdateAllBlockSignals();
	}

	if (!SlXvIsFeaturePresent(XSLFI_REALISTIC_TRAIN_BRAKING, 5) && _settings_game.vehicle.train_braking_model == TBM_REALISTIC) {
		for (Train *t : Train::Iterate()) {
			if (t->lookahead != nullptr) {
				t->lookahead->SetNextExtendPosition();
			}
		}
	}

	if (!SlXvIsFeaturePresent(XSLFI_REALISTIC_TRAIN_BRAKING, 6) && _settings_game.vehicle.train_braking_model == TBM_REALISTIC) {
		for (Train *t : Train::Iterate()) {
			if (t->lookahead != nullptr) {
				t->lookahead->cached_zpos = t->CalculateOverallZPos();
				t->lookahead->zpos_refresh_remaining = t->GetZPosCacheUpdateInterval();
			}
		}
	}

	if (SlXvIsFeatureMissing(XSLFI_INFLATION_FIXED_DATES)) {
		_settings_game.economy.inflation_fixed_dates = !IsSavegameVersionBefore(SLV_GS_INDUSTRY_CONTROL);
	}

	if (SlXvIsFeatureMissing(XSLFI_MORE_HOUSES)) {
		for (TileIndex t = 0; t < map_size; t++) {
			if (IsTileType(t, MP_HOUSE)) {
				/* Move upper bit of house ID from bit 6 of m3 to bits 6..5 of m3. */
				SB(_m[t].m3, 5, 2, GB(_m[t].m3, 6, 1));
			}
		}
	}

	if (SlXvIsFeatureMissing(XSLFI_CUSTOM_TOWN_ZONE)) {
		_settings_game.economy.city_zone_0_mult = _settings_game.economy.town_zone_0_mult;
		_settings_game.economy.city_zone_1_mult = _settings_game.economy.town_zone_1_mult;
		_settings_game.economy.city_zone_2_mult = _settings_game.economy.town_zone_2_mult;
		_settings_game.economy.city_zone_3_mult = _settings_game.economy.town_zone_3_mult;
		_settings_game.economy.city_zone_4_mult = _settings_game.economy.town_zone_4_mult;
	}

	if (!SlXvIsFeaturePresent(XSLFI_WATER_FLOODING, 2)) {
		for (TileIndex t = 0; t < map_size; t++) {
			if (IsTileType(t, MP_WATER)) {
				SetNonFloodingWaterTile(t, false);
			}
		}
	}

	if (SlXvIsFeatureMissing(XSLFI_TRACE_RESTRICT_TUNBRIDGE)) {
		for (TileIndex t = 0; t < map_size; t++) {
			if (IsTileType(t, MP_TUNNELBRIDGE) && GetTunnelBridgeTransportType(t) == TRANSPORT_RAIL && IsTunnelBridgeWithSignalSimulation(t)) {
				SetTunnelBridgeRestrictedSignal(t, false);
			}
		}
	}

	if (SlXvIsFeatureMissing(XSLFI_OBJECT_GROUND_TYPES, 3)) {
		for (TileIndex t = 0; t < map_size; t++) {
			if (IsTileType(t, MP_OBJECT)) {
				if (SlXvIsFeatureMissing(XSLFI_OBJECT_GROUND_TYPES)) _m[t].m4 = 0;
				if (SlXvIsFeatureMissing(XSLFI_OBJECT_GROUND_TYPES, 2)) {
					ObjectType type = GetObjectType(t);
					extern void SetObjectFoundationType(TileIndex tile, Slope tileh, ObjectType type, const ObjectSpec *spec);
					SetObjectFoundationType(t, SLOPE_ELEVATED, type, ObjectSpec::Get(type));
				}
				if (SlXvIsFeatureMissing(XSLFI_OBJECT_GROUND_TYPES, 3)) {
					if (ObjectSpec::GetByTile(t)->ctrl_flags & OBJECT_CTRL_FLAG_VPORT_MAP_TYPE) {
						SetObjectHasViewportMapViewOverride(t, true);
					}
				}
			}
		}
	}

	if (SlXvIsFeatureMissing(XSLFI_ST_INDUSTRY_CARGO_MODE)) {
		_settings_game.station.station_delivery_mode = SD_NEAREST_FIRST;
	}

	if (SlXvIsFeatureMissing(XSLFI_TL_SPEED_LIMIT)) {
		_settings_game.vehicle.through_load_speed_limit = 15;
	}

	if (SlXvIsFeaturePresent(XSLFI_SCHEDULED_DISPATCH, 1, 2)) {
		for (OrderList *order_list : OrderList::Iterate()) {
			if (order_list->GetScheduledDispatchScheduleCount() == 1) {
				const DispatchSchedule &ds = order_list->GetDispatchScheduleByIndex(0);
				if (!ds.IsScheduledDispatchValid() && ds.GetScheduledDispatch().empty()) {
					order_list->GetScheduledDispatchScheduleSet().clear();
				} else {
					VehicleOrderID idx = order_list->GetFirstSharedVehicle()->GetFirstWaitingLocation(false);
					if (idx != INVALID_VEH_ORDER_ID) {
						order_list->GetOrderAt(idx)->SetDispatchScheduleIndex(0);
					}
				}
			}
		}
	}

	if (SlXvIsFeaturePresent(XSLFI_TRACE_RESTRICT, 7, 12)) {
		/* Move vehicle in slot flag */
		for (Vehicle *v : Vehicle::Iterate()) {
			if (v->type == VEH_TRAIN && HasBit(Train::From(v)->flags, 2)) { /* was VRF_HAVE_SLOT */
				SetBit(v->vehicle_flags, VF_HAVE_SLOT);
				ClrBit(Train::From(v)->flags, 2);
			} else {
				ClrBit(v->vehicle_flags, VF_HAVE_SLOT);
			}
		}
	} else if (SlXvIsFeatureMissing(XSLFI_TRACE_RESTRICT)) {
		for (Vehicle *v : Vehicle::Iterate()) {
			ClrBit(v->vehicle_flags, VF_HAVE_SLOT);
		}
	}

	if (SlXvIsFeatureMissing(XSLFI_INDUSTRY_ANIM_MASK)) {
		ApplyIndustryTileAnimMasking();
	}

	if (SlXvIsFeatureMissing(XSLFI_NEW_SIGNAL_STYLES)) {
		for (TileIndex t = 0; t < map_size; t++) {
			if (IsTileType(t, MP_RAILWAY) && HasSignals(t)) {
				/* clear signal style field */
				_me[t].m6 = 0;
			}
			if (IsRailTunnelBridgeTile(t)) {
				/* Clear signal style is non-zero flag */
				ClrBit(_m[t].m3, 7);
			}
		}
	}

	if (SlXvIsFeatureMissing(XSLFI_REALISTIC_TRAIN_BRAKING, 8)) {
		_aspect_cfg_hash = 0;
	}

	if (!SlXvIsFeaturePresent(XSLFI_REALISTIC_TRAIN_BRAKING, 9) && _settings_game.vehicle.train_braking_model == TBM_REALISTIC) {
		for (Train *t : Train::Iterate()) {
			if (t->lookahead != nullptr) {
				t->lookahead->lookahead_end_position = t->lookahead->reservation_end_position + 1;
			}
		}
	}

	if (SlXvIsFeatureMissing(XSLFI_NO_TREE_COUNTER)) {
		for (TileIndex t = 0; t < map_size; t++) {
			if (IsTileType(t, MP_TREES)) {
				ClearOldTreeCounter(t);
			}
		}
	}

	InitializeRoadGUI();

	/* This needs to be done after conversion. */
	RebuildViewportKdtree();
	ViewportMapBuildTunnelCache();

	/* Road stops is 'only' updating some caches */
	AfterLoadRoadStops();
	AfterLoadLabelMaps();
	AfterLoadCompanyStats();
	AfterLoadStoryBook();

	AfterLoadVehiclesRemoveAnyFoundInvalid();

	GamelogPrintDebug(1);

	InitializeWindowsAndCaches();
	/* Restore the signals */
	ResetSignalHandlers();

	AfterLoadLinkGraphs();

	AfterLoadTraceRestrict();
	AfterLoadTemplateVehiclesUpdate();
	if (SlXvIsFeaturePresent(XSLFI_TEMPLATE_REPLACEMENT, 1, 7)) {
		AfterLoadTemplateVehiclesUpdateProperties();
	}

	InvalidateVehicleTickCaches();
	ClearVehicleTickCaches();

	UpdateAllVehiclesIsDrawn();

	extern void YapfCheckRailSignalPenalties();
	YapfCheckRailSignalPenalties();

	UpdateExtraAspectsVariable();

	if (_networking && !_network_server) {
		SlProcessVENC();

		if (!_settings_client.client_locale.sync_locale_network_server) {
			_settings_game.locale = _settings_newgame.locale;
		}
	}

	/* Show this message last to avoid covering up an error message if we bail out part way */
	switch (gcf_res) {
		case GLC_COMPATIBLE: ShowErrorMessage(STR_NEWGRF_COMPATIBLE_LOAD_WARNING, INVALID_STRING_ID, WL_CRITICAL); break;
		case GLC_NOT_FOUND:  ShowErrorMessage(STR_NEWGRF_DISABLED_WARNING, INVALID_STRING_ID, WL_CRITICAL); _pause_mode = PM_PAUSED_ERROR; break;
		default: break;
	}

	if (!_networking || _network_server) {
		extern void AfterLoad_LinkGraphPauseControl();
		AfterLoad_LinkGraphPauseControl();
	}

	_game_load_cur_date_ymd = _cur_date_ymd;
	_game_load_date_fract = _date_fract;
	_game_load_tick_skip_counter = _tick_skip_counter;
	_game_load_time = time(nullptr);

	return true;
}

/**
 * Reload all NewGRF files during a running game. This is a cut-down
 * version of AfterLoadGame().
 * XXX - We need to reset the vehicle position hash because with a non-empty
 * hash AfterLoadVehicles() will loop infinitely. We need AfterLoadVehicles()
 * to recalculate vehicle data as some NewGRF vehicle sets could have been
 * removed or added and changed statistics
 */
void ReloadNewGRFData()
{
	RegisterGameEvents(GEF_RELOAD_NEWGRF);
	AppendSpecialEventsLogEntry("NewGRF reload");

	RailTypeLabel rail_type_label_map[RAILTYPE_END];
	for (RailType rt = RAILTYPE_BEGIN; rt != RAILTYPE_END; rt++) {
		rail_type_label_map[rt] = GetRailTypeInfo(rt)->label;
	}

	/* reload grf data */
	GfxLoadSprites();
	RecomputePrices();
	LoadStringWidthTable();
	/* reload vehicles */
	ResetVehicleHash();
	AfterLoadEngines();
	AnalyseIndustryTileSpriteGroups();
	AfterLoadVehicles(false);
	StartupEngines();
	GroupStatistics::UpdateAfterLoad();
	/* update station graphics */
	AfterLoadStations();

	RailType rail_type_translate_map[RAILTYPE_END];
	for (RailType old_type = RAILTYPE_BEGIN; old_type != RAILTYPE_END; old_type++) {
		RailType new_type = GetRailTypeByLabel(rail_type_label_map[old_type]);
		rail_type_translate_map[old_type] = (new_type == INVALID_RAILTYPE) ? RAILTYPE_RAIL : new_type;
	}

	/* Restore correct railtype for all rail tiles.*/
	const TileIndex map_size = MapSize();
	for (TileIndex t = 0; t < map_size; t++) {
		if (GetTileType(t) == MP_RAILWAY ||
				IsLevelCrossingTile(t) ||
				IsRailStationTile(t) ||
				IsRailWaypointTile(t) ||
				IsRailTunnelBridgeTile(t)) {
			SetRailType(t, rail_type_translate_map[GetRailType(t)]);
			RailType secondary = GetTileSecondaryRailTypeIfValid(t);
			if (secondary != INVALID_RAILTYPE) SetSecondaryRailType(t, rail_type_translate_map[secondary]);
		}
	}

	UpdateExtraAspectsVariable();

	/* Update company statistics. */
	AfterLoadCompanyStats();
	/* Check and update house and town values */
	UpdateHousesAndTowns(true, false);
	/* Delete news referring to no longer existing entities */
	DeleteInvalidEngineNews();
	/* Update livery selection windows */
	for (CompanyID i = COMPANY_FIRST; i < MAX_COMPANIES; i++) InvalidateWindowData(WC_COMPANY_COLOUR, i);
	/* Update company infrastructure counts. */
	InvalidateWindowClassesData(WC_COMPANY_INFRASTRUCTURE);
	/* redraw the whole screen */
	MarkWholeScreenDirty();
	CheckTrainsLengths();
	AfterLoadTemplateVehiclesUpdateImages();
	AfterLoadTemplateVehiclesUpdateProperties();
	UpdateAllAnimatedTileSpeeds();

	InvalidateWindowData(WC_BUILD_SIGNAL, 0);
}<|MERGE_RESOLUTION|>--- conflicted
+++ resolved
@@ -3812,18 +3812,17 @@
 		}
 	}
 
-<<<<<<< HEAD
+	/* Use current order time to approximate last loading time */
+	if (IsSavegameVersionBefore(SLV_LAST_LOADING_TICK) && SlXvIsFeatureMissing(XSLFI_LAST_LOADING_TICK)) {
+		for (Vehicle *v : Vehicle::Iterate()) {
+			v->last_loading_tick = std::max(_tick_counter, static_cast<uint64>(v->current_order_time)) - v->current_order_time;
+		}
+	}
+
 	if (!IsSavegameVersionBefore(SLV_MULTITRACK_LEVEL_CROSSINGS)) {
 		_settings_game.vehicle.adjacent_crossings = true;
 	} else if (SlXvIsFeatureMissing(XSLFI_ADJACENT_CROSSINGS)) {
 		_settings_game.vehicle.adjacent_crossings = false;
-=======
-	/* Use current order time to approximate last loading time */
-	if (IsSavegameVersionBefore(SLV_LAST_LOADING_TICK)) {
-		for (Vehicle *v : Vehicle::Iterate()) {
-			v->last_loading_tick = std::max(_tick_counter, static_cast<uint64>(v->current_order_time)) - v->current_order_time;
-		}
->>>>>>> c4e655b1
 	}
 
 	/* Compute station catchment areas. This is needed here in case UpdateStationAcceptance is called below. */
