--- conflicted
+++ resolved
@@ -1306,7 +1306,6 @@
 
 	/* Railtype moved from m3 to m8 in version SLV_EXTEND_RAILTYPES. */
 	if (IsSavegameVersionBefore(SLV_EXTEND_RAILTYPES)) {
-<<<<<<< HEAD
 		const bool has_extra_bit = SlXvIsFeaturePresent(XSLFI_MORE_RAIL_TYPES, 1, 1);
 		auto update_railtype = [&](TileIndex t) {
 			uint rt = GB(_m[t].m3, 0, 4);
@@ -1317,41 +1316,23 @@
 			switch (GetTileType(t)) {
 				case MP_RAILWAY:
 					update_railtype(t);
-=======
-		for (TileIndex t = 0; t < map_size; t++) {
-			switch (GetTileType(t)) {
-				case MP_RAILWAY:
-					SetRailType(t, (RailType)GB(_m[t].m3, 0, 4));
->>>>>>> 21edf67f
 					break;
 
 				case MP_ROAD:
 					if (IsLevelCrossing(t)) {
-<<<<<<< HEAD
 						update_railtype(t);
-=======
-						SetRailType(t, (RailType)GB(_m[t].m3, 0, 4));
->>>>>>> 21edf67f
 					}
 					break;
 
 				case MP_STATION:
 					if (HasStationRail(t)) {
-<<<<<<< HEAD
 						update_railtype(t);
-=======
-						SetRailType(t, (RailType)GB(_m[t].m3, 0, 4));
->>>>>>> 21edf67f
 					}
 					break;
 
 				case MP_TUNNELBRIDGE:
 					if (GetTunnelBridgeTransportType(t) == TRANSPORT_RAIL) {
-<<<<<<< HEAD
 						update_railtype(t);
-=======
-						SetRailType(t, (RailType)GB(_m[t].m3, 0, 4));
->>>>>>> 21edf67f
 					}
 					break;
 
@@ -1442,7 +1423,6 @@
 		}
 	}
 
-<<<<<<< HEAD
 	if (SlXvIsFeatureMissing(XSLFI_DUAL_RAIL_TYPES)) {
 		/* Introduced dual rail types. */
 		for (TileIndex t = 0; t < map_size; t++) {
@@ -1475,8 +1455,6 @@
 		}
 	}
 
-=======
->>>>>>> 21edf67f
 	/* Elrails got added in rev 24 */
 	if (IsSavegameVersionBefore(SLV_24)) {
 		RailType min_rail = RAILTYPE_ELECTRIC;
