--- conflicted
+++ resolved
@@ -538,7 +538,6 @@
 		InvalidateWindowData(WC_MAIN_TOOLBAR, 0, data, true);
 	}
 
-<<<<<<< HEAD
 	virtual void OnMouseOver(Point pt, int widget) override
 	{
 		if (pt.x != -1 && _game_mode != GM_MENU && IsViewportMouseHoverActive()) {
@@ -565,6 +564,7 @@
 	Hotkey(WKC_BACKQUOTE, "console", GHK_CONSOLE),
 	Hotkey('B' | WKC_CTRL, "bounding_boxes", GHK_BOUNDING_BOXES),
 	Hotkey('I' | WKC_CTRL, "dirty_blocks", GHK_DIRTY_BLOCKS),
+	Hotkey((uint16)0,      "widget_outlines", GHK_WIDGET_OUTLINES),
 	Hotkey('C', "center", GHK_CENTER),
 	Hotkey('Z', "center_zoom", GHK_CENTER_ZOOM),
 	Hotkey(WKC_ESC, "reset_object_to_place", GHK_RESET_OBJECT_TO_PLACE),
@@ -572,22 +572,6 @@
 	Hotkey(WKC_DELETE | WKC_SHIFT, "delete_all_windows", GHK_DELETE_NONVITAL_WINDOWS),
 	Hotkey(WKC_DELETE | WKC_CTRL, "delete_all_messages", GHK_DELETE_ALL_MESSAGES),
 	Hotkey('R' | WKC_CTRL, "refresh_screen", GHK_REFRESH_SCREEN),
-=======
-	static inline HotkeyList hotkeys{"global", {
-		Hotkey({'Q' | WKC_CTRL, 'Q' | WKC_META}, "quit", GHK_QUIT),
-		Hotkey({'W' | WKC_CTRL, 'W' | WKC_META}, "abandon", GHK_ABANDON),
-		Hotkey(WKC_BACKQUOTE, "console", GHK_CONSOLE),
-		Hotkey('B' | WKC_CTRL, "bounding_boxes", GHK_BOUNDING_BOXES),
-		Hotkey('I' | WKC_CTRL, "dirty_blocks", GHK_DIRTY_BLOCKS),
-		Hotkey('O' | WKC_CTRL, "widget_outlines", GHK_WIDGET_OUTLINES),
-		Hotkey('C', "center", GHK_CENTER),
-		Hotkey('Z', "center_zoom", GHK_CENTER_ZOOM),
-		Hotkey(WKC_ESC, "reset_object_to_place", GHK_RESET_OBJECT_TO_PLACE),
-		Hotkey(WKC_DELETE, "delete_windows", GHK_DELETE_WINDOWS),
-		Hotkey(WKC_DELETE | WKC_SHIFT, "delete_all_windows", GHK_DELETE_NONVITAL_WINDOWS),
-		Hotkey(WKC_DELETE | WKC_CTRL, "delete_all_messages", GHK_DELETE_ALL_MESSAGES),
-		Hotkey('R' | WKC_CTRL, "refresh_screen", GHK_REFRESH_SCREEN),
->>>>>>> 2d3fef31
 #if defined(_DEBUG)
 	Hotkey('0' | WKC_ALT, "crash_game", GHK_CRASH),
 	Hotkey('1' | WKC_ALT, "money", GHK_MONEY),
