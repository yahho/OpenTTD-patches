--- conflicted
+++ resolved
@@ -92,14 +92,8 @@
 	/* Internal variables */
 	TileIndex start_tile;
 	TileIndex end_tile;
-<<<<<<< HEAD
 	uint32 type;
 	GUIBridgeList *bridges;
-=======
-	TransportType transport_type;
-	byte road_rail_type;
-	GUIBridgeList bridges;
->>>>>>> 91e140c7
 	int bridgetext_offset; ///< Horizontal offset of the text describing the bridge properties in #WID_BBS_BRIDGE_LIST relative to the left edge.
 	Scrollbar *vscroll;
 
@@ -121,7 +115,6 @@
 		return a.spec->speed < b.spec->speed;
 	}
 
-<<<<<<< HEAD
 	inline TransportType GetTransportType() const
 	{
 		return (TransportType)(this->type >> 15);
@@ -136,26 +129,15 @@
 		}
 		DoCommandP(this->end_tile, this->start_tile, this->type | this->bridges->at(i).index,
 					CMD_BUILD_BRIDGE | CMD_MSG(STR_ERROR_CAN_T_BUILD_BRIDGE_HERE), CcBuildBridge);
-=======
-	void BuildBridge(BridgeType type)
-	{
-		switch (this->transport_type) {
-			case TRANSPORT_RAIL: _last_railbridge_type = type; break;
-			case TRANSPORT_ROAD: _last_roadbridge_type = type; break;
-			default: break;
-		}
-		Command<CMD_BUILD_BRIDGE>::Post(STR_ERROR_CAN_T_BUILD_BRIDGE_HERE, CcBuildBridge,
-					this->end_tile, this->start_tile, this->transport_type, type, this->road_rail_type);
->>>>>>> 91e140c7
 	}
 
 	/** Sort the builable bridges */
 	void SortBridgeList()
 	{
-		this->bridges.Sort();
+		this->bridges->Sort();
 
 		/* Display the current sort variant */
-		this->GetWidget<NWidgetCore>(WID_BBS_DROPDOWN_CRITERIA)->widget_data = this->sorter_names[this->bridges.SortType()];
+		this->GetWidget<NWidgetCore>(WID_BBS_DROPDOWN_CRITERIA)->widget_data = this->sorter_names[this->bridges->SortType()];
 
 		/* Set the modified widgets dirty */
 		this->SetWidgetDirty(WID_BBS_DROPDOWN_CRITERIA);
@@ -180,20 +162,11 @@
 	}
 
 public:
-<<<<<<< HEAD
 	BuildBridgeWindow(WindowDesc *desc, TileIndex start, TileIndex end, uint32 br_type, GUIBridgeList *bl) : Window(desc),
 		start_tile(start),
 		end_tile(end),
 		type(br_type),
 		bridges(bl)
-=======
-	BuildBridgeWindow(WindowDesc *desc, TileIndex start, TileIndex end, TransportType transport_type, byte road_rail_type, GUIBridgeList &&bl) : Window(desc),
-		start_tile(start),
-		end_tile(end),
-		transport_type(transport_type),
-		road_rail_type(road_rail_type),
-		bridges(std::move(bl))
->>>>>>> 91e140c7
 	{
 		this->CreateNestedTree();
 		this->vscroll = this->GetScrollbar(WID_BBS_SCROLLBAR);
@@ -201,25 +174,20 @@
 		this->GetWidget<NWidgetCore>(WID_BBS_CAPTION)->widget_data = (GB(this->type, 15, 2) == TRANSPORT_ROAD) ? STR_SELECT_ROAD_BRIDGE_CAPTION : STR_SELECT_RAIL_BRIDGE_CAPTION;
 		this->FinishInitNested(GB(br_type, 15, 2)); // Initializes 'this->bridgetext_offset'.
 
-<<<<<<< HEAD
 		this->parent = FindWindowById(WC_BUILD_TOOLBAR, GB(this->type, 15, 2));
 		this->bridges->SetListing(this->last_sorting);
 		this->bridges->SetSortFuncs(this->sorter_funcs);
 		this->bridges->NeedResort();
-=======
-		this->parent = FindWindowById(WC_BUILD_TOOLBAR, transport_type);
-		this->bridges.SetListing(this->last_sorting);
-		this->bridges.SetSortFuncs(this->sorter_funcs);
-		this->bridges.NeedResort();
->>>>>>> 91e140c7
 		this->SortBridgeList();
 
-		this->vscroll->SetCount(this->bridges.size());
+		this->vscroll->SetCount(bl->size());
 	}
 
 	~BuildBridgeWindow()
 	{
-		this->last_sorting = this->bridges.GetListing();
+		this->last_sorting = this->bridges->GetListing();
+
+		delete bridges;
 	}
 
 	void UpdateWidgetSize(int widget, Dimension *size, const Dimension &padding, Dimension *fill, Dimension *resize) override
@@ -245,7 +213,7 @@
 			case WID_BBS_BRIDGE_LIST: {
 				Dimension sprite_dim = {0, 0}; // Biggest bridge sprite dimension
 				Dimension text_dim   = {0, 0}; // Biggest text dimension
-				for (const BuildBridgeData &bridge_data : this->bridges) {
+				for (const BuildBridgeData &bridge_data : *this->bridges) {
 					sprite_dim = maxdim(sprite_dim, GetSpriteSize(bridge_data.spec->sprite));
 					text_dim = maxdim(text_dim, GetStringBoundingBox(GetBridgeSelectString(bridge_data)));
 				}
@@ -275,13 +243,13 @@
 	{
 		switch (widget) {
 			case WID_BBS_DROPDOWN_ORDER:
-				this->DrawSortButtonState(widget, this->bridges.IsDescSortOrder() ? SBS_DOWN : SBS_UP);
+				this->DrawSortButtonState(widget, this->bridges->IsDescSortOrder() ? SBS_DOWN : SBS_UP);
 				break;
 
 			case WID_BBS_BRIDGE_LIST: {
 				Rect tr = r.WithHeight(this->resize.step_height).Shrink(WidgetDimensions::scaled.matrix);
-				for (int i = this->vscroll->GetPosition(); this->vscroll->IsVisible(i) && i < (int)this->bridges.size(); i++) {
-					const BuildBridgeData &bridge_data = this->bridges.at(i);
+				for (int i = this->vscroll->GetPosition(); this->vscroll->IsVisible(i) && i < (int)this->bridges->size(); i++) {
+					const BuildBridgeData &bridge_data = this->bridges->at(i);
 					const BridgeSpec *b = bridge_data.spec;
 					DrawSprite(b->sprite, b->pal, tr.left, tr.bottom - GetSpriteSize(b->sprite).height);
 					DrawStringMultiLine(tr.Indent(this->bridgetext_offset, false), GetBridgeSelectString(bridge_data));
@@ -295,15 +263,10 @@
 	EventState OnKeyPress(WChar key, uint16 keycode) override
 	{
 		const uint8 i = keycode - '1';
-		if (i < 9 && i < this->bridges.size()) {
+		if (i < 9 && i < this->bridges->size()) {
 			/* Build the requested bridge */
-<<<<<<< HEAD
 			this->BuildBridge(i);
 			delete this;
-=======
-			this->BuildBridge(this->bridges[i].index);
-			this->Close();
->>>>>>> 91e140c7
 			return ES_HANDLED;
 		}
 		return ES_NOT_HANDLED;
@@ -314,36 +277,29 @@
 		switch (widget) {
 			default: break;
 			case WID_BBS_BRIDGE_LIST: {
-<<<<<<< HEAD
-				uint i = this->vscroll->GetScrolledRowFromWidget(pt.y, this, WID_BBS_BRIDGE_LIST);
-				if (i < this->bridges->size()) {
-					this->BuildBridge(i);
+				auto it = this->vscroll->GetScrolledItemFromWidget(*this->bridges, pt.y, this, WID_BBS_BRIDGE_LIST);
+				if (it != this->bridges->end()) {
+					this->BuildBridge(it - this->bridges->begin());
 					delete this;
-=======
-				auto it = this->vscroll->GetScrolledItemFromWidget(this->bridges, pt.y, this, WID_BBS_BRIDGE_LIST);
-				if (it != this->bridges.end()) {
-					this->BuildBridge(it->index);
-					this->Close();
->>>>>>> 91e140c7
 				}
 				break;
 			}
 
 			case WID_BBS_DROPDOWN_ORDER:
-				this->bridges.ToggleSortOrder();
+				this->bridges->ToggleSortOrder();
 				this->SetDirty();
 				break;
 
 			case WID_BBS_DROPDOWN_CRITERIA:
-				ShowDropDownMenu(this, this->sorter_names, this->bridges.SortType(), WID_BBS_DROPDOWN_CRITERIA, 0, 0);
+				ShowDropDownMenu(this, this->sorter_names, this->bridges->SortType(), WID_BBS_DROPDOWN_CRITERIA, 0, 0);
 				break;
 		}
 	}
 
 	void OnDropdownSelect(int widget, int index) override
 	{
-		if (widget == WID_BBS_DROPDOWN_CRITERIA && this->bridges.SortType() != index) {
-			this->bridges.SetSortType(index);
+		if (widget == WID_BBS_DROPDOWN_CRITERIA && this->bridges->SortType() != index) {
+			this->bridges->SetSortType(index);
 
 			this->SortBridgeList();
 		}
@@ -456,13 +412,15 @@
 
 	const bool query_per_bridge_type = ret.Failed() && (ret.GetErrorMessage() == STR_ERROR_BRIDGE_TOO_LOW_FOR_STATION || ret.GetErrorMessage() == STR_ERROR_BRIDGE_PILLARS_OBSTRUCT_STATION);
 
-	GUIBridgeList bl;
+	GUIBridgeList *bl = nullptr;
 	if (ret.Failed()) {
 		errmsg = ret.GetErrorMessage();
 	}
 	if (ret.Succeeded() || query_per_bridge_type) {
 		/* check which bridges can be built */
 		const uint tot_bridgedata_len = CalcBridgeLenCostFactor(bridge_len + 2);
+
+		bl = new GUIBridgeList();
 
 		Money infra_cost = 0;
 		switch (transport_type) {
@@ -498,7 +456,7 @@
 				/* Re-check bridge building possibility is initial bridge builindg query indicated a bridge type dependent failure */
 				if (query_per_bridge_type && DoCommand(end, start, type | brd_type, CommandFlagsToDCFlags(GetCommandFlags(CMD_BUILD_BRIDGE)) | DC_QUERY_COST, CMD_BUILD_BRIDGE).Failed()) continue;
 				/* bridge is accepted, add to list */
-				BuildBridgeData &item = bl.emplace_back();
+				BuildBridgeData &item = bl->emplace_back();
 				item.index = brd_type;
 				item.spec = GetBridgeSpec(brd_type);
 				/* Add to terraforming & bulldozing costs the cost of the
@@ -513,14 +471,10 @@
 		if (!any_available && type_errmsg != INVALID_STRING_ID) errmsg = type_errmsg;
 	}
 
-<<<<<<< HEAD
 	if (bl != nullptr && bl->size() != 0) {
 		new BuildBridgeWindow(&_build_bridge_desc, start, end, type, bl);
-=======
-	if (!bl.empty()) {
-		new BuildBridgeWindow(&_build_bridge_desc, start, end, transport_type, road_rail_type, std::move(bl));
->>>>>>> 91e140c7
 	} else {
+		delete bl;
 		ShowErrorMessage(STR_ERROR_CAN_T_BUILD_BRIDGE_HERE, errmsg, WL_INFO, TileX(end) * TILE_SIZE, TileY(end) * TILE_SIZE);
 	}
 }