/*
 * This file is part of OpenTTD.
 * OpenTTD is free software; you can redistribute it and/or modify it under the terms of the GNU General Public License as published by the Free Software Foundation, version 2.
 * OpenTTD is distributed in the hope that it will be useful, but WITHOUT ANY WARRANTY; without even the implied warranty of MERCHANTABILITY or FITNESS FOR A PARTICULAR PURPOSE.
 * See the GNU General Public License for more details. You should have received a copy of the GNU General Public License along with OpenTTD. If not, see <http://www.gnu.org/licenses/>.
 */

/** @file stdafx.h Definition of base types and functions in a cross-platform compatible way. */

#ifndef STDAFX_H
#define STDAFX_H

#if defined(_WIN32)
	/* MinGW defaults to Windows 7 if none of these are set, and they must be set before any MinGW header is included */
#	define NTDDI_VERSION NTDDI_WINXP // Windows XP
#	define _WIN32_WINNT 0x501        // Windows XP
#	define _WIN32_WINDOWS 0x501      // Windows XP
#	define WINVER 0x0501             // Windows XP
#	define _WIN32_IE_ 0x0600         // 6.0 (XP+)
#endif

#ifdef _MSC_VER
	/* Stop Microsoft (and clang-cl) compilers from complaining about potentially-unsafe/potentially-non-standard functions */
#	define _CRT_SECURE_NO_DEPRECATE
#	define _CRT_SECURE_NO_WARNINGS
#	define _CRT_NONSTDC_NO_WARNINGS
#endif

#if defined(__APPLE__)
#	include "os/macosx/osx_stdafx.h"
#endif /* __APPLE__ */

#if defined(__HAIKU__)
#	include <SupportDefs.h>
#	include <unistd.h>
#	define _DEFAULT_SOURCE
#	define _GNU_SOURCE
#endif

/* It seems that we need to include stdint.h before anything else
 * We need INT64_MAX, which for most systems comes from stdint.h. However, MSVC
 * does not have stdint.h.
 * For OSX the inclusion is already done in osx_stdafx.h. */
#if !defined(__APPLE__) && (!defined(_MSC_VER) || _MSC_VER >= 1600)
#	if !defined(SUNOS)
#		define __STDC_LIMIT_MACROS
#		define __STDC_FORMAT_MACROS
#		include <stdint.h>
#	endif
#endif

#include <algorithm>
#include <cstdio>
#include <cstdint>
#include <cstddef>
#include <cstring>
#include <cstdlib>
#include <climits>
#include <cassert>
#include <memory>
#include <string>
#include <inttypes.h>

#if defined(UNIX) || defined(__MINGW32__)
#	include <sys/types.h>
#endif

<<<<<<< HEAD
#if defined(__OS2__)
#	include <types.h>
#	define strcasecmp stricmp
#endif

#if defined(SUNOS) || defined(HPUX) || defined(__CYGWIN__)
#	include <alloca.h>
#endif

=======
>>>>>>> 908be596
/* Stuff for GCC */
#if defined(__GNUC__) || (defined(__clang__) && !defined(_MSC_VER))
#	define NORETURN __attribute__ ((noreturn))
#	define CDECL
#	define __int64 long long
	/* Warn about functions using 'printf' format syntax. First argument determines which parameter
	 * is the format string, second argument is start of values passed to printf. */
#	if defined(__MINGW32__) && defined(__USE_MINGW_ANSI_STDIO)
#		define WARN_FORMAT(string, args) __attribute__ ((format (__MINGW_PRINTF_FORMAT, string, args)))
#	else
#		define WARN_FORMAT(string, args) __attribute__ ((format (printf, string, args)))
#	endif
	#define WARN_TIME_FORMAT(string) __attribute__ ((format (strftime, string, 0)))
	#define FINAL final

	/* Use fallthrough attribute where supported */
#	if __GNUC__ >= 7
#		if __cplusplus > 201402L // C++17
#			define FALLTHROUGH [[fallthrough]]
#		else
#			define FALLTHROUGH __attribute__((fallthrough))
#		endif
#	else
#		define FALLTHROUGH
#	endif
#endif /* __GNUC__ || __clang__ */

#if __GNUC__ > 11 || (__GNUC__ == 11 && __GNUC_MINOR__ >= 1)
#      define NOACCESS(args) __attribute__ ((access (none, args)))
#else
#      define NOACCESS(args)
#endif

/* [[nodiscard]] on constructors doesn't work in GCC older than 10.1. */
#if __GNUC__ < 10 || (__GNUC__ == 10 && __GNUC_MINOR__ < 1)
#      define NODISCARD
#else
#      define NODISCARD [[nodiscard]]
#endif

#if defined(__WATCOMC__)
#	define NORETURN
#	define CDECL
#	define WARN_FORMAT(string, args)
#	define WARN_TIME_FORMAT(string)
#	define FINAL
#	define FALLTHROUGH
#	include <malloc.h>
#endif /* __WATCOMC__ */

#if defined(__MINGW32__)
#	include <malloc.h> // alloca()
#endif

#if defined(_WIN32)
#	define WIN32_LEAN_AND_MEAN     // Exclude rarely-used stuff from Windows headers
#endif

/* Stuff for MSVC */
#if defined(_MSC_VER)
#	pragma once
#	define NOMINMAX                // Disable min/max macros in windows.h.

#	pragma warning(disable: 4244)  // 'conversion' conversion from 'type1' to 'type2', possible loss of data
#	pragma warning(disable: 4761)  // integral size mismatch in argument : conversion supplied
#	pragma warning(disable: 4200)  // nonstandard extension used : zero-sized array in struct/union
#	pragma warning(disable: 4355)  // 'this' : used in base member initializer list

#	if (_MSC_VER < 1400)                   // MSVC 2005 safety checks
#		error "Only MSVC 2005 or higher are supported. MSVC 2003 and earlier are not! Upgrade your compiler."
#	endif /* (_MSC_VER < 1400) */
#	pragma warning(disable: 4291)   // no matching operator delete found; memory will not be freed if initialization throws an exception (reason: our overloaded functions never throw an exception)
#	pragma warning(disable: 4996)   // 'function': was declared deprecated
#	pragma warning(disable: 6308)   // code analyzer: 'realloc' might return null pointer: assigning null pointer to 't_ptr', which is passed as an argument to 'realloc', will cause the original memory block to be leaked
#	pragma warning(disable: 6011)   // code analyzer: Dereferencing NULL pointer 'pfGetAddrInfo': Lines: 995, 996, 998, 999, 1001
#	pragma warning(disable: 6326)   // code analyzer: potential comparison of a constant with another constant
#	pragma warning(disable: 6031)   // code analyzer: Return value ignored: 'ReadFile'
#	pragma warning(disable: 6255)   // code analyzer: _alloca indicates failure by raising a stack overflow exception. Consider using _malloca instead
#	pragma warning(disable: 6246)   // code analyzer: Local declaration of 'statspec' hides declaration of the same name in outer scope. For additional information, see previous declaration at ...

#	if (_MSC_VER == 1500)           // Addresses item #13 on http://blogs.msdn.com/b/vcblog/archive/2008/08/11/tr1-fixes-in-vc9-sp1.aspx, for Visual Studio 2008
#		define _DO_NOT_DECLARE_INTERLOCKED_INTRINSICS_IN_MEMORY
#		include <intrin.h>
#	endif

#	include <malloc.h> // alloca()
#	define NORETURN __declspec(noreturn)
#	if (_MSC_VER < 1900)
#		define inline __forceinline
#	endif

#	define CDECL _cdecl
#	define WARN_FORMAT(string, args)
#	define WARN_TIME_FORMAT(string)
#	define FINAL final

	/* fallthrough attribute, VS 2017 */
#	if (_MSC_VER >= 1910) || defined(__clang__)
#		define FALLTHROUGH [[fallthrough]]
#	else
#		define FALLTHROUGH
#	endif

#	if defined(_WIN32) && !defined(_WIN64)
#		if !defined(_W64)
#			define _W64
#		endif

		typedef _W64 int INT_PTR, *PINT_PTR;
		typedef _W64 unsigned int UINT_PTR, *PUINT_PTR;
#	endif /* _WIN32 && !_WIN64 */

#	if defined(_WIN64)
#		define fseek _fseeki64
#	endif /* _WIN64 */

	/* zlib from vcpkg use cdecl calling convention without enforcing it in the headers */
#	if defined(WITH_ZLIB)
#		if !defined(ZEXPORT)
#			define ZEXPORT CDECL
#		endif
#	endif

	/* freetype from vcpkg use cdecl calling convention without enforcing it in the headers */
#	if defined(WITH_FREETYPE)
#		if !defined(FT_EXPORT)
#			define FT_EXPORT( x )  extern "C"  x CDECL
#		endif
#	endif

	/* liblzma from vcpkg (before 5.2.4-2) used to patch lzma.h to define LZMA_API_STATIC for static builds */
#	if defined(WITH_LIBLZMA)
#		if !defined(LZMA_API_STATIC)
#			define LZMA_API_STATIC
#		endif
#	endif

	/* MSVC doesn't have these :( */
#	define S_ISDIR(mode) (mode & S_IFDIR)
#	define S_ISREG(mode) (mode & S_IFREG)

#endif /* defined(_MSC_VER) */

#if !defined(STRGEN) && !defined(SETTINGSGEN)
#	if defined(_WIN32)
		char *getcwd(char *buf, size_t size);
#		include <io.h>
#		include <tchar.h>

#		define fopen(file, mode) _wfopen(OTTD2FS(file).c_str(), _T(mode))
#		define unlink(file) _wunlink(OTTD2FS(file).c_str())

		std::string FS2OTTD(const std::wstring &name);
		std::wstring OTTD2FS(const std::string &name);
#	elif defined(WITH_ICONV)
#		define fopen(file, mode) fopen(OTTD2FS(file).c_str(), mode)
		std::string FS2OTTD(const std::string &name);
		std::string OTTD2FS(const std::string &name);
#	else
		// no override of fopen() since no transformation is required of the filename
		template <typename T> std::string FS2OTTD(T name) { return name; }
		template <typename T> std::string OTTD2FS(T name) { return name; }
#	endif /* _WIN32 or WITH_ICONV */
#endif /* STRGEN || SETTINGSGEN */

#if defined(_WIN32) || defined(__OS2__) && !defined(__INNOTEK_LIBC__)
#	define PATHSEP "\\"
#	define PATHSEPCHAR '\\'
#else
#	define PATHSEP "/"
#	define PATHSEPCHAR '/'
#endif

#if defined(_MSC_VER) || defined(__WATCOMC__)
#	define PACK_N(type_dec, n) __pragma(pack(push, n)) type_dec; __pragma(pack(pop))
#elif defined(__MINGW32__)
#	define PRAGMA(x) _Pragma(#x)
#	define PACK_N(type_dec, n) PRAGMA(pack(push, n)) type_dec; PRAGMA(pack(pop))
#else
#	define PACK_N(type_dec, n) type_dec __attribute__((__packed__, aligned(n)))
#endif
#define PACK(type_dec) PACK_N(type_dec, 1)

/* MSVCRT of course has to have a different syntax for long long *sigh* */
#if defined(_MSC_VER) || (defined(__MINGW32__) && !defined(__USE_MINGW_ANSI_STDIO))
#   define OTTD_PRINTF64 "%I64d"
#   define OTTD_PRINTF64U "%I64u"
#   define OTTD_PRINTFHEX64_SUFFIX "I64X"
#   define PRINTF_SIZE "%Iu"
#   define PRINTF_SIZEX "%IX"
#   define PRINTF_SIZEX_SUFFIX "IX"
#else
#if defined(PRId64)
#   define OTTD_PRINTF64 "%" PRId64
#else
#   define OTTD_PRINTF64 "%lld"
#endif
#if defined(PRIu64)
#   define OTTD_PRINTF64U "%" PRIu64
#else
#   define OTTD_PRINTF64U "%llu"
#endif
#if defined(PRIX64)
#   define OTTD_PRINTFHEX64_SUFFIX PRIX64
#else
#   define OTTD_PRINTFHEX64_SUFFIX "llX"
#endif
#   define PRINTF_SIZE "%zu"
#   define PRINTF_SIZEX "%zX"
#   define PRINTF_SIZEX_SUFFIX "zX"
#endif
#define OTTD_PRINTFHEX64 "%" OTTD_PRINTFHEX64_SUFFIX
#define OTTD_PRINTFHEX64PAD "%016" OTTD_PRINTFHEX64_SUFFIX

/*
 * When making a (pure) debug build, the compiler will by default disable
 * inlining of functions. This has a detremental effect on the performance of
 * debug builds, especially when more and more trivial (wrapper) functions get
 * added to the code base.
 * Take for example the savegame called "Wentbourne", when running this game
 * for 100 ticks with the null video driver a number of fairly trivial
 * functions show up on top. The most common one is the implicit conversion
 * operator of TileIndex to unsigned int, which takes up over 5% of the total
 * run time and functionally does absolutely nothing. The remaining functions
 * for the top 5 are GB, GetTileType, Map::Size and IsTileType to a total of
 * about 12.5% of the game's total run time.
 * It is possible to still force inlining in the most commonly used compilers,
 * but that is at the cost of some problems with debugging due to the forced
 * inlining. However, the performance benefit can be enormous; when forcing
 * inlining for the previously mentioned top 5, the debug build ran about 15%
 * quicker.
 * The following debug_inline annotation may be added to functions comply
 * with the following preconditions:
 *  1: the function takes more than 0.5% of a profiled debug runtime
 *  2: the function does not modify the game state
 *  3: the function does not contain selection or iteration statements,
 *     i.e. no if, switch, for, do, while, etcetera.
 *  4: the function is one line of code, excluding assertions.
 *  5: the function is defined in a header file.
 * The debug_inline annotation must be placed in front of the function, i.e.
 * before the optional static or constexpr modifier.
 */
#if !defined(_DEBUG) || defined(NO_DEBUG_INLINE)
/*
 * Do not force inlining when not in debug. This way we do not work against
 * any carefully designed compiler optimizations.
 */
#define debug_inline inline
#elif defined(__clang__) || defined(__GNUC__)
#define debug_inline [[gnu::always_inline]] inline
#else
/*
 * MSVC explicitly disables inlining, even forced inlining, in debug builds
 * so __forceinline makes no difference compared to inline. Other unknown
 * compilers can also just fallback to a normal inline.
 */
#define debug_inline inline
#endif

typedef uint8_t byte;

/* This is already defined in unix, but not in QNX Neutrino (6.x) or Cygwin. */
#if (!defined(UNIX) && !defined(__HAIKU__)) || defined(__QNXNTO__) || defined(__CYGWIN__)
	typedef unsigned int uint;
#endif

typedef uint8_t  uint8;
typedef  int8_t   int8;
typedef uint16_t uint16;
typedef  int16_t  int16;
typedef uint32_t uint32;
typedef  int32_t  int32;
typedef uint64_t uint64;
typedef  int64_t  int64;

#if !defined(WITH_PERSONAL_DIR)
#	define PERSONAL_DIR ""
#endif

/* Define the the platforms that use XDG */
#if defined(WITH_PERSONAL_DIR) && defined(UNIX) && !defined(__APPLE__) && !defined(__EMSCRIPTEN__)
#	define USE_XDG
#endif

/* Check if the types have the bitsizes like we are using them */
static_assert(sizeof(uint64) == 8);
static_assert(sizeof(uint32) == 4);
static_assert(sizeof(uint16) == 2);
static_assert(sizeof(uint8)  == 1);
static_assert(SIZE_MAX >= UINT32_MAX);

#ifndef M_PI_2
#define M_PI_2 1.57079632679489661923
#define M_PI   3.14159265358979323846
#endif /* M_PI_2 */

/**
 * Return the length of an fixed size array.
 * Unlike sizeof this function returns the number of elements
 * of the given type.
 *
 * @param x The pointer to the first element of the array
 * @return The number of elements
 */
#define lengthof(x) (sizeof(x) / sizeof(x[0]))

/**
 * Get the end element of an fixed size array.
 *
 * @param x The pointer to the first element of the array
 * @return The pointer past to the last element of the array
 */
#define endof(x) (&x[lengthof(x)])

/**
 * Get the last element of an fixed size array.
 *
 * @param x The pointer to the first element of the array
 * @return The pointer to the last element of the array
 */
#define lastof(x) (&x[lengthof(x) - 1])

#define cpp_offsetof(s, m)   (((size_t)&reinterpret_cast<const volatile char&>((((s*)(char*)8)->m))) - 8)
#if !defined(offsetof)
#	define offsetof(s, m) cpp_offsetof(s, m)
#endif /* offsetof */

/**
 * Gets the size of a variable within a class.
 * @param base     The class the variable is in.
 * @param variable The variable to get the size of.
 * @return the size of the variable
 */
#define cpp_sizeof(base, variable) (sizeof(((base*)8)->variable))

/**
 * Gets the length of an array variable within a class.
 * @param base     The class the variable is in.
 * @param variable The array variable to get the size of.
 * @return the length of the array
 */
#define cpp_lengthof(base, variable) (cpp_sizeof(base, variable) / cpp_sizeof(base, variable[0]))


/* take care of some name clashes on MacOS */
#if defined(__APPLE__)
#	define GetString OTTD_GetString
#	define DrawString OTTD_DrawString
#	define CloseConnection OTTD_CloseConnection
#endif /* __APPLE__ */

#if defined(__GNUC__) || defined(__clang__)
#	define likely(x)     __builtin_expect(!!(x), 1)
#	define unlikely(x)   __builtin_expect(!!(x), 0)
#	define GNU_TARGET(x) [[gnu::target(x)]]
#else
#	define likely(x)     (x)
#	define unlikely(x)   (x)
#	define GNU_TARGET(x)
#endif /* __GNUC__ || __clang__ */

#if defined(__GNUC__) || defined(__clang__)
__attribute__((aligned(1))) typedef uint16 unaligned_uint16;
__attribute__((aligned(1))) typedef uint32 unaligned_uint32;
__attribute__((aligned(1))) typedef uint64 unaligned_uint64;
#else
typedef uint16 unaligned_uint16;
typedef uint32 unaligned_uint32;
typedef uint64 unaligned_uint64;
#endif /* __GNUC__ || __clang__ */

/* For the FMT library we only want to use the headers, not link to some library. */
#define FMT_HEADER_ONLY

void NORETURN CDECL usererror(const char *str, ...) WARN_FORMAT(1, 2);
void NORETURN CDECL error(const char *str, ...) WARN_FORMAT(1, 2);
void NORETURN CDECL assert_msg_error(int line, const char *file, const char *expr, const char *extra, const char *str, ...) WARN_FORMAT(5, 6);
const char *assert_tile_info(uint32 tile);
#define NOT_REACHED() error("NOT_REACHED triggered at line %i of %s", __LINE__, __FILE__)

/* For non-debug builds with assertions enabled use the special assertion handler. */
#if defined(NDEBUG) && defined(WITH_ASSERT)
#	undef assert
#	define assert(expression) if (unlikely(!(expression))) error("Assertion failed at line %i of %s: %s", __LINE__, __FILE__, #expression);
#endif

/* Asserts are enabled if NDEBUG isn't defined or WITH_ASSERT is defined. */
#if !defined(NDEBUG) || defined(WITH_ASSERT)
#	define assert_msg(expression, ...) if (unlikely(!(expression))) assert_msg_error(__LINE__, __FILE__, #expression, nullptr, __VA_ARGS__);
#	define assert_msg_tile(expression, tile, ...) if (unlikely(!(expression))) assert_msg_error(__LINE__, __FILE__, #expression, assert_tile_info(tile), __VA_ARGS__);
#	define assert_tile(expression, tile) if (unlikely(!(expression))) error("Assertion failed at line %i of %s: %s\n\t%s", __LINE__, __FILE__, #expression, assert_tile_info(tile));
#else
#	define assert_msg(expression, ...)
#	define assert_msg_tile(expression, tile, ...)
#	define assert_tile(expression, tile)
#endif
#if (!defined(NDEBUG) || defined(WITH_ASSERT)) && !defined(FEWER_ASSERTS)
#	define WITH_FULL_ASSERTS
#	define dbg_assert(expression) assert(expression)
#	define dbg_assert_msg(expression, ...) assert_msg(expression, __VA_ARGS__)
#	define dbg_assert_msg_tile(expression, tile, ...) assert_msg_tile(expression, tile, __VA_ARGS__)
#	define dbg_assert_tile(expression, tile) assert_tile(expression, tile)
#else
#	define dbg_assert(expression)
#	define dbg_assert_msg(expression, ...)
#	define dbg_assert_msg_tile(expression, tile, ...)
#	define dbg_assert_tile(expression, tile)
#endif

#if defined(MAX_PATH)
	/* It's already defined, no need to override */
#elif defined(PATH_MAX) && PATH_MAX > 0
	/* Use the value from PATH_MAX, if it exists */
#	define MAX_PATH PATH_MAX
#else
	/* If all else fails, hardcode something :( */
#	define MAX_PATH 260
#endif

/**
 * Version of the standard free that accepts const pointers.
 * @param ptr The data to free.
 */
static inline void free(const void *ptr)
{
	free(const_cast<void *>(ptr));
}

/**
 * The largest value that can be entered in a variable
 * @param type the type of the variable
 */
#define MAX_UVALUE(type) ((type)~(type)0)

#if defined(_MSC_VER) && !defined(_DEBUG)
#	define IGNORE_UNINITIALIZED_WARNING_START __pragma(warning(push)) __pragma(warning(disable:4700))
#	define IGNORE_UNINITIALIZED_WARNING_STOP __pragma(warning(pop))
#elif defined(__GNUC__) && !defined(_DEBUG)
#	define HELPER0(x) #x
#	define HELPER1(x) HELPER0(GCC diagnostic ignored x)
#	define HELPER2(y) HELPER1(#y)
#if (__GNUC__ > 4 || (__GNUC__ == 4 && __GNUC_MINOR__ >= 6))
#	define IGNORE_UNINITIALIZED_WARNING_START \
		_Pragma("GCC diagnostic push") \
		_Pragma(HELPER2(-Wuninitialized)) \
		_Pragma(HELPER2(-Wmaybe-uninitialized))
#	define IGNORE_UNINITIALIZED_WARNING_STOP _Pragma("GCC diagnostic pop")
#endif
#endif

#ifndef IGNORE_UNINITIALIZED_WARNING_START
#	define IGNORE_UNINITIALIZED_WARNING_START
#	define IGNORE_UNINITIALIZED_WARNING_STOP
#endif

/**
 * Using _mm_prefetch() with gcc implies the compile flag -msse.
 * This is not the case with __builtin_prefetch() so the latter can be used in normal .cpp files.
 */
#if defined(_MSC_VER) && (defined(_M_IX86) || defined(_M_X64))
	#define INCLUDE_FOR_PREFETCH_NTA <xmmintrin.h>
	#define PREFETCH_NTA(address) _mm_prefetch((const char *) (address), _MM_HINT_NTA);
#elif defined(__GNUC__) || defined(__clang__)
	#define INCLUDE_FOR_PREFETCH_NTA "stdafx.h"
	#define PREFETCH_NTA(address) __builtin_prefetch((const void *) (address), 0, 0);
#else
	#define INCLUDE_FOR_PREFETCH_NTA "stdafx.h"
	#define PREFETCH_NTA(address)
#endif

#if !defined(DISABLE_SCOPE_INFO) && (__cplusplus >= 201103L || defined(__STDCXX_VERSION__) || defined(__GXX_EXPERIMENTAL_CXX0X__) || defined(__GXX_EXPERIMENTAL_CPP0X__))
#define USE_SCOPE_INFO
#endif

#define SINGLE_ARG(...) __VA_ARGS__

#endif /* STDAFX_H */<|MERGE_RESOLUTION|>--- conflicted
+++ resolved
@@ -65,18 +65,10 @@
 #	include <sys/types.h>
 #endif
 
-<<<<<<< HEAD
-#if defined(__OS2__)
-#	include <types.h>
-#	define strcasecmp stricmp
-#endif
-
 #if defined(SUNOS) || defined(HPUX) || defined(__CYGWIN__)
 #	include <alloca.h>
 #endif
 
-=======
->>>>>>> 908be596
 /* Stuff for GCC */
 #if defined(__GNUC__) || (defined(__clang__) && !defined(_MSC_VER))
 #	define NORETURN __attribute__ ((noreturn))
