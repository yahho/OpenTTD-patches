--- conflicted
+++ resolved
@@ -450,12 +450,11 @@
 /* Asserts are enabled if NDEBUG isn't defined or WITH_ASSERT is defined. */
 #if !defined(NDEBUG) || defined(WITH_ASSERT)
 #	undef assert
-<<<<<<< HEAD
-#	define assert(expression) if (unlikely(!(expression))) error("Assertion failed at line %i of %s: %s", __LINE__, __FILE__, #expression);
-#	define assert_msg(expression, ...) if (unlikely(!(expression))) assert_msg_error(__LINE__, __FILE__, #expression, nullptr, __VA_ARGS__);
-#	define assert_msg_tile(expression, tile, ...) if (unlikely(!(expression))) assert_msg_error(__LINE__, __FILE__, #expression, assert_tile_info(tile), __VA_ARGS__);
-#	define assert_tile(expression, tile) if (unlikely(!(expression))) error("Assertion failed at line %i of %s: %s\n\t%s", __LINE__, __FILE__, #expression, assert_tile_info(tile));
-#	define assert_str(expression, str) if (unlikely(!(expression))) assert_str_error(__LINE__, __FILE__, #expression, str);
+#	define assert(expression) do { if (unlikely(!(expression))) error("Assertion failed at line %i of %s: %s", __LINE__, __FILE__, #expression); } while (false)
+#	define assert_msg(expression, ...) do { if (unlikely(!(expression))) assert_msg_error(__LINE__, __FILE__, #expression, nullptr, __VA_ARGS__); } while (false)
+#	define assert_msg_tile(expression, tile, ...) do { if (unlikely(!(expression))) assert_msg_error(__LINE__, __FILE__, #expression, assert_tile_info(tile), __VA_ARGS__); } while (false)
+#	define assert_tile(expression, tile) do { if (unlikely(!(expression))) error("Assertion failed at line %i of %s: %s\n\t%s", __LINE__, __FILE__, #expression, assert_tile_info(tile)); } while (false)
+#	define assert_str(expression, str) do { if (unlikely(!(expression))) assert_str_error(__LINE__, __FILE__, #expression, str); } while (false)
 #else
 #	undef assert
 #	define assert(expression)
@@ -475,9 +474,6 @@
 #	define dbg_assert_msg(expression, ...)
 #	define dbg_assert_msg_tile(expression, tile, ...)
 #	define dbg_assert_tile(expression, tile)
-=======
-#	define assert(expression) do { if (unlikely(!(expression))) AssertFailedError(__LINE__, __FILE__, #expression); } while (false)
->>>>>>> 782cbe95
 #endif
 
 /* Define JSON_ASSERT, which is used by nlohmann-json. Otherwise the header-file
