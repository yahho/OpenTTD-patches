--- conflicted
+++ resolved
@@ -71,7 +71,6 @@
 /* Stuff for GCC */
 #if defined(__GNUC__) || (defined(__clang__) && !defined(_MSC_VER))
 #	define CDECL
-<<<<<<< HEAD
 #	define __int64 long long
 	/* Warn about functions using 'printf' format syntax. First argument determines which parameter
 	 * is the format string, second argument is start of values passed to printf. */
@@ -81,20 +80,6 @@
 #		define WARN_FORMAT(string, args) __attribute__ ((format (printf, string, args)))
 #	endif
 	#define WARN_TIME_FORMAT(string) __attribute__ ((format (strftime, string, 0)))
-	#define FINAL final
-
-	/* Use fallthrough attribute where supported */
-#	if __GNUC__ >= 7
-#		if __cplusplus > 201402L // C++17
-#			define FALLTHROUGH [[fallthrough]]
-#		else
-#			define FALLTHROUGH __attribute__((fallthrough))
-#		endif
-#	else
-#		define FALLTHROUGH
-#	endif
-=======
->>>>>>> 22eed961
 #endif /* __GNUC__ || __clang__ */
 
 #if __GNUC__ > 11 || (__GNUC__ == 11 && __GNUC_MINOR__ >= 1)
@@ -103,20 +88,10 @@
 #      define NOACCESS(args)
 #endif
 
-<<<<<<< HEAD
-/* [[nodiscard]] on constructors doesn't work in GCC older than 10.1. */
-#if __GNUC__ < 10 || (__GNUC__ == 10 && __GNUC_MINOR__ < 1)
-#      define NODISCARD
-#else
-#      define NODISCARD [[nodiscard]]
-#endif
-
 #if defined(__MINGW32__)
 #	include <malloc.h> // alloca()
 #endif
 
-=======
->>>>>>> 22eed961
 #if defined(_WIN32)
 #	define WIN32_LEAN_AND_MEAN     // Exclude rarely-used stuff from Windows headers
 #endif
@@ -163,29 +138,14 @@
 #		include <intrin.h>
 #	endif
 
-<<<<<<< HEAD
 #	include <malloc.h> // alloca()
-#	define NORETURN __declspec(noreturn)
-=======
->>>>>>> 22eed961
 #	if (_MSC_VER < 1900)
 #		define inline __forceinline
 #	endif
 
 #	define CDECL _cdecl
-<<<<<<< HEAD
 #	define WARN_FORMAT(string, args)
 #	define WARN_TIME_FORMAT(string)
-#	define FINAL final
-
-	/* fallthrough attribute, VS 2017 */
-#	if (_MSC_VER >= 1910) || defined(__clang__)
-#		define FALLTHROUGH [[fallthrough]]
-#	else
-#		define FALLTHROUGH
-#	endif
-=======
->>>>>>> 22eed961
 
 #	if defined(_WIN32) && !defined(_WIN64)
 #		if !defined(_W64)
@@ -428,8 +388,12 @@
 #endif /* __APPLE__ */
 
 #if defined(__GNUC__) || defined(__clang__)
+#	define likely(x)     __builtin_expect(!!(x), 1)
+#	define unlikely(x)   __builtin_expect(!!(x), 0)
 #	define GNU_TARGET(x) [[gnu::target(x)]]
 #else
+#	define likely(x)     (x)
+#	define unlikely(x)   (x)
 #	define GNU_TARGET(x)
 #endif /* __GNUC__ || __clang__ */
 
@@ -446,24 +410,17 @@
 /* For the FMT library we only want to use the headers, not link to some library. */
 #define FMT_HEADER_ONLY
 
-<<<<<<< HEAD
-void NORETURN CDECL usererror(const char *str, ...) WARN_FORMAT(1, 2);
-void NORETURN CDECL error(const char *str, ...) WARN_FORMAT(1, 2);
-void NORETURN CDECL assert_msg_error(int line, const char *file, const char *expr, const char *extra, const char *str, ...) WARN_FORMAT(5, 6);
-void NORETURN assert_str_error(int line, const char *file, const char *expr, const char *str);
-void NORETURN assert_str_error(int line, const char *file, const char *expr, const std::string &str);
+[[noreturn]] void CDECL usererror(const char *str, ...) WARN_FORMAT(1, 2);
+[[noreturn]] void CDECL error(const char *str, ...) WARN_FORMAT(1, 2);
+[[noreturn]] void CDECL assert_msg_error(int line, const char *file, const char *expr, const char *extra, const char *str, ...) WARN_FORMAT(5, 6);
+[[noreturn]] void assert_str_error(int line, const char *file, const char *expr, const char *str);
+[[noreturn]] void assert_str_error(int line, const char *file, const char *expr, const std::string &str);
 const char *assert_tile_info(uint32_t tile);
 #define NOT_REACHED() error("NOT_REACHED triggered at line %i of %s", __LINE__, __FILE__)
-=======
-[[noreturn]] void NotReachedError(int line, const char *file);
-[[noreturn]] void AssertFailedError(int line, const char *file, const char *expression);
-#define NOT_REACHED() NotReachedError(__LINE__, __FILE__)
->>>>>>> 22eed961
 
 /* Asserts are enabled if NDEBUG isn't defined or WITH_ASSERT is defined. */
 #if !defined(NDEBUG) || defined(WITH_ASSERT)
 #	undef assert
-<<<<<<< HEAD
 #	define assert(expression) do { if (unlikely(!(expression))) error("Assertion failed at line %i of %s: %s", __LINE__, __FILE__, #expression); } while (false)
 #	define assert_msg(expression, ...) do { if (unlikely(!(expression))) assert_msg_error(__LINE__, __FILE__, #expression, nullptr, __VA_ARGS__); } while (false)
 #	define assert_msg_tile(expression, tile, ...) do { if (unlikely(!(expression))) assert_msg_error(__LINE__, __FILE__, #expression, assert_tile_info(tile), __VA_ARGS__); } while (false)
@@ -488,9 +445,6 @@
 #	define dbg_assert_msg(expression, ...)
 #	define dbg_assert_msg_tile(expression, tile, ...)
 #	define dbg_assert_tile(expression, tile)
-=======
-#	define assert(expression) do { if (!(expression)) [[unlikely]] AssertFailedError(__LINE__, __FILE__, #expression); } while (false)
->>>>>>> 22eed961
 #endif
 
 /* Define JSON_ASSERT, which is used by nlohmann-json. Otherwise the header-file
