/*
 * This file is part of OpenTTD.
 * OpenTTD is free software; you can redistribute it and/or modify it under the terms of the GNU General Public License as published by the Free Software Foundation, version 2.
 * OpenTTD is distributed in the hope that it will be useful, but WITHOUT ANY WARRANTY; without even the implied warranty of MERCHANTABILITY or FITNESS FOR A PARTICULAR PURPOSE.
 * See the GNU General Public License for more details. You should have received a copy of the GNU General Public License along with OpenTTD. If not, see <http://www.gnu.org/licenses/>.
 */

/** @file toolbar_gui.cpp Code related to the (main) toolbar. */

#include "stdafx.h"
#include "gui.h"
#include "window_gui.h"
#include "window_func.h"
#include "viewport_func.h"
#include "command_func.h"
#include "vehicle_gui.h"
#include "rail_gui.h"
#include "road.h"
#include "road_gui.h"
#include "date_func.h"
#include "vehicle_func.h"
#include "sound_func.h"
#include "terraform_gui.h"
#include "strings_func.h"
#include "company_func.h"
#include "company_gui.h"
#include "vehicle_base.h"
#include "cheat_func.h"
#include "transparency_gui.h"
#include "screenshot.h"
#include "signs_func.h"
#include "fios.h"
#include "console_gui.h"
#include "news_gui.h"
#include "ai/ai_gui.hpp"
#include "tilehighlight_func.h"
#include "smallmap_gui.h"
#include "graph_gui.h"
#include "textbuf_gui.h"
#include "linkgraph/linkgraph_gui.h"
#include "newgrf_debug.h"
#include "hotkeys.h"
#include "engine_base.h"
#include "highscore.h"
#include "game/game.hpp"
#include "goal_base.h"
#include "story_base.h"
#include "plans_func.h"
#include "toolbar_gui.h"
#include "framerate_type.h"
#include "zoning.h"
#include "guitimer_func.h"
#include "screenshot_gui.h"

#include "widgets/toolbar_widget.h"

#include "network/network.h"
#include "network/network_gui.h"
#include "network/network_func.h"

#include "safeguards.h"


/** Width of the toolbar, shared by statusbar. */
uint _toolbar_width = 0;

RailType _last_built_railtype;
RoadType _last_built_roadtype;
RoadType _last_built_tramtype;

/** Toobar modes */
enum ToolbarMode {
	TB_NORMAL,
	TB_UPPER,
	TB_LOWER
};

/** Callback functions. */
enum CallBackFunction {
	CBF_NONE,
	CBF_PLACE_SIGN,
	CBF_PLACE_LANDINFO,
};

static CallBackFunction _last_started_action = CBF_NONE; ///< Last started user action.


/**
 * Drop down list entry for showing a checked/unchecked toggle item.
 */
class DropDownListCheckedItem : public DropDownListStringItem {
	uint checkmark_width;
public:
	bool checked;

	DropDownListCheckedItem(StringID string, int result, bool masked, bool checked) : DropDownListStringItem(string, result, masked), checked(checked)
	{
		this->checkmark_width = GetStringBoundingBox(STR_JUST_CHECKMARK).width + 3;
	}

	uint Width() const
	{
		return DropDownListStringItem::Width() + this->checkmark_width;
	}

	void Draw(int left, int right, int top, int bottom, bool sel, Colours bg_colour) const
	{
		bool rtl = _current_text_dir == TD_RTL;
		if (this->checked) {
			DrawString(left + WD_FRAMERECT_LEFT, right - WD_FRAMERECT_RIGHT, top, STR_JUST_CHECKMARK, sel ? TC_WHITE : TC_BLACK);
		}
		DrawString(left + WD_FRAMERECT_LEFT + (rtl ? 0 : this->checkmark_width), right - WD_FRAMERECT_RIGHT - (rtl ? this->checkmark_width : 0), top, this->String(), sel ? TC_WHITE : TC_BLACK);
	}
};

/**
 * Drop down list entry for showing a company entry, with companies 'blob'.
 */
class DropDownListCompanyItem : public DropDownListItem {
	Dimension icon_size;
	Dimension lock_size;
public:
	bool greyed;

	DropDownListCompanyItem(int result, bool masked, bool greyed) : DropDownListItem(result, masked), greyed(greyed)
	{
		this->icon_size = GetSpriteSize(SPR_COMPANY_ICON);
		this->lock_size = GetSpriteSize(SPR_LOCK);
	}

	bool Selectable() const override
	{
		return true;
	}

	uint Width() const override
	{
		CompanyID company = (CompanyID)this->result;
		SetDParam(0, company);
		SetDParam(1, company);
		return GetStringBoundingBox(STR_COMPANY_NAME_COMPANY_NUM).width + this->icon_size.width + this->lock_size.width + 6;
	}

	uint Height(uint width) const override
	{
		return max(max(this->icon_size.height, this->lock_size.height) + 2U, (uint)FONT_HEIGHT_NORMAL);
	}

	void Draw(int left, int right, int top, int bottom, bool sel, Colours bg_colour) const override
	{
		CompanyID company = (CompanyID)this->result;
		bool rtl = _current_text_dir == TD_RTL;

		/* It's possible the company is deleted while the dropdown is open */
		if (!Company::IsValidID(company)) return;

		int icon_offset = (bottom - top - icon_size.height) / 2;
		int text_offset = (bottom - top - FONT_HEIGHT_NORMAL) / 2;
		int lock_offset = (bottom - top - lock_size.height) / 2;

		DrawCompanyIcon(company, rtl ? right - this->icon_size.width - WD_FRAMERECT_RIGHT : left + WD_FRAMERECT_LEFT, top + icon_offset);
		if (NetworkCompanyIsPassworded(company)) {
			DrawSprite(SPR_LOCK, PAL_NONE, rtl ? left + WD_FRAMERECT_LEFT : right - this->lock_size.width - WD_FRAMERECT_RIGHT, top + lock_offset);
		}

		SetDParam(0, company);
		SetDParam(1, company);
		TextColour col;
		if (this->greyed) {
			col = (sel ? TC_SILVER : TC_GREY) | TC_NO_SHADE;
		} else {
			col = sel ? TC_WHITE : TC_BLACK;
		}
		DrawString(left + WD_FRAMERECT_LEFT + (rtl ? 3 + this->lock_size.width : 3 + this->icon_size.width), right - WD_FRAMERECT_RIGHT - (rtl ? 3 + this->icon_size.width : 3 + this->lock_size.width), top + text_offset, STR_COMPANY_NAME_COMPANY_NUM, col);
	}
};

DropDownListItem *MakeCompanyDropDownListItem(CompanyID cid)
{
	return new DropDownListCompanyItem(cid, false, false);
}

/**
 * Pop up a generic text only menu.
 * @param w Toolbar
 * @param widget Toolbar button
 * @param list List of items
 * @param def Default item
 */
static void PopupMainToolbMenu(Window *w, int widget, DropDownList &&list, int def)
{
	ShowDropDownList(w, std::move(list), def, widget, 0, true, true);
	if (_settings_client.sound.click_beep) SndPlayFx(SND_15_BEEP);
}

/**
 * Pop up a generic text only menu.
 * @param w Toolbar
 * @param widget Toolbar button
 * @param string String for the first item in the menu
 * @param count Number of items in the menu
 */
static void PopupMainToolbMenu(Window *w, int widget, StringID string, int count)
{
	DropDownList list;
	for (int i = 0; i < count; i++) {
		list.emplace_back(new DropDownListStringItem(string + i, i, false));
	}
	PopupMainToolbMenu(w, widget, std::move(list), 0);
}

/** Enum for the Company Toolbar's network related buttons */
static const int CTMN_CLIENT_LIST = -1; ///< Show the client list
static const int CTMN_NEW_COMPANY = -2; ///< Create a new company
static const int CTMN_SPECTATE    = -3; ///< Become spectator
static const int CTMN_SPECTATOR   = -4; ///< Show a company window as spectator

/**
 * Pop up a generic company list menu.
 * @param w The toolbar window.
 * @param widget The button widget id.
 * @param grey A bitbask of which items to mark as disabled.
 */
static void PopupMainCompanyToolbMenu(Window *w, int widget, int grey = 0)
{
	DropDownList list;

	switch (widget) {
		case WID_TN_COMPANIES:
			if (!_networking) break;

			/* Add the client list button for the companies menu */
			list.emplace_back(new DropDownListStringItem(STR_NETWORK_COMPANY_LIST_CLIENT_LIST, CTMN_CLIENT_LIST, false));

			if (_local_company == COMPANY_SPECTATOR) {
				list.emplace_back(new DropDownListStringItem(STR_NETWORK_COMPANY_LIST_NEW_COMPANY, CTMN_NEW_COMPANY, NetworkMaxCompaniesReached()));
			} else {
				list.emplace_back(new DropDownListStringItem(STR_NETWORK_COMPANY_LIST_SPECTATE, CTMN_SPECTATE, NetworkMaxSpectatorsReached()));
			}
			break;

		case WID_TN_STORY:
			list.emplace_back(new DropDownListStringItem(STR_STORY_BOOK_SPECTATOR, CTMN_SPECTATOR, false));
			break;

		case WID_TN_GOAL:
			list.emplace_back(new DropDownListStringItem(STR_GOALS_SPECTATOR, CTMN_SPECTATOR, false));
			break;
	}

	for (CompanyID c = COMPANY_FIRST; c < MAX_COMPANIES; c++) {
		if (!Company::IsValidID(c)) continue;
		list.emplace_back(new DropDownListCompanyItem(c, false, HasBit(grey, c)));
	}

	PopupMainToolbMenu(w, widget, std::move(list), _local_company == COMPANY_SPECTATOR ? (widget == WID_TN_COMPANIES ? CTMN_CLIENT_LIST : CTMN_SPECTATOR) : (int)_local_company);
}


static ToolbarMode _toolbar_mode;

static CallBackFunction SelectSignTool()
{
	if (_last_started_action == CBF_PLACE_SIGN) {
		ResetObjectToPlace();
		return CBF_NONE;
	} else {
		SetObjectToPlace(SPR_CURSOR_SIGN, PAL_NONE, HT_RECT, WC_MAIN_TOOLBAR, 0);
		return CBF_PLACE_SIGN;
	}
}

/* --- Pausing --- */

static CallBackFunction ToolbarPauseClick(Window *w)
{
	if (_networking && !(_network_server || _network_settings_access)) return CBF_NONE; // only server can pause the game

	if (DoCommandP(0, PM_PAUSED_NORMAL, _pause_mode == PM_UNPAUSED, CMD_PAUSE)) {
		if (_settings_client.sound.confirm) SndPlayFx(SND_15_BEEP);
	}
	return CBF_NONE;
}

/**
 * Toggle fast forward mode.
 *
 * @param w Unused.
 * @return #CBF_NONE
 */
static CallBackFunction ToolbarFastForwardClick(Window *w)
{
	_fast_forward ^= true;
	if (_settings_client.sound.click_beep) SndPlayFx(SND_15_BEEP);
	return CBF_NONE;
}

/**
 * Game Option button menu entries.
 */
enum OptionMenuEntries {
	OME_GAMEOPTIONS,
	OME_SETTINGS,
	OME_SCRIPT_SETTINGS,
	OME_NEWGRFSETTINGS,
	OME_ZONING,
	OME_TRANSPARENCIES,
	OME_SHOW_TOWNNAMES,
	OME_SHOW_STATIONNAMES,
	OME_SHOW_WAYPOINTNAMES,
	OME_SHOW_SIGNS,
	OME_SHOW_COMPETITOR_SIGNS,
	OME_FULL_ANIMATION,
	OME_FULL_DETAILS,
	OME_TRANSPARENTBUILDINGS,
	OME_SHOW_STATIONSIGNS,
};

/**
 * Handle click on Options button in toolbar.
 *
 * @param w parent window the shown Drop down list is attached to.
 * @return #CBF_NONE
 */
static CallBackFunction ToolbarOptionsClick(Window *w)
{
	DropDownList list;
	list.emplace_back(new DropDownListStringItem(STR_SETTINGS_MENU_GAME_OPTIONS,             OME_GAMEOPTIONS, false));
	list.emplace_back(new DropDownListStringItem(STR_SETTINGS_MENU_CONFIG_SETTINGS_TREE,     OME_SETTINGS, false));
	/* Changes to the per-AI settings don't get send from the server to the clients. Clients get
	 * the settings once they join but never update it. As such don't show the window at all
	 * to network clients. */
	if (!_networking || _network_server) list.emplace_back(new DropDownListStringItem(STR_SETTINGS_MENU_SCRIPT_SETTINGS, OME_SCRIPT_SETTINGS, false));
	list.emplace_back(new DropDownListStringItem(STR_SETTINGS_MENU_NEWGRF_SETTINGS,          OME_NEWGRFSETTINGS, false));
	list.emplace_back(new DropDownListStringItem(STR_SETTINGS_MENU_ZONING,                   OME_ZONING, false));
	list.emplace_back(new DropDownListStringItem(STR_SETTINGS_MENU_TRANSPARENCY_OPTIONS,     OME_TRANSPARENCIES, false));
	list.emplace_back(new DropDownListItem(-1, false));
	list.emplace_back(new DropDownListCheckedItem(STR_SETTINGS_MENU_TOWN_NAMES_DISPLAYED,    OME_SHOW_TOWNNAMES, false, HasBit(_display_opt, DO_SHOW_TOWN_NAMES)));
	list.emplace_back(new DropDownListCheckedItem(STR_SETTINGS_MENU_STATION_NAMES_DISPLAYED, OME_SHOW_STATIONNAMES, false, HasBit(_display_opt, DO_SHOW_STATION_NAMES)));
	list.emplace_back(new DropDownListCheckedItem(STR_SETTINGS_MENU_WAYPOINTS_DISPLAYED,     OME_SHOW_WAYPOINTNAMES, false, HasBit(_display_opt, DO_SHOW_WAYPOINT_NAMES)));
	list.emplace_back(new DropDownListCheckedItem(STR_SETTINGS_MENU_SIGNS_DISPLAYED,         OME_SHOW_SIGNS, false, HasBit(_display_opt, DO_SHOW_SIGNS)));
	list.emplace_back(new DropDownListCheckedItem(STR_SETTINGS_MENU_SHOW_COMPETITOR_SIGNS,   OME_SHOW_COMPETITOR_SIGNS, false, HasBit(_display_opt, DO_SHOW_COMPETITOR_SIGNS)));
	list.emplace_back(new DropDownListCheckedItem(STR_SETTINGS_MENU_FULL_ANIMATION,          OME_FULL_ANIMATION, false, HasBit(_display_opt, DO_FULL_ANIMATION)));
	list.emplace_back(new DropDownListCheckedItem(STR_SETTINGS_MENU_FULL_DETAIL,             OME_FULL_DETAILS, false, HasBit(_display_opt, DO_FULL_DETAIL)));
	list.emplace_back(new DropDownListCheckedItem(STR_SETTINGS_MENU_TRANSPARENT_BUILDINGS,   OME_TRANSPARENTBUILDINGS, false, IsTransparencySet(TO_HOUSES)));
	list.emplace_back(new DropDownListCheckedItem(STR_SETTINGS_MENU_TRANSPARENT_SIGNS,       OME_SHOW_STATIONSIGNS, false, IsTransparencySet(TO_SIGNS)));

	ShowDropDownList(w, std::move(list), 0, WID_TN_SETTINGS, 140, true, true);
	if (_settings_client.sound.click_beep) SndPlayFx(SND_15_BEEP);
	return CBF_NONE;
}

/**
 * Handle click on one of the entries in the Options button menu.
 *
 * @param index Index being clicked.
 * @return #CBF_NONE
 */
static CallBackFunction MenuClickSettings(int index)
{
	switch (index) {
		case OME_GAMEOPTIONS:          ShowGameOptions();                               return CBF_NONE;
		case OME_SETTINGS:             ShowGameSettings();                              return CBF_NONE;
		case OME_SCRIPT_SETTINGS:      ShowAIConfigWindow();                            return CBF_NONE;
		case OME_NEWGRFSETTINGS:       ShowNewGRFSettings(!_networking && _settings_client.gui.UserIsAllowedToChangeNewGRFs(), true, true, &_grfconfig); return CBF_NONE;
		case OME_ZONING:               ShowZoningToolbar();                             break;
		case OME_TRANSPARENCIES:       ShowTransparencyToolbar();                       break;

		case OME_SHOW_TOWNNAMES:       ToggleBit(_display_opt, DO_SHOW_TOWN_NAMES);     break;
		case OME_SHOW_STATIONNAMES:    ToggleBit(_display_opt, DO_SHOW_STATION_NAMES);  break;
		case OME_SHOW_WAYPOINTNAMES:   ToggleBit(_display_opt, DO_SHOW_WAYPOINT_NAMES); break;
		case OME_SHOW_SIGNS:           ToggleBit(_display_opt, DO_SHOW_SIGNS);          break;
		case OME_SHOW_COMPETITOR_SIGNS:
			ToggleBit(_display_opt, DO_SHOW_COMPETITOR_SIGNS);
			InvalidateWindowClassesData(WC_SIGN_LIST, -1);
			break;
		case OME_FULL_ANIMATION:       ToggleBit(_display_opt, DO_FULL_ANIMATION); CheckBlitter(); break;
		case OME_FULL_DETAILS:         ToggleBit(_display_opt, DO_FULL_DETAIL);         break;
		case OME_TRANSPARENTBUILDINGS: ToggleTransparency(TO_HOUSES);                   break;
		case OME_SHOW_STATIONSIGNS:    ToggleTransparency(TO_SIGNS);                    break;
	}
	MarkWholeScreenDirty();
	return CBF_NONE;
}

/**
 * SaveLoad entries in scenario editor mode.
 */
enum SaveLoadEditorMenuEntries {
	SLEME_SAVE_SCENARIO   = 0,
	SLEME_LOAD_SCENARIO,
	SLEME_SAVE_HEIGHTMAP,
	SLEME_LOAD_HEIGHTMAP,
	SLEME_EXIT_TOINTRO,
	SLEME_EXIT_GAME       = 6,
	SLEME_MENUCOUNT,
};

/**
 * SaveLoad entries in normal game mode.
 */
enum SaveLoadNormalMenuEntries {
	SLNME_SAVE_GAME   = 0,
	SLNME_LOAD_GAME,
	SLNME_EXIT_TOINTRO,
	SLNME_EXIT_GAME = 4,
	SLNME_MENUCOUNT,
};

/**
 * Handle click on Save button in toolbar in normal game mode.
 *
 * @param w parent window the shown save dialogue is attached to.
 * @return #CBF_NONE
 */
static CallBackFunction ToolbarSaveClick(Window *w)
{
	PopupMainToolbMenu(w, WID_TN_SAVE, STR_FILE_MENU_SAVE_GAME, SLNME_MENUCOUNT);
	return CBF_NONE;
}

/**
 * Handle click on SaveLoad button in toolbar in the scenario editor.
 *
 * @param w parent window the shown save dialogue is attached to.
 * @return #CBF_NONE
 */
static CallBackFunction ToolbarScenSaveOrLoad(Window *w)
{
	PopupMainToolbMenu(w, WID_TE_SAVE, STR_SCENEDIT_FILE_MENU_SAVE_SCENARIO, SLEME_MENUCOUNT);
	return CBF_NONE;
}

/**
 * Handle click on one of the entries in the SaveLoad menu.
 *
 * @param index Index being clicked.
 * @return #CBF_NONE
 */
static CallBackFunction MenuClickSaveLoad(int index = 0)
{
	if (_game_mode == GM_EDITOR) {
		switch (index) {
			case SLEME_SAVE_SCENARIO:  ShowSaveLoadDialog(FT_SCENARIO, SLO_SAVE);  break;
			case SLEME_LOAD_SCENARIO:  ShowSaveLoadDialog(FT_SCENARIO, SLO_LOAD);  break;
			case SLEME_SAVE_HEIGHTMAP: ShowSaveLoadDialog(FT_HEIGHTMAP,SLO_SAVE); break;
			case SLEME_LOAD_HEIGHTMAP: ShowSaveLoadDialog(FT_HEIGHTMAP,SLO_LOAD); break;
			case SLEME_EXIT_TOINTRO:   AskExitToGameMenu();                    break;
			case SLEME_EXIT_GAME:      HandleExitGameRequest();                break;
		}
	} else {
		switch (index) {
			case SLNME_SAVE_GAME:      ShowSaveLoadDialog(FT_SAVEGAME, SLO_SAVE); break;
			case SLNME_LOAD_GAME:      ShowSaveLoadDialog(FT_SAVEGAME, SLO_LOAD); break;
			case SLNME_EXIT_TOINTRO:   AskExitToGameMenu();               break;
			case SLNME_EXIT_GAME:      HandleExitGameRequest();           break;
		}
	}
	return CBF_NONE;
}

/* --- Map button menu --- */

enum MapMenuEntries {
	MME_SHOW_SMALLMAP        = 0,
	MME_SHOW_EXTRAVIEWPORTS,
	MME_SHOW_LINKGRAPH,
	MME_SHOW_SIGNLISTS,
	MME_SHOW_TOWNDIRECTORY,
	MME_SHOW_INDUSTRYDIRECTORY,
	MME_SHOW_PLANS,
};

static CallBackFunction ToolbarMapClick(Window *w)
{
	DropDownList list;
	list.emplace_back(new DropDownListStringItem(STR_MAP_MENU_MAP_OF_WORLD,            MME_SHOW_SMALLMAP,          false));
	list.emplace_back(new DropDownListStringItem(STR_MAP_MENU_EXTRA_VIEW_PORT,         MME_SHOW_EXTRAVIEWPORTS,    false));
	list.emplace_back(new DropDownListStringItem(STR_MAP_MENU_LINGRAPH_LEGEND,         MME_SHOW_LINKGRAPH,         false));
	list.emplace_back(new DropDownListStringItem(STR_MAP_MENU_SIGN_LIST,               MME_SHOW_SIGNLISTS,         false));
	list.emplace_back(new DropDownListStringItem(STR_MAP_MENU_PLAN_LIST,               MME_SHOW_PLANS,             false));
	PopupMainToolbMenu(w, WID_TN_SMALL_MAP, std::move(list), 0);
	return CBF_NONE;
}

static CallBackFunction ToolbarScenMapTownDir(Window *w)
{
	DropDownList list;
	list.emplace_back(new DropDownListStringItem(STR_MAP_MENU_MAP_OF_WORLD,            MME_SHOW_SMALLMAP,          false));
	list.emplace_back(new DropDownListStringItem(STR_MAP_MENU_EXTRA_VIEW_PORT,         MME_SHOW_EXTRAVIEWPORTS,    false));
	list.emplace_back(new DropDownListStringItem(STR_MAP_MENU_SIGN_LIST,               MME_SHOW_SIGNLISTS,         false));
	list.emplace_back(new DropDownListStringItem(STR_TOWN_MENU_TOWN_DIRECTORY,         MME_SHOW_TOWNDIRECTORY,     false));
	list.emplace_back(new DropDownListStringItem(STR_INDUSTRY_MENU_INDUSTRY_DIRECTORY, MME_SHOW_INDUSTRYDIRECTORY, false));
	PopupMainToolbMenu(w, WID_TE_SMALL_MAP, std::move(list), 0);
	return CBF_NONE;
}

/**
 * Handle click on one of the entries in the Map menu.
 *
 * @param index Index being clicked.
 * @return #CBF_NONE
 */
static CallBackFunction MenuClickMap(int index)
{
	switch (index) {
		case MME_SHOW_SMALLMAP:       ShowSmallMap();            break;
		case MME_SHOW_EXTRAVIEWPORTS: ShowExtraViewPortWindow(); break;
		case MME_SHOW_LINKGRAPH:      ShowLinkGraphLegend();     break;
		case MME_SHOW_SIGNLISTS:      ShowSignList();            break;
		case MME_SHOW_TOWNDIRECTORY:  ShowTownDirectory();       break;
		case MME_SHOW_INDUSTRYDIRECTORY: ShowIndustryDirectory(); break;
		case MME_SHOW_PLANS:          ShowPlansWindow();         break;
	}
	return CBF_NONE;
}

/* --- Town button menu --- */

static CallBackFunction ToolbarTownClick(Window *w)
{
	PopupMainToolbMenu(w, WID_TN_TOWNS, STR_TOWN_MENU_TOWN_DIRECTORY, (_settings_game.economy.found_town == TF_FORBIDDEN) ? 1 : 2);
	return CBF_NONE;
}

/**
 * Handle click on one of the entries in the Town menu.
 *
 * @param index Index being clicked.
 * @return #CBF_NONE
 */
static CallBackFunction MenuClickTown(int index)
{
	switch (index) {
		case 0: ShowTownDirectory(); break;
		case 1: // setting could be changed when the dropdown was open
			if (_settings_game.economy.found_town != TF_FORBIDDEN) ShowFoundTownWindow();
			break;
	}
	return CBF_NONE;
}

/* --- Subidies button menu --- */

static CallBackFunction ToolbarSubsidiesClick(Window *w)
{
	PopupMainToolbMenu(w, WID_TN_SUBSIDIES, STR_SUBSIDIES_MENU_SUBSIDIES, 1);
	return CBF_NONE;
}

/**
 * Handle click on the entry in the Subsidies menu.
 *
 * @param index Unused.
 * @return #CBF_NONE
 */
static CallBackFunction MenuClickSubsidies(int index)
{
	switch (index) {
		case 0: ShowSubsidiesList(); break;
	}
	return CBF_NONE;
}

/* --- Stations button menu --- */

static CallBackFunction ToolbarStationsClick(Window *w)
{
	PopupMainCompanyToolbMenu(w, WID_TN_STATIONS);
	return CBF_NONE;
}

/**
 * Handle click on the entry in the Stations menu
 *
 * @param index CompanyID to show station list for
 * @return #CBF_NONE
 */
static CallBackFunction MenuClickStations(int index)
{
	ShowCompanyStations((CompanyID)index);
	return CBF_NONE;
}

/* --- Finances button menu --- */

static CallBackFunction ToolbarFinancesClick(Window *w)
{
	PopupMainCompanyToolbMenu(w, WID_TN_FINANCES);
	return CBF_NONE;
}

/**
 * Handle click on the entry in the finances overview menu.
 *
 * @param index CompanyID to show finances for.
 * @return #CBF_NONE
 */
static CallBackFunction MenuClickFinances(int index)
{
	ShowCompanyFinances((CompanyID)index);
	return CBF_NONE;
}

/* --- Company's button menu --- */

static CallBackFunction ToolbarCompaniesClick(Window *w)
{
	PopupMainCompanyToolbMenu(w, WID_TN_COMPANIES, 0);
	return CBF_NONE;
}

/**
 * Handle click on the entry in the Company menu.
 *
 * @param index Menu entry to handle.
 * @return #CBF_NONE
 */
static CallBackFunction MenuClickCompany(int index)
{
	if (_networking) {
		switch (index) {
			case CTMN_CLIENT_LIST:
				ShowClientList();
				return CBF_NONE;

			case CTMN_NEW_COMPANY:
				if (_network_server) {
					DoCommandP(0, CCA_NEW, _network_own_client_id, CMD_COMPANY_CTRL);
				} else {
					NetworkSendCommand(0, CCA_NEW, 0, CMD_COMPANY_CTRL, nullptr, nullptr, _local_company, 0);
				}
				return CBF_NONE;

			case CTMN_SPECTATE:
				if (_network_server) {
					NetworkServerDoMove(CLIENT_ID_SERVER, COMPANY_SPECTATOR);
					MarkWholeScreenDirty();
				} else {
					NetworkClientRequestMove(COMPANY_SPECTATOR);
				}
				return CBF_NONE;
		}
	}
	ShowCompany((CompanyID)index);
	return CBF_NONE;
}

/* --- Story button menu --- */

static CallBackFunction ToolbarStoryClick(Window *w)
{
	PopupMainCompanyToolbMenu(w, WID_TN_STORY, 0);
	return CBF_NONE;
}

/**
 * Handle click on the entry in the Story menu
 *
 * @param index CompanyID to show story book for
 * @return #CBF_NONE
 */
static CallBackFunction MenuClickStory(int index)
{
	ShowStoryBook(index == CTMN_SPECTATOR ? INVALID_COMPANY : (CompanyID)index);
	return CBF_NONE;
}

/* --- Goal button menu --- */

static CallBackFunction ToolbarGoalClick(Window *w)
{
	PopupMainCompanyToolbMenu(w, WID_TN_GOAL, 0);
	return CBF_NONE;
}

/**
 * Handle click on the entry in the Goal menu
 *
 * @param index CompanyID to show story book for
 * @return #CBF_NONE
 */
static CallBackFunction MenuClickGoal(int index)
{
	ShowGoalsList(index == CTMN_SPECTATOR ? INVALID_COMPANY : (CompanyID)index);
	return CBF_NONE;
}

/* --- Graphs button menu --- */

static CallBackFunction ToolbarGraphsClick(Window *w)
{
	PopupMainToolbMenu(w, WID_TN_GRAPHS, STR_GRAPH_MENU_OPERATING_PROFIT_GRAPH, (_toolbar_mode == TB_NORMAL) ? 6 : 8);
	return CBF_NONE;
}

/**
 * Handle click on the entry in the Graphs menu.
 *
 * @param index Graph to show.
 * @return #CBF_NONE
 */
static CallBackFunction MenuClickGraphs(int index)
{
	switch (index) {
		case 0: ShowOperatingProfitGraph();    break;
		case 1: ShowIncomeGraph();             break;
		case 2: ShowDeliveredCargoGraph();     break;
		case 3: ShowPerformanceHistoryGraph(); break;
		case 4: ShowCompanyValueGraph();       break;
		case 5: ShowCargoPaymentRates();       break;
		/* functions for combined graphs/league button */
		case 6: ShowCompanyLeagueTable();      break;
		case 7: ShowPerformanceRatingDetail(); break;
	}
	return CBF_NONE;
}

/* --- League button menu --- */

static CallBackFunction ToolbarLeagueClick(Window *w)
{
	PopupMainToolbMenu(w, WID_TN_LEAGUE, STR_GRAPH_MENU_COMPANY_LEAGUE_TABLE, _networking ? 2 : 3);
	return CBF_NONE;
}

/**
 * Handle click on the entry in the CompanyLeague menu.
 *
 * @param index Menu entry number.
 * @return #CBF_NONE
 */
static CallBackFunction MenuClickLeague(int index)
{
	switch (index) {
		case 0: ShowCompanyLeagueTable();      break;
		case 1: ShowPerformanceRatingDetail(); break;
		case 2: ShowHighscoreTable();          break;
	}
	return CBF_NONE;
}

/* --- Industries button menu --- */

static CallBackFunction ToolbarIndustryClick(Window *w)
{
	/* Disable build-industry menu if we are a spectator */
	PopupMainToolbMenu(w, WID_TN_INDUSTRIES, STR_INDUSTRY_MENU_INDUSTRY_DIRECTORY, (_local_company == COMPANY_SPECTATOR) ? 2 : 3);
	return CBF_NONE;
}

/**
 * Handle click on the entry in the Industry menu.
 *
 * @param index Menu entry number.
 * @return #CBF_NONE
 */
static CallBackFunction MenuClickIndustry(int index)
{
	switch (index) {
		case 0: ShowIndustryDirectory();     break;
		case 1: ShowIndustryCargoesWindow(); break;
		case 2: ShowBuildIndustryWindow();   break;
	}
	return CBF_NONE;
}

/* --- Trains button menu + 1 helper function for all vehicles. --- */

static void ToolbarVehicleClick(Window *w, VehicleType veh)
{
	int dis = ~0;

	for (const Vehicle *v : Vehicle::Iterate()) {
		if (v->type == veh && v->IsPrimaryVehicle()) ClrBit(dis, v->owner);
	}
	PopupMainCompanyToolbMenu(w, WID_TN_VEHICLE_START + veh, dis);
}


static CallBackFunction ToolbarTrainClick(Window *w)
{
	ToolbarVehicleClick(w, VEH_TRAIN);
	return CBF_NONE;
}

/**
 * Handle click on the entry in the Train menu.
 *
 * @param index CompanyID to show train list for.
 * @return #CBF_NONE
 */
static CallBackFunction MenuClickShowTrains(int index)
{
	ShowVehicleListWindow((CompanyID)index, VEH_TRAIN);
	return CBF_NONE;
}

/* --- Road vehicle button menu --- */

static CallBackFunction ToolbarRoadClick(Window *w)
{
	ToolbarVehicleClick(w, VEH_ROAD);
	return CBF_NONE;
}

/**
 * Handle click on the entry in the Road Vehicles menu.
 *
 * @param index CompanyID to show road vehicles list for.
 * @return #CBF_NONE
 */
static CallBackFunction MenuClickShowRoad(int index)
{
	ShowVehicleListWindow((CompanyID)index, VEH_ROAD);
	return CBF_NONE;
}

/* --- Ship button menu --- */

static CallBackFunction ToolbarShipClick(Window *w)
{
	ToolbarVehicleClick(w, VEH_SHIP);
	return CBF_NONE;
}

/**
 * Handle click on the entry in the Ships menu.
 *
 * @param index CompanyID to show ship list for.
 * @return #CBF_NONE
 */
static CallBackFunction MenuClickShowShips(int index)
{
	ShowVehicleListWindow((CompanyID)index, VEH_SHIP);
	return CBF_NONE;
}

/* --- Aircraft button menu --- */

static CallBackFunction ToolbarAirClick(Window *w)
{
	ToolbarVehicleClick(w, VEH_AIRCRAFT);
	return CBF_NONE;
}

/**
 * Handle click on the entry in the Aircraft menu.
 *
 * @param index CompanyID to show aircraft list for.
 * @return #CBF_NONE
 */
static CallBackFunction MenuClickShowAir(int index)
{
	ShowVehicleListWindow((CompanyID)index, VEH_AIRCRAFT);
	return CBF_NONE;
}

/* --- Zoom in button --- */

static CallBackFunction ToolbarZoomInClick(Window *w)
{
	if (DoZoomInOutWindow(ZOOM_IN, FindWindowById(WC_MAIN_WINDOW, 0))) {
		w->HandleButtonClick((_game_mode == GM_EDITOR) ? (byte)WID_TE_ZOOM_IN : (byte)WID_TN_ZOOM_IN);
		if (_settings_client.sound.click_beep) SndPlayFx(SND_15_BEEP);
	}
	return CBF_NONE;
}

/* --- Zoom out button --- */

static CallBackFunction ToolbarZoomOutClick(Window *w)
{
	if (DoZoomInOutWindow(ZOOM_OUT, FindWindowById(WC_MAIN_WINDOW, 0))) {
		w->HandleButtonClick((_game_mode == GM_EDITOR) ? (byte)WID_TE_ZOOM_OUT : (byte)WID_TN_ZOOM_OUT);
		if (_settings_client.sound.click_beep) SndPlayFx(SND_15_BEEP);
	}
	return CBF_NONE;
}

/* --- Rail button menu --- */

static CallBackFunction ToolbarBuildRailClick(Window *w)
{
	ShowDropDownList(w, GetRailTypeDropDownList(), _last_built_railtype, WID_TN_RAILS, 140, true, true);
	if (_settings_client.sound.click_beep) SndPlayFx(SND_15_BEEP);
	return CBF_NONE;
}

/**
 * Handle click on the entry in the Build Rail menu.
 *
 * @param index RailType to show the build toolbar for.
 * @return #CBF_NONE
 */
static CallBackFunction MenuClickBuildRail(int index)
{
	_last_built_railtype = (RailType)index;
	ShowBuildRailToolbar(_last_built_railtype);
	return CBF_NONE;
}

/* --- Road button menu --- */

static CallBackFunction ToolbarBuildRoadClick(Window *w)
{
	ShowDropDownList(w, GetRoadTypeDropDownList(RTTB_ROAD), _last_built_roadtype, WID_TN_ROADS, 140, true, true);
	if (_settings_client.sound.click_beep) SndPlayFx(SND_15_BEEP);
	return CBF_NONE;
}

/**
 * Handle click on the entry in the Build Road menu.
 *
 * @param index RoadType to show the build toolbar for.
 * @return #CBF_NONE
 */
static CallBackFunction MenuClickBuildRoad(int index)
{
	_last_built_roadtype = (RoadType)index;
	ShowBuildRoadToolbar(_last_built_roadtype);
	return CBF_NONE;
}

/* --- Tram button menu --- */

static CallBackFunction ToolbarBuildTramClick(Window *w)
{
	ShowDropDownList(w, GetRoadTypeDropDownList(RTTB_TRAM), _last_built_tramtype, WID_TN_TRAMS, 140, true, true);
	if (_settings_client.sound.click_beep) SndPlayFx(SND_15_BEEP);
	return CBF_NONE;
}

/**
 * Handle click on the entry in the Build Tram menu.
 *
 * @param index RoadType to show the build toolbar for.
 * @return #CBF_NONE
 */
static CallBackFunction MenuClickBuildTram(int index)
{
	_last_built_tramtype = (RoadType)index;
	ShowBuildRoadToolbar(_last_built_tramtype);
	return CBF_NONE;
}

/* --- Water button menu --- */

static CallBackFunction ToolbarBuildWaterClick(Window *w)
{
	DropDownList list;
	list.emplace_back(new DropDownListIconItem(SPR_IMG_BUILD_CANAL, PAL_NONE, STR_WATERWAYS_MENU_WATERWAYS_CONSTRUCTION, 0, false));
	ShowDropDownList(w, std::move(list), 0, WID_TN_WATER, 140, true, true);
	if (_settings_client.sound.click_beep) SndPlayFx(SND_15_BEEP);
	return CBF_NONE;
}

/**
 * Handle click on the entry in the Build Waterways menu.
 *
 * @param index Unused.
 * @return #CBF_NONE
 */
static CallBackFunction MenuClickBuildWater(int index)
{
	ShowBuildDocksToolbar();
	return CBF_NONE;
}

/* --- Airport button menu --- */

static CallBackFunction ToolbarBuildAirClick(Window *w)
{
	DropDownList list;
	list.emplace_back(new DropDownListIconItem(SPR_IMG_AIRPORT, PAL_NONE, STR_AIRCRAFT_MENU_AIRPORT_CONSTRUCTION, 0, false));
	ShowDropDownList(w, std::move(list), 0, WID_TN_AIR, 140, true, true);
	if (_settings_client.sound.click_beep) SndPlayFx(SND_15_BEEP);
	return CBF_NONE;
}

/**
 * Handle click on the entry in the Build Air menu.
 *
 * @param index Unused.
 * @return #CBF_NONE
 */
static CallBackFunction MenuClickBuildAir(int index)
{
	ShowBuildAirToolbar();
	return CBF_NONE;
}

/* --- Forest button menu --- */

static CallBackFunction ToolbarForestClick(Window *w)
{
	DropDownList list;
	list.emplace_back(new DropDownListIconItem(SPR_IMG_LANDSCAPING, PAL_NONE, STR_LANDSCAPING_MENU_LANDSCAPING, 0, false));
	list.emplace_back(new DropDownListIconItem(SPR_IMG_PLANTTREES, PAL_NONE, STR_LANDSCAPING_MENU_PLANT_TREES, 1, false));
	list.emplace_back(new DropDownListIconItem(SPR_IMG_SIGN, PAL_NONE, STR_LANDSCAPING_MENU_PLACE_SIGN, 2, false));
	ShowDropDownList(w, std::move(list), 0, WID_TN_LANDSCAPE, 100, true, true);
	if (_settings_client.sound.click_beep) SndPlayFx(SND_15_BEEP);
	return CBF_NONE;
}

/**
 * Handle click on the entry in the landscaping menu.
 *
 * @param index Menu entry clicked.
 * @return #CBF_NONE
 */
static CallBackFunction MenuClickForest(int index)
{
	switch (index) {
		case 0: ShowTerraformToolbar();  break;
		case 1: ShowBuildTreesToolbar(); break;
		case 2: return SelectSignTool();
	}
	return CBF_NONE;
}

/* --- Music button menu --- */

static CallBackFunction ToolbarMusicClick(Window *w)
{
	PopupMainToolbMenu(w, _game_mode == GM_EDITOR ? (int)WID_TE_MUSIC_SOUND : (int)WID_TN_MUSIC_SOUND, STR_TOOLBAR_SOUND_MUSIC, 1);
	return CBF_NONE;
}

/**
 * Handle click on the entry in the Music menu.
 *
 * @param index Unused.
 * @return #CBF_NONE
 */
static CallBackFunction MenuClickMusicWindow(int index)
{
	ShowMusicWindow();
	return CBF_NONE;
}

/* --- Newspaper button menu --- */

static CallBackFunction ToolbarNewspaperClick(Window *w)
{
	PopupMainToolbMenu(w, WID_TN_MESSAGES, STR_NEWS_MENU_LAST_MESSAGE_NEWS_REPORT, 3);
	return CBF_NONE;
}

/**
 * Handle click on the entry in the Newspaper menu.
 *
 * @param index Menu entry clicked.
 * @return #CBF_NONE
 */
static CallBackFunction MenuClickNewspaper(int index)
{
	switch (index) {
		case 0: ShowLastNewsMessage(); break;
		case 1: ShowMessageHistory();  break;
		case 2: DeleteAllMessages();   break;
	}
	return CBF_NONE;
}

/* --- Help button menu --- */

static CallBackFunction PlaceLandBlockInfo()
{
	if (_last_started_action == CBF_PLACE_LANDINFO) {
		ResetObjectToPlace();
		return CBF_NONE;
	} else {
		SetObjectToPlace(SPR_CURSOR_QUERY, PAL_NONE, HT_RECT, WC_MAIN_TOOLBAR, 0);
		return CBF_PLACE_LANDINFO;
	}
}

static CallBackFunction ToolbarHelpClick(Window *w)
{
	PopupMainToolbMenu(w, _game_mode == GM_EDITOR ? (int)WID_TE_HELP : (int)WID_TN_HELP, STR_ABOUT_MENU_LAND_BLOCK_INFO, _settings_client.gui.newgrf_developer_tools ? 11 : 8);
	return CBF_NONE;
}

/**
 * Toggle drawing of sprites' bounding boxes.
 * @note has only an effect when newgrf_developer_tools are active.
 *
 * Function is found here and not in viewport.cpp in order to avoid
 * importing the settings structs to there.
 */
void ToggleBoundingBoxes()
{
	extern bool _draw_bounding_boxes;
	/* Always allow to toggle them off */
	if (_settings_client.gui.newgrf_developer_tools || _draw_bounding_boxes) {
		_draw_bounding_boxes = !_draw_bounding_boxes;
		MarkWholeScreenDirty();
	}
}

/**
 * Toggle drawing of the dirty blocks.
 * @note has only an effect when newgrf_developer_tools are active.
 *
 * Function is found here and not in viewport.cpp in order to avoid
 * importing the settings structs to there.
 */
void ToggleDirtyBlocks()
{
	extern bool _draw_dirty_blocks;
	/* Always allow to toggle them off */
	if (_settings_client.gui.newgrf_developer_tools || _draw_dirty_blocks) {
		_draw_dirty_blocks = !_draw_dirty_blocks;
		MarkWholeScreenDirty();
	}
}

/**
 * Set the starting year for a scenario.
 * @param year New starting year.
 */
void SetStartingYear(Year year)
{
	_settings_game.game_creation.starting_year = Clamp(year, MIN_YEAR, MAX_YEAR);
	Date new_date = ConvertYMDToDate(_settings_game.game_creation.starting_year, 0, 1);
	/* If you open a savegame as scenario there may already be link graphs.*/
	LinkGraphSchedule::instance.ShiftDates(new_date - _date);
	ShiftOrderDates(new_date - _date);
	SetDate(new_date, 0);
}

/**
 * Choose the proper callback function for the main toolbar's help menu.
 * @param index The menu index which was selected.
 * @return CBF_NONE
 */
static CallBackFunction MenuClickHelp(int index)
{
	switch (index) {
		case  0: return PlaceLandBlockInfo();
		case  2: IConsoleSwitch();                 break;
		case  3: ShowAIDebugWindow();              break;
		case  4: ShowScreenshotWindow();           break;
		case  5: ShowFramerateWindow();            break;
		case  6: ShowModifierKeyToggleWindow();    break;
		case  7: ShowAboutWindow();                break;
		case  8: ShowSpriteAlignerWindow();        break;
		case  9: ToggleBoundingBoxes();            break;
		case 10: ToggleDirtyBlocks();              break;
	}
	return CBF_NONE;
}

/* --- Switch toolbar button --- */

static CallBackFunction ToolbarSwitchClick(Window *w)
{
	if (_toolbar_mode != TB_LOWER) {
		_toolbar_mode = TB_LOWER;
	} else {
		_toolbar_mode = TB_UPPER;
	}

	w->ReInit();
	w->SetWidgetLoweredState(_game_mode == GM_EDITOR ? (uint)WID_TE_SWITCH_BAR : (uint)WID_TN_SWITCH_BAR, _toolbar_mode == TB_LOWER);
	if (_settings_client.sound.click_beep) SndPlayFx(SND_15_BEEP);
	return CBF_NONE;
}

/* --- Scenario editor specific handlers. */

/**
 * Called when clicking at the date panel of the scenario editor toolbar.
 */
static CallBackFunction ToolbarScenDatePanel(Window *w)
{
	SetDParam(0, _settings_game.game_creation.starting_year);
	ShowQueryString(STR_JUST_INT, STR_MAPGEN_START_DATE_QUERY_CAPT, 8, w, CS_NUMERAL, QSF_ENABLE_DEFAULT);
	_left_button_clicked = false;
	return CBF_NONE;
}

static CallBackFunction ToolbarScenDateBackward(Window *w)
{
	/* don't allow too fast scrolling */
	if (!(w->flags & WF_TIMEOUT) || w->timeout_timer <= 1) {
		w->HandleButtonClick(WID_TE_DATE_BACKWARD);
		w->SetDirty();

		SetStartingYear(_settings_game.game_creation.starting_year - 1);
	}
	_left_button_clicked = false;
	return CBF_NONE;
}

static CallBackFunction ToolbarScenDateForward(Window *w)
{
	/* don't allow too fast scrolling */
	if (!(w->flags & WF_TIMEOUT) || w->timeout_timer <= 1) {
		w->HandleButtonClick(WID_TE_DATE_FORWARD);
		w->SetDirty();

		SetStartingYear(_settings_game.game_creation.starting_year + 1);
	}
	_left_button_clicked = false;
	return CBF_NONE;
}

static CallBackFunction ToolbarScenGenLand(Window *w)
{
	w->HandleButtonClick(WID_TE_LAND_GENERATE);
	if (_settings_client.sound.click_beep) SndPlayFx(SND_15_BEEP);

	ShowEditorTerraformToolbar();
	return CBF_NONE;
}


static CallBackFunction ToolbarScenGenTown(Window *w)
{
	w->HandleButtonClick(WID_TE_TOWN_GENERATE);
	if (_settings_client.sound.click_beep) SndPlayFx(SND_15_BEEP);
	ShowFoundTownWindow();
	return CBF_NONE;
}

static CallBackFunction ToolbarScenGenIndustry(Window *w)
{
	w->HandleButtonClick(WID_TE_INDUSTRY);
	if (_settings_client.sound.click_beep) SndPlayFx(SND_15_BEEP);
	ShowBuildIndustryWindow();
	return CBF_NONE;
}

static CallBackFunction ToolbarScenBuildRoadClick(Window *w)
{
	ShowDropDownList(w, GetScenRoadTypeDropDownList(RTTB_ROAD), _last_built_roadtype, WID_TE_ROADS, 140, true, true);
	if (_settings_client.sound.click_beep) SndPlayFx(SND_15_BEEP);
	return CBF_NONE;
}

/**
 * Handle click on the entry in the Build Road menu.
 *
 * @param index RoadType to show the build toolbar for.
 * @return #CBF_NONE
 */
static CallBackFunction ToolbarScenBuildRoad(int index)
{
	_last_built_roadtype = (RoadType)index;
	ShowBuildRoadScenToolbar(_last_built_roadtype);
	return CBF_NONE;
}

static CallBackFunction ToolbarScenBuildTramClick(Window *w)
{
	ShowDropDownList(w, GetScenRoadTypeDropDownList(RTTB_TRAM), _last_built_tramtype, WID_TE_TRAMS, 140, true, true);
	if (_settings_client.sound.click_beep) SndPlayFx(SND_15_BEEP);
	return CBF_NONE;
}

/**
 * Handle click on the entry in the Build Tram menu.
 *
 * @param index RoadType to show the build toolbar for.
 * @return #CBF_NONE
 */
static CallBackFunction ToolbarScenBuildTram(int index)
{
	_last_built_tramtype = (RoadType)index;
	ShowBuildRoadScenToolbar(_last_built_tramtype);
	return CBF_NONE;
}

static CallBackFunction ToolbarScenBuildDocks(Window *w)
{
	w->HandleButtonClick(WID_TE_WATER);
	if (_settings_client.sound.click_beep) SndPlayFx(SND_15_BEEP);
	ShowBuildDocksScenToolbar();
	return CBF_NONE;
}

static CallBackFunction ToolbarScenPlantTrees(Window *w)
{
	w->HandleButtonClick(WID_TE_TREES);
	if (_settings_client.sound.click_beep) SndPlayFx(SND_15_BEEP);
	ShowBuildTreesToolbar();
	return CBF_NONE;
}

static CallBackFunction ToolbarScenPlaceSign(Window *w)
{
	w->HandleButtonClick(WID_TE_SIGNS);
	if (_settings_client.sound.click_beep) SndPlayFx(SND_15_BEEP);
	return SelectSignTool();
}

static CallBackFunction ToolbarBtn_NULL(Window *w)
{
	return CBF_NONE;
}

typedef CallBackFunction MenuClickedProc(int index);

static MenuClickedProc * const _menu_clicked_procs[] = {
	nullptr,                 // 0
	nullptr,                 // 1
	MenuClickSettings,    // 2
	MenuClickSaveLoad,    // 3
	MenuClickMap,         // 4
	MenuClickTown,        // 5
	MenuClickSubsidies,   // 6
	MenuClickStations,    // 7
	MenuClickFinances,    // 8
	MenuClickCompany,     // 9
	MenuClickStory,       // 10
	MenuClickGoal,        // 11
	MenuClickGraphs,      // 12
	MenuClickLeague,      // 13
	MenuClickIndustry,    // 14
	MenuClickShowTrains,  // 15
	MenuClickShowRoad,    // 16
	MenuClickShowShips,   // 17
	MenuClickShowAir,     // 18
	MenuClickMap,         // 19
	nullptr,                 // 20
	MenuClickBuildRail,   // 21
	MenuClickBuildRoad,   // 22
	MenuClickBuildTram,   // 23
	MenuClickBuildWater,  // 24
	MenuClickBuildAir,    // 25
	MenuClickForest,      // 26
	MenuClickMusicWindow, // 27
	MenuClickNewspaper,   // 28
	MenuClickHelp,        // 29
};

/** Full blown container to make it behave exactly as we want :) */
class NWidgetToolbarContainer : public NWidgetContainer {
	bool visible[WID_TN_END]; ///< The visible headers
protected:
	uint spacers;          ///< Number of spacer widgets in this toolbar

public:
	NWidgetToolbarContainer() : NWidgetContainer(NWID_HORIZONTAL)
	{
	}

	/**
	 * Check whether the given widget type is a button for us.
	 * @param type the widget type to check.
	 * @return true if it is a button for us.
	 */
	bool IsButton(WidgetType type) const
	{
		return type == WWT_IMGBTN || type == WWT_IMGBTN_2 || type == WWT_PUSHIMGBTN;
	}

	void SetupSmallestSize(Window *w, bool init_array) override
	{
		this->smallest_x = 0; // Biggest child
		this->smallest_y = 0; // Biggest child
		this->fill_x = 1;
		this->fill_y = 0;
		this->resize_x = 1; // We only resize in this direction
		this->resize_y = 0; // We never resize in this direction
		this->spacers = 0;

		uint nbuttons = 0;
		/* First initialise some variables... */
		for (NWidgetBase *child_wid = this->head; child_wid != nullptr; child_wid = child_wid->next) {
			child_wid->SetupSmallestSize(w, init_array);
			this->smallest_y = max(this->smallest_y, child_wid->smallest_y + child_wid->padding_top + child_wid->padding_bottom);
			if (this->IsButton(child_wid->type)) {
				nbuttons++;
				this->smallest_x = max(this->smallest_x, child_wid->smallest_x + child_wid->padding_left + child_wid->padding_right);
			} else if (child_wid->type == NWID_SPACER) {
				this->spacers++;
			}
		}

		/* ... then in a second pass make sure the 'current' heights are set. Won't change ever. */
		for (NWidgetBase *child_wid = this->head; child_wid != nullptr; child_wid = child_wid->next) {
			child_wid->current_y = this->smallest_y;
			if (!this->IsButton(child_wid->type)) {
				child_wid->current_x = child_wid->smallest_x;
			}
		}
		_toolbar_width = nbuttons * this->smallest_x;
	}

	void AssignSizePosition(SizingType sizing, uint x, uint y, uint given_width, uint given_height, bool rtl) override
	{
		assert(given_width >= this->smallest_x && given_height >= this->smallest_y);

		this->pos_x = x;
		this->pos_y = y;
		this->current_x = given_width;
		this->current_y = given_height;

		/* Figure out what are the visible buttons */
		memset(this->visible, 0, sizeof(this->visible));
		uint arrangable_count, button_count, spacer_count;
		const byte *arrangement = GetButtonArrangement(given_width, arrangable_count, button_count, spacer_count);
		for (uint i = 0; i < arrangable_count; i++) {
			this->visible[arrangement[i]] = true;
		}

		/* Create us ourselves a quick lookup table */
		NWidgetBase *widgets[WID_TN_END];
		for (NWidgetBase *child_wid = this->head; child_wid != nullptr; child_wid = child_wid->next) {
			if (child_wid->type == NWID_SPACER) continue;
			widgets[((NWidgetCore*)child_wid)->index] = child_wid;
		}

		/* Now assign the widgets to their rightful place */
		uint position = 0; // Place to put next child relative to origin of the container.
		uint spacer_space = max(0, (int)given_width - (int)(button_count * this->smallest_x)); // Remaining spacing for 'spacer' widgets
		uint button_space = given_width - spacer_space; // Remaining spacing for the buttons
		uint spacer_i = 0;
		uint button_i = 0;

		/* Index into the arrangement indices. The macro lastof cannot be used here! */
		const byte *cur_wid = rtl ? &arrangement[arrangable_count - 1] : arrangement;
		for (uint i = 0; i < arrangable_count; i++) {
			NWidgetBase *child_wid = widgets[*cur_wid];
			/* If we have to give space to the spacers, do that */
			if (spacer_space != 0) {
				NWidgetBase *possible_spacer = rtl ? child_wid->next : child_wid->prev;
				if (possible_spacer != nullptr && possible_spacer->type == NWID_SPACER) {
					uint add = spacer_space / (spacer_count - spacer_i);
					position += add;
					spacer_space -= add;
					spacer_i++;
				}
			}

			/* Buttons can be scaled, the others not. */
			if (this->IsButton(child_wid->type)) {
				child_wid->current_x = button_space / (button_count - button_i);
				button_space -= child_wid->current_x;
				button_i++;
			}
			child_wid->AssignSizePosition(sizing, x + position, y, child_wid->current_x, this->current_y, rtl);
			position += child_wid->current_x;

			if (rtl) {
				cur_wid--;
			} else {
				cur_wid++;
			}
		}
	}

	void Draw(const Window *w) override
	{
		/* Draw brown-red toolbar bg. */
		GfxFillRect(this->pos_x, this->pos_y, this->pos_x + this->current_x - 1, this->pos_y + this->current_y - 1, PC_VERY_DARK_RED);
		GfxFillRect(this->pos_x, this->pos_y, this->pos_x + this->current_x - 1, this->pos_y + this->current_y - 1, PC_DARK_RED, FILLRECT_CHECKER);

		bool rtl = _current_text_dir == TD_RTL;
		for (NWidgetBase *child_wid = rtl ? this->tail : this->head; child_wid != nullptr; child_wid = rtl ? child_wid->prev : child_wid->next) {
			if (child_wid->type == NWID_SPACER) continue;
			if (!this->visible[((NWidgetCore*)child_wid)->index]) continue;

			child_wid->Draw(w);
		}
	}

	NWidgetCore *GetWidgetFromPos(int x, int y) override
	{
		if (!IsInsideBS(x, this->pos_x, this->current_x) || !IsInsideBS(y, this->pos_y, this->current_y)) return nullptr;

		for (NWidgetBase *child_wid = this->head; child_wid != nullptr; child_wid = child_wid->next) {
			if (child_wid->type == NWID_SPACER) continue;
			if (!this->visible[((NWidgetCore*)child_wid)->index]) continue;

			NWidgetCore *nwid = child_wid->GetWidgetFromPos(x, y);
			if (nwid != nullptr) return nwid;
		}
		return nullptr;
	}


	void FillDirtyWidgets(std::vector<NWidgetBase *> &dirty_widgets) override
	{
		if (this->base_flags & WBF_DIRTY) {
			dirty_widgets.push_back(this);
		} else {
			for (NWidgetBase *child_wid = this->head; child_wid != nullptr; child_wid = child_wid->next) {
				if (child_wid->type == NWID_SPACER) continue;
				if (!this->visible[((NWidgetCore*)child_wid)->index]) continue;

				child_wid->FillDirtyWidgets(dirty_widgets);
			}
		}
	}

	/**
	 * Get the arrangement of the buttons for the toolbar.
	 * @param width the new width of the toolbar.
	 * @param arrangable_count output of the number of visible items.
	 * @param button_count output of the number of visible buttons.
	 * @param spacer_count output of the number of spacers.
	 * @return the button configuration.
	 */
	virtual const byte *GetButtonArrangement(uint &width, uint &arrangable_count, uint &button_count, uint &spacer_count) const = 0;
};

/** Container for the 'normal' main toolbar */
class NWidgetMainToolbarContainer : public NWidgetToolbarContainer {
	const byte *GetButtonArrangement(uint &width, uint &arrangable_count, uint &button_count, uint &spacer_count) const override
	{
		static const uint SMALLEST_ARRANGEMENT = 14;
		static const uint BIGGEST_ARRANGEMENT  = 20;

		/* The number of buttons of each row of the toolbar should match the number of items which we want to be visible.
		 * The total number of buttons should be equal to arrangable_count * 2.
		 * No bad things happen, but we could see strange behaviours if we have buttons < (arrangable_count * 2) like a
		 * pause button appearing on the right of the lower toolbar and weird resizing of the widgets even if there is
		 * enough space.
		 */
		static const byte arrange14[] = {
			WID_TN_PAUSE,
			WID_TN_FAST_FORWARD,
			WID_TN_TRAINS,
			WID_TN_ROADVEHS,
			WID_TN_SHIPS,
			WID_TN_AIRCRAFT,
			WID_TN_ZOOM_IN,
			WID_TN_ZOOM_OUT,
			WID_TN_RAILS,
			WID_TN_ROADS,
			WID_TN_WATER,
			WID_TN_AIR,
			WID_TN_LANDSCAPE,
			WID_TN_SWITCH_BAR,
			// lower toolbar
			WID_TN_SETTINGS,
			WID_TN_SAVE,
			WID_TN_SMALL_MAP,
			WID_TN_TOWNS,
			WID_TN_SUBSIDIES,
			WID_TN_STATIONS,
			WID_TN_FINANCES,
			WID_TN_COMPANIES,
			WID_TN_GRAPHS,
			WID_TN_INDUSTRIES,
			WID_TN_MUSIC_SOUND,
			WID_TN_MESSAGES,
			WID_TN_HELP,
			WID_TN_SWITCH_BAR,
		};
		static const byte arrange15[] = {
			WID_TN_PAUSE,
			WID_TN_FAST_FORWARD,
			WID_TN_SMALL_MAP,
			WID_TN_TRAINS,
			WID_TN_ROADVEHS,
			WID_TN_SHIPS,
			WID_TN_AIRCRAFT,
			WID_TN_RAILS,
			WID_TN_ROADS,
			WID_TN_WATER,
			WID_TN_AIR,
			WID_TN_LANDSCAPE,
			WID_TN_ZOOM_IN,
			WID_TN_ZOOM_OUT,
			WID_TN_SWITCH_BAR,
			// lower toolbar
			WID_TN_PAUSE,
			WID_TN_SETTINGS,
			WID_TN_SMALL_MAP,
			WID_TN_SAVE,
			WID_TN_TOWNS,
			WID_TN_SUBSIDIES,
			WID_TN_STATIONS,
			WID_TN_FINANCES,
			WID_TN_COMPANIES,
			WID_TN_GRAPHS,
			WID_TN_INDUSTRIES,
			WID_TN_MUSIC_SOUND,
			WID_TN_MESSAGES,
			WID_TN_HELP,
			WID_TN_SWITCH_BAR,
		};
		static const byte arrange16[] = {
			WID_TN_PAUSE,
			WID_TN_FAST_FORWARD,
			WID_TN_SETTINGS,
			WID_TN_SMALL_MAP,
			WID_TN_TRAINS,
			WID_TN_ROADVEHS,
			WID_TN_SHIPS,
			WID_TN_AIRCRAFT,
			WID_TN_RAILS,
			WID_TN_ROADS,
			WID_TN_WATER,
			WID_TN_AIR,
			WID_TN_LANDSCAPE,
			WID_TN_ZOOM_IN,
			WID_TN_ZOOM_OUT,
			WID_TN_SWITCH_BAR,
			// lower toolbar
			WID_TN_PAUSE,
			WID_TN_FAST_FORWARD,
			WID_TN_SAVE,
			WID_TN_TOWNS,
			WID_TN_SUBSIDIES,
			WID_TN_STATIONS,
			WID_TN_FINANCES,
			WID_TN_COMPANIES,
			WID_TN_GRAPHS,
			WID_TN_INDUSTRIES,
			WID_TN_MUSIC_SOUND,
			WID_TN_MESSAGES,
			WID_TN_HELP,
			WID_TN_ZOOM_IN,
			WID_TN_ZOOM_OUT,
			WID_TN_SWITCH_BAR,
		};
		static const byte arrange17[] = {
			WID_TN_PAUSE,
			WID_TN_FAST_FORWARD,
			WID_TN_SETTINGS,
			WID_TN_SMALL_MAP,
			WID_TN_SUBSIDIES,
			WID_TN_TRAINS,
			WID_TN_ROADVEHS,
			WID_TN_SHIPS,
			WID_TN_AIRCRAFT,
			WID_TN_RAILS,
			WID_TN_ROADS,
			WID_TN_WATER,
			WID_TN_AIR,
			WID_TN_LANDSCAPE,
			WID_TN_ZOOM_IN,
			WID_TN_ZOOM_OUT,
			WID_TN_SWITCH_BAR,
			// lower toolbar
			WID_TN_PAUSE,
			WID_TN_FAST_FORWARD,
			WID_TN_SAVE,
			WID_TN_SMALL_MAP,
			WID_TN_SUBSIDIES,
			WID_TN_TOWNS,
			WID_TN_STATIONS,
			WID_TN_FINANCES,
			WID_TN_COMPANIES,
			WID_TN_GRAPHS,
			WID_TN_INDUSTRIES,
			WID_TN_MUSIC_SOUND,
			WID_TN_MESSAGES,
			WID_TN_HELP,
			WID_TN_ZOOM_IN,
			WID_TN_ZOOM_OUT,
			WID_TN_SWITCH_BAR,
		};
		static const byte arrange18[] = {
			WID_TN_PAUSE,
			WID_TN_FAST_FORWARD,
			WID_TN_SETTINGS,
			WID_TN_SMALL_MAP,
			WID_TN_TOWNS,
			WID_TN_SUBSIDIES,
			WID_TN_STATIONS,
			WID_TN_FINANCES,
			WID_TN_COMPANIES,
			WID_TN_INDUSTRIES,
			WID_TN_RAILS,
			WID_TN_ROADS,
			WID_TN_WATER,
			WID_TN_AIR,
			WID_TN_LANDSCAPE,
			WID_TN_ZOOM_IN,
			WID_TN_ZOOM_OUT,
			WID_TN_SWITCH_BAR,
			// lower toolbar
			WID_TN_PAUSE,
			WID_TN_FAST_FORWARD,
			WID_TN_SAVE,
			WID_TN_SMALL_MAP,
			WID_TN_TOWNS,
			WID_TN_SUBSIDIES,
			WID_TN_STATIONS,
			WID_TN_GRAPHS,
			WID_TN_TRAINS,
			WID_TN_ROADVEHS,
			WID_TN_SHIPS,
			WID_TN_AIRCRAFT,
			WID_TN_MUSIC_SOUND,
			WID_TN_MESSAGES,
			WID_TN_HELP,
			WID_TN_ZOOM_IN,
			WID_TN_ZOOM_OUT,
			WID_TN_SWITCH_BAR,
		};
		static const byte arrange19[] = {
			WID_TN_PAUSE,
			WID_TN_FAST_FORWARD,
			WID_TN_SETTINGS,
			WID_TN_SMALL_MAP,
			WID_TN_TOWNS,
			WID_TN_SUBSIDIES,
			WID_TN_TRAINS,
			WID_TN_ROADVEHS,
			WID_TN_SHIPS,
			WID_TN_AIRCRAFT,
			WID_TN_RAILS,
			WID_TN_ROADS,
			WID_TN_WATER,
			WID_TN_AIR,
			WID_TN_LANDSCAPE,
			WID_TN_MUSIC_SOUND,
			WID_TN_ZOOM_IN,
			WID_TN_ZOOM_OUT,
			WID_TN_SWITCH_BAR,
			// lower toolbar
			WID_TN_PAUSE,
			WID_TN_FAST_FORWARD,
			WID_TN_SAVE,
			WID_TN_SMALL_MAP,
			WID_TN_STATIONS,
			WID_TN_FINANCES,
			WID_TN_COMPANIES,
			WID_TN_GRAPHS,
			WID_TN_INDUSTRIES,
			WID_TN_MESSAGES,
			WID_TN_RAILS,
			WID_TN_ROADS,
			WID_TN_WATER,
			WID_TN_AIR,
			WID_TN_LANDSCAPE,
			WID_TN_HELP,
			WID_TN_ZOOM_IN,
			WID_TN_ZOOM_OUT,
			WID_TN_SWITCH_BAR,
		};
		static const byte arrange20[] = {
			WID_TN_PAUSE,
			WID_TN_FAST_FORWARD,
			WID_TN_SETTINGS,
			WID_TN_SMALL_MAP,
			WID_TN_TOWNS,
			WID_TN_SUBSIDIES,
			WID_TN_TRAINS,
			WID_TN_ROADVEHS,
			WID_TN_SHIPS,
			WID_TN_AIRCRAFT,
			WID_TN_RAILS,
			WID_TN_ROADS,
			WID_TN_WATER,
			WID_TN_AIR,
			WID_TN_LANDSCAPE,
			WID_TN_MUSIC_SOUND,
			WID_TN_GOAL,
			WID_TN_ZOOM_IN,
			WID_TN_ZOOM_OUT,
			WID_TN_SWITCH_BAR,
			// lower toolbar
			WID_TN_PAUSE,
			WID_TN_FAST_FORWARD,
			WID_TN_SAVE,
			WID_TN_SMALL_MAP,
			WID_TN_STATIONS,
			WID_TN_FINANCES,
			WID_TN_COMPANIES,
			WID_TN_GRAPHS,
			WID_TN_INDUSTRIES,
			WID_TN_MESSAGES,
			WID_TN_RAILS,
			WID_TN_ROADS,
			WID_TN_WATER,
			WID_TN_AIR,
			WID_TN_LANDSCAPE,
			WID_TN_STORY,
			WID_TN_HELP,
			WID_TN_ZOOM_IN,
			WID_TN_ZOOM_OUT,
			WID_TN_SWITCH_BAR,
		};
		static const byte arrange_all[] = {
			WID_TN_PAUSE,
			WID_TN_FAST_FORWARD,
			WID_TN_SETTINGS,
			WID_TN_SAVE,
			WID_TN_SMALL_MAP,
			WID_TN_TOWNS,
			WID_TN_SUBSIDIES,
			WID_TN_STATIONS,
			WID_TN_FINANCES,
			WID_TN_COMPANIES,
			WID_TN_STORY,
			WID_TN_GOAL,
			WID_TN_GRAPHS,
			WID_TN_LEAGUE,
			WID_TN_INDUSTRIES,
			WID_TN_TRAINS,
			WID_TN_ROADVEHS,
			WID_TN_SHIPS,
			WID_TN_AIRCRAFT,
			WID_TN_ZOOM_IN,
			WID_TN_ZOOM_OUT,
			WID_TN_RAILS,
			WID_TN_ROADS,
			WID_TN_TRAMS,
			WID_TN_WATER,
			WID_TN_AIR,
			WID_TN_LANDSCAPE,
			WID_TN_MUSIC_SOUND,
			WID_TN_MESSAGES,
			WID_TN_HELP
		};

		/* If at least BIGGEST_ARRANGEMENT fit, just spread all the buttons nicely */
		uint full_buttons = max(CeilDiv(width, this->smallest_x), SMALLEST_ARRANGEMENT);
		if (full_buttons > BIGGEST_ARRANGEMENT) {
			button_count = arrangable_count = lengthof(arrange_all);
			spacer_count = this->spacers;
			return arrange_all;
		}

		/* Introduce the split toolbar */
		static const byte * const arrangements[] = { arrange14, arrange15, arrange16, arrange17, arrange18, arrange19, arrange20 };

		button_count = arrangable_count = full_buttons;
		spacer_count = this->spacers;
		return arrangements[full_buttons - SMALLEST_ARRANGEMENT] + ((_toolbar_mode == TB_LOWER) ? full_buttons : 0);
	}
};

/** Container for the scenario editor's toolbar */
class NWidgetScenarioToolbarContainer : public NWidgetToolbarContainer {
	uint panel_widths[2]; ///< The width of the two panels (the text panel and date panel)

	void SetupSmallestSize(Window *w, bool init_array) override
	{
		this->NWidgetToolbarContainer::SetupSmallestSize(w, init_array);

		/* Find the size of panel_widths */
		uint i = 0;
		for (NWidgetBase *child_wid = this->head; child_wid != nullptr; child_wid = child_wid->next) {
			if (child_wid->type == NWID_SPACER || this->IsButton(child_wid->type)) continue;

			assert(i < lengthof(this->panel_widths));
			this->panel_widths[i++] = child_wid->current_x;
			_toolbar_width += child_wid->current_x;
		}
	}

	const byte *GetButtonArrangement(uint &width, uint &arrangable_count, uint &button_count, uint &spacer_count) const override
	{
		static const byte arrange_all[] = {
			WID_TE_PAUSE,
			WID_TE_FAST_FORWARD,
			WID_TE_SETTINGS,
			WID_TE_SAVE,
			WID_TE_SPACER,
			WID_TE_DATE_PANEL,
			WID_TE_SMALL_MAP,
			WID_TE_ZOOM_IN,
			WID_TE_ZOOM_OUT,
			WID_TE_LAND_GENERATE,
			WID_TE_TOWN_GENERATE,
			WID_TE_INDUSTRY,
			WID_TE_ROADS,
			WID_TE_TRAMS,
			WID_TE_WATER,
			WID_TE_TREES,
			WID_TE_SIGNS,
			WID_TE_MUSIC_SOUND,
			WID_TE_HELP,
		};
		static const byte arrange_nopanel[] = {
			WID_TE_PAUSE,
			WID_TE_FAST_FORWARD,
			WID_TE_SETTINGS,
			WID_TE_SAVE,
			WID_TE_DATE_PANEL,
			WID_TE_SMALL_MAP,
			WID_TE_ZOOM_IN,
			WID_TE_ZOOM_OUT,
			WID_TE_LAND_GENERATE,
			WID_TE_TOWN_GENERATE,
			WID_TE_INDUSTRY,
			WID_TE_ROADS,
			WID_TE_TRAMS,
			WID_TE_WATER,
			WID_TE_TREES,
			WID_TE_SIGNS,
			WID_TE_MUSIC_SOUND,
			WID_TE_HELP,
		};
		static const byte arrange_switch[] = {
			WID_TE_DATE_PANEL,
			WID_TE_SMALL_MAP,
			WID_TE_LAND_GENERATE,
			WID_TE_TOWN_GENERATE,
			WID_TE_INDUSTRY,
			WID_TE_ROADS,
			WID_TE_TRAMS,
			WID_TE_WATER,
			WID_TE_TREES,
			WID_TE_SIGNS,
			WID_TE_SWITCH_BAR,
			// lower toolbar
			WID_TE_PAUSE,
			WID_TE_FAST_FORWARD,
			WID_TE_SETTINGS,
			WID_TE_SAVE,
			WID_TE_DATE_PANEL,
			WID_TE_SMALL_MAP,
			WID_TE_ZOOM_IN,
			WID_TE_ZOOM_OUT,
			WID_TE_MUSIC_SOUND,
			WID_TE_HELP,
			WID_TE_SWITCH_BAR,
		};

		/* If we can place all buttons *and* the panels, show them. */
		uint min_full_width = (lengthof(arrange_all) - lengthof(this->panel_widths)) * this->smallest_x + this->panel_widths[0] + this->panel_widths[1];
		if (width >= min_full_width) {
			width -= this->panel_widths[0] + this->panel_widths[1];
			arrangable_count = lengthof(arrange_all);
			button_count = arrangable_count - 2;
			spacer_count = this->spacers;
			return arrange_all;
		}

		/* Otherwise don't show the date panel and if we can't fit half the buttons and the panels anymore, split the toolbar in two */
		uint min_small_width = (lengthof(arrange_switch) - lengthof(this->panel_widths)) * this->smallest_x / 2 + this->panel_widths[1];
		if (width > min_small_width) {
			width -= this->panel_widths[1];
			arrangable_count = lengthof(arrange_nopanel);
			button_count = arrangable_count - 1;
			spacer_count = this->spacers - 1;
			return arrange_nopanel;
		}

		/* Split toolbar */
		width -= this->panel_widths[1];
		arrangable_count = lengthof(arrange_switch) / 2;
		button_count = arrangable_count - 1;
		spacer_count = 0;
		return arrange_switch + ((_toolbar_mode == TB_LOWER) ? arrangable_count : 0);
	}
};

/* --- Toolbar handling for the 'normal' case */

typedef CallBackFunction ToolbarButtonProc(Window *w);

static ToolbarButtonProc * const _toolbar_button_procs[] = {
	ToolbarPauseClick,
	ToolbarFastForwardClick,
	ToolbarOptionsClick,
	ToolbarSaveClick,
	ToolbarMapClick,
	ToolbarTownClick,
	ToolbarSubsidiesClick,
	ToolbarStationsClick,
	ToolbarFinancesClick,
	ToolbarCompaniesClick,
	ToolbarStoryClick,
	ToolbarGoalClick,
	ToolbarGraphsClick,
	ToolbarLeagueClick,
	ToolbarIndustryClick,
	ToolbarTrainClick,
	ToolbarRoadClick,
	ToolbarShipClick,
	ToolbarAirClick,
	ToolbarZoomInClick,
	ToolbarZoomOutClick,
	ToolbarBuildRailClick,
	ToolbarBuildRoadClick,
	ToolbarBuildTramClick,
	ToolbarBuildWaterClick,
	ToolbarBuildAirClick,
	ToolbarForestClick,
	ToolbarMusicClick,
	ToolbarNewspaperClick,
	ToolbarHelpClick,
	ToolbarSwitchClick,
};

enum MainToolbarHotkeys {
	MTHK_PAUSE,
	MTHK_FASTFORWARD,
	MTHK_SETTINGS,
	MTHK_SAVEGAME,
	MTHK_LOADGAME,
	MTHK_SMALLMAP,
	MTHK_TOWNDIRECTORY,
	MTHK_SUBSIDIES,
	MTHK_STATIONS,
	MTHK_FINANCES,
	MTHK_COMPANIES,
	MTHK_STORY,
	MTHK_GOAL,
	MTHK_GRAPHS,
	MTHK_LEAGUE,
	MTHK_INDUSTRIES,
	MTHK_TRAIN_LIST,
	MTHK_ROADVEH_LIST,
	MTHK_SHIP_LIST,
	MTHK_AIRCRAFT_LIST,
	MTHK_ZOOM_IN,
	MTHK_ZOOM_OUT,
	MTHK_BUILD_RAIL,
	MTHK_BUILD_ROAD,
	MTHK_BUILD_TRAM,
	MTHK_BUILD_DOCKS,
	MTHK_BUILD_AIRPORT,
	MTHK_BUILD_TREES,
	MTHK_MUSIC,
	MTHK_LANDINFO,
	MTHK_AI_DEBUG,
	MTHK_SMALL_SCREENSHOT,
	MTHK_ZOOMEDIN_SCREENSHOT,
	MTHK_DEFAULTZOOM_SCREENSHOT,
	MTHK_GIANT_SCREENSHOT,
	MTHK_CHEATS,
	MTHK_TERRAFORM,
	MTHK_EXTRA_VIEWPORT,
	MTHK_CLIENT_LIST,
	MTHK_SIGN_LIST,
	MTHK_PLAN_LIST,
};

/** Main toolbar. */
struct MainToolbarWindow : Window {
	GUITimer timer;

	MainToolbarWindow(WindowDesc *desc) : Window(desc)
	{
		this->InitNested(0);

		_last_started_action = CBF_NONE;
		CLRBITS(this->flags, WF_WHITE_BORDER);
		this->SetWidgetDisabledState(WID_TN_FAST_FORWARD, _networking); // if networking, disable fast-forward button
		PositionMainToolbar(this);
		DoZoomInOutWindow(ZOOM_NONE, this);

		this->timer.SetInterval(MILLISECONDS_PER_TICK);
	}

	void FindWindowPlacementAndResize(int def_width, int def_height) override
	{
		Window::FindWindowPlacementAndResize(_toolbar_width, def_height);
	}

	void OnPaint() override
	{
		/* If spectator, disable all construction buttons
		 * ie : Build road, rail, ships, airports and landscaping
		 * Since enabled state is the default, just disable when needed */
		this->SetWidgetsDisabledState(_local_company == COMPANY_SPECTATOR, WID_TN_RAILS, WID_TN_ROADS, WID_TN_TRAMS, WID_TN_WATER, WID_TN_AIR, WID_TN_LANDSCAPE, WIDGET_LIST_END);
		/* disable company list drop downs, if there are no companies */
		this->SetWidgetsDisabledState(Company::GetNumItems() == 0, WID_TN_STATIONS, WID_TN_FINANCES, WID_TN_TRAINS, WID_TN_ROADVEHS, WID_TN_SHIPS, WID_TN_AIRCRAFT, WIDGET_LIST_END);

		this->SetWidgetDisabledState(WID_TN_GOAL, Goal::GetNumItems() == 0);
		this->SetWidgetDisabledState(WID_TN_STORY, StoryPage::GetNumItems() == 0);

		this->SetWidgetDisabledState(WID_TN_RAILS, !CanBuildVehicleInfrastructure(VEH_TRAIN));
		this->SetWidgetDisabledState(WID_TN_ROADS, !CanBuildVehicleInfrastructure(VEH_ROAD, RTT_ROAD));
		this->SetWidgetDisabledState(WID_TN_TRAMS, !CanBuildVehicleInfrastructure(VEH_ROAD, RTT_TRAM));
		this->SetWidgetDisabledState(WID_TN_AIR, !CanBuildVehicleInfrastructure(VEH_AIRCRAFT));

		this->SetWidgetDisabledState(WID_TN_PAUSE, _networking && !(_network_server || _network_settings_access)); // if not server, disable pause button

		this->DrawWidgets();
	}

	void OnClick(Point pt, int widget, int click_count) override
	{
		if (_game_mode != GM_MENU && !this->IsWidgetDisabled(widget)) _toolbar_button_procs[widget](this);
	}

	void OnDropdownSelect(int widget, int index) override
	{
		CallBackFunction cbf = _menu_clicked_procs[widget](index);
		if (cbf != CBF_NONE) _last_started_action = cbf;
	}

	EventState OnHotkey(int hotkey) override
	{
		CallBackFunction cbf = CBF_NONE;
		switch (hotkey) {
			case MTHK_PAUSE: ToolbarPauseClick(this); break;
			case MTHK_FASTFORWARD: ToolbarFastForwardClick(this); break;
			case MTHK_SETTINGS: ShowGameOptions(); break;
			case MTHK_SAVEGAME: MenuClickSaveLoad(); break;
			case MTHK_LOADGAME: ShowSaveLoadDialog(FT_SAVEGAME, SLO_LOAD); break;
			case MTHK_SMALLMAP: ShowSmallMap(); break;
			case MTHK_TOWNDIRECTORY: ShowTownDirectory(); break;
			case MTHK_SUBSIDIES: ShowSubsidiesList(); break;
			case MTHK_STATIONS: ShowCompanyStations(_local_company); break;
			case MTHK_FINANCES: ShowCompanyFinances(_local_company); break;
			case MTHK_COMPANIES: ShowCompany(_local_company); break;
			case MTHK_STORY: ShowStoryBook(_local_company); break;
			case MTHK_GOAL: ShowGoalsList(_local_company); break;
			case MTHK_GRAPHS: ShowOperatingProfitGraph(); break;
			case MTHK_LEAGUE: ShowCompanyLeagueTable(); break;
			case MTHK_INDUSTRIES: ShowBuildIndustryWindow(); break;
			case MTHK_TRAIN_LIST: ShowVehicleListWindow(_local_company, VEH_TRAIN); break;
			case MTHK_ROADVEH_LIST: ShowVehicleListWindow(_local_company, VEH_ROAD); break;
			case MTHK_SHIP_LIST: ShowVehicleListWindow(_local_company, VEH_SHIP); break;
			case MTHK_AIRCRAFT_LIST: ShowVehicleListWindow(_local_company, VEH_AIRCRAFT); break;
			case MTHK_ZOOM_IN: ToolbarZoomInClick(this); break;
			case MTHK_ZOOM_OUT: ToolbarZoomOutClick(this); break;
			case MTHK_BUILD_RAIL: if (CanBuildVehicleInfrastructure(VEH_TRAIN)) ShowBuildRailToolbar(_last_built_railtype); break;
			case MTHK_BUILD_ROAD: ShowBuildRoadToolbar(_last_built_roadtype); break;
			case MTHK_BUILD_TRAM: if (CanBuildVehicleInfrastructure(VEH_ROAD, RTT_TRAM)) ShowBuildRoadToolbar(_last_built_tramtype); break;
			case MTHK_BUILD_DOCKS: ShowBuildDocksToolbar(); break;
			case MTHK_BUILD_AIRPORT: if (CanBuildVehicleInfrastructure(VEH_AIRCRAFT)) ShowBuildAirToolbar(); break;
			case MTHK_BUILD_TREES: ShowBuildTreesToolbar(); break;
			case MTHK_MUSIC: ShowMusicWindow(); break;
			case MTHK_AI_DEBUG: ShowAIDebugWindow(); break;
<<<<<<< HEAD
			case MTHK_SMALL_SCREENSHOT: MenuClickScreenshot(SC_VIEWPORT); break;
			case MTHK_ZOOMEDIN_SCREENSHOT: MenuClickScreenshot(SC_ZOOMEDIN); break;
			case MTHK_DEFAULTZOOM_SCREENSHOT: MenuClickScreenshot(SC_DEFAULTZOOM); break;
			case MTHK_GIANT_SCREENSHOT: MenuClickScreenshot(SC_WORLD); break;
			case MTHK_CHEATS: ShowCheatWindow(); break;
=======
			case MTHK_SMALL_SCREENSHOT: MakeScreenshotWithConfirm(SC_VIEWPORT); break;
			case MTHK_ZOOMEDIN_SCREENSHOT: MakeScreenshotWithConfirm(SC_ZOOMEDIN); break;
			case MTHK_DEFAULTZOOM_SCREENSHOT: MakeScreenshotWithConfirm(SC_DEFAULTZOOM); break;
			case MTHK_GIANT_SCREENSHOT: MakeScreenshotWithConfirm(SC_WORLD); break;
			case MTHK_CHEATS: if (!_networking) ShowCheatWindow(); break;
>>>>>>> 7fd7b515
			case MTHK_TERRAFORM: ShowTerraformToolbar(); break;
			case MTHK_EXTRA_VIEWPORT: ShowExtraViewPortWindowForTileUnderCursor(); break;
			case MTHK_CLIENT_LIST: if (_networking) ShowClientList(); break;
			case MTHK_SIGN_LIST: ShowSignList(); break;
			case MTHK_LANDINFO: cbf = PlaceLandBlockInfo(); break;
			case MTHK_PLAN_LIST: ShowPlansWindow(); break;
			default: return ES_NOT_HANDLED;
		}
		if (cbf != CBF_NONE) _last_started_action = cbf;
		return ES_HANDLED;
	}

	void OnPlaceObject(Point pt, TileIndex tile) override
	{
		switch (_last_started_action) {
			case CBF_PLACE_SIGN:
				PlaceProc_Sign(tile);
				break;

			case CBF_PLACE_LANDINFO:
				ShowLandInfo(tile);
				break;

			default: NOT_REACHED();
		}
	}

	void OnPlaceObjectAbort() override
	{
		_last_started_action = CBF_NONE;
	}

	void OnRealtimeTick(uint delta_ms) override
	{
		if (!this->timer.Elapsed(delta_ms)) return;
		this->timer.SetInterval(MILLISECONDS_PER_TICK);

		if (this->IsWidgetLowered(WID_TN_PAUSE) != !!_pause_mode) {
			this->ToggleWidgetLoweredState(WID_TN_PAUSE);
			this->SetWidgetDirty(WID_TN_PAUSE);
		}

		if (this->IsWidgetLowered(WID_TN_FAST_FORWARD) != !!_fast_forward) {
			this->ToggleWidgetLoweredState(WID_TN_FAST_FORWARD);
			this->SetWidgetDirty(WID_TN_FAST_FORWARD);
		}
	}

	void OnTimeout() override
	{
		/* We do not want to automatically raise the pause, fast forward and
		 * switchbar buttons; they have to stay down when pressed etc. */
		for (uint i = WID_TN_SETTINGS; i < WID_TN_SWITCH_BAR; i++) {
			if (this->IsWidgetLowered(i)) {
				this->RaiseWidget(i);
				this->SetWidgetDirty(i);
			}
		}
	}

	/**
	 * Some data on this window has become invalid.
	 * @param data Information about the changed data.
	 * @param gui_scope Whether the call is done from GUI scope. You may not do everything when not in GUI scope. See #InvalidateWindowData() for details.
	 */
	void OnInvalidateData(int data = 0, bool gui_scope = true) override
	{
		if (!gui_scope) return;
		if (FindWindowById(WC_MAIN_WINDOW, 0) != nullptr) HandleZoomMessage(this, FindWindowById(WC_MAIN_WINDOW, 0)->viewport, WID_TN_ZOOM_IN, WID_TN_ZOOM_OUT);
	}

	static HotkeyList hotkeys;
};

const uint16 _maintoolbar_pause_keys[] = {WKC_F1, WKC_PAUSE, 0};
const uint16 _maintoolbar_zoomin_keys[] = {WKC_NUM_PLUS, WKC_EQUALS, WKC_SHIFT | WKC_EQUALS, WKC_SHIFT | WKC_F5, 0};
const uint16 _maintoolbar_zoomout_keys[] = {WKC_NUM_MINUS, WKC_MINUS, WKC_SHIFT | WKC_MINUS, WKC_SHIFT | WKC_F6, 0};
const uint16 _maintoolbar_smallmap_keys[] = {WKC_F4, 'M', 0};

static Hotkey maintoolbar_hotkeys[] = {
	Hotkey(_maintoolbar_pause_keys, "pause", MTHK_PAUSE),
	Hotkey((uint16)0, "fastforward", MTHK_FASTFORWARD),
	Hotkey(WKC_F2, "settings", MTHK_SETTINGS),
	Hotkey(WKC_F3, "saveload", MTHK_SAVEGAME),
	Hotkey((uint16)0, "load_game", MTHK_LOADGAME),
	Hotkey(_maintoolbar_smallmap_keys, "smallmap", MTHK_SMALLMAP),
	Hotkey(WKC_F5, "town_list", MTHK_TOWNDIRECTORY),
	Hotkey(WKC_F6, "subsidies", MTHK_SUBSIDIES),
	Hotkey(WKC_F7, "station_list", MTHK_STATIONS),
	Hotkey(WKC_F8, "finances", MTHK_FINANCES),
	Hotkey(WKC_F9, "companies", MTHK_COMPANIES),
	Hotkey((uint16)0, "story_book", MTHK_STORY),
	Hotkey((uint16)0, "goal_list", MTHK_GOAL),
	Hotkey(WKC_F10, "graphs", MTHK_GRAPHS),
	Hotkey(WKC_F11, "league", MTHK_LEAGUE),
	Hotkey(WKC_F12, "industry_list", MTHK_INDUSTRIES),
	Hotkey(WKC_SHIFT | WKC_F1, "train_list", MTHK_TRAIN_LIST),
	Hotkey(WKC_SHIFT | WKC_F2, "roadveh_list", MTHK_ROADVEH_LIST),
	Hotkey(WKC_SHIFT | WKC_F3, "ship_list", MTHK_SHIP_LIST),
	Hotkey(WKC_SHIFT | WKC_F4, "aircraft_list", MTHK_AIRCRAFT_LIST),
	Hotkey(_maintoolbar_zoomin_keys, "zoomin", MTHK_ZOOM_IN),
	Hotkey(_maintoolbar_zoomout_keys, "zoomout", MTHK_ZOOM_OUT),
	Hotkey(WKC_SHIFT | WKC_F7, "build_rail", MTHK_BUILD_RAIL),
	Hotkey(WKC_SHIFT | WKC_F8, "build_road", MTHK_BUILD_ROAD),
	Hotkey((uint16)0, "build_tram", MTHK_BUILD_TRAM),
	Hotkey(WKC_SHIFT | WKC_F9, "build_docks", MTHK_BUILD_DOCKS),
	Hotkey(WKC_SHIFT | WKC_F10, "build_airport", MTHK_BUILD_AIRPORT),
	Hotkey(WKC_SHIFT | WKC_F11, "build_trees", MTHK_BUILD_TREES),
	Hotkey(WKC_SHIFT | WKC_F12, "music", MTHK_MUSIC),
	Hotkey((uint16)0, "ai_debug", MTHK_AI_DEBUG),
	Hotkey(WKC_CTRL  | 'S', "small_screenshot", MTHK_SMALL_SCREENSHOT),
	Hotkey(WKC_CTRL  | 'P', "zoomedin_screenshot", MTHK_ZOOMEDIN_SCREENSHOT),
	Hotkey(WKC_CTRL  | 'D', "defaultzoom_screenshot", MTHK_DEFAULTZOOM_SCREENSHOT),
	Hotkey((uint16)0, "giant_screenshot", MTHK_GIANT_SCREENSHOT),
	Hotkey(WKC_CTRL | WKC_ALT | 'C', "cheats", MTHK_CHEATS),
	Hotkey('L', "terraform", MTHK_TERRAFORM),
	Hotkey('V', "extra_viewport", MTHK_EXTRA_VIEWPORT),
	Hotkey((uint16)0, "client_list", MTHK_CLIENT_LIST),
	Hotkey((uint16)0, "sign_list", MTHK_SIGN_LIST),
	Hotkey((uint16)0, "land_info", MTHK_LANDINFO),
	Hotkey('P', "plan_list", MTHK_PLAN_LIST),
	HOTKEY_LIST_END
};
HotkeyList MainToolbarWindow::hotkeys("maintoolbar", maintoolbar_hotkeys);

static NWidgetBase *MakeMainToolbar(int *biggest_index)
{
	/** Sprites to use for the different toolbar buttons */
	static const SpriteID toolbar_button_sprites[] = {
		SPR_IMG_PAUSE,           // WID_TN_PAUSE
		SPR_IMG_FASTFORWARD,     // WID_TN_FAST_FORWARD
		SPR_IMG_SETTINGS,        // WID_TN_SETTINGS
		SPR_IMG_SAVE,            // WID_TN_SAVE
		SPR_IMG_SMALLMAP,        // WID_TN_SMALL_MAP
		SPR_IMG_TOWN,            // WID_TN_TOWNS
		SPR_IMG_SUBSIDIES,       // WID_TN_SUBSIDIES
		SPR_IMG_COMPANY_LIST,    // WID_TN_STATIONS
		SPR_IMG_COMPANY_FINANCE, // WID_TN_FINANCES
		SPR_IMG_COMPANY_GENERAL, // WID_TN_COMPANIES
		SPR_IMG_STORY_BOOK,      // WID_TN_STORY
		SPR_IMG_GOAL,            // WID_TN_GOAL
		SPR_IMG_GRAPHS,          // WID_TN_GRAPHS
		SPR_IMG_COMPANY_LEAGUE,  // WID_TN_LEAGUE
		SPR_IMG_INDUSTRY,        // WID_TN_INDUSTRIES
		SPR_IMG_TRAINLIST,       // WID_TN_TRAINS
		SPR_IMG_TRUCKLIST,       // WID_TN_ROADVEHS
		SPR_IMG_SHIPLIST,        // WID_TN_SHIPS
		SPR_IMG_AIRPLANESLIST,   // WID_TN_AIRCRAFT
		SPR_IMG_ZOOMIN,          // WID_TN_ZOOMIN
		SPR_IMG_ZOOMOUT,         // WID_TN_ZOOMOUT
		SPR_IMG_BUILDRAIL,       // WID_TN_RAILS
		SPR_IMG_BUILDROAD,       // WID_TN_ROADS
		SPR_IMG_BUILDTRAMS,      // WID_TN_TRAMS
		SPR_IMG_BUILDWATER,      // WID_TN_WATER
		SPR_IMG_BUILDAIR,        // WID_TN_AIR
		SPR_IMG_LANDSCAPING,     // WID_TN_LANDSCAPE
		SPR_IMG_MUSIC,           // WID_TN_MUSIC_SOUND
		SPR_IMG_MESSAGES,        // WID_TN_MESSAGES
		SPR_IMG_QUERY,           // WID_TN_HELP
		SPR_IMG_SWITCH_TOOLBAR,  // WID_TN_SWITCH_BAR
	};

	NWidgetMainToolbarContainer *hor = new NWidgetMainToolbarContainer();
	for (uint i = 0; i < WID_TN_END; i++) {
		switch (i) {
			case WID_TN_SMALL_MAP:
			case WID_TN_FINANCES:
			case WID_TN_VEHICLE_START:
			case WID_TN_ZOOM_IN:
			case WID_TN_BUILDING_TOOLS_START:
			case WID_TN_MUSIC_SOUND:
				hor->Add(new NWidgetSpacer(0, 0));
				break;
		}
		hor->Add(new NWidgetLeaf(i == WID_TN_SAVE ? WWT_IMGBTN_2 : WWT_IMGBTN, COLOUR_GREY, i, toolbar_button_sprites[i], STR_TOOLBAR_TOOLTIP_PAUSE_GAME + i));
	}

	*biggest_index = max<int>(*biggest_index, WID_TN_SWITCH_BAR);
	return hor;
}

static const NWidgetPart _nested_toolbar_normal_widgets[] = {
	NWidgetFunction(MakeMainToolbar),
};

static WindowDesc _toolb_normal_desc(
	WDP_MANUAL, nullptr, 0, 0,
	WC_MAIN_TOOLBAR, WC_NONE,
	WDF_NO_FOCUS,
	_nested_toolbar_normal_widgets, lengthof(_nested_toolbar_normal_widgets),
	&MainToolbarWindow::hotkeys
);


/* --- Toolbar handling for the scenario editor */

static MenuClickedProc * const _scen_toolbar_dropdown_procs[] = {
	nullptr,              // 0
	nullptr,              // 1
	MenuClickSettings,    // 2
	MenuClickSaveLoad,    // 3
	nullptr,              // 4
	nullptr,              // 5
	nullptr,              // 6
	nullptr,              // 7
	MenuClickMap,         // 8
	nullptr,              // 9
	nullptr,              // 10
	nullptr,              // 11
	nullptr,              // 12
	nullptr,              // 13
	ToolbarScenBuildRoad, // 14
	ToolbarScenBuildTram, // 15
	nullptr,              // 16
	nullptr,              // 17
	nullptr,              // 18
	nullptr,              // 19
	MenuClickMusicWindow, // 20
	MenuClickHelp,        // 21
	nullptr,              // 22
};

static ToolbarButtonProc * const _scen_toolbar_button_procs[] = {
	ToolbarPauseClick,
	ToolbarFastForwardClick,
	ToolbarOptionsClick,
	ToolbarScenSaveOrLoad,
	ToolbarBtn_NULL,
	ToolbarScenDatePanel,
	ToolbarScenDateBackward,
	ToolbarScenDateForward,
	ToolbarScenMapTownDir,
	ToolbarZoomInClick,
	ToolbarZoomOutClick,
	ToolbarScenGenLand,
	ToolbarScenGenTown,
	ToolbarScenGenIndustry,
	ToolbarScenBuildRoadClick,
	ToolbarScenBuildTramClick,
	ToolbarScenBuildDocks,
	ToolbarScenPlantTrees,
	ToolbarScenPlaceSign,
	ToolbarBtn_NULL,
	ToolbarMusicClick,
	ToolbarHelpClick,
	ToolbarSwitchClick,
};

enum MainToolbarEditorHotkeys {
	MTEHK_PAUSE,
	MTEHK_FASTFORWARD,
	MTEHK_SETTINGS,
	MTEHK_SAVEGAME,
	MTEHK_GENLAND,
	MTEHK_GENTOWN,
	MTEHK_GENINDUSTRY,
	MTEHK_BUILD_ROAD,
	MTEHK_BUILD_TRAM,
	MTEHK_BUILD_DOCKS,
	MTEHK_BUILD_TREES,
	MTEHK_SIGN,
	MTEHK_MUSIC,
	MTEHK_LANDINFO,
	MTEHK_SMALL_SCREENSHOT,
	MTEHK_ZOOMEDIN_SCREENSHOT,
	MTEHK_DEFAULTZOOM_SCREENSHOT,
	MTEHK_GIANT_SCREENSHOT,
	MTEHK_ZOOM_IN,
	MTEHK_ZOOM_OUT,
	MTEHK_TERRAFORM,
	MTEHK_SMALLMAP,
	MTEHK_EXTRA_VIEWPORT,
};

struct ScenarioEditorToolbarWindow : Window {
	GUITimer timer;

	ScenarioEditorToolbarWindow(WindowDesc *desc) : Window(desc)
	{
		this->InitNested(0);

		_last_started_action = CBF_NONE;
		CLRBITS(this->flags, WF_WHITE_BORDER);
		PositionMainToolbar(this);
		DoZoomInOutWindow(ZOOM_NONE, this);

		this->timer.SetInterval(MILLISECONDS_PER_TICK);
	}

	void FindWindowPlacementAndResize(int def_width, int def_height) override
	{
		Window::FindWindowPlacementAndResize(_toolbar_width, def_height);
	}

	void OnPaint() override
	{
		this->SetWidgetDisabledState(WID_TE_DATE_BACKWARD, _settings_game.game_creation.starting_year <= MIN_YEAR);
		this->SetWidgetDisabledState(WID_TE_DATE_FORWARD, _settings_game.game_creation.starting_year >= MAX_YEAR);
		this->SetWidgetDisabledState(WID_TE_ROADS, (GetRoadTypes(true) & ~_roadtypes_type) == ROADTYPES_NONE);
		this->SetWidgetDisabledState(WID_TE_TRAMS, (GetRoadTypes(true) & _roadtypes_type) == ROADTYPES_NONE);

		this->DrawWidgets();
	}

	void DrawWidget(const Rect &r, int widget) const override
	{
		switch (widget) {
			case WID_TE_DATE:
				SetDParam(0, ConvertYMDToDate(_settings_game.game_creation.starting_year, 0, 1));
				DrawString(r.left, r.right, (this->height - FONT_HEIGHT_NORMAL) / 2, STR_WHITE_DATE_LONG, TC_FROMSTRING, SA_HOR_CENTER);
				break;

			case WID_TE_SPACER: {
				int height = r.bottom - r.top;
				if (height > 2 * FONT_HEIGHT_NORMAL) {
					DrawString(r.left, r.right, (height + 1) / 2 - FONT_HEIGHT_NORMAL, STR_SCENEDIT_TOOLBAR_OPENTTD, TC_FROMSTRING, SA_HOR_CENTER);
					DrawString(r.left, r.right, (height + 1) / 2, STR_SCENEDIT_TOOLBAR_SCENARIO_EDITOR, TC_FROMSTRING, SA_HOR_CENTER);
				} else {
					DrawString(r.left, r.right, (height - FONT_HEIGHT_NORMAL) / 2, STR_SCENEDIT_TOOLBAR_SCENARIO_EDITOR, TC_FROMSTRING, SA_HOR_CENTER);
				}
				break;
			}
		}
	}

	void UpdateWidgetSize(int widget, Dimension *size, const Dimension &padding, Dimension *fill, Dimension *resize) override
	{
		switch (widget) {
			case WID_TE_SPACER:
				size->width = max(GetStringBoundingBox(STR_SCENEDIT_TOOLBAR_OPENTTD).width, GetStringBoundingBox(STR_SCENEDIT_TOOLBAR_SCENARIO_EDITOR).width) + WD_FRAMERECT_LEFT + WD_FRAMERECT_RIGHT;
				break;

			case WID_TE_DATE:
				SetDParam(0, ConvertYMDToDate(MAX_YEAR, 0, 1));
				*size = GetStringBoundingBox(STR_WHITE_DATE_LONG);
				size->height = max(size->height, GetSpriteSize(SPR_IMG_SAVE).height + WD_IMGBTN_TOP + WD_IMGBTN_BOTTOM);
				break;
		}
	}

	void OnClick(Point pt, int widget, int click_count) override
	{
		if (_game_mode == GM_MENU) return;
		CallBackFunction cbf = _scen_toolbar_button_procs[widget](this);
		if (cbf != CBF_NONE) _last_started_action = cbf;
	}

	void OnDropdownSelect(int widget, int index) override
	{
		CallBackFunction cbf = _scen_toolbar_dropdown_procs[widget](index);
		if (cbf != CBF_NONE) _last_started_action = cbf;
		if (_settings_client.sound.click_beep) SndPlayFx(SND_15_BEEP);
	}

	EventState OnHotkey(int hotkey) override
	{
		CallBackFunction cbf = CBF_NONE;
		switch (hotkey) {
			case MTEHK_PAUSE:                  ToolbarPauseClick(this); break;
			case MTEHK_FASTFORWARD:            ToolbarFastForwardClick(this); break;
			case MTEHK_SETTINGS:               ShowGameOptions(); break;
			case MTEHK_SAVEGAME:               MenuClickSaveLoad(); break;
			case MTEHK_GENLAND:                ToolbarScenGenLand(this); break;
			case MTEHK_GENTOWN:                ToolbarScenGenTown(this); break;
			case MTEHK_GENINDUSTRY:            ToolbarScenGenIndustry(this); break;
			case MTEHK_BUILD_ROAD:             ToolbarScenBuildRoadClick(this); break;
			case MTEHK_BUILD_TRAM:             ToolbarScenBuildTramClick(this); break;
			case MTEHK_BUILD_DOCKS:            ToolbarScenBuildDocks(this); break;
			case MTEHK_BUILD_TREES:            ToolbarScenPlantTrees(this); break;
			case MTEHK_SIGN:                   cbf = ToolbarScenPlaceSign(this); break;
			case MTEHK_MUSIC:                  ShowMusicWindow(); break;
			case MTEHK_LANDINFO:               cbf = PlaceLandBlockInfo(); break;
			case MTEHK_SMALL_SCREENSHOT:       MakeScreenshotWithConfirm(SC_VIEWPORT); break;
			case MTEHK_ZOOMEDIN_SCREENSHOT:    MakeScreenshotWithConfirm(SC_ZOOMEDIN); break;
			case MTEHK_DEFAULTZOOM_SCREENSHOT: MakeScreenshotWithConfirm(SC_DEFAULTZOOM); break;
			case MTEHK_GIANT_SCREENSHOT:       MakeScreenshotWithConfirm(SC_WORLD); break;
			case MTEHK_ZOOM_IN:                ToolbarZoomInClick(this); break;
			case MTEHK_ZOOM_OUT:               ToolbarZoomOutClick(this); break;
			case MTEHK_TERRAFORM:              ShowEditorTerraformToolbar(); break;
			case MTEHK_SMALLMAP:               ShowSmallMap(); break;
			case MTEHK_EXTRA_VIEWPORT:         ShowExtraViewPortWindowForTileUnderCursor(); break;
			default: return ES_NOT_HANDLED;
		}
		if (cbf != CBF_NONE) _last_started_action = cbf;
		return ES_HANDLED;
	}

	void OnPlaceObject(Point pt, TileIndex tile) override
	{
		switch (_last_started_action) {
			case CBF_PLACE_SIGN:
				PlaceProc_Sign(tile);
				break;

			case CBF_PLACE_LANDINFO:
				ShowLandInfo(tile);
				break;

			default: NOT_REACHED();
		}
	}

	void OnPlaceObjectAbort() override
	{
		_last_started_action = CBF_NONE;
	}

	void OnTimeout() override
	{
		this->SetWidgetsLoweredState(false, WID_TE_DATE_BACKWARD, WID_TE_DATE_FORWARD, WIDGET_LIST_END);
		this->SetWidgetDirty(WID_TE_DATE_BACKWARD);
		this->SetWidgetDirty(WID_TE_DATE_FORWARD);
	}

	void OnRealtimeTick(uint delta_ms) override
	{
		if (!this->timer.Elapsed(delta_ms)) return;
		this->timer.SetInterval(MILLISECONDS_PER_TICK);

		if (this->IsWidgetLowered(WID_TE_PAUSE) != !!_pause_mode) {
			this->ToggleWidgetLoweredState(WID_TE_PAUSE);
			this->SetDirty();
		}

		if (this->IsWidgetLowered(WID_TE_FAST_FORWARD) != !!_fast_forward) {
			this->ToggleWidgetLoweredState(WID_TE_FAST_FORWARD);
			this->SetDirty();
		}
	}

	/**
	 * Some data on this window has become invalid.
	 * @param data Information about the changed data.
	 * @param gui_scope Whether the call is done from GUI scope. You may not do everything when not in GUI scope. See #InvalidateWindowData() for details.
	 */
	void OnInvalidateData(int data = 0, bool gui_scope = true) override
	{
		if (!gui_scope) return;
		if (FindWindowById(WC_MAIN_WINDOW, 0) != nullptr) HandleZoomMessage(this, FindWindowById(WC_MAIN_WINDOW, 0)->viewport, WID_TE_ZOOM_IN, WID_TE_ZOOM_OUT);
	}

	void OnQueryTextFinished(char *str) override
	{
		/* Was 'cancel' pressed? */
		if (str == nullptr) return;

		int32 value;
		if (!StrEmpty(str)) {
			value = atoi(str);
		} else {
			/* An empty string means revert to the default */
			value = DEF_START_YEAR;
		}
		SetStartingYear(value);

		this->SetDirty();
	}

	static HotkeyList hotkeys;
};

static Hotkey scenedit_maintoolbar_hotkeys[] = {
	Hotkey(_maintoolbar_pause_keys, "pause", MTEHK_PAUSE),
	Hotkey((uint16)0, "fastforward", MTEHK_FASTFORWARD),
	Hotkey(WKC_F2, "settings", MTEHK_SETTINGS),
	Hotkey(WKC_F3, "saveload", MTEHK_SAVEGAME),
	Hotkey(WKC_F4, "gen_land", MTEHK_GENLAND),
	Hotkey(WKC_F5, "gen_town", MTEHK_GENTOWN),
	Hotkey(WKC_F6, "gen_industry", MTEHK_GENINDUSTRY),
	Hotkey(WKC_F7, "build_road", MTEHK_BUILD_ROAD),
	Hotkey((uint16)0, "build_tram", MTEHK_BUILD_TRAM),
	Hotkey(WKC_F8, "build_docks", MTEHK_BUILD_DOCKS),
	Hotkey(WKC_F9, "build_trees", MTEHK_BUILD_TREES),
	Hotkey(WKC_F10, "build_sign", MTEHK_SIGN),
	Hotkey(WKC_F11, "music", MTEHK_MUSIC),
	Hotkey(WKC_F12, "land_info", MTEHK_LANDINFO),
	Hotkey(WKC_CTRL  | 'S', "small_screenshot", MTEHK_SMALL_SCREENSHOT),
	Hotkey(WKC_CTRL  | 'P', "zoomedin_screenshot", MTEHK_ZOOMEDIN_SCREENSHOT),
	Hotkey(WKC_CTRL  | 'D', "defaultzoom_screenshot", MTEHK_DEFAULTZOOM_SCREENSHOT),
	Hotkey((uint16)0, "giant_screenshot", MTEHK_GIANT_SCREENSHOT),
	Hotkey(_maintoolbar_zoomin_keys, "zoomin", MTEHK_ZOOM_IN),
	Hotkey(_maintoolbar_zoomout_keys, "zoomout", MTEHK_ZOOM_OUT),
	Hotkey('L', "terraform", MTEHK_TERRAFORM),
	Hotkey('M', "smallmap", MTEHK_SMALLMAP),
	Hotkey('V', "extra_viewport", MTEHK_EXTRA_VIEWPORT),
	HOTKEY_LIST_END
};
HotkeyList ScenarioEditorToolbarWindow::hotkeys("scenedit_maintoolbar", scenedit_maintoolbar_hotkeys);

static const NWidgetPart _nested_toolb_scen_inner_widgets[] = {
	NWidget(WWT_IMGBTN, COLOUR_GREY, WID_TE_PAUSE), SetDataTip(SPR_IMG_PAUSE, STR_TOOLBAR_TOOLTIP_PAUSE_GAME),
	NWidget(WWT_IMGBTN, COLOUR_GREY, WID_TE_FAST_FORWARD), SetDataTip(SPR_IMG_FASTFORWARD, STR_TOOLBAR_TOOLTIP_FORWARD),
	NWidget(WWT_IMGBTN, COLOUR_GREY, WID_TE_SETTINGS), SetDataTip(SPR_IMG_SETTINGS, STR_TOOLBAR_TOOLTIP_OPTIONS),
	NWidget(WWT_IMGBTN_2, COLOUR_GREY, WID_TE_SAVE), SetDataTip(SPR_IMG_SAVE, STR_SCENEDIT_TOOLBAR_TOOLTIP_SAVE_SCENARIO_LOAD_SCENARIO),
	NWidget(NWID_SPACER),
	NWidget(WWT_PANEL, COLOUR_GREY, WID_TE_SPACER), EndContainer(),
	NWidget(NWID_SPACER),
	NWidget(WWT_PANEL, COLOUR_GREY, WID_TE_DATE_PANEL),
		NWidget(NWID_HORIZONTAL), SetPIP(3, 2, 3),
			NWidget(WWT_IMGBTN, COLOUR_GREY, WID_TE_DATE_BACKWARD), SetDataTip(SPR_ARROW_DOWN, STR_SCENEDIT_TOOLBAR_TOOLTIP_MOVE_THE_STARTING_DATE_BACKWARD),
			NWidget(WWT_EMPTY, COLOUR_GREY, WID_TE_DATE), SetDataTip(STR_NULL, STR_SCENEDIT_TOOLBAR_TOOLTIP_SET_DATE),
			NWidget(WWT_IMGBTN, COLOUR_GREY, WID_TE_DATE_FORWARD), SetDataTip(SPR_ARROW_UP, STR_SCENEDIT_TOOLBAR_TOOLTIP_MOVE_THE_STARTING_DATE_FORWARD),
		EndContainer(),
	EndContainer(),
	NWidget(NWID_SPACER),
	NWidget(WWT_IMGBTN, COLOUR_GREY, WID_TE_SMALL_MAP), SetDataTip(SPR_IMG_SMALLMAP, STR_SCENEDIT_TOOLBAR_TOOLTIP_DISPLAY_MAP_TOWN_DIRECTORY),
	NWidget(NWID_SPACER),
	NWidget(WWT_PUSHIMGBTN, COLOUR_GREY, WID_TE_ZOOM_IN), SetDataTip(SPR_IMG_ZOOMIN, STR_TOOLBAR_TOOLTIP_ZOOM_THE_VIEW_IN),
	NWidget(WWT_PUSHIMGBTN, COLOUR_GREY, WID_TE_ZOOM_OUT), SetDataTip(SPR_IMG_ZOOMOUT, STR_TOOLBAR_TOOLTIP_ZOOM_THE_VIEW_OUT),
	NWidget(NWID_SPACER),
	NWidget(WWT_PUSHIMGBTN, COLOUR_GREY, WID_TE_LAND_GENERATE), SetDataTip(SPR_IMG_LANDSCAPING, STR_SCENEDIT_TOOLBAR_LANDSCAPE_GENERATION),
	NWidget(WWT_PUSHIMGBTN, COLOUR_GREY, WID_TE_TOWN_GENERATE), SetDataTip(SPR_IMG_TOWN, STR_SCENEDIT_TOOLBAR_TOWN_GENERATION),
	NWidget(WWT_PUSHIMGBTN, COLOUR_GREY, WID_TE_INDUSTRY), SetDataTip(SPR_IMG_INDUSTRY, STR_SCENEDIT_TOOLBAR_INDUSTRY_GENERATION),
	NWidget(WWT_IMGBTN, COLOUR_GREY, WID_TE_ROADS), SetDataTip(SPR_IMG_BUILDROAD, STR_SCENEDIT_TOOLBAR_ROAD_CONSTRUCTION),
	NWidget(WWT_IMGBTN, COLOUR_GREY, WID_TE_TRAMS), SetDataTip(SPR_IMG_BUILDTRAMS, STR_SCENEDIT_TOOLBAR_TRAM_CONSTRUCTION),
	NWidget(WWT_PUSHIMGBTN, COLOUR_GREY, WID_TE_WATER), SetDataTip(SPR_IMG_BUILDWATER, STR_TOOLBAR_TOOLTIP_BUILD_SHIP_DOCKS),
	NWidget(WWT_PUSHIMGBTN, COLOUR_GREY, WID_TE_TREES), SetDataTip(SPR_IMG_PLANTTREES, STR_SCENEDIT_TOOLBAR_PLANT_TREES),
	NWidget(WWT_PUSHIMGBTN, COLOUR_GREY, WID_TE_SIGNS), SetDataTip(SPR_IMG_SIGN, STR_SCENEDIT_TOOLBAR_PLACE_SIGN),
	NWidget(NWID_SPACER),
	NWidget(WWT_IMGBTN, COLOUR_GREY, WID_TE_MUSIC_SOUND), SetDataTip(SPR_IMG_MUSIC, STR_TOOLBAR_TOOLTIP_SHOW_SOUND_MUSIC_WINDOW),
	NWidget(WWT_IMGBTN, COLOUR_GREY, WID_TE_HELP), SetDataTip(SPR_IMG_QUERY, STR_TOOLBAR_TOOLTIP_LAND_BLOCK_INFORMATION),
	NWidget(WWT_IMGBTN, COLOUR_GREY, WID_TE_SWITCH_BAR), SetDataTip(SPR_IMG_SWITCH_TOOLBAR, STR_TOOLBAR_TOOLTIP_SWITCH_TOOLBAR),
};

static NWidgetBase *MakeScenarioToolbar(int *biggest_index)
{
	return MakeNWidgets(_nested_toolb_scen_inner_widgets, lengthof(_nested_toolb_scen_inner_widgets), biggest_index, new NWidgetScenarioToolbarContainer());
}

static const NWidgetPart _nested_toolb_scen_widgets[] = {
	NWidgetFunction(MakeScenarioToolbar),
};

static WindowDesc _toolb_scen_desc(
	WDP_MANUAL, nullptr, 0, 0,
	WC_MAIN_TOOLBAR, WC_NONE,
	WDF_NO_FOCUS,
	_nested_toolb_scen_widgets, lengthof(_nested_toolb_scen_widgets),
	&ScenarioEditorToolbarWindow::hotkeys
);

/** Allocate the toolbar. */
void AllocateToolbar()
{
	/* Clean old GUI values; railtype is (re)set by rail_gui.cpp */
	_last_built_roadtype = ROADTYPE_ROAD;
	_last_built_tramtype = ROADTYPE_TRAM;

	if (_game_mode == GM_EDITOR) {
		new ScenarioEditorToolbarWindow(&_toolb_scen_desc);
	} else {
		new MainToolbarWindow(&_toolb_normal_desc);
	}
}<|MERGE_RESOLUTION|>--- conflicted
+++ resolved
@@ -2118,19 +2118,11 @@
 			case MTHK_BUILD_TREES: ShowBuildTreesToolbar(); break;
 			case MTHK_MUSIC: ShowMusicWindow(); break;
 			case MTHK_AI_DEBUG: ShowAIDebugWindow(); break;
-<<<<<<< HEAD
-			case MTHK_SMALL_SCREENSHOT: MenuClickScreenshot(SC_VIEWPORT); break;
-			case MTHK_ZOOMEDIN_SCREENSHOT: MenuClickScreenshot(SC_ZOOMEDIN); break;
-			case MTHK_DEFAULTZOOM_SCREENSHOT: MenuClickScreenshot(SC_DEFAULTZOOM); break;
-			case MTHK_GIANT_SCREENSHOT: MenuClickScreenshot(SC_WORLD); break;
-			case MTHK_CHEATS: ShowCheatWindow(); break;
-=======
 			case MTHK_SMALL_SCREENSHOT: MakeScreenshotWithConfirm(SC_VIEWPORT); break;
 			case MTHK_ZOOMEDIN_SCREENSHOT: MakeScreenshotWithConfirm(SC_ZOOMEDIN); break;
 			case MTHK_DEFAULTZOOM_SCREENSHOT: MakeScreenshotWithConfirm(SC_DEFAULTZOOM); break;
 			case MTHK_GIANT_SCREENSHOT: MakeScreenshotWithConfirm(SC_WORLD); break;
-			case MTHK_CHEATS: if (!_networking) ShowCheatWindow(); break;
->>>>>>> 7fd7b515
+			case MTHK_CHEATS: ShowCheatWindow(); break;
 			case MTHK_TERRAFORM: ShowTerraformToolbar(); break;
 			case MTHK_EXTRA_VIEWPORT: ShowExtraViewPortWindowForTileUnderCursor(); break;
 			case MTHK_CLIENT_LIST: if (_networking) ShowClientList(); break;
