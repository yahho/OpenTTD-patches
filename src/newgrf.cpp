--- conflicted
+++ resolved
@@ -6027,12 +6027,6 @@
 			}
 
 			group->default_group = GetGroupFromGroupID(setid, type, buf->ReadWord());
-<<<<<<< HEAD
-=======
-			group->error_group = ranges.empty() ? group->default_group : ranges[0].group;
-			/* nvar == 0 is a special case -- we turn our value into a callback result */
-			group->calculated_result = ranges.empty();
->>>>>>> 37f84b73
 
 			if (unlikely(shadow != nullptr)) {
 				shadow->calculated_result = ranges.size() == 0;
@@ -6046,9 +6040,9 @@
 				group->default_group = PruneTargetSpriteGroup(group->default_group);
 			}
 
-			group->error_group = ranges.size() > 0 ? ranges[0].group : group->default_group;
+			group->error_group = ranges.empty() ? group->default_group : ranges[0].group;
 			/* nvar == 0 is a special case -- we turn our value into a callback result */
-			group->calculated_result = ranges.size() == 0;
+			group->calculated_result = ranges.empty();
 
 			ProcessDeterministicSpriteGroupRanges(ranges, group->ranges, group->default_group);
 
@@ -10724,22 +10718,9 @@
 		 * cargo type. Finally disable the vehicle, if there is still no cargo. */
 		if (ei->cargo_type == CT_INVALID && ei->refit_mask != 0) {
 			/* Figure out which CTT to use for the default cargo, if it is 'first refittable'. */
-<<<<<<< HEAD
-			const uint8 *cargo_map_for_first_refittable = nullptr;
-			{
-				const GRFFile *file = _gted[engine].defaultcargo_grf;
-				if (file == nullptr) file = e->GetGRF();
-				if (file != nullptr && file->grf_version >= 8 && file->cargo_list.size() != 0) {
-					cargo_map_for_first_refittable = file->cargo_map;
-				}
-			}
-
-			if (cargo_map_for_first_refittable != nullptr) {
-=======
 			const GRFFile *file = _gted[engine].defaultcargo_grf;
 			if (file == nullptr) file = e->GetGRF();
 			if (file != nullptr && file->grf_version >= 8 && !file->cargo_list.empty()) {
->>>>>>> 37f84b73
 				/* Use first refittable cargo from cargo translation table */
 				byte best_local_slot = UINT8_MAX;
 				for (CargoID cargo_type : SetCargoBitIterator(ei->refit_mask)) {
@@ -10833,7 +10814,7 @@
 			/* Engine looped back on itself, so clear the variant. */
 			e->info.variant_id = INVALID_ENGINE;
 
-			GrfMsg(1, "FinaliseEngineArray: Variant of engine {:x} in '{}' loops back on itself", _engine_mngr[e->index].internal_id, e->GetGRF()->filename);
+			grfmsg(1, "FinaliseEngineArray: Variant of engine %X in '%s' loops back on itself", _engine_mngr[e->index].internal_id, e->GetGRF()->filename.c_str());
 			break;
 		}
 
