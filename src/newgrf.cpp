/*
 * This file is part of OpenTTD.
 * OpenTTD is free software; you can redistribute it and/or modify it under the terms of the GNU General Public License as published by the Free Software Foundation, version 2.
 * OpenTTD is distributed in the hope that it will be useful, but WITHOUT ANY WARRANTY; without even the implied warranty of MERCHANTABILITY or FITNESS FOR A PARTICULAR PURPOSE.
 * See the GNU General Public License for more details. You should have received a copy of the GNU General Public License along with OpenTTD. If not, see <http://www.gnu.org/licenses/>.
 */

/** @file newgrf.cpp Base of all NewGRF support. */

#include "stdafx.h"

#include <stdarg.h>

#include "newgrf_internal.h"
#include "core/container_func.hpp"
#include "debug.h"
#include "fileio_func.h"
#include "engine_func.h"
#include "engine_base.h"
#include "bridge.h"
#include "town.h"
#include "newgrf_engine.h"
#include "newgrf_text.h"
#include "fontcache.h"
#include "currency.h"
#include "landscape.h"
#include "newgrf_cargo.h"
#include "newgrf_house.h"
#include "newgrf_sound.h"
#include "newgrf_station.h"
#include "industrytype.h"
#include "industry_map.h"
#include "newgrf_canal.h"
#include "newgrf_townname.h"
#include "newgrf_industries.h"
#include "newgrf_airporttiles.h"
#include "newgrf_airport.h"
#include "newgrf_object.h"
#include "newgrf_newsignals.h"
#include "newgrf_newlandscape.h"
#include "newgrf_extension.h"
#include "rev.h"
#include "fios.h"
#include "strings_func.h"
#include "date_func.h"
#include "string_func.h"
#include "network/core/config.h"
#include "smallmap_gui.h"
#include "genworld.h"
#include "error.h"
#include "vehicle_func.h"
#include "language.h"
#include "vehicle_base.h"
#include "road.h"
#include "newgrf_roadstop.h"
#include "debug_settings.h"

#include "table/strings.h"
#include "table/build_industry.h"

#include "3rdparty/cpp-btree/btree_map.h"

#include "safeguards.h"

/* TTDPatch extended GRF format codec
 * (c) Petr Baudis 2004 (GPL'd)
 * Changes by Florian octo Forster are (c) by the OpenTTD development team.
 *
 * Contains portions of documentation by TTDPatch team.
 * Thanks especially to Josef Drexler for the documentation as well as a lot
 * of help at #tycoon. Also thanks to Michael Blunck for his GRF files which
 * served as subject to the initial testing of this codec. */

/** List of all loaded GRF files */
static std::vector<GRFFile *> _grf_files;

const std::vector<GRFFile *> &GetAllGRFFiles()
{
	return _grf_files;
}

static btree::btree_map<uint16, const CallbackResultSpriteGroup *> _callback_result_cache;

/** Miscellaneous GRF features, set by Action 0x0D, parameter 0x9E */
byte _misc_grf_features = 0;

/** 32 * 8 = 256 flags. Apparently TTDPatch uses this many.. */
static uint32 _ttdpatch_flags[8];
static uint32 _observed_ttdpatch_flags[8];

/** Indicates which are the newgrf features currently loaded ingame */
GRFLoadedFeatures _loaded_newgrf_features;

GrfProcessingState _cur;


/**
 * Helper to check whether an image index is valid for a particular NewGRF vehicle.
 * @tparam T The type of vehicle.
 * @param image_index The image index to check.
 * @return True iff the image index is valid, or 0xFD (use new graphics).
 */
template <VehicleType T>
static inline bool IsValidNewGRFImageIndex(uint8 image_index)
{
	return image_index == 0xFD || IsValidImageIndex<T>(image_index);
}

class OTTDByteReaderSignal { };

/** Class to read from a NewGRF file */
class ByteReader {
protected:
	byte *data;
	byte *end;

public:
	ByteReader(byte *data, byte *end) : data(data), end(end) { }

	inline byte *ReadBytes(size_t size)
	{
		if (data + size >= end) {
			/* Put data at the end, as would happen if every byte had been individually read. */
			data = end;
			throw OTTDByteReaderSignal();
		}

		byte *ret = data;
		data += size;
		return ret;
	}

	inline byte ReadByte()
	{
		if (data < end) return *(data)++;
		throw OTTDByteReaderSignal();
	}

	uint16 ReadWord()
	{
		uint16 val = ReadByte();
		return val | (ReadByte() << 8);
	}

	uint16 ReadExtendedByte()
	{
		uint16 val = ReadByte();
		return val == 0xFF ? ReadWord() : val;
	}

	uint32 ReadDWord()
	{
		uint32 val = ReadWord();
		return val | (ReadWord() << 16);
	}

	uint32 ReadVarSize(byte size)
	{
		switch (size) {
			case 1: return ReadByte();
			case 2: return ReadWord();
			case 4: return ReadDWord();
			default:
				NOT_REACHED();
				return 0;
		}
	}

	const char *ReadString()
	{
		char *string = reinterpret_cast<char *>(data);
		size_t string_length = ttd_strnlen(string, Remaining());

		if (string_length == Remaining()) {
			/* String was not NUL terminated, so make sure it is now. */
			string[string_length - 1] = '\0';
			grfmsg(7, "String was not terminated with a zero byte.");
		} else {
			/* Increase the string length to include the NUL byte. */
			string_length++;
		}
		Skip(string_length);

		return string;
	}

	inline size_t Remaining() const
	{
		return end - data;
	}

	inline bool HasData(size_t count = 1) const
	{
		return data + count <= end;
	}

	inline byte *Data()
	{
		return data;
	}

	inline void Skip(size_t len)
	{
		data += len;
		/* It is valid to move the buffer to exactly the end of the data,
		 * as there may not be any more data read. */
		if (data > end) throw OTTDByteReaderSignal();
	}

	inline void ResetReadPosition(byte *pos)
	{
		data = pos;
	}
};

typedef void (*SpecialSpriteHandler)(ByteReader *buf);

/** The maximum amount of stations a single GRF is allowed to add */
static const uint NUM_STATIONS_PER_GRF = UINT16_MAX - 1;

/** Temporary engine data used when loading only */
struct GRFTempEngineData {
	/** Summary state of refittability properties */
	enum Refittability {
		UNSET    =  0,  ///< No properties assigned. Default refit masks shall be activated.
		EMPTY,          ///< GRF defined vehicle as not-refittable. The vehicle shall only carry the default cargo.
		NONEMPTY,       ///< GRF defined the vehicle as refittable. If the refitmask is empty after translation (cargotypes not available), disable the vehicle.
	};

	uint16 cargo_allowed;
	uint16 cargo_disallowed;
	RailTypeLabel railtypelabel;
	uint8 roadtramtype;
	const GRFFile *defaultcargo_grf; ///< GRF defining the cargo translation table to use if the default cargo is the 'first refittable'.
	Refittability refittability;     ///< Did the newgrf set any refittability property? If not, default refittability will be applied.
	uint8 rv_max_speed;      ///< Temporary storage of RV prop 15, maximum speed in mph/0.8
	CargoTypes ctt_include_mask; ///< Cargo types always included in the refit mask.
	CargoTypes ctt_exclude_mask; ///< Cargo types always excluded from the refit mask.

	/**
	 * Update the summary refittability on setting a refittability property.
	 * @param non_empty true if the GRF sets the vehicle to be refittable.
	 */
	void UpdateRefittability(bool non_empty)
	{
		if (non_empty) {
			this->refittability = NONEMPTY;
		} else if (this->refittability == UNSET) {
			this->refittability = EMPTY;
		}
	}
};

static std::vector<GRFTempEngineData> _gted;  ///< Temporary engine data used during NewGRF loading

/**
 * Contains the GRF ID of the owner of a vehicle if it has been reserved.
 * GRM for vehicles is only used if dynamic engine allocation is disabled,
 * so 256 is the number of original engines. */
static uint32 _grm_engines[256];

/** Contains the GRF ID of the owner of a cargo if it has been reserved */
static uint32 _grm_cargoes[NUM_CARGO * 2];

struct GRFLocation {
	uint32 grfid;
	uint32 nfoline;

	GRFLocation() { }
	GRFLocation(uint32 grfid, uint32 nfoline) : grfid(grfid), nfoline(nfoline) { }

	bool operator<(const GRFLocation &other) const
	{
		return this->grfid < other.grfid || (this->grfid == other.grfid && this->nfoline < other.nfoline);
	}

	bool operator == (const GRFLocation &other) const
	{
		return this->grfid == other.grfid && this->nfoline == other.nfoline;
	}
};

static btree::btree_map<GRFLocation, SpriteID> _grm_sprites;
typedef btree::btree_map<GRFLocation, std::unique_ptr<byte[]>> GRFLineToSpriteOverride;
static GRFLineToSpriteOverride _grf_line_to_action6_sprite_override;
static bool _action6_override_active = false;

/**
 * DEBUG() function dedicated to newGRF debugging messages
 * Function is essentially the same as DEBUG(grf, severity, ...) with the
 * addition of file:line information when parsing grf files.
 * NOTE: for the above reason(s) grfmsg() should ONLY be used for
 * loading/parsing grf files, not for runtime debug messages as there
 * is no file information available during that time.
 * @param severity debugging severity level, see debug.h
 * @param str message in printf() format
 */
void CDECL _intl_grfmsg(int severity, const char *str, ...)
{
	char buf[1024];
	va_list va;

	va_start(va, str);
	vseprintf(buf, lastof(buf), str, va);
	va_end(va);

	DEBUG(grf, severity, "[%s:%d] %s", _cur.grfconfig->GetDisplayPath(), _cur.nfo_line, buf);
}

/**
 * Obtain a NewGRF file by its grfID
 * @param grfid The grfID to obtain the file for
 * @return The file.
 */
GRFFile *GetFileByGRFID(uint32 grfid)
{
	for (GRFFile * const file : _grf_files) {
		if (file->grfid == grfid) return file;
	}
	return nullptr;
}

/**
 * Obtain a NewGRF file by its grfID,  expect it to usually be the current GRF's grfID
 * @param grfid The grfID to obtain the file for
 * @return The file.
 */
GRFFile *GetFileByGRFIDExpectCurrent(uint32 grfid)
{
	if (_cur.grffile->grfid == grfid) return _cur.grffile;
	return GetFileByGRFID(grfid);
}

/**
 * Obtain a NewGRF file by its filename
 * @param filename The filename to obtain the file for.
 * @return The file.
 */
static GRFFile *GetFileByFilename(const std::string &filename)
{
	for (GRFFile * const file : _grf_files) {
		if (file->filename == filename) return file;
	}
	return nullptr;
}

/** Reset all NewGRFData that was used only while processing data */
static void ClearTemporaryNewGRFData(GRFFile *gf)
{
	gf->labels.clear();
}

/**
 * Disable a GRF
 * @param message Error message or STR_NULL.
 * @param config GRFConfig to disable, nullptr for current.
 * @return Error message of the GRF for further customisation.
 */
static GRFError *DisableGrf(StringID message = STR_NULL, GRFConfig *config = nullptr)
{
	GRFFile *file;
	if (config != nullptr) {
		file = GetFileByGRFID(config->ident.grfid);
	} else {
		config = _cur.grfconfig;
		file = _cur.grffile;
	}

	config->status = GCS_DISABLED;
	if (file != nullptr) ClearTemporaryNewGRFData(file);
	if (config == _cur.grfconfig) _cur.skip_sprites = -1;

	if (message == STR_NULL) return nullptr;

	config->error = {STR_NEWGRF_ERROR_MSG_FATAL, message};
	if (config == _cur.grfconfig) config->error->param_value[0] = _cur.nfo_line;
	return &config->error.value();
}

/**
 * Information for mapping static StringIDs.
 */
struct StringIDMapping {
	uint32 grfid;     ///< Source NewGRF.
	StringID source;  ///< Source StringID (GRF local).
	StringID *target; ///< Destination for mapping result.
};
typedef std::vector<StringIDMapping> StringIDMappingVector;
static StringIDMappingVector _string_to_grf_mapping;

/**
 * Record a static StringID for getting translated later.
 * @param source Source StringID (GRF local).
 * @param target Destination for the mapping result.
 */
static void AddStringForMapping(StringID source, StringID *target)
{
	*target = STR_UNDEFINED;
	_string_to_grf_mapping.push_back({_cur.grffile->grfid, source, target});
}

/**
 * Perform a mapping from TTDPatch's string IDs to OpenTTD's
 * string IDs, but only for the ones we are aware off; the rest
 * like likely unused and will show a warning.
 * @param str the string ID to convert
 * @return the converted string ID
 */
static StringID TTDPStringIDToOTTDStringIDMapping(StringID str)
{
	/* StringID table for TextIDs 0x4E->0x6D */
	static const StringID units_volume[] = {
		STR_ITEMS,      STR_PASSENGERS, STR_TONS,       STR_BAGS,
		STR_LITERS,     STR_ITEMS,      STR_CRATES,     STR_TONS,
		STR_TONS,       STR_TONS,       STR_TONS,       STR_BAGS,
		STR_TONS,       STR_TONS,       STR_TONS,       STR_BAGS,
		STR_TONS,       STR_TONS,       STR_BAGS,       STR_LITERS,
		STR_TONS,       STR_LITERS,     STR_TONS,       STR_ITEMS,
		STR_BAGS,       STR_LITERS,     STR_TONS,       STR_ITEMS,
		STR_TONS,       STR_ITEMS,      STR_LITERS,     STR_ITEMS
	};

	/* A string straight from a NewGRF; this was already translated by MapGRFStringID(). */
	assert(!IsInsideMM(str, 0xD000, 0xD7FF));

#define TEXTID_TO_STRINGID(begin, end, stringid, stringend) \
	static_assert(stringend - stringid == end - begin); \
	if (str >= begin && str <= end) return str + (stringid - begin)

	/* We have some changes in our cargo strings, resulting in some missing. */
	TEXTID_TO_STRINGID(0x000E, 0x002D, STR_CARGO_PLURAL_NOTHING,                      STR_CARGO_PLURAL_FIZZY_DRINKS);
	TEXTID_TO_STRINGID(0x002E, 0x004D, STR_CARGO_SINGULAR_NOTHING,                    STR_CARGO_SINGULAR_FIZZY_DRINK);
	if (str >= 0x004E && str <= 0x006D) return units_volume[str - 0x004E];
	TEXTID_TO_STRINGID(0x006E, 0x008D, STR_QUANTITY_NOTHING,                          STR_QUANTITY_FIZZY_DRINKS);
	TEXTID_TO_STRINGID(0x008E, 0x00AD, STR_ABBREV_NOTHING,                            STR_ABBREV_FIZZY_DRINKS);
	TEXTID_TO_STRINGID(0x00D1, 0x00E0, STR_COLOUR_DARK_BLUE,                          STR_COLOUR_WHITE);

	/* Map building names according to our lang file changes. There are several
	 * ranges of house ids, all of which need to be remapped to allow newgrfs
	 * to use original house names. */
	TEXTID_TO_STRINGID(0x200F, 0x201F, STR_TOWN_BUILDING_NAME_TALL_OFFICE_BLOCK_1,    STR_TOWN_BUILDING_NAME_OLD_HOUSES_1);
	TEXTID_TO_STRINGID(0x2036, 0x2041, STR_TOWN_BUILDING_NAME_COTTAGES_1,             STR_TOWN_BUILDING_NAME_SHOPPING_MALL_1);
	TEXTID_TO_STRINGID(0x2059, 0x205C, STR_TOWN_BUILDING_NAME_IGLOO_1,                STR_TOWN_BUILDING_NAME_PIGGY_BANK_1);

	/* Same thing for industries */
	TEXTID_TO_STRINGID(0x4802, 0x4826, STR_INDUSTRY_NAME_COAL_MINE,                   STR_INDUSTRY_NAME_SUGAR_MINE);
	TEXTID_TO_STRINGID(0x482D, 0x482E, STR_NEWS_INDUSTRY_CONSTRUCTION,                STR_NEWS_INDUSTRY_PLANTED);
	TEXTID_TO_STRINGID(0x4832, 0x4834, STR_NEWS_INDUSTRY_CLOSURE_GENERAL,             STR_NEWS_INDUSTRY_CLOSURE_LACK_OF_TREES);
	TEXTID_TO_STRINGID(0x4835, 0x4838, STR_NEWS_INDUSTRY_PRODUCTION_INCREASE_GENERAL, STR_NEWS_INDUSTRY_PRODUCTION_INCREASE_FARM);
	TEXTID_TO_STRINGID(0x4839, 0x483A, STR_NEWS_INDUSTRY_PRODUCTION_DECREASE_GENERAL, STR_NEWS_INDUSTRY_PRODUCTION_DECREASE_FARM);

	switch (str) {
		case 0x4830: return STR_ERROR_CAN_T_CONSTRUCT_THIS_INDUSTRY;
		case 0x4831: return STR_ERROR_FOREST_CAN_ONLY_BE_PLANTED;
		case 0x483B: return STR_ERROR_CAN_ONLY_BE_POSITIONED;
	}
#undef TEXTID_TO_STRINGID

	if (str == STR_NULL) return STR_EMPTY;

	DEBUG(grf, 0, "Unknown StringID 0x%04X remapped to STR_EMPTY. Please open a Feature Request if you need it", str);

	return STR_EMPTY;
}

/**
 * Used when setting an object's property to map to the GRF's strings
 * while taking in consideration the "drift" between TTDPatch string system and OpenTTD's one
 * @param grfid Id of the grf file.
 * @param str StringID that we want to have the equivalent in OoenTTD.
 * @return The properly adjusted StringID.
 */
StringID MapGRFStringID(uint32 grfid, StringID str)
{
	if (IsInsideMM(str, 0xD800, 0x10000)) {
		/* General text provided by NewGRF.
		 * In the specs this is called the 0xDCxx range (misc persistent texts),
		 * but we meanwhile extended the range to 0xD800-0xFFFF.
		 * Note: We are not involved in the "persistent" business, since we do not store
		 * any NewGRF strings in savegames. */
		return GetGRFStringID(grfid, str);
	} else if (IsInsideMM(str, 0xD000, 0xD800)) {
		/* Callback text provided by NewGRF.
		 * In the specs this is called the 0xD0xx range (misc graphics texts).
		 * These texts can be returned by various callbacks.
		 *
		 * Due to how TTDP implements the GRF-local- to global-textid translation
		 * texts included via 0x80 or 0x81 control codes have to add 0x400 to the textid.
		 * We do not care about that difference and just mask out the 0x400 bit.
		 */
		str &= ~0x400;
		return GetGRFStringID(grfid, str);
	} else {
		/* The NewGRF wants to include/reference an original TTD string.
		 * Try our best to find an equivalent one. */
		return TTDPStringIDToOTTDStringIDMapping(str);
	}
}

static btree::btree_map<uint32, uint32> _grf_id_overrides;

/**
 * Set the override for a NewGRF
 * @param source_grfid The grfID which wants to override another NewGRF.
 * @param target_grfid The grfID which is being overridden.
 */
static void SetNewGRFOverride(uint32 source_grfid, uint32 target_grfid)
{
	_grf_id_overrides[source_grfid] = target_grfid;
	grfmsg(5, "SetNewGRFOverride: Added override of 0x%X to 0x%X", BSWAP32(source_grfid), BSWAP32(target_grfid));
}

/**
 * Returns the engine associated to a certain internal_id, resp. allocates it.
 * @param file NewGRF that wants to change the engine.
 * @param type Vehicle type.
 * @param internal_id Engine ID inside the NewGRF.
 * @param static_access If the engine is not present, return nullptr instead of allocating a new engine. (Used for static Action 0x04).
 * @return The requested engine.
 */
static Engine *GetNewEngine(const GRFFile *file, VehicleType type, uint16 internal_id, bool static_access = false)
{
	/* Hack for add-on GRFs that need to modify another GRF's engines. This lets
	 * them use the same engine slots. */
	uint32 scope_grfid = INVALID_GRFID; // If not using dynamic_engines, all newgrfs share their ID range
	if (_settings_game.vehicle.dynamic_engines) {
		/* If dynamic_engies is enabled, there can be multiple independent ID ranges. */
		scope_grfid = file->grfid;
		uint32 override = _grf_id_overrides[file->grfid];
		if (override != 0) {
			scope_grfid = override;
			const GRFFile *grf_match = GetFileByGRFID(override);
			if (grf_match == nullptr) {
				grfmsg(5, "Tried mapping from GRFID %x to %x but target is not loaded", BSWAP32(file->grfid), BSWAP32(override));
			} else {
				grfmsg(5, "Mapping from GRFID %x to %x", BSWAP32(file->grfid), BSWAP32(override));
			}
		}

		/* Check if the engine is registered in the override manager */
		EngineID engine = _engine_mngr.GetID(type, internal_id, scope_grfid);
		if (engine != INVALID_ENGINE) {
			Engine *e = Engine::Get(engine);
			if (e->grf_prop.grffile == nullptr) e->grf_prop.grffile = file;
			return e;
		}
	}

	/* Check if there is an unreserved slot */
	EngineID engine = _engine_mngr.GetID(type, internal_id, INVALID_GRFID);
	if (engine != INVALID_ENGINE) {
		Engine *e = Engine::Get(engine);

		if (e->grf_prop.grffile == nullptr) {
			e->grf_prop.grffile = file;
			grfmsg(5, "Replaced engine at index %d for GRFID %x, type %d, index %d", e->index, BSWAP32(file->grfid), type, internal_id);
		}

		/* Reserve the engine slot */
		if (!static_access) {
			EngineIDMapping *eid = _engine_mngr.data() + engine;
			eid->grfid           = scope_grfid; // Note: this is INVALID_GRFID if dynamic_engines is disabled, so no reservation
		}

		return e;
	}

	if (static_access) return nullptr;

	if (!Engine::CanAllocateItem()) {
		grfmsg(0, "Can't allocate any more engines");
		return nullptr;
	}

	size_t engine_pool_size = Engine::GetPoolSize();

	/* ... it's not, so create a new one based off an existing engine */
	Engine *e = new Engine(type, internal_id);
	e->grf_prop.grffile = file;

	/* Reserve the engine slot */
	assert(_engine_mngr.size() == e->index);
	_engine_mngr.push_back({
			scope_grfid, // Note: this is INVALID_GRFID if dynamic_engines is disabled, so no reservation
			internal_id,
			type,
			std::min<uint8>(internal_id, _engine_counts[type]) // substitute_id == _engine_counts[subtype] means "no substitute"
	});

	if (engine_pool_size != Engine::GetPoolSize()) {
		/* Resize temporary engine data ... */
		_gted.resize(Engine::GetPoolSize());
	}
	if (type == VEH_TRAIN) {
		_gted[e->index].railtypelabel = GetRailTypeInfo(e->u.rail.railtype)->label;
	}

	grfmsg(5, "Created new engine at index %d for GRFID %x, type %d, index %d", e->index, BSWAP32(file->grfid), type, internal_id);

	return e;
}

/**
 * Return the ID of a new engine
 * @param file The NewGRF file providing the engine.
 * @param type The Vehicle type.
 * @param internal_id NewGRF-internal ID of the engine.
 * @return The new EngineID.
 * @note depending on the dynamic_engine setting and a possible override
 *       property the grfID may be unique or overwriting or partially re-defining
 *       properties of an existing engine.
 */
EngineID GetNewEngineID(const GRFFile *file, VehicleType type, uint16 internal_id)
{
	uint32 scope_grfid = INVALID_GRFID; // If not using dynamic_engines, all newgrfs share their ID range
	if (_settings_game.vehicle.dynamic_engines) {
		scope_grfid = file->grfid;
		uint32 override = _grf_id_overrides[file->grfid];
		if (override != 0) scope_grfid = override;
	}

	return _engine_mngr.GetID(type, internal_id, scope_grfid);
}

/**
 * Map the colour modifiers of TTDPatch to those that Open is using.
 * @param grf_sprite Pointer to the structure been modified.
 */
static void MapSpriteMappingRecolour(PalSpriteID *grf_sprite)
{
	if (HasBit(grf_sprite->pal, 14)) {
		ClrBit(grf_sprite->pal, 14);
		SetBit(grf_sprite->sprite, SPRITE_MODIFIER_OPAQUE);
	}

	if (HasBit(grf_sprite->sprite, 14)) {
		ClrBit(grf_sprite->sprite, 14);
		SetBit(grf_sprite->sprite, PALETTE_MODIFIER_TRANSPARENT);
	}

	if (HasBit(grf_sprite->sprite, 15)) {
		ClrBit(grf_sprite->sprite, 15);
		SetBit(grf_sprite->sprite, PALETTE_MODIFIER_COLOUR);
	}
}

/**
 * Read a sprite and a palette from the GRF and convert them into a format
 * suitable to OpenTTD.
 * @param buf                 Input stream.
 * @param read_flags          Whether to read TileLayoutFlags.
 * @param invert_action1_flag Set to true, if palette bit 15 means 'not from action 1'.
 * @param use_cur_spritesets  Whether to use currently referenceable action 1 sets.
 * @param feature             GrfSpecFeature to use spritesets from.
 * @param[out] grf_sprite     Read sprite and palette.
 * @param[out] max_sprite_offset  Optionally returns the number of sprites in the spriteset of the sprite. (0 if no spritset)
 * @param[out] max_palette_offset Optionally returns the number of sprites in the spriteset of the palette. (0 if no spritset)
 * @return Read TileLayoutFlags.
 */
static TileLayoutFlags ReadSpriteLayoutSprite(ByteReader *buf, bool read_flags, bool invert_action1_flag, bool use_cur_spritesets, int feature, PalSpriteID *grf_sprite, uint16 *max_sprite_offset = nullptr, uint16 *max_palette_offset = nullptr)
{
	grf_sprite->sprite = buf->ReadWord();
	grf_sprite->pal = buf->ReadWord();
	TileLayoutFlags flags = read_flags ? (TileLayoutFlags)buf->ReadWord() : TLF_NOTHING;

	MapSpriteMappingRecolour(grf_sprite);

	bool custom_sprite = HasBit(grf_sprite->pal, 15) != invert_action1_flag;
	ClrBit(grf_sprite->pal, 15);
	if (custom_sprite) {
		/* Use sprite from Action 1 */
		uint index = GB(grf_sprite->sprite, 0, 14);
		if (use_cur_spritesets && (!_cur.IsValidSpriteSet(feature, index) || _cur.GetNumEnts(feature, index) == 0)) {
			grfmsg(1, "ReadSpriteLayoutSprite: Spritelayout uses undefined custom spriteset %d", index);
			grf_sprite->sprite = SPR_IMG_QUERY;
			grf_sprite->pal = PAL_NONE;
		} else {
			SpriteID sprite = use_cur_spritesets ? _cur.GetSprite(feature, index) : index;
			if (max_sprite_offset != nullptr) *max_sprite_offset = use_cur_spritesets ? _cur.GetNumEnts(feature, index) : UINT16_MAX;
			SB(grf_sprite->sprite, 0, SPRITE_WIDTH, sprite);
			SetBit(grf_sprite->sprite, SPRITE_MODIFIER_CUSTOM_SPRITE);
		}
	} else if ((flags & TLF_SPRITE_VAR10) && !(flags & TLF_SPRITE_REG_FLAGS)) {
		grfmsg(1, "ReadSpriteLayoutSprite: Spritelayout specifies var10 value for non-action-1 sprite");
		DisableGrf(STR_NEWGRF_ERROR_INVALID_SPRITE_LAYOUT);
		return flags;
	}

	if (flags & TLF_CUSTOM_PALETTE) {
		/* Use palette from Action 1 */
		uint index = GB(grf_sprite->pal, 0, 14);
		if (use_cur_spritesets && (!_cur.IsValidSpriteSet(feature, index) || _cur.GetNumEnts(feature, index) == 0)) {
			grfmsg(1, "ReadSpriteLayoutSprite: Spritelayout uses undefined custom spriteset %d for 'palette'", index);
			grf_sprite->pal = PAL_NONE;
		} else {
			SpriteID sprite = use_cur_spritesets ? _cur.GetSprite(feature, index) : index;
			if (max_palette_offset != nullptr) *max_palette_offset = use_cur_spritesets ? _cur.GetNumEnts(feature, index) : UINT16_MAX;
			SB(grf_sprite->pal, 0, SPRITE_WIDTH, sprite);
			SetBit(grf_sprite->pal, SPRITE_MODIFIER_CUSTOM_SPRITE);
		}
	} else if ((flags & TLF_PALETTE_VAR10) && !(flags & TLF_PALETTE_REG_FLAGS)) {
		grfmsg(1, "ReadSpriteLayoutRegisters: Spritelayout specifies var10 value for non-action-1 palette");
		DisableGrf(STR_NEWGRF_ERROR_INVALID_SPRITE_LAYOUT);
		return flags;
	}

	return flags;
}

/**
 * Preprocess the TileLayoutFlags and read register modifiers from the GRF.
 * @param buf        Input stream.
 * @param flags      TileLayoutFlags to process.
 * @param is_parent  Whether the sprite is a parentsprite with a bounding box.
 * @param dts        Sprite layout to insert data into.
 * @param index      Sprite index to process; 0 for ground sprite.
 */
static void ReadSpriteLayoutRegisters(ByteReader *buf, TileLayoutFlags flags, bool is_parent, NewGRFSpriteLayout *dts, uint index)
{
	if (!(flags & TLF_DRAWING_FLAGS)) return;

	if (dts->registers == nullptr) dts->AllocateRegisters();
	TileLayoutRegisters &regs = const_cast<TileLayoutRegisters&>(dts->registers[index]);
	regs.flags = flags & TLF_DRAWING_FLAGS;

	if (flags & TLF_DODRAW)  regs.dodraw  = buf->ReadByte();
	if (flags & TLF_SPRITE)  regs.sprite  = buf->ReadByte();
	if (flags & TLF_PALETTE) regs.palette = buf->ReadByte();

	if (is_parent) {
		if (flags & TLF_BB_XY_OFFSET) {
			regs.delta.parent[0] = buf->ReadByte();
			regs.delta.parent[1] = buf->ReadByte();
		}
		if (flags & TLF_BB_Z_OFFSET)    regs.delta.parent[2] = buf->ReadByte();
	} else {
		if (flags & TLF_CHILD_X_OFFSET) regs.delta.child[0]  = buf->ReadByte();
		if (flags & TLF_CHILD_Y_OFFSET) regs.delta.child[1]  = buf->ReadByte();
	}

	if (flags & TLF_SPRITE_VAR10) {
		regs.sprite_var10 = buf->ReadByte();
		if (regs.sprite_var10 > TLR_MAX_VAR10) {
			grfmsg(1, "ReadSpriteLayoutRegisters: Spritelayout specifies var10 (%d) exceeding the maximal allowed value %d", regs.sprite_var10, TLR_MAX_VAR10);
			DisableGrf(STR_NEWGRF_ERROR_INVALID_SPRITE_LAYOUT);
			return;
		}
	}

	if (flags & TLF_PALETTE_VAR10) {
		regs.palette_var10 = buf->ReadByte();
		if (regs.palette_var10 > TLR_MAX_VAR10) {
			grfmsg(1, "ReadSpriteLayoutRegisters: Spritelayout specifies var10 (%d) exceeding the maximal allowed value %d", regs.palette_var10, TLR_MAX_VAR10);
			DisableGrf(STR_NEWGRF_ERROR_INVALID_SPRITE_LAYOUT);
			return;
		}
	}
}

/**
 * Read a spritelayout from the GRF.
 * @param buf                  Input
 * @param num_building_sprites Number of building sprites to read
 * @param use_cur_spritesets   Whether to use currently referenceable action 1 sets.
 * @param feature              GrfSpecFeature to use spritesets from.
 * @param allow_var10          Whether the spritelayout may specify var10 values for resolving multiple action-1-2-3 chains
 * @param no_z_position        Whether bounding boxes have no Z offset
 * @param dts                  Layout container to output into
 * @return True on error (GRF was disabled).
 */
static bool ReadSpriteLayout(ByteReader *buf, uint num_building_sprites, bool use_cur_spritesets, byte feature, bool allow_var10, bool no_z_position, NewGRFSpriteLayout *dts)
{
	bool has_flags = HasBit(num_building_sprites, 6);
	ClrBit(num_building_sprites, 6);
	TileLayoutFlags valid_flags = TLF_KNOWN_FLAGS;
	if (!allow_var10) valid_flags &= ~TLF_VAR10_FLAGS;
	dts->Allocate(num_building_sprites); // allocate before reading groundsprite flags

	uint16 *max_sprite_offset = AllocaM(uint16, num_building_sprites + 1);
	uint16 *max_palette_offset = AllocaM(uint16, num_building_sprites + 1);
	MemSetT(max_sprite_offset, 0, num_building_sprites + 1);
	MemSetT(max_palette_offset, 0, num_building_sprites + 1);

	/* Groundsprite */
	TileLayoutFlags flags = ReadSpriteLayoutSprite(buf, has_flags, false, use_cur_spritesets, feature, &dts->ground, max_sprite_offset, max_palette_offset);
	if (_cur.skip_sprites < 0) return true;

	if (flags & ~(valid_flags & ~TLF_NON_GROUND_FLAGS)) {
		grfmsg(1, "ReadSpriteLayout: Spritelayout uses invalid flag 0x%x for ground sprite", flags & ~(valid_flags & ~TLF_NON_GROUND_FLAGS));
		DisableGrf(STR_NEWGRF_ERROR_INVALID_SPRITE_LAYOUT);
		return true;
	}

	ReadSpriteLayoutRegisters(buf, flags, false, dts, 0);
	if (_cur.skip_sprites < 0) return true;

	for (uint i = 0; i < num_building_sprites; i++) {
		DrawTileSeqStruct *seq = const_cast<DrawTileSeqStruct*>(&dts->seq[i]);

		flags = ReadSpriteLayoutSprite(buf, has_flags, false, use_cur_spritesets, feature, &seq->image, max_sprite_offset + i + 1, max_palette_offset + i + 1);
		if (_cur.skip_sprites < 0) return true;

		if (flags & ~valid_flags) {
			grfmsg(1, "ReadSpriteLayout: Spritelayout uses unknown flag 0x%x", flags & ~valid_flags);
			DisableGrf(STR_NEWGRF_ERROR_INVALID_SPRITE_LAYOUT);
			return true;
		}

		seq->delta_x = buf->ReadByte();
		seq->delta_y = buf->ReadByte();

		if (!no_z_position) seq->delta_z = buf->ReadByte();

		if (seq->IsParentSprite()) {
			seq->size_x = buf->ReadByte();
			seq->size_y = buf->ReadByte();
			seq->size_z = buf->ReadByte();
		}

		ReadSpriteLayoutRegisters(buf, flags, seq->IsParentSprite(), dts, i + 1);
		if (_cur.skip_sprites < 0) return true;
	}

	/* Check if the number of sprites per spriteset is consistent */
	bool is_consistent = true;
	dts->consistent_max_offset = 0;
	for (uint i = 0; i < num_building_sprites + 1; i++) {
		if (max_sprite_offset[i] > 0) {
			if (dts->consistent_max_offset == 0) {
				dts->consistent_max_offset = max_sprite_offset[i];
			} else if (dts->consistent_max_offset != max_sprite_offset[i]) {
				is_consistent = false;
				break;
			}
		}
		if (max_palette_offset[i] > 0) {
			if (dts->consistent_max_offset == 0) {
				dts->consistent_max_offset = max_palette_offset[i];
			} else if (dts->consistent_max_offset != max_palette_offset[i]) {
				is_consistent = false;
				break;
			}
		}
	}

	/* When the Action1 sets are unknown, everything should be 0 (no spriteset usage) or UINT16_MAX (some spriteset usage) */
	assert(use_cur_spritesets || (is_consistent && (dts->consistent_max_offset == 0 || dts->consistent_max_offset == UINT16_MAX)));

	if (!is_consistent || dts->registers != nullptr) {
		dts->consistent_max_offset = 0;
		if (dts->registers == nullptr) dts->AllocateRegisters();

		for (uint i = 0; i < num_building_sprites + 1; i++) {
			TileLayoutRegisters &regs = const_cast<TileLayoutRegisters&>(dts->registers[i]);
			regs.max_sprite_offset = max_sprite_offset[i];
			regs.max_palette_offset = max_palette_offset[i];
		}
	}

	return false;
}

/**
 * Translate the refit mask. refit_mask is uint32 as it has not been mapped to CargoTypes.
 */
static CargoTypes TranslateRefitMask(uint32 refit_mask)
{
	CargoTypes result = 0;
	for (uint8 bit : SetBitIterator(refit_mask)) {
		CargoID cargo = GetCargoTranslation(bit, _cur.grffile, true);
		if (cargo != CT_INVALID) SetBit(result, cargo);
	}
	return result;
}

/**
 * Converts TTD(P) Base Price pointers into the enum used by OTTD
 * See http://wiki.ttdpatch.net/tiki-index.php?page=BaseCosts
 * @param base_pointer TTD(P) Base Price Pointer
 * @param error_location Function name for grf error messages
 * @param[out] index If \a base_pointer is valid, \a index is assigned to the matching price; else it is left unchanged
 */
static void ConvertTTDBasePrice(uint32 base_pointer, const char *error_location, Price *index)
{
	/* Special value for 'none' */
	if (base_pointer == 0) {
		*index = INVALID_PRICE;
		return;
	}

	static const uint32 start = 0x4B34; ///< Position of first base price
	static const uint32 size  = 6;      ///< Size of each base price record

	if (base_pointer < start || (base_pointer - start) % size != 0 || (base_pointer - start) / size >= PR_END) {
		grfmsg(1, "%s: Unsupported running cost base 0x%04X, ignoring", error_location, base_pointer);
		return;
	}

	*index = (Price)((base_pointer - start) / size);
}

/** Possible return values for the FeatureChangeInfo functions */
enum ChangeInfoResult {
	CIR_SUCCESS,    ///< Variable was parsed and read
	CIR_DISABLED,   ///< GRF was disabled due to error
	CIR_UNHANDLED,  ///< Variable was parsed but unread
	CIR_UNKNOWN,    ///< Variable is unknown
	CIR_INVALID_ID, ///< Attempt to modify an invalid ID
};

typedef ChangeInfoResult (*VCI_Handler)(uint engine, int numinfo, int prop, const GRFFilePropertyRemapEntry *mapping_entry, ByteReader *buf);

static ChangeInfoResult HandleAction0PropertyDefault(ByteReader *buf, int prop)
{
	if (prop == A0RPI_UNKNOWN_ERROR) {
		return CIR_DISABLED;
	} else if (prop < A0RPI_UNKNOWN_IGNORE) {
		return CIR_UNKNOWN;
	} else {
		buf->Skip(buf->ReadExtendedByte());
		return CIR_SUCCESS;
	}
}

static bool MappedPropertyLengthMismatch(ByteReader *buf, uint expected_size, const GRFFilePropertyRemapEntry *mapping_entry)
{
	uint length = buf->ReadExtendedByte();
	if (length != expected_size) {
		if (mapping_entry != nullptr) {
			grfmsg(2, "Ignoring use of mapped property: %s, feature: %s, mapped to: %X%s, with incorrect data size: %u instead of %u",
					mapping_entry->name, GetFeatureString(mapping_entry->feature),
					mapping_entry->property_id, mapping_entry->extended ? " (extended)" : "",
					length, expected_size);
		}
		buf->Skip(length);
		return true;
	} else {
		return false;
	}
}

/**
 * Define properties common to all vehicles
 * @param ei Engine info.
 * @param prop The property to change.
 * @param buf The property value.
 * @return ChangeInfoResult.
 */
static ChangeInfoResult CommonVehicleChangeInfo(EngineInfo *ei, int prop, const GRFFilePropertyRemapEntry *mapping_entry, ByteReader *buf)
{
	switch (prop) {
		case 0x00: // Introduction date
			ei->base_intro = buf->ReadWord() + DAYS_TILL_ORIGINAL_BASE_YEAR;
			break;

		case 0x02: // Decay speed
			ei->decay_speed = buf->ReadByte();
			break;

		case 0x03: // Vehicle life
			ei->lifelength = buf->ReadByte();
			break;

		case 0x04: // Model life
			ei->base_life = buf->ReadByte();
			break;

		case 0x06: // Climates available
			ei->climates = buf->ReadByte();
			break;

		case PROP_VEHICLE_LOAD_AMOUNT: // 0x07 Loading speed
			/* Amount of cargo loaded during a vehicle's "loading tick" */
			ei->load_amount = buf->ReadByte();
			break;

		default:
			return HandleAction0PropertyDefault(buf, prop);
	}

	return CIR_SUCCESS;
}

/**
 * Define properties for rail vehicles
 * @param engine :ocal ID of the first vehicle.
 * @param numinfo Number of subsequent IDs to change the property for.
 * @param prop The property to change.
 * @param buf The property value.
 * @return ChangeInfoResult.
 */
static ChangeInfoResult RailVehicleChangeInfo(uint engine, int numinfo, int prop, const GRFFilePropertyRemapEntry *mapping_entry, ByteReader *buf)
{
	ChangeInfoResult ret = CIR_SUCCESS;

	for (int i = 0; i < numinfo; i++) {
		Engine *e = GetNewEngine(_cur.grffile, VEH_TRAIN, engine + i);
		if (e == nullptr) return CIR_INVALID_ID; // No engine could be allocated, so neither can any next vehicles

		EngineInfo *ei = &e->info;
		RailVehicleInfo *rvi = &e->u.rail;

		switch (prop) {
			case 0x05: { // Track type
				uint8 tracktype = buf->ReadByte();

				if (tracktype < _cur.grffile->railtype_list.size()) {
					_gted[e->index].railtypelabel = _cur.grffile->railtype_list[tracktype];
					break;
				}

				switch (tracktype) {
					case 0: _gted[e->index].railtypelabel = rvi->engclass >= 2 ? RAILTYPE_ELECTRIC_LABEL : RAILTYPE_RAIL_LABEL; break;
					case 1: _gted[e->index].railtypelabel = RAILTYPE_MONO_LABEL; break;
					case 2: _gted[e->index].railtypelabel = RAILTYPE_MAGLEV_LABEL; break;
					default:
						grfmsg(1, "RailVehicleChangeInfo: Invalid track type %d specified, ignoring", tracktype);
						break;
				}
				break;
			}

			case 0x08: // AI passenger service
				/* Tells the AI that this engine is designed for
				 * passenger services and shouldn't be used for freight. */
				rvi->ai_passenger_only = buf->ReadByte();
				break;

			case PROP_TRAIN_SPEED: { // 0x09 Speed (1 unit is 1 km-ish/h)
				uint16 speed = buf->ReadWord();
				if (speed == 0xFFFF) speed = 0;

				rvi->max_speed = speed;
				break;
			}

			case PROP_TRAIN_POWER: // 0x0B Power
				rvi->power = buf->ReadWord();

				/* Set engine / wagon state based on power */
				if (rvi->power != 0) {
					if (rvi->railveh_type == RAILVEH_WAGON) {
						rvi->railveh_type = RAILVEH_SINGLEHEAD;
					}
				} else {
					rvi->railveh_type = RAILVEH_WAGON;
				}
				break;

			case PROP_TRAIN_RUNNING_COST_FACTOR: // 0x0D Running cost factor
				rvi->running_cost = buf->ReadByte();
				break;

			case 0x0E: // Running cost base
				ConvertTTDBasePrice(buf->ReadDWord(), "RailVehicleChangeInfo", &rvi->running_cost_class);
				break;

			case 0x12: { // Sprite ID
				uint8 spriteid = buf->ReadByte();
				uint8 orig_spriteid = spriteid;

				/* TTD sprite IDs point to a location in a 16bit array, but we use it
				 * as an array index, so we need it to be half the original value. */
				if (spriteid < 0xFD) spriteid >>= 1;

				if (IsValidNewGRFImageIndex<VEH_TRAIN>(spriteid)) {
					rvi->image_index = spriteid;
				} else {
					grfmsg(1, "RailVehicleChangeInfo: Invalid Sprite %d specified, ignoring", orig_spriteid);
					rvi->image_index = 0;
				}
				break;
			}

			case 0x13: { // Dual-headed
				uint8 dual = buf->ReadByte();

				if (dual != 0) {
					rvi->railveh_type = RAILVEH_MULTIHEAD;
				} else {
					rvi->railveh_type = rvi->power == 0 ?
						RAILVEH_WAGON : RAILVEH_SINGLEHEAD;
				}
				break;
			}

			case PROP_TRAIN_CARGO_CAPACITY: // 0x14 Cargo capacity
				rvi->capacity = buf->ReadByte();
				break;

			case 0x15: { // Cargo type
				_gted[e->index].defaultcargo_grf = _cur.grffile;
				uint8 ctype = buf->ReadByte();

				if (ctype == 0xFF) {
					/* 0xFF is specified as 'use first refittable' */
					ei->cargo_type = CT_INVALID;
				} else if (_cur.grffile->grf_version >= 8) {
					/* Use translated cargo. Might result in CT_INVALID (first refittable), if cargo is not defined. */
					ei->cargo_type = GetCargoTranslation(ctype, _cur.grffile);
				} else if (ctype < NUM_CARGO) {
					/* Use untranslated cargo. */
					ei->cargo_type = ctype;
				} else {
					ei->cargo_type = CT_INVALID;
					grfmsg(2, "RailVehicleChangeInfo: Invalid cargo type %d, using first refittable", ctype);
				}
				break;
			}

			case PROP_TRAIN_WEIGHT: // 0x16 Weight
				SB(rvi->weight, 0, 8, buf->ReadByte());
				break;

			case PROP_TRAIN_COST_FACTOR: // 0x17 Cost factor
				rvi->cost_factor = buf->ReadByte();
				break;

			case 0x18: // AI rank
				grfmsg(2, "RailVehicleChangeInfo: Property 0x18 'AI rank' not used by NoAI, ignored.");
				buf->ReadByte();
				break;

			case 0x19: { // Engine traction type
				/* What do the individual numbers mean?
				 * 0x00 .. 0x07: Steam
				 * 0x08 .. 0x27: Diesel
				 * 0x28 .. 0x31: Electric
				 * 0x32 .. 0x37: Monorail
				 * 0x38 .. 0x41: Maglev
				 */
				uint8 traction = buf->ReadByte();
				EngineClass engclass;

				if (traction <= 0x07) {
					engclass = EC_STEAM;
				} else if (traction <= 0x27) {
					engclass = EC_DIESEL;
				} else if (traction <= 0x31) {
					engclass = EC_ELECTRIC;
				} else if (traction <= 0x37) {
					engclass = EC_MONORAIL;
				} else if (traction <= 0x41) {
					engclass = EC_MAGLEV;
				} else {
					break;
				}

				if (_cur.grffile->railtype_list.empty()) {
					/* Use traction type to select between normal and electrified
					 * rail only when no translation list is in place. */
					if (_gted[e->index].railtypelabel == RAILTYPE_RAIL_LABEL     && engclass >= EC_ELECTRIC) _gted[e->index].railtypelabel = RAILTYPE_ELECTRIC_LABEL;
					if (_gted[e->index].railtypelabel == RAILTYPE_ELECTRIC_LABEL && engclass  < EC_ELECTRIC) _gted[e->index].railtypelabel = RAILTYPE_RAIL_LABEL;
				}

				rvi->engclass = engclass;
				break;
			}

			case 0x1A: // Alter purchase list sort order
				AlterVehicleListOrder(e->index, buf->ReadExtendedByte());
				break;

			case 0x1B: // Powered wagons power bonus
				rvi->pow_wag_power = buf->ReadWord();
				break;

			case 0x1C: // Refit cost
				ei->refit_cost = buf->ReadByte();
				break;

			case 0x1D: { // Refit cargo
				uint32 mask = buf->ReadDWord();
				_gted[e->index].UpdateRefittability(mask != 0);
				ei->refit_mask = TranslateRefitMask(mask);
				_gted[e->index].defaultcargo_grf = _cur.grffile;
				break;
			}

			case 0x1E: // Callback
				SB(ei->callback_mask, 0, 8, buf->ReadByte());
				break;

			case PROP_TRAIN_TRACTIVE_EFFORT: // 0x1F Tractive effort coefficient
				rvi->tractive_effort = buf->ReadByte();
				break;

			case 0x20: // Air drag
				rvi->air_drag = buf->ReadByte();
				break;

			case PROP_TRAIN_SHORTEN_FACTOR: // 0x21 Shorter vehicle
				rvi->shorten_factor = buf->ReadByte();
				break;

			case 0x22: // Visual effect
				rvi->visual_effect = buf->ReadByte();
				/* Avoid accidentally setting visual_effect to the default value
				 * Since bit 6 (disable effects) is set anyways, we can safely erase some bits. */
				if (rvi->visual_effect == VE_DEFAULT) {
					assert(HasBit(rvi->visual_effect, VE_DISABLE_EFFECT));
					SB(rvi->visual_effect, VE_TYPE_START, VE_TYPE_COUNT, 0);
				}
				break;

			case 0x23: // Powered wagons weight bonus
				rvi->pow_wag_weight = buf->ReadByte();
				break;

			case 0x24: { // High byte of vehicle weight
				byte weight = buf->ReadByte();

				if (weight > 4) {
					grfmsg(2, "RailVehicleChangeInfo: Nonsensical weight of %d tons, ignoring", weight << 8);
				} else {
					SB(rvi->weight, 8, 8, weight);
				}
				break;
			}

			case PROP_TRAIN_USER_DATA: // 0x25 User-defined bit mask to set when checking veh. var. 42
				rvi->user_def_data = buf->ReadByte();
				break;

			case 0x26: // Retire vehicle early
				ei->retire_early = buf->ReadByte();
				break;

			case 0x27: // Miscellaneous flags
				ei->misc_flags = buf->ReadByte();
				_loaded_newgrf_features.has_2CC |= HasBit(ei->misc_flags, EF_USES_2CC);
				break;

			case 0x28: // Cargo classes allowed
				_gted[e->index].cargo_allowed = buf->ReadWord();
				_gted[e->index].UpdateRefittability(_gted[e->index].cargo_allowed != 0);
				_gted[e->index].defaultcargo_grf = _cur.grffile;
				break;

			case 0x29: // Cargo classes disallowed
				_gted[e->index].cargo_disallowed = buf->ReadWord();
				_gted[e->index].UpdateRefittability(false);
				break;

			case 0x2A: // Long format introduction date (days since year 0)
				ei->base_intro = buf->ReadDWord();
				break;

			case PROP_TRAIN_CARGO_AGE_PERIOD: // 0x2B Cargo aging period
				ei->cargo_age_period = buf->ReadWord();
				break;

			case 0x2C:   // CTT refit include list
			case 0x2D: { // CTT refit exclude list
				uint8 count = buf->ReadByte();
				_gted[e->index].UpdateRefittability(prop == 0x2C && count != 0);
				if (prop == 0x2C) _gted[e->index].defaultcargo_grf = _cur.grffile;
				CargoTypes &ctt = prop == 0x2C ? _gted[e->index].ctt_include_mask : _gted[e->index].ctt_exclude_mask;
				ctt = 0;
				while (count--) {
					CargoID ctype = GetCargoTranslation(buf->ReadByte(), _cur.grffile);
					if (ctype == CT_INVALID) continue;
					SetBit(ctt, ctype);
				}
				break;
			}

			case PROP_TRAIN_CURVE_SPEED_MOD: // 0x2E Curve speed modifier
				rvi->curve_speed_mod = buf->ReadWord();
				break;

			case 0x2F: // Engine variant
				ei->variant_id = buf->ReadWord();
				break;

			case 0x30: // Extra miscellaneous flags
				ei->extra_flags = static_cast<ExtraEngineFlags>(buf->ReadDWord());
				break;

			case 0x31: // Callback additional mask
				SB(ei->callback_mask, 8, 8, buf->ReadByte());
				break;

			default:
				ret = CommonVehicleChangeInfo(ei, prop, mapping_entry, buf);
				break;
		}
	}

	return ret;
}

/**
 * Define properties for road vehicles
 * @param engine Local ID of the first vehicle.
 * @param numinfo Number of subsequent IDs to change the property for.
 * @param prop The property to change.
 * @param buf The property value.
 * @return ChangeInfoResult.
 */
static ChangeInfoResult RoadVehicleChangeInfo(uint engine, int numinfo, int prop, const GRFFilePropertyRemapEntry *mapping_entry, ByteReader *buf)
{
	ChangeInfoResult ret = CIR_SUCCESS;

	for (int i = 0; i < numinfo; i++) {
		Engine *e = GetNewEngine(_cur.grffile, VEH_ROAD, engine + i);
		if (e == nullptr) return CIR_INVALID_ID; // No engine could be allocated, so neither can any next vehicles

		EngineInfo *ei = &e->info;
		RoadVehicleInfo *rvi = &e->u.road;

		switch (prop) {
			case 0x05: // Road/tram type
				/* RoadTypeLabel is looked up later after the engine's road/tram
				 * flag is set, however 0 means the value has not been set. */
				_gted[e->index].roadtramtype = buf->ReadByte() + 1;
				break;

			case 0x08: // Speed (1 unit is 0.5 kmh)
				rvi->max_speed = buf->ReadByte();
				break;

			case PROP_ROADVEH_RUNNING_COST_FACTOR: // 0x09 Running cost factor
				rvi->running_cost = buf->ReadByte();
				break;

			case 0x0A: // Running cost base
				ConvertTTDBasePrice(buf->ReadDWord(), "RoadVehicleChangeInfo", &rvi->running_cost_class);
				break;

			case 0x0E: { // Sprite ID
				uint8 spriteid = buf->ReadByte();
				uint8 orig_spriteid = spriteid;

				/* cars have different custom id in the GRF file */
				if (spriteid == 0xFF) spriteid = 0xFD;

				if (spriteid < 0xFD) spriteid >>= 1;

				if (IsValidNewGRFImageIndex<VEH_ROAD>(spriteid)) {
					rvi->image_index = spriteid;
				} else {
					grfmsg(1, "RoadVehicleChangeInfo: Invalid Sprite %d specified, ignoring", orig_spriteid);
					rvi->image_index = 0;
				}
				break;
			}

			case PROP_ROADVEH_CARGO_CAPACITY: // 0x0F Cargo capacity
				rvi->capacity = buf->ReadByte();
				break;

			case 0x10: { // Cargo type
				_gted[e->index].defaultcargo_grf = _cur.grffile;
				uint8 ctype = buf->ReadByte();

				if (ctype == 0xFF) {
					/* 0xFF is specified as 'use first refittable' */
					ei->cargo_type = CT_INVALID;
				} else if (_cur.grffile->grf_version >= 8) {
					/* Use translated cargo. Might result in CT_INVALID (first refittable), if cargo is not defined. */
					ei->cargo_type = GetCargoTranslation(ctype, _cur.grffile);
				} else if (ctype < NUM_CARGO) {
					/* Use untranslated cargo. */
					ei->cargo_type = ctype;
				} else {
					ei->cargo_type = CT_INVALID;
					grfmsg(2, "RailVehicleChangeInfo: Invalid cargo type %d, using first refittable", ctype);
				}
				break;
			}

			case PROP_ROADVEH_COST_FACTOR: // 0x11 Cost factor
				rvi->cost_factor = buf->ReadByte();
				break;

			case 0x12: // SFX
				rvi->sfx = GetNewGRFSoundID(_cur.grffile, buf->ReadByte());
				break;

			case PROP_ROADVEH_POWER: // Power in units of 10 HP.
				rvi->power = buf->ReadByte();
				break;

			case PROP_ROADVEH_WEIGHT: // Weight in units of 1/4 tons.
				rvi->weight = buf->ReadByte();
				break;

			case PROP_ROADVEH_SPEED: // Speed in mph/0.8
				_gted[e->index].rv_max_speed = buf->ReadByte();
				break;

			case 0x16: { // Cargoes available for refitting
				uint32 mask = buf->ReadDWord();
				_gted[e->index].UpdateRefittability(mask != 0);
				ei->refit_mask = TranslateRefitMask(mask);
				_gted[e->index].defaultcargo_grf = _cur.grffile;
				break;
			}

			case 0x17: // Callback mask
				SB(ei->callback_mask, 0, 8, buf->ReadByte());
				break;

			case PROP_ROADVEH_TRACTIVE_EFFORT: // Tractive effort coefficient in 1/256.
				rvi->tractive_effort = buf->ReadByte();
				break;

			case 0x19: // Air drag
				rvi->air_drag = buf->ReadByte();
				break;

			case 0x1A: // Refit cost
				ei->refit_cost = buf->ReadByte();
				break;

			case 0x1B: // Retire vehicle early
				ei->retire_early = buf->ReadByte();
				break;

			case 0x1C: // Miscellaneous flags
				ei->misc_flags = buf->ReadByte();
				_loaded_newgrf_features.has_2CC |= HasBit(ei->misc_flags, EF_USES_2CC);
				break;

			case 0x1D: // Cargo classes allowed
				_gted[e->index].cargo_allowed = buf->ReadWord();
				_gted[e->index].UpdateRefittability(_gted[e->index].cargo_allowed != 0);
				_gted[e->index].defaultcargo_grf = _cur.grffile;
				break;

			case 0x1E: // Cargo classes disallowed
				_gted[e->index].cargo_disallowed = buf->ReadWord();
				_gted[e->index].UpdateRefittability(false);
				break;

			case 0x1F: // Long format introduction date (days since year 0)
				ei->base_intro = buf->ReadDWord();
				break;

			case 0x20: // Alter purchase list sort order
				AlterVehicleListOrder(e->index, buf->ReadExtendedByte());
				break;

			case 0x21: // Visual effect
				rvi->visual_effect = buf->ReadByte();
				/* Avoid accidentally setting visual_effect to the default value
				 * Since bit 6 (disable effects) is set anyways, we can safely erase some bits. */
				if (rvi->visual_effect == VE_DEFAULT) {
					assert(HasBit(rvi->visual_effect, VE_DISABLE_EFFECT));
					SB(rvi->visual_effect, VE_TYPE_START, VE_TYPE_COUNT, 0);
				}
				break;

			case PROP_ROADVEH_CARGO_AGE_PERIOD: // 0x22 Cargo aging period
				ei->cargo_age_period = buf->ReadWord();
				break;

			case PROP_ROADVEH_SHORTEN_FACTOR: // 0x23 Shorter vehicle
				rvi->shorten_factor = buf->ReadByte();
				break;

			case 0x24:   // CTT refit include list
			case 0x25: { // CTT refit exclude list
				uint8 count = buf->ReadByte();
				_gted[e->index].UpdateRefittability(prop == 0x24 && count != 0);
				if (prop == 0x24) _gted[e->index].defaultcargo_grf = _cur.grffile;
				CargoTypes &ctt = prop == 0x24 ? _gted[e->index].ctt_include_mask : _gted[e->index].ctt_exclude_mask;
				ctt = 0;
				while (count--) {
					CargoID ctype = GetCargoTranslation(buf->ReadByte(), _cur.grffile);
					if (ctype == CT_INVALID) continue;
					SetBit(ctt, ctype);
				}
				break;
			}

			case 0x26: // Engine variant
				ei->variant_id = buf->ReadWord();
				break;

			case 0x27: // Extra miscellaneous flags
				ei->extra_flags = static_cast<ExtraEngineFlags>(buf->ReadDWord());
				break;

			case 0x28: // Callback additional mask
				SB(ei->callback_mask, 8, 8, buf->ReadByte());
				break;

			default:
				ret = CommonVehicleChangeInfo(ei, prop, mapping_entry, buf);
				break;
		}
	}

	return ret;
}

/**
 * Define properties for ships
 * @param engine Local ID of the first vehicle.
 * @param numinfo Number of subsequent IDs to change the property for.
 * @param prop The property to change.
 * @param buf The property value.
 * @return ChangeInfoResult.
 */
static ChangeInfoResult ShipVehicleChangeInfo(uint engine, int numinfo, int prop, const GRFFilePropertyRemapEntry *mapping_entry, ByteReader *buf)
{
	ChangeInfoResult ret = CIR_SUCCESS;

	for (int i = 0; i < numinfo; i++) {
		Engine *e = GetNewEngine(_cur.grffile, VEH_SHIP, engine + i);
		if (e == nullptr) return CIR_INVALID_ID; // No engine could be allocated, so neither can any next vehicles

		EngineInfo *ei = &e->info;
		ShipVehicleInfo *svi = &e->u.ship;

		switch (prop) {
			case 0x08: { // Sprite ID
				uint8 spriteid = buf->ReadByte();
				uint8 orig_spriteid = spriteid;

				/* ships have different custom id in the GRF file */
				if (spriteid == 0xFF) spriteid = 0xFD;

				if (spriteid < 0xFD) spriteid >>= 1;

				if (IsValidNewGRFImageIndex<VEH_SHIP>(spriteid)) {
					svi->image_index = spriteid;
				} else {
					grfmsg(1, "ShipVehicleChangeInfo: Invalid Sprite %d specified, ignoring", orig_spriteid);
					svi->image_index = 0;
				}
				break;
			}

			case 0x09: // Refittable
				svi->old_refittable = (buf->ReadByte() != 0);
				break;

			case PROP_SHIP_COST_FACTOR: // 0x0A Cost factor
				svi->cost_factor = buf->ReadByte();
				break;

			case PROP_SHIP_SPEED: // 0x0B Speed (1 unit is 0.5 km-ish/h)
				svi->max_speed = buf->ReadByte();
				break;

			case 0x0C: { // Cargo type
				_gted[e->index].defaultcargo_grf = _cur.grffile;
				uint8 ctype = buf->ReadByte();

				if (ctype == 0xFF) {
					/* 0xFF is specified as 'use first refittable' */
					ei->cargo_type = CT_INVALID;
				} else if (_cur.grffile->grf_version >= 8) {
					/* Use translated cargo. Might result in CT_INVALID (first refittable), if cargo is not defined. */
					ei->cargo_type = GetCargoTranslation(ctype, _cur.grffile);
				} else if (ctype < NUM_CARGO) {
					/* Use untranslated cargo. */
					ei->cargo_type = ctype;
				} else {
					ei->cargo_type = CT_INVALID;
					grfmsg(2, "ShipVehicleChangeInfo: Invalid cargo type %d, using first refittable", ctype);
				}
				break;
			}

			case PROP_SHIP_CARGO_CAPACITY: // 0x0D Cargo capacity
				svi->capacity = buf->ReadWord();
				break;

			case PROP_SHIP_RUNNING_COST_FACTOR: // 0x0F Running cost factor
				svi->running_cost = buf->ReadByte();
				break;

			case 0x10: // SFX
				svi->sfx = GetNewGRFSoundID(_cur.grffile, buf->ReadByte());
				break;

			case 0x11: { // Cargoes available for refitting
				uint32 mask = buf->ReadDWord();
				_gted[e->index].UpdateRefittability(mask != 0);
				ei->refit_mask = TranslateRefitMask(mask);
				_gted[e->index].defaultcargo_grf = _cur.grffile;
				break;
			}

			case 0x12: // Callback mask
				SB(ei->callback_mask, 0, 8, buf->ReadByte());
				break;

			case 0x13: // Refit cost
				ei->refit_cost = buf->ReadByte();
				break;

			case 0x14: // Ocean speed fraction
				svi->ocean_speed_frac = buf->ReadByte();
				break;

			case 0x15: // Canal speed fraction
				svi->canal_speed_frac = buf->ReadByte();
				break;

			case 0x16: // Retire vehicle early
				ei->retire_early = buf->ReadByte();
				break;

			case 0x17: // Miscellaneous flags
				ei->misc_flags = buf->ReadByte();
				_loaded_newgrf_features.has_2CC |= HasBit(ei->misc_flags, EF_USES_2CC);
				break;

			case 0x18: // Cargo classes allowed
				_gted[e->index].cargo_allowed = buf->ReadWord();
				_gted[e->index].UpdateRefittability(_gted[e->index].cargo_allowed != 0);
				_gted[e->index].defaultcargo_grf = _cur.grffile;
				break;

			case 0x19: // Cargo classes disallowed
				_gted[e->index].cargo_disallowed = buf->ReadWord();
				_gted[e->index].UpdateRefittability(false);
				break;

			case 0x1A: // Long format introduction date (days since year 0)
				ei->base_intro = buf->ReadDWord();
				break;

			case 0x1B: // Alter purchase list sort order
				AlterVehicleListOrder(e->index, buf->ReadExtendedByte());
				break;

			case 0x1C: // Visual effect
				svi->visual_effect = buf->ReadByte();
				/* Avoid accidentally setting visual_effect to the default value
				 * Since bit 6 (disable effects) is set anyways, we can safely erase some bits. */
				if (svi->visual_effect == VE_DEFAULT) {
					assert(HasBit(svi->visual_effect, VE_DISABLE_EFFECT));
					SB(svi->visual_effect, VE_TYPE_START, VE_TYPE_COUNT, 0);
				}
				break;

			case PROP_SHIP_CARGO_AGE_PERIOD: // 0x1D Cargo aging period
				ei->cargo_age_period = buf->ReadWord();
				break;

			case 0x1E:   // CTT refit include list
			case 0x1F: { // CTT refit exclude list
				uint8 count = buf->ReadByte();
				_gted[e->index].UpdateRefittability(prop == 0x1E && count != 0);
				if (prop == 0x1E) _gted[e->index].defaultcargo_grf = _cur.grffile;
				CargoTypes &ctt = prop == 0x1E ? _gted[e->index].ctt_include_mask : _gted[e->index].ctt_exclude_mask;
				ctt = 0;
				while (count--) {
					CargoID ctype = GetCargoTranslation(buf->ReadByte(), _cur.grffile);
					if (ctype == CT_INVALID) continue;
					SetBit(ctt, ctype);
				}
				break;
			}

			case 0x20: // Engine variant
				ei->variant_id = buf->ReadWord();
				break;

			case 0x21: // Extra miscellaneous flags
				ei->extra_flags = static_cast<ExtraEngineFlags>(buf->ReadDWord());
				break;

			case 0x22: // Callback additional mask
				SB(ei->callback_mask, 8, 8, buf->ReadByte());
				break;

			default:
				ret = CommonVehicleChangeInfo(ei, prop, mapping_entry, buf);
				break;
		}
	}

	return ret;
}

/**
 * Define properties for aircraft
 * @param engine Local ID of the aircraft.
 * @param numinfo Number of subsequent IDs to change the property for.
 * @param prop The property to change.
 * @param buf The property value.
 * @return ChangeInfoResult.
 */
static ChangeInfoResult AircraftVehicleChangeInfo(uint engine, int numinfo, int prop, const GRFFilePropertyRemapEntry *mapping_entry, ByteReader *buf)
{
	ChangeInfoResult ret = CIR_SUCCESS;

	for (int i = 0; i < numinfo; i++) {
		Engine *e = GetNewEngine(_cur.grffile, VEH_AIRCRAFT, engine + i);
		if (e == nullptr) return CIR_INVALID_ID; // No engine could be allocated, so neither can any next vehicles

		EngineInfo *ei = &e->info;
		AircraftVehicleInfo *avi = &e->u.air;

		switch (prop) {
			case 0x08: { // Sprite ID
				uint8 spriteid = buf->ReadByte();
				uint8 orig_spriteid = spriteid;

				/* aircraft have different custom id in the GRF file */
				if (spriteid == 0xFF) spriteid = 0xFD;

				if (spriteid < 0xFD) spriteid >>= 1;

				if (IsValidNewGRFImageIndex<VEH_AIRCRAFT>(spriteid)) {
					avi->image_index = spriteid;
				} else {
					grfmsg(1, "AircraftVehicleChangeInfo: Invalid Sprite %d specified, ignoring", orig_spriteid);
					avi->image_index = 0;
				}
				break;
			}

			case 0x09: // Helicopter
				if (buf->ReadByte() == 0) {
					avi->subtype = AIR_HELI;
				} else {
					SB(avi->subtype, 0, 1, 1); // AIR_CTOL
				}
				break;

			case 0x0A: // Large
				SB(avi->subtype, 1, 1, (buf->ReadByte() != 0 ? 1 : 0)); // AIR_FAST
				break;

			case PROP_AIRCRAFT_COST_FACTOR: // 0x0B Cost factor
				avi->cost_factor = buf->ReadByte();
				break;

			case PROP_AIRCRAFT_SPEED: // 0x0C Speed (1 unit is 8 mph, we translate to 1 unit is 1 km-ish/h)
				avi->max_speed = (buf->ReadByte() * 128) / 10;
				break;

			case 0x0D: // Acceleration
				avi->acceleration = buf->ReadByte();
				break;

			case PROP_AIRCRAFT_RUNNING_COST_FACTOR: // 0x0E Running cost factor
				avi->running_cost = buf->ReadByte();
				break;

			case PROP_AIRCRAFT_PASSENGER_CAPACITY: // 0x0F Passenger capacity
				avi->passenger_capacity = buf->ReadWord();
				break;

			case PROP_AIRCRAFT_MAIL_CAPACITY: // 0x11 Mail capacity
				avi->mail_capacity = buf->ReadByte();
				break;

			case 0x12: // SFX
				avi->sfx = GetNewGRFSoundID(_cur.grffile, buf->ReadByte());
				break;

			case 0x13: { // Cargoes available for refitting
				uint32 mask = buf->ReadDWord();
				_gted[e->index].UpdateRefittability(mask != 0);
				ei->refit_mask = TranslateRefitMask(mask);
				_gted[e->index].defaultcargo_grf = _cur.grffile;
				break;
			}

			case 0x14: // Callback mask
				SB(ei->callback_mask, 0, 8, buf->ReadByte());
				break;

			case 0x15: // Refit cost
				ei->refit_cost = buf->ReadByte();
				break;

			case 0x16: // Retire vehicle early
				ei->retire_early = buf->ReadByte();
				break;

			case 0x17: // Miscellaneous flags
				ei->misc_flags = buf->ReadByte();
				_loaded_newgrf_features.has_2CC |= HasBit(ei->misc_flags, EF_USES_2CC);
				break;

			case 0x18: // Cargo classes allowed
				_gted[e->index].cargo_allowed = buf->ReadWord();
				_gted[e->index].UpdateRefittability(_gted[e->index].cargo_allowed != 0);
				_gted[e->index].defaultcargo_grf = _cur.grffile;
				break;

			case 0x19: // Cargo classes disallowed
				_gted[e->index].cargo_disallowed = buf->ReadWord();
				_gted[e->index].UpdateRefittability(false);
				break;

			case 0x1A: // Long format introduction date (days since year 0)
				ei->base_intro = buf->ReadDWord();
				break;

			case 0x1B: // Alter purchase list sort order
				AlterVehicleListOrder(e->index, buf->ReadExtendedByte());
				break;

			case PROP_AIRCRAFT_CARGO_AGE_PERIOD: // 0x1C Cargo aging period
				ei->cargo_age_period = buf->ReadWord();
				break;

			case 0x1D:   // CTT refit include list
			case 0x1E: { // CTT refit exclude list
				uint8 count = buf->ReadByte();
				_gted[e->index].UpdateRefittability(prop == 0x1D && count != 0);
				if (prop == 0x1D) _gted[e->index].defaultcargo_grf = _cur.grffile;
				CargoTypes &ctt = prop == 0x1D ? _gted[e->index].ctt_include_mask : _gted[e->index].ctt_exclude_mask;
				ctt = 0;
				while (count--) {
					CargoID ctype = GetCargoTranslation(buf->ReadByte(), _cur.grffile);
					if (ctype == CT_INVALID) continue;
					SetBit(ctt, ctype);
				}
				break;
			}

			case PROP_AIRCRAFT_RANGE: // 0x1F Max aircraft range
				avi->max_range = buf->ReadWord();
				break;

			case 0x20: // Engine variant
				ei->variant_id = buf->ReadWord();
				break;

			case 0x21: // Extra miscellaneous flags
				ei->extra_flags = static_cast<ExtraEngineFlags>(buf->ReadDWord());
				break;

			case 0x22: // Callback additional mask
				SB(ei->callback_mask, 8, 8, buf->ReadByte());
				break;

			default:
				ret = CommonVehicleChangeInfo(ei, prop, mapping_entry, buf);
				break;
		}
	}

	return ret;
}

/**
 * Define properties for stations
 * @param stid StationID of the first station tile.
 * @param numinfo Number of subsequent station tiles to change the property for.
 * @param prop The property to change.
 * @param buf The property value.
 * @return ChangeInfoResult.
 */
static ChangeInfoResult StationChangeInfo(uint stid, int numinfo, int prop, const GRFFilePropertyRemapEntry *mapping_entry, ByteReader *buf)
{
	ChangeInfoResult ret = CIR_SUCCESS;

	if (stid + numinfo > NUM_STATIONS_PER_GRF) {
		grfmsg(1, "StationChangeInfo: Station %u is invalid, max %u, ignoring", stid + numinfo, NUM_STATIONS_PER_GRF);
		return CIR_INVALID_ID;
	}

	/* Allocate station specs if necessary */
	if (_cur.grffile->stations.size() < stid + numinfo) _cur.grffile->stations.resize(stid + numinfo);

	for (int i = 0; i < numinfo; i++) {
		StationSpec *statspec = _cur.grffile->stations[stid + i].get();

		/* Check that the station we are modifying is defined. */
		if (statspec == nullptr && prop != 0x08) {
			grfmsg(2, "StationChangeInfo: Attempt to modify undefined station %u, ignoring", stid + i);
			return CIR_INVALID_ID;
		}

		switch (prop) {
			case 0x08: { // Class ID
				/* Property 0x08 is special; it is where the station is allocated */
				if (statspec == nullptr) {
					_cur.grffile->stations[stid + i] = std::make_unique<StationSpec>();
					statspec = _cur.grffile->stations[stid + i].get();
				}

				/* Swap classid because we read it in BE meaning WAYP or DFLT */
				uint32 classid = buf->ReadDWord();
				statspec->cls_id = StationClass::Allocate(BSWAP32(classid));
				break;
			}

			case 0x09: { // Define sprite layout
				uint16 tiles = buf->ReadExtendedByte();
				statspec->renderdata.clear(); // delete earlier loaded stuff
				statspec->renderdata.reserve(tiles);

				for (uint t = 0; t < tiles; t++) {
					NewGRFSpriteLayout *dts = &statspec->renderdata.emplace_back();
					dts->consistent_max_offset = UINT16_MAX; // Spritesets are unknown, so no limit.

					if (buf->HasData(4) && *(unaligned_uint32*)buf->Data() == 0) {
						buf->Skip(4);
						extern const DrawTileSprites _station_display_datas_rail[8];
						dts->Clone(&_station_display_datas_rail[t % 8]);
						continue;
					}

					ReadSpriteLayoutSprite(buf, false, false, false, GSF_STATIONS, &dts->ground);
					/* On error, bail out immediately. Temporary GRF data was already freed */
					if (_cur.skip_sprites < 0) return CIR_DISABLED;

					static std::vector<DrawTileSeqStruct> tmp_layout;
					tmp_layout.clear();
					for (;;) {
						/* no relative bounding box support */
						DrawTileSeqStruct &dtss = tmp_layout.emplace_back();
						MemSetT(&dtss, 0);

						dtss.delta_x = buf->ReadByte();
						if (dtss.IsTerminator()) break;
						dtss.delta_y = buf->ReadByte();
						dtss.delta_z = buf->ReadByte();
						dtss.size_x = buf->ReadByte();
						dtss.size_y = buf->ReadByte();
						dtss.size_z = buf->ReadByte();

						ReadSpriteLayoutSprite(buf, false, true, false, GSF_STATIONS, &dtss.image);
						/* On error, bail out immediately. Temporary GRF data was already freed */
						if (_cur.skip_sprites < 0) return CIR_DISABLED;
					}
					dts->Clone(tmp_layout.data());
				}

				/* Number of layouts must be even, alternating X and Y */
				if (statspec->renderdata.size() & 1) {
					grfmsg(1, "StationChangeInfo: Station %u defines an odd number of sprite layouts, dropping the last item", stid + i);
					statspec->renderdata.pop_back();
				}
				break;
			}

			case 0x0A: { // Copy sprite layout
				uint16 srcid = buf->ReadExtendedByte();
				const StationSpec *srcstatspec = srcid >= _cur.grffile->stations.size() ? nullptr : _cur.grffile->stations[srcid].get();

				if (srcstatspec == nullptr) {
					grfmsg(1, "StationChangeInfo: Station %u is not defined, cannot copy sprite layout to %u.", srcid, stid + i);
					continue;
				}

				statspec->renderdata.clear(); // delete earlier loaded stuff
				statspec->renderdata.reserve(srcstatspec->renderdata.size());

				for (const auto &it : srcstatspec->renderdata) {
					NewGRFSpriteLayout *dts = &statspec->renderdata.emplace_back();
					dts->Clone(&it);
				}
				break;
			}

			case 0x0B: // Callback mask
				statspec->callback_mask = buf->ReadByte();
				break;

			case 0x0C: // Disallowed number of platforms
				statspec->disallowed_platforms = buf->ReadByte();
				break;

			case 0x0D: // Disallowed platform lengths
				statspec->disallowed_lengths = buf->ReadByte();
				break;

			case 0x0E: // Define custom layout
				while (buf->HasData()) {
					byte length = buf->ReadByte();
					byte number = buf->ReadByte();

					if (length == 0 || number == 0) break;

					if (statspec->layouts.size() < length) statspec->layouts.resize(length);
					if (statspec->layouts[length - 1].size() < number) statspec->layouts[length - 1].resize(number);

					const byte *layout = buf->ReadBytes(length * number);
					statspec->layouts[length - 1][number - 1].assign(layout, layout + length * number);

					/* Validate tile values are only the permitted 00, 02, 04 and 06. */
					for (auto &tile : statspec->layouts[length - 1][number - 1]) {
						if ((tile & 6) != tile) {
							grfmsg(1, "StationChangeInfo: Invalid tile %u in layout %ux%u", tile, length, number);
							tile &= 6;
						}
					}
				}
				break;

			case 0x0F: { // Copy custom layout
				uint16 srcid = buf->ReadExtendedByte();
				const StationSpec *srcstatspec = srcid >= _cur.grffile->stations.size() ? nullptr : _cur.grffile->stations[srcid].get();

				if (srcstatspec == nullptr) {
					grfmsg(1, "StationChangeInfo: Station %u is not defined, cannot copy tile layout to %u.", srcid, stid + i);
					continue;
				}

				statspec->layouts = srcstatspec->layouts;
				break;
			}

			case 0x10: // Little/lots cargo threshold
				statspec->cargo_threshold = buf->ReadWord();
				break;

			case 0x11: // Pylon placement
				statspec->pylons = buf->ReadByte();
				break;

			case 0x12: // Cargo types for random triggers
				if (_cur.grffile->grf_version >= 7) {
					statspec->cargo_triggers = TranslateRefitMask(buf->ReadDWord());
				} else {
					statspec->cargo_triggers = (CargoTypes)buf->ReadDWord();
				}
				break;

			case 0x13: // General flags
				statspec->flags = buf->ReadByte();
				break;

			case 0x14: // Overhead wire placement
				statspec->wires = buf->ReadByte();
				break;

			case 0x15: // Blocked tiles
				statspec->blocked = buf->ReadByte();
				break;

			case 0x16: // Animation info
				statspec->animation.frames = buf->ReadByte();
				statspec->animation.status = buf->ReadByte();
				break;

			case 0x17: // Animation speed
				statspec->animation.speed = buf->ReadByte();
				break;

			case 0x18: // Animation triggers
				statspec->animation.triggers = buf->ReadWord();
				break;

			/* 0x19 road routing (not implemented) */

			case 0x1A: { // Advanced sprite layout
				uint16 tiles = buf->ReadExtendedByte();
				statspec->renderdata.clear(); // delete earlier loaded stuff
				statspec->renderdata.reserve(tiles);

				for (uint t = 0; t < tiles; t++) {
					NewGRFSpriteLayout *dts = &statspec->renderdata.emplace_back();
					uint num_building_sprites = buf->ReadByte();
					/* On error, bail out immediately. Temporary GRF data was already freed */
					if (ReadSpriteLayout(buf, num_building_sprites, false, GSF_STATIONS, true, false, dts)) return CIR_DISABLED;
				}

				/* Number of layouts must be even, alternating X and Y */
				if (statspec->renderdata.size() & 1) {
					grfmsg(1, "StationChangeInfo: Station %u defines an odd number of sprite layouts, dropping the last item", stid + i);
					statspec->renderdata.pop_back();
				}
				break;
			}

			case A0RPI_STATION_MIN_BRIDGE_HEIGHT:
				if (MappedPropertyLengthMismatch(buf, 8, mapping_entry)) break;
				FALLTHROUGH;
			case 0x1B: // Minimum height for a bridge above
				SetBit(statspec->internal_flags, SSIF_BRIDGE_HEIGHTS_SET);
				for (uint i = 0; i < 8; i++) {
					statspec->bridge_height[i] = buf->ReadByte();
				}
				break;

			case A0RPI_STATION_DISALLOWED_BRIDGE_PILLARS:
				if (MappedPropertyLengthMismatch(buf, 8, mapping_entry)) break;
				SetBit(statspec->internal_flags, SSIF_BRIDGE_DISALLOWED_PILLARS_SET);
				for (uint i = 0; i < 8; i++) {
					statspec->bridge_disallowed_pillars[i] = buf->ReadByte();
				}
				break;

			case 0x1C: // Station Name
				AddStringForMapping(buf->ReadWord(), &statspec->name);
				break;

			case 0x1D: // Station Class name
				AddStringForMapping(buf->ReadWord(), &StationClass::Get(statspec->cls_id)->name);
				break;

			default:
				ret = HandleAction0PropertyDefault(buf, prop);
				break;
		}
	}

	return ret;
}

/**
 * Define properties for water features
 * @param id Type of the first water feature.
 * @param numinfo Number of subsequent water feature ids to change the property for.
 * @param prop The property to change.
 * @param buf The property value.
 * @return ChangeInfoResult.
 */
static ChangeInfoResult CanalChangeInfo(uint id, int numinfo, int prop, const GRFFilePropertyRemapEntry *mapping_entry, ByteReader *buf)
{
	ChangeInfoResult ret = CIR_SUCCESS;

	if (id + numinfo > CF_END) {
		grfmsg(1, "CanalChangeInfo: Canal feature 0x%02X is invalid, max %u, ignoring", id + numinfo, CF_END);
		return CIR_INVALID_ID;
	}

	for (int i = 0; i < numinfo; i++) {
		CanalProperties *cp = &_cur.grffile->canal_local_properties[id + i];

		switch (prop) {
			case 0x08:
				cp->callback_mask = buf->ReadByte();
				break;

			case 0x09:
				cp->flags = buf->ReadByte();
				break;

			default:
				ret = HandleAction0PropertyDefault(buf, prop);
				break;
		}
	}

	return ret;
}

/**
 * Define properties for bridges
 * @param brid BridgeID of the bridge.
 * @param numinfo Number of subsequent bridgeIDs to change the property for.
 * @param prop The property to change.
 * @param buf The property value.
 * @return ChangeInfoResult.
 */
static ChangeInfoResult BridgeChangeInfo(uint brid, int numinfo, int prop, const GRFFilePropertyRemapEntry *mapping_entry, ByteReader *buf)
{
	ChangeInfoResult ret = CIR_SUCCESS;

	if (brid + numinfo > MAX_BRIDGES) {
		grfmsg(1, "BridgeChangeInfo: Bridge %u is invalid, max %u, ignoring", brid + numinfo, MAX_BRIDGES);
		return CIR_INVALID_ID;
	}

	for (int i = 0; i < numinfo; i++) {
		BridgeSpec *bridge = &_bridge[brid + i];

		switch (prop) {
			case 0x08: { // Year of availability
				/* We treat '0' as always available */
				byte year = buf->ReadByte();
				bridge->avail_year = (year > 0 ? ORIGINAL_BASE_YEAR + year : 0);
				break;
			}

			case 0x09: // Minimum length
				bridge->min_length = buf->ReadByte();
				break;

			case 0x0A: // Maximum length
				bridge->max_length = buf->ReadByte();
				if (bridge->max_length > 16) bridge->max_length = UINT16_MAX;
				break;

			case 0x0B: // Cost factor
				bridge->price = buf->ReadByte();
				break;

			case 0x0C: // Maximum speed
				bridge->speed = buf->ReadWord();
				if (bridge->speed == 0) bridge->speed = UINT16_MAX;
				break;

			case 0x0D: { // Bridge sprite tables
				byte tableid = buf->ReadByte();
				byte numtables = buf->ReadByte();

				if (bridge->sprite_table == nullptr) {
					/* Allocate memory for sprite table pointers and zero out */
					bridge->sprite_table = CallocT<PalSpriteID*>(7);
				}

				for (; numtables-- != 0; tableid++) {
					if (tableid >= 7) { // skip invalid data
						grfmsg(1, "BridgeChangeInfo: Table %d >= 7, skipping", tableid);
						for (byte sprite = 0; sprite < 32; sprite++) buf->ReadDWord();
						continue;
					}

					if (bridge->sprite_table[tableid] == nullptr) {
						bridge->sprite_table[tableid] = MallocT<PalSpriteID>(32);
					}

					for (byte sprite = 0; sprite < 32; sprite++) {
						SpriteID image = buf->ReadWord();
						PaletteID pal  = buf->ReadWord();

						bridge->sprite_table[tableid][sprite].sprite = image;
						bridge->sprite_table[tableid][sprite].pal    = pal;

						MapSpriteMappingRecolour(&bridge->sprite_table[tableid][sprite]);
					}
				}
				if (!HasBit(bridge->ctrl_flags, BSCF_CUSTOM_PILLAR_FLAGS)) SetBit(bridge->ctrl_flags, BSCF_INVALID_PILLAR_FLAGS);
				break;
			}

			case 0x0E: // Flags; bit 0 - disable far pillars
				bridge->flags = buf->ReadByte();
				break;

			case 0x0F: // Long format year of availability (year since year 0)
				bridge->avail_year = Clamp(buf->ReadDWord(), MIN_YEAR, MAX_YEAR);
				break;

			case 0x10: { // purchase string
				StringID newone = GetGRFStringID(_cur.grffile->grfid, buf->ReadWord());
				if (newone != STR_UNDEFINED) bridge->material = newone;
				break;
			}

			case 0x11: // description of bridge with rails or roads
			case 0x12: {
				StringID newone = GetGRFStringID(_cur.grffile->grfid, buf->ReadWord());
				if (newone != STR_UNDEFINED) bridge->transport_name[prop - 0x11] = newone;
				break;
			}

			case 0x13: // 16 bits cost multiplier
				bridge->price = buf->ReadWord();
				break;

			case A0RPI_BRIDGE_MENU_ICON:
				if (MappedPropertyLengthMismatch(buf, 4, mapping_entry)) break;
				FALLTHROUGH;
			case 0x14: // purchase sprite
				bridge->sprite = buf->ReadWord();
				bridge->pal    = buf->ReadWord();
				break;

			case A0RPI_BRIDGE_PILLAR_FLAGS:
				if (MappedPropertyLengthMismatch(buf, 12, mapping_entry)) break;
				for (uint i = 0; i < 12; i++) {
					bridge->pillar_flags[i] = buf->ReadByte();
				}
				ClrBit(bridge->ctrl_flags, BSCF_INVALID_PILLAR_FLAGS);
				SetBit(bridge->ctrl_flags, BSCF_CUSTOM_PILLAR_FLAGS);
				break;

			case A0RPI_BRIDGE_AVAILABILITY_FLAGS: {
				if (MappedPropertyLengthMismatch(buf, 1, mapping_entry)) break;
				byte flags = buf->ReadByte();
				SB(bridge->ctrl_flags, BSCF_NOT_AVAILABLE_TOWN, 1, HasBit(flags, 0) ? 1 : 0);
				SB(bridge->ctrl_flags, BSCF_NOT_AVAILABLE_AI_GS, 1, HasBit(flags, 1) ? 1 : 0);
				break;
			}

			default:
				ret = HandleAction0PropertyDefault(buf, prop);
				break;
		}
	}

	return ret;
}

/**
 * Ignore a house property
 * @param prop Property to read.
 * @param buf Property value.
 * @return ChangeInfoResult.
 */
static ChangeInfoResult IgnoreTownHouseProperty(int prop, ByteReader *buf)
{
	ChangeInfoResult ret = CIR_SUCCESS;

	switch (prop) {
		case 0x09:
		case 0x0B:
		case 0x0C:
		case 0x0D:
		case 0x0E:
		case 0x0F:
		case 0x11:
		case 0x14:
		case 0x15:
		case 0x16:
		case 0x18:
		case 0x19:
		case 0x1A:
		case 0x1B:
		case 0x1C:
		case 0x1D:
		case 0x1F:
			buf->ReadByte();
			break;

		case 0x0A:
		case 0x10:
		case 0x12:
		case 0x13:
		case 0x21:
		case 0x22:
			buf->ReadWord();
			break;

		case 0x1E:
			buf->ReadDWord();
			break;

		case 0x17:
			for (uint j = 0; j < 4; j++) buf->ReadByte();
			break;

		case 0x20: {
			byte count = buf->ReadByte();
			for (byte j = 0; j < count; j++) buf->ReadByte();
			break;
		}

		case 0x23:
			buf->Skip(buf->ReadByte() * 2);
			break;

		default:
			ret = HandleAction0PropertyDefault(buf, prop);
			break;
	}
	return ret;
}

/**
 * Define properties for houses
 * @param hid HouseID of the house.
 * @param numinfo Number of subsequent houseIDs to change the property for.
 * @param prop The property to change.
 * @param buf The property value.
 * @return ChangeInfoResult.
 */
static ChangeInfoResult TownHouseChangeInfo(uint hid, int numinfo, int prop, const GRFFilePropertyRemapEntry *mapping_entry, ByteReader *buf)
{
	ChangeInfoResult ret = CIR_SUCCESS;

	if (hid + numinfo > NUM_HOUSES_PER_GRF) {
		grfmsg(1, "TownHouseChangeInfo: Too many houses loaded (%u), max (%u). Ignoring.", hid + numinfo, NUM_HOUSES_PER_GRF);
		return CIR_INVALID_ID;
	}

	/* Allocate house specs if they haven't been allocated already. */
	if (_cur.grffile->housespec.size() < hid + numinfo) _cur.grffile->housespec.resize(hid + numinfo);

	for (int i = 0; i < numinfo; i++) {
		HouseSpec *housespec = _cur.grffile->housespec[hid + i].get();

		if (prop != 0x08 && housespec == nullptr) {
			/* If the house property 08 is not yet set, ignore this property */
			ChangeInfoResult cir = IgnoreTownHouseProperty(prop, buf);
			if (cir > ret) ret = cir;
			continue;
		}

		switch (prop) {
			case 0x08: { // Substitute building type, and definition of a new house
				byte subs_id = buf->ReadByte();
				if (subs_id == 0xFF) {
					/* Instead of defining a new house, a substitute house id
					 * of 0xFF disables the old house with the current id. */
					if (hid + i < NEW_HOUSE_OFFSET) HouseSpec::Get(hid + i)->enabled = false;
					continue;
				} else if (subs_id >= NEW_HOUSE_OFFSET) {
					/* The substitute id must be one of the original houses. */
					grfmsg(2, "TownHouseChangeInfo: Attempt to use new house %u as substitute house for %u. Ignoring.", subs_id, hid + i);
					continue;
				}

				/* Allocate space for this house. */
				if (housespec == nullptr) {
					/* Only the first property 08 setting copies properties; if you later change it, properties will stay. */
					_cur.grffile->housespec[hid + i] = std::make_unique<HouseSpec>(*HouseSpec::Get(subs_id));
					housespec = _cur.grffile->housespec[hid + i].get();

					housespec->enabled = true;
					housespec->grf_prop.local_id = hid + i;
					housespec->grf_prop.subst_id = subs_id;
					housespec->grf_prop.grffile = _cur.grffile;
					housespec->random_colour[0] = 0x04;  // those 4 random colours are the base colour
					housespec->random_colour[1] = 0x08;  // for all new houses
					housespec->random_colour[2] = 0x0C;  // they stand for red, blue, orange and green
					housespec->random_colour[3] = 0x06;

					/* House flags 40 and 80 are exceptions; these flags are never set automatically. */
					housespec->building_flags &= ~(BUILDING_IS_CHURCH | BUILDING_IS_STADIUM);

					/* Make sure that the third cargo type is valid in this
					 * climate. This can cause problems when copying the properties
					 * of a house that accepts food, where the new house is valid
					 * in the temperate climate. */
					if (!CargoSpec::Get(housespec->accepts_cargo[2])->IsValid()) {
						housespec->cargo_acceptance[2] = 0;
					}
				}
				break;
			}

			case 0x09: // Building flags
				housespec->building_flags = (BuildingFlags)buf->ReadByte();
				break;

			case 0x0A: { // Availability years
				uint16 years = buf->ReadWord();
				housespec->min_year = GB(years, 0, 8) > 150 ? MAX_YEAR : ORIGINAL_BASE_YEAR + GB(years, 0, 8);
				housespec->max_year = GB(years, 8, 8) > 150 ? MAX_YEAR : ORIGINAL_BASE_YEAR + GB(years, 8, 8);
				break;
			}

			case 0x0B: // Population
				housespec->population = buf->ReadByte();
				break;

			case 0x0C: // Mail generation multiplier
				housespec->mail_generation = buf->ReadByte();
				break;

			case 0x0D: // Passenger acceptance
			case 0x0E: // Mail acceptance
				housespec->cargo_acceptance[prop - 0x0D] = buf->ReadByte();
				break;

			case 0x0F: { // Goods/candy, food/fizzy drinks acceptance
				int8 goods = buf->ReadByte();

				/* If value of goods is negative, it means in fact food or, if in toyland, fizzy_drink acceptance.
				 * Else, we have "standard" 3rd cargo type, goods or candy, for toyland once more */
				CargoID cid = (goods >= 0) ? ((_settings_game.game_creation.landscape == LT_TOYLAND) ? CT_CANDY : CT_GOODS) :
						((_settings_game.game_creation.landscape == LT_TOYLAND) ? CT_FIZZY_DRINKS : CT_FOOD);

				/* Make sure the cargo type is valid in this climate. */
				if (!CargoSpec::Get(cid)->IsValid()) goods = 0;

				housespec->accepts_cargo[2] = cid;
				housespec->cargo_acceptance[2] = abs(goods); // but we do need positive value here
				break;
			}

			case 0x10: // Local authority rating decrease on removal
				housespec->remove_rating_decrease = buf->ReadWord();
				break;

			case 0x11: // Removal cost multiplier
				housespec->removal_cost = buf->ReadByte();
				break;

			case 0x12: // Building name ID
				AddStringForMapping(buf->ReadWord(), &housespec->building_name);
				break;

			case 0x13: // Building availability mask
				housespec->building_availability = (HouseZones)buf->ReadWord();
				break;

			case 0x14: // House callback mask
				housespec->callback_mask |= buf->ReadByte();
				break;

			case 0x15: { // House override byte
				byte override = buf->ReadByte();

				/* The house being overridden must be an original house. */
				if (override >= NEW_HOUSE_OFFSET) {
					grfmsg(2, "TownHouseChangeInfo: Attempt to override new house %u with house id %u. Ignoring.", override, hid + i);
					continue;
				}

				_house_mngr.Add(hid + i, _cur.grffile->grfid, override);
				break;
			}

			case 0x16: // Periodic refresh multiplier
				housespec->processing_time = std::min<byte>(buf->ReadByte(), 63u);
				break;

			case 0x17: // Four random colours to use
				for (uint j = 0; j < 4; j++) housespec->random_colour[j] = buf->ReadByte();
				break;

			case 0x18: // Relative probability of appearing
				housespec->probability = buf->ReadByte();
				break;

			case 0x19: // Extra flags
				housespec->extra_flags = (HouseExtraFlags)buf->ReadByte();
				break;

			case 0x1A: // Animation frames
				housespec->animation.frames = buf->ReadByte();
				housespec->animation.status = GB(housespec->animation.frames, 7, 1);
				SB(housespec->animation.frames, 7, 1, 0);
				break;

			case 0x1B: // Animation speed
				housespec->animation.speed = Clamp(buf->ReadByte(), 2, 16);
				break;

			case 0x1C: // Class of the building type
				housespec->class_id = AllocateHouseClassID(buf->ReadByte(), _cur.grffile->grfid);
				break;

			case 0x1D: // Callback mask part 2
				housespec->callback_mask |= (buf->ReadByte() << 8);
				break;

			case 0x1E: { // Accepted cargo types
				uint32 cargotypes = buf->ReadDWord();

				/* Check if the cargo types should not be changed */
				if (cargotypes == 0xFFFFFFFF) break;

				for (uint j = 0; j < 3; j++) {
					/* Get the cargo number from the 'list' */
					uint8 cargo_part = GB(cargotypes, 8 * j, 8);
					CargoID cargo = GetCargoTranslation(cargo_part, _cur.grffile);

					if (cargo == CT_INVALID) {
						/* Disable acceptance of invalid cargo type */
						housespec->cargo_acceptance[j] = 0;
					} else {
						housespec->accepts_cargo[j] = cargo;
					}
				}
				break;
			}

			case 0x1F: // Minimum life span
				housespec->minimum_life = buf->ReadByte();
				break;

			case 0x20: { // Cargo acceptance watch list
				byte count = buf->ReadByte();
				for (byte j = 0; j < count; j++) {
					CargoID cargo = GetCargoTranslation(buf->ReadByte(), _cur.grffile);
					if (cargo != CT_INVALID) SetBit(housespec->watched_cargoes, cargo);
				}
				break;
			}

			case 0x21: // long introduction year
				housespec->min_year = buf->ReadWord();
				break;

			case 0x22: // long maximum year
				housespec->max_year = buf->ReadWord();
				break;

			case 0x23: { // variable length cargo types accepted
				uint count = buf->ReadByte();
				if (count > lengthof(housespec->accepts_cargo)) {
					GRFError *error = DisableGrf(STR_NEWGRF_ERROR_LIST_PROPERTY_TOO_LONG);
					error->param_value[1] = prop;
					return CIR_DISABLED;
				}
				/* Always write the full accepts_cargo array, and check each index for being inside the
				 * provided data. This ensures all values are properly initialized, and also avoids
				 * any risks of array overrun. */
				for (uint i = 0; i < lengthof(housespec->accepts_cargo); i++) {
					if (i < count) {
						housespec->accepts_cargo[i] = GetCargoTranslation(buf->ReadByte(), _cur.grffile);
						housespec->cargo_acceptance[i] = buf->ReadByte();
					} else {
						housespec->accepts_cargo[i] = CT_INVALID;
						housespec->cargo_acceptance[i] = 0;
					}
				}
				break;
			}

			default:
				ret = HandleAction0PropertyDefault(buf, prop);
				break;
		}
	}

	return ret;
}

/**
 * Get the language map associated with a given NewGRF and language.
 * @param grfid       The NewGRF to get the map for.
 * @param language_id The (NewGRF) language ID to get the map for.
 * @return The LanguageMap, or nullptr if it couldn't be found.
 */
/* static */ const LanguageMap *LanguageMap::GetLanguageMap(uint32 grfid, uint8 language_id)
{
	/* LanguageID "MAX_LANG", i.e. 7F is any. This language can't have a gender/case mapping, but has to be handled gracefully. */
	const GRFFile *grffile = GetFileByGRFID(grfid);
	return (grffile != nullptr && grffile->language_map != nullptr && language_id < MAX_LANG) ? &grffile->language_map[language_id] : nullptr;
}

/**
 * Load a cargo- or railtype-translation table.
 * @param gvid ID of the global variable. This is basically only checked for zerones.
 * @param numinfo Number of subsequent IDs to change the property for.
 * @param buf The property value.
 * @param[in,out] translation_table Storage location for the translation table.
 * @param name Name of the table for debug output.
 * @return ChangeInfoResult.
 */
template <typename T>
static ChangeInfoResult LoadTranslationTable(uint gvid, int numinfo, ByteReader *buf, T &translation_table, const char *name)
{
	if (gvid != 0) {
		grfmsg(1, "LoadTranslationTable: %s translation table must start at zero", name);
		return CIR_INVALID_ID;
	}

	translation_table.clear();
	for (int i = 0; i < numinfo; i++) {
		uint32 item = buf->ReadDWord();
		translation_table.push_back(BSWAP32(item));
	}

	return CIR_SUCCESS;
}

/**
 * Helper to read a DWord worth of bytes from the reader
 * and to return it as a valid string.
 * @param reader The source of the DWord.
 * @return The read DWord as string.
 */
static std::string ReadDWordAsString(ByteReader *reader)
{
	std::string output;
	for (int i = 0; i < 4; i++) output.push_back(reader->ReadByte());
	return StrMakeValid(output);
}

/**
 * Define properties for global variables
 * @param gvid ID of the global variable.
 * @param numinfo Number of subsequent IDs to change the property for.
 * @param prop The property to change.
 * @param buf The property value.
 * @return ChangeInfoResult.
 */
static ChangeInfoResult GlobalVarChangeInfo(uint gvid, int numinfo, int prop, const GRFFilePropertyRemapEntry *mapping_entry, ByteReader *buf)
{
	/* Properties which are handled as a whole */
	switch (prop) {
		case 0x09: // Cargo Translation Table; loading during both reservation and activation stage (in case it is selected depending on defined cargos)
			return LoadTranslationTable(gvid, numinfo, buf, _cur.grffile->cargo_list, "Cargo");

		case 0x12: // Rail type translation table; loading during both reservation and activation stage (in case it is selected depending on defined railtypes)
			return LoadTranslationTable(gvid, numinfo, buf, _cur.grffile->railtype_list, "Rail type");

		case 0x16: // Road type translation table; loading during both reservation and activation stage (in case it is selected depending on defined railtypes)
			return LoadTranslationTable(gvid, numinfo, buf, _cur.grffile->roadtype_list, "Road type");

		case 0x17: // Tram type translation table; loading during both reservation and activation stage (in case it is selected depending on defined railtypes)
			return LoadTranslationTable(gvid, numinfo, buf, _cur.grffile->tramtype_list, "Tram type");

		default:
			break;
	}

	/* Properties which are handled per item */
	ChangeInfoResult ret = CIR_SUCCESS;
	for (int i = 0; i < numinfo; i++) {
		switch (prop) {
			case 0x08: { // Cost base factor
				int factor = buf->ReadByte();
				uint price = gvid + i;

				if (price < PR_END) {
					_cur.grffile->price_base_multipliers[price] = std::min<int>(factor - 8, MAX_PRICE_MODIFIER);
				} else {
					grfmsg(1, "GlobalVarChangeInfo: Price %d out of range, ignoring", price);
				}
				break;
			}

			case 0x0A: { // Currency display names
				uint curidx = GetNewgrfCurrencyIdConverted(gvid + i);
				StringID newone = GetGRFStringID(_cur.grffile->grfid, buf->ReadWord());

				if ((newone != STR_UNDEFINED) && (curidx < CURRENCY_END)) {
					_currency_specs[curidx].name = newone;
					_currency_specs[curidx].code.clear();
				}
				break;
			}

			case 0x0B: { // Currency multipliers
				uint curidx = GetNewgrfCurrencyIdConverted(gvid + i);
				uint32 rate = buf->ReadDWord();

				if (curidx < CURRENCY_END) {
					/* TTDPatch uses a multiple of 1000 for its conversion calculations,
					 * which OTTD does not. For this reason, divide grf value by 1000,
					 * to be compatible */
					_currency_specs[curidx].rate = rate / 1000;
				} else {
					grfmsg(1, "GlobalVarChangeInfo: Currency multipliers %d out of range, ignoring", curidx);
				}
				break;
			}

			case 0x0C: { // Currency options
				uint curidx = GetNewgrfCurrencyIdConverted(gvid + i);
				uint16 options = buf->ReadWord();

				if (curidx < CURRENCY_END) {
					_currency_specs[curidx].separator.clear();
					_currency_specs[curidx].separator.push_back(GB(options, 0, 8));
					/* By specifying only one bit, we prevent errors,
					 * since newgrf specs said that only 0 and 1 can be set for symbol_pos */
					_currency_specs[curidx].symbol_pos = GB(options, 8, 1);
				} else {
					grfmsg(1, "GlobalVarChangeInfo: Currency option %d out of range, ignoring", curidx);
				}
				break;
			}

			case 0x0D: { // Currency prefix symbol
				uint curidx = GetNewgrfCurrencyIdConverted(gvid + i);
				std::string prefix = ReadDWordAsString(buf);

				if (curidx < CURRENCY_END) {
					_currency_specs[curidx].prefix = prefix;
				} else {
					grfmsg(1, "GlobalVarChangeInfo: Currency symbol %d out of range, ignoring", curidx);
				}
				break;
			}

			case 0x0E: { // Currency suffix symbol
				uint curidx = GetNewgrfCurrencyIdConverted(gvid + i);
				std::string suffix = ReadDWordAsString(buf);

				if (curidx < CURRENCY_END) {
					_currency_specs[curidx].suffix = suffix;
				} else {
					grfmsg(1, "GlobalVarChangeInfo: Currency symbol %d out of range, ignoring", curidx);
				}
				break;
			}

			case 0x0F: { //  Euro introduction dates
				uint curidx = GetNewgrfCurrencyIdConverted(gvid + i);
				Year year_euro = buf->ReadWord();

				if (curidx < CURRENCY_END) {
					_currency_specs[curidx].to_euro = year_euro;
				} else {
					grfmsg(1, "GlobalVarChangeInfo: Euro intro date %d out of range, ignoring", curidx);
				}
				break;
			}

			case 0x10: // Snow line height table
				if (numinfo > 1 || IsSnowLineSet()) {
					grfmsg(1, "GlobalVarChangeInfo: The snowline can only be set once (%d)", numinfo);
				} else if (buf->Remaining() < SNOW_LINE_MONTHS * SNOW_LINE_DAYS) {
					grfmsg(1, "GlobalVarChangeInfo: Not enough entries set in the snowline table (" PRINTF_SIZE ")", buf->Remaining());
				} else {
					byte table[SNOW_LINE_MONTHS][SNOW_LINE_DAYS];

					for (uint i = 0; i < SNOW_LINE_MONTHS; i++) {
						for (uint j = 0; j < SNOW_LINE_DAYS; j++) {
							table[i][j] = buf->ReadByte();
							if (_cur.grffile->grf_version >= 8) {
								if (table[i][j] != 0xFF) table[i][j] = table[i][j] * (1 + _settings_game.construction.map_height_limit) / 256;
							} else {
								if (table[i][j] >= 128) {
									/* no snow */
									table[i][j] = 0xFF;
								} else {
									table[i][j] = table[i][j] * (1 + _settings_game.construction.map_height_limit) / 128;
								}
							}
						}
					}
					SetSnowLine(table);
				}
				break;

			case 0x11: // GRF match for engine allocation
				/* This is loaded during the reservation stage, so just skip it here. */
				/* Each entry is 8 bytes. */
				buf->Skip(8);
				break;

			case 0x13:   // Gender translation table
			case 0x14:   // Case translation table
			case 0x15: { // Plural form translation
				uint curidx = gvid + i; // The current index, i.e. language.
				const LanguageMetadata *lang = curidx < MAX_LANG ? GetLanguage(curidx) : nullptr;
				if (lang == nullptr) {
					grfmsg(1, "GlobalVarChangeInfo: Language %d is not known, ignoring", curidx);
					/* Skip over the data. */
					if (prop == 0x15) {
						buf->ReadByte();
					} else {
						while (buf->ReadByte() != 0) {
							buf->ReadString();
						}
					}
					break;
				}

				if (_cur.grffile->language_map == nullptr) _cur.grffile->language_map = new LanguageMap[MAX_LANG];

				if (prop == 0x15) {
					uint plural_form = buf->ReadByte();
					if (plural_form >= LANGUAGE_MAX_PLURAL) {
						grfmsg(1, "GlobalVarChanceInfo: Plural form %d is out of range, ignoring", plural_form);
					} else {
						_cur.grffile->language_map[curidx].plural_form = plural_form;
					}
					break;
				}

				byte newgrf_id = buf->ReadByte(); // The NewGRF (custom) identifier.
				while (newgrf_id != 0) {
					const char *name = buf->ReadString(); // The name for the OpenTTD identifier.

					/* We'll just ignore the UTF8 identifier character. This is (fairly)
					 * safe as OpenTTD's strings gender/cases are usually in ASCII which
					 * is just a subset of UTF8, or they need the bigger UTF8 characters
					 * such as Cyrillic. Thus we will simply assume they're all UTF8. */
					WChar c;
					size_t len = Utf8Decode(&c, name);
					if (c == NFO_UTF8_IDENTIFIER) name += len;

					LanguageMap::Mapping map;
					map.newgrf_id = newgrf_id;
					if (prop == 0x13) {
						map.openttd_id = lang->GetGenderIndex(name);
						if (map.openttd_id >= MAX_NUM_GENDERS) {
							grfmsg(1, "GlobalVarChangeInfo: Gender name %s is not known, ignoring", name);
						} else {
							_cur.grffile->language_map[curidx].gender_map.push_back(map);
						}
					} else {
						map.openttd_id = lang->GetCaseIndex(name);
						if (map.openttd_id >= MAX_NUM_CASES) {
							grfmsg(1, "GlobalVarChangeInfo: Case name %s is not known, ignoring", name);
						} else {
							_cur.grffile->language_map[curidx].case_map.push_back(map);
						}
					}
					newgrf_id = buf->ReadByte();
				}
				break;
			}

			case A0RPI_GLOBALVAR_EXTRA_STATION_NAMES: {
				if (MappedPropertyLengthMismatch(buf, 4, mapping_entry)) break;
				uint16 str = buf->ReadWord();
				uint16 flags = buf->ReadWord();
				if (_extra_station_names_used < MAX_EXTRA_STATION_NAMES) {
					ExtraStationNameInfo &info = _extra_station_names[_extra_station_names_used];
					AddStringForMapping(str, &info.str);
					info.flags = flags;
					_extra_station_names_used++;
				}
				break;
			}

			case A0RPI_GLOBALVAR_EXTRA_STATION_NAMES_PROBABILITY: {
				if (MappedPropertyLengthMismatch(buf, 1, mapping_entry)) break;
				_extra_station_names_probability = buf->ReadByte();
				break;
			}

			case A0RPI_GLOBALVAR_LIGHTHOUSE_GENERATE_AMOUNT:
			case A0RPI_GLOBALVAR_TRANSMITTER_GENERATE_AMOUNT: {
				if (MappedPropertyLengthMismatch(buf, 1, mapping_entry)) break;
				extern std::vector<ObjectSpec> _object_specs;
				ObjectType type = (prop == A0RPI_GLOBALVAR_LIGHTHOUSE_GENERATE_AMOUNT) ? OBJECT_LIGHTHOUSE : OBJECT_TRANSMITTER;
				_object_specs[type].generate_amount = buf->ReadByte();
				break;
			}

			case A0RPI_GLOBALVAR_ALLOW_ROCKS_DESERT: {
				if (MappedPropertyLengthMismatch(buf, 1, mapping_entry)) break;
				extern bool _allow_rocks_desert;
				_allow_rocks_desert = (buf->ReadByte() != 0);
				break;
			}

			default:
				ret = HandleAction0PropertyDefault(buf, prop);
				break;
		}
	}

	return ret;
}

static ChangeInfoResult GlobalVarReserveInfo(uint gvid, int numinfo, int prop, const GRFFilePropertyRemapEntry *mapping_entry, ByteReader *buf)
{
	/* Properties which are handled as a whole */
	switch (prop) {
		case 0x09: // Cargo Translation Table; loading during both reservation and activation stage (in case it is selected depending on defined cargos)
			return LoadTranslationTable(gvid, numinfo, buf, _cur.grffile->cargo_list, "Cargo");

		case 0x12: // Rail type translation table; loading during both reservation and activation stage (in case it is selected depending on defined railtypes)
			return LoadTranslationTable(gvid, numinfo, buf, _cur.grffile->railtype_list, "Rail type");

		case 0x16: // Road type translation table; loading during both reservation and activation stage (in case it is selected depending on defined roadtypes)
			return LoadTranslationTable(gvid, numinfo, buf, _cur.grffile->roadtype_list, "Road type");

		case 0x17: // Tram type translation table; loading during both reservation and activation stage (in case it is selected depending on defined tramtypes)
			return LoadTranslationTable(gvid, numinfo, buf, _cur.grffile->tramtype_list, "Tram type");

		default:
			break;
	}

	/* Properties which are handled per item */
	ChangeInfoResult ret = CIR_SUCCESS;
	for (int i = 0; i < numinfo; i++) {
		switch (prop) {
			case 0x08: // Cost base factor
			case 0x15: // Plural form translation
				buf->ReadByte();
				break;

			case 0x0A: // Currency display names
			case 0x0C: // Currency options
			case 0x0F: // Euro introduction dates
				buf->ReadWord();
				break;

			case 0x0B: // Currency multipliers
			case 0x0D: // Currency prefix symbol
			case 0x0E: // Currency suffix symbol
				buf->ReadDWord();
				break;

			case 0x10: // Snow line height table
				buf->Skip(SNOW_LINE_MONTHS * SNOW_LINE_DAYS);
				break;

			case 0x11: { // GRF match for engine allocation
				uint32 s = buf->ReadDWord();
				uint32 t = buf->ReadDWord();
				SetNewGRFOverride(s, t);
				break;
			}

			case 0x13: // Gender translation table
			case 0x14: // Case translation table
				while (buf->ReadByte() != 0) {
					buf->ReadString();
				}
				break;

			case A0RPI_GLOBALVAR_EXTRA_STATION_NAMES:
			case A0RPI_GLOBALVAR_EXTRA_STATION_NAMES_PROBABILITY:
			case A0RPI_GLOBALVAR_LIGHTHOUSE_GENERATE_AMOUNT:
			case A0RPI_GLOBALVAR_TRANSMITTER_GENERATE_AMOUNT:
			case A0RPI_GLOBALVAR_ALLOW_ROCKS_DESERT:
				buf->Skip(buf->ReadExtendedByte());
				break;

			default:
				ret = HandleAction0PropertyDefault(buf, prop);
				break;
		}
	}

	return ret;
}


/**
 * Define properties for cargoes
 * @param cid Local ID of the cargo.
 * @param numinfo Number of subsequent IDs to change the property for.
 * @param prop The property to change.
 * @param buf The property value.
 * @return ChangeInfoResult.
 */
static ChangeInfoResult CargoChangeInfo(uint cid, int numinfo, int prop, const GRFFilePropertyRemapEntry *mapping_entry, ByteReader *buf)
{
	ChangeInfoResult ret = CIR_SUCCESS;

	if (cid + numinfo > NUM_CARGO) {
		grfmsg(2, "CargoChangeInfo: Cargo type %d out of range (max %d)", cid + numinfo, NUM_CARGO - 1);
		return CIR_INVALID_ID;
	}

	for (int i = 0; i < numinfo; i++) {
		CargoSpec *cs = CargoSpec::Get(cid + i);

		switch (prop) {
			case 0x08: // Bit number of cargo
				cs->bitnum = buf->ReadByte();
				if (cs->IsValid()) {
					cs->grffile = _cur.grffile;
					SetBit(_cargo_mask, cid + i);
				} else {
					ClrBit(_cargo_mask, cid + i);
				}
				break;

			case 0x09: // String ID for cargo type name
				AddStringForMapping(buf->ReadWord(), &cs->name);
				break;

			case 0x0A: // String for 1 unit of cargo
				AddStringForMapping(buf->ReadWord(), &cs->name_single);
				break;

			case 0x0B: // String for singular quantity of cargo (e.g. 1 tonne of coal)
			case 0x1B: // String for cargo units
				/* String for units of cargo. This is different in OpenTTD
				 * (e.g. tonnes) to TTDPatch (e.g. {COMMA} tonne of coal).
				 * Property 1B is used to set OpenTTD's behaviour. */
				AddStringForMapping(buf->ReadWord(), &cs->units_volume);
				break;

			case 0x0C: // String for plural quantity of cargo (e.g. 10 tonnes of coal)
			case 0x1C: // String for any amount of cargo
				/* Strings for an amount of cargo. This is different in OpenTTD
				 * (e.g. {WEIGHT} of coal) to TTDPatch (e.g. {COMMA} tonnes of coal).
				 * Property 1C is used to set OpenTTD's behaviour. */
				AddStringForMapping(buf->ReadWord(), &cs->quantifier);
				break;

			case 0x0D: // String for two letter cargo abbreviation
				AddStringForMapping(buf->ReadWord(), &cs->abbrev);
				break;

			case 0x0E: // Sprite ID for cargo icon
				cs->sprite = buf->ReadWord();
				break;

			case 0x0F: // Weight of one unit of cargo
				cs->weight = buf->ReadByte();
				break;

			case 0x10: // Used for payment calculation
				cs->transit_periods[0] = buf->ReadByte();
				break;

			case 0x11: // Used for payment calculation
				cs->transit_periods[1] = buf->ReadByte();
				break;

			case 0x12: // Base cargo price
				cs->initial_payment = buf->ReadDWord();
				break;

			case 0x13: // Colour for station rating bars
				cs->rating_colour = buf->ReadByte();
				break;

			case 0x14: // Colour for cargo graph
				cs->legend_colour = buf->ReadByte();
				break;

			case 0x15: // Freight status
				cs->is_freight = (buf->ReadByte() != 0);
				break;

			case 0x16: // Cargo classes
				cs->classes = buf->ReadWord();
				break;

			case 0x17: // Cargo label
				cs->label = buf->ReadDWord();
				cs->label = BSWAP32(cs->label);
				break;

			case 0x18: { // Town growth substitute type
				uint8 substitute_type = buf->ReadByte();

				switch (substitute_type) {
					case 0x00: cs->town_effect = TE_PASSENGERS; break;
					case 0x02: cs->town_effect = TE_MAIL; break;
					case 0x05: cs->town_effect = TE_GOODS; break;
					case 0x09: cs->town_effect = TE_WATER; break;
					case 0x0B: cs->town_effect = TE_FOOD; break;
					default:
						grfmsg(1, "CargoChangeInfo: Unknown town growth substitute value %d, setting to none.", substitute_type);
						FALLTHROUGH;
					case 0xFF: cs->town_effect = TE_NONE; break;
				}
				break;
			}

			case 0x19: // Town growth coefficient
				buf->ReadWord();
				break;

			case 0x1A: // Bitmask of callbacks to use
				cs->callback_mask = buf->ReadByte();
				break;

			case 0x1D: // Vehicle capacity muliplier
				cs->multiplier = std::max<uint16>(1u, buf->ReadWord());
				break;

			default:
				ret = HandleAction0PropertyDefault(buf, prop);
				break;
		}
	}

	return ret;
}


/**
 * Define properties for sound effects
 * @param sid Local ID of the sound.
 * @param numinfo Number of subsequent IDs to change the property for.
 * @param prop The property to change.
 * @param buf The property value.
 * @return ChangeInfoResult.
 */
static ChangeInfoResult SoundEffectChangeInfo(uint sid, int numinfo, int prop, const GRFFilePropertyRemapEntry *mapping_entry, ByteReader *buf)
{
	ChangeInfoResult ret = CIR_SUCCESS;

	if (_cur.grffile->sound_offset == 0) {
		grfmsg(1, "SoundEffectChangeInfo: No effects defined, skipping");
		return CIR_INVALID_ID;
	}

	if (sid + numinfo - ORIGINAL_SAMPLE_COUNT > _cur.grffile->num_sounds) {
		grfmsg(1, "SoundEffectChangeInfo: Attempting to change undefined sound effect (%u), max (%u). Ignoring.", sid + numinfo, ORIGINAL_SAMPLE_COUNT + _cur.grffile->num_sounds);
		return CIR_INVALID_ID;
	}

	for (int i = 0; i < numinfo; i++) {
		SoundEntry *sound = GetSound(sid + i + _cur.grffile->sound_offset - ORIGINAL_SAMPLE_COUNT);

		switch (prop) {
			case 0x08: // Relative volume
				sound->volume = buf->ReadByte();
				break;

			case 0x09: // Priority
				sound->priority = buf->ReadByte();
				break;

			case 0x0A: { // Override old sound
				SoundID orig_sound = buf->ReadByte();

				if (orig_sound >= ORIGINAL_SAMPLE_COUNT) {
					grfmsg(1, "SoundEffectChangeInfo: Original sound %d not defined (max %d)", orig_sound, ORIGINAL_SAMPLE_COUNT);
				} else {
					SoundEntry *old_sound = GetSound(orig_sound);

					/* Literally copy the data of the new sound over the original */
					*old_sound = *sound;
				}
				break;
			}

			default:
				ret = HandleAction0PropertyDefault(buf, prop);
				break;
		}
	}

	return ret;
}

/**
 * Ignore an industry tile property
 * @param prop The property to ignore.
 * @param buf The property value.
 * @return ChangeInfoResult.
 */
static ChangeInfoResult IgnoreIndustryTileProperty(int prop, ByteReader *buf)
{
	ChangeInfoResult ret = CIR_SUCCESS;

	switch (prop) {
		case 0x09:
		case 0x0D:
		case 0x0E:
		case 0x10:
		case 0x11:
		case 0x12:
			buf->ReadByte();
			break;

		case 0x0A:
		case 0x0B:
		case 0x0C:
		case 0x0F:
			buf->ReadWord();
			break;

		case 0x13:
			buf->Skip(buf->ReadByte() * 2);
			break;

		default:
			ret = HandleAction0PropertyDefault(buf, prop);
			break;
	}
	return ret;
}

/**
 * Define properties for industry tiles
 * @param indtid Local ID of the industry tile.
 * @param numinfo Number of subsequent industry tile IDs to change the property for.
 * @param prop The property to change.
 * @param buf The property value.
 * @return ChangeInfoResult.
 */
static ChangeInfoResult IndustrytilesChangeInfo(uint indtid, int numinfo, int prop, const GRFFilePropertyRemapEntry *mapping_entry, ByteReader *buf)
{
	ChangeInfoResult ret = CIR_SUCCESS;

	if (indtid + numinfo > NUM_INDUSTRYTILES_PER_GRF) {
		grfmsg(1, "IndustryTilesChangeInfo: Too many industry tiles loaded (%u), max (%u). Ignoring.", indtid + numinfo, NUM_INDUSTRYTILES_PER_GRF);
		return CIR_INVALID_ID;
	}

	/* Allocate industry tile specs if they haven't been allocated already. */
	if (_cur.grffile->indtspec.size() < indtid + numinfo) _cur.grffile->indtspec.resize(indtid + numinfo);

	for (int i = 0; i < numinfo; i++) {
		IndustryTileSpec *tsp = _cur.grffile->indtspec[indtid + i].get();

		if (prop != 0x08 && tsp == nullptr) {
			ChangeInfoResult cir = IgnoreIndustryTileProperty(prop, buf);
			if (cir > ret) ret = cir;
			continue;
		}

		switch (prop) {
			case 0x08: { // Substitute industry tile type
				byte subs_id = buf->ReadByte();
				if (subs_id >= NEW_INDUSTRYTILEOFFSET) {
					/* The substitute id must be one of the original industry tile. */
					grfmsg(2, "IndustryTilesChangeInfo: Attempt to use new industry tile %u as substitute industry tile for %u. Ignoring.", subs_id, indtid + i);
					continue;
				}

				/* Allocate space for this industry. */
				if (tsp == nullptr) {
					_cur.grffile->indtspec[indtid + i] = std::make_unique<IndustryTileSpec>(_industry_tile_specs[subs_id]);
					tsp = _cur.grffile->indtspec[indtid + i].get();

					tsp->enabled = true;

					/* A copied tile should not have the animation infos copied too.
					 * The anim_state should be left untouched, though
					 * It is up to the author to animate them */
					tsp->anim_production = INDUSTRYTILE_NOANIM;
					tsp->anim_next = INDUSTRYTILE_NOANIM;

					tsp->grf_prop.local_id = indtid + i;
					tsp->grf_prop.subst_id = subs_id;
					tsp->grf_prop.grffile = _cur.grffile;
					_industile_mngr.AddEntityID(indtid + i, _cur.grffile->grfid, subs_id); // pre-reserve the tile slot
				}
				break;
			}

			case 0x09: { // Industry tile override
				byte ovrid = buf->ReadByte();

				/* The industry being overridden must be an original industry. */
				if (ovrid >= NEW_INDUSTRYTILEOFFSET) {
					grfmsg(2, "IndustryTilesChangeInfo: Attempt to override new industry tile %u with industry tile id %u. Ignoring.", ovrid, indtid + i);
					continue;
				}

				_industile_mngr.Add(indtid + i, _cur.grffile->grfid, ovrid);
				break;
			}

			case 0x0A: // Tile acceptance
			case 0x0B:
			case 0x0C: {
				uint16 acctp = buf->ReadWord();
				tsp->accepts_cargo[prop - 0x0A] = GetCargoTranslation(GB(acctp, 0, 8), _cur.grffile);
				tsp->acceptance[prop - 0x0A] = Clamp(GB(acctp, 8, 8), 0, 16);
				break;
			}

			case 0x0D: // Land shape flags
				tsp->slopes_refused = (Slope)buf->ReadByte();
				break;

			case 0x0E: // Callback mask
				tsp->callback_mask = buf->ReadByte();
				break;

			case 0x0F: // Animation information
				tsp->animation.frames = buf->ReadByte();
				tsp->animation.status = buf->ReadByte();
				break;

			case 0x10: // Animation speed
				tsp->animation.speed = buf->ReadByte();
				break;

			case 0x11: // Triggers for callback 25
				tsp->animation.triggers = buf->ReadByte();
				break;

			case 0x12: // Special flags
				tsp->special_flags = (IndustryTileSpecialFlags)buf->ReadByte();
				break;

			case 0x13: { // variable length cargo acceptance
				byte num_cargoes = buf->ReadByte();
				if (num_cargoes > lengthof(tsp->acceptance)) {
					GRFError *error = DisableGrf(STR_NEWGRF_ERROR_LIST_PROPERTY_TOO_LONG);
					error->param_value[1] = prop;
					return CIR_DISABLED;
				}
				for (uint i = 0; i < lengthof(tsp->acceptance); i++) {
					if (i < num_cargoes) {
						tsp->accepts_cargo[i] = GetCargoTranslation(buf->ReadByte(), _cur.grffile);
						/* Tile acceptance can be negative to counteract the INDTILE_SPECIAL_ACCEPTS_ALL_CARGO flag */
						tsp->acceptance[i] = (int8)buf->ReadByte();
					} else {
						tsp->accepts_cargo[i] = CT_INVALID;
						tsp->acceptance[i] = 0;
					}
				}
				break;
			}

			default:
				ret = HandleAction0PropertyDefault(buf, prop);
				break;
		}
	}

	return ret;
}

/**
 * Ignore an industry property
 * @param prop The property to ignore.
 * @param buf The property value.
 * @return ChangeInfoResult.
 */
static ChangeInfoResult IgnoreIndustryProperty(int prop, ByteReader *buf)
{
	ChangeInfoResult ret = CIR_SUCCESS;

	switch (prop) {
		case 0x09:
		case 0x0B:
		case 0x0F:
		case 0x12:
		case 0x13:
		case 0x14:
		case 0x17:
		case 0x18:
		case 0x19:
		case 0x21:
		case 0x22:
			buf->ReadByte();
			break;

		case 0x0C:
		case 0x0D:
		case 0x0E:
		case 0x10:
		case 0x1B:
		case 0x1F:
		case 0x24:
			buf->ReadWord();
			break;

		case 0x11:
		case 0x1A:
		case 0x1C:
		case 0x1D:
		case 0x1E:
		case 0x20:
		case 0x23:
			buf->ReadDWord();
			break;

		case 0x0A: {
			byte num_table = buf->ReadByte();
			for (byte j = 0; j < num_table; j++) {
				for (uint k = 0;; k++) {
					byte x = buf->ReadByte();
					if (x == 0xFE && k == 0) {
						buf->ReadByte();
						buf->ReadByte();
						break;
					}

					byte y = buf->ReadByte();
					if (x == 0 && y == 0x80) break;

					byte gfx = buf->ReadByte();
					if (gfx == 0xFE) buf->ReadWord();
				}
			}
			break;
		}

		case 0x16:
			for (byte j = 0; j < 3; j++) buf->ReadByte();
			break;

		case 0x15:
		case 0x25:
		case 0x26:
		case 0x27:
			buf->Skip(buf->ReadByte());
			break;

		case 0x28: {
			int num_inputs = buf->ReadByte();
			int num_outputs = buf->ReadByte();
			buf->Skip(num_inputs * num_outputs * 2);
			break;
		}

		default:
			ret = HandleAction0PropertyDefault(buf, prop);
			break;
	}
	return ret;
}

/**
 * Validate the industry layout; e.g. to prevent duplicate tiles.
 * @param layout The layout to check.
 * @return True if the layout is deemed valid.
 */
static bool ValidateIndustryLayout(const IndustryTileLayout &layout)
{
	const size_t size = layout.size();
	if (size == 0) return false;

	for (size_t i = 0; i < size - 1; i++) {
		for (size_t j = i + 1; j < size; j++) {
			if (layout[i].ti.x == layout[j].ti.x &&
					layout[i].ti.y == layout[j].ti.y) {
				return false;
			}
		}
	}

	bool have_regular_tile = false;
	for (size_t i = 0; i < size; i++) {
		if (layout[i].gfx != GFX_WATERTILE_SPECIALCHECK) {
			have_regular_tile = true;
			break;
		}
	}

	return have_regular_tile;
}

/**
 * Define properties for industries
 * @param indid Local ID of the industry.
 * @param numinfo Number of subsequent industry IDs to change the property for.
 * @param prop The property to change.
 * @param buf The property value.
 * @return ChangeInfoResult.
 */
static ChangeInfoResult IndustriesChangeInfo(uint indid, int numinfo, int prop, const GRFFilePropertyRemapEntry *mapping_entry, ByteReader *buf)
{
	ChangeInfoResult ret = CIR_SUCCESS;

	if (indid + numinfo > NUM_INDUSTRYTYPES_PER_GRF) {
		grfmsg(1, "IndustriesChangeInfo: Too many industries loaded (%u), max (%u). Ignoring.", indid + numinfo, NUM_INDUSTRYTYPES_PER_GRF);
		return CIR_INVALID_ID;
	}

	/* Allocate industry specs if they haven't been allocated already. */
	if (_cur.grffile->industryspec.size() < indid + numinfo) _cur.grffile->industryspec.resize(indid + numinfo);

	for (int i = 0; i < numinfo; i++) {
		IndustrySpec *indsp = _cur.grffile->industryspec[indid + i].get();

		if (prop != 0x08 && indsp == nullptr) {
			ChangeInfoResult cir = IgnoreIndustryProperty(prop, buf);
			if (cir > ret) ret = cir;
			continue;
		}

		switch (prop) {
			case 0x08: { // Substitute industry type
				byte subs_id = buf->ReadByte();
				if (subs_id == 0xFF) {
					/* Instead of defining a new industry, a substitute industry id
					 * of 0xFF disables the old industry with the current id. */
					_industry_specs[indid + i].enabled = false;
					continue;
				} else if (subs_id >= NEW_INDUSTRYOFFSET) {
					/* The substitute id must be one of the original industry. */
					grfmsg(2, "_industry_specs: Attempt to use new industry %u as substitute industry for %u. Ignoring.", subs_id, indid + i);
					continue;
				}

				/* Allocate space for this industry.
				 * Only need to do it once. If ever it is called again, it should not
				 * do anything */
				if (indsp == nullptr) {
					_cur.grffile->industryspec[indid + i] = std::make_unique<IndustrySpec>(_origin_industry_specs[subs_id]);
					indsp = _cur.grffile->industryspec[indid + i].get();

					indsp->enabled = true;
					indsp->grf_prop.local_id = indid + i;
					indsp->grf_prop.subst_id = subs_id;
					indsp->grf_prop.grffile = _cur.grffile;
					/* If the grf industry needs to check its surrounding upon creation, it should
					 * rely on callbacks, not on the original placement functions */
					indsp->check_proc = CHECK_NOTHING;
				}
				break;
			}

			case 0x09: { // Industry type override
				byte ovrid = buf->ReadByte();

				/* The industry being overridden must be an original industry. */
				if (ovrid >= NEW_INDUSTRYOFFSET) {
					grfmsg(2, "IndustriesChangeInfo: Attempt to override new industry %u with industry id %u. Ignoring.", ovrid, indid + i);
					continue;
				}
				indsp->grf_prop.override = ovrid;
				_industry_mngr.Add(indid + i, _cur.grffile->grfid, ovrid);
				break;
			}

			case 0x0A: { // Set industry layout(s)
				byte new_num_layouts = buf->ReadByte();
				uint32 definition_size = buf->ReadDWord();
				uint32 bytes_read = 0;
				std::vector<IndustryTileLayout> new_layouts;
				IndustryTileLayout layout;

				for (byte j = 0; j < new_num_layouts; j++) {
					layout.clear();

					for (uint k = 0;; k++) {
						if (bytes_read >= definition_size) {
							grfmsg(3, "IndustriesChangeInfo: Incorrect size for industry tile layout definition for industry %u.", indid);
							/* Avoid warning twice */
							definition_size = UINT32_MAX;
						}

						layout.push_back(IndustryTileLayoutTile{});
						IndustryTileLayoutTile &it = layout.back();

						it.ti.x = buf->ReadByte(); // Offsets from northermost tile
						++bytes_read;

						if (it.ti.x == 0xFE && k == 0) {
							/* This means we have to borrow the layout from an old industry */
							IndustryType type = buf->ReadByte();
							byte laynbr = buf->ReadByte();
							bytes_read += 2;

							if (type >= lengthof(_origin_industry_specs)) {
								grfmsg(1, "IndustriesChangeInfo: Invalid original industry number for layout import, industry %u", indid);
								DisableGrf(STR_NEWGRF_ERROR_INVALID_ID);
								return CIR_DISABLED;
							}
							if (laynbr >= _origin_industry_specs[type].layouts.size()) {
								grfmsg(1, "IndustriesChangeInfo: Invalid original industry layout index for layout import, industry %u", indid);
								DisableGrf(STR_NEWGRF_ERROR_INVALID_ID);
								return CIR_DISABLED;
							}
							layout = _origin_industry_specs[type].layouts[laynbr];
							break;
						}

						it.ti.y = buf->ReadByte(); // Or table definition finalisation
						++bytes_read;

						if (it.ti.x == 0 && it.ti.y == 0x80) {
							/* Terminator, remove and finish up */
							layout.pop_back();
							break;
						}

						it.gfx = buf->ReadByte();
						++bytes_read;

						if (it.gfx == 0xFE) {
							/* Use a new tile from this GRF */
							int local_tile_id = buf->ReadWord();
							bytes_read += 2;

							/* Read the ID from the _industile_mngr. */
							int tempid = _industile_mngr.GetID(local_tile_id, _cur.grffile->grfid);

							if (tempid == INVALID_INDUSTRYTILE) {
								grfmsg(2, "IndustriesChangeInfo: Attempt to use industry tile %u with industry id %u, not yet defined. Ignoring.", local_tile_id, indid);
							} else {
								/* Declared as been valid, can be used */
								it.gfx = tempid;
							}
						} else if (it.gfx == GFX_WATERTILE_SPECIALCHECK) {
							it.ti.x = (int8)GB(it.ti.x, 0, 8);
							it.ti.y = (int8)GB(it.ti.y, 0, 8);

<<<<<<< HEAD
							/* When there were only 256x256 maps, TileIndex was a uint16 and
								* it.ti was just a TileIndexDiff that was added to it.
								* As such negative "x" values were shifted into the "y" position.
								*   x = -1, y = 1 -> x = 255, y = 0
								* Since GRF version 8 the position is interpreted as pair of independent int8.
								* For GRF version < 8 we need to emulate the old shifting behaviour.
								*/
=======
							/* When there were only 256x256 maps, TileIndex was a uint16_t and
							 * it.ti was just a TileIndexDiff that was added to it.
							 * As such negative "x" values were shifted into the "y" position.
							 *   x = -1, y = 1 -> x = 255, y = 0
							 * Since GRF version 8 the position is interpreted as pair of independent int8.
							 * For GRF version < 8 we need to emulate the old shifting behaviour.
							 */
>>>>>>> ab535c0a
							if (_cur.grffile->grf_version < 8 && it.ti.x < 0) it.ti.y += 1;
						}
					}

					if (!ValidateIndustryLayout(layout)) {
						/* The industry layout was not valid, so skip this one. */
						grfmsg(1, "IndustriesChangeInfo: Invalid industry layout for industry id %u. Ignoring", indid);
						new_num_layouts--;
						j--;
					} else {
						new_layouts.push_back(layout);
					}
				}

				/* Install final layout construction in the industry spec */
				indsp->layouts = new_layouts;
				break;
			}

			case 0x0B: // Industry production flags
				indsp->life_type = (IndustryLifeType)buf->ReadByte();
				break;

			case 0x0C: // Industry closure message
				AddStringForMapping(buf->ReadWord(), &indsp->closure_text);
				break;

			case 0x0D: // Production increase message
				AddStringForMapping(buf->ReadWord(), &indsp->production_up_text);
				break;

			case 0x0E: // Production decrease message
				AddStringForMapping(buf->ReadWord(), &indsp->production_down_text);
				break;

			case 0x0F: // Fund cost multiplier
				indsp->cost_multiplier = buf->ReadByte();
				break;

			case 0x10: // Production cargo types
				for (byte j = 0; j < 2; j++) {
					indsp->produced_cargo[j] = GetCargoTranslation(buf->ReadByte(), _cur.grffile);
				}
				break;

			case 0x11: // Acceptance cargo types
				for (byte j = 0; j < 3; j++) {
					indsp->accepts_cargo[j] = GetCargoTranslation(buf->ReadByte(), _cur.grffile);
				}
				buf->ReadByte(); // Unnused, eat it up
				break;

			case 0x12: // Production multipliers
			case 0x13:
				indsp->production_rate[prop - 0x12] = buf->ReadByte();
				break;

			case 0x14: // Minimal amount of cargo distributed
				indsp->minimal_cargo = buf->ReadByte();
				break;

			case 0x15: { // Random sound effects
				indsp->number_of_sounds = buf->ReadByte();
				uint8 *sounds = MallocT<uint8>(indsp->number_of_sounds);

				try {
					for (uint8 j = 0; j < indsp->number_of_sounds; j++) {
						sounds[j] = buf->ReadByte();
					}
				} catch (...) {
					free(sounds);
					throw;
				}

				if (HasBit(indsp->cleanup_flag, CLEAN_RANDOMSOUNDS)) {
					free(indsp->random_sounds);
				}
				indsp->random_sounds = sounds;
				SetBit(indsp->cleanup_flag, CLEAN_RANDOMSOUNDS);
				break;
			}

			case 0x16: // Conflicting industry types
				for (byte j = 0; j < 3; j++) indsp->conflicting[j] = buf->ReadByte();
				break;

			case 0x17: // Probability in random game
				indsp->appear_creation[_settings_game.game_creation.landscape] = buf->ReadByte();
				break;

			case 0x18: // Probability during gameplay
				indsp->appear_ingame[_settings_game.game_creation.landscape] = buf->ReadByte();
				break;

			case 0x19: // Map colour
				indsp->map_colour = buf->ReadByte();
				break;

			case 0x1A: // Special industry flags to define special behavior
				indsp->behaviour = (IndustryBehaviour)buf->ReadDWord();
				break;

			case 0x1B: // New industry text ID
				AddStringForMapping(buf->ReadWord(), &indsp->new_industry_text);
				break;

			case 0x1C: // Input cargo multipliers for the three input cargo types
			case 0x1D:
			case 0x1E: {
					uint32 multiples = buf->ReadDWord();
					indsp->input_cargo_multiplier[prop - 0x1C][0] = GB(multiples, 0, 16);
					indsp->input_cargo_multiplier[prop - 0x1C][1] = GB(multiples, 16, 16);
					break;
				}

			case 0x1F: // Industry name
				AddStringForMapping(buf->ReadWord(), &indsp->name);
				break;

			case 0x20: // Prospecting success chance
				indsp->prospecting_chance = buf->ReadDWord();
				break;

			case 0x21:   // Callback mask
			case 0x22: { // Callback additional mask
				byte aflag = buf->ReadByte();
				SB(indsp->callback_mask, (prop - 0x21) * 8, 8, aflag);
				break;
			}

			case 0x23: // removal cost multiplier
				indsp->removal_cost_multiplier = buf->ReadDWord();
				break;

			case 0x24: { // name for nearby station
				uint16 str = buf->ReadWord();
				if (str == 0) {
					indsp->station_name = STR_NULL;
				} else {
					AddStringForMapping(str, &indsp->station_name);
				}
				break;
			}

			case 0x25: { // variable length produced cargoes
				byte num_cargoes = buf->ReadByte();
				if (num_cargoes > lengthof(indsp->produced_cargo)) {
					GRFError *error = DisableGrf(STR_NEWGRF_ERROR_LIST_PROPERTY_TOO_LONG);
					error->param_value[1] = prop;
					return CIR_DISABLED;
				}
				for (uint i = 0; i < lengthof(indsp->produced_cargo); i++) {
					if (i < num_cargoes) {
						CargoID cargo = GetCargoTranslation(buf->ReadByte(), _cur.grffile);
						indsp->produced_cargo[i] = cargo;
					} else {
						indsp->produced_cargo[i] = CT_INVALID;
					}
				}
				break;
			}

			case 0x26: { // variable length accepted cargoes
				byte num_cargoes = buf->ReadByte();
				if (num_cargoes > lengthof(indsp->accepts_cargo)) {
					GRFError *error = DisableGrf(STR_NEWGRF_ERROR_LIST_PROPERTY_TOO_LONG);
					error->param_value[1] = prop;
					return CIR_DISABLED;
				}
				for (uint i = 0; i < lengthof(indsp->accepts_cargo); i++) {
					if (i < num_cargoes) {
						CargoID cargo = GetCargoTranslation(buf->ReadByte(), _cur.grffile);
						indsp->accepts_cargo[i] = cargo;
					} else {
						indsp->accepts_cargo[i] = CT_INVALID;
					}
				}
				break;
			}

			case 0x27: { // variable length production rates
				byte num_cargoes = buf->ReadByte();
				if (num_cargoes > lengthof(indsp->production_rate)) {
					GRFError *error = DisableGrf(STR_NEWGRF_ERROR_LIST_PROPERTY_TOO_LONG);
					error->param_value[1] = prop;
					return CIR_DISABLED;
				}
				for (uint i = 0; i < lengthof(indsp->production_rate); i++) {
					if (i < num_cargoes) {
						indsp->production_rate[i] = buf->ReadByte();
					} else {
						indsp->production_rate[i] = 0;
					}
				}
				break;
			}

			case 0x28: { // variable size input/output production multiplier table
				byte num_inputs = buf->ReadByte();
				byte num_outputs = buf->ReadByte();
				if (num_inputs > lengthof(indsp->accepts_cargo) || num_outputs > lengthof(indsp->produced_cargo)) {
					GRFError *error = DisableGrf(STR_NEWGRF_ERROR_LIST_PROPERTY_TOO_LONG);
					error->param_value[1] = prop;
					return CIR_DISABLED;
				}
				for (uint i = 0; i < lengthof(indsp->accepts_cargo); i++) {
					for (uint j = 0; j < lengthof(indsp->produced_cargo); j++) {
						uint16 mult = 0;
						if (i < num_inputs && j < num_outputs) mult = buf->ReadWord();
						indsp->input_cargo_multiplier[i][j] = mult;
					}
				}
				break;
			}

			default:
				ret = HandleAction0PropertyDefault(buf, prop);
				break;
		}
	}

	return ret;
}

/**
 * Create a copy of the tile table so it can be freed later
 * without problems.
 * @param as The AirportSpec to copy the arrays of.
 */
static void DuplicateTileTable(AirportSpec *as)
{
	AirportTileTable **table_list = MallocT<AirportTileTable*>(as->num_table);
	for (int i = 0; i < as->num_table; i++) {
		uint num_tiles = 1;
		const AirportTileTable *it = as->table[0];
		do {
			num_tiles++;
		} while ((++it)->ti.x != -0x80);
		table_list[i] = MallocT<AirportTileTable>(num_tiles);
		MemCpyT(table_list[i], as->table[i], num_tiles);
	}
	as->table = table_list;
	HangarTileTable *depot_table = nullptr;
	if (as->nof_depots > 0) {
		depot_table = MallocT<HangarTileTable>(as->nof_depots);
		MemCpyT(depot_table, as->depot_table, as->nof_depots);
	}
	as->depot_table = depot_table;
	Direction *rotation = MallocT<Direction>(as->num_table);
	MemCpyT(rotation, as->rotation, as->num_table);
	as->rotation = rotation;
}

/**
 * Define properties for airports
 * @param airport Local ID of the airport.
 * @param numinfo Number of subsequent airport IDs to change the property for.
 * @param prop The property to change.
 * @param buf The property value.
 * @return ChangeInfoResult.
 */
static ChangeInfoResult AirportChangeInfo(uint airport, int numinfo, int prop, const GRFFilePropertyRemapEntry *mapping_entry, ByteReader *buf)
{
	ChangeInfoResult ret = CIR_SUCCESS;

	if (airport + numinfo > NUM_AIRPORTS_PER_GRF) {
		grfmsg(1, "AirportChangeInfo: Too many airports, trying id (%u), max (%u). Ignoring.", airport + numinfo, NUM_AIRPORTS_PER_GRF);
		return CIR_INVALID_ID;
	}

	/* Allocate industry specs if they haven't been allocated already. */
	if (_cur.grffile->airportspec.size() < airport + numinfo) _cur.grffile->airportspec.resize(airport + numinfo);

	for (int i = 0; i < numinfo; i++) {
		AirportSpec *as = _cur.grffile->airportspec[airport + i].get();

		if (as == nullptr && prop != 0x08 && prop != 0x09) {
			grfmsg(2, "AirportChangeInfo: Attempt to modify undefined airport %u, ignoring", airport + i);
			return CIR_INVALID_ID;
		}

		switch (prop) {
			case 0x08: { // Modify original airport
				byte subs_id = buf->ReadByte();
				if (subs_id == 0xFF) {
					/* Instead of defining a new airport, an airport id
					 * of 0xFF disables the old airport with the current id. */
					AirportSpec::GetWithoutOverride(airport + i)->enabled = false;
					continue;
				} else if (subs_id >= NEW_AIRPORT_OFFSET) {
					/* The substitute id must be one of the original airports. */
					grfmsg(2, "AirportChangeInfo: Attempt to use new airport %u as substitute airport for %u. Ignoring.", subs_id, airport + i);
					continue;
				}

				/* Allocate space for this airport.
				 * Only need to do it once. If ever it is called again, it should not
				 * do anything */
				if (as == nullptr) {
					_cur.grffile->airportspec[airport + i] = std::make_unique<AirportSpec>(*AirportSpec::GetWithoutOverride(subs_id));
					as = _cur.grffile->airportspec[airport + i].get();

					as->enabled = true;
					as->grf_prop.local_id = airport + i;
					as->grf_prop.subst_id = subs_id;
					as->grf_prop.grffile = _cur.grffile;
					/* override the default airport */
					_airport_mngr.Add(airport + i, _cur.grffile->grfid, subs_id);
					/* Create a copy of the original tiletable so it can be freed later. */
					DuplicateTileTable(as);
				}
				break;
			}

			case 0x0A: { // Set airport layout
				byte old_num_table = as->num_table;
				as->num_table = buf->ReadByte(); // Number of layouts
				free(as->rotation);
				as->rotation = MallocT<Direction>(as->num_table);
				uint32 defsize = buf->ReadDWord();  // Total size of the definition
				AirportTileTable **tile_table = CallocT<AirportTileTable*>(as->num_table); // Table with tiles to compose the airport
				AirportTileTable *att = CallocT<AirportTileTable>(defsize); // Temporary array to read the tile layouts from the GRF
				int size;
				const AirportTileTable *copy_from;
				try {
					for (byte j = 0; j < as->num_table; j++) {
						const_cast<Direction&>(as->rotation[j]) = (Direction)buf->ReadByte();
						for (int k = 0;; k++) {
							att[k].ti.x = buf->ReadByte(); // Offsets from northermost tile
							att[k].ti.y = buf->ReadByte();

							if (att[k].ti.x == 0 && att[k].ti.y == 0x80) {
								/*  Not the same terminator.  The one we are using is rather
								 * x = -80, y = 0 .  So, adjust it. */
								att[k].ti.x = -0x80;
								att[k].ti.y =  0;
								att[k].gfx  =  0;

								size = k + 1;
								copy_from = att;
								break;
							}

							att[k].gfx = buf->ReadByte();

							if (att[k].gfx == 0xFE) {
								/* Use a new tile from this GRF */
								int local_tile_id = buf->ReadWord();

								/* Read the ID from the _airporttile_mngr. */
								uint16 tempid = _airporttile_mngr.GetID(local_tile_id, _cur.grffile->grfid);

								if (tempid == INVALID_AIRPORTTILE) {
									grfmsg(2, "AirportChangeInfo: Attempt to use airport tile %u with airport id %u, not yet defined. Ignoring.", local_tile_id, airport + i);
								} else {
									/* Declared as been valid, can be used */
									att[k].gfx = tempid;
								}
							} else if (att[k].gfx == 0xFF) {
								att[k].ti.x = (int8)GB(att[k].ti.x, 0, 8);
								att[k].ti.y = (int8)GB(att[k].ti.y, 0, 8);
							}

							if (as->rotation[j] == DIR_E || as->rotation[j] == DIR_W) {
								as->size_x = std::max<byte>(as->size_x, att[k].ti.y + 1);
								as->size_y = std::max<byte>(as->size_y, att[k].ti.x + 1);
							} else {
								as->size_x = std::max<byte>(as->size_x, att[k].ti.x + 1);
								as->size_y = std::max<byte>(as->size_y, att[k].ti.y + 1);
							}
						}
						tile_table[j] = CallocT<AirportTileTable>(size);
						memcpy(tile_table[j], copy_from, sizeof(*copy_from) * size);
					}
					/* Free old layouts in the airport spec */
					for (int j = 0; j < old_num_table; j++) {
						/* remove the individual layouts */
						free(as->table[j]);
					}
					free(as->table);
					/* Install final layout construction in the airport spec */
					as->table = tile_table;
					free(att);
				} catch (...) {
					for (int i = 0; i < as->num_table; i++) {
						free(tile_table[i]);
					}
					free(tile_table);
					free(att);
					throw;
				}
				break;
			}

			case 0x0C:
				as->min_year = buf->ReadWord();
				as->max_year = buf->ReadWord();
				if (as->max_year == 0xFFFF) as->max_year = MAX_YEAR;
				break;

			case 0x0D:
				as->ttd_airport_type = (TTDPAirportType)buf->ReadByte();
				break;

			case 0x0E:
				as->catchment = Clamp(buf->ReadByte(), 1, MAX_CATCHMENT);
				break;

			case 0x0F:
				as->noise_level = buf->ReadByte();
				break;

			case 0x10:
				AddStringForMapping(buf->ReadWord(), &as->name);
				break;

			case 0x11: // Maintenance cost factor
				as->maintenance_cost = buf->ReadWord();
				break;

			default:
				ret = HandleAction0PropertyDefault(buf, prop);
				break;
		}
	}

	return ret;
}

/**
 * Define properties for signals
 * @param id Local ID (unused).
 * @param numinfo Number of subsequent IDs to change the property for.
 * @param prop The property to change.
 * @param buf The property value.
 * @return ChangeInfoResult.
 */
static ChangeInfoResult SignalsChangeInfo(uint id, int numinfo, int prop, const GRFFilePropertyRemapEntry *mapping_entry, ByteReader *buf)
{
	/* Properties which are handled per item */
	ChangeInfoResult ret = CIR_SUCCESS;
	for (int i = 0; i < numinfo; i++) {
		switch (prop) {
			case A0RPI_SIGNALS_ENABLE_PROGRAMMABLE_SIGNALS:
				if (MappedPropertyLengthMismatch(buf, 1, mapping_entry)) break;
				SB(_cur.grffile->new_signal_ctrl_flags, NSCF_PROGSIG, 1, (buf->ReadByte() != 0 ? 1 : 0));
				break;

			case A0RPI_SIGNALS_ENABLE_NO_ENTRY_SIGNALS:
				if (MappedPropertyLengthMismatch(buf, 1, mapping_entry)) break;
				SB(_cur.grffile->new_signal_ctrl_flags, NSCF_NOENTRYSIG, 1, (buf->ReadByte() != 0 ? 1 : 0));
				break;

			case A0RPI_SIGNALS_ENABLE_RESTRICTED_SIGNALS:
				if (MappedPropertyLengthMismatch(buf, 1, mapping_entry)) break;
				SB(_cur.grffile->new_signal_ctrl_flags, NSCF_RESTRICTEDSIG, 1, (buf->ReadByte() != 0 ? 1 : 0));
				break;

			case A0RPI_SIGNALS_ENABLE_SIGNAL_RECOLOUR:
				if (MappedPropertyLengthMismatch(buf, 1, mapping_entry)) break;
				SB(_cur.grffile->new_signal_ctrl_flags, NSCF_RECOLOUR_ENABLED, 1, (buf->ReadByte() != 0 ? 1 : 0));
				break;

			case A0RPI_SIGNALS_EXTRA_ASPECTS:
				if (MappedPropertyLengthMismatch(buf, 1, mapping_entry)) break;
				_cur.grffile->new_signal_extra_aspects = std::min<byte>(buf->ReadByte(), NEW_SIGNALS_MAX_EXTRA_ASPECT);
				break;

			case A0RPI_SIGNALS_NO_DEFAULT_STYLE:
				if (MappedPropertyLengthMismatch(buf, 1, mapping_entry)) break;
				SB(_cur.grffile->new_signal_style_mask, 0, 1, (buf->ReadByte() != 0 ? 0 : 1));
				break;

			case A0RPI_SIGNALS_DEFINE_STYLE: {
				if (MappedPropertyLengthMismatch(buf, 1, mapping_entry)) break;
				uint8 local_id = buf->ReadByte();
				if (_num_new_signal_styles < MAX_NEW_SIGNAL_STYLES) {
					NewSignalStyle &style = _new_signal_styles[_num_new_signal_styles];
					style = {};
					_num_new_signal_styles++;
					SetBit(_cur.grffile->new_signal_style_mask, _num_new_signal_styles);
					style.grf_local_id = local_id;
					style.grffile = _cur.grffile;
					_cur.grffile->current_new_signal_style = &style;
				} else {
					_cur.grffile->current_new_signal_style = nullptr;
				}
				break;
			}

			case A0RPI_SIGNALS_STYLE_NAME: {
				if (MappedPropertyLengthMismatch(buf, 2, mapping_entry)) break;
				uint16 str = buf->ReadWord();
				if (_cur.grffile->current_new_signal_style != nullptr) {
					AddStringForMapping(str, &(_cur.grffile->current_new_signal_style->name));
				}
				break;
			}

			case A0RPI_SIGNALS_STYLE_NO_ASPECT_INCREASE: {
				if (MappedPropertyLengthMismatch(buf, 1, mapping_entry)) break;
				uint8 value = buf->ReadByte();
				if (_cur.grffile->current_new_signal_style != nullptr) {
					SB(_cur.grffile->current_new_signal_style->style_flags, NSSF_NO_ASPECT_INC, 1, (value != 0 ? 1 : 0));
				}
				break;
			}

			case A0RPI_SIGNALS_STYLE_ALWAYS_RESERVE_THROUGH: {
				if (MappedPropertyLengthMismatch(buf, 1, mapping_entry)) break;
				uint8 value = buf->ReadByte();
				if (_cur.grffile->current_new_signal_style != nullptr) {
					SB(_cur.grffile->current_new_signal_style->style_flags, NSSF_ALWAYS_RESERVE_THROUGH, 1, (value != 0 ? 1 : 0));
				}
				break;
			}

			case A0RPI_SIGNALS_STYLE_LOOKAHEAD_EXTRA_ASPECTS: {
				if (MappedPropertyLengthMismatch(buf, 1, mapping_entry)) break;
				uint8 value = buf->ReadByte();
				if (_cur.grffile->current_new_signal_style != nullptr) {
					SetBit(_cur.grffile->current_new_signal_style->style_flags, NSSF_LOOKAHEAD_ASPECTS_SET);
					_cur.grffile->current_new_signal_style->lookahead_extra_aspects = value;
				}
				break;
			}

			case A0RPI_SIGNALS_STYLE_LOOKAHEAD_SINGLE_SIGNAL_ONLY: {
				if (MappedPropertyLengthMismatch(buf, 1, mapping_entry)) break;
				uint8 value = buf->ReadByte();
				if (_cur.grffile->current_new_signal_style != nullptr) {
					SB(_cur.grffile->current_new_signal_style->style_flags, NSSF_LOOKAHEAD_SINGLE_SIGNAL, 1, (value != 0 ? 1 : 0));
				}
				break;
			}

			case A0RPI_SIGNALS_STYLE_SEMAPHORE_ENABLED: {
				if (MappedPropertyLengthMismatch(buf, 4, mapping_entry)) break;
				uint32 mask = buf->ReadDWord();
				if (_cur.grffile->current_new_signal_style != nullptr) {
					_cur.grffile->current_new_signal_style->semaphore_mask = (uint8)mask;
				}
				break;
			}

			case A0RPI_SIGNALS_STYLE_ELECTRIC_ENABLED: {
				if (MappedPropertyLengthMismatch(buf, 4, mapping_entry)) break;
				uint32 mask = buf->ReadDWord();
				if (_cur.grffile->current_new_signal_style != nullptr) {
					_cur.grffile->current_new_signal_style->electric_mask = (uint8)mask;
				}
				break;
			}

			case A0RPI_SIGNALS_STYLE_OPPOSITE_SIDE: {
				if (MappedPropertyLengthMismatch(buf, 1, mapping_entry)) break;
				uint8 value = buf->ReadByte();
				if (_cur.grffile->current_new_signal_style != nullptr) {
					SB(_cur.grffile->current_new_signal_style->style_flags, NSSF_OPPOSITE_SIDE, 1, (value != 0 ? 1 : 0));
				}
				break;
			}

			case A0RPI_SIGNALS_STYLE_COMBINED_NORMAL_SHUNT: {
				if (MappedPropertyLengthMismatch(buf, 1, mapping_entry)) break;
				uint8 value = buf->ReadByte();
				if (_cur.grffile->current_new_signal_style != nullptr) {
					SB(_cur.grffile->current_new_signal_style->style_flags, NSSF_COMBINED_NORMAL_SHUNT, 1, (value != 0 ? 1 : 0));
				}
				break;
			}

			case A0RPI_SIGNALS_STYLE_REALISTIC_BRAKING_ONLY: {
				if (MappedPropertyLengthMismatch(buf, 1, mapping_entry)) break;
				uint8 value = buf->ReadByte();
				if (_cur.grffile->current_new_signal_style != nullptr) {
					SB(_cur.grffile->current_new_signal_style->style_flags, NSSF_REALISTIC_BRAKING_ONLY, 1, (value != 0 ? 1 : 0));
				}
				break;
			}

			default:
				ret = HandleAction0PropertyDefault(buf, prop);
				break;
		}
	}

	return ret;
}

/**
 * Ignore properties for objects
 * @param prop The property to ignore.
 * @param buf The property value.
 * @return ChangeInfoResult.
 */
static ChangeInfoResult IgnoreObjectProperty(uint prop, ByteReader *buf)
{
	ChangeInfoResult ret = CIR_SUCCESS;

	switch (prop) {
		case 0x0B:
		case 0x0C:
		case 0x0D:
		case 0x12:
		case 0x14:
		case 0x16:
		case 0x17:
		case 0x18:
			buf->ReadByte();
			break;

		case 0x09:
		case 0x0A:
		case 0x10:
		case 0x11:
		case 0x13:
		case 0x15:
			buf->ReadWord();
			break;

		case 0x08:
		case 0x0E:
		case 0x0F:
			buf->ReadDWord();
			break;

		default:
			ret = HandleAction0PropertyDefault(buf, prop);
			break;
	}

	return ret;
}

/**
 * Define properties for objects
 * @param id Local ID of the object.
 * @param numinfo Number of subsequent objectIDs to change the property for.
 * @param prop The property to change.
 * @param buf The property value.
 * @return ChangeInfoResult.
 */
static ChangeInfoResult ObjectChangeInfo(uint id, int numinfo, int prop, const GRFFilePropertyRemapEntry *mapping_entry, ByteReader *buf)
{
	ChangeInfoResult ret = CIR_SUCCESS;

	if (id + numinfo > NUM_OBJECTS) {
		grfmsg(1, "ObjectChangeInfo: Too many objects loaded (%u), max (%u). Ignoring.", id + numinfo, NUM_OBJECTS);
		return CIR_INVALID_ID;
	}

	if (id + numinfo > _cur.grffile->objectspec.size()) {
		_cur.grffile->objectspec.resize(id + numinfo);
	}

	for (int i = 0; i < numinfo; i++) {
		ObjectSpec *spec = _cur.grffile->objectspec[id + i].get();

		if (prop != 0x08 && spec == nullptr) {
			/* If the object property 08 is not yet set, ignore this property */
			ChangeInfoResult cir = IgnoreObjectProperty(prop, buf);
			if (cir > ret) ret = cir;
			continue;
		}

		switch (prop) {
			case 0x08: { // Class ID
				/* Allocate space for this object. */
				if (spec == nullptr) {
					_cur.grffile->objectspec[id + i] = std::make_unique<ObjectSpec>();
					spec = _cur.grffile->objectspec[id + i].get();
					spec->views = 1; // Default for NewGRFs that don't set it.
					spec->size = OBJECT_SIZE_1X1; // Default for NewGRFs that manage to not set it (1x1)
				}

				/* Swap classid because we read it in BE. */
				uint32 classid = buf->ReadDWord();
				spec->cls_id = ObjectClass::Allocate(BSWAP32(classid));
				break;
			}

			case 0x09: { // Class name
				ObjectClass *objclass = ObjectClass::Get(spec->cls_id);
				AddStringForMapping(buf->ReadWord(), &objclass->name);
				break;
			}

			case 0x0A: // Object name
				AddStringForMapping(buf->ReadWord(), &spec->name);
				break;

			case 0x0B: // Climate mask
				spec->climate = buf->ReadByte();
				break;

			case 0x0C: // Size
				spec->size = buf->ReadByte();
				if (GB(spec->size, 0, 4) == 0 || GB(spec->size, 4, 4) == 0) {
					grfmsg(0, "ObjectChangeInfo: Invalid object size requested (0x%x) for object id %u. Ignoring.", spec->size, id + i);
					spec->size = OBJECT_SIZE_1X1;
				}
				break;

			case 0x0D: // Build cost multipler
				spec->build_cost_multiplier = buf->ReadByte();
				spec->clear_cost_multiplier = spec->build_cost_multiplier;
				break;

			case 0x0E: // Introduction date
				spec->introduction_date = buf->ReadDWord();
				break;

			case 0x0F: // End of life
				spec->end_of_life_date = buf->ReadDWord();
				break;

			case 0x10: // Flags
				spec->flags = (ObjectFlags)buf->ReadWord();
				_loaded_newgrf_features.has_2CC |= (spec->flags & OBJECT_FLAG_2CC_COLOUR) != 0;
				break;

			case 0x11: // Animation info
				spec->animation.frames = buf->ReadByte();
				spec->animation.status = buf->ReadByte();
				break;

			case 0x12: // Animation speed
				spec->animation.speed = buf->ReadByte();
				break;

			case 0x13: // Animation triggers
				spec->animation.triggers = buf->ReadWord();
				break;

			case 0x14: // Removal cost multiplier
				spec->clear_cost_multiplier = buf->ReadByte();
				break;

			case 0x15: // Callback mask
				spec->callback_mask = buf->ReadWord();
				break;

			case 0x16: // Building height
				spec->height = buf->ReadByte();
				break;

			case 0x17: // Views
				spec->views = buf->ReadByte();
				if (spec->views != 1 && spec->views != 2 && spec->views != 4) {
					grfmsg(2, "ObjectChangeInfo: Invalid number of views (%u) for object id %u. Ignoring.", spec->views, id + i);
					spec->views = 1;
				}
				break;

			case 0x18: // Amount placed on 256^2 map on map creation
				spec->generate_amount = buf->ReadByte();
				break;

			case A0RPI_OBJECT_USE_LAND_GROUND:
				if (MappedPropertyLengthMismatch(buf, 1, mapping_entry)) break;
				spec->ctrl_flags &= ~OBJECT_CTRL_FLAG_USE_LAND_GROUND;
				if (buf->ReadByte() != 0) spec->ctrl_flags |= OBJECT_CTRL_FLAG_USE_LAND_GROUND;
				break;

			case A0RPI_OBJECT_EDGE_FOUNDATION_MODE:
				if (MappedPropertyLengthMismatch(buf, 4, mapping_entry)) break;
				spec->ctrl_flags |= OBJECT_CTRL_FLAG_EDGE_FOUNDATION;
				for (int i = 0; i < 4; i++) {
					spec->edge_foundation[i] = buf->ReadByte();
				}
				break;

			case A0RPI_OBJECT_FLOOD_RESISTANT:
				if (MappedPropertyLengthMismatch(buf, 1, mapping_entry)) break;
				spec->ctrl_flags &= ~OBJECT_CTRL_FLAG_FLOOD_RESISTANT;
				if (buf->ReadByte() != 0) spec->ctrl_flags |= OBJECT_CTRL_FLAG_FLOOD_RESISTANT;
				break;

			case A0RPI_OBJECT_VIEWPORT_MAP_TYPE:
				if (MappedPropertyLengthMismatch(buf, 1, mapping_entry)) break;
				spec->vport_map_type = (ObjectViewportMapType)buf->ReadByte();
				spec->ctrl_flags |= OBJECT_CTRL_FLAG_VPORT_MAP_TYPE;
				break;

			case A0RPI_OBJECT_VIEWPORT_MAP_SUBTYPE:
				if (MappedPropertyLengthMismatch(buf, 2, mapping_entry)) break;
				spec->vport_map_subtype = buf->ReadWord();
				break;

			default:
				ret = HandleAction0PropertyDefault(buf, prop);
				break;
		}
	}

	return ret;
}

/**
 * Define properties for railtypes
 * @param id ID of the railtype.
 * @param numinfo Number of subsequent IDs to change the property for.
 * @param prop The property to change.
 * @param buf The property value.
 * @return ChangeInfoResult.
 */
static ChangeInfoResult RailTypeChangeInfo(uint id, int numinfo, int prop, const GRFFilePropertyRemapEntry *mapping_entry, ByteReader *buf)
{
	ChangeInfoResult ret = CIR_SUCCESS;

	extern RailTypeInfo _railtypes[RAILTYPE_END];

	if (id + numinfo > RAILTYPE_END) {
		grfmsg(1, "RailTypeChangeInfo: Rail type %u is invalid, max %u, ignoring", id + numinfo, RAILTYPE_END);
		return CIR_INVALID_ID;
	}

	for (int i = 0; i < numinfo; i++) {
		RailType rt = _cur.grffile->railtype_map[id + i];
		if (rt == INVALID_RAILTYPE) return CIR_INVALID_ID;

		RailTypeInfo *rti = &_railtypes[rt];

		switch (prop) {
			case 0x08: // Label of rail type
				/* Skipped here as this is loaded during reservation stage. */
				buf->ReadDWord();
				break;

			case 0x09: { // Toolbar caption of railtype (sets name as well for backwards compatibility for grf ver < 8)
				uint16 str = buf->ReadWord();
				AddStringForMapping(str, &rti->strings.toolbar_caption);
				if (_cur.grffile->grf_version < 8) {
					AddStringForMapping(str, &rti->strings.name);
				}
				break;
			}

			case 0x0A: // Menu text of railtype
				AddStringForMapping(buf->ReadWord(), &rti->strings.menu_text);
				break;

			case 0x0B: // Build window caption
				AddStringForMapping(buf->ReadWord(), &rti->strings.build_caption);
				break;

			case 0x0C: // Autoreplace text
				AddStringForMapping(buf->ReadWord(), &rti->strings.replace_text);
				break;

			case 0x0D: // New locomotive text
				AddStringForMapping(buf->ReadWord(), &rti->strings.new_loco);
				break;

			case 0x0E: // Compatible railtype list
			case 0x0F: // Powered railtype list
			case 0x18: // Railtype list required for date introduction
			case 0x19: // Introduced railtype list
			{
				/* Rail type compatibility bits are added to the existing bits
				 * to allow multiple GRFs to modify compatibility with the
				 * default rail types. */
				int n = buf->ReadByte();
				for (int j = 0; j != n; j++) {
					RailTypeLabel label = buf->ReadDWord();
					RailType resolved_rt = GetRailTypeByLabel(BSWAP32(label), false);
					if (resolved_rt != INVALID_RAILTYPE) {
						switch (prop) {
							case 0x0F: SetBit(rti->powered_railtypes, resolved_rt);               FALLTHROUGH; // Powered implies compatible.
							case 0x0E: SetBit(rti->compatible_railtypes, resolved_rt);            break;
							case 0x18: SetBit(rti->introduction_required_railtypes, resolved_rt); break;
							case 0x19: SetBit(rti->introduces_railtypes, resolved_rt);            break;
						}
					}
				}
				break;
			}

			case 0x10: // Rail Type flags
				rti->flags = (RailTypeFlags)buf->ReadByte();
				break;

			case 0x11: // Curve speed advantage
				rti->curve_speed = buf->ReadByte();
				break;

			case 0x12: // Station graphic
				rti->fallback_railtype = Clamp(buf->ReadByte(), 0, 2);
				break;

			case 0x13: // Construction cost factor
				rti->cost_multiplier = buf->ReadWord();
				break;

			case 0x14: // Speed limit
				rti->max_speed = buf->ReadWord();
				break;

			case 0x15: // Acceleration model
				rti->acceleration_type = Clamp(buf->ReadByte(), 0, 2);
				break;

			case 0x16: // Map colour
				rti->map_colour = buf->ReadByte();
				break;

			case 0x17: // Introduction date
				rti->introduction_date = buf->ReadDWord();
				break;

			case 0x1A: // Sort order
				rti->sorting_order = buf->ReadByte();
				break;

			case 0x1B: // Name of railtype (overridden by prop 09 for grf ver < 8)
				AddStringForMapping(buf->ReadWord(), &rti->strings.name);
				break;

			case 0x1C: // Maintenance cost factor
				rti->maintenance_multiplier = buf->ReadWord();
				break;

			case 0x1D: // Alternate rail type label list
				/* Skipped here as this is loaded during reservation stage. */
				for (int j = buf->ReadByte(); j != 0; j--) buf->ReadDWord();
				break;

			case A0RPI_RAILTYPE_ENABLE_PROGRAMMABLE_SIGNALS:
				if (MappedPropertyLengthMismatch(buf, 1, mapping_entry)) break;
				SB(rti->ctrl_flags, RTCF_PROGSIG, 1, (buf->ReadByte() != 0 ? 1 : 0));
				break;

			case A0RPI_RAILTYPE_ENABLE_NO_ENTRY_SIGNALS:
				if (MappedPropertyLengthMismatch(buf, 1, mapping_entry)) break;
				SB(rti->ctrl_flags, RTCF_NOENTRYSIG, 1, (buf->ReadByte() != 0 ? 1 : 0));
				break;

			case A0RPI_RAILTYPE_ENABLE_RESTRICTED_SIGNALS:
				if (MappedPropertyLengthMismatch(buf, 1, mapping_entry)) break;
				SB(rti->ctrl_flags, RTCF_RESTRICTEDSIG, 1, (buf->ReadByte() != 0 ? 1 : 0));
				break;

			case A0RPI_RAILTYPE_DISABLE_REALISTIC_BRAKING:
				if (MappedPropertyLengthMismatch(buf, 1, mapping_entry)) break;
				SB(rti->ctrl_flags, RTCF_NOREALISTICBRAKING, 1, (buf->ReadByte() != 0 ? 1 : 0));
				break;

			case A0RPI_RAILTYPE_ENABLE_SIGNAL_RECOLOUR:
				if (MappedPropertyLengthMismatch(buf, 1, mapping_entry)) break;
				SB(rti->ctrl_flags, RTCF_RECOLOUR_ENABLED, 1, (buf->ReadByte() != 0 ? 1 : 0));
				break;

			case A0RPI_RAILTYPE_EXTRA_ASPECTS:
				if (MappedPropertyLengthMismatch(buf, 1, mapping_entry)) break;
				rti->signal_extra_aspects = std::min<byte>(buf->ReadByte(), NEW_SIGNALS_MAX_EXTRA_ASPECT);
				break;

			default:
				ret = HandleAction0PropertyDefault(buf, prop);
				break;
		}
	}

	return ret;
}

static ChangeInfoResult RailTypeReserveInfo(uint id, int numinfo, int prop, const GRFFilePropertyRemapEntry *mapping_entry, ByteReader *buf)
{
	ChangeInfoResult ret = CIR_SUCCESS;

	extern RailTypeInfo _railtypes[RAILTYPE_END];

	if (id + numinfo > RAILTYPE_END) {
		grfmsg(1, "RailTypeReserveInfo: Rail type %u is invalid, max %u, ignoring", id + numinfo, RAILTYPE_END);
		return CIR_INVALID_ID;
	}

	for (int i = 0; i < numinfo; i++) {
		switch (prop) {
			case 0x08: // Label of rail type
			{
				RailTypeLabel rtl = buf->ReadDWord();
				rtl = BSWAP32(rtl);

				RailType rt = GetRailTypeByLabel(rtl, false);
				if (rt == INVALID_RAILTYPE) {
					/* Set up new rail type */
					rt = AllocateRailType(rtl);
				}

				_cur.grffile->railtype_map[id + i] = rt;
				break;
			}

			case 0x09: // Toolbar caption of railtype
			case 0x0A: // Menu text
			case 0x0B: // Build window caption
			case 0x0C: // Autoreplace text
			case 0x0D: // New loco
			case 0x13: // Construction cost
			case 0x14: // Speed limit
			case 0x1B: // Name of railtype
			case 0x1C: // Maintenance cost factor
				buf->ReadWord();
				break;

			case 0x1D: // Alternate rail type label list
				if (_cur.grffile->railtype_map[id + i] != INVALID_RAILTYPE) {
					int n = buf->ReadByte();
					for (int j = 0; j != n; j++) {
						_railtypes[_cur.grffile->railtype_map[id + i]].alternate_labels.push_back(BSWAP32(buf->ReadDWord()));
					}
					break;
				}
				grfmsg(1, "RailTypeReserveInfo: Ignoring property 1D for rail type %u because no label was set", id + i);
				FALLTHROUGH;

			case 0x0E: // Compatible railtype list
			case 0x0F: // Powered railtype list
			case 0x18: // Railtype list required for date introduction
			case 0x19: // Introduced railtype list
				for (int j = buf->ReadByte(); j != 0; j--) buf->ReadDWord();
				break;

			case 0x10: // Rail Type flags
			case 0x11: // Curve speed advantage
			case 0x12: // Station graphic
			case 0x15: // Acceleration model
			case 0x16: // Map colour
			case 0x1A: // Sort order
				buf->ReadByte();
				break;

			case 0x17: // Introduction date
				buf->ReadDWord();
				break;

			case A0RPI_RAILTYPE_ENABLE_PROGRAMMABLE_SIGNALS:
			case A0RPI_RAILTYPE_ENABLE_NO_ENTRY_SIGNALS:
			case A0RPI_RAILTYPE_ENABLE_RESTRICTED_SIGNALS:
			case A0RPI_RAILTYPE_DISABLE_REALISTIC_BRAKING:
			case A0RPI_RAILTYPE_ENABLE_SIGNAL_RECOLOUR:
			case A0RPI_RAILTYPE_EXTRA_ASPECTS:
				buf->Skip(buf->ReadExtendedByte());
				break;

			default:
				ret = HandleAction0PropertyDefault(buf, prop);
				break;
		}
	}

	return ret;
}

/**
 * Define properties for roadtypes
 * @param id ID of the roadtype.
 * @param numinfo Number of subsequent IDs to change the property for.
 * @param prop The property to change.
 * @param buf The property value.
 * @return ChangeInfoResult.
 */
static ChangeInfoResult RoadTypeChangeInfo(uint id, int numinfo, int prop, const GRFFilePropertyRemapEntry *mapping_entry, ByteReader *buf, RoadTramType rtt)
{
	ChangeInfoResult ret = CIR_SUCCESS;

	extern RoadTypeInfo _roadtypes[ROADTYPE_END];
	RoadType *type_map = (rtt == RTT_TRAM) ? _cur.grffile->tramtype_map : _cur.grffile->roadtype_map;

	if (id + numinfo > ROADTYPE_END) {
		grfmsg(1, "RoadTypeChangeInfo: Road type %u is invalid, max %u, ignoring", id + numinfo, ROADTYPE_END);
		return CIR_INVALID_ID;
	}

	for (int i = 0; i < numinfo; i++) {
		RoadType rt = type_map[id + i];
		if (rt == INVALID_ROADTYPE) return CIR_INVALID_ID;

		RoadTypeInfo *rti = &_roadtypes[rt];

		switch (prop) {
			case 0x08: // Label of road type
				/* Skipped here as this is loaded during reservation stage. */
				buf->ReadDWord();
				break;

			case 0x09: { // Toolbar caption of roadtype (sets name as well for backwards compatibility for grf ver < 8)
				uint16 str = buf->ReadWord();
				AddStringForMapping(str, &rti->strings.toolbar_caption);
				break;
			}

			case 0x0A: // Menu text of roadtype
				AddStringForMapping(buf->ReadWord(), &rti->strings.menu_text);
				break;

			case 0x0B: // Build window caption
				AddStringForMapping(buf->ReadWord(), &rti->strings.build_caption);
				break;

			case 0x0C: // Autoreplace text
				AddStringForMapping(buf->ReadWord(), &rti->strings.replace_text);
				break;

			case 0x0D: // New engine text
				AddStringForMapping(buf->ReadWord(), &rti->strings.new_engine);
				break;

			case 0x0F: // Powered roadtype list
			case 0x18: // Roadtype list required for date introduction
			case 0x19: { // Introduced roadtype list
				/* Road type compatibility bits are added to the existing bits
				 * to allow multiple GRFs to modify compatibility with the
				 * default road types. */
				int n = buf->ReadByte();
				for (int j = 0; j != n; j++) {
					RoadTypeLabel label = buf->ReadDWord();
					RoadType resolved_rt = GetRoadTypeByLabel(BSWAP32(label), false);
					if (resolved_rt != INVALID_ROADTYPE) {
						switch (prop) {
							case 0x0F:
								if (GetRoadTramType(resolved_rt) == rtt) {
									SetBit(rti->powered_roadtypes, resolved_rt);
								} else {
									grfmsg(1, "RoadTypeChangeInfo: Powered road type list: Road type %u road/tram type does not match road type %u, ignoring", resolved_rt, rt);
								}
								break;
							case 0x18: SetBit(rti->introduction_required_roadtypes, resolved_rt); break;
							case 0x19: SetBit(rti->introduces_roadtypes, resolved_rt);            break;
						}
					}
				}
				break;
			}

			case 0x10: // Road Type flags
				rti->flags = (RoadTypeFlags)buf->ReadByte();
				break;

			case 0x13: // Construction cost factor
				rti->cost_multiplier = buf->ReadWord();
				break;

			case 0x14: // Speed limit
				rti->max_speed = buf->ReadWord();
				break;

			case 0x16: // Map colour
				rti->map_colour = buf->ReadByte();
				break;

			case 0x17: // Introduction date
				rti->introduction_date = buf->ReadDWord();
				break;

			case 0x1A: // Sort order
				rti->sorting_order = buf->ReadByte();
				break;

			case 0x1B: // Name of roadtype
				AddStringForMapping(buf->ReadWord(), &rti->strings.name);
				break;

			case 0x1C: // Maintenance cost factor
				rti->maintenance_multiplier = buf->ReadWord();
				break;

			case 0x1D: // Alternate road type label list
				/* Skipped here as this is loaded during reservation stage. */
				for (int j = buf->ReadByte(); j != 0; j--) buf->ReadDWord();
				break;

			case A0RPI_ROADTYPE_EXTRA_FLAGS:
				if (MappedPropertyLengthMismatch(buf, 1, mapping_entry)) break;
				rti->extra_flags = (RoadTypeExtraFlags)buf->ReadByte();
				break;

			case A0RPI_ROADTYPE_COLLISION_MODE: {
				if (MappedPropertyLengthMismatch(buf, 1, mapping_entry)) break;
				uint8 collision_mode = buf->ReadByte();
				if (collision_mode < RTCM_END) rti->collision_mode = (RoadTypeCollisionMode)collision_mode;
				break;
			}

			default:
				ret = HandleAction0PropertyDefault(buf, prop);
				break;
		}
	}

	return ret;
}

static ChangeInfoResult RoadTypeChangeInfo(uint id, int numinfo, int prop, const GRFFilePropertyRemapEntry *mapping_entry, ByteReader *buf)
{
	return RoadTypeChangeInfo(id, numinfo, prop, mapping_entry, buf, RTT_ROAD);
}

static ChangeInfoResult TramTypeChangeInfo(uint id, int numinfo, int prop, const GRFFilePropertyRemapEntry *mapping_entry, ByteReader *buf)
{
	return RoadTypeChangeInfo(id, numinfo, prop, mapping_entry, buf, RTT_TRAM);
}


static ChangeInfoResult RoadTypeReserveInfo(uint id, int numinfo, int prop, const GRFFilePropertyRemapEntry *mapping_entry, ByteReader *buf, RoadTramType rtt)
{
	ChangeInfoResult ret = CIR_SUCCESS;

	extern RoadTypeInfo _roadtypes[ROADTYPE_END];
	RoadType *type_map = (rtt == RTT_TRAM) ? _cur.grffile->tramtype_map : _cur.grffile->roadtype_map;

	if (id + numinfo > ROADTYPE_END) {
		grfmsg(1, "RoadTypeReserveInfo: Road type %u is invalid, max %u, ignoring", id + numinfo, ROADTYPE_END);
		return CIR_INVALID_ID;
	}

	for (int i = 0; i < numinfo; i++) {
		switch (prop) {
			case 0x08: { // Label of road type
				RoadTypeLabel rtl = buf->ReadDWord();
				rtl = BSWAP32(rtl);

				RoadType rt = GetRoadTypeByLabel(rtl, false);
				if (rt == INVALID_ROADTYPE) {
					/* Set up new road type */
					rt = AllocateRoadType(rtl, rtt);
				} else if (GetRoadTramType(rt) != rtt) {
					grfmsg(1, "RoadTypeReserveInfo: Road type %u is invalid type (road/tram), ignoring", id + numinfo);
					return CIR_INVALID_ID;
				}

				type_map[id + i] = rt;
				break;
			}
			case 0x09: // Toolbar caption of roadtype
			case 0x0A: // Menu text
			case 0x0B: // Build window caption
			case 0x0C: // Autoreplace text
			case 0x0D: // New loco
			case 0x13: // Construction cost
			case 0x14: // Speed limit
			case 0x1B: // Name of roadtype
			case 0x1C: // Maintenance cost factor
				buf->ReadWord();
				break;

			case 0x1D: // Alternate road type label list
				if (type_map[id + i] != INVALID_ROADTYPE) {
					int n = buf->ReadByte();
					for (int j = 0; j != n; j++) {
						_roadtypes[type_map[id + i]].alternate_labels.push_back(BSWAP32(buf->ReadDWord()));
					}
					break;
				}
				grfmsg(1, "RoadTypeReserveInfo: Ignoring property 1D for road type %u because no label was set", id + i);
				/* FALL THROUGH */

			case 0x0F: // Powered roadtype list
			case 0x18: // Roadtype list required for date introduction
			case 0x19: // Introduced roadtype list
				for (int j = buf->ReadByte(); j != 0; j--) buf->ReadDWord();
				break;

			case 0x10: // Road Type flags
			case 0x16: // Map colour
			case 0x1A: // Sort order
				buf->ReadByte();
				break;

			case 0x17: // Introduction date
				buf->ReadDWord();
				break;

			case A0RPI_ROADTYPE_EXTRA_FLAGS:
				buf->Skip(buf->ReadExtendedByte());
				break;

			case A0RPI_ROADTYPE_COLLISION_MODE:
				buf->Skip(buf->ReadExtendedByte());
				break;

			default:
				ret = HandleAction0PropertyDefault(buf, prop);
				break;
		}
	}

	return ret;
}

static ChangeInfoResult RoadTypeReserveInfo(uint id, int numinfo, int prop, const GRFFilePropertyRemapEntry *mapping_entry, ByteReader *buf)
{
	return RoadTypeReserveInfo(id, numinfo, prop, mapping_entry, buf, RTT_ROAD);
}

static ChangeInfoResult TramTypeReserveInfo(uint id, int numinfo, int prop, const GRFFilePropertyRemapEntry *mapping_entry, ByteReader *buf)
{
	return RoadTypeReserveInfo(id, numinfo, prop, mapping_entry, buf, RTT_TRAM);
}

static ChangeInfoResult AirportTilesChangeInfo(uint airtid, int numinfo, int prop, const GRFFilePropertyRemapEntry *mapping_entry, ByteReader *buf)
{
	ChangeInfoResult ret = CIR_SUCCESS;

	if (airtid + numinfo > NUM_AIRPORTTILES_PER_GRF) {
		grfmsg(1, "AirportTileChangeInfo: Too many airport tiles loaded (%u), max (%u). Ignoring.", airtid + numinfo, NUM_AIRPORTTILES_PER_GRF);
		return CIR_INVALID_ID;
	}

	/* Allocate airport tile specs if they haven't been allocated already. */
	if (_cur.grffile->airtspec.size() < airtid + numinfo) _cur.grffile->airtspec.resize(airtid + numinfo);

	for (int i = 0; i < numinfo; i++) {
		AirportTileSpec *tsp = _cur.grffile->airtspec[airtid + i].get();

		if (prop != 0x08 && tsp == nullptr) {
			grfmsg(2, "AirportTileChangeInfo: Attempt to modify undefined airport tile %u. Ignoring.", airtid + i);
			return CIR_INVALID_ID;
		}

		switch (prop) {
			case 0x08: { // Substitute airport tile type
				byte subs_id = buf->ReadByte();
				if (subs_id >= NEW_AIRPORTTILE_OFFSET) {
					/* The substitute id must be one of the original airport tiles. */
					grfmsg(2, "AirportTileChangeInfo: Attempt to use new airport tile %u as substitute airport tile for %u. Ignoring.", subs_id, airtid + i);
					continue;
				}

				/* Allocate space for this airport tile. */
				if (tsp == nullptr) {
					_cur.grffile->airtspec[airtid + i] = std::make_unique<AirportTileSpec>(*AirportTileSpec::Get(subs_id));
					tsp = _cur.grffile->airtspec[airtid + i].get();

					tsp->enabled = true;

					tsp->animation.status = ANIM_STATUS_NO_ANIMATION;

					tsp->grf_prop.local_id = airtid + i;
					tsp->grf_prop.subst_id = subs_id;
					tsp->grf_prop.grffile = _cur.grffile;
					_airporttile_mngr.AddEntityID(airtid + i, _cur.grffile->grfid, subs_id); // pre-reserve the tile slot
				}
				break;
			}

			case 0x09: { // Airport tile override
				byte override = buf->ReadByte();

				/* The airport tile being overridden must be an original airport tile. */
				if (override >= NEW_AIRPORTTILE_OFFSET) {
					grfmsg(2, "AirportTileChangeInfo: Attempt to override new airport tile %u with airport tile id %u. Ignoring.", override, airtid + i);
					continue;
				}

				_airporttile_mngr.Add(airtid + i, _cur.grffile->grfid, override);
				break;
			}

			case 0x0E: // Callback mask
				tsp->callback_mask = buf->ReadByte();
				break;

			case 0x0F: // Animation information
				tsp->animation.frames = buf->ReadByte();
				tsp->animation.status = buf->ReadByte();
				break;

			case 0x10: // Animation speed
				tsp->animation.speed = buf->ReadByte();
				break;

			case 0x11: // Animation triggers
				tsp->animation.triggers = buf->ReadByte();
				break;

			default:
				ret = HandleAction0PropertyDefault(buf, prop);
				break;
		}
	}

	return ret;
}

/**
 * Ignore properties for roadstops
 * @param prop The property to ignore.
 * @param buf The property value.
 * @return ChangeInfoResult.
 */
static ChangeInfoResult IgnoreRoadStopProperty(uint prop, ByteReader *buf)
{
	ChangeInfoResult ret = CIR_SUCCESS;

	switch (prop) {
		case 0x09:
		case 0x0C:
		case 0x0F:
		case 0x11:
			buf->ReadByte();
			break;

		case 0x0A:
		case 0x0B:
		case 0x0E:
		case 0x10:
		case 0x15:
			buf->ReadWord();
			break;

		case 0x08:
		case 0x0D:
		case 0x12:
			buf->ReadDWord();
			break;

		default:
			ret = HandleAction0PropertyDefault(buf, prop);
			break;
	}

	return ret;
}

static ChangeInfoResult RoadStopChangeInfo(uint id, int numinfo, int prop, const GRFFilePropertyRemapEntry *mapping_entry, ByteReader *buf)
{
	ChangeInfoResult ret = CIR_SUCCESS;

	if (id + numinfo > NUM_ROADSTOPS_PER_GRF) {
		grfmsg(1, "RoadStopChangeInfo: RoadStop %u is invalid, max %u, ignoring", id + numinfo, NUM_ROADSTOPS_PER_GRF);
		return CIR_INVALID_ID;
	}

	if (id + numinfo > _cur.grffile->roadstops.size()) {
		_cur.grffile->roadstops.resize(id + numinfo);
	}

	for (int i = 0; i < numinfo; i++) {
		RoadStopSpec *rs = _cur.grffile->roadstops[id + i].get();

		if (rs == nullptr && prop != 0x08 && prop != A0RPI_ROADSTOP_CLASS_ID) {
			grfmsg(1, "RoadStopChangeInfo: Attempt to modify undefined road stop %u, ignoring", id + i);
			ChangeInfoResult cir = IgnoreRoadStopProperty(prop, buf);
			if (cir > ret) ret = cir;
			continue;
		}

		switch (prop) {
			case A0RPI_ROADSTOP_CLASS_ID:
				if (MappedPropertyLengthMismatch(buf, 4, mapping_entry)) break;
				FALLTHROUGH;
			case 0x08: { // Road Stop Class ID
				if (rs == nullptr) {
					_cur.grffile->roadstops[id + i] = std::make_unique<RoadStopSpec>();
					rs = _cur.grffile->roadstops[id + i].get();
				}

				uint32 classid = buf->ReadDWord();
				rs->cls_id = RoadStopClass::Allocate(BSWAP32(classid));
				rs->spec_id = id + i;
				break;
			}

			case A0RPI_ROADSTOP_STOP_TYPE:
				if (MappedPropertyLengthMismatch(buf, 1, mapping_entry)) break;
				FALLTHROUGH;
			case 0x09: // Road stop type
				rs->stop_type = (RoadStopAvailabilityType)buf->ReadByte();
				break;

			case A0RPI_ROADSTOP_STOP_NAME:
				if (MappedPropertyLengthMismatch(buf, 2, mapping_entry)) break;
				FALLTHROUGH;
			case 0x0A: // Road Stop Name
				AddStringForMapping(buf->ReadWord(), &rs->name);
				break;

			case A0RPI_ROADSTOP_CLASS_NAME:
				if (MappedPropertyLengthMismatch(buf, 2, mapping_entry)) break;
				FALLTHROUGH;
			case 0x0B: // Road Stop Class name
				AddStringForMapping(buf->ReadWord(), &RoadStopClass::Get(rs->cls_id)->name);
				break;

			case A0RPI_ROADSTOP_DRAW_MODE:
				if (MappedPropertyLengthMismatch(buf, 1, mapping_entry)) break;
				FALLTHROUGH;
			case 0x0C: // The draw mode
				rs->draw_mode = (RoadStopDrawMode)buf->ReadByte();
				break;

			case A0RPI_ROADSTOP_TRIGGER_CARGOES:
				if (MappedPropertyLengthMismatch(buf, 4, mapping_entry)) break;
				FALLTHROUGH;
			case 0x0D: // Cargo types for random triggers
				rs->cargo_triggers = TranslateRefitMask(buf->ReadDWord());
				break;

			case A0RPI_ROADSTOP_ANIMATION_INFO:
				if (MappedPropertyLengthMismatch(buf, 2, mapping_entry)) break;
				FALLTHROUGH;
			case 0x0E: // Animation info
				rs->animation.frames = buf->ReadByte();
				rs->animation.status = buf->ReadByte();
				break;

			case A0RPI_ROADSTOP_ANIMATION_SPEED:
				if (MappedPropertyLengthMismatch(buf, 1, mapping_entry)) break;
				FALLTHROUGH;
			case 0x0F: // Animation speed
				rs->animation.speed = buf->ReadByte();
				break;

			case A0RPI_ROADSTOP_ANIMATION_TRIGGERS:
				if (MappedPropertyLengthMismatch(buf, 2, mapping_entry)) break;
				FALLTHROUGH;
			case 0x10: // Animation triggers
				rs->animation.triggers = buf->ReadWord();
				break;

			case A0RPI_ROADSTOP_CALLBACK_MASK:
				if (MappedPropertyLengthMismatch(buf, 1, mapping_entry)) break;
				FALLTHROUGH;
			case 0x11: // Callback mask
				rs->callback_mask = buf->ReadByte();
				break;

			case A0RPI_ROADSTOP_GENERAL_FLAGS:
				if (MappedPropertyLengthMismatch(buf, 4, mapping_entry)) break;
				FALLTHROUGH;
			case 0x12: // General flags
				rs->flags = (uint16)buf->ReadDWord(); // Future-proofing, size this as 4 bytes, but we only need two bytes' worth of flags at present
				break;

			case A0RPI_ROADSTOP_MIN_BRIDGE_HEIGHT:
				if (MappedPropertyLengthMismatch(buf, 6, mapping_entry)) break;
				FALLTHROUGH;
			case 0x13: // Minimum height for a bridge above
				SetBit(rs->internal_flags, RSIF_BRIDGE_HEIGHTS_SET);
				for (uint i = 0; i < 6; i++) {
					rs->bridge_height[i] = buf->ReadByte();
				}
				break;

			case A0RPI_ROADSTOP_DISALLOWED_BRIDGE_PILLARS:
				if (MappedPropertyLengthMismatch(buf, 6, mapping_entry)) break;
				FALLTHROUGH;
			case 0x14: // Disallowed bridge pillars
				SetBit(rs->internal_flags, RSIF_BRIDGE_DISALLOWED_PILLARS_SET);
				for (uint i = 0; i < 6; i++) {
					rs->bridge_disallowed_pillars[i] = buf->ReadByte();
				}
				break;

			case A0RPI_ROADSTOP_COST_MULTIPLIERS:
				if (MappedPropertyLengthMismatch(buf, 2, mapping_entry)) break;
				FALLTHROUGH;
			case 0x15: // Cost multipliers
				rs->build_cost_multiplier = buf->ReadByte();
				rs->clear_cost_multiplier = buf->ReadByte();
				break;

			case A0RPI_ROADSTOP_HEIGHT:
				if (MappedPropertyLengthMismatch(buf, 1, mapping_entry)) break;
				FALLTHROUGH;
			case 0x16: // Height
				rs->height = buf->ReadByte();
				break;

			default:
				ret = HandleAction0PropertyDefault(buf, prop);
				break;
		}
	}

	return ret;
}

/**
 * Define properties for new landscape
 * @param id Landscape type.
 * @param numinfo Number of subsequent IDs to change the property for.
 * @param prop The property to change.
 * @param buf The property value.
 * @return ChangeInfoResult.
 */
static ChangeInfoResult NewLandscapeChangeInfo(uint id, int numinfo, int prop, const GRFFilePropertyRemapEntry *mapping_entry, ByteReader *buf)
{
	/* Properties which are handled per item */
	ChangeInfoResult ret = CIR_SUCCESS;
	for (int i = 0; i < numinfo; i++) {
		switch (prop) {
			case A0RPI_NEWLANDSCAPE_ENABLE_RECOLOUR: {
				if (MappedPropertyLengthMismatch(buf, 1, mapping_entry)) break;
				bool enabled = (buf->ReadByte() != 0 ? 1 : 0);
				if (id == NLA3ID_CUSTOM_ROCKS) {
					SB(_cur.grffile->new_landscape_ctrl_flags, NLCF_ROCKS_RECOLOUR_ENABLED, 1, enabled);
				}
				break;
			}

			case A0RPI_NEWLANDSCAPE_ENABLE_DRAW_SNOWY_ROCKS: {
				if (MappedPropertyLengthMismatch(buf, 1, mapping_entry)) break;
				bool enabled = (buf->ReadByte() != 0 ? 1 : 0);
				if (id == NLA3ID_CUSTOM_ROCKS) {
					SB(_cur.grffile->new_landscape_ctrl_flags, NLCF_ROCKS_DRAW_SNOWY_ENABLED, 1, enabled);
				}
				break;
			}

			default:
				ret = HandleAction0PropertyDefault(buf, prop);
				break;
		}
	}

	return ret;
}

static bool HandleChangeInfoResult(const char *caller, ChangeInfoResult cir, GrfSpecFeature feature, int property)
{
	switch (cir) {
		default: NOT_REACHED();

		case CIR_DISABLED:
			/* Error has already been printed; just stop parsing */
			return true;

		case CIR_SUCCESS:
			return false;

		case CIR_UNHANDLED:
			grfmsg(1, "%s: Ignoring property 0x%02X of feature %s (not implemented)", caller, property, GetFeatureString(feature));
			return false;

		case CIR_UNKNOWN:
			grfmsg(0, "%s: Unknown property 0x%02X of feature %s, disabling", caller, property, GetFeatureString(feature));
			FALLTHROUGH;

		case CIR_INVALID_ID: {
			/* No debug message for an invalid ID, as it has already been output */
			GRFError *error = DisableGrf(cir == CIR_INVALID_ID ? STR_NEWGRF_ERROR_INVALID_ID : STR_NEWGRF_ERROR_UNKNOWN_PROPERTY);
			if (cir != CIR_INVALID_ID) error->param_value[1] = property;
			return true;
		}
	}
}

static GrfSpecFeatureRef ReadFeature(uint8 raw_byte, bool allow_48 = false)
{
	if (unlikely(HasBit(_cur.grffile->ctrl_flags, GFCF_HAVE_FEATURE_ID_REMAP))) {
		const GRFFeatureMapRemapSet &remap = _cur.grffile->feature_id_remaps;
		if (remap.remapped_ids[raw_byte]) {
			auto iter = remap.mapping.find(raw_byte);
			const GRFFeatureMapRemapEntry &def = iter->second;
			if (def.feature == GSF_ERROR_ON_USE) {
				grfmsg(0, "Error: Unimplemented mapped feature: %s, mapped to: %02X", def.name, raw_byte);
				GRFError *error = DisableGrf(STR_NEWGRF_ERROR_UNIMPLEMETED_MAPPED_FEATURE_ID);
				error->data = stredup(def.name);
				error->param_value[1] = GSF_INVALID;
				error->param_value[2] = raw_byte;
			} else if (def.feature == GSF_INVALID) {
				grfmsg(2, "Ignoring unimplemented mapped feature: %s, mapped to: %02X", def.name, raw_byte);
			}
			return { def.feature, raw_byte };
		}
	}

	GrfSpecFeature feature;
	if (raw_byte >= GSF_REAL_FEATURE_END && !(allow_48 && raw_byte == 0x48)) {
		feature = GSF_INVALID;
	} else {
		feature = static_cast<GrfSpecFeature>(raw_byte);
	}
	return { feature, raw_byte };
}

static const char *_feature_names[] = {
	"TRAINS",
	"ROADVEHICLES",
	"SHIPS",
	"AIRCRAFT",
	"STATIONS",
	"CANALS",
	"BRIDGES",
	"HOUSES",
	"GLOBALVAR",
	"INDUSTRYTILES",
	"INDUSTRIES",
	"CARGOES",
	"SOUNDFX",
	"AIRPORTS",
	"SIGNALS",
	"OBJECTS",
	"RAILTYPES",
	"AIRPORTTILES",
	"ROADTYPES",
	"TRAMTYPES",
	"ROADSTOPS",
	"NEWLANDSCAPE",
	"TOWN",
};
static_assert(lengthof(_feature_names) == GSF_END);

const char *GetFeatureString(GrfSpecFeatureRef feature)
{
	static char buffer[32];
	if (feature.id < GSF_END) {
		seprintf(buffer, lastof(buffer), "0x%02X (%s)", feature.raw_byte, _feature_names[feature.id]);
	} else {
		if (unlikely(HasBit(_cur.grffile->ctrl_flags, GFCF_HAVE_FEATURE_ID_REMAP))) {
			const GRFFeatureMapRemapSet &remap = _cur.grffile->feature_id_remaps;
			if (remap.remapped_ids[feature.raw_byte]) {
				auto iter = remap.mapping.find(feature.raw_byte);
				const GRFFeatureMapRemapEntry &def = iter->second;
				seprintf(buffer, lastof(buffer), "0x%02X (%s)", feature.raw_byte, def.name);
				return buffer;
			}
		}
		seprintf(buffer, lastof(buffer), "0x%02X", feature.raw_byte);
	}
	return buffer;
}

const char *GetFeatureString(GrfSpecFeature feature)
{
	uint8 raw_byte = feature;
	if (feature >= GSF_REAL_FEATURE_END) {
		for (const auto &entry : _cur.grffile->feature_id_remaps.mapping) {
			if (entry.second.feature == feature) {
				raw_byte = entry.second.raw_id;
				break;
			}
		}
	}
	return GetFeatureString(GrfSpecFeatureRef{ feature, raw_byte });
}

struct GRFFilePropertyDescriptor {
	int prop;
	const GRFFilePropertyRemapEntry *entry;

	GRFFilePropertyDescriptor(int prop, const GRFFilePropertyRemapEntry *entry)
			: prop(prop), entry(entry) {}
};

static GRFFilePropertyDescriptor ReadAction0PropertyID(ByteReader *buf, uint8 feature)
{
	uint8 raw_prop = buf->ReadByte();
	const GRFFilePropertyRemapSet &remap = _cur.grffile->action0_property_remaps[feature];
	if (remap.remapped_ids[raw_prop]) {
		auto iter = remap.mapping.find(raw_prop);
		assert(iter != remap.mapping.end());
		const GRFFilePropertyRemapEntry &def = iter->second;
		int prop = def.id;
		if (prop == A0RPI_UNKNOWN_ERROR) {
			grfmsg(0, "Error: Unimplemented mapped property: %s, feature: %s, mapped to: %X", def.name, GetFeatureString(def.feature), raw_prop);
			GRFError *error = DisableGrf(STR_NEWGRF_ERROR_UNIMPLEMETED_MAPPED_PROPERTY);
			error->data = stredup(def.name);
			error->param_value[1] = def.feature;
			error->param_value[2] = raw_prop;
		} else if (prop == A0RPI_UNKNOWN_IGNORE) {
			grfmsg(2, "Ignoring unimplemented mapped property: %s, feature: %s, mapped to: %X", def.name, GetFeatureString(def.feature), raw_prop);
		} else if (prop == A0RPI_ID_EXTENSION) {
			byte *outer_data = buf->Data();
			size_t outer_length = buf->ReadExtendedByte();
			uint16 mapped_id = buf->ReadWord();
			byte *inner_data = buf->Data();
			size_t inner_length = buf->ReadExtendedByte();
			if (inner_length + (inner_data - outer_data) != outer_length) {
				grfmsg(2, "Ignoring extended ID property with malformed lengths: %s, feature: %s, mapped to: %X", def.name, GetFeatureString(def.feature), raw_prop);
				buf->ResetReadPosition(outer_data);
				return GRFFilePropertyDescriptor(A0RPI_UNKNOWN_IGNORE, &def);
			}

			auto ext = _cur.grffile->action0_extended_property_remaps.find((((uint32)feature) << 16) | mapped_id);
			if (ext != _cur.grffile->action0_extended_property_remaps.end()) {
				buf->ResetReadPosition(inner_data);
				const GRFFilePropertyRemapEntry &ext_def = ext->second;
				prop = ext_def.id;
				if (prop == A0RPI_UNKNOWN_ERROR) {
					grfmsg(0, "Error: Unimplemented mapped extended ID property: %s, feature: %s, mapped to: %X (via %X)", ext_def.name, GetFeatureString(ext_def.feature), mapped_id, raw_prop);
					GRFError *error = DisableGrf(STR_NEWGRF_ERROR_UNIMPLEMETED_MAPPED_PROPERTY);
					error->data = stredup(ext_def.name);
					error->param_value[1] = ext_def.feature;
					error->param_value[2] = 0xE0000 | mapped_id;
				} else if (prop == A0RPI_UNKNOWN_IGNORE) {
					grfmsg(2, "Ignoring unimplemented mapped extended ID property: %s, feature: %s, mapped to: %X (via %X)", ext_def.name, GetFeatureString(ext_def.feature), mapped_id, raw_prop);
				}
				return GRFFilePropertyDescriptor(prop, &ext_def);
			} else {
				grfmsg(2, "Ignoring unknown extended ID property: %s, feature: %s, mapped to: %X (via %X)", def.name, GetFeatureString(def.feature), mapped_id, raw_prop);
				buf->ResetReadPosition(outer_data);
				return GRFFilePropertyDescriptor(A0RPI_UNKNOWN_IGNORE, &def);
			}
		}
		return GRFFilePropertyDescriptor(prop, &def);
	} else {
		return GRFFilePropertyDescriptor(raw_prop, nullptr);
	}
}

/* Action 0x00 */
static void FeatureChangeInfo(ByteReader *buf)
{
	/* <00> <feature> <num-props> <num-info> <id> (<property <new-info>)...
	 *
	 * B feature
	 * B num-props     how many properties to change per vehicle/station
	 * B num-info      how many vehicles/stations to change
	 * E id            ID of first vehicle/station to change, if num-info is
	 *                 greater than one, this one and the following
	 *                 vehicles/stations will be changed
	 * B property      what property to change, depends on the feature
	 * V new-info      new bytes of info (variable size; depends on properties) */

	static const VCI_Handler handler[] = {
		/* GSF_TRAINS */        RailVehicleChangeInfo,
		/* GSF_ROADVEHICLES */  RoadVehicleChangeInfo,
		/* GSF_SHIPS */         ShipVehicleChangeInfo,
		/* GSF_AIRCRAFT */      AircraftVehicleChangeInfo,
		/* GSF_STATIONS */      StationChangeInfo,
		/* GSF_CANALS */        CanalChangeInfo,
		/* GSF_BRIDGES */       BridgeChangeInfo,
		/* GSF_HOUSES */        TownHouseChangeInfo,
		/* GSF_GLOBALVAR */     GlobalVarChangeInfo,
		/* GSF_INDUSTRYTILES */ IndustrytilesChangeInfo,
		/* GSF_INDUSTRIES */    IndustriesChangeInfo,
		/* GSF_CARGOES */       nullptr, // Cargo is handled during reservation
		/* GSF_SOUNDFX */       SoundEffectChangeInfo,
		/* GSF_AIRPORTS */      AirportChangeInfo,
		/* GSF_SIGNALS */       SignalsChangeInfo,
		/* GSF_OBJECTS */       ObjectChangeInfo,
		/* GSF_RAILTYPES */     RailTypeChangeInfo,
		/* GSF_AIRPORTTILES */  AirportTilesChangeInfo,
		/* GSF_ROADTYPES */     RoadTypeChangeInfo,
		/* GSF_TRAMTYPES */     TramTypeChangeInfo,
		/* GSF_ROADSTOPS */     RoadStopChangeInfo,
		/* GSF_NEWLANDSCAPE */  NewLandscapeChangeInfo,
		/* GSF_FAKE_TOWNS */    nullptr,
	};
	static_assert(GSF_END == lengthof(handler));
	static_assert(lengthof(handler) == lengthof(_cur.grffile->action0_property_remaps), "Action 0 feature list length mismatch");

	GrfSpecFeatureRef feature_ref = ReadFeature(buf->ReadByte());
	GrfSpecFeature feature = feature_ref.id;
	uint8 numprops = buf->ReadByte();
	uint numinfo  = buf->ReadByte();
	uint engine   = buf->ReadExtendedByte();

	if (feature >= GSF_END) {
		grfmsg(1, "FeatureChangeInfo: Unsupported feature %s skipping", GetFeatureString(feature_ref));
		return;
	}

	grfmsg(6, "FeatureChangeInfo: Feature %s, %d properties, to apply to %d+%d",
	               GetFeatureString(feature_ref), numprops, engine, numinfo);

	if (handler[feature] == nullptr) {
		if (feature != GSF_CARGOES) grfmsg(1, "FeatureChangeInfo: Unsupported feature %s, skipping", GetFeatureString(feature_ref));
		return;
	}

	/* Mark the feature as used by the grf */
	SetBit(_cur.grffile->grf_features, feature);

	while (numprops-- && buf->HasData()) {
		GRFFilePropertyDescriptor desc = ReadAction0PropertyID(buf, feature);

		ChangeInfoResult cir = handler[feature](engine, numinfo, desc.prop, desc.entry, buf);
		if (HandleChangeInfoResult("FeatureChangeInfo", cir, feature, desc.prop)) return;
	}
}

/* Action 0x00 (GLS_SAFETYSCAN) */
static void SafeChangeInfo(ByteReader *buf)
{
	GrfSpecFeatureRef feature = ReadFeature(buf->ReadByte());
	uint8 numprops = buf->ReadByte();
	uint numinfo = buf->ReadByte();
	buf->ReadExtendedByte(); // id

	if (feature.id == GSF_BRIDGES && numprops == 1) {
		GRFFilePropertyDescriptor desc = ReadAction0PropertyID(buf, feature.id);
		/* Bridge property 0x0D is redefinition of sprite layout tables, which
		 * is considered safe. */
		if (desc.prop == 0x0D) return;
	} else if (feature.id == GSF_GLOBALVAR && numprops == 1) {
		GRFFilePropertyDescriptor desc = ReadAction0PropertyID(buf, feature.id);
		/* Engine ID Mappings are safe, if the source is static */
		if (desc.prop == 0x11) {
			bool is_safe = true;
			for (uint i = 0; i < numinfo; i++) {
				uint32 s = buf->ReadDWord();
				buf->ReadDWord(); // dest
				const GRFConfig *grfconfig = GetGRFConfig(s);
				if (grfconfig != nullptr && !HasBit(grfconfig->flags, GCF_STATIC)) {
					is_safe = false;
					break;
				}
			}
			if (is_safe) return;
		}
	}

	SetBit(_cur.grfconfig->flags, GCF_UNSAFE);

	/* Skip remainder of GRF */
	_cur.skip_sprites = -1;
}

/* Action 0x00 (GLS_RESERVE) */
static void ReserveChangeInfo(ByteReader *buf)
{
	GrfSpecFeatureRef feature_ref = ReadFeature(buf->ReadByte());
	GrfSpecFeature feature = feature_ref.id;

	if (feature != GSF_CARGOES && feature != GSF_GLOBALVAR && feature != GSF_RAILTYPES && feature != GSF_ROADTYPES && feature != GSF_TRAMTYPES) return;

	uint8 numprops = buf->ReadByte();
	uint8 numinfo  = buf->ReadByte();
	uint8 index    = buf->ReadExtendedByte();

	while (numprops-- && buf->HasData()) {
		GRFFilePropertyDescriptor desc = ReadAction0PropertyID(buf, feature);
		ChangeInfoResult cir = CIR_SUCCESS;

		switch (feature) {
			default: NOT_REACHED();
			case GSF_CARGOES:
				cir = CargoChangeInfo(index, numinfo, desc.prop, desc.entry, buf);
				break;

			case GSF_GLOBALVAR:
				cir = GlobalVarReserveInfo(index, numinfo, desc.prop, desc.entry, buf);
				break;

			case GSF_RAILTYPES:
				cir = RailTypeReserveInfo(index, numinfo, desc.prop, desc.entry, buf);
				break;

			case GSF_ROADTYPES:
				cir = RoadTypeReserveInfo(index, numinfo, desc.prop, desc.entry, buf);
				break;

			case GSF_TRAMTYPES:
				cir = TramTypeReserveInfo(index, numinfo, desc.prop, desc.entry, buf);
				break;
		}

		if (HandleChangeInfoResult("ReserveChangeInfo", cir, feature, desc.prop)) return;
	}
}

/* Action 0x01 */
static void NewSpriteSet(ByteReader *buf)
{
	/* Basic format:    <01> <feature> <num-sets> <num-ent>
	 * Extended format: <01> <feature> 00 <first-set> <num-sets> <num-ent>
	 *
	 * B feature       feature to define sprites for
	 *                 0, 1, 2, 3: veh-type, 4: train stations
	 * E first-set     first sprite set to define
	 * B num-sets      number of sprite sets (extended byte in extended format)
	 * E num-ent       how many entries per sprite set
	 *                 For vehicles, this is the number of different
	 *                         vehicle directions in each sprite set
	 *                         Set num-dirs=8, unless your sprites are symmetric.
	 *                         In that case, use num-dirs=4.
	 */

	GrfSpecFeatureRef feature_ref = ReadFeature(buf->ReadByte());
	GrfSpecFeature feature = feature_ref.id;
	uint16 num_sets  = buf->ReadByte();
	uint16 first_set = 0;

	if (num_sets == 0 && buf->HasData(3)) {
		/* Extended Action1 format.
		 * Some GRFs define zero sets of zero sprites, though there is actually no use in that. Ignore them. */
		first_set = buf->ReadExtendedByte();
		num_sets = buf->ReadExtendedByte();
	}
	uint16 num_ents = buf->ReadExtendedByte();

	if (feature >= GSF_END) {
		_cur.skip_sprites = num_sets * num_ents;
		grfmsg(1, "NewSpriteSet: Unsupported feature %s, skipping %d sprites", GetFeatureString(feature_ref), _cur.skip_sprites);
		return;
	}

	_cur.AddSpriteSets(feature, _cur.spriteid, first_set, num_sets, num_ents);

	grfmsg(7, "New sprite set at %d of feature %s, consisting of %d sets with %d views each (total %d)",
		_cur.spriteid, GetFeatureString(feature), num_sets, num_ents, num_sets * num_ents
	);

	for (int i = 0; i < num_sets * num_ents; i++) {
		_cur.nfo_line++;
		LoadNextSprite(_cur.spriteid++, *_cur.file, _cur.nfo_line);
	}
}

/* Action 0x01 (SKIP) */
static void SkipAct1(ByteReader *buf)
{
	buf->ReadByte();
	uint16 num_sets  = buf->ReadByte();

	if (num_sets == 0 && buf->HasData(3)) {
		/* Extended Action1 format.
		 * Some GRFs define zero sets of zero sprites, though there is actually no use in that. Ignore them. */
		buf->ReadExtendedByte(); // first_set
		num_sets = buf->ReadExtendedByte();
	}
	uint16 num_ents = buf->ReadExtendedByte();

	_cur.skip_sprites = num_sets * num_ents;

	grfmsg(3, "SkipAct1: Skipping %d sprites", _cur.skip_sprites);
}

const CallbackResultSpriteGroup *NewCallbackResultSpriteGroupNoTransform(uint16 result)
{
	const CallbackResultSpriteGroup *&ptr = _callback_result_cache[result];
	if (ptr == nullptr) {
		assert(CallbackResultSpriteGroup::CanAllocateItem());
		ptr = new CallbackResultSpriteGroup(result);
	}
	return ptr;
}

static const CallbackResultSpriteGroup *NewCallbackResultSpriteGroup(uint16 groupid)
{
	uint16 result = CallbackResultSpriteGroup::TransformResultValue(groupid, _cur.grffile->grf_version >= 8);
	return NewCallbackResultSpriteGroupNoTransform(result);
}

static const SpriteGroup *GetGroupFromGroupIDNoCBResult(uint16 setid, byte type, uint16 groupid)
{
	if ((size_t)groupid >= _cur.spritegroups.size() || _cur.spritegroups[groupid] == nullptr) {
		grfmsg(1, "GetGroupFromGroupID(0x%04X:0x%02X): Groupid 0x%04X does not exist, leaving empty", setid, type, groupid);
		return nullptr;
	}

	const SpriteGroup *result = _cur.spritegroups[groupid];
	if (likely(!HasBit(_misc_debug_flags, MDF_NEWGRF_SG_SAVE_RAW))) result = PruneTargetSpriteGroup(result);
	return result;
}

/* Helper function to either create a callback or link to a previously
 * defined spritegroup. */
static const SpriteGroup *GetGroupFromGroupID(uint16 setid, byte type, uint16 groupid)
{
	if (HasBit(groupid, 15)) {
		return NewCallbackResultSpriteGroup(groupid);
	}

	return GetGroupFromGroupIDNoCBResult(setid, type, groupid);
}

static const SpriteGroup *GetGroupByID(uint16 groupid)
{
	if ((size_t)groupid >= _cur.spritegroups.size()) return nullptr;

	const SpriteGroup *result = _cur.spritegroups[groupid];
	return result;
}

/**
 * Helper function to either create a callback or a result sprite group.
 * @param feature GrfSpecFeature to define spritegroup for.
 * @param setid SetID of the currently being parsed Action2. (only for debug output)
 * @param type Type of the currently being parsed Action2. (only for debug output)
 * @param spriteid Raw value from the GRF for the new spritegroup; describes either the return value or the referenced spritegroup.
 * @return Created spritegroup.
 */
static const SpriteGroup *CreateGroupFromGroupID(byte feature, uint16 setid, byte type, uint16 spriteid)
{
	if (HasBit(spriteid, 15)) {
		return NewCallbackResultSpriteGroup(spriteid);
	}

	if (!_cur.IsValidSpriteSet(feature, spriteid)) {
		grfmsg(1, "CreateGroupFromGroupID(0x%04X:0x%02X): Sprite set %u invalid", setid, type, spriteid);
		return nullptr;
	}

	SpriteID spriteset_start = _cur.GetSprite(feature, spriteid);
	uint num_sprites = _cur.GetNumEnts(feature, spriteid);

	/* Ensure that the sprites are loeded */
	assert(spriteset_start + num_sprites <= _cur.spriteid);

	assert(ResultSpriteGroup::CanAllocateItem());
	return new ResultSpriteGroup(spriteset_start, num_sprites);
}

static void ProcessDeterministicSpriteGroupRanges(const std::vector<DeterministicSpriteGroupRange> &ranges, std::vector<DeterministicSpriteGroupRange> &ranges_out, const SpriteGroup *default_group)
{
	/* Sort ranges ascending. When ranges overlap, this may required clamping or splitting them */
	std::vector<uint32> bounds;
	for (uint i = 0; i < ranges.size(); i++) {
		bounds.push_back(ranges[i].low);
		if (ranges[i].high != UINT32_MAX) bounds.push_back(ranges[i].high + 1);
	}
	std::sort(bounds.begin(), bounds.end());
	bounds.erase(std::unique(bounds.begin(), bounds.end()), bounds.end());

	std::vector<const SpriteGroup *> target;
	for (uint j = 0; j < bounds.size(); ++j) {
		uint32 v = bounds[j];
		const SpriteGroup *t = default_group;
		for (uint i = 0; i < ranges.size(); i++) {
			if (ranges[i].low <= v && v <= ranges[i].high) {
				t = ranges[i].group;
				break;
			}
		}
		target.push_back(t);
	}
	assert(target.size() == bounds.size());

	for (uint j = 0; j < bounds.size(); ) {
		if (target[j] != default_group) {
			DeterministicSpriteGroupRange &r = ranges_out.emplace_back();
			r.group = target[j];
			r.low = bounds[j];
			while (j < bounds.size() && target[j] == r.group) {
				j++;
			}
			r.high = j < bounds.size() ? bounds[j] - 1 : UINT32_MAX;
		} else {
			j++;
		}
	}
}

static VarSpriteGroupScopeOffset ParseRelativeScopeByte(byte relative)
{
	VarSpriteGroupScopeOffset var_scope_count = (GB(relative, 6, 2) << 8);
	if ((relative & 0xF) == 0) {
		SetBit(var_scope_count, 15);
	} else {
		var_scope_count |= (relative & 0xF);
	}
	return var_scope_count;
}

/* Action 0x02 */
static void NewSpriteGroup(ByteReader *buf)
{
	/* <02> <feature> <set-id> <type/num-entries> <feature-specific-data...>
	 *
	 * B feature       see action 1
	 * B set-id        ID of this particular definition
	 *                 This is an extended byte if feature "more_action2_ids" is tested for
	 * B type/num-entries
	 *                 if 80 or greater, this is a randomized or variational
	 *                 list definition, see below
	 *                 otherwise it specifies a number of entries, the exact
	 *                 meaning depends on the feature
	 * V feature-specific-data (huge mess, don't even look it up --pasky) */
	const SpriteGroup *act_group = nullptr;

	GrfSpecFeatureRef feature_ref = ReadFeature(buf->ReadByte());
	GrfSpecFeature feature = feature_ref.id;
	if (feature >= GSF_END) {
		grfmsg(1, "NewSpriteGroup: Unsupported feature %s, skipping", GetFeatureString(feature_ref));
		return;
	}

	uint16 setid  = HasBit(_cur.grffile->observed_feature_tests, GFTOF_MORE_ACTION2_IDS) ? buf->ReadExtendedByte() : buf->ReadByte();
	uint8 type    = buf->ReadByte();

	/* Sprite Groups are created here but they are allocated from a pool, so
	 * we do not need to delete anything if there is an exception from the
	 * ByteReader. */

	/* Decoded sprite type */
	enum SpriteType {
		STYPE_NORMAL,
		STYPE_DETERMINISTIC,
		STYPE_DETERMINISTIC_RELATIVE,
		STYPE_DETERMINISTIC_RELATIVE_2,
		STYPE_RANDOMIZED,
		STYPE_CB_FAILURE,
	};
	SpriteType stype = STYPE_NORMAL;
	switch (type) {
		/* Deterministic Sprite Group */
		case 0x81: // Self scope, byte
		case 0x82: // Parent scope, byte
		case 0x85: // Self scope, word
		case 0x86: // Parent scope, word
		case 0x89: // Self scope, dword
		case 0x8A: // Parent scope, dword
			stype = STYPE_DETERMINISTIC;
			break;

		/* Randomized Sprite Group */
		case 0x80: // Self scope
		case 0x83: // Parent scope
		case 0x84: // Relative scope
			stype = STYPE_RANDOMIZED;
			break;

		/* Extension type */
		case 0x87:
			if (HasBit(_cur.grffile->observed_feature_tests, GFTOF_MORE_VARACTION2_TYPES)) {
				byte subtype = buf->ReadByte();
				switch (subtype) {
					case 0:
						stype = STYPE_CB_FAILURE;
						break;

					case 1:
						stype = STYPE_DETERMINISTIC_RELATIVE;
						break;

					case 2:
						stype = STYPE_DETERMINISTIC_RELATIVE_2;
						break;

					default:
						grfmsg(1, "NewSpriteGroup: Unknown 0x87 extension subtype %02X for feature %s, handling as CB failure", subtype, GetFeatureString(feature));
						stype = STYPE_CB_FAILURE;
						break;
				}
			}
			break;

		default:
			break;
	}

	switch (stype) {
		/* Deterministic Sprite Group */
		case STYPE_DETERMINISTIC:
		case STYPE_DETERMINISTIC_RELATIVE:
		case STYPE_DETERMINISTIC_RELATIVE_2:
		{
			VarSpriteGroupScopeOffset var_scope_count = 0;
			if (stype == STYPE_DETERMINISTIC_RELATIVE) {
				var_scope_count = ParseRelativeScopeByte(buf->ReadByte());
			} else if (stype == STYPE_DETERMINISTIC_RELATIVE_2) {
				uint8 mode = buf->ReadByte();
				uint8 offset = buf->ReadByte();
				bool invalid = false;
				if ((mode & 0x7F) >= VSGSRM_END) {
					invalid = true;
				}
				if (HasBit(mode, 7)) {
					/* Use variable 0x100 */
					if (offset != 0) invalid = true;
				}
				if (invalid) {
					grfmsg(1, "NewSpriteGroup: Unknown 0x87 extension subtype 2 relative mode: %02X %02X for feature %s, handling as CB failure", mode, offset, GetFeatureString(feature));
					act_group = NewCallbackResultSpriteGroupNoTransform(CALLBACK_FAILED);
					break;
				}
				var_scope_count = (mode << 8) | offset;
			}

			byte varadjust;
			byte varsize;

			bool first_adjust = true;

			assert(DeterministicSpriteGroup::CanAllocateItem());
			DeterministicSpriteGroup *group = new DeterministicSpriteGroup();
			group->nfo_line = _cur.nfo_line;
			group->feature = feature;
			if (_action6_override_active) group->sg_flags |= SGF_ACTION6;
			act_group = group;

			if (stype == STYPE_DETERMINISTIC_RELATIVE || stype == STYPE_DETERMINISTIC_RELATIVE_2) {
				group->var_scope = (feature <= GSF_AIRCRAFT) ? VSG_SCOPE_RELATIVE : VSG_SCOPE_SELF;
				group->var_scope_count = var_scope_count;

				group->size = DSG_SIZE_DWORD;
				varsize = 4;
			} else {
				group->var_scope = HasBit(type, 1) ? VSG_SCOPE_PARENT : VSG_SCOPE_SELF;

				switch (GB(type, 2, 2)) {
					default: NOT_REACHED();
					case 0: group->size = DSG_SIZE_BYTE;  varsize = 1; break;
					case 1: group->size = DSG_SIZE_WORD;  varsize = 2; break;
					case 2: group->size = DSG_SIZE_DWORD; varsize = 4; break;
				}
			}

			const VarAction2AdjustInfo info = { feature, GetGrfSpecFeatureForScope(feature, group->var_scope), varsize };

			DeterministicSpriteGroupShadowCopy *shadow = nullptr;
			if (unlikely(HasBit(_misc_debug_flags, MDF_NEWGRF_SG_SAVE_RAW))) {
				shadow = &(_deterministic_sg_shadows[group]);
			}
			static std::vector<DeterministicSpriteGroupAdjust> current_adjusts;
			current_adjusts.clear();

			VarAction2OptimiseState va2_opt_state;
			/* The initial value is always the constant 0 */
			va2_opt_state.inference = VA2AIF_SIGNED_NON_NEGATIVE | VA2AIF_ONE_OR_ZERO | VA2AIF_HAVE_CONSTANT;
			va2_opt_state.current_constant = 0;

			/* Loop through the var adjusts. Unfortunately we don't know how many we have
			 * from the outset, so we shall have to keep reallocing. */
			do {
				DeterministicSpriteGroupAdjust &adjust = current_adjusts.emplace_back();

				/* The first var adjust doesn't have an operation specified, so we set it to add. */
				adjust.operation = first_adjust ? DSGA_OP_ADD : (DeterministicSpriteGroupAdjustOperation)buf->ReadByte();
				first_adjust = false;
				if (adjust.operation > DSGA_OP_END) adjust.operation = DSGA_OP_END;
				adjust.variable  = buf->ReadByte();
				if (adjust.variable == 0x7E) {
					/* Link subroutine group */
					adjust.subroutine = GetGroupFromGroupIDNoCBResult(setid, type, HasBit(_cur.grffile->observed_feature_tests, GFTOF_MORE_ACTION2_IDS) ? buf->ReadExtendedByte() : buf->ReadByte());
				} else {
					adjust.parameter = IsInsideMM(adjust.variable, 0x60, 0x80) ? buf->ReadByte() : 0;
				}

				varadjust = buf->ReadByte();
				adjust.shift_num = GB(varadjust, 0, 5);
				adjust.type      = (DeterministicSpriteGroupAdjustType)GB(varadjust, 6, 2);
				adjust.and_mask  = buf->ReadVarSize(varsize);

				if (adjust.variable == 0x11) {
					for (const GRFVariableMapEntry &remap : _cur.grffile->grf_variable_remaps) {
						if (remap.feature == info.scope_feature && remap.input_shift == adjust.shift_num && remap.input_mask == adjust.and_mask) {
							adjust.variable = remap.id;
							adjust.shift_num = remap.output_shift;
							adjust.and_mask = remap.output_mask;
							adjust.parameter = remap.output_param;
							break;
						}
					}
				} else if (adjust.variable == 0x7B && adjust.parameter == 0x11) {
					for (const GRFVariableMapEntry &remap : _cur.grffile->grf_variable_remaps) {
						if (remap.feature == info.scope_feature && remap.input_shift == adjust.shift_num && remap.input_mask == adjust.and_mask) {
							adjust.parameter = remap.id;
							adjust.shift_num = remap.output_shift;
							adjust.and_mask = remap.output_mask;
							break;
						}
					}
				}

				if (info.scope_feature == GSF_ROADSTOPS && HasBit(_cur.grffile->observed_feature_tests, GFTOF_ROAD_STOPS)) {
					if (adjust.variable == 0x68) adjust.variable = A2VRI_ROADSTOP_INFO_NEARBY_TILES_EXT;
					if (adjust.variable == 0x7B && adjust.parameter == 0x68) adjust.parameter = A2VRI_ROADSTOP_INFO_NEARBY_TILES_EXT;
				}

				if (adjust.type != DSGA_TYPE_NONE) {
					adjust.add_val    = buf->ReadVarSize(varsize);
					adjust.divmod_val = buf->ReadVarSize(varsize);
				} else {
					adjust.add_val    = 0;
					adjust.divmod_val = 0;
				}
				if (unlikely(shadow != nullptr)) {
					shadow->adjusts.push_back(adjust);
					/* Pruning was turned off so that the unpruned target could be saved in the shadow, prune now */
					if (adjust.subroutine != nullptr) adjust.subroutine = PruneTargetSpriteGroup(adjust.subroutine);
				}

				OptimiseVarAction2PreCheckAdjust(va2_opt_state, adjust);

				/* Continue reading var adjusts while bit 5 is set. */
			} while (HasBit(varadjust, 5));

			/* shrink_to_fit will be called later */
			group->adjusts.reserve(current_adjusts.size());

			for (const DeterministicSpriteGroupAdjust &adjust : current_adjusts) {
				group->adjusts.push_back(adjust);
				OptimiseVarAction2Adjust(va2_opt_state, info, group, group->adjusts.back());
			}

			std::vector<DeterministicSpriteGroupRange> ranges;
			ranges.resize(buf->ReadByte());
			for (uint i = 0; i < ranges.size(); i++) {
				ranges[i].group = GetGroupFromGroupID(setid, type, buf->ReadWord());
				ranges[i].low   = buf->ReadVarSize(varsize);
				ranges[i].high  = buf->ReadVarSize(varsize);
			}

			group->default_group = GetGroupFromGroupID(setid, type, buf->ReadWord());

			if (unlikely(shadow != nullptr)) {
				shadow->calculated_result = ranges.size() == 0;
				ProcessDeterministicSpriteGroupRanges(ranges, shadow->ranges, group->default_group);
				shadow->default_group = group->default_group;

				/* Pruning was turned off so that the unpruned targets could be saved in the shadow ranges, prune now */
				for (DeterministicSpriteGroupRange &range : ranges) {
					range.group = PruneTargetSpriteGroup(range.group);
				}
				group->default_group = PruneTargetSpriteGroup(group->default_group);
			}

			group->error_group = ranges.empty() ? group->default_group : ranges[0].group;
			/* nvar == 0 is a special case -- we turn our value into a callback result */
			group->calculated_result = ranges.empty();

			ProcessDeterministicSpriteGroupRanges(ranges, group->ranges, group->default_group);

			OptimiseVarAction2DeterministicSpriteGroup(va2_opt_state, info, group, current_adjusts);
			current_adjusts.clear();
			break;
		}

		/* Randomized Sprite Group */
		case STYPE_RANDOMIZED:
		{
			assert(RandomizedSpriteGroup::CanAllocateItem());
			RandomizedSpriteGroup *group = new RandomizedSpriteGroup();
			group->nfo_line = _cur.nfo_line;
			if (_action6_override_active) group->sg_flags |= SGF_ACTION6;
			act_group = group;
			group->var_scope = HasBit(type, 1) ? VSG_SCOPE_PARENT : VSG_SCOPE_SELF;

			if (HasBit(type, 2)) {
				if (feature <= GSF_AIRCRAFT) group->var_scope = VSG_SCOPE_RELATIVE;
				group->var_scope_count = ParseRelativeScopeByte(buf->ReadByte());
			}

			uint8 triggers = buf->ReadByte();
			group->triggers       = GB(triggers, 0, 7);
			group->cmp_mode       = HasBit(triggers, 7) ? RSG_CMP_ALL : RSG_CMP_ANY;
			group->lowest_randbit = buf->ReadByte();

			byte num_groups = buf->ReadByte();
			if (!HasExactlyOneBit(num_groups)) {
				grfmsg(1, "NewSpriteGroup: Random Action 2 nrand should be power of 2");
			}

			for (uint i = 0; i < num_groups; i++) {
				group->groups.push_back(GetGroupFromGroupID(setid, type, buf->ReadWord()));
			}

			if (unlikely(HasBit(_misc_debug_flags, MDF_NEWGRF_SG_SAVE_RAW))) {
				RandomizedSpriteGroupShadowCopy *shadow = &(_randomized_sg_shadows[group]);
				shadow->groups = group->groups;

				/* Pruning was turned off so that the unpruned targets could be saved in the shadow groups, prune now */
				for (const SpriteGroup *&group : group->groups) {
					group = PruneTargetSpriteGroup(group);
				}
			}

			break;
		}

		case STYPE_CB_FAILURE:
			act_group = NewCallbackResultSpriteGroupNoTransform(CALLBACK_FAILED);
			break;

		/* Neither a variable or randomized sprite group... must be a real group */
		case STYPE_NORMAL:
		{
			switch (feature) {
				case GSF_TRAINS:
				case GSF_ROADVEHICLES:
				case GSF_SHIPS:
				case GSF_AIRCRAFT:
				case GSF_STATIONS:
				case GSF_CANALS:
				case GSF_CARGOES:
				case GSF_AIRPORTS:
				case GSF_RAILTYPES:
				case GSF_ROADTYPES:
				case GSF_TRAMTYPES:
				case GSF_SIGNALS:
				case GSF_NEWLANDSCAPE:
				{
					byte num_loaded  = type;
					byte num_loading = buf->ReadByte();

					if (!_cur.HasValidSpriteSets(feature)) {
						grfmsg(0, "NewSpriteGroup: No sprite set to work on! Skipping");
						return;
					}

					if (num_loaded + num_loading == 0) {
						grfmsg(1, "NewSpriteGroup: no result, skipping invalid RealSpriteGroup");
						break;
					}

					grfmsg(6, "NewSpriteGroup: New SpriteGroup 0x%02X, %u loaded, %u loading",
							setid, num_loaded, num_loading);

					if (num_loaded + num_loading == 0) {
						grfmsg(1, "NewSpriteGroup: no result, skipping invalid RealSpriteGroup");
						break;
					}

					if (num_loaded + num_loading == 1) {
						/* Avoid creating 'Real' sprite group if only one option. */
						uint16 spriteid = buf->ReadWord();
						act_group = CreateGroupFromGroupID(feature, setid, type, spriteid);
						grfmsg(8, "NewSpriteGroup: one result, skipping RealSpriteGroup = subset %u", spriteid);
						break;
					}

					std::vector<uint16> loaded;
					std::vector<uint16> loading;

					for (uint i = 0; i < num_loaded; i++) {
						loaded.push_back(buf->ReadWord());
						grfmsg(8, "NewSpriteGroup: + rg->loaded[%i]  = subset %u", i, loaded[i]);
					}

					for (uint i = 0; i < num_loading; i++) {
						loading.push_back(buf->ReadWord());
						grfmsg(8, "NewSpriteGroup: + rg->loading[%i] = subset %u", i, loading[i]);
					}

					if (std::adjacent_find(loaded.begin(),  loaded.end(),  std::not_equal_to<>()) == loaded.end() &&
						std::adjacent_find(loading.begin(), loading.end(), std::not_equal_to<>()) == loading.end() &&
						loaded[0] == loading[0])
					{
						/* Both lists only contain the same value, so don't create 'Real' sprite group */
						act_group = CreateGroupFromGroupID(feature, setid, type, loaded[0]);
						grfmsg(8, "NewSpriteGroup: same result, skipping RealSpriteGroup = subset %u", loaded[0]);
						break;
					}

					assert(RealSpriteGroup::CanAllocateItem());
					RealSpriteGroup *group = new RealSpriteGroup();
					group->nfo_line = _cur.nfo_line;
					if (_action6_override_active) group->sg_flags |= SGF_ACTION6;
					act_group = group;

					for (uint16 spriteid : loaded) {
						const SpriteGroup *t = CreateGroupFromGroupID(feature, setid, type, spriteid);
						group->loaded.push_back(t);
					}

					for (uint16 spriteid : loading) {
						const SpriteGroup *t = CreateGroupFromGroupID(feature, setid, type, spriteid);
						group->loading.push_back(t);
					}

					break;
				}

				case GSF_HOUSES:
				case GSF_AIRPORTTILES:
				case GSF_OBJECTS:
				case GSF_INDUSTRYTILES:
				case GSF_ROADSTOPS: {
					byte num_building_sprites = std::max((uint8)1, type);

					assert(TileLayoutSpriteGroup::CanAllocateItem());
					TileLayoutSpriteGroup *group = new TileLayoutSpriteGroup();
					group->nfo_line = _cur.nfo_line;
					if (_action6_override_active) group->sg_flags |= SGF_ACTION6;
					act_group = group;

					/* On error, bail out immediately. Temporary GRF data was already freed */
					if (ReadSpriteLayout(buf, num_building_sprites, true, feature, false, type == 0, &group->dts)) return;
					break;
				}

				case GSF_INDUSTRIES: {
					if (type > 2) {
						grfmsg(1, "NewSpriteGroup: Unsupported industry production version %d, skipping", type);
						break;
					}

					assert(IndustryProductionSpriteGroup::CanAllocateItem());
					IndustryProductionSpriteGroup *group = new IndustryProductionSpriteGroup();
					group->nfo_line = _cur.nfo_line;
					if (_action6_override_active) group->sg_flags |= SGF_ACTION6;
					act_group = group;
					group->version = type;
					if (type == 0) {
						group->num_input = 3;
						for (uint i = 0; i < 3; i++) {
							group->subtract_input[i] = (int16)buf->ReadWord(); // signed
						}
						group->num_output = 2;
						for (uint i = 0; i < 2; i++) {
							group->add_output[i] = buf->ReadWord(); // unsigned
						}
						group->again = buf->ReadByte();
					} else if (type == 1) {
						group->num_input = 3;
						for (uint i = 0; i < 3; i++) {
							group->subtract_input[i] = buf->ReadByte();
						}
						group->num_output = 2;
						for (uint i = 0; i < 2; i++) {
							group->add_output[i] = buf->ReadByte();
						}
						group->again = buf->ReadByte();
					} else if (type == 2) {
						group->num_input = buf->ReadByte();
						if (group->num_input > lengthof(group->subtract_input)) {
							GRFError *error = DisableGrf(STR_NEWGRF_ERROR_INDPROD_CALLBACK);
							error->data = "too many inputs (max 16)";
							return;
						}
						for (uint i = 0; i < group->num_input; i++) {
							byte rawcargo = buf->ReadByte();
							CargoID cargo = GetCargoTranslation(rawcargo, _cur.grffile);
							if (cargo == CT_INVALID) {
								/* The mapped cargo is invalid. This is permitted at this point,
								 * as long as the result is not used. Mark it invalid so this
								 * can be tested later. */
								group->version = 0xFF;
							} else if (std::find(group->cargo_input, group->cargo_input + i, cargo) != group->cargo_input + i) {
								GRFError *error = DisableGrf(STR_NEWGRF_ERROR_INDPROD_CALLBACK);
								error->data = "duplicate input cargo";
								return;
							}
							group->cargo_input[i] = cargo;
							group->subtract_input[i] = buf->ReadByte();
						}
						group->num_output = buf->ReadByte();
						if (group->num_output > lengthof(group->add_output)) {
							GRFError *error = DisableGrf(STR_NEWGRF_ERROR_INDPROD_CALLBACK);
							error->data = "too many outputs (max 16)";
							return;
						}
						for (uint i = 0; i < group->num_output; i++) {
							byte rawcargo = buf->ReadByte();
							CargoID cargo = GetCargoTranslation(rawcargo, _cur.grffile);
							if (cargo == CT_INVALID) {
								/* Mark this result as invalid to use */
								group->version = 0xFF;
							} else if (std::find(group->cargo_output, group->cargo_output + i, cargo) != group->cargo_output + i) {
								GRFError *error = DisableGrf(STR_NEWGRF_ERROR_INDPROD_CALLBACK);
								error->data = "duplicate output cargo";
								return;
							}
							group->cargo_output[i] = cargo;
							group->add_output[i] = buf->ReadByte();
						}
						group->again = buf->ReadByte();
					} else {
						NOT_REACHED();
					}
					break;
				}

				case GSF_FAKE_TOWNS:
					act_group = NewCallbackResultSpriteGroupNoTransform(CALLBACK_FAILED);
					break;

				/* Loading of Tile Layout and Production Callback groups would happen here */
				default: grfmsg(1, "NewSpriteGroup: Unsupported feature %s, skipping", GetFeatureString(feature));
			}
		}
	}

	if ((size_t)setid >= _cur.spritegroups.size()) _cur.spritegroups.resize(setid + 1);
	_cur.spritegroups[setid] = act_group;
}

static CargoID TranslateCargo(uint8 feature, uint8 ctype)
{
	/* Special cargo types for purchase list and stations */
	if ((feature == GSF_STATIONS || feature == GSF_ROADSTOPS) && ctype == 0xFE) return CT_DEFAULT_NA;
	if (ctype == 0xFF) return CT_PURCHASE;

	if (_cur.grffile->cargo_list.empty()) {
		/* No cargo table, so use bitnum values */
		if (ctype >= 32) {
			grfmsg(1, "TranslateCargo: Cargo bitnum %d out of range (max 31), skipping.", ctype);
			return CT_INVALID;
		}

		for (const CargoSpec *cs : CargoSpec::Iterate()) {
			if (cs->bitnum == ctype) {
				grfmsg(6, "TranslateCargo: Cargo bitnum %d mapped to cargo type %d.", ctype, cs->Index());
				return cs->Index();
			}
		}

		grfmsg(5, "TranslateCargo: Cargo bitnum %d not available in this climate, skipping.", ctype);
		return CT_INVALID;
	}

	/* Check if the cargo type is out of bounds of the cargo translation table */
	if (ctype >= _cur.grffile->cargo_list.size()) {
		grfmsg(1, "TranslateCargo: Cargo type %d out of range (max %d), skipping.", ctype, (unsigned int)_cur.grffile->cargo_list.size() - 1);
		return CT_INVALID;
	}

	/* Look up the cargo label from the translation table */
	CargoLabel cl = _cur.grffile->cargo_list[ctype];
	if (cl == 0) {
		grfmsg(5, "TranslateCargo: Cargo type %d not available in this climate, skipping.", ctype);
		return CT_INVALID;
	}

	ctype = GetCargoIDByLabel(cl);
	if (ctype == CT_INVALID) {
		grfmsg(5, "TranslateCargo: Cargo '%c%c%c%c' unsupported, skipping.", GB(cl, 24, 8), GB(cl, 16, 8), GB(cl, 8, 8), GB(cl, 0, 8));
		return CT_INVALID;
	}

	grfmsg(6, "TranslateCargo: Cargo '%c%c%c%c' mapped to cargo type %d.", GB(cl, 24, 8), GB(cl, 16, 8), GB(cl, 8, 8), GB(cl, 0, 8), ctype);
	return ctype;
}


static bool IsValidGroupID(uint16 groupid, const char *function)
{
	if ((size_t)groupid >= _cur.spritegroups.size() || _cur.spritegroups[groupid] == nullptr) {
		grfmsg(1, "%s: Spritegroup 0x%04X out of range or empty, skipping.", function, groupid);
		return false;
	}

	return true;
}

static void VehicleMapSpriteGroup(ByteReader *buf, byte feature, uint8 idcount)
{
	static EngineID *last_engines;
	static uint last_engines_count;
	bool wagover = false;

	/* Test for 'wagon override' flag */
	if (HasBit(idcount, 7)) {
		wagover = true;
		/* Strip off the flag */
		idcount = GB(idcount, 0, 7);

		if (last_engines_count == 0) {
			grfmsg(0, "VehicleMapSpriteGroup: WagonOverride: No engine to do override with");
			return;
		}

		grfmsg(6, "VehicleMapSpriteGroup: WagonOverride: %u engines, %u wagons",
				last_engines_count, idcount);
	} else {
		if (last_engines_count != idcount) {
			last_engines = ReallocT(last_engines, idcount);
			last_engines_count = idcount;
		}
	}

	EngineID *engines = AllocaM(EngineID, idcount);
	for (uint i = 0; i < idcount; i++) {
		Engine *e = GetNewEngine(_cur.grffile, (VehicleType)feature, buf->ReadExtendedByte());
		if (e == nullptr) {
			/* No engine could be allocated?!? Deal with it. Okay,
			 * this might look bad. Also make sure this NewGRF
			 * gets disabled, as a half loaded one is bad. */
			HandleChangeInfoResult("VehicleMapSpriteGroup", CIR_INVALID_ID, (GrfSpecFeature)0, 0);
			return;
		}

		engines[i] = e->index;
		if (!wagover) last_engines[i] = engines[i];
	}

	uint8 cidcount = buf->ReadByte();
	for (uint c = 0; c < cidcount; c++) {
		uint8 ctype = buf->ReadByte();
		uint16 groupid = buf->ReadWord();
		if (!IsValidGroupID(groupid, "VehicleMapSpriteGroup")) continue;

		grfmsg(8, "VehicleMapSpriteGroup: * [%d] Cargo type 0x%X, group id 0x%02X", c, ctype, groupid);

		ctype = TranslateCargo(feature, ctype);
		if (ctype == CT_INVALID) continue;

		for (uint i = 0; i < idcount; i++) {
			EngineID engine = engines[i];

			grfmsg(7, "VehicleMapSpriteGroup: [%d] Engine %d...", i, engine);

			if (wagover) {
				SetWagonOverrideSprites(engine, ctype, GetGroupByID(groupid), last_engines, last_engines_count);
			} else {
				SetCustomEngineSprites(engine, ctype, GetGroupByID(groupid));
			}
		}
	}

	uint16 groupid = buf->ReadWord();
	if (!IsValidGroupID(groupid, "VehicleMapSpriteGroup")) return;

	grfmsg(8, "-- Default group id 0x%04X", groupid);

	for (uint i = 0; i < idcount; i++) {
		EngineID engine = engines[i];

		if (wagover) {
			SetWagonOverrideSprites(engine, CT_DEFAULT, GetGroupByID(groupid), last_engines, last_engines_count);
		} else {
			SetCustomEngineSprites(engine, CT_DEFAULT, GetGroupByID(groupid));
			SetEngineGRF(engine, _cur.grffile);
		}
	}
}


static void CanalMapSpriteGroup(ByteReader *buf, uint8 idcount)
{
	uint16 *cfs = AllocaM(uint16, idcount);
	for (uint i = 0; i < idcount; i++) {
		cfs[i] = buf->ReadExtendedByte();
	}

	uint8 cidcount = buf->ReadByte();
	buf->Skip(cidcount * 3);

	uint16 groupid = buf->ReadWord();
	if (!IsValidGroupID(groupid, "CanalMapSpriteGroup")) return;

	for (uint i = 0; i < idcount; i++) {
		uint16 cf = cfs[i];

		if (cf >= CF_END) {
			grfmsg(1, "CanalMapSpriteGroup: Canal subset %d out of range, skipping", cf);
			continue;
		}

		_water_feature[cf].grffile = _cur.grffile;
		_water_feature[cf].group = GetGroupByID(groupid);
	}
}


static void StationMapSpriteGroup(ByteReader *buf, uint8 idcount)
{
	if (_cur.grffile->stations.empty()) {
		grfmsg(1, "StationMapSpriteGroup: No stations defined, skipping");
		return;
	}

	uint16 *stations = AllocaM(uint16, idcount);
	for (uint i = 0; i < idcount; i++) {
		stations[i] = buf->ReadExtendedByte();
	}

	uint8 cidcount = buf->ReadByte();
	for (uint c = 0; c < cidcount; c++) {
		uint8 ctype = buf->ReadByte();
		uint16 groupid = buf->ReadWord();
		if (!IsValidGroupID(groupid, "StationMapSpriteGroup")) continue;

		ctype = TranslateCargo(GSF_STATIONS, ctype);
		if (ctype == CT_INVALID) continue;

		for (uint i = 0; i < idcount; i++) {
			StationSpec *statspec = stations[i] >= _cur.grffile->stations.size() ? nullptr : _cur.grffile->stations[stations[i]].get();

			if (statspec == nullptr) {
				grfmsg(1, "StationMapSpriteGroup: Station with ID 0x%X undefined, skipping", stations[i]);
				continue;
			}

			statspec->grf_prop.spritegroup[ctype] = GetGroupByID(groupid);
		}
	}

	uint16 groupid = buf->ReadWord();
	if (!IsValidGroupID(groupid, "StationMapSpriteGroup")) return;

	for (uint i = 0; i < idcount; i++) {
		StationSpec *statspec = stations[i] >= _cur.grffile->stations.size() ? nullptr : _cur.grffile->stations[stations[i]].get();

		if (statspec == nullptr) {
			grfmsg(1, "StationMapSpriteGroup: Station with ID 0x%X undefined, skipping", stations[i]);
			continue;
		}

		if (statspec->grf_prop.grffile != nullptr) {
			grfmsg(1, "StationMapSpriteGroup: Station with ID 0x%X mapped multiple times, skipping", stations[i]);
			continue;
		}

		statspec->grf_prop.spritegroup[CT_DEFAULT] = GetGroupByID(groupid);
		statspec->grf_prop.grffile = _cur.grffile;
		statspec->grf_prop.local_id = stations[i];
		StationClass::Assign(statspec);
	}
}


static void TownHouseMapSpriteGroup(ByteReader *buf, uint8 idcount)
{
	if (_cur.grffile->housespec.empty()) {
		grfmsg(1, "TownHouseMapSpriteGroup: No houses defined, skipping");
		return;
	}

	uint16 *houses = AllocaM(uint16, idcount);
	for (uint i = 0; i < idcount; i++) {
		houses[i] = buf->ReadExtendedByte();
	}

	/* Skip the cargo type section, we only care about the default group */
	uint8 cidcount = buf->ReadByte();
	buf->Skip(cidcount * 3);

	uint16 groupid = buf->ReadWord();
	if (!IsValidGroupID(groupid, "TownHouseMapSpriteGroup")) return;

	for (uint i = 0; i < idcount; i++) {
		HouseSpec *hs = houses[i] >= _cur.grffile->housespec.size() ? nullptr : _cur.grffile->housespec[houses[i]].get();

		if (hs == nullptr) {
			grfmsg(1, "TownHouseMapSpriteGroup: House %d undefined, skipping.", houses[i]);
			continue;
		}

		hs->grf_prop.spritegroup[0] = GetGroupByID(groupid);
	}
}

static void IndustryMapSpriteGroup(ByteReader *buf, uint8 idcount)
{
	if (_cur.grffile->industryspec.empty()) {
		grfmsg(1, "IndustryMapSpriteGroup: No industries defined, skipping");
		return;
	}

	uint16 *industries = AllocaM(uint16, idcount);
	for (uint i = 0; i < idcount; i++) {
		industries[i] = buf->ReadExtendedByte();
	}

	/* Skip the cargo type section, we only care about the default group */
	uint8 cidcount = buf->ReadByte();
	buf->Skip(cidcount * 3);

	uint16 groupid = buf->ReadWord();
	if (!IsValidGroupID(groupid, "IndustryMapSpriteGroup")) return;

	for (uint i = 0; i < idcount; i++) {
		IndustrySpec *indsp = industries[i] >= _cur.grffile->industryspec.size() ? nullptr : _cur.grffile->industryspec[industries[i]].get();

		if (indsp == nullptr) {
			grfmsg(1, "IndustryMapSpriteGroup: Industry %d undefined, skipping", industries[i]);
			continue;
		}

		indsp->grf_prop.spritegroup[0] = GetGroupByID(groupid);
	}
}

static void IndustrytileMapSpriteGroup(ByteReader *buf, uint8 idcount)
{
	if (_cur.grffile->indtspec.empty()) {
		grfmsg(1, "IndustrytileMapSpriteGroup: No industry tiles defined, skipping");
		return;
	}

	uint16 *indtiles = AllocaM(uint16, idcount);
	for (uint i = 0; i < idcount; i++) {
		indtiles[i] = buf->ReadExtendedByte();
	}

	/* Skip the cargo type section, we only care about the default group */
	uint8 cidcount = buf->ReadByte();
	buf->Skip(cidcount * 3);

	uint16 groupid = buf->ReadWord();
	if (!IsValidGroupID(groupid, "IndustrytileMapSpriteGroup")) return;

	for (uint i = 0; i < idcount; i++) {
		IndustryTileSpec *indtsp = indtiles[i] >= _cur.grffile->indtspec.size() ? nullptr : _cur.grffile->indtspec[indtiles[i]].get();

		if (indtsp == nullptr) {
			grfmsg(1, "IndustrytileMapSpriteGroup: Industry tile %d undefined, skipping", indtiles[i]);
			continue;
		}

		indtsp->grf_prop.spritegroup[0] = GetGroupByID(groupid);
	}
}

static void CargoMapSpriteGroup(ByteReader *buf, uint8 idcount)
{
	uint16 *cargoes = AllocaM(uint16, idcount);
	for (uint i = 0; i < idcount; i++) {
		cargoes[i] = buf->ReadExtendedByte();
	}

	/* Skip the cargo type section, we only care about the default group */
	uint8 cidcount = buf->ReadByte();
	buf->Skip(cidcount * 3);

	uint16 groupid = buf->ReadWord();
	if (!IsValidGroupID(groupid, "CargoMapSpriteGroup")) return;

	for (uint i = 0; i < idcount; i++) {
		uint16 cid = cargoes[i];

		if (cid >= NUM_CARGO) {
			grfmsg(1, "CargoMapSpriteGroup: Cargo ID %d out of range, skipping", cid);
			continue;
		}

		CargoSpec *cs = CargoSpec::Get(cid);
		cs->grffile = _cur.grffile;
		cs->group = GetGroupByID(groupid);
	}
}

static void SignalsMapSpriteGroup(ByteReader *buf, uint8 idcount)
{
	uint16 *ids = AllocaM(uint16, idcount);
	for (uint i = 0; i < idcount; i++) {
		ids[i] = buf->ReadExtendedByte();
	}

	/* Skip the cargo type section, we only care about the default group */
	uint8 cidcount = buf->ReadByte();
	buf->Skip(cidcount * 3);

	uint16 groupid = buf->ReadWord();
	if (!IsValidGroupID(groupid, "SignalsMapSpriteGroup")) return;

	for (uint i = 0; i < idcount; i++) {
		uint16 id = ids[i];

		switch (id) {
			case NSA3ID_CUSTOM_SIGNALS:
				_cur.grffile->new_signals_group = GetGroupByID(groupid);
				if (!HasBit(_cur.grffile->new_signal_ctrl_flags, NSCF_GROUPSET)) {
					SetBit(_cur.grffile->new_signal_ctrl_flags, NSCF_GROUPSET);
					_new_signals_grfs.push_back(_cur.grffile);
				}
				break;

			default:
				grfmsg(1, "SignalsMapSpriteGroup: ID not implemented: %d", id);
			break;
		}
	}
}

static void ObjectMapSpriteGroup(ByteReader *buf, uint8 idcount)
{
	if (_cur.grffile->objectspec.empty()) {
		grfmsg(1, "ObjectMapSpriteGroup: No object tiles defined, skipping");
		return;
	}

	uint16 *objects = AllocaM(uint16, idcount);
	for (uint i = 0; i < idcount; i++) {
		objects[i] = buf->ReadExtendedByte();
	}

	uint8 cidcount = buf->ReadByte();
	for (uint c = 0; c < cidcount; c++) {
		uint8 ctype = buf->ReadByte();
		uint16 groupid = buf->ReadWord();
		if (!IsValidGroupID(groupid, "ObjectMapSpriteGroup")) continue;

		/* The only valid option here is purchase list sprite groups. */
		if (ctype != 0xFF) {
			grfmsg(1, "ObjectMapSpriteGroup: Invalid cargo bitnum %d for objects, skipping.", ctype);
			continue;
		}

		for (uint i = 0; i < idcount; i++) {
			ObjectSpec *spec = (objects[i] >= _cur.grffile->objectspec.size()) ? nullptr : _cur.grffile->objectspec[objects[i]].get();

			if (spec == nullptr) {
				grfmsg(1, "ObjectMapSpriteGroup: Object with ID 0x%X undefined, skipping", objects[i]);
				continue;
			}

			spec->grf_prop.spritegroup[OBJECT_SPRITE_GROUP_PURCHASE] = GetGroupByID(groupid);
		}
	}

	uint16 groupid = buf->ReadWord();
	if (!IsValidGroupID(groupid, "ObjectMapSpriteGroup")) return;

	for (uint i = 0; i < idcount; i++) {
		ObjectSpec *spec = (objects[i] >= _cur.grffile->objectspec.size()) ? nullptr : _cur.grffile->objectspec[objects[i]].get();

		if (spec == nullptr) {
			grfmsg(1, "ObjectMapSpriteGroup: Object with ID 0x%X undefined, skipping", objects[i]);
			continue;
		}

		if (spec->grf_prop.grffile != nullptr) {
			grfmsg(1, "ObjectMapSpriteGroup: Object with ID 0x%X mapped multiple times, skipping", objects[i]);
			continue;
		}

		spec->grf_prop.spritegroup[OBJECT_SPRITE_GROUP_DEFAULT] = GetGroupByID(groupid);
		spec->grf_prop.grffile = _cur.grffile;
		spec->grf_prop.local_id = objects[i];
	}
}

static void RailTypeMapSpriteGroup(ByteReader *buf, uint8 idcount)
{
	uint8 *railtypes = AllocaM(uint8, idcount);
	for (uint i = 0; i < idcount; i++) {
		uint16 id = buf->ReadExtendedByte();
		railtypes[i] = id < RAILTYPE_END ? _cur.grffile->railtype_map[id] : INVALID_RAILTYPE;
	}

	uint8 cidcount = buf->ReadByte();
	for (uint c = 0; c < cidcount; c++) {
		uint8 ctype = buf->ReadByte();
		uint16 groupid = buf->ReadWord();
		if (!IsValidGroupID(groupid, "RailTypeMapSpriteGroup")) continue;

		if (ctype >= RTSG_END) continue;

		extern RailTypeInfo _railtypes[RAILTYPE_END];
		for (uint i = 0; i < idcount; i++) {
			if (railtypes[i] != INVALID_RAILTYPE) {
				RailTypeInfo *rti = &_railtypes[railtypes[i]];

				rti->grffile[ctype] = _cur.grffile;
				rti->group[ctype] = GetGroupByID(groupid);
			}
		}
	}

	/* Railtypes do not use the default group. */
	buf->ReadWord();
}

static void RoadTypeMapSpriteGroup(ByteReader *buf, uint8 idcount, RoadTramType rtt)
{
	RoadType *type_map = (rtt == RTT_TRAM) ? _cur.grffile->tramtype_map : _cur.grffile->roadtype_map;

	uint8 *roadtypes = AllocaM(uint8, idcount);
	for (uint i = 0; i < idcount; i++) {
		uint16 id = buf->ReadExtendedByte();
		roadtypes[i] = id < ROADTYPE_END ? type_map[id] : INVALID_ROADTYPE;
	}

	uint8 cidcount = buf->ReadByte();
	for (uint c = 0; c < cidcount; c++) {
		uint8 ctype = buf->ReadByte();
		uint16 groupid = buf->ReadWord();
		if (!IsValidGroupID(groupid, "RoadTypeMapSpriteGroup")) continue;

		if (ctype >= ROTSG_END) continue;

		extern RoadTypeInfo _roadtypes[ROADTYPE_END];
		for (uint i = 0; i < idcount; i++) {
			if (roadtypes[i] != INVALID_ROADTYPE) {
				RoadTypeInfo *rti = &_roadtypes[roadtypes[i]];

				rti->grffile[ctype] = _cur.grffile;
				rti->group[ctype] = GetGroupByID(groupid);
			}
		}
	}

	/* Roadtypes do not use the default group. */
	buf->ReadWord();
}

static void AirportMapSpriteGroup(ByteReader *buf, uint8 idcount)
{
	if (_cur.grffile->airportspec.empty()) {
		grfmsg(1, "AirportMapSpriteGroup: No airports defined, skipping");
		return;
	}

	uint16 *airports = AllocaM(uint16, idcount);
	for (uint i = 0; i < idcount; i++) {
		airports[i] = buf->ReadExtendedByte();
	}

	/* Skip the cargo type section, we only care about the default group */
	uint8 cidcount = buf->ReadByte();
	buf->Skip(cidcount * 3);

	uint16 groupid = buf->ReadWord();
	if (!IsValidGroupID(groupid, "AirportMapSpriteGroup")) return;

	for (uint i = 0; i < idcount; i++) {
		AirportSpec *as = airports[i] >= _cur.grffile->airportspec.size() ? nullptr : _cur.grffile->airportspec[airports[i]].get();

		if (as == nullptr) {
			grfmsg(1, "AirportMapSpriteGroup: Airport %d undefined, skipping", airports[i]);
			continue;
		}

		as->grf_prop.spritegroup[0] = GetGroupByID(groupid);
	}
}

static void AirportTileMapSpriteGroup(ByteReader *buf, uint8 idcount)
{
	if (_cur.grffile->airtspec.empty()) {
		grfmsg(1, "AirportTileMapSpriteGroup: No airport tiles defined, skipping");
		return;
	}

	uint16 *airptiles = AllocaM(uint16, idcount);
	for (uint i = 0; i < idcount; i++) {
		airptiles[i] = buf->ReadExtendedByte();
	}

	/* Skip the cargo type section, we only care about the default group */
	uint8 cidcount = buf->ReadByte();
	buf->Skip(cidcount * 3);

	uint16 groupid = buf->ReadWord();
	if (!IsValidGroupID(groupid, "AirportTileMapSpriteGroup")) return;

	for (uint i = 0; i < idcount; i++) {
		AirportTileSpec *airtsp = airptiles[i] >= _cur.grffile->airtspec.size() ? nullptr : _cur.grffile->airtspec[airptiles[i]].get();

		if (airtsp == nullptr) {
			grfmsg(1, "AirportTileMapSpriteGroup: Airport tile %d undefined, skipping", airptiles[i]);
			continue;
		}

		airtsp->grf_prop.spritegroup[0] = GetGroupByID(groupid);
	}
}

static void RoadStopMapSpriteGroup(ByteReader *buf, uint8 idcount)
{
	uint16 *roadstops = AllocaM(uint16, idcount);
	for (uint i = 0; i < idcount; i++) {
		roadstops[i] = buf->ReadExtendedByte();
	}

	uint8 cidcount = buf->ReadByte();
	for (uint c = 0; c < cidcount; c++) {
		uint8 ctype = buf->ReadByte();
		uint16 groupid = buf->ReadWord();
		if (!IsValidGroupID(groupid, "RoadStopMapSpriteGroup")) continue;

		ctype = TranslateCargo(GSF_ROADSTOPS, ctype);
		if (ctype == CT_INVALID) continue;

		for (uint i = 0; i < idcount; i++) {
			RoadStopSpec *roadstopspec = (roadstops[i] >= _cur.grffile->roadstops.size()) ? nullptr : _cur.grffile->roadstops[roadstops[i]].get();

			if (roadstopspec == nullptr) {
				grfmsg(1, "RoadStopMapSpriteGroup: Road stop with ID 0x%X does not exist, skipping", roadstops[i]);
				continue;
			}

			roadstopspec->grf_prop.spritegroup[ctype] = GetGroupByID(groupid);
		}
	}

	uint16 groupid = buf->ReadWord();
	if (!IsValidGroupID(groupid, "RoadStopMapSpriteGroup")) return;

	if (_cur.grffile->roadstops.empty()) {
		grfmsg(0, "RoadStopMapSpriteGroup: No roadstops defined, skipping.");
		return;
	}

	for (uint i = 0; i < idcount; i++) {
		RoadStopSpec *roadstopspec = (roadstops[i] >= _cur.grffile->roadstops.size()) ? nullptr : _cur.grffile->roadstops[roadstops[i]].get();

		if (roadstopspec == nullptr) {
			grfmsg(1, "RoadStopMapSpriteGroup: Road stop with ID 0x%X does not exist, skipping.", roadstops[i]);
			continue;
		}

		if (roadstopspec->grf_prop.grffile != nullptr) {
			grfmsg(1, "RoadStopMapSpriteGroup: Road stop with ID 0x%X mapped multiple times, skipping", roadstops[i]);
			continue;
		}

		roadstopspec->grf_prop.spritegroup[CT_DEFAULT] = GetGroupByID(groupid);
		roadstopspec->grf_prop.grffile = _cur.grffile;
		roadstopspec->grf_prop.local_id = roadstops[i];
		RoadStopClass::Assign(roadstopspec);
	}
}

static void NewLandscapeMapSpriteGroup(ByteReader *buf, uint8 idcount)
{
	uint16 *ids = AllocaM(uint16, idcount);
	for (uint i = 0; i < idcount; i++) {
		ids[i] = buf->ReadExtendedByte();
	}

	/* Skip the cargo type section, we only care about the default group */
	uint8 cidcount = buf->ReadByte();
	buf->Skip(cidcount * 3);

	uint16 groupid = buf->ReadWord();
	if (!IsValidGroupID(groupid, "NewLandscapeMapSpriteGroup")) return;

	for (uint i = 0; i < idcount; i++) {
		uint16 id = ids[i];

		switch (id) {
			case NLA3ID_CUSTOM_ROCKS:
				_cur.grffile->new_rocks_group = GetGroupByID(groupid);
				if (!HasBit(_cur.grffile->new_landscape_ctrl_flags, NLCF_ROCKS_SET)) {
					SetBit(_cur.grffile->new_landscape_ctrl_flags, NLCF_ROCKS_SET);
					_new_landscape_rocks_grfs.push_back(_cur.grffile);
				}
				break;

			default:
				grfmsg(1, "NewLandscapeMapSpriteGroup: ID not implemented: %d", id);
			break;
		}
	}
}

/* Action 0x03 */
static void FeatureMapSpriteGroup(ByteReader *buf)
{
	/* <03> <feature> <n-id> <ids>... <num-cid> [<cargo-type> <cid>]... <def-cid>
	 * id-list    := [<id>] [id-list]
	 * cargo-list := <cargo-type> <cid> [cargo-list]
	 *
	 * B feature       see action 0
	 * B n-id          bits 0-6: how many IDs this definition applies to
	 *                 bit 7: if set, this is a wagon override definition (see below)
	 * E ids           the IDs for which this definition applies
	 * B num-cid       number of cargo IDs (sprite group IDs) in this definition
	 *                 can be zero, in that case the def-cid is used always
	 * B cargo-type    type of this cargo type (e.g. mail=2, wood=7, see below)
	 * W cid           cargo ID (sprite group ID) for this type of cargo
	 * W def-cid       default cargo ID (sprite group ID) */

	GrfSpecFeatureRef feature_ref = ReadFeature(buf->ReadByte());
	GrfSpecFeature feature = feature_ref.id;
	uint8 idcount = buf->ReadByte();

	if (feature >= GSF_END) {
		grfmsg(1, "FeatureMapSpriteGroup: Unsupported feature %s, skipping", GetFeatureString(feature_ref));
		return;
	}

	/* If idcount is zero, this is a feature callback */
	if (idcount == 0) {
		/* Skip number of cargo ids? */
		buf->ReadByte();
		uint16 groupid = buf->ReadWord();
		if (!IsValidGroupID(groupid, "FeatureMapSpriteGroup")) return;

		grfmsg(6, "FeatureMapSpriteGroup: Adding generic feature callback for feature %s", GetFeatureString(feature_ref));

		AddGenericCallback(feature, _cur.grffile, GetGroupByID(groupid));
		return;
	}

	/* Mark the feature as used by the grf (generic callbacks do not count) */
	SetBit(_cur.grffile->grf_features, feature);

	grfmsg(6, "FeatureMapSpriteGroup: Feature %s, %d ids", GetFeatureString(feature_ref), idcount);

	switch (feature) {
		case GSF_TRAINS:
		case GSF_ROADVEHICLES:
		case GSF_SHIPS:
		case GSF_AIRCRAFT:
			VehicleMapSpriteGroup(buf, feature, idcount);
			return;

		case GSF_CANALS:
			CanalMapSpriteGroup(buf, idcount);
			return;

		case GSF_STATIONS:
			StationMapSpriteGroup(buf, idcount);
			return;

		case GSF_HOUSES:
			TownHouseMapSpriteGroup(buf, idcount);
			return;

		case GSF_INDUSTRIES:
			IndustryMapSpriteGroup(buf, idcount);
			return;

		case GSF_INDUSTRYTILES:
			IndustrytileMapSpriteGroup(buf, idcount);
			return;

		case GSF_CARGOES:
			CargoMapSpriteGroup(buf, idcount);
			return;

		case GSF_AIRPORTS:
			AirportMapSpriteGroup(buf, idcount);
			return;

		case GSF_SIGNALS:
			SignalsMapSpriteGroup(buf, idcount);
			break;

		case GSF_OBJECTS:
			ObjectMapSpriteGroup(buf, idcount);
			break;

		case GSF_RAILTYPES:
			RailTypeMapSpriteGroup(buf, idcount);
			break;

		case GSF_ROADTYPES:
			RoadTypeMapSpriteGroup(buf, idcount, RTT_ROAD);
			break;

		case GSF_TRAMTYPES:
			RoadTypeMapSpriteGroup(buf, idcount, RTT_TRAM);
			break;

		case GSF_AIRPORTTILES:
			AirportTileMapSpriteGroup(buf, idcount);
			return;

		case GSF_ROADSTOPS:
			RoadStopMapSpriteGroup(buf, idcount);
			return;

		case GSF_NEWLANDSCAPE:
			NewLandscapeMapSpriteGroup(buf, idcount);
			return;

		default:
			grfmsg(1, "FeatureMapSpriteGroup: Unsupported feature %s, skipping", GetFeatureString(feature_ref));
			return;
	}
}

/* Action 0x04 */
static void FeatureNewName(ByteReader *buf)
{
	/* <04> <veh-type> <language-id> <num-veh> <offset> <data...>
	 *
	 * B veh-type      see action 0 (as 00..07, + 0A
	 *                 But IF veh-type = 48, then generic text
	 * B language-id   If bit 6 is set, This is the extended language scheme,
	 *                 with up to 64 language.
	 *                 Otherwise, it is a mapping where set bits have meaning
	 *                 0 = american, 1 = english, 2 = german, 3 = french, 4 = spanish
	 *                 Bit 7 set means this is a generic text, not a vehicle one (or else)
	 * B num-veh       number of vehicles which are getting a new name
	 * B/W offset      number of the first vehicle that gets a new name
	 *                 Byte : ID of vehicle to change
	 *                 Word : ID of string to change/add
	 * S data          new texts, each of them zero-terminated, after
	 *                 which the next name begins. */

	bool new_scheme = _cur.grffile->grf_version >= 7;

	GrfSpecFeatureRef feature_ref = ReadFeature(buf->ReadByte(), true);
	GrfSpecFeature feature = feature_ref.id;
	if (feature >= GSF_END && feature != 0x48) {
		grfmsg(1, "FeatureNewName: Unsupported feature %s, skipping", GetFeatureString(feature_ref));
		return;
	}

	uint8 lang     = buf->ReadByte();
	uint8 num      = buf->ReadByte();
	bool generic   = HasBit(lang, 7);
	uint16 id;
	if (generic) {
		id = buf->ReadWord();
	} else if (feature <= GSF_AIRCRAFT) {
		id = buf->ReadExtendedByte();
	} else {
		id = buf->ReadByte();
	}

	ClrBit(lang, 7);

	uint16 endid = id + num;

	grfmsg(6, "FeatureNewName: About to rename engines %d..%d (feature %s) in language 0x%02X",
	               id, endid, GetFeatureString(feature), lang);

	for (; id < endid && buf->HasData(); id++) {
		const char *name = buf->ReadString();
		grfmsg(8, "FeatureNewName: 0x%04X <- %s", id, name);

		switch (feature) {
			case GSF_TRAINS:
			case GSF_ROADVEHICLES:
			case GSF_SHIPS:
			case GSF_AIRCRAFT:
				if (!generic) {
					Engine *e = GetNewEngine(_cur.grffile, (VehicleType)feature, id, HasBit(_cur.grfconfig->flags, GCF_STATIC));
					if (e == nullptr) break;
					StringID string = AddGRFString(_cur.grffile->grfid, e->index, lang, new_scheme, false, name, e->info.string_id);
					e->info.string_id = string;
				} else {
					AddGRFString(_cur.grffile->grfid, id, lang, new_scheme, true, name, STR_UNDEFINED);
				}
				break;

			default:
				if (IsInsideMM(id, 0xD000, 0xD400) || IsInsideMM(id, 0xD800, 0x10000)) {
					AddGRFString(_cur.grffile->grfid, id, lang, new_scheme, true, name, STR_UNDEFINED);
					break;
				}

				switch (GB(id, 8, 8)) {
					case 0xC4: // Station class name
						if (GB(id, 0, 8) >= _cur.grffile->stations.size() || _cur.grffile->stations[GB(id, 0, 8)] == nullptr) {
							grfmsg(1, "FeatureNewName: Attempt to name undefined station 0x%X, ignoring", GB(id, 0, 8));
						} else {
							StationClassID cls_id = _cur.grffile->stations[GB(id, 0, 8)]->cls_id;
							StationClass::Get(cls_id)->name = AddGRFString(_cur.grffile->grfid, id, lang, new_scheme, false, name, STR_UNDEFINED);
						}
						break;

					case 0xC5: // Station name
						if (GB(id, 0, 8) >= _cur.grffile->stations.size() || _cur.grffile->stations[GB(id, 0, 8)] == nullptr) {
							grfmsg(1, "FeatureNewName: Attempt to name undefined station 0x%X, ignoring", GB(id, 0, 8));
						} else {
							_cur.grffile->stations[GB(id, 0, 8)]->name = AddGRFString(_cur.grffile->grfid, id, lang, new_scheme, false, name, STR_UNDEFINED);
						}
						break;

					case 0xC7: // Airporttile name
						if (GB(id, 0, 8) >= _cur.grffile->airtspec.size() || _cur.grffile->airtspec[GB(id, 0, 8)] == nullptr) {
							grfmsg(1, "FeatureNewName: Attempt to name undefined airport tile 0x%X, ignoring", GB(id, 0, 8));
						} else {
							_cur.grffile->airtspec[GB(id, 0, 8)]->name = AddGRFString(_cur.grffile->grfid, id, lang, new_scheme, false, name, STR_UNDEFINED);
						}
						break;

					case 0xC9: // House name
						if (GB(id, 0, 8) >= _cur.grffile->housespec.size() || _cur.grffile->housespec[GB(id, 0, 8)] == nullptr) {
							grfmsg(1, "FeatureNewName: Attempt to name undefined house 0x%X, ignoring.", GB(id, 0, 8));
						} else {
							_cur.grffile->housespec[GB(id, 0, 8)]->building_name = AddGRFString(_cur.grffile->grfid, id, lang, new_scheme, false, name, STR_UNDEFINED);
						}
						break;

					default:
						grfmsg(7, "FeatureNewName: Unsupported ID (0x%04X)", id);
						break;
				}
				break;
		}
	}
}

/**
 * Sanitize incoming sprite offsets for Action 5 graphics replacements.
 * @param num         The number of sprites to load.
 * @param offset      Offset from the base.
 * @param max_sprites The maximum number of sprites that can be loaded in this action 5.
 * @param name        Used for error warnings.
 * @return The number of sprites that is going to be skipped.
 */
static uint16 SanitizeSpriteOffset(uint16& num, uint16 offset, int max_sprites, const char *name)
{

	if (offset >= max_sprites) {
		grfmsg(1, "GraphicsNew: %s sprite offset must be less than %i, skipping", name, max_sprites);
		uint orig_num = num;
		num = 0;
		return orig_num;
	}

	if (offset + num > max_sprites) {
		grfmsg(4, "GraphicsNew: %s sprite overflow, truncating...", name);
		uint orig_num = num;
		num = std::max(max_sprites - offset, 0);
		return orig_num - num;
	}

	return 0;
}

/** The information about action 5 types. */
static const Action5Type _action5_types[] = {
	/* Note: min_sprites should not be changed. Therefore these constants are directly here and not in sprites.h */
	/* 0x00 */ { A5BLOCK_INVALID,      0,                            0, 0,                                           "Type 0x00"                },
	/* 0x01 */ { A5BLOCK_INVALID,      0,                            0, 0,                                           "Type 0x01"                },
	/* 0x02 */ { A5BLOCK_INVALID,      0,                            0, 0,                                           "Type 0x02"                },
	/* 0x03 */ { A5BLOCK_INVALID,      0,                            0, 0,                                           "Type 0x03"                },
	/* 0x04 */ { A5BLOCK_ALLOW_OFFSET, SPR_SIGNALS_BASE,             1, PRESIGNAL_SEMAPHORE_AND_PBS_SPRITE_COUNT,    "Signal graphics"          },
	/* 0x05 */ { A5BLOCK_ALLOW_OFFSET, SPR_ELRAIL_BASE,              1, ELRAIL_SPRITE_COUNT,                         "Rail catenary graphics"   },
	/* 0x06 */ { A5BLOCK_ALLOW_OFFSET, SPR_SLOPES_BASE,              1, NORMAL_AND_HALFTILE_FOUNDATION_SPRITE_COUNT, "Foundation graphics"      },
	/* 0x07 */ { A5BLOCK_INVALID,      0,                           75, 0,                                           "TTDP GUI graphics"        }, // Not used by OTTD.
	/* 0x08 */ { A5BLOCK_ALLOW_OFFSET, SPR_CANALS_BASE,              1, CANALS_SPRITE_COUNT,                         "Canal graphics"           },
	/* 0x09 */ { A5BLOCK_ALLOW_OFFSET, SPR_ONEWAY_BASE,              1, ONEWAY_SPRITE_COUNT,                         "One way road graphics"    },
	/* 0x0A */ { A5BLOCK_ALLOW_OFFSET, SPR_2CCMAP_BASE,              1, TWOCCMAP_SPRITE_COUNT,                       "2CC colour maps"          },
	/* 0x0B */ { A5BLOCK_ALLOW_OFFSET, SPR_TRAMWAY_BASE,             1, TRAMWAY_SPRITE_COUNT,                        "Tramway graphics"         },
	/* 0x0C */ { A5BLOCK_INVALID,      0,                          133, 0,                                           "Snowy temperate tree"     }, // Not yet used by OTTD.
	/* 0x0D */ { A5BLOCK_FIXED,        SPR_SHORE_BASE,              16, SPR_SHORE_SPRITE_COUNT,                      "Shore graphics"           },
	/* 0x0E */ { A5BLOCK_INVALID,      0,                            0, 0,                                           "New Signals graphics"     }, // Not yet used by OTTD.
	/* 0x0F */ { A5BLOCK_ALLOW_OFFSET, SPR_TRACKS_FOR_SLOPES_BASE,   1, TRACKS_FOR_SLOPES_SPRITE_COUNT,              "Sloped rail track"        },
	/* 0x10 */ { A5BLOCK_ALLOW_OFFSET, SPR_AIRPORTX_BASE,            1, AIRPORTX_SPRITE_COUNT,                       "Airport graphics"         },
	/* 0x11 */ { A5BLOCK_ALLOW_OFFSET, SPR_ROADSTOP_BASE,            1, ROADSTOP_SPRITE_COUNT,                       "Road stop graphics"       },
	/* 0x12 */ { A5BLOCK_ALLOW_OFFSET, SPR_AQUEDUCT_BASE,            1, AQUEDUCT_SPRITE_COUNT,                       "Aqueduct graphics"        },
	/* 0x13 */ { A5BLOCK_ALLOW_OFFSET, SPR_AUTORAIL_BASE,            1, AUTORAIL_SPRITE_COUNT,                       "Autorail graphics"        },
	/* 0x14 */ { A5BLOCK_INVALID,      0,                            1, 0,                                           "Flag graphics"            }, // deprecated, no longer used.
	/* 0x15 */ { A5BLOCK_ALLOW_OFFSET, SPR_OPENTTD_BASE,             1, OPENTTD_SPRITE_COUNT,                        "OpenTTD GUI graphics"     },
	/* 0x16 */ { A5BLOCK_ALLOW_OFFSET, SPR_AIRPORT_PREVIEW_BASE,     1, SPR_AIRPORT_PREVIEW_COUNT,                   "Airport preview graphics" },
	/* 0x17 */ { A5BLOCK_ALLOW_OFFSET, SPR_RAILTYPE_TUNNEL_BASE,     1, RAILTYPE_TUNNEL_BASE_COUNT,                  "Railtype tunnel base"     },
	/* 0x18 */ { A5BLOCK_ALLOW_OFFSET, SPR_PALETTE_BASE,             1, PALETTE_SPRITE_COUNT,                        "Palette"                  },
};

/* Action 0x05 */
static void GraphicsNew(ByteReader *buf)
{
	/* <05> <graphics-type> <num-sprites> <other data...>
	 *
	 * B graphics-type What set of graphics the sprites define.
	 * E num-sprites   How many sprites are in this set?
	 * V other data    Graphics type specific data.  Currently unused. */

	uint8 type = buf->ReadByte();
	uint16 num = buf->ReadExtendedByte();
	uint16 offset = HasBit(type, 7) ? buf->ReadExtendedByte() : 0;
	ClrBit(type, 7); // Clear the high bit as that only indicates whether there is an offset.

	const Action5Type *action5_type;
	const Action5TypeRemapSet &remap = _cur.grffile->action5_type_remaps;
	if (remap.remapped_ids[type]) {
		auto iter = remap.mapping.find(type);
		assert(iter != remap.mapping.end());
		const Action5TypeRemapEntry &def = iter->second;
		if (def.info == nullptr) {
			if (def.fallback_mode == GPMFM_ERROR_ON_USE) {
				grfmsg(0, "Error: Unimplemented action 5 type: %s, mapped to: %X", def.name, type);
				GRFError *error = DisableGrf(STR_NEWGRF_ERROR_UNIMPLEMETED_MAPPED_ACTION5_TYPE);
				error->data = stredup(def.name);
				error->param_value[1] = type;
			} else if (def.fallback_mode == GPMFM_IGNORE) {
				grfmsg(2, "Ignoring unimplemented action 5 type: %s, mapped to: %X", def.name, type);
			}
			_cur.skip_sprites = num;
			return;
		} else {
			action5_type = def.info;
		}
	} else {
		if ((type == 0x0D) && (num == 10) && HasBit(_cur.grfconfig->flags, GCF_SYSTEM)) {
			/* Special not-TTDP-compatible case used in openttd.grf
			 * Missing shore sprites and initialisation of SPR_SHORE_BASE */
			grfmsg(2, "GraphicsNew: Loading 10 missing shore sprites from extra grf.");
			LoadNextSprite(SPR_SHORE_BASE +  0, *_cur.file, _cur.nfo_line++); // SLOPE_STEEP_S
			LoadNextSprite(SPR_SHORE_BASE +  5, *_cur.file, _cur.nfo_line++); // SLOPE_STEEP_W
			LoadNextSprite(SPR_SHORE_BASE +  7, *_cur.file, _cur.nfo_line++); // SLOPE_WSE
			LoadNextSprite(SPR_SHORE_BASE + 10, *_cur.file, _cur.nfo_line++); // SLOPE_STEEP_N
			LoadNextSprite(SPR_SHORE_BASE + 11, *_cur.file, _cur.nfo_line++); // SLOPE_NWS
			LoadNextSprite(SPR_SHORE_BASE + 13, *_cur.file, _cur.nfo_line++); // SLOPE_ENW
			LoadNextSprite(SPR_SHORE_BASE + 14, *_cur.file, _cur.nfo_line++); // SLOPE_SEN
			LoadNextSprite(SPR_SHORE_BASE + 15, *_cur.file, _cur.nfo_line++); // SLOPE_STEEP_E
			LoadNextSprite(SPR_SHORE_BASE + 16, *_cur.file, _cur.nfo_line++); // SLOPE_EW
			LoadNextSprite(SPR_SHORE_BASE + 17, *_cur.file, _cur.nfo_line++); // SLOPE_NS
			if (_loaded_newgrf_features.shore == SHORE_REPLACE_NONE) _loaded_newgrf_features.shore = SHORE_REPLACE_ONLY_NEW;
			return;
		}

		/* Supported type? */
		if ((type >= lengthof(_action5_types)) || (_action5_types[type].block_type == A5BLOCK_INVALID)) {
			grfmsg(2, "GraphicsNew: Custom graphics (type 0x%02X) sprite block of length %u (unimplemented, ignoring)", type, num);
			_cur.skip_sprites = num;
			return;
		}

		action5_type = &_action5_types[type];
	}

	/* Contrary to TTDP we allow always to specify too few sprites as we allow always an offset,
	 * except for the long version of the shore type:
	 * Ignore offset if not allowed */
	if ((action5_type->block_type != A5BLOCK_ALLOW_OFFSET) && (offset != 0)) {
		grfmsg(1, "GraphicsNew: %s (type 0x%02X) do not allow an <offset> field. Ignoring offset.", action5_type->name, type);
		offset = 0;
	}

	/* Ignore action5 if too few sprites are specified. (for TTDP compatibility)
	 * This does not make sense, if <offset> is allowed */
	if ((action5_type->block_type == A5BLOCK_FIXED) && (num < action5_type->min_sprites)) {
		grfmsg(1, "GraphicsNew: %s (type 0x%02X) count must be at least %d. Only %d were specified. Skipping.", action5_type->name, type, action5_type->min_sprites, num);
		_cur.skip_sprites = num;
		return;
	}

	/* Load at most max_sprites sprites. Skip remaining sprites. (for compatibility with TTDP and future extensions) */
	uint16 skip_num = SanitizeSpriteOffset(num, offset, action5_type->max_sprites, action5_type->name);
	SpriteID replace = action5_type->sprite_base + offset;

	/* Load <num> sprites starting from <replace>, then skip <skip_num> sprites. */
	grfmsg(2, "GraphicsNew: Replacing sprites %d to %d of %s (type 0x%02X) at SpriteID 0x%04X", offset, offset + num - 1, action5_type->name, type, replace);

	if (type == 0x0D) _loaded_newgrf_features.shore = SHORE_REPLACE_ACTION_5;

	if (type == 0x0B) {
		static const SpriteID depot_with_track_offset = SPR_TRAMWAY_DEPOT_WITH_TRACK - SPR_TRAMWAY_BASE;
		static const SpriteID depot_no_track_offset = SPR_TRAMWAY_DEPOT_NO_TRACK - SPR_TRAMWAY_BASE;
		if (offset <= depot_with_track_offset && offset + num > depot_with_track_offset) _loaded_newgrf_features.tram = TRAMWAY_REPLACE_DEPOT_WITH_TRACK;
		if (offset <= depot_no_track_offset && offset + num > depot_no_track_offset) _loaded_newgrf_features.tram = TRAMWAY_REPLACE_DEPOT_NO_TRACK;
	}

	/* If the baseset or grf only provides sprites for flat tiles (pre #10282), duplicate those for use on slopes. */
	bool dup_oneway_sprites = ((type == 0x09) && (offset + num <= SPR_ONEWAY_SLOPE_N_OFFSET));

	for (uint16 n = num; n > 0; n--) {
		_cur.nfo_line++;
		int load_index = (replace == 0 ? _cur.spriteid++ : replace++);
		LoadNextSprite(load_index, *_cur.file, _cur.nfo_line);
		if (dup_oneway_sprites) {
			DupSprite(load_index, load_index + SPR_ONEWAY_SLOPE_N_OFFSET);
			DupSprite(load_index, load_index + SPR_ONEWAY_SLOPE_S_OFFSET);
		}
	}

	if (type == 0x04 && ((_cur.grfconfig->ident.grfid & 0x00FFFFFF) == OPENTTD_GRAPHICS_BASE_GRF_ID ||
			_cur.grfconfig->ident.grfid == BSWAP32(0xFF4F4701) || _cur.grfconfig->ident.grfid == BSWAP32(0xFFFFFFFE))) {
		/* Signal graphics action 5: Fill duplicate signal sprite block if this is a baseset GRF or OpenGFX */
		const SpriteID end = offset + num;
		for (SpriteID i = offset; i < end; i++) {
			DupSprite(SPR_SIGNALS_BASE + i, SPR_DUP_SIGNALS_BASE + i);
		}
	}

	_cur.skip_sprites = skip_num;
}

/* Action 0x05 (SKIP) */
static void SkipAct5(ByteReader *buf)
{
	/* Ignore type byte */
	buf->ReadByte();

	/* Skip the sprites of this action */
	_cur.skip_sprites = buf->ReadExtendedByte();

	grfmsg(3, "SkipAct5: Skipping %d sprites", _cur.skip_sprites);
}

/**
 * Reads a variable common to VarAction2 and Action7/9/D.
 *
 * Returns VarAction2 variable 'param' resp. Action7/9/D variable '0x80 + param'.
 * If a variable is not accessible from all four actions, it is handled in the action specific functions.
 *
 * @param param variable number (as for VarAction2, for Action7/9/D you have to subtract 0x80 first).
 * @param value returns the value of the variable.
 * @param grffile NewGRF querying the variable
 * @return true iff the variable is known and the value is returned in 'value'.
 */
bool GetGlobalVariable(byte param, uint32 *value, const GRFFile *grffile)
{
	if (_sprite_group_resolve_check_veh_check) {
		switch (param) {
			case 0x00:
			case 0x02:
			case 0x09:
			case 0x0A:
			case 0x20:
			case 0x23:
				_sprite_group_resolve_check_veh_check = false;
				break;
		}
	}

	switch (param) {
		case 0x00: // current date
<<<<<<< HEAD
			*value = std::max(_date - DAYS_TILL_ORIGINAL_BASE_YEAR, 0);
			return true;

		case 0x01: // current year
			*value = Clamp(_cur_year, ORIGINAL_BASE_YEAR, ORIGINAL_MAX_YEAR) - ORIGINAL_BASE_YEAR;
			return true;

		case 0x02: { // detailed date information: month of year (bit 0-7), day of month (bit 8-12), leap year (bit 15), day of year (bit 16-24)
			Date start_of_year = ConvertYMDToDate(_cur_date_ymd.year, 0, 1);
			*value = _cur_date_ymd.month | (_cur_date_ymd.day - 1) << 8 | (IsLeapYear(_cur_date_ymd.year) ? 1 << 15 : 0) | (_date - start_of_year) << 16;
=======
			*value = std::max(TimerGameCalendar::date - CalendarTime::DAYS_TILL_ORIGINAL_BASE_YEAR, TimerGameCalendar::Date(0)).base();
			return true;

		case 0x01: // current year
			*value = (Clamp(TimerGameCalendar::year, CalendarTime::ORIGINAL_BASE_YEAR, CalendarTime::ORIGINAL_MAX_YEAR) - CalendarTime::ORIGINAL_BASE_YEAR).base();
			return true;

		case 0x02: { // detailed date information: month of year (bit 0-7), day of month (bit 8-12), leap year (bit 15), day of year (bit 16-24)
			TimerGameCalendar::YearMonthDay ymd;
			TimerGameCalendar::ConvertDateToYMD(TimerGameCalendar::date, &ymd);
			TimerGameCalendar::Date start_of_year = TimerGameCalendar::ConvertYMDToDate(ymd.year, 0, 1);
			*value = ymd.month | (ymd.day - 1) << 8 | (TimerGameCalendar::IsLeapYear(ymd.year) ? 1 << 15 : 0) | (TimerGameCalendar::date - start_of_year).base() << 16;
>>>>>>> ab535c0a
			return true;
		}

		case 0x03: // current climate, 0=temp, 1=arctic, 2=trop, 3=toyland
			*value = _settings_game.game_creation.landscape;
			return true;

		case 0x06: // road traffic side, bit 4 clear=left, set=right
			*value = _settings_game.vehicle.road_side << 4;
			return true;

		case 0x09: // date fraction
			*value = _date_fract * 885;
			return true;

		case 0x0A: // animation counter
			*value = GB(_scaled_tick_counter, 0, 16);
			return true;

		case 0x0B: { // TTDPatch version
			uint major    = 2;
			uint minor    = 6;
			uint revision = 1; // special case: 2.0.1 is 2.0.10
			uint build    = 1382;
			*value = (major << 24) | (minor << 20) | (revision << 16) | build;
			return true;
		}

		case 0x0D: // TTD Version, 00=DOS, 01=Windows
			*value = (_cur.grfconfig->palette & GRFP_USE_MASK) | grffile->var8D_overlay;
			return true;

		case 0x0E: // Y-offset for train sprites
			*value = _cur.grffile->traininfo_vehicle_pitch;
			return true;

		case 0x0F: // Rail track type cost factors
			*value = 0;
			SB(*value, 0, 8, GetRailTypeInfo(RAILTYPE_RAIL)->cost_multiplier); // normal rail
			if (_settings_game.vehicle.disable_elrails) {
				/* skip elrail multiplier - disabled */
				SB(*value, 8, 8, GetRailTypeInfo(RAILTYPE_MONO)->cost_multiplier); // monorail
			} else {
				SB(*value, 8, 8, GetRailTypeInfo(RAILTYPE_ELECTRIC)->cost_multiplier); // electified railway
				/* Skip monorail multiplier - no space in result */
			}
			SB(*value, 16, 8, GetRailTypeInfo(RAILTYPE_MAGLEV)->cost_multiplier); // maglev
			return true;

		case 0x11: // current rail tool type
			*value = 0; // constant fake value to avoid desync
			return true;

		case 0x12: // Game mode
			*value = _game_mode;
			return true;

		/* case 0x13: // Tile refresh offset to left    not implemented */
		/* case 0x14: // Tile refresh offset to right   not implemented */
		/* case 0x15: // Tile refresh offset upwards    not implemented */
		/* case 0x16: // Tile refresh offset downwards  not implemented */
		/* case 0x17: // temperate snow line            not implemented */

		case 0x1A: // Always -1
			*value = UINT_MAX;
			return true;

		case 0x1B: // Display options
			*value = 0x3F; // constant fake value to avoid desync
			return true;

		case 0x1D: // TTD Platform, 00=TTDPatch, 01=OpenTTD, also used for feature tests (bits 31..4)
			*value = 1 | grffile->var9D_overlay;
			return true;

		case 0x1E: // Miscellaneous GRF features
			*value = _misc_grf_features;

			/* Add the local flags */
			assert(!HasBit(*value, GMB_TRAIN_WIDTH_32_PIXELS));
			if (_cur.grffile->traininfo_vehicle_width == VEHICLEINFO_FULL_VEHICLE_WIDTH) SetBit(*value, GMB_TRAIN_WIDTH_32_PIXELS);
			return true;

		/* case 0x1F: // locale dependent settings not implemented to avoid desync */

		case 0x20: { // snow line height
			byte snowline = GetSnowLine();
			if (_settings_game.game_creation.landscape == LT_ARCTIC && snowline <= _settings_game.construction.map_height_limit) {
				*value = Clamp(snowline * (grffile->grf_version >= 8 ? 1 : TILE_HEIGHT), 0, 0xFE);
			} else {
				/* No snow */
				*value = 0xFF;
			}
			return true;
		}

		case 0x21: // OpenTTD version
			*value = _openttd_newgrf_version;
			return true;

		case 0x22: // difficulty level
			*value = SP_CUSTOM;
			return true;

		case 0x23: // long format date
<<<<<<< HEAD
			*value = _date;
			return true;

		case 0x24: // long format year
			*value = _cur_year;
=======
			*value = TimerGameCalendar::date.base();
			return true;

		case 0x24: // long format year
			*value = TimerGameCalendar::year.base();
>>>>>>> ab535c0a
			return true;

		default: return false;
	}
}

static uint32 GetParamVal(byte param, uint32 *cond_val)
{
	/* First handle variable common with VarAction2 */
	uint32 value;
	if (GetGlobalVariable(param - 0x80, &value, _cur.grffile)) return value;


	/* Non-common variable */
	switch (param) {
		case 0x84: { // GRF loading stage
			uint32 res = 0;

			if (_cur.stage > GLS_INIT) SetBit(res, 0);
			if (_cur.stage == GLS_RESERVE) SetBit(res, 8);
			if (_cur.stage == GLS_ACTIVATION) SetBit(res, 9);
			return res;
		}

		case 0x85: // TTDPatch flags, only for bit tests
			if (cond_val == nullptr) {
				/* Supported in Action 0x07 and 0x09, not 0x0D */
				return 0;
			} else {
				uint32 index = *cond_val / 0x20;
				*cond_val %= 0x20;
				uint32 param_val = 0;
				if (index < lengthof(_ttdpatch_flags)) {
					param_val = _ttdpatch_flags[index];
					if (!HasBit(_cur.grfconfig->flags, GCF_STATIC) && !HasBit(_cur.grfconfig->flags, GCF_SYSTEM)) {
						SetBit(_observed_ttdpatch_flags[index], *cond_val);
					}
				}
				return param_val;
			}

		case 0x88: // GRF ID check
			return 0;

		/* case 0x99: Global ID offset not implemented */

		default:
			/* GRF Parameter */
			if (param < 0x80) return _cur.grffile->GetParam(param);

			/* In-game variable. */
			grfmsg(1, "Unsupported in-game variable 0x%02X", param);
			return UINT_MAX;
	}
}

/* Action 0x06 */
static void CfgApply(ByteReader *buf)
{
	/* <06> <param-num> <param-size> <offset> ... <FF>
	 *
	 * B param-num     Number of parameter to substitute (First = "zero")
	 *                 Ignored if that parameter was not specified in newgrf.cfg
	 * B param-size    How many bytes to replace.  If larger than 4, the
	 *                 bytes of the following parameter are used.  In that
	 *                 case, nothing is applied unless *all* parameters
	 *                 were specified.
	 * B offset        Offset into data from beginning of next sprite
	 *                 to place where parameter is to be stored. */

	/* Preload the next sprite */
	SpriteFile &file = *_cur.file;
	size_t pos = file.GetPos();
	uint32 num = file.GetContainerVersion() >= 2 ? file.ReadDword() : file.ReadWord();
	uint8 type = file.ReadByte();

	/* Check if the sprite is a pseudo sprite. We can't operate on real sprites. */
	if (type != 0xFF) {
		grfmsg(2, "CfgApply: Ignoring (next sprite is real, unsupported)");

		/* Reset the file position to the start of the next sprite */
		file.SeekTo(pos, SEEK_SET);
		return;
	}

	/* Get (or create) the override for the next sprite. */
	GRFLocation location(_cur.grfconfig->ident.grfid, _cur.nfo_line + 1);
	std::unique_ptr<byte[]> &preload_sprite = _grf_line_to_action6_sprite_override[location];

	/* Load new sprite data if it hasn't already been loaded. */
	if (preload_sprite == nullptr) {
		preload_sprite = std::make_unique<byte[]>(num);
		file.ReadBlock(preload_sprite.get(), num);
	}

	/* Reset the file position to the start of the next sprite */
	file.SeekTo(pos, SEEK_SET);

	/* Now perform the Action 0x06 on our data. */
	for (;;) {
		uint i;
		uint param_num;
		uint param_size;
		uint offset;
		bool add_value;

		/* Read the parameter to apply. 0xFF indicates no more data to change. */
		param_num = buf->ReadByte();
		if (param_num == 0xFF) break;

		/* Get the size of the parameter to use. If the size covers multiple
		 * double words, sequential parameter values are used. */
		param_size = buf->ReadByte();

		/* Bit 7 of param_size indicates we should add to the original value
		 * instead of replacing it. */
		add_value  = HasBit(param_size, 7);
		param_size = GB(param_size, 0, 7);

		/* Where to apply the data to within the pseudo sprite data. */
		offset     = buf->ReadExtendedByte();

		/* If the parameter is a GRF parameter (not an internal variable) check
		 * if it (and all further sequential parameters) has been defined. */
		if (param_num < 0x80 && (param_num + (param_size - 1) / 4) >= _cur.grffile->param_end) {
			grfmsg(2, "CfgApply: Ignoring (param %d not set)", (param_num + (param_size - 1) / 4));
			break;
		}

		grfmsg(8, "CfgApply: Applying %u bytes from parameter 0x%02X at offset 0x%04X", param_size, param_num, offset);

		bool carry = false;
		for (i = 0; i < param_size && offset + i < num; i++) {
			uint32 value = GetParamVal(param_num + i / 4, nullptr);
			/* Reset carry flag for each iteration of the variable (only really
			 * matters if param_size is greater than 4) */
			if (i % 4 == 0) carry = false;

			if (add_value) {
				uint new_value = preload_sprite[offset + i] + GB(value, (i % 4) * 8, 8) + (carry ? 1 : 0);
				preload_sprite[offset + i] = GB(new_value, 0, 8);
				/* Check if the addition overflowed */
				carry = new_value >= 256;
			} else {
				preload_sprite[offset + i] = GB(value, (i % 4) * 8, 8);
			}
		}
	}
}

/**
 * Disable a static NewGRF when it is influencing another (non-static)
 * NewGRF as this could cause desyncs.
 *
 * We could just tell the NewGRF querying that the file doesn't exist,
 * but that might give unwanted results. Disabling the NewGRF gives the
 * best result as no NewGRF author can complain about that.
 * @param c The NewGRF to disable.
 */
static void DisableStaticNewGRFInfluencingNonStaticNewGRFs(GRFConfig *c)
{
	GRFError *error = DisableGrf(STR_NEWGRF_ERROR_STATIC_GRF_CAUSES_DESYNC, c);
	error->data = _cur.grfconfig->GetName();
}

/* Action 0x07
 * Action 0x09 */
static void SkipIf(ByteReader *buf)
{
	/* <07/09> <param-num> <param-size> <condition-type> <value> <num-sprites>
	 *
	 * B param-num
	 * B param-size
	 * B condition-type
	 * V value
	 * B num-sprites */
	uint32 cond_val = 0;
	uint32 mask = 0;
	bool result;

	uint8 param     = buf->ReadByte();
	uint8 paramsize = buf->ReadByte();
	uint8 condtype  = buf->ReadByte();

	if (condtype < 2) {
		/* Always 1 for bit tests, the given value should be ignored. */
		paramsize = 1;
	}

	switch (paramsize) {
		case 8: cond_val = buf->ReadDWord(); mask = buf->ReadDWord(); break;
		case 4: cond_val = buf->ReadDWord(); mask = 0xFFFFFFFF; break;
		case 2: cond_val = buf->ReadWord();  mask = 0x0000FFFF; break;
		case 1: cond_val = buf->ReadByte();  mask = 0x000000FF; break;
		default: break;
	}

	if (param < 0x80 && _cur.grffile->param_end <= param) {
		grfmsg(7, "SkipIf: Param %d undefined, skipping test", param);
		return;
	}

	grfmsg(7, "SkipIf: Test condtype %d, param 0x%02X, condval 0x%08X", condtype, param, cond_val);

	/* condtypes that do not use 'param' are always valid.
	 * condtypes that use 'param' are either not valid for param 0x88, or they are only valid for param 0x88.
	 */
	if (condtype >= 0x0B) {
		/* Tests that ignore 'param' */
		switch (condtype) {
			case 0x0B: result = GetCargoIDByLabel(BSWAP32(cond_val)) == CT_INVALID;
				break;
			case 0x0C: result = GetCargoIDByLabel(BSWAP32(cond_val)) != CT_INVALID;
				break;
			case 0x0D: result = GetRailTypeByLabel(BSWAP32(cond_val)) == INVALID_RAILTYPE;
				break;
			case 0x0E: result = GetRailTypeByLabel(BSWAP32(cond_val)) != INVALID_RAILTYPE;
				break;
			case 0x0F: {
				RoadType rt = GetRoadTypeByLabel(BSWAP32(cond_val));
				result = rt == INVALID_ROADTYPE || !RoadTypeIsRoad(rt);
				break;
			}
			case 0x10: {
				RoadType rt = GetRoadTypeByLabel(BSWAP32(cond_val));
				result = rt != INVALID_ROADTYPE && RoadTypeIsRoad(rt);
				break;
			}
			case 0x11: {
				RoadType rt = GetRoadTypeByLabel(BSWAP32(cond_val));
				result = rt == INVALID_ROADTYPE || !RoadTypeIsTram(rt);
				break;
			}
			case 0x12: {
				RoadType rt = GetRoadTypeByLabel(BSWAP32(cond_val));
				result = rt != INVALID_ROADTYPE && RoadTypeIsTram(rt);
				break;
			}
			default: grfmsg(1, "SkipIf: Unsupported condition type %02X. Ignoring", condtype); return;
		}
	} else if (param == 0x88) {
		/* GRF ID checks */

		GRFConfig *c = GetGRFConfig(cond_val, mask);

		if (c != nullptr && HasBit(c->flags, GCF_STATIC) && !HasBit(_cur.grfconfig->flags, GCF_STATIC) && _networking) {
			DisableStaticNewGRFInfluencingNonStaticNewGRFs(c);
			c = nullptr;
		}

		if (condtype != 10 && c == nullptr) {
			grfmsg(7, "SkipIf: GRFID 0x%08X unknown, skipping test", BSWAP32(cond_val));
			return;
		}

		switch (condtype) {
			/* Tests 0x06 to 0x0A are only for param 0x88, GRFID checks */
			case 0x06: // Is GRFID active?
				result = c->status == GCS_ACTIVATED;
				break;

			case 0x07: // Is GRFID non-active?
				result = c->status != GCS_ACTIVATED;
				break;

			case 0x08: // GRFID is not but will be active?
				result = c->status == GCS_INITIALISED;
				break;

			case 0x09: // GRFID is or will be active?
				result = c->status == GCS_ACTIVATED || c->status == GCS_INITIALISED;
				break;

			case 0x0A: // GRFID is not nor will be active
				/* This is the only condtype that doesn't get ignored if the GRFID is not found */
				result = c == nullptr || c->status == GCS_DISABLED || c->status == GCS_NOT_FOUND;
				break;

			default: grfmsg(1, "SkipIf: Unsupported GRF condition type %02X. Ignoring", condtype); return;
		}
	} else if (param == 0x91 && (condtype == 0x02 || condtype == 0x03) && cond_val > 0) {
		const std::vector<uint32> &values = _cur.grffile->var91_values;
		/* condtype 0x02: skip if test result found
		 * condtype 0x03: skip if test result not found
		 */
		bool found = std::find(values.begin(), values.end(), cond_val) != values.end();
		result = (found == (condtype == 0x02));
	} else {
		/* Tests that use 'param' and are not GRF ID checks.  */
		uint32 param_val = GetParamVal(param, &cond_val); // cond_val is modified for param == 0x85
		switch (condtype) {
			case 0x00: result = !!(param_val & (1 << cond_val));
				break;
			case 0x01: result = !(param_val & (1 << cond_val));
				break;
			case 0x02: result = (param_val & mask) == cond_val;
				break;
			case 0x03: result = (param_val & mask) != cond_val;
				break;
			case 0x04: result = (param_val & mask) < cond_val;
				break;
			case 0x05: result = (param_val & mask) > cond_val;
				break;
			default: grfmsg(1, "SkipIf: Unsupported condition type %02X. Ignoring", condtype); return;
		}
	}

	if (!result) {
		grfmsg(2, "SkipIf: Not skipping sprites, test was false");
		return;
	}

	uint8 numsprites = buf->ReadByte();

	/* numsprites can be a GOTO label if it has been defined in the GRF
	 * file. The jump will always be the first matching label that follows
	 * the current nfo_line. If no matching label is found, the first matching
	 * label in the file is used. */
	const GRFLabel *choice = nullptr;
	for (const auto &label : _cur.grffile->labels) {
		if (label.label != numsprites) continue;

		/* Remember a goto before the current line */
		if (choice == nullptr) choice = &label;
		/* If we find a label here, this is definitely good */
		if (label.nfo_line > _cur.nfo_line) {
			choice = &label;
			break;
		}
	}

	if (choice != nullptr) {
		grfmsg(2, "SkipIf: Jumping to label 0x%0X at line %d, test was true", choice->label, choice->nfo_line);
		_cur.file->SeekTo(choice->pos, SEEK_SET);
		_cur.nfo_line = choice->nfo_line;
		return;
	}

	grfmsg(2, "SkipIf: Skipping %d sprites, test was true", numsprites);
	_cur.skip_sprites = numsprites;
	if (_cur.skip_sprites == 0) {
		/* Zero means there are no sprites to skip, so
		 * we use -1 to indicate that all further
		 * sprites should be skipped. */
		_cur.skip_sprites = -1;

		/* If an action 8 hasn't been encountered yet, disable the grf. */
		if (_cur.grfconfig->status != (_cur.stage < GLS_RESERVE ? GCS_INITIALISED : GCS_ACTIVATED)) {
			DisableGrf();
		}
	}
}


/* Action 0x08 (GLS_FILESCAN) */
static void ScanInfo(ByteReader *buf)
{
	uint8 grf_version = buf->ReadByte();
	uint32 grfid      = buf->ReadDWord();
	const char *name  = buf->ReadString();

	_cur.grfconfig->ident.grfid = grfid;

	if (grf_version < 2 || grf_version > 8) {
		SetBit(_cur.grfconfig->flags, GCF_INVALID);
		DEBUG(grf, 0, "%s: NewGRF \"%s\" (GRFID %08X) uses GRF version %d, which is incompatible with this version of OpenTTD.", _cur.grfconfig->GetDisplayPath(), name, BSWAP32(grfid), grf_version);
	}

	/* GRF IDs starting with 0xFF are reserved for internal TTDPatch use */
	if (GB(grfid, 0, 8) == 0xFF) SetBit(_cur.grfconfig->flags, GCF_SYSTEM);

	AddGRFTextToList(_cur.grfconfig->name, 0x7F, grfid, false, name);

	if (buf->HasData()) {
		const char *info = buf->ReadString();
		AddGRFTextToList(_cur.grfconfig->info, 0x7F, grfid, true, info);
	}

	/* GLS_INFOSCAN only looks for the action 8, so we can skip the rest of the file */
	_cur.skip_sprites = -1;
}

/* Action 0x08 */
static void GRFInfo(ByteReader *buf)
{
	/* <08> <version> <grf-id> <name> <info>
	 *
	 * B version       newgrf version, currently 06
	 * 4*B grf-id      globally unique ID of this .grf file
	 * S name          name of this .grf set
	 * S info          string describing the set, and e.g. author and copyright */

	uint8 version    = buf->ReadByte();
	uint32 grfid     = buf->ReadDWord();
	const char *name = buf->ReadString();

	if (_cur.stage < GLS_RESERVE && _cur.grfconfig->status != GCS_UNKNOWN) {
		DisableGrf(STR_NEWGRF_ERROR_MULTIPLE_ACTION_8);
		return;
	}

	if (_cur.grffile->grfid != grfid) {
		DEBUG(grf, 0, "GRFInfo: GRFID %08X in FILESCAN stage does not match GRFID %08X in INIT/RESERVE/ACTIVATION stage", BSWAP32(_cur.grffile->grfid), BSWAP32(grfid));
		_cur.grffile->grfid = grfid;
	}

	_cur.grffile->grf_version = version;
	_cur.grfconfig->status = _cur.stage < GLS_RESERVE ? GCS_INITIALISED : GCS_ACTIVATED;

	/* Do swap the GRFID for displaying purposes since people expect that */
	DEBUG(grf, 1, "GRFInfo: Loaded GRFv%d set %08X - %s (palette: %s, version: %i)", version, BSWAP32(grfid), name, (_cur.grfconfig->palette & GRFP_USE_MASK) ? "Windows" : "DOS", _cur.grfconfig->version);
}

/* Action 0x0A */
static void SpriteReplace(ByteReader *buf)
{
	/* <0A> <num-sets> <set1> [<set2> ...]
	 * <set>: <num-sprites> <first-sprite>
	 *
	 * B num-sets      How many sets of sprites to replace.
	 * Each set:
	 * B num-sprites   How many sprites are in this set
	 * W first-sprite  First sprite number to replace */

	uint8 num_sets = buf->ReadByte();

	for (uint i = 0; i < num_sets; i++) {
		uint8 num_sprites = buf->ReadByte();
		uint16 first_sprite = buf->ReadWord();

		grfmsg(2, "SpriteReplace: [Set %d] Changing %d sprites, beginning with %d",
			i, num_sprites, first_sprite
		);

		for (uint j = 0; j < num_sprites; j++) {
			int load_index = first_sprite + j;
			_cur.nfo_line++;
			if (load_index < (int)SPR_PROGSIGNAL_BASE || load_index >= (int)SPR_NEWGRFS_BASE) {
				LoadNextSprite(load_index, *_cur.file, _cur.nfo_line); // XXX
			} else {
				/* Skip sprite */
				grfmsg(0, "SpriteReplace: Ignoring attempt to replace protected sprite ID: %d", load_index);
				LoadNextSprite(-1, *_cur.file, _cur.nfo_line);
			}

			/* Shore sprites now located at different addresses.
			 * So detect when the old ones get replaced. */
			if (IsInsideMM(load_index, SPR_ORIGINALSHORE_START, SPR_ORIGINALSHORE_END + 1)) {
				if (_loaded_newgrf_features.shore != SHORE_REPLACE_ACTION_5) _loaded_newgrf_features.shore = SHORE_REPLACE_ACTION_A;
			}
		}
	}
}

/* Action 0x0A (SKIP) */
static void SkipActA(ByteReader *buf)
{
	uint8 num_sets = buf->ReadByte();

	for (uint i = 0; i < num_sets; i++) {
		/* Skip the sprites this replaces */
		_cur.skip_sprites += buf->ReadByte();
		/* But ignore where they go */
		buf->ReadWord();
	}

	grfmsg(3, "SkipActA: Skipping %d sprites", _cur.skip_sprites);
}

/* Action 0x0B */
static void GRFLoadError(ByteReader *buf)
{
	/* <0B> <severity> <language-id> <message-id> [<message...> 00] [<data...>] 00 [<parnum>]
	 *
	 * B severity      00: notice, continue loading grf file
	 *                 01: warning, continue loading grf file
	 *                 02: error, but continue loading grf file, and attempt
	 *                     loading grf again when loading or starting next game
	 *                 03: error, abort loading and prevent loading again in
	 *                     the future (only when restarting the patch)
	 * B language-id   see action 4, use 1F for built-in error messages
	 * B message-id    message to show, see below
	 * S message       for custom messages (message-id FF), text of the message
	 *                 not present for built-in messages.
	 * V data          additional data for built-in (or custom) messages
	 * B parnum        parameter numbers to be shown in the message (maximum of 2) */

	static const StringID msgstr[] = {
		STR_NEWGRF_ERROR_VERSION_NUMBER,
		STR_NEWGRF_ERROR_DOS_OR_WINDOWS,
		STR_NEWGRF_ERROR_UNSET_SWITCH,
		STR_NEWGRF_ERROR_INVALID_PARAMETER,
		STR_NEWGRF_ERROR_LOAD_BEFORE,
		STR_NEWGRF_ERROR_LOAD_AFTER,
		STR_NEWGRF_ERROR_OTTD_VERSION_NUMBER,
	};

	static const StringID sevstr[] = {
		STR_NEWGRF_ERROR_MSG_INFO,
		STR_NEWGRF_ERROR_MSG_WARNING,
		STR_NEWGRF_ERROR_MSG_ERROR,
		STR_NEWGRF_ERROR_MSG_FATAL
	};

	byte severity   = buf->ReadByte();
	byte lang       = buf->ReadByte();
	byte message_id = buf->ReadByte();

	/* Skip the error if it isn't valid for the current language. */
	if (!CheckGrfLangID(lang, _cur.grffile->grf_version)) return;

	/* Skip the error until the activation stage unless bit 7 of the severity
	 * is set. */
	if (!HasBit(severity, 7) && _cur.stage == GLS_INIT) {
		grfmsg(7, "GRFLoadError: Skipping non-fatal GRFLoadError in stage %d", _cur.stage);
		return;
	}
	ClrBit(severity, 7);

	if (severity >= lengthof(sevstr)) {
		grfmsg(7, "GRFLoadError: Invalid severity id %d. Setting to 2 (non-fatal error).", severity);
		severity = 2;
	} else if (severity == 3) {
		/* This is a fatal error, so make sure the GRF is deactivated and no
		 * more of it gets loaded. */
		DisableGrf();

		/* Make sure we show fatal errors, instead of silly infos from before */
		_cur.grfconfig->error.reset();
	}

	if (message_id >= lengthof(msgstr) && message_id != 0xFF) {
		grfmsg(7, "GRFLoadError: Invalid message id.");
		return;
	}

	if (buf->Remaining() <= 1) {
		grfmsg(7, "GRFLoadError: No message data supplied.");
		return;
	}

	/* For now we can only show one message per newgrf file. */
	if (_cur.grfconfig->error.has_value()) return;

	_cur.grfconfig->error = {sevstr[severity]};
	GRFError *error = &_cur.grfconfig->error.value();

	if (message_id == 0xFF) {
		/* This is a custom error message. */
		if (buf->HasData()) {
			const char *message = buf->ReadString();

			error->custom_message = TranslateTTDPatchCodes(_cur.grffile->grfid, lang, true, message, SCC_RAW_STRING_POINTER);
		} else {
			grfmsg(7, "GRFLoadError: No custom message supplied.");
			error->custom_message.clear();
		}
	} else {
		error->message = msgstr[message_id];
	}

	if (buf->HasData()) {
		const char *data = buf->ReadString();

		error->data = TranslateTTDPatchCodes(_cur.grffile->grfid, lang, true, data);
	} else {
		grfmsg(7, "GRFLoadError: No message data supplied.");
		error->data.clear();
	}

	/* Only two parameter numbers can be used in the string. */
	for (uint i = 0; i < error->param_value.size() && buf->HasData(); i++) {
		uint param_number = buf->ReadByte();
		error->param_value[i] = _cur.grffile->GetParam(param_number);
	}
}

/* Action 0x0C */
static void GRFComment(ByteReader *buf)
{
	/* <0C> [<ignored...>]
	 *
	 * V ignored       Anything following the 0C is ignored */

	if (!buf->HasData()) return;

	const char *text = buf->ReadString();
	grfmsg(2, "GRFComment: %s", text);
}

/* Action 0x0D (GLS_SAFETYSCAN) */
static void SafeParamSet(ByteReader *buf)
{
	uint8 target = buf->ReadByte();

	/* Writing GRF parameters and some bits of 'misc GRF features' are safe. */
	if (target < 0x80 || target == 0x9E) return;

	/* GRM could be unsafe, but as here it can only happen after other GRFs
	 * are loaded, it should be okay. If the GRF tried to use the slots it
	 * reserved, it would be marked unsafe anyway. GRM for (e.g. bridge)
	 * sprites  is considered safe. */

	SetBit(_cur.grfconfig->flags, GCF_UNSAFE);

	/* Skip remainder of GRF */
	_cur.skip_sprites = -1;
}


static uint32 GetPatchVariable(uint8 param)
{
	switch (param) {
		/* start year - 1920 */
<<<<<<< HEAD
		case 0x0B: return std::max(_settings_game.game_creation.starting_year, ORIGINAL_BASE_YEAR) - ORIGINAL_BASE_YEAR;
=======
		case 0x0B: return (std::max(_settings_game.game_creation.starting_year, CalendarTime::ORIGINAL_BASE_YEAR) - CalendarTime::ORIGINAL_BASE_YEAR).base();
>>>>>>> ab535c0a

		/* freight trains weight factor */
		case 0x0E: return _settings_game.vehicle.freight_trains;

		/* empty wagon speed increase */
		case 0x0F: return 0;

		/* plane speed factor; our patch option is reversed from TTDPatch's,
		 * the following is good for 1x, 2x and 4x (most common?) and...
		 * well not really for 3x. */
		case 0x10:
			switch (_settings_game.vehicle.plane_speed) {
				default:
				case 4: return 1;
				case 3: return 2;
				case 2: return 2;
				case 1: return 4;
			}


		/* 2CC colourmap base sprite */
		case 0x11: return SPR_2CCMAP_BASE;

		/* map size: format = -MABXYSS
		 * M  : the type of map
		 *       bit 0 : set   : squared map. Bit 1 is now not relevant
		 *               clear : rectangle map. Bit 1 will indicate the bigger edge of the map
		 *       bit 1 : set   : Y is the bigger edge. Bit 0 is clear
		 *               clear : X is the bigger edge.
		 * A  : minimum edge(log2) of the map
		 * B  : maximum edge(log2) of the map
		 * XY : edges(log2) of each side of the map.
		 * SS : combination of both X and Y, thus giving the size(log2) of the map
		 */
		case 0x13: {
			byte map_bits = 0;
			byte log_X = MapLogX() - 6; // subtraction is required to make the minimal size (64) zero based
			byte log_Y = MapLogY() - 6;
			byte max_edge = std::max(log_X, log_Y);

			if (log_X == log_Y) { // we have a squared map, since both edges are identical
				SetBit(map_bits, 0);
			} else {
				if (max_edge == log_Y) SetBit(map_bits, 1); // edge Y been the biggest, mark it
			}

			return (map_bits << 24) | (std::min(log_X, log_Y) << 20) | (max_edge << 16) |
				(log_X << 12) | (log_Y << 8) | (log_X + log_Y);
		}

		/* The maximum height of the map. */
		case 0x14:
			return _settings_game.construction.map_height_limit;

		/* Extra foundations base sprite */
		case 0x15:
			return SPR_SLOPES_BASE;

		/* Shore base sprite */
		case 0x16:
			return SPR_SHORE_BASE;

		/* Game map seed */
		case 0x17:
			return _settings_game.game_creation.generation_seed;

		default:
			grfmsg(2, "ParamSet: Unknown Patch variable 0x%02X.", param);
			return 0;
	}
}


static uint32 PerformGRM(uint32 *grm, uint16 num_ids, uint16 count, uint8 op, uint8 target, const char *type)
{
	uint start = 0;
	uint size  = 0;

	if (op == 6) {
		/* Return GRFID of set that reserved ID */
		return grm[_cur.grffile->GetParam(target)];
	}

	/* With an operation of 2 or 3, we want to reserve a specific block of IDs */
	if (op == 2 || op == 3) start = _cur.grffile->GetParam(target);

	for (uint i = start; i < num_ids; i++) {
		if (grm[i] == 0) {
			size++;
		} else {
			if (op == 2 || op == 3) break;
			start = i + 1;
			size = 0;
		}

		if (size == count) break;
	}

	if (size == count) {
		/* Got the slot... */
		if (op == 0 || op == 3) {
			grfmsg(2, "ParamSet: GRM: Reserving %d %s at %d", count, type, start);
			for (uint i = 0; i < count; i++) grm[start + i] = _cur.grffile->grfid;
		}
		return start;
	}

	/* Unable to allocate */
	if (op != 4 && op != 5) {
		/* Deactivate GRF */
		grfmsg(0, "ParamSet: GRM: Unable to allocate %d %s, deactivating", count, type);
		DisableGrf(STR_NEWGRF_ERROR_GRM_FAILED);
		return UINT_MAX;
	}

	grfmsg(1, "ParamSet: GRM: Unable to allocate %d %s", count, type);
	return UINT_MAX;
}


/** Action 0x0D: Set parameter */
static void ParamSet(ByteReader *buf)
{
	/* <0D> <target> <operation> <source1> <source2> [<data>]
	 *
	 * B target        parameter number where result is stored
	 * B operation     operation to perform, see below
	 * B source1       first source operand
	 * B source2       second source operand
	 * D data          data to use in the calculation, not necessary
	 *                 if both source1 and source2 refer to actual parameters
	 *
	 * Operations
	 * 00      Set parameter equal to source1
	 * 01      Addition, source1 + source2
	 * 02      Subtraction, source1 - source2
	 * 03      Unsigned multiplication, source1 * source2 (both unsigned)
	 * 04      Signed multiplication, source1 * source2 (both signed)
	 * 05      Unsigned bit shift, source1 by source2 (source2 taken to be a
	 *         signed quantity; left shift if positive and right shift if
	 *         negative, source1 is unsigned)
	 * 06      Signed bit shift, source1 by source2
	 *         (source2 like in 05, and source1 as well)
	 */

	uint8 target = buf->ReadByte();
	uint8 oper   = buf->ReadByte();
	uint32 src1  = buf->ReadByte();
	uint32 src2  = buf->ReadByte();

	uint32 data = 0;
	if (buf->Remaining() >= 4) data = buf->ReadDWord();

	/* You can add 80 to the operation to make it apply only if the target
	 * is not defined yet.  In this respect, a parameter is taken to be
	 * defined if any of the following applies:
	 * - it has been set to any value in the newgrf(w).cfg parameter list
	 * - it OR A PARAMETER WITH HIGHER NUMBER has been set to any value by
	 *   an earlier action D */
	if (HasBit(oper, 7)) {
		if (target < 0x80 && target < _cur.grffile->param_end) {
			grfmsg(7, "ParamSet: Param %u already defined, skipping", target);
			return;
		}

		oper = GB(oper, 0, 7);
	}

	if (src2 == 0xFE) {
		if (GB(data, 0, 8) == 0xFF) {
			if (data == 0x0000FFFF) {
				/* Patch variables */
				src1 = GetPatchVariable(src1);
			} else {
				/* GRF Resource Management */
				uint8  op      = src1;
				GrfSpecFeatureRef feature_ref = ReadFeature(GB(data, 8, 8));
				GrfSpecFeature feature = feature_ref.id;
				uint16 count   = GB(data, 16, 16);

				if (_cur.stage == GLS_RESERVE) {
					if (feature == 0x08) {
						/* General sprites */
						if (op == 0) {
							/* Check if the allocated sprites will fit below the original sprite limit */
							if (_cur.spriteid + count >= 16384) {
								grfmsg(0, "ParamSet: GRM: Unable to allocate %d sprites; try changing NewGRF order", count);
								DisableGrf(STR_NEWGRF_ERROR_GRM_FAILED);
								return;
							}

							/* Reserve space at the current sprite ID */
							grfmsg(4, "ParamSet: GRM: Allocated %d sprites at %d", count, _cur.spriteid);
							_grm_sprites[GRFLocation(_cur.grffile->grfid, _cur.nfo_line)] = _cur.spriteid;
							_cur.spriteid += count;
						}
					}
					/* Ignore GRM result during reservation */
					src1 = 0;
				} else if (_cur.stage == GLS_ACTIVATION) {
					switch (feature) {
						case 0x00: // Trains
						case 0x01: // Road Vehicles
						case 0x02: // Ships
						case 0x03: // Aircraft
							if (!_settings_game.vehicle.dynamic_engines) {
								src1 = PerformGRM(&_grm_engines[_engine_offsets[feature]], _engine_counts[feature], count, op, target, "vehicles");
								if (_cur.skip_sprites == -1) return;
							} else {
								/* GRM does not apply for dynamic engine allocation. */
								switch (op) {
									case 2:
									case 3:
										src1 = _cur.grffile->GetParam(target);
										break;

									default:
										src1 = 0;
										break;
								}
							}
							break;

						case 0x08: // General sprites
							switch (op) {
								case 0:
									/* Return space reserved during reservation stage */
									src1 = _grm_sprites[GRFLocation(_cur.grffile->grfid, _cur.nfo_line)];
									grfmsg(4, "ParamSet: GRM: Using pre-allocated sprites at %d", src1);
									break;

								case 1:
									src1 = _cur.spriteid;
									break;

								default:
									grfmsg(1, "ParamSet: GRM: Unsupported operation %d for general sprites", op);
									return;
							}
							break;

						case 0x0B: // Cargo
							/* There are two ranges: one for cargo IDs and one for cargo bitmasks */
							src1 = PerformGRM(_grm_cargoes, NUM_CARGO * 2, count, op, target, "cargoes");
							if (_cur.skip_sprites == -1) return;
							break;

						default: grfmsg(1, "ParamSet: GRM: Unsupported feature %s", GetFeatureString(feature_ref)); return;
					}
				} else {
					/* Ignore GRM during initialization */
					src1 = 0;
				}
			}
		} else {
			/* Read another GRF File's parameter */
			const GRFFile *file = GetFileByGRFID(data);
			GRFConfig *c = GetGRFConfig(data);
			if (c != nullptr && HasBit(c->flags, GCF_STATIC) && !HasBit(_cur.grfconfig->flags, GCF_STATIC) && _networking) {
				/* Disable the read GRF if it is a static NewGRF. */
				DisableStaticNewGRFInfluencingNonStaticNewGRFs(c);
				src1 = 0;
			} else if (file == nullptr || c == nullptr || c->status == GCS_DISABLED) {
				src1 = 0;
			} else if (src1 == 0xFE) {
				src1 = c->version;
			} else {
				src1 = file->GetParam(src1);
			}
		}
	} else {
		/* The source1 and source2 operands refer to the grf parameter number
		 * like in action 6 and 7.  In addition, they can refer to the special
		 * variables available in action 7, or they can be FF to use the value
		 * of <data>.  If referring to parameters that are undefined, a value
		 * of 0 is used instead.  */
		src1 = (src1 == 0xFF) ? data : GetParamVal(src1, nullptr);
		src2 = (src2 == 0xFF) ? data : GetParamVal(src2, nullptr);
	}

	uint32 res;
	switch (oper) {
		case 0x00:
			res = src1;
			break;

		case 0x01:
			res = src1 + src2;
			break;

		case 0x02:
			res = src1 - src2;
			break;

		case 0x03:
			res = src1 * src2;
			break;

		case 0x04:
			res = (int32)src1 * (int32)src2;
			break;

		case 0x05:
			if ((int32)src2 < 0) {
				res = src1 >> -(int32)src2;
			} else {
				res = src1 << (src2 & 0x1F); // Same behaviour as in EvalAdjustT, mask 'value' to 5 bits, which should behave the same on all architectures.
			}
			break;

		case 0x06:
			if ((int32)src2 < 0) {
				res = (int32)src1 >> -(int32)src2;
			} else {
				res = (int32)src1 << (src2 & 0x1F); // Same behaviour as in EvalAdjustT, mask 'value' to 5 bits, which should behave the same on all architectures.
			}
			break;

		case 0x07: // Bitwise AND
			res = src1 & src2;
			break;

		case 0x08: // Bitwise OR
			res = src1 | src2;
			break;

		case 0x09: // Unsigned division
			if (src2 == 0) {
				res = src1;
			} else {
				res = src1 / src2;
			}
			break;

		case 0x0A: // Signed division
			if (src2 == 0) {
				res = src1;
			} else {
				res = (int32)src1 / (int32)src2;
			}
			break;

		case 0x0B: // Unsigned modulo
			if (src2 == 0) {
				res = src1;
			} else {
				res = src1 % src2;
			}
			break;

		case 0x0C: // Signed modulo
			if (src2 == 0) {
				res = src1;
			} else {
				res = (int32)src1 % (int32)src2;
			}
			break;

		default: grfmsg(0, "ParamSet: Unknown operation %d, skipping", oper); return;
	}

	switch (target) {
		case 0x8E: // Y-Offset for train sprites
			_cur.grffile->traininfo_vehicle_pitch = res;
			break;

		case 0x8F: { // Rail track type cost factors
			extern RailTypeInfo _railtypes[RAILTYPE_END];
			_railtypes[RAILTYPE_RAIL].cost_multiplier = GB(res, 0, 8);
			if (_settings_game.vehicle.disable_elrails) {
				_railtypes[RAILTYPE_ELECTRIC].cost_multiplier = GB(res, 0, 8);
				_railtypes[RAILTYPE_MONO].cost_multiplier = GB(res, 8, 8);
			} else {
				_railtypes[RAILTYPE_ELECTRIC].cost_multiplier = GB(res, 8, 8);
				_railtypes[RAILTYPE_MONO].cost_multiplier = GB(res, 16, 8);
			}
			_railtypes[RAILTYPE_MAGLEV].cost_multiplier = GB(res, 16, 8);
			break;
		}

		/* not implemented */
		case 0x93: // Tile refresh offset to left -- Intended to allow support for larger sprites, not necessary for OTTD
		case 0x94: // Tile refresh offset to right
		case 0x95: // Tile refresh offset upwards
		case 0x96: // Tile refresh offset downwards
		case 0x97: // Snow line height -- Better supported by feature 8 property 10h (snow line table) TODO: implement by filling the entire snow line table with the given value
		case 0x99: // Global ID offset -- Not necessary since IDs are remapped automatically
			grfmsg(7, "ParamSet: Skipping unimplemented target 0x%02X", target);
			break;

		case 0x9E: // Miscellaneous GRF features
			/* Set train list engine width */
			_cur.grffile->traininfo_vehicle_width = HasBit(res, GMB_TRAIN_WIDTH_32_PIXELS) ? VEHICLEINFO_FULL_VEHICLE_WIDTH : TRAININFO_DEFAULT_VEHICLE_WIDTH;
			/* Remove the local flags from the global flags */
			ClrBit(res, GMB_TRAIN_WIDTH_32_PIXELS);

			/* Only copy safe bits for static grfs */
			if (HasBit(_cur.grfconfig->flags, GCF_STATIC)) {
				uint32 safe_bits = 0;
				SetBit(safe_bits, GMB_SECOND_ROCKY_TILE_SET);

				_misc_grf_features = (_misc_grf_features & ~safe_bits) | (res & safe_bits);
			} else {
				_misc_grf_features = res;
			}
			break;

		case 0x9F: // locale-dependent settings
			grfmsg(7, "ParamSet: Skipping unimplemented target 0x%02X", target);
			break;

		default:
			if (target < 0x80) {
				_cur.grffile->param[target] = res;
				/* param is zeroed by default */
				if (target + 1U > _cur.grffile->param_end) _cur.grffile->param_end = target + 1;
			} else {
				grfmsg(7, "ParamSet: Skipping unknown target 0x%02X", target);
			}
			break;
	}
}

/* Action 0x0E (GLS_SAFETYSCAN) */
static void SafeGRFInhibit(ByteReader *buf)
{
	/* <0E> <num> <grfids...>
	 *
	 * B num           Number of GRFIDs that follow
	 * D grfids        GRFIDs of the files to deactivate */

	uint8 num = buf->ReadByte();

	for (uint i = 0; i < num; i++) {
		uint32 grfid = buf->ReadDWord();

		/* GRF is unsafe it if tries to deactivate other GRFs */
		if (grfid != _cur.grfconfig->ident.grfid) {
			SetBit(_cur.grfconfig->flags, GCF_UNSAFE);

			/* Skip remainder of GRF */
			_cur.skip_sprites = -1;

			return;
		}
	}
}

/* Action 0x0E */
static void GRFInhibit(ByteReader *buf)
{
	/* <0E> <num> <grfids...>
	 *
	 * B num           Number of GRFIDs that follow
	 * D grfids        GRFIDs of the files to deactivate */

	uint8 num = buf->ReadByte();

	for (uint i = 0; i < num; i++) {
		uint32 grfid = buf->ReadDWord();
		GRFConfig *file = GetGRFConfig(grfid);

		/* Unset activation flag */
		if (file != nullptr && file != _cur.grfconfig) {
			grfmsg(2, "GRFInhibit: Deactivating file '%s'", file->GetDisplayPath());
			GRFError *error = DisableGrf(STR_NEWGRF_ERROR_FORCEFULLY_DISABLED, file);
			error->data = _cur.grfconfig->GetName();
		}
	}
}

/** Action 0x0F - Define Town names */
static void FeatureTownName(ByteReader *buf)
{
	/* <0F> <id> <style-name> <num-parts> <parts>
	 *
	 * B id          ID of this definition in bottom 7 bits (final definition if bit 7 set)
	 * V style-name  Name of the style (only for final definition)
	 * B num-parts   Number of parts in this definition
	 * V parts       The parts */

	uint32 grfid = _cur.grffile->grfid;

	GRFTownName *townname = AddGRFTownName(grfid);

	byte id = buf->ReadByte();
	grfmsg(6, "FeatureTownName: definition 0x%02X", id & 0x7F);

	if (HasBit(id, 7)) {
		/* Final definition */
		ClrBit(id, 7);
		bool new_scheme = _cur.grffile->grf_version >= 7;

		byte lang = buf->ReadByte();
		StringID style = STR_UNDEFINED;

		do {
			ClrBit(lang, 7);

			const char *name = buf->ReadString();

			std::string lang_name = TranslateTTDPatchCodes(grfid, lang, false, name);
			grfmsg(6, "FeatureTownName: lang 0x%X -> '%s'", lang, lang_name.c_str());

			style = AddGRFString(grfid, id, lang, new_scheme, false, name, STR_UNDEFINED);

			lang = buf->ReadByte();
		} while (lang != 0);
		townname->styles.emplace_back(style, id);
	}

	uint8 parts = buf->ReadByte();
	grfmsg(6, "FeatureTownName: %u parts", parts);

	townname->partlists[id].reserve(parts);
	for (uint partnum = 0; partnum < parts; partnum++) {
		NamePartList &partlist = townname->partlists[id].emplace_back();
		uint8 texts = buf->ReadByte();
		partlist.bitstart = buf->ReadByte();
		partlist.bitcount = buf->ReadByte();
		partlist.maxprob  = 0;
		grfmsg(6, "FeatureTownName: part %u contains %u texts and will use GB(seed, %u, %u)", partnum, texts, partlist.bitstart, partlist.bitcount);

		partlist.parts.reserve(texts);
		for (uint textnum = 0; textnum < texts; textnum++) {
			NamePart &part = partlist.parts.emplace_back();
			part.prob = buf->ReadByte();

			if (HasBit(part.prob, 7)) {
				byte ref_id = buf->ReadByte();
				if (ref_id >= GRFTownName::MAX_LISTS || townname->partlists[ref_id].empty()) {
					grfmsg(0, "FeatureTownName: definition 0x%02X doesn't exist, deactivating", ref_id);
					DelGRFTownName(grfid);
					DisableGrf(STR_NEWGRF_ERROR_INVALID_ID);
					return;
				}
				part.id = ref_id;
				grfmsg(6, "FeatureTownName: part %u, text %u, uses intermediate definition 0x%02X (with probability %u)", partnum, textnum, ref_id, part.prob & 0x7F);
			} else {
				const char *text = buf->ReadString();
				part.text = TranslateTTDPatchCodes(grfid, 0, false, text);
				grfmsg(6, "FeatureTownName: part %u, text %u, '%s' (with probability %u)", partnum, textnum, part.text.c_str(), part.prob);
			}
			partlist.maxprob += GB(part.prob, 0, 7);
		}
		grfmsg(6, "FeatureTownName: part %u, total probability %u", partnum, partlist.maxprob);
	}
}

/** Action 0x10 - Define goto label */
static void DefineGotoLabel(ByteReader *buf)
{
	/* <10> <label> [<comment>]
	 *
	 * B label      The label to define
	 * V comment    Optional comment - ignored */

	byte nfo_label = buf->ReadByte();

	_cur.grffile->labels.emplace_back(nfo_label, _cur.nfo_line, _cur.file->GetPos());

	grfmsg(2, "DefineGotoLabel: GOTO target with label 0x%02X", nfo_label);
}

/**
 * Process a sound import from another GRF file.
 * @param sound Destination for sound.
 */
static void ImportGRFSound(SoundEntry *sound)
{
	const GRFFile *file;
	uint32 grfid = _cur.file->ReadDword();
	SoundID sound_id = _cur.file->ReadWord();

	file = GetFileByGRFID(grfid);
	if (file == nullptr || file->sound_offset == 0) {
		grfmsg(1, "ImportGRFSound: Source file not available");
		return;
	}

	if (sound_id >= file->num_sounds) {
		grfmsg(1, "ImportGRFSound: Sound effect %d is invalid", sound_id);
		return;
	}

	grfmsg(2, "ImportGRFSound: Copying sound %d (%d) from file %X", sound_id, file->sound_offset + sound_id, grfid);

	*sound = *GetSound(file->sound_offset + sound_id);

	/* Reset volume and priority, which TTDPatch doesn't copy */
	sound->volume   = 128;
	sound->priority = 0;
}

/**
 * Load a sound from a file.
 * @param offs File offset to read sound from.
 * @param sound Destination for sound.
 */
static void LoadGRFSound(size_t offs, SoundEntry *sound)
{
	/* Set default volume and priority */
	sound->volume = 0x80;
	sound->priority = 0;

	if (offs != SIZE_MAX) {
		/* Sound is present in the NewGRF. */
		sound->file = _cur.file;
		sound->file_offset = offs;
		sound->grf_container_ver = _cur.file->GetContainerVersion();
	}
}

/* Action 0x11 */
static void GRFSound(ByteReader *buf)
{
	/* <11> <num>
	 *
	 * W num      Number of sound files that follow */

	uint16 num = buf->ReadWord();
	if (num == 0) return;

	SoundEntry *sound;
	if (_cur.grffile->sound_offset == 0) {
		_cur.grffile->sound_offset = GetNumSounds();
		_cur.grffile->num_sounds = num;
		sound = AllocateSound(num);
	} else {
		sound = GetSound(_cur.grffile->sound_offset);
	}

	SpriteFile &file = *_cur.file;
	byte grf_container_version = file.GetContainerVersion();
	for (int i = 0; i < num; i++) {
		_cur.nfo_line++;

		/* Check whether the index is in range. This might happen if multiple action 11 are present.
		 * While this is invalid, we do not check for this. But we should prevent it from causing bigger trouble */
		bool invalid = i >= _cur.grffile->num_sounds;

		size_t offs = file.GetPos();

		uint32 len = grf_container_version >= 2 ? file.ReadDword() : file.ReadWord();
		byte type = file.ReadByte();

		if (grf_container_version >= 2 && type == 0xFD) {
			/* Reference to sprite section. */
			if (invalid) {
				grfmsg(1, "GRFSound: Sound index out of range (multiple Action 11?)");
				file.SkipBytes(len);
			} else if (len != 4) {
				grfmsg(1, "GRFSound: Invalid sprite section import");
				file.SkipBytes(len);
			} else {
				uint32 id = file.ReadDword();
				if (_cur.stage == GLS_INIT) LoadGRFSound(GetGRFSpriteOffset(id), sound + i);
			}
			continue;
		}

		if (type != 0xFF) {
			grfmsg(1, "GRFSound: Unexpected RealSprite found, skipping");
			file.SkipBytes(7);
			SkipSpriteData(*_cur.file, type, len - 8);
			continue;
		}

		if (invalid) {
			grfmsg(1, "GRFSound: Sound index out of range (multiple Action 11?)");
			file.SkipBytes(len);
		}

		byte action = file.ReadByte();
		switch (action) {
			case 0xFF:
				/* Allocate sound only in init stage. */
				if (_cur.stage == GLS_INIT) {
					if (grf_container_version >= 2) {
						grfmsg(1, "GRFSound: Inline sounds are not supported for container version >= 2");
					} else {
						LoadGRFSound(offs, sound + i);
					}
				}
				file.SkipBytes(len - 1); // already read <action>
				break;

			case 0xFE:
				if (_cur.stage == GLS_ACTIVATION) {
					/* XXX 'Action 0xFE' isn't really specified. It is only mentioned for
					 * importing sounds, so this is probably all wrong... */
					if (file.ReadByte() != 0) grfmsg(1, "GRFSound: Import type mismatch");
					ImportGRFSound(sound + i);
				} else {
					file.SkipBytes(len - 1); // already read <action>
				}
				break;

			default:
				grfmsg(1, "GRFSound: Unexpected Action %x found, skipping", action);
				file.SkipBytes(len - 1); // already read <action>
				break;
		}
	}
}

/* Action 0x11 (SKIP) */
static void SkipAct11(ByteReader *buf)
{
	/* <11> <num>
	 *
	 * W num      Number of sound files that follow */

	_cur.skip_sprites = buf->ReadWord();

	grfmsg(3, "SkipAct11: Skipping %d sprites", _cur.skip_sprites);
}

/** Action 0x12 */
static void LoadFontGlyph(ByteReader *buf)
{
	/* <12> <num_def> <font_size> <num_char> <base_char>
	 *
	 * B num_def      Number of definitions
	 * B font_size    Size of font (0 = normal, 1 = small, 2 = large, 3 = mono)
	 * B num_char     Number of consecutive glyphs
	 * W base_char    First character index */

	uint8 num_def = buf->ReadByte();

	for (uint i = 0; i < num_def; i++) {
		FontSize size    = (FontSize)buf->ReadByte();
		uint8  num_char  = buf->ReadByte();
		uint16 base_char = buf->ReadWord();

		if (size >= FS_END) {
			grfmsg(1, "LoadFontGlyph: Size %u is not supported, ignoring", size);
		}

		grfmsg(7, "LoadFontGlyph: Loading %u glyph(s) at 0x%04X for size %u", num_char, base_char, size);

		for (uint c = 0; c < num_char; c++) {
			if (size < FS_END) SetUnicodeGlyph(size, base_char + c, _cur.spriteid);
			_cur.nfo_line++;
			LoadNextSprite(_cur.spriteid++, *_cur.file, _cur.nfo_line);
		}
	}
}

/** Action 0x12 (SKIP) */
static void SkipAct12(ByteReader *buf)
{
	/* <12> <num_def> <font_size> <num_char> <base_char>
	 *
	 * B num_def      Number of definitions
	 * B font_size    Size of font (0 = normal, 1 = small, 2 = large)
	 * B num_char     Number of consecutive glyphs
	 * W base_char    First character index */

	uint8 num_def = buf->ReadByte();

	for (uint i = 0; i < num_def; i++) {
		/* Ignore 'size' byte */
		buf->ReadByte();

		/* Sum up number of characters */
		_cur.skip_sprites += buf->ReadByte();

		/* Ignore 'base_char' word */
		buf->ReadWord();
	}

	grfmsg(3, "SkipAct12: Skipping %d sprites", _cur.skip_sprites);
}

/** Action 0x13 */
static void TranslateGRFStrings(ByteReader *buf)
{
	/* <13> <grfid> <num-ent> <offset> <text...>
	 *
	 * 4*B grfid     The GRFID of the file whose texts are to be translated
	 * B   num-ent   Number of strings
	 * W   offset    First text ID
	 * S   text...   Zero-terminated strings */

	uint32 grfid = buf->ReadDWord();
	const GRFConfig *c = GetGRFConfig(grfid);
	if (c == nullptr || (c->status != GCS_INITIALISED && c->status != GCS_ACTIVATED)) {
		grfmsg(7, "TranslateGRFStrings: GRFID 0x%08x unknown, skipping action 13", BSWAP32(grfid));
		return;
	}

	if (c->status == GCS_INITIALISED) {
		/* If the file is not active but will be activated later, give an error
		 * and disable this file. */
		GRFError *error = DisableGrf(STR_NEWGRF_ERROR_LOAD_AFTER);

		error->data = GetString(STR_NEWGRF_ERROR_AFTER_TRANSLATED_FILE);

		return;
	}

	/* Since no language id is supplied for with version 7 and lower NewGRFs, this string has
	 * to be added as a generic string, thus the language id of 0x7F. For this to work
	 * new_scheme has to be true as well, which will also be implicitly the case for version 8
	 * and higher. A language id of 0x7F will be overridden by a non-generic id, so this will
	 * not change anything if a string has been provided specifically for this language. */
	byte language = _cur.grffile->grf_version >= 8 ? buf->ReadByte() : 0x7F;
	byte num_strings = buf->ReadByte();
	uint16 first_id  = buf->ReadWord();

	if (!((first_id >= 0xD000 && first_id + num_strings <= 0xD400) || (first_id >= 0xD800 && first_id + num_strings <= 0xE000))) {
		grfmsg(7, "TranslateGRFStrings: Attempting to set out-of-range string IDs in action 13 (first: 0x%4X, number: 0x%2X)", first_id, num_strings);
		return;
	}

	for (uint i = 0; i < num_strings && buf->HasData(); i++) {
		const char *string = buf->ReadString();

		if (StrEmpty(string)) {
			grfmsg(7, "TranslateGRFString: Ignoring empty string.");
			continue;
		}

		AddGRFString(grfid, first_id + i, language, true, true, string, STR_UNDEFINED);
	}
}

/** Callback function for 'INFO'->'NAME' to add a translation to the newgrf name. */
static bool ChangeGRFName(byte langid, const char *str)
{
	AddGRFTextToList(_cur.grfconfig->name, langid, _cur.grfconfig->ident.grfid, false, str);
	return true;
}

/** Callback function for 'INFO'->'DESC' to add a translation to the newgrf description. */
static bool ChangeGRFDescription(byte langid, const char *str)
{
	AddGRFTextToList(_cur.grfconfig->info, langid, _cur.grfconfig->ident.grfid, true, str);
	return true;
}

/** Callback function for 'INFO'->'URL_' to set the newgrf url. */
static bool ChangeGRFURL(byte langid, const char *str)
{
	AddGRFTextToList(_cur.grfconfig->url, langid, _cur.grfconfig->ident.grfid, false, str);
	return true;
}

/** Callback function for 'INFO'->'NPAR' to set the number of valid parameters. */
static bool ChangeGRFNumUsedParams(size_t len, ByteReader *buf)
{
	if (len != 1) {
		grfmsg(2, "StaticGRFInfo: expected only 1 byte for 'INFO'->'NPAR' but got " PRINTF_SIZE ", ignoring this field", len);
		buf->Skip(len);
	} else {
		_cur.grfconfig->num_valid_params = std::min(buf->ReadByte(), ClampTo<uint8_t>(_cur.grfconfig->param.size()));
	}
	return true;
}

/** Callback function for 'INFO'->'PALS' to set the number of valid parameters. */
static bool ChangeGRFPalette(size_t len, ByteReader *buf)
{
	if (len != 1) {
		grfmsg(2, "StaticGRFInfo: expected only 1 byte for 'INFO'->'PALS' but got " PRINTF_SIZE ", ignoring this field", len);
		buf->Skip(len);
	} else {
		char data = buf->ReadByte();
		GRFPalette pal = GRFP_GRF_UNSET;
		switch (data) {
			case '*':
			case 'A': pal = GRFP_GRF_ANY;     break;
			case 'W': pal = GRFP_GRF_WINDOWS; break;
			case 'D': pal = GRFP_GRF_DOS;     break;
			default:
				grfmsg(2, "StaticGRFInfo: unexpected value '%02x' for 'INFO'->'PALS', ignoring this field", data);
				break;
		}
		if (pal != GRFP_GRF_UNSET) {
			_cur.grfconfig->palette &= ~GRFP_GRF_MASK;
			_cur.grfconfig->palette |= pal;
		}
	}
	return true;
}

/** Callback function for 'INFO'->'BLTR' to set the blitter info. */
static bool ChangeGRFBlitter(size_t len, ByteReader *buf)
{
	if (len != 1) {
		grfmsg(2, "StaticGRFInfo: expected only 1 byte for 'INFO'->'BLTR' but got " PRINTF_SIZE ", ignoring this field", len);
		buf->Skip(len);
	} else {
		char data = buf->ReadByte();
		GRFPalette pal = GRFP_BLT_UNSET;
		switch (data) {
			case '8': pal = GRFP_BLT_UNSET; break;
			case '3': pal = GRFP_BLT_32BPP;  break;
			default:
				grfmsg(2, "StaticGRFInfo: unexpected value '%02x' for 'INFO'->'BLTR', ignoring this field", data);
				return true;
		}
		_cur.grfconfig->palette &= ~GRFP_BLT_MASK;
		_cur.grfconfig->palette |= pal;
	}
	return true;
}

/** Callback function for 'INFO'->'VRSN' to the version of the NewGRF. */
static bool ChangeGRFVersion(size_t len, ByteReader *buf)
{
	if (len != 4) {
		grfmsg(2, "StaticGRFInfo: expected 4 bytes for 'INFO'->'VRSN' but got " PRINTF_SIZE ", ignoring this field", len);
		buf->Skip(len);
	} else {
		/* Set min_loadable_version as well (default to minimal compatibility) */
		_cur.grfconfig->version = _cur.grfconfig->min_loadable_version = buf->ReadDWord();
	}
	return true;
}

/** Callback function for 'INFO'->'MINV' to the minimum compatible version of the NewGRF. */
static bool ChangeGRFMinVersion(size_t len, ByteReader *buf)
{
	if (len != 4) {
		grfmsg(2, "StaticGRFInfo: expected 4 bytes for 'INFO'->'MINV' but got " PRINTF_SIZE ", ignoring this field", len);
		buf->Skip(len);
	} else {
		_cur.grfconfig->min_loadable_version = buf->ReadDWord();
		if (_cur.grfconfig->version == 0) {
			grfmsg(2, "StaticGRFInfo: 'MINV' defined before 'VRSN' or 'VRSN' set to 0, ignoring this field");
			_cur.grfconfig->min_loadable_version = 0;
		}
		if (_cur.grfconfig->version < _cur.grfconfig->min_loadable_version) {
			grfmsg(2, "StaticGRFInfo: 'MINV' defined as %d, limiting it to 'VRSN'", _cur.grfconfig->min_loadable_version);
			_cur.grfconfig->min_loadable_version = _cur.grfconfig->version;
		}
	}
	return true;
}

static GRFParameterInfo *_cur_parameter; ///< The parameter which info is currently changed by the newgrf.

/** Callback function for 'INFO'->'PARAM'->param_num->'NAME' to set the name of a parameter. */
static bool ChangeGRFParamName(byte langid, const char *str)
{
	AddGRFTextToList(_cur_parameter->name, langid, _cur.grfconfig->ident.grfid, false, str);
	return true;
}

/** Callback function for 'INFO'->'PARAM'->param_num->'DESC' to set the description of a parameter. */
static bool ChangeGRFParamDescription(byte langid, const char *str)
{
	AddGRFTextToList(_cur_parameter->desc, langid, _cur.grfconfig->ident.grfid, true, str);
	return true;
}

/** Callback function for 'INFO'->'PARAM'->param_num->'TYPE' to set the typeof a parameter. */
static bool ChangeGRFParamType(size_t len, ByteReader *buf)
{
	if (len != 1) {
		grfmsg(2, "StaticGRFInfo: expected 1 byte for 'INFO'->'PARA'->'TYPE' but got " PRINTF_SIZE ", ignoring this field", len);
		buf->Skip(len);
	} else {
		GRFParameterType type = (GRFParameterType)buf->ReadByte();
		if (type < PTYPE_END) {
			_cur_parameter->type = type;
		} else {
			grfmsg(3, "StaticGRFInfo: unknown parameter type %d, ignoring this field", type);
		}
	}
	return true;
}

/** Callback function for 'INFO'->'PARAM'->param_num->'LIMI' to set the min/max value of a parameter. */
static bool ChangeGRFParamLimits(size_t len, ByteReader *buf)
{
	if (_cur_parameter->type != PTYPE_UINT_ENUM) {
		grfmsg(2, "StaticGRFInfo: 'INFO'->'PARA'->'LIMI' is only valid for parameters with type uint/enum, ignoring this field");
		buf->Skip(len);
	} else if (len != 8) {
		grfmsg(2, "StaticGRFInfo: expected 8 bytes for 'INFO'->'PARA'->'LIMI' but got " PRINTF_SIZE ", ignoring this field", len);
		buf->Skip(len);
	} else {
		uint32 min_value = buf->ReadDWord();
		uint32 max_value = buf->ReadDWord();
		if (min_value <= max_value) {
			_cur_parameter->min_value = min_value;
			_cur_parameter->max_value = max_value;
		} else {
			grfmsg(2, "StaticGRFInfo: 'INFO'->'PARA'->'LIMI' values are incoherent, ignoring this field");
		}
	}
	return true;
}

/** Callback function for 'INFO'->'PARAM'->param_num->'MASK' to set the parameter and bits to use. */
static bool ChangeGRFParamMask(size_t len, ByteReader *buf)
{
	if (len < 1 || len > 3) {
		grfmsg(2, "StaticGRFInfo: expected 1 to 3 bytes for 'INFO'->'PARA'->'MASK' but got " PRINTF_SIZE ", ignoring this field", len);
		buf->Skip(len);
	} else {
		byte param_nr = buf->ReadByte();
		if (param_nr >= _cur.grfconfig->param.size()) {
			grfmsg(2, "StaticGRFInfo: invalid parameter number in 'INFO'->'PARA'->'MASK', param %d, ignoring this field", param_nr);
			buf->Skip(len - 1);
		} else {
			_cur_parameter->param_nr = param_nr;
			if (len >= 2) _cur_parameter->first_bit = std::min<byte>(buf->ReadByte(), 31);
			if (len >= 3) _cur_parameter->num_bit = std::min<byte>(buf->ReadByte(), 32 - _cur_parameter->first_bit);
		}
	}

	return true;
}

/** Callback function for 'INFO'->'PARAM'->param_num->'DFLT' to set the default value. */
static bool ChangeGRFParamDefault(size_t len, ByteReader *buf)
{
	if (len != 4) {
		grfmsg(2, "StaticGRFInfo: expected 4 bytes for 'INFO'->'PARA'->'DEFA' but got " PRINTF_SIZE ", ignoring this field", len);
		buf->Skip(len);
	} else {
		_cur_parameter->def_value = buf->ReadDWord();
	}
	_cur.grfconfig->has_param_defaults = true;
	return true;
}

typedef bool (*DataHandler)(size_t, ByteReader *);  ///< Type of callback function for binary nodes
typedef bool (*TextHandler)(byte, const char *str); ///< Type of callback function for text nodes
typedef bool (*BranchHandler)(ByteReader *);        ///< Type of callback function for branch nodes

/**
 * Data structure to store the allowed id/type combinations for action 14. The
 * data can be represented as a tree with 3 types of nodes:
 * 1. Branch nodes (identified by 'C' for choice).
 * 2. Binary leaf nodes (identified by 'B').
 * 3. Text leaf nodes (identified by 'T').
 */
struct AllowedSubtags {
	/** Create empty subtags object used to identify the end of a list. */
	AllowedSubtags() :
		id(0),
		type(0)
	{}

	/**
	 * Create a binary leaf node.
	 * @param id The id for this node.
	 * @param handler The callback function to call.
	 */
	AllowedSubtags(uint32 id, DataHandler handler) :
		id(id),
		type('B')
	{
		this->handler.data = handler;
	}

	/**
	 * Create a text leaf node.
	 * @param id The id for this node.
	 * @param handler The callback function to call.
	 */
	AllowedSubtags(uint32 id, TextHandler handler) :
		id(id),
		type('T')
	{
		this->handler.text = handler;
	}

	/**
	 * Create a branch node with a callback handler
	 * @param id The id for this node.
	 * @param handler The callback function to call.
	 */
	AllowedSubtags(uint32 id, BranchHandler handler) :
		id(id),
		type('C')
	{
		this->handler.call_handler = true;
		this->handler.u.branch = handler;
	}

	/**
	 * Create a branch node with a list of sub-nodes.
	 * @param id The id for this node.
	 * @param subtags Array with all valid subtags.
	 */
	AllowedSubtags(uint32 id, AllowedSubtags *subtags) :
		id(id),
		type('C')
	{
		this->handler.call_handler = false;
		this->handler.u.subtags = subtags;
	}

	uint32 id; ///< The identifier for this node
	byte type; ///< The type of the node, must be one of 'C', 'B' or 'T'.
	union {
		DataHandler data; ///< Callback function for a binary node, only valid if type == 'B'.
		TextHandler text; ///< Callback function for a text node, only valid if type == 'T'.
		struct {
			union {
				BranchHandler branch;    ///< Callback function for a branch node, only valid if type == 'C' && call_handler.
				AllowedSubtags *subtags; ///< Pointer to a list of subtags, only valid if type == 'C' && !call_handler.
			} u;
			bool call_handler; ///< True if there is a callback function for this node, false if there is a list of subnodes.
		};
	} handler;
};

static bool SkipUnknownInfo(ByteReader *buf, byte type);
static bool HandleNodes(ByteReader *buf, AllowedSubtags *tags);

/**
 * Try to skip the current branch node and all subnodes.
 * This is suitable for use with AllowedSubtags.
 * @param buf Buffer.
 * @return True if we could skip the node, false if an error occurred.
 */
static bool SkipInfoChunk(ByteReader *buf)
{
	byte type = buf->ReadByte();
	while (type != 0) {
		buf->ReadDWord(); // chunk ID
		if (!SkipUnknownInfo(buf, type)) return false;
		type = buf->ReadByte();
	}
	return true;
}

/**
 * Callback function for 'INFO'->'PARA'->param_num->'VALU' to set the names
 * of some parameter values (type uint/enum) or the names of some bits
 * (type bitmask). In both cases the format is the same:
 * Each subnode should be a text node with the value/bit number as id.
 */
static bool ChangeGRFParamValueNames(ByteReader *buf)
{
	byte type = buf->ReadByte();
	while (type != 0) {
		uint32 id = buf->ReadDWord();
		if (type != 'T' || id > _cur_parameter->max_value) {
			grfmsg(2, "StaticGRFInfo: all child nodes of 'INFO'->'PARA'->param_num->'VALU' should have type 't' and the value/bit number as id");
			if (!SkipUnknownInfo(buf, type)) return false;
			type = buf->ReadByte();
			continue;
		}

		byte langid = buf->ReadByte();
		const char *name_string = buf->ReadString();

		auto val_name = _cur_parameter->value_names.find(id);
		if (val_name != _cur_parameter->value_names.end()) {
			AddGRFTextToList(val_name->second, langid, _cur.grfconfig->ident.grfid, false, name_string);
		} else {
			GRFTextList list;
			AddGRFTextToList(list, langid, _cur.grfconfig->ident.grfid, false, name_string);
			_cur_parameter->value_names[id] = list;
		}

		type = buf->ReadByte();
	}
	return true;
}

/** Action14 parameter tags */
AllowedSubtags _tags_parameters[] = {
	AllowedSubtags('NAME', ChangeGRFParamName),
	AllowedSubtags('DESC', ChangeGRFParamDescription),
	AllowedSubtags('TYPE', ChangeGRFParamType),
	AllowedSubtags('LIMI', ChangeGRFParamLimits),
	AllowedSubtags('MASK', ChangeGRFParamMask),
	AllowedSubtags('VALU', ChangeGRFParamValueNames),
	AllowedSubtags('DFLT', ChangeGRFParamDefault),
	AllowedSubtags()
};

/**
 * Callback function for 'INFO'->'PARA' to set extra information about the
 * parameters. Each subnode of 'INFO'->'PARA' should be a branch node with
 * the parameter number as id. The first parameter has id 0. The maximum
 * parameter that can be changed is set by 'INFO'->'NPAR' which defaults to 80.
 */
static bool HandleParameterInfo(ByteReader *buf)
{
	byte type = buf->ReadByte();
	while (type != 0) {
		uint32 id = buf->ReadDWord();
		if (type != 'C' || id >= _cur.grfconfig->num_valid_params) {
			grfmsg(2, "StaticGRFInfo: all child nodes of 'INFO'->'PARA' should have type 'C' and their parameter number as id");
			if (!SkipUnknownInfo(buf, type)) return false;
			type = buf->ReadByte();
			continue;
		}

		if (id >= _cur.grfconfig->param_info.size()) {
			_cur.grfconfig->param_info.resize(id + 1);
		}
		if (!_cur.grfconfig->param_info[id].has_value()) {
			_cur.grfconfig->param_info[id] = GRFParameterInfo(id);
		}
		_cur_parameter = &_cur.grfconfig->param_info[id].value();
		/* Read all parameter-data and process each node. */
		if (!HandleNodes(buf, _tags_parameters)) return false;
		type = buf->ReadByte();
	}
	return true;
}

/** Action14 tags for the INFO node */
AllowedSubtags _tags_info[] = {
	AllowedSubtags('NAME', ChangeGRFName),
	AllowedSubtags('DESC', ChangeGRFDescription),
	AllowedSubtags('URL_', ChangeGRFURL),
	AllowedSubtags('NPAR', ChangeGRFNumUsedParams),
	AllowedSubtags('PALS', ChangeGRFPalette),
	AllowedSubtags('BLTR', ChangeGRFBlitter),
	AllowedSubtags('VRSN', ChangeGRFVersion),
	AllowedSubtags('MINV', ChangeGRFMinVersion),
	AllowedSubtags('PARA', HandleParameterInfo),
	AllowedSubtags()
};


/** Action14 feature test instance */
struct GRFFeatureTest {
	const GRFFeatureInfo *feature;
	uint16 min_version;
	uint16 max_version;
	uint8 platform_var_bit;
	uint32 test_91_value;

	void Reset()
	{
		this->feature = nullptr;
		this->min_version = 1;
		this->max_version = UINT16_MAX;
		this->platform_var_bit = 0;
		this->test_91_value = 0;
	}

	void ExecuteTest()
	{
		uint16 version = (this->feature != nullptr) ? this->feature->version : 0;
		bool has_feature = (version >= this->min_version && version <= this->max_version);
		if (this->platform_var_bit > 0) {
			SB(_cur.grffile->var9D_overlay, this->platform_var_bit, 1, has_feature ? 1 : 0);
			grfmsg(2, "Action 14 feature test: feature test: setting bit %u of var 0x9D to %u, %u", platform_var_bit, has_feature ? 1 : 0, _cur.grffile->var9D_overlay);
		}
		if (this->test_91_value > 0) {
			if (has_feature) {
				grfmsg(2, "Action 14 feature test: feature test: adding test value 0x%X to var 0x91", this->test_91_value);
				include(_cur.grffile->var91_values, this->test_91_value);
			} else {
				grfmsg(2, "Action 14 feature test: feature test: not adding test value 0x%X to var 0x91", this->test_91_value);
			}
		}
		if (this->platform_var_bit == 0 && this->test_91_value == 0) {
			grfmsg(2, "Action 14 feature test: feature test: doing nothing: %u", has_feature ? 1 : 0);
		}
		if (this->feature != nullptr && this->feature->observation_flag != GFTOF_INVALID) {
			SetBit(_cur.grffile->observed_feature_tests, this->feature->observation_flag);
		}
	}
};

static GRFFeatureTest _current_grf_feature_test;

/** Callback function for 'FTST'->'NAME' to set the name of the feature being tested. */
static bool ChangeGRFFeatureTestName(byte langid, const char *str)
{
	extern const GRFFeatureInfo _grf_feature_list[];
	for (const GRFFeatureInfo *info = _grf_feature_list; info->name != nullptr; info++) {
		if (strcmp(info->name, str) == 0) {
			_current_grf_feature_test.feature = info;
			grfmsg(2, "Action 14 feature test: found feature named: '%s' (version: %u) in 'FTST'->'NAME'", str, info->version);
			return true;
		}
	}
	grfmsg(2, "Action 14 feature test: could not find feature named: '%s' in 'FTST'->'NAME'", str);
	_current_grf_feature_test.feature = nullptr;
	return true;
}

/** Callback function for 'FTST'->'MINV' to set the minimum version of the feature being tested. */
static bool ChangeGRFFeatureMinVersion(size_t len, ByteReader *buf)
{
	if (len != 2) {
		grfmsg(2, "Action 14 feature test: expected 2 bytes for 'FTST'->'MINV' but got " PRINTF_SIZE ", ignoring this field", len);
		buf->Skip(len);
	} else {
		_current_grf_feature_test.min_version = buf->ReadWord();
	}
	return true;
}

/** Callback function for 'FTST'->'MAXV' to set the maximum version of the feature being tested. */
static bool ChangeGRFFeatureMaxVersion(size_t len, ByteReader *buf)
{
	if (len != 2) {
		grfmsg(2, "Action 14 feature test: expected 2 bytes for 'FTST'->'MAXV' but got " PRINTF_SIZE ", ignoring this field", len);
		buf->Skip(len);
	} else {
		_current_grf_feature_test.max_version = buf->ReadWord();
	}
	return true;
}

/** Callback function for 'FTST'->'SETP' to set the bit number of global variable 9D (platform version) to set/unset with the result of the feature test. */
static bool ChangeGRFFeatureSetPlatformVarBit(size_t len, ByteReader *buf)
{
	if (len != 1) {
		grfmsg(2, "Action 14 feature test: expected 1 byte for 'FTST'->'SETP' but got " PRINTF_SIZE ", ignoring this field", len);
		buf->Skip(len);
	} else {
		uint8 bit_number = buf->ReadByte();
		if (bit_number >= 4 && bit_number <= 31) {
			_current_grf_feature_test.platform_var_bit = bit_number;
		} else {
			grfmsg(2, "Action 14 feature test: expected a bit number >= 4 and <= 32 for 'FTST'->'SETP' but got %u, ignoring this field", bit_number);
		}
	}
	return true;
}

/** Callback function for 'FTST'->'SVAL' to add a test success result value for checking using global variable 91. */
static bool ChangeGRFFeatureTestSuccessResultValue(size_t len, ByteReader *buf)
{
	if (len != 4) {
		grfmsg(2, "Action 14 feature test: expected 4 bytes for 'FTST'->'SVAL' but got " PRINTF_SIZE ", ignoring this field", len);
		buf->Skip(len);
	} else {
		_current_grf_feature_test.test_91_value = buf->ReadDWord();
	}
	return true;
}

/** Action14 tags for the FTST node */
AllowedSubtags _tags_ftst[] = {
	AllowedSubtags('NAME', ChangeGRFFeatureTestName),
	AllowedSubtags('MINV', ChangeGRFFeatureMinVersion),
	AllowedSubtags('MAXV', ChangeGRFFeatureMaxVersion),
	AllowedSubtags('SETP', ChangeGRFFeatureSetPlatformVarBit),
	AllowedSubtags('SVAL', ChangeGRFFeatureTestSuccessResultValue),
	AllowedSubtags()
};

/**
 * Callback function for 'FTST' (feature test)
 */
static bool HandleFeatureTestInfo(ByteReader *buf)
{
	_current_grf_feature_test.Reset();
	HandleNodes(buf, _tags_ftst);
	_current_grf_feature_test.ExecuteTest();
	return true;
}

/** Action14 Action0 property map action instance */
struct GRFPropertyMapAction {
	const char *tag_name = nullptr;
	const char *descriptor = nullptr;

	GrfSpecFeature feature;
	int prop_id;
	int ext_prop_id;
	std::string name;
	GRFPropertyMapFallbackMode fallback_mode;
	uint8 ttd_ver_var_bit;
	uint32 test_91_value;
	uint8 input_shift;
	uint8 output_shift;
	uint input_mask;
	uint output_mask;
	uint output_param;

	void Reset(const char *tag, const char *desc)
	{
		this->tag_name = tag;
		this->descriptor = desc;

		this->feature = GSF_INVALID;
		this->prop_id = -1;
		this->ext_prop_id = -1;
		this->name.clear();
		this->fallback_mode = GPMFM_IGNORE;
		this->ttd_ver_var_bit = 0;
		this->test_91_value = 0;
		this->input_shift = 0;
		this->output_shift = 0;
		this->input_mask = 0;
		this->output_mask = 0;
		this->output_param = 0;
	}

	void ExecuteFeatureIDRemapping()
	{
		if (this->prop_id < 0) {
			grfmsg(2, "Action 14 %s remapping: no feature ID defined, doing nothing", this->descriptor);
			return;
		}
		if (this->name.empty()) {
			grfmsg(2, "Action 14 %s remapping: no name defined, doing nothing", this->descriptor);
			return;
		}
		SetBit(_cur.grffile->ctrl_flags, GFCF_HAVE_FEATURE_ID_REMAP);
		bool success = false;
		const char *str = this->name.c_str();
		extern const GRFFeatureMapDefinition _grf_remappable_features[];
		for (const GRFFeatureMapDefinition *info = _grf_remappable_features; info->name != nullptr; info++) {
			if (strcmp(info->name, str) == 0) {
				GRFFeatureMapRemapEntry &entry = _cur.grffile->feature_id_remaps.Entry(this->prop_id);
				entry.name = info->name;
				entry.feature = info->feature;
				entry.raw_id = this->prop_id;
				success = true;
				break;
			}
		}
		if (this->ttd_ver_var_bit > 0) {
			SB(_cur.grffile->var8D_overlay, this->ttd_ver_var_bit, 1, success ? 1 : 0);
		}
		if (this->test_91_value > 0 && success) {
			include(_cur.grffile->var91_values, this->test_91_value);
		}
		if (!success) {
			if (this->fallback_mode == GPMFM_ERROR_ON_DEFINITION) {
				grfmsg(0, "Error: Unimplemented mapped %s: %s, mapped to: 0x%02X", this->descriptor, str, this->prop_id);
				GRFError *error = DisableGrf(STR_NEWGRF_ERROR_UNIMPLEMETED_MAPPED_FEATURE_ID);
				error->data = stredup(str);
				error->param_value[1] = GSF_INVALID;
				error->param_value[2] = this->prop_id;
			} else {
				const char *str_store = stredup(str);
				grfmsg(2, "Unimplemented mapped %s: %s, mapped to: %X, %s on use",
						this->descriptor, str, this->prop_id, (this->fallback_mode == GPMFM_IGNORE) ? "ignoring" : "error");
				_cur.grffile->remap_unknown_property_names.emplace_back(str_store);
				GRFFeatureMapRemapEntry &entry = _cur.grffile->feature_id_remaps.Entry(this->prop_id);
				entry.name = str_store;
				entry.feature = (this->fallback_mode == GPMFM_IGNORE) ? GSF_INVALID : GSF_ERROR_ON_USE;
				entry.raw_id = this->prop_id;
			}
		}
	}

	void ExecutePropertyRemapping()
	{
		if (this->feature == GSF_INVALID) {
			grfmsg(2, "Action 14 %s remapping: no feature defined, doing nothing", this->descriptor);
			return;
		}
		if (this->prop_id < 0 && this->ext_prop_id < 0) {
			grfmsg(2, "Action 14 %s remapping: no property ID defined, doing nothing", this->descriptor);
			return;
		}
		if (this->name.empty()) {
			grfmsg(2, "Action 14 %s remapping: no name defined, doing nothing", this->descriptor);
			return;
		}
		bool success = false;
		const char *str = this->name.c_str();
		extern const GRFPropertyMapDefinition _grf_action0_remappable_properties[];
		for (const GRFPropertyMapDefinition *info = _grf_action0_remappable_properties; info->name != nullptr; info++) {
			if ((info->feature == GSF_INVALID || info->feature == this->feature) && strcmp(info->name, str) == 0) {
				if (this->prop_id > 0) {
					GRFFilePropertyRemapEntry &entry = _cur.grffile->action0_property_remaps[this->feature].Entry(this->prop_id);
					entry.name = info->name;
					entry.id = info->id;
					entry.feature = this->feature;
					entry.property_id = this->prop_id;
				}
				if (this->ext_prop_id > 0) {
					GRFFilePropertyRemapEntry &entry = _cur.grffile->action0_extended_property_remaps[(((uint32)this->feature) << 16) | this->ext_prop_id];
					entry.name = info->name;
					entry.id = info->id;
					entry.feature = this->feature;
					entry.extended = true;
					entry.property_id = this->ext_prop_id;
				}
				success = true;
				break;
			}
		}
		if (this->ttd_ver_var_bit > 0) {
			SB(_cur.grffile->var8D_overlay, this->ttd_ver_var_bit, 1, success ? 1 : 0);
		}
		if (this->test_91_value > 0 && success) {
			include(_cur.grffile->var91_values, this->test_91_value);
		}
		if (!success) {
			uint mapped_to = (this->prop_id > 0) ? this->prop_id : this->ext_prop_id;
			const char *extended = (this->prop_id > 0) ? "" : " (extended)";
			if (this->fallback_mode == GPMFM_ERROR_ON_DEFINITION) {
				grfmsg(0, "Error: Unimplemented mapped %s: %s, feature: %s, mapped to: %X%s", this->descriptor, str, GetFeatureString(this->feature), mapped_to, extended);
				GRFError *error = DisableGrf(STR_NEWGRF_ERROR_UNIMPLEMETED_MAPPED_PROPERTY);
				error->data = stredup(str);
				error->param_value[1] = this->feature;
				error->param_value[2] = ((this->prop_id > 0) ? 0 : 0xE0000) | mapped_to;
			} else {
				const char *str_store = stredup(str);
				grfmsg(2, "Unimplemented mapped %s: %s, feature: %s, mapped to: %X%s, %s on use",
						this->descriptor, str, GetFeatureString(this->feature), mapped_to, extended, (this->fallback_mode == GPMFM_IGNORE) ? "ignoring" : "error");
				_cur.grffile->remap_unknown_property_names.emplace_back(str_store);
				if (this->prop_id > 0) {
					GRFFilePropertyRemapEntry &entry = _cur.grffile->action0_property_remaps[this->feature].Entry(this->prop_id);
					entry.name = str_store;
					entry.id = (this->fallback_mode == GPMFM_IGNORE) ? A0RPI_UNKNOWN_IGNORE : A0RPI_UNKNOWN_ERROR;
					entry.feature = this->feature;
					entry.property_id = this->prop_id;
				}
				if (this->ext_prop_id > 0) {
					GRFFilePropertyRemapEntry &entry = _cur.grffile->action0_extended_property_remaps[(((uint32)this->feature) << 16) | this->ext_prop_id];
					entry.name = str_store;
					entry.id = (this->fallback_mode == GPMFM_IGNORE) ? A0RPI_UNKNOWN_IGNORE : A0RPI_UNKNOWN_ERROR;;
					entry.feature = this->feature;
					entry.extended = true;
					entry.property_id = this->ext_prop_id;
				}
			}
		}
	}

	void ExecuteVariableRemapping()
	{
		if (this->feature == GSF_INVALID) {
			grfmsg(2, "Action 14 %s remapping: no feature defined, doing nothing", this->descriptor);
			return;
		}
		if (this->name.empty()) {
			grfmsg(2, "Action 14 %s remapping: no name defined, doing nothing", this->descriptor);
			return;
		}
		bool success = false;
		const char *str = this->name.c_str();
		extern const GRFVariableMapDefinition _grf_action2_remappable_variables[];
		for (const GRFVariableMapDefinition *info = _grf_action2_remappable_variables; info->name != nullptr; info++) {
			if (info->feature == this->feature && strcmp(info->name, str) == 0) {
				_cur.grffile->grf_variable_remaps.push_back({ (uint16)info->id, (uint8)this->feature, this->input_shift, this->output_shift, this->input_mask, this->output_mask, this->output_param });
				success = true;
				break;
			}
		}
		if (this->ttd_ver_var_bit > 0) {
			SB(_cur.grffile->var8D_overlay, this->ttd_ver_var_bit, 1, success ? 1 : 0);
		}
		if (this->test_91_value > 0 && success) {
			include(_cur.grffile->var91_values, this->test_91_value);
		}
		if (!success) {
			grfmsg(2, "Unimplemented mapped %s: %s, feature: %s, mapped to 0", this->descriptor, str, GetFeatureString(this->feature));
		}
	}

	void ExecuteAction5TypeRemapping()
	{
		if (this->prop_id < 0) {
			grfmsg(2, "Action 14 %s remapping: no type ID defined, doing nothing", this->descriptor);
			return;
		}
		if (this->name.empty()) {
			grfmsg(2, "Action 14 %s remapping: no name defined, doing nothing", this->descriptor);
			return;
		}
		bool success = false;
		const char *str = this->name.c_str();
		extern const Action5TypeRemapDefinition _grf_action5_remappable_types[];
		for (const Action5TypeRemapDefinition *info = _grf_action5_remappable_types; info->name != nullptr; info++) {
			if (strcmp(info->name, str) == 0) {
				Action5TypeRemapEntry &entry = _cur.grffile->action5_type_remaps.Entry(this->prop_id);
				entry.name = info->name;
				entry.info = &(info->info);
				entry.type_id = this->prop_id;
				success = true;
				break;
			}
		}
		if (this->ttd_ver_var_bit > 0) {
			SB(_cur.grffile->var8D_overlay, this->ttd_ver_var_bit, 1, success ? 1 : 0);
		}
		if (this->test_91_value > 0 && success) {
			include(_cur.grffile->var91_values, this->test_91_value);
		}
		if (!success) {
			if (this->fallback_mode == GPMFM_ERROR_ON_DEFINITION) {
				grfmsg(0, "Error: Unimplemented mapped %s: %s, mapped to: %X", this->descriptor, str, this->prop_id);
				GRFError *error = DisableGrf(STR_NEWGRF_ERROR_UNIMPLEMETED_MAPPED_ACTION5_TYPE);
				error->data = stredup(str);
				error->param_value[1] = this->prop_id;
			} else {
				const char *str_store = stredup(str);
				grfmsg(2, "Unimplemented mapped %s: %s, mapped to: %X, %s on use",
						this->descriptor, str, this->prop_id, (this->fallback_mode == GPMFM_IGNORE) ? "ignoring" : "error");
				_cur.grffile->remap_unknown_property_names.emplace_back(str_store);
				Action5TypeRemapEntry &entry = _cur.grffile->action5_type_remaps.Entry(this->prop_id);
				entry.name = str_store;
				entry.info = nullptr;
				entry.type_id = this->prop_id;
				entry.fallback_mode = this->fallback_mode;
			}
		}
	}
};

static GRFPropertyMapAction _current_grf_property_map_action;

/** Callback function for ->'NAME' to set the name of the item to be mapped. */
static bool ChangePropertyRemapName(byte langid, const char *str)
{
	_current_grf_property_map_action.name = str;
	return true;
}

/** Callback function for ->'FEAT' to set which feature this mapping applies to. */
static bool ChangePropertyRemapFeature(size_t len, ByteReader *buf)
{
	GRFPropertyMapAction &action = _current_grf_property_map_action;
	if (len != 1) {
		grfmsg(2, "Action 14 %s mapping: expected 1 byte for '%s'->'FEAT' but got " PRINTF_SIZE ", ignoring this field", action.descriptor, action.tag_name, len);
		buf->Skip(len);
	} else {
		GrfSpecFeatureRef feature = ReadFeature(buf->ReadByte());
		if (feature.id >= GSF_END) {
			grfmsg(2, "Action 14 %s mapping: invalid feature ID: %s, in '%s'->'FEAT', ignoring this field", action.descriptor, GetFeatureString(feature), action.tag_name);
		} else {
			action.feature = feature.id;
		}
	}
	return true;
}

/** Callback function for ->'PROP' to set the property ID to which this item is being mapped. */
static bool ChangePropertyRemapPropertyId(size_t len, ByteReader *buf)
{
	GRFPropertyMapAction &action = _current_grf_property_map_action;
	if (len != 1) {
		grfmsg(2, "Action 14 %s mapping: expected 1 byte for '%s'->'PROP' but got " PRINTF_SIZE ", ignoring this field", action.descriptor, action.tag_name, len);
		buf->Skip(len);
	} else {
		action.prop_id = buf->ReadByte();
	}
	return true;
}

/** Callback function for ->'XPRP' to set the extended property ID to which this item is being mapped. */
static bool ChangePropertyRemapExtendedPropertyId(size_t len, ByteReader *buf)
{
	GRFPropertyMapAction &action = _current_grf_property_map_action;
	if (len != 2) {
		grfmsg(2, "Action 14 %s mapping: expected 2 bytes for '%s'->'XPRP' but got " PRINTF_SIZE ", ignoring this field", action.descriptor, action.tag_name, len);
		buf->Skip(len);
	} else {
		action.ext_prop_id = buf->ReadWord();
	}
	return true;
}

/** Callback function for ->'FTID' to set the feature ID to which this feature is being mapped. */
static bool ChangePropertyRemapFeatureId(size_t len, ByteReader *buf)
{
	GRFPropertyMapAction &action = _current_grf_property_map_action;
	if (len != 1) {
		grfmsg(2, "Action 14 %s mapping: expected 1 byte for '%s'->'FTID' but got " PRINTF_SIZE ", ignoring this field", action.descriptor, action.tag_name, len);
		buf->Skip(len);
	} else {
		action.prop_id = buf->ReadByte();
	}
	return true;
}

/** Callback function for ->'TYPE' to set the property ID to which this item is being mapped. */
static bool ChangePropertyRemapTypeId(size_t len, ByteReader *buf)
{
	GRFPropertyMapAction &action = _current_grf_property_map_action;
	if (len != 1) {
		grfmsg(2, "Action 14 %s mapping: expected 1 byte for '%s'->'TYPE' but got " PRINTF_SIZE ", ignoring this field", action.descriptor, action.tag_name, len);
		buf->Skip(len);
	} else {
		uint8 prop = buf->ReadByte();
		if (prop < 128) {
			action.prop_id = prop;
		} else {
			grfmsg(2, "Action 14 %s mapping: expected a type < 128 for '%s'->'TYPE' but got %u, ignoring this field", action.descriptor, action.tag_name, prop);
		}
	}
	return true;
}

/** Callback function for ->'FLBK' to set the fallback mode. */
static bool ChangePropertyRemapSetFallbackMode(size_t len, ByteReader *buf)
{
	GRFPropertyMapAction &action = _current_grf_property_map_action;
	if (len != 1) {
		grfmsg(2, "Action 14 %s mapping: expected 1 byte for '%s'->'FLBK' but got " PRINTF_SIZE ", ignoring this field", action.descriptor, action.tag_name, len);
		buf->Skip(len);
	} else {
		GRFPropertyMapFallbackMode mode = (GRFPropertyMapFallbackMode) buf->ReadByte();
		if (mode < GPMFM_END) action.fallback_mode = mode;
	}
	return true;
}
/** Callback function for ->'SETT' to set the bit number of global variable 8D (TTD version) to set/unset with whether the remapping was successful. */
static bool ChangePropertyRemapSetTTDVerVarBit(size_t len, ByteReader *buf)
{
	GRFPropertyMapAction &action = _current_grf_property_map_action;
	if (len != 1) {
		grfmsg(2, "Action 14 %s mapping: expected 1 byte for '%s'->'SETT' but got " PRINTF_SIZE ", ignoring this field", action.descriptor, action.tag_name, len);
		buf->Skip(len);
	} else {
		uint8 bit_number = buf->ReadByte();
		if (bit_number >= 4 && bit_number <= 31) {
			action.ttd_ver_var_bit = bit_number;
		} else {
			grfmsg(2, "Action 14 %s mapping: expected a bit number >= 4 and <= 32 for '%s'->'SETT' but got %u, ignoring this field", action.descriptor, action.tag_name, bit_number);
		}
	}
	return true;
}

/** Callback function for >'SVAL' to add a success result value for checking using global variable 91. */
static bool ChangePropertyRemapSuccessResultValue(size_t len, ByteReader *buf)
{
	GRFPropertyMapAction &action = _current_grf_property_map_action;
	if (len != 4) {
		grfmsg(2, "Action 14 %s mapping: expected 4 bytes for '%s'->'SVAL' but got " PRINTF_SIZE ", ignoring this field", action.descriptor, action.tag_name, len);
		buf->Skip(len);
	} else {
		action.test_91_value = buf->ReadDWord();
	}
	return true;
}

/** Callback function for ->'RSFT' to set the input shift value for variable remapping. */
static bool ChangePropertyRemapSetInputShift(size_t len, ByteReader *buf)
{
	GRFPropertyMapAction &action = _current_grf_property_map_action;
	if (len != 1) {
		grfmsg(2, "Action 14 %s mapping: expected 1 byte for '%s'->'RSFT' but got " PRINTF_SIZE ", ignoring this field", action.descriptor, action.tag_name, len);
		buf->Skip(len);
	} else {
		uint8 input_shift = buf->ReadByte();
		if (input_shift < 0x20) {
			action.input_shift = input_shift;
		} else {
			grfmsg(2, "Action 14 %s mapping: expected a shift value < 0x20 for '%s'->'RSFT' but got %u, ignoring this field", action.descriptor, action.tag_name, input_shift);
		}
	}
	return true;
}

/** Callback function for ->'VSFT' to set the output shift value for variable remapping. */
static bool ChangePropertyRemapSetOutputShift(size_t len, ByteReader *buf)
{
	GRFPropertyMapAction &action = _current_grf_property_map_action;
	if (len != 1) {
		grfmsg(2, "Action 14 %s mapping: expected 1 byte for '%s'->'VSFT' but got " PRINTF_SIZE ", ignoring this field", action.descriptor, action.tag_name, len);
		buf->Skip(len);
	} else {
		uint8 output_shift = buf->ReadByte();
		if (output_shift < 0x20) {
			action.output_shift = output_shift;
		} else {
			grfmsg(2, "Action 14 %s mapping: expected a shift value < 0x20 for '%s'->'VSFT' but got %u, ignoring this field", action.descriptor, action.tag_name, output_shift);
		}
	}
	return true;
}

/** Callback function for ->'RMSK' to set the input mask value for variable remapping. */
static bool ChangePropertyRemapSetInputMask(size_t len, ByteReader *buf)
{
	GRFPropertyMapAction &action = _current_grf_property_map_action;
	if (len != 4) {
		grfmsg(2, "Action 14 %s mapping: expected 4 bytes for '%s'->'RMSK' but got " PRINTF_SIZE ", ignoring this field", action.descriptor, action.tag_name, len);
		buf->Skip(len);
	} else {
		action.input_mask = buf->ReadDWord();
	}
	return true;
}

/** Callback function for ->'VMSK' to set the output mask value for variable remapping. */
static bool ChangePropertyRemapSetOutputMask(size_t len, ByteReader *buf)
{
	GRFPropertyMapAction &action = _current_grf_property_map_action;
	if (len != 4) {
		grfmsg(2, "Action 14 %s mapping: expected 4 bytes for '%s'->'VMSK' but got " PRINTF_SIZE ", ignoring this field", action.descriptor, action.tag_name, len);
		buf->Skip(len);
	} else {
		action.output_mask = buf->ReadDWord();
	}
	return true;
}

/** Callback function for ->'VPRM' to set the output parameter value for variable remapping. */
static bool ChangePropertyRemapSetOutputParam(size_t len, ByteReader *buf)
{
	GRFPropertyMapAction &action = _current_grf_property_map_action;
	if (len != 4) {
		grfmsg(2, "Action 14 %s mapping: expected 4 bytes for '%s'->'VPRM' but got " PRINTF_SIZE ", ignoring this field", action.descriptor, action.tag_name, len);
		buf->Skip(len);
	} else {
		action.output_param = buf->ReadDWord();
	}
	return true;
}

/** Action14 tags for the FIDM node */
AllowedSubtags _tags_fidm[] = {
	AllowedSubtags('NAME', ChangePropertyRemapName),
	AllowedSubtags('FTID', ChangePropertyRemapFeatureId),
	AllowedSubtags('FLBK', ChangePropertyRemapSetFallbackMode),
	AllowedSubtags('SETT', ChangePropertyRemapSetTTDVerVarBit),
	AllowedSubtags('SVAL', ChangePropertyRemapSuccessResultValue),
	AllowedSubtags()
};

/**
 * Callback function for 'FIDM' (feature ID mapping)
 */
static bool HandleFeatureIDMap(ByteReader *buf)
{
	_current_grf_property_map_action.Reset("FIDM", "feature");
	HandleNodes(buf, _tags_fidm);
	_current_grf_property_map_action.ExecuteFeatureIDRemapping();
	return true;
}

/** Action14 tags for the A0PM node */
AllowedSubtags _tags_a0pm[] = {
	AllowedSubtags('NAME', ChangePropertyRemapName),
	AllowedSubtags('FEAT', ChangePropertyRemapFeature),
	AllowedSubtags('PROP', ChangePropertyRemapPropertyId),
	AllowedSubtags('XPRP', ChangePropertyRemapExtendedPropertyId),
	AllowedSubtags('FLBK', ChangePropertyRemapSetFallbackMode),
	AllowedSubtags('SETT', ChangePropertyRemapSetTTDVerVarBit),
	AllowedSubtags('SVAL', ChangePropertyRemapSuccessResultValue),
	AllowedSubtags()
};

/**
 * Callback function for 'A0PM' (action 0 property mapping)
 */
static bool HandleAction0PropertyMap(ByteReader *buf)
{
	_current_grf_property_map_action.Reset("A0PM", "property");
	HandleNodes(buf, _tags_a0pm);
	_current_grf_property_map_action.ExecutePropertyRemapping();
	return true;
}

/** Action14 tags for the A2VM node */
AllowedSubtags _tags_a2vm[] = {
	AllowedSubtags('NAME', ChangePropertyRemapName),
	AllowedSubtags('FEAT', ChangePropertyRemapFeature),
	AllowedSubtags('RSFT', ChangePropertyRemapSetInputShift),
	AllowedSubtags('RMSK', ChangePropertyRemapSetInputMask),
	AllowedSubtags('VSFT', ChangePropertyRemapSetOutputShift),
	AllowedSubtags('VMSK', ChangePropertyRemapSetOutputMask),
	AllowedSubtags('VPRM', ChangePropertyRemapSetOutputParam),
	AllowedSubtags('SETT', ChangePropertyRemapSetTTDVerVarBit),
	AllowedSubtags('SVAL', ChangePropertyRemapSuccessResultValue),
	AllowedSubtags()
};

/**
 * Callback function for 'A2VM' (action 2 variable mapping)
 */
static bool HandleAction2VariableMap(ByteReader *buf)
{
	_current_grf_property_map_action.Reset("A2VM", "variable");
	HandleNodes(buf, _tags_a2vm);
	_current_grf_property_map_action.ExecuteVariableRemapping();
	return true;
}

/** Action14 tags for the A5TM node */
AllowedSubtags _tags_a5tm[] = {
	AllowedSubtags('NAME', ChangePropertyRemapName),
	AllowedSubtags('TYPE', ChangePropertyRemapTypeId),
	AllowedSubtags('FLBK', ChangePropertyRemapSetFallbackMode),
	AllowedSubtags('SETT', ChangePropertyRemapSetTTDVerVarBit),
	AllowedSubtags('SVAL', ChangePropertyRemapSuccessResultValue),
	AllowedSubtags()
};

/**
 * Callback function for 'A5TM' (action 5 type mapping)
 */
static bool HandleAction5TypeMap(ByteReader *buf)
{
	_current_grf_property_map_action.Reset("A5TM", "Action 5 type");
	HandleNodes(buf, _tags_a5tm);
	_current_grf_property_map_action.ExecuteAction5TypeRemapping();
	return true;
}

/** Action14 root tags */
AllowedSubtags _tags_root_static[] = {
	AllowedSubtags('INFO', _tags_info),
	AllowedSubtags('FTST', SkipInfoChunk),
	AllowedSubtags('FIDM', SkipInfoChunk),
	AllowedSubtags('A0PM', SkipInfoChunk),
	AllowedSubtags('A2VM', SkipInfoChunk),
	AllowedSubtags('A5TM', SkipInfoChunk),
	AllowedSubtags()
};

/** Action14 root tags */
AllowedSubtags _tags_root_feature_tests[] = {
	AllowedSubtags('INFO', SkipInfoChunk),
	AllowedSubtags('FTST', HandleFeatureTestInfo),
	AllowedSubtags('FIDM', HandleFeatureIDMap),
	AllowedSubtags('A0PM', HandleAction0PropertyMap),
	AllowedSubtags('A2VM', HandleAction2VariableMap),
	AllowedSubtags('A5TM', HandleAction5TypeMap),
	AllowedSubtags()
};


/**
 * Try to skip the current node and all subnodes (if it's a branch node).
 * @param buf Buffer.
 * @param type The node type to skip.
 * @return True if we could skip the node, false if an error occurred.
 */
static bool SkipUnknownInfo(ByteReader *buf, byte type)
{
	/* type and id are already read */
	switch (type) {
		case 'C': {
			byte new_type = buf->ReadByte();
			while (new_type != 0) {
				buf->ReadDWord(); // skip the id
				if (!SkipUnknownInfo(buf, new_type)) return false;
				new_type = buf->ReadByte();
			}
			break;
		}

		case 'T':
			buf->ReadByte(); // lang
			buf->ReadString(); // actual text
			break;

		case 'B': {
			uint16 size = buf->ReadWord();
			buf->Skip(size);
			break;
		}

		default:
			return false;
	}

	return true;
}

/**
 * Handle the nodes of an Action14
 * @param type Type of node.
 * @param id ID.
 * @param buf Buffer.
 * @param subtags Allowed subtags.
 * @return Whether all tags could be handled.
 */
static bool HandleNode(byte type, uint32 id, ByteReader *buf, AllowedSubtags subtags[])
{
	uint i = 0;
	AllowedSubtags *tag;
	while ((tag = &subtags[i++])->type != 0) {
		if (tag->id != BSWAP32(id) || tag->type != type) continue;
		switch (type) {
			default: NOT_REACHED();

			case 'T': {
				byte langid = buf->ReadByte();
				return tag->handler.text(langid, buf->ReadString());
			}

			case 'B': {
				size_t len = buf->ReadWord();
				if (buf->Remaining() < len) return false;
				return tag->handler.data(len, buf);
			}

			case 'C': {
				if (tag->handler.call_handler) {
					return tag->handler.u.branch(buf);
				}
				return HandleNodes(buf, tag->handler.u.subtags);
			}
		}
	}
	grfmsg(2, "StaticGRFInfo: unknown type/id combination found, type=%c, id=%x", type, id);
	return SkipUnknownInfo(buf, type);
}

/**
 * Handle the contents of a 'C' choice of an Action14
 * @param buf Buffer.
 * @param subtags List of subtags.
 * @return Whether the nodes could all be handled.
 */
static bool HandleNodes(ByteReader *buf, AllowedSubtags subtags[])
{
	byte type = buf->ReadByte();
	while (type != 0) {
		uint32 id = buf->ReadDWord();
		if (!HandleNode(type, id, buf, subtags)) return false;
		type = buf->ReadByte();
	}
	return true;
}

/**
 * Handle Action 0x14 (static info)
 * @param buf Buffer.
 */
static void StaticGRFInfo(ByteReader *buf)
{
	/* <14> <type> <id> <text/data...> */
	HandleNodes(buf, _tags_root_static);
}

/**
 * Handle Action 0x14 (feature tests)
 * @param buf Buffer.
 */
static void Act14FeatureTest(ByteReader *buf)
{
	/* <14> <type> <id> <text/data...> */
	HandleNodes(buf, _tags_root_feature_tests);
}

/**
 * Set the current NewGRF as unsafe for static use
 * @note Used during safety scan on unsafe actions.
 */
static void GRFUnsafe(ByteReader *)
{
	SetBit(_cur.grfconfig->flags, GCF_UNSAFE);

	/* Skip remainder of GRF */
	_cur.skip_sprites = -1;
}


/** Initialize the TTDPatch flags */
static void InitializeGRFSpecial()
{
	_ttdpatch_flags[0] = ((_settings_game.station.never_expire_airports ? 1U : 0U) << 0x0C)  // keepsmallairport
	                   |                                                       (1U << 0x0D)  // newairports
	                   |                                                       (1U << 0x0E)  // largestations
	                   | ((_settings_game.construction.max_bridge_length > 16 ? 1U : 0U) << 0x0F)  // longbridges
	                   |                                                       (0U << 0x10)  // loadtime
	                   |                                                       (1U << 0x12)  // presignals
	                   |                                                       (1U << 0x13)  // extpresignals
	                   | ((_settings_game.vehicle.never_expire_vehicles ? 1U : 0U) << 0x16)  // enginespersist
	                   |                                                       (1U << 0x1B)  // multihead
	                   |                                                       (1U << 0x1D)  // lowmemory
	                   |                                                       (1U << 0x1E); // generalfixes

	_ttdpatch_flags[1] =   ((_settings_game.economy.station_noise_level ? 1U : 0U) << 0x07)  // moreairports - based on units of noise
	                   |                                                       (1U << 0x08)  // mammothtrains
	                   |                                                       (1U << 0x09)  // trainrefit
	                   |                                                       (0U << 0x0B)  // subsidiaries
	                   |         ((_settings_game.order.gradual_loading ? 1U : 0U) << 0x0C)  // gradualloading
	                   |                                                       (1U << 0x12)  // unifiedmaglevmode - set bit 0 mode. Not revelant to OTTD
	                   |                                                       (1U << 0x13)  // unifiedmaglevmode - set bit 1 mode
	                   |                                                       (1U << 0x14)  // bridgespeedlimits
	                   |                                                       (1U << 0x16)  // eternalgame
	                   |                                                       (1U << 0x17)  // newtrains
	                   |                                                       (1U << 0x18)  // newrvs
	                   |                                                       (1U << 0x19)  // newships
	                   |                                                       (1U << 0x1A)  // newplanes
	                   | ((_settings_game.construction.train_signal_side == 1 ? 1U : 0U) << 0x1B)  // signalsontrafficside
	                   |       ((_settings_game.vehicle.disable_elrails ? 0U : 1U) << 0x1C); // electrifiedrailway

	_ttdpatch_flags[2] =                                                       (1U << 0x01)  // loadallgraphics - obsolote
	                   |                                                       (1U << 0x03)  // semaphores
	                   |                                                       (1U << 0x0A)  // newobjects
	                   |                                                       (0U << 0x0B)  // enhancedgui
	                   |                                                       (0U << 0x0C)  // newagerating
	                   |  ((_settings_game.construction.build_on_slopes ? 1U : 0U) << 0x0D)  // buildonslopes
	                   |                                                       (1U << 0x0E)  // fullloadany
	                   |                                                       (1U << 0x0F)  // planespeed
	                   |                                                       (0U << 0x10)  // moreindustriesperclimate - obsolete
	                   |                                                       (0U << 0x11)  // moretoylandfeatures
	                   |                                                       (1U << 0x12)  // newstations
	                   |                                                       (1U << 0x13)  // tracktypecostdiff
	                   |                                                       (1U << 0x14)  // manualconvert
	                   |  ((_settings_game.construction.build_on_slopes ? 1U : 0U) << 0x15)  // buildoncoasts
	                   |                                                       (1U << 0x16)  // canals
	                   |                                                       (1U << 0x17)  // newstartyear
	                   |    ((_settings_game.vehicle.freight_trains > 1 ? 1U : 0U) << 0x18)  // freighttrains
	                   |                                                       (1U << 0x19)  // newhouses
	                   |                                                       (1U << 0x1A)  // newbridges
	                   |                                                       (1U << 0x1B)  // newtownnames
	                   |                                                       (1U << 0x1C)  // moreanimation
	                   |    ((_settings_game.vehicle.wagon_speed_limits ? 1U : 0U) << 0x1D)  // wagonspeedlimits
	                   |                                                       (1U << 0x1E)  // newshistory
	                   |                                                       (0U << 0x1F); // custombridgeheads

	_ttdpatch_flags[3] =                                                       (0U << 0x00)  // newcargodistribution
	                   |                                                       (1U << 0x01)  // windowsnap
	                   | ((_settings_game.economy.allow_town_roads || _generating_world ? 0U : 1U) << 0x02)  // townbuildnoroad
	                   |                                                       (1U << 0x03)  // pathbasedsignalling
	                   |                                                       (0U << 0x04)  // aichoosechance
	                   |                                                       (1U << 0x05)  // resolutionwidth
	                   |                                                       (1U << 0x06)  // resolutionheight
	                   |                                                       (1U << 0x07)  // newindustries
	                   |           ((_settings_game.order.improved_load ? 1U : 0U) << 0x08)  // fifoloading
	                   |                                                       (0U << 0x09)  // townroadbranchprob
	                   |                                                       (0U << 0x0A)  // tempsnowline
	                   |                                                       (1U << 0x0B)  // newcargo
	                   |                                                       (1U << 0x0C)  // enhancemultiplayer
	                   |                                                       (1U << 0x0D)  // onewayroads
	                   |                                                       (1U << 0x0E)  // irregularstations
	                   |                                                       (1U << 0x0F)  // statistics
	                   |                                                       (1U << 0x10)  // newsounds
	                   |                                                       (1U << 0x11)  // autoreplace
	                   |                                                       (1U << 0x12)  // autoslope
	                   |                                                       (0U << 0x13)  // followvehicle
	                   |                                                       (1U << 0x14)  // trams
	                   |                                                       (0U << 0x15)  // enhancetunnels
	                   |                                                       (1U << 0x16)  // shortrvs
	                   |                                                       (1U << 0x17)  // articulatedrvs
	                   |       ((_settings_game.vehicle.dynamic_engines ? 1U : 0U) << 0x18)  // dynamic engines
	                   |                                                       (1U << 0x1E)  // variablerunningcosts
	                   |                                                       (1U << 0x1F); // any switch is on

	_ttdpatch_flags[4] =                                                       (1U << 0x00)  // larger persistent storage
	                   | ((_settings_game.economy.inflation && !_settings_game.economy.disable_inflation_newgrf_flag ? 1U : 0U) << 0x01) // inflation is on
	                   |                                                       (1U << 0x02); // extended string range
	MemSetT(_observed_ttdpatch_flags, 0, lengthof(_observed_ttdpatch_flags));
}

bool HasTTDPatchFlagBeenObserved(uint flag)
{
	uint index = flag / 0x20;
	flag %= 0x20;
	if (index >= lengthof(_ttdpatch_flags)) return false;
	return HasBit(_observed_ttdpatch_flags[index], flag);
}

/** Reset and clear all NewGRF stations */
static void ResetCustomStations()
{
	for (GRFFile * const file : _grf_files) {
		file->stations.clear();
	}
}

/** Reset and clear all NewGRF houses */
static void ResetCustomHouses()
{
	for (GRFFile * const file : _grf_files) {
		file->housespec.clear();
	}
}

/** Reset and clear all NewGRF airports */
static void ResetCustomAirports()
{
	for (GRFFile * const file : _grf_files) {
		for (auto &as : file->airportspec) {
			if (as != nullptr) {
				/* We need to remove the tiles layouts */
				for (int j = 0; j < as->num_table; j++) {
					/* remove the individual layouts */
					free(as->table[j]);
				}
				free(as->table);
				free(as->depot_table);
				free(as->rotation);
			}
		}
		file->airportspec.clear();
		file->airtspec.clear();
	}
}

/** Reset and clear all NewGRF industries */
static void ResetCustomIndustries()
{
	for (GRFFile * const file : _grf_files) {
		file->industryspec.clear();
		file->indtspec.clear();
	}
}

/** Reset and clear all NewObjects */
static void ResetCustomObjects()
{
	for (GRFFile * const file : _grf_files) {
		file->objectspec.clear();
	}
}

static void ResetCustomRoadStops()
{
	for (auto file : _grf_files) {
		file->roadstops.clear();
	}
}

/** Reset and clear all NewGRFs */
static void ResetNewGRF()
{
	for (GRFFile * const file : _grf_files) {
		delete file;
	}

	_grf_files.clear();
	_cur.grffile   = nullptr;
	_new_signals_grfs.clear();
	MemSetT<NewSignalStyle>(_new_signal_styles.data(), 0, MAX_NEW_SIGNAL_STYLES);
	_num_new_signal_styles = 0;
	_new_landscape_rocks_grfs.clear();
}

/** Clear all NewGRF errors */
static void ResetNewGRFErrors()
{
	for (GRFConfig *c = _grfconfig; c != nullptr; c = c->next) {
		c->error.reset();
	}
}

/**
 * Reset all NewGRF loaded data
 */
void ResetNewGRFData()
{
	CleanUpStrings();
	CleanUpGRFTownNames();

	/* Copy/reset original engine info data */
	SetupEngines();

	/* Copy/reset original bridge info data */
	ResetBridges();

	/* Reset rail type information */
	ResetRailTypes();

	/* Copy/reset original road type info data */
	ResetRoadTypes();

	/* Allocate temporary refit/cargo class data */
	_gted.resize(Engine::GetPoolSize());

	/* Fill rail type label temporary data for default trains */
	for (const Engine *e : Engine::IterateType(VEH_TRAIN)) {
		_gted[e->index].railtypelabel = GetRailTypeInfo(e->u.rail.railtype)->label;
	}

	/* Reset GRM reservations */
	memset(&_grm_engines, 0, sizeof(_grm_engines));
	memset(&_grm_cargoes, 0, sizeof(_grm_cargoes));

	/* Reset generic feature callback lists */
	ResetGenericCallbacks();

	/* Reset price base data */
	ResetPriceBaseMultipliers();

	/* Reset the curencies array */
	ResetCurrencies();

	/* Reset the house array */
	ResetCustomHouses();
	ResetHouses();

	/* Reset the industries structures*/
	ResetCustomIndustries();
	ResetIndustries();

	/* Reset the objects. */
	ObjectClass::Reset();
	ResetCustomObjects();
	ResetObjects();

	/* Reset station classes */
	StationClass::Reset();
	ResetCustomStations();

	/* Reset airport-related structures */
	AirportClass::Reset();
	ResetCustomAirports();
	AirportSpec::ResetAirports();
	AirportTileSpec::ResetAirportTiles();

	/* Reset road stop classes */
	RoadStopClass::Reset();
	ResetCustomRoadStops();

	/* Reset canal sprite groups and flags */
	memset(_water_feature, 0, sizeof(_water_feature));

	/* Reset the snowline table. */
	ClearSnowLine();

	/* Reset NewGRF files */
	ResetNewGRF();

	/* Reset NewGRF errors. */
	ResetNewGRFErrors();

	/* Set up the default cargo types */
	SetupCargoForClimate(_settings_game.game_creation.landscape);

	/* Reset misc GRF features and train list display variables */
	_misc_grf_features = 0;

	_loaded_newgrf_features.has_2CC           = false;
	_loaded_newgrf_features.used_liveries     = 1 << LS_DEFAULT;
	_loaded_newgrf_features.shore             = SHORE_REPLACE_NONE;
	_loaded_newgrf_features.tram              = TRAMWAY_REPLACE_DEPOT_NONE;

	/* Clear all GRF overrides */
	_grf_id_overrides.clear();

	InitializeSoundPool();
	_spritegroup_pool.CleanPool();
	_callback_result_cache.clear();
	_deterministic_sg_shadows.clear();
	_randomized_sg_shadows.clear();
	_grfs_loaded_with_sg_shadow_enable = HasBit(_misc_debug_flags, MDF_NEWGRF_SG_SAVE_RAW);
}

/**
 * Reset NewGRF data which is stored persistently in savegames.
 */
void ResetPersistentNewGRFData()
{
	/* Reset override managers */
	_engine_mngr.ResetToDefaultMapping();
	_house_mngr.ResetMapping();
	_industry_mngr.ResetMapping();
	_industile_mngr.ResetMapping();
	_airport_mngr.ResetMapping();
	_airporttile_mngr.ResetMapping();
}

/**
 * Construct the Cargo Mapping
 * @note This is the reverse of a cargo translation table
 */
static void BuildCargoTranslationMap()
{
	_cur.grffile->cargo_map.fill(UINT8_MAX);

	for (const CargoSpec *cs : CargoSpec::Iterate()) {
		if (!cs->IsValid()) continue;

		if (_cur.grffile->cargo_list.empty()) {
			/* Default translation table, so just a straight mapping to bitnum */
			_cur.grffile->cargo_map[cs->Index()] = cs->bitnum;
		} else {
			/* Check the translation table for this cargo's label */
			int idx = find_index(_cur.grffile->cargo_list, {cs->label});
			if (idx >= 0) _cur.grffile->cargo_map[cs->Index()] = idx;
		}
	}
}

/**
 * Prepare loading a NewGRF file with its config
 * @param config The NewGRF configuration struct with name, id, parameters and alike.
 */
static void InitNewGRFFile(const GRFConfig *config)
{
	GRFFile *newfile = GetFileByFilename(config->filename);
	if (newfile != nullptr) {
		/* We already loaded it once. */
		_cur.grffile = newfile;
		return;
	}

	newfile = new GRFFile(config);
	_grf_files.push_back(_cur.grffile = newfile);
}

/**
 * Constructor for GRFFile
 * @param config GRFConfig to copy name, grfid and parameters from.
 */
GRFFile::GRFFile(const GRFConfig *config)
{
	this->filename = config->filename;
	this->grfid = config->ident.grfid;

	/* Initialise local settings to defaults */
	this->traininfo_vehicle_pitch = 0;
	this->traininfo_vehicle_width = TRAININFO_DEFAULT_VEHICLE_WIDTH;

	this->new_signals_group = nullptr;
	this->new_signal_ctrl_flags = 0;
	this->new_signal_extra_aspects = 0;
	this->new_signal_style_mask = 1;
	this->current_new_signal_style = nullptr;

	this->new_rocks_group = nullptr;
	this->new_landscape_ctrl_flags = 0;

	/* Mark price_base_multipliers as 'not set' */
	for (Price i = PR_BEGIN; i < PR_END; i++) {
		this->price_base_multipliers[i] = INVALID_PRICE_MODIFIER;
	}

	/* Initialise rail type map with default rail types */
	std::fill(std::begin(this->railtype_map), std::end(this->railtype_map), INVALID_RAILTYPE);
	this->railtype_map[0] = RAILTYPE_RAIL;
	this->railtype_map[1] = RAILTYPE_ELECTRIC;
	this->railtype_map[2] = RAILTYPE_MONO;
	this->railtype_map[3] = RAILTYPE_MAGLEV;

	/* Initialise road type map with default road types */
	std::fill(std::begin(this->roadtype_map), std::end(this->roadtype_map), INVALID_ROADTYPE);
	this->roadtype_map[0] = ROADTYPE_ROAD;

	/* Initialise tram type map with default tram types */
	std::fill(std::begin(this->tramtype_map), std::end(this->tramtype_map), INVALID_ROADTYPE);
	this->tramtype_map[0] = ROADTYPE_TRAM;

	/* Copy the initial parameter list
	 * 'Uninitialised' parameters are zeroed as that is their default value when dynamically creating them. */
	this->param = config->param;
	this->param_end = config->num_params;
}

GRFFile::~GRFFile()
{
	delete[] this->language_map;
}


/**
 * Precalculate refit masks from cargo classes for all vehicles.
 */
static void CalculateRefitMasks()
{
	CargoTypes original_known_cargoes = 0;
	for (int ct = 0; ct != NUM_ORIGINAL_CARGO; ++ct) {
		CargoID cid = GetDefaultCargoID(_settings_game.game_creation.landscape, static_cast<CargoType>(ct));
		if (cid != CT_INVALID) SetBit(original_known_cargoes, cid);
	}

	for (Engine *e : Engine::Iterate()) {
		EngineID engine = e->index;
		EngineInfo *ei = &e->info;
		bool only_defaultcargo; ///< Set if the vehicle shall carry only the default cargo

		/* If the NewGRF did not set any cargo properties, we apply default values. */
		if (_gted[engine].defaultcargo_grf == nullptr) {
			/* If the vehicle has any capacity, apply the default refit masks */
			if (e->type != VEH_TRAIN || e->u.rail.capacity != 0) {
				static constexpr byte T = 1 << LT_TEMPERATE;
				static constexpr byte A = 1 << LT_ARCTIC;
				static constexpr byte S = 1 << LT_TROPIC;
				static constexpr byte Y = 1 << LT_TOYLAND;
				static const struct DefaultRefitMasks {
					byte climate;
					CargoType cargo_type;
					CargoTypes cargo_allowed;
					CargoTypes cargo_disallowed;
				} _default_refit_masks[] = {
					{T | A | S | Y, CT_PASSENGERS, CC_PASSENGERS,               0},
					{T | A | S    , CT_MAIL,       CC_MAIL,                     0},
					{T | A | S    , CT_VALUABLES,  CC_ARMOURED,                 CC_LIQUID},
					{            Y, CT_MAIL,       CC_MAIL | CC_ARMOURED,       CC_LIQUID},
					{T | A        , CT_COAL,       CC_BULK,                     0},
					{        S    , CT_COPPER_ORE, CC_BULK,                     0},
					{            Y, CT_SUGAR,      CC_BULK,                     0},
					{T | A | S    , CT_OIL,        CC_LIQUID,                   0},
					{            Y, CT_COLA,       CC_LIQUID,                   0},
					{T            , CT_GOODS,      CC_PIECE_GOODS | CC_EXPRESS, CC_LIQUID | CC_PASSENGERS},
					{    A | S    , CT_GOODS,      CC_PIECE_GOODS | CC_EXPRESS, CC_LIQUID | CC_PASSENGERS | CC_REFRIGERATED},
					{    A | S    , CT_FOOD,       CC_REFRIGERATED,             0},
					{            Y, CT_CANDY,      CC_PIECE_GOODS | CC_EXPRESS, CC_LIQUID | CC_PASSENGERS},
				};

				if (e->type == VEH_AIRCRAFT) {
					/* Aircraft default to "light" cargoes */
					_gted[engine].cargo_allowed = CC_PASSENGERS | CC_MAIL | CC_ARMOURED | CC_EXPRESS;
					_gted[engine].cargo_disallowed = CC_LIQUID;
				} else if (e->type == VEH_SHIP) {
					switch (ei->cargo_type) {
						case CT_PASSENGERS:
							/* Ferries */
							_gted[engine].cargo_allowed = CC_PASSENGERS;
							_gted[engine].cargo_disallowed = 0;
							break;
						case CT_OIL:
							/* Tankers */
							_gted[engine].cargo_allowed = CC_LIQUID;
							_gted[engine].cargo_disallowed = 0;
							break;
						default:
							/* Cargo ships */
							if (_settings_game.game_creation.landscape == LT_TOYLAND) {
								/* No tanker in toyland :( */
								_gted[engine].cargo_allowed = CC_MAIL | CC_ARMOURED | CC_EXPRESS | CC_BULK | CC_PIECE_GOODS | CC_LIQUID;
								_gted[engine].cargo_disallowed = CC_PASSENGERS;
							} else {
								_gted[engine].cargo_allowed = CC_MAIL | CC_ARMOURED | CC_EXPRESS | CC_BULK | CC_PIECE_GOODS;
								_gted[engine].cargo_disallowed = CC_LIQUID | CC_PASSENGERS;
							}
							break;
					}
					e->u.ship.old_refittable = true;
				} else if (e->type == VEH_TRAIN && e->u.rail.railveh_type != RAILVEH_WAGON) {
					/* Train engines default to all cargoes, so you can build single-cargo consists with fast engines.
					 * Trains loading multiple cargoes may start stations accepting unwanted cargoes. */
					_gted[engine].cargo_allowed = CC_PASSENGERS | CC_MAIL | CC_ARMOURED | CC_EXPRESS | CC_BULK | CC_PIECE_GOODS | CC_LIQUID;
					_gted[engine].cargo_disallowed = 0;
				} else {
					/* Train wagons and road vehicles are classified by their default cargo type */
					for (const auto &drm : _default_refit_masks) {
						if (!HasBit(drm.climate, _settings_game.game_creation.landscape)) continue;
						if (drm.cargo_type != ei->cargo_type) continue;

						_gted[engine].cargo_allowed = drm.cargo_allowed;
						_gted[engine].cargo_disallowed = drm.cargo_disallowed;
						break;
					}

					/* All original cargoes have specialised vehicles, so exclude them */
					_gted[engine].ctt_exclude_mask = original_known_cargoes;
				}
			}
			_gted[engine].UpdateRefittability(_gted[engine].cargo_allowed != 0);

			/* Translate cargo_type using the original climate-specific cargo table. */
			ei->cargo_type = GetDefaultCargoID(_settings_game.game_creation.landscape, static_cast<CargoType>(ei->cargo_type));
			if (ei->cargo_type != CT_INVALID) ClrBit(_gted[engine].ctt_exclude_mask, ei->cargo_type);
		}

		/* Compute refittability */
		{
			CargoTypes mask = 0;
			CargoTypes not_mask = 0;
			CargoTypes xor_mask = ei->refit_mask;

			/* If the original masks set by the grf are zero, the vehicle shall only carry the default cargo.
			 * Note: After applying the translations, the vehicle may end up carrying no defined cargo. It becomes unavailable in that case. */
			only_defaultcargo = _gted[engine].refittability != GRFTempEngineData::NONEMPTY;

			if (_gted[engine].cargo_allowed != 0) {
				/* Build up the list of cargo types from the set cargo classes. */
				for (const CargoSpec *cs : CargoSpec::Iterate()) {
					if (_gted[engine].cargo_allowed    & cs->classes) SetBit(mask,     cs->Index());
					if (_gted[engine].cargo_disallowed & cs->classes) SetBit(not_mask, cs->Index());
				}
			}

			ei->refit_mask = ((mask & ~not_mask) ^ xor_mask) & _cargo_mask;

			/* Apply explicit refit includes/excludes. */
			ei->refit_mask |= _gted[engine].ctt_include_mask;
			ei->refit_mask &= ~_gted[engine].ctt_exclude_mask;
		}

		/* Clear invalid cargoslots (from default vehicles or pre-NewCargo GRFs) */
		if (ei->cargo_type != CT_INVALID && !HasBit(_cargo_mask, ei->cargo_type)) ei->cargo_type = CT_INVALID;

		/* Ensure that the vehicle is either not refittable, or that the default cargo is one of the refittable cargoes.
		 * Note: Vehicles refittable to no cargo are handle differently to vehicle refittable to a single cargo. The latter might have subtypes. */
		if (!only_defaultcargo && (e->type != VEH_SHIP || e->u.ship.old_refittable) && ei->cargo_type != CT_INVALID && !HasBit(ei->refit_mask, ei->cargo_type)) {
			ei->cargo_type = CT_INVALID;
		}

		/* Check if this engine's cargo type is valid. If not, set to the first refittable
		 * cargo type. Finally disable the vehicle, if there is still no cargo. */
		if (ei->cargo_type == CT_INVALID && ei->refit_mask != 0) {
			/* Figure out which CTT to use for the default cargo, if it is 'first refittable'. */
			const GRFFile *file = _gted[engine].defaultcargo_grf;
			if (file == nullptr) file = e->GetGRF();
			if (file != nullptr && file->grf_version >= 8 && !file->cargo_list.empty()) {
				/* Use first refittable cargo from cargo translation table */
				byte best_local_slot = UINT8_MAX;
				for (CargoID cargo_type : SetCargoBitIterator(ei->refit_mask)) {
					byte local_slot = file->cargo_map[cargo_type];
					if (local_slot < best_local_slot) {
						best_local_slot = local_slot;
						ei->cargo_type = cargo_type;
					}
				}
			}

			if (ei->cargo_type == CT_INVALID) {
				/* Use first refittable cargo slot */
				ei->cargo_type = (CargoID)FindFirstBit(ei->refit_mask);
			}
		}
		if (ei->cargo_type == CT_INVALID) ei->climates = 0;

		/* Clear refit_mask for not refittable ships */
		if (e->type == VEH_SHIP && !e->u.ship.old_refittable) {
			ei->refit_mask = 0;
		}
	}
}

/** Set to use the correct action0 properties for each canal feature */
static void FinaliseCanals()
{
	for (uint i = 0; i < CF_END; i++) {
		if (_water_feature[i].grffile != nullptr) {
			_water_feature[i].callback_mask = _water_feature[i].grffile->canal_local_properties[i].callback_mask;
			_water_feature[i].flags = _water_feature[i].grffile->canal_local_properties[i].flags;
		}
	}
}

/** Check for invalid engines */
static void FinaliseEngineArray()
{
	for (Engine *e : Engine::Iterate()) {
		if (e->GetGRF() == nullptr) {
			const EngineIDMapping &eid = _engine_mngr[e->index];
			if (eid.grfid != INVALID_GRFID || eid.internal_id != eid.substitute_id) {
				e->info.string_id = STR_NEWGRF_INVALID_ENGINE;
			}
		}

		/* Do final mapping on variant engine ID. */
		if (e->info.variant_id != INVALID_ENGINE) {
			e->info.variant_id = GetNewEngineID(e->grf_prop.grffile, e->type, e->info.variant_id);
		}

		if (!HasBit(e->info.climates, _settings_game.game_creation.landscape)) continue;

		/* Skip wagons, there livery is defined via the engine */
		if (e->type != VEH_TRAIN || e->u.rail.railveh_type != RAILVEH_WAGON) {
			LiveryScheme ls = GetEngineLiveryScheme(e->index, INVALID_ENGINE, nullptr);
			SetBit(_loaded_newgrf_features.used_liveries, ls);
			/* Note: For ships and roadvehicles we assume that they cannot be refitted between passenger and freight */

			if (e->type == VEH_TRAIN) {
				SetBit(_loaded_newgrf_features.used_liveries, LS_FREIGHT_WAGON);
				switch (ls) {
					case LS_STEAM:
					case LS_DIESEL:
					case LS_ELECTRIC:
					case LS_MONORAIL:
					case LS_MAGLEV:
						SetBit(_loaded_newgrf_features.used_liveries, LS_PASSENGER_WAGON_STEAM + ls - LS_STEAM);
						break;

					case LS_DMU:
					case LS_EMU:
						SetBit(_loaded_newgrf_features.used_liveries, LS_PASSENGER_WAGON_DIESEL + ls - LS_DMU);
						break;

					default: NOT_REACHED();
				}
			}
		}
	}

	/* Check engine variants don't point back on themselves (either directly or via a loop) then set appropriate flags
	 * on variant engine. This is performed separately as all variant engines need to have been resolved. */
	for (Engine *e : Engine::Iterate()) {
		EngineID parent = e->info.variant_id;
		while (parent != INVALID_ENGINE) {
			parent = Engine::Get(parent)->info.variant_id;
			if (parent != e->index) continue;

			/* Engine looped back on itself, so clear the variant. */
			e->info.variant_id = INVALID_ENGINE;

			grfmsg(1, "FinaliseEngineArray: Variant of engine %X in '%s' loops back on itself", _engine_mngr[e->index].internal_id, e->GetGRF()->filename.c_str());
			break;
		}

		if (e->info.variant_id != INVALID_ENGINE) {
			Engine::Get(e->info.variant_id)->display_flags |= EngineDisplayFlags::HasVariants | EngineDisplayFlags::IsFolded;
		}
	}
}

/** Check for invalid cargoes */
static void FinaliseCargoArray()
{
	for (CargoSpec *cs : CargoSpec::Iterate()) {
		if (!cs->IsValid()) {
			cs->name = cs->name_single = cs->units_volume = STR_NEWGRF_INVALID_CARGO;
			cs->quantifier = STR_NEWGRF_INVALID_CARGO_QUANTITY;
			cs->abbrev = STR_NEWGRF_INVALID_CARGO_ABBREV;
		}
	}
}

/**
 * Check if a given housespec is valid and disable it if it's not.
 * The housespecs that follow it are used to check the validity of
 * multitile houses.
 * @param hs The housespec to check.
 * @param next1 The housespec that follows \c hs.
 * @param next2 The housespec that follows \c next1.
 * @param next3 The housespec that follows \c next2.
 * @param filename The filename of the newgrf this house was defined in.
 * @return Whether the given housespec is valid.
 */
static bool IsHouseSpecValid(HouseSpec *hs, const HouseSpec *next1, const HouseSpec *next2, const HouseSpec *next3, const std::string &filename)
{
	if (((hs->building_flags & BUILDING_HAS_2_TILES) != 0 &&
				(next1 == nullptr || !next1->enabled || (next1->building_flags & BUILDING_HAS_1_TILE) != 0)) ||
			((hs->building_flags & BUILDING_HAS_4_TILES) != 0 &&
				(next2 == nullptr || !next2->enabled || (next2->building_flags & BUILDING_HAS_1_TILE) != 0 ||
				next3 == nullptr || !next3->enabled || (next3->building_flags & BUILDING_HAS_1_TILE) != 0))) {
		hs->enabled = false;
		if (!filename.empty()) DEBUG(grf, 1, "FinaliseHouseArray: %s defines house %d as multitile, but no suitable tiles follow. Disabling house.", filename.c_str(), hs->grf_prop.local_id);
		return false;
	}

	/* Some places sum population by only counting north tiles. Other places use all tiles causing desyncs.
	 * As the newgrf specs define population to be zero for non-north tiles, we just disable the offending house.
	 * If you want to allow non-zero populations somewhen, make sure to sum the population of all tiles in all places. */
	if (((hs->building_flags & BUILDING_HAS_2_TILES) != 0 && next1->population != 0) ||
			((hs->building_flags & BUILDING_HAS_4_TILES) != 0 && (next2->population != 0 || next3->population != 0))) {
		hs->enabled = false;
		if (!filename.empty()) DEBUG(grf, 1, "FinaliseHouseArray: %s defines multitile house %d with non-zero population on additional tiles. Disabling house.", filename.c_str(), hs->grf_prop.local_id);
		return false;
	}

	/* Substitute type is also used for override, and having an override with a different size causes crashes.
	 * This check should only be done for NewGRF houses because grf_prop.subst_id is not set for original houses.*/
	if (!filename.empty() && (hs->building_flags & BUILDING_HAS_1_TILE) != (HouseSpec::Get(hs->grf_prop.subst_id)->building_flags & BUILDING_HAS_1_TILE)) {
		hs->enabled = false;
		DEBUG(grf, 1, "FinaliseHouseArray: %s defines house %d with different house size then it's substitute type. Disabling house.", filename.c_str(), hs->grf_prop.local_id);
		return false;
	}

	/* Make sure that additional parts of multitile houses are not available. */
	if ((hs->building_flags & BUILDING_HAS_1_TILE) == 0 && (hs->building_availability & HZ_ZONALL) != 0 && (hs->building_availability & HZ_CLIMALL) != 0) {
		hs->enabled = false;
		if (!filename.empty()) DEBUG(grf, 1, "FinaliseHouseArray: %s defines house %d without a size but marked it as available. Disabling house.", filename.c_str(), hs->grf_prop.local_id);
		return false;
	}

	return true;
}

/**
 * Make sure there is at least one house available in the year 0 for the given
 * climate / housezone combination.
 * @param bitmask The climate and housezone to check for. Exactly one climate
 *   bit and one housezone bit should be set.
 */
static void EnsureEarlyHouse(HouseZones bitmask)
{
	Year min_year = MAX_YEAR;

	for (int i = 0; i < NUM_HOUSES; i++) {
		HouseSpec *hs = HouseSpec::Get(i);
		if (hs == nullptr || !hs->enabled) continue;
		if ((hs->building_availability & bitmask) != bitmask) continue;
		if (hs->min_year < min_year) min_year = hs->min_year;
	}

	if (min_year == 0) return;

	for (int i = 0; i < NUM_HOUSES; i++) {
		HouseSpec *hs = HouseSpec::Get(i);
		if (hs == nullptr || !hs->enabled) continue;
		if ((hs->building_availability & bitmask) != bitmask) continue;
		if (hs->min_year == min_year) hs->min_year = 0;
	}
}

/**
 * Add all new houses to the house array. House properties can be set at any
 * time in the GRF file, so we can only add a house spec to the house array
 * after the file has finished loading. We also need to check the dates, due to
 * the TTDPatch behaviour described below that we need to emulate.
 */
static void FinaliseHouseArray()
{
	/* If there are no houses with start dates before 1930, then all houses
	 * with start dates of 1930 have them reset to 0. This is in order to be
	 * compatible with TTDPatch, where if no houses have start dates before
	 * 1930 and the date is before 1930, the game pretends that this is 1930.
	 * If there have been any houses defined with start dates before 1930 then
	 * the dates are left alone.
	 * On the other hand, why 1930? Just 'fix' the houses with the lowest
	 * minimum introduction date to 0.
	 */
	for (GRFFile * const file : _grf_files) {
		if (file->housespec.empty()) continue;

		size_t num_houses = file->housespec.size();
		for (size_t i = 0; i < num_houses; i++) {
			HouseSpec *hs = file->housespec[i].get();

			if (hs == nullptr) continue;

			const HouseSpec *next1 = (i + 1 < num_houses ? file->housespec[i + 1].get() : nullptr);
			const HouseSpec *next2 = (i + 2 < num_houses ? file->housespec[i + 2].get() : nullptr);
			const HouseSpec *next3 = (i + 3 < num_houses ? file->housespec[i + 3].get() : nullptr);

			if (!IsHouseSpecValid(hs, next1, next2, next3, file->filename)) continue;

			_house_mngr.SetEntitySpec(hs);
		}
	}

	for (size_t i = 0; i < NUM_HOUSES; i++) {
		HouseSpec *hs = HouseSpec::Get(i);
		const HouseSpec *next1 = (i + 1 < NUM_HOUSES ? HouseSpec::Get(i + 1) : nullptr);
		const HouseSpec *next2 = (i + 2 < NUM_HOUSES ? HouseSpec::Get(i + 2) : nullptr);
		const HouseSpec *next3 = (i + 3 < NUM_HOUSES ? HouseSpec::Get(i + 3) : nullptr);

		/* We need to check all houses again to we are sure that multitile houses
		 * did get consecutive IDs and none of the parts are missing. */
		if (!IsHouseSpecValid(hs, next1, next2, next3, std::string{})) {
			/* GetHouseNorthPart checks 3 houses that are directly before
			 * it in the house pool. If any of those houses have multi-tile
			 * flags set it assumes it's part of a multitile house. Since
			 * we can have invalid houses in the pool marked as disabled, we
			 * don't want to have them influencing valid tiles. As such set
			 * building_flags to zero here to make sure any house following
			 * this one in the pool is properly handled as 1x1 house. */
			hs->building_flags = TILE_NO_FLAG;
		}
	}

	HouseZones climate_mask = (HouseZones)(1 << (_settings_game.game_creation.landscape + 12));
	EnsureEarlyHouse(HZ_ZON1 | climate_mask);
	EnsureEarlyHouse(HZ_ZON2 | climate_mask);
	EnsureEarlyHouse(HZ_ZON3 | climate_mask);
	EnsureEarlyHouse(HZ_ZON4 | climate_mask);
	EnsureEarlyHouse(HZ_ZON5 | climate_mask);

	if (_settings_game.game_creation.landscape == LT_ARCTIC) {
		EnsureEarlyHouse(HZ_ZON1 | HZ_SUBARTC_ABOVE);
		EnsureEarlyHouse(HZ_ZON2 | HZ_SUBARTC_ABOVE);
		EnsureEarlyHouse(HZ_ZON3 | HZ_SUBARTC_ABOVE);
		EnsureEarlyHouse(HZ_ZON4 | HZ_SUBARTC_ABOVE);
		EnsureEarlyHouse(HZ_ZON5 | HZ_SUBARTC_ABOVE);
	}
}

/**
 * Add all new industries to the industry array. Industry properties can be set at any
 * time in the GRF file, so we can only add a industry spec to the industry array
 * after the file has finished loading.
 */
static void FinaliseIndustriesArray()
{
	for (GRFFile * const file : _grf_files) {
		for (const auto &indsp : file->industryspec) {
			if (indsp == nullptr || !indsp->enabled) continue;

			StringID strid;
			/* process the conversion of text at the end, so to be sure everything will be fine
			 * and available.  Check if it does not return undefind marker, which is a very good sign of a
			 * substitute industry who has not changed the string been examined, thus using it as such */
			strid = GetGRFStringID(indsp->grf_prop.grffile->grfid, indsp->name);
			if (strid != STR_UNDEFINED) indsp->name = strid;

			strid = GetGRFStringID(indsp->grf_prop.grffile->grfid, indsp->closure_text);
			if (strid != STR_UNDEFINED) indsp->closure_text = strid;

			strid = GetGRFStringID(indsp->grf_prop.grffile->grfid, indsp->production_up_text);
			if (strid != STR_UNDEFINED) indsp->production_up_text = strid;

			strid = GetGRFStringID(indsp->grf_prop.grffile->grfid, indsp->production_down_text);
			if (strid != STR_UNDEFINED) indsp->production_down_text = strid;

			strid = GetGRFStringID(indsp->grf_prop.grffile->grfid, indsp->new_industry_text);
			if (strid != STR_UNDEFINED) indsp->new_industry_text = strid;

			if (indsp->station_name != STR_NULL) {
				/* STR_NULL (0) can be set by grf.  It has a meaning regarding assignation of the
				 * station's name. Don't want to lose the value, therefore, do not process. */
				strid = GetGRFStringID(indsp->grf_prop.grffile->grfid, indsp->station_name);
				if (strid != STR_UNDEFINED) indsp->station_name = strid;
			}

			_industry_mngr.SetEntitySpec(indsp.get());
		}

		for (const auto &indtsp : file->indtspec) {
			if (indtsp != nullptr) {
				_industile_mngr.SetEntitySpec(indtsp.get());
			}
		}
	}

	for (uint j = 0; j < NUM_INDUSTRYTYPES; j++) {
		IndustrySpec *indsp = &_industry_specs[j];
		if (indsp->enabled && indsp->grf_prop.grffile != nullptr) {
			for (uint i = 0; i < 3; i++) {
				indsp->conflicting[i] = MapNewGRFIndustryType(indsp->conflicting[i], indsp->grf_prop.grffile->grfid);
			}
		}
		if (!indsp->enabled) {
			indsp->name = STR_NEWGRF_INVALID_INDUSTRYTYPE;
		}
	}
}

/**
 * Add all new objects to the object array. Object properties can be set at any
 * time in the GRF file, so we can only add an object spec to the object array
 * after the file has finished loading.
 */
static void FinaliseObjectsArray()
{
	for (GRFFile * const file : _grf_files) {
		for (auto &objectspec : file->objectspec) {
			if (objectspec != nullptr && objectspec->grf_prop.grffile != nullptr && objectspec->IsEnabled()) {
				_object_mngr.SetEntitySpec(objectspec.get());
			}
		}
	}

	ObjectSpec::BindToClasses();
}

/**
 * Add all new airports to the airport array. Airport properties can be set at any
 * time in the GRF file, so we can only add a airport spec to the airport array
 * after the file has finished loading.
 */
static void FinaliseAirportsArray()
{
	for (GRFFile * const file : _grf_files) {
		for (auto &as : file->airportspec) {
			if (as != nullptr && as->enabled) {
				_airport_mngr.SetEntitySpec(as.get());
			}
		}

		for (auto &ats : file->airtspec) {
			if (ats != nullptr && ats->enabled) {
				_airporttile_mngr.SetEntitySpec(ats.get());
			}
		}
	}
}

/* Here we perform initial decoding of some special sprites (as are they
 * described at http://www.ttdpatch.net/src/newgrf.txt, but this is only a very
 * partial implementation yet).
 * XXX: We consider GRF files trusted. It would be trivial to exploit OTTD by
 * a crafted invalid GRF file. We should tell that to the user somehow, or
 * better make this more robust in the future. */
static void DecodeSpecialSprite(byte *buf, uint num, GrfLoadingStage stage)
{
	/* XXX: There is a difference between staged loading in TTDPatch and
	 * here.  In TTDPatch, for some reason actions 1 and 2 are carried out
	 * during stage 1, whilst action 3 is carried out during stage 2 (to
	 * "resolve" cargo IDs... wtf). This is a little problem, because cargo
	 * IDs are valid only within a given set (action 1) block, and may be
	 * overwritten after action 3 associates them. But overwriting happens
	 * in an earlier stage than associating, so...  We just process actions
	 * 1 and 2 in stage 2 now, let's hope that won't get us into problems.
	 * --pasky
	 * We need a pre-stage to set up GOTO labels of Action 0x10 because the grf
	 * is not in memory and scanning the file every time would be too expensive.
	 * In other stages we skip action 0x10 since it's already dealt with. */
	static const SpecialSpriteHandler handlers[][GLS_END] = {
		/* 0x00 */ { nullptr,       SafeChangeInfo, nullptr,         nullptr,         ReserveChangeInfo, FeatureChangeInfo, },
		/* 0x01 */ { SkipAct1,      SkipAct1,       SkipAct1,        SkipAct1,        SkipAct1,          NewSpriteSet, },
		/* 0x02 */ { nullptr,       nullptr,        nullptr,         nullptr,         nullptr,           NewSpriteGroup, },
		/* 0x03 */ { nullptr,       GRFUnsafe,      nullptr,         nullptr,         nullptr,           FeatureMapSpriteGroup, },
		/* 0x04 */ { nullptr,       nullptr,        nullptr,         nullptr,         nullptr,           FeatureNewName, },
		/* 0x05 */ { SkipAct5,      SkipAct5,       SkipAct5,        SkipAct5,        SkipAct5,          GraphicsNew, },
		/* 0x06 */ { nullptr,       nullptr,        nullptr,         CfgApply,        CfgApply,          CfgApply, },
		/* 0x07 */ { nullptr,       nullptr,        nullptr,         nullptr,         SkipIf,            SkipIf, },
		/* 0x08 */ { ScanInfo,      nullptr,        nullptr,         GRFInfo,         GRFInfo,           GRFInfo, },
		/* 0x09 */ { nullptr,       nullptr,        nullptr,         SkipIf,          SkipIf,            SkipIf, },
		/* 0x0A */ { SkipActA,      SkipActA,       SkipActA,        SkipActA,        SkipActA,          SpriteReplace, },
		/* 0x0B */ { nullptr,       nullptr,        nullptr,         GRFLoadError,    GRFLoadError,      GRFLoadError, },
		/* 0x0C */ { nullptr,       nullptr,        nullptr,         GRFComment,      nullptr,           GRFComment, },
		/* 0x0D */ { nullptr,       SafeParamSet,   nullptr,         ParamSet,        ParamSet,          ParamSet, },
		/* 0x0E */ { nullptr,       SafeGRFInhibit, nullptr,         GRFInhibit,      GRFInhibit,        GRFInhibit, },
		/* 0x0F */ { nullptr,       GRFUnsafe,      nullptr,         FeatureTownName, nullptr,           nullptr, },
		/* 0x10 */ { nullptr,       nullptr,        DefineGotoLabel, nullptr,         nullptr,           nullptr, },
		/* 0x11 */ { SkipAct11,     GRFUnsafe,      SkipAct11,       GRFSound,        SkipAct11,         GRFSound, },
		/* 0x12 */ { SkipAct12,     SkipAct12,      SkipAct12,       SkipAct12,       SkipAct12,         LoadFontGlyph, },
		/* 0x13 */ { nullptr,       nullptr,        nullptr,         nullptr,         nullptr,           TranslateGRFStrings, },
		/* 0x14 */ { StaticGRFInfo, nullptr,        nullptr,         Act14FeatureTest,nullptr,           nullptr, },
	};

	GRFLocation location(_cur.grfconfig->ident.grfid, _cur.nfo_line);

	GRFLineToSpriteOverride::iterator it = _grf_line_to_action6_sprite_override.find(location);
	_action6_override_active = (it != _grf_line_to_action6_sprite_override.end());
	if (it == _grf_line_to_action6_sprite_override.end()) {
		/* No preloaded sprite to work with; read the
		 * pseudo sprite content. */
		_cur.file->ReadBlock(buf, num);
	} else {
		/* Use the preloaded sprite data. */
		buf = it->second.get();
		grfmsg(7, "DecodeSpecialSprite: Using preloaded pseudo sprite data");

		/* Skip the real (original) content of this action. */
		_cur.file->SeekTo(num, SEEK_CUR);
	}

	ByteReader br(buf, buf + num);
	ByteReader *bufp = &br;

	try {
		byte action = bufp->ReadByte();

		if (action == 0xFF) {
			grfmsg(2, "DecodeSpecialSprite: Unexpected data block, skipping");
		} else if (action == 0xFE) {
			grfmsg(2, "DecodeSpecialSprite: Unexpected import block, skipping");
		} else if (action >= lengthof(handlers)) {
			grfmsg(7, "DecodeSpecialSprite: Skipping unknown action 0x%02X", action);
		} else if (handlers[action][stage] == nullptr) {
			grfmsg(7, "DecodeSpecialSprite: Skipping action 0x%02X in stage %d", action, stage);
		} else {
			grfmsg(7, "DecodeSpecialSprite: Handling action 0x%02X in stage %d", action, stage);
			handlers[action][stage](bufp);
		}
	} catch (...) {
		grfmsg(1, "DecodeSpecialSprite: Tried to read past end of pseudo-sprite data");
		DisableGrf(STR_NEWGRF_ERROR_READ_BOUNDS);
	}
}

/**
 * Load a particular NewGRF from a SpriteFile.
 * @param config The configuration of the to be loaded NewGRF.
 * @param stage  The loading stage of the NewGRF.
 * @param file   The file to load the GRF data from.
 */
static void LoadNewGRFFileFromFile(GRFConfig *config, GrfLoadingStage stage, SpriteFile &file)
{
	_cur.file = &file;
	_cur.grfconfig = config;

	DEBUG(grf, 2, "LoadNewGRFFile: Reading NewGRF-file '%s'", config->GetDisplayPath());

	byte grf_container_version = file.GetContainerVersion();
	if (grf_container_version == 0) {
		DEBUG(grf, 7, "LoadNewGRFFile: Custom .grf has invalid format");
		return;
	}

	if (stage == GLS_INIT || stage == GLS_ACTIVATION) {
		/* We need the sprite offsets in the init stage for NewGRF sounds
		 * and in the activation stage for real sprites. */
		ReadGRFSpriteOffsets(file);
	} else {
		/* Skip sprite section offset if present. */
		if (grf_container_version >= 2) file.ReadDword();
	}

	if (grf_container_version >= 2) {
		/* Read compression value. */
		byte compression = file.ReadByte();
		if (compression != 0) {
			DEBUG(grf, 7, "LoadNewGRFFile: Unsupported compression format");
			return;
		}
	}

	/* Skip the first sprite; we don't care about how many sprites this
	 * does contain; newest TTDPatches and George's longvehicles don't
	 * neither, apparently. */
	uint32 num = grf_container_version >= 2 ? file.ReadDword() : file.ReadWord();
	if (num == 4 && file.ReadByte() == 0xFF) {
		file.ReadDword();
	} else {
		DEBUG(grf, 7, "LoadNewGRFFile: Custom .grf has invalid format");
		return;
	}

	_cur.ClearDataForNextFile();

	ReusableBuffer<byte> buf;

	while ((num = (grf_container_version >= 2 ? file.ReadDword() : file.ReadWord())) != 0) {
		byte type = file.ReadByte();
		_cur.nfo_line++;

		if (type == 0xFF) {
			if (_cur.skip_sprites == 0) {
				DecodeSpecialSprite(buf.Allocate(num), num, stage);

				/* Stop all processing if we are to skip the remaining sprites */
				if (_cur.skip_sprites == -1) break;

				continue;
			} else {
				file.SkipBytes(num);
			}
		} else {
			if (_cur.skip_sprites == 0) {
				grfmsg(0, "LoadNewGRFFile: Unexpected sprite, disabling");
				DisableGrf(STR_NEWGRF_ERROR_UNEXPECTED_SPRITE);
				break;
			}

			if (grf_container_version >= 2 && type == 0xFD) {
				/* Reference to data section. Container version >= 2 only. */
				file.SkipBytes(num);
			} else {
				file.SkipBytes(7);
				SkipSpriteData(file, type, num - 8);
			}
		}

		if (_cur.skip_sprites > 0) _cur.skip_sprites--;
	}
}

/**
 * Load a particular NewGRF.
 * @param config     The configuration of the to be loaded NewGRF.
 * @param stage      The loading stage of the NewGRF.
 * @param subdir     The sub directory to find the NewGRF in.
 * @param temporary  The NewGRF/sprite file is to be loaded temporarily and should be closed immediately,
 *                   contrary to loading the SpriteFile and having it cached by the SpriteCache.
 */
void LoadNewGRFFile(GRFConfig *config, GrfLoadingStage stage, Subdirectory subdir, bool temporary)
{
	const std::string &filename = config->filename;

	/* A .grf file is activated only if it was active when the game was
	 * started.  If a game is loaded, only its active .grfs will be
	 * reactivated, unless "loadallgraphics on" is used.  A .grf file is
	 * considered active if its action 8 has been processed, i.e. its
	 * action 8 hasn't been skipped using an action 7.
	 *
	 * During activation, only actions 0, 1, 2, 3, 4, 5, 7, 8, 9, 0A and 0B are
	 * carried out.  All others are ignored, because they only need to be
	 * processed once at initialization.  */
	if (stage != GLS_FILESCAN && stage != GLS_SAFETYSCAN && stage != GLS_LABELSCAN) {
		_cur.grffile = GetFileByFilename(filename);
		if (_cur.grffile == nullptr) usererror("File '%s' lost in cache.\n", filename.c_str());
		if (stage == GLS_RESERVE && config->status != GCS_INITIALISED) return;
		if (stage == GLS_ACTIVATION && !HasBit(config->flags, GCF_RESERVED)) return;
	}

	bool needs_palette_remap = config->palette & GRFP_USE_MASK;
	if (temporary) {
		SpriteFile temporarySpriteFile(filename, subdir, needs_palette_remap);
		LoadNewGRFFileFromFile(config, stage, temporarySpriteFile);
	} else {
		SpriteFile &file = OpenCachedSpriteFile(filename, subdir, needs_palette_remap);
		LoadNewGRFFileFromFile(config, stage, file);
		if (!HasBit(config->flags, GCF_SYSTEM)) file.flags |= SFF_USERGRF;
		if (config->ident.grfid == BSWAP32(0xFFFFFFFE)) file.flags |= SFF_OPENTTDGRF;
	}
}

/**
 * Relocates the old shore sprites at new positions.
 *
 * 1. If shore sprites are neither loaded by Action5 nor ActionA, the extra sprites from openttd(w/d).grf are used. (SHORE_REPLACE_ONLY_NEW)
 * 2. If a newgrf replaces some shore sprites by ActionA. The (maybe also replaced) grass tiles are used for corner shores. (SHORE_REPLACE_ACTION_A)
 * 3. If a newgrf replaces shore sprites by Action5 any shore replacement by ActionA has no effect. (SHORE_REPLACE_ACTION_5)
 */
static void ActivateOldShore()
{
	/* Use default graphics, if no shore sprites were loaded.
	 * Should not happen, as the base set's extra grf should include some. */
	if (_loaded_newgrf_features.shore == SHORE_REPLACE_NONE) _loaded_newgrf_features.shore = SHORE_REPLACE_ACTION_A;

	if (_loaded_newgrf_features.shore != SHORE_REPLACE_ACTION_5) {
		DupSprite(SPR_ORIGINALSHORE_START +  1, SPR_SHORE_BASE +  1); // SLOPE_W
		DupSprite(SPR_ORIGINALSHORE_START +  2, SPR_SHORE_BASE +  2); // SLOPE_S
		DupSprite(SPR_ORIGINALSHORE_START +  6, SPR_SHORE_BASE +  3); // SLOPE_SW
		DupSprite(SPR_ORIGINALSHORE_START +  0, SPR_SHORE_BASE +  4); // SLOPE_E
		DupSprite(SPR_ORIGINALSHORE_START +  4, SPR_SHORE_BASE +  6); // SLOPE_SE
		DupSprite(SPR_ORIGINALSHORE_START +  3, SPR_SHORE_BASE +  8); // SLOPE_N
		DupSprite(SPR_ORIGINALSHORE_START +  7, SPR_SHORE_BASE +  9); // SLOPE_NW
		DupSprite(SPR_ORIGINALSHORE_START +  5, SPR_SHORE_BASE + 12); // SLOPE_NE
	}

	if (_loaded_newgrf_features.shore == SHORE_REPLACE_ACTION_A) {
		DupSprite(SPR_FLAT_GRASS_TILE + 16, SPR_SHORE_BASE +  0); // SLOPE_STEEP_S
		DupSprite(SPR_FLAT_GRASS_TILE + 17, SPR_SHORE_BASE +  5); // SLOPE_STEEP_W
		DupSprite(SPR_FLAT_GRASS_TILE +  7, SPR_SHORE_BASE +  7); // SLOPE_WSE
		DupSprite(SPR_FLAT_GRASS_TILE + 15, SPR_SHORE_BASE + 10); // SLOPE_STEEP_N
		DupSprite(SPR_FLAT_GRASS_TILE + 11, SPR_SHORE_BASE + 11); // SLOPE_NWS
		DupSprite(SPR_FLAT_GRASS_TILE + 13, SPR_SHORE_BASE + 13); // SLOPE_ENW
		DupSprite(SPR_FLAT_GRASS_TILE + 14, SPR_SHORE_BASE + 14); // SLOPE_SEN
		DupSprite(SPR_FLAT_GRASS_TILE + 18, SPR_SHORE_BASE + 15); // SLOPE_STEEP_E

		/* XXX - SLOPE_EW, SLOPE_NS are currently not used.
		 *       If they would be used somewhen, then these grass tiles will most like not look as needed */
		DupSprite(SPR_FLAT_GRASS_TILE +  5, SPR_SHORE_BASE + 16); // SLOPE_EW
		DupSprite(SPR_FLAT_GRASS_TILE + 10, SPR_SHORE_BASE + 17); // SLOPE_NS
	}
}

/**
 * Replocate the old tram depot sprites to the new position, if no new ones were loaded.
 */
static void ActivateOldTramDepot()
{
	if (_loaded_newgrf_features.tram == TRAMWAY_REPLACE_DEPOT_WITH_TRACK) {
		DupSprite(SPR_ROAD_DEPOT               + 0, SPR_TRAMWAY_DEPOT_NO_TRACK + 0); // use road depot graphics for "no tracks"
		DupSprite(SPR_TRAMWAY_DEPOT_WITH_TRACK + 1, SPR_TRAMWAY_DEPOT_NO_TRACK + 1);
		DupSprite(SPR_ROAD_DEPOT               + 2, SPR_TRAMWAY_DEPOT_NO_TRACK + 2); // use road depot graphics for "no tracks"
		DupSprite(SPR_TRAMWAY_DEPOT_WITH_TRACK + 3, SPR_TRAMWAY_DEPOT_NO_TRACK + 3);
		DupSprite(SPR_TRAMWAY_DEPOT_WITH_TRACK + 4, SPR_TRAMWAY_DEPOT_NO_TRACK + 4);
		DupSprite(SPR_TRAMWAY_DEPOT_WITH_TRACK + 5, SPR_TRAMWAY_DEPOT_NO_TRACK + 5);
	}
}

/**
 * Decide whether price base multipliers of grfs shall apply globally or only to the grf specifying them
 */
static void FinalisePriceBaseMultipliers()
{
	extern const PriceBaseSpec _price_base_specs[];
	/** Features, to which '_grf_id_overrides' applies. Currently vehicle features only. */
	static const uint32 override_features = (1 << GSF_TRAINS) | (1 << GSF_ROADVEHICLES) | (1 << GSF_SHIPS) | (1 << GSF_AIRCRAFT);

	/* Evaluate grf overrides */
	int num_grfs = (uint)_grf_files.size();
	int *grf_overrides = AllocaM(int, num_grfs);
	for (int i = 0; i < num_grfs; i++) {
		grf_overrides[i] = -1;

		GRFFile *source = _grf_files[i];
		uint32 override = _grf_id_overrides[source->grfid];
		if (override == 0) continue;

		GRFFile *dest = GetFileByGRFID(override);
		if (dest == nullptr) continue;

		grf_overrides[i] = find_index(_grf_files, dest);
		assert(grf_overrides[i] >= 0);
	}

	/* Override features and price base multipliers of earlier loaded grfs */
	for (int i = 0; i < num_grfs; i++) {
		if (grf_overrides[i] < 0 || grf_overrides[i] >= i) continue;
		GRFFile *source = _grf_files[i];
		GRFFile *dest = _grf_files[grf_overrides[i]];

		uint32 features = (source->grf_features | dest->grf_features) & override_features;
		source->grf_features |= features;
		dest->grf_features |= features;

		for (Price p = PR_BEGIN; p < PR_END; p++) {
			/* No price defined -> nothing to do */
			if (!HasBit(features, _price_base_specs[p].grf_feature) || source->price_base_multipliers[p] == INVALID_PRICE_MODIFIER) continue;
			DEBUG(grf, 3, "'%s' overrides price base multiplier %d of '%s'", source->filename.c_str(), p, dest->filename.c_str());
			dest->price_base_multipliers[p] = source->price_base_multipliers[p];
		}
	}

	/* Propagate features and price base multipliers of afterwards loaded grfs, if none is present yet */
	for (int i = num_grfs - 1; i >= 0; i--) {
		if (grf_overrides[i] < 0 || grf_overrides[i] <= i) continue;
		GRFFile *source = _grf_files[i];
		GRFFile *dest = _grf_files[grf_overrides[i]];

		uint32 features = (source->grf_features | dest->grf_features) & override_features;
		source->grf_features |= features;
		dest->grf_features |= features;

		for (Price p = PR_BEGIN; p < PR_END; p++) {
			/* Already a price defined -> nothing to do */
			if (!HasBit(features, _price_base_specs[p].grf_feature) || dest->price_base_multipliers[p] != INVALID_PRICE_MODIFIER) continue;
			DEBUG(grf, 3, "Price base multiplier %d from '%s' propagated to '%s'", p, source->filename.c_str(), dest->filename.c_str());
			dest->price_base_multipliers[p] = source->price_base_multipliers[p];
		}
	}

	/* The 'master grf' now have the correct multipliers. Assign them to the 'addon grfs' to make everything consistent. */
	for (int i = 0; i < num_grfs; i++) {
		if (grf_overrides[i] < 0) continue;
		GRFFile *source = _grf_files[i];
		GRFFile *dest = _grf_files[grf_overrides[i]];

		uint32 features = (source->grf_features | dest->grf_features) & override_features;
		source->grf_features |= features;
		dest->grf_features |= features;

		for (Price p = PR_BEGIN; p < PR_END; p++) {
			if (!HasBit(features, _price_base_specs[p].grf_feature)) continue;
			if (source->price_base_multipliers[p] != dest->price_base_multipliers[p]) {
				DEBUG(grf, 3, "Price base multiplier %d from '%s' propagated to '%s'", p, dest->filename.c_str(), source->filename.c_str());
			}
			source->price_base_multipliers[p] = dest->price_base_multipliers[p];
		}
	}

	/* Apply fallback prices for grf version < 8 */
	for (GRFFile * const file : _grf_files) {
		if (file->grf_version >= 8) continue;
		PriceMultipliers &price_base_multipliers = file->price_base_multipliers;
		for (Price p = PR_BEGIN; p < PR_END; p++) {
			Price fallback_price = _price_base_specs[p].fallback_price;
			if (fallback_price != INVALID_PRICE && price_base_multipliers[p] == INVALID_PRICE_MODIFIER) {
				/* No price multiplier has been set.
				 * So copy the multiplier from the fallback price, maybe a multiplier was set there. */
				price_base_multipliers[p] = price_base_multipliers[fallback_price];
			}
		}
	}

	/* Decide local/global scope of price base multipliers */
	for (GRFFile * const file : _grf_files) {
		PriceMultipliers &price_base_multipliers = file->price_base_multipliers;
		for (Price p = PR_BEGIN; p < PR_END; p++) {
			if (price_base_multipliers[p] == INVALID_PRICE_MODIFIER) {
				/* No multiplier was set; set it to a neutral value */
				price_base_multipliers[p] = 0;
			} else {
				if (!HasBit(file->grf_features, _price_base_specs[p].grf_feature)) {
					/* The grf does not define any objects of the feature,
					 * so it must be a difficulty setting. Apply it globally */
					DEBUG(grf, 3, "'%s' sets global price base multiplier %d to %d", file->filename.c_str(), p, price_base_multipliers[p]);
					SetPriceBaseMultiplier(p, price_base_multipliers[p]);
					price_base_multipliers[p] = 0;
				} else {
					DEBUG(grf, 3, "'%s' sets local price base multiplier %d to %d", file->filename.c_str(), p, price_base_multipliers[p]);
				}
			}
		}
	}
}

extern void InitGRFTownGeneratorNames();

/** Finish loading NewGRFs and execute needed post-processing */
static void AfterLoadGRFs()
{
	for (StringIDMapping &it : _string_to_grf_mapping) {
		*it.target = MapGRFStringID(it.grfid, it.source);
	}
	_string_to_grf_mapping.clear();

	/* Clear the action 6 override sprites. */
	_grf_line_to_action6_sprite_override.clear();

	/* Polish cargoes */
	FinaliseCargoArray();

	/* Pre-calculate all refit masks after loading GRF files. */
	CalculateRefitMasks();

	/* Polish engines */
	FinaliseEngineArray();

	/* Set the actually used Canal properties */
	FinaliseCanals();

	/* Add all new houses to the house array. */
	FinaliseHouseArray();

	/* Add all new industries to the industry array. */
	FinaliseIndustriesArray();

	/* Add all new objects to the object array. */
	FinaliseObjectsArray();

	InitializeSortedCargoSpecs();

	/* Sort the list of industry types. */
	SortIndustryTypes();

	/* Create dynamic list of industry legends for smallmap_gui.cpp */
	BuildIndustriesLegend();

	/* Build the routemap legend, based on the available cargos */
	BuildLinkStatsLegend();

	/* Add all new airports to the airports array. */
	FinaliseAirportsArray();
	BindAirportSpecs();

	/* Update the townname generators list */
	InitGRFTownGeneratorNames();

	/* Run all queued vehicle list order changes */
	CommitVehicleListOrderChanges();

	/* Load old shore sprites in new position, if they were replaced by ActionA */
	ActivateOldShore();

	/* Load old tram depot sprites in new position, if no new ones are present */
	ActivateOldTramDepot();

	/* Set up custom rail types */
	InitRailTypes();
	InitRoadTypes();
	InitRoadTypesCaches();

	for (Engine *e : Engine::IterateType(VEH_ROAD)) {
		if (_gted[e->index].rv_max_speed != 0) {
			/* Set RV maximum speed from the mph/0.8 unit value */
			e->u.road.max_speed = _gted[e->index].rv_max_speed * 4;
		}

		RoadTramType rtt = HasBit(e->info.misc_flags, EF_ROAD_TRAM) ? RTT_TRAM : RTT_ROAD;

		const GRFFile *file = e->GetGRF();
		if (file == nullptr || _gted[e->index].roadtramtype == 0) {
			e->u.road.roadtype = (rtt == RTT_TRAM) ? ROADTYPE_TRAM : ROADTYPE_ROAD;
			continue;
		}

		/* Remove +1 offset. */
		_gted[e->index].roadtramtype--;

		const std::vector<RoadTypeLabel> *list = (rtt == RTT_TRAM) ? &file->tramtype_list : &file->roadtype_list;
		if (_gted[e->index].roadtramtype < list->size())
		{
			RoadTypeLabel rtl = (*list)[_gted[e->index].roadtramtype];
			RoadType rt = GetRoadTypeByLabel(rtl);
			if (rt != INVALID_ROADTYPE && GetRoadTramType(rt) == rtt) {
				e->u.road.roadtype = rt;
				continue;
			}
		}

		/* Road type is not available, so disable this engine */
		e->info.climates = 0;
	}

	for (Engine *e : Engine::IterateType(VEH_TRAIN)) {
		RailType railtype = GetRailTypeByLabel(_gted[e->index].railtypelabel);
		if (railtype == INVALID_RAILTYPE) {
			/* Rail type is not available, so disable this engine */
			e->info.climates = 0;
		} else {
			e->u.rail.railtype = railtype;
			e->u.rail.intended_railtype = railtype;
		}
	}

	SetYearEngineAgingStops();

	FinalisePriceBaseMultipliers();

	/* Deallocate temporary loading data */
	_gted.clear();
	_grm_sprites.clear();
}

/**
 * Load all the NewGRFs.
 * @param load_index The offset for the first sprite to add.
 * @param num_baseset Number of NewGRFs at the front of the list to look up in the baseset dir instead of the newgrf dir.
 */
void LoadNewGRF(uint load_index, uint num_baseset)
{
	/* In case of networking we need to "sync" the start values
	 * so all NewGRFs are loaded equally. For this we use the
	 * start date of the game and we set the counters, etc. to
	 * 0 so they're the same too. */
	YearMonthDay date_ymd = _cur_date_ymd;
	Date date            = _date;
	DateFract date_fract = _date_fract;
	uint64 tick_counter  = _tick_counter;
	uint8 tick_skip_counter = _tick_skip_counter;
	uint64 scaled_tick_counter = _scaled_tick_counter;
	DateTicksScaled scaled_date_ticks_offset = _scaled_date_ticks_offset;
	byte display_opt     = _display_opt;

	if (_networking) {
		_cur_date_ymd = { _settings_game.game_creation.starting_year, 0, 1};
		_date         = ConvertYMDToDate(_cur_date_ymd);
		_date_fract   = 0;
		_tick_counter = 0;
		_tick_skip_counter = 0;
		_scaled_tick_counter = 0;
		_scaled_date_ticks_offset = 0;
		_display_opt  = 0;
		UpdateCachedSnowLine();
		SetScaledTickVariables();
	}

	InitializeGRFSpecial();

	ResetNewGRFData();

	/*
	 * Reset the status of all files, so we can 'retry' to load them.
	 * This is needed when one for example rearranges the NewGRFs in-game
	 * and a previously disabled NewGRF becomes usable. If it would not
	 * be reset, the NewGRF would remain disabled even though it should
	 * have been enabled.
	 */
	for (GRFConfig *c = _grfconfig; c != nullptr; c = c->next) {
		if (c->status != GCS_NOT_FOUND) c->status = GCS_UNKNOWN;
		if (_settings_client.gui.newgrf_disable_big_gui && (c->ident.grfid == BSWAP32(0x52577801) || c->ident.grfid == BSWAP32(0x55464970))) {
			c->status = GCS_DISABLED;
		}
	}

	_cur.spriteid = load_index;

	/* Load newgrf sprites
	 * in each loading stage, (try to) open each file specified in the config
	 * and load information from it. */
	for (GrfLoadingStage stage = GLS_LABELSCAN; stage <= GLS_ACTIVATION; stage++) {
		/* Set activated grfs back to will-be-activated between reservation- and activation-stage.
		 * This ensures that action7/9 conditions 0x06 - 0x0A work correctly. */
		for (GRFConfig *c = _grfconfig; c != nullptr; c = c->next) {
			if (c->status == GCS_ACTIVATED) c->status = GCS_INITIALISED;
		}

		if (stage == GLS_RESERVE) {
			static const uint32 overrides[][2] = {
				{ 0x44442202, 0x44440111 }, // UKRS addons modifies UKRS
				{ 0x6D620402, 0x6D620401 }, // DBSetXL ECS extension modifies DBSetXL
				{ 0x4D656f20, 0x4D656F17 }, // LV4cut modifies LV4
			};
			for (size_t i = 0; i < lengthof(overrides); i++) {
				SetNewGRFOverride(BSWAP32(overrides[i][0]), BSWAP32(overrides[i][1]));
			}
		}

		uint num_grfs = 0;
		uint num_non_static = 0;

		_cur.stage = stage;
		for (GRFConfig *c = _grfconfig; c != nullptr; c = c->next) {
			if (c->status == GCS_DISABLED || c->status == GCS_NOT_FOUND) continue;
			if (stage > GLS_INIT && HasBit(c->flags, GCF_INIT_ONLY)) continue;

			Subdirectory subdir = num_grfs < num_baseset ? BASESET_DIR : NEWGRF_DIR;
			if (!FioCheckFileExists(c->filename, subdir)) {
				DEBUG(grf, 0, "NewGRF file is missing '%s'; disabling", c->filename.c_str());
				c->status = GCS_NOT_FOUND;
				continue;
			}

			if (stage == GLS_LABELSCAN) InitNewGRFFile(c);

			if (!HasBit(c->flags, GCF_STATIC) && !HasBit(c->flags, GCF_SYSTEM)) {
				if (num_non_static == MAX_NON_STATIC_GRF_COUNT) {
					DEBUG(grf, 0, "'%s' is not loaded as the maximum number of non-static GRFs has been reached", c->filename.c_str());
					c->status = GCS_DISABLED;
					c->error  = {STR_NEWGRF_ERROR_MSG_FATAL, STR_NEWGRF_ERROR_TOO_MANY_NEWGRFS_LOADED};
					continue;
				}
				num_non_static++;
			}

			num_grfs++;

			LoadNewGRFFile(c, stage, subdir, false);
			if (stage == GLS_RESERVE) {
				SetBit(c->flags, GCF_RESERVED);
			} else if (stage == GLS_ACTIVATION) {
				ClrBit(c->flags, GCF_RESERVED);
				assert_msg(GetFileByGRFID(c->ident.grfid) == _cur.grffile, "%08X", BSWAP32(c->ident.grfid));
				ClearTemporaryNewGRFData(_cur.grffile);
				BuildCargoTranslationMap();
				HandleVarAction2OptimisationPasses();
				DEBUG(sprite, 2, "LoadNewGRF: Currently %i sprites are loaded", _cur.spriteid);
			} else if (stage == GLS_INIT && HasBit(c->flags, GCF_INIT_ONLY)) {
				/* We're not going to activate this, so free whatever data we allocated */
				ClearTemporaryNewGRFData(_cur.grffile);
			}
		}
	}

	/* Pseudo sprite processing is finished; free temporary stuff */
	_cur.ClearDataForNextFile();
	_callback_result_cache.clear();

	/* Call any functions that should be run after GRFs have been loaded. */
	AfterLoadGRFs();

	/* Now revert back to the original situation */
	_cur_date_ymd = date_ymd;
	_date         = date;
	_date_fract   = date_fract;
	_tick_counter = tick_counter;
	_tick_skip_counter = tick_skip_counter;
	_scaled_tick_counter = scaled_tick_counter;
	_scaled_date_ticks_offset = scaled_date_ticks_offset;
	_display_opt  = display_opt;
	UpdateCachedSnowLine();
	SetScaledTickVariables();
}

/**
 * Returns amount of user selected NewGRFs files.
 */
uint CountSelectedGRFs(GRFConfig *grfconf)
{
	uint i = 0;

	/* Find last entry in the list */
	for (const GRFConfig *list = grfconf; list != nullptr; list = list->next) {
		if (!HasBit(list->flags, GCF_STATIC) && !HasBit(list->flags, GCF_SYSTEM)) i++;
	}
	return i;
}

const char *GetExtendedVariableNameById(int id)
{
	extern const GRFVariableMapDefinition _grf_action2_remappable_variables[];
	for (const GRFVariableMapDefinition *info = _grf_action2_remappable_variables; info->name != nullptr; info++) {
		if (id == info->id) {
			return info->name;
		}
	}

	extern const GRFNameOnlyVariableMapDefinition _grf_action2_internal_variable_names[];
	for (const GRFNameOnlyVariableMapDefinition *info = _grf_action2_internal_variable_names; info->name != nullptr; info++) {
		if (id == info->id) {
			return info->name;
		}
	}

	return nullptr;
}<|MERGE_RESOLUTION|>--- conflicted
+++ resolved
@@ -3628,15 +3628,6 @@
 							it.ti.x = (int8)GB(it.ti.x, 0, 8);
 							it.ti.y = (int8)GB(it.ti.y, 0, 8);
 
-<<<<<<< HEAD
-							/* When there were only 256x256 maps, TileIndex was a uint16 and
-								* it.ti was just a TileIndexDiff that was added to it.
-								* As such negative "x" values were shifted into the "y" position.
-								*   x = -1, y = 1 -> x = 255, y = 0
-								* Since GRF version 8 the position is interpreted as pair of independent int8.
-								* For GRF version < 8 we need to emulate the old shifting behaviour.
-								*/
-=======
 							/* When there were only 256x256 maps, TileIndex was a uint16_t and
 							 * it.ti was just a TileIndexDiff that was added to it.
 							 * As such negative "x" values were shifted into the "y" position.
@@ -3644,7 +3635,6 @@
 							 * Since GRF version 8 the position is interpreted as pair of independent int8.
 							 * For GRF version < 8 we need to emulate the old shifting behaviour.
 							 */
->>>>>>> ab535c0a
 							if (_cur.grffile->grf_version < 8 && it.ti.x < 0) it.ti.y += 1;
 						}
 					}
@@ -7413,7 +7403,6 @@
 
 	switch (param) {
 		case 0x00: // current date
-<<<<<<< HEAD
 			*value = std::max(_date - DAYS_TILL_ORIGINAL_BASE_YEAR, 0);
 			return true;
 
@@ -7424,20 +7413,6 @@
 		case 0x02: { // detailed date information: month of year (bit 0-7), day of month (bit 8-12), leap year (bit 15), day of year (bit 16-24)
 			Date start_of_year = ConvertYMDToDate(_cur_date_ymd.year, 0, 1);
 			*value = _cur_date_ymd.month | (_cur_date_ymd.day - 1) << 8 | (IsLeapYear(_cur_date_ymd.year) ? 1 << 15 : 0) | (_date - start_of_year) << 16;
-=======
-			*value = std::max(TimerGameCalendar::date - CalendarTime::DAYS_TILL_ORIGINAL_BASE_YEAR, TimerGameCalendar::Date(0)).base();
-			return true;
-
-		case 0x01: // current year
-			*value = (Clamp(TimerGameCalendar::year, CalendarTime::ORIGINAL_BASE_YEAR, CalendarTime::ORIGINAL_MAX_YEAR) - CalendarTime::ORIGINAL_BASE_YEAR).base();
-			return true;
-
-		case 0x02: { // detailed date information: month of year (bit 0-7), day of month (bit 8-12), leap year (bit 15), day of year (bit 16-24)
-			TimerGameCalendar::YearMonthDay ymd;
-			TimerGameCalendar::ConvertDateToYMD(TimerGameCalendar::date, &ymd);
-			TimerGameCalendar::Date start_of_year = TimerGameCalendar::ConvertYMDToDate(ymd.year, 0, 1);
-			*value = ymd.month | (ymd.day - 1) << 8 | (TimerGameCalendar::IsLeapYear(ymd.year) ? 1 << 15 : 0) | (TimerGameCalendar::date - start_of_year).base() << 16;
->>>>>>> ab535c0a
 			return true;
 		}
 
@@ -7543,19 +7518,11 @@
 			return true;
 
 		case 0x23: // long format date
-<<<<<<< HEAD
 			*value = _date;
 			return true;
 
 		case 0x24: // long format year
 			*value = _cur_year;
-=======
-			*value = TimerGameCalendar::date.base();
-			return true;
-
-		case 0x24: // long format year
-			*value = TimerGameCalendar::year.base();
->>>>>>> ab535c0a
 			return true;
 
 		default: return false;
@@ -7567,7 +7534,6 @@
 	/* First handle variable common with VarAction2 */
 	uint32 value;
 	if (GetGlobalVariable(param - 0x80, &value, _cur.grffile)) return value;
-
 
 	/* Non-common variable */
 	switch (param) {
@@ -8170,11 +8136,7 @@
 {
 	switch (param) {
 		/* start year - 1920 */
-<<<<<<< HEAD
 		case 0x0B: return std::max(_settings_game.game_creation.starting_year, ORIGINAL_BASE_YEAR) - ORIGINAL_BASE_YEAR;
-=======
-		case 0x0B: return (std::max(_settings_game.game_creation.starting_year, CalendarTime::ORIGINAL_BASE_YEAR) - CalendarTime::ORIGINAL_BASE_YEAR).base();
->>>>>>> ab535c0a
 
 		/* freight trains weight factor */
 		case 0x0E: return _settings_game.vehicle.freight_trains;
