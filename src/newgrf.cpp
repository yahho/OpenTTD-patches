/*
 * This file is part of OpenTTD.
 * OpenTTD is free software; you can redistribute it and/or modify it under the terms of the GNU General Public License as published by the Free Software Foundation, version 2.
 * OpenTTD is distributed in the hope that it will be useful, but WITHOUT ANY WARRANTY; without even the implied warranty of MERCHANTABILITY or FITNESS FOR A PARTICULAR PURPOSE.
 * See the GNU General Public License for more details. You should have received a copy of the GNU General Public License along with OpenTTD. If not, see <http://www.gnu.org/licenses/>.
 */

/** @file newgrf.cpp Base of all NewGRF support. */

#include "stdafx.h"

#include <stdarg.h>

#include "newgrf_internal.h"
#include "debug.h"
#include "fileio_func.h"
#include "engine_func.h"
#include "engine_base.h"
#include "bridge.h"
#include "town.h"
#include "newgrf_engine.h"
#include "newgrf_text.h"
#include "fontcache.h"
#include "currency.h"
#include "landscape.h"
#include "newgrf_cargo.h"
#include "newgrf_house.h"
#include "newgrf_sound.h"
#include "newgrf_station.h"
#include "industrytype.h"
#include "industry_map.h"
#include "newgrf_canal.h"
#include "newgrf_townname.h"
#include "newgrf_industries.h"
#include "newgrf_airporttiles.h"
#include "newgrf_airport.h"
#include "newgrf_object.h"
#include "newgrf_newsignals.h"
#include "newgrf_newlandscape.h"
#include "newgrf_extension.h"
#include "rev.h"
#include "fios.h"
#include "strings_func.h"
#include "date_func.h"
#include "string_func.h"
#include "network/core/config.h"
#include "smallmap_gui.h"
#include "genworld.h"
#include "error.h"
#include "vehicle_func.h"
#include "language.h"
#include "vehicle_base.h"
#include "road.h"
#include "newgrf_roadstop.h"
#include "debug_settings.h"

#include "table/strings.h"
#include "table/build_industry.h"

#include "3rdparty/cpp-btree/btree_map.h"
#include <map>

#include "safeguards.h"

/* TTDPatch extended GRF format codec
 * (c) Petr Baudis 2004 (GPL'd)
 * Changes by Florian octo Forster are (c) by the OpenTTD development team.
 *
 * Contains portions of documentation by TTDPatch team.
 * Thanks especially to Josef Drexler for the documentation as well as a lot
 * of help at #tycoon. Also thanks to Michael Blunck for his GRF files which
 * served as subject to the initial testing of this codec. */

/** List of all loaded GRF files */
static std::vector<GRFFile *> _grf_files;

const std::vector<GRFFile *> &GetAllGRFFiles()
{
	return _grf_files;
}

static btree::btree_map<uint16, const CallbackResultSpriteGroup *> _callback_result_cache;

/** Miscellaneous GRF features, set by Action 0x0D, parameter 0x9E */
byte _misc_grf_features = 0;

/** 32 * 8 = 256 flags. Apparently TTDPatch uses this many.. */
static uint32 _ttdpatch_flags[8];
static uint32 _observed_ttdpatch_flags[8];

/** Indicates which are the newgrf features currently loaded ingame */
GRFLoadedFeatures _loaded_newgrf_features;

GrfProcessingState _cur;


/**
 * Helper to check whether an image index is valid for a particular NewGRF vehicle.
 * @tparam T The type of vehicle.
 * @param image_index The image index to check.
 * @return True iff the image index is valid, or 0xFD (use new graphics).
 */
template <VehicleType T>
static inline bool IsValidNewGRFImageIndex(uint8 image_index)
{
	return image_index == 0xFD || IsValidImageIndex<T>(image_index);
}

class OTTDByteReaderSignal { };

/** Class to read from a NewGRF file */
class ByteReader {
protected:
	byte *data;
	byte *end;

public:
	ByteReader(byte *data, byte *end) : data(data), end(end) { }

	inline byte *ReadBytes(size_t size)
	{
		if (data + size >= end) {
			/* Put data at the end, as would happen if every byte had been individually read. */
			data = end;
			throw OTTDByteReaderSignal();
		}

		byte *ret = data;
		data += size;
		return ret;
	}

	inline byte ReadByte()
	{
		if (data < end) return *(data)++;
		throw OTTDByteReaderSignal();
	}

	uint16 ReadWord()
	{
		uint16 val = ReadByte();
		return val | (ReadByte() << 8);
	}

	uint16 ReadExtendedByte()
	{
		uint16 val = ReadByte();
		return val == 0xFF ? ReadWord() : val;
	}

	uint32 ReadDWord()
	{
		uint32 val = ReadWord();
		return val | (ReadWord() << 16);
	}

	uint32 ReadVarSize(byte size)
	{
		switch (size) {
			case 1: return ReadByte();
			case 2: return ReadWord();
			case 4: return ReadDWord();
			default:
				NOT_REACHED();
				return 0;
		}
	}

	const char *ReadString()
	{
		char *string = reinterpret_cast<char *>(data);
		size_t string_length = ttd_strnlen(string, Remaining());

		if (string_length == Remaining()) {
			/* String was not NUL terminated, so make sure it is now. */
			string[string_length - 1] = '\0';
			grfmsg(7, "String was not terminated with a zero byte.");
		} else {
			/* Increase the string length to include the NUL byte. */
			string_length++;
		}
		Skip(string_length);

		return string;
	}

	inline size_t Remaining() const
	{
		return end - data;
	}

	inline bool HasData(size_t count = 1) const
	{
		return data + count <= end;
	}

	inline byte *Data()
	{
		return data;
	}

	inline void Skip(size_t len)
	{
		data += len;
		/* It is valid to move the buffer to exactly the end of the data,
		 * as there may not be any more data read. */
		if (data > end) throw OTTDByteReaderSignal();
	}

	inline void ResetReadPosition(byte *pos)
	{
		data = pos;
	}
};

typedef void (*SpecialSpriteHandler)(ByteReader *buf);

/** The maximum amount of stations a single GRF is allowed to add */
static const uint NUM_STATIONS_PER_GRF = UINT16_MAX - 1;

/** Temporary engine data used when loading only */
struct GRFTempEngineData {
	/** Summary state of refittability properties */
	enum Refittability {
		UNSET    =  0,  ///< No properties assigned. Default refit masks shall be activated.
		EMPTY,          ///< GRF defined vehicle as not-refittable. The vehicle shall only carry the default cargo.
		NONEMPTY,       ///< GRF defined the vehicle as refittable. If the refitmask is empty after translation (cargotypes not available), disable the vehicle.
	};

	uint16 cargo_allowed;
	uint16 cargo_disallowed;
	RailTypeLabel railtypelabel;
	uint8 roadtramtype;
	const GRFFile *defaultcargo_grf; ///< GRF defining the cargo translation table to use if the default cargo is the 'first refittable'.
	Refittability refittability;     ///< Did the newgrf set any refittability property? If not, default refittability will be applied.
	uint8 rv_max_speed;      ///< Temporary storage of RV prop 15, maximum speed in mph/0.8
	CargoTypes ctt_include_mask; ///< Cargo types always included in the refit mask.
	CargoTypes ctt_exclude_mask; ///< Cargo types always excluded from the refit mask.

	/**
	 * Update the summary refittability on setting a refittability property.
	 * @param non_empty true if the GRF sets the vehicle to be refittable.
	 */
	void UpdateRefittability(bool non_empty)
	{
		if (non_empty) {
			this->refittability = NONEMPTY;
		} else if (this->refittability == UNSET) {
			this->refittability = EMPTY;
		}
	}
};

static std::vector<GRFTempEngineData> _gted;  ///< Temporary engine data used during NewGRF loading

/**
 * Contains the GRF ID of the owner of a vehicle if it has been reserved.
 * GRM for vehicles is only used if dynamic engine allocation is disabled,
 * so 256 is the number of original engines. */
static uint32 _grm_engines[256];

/** Contains the GRF ID of the owner of a cargo if it has been reserved */
static uint32 _grm_cargoes[NUM_CARGO * 2];

struct GRFLocation {
	uint32 grfid;
	uint32 nfoline;

	GRFLocation() { }
	GRFLocation(uint32 grfid, uint32 nfoline) : grfid(grfid), nfoline(nfoline) { }

	bool operator<(const GRFLocation &other) const
	{
		return this->grfid < other.grfid || (this->grfid == other.grfid && this->nfoline < other.nfoline);
	}

	bool operator == (const GRFLocation &other) const
	{
		return this->grfid == other.grfid && this->nfoline == other.nfoline;
	}
};

static btree::btree_map<GRFLocation, SpriteID> _grm_sprites;
typedef btree::btree_map<GRFLocation, std::unique_ptr<byte[]>> GRFLineToSpriteOverride;
static GRFLineToSpriteOverride _grf_line_to_action6_sprite_override;
static bool _action6_override_active = false;

/**
 * DEBUG() function dedicated to newGRF debugging messages
 * Function is essentially the same as DEBUG(grf, severity, ...) with the
 * addition of file:line information when parsing grf files.
 * NOTE: for the above reason(s) grfmsg() should ONLY be used for
 * loading/parsing grf files, not for runtime debug messages as there
 * is no file information available during that time.
 * @param severity debugging severity level, see debug.h
 * @param str message in printf() format
 */
void CDECL _intl_grfmsg(int severity, const char *str, ...)
{
	char buf[1024];
	va_list va;

	va_start(va, str);
	vseprintf(buf, lastof(buf), str, va);
	va_end(va);

	DEBUG(grf, severity, "[%s:%d] %s", _cur.grfconfig->GetDisplayPath(), _cur.nfo_line, buf);
}

/**
 * Obtain a NewGRF file by its grfID
 * @param grfid The grfID to obtain the file for
 * @return The file.
 */
GRFFile *GetFileByGRFID(uint32 grfid)
{
	for (GRFFile * const file : _grf_files) {
		if (file->grfid == grfid) return file;
	}
	return nullptr;
}

/**
 * Obtain a NewGRF file by its grfID,  expect it to usually be the current GRF's grfID
 * @param grfid The grfID to obtain the file for
 * @return The file.
 */
GRFFile *GetFileByGRFIDExpectCurrent(uint32 grfid)
{
	if (_cur.grffile->grfid == grfid) return _cur.grffile;
	return GetFileByGRFID(grfid);
}

/**
 * Obtain a NewGRF file by its filename
 * @param filename The filename to obtain the file for.
 * @return The file.
 */
static GRFFile *GetFileByFilename(const std::string &filename)
{
	for (GRFFile * const file : _grf_files) {
		if (file->filename == filename) return file;
	}
	return nullptr;
}

/** Reset all NewGRFData that was used only while processing data */
static void ClearTemporaryNewGRFData(GRFFile *gf)
{
	gf->labels.clear();
}

/**
 * Disable a GRF
 * @param message Error message or STR_NULL.
 * @param config GRFConfig to disable, nullptr for current.
 * @return Error message of the GRF for further customisation.
 */
static GRFError *DisableGrf(StringID message = STR_NULL, GRFConfig *config = nullptr)
{
	GRFFile *file;
	if (config != nullptr) {
		file = GetFileByGRFID(config->ident.grfid);
	} else {
		config = _cur.grfconfig;
		file = _cur.grffile;
	}

	config->status = GCS_DISABLED;
	if (file != nullptr) ClearTemporaryNewGRFData(file);
	if (config == _cur.grfconfig) _cur.skip_sprites = -1;

	if (message != STR_NULL) {
		config->error = std::make_unique<GRFError>(STR_NEWGRF_ERROR_MSG_FATAL, message);
		if (config == _cur.grfconfig) config->error->param_value[0] = _cur.nfo_line;
	}

	return config->error.get();
}

/**
 * Information for mapping static StringIDs.
 */
struct StringIDMapping {
	uint32 grfid;     ///< Source NewGRF.
	StringID source;  ///< Source StringID (GRF local).
	StringID *target; ///< Destination for mapping result.
};
typedef std::vector<StringIDMapping> StringIDMappingVector;
static StringIDMappingVector _string_to_grf_mapping;

/**
 * Record a static StringID for getting translated later.
 * @param source Source StringID (GRF local).
 * @param target Destination for the mapping result.
 */
static void AddStringForMapping(StringID source, StringID *target)
{
	*target = STR_UNDEFINED;
	_string_to_grf_mapping.push_back({_cur.grffile->grfid, source, target});
}

/**
 * Perform a mapping from TTDPatch's string IDs to OpenTTD's
 * string IDs, but only for the ones we are aware off; the rest
 * like likely unused and will show a warning.
 * @param str the string ID to convert
 * @return the converted string ID
 */
static StringID TTDPStringIDToOTTDStringIDMapping(StringID str)
{
	/* StringID table for TextIDs 0x4E->0x6D */
	static const StringID units_volume[] = {
		STR_ITEMS,      STR_PASSENGERS, STR_TONS,       STR_BAGS,
		STR_LITERS,     STR_ITEMS,      STR_CRATES,     STR_TONS,
		STR_TONS,       STR_TONS,       STR_TONS,       STR_BAGS,
		STR_TONS,       STR_TONS,       STR_TONS,       STR_BAGS,
		STR_TONS,       STR_TONS,       STR_BAGS,       STR_LITERS,
		STR_TONS,       STR_LITERS,     STR_TONS,       STR_ITEMS,
		STR_BAGS,       STR_LITERS,     STR_TONS,       STR_ITEMS,
		STR_TONS,       STR_ITEMS,      STR_LITERS,     STR_ITEMS
	};

	/* A string straight from a NewGRF; this was already translated by MapGRFStringID(). */
	assert(!IsInsideMM(str, 0xD000, 0xD7FF));

#define TEXTID_TO_STRINGID(begin, end, stringid, stringend) \
	static_assert(stringend - stringid == end - begin); \
	if (str >= begin && str <= end) return str + (stringid - begin)

	/* We have some changes in our cargo strings, resulting in some missing. */
	TEXTID_TO_STRINGID(0x000E, 0x002D, STR_CARGO_PLURAL_NOTHING,                      STR_CARGO_PLURAL_FIZZY_DRINKS);
	TEXTID_TO_STRINGID(0x002E, 0x004D, STR_CARGO_SINGULAR_NOTHING,                    STR_CARGO_SINGULAR_FIZZY_DRINK);
	if (str >= 0x004E && str <= 0x006D) return units_volume[str - 0x004E];
	TEXTID_TO_STRINGID(0x006E, 0x008D, STR_QUANTITY_NOTHING,                          STR_QUANTITY_FIZZY_DRINKS);
	TEXTID_TO_STRINGID(0x008E, 0x00AD, STR_ABBREV_NOTHING,                            STR_ABBREV_FIZZY_DRINKS);
	TEXTID_TO_STRINGID(0x00D1, 0x00E0, STR_COLOUR_DARK_BLUE,                          STR_COLOUR_WHITE);

	/* Map building names according to our lang file changes. There are several
	 * ranges of house ids, all of which need to be remapped to allow newgrfs
	 * to use original house names. */
	TEXTID_TO_STRINGID(0x200F, 0x201F, STR_TOWN_BUILDING_NAME_TALL_OFFICE_BLOCK_1,    STR_TOWN_BUILDING_NAME_OLD_HOUSES_1);
	TEXTID_TO_STRINGID(0x2036, 0x2041, STR_TOWN_BUILDING_NAME_COTTAGES_1,             STR_TOWN_BUILDING_NAME_SHOPPING_MALL_1);
	TEXTID_TO_STRINGID(0x2059, 0x205C, STR_TOWN_BUILDING_NAME_IGLOO_1,                STR_TOWN_BUILDING_NAME_PIGGY_BANK_1);

	/* Same thing for industries */
	TEXTID_TO_STRINGID(0x4802, 0x4826, STR_INDUSTRY_NAME_COAL_MINE,                   STR_INDUSTRY_NAME_SUGAR_MINE);
	TEXTID_TO_STRINGID(0x482D, 0x482E, STR_NEWS_INDUSTRY_CONSTRUCTION,                STR_NEWS_INDUSTRY_PLANTED);
	TEXTID_TO_STRINGID(0x4832, 0x4834, STR_NEWS_INDUSTRY_CLOSURE_GENERAL,             STR_NEWS_INDUSTRY_CLOSURE_LACK_OF_TREES);
	TEXTID_TO_STRINGID(0x4835, 0x4838, STR_NEWS_INDUSTRY_PRODUCTION_INCREASE_GENERAL, STR_NEWS_INDUSTRY_PRODUCTION_INCREASE_FARM);
	TEXTID_TO_STRINGID(0x4839, 0x483A, STR_NEWS_INDUSTRY_PRODUCTION_DECREASE_GENERAL, STR_NEWS_INDUSTRY_PRODUCTION_DECREASE_FARM);

	switch (str) {
		case 0x4830: return STR_ERROR_CAN_T_CONSTRUCT_THIS_INDUSTRY;
		case 0x4831: return STR_ERROR_FOREST_CAN_ONLY_BE_PLANTED;
		case 0x483B: return STR_ERROR_CAN_ONLY_BE_POSITIONED;
	}
#undef TEXTID_TO_STRINGID

	if (str == STR_NULL) return STR_EMPTY;

	DEBUG(grf, 0, "Unknown StringID 0x%04X remapped to STR_EMPTY. Please open a Feature Request if you need it", str);

	return STR_EMPTY;
}

/**
 * Used when setting an object's property to map to the GRF's strings
 * while taking in consideration the "drift" between TTDPatch string system and OpenTTD's one
 * @param grfid Id of the grf file.
 * @param str StringID that we want to have the equivalent in OoenTTD.
 * @return The properly adjusted StringID.
 */
StringID MapGRFStringID(uint32 grfid, StringID str)
{
	if (IsInsideMM(str, 0xD800, 0x10000)) {
		/* General text provided by NewGRF.
		 * In the specs this is called the 0xDCxx range (misc persistent texts),
		 * but we meanwhile extended the range to 0xD800-0xFFFF.
		 * Note: We are not involved in the "persistent" business, since we do not store
		 * any NewGRF strings in savegames. */
		return GetGRFStringID(grfid, str);
	} else if (IsInsideMM(str, 0xD000, 0xD800)) {
		/* Callback text provided by NewGRF.
		 * In the specs this is called the 0xD0xx range (misc graphics texts).
		 * These texts can be returned by various callbacks.
		 *
		 * Due to how TTDP implements the GRF-local- to global-textid translation
		 * texts included via 0x80 or 0x81 control codes have to add 0x400 to the textid.
		 * We do not care about that difference and just mask out the 0x400 bit.
		 */
		str &= ~0x400;
		return GetGRFStringID(grfid, str);
	} else {
		/* The NewGRF wants to include/reference an original TTD string.
		 * Try our best to find an equivalent one. */
		return TTDPStringIDToOTTDStringIDMapping(str);
	}
}

static std::map<uint32, uint32> _grf_id_overrides;

/**
 * Set the override for a NewGRF
 * @param source_grfid The grfID which wants to override another NewGRF.
 * @param target_grfid The grfID which is being overridden.
 */
static void SetNewGRFOverride(uint32 source_grfid, uint32 target_grfid)
{
	_grf_id_overrides[source_grfid] = target_grfid;
	grfmsg(5, "SetNewGRFOverride: Added override of 0x%X to 0x%X", BSWAP32(source_grfid), BSWAP32(target_grfid));
}

/**
 * Returns the engine associated to a certain internal_id, resp. allocates it.
 * @param file NewGRF that wants to change the engine.
 * @param type Vehicle type.
 * @param internal_id Engine ID inside the NewGRF.
 * @param static_access If the engine is not present, return nullptr instead of allocating a new engine. (Used for static Action 0x04).
 * @return The requested engine.
 */
static Engine *GetNewEngine(const GRFFile *file, VehicleType type, uint16 internal_id, bool static_access = false)
{
	/* Hack for add-on GRFs that need to modify another GRF's engines. This lets
	 * them use the same engine slots. */
	uint32 scope_grfid = INVALID_GRFID; // If not using dynamic_engines, all newgrfs share their ID range
	if (_settings_game.vehicle.dynamic_engines) {
		/* If dynamic_engies is enabled, there can be multiple independent ID ranges. */
		scope_grfid = file->grfid;
		uint32 override = _grf_id_overrides[file->grfid];
		if (override != 0) {
			scope_grfid = override;
			const GRFFile *grf_match = GetFileByGRFID(override);
			if (grf_match == nullptr) {
				grfmsg(5, "Tried mapping from GRFID %x to %x but target is not loaded", BSWAP32(file->grfid), BSWAP32(override));
			} else {
				grfmsg(5, "Mapping from GRFID %x to %x", BSWAP32(file->grfid), BSWAP32(override));
			}
		}

		/* Check if the engine is registered in the override manager */
		EngineID engine = _engine_mngr.GetID(type, internal_id, scope_grfid);
		if (engine != INVALID_ENGINE) {
			Engine *e = Engine::Get(engine);
			if (e->grf_prop.grffile == nullptr) e->grf_prop.grffile = file;
			return e;
		}
	}

	/* Check if there is an unreserved slot */
	EngineID engine = _engine_mngr.GetID(type, internal_id, INVALID_GRFID);
	if (engine != INVALID_ENGINE) {
		Engine *e = Engine::Get(engine);

		if (e->grf_prop.grffile == nullptr) {
			e->grf_prop.grffile = file;
			grfmsg(5, "Replaced engine at index %d for GRFID %x, type %d, index %d", e->index, BSWAP32(file->grfid), type, internal_id);
		}

		/* Reserve the engine slot */
		if (!static_access) {
			EngineIDMapping *eid = _engine_mngr.data() + engine;
			eid->grfid           = scope_grfid; // Note: this is INVALID_GRFID if dynamic_engines is disabled, so no reservation
		}

		return e;
	}

	if (static_access) return nullptr;

	if (!Engine::CanAllocateItem()) {
		grfmsg(0, "Can't allocate any more engines");
		return nullptr;
	}

	size_t engine_pool_size = Engine::GetPoolSize();

	/* ... it's not, so create a new one based off an existing engine */
	Engine *e = new Engine(type, internal_id);
	e->grf_prop.grffile = file;

	/* Reserve the engine slot */
	assert(_engine_mngr.size() == e->index);
	_engine_mngr.push_back({
			scope_grfid, // Note: this is INVALID_GRFID if dynamic_engines is disabled, so no reservation
			internal_id,
			type,
			std::min<uint8>(internal_id, _engine_counts[type]) // substitute_id == _engine_counts[subtype] means "no substitute"
	});

	if (engine_pool_size != Engine::GetPoolSize()) {
		/* Resize temporary engine data ... */
		_gted.resize(Engine::GetPoolSize());
	}
	if (type == VEH_TRAIN) {
		_gted[e->index].railtypelabel = GetRailTypeInfo(e->u.rail.railtype)->label;
	}

	grfmsg(5, "Created new engine at index %d for GRFID %x, type %d, index %d", e->index, BSWAP32(file->grfid), type, internal_id);

	return e;
}

/**
 * Return the ID of a new engine
 * @param file The NewGRF file providing the engine.
 * @param type The Vehicle type.
 * @param internal_id NewGRF-internal ID of the engine.
 * @return The new EngineID.
 * @note depending on the dynamic_engine setting and a possible override
 *       property the grfID may be unique or overwriting or partially re-defining
 *       properties of an existing engine.
 */
EngineID GetNewEngineID(const GRFFile *file, VehicleType type, uint16 internal_id)
{
	uint32 scope_grfid = INVALID_GRFID; // If not using dynamic_engines, all newgrfs share their ID range
	if (_settings_game.vehicle.dynamic_engines) {
		scope_grfid = file->grfid;
		uint32 override = _grf_id_overrides[file->grfid];
		if (override != 0) scope_grfid = override;
	}

	return _engine_mngr.GetID(type, internal_id, scope_grfid);
}

/**
 * Map the colour modifiers of TTDPatch to those that Open is using.
 * @param grf_sprite Pointer to the structure been modified.
 */
static void MapSpriteMappingRecolour(PalSpriteID *grf_sprite)
{
	if (HasBit(grf_sprite->pal, 14)) {
		ClrBit(grf_sprite->pal, 14);
		SetBit(grf_sprite->sprite, SPRITE_MODIFIER_OPAQUE);
	}

	if (HasBit(grf_sprite->sprite, 14)) {
		ClrBit(grf_sprite->sprite, 14);
		SetBit(grf_sprite->sprite, PALETTE_MODIFIER_TRANSPARENT);
	}

	if (HasBit(grf_sprite->sprite, 15)) {
		ClrBit(grf_sprite->sprite, 15);
		SetBit(grf_sprite->sprite, PALETTE_MODIFIER_COLOUR);
	}
}

/**
 * Read a sprite and a palette from the GRF and convert them into a format
 * suitable to OpenTTD.
 * @param buf                 Input stream.
 * @param read_flags          Whether to read TileLayoutFlags.
 * @param invert_action1_flag Set to true, if palette bit 15 means 'not from action 1'.
 * @param use_cur_spritesets  Whether to use currently referenceable action 1 sets.
 * @param feature             GrfSpecFeature to use spritesets from.
 * @param[out] grf_sprite     Read sprite and palette.
 * @param[out] max_sprite_offset  Optionally returns the number of sprites in the spriteset of the sprite. (0 if no spritset)
 * @param[out] max_palette_offset Optionally returns the number of sprites in the spriteset of the palette. (0 if no spritset)
 * @return Read TileLayoutFlags.
 */
static TileLayoutFlags ReadSpriteLayoutSprite(ByteReader *buf, bool read_flags, bool invert_action1_flag, bool use_cur_spritesets, int feature, PalSpriteID *grf_sprite, uint16 *max_sprite_offset = nullptr, uint16 *max_palette_offset = nullptr)
{
	grf_sprite->sprite = buf->ReadWord();
	grf_sprite->pal = buf->ReadWord();
	TileLayoutFlags flags = read_flags ? (TileLayoutFlags)buf->ReadWord() : TLF_NOTHING;

	MapSpriteMappingRecolour(grf_sprite);

	bool custom_sprite = HasBit(grf_sprite->pal, 15) != invert_action1_flag;
	ClrBit(grf_sprite->pal, 15);
	if (custom_sprite) {
		/* Use sprite from Action 1 */
		uint index = GB(grf_sprite->sprite, 0, 14);
		if (use_cur_spritesets && (!_cur.IsValidSpriteSet(feature, index) || _cur.GetNumEnts(feature, index) == 0)) {
			grfmsg(1, "ReadSpriteLayoutSprite: Spritelayout uses undefined custom spriteset %d", index);
			grf_sprite->sprite = SPR_IMG_QUERY;
			grf_sprite->pal = PAL_NONE;
		} else {
			SpriteID sprite = use_cur_spritesets ? _cur.GetSprite(feature, index) : index;
			if (max_sprite_offset != nullptr) *max_sprite_offset = use_cur_spritesets ? _cur.GetNumEnts(feature, index) : UINT16_MAX;
			SB(grf_sprite->sprite, 0, SPRITE_WIDTH, sprite);
			SetBit(grf_sprite->sprite, SPRITE_MODIFIER_CUSTOM_SPRITE);
		}
	} else if ((flags & TLF_SPRITE_VAR10) && !(flags & TLF_SPRITE_REG_FLAGS)) {
		grfmsg(1, "ReadSpriteLayoutSprite: Spritelayout specifies var10 value for non-action-1 sprite");
		DisableGrf(STR_NEWGRF_ERROR_INVALID_SPRITE_LAYOUT);
		return flags;
	}

	if (flags & TLF_CUSTOM_PALETTE) {
		/* Use palette from Action 1 */
		uint index = GB(grf_sprite->pal, 0, 14);
		if (use_cur_spritesets && (!_cur.IsValidSpriteSet(feature, index) || _cur.GetNumEnts(feature, index) == 0)) {
			grfmsg(1, "ReadSpriteLayoutSprite: Spritelayout uses undefined custom spriteset %d for 'palette'", index);
			grf_sprite->pal = PAL_NONE;
		} else {
			SpriteID sprite = use_cur_spritesets ? _cur.GetSprite(feature, index) : index;
			if (max_palette_offset != nullptr) *max_palette_offset = use_cur_spritesets ? _cur.GetNumEnts(feature, index) : UINT16_MAX;
			SB(grf_sprite->pal, 0, SPRITE_WIDTH, sprite);
			SetBit(grf_sprite->pal, SPRITE_MODIFIER_CUSTOM_SPRITE);
		}
	} else if ((flags & TLF_PALETTE_VAR10) && !(flags & TLF_PALETTE_REG_FLAGS)) {
		grfmsg(1, "ReadSpriteLayoutRegisters: Spritelayout specifies var10 value for non-action-1 palette");
		DisableGrf(STR_NEWGRF_ERROR_INVALID_SPRITE_LAYOUT);
		return flags;
	}

	return flags;
}

/**
 * Preprocess the TileLayoutFlags and read register modifiers from the GRF.
 * @param buf        Input stream.
 * @param flags      TileLayoutFlags to process.
 * @param is_parent  Whether the sprite is a parentsprite with a bounding box.
 * @param dts        Sprite layout to insert data into.
 * @param index      Sprite index to process; 0 for ground sprite.
 */
static void ReadSpriteLayoutRegisters(ByteReader *buf, TileLayoutFlags flags, bool is_parent, NewGRFSpriteLayout *dts, uint index)
{
	if (!(flags & TLF_DRAWING_FLAGS)) return;

	if (dts->registers == nullptr) dts->AllocateRegisters();
	TileLayoutRegisters &regs = const_cast<TileLayoutRegisters&>(dts->registers[index]);
	regs.flags = flags & TLF_DRAWING_FLAGS;

	if (flags & TLF_DODRAW)  regs.dodraw  = buf->ReadByte();
	if (flags & TLF_SPRITE)  regs.sprite  = buf->ReadByte();
	if (flags & TLF_PALETTE) regs.palette = buf->ReadByte();

	if (is_parent) {
		if (flags & TLF_BB_XY_OFFSET) {
			regs.delta.parent[0] = buf->ReadByte();
			regs.delta.parent[1] = buf->ReadByte();
		}
		if (flags & TLF_BB_Z_OFFSET)    regs.delta.parent[2] = buf->ReadByte();
	} else {
		if (flags & TLF_CHILD_X_OFFSET) regs.delta.child[0]  = buf->ReadByte();
		if (flags & TLF_CHILD_Y_OFFSET) regs.delta.child[1]  = buf->ReadByte();
	}

	if (flags & TLF_SPRITE_VAR10) {
		regs.sprite_var10 = buf->ReadByte();
		if (regs.sprite_var10 > TLR_MAX_VAR10) {
			grfmsg(1, "ReadSpriteLayoutRegisters: Spritelayout specifies var10 (%d) exceeding the maximal allowed value %d", regs.sprite_var10, TLR_MAX_VAR10);
			DisableGrf(STR_NEWGRF_ERROR_INVALID_SPRITE_LAYOUT);
			return;
		}
	}

	if (flags & TLF_PALETTE_VAR10) {
		regs.palette_var10 = buf->ReadByte();
		if (regs.palette_var10 > TLR_MAX_VAR10) {
			grfmsg(1, "ReadSpriteLayoutRegisters: Spritelayout specifies var10 (%d) exceeding the maximal allowed value %d", regs.palette_var10, TLR_MAX_VAR10);
			DisableGrf(STR_NEWGRF_ERROR_INVALID_SPRITE_LAYOUT);
			return;
		}
	}
}

/**
 * Read a spritelayout from the GRF.
 * @param buf                  Input
 * @param num_building_sprites Number of building sprites to read
 * @param use_cur_spritesets   Whether to use currently referenceable action 1 sets.
 * @param feature              GrfSpecFeature to use spritesets from.
 * @param allow_var10          Whether the spritelayout may specify var10 values for resolving multiple action-1-2-3 chains
 * @param no_z_position        Whether bounding boxes have no Z offset
 * @param dts                  Layout container to output into
 * @return True on error (GRF was disabled).
 */
static bool ReadSpriteLayout(ByteReader *buf, uint num_building_sprites, bool use_cur_spritesets, byte feature, bool allow_var10, bool no_z_position, NewGRFSpriteLayout *dts)
{
	bool has_flags = HasBit(num_building_sprites, 6);
	ClrBit(num_building_sprites, 6);
	TileLayoutFlags valid_flags = TLF_KNOWN_FLAGS;
	if (!allow_var10) valid_flags &= ~TLF_VAR10_FLAGS;
	dts->Allocate(num_building_sprites); // allocate before reading groundsprite flags

	uint16 *max_sprite_offset = AllocaM(uint16, num_building_sprites + 1);
	uint16 *max_palette_offset = AllocaM(uint16, num_building_sprites + 1);
	MemSetT(max_sprite_offset, 0, num_building_sprites + 1);
	MemSetT(max_palette_offset, 0, num_building_sprites + 1);

	/* Groundsprite */
	TileLayoutFlags flags = ReadSpriteLayoutSprite(buf, has_flags, false, use_cur_spritesets, feature, &dts->ground, max_sprite_offset, max_palette_offset);
	if (_cur.skip_sprites < 0) return true;

	if (flags & ~(valid_flags & ~TLF_NON_GROUND_FLAGS)) {
		grfmsg(1, "ReadSpriteLayout: Spritelayout uses invalid flag 0x%x for ground sprite", flags & ~(valid_flags & ~TLF_NON_GROUND_FLAGS));
		DisableGrf(STR_NEWGRF_ERROR_INVALID_SPRITE_LAYOUT);
		return true;
	}

	ReadSpriteLayoutRegisters(buf, flags, false, dts, 0);
	if (_cur.skip_sprites < 0) return true;

	for (uint i = 0; i < num_building_sprites; i++) {
		DrawTileSeqStruct *seq = const_cast<DrawTileSeqStruct*>(&dts->seq[i]);

		flags = ReadSpriteLayoutSprite(buf, has_flags, false, use_cur_spritesets, feature, &seq->image, max_sprite_offset + i + 1, max_palette_offset + i + 1);
		if (_cur.skip_sprites < 0) return true;

		if (flags & ~valid_flags) {
			grfmsg(1, "ReadSpriteLayout: Spritelayout uses unknown flag 0x%x", flags & ~valid_flags);
			DisableGrf(STR_NEWGRF_ERROR_INVALID_SPRITE_LAYOUT);
			return true;
		}

		seq->delta_x = buf->ReadByte();
		seq->delta_y = buf->ReadByte();

		if (!no_z_position) seq->delta_z = buf->ReadByte();

		if (seq->IsParentSprite()) {
			seq->size_x = buf->ReadByte();
			seq->size_y = buf->ReadByte();
			seq->size_z = buf->ReadByte();
		}

		ReadSpriteLayoutRegisters(buf, flags, seq->IsParentSprite(), dts, i + 1);
		if (_cur.skip_sprites < 0) return true;
	}

	/* Check if the number of sprites per spriteset is consistent */
	bool is_consistent = true;
	dts->consistent_max_offset = 0;
	for (uint i = 0; i < num_building_sprites + 1; i++) {
		if (max_sprite_offset[i] > 0) {
			if (dts->consistent_max_offset == 0) {
				dts->consistent_max_offset = max_sprite_offset[i];
			} else if (dts->consistent_max_offset != max_sprite_offset[i]) {
				is_consistent = false;
				break;
			}
		}
		if (max_palette_offset[i] > 0) {
			if (dts->consistent_max_offset == 0) {
				dts->consistent_max_offset = max_palette_offset[i];
			} else if (dts->consistent_max_offset != max_palette_offset[i]) {
				is_consistent = false;
				break;
			}
		}
	}

	/* When the Action1 sets are unknown, everything should be 0 (no spriteset usage) or UINT16_MAX (some spriteset usage) */
	assert(use_cur_spritesets || (is_consistent && (dts->consistent_max_offset == 0 || dts->consistent_max_offset == UINT16_MAX)));

	if (!is_consistent || dts->registers != nullptr) {
		dts->consistent_max_offset = 0;
		if (dts->registers == nullptr) dts->AllocateRegisters();

		for (uint i = 0; i < num_building_sprites + 1; i++) {
			TileLayoutRegisters &regs = const_cast<TileLayoutRegisters&>(dts->registers[i]);
			regs.max_sprite_offset = max_sprite_offset[i];
			regs.max_palette_offset = max_palette_offset[i];
		}
	}

	return false;
}

/**
 * Translate the refit mask. refit_mask is uint32 as it has not been mapped to CargoTypes.
 */
static CargoTypes TranslateRefitMask(uint32 refit_mask)
{
	CargoTypes result = 0;
	for (uint8 bit : SetBitIterator(refit_mask)) {
		CargoID cargo = GetCargoTranslation(bit, _cur.grffile, true);
		if (cargo != CT_INVALID) SetBit(result, cargo);
	}
	return result;
}

/**
 * Converts TTD(P) Base Price pointers into the enum used by OTTD
 * See http://wiki.ttdpatch.net/tiki-index.php?page=BaseCosts
 * @param base_pointer TTD(P) Base Price Pointer
 * @param error_location Function name for grf error messages
 * @param[out] index If \a base_pointer is valid, \a index is assigned to the matching price; else it is left unchanged
 */
static void ConvertTTDBasePrice(uint32 base_pointer, const char *error_location, Price *index)
{
	/* Special value for 'none' */
	if (base_pointer == 0) {
		*index = INVALID_PRICE;
		return;
	}

	static const uint32 start = 0x4B34; ///< Position of first base price
	static const uint32 size  = 6;      ///< Size of each base price record

	if (base_pointer < start || (base_pointer - start) % size != 0 || (base_pointer - start) / size >= PR_END) {
		grfmsg(1, "%s: Unsupported running cost base 0x%04X, ignoring", error_location, base_pointer);
		return;
	}

	*index = (Price)((base_pointer - start) / size);
}

/** Possible return values for the FeatureChangeInfo functions */
enum ChangeInfoResult {
	CIR_SUCCESS,    ///< Variable was parsed and read
	CIR_DISABLED,   ///< GRF was disabled due to error
	CIR_UNHANDLED,  ///< Variable was parsed but unread
	CIR_UNKNOWN,    ///< Variable is unknown
	CIR_INVALID_ID, ///< Attempt to modify an invalid ID
};

typedef ChangeInfoResult (*VCI_Handler)(uint engine, int numinfo, int prop, const GRFFilePropertyRemapEntry *mapping_entry, ByteReader *buf);

static ChangeInfoResult HandleAction0PropertyDefault(ByteReader *buf, int prop)
{
	if (prop == A0RPI_UNKNOWN_ERROR) {
		return CIR_DISABLED;
	} else if (prop < A0RPI_UNKNOWN_IGNORE) {
		return CIR_UNKNOWN;
	} else {
		buf->Skip(buf->ReadExtendedByte());
		return CIR_SUCCESS;
	}
}

static bool MappedPropertyLengthMismatch(ByteReader *buf, uint expected_size, const GRFFilePropertyRemapEntry *mapping_entry)
{
	uint length = buf->ReadExtendedByte();
	if (length != expected_size) {
		if (mapping_entry != nullptr) {
			grfmsg(2, "Ignoring use of mapped property: %s, feature: %s, mapped to: %X%s, with incorrect data size: %u instead of %u",
					mapping_entry->name, GetFeatureString(mapping_entry->feature),
					mapping_entry->property_id, mapping_entry->extended ? " (extended)" : "",
					length, expected_size);
		}
		buf->Skip(length);
		return true;
	} else {
		return false;
	}
}

/**
 * Define properties common to all vehicles
 * @param ei Engine info.
 * @param prop The property to change.
 * @param buf The property value.
 * @return ChangeInfoResult.
 */
static ChangeInfoResult CommonVehicleChangeInfo(EngineInfo *ei, int prop, const GRFFilePropertyRemapEntry *mapping_entry, ByteReader *buf)
{
	switch (prop) {
		case 0x00: // Introduction date
			ei->base_intro = buf->ReadWord() + DAYS_TILL_ORIGINAL_BASE_YEAR;
			break;

		case 0x02: // Decay speed
			ei->decay_speed = buf->ReadByte();
			break;

		case 0x03: // Vehicle life
			ei->lifelength = buf->ReadByte();
			break;

		case 0x04: // Model life
			ei->base_life = buf->ReadByte();
			break;

		case 0x06: // Climates available
			ei->climates = buf->ReadByte();
			break;

		case PROP_VEHICLE_LOAD_AMOUNT: // 0x07 Loading speed
			/* Amount of cargo loaded during a vehicle's "loading tick" */
			ei->load_amount = buf->ReadByte();
			break;

		default:
			return HandleAction0PropertyDefault(buf, prop);
	}

	return CIR_SUCCESS;
}

/**
 * Define properties for rail vehicles
 * @param engine :ocal ID of the first vehicle.
 * @param numinfo Number of subsequent IDs to change the property for.
 * @param prop The property to change.
 * @param buf The property value.
 * @return ChangeInfoResult.
 */
static ChangeInfoResult RailVehicleChangeInfo(uint engine, int numinfo, int prop, const GRFFilePropertyRemapEntry *mapping_entry, ByteReader *buf)
{
	ChangeInfoResult ret = CIR_SUCCESS;

	for (int i = 0; i < numinfo; i++) {
		Engine *e = GetNewEngine(_cur.grffile, VEH_TRAIN, engine + i);
		if (e == nullptr) return CIR_INVALID_ID; // No engine could be allocated, so neither can any next vehicles

		EngineInfo *ei = &e->info;
		RailVehicleInfo *rvi = &e->u.rail;

		switch (prop) {
			case 0x05: { // Track type
				uint8 tracktype = buf->ReadByte();

				if (tracktype < _cur.grffile->railtype_list.size()) {
					_gted[e->index].railtypelabel = _cur.grffile->railtype_list[tracktype];
					break;
				}

				switch (tracktype) {
					case 0: _gted[e->index].railtypelabel = rvi->engclass >= 2 ? RAILTYPE_ELECTRIC_LABEL : RAILTYPE_RAIL_LABEL; break;
					case 1: _gted[e->index].railtypelabel = RAILTYPE_MONO_LABEL; break;
					case 2: _gted[e->index].railtypelabel = RAILTYPE_MAGLEV_LABEL; break;
					default:
						grfmsg(1, "RailVehicleChangeInfo: Invalid track type %d specified, ignoring", tracktype);
						break;
				}
				break;
			}

			case 0x08: // AI passenger service
				/* Tells the AI that this engine is designed for
				 * passenger services and shouldn't be used for freight. */
				rvi->ai_passenger_only = buf->ReadByte();
				break;

			case PROP_TRAIN_SPEED: { // 0x09 Speed (1 unit is 1 km-ish/h)
				uint16 speed = buf->ReadWord();
				if (speed == 0xFFFF) speed = 0;

				rvi->max_speed = speed;
				break;
			}

			case PROP_TRAIN_POWER: // 0x0B Power
				rvi->power = buf->ReadWord();

				/* Set engine / wagon state based on power */
				if (rvi->power != 0) {
					if (rvi->railveh_type == RAILVEH_WAGON) {
						rvi->railveh_type = RAILVEH_SINGLEHEAD;
					}
				} else {
					rvi->railveh_type = RAILVEH_WAGON;
				}
				break;

			case PROP_TRAIN_RUNNING_COST_FACTOR: // 0x0D Running cost factor
				rvi->running_cost = buf->ReadByte();
				break;

			case 0x0E: // Running cost base
				ConvertTTDBasePrice(buf->ReadDWord(), "RailVehicleChangeInfo", &rvi->running_cost_class);
				break;

			case 0x12: { // Sprite ID
				uint8 spriteid = buf->ReadByte();
				uint8 orig_spriteid = spriteid;

				/* TTD sprite IDs point to a location in a 16bit array, but we use it
				 * as an array index, so we need it to be half the original value. */
				if (spriteid < 0xFD) spriteid >>= 1;

				if (IsValidNewGRFImageIndex<VEH_TRAIN>(spriteid)) {
					rvi->image_index = spriteid;
				} else {
					grfmsg(1, "RailVehicleChangeInfo: Invalid Sprite %d specified, ignoring", orig_spriteid);
					rvi->image_index = 0;
				}
				break;
			}

			case 0x13: { // Dual-headed
				uint8 dual = buf->ReadByte();

				if (dual != 0) {
					rvi->railveh_type = RAILVEH_MULTIHEAD;
				} else {
					rvi->railveh_type = rvi->power == 0 ?
						RAILVEH_WAGON : RAILVEH_SINGLEHEAD;
				}
				break;
			}

			case PROP_TRAIN_CARGO_CAPACITY: // 0x14 Cargo capacity
				rvi->capacity = buf->ReadByte();
				break;

			case 0x15: { // Cargo type
				_gted[e->index].defaultcargo_grf = _cur.grffile;
				uint8 ctype = buf->ReadByte();

				if (ctype == 0xFF) {
					/* 0xFF is specified as 'use first refittable' */
					ei->cargo_type = CT_INVALID;
				} else if (_cur.grffile->grf_version >= 8) {
					/* Use translated cargo. Might result in CT_INVALID (first refittable), if cargo is not defined. */
					ei->cargo_type = GetCargoTranslation(ctype, _cur.grffile);
				} else if (ctype < NUM_CARGO) {
					/* Use untranslated cargo. */
					ei->cargo_type = ctype;
				} else {
					ei->cargo_type = CT_INVALID;
					grfmsg(2, "RailVehicleChangeInfo: Invalid cargo type %d, using first refittable", ctype);
				}
				break;
			}

			case PROP_TRAIN_WEIGHT: // 0x16 Weight
				SB(rvi->weight, 0, 8, buf->ReadByte());
				break;

			case PROP_TRAIN_COST_FACTOR: // 0x17 Cost factor
				rvi->cost_factor = buf->ReadByte();
				break;

			case 0x18: // AI rank
				grfmsg(2, "RailVehicleChangeInfo: Property 0x18 'AI rank' not used by NoAI, ignored.");
				buf->ReadByte();
				break;

			case 0x19: { // Engine traction type
				/* What do the individual numbers mean?
				 * 0x00 .. 0x07: Steam
				 * 0x08 .. 0x27: Diesel
				 * 0x28 .. 0x31: Electric
				 * 0x32 .. 0x37: Monorail
				 * 0x38 .. 0x41: Maglev
				 */
				uint8 traction = buf->ReadByte();
				EngineClass engclass;

				if (traction <= 0x07) {
					engclass = EC_STEAM;
				} else if (traction <= 0x27) {
					engclass = EC_DIESEL;
				} else if (traction <= 0x31) {
					engclass = EC_ELECTRIC;
				} else if (traction <= 0x37) {
					engclass = EC_MONORAIL;
				} else if (traction <= 0x41) {
					engclass = EC_MAGLEV;
				} else {
					break;
				}

				if (_cur.grffile->railtype_list.size() == 0) {
					/* Use traction type to select between normal and electrified
					 * rail only when no translation list is in place. */
					if (_gted[e->index].railtypelabel == RAILTYPE_RAIL_LABEL     && engclass >= EC_ELECTRIC) _gted[e->index].railtypelabel = RAILTYPE_ELECTRIC_LABEL;
					if (_gted[e->index].railtypelabel == RAILTYPE_ELECTRIC_LABEL && engclass  < EC_ELECTRIC) _gted[e->index].railtypelabel = RAILTYPE_RAIL_LABEL;
				}

				rvi->engclass = engclass;
				break;
			}

			case 0x1A: // Alter purchase list sort order
				AlterVehicleListOrder(e->index, buf->ReadExtendedByte());
				break;

			case 0x1B: // Powered wagons power bonus
				rvi->pow_wag_power = buf->ReadWord();
				break;

			case 0x1C: // Refit cost
				ei->refit_cost = buf->ReadByte();
				break;

			case 0x1D: { // Refit cargo
				uint32 mask = buf->ReadDWord();
				_gted[e->index].UpdateRefittability(mask != 0);
				ei->refit_mask = TranslateRefitMask(mask);
				_gted[e->index].defaultcargo_grf = _cur.grffile;
				break;
			}

			case 0x1E: // Callback
				SB(ei->callback_mask, 0, 8, buf->ReadByte());
				break;

			case PROP_TRAIN_TRACTIVE_EFFORT: // 0x1F Tractive effort coefficient
				rvi->tractive_effort = buf->ReadByte();
				break;

			case 0x20: // Air drag
				rvi->air_drag = buf->ReadByte();
				break;

			case PROP_TRAIN_SHORTEN_FACTOR: // 0x21 Shorter vehicle
				rvi->shorten_factor = buf->ReadByte();
				break;

			case 0x22: // Visual effect
				rvi->visual_effect = buf->ReadByte();
				/* Avoid accidentally setting visual_effect to the default value
				 * Since bit 6 (disable effects) is set anyways, we can safely erase some bits. */
				if (rvi->visual_effect == VE_DEFAULT) {
					assert(HasBit(rvi->visual_effect, VE_DISABLE_EFFECT));
					SB(rvi->visual_effect, VE_TYPE_START, VE_TYPE_COUNT, 0);
				}
				break;

			case 0x23: // Powered wagons weight bonus
				rvi->pow_wag_weight = buf->ReadByte();
				break;

			case 0x24: { // High byte of vehicle weight
				byte weight = buf->ReadByte();

				if (weight > 4) {
					grfmsg(2, "RailVehicleChangeInfo: Nonsensical weight of %d tons, ignoring", weight << 8);
				} else {
					SB(rvi->weight, 8, 8, weight);
				}
				break;
			}

			case PROP_TRAIN_USER_DATA: // 0x25 User-defined bit mask to set when checking veh. var. 42
				rvi->user_def_data = buf->ReadByte();
				break;

			case 0x26: // Retire vehicle early
				ei->retire_early = buf->ReadByte();
				break;

			case 0x27: // Miscellaneous flags
				ei->misc_flags = buf->ReadByte();
				_loaded_newgrf_features.has_2CC |= HasBit(ei->misc_flags, EF_USES_2CC);
				break;

			case 0x28: // Cargo classes allowed
				_gted[e->index].cargo_allowed = buf->ReadWord();
				_gted[e->index].UpdateRefittability(_gted[e->index].cargo_allowed != 0);
				_gted[e->index].defaultcargo_grf = _cur.grffile;
				break;

			case 0x29: // Cargo classes disallowed
				_gted[e->index].cargo_disallowed = buf->ReadWord();
				_gted[e->index].UpdateRefittability(false);
				break;

			case 0x2A: // Long format introduction date (days since year 0)
				ei->base_intro = buf->ReadDWord();
				break;

			case PROP_TRAIN_CARGO_AGE_PERIOD: // 0x2B Cargo aging period
				ei->cargo_age_period = buf->ReadWord();
				break;

			case 0x2C:   // CTT refit include list
			case 0x2D: { // CTT refit exclude list
				uint8 count = buf->ReadByte();
				_gted[e->index].UpdateRefittability(prop == 0x2C && count != 0);
				if (prop == 0x2C) _gted[e->index].defaultcargo_grf = _cur.grffile;
				CargoTypes &ctt = prop == 0x2C ? _gted[e->index].ctt_include_mask : _gted[e->index].ctt_exclude_mask;
				ctt = 0;
				while (count--) {
					CargoID ctype = GetCargoTranslation(buf->ReadByte(), _cur.grffile);
					if (ctype == CT_INVALID) continue;
					SetBit(ctt, ctype);
				}
				break;
			}

			case PROP_TRAIN_CURVE_SPEED_MOD: // 0x2E Curve speed modifier
				rvi->curve_speed_mod = buf->ReadWord();
				break;

			case 0x2F: // Engine variant
				ei->variant_id = buf->ReadWord();
				break;

			case 0x30: // Extra miscellaneous flags
				ei->extra_flags = static_cast<ExtraEngineFlags>(buf->ReadDWord());
				break;

			case 0x31: // Callback additional mask
				SB(ei->callback_mask, 8, 8, buf->ReadByte());
				break;

			default:
				ret = CommonVehicleChangeInfo(ei, prop, mapping_entry, buf);
				break;
		}
	}

	return ret;
}

/**
 * Define properties for road vehicles
 * @param engine Local ID of the first vehicle.
 * @param numinfo Number of subsequent IDs to change the property for.
 * @param prop The property to change.
 * @param buf The property value.
 * @return ChangeInfoResult.
 */
static ChangeInfoResult RoadVehicleChangeInfo(uint engine, int numinfo, int prop, const GRFFilePropertyRemapEntry *mapping_entry, ByteReader *buf)
{
	ChangeInfoResult ret = CIR_SUCCESS;

	for (int i = 0; i < numinfo; i++) {
		Engine *e = GetNewEngine(_cur.grffile, VEH_ROAD, engine + i);
		if (e == nullptr) return CIR_INVALID_ID; // No engine could be allocated, so neither can any next vehicles

		EngineInfo *ei = &e->info;
		RoadVehicleInfo *rvi = &e->u.road;

		switch (prop) {
			case 0x05: // Road/tram type
				/* RoadTypeLabel is looked up later after the engine's road/tram
				 * flag is set, however 0 means the value has not been set. */
				_gted[e->index].roadtramtype = buf->ReadByte() + 1;
				break;

			case 0x08: // Speed (1 unit is 0.5 kmh)
				rvi->max_speed = buf->ReadByte();
				break;

			case PROP_ROADVEH_RUNNING_COST_FACTOR: // 0x09 Running cost factor
				rvi->running_cost = buf->ReadByte();
				break;

			case 0x0A: // Running cost base
				ConvertTTDBasePrice(buf->ReadDWord(), "RoadVehicleChangeInfo", &rvi->running_cost_class);
				break;

			case 0x0E: { // Sprite ID
				uint8 spriteid = buf->ReadByte();
				uint8 orig_spriteid = spriteid;

				/* cars have different custom id in the GRF file */
				if (spriteid == 0xFF) spriteid = 0xFD;

				if (spriteid < 0xFD) spriteid >>= 1;

				if (IsValidNewGRFImageIndex<VEH_ROAD>(spriteid)) {
					rvi->image_index = spriteid;
				} else {
					grfmsg(1, "RoadVehicleChangeInfo: Invalid Sprite %d specified, ignoring", orig_spriteid);
					rvi->image_index = 0;
				}
				break;
			}

			case PROP_ROADVEH_CARGO_CAPACITY: // 0x0F Cargo capacity
				rvi->capacity = buf->ReadByte();
				break;

			case 0x10: { // Cargo type
				_gted[e->index].defaultcargo_grf = _cur.grffile;
				uint8 ctype = buf->ReadByte();

				if (ctype == 0xFF) {
					/* 0xFF is specified as 'use first refittable' */
					ei->cargo_type = CT_INVALID;
				} else if (_cur.grffile->grf_version >= 8) {
					/* Use translated cargo. Might result in CT_INVALID (first refittable), if cargo is not defined. */
					ei->cargo_type = GetCargoTranslation(ctype, _cur.grffile);
				} else if (ctype < NUM_CARGO) {
					/* Use untranslated cargo. */
					ei->cargo_type = ctype;
				} else {
					ei->cargo_type = CT_INVALID;
					grfmsg(2, "RailVehicleChangeInfo: Invalid cargo type %d, using first refittable", ctype);
				}
				break;
			}

			case PROP_ROADVEH_COST_FACTOR: // 0x11 Cost factor
				rvi->cost_factor = buf->ReadByte();
				break;

			case 0x12: // SFX
				rvi->sfx = GetNewGRFSoundID(_cur.grffile, buf->ReadByte());
				break;

			case PROP_ROADVEH_POWER: // Power in units of 10 HP.
				rvi->power = buf->ReadByte();
				break;

			case PROP_ROADVEH_WEIGHT: // Weight in units of 1/4 tons.
				rvi->weight = buf->ReadByte();
				break;

			case PROP_ROADVEH_SPEED: // Speed in mph/0.8
				_gted[e->index].rv_max_speed = buf->ReadByte();
				break;

			case 0x16: { // Cargoes available for refitting
				uint32 mask = buf->ReadDWord();
				_gted[e->index].UpdateRefittability(mask != 0);
				ei->refit_mask = TranslateRefitMask(mask);
				_gted[e->index].defaultcargo_grf = _cur.grffile;
				break;
			}

			case 0x17: // Callback mask
				SB(ei->callback_mask, 0, 8, buf->ReadByte());
				break;

			case PROP_ROADVEH_TRACTIVE_EFFORT: // Tractive effort coefficient in 1/256.
				rvi->tractive_effort = buf->ReadByte();
				break;

			case 0x19: // Air drag
				rvi->air_drag = buf->ReadByte();
				break;

			case 0x1A: // Refit cost
				ei->refit_cost = buf->ReadByte();
				break;

			case 0x1B: // Retire vehicle early
				ei->retire_early = buf->ReadByte();
				break;

			case 0x1C: // Miscellaneous flags
				ei->misc_flags = buf->ReadByte();
				_loaded_newgrf_features.has_2CC |= HasBit(ei->misc_flags, EF_USES_2CC);
				break;

			case 0x1D: // Cargo classes allowed
				_gted[e->index].cargo_allowed = buf->ReadWord();
				_gted[e->index].UpdateRefittability(_gted[e->index].cargo_allowed != 0);
				_gted[e->index].defaultcargo_grf = _cur.grffile;
				break;

			case 0x1E: // Cargo classes disallowed
				_gted[e->index].cargo_disallowed = buf->ReadWord();
				_gted[e->index].UpdateRefittability(false);
				break;

			case 0x1F: // Long format introduction date (days since year 0)
				ei->base_intro = buf->ReadDWord();
				break;

			case 0x20: // Alter purchase list sort order
				AlterVehicleListOrder(e->index, buf->ReadExtendedByte());
				break;

			case 0x21: // Visual effect
				rvi->visual_effect = buf->ReadByte();
				/* Avoid accidentally setting visual_effect to the default value
				 * Since bit 6 (disable effects) is set anyways, we can safely erase some bits. */
				if (rvi->visual_effect == VE_DEFAULT) {
					assert(HasBit(rvi->visual_effect, VE_DISABLE_EFFECT));
					SB(rvi->visual_effect, VE_TYPE_START, VE_TYPE_COUNT, 0);
				}
				break;

			case PROP_ROADVEH_CARGO_AGE_PERIOD: // 0x22 Cargo aging period
				ei->cargo_age_period = buf->ReadWord();
				break;

			case PROP_ROADVEH_SHORTEN_FACTOR: // 0x23 Shorter vehicle
				rvi->shorten_factor = buf->ReadByte();
				break;

			case 0x24:   // CTT refit include list
			case 0x25: { // CTT refit exclude list
				uint8 count = buf->ReadByte();
				_gted[e->index].UpdateRefittability(prop == 0x24 && count != 0);
				if (prop == 0x24) _gted[e->index].defaultcargo_grf = _cur.grffile;
				CargoTypes &ctt = prop == 0x24 ? _gted[e->index].ctt_include_mask : _gted[e->index].ctt_exclude_mask;
				ctt = 0;
				while (count--) {
					CargoID ctype = GetCargoTranslation(buf->ReadByte(), _cur.grffile);
					if (ctype == CT_INVALID) continue;
					SetBit(ctt, ctype);
				}
				break;
			}

			case 0x26: // Engine variant
				ei->variant_id = buf->ReadWord();
				break;

			case 0x27: // Extra miscellaneous flags
				ei->extra_flags = static_cast<ExtraEngineFlags>(buf->ReadDWord());
				break;

			case 0x28: // Callback additional mask
				SB(ei->callback_mask, 8, 8, buf->ReadByte());
				break;

			default:
				ret = CommonVehicleChangeInfo(ei, prop, mapping_entry, buf);
				break;
		}
	}

	return ret;
}

/**
 * Define properties for ships
 * @param engine Local ID of the first vehicle.
 * @param numinfo Number of subsequent IDs to change the property for.
 * @param prop The property to change.
 * @param buf The property value.
 * @return ChangeInfoResult.
 */
static ChangeInfoResult ShipVehicleChangeInfo(uint engine, int numinfo, int prop, const GRFFilePropertyRemapEntry *mapping_entry, ByteReader *buf)
{
	ChangeInfoResult ret = CIR_SUCCESS;

	for (int i = 0; i < numinfo; i++) {
		Engine *e = GetNewEngine(_cur.grffile, VEH_SHIP, engine + i);
		if (e == nullptr) return CIR_INVALID_ID; // No engine could be allocated, so neither can any next vehicles

		EngineInfo *ei = &e->info;
		ShipVehicleInfo *svi = &e->u.ship;

		switch (prop) {
			case 0x08: { // Sprite ID
				uint8 spriteid = buf->ReadByte();
				uint8 orig_spriteid = spriteid;

				/* ships have different custom id in the GRF file */
				if (spriteid == 0xFF) spriteid = 0xFD;

				if (spriteid < 0xFD) spriteid >>= 1;

				if (IsValidNewGRFImageIndex<VEH_SHIP>(spriteid)) {
					svi->image_index = spriteid;
				} else {
					grfmsg(1, "ShipVehicleChangeInfo: Invalid Sprite %d specified, ignoring", orig_spriteid);
					svi->image_index = 0;
				}
				break;
			}

			case 0x09: // Refittable
				svi->old_refittable = (buf->ReadByte() != 0);
				break;

			case PROP_SHIP_COST_FACTOR: // 0x0A Cost factor
				svi->cost_factor = buf->ReadByte();
				break;

			case PROP_SHIP_SPEED: // 0x0B Speed (1 unit is 0.5 km-ish/h)
				svi->max_speed = buf->ReadByte();
				break;

			case 0x0C: { // Cargo type
				_gted[e->index].defaultcargo_grf = _cur.grffile;
				uint8 ctype = buf->ReadByte();

				if (ctype == 0xFF) {
					/* 0xFF is specified as 'use first refittable' */
					ei->cargo_type = CT_INVALID;
				} else if (_cur.grffile->grf_version >= 8) {
					/* Use translated cargo. Might result in CT_INVALID (first refittable), if cargo is not defined. */
					ei->cargo_type = GetCargoTranslation(ctype, _cur.grffile);
				} else if (ctype < NUM_CARGO) {
					/* Use untranslated cargo. */
					ei->cargo_type = ctype;
				} else {
					ei->cargo_type = CT_INVALID;
					grfmsg(2, "ShipVehicleChangeInfo: Invalid cargo type %d, using first refittable", ctype);
				}
				break;
			}

			case PROP_SHIP_CARGO_CAPACITY: // 0x0D Cargo capacity
				svi->capacity = buf->ReadWord();
				break;

			case PROP_SHIP_RUNNING_COST_FACTOR: // 0x0F Running cost factor
				svi->running_cost = buf->ReadByte();
				break;

			case 0x10: // SFX
				svi->sfx = GetNewGRFSoundID(_cur.grffile, buf->ReadByte());
				break;

			case 0x11: { // Cargoes available for refitting
				uint32 mask = buf->ReadDWord();
				_gted[e->index].UpdateRefittability(mask != 0);
				ei->refit_mask = TranslateRefitMask(mask);
				_gted[e->index].defaultcargo_grf = _cur.grffile;
				break;
			}

			case 0x12: // Callback mask
				SB(ei->callback_mask, 0, 8, buf->ReadByte());
				break;

			case 0x13: // Refit cost
				ei->refit_cost = buf->ReadByte();
				break;

			case 0x14: // Ocean speed fraction
				svi->ocean_speed_frac = buf->ReadByte();
				break;

			case 0x15: // Canal speed fraction
				svi->canal_speed_frac = buf->ReadByte();
				break;

			case 0x16: // Retire vehicle early
				ei->retire_early = buf->ReadByte();
				break;

			case 0x17: // Miscellaneous flags
				ei->misc_flags = buf->ReadByte();
				_loaded_newgrf_features.has_2CC |= HasBit(ei->misc_flags, EF_USES_2CC);
				break;

			case 0x18: // Cargo classes allowed
				_gted[e->index].cargo_allowed = buf->ReadWord();
				_gted[e->index].UpdateRefittability(_gted[e->index].cargo_allowed != 0);
				_gted[e->index].defaultcargo_grf = _cur.grffile;
				break;

			case 0x19: // Cargo classes disallowed
				_gted[e->index].cargo_disallowed = buf->ReadWord();
				_gted[e->index].UpdateRefittability(false);
				break;

			case 0x1A: // Long format introduction date (days since year 0)
				ei->base_intro = buf->ReadDWord();
				break;

			case 0x1B: // Alter purchase list sort order
				AlterVehicleListOrder(e->index, buf->ReadExtendedByte());
				break;

			case 0x1C: // Visual effect
				svi->visual_effect = buf->ReadByte();
				/* Avoid accidentally setting visual_effect to the default value
				 * Since bit 6 (disable effects) is set anyways, we can safely erase some bits. */
				if (svi->visual_effect == VE_DEFAULT) {
					assert(HasBit(svi->visual_effect, VE_DISABLE_EFFECT));
					SB(svi->visual_effect, VE_TYPE_START, VE_TYPE_COUNT, 0);
				}
				break;

			case PROP_SHIP_CARGO_AGE_PERIOD: // 0x1D Cargo aging period
				ei->cargo_age_period = buf->ReadWord();
				break;

			case 0x1E:   // CTT refit include list
			case 0x1F: { // CTT refit exclude list
				uint8 count = buf->ReadByte();
				_gted[e->index].UpdateRefittability(prop == 0x1E && count != 0);
				if (prop == 0x1E) _gted[e->index].defaultcargo_grf = _cur.grffile;
				CargoTypes &ctt = prop == 0x1E ? _gted[e->index].ctt_include_mask : _gted[e->index].ctt_exclude_mask;
				ctt = 0;
				while (count--) {
					CargoID ctype = GetCargoTranslation(buf->ReadByte(), _cur.grffile);
					if (ctype == CT_INVALID) continue;
					SetBit(ctt, ctype);
				}
				break;
			}

			case 0x20: // Engine variant
				ei->variant_id = buf->ReadWord();
				break;

			case 0x21: // Extra miscellaneous flags
				ei->extra_flags = static_cast<ExtraEngineFlags>(buf->ReadDWord());
				break;

			case 0x22: // Callback additional mask
				SB(ei->callback_mask, 8, 8, buf->ReadByte());
				break;

			default:
				ret = CommonVehicleChangeInfo(ei, prop, mapping_entry, buf);
				break;
		}
	}

	return ret;
}

/**
 * Define properties for aircraft
 * @param engine Local ID of the aircraft.
 * @param numinfo Number of subsequent IDs to change the property for.
 * @param prop The property to change.
 * @param buf The property value.
 * @return ChangeInfoResult.
 */
static ChangeInfoResult AircraftVehicleChangeInfo(uint engine, int numinfo, int prop, const GRFFilePropertyRemapEntry *mapping_entry, ByteReader *buf)
{
	ChangeInfoResult ret = CIR_SUCCESS;

	for (int i = 0; i < numinfo; i++) {
		Engine *e = GetNewEngine(_cur.grffile, VEH_AIRCRAFT, engine + i);
		if (e == nullptr) return CIR_INVALID_ID; // No engine could be allocated, so neither can any next vehicles

		EngineInfo *ei = &e->info;
		AircraftVehicleInfo *avi = &e->u.air;

		switch (prop) {
			case 0x08: { // Sprite ID
				uint8 spriteid = buf->ReadByte();
				uint8 orig_spriteid = spriteid;

				/* aircraft have different custom id in the GRF file */
				if (spriteid == 0xFF) spriteid = 0xFD;

				if (spriteid < 0xFD) spriteid >>= 1;

				if (IsValidNewGRFImageIndex<VEH_AIRCRAFT>(spriteid)) {
					avi->image_index = spriteid;
				} else {
					grfmsg(1, "AircraftVehicleChangeInfo: Invalid Sprite %d specified, ignoring", orig_spriteid);
					avi->image_index = 0;
				}
				break;
			}

			case 0x09: // Helicopter
				if (buf->ReadByte() == 0) {
					avi->subtype = AIR_HELI;
				} else {
					SB(avi->subtype, 0, 1, 1); // AIR_CTOL
				}
				break;

			case 0x0A: // Large
				SB(avi->subtype, 1, 1, (buf->ReadByte() != 0 ? 1 : 0)); // AIR_FAST
				break;

			case PROP_AIRCRAFT_COST_FACTOR: // 0x0B Cost factor
				avi->cost_factor = buf->ReadByte();
				break;

			case PROP_AIRCRAFT_SPEED: // 0x0C Speed (1 unit is 8 mph, we translate to 1 unit is 1 km-ish/h)
				avi->max_speed = (buf->ReadByte() * 128) / 10;
				break;

			case 0x0D: // Acceleration
				avi->acceleration = buf->ReadByte();
				break;

			case PROP_AIRCRAFT_RUNNING_COST_FACTOR: // 0x0E Running cost factor
				avi->running_cost = buf->ReadByte();
				break;

			case PROP_AIRCRAFT_PASSENGER_CAPACITY: // 0x0F Passenger capacity
				avi->passenger_capacity = buf->ReadWord();
				break;

			case PROP_AIRCRAFT_MAIL_CAPACITY: // 0x11 Mail capacity
				avi->mail_capacity = buf->ReadByte();
				break;

			case 0x12: // SFX
				avi->sfx = GetNewGRFSoundID(_cur.grffile, buf->ReadByte());
				break;

			case 0x13: { // Cargoes available for refitting
				uint32 mask = buf->ReadDWord();
				_gted[e->index].UpdateRefittability(mask != 0);
				ei->refit_mask = TranslateRefitMask(mask);
				_gted[e->index].defaultcargo_grf = _cur.grffile;
				break;
			}

			case 0x14: // Callback mask
				SB(ei->callback_mask, 0, 8, buf->ReadByte());
				break;

			case 0x15: // Refit cost
				ei->refit_cost = buf->ReadByte();
				break;

			case 0x16: // Retire vehicle early
				ei->retire_early = buf->ReadByte();
				break;

			case 0x17: // Miscellaneous flags
				ei->misc_flags = buf->ReadByte();
				_loaded_newgrf_features.has_2CC |= HasBit(ei->misc_flags, EF_USES_2CC);
				break;

			case 0x18: // Cargo classes allowed
				_gted[e->index].cargo_allowed = buf->ReadWord();
				_gted[e->index].UpdateRefittability(_gted[e->index].cargo_allowed != 0);
				_gted[e->index].defaultcargo_grf = _cur.grffile;
				break;

			case 0x19: // Cargo classes disallowed
				_gted[e->index].cargo_disallowed = buf->ReadWord();
				_gted[e->index].UpdateRefittability(false);
				break;

			case 0x1A: // Long format introduction date (days since year 0)
				ei->base_intro = buf->ReadDWord();
				break;

			case 0x1B: // Alter purchase list sort order
				AlterVehicleListOrder(e->index, buf->ReadExtendedByte());
				break;

			case PROP_AIRCRAFT_CARGO_AGE_PERIOD: // 0x1C Cargo aging period
				ei->cargo_age_period = buf->ReadWord();
				break;

			case 0x1D:   // CTT refit include list
			case 0x1E: { // CTT refit exclude list
				uint8 count = buf->ReadByte();
				_gted[e->index].UpdateRefittability(prop == 0x1D && count != 0);
				if (prop == 0x1D) _gted[e->index].defaultcargo_grf = _cur.grffile;
				CargoTypes &ctt = prop == 0x1D ? _gted[e->index].ctt_include_mask : _gted[e->index].ctt_exclude_mask;
				ctt = 0;
				while (count--) {
					CargoID ctype = GetCargoTranslation(buf->ReadByte(), _cur.grffile);
					if (ctype == CT_INVALID) continue;
					SetBit(ctt, ctype);
				}
				break;
			}

			case PROP_AIRCRAFT_RANGE: // 0x1F Max aircraft range
				avi->max_range = buf->ReadWord();
				break;

			case 0x20: // Engine variant
				ei->variant_id = buf->ReadWord();
				break;

			case 0x21: // Extra miscellaneous flags
				ei->extra_flags = static_cast<ExtraEngineFlags>(buf->ReadDWord());
				break;

			case 0x22: // Callback additional mask
				SB(ei->callback_mask, 8, 8, buf->ReadByte());
				break;

			default:
				ret = CommonVehicleChangeInfo(ei, prop, mapping_entry, buf);
				break;
		}
	}

	return ret;
}

/**
 * Define properties for stations
 * @param stid StationID of the first station tile.
 * @param numinfo Number of subsequent station tiles to change the property for.
 * @param prop The property to change.
 * @param buf The property value.
 * @return ChangeInfoResult.
 */
static ChangeInfoResult StationChangeInfo(uint stid, int numinfo, int prop, const GRFFilePropertyRemapEntry *mapping_entry, ByteReader *buf)
{
	ChangeInfoResult ret = CIR_SUCCESS;

	if (stid + numinfo > NUM_STATIONS_PER_GRF) {
		grfmsg(1, "StationChangeInfo: Station %u is invalid, max %u, ignoring", stid + numinfo, NUM_STATIONS_PER_GRF);
		return CIR_INVALID_ID;
	}

	/* Allocate station specs if necessary */
	if (_cur.grffile->stations.size() < stid + numinfo) _cur.grffile->stations.resize(stid + numinfo);

	for (int i = 0; i < numinfo; i++) {
		StationSpec *statspec = _cur.grffile->stations[stid + i].get();

		/* Check that the station we are modifying is defined. */
		if (statspec == nullptr && prop != 0x08) {
			grfmsg(2, "StationChangeInfo: Attempt to modify undefined station %u, ignoring", stid + i);
			return CIR_INVALID_ID;
		}

		switch (prop) {
			case 0x08: { // Class ID
				/* Property 0x08 is special; it is where the station is allocated */
				if (statspec == nullptr) {
					_cur.grffile->stations[stid + i] = std::make_unique<StationSpec>();
					statspec = _cur.grffile->stations[stid + i].get();
				}

				/* Swap classid because we read it in BE meaning WAYP or DFLT */
				uint32 classid = buf->ReadDWord();
				statspec->cls_id = StationClass::Allocate(BSWAP32(classid));
				break;
			}

			case 0x09: { // Define sprite layout
				uint16 tiles = buf->ReadExtendedByte();
				statspec->renderdata.clear(); // delete earlier loaded stuff
				statspec->renderdata.reserve(tiles);

				for (uint t = 0; t < tiles; t++) {
					NewGRFSpriteLayout *dts = &statspec->renderdata.emplace_back();
					dts->consistent_max_offset = UINT16_MAX; // Spritesets are unknown, so no limit.

					if (buf->HasData(4) && *(unaligned_uint32*)buf->Data() == 0) {
						buf->Skip(4);
						extern const DrawTileSprites _station_display_datas_rail[8];
						dts->Clone(&_station_display_datas_rail[t % 8]);
						continue;
					}

					ReadSpriteLayoutSprite(buf, false, false, false, GSF_STATIONS, &dts->ground);
					/* On error, bail out immediately. Temporary GRF data was already freed */
					if (_cur.skip_sprites < 0) return CIR_DISABLED;

					static std::vector<DrawTileSeqStruct> tmp_layout;
					tmp_layout.clear();
					for (;;) {
						/* no relative bounding box support */
						DrawTileSeqStruct &dtss = tmp_layout.emplace_back();
						MemSetT(&dtss, 0);

						dtss.delta_x = buf->ReadByte();
						if (dtss.IsTerminator()) break;
						dtss.delta_y = buf->ReadByte();
						dtss.delta_z = buf->ReadByte();
						dtss.size_x = buf->ReadByte();
						dtss.size_y = buf->ReadByte();
						dtss.size_z = buf->ReadByte();

						ReadSpriteLayoutSprite(buf, false, true, false, GSF_STATIONS, &dtss.image);
						/* On error, bail out immediately. Temporary GRF data was already freed */
						if (_cur.skip_sprites < 0) return CIR_DISABLED;
					}
					dts->Clone(tmp_layout.data());
				}

				/* Number of layouts must be even, alternating X and Y */
				if (statspec->renderdata.size() & 1) {
					grfmsg(1, "StationChangeInfo: Station %u defines an odd number of sprite layouts, dropping the last item", stid + i);
					statspec->renderdata.pop_back();
				}
				break;
			}

			case 0x0A: { // Copy sprite layout
				uint16_t srcid = buf->ReadExtendedByte();
				const StationSpec *srcstatspec = srcid >= _cur.grffile->stations.size() ? nullptr : _cur.grffile->stations[srcid].get();

				if (srcstatspec == nullptr) {
					grfmsg(1, "StationChangeInfo: Station %u is not defined, cannot copy sprite layout to %u.", srcid, stid + i);
					continue;
				}

				statspec->renderdata.clear(); // delete earlier loaded stuff
				statspec->renderdata.reserve(srcstatspec->renderdata.size());

				for (const auto &it : srcstatspec->renderdata) {
					NewGRFSpriteLayout *dts = &statspec->renderdata.emplace_back();
					dts->Clone(&it);
				}
				break;
			}

			case 0x0B: // Callback mask
				statspec->callback_mask = buf->ReadByte();
				break;

			case 0x0C: // Disallowed number of platforms
				statspec->disallowed_platforms = buf->ReadByte();
				break;

			case 0x0D: // Disallowed platform lengths
				statspec->disallowed_lengths = buf->ReadByte();
				break;

			case 0x0E: // Define custom layout
				while (buf->HasData()) {
					byte length = buf->ReadByte();
					byte number = buf->ReadByte();

					if (length == 0 || number == 0) break;

					if (statspec->layouts.size() < length) statspec->layouts.resize(length);
					if (statspec->layouts[length - 1].size() < number) statspec->layouts[length - 1].resize(number);

					const byte *layout = buf->ReadBytes(length * number);
					statspec->layouts[length - 1][number - 1].assign(layout, layout + length * number);

					/* Validate tile values are only the permitted 00, 02, 04 and 06. */
					for (auto &tile : statspec->layouts[length - 1][number - 1]) {
						if ((tile & 6) != tile) {
							grfmsg(1, "StationChangeInfo: Invalid tile %u in layout %ux%u", tile, length, number);
							tile &= 6;
						}
					}
				}
				break;

			case 0x0F: { // Copy custom layout
				uint16_t srcid = buf->ReadExtendedByte();
				const StationSpec *srcstatspec = srcid >= _cur.grffile->stations.size() ? nullptr : _cur.grffile->stations[srcid].get();

				if (srcstatspec == nullptr) {
					grfmsg(1, "StationChangeInfo: Station %u is not defined, cannot copy tile layout to %u.", srcid, stid + i);
					continue;
				}

				statspec->layouts = srcstatspec->layouts;
				break;
			}

			case 0x10: // Little/lots cargo threshold
				statspec->cargo_threshold = buf->ReadWord();
				break;

			case 0x11: // Pylon placement
				statspec->pylons = buf->ReadByte();
				break;

			case 0x12: // Cargo types for random triggers
				if (_cur.grffile->grf_version >= 7) {
					statspec->cargo_triggers = TranslateRefitMask(buf->ReadDWord());
				} else {
					statspec->cargo_triggers = (CargoTypes)buf->ReadDWord();
				}
				break;

			case 0x13: // General flags
				statspec->flags = buf->ReadByte();
				break;

			case 0x14: // Overhead wire placement
				statspec->wires = buf->ReadByte();
				break;

			case 0x15: // Blocked tiles
				statspec->blocked = buf->ReadByte();
				break;

			case 0x16: // Animation info
				statspec->animation.frames = buf->ReadByte();
				statspec->animation.status = buf->ReadByte();
				break;

			case 0x17: // Animation speed
				statspec->animation.speed = buf->ReadByte();
				break;

			case 0x18: // Animation triggers
				statspec->animation.triggers = buf->ReadWord();
				break;

			/* 0x19 road routing (not implemented) */

			case 0x1A: { // Advanced sprite layout
				uint16 tiles = buf->ReadExtendedByte();
				statspec->renderdata.clear(); // delete earlier loaded stuff
				statspec->renderdata.reserve(tiles);

				for (uint t = 0; t < tiles; t++) {
					NewGRFSpriteLayout *dts = &statspec->renderdata.emplace_back();
					uint num_building_sprites = buf->ReadByte();
					/* On error, bail out immediately. Temporary GRF data was already freed */
					if (ReadSpriteLayout(buf, num_building_sprites, false, GSF_STATIONS, true, false, dts)) return CIR_DISABLED;
				}

				/* Number of layouts must be even, alternating X and Y */
				if (statspec->renderdata.size() & 1) {
					grfmsg(1, "StationChangeInfo: Station %u defines an odd number of sprite layouts, dropping the last item", stid + i);
					statspec->renderdata.pop_back();
				}
				break;
			}

<<<<<<< HEAD
			case A0RPI_STATION_MIN_BRIDGE_HEIGHT:
				if (MappedPropertyLengthMismatch(buf, 8, mapping_entry)) break;
				FALLTHROUGH;
			case 0x1B: // Minimum height for a bridge above
				SetBit(statspec->internal_flags, SSIF_BRIDGE_HEIGHTS_SET);
				for (uint i = 0; i < 8; i++) {
					statspec->bridge_height[i] = buf->ReadByte();
				}
				break;

			case A0RPI_STATION_DISALLOWED_BRIDGE_PILLARS:
				if (MappedPropertyLengthMismatch(buf, 8, mapping_entry)) break;
				SetBit(statspec->internal_flags, SSIF_BRIDGE_DISALLOWED_PILLARS_SET);
				for (uint i = 0; i < 8; i++) {
					statspec->bridge_disallowed_pillars[i] = buf->ReadByte();
				}
=======
			case 0x1B: // Minimum bridge height (not implemented)
				buf->ReadWord();
				buf->ReadWord();
				buf->ReadWord();
				buf->ReadWord();
				break;

			case 0x1C: // Station Name
				AddStringForMapping(buf->ReadWord(), &statspec->name);
				break;

			case 0x1D: // Station Class name
				AddStringForMapping(buf->ReadWord(), &StationClass::Get(statspec->cls_id)->name);
>>>>>>> 0b72297d
				break;

			default:
				ret = HandleAction0PropertyDefault(buf, prop);
				break;
		}
	}

	return ret;
}

/**
 * Define properties for water features
 * @param id Type of the first water feature.
 * @param numinfo Number of subsequent water feature ids to change the property for.
 * @param prop The property to change.
 * @param buf The property value.
 * @return ChangeInfoResult.
 */
static ChangeInfoResult CanalChangeInfo(uint id, int numinfo, int prop, const GRFFilePropertyRemapEntry *mapping_entry, ByteReader *buf)
{
	ChangeInfoResult ret = CIR_SUCCESS;

	if (id + numinfo > CF_END) {
		grfmsg(1, "CanalChangeInfo: Canal feature 0x%02X is invalid, max %u, ignoring", id + numinfo, CF_END);
		return CIR_INVALID_ID;
	}

	for (int i = 0; i < numinfo; i++) {
		CanalProperties *cp = &_cur.grffile->canal_local_properties[id + i];

		switch (prop) {
			case 0x08:
				cp->callback_mask = buf->ReadByte();
				break;

			case 0x09:
				cp->flags = buf->ReadByte();
				break;

			default:
				ret = HandleAction0PropertyDefault(buf, prop);
				break;
		}
	}

	return ret;
}

/**
 * Define properties for bridges
 * @param brid BridgeID of the bridge.
 * @param numinfo Number of subsequent bridgeIDs to change the property for.
 * @param prop The property to change.
 * @param buf The property value.
 * @return ChangeInfoResult.
 */
static ChangeInfoResult BridgeChangeInfo(uint brid, int numinfo, int prop, const GRFFilePropertyRemapEntry *mapping_entry, ByteReader *buf)
{
	ChangeInfoResult ret = CIR_SUCCESS;

	if (brid + numinfo > MAX_BRIDGES) {
		grfmsg(1, "BridgeChangeInfo: Bridge %u is invalid, max %u, ignoring", brid + numinfo, MAX_BRIDGES);
		return CIR_INVALID_ID;
	}

	for (int i = 0; i < numinfo; i++) {
		BridgeSpec *bridge = &_bridge[brid + i];

		switch (prop) {
			case 0x08: { // Year of availability
				/* We treat '0' as always available */
				byte year = buf->ReadByte();
				bridge->avail_year = (year > 0 ? ORIGINAL_BASE_YEAR + year : 0);
				break;
			}

			case 0x09: // Minimum length
				bridge->min_length = buf->ReadByte();
				break;

			case 0x0A: // Maximum length
				bridge->max_length = buf->ReadByte();
				if (bridge->max_length > 16) bridge->max_length = UINT16_MAX;
				break;

			case 0x0B: // Cost factor
				bridge->price = buf->ReadByte();
				break;

			case 0x0C: // Maximum speed
				bridge->speed = buf->ReadWord();
				if (bridge->speed == 0) bridge->speed = UINT16_MAX;
				break;

			case 0x0D: { // Bridge sprite tables
				byte tableid = buf->ReadByte();
				byte numtables = buf->ReadByte();

				if (bridge->sprite_table == nullptr) {
					/* Allocate memory for sprite table pointers and zero out */
					bridge->sprite_table = CallocT<PalSpriteID*>(7);
				}

				for (; numtables-- != 0; tableid++) {
					if (tableid >= 7) { // skip invalid data
						grfmsg(1, "BridgeChangeInfo: Table %d >= 7, skipping", tableid);
						for (byte sprite = 0; sprite < 32; sprite++) buf->ReadDWord();
						continue;
					}

					if (bridge->sprite_table[tableid] == nullptr) {
						bridge->sprite_table[tableid] = MallocT<PalSpriteID>(32);
					}

					for (byte sprite = 0; sprite < 32; sprite++) {
						SpriteID image = buf->ReadWord();
						PaletteID pal  = buf->ReadWord();

						bridge->sprite_table[tableid][sprite].sprite = image;
						bridge->sprite_table[tableid][sprite].pal    = pal;

						MapSpriteMappingRecolour(&bridge->sprite_table[tableid][sprite]);
					}
				}
				if (!HasBit(bridge->ctrl_flags, BSCF_CUSTOM_PILLAR_FLAGS)) SetBit(bridge->ctrl_flags, BSCF_INVALID_PILLAR_FLAGS);
				break;
			}

			case 0x0E: // Flags; bit 0 - disable far pillars
				bridge->flags = buf->ReadByte();
				break;

			case 0x0F: // Long format year of availability (year since year 0)
				bridge->avail_year = Clamp(buf->ReadDWord(), MIN_YEAR, MAX_YEAR);
				break;

			case 0x10: { // purchase string
				StringID newone = GetGRFStringID(_cur.grffile->grfid, buf->ReadWord());
				if (newone != STR_UNDEFINED) bridge->material = newone;
				break;
			}

			case 0x11: // description of bridge with rails or roads
			case 0x12: {
				StringID newone = GetGRFStringID(_cur.grffile->grfid, buf->ReadWord());
				if (newone != STR_UNDEFINED) bridge->transport_name[prop - 0x11] = newone;
				break;
			}

			case 0x13: // 16 bits cost multiplier
				bridge->price = buf->ReadWord();
				break;

			case A0RPI_BRIDGE_MENU_ICON:
				if (MappedPropertyLengthMismatch(buf, 4, mapping_entry)) break;
				FALLTHROUGH;
			case 0x14: // purchase sprite
				bridge->sprite = buf->ReadWord();
				bridge->pal    = buf->ReadWord();
				break;

			case A0RPI_BRIDGE_PILLAR_FLAGS:
				if (MappedPropertyLengthMismatch(buf, 12, mapping_entry)) break;
				for (uint i = 0; i < 12; i++) {
					bridge->pillar_flags[i] = buf->ReadByte();
				}
				ClrBit(bridge->ctrl_flags, BSCF_INVALID_PILLAR_FLAGS);
				SetBit(bridge->ctrl_flags, BSCF_CUSTOM_PILLAR_FLAGS);
				break;

			case A0RPI_BRIDGE_AVAILABILITY_FLAGS: {
				if (MappedPropertyLengthMismatch(buf, 1, mapping_entry)) break;
				byte flags = buf->ReadByte();
				SB(bridge->ctrl_flags, BSCF_NOT_AVAILABLE_TOWN, 1, HasBit(flags, 0) ? 1 : 0);
				SB(bridge->ctrl_flags, BSCF_NOT_AVAILABLE_AI_GS, 1, HasBit(flags, 1) ? 1 : 0);
				break;
			}

			default:
				ret = HandleAction0PropertyDefault(buf, prop);
				break;
		}
	}

	return ret;
}

/**
 * Ignore a house property
 * @param prop Property to read.
 * @param buf Property value.
 * @return ChangeInfoResult.
 */
static ChangeInfoResult IgnoreTownHouseProperty(int prop, ByteReader *buf)
{
	ChangeInfoResult ret = CIR_SUCCESS;

	switch (prop) {
		case 0x09:
		case 0x0B:
		case 0x0C:
		case 0x0D:
		case 0x0E:
		case 0x0F:
		case 0x11:
		case 0x14:
		case 0x15:
		case 0x16:
		case 0x18:
		case 0x19:
		case 0x1A:
		case 0x1B:
		case 0x1C:
		case 0x1D:
		case 0x1F:
			buf->ReadByte();
			break;

		case 0x0A:
		case 0x10:
		case 0x12:
		case 0x13:
		case 0x21:
		case 0x22:
			buf->ReadWord();
			break;

		case 0x1E:
			buf->ReadDWord();
			break;

		case 0x17:
			for (uint j = 0; j < 4; j++) buf->ReadByte();
			break;

		case 0x20: {
			byte count = buf->ReadByte();
			for (byte j = 0; j < count; j++) buf->ReadByte();
			break;
		}

		case 0x23:
			buf->Skip(buf->ReadByte() * 2);
			break;

		default:
			ret = HandleAction0PropertyDefault(buf, prop);
			break;
	}
	return ret;
}

/**
 * Define properties for houses
 * @param hid HouseID of the house.
 * @param numinfo Number of subsequent houseIDs to change the property for.
 * @param prop The property to change.
 * @param buf The property value.
 * @return ChangeInfoResult.
 */
static ChangeInfoResult TownHouseChangeInfo(uint hid, int numinfo, int prop, const GRFFilePropertyRemapEntry *mapping_entry, ByteReader *buf)
{
	ChangeInfoResult ret = CIR_SUCCESS;

	if (hid + numinfo > NUM_HOUSES_PER_GRF) {
		grfmsg(1, "TownHouseChangeInfo: Too many houses loaded (%u), max (%u). Ignoring.", hid + numinfo, NUM_HOUSES_PER_GRF);
		return CIR_INVALID_ID;
	}

	/* Allocate house specs if they haven't been allocated already. */
	if (_cur.grffile->housespec.size() < hid + numinfo) _cur.grffile->housespec.resize(hid + numinfo);

	for (int i = 0; i < numinfo; i++) {
		HouseSpec *housespec = _cur.grffile->housespec[hid + i].get();

		if (prop != 0x08 && housespec == nullptr) {
			/* If the house property 08 is not yet set, ignore this property */
			ChangeInfoResult cir = IgnoreTownHouseProperty(prop, buf);
			if (cir > ret) ret = cir;
			continue;
		}

		switch (prop) {
			case 0x08: { // Substitute building type, and definition of a new house
				byte subs_id = buf->ReadByte();
				if (subs_id == 0xFF) {
					/* Instead of defining a new house, a substitute house id
					 * of 0xFF disables the old house with the current id. */
					if (hid + i < NEW_HOUSE_OFFSET) HouseSpec::Get(hid + i)->enabled = false;
					continue;
				} else if (subs_id >= NEW_HOUSE_OFFSET) {
					/* The substitute id must be one of the original houses. */
					grfmsg(2, "TownHouseChangeInfo: Attempt to use new house %u as substitute house for %u. Ignoring.", subs_id, hid + i);
					continue;
				}

				/* Allocate space for this house. */
				if (housespec == nullptr) {
					/* Only the first property 08 setting copies properties; if you later change it, properties will stay. */
					_cur.grffile->housespec[hid + i] = std::make_unique<HouseSpec>(*HouseSpec::Get(subs_id));
					housespec = _cur.grffile->housespec[hid + i].get();

					housespec->enabled = true;
					housespec->grf_prop.local_id = hid + i;
					housespec->grf_prop.subst_id = subs_id;
					housespec->grf_prop.grffile = _cur.grffile;
					housespec->random_colour[0] = 0x04;  // those 4 random colours are the base colour
					housespec->random_colour[1] = 0x08;  // for all new houses
					housespec->random_colour[2] = 0x0C;  // they stand for red, blue, orange and green
					housespec->random_colour[3] = 0x06;

					/* House flags 40 and 80 are exceptions; these flags are never set automatically. */
					housespec->building_flags &= ~(BUILDING_IS_CHURCH | BUILDING_IS_STADIUM);

					/* Make sure that the third cargo type is valid in this
					 * climate. This can cause problems when copying the properties
					 * of a house that accepts food, where the new house is valid
					 * in the temperate climate. */
					if (!CargoSpec::Get(housespec->accepts_cargo[2])->IsValid()) {
						housespec->cargo_acceptance[2] = 0;
					}
				}
				break;
			}

			case 0x09: // Building flags
				housespec->building_flags = (BuildingFlags)buf->ReadByte();
				break;

			case 0x0A: { // Availability years
				uint16 years = buf->ReadWord();
				housespec->min_year = GB(years, 0, 8) > 150 ? MAX_YEAR : ORIGINAL_BASE_YEAR + GB(years, 0, 8);
				housespec->max_year = GB(years, 8, 8) > 150 ? MAX_YEAR : ORIGINAL_BASE_YEAR + GB(years, 8, 8);
				break;
			}

			case 0x0B: // Population
				housespec->population = buf->ReadByte();
				break;

			case 0x0C: // Mail generation multiplier
				housespec->mail_generation = buf->ReadByte();
				break;

			case 0x0D: // Passenger acceptance
			case 0x0E: // Mail acceptance
				housespec->cargo_acceptance[prop - 0x0D] = buf->ReadByte();
				break;

			case 0x0F: { // Goods/candy, food/fizzy drinks acceptance
				int8 goods = buf->ReadByte();

				/* If value of goods is negative, it means in fact food or, if in toyland, fizzy_drink acceptance.
				 * Else, we have "standard" 3rd cargo type, goods or candy, for toyland once more */
				CargoID cid = (goods >= 0) ? ((_settings_game.game_creation.landscape == LT_TOYLAND) ? CT_CANDY : CT_GOODS) :
						((_settings_game.game_creation.landscape == LT_TOYLAND) ? CT_FIZZY_DRINKS : CT_FOOD);

				/* Make sure the cargo type is valid in this climate. */
				if (!CargoSpec::Get(cid)->IsValid()) goods = 0;

				housespec->accepts_cargo[2] = cid;
				housespec->cargo_acceptance[2] = abs(goods); // but we do need positive value here
				break;
			}

			case 0x10: // Local authority rating decrease on removal
				housespec->remove_rating_decrease = buf->ReadWord();
				break;

			case 0x11: // Removal cost multiplier
				housespec->removal_cost = buf->ReadByte();
				break;

			case 0x12: // Building name ID
				AddStringForMapping(buf->ReadWord(), &housespec->building_name);
				break;

			case 0x13: // Building availability mask
				housespec->building_availability = (HouseZones)buf->ReadWord();
				break;

			case 0x14: // House callback mask
				housespec->callback_mask |= buf->ReadByte();
				break;

			case 0x15: { // House override byte
				byte override = buf->ReadByte();

				/* The house being overridden must be an original house. */
				if (override >= NEW_HOUSE_OFFSET) {
					grfmsg(2, "TownHouseChangeInfo: Attempt to override new house %u with house id %u. Ignoring.", override, hid + i);
					continue;
				}

				_house_mngr.Add(hid + i, _cur.grffile->grfid, override);
				break;
			}

			case 0x16: // Periodic refresh multiplier
				housespec->processing_time = std::min<byte>(buf->ReadByte(), 63u);
				break;

			case 0x17: // Four random colours to use
				for (uint j = 0; j < 4; j++) housespec->random_colour[j] = buf->ReadByte();
				break;

			case 0x18: // Relative probability of appearing
				housespec->probability = buf->ReadByte();
				break;

			case 0x19: // Extra flags
				housespec->extra_flags = (HouseExtraFlags)buf->ReadByte();
				break;

			case 0x1A: // Animation frames
				housespec->animation.frames = buf->ReadByte();
				housespec->animation.status = GB(housespec->animation.frames, 7, 1);
				SB(housespec->animation.frames, 7, 1, 0);
				break;

			case 0x1B: // Animation speed
				housespec->animation.speed = Clamp(buf->ReadByte(), 2, 16);
				break;

			case 0x1C: // Class of the building type
				housespec->class_id = AllocateHouseClassID(buf->ReadByte(), _cur.grffile->grfid);
				break;

			case 0x1D: // Callback mask part 2
				housespec->callback_mask |= (buf->ReadByte() << 8);
				break;

			case 0x1E: { // Accepted cargo types
				uint32 cargotypes = buf->ReadDWord();

				/* Check if the cargo types should not be changed */
				if (cargotypes == 0xFFFFFFFF) break;

				for (uint j = 0; j < 3; j++) {
					/* Get the cargo number from the 'list' */
					uint8 cargo_part = GB(cargotypes, 8 * j, 8);
					CargoID cargo = GetCargoTranslation(cargo_part, _cur.grffile);

					if (cargo == CT_INVALID) {
						/* Disable acceptance of invalid cargo type */
						housespec->cargo_acceptance[j] = 0;
					} else {
						housespec->accepts_cargo[j] = cargo;
					}
				}
				break;
			}

			case 0x1F: // Minimum life span
				housespec->minimum_life = buf->ReadByte();
				break;

			case 0x20: { // Cargo acceptance watch list
				byte count = buf->ReadByte();
				for (byte j = 0; j < count; j++) {
					CargoID cargo = GetCargoTranslation(buf->ReadByte(), _cur.grffile);
					if (cargo != CT_INVALID) SetBit(housespec->watched_cargoes, cargo);
				}
				break;
			}

			case 0x21: // long introduction year
				housespec->min_year = buf->ReadWord();
				break;

			case 0x22: // long maximum year
				housespec->max_year = buf->ReadWord();
				break;

			case 0x23: { // variable length cargo types accepted
				uint count = buf->ReadByte();
				if (count > lengthof(housespec->accepts_cargo)) {
					GRFError *error = DisableGrf(STR_NEWGRF_ERROR_LIST_PROPERTY_TOO_LONG);
					error->param_value[1] = prop;
					return CIR_DISABLED;
				}
				/* Always write the full accepts_cargo array, and check each index for being inside the
				 * provided data. This ensures all values are properly initialized, and also avoids
				 * any risks of array overrun. */
				for (uint i = 0; i < lengthof(housespec->accepts_cargo); i++) {
					if (i < count) {
						housespec->accepts_cargo[i] = GetCargoTranslation(buf->ReadByte(), _cur.grffile);
						housespec->cargo_acceptance[i] = buf->ReadByte();
					} else {
						housespec->accepts_cargo[i] = CT_INVALID;
						housespec->cargo_acceptance[i] = 0;
					}
				}
				break;
			}

			default:
				ret = HandleAction0PropertyDefault(buf, prop);
				break;
		}
	}

	return ret;
}

/**
 * Get the language map associated with a given NewGRF and language.
 * @param grfid       The NewGRF to get the map for.
 * @param language_id The (NewGRF) language ID to get the map for.
 * @return The LanguageMap, or nullptr if it couldn't be found.
 */
/* static */ const LanguageMap *LanguageMap::GetLanguageMap(uint32 grfid, uint8 language_id)
{
	/* LanguageID "MAX_LANG", i.e. 7F is any. This language can't have a gender/case mapping, but has to be handled gracefully. */
	const GRFFile *grffile = GetFileByGRFID(grfid);
	return (grffile != nullptr && grffile->language_map != nullptr && language_id < MAX_LANG) ? &grffile->language_map[language_id] : nullptr;
}

/**
 * Load a cargo- or railtype-translation table.
 * @param gvid ID of the global variable. This is basically only checked for zerones.
 * @param numinfo Number of subsequent IDs to change the property for.
 * @param buf The property value.
 * @param[in,out] translation_table Storage location for the translation table.
 * @param name Name of the table for debug output.
 * @return ChangeInfoResult.
 */
template <typename T>
static ChangeInfoResult LoadTranslationTable(uint gvid, int numinfo, ByteReader *buf, T &translation_table, const char *name)
{
	if (gvid != 0) {
		grfmsg(1, "LoadTranslationTable: %s translation table must start at zero", name);
		return CIR_INVALID_ID;
	}

	translation_table.clear();
	for (int i = 0; i < numinfo; i++) {
		uint32 item = buf->ReadDWord();
		translation_table.push_back(BSWAP32(item));
	}

	return CIR_SUCCESS;
}

/**
 * Helper to read a DWord worth of bytes from the reader
 * and to return it as a valid string.
 * @param reader The source of the DWord.
 * @return The read DWord as string.
 */
static std::string ReadDWordAsString(ByteReader *reader)
{
	char output[5];
	for (int i = 0; i < 4; i++) output[i] = reader->ReadByte();
	output[4] = '\0';
	StrMakeValidInPlace(output, lastof(output));

	return std::string(output);
}

/**
 * Define properties for global variables
 * @param gvid ID of the global variable.
 * @param numinfo Number of subsequent IDs to change the property for.
 * @param prop The property to change.
 * @param buf The property value.
 * @return ChangeInfoResult.
 */
static ChangeInfoResult GlobalVarChangeInfo(uint gvid, int numinfo, int prop, const GRFFilePropertyRemapEntry *mapping_entry, ByteReader *buf)
{
	/* Properties which are handled as a whole */
	switch (prop) {
		case 0x09: // Cargo Translation Table; loading during both reservation and activation stage (in case it is selected depending on defined cargos)
			return LoadTranslationTable(gvid, numinfo, buf, _cur.grffile->cargo_list, "Cargo");

		case 0x12: // Rail type translation table; loading during both reservation and activation stage (in case it is selected depending on defined railtypes)
			return LoadTranslationTable(gvid, numinfo, buf, _cur.grffile->railtype_list, "Rail type");

		case 0x16: // Road type translation table; loading during both reservation and activation stage (in case it is selected depending on defined railtypes)
			return LoadTranslationTable(gvid, numinfo, buf, _cur.grffile->roadtype_list, "Road type");

		case 0x17: // Tram type translation table; loading during both reservation and activation stage (in case it is selected depending on defined railtypes)
			return LoadTranslationTable(gvid, numinfo, buf, _cur.grffile->tramtype_list, "Tram type");

		default:
			break;
	}

	/* Properties which are handled per item */
	ChangeInfoResult ret = CIR_SUCCESS;
	for (int i = 0; i < numinfo; i++) {
		switch (prop) {
			case 0x08: { // Cost base factor
				int factor = buf->ReadByte();
				uint price = gvid + i;

				if (price < PR_END) {
					_cur.grffile->price_base_multipliers[price] = std::min<int>(factor - 8, MAX_PRICE_MODIFIER);
				} else {
					grfmsg(1, "GlobalVarChangeInfo: Price %d out of range, ignoring", price);
				}
				break;
			}

			case 0x0A: { // Currency display names
				uint curidx = GetNewgrfCurrencyIdConverted(gvid + i);
				StringID newone = GetGRFStringID(_cur.grffile->grfid, buf->ReadWord());

				if ((newone != STR_UNDEFINED) && (curidx < CURRENCY_END)) {
					_currency_specs[curidx].name = newone;
				}
				break;
			}

			case 0x0B: { // Currency multipliers
				uint curidx = GetNewgrfCurrencyIdConverted(gvid + i);
				uint32 rate = buf->ReadDWord();

				if (curidx < CURRENCY_END) {
					/* TTDPatch uses a multiple of 1000 for its conversion calculations,
					 * which OTTD does not. For this reason, divide grf value by 1000,
					 * to be compatible */
					_currency_specs[curidx].rate = rate / 1000;
				} else {
					grfmsg(1, "GlobalVarChangeInfo: Currency multipliers %d out of range, ignoring", curidx);
				}
				break;
			}

			case 0x0C: { // Currency options
				uint curidx = GetNewgrfCurrencyIdConverted(gvid + i);
				uint16 options = buf->ReadWord();

				if (curidx < CURRENCY_END) {
					_currency_specs[curidx].separator.clear();
					_currency_specs[curidx].separator.push_back(GB(options, 0, 8));
					/* By specifying only one bit, we prevent errors,
					 * since newgrf specs said that only 0 and 1 can be set for symbol_pos */
					_currency_specs[curidx].symbol_pos = GB(options, 8, 1);
				} else {
					grfmsg(1, "GlobalVarChangeInfo: Currency option %d out of range, ignoring", curidx);
				}
				break;
			}

			case 0x0D: { // Currency prefix symbol
				uint curidx = GetNewgrfCurrencyIdConverted(gvid + i);
				std::string prefix = ReadDWordAsString(buf);

				if (curidx < CURRENCY_END) {
					_currency_specs[curidx].prefix = prefix;
				} else {
					grfmsg(1, "GlobalVarChangeInfo: Currency symbol %d out of range, ignoring", curidx);
				}
				break;
			}

			case 0x0E: { // Currency suffix symbol
				uint curidx = GetNewgrfCurrencyIdConverted(gvid + i);
				std::string suffix = ReadDWordAsString(buf);

				if (curidx < CURRENCY_END) {
					_currency_specs[curidx].suffix = suffix;
				} else {
					grfmsg(1, "GlobalVarChangeInfo: Currency symbol %d out of range, ignoring", curidx);
				}
				break;
			}

			case 0x0F: { //  Euro introduction dates
				uint curidx = GetNewgrfCurrencyIdConverted(gvid + i);
				Year year_euro = buf->ReadWord();

				if (curidx < CURRENCY_END) {
					_currency_specs[curidx].to_euro = year_euro;
				} else {
					grfmsg(1, "GlobalVarChangeInfo: Euro intro date %d out of range, ignoring", curidx);
				}
				break;
			}

			case 0x10: // Snow line height table
				if (numinfo > 1 || IsSnowLineSet()) {
					grfmsg(1, "GlobalVarChangeInfo: The snowline can only be set once (%d)", numinfo);
				} else if (buf->Remaining() < SNOW_LINE_MONTHS * SNOW_LINE_DAYS) {
					grfmsg(1, "GlobalVarChangeInfo: Not enough entries set in the snowline table (" PRINTF_SIZE ")", buf->Remaining());
				} else {
					byte table[SNOW_LINE_MONTHS][SNOW_LINE_DAYS];

					for (uint i = 0; i < SNOW_LINE_MONTHS; i++) {
						for (uint j = 0; j < SNOW_LINE_DAYS; j++) {
							table[i][j] = buf->ReadByte();
							if (_cur.grffile->grf_version >= 8) {
								if (table[i][j] != 0xFF) table[i][j] = table[i][j] * (1 + _settings_game.construction.map_height_limit) / 256;
							} else {
								if (table[i][j] >= 128) {
									/* no snow */
									table[i][j] = 0xFF;
								} else {
									table[i][j] = table[i][j] * (1 + _settings_game.construction.map_height_limit) / 128;
								}
							}
						}
					}
					SetSnowLine(table);
				}
				break;

			case 0x11: // GRF match for engine allocation
				/* This is loaded during the reservation stage, so just skip it here. */
				/* Each entry is 8 bytes. */
				buf->Skip(8);
				break;

			case 0x13:   // Gender translation table
			case 0x14:   // Case translation table
			case 0x15: { // Plural form translation
				uint curidx = gvid + i; // The current index, i.e. language.
				const LanguageMetadata *lang = curidx < MAX_LANG ? GetLanguage(curidx) : nullptr;
				if (lang == nullptr) {
					grfmsg(1, "GlobalVarChangeInfo: Language %d is not known, ignoring", curidx);
					/* Skip over the data. */
					if (prop == 0x15) {
						buf->ReadByte();
					} else {
						while (buf->ReadByte() != 0) {
							buf->ReadString();
						}
					}
					break;
				}

				if (_cur.grffile->language_map == nullptr) _cur.grffile->language_map = new LanguageMap[MAX_LANG];

				if (prop == 0x15) {
					uint plural_form = buf->ReadByte();
					if (plural_form >= LANGUAGE_MAX_PLURAL) {
						grfmsg(1, "GlobalVarChanceInfo: Plural form %d is out of range, ignoring", plural_form);
					} else {
						_cur.grffile->language_map[curidx].plural_form = plural_form;
					}
					break;
				}

				byte newgrf_id = buf->ReadByte(); // The NewGRF (custom) identifier.
				while (newgrf_id != 0) {
					const char *name = buf->ReadString(); // The name for the OpenTTD identifier.

					/* We'll just ignore the UTF8 identifier character. This is (fairly)
					 * safe as OpenTTD's strings gender/cases are usually in ASCII which
					 * is just a subset of UTF8, or they need the bigger UTF8 characters
					 * such as Cyrillic. Thus we will simply assume they're all UTF8. */
					WChar c;
					size_t len = Utf8Decode(&c, name);
					if (c == NFO_UTF8_IDENTIFIER) name += len;

					LanguageMap::Mapping map;
					map.newgrf_id = newgrf_id;
					if (prop == 0x13) {
						map.openttd_id = lang->GetGenderIndex(name);
						if (map.openttd_id >= MAX_NUM_GENDERS) {
							grfmsg(1, "GlobalVarChangeInfo: Gender name %s is not known, ignoring", name);
						} else {
							_cur.grffile->language_map[curidx].gender_map.push_back(map);
						}
					} else {
						map.openttd_id = lang->GetCaseIndex(name);
						if (map.openttd_id >= MAX_NUM_CASES) {
							grfmsg(1, "GlobalVarChangeInfo: Case name %s is not known, ignoring", name);
						} else {
							_cur.grffile->language_map[curidx].case_map.push_back(map);
						}
					}
					newgrf_id = buf->ReadByte();
				}
				break;
			}

			case A0RPI_GLOBALVAR_EXTRA_STATION_NAMES: {
				if (MappedPropertyLengthMismatch(buf, 4, mapping_entry)) break;
				uint16 str = buf->ReadWord();
				uint16 flags = buf->ReadWord();
				if (_extra_station_names_used < MAX_EXTRA_STATION_NAMES) {
					ExtraStationNameInfo &info = _extra_station_names[_extra_station_names_used];
					AddStringForMapping(str, &info.str);
					info.flags = flags;
					_extra_station_names_used++;
				}
				break;
			}

			case A0RPI_GLOBALVAR_EXTRA_STATION_NAMES_PROBABILITY: {
				if (MappedPropertyLengthMismatch(buf, 1, mapping_entry)) break;
				_extra_station_names_probability = buf->ReadByte();
				break;
			}

			case A0RPI_GLOBALVAR_LIGHTHOUSE_GENERATE_AMOUNT:
			case A0RPI_GLOBALVAR_TRANSMITTER_GENERATE_AMOUNT: {
				if (MappedPropertyLengthMismatch(buf, 1, mapping_entry)) break;
				extern std::vector<ObjectSpec> _object_specs;
				ObjectType type = (prop == A0RPI_GLOBALVAR_LIGHTHOUSE_GENERATE_AMOUNT) ? OBJECT_LIGHTHOUSE : OBJECT_TRANSMITTER;
				_object_specs[type].generate_amount = buf->ReadByte();
				break;
			}

			case A0RPI_GLOBALVAR_ALLOW_ROCKS_DESERT: {
				if (MappedPropertyLengthMismatch(buf, 1, mapping_entry)) break;
				extern bool _allow_rocks_desert;
				_allow_rocks_desert = (buf->ReadByte() != 0);
				break;
			}

			default:
				ret = HandleAction0PropertyDefault(buf, prop);
				break;
		}
	}

	return ret;
}

static ChangeInfoResult GlobalVarReserveInfo(uint gvid, int numinfo, int prop, const GRFFilePropertyRemapEntry *mapping_entry, ByteReader *buf)
{
	/* Properties which are handled as a whole */
	switch (prop) {
		case 0x09: // Cargo Translation Table; loading during both reservation and activation stage (in case it is selected depending on defined cargos)
			return LoadTranslationTable(gvid, numinfo, buf, _cur.grffile->cargo_list, "Cargo");

		case 0x12: // Rail type translation table; loading during both reservation and activation stage (in case it is selected depending on defined railtypes)
			return LoadTranslationTable(gvid, numinfo, buf, _cur.grffile->railtype_list, "Rail type");

		case 0x16: // Road type translation table; loading during both reservation and activation stage (in case it is selected depending on defined roadtypes)
			return LoadTranslationTable(gvid, numinfo, buf, _cur.grffile->roadtype_list, "Road type");

		case 0x17: // Tram type translation table; loading during both reservation and activation stage (in case it is selected depending on defined tramtypes)
			return LoadTranslationTable(gvid, numinfo, buf, _cur.grffile->tramtype_list, "Tram type");

		default:
			break;
	}

	/* Properties which are handled per item */
	ChangeInfoResult ret = CIR_SUCCESS;
	for (int i = 0; i < numinfo; i++) {
		switch (prop) {
			case 0x08: // Cost base factor
			case 0x15: // Plural form translation
				buf->ReadByte();
				break;

			case 0x0A: // Currency display names
			case 0x0C: // Currency options
			case 0x0F: // Euro introduction dates
				buf->ReadWord();
				break;

			case 0x0B: // Currency multipliers
			case 0x0D: // Currency prefix symbol
			case 0x0E: // Currency suffix symbol
				buf->ReadDWord();
				break;

			case 0x10: // Snow line height table
				buf->Skip(SNOW_LINE_MONTHS * SNOW_LINE_DAYS);
				break;

			case 0x11: { // GRF match for engine allocation
				uint32 s = buf->ReadDWord();
				uint32 t = buf->ReadDWord();
				SetNewGRFOverride(s, t);
				break;
			}

			case 0x13: // Gender translation table
			case 0x14: // Case translation table
				while (buf->ReadByte() != 0) {
					buf->ReadString();
				}
				break;

			case A0RPI_GLOBALVAR_EXTRA_STATION_NAMES:
			case A0RPI_GLOBALVAR_EXTRA_STATION_NAMES_PROBABILITY:
			case A0RPI_GLOBALVAR_LIGHTHOUSE_GENERATE_AMOUNT:
			case A0RPI_GLOBALVAR_TRANSMITTER_GENERATE_AMOUNT:
			case A0RPI_GLOBALVAR_ALLOW_ROCKS_DESERT:
				buf->Skip(buf->ReadExtendedByte());
				break;

			default:
				ret = HandleAction0PropertyDefault(buf, prop);
				break;
		}
	}

	return ret;
}


/**
 * Define properties for cargoes
 * @param cid Local ID of the cargo.
 * @param numinfo Number of subsequent IDs to change the property for.
 * @param prop The property to change.
 * @param buf The property value.
 * @return ChangeInfoResult.
 */
static ChangeInfoResult CargoChangeInfo(uint cid, int numinfo, int prop, const GRFFilePropertyRemapEntry *mapping_entry, ByteReader *buf)
{
	ChangeInfoResult ret = CIR_SUCCESS;

	if (cid + numinfo > NUM_CARGO) {
		grfmsg(2, "CargoChangeInfo: Cargo type %d out of range (max %d)", cid + numinfo, NUM_CARGO - 1);
		return CIR_INVALID_ID;
	}

	for (int i = 0; i < numinfo; i++) {
		CargoSpec *cs = CargoSpec::Get(cid + i);

		switch (prop) {
			case 0x08: // Bit number of cargo
				cs->bitnum = buf->ReadByte();
				if (cs->IsValid()) {
					cs->grffile = _cur.grffile;
					SetBit(_cargo_mask, cid + i);
				} else {
					ClrBit(_cargo_mask, cid + i);
				}
				break;

			case 0x09: // String ID for cargo type name
				AddStringForMapping(buf->ReadWord(), &cs->name);
				break;

			case 0x0A: // String for 1 unit of cargo
				AddStringForMapping(buf->ReadWord(), &cs->name_single);
				break;

			case 0x0B: // String for singular quantity of cargo (e.g. 1 tonne of coal)
			case 0x1B: // String for cargo units
				/* String for units of cargo. This is different in OpenTTD
				 * (e.g. tonnes) to TTDPatch (e.g. {COMMA} tonne of coal).
				 * Property 1B is used to set OpenTTD's behaviour. */
				AddStringForMapping(buf->ReadWord(), &cs->units_volume);
				break;

			case 0x0C: // String for plural quantity of cargo (e.g. 10 tonnes of coal)
			case 0x1C: // String for any amount of cargo
				/* Strings for an amount of cargo. This is different in OpenTTD
				 * (e.g. {WEIGHT} of coal) to TTDPatch (e.g. {COMMA} tonnes of coal).
				 * Property 1C is used to set OpenTTD's behaviour. */
				AddStringForMapping(buf->ReadWord(), &cs->quantifier);
				break;

			case 0x0D: // String for two letter cargo abbreviation
				AddStringForMapping(buf->ReadWord(), &cs->abbrev);
				break;

			case 0x0E: // Sprite ID for cargo icon
				cs->sprite = buf->ReadWord();
				break;

			case 0x0F: // Weight of one unit of cargo
				cs->weight = buf->ReadByte();
				break;

			case 0x10: // Used for payment calculation
				cs->transit_days[0] = buf->ReadByte();
				break;

			case 0x11: // Used for payment calculation
				cs->transit_days[1] = buf->ReadByte();
				break;

			case 0x12: // Base cargo price
				cs->initial_payment = buf->ReadDWord();
				break;

			case 0x13: // Colour for station rating bars
				cs->rating_colour = buf->ReadByte();
				break;

			case 0x14: // Colour for cargo graph
				cs->legend_colour = buf->ReadByte();
				break;

			case 0x15: // Freight status
				cs->is_freight = (buf->ReadByte() != 0);
				break;

			case 0x16: // Cargo classes
				cs->classes = buf->ReadWord();
				break;

			case 0x17: // Cargo label
				cs->label = buf->ReadDWord();
				cs->label = BSWAP32(cs->label);
				break;

			case 0x18: { // Town growth substitute type
				uint8 substitute_type = buf->ReadByte();

				switch (substitute_type) {
					case 0x00: cs->town_effect = TE_PASSENGERS; break;
					case 0x02: cs->town_effect = TE_MAIL; break;
					case 0x05: cs->town_effect = TE_GOODS; break;
					case 0x09: cs->town_effect = TE_WATER; break;
					case 0x0B: cs->town_effect = TE_FOOD; break;
					default:
						grfmsg(1, "CargoChangeInfo: Unknown town growth substitute value %d, setting to none.", substitute_type);
						FALLTHROUGH;
					case 0xFF: cs->town_effect = TE_NONE; break;
				}
				break;
			}

			case 0x19: // Town growth coefficient
				buf->ReadWord();
				break;

			case 0x1A: // Bitmask of callbacks to use
				cs->callback_mask = buf->ReadByte();
				break;

			case 0x1D: // Vehicle capacity muliplier
				cs->multiplier = std::max<uint16>(1u, buf->ReadWord());
				break;

			default:
				ret = HandleAction0PropertyDefault(buf, prop);
				break;
		}
	}

	return ret;
}


/**
 * Define properties for sound effects
 * @param sid Local ID of the sound.
 * @param numinfo Number of subsequent IDs to change the property for.
 * @param prop The property to change.
 * @param buf The property value.
 * @return ChangeInfoResult.
 */
static ChangeInfoResult SoundEffectChangeInfo(uint sid, int numinfo, int prop, const GRFFilePropertyRemapEntry *mapping_entry, ByteReader *buf)
{
	ChangeInfoResult ret = CIR_SUCCESS;

	if (_cur.grffile->sound_offset == 0) {
		grfmsg(1, "SoundEffectChangeInfo: No effects defined, skipping");
		return CIR_INVALID_ID;
	}

	if (sid + numinfo - ORIGINAL_SAMPLE_COUNT > _cur.grffile->num_sounds) {
		grfmsg(1, "SoundEffectChangeInfo: Attempting to change undefined sound effect (%u), max (%u). Ignoring.", sid + numinfo, ORIGINAL_SAMPLE_COUNT + _cur.grffile->num_sounds);
		return CIR_INVALID_ID;
	}

	for (int i = 0; i < numinfo; i++) {
		SoundEntry *sound = GetSound(sid + i + _cur.grffile->sound_offset - ORIGINAL_SAMPLE_COUNT);

		switch (prop) {
			case 0x08: // Relative volume
				sound->volume = buf->ReadByte();
				break;

			case 0x09: // Priority
				sound->priority = buf->ReadByte();
				break;

			case 0x0A: { // Override old sound
				SoundID orig_sound = buf->ReadByte();

				if (orig_sound >= ORIGINAL_SAMPLE_COUNT) {
					grfmsg(1, "SoundEffectChangeInfo: Original sound %d not defined (max %d)", orig_sound, ORIGINAL_SAMPLE_COUNT);
				} else {
					SoundEntry *old_sound = GetSound(orig_sound);

					/* Literally copy the data of the new sound over the original */
					*old_sound = *sound;
				}
				break;
			}

			default:
				ret = HandleAction0PropertyDefault(buf, prop);
				break;
		}
	}

	return ret;
}

/**
 * Ignore an industry tile property
 * @param prop The property to ignore.
 * @param buf The property value.
 * @return ChangeInfoResult.
 */
static ChangeInfoResult IgnoreIndustryTileProperty(int prop, ByteReader *buf)
{
	ChangeInfoResult ret = CIR_SUCCESS;

	switch (prop) {
		case 0x09:
		case 0x0D:
		case 0x0E:
		case 0x10:
		case 0x11:
		case 0x12:
			buf->ReadByte();
			break;

		case 0x0A:
		case 0x0B:
		case 0x0C:
		case 0x0F:
			buf->ReadWord();
			break;

		case 0x13:
			buf->Skip(buf->ReadByte() * 2);
			break;

		default:
			ret = HandleAction0PropertyDefault(buf, prop);
			break;
	}
	return ret;
}

/**
 * Define properties for industry tiles
 * @param indtid Local ID of the industry tile.
 * @param numinfo Number of subsequent industry tile IDs to change the property for.
 * @param prop The property to change.
 * @param buf The property value.
 * @return ChangeInfoResult.
 */
static ChangeInfoResult IndustrytilesChangeInfo(uint indtid, int numinfo, int prop, const GRFFilePropertyRemapEntry *mapping_entry, ByteReader *buf)
{
	ChangeInfoResult ret = CIR_SUCCESS;

	if (indtid + numinfo > NUM_INDUSTRYTILES_PER_GRF) {
		grfmsg(1, "IndustryTilesChangeInfo: Too many industry tiles loaded (%u), max (%u). Ignoring.", indtid + numinfo, NUM_INDUSTRYTILES_PER_GRF);
		return CIR_INVALID_ID;
	}

	/* Allocate industry tile specs if they haven't been allocated already. */
	if (_cur.grffile->indtspec.size() < indtid + numinfo) _cur.grffile->indtspec.resize(indtid + numinfo);

	for (int i = 0; i < numinfo; i++) {
		IndustryTileSpec *tsp = _cur.grffile->indtspec[indtid + i].get();

		if (prop != 0x08 && tsp == nullptr) {
			ChangeInfoResult cir = IgnoreIndustryTileProperty(prop, buf);
			if (cir > ret) ret = cir;
			continue;
		}

		switch (prop) {
			case 0x08: { // Substitute industry tile type
				byte subs_id = buf->ReadByte();
				if (subs_id >= NEW_INDUSTRYTILEOFFSET) {
					/* The substitute id must be one of the original industry tile. */
					grfmsg(2, "IndustryTilesChangeInfo: Attempt to use new industry tile %u as substitute industry tile for %u. Ignoring.", subs_id, indtid + i);
					continue;
				}

				/* Allocate space for this industry. */
				if (tsp == nullptr) {
					_cur.grffile->indtspec[indtid + i] = std::make_unique<IndustryTileSpec>(_industry_tile_specs[subs_id]);
					tsp = _cur.grffile->indtspec[indtid + i].get();

					tsp->enabled = true;

					/* A copied tile should not have the animation infos copied too.
					 * The anim_state should be left untouched, though
					 * It is up to the author to animate them */
					tsp->anim_production = INDUSTRYTILE_NOANIM;
					tsp->anim_next = INDUSTRYTILE_NOANIM;

					tsp->grf_prop.local_id = indtid + i;
					tsp->grf_prop.subst_id = subs_id;
					tsp->grf_prop.grffile = _cur.grffile;
					_industile_mngr.AddEntityID(indtid + i, _cur.grffile->grfid, subs_id); // pre-reserve the tile slot
				}
				break;
			}

			case 0x09: { // Industry tile override
				byte ovrid = buf->ReadByte();

				/* The industry being overridden must be an original industry. */
				if (ovrid >= NEW_INDUSTRYTILEOFFSET) {
					grfmsg(2, "IndustryTilesChangeInfo: Attempt to override new industry tile %u with industry tile id %u. Ignoring.", ovrid, indtid + i);
					continue;
				}

				_industile_mngr.Add(indtid + i, _cur.grffile->grfid, ovrid);
				break;
			}

			case 0x0A: // Tile acceptance
			case 0x0B:
			case 0x0C: {
				uint16 acctp = buf->ReadWord();
				tsp->accepts_cargo[prop - 0x0A] = GetCargoTranslation(GB(acctp, 0, 8), _cur.grffile);
				tsp->acceptance[prop - 0x0A] = Clamp(GB(acctp, 8, 8), 0, 16);
				break;
			}

			case 0x0D: // Land shape flags
				tsp->slopes_refused = (Slope)buf->ReadByte();
				break;

			case 0x0E: // Callback mask
				tsp->callback_mask = buf->ReadByte();
				break;

			case 0x0F: // Animation information
				tsp->animation.frames = buf->ReadByte();
				tsp->animation.status = buf->ReadByte();
				break;

			case 0x10: // Animation speed
				tsp->animation.speed = buf->ReadByte();
				break;

			case 0x11: // Triggers for callback 25
				tsp->animation.triggers = buf->ReadByte();
				break;

			case 0x12: // Special flags
				tsp->special_flags = (IndustryTileSpecialFlags)buf->ReadByte();
				break;

			case 0x13: { // variable length cargo acceptance
				byte num_cargoes = buf->ReadByte();
				if (num_cargoes > lengthof(tsp->acceptance)) {
					GRFError *error = DisableGrf(STR_NEWGRF_ERROR_LIST_PROPERTY_TOO_LONG);
					error->param_value[1] = prop;
					return CIR_DISABLED;
				}
				for (uint i = 0; i < lengthof(tsp->acceptance); i++) {
					if (i < num_cargoes) {
						tsp->accepts_cargo[i] = GetCargoTranslation(buf->ReadByte(), _cur.grffile);
						/* Tile acceptance can be negative to counteract the INDTILE_SPECIAL_ACCEPTS_ALL_CARGO flag */
						tsp->acceptance[i] = (int8)buf->ReadByte();
					} else {
						tsp->accepts_cargo[i] = CT_INVALID;
						tsp->acceptance[i] = 0;
					}
				}
				break;
			}

			default:
				ret = HandleAction0PropertyDefault(buf, prop);
				break;
		}
	}

	return ret;
}

/**
 * Ignore an industry property
 * @param prop The property to ignore.
 * @param buf The property value.
 * @return ChangeInfoResult.
 */
static ChangeInfoResult IgnoreIndustryProperty(int prop, ByteReader *buf)
{
	ChangeInfoResult ret = CIR_SUCCESS;

	switch (prop) {
		case 0x09:
		case 0x0B:
		case 0x0F:
		case 0x12:
		case 0x13:
		case 0x14:
		case 0x17:
		case 0x18:
		case 0x19:
		case 0x21:
		case 0x22:
			buf->ReadByte();
			break;

		case 0x0C:
		case 0x0D:
		case 0x0E:
		case 0x10:
		case 0x1B:
		case 0x1F:
		case 0x24:
			buf->ReadWord();
			break;

		case 0x11:
		case 0x1A:
		case 0x1C:
		case 0x1D:
		case 0x1E:
		case 0x20:
		case 0x23:
			buf->ReadDWord();
			break;

		case 0x0A: {
			byte num_table = buf->ReadByte();
			for (byte j = 0; j < num_table; j++) {
				for (uint k = 0;; k++) {
					byte x = buf->ReadByte();
					if (x == 0xFE && k == 0) {
						buf->ReadByte();
						buf->ReadByte();
						break;
					}

					byte y = buf->ReadByte();
					if (x == 0 && y == 0x80) break;

					byte gfx = buf->ReadByte();
					if (gfx == 0xFE) buf->ReadWord();
				}
			}
			break;
		}

		case 0x16:
			for (byte j = 0; j < 3; j++) buf->ReadByte();
			break;

		case 0x15:
		case 0x25:
		case 0x26:
		case 0x27:
			buf->Skip(buf->ReadByte());
			break;

		case 0x28: {
			int num_inputs = buf->ReadByte();
			int num_outputs = buf->ReadByte();
			buf->Skip(num_inputs * num_outputs * 2);
			break;
		}

		default:
			ret = HandleAction0PropertyDefault(buf, prop);
			break;
	}
	return ret;
}

/**
 * Validate the industry layout; e.g. to prevent duplicate tiles.
 * @param layout The layout to check.
 * @return True if the layout is deemed valid.
 */
static bool ValidateIndustryLayout(const IndustryTileLayout &layout)
{
	const size_t size = layout.size();
	if (size == 0) return false;

	for (size_t i = 0; i < size - 1; i++) {
		for (size_t j = i + 1; j < size; j++) {
			if (layout[i].ti.x == layout[j].ti.x &&
					layout[i].ti.y == layout[j].ti.y) {
				return false;
			}
		}
	}

	bool have_regular_tile = false;
	for (size_t i = 0; i < size; i++) {
		if (layout[i].gfx != GFX_WATERTILE_SPECIALCHECK) {
			have_regular_tile = true;
			break;
		}
	}

	return have_regular_tile;
}

/**
 * Define properties for industries
 * @param indid Local ID of the industry.
 * @param numinfo Number of subsequent industry IDs to change the property for.
 * @param prop The property to change.
 * @param buf The property value.
 * @return ChangeInfoResult.
 */
static ChangeInfoResult IndustriesChangeInfo(uint indid, int numinfo, int prop, const GRFFilePropertyRemapEntry *mapping_entry, ByteReader *buf)
{
	ChangeInfoResult ret = CIR_SUCCESS;

	if (indid + numinfo > NUM_INDUSTRYTYPES_PER_GRF) {
		grfmsg(1, "IndustriesChangeInfo: Too many industries loaded (%u), max (%u). Ignoring.", indid + numinfo, NUM_INDUSTRYTYPES_PER_GRF);
		return CIR_INVALID_ID;
	}

	/* Allocate industry specs if they haven't been allocated already. */
	if (_cur.grffile->industryspec.size() < indid + numinfo) _cur.grffile->industryspec.resize(indid + numinfo);

	for (int i = 0; i < numinfo; i++) {
		IndustrySpec *indsp = _cur.grffile->industryspec[indid + i].get();

		if (prop != 0x08 && indsp == nullptr) {
			ChangeInfoResult cir = IgnoreIndustryProperty(prop, buf);
			if (cir > ret) ret = cir;
			continue;
		}

		switch (prop) {
			case 0x08: { // Substitute industry type
				byte subs_id = buf->ReadByte();
				if (subs_id == 0xFF) {
					/* Instead of defining a new industry, a substitute industry id
					 * of 0xFF disables the old industry with the current id. */
					_industry_specs[indid + i].enabled = false;
					continue;
				} else if (subs_id >= NEW_INDUSTRYOFFSET) {
					/* The substitute id must be one of the original industry. */
					grfmsg(2, "_industry_specs: Attempt to use new industry %u as substitute industry for %u. Ignoring.", subs_id, indid + i);
					continue;
				}

				/* Allocate space for this industry.
				 * Only need to do it once. If ever it is called again, it should not
				 * do anything */
				if (indsp == nullptr) {
					_cur.grffile->industryspec[indid + i] = std::make_unique<IndustrySpec>(_origin_industry_specs[subs_id]);
					indsp = _cur.grffile->industryspec[indid + i].get();

					indsp->enabled = true;
					indsp->grf_prop.local_id = indid + i;
					indsp->grf_prop.subst_id = subs_id;
					indsp->grf_prop.grffile = _cur.grffile;
					/* If the grf industry needs to check its surrounding upon creation, it should
					 * rely on callbacks, not on the original placement functions */
					indsp->check_proc = CHECK_NOTHING;
				}
				break;
			}

			case 0x09: { // Industry type override
				byte ovrid = buf->ReadByte();

				/* The industry being overridden must be an original industry. */
				if (ovrid >= NEW_INDUSTRYOFFSET) {
					grfmsg(2, "IndustriesChangeInfo: Attempt to override new industry %u with industry id %u. Ignoring.", ovrid, indid + i);
					continue;
				}
				indsp->grf_prop.override = ovrid;
				_industry_mngr.Add(indid + i, _cur.grffile->grfid, ovrid);
				break;
			}

			case 0x0A: { // Set industry layout(s)
				byte new_num_layouts = buf->ReadByte();
				uint32 definition_size = buf->ReadDWord();
				uint32 bytes_read = 0;
				std::vector<IndustryTileLayout> new_layouts;
				IndustryTileLayout layout;

				for (byte j = 0; j < new_num_layouts; j++) {
					layout.clear();

					for (uint k = 0;; k++) {
						if (bytes_read >= definition_size) {
							grfmsg(3, "IndustriesChangeInfo: Incorrect size for industry tile layout definition for industry %u.", indid);
							/* Avoid warning twice */
							definition_size = UINT32_MAX;
						}

						layout.push_back(IndustryTileLayoutTile{});
						IndustryTileLayoutTile &it = layout.back();

						it.ti.x = buf->ReadByte(); // Offsets from northermost tile
						++bytes_read;

						if (it.ti.x == 0xFE && k == 0) {
							/* This means we have to borrow the layout from an old industry */
							IndustryType type = buf->ReadByte();
							byte laynbr = buf->ReadByte();
							bytes_read += 2;

							if (type >= lengthof(_origin_industry_specs)) {
								grfmsg(1, "IndustriesChangeInfo: Invalid original industry number for layout import, industry %u", indid);
								DisableGrf(STR_NEWGRF_ERROR_INVALID_ID);
								return CIR_DISABLED;
							}
							if (laynbr >= _origin_industry_specs[type].layouts.size()) {
								grfmsg(1, "IndustriesChangeInfo: Invalid original industry layout index for layout import, industry %u", indid);
								DisableGrf(STR_NEWGRF_ERROR_INVALID_ID);
								return CIR_DISABLED;
							}
							layout = _origin_industry_specs[type].layouts[laynbr];
							break;
						}

						it.ti.y = buf->ReadByte(); // Or table definition finalisation
						++bytes_read;

						if (it.ti.x == 0 && it.ti.y == 0x80) {
							/* Terminator, remove and finish up */
							layout.pop_back();
							break;
						}

						it.gfx = buf->ReadByte();
						++bytes_read;

						if (it.gfx == 0xFE) {
							/* Use a new tile from this GRF */
							int local_tile_id = buf->ReadWord();
							bytes_read += 2;

							/* Read the ID from the _industile_mngr. */
							int tempid = _industile_mngr.GetID(local_tile_id, _cur.grffile->grfid);

							if (tempid == INVALID_INDUSTRYTILE) {
								grfmsg(2, "IndustriesChangeInfo: Attempt to use industry tile %u with industry id %u, not yet defined. Ignoring.", local_tile_id, indid);
							} else {
								/* Declared as been valid, can be used */
								it.gfx = tempid;
							}
						} else if (it.gfx == GFX_WATERTILE_SPECIALCHECK) {
							it.ti.x = (int8)GB(it.ti.x, 0, 8);
							it.ti.y = (int8)GB(it.ti.y, 0, 8);

							/* When there were only 256x256 maps, TileIndex was a uint16 and
								* it.ti was just a TileIndexDiff that was added to it.
								* As such negative "x" values were shifted into the "y" position.
								*   x = -1, y = 1 -> x = 255, y = 0
								* Since GRF version 8 the position is interpreted as pair of independent int8.
								* For GRF version < 8 we need to emulate the old shifting behaviour.
								*/
							if (_cur.grffile->grf_version < 8 && it.ti.x < 0) it.ti.y += 1;
						}
					}

					if (!ValidateIndustryLayout(layout)) {
						/* The industry layout was not valid, so skip this one. */
						grfmsg(1, "IndustriesChangeInfo: Invalid industry layout for industry id %u. Ignoring", indid);
						new_num_layouts--;
						j--;
					} else {
						new_layouts.push_back(layout);
					}
				}

				/* Install final layout construction in the industry spec */
				indsp->layouts = new_layouts;
				break;
			}

			case 0x0B: // Industry production flags
				indsp->life_type = (IndustryLifeType)buf->ReadByte();
				break;

			case 0x0C: // Industry closure message
				AddStringForMapping(buf->ReadWord(), &indsp->closure_text);
				break;

			case 0x0D: // Production increase message
				AddStringForMapping(buf->ReadWord(), &indsp->production_up_text);
				break;

			case 0x0E: // Production decrease message
				AddStringForMapping(buf->ReadWord(), &indsp->production_down_text);
				break;

			case 0x0F: // Fund cost multiplier
				indsp->cost_multiplier = buf->ReadByte();
				break;

			case 0x10: // Production cargo types
				for (byte j = 0; j < 2; j++) {
					indsp->produced_cargo[j] = GetCargoTranslation(buf->ReadByte(), _cur.grffile);
				}
				break;

			case 0x11: // Acceptance cargo types
				for (byte j = 0; j < 3; j++) {
					indsp->accepts_cargo[j] = GetCargoTranslation(buf->ReadByte(), _cur.grffile);
				}
				buf->ReadByte(); // Unnused, eat it up
				break;

			case 0x12: // Production multipliers
			case 0x13:
				indsp->production_rate[prop - 0x12] = buf->ReadByte();
				break;

			case 0x14: // Minimal amount of cargo distributed
				indsp->minimal_cargo = buf->ReadByte();
				break;

			case 0x15: { // Random sound effects
				indsp->number_of_sounds = buf->ReadByte();
				uint8 *sounds = MallocT<uint8>(indsp->number_of_sounds);

				try {
					for (uint8 j = 0; j < indsp->number_of_sounds; j++) {
						sounds[j] = buf->ReadByte();
					}
				} catch (...) {
					free(sounds);
					throw;
				}

				if (HasBit(indsp->cleanup_flag, CLEAN_RANDOMSOUNDS)) {
					free(indsp->random_sounds);
				}
				indsp->random_sounds = sounds;
				SetBit(indsp->cleanup_flag, CLEAN_RANDOMSOUNDS);
				break;
			}

			case 0x16: // Conflicting industry types
				for (byte j = 0; j < 3; j++) indsp->conflicting[j] = buf->ReadByte();
				break;

			case 0x17: // Probability in random game
				indsp->appear_creation[_settings_game.game_creation.landscape] = buf->ReadByte();
				break;

			case 0x18: // Probability during gameplay
				indsp->appear_ingame[_settings_game.game_creation.landscape] = buf->ReadByte();
				break;

			case 0x19: // Map colour
				indsp->map_colour = buf->ReadByte();
				break;

			case 0x1A: // Special industry flags to define special behavior
				indsp->behaviour = (IndustryBehaviour)buf->ReadDWord();
				break;

			case 0x1B: // New industry text ID
				AddStringForMapping(buf->ReadWord(), &indsp->new_industry_text);
				break;

			case 0x1C: // Input cargo multipliers for the three input cargo types
			case 0x1D:
			case 0x1E: {
					uint32 multiples = buf->ReadDWord();
					indsp->input_cargo_multiplier[prop - 0x1C][0] = GB(multiples, 0, 16);
					indsp->input_cargo_multiplier[prop - 0x1C][1] = GB(multiples, 16, 16);
					break;
				}

			case 0x1F: // Industry name
				AddStringForMapping(buf->ReadWord(), &indsp->name);
				break;

			case 0x20: // Prospecting success chance
				indsp->prospecting_chance = buf->ReadDWord();
				break;

			case 0x21:   // Callback mask
			case 0x22: { // Callback additional mask
				byte aflag = buf->ReadByte();
				SB(indsp->callback_mask, (prop - 0x21) * 8, 8, aflag);
				break;
			}

			case 0x23: // removal cost multiplier
				indsp->removal_cost_multiplier = buf->ReadDWord();
				break;

			case 0x24: { // name for nearby station
				uint16 str = buf->ReadWord();
				if (str == 0) {
					indsp->station_name = STR_NULL;
				} else {
					AddStringForMapping(str, &indsp->station_name);
				}
				break;
			}

			case 0x25: { // variable length produced cargoes
				byte num_cargoes = buf->ReadByte();
				if (num_cargoes > lengthof(indsp->produced_cargo)) {
					GRFError *error = DisableGrf(STR_NEWGRF_ERROR_LIST_PROPERTY_TOO_LONG);
					error->param_value[1] = prop;
					return CIR_DISABLED;
				}
				for (uint i = 0; i < lengthof(indsp->produced_cargo); i++) {
					if (i < num_cargoes) {
						CargoID cargo = GetCargoTranslation(buf->ReadByte(), _cur.grffile);
						indsp->produced_cargo[i] = cargo;
					} else {
						indsp->produced_cargo[i] = CT_INVALID;
					}
				}
				break;
			}

			case 0x26: { // variable length accepted cargoes
				byte num_cargoes = buf->ReadByte();
				if (num_cargoes > lengthof(indsp->accepts_cargo)) {
					GRFError *error = DisableGrf(STR_NEWGRF_ERROR_LIST_PROPERTY_TOO_LONG);
					error->param_value[1] = prop;
					return CIR_DISABLED;
				}
				for (uint i = 0; i < lengthof(indsp->accepts_cargo); i++) {
					if (i < num_cargoes) {
						CargoID cargo = GetCargoTranslation(buf->ReadByte(), _cur.grffile);
						indsp->accepts_cargo[i] = cargo;
					} else {
						indsp->accepts_cargo[i] = CT_INVALID;
					}
				}
				break;
			}

			case 0x27: { // variable length production rates
				byte num_cargoes = buf->ReadByte();
				if (num_cargoes > lengthof(indsp->production_rate)) {
					GRFError *error = DisableGrf(STR_NEWGRF_ERROR_LIST_PROPERTY_TOO_LONG);
					error->param_value[1] = prop;
					return CIR_DISABLED;
				}
				for (uint i = 0; i < lengthof(indsp->production_rate); i++) {
					if (i < num_cargoes) {
						indsp->production_rate[i] = buf->ReadByte();
					} else {
						indsp->production_rate[i] = 0;
					}
				}
				break;
			}

			case 0x28: { // variable size input/output production multiplier table
				byte num_inputs = buf->ReadByte();
				byte num_outputs = buf->ReadByte();
				if (num_inputs > lengthof(indsp->accepts_cargo) || num_outputs > lengthof(indsp->produced_cargo)) {
					GRFError *error = DisableGrf(STR_NEWGRF_ERROR_LIST_PROPERTY_TOO_LONG);
					error->param_value[1] = prop;
					return CIR_DISABLED;
				}
				for (uint i = 0; i < lengthof(indsp->accepts_cargo); i++) {
					for (uint j = 0; j < lengthof(indsp->produced_cargo); j++) {
						uint16 mult = 0;
						if (i < num_inputs && j < num_outputs) mult = buf->ReadWord();
						indsp->input_cargo_multiplier[i][j] = mult;
					}
				}
				break;
			}

			default:
				ret = HandleAction0PropertyDefault(buf, prop);
				break;
		}
	}

	return ret;
}

/**
 * Create a copy of the tile table so it can be freed later
 * without problems.
 * @param as The AirportSpec to copy the arrays of.
 */
static void DuplicateTileTable(AirportSpec *as)
{
	AirportTileTable **table_list = MallocT<AirportTileTable*>(as->num_table);
	for (int i = 0; i < as->num_table; i++) {
		uint num_tiles = 1;
		const AirportTileTable *it = as->table[0];
		do {
			num_tiles++;
		} while ((++it)->ti.x != -0x80);
		table_list[i] = MallocT<AirportTileTable>(num_tiles);
		MemCpyT(table_list[i], as->table[i], num_tiles);
	}
	as->table = table_list;
	HangarTileTable *depot_table = nullptr;
	if (as->nof_depots > 0) {
		depot_table = MallocT<HangarTileTable>(as->nof_depots);
		MemCpyT(depot_table, as->depot_table, as->nof_depots);
	}
	as->depot_table = depot_table;
	Direction *rotation = MallocT<Direction>(as->num_table);
	MemCpyT(rotation, as->rotation, as->num_table);
	as->rotation = rotation;
}

/**
 * Define properties for airports
 * @param airport Local ID of the airport.
 * @param numinfo Number of subsequent airport IDs to change the property for.
 * @param prop The property to change.
 * @param buf The property value.
 * @return ChangeInfoResult.
 */
static ChangeInfoResult AirportChangeInfo(uint airport, int numinfo, int prop, const GRFFilePropertyRemapEntry *mapping_entry, ByteReader *buf)
{
	ChangeInfoResult ret = CIR_SUCCESS;

	if (airport + numinfo > NUM_AIRPORTS_PER_GRF) {
		grfmsg(1, "AirportChangeInfo: Too many airports, trying id (%u), max (%u). Ignoring.", airport + numinfo, NUM_AIRPORTS_PER_GRF);
		return CIR_INVALID_ID;
	}

	/* Allocate industry specs if they haven't been allocated already. */
	if (_cur.grffile->airportspec.size() < airport + numinfo) _cur.grffile->airportspec.resize(airport + numinfo);

	for (int i = 0; i < numinfo; i++) {
		AirportSpec *as = _cur.grffile->airportspec[airport + i].get();

		if (as == nullptr && prop != 0x08 && prop != 0x09) {
			grfmsg(2, "AirportChangeInfo: Attempt to modify undefined airport %u, ignoring", airport + i);
			return CIR_INVALID_ID;
		}

		switch (prop) {
			case 0x08: { // Modify original airport
				byte subs_id = buf->ReadByte();
				if (subs_id == 0xFF) {
					/* Instead of defining a new airport, an airport id
					 * of 0xFF disables the old airport with the current id. */
					AirportSpec::GetWithoutOverride(airport + i)->enabled = false;
					continue;
				} else if (subs_id >= NEW_AIRPORT_OFFSET) {
					/* The substitute id must be one of the original airports. */
					grfmsg(2, "AirportChangeInfo: Attempt to use new airport %u as substitute airport for %u. Ignoring.", subs_id, airport + i);
					continue;
				}

				/* Allocate space for this airport.
				 * Only need to do it once. If ever it is called again, it should not
				 * do anything */
				if (as == nullptr) {
					_cur.grffile->airportspec[airport + i] = std::make_unique<AirportSpec>(*AirportSpec::GetWithoutOverride(subs_id));
					as = _cur.grffile->airportspec[airport + i].get();

					as->enabled = true;
					as->grf_prop.local_id = airport + i;
					as->grf_prop.subst_id = subs_id;
					as->grf_prop.grffile = _cur.grffile;
					/* override the default airport */
					_airport_mngr.Add(airport + i, _cur.grffile->grfid, subs_id);
					/* Create a copy of the original tiletable so it can be freed later. */
					DuplicateTileTable(as);
				}
				break;
			}

			case 0x0A: { // Set airport layout
				byte old_num_table = as->num_table;
				as->num_table = buf->ReadByte(); // Number of layouts
				free(as->rotation);
				as->rotation = MallocT<Direction>(as->num_table);
				uint32 defsize = buf->ReadDWord();  // Total size of the definition
				AirportTileTable **tile_table = CallocT<AirportTileTable*>(as->num_table); // Table with tiles to compose the airport
				AirportTileTable *att = CallocT<AirportTileTable>(defsize); // Temporary array to read the tile layouts from the GRF
				int size;
				const AirportTileTable *copy_from;
				try {
					for (byte j = 0; j < as->num_table; j++) {
						const_cast<Direction&>(as->rotation[j]) = (Direction)buf->ReadByte();
						for (int k = 0;; k++) {
							att[k].ti.x = buf->ReadByte(); // Offsets from northermost tile
							att[k].ti.y = buf->ReadByte();

							if (att[k].ti.x == 0 && att[k].ti.y == 0x80) {
								/*  Not the same terminator.  The one we are using is rather
								 * x = -80, y = 0 .  So, adjust it. */
								att[k].ti.x = -0x80;
								att[k].ti.y =  0;
								att[k].gfx  =  0;

								size = k + 1;
								copy_from = att;
								break;
							}

							att[k].gfx = buf->ReadByte();

							if (att[k].gfx == 0xFE) {
								/* Use a new tile from this GRF */
								int local_tile_id = buf->ReadWord();

								/* Read the ID from the _airporttile_mngr. */
								uint16 tempid = _airporttile_mngr.GetID(local_tile_id, _cur.grffile->grfid);

								if (tempid == INVALID_AIRPORTTILE) {
									grfmsg(2, "AirportChangeInfo: Attempt to use airport tile %u with airport id %u, not yet defined. Ignoring.", local_tile_id, airport + i);
								} else {
									/* Declared as been valid, can be used */
									att[k].gfx = tempid;
								}
							} else if (att[k].gfx == 0xFF) {
								att[k].ti.x = (int8)GB(att[k].ti.x, 0, 8);
								att[k].ti.y = (int8)GB(att[k].ti.y, 0, 8);
							}

							if (as->rotation[j] == DIR_E || as->rotation[j] == DIR_W) {
								as->size_x = std::max<byte>(as->size_x, att[k].ti.y + 1);
								as->size_y = std::max<byte>(as->size_y, att[k].ti.x + 1);
							} else {
								as->size_x = std::max<byte>(as->size_x, att[k].ti.x + 1);
								as->size_y = std::max<byte>(as->size_y, att[k].ti.y + 1);
							}
						}
						tile_table[j] = CallocT<AirportTileTable>(size);
						memcpy(tile_table[j], copy_from, sizeof(*copy_from) * size);
					}
					/* Free old layouts in the airport spec */
					for (int j = 0; j < old_num_table; j++) {
						/* remove the individual layouts */
						free(as->table[j]);
					}
					free(as->table);
					/* Install final layout construction in the airport spec */
					as->table = tile_table;
					free(att);
				} catch (...) {
					for (int i = 0; i < as->num_table; i++) {
						free(tile_table[i]);
					}
					free(tile_table);
					free(att);
					throw;
				}
				break;
			}

			case 0x0C:
				as->min_year = buf->ReadWord();
				as->max_year = buf->ReadWord();
				if (as->max_year == 0xFFFF) as->max_year = MAX_YEAR;
				break;

			case 0x0D:
				as->ttd_airport_type = (TTDPAirportType)buf->ReadByte();
				break;

			case 0x0E:
				as->catchment = Clamp(buf->ReadByte(), 1, MAX_CATCHMENT);
				break;

			case 0x0F:
				as->noise_level = buf->ReadByte();
				break;

			case 0x10:
				AddStringForMapping(buf->ReadWord(), &as->name);
				break;

			case 0x11: // Maintenance cost factor
				as->maintenance_cost = buf->ReadWord();
				break;

			default:
				ret = HandleAction0PropertyDefault(buf, prop);
				break;
		}
	}

	return ret;
}

/**
 * Define properties for signals
 * @param id Local ID (unused).
 * @param numinfo Number of subsequent IDs to change the property for.
 * @param prop The property to change.
 * @param buf The property value.
 * @return ChangeInfoResult.
 */
static ChangeInfoResult SignalsChangeInfo(uint id, int numinfo, int prop, const GRFFilePropertyRemapEntry *mapping_entry, ByteReader *buf)
{
	/* Properties which are handled per item */
	ChangeInfoResult ret = CIR_SUCCESS;
	for (int i = 0; i < numinfo; i++) {
		switch (prop) {
			case A0RPI_SIGNALS_ENABLE_PROGRAMMABLE_SIGNALS:
				if (MappedPropertyLengthMismatch(buf, 1, mapping_entry)) break;
				SB(_cur.grffile->new_signal_ctrl_flags, NSCF_PROGSIG, 1, (buf->ReadByte() != 0 ? 1 : 0));
				break;

			case A0RPI_SIGNALS_ENABLE_NO_ENTRY_SIGNALS:
				if (MappedPropertyLengthMismatch(buf, 1, mapping_entry)) break;
				SB(_cur.grffile->new_signal_ctrl_flags, NSCF_NOENTRYSIG, 1, (buf->ReadByte() != 0 ? 1 : 0));
				break;

			case A0RPI_SIGNALS_ENABLE_RESTRICTED_SIGNALS:
				if (MappedPropertyLengthMismatch(buf, 1, mapping_entry)) break;
				SB(_cur.grffile->new_signal_ctrl_flags, NSCF_RESTRICTEDSIG, 1, (buf->ReadByte() != 0 ? 1 : 0));
				break;

			case A0RPI_SIGNALS_ENABLE_SIGNAL_RECOLOUR:
				if (MappedPropertyLengthMismatch(buf, 1, mapping_entry)) break;
				SB(_cur.grffile->new_signal_ctrl_flags, NSCF_RECOLOUR_ENABLED, 1, (buf->ReadByte() != 0 ? 1 : 0));
				break;

			case A0RPI_SIGNALS_EXTRA_ASPECTS:
				if (MappedPropertyLengthMismatch(buf, 1, mapping_entry)) break;
				_cur.grffile->new_signal_extra_aspects = std::min<byte>(buf->ReadByte(), NEW_SIGNALS_MAX_EXTRA_ASPECT);
				break;

			case A0RPI_SIGNALS_NO_DEFAULT_STYLE:
				if (MappedPropertyLengthMismatch(buf, 1, mapping_entry)) break;
				SB(_cur.grffile->new_signal_style_mask, 0, 1, (buf->ReadByte() != 0 ? 0 : 1));
				break;

			case A0RPI_SIGNALS_DEFINE_STYLE: {
				if (MappedPropertyLengthMismatch(buf, 1, mapping_entry)) break;
				uint8 local_id = buf->ReadByte();
				if (_num_new_signal_styles < MAX_NEW_SIGNAL_STYLES) {
					NewSignalStyle &style = _new_signal_styles[_num_new_signal_styles];
					style = {};
					_num_new_signal_styles++;
					SetBit(_cur.grffile->new_signal_style_mask, _num_new_signal_styles);
					style.grf_local_id = local_id;
					style.grffile = _cur.grffile;
					_cur.grffile->current_new_signal_style = &style;
				} else {
					_cur.grffile->current_new_signal_style = nullptr;
				}
				break;
			}

			case A0RPI_SIGNALS_STYLE_NAME: {
				if (MappedPropertyLengthMismatch(buf, 2, mapping_entry)) break;
				uint16 str = buf->ReadWord();
				if (_cur.grffile->current_new_signal_style != nullptr) {
					AddStringForMapping(str, &(_cur.grffile->current_new_signal_style->name));
				}
				break;
			}

			case A0RPI_SIGNALS_STYLE_NO_ASPECT_INCREASE: {
				if (MappedPropertyLengthMismatch(buf, 1, mapping_entry)) break;
				uint8 value = buf->ReadByte();
				if (_cur.grffile->current_new_signal_style != nullptr) {
					SB(_cur.grffile->current_new_signal_style->style_flags, NSSF_NO_ASPECT_INC, 1, (value != 0 ? 1 : 0));
				}
				break;
			}

			case A0RPI_SIGNALS_STYLE_ALWAYS_RESERVE_THROUGH: {
				if (MappedPropertyLengthMismatch(buf, 1, mapping_entry)) break;
				uint8 value = buf->ReadByte();
				if (_cur.grffile->current_new_signal_style != nullptr) {
					SB(_cur.grffile->current_new_signal_style->style_flags, NSSF_ALWAYS_RESERVE_THROUGH, 1, (value != 0 ? 1 : 0));
				}
				break;
			}

			case A0RPI_SIGNALS_STYLE_LOOKAHEAD_EXTRA_ASPECTS: {
				if (MappedPropertyLengthMismatch(buf, 1, mapping_entry)) break;
				uint8 value = std::min<byte>(buf->ReadByte(), NEW_SIGNALS_MAX_EXTRA_ASPECT);
				if (_cur.grffile->current_new_signal_style != nullptr) {
					SetBit(_cur.grffile->current_new_signal_style->style_flags, NSSF_LOOKAHEAD_ASPECTS_SET);
					_cur.grffile->current_new_signal_style->lookahead_extra_aspects = value;
				}
				break;
			}

			case A0RPI_SIGNALS_STYLE_LOOKAHEAD_SINGLE_SIGNAL_ONLY: {
				if (MappedPropertyLengthMismatch(buf, 1, mapping_entry)) break;
				uint8 value = buf->ReadByte();
				if (_cur.grffile->current_new_signal_style != nullptr) {
					SB(_cur.grffile->current_new_signal_style->style_flags, NSSF_LOOKAHEAD_SINGLE_SIGNAL, 1, (value != 0 ? 1 : 0));
				}
				break;
			}

			case A0RPI_SIGNALS_STYLE_SEMAPHORE_ENABLED: {
				if (MappedPropertyLengthMismatch(buf, 4, mapping_entry)) break;
				uint32 mask = buf->ReadDWord();
				if (_cur.grffile->current_new_signal_style != nullptr) {
					_cur.grffile->current_new_signal_style->semaphore_mask = (uint8)mask;
				}
				break;
			}

			case A0RPI_SIGNALS_STYLE_ELECTRIC_ENABLED: {
				if (MappedPropertyLengthMismatch(buf, 4, mapping_entry)) break;
				uint32 mask = buf->ReadDWord();
				if (_cur.grffile->current_new_signal_style != nullptr) {
					_cur.grffile->current_new_signal_style->electric_mask = (uint8)mask;
				}
				break;
			}

			case A0RPI_SIGNALS_STYLE_OPPOSITE_SIDE: {
				if (MappedPropertyLengthMismatch(buf, 1, mapping_entry)) break;
				uint8 value = buf->ReadByte();
				if (_cur.grffile->current_new_signal_style != nullptr) {
					SB(_cur.grffile->current_new_signal_style->style_flags, NSSF_OPPOSITE_SIDE, 1, (value != 0 ? 1 : 0));
				}
				break;
			}

			case A0RPI_SIGNALS_STYLE_COMBINED_NORMAL_SHUNT: {
				if (MappedPropertyLengthMismatch(buf, 1, mapping_entry)) break;
				uint8 value = buf->ReadByte();
				if (_cur.grffile->current_new_signal_style != nullptr) {
					SB(_cur.grffile->current_new_signal_style->style_flags, NSSF_COMBINED_NORMAL_SHUNT, 1, (value != 0 ? 1 : 0));
				}
				break;
			}

			case A0RPI_SIGNALS_STYLE_REALISTIC_BRAKING_ONLY: {
				if (MappedPropertyLengthMismatch(buf, 1, mapping_entry)) break;
				uint8 value = buf->ReadByte();
				if (_cur.grffile->current_new_signal_style != nullptr) {
					SB(_cur.grffile->current_new_signal_style->style_flags, NSSF_REALISTIC_BRAKING_ONLY, 1, (value != 0 ? 1 : 0));
				}
				break;
			}

			default:
				ret = HandleAction0PropertyDefault(buf, prop);
				break;
		}
	}

	return ret;
}

/**
 * Ignore properties for objects
 * @param prop The property to ignore.
 * @param buf The property value.
 * @return ChangeInfoResult.
 */
static ChangeInfoResult IgnoreObjectProperty(uint prop, ByteReader *buf)
{
	ChangeInfoResult ret = CIR_SUCCESS;

	switch (prop) {
		case 0x0B:
		case 0x0C:
		case 0x0D:
		case 0x12:
		case 0x14:
		case 0x16:
		case 0x17:
		case 0x18:
			buf->ReadByte();
			break;

		case 0x09:
		case 0x0A:
		case 0x10:
		case 0x11:
		case 0x13:
		case 0x15:
			buf->ReadWord();
			break;

		case 0x08:
		case 0x0E:
		case 0x0F:
			buf->ReadDWord();
			break;

		default:
			ret = HandleAction0PropertyDefault(buf, prop);
			break;
	}

	return ret;
}

/**
 * Define properties for objects
 * @param id Local ID of the object.
 * @param numinfo Number of subsequent objectIDs to change the property for.
 * @param prop The property to change.
 * @param buf The property value.
 * @return ChangeInfoResult.
 */
static ChangeInfoResult ObjectChangeInfo(uint id, int numinfo, int prop, const GRFFilePropertyRemapEntry *mapping_entry, ByteReader *buf)
{
	ChangeInfoResult ret = CIR_SUCCESS;

	if (id + numinfo > NUM_OBJECTS) {
		grfmsg(1, "ObjectChangeInfo: Too many objects loaded (%u), max (%u). Ignoring.", id + numinfo, NUM_OBJECTS);
		return CIR_INVALID_ID;
	}

	if (id + numinfo > _cur.grffile->objectspec.size()) {
		_cur.grffile->objectspec.resize(id + numinfo);
	}

	for (int i = 0; i < numinfo; i++) {
		ObjectSpec *spec = _cur.grffile->objectspec[id + i].get();

		if (prop != 0x08 && spec == nullptr) {
			/* If the object property 08 is not yet set, ignore this property */
			ChangeInfoResult cir = IgnoreObjectProperty(prop, buf);
			if (cir > ret) ret = cir;
			continue;
		}

		switch (prop) {
			case 0x08: { // Class ID
				/* Allocate space for this object. */
				if (spec == nullptr) {
					_cur.grffile->objectspec[id + i] = std::make_unique<ObjectSpec>();
					spec = _cur.grffile->objectspec[id + i].get();
					spec->views = 1; // Default for NewGRFs that don't set it.
					spec->size = OBJECT_SIZE_1X1; // Default for NewGRFs that manage to not set it (1x1)
				}

				/* Swap classid because we read it in BE. */
				uint32 classid = buf->ReadDWord();
				spec->cls_id = ObjectClass::Allocate(BSWAP32(classid));
				break;
			}

			case 0x09: { // Class name
				ObjectClass *objclass = ObjectClass::Get(spec->cls_id);
				AddStringForMapping(buf->ReadWord(), &objclass->name);
				break;
			}

			case 0x0A: // Object name
				AddStringForMapping(buf->ReadWord(), &spec->name);
				break;

			case 0x0B: // Climate mask
				spec->climate = buf->ReadByte();
				break;

			case 0x0C: // Size
				spec->size = buf->ReadByte();
				if (GB(spec->size, 0, 4) == 0 || GB(spec->size, 4, 4) == 0) {
					grfmsg(0, "ObjectChangeInfo: Invalid object size requested (0x%x) for object id %u. Ignoring.", spec->size, id + i);
					spec->size = OBJECT_SIZE_1X1;
				}
				break;

			case 0x0D: // Build cost multipler
				spec->build_cost_multiplier = buf->ReadByte();
				spec->clear_cost_multiplier = spec->build_cost_multiplier;
				break;

			case 0x0E: // Introduction date
				spec->introduction_date = buf->ReadDWord();
				break;

			case 0x0F: // End of life
				spec->end_of_life_date = buf->ReadDWord();
				break;

			case 0x10: // Flags
				spec->flags = (ObjectFlags)buf->ReadWord();
				_loaded_newgrf_features.has_2CC |= (spec->flags & OBJECT_FLAG_2CC_COLOUR) != 0;
				break;

			case 0x11: // Animation info
				spec->animation.frames = buf->ReadByte();
				spec->animation.status = buf->ReadByte();
				break;

			case 0x12: // Animation speed
				spec->animation.speed = buf->ReadByte();
				break;

			case 0x13: // Animation triggers
				spec->animation.triggers = buf->ReadWord();
				break;

			case 0x14: // Removal cost multiplier
				spec->clear_cost_multiplier = buf->ReadByte();
				break;

			case 0x15: // Callback mask
				spec->callback_mask = buf->ReadWord();
				break;

			case 0x16: // Building height
				spec->height = buf->ReadByte();
				break;

			case 0x17: // Views
				spec->views = buf->ReadByte();
				if (spec->views != 1 && spec->views != 2 && spec->views != 4) {
					grfmsg(2, "ObjectChangeInfo: Invalid number of views (%u) for object id %u. Ignoring.", spec->views, id + i);
					spec->views = 1;
				}
				break;

			case 0x18: // Amount placed on 256^2 map on map creation
				spec->generate_amount = buf->ReadByte();
				break;

			case A0RPI_OBJECT_USE_LAND_GROUND:
				if (MappedPropertyLengthMismatch(buf, 1, mapping_entry)) break;
				spec->ctrl_flags &= ~OBJECT_CTRL_FLAG_USE_LAND_GROUND;
				if (buf->ReadByte() != 0) spec->ctrl_flags |= OBJECT_CTRL_FLAG_USE_LAND_GROUND;
				break;

			case A0RPI_OBJECT_EDGE_FOUNDATION_MODE:
				if (MappedPropertyLengthMismatch(buf, 4, mapping_entry)) break;
				spec->ctrl_flags |= OBJECT_CTRL_FLAG_EDGE_FOUNDATION;
				for (int i = 0; i < 4; i++) {
					spec->edge_foundation[i] = buf->ReadByte();
				}
				break;

			case A0RPI_OBJECT_FLOOD_RESISTANT:
				if (MappedPropertyLengthMismatch(buf, 1, mapping_entry)) break;
				spec->ctrl_flags &= ~OBJECT_CTRL_FLAG_FLOOD_RESISTANT;
				if (buf->ReadByte() != 0) spec->ctrl_flags |= OBJECT_CTRL_FLAG_FLOOD_RESISTANT;
				break;

			case A0RPI_OBJECT_VIEWPORT_MAP_TYPE:
				if (MappedPropertyLengthMismatch(buf, 1, mapping_entry)) break;
				spec->vport_map_type = (ObjectViewportMapType)buf->ReadByte();
				spec->ctrl_flags |= OBJECT_CTRL_FLAG_VPORT_MAP_TYPE;
				break;

			case A0RPI_OBJECT_VIEWPORT_MAP_SUBTYPE:
				if (MappedPropertyLengthMismatch(buf, 2, mapping_entry)) break;
				spec->vport_map_subtype = buf->ReadWord();
				break;

			default:
				ret = HandleAction0PropertyDefault(buf, prop);
				break;
		}
	}

	return ret;
}

/**
 * Define properties for railtypes
 * @param id ID of the railtype.
 * @param numinfo Number of subsequent IDs to change the property for.
 * @param prop The property to change.
 * @param buf The property value.
 * @return ChangeInfoResult.
 */
static ChangeInfoResult RailTypeChangeInfo(uint id, int numinfo, int prop, const GRFFilePropertyRemapEntry *mapping_entry, ByteReader *buf)
{
	ChangeInfoResult ret = CIR_SUCCESS;

	extern RailtypeInfo _railtypes[RAILTYPE_END];

	if (id + numinfo > RAILTYPE_END) {
		grfmsg(1, "RailTypeChangeInfo: Rail type %u is invalid, max %u, ignoring", id + numinfo, RAILTYPE_END);
		return CIR_INVALID_ID;
	}

	for (int i = 0; i < numinfo; i++) {
		RailType rt = _cur.grffile->railtype_map[id + i];
		if (rt == INVALID_RAILTYPE) return CIR_INVALID_ID;

		RailtypeInfo *rti = &_railtypes[rt];

		switch (prop) {
			case 0x08: // Label of rail type
				/* Skipped here as this is loaded during reservation stage. */
				buf->ReadDWord();
				break;

			case 0x09: { // Toolbar caption of railtype (sets name as well for backwards compatibility for grf ver < 8)
				uint16 str = buf->ReadWord();
				AddStringForMapping(str, &rti->strings.toolbar_caption);
				if (_cur.grffile->grf_version < 8) {
					AddStringForMapping(str, &rti->strings.name);
				}
				break;
			}

			case 0x0A: // Menu text of railtype
				AddStringForMapping(buf->ReadWord(), &rti->strings.menu_text);
				break;

			case 0x0B: // Build window caption
				AddStringForMapping(buf->ReadWord(), &rti->strings.build_caption);
				break;

			case 0x0C: // Autoreplace text
				AddStringForMapping(buf->ReadWord(), &rti->strings.replace_text);
				break;

			case 0x0D: // New locomotive text
				AddStringForMapping(buf->ReadWord(), &rti->strings.new_loco);
				break;

			case 0x0E: // Compatible railtype list
			case 0x0F: // Powered railtype list
			case 0x18: // Railtype list required for date introduction
			case 0x19: // Introduced railtype list
			{
				/* Rail type compatibility bits are added to the existing bits
				 * to allow multiple GRFs to modify compatibility with the
				 * default rail types. */
				int n = buf->ReadByte();
				for (int j = 0; j != n; j++) {
					RailTypeLabel label = buf->ReadDWord();
					RailType resolved_rt = GetRailTypeByLabel(BSWAP32(label), false);
					if (resolved_rt != INVALID_RAILTYPE) {
						switch (prop) {
							case 0x0F: SetBit(rti->powered_railtypes, resolved_rt);               FALLTHROUGH; // Powered implies compatible.
							case 0x0E: SetBit(rti->compatible_railtypes, resolved_rt);            break;
							case 0x18: SetBit(rti->introduction_required_railtypes, resolved_rt); break;
							case 0x19: SetBit(rti->introduces_railtypes, resolved_rt);            break;
						}
					}
				}
				break;
			}

			case 0x10: // Rail Type flags
				rti->flags = (RailTypeFlags)buf->ReadByte();
				break;

			case 0x11: // Curve speed advantage
				rti->curve_speed = buf->ReadByte();
				break;

			case 0x12: // Station graphic
				rti->fallback_railtype = Clamp(buf->ReadByte(), 0, 2);
				break;

			case 0x13: // Construction cost factor
				rti->cost_multiplier = buf->ReadWord();
				break;

			case 0x14: // Speed limit
				rti->max_speed = buf->ReadWord();
				break;

			case 0x15: // Acceleration model
				rti->acceleration_type = Clamp(buf->ReadByte(), 0, 2);
				break;

			case 0x16: // Map colour
				rti->map_colour = buf->ReadByte();
				break;

			case 0x17: // Introduction date
				rti->introduction_date = buf->ReadDWord();
				break;

			case 0x1A: // Sort order
				rti->sorting_order = buf->ReadByte();
				break;

			case 0x1B: // Name of railtype (overridden by prop 09 for grf ver < 8)
				AddStringForMapping(buf->ReadWord(), &rti->strings.name);
				break;

			case 0x1C: // Maintenance cost factor
				rti->maintenance_multiplier = buf->ReadWord();
				break;

			case 0x1D: // Alternate rail type label list
				/* Skipped here as this is loaded during reservation stage. */
				for (int j = buf->ReadByte(); j != 0; j--) buf->ReadDWord();
				break;

			case A0RPI_RAILTYPE_ENABLE_PROGRAMMABLE_SIGNALS:
				if (MappedPropertyLengthMismatch(buf, 1, mapping_entry)) break;
				SB(rti->ctrl_flags, RTCF_PROGSIG, 1, (buf->ReadByte() != 0 ? 1 : 0));
				break;

			case A0RPI_RAILTYPE_ENABLE_NO_ENTRY_SIGNALS:
				if (MappedPropertyLengthMismatch(buf, 1, mapping_entry)) break;
				SB(rti->ctrl_flags, RTCF_NOENTRYSIG, 1, (buf->ReadByte() != 0 ? 1 : 0));
				break;

			case A0RPI_RAILTYPE_ENABLE_RESTRICTED_SIGNALS:
				if (MappedPropertyLengthMismatch(buf, 1, mapping_entry)) break;
				SB(rti->ctrl_flags, RTCF_RESTRICTEDSIG, 1, (buf->ReadByte() != 0 ? 1 : 0));
				break;

			case A0RPI_RAILTYPE_DISABLE_REALISTIC_BRAKING:
				if (MappedPropertyLengthMismatch(buf, 1, mapping_entry)) break;
				SB(rti->ctrl_flags, RTCF_NOREALISTICBRAKING, 1, (buf->ReadByte() != 0 ? 1 : 0));
				break;

			case A0RPI_RAILTYPE_ENABLE_SIGNAL_RECOLOUR:
				if (MappedPropertyLengthMismatch(buf, 1, mapping_entry)) break;
				SB(rti->ctrl_flags, RTCF_RECOLOUR_ENABLED, 1, (buf->ReadByte() != 0 ? 1 : 0));
				break;

			case A0RPI_RAILTYPE_EXTRA_ASPECTS:
				if (MappedPropertyLengthMismatch(buf, 1, mapping_entry)) break;
				rti->signal_extra_aspects = std::min<byte>(buf->ReadByte(), NEW_SIGNALS_MAX_EXTRA_ASPECT);
				break;

			default:
				ret = HandleAction0PropertyDefault(buf, prop);
				break;
		}
	}

	return ret;
}

static ChangeInfoResult RailTypeReserveInfo(uint id, int numinfo, int prop, const GRFFilePropertyRemapEntry *mapping_entry, ByteReader *buf)
{
	ChangeInfoResult ret = CIR_SUCCESS;

	extern RailtypeInfo _railtypes[RAILTYPE_END];

	if (id + numinfo > RAILTYPE_END) {
		grfmsg(1, "RailTypeReserveInfo: Rail type %u is invalid, max %u, ignoring", id + numinfo, RAILTYPE_END);
		return CIR_INVALID_ID;
	}

	for (int i = 0; i < numinfo; i++) {
		switch (prop) {
			case 0x08: // Label of rail type
			{
				RailTypeLabel rtl = buf->ReadDWord();
				rtl = BSWAP32(rtl);

				RailType rt = GetRailTypeByLabel(rtl, false);
				if (rt == INVALID_RAILTYPE) {
					/* Set up new rail type */
					rt = AllocateRailType(rtl);
				}

				_cur.grffile->railtype_map[id + i] = rt;
				break;
			}

			case 0x09: // Toolbar caption of railtype
			case 0x0A: // Menu text
			case 0x0B: // Build window caption
			case 0x0C: // Autoreplace text
			case 0x0D: // New loco
			case 0x13: // Construction cost
			case 0x14: // Speed limit
			case 0x1B: // Name of railtype
			case 0x1C: // Maintenance cost factor
				buf->ReadWord();
				break;

			case 0x1D: // Alternate rail type label list
				if (_cur.grffile->railtype_map[id + i] != INVALID_RAILTYPE) {
					int n = buf->ReadByte();
					for (int j = 0; j != n; j++) {
						_railtypes[_cur.grffile->railtype_map[id + i]].alternate_labels.push_back(BSWAP32(buf->ReadDWord()));
					}
					break;
				}
				grfmsg(1, "RailTypeReserveInfo: Ignoring property 1D for rail type %u because no label was set", id + i);
				FALLTHROUGH;

			case 0x0E: // Compatible railtype list
			case 0x0F: // Powered railtype list
			case 0x18: // Railtype list required for date introduction
			case 0x19: // Introduced railtype list
				for (int j = buf->ReadByte(); j != 0; j--) buf->ReadDWord();
				break;

			case 0x10: // Rail Type flags
			case 0x11: // Curve speed advantage
			case 0x12: // Station graphic
			case 0x15: // Acceleration model
			case 0x16: // Map colour
			case 0x1A: // Sort order
				buf->ReadByte();
				break;

			case 0x17: // Introduction date
				buf->ReadDWord();
				break;

			case A0RPI_RAILTYPE_ENABLE_PROGRAMMABLE_SIGNALS:
			case A0RPI_RAILTYPE_ENABLE_NO_ENTRY_SIGNALS:
			case A0RPI_RAILTYPE_ENABLE_RESTRICTED_SIGNALS:
			case A0RPI_RAILTYPE_DISABLE_REALISTIC_BRAKING:
			case A0RPI_RAILTYPE_ENABLE_SIGNAL_RECOLOUR:
			case A0RPI_RAILTYPE_EXTRA_ASPECTS:
				buf->Skip(buf->ReadExtendedByte());
				break;

			default:
				ret = HandleAction0PropertyDefault(buf, prop);
				break;
		}
	}

	return ret;
}

/**
 * Define properties for roadtypes
 * @param id ID of the roadtype.
 * @param numinfo Number of subsequent IDs to change the property for.
 * @param prop The property to change.
 * @param buf The property value.
 * @return ChangeInfoResult.
 */
static ChangeInfoResult RoadTypeChangeInfo(uint id, int numinfo, int prop, const GRFFilePropertyRemapEntry *mapping_entry, ByteReader *buf, RoadTramType rtt)
{
	ChangeInfoResult ret = CIR_SUCCESS;

	extern RoadTypeInfo _roadtypes[ROADTYPE_END];
	RoadType *type_map = (rtt == RTT_TRAM) ? _cur.grffile->tramtype_map : _cur.grffile->roadtype_map;

	if (id + numinfo > ROADTYPE_END) {
		grfmsg(1, "RoadTypeChangeInfo: Road type %u is invalid, max %u, ignoring", id + numinfo, ROADTYPE_END);
		return CIR_INVALID_ID;
	}

	for (int i = 0; i < numinfo; i++) {
		RoadType rt = type_map[id + i];
		if (rt == INVALID_ROADTYPE) return CIR_INVALID_ID;

		RoadTypeInfo *rti = &_roadtypes[rt];

		switch (prop) {
			case 0x08: // Label of road type
				/* Skipped here as this is loaded during reservation stage. */
				buf->ReadDWord();
				break;

			case 0x09: { // Toolbar caption of roadtype (sets name as well for backwards compatibility for grf ver < 8)
				uint16 str = buf->ReadWord();
				AddStringForMapping(str, &rti->strings.toolbar_caption);
				break;
			}

			case 0x0A: // Menu text of roadtype
				AddStringForMapping(buf->ReadWord(), &rti->strings.menu_text);
				break;

			case 0x0B: // Build window caption
				AddStringForMapping(buf->ReadWord(), &rti->strings.build_caption);
				break;

			case 0x0C: // Autoreplace text
				AddStringForMapping(buf->ReadWord(), &rti->strings.replace_text);
				break;

			case 0x0D: // New engine text
				AddStringForMapping(buf->ReadWord(), &rti->strings.new_engine);
				break;

			case 0x0F: // Powered roadtype list
			case 0x18: // Roadtype list required for date introduction
			case 0x19: { // Introduced roadtype list
				/* Road type compatibility bits are added to the existing bits
				 * to allow multiple GRFs to modify compatibility with the
				 * default road types. */
				int n = buf->ReadByte();
				for (int j = 0; j != n; j++) {
					RoadTypeLabel label = buf->ReadDWord();
					RoadType resolved_rt = GetRoadTypeByLabel(BSWAP32(label), false);
					if (resolved_rt != INVALID_ROADTYPE) {
						switch (prop) {
							case 0x0F: SetBit(rti->powered_roadtypes, resolved_rt);               break;
							case 0x18: SetBit(rti->introduction_required_roadtypes, resolved_rt); break;
							case 0x19: SetBit(rti->introduces_roadtypes, resolved_rt);            break;
						}
					}
				}
				break;
			}

			case 0x10: // Road Type flags
				rti->flags = (RoadTypeFlags)buf->ReadByte();
				break;

			case 0x13: // Construction cost factor
				rti->cost_multiplier = buf->ReadWord();
				break;

			case 0x14: // Speed limit
				rti->max_speed = buf->ReadWord();
				break;

			case 0x16: // Map colour
				rti->map_colour = buf->ReadByte();
				break;

			case 0x17: // Introduction date
				rti->introduction_date = buf->ReadDWord();
				break;

			case 0x1A: // Sort order
				rti->sorting_order = buf->ReadByte();
				break;

			case 0x1B: // Name of roadtype
				AddStringForMapping(buf->ReadWord(), &rti->strings.name);
				break;

			case 0x1C: // Maintenance cost factor
				rti->maintenance_multiplier = buf->ReadWord();
				break;

			case 0x1D: // Alternate road type label list
				/* Skipped here as this is loaded during reservation stage. */
				for (int j = buf->ReadByte(); j != 0; j--) buf->ReadDWord();
				break;

			case A0RPI_ROADTYPE_EXTRA_FLAGS:
				if (MappedPropertyLengthMismatch(buf, 1, mapping_entry)) break;
				rti->extra_flags = (RoadTypeExtraFlags)buf->ReadByte();
				break;

			case A0RPI_ROADTYPE_COLLISION_MODE: {
				if (MappedPropertyLengthMismatch(buf, 1, mapping_entry)) break;
				uint8 collision_mode = buf->ReadByte();
				if (collision_mode < RTCM_END) rti->collision_mode = (RoadTypeCollisionMode)collision_mode;
				break;
			}

			default:
				ret = HandleAction0PropertyDefault(buf, prop);
				break;
		}
	}

	return ret;
}

static ChangeInfoResult RoadTypeChangeInfo(uint id, int numinfo, int prop, const GRFFilePropertyRemapEntry *mapping_entry, ByteReader *buf)
{
	return RoadTypeChangeInfo(id, numinfo, prop, mapping_entry, buf, RTT_ROAD);
}

static ChangeInfoResult TramTypeChangeInfo(uint id, int numinfo, int prop, const GRFFilePropertyRemapEntry *mapping_entry, ByteReader *buf)
{
	return RoadTypeChangeInfo(id, numinfo, prop, mapping_entry, buf, RTT_TRAM);
}


static ChangeInfoResult RoadTypeReserveInfo(uint id, int numinfo, int prop, const GRFFilePropertyRemapEntry *mapping_entry, ByteReader *buf, RoadTramType rtt)
{
	ChangeInfoResult ret = CIR_SUCCESS;

	extern RoadTypeInfo _roadtypes[ROADTYPE_END];
	RoadType *type_map = (rtt == RTT_TRAM) ? _cur.grffile->tramtype_map : _cur.grffile->roadtype_map;

	if (id + numinfo > ROADTYPE_END) {
		grfmsg(1, "RoadTypeReserveInfo: Road type %u is invalid, max %u, ignoring", id + numinfo, ROADTYPE_END);
		return CIR_INVALID_ID;
	}

	for (int i = 0; i < numinfo; i++) {
		switch (prop) {
			case 0x08: { // Label of road type
				RoadTypeLabel rtl = buf->ReadDWord();
				rtl = BSWAP32(rtl);

				RoadType rt = GetRoadTypeByLabel(rtl, false);
				if (rt == INVALID_ROADTYPE) {
					/* Set up new road type */
					rt = AllocateRoadType(rtl, rtt);
				} else if (GetRoadTramType(rt) != rtt) {
					grfmsg(1, "RoadTypeReserveInfo: Road type %u is invalid type (road/tram), ignoring", id + numinfo);
					return CIR_INVALID_ID;
				}

				type_map[id + i] = rt;
				break;
			}
			case 0x09: // Toolbar caption of roadtype
			case 0x0A: // Menu text
			case 0x0B: // Build window caption
			case 0x0C: // Autoreplace text
			case 0x0D: // New loco
			case 0x13: // Construction cost
			case 0x14: // Speed limit
			case 0x1B: // Name of roadtype
			case 0x1C: // Maintenance cost factor
				buf->ReadWord();
				break;

			case 0x1D: // Alternate road type label list
				if (type_map[id + i] != INVALID_ROADTYPE) {
					int n = buf->ReadByte();
					for (int j = 0; j != n; j++) {
						_roadtypes[type_map[id + i]].alternate_labels.push_back(BSWAP32(buf->ReadDWord()));
					}
					break;
				}
				grfmsg(1, "RoadTypeReserveInfo: Ignoring property 1D for road type %u because no label was set", id + i);
				/* FALL THROUGH */

			case 0x0F: // Powered roadtype list
			case 0x18: // Roadtype list required for date introduction
			case 0x19: // Introduced roadtype list
				for (int j = buf->ReadByte(); j != 0; j--) buf->ReadDWord();
				break;

			case 0x10: // Road Type flags
			case 0x16: // Map colour
			case 0x1A: // Sort order
				buf->ReadByte();
				break;

			case 0x17: // Introduction date
				buf->ReadDWord();
				break;

			case A0RPI_ROADTYPE_EXTRA_FLAGS:
				buf->Skip(buf->ReadExtendedByte());
				break;

			case A0RPI_ROADTYPE_COLLISION_MODE:
				buf->Skip(buf->ReadExtendedByte());
				break;

			default:
				ret = HandleAction0PropertyDefault(buf, prop);
				break;
		}
	}

	return ret;
}

static ChangeInfoResult RoadTypeReserveInfo(uint id, int numinfo, int prop, const GRFFilePropertyRemapEntry *mapping_entry, ByteReader *buf)
{
	return RoadTypeReserveInfo(id, numinfo, prop, mapping_entry, buf, RTT_ROAD);
}

static ChangeInfoResult TramTypeReserveInfo(uint id, int numinfo, int prop, const GRFFilePropertyRemapEntry *mapping_entry, ByteReader *buf)
{
	return RoadTypeReserveInfo(id, numinfo, prop, mapping_entry, buf, RTT_TRAM);
}

static ChangeInfoResult AirportTilesChangeInfo(uint airtid, int numinfo, int prop, const GRFFilePropertyRemapEntry *mapping_entry, ByteReader *buf)
{
	ChangeInfoResult ret = CIR_SUCCESS;

	if (airtid + numinfo > NUM_AIRPORTTILES_PER_GRF) {
		grfmsg(1, "AirportTileChangeInfo: Too many airport tiles loaded (%u), max (%u). Ignoring.", airtid + numinfo, NUM_AIRPORTTILES_PER_GRF);
		return CIR_INVALID_ID;
	}

	/* Allocate airport tile specs if they haven't been allocated already. */
	if (_cur.grffile->airtspec.size() < airtid + numinfo) _cur.grffile->airtspec.resize(airtid + numinfo);

	for (int i = 0; i < numinfo; i++) {
		AirportTileSpec *tsp = _cur.grffile->airtspec[airtid + i].get();

		if (prop != 0x08 && tsp == nullptr) {
			grfmsg(2, "AirportTileChangeInfo: Attempt to modify undefined airport tile %u. Ignoring.", airtid + i);
			return CIR_INVALID_ID;
		}

		switch (prop) {
			case 0x08: { // Substitute airport tile type
				byte subs_id = buf->ReadByte();
				if (subs_id >= NEW_AIRPORTTILE_OFFSET) {
					/* The substitute id must be one of the original airport tiles. */
					grfmsg(2, "AirportTileChangeInfo: Attempt to use new airport tile %u as substitute airport tile for %u. Ignoring.", subs_id, airtid + i);
					continue;
				}

				/* Allocate space for this airport tile. */
				if (tsp == nullptr) {
					_cur.grffile->airtspec[airtid + i] = std::make_unique<AirportTileSpec>(*AirportTileSpec::Get(subs_id));
					tsp = _cur.grffile->airtspec[airtid + i].get();

					tsp->enabled = true;

					tsp->animation.status = ANIM_STATUS_NO_ANIMATION;

					tsp->grf_prop.local_id = airtid + i;
					tsp->grf_prop.subst_id = subs_id;
					tsp->grf_prop.grffile = _cur.grffile;
					_airporttile_mngr.AddEntityID(airtid + i, _cur.grffile->grfid, subs_id); // pre-reserve the tile slot
				}
				break;
			}

			case 0x09: { // Airport tile override
				byte override = buf->ReadByte();

				/* The airport tile being overridden must be an original airport tile. */
				if (override >= NEW_AIRPORTTILE_OFFSET) {
					grfmsg(2, "AirportTileChangeInfo: Attempt to override new airport tile %u with airport tile id %u. Ignoring.", override, airtid + i);
					continue;
				}

				_airporttile_mngr.Add(airtid + i, _cur.grffile->grfid, override);
				break;
			}

			case 0x0E: // Callback mask
				tsp->callback_mask = buf->ReadByte();
				break;

			case 0x0F: // Animation information
				tsp->animation.frames = buf->ReadByte();
				tsp->animation.status = buf->ReadByte();
				break;

			case 0x10: // Animation speed
				tsp->animation.speed = buf->ReadByte();
				break;

			case 0x11: // Animation triggers
				tsp->animation.triggers = buf->ReadByte();
				break;

			default:
				ret = HandleAction0PropertyDefault(buf, prop);
				break;
		}
	}

	return ret;
}

/**
 * Ignore properties for roadstops
 * @param prop The property to ignore.
 * @param buf The property value.
 * @return ChangeInfoResult.
 */
static ChangeInfoResult IgnoreRoadStopProperty(uint prop, ByteReader *buf)
{
	ChangeInfoResult ret = CIR_SUCCESS;

	switch (prop) {
		case 0x09:
		case 0x0C:
		case 0x0F:
		case 0x11:
			buf->ReadByte();
			break;

		case 0x0A:
		case 0x0B:
		case 0x0E:
		case 0x10:
		case 0x15:
			buf->ReadWord();
			break;

		case 0x08:
		case 0x0D:
		case 0x12:
			buf->ReadDWord();
			break;

		default:
			ret = HandleAction0PropertyDefault(buf, prop);
			break;
	}

	return ret;
}

static ChangeInfoResult RoadStopChangeInfo(uint id, int numinfo, int prop, const GRFFilePropertyRemapEntry *mapping_entry, ByteReader *buf)
{
	ChangeInfoResult ret = CIR_SUCCESS;

	if (id + numinfo > NUM_ROADSTOPS_PER_GRF) {
		grfmsg(1, "RoadStopChangeInfo: RoadStop %u is invalid, max %u, ignoring", id + numinfo, NUM_ROADSTOPS_PER_GRF);
		return CIR_INVALID_ID;
	}

	if (id + numinfo > _cur.grffile->roadstops.size()) {
		_cur.grffile->roadstops.resize(id + numinfo);
	}

	for (int i = 0; i < numinfo; i++) {
		RoadStopSpec *rs = _cur.grffile->roadstops[id + i].get();

		if (rs == nullptr && prop != 0x08 && prop != A0RPI_ROADSTOP_CLASS_ID) {
			grfmsg(1, "RoadStopChangeInfo: Attempt to modify undefined road stop %u, ignoring", id + i);
			ChangeInfoResult cir = IgnoreRoadStopProperty(prop, buf);
			if (cir > ret) ret = cir;
			continue;
		}

		switch (prop) {
			case A0RPI_ROADSTOP_CLASS_ID:
				if (MappedPropertyLengthMismatch(buf, 4, mapping_entry)) break;
				FALLTHROUGH;
			case 0x08: { // Road Stop Class ID
				if (rs == nullptr) {
					_cur.grffile->roadstops[id + i] = std::make_unique<RoadStopSpec>();
					rs = _cur.grffile->roadstops[id + i].get();
				}

				uint32 classid = buf->ReadDWord();
				rs->cls_id = RoadStopClass::Allocate(BSWAP32(classid));
				rs->spec_id = id + i;
				break;
			}

			case A0RPI_ROADSTOP_STOP_TYPE:
				if (MappedPropertyLengthMismatch(buf, 1, mapping_entry)) break;
				FALLTHROUGH;
			case 0x09: // Road stop type
				rs->stop_type = (RoadStopAvailabilityType)buf->ReadByte();
				break;

			case A0RPI_ROADSTOP_STOP_NAME:
				if (MappedPropertyLengthMismatch(buf, 2, mapping_entry)) break;
				FALLTHROUGH;
			case 0x0A: // Road Stop Name
				AddStringForMapping(buf->ReadWord(), &rs->name);
				break;

			case A0RPI_ROADSTOP_CLASS_NAME:
				if (MappedPropertyLengthMismatch(buf, 2, mapping_entry)) break;
				FALLTHROUGH;
			case 0x0B: // Road Stop Class name
				AddStringForMapping(buf->ReadWord(), &RoadStopClass::Get(rs->cls_id)->name);
				break;

			case A0RPI_ROADSTOP_DRAW_MODE:
				if (MappedPropertyLengthMismatch(buf, 1, mapping_entry)) break;
				FALLTHROUGH;
			case 0x0C: // The draw mode
				rs->draw_mode = (RoadStopDrawMode)buf->ReadByte();
				break;

			case A0RPI_ROADSTOP_TRIGGER_CARGOES:
				if (MappedPropertyLengthMismatch(buf, 4, mapping_entry)) break;
				FALLTHROUGH;
			case 0x0D: // Cargo types for random triggers
				rs->cargo_triggers = TranslateRefitMask(buf->ReadDWord());
				break;

			case A0RPI_ROADSTOP_ANIMATION_INFO:
				if (MappedPropertyLengthMismatch(buf, 2, mapping_entry)) break;
				FALLTHROUGH;
			case 0x0E: // Animation info
				rs->animation.frames = buf->ReadByte();
				rs->animation.status = buf->ReadByte();
				break;

			case A0RPI_ROADSTOP_ANIMATION_SPEED:
				if (MappedPropertyLengthMismatch(buf, 1, mapping_entry)) break;
				FALLTHROUGH;
			case 0x0F: // Animation speed
				rs->animation.speed = buf->ReadByte();
				break;

			case A0RPI_ROADSTOP_ANIMATION_TRIGGERS:
				if (MappedPropertyLengthMismatch(buf, 2, mapping_entry)) break;
				FALLTHROUGH;
			case 0x10: // Animation triggers
				rs->animation.triggers = buf->ReadWord();
				break;

			case A0RPI_ROADSTOP_CALLBACK_MASK:
				if (MappedPropertyLengthMismatch(buf, 1, mapping_entry)) break;
				FALLTHROUGH;
			case 0x11: // Callback mask
				rs->callback_mask = buf->ReadByte();
				break;

			case A0RPI_ROADSTOP_GENERAL_FLAGS:
				if (MappedPropertyLengthMismatch(buf, 4, mapping_entry)) break;
				FALLTHROUGH;
			case 0x12: // General flags
				rs->flags = (uint16)buf->ReadDWord(); // Future-proofing, size this as 4 bytes, but we only need two bytes' worth of flags at present
				break;

			case A0RPI_ROADSTOP_MIN_BRIDGE_HEIGHT:
				if (MappedPropertyLengthMismatch(buf, 6, mapping_entry)) break;
				FALLTHROUGH;
			case 0x13: // Minimum height for a bridge above
				SetBit(rs->internal_flags, RSIF_BRIDGE_HEIGHTS_SET);
				for (uint i = 0; i < 6; i++) {
					rs->bridge_height[i] = buf->ReadByte();
				}
				break;

			case A0RPI_ROADSTOP_DISALLOWED_BRIDGE_PILLARS:
				if (MappedPropertyLengthMismatch(buf, 6, mapping_entry)) break;
				FALLTHROUGH;
			case 0x14: // Disallowed bridge pillars
				SetBit(rs->internal_flags, RSIF_BRIDGE_DISALLOWED_PILLARS_SET);
				for (uint i = 0; i < 6; i++) {
					rs->bridge_disallowed_pillars[i] = buf->ReadByte();
				}
				break;

			case A0RPI_ROADSTOP_COST_MULTIPLIERS:
				if (MappedPropertyLengthMismatch(buf, 2, mapping_entry)) break;
				FALLTHROUGH;
			case 0x15: // Cost multipliers
				rs->build_cost_multiplier = buf->ReadByte();
				rs->clear_cost_multiplier = buf->ReadByte();
				break;

			case A0RPI_ROADSTOP_HEIGHT:
				if (MappedPropertyLengthMismatch(buf, 1, mapping_entry)) break;
				FALLTHROUGH;
			case 0x16: // Height
				rs->height = buf->ReadByte();
				break;

			default:
				ret = HandleAction0PropertyDefault(buf, prop);
				break;
		}
	}

	return ret;
}

/**
 * Define properties for new landscape
 * @param id Landscape type.
 * @param numinfo Number of subsequent IDs to change the property for.
 * @param prop The property to change.
 * @param buf The property value.
 * @return ChangeInfoResult.
 */
static ChangeInfoResult NewLandscapeChangeInfo(uint id, int numinfo, int prop, const GRFFilePropertyRemapEntry *mapping_entry, ByteReader *buf)
{
	/* Properties which are handled per item */
	ChangeInfoResult ret = CIR_SUCCESS;
	for (int i = 0; i < numinfo; i++) {
		switch (prop) {
			case A0RPI_NEWLANDSCAPE_ENABLE_RECOLOUR: {
				if (MappedPropertyLengthMismatch(buf, 1, mapping_entry)) break;
				bool enabled = (buf->ReadByte() != 0 ? 1 : 0);
				if (id == NLA3ID_CUSTOM_ROCKS) {
					SB(_cur.grffile->new_landscape_ctrl_flags, NLCF_ROCKS_RECOLOUR_ENABLED, 1, enabled);
				}
				break;
			}

			case A0RPI_NEWLANDSCAPE_ENABLE_DRAW_SNOWY_ROCKS: {
				if (MappedPropertyLengthMismatch(buf, 1, mapping_entry)) break;
				bool enabled = (buf->ReadByte() != 0 ? 1 : 0);
				if (id == NLA3ID_CUSTOM_ROCKS) {
					SB(_cur.grffile->new_landscape_ctrl_flags, NLCF_ROCKS_DRAW_SNOWY_ENABLED, 1, enabled);
				}
				break;
			}

			default:
				ret = HandleAction0PropertyDefault(buf, prop);
				break;
		}
	}

	return ret;
}

static bool HandleChangeInfoResult(const char *caller, ChangeInfoResult cir, GrfSpecFeature feature, int property)
{
	switch (cir) {
		default: NOT_REACHED();

		case CIR_DISABLED:
			/* Error has already been printed; just stop parsing */
			return true;

		case CIR_SUCCESS:
			return false;

		case CIR_UNHANDLED:
			grfmsg(1, "%s: Ignoring property 0x%02X of feature %s (not implemented)", caller, property, GetFeatureString(feature));
			return false;

		case CIR_UNKNOWN:
			grfmsg(0, "%s: Unknown property 0x%02X of feature %s, disabling", caller, property, GetFeatureString(feature));
			FALLTHROUGH;

		case CIR_INVALID_ID: {
			/* No debug message for an invalid ID, as it has already been output */
			GRFError *error = DisableGrf(cir == CIR_INVALID_ID ? STR_NEWGRF_ERROR_INVALID_ID : STR_NEWGRF_ERROR_UNKNOWN_PROPERTY);
			if (cir != CIR_INVALID_ID) error->param_value[1] = property;
			return true;
		}
	}
}

static GrfSpecFeatureRef ReadFeature(uint8 raw_byte, bool allow_48 = false)
{
	if (unlikely(HasBit(_cur.grffile->ctrl_flags, GFCF_HAVE_FEATURE_ID_REMAP))) {
		const GRFFeatureMapRemapSet &remap = _cur.grffile->feature_id_remaps;
		if (remap.remapped_ids[raw_byte]) {
			auto iter = remap.mapping.find(raw_byte);
			const GRFFeatureMapRemapEntry &def = iter->second;
			if (def.feature == GSF_ERROR_ON_USE) {
				grfmsg(0, "Error: Unimplemented mapped feature: %s, mapped to: %02X", def.name, raw_byte);
				GRFError *error = DisableGrf(STR_NEWGRF_ERROR_UNIMPLEMETED_MAPPED_FEATURE_ID);
				error->data = stredup(def.name);
				error->param_value[1] = GSF_INVALID;
				error->param_value[2] = raw_byte;
			} else if (def.feature == GSF_INVALID) {
				grfmsg(2, "Ignoring unimplemented mapped feature: %s, mapped to: %02X", def.name, raw_byte);
			}
			return { def.feature, raw_byte };
		}
	}

	GrfSpecFeature feature;
	if (raw_byte >= GSF_REAL_FEATURE_END && !(allow_48 && raw_byte == 0x48)) {
		feature = GSF_INVALID;
	} else {
		feature = static_cast<GrfSpecFeature>(raw_byte);
	}
	return { feature, raw_byte };
}

static const char *_feature_names[] = {
	"TRAINS",
	"ROADVEHICLES",
	"SHIPS",
	"AIRCRAFT",
	"STATIONS",
	"CANALS",
	"BRIDGES",
	"HOUSES",
	"GLOBALVAR",
	"INDUSTRYTILES",
	"INDUSTRIES",
	"CARGOES",
	"SOUNDFX",
	"AIRPORTS",
	"SIGNALS",
	"OBJECTS",
	"RAILTYPES",
	"AIRPORTTILES",
	"ROADTYPES",
	"TRAMTYPES",
	"ROADSTOPS",
	"NEWLANDSCAPE",
	"TOWN",
};
static_assert(lengthof(_feature_names) == GSF_END);

const char *GetFeatureString(GrfSpecFeatureRef feature)
{
	static char buffer[32];
	if (feature.id < GSF_END) {
		seprintf(buffer, lastof(buffer), "0x%02X (%s)", feature.raw_byte, _feature_names[feature.id]);
	} else {
		if (unlikely(HasBit(_cur.grffile->ctrl_flags, GFCF_HAVE_FEATURE_ID_REMAP))) {
			const GRFFeatureMapRemapSet &remap = _cur.grffile->feature_id_remaps;
			if (remap.remapped_ids[feature.raw_byte]) {
				auto iter = remap.mapping.find(feature.raw_byte);
				const GRFFeatureMapRemapEntry &def = iter->second;
				seprintf(buffer, lastof(buffer), "0x%02X (%s)", feature.raw_byte, def.name);
				return buffer;
			}
		}
		seprintf(buffer, lastof(buffer), "0x%02X", feature.raw_byte);
	}
	return buffer;
}

const char *GetFeatureString(GrfSpecFeature feature)
{
	uint8 raw_byte = feature;
	if (feature >= GSF_REAL_FEATURE_END) {
		for (const auto &entry : _cur.grffile->feature_id_remaps.mapping) {
			if (entry.second.feature == feature) {
				raw_byte = entry.second.raw_id;
				break;
			}
		}
	}
	return GetFeatureString(GrfSpecFeatureRef{ feature, raw_byte });
}

struct GRFFilePropertyDescriptor {
	int prop;
	const GRFFilePropertyRemapEntry *entry;

	GRFFilePropertyDescriptor(int prop, const GRFFilePropertyRemapEntry *entry)
			: prop(prop), entry(entry) {}
};

static GRFFilePropertyDescriptor ReadAction0PropertyID(ByteReader *buf, uint8 feature)
{
	uint8 raw_prop = buf->ReadByte();
	const GRFFilePropertyRemapSet &remap = _cur.grffile->action0_property_remaps[feature];
	if (remap.remapped_ids[raw_prop]) {
		auto iter = remap.mapping.find(raw_prop);
		assert(iter != remap.mapping.end());
		const GRFFilePropertyRemapEntry &def = iter->second;
		int prop = def.id;
		if (prop == A0RPI_UNKNOWN_ERROR) {
			grfmsg(0, "Error: Unimplemented mapped property: %s, feature: %s, mapped to: %X", def.name, GetFeatureString(def.feature), raw_prop);
			GRFError *error = DisableGrf(STR_NEWGRF_ERROR_UNIMPLEMETED_MAPPED_PROPERTY);
			error->data = stredup(def.name);
			error->param_value[1] = def.feature;
			error->param_value[2] = raw_prop;
		} else if (prop == A0RPI_UNKNOWN_IGNORE) {
			grfmsg(2, "Ignoring unimplemented mapped property: %s, feature: %s, mapped to: %X", def.name, GetFeatureString(def.feature), raw_prop);
		} else if (prop == A0RPI_ID_EXTENSION) {
			byte *outer_data = buf->Data();
			size_t outer_length = buf->ReadExtendedByte();
			uint16 mapped_id = buf->ReadWord();
			byte *inner_data = buf->Data();
			size_t inner_length = buf->ReadExtendedByte();
			if (inner_length + (inner_data - outer_data) != outer_length) {
				grfmsg(2, "Ignoring extended ID property with malformed lengths: %s, feature: %s, mapped to: %X", def.name, GetFeatureString(def.feature), raw_prop);
				buf->ResetReadPosition(outer_data);
				return GRFFilePropertyDescriptor(A0RPI_UNKNOWN_IGNORE, &def);
			}

			auto ext = _cur.grffile->action0_extended_property_remaps.find((((uint32)feature) << 16) | mapped_id);
			if (ext != _cur.grffile->action0_extended_property_remaps.end()) {
				buf->ResetReadPosition(inner_data);
				const GRFFilePropertyRemapEntry &ext_def = ext->second;
				prop = ext_def.id;
				if (prop == A0RPI_UNKNOWN_ERROR) {
					grfmsg(0, "Error: Unimplemented mapped extended ID property: %s, feature: %s, mapped to: %X (via %X)", ext_def.name, GetFeatureString(ext_def.feature), mapped_id, raw_prop);
					GRFError *error = DisableGrf(STR_NEWGRF_ERROR_UNIMPLEMETED_MAPPED_PROPERTY);
					error->data = stredup(ext_def.name);
					error->param_value[1] = ext_def.feature;
					error->param_value[2] = 0xE0000 | mapped_id;
				} else if (prop == A0RPI_UNKNOWN_IGNORE) {
					grfmsg(2, "Ignoring unimplemented mapped extended ID property: %s, feature: %s, mapped to: %X (via %X)", ext_def.name, GetFeatureString(ext_def.feature), mapped_id, raw_prop);
				}
				return GRFFilePropertyDescriptor(prop, &ext_def);
			} else {
				grfmsg(2, "Ignoring unknown extended ID property: %s, feature: %s, mapped to: %X (via %X)", def.name, GetFeatureString(def.feature), mapped_id, raw_prop);
				buf->ResetReadPosition(outer_data);
				return GRFFilePropertyDescriptor(A0RPI_UNKNOWN_IGNORE, &def);
			}
		}
		return GRFFilePropertyDescriptor(prop, &def);
	} else {
		return GRFFilePropertyDescriptor(raw_prop, nullptr);
	}
}

/* Action 0x00 */
static void FeatureChangeInfo(ByteReader *buf)
{
	/* <00> <feature> <num-props> <num-info> <id> (<property <new-info>)...
	 *
	 * B feature
	 * B num-props     how many properties to change per vehicle/station
	 * B num-info      how many vehicles/stations to change
	 * E id            ID of first vehicle/station to change, if num-info is
	 *                 greater than one, this one and the following
	 *                 vehicles/stations will be changed
	 * B property      what property to change, depends on the feature
	 * V new-info      new bytes of info (variable size; depends on properties) */

	static const VCI_Handler handler[] = {
		/* GSF_TRAINS */        RailVehicleChangeInfo,
		/* GSF_ROADVEHICLES */  RoadVehicleChangeInfo,
		/* GSF_SHIPS */         ShipVehicleChangeInfo,
		/* GSF_AIRCRAFT */      AircraftVehicleChangeInfo,
		/* GSF_STATIONS */      StationChangeInfo,
		/* GSF_CANALS */        CanalChangeInfo,
		/* GSF_BRIDGES */       BridgeChangeInfo,
		/* GSF_HOUSES */        TownHouseChangeInfo,
		/* GSF_GLOBALVAR */     GlobalVarChangeInfo,
		/* GSF_INDUSTRYTILES */ IndustrytilesChangeInfo,
		/* GSF_INDUSTRIES */    IndustriesChangeInfo,
		/* GSF_CARGOES */       nullptr, // Cargo is handled during reservation
		/* GSF_SOUNDFX */       SoundEffectChangeInfo,
		/* GSF_AIRPORTS */      AirportChangeInfo,
		/* GSF_SIGNALS */       SignalsChangeInfo,
		/* GSF_OBJECTS */       ObjectChangeInfo,
		/* GSF_RAILTYPES */     RailTypeChangeInfo,
		/* GSF_AIRPORTTILES */  AirportTilesChangeInfo,
		/* GSF_ROADTYPES */     RoadTypeChangeInfo,
		/* GSF_TRAMTYPES */     TramTypeChangeInfo,
		/* GSF_ROADSTOPS */     RoadStopChangeInfo,
		/* GSF_NEWLANDSCAPE */  NewLandscapeChangeInfo,
		/* GSF_FAKE_TOWNS */    nullptr,
	};
	static_assert(GSF_END == lengthof(handler));
	static_assert(lengthof(handler) == lengthof(_cur.grffile->action0_property_remaps), "Action 0 feature list length mismatch");

	GrfSpecFeatureRef feature_ref = ReadFeature(buf->ReadByte());
	GrfSpecFeature feature = feature_ref.id;
	uint8 numprops = buf->ReadByte();
	uint numinfo  = buf->ReadByte();
	uint engine   = buf->ReadExtendedByte();

	if (feature >= GSF_END) {
		grfmsg(1, "FeatureChangeInfo: Unsupported feature %s skipping", GetFeatureString(feature_ref));
		return;
	}

	grfmsg(6, "FeatureChangeInfo: Feature %s, %d properties, to apply to %d+%d",
	               GetFeatureString(feature_ref), numprops, engine, numinfo);

	if (handler[feature] == nullptr) {
		if (feature != GSF_CARGOES) grfmsg(1, "FeatureChangeInfo: Unsupported feature %s, skipping", GetFeatureString(feature_ref));
		return;
	}

	/* Mark the feature as used by the grf */
	SetBit(_cur.grffile->grf_features, feature);

	while (numprops-- && buf->HasData()) {
		GRFFilePropertyDescriptor desc = ReadAction0PropertyID(buf, feature);

		ChangeInfoResult cir = handler[feature](engine, numinfo, desc.prop, desc.entry, buf);
		if (HandleChangeInfoResult("FeatureChangeInfo", cir, feature, desc.prop)) return;
	}
}

/* Action 0x00 (GLS_SAFETYSCAN) */
static void SafeChangeInfo(ByteReader *buf)
{
	GrfSpecFeatureRef feature = ReadFeature(buf->ReadByte());
	uint8 numprops = buf->ReadByte();
	uint numinfo = buf->ReadByte();
	buf->ReadExtendedByte(); // id

	if (feature.id == GSF_BRIDGES && numprops == 1) {
		GRFFilePropertyDescriptor desc = ReadAction0PropertyID(buf, feature.id);
		/* Bridge property 0x0D is redefinition of sprite layout tables, which
		 * is considered safe. */
		if (desc.prop == 0x0D) return;
	} else if (feature.id == GSF_GLOBALVAR && numprops == 1) {
		GRFFilePropertyDescriptor desc = ReadAction0PropertyID(buf, feature.id);
		/* Engine ID Mappings are safe, if the source is static */
		if (desc.prop == 0x11) {
			bool is_safe = true;
			for (uint i = 0; i < numinfo; i++) {
				uint32 s = buf->ReadDWord();
				buf->ReadDWord(); // dest
				const GRFConfig *grfconfig = GetGRFConfig(s);
				if (grfconfig != nullptr && !HasBit(grfconfig->flags, GCF_STATIC)) {
					is_safe = false;
					break;
				}
			}
			if (is_safe) return;
		}
	}

	SetBit(_cur.grfconfig->flags, GCF_UNSAFE);

	/* Skip remainder of GRF */
	_cur.skip_sprites = -1;
}

/* Action 0x00 (GLS_RESERVE) */
static void ReserveChangeInfo(ByteReader *buf)
{
	GrfSpecFeatureRef feature_ref = ReadFeature(buf->ReadByte());
	GrfSpecFeature feature = feature_ref.id;

	if (feature != GSF_CARGOES && feature != GSF_GLOBALVAR && feature != GSF_RAILTYPES && feature != GSF_ROADTYPES && feature != GSF_TRAMTYPES) return;

	uint8 numprops = buf->ReadByte();
	uint8 numinfo  = buf->ReadByte();
	uint8 index    = buf->ReadExtendedByte();

	while (numprops-- && buf->HasData()) {
		GRFFilePropertyDescriptor desc = ReadAction0PropertyID(buf, feature);
		ChangeInfoResult cir = CIR_SUCCESS;

		switch (feature) {
			default: NOT_REACHED();
			case GSF_CARGOES:
				cir = CargoChangeInfo(index, numinfo, desc.prop, desc.entry, buf);
				break;

			case GSF_GLOBALVAR:
				cir = GlobalVarReserveInfo(index, numinfo, desc.prop, desc.entry, buf);
				break;

			case GSF_RAILTYPES:
				cir = RailTypeReserveInfo(index, numinfo, desc.prop, desc.entry, buf);
				break;

			case GSF_ROADTYPES:
				cir = RoadTypeReserveInfo(index, numinfo, desc.prop, desc.entry, buf);
				break;

			case GSF_TRAMTYPES:
				cir = TramTypeReserveInfo(index, numinfo, desc.prop, desc.entry, buf);
				break;
		}

		if (HandleChangeInfoResult("ReserveChangeInfo", cir, feature, desc.prop)) return;
	}
}

/* Action 0x01 */
static void NewSpriteSet(ByteReader *buf)
{
	/* Basic format:    <01> <feature> <num-sets> <num-ent>
	 * Extended format: <01> <feature> 00 <first-set> <num-sets> <num-ent>
	 *
	 * B feature       feature to define sprites for
	 *                 0, 1, 2, 3: veh-type, 4: train stations
	 * E first-set     first sprite set to define
	 * B num-sets      number of sprite sets (extended byte in extended format)
	 * E num-ent       how many entries per sprite set
	 *                 For vehicles, this is the number of different
	 *                         vehicle directions in each sprite set
	 *                         Set num-dirs=8, unless your sprites are symmetric.
	 *                         In that case, use num-dirs=4.
	 */

	GrfSpecFeatureRef feature_ref = ReadFeature(buf->ReadByte());
	GrfSpecFeature feature = feature_ref.id;
	uint16 num_sets  = buf->ReadByte();
	uint16 first_set = 0;

	if (num_sets == 0 && buf->HasData(3)) {
		/* Extended Action1 format.
		 * Some GRFs define zero sets of zero sprites, though there is actually no use in that. Ignore them. */
		first_set = buf->ReadExtendedByte();
		num_sets = buf->ReadExtendedByte();
	}
	uint16 num_ents = buf->ReadExtendedByte();

	if (feature >= GSF_END) {
		_cur.skip_sprites = num_sets * num_ents;
		grfmsg(1, "NewSpriteSet: Unsupported feature %s, skipping %d sprites", GetFeatureString(feature_ref), _cur.skip_sprites);
		return;
	}

	_cur.AddSpriteSets(feature, _cur.spriteid, first_set, num_sets, num_ents);

	grfmsg(7, "New sprite set at %d of feature %s, consisting of %d sets with %d views each (total %d)",
		_cur.spriteid, GetFeatureString(feature), num_sets, num_ents, num_sets * num_ents
	);

	for (int i = 0; i < num_sets * num_ents; i++) {
		_cur.nfo_line++;
		LoadNextSprite(_cur.spriteid++, *_cur.file, _cur.nfo_line);
	}
}

/* Action 0x01 (SKIP) */
static void SkipAct1(ByteReader *buf)
{
	buf->ReadByte();
	uint16 num_sets  = buf->ReadByte();

	if (num_sets == 0 && buf->HasData(3)) {
		/* Extended Action1 format.
		 * Some GRFs define zero sets of zero sprites, though there is actually no use in that. Ignore them. */
		buf->ReadExtendedByte(); // first_set
		num_sets = buf->ReadExtendedByte();
	}
	uint16 num_ents = buf->ReadExtendedByte();

	_cur.skip_sprites = num_sets * num_ents;

	grfmsg(3, "SkipAct1: Skipping %d sprites", _cur.skip_sprites);
}

const CallbackResultSpriteGroup *NewCallbackResultSpriteGroupNoTransform(uint16 result)
{
	const CallbackResultSpriteGroup *&ptr = _callback_result_cache[result];
	if (ptr == nullptr) {
		assert(CallbackResultSpriteGroup::CanAllocateItem());
		ptr = new CallbackResultSpriteGroup(result);
	}
	return ptr;
}

static const CallbackResultSpriteGroup *NewCallbackResultSpriteGroup(uint16 groupid)
{
	uint16 result = CallbackResultSpriteGroup::TransformResultValue(groupid, _cur.grffile->grf_version >= 8);
	return NewCallbackResultSpriteGroupNoTransform(result);
}

static const SpriteGroup *GetGroupFromGroupIDNoCBResult(uint16 setid, byte type, uint16 groupid)
{
	if ((size_t)groupid >= _cur.spritegroups.size() || _cur.spritegroups[groupid] == nullptr) {
		grfmsg(1, "GetGroupFromGroupID(0x%04X:0x%02X): Groupid 0x%04X does not exist, leaving empty", setid, type, groupid);
		return nullptr;
	}

	const SpriteGroup *result = _cur.spritegroups[groupid];
	if (likely(!HasBit(_misc_debug_flags, MDF_NEWGRF_SG_SAVE_RAW))) result = PruneTargetSpriteGroup(result);
	return result;
}

/* Helper function to either create a callback or link to a previously
 * defined spritegroup. */
static const SpriteGroup *GetGroupFromGroupID(uint16 setid, byte type, uint16 groupid)
{
	if (HasBit(groupid, 15)) {
		return NewCallbackResultSpriteGroup(groupid);
	}

	return GetGroupFromGroupIDNoCBResult(setid, type, groupid);
}

static const SpriteGroup *GetGroupByID(uint16 groupid)
{
	if ((size_t)groupid >= _cur.spritegroups.size()) return nullptr;

	const SpriteGroup *result = _cur.spritegroups[groupid];
	return result;
}

/**
 * Helper function to either create a callback or a result sprite group.
 * @param feature GrfSpecFeature to define spritegroup for.
 * @param setid SetID of the currently being parsed Action2. (only for debug output)
 * @param type Type of the currently being parsed Action2. (only for debug output)
 * @param spriteid Raw value from the GRF for the new spritegroup; describes either the return value or the referenced spritegroup.
 * @return Created spritegroup.
 */
static const SpriteGroup *CreateGroupFromGroupID(byte feature, uint16 setid, byte type, uint16 spriteid)
{
	if (HasBit(spriteid, 15)) {
		return NewCallbackResultSpriteGroup(spriteid);
	}

	if (!_cur.IsValidSpriteSet(feature, spriteid)) {
		grfmsg(1, "CreateGroupFromGroupID(0x%04X:0x%02X): Sprite set %u invalid", setid, type, spriteid);
		return nullptr;
	}

	SpriteID spriteset_start = _cur.GetSprite(feature, spriteid);
	uint num_sprites = _cur.GetNumEnts(feature, spriteid);

	/* Ensure that the sprites are loeded */
	assert(spriteset_start + num_sprites <= _cur.spriteid);

	assert(ResultSpriteGroup::CanAllocateItem());
	return new ResultSpriteGroup(spriteset_start, num_sprites);
}

static void ProcessDeterministicSpriteGroupRanges(const std::vector<DeterministicSpriteGroupRange> &ranges, std::vector<DeterministicSpriteGroupRange> &ranges_out, const SpriteGroup *default_group)
{
	/* Sort ranges ascending. When ranges overlap, this may required clamping or splitting them */
	std::vector<uint32> bounds;
	for (uint i = 0; i < ranges.size(); i++) {
		bounds.push_back(ranges[i].low);
		if (ranges[i].high != UINT32_MAX) bounds.push_back(ranges[i].high + 1);
	}
	std::sort(bounds.begin(), bounds.end());
	bounds.erase(std::unique(bounds.begin(), bounds.end()), bounds.end());

	std::vector<const SpriteGroup *> target;
	for (uint j = 0; j < bounds.size(); ++j) {
		uint32 v = bounds[j];
		const SpriteGroup *t = default_group;
		for (uint i = 0; i < ranges.size(); i++) {
			if (ranges[i].low <= v && v <= ranges[i].high) {
				t = ranges[i].group;
				break;
			}
		}
		target.push_back(t);
	}
	assert(target.size() == bounds.size());

	for (uint j = 0; j < bounds.size(); ) {
		if (target[j] != default_group) {
			DeterministicSpriteGroupRange &r = ranges_out.emplace_back();
			r.group = target[j];
			r.low = bounds[j];
			while (j < bounds.size() && target[j] == r.group) {
				j++;
			}
			r.high = j < bounds.size() ? bounds[j] - 1 : UINT32_MAX;
		} else {
			j++;
		}
	}
}

static VarSpriteGroupScopeOffset ParseRelativeScopeByte(byte relative)
{
	VarSpriteGroupScopeOffset var_scope_count = (GB(relative, 6, 2) << 8);
	if ((relative & 0xF) == 0) {
		SetBit(var_scope_count, 15);
	} else {
		var_scope_count |= (relative & 0xF);
	}
	return var_scope_count;
}

/* Action 0x02 */
static void NewSpriteGroup(ByteReader *buf)
{
	/* <02> <feature> <set-id> <type/num-entries> <feature-specific-data...>
	 *
	 * B feature       see action 1
	 * B set-id        ID of this particular definition
	 *                 This is an extended byte if feature "more_action2_ids" is tested for
	 * B type/num-entries
	 *                 if 80 or greater, this is a randomized or variational
	 *                 list definition, see below
	 *                 otherwise it specifies a number of entries, the exact
	 *                 meaning depends on the feature
	 * V feature-specific-data (huge mess, don't even look it up --pasky) */
	const SpriteGroup *act_group = nullptr;

	GrfSpecFeatureRef feature_ref = ReadFeature(buf->ReadByte());
	GrfSpecFeature feature = feature_ref.id;
	if (feature >= GSF_END) {
		grfmsg(1, "NewSpriteGroup: Unsupported feature %s, skipping", GetFeatureString(feature_ref));
		return;
	}

	uint16 setid  = HasBit(_cur.grffile->observed_feature_tests, GFTOF_MORE_ACTION2_IDS) ? buf->ReadExtendedByte() : buf->ReadByte();
	uint8 type    = buf->ReadByte();

	/* Sprite Groups are created here but they are allocated from a pool, so
	 * we do not need to delete anything if there is an exception from the
	 * ByteReader. */

	/* Decoded sprite type */
	enum SpriteType {
		STYPE_NORMAL,
		STYPE_DETERMINISTIC,
		STYPE_DETERMINISTIC_RELATIVE,
		STYPE_DETERMINISTIC_RELATIVE_2,
		STYPE_RANDOMIZED,
		STYPE_CB_FAILURE,
	};
	SpriteType stype = STYPE_NORMAL;
	switch (type) {
		/* Deterministic Sprite Group */
		case 0x81: // Self scope, byte
		case 0x82: // Parent scope, byte
		case 0x85: // Self scope, word
		case 0x86: // Parent scope, word
		case 0x89: // Self scope, dword
		case 0x8A: // Parent scope, dword
			stype = STYPE_DETERMINISTIC;
			break;

		/* Randomized Sprite Group */
		case 0x80: // Self scope
		case 0x83: // Parent scope
		case 0x84: // Relative scope
			stype = STYPE_RANDOMIZED;
			break;

		/* Extension type */
		case 0x87:
			if (HasBit(_cur.grffile->observed_feature_tests, GFTOF_MORE_VARACTION2_TYPES)) {
				byte subtype = buf->ReadByte();
				switch (subtype) {
					case 0:
						stype = STYPE_CB_FAILURE;
						break;

					case 1:
						stype = STYPE_DETERMINISTIC_RELATIVE;
						break;

					case 2:
						stype = STYPE_DETERMINISTIC_RELATIVE_2;
						break;

					default:
						grfmsg(1, "NewSpriteGroup: Unknown 0x87 extension subtype %02X for feature %s, handling as CB failure", subtype, GetFeatureString(feature));
						stype = STYPE_CB_FAILURE;
						break;
				}
			}
			break;

		default:
			break;
	}

	switch (stype) {
		/* Deterministic Sprite Group */
		case STYPE_DETERMINISTIC:
		case STYPE_DETERMINISTIC_RELATIVE:
		case STYPE_DETERMINISTIC_RELATIVE_2:
		{
			VarSpriteGroupScopeOffset var_scope_count = 0;
			if (stype == STYPE_DETERMINISTIC_RELATIVE) {
				var_scope_count = ParseRelativeScopeByte(buf->ReadByte());
			} else if (stype == STYPE_DETERMINISTIC_RELATIVE_2) {
				uint8 mode = buf->ReadByte();
				uint8 offset = buf->ReadByte();
				bool invalid = false;
				if ((mode & 0x7F) >= VSGSRM_END) {
					invalid = true;
				}
				if (HasBit(mode, 7)) {
					/* Use variable 0x100 */
					if (offset != 0) invalid = true;
				}
				if (invalid) {
					grfmsg(1, "NewSpriteGroup: Unknown 0x87 extension subtype 2 relative mode: %02X %02X for feature %s, handling as CB failure", mode, offset, GetFeatureString(feature));
					act_group = NewCallbackResultSpriteGroupNoTransform(CALLBACK_FAILED);
					break;
				}
				var_scope_count = (mode << 8) | offset;
			}

			byte varadjust;
			byte varsize;

			bool first_adjust = true;

			assert(DeterministicSpriteGroup::CanAllocateItem());
			DeterministicSpriteGroup *group = new DeterministicSpriteGroup();
			group->nfo_line = _cur.nfo_line;
			group->feature = feature;
			if (_action6_override_active) group->sg_flags |= SGF_ACTION6;
			act_group = group;

			if (stype == STYPE_DETERMINISTIC_RELATIVE || stype == STYPE_DETERMINISTIC_RELATIVE_2) {
				group->var_scope = (feature <= GSF_AIRCRAFT) ? VSG_SCOPE_RELATIVE : VSG_SCOPE_SELF;
				group->var_scope_count = var_scope_count;

				group->size = DSG_SIZE_DWORD;
				varsize = 4;
			} else {
				group->var_scope = HasBit(type, 1) ? VSG_SCOPE_PARENT : VSG_SCOPE_SELF;

				switch (GB(type, 2, 2)) {
					default: NOT_REACHED();
					case 0: group->size = DSG_SIZE_BYTE;  varsize = 1; break;
					case 1: group->size = DSG_SIZE_WORD;  varsize = 2; break;
					case 2: group->size = DSG_SIZE_DWORD; varsize = 4; break;
				}
			}

			const VarAction2AdjustInfo info = { feature, GetGrfSpecFeatureForScope(feature, group->var_scope), varsize };

			DeterministicSpriteGroupShadowCopy *shadow = nullptr;
			if (unlikely(HasBit(_misc_debug_flags, MDF_NEWGRF_SG_SAVE_RAW))) {
				shadow = &(_deterministic_sg_shadows[group]);
			}
			static std::vector<DeterministicSpriteGroupAdjust> current_adjusts;
			current_adjusts.clear();

			VarAction2OptimiseState va2_opt_state;
			/* The initial value is always the constant 0 */
			va2_opt_state.inference = VA2AIF_SIGNED_NON_NEGATIVE | VA2AIF_ONE_OR_ZERO | VA2AIF_HAVE_CONSTANT;
			va2_opt_state.current_constant = 0;

			/* Loop through the var adjusts. Unfortunately we don't know how many we have
			 * from the outset, so we shall have to keep reallocing. */
			do {
				DeterministicSpriteGroupAdjust &adjust = current_adjusts.emplace_back();

				/* The first var adjust doesn't have an operation specified, so we set it to add. */
				adjust.operation = first_adjust ? DSGA_OP_ADD : (DeterministicSpriteGroupAdjustOperation)buf->ReadByte();
				first_adjust = false;
				if (adjust.operation > DSGA_OP_END) adjust.operation = DSGA_OP_END;
				adjust.variable  = buf->ReadByte();
				if (adjust.variable == 0x7E) {
					/* Link subroutine group */
					adjust.subroutine = GetGroupFromGroupIDNoCBResult(setid, type, HasBit(_cur.grffile->observed_feature_tests, GFTOF_MORE_ACTION2_IDS) ? buf->ReadExtendedByte() : buf->ReadByte());
				} else {
					adjust.parameter = IsInsideMM(adjust.variable, 0x60, 0x80) ? buf->ReadByte() : 0;
				}

				varadjust = buf->ReadByte();
				adjust.shift_num = GB(varadjust, 0, 5);
				adjust.type      = (DeterministicSpriteGroupAdjustType)GB(varadjust, 6, 2);
				adjust.and_mask  = buf->ReadVarSize(varsize);

				if (adjust.variable == 0x11) {
					for (const GRFVariableMapEntry &remap : _cur.grffile->grf_variable_remaps) {
						if (remap.feature == info.scope_feature && remap.input_shift == adjust.shift_num && remap.input_mask == adjust.and_mask) {
							adjust.variable = remap.id;
							adjust.shift_num = remap.output_shift;
							adjust.and_mask = remap.output_mask;
							adjust.parameter = remap.output_param;
							break;
						}
					}
				} else if (adjust.variable == 0x7B && adjust.parameter == 0x11) {
					for (const GRFVariableMapEntry &remap : _cur.grffile->grf_variable_remaps) {
						if (remap.feature == info.scope_feature && remap.input_shift == adjust.shift_num && remap.input_mask == adjust.and_mask) {
							adjust.parameter = remap.id;
							adjust.shift_num = remap.output_shift;
							adjust.and_mask = remap.output_mask;
							break;
						}
					}
				}

				if (info.scope_feature == GSF_ROADSTOPS && HasBit(_cur.grffile->observed_feature_tests, GFTOF_ROAD_STOPS)) {
					if (adjust.variable == 0x68) adjust.variable = A2VRI_ROADSTOP_INFO_NEARBY_TILES_EXT;
					if (adjust.variable == 0x7B && adjust.parameter == 0x68) adjust.parameter = A2VRI_ROADSTOP_INFO_NEARBY_TILES_EXT;
				}
				if (info.scope_feature == GSF_STATIONS && HasBit(_cur.grffile->observed_feature_tests, GFTOF_STATION_VAR68_EXT_LOCALIDX)) {
					if (adjust.variable == 0x68) adjust.variable = A2VRI_STATION_INFO_NEARBY_TILES_EXT;
					if (adjust.variable == 0x7B && adjust.parameter == 0x68) adjust.parameter = A2VRI_STATION_INFO_NEARBY_TILES_EXT;
				}

				if (adjust.type != DSGA_TYPE_NONE) {
					adjust.add_val    = buf->ReadVarSize(varsize);
					adjust.divmod_val = buf->ReadVarSize(varsize);
				} else {
					adjust.add_val    = 0;
					adjust.divmod_val = 0;
				}
				if (unlikely(shadow != nullptr)) {
					shadow->adjusts.push_back(adjust);
					/* Pruning was turned off so that the unpruned target could be saved in the shadow, prune now */
					if (adjust.subroutine != nullptr) adjust.subroutine = PruneTargetSpriteGroup(adjust.subroutine);
				}

				OptimiseVarAction2PreCheckAdjust(va2_opt_state, adjust);

				/* Continue reading var adjusts while bit 5 is set. */
			} while (HasBit(varadjust, 5));

			for (const DeterministicSpriteGroupAdjust &adjust : current_adjusts) {
				group->adjusts.push_back(adjust);
				OptimiseVarAction2Adjust(va2_opt_state, info, group, group->adjusts.back());
			}

			std::vector<DeterministicSpriteGroupRange> ranges;
			ranges.resize(buf->ReadByte());
			for (uint i = 0; i < ranges.size(); i++) {
				ranges[i].group = GetGroupFromGroupID(setid, type, buf->ReadWord());
				ranges[i].low   = buf->ReadVarSize(varsize);
				ranges[i].high  = buf->ReadVarSize(varsize);
			}

			group->default_group = GetGroupFromGroupID(setid, type, buf->ReadWord());

			if (unlikely(shadow != nullptr)) {
				shadow->calculated_result = ranges.size() == 0;
				ProcessDeterministicSpriteGroupRanges(ranges, shadow->ranges, group->default_group);
				shadow->default_group = group->default_group;

				/* Pruning was turned off so that the unpruned targets could be saved in the shadow ranges, prune now */
				for (DeterministicSpriteGroupRange &range : ranges) {
					range.group = PruneTargetSpriteGroup(range.group);
				}
				group->default_group = PruneTargetSpriteGroup(group->default_group);
			}

			group->error_group = ranges.size() > 0 ? ranges[0].group : group->default_group;
			/* nvar == 0 is a special case -- we turn our value into a callback result */
			group->calculated_result = ranges.size() == 0;

			ProcessDeterministicSpriteGroupRanges(ranges, group->ranges, group->default_group);

			OptimiseVarAction2DeterministicSpriteGroup(va2_opt_state, info, group, current_adjusts);
			current_adjusts.clear();
			break;
		}

		/* Randomized Sprite Group */
		case STYPE_RANDOMIZED:
		{
			assert(RandomizedSpriteGroup::CanAllocateItem());
			RandomizedSpriteGroup *group = new RandomizedSpriteGroup();
			group->nfo_line = _cur.nfo_line;
			if (_action6_override_active) group->sg_flags |= SGF_ACTION6;
			act_group = group;
			group->var_scope = HasBit(type, 1) ? VSG_SCOPE_PARENT : VSG_SCOPE_SELF;

			if (HasBit(type, 2)) {
				if (feature <= GSF_AIRCRAFT) group->var_scope = VSG_SCOPE_RELATIVE;
				group->var_scope_count = ParseRelativeScopeByte(buf->ReadByte());
			}

			uint8 triggers = buf->ReadByte();
			group->triggers       = GB(triggers, 0, 7);
			group->cmp_mode       = HasBit(triggers, 7) ? RSG_CMP_ALL : RSG_CMP_ANY;
			group->lowest_randbit = buf->ReadByte();

			byte num_groups = buf->ReadByte();
			if (!HasExactlyOneBit(num_groups)) {
				grfmsg(1, "NewSpriteGroup: Random Action 2 nrand should be power of 2");
			}

			for (uint i = 0; i < num_groups; i++) {
				group->groups.push_back(GetGroupFromGroupID(setid, type, buf->ReadWord()));
			}

			if (unlikely(HasBit(_misc_debug_flags, MDF_NEWGRF_SG_SAVE_RAW))) {
				RandomizedSpriteGroupShadowCopy *shadow = &(_randomized_sg_shadows[group]);
				shadow->groups = group->groups;

				/* Pruning was turned off so that the unpruned targets could be saved in the shadow groups, prune now */
				for (const SpriteGroup *&group : group->groups) {
					group = PruneTargetSpriteGroup(group);
				}
			}

			break;
		}

		case STYPE_CB_FAILURE:
			act_group = NewCallbackResultSpriteGroupNoTransform(CALLBACK_FAILED);
			break;

		/* Neither a variable or randomized sprite group... must be a real group */
		case STYPE_NORMAL:
		{
			switch (feature) {
				case GSF_TRAINS:
				case GSF_ROADVEHICLES:
				case GSF_SHIPS:
				case GSF_AIRCRAFT:
				case GSF_STATIONS:
				case GSF_CANALS:
				case GSF_CARGOES:
				case GSF_AIRPORTS:
				case GSF_RAILTYPES:
				case GSF_ROADTYPES:
				case GSF_TRAMTYPES:
				case GSF_SIGNALS:
				case GSF_NEWLANDSCAPE:
				{
					byte num_loaded  = type;
					byte num_loading = buf->ReadByte();

					if (!_cur.HasValidSpriteSets(feature)) {
						grfmsg(0, "NewSpriteGroup: No sprite set to work on! Skipping");
						return;
					}

					if (num_loaded + num_loading == 0) {
						grfmsg(1, "NewSpriteGroup: no result, skipping invalid RealSpriteGroup");
						break;
					}

					grfmsg(6, "NewSpriteGroup: New SpriteGroup 0x%02X, %u loaded, %u loading",
							setid, num_loaded, num_loading);

					if (num_loaded + num_loading == 0) {
						grfmsg(1, "NewSpriteGroup: no result, skipping invalid RealSpriteGroup");
						break;
					}

					if (num_loaded + num_loading == 1) {
						/* Avoid creating 'Real' sprite group if only one option. */
						uint16 spriteid = buf->ReadWord();
						act_group = CreateGroupFromGroupID(feature, setid, type, spriteid);
						grfmsg(8, "NewSpriteGroup: one result, skipping RealSpriteGroup = subset %u", spriteid);
						break;
					}

					std::vector<uint16> loaded;
					std::vector<uint16> loading;

					for (uint i = 0; i < num_loaded; i++) {
						loaded.push_back(buf->ReadWord());
						grfmsg(8, "NewSpriteGroup: + rg->loaded[%i]  = subset %u", i, loaded[i]);
					}

					for (uint i = 0; i < num_loading; i++) {
						loading.push_back(buf->ReadWord());
						grfmsg(8, "NewSpriteGroup: + rg->loading[%i] = subset %u", i, loading[i]);
					}

					if (std::adjacent_find(loaded.begin(),  loaded.end(),  std::not_equal_to<>()) == loaded.end() &&
						std::adjacent_find(loading.begin(), loading.end(), std::not_equal_to<>()) == loading.end() &&
						loaded[0] == loading[0])
					{
						/* Both lists only contain the same value, so don't create 'Real' sprite group */
						act_group = CreateGroupFromGroupID(feature, setid, type, loaded[0]);
						grfmsg(8, "NewSpriteGroup: same result, skipping RealSpriteGroup = subset %u", loaded[0]);
						break;
					}

					assert(RealSpriteGroup::CanAllocateItem());
					RealSpriteGroup *group = new RealSpriteGroup();
					group->nfo_line = _cur.nfo_line;
					if (_action6_override_active) group->sg_flags |= SGF_ACTION6;
					act_group = group;

					for (uint16 spriteid : loaded) {
						const SpriteGroup *t = CreateGroupFromGroupID(feature, setid, type, spriteid);
						group->loaded.push_back(t);
					}

					for (uint16 spriteid : loading) {
						const SpriteGroup *t = CreateGroupFromGroupID(feature, setid, type, spriteid);
						group->loading.push_back(t);
					}

					break;
				}

				case GSF_HOUSES:
				case GSF_AIRPORTTILES:
				case GSF_OBJECTS:
				case GSF_INDUSTRYTILES:
				case GSF_ROADSTOPS: {
					byte num_building_sprites = std::max((uint8)1, type);

					assert(TileLayoutSpriteGroup::CanAllocateItem());
					TileLayoutSpriteGroup *group = new TileLayoutSpriteGroup();
					group->nfo_line = _cur.nfo_line;
					if (_action6_override_active) group->sg_flags |= SGF_ACTION6;
					act_group = group;

					/* On error, bail out immediately. Temporary GRF data was already freed */
					if (ReadSpriteLayout(buf, num_building_sprites, true, feature, false, type == 0, &group->dts)) return;
					break;
				}

				case GSF_INDUSTRIES: {
					if (type > 2) {
						grfmsg(1, "NewSpriteGroup: Unsupported industry production version %d, skipping", type);
						break;
					}

					assert(IndustryProductionSpriteGroup::CanAllocateItem());
					IndustryProductionSpriteGroup *group = new IndustryProductionSpriteGroup();
					group->nfo_line = _cur.nfo_line;
					if (_action6_override_active) group->sg_flags |= SGF_ACTION6;
					act_group = group;
					group->version = type;
					if (type == 0) {
						group->num_input = 3;
						for (uint i = 0; i < 3; i++) {
							group->subtract_input[i] = (int16)buf->ReadWord(); // signed
						}
						group->num_output = 2;
						for (uint i = 0; i < 2; i++) {
							group->add_output[i] = buf->ReadWord(); // unsigned
						}
						group->again = buf->ReadByte();
					} else if (type == 1) {
						group->num_input = 3;
						for (uint i = 0; i < 3; i++) {
							group->subtract_input[i] = buf->ReadByte();
						}
						group->num_output = 2;
						for (uint i = 0; i < 2; i++) {
							group->add_output[i] = buf->ReadByte();
						}
						group->again = buf->ReadByte();
					} else if (type == 2) {
						group->num_input = buf->ReadByte();
						if (group->num_input > lengthof(group->subtract_input)) {
							GRFError *error = DisableGrf(STR_NEWGRF_ERROR_INDPROD_CALLBACK);
							error->data = "too many inputs (max 16)";
							return;
						}
						for (uint i = 0; i < group->num_input; i++) {
							byte rawcargo = buf->ReadByte();
							CargoID cargo = GetCargoTranslation(rawcargo, _cur.grffile);
							if (cargo == CT_INVALID) {
								/* The mapped cargo is invalid. This is permitted at this point,
								 * as long as the result is not used. Mark it invalid so this
								 * can be tested later. */
								group->version = 0xFF;
							} else if (std::find(group->cargo_input, group->cargo_input + i, cargo) != group->cargo_input + i) {
								GRFError *error = DisableGrf(STR_NEWGRF_ERROR_INDPROD_CALLBACK);
								error->data = "duplicate input cargo";
								return;
							}
							group->cargo_input[i] = cargo;
							group->subtract_input[i] = buf->ReadByte();
						}
						group->num_output = buf->ReadByte();
						if (group->num_output > lengthof(group->add_output)) {
							GRFError *error = DisableGrf(STR_NEWGRF_ERROR_INDPROD_CALLBACK);
							error->data = "too many outputs (max 16)";
							return;
						}
						for (uint i = 0; i < group->num_output; i++) {
							byte rawcargo = buf->ReadByte();
							CargoID cargo = GetCargoTranslation(rawcargo, _cur.grffile);
							if (cargo == CT_INVALID) {
								/* Mark this result as invalid to use */
								group->version = 0xFF;
							} else if (std::find(group->cargo_output, group->cargo_output + i, cargo) != group->cargo_output + i) {
								GRFError *error = DisableGrf(STR_NEWGRF_ERROR_INDPROD_CALLBACK);
								error->data = "duplicate output cargo";
								return;
							}
							group->cargo_output[i] = cargo;
							group->add_output[i] = buf->ReadByte();
						}
						group->again = buf->ReadByte();
					} else {
						NOT_REACHED();
					}
					break;
				}

				case GSF_FAKE_TOWNS:
					act_group = NewCallbackResultSpriteGroupNoTransform(CALLBACK_FAILED);
					break;

				/* Loading of Tile Layout and Production Callback groups would happen here */
				default: grfmsg(1, "NewSpriteGroup: Unsupported feature %s, skipping", GetFeatureString(feature));
			}
		}
	}

	if ((size_t)setid >= _cur.spritegroups.size()) _cur.spritegroups.resize(setid + 1);
	_cur.spritegroups[setid] = act_group;
}

static CargoID TranslateCargo(uint8 feature, uint8 ctype)
{
	if (feature == GSF_OBJECTS) {
		switch (ctype) {
			case 0:    return 0;
			case 0xFF: return CT_PURCHASE_OBJECT;
			default:
				grfmsg(1, "TranslateCargo: Invalid cargo bitnum %d for objects, skipping.", ctype);
				return CT_INVALID;
		}
	}
	/* Special cargo types for purchase list and stations */
	if ((feature == GSF_STATIONS || feature == GSF_ROADSTOPS) && ctype == 0xFE) return CT_DEFAULT_NA;
	if (ctype == 0xFF) return CT_PURCHASE;

	if (_cur.grffile->cargo_list.size() == 0) {
		/* No cargo table, so use bitnum values */
		if (ctype >= 32) {
			grfmsg(1, "TranslateCargo: Cargo bitnum %d out of range (max 31), skipping.", ctype);
			return CT_INVALID;
		}

		for (const CargoSpec *cs : CargoSpec::Iterate()) {
			if (cs->bitnum == ctype) {
				grfmsg(6, "TranslateCargo: Cargo bitnum %d mapped to cargo type %d.", ctype, cs->Index());
				return cs->Index();
			}
		}

		grfmsg(5, "TranslateCargo: Cargo bitnum %d not available in this climate, skipping.", ctype);
		return CT_INVALID;
	}

	/* Check if the cargo type is out of bounds of the cargo translation table */
	if (ctype >= _cur.grffile->cargo_list.size()) {
		grfmsg(1, "TranslateCargo: Cargo type %d out of range (max %d), skipping.", ctype, (unsigned int)_cur.grffile->cargo_list.size() - 1);
		return CT_INVALID;
	}

	/* Look up the cargo label from the translation table */
	CargoLabel cl = _cur.grffile->cargo_list[ctype];
	if (cl == 0) {
		grfmsg(5, "TranslateCargo: Cargo type %d not available in this climate, skipping.", ctype);
		return CT_INVALID;
	}

	ctype = GetCargoIDByLabel(cl);
	if (ctype == CT_INVALID) {
		grfmsg(5, "TranslateCargo: Cargo '%c%c%c%c' unsupported, skipping.", GB(cl, 24, 8), GB(cl, 16, 8), GB(cl, 8, 8), GB(cl, 0, 8));
		return CT_INVALID;
	}

	grfmsg(6, "TranslateCargo: Cargo '%c%c%c%c' mapped to cargo type %d.", GB(cl, 24, 8), GB(cl, 16, 8), GB(cl, 8, 8), GB(cl, 0, 8), ctype);
	return ctype;
}


static bool IsValidGroupID(uint16 groupid, const char *function)
{
	if ((size_t)groupid >= _cur.spritegroups.size() || _cur.spritegroups[groupid] == nullptr) {
		grfmsg(1, "%s: Spritegroup 0x%04X out of range or empty, skipping.", function, groupid);
		return false;
	}

	return true;
}

static void VehicleMapSpriteGroup(ByteReader *buf, byte feature, uint8 idcount)
{
	static EngineID *last_engines;
	static uint last_engines_count;
	bool wagover = false;

	/* Test for 'wagon override' flag */
	if (HasBit(idcount, 7)) {
		wagover = true;
		/* Strip off the flag */
		idcount = GB(idcount, 0, 7);

		if (last_engines_count == 0) {
			grfmsg(0, "VehicleMapSpriteGroup: WagonOverride: No engine to do override with");
			return;
		}

		grfmsg(6, "VehicleMapSpriteGroup: WagonOverride: %u engines, %u wagons",
				last_engines_count, idcount);
	} else {
		if (last_engines_count != idcount) {
			last_engines = ReallocT(last_engines, idcount);
			last_engines_count = idcount;
		}
	}

	EngineID *engines = AllocaM(EngineID, idcount);
	for (uint i = 0; i < idcount; i++) {
		Engine *e = GetNewEngine(_cur.grffile, (VehicleType)feature, buf->ReadExtendedByte());
		if (e == nullptr) {
			/* No engine could be allocated?!? Deal with it. Okay,
			 * this might look bad. Also make sure this NewGRF
			 * gets disabled, as a half loaded one is bad. */
			HandleChangeInfoResult("VehicleMapSpriteGroup", CIR_INVALID_ID, (GrfSpecFeature)0, 0);
			return;
		}

		engines[i] = e->index;
		if (!wagover) last_engines[i] = engines[i];
	}

	uint8 cidcount = buf->ReadByte();
	for (uint c = 0; c < cidcount; c++) {
		uint8 ctype = buf->ReadByte();
		uint16 groupid = buf->ReadWord();
		if (!IsValidGroupID(groupid, "VehicleMapSpriteGroup")) continue;

		grfmsg(8, "VehicleMapSpriteGroup: * [%d] Cargo type 0x%X, group id 0x%02X", c, ctype, groupid);

		ctype = TranslateCargo(feature, ctype);
		if (ctype == CT_INVALID) continue;

		for (uint i = 0; i < idcount; i++) {
			EngineID engine = engines[i];

			grfmsg(7, "VehicleMapSpriteGroup: [%d] Engine %d...", i, engine);

			if (wagover) {
				SetWagonOverrideSprites(engine, ctype, GetGroupByID(groupid), last_engines, last_engines_count);
			} else {
				SetCustomEngineSprites(engine, ctype, GetGroupByID(groupid));
			}
		}
	}

	uint16 groupid = buf->ReadWord();
	if (!IsValidGroupID(groupid, "VehicleMapSpriteGroup")) return;

	grfmsg(8, "-- Default group id 0x%04X", groupid);

	for (uint i = 0; i < idcount; i++) {
		EngineID engine = engines[i];

		if (wagover) {
			SetWagonOverrideSprites(engine, CT_DEFAULT, GetGroupByID(groupid), last_engines, last_engines_count);
		} else {
			SetCustomEngineSprites(engine, CT_DEFAULT, GetGroupByID(groupid));
			SetEngineGRF(engine, _cur.grffile);
		}
	}
}


static void CanalMapSpriteGroup(ByteReader *buf, uint8 idcount)
{
<<<<<<< HEAD
	CanalFeature *cfs = AllocaM(CanalFeature, idcount);
	for (uint i = 0; i < idcount; i++) {
		cfs[i] = (CanalFeature)buf->ReadByte();
=======
	std::vector<uint16_t> cfs;
	cfs.reserve(idcount);
	for (uint i = 0; i < idcount; i++) {
		cfs.push_back(buf->ReadExtendedByte());
>>>>>>> 0b72297d
	}

	uint8 cidcount = buf->ReadByte();
	buf->Skip(cidcount * 3);

	uint16 groupid = buf->ReadWord();
	if (!IsValidGroupID(groupid, "CanalMapSpriteGroup")) return;

	for (uint i = 0; i < idcount; i++) {
		CanalFeature cf = cfs[i];

		if (cf >= CF_END) {
			grfmsg(1, "CanalMapSpriteGroup: Canal subset %d out of range, skipping", cf);
			continue;
		}

		_water_feature[cf].grffile = _cur.grffile;
		_water_feature[cf].group = GetGroupByID(groupid);
	}
}


static void StationMapSpriteGroup(ByteReader *buf, uint8 idcount)
{
	if (_cur.grffile->stations.empty()) {
		grfmsg(1, "StationMapSpriteGroup: No stations defined, skipping");
		return;
	}

<<<<<<< HEAD
	uint8 *stations = AllocaM(uint8, idcount);
	for (uint i = 0; i < idcount; i++) {
		stations[i] = buf->ReadByte();
=======
	std::vector<uint16_t> stations;
	stations.reserve(idcount);
	for (uint i = 0; i < idcount; i++) {
		stations.push_back(buf->ReadExtendedByte());
>>>>>>> 0b72297d
	}

	uint8 cidcount = buf->ReadByte();
	for (uint c = 0; c < cidcount; c++) {
		uint8 ctype = buf->ReadByte();
		uint16 groupid = buf->ReadWord();
		if (!IsValidGroupID(groupid, "StationMapSpriteGroup")) continue;

		ctype = TranslateCargo(GSF_STATIONS, ctype);
		if (ctype == CT_INVALID) continue;

		for (uint i = 0; i < idcount; i++) {
			StationSpec *statspec = stations[i] >= _cur.grffile->stations.size() ? nullptr : _cur.grffile->stations[stations[i]].get();

			if (statspec == nullptr) {
<<<<<<< HEAD
				grfmsg(1, "StationMapSpriteGroup: Station with ID 0x%02X does not exist, skipping", stations[i]);
=======
				GrfMsg(1, "StationMapSpriteGroup: Station {} undefined, skipping", station);
>>>>>>> 0b72297d
				continue;
			}

			statspec->grf_prop.spritegroup[ctype] = GetGroupByID(groupid);
		}
	}

	uint16 groupid = buf->ReadWord();
	if (!IsValidGroupID(groupid, "StationMapSpriteGroup")) return;

	for (uint i = 0; i < idcount; i++) {
		StationSpec *statspec = stations[i] >= _cur.grffile->stations.size() ? nullptr : _cur.grffile->stations[stations[i]].get();

		if (statspec == nullptr) {
<<<<<<< HEAD
			grfmsg(1, "StationMapSpriteGroup: Station with ID 0x%02X does not exist, skipping", stations[i]);
=======
			GrfMsg(1, "StationMapSpriteGroup: Station {} undefined, skipping", station);
>>>>>>> 0b72297d
			continue;
		}

		if (statspec->grf_prop.grffile != nullptr) {
<<<<<<< HEAD
			grfmsg(1, "StationMapSpriteGroup: Station with ID 0x%02X mapped multiple times, skipping", stations[i]);
=======
			GrfMsg(1, "StationMapSpriteGroup: Station {} mapped multiple times, skipping", station);
>>>>>>> 0b72297d
			continue;
		}

		statspec->grf_prop.spritegroup[CT_DEFAULT] = GetGroupByID(groupid);
		statspec->grf_prop.grffile = _cur.grffile;
		statspec->grf_prop.local_id = stations[i];
		StationClass::Assign(statspec);
	}
}


static void TownHouseMapSpriteGroup(ByteReader *buf, uint8 idcount)
{
	if (_cur.grffile->housespec.empty()) {
		grfmsg(1, "TownHouseMapSpriteGroup: No houses defined, skipping");
		return;
	}

<<<<<<< HEAD
	uint8 *houses = AllocaM(uint8, idcount);
	for (uint i = 0; i < idcount; i++) {
		houses[i] = buf->ReadByte();
=======
	std::vector<uint16_t> houses;
	houses.reserve(idcount);
	for (uint i = 0; i < idcount; i++) {
		houses.push_back(buf->ReadExtendedByte());
>>>>>>> 0b72297d
	}

	/* Skip the cargo type section, we only care about the default group */
	uint8 cidcount = buf->ReadByte();
	buf->Skip(cidcount * 3);

	uint16 groupid = buf->ReadWord();
	if (!IsValidGroupID(groupid, "TownHouseMapSpriteGroup")) return;

	for (uint i = 0; i < idcount; i++) {
		HouseSpec *hs = houses[i] >= _cur.grffile->housespec.size() ? nullptr : _cur.grffile->housespec[houses[i]].get();

		if (hs == nullptr) {
			grfmsg(1, "TownHouseMapSpriteGroup: House %d undefined, skipping.", houses[i]);
			continue;
		}

		hs->grf_prop.spritegroup[0] = GetGroupByID(groupid);
	}
}

static void IndustryMapSpriteGroup(ByteReader *buf, uint8 idcount)
{
	if (_cur.grffile->industryspec.empty()) {
		grfmsg(1, "IndustryMapSpriteGroup: No industries defined, skipping");
		return;
	}

<<<<<<< HEAD
	uint8 *industries = AllocaM(uint8, idcount);
	for (uint i = 0; i < idcount; i++) {
		industries[i] = buf->ReadByte();
=======
	std::vector<uint16_t> industries;
	industries.reserve(idcount);
	for (uint i = 0; i < idcount; i++) {
		industries.push_back(buf->ReadExtendedByte());
>>>>>>> 0b72297d
	}

	/* Skip the cargo type section, we only care about the default group */
	uint8 cidcount = buf->ReadByte();
	buf->Skip(cidcount * 3);

	uint16 groupid = buf->ReadWord();
	if (!IsValidGroupID(groupid, "IndustryMapSpriteGroup")) return;

	for (uint i = 0; i < idcount; i++) {
		IndustrySpec *indsp = industries[i] >= _cur.grffile->industryspec.size() ? nullptr : _cur.grffile->industryspec[industries[i]].get();

		if (indsp == nullptr) {
			grfmsg(1, "IndustryMapSpriteGroup: Industry %d undefined, skipping", industries[i]);
			continue;
		}

		indsp->grf_prop.spritegroup[0] = GetGroupByID(groupid);
	}
}

static void IndustrytileMapSpriteGroup(ByteReader *buf, uint8 idcount)
{
	if (_cur.grffile->indtspec.empty()) {
		grfmsg(1, "IndustrytileMapSpriteGroup: No industry tiles defined, skipping");
		return;
	}

<<<<<<< HEAD
	uint8 *indtiles = AllocaM(uint8, idcount);
	for (uint i = 0; i < idcount; i++) {
		indtiles[i] = buf->ReadByte();
=======
	std::vector<uint16_t> indtiles;
	indtiles.reserve(idcount);
	for (uint i = 0; i < idcount; i++) {
		indtiles.push_back(buf->ReadExtendedByte());
>>>>>>> 0b72297d
	}

	/* Skip the cargo type section, we only care about the default group */
	uint8 cidcount = buf->ReadByte();
	buf->Skip(cidcount * 3);

	uint16 groupid = buf->ReadWord();
	if (!IsValidGroupID(groupid, "IndustrytileMapSpriteGroup")) return;

	for (uint i = 0; i < idcount; i++) {
		IndustryTileSpec *indtsp = indtiles[i] >= _cur.grffile->indtspec.size() ? nullptr : _cur.grffile->indtspec[indtiles[i]].get();

		if (indtsp == nullptr) {
			grfmsg(1, "IndustrytileMapSpriteGroup: Industry tile %d undefined, skipping", indtiles[i]);
			continue;
		}

		indtsp->grf_prop.spritegroup[0] = GetGroupByID(groupid);
	}
}

static void CargoMapSpriteGroup(ByteReader *buf, uint8 idcount)
{
<<<<<<< HEAD
	CargoID *cargoes = AllocaM(CargoID, idcount);
	for (uint i = 0; i < idcount; i++) {
		cargoes[i] = buf->ReadByte();
=======
	std::vector<uint16_t> cargoes;
	cargoes.reserve(idcount);
	for (uint i = 0; i < idcount; i++) {
		cargoes.push_back(buf->ReadExtendedByte());
>>>>>>> 0b72297d
	}

	/* Skip the cargo type section, we only care about the default group */
	uint8 cidcount = buf->ReadByte();
	buf->Skip(cidcount * 3);

	uint16 groupid = buf->ReadWord();
	if (!IsValidGroupID(groupid, "CargoMapSpriteGroup")) return;

	for (uint i = 0; i < idcount; i++) {
		CargoID cid = cargoes[i];

		if (cid >= NUM_CARGO) {
			grfmsg(1, "CargoMapSpriteGroup: Cargo ID %d out of range, skipping", cid);
			continue;
		}

		CargoSpec *cs = CargoSpec::Get(cid);
		cs->grffile = _cur.grffile;
		cs->group = GetGroupByID(groupid);
	}
}

static void SignalsMapSpriteGroup(ByteReader *buf, uint8 idcount)
{
	uint8 *ids = AllocaM(uint8, idcount);
	for (uint i = 0; i < idcount; i++) {
		ids[i] = buf->ReadByte();
	}

	/* Skip the cargo type section, we only care about the default group */
	uint8 cidcount = buf->ReadByte();
	buf->Skip(cidcount * 3);

	uint16 groupid = buf->ReadWord();
	if (!IsValidGroupID(groupid, "SignalsMapSpriteGroup")) return;

	for (uint i = 0; i < idcount; i++) {
		uint8 id = ids[i];

		switch (id) {
			case NSA3ID_CUSTOM_SIGNALS:
				_cur.grffile->new_signals_group = GetGroupByID(groupid);
				if (!HasBit(_cur.grffile->new_signal_ctrl_flags, NSCF_GROUPSET)) {
					SetBit(_cur.grffile->new_signal_ctrl_flags, NSCF_GROUPSET);
					_new_signals_grfs.push_back(_cur.grffile);
				}
				break;

			default:
				grfmsg(1, "SignalsMapSpriteGroup: ID not implemented: %d", id);
			break;
		}
	}
}

static void ObjectMapSpriteGroup(ByteReader *buf, uint8 idcount)
{
	if (_cur.grffile->objectspec.empty()) {
		grfmsg(1, "ObjectMapSpriteGroup: No object tiles defined, skipping");
		return;
	}

<<<<<<< HEAD
	uint16 *objects = AllocaM(uint16, idcount);
	for (uint i = 0; i < idcount; i++) {
		objects[i] = HasBit(_cur.grffile->observed_feature_tests, GFTOF_MORE_OBJECTS_PER_GRF) ? buf->ReadExtendedByte() : buf->ReadByte();
=======
	std::vector<uint16_t> objects;
	objects.reserve(idcount);
	for (uint i = 0; i < idcount; i++) {
		objects.push_back(buf->ReadExtendedByte());
>>>>>>> 0b72297d
	}

	uint8 cidcount = buf->ReadByte();
	for (uint c = 0; c < cidcount; c++) {
		uint8 ctype = buf->ReadByte();
		uint16 groupid = buf->ReadWord();
		if (!IsValidGroupID(groupid, "ObjectMapSpriteGroup")) continue;

		ctype = TranslateCargo(GSF_OBJECTS, ctype);
		if (ctype == CT_INVALID) continue;

		for (uint i = 0; i < idcount; i++) {
			ObjectSpec *spec = (objects[i] >= _cur.grffile->objectspec.size()) ? nullptr : _cur.grffile->objectspec[objects[i]].get();

			if (spec == nullptr) {
<<<<<<< HEAD
				grfmsg(1, "ObjectMapSpriteGroup: Object with ID 0x%02X undefined, skipping", objects[i]);
=======
				GrfMsg(1, "ObjectMapSpriteGroup: Object {} undefined, skipping", object);
>>>>>>> 0b72297d
				continue;
			}

			spec->grf_prop.spritegroup[ctype] = GetGroupByID(groupid);
		}
	}

	uint16 groupid = buf->ReadWord();
	if (!IsValidGroupID(groupid, "ObjectMapSpriteGroup")) return;

	for (uint i = 0; i < idcount; i++) {
		ObjectSpec *spec = (objects[i] >= _cur.grffile->objectspec.size()) ? nullptr : _cur.grffile->objectspec[objects[i]].get();

		if (spec == nullptr) {
<<<<<<< HEAD
			grfmsg(1, "ObjectMapSpriteGroup: Object with ID 0x%02X undefined, skipping", objects[i]);
=======
			GrfMsg(1, "ObjectMapSpriteGroup: Object {} undefined, skipping", object);
>>>>>>> 0b72297d
			continue;
		}

		if (spec->grf_prop.grffile != nullptr) {
<<<<<<< HEAD
			grfmsg(1, "ObjectMapSpriteGroup: Object with ID 0x%02X mapped multiple times, skipping", objects[i]);
=======
			GrfMsg(1, "ObjectMapSpriteGroup: Object {} mapped multiple times, skipping", object);
>>>>>>> 0b72297d
			continue;
		}

		spec->grf_prop.spritegroup[0] = GetGroupByID(groupid);
		spec->grf_prop.grffile        = _cur.grffile;
		spec->grf_prop.local_id       = objects[i];
	}
}

static void RailTypeMapSpriteGroup(ByteReader *buf, uint8 idcount)
{
	uint8 *railtypes = AllocaM(uint8, idcount);
	for (uint i = 0; i < idcount; i++) {
<<<<<<< HEAD
		uint8 id = buf->ReadByte();
		railtypes[i] = id < RAILTYPE_END ? _cur.grffile->railtype_map[id] : INVALID_RAILTYPE;
=======
		uint16_t id = buf->ReadExtendedByte();
		railtypes.push_back(id < RAILTYPE_END ? _cur.grffile->railtype_map[id] : INVALID_RAILTYPE);
>>>>>>> 0b72297d
	}

	uint8 cidcount = buf->ReadByte();
	for (uint c = 0; c < cidcount; c++) {
		uint8 ctype = buf->ReadByte();
		uint16 groupid = buf->ReadWord();
		if (!IsValidGroupID(groupid, "RailTypeMapSpriteGroup")) continue;

		if (ctype >= RTSG_END) continue;

		extern RailtypeInfo _railtypes[RAILTYPE_END];
		for (uint i = 0; i < idcount; i++) {
			if (railtypes[i] != INVALID_RAILTYPE) {
				RailtypeInfo *rti = &_railtypes[railtypes[i]];

				rti->grffile[ctype] = _cur.grffile;
				rti->group[ctype] = GetGroupByID(groupid);
			}
		}
	}

	/* Railtypes do not use the default group. */
	buf->ReadWord();
}

static void RoadTypeMapSpriteGroup(ByteReader *buf, uint8 idcount, RoadTramType rtt)
{
	RoadType *type_map = (rtt == RTT_TRAM) ? _cur.grffile->tramtype_map : _cur.grffile->roadtype_map;

	uint8 *roadtypes = AllocaM(uint8, idcount);
	for (uint i = 0; i < idcount; i++) {
<<<<<<< HEAD
		uint8 id = buf->ReadByte();
		roadtypes[i] = id < ROADTYPE_END ? type_map[id] : INVALID_ROADTYPE;
=======
		uint16_t id = buf->ReadExtendedByte();
		roadtypes.push_back(id < ROADTYPE_END ? type_map[id] : INVALID_ROADTYPE);
>>>>>>> 0b72297d
	}

	uint8 cidcount = buf->ReadByte();
	for (uint c = 0; c < cidcount; c++) {
		uint8 ctype = buf->ReadByte();
		uint16 groupid = buf->ReadWord();
		if (!IsValidGroupID(groupid, "RoadTypeMapSpriteGroup")) continue;

		if (ctype >= ROTSG_END) continue;

		extern RoadTypeInfo _roadtypes[ROADTYPE_END];
		for (uint i = 0; i < idcount; i++) {
			if (roadtypes[i] != INVALID_ROADTYPE) {
				RoadTypeInfo *rti = &_roadtypes[roadtypes[i]];

				rti->grffile[ctype] = _cur.grffile;
				rti->group[ctype] = GetGroupByID(groupid);
			}
		}
	}

	/* Roadtypes do not use the default group. */
	buf->ReadWord();
}

static void AirportMapSpriteGroup(ByteReader *buf, uint8 idcount)
{
	if (_cur.grffile->airportspec.empty()) {
		grfmsg(1, "AirportMapSpriteGroup: No airports defined, skipping");
		return;
	}

<<<<<<< HEAD
	uint8 *airports = AllocaM(uint8, idcount);
	for (uint i = 0; i < idcount; i++) {
		airports[i] = buf->ReadByte();
=======
	std::vector<uint16_t> airports;
	airports.reserve(idcount);
	for (uint i = 0; i < idcount; i++) {
		airports.push_back(buf->ReadExtendedByte());
>>>>>>> 0b72297d
	}

	/* Skip the cargo type section, we only care about the default group */
	uint8 cidcount = buf->ReadByte();
	buf->Skip(cidcount * 3);

	uint16 groupid = buf->ReadWord();
	if (!IsValidGroupID(groupid, "AirportMapSpriteGroup")) return;

	for (uint i = 0; i < idcount; i++) {
		AirportSpec *as = airports[i] >= _cur.grffile->airportspec.size() ? nullptr : _cur.grffile->airportspec[airports[i]].get();

		if (as == nullptr) {
			grfmsg(1, "AirportMapSpriteGroup: Airport %d undefined, skipping", airports[i]);
			continue;
		}

		as->grf_prop.spritegroup[0] = GetGroupByID(groupid);
	}
}

static void AirportTileMapSpriteGroup(ByteReader *buf, uint8 idcount)
{
	if (_cur.grffile->airtspec.empty()) {
		grfmsg(1, "AirportTileMapSpriteGroup: No airport tiles defined, skipping");
		return;
	}

<<<<<<< HEAD
	uint8 *airptiles = AllocaM(uint8, idcount);
	for (uint i = 0; i < idcount; i++) {
		airptiles[i] = buf->ReadByte();
=======
	std::vector<uint16_t> airptiles;
	airptiles.reserve(idcount);
	for (uint i = 0; i < idcount; i++) {
		airptiles.push_back(buf->ReadExtendedByte());
>>>>>>> 0b72297d
	}

	/* Skip the cargo type section, we only care about the default group */
	uint8 cidcount = buf->ReadByte();
	buf->Skip(cidcount * 3);

	uint16 groupid = buf->ReadWord();
	if (!IsValidGroupID(groupid, "AirportTileMapSpriteGroup")) return;

	for (uint i = 0; i < idcount; i++) {
		AirportTileSpec *airtsp = airptiles[i] >= _cur.grffile->airtspec.size() ? nullptr : _cur.grffile->airtspec[airptiles[i]].get();

		if (airtsp == nullptr) {
			grfmsg(1, "AirportTileMapSpriteGroup: Airport tile %d undefined, skipping", airptiles[i]);
			continue;
		}

		airtsp->grf_prop.spritegroup[0] = GetGroupByID(groupid);
	}
}

static void RoadStopMapSpriteGroup(ByteReader *buf, uint8 idcount)
{
<<<<<<< HEAD
	uint16 *roadstops = AllocaM(uint16, idcount);
	for (uint i = 0; i < idcount; i++) {
		roadstops[i] = buf->ReadExtendedByte();
=======
	if (_cur.grffile->roadstops.empty()) {
		GrfMsg(1, "RoadStopMapSpriteGroup: No roadstops defined, skipping");
		return;
	}

	std::vector<uint16_t> roadstops;
	roadstops.reserve(idcount);
	for (uint i = 0; i < idcount; i++) {
		roadstops.push_back(buf->ReadExtendedByte());
>>>>>>> 0b72297d
	}

	uint8 cidcount = buf->ReadByte();
	for (uint c = 0; c < cidcount; c++) {
		uint8 ctype = buf->ReadByte();
		uint16 groupid = buf->ReadWord();
		if (!IsValidGroupID(groupid, "RoadStopMapSpriteGroup")) continue;

		ctype = TranslateCargo(GSF_ROADSTOPS, ctype);
		if (ctype == CT_INVALID) continue;

		for (uint i = 0; i < idcount; i++) {
			RoadStopSpec *roadstopspec = (roadstops[i] >= _cur.grffile->roadstops.size()) ? nullptr : _cur.grffile->roadstops[roadstops[i]].get();

			if (roadstopspec == nullptr) {
<<<<<<< HEAD
				grfmsg(1, "RoadStopMapSpriteGroup: Road stop with ID 0x%02X does not exist, skipping", roadstops[i]);
=======
				GrfMsg(1, "RoadStopMapSpriteGroup: Road stop {} undefined, skipping", roadstop);
>>>>>>> 0b72297d
				continue;
			}

			roadstopspec->grf_prop.spritegroup[ctype] = GetGroupByID(groupid);
		}
	}

	uint16 groupid = buf->ReadWord();
	if (!IsValidGroupID(groupid, "RoadStopMapSpriteGroup")) return;

	if (_cur.grffile->roadstops.empty()) {
		grfmsg(0, "RoadStopMapSpriteGroup: No roadstops defined, skipping.");
		return;
	}

	for (uint i = 0; i < idcount; i++) {
		RoadStopSpec *roadstopspec = (roadstops[i] >= _cur.grffile->roadstops.size()) ? nullptr : _cur.grffile->roadstops[roadstops[i]].get();

		if (roadstopspec == nullptr) {
<<<<<<< HEAD
			grfmsg(1, "RoadStopMapSpriteGroup: Road stop with ID 0x%02X does not exist, skipping.", roadstops[i]);
=======
			GrfMsg(1, "RoadStopMapSpriteGroup: Road stop {} undefined, skipping.", roadstop);
>>>>>>> 0b72297d
			continue;
		}

		if (roadstopspec->grf_prop.grffile != nullptr) {
<<<<<<< HEAD
			grfmsg(1, "RoadStopMapSpriteGroup: Road stop with ID 0x%02X mapped multiple times, skipping", roadstops[i]);
=======
			GrfMsg(1, "RoadStopMapSpriteGroup: Road stop {} mapped multiple times, skipping", roadstop);
>>>>>>> 0b72297d
			continue;
		}

		roadstopspec->grf_prop.spritegroup[CT_DEFAULT] = GetGroupByID(groupid);
		roadstopspec->grf_prop.grffile = _cur.grffile;
		roadstopspec->grf_prop.local_id = roadstops[i];
		RoadStopClass::Assign(roadstopspec);
	}
}

static void NewLandscapeMapSpriteGroup(ByteReader *buf, uint8 idcount)
{
<<<<<<< HEAD
	uint8 *ids = AllocaM(uint8, idcount);
	for (uint i = 0; i < idcount; i++) {
		ids[i] = buf->ReadByte();
	}

	/* Skip the cargo type section, we only care about the default group */
	uint8 cidcount = buf->ReadByte();
	buf->Skip(cidcount * 3);

	uint16 groupid = buf->ReadWord();
	if (!IsValidGroupID(groupid, "NewLandscapeMapSpriteGroup")) return;

	for (uint i = 0; i < idcount; i++) {
		uint8 id = ids[i];

		switch (id) {
			case NLA3ID_CUSTOM_ROCKS:
				_cur.grffile->new_rocks_group = GetGroupByID(groupid);
				if (!HasBit(_cur.grffile->new_landscape_ctrl_flags, NLCF_ROCKS_SET)) {
					SetBit(_cur.grffile->new_landscape_ctrl_flags, NLCF_ROCKS_SET);
					_new_landscape_rocks_grfs.push_back(_cur.grffile);
				}
				break;

			default:
				grfmsg(1, "NewLandscapeMapSpriteGroup: ID not implemented: %d", id);
			break;
		}
	}
}

/* Action 0x03 */
static void FeatureMapSpriteGroup(ByteReader *buf)
{
=======
>>>>>>> 0b72297d
	/* <03> <feature> <n-id> <ids>... <num-cid> [<cargo-type> <cid>]... <def-cid>
	 * id-list    := [<id>] [id-list]
	 * cargo-list := <cargo-type> <cid> [cargo-list]
	 *
	 * B feature       see action 0
	 * B n-id          bits 0-6: how many IDs this definition applies to
	 *                 bit 7: if set, this is a wagon override definition (see below)
<<<<<<< HEAD
	 * B ids           the IDs for which this definition applies
=======
	 * E ids           the IDs for which this definition applies
>>>>>>> 0b72297d
	 * B num-cid       number of cargo IDs (sprite group IDs) in this definition
	 *                 can be zero, in that case the def-cid is used always
	 * B cargo-type    type of this cargo type (e.g. mail=2, wood=7, see below)
	 * W cid           cargo ID (sprite group ID) for this type of cargo
	 * W def-cid       default cargo ID (sprite group ID) */

	GrfSpecFeatureRef feature_ref = ReadFeature(buf->ReadByte());
	GrfSpecFeature feature = feature_ref.id;
	uint8 idcount = buf->ReadByte();

	if (feature >= GSF_END) {
		grfmsg(1, "FeatureMapSpriteGroup: Unsupported feature %s, skipping", GetFeatureString(feature_ref));
		return;
	}

	/* If idcount is zero, this is a feature callback */
	if (idcount == 0) {
		/* Skip number of cargo ids? */
		buf->ReadByte();
		uint16 groupid = buf->ReadWord();
		if (!IsValidGroupID(groupid, "FeatureMapSpriteGroup")) return;

		grfmsg(6, "FeatureMapSpriteGroup: Adding generic feature callback for feature %s", GetFeatureString(feature_ref));

		AddGenericCallback(feature, _cur.grffile, GetGroupByID(groupid));
		return;
	}

	/* Mark the feature as used by the grf (generic callbacks do not count) */
	SetBit(_cur.grffile->grf_features, feature);

	grfmsg(6, "FeatureMapSpriteGroup: Feature %s, %d ids", GetFeatureString(feature_ref), idcount);

	switch (feature) {
		case GSF_TRAINS:
		case GSF_ROADVEHICLES:
		case GSF_SHIPS:
		case GSF_AIRCRAFT:
			VehicleMapSpriteGroup(buf, feature, idcount);
			return;

		case GSF_CANALS:
			CanalMapSpriteGroup(buf, idcount);
			return;

		case GSF_STATIONS:
			StationMapSpriteGroup(buf, idcount);
			return;

		case GSF_HOUSES:
			TownHouseMapSpriteGroup(buf, idcount);
			return;

		case GSF_INDUSTRIES:
			IndustryMapSpriteGroup(buf, idcount);
			return;

		case GSF_INDUSTRYTILES:
			IndustrytileMapSpriteGroup(buf, idcount);
			return;

		case GSF_CARGOES:
			CargoMapSpriteGroup(buf, idcount);
			return;

		case GSF_AIRPORTS:
			AirportMapSpriteGroup(buf, idcount);
			return;

		case GSF_SIGNALS:
			SignalsMapSpriteGroup(buf, idcount);
			break;

		case GSF_OBJECTS:
			ObjectMapSpriteGroup(buf, idcount);
			break;

		case GSF_RAILTYPES:
			RailTypeMapSpriteGroup(buf, idcount);
			break;

		case GSF_ROADTYPES:
			RoadTypeMapSpriteGroup(buf, idcount, RTT_ROAD);
			break;

		case GSF_TRAMTYPES:
			RoadTypeMapSpriteGroup(buf, idcount, RTT_TRAM);
			break;

		case GSF_AIRPORTTILES:
			AirportTileMapSpriteGroup(buf, idcount);
			return;

		case GSF_ROADSTOPS:
			RoadStopMapSpriteGroup(buf, idcount);
			return;

		case GSF_NEWLANDSCAPE:
			NewLandscapeMapSpriteGroup(buf, idcount);
			return;

		default:
			grfmsg(1, "FeatureMapSpriteGroup: Unsupported feature %s, skipping", GetFeatureString(feature_ref));
			return;
	}
}

/* Action 0x04 */
static void FeatureNewName(ByteReader *buf)
{
	/* <04> <veh-type> <language-id> <num-veh> <offset> <data...>
	 *
	 * B veh-type      see action 0 (as 00..07, + 0A
	 *                 But IF veh-type = 48, then generic text
	 * B language-id   If bit 6 is set, This is the extended language scheme,
	 *                 with up to 64 language.
	 *                 Otherwise, it is a mapping where set bits have meaning
	 *                 0 = american, 1 = english, 2 = german, 3 = french, 4 = spanish
	 *                 Bit 7 set means this is a generic text, not a vehicle one (or else)
	 * B num-veh       number of vehicles which are getting a new name
	 * B/W offset      number of the first vehicle that gets a new name
	 *                 Byte : ID of vehicle to change
	 *                 Word : ID of string to change/add
	 * S data          new texts, each of them zero-terminated, after
	 *                 which the next name begins. */

	bool new_scheme = _cur.grffile->grf_version >= 7;

	GrfSpecFeatureRef feature_ref = ReadFeature(buf->ReadByte(), true);
	GrfSpecFeature feature = feature_ref.id;
	if (feature >= GSF_END && feature != 0x48) {
		grfmsg(1, "FeatureNewName: Unsupported feature %s, skipping", GetFeatureString(feature_ref));
		return;
	}

	uint8 lang     = buf->ReadByte();
	uint8 num      = buf->ReadByte();
	bool generic   = HasBit(lang, 7);
	uint16 id;
	if (generic) {
		id = buf->ReadWord();
	} else if (feature <= GSF_AIRCRAFT) {
		id = buf->ReadExtendedByte();
	} else {
		id = buf->ReadByte();
	}

	ClrBit(lang, 7);

	uint16 endid = id + num;

	grfmsg(6, "FeatureNewName: About to rename engines %d..%d (feature %s) in language 0x%02X",
	               id, endid, GetFeatureString(feature), lang);

	for (; id < endid && buf->HasData(); id++) {
		const char *name = buf->ReadString();
		grfmsg(8, "FeatureNewName: 0x%04X <- %s", id, name);

		switch (feature) {
			case GSF_TRAINS:
			case GSF_ROADVEHICLES:
			case GSF_SHIPS:
			case GSF_AIRCRAFT:
				if (!generic) {
					Engine *e = GetNewEngine(_cur.grffile, (VehicleType)feature, id, HasBit(_cur.grfconfig->flags, GCF_STATIC));
					if (e == nullptr) break;
					StringID string = AddGRFString(_cur.grffile->grfid, e->index, lang, new_scheme, false, name, e->info.string_id);
					e->info.string_id = string;
				} else {
					AddGRFString(_cur.grffile->grfid, id, lang, new_scheme, true, name, STR_UNDEFINED);
				}
				break;

			default:
				if (IsInsideMM(id, 0xD000, 0xD400) || IsInsideMM(id, 0xD800, 0x10000)) {
					AddGRFString(_cur.grffile->grfid, id, lang, new_scheme, true, name, STR_UNDEFINED);
					break;
				}

				switch (GB(id, 8, 8)) {
					case 0xC4: // Station class name
						if (GB(id, 0, 8) >= _cur.grffile->stations.size() || _cur.grffile->stations[GB(id, 0, 8)] == nullptr) {
							grfmsg(1, "FeatureNewName: Attempt to name undefined station 0x%X, ignoring", GB(id, 0, 8));
						} else {
							StationClassID cls_id = _cur.grffile->stations[GB(id, 0, 8)]->cls_id;
							StationClass::Get(cls_id)->name = AddGRFString(_cur.grffile->grfid, id, lang, new_scheme, false, name, STR_UNDEFINED);
						}
						break;

					case 0xC5: // Station name
						if (GB(id, 0, 8) >= _cur.grffile->stations.size() || _cur.grffile->stations[GB(id, 0, 8)] == nullptr) {
							grfmsg(1, "FeatureNewName: Attempt to name undefined station 0x%X, ignoring", GB(id, 0, 8));
						} else {
							_cur.grffile->stations[GB(id, 0, 8)]->name = AddGRFString(_cur.grffile->grfid, id, lang, new_scheme, false, name, STR_UNDEFINED);
						}
						break;

					case 0xC7: // Airporttile name
						if (GB(id, 0, 8) >= _cur.grffile->airtspec.size() || _cur.grffile->airtspec[GB(id, 0, 8)] == nullptr) {
							grfmsg(1, "FeatureNewName: Attempt to name undefined airport tile 0x%X, ignoring", GB(id, 0, 8));
						} else {
							_cur.grffile->airtspec[GB(id, 0, 8)]->name = AddGRFString(_cur.grffile->grfid, id, lang, new_scheme, false, name, STR_UNDEFINED);
						}
						break;

					case 0xC9: // House name
						if (GB(id, 0, 8) >= _cur.grffile->housespec.size() || _cur.grffile->housespec[GB(id, 0, 8)] == nullptr) {
							grfmsg(1, "FeatureNewName: Attempt to name undefined house 0x%X, ignoring.", GB(id, 0, 8));
						} else {
							_cur.grffile->housespec[GB(id, 0, 8)]->building_name = AddGRFString(_cur.grffile->grfid, id, lang, new_scheme, false, name, STR_UNDEFINED);
						}
						break;

					default:
						grfmsg(7, "FeatureNewName: Unsupported ID (0x%04X)", id);
						break;
				}
				break;
		}
	}
}

/**
 * Sanitize incoming sprite offsets for Action 5 graphics replacements.
 * @param num         The number of sprites to load.
 * @param offset      Offset from the base.
 * @param max_sprites The maximum number of sprites that can be loaded in this action 5.
 * @param name        Used for error warnings.
 * @return The number of sprites that is going to be skipped.
 */
static uint16 SanitizeSpriteOffset(uint16& num, uint16 offset, int max_sprites, const char *name)
{

	if (offset >= max_sprites) {
		grfmsg(1, "GraphicsNew: %s sprite offset must be less than %i, skipping", name, max_sprites);
		uint orig_num = num;
		num = 0;
		return orig_num;
	}

	if (offset + num > max_sprites) {
		grfmsg(4, "GraphicsNew: %s sprite overflow, truncating...", name);
		uint orig_num = num;
		num = std::max(max_sprites - offset, 0);
		return orig_num - num;
	}

	return 0;
}

/** The information about action 5 types. */
static const Action5Type _action5_types[] = {
	/* Note: min_sprites should not be changed. Therefore these constants are directly here and not in sprites.h */
	/* 0x00 */ { A5BLOCK_INVALID,      0,                            0, 0,                                           "Type 0x00"                },
	/* 0x01 */ { A5BLOCK_INVALID,      0,                            0, 0,                                           "Type 0x01"                },
	/* 0x02 */ { A5BLOCK_INVALID,      0,                            0, 0,                                           "Type 0x02"                },
	/* 0x03 */ { A5BLOCK_INVALID,      0,                            0, 0,                                           "Type 0x03"                },
	/* 0x04 */ { A5BLOCK_ALLOW_OFFSET, SPR_SIGNALS_BASE,             1, PRESIGNAL_SEMAPHORE_AND_PBS_SPRITE_COUNT,    "Signal graphics"          },
	/* 0x05 */ { A5BLOCK_ALLOW_OFFSET, SPR_ELRAIL_BASE,              1, ELRAIL_SPRITE_COUNT,                         "Rail catenary graphics"   },
	/* 0x06 */ { A5BLOCK_ALLOW_OFFSET, SPR_SLOPES_BASE,              1, NORMAL_AND_HALFTILE_FOUNDATION_SPRITE_COUNT, "Foundation graphics"      },
	/* 0x07 */ { A5BLOCK_INVALID,      0,                           75, 0,                                           "TTDP GUI graphics"        }, // Not used by OTTD.
	/* 0x08 */ { A5BLOCK_ALLOW_OFFSET, SPR_CANALS_BASE,              1, CANALS_SPRITE_COUNT,                         "Canal graphics"           },
	/* 0x09 */ { A5BLOCK_ALLOW_OFFSET, SPR_ONEWAY_BASE,              1, ONEWAY_SPRITE_COUNT,                         "One way road graphics"    },
	/* 0x0A */ { A5BLOCK_ALLOW_OFFSET, SPR_2CCMAP_BASE,              1, TWOCCMAP_SPRITE_COUNT,                       "2CC colour maps"          },
	/* 0x0B */ { A5BLOCK_ALLOW_OFFSET, SPR_TRAMWAY_BASE,             1, TRAMWAY_SPRITE_COUNT,                        "Tramway graphics"         },
	/* 0x0C */ { A5BLOCK_INVALID,      0,                          133, 0,                                           "Snowy temperate tree"     }, // Not yet used by OTTD.
	/* 0x0D */ { A5BLOCK_FIXED,        SPR_SHORE_BASE,              16, SPR_SHORE_SPRITE_COUNT,                      "Shore graphics"           },
	/* 0x0E */ { A5BLOCK_INVALID,      0,                            0, 0,                                           "New Signals graphics"     }, // Not yet used by OTTD.
	/* 0x0F */ { A5BLOCK_ALLOW_OFFSET, SPR_TRACKS_FOR_SLOPES_BASE,   1, TRACKS_FOR_SLOPES_SPRITE_COUNT,              "Sloped rail track"        },
	/* 0x10 */ { A5BLOCK_ALLOW_OFFSET, SPR_AIRPORTX_BASE,            1, AIRPORTX_SPRITE_COUNT,                       "Airport graphics"         },
	/* 0x11 */ { A5BLOCK_ALLOW_OFFSET, SPR_ROADSTOP_BASE,            1, ROADSTOP_SPRITE_COUNT,                       "Road stop graphics"       },
	/* 0x12 */ { A5BLOCK_ALLOW_OFFSET, SPR_AQUEDUCT_BASE,            1, AQUEDUCT_SPRITE_COUNT,                       "Aqueduct graphics"        },
	/* 0x13 */ { A5BLOCK_ALLOW_OFFSET, SPR_AUTORAIL_BASE,            1, AUTORAIL_SPRITE_COUNT,                       "Autorail graphics"        },
	/* 0x14 */ { A5BLOCK_INVALID,      0,                            1, 0,                                           "Flag graphics"            }, // deprecated, no longer used.
	/* 0x15 */ { A5BLOCK_ALLOW_OFFSET, SPR_OPENTTD_BASE,             1, OPENTTD_SPRITE_COUNT,                        "OpenTTD GUI graphics"     },
	/* 0x16 */ { A5BLOCK_ALLOW_OFFSET, SPR_AIRPORT_PREVIEW_BASE,     1, SPR_AIRPORT_PREVIEW_COUNT,                   "Airport preview graphics" },
	/* 0x17 */ { A5BLOCK_ALLOW_OFFSET, SPR_RAILTYPE_TUNNEL_BASE,     1, RAILTYPE_TUNNEL_BASE_COUNT,                  "Railtype tunnel base"     },
	/* 0x18 */ { A5BLOCK_ALLOW_OFFSET, SPR_PALETTE_BASE,             1, PALETTE_SPRITE_COUNT,                        "Palette"                  },
};

/* Action 0x05 */
static void GraphicsNew(ByteReader *buf)
{
	/* <05> <graphics-type> <num-sprites> <other data...>
	 *
	 * B graphics-type What set of graphics the sprites define.
	 * E num-sprites   How many sprites are in this set?
	 * V other data    Graphics type specific data.  Currently unused. */

	uint8 type = buf->ReadByte();
	uint16 num = buf->ReadExtendedByte();
	uint16 offset = HasBit(type, 7) ? buf->ReadExtendedByte() : 0;
	ClrBit(type, 7); // Clear the high bit as that only indicates whether there is an offset.

	const Action5Type *action5_type;
	const Action5TypeRemapSet &remap = _cur.grffile->action5_type_remaps;
	if (remap.remapped_ids[type]) {
		auto iter = remap.mapping.find(type);
		assert(iter != remap.mapping.end());
		const Action5TypeRemapEntry &def = iter->second;
		if (def.info == nullptr) {
			if (def.fallback_mode == GPMFM_ERROR_ON_USE) {
				grfmsg(0, "Error: Unimplemented action 5 type: %s, mapped to: %X", def.name, type);
				GRFError *error = DisableGrf(STR_NEWGRF_ERROR_UNIMPLEMETED_MAPPED_ACTION5_TYPE);
				error->data = stredup(def.name);
				error->param_value[1] = type;
			} else if (def.fallback_mode == GPMFM_IGNORE) {
				grfmsg(2, "Ignoring unimplemented action 5 type: %s, mapped to: %X", def.name, type);
			}
			_cur.skip_sprites = num;
			return;
		} else {
			action5_type = def.info;
		}
	} else {
		if ((type == 0x0D) && (num == 10) && HasBit(_cur.grfconfig->flags, GCF_SYSTEM)) {
			/* Special not-TTDP-compatible case used in openttd.grf
			 * Missing shore sprites and initialisation of SPR_SHORE_BASE */
			grfmsg(2, "GraphicsNew: Loading 10 missing shore sprites from extra grf.");
			LoadNextSprite(SPR_SHORE_BASE +  0, *_cur.file, _cur.nfo_line++); // SLOPE_STEEP_S
			LoadNextSprite(SPR_SHORE_BASE +  5, *_cur.file, _cur.nfo_line++); // SLOPE_STEEP_W
			LoadNextSprite(SPR_SHORE_BASE +  7, *_cur.file, _cur.nfo_line++); // SLOPE_WSE
			LoadNextSprite(SPR_SHORE_BASE + 10, *_cur.file, _cur.nfo_line++); // SLOPE_STEEP_N
			LoadNextSprite(SPR_SHORE_BASE + 11, *_cur.file, _cur.nfo_line++); // SLOPE_NWS
			LoadNextSprite(SPR_SHORE_BASE + 13, *_cur.file, _cur.nfo_line++); // SLOPE_ENW
			LoadNextSprite(SPR_SHORE_BASE + 14, *_cur.file, _cur.nfo_line++); // SLOPE_SEN
			LoadNextSprite(SPR_SHORE_BASE + 15, *_cur.file, _cur.nfo_line++); // SLOPE_STEEP_E
			LoadNextSprite(SPR_SHORE_BASE + 16, *_cur.file, _cur.nfo_line++); // SLOPE_EW
			LoadNextSprite(SPR_SHORE_BASE + 17, *_cur.file, _cur.nfo_line++); // SLOPE_NS
			if (_loaded_newgrf_features.shore == SHORE_REPLACE_NONE) _loaded_newgrf_features.shore = SHORE_REPLACE_ONLY_NEW;
			return;
		}

		/* Supported type? */
		if ((type >= lengthof(_action5_types)) || (_action5_types[type].block_type == A5BLOCK_INVALID)) {
			grfmsg(2, "GraphicsNew: Custom graphics (type 0x%02X) sprite block of length %u (unimplemented, ignoring)", type, num);
			_cur.skip_sprites = num;
			return;
		}

		action5_type = &_action5_types[type];
	}

	/* Contrary to TTDP we allow always to specify too few sprites as we allow always an offset,
	 * except for the long version of the shore type:
	 * Ignore offset if not allowed */
	if ((action5_type->block_type != A5BLOCK_ALLOW_OFFSET) && (offset != 0)) {
		grfmsg(1, "GraphicsNew: %s (type 0x%02X) do not allow an <offset> field. Ignoring offset.", action5_type->name, type);
		offset = 0;
	}

	/* Ignore action5 if too few sprites are specified. (for TTDP compatibility)
	 * This does not make sense, if <offset> is allowed */
	if ((action5_type->block_type == A5BLOCK_FIXED) && (num < action5_type->min_sprites)) {
		grfmsg(1, "GraphicsNew: %s (type 0x%02X) count must be at least %d. Only %d were specified. Skipping.", action5_type->name, type, action5_type->min_sprites, num);
		_cur.skip_sprites = num;
		return;
	}

	/* Load at most max_sprites sprites. Skip remaining sprites. (for compatibility with TTDP and future extensions) */
	uint16 skip_num = SanitizeSpriteOffset(num, offset, action5_type->max_sprites, action5_type->name);
	SpriteID replace = action5_type->sprite_base + offset;

	/* Load <num> sprites starting from <replace>, then skip <skip_num> sprites. */
	grfmsg(2, "GraphicsNew: Replacing sprites %d to %d of %s (type 0x%02X) at SpriteID 0x%04X", offset, offset + num - 1, action5_type->name, type, replace);

	if (type == 0x0D) _loaded_newgrf_features.shore = SHORE_REPLACE_ACTION_5;

	if (type == 0x0B) {
		static const SpriteID depot_with_track_offset = SPR_TRAMWAY_DEPOT_WITH_TRACK - SPR_TRAMWAY_BASE;
		static const SpriteID depot_no_track_offset = SPR_TRAMWAY_DEPOT_NO_TRACK - SPR_TRAMWAY_BASE;
		if (offset <= depot_with_track_offset && offset + num > depot_with_track_offset) _loaded_newgrf_features.tram = TRAMWAY_REPLACE_DEPOT_WITH_TRACK;
		if (offset <= depot_no_track_offset && offset + num > depot_no_track_offset) _loaded_newgrf_features.tram = TRAMWAY_REPLACE_DEPOT_NO_TRACK;
	}

	/* If the baseset or grf only provides sprites for flat tiles (pre #10282), duplicate those for use on slopes. */
	bool dup_oneway_sprites = ((type == 0x09) && (offset + num <= SPR_ONEWAY_SLOPE_N_OFFSET));

	for (uint16 n = num; n > 0; n--) {
		_cur.nfo_line++;
		int load_index = (replace == 0 ? _cur.spriteid++ : replace++);
		LoadNextSprite(load_index, *_cur.file, _cur.nfo_line);
		if (dup_oneway_sprites) {
			DupSprite(load_index, load_index + SPR_ONEWAY_SLOPE_N_OFFSET);
			DupSprite(load_index, load_index + SPR_ONEWAY_SLOPE_S_OFFSET);
		}
	}

	if (type == 0x04 && ((_cur.grfconfig->ident.grfid & 0x00FFFFFF) == OPENTTD_GRAPHICS_BASE_GRF_ID || _cur.grfconfig->ident.grfid == BSWAP32(0xFF4F4701))) {
		/* Signal graphics action 5: Fill duplicate signal sprite block if this is a baseset GRF or OpenGFX */
		const SpriteID end = offset + num;
		for (SpriteID i = offset; i < end; i++) {
			DupSprite(SPR_SIGNALS_BASE + i, SPR_DUP_SIGNALS_BASE + i);
		}
	}

	_cur.skip_sprites = skip_num;
}

/* Action 0x05 (SKIP) */
static void SkipAct5(ByteReader *buf)
{
	/* Ignore type byte */
	buf->ReadByte();

	/* Skip the sprites of this action */
	_cur.skip_sprites = buf->ReadExtendedByte();

	grfmsg(3, "SkipAct5: Skipping %d sprites", _cur.skip_sprites);
}

/**
 * Reads a variable common to VarAction2 and Action7/9/D.
 *
 * Returns VarAction2 variable 'param' resp. Action7/9/D variable '0x80 + param'.
 * If a variable is not accessible from all four actions, it is handled in the action specific functions.
 *
 * @param param variable number (as for VarAction2, for Action7/9/D you have to subtract 0x80 first).
 * @param value returns the value of the variable.
 * @param grffile NewGRF querying the variable
 * @return true iff the variable is known and the value is returned in 'value'.
 */
bool GetGlobalVariable(byte param, uint32 *value, const GRFFile *grffile)
{
	if (_sprite_group_resolve_check_veh_check) {
		switch (param) {
			case 0x00:
			case 0x02:
			case 0x09:
			case 0x0A:
			case 0x20:
			case 0x23:
				_sprite_group_resolve_check_veh_check = false;
				break;
		}
	}

	switch (param) {
		case 0x00: // current date
			*value = std::max(_date - DAYS_TILL_ORIGINAL_BASE_YEAR, 0);
			return true;

		case 0x01: // current year
			*value = Clamp(_cur_year, ORIGINAL_BASE_YEAR, ORIGINAL_MAX_YEAR) - ORIGINAL_BASE_YEAR;
			return true;

		case 0x02: { // detailed date information: month of year (bit 0-7), day of month (bit 8-12), leap year (bit 15), day of year (bit 16-24)
			Date start_of_year = ConvertYMDToDate(_cur_date_ymd.year, 0, 1);
			*value = _cur_date_ymd.month | (_cur_date_ymd.day - 1) << 8 | (IsLeapYear(_cur_date_ymd.year) ? 1 << 15 : 0) | (_date - start_of_year) << 16;
			return true;
		}

		case 0x03: // current climate, 0=temp, 1=arctic, 2=trop, 3=toyland
			*value = _settings_game.game_creation.landscape;
			return true;

		case 0x06: // road traffic side, bit 4 clear=left, set=right
			*value = _settings_game.vehicle.road_side << 4;
			return true;

		case 0x09: // date fraction
			*value = _date_fract * 885;
			return true;

		case 0x0A: // animation counter
			*value = GB(_scaled_tick_counter, 0, 16);
			return true;

		case 0x0B: { // TTDPatch version
			uint major    = 2;
			uint minor    = 6;
			uint revision = 1; // special case: 2.0.1 is 2.0.10
			uint build    = 1382;
			*value = (major << 24) | (minor << 20) | (revision << 16) | build;
			return true;
		}

		case 0x0D: // TTD Version, 00=DOS, 01=Windows
			*value = (_cur.grfconfig->palette & GRFP_USE_MASK) | grffile->var8D_overlay;
			return true;

		case 0x0E: // Y-offset for train sprites
			*value = _cur.grffile->traininfo_vehicle_pitch;
			return true;

		case 0x0F: // Rail track type cost factors
			*value = 0;
			SB(*value, 0, 8, GetRailTypeInfo(RAILTYPE_RAIL)->cost_multiplier); // normal rail
			if (_settings_game.vehicle.disable_elrails) {
				/* skip elrail multiplier - disabled */
				SB(*value, 8, 8, GetRailTypeInfo(RAILTYPE_MONO)->cost_multiplier); // monorail
			} else {
				SB(*value, 8, 8, GetRailTypeInfo(RAILTYPE_ELECTRIC)->cost_multiplier); // electified railway
				/* Skip monorail multiplier - no space in result */
			}
			SB(*value, 16, 8, GetRailTypeInfo(RAILTYPE_MAGLEV)->cost_multiplier); // maglev
			return true;

		case 0x11: // current rail tool type
			*value = 0; // constant fake value to avoid desync
			return true;

		case 0x12: // Game mode
			*value = _game_mode;
			return true;

		/* case 0x13: // Tile refresh offset to left    not implemented */
		/* case 0x14: // Tile refresh offset to right   not implemented */
		/* case 0x15: // Tile refresh offset upwards    not implemented */
		/* case 0x16: // Tile refresh offset downwards  not implemented */
		/* case 0x17: // temperate snow line            not implemented */

		case 0x1A: // Always -1
			*value = UINT_MAX;
			return true;

		case 0x1B: // Display options
			*value = 0x3F; // constant fake value to avoid desync
			return true;

		case 0x1D: // TTD Platform, 00=TTDPatch, 01=OpenTTD, also used for feature tests (bits 31..4)
			*value = 1 | grffile->var9D_overlay;
			return true;

		case 0x1E: // Miscellaneous GRF features
			*value = _misc_grf_features;

			/* Add the local flags */
			assert(!HasBit(*value, GMB_TRAIN_WIDTH_32_PIXELS));
			if (_cur.grffile->traininfo_vehicle_width == VEHICLEINFO_FULL_VEHICLE_WIDTH) SetBit(*value, GMB_TRAIN_WIDTH_32_PIXELS);
			return true;

		/* case 0x1F: // locale dependent settings not implemented to avoid desync */

		case 0x20: { // snow line height
			byte snowline = GetSnowLine();
			if (_settings_game.game_creation.landscape == LT_ARCTIC && snowline <= _settings_game.construction.map_height_limit) {
				*value = Clamp(snowline * (grffile->grf_version >= 8 ? 1 : TILE_HEIGHT), 0, 0xFE);
			} else {
				/* No snow */
				*value = 0xFF;
			}
			return true;
		}

		case 0x21: // OpenTTD version
			*value = _openttd_newgrf_version;
			return true;

		case 0x22: // difficulty level
			*value = SP_CUSTOM;
			return true;

		case 0x23: // long format date
			*value = _date;
			return true;

		case 0x24: // long format year
			*value = _cur_year;
			return true;

		default: return false;
	}
}

static uint32 GetParamVal(byte param, uint32 *cond_val)
{
	/* First handle variable common with VarAction2 */
	uint32 value;
	if (GetGlobalVariable(param - 0x80, &value, _cur.grffile)) return value;

	/* Non-common variable */
	switch (param) {
		case 0x84: { // GRF loading stage
			uint32 res = 0;

			if (_cur.stage > GLS_INIT) SetBit(res, 0);
			if (_cur.stage == GLS_RESERVE) SetBit(res, 8);
			if (_cur.stage == GLS_ACTIVATION) SetBit(res, 9);
			return res;
		}

		case 0x85: // TTDPatch flags, only for bit tests
			if (cond_val == nullptr) {
				/* Supported in Action 0x07 and 0x09, not 0x0D */
				return 0;
			} else {
				uint32 index = *cond_val / 0x20;
				*cond_val %= 0x20;
				uint32 param_val = 0;
				if (index < lengthof(_ttdpatch_flags)) {
					param_val = _ttdpatch_flags[index];
					if (!HasBit(_cur.grfconfig->flags, GCF_STATIC) && !HasBit(_cur.grfconfig->flags, GCF_SYSTEM)) {
						SetBit(_observed_ttdpatch_flags[index], *cond_val);
					}
				}
				return param_val;
			}

		case 0x88: // GRF ID check
			return 0;

		/* case 0x99: Global ID offset not implemented */

		default:
			/* GRF Parameter */
			if (param < 0x80) return _cur.grffile->GetParam(param);

			/* In-game variable. */
			grfmsg(1, "Unsupported in-game variable 0x%02X", param);
			return UINT_MAX;
	}
}

/* Action 0x06 */
static void CfgApply(ByteReader *buf)
{
	/* <06> <param-num> <param-size> <offset> ... <FF>
	 *
	 * B param-num     Number of parameter to substitute (First = "zero")
	 *                 Ignored if that parameter was not specified in newgrf.cfg
	 * B param-size    How many bytes to replace.  If larger than 4, the
	 *                 bytes of the following parameter are used.  In that
	 *                 case, nothing is applied unless *all* parameters
	 *                 were specified.
	 * B offset        Offset into data from beginning of next sprite
	 *                 to place where parameter is to be stored. */

	/* Preload the next sprite */
	SpriteFile &file = *_cur.file;
	size_t pos = file.GetPos();
	uint32 num = file.GetContainerVersion() >= 2 ? file.ReadDword() : file.ReadWord();
	uint8 type = file.ReadByte();

	/* Check if the sprite is a pseudo sprite. We can't operate on real sprites. */
	if (type != 0xFF) {
		grfmsg(2, "CfgApply: Ignoring (next sprite is real, unsupported)");

		/* Reset the file position to the start of the next sprite */
		file.SeekTo(pos, SEEK_SET);
		return;
	}

	/* Get (or create) the override for the next sprite. */
	GRFLocation location(_cur.grfconfig->ident.grfid, _cur.nfo_line + 1);
	std::unique_ptr<byte[]> &preload_sprite = _grf_line_to_action6_sprite_override[location];

	/* Load new sprite data if it hasn't already been loaded. */
	if (preload_sprite == nullptr) {
		preload_sprite = std::make_unique<byte[]>(num);
		file.ReadBlock(preload_sprite.get(), num);
	}

	/* Reset the file position to the start of the next sprite */
	file.SeekTo(pos, SEEK_SET);

	/* Now perform the Action 0x06 on our data. */
	for (;;) {
		uint i;
		uint param_num;
		uint param_size;
		uint offset;
		bool add_value;

		/* Read the parameter to apply. 0xFF indicates no more data to change. */
		param_num = buf->ReadByte();
		if (param_num == 0xFF) break;

		/* Get the size of the parameter to use. If the size covers multiple
		 * double words, sequential parameter values are used. */
		param_size = buf->ReadByte();

		/* Bit 7 of param_size indicates we should add to the original value
		 * instead of replacing it. */
		add_value  = HasBit(param_size, 7);
		param_size = GB(param_size, 0, 7);

		/* Where to apply the data to within the pseudo sprite data. */
		offset     = buf->ReadExtendedByte();

		/* If the parameter is a GRF parameter (not an internal variable) check
		 * if it (and all further sequential parameters) has been defined. */
		if (param_num < 0x80 && (param_num + (param_size - 1) / 4) >= _cur.grffile->param_end) {
			grfmsg(2, "CfgApply: Ignoring (param %d not set)", (param_num + (param_size - 1) / 4));
			break;
		}

		grfmsg(8, "CfgApply: Applying %u bytes from parameter 0x%02X at offset 0x%04X", param_size, param_num, offset);

		bool carry = false;
		for (i = 0; i < param_size && offset + i < num; i++) {
			uint32 value = GetParamVal(param_num + i / 4, nullptr);
			/* Reset carry flag for each iteration of the variable (only really
			 * matters if param_size is greater than 4) */
			if (i % 4 == 0) carry = false;

			if (add_value) {
				uint new_value = preload_sprite[offset + i] + GB(value, (i % 4) * 8, 8) + (carry ? 1 : 0);
				preload_sprite[offset + i] = GB(new_value, 0, 8);
				/* Check if the addition overflowed */
				carry = new_value >= 256;
			} else {
				preload_sprite[offset + i] = GB(value, (i % 4) * 8, 8);
			}
		}
	}
}

/**
 * Disable a static NewGRF when it is influencing another (non-static)
 * NewGRF as this could cause desyncs.
 *
 * We could just tell the NewGRF querying that the file doesn't exist,
 * but that might give unwanted results. Disabling the NewGRF gives the
 * best result as no NewGRF author can complain about that.
 * @param c The NewGRF to disable.
 */
static void DisableStaticNewGRFInfluencingNonStaticNewGRFs(GRFConfig *c)
{
	GRFError *error = DisableGrf(STR_NEWGRF_ERROR_STATIC_GRF_CAUSES_DESYNC, c);
	error->data = _cur.grfconfig->GetName();
}

/* Action 0x07
 * Action 0x09 */
static void SkipIf(ByteReader *buf)
{
	/* <07/09> <param-num> <param-size> <condition-type> <value> <num-sprites>
	 *
	 * B param-num
	 * B param-size
	 * B condition-type
	 * V value
	 * B num-sprites */
	uint32 cond_val = 0;
	uint32 mask = 0;
	bool result;

	uint8 param     = buf->ReadByte();
	uint8 paramsize = buf->ReadByte();
	uint8 condtype  = buf->ReadByte();

	if (condtype < 2) {
		/* Always 1 for bit tests, the given value should be ignored. */
		paramsize = 1;
	}

	switch (paramsize) {
		case 8: cond_val = buf->ReadDWord(); mask = buf->ReadDWord(); break;
		case 4: cond_val = buf->ReadDWord(); mask = 0xFFFFFFFF; break;
		case 2: cond_val = buf->ReadWord();  mask = 0x0000FFFF; break;
		case 1: cond_val = buf->ReadByte();  mask = 0x000000FF; break;
		default: break;
	}

	if (param < 0x80 && _cur.grffile->param_end <= param) {
		grfmsg(7, "SkipIf: Param %d undefined, skipping test", param);
		return;
	}

	grfmsg(7, "SkipIf: Test condtype %d, param 0x%02X, condval 0x%08X", condtype, param, cond_val);

	/* condtypes that do not use 'param' are always valid.
	 * condtypes that use 'param' are either not valid for param 0x88, or they are only valid for param 0x88.
	 */
	if (condtype >= 0x0B) {
		/* Tests that ignore 'param' */
		switch (condtype) {
			case 0x0B: result = GetCargoIDByLabel(BSWAP32(cond_val)) == CT_INVALID;
				break;
			case 0x0C: result = GetCargoIDByLabel(BSWAP32(cond_val)) != CT_INVALID;
				break;
			case 0x0D: result = GetRailTypeByLabel(BSWAP32(cond_val)) == INVALID_RAILTYPE;
				break;
			case 0x0E: result = GetRailTypeByLabel(BSWAP32(cond_val)) != INVALID_RAILTYPE;
				break;
			case 0x0F: {
				RoadType rt = GetRoadTypeByLabel(BSWAP32(cond_val));
				result = rt == INVALID_ROADTYPE || !RoadTypeIsRoad(rt);
				break;
			}
			case 0x10: {
				RoadType rt = GetRoadTypeByLabel(BSWAP32(cond_val));
				result = rt != INVALID_ROADTYPE && RoadTypeIsRoad(rt);
				break;
			}
			case 0x11: {
				RoadType rt = GetRoadTypeByLabel(BSWAP32(cond_val));
				result = rt == INVALID_ROADTYPE || !RoadTypeIsTram(rt);
				break;
			}
			case 0x12: {
				RoadType rt = GetRoadTypeByLabel(BSWAP32(cond_val));
				result = rt != INVALID_ROADTYPE && RoadTypeIsTram(rt);
				break;
			}
			default: grfmsg(1, "SkipIf: Unsupported condition type %02X. Ignoring", condtype); return;
		}
	} else if (param == 0x88) {
		/* GRF ID checks */

		GRFConfig *c = GetGRFConfig(cond_val, mask);

		if (c != nullptr && HasBit(c->flags, GCF_STATIC) && !HasBit(_cur.grfconfig->flags, GCF_STATIC) && _networking) {
			DisableStaticNewGRFInfluencingNonStaticNewGRFs(c);
			c = nullptr;
		}

		if (condtype != 10 && c == nullptr) {
			grfmsg(7, "SkipIf: GRFID 0x%08X unknown, skipping test", BSWAP32(cond_val));
			return;
		}

		switch (condtype) {
			/* Tests 0x06 to 0x0A are only for param 0x88, GRFID checks */
			case 0x06: // Is GRFID active?
				result = c->status == GCS_ACTIVATED;
				break;

			case 0x07: // Is GRFID non-active?
				result = c->status != GCS_ACTIVATED;
				break;

			case 0x08: // GRFID is not but will be active?
				result = c->status == GCS_INITIALISED;
				break;

			case 0x09: // GRFID is or will be active?
				result = c->status == GCS_ACTIVATED || c->status == GCS_INITIALISED;
				break;

			case 0x0A: // GRFID is not nor will be active
				/* This is the only condtype that doesn't get ignored if the GRFID is not found */
				result = c == nullptr || c->status == GCS_DISABLED || c->status == GCS_NOT_FOUND;
				break;

			default: grfmsg(1, "SkipIf: Unsupported GRF condition type %02X. Ignoring", condtype); return;
		}
	} else if (param == 0x91 && (condtype == 0x02 || condtype == 0x03) && cond_val > 0) {
		const std::vector<uint32> &values = _cur.grffile->var91_values;
		/* condtype 0x02: skip if test result found
		 * condtype 0x03: skip if test result not found
		 */
		bool found = std::find(values.begin(), values.end(), cond_val) != values.end();
		result = (found == (condtype == 0x02));
	} else {
		/* Tests that use 'param' and are not GRF ID checks.  */
		uint32 param_val = GetParamVal(param, &cond_val); // cond_val is modified for param == 0x85
		switch (condtype) {
			case 0x00: result = !!(param_val & (1 << cond_val));
				break;
			case 0x01: result = !(param_val & (1 << cond_val));
				break;
			case 0x02: result = (param_val & mask) == cond_val;
				break;
			case 0x03: result = (param_val & mask) != cond_val;
				break;
			case 0x04: result = (param_val & mask) < cond_val;
				break;
			case 0x05: result = (param_val & mask) > cond_val;
				break;
			default: grfmsg(1, "SkipIf: Unsupported condition type %02X. Ignoring", condtype); return;
		}
	}

	if (!result) {
		grfmsg(2, "SkipIf: Not skipping sprites, test was false");
		return;
	}

	uint8 numsprites = buf->ReadByte();

	/* numsprites can be a GOTO label if it has been defined in the GRF
	 * file. The jump will always be the first matching label that follows
	 * the current nfo_line. If no matching label is found, the first matching
	 * label in the file is used. */
	const GRFLabel *choice = nullptr;
	for (const auto &label : _cur.grffile->labels) {
		if (label.label != numsprites) continue;

		/* Remember a goto before the current line */
		if (choice == nullptr) choice = &label;
		/* If we find a label here, this is definitely good */
		if (label.nfo_line > _cur.nfo_line) {
			choice = &label;
			break;
		}
	}

	if (choice != nullptr) {
		grfmsg(2, "SkipIf: Jumping to label 0x%0X at line %d, test was true", choice->label, choice->nfo_line);
		_cur.file->SeekTo(choice->pos, SEEK_SET);
		_cur.nfo_line = choice->nfo_line;
		return;
	}

	grfmsg(2, "SkipIf: Skipping %d sprites, test was true", numsprites);
	_cur.skip_sprites = numsprites;
	if (_cur.skip_sprites == 0) {
		/* Zero means there are no sprites to skip, so
		 * we use -1 to indicate that all further
		 * sprites should be skipped. */
		_cur.skip_sprites = -1;

		/* If an action 8 hasn't been encountered yet, disable the grf. */
		if (_cur.grfconfig->status != (_cur.stage < GLS_RESERVE ? GCS_INITIALISED : GCS_ACTIVATED)) {
			DisableGrf();
		}
	}
}


/* Action 0x08 (GLS_FILESCAN) */
static void ScanInfo(ByteReader *buf)
{
	uint8 grf_version = buf->ReadByte();
	uint32 grfid      = buf->ReadDWord();
	const char *name  = buf->ReadString();

	_cur.grfconfig->ident.grfid = grfid;

	if (grf_version < 2 || grf_version > 8) {
		SetBit(_cur.grfconfig->flags, GCF_INVALID);
		DEBUG(grf, 0, "%s: NewGRF \"%s\" (GRFID %08X) uses GRF version %d, which is incompatible with this version of OpenTTD.", _cur.grfconfig->GetDisplayPath(), name, BSWAP32(grfid), grf_version);
	}

	/* GRF IDs starting with 0xFF are reserved for internal TTDPatch use */
	if (GB(grfid, 0, 8) == 0xFF) SetBit(_cur.grfconfig->flags, GCF_SYSTEM);

	AddGRFTextToList(_cur.grfconfig->name, 0x7F, grfid, false, name);

	if (buf->HasData()) {
		const char *info = buf->ReadString();
		AddGRFTextToList(_cur.grfconfig->info, 0x7F, grfid, true, info);
	}

	/* GLS_INFOSCAN only looks for the action 8, so we can skip the rest of the file */
	_cur.skip_sprites = -1;
}

/* Action 0x08 */
static void GRFInfo(ByteReader *buf)
{
	/* <08> <version> <grf-id> <name> <info>
	 *
	 * B version       newgrf version, currently 06
	 * 4*B grf-id      globally unique ID of this .grf file
	 * S name          name of this .grf set
	 * S info          string describing the set, and e.g. author and copyright */

	uint8 version    = buf->ReadByte();
	uint32 grfid     = buf->ReadDWord();
	const char *name = buf->ReadString();

	if (_cur.stage < GLS_RESERVE && _cur.grfconfig->status != GCS_UNKNOWN) {
		DisableGrf(STR_NEWGRF_ERROR_MULTIPLE_ACTION_8);
		return;
	}

	if (_cur.grffile->grfid != grfid) {
		DEBUG(grf, 0, "GRFInfo: GRFID %08X in FILESCAN stage does not match GRFID %08X in INIT/RESERVE/ACTIVATION stage", BSWAP32(_cur.grffile->grfid), BSWAP32(grfid));
		_cur.grffile->grfid = grfid;
	}

	_cur.grffile->grf_version = version;
	_cur.grfconfig->status = _cur.stage < GLS_RESERVE ? GCS_INITIALISED : GCS_ACTIVATED;

	/* Do swap the GRFID for displaying purposes since people expect that */
	DEBUG(grf, 1, "GRFInfo: Loaded GRFv%d set %08X - %s (palette: %s, version: %i)", version, BSWAP32(grfid), name, (_cur.grfconfig->palette & GRFP_USE_MASK) ? "Windows" : "DOS", _cur.grfconfig->version);
}

/* Action 0x0A */
static void SpriteReplace(ByteReader *buf)
{
	/* <0A> <num-sets> <set1> [<set2> ...]
	 * <set>: <num-sprites> <first-sprite>
	 *
	 * B num-sets      How many sets of sprites to replace.
	 * Each set:
	 * B num-sprites   How many sprites are in this set
	 * W first-sprite  First sprite number to replace */

	uint8 num_sets = buf->ReadByte();

	for (uint i = 0; i < num_sets; i++) {
		uint8 num_sprites = buf->ReadByte();
		uint16 first_sprite = buf->ReadWord();

		grfmsg(2, "SpriteReplace: [Set %d] Changing %d sprites, beginning with %d",
			i, num_sprites, first_sprite
		);

		for (uint j = 0; j < num_sprites; j++) {
			int load_index = first_sprite + j;
			_cur.nfo_line++;
			if (load_index < (int)SPR_PROGSIGNAL_BASE || load_index >= (int)SPR_NEWGRFS_BASE) {
				LoadNextSprite(load_index, *_cur.file, _cur.nfo_line); // XXX
			} else {
				/* Skip sprite */
				grfmsg(0, "SpriteReplace: Ignoring attempt to replace protected sprite ID: %d", load_index);
				LoadNextSprite(-1, *_cur.file, _cur.nfo_line);
			}

			/* Shore sprites now located at different addresses.
			 * So detect when the old ones get replaced. */
			if (IsInsideMM(load_index, SPR_ORIGINALSHORE_START, SPR_ORIGINALSHORE_END + 1)) {
				if (_loaded_newgrf_features.shore != SHORE_REPLACE_ACTION_5) _loaded_newgrf_features.shore = SHORE_REPLACE_ACTION_A;
			}
		}
	}
}

/* Action 0x0A (SKIP) */
static void SkipActA(ByteReader *buf)
{
	uint8 num_sets = buf->ReadByte();

	for (uint i = 0; i < num_sets; i++) {
		/* Skip the sprites this replaces */
		_cur.skip_sprites += buf->ReadByte();
		/* But ignore where they go */
		buf->ReadWord();
	}

	grfmsg(3, "SkipActA: Skipping %d sprites", _cur.skip_sprites);
}

/* Action 0x0B */
static void GRFLoadError(ByteReader *buf)
{
	/* <0B> <severity> <language-id> <message-id> [<message...> 00] [<data...>] 00 [<parnum>]
	 *
	 * B severity      00: notice, continue loading grf file
	 *                 01: warning, continue loading grf file
	 *                 02: error, but continue loading grf file, and attempt
	 *                     loading grf again when loading or starting next game
	 *                 03: error, abort loading and prevent loading again in
	 *                     the future (only when restarting the patch)
	 * B language-id   see action 4, use 1F for built-in error messages
	 * B message-id    message to show, see below
	 * S message       for custom messages (message-id FF), text of the message
	 *                 not present for built-in messages.
	 * V data          additional data for built-in (or custom) messages
	 * B parnum        parameter numbers to be shown in the message (maximum of 2) */

	static const StringID msgstr[] = {
		STR_NEWGRF_ERROR_VERSION_NUMBER,
		STR_NEWGRF_ERROR_DOS_OR_WINDOWS,
		STR_NEWGRF_ERROR_UNSET_SWITCH,
		STR_NEWGRF_ERROR_INVALID_PARAMETER,
		STR_NEWGRF_ERROR_LOAD_BEFORE,
		STR_NEWGRF_ERROR_LOAD_AFTER,
		STR_NEWGRF_ERROR_OTTD_VERSION_NUMBER,
	};

	static const StringID sevstr[] = {
		STR_NEWGRF_ERROR_MSG_INFO,
		STR_NEWGRF_ERROR_MSG_WARNING,
		STR_NEWGRF_ERROR_MSG_ERROR,
		STR_NEWGRF_ERROR_MSG_FATAL
	};

	byte severity   = buf->ReadByte();
	byte lang       = buf->ReadByte();
	byte message_id = buf->ReadByte();

	/* Skip the error if it isn't valid for the current language. */
	if (!CheckGrfLangID(lang, _cur.grffile->grf_version)) return;

	/* Skip the error until the activation stage unless bit 7 of the severity
	 * is set. */
	if (!HasBit(severity, 7) && _cur.stage == GLS_INIT) {
		grfmsg(7, "GRFLoadError: Skipping non-fatal GRFLoadError in stage %d", _cur.stage);
		return;
	}
	ClrBit(severity, 7);

	if (severity >= lengthof(sevstr)) {
		grfmsg(7, "GRFLoadError: Invalid severity id %d. Setting to 2 (non-fatal error).", severity);
		severity = 2;
	} else if (severity == 3) {
		/* This is a fatal error, so make sure the GRF is deactivated and no
		 * more of it gets loaded. */
		DisableGrf();

		/* Make sure we show fatal errors, instead of silly infos from before */
		_cur.grfconfig->error.reset();
	}

	if (message_id >= lengthof(msgstr) && message_id != 0xFF) {
		grfmsg(7, "GRFLoadError: Invalid message id.");
		return;
	}

	if (buf->Remaining() <= 1) {
		grfmsg(7, "GRFLoadError: No message data supplied.");
		return;
	}

	/* For now we can only show one message per newgrf file. */
	if (_cur.grfconfig->error != nullptr) return;

	_cur.grfconfig->error = std::make_unique<GRFError>(sevstr[severity]);
	GRFError *error = _cur.grfconfig->error.get();

	if (message_id == 0xFF) {
		/* This is a custom error message. */
		if (buf->HasData()) {
			const char *message = buf->ReadString();

			error->custom_message = TranslateTTDPatchCodes(_cur.grffile->grfid, lang, true, message, SCC_RAW_STRING_POINTER);
		} else {
			grfmsg(7, "GRFLoadError: No custom message supplied.");
			error->custom_message.clear();
		}
	} else {
		error->message = msgstr[message_id];
	}

	if (buf->HasData()) {
		const char *data = buf->ReadString();

		error->data = TranslateTTDPatchCodes(_cur.grffile->grfid, lang, true, data);
	} else {
		grfmsg(7, "GRFLoadError: No message data supplied.");
		error->data.clear();
	}

	/* Only two parameter numbers can be used in the string. */
	for (uint i = 0; i < lengthof(error->param_value) && buf->HasData(); i++) {
		uint param_number = buf->ReadByte();
		error->param_value[i] = _cur.grffile->GetParam(param_number);
	}
}

/* Action 0x0C */
static void GRFComment(ByteReader *buf)
{
	/* <0C> [<ignored...>]
	 *
	 * V ignored       Anything following the 0C is ignored */

	if (!buf->HasData()) return;

	const char *text = buf->ReadString();
	grfmsg(2, "GRFComment: %s", text);
}

/* Action 0x0D (GLS_SAFETYSCAN) */
static void SafeParamSet(ByteReader *buf)
{
	uint8 target = buf->ReadByte();

	/* Writing GRF parameters and some bits of 'misc GRF features' are safe. */
	if (target < 0x80 || target == 0x9E) return;

	/* GRM could be unsafe, but as here it can only happen after other GRFs
	 * are loaded, it should be okay. If the GRF tried to use the slots it
	 * reserved, it would be marked unsafe anyway. GRM for (e.g. bridge)
	 * sprites  is considered safe. */

	SetBit(_cur.grfconfig->flags, GCF_UNSAFE);

	/* Skip remainder of GRF */
	_cur.skip_sprites = -1;
}


static uint32 GetPatchVariable(uint8 param)
{
	switch (param) {
		/* start year - 1920 */
		case 0x0B: return std::max(_settings_game.game_creation.starting_year, ORIGINAL_BASE_YEAR) - ORIGINAL_BASE_YEAR;

		/* freight trains weight factor */
		case 0x0E: return _settings_game.vehicle.freight_trains;

		/* empty wagon speed increase */
		case 0x0F: return 0;

		/* plane speed factor; our patch option is reversed from TTDPatch's,
		 * the following is good for 1x, 2x and 4x (most common?) and...
		 * well not really for 3x. */
		case 0x10:
			switch (_settings_game.vehicle.plane_speed) {
				default:
				case 4: return 1;
				case 3: return 2;
				case 2: return 2;
				case 1: return 4;
			}


		/* 2CC colourmap base sprite */
		case 0x11: return SPR_2CCMAP_BASE;

		/* map size: format = -MABXYSS
		 * M  : the type of map
		 *       bit 0 : set   : squared map. Bit 1 is now not relevant
		 *               clear : rectangle map. Bit 1 will indicate the bigger edge of the map
		 *       bit 1 : set   : Y is the bigger edge. Bit 0 is clear
		 *               clear : X is the bigger edge.
		 * A  : minimum edge(log2) of the map
		 * B  : maximum edge(log2) of the map
		 * XY : edges(log2) of each side of the map.
		 * SS : combination of both X and Y, thus giving the size(log2) of the map
		 */
		case 0x13: {
			byte map_bits = 0;
			byte log_X = MapLogX() - 6; // subtraction is required to make the minimal size (64) zero based
			byte log_Y = MapLogY() - 6;
			byte max_edge = std::max(log_X, log_Y);

			if (log_X == log_Y) { // we have a squared map, since both edges are identical
				SetBit(map_bits, 0);
			} else {
				if (max_edge == log_Y) SetBit(map_bits, 1); // edge Y been the biggest, mark it
			}

			return (map_bits << 24) | (std::min(log_X, log_Y) << 20) | (max_edge << 16) |
				(log_X << 12) | (log_Y << 8) | (log_X + log_Y);
		}

		/* The maximum height of the map. */
		case 0x14:
			return _settings_game.construction.map_height_limit;

		/* Extra foundations base sprite */
		case 0x15:
			return SPR_SLOPES_BASE;

		/* Shore base sprite */
		case 0x16:
			return SPR_SHORE_BASE;

		/* Game map seed */
		case 0x17:
			return _settings_game.game_creation.generation_seed;

		default:
			grfmsg(2, "ParamSet: Unknown Patch variable 0x%02X.", param);
			return 0;
	}
}


static uint32 PerformGRM(uint32 *grm, uint16 num_ids, uint16 count, uint8 op, uint8 target, const char *type)
{
	uint start = 0;
	uint size  = 0;

	if (op == 6) {
		/* Return GRFID of set that reserved ID */
		return grm[_cur.grffile->GetParam(target)];
	}

	/* With an operation of 2 or 3, we want to reserve a specific block of IDs */
	if (op == 2 || op == 3) start = _cur.grffile->GetParam(target);

	for (uint i = start; i < num_ids; i++) {
		if (grm[i] == 0) {
			size++;
		} else {
			if (op == 2 || op == 3) break;
			start = i + 1;
			size = 0;
		}

		if (size == count) break;
	}

	if (size == count) {
		/* Got the slot... */
		if (op == 0 || op == 3) {
			grfmsg(2, "ParamSet: GRM: Reserving %d %s at %d", count, type, start);
			for (uint i = 0; i < count; i++) grm[start + i] = _cur.grffile->grfid;
		}
		return start;
	}

	/* Unable to allocate */
	if (op != 4 && op != 5) {
		/* Deactivate GRF */
		grfmsg(0, "ParamSet: GRM: Unable to allocate %d %s, deactivating", count, type);
		DisableGrf(STR_NEWGRF_ERROR_GRM_FAILED);
		return UINT_MAX;
	}

	grfmsg(1, "ParamSet: GRM: Unable to allocate %d %s", count, type);
	return UINT_MAX;
}


/** Action 0x0D: Set parameter */
static void ParamSet(ByteReader *buf)
{
	/* <0D> <target> <operation> <source1> <source2> [<data>]
	 *
	 * B target        parameter number where result is stored
	 * B operation     operation to perform, see below
	 * B source1       first source operand
	 * B source2       second source operand
	 * D data          data to use in the calculation, not necessary
	 *                 if both source1 and source2 refer to actual parameters
	 *
	 * Operations
	 * 00      Set parameter equal to source1
	 * 01      Addition, source1 + source2
	 * 02      Subtraction, source1 - source2
	 * 03      Unsigned multiplication, source1 * source2 (both unsigned)
	 * 04      Signed multiplication, source1 * source2 (both signed)
	 * 05      Unsigned bit shift, source1 by source2 (source2 taken to be a
	 *         signed quantity; left shift if positive and right shift if
	 *         negative, source1 is unsigned)
	 * 06      Signed bit shift, source1 by source2
	 *         (source2 like in 05, and source1 as well)
	 */

	uint8 target = buf->ReadByte();
	uint8 oper   = buf->ReadByte();
	uint32 src1  = buf->ReadByte();
	uint32 src2  = buf->ReadByte();

	uint32 data = 0;
	if (buf->Remaining() >= 4) data = buf->ReadDWord();

	/* You can add 80 to the operation to make it apply only if the target
	 * is not defined yet.  In this respect, a parameter is taken to be
	 * defined if any of the following applies:
	 * - it has been set to any value in the newgrf(w).cfg parameter list
	 * - it OR A PARAMETER WITH HIGHER NUMBER has been set to any value by
	 *   an earlier action D */
	if (HasBit(oper, 7)) {
		if (target < 0x80 && target < _cur.grffile->param_end) {
			grfmsg(7, "ParamSet: Param %u already defined, skipping", target);
			return;
		}

		oper = GB(oper, 0, 7);
	}

	if (src2 == 0xFE) {
		if (GB(data, 0, 8) == 0xFF) {
			if (data == 0x0000FFFF) {
				/* Patch variables */
				src1 = GetPatchVariable(src1);
			} else {
				/* GRF Resource Management */
				uint8  op      = src1;
				GrfSpecFeatureRef feature_ref = ReadFeature(GB(data, 8, 8));
				GrfSpecFeature feature = feature_ref.id;
				uint16 count   = GB(data, 16, 16);

				if (_cur.stage == GLS_RESERVE) {
					if (feature == 0x08) {
						/* General sprites */
						if (op == 0) {
							/* Check if the allocated sprites will fit below the original sprite limit */
							if (_cur.spriteid + count >= 16384) {
								grfmsg(0, "ParamSet: GRM: Unable to allocate %d sprites; try changing NewGRF order", count);
								DisableGrf(STR_NEWGRF_ERROR_GRM_FAILED);
								return;
							}

							/* Reserve space at the current sprite ID */
							grfmsg(4, "ParamSet: GRM: Allocated %d sprites at %d", count, _cur.spriteid);
							_grm_sprites[GRFLocation(_cur.grffile->grfid, _cur.nfo_line)] = _cur.spriteid;
							_cur.spriteid += count;
						}
					}
					/* Ignore GRM result during reservation */
					src1 = 0;
				} else if (_cur.stage == GLS_ACTIVATION) {
					switch (feature) {
						case 0x00: // Trains
						case 0x01: // Road Vehicles
						case 0x02: // Ships
						case 0x03: // Aircraft
							if (!_settings_game.vehicle.dynamic_engines) {
								src1 = PerformGRM(&_grm_engines[_engine_offsets[feature]], _engine_counts[feature], count, op, target, "vehicles");
								if (_cur.skip_sprites == -1) return;
							} else {
								/* GRM does not apply for dynamic engine allocation. */
								switch (op) {
									case 2:
									case 3:
										src1 = _cur.grffile->GetParam(target);
										break;

									default:
										src1 = 0;
										break;
								}
							}
							break;

						case 0x08: // General sprites
							switch (op) {
								case 0:
									/* Return space reserved during reservation stage */
									src1 = _grm_sprites[GRFLocation(_cur.grffile->grfid, _cur.nfo_line)];
									grfmsg(4, "ParamSet: GRM: Using pre-allocated sprites at %d", src1);
									break;

								case 1:
									src1 = _cur.spriteid;
									break;

								default:
									grfmsg(1, "ParamSet: GRM: Unsupported operation %d for general sprites", op);
									return;
							}
							break;

						case 0x0B: // Cargo
							/* There are two ranges: one for cargo IDs and one for cargo bitmasks */
							src1 = PerformGRM(_grm_cargoes, NUM_CARGO * 2, count, op, target, "cargoes");
							if (_cur.skip_sprites == -1) return;
							break;

						default: grfmsg(1, "ParamSet: GRM: Unsupported feature %s", GetFeatureString(feature_ref)); return;
					}
				} else {
					/* Ignore GRM during initialization */
					src1 = 0;
				}
			}
		} else {
			/* Read another GRF File's parameter */
			const GRFFile *file = GetFileByGRFID(data);
			GRFConfig *c = GetGRFConfig(data);
			if (c != nullptr && HasBit(c->flags, GCF_STATIC) && !HasBit(_cur.grfconfig->flags, GCF_STATIC) && _networking) {
				/* Disable the read GRF if it is a static NewGRF. */
				DisableStaticNewGRFInfluencingNonStaticNewGRFs(c);
				src1 = 0;
			} else if (file == nullptr || c == nullptr || c->status == GCS_DISABLED) {
				src1 = 0;
			} else if (src1 == 0xFE) {
				src1 = c->version;
			} else {
				src1 = file->GetParam(src1);
			}
		}
	} else {
		/* The source1 and source2 operands refer to the grf parameter number
		 * like in action 6 and 7.  In addition, they can refer to the special
		 * variables available in action 7, or they can be FF to use the value
		 * of <data>.  If referring to parameters that are undefined, a value
		 * of 0 is used instead.  */
		src1 = (src1 == 0xFF) ? data : GetParamVal(src1, nullptr);
		src2 = (src2 == 0xFF) ? data : GetParamVal(src2, nullptr);
	}

	uint32 res;
	switch (oper) {
		case 0x00:
			res = src1;
			break;

		case 0x01:
			res = src1 + src2;
			break;

		case 0x02:
			res = src1 - src2;
			break;

		case 0x03:
			res = src1 * src2;
			break;

		case 0x04:
			res = (int32)src1 * (int32)src2;
			break;

		case 0x05:
			if ((int32)src2 < 0) {
				res = src1 >> -(int32)src2;
			} else {
				res = src1 << (src2 & 0x1F); // Same behaviour as in EvalAdjustT, mask 'value' to 5 bits, which should behave the same on all architectures.
			}
			break;

		case 0x06:
			if ((int32)src2 < 0) {
				res = (int32)src1 >> -(int32)src2;
			} else {
				res = (int32)src1 << (src2 & 0x1F); // Same behaviour as in EvalAdjustT, mask 'value' to 5 bits, which should behave the same on all architectures.
			}
			break;

		case 0x07: // Bitwise AND
			res = src1 & src2;
			break;

		case 0x08: // Bitwise OR
			res = src1 | src2;
			break;

		case 0x09: // Unsigned division
			if (src2 == 0) {
				res = src1;
			} else {
				res = src1 / src2;
			}
			break;

		case 0x0A: // Signed division
			if (src2 == 0) {
				res = src1;
			} else {
				res = (int32)src1 / (int32)src2;
			}
			break;

		case 0x0B: // Unsigned modulo
			if (src2 == 0) {
				res = src1;
			} else {
				res = src1 % src2;
			}
			break;

		case 0x0C: // Signed modulo
			if (src2 == 0) {
				res = src1;
			} else {
				res = (int32)src1 % (int32)src2;
			}
			break;

		default: grfmsg(0, "ParamSet: Unknown operation %d, skipping", oper); return;
	}

	switch (target) {
		case 0x8E: // Y-Offset for train sprites
			_cur.grffile->traininfo_vehicle_pitch = res;
			break;

		case 0x8F: { // Rail track type cost factors
			extern RailtypeInfo _railtypes[RAILTYPE_END];
			_railtypes[RAILTYPE_RAIL].cost_multiplier = GB(res, 0, 8);
			if (_settings_game.vehicle.disable_elrails) {
				_railtypes[RAILTYPE_ELECTRIC].cost_multiplier = GB(res, 0, 8);
				_railtypes[RAILTYPE_MONO].cost_multiplier = GB(res, 8, 8);
			} else {
				_railtypes[RAILTYPE_ELECTRIC].cost_multiplier = GB(res, 8, 8);
				_railtypes[RAILTYPE_MONO].cost_multiplier = GB(res, 16, 8);
			}
			_railtypes[RAILTYPE_MAGLEV].cost_multiplier = GB(res, 16, 8);
			break;
		}

		/* not implemented */
		case 0x93: // Tile refresh offset to left -- Intended to allow support for larger sprites, not necessary for OTTD
		case 0x94: // Tile refresh offset to right
		case 0x95: // Tile refresh offset upwards
		case 0x96: // Tile refresh offset downwards
		case 0x97: // Snow line height -- Better supported by feature 8 property 10h (snow line table) TODO: implement by filling the entire snow line table with the given value
		case 0x99: // Global ID offset -- Not necessary since IDs are remapped automatically
			grfmsg(7, "ParamSet: Skipping unimplemented target 0x%02X", target);
			break;

		case 0x9E: // Miscellaneous GRF features
			/* Set train list engine width */
			_cur.grffile->traininfo_vehicle_width = HasBit(res, GMB_TRAIN_WIDTH_32_PIXELS) ? VEHICLEINFO_FULL_VEHICLE_WIDTH : TRAININFO_DEFAULT_VEHICLE_WIDTH;
			/* Remove the local flags from the global flags */
			ClrBit(res, GMB_TRAIN_WIDTH_32_PIXELS);

			/* Only copy safe bits for static grfs */
			if (HasBit(_cur.grfconfig->flags, GCF_STATIC)) {
				uint32 safe_bits = 0;
				SetBit(safe_bits, GMB_SECOND_ROCKY_TILE_SET);

				_misc_grf_features = (_misc_grf_features & ~safe_bits) | (res & safe_bits);
			} else {
				_misc_grf_features = res;
			}
			break;

		case 0x9F: // locale-dependent settings
			grfmsg(7, "ParamSet: Skipping unimplemented target 0x%02X", target);
			break;

		default:
			if (target < 0x80) {
				_cur.grffile->param[target] = res;
				/* param is zeroed by default */
				if (target + 1U > _cur.grffile->param_end) _cur.grffile->param_end = target + 1;
			} else {
				grfmsg(7, "ParamSet: Skipping unknown target 0x%02X", target);
			}
			break;
	}
}

/* Action 0x0E (GLS_SAFETYSCAN) */
static void SafeGRFInhibit(ByteReader *buf)
{
	/* <0E> <num> <grfids...>
	 *
	 * B num           Number of GRFIDs that follow
	 * D grfids        GRFIDs of the files to deactivate */

	uint8 num = buf->ReadByte();

	for (uint i = 0; i < num; i++) {
		uint32 grfid = buf->ReadDWord();

		/* GRF is unsafe it if tries to deactivate other GRFs */
		if (grfid != _cur.grfconfig->ident.grfid) {
			SetBit(_cur.grfconfig->flags, GCF_UNSAFE);

			/* Skip remainder of GRF */
			_cur.skip_sprites = -1;

			return;
		}
	}
}

/* Action 0x0E */
static void GRFInhibit(ByteReader *buf)
{
	/* <0E> <num> <grfids...>
	 *
	 * B num           Number of GRFIDs that follow
	 * D grfids        GRFIDs of the files to deactivate */

	uint8 num = buf->ReadByte();

	for (uint i = 0; i < num; i++) {
		uint32 grfid = buf->ReadDWord();
		GRFConfig *file = GetGRFConfig(grfid);

		/* Unset activation flag */
		if (file != nullptr && file != _cur.grfconfig) {
			grfmsg(2, "GRFInhibit: Deactivating file '%s'", file->GetDisplayPath());
			GRFError *error = DisableGrf(STR_NEWGRF_ERROR_FORCEFULLY_DISABLED, file);
			error->data = _cur.grfconfig->GetName();
		}
	}
}

/** Action 0x0F - Define Town names */
static void FeatureTownName(ByteReader *buf)
{
	/* <0F> <id> <style-name> <num-parts> <parts>
	 *
	 * B id          ID of this definition in bottom 7 bits (final definition if bit 7 set)
	 * V style-name  Name of the style (only for final definition)
	 * B num-parts   Number of parts in this definition
	 * V parts       The parts */

	uint32 grfid = _cur.grffile->grfid;

	GRFTownName *townname = AddGRFTownName(grfid);

	byte id = buf->ReadByte();
	grfmsg(6, "FeatureTownName: definition 0x%02X", id & 0x7F);

	if (HasBit(id, 7)) {
		/* Final definition */
		ClrBit(id, 7);
		bool new_scheme = _cur.grffile->grf_version >= 7;

		byte lang = buf->ReadByte();
		StringID style = STR_UNDEFINED;

		do {
			ClrBit(lang, 7);

			const char *name = buf->ReadString();

			std::string lang_name = TranslateTTDPatchCodes(grfid, lang, false, name);
			grfmsg(6, "FeatureTownName: lang 0x%X -> '%s'", lang, lang_name.c_str());

			style = AddGRFString(grfid, id, lang, new_scheme, false, name, STR_UNDEFINED);

			lang = buf->ReadByte();
		} while (lang != 0);
		townname->styles.emplace_back(style, id);
	}

	uint8 parts = buf->ReadByte();
	grfmsg(6, "FeatureTownName: %u parts", parts);

	townname->partlists[id].reserve(parts);
	for (uint partnum = 0; partnum < parts; partnum++) {
		NamePartList &partlist = townname->partlists[id].emplace_back();
		uint8 texts = buf->ReadByte();
		partlist.bitstart = buf->ReadByte();
		partlist.bitcount = buf->ReadByte();
		partlist.maxprob  = 0;
		grfmsg(6, "FeatureTownName: part %u contains %u texts and will use GB(seed, %u, %u)", partnum, texts, partlist.bitstart, partlist.bitcount);

		partlist.parts.reserve(texts);
		for (uint textnum = 0; textnum < texts; textnum++) {
			NamePart &part = partlist.parts.emplace_back();
			part.prob = buf->ReadByte();

			if (HasBit(part.prob, 7)) {
				byte ref_id = buf->ReadByte();
				if (ref_id >= GRFTownName::MAX_LISTS || townname->partlists[ref_id].empty()) {
					grfmsg(0, "FeatureTownName: definition 0x%02X doesn't exist, deactivating", ref_id);
					DelGRFTownName(grfid);
					DisableGrf(STR_NEWGRF_ERROR_INVALID_ID);
					return;
				}
				part.id = ref_id;
				grfmsg(6, "FeatureTownName: part %u, text %u, uses intermediate definition 0x%02X (with probability %u)", partnum, textnum, ref_id, part.prob & 0x7F);
			} else {
				const char *text = buf->ReadString();
				part.text = TranslateTTDPatchCodes(grfid, 0, false, text);
				grfmsg(6, "FeatureTownName: part %u, text %u, '%s' (with probability %u)", partnum, textnum, part.text.c_str(), part.prob);
			}
			partlist.maxprob += GB(part.prob, 0, 7);
		}
		grfmsg(6, "FeatureTownName: part %u, total probability %u", partnum, partlist.maxprob);
	}
}

/** Action 0x10 - Define goto label */
static void DefineGotoLabel(ByteReader *buf)
{
	/* <10> <label> [<comment>]
	 *
	 * B label      The label to define
	 * V comment    Optional comment - ignored */

	byte nfo_label = buf->ReadByte();

	_cur.grffile->labels.emplace_back(nfo_label, _cur.nfo_line, _cur.file->GetPos());

	grfmsg(2, "DefineGotoLabel: GOTO target with label 0x%02X", nfo_label);
}

/**
 * Process a sound import from another GRF file.
 * @param sound Destination for sound.
 */
static void ImportGRFSound(SoundEntry *sound)
{
	const GRFFile *file;
	uint32 grfid = _cur.file->ReadDword();
	SoundID sound_id = _cur.file->ReadWord();

	file = GetFileByGRFID(grfid);
	if (file == nullptr || file->sound_offset == 0) {
		grfmsg(1, "ImportGRFSound: Source file not available");
		return;
	}

	if (sound_id >= file->num_sounds) {
		grfmsg(1, "ImportGRFSound: Sound effect %d is invalid", sound_id);
		return;
	}

	grfmsg(2, "ImportGRFSound: Copying sound %d (%d) from file %X", sound_id, file->sound_offset + sound_id, grfid);

	*sound = *GetSound(file->sound_offset + sound_id);

	/* Reset volume and priority, which TTDPatch doesn't copy */
	sound->volume   = 128;
	sound->priority = 0;
}

/**
 * Load a sound from a file.
 * @param offs File offset to read sound from.
 * @param sound Destination for sound.
 */
static void LoadGRFSound(size_t offs, SoundEntry *sound)
{
	/* Set default volume and priority */
	sound->volume = 0x80;
	sound->priority = 0;

	if (offs != SIZE_MAX) {
		/* Sound is present in the NewGRF. */
		sound->file = _cur.file;
		sound->file_offset = offs;
		sound->grf_container_ver = _cur.file->GetContainerVersion();
	}
}

/* Action 0x11 */
static void GRFSound(ByteReader *buf)
{
	/* <11> <num>
	 *
	 * W num      Number of sound files that follow */

	uint16 num = buf->ReadWord();
	if (num == 0) return;

	SoundEntry *sound;
	if (_cur.grffile->sound_offset == 0) {
		_cur.grffile->sound_offset = GetNumSounds();
		_cur.grffile->num_sounds = num;
		sound = AllocateSound(num);
	} else {
		sound = GetSound(_cur.grffile->sound_offset);
	}

	SpriteFile &file = *_cur.file;
	byte grf_container_version = file.GetContainerVersion();
	for (int i = 0; i < num; i++) {
		_cur.nfo_line++;

		/* Check whether the index is in range. This might happen if multiple action 11 are present.
		 * While this is invalid, we do not check for this. But we should prevent it from causing bigger trouble */
		bool invalid = i >= _cur.grffile->num_sounds;

		size_t offs = file.GetPos();

		uint32 len = grf_container_version >= 2 ? file.ReadDword() : file.ReadWord();
		byte type = file.ReadByte();

		if (grf_container_version >= 2 && type == 0xFD) {
			/* Reference to sprite section. */
			if (invalid) {
				grfmsg(1, "GRFSound: Sound index out of range (multiple Action 11?)");
				file.SkipBytes(len);
			} else if (len != 4) {
				grfmsg(1, "GRFSound: Invalid sprite section import");
				file.SkipBytes(len);
			} else {
				uint32 id = file.ReadDword();
				if (_cur.stage == GLS_INIT) LoadGRFSound(GetGRFSpriteOffset(id), sound + i);
			}
			continue;
		}

		if (type != 0xFF) {
			grfmsg(1, "GRFSound: Unexpected RealSprite found, skipping");
			file.SkipBytes(7);
			SkipSpriteData(*_cur.file, type, len - 8);
			continue;
		}

		if (invalid) {
			grfmsg(1, "GRFSound: Sound index out of range (multiple Action 11?)");
			file.SkipBytes(len);
		}

		byte action = file.ReadByte();
		switch (action) {
			case 0xFF:
				/* Allocate sound only in init stage. */
				if (_cur.stage == GLS_INIT) {
					if (grf_container_version >= 2) {
						grfmsg(1, "GRFSound: Inline sounds are not supported for container version >= 2");
					} else {
						LoadGRFSound(offs, sound + i);
					}
				}
				file.SkipBytes(len - 1); // already read <action>
				break;

			case 0xFE:
				if (_cur.stage == GLS_ACTIVATION) {
					/* XXX 'Action 0xFE' isn't really specified. It is only mentioned for
					 * importing sounds, so this is probably all wrong... */
					if (file.ReadByte() != 0) grfmsg(1, "GRFSound: Import type mismatch");
					ImportGRFSound(sound + i);
				} else {
					file.SkipBytes(len - 1); // already read <action>
				}
				break;

			default:
				grfmsg(1, "GRFSound: Unexpected Action %x found, skipping", action);
				file.SkipBytes(len - 1); // already read <action>
				break;
		}
	}
}

/* Action 0x11 (SKIP) */
static void SkipAct11(ByteReader *buf)
{
	/* <11> <num>
	 *
	 * W num      Number of sound files that follow */

	_cur.skip_sprites = buf->ReadWord();

	grfmsg(3, "SkipAct11: Skipping %d sprites", _cur.skip_sprites);
}

/** Action 0x12 */
static void LoadFontGlyph(ByteReader *buf)
{
	/* <12> <num_def> <font_size> <num_char> <base_char>
	 *
	 * B num_def      Number of definitions
	 * B font_size    Size of font (0 = normal, 1 = small, 2 = large, 3 = mono)
	 * B num_char     Number of consecutive glyphs
	 * W base_char    First character index */

	uint8 num_def = buf->ReadByte();

	for (uint i = 0; i < num_def; i++) {
		FontSize size    = (FontSize)buf->ReadByte();
		uint8  num_char  = buf->ReadByte();
		uint16 base_char = buf->ReadWord();

		if (size >= FS_END) {
			grfmsg(1, "LoadFontGlyph: Size %u is not supported, ignoring", size);
		}

		grfmsg(7, "LoadFontGlyph: Loading %u glyph(s) at 0x%04X for size %u", num_char, base_char, size);

		for (uint c = 0; c < num_char; c++) {
			if (size < FS_END) SetUnicodeGlyph(size, base_char + c, _cur.spriteid);
			_cur.nfo_line++;
			LoadNextSprite(_cur.spriteid++, *_cur.file, _cur.nfo_line);
		}
	}
}

/** Action 0x12 (SKIP) */
static void SkipAct12(ByteReader *buf)
{
	/* <12> <num_def> <font_size> <num_char> <base_char>
	 *
	 * B num_def      Number of definitions
	 * B font_size    Size of font (0 = normal, 1 = small, 2 = large)
	 * B num_char     Number of consecutive glyphs
	 * W base_char    First character index */

	uint8 num_def = buf->ReadByte();

	for (uint i = 0; i < num_def; i++) {
		/* Ignore 'size' byte */
		buf->ReadByte();

		/* Sum up number of characters */
		_cur.skip_sprites += buf->ReadByte();

		/* Ignore 'base_char' word */
		buf->ReadWord();
	}

	grfmsg(3, "SkipAct12: Skipping %d sprites", _cur.skip_sprites);
}

/** Action 0x13 */
static void TranslateGRFStrings(ByteReader *buf)
{
	/* <13> <grfid> <num-ent> <offset> <text...>
	 *
	 * 4*B grfid     The GRFID of the file whose texts are to be translated
	 * B   num-ent   Number of strings
	 * W   offset    First text ID
	 * S   text...   Zero-terminated strings */

	uint32 grfid = buf->ReadDWord();
	const GRFConfig *c = GetGRFConfig(grfid);
	if (c == nullptr || (c->status != GCS_INITIALISED && c->status != GCS_ACTIVATED)) {
		grfmsg(7, "TranslateGRFStrings: GRFID 0x%08x unknown, skipping action 13", BSWAP32(grfid));
		return;
	}

	if (c->status == GCS_INITIALISED) {
		/* If the file is not active but will be activated later, give an error
		 * and disable this file. */
		GRFError *error = DisableGrf(STR_NEWGRF_ERROR_LOAD_AFTER);

		error->data = GetString(STR_NEWGRF_ERROR_AFTER_TRANSLATED_FILE);

		return;
	}

	/* Since no language id is supplied for with version 7 and lower NewGRFs, this string has
	 * to be added as a generic string, thus the language id of 0x7F. For this to work
	 * new_scheme has to be true as well, which will also be implicitly the case for version 8
	 * and higher. A language id of 0x7F will be overridden by a non-generic id, so this will
	 * not change anything if a string has been provided specifically for this language. */
	byte language = _cur.grffile->grf_version >= 8 ? buf->ReadByte() : 0x7F;
	byte num_strings = buf->ReadByte();
	uint16 first_id  = buf->ReadWord();

	if (!((first_id >= 0xD000 && first_id + num_strings <= 0xD400) || (first_id >= 0xD800 && first_id + num_strings <= 0xE000))) {
		grfmsg(7, "TranslateGRFStrings: Attempting to set out-of-range string IDs in action 13 (first: 0x%4X, number: 0x%2X)", first_id, num_strings);
		return;
	}

	for (uint i = 0; i < num_strings && buf->HasData(); i++) {
		const char *string = buf->ReadString();

		if (StrEmpty(string)) {
			grfmsg(7, "TranslateGRFString: Ignoring empty string.");
			continue;
		}

		AddGRFString(grfid, first_id + i, language, true, true, string, STR_UNDEFINED);
	}
}

/** Callback function for 'INFO'->'NAME' to add a translation to the newgrf name. */
static bool ChangeGRFName(byte langid, const char *str)
{
	AddGRFTextToList(_cur.grfconfig->name, langid, _cur.grfconfig->ident.grfid, false, str);
	return true;
}

/** Callback function for 'INFO'->'DESC' to add a translation to the newgrf description. */
static bool ChangeGRFDescription(byte langid, const char *str)
{
	AddGRFTextToList(_cur.grfconfig->info, langid, _cur.grfconfig->ident.grfid, true, str);
	return true;
}

/** Callback function for 'INFO'->'URL_' to set the newgrf url. */
static bool ChangeGRFURL(byte langid, const char *str)
{
	AddGRFTextToList(_cur.grfconfig->url, langid, _cur.grfconfig->ident.grfid, false, str);
	return true;
}

/** Callback function for 'INFO'->'NPAR' to set the number of valid parameters. */
static bool ChangeGRFNumUsedParams(size_t len, ByteReader *buf)
{
	if (len != 1) {
		grfmsg(2, "StaticGRFInfo: expected only 1 byte for 'INFO'->'NPAR' but got " PRINTF_SIZE ", ignoring this field", len);
		buf->Skip(len);
	} else {
		_cur.grfconfig->num_valid_params = std::min<byte>(buf->ReadByte(), lengthof(_cur.grfconfig->param));
	}
	return true;
}

/** Callback function for 'INFO'->'PALS' to set the number of valid parameters. */
static bool ChangeGRFPalette(size_t len, ByteReader *buf)
{
	if (len != 1) {
		grfmsg(2, "StaticGRFInfo: expected only 1 byte for 'INFO'->'PALS' but got " PRINTF_SIZE ", ignoring this field", len);
		buf->Skip(len);
	} else {
		char data = buf->ReadByte();
		GRFPalette pal = GRFP_GRF_UNSET;
		switch (data) {
			case '*':
			case 'A': pal = GRFP_GRF_ANY;     break;
			case 'W': pal = GRFP_GRF_WINDOWS; break;
			case 'D': pal = GRFP_GRF_DOS;     break;
			default:
				grfmsg(2, "StaticGRFInfo: unexpected value '%02x' for 'INFO'->'PALS', ignoring this field", data);
				break;
		}
		if (pal != GRFP_GRF_UNSET) {
			_cur.grfconfig->palette &= ~GRFP_GRF_MASK;
			_cur.grfconfig->palette |= pal;
		}
	}
	return true;
}

/** Callback function for 'INFO'->'BLTR' to set the blitter info. */
static bool ChangeGRFBlitter(size_t len, ByteReader *buf)
{
	if (len != 1) {
		grfmsg(2, "StaticGRFInfo: expected only 1 byte for 'INFO'->'BLTR' but got " PRINTF_SIZE ", ignoring this field", len);
		buf->Skip(len);
	} else {
		char data = buf->ReadByte();
		GRFPalette pal = GRFP_BLT_UNSET;
		switch (data) {
			case '8': pal = GRFP_BLT_UNSET; break;
			case '3': pal = GRFP_BLT_32BPP;  break;
			default:
				grfmsg(2, "StaticGRFInfo: unexpected value '%02x' for 'INFO'->'BLTR', ignoring this field", data);
				return true;
		}
		_cur.grfconfig->palette &= ~GRFP_BLT_MASK;
		_cur.grfconfig->palette |= pal;
	}
	return true;
}

/** Callback function for 'INFO'->'VRSN' to the version of the NewGRF. */
static bool ChangeGRFVersion(size_t len, ByteReader *buf)
{
	if (len != 4) {
		grfmsg(2, "StaticGRFInfo: expected 4 bytes for 'INFO'->'VRSN' but got " PRINTF_SIZE ", ignoring this field", len);
		buf->Skip(len);
	} else {
		/* Set min_loadable_version as well (default to minimal compatibility) */
		_cur.grfconfig->version = _cur.grfconfig->min_loadable_version = buf->ReadDWord();
	}
	return true;
}

/** Callback function for 'INFO'->'MINV' to the minimum compatible version of the NewGRF. */
static bool ChangeGRFMinVersion(size_t len, ByteReader *buf)
{
	if (len != 4) {
		grfmsg(2, "StaticGRFInfo: expected 4 bytes for 'INFO'->'MINV' but got " PRINTF_SIZE ", ignoring this field", len);
		buf->Skip(len);
	} else {
		_cur.grfconfig->min_loadable_version = buf->ReadDWord();
		if (_cur.grfconfig->version == 0) {
			grfmsg(2, "StaticGRFInfo: 'MINV' defined before 'VRSN' or 'VRSN' set to 0, ignoring this field");
			_cur.grfconfig->min_loadable_version = 0;
		}
		if (_cur.grfconfig->version < _cur.grfconfig->min_loadable_version) {
			grfmsg(2, "StaticGRFInfo: 'MINV' defined as %d, limiting it to 'VRSN'", _cur.grfconfig->min_loadable_version);
			_cur.grfconfig->min_loadable_version = _cur.grfconfig->version;
		}
	}
	return true;
}

static GRFParameterInfo *_cur_parameter; ///< The parameter which info is currently changed by the newgrf.

/** Callback function for 'INFO'->'PARAM'->param_num->'NAME' to set the name of a parameter. */
static bool ChangeGRFParamName(byte langid, const char *str)
{
	AddGRFTextToList(_cur_parameter->name, langid, _cur.grfconfig->ident.grfid, false, str);
	return true;
}

/** Callback function for 'INFO'->'PARAM'->param_num->'DESC' to set the description of a parameter. */
static bool ChangeGRFParamDescription(byte langid, const char *str)
{
	AddGRFTextToList(_cur_parameter->desc, langid, _cur.grfconfig->ident.grfid, true, str);
	return true;
}

/** Callback function for 'INFO'->'PARAM'->param_num->'TYPE' to set the typeof a parameter. */
static bool ChangeGRFParamType(size_t len, ByteReader *buf)
{
	if (len != 1) {
		grfmsg(2, "StaticGRFInfo: expected 1 byte for 'INFO'->'PARA'->'TYPE' but got " PRINTF_SIZE ", ignoring this field", len);
		buf->Skip(len);
	} else {
		GRFParameterType type = (GRFParameterType)buf->ReadByte();
		if (type < PTYPE_END) {
			_cur_parameter->type = type;
		} else {
			grfmsg(3, "StaticGRFInfo: unknown parameter type %d, ignoring this field", type);
		}
	}
	return true;
}

/** Callback function for 'INFO'->'PARAM'->param_num->'LIMI' to set the min/max value of a parameter. */
static bool ChangeGRFParamLimits(size_t len, ByteReader *buf)
{
	if (_cur_parameter->type != PTYPE_UINT_ENUM) {
		grfmsg(2, "StaticGRFInfo: 'INFO'->'PARA'->'LIMI' is only valid for parameters with type uint/enum, ignoring this field");
		buf->Skip(len);
	} else if (len != 8) {
		grfmsg(2, "StaticGRFInfo: expected 8 bytes for 'INFO'->'PARA'->'LIMI' but got " PRINTF_SIZE ", ignoring this field", len);
		buf->Skip(len);
	} else {
		uint32 min_value = buf->ReadDWord();
		uint32 max_value = buf->ReadDWord();
		if (min_value <= max_value) {
			_cur_parameter->min_value = min_value;
			_cur_parameter->max_value = max_value;
		} else {
			grfmsg(2, "StaticGRFInfo: 'INFO'->'PARA'->'LIMI' values are incoherent, ignoring this field");
		}
	}
	return true;
}

/** Callback function for 'INFO'->'PARAM'->param_num->'MASK' to set the parameter and bits to use. */
static bool ChangeGRFParamMask(size_t len, ByteReader *buf)
{
	if (len < 1 || len > 3) {
		grfmsg(2, "StaticGRFInfo: expected 1 to 3 bytes for 'INFO'->'PARA'->'MASK' but got " PRINTF_SIZE ", ignoring this field", len);
		buf->Skip(len);
	} else {
		byte param_nr = buf->ReadByte();
		if (param_nr >= lengthof(_cur.grfconfig->param)) {
			grfmsg(2, "StaticGRFInfo: invalid parameter number in 'INFO'->'PARA'->'MASK', param %d, ignoring this field", param_nr);
			buf->Skip(len - 1);
		} else {
			_cur_parameter->param_nr = param_nr;
			if (len >= 2) _cur_parameter->first_bit = std::min<byte>(buf->ReadByte(), 31);
			if (len >= 3) _cur_parameter->num_bit = std::min<byte>(buf->ReadByte(), 32 - _cur_parameter->first_bit);
		}
	}

	return true;
}

/** Callback function for 'INFO'->'PARAM'->param_num->'DFLT' to set the default value. */
static bool ChangeGRFParamDefault(size_t len, ByteReader *buf)
{
	if (len != 4) {
		grfmsg(2, "StaticGRFInfo: expected 4 bytes for 'INFO'->'PARA'->'DEFA' but got " PRINTF_SIZE ", ignoring this field", len);
		buf->Skip(len);
	} else {
		_cur_parameter->def_value = buf->ReadDWord();
	}
	_cur.grfconfig->has_param_defaults = true;
	return true;
}

typedef bool (*DataHandler)(size_t, ByteReader *);  ///< Type of callback function for binary nodes
typedef bool (*TextHandler)(byte, const char *str); ///< Type of callback function for text nodes
typedef bool (*BranchHandler)(ByteReader *);        ///< Type of callback function for branch nodes

/**
 * Data structure to store the allowed id/type combinations for action 14. The
 * data can be represented as a tree with 3 types of nodes:
 * 1. Branch nodes (identified by 'C' for choice).
 * 2. Binary leaf nodes (identified by 'B').
 * 3. Text leaf nodes (identified by 'T').
 */
struct AllowedSubtags {
	/** Create empty subtags object used to identify the end of a list. */
	AllowedSubtags() :
		id(0),
		type(0)
	{}

	/**
	 * Create a binary leaf node.
	 * @param id The id for this node.
	 * @param handler The callback function to call.
	 */
	AllowedSubtags(uint32 id, DataHandler handler) :
		id(id),
		type('B')
	{
		this->handler.data = handler;
	}

	/**
	 * Create a text leaf node.
	 * @param id The id for this node.
	 * @param handler The callback function to call.
	 */
	AllowedSubtags(uint32 id, TextHandler handler) :
		id(id),
		type('T')
	{
		this->handler.text = handler;
	}

	/**
	 * Create a branch node with a callback handler
	 * @param id The id for this node.
	 * @param handler The callback function to call.
	 */
	AllowedSubtags(uint32 id, BranchHandler handler) :
		id(id),
		type('C')
	{
		this->handler.call_handler = true;
		this->handler.u.branch = handler;
	}

	/**
	 * Create a branch node with a list of sub-nodes.
	 * @param id The id for this node.
	 * @param subtags Array with all valid subtags.
	 */
	AllowedSubtags(uint32 id, AllowedSubtags *subtags) :
		id(id),
		type('C')
	{
		this->handler.call_handler = false;
		this->handler.u.subtags = subtags;
	}

	uint32 id; ///< The identifier for this node
	byte type; ///< The type of the node, must be one of 'C', 'B' or 'T'.
	union {
		DataHandler data; ///< Callback function for a binary node, only valid if type == 'B'.
		TextHandler text; ///< Callback function for a text node, only valid if type == 'T'.
		struct {
			union {
				BranchHandler branch;    ///< Callback function for a branch node, only valid if type == 'C' && call_handler.
				AllowedSubtags *subtags; ///< Pointer to a list of subtags, only valid if type == 'C' && !call_handler.
			} u;
			bool call_handler; ///< True if there is a callback function for this node, false if there is a list of subnodes.
		};
	} handler;
};

static bool SkipUnknownInfo(ByteReader *buf, byte type);
static bool HandleNodes(ByteReader *buf, AllowedSubtags *tags);

/**
 * Try to skip the current branch node and all subnodes.
 * This is suitable for use with AllowedSubtags.
 * @param buf Buffer.
 * @return True if we could skip the node, false if an error occurred.
 */
static bool SkipInfoChunk(ByteReader *buf)
{
	byte type = buf->ReadByte();
	while (type != 0) {
		buf->ReadDWord(); // chunk ID
		if (!SkipUnknownInfo(buf, type)) return false;
		type = buf->ReadByte();
	}
	return true;
}

/**
 * Callback function for 'INFO'->'PARA'->param_num->'VALU' to set the names
 * of some parameter values (type uint/enum) or the names of some bits
 * (type bitmask). In both cases the format is the same:
 * Each subnode should be a text node with the value/bit number as id.
 */
static bool ChangeGRFParamValueNames(ByteReader *buf)
{
	byte type = buf->ReadByte();
	while (type != 0) {
		uint32 id = buf->ReadDWord();
		if (type != 'T' || id > _cur_parameter->max_value) {
			grfmsg(2, "StaticGRFInfo: all child nodes of 'INFO'->'PARA'->param_num->'VALU' should have type 't' and the value/bit number as id");
			if (!SkipUnknownInfo(buf, type)) return false;
			type = buf->ReadByte();
			continue;
		}

		byte langid = buf->ReadByte();
		const char *name_string = buf->ReadString();

		std::pair<uint32, GRFTextList> *val_name = _cur_parameter->value_names.Find(id);
		if (val_name != _cur_parameter->value_names.End()) {
			AddGRFTextToList(val_name->second, langid, _cur.grfconfig->ident.grfid, false, name_string);
		} else {
			GRFTextList list;
			AddGRFTextToList(list, langid, _cur.grfconfig->ident.grfid, false, name_string);
			_cur_parameter->value_names.Insert(id, list);
		}

		type = buf->ReadByte();
	}
	return true;
}

/** Action14 parameter tags */
AllowedSubtags _tags_parameters[] = {
	AllowedSubtags('NAME', ChangeGRFParamName),
	AllowedSubtags('DESC', ChangeGRFParamDescription),
	AllowedSubtags('TYPE', ChangeGRFParamType),
	AllowedSubtags('LIMI', ChangeGRFParamLimits),
	AllowedSubtags('MASK', ChangeGRFParamMask),
	AllowedSubtags('VALU', ChangeGRFParamValueNames),
	AllowedSubtags('DFLT', ChangeGRFParamDefault),
	AllowedSubtags()
};

/**
 * Callback function for 'INFO'->'PARA' to set extra information about the
 * parameters. Each subnode of 'INFO'->'PARA' should be a branch node with
 * the parameter number as id. The first parameter has id 0. The maximum
 * parameter that can be changed is set by 'INFO'->'NPAR' which defaults to 80.
 */
static bool HandleParameterInfo(ByteReader *buf)
{
	byte type = buf->ReadByte();
	while (type != 0) {
		uint32 id = buf->ReadDWord();
		if (type != 'C' || id >= _cur.grfconfig->num_valid_params) {
			grfmsg(2, "StaticGRFInfo: all child nodes of 'INFO'->'PARA' should have type 'C' and their parameter number as id");
			if (!SkipUnknownInfo(buf, type)) return false;
			type = buf->ReadByte();
			continue;
		}

		if (id >= _cur.grfconfig->param_info.size()) {
			_cur.grfconfig->param_info.resize(id + 1);
		}
		if (_cur.grfconfig->param_info[id] == nullptr) {
			_cur.grfconfig->param_info[id] = new GRFParameterInfo(id);
		}
		_cur_parameter = _cur.grfconfig->param_info[id];
		/* Read all parameter-data and process each node. */
		if (!HandleNodes(buf, _tags_parameters)) return false;
		type = buf->ReadByte();
	}
	return true;
}

/** Action14 tags for the INFO node */
AllowedSubtags _tags_info[] = {
	AllowedSubtags('NAME', ChangeGRFName),
	AllowedSubtags('DESC', ChangeGRFDescription),
	AllowedSubtags('URL_', ChangeGRFURL),
	AllowedSubtags('NPAR', ChangeGRFNumUsedParams),
	AllowedSubtags('PALS', ChangeGRFPalette),
	AllowedSubtags('BLTR', ChangeGRFBlitter),
	AllowedSubtags('VRSN', ChangeGRFVersion),
	AllowedSubtags('MINV', ChangeGRFMinVersion),
	AllowedSubtags('PARA', HandleParameterInfo),
	AllowedSubtags()
};


/** Action14 feature test instance */
struct GRFFeatureTest {
	const GRFFeatureInfo *feature;
	uint16 min_version;
	uint16 max_version;
	uint8 platform_var_bit;
	uint32 test_91_value;

	void Reset()
	{
		this->feature = nullptr;
		this->min_version = 1;
		this->max_version = UINT16_MAX;
		this->platform_var_bit = 0;
		this->test_91_value = 0;
	}

	void ExecuteTest()
	{
		uint16 version = (this->feature != nullptr) ? this->feature->version : 0;
		bool has_feature = (version >= this->min_version && version <= this->max_version);
		if (this->platform_var_bit > 0) {
			SB(_cur.grffile->var9D_overlay, this->platform_var_bit, 1, has_feature ? 1 : 0);
			grfmsg(2, "Action 14 feature test: feature test: setting bit %u of var 0x9D to %u, %u", platform_var_bit, has_feature ? 1 : 0, _cur.grffile->var9D_overlay);
		}
		if (this->test_91_value > 0) {
			if (has_feature) {
				grfmsg(2, "Action 14 feature test: feature test: adding test value 0x%X to var 0x91", this->test_91_value);
				include(_cur.grffile->var91_values, this->test_91_value);
			} else {
				grfmsg(2, "Action 14 feature test: feature test: not adding test value 0x%X to var 0x91", this->test_91_value);
			}
		}
		if (this->platform_var_bit == 0 && this->test_91_value == 0) {
			grfmsg(2, "Action 14 feature test: feature test: doing nothing: %u", has_feature ? 1 : 0);
		}
		if (this->feature != nullptr && this->feature->observation_flag != GFTOF_INVALID) {
			SetBit(_cur.grffile->observed_feature_tests, this->feature->observation_flag);
		}
	}
};

static GRFFeatureTest _current_grf_feature_test;

/** Callback function for 'FTST'->'NAME' to set the name of the feature being tested. */
static bool ChangeGRFFeatureTestName(byte langid, const char *str)
{
	extern const GRFFeatureInfo _grf_feature_list[];
	for (const GRFFeatureInfo *info = _grf_feature_list; info->name != nullptr; info++) {
		if (strcmp(info->name, str) == 0) {
			_current_grf_feature_test.feature = info;
			grfmsg(2, "Action 14 feature test: found feature named: '%s' (version: %u) in 'FTST'->'NAME'", str, info->version);
			return true;
		}
	}
	grfmsg(2, "Action 14 feature test: could not find feature named: '%s' in 'FTST'->'NAME'", str);
	_current_grf_feature_test.feature = nullptr;
	return true;
}

/** Callback function for 'FTST'->'MINV' to set the minimum version of the feature being tested. */
static bool ChangeGRFFeatureMinVersion(size_t len, ByteReader *buf)
{
	if (len != 2) {
		grfmsg(2, "Action 14 feature test: expected 2 bytes for 'FTST'->'MINV' but got " PRINTF_SIZE ", ignoring this field", len);
		buf->Skip(len);
	} else {
		_current_grf_feature_test.min_version = buf->ReadWord();
	}
	return true;
}

/** Callback function for 'FTST'->'MAXV' to set the maximum version of the feature being tested. */
static bool ChangeGRFFeatureMaxVersion(size_t len, ByteReader *buf)
{
	if (len != 2) {
		grfmsg(2, "Action 14 feature test: expected 2 bytes for 'FTST'->'MAXV' but got " PRINTF_SIZE ", ignoring this field", len);
		buf->Skip(len);
	} else {
		_current_grf_feature_test.max_version = buf->ReadWord();
	}
	return true;
}

/** Callback function for 'FTST'->'SETP' to set the bit number of global variable 9D (platform version) to set/unset with the result of the feature test. */
static bool ChangeGRFFeatureSetPlatformVarBit(size_t len, ByteReader *buf)
{
	if (len != 1) {
		grfmsg(2, "Action 14 feature test: expected 1 byte for 'FTST'->'SETP' but got " PRINTF_SIZE ", ignoring this field", len);
		buf->Skip(len);
	} else {
		uint8 bit_number = buf->ReadByte();
		if (bit_number >= 4 && bit_number <= 31) {
			_current_grf_feature_test.platform_var_bit = bit_number;
		} else {
			grfmsg(2, "Action 14 feature test: expected a bit number >= 4 and <= 32 for 'FTST'->'SETP' but got %u, ignoring this field", bit_number);
		}
	}
	return true;
}

/** Callback function for 'FTST'->'SVAL' to add a test success result value for checking using global variable 91. */
static bool ChangeGRFFeatureTestSuccessResultValue(size_t len, ByteReader *buf)
{
	if (len != 4) {
		grfmsg(2, "Action 14 feature test: expected 4 bytes for 'FTST'->'SVAL' but got " PRINTF_SIZE ", ignoring this field", len);
		buf->Skip(len);
	} else {
		_current_grf_feature_test.test_91_value = buf->ReadDWord();
	}
	return true;
}

/** Action14 tags for the FTST node */
AllowedSubtags _tags_ftst[] = {
	AllowedSubtags('NAME', ChangeGRFFeatureTestName),
	AllowedSubtags('MINV', ChangeGRFFeatureMinVersion),
	AllowedSubtags('MAXV', ChangeGRFFeatureMaxVersion),
	AllowedSubtags('SETP', ChangeGRFFeatureSetPlatformVarBit),
	AllowedSubtags('SVAL', ChangeGRFFeatureTestSuccessResultValue),
	AllowedSubtags()
};

/**
 * Callback function for 'FTST' (feature test)
 */
static bool HandleFeatureTestInfo(ByteReader *buf)
{
	_current_grf_feature_test.Reset();
	HandleNodes(buf, _tags_ftst);
	_current_grf_feature_test.ExecuteTest();
	return true;
}

/** Action14 Action0 property map action instance */
struct GRFPropertyMapAction {
	const char *tag_name = nullptr;
	const char *descriptor = nullptr;

	GrfSpecFeature feature;
	int prop_id;
	int ext_prop_id;
	std::string name;
	GRFPropertyMapFallbackMode fallback_mode;
	uint8 ttd_ver_var_bit;
	uint32 test_91_value;
	uint8 input_shift;
	uint8 output_shift;
	uint input_mask;
	uint output_mask;
	uint output_param;

	void Reset(const char *tag, const char *desc)
	{
		this->tag_name = tag;
		this->descriptor = desc;

		this->feature = GSF_INVALID;
		this->prop_id = -1;
		this->ext_prop_id = -1;
		this->name.clear();
		this->fallback_mode = GPMFM_IGNORE;
		this->ttd_ver_var_bit = 0;
		this->test_91_value = 0;
		this->input_shift = 0;
		this->output_shift = 0;
		this->input_mask = 0;
		this->output_mask = 0;
		this->output_param = 0;
	}

	void ExecuteFeatureIDRemapping()
	{
		if (this->prop_id < 0) {
			grfmsg(2, "Action 14 %s remapping: no feature ID defined, doing nothing", this->descriptor);
			return;
		}
		if (this->name.empty()) {
			grfmsg(2, "Action 14 %s remapping: no name defined, doing nothing", this->descriptor);
			return;
		}
		SetBit(_cur.grffile->ctrl_flags, GFCF_HAVE_FEATURE_ID_REMAP);
		bool success = false;
		const char *str = this->name.c_str();
		extern const GRFFeatureMapDefinition _grf_remappable_features[];
		for (const GRFFeatureMapDefinition *info = _grf_remappable_features; info->name != nullptr; info++) {
			if (strcmp(info->name, str) == 0) {
				GRFFeatureMapRemapEntry &entry = _cur.grffile->feature_id_remaps.Entry(this->prop_id);
				entry.name = info->name;
				entry.feature = info->feature;
				entry.raw_id = this->prop_id;
				success = true;
				break;
			}
		}
		if (this->ttd_ver_var_bit > 0) {
			SB(_cur.grffile->var8D_overlay, this->ttd_ver_var_bit, 1, success ? 1 : 0);
		}
		if (this->test_91_value > 0 && success) {
			include(_cur.grffile->var91_values, this->test_91_value);
		}
		if (!success) {
			if (this->fallback_mode == GPMFM_ERROR_ON_DEFINITION) {
				grfmsg(0, "Error: Unimplemented mapped %s: %s, mapped to: 0x%02X", this->descriptor, str, this->prop_id);
				GRFError *error = DisableGrf(STR_NEWGRF_ERROR_UNIMPLEMETED_MAPPED_FEATURE_ID);
				error->data = stredup(str);
				error->param_value[1] = GSF_INVALID;
				error->param_value[2] = this->prop_id;
			} else {
				const char *str_store = stredup(str);
				grfmsg(2, "Unimplemented mapped %s: %s, mapped to: %X, %s on use",
						this->descriptor, str, this->prop_id, (this->fallback_mode == GPMFM_IGNORE) ? "ignoring" : "error");
				_cur.grffile->remap_unknown_property_names.emplace_back(str_store);
				GRFFeatureMapRemapEntry &entry = _cur.grffile->feature_id_remaps.Entry(this->prop_id);
				entry.name = str_store;
				entry.feature = (this->fallback_mode == GPMFM_IGNORE) ? GSF_INVALID : GSF_ERROR_ON_USE;
				entry.raw_id = this->prop_id;
			}
		}
	}

	void ExecutePropertyRemapping()
	{
		if (this->feature == GSF_INVALID) {
			grfmsg(2, "Action 14 %s remapping: no feature defined, doing nothing", this->descriptor);
			return;
		}
		if (this->prop_id < 0 && this->ext_prop_id < 0) {
			grfmsg(2, "Action 14 %s remapping: no property ID defined, doing nothing", this->descriptor);
			return;
		}
		if (this->name.empty()) {
			grfmsg(2, "Action 14 %s remapping: no name defined, doing nothing", this->descriptor);
			return;
		}
		bool success = false;
		const char *str = this->name.c_str();
		extern const GRFPropertyMapDefinition _grf_action0_remappable_properties[];
		for (const GRFPropertyMapDefinition *info = _grf_action0_remappable_properties; info->name != nullptr; info++) {
			if ((info->feature == GSF_INVALID || info->feature == this->feature) && strcmp(info->name, str) == 0) {
				if (this->prop_id > 0) {
					GRFFilePropertyRemapEntry &entry = _cur.grffile->action0_property_remaps[this->feature].Entry(this->prop_id);
					entry.name = info->name;
					entry.id = info->id;
					entry.feature = this->feature;
					entry.property_id = this->prop_id;
				}
				if (this->ext_prop_id > 0) {
					GRFFilePropertyRemapEntry &entry = _cur.grffile->action0_extended_property_remaps[(((uint32)this->feature) << 16) | this->ext_prop_id];
					entry.name = info->name;
					entry.id = info->id;
					entry.feature = this->feature;
					entry.extended = true;
					entry.property_id = this->ext_prop_id;
				}
				success = true;
				break;
			}
		}
		if (this->ttd_ver_var_bit > 0) {
			SB(_cur.grffile->var8D_overlay, this->ttd_ver_var_bit, 1, success ? 1 : 0);
		}
		if (this->test_91_value > 0 && success) {
			include(_cur.grffile->var91_values, this->test_91_value);
		}
		if (!success) {
			uint mapped_to = (this->prop_id > 0) ? this->prop_id : this->ext_prop_id;
			const char *extended = (this->prop_id > 0) ? "" : " (extended)";
			if (this->fallback_mode == GPMFM_ERROR_ON_DEFINITION) {
				grfmsg(0, "Error: Unimplemented mapped %s: %s, feature: %s, mapped to: %X%s", this->descriptor, str, GetFeatureString(this->feature), mapped_to, extended);
				GRFError *error = DisableGrf(STR_NEWGRF_ERROR_UNIMPLEMETED_MAPPED_PROPERTY);
				error->data = stredup(str);
				error->param_value[1] = this->feature;
				error->param_value[2] = ((this->prop_id > 0) ? 0 : 0xE0000) | mapped_to;
			} else {
				const char *str_store = stredup(str);
				grfmsg(2, "Unimplemented mapped %s: %s, feature: %s, mapped to: %X%s, %s on use",
						this->descriptor, str, GetFeatureString(this->feature), mapped_to, extended, (this->fallback_mode == GPMFM_IGNORE) ? "ignoring" : "error");
				_cur.grffile->remap_unknown_property_names.emplace_back(str_store);
				if (this->prop_id > 0) {
					GRFFilePropertyRemapEntry &entry = _cur.grffile->action0_property_remaps[this->feature].Entry(this->prop_id);
					entry.name = str_store;
					entry.id = (this->fallback_mode == GPMFM_IGNORE) ? A0RPI_UNKNOWN_IGNORE : A0RPI_UNKNOWN_ERROR;
					entry.feature = this->feature;
					entry.property_id = this->prop_id;
				}
				if (this->ext_prop_id > 0) {
					GRFFilePropertyRemapEntry &entry = _cur.grffile->action0_extended_property_remaps[(((uint32)this->feature) << 16) | this->ext_prop_id];
					entry.name = str_store;
					entry.id = (this->fallback_mode == GPMFM_IGNORE) ? A0RPI_UNKNOWN_IGNORE : A0RPI_UNKNOWN_ERROR;;
					entry.feature = this->feature;
					entry.extended = true;
					entry.property_id = this->ext_prop_id;
				}
			}
		}
	}

	void ExecuteVariableRemapping()
	{
		if (this->feature == GSF_INVALID) {
			grfmsg(2, "Action 14 %s remapping: no feature defined, doing nothing", this->descriptor);
			return;
		}
		if (this->name.empty()) {
			grfmsg(2, "Action 14 %s remapping: no name defined, doing nothing", this->descriptor);
			return;
		}
		bool success = false;
		const char *str = this->name.c_str();
		extern const GRFVariableMapDefinition _grf_action2_remappable_variables[];
		for (const GRFVariableMapDefinition *info = _grf_action2_remappable_variables; info->name != nullptr; info++) {
			if (info->feature == this->feature && strcmp(info->name, str) == 0) {
				_cur.grffile->grf_variable_remaps.push_back({ (uint16)info->id, (uint8)this->feature, this->input_shift, this->output_shift, this->input_mask, this->output_mask, this->output_param });
				success = true;
				break;
			}
		}
		if (this->ttd_ver_var_bit > 0) {
			SB(_cur.grffile->var8D_overlay, this->ttd_ver_var_bit, 1, success ? 1 : 0);
		}
		if (this->test_91_value > 0 && success) {
			include(_cur.grffile->var91_values, this->test_91_value);
		}
		if (!success) {
			grfmsg(2, "Unimplemented mapped %s: %s, feature: %s, mapped to 0", this->descriptor, str, GetFeatureString(this->feature));
		}
	}

	void ExecuteAction5TypeRemapping()
	{
		if (this->prop_id < 0) {
			grfmsg(2, "Action 14 %s remapping: no type ID defined, doing nothing", this->descriptor);
			return;
		}
		if (this->name.empty()) {
			grfmsg(2, "Action 14 %s remapping: no name defined, doing nothing", this->descriptor);
			return;
		}
		bool success = false;
		const char *str = this->name.c_str();
		extern const Action5TypeRemapDefinition _grf_action5_remappable_types[];
		for (const Action5TypeRemapDefinition *info = _grf_action5_remappable_types; info->name != nullptr; info++) {
			if (strcmp(info->name, str) == 0) {
				Action5TypeRemapEntry &entry = _cur.grffile->action5_type_remaps.Entry(this->prop_id);
				entry.name = info->name;
				entry.info = &(info->info);
				entry.type_id = this->prop_id;
				success = true;
				break;
			}
		}
		if (this->ttd_ver_var_bit > 0) {
			SB(_cur.grffile->var8D_overlay, this->ttd_ver_var_bit, 1, success ? 1 : 0);
		}
		if (this->test_91_value > 0 && success) {
			include(_cur.grffile->var91_values, this->test_91_value);
		}
		if (!success) {
			if (this->fallback_mode == GPMFM_ERROR_ON_DEFINITION) {
				grfmsg(0, "Error: Unimplemented mapped %s: %s, mapped to: %X", this->descriptor, str, this->prop_id);
				GRFError *error = DisableGrf(STR_NEWGRF_ERROR_UNIMPLEMETED_MAPPED_ACTION5_TYPE);
				error->data = stredup(str);
				error->param_value[1] = this->prop_id;
			} else {
				const char *str_store = stredup(str);
				grfmsg(2, "Unimplemented mapped %s: %s, mapped to: %X, %s on use",
						this->descriptor, str, this->prop_id, (this->fallback_mode == GPMFM_IGNORE) ? "ignoring" : "error");
				_cur.grffile->remap_unknown_property_names.emplace_back(str_store);
				Action5TypeRemapEntry &entry = _cur.grffile->action5_type_remaps.Entry(this->prop_id);
				entry.name = str_store;
				entry.info = nullptr;
				entry.type_id = this->prop_id;
				entry.fallback_mode = this->fallback_mode;
			}
		}
	}
};

static GRFPropertyMapAction _current_grf_property_map_action;

/** Callback function for ->'NAME' to set the name of the item to be mapped. */
static bool ChangePropertyRemapName(byte langid, const char *str)
{
	_current_grf_property_map_action.name = str;
	return true;
}

/** Callback function for ->'FEAT' to set which feature this mapping applies to. */
static bool ChangePropertyRemapFeature(size_t len, ByteReader *buf)
{
	GRFPropertyMapAction &action = _current_grf_property_map_action;
	if (len != 1) {
		grfmsg(2, "Action 14 %s mapping: expected 1 byte for '%s'->'FEAT' but got " PRINTF_SIZE ", ignoring this field", action.descriptor, action.tag_name, len);
		buf->Skip(len);
	} else {
		GrfSpecFeatureRef feature = ReadFeature(buf->ReadByte());
		if (feature.id >= GSF_END) {
			grfmsg(2, "Action 14 %s mapping: invalid feature ID: %s, in '%s'->'FEAT', ignoring this field", action.descriptor, GetFeatureString(feature), action.tag_name);
		} else {
			action.feature = feature.id;
		}
	}
	return true;
}

/** Callback function for ->'PROP' to set the property ID to which this item is being mapped. */
static bool ChangePropertyRemapPropertyId(size_t len, ByteReader *buf)
{
	GRFPropertyMapAction &action = _current_grf_property_map_action;
	if (len != 1) {
		grfmsg(2, "Action 14 %s mapping: expected 1 byte for '%s'->'PROP' but got " PRINTF_SIZE ", ignoring this field", action.descriptor, action.tag_name, len);
		buf->Skip(len);
	} else {
		action.prop_id = buf->ReadByte();
	}
	return true;
}

/** Callback function for ->'XPRP' to set the extended property ID to which this item is being mapped. */
static bool ChangePropertyRemapExtendedPropertyId(size_t len, ByteReader *buf)
{
	GRFPropertyMapAction &action = _current_grf_property_map_action;
	if (len != 2) {
		grfmsg(2, "Action 14 %s mapping: expected 2 bytes for '%s'->'XPRP' but got " PRINTF_SIZE ", ignoring this field", action.descriptor, action.tag_name, len);
		buf->Skip(len);
	} else {
		action.ext_prop_id = buf->ReadWord();
	}
	return true;
}

/** Callback function for ->'FTID' to set the feature ID to which this feature is being mapped. */
static bool ChangePropertyRemapFeatureId(size_t len, ByteReader *buf)
{
	GRFPropertyMapAction &action = _current_grf_property_map_action;
	if (len != 1) {
		grfmsg(2, "Action 14 %s mapping: expected 1 byte for '%s'->'FTID' but got " PRINTF_SIZE ", ignoring this field", action.descriptor, action.tag_name, len);
		buf->Skip(len);
	} else {
		action.prop_id = buf->ReadByte();
	}
	return true;
}

/** Callback function for ->'TYPE' to set the property ID to which this item is being mapped. */
static bool ChangePropertyRemapTypeId(size_t len, ByteReader *buf)
{
	GRFPropertyMapAction &action = _current_grf_property_map_action;
	if (len != 1) {
		grfmsg(2, "Action 14 %s mapping: expected 1 byte for '%s'->'TYPE' but got " PRINTF_SIZE ", ignoring this field", action.descriptor, action.tag_name, len);
		buf->Skip(len);
	} else {
		uint8 prop = buf->ReadByte();
		if (prop < 128) {
			action.prop_id = prop;
		} else {
			grfmsg(2, "Action 14 %s mapping: expected a type < 128 for '%s'->'TYPE' but got %u, ignoring this field", action.descriptor, action.tag_name, prop);
		}
	}
	return true;
}

/** Callback function for ->'FLBK' to set the fallback mode. */
static bool ChangePropertyRemapSetFallbackMode(size_t len, ByteReader *buf)
{
	GRFPropertyMapAction &action = _current_grf_property_map_action;
	if (len != 1) {
		grfmsg(2, "Action 14 %s mapping: expected 1 byte for '%s'->'FLBK' but got " PRINTF_SIZE ", ignoring this field", action.descriptor, action.tag_name, len);
		buf->Skip(len);
	} else {
		GRFPropertyMapFallbackMode mode = (GRFPropertyMapFallbackMode) buf->ReadByte();
		if (mode < GPMFM_END) action.fallback_mode = mode;
	}
	return true;
}
/** Callback function for ->'SETT' to set the bit number of global variable 8D (TTD version) to set/unset with whether the remapping was successful. */
static bool ChangePropertyRemapSetTTDVerVarBit(size_t len, ByteReader *buf)
{
	GRFPropertyMapAction &action = _current_grf_property_map_action;
	if (len != 1) {
		grfmsg(2, "Action 14 %s mapping: expected 1 byte for '%s'->'SETT' but got " PRINTF_SIZE ", ignoring this field", action.descriptor, action.tag_name, len);
		buf->Skip(len);
	} else {
		uint8 bit_number = buf->ReadByte();
		if (bit_number >= 4 && bit_number <= 31) {
			action.ttd_ver_var_bit = bit_number;
		} else {
			grfmsg(2, "Action 14 %s mapping: expected a bit number >= 4 and <= 32 for '%s'->'SETT' but got %u, ignoring this field", action.descriptor, action.tag_name, bit_number);
		}
	}
	return true;
}

/** Callback function for >'SVAL' to add a success result value for checking using global variable 91. */
static bool ChangePropertyRemapSuccessResultValue(size_t len, ByteReader *buf)
{
	GRFPropertyMapAction &action = _current_grf_property_map_action;
	if (len != 4) {
		grfmsg(2, "Action 14 %s mapping: expected 4 bytes for '%s'->'SVAL' but got " PRINTF_SIZE ", ignoring this field", action.descriptor, action.tag_name, len);
		buf->Skip(len);
	} else {
		action.test_91_value = buf->ReadDWord();
	}
	return true;
}

/** Callback function for ->'RSFT' to set the input shift value for variable remapping. */
static bool ChangePropertyRemapSetInputShift(size_t len, ByteReader *buf)
{
	GRFPropertyMapAction &action = _current_grf_property_map_action;
	if (len != 1) {
		grfmsg(2, "Action 14 %s mapping: expected 1 byte for '%s'->'RSFT' but got " PRINTF_SIZE ", ignoring this field", action.descriptor, action.tag_name, len);
		buf->Skip(len);
	} else {
		uint8 input_shift = buf->ReadByte();
		if (input_shift < 0x20) {
			action.input_shift = input_shift;
		} else {
			grfmsg(2, "Action 14 %s mapping: expected a shift value < 0x20 for '%s'->'RSFT' but got %u, ignoring this field", action.descriptor, action.tag_name, input_shift);
		}
	}
	return true;
}

/** Callback function for ->'VSFT' to set the output shift value for variable remapping. */
static bool ChangePropertyRemapSetOutputShift(size_t len, ByteReader *buf)
{
	GRFPropertyMapAction &action = _current_grf_property_map_action;
	if (len != 1) {
		grfmsg(2, "Action 14 %s mapping: expected 1 byte for '%s'->'VSFT' but got " PRINTF_SIZE ", ignoring this field", action.descriptor, action.tag_name, len);
		buf->Skip(len);
	} else {
		uint8 output_shift = buf->ReadByte();
		if (output_shift < 0x20) {
			action.output_shift = output_shift;
		} else {
			grfmsg(2, "Action 14 %s mapping: expected a shift value < 0x20 for '%s'->'VSFT' but got %u, ignoring this field", action.descriptor, action.tag_name, output_shift);
		}
	}
	return true;
}

/** Callback function for ->'RMSK' to set the input mask value for variable remapping. */
static bool ChangePropertyRemapSetInputMask(size_t len, ByteReader *buf)
{
	GRFPropertyMapAction &action = _current_grf_property_map_action;
	if (len != 4) {
		grfmsg(2, "Action 14 %s mapping: expected 4 bytes for '%s'->'RMSK' but got " PRINTF_SIZE ", ignoring this field", action.descriptor, action.tag_name, len);
		buf->Skip(len);
	} else {
		action.input_mask = buf->ReadDWord();
	}
	return true;
}

/** Callback function for ->'VMSK' to set the output mask value for variable remapping. */
static bool ChangePropertyRemapSetOutputMask(size_t len, ByteReader *buf)
{
	GRFPropertyMapAction &action = _current_grf_property_map_action;
	if (len != 4) {
		grfmsg(2, "Action 14 %s mapping: expected 4 bytes for '%s'->'VMSK' but got " PRINTF_SIZE ", ignoring this field", action.descriptor, action.tag_name, len);
		buf->Skip(len);
	} else {
		action.output_mask = buf->ReadDWord();
	}
	return true;
}

/** Callback function for ->'VPRM' to set the output parameter value for variable remapping. */
static bool ChangePropertyRemapSetOutputParam(size_t len, ByteReader *buf)
{
	GRFPropertyMapAction &action = _current_grf_property_map_action;
	if (len != 4) {
		grfmsg(2, "Action 14 %s mapping: expected 4 bytes for '%s'->'VPRM' but got " PRINTF_SIZE ", ignoring this field", action.descriptor, action.tag_name, len);
		buf->Skip(len);
	} else {
		action.output_param = buf->ReadDWord();
	}
	return true;
}

/** Action14 tags for the FIDM node */
AllowedSubtags _tags_fidm[] = {
	AllowedSubtags('NAME', ChangePropertyRemapName),
	AllowedSubtags('FTID', ChangePropertyRemapFeatureId),
	AllowedSubtags('FLBK', ChangePropertyRemapSetFallbackMode),
	AllowedSubtags('SETT', ChangePropertyRemapSetTTDVerVarBit),
	AllowedSubtags('SVAL', ChangePropertyRemapSuccessResultValue),
	AllowedSubtags()
};

/**
 * Callback function for 'FIDM' (feature ID mapping)
 */
static bool HandleFeatureIDMap(ByteReader *buf)
{
	_current_grf_property_map_action.Reset("FIDM", "feature");
	HandleNodes(buf, _tags_fidm);
	_current_grf_property_map_action.ExecuteFeatureIDRemapping();
	return true;
}

/** Action14 tags for the A0PM node */
AllowedSubtags _tags_a0pm[] = {
	AllowedSubtags('NAME', ChangePropertyRemapName),
	AllowedSubtags('FEAT', ChangePropertyRemapFeature),
	AllowedSubtags('PROP', ChangePropertyRemapPropertyId),
	AllowedSubtags('XPRP', ChangePropertyRemapExtendedPropertyId),
	AllowedSubtags('FLBK', ChangePropertyRemapSetFallbackMode),
	AllowedSubtags('SETT', ChangePropertyRemapSetTTDVerVarBit),
	AllowedSubtags('SVAL', ChangePropertyRemapSuccessResultValue),
	AllowedSubtags()
};

/**
 * Callback function for 'A0PM' (action 0 property mapping)
 */
static bool HandleAction0PropertyMap(ByteReader *buf)
{
	_current_grf_property_map_action.Reset("A0PM", "property");
	HandleNodes(buf, _tags_a0pm);
	_current_grf_property_map_action.ExecutePropertyRemapping();
	return true;
}

/** Action14 tags for the A2VM node */
AllowedSubtags _tags_a2vm[] = {
	AllowedSubtags('NAME', ChangePropertyRemapName),
	AllowedSubtags('FEAT', ChangePropertyRemapFeature),
	AllowedSubtags('RSFT', ChangePropertyRemapSetInputShift),
	AllowedSubtags('RMSK', ChangePropertyRemapSetInputMask),
	AllowedSubtags('VSFT', ChangePropertyRemapSetOutputShift),
	AllowedSubtags('VMSK', ChangePropertyRemapSetOutputMask),
	AllowedSubtags('VPRM', ChangePropertyRemapSetOutputParam),
	AllowedSubtags('SETT', ChangePropertyRemapSetTTDVerVarBit),
	AllowedSubtags('SVAL', ChangePropertyRemapSuccessResultValue),
	AllowedSubtags()
};

/**
 * Callback function for 'A2VM' (action 2 variable mapping)
 */
static bool HandleAction2VariableMap(ByteReader *buf)
{
	_current_grf_property_map_action.Reset("A2VM", "variable");
	HandleNodes(buf, _tags_a2vm);
	_current_grf_property_map_action.ExecuteVariableRemapping();
	return true;
}

/** Action14 tags for the A5TM node */
AllowedSubtags _tags_a5tm[] = {
	AllowedSubtags('NAME', ChangePropertyRemapName),
	AllowedSubtags('TYPE', ChangePropertyRemapTypeId),
	AllowedSubtags('FLBK', ChangePropertyRemapSetFallbackMode),
	AllowedSubtags('SETT', ChangePropertyRemapSetTTDVerVarBit),
	AllowedSubtags('SVAL', ChangePropertyRemapSuccessResultValue),
	AllowedSubtags()
};

/**
 * Callback function for 'A5TM' (action 5 type mapping)
 */
static bool HandleAction5TypeMap(ByteReader *buf)
{
	_current_grf_property_map_action.Reset("A5TM", "Action 5 type");
	HandleNodes(buf, _tags_a5tm);
	_current_grf_property_map_action.ExecuteAction5TypeRemapping();
	return true;
}

/** Action14 root tags */
AllowedSubtags _tags_root_static[] = {
	AllowedSubtags('INFO', _tags_info),
	AllowedSubtags('FTST', SkipInfoChunk),
	AllowedSubtags('FIDM', SkipInfoChunk),
	AllowedSubtags('A0PM', SkipInfoChunk),
	AllowedSubtags('A2VM', SkipInfoChunk),
	AllowedSubtags('A5TM', SkipInfoChunk),
	AllowedSubtags()
};

/** Action14 root tags */
AllowedSubtags _tags_root_feature_tests[] = {
	AllowedSubtags('INFO', SkipInfoChunk),
	AllowedSubtags('FTST', HandleFeatureTestInfo),
	AllowedSubtags('FIDM', HandleFeatureIDMap),
	AllowedSubtags('A0PM', HandleAction0PropertyMap),
	AllowedSubtags('A2VM', HandleAction2VariableMap),
	AllowedSubtags('A5TM', HandleAction5TypeMap),
	AllowedSubtags()
};


/**
 * Try to skip the current node and all subnodes (if it's a branch node).
 * @param buf Buffer.
 * @param type The node type to skip.
 * @return True if we could skip the node, false if an error occurred.
 */
static bool SkipUnknownInfo(ByteReader *buf, byte type)
{
	/* type and id are already read */
	switch (type) {
		case 'C': {
			byte new_type = buf->ReadByte();
			while (new_type != 0) {
				buf->ReadDWord(); // skip the id
				if (!SkipUnknownInfo(buf, new_type)) return false;
				new_type = buf->ReadByte();
			}
			break;
		}

		case 'T':
			buf->ReadByte(); // lang
			buf->ReadString(); // actual text
			break;

		case 'B': {
			uint16 size = buf->ReadWord();
			buf->Skip(size);
			break;
		}

		default:
			return false;
	}

	return true;
}

/**
 * Handle the nodes of an Action14
 * @param type Type of node.
 * @param id ID.
 * @param buf Buffer.
 * @param subtags Allowed subtags.
 * @return Whether all tags could be handled.
 */
static bool HandleNode(byte type, uint32 id, ByteReader *buf, AllowedSubtags subtags[])
{
	uint i = 0;
	AllowedSubtags *tag;
	while ((tag = &subtags[i++])->type != 0) {
		if (tag->id != BSWAP32(id) || tag->type != type) continue;
		switch (type) {
			default: NOT_REACHED();

			case 'T': {
				byte langid = buf->ReadByte();
				return tag->handler.text(langid, buf->ReadString());
			}

			case 'B': {
				size_t len = buf->ReadWord();
				if (buf->Remaining() < len) return false;
				return tag->handler.data(len, buf);
			}

			case 'C': {
				if (tag->handler.call_handler) {
					return tag->handler.u.branch(buf);
				}
				return HandleNodes(buf, tag->handler.u.subtags);
			}
		}
	}
	grfmsg(2, "StaticGRFInfo: unknown type/id combination found, type=%c, id=%x", type, id);
	return SkipUnknownInfo(buf, type);
}

/**
 * Handle the contents of a 'C' choice of an Action14
 * @param buf Buffer.
 * @param subtags List of subtags.
 * @return Whether the nodes could all be handled.
 */
static bool HandleNodes(ByteReader *buf, AllowedSubtags subtags[])
{
	byte type = buf->ReadByte();
	while (type != 0) {
		uint32 id = buf->ReadDWord();
		if (!HandleNode(type, id, buf, subtags)) return false;
		type = buf->ReadByte();
	}
	return true;
}

/**
 * Handle Action 0x14 (static info)
 * @param buf Buffer.
 */
static void StaticGRFInfo(ByteReader *buf)
{
	/* <14> <type> <id> <text/data...> */
	HandleNodes(buf, _tags_root_static);
}

/**
 * Handle Action 0x14 (feature tests)
 * @param buf Buffer.
 */
static void Act14FeatureTest(ByteReader *buf)
{
	/* <14> <type> <id> <text/data...> */
	HandleNodes(buf, _tags_root_feature_tests);
}

/**
 * Set the current NewGRF as unsafe for static use
 * @param buf Unused.
 * @note Used during safety scan on unsafe actions.
 */
static void GRFUnsafe(ByteReader *buf)
{
	SetBit(_cur.grfconfig->flags, GCF_UNSAFE);

	/* Skip remainder of GRF */
	_cur.skip_sprites = -1;
}


/** Initialize the TTDPatch flags */
static void InitializeGRFSpecial()
{
	_ttdpatch_flags[0] = ((_settings_game.station.never_expire_airports ? 1U : 0U) << 0x0C)  // keepsmallairport
	                   |                                                       (1U << 0x0D)  // newairports
	                   |                                                       (1U << 0x0E)  // largestations
	                   | ((_settings_game.construction.max_bridge_length > 16 ? 1U : 0U) << 0x0F)  // longbridges
	                   |                                                       (0U << 0x10)  // loadtime
	                   |                                                       (1U << 0x12)  // presignals
	                   |                                                       (1U << 0x13)  // extpresignals
	                   | ((_settings_game.vehicle.never_expire_vehicles ? 1U : 0U) << 0x16)  // enginespersist
	                   |                                                       (1U << 0x1B)  // multihead
	                   |                                                       (1U << 0x1D)  // lowmemory
	                   |                                                       (1U << 0x1E); // generalfixes

	_ttdpatch_flags[1] =   ((_settings_game.economy.station_noise_level ? 1U : 0U) << 0x07)  // moreairports - based on units of noise
	                   |                                                       (1U << 0x08)  // mammothtrains
	                   |                                                       (1U << 0x09)  // trainrefit
	                   |                                                       (0U << 0x0B)  // subsidiaries
	                   |         ((_settings_game.order.gradual_loading ? 1U : 0U) << 0x0C)  // gradualloading
	                   |                                                       (1U << 0x12)  // unifiedmaglevmode - set bit 0 mode. Not revelant to OTTD
	                   |                                                       (1U << 0x13)  // unifiedmaglevmode - set bit 1 mode
	                   |                                                       (1U << 0x14)  // bridgespeedlimits
	                   |                                                       (1U << 0x16)  // eternalgame
	                   |                                                       (1U << 0x17)  // newtrains
	                   |                                                       (1U << 0x18)  // newrvs
	                   |                                                       (1U << 0x19)  // newships
	                   |                                                       (1U << 0x1A)  // newplanes
	                   | ((_settings_game.construction.train_signal_side == 1 ? 1U : 0U) << 0x1B)  // signalsontrafficside
	                   |       ((_settings_game.vehicle.disable_elrails ? 0U : 1U) << 0x1C); // electrifiedrailway

	_ttdpatch_flags[2] =                                                       (1U << 0x01)  // loadallgraphics - obsolote
	                   |                                                       (1U << 0x03)  // semaphores
	                   |                                                       (1U << 0x0A)  // newobjects
	                   |                                                       (0U << 0x0B)  // enhancedgui
	                   |                                                       (0U << 0x0C)  // newagerating
	                   |  ((_settings_game.construction.build_on_slopes ? 1U : 0U) << 0x0D)  // buildonslopes
	                   |                                                       (1U << 0x0E)  // fullloadany
	                   |                                                       (1U << 0x0F)  // planespeed
	                   |                                                       (0U << 0x10)  // moreindustriesperclimate - obsolete
	                   |                                                       (0U << 0x11)  // moretoylandfeatures
	                   |                                                       (1U << 0x12)  // newstations
	                   |                                                       (1U << 0x13)  // tracktypecostdiff
	                   |                                                       (1U << 0x14)  // manualconvert
	                   |  ((_settings_game.construction.build_on_slopes ? 1U : 0U) << 0x15)  // buildoncoasts
	                   |                                                       (1U << 0x16)  // canals
	                   |                                                       (1U << 0x17)  // newstartyear
	                   |    ((_settings_game.vehicle.freight_trains > 1 ? 1U : 0U) << 0x18)  // freighttrains
	                   |                                                       (1U << 0x19)  // newhouses
	                   |                                                       (1U << 0x1A)  // newbridges
	                   |                                                       (1U << 0x1B)  // newtownnames
	                   |                                                       (1U << 0x1C)  // moreanimation
	                   |    ((_settings_game.vehicle.wagon_speed_limits ? 1U : 0U) << 0x1D)  // wagonspeedlimits
	                   |                                                       (1U << 0x1E)  // newshistory
	                   |                                                       (0U << 0x1F); // custombridgeheads

	_ttdpatch_flags[3] =                                                       (0U << 0x00)  // newcargodistribution
	                   |                                                       (1U << 0x01)  // windowsnap
	                   | ((_settings_game.economy.allow_town_roads || _generating_world ? 0U : 1U) << 0x02)  // townbuildnoroad
	                   |                                                       (1U << 0x03)  // pathbasedsignalling
	                   |                                                       (0U << 0x04)  // aichoosechance
	                   |                                                       (1U << 0x05)  // resolutionwidth
	                   |                                                       (1U << 0x06)  // resolutionheight
	                   |                                                       (1U << 0x07)  // newindustries
	                   |           ((_settings_game.order.improved_load ? 1U : 0U) << 0x08)  // fifoloading
	                   |                                                       (0U << 0x09)  // townroadbranchprob
	                   |                                                       (0U << 0x0A)  // tempsnowline
	                   |                                                       (1U << 0x0B)  // newcargo
	                   |                                                       (1U << 0x0C)  // enhancemultiplayer
	                   |                                                       (1U << 0x0D)  // onewayroads
	                   |                                                       (1U << 0x0E)  // irregularstations
	                   |                                                       (1U << 0x0F)  // statistics
	                   |                                                       (1U << 0x10)  // newsounds
	                   |                                                       (1U << 0x11)  // autoreplace
	                   |                                                       (1U << 0x12)  // autoslope
	                   |                                                       (0U << 0x13)  // followvehicle
	                   |                                                       (1U << 0x14)  // trams
	                   |                                                       (0U << 0x15)  // enhancetunnels
	                   |                                                       (1U << 0x16)  // shortrvs
	                   |                                                       (1U << 0x17)  // articulatedrvs
	                   |       ((_settings_game.vehicle.dynamic_engines ? 1U : 0U) << 0x18)  // dynamic engines
	                   |                                                       (1U << 0x1E)  // variablerunningcosts
	                   |                                                       (1U << 0x1F); // any switch is on

	_ttdpatch_flags[4] =                                                       (1U << 0x00)  // larger persistent storage
	                   | ((_settings_game.economy.inflation && !_settings_game.economy.disable_inflation_newgrf_flag ? 1U : 0U) << 0x01) // inflation is on
	                   |                                                       (1U << 0x02); // extended string range
	MemSetT(_observed_ttdpatch_flags, 0, lengthof(_observed_ttdpatch_flags));
}

bool HasTTDPatchFlagBeenObserved(uint flag)
{
	uint index = flag / 0x20;
	flag %= 0x20;
	if (index >= lengthof(_ttdpatch_flags)) return false;
	return HasBit(_observed_ttdpatch_flags[index], flag);
}

/** Reset and clear all NewGRF stations */
static void ResetCustomStations()
{
	for (GRFFile * const file : _grf_files) {
		file->stations.clear();
	}
}

/** Reset and clear all NewGRF houses */
static void ResetCustomHouses()
{
	for (GRFFile * const file : _grf_files) {
		file->housespec.clear();
	}
}

/** Reset and clear all NewGRF airports */
static void ResetCustomAirports()
{
	for (GRFFile * const file : _grf_files) {
		for (auto &as : file->airportspec) {
			if (as != nullptr) {
				/* We need to remove the tiles layouts */
				for (int j = 0; j < as->num_table; j++) {
					/* remove the individual layouts */
					free(as->table[j]);
				}
				free(as->table);
				free(as->depot_table);
				free(as->rotation);
			}
		}
		file->airportspec.clear();
		file->airtspec.clear();
	}
}

/** Reset and clear all NewGRF industries */
static void ResetCustomIndustries()
{
	for (GRFFile * const file : _grf_files) {
		file->industryspec.clear();
		file->indtspec.clear();
	}
}

/** Reset and clear all NewObjects */
static void ResetCustomObjects()
{
	for (GRFFile * const file : _grf_files) {
		file->objectspec.clear();
	}
}

static void ResetCustomRoadStops()
{
	for (auto file : _grf_files) {
		file->roadstops.clear();
	}
}

/** Reset and clear all NewGRFs */
static void ResetNewGRF()
{
	for (GRFFile * const file : _grf_files) {
		delete file;
	}

	_grf_files.clear();
	_cur.grffile   = nullptr;
	_new_signals_grfs.clear();
	MemSetT<NewSignalStyle>(_new_signal_styles.data(), 0, MAX_NEW_SIGNAL_STYLES);
	_num_new_signal_styles = 0;
	_new_landscape_rocks_grfs.clear();
}

/** Clear all NewGRF errors */
static void ResetNewGRFErrors()
{
	for (GRFConfig *c = _grfconfig; c != nullptr; c = c->next) {
		c->error.reset();
	}
}

/**
 * Reset all NewGRF loaded data
 */
void ResetNewGRFData()
{
	CleanUpStrings();
	CleanUpGRFTownNames();

	/* Copy/reset original engine info data */
	SetupEngines();

	/* Copy/reset original bridge info data */
	ResetBridges();

	/* Reset rail type information */
	ResetRailTypes();

	/* Copy/reset original road type info data */
	ResetRoadTypes();

	/* Allocate temporary refit/cargo class data */
	_gted.resize(Engine::GetPoolSize());

	/* Fill rail type label temporary data for default trains */
	for (const Engine *e : Engine::IterateType(VEH_TRAIN)) {
		_gted[e->index].railtypelabel = GetRailTypeInfo(e->u.rail.railtype)->label;
	}

	/* Reset GRM reservations */
	memset(&_grm_engines, 0, sizeof(_grm_engines));
	memset(&_grm_cargoes, 0, sizeof(_grm_cargoes));

	/* Reset generic feature callback lists */
	ResetGenericCallbacks();

	/* Reset price base data */
	ResetPriceBaseMultipliers();

	/* Reset the curencies array */
	ResetCurrencies();

	/* Reset the house array */
	ResetCustomHouses();
	ResetHouses();

	/* Reset the industries structures*/
	ResetCustomIndustries();
	ResetIndustries();

	/* Reset the objects. */
	ObjectClass::Reset();
	ResetCustomObjects();
	ResetObjects();

	/* Reset station classes */
	StationClass::Reset();
	ResetCustomStations();

	/* Reset airport-related structures */
	AirportClass::Reset();
	ResetCustomAirports();
	AirportSpec::ResetAirports();
	AirportTileSpec::ResetAirportTiles();

	/* Reset road stop classes */
	RoadStopClass::Reset();
	ResetCustomRoadStops();

	/* Reset canal sprite groups and flags */
	memset(_water_feature, 0, sizeof(_water_feature));

	/* Reset the snowline table. */
	ClearSnowLine();

	/* Reset NewGRF files */
	ResetNewGRF();

	/* Reset NewGRF errors. */
	ResetNewGRFErrors();

	/* Set up the default cargo types */
	SetupCargoForClimate(_settings_game.game_creation.landscape);

	/* Reset misc GRF features and train list display variables */
	_misc_grf_features = 0;

	_loaded_newgrf_features.has_2CC           = false;
	_loaded_newgrf_features.used_liveries     = 1 << LS_DEFAULT;
	_loaded_newgrf_features.shore             = SHORE_REPLACE_NONE;
	_loaded_newgrf_features.tram              = TRAMWAY_REPLACE_DEPOT_NONE;

	/* Clear all GRF overrides */
	_grf_id_overrides.clear();

	InitializeSoundPool();
	_spritegroup_pool.CleanPool();
	_callback_result_cache.clear();
	_deterministic_sg_shadows.clear();
	_randomized_sg_shadows.clear();
	_grfs_loaded_with_sg_shadow_enable = HasBit(_misc_debug_flags, MDF_NEWGRF_SG_SAVE_RAW);
}

/**
 * Reset NewGRF data which is stored persistently in savegames.
 */
void ResetPersistentNewGRFData()
{
	/* Reset override managers */
	_engine_mngr.ResetToDefaultMapping();
	_house_mngr.ResetMapping();
	_industry_mngr.ResetMapping();
	_industile_mngr.ResetMapping();
	_airport_mngr.ResetMapping();
	_airporttile_mngr.ResetMapping();
}

/**
 * Construct the Cargo Mapping
 * @note This is the reverse of a cargo translation table
 */
static void BuildCargoTranslationMap()
{
	memset(_cur.grffile->cargo_map, 0xFF, sizeof(_cur.grffile->cargo_map));

	for (CargoID c = 0; c < NUM_CARGO; c++) {
		const CargoSpec *cs = CargoSpec::Get(c);
		if (!cs->IsValid()) continue;

		if (_cur.grffile->cargo_list.size() == 0) {
			/* Default translation table, so just a straight mapping to bitnum */
			_cur.grffile->cargo_map[c] = cs->bitnum;
		} else {
			/* Check the translation table for this cargo's label */
			int idx = find_index(_cur.grffile->cargo_list, {cs->label});
			if (idx >= 0) _cur.grffile->cargo_map[c] = idx;
		}
	}
}

/**
 * Prepare loading a NewGRF file with its config
 * @param config The NewGRF configuration struct with name, id, parameters and alike.
 */
static void InitNewGRFFile(const GRFConfig *config)
{
	GRFFile *newfile = GetFileByFilename(config->filename);
	if (newfile != nullptr) {
		/* We already loaded it once. */
		_cur.grffile = newfile;
		return;
	}

	newfile = new GRFFile(config);
	_grf_files.push_back(_cur.grffile = newfile);
}

/**
 * Constructor for GRFFile
 * @param config GRFConfig to copy name, grfid and parameters from.
 */
GRFFile::GRFFile(const GRFConfig *config)
{
	this->filename = config->filename;
	this->grfid = config->ident.grfid;

	/* Initialise local settings to defaults */
	this->traininfo_vehicle_pitch = 0;
	this->traininfo_vehicle_width = TRAININFO_DEFAULT_VEHICLE_WIDTH;

	this->new_signals_group = nullptr;
	this->new_signal_ctrl_flags = 0;
	this->new_signal_extra_aspects = 0;
	this->new_signal_style_mask = 1;
	this->current_new_signal_style = nullptr;

	this->new_rocks_group = nullptr;
	this->new_landscape_ctrl_flags = 0;

	/* Mark price_base_multipliers as 'not set' */
	for (Price i = PR_BEGIN; i < PR_END; i++) {
		this->price_base_multipliers[i] = INVALID_PRICE_MODIFIER;
	}

	/* Initialise rail type map with default rail types */
	std::fill(std::begin(this->railtype_map), std::end(this->railtype_map), INVALID_RAILTYPE);
	this->railtype_map[0] = RAILTYPE_RAIL;
	this->railtype_map[1] = RAILTYPE_ELECTRIC;
	this->railtype_map[2] = RAILTYPE_MONO;
	this->railtype_map[3] = RAILTYPE_MAGLEV;

	/* Initialise road type map with default road types */
	std::fill(std::begin(this->roadtype_map), std::end(this->roadtype_map), INVALID_ROADTYPE);
	this->roadtype_map[0] = ROADTYPE_ROAD;

	/* Initialise tram type map with default tram types */
	std::fill(std::begin(this->tramtype_map), std::end(this->tramtype_map), INVALID_ROADTYPE);
	this->tramtype_map[0] = ROADTYPE_TRAM;

	/* Copy the initial parameter list
	 * 'Uninitialised' parameters are zeroed as that is their default value when dynamically creating them. */
	static_assert(lengthof(this->param) == lengthof(config->param) && lengthof(this->param) == 0x80);

	assert(config->num_params <= lengthof(config->param));
	this->param_end = config->num_params;
	if (this->param_end > 0) {
		MemCpyT(this->param, config->param, this->param_end);
	}
}

GRFFile::~GRFFile()
{
	delete[] this->language_map;
}


/**
 * Precalculate refit masks from cargo classes for all vehicles.
 */
static void CalculateRefitMasks()
{
	CargoTypes original_known_cargoes = 0;
	for (int ct = 0; ct != NUM_ORIGINAL_CARGO; ++ct) {
		CargoID cid = GetDefaultCargoID(_settings_game.game_creation.landscape, static_cast<CargoType>(ct));
		if (cid != CT_INVALID) SetBit(original_known_cargoes, cid);
	}

	for (Engine *e : Engine::Iterate()) {
		EngineID engine = e->index;
		EngineInfo *ei = &e->info;
		bool only_defaultcargo; ///< Set if the vehicle shall carry only the default cargo

		/* If the NewGRF did not set any cargo properties, we apply default values. */
		if (_gted[engine].defaultcargo_grf == nullptr) {
			/* If the vehicle has any capacity, apply the default refit masks */
			if (e->type != VEH_TRAIN || e->u.rail.capacity != 0) {
				static constexpr byte T = 1 << LT_TEMPERATE;
				static constexpr byte A = 1 << LT_ARCTIC;
				static constexpr byte S = 1 << LT_TROPIC;
				static constexpr byte Y = 1 << LT_TOYLAND;
				static const struct DefaultRefitMasks {
					byte climate;
					CargoType cargo_type;
					CargoTypes cargo_allowed;
					CargoTypes cargo_disallowed;
				} _default_refit_masks[] = {
					{T | A | S | Y, CT_PASSENGERS, CC_PASSENGERS,               0},
					{T | A | S    , CT_MAIL,       CC_MAIL,                     0},
					{T | A | S    , CT_VALUABLES,  CC_ARMOURED,                 CC_LIQUID},
					{            Y, CT_MAIL,       CC_MAIL | CC_ARMOURED,       CC_LIQUID},
					{T | A        , CT_COAL,       CC_BULK,                     0},
					{        S    , CT_COPPER_ORE, CC_BULK,                     0},
					{            Y, CT_SUGAR,      CC_BULK,                     0},
					{T | A | S    , CT_OIL,        CC_LIQUID,                   0},
					{            Y, CT_COLA,       CC_LIQUID,                   0},
					{T            , CT_GOODS,      CC_PIECE_GOODS | CC_EXPRESS, CC_LIQUID | CC_PASSENGERS},
					{    A | S    , CT_GOODS,      CC_PIECE_GOODS | CC_EXPRESS, CC_LIQUID | CC_PASSENGERS | CC_REFRIGERATED},
					{    A | S    , CT_FOOD,       CC_REFRIGERATED,             0},
					{            Y, CT_CANDY,      CC_PIECE_GOODS | CC_EXPRESS, CC_LIQUID | CC_PASSENGERS},
				};

				if (e->type == VEH_AIRCRAFT) {
					/* Aircraft default to "light" cargoes */
					_gted[engine].cargo_allowed = CC_PASSENGERS | CC_MAIL | CC_ARMOURED | CC_EXPRESS;
					_gted[engine].cargo_disallowed = CC_LIQUID;
				} else if (e->type == VEH_SHIP) {
					switch (ei->cargo_type) {
						case CT_PASSENGERS:
							/* Ferries */
							_gted[engine].cargo_allowed = CC_PASSENGERS;
							_gted[engine].cargo_disallowed = 0;
							break;
						case CT_OIL:
							/* Tankers */
							_gted[engine].cargo_allowed = CC_LIQUID;
							_gted[engine].cargo_disallowed = 0;
							break;
						default:
							/* Cargo ships */
							if (_settings_game.game_creation.landscape == LT_TOYLAND) {
								/* No tanker in toyland :( */
								_gted[engine].cargo_allowed = CC_MAIL | CC_ARMOURED | CC_EXPRESS | CC_BULK | CC_PIECE_GOODS | CC_LIQUID;
								_gted[engine].cargo_disallowed = CC_PASSENGERS;
							} else {
								_gted[engine].cargo_allowed = CC_MAIL | CC_ARMOURED | CC_EXPRESS | CC_BULK | CC_PIECE_GOODS;
								_gted[engine].cargo_disallowed = CC_LIQUID | CC_PASSENGERS;
							}
							break;
					}
					e->u.ship.old_refittable = true;
				} else if (e->type == VEH_TRAIN && e->u.rail.railveh_type != RAILVEH_WAGON) {
					/* Train engines default to all cargoes, so you can build single-cargo consists with fast engines.
					 * Trains loading multiple cargoes may start stations accepting unwanted cargoes. */
					_gted[engine].cargo_allowed = CC_PASSENGERS | CC_MAIL | CC_ARMOURED | CC_EXPRESS | CC_BULK | CC_PIECE_GOODS | CC_LIQUID;
					_gted[engine].cargo_disallowed = 0;
				} else {
					/* Train wagons and road vehicles are classified by their default cargo type */
					for (const auto &drm : _default_refit_masks) {
						if (!HasBit(drm.climate, _settings_game.game_creation.landscape)) continue;
						if (drm.cargo_type != ei->cargo_type) continue;

						_gted[engine].cargo_allowed = drm.cargo_allowed;
						_gted[engine].cargo_disallowed = drm.cargo_disallowed;
						break;
					}

					/* All original cargoes have specialised vehicles, so exclude them */
					_gted[engine].ctt_exclude_mask = original_known_cargoes;
				}
			}
			_gted[engine].UpdateRefittability(_gted[engine].cargo_allowed != 0);

			/* Translate cargo_type using the original climate-specific cargo table. */
			ei->cargo_type = GetDefaultCargoID(_settings_game.game_creation.landscape, static_cast<CargoType>(ei->cargo_type));
			if (ei->cargo_type != CT_INVALID) ClrBit(_gted[engine].ctt_exclude_mask, ei->cargo_type);
		}

		/* Compute refittability */
		{
			CargoTypes mask = 0;
			CargoTypes not_mask = 0;
			CargoTypes xor_mask = ei->refit_mask;

			/* If the original masks set by the grf are zero, the vehicle shall only carry the default cargo.
			 * Note: After applying the translations, the vehicle may end up carrying no defined cargo. It becomes unavailable in that case. */
			only_defaultcargo = _gted[engine].refittability != GRFTempEngineData::NONEMPTY;

			if (_gted[engine].cargo_allowed != 0) {
				/* Build up the list of cargo types from the set cargo classes. */
				for (const CargoSpec *cs : CargoSpec::Iterate()) {
					if (_gted[engine].cargo_allowed    & cs->classes) SetBit(mask,     cs->Index());
					if (_gted[engine].cargo_disallowed & cs->classes) SetBit(not_mask, cs->Index());
				}
			}

			ei->refit_mask = ((mask & ~not_mask) ^ xor_mask) & _cargo_mask;

			/* Apply explicit refit includes/excludes. */
			ei->refit_mask |= _gted[engine].ctt_include_mask;
			ei->refit_mask &= ~_gted[engine].ctt_exclude_mask;
		}

		/* Clear invalid cargoslots (from default vehicles or pre-NewCargo GRFs) */
		if (ei->cargo_type != CT_INVALID && !HasBit(_cargo_mask, ei->cargo_type)) ei->cargo_type = CT_INVALID;

		/* Ensure that the vehicle is either not refittable, or that the default cargo is one of the refittable cargoes.
		 * Note: Vehicles refittable to no cargo are handle differently to vehicle refittable to a single cargo. The latter might have subtypes. */
		if (!only_defaultcargo && (e->type != VEH_SHIP || e->u.ship.old_refittable) && ei->cargo_type != CT_INVALID && !HasBit(ei->refit_mask, ei->cargo_type)) {
			ei->cargo_type = CT_INVALID;
		}

		/* Check if this engine's cargo type is valid. If not, set to the first refittable
		 * cargo type. Finally disable the vehicle, if there is still no cargo. */
		if (ei->cargo_type == CT_INVALID && ei->refit_mask != 0) {
			/* Figure out which CTT to use for the default cargo, if it is 'first refittable'. */
			const uint8 *cargo_map_for_first_refittable = nullptr;
			{
				const GRFFile *file = _gted[engine].defaultcargo_grf;
				if (file == nullptr) file = e->GetGRF();
				if (file != nullptr && file->grf_version >= 8 && file->cargo_list.size() != 0) {
					cargo_map_for_first_refittable = file->cargo_map;
				}
			}

			if (cargo_map_for_first_refittable != nullptr) {
				/* Use first refittable cargo from cargo translation table */
				byte best_local_slot = 0xFF;
				for (CargoID cargo_type : SetCargoBitIterator(ei->refit_mask)) {
					byte local_slot = cargo_map_for_first_refittable[cargo_type];
					if (local_slot < best_local_slot) {
						best_local_slot = local_slot;
						ei->cargo_type = cargo_type;
					}
				}
			}

			if (ei->cargo_type == CT_INVALID) {
				/* Use first refittable cargo slot */
				ei->cargo_type = (CargoID)FindFirstBit(ei->refit_mask);
			}
		}
		if (ei->cargo_type == CT_INVALID) ei->climates = 0;

		/* Clear refit_mask for not refittable ships */
		if (e->type == VEH_SHIP && !e->u.ship.old_refittable) {
			ei->refit_mask = 0;
		}
	}
}

/** Set to use the correct action0 properties for each canal feature */
static void FinaliseCanals()
{
	for (uint i = 0; i < CF_END; i++) {
		if (_water_feature[i].grffile != nullptr) {
			_water_feature[i].callback_mask = _water_feature[i].grffile->canal_local_properties[i].callback_mask;
			_water_feature[i].flags = _water_feature[i].grffile->canal_local_properties[i].flags;
		}
	}
}

/** Check for invalid engines */
static void FinaliseEngineArray()
{
	for (Engine *e : Engine::Iterate()) {
		if (e->GetGRF() == nullptr) {
			const EngineIDMapping &eid = _engine_mngr[e->index];
			if (eid.grfid != INVALID_GRFID || eid.internal_id != eid.substitute_id) {
				e->info.string_id = STR_NEWGRF_INVALID_ENGINE;
			}
		}

		/* Do final mapping on variant engine ID and set appropriate flags on variant engine */
		if (e->info.variant_id != INVALID_ENGINE) {
			e->info.variant_id = GetNewEngineID(e->grf_prop.grffile, e->type, e->info.variant_id);
			if (e->info.variant_id != INVALID_ENGINE) {
				Engine::Get(e->info.variant_id)->display_flags |= EngineDisplayFlags::HasVariants | EngineDisplayFlags::IsFolded;
			}
		}

		if (!HasBit(e->info.climates, _settings_game.game_creation.landscape)) continue;

		/* Skip wagons, there livery is defined via the engine */
		if (e->type != VEH_TRAIN || e->u.rail.railveh_type != RAILVEH_WAGON) {
			LiveryScheme ls = GetEngineLiveryScheme(e->index, INVALID_ENGINE, nullptr);
			SetBit(_loaded_newgrf_features.used_liveries, ls);
			/* Note: For ships and roadvehicles we assume that they cannot be refitted between passenger and freight */

			if (e->type == VEH_TRAIN) {
				SetBit(_loaded_newgrf_features.used_liveries, LS_FREIGHT_WAGON);
				switch (ls) {
					case LS_STEAM:
					case LS_DIESEL:
					case LS_ELECTRIC:
					case LS_MONORAIL:
					case LS_MAGLEV:
						SetBit(_loaded_newgrf_features.used_liveries, LS_PASSENGER_WAGON_STEAM + ls - LS_STEAM);
						break;

					case LS_DMU:
					case LS_EMU:
						SetBit(_loaded_newgrf_features.used_liveries, LS_PASSENGER_WAGON_DIESEL + ls - LS_DMU);
						break;

					default: NOT_REACHED();
				}
			}
		}
	}
}

/** Check for invalid cargoes */
static void FinaliseCargoArray()
{
	for (CargoID c = 0; c < NUM_CARGO; c++) {
		CargoSpec *cs = CargoSpec::Get(c);
		if (!cs->IsValid()) {
			cs->name = cs->name_single = cs->units_volume = STR_NEWGRF_INVALID_CARGO;
			cs->quantifier = STR_NEWGRF_INVALID_CARGO_QUANTITY;
			cs->abbrev = STR_NEWGRF_INVALID_CARGO_ABBREV;
		}
	}
}

/**
 * Check if a given housespec is valid and disable it if it's not.
 * The housespecs that follow it are used to check the validity of
 * multitile houses.
 * @param hs The housespec to check.
 * @param next1 The housespec that follows \c hs.
 * @param next2 The housespec that follows \c next1.
 * @param next3 The housespec that follows \c next2.
 * @param filename The filename of the newgrf this house was defined in.
 * @return Whether the given housespec is valid.
 */
static bool IsHouseSpecValid(HouseSpec *hs, const HouseSpec *next1, const HouseSpec *next2, const HouseSpec *next3, const std::string &filename)
{
	if (((hs->building_flags & BUILDING_HAS_2_TILES) != 0 &&
				(next1 == nullptr || !next1->enabled || (next1->building_flags & BUILDING_HAS_1_TILE) != 0)) ||
			((hs->building_flags & BUILDING_HAS_4_TILES) != 0 &&
				(next2 == nullptr || !next2->enabled || (next2->building_flags & BUILDING_HAS_1_TILE) != 0 ||
				next3 == nullptr || !next3->enabled || (next3->building_flags & BUILDING_HAS_1_TILE) != 0))) {
		hs->enabled = false;
		if (!filename.empty()) DEBUG(grf, 1, "FinaliseHouseArray: %s defines house %d as multitile, but no suitable tiles follow. Disabling house.", filename.c_str(), hs->grf_prop.local_id);
		return false;
	}

	/* Some places sum population by only counting north tiles. Other places use all tiles causing desyncs.
	 * As the newgrf specs define population to be zero for non-north tiles, we just disable the offending house.
	 * If you want to allow non-zero populations somewhen, make sure to sum the population of all tiles in all places. */
	if (((hs->building_flags & BUILDING_HAS_2_TILES) != 0 && next1->population != 0) ||
			((hs->building_flags & BUILDING_HAS_4_TILES) != 0 && (next2->population != 0 || next3->population != 0))) {
		hs->enabled = false;
		if (!filename.empty()) DEBUG(grf, 1, "FinaliseHouseArray: %s defines multitile house %d with non-zero population on additional tiles. Disabling house.", filename.c_str(), hs->grf_prop.local_id);
		return false;
	}

	/* Substitute type is also used for override, and having an override with a different size causes crashes.
	 * This check should only be done for NewGRF houses because grf_prop.subst_id is not set for original houses.*/
	if (!filename.empty() && (hs->building_flags & BUILDING_HAS_1_TILE) != (HouseSpec::Get(hs->grf_prop.subst_id)->building_flags & BUILDING_HAS_1_TILE)) {
		hs->enabled = false;
		DEBUG(grf, 1, "FinaliseHouseArray: %s defines house %d with different house size then it's substitute type. Disabling house.", filename.c_str(), hs->grf_prop.local_id);
		return false;
	}

	/* Make sure that additional parts of multitile houses are not available. */
	if ((hs->building_flags & BUILDING_HAS_1_TILE) == 0 && (hs->building_availability & HZ_ZONALL) != 0 && (hs->building_availability & HZ_CLIMALL) != 0) {
		hs->enabled = false;
		if (!filename.empty()) DEBUG(grf, 1, "FinaliseHouseArray: %s defines house %d without a size but marked it as available. Disabling house.", filename.c_str(), hs->grf_prop.local_id);
		return false;
	}

	return true;
}

/**
 * Make sure there is at least one house available in the year 0 for the given
 * climate / housezone combination.
 * @param bitmask The climate and housezone to check for. Exactly one climate
 *   bit and one housezone bit should be set.
 */
static void EnsureEarlyHouse(HouseZones bitmask)
{
	Year min_year = MAX_YEAR;

	for (int i = 0; i < NUM_HOUSES; i++) {
		HouseSpec *hs = HouseSpec::Get(i);
		if (hs == nullptr || !hs->enabled) continue;
		if ((hs->building_availability & bitmask) != bitmask) continue;
		if (hs->min_year < min_year) min_year = hs->min_year;
	}

	if (min_year == 0) return;

	for (int i = 0; i < NUM_HOUSES; i++) {
		HouseSpec *hs = HouseSpec::Get(i);
		if (hs == nullptr || !hs->enabled) continue;
		if ((hs->building_availability & bitmask) != bitmask) continue;
		if (hs->min_year == min_year) hs->min_year = 0;
	}
}

/**
 * Add all new houses to the house array. House properties can be set at any
 * time in the GRF file, so we can only add a house spec to the house array
 * after the file has finished loading. We also need to check the dates, due to
 * the TTDPatch behaviour described below that we need to emulate.
 */
static void FinaliseHouseArray()
{
	/* If there are no houses with start dates before 1930, then all houses
	 * with start dates of 1930 have them reset to 0. This is in order to be
	 * compatible with TTDPatch, where if no houses have start dates before
	 * 1930 and the date is before 1930, the game pretends that this is 1930.
	 * If there have been any houses defined with start dates before 1930 then
	 * the dates are left alone.
	 * On the other hand, why 1930? Just 'fix' the houses with the lowest
	 * minimum introduction date to 0.
	 */
	for (GRFFile * const file : _grf_files) {
		if (file->housespec.empty()) continue;

		size_t num_houses = file->housespec.size();
		for (size_t i = 0; i < num_houses; i++) {
			HouseSpec *hs = file->housespec[i].get();

			if (hs == nullptr) continue;

			const HouseSpec *next1 = (i + 1 < num_houses ? file->housespec[i + 1].get() : nullptr);
			const HouseSpec *next2 = (i + 2 < num_houses ? file->housespec[i + 2].get() : nullptr);
			const HouseSpec *next3 = (i + 3 < num_houses ? file->housespec[i + 3].get() : nullptr);

			if (!IsHouseSpecValid(hs, next1, next2, next3, file->filename)) continue;

			_house_mngr.SetEntitySpec(hs);
		}
	}

	for (size_t i = 0; i < NUM_HOUSES; i++) {
		HouseSpec *hs = HouseSpec::Get(i);
		const HouseSpec *next1 = (i + 1 < NUM_HOUSES ? HouseSpec::Get(i + 1) : nullptr);
		const HouseSpec *next2 = (i + 2 < NUM_HOUSES ? HouseSpec::Get(i + 2) : nullptr);
		const HouseSpec *next3 = (i + 3 < NUM_HOUSES ? HouseSpec::Get(i + 3) : nullptr);

		/* We need to check all houses again to we are sure that multitile houses
		 * did get consecutive IDs and none of the parts are missing. */
		if (!IsHouseSpecValid(hs, next1, next2, next3, std::string{})) {
			/* GetHouseNorthPart checks 3 houses that are directly before
			 * it in the house pool. If any of those houses have multi-tile
			 * flags set it assumes it's part of a multitile house. Since
			 * we can have invalid houses in the pool marked as disabled, we
			 * don't want to have them influencing valid tiles. As such set
			 * building_flags to zero here to make sure any house following
			 * this one in the pool is properly handled as 1x1 house. */
			hs->building_flags = TILE_NO_FLAG;
		}
	}

	HouseZones climate_mask = (HouseZones)(1 << (_settings_game.game_creation.landscape + 12));
	EnsureEarlyHouse(HZ_ZON1 | climate_mask);
	EnsureEarlyHouse(HZ_ZON2 | climate_mask);
	EnsureEarlyHouse(HZ_ZON3 | climate_mask);
	EnsureEarlyHouse(HZ_ZON4 | climate_mask);
	EnsureEarlyHouse(HZ_ZON5 | climate_mask);

	if (_settings_game.game_creation.landscape == LT_ARCTIC) {
		EnsureEarlyHouse(HZ_ZON1 | HZ_SUBARTC_ABOVE);
		EnsureEarlyHouse(HZ_ZON2 | HZ_SUBARTC_ABOVE);
		EnsureEarlyHouse(HZ_ZON3 | HZ_SUBARTC_ABOVE);
		EnsureEarlyHouse(HZ_ZON4 | HZ_SUBARTC_ABOVE);
		EnsureEarlyHouse(HZ_ZON5 | HZ_SUBARTC_ABOVE);
	}
}

/**
 * Add all new industries to the industry array. Industry properties can be set at any
 * time in the GRF file, so we can only add a industry spec to the industry array
 * after the file has finished loading.
 */
static void FinaliseIndustriesArray()
{
	for (GRFFile * const file : _grf_files) {
		for (const auto &indsp : file->industryspec) {
			if (indsp == nullptr || !indsp->enabled) continue;

			StringID strid;
			/* process the conversion of text at the end, so to be sure everything will be fine
				* and available.  Check if it does not return undefind marker, which is a very good sign of a
				* substitute industry who has not changed the string been examined, thus using it as such */
			strid = GetGRFStringID(indsp->grf_prop.grffile->grfid, indsp->name);
			if (strid != STR_UNDEFINED) indsp->name = strid;

			strid = GetGRFStringID(indsp->grf_prop.grffile->grfid, indsp->closure_text);
			if (strid != STR_UNDEFINED) indsp->closure_text = strid;

			strid = GetGRFStringID(indsp->grf_prop.grffile->grfid, indsp->production_up_text);
			if (strid != STR_UNDEFINED) indsp->production_up_text = strid;

			strid = GetGRFStringID(indsp->grf_prop.grffile->grfid, indsp->production_down_text);
			if (strid != STR_UNDEFINED) indsp->production_down_text = strid;

			strid = GetGRFStringID(indsp->grf_prop.grffile->grfid, indsp->new_industry_text);
			if (strid != STR_UNDEFINED) indsp->new_industry_text = strid;

			if (indsp->station_name != STR_NULL) {
				/* STR_NULL (0) can be set by grf.  It has a meaning regarding assignation of the
					* station's name. Don't want to lose the value, therefore, do not process. */
				strid = GetGRFStringID(indsp->grf_prop.grffile->grfid, indsp->station_name);
				if (strid != STR_UNDEFINED) indsp->station_name = strid;
			}

			_industry_mngr.SetEntitySpec(indsp.get());
		}

		for (const auto &indtsp : file->indtspec) {
			if (indtsp != nullptr) {
				_industile_mngr.SetEntitySpec(indtsp.get());
			}
		}
	}

	for (uint j = 0; j < NUM_INDUSTRYTYPES; j++) {
		IndustrySpec *indsp = &_industry_specs[j];
		if (indsp->enabled && indsp->grf_prop.grffile != nullptr) {
			for (uint i = 0; i < 3; i++) {
				indsp->conflicting[i] = MapNewGRFIndustryType(indsp->conflicting[i], indsp->grf_prop.grffile->grfid);
			}
		}
		if (!indsp->enabled) {
			indsp->name = STR_NEWGRF_INVALID_INDUSTRYTYPE;
		}
	}
}

/**
 * Add all new objects to the object array. Object properties can be set at any
 * time in the GRF file, so we can only add an object spec to the object array
 * after the file has finished loading.
 */
static void FinaliseObjectsArray()
{
	for (GRFFile * const file : _grf_files) {
		for (auto &objectspec : file->objectspec) {
			if (objectspec != nullptr && objectspec->grf_prop.grffile != nullptr && objectspec->IsEnabled()) {
				_object_mngr.SetEntitySpec(objectspec.get());
			}
		}
	}

	ObjectSpec::BindToClasses();
}

/**
 * Add all new airports to the airport array. Airport properties can be set at any
 * time in the GRF file, so we can only add a airport spec to the airport array
 * after the file has finished loading.
 */
static void FinaliseAirportsArray()
{
	for (GRFFile * const file : _grf_files) {
		for (auto &as : file->airportspec) {
			if (as != nullptr && as->enabled) {
				_airport_mngr.SetEntitySpec(as.get());
			}
		}

		for (auto &ats : file->airtspec) {
			if (ats != nullptr && ats->enabled) {
				_airporttile_mngr.SetEntitySpec(ats.get());
			}
		}
	}
}

/* Here we perform initial decoding of some special sprites (as are they
 * described at http://www.ttdpatch.net/src/newgrf.txt, but this is only a very
 * partial implementation yet).
 * XXX: We consider GRF files trusted. It would be trivial to exploit OTTD by
 * a crafted invalid GRF file. We should tell that to the user somehow, or
 * better make this more robust in the future. */
static void DecodeSpecialSprite(byte *buf, uint num, GrfLoadingStage stage)
{
	/* XXX: There is a difference between staged loading in TTDPatch and
	 * here.  In TTDPatch, for some reason actions 1 and 2 are carried out
	 * during stage 1, whilst action 3 is carried out during stage 2 (to
	 * "resolve" cargo IDs... wtf). This is a little problem, because cargo
	 * IDs are valid only within a given set (action 1) block, and may be
	 * overwritten after action 3 associates them. But overwriting happens
	 * in an earlier stage than associating, so...  We just process actions
	 * 1 and 2 in stage 2 now, let's hope that won't get us into problems.
	 * --pasky
	 * We need a pre-stage to set up GOTO labels of Action 0x10 because the grf
	 * is not in memory and scanning the file every time would be too expensive.
	 * In other stages we skip action 0x10 since it's already dealt with. */
	static const SpecialSpriteHandler handlers[][GLS_END] = {
		/* 0x00 */ { nullptr,       SafeChangeInfo, nullptr,         nullptr,         ReserveChangeInfo, FeatureChangeInfo, },
		/* 0x01 */ { SkipAct1,      SkipAct1,       SkipAct1,        SkipAct1,        SkipAct1,          NewSpriteSet, },
		/* 0x02 */ { nullptr,       nullptr,        nullptr,         nullptr,         nullptr,           NewSpriteGroup, },
		/* 0x03 */ { nullptr,       GRFUnsafe,      nullptr,         nullptr,         nullptr,           FeatureMapSpriteGroup, },
		/* 0x04 */ { nullptr,       nullptr,        nullptr,         nullptr,         nullptr,           FeatureNewName, },
		/* 0x05 */ { SkipAct5,      SkipAct5,       SkipAct5,        SkipAct5,        SkipAct5,          GraphicsNew, },
		/* 0x06 */ { nullptr,       nullptr,        nullptr,         CfgApply,        CfgApply,          CfgApply, },
		/* 0x07 */ { nullptr,       nullptr,        nullptr,         nullptr,         SkipIf,            SkipIf, },
		/* 0x08 */ { ScanInfo,      nullptr,        nullptr,         GRFInfo,         GRFInfo,           GRFInfo, },
		/* 0x09 */ { nullptr,       nullptr,        nullptr,         SkipIf,          SkipIf,            SkipIf, },
		/* 0x0A */ { SkipActA,      SkipActA,       SkipActA,        SkipActA,        SkipActA,          SpriteReplace, },
		/* 0x0B */ { nullptr,       nullptr,        nullptr,         GRFLoadError,    GRFLoadError,      GRFLoadError, },
		/* 0x0C */ { nullptr,       nullptr,        nullptr,         GRFComment,      nullptr,           GRFComment, },
		/* 0x0D */ { nullptr,       SafeParamSet,   nullptr,         ParamSet,        ParamSet,          ParamSet, },
		/* 0x0E */ { nullptr,       SafeGRFInhibit, nullptr,         GRFInhibit,      GRFInhibit,        GRFInhibit, },
		/* 0x0F */ { nullptr,       GRFUnsafe,      nullptr,         FeatureTownName, nullptr,           nullptr, },
		/* 0x10 */ { nullptr,       nullptr,        DefineGotoLabel, nullptr,         nullptr,           nullptr, },
		/* 0x11 */ { SkipAct11,     GRFUnsafe,      SkipAct11,       GRFSound,        SkipAct11,         GRFSound, },
		/* 0x12 */ { SkipAct12,     SkipAct12,      SkipAct12,       SkipAct12,       SkipAct12,         LoadFontGlyph, },
		/* 0x13 */ { nullptr,       nullptr,        nullptr,         nullptr,         nullptr,           TranslateGRFStrings, },
		/* 0x14 */ { StaticGRFInfo, nullptr,        nullptr,         Act14FeatureTest,nullptr,           nullptr, },
	};

	GRFLocation location(_cur.grfconfig->ident.grfid, _cur.nfo_line);

	GRFLineToSpriteOverride::iterator it = _grf_line_to_action6_sprite_override.find(location);
	_action6_override_active = (it != _grf_line_to_action6_sprite_override.end());
	if (it == _grf_line_to_action6_sprite_override.end()) {
		/* No preloaded sprite to work with; read the
		 * pseudo sprite content. */
		_cur.file->ReadBlock(buf, num);
	} else {
		/* Use the preloaded sprite data. */
		buf = it->second.get();
		grfmsg(7, "DecodeSpecialSprite: Using preloaded pseudo sprite data");

		/* Skip the real (original) content of this action. */
		_cur.file->SeekTo(num, SEEK_CUR);
	}

	ByteReader br(buf, buf + num);
	ByteReader *bufp = &br;

	try {
		byte action = bufp->ReadByte();

		if (action == 0xFF) {
			grfmsg(2, "DecodeSpecialSprite: Unexpected data block, skipping");
		} else if (action == 0xFE) {
			grfmsg(2, "DecodeSpecialSprite: Unexpected import block, skipping");
		} else if (action >= lengthof(handlers)) {
			grfmsg(7, "DecodeSpecialSprite: Skipping unknown action 0x%02X", action);
		} else if (handlers[action][stage] == nullptr) {
			grfmsg(7, "DecodeSpecialSprite: Skipping action 0x%02X in stage %d", action, stage);
		} else {
			grfmsg(7, "DecodeSpecialSprite: Handling action 0x%02X in stage %d", action, stage);
			handlers[action][stage](bufp);
		}
	} catch (...) {
		grfmsg(1, "DecodeSpecialSprite: Tried to read past end of pseudo-sprite data");
		DisableGrf(STR_NEWGRF_ERROR_READ_BOUNDS);
	}
}

/**
 * Load a particular NewGRF from a SpriteFile.
 * @param config The configuration of the to be loaded NewGRF.
 * @param stage  The loading stage of the NewGRF.
 * @param file   The file to load the GRF data from.
 */
static void LoadNewGRFFileFromFile(GRFConfig *config, GrfLoadingStage stage, SpriteFile &file)
{
	_cur.file = &file;
	_cur.grfconfig = config;

	DEBUG(grf, 2, "LoadNewGRFFile: Reading NewGRF-file '%s'", config->GetDisplayPath());

	byte grf_container_version = file.GetContainerVersion();
	if (grf_container_version == 0) {
		DEBUG(grf, 7, "LoadNewGRFFile: Custom .grf has invalid format");
		return;
	}

	if (stage == GLS_INIT || stage == GLS_ACTIVATION) {
		/* We need the sprite offsets in the init stage for NewGRF sounds
		 * and in the activation stage for real sprites. */
		ReadGRFSpriteOffsets(file);
	} else {
		/* Skip sprite section offset if present. */
		if (grf_container_version >= 2) file.ReadDword();
	}

	if (grf_container_version >= 2) {
		/* Read compression value. */
		byte compression = file.ReadByte();
		if (compression != 0) {
			DEBUG(grf, 7, "LoadNewGRFFile: Unsupported compression format");
			return;
		}
	}

	/* Skip the first sprite; we don't care about how many sprites this
	 * does contain; newest TTDPatches and George's longvehicles don't
	 * neither, apparently. */
	uint32 num = grf_container_version >= 2 ? file.ReadDword() : file.ReadWord();
	if (num == 4 && file.ReadByte() == 0xFF) {
		file.ReadDword();
	} else {
		DEBUG(grf, 7, "LoadNewGRFFile: Custom .grf has invalid format");
		return;
	}

	_cur.ClearDataForNextFile();

	ReusableBuffer<byte> buf;

	while ((num = (grf_container_version >= 2 ? file.ReadDword() : file.ReadWord())) != 0) {
		byte type = file.ReadByte();
		_cur.nfo_line++;

		if (type == 0xFF) {
			if (_cur.skip_sprites == 0) {
				DecodeSpecialSprite(buf.Allocate(num), num, stage);

				/* Stop all processing if we are to skip the remaining sprites */
				if (_cur.skip_sprites == -1) break;

				continue;
			} else {
				file.SkipBytes(num);
			}
		} else {
			if (_cur.skip_sprites == 0) {
				grfmsg(0, "LoadNewGRFFile: Unexpected sprite, disabling");
				DisableGrf(STR_NEWGRF_ERROR_UNEXPECTED_SPRITE);
				break;
			}

			if (grf_container_version >= 2 && type == 0xFD) {
				/* Reference to data section. Container version >= 2 only. */
				file.SkipBytes(num);
			} else {
				file.SkipBytes(7);
				SkipSpriteData(file, type, num - 8);
			}
		}

		if (_cur.skip_sprites > 0) _cur.skip_sprites--;
	}
}

/**
 * Load a particular NewGRF.
 * @param config     The configuration of the to be loaded NewGRF.
 * @param stage      The loading stage of the NewGRF.
 * @param subdir     The sub directory to find the NewGRF in.
 * @param temporary  The NewGRF/sprite file is to be loaded temporarily and should be closed immediately,
 *                   contrary to loading the SpriteFile and having it cached by the SpriteCache.
 */
void LoadNewGRFFile(GRFConfig *config, GrfLoadingStage stage, Subdirectory subdir, bool temporary)
{
	const std::string &filename = config->filename;

	/* A .grf file is activated only if it was active when the game was
	 * started.  If a game is loaded, only its active .grfs will be
	 * reactivated, unless "loadallgraphics on" is used.  A .grf file is
	 * considered active if its action 8 has been processed, i.e. its
	 * action 8 hasn't been skipped using an action 7.
	 *
	 * During activation, only actions 0, 1, 2, 3, 4, 5, 7, 8, 9, 0A and 0B are
	 * carried out.  All others are ignored, because they only need to be
	 * processed once at initialization.  */
	if (stage != GLS_FILESCAN && stage != GLS_SAFETYSCAN && stage != GLS_LABELSCAN) {
		_cur.grffile = GetFileByFilename(filename);
		if (_cur.grffile == nullptr) usererror("File '%s' lost in cache.\n", filename.c_str());
		if (stage == GLS_RESERVE && config->status != GCS_INITIALISED) return;
		if (stage == GLS_ACTIVATION && !HasBit(config->flags, GCF_RESERVED)) return;
	}

	bool needs_palette_remap = config->palette & GRFP_USE_MASK;
	if (temporary) {
		SpriteFile temporarySpriteFile(filename, subdir, needs_palette_remap);
		LoadNewGRFFileFromFile(config, stage, temporarySpriteFile);
	} else {
		SpriteFile &file = OpenCachedSpriteFile(filename, subdir, needs_palette_remap);
		LoadNewGRFFileFromFile(config, stage, file);
		file.flags |= SFF_USERGRF;
		if (config->ident.grfid == BSWAP32(0xFF4F4701)) file.flags |= SFF_OGFX;
	}
}

/**
 * Relocates the old shore sprites at new positions.
 *
 * 1. If shore sprites are neither loaded by Action5 nor ActionA, the extra sprites from openttd(w/d).grf are used. (SHORE_REPLACE_ONLY_NEW)
 * 2. If a newgrf replaces some shore sprites by ActionA. The (maybe also replaced) grass tiles are used for corner shores. (SHORE_REPLACE_ACTION_A)
 * 3. If a newgrf replaces shore sprites by Action5 any shore replacement by ActionA has no effect. (SHORE_REPLACE_ACTION_5)
 */
static void ActivateOldShore()
{
	/* Use default graphics, if no shore sprites were loaded.
	 * Should not happen, as the base set's extra grf should include some. */
	if (_loaded_newgrf_features.shore == SHORE_REPLACE_NONE) _loaded_newgrf_features.shore = SHORE_REPLACE_ACTION_A;

	if (_loaded_newgrf_features.shore != SHORE_REPLACE_ACTION_5) {
		DupSprite(SPR_ORIGINALSHORE_START +  1, SPR_SHORE_BASE +  1); // SLOPE_W
		DupSprite(SPR_ORIGINALSHORE_START +  2, SPR_SHORE_BASE +  2); // SLOPE_S
		DupSprite(SPR_ORIGINALSHORE_START +  6, SPR_SHORE_BASE +  3); // SLOPE_SW
		DupSprite(SPR_ORIGINALSHORE_START +  0, SPR_SHORE_BASE +  4); // SLOPE_E
		DupSprite(SPR_ORIGINALSHORE_START +  4, SPR_SHORE_BASE +  6); // SLOPE_SE
		DupSprite(SPR_ORIGINALSHORE_START +  3, SPR_SHORE_BASE +  8); // SLOPE_N
		DupSprite(SPR_ORIGINALSHORE_START +  7, SPR_SHORE_BASE +  9); // SLOPE_NW
		DupSprite(SPR_ORIGINALSHORE_START +  5, SPR_SHORE_BASE + 12); // SLOPE_NE
	}

	if (_loaded_newgrf_features.shore == SHORE_REPLACE_ACTION_A) {
		DupSprite(SPR_FLAT_GRASS_TILE + 16, SPR_SHORE_BASE +  0); // SLOPE_STEEP_S
		DupSprite(SPR_FLAT_GRASS_TILE + 17, SPR_SHORE_BASE +  5); // SLOPE_STEEP_W
		DupSprite(SPR_FLAT_GRASS_TILE +  7, SPR_SHORE_BASE +  7); // SLOPE_WSE
		DupSprite(SPR_FLAT_GRASS_TILE + 15, SPR_SHORE_BASE + 10); // SLOPE_STEEP_N
		DupSprite(SPR_FLAT_GRASS_TILE + 11, SPR_SHORE_BASE + 11); // SLOPE_NWS
		DupSprite(SPR_FLAT_GRASS_TILE + 13, SPR_SHORE_BASE + 13); // SLOPE_ENW
		DupSprite(SPR_FLAT_GRASS_TILE + 14, SPR_SHORE_BASE + 14); // SLOPE_SEN
		DupSprite(SPR_FLAT_GRASS_TILE + 18, SPR_SHORE_BASE + 15); // SLOPE_STEEP_E

		/* XXX - SLOPE_EW, SLOPE_NS are currently not used.
		 *       If they would be used somewhen, then these grass tiles will most like not look as needed */
		DupSprite(SPR_FLAT_GRASS_TILE +  5, SPR_SHORE_BASE + 16); // SLOPE_EW
		DupSprite(SPR_FLAT_GRASS_TILE + 10, SPR_SHORE_BASE + 17); // SLOPE_NS
	}
}

/**
 * Replocate the old tram depot sprites to the new position, if no new ones were loaded.
 */
static void ActivateOldTramDepot()
{
	if (_loaded_newgrf_features.tram == TRAMWAY_REPLACE_DEPOT_WITH_TRACK) {
		DupSprite(SPR_ROAD_DEPOT               + 0, SPR_TRAMWAY_DEPOT_NO_TRACK + 0); // use road depot graphics for "no tracks"
		DupSprite(SPR_TRAMWAY_DEPOT_WITH_TRACK + 1, SPR_TRAMWAY_DEPOT_NO_TRACK + 1);
		DupSprite(SPR_ROAD_DEPOT               + 2, SPR_TRAMWAY_DEPOT_NO_TRACK + 2); // use road depot graphics for "no tracks"
		DupSprite(SPR_TRAMWAY_DEPOT_WITH_TRACK + 3, SPR_TRAMWAY_DEPOT_NO_TRACK + 3);
		DupSprite(SPR_TRAMWAY_DEPOT_WITH_TRACK + 4, SPR_TRAMWAY_DEPOT_NO_TRACK + 4);
		DupSprite(SPR_TRAMWAY_DEPOT_WITH_TRACK + 5, SPR_TRAMWAY_DEPOT_NO_TRACK + 5);
	}
}

/**
 * Decide whether price base multipliers of grfs shall apply globally or only to the grf specifying them
 */
static void FinalisePriceBaseMultipliers()
{
	extern const PriceBaseSpec _price_base_specs[];
	/** Features, to which '_grf_id_overrides' applies. Currently vehicle features only. */
	static const uint32 override_features = (1 << GSF_TRAINS) | (1 << GSF_ROADVEHICLES) | (1 << GSF_SHIPS) | (1 << GSF_AIRCRAFT);

	/* Evaluate grf overrides */
	int num_grfs = (uint)_grf_files.size();
	int *grf_overrides = AllocaM(int, num_grfs);
	for (int i = 0; i < num_grfs; i++) {
		grf_overrides[i] = -1;

		GRFFile *source = _grf_files[i];
		uint32 override = _grf_id_overrides[source->grfid];
		if (override == 0) continue;

		GRFFile *dest = GetFileByGRFID(override);
		if (dest == nullptr) continue;

		grf_overrides[i] = find_index(_grf_files, dest);
		assert(grf_overrides[i] >= 0);
	}

	/* Override features and price base multipliers of earlier loaded grfs */
	for (int i = 0; i < num_grfs; i++) {
		if (grf_overrides[i] < 0 || grf_overrides[i] >= i) continue;
		GRFFile *source = _grf_files[i];
		GRFFile *dest = _grf_files[grf_overrides[i]];

		uint32 features = (source->grf_features | dest->grf_features) & override_features;
		source->grf_features |= features;
		dest->grf_features |= features;

		for (Price p = PR_BEGIN; p < PR_END; p++) {
			/* No price defined -> nothing to do */
			if (!HasBit(features, _price_base_specs[p].grf_feature) || source->price_base_multipliers[p] == INVALID_PRICE_MODIFIER) continue;
			DEBUG(grf, 3, "'%s' overrides price base multiplier %d of '%s'", source->filename.c_str(), p, dest->filename.c_str());
			dest->price_base_multipliers[p] = source->price_base_multipliers[p];
		}
	}

	/* Propagate features and price base multipliers of afterwards loaded grfs, if none is present yet */
	for (int i = num_grfs - 1; i >= 0; i--) {
		if (grf_overrides[i] < 0 || grf_overrides[i] <= i) continue;
		GRFFile *source = _grf_files[i];
		GRFFile *dest = _grf_files[grf_overrides[i]];

		uint32 features = (source->grf_features | dest->grf_features) & override_features;
		source->grf_features |= features;
		dest->grf_features |= features;

		for (Price p = PR_BEGIN; p < PR_END; p++) {
			/* Already a price defined -> nothing to do */
			if (!HasBit(features, _price_base_specs[p].grf_feature) || dest->price_base_multipliers[p] != INVALID_PRICE_MODIFIER) continue;
			DEBUG(grf, 3, "Price base multiplier %d from '%s' propagated to '%s'", p, source->filename.c_str(), dest->filename.c_str());
			dest->price_base_multipliers[p] = source->price_base_multipliers[p];
		}
	}

	/* The 'master grf' now have the correct multipliers. Assign them to the 'addon grfs' to make everything consistent. */
	for (int i = 0; i < num_grfs; i++) {
		if (grf_overrides[i] < 0) continue;
		GRFFile *source = _grf_files[i];
		GRFFile *dest = _grf_files[grf_overrides[i]];

		uint32 features = (source->grf_features | dest->grf_features) & override_features;
		source->grf_features |= features;
		dest->grf_features |= features;

		for (Price p = PR_BEGIN; p < PR_END; p++) {
			if (!HasBit(features, _price_base_specs[p].grf_feature)) continue;
			if (source->price_base_multipliers[p] != dest->price_base_multipliers[p]) {
				DEBUG(grf, 3, "Price base multiplier %d from '%s' propagated to '%s'", p, dest->filename.c_str(), source->filename.c_str());
			}
			source->price_base_multipliers[p] = dest->price_base_multipliers[p];
		}
	}

	/* Apply fallback prices for grf version < 8 */
	for (GRFFile * const file : _grf_files) {
		if (file->grf_version >= 8) continue;
		PriceMultipliers &price_base_multipliers = file->price_base_multipliers;
		for (Price p = PR_BEGIN; p < PR_END; p++) {
			Price fallback_price = _price_base_specs[p].fallback_price;
			if (fallback_price != INVALID_PRICE && price_base_multipliers[p] == INVALID_PRICE_MODIFIER) {
				/* No price multiplier has been set.
				 * So copy the multiplier from the fallback price, maybe a multiplier was set there. */
				price_base_multipliers[p] = price_base_multipliers[fallback_price];
			}
		}
	}

	/* Decide local/global scope of price base multipliers */
	for (GRFFile * const file : _grf_files) {
		PriceMultipliers &price_base_multipliers = file->price_base_multipliers;
		for (Price p = PR_BEGIN; p < PR_END; p++) {
			if (price_base_multipliers[p] == INVALID_PRICE_MODIFIER) {
				/* No multiplier was set; set it to a neutral value */
				price_base_multipliers[p] = 0;
			} else {
				if (!HasBit(file->grf_features, _price_base_specs[p].grf_feature)) {
					/* The grf does not define any objects of the feature,
					 * so it must be a difficulty setting. Apply it globally */
					DEBUG(grf, 3, "'%s' sets global price base multiplier %d to %d", file->filename.c_str(), p, price_base_multipliers[p]);
					SetPriceBaseMultiplier(p, price_base_multipliers[p]);
					price_base_multipliers[p] = 0;
				} else {
					DEBUG(grf, 3, "'%s' sets local price base multiplier %d to %d", file->filename.c_str(), p, price_base_multipliers[p]);
				}
			}
		}
	}
}

extern void InitGRFTownGeneratorNames();

/** Finish loading NewGRFs and execute needed post-processing */
static void AfterLoadGRFs()
{
	for (StringIDMapping &it : _string_to_grf_mapping) {
		*it.target = MapGRFStringID(it.grfid, it.source);
	}
	_string_to_grf_mapping.clear();

	/* Clear the action 6 override sprites. */
	_grf_line_to_action6_sprite_override.clear();

	/* Polish cargoes */
	FinaliseCargoArray();

	/* Pre-calculate all refit masks after loading GRF files. */
	CalculateRefitMasks();

	/* Polish engines */
	FinaliseEngineArray();

	/* Set the actually used Canal properties */
	FinaliseCanals();

	/* Add all new houses to the house array. */
	FinaliseHouseArray();

	/* Add all new industries to the industry array. */
	FinaliseIndustriesArray();

	/* Add all new objects to the object array. */
	FinaliseObjectsArray();

	InitializeSortedCargoSpecs();

	/* Sort the list of industry types. */
	SortIndustryTypes();

	/* Create dynamic list of industry legends for smallmap_gui.cpp */
	BuildIndustriesLegend();

	/* Build the routemap legend, based on the available cargos */
	BuildLinkStatsLegend();

	/* Add all new airports to the airports array. */
	FinaliseAirportsArray();
	BindAirportSpecs();

	/* Update the townname generators list */
	InitGRFTownGeneratorNames();

	/* Run all queued vehicle list order changes */
	CommitVehicleListOrderChanges();

	/* Load old shore sprites in new position, if they were replaced by ActionA */
	ActivateOldShore();

	/* Load old tram depot sprites in new position, if no new ones are present */
	ActivateOldTramDepot();

	/* Set up custom rail types */
	InitRailTypes();
	InitRoadTypes();
	InitRoadTypesCaches();

	for (Engine *e : Engine::IterateType(VEH_ROAD)) {
		if (_gted[e->index].rv_max_speed != 0) {
			/* Set RV maximum speed from the mph/0.8 unit value */
			e->u.road.max_speed = _gted[e->index].rv_max_speed * 4;
		}

		RoadTramType rtt = HasBit(e->info.misc_flags, EF_ROAD_TRAM) ? RTT_TRAM : RTT_ROAD;

		const GRFFile *file = e->GetGRF();
		if (file == nullptr || _gted[e->index].roadtramtype == 0) {
			e->u.road.roadtype = (rtt == RTT_TRAM) ? ROADTYPE_TRAM : ROADTYPE_ROAD;
			continue;
		}

		/* Remove +1 offset. */
		_gted[e->index].roadtramtype--;

		const std::vector<RoadTypeLabel> *list = (rtt == RTT_TRAM) ? &file->tramtype_list : &file->roadtype_list;
		if (_gted[e->index].roadtramtype < list->size())
		{
			RoadTypeLabel rtl = (*list)[_gted[e->index].roadtramtype];
			RoadType rt = GetRoadTypeByLabel(rtl);
			if (rt != INVALID_ROADTYPE && GetRoadTramType(rt) == rtt) {
				e->u.road.roadtype = rt;
				continue;
			}
		}

		/* Road type is not available, so disable this engine */
		e->info.climates = 0;
	}

	for (Engine *e : Engine::IterateType(VEH_TRAIN)) {
		RailType railtype = GetRailTypeByLabel(_gted[e->index].railtypelabel);
		if (railtype == INVALID_RAILTYPE) {
			/* Rail type is not available, so disable this engine */
			e->info.climates = 0;
		} else {
			e->u.rail.railtype = railtype;
			e->u.rail.intended_railtype = railtype;
		}
	}

	SetYearEngineAgingStops();

	FinalisePriceBaseMultipliers();

	/* Deallocate temporary loading data */
	_gted.clear();
	_grm_sprites.clear();
}

/**
 * Load all the NewGRFs.
 * @param load_index The offset for the first sprite to add.
 * @param num_baseset Number of NewGRFs at the front of the list to look up in the baseset dir instead of the newgrf dir.
 */
void LoadNewGRF(uint load_index, uint num_baseset)
{
	/* In case of networking we need to "sync" the start values
	 * so all NewGRFs are loaded equally. For this we use the
	 * start date of the game and we set the counters, etc. to
	 * 0 so they're the same too. */
	YearMonthDay date_ymd = _cur_date_ymd;
	Date date            = _date;
	DateFract date_fract = _date_fract;
	uint64 tick_counter  = _tick_counter;
	uint8 tick_skip_counter = _tick_skip_counter;
	uint64 scaled_tick_counter = _scaled_tick_counter;
	DateTicksScaled scaled_date_ticks_offset = _scaled_date_ticks_offset;
	byte display_opt     = _display_opt;

	if (_networking) {
		_cur_date_ymd = { _settings_game.game_creation.starting_year, 0, 1};
		_date         = ConvertYMDToDate(_cur_date_ymd);
		_date_fract   = 0;
		_tick_counter = 0;
		_tick_skip_counter = 0;
		_scaled_tick_counter = 0;
		_scaled_date_ticks_offset = 0;
		_display_opt  = 0;
		UpdateCachedSnowLine();
		SetScaledTickVariables();
	}

	InitializeGRFSpecial();

	ResetNewGRFData();

	/*
	 * Reset the status of all files, so we can 'retry' to load them.
	 * This is needed when one for example rearranges the NewGRFs in-game
	 * and a previously disabled NewGRF becomes usable. If it would not
	 * be reset, the NewGRF would remain disabled even though it should
	 * have been enabled.
	 */
	for (GRFConfig *c = _grfconfig; c != nullptr; c = c->next) {
		if (c->status != GCS_NOT_FOUND) c->status = GCS_UNKNOWN;
		if (_settings_client.gui.newgrf_disable_big_gui && c->ident.grfid == BSWAP32(0x52577801)) {
			c->status = GCS_DISABLED;
		}
	}

	_cur.spriteid = load_index;

	/* Load newgrf sprites
	 * in each loading stage, (try to) open each file specified in the config
	 * and load information from it. */
	for (GrfLoadingStage stage = GLS_LABELSCAN; stage <= GLS_ACTIVATION; stage++) {
		/* Set activated grfs back to will-be-activated between reservation- and activation-stage.
		 * This ensures that action7/9 conditions 0x06 - 0x0A work correctly. */
		for (GRFConfig *c = _grfconfig; c != nullptr; c = c->next) {
			if (c->status == GCS_ACTIVATED) c->status = GCS_INITIALISED;
		}

		if (stage == GLS_RESERVE) {
			static const uint32 overrides[][2] = {
				{ 0x44442202, 0x44440111 }, // UKRS addons modifies UKRS
				{ 0x6D620402, 0x6D620401 }, // DBSetXL ECS extension modifies DBSetXL
				{ 0x4D656f20, 0x4D656F17 }, // LV4cut modifies LV4
			};
			for (size_t i = 0; i < lengthof(overrides); i++) {
				SetNewGRFOverride(BSWAP32(overrides[i][0]), BSWAP32(overrides[i][1]));
			}
		}

		uint num_grfs = 0;
		uint num_non_static = 0;

		_cur.stage = stage;
		for (GRFConfig *c = _grfconfig; c != nullptr; c = c->next) {
			if (c->status == GCS_DISABLED || c->status == GCS_NOT_FOUND) continue;
			if (stage > GLS_INIT && HasBit(c->flags, GCF_INIT_ONLY)) continue;

			Subdirectory subdir = num_grfs < num_baseset ? BASESET_DIR : NEWGRF_DIR;
			if (!FioCheckFileExists(c->filename, subdir)) {
				DEBUG(grf, 0, "NewGRF file is missing '%s'; disabling", c->filename.c_str());
				c->status = GCS_NOT_FOUND;
				continue;
			}

			if (stage == GLS_LABELSCAN) InitNewGRFFile(c);

			if (!HasBit(c->flags, GCF_STATIC) && !HasBit(c->flags, GCF_SYSTEM)) {
				if (num_non_static == MAX_NON_STATIC_GRF_COUNT) {
					DEBUG(grf, 0, "'%s' is not loaded as the maximum number of non-static GRFs has been reached", c->filename.c_str());
					c->status = GCS_DISABLED;
					c->error  = std::make_unique<GRFError>(STR_NEWGRF_ERROR_MSG_FATAL, STR_NEWGRF_ERROR_TOO_MANY_NEWGRFS_LOADED);
					continue;
				}
				num_non_static++;
			}

			num_grfs++;

			LoadNewGRFFile(c, stage, subdir, false);
			if (stage == GLS_RESERVE) {
				SetBit(c->flags, GCF_RESERVED);
			} else if (stage == GLS_ACTIVATION) {
				ClrBit(c->flags, GCF_RESERVED);
				assert(GetFileByGRFID(c->ident.grfid) == _cur.grffile);
				ClearTemporaryNewGRFData(_cur.grffile);
				BuildCargoTranslationMap();
				HandleVarAction2OptimisationPasses();
				DEBUG(sprite, 2, "LoadNewGRF: Currently %i sprites are loaded", _cur.spriteid);
			} else if (stage == GLS_INIT && HasBit(c->flags, GCF_INIT_ONLY)) {
				/* We're not going to activate this, so free whatever data we allocated */
				ClearTemporaryNewGRFData(_cur.grffile);
			}
		}
	}

	/* Pseudo sprite processing is finished; free temporary stuff */
	_cur.ClearDataForNextFile();
	_callback_result_cache.clear();

	/* Call any functions that should be run after GRFs have been loaded. */
	AfterLoadGRFs();

	/* Now revert back to the original situation */
	_cur_date_ymd = date_ymd;
	_date         = date;
	_date_fract   = date_fract;
	_tick_counter = tick_counter;
	_tick_skip_counter = tick_skip_counter;
	_scaled_tick_counter = scaled_tick_counter;
	_scaled_date_ticks_offset = scaled_date_ticks_offset;
	_display_opt  = display_opt;
	UpdateCachedSnowLine();
	SetScaledTickVariables();
}

/**
 * Returns amount of user selected NewGRFs files.
 */
uint CountSelectedGRFs(GRFConfig *grfconf)
{
	uint i = 0;

	/* Find last entry in the list */
	for (const GRFConfig *list = grfconf; list != nullptr; list = list->next) {
		if (!HasBit(list->flags, GCF_STATIC) && !HasBit(list->flags, GCF_SYSTEM)) i++;
	}
	return i;
}

const char *GetExtendedVariableNameById(int id)
{
	extern const GRFVariableMapDefinition _grf_action2_remappable_variables[];
	for (const GRFVariableMapDefinition *info = _grf_action2_remappable_variables; info->name != nullptr; info++) {
		if (id == info->id) {
			return info->name;
		}
	}

	extern const GRFNameOnlyVariableMapDefinition _grf_action2_internal_variable_names[];
	for (const GRFNameOnlyVariableMapDefinition *info = _grf_action2_internal_variable_names; info->name != nullptr; info++) {
		if (id == info->id) {
			return info->name;
		}
	}

	return nullptr;
}<|MERGE_RESOLUTION|>--- conflicted
+++ resolved
@@ -1941,7 +1941,7 @@
 			}
 
 			case 0x0A: { // Copy sprite layout
-				uint16_t srcid = buf->ReadExtendedByte();
+				uint16 srcid = buf->ReadExtendedByte();
 				const StationSpec *srcstatspec = srcid >= _cur.grffile->stations.size() ? nullptr : _cur.grffile->stations[srcid].get();
 
 				if (srcstatspec == nullptr) {
@@ -1995,7 +1995,7 @@
 				break;
 
 			case 0x0F: { // Copy custom layout
-				uint16_t srcid = buf->ReadExtendedByte();
+				uint16 srcid = buf->ReadExtendedByte();
 				const StationSpec *srcstatspec = srcid >= _cur.grffile->stations.size() ? nullptr : _cur.grffile->stations[srcid].get();
 
 				if (srcstatspec == nullptr) {
@@ -2070,7 +2070,6 @@
 				break;
 			}
 
-<<<<<<< HEAD
 			case A0RPI_STATION_MIN_BRIDGE_HEIGHT:
 				if (MappedPropertyLengthMismatch(buf, 8, mapping_entry)) break;
 				FALLTHROUGH;
@@ -2087,12 +2086,6 @@
 				for (uint i = 0; i < 8; i++) {
 					statspec->bridge_disallowed_pillars[i] = buf->ReadByte();
 				}
-=======
-			case 0x1B: // Minimum bridge height (not implemented)
-				buf->ReadWord();
-				buf->ReadWord();
-				buf->ReadWord();
-				buf->ReadWord();
 				break;
 
 			case 0x1C: // Station Name
@@ -2101,7 +2094,6 @@
 
 			case 0x1D: // Station Class name
 				AddStringForMapping(buf->ReadWord(), &StationClass::Get(statspec->cls_id)->name);
->>>>>>> 0b72297d
 				break;
 
 			default:
@@ -6458,16 +6450,9 @@
 
 static void CanalMapSpriteGroup(ByteReader *buf, uint8 idcount)
 {
-<<<<<<< HEAD
-	CanalFeature *cfs = AllocaM(CanalFeature, idcount);
+	uint16 *cfs = AllocaM(uint16, idcount);
 	for (uint i = 0; i < idcount; i++) {
-		cfs[i] = (CanalFeature)buf->ReadByte();
-=======
-	std::vector<uint16_t> cfs;
-	cfs.reserve(idcount);
-	for (uint i = 0; i < idcount; i++) {
-		cfs.push_back(buf->ReadExtendedByte());
->>>>>>> 0b72297d
+		cfs[i] = buf->ReadExtendedByte();
 	}
 
 	uint8 cidcount = buf->ReadByte();
@@ -6477,7 +6462,7 @@
 	if (!IsValidGroupID(groupid, "CanalMapSpriteGroup")) return;
 
 	for (uint i = 0; i < idcount; i++) {
-		CanalFeature cf = cfs[i];
+		uint16 cf = cfs[i];
 
 		if (cf >= CF_END) {
 			grfmsg(1, "CanalMapSpriteGroup: Canal subset %d out of range, skipping", cf);
@@ -6497,16 +6482,9 @@
 		return;
 	}
 
-<<<<<<< HEAD
-	uint8 *stations = AllocaM(uint8, idcount);
+	uint16 *stations = AllocaM(uint16, idcount);
 	for (uint i = 0; i < idcount; i++) {
-		stations[i] = buf->ReadByte();
-=======
-	std::vector<uint16_t> stations;
-	stations.reserve(idcount);
-	for (uint i = 0; i < idcount; i++) {
-		stations.push_back(buf->ReadExtendedByte());
->>>>>>> 0b72297d
+		stations[i] = buf->ReadExtendedByte();
 	}
 
 	uint8 cidcount = buf->ReadByte();
@@ -6522,11 +6500,7 @@
 			StationSpec *statspec = stations[i] >= _cur.grffile->stations.size() ? nullptr : _cur.grffile->stations[stations[i]].get();
 
 			if (statspec == nullptr) {
-<<<<<<< HEAD
-				grfmsg(1, "StationMapSpriteGroup: Station with ID 0x%02X does not exist, skipping", stations[i]);
-=======
-				GrfMsg(1, "StationMapSpriteGroup: Station {} undefined, skipping", station);
->>>>>>> 0b72297d
+				grfmsg(1, "StationMapSpriteGroup: Station with ID 0x%X undefined, skipping", stations[i]);
 				continue;
 			}
 
@@ -6541,20 +6515,12 @@
 		StationSpec *statspec = stations[i] >= _cur.grffile->stations.size() ? nullptr : _cur.grffile->stations[stations[i]].get();
 
 		if (statspec == nullptr) {
-<<<<<<< HEAD
-			grfmsg(1, "StationMapSpriteGroup: Station with ID 0x%02X does not exist, skipping", stations[i]);
-=======
-			GrfMsg(1, "StationMapSpriteGroup: Station {} undefined, skipping", station);
->>>>>>> 0b72297d
+			grfmsg(1, "StationMapSpriteGroup: Station with ID 0x%X undefined, skipping", stations[i]);
 			continue;
 		}
 
 		if (statspec->grf_prop.grffile != nullptr) {
-<<<<<<< HEAD
-			grfmsg(1, "StationMapSpriteGroup: Station with ID 0x%02X mapped multiple times, skipping", stations[i]);
-=======
-			GrfMsg(1, "StationMapSpriteGroup: Station {} mapped multiple times, skipping", station);
->>>>>>> 0b72297d
+			grfmsg(1, "StationMapSpriteGroup: Station with ID 0x%X mapped multiple times, skipping", stations[i]);
 			continue;
 		}
 
@@ -6573,16 +6539,9 @@
 		return;
 	}
 
-<<<<<<< HEAD
-	uint8 *houses = AllocaM(uint8, idcount);
+	uint16 *houses = AllocaM(uint16, idcount);
 	for (uint i = 0; i < idcount; i++) {
-		houses[i] = buf->ReadByte();
-=======
-	std::vector<uint16_t> houses;
-	houses.reserve(idcount);
-	for (uint i = 0; i < idcount; i++) {
-		houses.push_back(buf->ReadExtendedByte());
->>>>>>> 0b72297d
+		houses[i] = buf->ReadExtendedByte();
 	}
 
 	/* Skip the cargo type section, we only care about the default group */
@@ -6611,16 +6570,9 @@
 		return;
 	}
 
-<<<<<<< HEAD
-	uint8 *industries = AllocaM(uint8, idcount);
+	uint16 *industries = AllocaM(uint16, idcount);
 	for (uint i = 0; i < idcount; i++) {
-		industries[i] = buf->ReadByte();
-=======
-	std::vector<uint16_t> industries;
-	industries.reserve(idcount);
-	for (uint i = 0; i < idcount; i++) {
-		industries.push_back(buf->ReadExtendedByte());
->>>>>>> 0b72297d
+		industries[i] = buf->ReadExtendedByte();
 	}
 
 	/* Skip the cargo type section, we only care about the default group */
@@ -6649,16 +6601,9 @@
 		return;
 	}
 
-<<<<<<< HEAD
-	uint8 *indtiles = AllocaM(uint8, idcount);
+	uint16 *indtiles = AllocaM(uint16, idcount);
 	for (uint i = 0; i < idcount; i++) {
-		indtiles[i] = buf->ReadByte();
-=======
-	std::vector<uint16_t> indtiles;
-	indtiles.reserve(idcount);
-	for (uint i = 0; i < idcount; i++) {
-		indtiles.push_back(buf->ReadExtendedByte());
->>>>>>> 0b72297d
+		indtiles[i] = buf->ReadExtendedByte();
 	}
 
 	/* Skip the cargo type section, we only care about the default group */
@@ -6682,16 +6627,9 @@
 
 static void CargoMapSpriteGroup(ByteReader *buf, uint8 idcount)
 {
-<<<<<<< HEAD
-	CargoID *cargoes = AllocaM(CargoID, idcount);
+	uint16 *cargoes = AllocaM(uint16, idcount);
 	for (uint i = 0; i < idcount; i++) {
-		cargoes[i] = buf->ReadByte();
-=======
-	std::vector<uint16_t> cargoes;
-	cargoes.reserve(idcount);
-	for (uint i = 0; i < idcount; i++) {
-		cargoes.push_back(buf->ReadExtendedByte());
->>>>>>> 0b72297d
+		cargoes[i] = buf->ReadExtendedByte();
 	}
 
 	/* Skip the cargo type section, we only care about the default group */
@@ -6702,7 +6640,7 @@
 	if (!IsValidGroupID(groupid, "CargoMapSpriteGroup")) return;
 
 	for (uint i = 0; i < idcount; i++) {
-		CargoID cid = cargoes[i];
+		uint16 cid = cargoes[i];
 
 		if (cid >= NUM_CARGO) {
 			grfmsg(1, "CargoMapSpriteGroup: Cargo ID %d out of range, skipping", cid);
@@ -6717,9 +6655,9 @@
 
 static void SignalsMapSpriteGroup(ByteReader *buf, uint8 idcount)
 {
-	uint8 *ids = AllocaM(uint8, idcount);
+	uint16 *ids = AllocaM(uint16, idcount);
 	for (uint i = 0; i < idcount; i++) {
-		ids[i] = buf->ReadByte();
+		ids[i] = buf->ReadExtendedByte();
 	}
 
 	/* Skip the cargo type section, we only care about the default group */
@@ -6730,7 +6668,7 @@
 	if (!IsValidGroupID(groupid, "SignalsMapSpriteGroup")) return;
 
 	for (uint i = 0; i < idcount; i++) {
-		uint8 id = ids[i];
+		uint16 id = ids[i];
 
 		switch (id) {
 			case NSA3ID_CUSTOM_SIGNALS:
@@ -6755,16 +6693,9 @@
 		return;
 	}
 
-<<<<<<< HEAD
 	uint16 *objects = AllocaM(uint16, idcount);
 	for (uint i = 0; i < idcount; i++) {
-		objects[i] = HasBit(_cur.grffile->observed_feature_tests, GFTOF_MORE_OBJECTS_PER_GRF) ? buf->ReadExtendedByte() : buf->ReadByte();
-=======
-	std::vector<uint16_t> objects;
-	objects.reserve(idcount);
-	for (uint i = 0; i < idcount; i++) {
-		objects.push_back(buf->ReadExtendedByte());
->>>>>>> 0b72297d
+		objects[i] = buf->ReadExtendedByte();
 	}
 
 	uint8 cidcount = buf->ReadByte();
@@ -6780,11 +6711,7 @@
 			ObjectSpec *spec = (objects[i] >= _cur.grffile->objectspec.size()) ? nullptr : _cur.grffile->objectspec[objects[i]].get();
 
 			if (spec == nullptr) {
-<<<<<<< HEAD
-				grfmsg(1, "ObjectMapSpriteGroup: Object with ID 0x%02X undefined, skipping", objects[i]);
-=======
-				GrfMsg(1, "ObjectMapSpriteGroup: Object {} undefined, skipping", object);
->>>>>>> 0b72297d
+				grfmsg(1, "ObjectMapSpriteGroup: Object with ID 0x%X undefined, skipping", objects[i]);
 				continue;
 			}
 
@@ -6799,20 +6726,12 @@
 		ObjectSpec *spec = (objects[i] >= _cur.grffile->objectspec.size()) ? nullptr : _cur.grffile->objectspec[objects[i]].get();
 
 		if (spec == nullptr) {
-<<<<<<< HEAD
-			grfmsg(1, "ObjectMapSpriteGroup: Object with ID 0x%02X undefined, skipping", objects[i]);
-=======
-			GrfMsg(1, "ObjectMapSpriteGroup: Object {} undefined, skipping", object);
->>>>>>> 0b72297d
+			grfmsg(1, "ObjectMapSpriteGroup: Object with ID 0x%X undefined, skipping", objects[i]);
 			continue;
 		}
 
 		if (spec->grf_prop.grffile != nullptr) {
-<<<<<<< HEAD
-			grfmsg(1, "ObjectMapSpriteGroup: Object with ID 0x%02X mapped multiple times, skipping", objects[i]);
-=======
-			GrfMsg(1, "ObjectMapSpriteGroup: Object {} mapped multiple times, skipping", object);
->>>>>>> 0b72297d
+			grfmsg(1, "ObjectMapSpriteGroup: Object with ID 0x%X mapped multiple times, skipping", objects[i]);
 			continue;
 		}
 
@@ -6826,13 +6745,8 @@
 {
 	uint8 *railtypes = AllocaM(uint8, idcount);
 	for (uint i = 0; i < idcount; i++) {
-<<<<<<< HEAD
-		uint8 id = buf->ReadByte();
+		uint16 id = buf->ReadExtendedByte();
 		railtypes[i] = id < RAILTYPE_END ? _cur.grffile->railtype_map[id] : INVALID_RAILTYPE;
-=======
-		uint16_t id = buf->ReadExtendedByte();
-		railtypes.push_back(id < RAILTYPE_END ? _cur.grffile->railtype_map[id] : INVALID_RAILTYPE);
->>>>>>> 0b72297d
 	}
 
 	uint8 cidcount = buf->ReadByte();
@@ -6864,13 +6778,8 @@
 
 	uint8 *roadtypes = AllocaM(uint8, idcount);
 	for (uint i = 0; i < idcount; i++) {
-<<<<<<< HEAD
-		uint8 id = buf->ReadByte();
+		uint16 id = buf->ReadExtendedByte();
 		roadtypes[i] = id < ROADTYPE_END ? type_map[id] : INVALID_ROADTYPE;
-=======
-		uint16_t id = buf->ReadExtendedByte();
-		roadtypes.push_back(id < ROADTYPE_END ? type_map[id] : INVALID_ROADTYPE);
->>>>>>> 0b72297d
 	}
 
 	uint8 cidcount = buf->ReadByte();
@@ -6903,16 +6812,9 @@
 		return;
 	}
 
-<<<<<<< HEAD
-	uint8 *airports = AllocaM(uint8, idcount);
+	uint16 *airports = AllocaM(uint16, idcount);
 	for (uint i = 0; i < idcount; i++) {
-		airports[i] = buf->ReadByte();
-=======
-	std::vector<uint16_t> airports;
-	airports.reserve(idcount);
-	for (uint i = 0; i < idcount; i++) {
-		airports.push_back(buf->ReadExtendedByte());
->>>>>>> 0b72297d
+		airports[i] = buf->ReadExtendedByte();
 	}
 
 	/* Skip the cargo type section, we only care about the default group */
@@ -6941,16 +6843,9 @@
 		return;
 	}
 
-<<<<<<< HEAD
-	uint8 *airptiles = AllocaM(uint8, idcount);
+	uint16 *airptiles = AllocaM(uint16, idcount);
 	for (uint i = 0; i < idcount; i++) {
-		airptiles[i] = buf->ReadByte();
-=======
-	std::vector<uint16_t> airptiles;
-	airptiles.reserve(idcount);
-	for (uint i = 0; i < idcount; i++) {
-		airptiles.push_back(buf->ReadExtendedByte());
->>>>>>> 0b72297d
+		airptiles[i] = buf->ReadExtendedByte();
 	}
 
 	/* Skip the cargo type section, we only care about the default group */
@@ -6974,21 +6869,9 @@
 
 static void RoadStopMapSpriteGroup(ByteReader *buf, uint8 idcount)
 {
-<<<<<<< HEAD
 	uint16 *roadstops = AllocaM(uint16, idcount);
 	for (uint i = 0; i < idcount; i++) {
 		roadstops[i] = buf->ReadExtendedByte();
-=======
-	if (_cur.grffile->roadstops.empty()) {
-		GrfMsg(1, "RoadStopMapSpriteGroup: No roadstops defined, skipping");
-		return;
-	}
-
-	std::vector<uint16_t> roadstops;
-	roadstops.reserve(idcount);
-	for (uint i = 0; i < idcount; i++) {
-		roadstops.push_back(buf->ReadExtendedByte());
->>>>>>> 0b72297d
 	}
 
 	uint8 cidcount = buf->ReadByte();
@@ -7004,11 +6887,7 @@
 			RoadStopSpec *roadstopspec = (roadstops[i] >= _cur.grffile->roadstops.size()) ? nullptr : _cur.grffile->roadstops[roadstops[i]].get();
 
 			if (roadstopspec == nullptr) {
-<<<<<<< HEAD
-				grfmsg(1, "RoadStopMapSpriteGroup: Road stop with ID 0x%02X does not exist, skipping", roadstops[i]);
-=======
-				GrfMsg(1, "RoadStopMapSpriteGroup: Road stop {} undefined, skipping", roadstop);
->>>>>>> 0b72297d
+				grfmsg(1, "RoadStopMapSpriteGroup: Road stop with ID 0x%X does not exist, skipping", roadstops[i]);
 				continue;
 			}
 
@@ -7028,20 +6907,12 @@
 		RoadStopSpec *roadstopspec = (roadstops[i] >= _cur.grffile->roadstops.size()) ? nullptr : _cur.grffile->roadstops[roadstops[i]].get();
 
 		if (roadstopspec == nullptr) {
-<<<<<<< HEAD
-			grfmsg(1, "RoadStopMapSpriteGroup: Road stop with ID 0x%02X does not exist, skipping.", roadstops[i]);
-=======
-			GrfMsg(1, "RoadStopMapSpriteGroup: Road stop {} undefined, skipping.", roadstop);
->>>>>>> 0b72297d
+			grfmsg(1, "RoadStopMapSpriteGroup: Road stop with ID 0x%X does not exist, skipping.", roadstops[i]);
 			continue;
 		}
 
 		if (roadstopspec->grf_prop.grffile != nullptr) {
-<<<<<<< HEAD
-			grfmsg(1, "RoadStopMapSpriteGroup: Road stop with ID 0x%02X mapped multiple times, skipping", roadstops[i]);
-=======
-			GrfMsg(1, "RoadStopMapSpriteGroup: Road stop {} mapped multiple times, skipping", roadstop);
->>>>>>> 0b72297d
+			grfmsg(1, "RoadStopMapSpriteGroup: Road stop with ID 0x%X mapped multiple times, skipping", roadstops[i]);
 			continue;
 		}
 
@@ -7054,10 +6925,9 @@
 
 static void NewLandscapeMapSpriteGroup(ByteReader *buf, uint8 idcount)
 {
-<<<<<<< HEAD
-	uint8 *ids = AllocaM(uint8, idcount);
+	uint16 *ids = AllocaM(uint16, idcount);
 	for (uint i = 0; i < idcount; i++) {
-		ids[i] = buf->ReadByte();
+		ids[i] = buf->ReadExtendedByte();
 	}
 
 	/* Skip the cargo type section, we only care about the default group */
@@ -7068,7 +6938,7 @@
 	if (!IsValidGroupID(groupid, "NewLandscapeMapSpriteGroup")) return;
 
 	for (uint i = 0; i < idcount; i++) {
-		uint8 id = ids[i];
+		uint16 id = ids[i];
 
 		switch (id) {
 			case NLA3ID_CUSTOM_ROCKS:
@@ -7089,8 +6959,6 @@
 /* Action 0x03 */
 static void FeatureMapSpriteGroup(ByteReader *buf)
 {
-=======
->>>>>>> 0b72297d
 	/* <03> <feature> <n-id> <ids>... <num-cid> [<cargo-type> <cid>]... <def-cid>
 	 * id-list    := [<id>] [id-list]
 	 * cargo-list := <cargo-type> <cid> [cargo-list]
@@ -7098,11 +6966,7 @@
 	 * B feature       see action 0
 	 * B n-id          bits 0-6: how many IDs this definition applies to
 	 *                 bit 7: if set, this is a wagon override definition (see below)
-<<<<<<< HEAD
-	 * B ids           the IDs for which this definition applies
-=======
 	 * E ids           the IDs for which this definition applies
->>>>>>> 0b72297d
 	 * B num-cid       number of cargo IDs (sprite group IDs) in this definition
 	 *                 can be zero, in that case the def-cid is used always
 	 * B cargo-type    type of this cargo type (e.g. mail=2, wood=7, see below)
