/* $Id$ */

/*
 * This file is part of OpenTTD.
 * OpenTTD is free software; you can redistribute it and/or modify it under the terms of the GNU General Public License as published by the Free Software Foundation, version 2.
 * OpenTTD is distributed in the hope that it will be useful, but WITHOUT ANY WARRANTY; without even the implied warranty of MERCHANTABILITY or FITNESS FOR A PARTICULAR PURPOSE.
 * See the GNU General Public License for more details. You should have received a copy of the GNU General Public License along with OpenTTD. If not, see <http://www.gnu.org/licenses/>.
 */

/** @file newgrf.cpp Base of all NewGRF support. */

#include "stdafx.h"

#include <stdarg.h>
#include <algorithm>

#include "debug.h"
#include "fileio_func.h"
#include "engine_func.h"
#include "engine_base.h"
#include "bridge.h"
#include "town.h"
#include "newgrf_engine.h"
#include "newgrf_text.h"
#include "fontcache.h"
#include "currency.h"
#include "landscape.h"
#include "newgrf_cargo.h"
#include "newgrf_house.h"
#include "newgrf_sound.h"
#include "newgrf_station.h"
#include "industrytype.h"
#include "newgrf_canal.h"
#include "newgrf_townname.h"
#include "newgrf_industries.h"
#include "newgrf_airporttiles.h"
#include "newgrf_airport.h"
#include "newgrf_object.h"
#include "rev.h"
#include "fios.h"
#include "strings_func.h"
#include "date_func.h"
#include "string_func.h"
#include "network/network.h"
#include "smallmap_gui.h"
#include "genworld.h"
#include "error.h"
#include "vehicle_func.h"
#include "language.h"
#include "vehicle_base.h"

#include "table/strings.h"
#include "table/build_industry.h"

#include "3rdparty/cpp-btree/btree_map.h"

#include "safeguards.h"

/* TTDPatch extended GRF format codec
 * (c) Petr Baudis 2004 (GPL'd)
 * Changes by Florian octo Forster are (c) by the OpenTTD development team.
 *
 * Contains portions of documentation by TTDPatch team.
 * Thanks especially to Josef Drexler for the documentation as well as a lot
 * of help at #tycoon. Also thanks to Michael Blunck for his GRF files which
 * served as subject to the initial testing of this codec. */

/** List of all loaded GRF files */
static SmallVector<GRFFile *, 16> _grf_files;

/** Miscellaneous GRF features, set by Action 0x0D, parameter 0x9E */
byte _misc_grf_features = 0;

/** 32 * 8 = 256 flags. Apparently TTDPatch uses this many.. */
static uint32 _ttdpatch_flags[8];

/** Indicates which are the newgrf features currently loaded ingame */
GRFLoadedFeatures _loaded_newgrf_features;

static const uint MAX_SPRITEGROUP = UINT8_MAX; ///< Maximum GRF-local ID for a spritegroup.

/** Base GRF ID for OpenTTD's base graphics GRFs. */
static const uint32 OPENTTD_GRAPHICS_BASE_GRF_ID = BSWAP32(0xFF4F5400);

/** Temporary data during loading of GRFs */
struct GrfProcessingState {
private:
	/** Definition of a single Action1 spriteset */
	struct SpriteSet {
		SpriteID sprite;  ///< SpriteID of the first sprite of the set.
		uint num_sprites; ///< Number of sprites in the set.
	};

	/** Currently referenceable spritesets */
	btree::btree_map<uint, SpriteSet> spritesets[GSF_END];

public:
	/* Global state */
	GrfLoadingStage stage;    ///< Current loading stage
	SpriteID spriteid;        ///< First available SpriteID for loading realsprites.

	/* Local state in the file */
	uint file_index;          ///< File index of currently processed GRF file.
	GRFFile *grffile;         ///< Currently processed GRF file.
	GRFConfig *grfconfig;     ///< Config of the currently processed GRF file.
	uint32 nfo_line;          ///< Currently processed pseudo sprite number in the GRF.
	byte grf_container_ver;   ///< Container format of the current GRF file.

	/* Kind of return values when processing certain actions */
	int skip_sprites;         ///< Number of psuedo sprites to skip before processing the next one. (-1 to skip to end of file)

	/* Currently referenceable spritegroups */
	SpriteGroup *spritegroups[MAX_SPRITEGROUP + 1];

	/** Clear temporary data before processing the next file in the current loading stage */
	void ClearDataForNextFile()
	{
		this->nfo_line = 0;
		this->skip_sprites = 0;

		for (uint i = 0; i < GSF_END; i++) {
			this->spritesets[i].clear();
		}

		memset(this->spritegroups, 0, sizeof(this->spritegroups));
	}

	/**
	 * Records new spritesets.
	 * @param feature GrfSpecFeature the set is defined for.
	 * @param first_sprite SpriteID of the first sprite in the set.
	 * @param first_set First spriteset to define.
	 * @param numsets Number of sets to define.
	 * @param numents Number of sprites per set to define.
	 */
	void AddSpriteSets(byte feature, SpriteID first_sprite, uint first_set, uint numsets, uint numents)
	{
		assert(feature < GSF_END);
		for (uint i = 0; i < numsets; i++) {
			SpriteSet &set = this->spritesets[feature][first_set + i];
			set.sprite = first_sprite + i * numents;
			set.num_sprites = numents;
		}
	}

	/**
	 * Check whether there are any valid spritesets for a feature.
	 * @param feature GrfSpecFeature to check.
	 * @return true if there are any valid sets.
	 * @note Spritesets with zero sprites are valid to allow callback-failures.
	 */
	bool HasValidSpriteSets(byte feature) const
	{
		assert(feature < GSF_END);
		return !this->spritesets[feature].empty();
	}

	/**
	 * Check whether a specific set is defined.
	 * @param feature GrfSpecFeature to check.
	 * @param set Set to check.
	 * @return true if the set is valid.
	 * @note Spritesets with zero sprites are valid to allow callback-failures.
	 */
	bool IsValidSpriteSet(byte feature, uint set) const
	{
		assert(feature < GSF_END);
		return this->spritesets[feature].find(set) != this->spritesets[feature].end();
	}

	/**
	 * Returns the first sprite of a spriteset.
	 * @param feature GrfSpecFeature to query.
	 * @param set Set to query.
	 * @return First sprite of the set.
	 */
	SpriteID GetSprite(byte feature, uint set) const
	{
		assert(IsValidSpriteSet(feature, set));
		return this->spritesets[feature].find(set)->second.sprite;
	}

	/**
	 * Returns the number of sprites in a spriteset
	 * @param feature GrfSpecFeature to query.
	 * @param set Set to query.
	 * @return Number of sprites in the set.
	 */
	uint GetNumEnts(byte feature, uint set) const
	{
		assert(IsValidSpriteSet(feature, set));
		return this->spritesets[feature].find(set)->second.num_sprites;
	}
};

static GrfProcessingState _cur;


/**
 * Helper to check whether an image index is valid for a particular NewGRF vehicle.
 * @tparam T The type of vehicle.
 * @param image_index The image index to check.
 * @return True iff the image index is valid, or 0xFD (use new graphics).
 */
template <VehicleType T>
static inline bool IsValidNewGRFImageIndex(uint8 image_index)
{
	return image_index == 0xFD || IsValidImageIndex<T>(image_index);
}

class OTTDByteReaderSignal { };

/** Class to read from a NewGRF file */
class ByteReader {
protected:
	byte *data;
	byte *end;

public:
	ByteReader(byte *data, byte *end) : data(data), end(end) { }

	inline byte ReadByte()
	{
		if (data < end) return *(data)++;
		throw OTTDByteReaderSignal();
	}

	uint16 ReadWord()
	{
		uint16 val = ReadByte();
		return val | (ReadByte() << 8);
	}

	uint16 ReadExtendedByte()
	{
		uint16 val = ReadByte();
		return val == 0xFF ? ReadWord() : val;
	}

	uint32 ReadDWord()
	{
		uint32 val = ReadWord();
		return val | (ReadWord() << 16);
	}

	uint32 ReadVarSize(byte size)
	{
		switch (size) {
			case 1: return ReadByte();
			case 2: return ReadWord();
			case 4: return ReadDWord();
			default:
				NOT_REACHED();
				return 0;
		}
	}

	const char *ReadString()
	{
		char *string = reinterpret_cast<char *>(data);
		size_t string_length = ttd_strnlen(string, Remaining());

		if (string_length == Remaining()) {
			/* String was not NUL terminated, so make sure it is now. */
			string[string_length - 1] = '\0';
			grfmsg(7, "String was not terminated with a zero byte.");
		} else {
			/* Increase the string length to include the NUL byte. */
			string_length++;
		}
		Skip(string_length);

		return string;
	}

	inline size_t Remaining() const
	{
		return end - data;
	}

	inline bool HasData(size_t count = 1) const
	{
		return data + count <= end;
	}

	inline byte *Data()
	{
		return data;
	}

	inline void Skip(size_t len)
	{
		data += len;
		/* It is valid to move the buffer to exactly the end of the data,
		 * as there may not be any more data read. */
		if (data > end) throw OTTDByteReaderSignal();
	}
};

typedef void (*SpecialSpriteHandler)(ByteReader *buf);

static const uint NUM_STATIONS_PER_GRF = 255; ///< Number of StationSpecs per NewGRF; limited to 255 to allow extending Action3 with an extended byte later on.

/** Temporary engine data used when loading only */
struct GRFTempEngineData {
	/** Summary state of refittability properties */
	enum Refittability {
		UNSET    =  0,  ///< No properties assigned. Default refit masks shall be activated.
		EMPTY,          ///< GRF defined vehicle as not-refittable. The vehicle shall only carry the default cargo.
		NONEMPTY,       ///< GRF defined the vehicle as refittable. If the refitmask is empty after translation (cargotypes not available), disable the vehicle.
	};

	uint16 cargo_allowed;
	uint16 cargo_disallowed;
	RailTypeLabel railtypelabel;
	const GRFFile *defaultcargo_grf; ///< GRF defining the cargo translation table to use if the default cargo is the 'first refittable'.
	Refittability refittability;     ///< Did the newgrf set any refittability property? If not, default refittability will be applied.
	bool prop27_set;         ///< Did the NewGRF set property 27 (misc flags)?
	uint8 rv_max_speed;      ///< Temporary storage of RV prop 15, maximum speed in mph/0.8
	CargoTypes ctt_include_mask; ///< Cargo types always included in the refit mask.
	CargoTypes ctt_exclude_mask; ///< Cargo types always excluded from the refit mask.

	/**
	 * Update the summary refittability on setting a refittability property.
	 * @param non_empty true if the GRF sets the vehicle to be refittable.
	 */
	void UpdateRefittability(bool non_empty)
	{
		if (non_empty) {
			this->refittability = NONEMPTY;
		} else if (this->refittability == UNSET) {
			this->refittability = EMPTY;
		}
	}
};

static GRFTempEngineData *_gted;  ///< Temporary engine data used during NewGRF loading

/**
 * Contains the GRF ID of the owner of a vehicle if it has been reserved.
 * GRM for vehicles is only used if dynamic engine allocation is disabled,
 * so 256 is the number of original engines. */
static uint32 _grm_engines[256];

/** Contains the GRF ID of the owner of a cargo if it has been reserved */
static uint32 _grm_cargoes[NUM_CARGO * 2];

struct GRFLocation {
	uint32 grfid;
	uint32 nfoline;

	GRFLocation() { }
	GRFLocation(uint32 grfid, uint32 nfoline) : grfid(grfid), nfoline(nfoline) { }

	bool operator<(const GRFLocation &other) const
	{
		return this->grfid < other.grfid || (this->grfid == other.grfid && this->nfoline < other.nfoline);
	}

	bool operator == (const GRFLocation &other) const
	{
		return this->grfid == other.grfid && this->nfoline == other.nfoline;
	}
};

static btree::btree_map<GRFLocation, SpriteID> _grm_sprites;
typedef btree::btree_map<GRFLocation, byte*> GRFLineToSpriteOverride;
static GRFLineToSpriteOverride _grf_line_to_action6_sprite_override;

/**
 * DEBUG() function dedicated to newGRF debugging messages
 * Function is essentially the same as DEBUG(grf, severity, ...) with the
 * addition of file:line information when parsing grf files.
 * NOTE: for the above reason(s) grfmsg() should ONLY be used for
 * loading/parsing grf files, not for runtime debug messages as there
 * is no file information available during that time.
 * @param severity debugging severity level, see debug.h
 * @param str message in printf() format
 */
void CDECL _intl_grfmsg(int severity, const char *str, ...)
{
	char buf[1024];
	va_list va;

	va_start(va, str);
	vseprintf(buf, lastof(buf), str, va);
	va_end(va);

	DEBUG(grf, severity, "[%s:%d] %s", _cur.grfconfig->filename, _cur.nfo_line, buf);
}

/**
 * Obtain a NewGRF file by its grfID
 * @param grfid The grfID to obtain the file for
 * @return The file.
 */
static GRFFile *GetFileByGRFID(uint32 grfid)
{
	const GRFFile * const *end = _grf_files.End();
	for (GRFFile * const *file = _grf_files.Begin(); file != end; file++) {
		if ((*file)->grfid == grfid) return *file;
	}
	return NULL;
}

/**
 * Obtain a NewGRF file by its filename
 * @param filename The filename to obtain the file for.
 * @return The file.
 */
static GRFFile *GetFileByFilename(const char *filename)
{
	const GRFFile * const *end = _grf_files.End();
	for (GRFFile * const *file = _grf_files.Begin(); file != end; file++) {
		if (strcmp((*file)->filename, filename) == 0) return *file;
	}
	return NULL;
}

/** Reset all NewGRFData that was used only while processing data */
static void ClearTemporaryNewGRFData(GRFFile *gf)
{
	/* Clear the GOTO labels used for GRF processing */
	for (GRFLabel *l = gf->label; l != NULL;) {
		GRFLabel *l2 = l->next;
		free(l);
		l = l2;
	}
	gf->label = NULL;
}

/**
 * Disable a GRF
 * @param message Error message or STR_NULL.
 * @param config GRFConfig to disable, NULL for current.
 * @return Error message of the GRF for further customisation.
 */
static GRFError *DisableGrf(StringID message = STR_NULL, GRFConfig *config = NULL)
{
	GRFFile *file;
	if (config != NULL) {
		file = GetFileByGRFID(config->ident.grfid);
	} else {
		config = _cur.grfconfig;
		file = _cur.grffile;
	}

	config->status = GCS_DISABLED;
	if (file != NULL) ClearTemporaryNewGRFData(file);
	if (config == _cur.grfconfig) _cur.skip_sprites = -1;

	if (message != STR_NULL) {
		delete config->error;
		config->error = new GRFError(STR_NEWGRF_ERROR_MSG_FATAL, message);
		if (config == _cur.grfconfig) config->error->param_value[0] = _cur.nfo_line;
	}

	return config->error;
}

/**
 * Information for mapping static StringIDs.
 */
struct StringIDMapping {
	uint32 grfid;     ///< Source NewGRF.
	StringID source;  ///< Source StringID (GRF local).
	StringID *target; ///< Destination for mapping result.
};
typedef SmallVector<StringIDMapping, 16> StringIDMappingVector;
static StringIDMappingVector _string_to_grf_mapping;

/**
 * Record a static StringID for getting translated later.
 * @param source Source StringID (GRF local).
 * @param target Destination for the mapping result.
 */
static void AddStringForMapping(StringID source, StringID *target)
{
	*target = STR_UNDEFINED;
	StringIDMapping *item = _string_to_grf_mapping.Append();
	item->grfid = _cur.grffile->grfid;
	item->source = source;
	item->target = target;
}

/**
 * Perform a mapping from TTDPatch's string IDs to OpenTTD's
 * string IDs, but only for the ones we are aware off; the rest
 * like likely unused and will show a warning.
 * @param str the string ID to convert
 * @return the converted string ID
 */
static StringID TTDPStringIDToOTTDStringIDMapping(StringID str)
{
	/* StringID table for TextIDs 0x4E->0x6D */
	static const StringID units_volume[] = {
		STR_ITEMS,      STR_PASSENGERS, STR_TONS,       STR_BAGS,
		STR_LITERS,     STR_ITEMS,      STR_CRATES,     STR_TONS,
		STR_TONS,       STR_TONS,       STR_TONS,       STR_BAGS,
		STR_TONS,       STR_TONS,       STR_TONS,       STR_BAGS,
		STR_TONS,       STR_TONS,       STR_BAGS,       STR_LITERS,
		STR_TONS,       STR_LITERS,     STR_TONS,       STR_ITEMS,
		STR_BAGS,       STR_LITERS,     STR_TONS,       STR_ITEMS,
		STR_TONS,       STR_ITEMS,      STR_LITERS,     STR_ITEMS
	};

	/* A string straight from a NewGRF; this was already translated by MapGRFStringID(). */
	assert(!IsInsideMM(str, 0xD000, 0xD7FF));

#define TEXTID_TO_STRINGID(begin, end, stringid, stringend) \
	assert_compile(stringend - stringid == end - begin); \
	if (str >= begin && str <= end) return str + (stringid - begin)

	/* We have some changes in our cargo strings, resulting in some missing. */
	TEXTID_TO_STRINGID(0x000E, 0x002D, STR_CARGO_PLURAL_NOTHING,                      STR_CARGO_PLURAL_FIZZY_DRINKS);
	TEXTID_TO_STRINGID(0x002E, 0x004D, STR_CARGO_SINGULAR_NOTHING,                    STR_CARGO_SINGULAR_FIZZY_DRINK);
	if (str >= 0x004E && str <= 0x006D) return units_volume[str - 0x004E];
	TEXTID_TO_STRINGID(0x006E, 0x008D, STR_QUANTITY_NOTHING,                          STR_QUANTITY_FIZZY_DRINKS);
	TEXTID_TO_STRINGID(0x008E, 0x00AD, STR_ABBREV_NOTHING,                            STR_ABBREV_FIZZY_DRINKS);
	TEXTID_TO_STRINGID(0x00D1, 0x00E0, STR_COLOUR_DARK_BLUE,                          STR_COLOUR_WHITE);

	/* Map building names according to our lang file changes. There are several
	 * ranges of house ids, all of which need to be remapped to allow newgrfs
	 * to use original house names. */
	TEXTID_TO_STRINGID(0x200F, 0x201F, STR_TOWN_BUILDING_NAME_TALL_OFFICE_BLOCK_1,    STR_TOWN_BUILDING_NAME_OLD_HOUSES_1);
	TEXTID_TO_STRINGID(0x2036, 0x2041, STR_TOWN_BUILDING_NAME_COTTAGES_1,             STR_TOWN_BUILDING_NAME_SHOPPING_MALL_1);
	TEXTID_TO_STRINGID(0x2059, 0x205C, STR_TOWN_BUILDING_NAME_IGLOO_1,                STR_TOWN_BUILDING_NAME_PIGGY_BANK_1);

	/* Same thing for industries */
	TEXTID_TO_STRINGID(0x4802, 0x4826, STR_INDUSTRY_NAME_COAL_MINE,                   STR_INDUSTRY_NAME_SUGAR_MINE);
	TEXTID_TO_STRINGID(0x482D, 0x482E, STR_NEWS_INDUSTRY_CONSTRUCTION,                STR_NEWS_INDUSTRY_PLANTED);
	TEXTID_TO_STRINGID(0x4832, 0x4834, STR_NEWS_INDUSTRY_CLOSURE_GENERAL,             STR_NEWS_INDUSTRY_CLOSURE_LACK_OF_TREES);
	TEXTID_TO_STRINGID(0x4835, 0x4838, STR_NEWS_INDUSTRY_PRODUCTION_INCREASE_GENERAL, STR_NEWS_INDUSTRY_PRODUCTION_INCREASE_FARM);
	TEXTID_TO_STRINGID(0x4839, 0x483A, STR_NEWS_INDUSTRY_PRODUCTION_DECREASE_GENERAL, STR_NEWS_INDUSTRY_PRODUCTION_DECREASE_FARM);

	switch (str) {
		case 0x4830: return STR_ERROR_CAN_T_CONSTRUCT_THIS_INDUSTRY;
		case 0x4831: return STR_ERROR_FOREST_CAN_ONLY_BE_PLANTED;
		case 0x483B: return STR_ERROR_CAN_ONLY_BE_POSITIONED;
	}
#undef TEXTID_TO_STRINGID

	if (str == STR_NULL) return STR_EMPTY;

	DEBUG(grf, 0, "Unknown StringID 0x%04X remapped to STR_EMPTY. Please open a Feature Request if you need it", str);

	return STR_EMPTY;
}

/**
 * Used when setting an object's property to map to the GRF's strings
 * while taking in consideration the "drift" between TTDPatch string system and OpenTTD's one
 * @param grfid Id of the grf file.
 * @param str StringID that we want to have the equivalent in OoenTTD.
 * @return The properly adjusted StringID.
 */
StringID MapGRFStringID(uint32 grfid, StringID str)
{
	if (IsInsideMM(str, 0xD800, 0xE000)) {
		/* General text provided by NewGRF.
		 * In the specs this is called the 0xDCxx range (misc presistent texts),
		 * but we meanwhile extended the range to 0xD800-0xDFFF.
		 * Note: We are not involved in the "persistent" business, since we do not store
		 * any NewGRF strings in savegames. */
		return GetGRFStringID(grfid, str);
	} else if (IsInsideMM(str, 0xD000, 0xD800)) {
		/* Callback text provided by NewGRF.
		 * In the specs this is called the 0xD0xx range (misc graphics texts).
		 * These texts can be returned by various callbacks.
		 *
		 * Due to how TTDP implements the GRF-local- to global-textid translation
		 * texts included via 0x80 or 0x81 control codes have to add 0x400 to the textid.
		 * We do not care about that difference and just mask out the 0x400 bit.
		 */
		str &= ~0x400;
		return GetGRFStringID(grfid, str);
	} else {
		/* The NewGRF wants to include/reference an original TTD string.
		 * Try our best to find an equivalent one. */
		return TTDPStringIDToOTTDStringIDMapping(str);
	}
}

static std::map<uint32, uint32> _grf_id_overrides;

/**
 * Set the override for a NewGRF
 * @param source_grfid The grfID which wants to override another NewGRF.
 * @param target_grfid The grfID which is being overridden.
 */
static void SetNewGRFOverride(uint32 source_grfid, uint32 target_grfid)
{
	_grf_id_overrides[source_grfid] = target_grfid;
	grfmsg(5, "SetNewGRFOverride: Added override of 0x%X to 0x%X", BSWAP32(source_grfid), BSWAP32(target_grfid));
}

/**
 * Returns the engine associated to a certain internal_id, resp. allocates it.
 * @param file NewGRF that wants to change the engine.
 * @param type Vehicle type.
 * @param internal_id Engine ID inside the NewGRF.
 * @param static_access If the engine is not present, return NULL instead of allocating a new engine. (Used for static Action 0x04).
 * @return The requested engine.
 */
static Engine *GetNewEngine(const GRFFile *file, VehicleType type, uint16 internal_id, bool static_access = false)
{
	/* Hack for add-on GRFs that need to modify another GRF's engines. This lets
	 * them use the same engine slots. */
	uint32 scope_grfid = INVALID_GRFID; // If not using dynamic_engines, all newgrfs share their ID range
	if (_settings_game.vehicle.dynamic_engines) {
		/* If dynamic_engies is enabled, there can be multiple independent ID ranges. */
		scope_grfid = file->grfid;
		uint32 override = _grf_id_overrides[file->grfid];
		if (override != 0) {
			scope_grfid = override;
			const GRFFile *grf_match = GetFileByGRFID(override);
			if (grf_match == NULL) {
				grfmsg(5, "Tried mapping from GRFID %x to %x but target is not loaded", BSWAP32(file->grfid), BSWAP32(override));
			} else {
				grfmsg(5, "Mapping from GRFID %x to %x", BSWAP32(file->grfid), BSWAP32(override));
			}
		}

		/* Check if the engine is registered in the override manager */
		EngineID engine = _engine_mngr.GetID(type, internal_id, scope_grfid);
		if (engine != INVALID_ENGINE) {
			Engine *e = Engine::Get(engine);
			if (e->grf_prop.grffile == NULL) e->grf_prop.grffile = file;
			return e;
		}
	}

	/* Check if there is an unreserved slot */
	EngineID engine = _engine_mngr.GetID(type, internal_id, INVALID_GRFID);
	if (engine != INVALID_ENGINE) {
		Engine *e = Engine::Get(engine);

		if (e->grf_prop.grffile == NULL) {
			e->grf_prop.grffile = file;
			grfmsg(5, "Replaced engine at index %d for GRFID %x, type %d, index %d", e->index, BSWAP32(file->grfid), type, internal_id);
		}

		/* Reserve the engine slot */
		if (!static_access) {
			EngineIDMapping *eid = _engine_mngr.Get(engine);
			eid->grfid           = scope_grfid; // Note: this is INVALID_GRFID if dynamic_engines is disabled, so no reservation
		}

		return e;
	}

	if (static_access) return NULL;

	if (!Engine::CanAllocateItem()) {
		grfmsg(0, "Can't allocate any more engines");
		return NULL;
	}

	size_t engine_pool_size = Engine::GetPoolSize();

	/* ... it's not, so create a new one based off an existing engine */
	Engine *e = new Engine(type, internal_id);
	e->grf_prop.grffile = file;

	/* Reserve the engine slot */
	assert(_engine_mngr.Length() == e->index);
	EngineIDMapping *eid = _engine_mngr.Append();
	eid->type            = type;
	eid->grfid           = scope_grfid; // Note: this is INVALID_GRFID if dynamic_engines is disabled, so no reservation
	eid->internal_id     = internal_id;
	eid->substitute_id   = min(internal_id, _engine_counts[type]); // substitute_id == _engine_counts[subtype] means "no substitute"

	if (engine_pool_size != Engine::GetPoolSize()) {
		/* Resize temporary engine data ... */
		_gted = ReallocT(_gted, Engine::GetPoolSize());

		/* and blank the new block. */
		size_t len = (Engine::GetPoolSize() - engine_pool_size) * sizeof(*_gted);
		memset(_gted + engine_pool_size, 0, len);
	}
	if (type == VEH_TRAIN) {
		_gted[e->index].railtypelabel = GetRailTypeInfo(e->u.rail.railtype)->label;
	}

	grfmsg(5, "Created new engine at index %d for GRFID %x, type %d, index %d", e->index, BSWAP32(file->grfid), type, internal_id);

	return e;
}

/**
 * Return the ID of a new engine
 * @param file The NewGRF file providing the engine.
 * @param type The Vehicle type.
 * @param internal_id NewGRF-internal ID of the engine.
 * @return The new EngineID.
 * @note depending on the dynamic_engine setting and a possible override
 *       property the grfID may be unique or overwriting or partially re-defining
 *       properties of an existing engine.
 */
EngineID GetNewEngineID(const GRFFile *file, VehicleType type, uint16 internal_id)
{
	uint32 scope_grfid = INVALID_GRFID; // If not using dynamic_engines, all newgrfs share their ID range
	if (_settings_game.vehicle.dynamic_engines) {
		scope_grfid = file->grfid;
		uint32 override = _grf_id_overrides[file->grfid];
		if (override != 0) scope_grfid = override;
	}

	return _engine_mngr.GetID(type, internal_id, scope_grfid);
}

/**
 * Map the colour modifiers of TTDPatch to those that Open is using.
 * @param grf_sprite Pointer to the structure been modified.
 */
static void MapSpriteMappingRecolour(PalSpriteID *grf_sprite)
{
	if (HasBit(grf_sprite->pal, 14)) {
		ClrBit(grf_sprite->pal, 14);
		SetBit(grf_sprite->sprite, SPRITE_MODIFIER_OPAQUE);
	}

	if (HasBit(grf_sprite->sprite, 14)) {
		ClrBit(grf_sprite->sprite, 14);
		SetBit(grf_sprite->sprite, PALETTE_MODIFIER_TRANSPARENT);
	}

	if (HasBit(grf_sprite->sprite, 15)) {
		ClrBit(grf_sprite->sprite, 15);
		SetBit(grf_sprite->sprite, PALETTE_MODIFIER_COLOUR);
	}
}

/**
 * Read a sprite and a palette from the GRF and convert them into a format
 * suitable to OpenTTD.
 * @param buf                 Input stream.
 * @param read_flags          Whether to read TileLayoutFlags.
 * @param invert_action1_flag Set to true, if palette bit 15 means 'not from action 1'.
 * @param use_cur_spritesets  Whether to use currently referenceable action 1 sets.
 * @param feature             GrfSpecFeature to use spritesets from.
 * @param[out] grf_sprite     Read sprite and palette.
 * @param[out] max_sprite_offset  Optionally returns the number of sprites in the spriteset of the sprite. (0 if no spritset)
 * @param[out] max_palette_offset Optionally returns the number of sprites in the spriteset of the palette. (0 if no spritset)
 * @return Read TileLayoutFlags.
 */
static TileLayoutFlags ReadSpriteLayoutSprite(ByteReader *buf, bool read_flags, bool invert_action1_flag, bool use_cur_spritesets, int feature, PalSpriteID *grf_sprite, uint16 *max_sprite_offset = NULL, uint16 *max_palette_offset = NULL)
{
	grf_sprite->sprite = buf->ReadWord();
	grf_sprite->pal = buf->ReadWord();
	TileLayoutFlags flags = read_flags ? (TileLayoutFlags)buf->ReadWord() : TLF_NOTHING;

	MapSpriteMappingRecolour(grf_sprite);

	bool custom_sprite = HasBit(grf_sprite->pal, 15) != invert_action1_flag;
	ClrBit(grf_sprite->pal, 15);
	if (custom_sprite) {
		/* Use sprite from Action 1 */
		uint index = GB(grf_sprite->sprite, 0, 14);
		if (use_cur_spritesets && (!_cur.IsValidSpriteSet(feature, index) || _cur.GetNumEnts(feature, index) == 0)) {
			grfmsg(1, "ReadSpriteLayoutSprite: Spritelayout uses undefined custom spriteset %d", index);
			grf_sprite->sprite = SPR_IMG_QUERY;
			grf_sprite->pal = PAL_NONE;
		} else {
			SpriteID sprite = use_cur_spritesets ? _cur.GetSprite(feature, index) : index;
			if (max_sprite_offset != NULL) *max_sprite_offset = use_cur_spritesets ? _cur.GetNumEnts(feature, index) : UINT16_MAX;
			SB(grf_sprite->sprite, 0, SPRITE_WIDTH, sprite);
			SetBit(grf_sprite->sprite, SPRITE_MODIFIER_CUSTOM_SPRITE);
		}
	} else if ((flags & TLF_SPRITE_VAR10) && !(flags & TLF_SPRITE_REG_FLAGS)) {
		grfmsg(1, "ReadSpriteLayoutSprite: Spritelayout specifies var10 value for non-action-1 sprite");
		DisableGrf(STR_NEWGRF_ERROR_INVALID_SPRITE_LAYOUT);
		return flags;
	}

	if (flags & TLF_CUSTOM_PALETTE) {
		/* Use palette from Action 1 */
		uint index = GB(grf_sprite->pal, 0, 14);
		if (use_cur_spritesets && (!_cur.IsValidSpriteSet(feature, index) || _cur.GetNumEnts(feature, index) == 0)) {
			grfmsg(1, "ReadSpriteLayoutSprite: Spritelayout uses undefined custom spriteset %d for 'palette'", index);
			grf_sprite->pal = PAL_NONE;
		} else {
			SpriteID sprite = use_cur_spritesets ? _cur.GetSprite(feature, index) : index;
			if (max_palette_offset != NULL) *max_palette_offset = use_cur_spritesets ? _cur.GetNumEnts(feature, index) : UINT16_MAX;
			SB(grf_sprite->pal, 0, SPRITE_WIDTH, sprite);
			SetBit(grf_sprite->pal, SPRITE_MODIFIER_CUSTOM_SPRITE);
		}
	} else if ((flags & TLF_PALETTE_VAR10) && !(flags & TLF_PALETTE_REG_FLAGS)) {
		grfmsg(1, "ReadSpriteLayoutRegisters: Spritelayout specifies var10 value for non-action-1 palette");
		DisableGrf(STR_NEWGRF_ERROR_INVALID_SPRITE_LAYOUT);
		return flags;
	}

	return flags;
}

/**
 * Preprocess the TileLayoutFlags and read register modifiers from the GRF.
 * @param buf        Input stream.
 * @param flags      TileLayoutFlags to process.
 * @param is_parent  Whether the sprite is a parentsprite with a bounding box.
 * @param dts        Sprite layout to insert data into.
 * @param index      Sprite index to process; 0 for ground sprite.
 */
static void ReadSpriteLayoutRegisters(ByteReader *buf, TileLayoutFlags flags, bool is_parent, NewGRFSpriteLayout *dts, uint index)
{
	if (!(flags & TLF_DRAWING_FLAGS)) return;

	if (dts->registers == NULL) dts->AllocateRegisters();
	TileLayoutRegisters &regs = const_cast<TileLayoutRegisters&>(dts->registers[index]);
	regs.flags = flags & TLF_DRAWING_FLAGS;

	if (flags & TLF_DODRAW)  regs.dodraw  = buf->ReadByte();
	if (flags & TLF_SPRITE)  regs.sprite  = buf->ReadByte();
	if (flags & TLF_PALETTE) regs.palette = buf->ReadByte();

	if (is_parent) {
		if (flags & TLF_BB_XY_OFFSET) {
			regs.delta.parent[0] = buf->ReadByte();
			regs.delta.parent[1] = buf->ReadByte();
		}
		if (flags & TLF_BB_Z_OFFSET)    regs.delta.parent[2] = buf->ReadByte();
	} else {
		if (flags & TLF_CHILD_X_OFFSET) regs.delta.child[0]  = buf->ReadByte();
		if (flags & TLF_CHILD_Y_OFFSET) regs.delta.child[1]  = buf->ReadByte();
	}

	if (flags & TLF_SPRITE_VAR10) {
		regs.sprite_var10 = buf->ReadByte();
		if (regs.sprite_var10 > TLR_MAX_VAR10) {
			grfmsg(1, "ReadSpriteLayoutRegisters: Spritelayout specifies var10 (%d) exceeding the maximal allowed value %d", regs.sprite_var10, TLR_MAX_VAR10);
			DisableGrf(STR_NEWGRF_ERROR_INVALID_SPRITE_LAYOUT);
			return;
		}
	}

	if (flags & TLF_PALETTE_VAR10) {
		regs.palette_var10 = buf->ReadByte();
		if (regs.palette_var10 > TLR_MAX_VAR10) {
			grfmsg(1, "ReadSpriteLayoutRegisters: Spritelayout specifies var10 (%d) exceeding the maximal allowed value %d", regs.palette_var10, TLR_MAX_VAR10);
			DisableGrf(STR_NEWGRF_ERROR_INVALID_SPRITE_LAYOUT);
			return;
		}
	}
}

/**
 * Read a spritelayout from the GRF.
 * @param buf                  Input
 * @param num_building_sprites Number of building sprites to read
 * @param use_cur_spritesets   Whether to use currently referenceable action 1 sets.
 * @param feature              GrfSpecFeature to use spritesets from.
 * @param allow_var10          Whether the spritelayout may specifiy var10 values for resolving multiple action-1-2-3 chains
 * @param no_z_position        Whether bounding boxes have no Z offset
 * @param dts                  Layout container to output into
 * @return True on error (GRF was disabled).
 */
static bool ReadSpriteLayout(ByteReader *buf, uint num_building_sprites, bool use_cur_spritesets, byte feature, bool allow_var10, bool no_z_position, NewGRFSpriteLayout *dts)
{
	bool has_flags = HasBit(num_building_sprites, 6);
	ClrBit(num_building_sprites, 6);
	TileLayoutFlags valid_flags = TLF_KNOWN_FLAGS;
	if (!allow_var10) valid_flags &= ~TLF_VAR10_FLAGS;
	dts->Allocate(num_building_sprites); // allocate before reading groundsprite flags

	uint16 *max_sprite_offset = AllocaM(uint16, num_building_sprites + 1);
	uint16 *max_palette_offset = AllocaM(uint16, num_building_sprites + 1);
	MemSetT(max_sprite_offset, 0, num_building_sprites + 1);
	MemSetT(max_palette_offset, 0, num_building_sprites + 1);

	/* Groundsprite */
	TileLayoutFlags flags = ReadSpriteLayoutSprite(buf, has_flags, false, use_cur_spritesets, feature, &dts->ground, max_sprite_offset, max_palette_offset);
	if (_cur.skip_sprites < 0) return true;

	if (flags & ~(valid_flags & ~TLF_NON_GROUND_FLAGS)) {
		grfmsg(1, "ReadSpriteLayout: Spritelayout uses invalid flag 0x%x for ground sprite", flags & ~(valid_flags & ~TLF_NON_GROUND_FLAGS));
		DisableGrf(STR_NEWGRF_ERROR_INVALID_SPRITE_LAYOUT);
		return true;
	}

	ReadSpriteLayoutRegisters(buf, flags, false, dts, 0);
	if (_cur.skip_sprites < 0) return true;

	for (uint i = 0; i < num_building_sprites; i++) {
		DrawTileSeqStruct *seq = const_cast<DrawTileSeqStruct*>(&dts->seq[i]);

		flags = ReadSpriteLayoutSprite(buf, has_flags, false, use_cur_spritesets, feature, &seq->image, max_sprite_offset + i + 1, max_palette_offset + i + 1);
		if (_cur.skip_sprites < 0) return true;

		if (flags & ~valid_flags) {
			grfmsg(1, "ReadSpriteLayout: Spritelayout uses unknown flag 0x%x", flags & ~valid_flags);
			DisableGrf(STR_NEWGRF_ERROR_INVALID_SPRITE_LAYOUT);
			return true;
		}

		seq->delta_x = buf->ReadByte();
		seq->delta_y = buf->ReadByte();

		if (!no_z_position) seq->delta_z = buf->ReadByte();

		if (seq->IsParentSprite()) {
			seq->size_x = buf->ReadByte();
			seq->size_y = buf->ReadByte();
			seq->size_z = buf->ReadByte();
		}

		ReadSpriteLayoutRegisters(buf, flags, seq->IsParentSprite(), dts, i + 1);
		if (_cur.skip_sprites < 0) return true;
	}

	/* Check if the number of sprites per spriteset is consistent */
	bool is_consistent = true;
	dts->consistent_max_offset = 0;
	for (uint i = 0; i < num_building_sprites + 1; i++) {
		if (max_sprite_offset[i] > 0) {
			if (dts->consistent_max_offset == 0) {
				dts->consistent_max_offset = max_sprite_offset[i];
			} else if (dts->consistent_max_offset != max_sprite_offset[i]) {
				is_consistent = false;
				break;
			}
		}
		if (max_palette_offset[i] > 0) {
			if (dts->consistent_max_offset == 0) {
				dts->consistent_max_offset = max_palette_offset[i];
			} else if (dts->consistent_max_offset != max_palette_offset[i]) {
				is_consistent = false;
				break;
			}
		}
	}

	/* When the Action1 sets are unknown, everything should be 0 (no spriteset usage) or UINT16_MAX (some spriteset usage) */
	assert(use_cur_spritesets || (is_consistent && (dts->consistent_max_offset == 0 || dts->consistent_max_offset == UINT16_MAX)));

	if (!is_consistent || dts->registers != NULL) {
		dts->consistent_max_offset = 0;
		if (dts->registers == NULL) dts->AllocateRegisters();

		for (uint i = 0; i < num_building_sprites + 1; i++) {
			TileLayoutRegisters &regs = const_cast<TileLayoutRegisters&>(dts->registers[i]);
			regs.max_sprite_offset = max_sprite_offset[i];
			regs.max_palette_offset = max_palette_offset[i];
		}
	}

	return false;
}

/**
 * Translate the refit mask. refit_mask is uint32 as it has not been mapped to CargoTypes.
 */
static CargoTypes TranslateRefitMask(uint32 refit_mask)
{
	CargoTypes result = 0;
	uint8 bit;
	FOR_EACH_SET_BIT(bit, refit_mask) {
		CargoID cargo = GetCargoTranslation(bit, _cur.grffile, true);
		if (cargo != CT_INVALID) SetBit(result, cargo);
	}
	return result;
}

/**
 * Converts TTD(P) Base Price pointers into the enum used by OTTD
 * See http://wiki.ttdpatch.net/tiki-index.php?page=BaseCosts
 * @param base_pointer TTD(P) Base Price Pointer
 * @param error_location Function name for grf error messages
 * @param[out] index If \a base_pointer is valid, \a index is assigned to the matching price; else it is left unchanged
 */
static void ConvertTTDBasePrice(uint32 base_pointer, const char *error_location, Price *index)
{
	/* Special value for 'none' */
	if (base_pointer == 0) {
		*index = INVALID_PRICE;
		return;
	}

	static const uint32 start = 0x4B34; ///< Position of first base price
	static const uint32 size  = 6;      ///< Size of each base price record

	if (base_pointer < start || (base_pointer - start) % size != 0 || (base_pointer - start) / size >= PR_END) {
		grfmsg(1, "%s: Unsupported running cost base 0x%04X, ignoring", error_location, base_pointer);
		return;
	}

	*index = (Price)((base_pointer - start) / size);
}

/** Possible return values for the FeatureChangeInfo functions */
enum ChangeInfoResult {
	CIR_SUCCESS,    ///< Variable was parsed and read
	CIR_DISABLED,   ///< GRF was disabled due to error
	CIR_UNHANDLED,  ///< Variable was parsed but unread
	CIR_UNKNOWN,    ///< Variable is unknown
	CIR_INVALID_ID, ///< Attempt to modify an invalid ID
};

typedef ChangeInfoResult (*VCI_Handler)(uint engine, int numinfo, int prop, ByteReader *buf);

static ChangeInfoResult HandleAction0PropertyDefault(ByteReader *buf, int prop)
{
	switch (prop) {
		case A0RPI_UNKNOWN_IGNORE:
			buf->Skip(buf->ReadExtendedByte());
			return CIR_SUCCESS;

		case A0RPI_UNKNOWN_ERROR:
			return CIR_DISABLED;

		case A0RPI_SKIPPED_IGNORE:
			return CIR_SUCCESS;

		default:
			return CIR_UNKNOWN;
	}
}

/**
 * Define properties common to all vehicles
 * @param ei Engine info.
 * @param prop The property to change.
 * @param buf The property value.
 * @return ChangeInfoResult.
 */
static ChangeInfoResult CommonVehicleChangeInfo(EngineInfo *ei, int prop, ByteReader *buf)
{
	switch (prop) {
		case 0x00: // Introduction date
			ei->base_intro = buf->ReadWord() + DAYS_TILL_ORIGINAL_BASE_YEAR;
			break;

		case 0x02: // Decay speed
			ei->decay_speed = buf->ReadByte();
			break;

		case 0x03: // Vehicle life
			ei->lifelength = buf->ReadByte();
			break;

		case 0x04: // Model life
			ei->base_life = buf->ReadByte();
			break;

		case 0x06: // Climates available
			ei->climates = buf->ReadByte();
			break;

		case PROP_VEHICLE_LOAD_AMOUNT: // 0x07 Loading speed
			/* Amount of cargo loaded during a vehicle's "loading tick" */
			ei->load_amount = buf->ReadByte();
			break;

		default:
			return HandleAction0PropertyDefault(buf, prop);
	}

	return CIR_SUCCESS;
}

/**
 * Define properties for rail vehicles
 * @param engine :ocal ID of the first vehicle.
 * @param numinfo Number of subsequent IDs to change the property for.
 * @param prop The property to change.
 * @param buf The property value.
 * @return ChangeInfoResult.
 */
static ChangeInfoResult RailVehicleChangeInfo(uint engine, int numinfo, int prop, ByteReader *buf)
{
	ChangeInfoResult ret = CIR_SUCCESS;

	for (int i = 0; i < numinfo; i++) {
		Engine *e = GetNewEngine(_cur.grffile, VEH_TRAIN, engine + i);
		if (e == NULL) return CIR_INVALID_ID; // No engine could be allocated, so neither can any next vehicles

		EngineInfo *ei = &e->info;
		RailVehicleInfo *rvi = &e->u.rail;

		switch (prop) {
			case 0x05: { // Track type
				uint8 tracktype = buf->ReadByte();

				if (tracktype < _cur.grffile->railtype_list.Length()) {
					_gted[e->index].railtypelabel = _cur.grffile->railtype_list[tracktype];
					break;
				}

				switch (tracktype) {
					case 0: _gted[e->index].railtypelabel = rvi->engclass >= 2 ? RAILTYPE_ELECTRIC_LABEL : RAILTYPE_RAIL_LABEL; break;
					case 1: _gted[e->index].railtypelabel = RAILTYPE_MONO_LABEL; break;
					case 2: _gted[e->index].railtypelabel = RAILTYPE_MAGLEV_LABEL; break;
					default:
						grfmsg(1, "RailVehicleChangeInfo: Invalid track type %d specified, ignoring", tracktype);
						break;
				}
				break;
			}

			case 0x08: // AI passenger service
				/* Tells the AI that this engine is designed for
				 * passenger services and shouldn't be used for freight. */
				rvi->ai_passenger_only = buf->ReadByte();
				break;

			case PROP_TRAIN_SPEED: { // 0x09 Speed (1 unit is 1 km-ish/h)
				uint16 speed = buf->ReadWord();
				if (speed == 0xFFFF) speed = 0;

				rvi->max_speed = speed;
				break;
			}

			case PROP_TRAIN_POWER: // 0x0B Power
				rvi->power = buf->ReadWord();

				/* Set engine / wagon state based on power */
				if (rvi->power != 0) {
					if (rvi->railveh_type == RAILVEH_WAGON) {
						rvi->railveh_type = RAILVEH_SINGLEHEAD;
					}
				} else {
					rvi->railveh_type = RAILVEH_WAGON;
				}
				break;

			case PROP_TRAIN_RUNNING_COST_FACTOR: // 0x0D Running cost factor
				rvi->running_cost = buf->ReadByte();
				break;

			case 0x0E: // Running cost base
				ConvertTTDBasePrice(buf->ReadDWord(), "RailVehicleChangeInfo", &rvi->running_cost_class);
				break;

			case 0x12: { // Sprite ID
				uint8 spriteid = buf->ReadByte();
				uint8 orig_spriteid = spriteid;

				/* TTD sprite IDs point to a location in a 16bit array, but we use it
				 * as an array index, so we need it to be half the original value. */
				if (spriteid < 0xFD) spriteid >>= 1;

				if (IsValidNewGRFImageIndex<VEH_TRAIN>(spriteid)) {
					rvi->image_index = spriteid;
				} else {
					grfmsg(1, "RailVehicleChangeInfo: Invalid Sprite %d specified, ignoring", orig_spriteid);
					rvi->image_index = 0;
				}
				break;
			}

			case 0x13: { // Dual-headed
				uint8 dual = buf->ReadByte();

				if (dual != 0) {
					rvi->railveh_type = RAILVEH_MULTIHEAD;
				} else {
					rvi->railveh_type = rvi->power == 0 ?
						RAILVEH_WAGON : RAILVEH_SINGLEHEAD;
				}
				break;
			}

			case PROP_TRAIN_CARGO_CAPACITY: // 0x14 Cargo capacity
				rvi->capacity = buf->ReadByte();
				break;

			case 0x15: { // Cargo type
				_gted[e->index].defaultcargo_grf = _cur.grffile;
				uint8 ctype = buf->ReadByte();

				if (ctype == 0xFF) {
					/* 0xFF is specified as 'use first refittable' */
					ei->cargo_type = CT_INVALID;
				} else if (_cur.grffile->grf_version >= 8) {
					/* Use translated cargo. Might result in CT_INVALID (first refittable), if cargo is not defined. */
					ei->cargo_type = GetCargoTranslation(ctype, _cur.grffile);
				} else if (ctype < NUM_CARGO) {
					/* Use untranslated cargo. */
					ei->cargo_type = ctype;
				} else {
					ei->cargo_type = CT_INVALID;
					grfmsg(2, "RailVehicleChangeInfo: Invalid cargo type %d, using first refittable", ctype);
				}
				break;
			}

			case PROP_TRAIN_WEIGHT: // 0x16 Weight
				SB(rvi->weight, 0, 8, buf->ReadByte());
				break;

			case PROP_TRAIN_COST_FACTOR: // 0x17 Cost factor
				rvi->cost_factor = buf->ReadByte();
				break;

			case 0x18: // AI rank
				grfmsg(2, "RailVehicleChangeInfo: Property 0x18 'AI rank' not used by NoAI, ignored.");
				buf->ReadByte();
				break;

			case 0x19: { // Engine traction type
				/* What do the individual numbers mean?
				 * 0x00 .. 0x07: Steam
				 * 0x08 .. 0x27: Diesel
				 * 0x28 .. 0x31: Electric
				 * 0x32 .. 0x37: Monorail
				 * 0x38 .. 0x41: Maglev
				 */
				uint8 traction = buf->ReadByte();
				EngineClass engclass;

				if (traction <= 0x07) {
					engclass = EC_STEAM;
				} else if (traction <= 0x27) {
					engclass = EC_DIESEL;
				} else if (traction <= 0x31) {
					engclass = EC_ELECTRIC;
				} else if (traction <= 0x37) {
					engclass = EC_MONORAIL;
				} else if (traction <= 0x41) {
					engclass = EC_MAGLEV;
				} else {
					break;
				}

				if (_cur.grffile->railtype_list.Length() == 0) {
					/* Use traction type to select between normal and electrified
					 * rail only when no translation list is in place. */
					if (_gted[e->index].railtypelabel == RAILTYPE_RAIL_LABEL     && engclass >= EC_ELECTRIC) _gted[e->index].railtypelabel = RAILTYPE_ELECTRIC_LABEL;
					if (_gted[e->index].railtypelabel == RAILTYPE_ELECTRIC_LABEL && engclass  < EC_ELECTRIC) _gted[e->index].railtypelabel = RAILTYPE_RAIL_LABEL;
				}

				rvi->engclass = engclass;
				break;
			}

			case 0x1A: // Alter purchase list sort order
				AlterVehicleListOrder(e->index, buf->ReadExtendedByte());
				break;

			case 0x1B: // Powered wagons power bonus
				rvi->pow_wag_power = buf->ReadWord();
				break;

			case 0x1C: // Refit cost
				ei->refit_cost = buf->ReadByte();
				break;

			case 0x1D: { // Refit cargo
				uint32 mask = buf->ReadDWord();
				_gted[e->index].UpdateRefittability(mask != 0);
				ei->refit_mask = TranslateRefitMask(mask);
				_gted[e->index].defaultcargo_grf = _cur.grffile;
				break;
			}

			case 0x1E: // Callback
				ei->callback_mask = buf->ReadByte();
				break;

			case PROP_TRAIN_TRACTIVE_EFFORT: // 0x1F Tractive effort coefficient
				rvi->tractive_effort = buf->ReadByte();
				break;

			case 0x20: // Air drag
				rvi->air_drag = buf->ReadByte();
				break;

			case PROP_TRAIN_SHORTEN_FACTOR: // 0x21 Shorter vehicle
				rvi->shorten_factor = buf->ReadByte();
				break;

			case 0x22: // Visual effect
				rvi->visual_effect = buf->ReadByte();
				/* Avoid accidentally setting visual_effect to the default value
				 * Since bit 6 (disable effects) is set anyways, we can safely erase some bits. */
				if (rvi->visual_effect == VE_DEFAULT) {
					assert(HasBit(rvi->visual_effect, VE_DISABLE_EFFECT));
					SB(rvi->visual_effect, VE_TYPE_START, VE_TYPE_COUNT, 0);
				}
				break;

			case 0x23: // Powered wagons weight bonus
				rvi->pow_wag_weight = buf->ReadByte();
				break;

			case 0x24: { // High byte of vehicle weight
				byte weight = buf->ReadByte();

				if (weight > 4) {
					grfmsg(2, "RailVehicleChangeInfo: Nonsensical weight of %d tons, ignoring", weight << 8);
				} else {
					SB(rvi->weight, 8, 8, weight);
				}
				break;
			}

			case PROP_TRAIN_USER_DATA: // 0x25 User-defined bit mask to set when checking veh. var. 42
				rvi->user_def_data = buf->ReadByte();
				break;

			case 0x26: // Retire vehicle early
				ei->retire_early = buf->ReadByte();
				break;

			case 0x27: // Miscellaneous flags
				ei->misc_flags = buf->ReadByte();
				_loaded_newgrf_features.has_2CC |= HasBit(ei->misc_flags, EF_USES_2CC);
				_gted[e->index].prop27_set = true;
				break;

			case 0x28: // Cargo classes allowed
				_gted[e->index].cargo_allowed = buf->ReadWord();
				_gted[e->index].UpdateRefittability(_gted[e->index].cargo_allowed != 0);
				_gted[e->index].defaultcargo_grf = _cur.grffile;
				break;

			case 0x29: // Cargo classes disallowed
				_gted[e->index].cargo_disallowed = buf->ReadWord();
				_gted[e->index].UpdateRefittability(false);
				break;

			case 0x2A: // Long format introduction date (days since year 0)
				ei->base_intro = buf->ReadDWord();
				break;

			case PROP_TRAIN_CARGO_AGE_PERIOD: // 0x2B Cargo aging period
				ei->cargo_age_period = buf->ReadWord();
				break;

			case 0x2C:   // CTT refit include list
			case 0x2D: { // CTT refit exclude list
				uint8 count = buf->ReadByte();
				_gted[e->index].UpdateRefittability(prop == 0x2C && count != 0);
				if (prop == 0x2C) _gted[e->index].defaultcargo_grf = _cur.grffile;
				CargoTypes &ctt = prop == 0x2C ? _gted[e->index].ctt_include_mask : _gted[e->index].ctt_exclude_mask;
				ctt = 0;
				while (count--) {
					CargoID ctype = GetCargoTranslation(buf->ReadByte(), _cur.grffile);
					if (ctype == CT_INVALID) continue;
					SetBit(ctt, ctype);
				}
				break;
			}

			default:
				ret = CommonVehicleChangeInfo(ei, prop, buf);
				break;
		}
	}

	return ret;
}

/**
 * Define properties for road vehicles
 * @param engine Local ID of the first vehicle.
 * @param numinfo Number of subsequent IDs to change the property for.
 * @param prop The property to change.
 * @param buf The property value.
 * @return ChangeInfoResult.
 */
static ChangeInfoResult RoadVehicleChangeInfo(uint engine, int numinfo, int prop, ByteReader *buf)
{
	ChangeInfoResult ret = CIR_SUCCESS;

	for (int i = 0; i < numinfo; i++) {
		Engine *e = GetNewEngine(_cur.grffile, VEH_ROAD, engine + i);
		if (e == NULL) return CIR_INVALID_ID; // No engine could be allocated, so neither can any next vehicles

		EngineInfo *ei = &e->info;
		RoadVehicleInfo *rvi = &e->u.road;

		switch (prop) {
			case 0x08: // Speed (1 unit is 0.5 kmh)
				rvi->max_speed = buf->ReadByte();
				break;

			case PROP_ROADVEH_RUNNING_COST_FACTOR: // 0x09 Running cost factor
				rvi->running_cost = buf->ReadByte();
				break;

			case 0x0A: // Running cost base
				ConvertTTDBasePrice(buf->ReadDWord(), "RoadVehicleChangeInfo", &rvi->running_cost_class);
				break;

			case 0x0E: { // Sprite ID
				uint8 spriteid = buf->ReadByte();
				uint8 orig_spriteid = spriteid;

				/* cars have different custom id in the GRF file */
				if (spriteid == 0xFF) spriteid = 0xFD;

				if (spriteid < 0xFD) spriteid >>= 1;

				if (IsValidNewGRFImageIndex<VEH_ROAD>(spriteid)) {
					rvi->image_index = spriteid;
				} else {
					grfmsg(1, "RoadVehicleChangeInfo: Invalid Sprite %d specified, ignoring", orig_spriteid);
					rvi->image_index = 0;
				}
				break;
			}

			case PROP_ROADVEH_CARGO_CAPACITY: // 0x0F Cargo capacity
				rvi->capacity = buf->ReadByte();
				break;

			case 0x10: { // Cargo type
				_gted[e->index].defaultcargo_grf = _cur.grffile;
				uint8 ctype = buf->ReadByte();

				if (ctype == 0xFF) {
					/* 0xFF is specified as 'use first refittable' */
					ei->cargo_type = CT_INVALID;
				} else if (_cur.grffile->grf_version >= 8) {
					/* Use translated cargo. Might result in CT_INVALID (first refittable), if cargo is not defined. */
					ei->cargo_type = GetCargoTranslation(ctype, _cur.grffile);
				} else if (ctype < NUM_CARGO) {
					/* Use untranslated cargo. */
					ei->cargo_type = ctype;
				} else {
					ei->cargo_type = CT_INVALID;
					grfmsg(2, "RailVehicleChangeInfo: Invalid cargo type %d, using first refittable", ctype);
				}
				break;
			}

			case PROP_ROADVEH_COST_FACTOR: // 0x11 Cost factor
				rvi->cost_factor = buf->ReadByte();
				break;

			case 0x12: // SFX
				rvi->sfx = GetNewGRFSoundID(_cur.grffile, buf->ReadByte());
				break;

			case PROP_ROADVEH_POWER: // Power in units of 10 HP.
				rvi->power = buf->ReadByte();
				break;

			case PROP_ROADVEH_WEIGHT: // Weight in units of 1/4 tons.
				rvi->weight = buf->ReadByte();
				break;

			case PROP_ROADVEH_SPEED: // Speed in mph/0.8
				_gted[e->index].rv_max_speed = buf->ReadByte();
				break;

			case 0x16: { // Cargoes available for refitting
				uint32 mask = buf->ReadDWord();
				_gted[e->index].UpdateRefittability(mask != 0);
				ei->refit_mask = TranslateRefitMask(mask);
				_gted[e->index].defaultcargo_grf = _cur.grffile;
				break;
			}

			case 0x17: // Callback mask
				ei->callback_mask = buf->ReadByte();
				break;

			case PROP_ROADVEH_TRACTIVE_EFFORT: // Tractive effort coefficient in 1/256.
				rvi->tractive_effort = buf->ReadByte();
				break;

			case 0x19: // Air drag
				rvi->air_drag = buf->ReadByte();
				break;

			case 0x1A: // Refit cost
				ei->refit_cost = buf->ReadByte();
				break;

			case 0x1B: // Retire vehicle early
				ei->retire_early = buf->ReadByte();
				break;

			case 0x1C: // Miscellaneous flags
				ei->misc_flags = buf->ReadByte();
				_loaded_newgrf_features.has_2CC |= HasBit(ei->misc_flags, EF_USES_2CC);
				break;

			case 0x1D: // Cargo classes allowed
				_gted[e->index].cargo_allowed = buf->ReadWord();
				_gted[e->index].UpdateRefittability(_gted[e->index].cargo_allowed != 0);
				_gted[e->index].defaultcargo_grf = _cur.grffile;
				break;

			case 0x1E: // Cargo classes disallowed
				_gted[e->index].cargo_disallowed = buf->ReadWord();
				_gted[e->index].UpdateRefittability(false);
				break;

			case 0x1F: // Long format introduction date (days since year 0)
				ei->base_intro = buf->ReadDWord();
				break;

			case 0x20: // Alter purchase list sort order
				AlterVehicleListOrder(e->index, buf->ReadExtendedByte());
				break;

			case 0x21: // Visual effect
				rvi->visual_effect = buf->ReadByte();
				/* Avoid accidentally setting visual_effect to the default value
				 * Since bit 6 (disable effects) is set anyways, we can safely erase some bits. */
				if (rvi->visual_effect == VE_DEFAULT) {
					assert(HasBit(rvi->visual_effect, VE_DISABLE_EFFECT));
					SB(rvi->visual_effect, VE_TYPE_START, VE_TYPE_COUNT, 0);
				}
				break;

			case PROP_ROADVEH_CARGO_AGE_PERIOD: // 0x22 Cargo aging period
				ei->cargo_age_period = buf->ReadWord();
				break;

			case PROP_ROADVEH_SHORTEN_FACTOR: // 0x23 Shorter vehicle
				rvi->shorten_factor = buf->ReadByte();
				break;

			case 0x24:   // CTT refit include list
			case 0x25: { // CTT refit exclude list
				uint8 count = buf->ReadByte();
				_gted[e->index].UpdateRefittability(prop == 0x24 && count != 0);
				if (prop == 0x24) _gted[e->index].defaultcargo_grf = _cur.grffile;
				CargoTypes &ctt = prop == 0x24 ? _gted[e->index].ctt_include_mask : _gted[e->index].ctt_exclude_mask;
				ctt = 0;
				while (count--) {
					CargoID ctype = GetCargoTranslation(buf->ReadByte(), _cur.grffile);
					if (ctype == CT_INVALID) continue;
					SetBit(ctt, ctype);
				}
				break;
			}

			default:
				ret = CommonVehicleChangeInfo(ei, prop, buf);
				break;
		}
	}

	return ret;
}

/**
 * Define properties for ships
 * @param engine Local ID of the first vehicle.
 * @param numinfo Number of subsequent IDs to change the property for.
 * @param prop The property to change.
 * @param buf The property value.
 * @return ChangeInfoResult.
 */
static ChangeInfoResult ShipVehicleChangeInfo(uint engine, int numinfo, int prop, ByteReader *buf)
{
	ChangeInfoResult ret = CIR_SUCCESS;

	for (int i = 0; i < numinfo; i++) {
		Engine *e = GetNewEngine(_cur.grffile, VEH_SHIP, engine + i);
		if (e == NULL) return CIR_INVALID_ID; // No engine could be allocated, so neither can any next vehicles

		EngineInfo *ei = &e->info;
		ShipVehicleInfo *svi = &e->u.ship;

		switch (prop) {
			case 0x08: { // Sprite ID
				uint8 spriteid = buf->ReadByte();
				uint8 orig_spriteid = spriteid;

				/* ships have different custom id in the GRF file */
				if (spriteid == 0xFF) spriteid = 0xFD;

				if (spriteid < 0xFD) spriteid >>= 1;

				if (IsValidNewGRFImageIndex<VEH_SHIP>(spriteid)) {
					svi->image_index = spriteid;
				} else {
					grfmsg(1, "ShipVehicleChangeInfo: Invalid Sprite %d specified, ignoring", orig_spriteid);
					svi->image_index = 0;
				}
				break;
			}

			case 0x09: // Refittable
				svi->old_refittable = (buf->ReadByte() != 0);
				break;

			case PROP_SHIP_COST_FACTOR: // 0x0A Cost factor
				svi->cost_factor = buf->ReadByte();
				break;

			case PROP_SHIP_SPEED: // 0x0B Speed (1 unit is 0.5 km-ish/h)
				svi->max_speed = buf->ReadByte();
				break;

			case 0x0C: { // Cargo type
				_gted[e->index].defaultcargo_grf = _cur.grffile;
				uint8 ctype = buf->ReadByte();

				if (ctype == 0xFF) {
					/* 0xFF is specified as 'use first refittable' */
					ei->cargo_type = CT_INVALID;
				} else if (_cur.grffile->grf_version >= 8) {
					/* Use translated cargo. Might result in CT_INVALID (first refittable), if cargo is not defined. */
					ei->cargo_type = GetCargoTranslation(ctype, _cur.grffile);
				} else if (ctype < NUM_CARGO) {
					/* Use untranslated cargo. */
					ei->cargo_type = ctype;
				} else {
					ei->cargo_type = CT_INVALID;
					grfmsg(2, "RailVehicleChangeInfo: Invalid cargo type %d, using first refittable", ctype);
				}
				break;
			}

			case PROP_SHIP_CARGO_CAPACITY: // 0x0D Cargo capacity
				svi->capacity = buf->ReadWord();
				break;

			case PROP_SHIP_RUNNING_COST_FACTOR: // 0x0F Running cost factor
				svi->running_cost = buf->ReadByte();
				break;

			case 0x10: // SFX
				svi->sfx = GetNewGRFSoundID(_cur.grffile, buf->ReadByte());
				break;

			case 0x11: { // Cargoes available for refitting
				uint32 mask = buf->ReadDWord();
				_gted[e->index].UpdateRefittability(mask != 0);
				ei->refit_mask = TranslateRefitMask(mask);
				_gted[e->index].defaultcargo_grf = _cur.grffile;
				break;
			}

			case 0x12: // Callback mask
				ei->callback_mask = buf->ReadByte();
				break;

			case 0x13: // Refit cost
				ei->refit_cost = buf->ReadByte();
				break;

			case 0x14: // Ocean speed fraction
				svi->ocean_speed_frac = buf->ReadByte();
				break;

			case 0x15: // Canal speed fraction
				svi->canal_speed_frac = buf->ReadByte();
				break;

			case 0x16: // Retire vehicle early
				ei->retire_early = buf->ReadByte();
				break;

			case 0x17: // Miscellaneous flags
				ei->misc_flags = buf->ReadByte();
				_loaded_newgrf_features.has_2CC |= HasBit(ei->misc_flags, EF_USES_2CC);
				break;

			case 0x18: // Cargo classes allowed
				_gted[e->index].cargo_allowed = buf->ReadWord();
				_gted[e->index].UpdateRefittability(_gted[e->index].cargo_allowed != 0);
				_gted[e->index].defaultcargo_grf = _cur.grffile;
				break;

			case 0x19: // Cargo classes disallowed
				_gted[e->index].cargo_disallowed = buf->ReadWord();
				_gted[e->index].UpdateRefittability(false);
				break;

			case 0x1A: // Long format introduction date (days since year 0)
				ei->base_intro = buf->ReadDWord();
				break;

			case 0x1B: // Alter purchase list sort order
				AlterVehicleListOrder(e->index, buf->ReadExtendedByte());
				break;

			case 0x1C: // Visual effect
				svi->visual_effect = buf->ReadByte();
				/* Avoid accidentally setting visual_effect to the default value
				 * Since bit 6 (disable effects) is set anyways, we can safely erase some bits. */
				if (svi->visual_effect == VE_DEFAULT) {
					assert(HasBit(svi->visual_effect, VE_DISABLE_EFFECT));
					SB(svi->visual_effect, VE_TYPE_START, VE_TYPE_COUNT, 0);
				}
				break;

			case PROP_SHIP_CARGO_AGE_PERIOD: // 0x1D Cargo aging period
				ei->cargo_age_period = buf->ReadWord();
				break;

			case 0x1E:   // CTT refit include list
			case 0x1F: { // CTT refit exclude list
				uint8 count = buf->ReadByte();
				_gted[e->index].UpdateRefittability(prop == 0x1E && count != 0);
				if (prop == 0x1E) _gted[e->index].defaultcargo_grf = _cur.grffile;
				CargoTypes &ctt = prop == 0x1E ? _gted[e->index].ctt_include_mask : _gted[e->index].ctt_exclude_mask;
				ctt = 0;
				while (count--) {
					CargoID ctype = GetCargoTranslation(buf->ReadByte(), _cur.grffile);
					if (ctype == CT_INVALID) continue;
					SetBit(ctt, ctype);
				}
				break;
			}

			default:
				ret = CommonVehicleChangeInfo(ei, prop, buf);
				break;
		}
	}

	return ret;
}

/**
 * Define properties for aircraft
 * @param engine Local ID of the aircraft.
 * @param numinfo Number of subsequent IDs to change the property for.
 * @param prop The property to change.
 * @param buf The property value.
 * @return ChangeInfoResult.
 */
static ChangeInfoResult AircraftVehicleChangeInfo(uint engine, int numinfo, int prop, ByteReader *buf)
{
	ChangeInfoResult ret = CIR_SUCCESS;

	for (int i = 0; i < numinfo; i++) {
		Engine *e = GetNewEngine(_cur.grffile, VEH_AIRCRAFT, engine + i);
		if (e == NULL) return CIR_INVALID_ID; // No engine could be allocated, so neither can any next vehicles

		EngineInfo *ei = &e->info;
		AircraftVehicleInfo *avi = &e->u.air;

		switch (prop) {
			case 0x08: { // Sprite ID
				uint8 spriteid = buf->ReadByte();
				uint8 orig_spriteid = spriteid;

				/* aircraft have different custom id in the GRF file */
				if (spriteid == 0xFF) spriteid = 0xFD;

				if (spriteid < 0xFD) spriteid >>= 1;

				if (IsValidNewGRFImageIndex<VEH_AIRCRAFT>(spriteid)) {
					avi->image_index = spriteid;
				} else {
					grfmsg(1, "AircraftVehicleChangeInfo: Invalid Sprite %d specified, ignoring", orig_spriteid);
					avi->image_index = 0;
				}
				break;
			}

			case 0x09: // Helicopter
				if (buf->ReadByte() == 0) {
					avi->subtype = AIR_HELI;
				} else {
					SB(avi->subtype, 0, 1, 1); // AIR_CTOL
				}
				break;

			case 0x0A: // Large
				SB(avi->subtype, 1, 1, (buf->ReadByte() != 0 ? 1 : 0)); // AIR_FAST
				break;

			case PROP_AIRCRAFT_COST_FACTOR: // 0x0B Cost factor
				avi->cost_factor = buf->ReadByte();
				break;

			case PROP_AIRCRAFT_SPEED: // 0x0C Speed (1 unit is 8 mph, we translate to 1 unit is 1 km-ish/h)
				avi->max_speed = (buf->ReadByte() * 128) / 10;
				break;

			case 0x0D: // Acceleration
				avi->acceleration = buf->ReadByte();
				break;

			case PROP_AIRCRAFT_RUNNING_COST_FACTOR: // 0x0E Running cost factor
				avi->running_cost = buf->ReadByte();
				break;

			case PROP_AIRCRAFT_PASSENGER_CAPACITY: // 0x0F Passenger capacity
				avi->passenger_capacity = buf->ReadWord();
				break;

			case PROP_AIRCRAFT_MAIL_CAPACITY: // 0x11 Mail capacity
				avi->mail_capacity = buf->ReadByte();
				break;

			case 0x12: // SFX
				avi->sfx = GetNewGRFSoundID(_cur.grffile, buf->ReadByte());
				break;

			case 0x13: { // Cargoes available for refitting
				uint32 mask = buf->ReadDWord();
				_gted[e->index].UpdateRefittability(mask != 0);
				ei->refit_mask = TranslateRefitMask(mask);
				_gted[e->index].defaultcargo_grf = _cur.grffile;
				break;
			}

			case 0x14: // Callback mask
				ei->callback_mask = buf->ReadByte();
				break;

			case 0x15: // Refit cost
				ei->refit_cost = buf->ReadByte();
				break;

			case 0x16: // Retire vehicle early
				ei->retire_early = buf->ReadByte();
				break;

			case 0x17: // Miscellaneous flags
				ei->misc_flags = buf->ReadByte();
				_loaded_newgrf_features.has_2CC |= HasBit(ei->misc_flags, EF_USES_2CC);
				break;

			case 0x18: // Cargo classes allowed
				_gted[e->index].cargo_allowed = buf->ReadWord();
				_gted[e->index].UpdateRefittability(_gted[e->index].cargo_allowed != 0);
				_gted[e->index].defaultcargo_grf = _cur.grffile;
				break;

			case 0x19: // Cargo classes disallowed
				_gted[e->index].cargo_disallowed = buf->ReadWord();
				_gted[e->index].UpdateRefittability(false);
				break;

			case 0x1A: // Long format introduction date (days since year 0)
				ei->base_intro = buf->ReadDWord();
				break;

			case 0x1B: // Alter purchase list sort order
				AlterVehicleListOrder(e->index, buf->ReadExtendedByte());
				break;

			case PROP_AIRCRAFT_CARGO_AGE_PERIOD: // 0x1C Cargo aging period
				ei->cargo_age_period = buf->ReadWord();
				break;

			case 0x1D:   // CTT refit include list
			case 0x1E: { // CTT refit exclude list
				uint8 count = buf->ReadByte();
				_gted[e->index].UpdateRefittability(prop == 0x1D && count != 0);
				if (prop == 0x1D) _gted[e->index].defaultcargo_grf = _cur.grffile;
				CargoTypes &ctt = prop == 0x1D ? _gted[e->index].ctt_include_mask : _gted[e->index].ctt_exclude_mask;
				ctt = 0;
				while (count--) {
					CargoID ctype = GetCargoTranslation(buf->ReadByte(), _cur.grffile);
					if (ctype == CT_INVALID) continue;
					SetBit(ctt, ctype);
				}
				break;
			}

			case PROP_AIRCRAFT_RANGE: // 0x1F Max aircraft range
				avi->max_range = buf->ReadWord();
				break;

			default:
				ret = CommonVehicleChangeInfo(ei, prop, buf);
				break;
		}
	}

	return ret;
}

/**
 * Define properties for stations
 * @param stid StationID of the first station tile.
 * @param numinfo Number of subsequent station tiles to change the property for.
 * @param prop The property to change.
 * @param buf The property value.
 * @return ChangeInfoResult.
 */
static ChangeInfoResult StationChangeInfo(uint stid, int numinfo, int prop, ByteReader *buf)
{
	ChangeInfoResult ret = CIR_SUCCESS;

	if (stid + numinfo > NUM_STATIONS_PER_GRF) {
		grfmsg(1, "StationChangeInfo: Station %u is invalid, max %u, ignoring", stid + numinfo, NUM_STATIONS_PER_GRF);
		return CIR_INVALID_ID;
	}

	/* Allocate station specs if necessary */
	if (_cur.grffile->stations == NULL) _cur.grffile->stations = CallocT<StationSpec*>(NUM_STATIONS_PER_GRF);

	for (int i = 0; i < numinfo; i++) {
		StationSpec *statspec = _cur.grffile->stations[stid + i];

		/* Check that the station we are modifying is defined. */
		if (statspec == NULL && prop != 0x08) {
			grfmsg(2, "StationChangeInfo: Attempt to modify undefined station %u, ignoring", stid + i);
			return CIR_INVALID_ID;
		}

		switch (prop) {
			case 0x08: { // Class ID
				StationSpec **spec = &_cur.grffile->stations[stid + i];

				/* Property 0x08 is special; it is where the station is allocated */
				if (*spec == NULL) *spec = CallocT<StationSpec>(1);

				/* Swap classid because we read it in BE meaning WAYP or DFLT */
				uint32 classid = buf->ReadDWord();
				(*spec)->cls_id = StationClass::Allocate(BSWAP32(classid));
				break;
			}

			case 0x09: // Define sprite layout
				statspec->tiles = buf->ReadExtendedByte();
				delete[] statspec->renderdata; // delete earlier loaded stuff
				statspec->renderdata = new NewGRFSpriteLayout[statspec->tiles];

				for (uint t = 0; t < statspec->tiles; t++) {
					NewGRFSpriteLayout *dts = &statspec->renderdata[t];
					dts->consistent_max_offset = UINT16_MAX; // Spritesets are unknown, so no limit.

					if (buf->HasData(4) && *(unaligned_uint32*)buf->Data() == 0) {
						buf->Skip(4);
						extern const DrawTileSprites _station_display_datas_rail[8];
						dts->Clone(&_station_display_datas_rail[t % 8]);
						continue;
					}

					ReadSpriteLayoutSprite(buf, false, false, false, GSF_STATIONS, &dts->ground);
					/* On error, bail out immediately. Temporary GRF data was already freed */
					if (_cur.skip_sprites < 0) return CIR_DISABLED;

					static SmallVector<DrawTileSeqStruct, 8> tmp_layout;
					tmp_layout.Clear();
					for (;;) {
						/* no relative bounding box support */
						DrawTileSeqStruct *dtss = tmp_layout.Append();
						MemSetT(dtss, 0);

						dtss->delta_x = buf->ReadByte();
						if (dtss->IsTerminator()) break;
						dtss->delta_y = buf->ReadByte();
						dtss->delta_z = buf->ReadByte();
						dtss->size_x = buf->ReadByte();
						dtss->size_y = buf->ReadByte();
						dtss->size_z = buf->ReadByte();

						ReadSpriteLayoutSprite(buf, false, true, false, GSF_STATIONS, &dtss->image);
						/* On error, bail out immediately. Temporary GRF data was already freed */
						if (_cur.skip_sprites < 0) return CIR_DISABLED;
					}
					dts->Clone(tmp_layout.Begin());
				}
				break;

			case 0x0A: { // Copy sprite layout
				byte srcid = buf->ReadByte();
				const StationSpec *srcstatspec = _cur.grffile->stations[srcid];

				if (srcstatspec == NULL) {
					grfmsg(1, "StationChangeInfo: Station %u is not defined, cannot copy sprite layout to %u.", srcid, stid + i);
					continue;
				}

				delete[] statspec->renderdata; // delete earlier loaded stuff

				statspec->tiles = srcstatspec->tiles;
				statspec->renderdata = new NewGRFSpriteLayout[statspec->tiles];
				for (uint t = 0; t < statspec->tiles; t++) {
					statspec->renderdata[t].Clone(&srcstatspec->renderdata[t]);
				}
				break;
			}

			case 0x0B: // Callback mask
				statspec->callback_mask = buf->ReadByte();
				break;

			case 0x0C: // Disallowed number of platforms
				statspec->disallowed_platforms = buf->ReadByte();
				break;

			case 0x0D: // Disallowed platform lengths
				statspec->disallowed_lengths = buf->ReadByte();
				break;

			case 0x0E: // Define custom layout
				ClrBit(statspec->internal_flags, SSIF_COPIED_LAYOUTS);

				while (buf->HasData()) {
					byte length = buf->ReadByte();
					byte number = buf->ReadByte();
					StationLayout layout;
					uint l, p;

					if (length == 0 || number == 0) break;

					if (length > statspec->lengths) {
						byte diff_length = length - statspec->lengths;
						statspec->platforms = ReallocT(statspec->platforms, length);
						memset(statspec->platforms + statspec->lengths, 0, diff_length);

						statspec->layouts = ReallocT(statspec->layouts, length);
						memset(statspec->layouts + statspec->lengths, 0, diff_length * sizeof(*statspec->layouts));

						statspec->lengths = length;
					}
					l = length - 1; // index is zero-based

					if (number > statspec->platforms[l]) {
						statspec->layouts[l] = ReallocT(statspec->layouts[l], number);
						/* We expect NULL being 0 here, but C99 guarantees that. */
						memset(statspec->layouts[l] + statspec->platforms[l], 0,
						       (number - statspec->platforms[l]) * sizeof(**statspec->layouts));

						statspec->platforms[l] = number;
					}

					p = 0;
					layout = MallocT<byte>(length * number);
					try {
						for (l = 0; l < length; l++) {
							for (p = 0; p < number; p++) {
								layout[l * number + p] = buf->ReadByte();
							}
						}
					} catch (...) {
						free(layout);
						throw;
					}

					l--;
					p--;
					free(statspec->layouts[l][p]);
					statspec->layouts[l][p] = layout;
				}
				break;

			case 0x0F: { // Copy custom layout
				byte srcid = buf->ReadByte();
				const StationSpec *srcstatspec = _cur.grffile->stations[srcid];

				if (srcstatspec == NULL) {
					grfmsg(1, "StationChangeInfo: Station %u is not defined, cannot copy tile layout to %u.", srcid, stid + i);
					continue;
				}

				statspec->lengths   = srcstatspec->lengths;
				statspec->platforms = srcstatspec->platforms;
				statspec->layouts   = srcstatspec->layouts;
				SetBit(statspec->internal_flags, SSIF_COPIED_LAYOUTS);
				break;
			}

			case 0x10: // Little/lots cargo threshold
				statspec->cargo_threshold = buf->ReadWord();
				break;

			case 0x11: // Pylon placement
				statspec->pylons = buf->ReadByte();
				break;

			case 0x12: // Cargo types for random triggers
				if (_cur.grffile->grf_version >= 7) {
					statspec->cargo_triggers = TranslateRefitMask(buf->ReadDWord());
				} else {
					statspec->cargo_triggers = (CargoTypes)buf->ReadDWord();
				}
				break;

			case 0x13: // General flags
				statspec->flags = buf->ReadByte();
				break;

			case 0x14: // Overhead wire placement
				statspec->wires = buf->ReadByte();
				break;

			case 0x15: // Blocked tiles
				statspec->blocked = buf->ReadByte();
				break;

			case 0x16: // Animation info
				statspec->animation.frames = buf->ReadByte();
				statspec->animation.status = buf->ReadByte();
				break;

			case 0x17: // Animation speed
				statspec->animation.speed = buf->ReadByte();
				break;

			case 0x18: // Animation triggers
				statspec->animation.triggers = buf->ReadWord();
				break;

			case 0x1A: // Advanced sprite layout
				statspec->tiles = buf->ReadExtendedByte();
				delete[] statspec->renderdata; // delete earlier loaded stuff
				statspec->renderdata = new NewGRFSpriteLayout[statspec->tiles];

				for (uint t = 0; t < statspec->tiles; t++) {
					NewGRFSpriteLayout *dts = &statspec->renderdata[t];
					uint num_building_sprites = buf->ReadByte();
					/* On error, bail out immediately. Temporary GRF data was already freed */
					if (ReadSpriteLayout(buf, num_building_sprites, false, GSF_STATIONS, true, false, dts)) return CIR_DISABLED;
				}
				break;

			case 0x1B: // Minimum height for a bridge above
				SetBit(statspec->internal_flags, SSIF_BRIDGE_HEIGHTS_SET);
				for (uint i = 0; i < 8; i++) {
					statspec->bridge_height[i] = buf->ReadByte();
				}
				break;

			default:
				ret = HandleAction0PropertyDefault(buf, prop);
				break;
		}
	}

	return ret;
}

/**
 * Define properties for water features
 * @param id Type of the first water feature.
 * @param numinfo Number of subsequent water feature ids to change the property for.
 * @param prop The property to change.
 * @param buf The property value.
 * @return ChangeInfoResult.
 */
static ChangeInfoResult CanalChangeInfo(uint id, int numinfo, int prop, ByteReader *buf)
{
	ChangeInfoResult ret = CIR_SUCCESS;

	if (id + numinfo > CF_END) {
		grfmsg(1, "CanalChangeInfo: Canal feature %u is invalid, max %u, ignoring", id + numinfo, CF_END);
		return CIR_INVALID_ID;
	}

	for (int i = 0; i < numinfo; i++) {
		CanalProperties *cp = &_cur.grffile->canal_local_properties[id + i];

		switch (prop) {
			case 0x08:
				cp->callback_mask = buf->ReadByte();
				break;

			case 0x09:
				cp->flags = buf->ReadByte();
				break;

			default:
				ret = HandleAction0PropertyDefault(buf, prop);
				break;
		}
	}

	return ret;
}

/**
 * Define properties for bridges
 * @param brid BridgeID of the bridge.
 * @param numinfo Number of subsequent bridgeIDs to change the property for.
 * @param prop The property to change.
 * @param buf The property value.
 * @return ChangeInfoResult.
 */
static ChangeInfoResult BridgeChangeInfo(uint brid, int numinfo, int prop, ByteReader *buf)
{
	ChangeInfoResult ret = CIR_SUCCESS;

	if (brid + numinfo > MAX_BRIDGES) {
		grfmsg(1, "BridgeChangeInfo: Bridge %u is invalid, max %u, ignoring", brid + numinfo, MAX_BRIDGES);
		return CIR_INVALID_ID;
	}

	for (int i = 0; i < numinfo; i++) {
		BridgeSpec *bridge = &_bridge[brid + i];

		switch (prop) {
			case 0x08: { // Year of availability
				/* We treat '0' as always available */
				byte year = buf->ReadByte();
				bridge->avail_year = (year > 0 ? ORIGINAL_BASE_YEAR + year : 0);
				break;
			}

			case 0x09: // Minimum length
				bridge->min_length = buf->ReadByte();
				break;

			case 0x0A: // Maximum length
				bridge->max_length = buf->ReadByte();
				if (bridge->max_length > 16) bridge->max_length = 0xFFFF;
				break;

			case 0x0B: // Cost factor
				bridge->price = buf->ReadByte();
				break;

			case 0x0C: // Maximum speed
				bridge->speed = buf->ReadWord();
				break;

			case 0x0D: { // Bridge sprite tables
				byte tableid = buf->ReadByte();
				byte numtables = buf->ReadByte();

				if (bridge->sprite_table == NULL) {
					/* Allocate memory for sprite table pointers and zero out */
					bridge->sprite_table = CallocT<PalSpriteID*>(7);
				}

				for (; numtables-- != 0; tableid++) {
					if (tableid >= 7) { // skip invalid data
						grfmsg(1, "BridgeChangeInfo: Table %d >= 7, skipping", tableid);
						for (byte sprite = 0; sprite < 32; sprite++) buf->ReadDWord();
						continue;
					}

					if (bridge->sprite_table[tableid] == NULL) {
						bridge->sprite_table[tableid] = MallocT<PalSpriteID>(32);
					}

					for (byte sprite = 0; sprite < 32; sprite++) {
						SpriteID image = buf->ReadWord();
						PaletteID pal  = buf->ReadWord();

						bridge->sprite_table[tableid][sprite].sprite = image;
						bridge->sprite_table[tableid][sprite].pal    = pal;

						MapSpriteMappingRecolour(&bridge->sprite_table[tableid][sprite]);
					}
				}
				break;
			}

			case 0x0E: // Flags; bit 0 - disable far pillars
				bridge->flags = buf->ReadByte();
				break;

			case 0x0F: // Long format year of availability (year since year 0)
				bridge->avail_year = Clamp(buf->ReadDWord(), MIN_YEAR, MAX_YEAR);
				break;

			case 0x10: { // purchase string
				StringID newone = GetGRFStringID(_cur.grffile->grfid, buf->ReadWord());
				if (newone != STR_UNDEFINED) bridge->material = newone;
				break;
			}

			case 0x11: // description of bridge with rails or roads
			case 0x12: {
				StringID newone = GetGRFStringID(_cur.grffile->grfid, buf->ReadWord());
				if (newone != STR_UNDEFINED) bridge->transport_name[prop - 0x11] = newone;
				break;
			}

			case 0x13: // 16 bits cost multiplier
				bridge->price = buf->ReadWord();
				break;

			case 0x14: // purchase sprite
				bridge->sprite = buf->ReadWord();
				bridge->pal    = buf->ReadWord();
				break;

			default:
				ret = HandleAction0PropertyDefault(buf, prop);
				break;
		}
	}

	return ret;
}

/**
 * Ignore a house property
 * @param prop Property to read.
 * @param buf Property value.
 * @return ChangeInfoResult.
 */
static ChangeInfoResult IgnoreTownHouseProperty(int prop, ByteReader *buf)
{
	ChangeInfoResult ret = CIR_SUCCESS;

	switch (prop) {
		case 0x09:
		case 0x0B:
		case 0x0C:
		case 0x0D:
		case 0x0E:
		case 0x0F:
		case 0x11:
		case 0x14:
		case 0x15:
		case 0x16:
		case 0x18:
		case 0x19:
		case 0x1A:
		case 0x1B:
		case 0x1C:
		case 0x1D:
		case 0x1F:
			buf->ReadByte();
			break;

		case 0x0A:
		case 0x10:
		case 0x12:
		case 0x13:
		case 0x21:
		case 0x22:
			buf->ReadWord();
			break;

		case 0x1E:
			buf->ReadDWord();
			break;

		case 0x17:
			for (uint j = 0; j < 4; j++) buf->ReadByte();
			break;

		case 0x20: {
			byte count = buf->ReadByte();
			for (byte j = 0; j < count; j++) buf->ReadByte();
			break;
		}

		default:
			ret = HandleAction0PropertyDefault(buf, prop);
			break;
	}
	return ret;
}

/**
 * Define properties for houses
 * @param hid HouseID of the house.
 * @param numinfo Number of subsequent houseIDs to change the property for.
 * @param prop The property to change.
 * @param buf The property value.
 * @return ChangeInfoResult.
 */
static ChangeInfoResult TownHouseChangeInfo(uint hid, int numinfo, int prop, ByteReader *buf)
{
	ChangeInfoResult ret = CIR_SUCCESS;

	if (hid + numinfo > NUM_HOUSES_PER_GRF) {
		grfmsg(1, "TownHouseChangeInfo: Too many houses loaded (%u), max (%u). Ignoring.", hid + numinfo, NUM_HOUSES_PER_GRF);
		return CIR_INVALID_ID;
	}

	/* Allocate house specs if they haven't been allocated already. */
	if (_cur.grffile->housespec == NULL) {
		_cur.grffile->housespec = CallocT<HouseSpec*>(NUM_HOUSES_PER_GRF);
	}

	for (int i = 0; i < numinfo; i++) {
		HouseSpec *housespec = _cur.grffile->housespec[hid + i];

		if (prop != 0x08 && housespec == NULL) {
			/* If the house property 08 is not yet set, ignore this property */
			ChangeInfoResult cir = IgnoreTownHouseProperty(prop, buf);
			if (cir > ret) ret = cir;
			continue;
		}

		switch (prop) {
			case 0x08: { // Substitute building type, and definition of a new house
				HouseSpec **house = &_cur.grffile->housespec[hid + i];
				byte subs_id = buf->ReadByte();

				if (subs_id == 0xFF) {
					/* Instead of defining a new house, a substitute house id
					 * of 0xFF disables the old house with the current id. */
					HouseSpec::Get(hid + i)->enabled = false;
					continue;
				} else if (subs_id >= NEW_HOUSE_OFFSET) {
					/* The substitute id must be one of the original houses. */
					grfmsg(2, "TownHouseChangeInfo: Attempt to use new house %u as substitute house for %u. Ignoring.", subs_id, hid + i);
					continue;
				}

				/* Allocate space for this house. */
				if (*house == NULL) *house = CallocT<HouseSpec>(1);

				housespec = *house;

				MemCpyT(housespec, HouseSpec::Get(subs_id));

				housespec->enabled = true;
				housespec->grf_prop.local_id = hid + i;
				housespec->grf_prop.subst_id = subs_id;
				housespec->grf_prop.grffile = _cur.grffile;
				housespec->random_colour[0] = 0x04;  // those 4 random colours are the base colour
				housespec->random_colour[1] = 0x08;  // for all new houses
				housespec->random_colour[2] = 0x0C;  // they stand for red, blue, orange and green
				housespec->random_colour[3] = 0x06;

				/* Make sure that the third cargo type is valid in this
				 * climate. This can cause problems when copying the properties
				 * of a house that accepts food, where the new house is valid
				 * in the temperate climate. */
				if (!CargoSpec::Get(housespec->accepts_cargo[2])->IsValid()) {
					housespec->cargo_acceptance[2] = 0;
				}

				_loaded_newgrf_features.has_newhouses = true;
				break;
			}

			case 0x09: // Building flags
				housespec->building_flags = (BuildingFlags)buf->ReadByte();
				break;

			case 0x0A: { // Availability years
				uint16 years = buf->ReadWord();
				housespec->min_year = GB(years, 0, 8) > 150 ? MAX_YEAR : ORIGINAL_BASE_YEAR + GB(years, 0, 8);
				housespec->max_year = GB(years, 8, 8) > 150 ? MAX_YEAR : ORIGINAL_BASE_YEAR + GB(years, 8, 8);
				break;
			}

			case 0x0B: // Population
				housespec->population = buf->ReadByte();
				break;

			case 0x0C: // Mail generation multiplier
				housespec->mail_generation = buf->ReadByte();
				break;

			case 0x0D: // Passenger acceptance
			case 0x0E: // Mail acceptance
				housespec->cargo_acceptance[prop - 0x0D] = buf->ReadByte();
				break;

			case 0x0F: { // Goods/candy, food/fizzy drinks acceptance
				int8 goods = buf->ReadByte();

				/* If value of goods is negative, it means in fact food or, if in toyland, fizzy_drink acceptance.
				 * Else, we have "standard" 3rd cargo type, goods or candy, for toyland once more */
				CargoID cid = (goods >= 0) ? ((_settings_game.game_creation.landscape == LT_TOYLAND) ? CT_CANDY : CT_GOODS) :
						((_settings_game.game_creation.landscape == LT_TOYLAND) ? CT_FIZZY_DRINKS : CT_FOOD);

				/* Make sure the cargo type is valid in this climate. */
				if (!CargoSpec::Get(cid)->IsValid()) goods = 0;

				housespec->accepts_cargo[2] = cid;
				housespec->cargo_acceptance[2] = abs(goods); // but we do need positive value here
				break;
			}

			case 0x10: // Local authority rating decrease on removal
				housespec->remove_rating_decrease = buf->ReadWord();
				break;

			case 0x11: // Removal cost multiplier
				housespec->removal_cost = buf->ReadByte();
				break;

			case 0x12: // Building name ID
				AddStringForMapping(buf->ReadWord(), &housespec->building_name);
				break;

			case 0x13: // Building availability mask
				housespec->building_availability = (HouseZones)buf->ReadWord();
				break;

			case 0x14: // House callback mask
				housespec->callback_mask |= buf->ReadByte();
				break;

			case 0x15: { // House override byte
				byte override = buf->ReadByte();

				/* The house being overridden must be an original house. */
				if (override >= NEW_HOUSE_OFFSET) {
					grfmsg(2, "TownHouseChangeInfo: Attempt to override new house %u with house id %u. Ignoring.", override, hid + i);
					continue;
				}

				_house_mngr.Add(hid + i, _cur.grffile->grfid, override);
				break;
			}

			case 0x16: // Periodic refresh multiplier
				housespec->processing_time = min(buf->ReadByte(), 63);
				break;

			case 0x17: // Four random colours to use
				for (uint j = 0; j < 4; j++) housespec->random_colour[j] = buf->ReadByte();
				break;

			case 0x18: // Relative probability of appearing
				housespec->probability = buf->ReadByte();
				break;

			case 0x19: // Extra flags
				housespec->extra_flags = (HouseExtraFlags)buf->ReadByte();
				break;

			case 0x1A: // Animation frames
				housespec->animation.frames = buf->ReadByte();
				housespec->animation.status = GB(housespec->animation.frames, 7, 1);
				SB(housespec->animation.frames, 7, 1, 0);
				break;

			case 0x1B: // Animation speed
				housespec->animation.speed = Clamp(buf->ReadByte(), 2, 16);
				break;

			case 0x1C: // Class of the building type
				housespec->class_id = AllocateHouseClassID(buf->ReadByte(), _cur.grffile->grfid);
				break;

			case 0x1D: // Callback mask part 2
				housespec->callback_mask |= (buf->ReadByte() << 8);
				break;

			case 0x1E: { // Accepted cargo types
				uint32 cargotypes = buf->ReadDWord();

				/* Check if the cargo types should not be changed */
				if (cargotypes == 0xFFFFFFFF) break;

				for (uint j = 0; j < 3; j++) {
					/* Get the cargo number from the 'list' */
					uint8 cargo_part = GB(cargotypes, 8 * j, 8);
					CargoID cargo = GetCargoTranslation(cargo_part, _cur.grffile);

					if (cargo == CT_INVALID) {
						/* Disable acceptance of invalid cargo type */
						housespec->cargo_acceptance[j] = 0;
					} else {
						housespec->accepts_cargo[j] = cargo;
					}
				}
				break;
			}

			case 0x1F: // Minimum life span
				housespec->minimum_life = buf->ReadByte();
				break;

			case 0x20: { // Cargo acceptance watch list
				byte count = buf->ReadByte();
				for (byte j = 0; j < count; j++) {
					CargoID cargo = GetCargoTranslation(buf->ReadByte(), _cur.grffile);
					if (cargo != CT_INVALID) SetBit(housespec->watched_cargoes, cargo);
				}
				break;
			}

			case 0x21: // long introduction year
				housespec->min_year = buf->ReadWord();
				break;

			case 0x22: // long maximum year
				housespec->max_year = buf->ReadWord();
				break;

			default:
				ret = HandleAction0PropertyDefault(buf, prop);
				break;
		}
	}

	return ret;
}

/**
 * Get the language map associated with a given NewGRF and language.
 * @param grfid       The NewGRF to get the map for.
 * @param language_id The (NewGRF) language ID to get the map for.
 * @return The LanguageMap, or NULL if it couldn't be found.
 */
/* static */ const LanguageMap *LanguageMap::GetLanguageMap(uint32 grfid, uint8 language_id)
{
	/* LanguageID "MAX_LANG", i.e. 7F is any. This language can't have a gender/case mapping, but has to be handled gracefully. */
	const GRFFile *grffile = GetFileByGRFID(grfid);
	return (grffile != NULL && grffile->language_map != NULL && language_id < MAX_LANG) ? &grffile->language_map[language_id] : NULL;
}

/**
 * Load a cargo- or railtype-translation table.
 * @param gvid ID of the global variable. This is basically only checked for zerones.
 * @param numinfo Number of subsequent IDs to change the property for.
 * @param buf The property value.
 * @param[in,out] translation_table Storage location for the translation table.
 * @param name Name of the table for debug output.
 * @return ChangeInfoResult.
 */
template <typename T>
static ChangeInfoResult LoadTranslationTable(uint gvid, int numinfo, ByteReader *buf, T &translation_table, const char *name)
{
	if (gvid != 0) {
		grfmsg(1, "LoadTranslationTable: %s translation table must start at zero", name);
		return CIR_INVALID_ID;
	}

	translation_table.Clear();
	for (int i = 0; i < numinfo; i++) {
		uint32 item = buf->ReadDWord();
		*translation_table.Append() = BSWAP32(item);
	}

	return CIR_SUCCESS;
}

/**
 * Define properties for global variables
 * @param gvid ID of the global variable.
 * @param numinfo Number of subsequent IDs to change the property for.
 * @param prop The property to change.
 * @param buf The property value.
 * @return ChangeInfoResult.
 */
static ChangeInfoResult GlobalVarChangeInfo(uint gvid, int numinfo, int prop, ByteReader *buf)
{
	/* Properties which are handled as a whole */
	switch (prop) {
		case 0x09: // Cargo Translation Table; loading during both reservation and activation stage (in case it is selected depending on defined cargos)
			return LoadTranslationTable(gvid, numinfo, buf, _cur.grffile->cargo_list, "Cargo");

		case 0x12: // Rail type translation table; loading during both reservation and activation stage (in case it is selected depending on defined railtypes)
			return LoadTranslationTable(gvid, numinfo, buf, _cur.grffile->railtype_list, "Rail type");

		default:
			break;
	}

	/* Properties which are handled per item */
	ChangeInfoResult ret = CIR_SUCCESS;
	for (int i = 0; i < numinfo; i++) {
		switch (prop) {
			case 0x08: { // Cost base factor
				int factor = buf->ReadByte();
				uint price = gvid + i;

				if (price < PR_END) {
					_cur.grffile->price_base_multipliers[price] = min<int>(factor - 8, MAX_PRICE_MODIFIER);
				} else {
					grfmsg(1, "GlobalVarChangeInfo: Price %d out of range, ignoring", price);
				}
				break;
			}

			case 0x0A: { // Currency display names
				uint curidx = GetNewgrfCurrencyIdConverted(gvid + i);
				StringID newone = GetGRFStringID(_cur.grffile->grfid, buf->ReadWord());

				if ((newone != STR_UNDEFINED) && (curidx < CURRENCY_END)) {
					_currency_specs[curidx].name = newone;
				}
				break;
			}

			case 0x0B: { // Currency multipliers
				uint curidx = GetNewgrfCurrencyIdConverted(gvid + i);
				uint32 rate = buf->ReadDWord();

				if (curidx < CURRENCY_END) {
					/* TTDPatch uses a multiple of 1000 for its conversion calculations,
					 * which OTTD does not. For this reason, divide grf value by 1000,
					 * to be compatible */
					_currency_specs[curidx].rate = rate / 1000;
				} else {
					grfmsg(1, "GlobalVarChangeInfo: Currency multipliers %d out of range, ignoring", curidx);
				}
				break;
			}

			case 0x0C: { // Currency options
				uint curidx = GetNewgrfCurrencyIdConverted(gvid + i);
				uint16 options = buf->ReadWord();

				if (curidx < CURRENCY_END) {
					_currency_specs[curidx].separator[0] = GB(options, 0, 8);
					_currency_specs[curidx].separator[1] = '\0';
					/* By specifying only one bit, we prevent errors,
					 * since newgrf specs said that only 0 and 1 can be set for symbol_pos */
					_currency_specs[curidx].symbol_pos = GB(options, 8, 1);
				} else {
					grfmsg(1, "GlobalVarChangeInfo: Currency option %d out of range, ignoring", curidx);
				}
				break;
			}

			case 0x0D: { // Currency prefix symbol
				uint curidx = GetNewgrfCurrencyIdConverted(gvid + i);
				uint32 tempfix = buf->ReadDWord();

				if (curidx < CURRENCY_END) {
					memcpy(_currency_specs[curidx].prefix, &tempfix, 4);
					_currency_specs[curidx].prefix[4] = 0;
				} else {
					grfmsg(1, "GlobalVarChangeInfo: Currency symbol %d out of range, ignoring", curidx);
				}
				break;
			}

			case 0x0E: { // Currency suffix symbol
				uint curidx = GetNewgrfCurrencyIdConverted(gvid + i);
				uint32 tempfix = buf->ReadDWord();

				if (curidx < CURRENCY_END) {
					memcpy(&_currency_specs[curidx].suffix, &tempfix, 4);
					_currency_specs[curidx].suffix[4] = 0;
				} else {
					grfmsg(1, "GlobalVarChangeInfo: Currency symbol %d out of range, ignoring", curidx);
				}
				break;
			}

			case 0x0F: { //  Euro introduction dates
				uint curidx = GetNewgrfCurrencyIdConverted(gvid + i);
				Year year_euro = buf->ReadWord();

				if (curidx < CURRENCY_END) {
					_currency_specs[curidx].to_euro = year_euro;
				} else {
					grfmsg(1, "GlobalVarChangeInfo: Euro intro date %d out of range, ignoring", curidx);
				}
				break;
			}

			case 0x10: // Snow line height table
				if (numinfo > 1 || IsSnowLineSet()) {
					grfmsg(1, "GlobalVarChangeInfo: The snowline can only be set once (%d)", numinfo);
				} else if (buf->Remaining() < SNOW_LINE_MONTHS * SNOW_LINE_DAYS) {
					grfmsg(1, "GlobalVarChangeInfo: Not enough entries set in the snowline table (" PRINTF_SIZE ")", buf->Remaining());
				} else {
					byte table[SNOW_LINE_MONTHS][SNOW_LINE_DAYS];

					for (uint i = 0; i < SNOW_LINE_MONTHS; i++) {
						for (uint j = 0; j < SNOW_LINE_DAYS; j++) {
							table[i][j] = buf->ReadByte();
							if (_cur.grffile->grf_version >= 8) {
								if (table[i][j] != 0xFF) table[i][j] = table[i][j] * (1 + _settings_game.construction.max_heightlevel) / 256;
							} else {
								if (table[i][j] >= 128) {
									/* no snow */
									table[i][j] = 0xFF;
								} else {
									table[i][j] = table[i][j] * (1 + _settings_game.construction.max_heightlevel) / 128;
								}
							}
						}
					}
					SetSnowLine(table);
				}
				break;

			case 0x11: // GRF match for engine allocation
				/* This is loaded during the reservation stage, so just skip it here. */
				/* Each entry is 8 bytes. */
				buf->Skip(8);
				break;

			case 0x13:   // Gender translation table
			case 0x14:   // Case translation table
			case 0x15: { // Plural form translation
				uint curidx = gvid + i; // The current index, i.e. language.
				const LanguageMetadata *lang = curidx < MAX_LANG ? GetLanguage(curidx) : NULL;
				if (lang == NULL) {
					grfmsg(1, "GlobalVarChangeInfo: Language %d is not known, ignoring", curidx);
					/* Skip over the data. */
					if (prop == 0x15) {
						buf->ReadByte();
					} else {
						while (buf->ReadByte() != 0) {
							buf->ReadString();
						}
					}
					break;
				}

				if (_cur.grffile->language_map == NULL) _cur.grffile->language_map = new LanguageMap[MAX_LANG];

				if (prop == 0x15) {
					uint plural_form = buf->ReadByte();
					if (plural_form >= LANGUAGE_MAX_PLURAL) {
						grfmsg(1, "GlobalVarChanceInfo: Plural form %d is out of range, ignoring", plural_form);
					} else {
						_cur.grffile->language_map[curidx].plural_form = plural_form;
					}
					break;
				}

				byte newgrf_id = buf->ReadByte(); // The NewGRF (custom) identifier.
				while (newgrf_id != 0) {
					const char *name = buf->ReadString(); // The name for the OpenTTD identifier.

					/* We'll just ignore the UTF8 identifier character. This is (fairly)
					 * safe as OpenTTD's strings gender/cases are usually in ASCII which
					 * is just a subset of UTF8, or they need the bigger UTF8 characters
					 * such as Cyrillic. Thus we will simply assume they're all UTF8. */
					WChar c;
					size_t len = Utf8Decode(&c, name);
					if (c == NFO_UTF8_IDENTIFIER) name += len;

					LanguageMap::Mapping map;
					map.newgrf_id = newgrf_id;
					if (prop == 0x13) {
						map.openttd_id = lang->GetGenderIndex(name);
						if (map.openttd_id >= MAX_NUM_GENDERS) {
							grfmsg(1, "GlobalVarChangeInfo: Gender name %s is not known, ignoring", name);
						} else {
							*_cur.grffile->language_map[curidx].gender_map.Append() = map;
						}
					} else {
						map.openttd_id = lang->GetCaseIndex(name);
						if (map.openttd_id >= MAX_NUM_CASES) {
							grfmsg(1, "GlobalVarChangeInfo: Case name %s is not known, ignoring", name);
						} else {
							*_cur.grffile->language_map[curidx].case_map.Append() = map;
						}
					}
					newgrf_id = buf->ReadByte();
				}
				break;
			}

			default:
				ret = HandleAction0PropertyDefault(buf, prop);
				break;
		}
	}

	return ret;
}

static ChangeInfoResult GlobalVarReserveInfo(uint gvid, int numinfo, int prop, ByteReader *buf)
{
	/* Properties which are handled as a whole */
	switch (prop) {
		case 0x09: // Cargo Translation Table; loading during both reservation and activation stage (in case it is selected depending on defined cargos)
			return LoadTranslationTable(gvid, numinfo, buf, _cur.grffile->cargo_list, "Cargo");

		case 0x12: // Rail type translation table; loading during both reservation and activation stage (in case it is selected depending on defined railtypes)
			return LoadTranslationTable(gvid, numinfo, buf, _cur.grffile->railtype_list, "Rail type");

		default:
			break;
	}

	/* Properties which are handled per item */
	ChangeInfoResult ret = CIR_SUCCESS;
	for (int i = 0; i < numinfo; i++) {
		switch (prop) {
			case 0x08: // Cost base factor
			case 0x15: // Plural form translation
				buf->ReadByte();
				break;

			case 0x0A: // Currency display names
			case 0x0C: // Currency options
			case 0x0F: // Euro introduction dates
				buf->ReadWord();
				break;

			case 0x0B: // Currency multipliers
			case 0x0D: // Currency prefix symbol
			case 0x0E: // Currency suffix symbol
				buf->ReadDWord();
				break;

			case 0x10: // Snow line height table
				buf->Skip(SNOW_LINE_MONTHS * SNOW_LINE_DAYS);
				break;

			case 0x11: { // GRF match for engine allocation
				uint32 s = buf->ReadDWord();
				uint32 t = buf->ReadDWord();
				SetNewGRFOverride(s, t);
				break;
			}

			case 0x13: // Gender translation table
			case 0x14: // Case translation table
				while (buf->ReadByte() != 0) {
					buf->ReadString();
				}
				break;

			default:
				ret = HandleAction0PropertyDefault(buf, prop);
				break;
		}
	}

	return ret;
}


/**
 * Define properties for cargoes
 * @param cid Local ID of the cargo.
 * @param numinfo Number of subsequent IDs to change the property for.
 * @param prop The property to change.
 * @param buf The property value.
 * @return ChangeInfoResult.
 */
static ChangeInfoResult CargoChangeInfo(uint cid, int numinfo, int prop, ByteReader *buf)
{
	ChangeInfoResult ret = CIR_SUCCESS;

	if (cid + numinfo > NUM_CARGO) {
		grfmsg(2, "CargoChangeInfo: Cargo type %d out of range (max %d)", cid + numinfo, NUM_CARGO - 1);
		return CIR_INVALID_ID;
	}

	for (int i = 0; i < numinfo; i++) {
		CargoSpec *cs = CargoSpec::Get(cid + i);

		switch (prop) {
			case 0x08: // Bit number of cargo
				cs->bitnum = buf->ReadByte();
				if (cs->IsValid()) {
					cs->grffile = _cur.grffile;
					SetBit(_cargo_mask, cid + i);
				} else {
					ClrBit(_cargo_mask, cid + i);
				}
				break;

			case 0x09: // String ID for cargo type name
				AddStringForMapping(buf->ReadWord(), &cs->name);
				break;

			case 0x0A: // String for 1 unit of cargo
				AddStringForMapping(buf->ReadWord(), &cs->name_single);
				break;

			case 0x0B: // String for singular quantity of cargo (e.g. 1 tonne of coal)
			case 0x1B: // String for cargo units
				/* String for units of cargo. This is different in OpenTTD
				 * (e.g. tonnes) to TTDPatch (e.g. {COMMA} tonne of coal).
				 * Property 1B is used to set OpenTTD's behaviour. */
				AddStringForMapping(buf->ReadWord(), &cs->units_volume);
				break;

			case 0x0C: // String for plural quantity of cargo (e.g. 10 tonnes of coal)
			case 0x1C: // String for any amount of cargo
				/* Strings for an amount of cargo. This is different in OpenTTD
				 * (e.g. {WEIGHT} of coal) to TTDPatch (e.g. {COMMA} tonnes of coal).
				 * Property 1C is used to set OpenTTD's behaviour. */
				AddStringForMapping(buf->ReadWord(), &cs->quantifier);
				break;

			case 0x0D: // String for two letter cargo abbreviation
				AddStringForMapping(buf->ReadWord(), &cs->abbrev);
				break;

			case 0x0E: // Sprite ID for cargo icon
				cs->sprite = buf->ReadWord();
				break;

			case 0x0F: // Weight of one unit of cargo
				cs->weight = buf->ReadByte();
				break;

			case 0x10: // Used for payment calculation
				cs->transit_days[0] = buf->ReadByte();
				break;

			case 0x11: // Used for payment calculation
				cs->transit_days[1] = buf->ReadByte();
				break;

			case 0x12: // Base cargo price
				cs->initial_payment = buf->ReadDWord();
				break;

			case 0x13: // Colour for station rating bars
				cs->rating_colour = buf->ReadByte();
				break;

			case 0x14: // Colour for cargo graph
				cs->legend_colour = buf->ReadByte();
				break;

			case 0x15: // Freight status
				cs->is_freight = (buf->ReadByte() != 0);
				break;

			case 0x16: // Cargo classes
				cs->classes = buf->ReadWord();
				break;

			case 0x17: // Cargo label
				cs->label = buf->ReadDWord();
				cs->label = BSWAP32(cs->label);
				break;

			case 0x18: { // Town growth substitute type
				uint8 substitute_type = buf->ReadByte();

				switch (substitute_type) {
					case 0x00: cs->town_effect = TE_PASSENGERS; break;
					case 0x02: cs->town_effect = TE_MAIL; break;
					case 0x05: cs->town_effect = TE_GOODS; break;
					case 0x09: cs->town_effect = TE_WATER; break;
					case 0x0B: cs->town_effect = TE_FOOD; break;
					default:
						grfmsg(1, "CargoChangeInfo: Unknown town growth substitute value %d, setting to none.", substitute_type);
						FALLTHROUGH;
					case 0xFF: cs->town_effect = TE_NONE; break;
				}
				break;
			}

			case 0x19: // Town growth coefficient
				cs->multipliertowngrowth = buf->ReadWord();
				break;

			case 0x1A: // Bitmask of callbacks to use
				cs->callback_mask = buf->ReadByte();
				break;

			case 0x1D: // Vehicle capacity muliplier
				cs->multiplier = max<uint16>(1u, buf->ReadWord());
				break;

			default:
				ret = HandleAction0PropertyDefault(buf, prop);
				break;
		}
	}

	return ret;
}


/**
 * Define properties for sound effects
 * @param sid Local ID of the sound.
 * @param numinfo Number of subsequent IDs to change the property for.
 * @param prop The property to change.
 * @param buf The property value.
 * @return ChangeInfoResult.
 */
static ChangeInfoResult SoundEffectChangeInfo(uint sid, int numinfo, int prop, ByteReader *buf)
{
	ChangeInfoResult ret = CIR_SUCCESS;

	if (_cur.grffile->sound_offset == 0) {
		grfmsg(1, "SoundEffectChangeInfo: No effects defined, skipping");
		return CIR_INVALID_ID;
	}

	if (sid + numinfo - ORIGINAL_SAMPLE_COUNT > _cur.grffile->num_sounds) {
		grfmsg(1, "SoundEffectChangeInfo: Attempting to change undefined sound effect (%u), max (%u). Ignoring.", sid + numinfo, ORIGINAL_SAMPLE_COUNT + _cur.grffile->num_sounds);
		return CIR_INVALID_ID;
	}

	for (int i = 0; i < numinfo; i++) {
		SoundEntry *sound = GetSound(sid + i + _cur.grffile->sound_offset - ORIGINAL_SAMPLE_COUNT);

		switch (prop) {
			case 0x08: // Relative volume
				sound->volume = buf->ReadByte();
				break;

			case 0x09: // Priority
				sound->priority = buf->ReadByte();
				break;

			case 0x0A: { // Override old sound
				SoundID orig_sound = buf->ReadByte();

				if (orig_sound >= ORIGINAL_SAMPLE_COUNT) {
					grfmsg(1, "SoundEffectChangeInfo: Original sound %d not defined (max %d)", orig_sound, ORIGINAL_SAMPLE_COUNT);
				} else {
					SoundEntry *old_sound = GetSound(orig_sound);

					/* Literally copy the data of the new sound over the original */
					*old_sound = *sound;
				}
				break;
			}

			default:
				ret = HandleAction0PropertyDefault(buf, prop);
				break;
		}
	}

	return ret;
}

/**
 * Ignore an industry tile property
 * @param prop The property to ignore.
 * @param buf The property value.
 * @return ChangeInfoResult.
 */
static ChangeInfoResult IgnoreIndustryTileProperty(int prop, ByteReader *buf)
{
	ChangeInfoResult ret = CIR_SUCCESS;

	switch (prop) {
		case 0x09:
		case 0x0D:
		case 0x0E:
		case 0x10:
		case 0x11:
		case 0x12:
			buf->ReadByte();
			break;

		case 0x0A:
		case 0x0B:
		case 0x0C:
		case 0x0F:
			buf->ReadWord();
			break;

		case 0x13:
			buf->Skip(buf->ReadByte() * 2);
			break;

		default:
			ret = HandleAction0PropertyDefault(buf, prop);
			break;
	}
	return ret;
}

/**
 * Define properties for industry tiles
 * @param indtid Local ID of the industry tile.
 * @param numinfo Number of subsequent industry tile IDs to change the property for.
 * @param prop The property to change.
 * @param buf The property value.
 * @return ChangeInfoResult.
 */
static ChangeInfoResult IndustrytilesChangeInfo(uint indtid, int numinfo, int prop, ByteReader *buf)
{
	ChangeInfoResult ret = CIR_SUCCESS;

	if (indtid + numinfo > NUM_INDUSTRYTILES_PER_GRF) {
		grfmsg(1, "IndustryTilesChangeInfo: Too many industry tiles loaded (%u), max (%u). Ignoring.", indtid + numinfo, NUM_INDUSTRYTILES_PER_GRF);
		return CIR_INVALID_ID;
	}

	/* Allocate industry tile specs if they haven't been allocated already. */
	if (_cur.grffile->indtspec == NULL) {
		_cur.grffile->indtspec = CallocT<IndustryTileSpec*>(NUM_INDUSTRYTILES_PER_GRF);
	}

	for (int i = 0; i < numinfo; i++) {
		IndustryTileSpec *tsp = _cur.grffile->indtspec[indtid + i];

		if (prop != 0x08 && tsp == NULL) {
			ChangeInfoResult cir = IgnoreIndustryTileProperty(prop, buf);
			if (cir > ret) ret = cir;
			continue;
		}

		switch (prop) {
			case 0x08: { // Substitute industry tile type
				IndustryTileSpec **tilespec = &_cur.grffile->indtspec[indtid + i];
				byte subs_id = buf->ReadByte();

				if (subs_id >= NEW_INDUSTRYTILEOFFSET) {
					/* The substitute id must be one of the original industry tile. */
					grfmsg(2, "IndustryTilesChangeInfo: Attempt to use new industry tile %u as substitute industry tile for %u. Ignoring.", subs_id, indtid + i);
					continue;
				}

				/* Allocate space for this industry. */
				if (*tilespec == NULL) {
					*tilespec = CallocT<IndustryTileSpec>(1);
					tsp = *tilespec;

					memcpy(tsp, &_industry_tile_specs[subs_id], sizeof(_industry_tile_specs[subs_id]));
					tsp->enabled = true;

					/* A copied tile should not have the animation infos copied too.
					 * The anim_state should be left untouched, though
					 * It is up to the author to animate them himself */
					tsp->anim_production = INDUSTRYTILE_NOANIM;
					tsp->anim_next = INDUSTRYTILE_NOANIM;

					tsp->grf_prop.local_id = indtid + i;
					tsp->grf_prop.subst_id = subs_id;
					tsp->grf_prop.grffile = _cur.grffile;
					_industile_mngr.AddEntityID(indtid + i, _cur.grffile->grfid, subs_id); // pre-reserve the tile slot
				}
				break;
			}

			case 0x09: { // Industry tile override
				byte ovrid = buf->ReadByte();

				/* The industry being overridden must be an original industry. */
				if (ovrid >= NEW_INDUSTRYTILEOFFSET) {
					grfmsg(2, "IndustryTilesChangeInfo: Attempt to override new industry tile %u with industry tile id %u. Ignoring.", ovrid, indtid + i);
					continue;
				}

				_industile_mngr.Add(indtid + i, _cur.grffile->grfid, ovrid);
				break;
			}

			case 0x0A: // Tile acceptance
			case 0x0B:
			case 0x0C: {
				uint16 acctp = buf->ReadWord();
				tsp->accepts_cargo[prop - 0x0A] = GetCargoTranslation(GB(acctp, 0, 8), _cur.grffile);
				tsp->acceptance[prop - 0x0A] = Clamp(GB(acctp, 8, 8), 0, 16);
				break;
			}

			case 0x0D: // Land shape flags
				tsp->slopes_refused = (Slope)buf->ReadByte();
				break;

			case 0x0E: // Callback mask
				tsp->callback_mask = buf->ReadByte();
				break;

			case 0x0F: // Animation information
				tsp->animation.frames = buf->ReadByte();
				tsp->animation.status = buf->ReadByte();
				break;

			case 0x10: // Animation speed
				tsp->animation.speed = buf->ReadByte();
				break;

			case 0x11: // Triggers for callback 25
				tsp->animation.triggers = buf->ReadByte();
				break;

			case 0x12: // Special flags
				tsp->special_flags = (IndustryTileSpecialFlags)buf->ReadByte();
				break;

			case 0x13: { // variable length cargo acceptance
				byte num_cargoes = buf->ReadByte();
				if (num_cargoes > lengthof(tsp->acceptance)) {
					GRFError *error = DisableGrf(STR_NEWGRF_ERROR_LIST_PROPERTY_TOO_LONG);
					error->param_value[1] = prop;
					return CIR_DISABLED;
				}
				for (uint i = 0; i < lengthof(tsp->acceptance); i++) {
					if (i < num_cargoes) {
						tsp->accepts_cargo[i] = GetCargoTranslation(buf->ReadByte(), _cur.grffile);
						/* Tile acceptance can be negative to counteract the INDTILE_SPECIAL_ACCEPTS_ALL_CARGO flag */
						tsp->acceptance[i] = (int8)buf->ReadByte();
					} else {
						tsp->accepts_cargo[i] = CT_INVALID;
						tsp->acceptance[i] = 0;
					}
				}
				break;
			}

			default:
				ret = HandleAction0PropertyDefault(buf, prop);
				break;
		}
	}

	return ret;
}

/**
 * Ignore an industry property
 * @param prop The property to ignore.
 * @param buf The property value.
 * @return ChangeInfoResult.
 */
static ChangeInfoResult IgnoreIndustryProperty(int prop, ByteReader *buf)
{
	ChangeInfoResult ret = CIR_SUCCESS;

	switch (prop) {
		case 0x09:
		case 0x0B:
		case 0x0F:
		case 0x12:
		case 0x13:
		case 0x14:
		case 0x17:
		case 0x18:
		case 0x19:
		case 0x21:
		case 0x22:
			buf->ReadByte();
			break;

		case 0x0C:
		case 0x0D:
		case 0x0E:
		case 0x10:
		case 0x1B:
		case 0x1F:
		case 0x24:
			buf->ReadWord();
			break;

		case 0x11:
		case 0x1A:
		case 0x1C:
		case 0x1D:
		case 0x1E:
		case 0x20:
		case 0x23:
			buf->ReadDWord();
			break;

		case 0x0A: {
			byte num_table = buf->ReadByte();
			for (byte j = 0; j < num_table; j++) {
				for (uint k = 0;; k++) {
					byte x = buf->ReadByte();
					if (x == 0xFE && k == 0) {
						buf->ReadByte();
						buf->ReadByte();
						break;
					}

					byte y = buf->ReadByte();
					if (x == 0 && y == 0x80) break;

					byte gfx = buf->ReadByte();
					if (gfx == 0xFE) buf->ReadWord();
				}
			}
			break;
		}

		case 0x16:
			for (byte j = 0; j < 3; j++) buf->ReadByte();
			break;

		case 0x15:
		case 0x25:
		case 0x26:
		case 0x27:
			buf->Skip(buf->ReadByte());
			break;

		case 0x28: {
			int num_inputs = buf->ReadByte();
			int num_outputs = buf->ReadByte();
			buf->Skip(num_inputs * num_outputs * 2);
			break;
		}

		default:
			ret = HandleAction0PropertyDefault(buf, prop);
			break;
	}
	return ret;
}

/**
 * Validate the industry layout; e.g. to prevent duplicate tiles.
 * @param layout The layout to check.
 * @param size The size of the layout.
 * @return True if the layout is deemed valid.
 */
static bool ValidateIndustryLayout(const IndustryTileTable *layout, int size)
{
	for (int i = 0; i < size - 1; i++) {
		for (int j = i + 1; j < size; j++) {
			if (layout[i].ti.x == layout[j].ti.x &&
					layout[i].ti.y == layout[j].ti.y) {
				return false;
			}
		}
	}
	return true;
}

/** Clean the tile table of the IndustrySpec if it's needed. */
static void CleanIndustryTileTable(IndustrySpec *ind)
{
	if (HasBit(ind->cleanup_flag, CLEAN_TILELAYOUT) && ind->table != NULL) {
		for (int j = 0; j < ind->num_table; j++) {
			/* remove the individual layouts */
			free(ind->table[j]);
		}
		/* remove the layouts pointers */
		free(ind->table);
		ind->table = NULL;
	}
}

/**
 * Define properties for industries
 * @param indid Local ID of the industry.
 * @param numinfo Number of subsequent industry IDs to change the property for.
 * @param prop The property to change.
 * @param buf The property value.
 * @return ChangeInfoResult.
 */
static ChangeInfoResult IndustriesChangeInfo(uint indid, int numinfo, int prop, ByteReader *buf)
{
	ChangeInfoResult ret = CIR_SUCCESS;

	if (indid + numinfo > NUM_INDUSTRYTYPES_PER_GRF) {
		grfmsg(1, "IndustriesChangeInfo: Too many industries loaded (%u), max (%u). Ignoring.", indid + numinfo, NUM_INDUSTRYTYPES_PER_GRF);
		return CIR_INVALID_ID;
	}

	/* Allocate industry specs if they haven't been allocated already. */
	if (_cur.grffile->industryspec == NULL) {
		_cur.grffile->industryspec = CallocT<IndustrySpec*>(NUM_INDUSTRYTYPES_PER_GRF);
	}

	for (int i = 0; i < numinfo; i++) {
		IndustrySpec *indsp = _cur.grffile->industryspec[indid + i];

		if (prop != 0x08 && indsp == NULL) {
			ChangeInfoResult cir = IgnoreIndustryProperty(prop, buf);
			if (cir > ret) ret = cir;
			continue;
		}

		switch (prop) {
			case 0x08: { // Substitute industry type
				IndustrySpec **indspec = &_cur.grffile->industryspec[indid + i];
				byte subs_id = buf->ReadByte();

				if (subs_id == 0xFF) {
					/* Instead of defining a new industry, a substitute industry id
					 * of 0xFF disables the old industry with the current id. */
					_industry_specs[indid + i].enabled = false;
					continue;
				} else if (subs_id >= NEW_INDUSTRYOFFSET) {
					/* The substitute id must be one of the original industry. */
					grfmsg(2, "_industry_specs: Attempt to use new industry %u as substitute industry for %u. Ignoring.", subs_id, indid + i);
					continue;
				}

				/* Allocate space for this industry.
				 * Only need to do it once. If ever it is called again, it should not
				 * do anything */
				if (*indspec == NULL) {
					*indspec = CallocT<IndustrySpec>(1);
					indsp = *indspec;

					memcpy(indsp, &_origin_industry_specs[subs_id], sizeof(_industry_specs[subs_id]));
					indsp->enabled = true;
					indsp->grf_prop.local_id = indid + i;
					indsp->grf_prop.subst_id = subs_id;
					indsp->grf_prop.grffile = _cur.grffile;
					/* If the grf industry needs to check its surounding upon creation, it should
					 * rely on callbacks, not on the original placement functions */
					indsp->check_proc = CHECK_NOTHING;
				}
				break;
			}

			case 0x09: { // Industry type override
				byte ovrid = buf->ReadByte();

				/* The industry being overridden must be an original industry. */
				if (ovrid >= NEW_INDUSTRYOFFSET) {
					grfmsg(2, "IndustriesChangeInfo: Attempt to override new industry %u with industry id %u. Ignoring.", ovrid, indid + i);
					continue;
				}
				indsp->grf_prop.override = ovrid;
				_industry_mngr.Add(indid + i, _cur.grffile->grfid, ovrid);
				break;
			}

			case 0x0A: { // Set industry layout(s)
				byte new_num_layouts = buf->ReadByte(); // Number of layaouts
				/* We read the total size in bytes, but we can't rely on the
				 * newgrf to provide a sane value. First assume the value is
				 * sane but later on we make sure we enlarge the array if the
				 * newgrf contains more data. Each tile uses either 3 or 5
				 * bytes, so to play it safe we assume 3. */
				uint32 def_num_tiles = buf->ReadDWord() / 3 + 1;
				IndustryTileTable **tile_table = CallocT<IndustryTileTable*>(new_num_layouts); // Table with tiles to compose an industry
				IndustryTileTable *itt = CallocT<IndustryTileTable>(def_num_tiles); // Temporary array to read the tile layouts from the GRF
				uint size;
				const IndustryTileTable *copy_from;

				try {
					for (byte j = 0; j < new_num_layouts; j++) {
						for (uint k = 0;; k++) {
							if (k >= def_num_tiles) {
								grfmsg(3, "IndustriesChangeInfo: Incorrect size for industry tile layout definition for industry %u.", indid);
								/* Size reported by newgrf was not big enough so enlarge the array. */
								def_num_tiles *= 2;
								itt = ReallocT<IndustryTileTable>(itt, def_num_tiles);
							}

							itt[k].ti.x = buf->ReadByte(); // Offsets from northermost tile

							if (itt[k].ti.x == 0xFE && k == 0) {
								/* This means we have to borrow the layout from an old industry */
								IndustryType type = buf->ReadByte();  // industry holding required layout
								byte laynbr = buf->ReadByte();        // layout number to borrow

								copy_from = _origin_industry_specs[type].table[laynbr];
								for (size = 1;; size++) {
									if (copy_from[size - 1].ti.x == -0x80 && copy_from[size - 1].ti.y == 0) break;
								}
								break;
							}

							itt[k].ti.y = buf->ReadByte(); // Or table definition finalisation

							if (itt[k].ti.x == 0 && itt[k].ti.y == 0x80) {
								/*  Not the same terminator.  The one we are using is rather
								 x = -80, y = x .  So, adjust it. */
								itt[k].ti.x = -0x80;
								itt[k].ti.y =  0;
								itt[k].gfx  =  0;

								size = k + 1;
								copy_from = itt;
								break;
							}

							itt[k].gfx = buf->ReadByte();

							if (itt[k].gfx == 0xFE) {
								/* Use a new tile from this GRF */
								int local_tile_id = buf->ReadWord();

								/* Read the ID from the _industile_mngr. */
								int tempid = _industile_mngr.GetID(local_tile_id, _cur.grffile->grfid);

								if (tempid == INVALID_INDUSTRYTILE) {
									grfmsg(2, "IndustriesChangeInfo: Attempt to use industry tile %u with industry id %u, not yet defined. Ignoring.", local_tile_id, indid);
								} else {
									/* Declared as been valid, can be used */
									itt[k].gfx = tempid;
								}
							} else if (itt[k].gfx == 0xFF) {
								itt[k].ti.x = (int8)GB(itt[k].ti.x, 0, 8);
								itt[k].ti.y = (int8)GB(itt[k].ti.y, 0, 8);

								/* When there were only 256x256 maps, TileIndex was a uint16 and
								 * itt[k].ti was just a TileIndexDiff that was added to it.
								 * As such negative "x" values were shifted into the "y" position.
								 *   x = -1, y = 1 -> x = 255, y = 0
								 * Since GRF version 8 the position is interpreted as pair of independent int8.
								 * For GRF version < 8 we need to emulate the old shifting behaviour.
								 */
								if (_cur.grffile->grf_version < 8 && itt[k].ti.x < 0) itt[k].ti.y += 1;
							}
						}

						if (!ValidateIndustryLayout(copy_from, size)) {
							/* The industry layout was not valid, so skip this one. */
							grfmsg(1, "IndustriesChangeInfo: Invalid industry layout for industry id %u. Ignoring", indid);
							new_num_layouts--;
							j--;
						} else {
							tile_table[j] = CallocT<IndustryTileTable>(size);
							memcpy(tile_table[j], copy_from, sizeof(*copy_from) * size);
						}
					}
				} catch (...) {
					for (int i = 0; i < new_num_layouts; i++) {
						free(tile_table[i]);
					}
					free(tile_table);
					free(itt);
					throw;
				}

				/* Clean the tile table if it was already set by a previous prop A. */
				CleanIndustryTileTable(indsp);
				/* Install final layout construction in the industry spec */
				indsp->num_table = new_num_layouts;
				indsp->table = tile_table;
				SetBit(indsp->cleanup_flag, CLEAN_TILELAYOUT);
				free(itt);
				break;
			}

			case 0x0B: // Industry production flags
				indsp->life_type = (IndustryLifeType)buf->ReadByte();
				break;

			case 0x0C: // Industry closure message
				AddStringForMapping(buf->ReadWord(), &indsp->closure_text);
				break;

			case 0x0D: // Production increase message
				AddStringForMapping(buf->ReadWord(), &indsp->production_up_text);
				break;

			case 0x0E: // Production decrease message
				AddStringForMapping(buf->ReadWord(), &indsp->production_down_text);
				break;

			case 0x0F: // Fund cost multiplier
				indsp->cost_multiplier = buf->ReadByte();
				break;

			case 0x10: // Production cargo types
				for (byte j = 0; j < 2; j++) {
					indsp->produced_cargo[j] = GetCargoTranslation(buf->ReadByte(), _cur.grffile);
				}
				break;

			case 0x11: // Acceptance cargo types
				for (byte j = 0; j < 3; j++) {
					indsp->accepts_cargo[j] = GetCargoTranslation(buf->ReadByte(), _cur.grffile);
				}
				buf->ReadByte(); // Unnused, eat it up
				break;

			case 0x12: // Production multipliers
			case 0x13:
				indsp->production_rate[prop - 0x12] = buf->ReadByte();
				break;

			case 0x14: // Minimal amount of cargo distributed
				indsp->minimal_cargo = buf->ReadByte();
				break;

			case 0x15: { // Random sound effects
				indsp->number_of_sounds = buf->ReadByte();
				uint8 *sounds = MallocT<uint8>(indsp->number_of_sounds);

				try {
					for (uint8 j = 0; j < indsp->number_of_sounds; j++) {
						sounds[j] = buf->ReadByte();
					}
				} catch (...) {
					free(sounds);
					throw;
				}

				if (HasBit(indsp->cleanup_flag, CLEAN_RANDOMSOUNDS)) {
					free(indsp->random_sounds);
				}
				indsp->random_sounds = sounds;
				SetBit(indsp->cleanup_flag, CLEAN_RANDOMSOUNDS);
				break;
			}

			case 0x16: // Conflicting industry types
				for (byte j = 0; j < 3; j++) indsp->conflicting[j] = buf->ReadByte();
				break;

			case 0x17: // Probability in random game
				indsp->appear_creation[_settings_game.game_creation.landscape] = buf->ReadByte();
				break;

			case 0x18: // Probability during gameplay
				indsp->appear_ingame[_settings_game.game_creation.landscape] = buf->ReadByte();
				break;

			case 0x19: // Map colour
				indsp->map_colour = buf->ReadByte();
				break;

			case 0x1A: // Special industry flags to define special behavior
				indsp->behaviour = (IndustryBehaviour)buf->ReadDWord();
				break;

			case 0x1B: // New industry text ID
				AddStringForMapping(buf->ReadWord(), &indsp->new_industry_text);
				break;

			case 0x1C: // Input cargo multipliers for the three input cargo types
			case 0x1D:
			case 0x1E: {
					uint32 multiples = buf->ReadDWord();
					indsp->input_cargo_multiplier[prop - 0x1C][0] = GB(multiples, 0, 16);
					indsp->input_cargo_multiplier[prop - 0x1C][1] = GB(multiples, 16, 16);
					break;
				}

			case 0x1F: // Industry name
				AddStringForMapping(buf->ReadWord(), &indsp->name);
				break;

			case 0x20: // Prospecting success chance
				indsp->prospecting_chance = buf->ReadDWord();
				break;

			case 0x21:   // Callback mask
			case 0x22: { // Callback additional mask
				byte aflag = buf->ReadByte();
				SB(indsp->callback_mask, (prop - 0x21) * 8, 8, aflag);
				break;
			}

			case 0x23: // removal cost multiplier
				indsp->removal_cost_multiplier = buf->ReadDWord();
				break;

			case 0x24: { // name for nearby station
				uint16 str = buf->ReadWord();
				if (str == 0) {
					indsp->station_name = STR_NULL;
				} else {
					AddStringForMapping(str, &indsp->station_name);
				}
				break;
			}

			case 0x25: { // variable length produced cargoes
				byte num_cargoes = buf->ReadByte();
				if (num_cargoes > lengthof(indsp->produced_cargo)) {
					GRFError *error = DisableGrf(STR_NEWGRF_ERROR_LIST_PROPERTY_TOO_LONG);
					error->param_value[1] = prop;
					return CIR_DISABLED;
				}
				for (uint i = 0; i < lengthof(indsp->produced_cargo); i++) {
					if (i < num_cargoes) {
						CargoID cargo = GetCargoTranslation(buf->ReadByte(), _cur.grffile);
						indsp->produced_cargo[i] = cargo;
					} else {
						indsp->produced_cargo[i] = CT_INVALID;
					}
				}
				break;
			}

			case 0x26: { // variable length accepted cargoes
				byte num_cargoes = buf->ReadByte();
				if (num_cargoes > lengthof(indsp->accepts_cargo)) {
					GRFError *error = DisableGrf(STR_NEWGRF_ERROR_LIST_PROPERTY_TOO_LONG);
					error->param_value[1] = prop;
					return CIR_DISABLED;
				}
				for (uint i = 0; i < lengthof(indsp->accepts_cargo); i++) {
					if (i < num_cargoes) {
						CargoID cargo = GetCargoTranslation(buf->ReadByte(), _cur.grffile);
						indsp->accepts_cargo[i] = cargo;
					} else {
						indsp->accepts_cargo[i] = CT_INVALID;
					}
				}
				break;
			}

			case 0x27: { // variable length production rates
				byte num_cargoes = buf->ReadByte();
				if (num_cargoes > lengthof(indsp->production_rate)) {
					GRFError *error = DisableGrf(STR_NEWGRF_ERROR_LIST_PROPERTY_TOO_LONG);
					error->param_value[1] = prop;
					return CIR_DISABLED;
				}
				for (uint i = 0; i < lengthof(indsp->production_rate); i++) {
					if (i < num_cargoes) {
						indsp->production_rate[i] = buf->ReadByte();
					} else {
						indsp->production_rate[i] = 0;
					}
				}
				break;
			}

			case 0x28: { // variable size input/output production multiplier table
				byte num_inputs = buf->ReadByte();
				byte num_outputs = buf->ReadByte();
				if (num_inputs > lengthof(indsp->accepts_cargo) || num_outputs > lengthof(indsp->produced_cargo)) {
					GRFError *error = DisableGrf(STR_NEWGRF_ERROR_LIST_PROPERTY_TOO_LONG);
					error->param_value[1] = prop;
					return CIR_DISABLED;
				}
				for (uint i = 0; i < lengthof(indsp->accepts_cargo); i++) {
					for (uint j = 0; j < lengthof(indsp->produced_cargo); j++) {
						uint16 mult = 0;
						if (i < num_inputs && j < num_outputs) mult = buf->ReadWord();
						indsp->input_cargo_multiplier[i][j] = mult;
					}
				}
				break;
			}

			default:
				ret = HandleAction0PropertyDefault(buf, prop);
				break;
		}
	}

	return ret;
}

/**
 * Create a copy of the tile table so it can be freed later
 * without problems.
 * @param as The AirportSpec to copy the arrays of.
 */
static void DuplicateTileTable(AirportSpec *as)
{
	AirportTileTable **table_list = MallocT<AirportTileTable*>(as->num_table);
	for (int i = 0; i < as->num_table; i++) {
		uint num_tiles = 1;
		const AirportTileTable *it = as->table[0];
		do {
			num_tiles++;
		} while ((++it)->ti.x != -0x80);
		table_list[i] = MallocT<AirportTileTable>(num_tiles);
		MemCpyT(table_list[i], as->table[i], num_tiles);
	}
	as->table = table_list;
	HangarTileTable *depot_table = NULL;
	if (as->nof_depots > 0) {
		depot_table = MallocT<HangarTileTable>(as->nof_depots);
		MemCpyT(depot_table, as->depot_table, as->nof_depots);
	}
	as->depot_table = depot_table;
	Direction *rotation = MallocT<Direction>(as->num_table);
	MemCpyT(rotation, as->rotation, as->num_table);
	as->rotation = rotation;
}

/**
 * Define properties for airports
 * @param airport Local ID of the airport.
 * @param numinfo Number of subsequent airport IDs to change the property for.
 * @param prop The property to change.
 * @param buf The property value.
 * @return ChangeInfoResult.
 */
static ChangeInfoResult AirportChangeInfo(uint airport, int numinfo, int prop, ByteReader *buf)
{
	ChangeInfoResult ret = CIR_SUCCESS;

	if (airport + numinfo > NUM_AIRPORTS_PER_GRF) {
		grfmsg(1, "AirportChangeInfo: Too many airports, trying id (%u), max (%u). Ignoring.", airport + numinfo, NUM_AIRPORTS_PER_GRF);
		return CIR_INVALID_ID;
	}

	/* Allocate industry specs if they haven't been allocated already. */
	if (_cur.grffile->airportspec == NULL) {
		_cur.grffile->airportspec = CallocT<AirportSpec*>(NUM_AIRPORTS_PER_GRF);
	}

	for (int i = 0; i < numinfo; i++) {
		AirportSpec *as = _cur.grffile->airportspec[airport + i];

		if (as == NULL && prop != 0x08 && prop != 0x09) {
			grfmsg(2, "AirportChangeInfo: Attempt to modify undefined airport %u, ignoring", airport + i);
			return CIR_INVALID_ID;
		}

		switch (prop) {
			case 0x08: { // Modify original airport
				byte subs_id = buf->ReadByte();

				if (subs_id == 0xFF) {
					/* Instead of defining a new airport, an airport id
					 * of 0xFF disables the old airport with the current id. */
					AirportSpec::GetWithoutOverride(airport + i)->enabled = false;
					continue;
				} else if (subs_id >= NEW_AIRPORT_OFFSET) {
					/* The substitute id must be one of the original airports. */
					grfmsg(2, "AirportChangeInfo: Attempt to use new airport %u as substitute airport for %u. Ignoring.", subs_id, airport + i);
					continue;
				}

				AirportSpec **spec = &_cur.grffile->airportspec[airport + i];
				/* Allocate space for this airport.
				 * Only need to do it once. If ever it is called again, it should not
				 * do anything */
				if (*spec == NULL) {
					*spec = MallocT<AirportSpec>(1);
					as = *spec;

					memcpy(as, AirportSpec::GetWithoutOverride(subs_id), sizeof(*as));
					as->enabled = true;
					as->grf_prop.local_id = airport + i;
					as->grf_prop.subst_id = subs_id;
					as->grf_prop.grffile = _cur.grffile;
					/* override the default airport */
					_airport_mngr.Add(airport + i, _cur.grffile->grfid, subs_id);
					/* Create a copy of the original tiletable so it can be freed later. */
					DuplicateTileTable(as);
				}
				break;
			}

			case 0x0A: { // Set airport layout
				as->num_table = buf->ReadByte(); // Number of layouts
				free(as->rotation);
				as->rotation = MallocT<Direction>(as->num_table);
				uint32 defsize = buf->ReadDWord();  // Total size of the definition
				AirportTileTable **tile_table = CallocT<AirportTileTable*>(as->num_table); // Table with tiles to compose the airport
				AirportTileTable *att = CallocT<AirportTileTable>(defsize); // Temporary array to read the tile layouts from the GRF
				int size;
				const AirportTileTable *copy_from;
				try {
					for (byte j = 0; j < as->num_table; j++) {
						const_cast<Direction&>(as->rotation[j]) = (Direction)buf->ReadByte();
						for (int k = 0;; k++) {
							att[k].ti.x = buf->ReadByte(); // Offsets from northermost tile
							att[k].ti.y = buf->ReadByte();

							if (att[k].ti.x == 0 && att[k].ti.y == 0x80) {
								/*  Not the same terminator.  The one we are using is rather
								 * x = -80, y = 0 .  So, adjust it. */
								att[k].ti.x = -0x80;
								att[k].ti.y =  0;
								att[k].gfx  =  0;

								size = k + 1;
								copy_from = att;
								break;
							}

							att[k].gfx = buf->ReadByte();

							if (att[k].gfx == 0xFE) {
								/* Use a new tile from this GRF */
								int local_tile_id = buf->ReadWord();

								/* Read the ID from the _airporttile_mngr. */
								uint16 tempid = _airporttile_mngr.GetID(local_tile_id, _cur.grffile->grfid);

								if (tempid == INVALID_AIRPORTTILE) {
									grfmsg(2, "AirportChangeInfo: Attempt to use airport tile %u with airport id %u, not yet defined. Ignoring.", local_tile_id, airport + i);
								} else {
									/* Declared as been valid, can be used */
									att[k].gfx = tempid;
								}
							} else if (att[k].gfx == 0xFF) {
								att[k].ti.x = (int8)GB(att[k].ti.x, 0, 8);
								att[k].ti.y = (int8)GB(att[k].ti.y, 0, 8);
							}

							if (as->rotation[j] == DIR_E || as->rotation[j] == DIR_W) {
								as->size_x = max<byte>(as->size_x, att[k].ti.y + 1);
								as->size_y = max<byte>(as->size_y, att[k].ti.x + 1);
							} else {
								as->size_x = max<byte>(as->size_x, att[k].ti.x + 1);
								as->size_y = max<byte>(as->size_y, att[k].ti.y + 1);
							}
						}
						tile_table[j] = CallocT<AirportTileTable>(size);
						memcpy(tile_table[j], copy_from, sizeof(*copy_from) * size);
					}
					/* Install final layout construction in the airport spec */
					as->table = tile_table;
					free(att);
				} catch (...) {
					for (int i = 0; i < as->num_table; i++) {
						free(tile_table[i]);
					}
					free(tile_table);
					free(att);
					throw;
				}
				break;
			}

			case 0x0C:
				as->min_year = buf->ReadWord();
				as->max_year = buf->ReadWord();
				if (as->max_year == 0xFFFF) as->max_year = MAX_YEAR;
				break;

			case 0x0D:
				as->ttd_airport_type = (TTDPAirportType)buf->ReadByte();
				break;

			case 0x0E:
				as->catchment = Clamp(buf->ReadByte(), 1, MAX_CATCHMENT);
				break;

			case 0x0F:
				as->noise_level = buf->ReadByte();
				break;

			case 0x10:
				AddStringForMapping(buf->ReadWord(), &as->name);
				break;

			case 0x11: // Maintenance cost factor
				as->maintenance_cost = buf->ReadWord();
				break;

			default:
				ret = HandleAction0PropertyDefault(buf, prop);
				break;
		}
	}

	return ret;
}

/**
 * Ignore properties for objects
 * @param prop The property to ignore.
 * @param buf The property value.
 * @return ChangeInfoResult.
 */
static ChangeInfoResult IgnoreObjectProperty(uint prop, ByteReader *buf)
{
	ChangeInfoResult ret = CIR_SUCCESS;

	switch (prop) {
		case 0x0B:
		case 0x0C:
		case 0x0D:
		case 0x12:
		case 0x14:
		case 0x16:
		case 0x17:
			buf->ReadByte();
			break;

		case 0x09:
		case 0x0A:
		case 0x10:
		case 0x11:
		case 0x13:
		case 0x15:
			buf->ReadWord();
			break;

		case 0x08:
		case 0x0E:
		case 0x0F:
			buf->ReadDWord();
			break;

		default:
			ret = HandleAction0PropertyDefault(buf, prop);
			break;
	}

	return ret;
}

/**
 * Define properties for objects
 * @param id Local ID of the object.
 * @param numinfo Number of subsequent objectIDs to change the property for.
 * @param prop The property to change.
 * @param buf The property value.
 * @return ChangeInfoResult.
 */
static ChangeInfoResult ObjectChangeInfo(uint id, int numinfo, int prop, ByteReader *buf)
{
	ChangeInfoResult ret = CIR_SUCCESS;

	if (id + numinfo > NUM_OBJECTS_PER_GRF) {
		grfmsg(1, "ObjectChangeInfo: Too many objects loaded (%u), max (%u). Ignoring.", id + numinfo, NUM_OBJECTS_PER_GRF);
		return CIR_INVALID_ID;
	}

	/* Allocate object specs if they haven't been allocated already. */
	if (_cur.grffile->objectspec == NULL) {
		_cur.grffile->objectspec = CallocT<ObjectSpec*>(NUM_OBJECTS_PER_GRF);
	}

	for (int i = 0; i < numinfo; i++) {
		ObjectSpec *spec = _cur.grffile->objectspec[id + i];

		if (prop != 0x08 && spec == NULL) {
			/* If the object property 08 is not yet set, ignore this property */
			ChangeInfoResult cir = IgnoreObjectProperty(prop, buf);
			if (cir > ret) ret = cir;
			continue;
		}

		switch (prop) {
			case 0x08: { // Class ID
				ObjectSpec **ospec = &_cur.grffile->objectspec[id + i];

				/* Allocate space for this object. */
				if (*ospec == NULL) {
					*ospec = CallocT<ObjectSpec>(1);
					(*ospec)->views = 1; // Default for NewGRFs that don't set it.
				}

				/* Swap classid because we read it in BE. */
				uint32 classid = buf->ReadDWord();
				(*ospec)->cls_id = ObjectClass::Allocate(BSWAP32(classid));
				(*ospec)->enabled = true;
				break;
			}

			case 0x09: { // Class name
				ObjectClass *objclass = ObjectClass::Get(spec->cls_id);
				AddStringForMapping(buf->ReadWord(), &objclass->name);
				break;
			}

			case 0x0A: // Object name
				AddStringForMapping(buf->ReadWord(), &spec->name);
				break;

			case 0x0B: // Climate mask
				spec->climate = buf->ReadByte();
				break;

			case 0x0C: // Size
				spec->size = buf->ReadByte();
				break;

			case 0x0D: // Build cost multipler
				spec->build_cost_multiplier = buf->ReadByte();
				spec->clear_cost_multiplier = spec->build_cost_multiplier;
				break;

			case 0x0E: // Introduction date
				spec->introduction_date = buf->ReadDWord();
				break;

			case 0x0F: // End of life
				spec->end_of_life_date = buf->ReadDWord();
				break;

			case 0x10: // Flags
				spec->flags = (ObjectFlags)buf->ReadWord();
				_loaded_newgrf_features.has_2CC |= (spec->flags & OBJECT_FLAG_2CC_COLOUR) != 0;
				break;

			case 0x11: // Animation info
				spec->animation.frames = buf->ReadByte();
				spec->animation.status = buf->ReadByte();
				break;

			case 0x12: // Animation speed
				spec->animation.speed = buf->ReadByte();
				break;

			case 0x13: // Animation triggers
				spec->animation.triggers = buf->ReadWord();
				break;

			case 0x14: // Removal cost multiplier
				spec->clear_cost_multiplier = buf->ReadByte();
				break;

			case 0x15: // Callback mask
				spec->callback_mask = buf->ReadWord();
				break;

			case 0x16: // Building height
				spec->height = buf->ReadByte();
				break;

			case 0x17: // Views
				spec->views = buf->ReadByte();
				if (spec->views != 1 && spec->views != 2 && spec->views != 4) {
					grfmsg(2, "ObjectChangeInfo: Invalid number of views (%u) for object id %u. Ignoring.", spec->views, id + i);
					spec->views = 1;
				}
				break;

			case 0x18: // Amount placed on 256^2 map on map creation
				spec->generate_amount = buf->ReadByte();
				break;

			default:
				ret = HandleAction0PropertyDefault(buf, prop);
				break;
		}
	}

	return ret;
}

/**
 * Define properties for railtypes
 * @param id ID of the railtype.
 * @param numinfo Number of subsequent IDs to change the property for.
 * @param prop The property to change.
 * @param buf The property value.
 * @return ChangeInfoResult.
 */
static ChangeInfoResult RailTypeChangeInfo(uint id, int numinfo, int prop, ByteReader *buf)
{
	ChangeInfoResult ret = CIR_SUCCESS;

	extern RailtypeInfo _railtypes[RAILTYPE_END];

	if (id + numinfo > RAILTYPE_END) {
		grfmsg(1, "RailTypeChangeInfo: Rail type %u is invalid, max %u, ignoring", id + numinfo, RAILTYPE_END);
		return CIR_INVALID_ID;
	}

	for (int i = 0; i < numinfo; i++) {
		RailType rt = _cur.grffile->railtype_map[id + i];
		if (rt == INVALID_RAILTYPE) return CIR_INVALID_ID;

		RailtypeInfo *rti = &_railtypes[rt];

		switch (prop) {
			case 0x08: // Label of rail type
				/* Skipped here as this is loaded during reservation stage. */
				buf->ReadDWord();
				break;

			case 0x09: { // Toolbar caption of railtype (sets name as well for backwards compatibility for grf ver < 8)
				uint16 str = buf->ReadWord();
				AddStringForMapping(str, &rti->strings.toolbar_caption);
				if (_cur.grffile->grf_version < 8) {
					AddStringForMapping(str, &rti->strings.name);
				}
				break;
			}

			case 0x0A: // Menu text of railtype
				AddStringForMapping(buf->ReadWord(), &rti->strings.menu_text);
				break;

			case 0x0B: // Build window caption
				AddStringForMapping(buf->ReadWord(), &rti->strings.build_caption);
				break;

			case 0x0C: // Autoreplace text
				AddStringForMapping(buf->ReadWord(), &rti->strings.replace_text);
				break;

			case 0x0D: // New locomotive text
				AddStringForMapping(buf->ReadWord(), &rti->strings.new_loco);
				break;

			case 0x0E: // Compatible railtype list
			case 0x0F: // Powered railtype list
			case 0x18: // Railtype list required for date introduction
			case 0x19: // Introduced railtype list
			{
				/* Rail type compatibility bits are added to the existing bits
				 * to allow multiple GRFs to modify compatibility with the
				 * default rail types. */
				int n = buf->ReadByte();
				for (int j = 0; j != n; j++) {
					RailTypeLabel label = buf->ReadDWord();
					RailType rt = GetRailTypeByLabel(BSWAP32(label), false);
					if (rt != INVALID_RAILTYPE) {
						switch (prop) {
							case 0x0F: SetBit(rti->powered_railtypes, rt);               FALLTHROUGH; // Powered implies compatible.
							case 0x0E: SetBit(rti->compatible_railtypes, rt);            break;
							case 0x18: SetBit(rti->introduction_required_railtypes, rt); break;
							case 0x19: SetBit(rti->introduces_railtypes, rt);            break;
						}
					}
				}
				break;
			}

			case 0x10: // Rail Type flags
				rti->flags = (RailTypeFlags)buf->ReadByte();
				break;

			case 0x11: // Curve speed advantage
				rti->curve_speed = buf->ReadByte();
				break;

			case 0x12: // Station graphic
				rti->fallback_railtype = Clamp(buf->ReadByte(), 0, 2);
				break;

			case 0x13: // Construction cost factor
				rti->cost_multiplier = buf->ReadWord();
				break;

			case 0x14: // Speed limit
				rti->max_speed = buf->ReadWord();
				break;

			case 0x15: // Acceleration model
				rti->acceleration_type = Clamp(buf->ReadByte(), 0, 2);
				break;

			case 0x16: // Map colour
				rti->map_colour = buf->ReadByte();
				break;

			case 0x17: // Introduction date
				rti->introduction_date = buf->ReadDWord();
				break;

			case 0x1A: // Sort order
				rti->sorting_order = buf->ReadByte();
				break;

			case 0x1B: // Name of railtype (overridden by prop 09 for grf ver < 8)
				AddStringForMapping(buf->ReadWord(), &rti->strings.name);
				break;

			case 0x1C: // Maintenance cost factor
				rti->maintenance_multiplier = buf->ReadWord();
				break;

			case 0x1D: // Alternate rail type label list
				/* Skipped here as this is loaded during reservation stage. */
				for (int j = buf->ReadByte(); j != 0; j--) buf->ReadDWord();
				break;

			default:
				ret = HandleAction0PropertyDefault(buf, prop);
				break;
		}
	}

	return ret;
}

static ChangeInfoResult RailTypeReserveInfo(uint id, int numinfo, int prop, ByteReader *buf)
{
	ChangeInfoResult ret = CIR_SUCCESS;

	extern RailtypeInfo _railtypes[RAILTYPE_END];

	if (id + numinfo > RAILTYPE_END) {
		grfmsg(1, "RailTypeReserveInfo: Rail type %u is invalid, max %u, ignoring", id + numinfo, RAILTYPE_END);
		return CIR_INVALID_ID;
	}

	for (int i = 0; i < numinfo; i++) {
		switch (prop) {
			case 0x08: // Label of rail type
			{
				RailTypeLabel rtl = buf->ReadDWord();
				rtl = BSWAP32(rtl);

				RailType rt = GetRailTypeByLabel(rtl, false);
				if (rt == INVALID_RAILTYPE) {
					/* Set up new rail type */
					rt = AllocateRailType(rtl);
				}

				_cur.grffile->railtype_map[id + i] = rt;
				break;
			}

			case 0x09: // Toolbar caption of railtype
			case 0x0A: // Menu text
			case 0x0B: // Build window caption
			case 0x0C: // Autoreplace text
			case 0x0D: // New loco
			case 0x13: // Construction cost
			case 0x14: // Speed limit
			case 0x1B: // Name of railtype
			case 0x1C: // Maintenance cost factor
				buf->ReadWord();
				break;

			case 0x1D: // Alternate rail type label list
				if (_cur.grffile->railtype_map[id + i] != INVALID_RAILTYPE) {
					int n = buf->ReadByte();
					for (int j = 0; j != n; j++) {
						*_railtypes[_cur.grffile->railtype_map[id + i]].alternate_labels.Append() = BSWAP32(buf->ReadDWord());
					}
					break;
				}
				grfmsg(1, "RailTypeReserveInfo: Ignoring property 1D for rail type %u because no label was set", id + i);
				FALLTHROUGH;

			case 0x0E: // Compatible railtype list
			case 0x0F: // Powered railtype list
			case 0x18: // Railtype list required for date introduction
			case 0x19: // Introduced railtype list
				for (int j = buf->ReadByte(); j != 0; j--) buf->ReadDWord();
				break;

			case 0x10: // Rail Type flags
			case 0x11: // Curve speed advantage
			case 0x12: // Station graphic
			case 0x15: // Acceleration model
			case 0x16: // Map colour
			case 0x1A: // Sort order
				buf->ReadByte();
				break;

			case 0x17: // Introduction date
				buf->ReadDWord();
				break;

			default:
				ret = HandleAction0PropertyDefault(buf, prop);
				break;
		}
	}

	return ret;
}

static ChangeInfoResult AirportTilesChangeInfo(uint airtid, int numinfo, int prop, ByteReader *buf)
{
	ChangeInfoResult ret = CIR_SUCCESS;

	if (airtid + numinfo > NUM_AIRPORTTILES_PER_GRF) {
		grfmsg(1, "AirportTileChangeInfo: Too many airport tiles loaded (%u), max (%u). Ignoring.", airtid + numinfo, NUM_AIRPORTTILES_PER_GRF);
		return CIR_INVALID_ID;
	}

	/* Allocate airport tile specs if they haven't been allocated already. */
	if (_cur.grffile->airtspec == NULL) {
		_cur.grffile->airtspec = CallocT<AirportTileSpec*>(NUM_AIRPORTTILES_PER_GRF);
	}

	for (int i = 0; i < numinfo; i++) {
		AirportTileSpec *tsp = _cur.grffile->airtspec[airtid + i];

		if (prop != 0x08 && tsp == NULL) {
			grfmsg(2, "AirportTileChangeInfo: Attempt to modify undefined airport tile %u. Ignoring.", airtid + i);
			return CIR_INVALID_ID;
		}

		switch (prop) {
			case 0x08: { // Substitute airport tile type
				AirportTileSpec **tilespec = &_cur.grffile->airtspec[airtid + i];
				byte subs_id = buf->ReadByte();

				if (subs_id >= NEW_AIRPORTTILE_OFFSET) {
					/* The substitute id must be one of the original airport tiles. */
					grfmsg(2, "AirportTileChangeInfo: Attempt to use new airport tile %u as substitute airport tile for %u. Ignoring.", subs_id, airtid + i);
					continue;
				}

				/* Allocate space for this airport tile. */
				if (*tilespec == NULL) {
					*tilespec = CallocT<AirportTileSpec>(1);
					tsp = *tilespec;

					memcpy(tsp, AirportTileSpec::Get(subs_id), sizeof(AirportTileSpec));
					tsp->enabled = true;

					tsp->animation.status = ANIM_STATUS_NO_ANIMATION;

					tsp->grf_prop.local_id = airtid + i;
					tsp->grf_prop.subst_id = subs_id;
					tsp->grf_prop.grffile = _cur.grffile;
					_airporttile_mngr.AddEntityID(airtid + i, _cur.grffile->grfid, subs_id); // pre-reserve the tile slot
				}
				break;
			}

			case 0x09: { // Airport tile override
				byte override = buf->ReadByte();

				/* The airport tile being overridden must be an original airport tile. */
				if (override >= NEW_AIRPORTTILE_OFFSET) {
					grfmsg(2, "AirportTileChangeInfo: Attempt to override new airport tile %u with airport tile id %u. Ignoring.", override, airtid + i);
					continue;
				}

				_airporttile_mngr.Add(airtid + i, _cur.grffile->grfid, override);
				break;
			}

			case 0x0E: // Callback mask
				tsp->callback_mask = buf->ReadByte();
				break;

			case 0x0F: // Animation information
				tsp->animation.frames = buf->ReadByte();
				tsp->animation.status = buf->ReadByte();
				break;

			case 0x10: // Animation speed
				tsp->animation.speed = buf->ReadByte();
				break;

			case 0x11: // Animation triggers
				tsp->animation.triggers = buf->ReadByte();
				break;

			default:
				ret = HandleAction0PropertyDefault(buf, prop);
				break;
		}
	}

	return ret;
}

static bool HandleChangeInfoResult(const char *caller, ChangeInfoResult cir, uint8 feature, int property)
{
	switch (cir) {
		default: NOT_REACHED();

		case CIR_DISABLED:
			/* Error has already been printed; just stop parsing */
			return true;

		case CIR_SUCCESS:
			return false;

		case CIR_UNHANDLED:
			grfmsg(1, "%s: Ignoring property 0x%02X of feature 0x%02X (not implemented)", caller, property, feature);
			return false;

		case CIR_UNKNOWN:
			grfmsg(0, "%s: Unknown property 0x%02X of feature 0x%02X, disabling", caller, property, feature);
			FALLTHROUGH;

		case CIR_INVALID_ID: {
			/* No debug message for an invalid ID, as it has already been output */
			GRFError *error = DisableGrf(cir == CIR_INVALID_ID ? STR_NEWGRF_ERROR_INVALID_ID : STR_NEWGRF_ERROR_UNKNOWN_PROPERTY);
			if (cir != CIR_INVALID_ID) error->param_value[1] = property;
			return true;
		}
	}
}

static int ReadAction0PropertyID(ByteReader *buf, uint8 feature)
{
	uint8 raw_prop = buf->ReadByte();
	const GRFFilePropertyRemapSet &remap = _cur.grffile->action0_property_remaps[feature];
	if (remap.remapped_ids[raw_prop]) {
		auto iter = remap.mapping.find(raw_prop);
		assert(iter != remap.mapping.end());
		const GRFFilePropertyRemapEntry &def = iter->second;
		int prop = def.id;
		if (prop == A0RPI_UNKNOWN_ERROR) {
			grfmsg(0, "Error: Unimplemented mapped property: %s, feature: %X, mapped to: %X", def.name, def.feature, raw_prop);
			GRFError *error = DisableGrf(STR_NEWGRF_ERROR_UNIMPLEMETED_MAPPED_PROPERTY);
			error->data = stredup(def.name);
			error->param_value[1] = def.feature;
			error->param_value[2] = raw_prop;
		} else if (prop == A0RPI_UNKNOWN_IGNORE) {
			grfmsg(2, "Ignoring unimplemented mapped property: %s, feature: %X, mapped to: %X", def.name, def.feature, raw_prop);
		} else {
			if (HasBit(def.flags, GFPRE_CHECK_SIZE)) {
				uint length = buf->ReadExtendedByte();
				if (length != def.expected_size) {
					grfmsg(2, "Ignoring use of mapped property: %s, feature: %X, mapped to: %X, with incorrect data size: %u instead of %u",
							def.name, def.feature, raw_prop, length, def.expected_size);
					buf->Skip(length);
					prop = A0RPI_SKIPPED_IGNORE;
				}
			} else {
				prop |= A0RPI_CHECK_PROPERTY_LENGTH;
			}
		}
		return prop;
	} else {
		return raw_prop;
	}
}

/* Action 0x00 */
static void FeatureChangeInfo(ByteReader *buf)
{
	/* <00> <feature> <num-props> <num-info> <id> (<property <new-info>)...
	 *
	 * B feature
	 * B num-props     how many properties to change per vehicle/station
	 * B num-info      how many vehicles/stations to change
	 * E id            ID of first vehicle/station to change, if num-info is
	 *                 greater than one, this one and the following
	 *                 vehicles/stations will be changed
	 * B property      what property to change, depends on the feature
	 * V new-info      new bytes of info (variable size; depends on properties) */

	static const VCI_Handler handler[] = {
		/* GSF_TRAINS */        RailVehicleChangeInfo,
		/* GSF_ROADVEHICLES */  RoadVehicleChangeInfo,
		/* GSF_SHIPS */         ShipVehicleChangeInfo,
		/* GSF_AIRCRAFT */      AircraftVehicleChangeInfo,
		/* GSF_STATIONS */      StationChangeInfo,
		/* GSF_CANALS */        CanalChangeInfo,
		/* GSF_BRIDGES */       BridgeChangeInfo,
		/* GSF_HOUSES */        TownHouseChangeInfo,
		/* GSF_GLOBALVAR */     GlobalVarChangeInfo,
		/* GSF_INDUSTRYTILES */ IndustrytilesChangeInfo,
		/* GSF_INDUSTRIES */    IndustriesChangeInfo,
		/* GSF_CARGOES */       NULL, // Cargo is handled during reservation
		/* GSF_SOUNDFX */       SoundEffectChangeInfo,
		/* GSF_AIRPORTS */      AirportChangeInfo,
		/* GSF_SIGNALS */       NULL,
		/* GSF_OBJECTS */       ObjectChangeInfo,
		/* GSF_RAILTYPES */     RailTypeChangeInfo,
		/* GSF_AIRPORTTILES */  AirportTilesChangeInfo,
	};
	static_assert(lengthof(handler) == lengthof(_cur.grffile->action0_property_remaps));

	uint8 feature  = buf->ReadByte();
	uint8 numprops = buf->ReadByte();
	uint numinfo  = buf->ReadByte();
	uint engine   = buf->ReadExtendedByte();

	grfmsg(6, "FeatureChangeInfo: feature %d, %d properties, to apply to %d+%d",
	               feature, numprops, engine, numinfo);

	if (feature >= lengthof(handler) || handler[feature] == NULL) {
		if (feature != GSF_CARGOES) grfmsg(1, "FeatureChangeInfo: Unsupported feature %d, skipping", feature);
		return;
	}

	/* Mark the feature as used by the grf */
	SetBit(_cur.grffile->grf_features, feature);

	while (numprops-- && buf->HasData()) {
		int prop = ReadAction0PropertyID(buf, feature);

		ChangeInfoResult cir = handler[feature](engine, numinfo, prop, buf);
		if (HandleChangeInfoResult("FeatureChangeInfo", cir, feature, prop)) return;
	}
}

/* Action 0x00 (GLS_SAFETYSCAN) */
static void SafeChangeInfo(ByteReader *buf)
{
	uint8 feature  = buf->ReadByte();
	uint8 numprops = buf->ReadByte();
	uint numinfo = buf->ReadByte();
	buf->ReadExtendedByte(); // id

	if (feature == GSF_BRIDGES && numprops == 1) {
		int prop = ReadAction0PropertyID(buf, feature);
		/* Bridge property 0x0D is redefinition of sprite layout tables, which
		 * is considered safe. */
		if (prop == 0x0D) return;
	} else if (feature == GSF_GLOBALVAR && numprops == 1) {
		int prop = ReadAction0PropertyID(buf, feature);
		/* Engine ID Mappings are safe, if the source is static */
		if (prop == 0x11) {
			bool is_safe = true;
			for (uint i = 0; i < numinfo; i++) {
				uint32 s = buf->ReadDWord();
				buf->ReadDWord(); // dest
				const GRFConfig *grfconfig = GetGRFConfig(s);
				if (grfconfig != NULL && !HasBit(grfconfig->flags, GCF_STATIC)) {
					is_safe = false;
					break;
				}
			}
			if (is_safe) return;
		}
	}

	SetBit(_cur.grfconfig->flags, GCF_UNSAFE);

	/* Skip remainder of GRF */
	_cur.skip_sprites = -1;
}

/* Action 0x00 (GLS_RESERVE) */
static void ReserveChangeInfo(ByteReader *buf)
{
	uint8 feature  = buf->ReadByte();

	if (feature != GSF_CARGOES && feature != GSF_GLOBALVAR && feature != GSF_RAILTYPES) return;

	uint8 numprops = buf->ReadByte();
	uint8 numinfo  = buf->ReadByte();
	uint8 index    = buf->ReadExtendedByte();

	while (numprops-- && buf->HasData()) {
		int prop = ReadAction0PropertyID(buf, feature);
		ChangeInfoResult cir = CIR_SUCCESS;

		switch (feature) {
			default: NOT_REACHED();
			case GSF_CARGOES:
				cir = CargoChangeInfo(index, numinfo, prop, buf);
				break;

			case GSF_GLOBALVAR:
				cir = GlobalVarReserveInfo(index, numinfo, prop, buf);
				break;

			case GSF_RAILTYPES:
				cir = RailTypeReserveInfo(index, numinfo, prop, buf);
				break;
		}

		if (HandleChangeInfoResult("ReserveChangeInfo", cir, feature, prop)) return;
	}
}

/* Action 0x01 */
static void NewSpriteSet(ByteReader *buf)
{
	/* Basic format:    <01> <feature> <num-sets> <num-ent>
	 * Extended format: <01> <feature> 00 <first-set> <num-sets> <num-ent>
	 *
	 * B feature       feature to define sprites for
	 *                 0, 1, 2, 3: veh-type, 4: train stations
	 * E first-set     first sprite set to define
	 * B num-sets      number of sprite sets (extended byte in extended format)
	 * E num-ent       how many entries per sprite set
	 *                 For vehicles, this is the number of different
	 *                         vehicle directions in each sprite set
	 *                         Set num-dirs=8, unless your sprites are symmetric.
	 *                         In that case, use num-dirs=4.
	 */

	uint8  feature   = buf->ReadByte();
	uint16 num_sets  = buf->ReadByte();
	uint16 first_set = 0;

	if (num_sets == 0 && buf->HasData(3)) {
		/* Extended Action1 format.
		 * Some GRFs define zero sets of zero sprites, though there is actually no use in that. Ignore them. */
		first_set = buf->ReadExtendedByte();
		num_sets = buf->ReadExtendedByte();
	}
	uint16 num_ents = buf->ReadExtendedByte();

	_cur.AddSpriteSets(feature, _cur.spriteid, first_set, num_sets, num_ents);

	grfmsg(7, "New sprite set at %d of type %d, consisting of %d sets with %d views each (total %d)",
		_cur.spriteid, feature, num_sets, num_ents, num_sets * num_ents
	);

	for (int i = 0; i < num_sets * num_ents; i++) {
		_cur.nfo_line++;
		LoadNextSprite(_cur.spriteid++, _cur.file_index, _cur.nfo_line, _cur.grf_container_ver);
	}
}

/* Action 0x01 (SKIP) */
static void SkipAct1(ByteReader *buf)
{
	buf->ReadByte();
	uint16 num_sets  = buf->ReadByte();

	if (num_sets == 0 && buf->HasData(3)) {
		/* Extended Action1 format.
		 * Some GRFs define zero sets of zero sprites, though there is actually no use in that. Ignore them. */
		buf->ReadExtendedByte(); // first_set
		num_sets = buf->ReadExtendedByte();
	}
	uint16 num_ents = buf->ReadExtendedByte();

	_cur.skip_sprites = num_sets * num_ents;

	grfmsg(3, "SkipAct1: Skipping %d sprites", _cur.skip_sprites);
}

/* Helper function to either create a callback or link to a previously
 * defined spritegroup. */
static const SpriteGroup *GetGroupFromGroupID(byte setid, byte type, uint16 groupid)
{
	if (HasBit(groupid, 15)) {
		assert(CallbackResultSpriteGroup::CanAllocateItem());
		return new CallbackResultSpriteGroup(groupid, _cur.grffile->grf_version >= 8);
	}

	if (groupid > MAX_SPRITEGROUP || _cur.spritegroups[groupid] == NULL) {
		grfmsg(1, "GetGroupFromGroupID(0x%02X:0x%02X): Groupid 0x%04X does not exist, leaving empty", setid, type, groupid);
		return NULL;
	}

	return _cur.spritegroups[groupid];
}

/**
 * Helper function to either create a callback or a result sprite group.
 * @param feature GrfSpecFeature to define spritegroup for.
 * @param setid SetID of the currently being parsed Action2. (only for debug output)
 * @param type Type of the currently being parsed Action2. (only for debug output)
 * @param spriteid Raw value from the GRF for the new spritegroup; describes either the return value or the referenced spritegroup.
 * @return Created spritegroup.
 */
static const SpriteGroup *CreateGroupFromGroupID(byte feature, byte setid, byte type, uint16 spriteid)
{
	if (HasBit(spriteid, 15)) {
		assert(CallbackResultSpriteGroup::CanAllocateItem());
		return new CallbackResultSpriteGroup(spriteid, _cur.grffile->grf_version >= 8);
	}

	if (!_cur.IsValidSpriteSet(feature, spriteid)) {
		grfmsg(1, "CreateGroupFromGroupID(0x%02X:0x%02X): Sprite set %u invalid", setid, type, spriteid);
		return NULL;
	}

	SpriteID spriteset_start = _cur.GetSprite(feature, spriteid);
	uint num_sprites = _cur.GetNumEnts(feature, spriteid);

	/* Ensure that the sprites are loeded */
	assert(spriteset_start + num_sprites <= _cur.spriteid);

	assert(ResultSpriteGroup::CanAllocateItem());
	return new ResultSpriteGroup(spriteset_start, num_sprites);
}

/* Action 0x02 */
static void NewSpriteGroup(ByteReader *buf)
{
	/* <02> <feature> <set-id> <type/num-entries> <feature-specific-data...>
	 *
	 * B feature       see action 1
	 * B set-id        ID of this particular definition
	 * B type/num-entries
	 *                 if 80 or greater, this is a randomized or variational
	 *                 list definition, see below
	 *                 otherwise it specifies a number of entries, the exact
	 *                 meaning depends on the feature
	 * V feature-specific-data (huge mess, don't even look it up --pasky) */
	SpriteGroup *act_group = NULL;

	uint8 feature = buf->ReadByte();
	uint8 setid   = buf->ReadByte();
	uint8 type    = buf->ReadByte();

	/* Sprite Groups are created here but they are allocated from a pool, so
	 * we do not need to delete anything if there is an exception from the
	 * ByteReader. */

	switch (type) {
		/* Deterministic Sprite Group */
		case 0x81: // Self scope, byte
		case 0x82: // Parent scope, byte
		case 0x85: // Self scope, word
		case 0x86: // Parent scope, word
		case 0x89: // Self scope, dword
		case 0x8A: // Parent scope, dword
		{
			byte varadjust;
			byte varsize;

			assert(DeterministicSpriteGroup::CanAllocateItem());
			DeterministicSpriteGroup *group = new DeterministicSpriteGroup();
			act_group = group;
			group->var_scope = HasBit(type, 1) ? VSG_SCOPE_PARENT : VSG_SCOPE_SELF;

			switch (GB(type, 2, 2)) {
				default: NOT_REACHED();
				case 0: group->size = DSG_SIZE_BYTE;  varsize = 1; break;
				case 1: group->size = DSG_SIZE_WORD;  varsize = 2; break;
				case 2: group->size = DSG_SIZE_DWORD; varsize = 4; break;
			}

			static SmallVector<DeterministicSpriteGroupAdjust, 16> adjusts;
			adjusts.Clear();

			/* Loop through the var adjusts. Unfortunately we don't know how many we have
			 * from the outset, so we shall have to keep reallocing. */
			do {
				DeterministicSpriteGroupAdjust *adjust = adjusts.Append();

				/* The first var adjust doesn't have an operation specified, so we set it to add. */
				adjust->operation = adjusts.Length() == 1 ? DSGA_OP_ADD : (DeterministicSpriteGroupAdjustOperation)buf->ReadByte();
				adjust->variable  = buf->ReadByte();
				if (adjust->variable == 0x7E) {
					/* Link subroutine group */
					adjust->subroutine = GetGroupFromGroupID(setid, type, buf->ReadByte());
				} else {
					adjust->parameter = IsInsideMM(adjust->variable, 0x60, 0x80) ? buf->ReadByte() : 0;
				}

				varadjust = buf->ReadByte();
				adjust->shift_num = GB(varadjust, 0, 5);
				adjust->type      = (DeterministicSpriteGroupAdjustType)GB(varadjust, 6, 2);
				adjust->and_mask  = buf->ReadVarSize(varsize);

				if (adjust->type != DSGA_TYPE_NONE) {
					adjust->add_val    = buf->ReadVarSize(varsize);
					adjust->divmod_val = buf->ReadVarSize(varsize);
				} else {
					adjust->add_val    = 0;
					adjust->divmod_val = 0;
				}

				/* Continue reading var adjusts while bit 5 is set. */
			} while (HasBit(varadjust, 5));

			group->num_adjusts = adjusts.Length();
			group->adjusts = MallocT<DeterministicSpriteGroupAdjust>(group->num_adjusts);
			MemCpyT(group->adjusts, adjusts.Begin(), group->num_adjusts);

			std::vector<DeterministicSpriteGroupRange> ranges;
			ranges.resize(buf->ReadByte());
			for (uint i = 0; i < ranges.size(); i++) {
				ranges[i].group = GetGroupFromGroupID(setid, type, buf->ReadWord());
				ranges[i].low   = buf->ReadVarSize(varsize);
				ranges[i].high  = buf->ReadVarSize(varsize);
			}

			group->default_group = GetGroupFromGroupID(setid, type, buf->ReadWord());
			group->error_group = ranges.size() > 0 ? ranges[0].group : group->default_group;
			/* nvar == 0 is a special case -- we turn our value into a callback result */
			group->calculated_result = ranges.size() == 0;

			/* Sort ranges ascending. When ranges overlap, this may required clamping or splitting them */
			std::vector<uint32> bounds;
			for (uint i = 0; i < ranges.size(); i++) {
				bounds.push_back(ranges[i].low);
				if (ranges[i].high != UINT32_MAX) bounds.push_back(ranges[i].high + 1);
			}
			std::sort(bounds.begin(), bounds.end());
			bounds.erase(std::unique(bounds.begin(), bounds.end()), bounds.end());

			std::vector<const SpriteGroup *> target;
			for (uint j = 0; j < bounds.size(); ++j) {
				uint32 v = bounds[j];
				const SpriteGroup *t = group->default_group;
				for (uint i = 0; i < ranges.size(); i++) {
					if (ranges[i].low <= v && v <= ranges[i].high) {
						t = ranges[i].group;
						break;
					}
				}
				target.push_back(t);
			}
			assert(target.size() == bounds.size());

			std::vector<DeterministicSpriteGroupRange> optimised;
			for (uint j = 0; j < bounds.size(); ) {
				if (target[j] != group->default_group) {
					DeterministicSpriteGroupRange r;
					r.group = target[j];
					r.low = bounds[j];
					while (j < bounds.size() && target[j] == r.group) {
						j++;
					}
					r.high = j < bounds.size() ? bounds[j] - 1 : UINT32_MAX;
					optimised.push_back(r);
				} else {
					j++;
				}
			}

			group->num_ranges = (uint)optimised.size(); // cast is safe, there should never be 2**31 elements here
			if (group->num_ranges > 0) {
				group->ranges = MallocT<DeterministicSpriteGroupRange>(group->num_ranges);
				MemCpyT(group->ranges, &optimised.front(), group->num_ranges);
			}
			break;
		}

		/* Randomized Sprite Group */
		case 0x80: // Self scope
		case 0x83: // Parent scope
		case 0x84: // Relative scope
		{
			assert(RandomizedSpriteGroup::CanAllocateItem());
			RandomizedSpriteGroup *group = new RandomizedSpriteGroup();
			act_group = group;
			group->var_scope = HasBit(type, 1) ? VSG_SCOPE_PARENT : VSG_SCOPE_SELF;

			if (HasBit(type, 2)) {
				if (feature <= GSF_AIRCRAFT) group->var_scope = VSG_SCOPE_RELATIVE;
				group->count = buf->ReadByte();
			}

			uint8 triggers = buf->ReadByte();
			group->triggers       = GB(triggers, 0, 7);
			group->cmp_mode       = HasBit(triggers, 7) ? RSG_CMP_ALL : RSG_CMP_ANY;
			group->lowest_randbit = buf->ReadByte();
			group->num_groups     = buf->ReadByte();
			group->groups = CallocT<const SpriteGroup*>(group->num_groups);

			for (uint i = 0; i < group->num_groups; i++) {
				group->groups[i] = GetGroupFromGroupID(setid, type, buf->ReadWord());
			}

			break;
		}

		/* Neither a variable or randomized sprite group... must be a real group */
		default:
		{
			switch (feature) {
				case GSF_TRAINS:
				case GSF_ROADVEHICLES:
				case GSF_SHIPS:
				case GSF_AIRCRAFT:
				case GSF_STATIONS:
				case GSF_CANALS:
				case GSF_CARGOES:
				case GSF_AIRPORTS:
				case GSF_RAILTYPES:
				{
					byte num_loaded  = type;
					byte num_loading = buf->ReadByte();

					if (!_cur.HasValidSpriteSets(feature)) {
						grfmsg(0, "NewSpriteGroup: No sprite set to work on! Skipping");
						return;
					}

					assert(RealSpriteGroup::CanAllocateItem());
					RealSpriteGroup *group = new RealSpriteGroup();
					act_group = group;

					group->num_loaded  = num_loaded;
					group->num_loading = num_loading;
					if (num_loaded  > 0) group->loaded = CallocT<const SpriteGroup*>(num_loaded);
					if (num_loading > 0) group->loading = CallocT<const SpriteGroup*>(num_loading);

					grfmsg(6, "NewSpriteGroup: New SpriteGroup 0x%02X, %u loaded, %u loading",
							setid, num_loaded, num_loading);

					for (uint i = 0; i < num_loaded; i++) {
						uint16 spriteid = buf->ReadWord();
						group->loaded[i] = CreateGroupFromGroupID(feature, setid, type, spriteid);
						grfmsg(8, "NewSpriteGroup: + rg->loaded[%i]  = subset %u", i, spriteid);
					}

					for (uint i = 0; i < num_loading; i++) {
						uint16 spriteid = buf->ReadWord();
						group->loading[i] = CreateGroupFromGroupID(feature, setid, type, spriteid);
						grfmsg(8, "NewSpriteGroup: + rg->loading[%i] = subset %u", i, spriteid);
					}

					break;
				}

				case GSF_HOUSES:
				case GSF_AIRPORTTILES:
				case GSF_OBJECTS:
				case GSF_INDUSTRYTILES: {
					byte num_building_sprites = max((uint8)1, type);

					assert(TileLayoutSpriteGroup::CanAllocateItem());
					TileLayoutSpriteGroup *group = new TileLayoutSpriteGroup();
					act_group = group;

					/* On error, bail out immediately. Temporary GRF data was already freed */
					if (ReadSpriteLayout(buf, num_building_sprites, true, feature, false, type == 0, &group->dts)) return;
					break;
				}

				case GSF_INDUSTRIES: {
					if (type > 2) {
						grfmsg(1, "NewSpriteGroup: Unsupported industry production version %d, skipping", type);
						break;
					}

					assert(IndustryProductionSpriteGroup::CanAllocateItem());
					IndustryProductionSpriteGroup *group = new IndustryProductionSpriteGroup();
					act_group = group;
					group->version = type;
					if (type == 0) {
						group->num_input = 3;
						for (uint i = 0; i < 3; i++) {
							group->subtract_input[i] = (int16)buf->ReadWord(); // signed
						}
						group->num_output = 2;
						for (uint i = 0; i < 2; i++) {
							group->add_output[i] = buf->ReadWord(); // unsigned
						}
						group->again = buf->ReadByte();
					} else if (type == 1) {
						group->num_input = 3;
						for (uint i = 0; i < 3; i++) {
							group->subtract_input[i] = buf->ReadByte();
						}
						group->num_output = 2;
						for (uint i = 0; i < 2; i++) {
							group->add_output[i] = buf->ReadByte();
						}
						group->again = buf->ReadByte();
					} else if (type == 2) {
						group->num_input = buf->ReadByte();
						if (group->num_input > lengthof(group->subtract_input)) {
							GRFError *error = DisableGrf(STR_NEWGRF_ERROR_INDPROD_CALLBACK);
							error->data = stredup("too many inputs (max 16)");
							return;
						}
						for (uint i = 0; i < group->num_input; i++) {
							byte rawcargo = buf->ReadByte();
							CargoID cargo = GetCargoTranslation(rawcargo, _cur.grffile);
							if (std::find(group->cargo_input, group->cargo_input + i, cargo) != group->cargo_input + i) {
								GRFError *error = DisableGrf(STR_NEWGRF_ERROR_INDPROD_CALLBACK);
								error->data = stredup("duplicate input cargo");
								return;
							}
							group->cargo_input[i] = cargo;
							group->subtract_input[i] = buf->ReadByte();
						}
						group->num_output = buf->ReadByte();
						if (group->num_output > lengthof(group->add_output)) {
							GRFError *error = DisableGrf(STR_NEWGRF_ERROR_INDPROD_CALLBACK);
							error->data = stredup("too many outputs (max 16)");
							return;
						}
						for (uint i = 0; i < group->num_output; i++) {
							byte rawcargo = buf->ReadByte();
							CargoID cargo = GetCargoTranslation(rawcargo, _cur.grffile);
							if (std::find(group->cargo_output, group->cargo_output + i, cargo) != group->cargo_output + i) {
								GRFError *error = DisableGrf(STR_NEWGRF_ERROR_INDPROD_CALLBACK);
								error->data = stredup("duplicate output cargo");
								return;
							}
							group->cargo_output[i] = cargo;
							group->add_output[i] = buf->ReadByte();
						}
						group->again = buf->ReadByte();
					} else {
						NOT_REACHED();
					}
					break;
				}

				/* Loading of Tile Layout and Production Callback groups would happen here */
				default: grfmsg(1, "NewSpriteGroup: Unsupported feature %d, skipping", feature);
			}
		}
	}

	_cur.spritegroups[setid] = act_group;
}

static CargoID TranslateCargo(uint8 feature, uint8 ctype)
{
	if (feature == GSF_OBJECTS) {
		switch (ctype) {
			case 0:    return 0;
			case 0xFF: return CT_PURCHASE_OBJECT;
			default:
				grfmsg(1, "TranslateCargo: Invalid cargo bitnum %d for objects, skipping.", ctype);
				return CT_INVALID;
		}
	}
	/* Special cargo types for purchase list and stations */
	if (feature == GSF_STATIONS && ctype == 0xFE) return CT_DEFAULT_NA;
	if (ctype == 0xFF) return CT_PURCHASE;

	if (_cur.grffile->cargo_list.Length() == 0) {
		/* No cargo table, so use bitnum values */
		if (ctype >= 32) {
			grfmsg(1, "TranslateCargo: Cargo bitnum %d out of range (max 31), skipping.", ctype);
			return CT_INVALID;
		}

		const CargoSpec *cs;
		FOR_ALL_CARGOSPECS(cs) {
			if (cs->bitnum == ctype) {
				grfmsg(6, "TranslateCargo: Cargo bitnum %d mapped to cargo type %d.", ctype, cs->Index());
				return cs->Index();
			}
		}

		grfmsg(5, "TranslateCargo: Cargo bitnum %d not available in this climate, skipping.", ctype);
		return CT_INVALID;
	}

	/* Check if the cargo type is out of bounds of the cargo translation table */
	if (ctype >= _cur.grffile->cargo_list.Length()) {
		grfmsg(1, "TranslateCargo: Cargo type %d out of range (max %d), skipping.", ctype, _cur.grffile->cargo_list.Length() - 1);
		return CT_INVALID;
	}

	/* Look up the cargo label from the translation table */
	CargoLabel cl = _cur.grffile->cargo_list[ctype];
	if (cl == 0) {
		grfmsg(5, "TranslateCargo: Cargo type %d not available in this climate, skipping.", ctype);
		return CT_INVALID;
	}

	ctype = GetCargoIDByLabel(cl);
	if (ctype == CT_INVALID) {
		grfmsg(5, "TranslateCargo: Cargo '%c%c%c%c' unsupported, skipping.", GB(cl, 24, 8), GB(cl, 16, 8), GB(cl, 8, 8), GB(cl, 0, 8));
		return CT_INVALID;
	}

	grfmsg(6, "TranslateCargo: Cargo '%c%c%c%c' mapped to cargo type %d.", GB(cl, 24, 8), GB(cl, 16, 8), GB(cl, 8, 8), GB(cl, 0, 8), ctype);
	return ctype;
}


static bool IsValidGroupID(uint16 groupid, const char *function)
{
	if (groupid > MAX_SPRITEGROUP || _cur.spritegroups[groupid] == NULL) {
		grfmsg(1, "%s: Spritegroup 0x%04X out of range or empty, skipping.", function, groupid);
		return false;
	}

	return true;
}

static void VehicleMapSpriteGroup(ByteReader *buf, byte feature, uint8 idcount)
{
	static EngineID *last_engines;
	static uint last_engines_count;
	bool wagover = false;

	/* Test for 'wagon override' flag */
	if (HasBit(idcount, 7)) {
		wagover = true;
		/* Strip off the flag */
		idcount = GB(idcount, 0, 7);

		if (last_engines_count == 0) {
			grfmsg(0, "VehicleMapSpriteGroup: WagonOverride: No engine to do override with");
			return;
		}

		grfmsg(6, "VehicleMapSpriteGroup: WagonOverride: %u engines, %u wagons",
				last_engines_count, idcount);
	} else {
		if (last_engines_count != idcount) {
			last_engines = ReallocT(last_engines, idcount);
			last_engines_count = idcount;
		}
	}

	EngineID *engines = AllocaM(EngineID, idcount);
	for (uint i = 0; i < idcount; i++) {
		Engine *e = GetNewEngine(_cur.grffile, (VehicleType)feature, buf->ReadExtendedByte());
		if (e == NULL) {
			/* No engine could be allocated?!? Deal with it. Okay,
			 * this might look bad. Also make sure this NewGRF
			 * gets disabled, as a half loaded one is bad. */
			HandleChangeInfoResult("VehicleMapSpriteGroup", CIR_INVALID_ID, 0, 0);
			return;
		}

		engines[i] = e->index;
		if (!wagover) last_engines[i] = engines[i];
	}

	uint8 cidcount = buf->ReadByte();
	for (uint c = 0; c < cidcount; c++) {
		uint8 ctype = buf->ReadByte();
		uint16 groupid = buf->ReadWord();
		if (!IsValidGroupID(groupid, "VehicleMapSpriteGroup")) continue;

		grfmsg(8, "VehicleMapSpriteGroup: * [%d] Cargo type 0x%X, group id 0x%02X", c, ctype, groupid);

		ctype = TranslateCargo(feature, ctype);
		if (ctype == CT_INVALID) continue;

		for (uint i = 0; i < idcount; i++) {
			EngineID engine = engines[i];

			grfmsg(7, "VehicleMapSpriteGroup: [%d] Engine %d...", i, engine);

			if (wagover) {
				SetWagonOverrideSprites(engine, ctype, _cur.spritegroups[groupid], last_engines, last_engines_count);
			} else {
				SetCustomEngineSprites(engine, ctype, _cur.spritegroups[groupid]);
			}
		}
	}

	uint16 groupid = buf->ReadWord();
	if (!IsValidGroupID(groupid, "VehicleMapSpriteGroup")) return;

	grfmsg(8, "-- Default group id 0x%04X", groupid);

	for (uint i = 0; i < idcount; i++) {
		EngineID engine = engines[i];

		if (wagover) {
			SetWagonOverrideSprites(engine, CT_DEFAULT, _cur.spritegroups[groupid], last_engines, last_engines_count);
		} else {
			SetCustomEngineSprites(engine, CT_DEFAULT, _cur.spritegroups[groupid]);
			SetEngineGRF(engine, _cur.grffile);
		}
	}
}


static void CanalMapSpriteGroup(ByteReader *buf, uint8 idcount)
{
	CanalFeature *cfs = AllocaM(CanalFeature, idcount);
	for (uint i = 0; i < idcount; i++) {
		cfs[i] = (CanalFeature)buf->ReadByte();
	}

	uint8 cidcount = buf->ReadByte();
	buf->Skip(cidcount * 3);

	uint16 groupid = buf->ReadWord();
	if (!IsValidGroupID(groupid, "CanalMapSpriteGroup")) return;

	for (uint i = 0; i < idcount; i++) {
		CanalFeature cf = cfs[i];

		if (cf >= CF_END) {
			grfmsg(1, "CanalMapSpriteGroup: Canal subset %d out of range, skipping", cf);
			continue;
		}

		_water_feature[cf].grffile = _cur.grffile;
		_water_feature[cf].group = _cur.spritegroups[groupid];
	}
}


static void StationMapSpriteGroup(ByteReader *buf, uint8 idcount)
{
	uint8 *stations = AllocaM(uint8, idcount);
	for (uint i = 0; i < idcount; i++) {
		stations[i] = buf->ReadByte();
	}

	uint8 cidcount = buf->ReadByte();
	for (uint c = 0; c < cidcount; c++) {
		uint8 ctype = buf->ReadByte();
		uint16 groupid = buf->ReadWord();
		if (!IsValidGroupID(groupid, "StationMapSpriteGroup")) continue;

		ctype = TranslateCargo(GSF_STATIONS, ctype);
		if (ctype == CT_INVALID) continue;

		for (uint i = 0; i < idcount; i++) {
			StationSpec *statspec = _cur.grffile->stations == NULL ? NULL : _cur.grffile->stations[stations[i]];

			if (statspec == NULL) {
				grfmsg(1, "StationMapSpriteGroup: Station with ID 0x%02X does not exist, skipping", stations[i]);
				continue;
			}

			statspec->grf_prop.spritegroup[ctype] = _cur.spritegroups[groupid];
		}
	}

	uint16 groupid = buf->ReadWord();
	if (!IsValidGroupID(groupid, "StationMapSpriteGroup")) return;

	for (uint i = 0; i < idcount; i++) {
		StationSpec *statspec = _cur.grffile->stations == NULL ? NULL : _cur.grffile->stations[stations[i]];

		if (statspec == NULL) {
			grfmsg(1, "StationMapSpriteGroup: Station with ID 0x%02X does not exist, skipping", stations[i]);
			continue;
		}

		if (statspec->grf_prop.grffile != NULL) {
			grfmsg(1, "StationMapSpriteGroup: Station with ID 0x%02X mapped multiple times, skipping", stations[i]);
			continue;
		}

		statspec->grf_prop.spritegroup[CT_DEFAULT] = _cur.spritegroups[groupid];
		statspec->grf_prop.grffile = _cur.grffile;
		statspec->grf_prop.local_id = stations[i];
		StationClass::Assign(statspec);
	}
}


static void TownHouseMapSpriteGroup(ByteReader *buf, uint8 idcount)
{
	uint8 *houses = AllocaM(uint8, idcount);
	for (uint i = 0; i < idcount; i++) {
		houses[i] = buf->ReadByte();
	}

	/* Skip the cargo type section, we only care about the default group */
	uint8 cidcount = buf->ReadByte();
	buf->Skip(cidcount * 3);

	uint16 groupid = buf->ReadWord();
	if (!IsValidGroupID(groupid, "TownHouseMapSpriteGroup")) return;

	if (_cur.grffile->housespec == NULL) {
		grfmsg(1, "TownHouseMapSpriteGroup: No houses defined, skipping");
		return;
	}

	for (uint i = 0; i < idcount; i++) {
		HouseSpec *hs = _cur.grffile->housespec[houses[i]];

		if (hs == NULL) {
			grfmsg(1, "TownHouseMapSpriteGroup: House %d undefined, skipping.", houses[i]);
			continue;
		}

		hs->grf_prop.spritegroup[0] = _cur.spritegroups[groupid];
	}
}

static void IndustryMapSpriteGroup(ByteReader *buf, uint8 idcount)
{
	uint8 *industries = AllocaM(uint8, idcount);
	for (uint i = 0; i < idcount; i++) {
		industries[i] = buf->ReadByte();
	}

	/* Skip the cargo type section, we only care about the default group */
	uint8 cidcount = buf->ReadByte();
	buf->Skip(cidcount * 3);

	uint16 groupid = buf->ReadWord();
	if (!IsValidGroupID(groupid, "IndustryMapSpriteGroup")) return;

	if (_cur.grffile->industryspec == NULL) {
		grfmsg(1, "IndustryMapSpriteGroup: No industries defined, skipping");
		return;
	}

	for (uint i = 0; i < idcount; i++) {
		IndustrySpec *indsp = _cur.grffile->industryspec[industries[i]];

		if (indsp == NULL) {
			grfmsg(1, "IndustryMapSpriteGroup: Industry %d undefined, skipping", industries[i]);
			continue;
		}

		indsp->grf_prop.spritegroup[0] = _cur.spritegroups[groupid];
	}
}

static void IndustrytileMapSpriteGroup(ByteReader *buf, uint8 idcount)
{
	uint8 *indtiles = AllocaM(uint8, idcount);
	for (uint i = 0; i < idcount; i++) {
		indtiles[i] = buf->ReadByte();
	}

	/* Skip the cargo type section, we only care about the default group */
	uint8 cidcount = buf->ReadByte();
	buf->Skip(cidcount * 3);

	uint16 groupid = buf->ReadWord();
	if (!IsValidGroupID(groupid, "IndustrytileMapSpriteGroup")) return;

	if (_cur.grffile->indtspec == NULL) {
		grfmsg(1, "IndustrytileMapSpriteGroup: No industry tiles defined, skipping");
		return;
	}

	for (uint i = 0; i < idcount; i++) {
		IndustryTileSpec *indtsp = _cur.grffile->indtspec[indtiles[i]];

		if (indtsp == NULL) {
			grfmsg(1, "IndustrytileMapSpriteGroup: Industry tile %d undefined, skipping", indtiles[i]);
			continue;
		}

		indtsp->grf_prop.spritegroup[0] = _cur.spritegroups[groupid];
	}
}

static void CargoMapSpriteGroup(ByteReader *buf, uint8 idcount)
{
	CargoID *cargoes = AllocaM(CargoID, idcount);
	for (uint i = 0; i < idcount; i++) {
		cargoes[i] = buf->ReadByte();
	}

	/* Skip the cargo type section, we only care about the default group */
	uint8 cidcount = buf->ReadByte();
	buf->Skip(cidcount * 3);

	uint16 groupid = buf->ReadWord();
	if (!IsValidGroupID(groupid, "CargoMapSpriteGroup")) return;

	for (uint i = 0; i < idcount; i++) {
		CargoID cid = cargoes[i];

		if (cid >= NUM_CARGO) {
			grfmsg(1, "CargoMapSpriteGroup: Cargo ID %d out of range, skipping", cid);
			continue;
		}

		CargoSpec *cs = CargoSpec::Get(cid);
		cs->grffile = _cur.grffile;
		cs->group = _cur.spritegroups[groupid];
	}
}

static void ObjectMapSpriteGroup(ByteReader *buf, uint8 idcount)
{
	if (_cur.grffile->objectspec == NULL) {
		grfmsg(1, "ObjectMapSpriteGroup: No object tiles defined, skipping");
		return;
	}

	uint8 *objects = AllocaM(uint8, idcount);
	for (uint i = 0; i < idcount; i++) {
		objects[i] = buf->ReadByte();
	}

	uint8 cidcount = buf->ReadByte();
	for (uint c = 0; c < cidcount; c++) {
		uint8 ctype = buf->ReadByte();
		uint16 groupid = buf->ReadWord();
		if (!IsValidGroupID(groupid, "ObjectMapSpriteGroup")) continue;

		ctype = TranslateCargo(GSF_OBJECTS, ctype);
		if (ctype == CT_INVALID) continue;

		for (uint i = 0; i < idcount; i++) {
			ObjectSpec *spec = _cur.grffile->objectspec[objects[i]];

			if (spec == NULL) {
				grfmsg(1, "ObjectMapSpriteGroup: Object with ID 0x%02X undefined, skipping", objects[i]);
				continue;
			}

			spec->grf_prop.spritegroup[ctype] = _cur.spritegroups[groupid];
		}
	}

	uint16 groupid = buf->ReadWord();
	if (!IsValidGroupID(groupid, "ObjectMapSpriteGroup")) return;

	for (uint i = 0; i < idcount; i++) {
		ObjectSpec *spec = _cur.grffile->objectspec[objects[i]];

		if (spec == NULL) {
			grfmsg(1, "ObjectMapSpriteGroup: Object with ID 0x%02X undefined, skipping", objects[i]);
			continue;
		}

		if (spec->grf_prop.grffile != NULL) {
			grfmsg(1, "ObjectMapSpriteGroup: Object with ID 0x%02X mapped multiple times, skipping", objects[i]);
			continue;
		}

		spec->grf_prop.spritegroup[0] = _cur.spritegroups[groupid];
		spec->grf_prop.grffile        = _cur.grffile;
		spec->grf_prop.local_id       = objects[i];
	}
}

static void RailTypeMapSpriteGroup(ByteReader *buf, uint8 idcount)
{
	uint8 *railtypes = AllocaM(uint8, idcount);
	for (uint i = 0; i < idcount; i++) {
		railtypes[i] = _cur.grffile->railtype_map[buf->ReadByte()];
	}

	uint8 cidcount = buf->ReadByte();
	for (uint c = 0; c < cidcount; c++) {
		uint8 ctype = buf->ReadByte();
		uint16 groupid = buf->ReadWord();
		if (!IsValidGroupID(groupid, "RailTypeMapSpriteGroup")) continue;

		if (ctype >= RTSG_END) continue;

		extern RailtypeInfo _railtypes[RAILTYPE_END];
		for (uint i = 0; i < idcount; i++) {
			if (railtypes[i] != INVALID_RAILTYPE) {
				RailtypeInfo *rti = &_railtypes[railtypes[i]];

				rti->grffile[ctype] = _cur.grffile;
				rti->group[ctype] = _cur.spritegroups[groupid];
			}
		}
	}

	/* Railtypes do not use the default group. */
	buf->ReadWord();
}

static void AirportMapSpriteGroup(ByteReader *buf, uint8 idcount)
{
	uint8 *airports = AllocaM(uint8, idcount);
	for (uint i = 0; i < idcount; i++) {
		airports[i] = buf->ReadByte();
	}

	/* Skip the cargo type section, we only care about the default group */
	uint8 cidcount = buf->ReadByte();
	buf->Skip(cidcount * 3);

	uint16 groupid = buf->ReadWord();
	if (!IsValidGroupID(groupid, "AirportMapSpriteGroup")) return;

	if (_cur.grffile->airportspec == NULL) {
		grfmsg(1, "AirportMapSpriteGroup: No airports defined, skipping");
		return;
	}

	for (uint i = 0; i < idcount; i++) {
		AirportSpec *as = _cur.grffile->airportspec[airports[i]];

		if (as == NULL) {
			grfmsg(1, "AirportMapSpriteGroup: Airport %d undefined, skipping", airports[i]);
			continue;
		}

		as->grf_prop.spritegroup[0] = _cur.spritegroups[groupid];
	}
}

static void AirportTileMapSpriteGroup(ByteReader *buf, uint8 idcount)
{
	uint8 *airptiles = AllocaM(uint8, idcount);
	for (uint i = 0; i < idcount; i++) {
		airptiles[i] = buf->ReadByte();
	}

	/* Skip the cargo type section, we only care about the default group */
	uint8 cidcount = buf->ReadByte();
	buf->Skip(cidcount * 3);

	uint16 groupid = buf->ReadWord();
	if (!IsValidGroupID(groupid, "AirportTileMapSpriteGroup")) return;

	if (_cur.grffile->airtspec == NULL) {
		grfmsg(1, "AirportTileMapSpriteGroup: No airport tiles defined, skipping");
		return;
	}

	for (uint i = 0; i < idcount; i++) {
		AirportTileSpec *airtsp = _cur.grffile->airtspec[airptiles[i]];

		if (airtsp == NULL) {
			grfmsg(1, "AirportTileMapSpriteGroup: Airport tile %d undefined, skipping", airptiles[i]);
			continue;
		}

		airtsp->grf_prop.spritegroup[0] = _cur.spritegroups[groupid];
	}
}


/* Action 0x03 */
static void FeatureMapSpriteGroup(ByteReader *buf)
{
	/* <03> <feature> <n-id> <ids>... <num-cid> [<cargo-type> <cid>]... <def-cid>
	 * id-list    := [<id>] [id-list]
	 * cargo-list := <cargo-type> <cid> [cargo-list]
	 *
	 * B feature       see action 0
	 * B n-id          bits 0-6: how many IDs this definition applies to
	 *                 bit 7: if set, this is a wagon override definition (see below)
	 * B ids           the IDs for which this definition applies
	 * B num-cid       number of cargo IDs (sprite group IDs) in this definition
	 *                 can be zero, in that case the def-cid is used always
	 * B cargo-type    type of this cargo type (e.g. mail=2, wood=7, see below)
	 * W cid           cargo ID (sprite group ID) for this type of cargo
	 * W def-cid       default cargo ID (sprite group ID) */

	uint8 feature = buf->ReadByte();
	uint8 idcount = buf->ReadByte();

	/* If idcount is zero, this is a feature callback */
	if (idcount == 0) {
		/* Skip number of cargo ids? */
		buf->ReadByte();
		uint16 groupid = buf->ReadWord();
		if (!IsValidGroupID(groupid, "FeatureMapSpriteGroup")) return;

		grfmsg(6, "FeatureMapSpriteGroup: Adding generic feature callback for feature %d", feature);

		AddGenericCallback(feature, _cur.grffile, _cur.spritegroups[groupid]);
		return;
	}

	/* Mark the feature as used by the grf (generic callbacks do not count) */
	SetBit(_cur.grffile->grf_features, feature);

	grfmsg(6, "FeatureMapSpriteGroup: Feature %d, %d ids", feature, idcount);

	switch (feature) {
		case GSF_TRAINS:
		case GSF_ROADVEHICLES:
		case GSF_SHIPS:
		case GSF_AIRCRAFT:
			VehicleMapSpriteGroup(buf, feature, idcount);
			return;

		case GSF_CANALS:
			CanalMapSpriteGroup(buf, idcount);
			return;

		case GSF_STATIONS:
			StationMapSpriteGroup(buf, idcount);
			return;

		case GSF_HOUSES:
			TownHouseMapSpriteGroup(buf, idcount);
			return;

		case GSF_INDUSTRIES:
			IndustryMapSpriteGroup(buf, idcount);
			return;

		case GSF_INDUSTRYTILES:
			IndustrytileMapSpriteGroup(buf, idcount);
			return;

		case GSF_CARGOES:
			CargoMapSpriteGroup(buf, idcount);
			return;

		case GSF_AIRPORTS:
			AirportMapSpriteGroup(buf, idcount);
			return;

		case GSF_OBJECTS:
			ObjectMapSpriteGroup(buf, idcount);
			break;

		case GSF_RAILTYPES:
			RailTypeMapSpriteGroup(buf, idcount);
			break;

		case GSF_AIRPORTTILES:
			AirportTileMapSpriteGroup(buf, idcount);
			return;

		default:
			grfmsg(1, "FeatureMapSpriteGroup: Unsupported feature %d, skipping", feature);
			return;
	}
}

/* Action 0x04 */
static void FeatureNewName(ByteReader *buf)
{
	/* <04> <veh-type> <language-id> <num-veh> <offset> <data...>
	 *
	 * B veh-type      see action 0 (as 00..07, + 0A
	 *                 But IF veh-type = 48, then generic text
	 * B language-id   If bit 6 is set, This is the extended language scheme,
	 *                 with up to 64 language.
	 *                 Otherwise, it is a mapping where set bits have meaning
	 *                 0 = american, 1 = english, 2 = german, 3 = french, 4 = spanish
	 *                 Bit 7 set means this is a generic text, not a vehicle one (or else)
	 * B num-veh       number of vehicles which are getting a new name
	 * B/W offset      number of the first vehicle that gets a new name
	 *                 Byte : ID of vehicle to change
	 *                 Word : ID of string to change/add
	 * S data          new texts, each of them zero-terminated, after
	 *                 which the next name begins. */

	bool new_scheme = _cur.grffile->grf_version >= 7;

	uint8 feature  = buf->ReadByte();
	uint8 lang     = buf->ReadByte();
	uint8 num      = buf->ReadByte();
	bool generic   = HasBit(lang, 7);
	uint16 id;
	if (generic) {
		id = buf->ReadWord();
	} else if (feature <= GSF_AIRCRAFT) {
		id = buf->ReadExtendedByte();
	} else {
		id = buf->ReadByte();
	}

	ClrBit(lang, 7);

	uint16 endid = id + num;

	grfmsg(6, "FeatureNewName: About to rename engines %d..%d (feature %d) in language 0x%02X",
	               id, endid, feature, lang);

	for (; id < endid && buf->HasData(); id++) {
		const char *name = buf->ReadString();
		grfmsg(8, "FeatureNewName: 0x%04X <- %s", id, name);

		switch (feature) {
			case GSF_TRAINS:
			case GSF_ROADVEHICLES:
			case GSF_SHIPS:
			case GSF_AIRCRAFT:
				if (!generic) {
					Engine *e = GetNewEngine(_cur.grffile, (VehicleType)feature, id, HasBit(_cur.grfconfig->flags, GCF_STATIC));
					if (e == NULL) break;
					StringID string = AddGRFString(_cur.grffile->grfid, e->index, lang, new_scheme, false, name, e->info.string_id);
					e->info.string_id = string;
				} else {
					AddGRFString(_cur.grffile->grfid, id, lang, new_scheme, true, name, STR_UNDEFINED);
				}
				break;

			default:
				if (IsInsideMM(id, 0xD000, 0xD400) || IsInsideMM(id, 0xD800, 0xE000)) {
					AddGRFString(_cur.grffile->grfid, id, lang, new_scheme, true, name, STR_UNDEFINED);
					break;
				}

				switch (GB(id, 8, 8)) {
					case 0xC4: // Station class name
						if (_cur.grffile->stations == NULL || _cur.grffile->stations[GB(id, 0, 8)] == NULL) {
							grfmsg(1, "FeatureNewName: Attempt to name undefined station 0x%X, ignoring", GB(id, 0, 8));
						} else {
							StationClassID cls_id = _cur.grffile->stations[GB(id, 0, 8)]->cls_id;
							StationClass::Get(cls_id)->name = AddGRFString(_cur.grffile->grfid, id, lang, new_scheme, false, name, STR_UNDEFINED);
						}
						break;

					case 0xC5: // Station name
						if (_cur.grffile->stations == NULL || _cur.grffile->stations[GB(id, 0, 8)] == NULL) {
							grfmsg(1, "FeatureNewName: Attempt to name undefined station 0x%X, ignoring", GB(id, 0, 8));
						} else {
							_cur.grffile->stations[GB(id, 0, 8)]->name = AddGRFString(_cur.grffile->grfid, id, lang, new_scheme, false, name, STR_UNDEFINED);
						}
						break;

					case 0xC7: // Airporttile name
						if (_cur.grffile->airtspec == NULL || _cur.grffile->airtspec[GB(id, 0, 8)] == NULL) {
							grfmsg(1, "FeatureNewName: Attempt to name undefined airport tile 0x%X, ignoring", GB(id, 0, 8));
						} else {
							_cur.grffile->airtspec[GB(id, 0, 8)]->name = AddGRFString(_cur.grffile->grfid, id, lang, new_scheme, false, name, STR_UNDEFINED);
						}
						break;

					case 0xC9: // House name
						if (_cur.grffile->housespec == NULL || _cur.grffile->housespec[GB(id, 0, 8)] == NULL) {
							grfmsg(1, "FeatureNewName: Attempt to name undefined house 0x%X, ignoring.", GB(id, 0, 8));
						} else {
							_cur.grffile->housespec[GB(id, 0, 8)]->building_name = AddGRFString(_cur.grffile->grfid, id, lang, new_scheme, false, name, STR_UNDEFINED);
						}
						break;

					default:
						grfmsg(7, "FeatureNewName: Unsupported ID (0x%04X)", id);
						break;
				}
				break;
		}
	}
}

/**
 * Sanitize incoming sprite offsets for Action 5 graphics replacements.
 * @param num         The number of sprites to load.
 * @param offset      Offset from the base.
 * @param max_sprites The maximum number of sprites that can be loaded in this action 5.
 * @param name        Used for error warnings.
 * @return The number of sprites that is going to be skipped.
 */
static uint16 SanitizeSpriteOffset(uint16& num, uint16 offset, int max_sprites, const char *name)
{

	if (offset >= max_sprites) {
		grfmsg(1, "GraphicsNew: %s sprite offset must be less than %i, skipping", name, max_sprites);
		uint orig_num = num;
		num = 0;
		return orig_num;
	}

	if (offset + num > max_sprites) {
		grfmsg(4, "GraphicsNew: %s sprite overflow, truncating...", name);
		uint orig_num = num;
		num = max(max_sprites - offset, 0);
		return orig_num - num;
	}

	return 0;
}


/** The type of action 5 type. */
enum Action5BlockType {
	A5BLOCK_FIXED,                ///< Only allow replacing a whole block of sprites. (TTDP compatible)
	A5BLOCK_ALLOW_OFFSET,         ///< Allow replacing any subset by specifiing an offset.
	A5BLOCK_INVALID,              ///< unknown/not-implemented type
};
/** Information about a single action 5 type. */
struct Action5Type {
	Action5BlockType block_type;  ///< How is this Action5 type processed?
	SpriteID sprite_base;         ///< Load the sprites starting from this sprite.
	uint16 min_sprites;           ///< If the Action5 contains less sprites, the whole block will be ignored.
	uint16 max_sprites;           ///< If the Action5 contains more sprites, only the first max_sprites sprites will be used.
	const char *name;             ///< Name for error messages.
};

/** The information about action 5 types. */
static const Action5Type _action5_types[] = {
	/* Note: min_sprites should not be changed. Therefore these constants are directly here and not in sprites.h */
	/* 0x00 */ { A5BLOCK_INVALID,      0,                            0, 0,                                           "Type 0x00"                },
	/* 0x01 */ { A5BLOCK_INVALID,      0,                            0, 0,                                           "Type 0x01"                },
	/* 0x02 */ { A5BLOCK_INVALID,      0,                            0, 0,                                           "Type 0x02"                },
	/* 0x03 */ { A5BLOCK_INVALID,      0,                            0, 0,                                           "Type 0x03"                },
	/* 0x04 */ { A5BLOCK_ALLOW_OFFSET, SPR_SIGNALS_BASE,             1, PRESIGNAL_SEMAPHORE_AND_PBS_SPRITE_COUNT,    "Signal graphics"          },
	/* 0x05 */ { A5BLOCK_ALLOW_OFFSET, SPR_ELRAIL_BASE,              1, ELRAIL_SPRITE_COUNT,                         "Rail catenary graphics"   },
	/* 0x06 */ { A5BLOCK_ALLOW_OFFSET, SPR_SLOPES_BASE,              1, NORMAL_AND_HALFTILE_FOUNDATION_SPRITE_COUNT, "Foundation graphics"      },
	/* 0x07 */ { A5BLOCK_INVALID,      0,                           75, 0,                                           "TTDP GUI graphics"        }, // Not used by OTTD.
	/* 0x08 */ { A5BLOCK_ALLOW_OFFSET, SPR_CANALS_BASE,              1, CANALS_SPRITE_COUNT,                         "Canal graphics"           },
	/* 0x09 */ { A5BLOCK_ALLOW_OFFSET, SPR_ONEWAY_BASE,              1, ONEWAY_SPRITE_COUNT,                         "One way road graphics"    },
	/* 0x0A */ { A5BLOCK_ALLOW_OFFSET, SPR_2CCMAP_BASE,              1, TWOCCMAP_SPRITE_COUNT,                       "2CC colour maps"          },
	/* 0x0B */ { A5BLOCK_ALLOW_OFFSET, SPR_TRAMWAY_BASE,             1, TRAMWAY_SPRITE_COUNT,                        "Tramway graphics"         },
	/* 0x0C */ { A5BLOCK_INVALID,      0,                          133, 0,                                           "Snowy temperate tree"     }, // Not yet used by OTTD.
	/* 0x0D */ { A5BLOCK_FIXED,        SPR_SHORE_BASE,              16, SPR_SHORE_SPRITE_COUNT,                      "Shore graphics"           },
	/* 0x0E */ { A5BLOCK_INVALID,      0,                            0, 0,                                           "New Signals graphics"     }, // Not yet used by OTTD.
	/* 0x0F */ { A5BLOCK_ALLOW_OFFSET, SPR_TRACKS_FOR_SLOPES_BASE,   1, TRACKS_FOR_SLOPES_SPRITE_COUNT,              "Sloped rail track"        },
	/* 0x10 */ { A5BLOCK_ALLOW_OFFSET, SPR_AIRPORTX_BASE,            1, AIRPORTX_SPRITE_COUNT,                       "Airport graphics"         },
	/* 0x11 */ { A5BLOCK_ALLOW_OFFSET, SPR_ROADSTOP_BASE,            1, ROADSTOP_SPRITE_COUNT,                       "Road stop graphics"       },
	/* 0x12 */ { A5BLOCK_ALLOW_OFFSET, SPR_AQUEDUCT_BASE,            1, AQUEDUCT_SPRITE_COUNT,                       "Aqueduct graphics"        },
	/* 0x13 */ { A5BLOCK_ALLOW_OFFSET, SPR_AUTORAIL_BASE,            1, AUTORAIL_SPRITE_COUNT,                       "Autorail graphics"        },
	/* 0x14 */ { A5BLOCK_ALLOW_OFFSET, SPR_FLAGS_BASE,               1, FLAGS_SPRITE_COUNT,                          "Flag graphics"            },
	/* 0x15 */ { A5BLOCK_ALLOW_OFFSET, SPR_OPENTTD_BASE,             1, OPENTTD_SPRITE_COUNT,                        "OpenTTD GUI graphics"     },
	/* 0x16 */ { A5BLOCK_ALLOW_OFFSET, SPR_AIRPORT_PREVIEW_BASE,     1, SPR_AIRPORT_PREVIEW_COUNT,                   "Airport preview graphics" },
	/* 0x17 */ { A5BLOCK_ALLOW_OFFSET, SPR_RAILTYPE_TUNNEL_BASE,     1, RAILTYPE_TUNNEL_BASE_COUNT,                  "Railtype tunnel base"     },
	/* 0x18 */ { A5BLOCK_ALLOW_OFFSET, SPR_PALETTE_BASE,             1, PALETTE_SPRITE_COUNT,                        "Palette"                  },
};

/* Action 0x05 */
static void GraphicsNew(ByteReader *buf)
{
	/* <05> <graphics-type> <num-sprites> <other data...>
	 *
	 * B graphics-type What set of graphics the sprites define.
	 * E num-sprites   How many sprites are in this set?
	 * V other data    Graphics type specific data.  Currently unused. */
	/* TODO */

	uint8 type = buf->ReadByte();
	uint16 num = buf->ReadExtendedByte();
	uint16 offset = HasBit(type, 7) ? buf->ReadExtendedByte() : 0;
	ClrBit(type, 7); // Clear the high bit as that only indicates whether there is an offset.

	if ((type == 0x0D) && (num == 10) && HasBit(_cur.grfconfig->flags, GCF_SYSTEM)) {
		/* Special not-TTDP-compatible case used in openttd.grf
		 * Missing shore sprites and initialisation of SPR_SHORE_BASE */
		grfmsg(2, "GraphicsNew: Loading 10 missing shore sprites from extra grf.");
		LoadNextSprite(SPR_SHORE_BASE +  0, _cur.file_index, _cur.nfo_line++, _cur.grf_container_ver); // SLOPE_STEEP_S
		LoadNextSprite(SPR_SHORE_BASE +  5, _cur.file_index, _cur.nfo_line++, _cur.grf_container_ver); // SLOPE_STEEP_W
		LoadNextSprite(SPR_SHORE_BASE +  7, _cur.file_index, _cur.nfo_line++, _cur.grf_container_ver); // SLOPE_WSE
		LoadNextSprite(SPR_SHORE_BASE + 10, _cur.file_index, _cur.nfo_line++, _cur.grf_container_ver); // SLOPE_STEEP_N
		LoadNextSprite(SPR_SHORE_BASE + 11, _cur.file_index, _cur.nfo_line++, _cur.grf_container_ver); // SLOPE_NWS
		LoadNextSprite(SPR_SHORE_BASE + 13, _cur.file_index, _cur.nfo_line++, _cur.grf_container_ver); // SLOPE_ENW
		LoadNextSprite(SPR_SHORE_BASE + 14, _cur.file_index, _cur.nfo_line++, _cur.grf_container_ver); // SLOPE_SEN
		LoadNextSprite(SPR_SHORE_BASE + 15, _cur.file_index, _cur.nfo_line++, _cur.grf_container_ver); // SLOPE_STEEP_E
		LoadNextSprite(SPR_SHORE_BASE + 16, _cur.file_index, _cur.nfo_line++, _cur.grf_container_ver); // SLOPE_EW
		LoadNextSprite(SPR_SHORE_BASE + 17, _cur.file_index, _cur.nfo_line++, _cur.grf_container_ver); // SLOPE_NS
		if (_loaded_newgrf_features.shore == SHORE_REPLACE_NONE) _loaded_newgrf_features.shore = SHORE_REPLACE_ONLY_NEW;
		return;
	}

	/* Supported type? */
	if ((type >= lengthof(_action5_types)) || (_action5_types[type].block_type == A5BLOCK_INVALID)) {
		grfmsg(2, "GraphicsNew: Custom graphics (type 0x%02X) sprite block of length %u (unimplemented, ignoring)", type, num);
		_cur.skip_sprites = num;
		return;
	}

	const Action5Type *action5_type = &_action5_types[type];

	/* Contrary to TTDP we allow always to specify too few sprites as we allow always an offset,
	 * except for the long version of the shore type:
	 * Ignore offset if not allowed */
	if ((action5_type->block_type != A5BLOCK_ALLOW_OFFSET) && (offset != 0)) {
		grfmsg(1, "GraphicsNew: %s (type 0x%02X) do not allow an <offset> field. Ignoring offset.", action5_type->name, type);
		offset = 0;
	}

	/* Ignore action5 if too few sprites are specified. (for TTDP compatibility)
	 * This does not make sense, if <offset> is allowed */
	if ((action5_type->block_type == A5BLOCK_FIXED) && (num < action5_type->min_sprites)) {
		grfmsg(1, "GraphicsNew: %s (type 0x%02X) count must be at least %d. Only %d were specified. Skipping.", action5_type->name, type, action5_type->min_sprites, num);
		_cur.skip_sprites = num;
		return;
	}

	/* Load at most max_sprites sprites. Skip remaining sprites. (for compatibility with TTDP and future extentions) */
	uint16 skip_num = SanitizeSpriteOffset(num, offset, action5_type->max_sprites, action5_type->name);
	SpriteID replace = action5_type->sprite_base + offset;

	/* Load <num> sprites starting from <replace>, then skip <skip_num> sprites. */
	grfmsg(2, "GraphicsNew: Replacing sprites %d to %d of %s (type 0x%02X) at SpriteID 0x%04X", offset, offset + num - 1, action5_type->name, type, replace);

	for (uint16 n = num; n > 0; n--) {
		_cur.nfo_line++;
		LoadNextSprite(replace == 0 ? _cur.spriteid++ : replace++, _cur.file_index, _cur.nfo_line, _cur.grf_container_ver);
	}

	if (type == 0x04 && ((_cur.grfconfig->ident.grfid & 0x00FFFFFF) == OPENTTD_GRAPHICS_BASE_GRF_ID || _cur.grfconfig->ident.grfid == BSWAP32(0xFF4F4701))) {
		/* Signal graphics action 5: Fill duplicate signal sprite block if this is a baseset GRF or OpenGFX */
		const SpriteID end = offset + num;
		for (SpriteID i = offset; i < end; i++) {
			DupSprite(SPR_SIGNALS_BASE + i, SPR_DUP_SIGNALS_BASE + i);
		}
	}

	if (type == 0x0D) _loaded_newgrf_features.shore = SHORE_REPLACE_ACTION_5;

	_cur.skip_sprites = skip_num;
}

/* Action 0x05 (SKIP) */
static void SkipAct5(ByteReader *buf)
{
	/* Ignore type byte */
	buf->ReadByte();

	/* Skip the sprites of this action */
	_cur.skip_sprites = buf->ReadExtendedByte();

	grfmsg(3, "SkipAct5: Skipping %d sprites", _cur.skip_sprites);
}

/**
 * Reads a variable common to VarAction2 and Action7/9/D.
 *
 * Returns VarAction2 variable 'param' resp. Action7/9/D variable '0x80 + param'.
 * If a variable is not accessible from all four actions, it is handled in the action specific functions.
 *
 * @param param variable number (as for VarAction2, for Action7/9/D you have to subtract 0x80 first).
 * @param value returns the value of the variable.
 * @param grffile NewGRF querying the variable
 * @return true iff the variable is known and the value is returned in 'value'.
 */
bool GetGlobalVariable(byte param, uint32 *value, const GRFFile *grffile)
{
	switch (param) {
		case 0x00: // current date
			*value = max(_date - DAYS_TILL_ORIGINAL_BASE_YEAR, 0);
			return true;

		case 0x01: // current year
			*value = Clamp(_cur_year, ORIGINAL_BASE_YEAR, ORIGINAL_MAX_YEAR) - ORIGINAL_BASE_YEAR;
			return true;

		case 0x02: { // detailed date information: month of year (bit 0-7), day of month (bit 8-12), leap year (bit 15), day of year (bit 16-24)
			Date start_of_year = ConvertYMDToDate(_cur_date_ymd.year, 0, 1);
			*value = _cur_date_ymd.month | (_cur_date_ymd.day - 1) << 8 | (IsLeapYear(_cur_date_ymd.year) ? 1 << 15 : 0) | (_date - start_of_year) << 16;
			return true;
		}

		case 0x03: // current climate, 0=temp, 1=arctic, 2=trop, 3=toyland
			*value = _settings_game.game_creation.landscape;
			return true;

		case 0x06: // road traffic side, bit 4 clear=left, set=right
			*value = _settings_game.vehicle.road_side << 4;
			return true;

		case 0x09: // date fraction
			*value = _date_fract * 885;
			return true;

		case 0x0A: // animation counter
			*value = _tick_counter;
			return true;

		case 0x0B: { // TTDPatch version
			uint major    = 2;
			uint minor    = 6;
			uint revision = 1; // special case: 2.0.1 is 2.0.10
			uint build    = 1382;
			*value = (major << 24) | (minor << 20) | (revision << 16) | build;
			return true;
		}

		case 0x0D: // TTD Version, 00=DOS, 01=Windows
			*value = (_cur.grfconfig->palette & GRFP_USE_MASK) | grffile->var8D_overlay;
			return true;

		case 0x0E: // Y-offset for train sprites
			*value = _cur.grffile->traininfo_vehicle_pitch;
			return true;

		case 0x0F: // Rail track type cost factors
			*value = 0;
			SB(*value, 0, 8, GetRailTypeInfo(RAILTYPE_RAIL)->cost_multiplier); // normal rail
			if (_settings_game.vehicle.disable_elrails) {
				/* skip elrail multiplier - disabled */
				SB(*value, 8, 8, GetRailTypeInfo(RAILTYPE_MONO)->cost_multiplier); // monorail
			} else {
				SB(*value, 8, 8, GetRailTypeInfo(RAILTYPE_ELECTRIC)->cost_multiplier); // electified railway
				/* Skip monorail multiplier - no space in result */
			}
			SB(*value, 16, 8, GetRailTypeInfo(RAILTYPE_MAGLEV)->cost_multiplier); // maglev
			return true;

		case 0x11: // current rail tool type
			*value = 0; // constant fake value to avoid desync
			return true;

		case 0x12: // Game mode
			*value = _game_mode;
			return true;

		/* case 0x13: // Tile refresh offset to left    not implemented */
		/* case 0x14: // Tile refresh offset to right   not implemented */
		/* case 0x15: // Tile refresh offset upwards    not implemented */
		/* case 0x16: // Tile refresh offset downwards  not implemented */
		/* case 0x17: // temperate snow line            not implemented */

		case 0x1A: // Always -1
			*value = UINT_MAX;
			return true;

		case 0x1B: // Display options
			*value = 0x3F; // constant fake value to avoid desync
			return true;

		case 0x1D: // TTD Platform, 00=TTDPatch, 01=OpenTTD, also used for feature tests (bits 31..4)
			*value = 1 | grffile->var9D_overlay;
			return true;

		case 0x1E: // Miscellaneous GRF features
			*value = _misc_grf_features;

			/* Add the local flags */
			assert(!HasBit(*value, GMB_TRAIN_WIDTH_32_PIXELS));
			if (_cur.grffile->traininfo_vehicle_width == VEHICLEINFO_FULL_VEHICLE_WIDTH) SetBit(*value, GMB_TRAIN_WIDTH_32_PIXELS);
			return true;

		/* case 0x1F: // locale dependent settings not implemented to avoid desync */

		case 0x20: { // snow line height
			byte snowline = GetSnowLine();
			if (_settings_game.game_creation.landscape == LT_ARCTIC && snowline <= _settings_game.construction.max_heightlevel) {
				*value = Clamp(snowline * (grffile->grf_version >= 8 ? 1 : TILE_HEIGHT), 0, 0xFE);
			} else {
				/* No snow */
				*value = 0xFF;
			}
			return true;
		}

		case 0x21: // OpenTTD version
			*value = _openttd_newgrf_version;
			return true;

		case 0x22: // difficulty level
			*value = SP_CUSTOM;
			return true;

		case 0x23: // long format date
			*value = _date;
			return true;

		case 0x24: // long format year
			*value = _cur_year;
			return true;

		default: return false;
	}
}

static uint32 GetParamVal(byte param, uint32 *cond_val)
{
	/* First handle variable common with VarAction2 */
	uint32 value;
	if (GetGlobalVariable(param - 0x80, &value, _cur.grffile)) return value;

	/* Non-common variable */
	switch (param) {
		case 0x84: { // GRF loading stage
			uint32 res = 0;

			if (_cur.stage > GLS_INIT) SetBit(res, 0);
			if (_cur.stage == GLS_RESERVE) SetBit(res, 8);
			if (_cur.stage == GLS_ACTIVATION) SetBit(res, 9);
			return res;
		}

		case 0x85: // TTDPatch flags, only for bit tests
			if (cond_val == NULL) {
				/* Supported in Action 0x07 and 0x09, not 0x0D */
				return 0;
			} else {
				uint32 index = *cond_val / 0x20;
				uint32 param_val = index < lengthof(_ttdpatch_flags) ? _ttdpatch_flags[index] : 0;
				*cond_val %= 0x20;
				return param_val;
			}

		case 0x88: // GRF ID check
			return 0;

		/* case 0x99: Global ID offset not implemented */

		default:
			/* GRF Parameter */
			if (param < 0x80) return _cur.grffile->GetParam(param);

			/* In-game variable. */
			grfmsg(1, "Unsupported in-game variable 0x%02X", param);
			return UINT_MAX;
	}
}

/* Action 0x06 */
static void CfgApply(ByteReader *buf)
{
	/* <06> <param-num> <param-size> <offset> ... <FF>
	 *
	 * B param-num     Number of parameter to substitute (First = "zero")
	 *                 Ignored if that parameter was not specified in newgrf.cfg
	 * B param-size    How many bytes to replace.  If larger than 4, the
	 *                 bytes of the following parameter are used.  In that
	 *                 case, nothing is applied unless *all* parameters
	 *                 were specified.
	 * B offset        Offset into data from beginning of next sprite
	 *                 to place where parameter is to be stored. */

	/* Preload the next sprite */
	size_t pos = FioGetPos();
	uint32 num = _cur.grf_container_ver >= 2 ? FioReadDword() : FioReadWord();
	uint8 type = FioReadByte();
	byte *preload_sprite = NULL;

	/* Check if the sprite is a pseudo sprite. We can't operate on real sprites. */
	if (type == 0xFF) {
		preload_sprite = MallocT<byte>(num);
		FioReadBlock(preload_sprite, num);
	}

	/* Reset the file position to the start of the next sprite */
	FioSeekTo(pos, SEEK_SET);

	if (type != 0xFF) {
		grfmsg(2, "CfgApply: Ignoring (next sprite is real, unsupported)");
		free(preload_sprite);
		return;
	}

	GRFLocation location(_cur.grfconfig->ident.grfid, _cur.nfo_line + 1);
	GRFLineToSpriteOverride::iterator it = _grf_line_to_action6_sprite_override.find(location);
	if (it != _grf_line_to_action6_sprite_override.end()) {
		free(preload_sprite);
		preload_sprite = it->second;
	} else {
		_grf_line_to_action6_sprite_override[location] = preload_sprite;
	}

	/* Now perform the Action 0x06 on our data. */

	for (;;) {
		uint i;
		uint param_num;
		uint param_size;
		uint offset;
		bool add_value;

		/* Read the parameter to apply. 0xFF indicates no more data to change. */
		param_num = buf->ReadByte();
		if (param_num == 0xFF) break;

		/* Get the size of the parameter to use. If the size covers multiple
		 * double words, sequential parameter values are used. */
		param_size = buf->ReadByte();

		/* Bit 7 of param_size indicates we should add to the original value
		 * instead of replacing it. */
		add_value  = HasBit(param_size, 7);
		param_size = GB(param_size, 0, 7);

		/* Where to apply the data to within the pseudo sprite data. */
		offset     = buf->ReadExtendedByte();

		/* If the parameter is a GRF parameter (not an internal variable) check
		 * if it (and all further sequential parameters) has been defined. */
		if (param_num < 0x80 && (param_num + (param_size - 1) / 4) >= _cur.grffile->param_end) {
			grfmsg(2, "CfgApply: Ignoring (param %d not set)", (param_num + (param_size - 1) / 4));
			break;
		}

		grfmsg(8, "CfgApply: Applying %u bytes from parameter 0x%02X at offset 0x%04X", param_size, param_num, offset);

		bool carry = false;
		for (i = 0; i < param_size && offset + i < num; i++) {
			uint32 value = GetParamVal(param_num + i / 4, NULL);
			/* Reset carry flag for each iteration of the variable (only really
			 * matters if param_size is greater than 4) */
			if (i % 4 == 0) carry = false;

			if (add_value) {
				uint new_value = preload_sprite[offset + i] + GB(value, (i % 4) * 8, 8) + (carry ? 1 : 0);
				preload_sprite[offset + i] = GB(new_value, 0, 8);
				/* Check if the addition overflowed */
				carry = new_value >= 256;
			} else {
				preload_sprite[offset + i] = GB(value, (i % 4) * 8, 8);
			}
		}
	}
}

/**
 * Disable a static NewGRF when it is influencing another (non-static)
 * NewGRF as this could cause desyncs.
 *
 * We could just tell the NewGRF querying that the file doesn't exist,
 * but that might give unwanted results. Disabling the NewGRF gives the
 * best result as no NewGRF author can complain about that.
 * @param c The NewGRF to disable.
 */
static void DisableStaticNewGRFInfluencingNonStaticNewGRFs(GRFConfig *c)
{
	GRFError *error = DisableGrf(STR_NEWGRF_ERROR_STATIC_GRF_CAUSES_DESYNC, c);
	error->data = stredup(_cur.grfconfig->GetName());
}

/* Action 0x07
 * Action 0x09 */
static void SkipIf(ByteReader *buf)
{
	/* <07/09> <param-num> <param-size> <condition-type> <value> <num-sprites>
	 *
	 * B param-num
	 * B param-size
	 * B condition-type
	 * V value
	 * B num-sprites */
	/* TODO: More params. More condition types. */
	uint32 cond_val = 0;
	uint32 mask = 0;
	bool result;

	uint8 param     = buf->ReadByte();
	uint8 paramsize = buf->ReadByte();
	uint8 condtype  = buf->ReadByte();

	if (condtype < 2) {
		/* Always 1 for bit tests, the given value should be ignored. */
		paramsize = 1;
	}

	switch (paramsize) {
		case 8: cond_val = buf->ReadDWord(); mask = buf->ReadDWord(); break;
		case 4: cond_val = buf->ReadDWord(); mask = 0xFFFFFFFF; break;
		case 2: cond_val = buf->ReadWord();  mask = 0x0000FFFF; break;
		case 1: cond_val = buf->ReadByte();  mask = 0x000000FF; break;
		default: break;
	}

	if (param < 0x80 && _cur.grffile->param_end <= param) {
		grfmsg(7, "SkipIf: Param %d undefined, skipping test", param);
		return;
	}

	uint32 param_val = GetParamVal(param, &cond_val);

	grfmsg(7, "SkipIf: Test condtype %d, param 0x%08X, condval 0x%08X", condtype, param_val, cond_val);

	/*
	 * Parameter (variable in specs) 0x88 can only have GRF ID checking
	 * conditions, except conditions 0x0B, 0x0C (cargo availability) and
	 * 0x0D, 0x0E (Rail type availability) as those ignore the parameter.
	 * So, when the condition type is one of those, the specific variable
	 * 0x88 code is skipped, so the "general" code for the cargo
	 * availability conditions kicks in.
	 */
	if (param == 0x88 && (condtype < 0x0B || condtype > 0x0E)) {
		/* GRF ID checks */

		GRFConfig *c = GetGRFConfig(cond_val, mask);

		if (c != NULL && HasBit(c->flags, GCF_STATIC) && !HasBit(_cur.grfconfig->flags, GCF_STATIC) && _networking) {
			DisableStaticNewGRFInfluencingNonStaticNewGRFs(c);
			c = NULL;
		}

		if (condtype != 10 && c == NULL) {
			grfmsg(7, "SkipIf: GRFID 0x%08X unknown, skipping test", BSWAP32(cond_val));
			return;
		}

		switch (condtype) {
			/* Tests 0x06 to 0x0A are only for param 0x88, GRFID checks */
			case 0x06: // Is GRFID active?
				result = c->status == GCS_ACTIVATED;
				break;

			case 0x07: // Is GRFID non-active?
				result = c->status != GCS_ACTIVATED;
				break;

			case 0x08: // GRFID is not but will be active?
				result = c->status == GCS_INITIALISED;
				break;

			case 0x09: // GRFID is or will be active?
				result = c->status == GCS_ACTIVATED || c->status == GCS_INITIALISED;
				break;

			case 0x0A: // GRFID is not nor will be active
				/* This is the only condtype that doesn't get ignored if the GRFID is not found */
				result = c == NULL || c->status == GCS_DISABLED || c->status == GCS_NOT_FOUND;
				break;

			default: grfmsg(1, "SkipIf: Unsupported GRF condition type %02X. Ignoring", condtype); return;
		}
	} else {
		/* Parameter or variable tests */
		switch (condtype) {
			case 0x00: result = !!(param_val & (1 << cond_val));
				break;
			case 0x01: result = !(param_val & (1 << cond_val));
				break;
			case 0x02: result = (param_val & mask) == cond_val;
				break;
			case 0x03: result = (param_val & mask) != cond_val;
				break;
			case 0x04: result = (param_val & mask) < cond_val;
				break;
			case 0x05: result = (param_val & mask) > cond_val;
				break;
			case 0x0B: result = GetCargoIDByLabel(BSWAP32(cond_val)) == CT_INVALID;
				break;
			case 0x0C: result = GetCargoIDByLabel(BSWAP32(cond_val)) != CT_INVALID;
				break;
			case 0x0D: result = GetRailTypeByLabel(BSWAP32(cond_val)) == INVALID_RAILTYPE;
				break;
			case 0x0E: result = GetRailTypeByLabel(BSWAP32(cond_val)) != INVALID_RAILTYPE;
				break;

			default: grfmsg(1, "SkipIf: Unsupported condition type %02X. Ignoring", condtype); return;
		}
	}

	if (!result) {
		grfmsg(2, "SkipIf: Not skipping sprites, test was false");
		return;
	}

	uint8 numsprites = buf->ReadByte();

	/* numsprites can be a GOTO label if it has been defined in the GRF
	 * file. The jump will always be the first matching label that follows
	 * the current nfo_line. If no matching label is found, the first matching
	 * label in the file is used. */
	GRFLabel *choice = NULL;
	for (GRFLabel *label = _cur.grffile->label; label != NULL; label = label->next) {
		if (label->label != numsprites) continue;

		/* Remember a goto before the current line */
		if (choice == NULL) choice = label;
		/* If we find a label here, this is definitely good */
		if (label->nfo_line > _cur.nfo_line) {
			choice = label;
			break;
		}
	}

	if (choice != NULL) {
		grfmsg(2, "SkipIf: Jumping to label 0x%0X at line %d, test was true", choice->label, choice->nfo_line);
		FioSeekTo(choice->pos, SEEK_SET);
		_cur.nfo_line = choice->nfo_line;
		return;
	}

	grfmsg(2, "SkipIf: Skipping %d sprites, test was true", numsprites);
	_cur.skip_sprites = numsprites;
	if (_cur.skip_sprites == 0) {
		/* Zero means there are no sprites to skip, so
		 * we use -1 to indicate that all further
		 * sprites should be skipped. */
		_cur.skip_sprites = -1;

		/* If an action 8 hasn't been encountered yet, disable the grf. */
		if (_cur.grfconfig->status != (_cur.stage < GLS_RESERVE ? GCS_INITIALISED : GCS_ACTIVATED)) {
			DisableGrf();
		}
	}
}


/* Action 0x08 (GLS_FILESCAN) */
static void ScanInfo(ByteReader *buf)
{
	uint8 grf_version = buf->ReadByte();
	uint32 grfid      = buf->ReadDWord();
	const char *name  = buf->ReadString();

	_cur.grfconfig->ident.grfid = grfid;

	if (grf_version < 2 || grf_version > 8) {
		SetBit(_cur.grfconfig->flags, GCF_INVALID);
		DEBUG(grf, 0, "%s: NewGRF \"%s\" (GRFID %08X) uses GRF version %d, which is incompatible with this version of OpenTTD.", _cur.grfconfig->filename, name, BSWAP32(grfid), grf_version);
	}

	/* GRF IDs starting with 0xFF are reserved for internal TTDPatch use */
	if (GB(grfid, 0, 8) == 0xFF) SetBit(_cur.grfconfig->flags, GCF_SYSTEM);

	AddGRFTextToList(&_cur.grfconfig->name->text, 0x7F, grfid, false, name);

	if (buf->HasData()) {
		const char *info = buf->ReadString();
		AddGRFTextToList(&_cur.grfconfig->info->text, 0x7F, grfid, true, info);
	}

	/* GLS_INFOSCAN only looks for the action 8, so we can skip the rest of the file */
	_cur.skip_sprites = -1;
}

/* Action 0x08 */
static void GRFInfo(ByteReader *buf)
{
	/* <08> <version> <grf-id> <name> <info>
	 *
	 * B version       newgrf version, currently 06
	 * 4*B grf-id      globally unique ID of this .grf file
	 * S name          name of this .grf set
	 * S info          string describing the set, and e.g. author and copyright */

	uint8 version    = buf->ReadByte();
	uint32 grfid     = buf->ReadDWord();
	const char *name = buf->ReadString();

	if (_cur.stage < GLS_RESERVE && _cur.grfconfig->status != GCS_UNKNOWN) {
		DisableGrf(STR_NEWGRF_ERROR_MULTIPLE_ACTION_8);
		return;
	}

	if (_cur.grffile->grfid != grfid) {
		DEBUG(grf, 0, "GRFInfo: GRFID %08X in FILESCAN stage does not match GRFID %08X in INIT/RESERVE/ACTIVATION stage", BSWAP32(_cur.grffile->grfid), BSWAP32(grfid));
		_cur.grffile->grfid = grfid;
	}

	_cur.grffile->grf_version = version;
	_cur.grfconfig->status = _cur.stage < GLS_RESERVE ? GCS_INITIALISED : GCS_ACTIVATED;

	/* Do swap the GRFID for displaying purposes since people expect that */
	DEBUG(grf, 1, "GRFInfo: Loaded GRFv%d set %08X - %s (palette: %s, version: %i)", version, BSWAP32(grfid), name, (_cur.grfconfig->palette & GRFP_USE_MASK) ? "Windows" : "DOS", _cur.grfconfig->version);
}

/* Action 0x0A */
static void SpriteReplace(ByteReader *buf)
{
	/* <0A> <num-sets> <set1> [<set2> ...]
	 * <set>: <num-sprites> <first-sprite>
	 *
	 * B num-sets      How many sets of sprites to replace.
	 * Each set:
	 * B num-sprites   How many sprites are in this set
	 * W first-sprite  First sprite number to replace */

	uint8 num_sets = buf->ReadByte();

	for (uint i = 0; i < num_sets; i++) {
		uint8 num_sprites = buf->ReadByte();
		uint16 first_sprite = buf->ReadWord();

		grfmsg(2, "SpriteReplace: [Set %d] Changing %d sprites, beginning with %d",
			i, num_sprites, first_sprite
		);

		for (uint j = 0; j < num_sprites; j++) {
			int load_index = first_sprite + j;
			_cur.nfo_line++;
			LoadNextSprite(load_index, _cur.file_index, _cur.nfo_line, _cur.grf_container_ver); // XXX

			/* Shore sprites now located at different addresses.
			 * So detect when the old ones get replaced. */
			if (IsInsideMM(load_index, SPR_ORIGINALSHORE_START, SPR_ORIGINALSHORE_END + 1)) {
				if (_loaded_newgrf_features.shore != SHORE_REPLACE_ACTION_5) _loaded_newgrf_features.shore = SHORE_REPLACE_ACTION_A;
			}
		}
	}
}

/* Action 0x0A (SKIP) */
static void SkipActA(ByteReader *buf)
{
	uint8 num_sets = buf->ReadByte();

	for (uint i = 0; i < num_sets; i++) {
		/* Skip the sprites this replaces */
		_cur.skip_sprites += buf->ReadByte();
		/* But ignore where they go */
		buf->ReadWord();
	}

	grfmsg(3, "SkipActA: Skipping %d sprites", _cur.skip_sprites);
}

/* Action 0x0B */
static void GRFLoadError(ByteReader *buf)
{
	/* <0B> <severity> <language-id> <message-id> [<message...> 00] [<data...>] 00 [<parnum>]
	 *
	 * B severity      00: notice, contine loading grf file
	 *                 01: warning, continue loading grf file
	 *                 02: error, but continue loading grf file, and attempt
	 *                     loading grf again when loading or starting next game
	 *                 03: error, abort loading and prevent loading again in
	 *                     the future (only when restarting the patch)
	 * B language-id   see action 4, use 1F for built-in error messages
	 * B message-id    message to show, see below
	 * S message       for custom messages (message-id FF), text of the message
	 *                 not present for built-in messages.
	 * V data          additional data for built-in (or custom) messages
	 * B parnum        parameter numbers to be shown in the message (maximum of 2) */

	static const StringID msgstr[] = {
		STR_NEWGRF_ERROR_VERSION_NUMBER,
		STR_NEWGRF_ERROR_DOS_OR_WINDOWS,
		STR_NEWGRF_ERROR_UNSET_SWITCH,
		STR_NEWGRF_ERROR_INVALID_PARAMETER,
		STR_NEWGRF_ERROR_LOAD_BEFORE,
		STR_NEWGRF_ERROR_LOAD_AFTER,
		STR_NEWGRF_ERROR_OTTD_VERSION_NUMBER,
	};

	static const StringID sevstr[] = {
		STR_NEWGRF_ERROR_MSG_INFO,
		STR_NEWGRF_ERROR_MSG_WARNING,
		STR_NEWGRF_ERROR_MSG_ERROR,
		STR_NEWGRF_ERROR_MSG_FATAL
	};

	byte severity   = buf->ReadByte();
	byte lang       = buf->ReadByte();
	byte message_id = buf->ReadByte();

	/* Skip the error if it isn't valid for the current language. */
	if (!CheckGrfLangID(lang, _cur.grffile->grf_version)) return;

	/* Skip the error until the activation stage unless bit 7 of the severity
	 * is set. */
	if (!HasBit(severity, 7) && _cur.stage == GLS_INIT) {
		grfmsg(7, "GRFLoadError: Skipping non-fatal GRFLoadError in stage %d", _cur.stage);
		return;
	}
	ClrBit(severity, 7);

	if (severity >= lengthof(sevstr)) {
		grfmsg(7, "GRFLoadError: Invalid severity id %d. Setting to 2 (non-fatal error).", severity);
		severity = 2;
	} else if (severity == 3) {
		/* This is a fatal error, so make sure the GRF is deactivated and no
		 * more of it gets loaded. */
		DisableGrf();

		/* Make sure we show fatal errors, instead of silly infos from before */
		delete _cur.grfconfig->error;
		_cur.grfconfig->error = NULL;
	}

	if (message_id >= lengthof(msgstr) && message_id != 0xFF) {
		grfmsg(7, "GRFLoadError: Invalid message id.");
		return;
	}

	if (buf->Remaining() <= 1) {
		grfmsg(7, "GRFLoadError: No message data supplied.");
		return;
	}

	/* For now we can only show one message per newgrf file. */
	if (_cur.grfconfig->error != NULL) return;

	GRFError *error = new GRFError(sevstr[severity]);

	if (message_id == 0xFF) {
		/* This is a custom error message. */
		if (buf->HasData()) {
			const char *message = buf->ReadString();

			error->custom_message = TranslateTTDPatchCodes(_cur.grffile->grfid, lang, true, message, NULL, SCC_RAW_STRING_POINTER);
		} else {
			grfmsg(7, "GRFLoadError: No custom message supplied.");
			error->custom_message = stredup("");
		}
	} else {
		error->message = msgstr[message_id];
	}

	if (buf->HasData()) {
		const char *data = buf->ReadString();

		error->data = TranslateTTDPatchCodes(_cur.grffile->grfid, lang, true, data);
	} else {
		grfmsg(7, "GRFLoadError: No message data supplied.");
		error->data = stredup("");
	}

	/* Only two parameter numbers can be used in the string. */
	for (uint i = 0; i < lengthof(error->param_value) && buf->HasData(); i++) {
		uint param_number = buf->ReadByte();
		error->param_value[i] = _cur.grffile->GetParam(param_number);
	}

	_cur.grfconfig->error = error;
}

/* Action 0x0C */
static void GRFComment(ByteReader *buf)
{
	/* <0C> [<ignored...>]
	 *
	 * V ignored       Anything following the 0C is ignored */

	if (!buf->HasData()) return;

	const char *text = buf->ReadString();
	grfmsg(2, "GRFComment: %s", text);
}

/* Action 0x0D (GLS_SAFETYSCAN) */
static void SafeParamSet(ByteReader *buf)
{
	uint8 target = buf->ReadByte();

	/* Writing GRF parameters and some bits of 'misc GRF features' are safe. */
	if (target < 0x80 || target == 0x9E) return;

	/* GRM could be unsafe, but as here it can only happen after other GRFs
	 * are loaded, it should be okay. If the GRF tried to use the slots it
	 * reserved, it would be marked unsafe anyway. GRM for (e.g. bridge)
	 * sprites  is considered safe. */

	SetBit(_cur.grfconfig->flags, GCF_UNSAFE);

	/* Skip remainder of GRF */
	_cur.skip_sprites = -1;
}


static uint32 GetPatchVariable(uint8 param)
{
	switch (param) {
		/* start year - 1920 */
		case 0x0B: return max(_settings_game.game_creation.starting_year, ORIGINAL_BASE_YEAR) - ORIGINAL_BASE_YEAR;

		/* freight trains weight factor */
		case 0x0E: return _settings_game.vehicle.freight_trains;

		/* empty wagon speed increase */
		case 0x0F: return 0;

		/* plane speed factor; our patch option is reversed from TTDPatch's,
		 * the following is good for 1x, 2x and 4x (most common?) and...
		 * well not really for 3x. */
		case 0x10:
			switch (_settings_game.vehicle.plane_speed) {
				default:
				case 4: return 1;
				case 3: return 2;
				case 2: return 2;
				case 1: return 4;
			}


		/* 2CC colourmap base sprite */
		case 0x11: return SPR_2CCMAP_BASE;

		/* map size: format = -MABXYSS
		 * M  : the type of map
		 *       bit 0 : set   : squared map. Bit 1 is now not relevant
		 *               clear : rectangle map. Bit 1 will indicate the bigger edge of the map
		 *       bit 1 : set   : Y is the bigger edge. Bit 0 is clear
		 *               clear : X is the bigger edge.
		 * A  : minimum edge(log2) of the map
		 * B  : maximum edge(log2) of the map
		 * XY : edges(log2) of each side of the map.
		 * SS : combination of both X and Y, thus giving the size(log2) of the map
		 */
		case 0x13: {
			byte map_bits = 0;
			byte log_X = MapLogX() - 6; // substraction is required to make the minimal size (64) zero based
			byte log_Y = MapLogY() - 6;
			byte max_edge = max(log_X, log_Y);

			if (log_X == log_Y) { // we have a squared map, since both edges are identical
				SetBit(map_bits, 0);
			} else {
				if (max_edge == log_Y) SetBit(map_bits, 1); // edge Y been the biggest, mark it
			}

			return (map_bits << 24) | (min(log_X, log_Y) << 20) | (max_edge << 16) |
				(log_X << 12) | (log_Y << 8) | (log_X + log_Y);
		}

		/* The maximum height of the map. */
		case 0x14:
			return _settings_game.construction.max_heightlevel;

		/* Extra foundations base sprite */
		case 0x15:
			return SPR_SLOPES_BASE;

		/* Shore base sprite */
		case 0x16:
			return SPR_SHORE_BASE;

		default:
			grfmsg(2, "ParamSet: Unknown Patch variable 0x%02X.", param);
			return 0;
	}
}


static uint32 PerformGRM(uint32 *grm, uint16 num_ids, uint16 count, uint8 op, uint8 target, const char *type)
{
	uint start = 0;
	uint size  = 0;

	if (op == 6) {
		/* Return GRFID of set that reserved ID */
		return grm[_cur.grffile->GetParam(target)];
	}

	/* With an operation of 2 or 3, we want to reserve a specific block of IDs */
	if (op == 2 || op == 3) start = _cur.grffile->GetParam(target);

	for (uint i = start; i < num_ids; i++) {
		if (grm[i] == 0) {
			size++;
		} else {
			if (op == 2 || op == 3) break;
			start = i + 1;
			size = 0;
		}

		if (size == count) break;
	}

	if (size == count) {
		/* Got the slot... */
		if (op == 0 || op == 3) {
			grfmsg(2, "ParamSet: GRM: Reserving %d %s at %d", count, type, start);
			for (uint i = 0; i < count; i++) grm[start + i] = _cur.grffile->grfid;
		}
		return start;
	}

	/* Unable to allocate */
	if (op != 4 && op != 5) {
		/* Deactivate GRF */
		grfmsg(0, "ParamSet: GRM: Unable to allocate %d %s, deactivating", count, type);
		DisableGrf(STR_NEWGRF_ERROR_GRM_FAILED);
		return UINT_MAX;
	}

	grfmsg(1, "ParamSet: GRM: Unable to allocate %d %s", count, type);
	return UINT_MAX;
}


/** Action 0x0D: Set parameter */
static void ParamSet(ByteReader *buf)
{
	/* <0D> <target> <operation> <source1> <source2> [<data>]
	 *
	 * B target        parameter number where result is stored
	 * B operation     operation to perform, see below
	 * B source1       first source operand
	 * B source2       second source operand
	 * D data          data to use in the calculation, not necessary
	 *                 if both source1 and source2 refer to actual parameters
	 *
	 * Operations
	 * 00      Set parameter equal to source1
	 * 01      Addition, source1 + source2
	 * 02      Subtraction, source1 - source2
	 * 03      Unsigned multiplication, source1 * source2 (both unsigned)
	 * 04      Signed multiplication, source1 * source2 (both signed)
	 * 05      Unsigned bit shift, source1 by source2 (source2 taken to be a
	 *         signed quantity; left shift if positive and right shift if
	 *         negative, source1 is unsigned)
	 * 06      Signed bit shift, source1 by source2
	 *         (source2 like in 05, and source1 as well)
	 */

	uint8 target = buf->ReadByte();
	uint8 oper   = buf->ReadByte();
	uint32 src1  = buf->ReadByte();
	uint32 src2  = buf->ReadByte();

	uint32 data = 0;
	if (buf->Remaining() >= 4) data = buf->ReadDWord();

	/* You can add 80 to the operation to make it apply only if the target
	 * is not defined yet.  In this respect, a parameter is taken to be
	 * defined if any of the following applies:
	 * - it has been set to any value in the newgrf(w).cfg parameter list
	 * - it OR A PARAMETER WITH HIGHER NUMBER has been set to any value by
	 *   an earlier action D */
	if (HasBit(oper, 7)) {
		if (target < 0x80 && target < _cur.grffile->param_end) {
			grfmsg(7, "ParamSet: Param %u already defined, skipping", target);
			return;
		}

		oper = GB(oper, 0, 7);
	}

	if (src2 == 0xFE) {
		if (GB(data, 0, 8) == 0xFF) {
			if (data == 0x0000FFFF) {
				/* Patch variables */
				src1 = GetPatchVariable(src1);
			} else {
				/* GRF Resource Management */
				uint8  op      = src1;
				uint8  feature = GB(data, 8, 8);
				uint16 count   = GB(data, 16, 16);

				if (_cur.stage == GLS_RESERVE) {
					if (feature == 0x08) {
						/* General sprites */
						if (op == 0) {
							/* Check if the allocated sprites will fit below the original sprite limit */
							if (_cur.spriteid + count >= 16384) {
								grfmsg(0, "ParamSet: GRM: Unable to allocate %d sprites; try changing NewGRF order", count);
								DisableGrf(STR_NEWGRF_ERROR_GRM_FAILED);
								return;
							}

							/* Reserve space at the current sprite ID */
							grfmsg(4, "ParamSet: GRM: Allocated %d sprites at %d", count, _cur.spriteid);
							_grm_sprites[GRFLocation(_cur.grffile->grfid, _cur.nfo_line)] = _cur.spriteid;
							_cur.spriteid += count;
						}
					}
					/* Ignore GRM result during reservation */
					src1 = 0;
				} else if (_cur.stage == GLS_ACTIVATION) {
					switch (feature) {
						case 0x00: // Trains
						case 0x01: // Road Vehicles
						case 0x02: // Ships
						case 0x03: // Aircraft
							if (!_settings_game.vehicle.dynamic_engines) {
								src1 = PerformGRM(&_grm_engines[_engine_offsets[feature]], _engine_counts[feature], count, op, target, "vehicles");
								if (_cur.skip_sprites == -1) return;
							} else {
								/* GRM does not apply for dynamic engine allocation. */
								switch (op) {
									case 2:
									case 3:
										src1 = _cur.grffile->GetParam(target);
										break;

									default:
										src1 = 0;
										break;
								}
							}
							break;

						case 0x08: // General sprites
							switch (op) {
								case 0:
									/* Return space reserved during reservation stage */
									src1 = _grm_sprites[GRFLocation(_cur.grffile->grfid, _cur.nfo_line)];
									grfmsg(4, "ParamSet: GRM: Using pre-allocated sprites at %d", src1);
									break;

								case 1:
									src1 = _cur.spriteid;
									break;

								default:
									grfmsg(1, "ParamSet: GRM: Unsupported operation %d for general sprites", op);
									return;
							}
							break;

						case 0x0B: // Cargo
							/* There are two ranges: one for cargo IDs and one for cargo bitmasks */
							src1 = PerformGRM(_grm_cargoes, NUM_CARGO * 2, count, op, target, "cargoes");
							if (_cur.skip_sprites == -1) return;
							break;

						default: grfmsg(1, "ParamSet: GRM: Unsupported feature 0x%X", feature); return;
					}
				} else {
					/* Ignore GRM during initialization */
					src1 = 0;
				}
			}
		} else {
			/* Read another GRF File's parameter */
			const GRFFile *file = GetFileByGRFID(data);
			GRFConfig *c = GetGRFConfig(data);
			if (c != NULL && HasBit(c->flags, GCF_STATIC) && !HasBit(_cur.grfconfig->flags, GCF_STATIC) && _networking) {
				/* Disable the read GRF if it is a static NewGRF. */
				DisableStaticNewGRFInfluencingNonStaticNewGRFs(c);
				src1 = 0;
			} else if (file == NULL || c == NULL || c->status == GCS_DISABLED) {
				src1 = 0;
			} else if (src1 == 0xFE) {
				src1 = c->version;
			} else {
				src1 = file->GetParam(src1);
			}
		}
	} else {
		/* The source1 and source2 operands refer to the grf parameter number
		 * like in action 6 and 7.  In addition, they can refer to the special
		 * variables available in action 7, or they can be FF to use the value
		 * of <data>.  If referring to parameters that are undefined, a value
		 * of 0 is used instead.  */
		src1 = (src1 == 0xFF) ? data : GetParamVal(src1, NULL);
		src2 = (src2 == 0xFF) ? data : GetParamVal(src2, NULL);
	}

	/* TODO: You can access the parameters of another GRF file by using
	 * source2=FE, source1=the other GRF's parameter number and data=GRF
	 * ID.  This is only valid with operation 00 (set).  If the GRF ID
	 * cannot be found, a value of 0 is used for the parameter value
	 * instead. */

	uint32 res;
	switch (oper) {
		case 0x00:
			res = src1;
			break;

		case 0x01:
			res = src1 + src2;
			break;

		case 0x02:
			res = src1 - src2;
			break;

		case 0x03:
			res = src1 * src2;
			break;

		case 0x04:
			res = (int32)src1 * (int32)src2;
			break;

		case 0x05:
			if ((int32)src2 < 0) {
				res = src1 >> -(int32)src2;
			} else {
				res = src1 << (src2 & 0x1F); // Same behaviour as in EvalAdjustT, mask 'value' to 5 bits, which should behave the same on all architectures.
			}
			break;

		case 0x06:
			if ((int32)src2 < 0) {
				res = (int32)src1 >> -(int32)src2;
			} else {
				res = (int32)src1 << (src2 & 0x1F); // Same behaviour as in EvalAdjustT, mask 'value' to 5 bits, which should behave the same on all architectures.
			}
			break;

		case 0x07: // Bitwise AND
			res = src1 & src2;
			break;

		case 0x08: // Bitwise OR
			res = src1 | src2;
			break;

		case 0x09: // Unsigned division
			if (src2 == 0) {
				res = src1;
			} else {
				res = src1 / src2;
			}
			break;

		case 0x0A: // Signed divison
			if (src2 == 0) {
				res = src1;
			} else {
				res = (int32)src1 / (int32)src2;
			}
			break;

		case 0x0B: // Unsigned modulo
			if (src2 == 0) {
				res = src1;
			} else {
				res = src1 % src2;
			}
			break;

		case 0x0C: // Signed modulo
			if (src2 == 0) {
				res = src1;
			} else {
				res = (int32)src1 % (int32)src2;
			}
			break;

		default: grfmsg(0, "ParamSet: Unknown operation %d, skipping", oper); return;
	}

	switch (target) {
		case 0x8E: // Y-Offset for train sprites
			_cur.grffile->traininfo_vehicle_pitch = res;
			break;

		case 0x8F: { // Rail track type cost factors
			extern RailtypeInfo _railtypes[RAILTYPE_END];
			_railtypes[RAILTYPE_RAIL].cost_multiplier = GB(res, 0, 8);
			if (_settings_game.vehicle.disable_elrails) {
				_railtypes[RAILTYPE_ELECTRIC].cost_multiplier = GB(res, 0, 8);
				_railtypes[RAILTYPE_MONO].cost_multiplier = GB(res, 8, 8);
			} else {
				_railtypes[RAILTYPE_ELECTRIC].cost_multiplier = GB(res, 8, 8);
				_railtypes[RAILTYPE_MONO].cost_multiplier = GB(res, 16, 8);
			}
			_railtypes[RAILTYPE_MAGLEV].cost_multiplier = GB(res, 16, 8);
			break;
		}

		/* @todo implement */
		case 0x93: // Tile refresh offset to left
		case 0x94: // Tile refresh offset to right
		case 0x95: // Tile refresh offset upwards
		case 0x96: // Tile refresh offset downwards
		case 0x97: // Snow line height
		case 0x99: // Global ID offset
			grfmsg(7, "ParamSet: Skipping unimplemented target 0x%02X", target);
			break;

		case 0x9E: // Miscellaneous GRF features
			/* Set train list engine width */
			_cur.grffile->traininfo_vehicle_width = HasBit(res, GMB_TRAIN_WIDTH_32_PIXELS) ? VEHICLEINFO_FULL_VEHICLE_WIDTH : TRAININFO_DEFAULT_VEHICLE_WIDTH;
			/* Remove the local flags from the global flags */
			ClrBit(res, GMB_TRAIN_WIDTH_32_PIXELS);

			/* Only copy safe bits for static grfs */
			if (HasBit(_cur.grfconfig->flags, GCF_STATIC)) {
				uint32 safe_bits = 0;
				SetBit(safe_bits, GMB_SECOND_ROCKY_TILE_SET);

				_misc_grf_features = (_misc_grf_features & ~safe_bits) | (res & safe_bits);
			} else {
				_misc_grf_features = res;
			}
			break;

		case 0x9F: // locale-dependent settings
			grfmsg(7, "ParamSet: Skipping unimplemented target 0x%02X", target);
			break;

		default:
			if (target < 0x80) {
				_cur.grffile->param[target] = res;
				/* param is zeroed by default */
				if (target + 1U > _cur.grffile->param_end) _cur.grffile->param_end = target + 1;
			} else {
				grfmsg(7, "ParamSet: Skipping unknown target 0x%02X", target);
			}
			break;
	}
}

/* Action 0x0E (GLS_SAFETYSCAN) */
static void SafeGRFInhibit(ByteReader *buf)
{
	/* <0E> <num> <grfids...>
	 *
	 * B num           Number of GRFIDs that follow
	 * D grfids        GRFIDs of the files to deactivate */

	uint8 num = buf->ReadByte();

	for (uint i = 0; i < num; i++) {
		uint32 grfid = buf->ReadDWord();

		/* GRF is unsafe it if tries to deactivate other GRFs */
		if (grfid != _cur.grfconfig->ident.grfid) {
			SetBit(_cur.grfconfig->flags, GCF_UNSAFE);

			/* Skip remainder of GRF */
			_cur.skip_sprites = -1;

			return;
		}
	}
}

/* Action 0x0E */
static void GRFInhibit(ByteReader *buf)
{
	/* <0E> <num> <grfids...>
	 *
	 * B num           Number of GRFIDs that follow
	 * D grfids        GRFIDs of the files to deactivate */

	uint8 num = buf->ReadByte();

	for (uint i = 0; i < num; i++) {
		uint32 grfid = buf->ReadDWord();
		GRFConfig *file = GetGRFConfig(grfid);

		/* Unset activation flag */
		if (file != NULL && file != _cur.grfconfig) {
			grfmsg(2, "GRFInhibit: Deactivating file '%s'", file->filename);
			GRFError *error = DisableGrf(STR_NEWGRF_ERROR_FORCEFULLY_DISABLED, file);
			error->data = stredup(_cur.grfconfig->GetName());
		}
	}
}

/** Action 0x0F - Define Town names */
static void FeatureTownName(ByteReader *buf)
{
	/* <0F> <id> <style-name> <num-parts> <parts>
	 *
	 * B id          ID of this definition in bottom 7 bits (final definition if bit 7 set)
	 * V style-name  Name of the style (only for final definition)
	 * B num-parts   Number of parts in this definition
	 * V parts       The parts */

	uint32 grfid = _cur.grffile->grfid;

	GRFTownName *townname = AddGRFTownName(grfid);

	byte id = buf->ReadByte();
	grfmsg(6, "FeatureTownName: definition 0x%02X", id & 0x7F);

	if (HasBit(id, 7)) {
		/* Final definition */
		ClrBit(id, 7);
		bool new_scheme = _cur.grffile->grf_version >= 7;

		byte lang = buf->ReadByte();

		byte nb_gen = townname->nb_gen;
		do {
			ClrBit(lang, 7);

			const char *name = buf->ReadString();

			char *lang_name = TranslateTTDPatchCodes(grfid, lang, false, name);
			grfmsg(6, "FeatureTownName: lang 0x%X -> '%s'", lang, lang_name);
			free(lang_name);

			townname->name[nb_gen] = AddGRFString(grfid, id, lang, new_scheme, false, name, STR_UNDEFINED);

			lang = buf->ReadByte();
		} while (lang != 0);
		townname->id[nb_gen] = id;
		townname->nb_gen++;
	}

	byte nb = buf->ReadByte();
	grfmsg(6, "FeatureTownName: %u parts", nb);

	townname->nbparts[id] = nb;
	townname->partlist[id] = CallocT<NamePartList>(nb);

	for (int i = 0; i < nb; i++) {
		byte nbtext =  buf->ReadByte();
		townname->partlist[id][i].bitstart  = buf->ReadByte();
		townname->partlist[id][i].bitcount  = buf->ReadByte();
		townname->partlist[id][i].maxprob   = 0;
		townname->partlist[id][i].partcount = nbtext;
		townname->partlist[id][i].parts     = CallocT<NamePart>(nbtext);
		grfmsg(6, "FeatureTownName: part %d contains %d texts and will use GB(seed, %d, %d)", i, nbtext, townname->partlist[id][i].bitstart, townname->partlist[id][i].bitcount);

		for (int j = 0; j < nbtext; j++) {
			byte prob = buf->ReadByte();

			if (HasBit(prob, 7)) {
				byte ref_id = buf->ReadByte();

				if (townname->nbparts[ref_id] == 0) {
					grfmsg(0, "FeatureTownName: definition 0x%02X doesn't exist, deactivating", ref_id);
					DelGRFTownName(grfid);
					DisableGrf(STR_NEWGRF_ERROR_INVALID_ID);
					return;
				}

				grfmsg(6, "FeatureTownName: part %d, text %d, uses intermediate definition 0x%02X (with probability %d)", i, j, ref_id, prob & 0x7F);
				townname->partlist[id][i].parts[j].data.id = ref_id;
			} else {
				const char *text = buf->ReadString();
				townname->partlist[id][i].parts[j].data.text = TranslateTTDPatchCodes(grfid, 0, false, text);
				grfmsg(6, "FeatureTownName: part %d, text %d, '%s' (with probability %d)", i, j, townname->partlist[id][i].parts[j].data.text, prob);
			}
			townname->partlist[id][i].parts[j].prob = prob;
			townname->partlist[id][i].maxprob += GB(prob, 0, 7);
		}
		grfmsg(6, "FeatureTownName: part %d, total probability %d", i, townname->partlist[id][i].maxprob);
	}
}

/** Action 0x10 - Define goto label */
static void DefineGotoLabel(ByteReader *buf)
{
	/* <10> <label> [<comment>]
	 *
	 * B label      The label to define
	 * V comment    Optional comment - ignored */

	byte nfo_label = buf->ReadByte();

	GRFLabel *label = MallocT<GRFLabel>(1);
	label->label    = nfo_label;
	label->nfo_line = _cur.nfo_line;
	label->pos      = FioGetPos();
	label->next     = NULL;

	/* Set up a linked list of goto targets which we will search in an Action 0x7/0x9 */
	if (_cur.grffile->label == NULL) {
		_cur.grffile->label = label;
	} else {
		/* Attach the label to the end of the list */
		GRFLabel *l;
		for (l = _cur.grffile->label; l->next != NULL; l = l->next) {}
		l->next = label;
	}

	grfmsg(2, "DefineGotoLabel: GOTO target with label 0x%02X", label->label);
}

/**
 * Process a sound import from another GRF file.
 * @param sound Destination for sound.
 */
static void ImportGRFSound(SoundEntry *sound)
{
	const GRFFile *file;
	uint32 grfid = FioReadDword();
	SoundID sound_id = FioReadWord();

	file = GetFileByGRFID(grfid);
	if (file == NULL || file->sound_offset == 0) {
		grfmsg(1, "ImportGRFSound: Source file not available");
		return;
	}

	if (sound_id >= file->num_sounds) {
		grfmsg(1, "ImportGRFSound: Sound effect %d is invalid", sound_id);
		return;
	}

	grfmsg(2, "ImportGRFSound: Copying sound %d (%d) from file %X", sound_id, file->sound_offset + sound_id, grfid);

	*sound = *GetSound(file->sound_offset + sound_id);

	/* Reset volume and priority, which TTDPatch doesn't copy */
	sound->volume   = 128;
	sound->priority = 0;
}

/**
 * Load a sound from a file.
 * @param offs File offset to read sound from.
 * @param sound Destination for sound.
 */
static void LoadGRFSound(size_t offs, SoundEntry *sound)
{
	/* Set default volume and priority */
	sound->volume = 0x80;
	sound->priority = 0;

	if (offs != SIZE_MAX) {
		/* Sound is present in the NewGRF. */
		sound->file_slot = _cur.file_index;
		sound->file_offset = offs;
		sound->grf_container_ver = _cur.grf_container_ver;
	}
}

/* Action 0x11 */
static void GRFSound(ByteReader *buf)
{
	/* <11> <num>
	 *
	 * W num      Number of sound files that follow */

	uint16 num = buf->ReadWord();
	if (num == 0) return;

	SoundEntry *sound;
	if (_cur.grffile->sound_offset == 0) {
		_cur.grffile->sound_offset = GetNumSounds();
		_cur.grffile->num_sounds = num;
		sound = AllocateSound(num);
	} else {
		sound = GetSound(_cur.grffile->sound_offset);
	}

	for (int i = 0; i < num; i++) {
		_cur.nfo_line++;

		/* Check whether the index is in range. This might happen if multiple action 11 are present.
		 * While this is invalid, we do not check for this. But we should prevent it from causing bigger trouble */
		bool invalid = i >= _cur.grffile->num_sounds;

		size_t offs = FioGetPos();

		uint32 len = _cur.grf_container_ver >= 2 ? FioReadDword() : FioReadWord();
		byte type = FioReadByte();

		if (_cur.grf_container_ver >= 2 && type == 0xFD) {
			/* Reference to sprite section. */
			if (invalid) {
				grfmsg(1, "GRFSound: Sound index out of range (multiple Action 11?)");
				FioSkipBytes(len);
			} else if (len != 4) {
				grfmsg(1, "GRFSound: Invalid sprite section import");
				FioSkipBytes(len);
			} else {
				uint32 id = FioReadDword();
				if (_cur.stage == GLS_INIT) LoadGRFSound(GetGRFSpriteOffset(id), sound + i);
			}
			continue;
		}

		if (type != 0xFF) {
			grfmsg(1, "GRFSound: Unexpected RealSprite found, skipping");
			FioSkipBytes(7);
			SkipSpriteData(type, len - 8);
			continue;
		}

		if (invalid) {
			grfmsg(1, "GRFSound: Sound index out of range (multiple Action 11?)");
			FioSkipBytes(len);
		}

		byte action = FioReadByte();
		switch (action) {
			case 0xFF:
				/* Allocate sound only in init stage. */
				if (_cur.stage == GLS_INIT) {
					if (_cur.grf_container_ver >= 2) {
						grfmsg(1, "GRFSound: Inline sounds are not supported for container version >= 2");
					} else {
						LoadGRFSound(offs, sound + i);
					}
				}
				FioSkipBytes(len - 1); // already read <action>
				break;

			case 0xFE:
				if (_cur.stage == GLS_ACTIVATION) {
					/* XXX 'Action 0xFE' isn't really specified. It is only mentioned for
					 * importing sounds, so this is probably all wrong... */
					if (FioReadByte() != 0) grfmsg(1, "GRFSound: Import type mismatch");
					ImportGRFSound(sound + i);
				} else {
					FioSkipBytes(len - 1); // already read <action>
				}
				break;

			default:
				grfmsg(1, "GRFSound: Unexpected Action %x found, skipping", action);
				FioSkipBytes(len - 1); // already read <action>
				break;
		}
	}
}

/* Action 0x11 (SKIP) */
static void SkipAct11(ByteReader *buf)
{
	/* <11> <num>
	 *
	 * W num      Number of sound files that follow */

	_cur.skip_sprites = buf->ReadWord();

	grfmsg(3, "SkipAct11: Skipping %d sprites", _cur.skip_sprites);
}

/** Action 0x12 */
static void LoadFontGlyph(ByteReader *buf)
{
	/* <12> <num_def> <font_size> <num_char> <base_char>
	 *
	 * B num_def      Number of definitions
	 * B font_size    Size of font (0 = normal, 1 = small, 2 = large, 3 = mono)
	 * B num_char     Number of consecutive glyphs
	 * W base_char    First character index */

	uint8 num_def = buf->ReadByte();

	for (uint i = 0; i < num_def; i++) {
		FontSize size    = (FontSize)buf->ReadByte();
		uint8  num_char  = buf->ReadByte();
		uint16 base_char = buf->ReadWord();

		if (size >= FS_END) {
			grfmsg(1, "LoadFontGlyph: Size %u is not supported, ignoring", size);
		}

		grfmsg(7, "LoadFontGlyph: Loading %u glyph(s) at 0x%04X for size %u", num_char, base_char, size);

		for (uint c = 0; c < num_char; c++) {
			if (size < FS_END) SetUnicodeGlyph(size, base_char + c, _cur.spriteid);
			_cur.nfo_line++;
			LoadNextSprite(_cur.spriteid++, _cur.file_index, _cur.nfo_line, _cur.grf_container_ver);
		}
	}
}

/** Action 0x12 (SKIP) */
static void SkipAct12(ByteReader *buf)
{
	/* <12> <num_def> <font_size> <num_char> <base_char>
	 *
	 * B num_def      Number of definitions
	 * B font_size    Size of font (0 = normal, 1 = small, 2 = large)
	 * B num_char     Number of consecutive glyphs
	 * W base_char    First character index */

	uint8 num_def = buf->ReadByte();

	for (uint i = 0; i < num_def; i++) {
		/* Ignore 'size' byte */
		buf->ReadByte();

		/* Sum up number of characters */
		_cur.skip_sprites += buf->ReadByte();

		/* Ignore 'base_char' word */
		buf->ReadWord();
	}

	grfmsg(3, "SkipAct12: Skipping %d sprites", _cur.skip_sprites);
}

/** Action 0x13 */
static void TranslateGRFStrings(ByteReader *buf)
{
	/* <13> <grfid> <num-ent> <offset> <text...>
	 *
	 * 4*B grfid     The GRFID of the file whose texts are to be translated
	 * B   num-ent   Number of strings
	 * W   offset    First text ID
	 * S   text...   Zero-terminated strings */

	uint32 grfid = buf->ReadDWord();
	const GRFConfig *c = GetGRFConfig(grfid);
	if (c == NULL || (c->status != GCS_INITIALISED && c->status != GCS_ACTIVATED)) {
		grfmsg(7, "TranslateGRFStrings: GRFID 0x%08x unknown, skipping action 13", BSWAP32(grfid));
		return;
	}

	if (c->status == GCS_INITIALISED) {
		/* If the file is not active but will be activated later, give an error
		 * and disable this file. */
		GRFError *error = DisableGrf(STR_NEWGRF_ERROR_LOAD_AFTER);

		char tmp[256];
		GetString(tmp, STR_NEWGRF_ERROR_AFTER_TRANSLATED_FILE, lastof(tmp));
		error->data = stredup(tmp);

		return;
	}

	/* Since no language id is supplied for with version 7 and lower NewGRFs, this string has
	 * to be added as a generic string, thus the language id of 0x7F. For this to work
	 * new_scheme has to be true as well, which will also be implicitly the case for version 8
	 * and higher. A language id of 0x7F will be overridden by a non-generic id, so this will
	 * not change anything if a string has been provided specifically for this language. */
	byte language = _cur.grffile->grf_version >= 8 ? buf->ReadByte() : 0x7F;
	byte num_strings = buf->ReadByte();
	uint16 first_id  = buf->ReadWord();

	if (!((first_id >= 0xD000 && first_id + num_strings <= 0xD400) || (first_id >= 0xD800 && first_id + num_strings <= 0xE000))) {
		grfmsg(7, "TranslateGRFStrings: Attempting to set out-of-range string IDs in action 13 (first: 0x%4X, number: 0x%2X)", first_id, num_strings);
		return;
	}

	for (uint i = 0; i < num_strings && buf->HasData(); i++) {
		const char *string = buf->ReadString();

		if (StrEmpty(string)) {
			grfmsg(7, "TranslateGRFString: Ignoring empty string.");
			continue;
		}

		AddGRFString(grfid, first_id + i, language, true, true, string, STR_UNDEFINED);
	}
}

/** Callback function for 'INFO'->'NAME' to add a translation to the newgrf name. */
static bool ChangeGRFName(byte langid, const char *str)
{
	AddGRFTextToList(&_cur.grfconfig->name->text, langid, _cur.grfconfig->ident.grfid, false, str);
	return true;
}

/** Callback function for 'INFO'->'DESC' to add a translation to the newgrf description. */
static bool ChangeGRFDescription(byte langid, const char *str)
{
	AddGRFTextToList(&_cur.grfconfig->info->text, langid, _cur.grfconfig->ident.grfid, true, str);
	return true;
}

/** Callback function for 'INFO'->'URL_' to set the newgrf url. */
static bool ChangeGRFURL(byte langid, const char *str)
{
	AddGRFTextToList(&_cur.grfconfig->url->text, langid, _cur.grfconfig->ident.grfid, false, str);
	return true;
}

/** Callback function for 'INFO'->'NPAR' to set the number of valid parameters. */
static bool ChangeGRFNumUsedParams(size_t len, ByteReader *buf)
{
	if (len != 1) {
		grfmsg(2, "StaticGRFInfo: expected only 1 byte for 'INFO'->'NPAR' but got " PRINTF_SIZE ", ignoring this field", len);
		buf->Skip(len);
	} else {
		_cur.grfconfig->num_valid_params = min(buf->ReadByte(), lengthof(_cur.grfconfig->param));
	}
	return true;
}

/** Callback function for 'INFO'->'PALS' to set the number of valid parameters. */
static bool ChangeGRFPalette(size_t len, ByteReader *buf)
{
	if (len != 1) {
		grfmsg(2, "StaticGRFInfo: expected only 1 byte for 'INFO'->'PALS' but got " PRINTF_SIZE ", ignoring this field", len);
		buf->Skip(len);
	} else {
		char data = buf->ReadByte();
		GRFPalette pal = GRFP_GRF_UNSET;
		switch (data) {
			case '*':
			case 'A': pal = GRFP_GRF_ANY;     break;
			case 'W': pal = GRFP_GRF_WINDOWS; break;
			case 'D': pal = GRFP_GRF_DOS;     break;
			default:
				grfmsg(2, "StaticGRFInfo: unexpected value '%02x' for 'INFO'->'PALS', ignoring this field", data);
				break;
		}
		if (pal != GRFP_GRF_UNSET) {
			_cur.grfconfig->palette &= ~GRFP_GRF_MASK;
			_cur.grfconfig->palette |= pal;
		}
	}
	return true;
}

/** Callback function for 'INFO'->'BLTR' to set the blitter info. */
static bool ChangeGRFBlitter(size_t len, ByteReader *buf)
{
	if (len != 1) {
		grfmsg(2, "StaticGRFInfo: expected only 1 byte for 'INFO'->'BLTR' but got " PRINTF_SIZE ", ignoring this field", len);
		buf->Skip(len);
	} else {
		char data = buf->ReadByte();
		GRFPalette pal = GRFP_BLT_UNSET;
		switch (data) {
			case '8': pal = GRFP_BLT_UNSET; break;
			case '3': pal = GRFP_BLT_32BPP;  break;
			default:
				grfmsg(2, "StaticGRFInfo: unexpected value '%02x' for 'INFO'->'BLTR', ignoring this field", data);
				return true;
		}
		_cur.grfconfig->palette &= ~GRFP_BLT_MASK;
		_cur.grfconfig->palette |= pal;
	}
	return true;
}

/** Callback function for 'INFO'->'VRSN' to the version of the NewGRF. */
static bool ChangeGRFVersion(size_t len, ByteReader *buf)
{
	if (len != 4) {
		grfmsg(2, "StaticGRFInfo: expected 4 bytes for 'INFO'->'VRSN' but got " PRINTF_SIZE ", ignoring this field", len);
		buf->Skip(len);
	} else {
		/* Set min_loadable_version as well (default to minimal compatibility) */
		_cur.grfconfig->version = _cur.grfconfig->min_loadable_version = buf->ReadDWord();
	}
	return true;
}

/** Callback function for 'INFO'->'MINV' to the minimum compatible version of the NewGRF. */
static bool ChangeGRFMinVersion(size_t len, ByteReader *buf)
{
	if (len != 4) {
		grfmsg(2, "StaticGRFInfo: expected 4 bytes for 'INFO'->'MINV' but got " PRINTF_SIZE ", ignoring this field", len);
		buf->Skip(len);
	} else {
		_cur.grfconfig->min_loadable_version = buf->ReadDWord();
		if (_cur.grfconfig->version == 0) {
			grfmsg(2, "StaticGRFInfo: 'MINV' defined before 'VRSN' or 'VRSN' set to 0, ignoring this field");
			_cur.grfconfig->min_loadable_version = 0;
		}
		if (_cur.grfconfig->version < _cur.grfconfig->min_loadable_version) {
			grfmsg(2, "StaticGRFInfo: 'MINV' defined as %d, limiting it to 'VRSN'", _cur.grfconfig->min_loadable_version);
			_cur.grfconfig->min_loadable_version = _cur.grfconfig->version;
		}
	}
	return true;
}

static GRFParameterInfo *_cur_parameter; ///< The parameter which info is currently changed by the newgrf.

/** Callback function for 'INFO'->'PARAM'->param_num->'NAME' to set the name of a parameter. */
static bool ChangeGRFParamName(byte langid, const char *str)
{
	AddGRFTextToList(&_cur_parameter->name, langid, _cur.grfconfig->ident.grfid, false, str);
	return true;
}

/** Callback function for 'INFO'->'PARAM'->param_num->'DESC' to set the description of a parameter. */
static bool ChangeGRFParamDescription(byte langid, const char *str)
{
	AddGRFTextToList(&_cur_parameter->desc, langid, _cur.grfconfig->ident.grfid, true, str);
	return true;
}

/** Callback function for 'INFO'->'PARAM'->param_num->'TYPE' to set the typeof a parameter. */
static bool ChangeGRFParamType(size_t len, ByteReader *buf)
{
	if (len != 1) {
		grfmsg(2, "StaticGRFInfo: expected 1 byte for 'INFO'->'PARA'->'TYPE' but got " PRINTF_SIZE ", ignoring this field", len);
		buf->Skip(len);
	} else {
		GRFParameterType type = (GRFParameterType)buf->ReadByte();
		if (type < PTYPE_END) {
			_cur_parameter->type = type;
		} else {
			grfmsg(3, "StaticGRFInfo: unknown parameter type %d, ignoring this field", type);
		}
	}
	return true;
}

/** Callback function for 'INFO'->'PARAM'->param_num->'LIMI' to set the min/max value of a parameter. */
static bool ChangeGRFParamLimits(size_t len, ByteReader *buf)
{
	if (_cur_parameter->type != PTYPE_UINT_ENUM) {
		grfmsg(2, "StaticGRFInfo: 'INFO'->'PARA'->'LIMI' is only valid for parameters with type uint/enum, ignoring this field");
		buf->Skip(len);
	} else if (len != 8) {
		grfmsg(2, "StaticGRFInfo: expected 8 bytes for 'INFO'->'PARA'->'LIMI' but got " PRINTF_SIZE ", ignoring this field", len);
		buf->Skip(len);
	} else {
		_cur_parameter->min_value = buf->ReadDWord();
		_cur_parameter->max_value = buf->ReadDWord();
	}
	return true;
}

/** Callback function for 'INFO'->'PARAM'->param_num->'MASK' to set the parameter and bits to use. */
static bool ChangeGRFParamMask(size_t len, ByteReader *buf)
{
	if (len < 1 || len > 3) {
		grfmsg(2, "StaticGRFInfo: expected 1 to 3 bytes for 'INFO'->'PARA'->'MASK' but got " PRINTF_SIZE ", ignoring this field", len);
		buf->Skip(len);
	} else {
		byte param_nr = buf->ReadByte();
		if (param_nr >= lengthof(_cur.grfconfig->param)) {
			grfmsg(2, "StaticGRFInfo: invalid parameter number in 'INFO'->'PARA'->'MASK', param %d, ignoring this field", param_nr);
			buf->Skip(len - 1);
		} else {
			_cur_parameter->param_nr = param_nr;
			if (len >= 2) _cur_parameter->first_bit = min(buf->ReadByte(), 31);
			if (len >= 3) _cur_parameter->num_bit = min(buf->ReadByte(), 32 - _cur_parameter->first_bit);
		}
	}

	return true;
}

/** Callback function for 'INFO'->'PARAM'->param_num->'DFLT' to set the default value. */
static bool ChangeGRFParamDefault(size_t len, ByteReader *buf)
{
	if (len != 4) {
		grfmsg(2, "StaticGRFInfo: expected 4 bytes for 'INFO'->'PARA'->'DEFA' but got " PRINTF_SIZE ", ignoring this field", len);
		buf->Skip(len);
	} else {
		_cur_parameter->def_value = buf->ReadDWord();
	}
	_cur.grfconfig->has_param_defaults = true;
	return true;
}

typedef bool (*DataHandler)(size_t, ByteReader *);  ///< Type of callback function for binary nodes
typedef bool (*TextHandler)(byte, const char *str); ///< Type of callback function for text nodes
typedef bool (*BranchHandler)(ByteReader *);        ///< Type of callback function for branch nodes

/**
 * Data structure to store the allowed id/type combinations for action 14. The
 * data can be represented as a tree with 3 types of nodes:
 * 1. Branch nodes (identified by 'C' for choice).
 * 2. Binary leaf nodes (identified by 'B').
 * 3. Text leaf nodes (identified by 'T').
 */
struct AllowedSubtags {
	/** Create empty subtags object used to identify the end of a list. */
	AllowedSubtags() :
		id(0),
		type(0)
	{}

	/**
	 * Create a binary leaf node.
	 * @param id The id for this node.
	 * @param handler The callback function to call.
	 */
	AllowedSubtags(uint32 id, DataHandler handler) :
		id(id),
		type('B')
	{
		this->handler.data = handler;
	}

	/**
	 * Create a text leaf node.
	 * @param id The id for this node.
	 * @param handler The callback function to call.
	 */
	AllowedSubtags(uint32 id, TextHandler handler) :
		id(id),
		type('T')
	{
		this->handler.text = handler;
	}

	/**
	 * Create a branch node with a callback handler
	 * @param id The id for this node.
	 * @param handler The callback function to call.
	 */
	AllowedSubtags(uint32 id, BranchHandler handler) :
		id(id),
		type('C')
	{
		this->handler.call_handler = true;
		this->handler.u.branch = handler;
	}

	/**
	 * Create a branch node with a list of sub-nodes.
	 * @param id The id for this node.
	 * @param subtags Array with all valid subtags.
	 */
	AllowedSubtags(uint32 id, AllowedSubtags *subtags) :
		id(id),
		type('C')
	{
		this->handler.call_handler = false;
		this->handler.u.subtags = subtags;
	}

	uint32 id; ///< The identifier for this node
	byte type; ///< The type of the node, must be one of 'C', 'B' or 'T'.
	union {
		DataHandler data; ///< Callback function for a binary node, only valid if type == 'B'.
		TextHandler text; ///< Callback function for a text node, only valid if type == 'T'.
		struct {
			union {
				BranchHandler branch;    ///< Callback function for a branch node, only valid if type == 'C' && call_handler.
				AllowedSubtags *subtags; ///< Pointer to a list of subtags, only valid if type == 'C' && !call_handler.
			} u;
			bool call_handler; ///< True if there is a callback function for this node, false if there is a list of subnodes.
		};
	} handler;
};

static bool SkipUnknownInfo(ByteReader *buf, byte type);
static bool HandleNodes(ByteReader *buf, AllowedSubtags *tags);

/**
 * Try to skip the current branch node and all subnodes.
 * This is suitable for use with AllowedSubtags.
 * @param buf Buffer.
 * @return True if we could skip the node, false if an error occurred.
 */
static bool SkipInfoChunk(ByteReader *buf)
{
	byte type = buf->ReadByte();
	while (type != 0) {
		buf->ReadDWord(); // chunk ID
		if (!SkipUnknownInfo(buf, type)) return false;
		type = buf->ReadByte();
	}
	return true;
}

/**
 * Callback function for 'INFO'->'PARA'->param_num->'VALU' to set the names
 * of some parameter values (type uint/enum) or the names of some bits
 * (type bitmask). In both cases the format is the same:
 * Each subnode should be a text node with the value/bit number as id.
 */
static bool ChangeGRFParamValueNames(ByteReader *buf)
{
	byte type = buf->ReadByte();
	while (type != 0) {
		uint32 id = buf->ReadDWord();
		if (type != 'T' || id > _cur_parameter->max_value) {
			grfmsg(2, "StaticGRFInfo: all child nodes of 'INFO'->'PARA'->param_num->'VALU' should have type 't' and the value/bit number as id");
			if (!SkipUnknownInfo(buf, type)) return false;
			type = buf->ReadByte();
			continue;
		}

		byte langid = buf->ReadByte();
		const char *name_string = buf->ReadString();

		SmallPair<uint32, GRFText *> *val_name = _cur_parameter->value_names.Find(id);
		if (val_name != _cur_parameter->value_names.End()) {
			AddGRFTextToList(&val_name->second, langid, _cur.grfconfig->ident.grfid, false, name_string);
		} else {
			GRFText *list = NULL;
			AddGRFTextToList(&list, langid, _cur.grfconfig->ident.grfid, false, name_string);
			_cur_parameter->value_names.Insert(id, list);
		}

		type = buf->ReadByte();
	}
	return true;
}

/** Action14 parameter tags */
AllowedSubtags _tags_parameters[] = {
	AllowedSubtags('NAME', ChangeGRFParamName),
	AllowedSubtags('DESC', ChangeGRFParamDescription),
	AllowedSubtags('TYPE', ChangeGRFParamType),
	AllowedSubtags('LIMI', ChangeGRFParamLimits),
	AllowedSubtags('MASK', ChangeGRFParamMask),
	AllowedSubtags('VALU', ChangeGRFParamValueNames),
	AllowedSubtags('DFLT', ChangeGRFParamDefault),
	AllowedSubtags()
};

/**
 * Callback function for 'INFO'->'PARA' to set extra information about the
 * parameters. Each subnode of 'INFO'->'PARA' should be a branch node with
 * the parameter number as id. The first parameter has id 0. The maximum
 * parameter that can be changed is set by 'INFO'->'NPAR' which defaults to 80.
 */
static bool HandleParameterInfo(ByteReader *buf)
{
	byte type = buf->ReadByte();
	while (type != 0) {
		uint32 id = buf->ReadDWord();
		if (type != 'C' || id >= _cur.grfconfig->num_valid_params) {
			grfmsg(2, "StaticGRFInfo: all child nodes of 'INFO'->'PARA' should have type 'C' and their parameter number as id");
			if (!SkipUnknownInfo(buf, type)) return false;
			type = buf->ReadByte();
			continue;
		}

		if (id >= _cur.grfconfig->param_info.Length()) {
			uint num_to_add = id - _cur.grfconfig->param_info.Length() + 1;
			GRFParameterInfo **newdata = _cur.grfconfig->param_info.Append(num_to_add);
			MemSetT<GRFParameterInfo *>(newdata, 0, num_to_add);
		}
		if (_cur.grfconfig->param_info[id] == NULL) {
			_cur.grfconfig->param_info[id] = new GRFParameterInfo(id);
		}
		_cur_parameter = _cur.grfconfig->param_info[id];
		/* Read all parameter-data and process each node. */
		if (!HandleNodes(buf, _tags_parameters)) return false;
		type = buf->ReadByte();
	}
	return true;
}

/** Action14 tags for the INFO node */
AllowedSubtags _tags_info[] = {
	AllowedSubtags('NAME', ChangeGRFName),
	AllowedSubtags('DESC', ChangeGRFDescription),
	AllowedSubtags('URL_', ChangeGRFURL),
	AllowedSubtags('NPAR', ChangeGRFNumUsedParams),
	AllowedSubtags('PALS', ChangeGRFPalette),
	AllowedSubtags('BLTR', ChangeGRFBlitter),
	AllowedSubtags('VRSN', ChangeGRFVersion),
	AllowedSubtags('MINV', ChangeGRFMinVersion),
	AllowedSubtags('PARA', HandleParameterInfo),
	AllowedSubtags()
};

/** Action14 feature definition */
struct GRFFeatureInfo {
	const char *name; // NULL indicates the end of the list
	uint16 version;

	/** Create empty object used to identify the end of a list. */
	GRFFeatureInfo() :
		name(NULL),
		version(0)
	{}

	GRFFeatureInfo(const char *name, uint16 version) :
		name(name),
		version(version)
	{}
};

/** Action14 feature list */
static const GRFFeatureInfo _grf_feature_list[] = {
	GRFFeatureInfo("feature_test", 1),
<<<<<<< HEAD
	GRFFeatureInfo("action0_station_prop1B", 1),
	GRFFeatureInfo("varaction2_station_var42", 1),
	GRFFeatureInfo("more_bridge_types", 1),
	GRFFeatureInfo("action0_bridge_prop14", 1),
=======
	GRFFeatureInfo("property_mapping", 1),
>>>>>>> 9a6a66a0
	GRFFeatureInfo(),
};

/** Action14 feature test instance */
struct GRFFeatureTest {
	const GRFFeatureInfo *feature;
	uint16 min_version;
	uint16 max_version;
	uint8 platform_var_bit;

	void Reset()
	{
		this->feature = NULL;
		this->min_version = 1;
		this->max_version = UINT16_MAX;
		this->platform_var_bit = 0;
	}

	void ExecuteTest()
	{
		uint16 version = (this->feature != NULL) ? this->feature->version : 0;
		bool has_feature = (version >= this->min_version && version <= this->max_version);
		if (this->platform_var_bit > 0) {
			SB(_cur.grffile->var9D_overlay, this->platform_var_bit, 1, has_feature ? 1 : 0);
			grfmsg(2, "Action 14 feature test: feature test: setting bit %u of var 0x9D to %u, %u", platform_var_bit, has_feature ? 1 : 0, _cur.grffile->var9D_overlay);
		} else {
			grfmsg(2, "Action 14 feature test: feature test: doing nothing: %u", has_feature ? 1 : 0);
		}
	}
};

static GRFFeatureTest _current_grf_feature_test;

/** Callback function for 'FTST'->'NAME' to set the name of the feature being tested. */
static bool ChangeGRFFeatureTestName(byte langid, const char *str)
{
	for (const GRFFeatureInfo *info = _grf_feature_list; info->name != NULL; info++) {
		if (strcmp(info->name, str) == 0) {
			_current_grf_feature_test.feature = info;
			grfmsg(2, "Action 14 feature test: found feature named: '%s' (version: %u) in 'FTST'->'NAME'", str, info->version);
			return true;
		}
	}
	grfmsg(2, "Action 14 feature test: could not find feature named: '%s' in 'FTST'->'NAME'", str);
	_current_grf_feature_test.feature = NULL;
	return true;
}

/** Callback function for 'FTST'->'MINV' to set the minimum version of the feature being tested. */
static bool ChangeGRFFeatureMinVersion(size_t len, ByteReader *buf)
{
	if (len != 2) {
		grfmsg(2, "Action 14 feature test: expected 2 bytes for 'FTST'->'MINV' but got " PRINTF_SIZE ", ignoring this field", len);
		buf->Skip(len);
	} else {
		_current_grf_feature_test.min_version = buf->ReadWord();
	}
	return true;
}

/** Callback function for 'FTST'->'MAXV' to set the maximum version of the feature being tested. */
static bool ChangeGRFFeatureMaxVersion(size_t len, ByteReader *buf)
{
	if (len != 2) {
		grfmsg(2, "Action 14 feature test: expected 2 bytes for 'FTST'->'MAXV' but got " PRINTF_SIZE ", ignoring this field", len);
		buf->Skip(len);
	} else {
		_current_grf_feature_test.max_version = buf->ReadWord();
	}
	return true;
}

<<<<<<< HEAD
/** Callback function for 'FTST'->'SETP' to set the maximum version of the feature being tested. */
=======
/** Callback function for 'FTST'->'SETP' to set the bit number of global variable 9D (platform version) to set/unset with the result of the feature test. */
>>>>>>> 9a6a66a0
static bool ChangeGRFFeatureSetPlatformVarBit(size_t len, ByteReader *buf)
{
	if (len != 1) {
		grfmsg(2, "Action 14 feature test: expected 1 byte for 'FTST'->'SETP' but got " PRINTF_SIZE ", ignoring this field", len);
		buf->Skip(len);
	} else {
		uint8 bit_number = buf->ReadByte();
		if (bit_number >= 4 && bit_number <= 31) {
			_current_grf_feature_test.platform_var_bit = bit_number;
		} else {
			grfmsg(2, "Action 14 feature test: expected a bit number >= 4 and <= 32 for 'FTST'->'SETP' but got %u, ignoring this field", bit_number);
		}
	}
	return true;
}

/** Action14 tags for the FTST node */
AllowedSubtags _tags_ftst[] = {
	AllowedSubtags('NAME', ChangeGRFFeatureTestName),
	AllowedSubtags('MINV', ChangeGRFFeatureMinVersion),
	AllowedSubtags('MAXV', ChangeGRFFeatureMaxVersion),
	AllowedSubtags('SETP', ChangeGRFFeatureSetPlatformVarBit),
	AllowedSubtags()
};

/**
 * Callback function for 'FTST' (feature test)
 */
static bool HandleFeatureTestInfo(ByteReader *buf)
{
	_current_grf_feature_test.Reset();
	HandleNodes(buf, _tags_ftst);
	_current_grf_feature_test.ExecuteTest();
	return true;
}

<<<<<<< HEAD
=======
/** Action14 Action0 remappable property list */
static const GRFPropertyMapDefinition _grf_action0_remappable_properties[] = {
	GRFPropertyMapDefinition(),
};

/** Action14 Action0 property map action instance */
struct GRFPropertyMapAction {
	int feature;
	int prop_id;
	std::string name;
	Action0RemapFallbackMode fallback_mode;
	uint8 ttd_ver_var_bit;

	void Reset()
	{
		this->feature = -1;
		this->prop_id = -1;
		this->name.clear();
		this->fallback_mode = A0REM_IGNORE;
		this->ttd_ver_var_bit = 0;
	}

	void Execute()
	{
		if (this->feature < 0) {
			grfmsg(2, "Action 14 property remapping: no feature defined, doing nothing");
			return;
		}
		if (this->prop_id < 0) {
			grfmsg(2, "Action 14 property remapping: no property ID defined, doing nothing");
			return;
		}
		if (this->name.empty()) {
			grfmsg(2, "Action 14 property remapping: no name defined, doing nothing");
			return;
		}
		bool success = false;
		const char *str = this->name.c_str();
		for (const GRFPropertyMapDefinition *info = _grf_action0_remappable_properties; info->name != NULL; info++) {
			if (info->feature == this->feature && strcmp(info->name, str) == 0) {
				GRFFilePropertyRemapEntry &entry = _cur.grffile->action0_property_remaps[this->feature].Entry(this->prop_id);
				entry.name = info->name;
				entry.id = info->id;
				entry.feature = this->feature;
				entry.flags = 0;
				if (info->expected_size >= 0) {
					SetBit(entry.flags, GFPRE_CHECK_SIZE);
					entry.expected_size = info->expected_size;
				}
				success = true;
				break;
			}
		}
		if (this->ttd_ver_var_bit > 0) {
			SB(_cur.grffile->var8D_overlay, this->ttd_ver_var_bit, 1, success ? 1 : 0);
		}
		if (!success) {
			if (this->fallback_mode == A0REM_ERROR_ON_DEFINITION) {
				grfmsg(0, "Error: Unimplemented mapped property: %s, feature: %X, mapped to: %X", str, this->feature, this->prop_id);
				GRFError *error = DisableGrf(STR_NEWGRF_ERROR_UNIMPLEMETED_MAPPED_PROPERTY);
				error->data = stredup(str);
				error->param_value[1] = this->feature;
				error->param_value[2] = this->prop_id;
			} else {
				const char *str_store = stredup(str);
				grfmsg(2, "Unimplemented mapped property: %s, feature: %X, mapped to: %X, %s on use",
						str, this->feature, this->prop_id, (this->fallback_mode == A0REM_IGNORE) ? "ignoring" : "error");
				*(_cur.grffile->action0_unknown_property_names.Append()) = str_store;
				GRFFilePropertyRemapEntry &entry = _cur.grffile->action0_property_remaps[this->feature].Entry(this->prop_id);
				entry.name = str_store;
				entry.id = (this->fallback_mode == A0REM_IGNORE) ? A0RPI_UNKNOWN_IGNORE : A0RPI_UNKNOWN_ERROR;
				entry.feature = this->feature;
				entry.flags = 0;
			}
		}
	}
};

static GRFPropertyMapAction _current_grf_property_map_action;

/** Callback function for 'A0PM'->'NAME' to set the name of the property to be mapped. */
static bool ChangePropertyRemapName(byte langid, const char *str)
{
	_current_grf_property_map_action.name = str;
	return true;
}

/** Callback function for 'A0PM'->'FEAT' to set which feature this property mapping applies to. */
static bool ChangePropertyRemapFeature(size_t len, ByteReader *buf)
{
	if (len != 1) {
		grfmsg(2, "Action 14 property mapping: expected 1 byte for 'A0PM'->'FEAT' but got " PRINTF_SIZE ", ignoring this field", len);
		buf->Skip(len);
	} else {
		uint8 feature = buf->ReadByte();
		if (feature >= GSF_END) {
			grfmsg(2, "Action 14 property mapping: invalid feature ID: %u, in 'A0PM'->'FEAT', ignoring this field", feature);
		} else {
			_current_grf_property_map_action.feature = feature;
		}
	}
	return true;
}

/** Callback function for 'A0PM'->'PROP' to set the property ID to which this property is being mapped. */
static bool ChangePropertyRemapPropertyId(size_t len, ByteReader *buf)
{
	if (len != 1) {
		grfmsg(2, "Action 14 property mapping: expected 1 byte for 'A0PM'->'PROP' but got " PRINTF_SIZE ", ignoring this field", len);
		buf->Skip(len);
	} else {
		_current_grf_property_map_action.prop_id = buf->ReadByte();
	}
	return true;
}

/** Callback function for 'A0PM'->'FLBK' to set the maximum version of the feature being tested. */
static bool ChangePropertyRemapSetFallbackMode(size_t len, ByteReader *buf)
{
	if (len != 1) {
		grfmsg(2, "Action 14 property mapping: expected 1 byte for 'A0PM'->'FLBK' but got " PRINTF_SIZE ", ignoring this field", len);
		buf->Skip(len);
	} else {
		Action0RemapFallbackMode mode = (Action0RemapFallbackMode) buf->ReadByte();
		if (mode < A0REM_END) _current_grf_property_map_action.fallback_mode = mode;
	}
	return true;
}
/** Callback function for 'A0PM'->'SETT' to set the bit number of global variable 8D (TTD version) to set/unset with whether the remapping was successful. */
static bool ChangePropertyRemapSetTTDVerVarBit(size_t len, ByteReader *buf)
{
	if (len != 1) {
		grfmsg(2, "Action 14 property mapping: expected 1 byte for 'A0PM'->'SETT' but got " PRINTF_SIZE ", ignoring this field", len);
		buf->Skip(len);
	} else {
		uint8 bit_number = buf->ReadByte();
		if (bit_number >= 4 && bit_number <= 31) {
			_current_grf_property_map_action.ttd_ver_var_bit = bit_number;
		} else {
			grfmsg(2, "Action 14 property mapping: expected a bit number >= 4 and <= 32 for 'A0PM'->'SETT' but got %u, ignoring this field", bit_number);
		}
	}
	return true;
}

/** Action14 tags for the A0PM node */
AllowedSubtags _tags_a0pm[] = {
	AllowedSubtags('NAME', ChangePropertyRemapName),
	AllowedSubtags('FEAT', ChangePropertyRemapFeature),
	AllowedSubtags('PROP', ChangePropertyRemapPropertyId),
	AllowedSubtags('FLBK', ChangePropertyRemapSetFallbackMode),
	AllowedSubtags('SETT', ChangePropertyRemapSetTTDVerVarBit),
	AllowedSubtags()
};

/**
 * Callback function for 'A0PM' (action 0 property mapping)
 */
static bool HandleAction0PropertyMap(ByteReader *buf)
{
	_current_grf_property_map_action.Reset();
	HandleNodes(buf, _tags_a0pm);
	_current_grf_property_map_action.Execute();
	return true;
}

>>>>>>> 9a6a66a0
/** Action14 root tags */
AllowedSubtags _tags_root_static[] = {
	AllowedSubtags('INFO', _tags_info),
	AllowedSubtags('FTST', SkipInfoChunk),
<<<<<<< HEAD
=======
	AllowedSubtags('A0PM', SkipInfoChunk),
>>>>>>> 9a6a66a0
	AllowedSubtags()
};

/** Action14 root tags */
AllowedSubtags _tags_root_feature_tests[] = {
	AllowedSubtags('INFO', SkipInfoChunk),
	AllowedSubtags('FTST', HandleFeatureTestInfo),
<<<<<<< HEAD
=======
	AllowedSubtags('A0PM', HandleAction0PropertyMap),
>>>>>>> 9a6a66a0
	AllowedSubtags()
};


/**
 * Try to skip the current node and all subnodes (if it's a branch node).
 * @param buf Buffer.
 * @param type The node type to skip.
 * @return True if we could skip the node, false if an error occurred.
 */
static bool SkipUnknownInfo(ByteReader *buf, byte type)
{
	/* type and id are already read */
	switch (type) {
		case 'C': {
			byte new_type = buf->ReadByte();
			while (new_type != 0) {
				buf->ReadDWord(); // skip the id
				if (!SkipUnknownInfo(buf, new_type)) return false;
				new_type = buf->ReadByte();
			}
			break;
		}

		case 'T':
			buf->ReadByte(); // lang
			buf->ReadString(); // actual text
			break;

		case 'B': {
			uint16 size = buf->ReadWord();
			buf->Skip(size);
			break;
		}

		default:
			return false;
	}

	return true;
}

/**
 * Handle the nodes of an Action14
 * @param type Type of node.
 * @param id ID.
 * @param buf Buffer.
 * @param subtags Allowed subtags.
 * @return Whether all tags could be handled.
 */
static bool HandleNode(byte type, uint32 id, ByteReader *buf, AllowedSubtags subtags[])
{
	uint i = 0;
	AllowedSubtags *tag;
	while ((tag = &subtags[i++])->type != 0) {
		if (tag->id != BSWAP32(id) || tag->type != type) continue;
		switch (type) {
			default: NOT_REACHED();

			case 'T': {
				byte langid = buf->ReadByte();
				return tag->handler.text(langid, buf->ReadString());
			}

			case 'B': {
				size_t len = buf->ReadWord();
				if (buf->Remaining() < len) return false;
				return tag->handler.data(len, buf);
			}

			case 'C': {
				if (tag->handler.call_handler) {
					return tag->handler.u.branch(buf);
				}
				return HandleNodes(buf, tag->handler.u.subtags);
			}
		}
	}
	grfmsg(2, "StaticGRFInfo: unknown type/id combination found, type=%c, id=%x", type, id);
	return SkipUnknownInfo(buf, type);
}

/**
 * Handle the contents of a 'C' choice of an Action14
 * @param buf Buffer.
 * @param subtags List of subtags.
 * @return Whether the nodes could all be handled.
 */
static bool HandleNodes(ByteReader *buf, AllowedSubtags subtags[])
{
	byte type = buf->ReadByte();
	while (type != 0) {
		uint32 id = buf->ReadDWord();
		if (!HandleNode(type, id, buf, subtags)) return false;
		type = buf->ReadByte();
	}
	return true;
}

/**
 * Handle Action 0x14 (static info)
 * @param buf Buffer.
 */
static void StaticGRFInfo(ByteReader *buf)
{
	/* <14> <type> <id> <text/data...> */
	HandleNodes(buf, _tags_root_static);
}

/**
 * Handle Action 0x14 (feature tests)
 * @param buf Buffer.
 */
static void Act14FeatureTest(ByteReader *buf)
{
	/* <14> <type> <id> <text/data...> */
	HandleNodes(buf, _tags_root_feature_tests);
}

/**
 * Set the current NewGRF as unsafe for static use
 * @param buf Unused.
 * @note Used during safety scan on unsafe actions.
 */
static void GRFUnsafe(ByteReader *buf)
{
	SetBit(_cur.grfconfig->flags, GCF_UNSAFE);

	/* Skip remainder of GRF */
	_cur.skip_sprites = -1;
}


/** Initialize the TTDPatch flags */
static void InitializeGRFSpecial()
{
	_ttdpatch_flags[0] = ((_settings_game.station.never_expire_airports ? 1 : 0) << 0x0C)  // keepsmallairport
	                   |                                                      (1 << 0x0D)  // newairports
	                   |                                                      (1 << 0x0E)  // largestations
	                   | ((_settings_game.construction.max_bridge_length > 16 ? 1 : 0) << 0x0F)  // longbridges
	                   |                                                      (0 << 0x10)  // loadtime
	                   |                                                      (1 << 0x12)  // presignals
	                   |                                                      (1 << 0x13)  // extpresignals
	                   | ((_settings_game.vehicle.never_expire_vehicles ? 1 : 0) << 0x16)  // enginespersist
	                   |                                                      (1 << 0x1B)  // multihead
	                   |                                                      (1 << 0x1D)  // lowmemory
	                   |                                                      (1 << 0x1E); // generalfixes

	_ttdpatch_flags[1] =   ((_settings_game.economy.station_noise_level ? 1 : 0) << 0x07)  // moreairports - based on units of noise
	                   |                                                      (1 << 0x08)  // mammothtrains
	                   |                                                      (1 << 0x09)  // trainrefit
	                   |                                                      (0 << 0x0B)  // subsidiaries
	                   |         ((_settings_game.order.gradual_loading ? 1 : 0) << 0x0C)  // gradualloading
	                   |                                                      (1 << 0x12)  // unifiedmaglevmode - set bit 0 mode. Not revelant to OTTD
	                   |                                                      (1 << 0x13)  // unifiedmaglevmode - set bit 1 mode
	                   |                                                      (1 << 0x14)  // bridgespeedlimits
	                   |                                                      (1 << 0x16)  // eternalgame
	                   |                                                      (1 << 0x17)  // newtrains
	                   |                                                      (1 << 0x18)  // newrvs
	                   |                                                      (1 << 0x19)  // newships
	                   |                                                      (1 << 0x1A)  // newplanes
	                   | ((_settings_game.construction.train_signal_side == 1 ? 1 : 0) << 0x1B)  // signalsontrafficside
	                   |       ((_settings_game.vehicle.disable_elrails ? 0 : 1) << 0x1C); // electrifiedrailway

	_ttdpatch_flags[2] =                                                      (1 << 0x01)  // loadallgraphics - obsolote
	                   |                                                      (1 << 0x03)  // semaphores
	                   |                                                      (1 << 0x0A)  // newobjects
	                   |                                                      (0 << 0x0B)  // enhancedgui
	                   |                                                      (0 << 0x0C)  // newagerating
	                   |  ((_settings_game.construction.build_on_slopes ? 1 : 0) << 0x0D)  // buildonslopes
	                   |                                                      (1 << 0x0E)  // fullloadany
	                   |                                                      (1 << 0x0F)  // planespeed
	                   |                                                      (0 << 0x10)  // moreindustriesperclimate - obsolete
	                   |                                                      (0 << 0x11)  // moretoylandfeatures
	                   |                                                      (1 << 0x12)  // newstations
	                   |                                                      (1 << 0x13)  // tracktypecostdiff
	                   |                                                      (1 << 0x14)  // manualconvert
	                   |  ((_settings_game.construction.build_on_slopes ? 1 : 0) << 0x15)  // buildoncoasts
	                   |                                                      (1 << 0x16)  // canals
	                   |                                                      (1 << 0x17)  // newstartyear
	                   |    ((_settings_game.vehicle.freight_trains > 1 ? 1 : 0) << 0x18)  // freighttrains
	                   |                                                      (1 << 0x19)  // newhouses
	                   |                                                      (1 << 0x1A)  // newbridges
	                   |                                                      (1 << 0x1B)  // newtownnames
	                   |                                                      (1 << 0x1C)  // moreanimation
	                   |    ((_settings_game.vehicle.wagon_speed_limits ? 1 : 0) << 0x1D)  // wagonspeedlimits
	                   |                                                      (1 << 0x1E)  // newshistory
	                   |                                                      (0 << 0x1F); // custombridgeheads

	_ttdpatch_flags[3] =                                                      (0 << 0x00)  // newcargodistribution
	                   |                                                      (1 << 0x01)  // windowsnap
	                   | ((_settings_game.economy.allow_town_roads || _generating_world ? 0 : 1) << 0x02)  // townbuildnoroad
	                   |                                                      (1 << 0x03)  // pathbasedsignalling
	                   |                                                      (0 << 0x04)  // aichoosechance
	                   |                                                      (1 << 0x05)  // resolutionwidth
	                   |                                                      (1 << 0x06)  // resolutionheight
	                   |                                                      (1 << 0x07)  // newindustries
	                   |           ((_settings_game.order.improved_load ? 1 : 0) << 0x08)  // fifoloading
	                   |                                                      (0 << 0x09)  // townroadbranchprob
	                   |                                                      (0 << 0x0A)  // tempsnowline
	                   |                                                      (1 << 0x0B)  // newcargo
	                   |                                                      (1 << 0x0C)  // enhancemultiplayer
	                   |                                                      (1 << 0x0D)  // onewayroads
	                   |                                                      (1 << 0x0E)  // irregularstations
	                   |                                                      (1 << 0x0F)  // statistics
	                   |                                                      (1 << 0x10)  // newsounds
	                   |                                                      (1 << 0x11)  // autoreplace
	                   |                                                      (1 << 0x12)  // autoslope
	                   |                                                      (0 << 0x13)  // followvehicle
	                   |                                                      (1 << 0x14)  // trams
	                   |                                                      (0 << 0x15)  // enhancetunnels
	                   |                                                      (1 << 0x16)  // shortrvs
	                   |                                                      (1 << 0x17)  // articulatedrvs
	                   |       ((_settings_game.vehicle.dynamic_engines ? 1 : 0) << 0x18)  // dynamic engines
	                   |                                                      (1 << 0x1E)  // variablerunningcosts
	                   |                                                      (1 << 0x1F); // any switch is on

	_ttdpatch_flags[4] =                                                      (1 << 0x00); // larger persistent storage
}

/** Reset and clear all NewGRF stations */
static void ResetCustomStations()
{
	const GRFFile * const *end = _grf_files.End();
	for (GRFFile **file = _grf_files.Begin(); file != end; file++) {
		StationSpec **&stations = (*file)->stations;
		if (stations == NULL) continue;
		for (uint i = 0; i < NUM_STATIONS_PER_GRF; i++) {
			if (stations[i] == NULL) continue;
			StationSpec *statspec = stations[i];

			delete[] statspec->renderdata;

			/* Release platforms and layouts */
			if (!HasBit(statspec->internal_flags, SSIF_COPIED_LAYOUTS)) {
				for (uint l = 0; l < statspec->lengths; l++) {
					for (uint p = 0; p < statspec->platforms[l]; p++) {
						free(statspec->layouts[l][p]);
					}
					free(statspec->layouts[l]);
				}
				free(statspec->layouts);
				free(statspec->platforms);
			}

			/* Release this station */
			free(statspec);
		}

		/* Free and reset the station data */
		free(stations);
		stations = NULL;
	}
}

/** Reset and clear all NewGRF houses */
static void ResetCustomHouses()
{
	const GRFFile * const *end = _grf_files.End();
	for (GRFFile **file = _grf_files.Begin(); file != end; file++) {
		HouseSpec **&housespec = (*file)->housespec;
		if (housespec == NULL) continue;
		for (uint i = 0; i < NUM_HOUSES_PER_GRF; i++) {
			free(housespec[i]);
		}

		free(housespec);
		housespec = NULL;
	}
}

/** Reset and clear all NewGRF airports */
static void ResetCustomAirports()
{
	const GRFFile * const *end = _grf_files.End();
	for (GRFFile **file = _grf_files.Begin(); file != end; file++) {
		AirportSpec **aslist = (*file)->airportspec;
		if (aslist != NULL) {
			for (uint i = 0; i < NUM_AIRPORTS_PER_GRF; i++) {
				AirportSpec *as = aslist[i];

				if (as != NULL) {
					/* We need to remove the tiles layouts */
					for (int j = 0; j < as->num_table; j++) {
						/* remove the individual layouts */
						free(as->table[j]);
					}
					free(as->table);
					free(as->depot_table);
					free(as->rotation);

					free(as);
				}
			}
			free(aslist);
			(*file)->airportspec = NULL;
		}

		AirportTileSpec **&airporttilespec = (*file)->airtspec;
		if (airporttilespec != NULL) {
			for (uint i = 0; i < NUM_AIRPORTTILES_PER_GRF; i++) {
				free(airporttilespec[i]);
			}
			free(airporttilespec);
			airporttilespec = NULL;
		}
	}
}

/** Reset and clear all NewGRF industries */
static void ResetCustomIndustries()
{
	const GRFFile * const *end = _grf_files.End();
	for (GRFFile **file = _grf_files.Begin(); file != end; file++) {
		IndustrySpec **&industryspec = (*file)->industryspec;
		IndustryTileSpec **&indtspec = (*file)->indtspec;

		/* We are verifiying both tiles and industries specs loaded from the grf file
		 * First, let's deal with industryspec */
		if (industryspec != NULL) {
			for (uint i = 0; i < NUM_INDUSTRYTYPES_PER_GRF; i++) {
				IndustrySpec *ind = industryspec[i];
				if (ind == NULL) continue;

				/* We need to remove the sounds array */
				if (HasBit(ind->cleanup_flag, CLEAN_RANDOMSOUNDS)) {
					free(ind->random_sounds);
				}

				/* We need to remove the tiles layouts */
				CleanIndustryTileTable(ind);

				free(ind);
			}

			free(industryspec);
			industryspec = NULL;
		}

		if (indtspec == NULL) continue;
		for (uint i = 0; i < NUM_INDUSTRYTILES_PER_GRF; i++) {
			free(indtspec[i]);
		}

		free(indtspec);
		indtspec = NULL;
	}
}

/** Reset and clear all NewObjects */
static void ResetCustomObjects()
{
	const GRFFile * const *end = _grf_files.End();
	for (GRFFile **file = _grf_files.Begin(); file != end; file++) {
		ObjectSpec **&objectspec = (*file)->objectspec;
		if (objectspec == NULL) continue;
		for (uint i = 0; i < NUM_OBJECTS_PER_GRF; i++) {
			free(objectspec[i]);
		}

		free(objectspec);
		objectspec = NULL;
	}
}

/** Reset and clear all NewGRFs */
static void ResetNewGRF()
{
	const GRFFile * const *end = _grf_files.End();
	for (GRFFile **file = _grf_files.Begin(); file != end; file++) {
		delete *file;
	}

	_grf_files.Clear();
	_cur.grffile   = NULL;
}

/** Clear all NewGRF errors */
static void ResetNewGRFErrors()
{
	for (GRFConfig *c = _grfconfig; c != NULL; c = c->next) {
		if (!HasBit(c->flags, GCF_COPY) && c->error != NULL) {
			delete c->error;
			c->error = NULL;
		}
	}
}

/**
 * Reset all NewGRF loaded data
 * TODO
 */
void ResetNewGRFData()
{
	CleanUpStrings();
	CleanUpGRFTownNames();

	/* Copy/reset original engine info data */
	SetupEngines();

	/* Copy/reset original bridge info data */
	ResetBridges();

	/* Reset rail type information */
	ResetRailTypes();

	/* Allocate temporary refit/cargo class data */
	_gted = CallocT<GRFTempEngineData>(Engine::GetPoolSize());

	/* Fill rail type label temporary data for default trains */
	Engine *e;
	FOR_ALL_ENGINES_OF_TYPE(e, VEH_TRAIN) {
		_gted[e->index].railtypelabel = GetRailTypeInfo(e->u.rail.railtype)->label;
	}

	/* Reset GRM reservations */
	memset(&_grm_engines, 0, sizeof(_grm_engines));
	memset(&_grm_cargoes, 0, sizeof(_grm_cargoes));

	/* Reset generic feature callback lists */
	ResetGenericCallbacks();

	/* Reset price base data */
	ResetPriceBaseMultipliers();

	/* Reset the curencies array */
	ResetCurrencies();

	/* Reset the house array */
	ResetCustomHouses();
	ResetHouses();

	/* Reset the industries structures*/
	ResetCustomIndustries();
	ResetIndustries();

	/* Reset the objects. */
	ObjectClass::Reset();
	ResetCustomObjects();
	ResetObjects();

	/* Reset station classes */
	StationClass::Reset();
	ResetCustomStations();

	/* Reset airport-related structures */
	AirportClass::Reset();
	ResetCustomAirports();
	AirportSpec::ResetAirports();
	AirportTileSpec::ResetAirportTiles();

	/* Reset canal sprite groups and flags */
	memset(_water_feature, 0, sizeof(_water_feature));

	/* Reset the snowline table. */
	ClearSnowLine();

	/* Reset NewGRF files */
	ResetNewGRF();

	/* Reset NewGRF errors. */
	ResetNewGRFErrors();

	/* Set up the default cargo types */
	SetupCargoForClimate(_settings_game.game_creation.landscape);

	/* Reset misc GRF features and train list display variables */
	_misc_grf_features = 0;

	_loaded_newgrf_features.has_2CC           = false;
	_loaded_newgrf_features.used_liveries     = 1 << LS_DEFAULT;
	_loaded_newgrf_features.has_newhouses     = false;
	_loaded_newgrf_features.has_newindustries = false;
	_loaded_newgrf_features.shore             = SHORE_REPLACE_NONE;

	/* Clear all GRF overrides */
	_grf_id_overrides.clear();

	InitializeSoundPool();
	_spritegroup_pool.CleanPool();
}

/**
 * Reset NewGRF data which is stored persistently in savegames.
 */
void ResetPersistentNewGRFData()
{
	/* Reset override managers */
	_engine_mngr.ResetToDefaultMapping();
	_house_mngr.ResetMapping();
	_industry_mngr.ResetMapping();
	_industile_mngr.ResetMapping();
	_airport_mngr.ResetMapping();
	_airporttile_mngr.ResetMapping();
}

/**
 * Construct the Cargo Mapping
 * @note This is the reverse of a cargo translation table
 */
static void BuildCargoTranslationMap()
{
	memset(_cur.grffile->cargo_map, 0xFF, sizeof(_cur.grffile->cargo_map));

	for (CargoID c = 0; c < NUM_CARGO; c++) {
		const CargoSpec *cs = CargoSpec::Get(c);
		if (!cs->IsValid()) continue;

		if (_cur.grffile->cargo_list.Length() == 0) {
			/* Default translation table, so just a straight mapping to bitnum */
			_cur.grffile->cargo_map[c] = cs->bitnum;
		} else {
			/* Check the translation table for this cargo's label */
			int index = _cur.grffile->cargo_list.FindIndex(cs->label);
			if (index >= 0) _cur.grffile->cargo_map[c] = index;
		}
	}
}

/**
 * Prepare loading a NewGRF file with its config
 * @param config The NewGRF configuration struct with name, id, parameters and alike.
 */
static void InitNewGRFFile(const GRFConfig *config)
{
	GRFFile *newfile = GetFileByFilename(config->filename);
	if (newfile != NULL) {
		/* We already loaded it once. */
		_cur.grffile = newfile;
		return;
	}

	newfile = new GRFFile(config);
	*_grf_files.Append() = _cur.grffile = newfile;
}

/**
 * Constructor for GRFFile
 * @param config GRFConfig to copy name, grfid and parameters from.
 */
GRFFile::GRFFile(const GRFConfig *config)
{
	this->filename = stredup(config->filename);
	this->grfid = config->ident.grfid;

	/* Initialise local settings to defaults */
	this->traininfo_vehicle_pitch = 0;
	this->traininfo_vehicle_width = TRAININFO_DEFAULT_VEHICLE_WIDTH;

	/* Mark price_base_multipliers as 'not set' */
	for (Price i = PR_BEGIN; i < PR_END; i++) {
		this->price_base_multipliers[i] = INVALID_PRICE_MODIFIER;
	}

	/* Initialise rail type map with default rail types */
	memset(this->railtype_map, INVALID_RAILTYPE, sizeof(this->railtype_map));
	this->railtype_map[0] = RAILTYPE_RAIL;
	this->railtype_map[1] = RAILTYPE_ELECTRIC;
	this->railtype_map[2] = RAILTYPE_MONO;
	this->railtype_map[3] = RAILTYPE_MAGLEV;

	/* Copy the initial parameter list
	 * 'Uninitialised' parameters are zeroed as that is their default value when dynamically creating them. */
	assert_compile(lengthof(this->param) == lengthof(config->param) && lengthof(this->param) == 0x80);

	assert(config->num_params <= lengthof(config->param));
	this->param_end = config->num_params;
	if (this->param_end > 0) {
		MemCpyT(this->param, config->param, this->param_end);
	}
}

GRFFile::~GRFFile()
{
	free(this->filename);
	delete[] this->language_map;
}


/**
 * List of what cargo labels are refittable for the given the vehicle-type.
 * Only currently active labels are applied.
 */
static const CargoLabel _default_refitmasks_rail[] = {
	'PASS', 'COAL', 'MAIL', 'LVST', 'GOOD', 'GRAI', 'WHEA', 'MAIZ', 'WOOD',
	'IORE', 'STEL', 'VALU', 'GOLD', 'DIAM', 'PAPR', 'FOOD', 'FRUT', 'CORE',
	'WATR', 'SUGR', 'TOYS', 'BATT', 'SWET', 'TOFF', 'COLA', 'CTCD', 'BUBL',
	'PLST', 'FZDR',
	0 };

static const CargoLabel _default_refitmasks_road[] = {
	0 };

static const CargoLabel _default_refitmasks_ships[] = {
	'COAL', 'MAIL', 'LVST', 'GOOD', 'GRAI', 'WHEA', 'MAIZ', 'WOOD', 'IORE',
	'STEL', 'VALU', 'GOLD', 'DIAM', 'PAPR', 'FOOD', 'FRUT', 'CORE', 'WATR',
	'RUBR', 'SUGR', 'TOYS', 'BATT', 'SWET', 'TOFF', 'COLA', 'CTCD', 'BUBL',
	'PLST', 'FZDR',
	0 };

static const CargoLabel _default_refitmasks_aircraft[] = {
	'PASS', 'MAIL', 'GOOD', 'VALU', 'GOLD', 'DIAM', 'FOOD', 'FRUT', 'SUGR',
	'TOYS', 'BATT', 'SWET', 'TOFF', 'COLA', 'CTCD', 'BUBL', 'PLST', 'FZDR',
	0 };

static const CargoLabel * const _default_refitmasks[] = {
	_default_refitmasks_rail,
	_default_refitmasks_road,
	_default_refitmasks_ships,
	_default_refitmasks_aircraft,
};


/**
 * Precalculate refit masks from cargo classes for all vehicles.
 */
static void CalculateRefitMasks()
{
	Engine *e;

	FOR_ALL_ENGINES(e) {
		EngineID engine = e->index;
		EngineInfo *ei = &e->info;
		bool only_defaultcargo; ///< Set if the vehicle shall carry only the default cargo

		/* Did the newgrf specify any refitting? If not, use defaults. */
		if (_gted[engine].refittability != GRFTempEngineData::UNSET) {
			CargoTypes mask = 0;
			CargoTypes not_mask = 0;
			CargoTypes xor_mask = ei->refit_mask;

			/* If the original masks set by the grf are zero, the vehicle shall only carry the default cargo.
			 * Note: After applying the translations, the vehicle may end up carrying no defined cargo. It becomes unavailable in that case. */
			only_defaultcargo = _gted[engine].refittability == GRFTempEngineData::EMPTY;

			if (_gted[engine].cargo_allowed != 0) {
				/* Build up the list of cargo types from the set cargo classes. */
				const CargoSpec *cs;
				FOR_ALL_CARGOSPECS(cs) {
					if (_gted[engine].cargo_allowed    & cs->classes) SetBit(mask,     cs->Index());
					if (_gted[engine].cargo_disallowed & cs->classes) SetBit(not_mask, cs->Index());
				}
			}

			ei->refit_mask = ((mask & ~not_mask) ^ xor_mask) & _cargo_mask;

			/* Apply explicit refit includes/excludes. */
			ei->refit_mask |= _gted[engine].ctt_include_mask;
			ei->refit_mask &= ~_gted[engine].ctt_exclude_mask;
		} else {
			CargoTypes xor_mask = 0;

			/* Don't apply default refit mask to wagons nor engines with no capacity */
			if (e->type != VEH_TRAIN || (e->u.rail.capacity != 0 && e->u.rail.railveh_type != RAILVEH_WAGON)) {
				const CargoLabel *cl = _default_refitmasks[e->type];
				for (uint i = 0;; i++) {
					if (cl[i] == 0) break;

					CargoID cargo = GetCargoIDByLabel(cl[i]);
					if (cargo == CT_INVALID) continue;

					SetBit(xor_mask, cargo);
				}
			}

			ei->refit_mask = xor_mask & _cargo_mask;

			/* If the mask is zero, the vehicle shall only carry the default cargo */
			only_defaultcargo = (ei->refit_mask == 0);
		}

		/* Clear invalid cargoslots (from default vehicles or pre-NewCargo GRFs) */
		if (ei->cargo_type != CT_INVALID && !HasBit(_cargo_mask, ei->cargo_type)) ei->cargo_type = CT_INVALID;

		/* Ensure that the vehicle is either not refittable, or that the default cargo is one of the refittable cargoes.
		 * Note: Vehicles refittable to no cargo are handle differently to vehicle refittable to a single cargo. The latter might have subtypes. */
		if (!only_defaultcargo && (e->type != VEH_SHIP || e->u.ship.old_refittable) && ei->cargo_type != CT_INVALID && !HasBit(ei->refit_mask, ei->cargo_type)) {
			ei->cargo_type = CT_INVALID;
		}

		/* Check if this engine's cargo type is valid. If not, set to the first refittable
		 * cargo type. Finally disable the vehicle, if there is still no cargo. */
		if (ei->cargo_type == CT_INVALID && ei->refit_mask != 0) {
			/* Figure out which CTT to use for the default cargo, if it is 'first refittable'. */
			const uint8 *cargo_map_for_first_refittable = NULL;
			{
				const GRFFile *file = _gted[engine].defaultcargo_grf;
				if (file == NULL) file = e->GetGRF();
				if (file != NULL && file->grf_version >= 8 && file->cargo_list.Length() != 0) {
					cargo_map_for_first_refittable = file->cargo_map;
				}
			}

			if (cargo_map_for_first_refittable != NULL) {
				/* Use first refittable cargo from cargo translation table */
				byte best_local_slot = 0xFF;
				CargoID cargo_type;
				FOR_EACH_SET_CARGO_ID(cargo_type, ei->refit_mask) {
					byte local_slot = cargo_map_for_first_refittable[cargo_type];
					if (local_slot < best_local_slot) {
						best_local_slot = local_slot;
						ei->cargo_type = cargo_type;
					}
				}
			}

			if (ei->cargo_type == CT_INVALID) {
				/* Use first refittable cargo slot */
				ei->cargo_type = (CargoID)FindFirstBit(ei->refit_mask);
			}
		}
		if (ei->cargo_type == CT_INVALID) ei->climates = 0;

		/* Clear refit_mask for not refittable ships */
		if (e->type == VEH_SHIP && !e->u.ship.old_refittable) {
			ei->refit_mask = 0;
		}
	}
}

/** Set to use the correct action0 properties for each canal feature */
static void FinaliseCanals()
{
	for (uint i = 0; i < CF_END; i++) {
		if (_water_feature[i].grffile != NULL) {
			_water_feature[i].callback_mask = _water_feature[i].grffile->canal_local_properties[i].callback_mask;
			_water_feature[i].flags = _water_feature[i].grffile->canal_local_properties[i].flags;
		}
	}
}

/** Check for invalid engines */
static void FinaliseEngineArray()
{
	Engine *e;

	FOR_ALL_ENGINES(e) {
		if (e->GetGRF() == NULL) {
			const EngineIDMapping &eid = _engine_mngr[e->index];
			if (eid.grfid != INVALID_GRFID || eid.internal_id != eid.substitute_id) {
				e->info.string_id = STR_NEWGRF_INVALID_ENGINE;
			}
		}

		/* When the train does not set property 27 (misc flags), but it
		 * is overridden by a NewGRF graphically we want to disable the
		 * flipping possibility. */
		if (e->type == VEH_TRAIN && !_gted[e->index].prop27_set && e->GetGRF() != NULL && is_custom_sprite(e->u.rail.image_index)) {
			ClrBit(e->info.misc_flags, EF_RAIL_FLIPS);
		}

		/* Skip wagons, there livery is defined via the engine */
		if (e->type != VEH_TRAIN || e->u.rail.railveh_type != RAILVEH_WAGON) {
			LiveryScheme ls = GetEngineLiveryScheme(e->index, INVALID_ENGINE, NULL);
			SetBit(_loaded_newgrf_features.used_liveries, ls);
			/* Note: For ships and roadvehicles we assume that they cannot be refitted between passenger and freight */

			if (e->type == VEH_TRAIN) {
				SetBit(_loaded_newgrf_features.used_liveries, LS_FREIGHT_WAGON);
				switch (ls) {
					case LS_STEAM:
					case LS_DIESEL:
					case LS_ELECTRIC:
					case LS_MONORAIL:
					case LS_MAGLEV:
						SetBit(_loaded_newgrf_features.used_liveries, LS_PASSENGER_WAGON_STEAM + ls - LS_STEAM);
						break;

					case LS_DMU:
					case LS_EMU:
						SetBit(_loaded_newgrf_features.used_liveries, LS_PASSENGER_WAGON_DIESEL + ls - LS_DMU);
						break;

					default: NOT_REACHED();
				}
			}
		}
	}
}

/** Check for invalid cargoes */
static void FinaliseCargoArray()
{
	for (CargoID c = 0; c < NUM_CARGO; c++) {
		CargoSpec *cs = CargoSpec::Get(c);
		if (!cs->IsValid()) {
			cs->name = cs->name_single = cs->units_volume = STR_NEWGRF_INVALID_CARGO;
			cs->quantifier = STR_NEWGRF_INVALID_CARGO_QUANTITY;
			cs->abbrev = STR_NEWGRF_INVALID_CARGO_ABBREV;
		}
	}
}

/**
 * Check if a given housespec is valid and disable it if it's not.
 * The housespecs that follow it are used to check the validity of
 * multitile houses.
 * @param hs The housespec to check.
 * @param next1 The housespec that follows \c hs.
 * @param next2 The housespec that follows \c next1.
 * @param next3 The housespec that follows \c next2.
 * @param filename The filename of the newgrf this house was defined in.
 * @return Whether the given housespec is valid.
 */
static bool IsHouseSpecValid(HouseSpec *hs, const HouseSpec *next1, const HouseSpec *next2, const HouseSpec *next3, const char *filename)
{
	if (((hs->building_flags & BUILDING_HAS_2_TILES) != 0 &&
				(next1 == NULL || !next1->enabled || (next1->building_flags & BUILDING_HAS_1_TILE) != 0)) ||
			((hs->building_flags & BUILDING_HAS_4_TILES) != 0 &&
				(next2 == NULL || !next2->enabled || (next2->building_flags & BUILDING_HAS_1_TILE) != 0 ||
				next3 == NULL || !next3->enabled || (next3->building_flags & BUILDING_HAS_1_TILE) != 0))) {
		hs->enabled = false;
		if (filename != NULL) DEBUG(grf, 1, "FinaliseHouseArray: %s defines house %d as multitile, but no suitable tiles follow. Disabling house.", filename, hs->grf_prop.local_id);
		return false;
	}

	/* Some places sum population by only counting north tiles. Other places use all tiles causing desyncs.
	 * As the newgrf specs define population to be zero for non-north tiles, we just disable the offending house.
	 * If you want to allow non-zero populations somewhen, make sure to sum the population of all tiles in all places. */
	if (((hs->building_flags & BUILDING_HAS_2_TILES) != 0 && next1->population != 0) ||
			((hs->building_flags & BUILDING_HAS_4_TILES) != 0 && (next2->population != 0 || next3->population != 0))) {
		hs->enabled = false;
		if (filename != NULL) DEBUG(grf, 1, "FinaliseHouseArray: %s defines multitile house %d with non-zero population on additional tiles. Disabling house.", filename, hs->grf_prop.local_id);
		return false;
	}

	/* Substitute type is also used for override, and having an override with a different size causes crashes.
	 * This check should only be done for NewGRF houses because grf_prop.subst_id is not set for original houses.*/
	if (filename != NULL && (hs->building_flags & BUILDING_HAS_1_TILE) != (HouseSpec::Get(hs->grf_prop.subst_id)->building_flags & BUILDING_HAS_1_TILE)) {
		hs->enabled = false;
		DEBUG(grf, 1, "FinaliseHouseArray: %s defines house %d with different house size then it's substitute type. Disabling house.", filename, hs->grf_prop.local_id);
		return false;
	}

	/* Make sure that additional parts of multitile houses are not available. */
	if ((hs->building_flags & BUILDING_HAS_1_TILE) == 0 && (hs->building_availability & HZ_ZONALL) != 0 && (hs->building_availability & HZ_CLIMALL) != 0) {
		hs->enabled = false;
		if (filename != NULL) DEBUG(grf, 1, "FinaliseHouseArray: %s defines house %d without a size but marked it as available. Disabling house.", filename, hs->grf_prop.local_id);
		return false;
	}

	return true;
}

/**
 * Make sure there is at least one house available in the year 0 for the given
 * climate / housezone combination.
 * @param bitmask The climate and housezone to check for. Exactly one climate
 *   bit and one housezone bit should be set.
 */
static void EnsureEarlyHouse(HouseZones bitmask)
{
	Year min_year = MAX_YEAR;

	for (int i = 0; i < NUM_HOUSES; i++) {
		HouseSpec *hs = HouseSpec::Get(i);
		if (hs == NULL || !hs->enabled) continue;
		if ((hs->building_availability & bitmask) != bitmask) continue;
		if (hs->min_year < min_year) min_year = hs->min_year;
	}

	if (min_year == 0) return;

	for (int i = 0; i < NUM_HOUSES; i++) {
		HouseSpec *hs = HouseSpec::Get(i);
		if (hs == NULL || !hs->enabled) continue;
		if ((hs->building_availability & bitmask) != bitmask) continue;
		if (hs->min_year == min_year) hs->min_year = 0;
	}
}

/**
 * Add all new houses to the house array. House properties can be set at any
 * time in the GRF file, so we can only add a house spec to the house array
 * after the file has finished loading. We also need to check the dates, due to
 * the TTDPatch behaviour described below that we need to emulate.
 */
static void FinaliseHouseArray()
{
	/* If there are no houses with start dates before 1930, then all houses
	 * with start dates of 1930 have them reset to 0. This is in order to be
	 * compatible with TTDPatch, where if no houses have start dates before
	 * 1930 and the date is before 1930, the game pretends that this is 1930.
	 * If there have been any houses defined with start dates before 1930 then
	 * the dates are left alone.
	 * On the other hand, why 1930? Just 'fix' the houses with the lowest
	 * minimum introduction date to 0.
	 */
	const GRFFile * const *end = _grf_files.End();
	for (GRFFile **file = _grf_files.Begin(); file != end; file++) {
		HouseSpec **&housespec = (*file)->housespec;
		if (housespec == NULL) continue;

		for (int i = 0; i < NUM_HOUSES_PER_GRF; i++) {
			HouseSpec *hs = housespec[i];

			if (hs == NULL) continue;

			const HouseSpec *next1 = (i + 1 < NUM_HOUSES_PER_GRF ? housespec[i + 1] : NULL);
			const HouseSpec *next2 = (i + 2 < NUM_HOUSES_PER_GRF ? housespec[i + 2] : NULL);
			const HouseSpec *next3 = (i + 3 < NUM_HOUSES_PER_GRF ? housespec[i + 3] : NULL);

			if (!IsHouseSpecValid(hs, next1, next2, next3, (*file)->filename)) continue;

			_house_mngr.SetEntitySpec(hs);
		}
	}

	for (int i = 0; i < NUM_HOUSES; i++) {
		HouseSpec *hs = HouseSpec::Get(i);
		const HouseSpec *next1 = (i + 1 < NUM_HOUSES ? HouseSpec::Get(i + 1) : NULL);
		const HouseSpec *next2 = (i + 2 < NUM_HOUSES ? HouseSpec::Get(i + 2) : NULL);
		const HouseSpec *next3 = (i + 3 < NUM_HOUSES ? HouseSpec::Get(i + 3) : NULL);

		/* We need to check all houses again to we are sure that multitile houses
		 * did get consecutive IDs and none of the parts are missing. */
		if (!IsHouseSpecValid(hs, next1, next2, next3, NULL)) {
			/* GetHouseNorthPart checks 3 houses that are directly before
			 * it in the house pool. If any of those houses have multi-tile
			 * flags set it assumes it's part of a multitile house. Since
			 * we can have invalid houses in the pool marked as disabled, we
			 * don't want to have them influencing valid tiles. As such set
			 * building_flags to zero here to make sure any house following
			 * this one in the pool is properly handled as 1x1 house. */
			hs->building_flags = TILE_NO_FLAG;
		}
	}

	HouseZones climate_mask = (HouseZones)(1 << (_settings_game.game_creation.landscape + 12));
	EnsureEarlyHouse(HZ_ZON1 | climate_mask);
	EnsureEarlyHouse(HZ_ZON2 | climate_mask);
	EnsureEarlyHouse(HZ_ZON3 | climate_mask);
	EnsureEarlyHouse(HZ_ZON4 | climate_mask);
	EnsureEarlyHouse(HZ_ZON5 | climate_mask);

	if (_settings_game.game_creation.landscape == LT_ARCTIC) {
		EnsureEarlyHouse(HZ_ZON1 | HZ_SUBARTC_ABOVE);
		EnsureEarlyHouse(HZ_ZON2 | HZ_SUBARTC_ABOVE);
		EnsureEarlyHouse(HZ_ZON3 | HZ_SUBARTC_ABOVE);
		EnsureEarlyHouse(HZ_ZON4 | HZ_SUBARTC_ABOVE);
		EnsureEarlyHouse(HZ_ZON5 | HZ_SUBARTC_ABOVE);
	}
}

/**
 * Add all new industries to the industry array. Industry properties can be set at any
 * time in the GRF file, so we can only add a industry spec to the industry array
 * after the file has finished loading.
 */
static void FinaliseIndustriesArray()
{
	const GRFFile * const *end = _grf_files.End();
	for (GRFFile **file = _grf_files.Begin(); file != end; file++) {
		IndustrySpec **&industryspec = (*file)->industryspec;
		IndustryTileSpec **&indtspec = (*file)->indtspec;
		if (industryspec != NULL) {
			for (int i = 0; i < NUM_INDUSTRYTYPES_PER_GRF; i++) {
				IndustrySpec *indsp = industryspec[i];

				if (indsp != NULL && indsp->enabled) {
					StringID strid;
					/* process the conversion of text at the end, so to be sure everything will be fine
					 * and available.  Check if it does not return undefind marker, which is a very good sign of a
					 * substitute industry who has not changed the string been examined, thus using it as such */
					strid = GetGRFStringID(indsp->grf_prop.grffile->grfid, indsp->name);
					if (strid != STR_UNDEFINED) indsp->name = strid;

					strid = GetGRFStringID(indsp->grf_prop.grffile->grfid, indsp->closure_text);
					if (strid != STR_UNDEFINED) indsp->closure_text = strid;

					strid = GetGRFStringID(indsp->grf_prop.grffile->grfid, indsp->production_up_text);
					if (strid != STR_UNDEFINED) indsp->production_up_text = strid;

					strid = GetGRFStringID(indsp->grf_prop.grffile->grfid, indsp->production_down_text);
					if (strid != STR_UNDEFINED) indsp->production_down_text = strid;

					strid = GetGRFStringID(indsp->grf_prop.grffile->grfid, indsp->new_industry_text);
					if (strid != STR_UNDEFINED) indsp->new_industry_text = strid;

					if (indsp->station_name != STR_NULL) {
						/* STR_NULL (0) can be set by grf.  It has a meaning regarding assignation of the
						 * station's name. Don't want to lose the value, therefore, do not process. */
						strid = GetGRFStringID(indsp->grf_prop.grffile->grfid, indsp->station_name);
						if (strid != STR_UNDEFINED) indsp->station_name = strid;
					}

					_industry_mngr.SetEntitySpec(indsp);
					_loaded_newgrf_features.has_newindustries = true;
				}
			}
		}

		if (indtspec != NULL) {
			for (int i = 0; i < NUM_INDUSTRYTILES_PER_GRF; i++) {
				IndustryTileSpec *indtsp = indtspec[i];
				if (indtsp != NULL) {
					_industile_mngr.SetEntitySpec(indtsp);
				}
			}
		}
	}

	for (uint j = 0; j < NUM_INDUSTRYTYPES; j++) {
		IndustrySpec *indsp = &_industry_specs[j];
		if (indsp->enabled && indsp->grf_prop.grffile != NULL) {
			for (uint i = 0; i < 3; i++) {
				indsp->conflicting[i] = MapNewGRFIndustryType(indsp->conflicting[i], indsp->grf_prop.grffile->grfid);
			}
		}
		if (!indsp->enabled) {
			indsp->name = STR_NEWGRF_INVALID_INDUSTRYTYPE;
		}
	}
}

/**
 * Add all new objects to the object array. Object properties can be set at any
 * time in the GRF file, so we can only add an object spec to the object array
 * after the file has finished loading.
 */
static void FinaliseObjectsArray()
{
	const GRFFile * const *end = _grf_files.End();
	for (GRFFile **file = _grf_files.Begin(); file != end; file++) {
		ObjectSpec **&objectspec = (*file)->objectspec;
		if (objectspec != NULL) {
			for (int i = 0; i < NUM_OBJECTS_PER_GRF; i++) {
				if (objectspec[i] != NULL && objectspec[i]->grf_prop.grffile != NULL && objectspec[i]->enabled) {
					_object_mngr.SetEntitySpec(objectspec[i]);
				}
			}
		}
	}
}

/**
 * Add all new airports to the airport array. Airport properties can be set at any
 * time in the GRF file, so we can only add a airport spec to the airport array
 * after the file has finished loading.
 */
static void FinaliseAirportsArray()
{
	const GRFFile * const *end = _grf_files.End();
	for (GRFFile **file = _grf_files.Begin(); file != end; file++) {
		AirportSpec **&airportspec = (*file)->airportspec;
		if (airportspec != NULL) {
			for (int i = 0; i < NUM_AIRPORTS_PER_GRF; i++) {
				if (airportspec[i] != NULL && airportspec[i]->enabled) {
					_airport_mngr.SetEntitySpec(airportspec[i]);
				}
			}
		}

		AirportTileSpec **&airporttilespec = (*file)->airtspec;
		if (airporttilespec != NULL) {
			for (uint i = 0; i < NUM_AIRPORTTILES_PER_GRF; i++) {
				if (airporttilespec[i] != NULL && airporttilespec[i]->enabled) {
					_airporttile_mngr.SetEntitySpec(airporttilespec[i]);
				}
			}
		}
	}
}

/* Here we perform initial decoding of some special sprites (as are they
 * described at http://www.ttdpatch.net/src/newgrf.txt, but this is only a very
 * partial implementation yet).
 * XXX: We consider GRF files trusted. It would be trivial to exploit OTTD by
 * a crafted invalid GRF file. We should tell that to the user somehow, or
 * better make this more robust in the future. */
static void DecodeSpecialSprite(byte *buf, uint num, GrfLoadingStage stage)
{
	/* XXX: There is a difference between staged loading in TTDPatch and
	 * here.  In TTDPatch, for some reason actions 1 and 2 are carried out
	 * during stage 1, whilst action 3 is carried out during stage 2 (to
	 * "resolve" cargo IDs... wtf). This is a little problem, because cargo
	 * IDs are valid only within a given set (action 1) block, and may be
	 * overwritten after action 3 associates them. But overwriting happens
	 * in an earlier stage than associating, so...  We just process actions
	 * 1 and 2 in stage 2 now, let's hope that won't get us into problems.
	 * --pasky
	 * We need a pre-stage to set up GOTO labels of Action 0x10 because the grf
	 * is not in memory and scanning the file every time would be too expensive.
	 * In other stages we skip action 0x10 since it's already dealt with. */
	static const SpecialSpriteHandler handlers[][GLS_END] = {
		/* 0x00 */ { NULL,     SafeChangeInfo, NULL,       NULL,           ReserveChangeInfo, FeatureChangeInfo, },
		/* 0x01 */ { SkipAct1, SkipAct1,  SkipAct1,        SkipAct1,       SkipAct1,          NewSpriteSet, },
		/* 0x02 */ { NULL,     NULL,      NULL,            NULL,           NULL,              NewSpriteGroup, },
		/* 0x03 */ { NULL,     GRFUnsafe, NULL,            NULL,           NULL,              FeatureMapSpriteGroup, },
		/* 0x04 */ { NULL,     NULL,      NULL,            NULL,           NULL,              FeatureNewName, },
		/* 0x05 */ { SkipAct5, SkipAct5,  SkipAct5,        SkipAct5,       SkipAct5,          GraphicsNew, },
		/* 0x06 */ { NULL,     NULL,      NULL,            CfgApply,       CfgApply,          CfgApply, },
		/* 0x07 */ { NULL,     NULL,      NULL,            NULL,           SkipIf,            SkipIf, },
		/* 0x08 */ { ScanInfo, NULL,      NULL,            GRFInfo,        GRFInfo,           GRFInfo, },
		/* 0x09 */ { NULL,     NULL,      NULL,            SkipIf,         SkipIf,            SkipIf, },
		/* 0x0A */ { SkipActA, SkipActA,  SkipActA,        SkipActA,       SkipActA,          SpriteReplace, },
		/* 0x0B */ { NULL,     NULL,      NULL,            GRFLoadError,   GRFLoadError,      GRFLoadError, },
		/* 0x0C */ { NULL,     NULL,      NULL,            GRFComment,     NULL,              GRFComment, },
		/* 0x0D */ { NULL,     SafeParamSet, NULL,         ParamSet,       ParamSet,          ParamSet, },
		/* 0x0E */ { NULL,     SafeGRFInhibit, NULL,       GRFInhibit,     GRFInhibit,        GRFInhibit, },
		/* 0x0F */ { NULL,     GRFUnsafe, NULL,            FeatureTownName, NULL,             NULL, },
		/* 0x10 */ { NULL,     NULL,      DefineGotoLabel, NULL,           NULL,              NULL, },
		/* 0x11 */ { SkipAct11,GRFUnsafe, SkipAct11,       GRFSound,       SkipAct11,         GRFSound, },
		/* 0x12 */ { SkipAct12, SkipAct12, SkipAct12,      SkipAct12,      SkipAct12,         LoadFontGlyph, },
		/* 0x13 */ { NULL,     NULL,      NULL,            NULL,           NULL,              TranslateGRFStrings, },
		/* 0x14 */ { StaticGRFInfo, NULL, NULL,            Act14FeatureTest, NULL,            NULL, },
	};

	GRFLocation location(_cur.grfconfig->ident.grfid, _cur.nfo_line);

	GRFLineToSpriteOverride::iterator it = _grf_line_to_action6_sprite_override.find(location);
	if (it == _grf_line_to_action6_sprite_override.end()) {
		/* No preloaded sprite to work with; read the
		 * pseudo sprite content. */
		FioReadBlock(buf, num);
	} else {
		/* Use the preloaded sprite data. */
		buf = it->second;
		grfmsg(7, "DecodeSpecialSprite: Using preloaded pseudo sprite data");

		/* Skip the real (original) content of this action. */
		FioSeekTo(num, SEEK_CUR);
	}

	ByteReader br(buf, buf + num);
	ByteReader *bufp = &br;

	try {
		byte action = bufp->ReadByte();

		if (action == 0xFF) {
			grfmsg(2, "DecodeSpecialSprite: Unexpected data block, skipping");
		} else if (action == 0xFE) {
			grfmsg(2, "DecodeSpecialSprite: Unexpected import block, skipping");
		} else if (action >= lengthof(handlers)) {
			grfmsg(7, "DecodeSpecialSprite: Skipping unknown action 0x%02X", action);
		} else if (handlers[action][stage] == NULL) {
			grfmsg(7, "DecodeSpecialSprite: Skipping action 0x%02X in stage %d", action, stage);
		} else {
			grfmsg(7, "DecodeSpecialSprite: Handling action 0x%02X in stage %d", action, stage);
			handlers[action][stage](bufp);
		}
	} catch (...) {
		grfmsg(1, "DecodeSpecialSprite: Tried to read past end of pseudo-sprite data");
		DisableGrf(STR_NEWGRF_ERROR_READ_BOUNDS);
	}
}


/** Signature of a container version 2 GRF. */
extern const byte _grf_cont_v2_sig[8] = {'G', 'R', 'F', 0x82, 0x0D, 0x0A, 0x1A, 0x0A};

/**
 * Get the container version of the currently opened GRF file.
 * @return Container version of the GRF file or 0 if the file is corrupt/no GRF file.
 */
byte GetGRFContainerVersion()
{
	size_t pos = FioGetPos();

	if (FioReadWord() == 0) {
		/* Check for GRF container version 2, which is identified by the bytes
		 * '47 52 46 82 0D 0A 1A 0A' at the start of the file. */
		for (uint i = 0; i < lengthof(_grf_cont_v2_sig); i++) {
			if (FioReadByte() != _grf_cont_v2_sig[i]) return 0; // Invalid format
		}

		return 2;
	}

	/* Container version 1 has no header, rewind to start. */
	FioSeekTo(pos, SEEK_SET);
	return 1;
}

/**
 * Load a particular NewGRF.
 * @param config     The configuration of the to be loaded NewGRF.
 * @param file_index The Fio index of the first NewGRF to load.
 * @param stage      The loading stage of the NewGRF.
 * @param subdir     The sub directory to find the NewGRF in.
 */
void LoadNewGRFFile(GRFConfig *config, uint file_index, GrfLoadingStage stage, Subdirectory subdir)
{
	const char *filename = config->filename;

	/* A .grf file is activated only if it was active when the game was
	 * started.  If a game is loaded, only its active .grfs will be
	 * reactivated, unless "loadallgraphics on" is used.  A .grf file is
	 * considered active if its action 8 has been processed, i.e. its
	 * action 8 hasn't been skipped using an action 7.
	 *
	 * During activation, only actions 0, 1, 2, 3, 4, 5, 7, 8, 9, 0A and 0B are
	 * carried out.  All others are ignored, because they only need to be
	 * processed once at initialization.  */
	if (stage != GLS_FILESCAN && stage != GLS_SAFETYSCAN && stage != GLS_LABELSCAN) {
		_cur.grffile = GetFileByFilename(filename);
		if (_cur.grffile == NULL) usererror("File '%s' lost in cache.\n", filename);
		if (stage == GLS_RESERVE && config->status != GCS_INITIALISED) return;
		if (stage == GLS_ACTIVATION && !HasBit(config->flags, GCF_RESERVED)) return;
	}

	if (file_index >= MAX_FILE_SLOTS) {
		DEBUG(grf, 0, "'%s' is not loaded as the maximum number of file slots has been reached", filename);
		config->status = GCS_DISABLED;
		config->error  = new GRFError(STR_NEWGRF_ERROR_MSG_FATAL, STR_NEWGRF_ERROR_TOO_MANY_NEWGRFS_LOADED);
		return;
	}

	FioOpenFile(file_index, filename, subdir);
	_cur.file_index = file_index; // XXX
	_palette_remap_grf[_cur.file_index] = (config->palette & GRFP_USE_MASK);

	_cur.grfconfig = config;

	DEBUG(grf, 2, "LoadNewGRFFile: Reading NewGRF-file '%s'", filename);

	_cur.grf_container_ver = GetGRFContainerVersion();
	if (_cur.grf_container_ver == 0) {
		DEBUG(grf, 7, "LoadNewGRFFile: Custom .grf has invalid format");
		return;
	}

	if (stage == GLS_INIT || stage == GLS_ACTIVATION) {
		/* We need the sprite offsets in the init stage for NewGRF sounds
		 * and in the activation stage for real sprites. */
		ReadGRFSpriteOffsets(_cur.grf_container_ver);
	} else {
		/* Skip sprite section offset if present. */
		if (_cur.grf_container_ver >= 2) FioReadDword();
	}

	if (_cur.grf_container_ver >= 2) {
		/* Read compression value. */
		byte compression = FioReadByte();
		if (compression != 0) {
			DEBUG(grf, 7, "LoadNewGRFFile: Unsupported compression format");
			return;
		}
	}

	/* Skip the first sprite; we don't care about how many sprites this
	 * does contain; newest TTDPatches and George's longvehicles don't
	 * neither, apparently. */
	uint32 num = _cur.grf_container_ver >= 2 ? FioReadDword() : FioReadWord();
	if (num == 4 && FioReadByte() == 0xFF) {
		FioReadDword();
	} else {
		DEBUG(grf, 7, "LoadNewGRFFile: Custom .grf has invalid format");
		return;
	}

	_cur.ClearDataForNextFile();

	ReusableBuffer<byte> buf;

	while ((num = (_cur.grf_container_ver >= 2 ? FioReadDword() : FioReadWord())) != 0) {
		byte type = FioReadByte();
		_cur.nfo_line++;

		if (type == 0xFF) {
			if (_cur.skip_sprites == 0) {
				DecodeSpecialSprite(buf.Allocate(num), num, stage);

				/* Stop all processing if we are to skip the remaining sprites */
				if (_cur.skip_sprites == -1) break;

				continue;
			} else {
				FioSkipBytes(num);
			}
		} else {
			if (_cur.skip_sprites == 0) {
				grfmsg(0, "LoadNewGRFFile: Unexpected sprite, disabling");
				DisableGrf(STR_NEWGRF_ERROR_UNEXPECTED_SPRITE);
				break;
			}

			if (_cur.grf_container_ver >= 2 && type == 0xFD) {
				/* Reference to data section. Container version >= 2 only. */
				FioSkipBytes(num);
			} else {
				FioSkipBytes(7);
				SkipSpriteData(type, num - 8);
			}
		}

		if (_cur.skip_sprites > 0) _cur.skip_sprites--;
	}
}

/**
 * Relocates the old shore sprites at new positions.
 *
 * 1. If shore sprites are neither loaded by Action5 nor ActionA, the extra sprites from openttd(w/d).grf are used. (SHORE_REPLACE_ONLY_NEW)
 * 2. If a newgrf replaces some shore sprites by ActionA. The (maybe also replaced) grass tiles are used for corner shores. (SHORE_REPLACE_ACTION_A)
 * 3. If a newgrf replaces shore sprites by Action5 any shore replacement by ActionA has no effect. (SHORE_REPLACE_ACTION_5)
 */
static void ActivateOldShore()
{
	/* Use default graphics, if no shore sprites were loaded.
	 * Should not happen, as the base set's extra grf should include some. */
	if (_loaded_newgrf_features.shore == SHORE_REPLACE_NONE) _loaded_newgrf_features.shore = SHORE_REPLACE_ACTION_A;

	if (_loaded_newgrf_features.shore != SHORE_REPLACE_ACTION_5) {
		DupSprite(SPR_ORIGINALSHORE_START +  1, SPR_SHORE_BASE +  1); // SLOPE_W
		DupSprite(SPR_ORIGINALSHORE_START +  2, SPR_SHORE_BASE +  2); // SLOPE_S
		DupSprite(SPR_ORIGINALSHORE_START +  6, SPR_SHORE_BASE +  3); // SLOPE_SW
		DupSprite(SPR_ORIGINALSHORE_START +  0, SPR_SHORE_BASE +  4); // SLOPE_E
		DupSprite(SPR_ORIGINALSHORE_START +  4, SPR_SHORE_BASE +  6); // SLOPE_SE
		DupSprite(SPR_ORIGINALSHORE_START +  3, SPR_SHORE_BASE +  8); // SLOPE_N
		DupSprite(SPR_ORIGINALSHORE_START +  7, SPR_SHORE_BASE +  9); // SLOPE_NW
		DupSprite(SPR_ORIGINALSHORE_START +  5, SPR_SHORE_BASE + 12); // SLOPE_NE
	}

	if (_loaded_newgrf_features.shore == SHORE_REPLACE_ACTION_A) {
		DupSprite(SPR_FLAT_GRASS_TILE + 16, SPR_SHORE_BASE +  0); // SLOPE_STEEP_S
		DupSprite(SPR_FLAT_GRASS_TILE + 17, SPR_SHORE_BASE +  5); // SLOPE_STEEP_W
		DupSprite(SPR_FLAT_GRASS_TILE +  7, SPR_SHORE_BASE +  7); // SLOPE_WSE
		DupSprite(SPR_FLAT_GRASS_TILE + 15, SPR_SHORE_BASE + 10); // SLOPE_STEEP_N
		DupSprite(SPR_FLAT_GRASS_TILE + 11, SPR_SHORE_BASE + 11); // SLOPE_NWS
		DupSprite(SPR_FLAT_GRASS_TILE + 13, SPR_SHORE_BASE + 13); // SLOPE_ENW
		DupSprite(SPR_FLAT_GRASS_TILE + 14, SPR_SHORE_BASE + 14); // SLOPE_SEN
		DupSprite(SPR_FLAT_GRASS_TILE + 18, SPR_SHORE_BASE + 15); // SLOPE_STEEP_E

		/* XXX - SLOPE_EW, SLOPE_NS are currently not used.
		 *       If they would be used somewhen, then these grass tiles will most like not look as needed */
		DupSprite(SPR_FLAT_GRASS_TILE +  5, SPR_SHORE_BASE + 16); // SLOPE_EW
		DupSprite(SPR_FLAT_GRASS_TILE + 10, SPR_SHORE_BASE + 17); // SLOPE_NS
	}
}

/**
 * Decide whether price base multipliers of grfs shall apply globally or only to the grf specifying them
 */
static void FinalisePriceBaseMultipliers()
{
	extern const PriceBaseSpec _price_base_specs[];
	/** Features, to which '_grf_id_overrides' applies. Currently vehicle features only. */
	static const uint32 override_features = (1 << GSF_TRAINS) | (1 << GSF_ROADVEHICLES) | (1 << GSF_SHIPS) | (1 << GSF_AIRCRAFT);

	/* Evaluate grf overrides */
	int num_grfs = _grf_files.Length();
	int *grf_overrides = AllocaM(int, num_grfs);
	for (int i = 0; i < num_grfs; i++) {
		grf_overrides[i] = -1;

		GRFFile *source = _grf_files[i];
		uint32 override = _grf_id_overrides[source->grfid];
		if (override == 0) continue;

		GRFFile *dest = GetFileByGRFID(override);
		if (dest == NULL) continue;

		grf_overrides[i] = _grf_files.FindIndex(dest);
		assert(grf_overrides[i] >= 0);
	}

	/* Override features and price base multipliers of earlier loaded grfs */
	for (int i = 0; i < num_grfs; i++) {
		if (grf_overrides[i] < 0 || grf_overrides[i] >= i) continue;
		GRFFile *source = _grf_files[i];
		GRFFile *dest = _grf_files[grf_overrides[i]];

		uint32 features = (source->grf_features | dest->grf_features) & override_features;
		source->grf_features |= features;
		dest->grf_features |= features;

		for (Price p = PR_BEGIN; p < PR_END; p++) {
			/* No price defined -> nothing to do */
			if (!HasBit(features, _price_base_specs[p].grf_feature) || source->price_base_multipliers[p] == INVALID_PRICE_MODIFIER) continue;
			DEBUG(grf, 3, "'%s' overrides price base multiplier %d of '%s'", source->filename, p, dest->filename);
			dest->price_base_multipliers[p] = source->price_base_multipliers[p];
		}
	}

	/* Propagate features and price base multipliers of afterwards loaded grfs, if none is present yet */
	for (int i = num_grfs - 1; i >= 0; i--) {
		if (grf_overrides[i] < 0 || grf_overrides[i] <= i) continue;
		GRFFile *source = _grf_files[i];
		GRFFile *dest = _grf_files[grf_overrides[i]];

		uint32 features = (source->grf_features | dest->grf_features) & override_features;
		source->grf_features |= features;
		dest->grf_features |= features;

		for (Price p = PR_BEGIN; p < PR_END; p++) {
			/* Already a price defined -> nothing to do */
			if (!HasBit(features, _price_base_specs[p].grf_feature) || dest->price_base_multipliers[p] != INVALID_PRICE_MODIFIER) continue;
			DEBUG(grf, 3, "Price base multiplier %d from '%s' propagated to '%s'", p, source->filename, dest->filename);
			dest->price_base_multipliers[p] = source->price_base_multipliers[p];
		}
	}

	/* The 'master grf' now have the correct multipliers. Assign them to the 'addon grfs' to make everything consistent. */
	for (int i = 0; i < num_grfs; i++) {
		if (grf_overrides[i] < 0) continue;
		GRFFile *source = _grf_files[i];
		GRFFile *dest = _grf_files[grf_overrides[i]];

		uint32 features = (source->grf_features | dest->grf_features) & override_features;
		source->grf_features |= features;
		dest->grf_features |= features;

		for (Price p = PR_BEGIN; p < PR_END; p++) {
			if (!HasBit(features, _price_base_specs[p].grf_feature)) continue;
			if (source->price_base_multipliers[p] != dest->price_base_multipliers[p]) {
				DEBUG(grf, 3, "Price base multiplier %d from '%s' propagated to '%s'", p, dest->filename, source->filename);
			}
			source->price_base_multipliers[p] = dest->price_base_multipliers[p];
		}
	}

	/* Apply fallback prices for grf version < 8 */
	const GRFFile * const *end = _grf_files.End();
	for (GRFFile **file = _grf_files.Begin(); file != end; file++) {
		if ((*file)->grf_version >= 8) continue;
		PriceMultipliers &price_base_multipliers = (*file)->price_base_multipliers;
		for (Price p = PR_BEGIN; p < PR_END; p++) {
			Price fallback_price = _price_base_specs[p].fallback_price;
			if (fallback_price != INVALID_PRICE && price_base_multipliers[p] == INVALID_PRICE_MODIFIER) {
				/* No price multiplier has been set.
				 * So copy the multiplier from the fallback price, maybe a multiplier was set there. */
				price_base_multipliers[p] = price_base_multipliers[fallback_price];
			}
		}
	}

	/* Decide local/global scope of price base multipliers */
	for (GRFFile **file = _grf_files.Begin(); file != end; file++) {
		PriceMultipliers &price_base_multipliers = (*file)->price_base_multipliers;
		for (Price p = PR_BEGIN; p < PR_END; p++) {
			if (price_base_multipliers[p] == INVALID_PRICE_MODIFIER) {
				/* No multiplier was set; set it to a neutral value */
				price_base_multipliers[p] = 0;
			} else {
				if (!HasBit((*file)->grf_features, _price_base_specs[p].grf_feature)) {
					/* The grf does not define any objects of the feature,
					 * so it must be a difficulty setting. Apply it globally */
					DEBUG(grf, 3, "'%s' sets global price base multiplier %d", (*file)->filename, p);
					SetPriceBaseMultiplier(p, price_base_multipliers[p]);
					price_base_multipliers[p] = 0;
				} else {
					DEBUG(grf, 3, "'%s' sets local price base multiplier %d", (*file)->filename, p);
				}
			}
		}
	}
}

extern void InitGRFTownGeneratorNames();

/** Finish loading NewGRFs and execute needed post-processing */
static void AfterLoadGRFs()
{
	for (StringIDMapping *it = _string_to_grf_mapping.Begin(); it != _string_to_grf_mapping.End(); it++) {
		*it->target = MapGRFStringID(it->grfid, it->source);
	}
	_string_to_grf_mapping.Clear();

	/* Free the action 6 override sprites. */
	for (GRFLineToSpriteOverride::iterator it = _grf_line_to_action6_sprite_override.begin(); it != _grf_line_to_action6_sprite_override.end(); it++) {
		free((*it).second);
	}
	_grf_line_to_action6_sprite_override.clear();

	/* Polish cargoes */
	FinaliseCargoArray();

	/* Pre-calculate all refit masks after loading GRF files. */
	CalculateRefitMasks();

	/* Polish engines */
	FinaliseEngineArray();

	/* Set the actually used Canal properties */
	FinaliseCanals();

	/* Add all new houses to the house array. */
	FinaliseHouseArray();

	/* Add all new industries to the industry array. */
	FinaliseIndustriesArray();

	/* Add all new objects to the object array. */
	FinaliseObjectsArray();

	InitializeSortedCargoSpecs();

	/* Sort the list of industry types. */
	SortIndustryTypes();

	/* Create dynamic list of industry legends for smallmap_gui.cpp */
	BuildIndustriesLegend();

	/* Build the routemap legend, based on the available cargos */
	BuildLinkStatsLegend();

	/* Add all new airports to the airports array. */
	FinaliseAirportsArray();
	BindAirportSpecs();

	/* Update the townname generators list */
	InitGRFTownGeneratorNames();

	/* Run all queued vehicle list order changes */
	CommitVehicleListOrderChanges();

	/* Load old shore sprites in new position, if they were replaced by ActionA */
	ActivateOldShore();

	/* Set up custom rail types */
	InitRailTypes();

	Engine *e;
	FOR_ALL_ENGINES_OF_TYPE(e, VEH_ROAD) {
		if (_gted[e->index].rv_max_speed != 0) {
			/* Set RV maximum speed from the mph/0.8 unit value */
			e->u.road.max_speed = _gted[e->index].rv_max_speed * 4;
		}
	}

	FOR_ALL_ENGINES_OF_TYPE(e, VEH_TRAIN) {
		RailType railtype = GetRailTypeByLabel(_gted[e->index].railtypelabel);
		if (railtype == INVALID_RAILTYPE) {
			/* Rail type is not available, so disable this engine */
			e->info.climates = 0;
		} else {
			e->u.rail.railtype = railtype;
		}
	}

	SetYearEngineAgingStops();

	FinalisePriceBaseMultipliers();

	/* Deallocate temporary loading data */
	free(_gted);
	_grm_sprites.clear();
}

/**
 * Load all the NewGRFs.
 * @param load_index The offset for the first sprite to add.
 * @param file_index The Fio index of the first NewGRF to load.
 * @param num_baseset Number of NewGRFs at the front of the list to look up in the baseset dir instead of the newgrf dir.
 */
void LoadNewGRF(uint load_index, uint file_index, uint num_baseset)
{
	/* In case of networking we need to "sync" the start values
	 * so all NewGRFs are loaded equally. For this we use the
	 * start date of the game and we set the counters, etc. to
	 * 0 so they're the same too. */
	Date date            = _date;
	Year year            = _cur_year;
	DateFract date_fract = _date_fract;
	uint16 tick_counter  = _tick_counter;
	uint8 tick_skip_counter = _tick_skip_counter;
	byte display_opt     = _display_opt;

	if (_networking) {
		_cur_year     = _settings_game.game_creation.starting_year;
		_date         = ConvertYMDToDate(_cur_year, 0, 1);
		_date_fract   = 0;
		_tick_counter = 0;
		_tick_skip_counter = 0;
		_display_opt  = 0;
		SetScaledTickVariables();
	}

	InitializeGRFSpecial();

	ResetNewGRFData();

	/*
	 * Reset the status of all files, so we can 'retry' to load them.
	 * This is needed when one for example rearranges the NewGRFs in-game
	 * and a previously disabled NewGRF becomes useable. If it would not
	 * be reset, the NewGRF would remain disabled even though it should
	 * have been enabled.
	 */
	for (GRFConfig *c = _grfconfig; c != NULL; c = c->next) {
		if (c->status != GCS_NOT_FOUND) c->status = GCS_UNKNOWN;
	}

	_cur.spriteid = load_index;

	/* Load newgrf sprites
	 * in each loading stage, (try to) open each file specified in the config
	 * and load information from it. */
	for (GrfLoadingStage stage = GLS_LABELSCAN; stage <= GLS_ACTIVATION; stage++) {
		/* Set activated grfs back to will-be-activated between reservation- and activation-stage.
		 * This ensures that action7/9 conditions 0x06 - 0x0A work correctly. */
		for (GRFConfig *c = _grfconfig; c != NULL; c = c->next) {
			if (c->status == GCS_ACTIVATED) c->status = GCS_INITIALISED;
		}

		if (stage == GLS_RESERVE) {
			static const uint32 overrides[][2] = {
				{ 0x44442202, 0x44440111 }, // UKRS addons modifies UKRS
				{ 0x6D620402, 0x6D620401 }, // DBSetXL ECS extension modifies DBSetXL
				{ 0x4D656f20, 0x4D656F17 }, // LV4cut modifies LV4
			};
			for (size_t i = 0; i < lengthof(overrides); i++) {
				SetNewGRFOverride(BSWAP32(overrides[i][0]), BSWAP32(overrides[i][1]));
			}
		}

		uint slot = file_index;
		uint num_non_static = 0;

		_cur.stage = stage;
		for (GRFConfig *c = _grfconfig; c != NULL; c = c->next) {
			if (c->status == GCS_DISABLED || c->status == GCS_NOT_FOUND) continue;
			if (stage > GLS_INIT && HasBit(c->flags, GCF_INIT_ONLY)) continue;

			Subdirectory subdir = slot < file_index + num_baseset ? BASESET_DIR : NEWGRF_DIR;
			if (!FioCheckFileExists(c->filename, subdir)) {
				DEBUG(grf, 0, "NewGRF file is missing '%s'; disabling", c->filename);
				c->status = GCS_NOT_FOUND;
				continue;
			}

			if (stage == GLS_LABELSCAN) InitNewGRFFile(c);

			if (!HasBit(c->flags, GCF_STATIC) && !HasBit(c->flags, GCF_SYSTEM)) {
				if (slot == MAX_FILE_SLOTS) {
					DEBUG(grf, 0, "'%s' is not loaded as the maximum number of non-static GRFs has been reached", c->filename);
					c->status = GCS_DISABLED;
					c->error  = new GRFError(STR_NEWGRF_ERROR_MSG_FATAL, STR_NEWGRF_ERROR_TOO_MANY_NEWGRFS_LOADED);
					continue;
				}
				num_non_static++;
			}
			LoadNewGRFFile(c, slot++, stage, subdir);
			if (stage == GLS_RESERVE) {
				SetBit(c->flags, GCF_RESERVED);
			} else if (stage == GLS_ACTIVATION) {
				ClrBit(c->flags, GCF_RESERVED);
				assert(GetFileByGRFID(c->ident.grfid) == _cur.grffile);
				ClearTemporaryNewGRFData(_cur.grffile);
				BuildCargoTranslationMap();
				DEBUG(sprite, 2, "LoadNewGRF: Currently %i sprites are loaded", _cur.spriteid);
			} else if (stage == GLS_INIT && HasBit(c->flags, GCF_INIT_ONLY)) {
				/* We're not going to activate this, so free whatever data we allocated */
				ClearTemporaryNewGRFData(_cur.grffile);
			}
		}
	}

	/* Pseudo sprite processing is finished; free temporary stuff */
	_cur.ClearDataForNextFile();

	/* Call any functions that should be run after GRFs have been loaded. */
	AfterLoadGRFs();

	/* Now revert back to the original situation */
	_cur_year     = year;
	_date         = date;
	_date_fract   = date_fract;
	_tick_counter = tick_counter;
	_tick_skip_counter = tick_skip_counter;
	_display_opt  = display_opt;
	SetScaledTickVariables();
}

/**
 * Returns amount of user selected NewGRFs files.
 */
uint CountSelectedGRFs(GRFConfig *grfconf)
{
	uint i = 0;

	/* Find last entry in the list */
	for (const GRFConfig *list = grfconf; list != NULL; list = list->next) {
		if (!HasBit(list->flags, GCF_STATIC) && !HasBit(list->flags, GCF_SYSTEM)) i++;
	}
	return i;
}<|MERGE_RESOLUTION|>--- conflicted
+++ resolved
@@ -7946,14 +7946,11 @@
 /** Action14 feature list */
 static const GRFFeatureInfo _grf_feature_list[] = {
 	GRFFeatureInfo("feature_test", 1),
-<<<<<<< HEAD
+	GRFFeatureInfo("property_mapping", 1),
 	GRFFeatureInfo("action0_station_prop1B", 1),
 	GRFFeatureInfo("varaction2_station_var42", 1),
 	GRFFeatureInfo("more_bridge_types", 1),
 	GRFFeatureInfo("action0_bridge_prop14", 1),
-=======
-	GRFFeatureInfo("property_mapping", 1),
->>>>>>> 9a6a66a0
 	GRFFeatureInfo(),
 };
 
@@ -8026,11 +8023,7 @@
 	return true;
 }
 
-<<<<<<< HEAD
-/** Callback function for 'FTST'->'SETP' to set the maximum version of the feature being tested. */
-=======
 /** Callback function for 'FTST'->'SETP' to set the bit number of global variable 9D (platform version) to set/unset with the result of the feature test. */
->>>>>>> 9a6a66a0
 static bool ChangeGRFFeatureSetPlatformVarBit(size_t len, ByteReader *buf)
 {
 	if (len != 1) {
@@ -8067,8 +8060,6 @@
 	return true;
 }
 
-<<<<<<< HEAD
-=======
 /** Action14 Action0 remappable property list */
 static const GRFPropertyMapDefinition _grf_action0_remappable_properties[] = {
 	GRFPropertyMapDefinition(),
@@ -8235,15 +8226,11 @@
 	return true;
 }
 
->>>>>>> 9a6a66a0
 /** Action14 root tags */
 AllowedSubtags _tags_root_static[] = {
 	AllowedSubtags('INFO', _tags_info),
 	AllowedSubtags('FTST', SkipInfoChunk),
-<<<<<<< HEAD
-=======
 	AllowedSubtags('A0PM', SkipInfoChunk),
->>>>>>> 9a6a66a0
 	AllowedSubtags()
 };
 
@@ -8251,10 +8238,7 @@
 AllowedSubtags _tags_root_feature_tests[] = {
 	AllowedSubtags('INFO', SkipInfoChunk),
 	AllowedSubtags('FTST', HandleFeatureTestInfo),
-<<<<<<< HEAD
-=======
 	AllowedSubtags('A0PM', HandleAction0PropertyMap),
->>>>>>> 9a6a66a0
 	AllowedSubtags()
 };
 
