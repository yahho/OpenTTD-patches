--- conflicted
+++ resolved
@@ -536,11 +536,7 @@
 {
 	CargoArray cap;
 	CargoTypes refits;
-<<<<<<< HEAD
-	GetArticulatedVehicleCargoesAndRefits(engine, &cap, &refits);
-=======
 	GetArticulatedVehicleCargoesAndRefits(engine, &cap, &refits, te.cargo, te.capacity);
->>>>>>> 01261dae
 
 	for (CargoID c = 0; c < NUM_CARGO; c++) {
 		if (cap[c] == 0) continue;
