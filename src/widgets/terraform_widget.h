--- conflicted
+++ resolved
@@ -47,12 +47,9 @@
 	WID_ETT_DECREASE_SIZE,                       ///< Downwards arrow button to decrease terraforming size.
 	WID_ETT_NEW_SCENARIO,                        ///< Button for generating a new scenario.
 	WID_ETT_RESET_LANDSCAPE,                     ///< Button for removing all company-owned property.
-<<<<<<< HEAD
 	WID_ETT_PUBLIC_ROADS,                        ///< Button for creating public roads.
-=======
 
 	INVALID_WID_ETT = -1,
->>>>>>> 077b08bb
 };
 
 #endif /* WIDGETS_TERRAFORM_WIDGET_H */