--- conflicted
+++ resolved
@@ -70,7 +70,6 @@
  */
 struct Order : OrderPool::PoolItem<&_order_pool> {
 private:
-<<<<<<< HEAD
 	friend SaveLoadTable GetVehicleDescription(VehicleType vt); ///< Saving and loading the current order of vehicles.
 	friend void Load_VEHS();                                             ///< Loading of ancient vehicles.
 	friend SaveLoadTable GetOrderDescription();                          ///< Saving and loading of orders.
@@ -85,16 +84,6 @@
 	std::unique_ptr<OrderExtraInfo> extra; ///< Extra order info
 
 	uint16 flags;         ///< Load/unload types, depot order/action types.
-=======
-	friend struct VEHSChunkHandler;                             ///< Loading of ancient vehicles.
-	friend SaveLoadTable GetOrderDescription();                 ///< Saving and loading of orders.
-	/* So we can use private/protected variables in the saveload code */
-	friend class SlVehicleCommon;
-	friend class SlVehicleDisaster;
-
-	uint8 type;           ///< The type of order + non-stop flags
-	uint8 flags;          ///< Load/unload types, depot order/action types.
->>>>>>> ce813ce6
 	DestinationID dest;   ///< The destination of the order.
 	uint8 type;           ///< The type of order + non-stop flags
 
@@ -327,9 +316,8 @@
 	template <typename F> CargoTypes FilterLoadUnloadTypeCargoMask(F filter_func, CargoTypes cargo_mask = ALL_CARGOTYPES)
 	{
 		if ((this->GetLoadType() == OLFB_CARGO_TYPE_LOAD) || (this->GetUnloadType() == OUFB_CARGO_TYPE_UNLOAD)) {
-			CargoID cargo;
 			CargoTypes output_mask = cargo_mask;
-			FOR_EACH_SET_BIT(cargo, cargo_mask) {
+			for (CargoID cargo : SetCargoBitIterator(cargo_mask)) {
 				if (!filter_func(this, cargo)) ClrBit(output_mask, cargo);
 			}
 			return output_mask;
@@ -580,9 +568,8 @@
 
 template <typename F> CargoTypes FilterCargoMask(F filter_func, CargoTypes cargo_mask = ALL_CARGOTYPES)
 {
-	CargoID cargo;
 	CargoTypes output_mask = cargo_mask;
-	FOR_EACH_SET_BIT(cargo, cargo_mask) {
+	for (CargoID cargo : SetCargoBitIterator(cargo_mask)) {
 		if (!filter_func(cargo)) ClrBit(output_mask, cargo);
 	}
 	return output_mask;
@@ -594,8 +581,7 @@
 	T value = filter_func(first_cargo_id);
 	CargoTypes other_cargo_mask = cargo_mask;
 	ClrBit(other_cargo_mask, first_cargo_id);
-	CargoID cargo;
-	FOR_EACH_SET_BIT(cargo, other_cargo_mask) {
+	for (CargoID cargo : SetCargoBitIterator(other_cargo_mask)) {
 		if (value != filter_func(cargo)) ClrBit(cargo_mask, cargo);
 	}
 	return value;
