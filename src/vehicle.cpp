--- conflicted
+++ resolved
@@ -1032,7 +1032,7 @@
 
 	if (this->breakdowns_since_last_service) _vehicles_to_pay_repair.erase(this->index);
 
-	if (this->type < VEH_BEGIN || this->type >= VEH_COMPANY_END) {
+	if (this->type >= VEH_COMPANY_END) {
 		/* sometimes, eg. for disaster vehicles, when company bankrupts, when removing crashed/flooded vehicles,
 		 * it may happen that vehicle chain is deleted when visible.
 		 * Do not redo this for vehicle types where it is done in PreDestructor(). */
@@ -1349,7 +1349,7 @@
 	v = nullptr;
 
 	/* do Template Replacement */
-	Backup<CompanyByte> sell_cur_company(_current_company, FILE_LINE);
+	Backup<CompanyID> sell_cur_company(_current_company, FILE_LINE);
 	for (VehicleID index : _vehicles_to_sell) {
 		Vehicle *v = Vehicle::Get(index);
 		SCOPE_INFO_FMT([v], "CallVehicleTicks: sell: %s", scope_dumper().VehicleInfo(v));
@@ -1377,7 +1377,7 @@
 	sell_cur_company.Restore();
 
 	/* do Template Replacement */
-	Backup<CompanyByte> tmpl_cur_company(_current_company, FILE_LINE);
+	Backup<CompanyID> tmpl_cur_company(_current_company, FILE_LINE);
 	for (VehicleID index : _vehicles_to_templatereplace) {
 		Train *t = Train::Get(index);
 
@@ -1423,12 +1423,8 @@
 	}
 	tmpl_cur_company.Restore();
 
-<<<<<<< HEAD
 	/* do Auto Replacement */
-	Backup<CompanyByte> cur_company(_current_company, FILE_LINE);
-=======
 	Backup<CompanyID> cur_company(_current_company, FILE_LINE);
->>>>>>> 21edf67f
 	for (auto &it : _vehicles_to_autoreplace) {
 		v = Vehicle::Get(it.first);
 		/* Autoreplace needs the current company set as the vehicle owner */
@@ -1464,7 +1460,7 @@
 	}
 	cur_company.Restore();
 
-	Backup<CompanyByte> repair_cur_company(_current_company, FILE_LINE);
+	Backup<CompanyID> repair_cur_company(_current_company, FILE_LINE);
 	for (VehicleID index : _vehicles_to_pay_repair) {
 		Vehicle *v = Vehicle::Get(index);
 		SCOPE_INFO_FMT([v], "CallVehicleTicks: repair: %s", scope_dumper().VehicleInfo(v));
@@ -3992,7 +3988,7 @@
 		vtypestats virt_train;
 		vtypestats template_train;
 	};
-	std::map<OwnerByte, cstats> cstatmap;
+	std::map<Owner, cstats> cstatmap;
 
 	Vehicle *v;
 	FOR_ALL_VEHICLES(v) {
