--- conflicted
+++ resolved
@@ -1554,19 +1554,12 @@
 			this->MarkAllViewportsDirty();
 		} else {
 			::MarkAllViewportsDirty(
-<<<<<<< HEAD
-				min(old_coord.left,   this->coord.left),
-				min(old_coord.top,    this->coord.top),
-				max(old_coord.right,  this->coord.right) + 1 * ZOOM_LVL_BASE,
-				max(old_coord.bottom, this->coord.bottom) + 1 * ZOOM_LVL_BASE,
-				this->type != VEH_EFFECT ? ZOOM_LVL_END : ZOOM_LVL_DRAW_MAP
-			);
-=======
 					min(old_coord.left,   this->coord.left),
 					min(old_coord.top,    this->coord.top),
 					max(old_coord.right,  this->coord.right),
-					max(old_coord.bottom, this->coord.bottom));
->>>>>>> 163c3057
+					max(old_coord.bottom, this->coord.bottom),
+					this->type != VEH_EFFECT ? ZOOM_LVL_END : ZOOM_LVL_DRAW_MAP
+			);
 		}
 	}
 }
