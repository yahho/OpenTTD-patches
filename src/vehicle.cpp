/*
 * This file is part of OpenTTD.
 * OpenTTD is free software; you can redistribute it and/or modify it under the terms of the GNU General Public License as published by the Free Software Foundation, version 2.
 * OpenTTD is distributed in the hope that it will be useful, but WITHOUT ANY WARRANTY; without even the implied warranty of MERCHANTABILITY or FITNESS FOR A PARTICULAR PURPOSE.
 * See the GNU General Public License for more details. You should have received a copy of the GNU General Public License along with OpenTTD. If not, see <http://www.gnu.org/licenses/>.
 */

/** @file vehicle.cpp Base implementations of all vehicles. */

#include "stdafx.h"
#include "error.h"
#include "roadveh.h"
#include "ship.h"
#include "spritecache.h"
#include "timetable.h"
#include "viewport_func.h"
#include "news_func.h"
#include "command_func.h"
#include "company_func.h"
#include "train.h"
#include "aircraft.h"
#include "newgrf_debug.h"
#include "newgrf_sound.h"
#include "newgrf_station.h"
#include "group_gui.h"
#include "strings_func.h"
#include "zoom_func.h"
#include "date_func.h"
#include "vehicle_func.h"
#include "autoreplace_func.h"
#include "autoreplace_gui.h"
#include "station_base.h"
#include "ai/ai.hpp"
#include "depot_func.h"
#include "network/network.h"
#include "core/pool_func.hpp"
#include "economy_base.h"
#include "articulated_vehicles.h"
#include "roadstop_base.h"
#include "core/random_func.hpp"
#include "core/backup_type.hpp"
#include "infrastructure_func.h"
#include "order_backup.h"
#include "sound_func.h"
#include "effectvehicle_func.h"
#include "effectvehicle_base.h"
#include "vehiclelist.h"
#include "bridge_map.h"
#include "tunnel_map.h"
#include "depot_map.h"
#include "gamelog.h"
#include "tracerestrict.h"
#include "linkgraph/linkgraph.h"
#include "linkgraph/refresh.h"
#include "framerate_type.h"
#include "blitter/factory.hpp"
#include "tbtr_template_vehicle_func.h"
#include "string_func.h"
#include "scope_info.h"
#include "debug_settings.h"
#include "3rdparty/cpp-btree/btree_set.h"

#include "table/strings.h"

#include <algorithm>

#include "safeguards.h"

/* Number of bits in the hash to use from each vehicle coord */
static const uint GEN_HASHX_BITS = 6;
static const uint GEN_HASHY_BITS = 6;

/* Size of each hash bucket */
static const uint GEN_HASHX_BUCKET_BITS = 7;
static const uint GEN_HASHY_BUCKET_BITS = 6;

/* Compute hash for vehicle coord */
#define GEN_HASHX(x)    GB((x), GEN_HASHX_BUCKET_BITS + ZOOM_LVL_SHIFT, GEN_HASHX_BITS)
#define GEN_HASHY(y)   (GB((y), GEN_HASHY_BUCKET_BITS + ZOOM_LVL_SHIFT, GEN_HASHY_BITS) << GEN_HASHX_BITS)
#define GEN_HASH(x, y) (GEN_HASHY(y) + GEN_HASHX(x))

/* Maximum size until hash repeats */
//static const int GEN_HASHX_SIZE = 1 << (GEN_HASHX_BUCKET_BITS + GEN_HASHX_BITS + ZOOM_LVL_SHIFT);
//static const int GEN_HASHY_SIZE = 1 << (GEN_HASHY_BUCKET_BITS + GEN_HASHY_BITS + ZOOM_LVL_SHIFT);

/* Increments to reach next bucket in hash table */
//static const int GEN_HASHX_INC = 1;
//static const int GEN_HASHY_INC = 1 << GEN_HASHX_BITS;

/* Mask to wrap-around buckets */
//static const uint GEN_HASHX_MASK =  (1 << GEN_HASHX_BITS) - 1;
//static const uint GEN_HASHY_MASK = ((1 << GEN_HASHY_BITS) - 1) << GEN_HASHX_BITS;

VehicleID _new_vehicle_id;
uint16 _returned_refit_capacity;      ///< Stores the capacity after a refit operation.
uint16 _returned_mail_refit_capacity; ///< Stores the mail capacity after a refit operation (Aircraft only).


/** The pool with all our precious vehicles. */
VehiclePool _vehicle_pool("Vehicle");
INSTANTIATE_POOL_METHODS(Vehicle)

static btree::btree_set<VehicleID> _vehicles_to_pay_repair;
static btree::btree_set<VehicleID> _vehicles_to_sell;

std::unordered_multimap<VehicleID, PendingSpeedRestrictionChange> pending_speed_restriction_change_map;

/**
 * Determine shared bounds of all sprites.
 * @param[out] bounds Shared bounds.
 */
Rect16 VehicleSpriteSeq::GetBounds() const
{
	Rect16 bounds;
	bounds.left = bounds.top = bounds.right = bounds.bottom = 0;
	for (uint i = 0; i < this->count; ++i) {
		const Sprite *spr = GetSprite(this->seq[i].sprite, ST_NORMAL);
		if (i == 0) {
			bounds.left = spr->x_offs;
			bounds.top  = spr->y_offs;
			bounds.right  = spr->width  + spr->x_offs - 1;
			bounds.bottom = spr->height + spr->y_offs - 1;
		} else {
			if (spr->x_offs < bounds.left) bounds.left = spr->x_offs;
			if (spr->y_offs < bounds.top)  bounds.top  = spr->y_offs;
			int right  = spr->width  + spr->x_offs - 1;
			int bottom = spr->height + spr->y_offs - 1;
			if (right  > bounds.right)  bounds.right  = right;
			if (bottom > bounds.bottom) bounds.bottom = bottom;
		}
	}
	return bounds;
}

/**
 * Draw the sprite sequence.
 * @param x X position
 * @param y Y position
 * @param default_pal Vehicle palette
 * @param force_pal Whether to ignore individual palettes, and draw everything with \a default_pal.
 */
void VehicleSpriteSeq::Draw(int x, int y, PaletteID default_pal, bool force_pal) const
{
	for (uint i = 0; i < this->count; ++i) {
		PaletteID pal = force_pal || !this->seq[i].pal ? default_pal : this->seq[i].pal;
		DrawSprite(this->seq[i].sprite, pal, x, y);
	}
}

/**
 * Function to tell if a vehicle needs to be autorenewed
 * @param *c The vehicle owner
 * @param use_renew_setting Should the company renew setting be considered?
 * @return true if the vehicle is old enough for replacement
 */
bool Vehicle::NeedsAutorenewing(const Company *c, bool use_renew_setting) const
{
	/* We can always generate the Company pointer when we have the vehicle.
	 * However this takes time and since the Company pointer is often present
	 * when this function is called then it's faster to pass the pointer as an
	 * argument rather than finding it again. */
	assert(c == Company::Get(this->owner));

	if (use_renew_setting && !c->settings.engine_renew) return false;
	if (this->age - this->max_age < (c->settings.engine_renew_months * 30)) return false;

	/* Only engines need renewing */
	if (this->type == VEH_TRAIN && !Train::From(this)->IsEngine()) return false;

	return true;
}

/**
 * Service a vehicle and all subsequent vehicles in the consist
 *
 * @param *v The vehicle or vehicle chain being serviced
 */
void VehicleServiceInDepot(Vehicle *v)
{
	assert(v != nullptr);
	const Engine *e = Engine::Get(v->engine_type);
	if (v->type == VEH_TRAIN) {
		if (v->Next() != nullptr) VehicleServiceInDepot(v->Next());
		if (!(Train::From(v)->IsEngine()) && !(Train::From(v)->IsRearDualheaded())) return;
		ClrBit(Train::From(v)->flags, VRF_NEED_REPAIR);
		ClrBit(Train::From(v)->flags, VRF_HAS_HIT_RV);
		ClrBit(Train::From(v)->flags, VRF_CONSIST_BREAKDOWN);
		Train::From(v)->critical_breakdown_count = 0;
		const RailVehicleInfo *rvi = &e->u.rail;
		v->vcache.cached_max_speed = rvi->max_speed;
		if (Train::From(v)->IsFrontEngine()) {
			Train::From(v)->ConsistChanged(CCF_REFIT);
			CLRBITS(Train::From(v)->flags, (1 << VRF_BREAKDOWN_BRAKING) | VRF_IS_BROKEN );
		}
	} else if (v->type == VEH_ROAD) {
		RoadVehicle::From(v)->critical_breakdown_count = 0;
	}
	v->vehstatus &= ~VS_AIRCRAFT_BROKEN;
	SetWindowDirty(WC_VEHICLE_DETAILS, v->index); // ensure that last service date and reliability are updated

	do {
		v->date_of_last_service = _date;
		if (_settings_game.vehicle.pay_for_repair && v->breakdowns_since_last_service) {
			_vehicles_to_pay_repair.insert(v->index);
		} else {
			v->breakdowns_since_last_service = 0;
		}
		v->reliability = v->GetEngine()->reliability;
		/* Prevent vehicles from breaking down directly after exiting the depot. */
		v->breakdown_chance = 0;
		v->breakdown_ctr = 0;
		v = v->Next();
	} while (v != nullptr && v->HasEngineType());
}

/**
 * Check if the vehicle needs to go to a depot in near future (if a opportunity presents itself) for service or replacement.
 *
 * @see NeedsAutomaticServicing()
 * @return true if the vehicle should go to a depot if a opportunity presents itself.
 */
bool Vehicle::NeedsServicing() const
{
	/* Stopped or crashed vehicles will not move, as such making unmovable
	 * vehicles to go for service is lame. */
	if (this->vehstatus & (VS_STOPPED | VS_CRASHED)) return false;

	/* Are we ready for the next service cycle? */
	const Company *c = Company::Get(this->owner);
	if ((this->ServiceIntervalIsPercent() ?
			(this->reliability >= this->GetEngine()->reliability * (100 - this->service_interval) / 100) :
			(this->date_of_last_service + this->service_interval >= _date))
			&& !(this->type == VEH_TRAIN && HasBit(Train::From(this)->flags, VRF_NEED_REPAIR))
			&& !(this->type == VEH_ROAD && RoadVehicle::From(this)->critical_breakdown_count > 0)) {
		return false;
	}

	/* If we're servicing anyway, because we have not disabled servicing when
	 * there are no breakdowns or we are playing with breakdowns, bail out. */
	if (!_settings_game.order.no_servicing_if_no_breakdowns ||
			_settings_game.difficulty.vehicle_breakdowns != 0) {
		return true;
	}

	/* Is vehicle old and renewing is enabled */
	if (this->NeedsAutorenewing(c, true)) {
		return true;
	}

	/* Test whether there is some pending autoreplace.
	 * Note: We do this after the service-interval test.
	 * There are a lot more reasons for autoreplace to fail than we can test here reasonably. */
	bool pending_replace = false;
	Money needed_money = c->settings.engine_renew_money;
	if (needed_money > c->money) return false;

	for (const Vehicle *v = this; v != nullptr; v = (v->type == VEH_TRAIN) ? Train::From(v)->GetNextUnit() : nullptr) {
		bool replace_when_old = false;
		EngineID new_engine = EngineReplacementForCompany(c, v->engine_type, v->group_id, &replace_when_old);

		/* Check engine availability */
		if (new_engine == INVALID_ENGINE || !HasBit(Engine::Get(new_engine)->company_avail, v->owner)) continue;
		/* Is the vehicle old if we are not always replacing? */
		if (replace_when_old && !v->NeedsAutorenewing(c, false)) continue;

		/* Check refittability */
		CargoTypes available_cargo_types, union_mask;
		GetArticulatedRefitMasks(new_engine, true, &union_mask, &available_cargo_types);
		/* Is there anything to refit? */
		if (union_mask != 0) {
			CargoID cargo_type;
			/* We cannot refit to mixed cargoes in an automated way */
			if (IsArticulatedVehicleCarryingDifferentCargoes(v, &cargo_type)) continue;

			/* Did the old vehicle carry anything? */
			if (cargo_type != CT_INVALID) {
				/* We can't refit the vehicle to carry the cargo we want */
				if (!HasBit(available_cargo_types, cargo_type)) continue;
			}
		}

		/* Check money.
		 * We want 2*(the price of the new vehicle) without looking at the value of the vehicle we are going to sell. */
		pending_replace = true;
		needed_money += 2 * Engine::Get(new_engine)->GetCost();
		if (needed_money > c->money) return false;
	}

	return pending_replace;
}

/**
 * Checks if the current order should be interrupted for a service-in-depot order.
 * @see NeedsServicing()
 * @return true if the current order should be interrupted.
 */
bool Vehicle::NeedsAutomaticServicing() const
{
	if (this->HasDepotOrder()) return false;
	if (this->current_order.IsType(OT_LOADING)) return false;
	if (this->current_order.IsType(OT_LOADING_ADVANCE)) return false;
	if (this->current_order.IsType(OT_GOTO_DEPOT) && this->current_order.GetDepotOrderType() != ODTFB_SERVICE) return false;
	return NeedsServicing();
}

uint Vehicle::Crash(bool flooded)
{
	assert((this->vehstatus & VS_CRASHED) == 0);
	assert(this->Previous() == nullptr); // IsPrimaryVehicle fails for free-wagon-chains

	uint pass = 0;
	/* Stop the vehicle. */
	if (this->IsPrimaryVehicle()) this->vehstatus |= VS_STOPPED;
	/* crash all wagons, and count passengers */
	for (Vehicle *v = this; v != nullptr; v = v->Next()) {
		/* We do not transfer reserver cargo back, so TotalCount() instead of StoredCount() */
		if (IsCargoInClass(v->cargo_type, CC_PASSENGERS)) pass += v->cargo.TotalCount();
		v->vehstatus |= VS_CRASHED;
		v->MarkAllViewportsDirty();
	}

	this->ClearSeparation();
	if (HasBit(this->vehicle_flags, VF_TIMETABLE_SEPARATION)) ClrBit(this->vehicle_flags, VF_TIMETABLE_STARTED);

	/* Dirty some windows */
	InvalidateWindowClassesData(GetWindowClassForVehicleType(this->type), 0);
	SetWindowWidgetDirty(WC_VEHICLE_VIEW, this->index, WID_VV_START_STOP);
	SetWindowDirty(WC_VEHICLE_DETAILS, this->index);
	SetWindowDirty(WC_VEHICLE_DEPOT, this->tile);

	delete this->cargo_payment;
	assert(this->cargo_payment == nullptr); // cleared by ~CargoPayment

	return RandomRange(pass + 1); // Randomise deceased passengers.
}

/**
 * Get whether a the vehicle should be drawn (i.e. if it isn't hidden, or it is in a tunnel but being shown transparently)
 * @return whether to show vehicle
 */
bool Vehicle::IsDrawn() const
{
	return !(HasBit(this->subtype, GVSF_VIRTUAL)) && (!(this->vehstatus & VS_HIDDEN) ||
			(IsTransparencySet(TO_TUNNELS) &&
				((this->type == VEH_TRAIN && Train::From(this)->track == TRACK_BIT_WORMHOLE) ||
				(this->type == VEH_ROAD && RoadVehicle::From(this)->state == RVSB_WORMHOLE))));
}

/**
 * Displays a "NewGrf Bug" error message for a engine, and pauses the game if not networking.
 * @param engine The engine that caused the problem
 * @param part1  Part 1 of the error message, taking the grfname as parameter 1
 * @param part2  Part 2 of the error message, taking the engine as parameter 2
 * @param bug_type Flag to check and set in grfconfig
 * @param critical Shall the "OpenTTD might crash"-message be shown when the player tries to unpause?
 */
void ShowNewGrfVehicleError(EngineID engine, StringID part1, StringID part2, GRFBugs bug_type, bool critical)
{
	const Engine *e = Engine::Get(engine);
	GRFConfig *grfconfig = GetGRFConfig(e->GetGRFID());

	/* Missing GRF. Nothing useful can be done in this situation. */
	if (grfconfig == nullptr) return;

	if (!HasBit(grfconfig->grf_bugs, bug_type)) {
		SetBit(grfconfig->grf_bugs, bug_type);
		SetDParamStr(0, grfconfig->GetName());
		SetDParam(1, engine);
		ShowErrorMessage(part1, part2, WL_CRITICAL);
		if (!_networking) DoCommand(0, critical ? PM_PAUSED_ERROR : PM_PAUSED_NORMAL, 1, DC_EXEC, CMD_PAUSE);
	}

	/* debug output */
	char buffer[512];

	SetDParamStr(0, grfconfig->GetName());
	GetString(buffer, part1, lastof(buffer));
	DEBUG(grf, 0, "%s", buffer + 3);

	SetDParam(1, engine);
	GetString(buffer, part2, lastof(buffer));
	DEBUG(grf, 0, "%s", buffer + 3);
}

/**
 * Logs a bug in GRF and shows a warning message if this
 * is for the first time this happened.
 * @param u first vehicle of chain
 */
void VehicleLengthChanged(const Vehicle *u)
{
	/* show a warning once for each engine in whole game and once for each GRF after each game load */
	const Engine *engine = u->GetEngine();
	uint32 grfid = engine->grf_prop.grffile->grfid;
	GRFConfig *grfconfig = GetGRFConfig(grfid);
	if (GamelogGRFBugReverse(grfid, engine->grf_prop.local_id) || !HasBit(grfconfig->grf_bugs, GBUG_VEH_LENGTH)) {
		ShowNewGrfVehicleError(u->engine_type, STR_NEWGRF_BROKEN, STR_NEWGRF_BROKEN_VEHICLE_LENGTH, GBUG_VEH_LENGTH, true);
	}
}

/**
 * Vehicle constructor.
 * @param type Type of the new vehicle.
 */
Vehicle::Vehicle(VehicleType type)
{
	this->type               = type;
	this->coord.left         = INVALID_COORD;
	this->group_id           = DEFAULT_GROUP;
	this->fill_percent_te_id = INVALID_TE_ID;
	this->first              = this;
	this->colourmap          = PAL_NONE;
	this->cargo_age_counter  = 1;
	this->last_station_visited = INVALID_STATION;
	this->last_loading_station = INVALID_STATION;
	this->cur_image_valid_dir  = INVALID_DIR;
	this->vcache.cached_veh_flags = 0;
}

/**
 * Get a value for a vehicle's random_bits.
 * @return A random value from 0 to 255.
 */
byte VehicleRandomBits()
{
	return GB(Random(), 0, 8);
}

/* Size of the hash, 6 = 64 x 64, 7 = 128 x 128. Larger sizes will (in theory) reduce hash
 * lookup times at the expense of memory usage. */
const int HASH_BITS = 7;
const int HASH_SIZE = 1 << HASH_BITS;
const int HASH_MASK = HASH_SIZE - 1;
const int TOTAL_HASH_SIZE = 1 << (HASH_BITS * 2);
const int TOTAL_HASH_MASK = TOTAL_HASH_SIZE - 1;

/* Resolution of the hash, 0 = 1*1 tile, 1 = 2*2 tiles, 2 = 4*4 tiles, etc.
 * Profiling results show that 0 is fastest. */
const int HASH_RES = 0;

static Vehicle *_vehicle_tile_hash[TOTAL_HASH_SIZE];

static Vehicle *VehicleFromTileHash(int xl, int yl, int xu, int yu, void *data, VehicleFromPosProc *proc, bool find_first)
{
	for (int y = yl; ; y = (y + (1 << HASH_BITS)) & (HASH_MASK << HASH_BITS)) {
		for (int x = xl; ; x = (x + 1) & HASH_MASK) {
			Vehicle *v = _vehicle_tile_hash[(x + y) & TOTAL_HASH_MASK];
			for (; v != nullptr; v = v->hash_tile_next) {
				Vehicle *a = proc(v, data);
				if (find_first && a != nullptr) return a;
			}
			if (x == xu) break;
		}
		if (y == yu) break;
	}

	return nullptr;
}


/**
 * Helper function for FindVehicleOnPos/HasVehicleOnPos.
 * @note Do not call this function directly!
 * @param x    The X location on the map
 * @param y    The Y location on the map
 * @param data Arbitrary data passed to proc
 * @param proc The proc that determines whether a vehicle will be "found".
 * @param find_first Whether to return on the first found or iterate over
 *                   all vehicles
 * @return the best matching or first vehicle (depending on find_first).
 */
static Vehicle *VehicleFromPosXY(int x, int y, void *data, VehicleFromPosProc *proc, bool find_first)
{
	const int COLL_DIST = 6;

	/* Hash area to scan is from xl,yl to xu,yu */
	int xl = GB((x - COLL_DIST) / TILE_SIZE, HASH_RES, HASH_BITS);
	int xu = GB((x + COLL_DIST) / TILE_SIZE, HASH_RES, HASH_BITS);
	int yl = GB((y - COLL_DIST) / TILE_SIZE, HASH_RES, HASH_BITS) << HASH_BITS;
	int yu = GB((y + COLL_DIST) / TILE_SIZE, HASH_RES, HASH_BITS) << HASH_BITS;

	return VehicleFromTileHash(xl, yl, xu, yu, data, proc, find_first);
}

/**
 * Find a vehicle from a specific location. It will call proc for ALL vehicles
 * on the tile and YOU must make SURE that the "best one" is stored in the
 * data value and is ALWAYS the same regardless of the order of the vehicles
 * where proc was called on!
 * When you fail to do this properly you create an almost untraceable DESYNC!
 * @note The return value of proc will be ignored.
 * @note Use this when you have the intention that all vehicles
 *       should be iterated over.
 * @param x    The X location on the map
 * @param y    The Y location on the map
 * @param data Arbitrary data passed to proc
 * @param proc The proc that determines whether a vehicle will be "found".
 */
void FindVehicleOnPosXY(int x, int y, void *data, VehicleFromPosProc *proc)
{
	VehicleFromPosXY(x, y, data, proc, false);
}

/**
 * Checks whether a vehicle in on a specific location. It will call proc for
 * vehicles until it returns non-nullptr.
 * @note Use FindVehicleOnPosXY when you have the intention that all vehicles
 *       should be iterated over.
 * @param x    The X location on the map
 * @param y    The Y location on the map
 * @param data Arbitrary data passed to proc
 * @param proc The proc that determines whether a vehicle will be "found".
 * @return True if proc returned non-nullptr.
 */
bool HasVehicleOnPosXY(int x, int y, void *data, VehicleFromPosProc *proc)
{
	return VehicleFromPosXY(x, y, data, proc, true) != nullptr;
}

/**
 * Helper function for FindVehicleOnPos/HasVehicleOnPos.
 * @note Do not call this function directly!
 * @param tile The location on the map
 * @param data Arbitrary data passed to \a proc.
 * @param proc The proc that determines whether a vehicle will be "found".
 * @param find_first Whether to return on the first found or iterate over
 *                   all vehicles
 * @return the best matching or first vehicle (depending on find_first).
 */
static Vehicle *VehicleFromPos(TileIndex tile, void *data, VehicleFromPosProc *proc, bool find_first)
{
	int x = GB(TileX(tile), HASH_RES, HASH_BITS);
	int y = GB(TileY(tile), HASH_RES, HASH_BITS) << HASH_BITS;

	Vehicle *v = _vehicle_tile_hash[(x + y) & TOTAL_HASH_MASK];
	for (; v != nullptr; v = v->hash_tile_next) {
		if (v->tile != tile) continue;

		Vehicle *a = proc(v, data);
		if (find_first && a != nullptr) return a;
	}

	return nullptr;
}

/**
 * Find a vehicle from a specific location. It will call \a proc for ALL vehicles
 * on the tile and YOU must make SURE that the "best one" is stored in the
 * data value and is ALWAYS the same regardless of the order of the vehicles
 * where proc was called on!
 * When you fail to do this properly you create an almost untraceable DESYNC!
 * @note The return value of \a proc will be ignored.
 * @note Use this function when you have the intention that all vehicles
 *       should be iterated over.
 * @param tile The location on the map
 * @param data Arbitrary data passed to \a proc.
 * @param proc The proc that determines whether a vehicle will be "found".
 */
void FindVehicleOnPos(TileIndex tile, void *data, VehicleFromPosProc *proc)
{
	VehicleFromPos(tile, data, proc, false);
}

/**
 * Checks whether a vehicle is on a specific location. It will call \a proc for
 * vehicles until it returns non-nullptr.
 * @note Use #FindVehicleOnPos when you have the intention that all vehicles
 *       should be iterated over.
 * @param tile The location on the map
 * @param data Arbitrary data passed to \a proc.
 * @param proc The \a proc that determines whether a vehicle will be "found".
 * @return True if proc returned non-nullptr.
 */
bool HasVehicleOnPos(TileIndex tile, void *data, VehicleFromPosProc *proc)
{
	return VehicleFromPos(tile, data, proc, true) != nullptr;
}

/**
 * Callback that returns 'real' vehicles lower or at height \c *(int*)data .
 * @param v Vehicle to examine.
 * @param data Pointer to height data.
 * @return \a v if conditions are met, else \c nullptr.
 */
static Vehicle *EnsureNoVehicleProcZ(Vehicle *v, void *data)
{
	int z = *(int*)data;

	if (v->type == VEH_DISASTER || (v->type == VEH_AIRCRAFT && v->subtype == AIR_SHADOW)) return nullptr;
	if (v->z_pos > z) return nullptr;

	return v;
}

/**
 * Ensure there is no vehicle at the ground at the given position.
 * @param tile Position to examine.
 * @return Succeeded command (ground is free) or failed command (a vehicle is found).
 */
CommandCost EnsureNoVehicleOnGround(TileIndex tile)
{
	int z = GetTileMaxPixelZ(tile);

	/* Value v is not safe in MP games, however, it is used to generate a local
	 * error message only (which may be different for different machines).
	 * Such a message does not affect MP synchronisation.
	 */
	Vehicle *v = VehicleFromPos(tile, &z, &EnsureNoVehicleProcZ, true);
	if (v != nullptr) return_cmd_error(STR_ERROR_TRAIN_IN_THE_WAY + v->type);
	return CommandCost();
}

/**
 * Callback that returns 'real' vehicles lower or at height \c *(int*)data, for road vehicles.
 * @param v Vehicle to examine.
 * @param data Pointer to height data.
 * @return \a v if conditions are met, else \c nullptr.
 */
static Vehicle *EnsureNoRoadVehicleProcZ(Vehicle *v, void *data)
{
	int z = *(int*)data;

	if (v->type != VEH_ROAD) return nullptr;
	if (v->z_pos > z) return nullptr;

	return v;
}

/**
 * Ensure there is no road vehicle at the ground at the given position.
 * @param tile Position to examine.
 * @return Succeeded command (ground is free) or failed command (a vehicle is found).
 */
CommandCost EnsureNoRoadVehicleOnGround(TileIndex tile)
{
	int z = GetTileMaxPixelZ(tile);

	/* Value v is not safe in MP games, however, it is used to generate a local
	 * error message only (which may be different for different machines).
	 * Such a message does not affect MP synchronisation.
	 */
	Vehicle *v = VehicleFromPos(tile, &z, &EnsureNoRoadVehicleProcZ, true);
	if (v != nullptr) return_cmd_error(STR_ERROR_ROAD_VEHICLE_IN_THE_WAY);
	return CommandCost();
}

struct GetVehicleTunnelBridgeProcData {
	const Vehicle *v;
	TileIndex t;
	bool across_only;
};

/** Procedure called for every vehicle found in tunnel/bridge in the hash map */
static Vehicle *GetVehicleTunnelBridgeProc(Vehicle *v, void *data)
{
	const GetVehicleTunnelBridgeProcData *info = (GetVehicleTunnelBridgeProcData*) data;
	if (v->type != VEH_TRAIN && v->type != VEH_ROAD && v->type != VEH_SHIP) return nullptr;
	if (v == info->v) return nullptr;

	if (v->type == VEH_TRAIN && info->across_only && IsBridge(info->t)) {
		TrackBits vehicle_track = Train::From(v)->track;
		if (!(vehicle_track & TRACK_BIT_WORMHOLE) && !(GetAcrossBridgePossibleTrackBits(info->t) & vehicle_track)) return nullptr;
	}

	return v;
}

/**
 * Finds vehicle in tunnel / bridge
 * @param tile first end
 * @param endtile second end
 * @param ignore Ignore this vehicle when searching
 * @param across_only Only find vehicles which are passing across the bridge/tunnel or on connecting bridge head track pieces
 * @return Succeeded command (if tunnel/bridge is free) or failed command (if a vehicle is using the tunnel/bridge).
 */
CommandCost TunnelBridgeIsFree(TileIndex tile, TileIndex endtile, const Vehicle *ignore, bool across_only)
{
	/* Value v is not safe in MP games, however, it is used to generate a local
	 * error message only (which may be different for different machines).
	 * Such a message does not affect MP synchronisation.
	 */
	GetVehicleTunnelBridgeProcData data;
	data.v = ignore;
	data.t = tile;
	data.across_only = across_only;
	Vehicle *v = VehicleFromPos(tile, &data, &GetVehicleTunnelBridgeProc, true);
	if (v == nullptr) {
		data.t = endtile;
		v = VehicleFromPos(endtile, &data, &GetVehicleTunnelBridgeProc, true);
	}

	if (v != nullptr) return_cmd_error(STR_ERROR_TRAIN_IN_THE_WAY + v->type);
	return CommandCost();
}

static Vehicle *EnsureNoTrainOnTrackProc(Vehicle *v, void *data)
{
	TrackBits rail_bits = *(TrackBits *)data;

	if (v->type != VEH_TRAIN) return nullptr;

	Train *t = Train::From(v);
	if (rail_bits & TRACK_BIT_WORMHOLE) {
		if (t->track & TRACK_BIT_WORMHOLE) return v;
		rail_bits &= ~TRACK_BIT_WORMHOLE;
	} else if (t->track & TRACK_BIT_WORMHOLE) {
		return nullptr;
	}
	if ((t->track != rail_bits) && !TracksOverlap(t->track | rail_bits)) return nullptr;

	return v;
}

/**
 * Tests if a vehicle interacts with the specified track bits.
 * All track bits interact except parallel #TRACK_BIT_HORZ or #TRACK_BIT_VERT.
 *
 * @param tile The tile.
 * @param track_bits The track bits.
 * @return \c true if no train that interacts, is found. \c false if a train is found.
 */
CommandCost EnsureNoTrainOnTrackBits(TileIndex tile, TrackBits track_bits)
{
	/* Value v is not safe in MP games, however, it is used to generate a local
	 * error message only (which may be different for different machines).
	 * Such a message does not affect MP synchronisation.
	 */
	Vehicle *v = VehicleFromPos(tile, &track_bits, &EnsureNoTrainOnTrackProc, true);
	if (v != nullptr) return_cmd_error(STR_ERROR_TRAIN_IN_THE_WAY + v->type);
	return CommandCost();
}

static void UpdateVehicleTileHash(Vehicle *v, bool remove)
{
	Vehicle **old_hash = v->hash_tile_current;
	Vehicle **new_hash;

	if (remove || HasBit(v->subtype, GVSF_VIRTUAL)) {
		new_hash = nullptr;
	} else {
		int x = GB(TileX(v->tile), HASH_RES, HASH_BITS);
		int y = GB(TileY(v->tile), HASH_RES, HASH_BITS) << HASH_BITS;
		new_hash = &_vehicle_tile_hash[(x + y) & TOTAL_HASH_MASK];
	}

	if (old_hash == new_hash) return;

	/* Remove from the old position in the hash table */
	if (old_hash != nullptr) {
		if (v->hash_tile_next != nullptr) v->hash_tile_next->hash_tile_prev = v->hash_tile_prev;
		*v->hash_tile_prev = v->hash_tile_next;
	}

	/* Insert vehicle at beginning of the new position in the hash table */
	if (new_hash != nullptr) {
		v->hash_tile_next = *new_hash;
		if (v->hash_tile_next != nullptr) v->hash_tile_next->hash_tile_prev = &v->hash_tile_next;
		v->hash_tile_prev = new_hash;
		*new_hash = v;
	}

	/* Remember current hash position */
	v->hash_tile_current = new_hash;
}

bool ValidateVehicleTileHash(const Vehicle *v)
{
	if (v->type == VEH_TRAIN && Train::From(v)->IsVirtual()) return v->hash_tile_current == nullptr;

	int x = GB(TileX(v->tile), HASH_RES, HASH_BITS);
	int y = GB(TileY(v->tile), HASH_RES, HASH_BITS) << HASH_BITS;
	return v->hash_tile_current == &_vehicle_tile_hash[(x + y) & TOTAL_HASH_MASK];
}

static Vehicle *_vehicle_viewport_hash[1 << (GEN_HASHX_BITS + GEN_HASHY_BITS)];

static void UpdateVehicleViewportHash(Vehicle *v, int x, int y)
{
	Vehicle **old_hash, **new_hash;
	int old_x = v->coord.left;
	int old_y = v->coord.top;

	new_hash = (x == INVALID_COORD) ? nullptr : &_vehicle_viewport_hash[GEN_HASH(x, y)];
	old_hash = (old_x == INVALID_COORD) ? nullptr : &_vehicle_viewport_hash[GEN_HASH(old_x, old_y)];

	if (old_hash == new_hash) return;

	/* remove from hash table? */
	if (old_hash != nullptr) {
		if (v->hash_viewport_next != nullptr) v->hash_viewport_next->hash_viewport_prev = v->hash_viewport_prev;
		*v->hash_viewport_prev = v->hash_viewport_next;
	}

	/* insert into hash table? */
	if (new_hash != nullptr) {
		v->hash_viewport_next = *new_hash;
		if (v->hash_viewport_next != nullptr) v->hash_viewport_next->hash_viewport_prev = &v->hash_viewport_next;
		v->hash_viewport_prev = new_hash;
		*new_hash = v;
	}
}

void ResetVehicleHash()
{
	for (Vehicle *v : Vehicle::Iterate()) { v->hash_tile_current = nullptr; }
	memset(_vehicle_viewport_hash, 0, sizeof(_vehicle_viewport_hash));
	memset(_vehicle_tile_hash, 0, sizeof(_vehicle_tile_hash));
}

void ResetVehicleColourMap()
{
	for (Vehicle *v : Vehicle::Iterate()) { v->colourmap = PAL_NONE; }
}

/**
 * List of vehicles that should check for autoreplace this tick.
 * Mapping of vehicle -> leave depot immediately after autoreplace.
 */
static btree::btree_map<VehicleID, bool> _vehicles_to_autoreplace;

/**
 * List of vehicles that are issued for template replacement this tick.
 */
static btree::btree_set<VehicleID> _vehicles_to_templatereplace;

void InitializeVehicles()
{
	_vehicles_to_autoreplace.clear();
	ResetVehicleHash();
}

uint CountVehiclesInChain(const Vehicle *v)
{
	uint count = 0;
	do count++; while ((v = v->Next()) != nullptr);
	return count;
}

/**
 * Check if a vehicle is counted in num_engines in each company struct
 * @return true if the vehicle is counted in num_engines
 */
bool Vehicle::IsEngineCountable() const
{
	if (HasBit(this->subtype, GVSF_VIRTUAL)) return false;
	switch (this->type) {
		case VEH_AIRCRAFT: return Aircraft::From(this)->IsNormalAircraft(); // don't count plane shadows and helicopter rotors
		case VEH_TRAIN:
			return !this->IsArticulatedPart() && // tenders and other articulated parts
					!Train::From(this)->IsRearDualheaded(); // rear parts of multiheaded engines
		case VEH_ROAD: return RoadVehicle::From(this)->IsFrontEngine();
		case VEH_SHIP: return true;
		default: return false; // Only count company buildable vehicles
	}
}

/**
 * Check whether Vehicle::engine_type has any meaning.
 * @return true if the vehicle has a usable engine type.
 */
bool Vehicle::HasEngineType() const
{
	switch (this->type) {
		case VEH_AIRCRAFT: return Aircraft::From(this)->IsNormalAircraft();
		case VEH_TRAIN:
		case VEH_ROAD:
		case VEH_SHIP: return true;
		default: return false;
	}
}

/**
 * Retrieves the engine of the vehicle.
 * @return Engine of the vehicle.
 * @pre HasEngineType() == true
 */
const Engine *Vehicle::GetEngine() const
{
	return Engine::Get(this->engine_type);
}

/**
 * Retrieve the NewGRF the vehicle is tied to.
 * This is the GRF providing the Action 3 for the engine type.
 * @return NewGRF associated to the vehicle.
 */
const GRFFile *Vehicle::GetGRF() const
{
	return this->GetEngine()->GetGRF();
}

/**
 * Retrieve the GRF ID of the NewGRF the vehicle is tied to.
 * This is the GRF providing the Action 3 for the engine type.
 * @return GRF ID of the associated NewGRF.
 */
uint32 Vehicle::GetGRFID() const
{
	return this->GetEngine()->GetGRFID();
}

/**
 * Handle the pathfinding result, especially the lost status.
 * If the vehicle is now lost and wasn't previously fire an
 * event to the AIs and a news message to the user. If the
 * vehicle is not lost anymore remove the news message.
 * @param path_found Whether the vehicle has a path to its destination.
 */
void Vehicle::HandlePathfindingResult(bool path_found)
{
	if (path_found) {
		/* Route found, is the vehicle marked with "lost" flag? */
		if (!HasBit(this->vehicle_flags, VF_PATHFINDER_LOST)) return;

		/* Clear the flag as the PF's problem was solved. */
		ClrBit(this->vehicle_flags, VF_PATHFINDER_LOST);
		/* Delete the news item. */
		DeleteVehicleNews(this->index, STR_NEWS_VEHICLE_IS_LOST);
		return;
	}

	/* Were we already lost? */
	if (HasBit(this->vehicle_flags, VF_PATHFINDER_LOST)) return;

	/* It is first time the problem occurred, set the "lost" flag. */
	SetBit(this->vehicle_flags, VF_PATHFINDER_LOST);
	/* Notify user about the event. */
	AI::NewEvent(this->owner, new ScriptEventVehicleLost(this->index));
	if (_settings_client.gui.lost_vehicle_warn && this->owner == _local_company) {
		SetDParam(0, this->index);
		AddVehicleAdviceNewsItem(STR_NEWS_VEHICLE_IS_LOST, this->index);
	}
}

/** Destroy all stuff that (still) needs the virtual functions to work properly */
void Vehicle::PreDestructor()
{
	if (CleaningPool()) return;

	SCOPE_INFO_FMT([this], "Vehicle::PreDestructor: %s", scope_dumper().VehicleInfo(this));

	if (Station::IsValidID(this->last_station_visited)) {
		Station *st = Station::Get(this->last_station_visited);
		st->loading_vehicles.erase(std::remove(st->loading_vehicles.begin(), st->loading_vehicles.end(), this), st->loading_vehicles.end());

		HideFillingPercent(&this->fill_percent_te_id);
		this->CancelReservation(INVALID_STATION, st);
		delete this->cargo_payment;
		assert(this->cargo_payment == nullptr); // cleared by ~CargoPayment
	}

	if (this->IsEngineCountable()) {
		GroupStatistics::CountEngine(this, -1);
		if (this->IsPrimaryVehicle()) GroupStatistics::CountVehicle(this, -1);
		GroupStatistics::UpdateAutoreplace(this->owner);

		if (this->owner == _local_company) InvalidateAutoreplaceWindow(this->engine_type, this->group_id);
		DeleteGroupHighlightOfVehicle(this);
		if (this->type == VEH_TRAIN) {
			extern void DeleteTraceRestrictSlotHighlightOfVehicle(const Vehicle *v);

			DeleteTraceRestrictSlotHighlightOfVehicle(this);
		}
	}

	if (this->type == VEH_AIRCRAFT && this->IsPrimaryVehicle()) {
		Aircraft *a = Aircraft::From(this);
		Station *st = GetTargetAirportIfValid(a);
		if (st != nullptr) {
			const AirportFTA *layout = st->airport.GetFTA()->layout;
			CLRBITS(st->airport.flags, layout[a->previous_pos].block | layout[a->pos].block);
		}
	}


	if (this->type == VEH_ROAD && this->IsPrimaryVehicle()) {
		RoadVehicle *v = RoadVehicle::From(this);
		if (!(v->vehstatus & VS_CRASHED) && IsInsideMM(v->state, RVSB_IN_DT_ROAD_STOP, RVSB_IN_DT_ROAD_STOP_END)) {
			/* Leave the drive through roadstop, when you have not already left it. */
			RoadStop::GetByTile(v->tile, GetRoadStopType(v->tile))->Leave(v);
		}
	}

	if (this->type == VEH_TRAIN && HasBit(Train::From(this)->flags, VRF_HAVE_SLOT)) {
		TraceRestrictRemoveVehicleFromAllSlots(this->index);
		ClrBit(Train::From(this)->flags, VRF_HAVE_SLOT);
	}
	if (this->type == VEH_TRAIN && HasBit(Train::From(this)->flags, VRF_PENDING_SPEED_RESTRICTION)) {
		pending_speed_restriction_change_map.erase(this->index);
		ClrBit(Train::From(this)->flags, VRF_PENDING_SPEED_RESTRICTION);
	}

	if (this->Previous() == nullptr) {
		InvalidateWindowData(WC_VEHICLE_DEPOT, this->tile);
	}

	if (this->IsPrimaryVehicle()) {
		DeleteWindowById(WC_VEHICLE_VIEW, this->index);
		DeleteWindowById(WC_VEHICLE_ORDERS, this->index);
		DeleteWindowById(WC_VEHICLE_REFIT, this->index);
		DeleteWindowById(WC_VEHICLE_DETAILS, this->index);
		DeleteWindowById(WC_VEHICLE_TIMETABLE, this->index);
		DeleteWindowById(WC_SCHDISPATCH_SLOTS, this->index);
		DeleteWindowById(WC_VEHICLE_CARGO_TYPE_LOAD_ORDERS, this->index);
		DeleteWindowById(WC_VEHICLE_CARGO_TYPE_UNLOAD_ORDERS, this->index);
		SetWindowDirty(WC_COMPANY, this->owner);
		OrderBackup::ClearVehicle(this);
	}
	InvalidateWindowClassesData(GetWindowClassForVehicleType(this->type), 0);
	InvalidateWindowClassesData(WC_DEPARTURES_BOARD, 0);

	this->cargo.Truncate();
	DeleteVehicleOrders(this);
	DeleteDepotHighlightOfVehicle(this);

	extern void StopGlobalFollowVehicle(const Vehicle *v);
	StopGlobalFollowVehicle(this);

	ReleaseDisastersTargetingVehicle(this->index);

	/* sometimes, eg. for disaster vehicles, when company bankrupts, when removing crashed/flooded vehicles,
	 * it may happen that vehicle chain is deleted when visible */
	if (this->IsDrawn()) this->MarkAllViewportsDirty();
}

Vehicle::~Vehicle()
{
	if (CleaningPool()) {
		this->cargo.OnCleanPool();
		return;
	}

	if (this->type != VEH_EFFECT) InvalidateVehicleTickCaches();

	if (this->type == VEH_DISASTER) RemoveFromOtherVehicleTickCache(this);

	if (this->breakdowns_since_last_service) _vehicles_to_pay_repair.erase(this->index);

	if (this->type >= VEH_COMPANY_END) {
		/* sometimes, eg. for disaster vehicles, when company bankrupts, when removing crashed/flooded vehicles,
		 * it may happen that vehicle chain is deleted when visible.
		 * Do not redo this for vehicle types where it is done in PreDestructor(). */
		if (this->IsDrawn()) this->MarkAllViewportsDirty();
	}

	Vehicle *v = this->Next();
	this->SetNext(nullptr);

	delete v;

	UpdateVehicleTileHash(this, true);
	UpdateVehicleViewportHash(this, INVALID_COORD, 0);
	DeleteVehicleNews(this->index, INVALID_STRING_ID);
	DeleteNewGRFInspectWindow(GetGrfSpecFeature(this->type), this->index);
}

/**
 * Vehicle pool is about to be cleaned
 */
void Vehicle::PreCleanPool()
{
	pending_speed_restriction_change_map.clear();
}

/**
 * Adds a vehicle to the list of vehicles that visited a depot this tick
 * @param *v vehicle to add
 */
void VehicleEnteredDepotThisTick(Vehicle *v)
{
	/* Template Replacement Setup stuff */
	TemplateReplacement *tr = GetTemplateReplacementByGroupID(v->group_id);
	if (tr != nullptr) {
		/* Vehicle should stop in the depot if it was in 'stopping' state */
		_vehicles_to_templatereplace.insert(v->index);
	}

	/* Vehicle should stop in the depot if it was in 'stopping' state */
	_vehicles_to_autoreplace[v->index] = !(v->vehstatus & VS_STOPPED);

	/* We ALWAYS set the stopped state. Even when the vehicle does not plan on
	 * stopping in the depot, so we stop it to ensure that it will not reserve
	 * the path out of the depot before we might autoreplace it to a different
	 * engine. The new engine would not own the reserved path we store that we
	 * stopped the vehicle, so autoreplace can start it again */
	v->vehstatus |= VS_STOPPED;
}

/**
 * Increases the day counter for all vehicles and calls 1-day and 32-day handlers.
 * Each tick, it processes vehicles with "index % DAY_TICKS == _date_fract",
 * so each day, all vehicles are processes in DAY_TICKS steps.
 */
static void RunVehicleDayProc()
{
	if (_game_mode != GM_NORMAL) return;

	/* Run the day_proc for every DAY_TICKS vehicle starting at _date_fract. */
	Vehicle *v = nullptr;
	SCOPE_INFO_FMT([&v], "RunVehicleDayProc: %s", scope_dumper().VehicleInfo(v));
	for (size_t i = _date_fract; i < Vehicle::GetPoolSize(); i += DAY_TICKS) {
		v = Vehicle::Get(i);
		if (v == nullptr) continue;

		/* Call the 32-day callback if needed */
		if ((v->day_counter & 0x1F) == 0 && v->HasEngineType()) {
			uint16 callback = GetVehicleCallback(CBID_VEHICLE_32DAY_CALLBACK, 0, 0, v->engine_type, v);
			if (callback != CALLBACK_FAILED) {
				if (HasBit(callback, 0)) {
					TriggerVehicle(v, VEHICLE_TRIGGER_CALLBACK_32); // Trigger vehicle trigger 10
				}

				/* After a vehicle trigger, the graphics and properties of the vehicle could change.
				 * Note: MarkDirty also invalidates the palette, which is the meaning of bit 1. So, nothing special there. */
				if (callback != 0) v->First()->MarkDirty();

				if (callback & ~3) ErrorUnknownCallbackResult(v->GetGRFID(), CBID_VEHICLE_32DAY_CALLBACK, callback);
			}
		}

		/* This is called once per day for each vehicle, but not in the first tick of the day */
		v->OnNewDay();
	}
}

static void ShowAutoReplaceAdviceMessage(const CommandCost &res, const Vehicle *v)
{
	StringID error_message = res.GetErrorMessage();
	if (error_message == STR_ERROR_AUTOREPLACE_NOTHING_TO_DO || error_message == INVALID_STRING_ID) return;

	if (error_message == STR_ERROR_NOT_ENOUGH_CASH_REQUIRES_CURRENCY) error_message = STR_ERROR_AUTOREPLACE_MONEY_LIMIT;

	StringID message;
	if (error_message == STR_ERROR_TRAIN_TOO_LONG_AFTER_REPLACEMENT) {
		message = error_message;
	} else {
		message = STR_NEWS_VEHICLE_AUTORENEW_FAILED;
	}

	SetDParam(0, v->index);
	SetDParam(1, error_message);
	AddVehicleAdviceNewsItem(message, v->index);
}

bool _tick_caches_valid = false;
std::vector<Train *> _tick_train_too_heavy_cache;
std::vector<Train *> _tick_train_front_cache;
std::vector<RoadVehicle *> _tick_road_veh_front_cache;
std::vector<Aircraft *> _tick_aircraft_front_cache;
std::vector<Ship *> _tick_ship_cache;
std::vector<Vehicle *> _tick_other_veh_cache;

std::vector<VehicleID> _remove_from_tick_effect_veh_cache;
btree::btree_set<VehicleID> _tick_effect_veh_cache;

void ClearVehicleTickCaches()
{
	_tick_train_too_heavy_cache.clear();
	_tick_train_front_cache.clear();
	_tick_road_veh_front_cache.clear();
	_tick_aircraft_front_cache.clear();
	_tick_ship_cache.clear();
	_tick_effect_veh_cache.clear();
	_remove_from_tick_effect_veh_cache.clear();
	_tick_other_veh_cache.clear();
}

void RemoveFromOtherVehicleTickCache(const Vehicle *v)
{
	for (auto &u : _tick_other_veh_cache) {
		if (u == v) u = nullptr;
	}
}

void RebuildVehicleTickCaches()
{
	Vehicle *v = nullptr;
	SCOPE_INFO_FMT([&v], "RebuildVehicleTickCaches: %s", scope_dumper().VehicleInfo(v));

	ClearVehicleTickCaches();

	FOR_ALL_VEHICLES(v) {
		switch (v->type) {
			default:
				_tick_other_veh_cache.push_back(v);
				break;

			case VEH_TRAIN:
				if (HasBit(Train::From(v)->flags, VRF_TOO_HEAVY)) _tick_train_too_heavy_cache.push_back(Train::From(v));
				if (v->Previous() == nullptr) _tick_train_front_cache.push_back(Train::From(v));
				break;

			case VEH_ROAD:
				if (v->Previous() == nullptr) _tick_road_veh_front_cache.push_back(RoadVehicle::From(v));
				break;

			case VEH_AIRCRAFT:
				if (v->Previous() == nullptr) _tick_aircraft_front_cache.push_back(Aircraft::From(v));
				break;

			case VEH_SHIP:
				_tick_ship_cache.push_back(Ship::From(v));
				break;

			case VEH_EFFECT:
				_tick_effect_veh_cache.insert(v->index);
				break;
		}
	}
	_tick_caches_valid = true;
}

void ValidateVehicleTickCaches()
{
	if (!_tick_caches_valid) return;

	std::vector<Train *> saved_tick_train_too_heavy_cache = std::move(_tick_train_too_heavy_cache);
	std::sort(saved_tick_train_too_heavy_cache.begin(), saved_tick_train_too_heavy_cache.end(), [&](const Vehicle *a, const Vehicle *b) {
		return a->index < b->index;
	});
    saved_tick_train_too_heavy_cache.erase(std::unique(saved_tick_train_too_heavy_cache.begin(), saved_tick_train_too_heavy_cache.end()), saved_tick_train_too_heavy_cache.end());
	std::vector<Train *> saved_tick_train_front_cache = std::move(_tick_train_front_cache);
	std::vector<RoadVehicle *> saved_tick_road_veh_front_cache = std::move(_tick_road_veh_front_cache);
	std::vector<Aircraft *> saved_tick_aircraft_front_cache = std::move(_tick_aircraft_front_cache);
	std::vector<Ship *> saved_tick_ship_cache = std::move(_tick_ship_cache);
	btree::btree_set<VehicleID> saved_tick_effect_veh_cache = std::move(_tick_effect_veh_cache);
	for (VehicleID id : _remove_from_tick_effect_veh_cache) {
		saved_tick_effect_veh_cache.erase(id);
	}
	std::vector<Vehicle *> saved_tick_other_veh_cache = std::move(_tick_other_veh_cache);
	saved_tick_other_veh_cache.erase(std::remove(saved_tick_other_veh_cache.begin(), saved_tick_other_veh_cache.end(), nullptr), saved_tick_other_veh_cache.end());

	RebuildVehicleTickCaches();

	assert(saved_tick_train_too_heavy_cache == _tick_train_too_heavy_cache);
	assert(saved_tick_train_front_cache == saved_tick_train_front_cache);
	assert(saved_tick_road_veh_front_cache == _tick_road_veh_front_cache);
	assert(saved_tick_aircraft_front_cache == _tick_aircraft_front_cache);
	assert(saved_tick_ship_cache == _tick_ship_cache);
	assert(saved_tick_effect_veh_cache == _tick_effect_veh_cache);
	assert(saved_tick_other_veh_cache == _tick_other_veh_cache);
}

void VehicleTickCargoAging(Vehicle *v)
{
	if (v->vcache.cached_cargo_age_period != 0) {
		v->cargo_age_counter = min(v->cargo_age_counter, v->vcache.cached_cargo_age_period);
		if (--v->cargo_age_counter == 0) {
			v->cargo.AgeCargo();
			v->cargo_age_counter = v->vcache.cached_cargo_age_period;
		}
	}
}

void VehicleTickMotion(Vehicle *v, Vehicle *front)
{
	/* Do not play any sound when crashed */
	if (front->vehstatus & VS_CRASHED) return;

	/* Do not play any sound when in depot or tunnel */
	if (v->vehstatus & VS_HIDDEN) return;

	v->motion_counter += front->cur_speed;
	if (_settings_client.sound.vehicle) {
		/* Play a running sound if the motion counter passes 256 (Do we not skip sounds?) */
		if (GB(v->motion_counter, 0, 8) < front->cur_speed) PlayVehicleSound(v, VSE_RUNNING);

		/* Play an alternating running sound every 16 ticks */
		if (GB(v->tick_counter, 0, 4) == 0) {
			/* Play running sound when speed > 0 and not braking */
			bool running = (front->cur_speed > 0) && !(front->vehstatus & (VS_STOPPED | VS_TRAIN_SLOWING));
			PlayVehicleSound(v, running ? VSE_RUNNING_16 : VSE_STOPPED_16);
		}
	}
}

void CallVehicleTicks()
{
	_vehicles_to_autoreplace.clear();
	_vehicles_to_templatereplace.clear();
	_vehicles_to_pay_repair.clear();
	_vehicles_to_sell.clear();

	if (_tick_skip_counter == 0) RunVehicleDayProc();

	{
		PerformanceMeasurer framerate(PFE_GL_ECONOMY);
<<<<<<< HEAD
		Station *st = nullptr;
		SCOPE_INFO_FMT([&st], "CallVehicleTicks: LoadUnloadStation: %s", scope_dumper().StationInfo(st));
		FOR_ALL_STATIONS(st) LoadUnloadStation(st);
=======
		for (Station *st : Station::Iterate()) LoadUnloadStation(st);
>>>>>>> 5b52f259
	}

<<<<<<< HEAD
	if (!_tick_caches_valid || HasChickenBit(DCBF_VEH_TICK_CACHE)) RebuildVehicleTickCaches();

	Vehicle *v = nullptr;
	SCOPE_INFO_FMT([&v], "CallVehicleTicks: %s", scope_dumper().VehicleInfo(v));
	{
		for (VehicleID id : _remove_from_tick_effect_veh_cache) {
			_tick_effect_veh_cache.erase(id);
		}
		_remove_from_tick_effect_veh_cache.clear();
		for (VehicleID id : _tick_effect_veh_cache) {
			EffectVehicle *u = EffectVehicle::Get(id);
			v = u;
			u->EffectVehicle::Tick();
		}
	}
	{
		PerformanceMeasurer framerate(PFE_GL_TRAINS);
		for (Train *t :  _tick_train_too_heavy_cache) {
			if (HasBit(t->flags, VRF_TOO_HEAVY)) {
				if (t->owner == _local_company) {
					SetDParam(0, t->index);
					SetDParam(1, STR_ERROR_TRAIN_TOO_HEAVY);
					AddVehicleNewsItem(STR_ERROR_TRAIN_TOO_HEAVY, NT_ADVICE, t->index);
				}
				ClrBit(t->flags, VRF_TOO_HEAVY);
			}
		}
		_tick_train_too_heavy_cache.clear();
		for (Train *front : _tick_train_front_cache) {
			v = front;
			if (!front->Train::Tick()) continue;
			for (Train *u = front; u != nullptr; u = u->Next()) {
				u->tick_counter++;
				VehicleTickCargoAging(u);
				if (!u->IsWagon() && !((front->vehstatus & VS_STOPPED) && front->cur_speed == 0)) VehicleTickMotion(u, front);
			}
		}
	}
	{
		PerformanceMeasurer framerate(PFE_GL_ROADVEHS);
		for (RoadVehicle *front : _tick_road_veh_front_cache) {
			v = front;
			if (!front->RoadVehicle::Tick()) continue;
			for (RoadVehicle *u = front; u != nullptr; u = u->Next()) {
				u->tick_counter++;
				VehicleTickCargoAging(u);
			}
			if (!(front->vehstatus & VS_STOPPED)) VehicleTickMotion(front, front);
		}
	}
	{
		PerformanceMeasurer framerate(PFE_GL_AIRCRAFT);
		for (Aircraft *front : _tick_aircraft_front_cache) {
			v = front;
			if (!front->Aircraft::Tick()) continue;
			for (Aircraft *u = front; u != nullptr; u = u->Next()) {
				VehicleTickCargoAging(u);
			}
			if (!(front->vehstatus & VS_STOPPED)) VehicleTickMotion(front, front);
		}
	}
	{
		PerformanceMeasurer framerate(PFE_GL_SHIPS);
		for (Ship *s : _tick_ship_cache) {
			v = s;
			if (!s->Ship::Tick()) continue;
			VehicleTickCargoAging(s);
			if (!(s->vehstatus & VS_STOPPED)) VehicleTickMotion(s, s);
		}
	}
	{
		for (Vehicle *u : _tick_other_veh_cache) {
			if (!u) continue;
			v = u;
			u->Tick();
=======
	for (Vehicle *v : Vehicle::Iterate()) {
		size_t vehicle_index = v->index;
		/* Vehicle could be deleted in this tick */
		if (!v->Tick()) {
			assert(Vehicle::Get(vehicle_index) == nullptr);
			continue;
>>>>>>> 5b52f259
		}
	}
	v = nullptr;

	/* do Template Replacement */
	Backup<CompanyID> sell_cur_company(_current_company, FILE_LINE);
	for (VehicleID index : _vehicles_to_sell) {
		Vehicle *v = Vehicle::Get(index);
		SCOPE_INFO_FMT([v], "CallVehicleTicks: sell: %s", scope_dumper().VehicleInfo(v));
		const bool is_train = (v->type == VEH_TRAIN);

		sell_cur_company.Change(v->owner);

		int x = v->x_pos;
		int y = v->y_pos;
		int z = v->z_pos;

		CommandCost cost = DoCommand(v->tile, v->index | (1 << 20), 0, DC_EXEC, GetCmdSellVeh(v));
		v = nullptr;
		if (!cost.Succeeded()) continue;

		if (IsLocalCompany() && cost.Succeeded()) {
			if (cost.GetCost() != 0) {
				ShowCostOrIncomeAnimation(x, y, z, cost.GetCost());
			}
		}

		if (is_train) _vehicles_to_templatereplace.erase(index);
		_vehicles_to_autoreplace.erase(index);
	}
	sell_cur_company.Restore();

	/* do Template Replacement */
	Backup<CompanyID> tmpl_cur_company(_current_company, FILE_LINE);
	for (VehicleID index : _vehicles_to_templatereplace) {
		Train *t = Train::Get(index);

		SCOPE_INFO_FMT([t], "CallVehicleTicks: template replace: %s", scope_dumper().VehicleInfo(t));

		auto it = _vehicles_to_autoreplace.find(index);
		assert(it != _vehicles_to_autoreplace.end());
		bool leaveDepot = it->second;
		_vehicles_to_autoreplace.erase(it);

		/* Store the position of the effect as the vehicle pointer will become invalid later */
		int x = t->x_pos;
		int y = t->y_pos;
		int z = t->z_pos;

		tmpl_cur_company.Change(t->owner);

		t->vehstatus |= VS_STOPPED;
		CommandCost res = DoCommand(t->tile, t->index, leaveDepot ? 1 : 0, DC_EXEC, CMD_TEMPLATE_REPLACE_VEHICLE);

		if (res.Succeeded()) {
			VehicleID t_new = _new_vehicle_id;
			t = Train::From(Vehicle::Get(t_new));
			const Company *c = Company::Get(_current_company);
			SubtractMoneyFromCompany(CommandCost(EXPENSES_NEW_VEHICLES, (Money)c->settings.engine_renew_money));
			CommandCost res2 = DoCommand(0, t_new, 1, DC_EXEC, CMD_AUTOREPLACE_VEHICLE);
			SubtractMoneyFromCompany(CommandCost(EXPENSES_NEW_VEHICLES, -(Money)c->settings.engine_renew_money));
			if (res2.Succeeded() || res.GetCost() == 0) res.AddCost(res2);
		}

		if (!IsLocalCompany()) continue;

		if (res.Succeeded()) {
			if (res.GetCost() != 0) {
				ShowCostOrIncomeAnimation(x, y, z, res.GetCost());
			}
			continue;
		}

		ShowAutoReplaceAdviceMessage(res, t);
	}
	tmpl_cur_company.Restore();

	/* do Auto Replacement */
	Backup<CompanyID> cur_company(_current_company, FILE_LINE);
	for (auto &it : _vehicles_to_autoreplace) {
<<<<<<< HEAD
		v = Vehicle::Get(it.first);
=======
		Vehicle *v = it.first;
>>>>>>> 5b52f259
		/* Autoreplace needs the current company set as the vehicle owner */
		cur_company.Change(v->owner);

		if (v->type == VEH_TRAIN) {
			assert(!_vehicles_to_templatereplace.count(v->index));
		}

		/* Start vehicle if we stopped them in VehicleEnteredDepotThisTick()
		 * We need to stop them between VehicleEnteredDepotThisTick() and here or we risk that
		 * they are already leaving the depot again before being replaced. */
		if (it.second) v->vehstatus &= ~VS_STOPPED;

		/* Store the position of the effect as the vehicle pointer will become invalid later */
		int x = v->x_pos;
		int y = v->y_pos;
		int z = v->z_pos;

		const Company *c = Company::Get(_current_company);
		SubtractMoneyFromCompany(CommandCost(EXPENSES_NEW_VEHICLES, (Money)c->settings.engine_renew_money));
		CommandCost res = DoCommand(0, v->index, 0, DC_EXEC, CMD_AUTOREPLACE_VEHICLE);
		SubtractMoneyFromCompany(CommandCost(EXPENSES_NEW_VEHICLES, -(Money)c->settings.engine_renew_money));

		if (!IsLocalCompany()) continue;

		if (res.Succeeded()) {
			ShowCostOrIncomeAnimation(x, y, z, res.GetCost());
			continue;
		}

		ShowAutoReplaceAdviceMessage(res, v);
	}
	cur_company.Restore();

	Backup<CompanyID> repair_cur_company(_current_company, FILE_LINE);
	for (VehicleID index : _vehicles_to_pay_repair) {
		Vehicle *v = Vehicle::Get(index);
		SCOPE_INFO_FMT([v], "CallVehicleTicks: repair: %s", scope_dumper().VehicleInfo(v));

		ExpensesType type = INVALID_EXPENSES;
		_current_company = v->owner;
		switch (v->type) {
			case VEH_AIRCRAFT:
				type = EXPENSES_AIRCRAFT_RUN;
				break;

			case VEH_TRAIN:
				type = EXPENSES_TRAIN_RUN;
				break;

			case VEH_SHIP:
				type = EXPENSES_SHIP_RUN;
				break;

			case VEH_ROAD:
				type = EXPENSES_ROADVEH_RUN;
				break;

			default:
				NOT_REACHED();
		}
		assert(type != INVALID_EXPENSES);

		Money vehicle_new_value = v->GetEngine()->GetCost();

		// The static cast is to fix compilation on (old) MSVC as the overload for OverflowSafeInt operator / is ambiguous.
		Money repair_cost = (v->breakdowns_since_last_service * vehicle_new_value / static_cast<uint>(_settings_game.vehicle.repair_cost)) + 1;
		if (v->age > v->max_age) repair_cost <<= 1;
		CommandCost cost(type, repair_cost);
		v->First()->profit_this_year -= cost.GetCost() << 8;
		SubtractMoneyFromCompany(cost);
		ShowCostOrIncomeAnimation(v->x_pos, v->y_pos, v->z_pos, cost.GetCost());
		v->breakdowns_since_last_service = 0;
	}
	repair_cur_company.Restore();
	_vehicles_to_pay_repair.clear();
}

/**
 * Add vehicle sprite for drawing to the screen.
 * @param v Vehicle to draw.
 */
static void DoDrawVehicle(const Vehicle *v)
{
	PaletteID pal = PAL_NONE;

	if (v->vehstatus & VS_DEFPAL) pal = (v->vehstatus & VS_CRASHED) ? PALETTE_CRASH : GetVehiclePalette(v);

	/* Check whether the vehicle shall be transparent due to the game state */
	bool shadowed = (v->vehstatus & (VS_SHADOW | VS_HIDDEN)) != 0;

	if (v->type == VEH_EFFECT) {
		/* Check whether the vehicle shall be transparent/invisible due to GUI settings.
		 * However, transparent smoke and bubbles look weird, so always hide them. */
		TransparencyOption to = EffectVehicle::From(v)->GetTransparencyOption();
		if (to != TO_INVALID && (IsTransparencySet(to) || IsInvisibilitySet(to))) return;
	}

	StartSpriteCombine();
	for (uint i = 0; i < v->sprite_seq.count; ++i) {
		PaletteID pal2 = v->sprite_seq.seq[i].pal;
		if (!pal2 || (v->vehstatus & VS_CRASHED)) pal2 = pal;
		AddSortableSpriteToDraw(v->sprite_seq.seq[i].sprite, pal2, v->x_pos + v->x_offs, v->y_pos + v->y_offs,
			v->x_extent, v->y_extent, v->z_extent, v->z_pos, shadowed, v->x_bb_offs, v->y_bb_offs);
	}
	EndSpriteCombine();
}

struct ViewportHashBound {
	int xl, xu, yl, yu;
};

static ViewportHashBound GetViewportHashBound(int l, int r, int t, int b) {
	int xl = (l - (70 * ZOOM_LVL_BASE)) >> (7 + ZOOM_LVL_SHIFT);
	int xu = (r                       ) >> (7 + ZOOM_LVL_SHIFT);
	/* compare after shifting instead of before, so that lower bits don't affect comparison result */
	if (xu - xl < (1 << 6)) {
		xl &= 0x3F;
		xu &= 0x3F;
	} else {
		/* scan whole hash row */
		xl = 0;
		xu = 0x3F;
	}

	int yl = (t - (70 * ZOOM_LVL_BASE)) >> (6 + ZOOM_LVL_SHIFT);
	int yu = (b                       ) >> (6 + ZOOM_LVL_SHIFT);
	/* compare after shifting instead of before, so that lower bits don't affect comparison result */
	if (yu - yl < (1 << 6)) {
		yl = (yl & 0x3F) << 6;
		yu = (yu & 0x3F) << 6;
	} else {
		/* scan whole column */
		yl = 0;
		yu = 0x3F << 6;
	}
	return { xl, xu, yl, yu };
};

/**
 * Add the vehicle sprites that should be drawn at a part of the screen.
 * @param dpi Rectangle being drawn.
 */
void ViewportAddVehicles(DrawPixelInfo *dpi)
{
	/* The bounding rectangle */
	const int l = dpi->left;
	const int r = dpi->left + dpi->width;
	const int t = dpi->top;
	const int b = dpi->top + dpi->height;

	/* The hash area to scan */
	const ViewportHashBound vhb = GetViewportHashBound(l, r, t, b);

	for (int y = vhb.yl;; y = (y + (1 << 6)) & (0x3F << 6)) {
		for (int x = vhb.xl;; x = (x + 1) & 0x3F) {
			const Vehicle *v = _vehicle_viewport_hash[x + y]; // already masked & 0xFFF

			while (v != nullptr) {
				if (v->IsDrawn() &&
						l <= v->coord.right &&
						t <= v->coord.bottom &&
						r >= v->coord.left &&
						b >= v->coord.top) {
					DoDrawVehicle(v);
				}
				v = v->hash_viewport_next;
			}

			if (x == vhb.xu) break;
		}

		if (y == vhb.yu) break;
	}
}

void ViewportMapDrawVehicles(DrawPixelInfo *dpi)
{
	/* The bounding rectangle */
	const int l = dpi->left;
	const int r = dpi->left + dpi->width;
	const int t = dpi->top;
	const int b = dpi->top + dpi->height;

	/* The hash area to scan */
	const ViewportHashBound vhb = GetViewportHashBound(l, r, t, b);

	Blitter *blitter = BlitterFactory::GetCurrentBlitter();
	for (int y = vhb.yl;; y = (y + (1 << 6)) & (0x3F << 6)) {
		for (int x = vhb.xl;; x = (x + 1) & 0x3F) {
			const Vehicle *v = _vehicle_viewport_hash[x + y]; // already masked & 0xFFF

			while (v != nullptr) {
				if (!(v->vehstatus & (VS_HIDDEN | VS_UNCLICKABLE)) && (v->type != VEH_EFFECT)) {
					Point pt = RemapCoords(v->x_pos, v->y_pos, v->z_pos);
					if (pt.x >= l && pt.x < r && pt.y >= t && pt.y < b) {
						const int pixel_x = UnScaleByZoomLower(pt.x - dpi->left, dpi->zoom);
						const int pixel_y = UnScaleByZoomLower(pt.y - dpi->top, dpi->zoom);
						blitter->SetPixel(dpi->dst_ptr, pixel_x, pixel_y, PC_WHITE);
					}
				}
				v = v->hash_viewport_next;
			}

			if (x == vhb.xu) break;
		}

		if (y == vhb.yu) break;
	}
}

/**
 * Find the vehicle close to the clicked coordinates.
 * @param vp Viewport clicked in.
 * @param x  X coordinate in the viewport.
 * @param y  Y coordinate in the viewport.
 * @return Closest vehicle, or \c nullptr if none found.
 */
Vehicle *CheckClickOnVehicle(const ViewPort *vp, int x, int y)
{
	Vehicle *found = nullptr;
	uint dist, best_dist = UINT_MAX;

	if ((uint)(x -= vp->left) >= (uint)vp->width || (uint)(y -= vp->top) >= (uint)vp->height) return nullptr;

	x = ScaleByZoom(x, vp->zoom) + vp->virtual_left;
	y = ScaleByZoom(y, vp->zoom) + vp->virtual_top;

<<<<<<< HEAD
	FOR_ALL_VEHICLES(v) {
		if (((v->vehstatus & VS_UNCLICKABLE) == 0) && v->IsDrawn() &&
=======
	for (Vehicle *v : Vehicle::Iterate()) {
		if ((v->vehstatus & (VS_HIDDEN | VS_UNCLICKABLE)) == 0 &&
>>>>>>> 5b52f259
				x >= v->coord.left && x <= v->coord.right &&
				y >= v->coord.top && y <= v->coord.bottom) {

			dist = max(
				abs(((v->coord.left + v->coord.right) >> 1) - x),
				abs(((v->coord.top + v->coord.bottom) >> 1) - y)
			);

			if (dist < best_dist) {
				found = v;
				best_dist = dist;
			}
		}
	}

	return found;
}

/**
 * Decrease the value of a vehicle.
 * @param v %Vehicle to devaluate.
 */
void DecreaseVehicleValue(Vehicle *v)
{
	v->value -= v->value >> 8;
	SetWindowDirty(WC_VEHICLE_DETAILS, v->index);
}

/** The chances for the different types of vehicles to suffer from different types of breakdowns
 * The chance for a given breakdown type n is _breakdown_chances[vehtype][n] - _breakdown_chances[vehtype][n-1] */
static const byte _breakdown_chances[4][4] = {
	{ //Trains:
		25,  ///< 10% chance for BREAKDOWN_CRITICAL.
		51,  ///< 10% chance for BREAKDOWN_EM_STOP.
		127, ///< 30% chance for BREAKDOWN_LOW_SPEED.
		255, ///< 50% chance for BREAKDOWN_LOW_POWER.
	},
	{ //Road Vehicles:
		51,  ///< 20% chance for BREAKDOWN_CRITICAL.
		76,  ///< 10% chance for BREAKDOWN_EM_STOP.
		153, ///< 30% chance for BREAKDOWN_LOW_SPEED.
		255, ///< 40% chance for BREAKDOWN_LOW_POWER.
	},
	{ //Ships:
		51,  ///< 20% chance for BREAKDOWN_CRITICAL.
		76,  ///< 10% chance for BREAKDOWN_EM_STOP.
		178, ///< 40% chance for BREAKDOWN_LOW_SPEED.
		255, ///< 30% chance for BREAKDOWN_LOW_POWER.
	},
	{ //Aircraft:
		178, ///< 70% chance for BREAKDOWN_AIRCRAFT_SPEED.
		229, ///< 20% chance for BREAKDOWN_AIRCRAFT_DEPOT.
		255, ///< 10% chance for BREAKDOWN_AIRCRAFT_EM_LANDING.
		255, ///< Aircraft have only 3 breakdown types, so anything above 0% here will cause a crash.
	},
};

/**
 * Determine the type of breakdown a vehicle will have.
 * Results are saved in breakdown_type and breakdown_severity.
 * @param v the vehicle in question.
 * @param r the random number to use. (Note that bits 0..6 are already used)
 */
void DetermineBreakdownType(Vehicle *v, uint32 r) {
	/* if 'improved breakdowns' is off, just do the classic breakdown */
	if (!_settings_game.vehicle.improved_breakdowns) {
		v->breakdown_type = BREAKDOWN_CRITICAL;
		v->breakdown_severity = 40; //only used by aircraft (321 km/h)
		return;
	}
	byte rand = GB(r, 8, 8);
	const byte *breakdown_type_chance = _breakdown_chances[v->type];

	if (v->type == VEH_AIRCRAFT) {
		if (rand <= breakdown_type_chance[BREAKDOWN_AIRCRAFT_SPEED]) {
			v->breakdown_type = BREAKDOWN_AIRCRAFT_SPEED;
			/* all speed values here are 1/8th of the real max speed in km/h */
			byte max_speed = max(1, min(v->vcache.cached_max_speed >> 3, 255));
			byte min_speed = max(1, min(15 + (max_speed >> 2), v->vcache.cached_max_speed >> 4));
			v->breakdown_severity = min_speed + (((v->reliability + GB(r, 16, 16)) * (max_speed - min_speed)) >> 17);
		} else if (rand <= breakdown_type_chance[BREAKDOWN_AIRCRAFT_DEPOT]) {
			v->breakdown_type = BREAKDOWN_AIRCRAFT_DEPOT;
		} else if (rand <= breakdown_type_chance[BREAKDOWN_AIRCRAFT_EM_LANDING]) {
			/* emergency landings only happen when reliability < 87% */
			if (v->reliability < 0xDDDD) {
				v->breakdown_type = BREAKDOWN_AIRCRAFT_EM_LANDING;
			} else {
				/* try again */
				DetermineBreakdownType(v, Random());
			}
		} else {
			NOT_REACHED();
		}
		return;
	}

	if (rand <= breakdown_type_chance[BREAKDOWN_CRITICAL]) {
		v->breakdown_type = BREAKDOWN_CRITICAL;
	} else if (rand <= breakdown_type_chance[BREAKDOWN_EM_STOP]) {
		/* Non-front engines cannot have emergency stops */
		if (v->type == VEH_TRAIN && !(Train::From(v)->IsFrontEngine())) {
			return DetermineBreakdownType(v, Random());
		}
		v->breakdown_type = BREAKDOWN_EM_STOP;
		v->breakdown_delay >>= 2; //emergency stops don't last long (1/4 of normal)
	} else if (rand <= breakdown_type_chance[BREAKDOWN_LOW_SPEED]) {
		v->breakdown_type = BREAKDOWN_LOW_SPEED;
		/* average of random and reliability */
		uint16 rand2 = (GB(r, 16, 16) + v->reliability) >> 1;
		uint16 max_speed =
			(v->type == VEH_TRAIN) ?
			GetVehicleProperty(v, PROP_TRAIN_SPEED, RailVehInfo(v->engine_type)->max_speed) :
			(v->type == VEH_ROAD ) ?
			GetVehicleProperty(v, PROP_ROADVEH_SPEED, RoadVehInfo(v->engine_type)->max_speed) :
			(v->type == VEH_SHIP) ?
			GetVehicleProperty(v, PROP_SHIP_SPEED, ShipVehInfo(v->engine_type)->max_speed ) :
			GetVehicleProperty(v, PROP_AIRCRAFT_SPEED, AircraftVehInfo(v->engine_type)->max_speed);
		byte min_speed = min(41, max_speed >> 2);
		/* we use the min() function here because we want to use the real value of max_speed for the min_speed calculation */
		max_speed = min(max_speed, 255);
		v->breakdown_severity = Clamp((max_speed * rand2) >> 16, min_speed, max_speed);
	} else if (rand <= breakdown_type_chance[BREAKDOWN_LOW_POWER]) {
		v->breakdown_type = BREAKDOWN_LOW_POWER;
		/** within this type there are two possibilities: (50/50)
		 * power reduction (10-90%), or no power at all */
		if (GB(r, 7, 1)) {
			v->breakdown_severity = Clamp((GB(r, 16, 16) + v->reliability) >> 9, 26, 231);
		} else {
			v->breakdown_severity = 0;
		}
	} else {
		NOT_REACHED();
	}
}

void CheckVehicleBreakdown(Vehicle *v)
{
	int rel, rel_old;

	/* decrease reliability */
	if (!_settings_game.order.no_servicing_if_no_breakdowns ||
			_settings_game.difficulty.vehicle_breakdowns != 0) {
		v->reliability = rel = max((rel_old = v->reliability) - v->reliability_spd_dec, 0);
		if ((rel_old >> 8) != (rel >> 8)) SetWindowDirty(WC_VEHICLE_DETAILS, v->First()->index);
	}

	if (v->breakdown_ctr != 0 || (v->First()->vehstatus & VS_STOPPED) ||
			_settings_game.difficulty.vehicle_breakdowns < 1 ||
			v->First()->cur_speed < 5 || _game_mode == GM_MENU ||
			(v->type == VEH_AIRCRAFT && ((Aircraft*)v)->state != FLYING) ||
			(v->type == VEH_TRAIN && !(Train::From(v)->IsFrontEngine()) && !_settings_game.vehicle.improved_breakdowns)) {
		return;
	}

	uint32 r = Random();

	/* increase chance of failure */
	int chance = v->breakdown_chance + 1;
	if (Chance16I(1, 25, r)) chance += 25;
	chance = min(255, chance);
	v->breakdown_chance = chance;

	if (_settings_game.vehicle.improved_breakdowns) {
		if (v->type == VEH_TRAIN && Train::From(v)->IsMultiheaded()) {
			/* Dual engines have their breakdown chances reduced to 70% of the normal value */
			chance = chance * 7 / 10;
		}
		chance *= v->First()->breakdown_chance_factor;
		chance >>= 7;
	}
	/**
	 * Chance is (1 - reliability) * breakdown_setting * breakdown_chance / 10.
	 * At 90% reliabilty, normal setting (2) and average breakdown_chance (128),
	 * a vehicle will break down (on average) every 100 days.
	 * This *should* mean that vehicles break down about as often as (or a little less than) they used to.
	 * However, because breakdowns are no longer by definition a complete stop,
	 * their impact will be significantly less.
	 */
	uint32 r1 = Random();
	if ((uint32) (0xffff - v->reliability) * _settings_game.difficulty.vehicle_breakdowns * chance > GB(r1, 0, 24) * 10) {
		uint32 r2 = Random();
		v->breakdown_ctr = GB(r1, 24, 6) + 0xF;
		if (v->type == VEH_TRAIN) SetBit(Train::From(v)->First()->flags, VRF_CONSIST_BREAKDOWN);
		v->breakdown_delay = GB(r2, 0, 7) + 0x80;
		v->breakdown_chance = 0;
		DetermineBreakdownType(v, r2);
	}
}

/**
 * Handle all of the aspects of a vehicle breakdown
 * This includes adding smoke and sounds, and ending the breakdown when appropriate.
 * @return true iff the vehicle is stopped because of a breakdown
 * @note This function always returns false for aircraft, since these never stop for breakdowns
 */
bool Vehicle::HandleBreakdown()
{
	/* Possible states for Vehicle::breakdown_ctr
	 * 0  - vehicle is running normally
	 * 1  - vehicle is currently broken down
	 * 2  - vehicle is going to break down now
	 * >2 - vehicle is counting down to the actual breakdown event */
	switch (this->breakdown_ctr) {
		case 0:
			return false;

		case 2:
			this->breakdown_ctr = 1;

			if (this->breakdowns_since_last_service != 255) {
				this->breakdowns_since_last_service++;
			}

			if (this->type == VEH_AIRCRAFT) {
				this->MarkDirty();
				assert(this->breakdown_type <= BREAKDOWN_AIRCRAFT_EM_LANDING);
				/* Aircraft just need this flag, the rest is handled elsewhere */
				this->vehstatus |= VS_AIRCRAFT_BROKEN;
				if(this->breakdown_type == BREAKDOWN_AIRCRAFT_SPEED ||
						(this->current_order.IsType(OT_GOTO_DEPOT) &&
						(this->current_order.GetDepotOrderType() & ODTFB_BREAKDOWN) &&
						GetTargetAirportIfValid(Aircraft::From(this)) != nullptr)) return false;
				FindBreakdownDestination(Aircraft::From(this));
			} else if (this->type == VEH_TRAIN) {
				if (this->breakdown_type == BREAKDOWN_LOW_POWER ||
						this->First()->cur_speed <= ((this->breakdown_type == BREAKDOWN_LOW_SPEED) ? this->breakdown_severity : 0)) {
					switch (this->breakdown_type) {
						case BREAKDOWN_RV_CRASH:
							if (_settings_game.vehicle.improved_breakdowns) SetBit(Train::From(this)->flags, VRF_HAS_HIT_RV);
						/* FALL THROUGH */
						case BREAKDOWN_CRITICAL:
							if (!PlayVehicleSound(this, VSE_BREAKDOWN)) {
								bool train_or_ship = this->type == VEH_TRAIN || this->type == VEH_SHIP;
								SndPlayVehicleFx((_settings_game.game_creation.landscape != LT_TOYLAND) ?
										(train_or_ship ? SND_10_TRAIN_BREAKDOWN : SND_0F_VEHICLE_BREAKDOWN) :
										(train_or_ship ? SND_3A_COMEDY_BREAKDOWN_2 : SND_35_COMEDY_BREAKDOWN), this);
							}
							if (!(this->vehstatus & VS_HIDDEN) && !HasBit(EngInfo(this->engine_type)->misc_flags, EF_NO_BREAKDOWN_SMOKE) && this->breakdown_delay > 0) {
								EffectVehicle *u = CreateEffectVehicleRel(this, 4, 4, 5, EV_BREAKDOWN_SMOKE);
								if (u != nullptr) u->animation_state = this->breakdown_delay * 2;
							}
							/* Max Speed reduction*/
							if (_settings_game.vehicle.improved_breakdowns) {
								if (!HasBit(Train::From(this)->flags, VRF_NEED_REPAIR)) {
									SetBit(Train::From(this)->flags, VRF_NEED_REPAIR);
									Train::From(this)->critical_breakdown_count = 1;
								} else if (Train::From(this)->critical_breakdown_count != 255) {
									Train::From(this)->critical_breakdown_count++;
								}
								Train::From(this->First())->ConsistChanged(CCF_TRACK);
							}
						/* FALL THROUGH */
						case BREAKDOWN_EM_STOP:
							CheckBreakdownFlags(Train::From(this->First()));
							SetBit(Train::From(this->First())->flags, VRF_BREAKDOWN_STOPPED);
							break;
						case BREAKDOWN_LOW_SPEED:
							CheckBreakdownFlags(Train::From(this->First()));
							SetBit(Train::From(this->First())->flags, VRF_BREAKDOWN_SPEED);
							break;
						case BREAKDOWN_LOW_POWER:
							SetBit(Train::From(this->First())->flags, VRF_BREAKDOWN_POWER);
							break;
						default: NOT_REACHED();
					}
					this->First()->MarkDirty();
					SetWindowDirty(WC_VEHICLE_VIEW, this->index);
					SetWindowDirty(WC_VEHICLE_DETAILS, this->index);
				} else {
					this->breakdown_ctr = 2; // wait until slowdown
					this->breakdowns_since_last_service--;
					SetBit(Train::From(this)->flags, VRF_BREAKDOWN_BRAKING);
					return false;
				}
				if ((!(this->vehstatus & VS_HIDDEN)) && (this->breakdown_type == BREAKDOWN_LOW_SPEED || this->breakdown_type == BREAKDOWN_LOW_POWER)
						&& !HasBit(EngInfo(this->engine_type)->misc_flags, EF_NO_BREAKDOWN_SMOKE)) {
					EffectVehicle *u = CreateEffectVehicleRel(this, 0, 0, 2, EV_BREAKDOWN_SMOKE); //some grey clouds to indicate a broken engine
					if (u != nullptr) u->animation_state = 25;
				}
			} else {
				switch (this->breakdown_type) {
					case BREAKDOWN_CRITICAL:
						if (!PlayVehicleSound(this, VSE_BREAKDOWN)) {
							SndPlayVehicleFx((_settings_game.game_creation.landscape != LT_TOYLAND) ? SND_0F_VEHICLE_BREAKDOWN : SND_35_COMEDY_BREAKDOWN, this);
						}
						if (!(this->vehstatus & VS_HIDDEN) && !HasBit(EngInfo(this->engine_type)->misc_flags, EF_NO_BREAKDOWN_SMOKE) && this->breakdown_delay > 0) {
							EffectVehicle *u = CreateEffectVehicleRel(this, 4, 4, 5, EV_BREAKDOWN_SMOKE);
							if (u != nullptr) u->animation_state = this->breakdown_delay * 2;
						}
						if (_settings_game.vehicle.improved_breakdowns) {
							if (this->type == VEH_ROAD) {
								if (RoadVehicle::From(this)->critical_breakdown_count != 255) {
									RoadVehicle::From(this)->critical_breakdown_count++;
								}
							}
						}
					/* FALL THROUGH */
					case BREAKDOWN_EM_STOP:
						this->cur_speed = 0;
						break;
					case BREAKDOWN_LOW_SPEED:
					case BREAKDOWN_LOW_POWER:
						/* do nothing */
						break;
					default: NOT_REACHED();
				}
				if ((!(this->vehstatus & VS_HIDDEN)) &&
						(this->breakdown_type == BREAKDOWN_LOW_SPEED || this->breakdown_type == BREAKDOWN_LOW_POWER)) {
					/* Some gray clouds to indicate a broken RV */
					EffectVehicle *u = CreateEffectVehicleRel(this, 0, 0, 2, EV_BREAKDOWN_SMOKE);
					if (u != nullptr) u->animation_state = 25;
				}
				this->First()->MarkDirty();
				SetWindowDirty(WC_VEHICLE_VIEW, this->index);
				SetWindowDirty(WC_VEHICLE_DETAILS, this->index);
				return (this->breakdown_type == BREAKDOWN_CRITICAL || this->breakdown_type == BREAKDOWN_EM_STOP);
			}

			FALLTHROUGH;
		case 1:
			/* Aircraft breakdowns end only when arriving at the airport */
			if (this->type == VEH_AIRCRAFT) return false;

			/* For trains this function is called twice per tick, so decrease v->breakdown_delay at half the rate */
			if ((this->tick_counter & (this->type == VEH_TRAIN ? 3 : 1)) == 0) {
				if (--this->breakdown_delay == 0) {
					this->breakdown_ctr = 0;
					if (this->type == VEH_TRAIN) {
						CheckBreakdownFlags(Train::From(this->First()));
						this->First()->MarkDirty();
						SetWindowDirty(WC_VEHICLE_VIEW, this->First()->index);
					} else {
						this->MarkDirty();
						SetWindowDirty(WC_VEHICLE_VIEW, this->index);
					}
				}
			}
			return (this->breakdown_type == BREAKDOWN_CRITICAL || this->breakdown_type == BREAKDOWN_EM_STOP || this->breakdown_type == BREAKDOWN_RV_CRASH);

		default:
			if (!this->current_order.IsType(OT_LOADING)) this->breakdown_ctr--;
			return false;
	}
}

/**
 * Update age of a vehicle.
 * @param v Vehicle to update.
 */
void AgeVehicle(Vehicle *v)
{
	/* Stop if a virtual vehicle */
	if (HasBit(v->subtype, GVSF_VIRTUAL)) return;

	if (v->age < MAX_DAY) {
		v->age++;
		if (v->IsPrimaryVehicle() && v->age == VEHICLE_PROFIT_MIN_AGE + 1) GroupStatistics::VehicleReachedProfitAge(v);
	}

	if (!v->IsPrimaryVehicle() && (v->type != VEH_TRAIN || !Train::From(v)->IsEngine())) return;

	int age = v->age - v->max_age;
	if (age == DAYS_IN_LEAP_YEAR * 0 || age == DAYS_IN_LEAP_YEAR * 1 ||
			age == DAYS_IN_LEAP_YEAR * 2 || age == DAYS_IN_LEAP_YEAR * 3 || age == DAYS_IN_LEAP_YEAR * 4) {
		v->reliability_spd_dec <<= 1;
	}

	SetWindowDirty(WC_VEHICLE_DETAILS, v->index);

	/* Don't warn about non-primary or not ours vehicles or vehicles that are crashed */
	if (v->Previous() != nullptr || v->owner != _local_company || (v->vehstatus & VS_CRASHED) != 0) return;

	const Company *c = Company::Get(v->owner);
	/* Don't warn if a renew is active */
	if (c->settings.engine_renew && v->GetEngine()->company_avail != 0) return;
	/* Don't warn if a replacement is active */
	if (EngineHasReplacementForCompany(c, v->engine_type, v->group_id)) return;

	StringID str;
	if (age == -DAYS_IN_LEAP_YEAR) {
		str = STR_NEWS_VEHICLE_IS_GETTING_OLD;
	} else if (age == 0) {
		str = STR_NEWS_VEHICLE_IS_GETTING_VERY_OLD;
	} else if (age > 0 && (age % DAYS_IN_LEAP_YEAR) == 0) {
		str = STR_NEWS_VEHICLE_IS_GETTING_VERY_OLD_AND;
	} else {
		return;
	}

	SetDParam(0, v->index);
	AddVehicleAdviceNewsItem(str, v->index);
}

/**
 * Calculates how full a vehicle is.
 * @param front The front vehicle of the consist to check.
 * @param colour The string to show depending on if we are unloading or loading
 * @return A percentage of how full the Vehicle is.
 *         Percentages are rounded towards 50%, so that 0% and 100% are only returned
 *         if the vehicle is completely empty or full.
 *         This is useful for both display and conditional orders.
 */
uint8 CalcPercentVehicleFilled(const Vehicle *front, StringID *colour)
{
	int count = 0;
	int max = 0;
	int cars = 0;
	int unloading = 0;
	bool loading = false;

	bool is_loading = front->current_order.IsType(OT_LOADING);

	/* The station may be nullptr when the (colour) string does not need to be set. */
	const Station *st = Station::GetIfValid(front->last_station_visited);
	assert(colour == nullptr || (st != nullptr && is_loading));

	bool order_no_load = is_loading && (front->current_order.GetLoadType() & OLFB_NO_LOAD);
	bool order_full_load = is_loading && (front->current_order.GetLoadType() & OLFB_FULL_LOAD);

	/* Count up max and used */
	for (const Vehicle *v = front; v != nullptr; v = v->Next()) {
		count += v->cargo.StoredCount();
		max += v->cargo_cap;
		if (v->cargo_cap != 0 && colour != nullptr) {
			unloading += HasBit(v->vehicle_flags, VF_CARGO_UNLOADING) ? 1 : 0;
			loading |= !order_no_load &&
					(order_full_load || st->goods[v->cargo_type].HasRating()) &&
					!HasBit(v->vehicle_flags, VF_LOADING_FINISHED) && !HasBit(v->vehicle_flags, VF_STOP_LOADING);
			cars++;
		}
	}

	if (colour != nullptr) {
		if (unloading == 0 && loading) {
			*colour = STR_PERCENT_UP;
		} else if (unloading == 0 && !loading) {
			*colour = STR_PERCENT_NONE;
		} else if (cars == unloading || !loading) {
			*colour = STR_PERCENT_DOWN;
		} else {
			*colour = STR_PERCENT_UP_DOWN;
		}
	}

	/* Train without capacity */
	if (max == 0) return 100;

	/* Return the percentage */
	if (count * 2 < max) {
		/* Less than 50%; round up, so that 0% means really empty. */
		return CeilDiv(count * 100, max);
	} else {
		/* More than 50%; round down, so that 100% means really full. */
		return (count * 100) / max;
	}
}

/**
 * Vehicle entirely entered the depot, update its status, orders, vehicle windows, service it, etc.
 * @param v Vehicle that entered a depot.
 */
void VehicleEnterDepot(Vehicle *v)
{
	/* Always work with the front of the vehicle */
	assert(v == v->First());

	switch (v->type) {
		case VEH_TRAIN: {
			Train *t = Train::From(v);
			SetWindowClassesDirty(WC_TRAINS_LIST);
			SetWindowClassesDirty(WC_TRACE_RESTRICT_SLOTS);
			/* Clear path reservation */
			SetDepotReservation(t->tile, false);
			if (_settings_client.gui.show_track_reservation) MarkTileDirtyByTile(t->tile, ZOOM_LVL_DRAW_MAP);

			UpdateSignalsOnSegment(t->tile, INVALID_DIAGDIR, t->owner);
			t->wait_counter = 0;
			t->force_proceed = TFP_NONE;
			ClrBit(t->flags, VRF_TOGGLE_REVERSE);
			t->ConsistChanged(CCF_ARRANGE);
			t->reverse_distance = 0;
			break;
		}

		case VEH_ROAD:
			SetWindowClassesDirty(WC_ROADVEH_LIST);
			break;

		case VEH_SHIP: {
			SetWindowClassesDirty(WC_SHIPS_LIST);
			Ship *ship = Ship::From(v);
			ship->state = TRACK_BIT_DEPOT;
			ship->UpdateCache();
			ship->UpdateViewport(true, true);
			SetWindowDirty(WC_VEHICLE_DEPOT, v->tile);
			break;
		}

		case VEH_AIRCRAFT:
			SetWindowClassesDirty(WC_AIRCRAFT_LIST);
			HandleAircraftEnterHangar(Aircraft::From(v));
			break;
		default: NOT_REACHED();
	}
	SetWindowDirty(WC_VEHICLE_VIEW, v->index);

	if (v->type != VEH_TRAIN) {
		/* Trains update the vehicle list when the first unit enters the depot and calls VehicleEnterDepot() when the last unit enters.
		 * We only increase the number of vehicles when the first one enters, so we will not need to search for more vehicles in the depot */
		InvalidateWindowData(WC_VEHICLE_DEPOT, v->tile);
	}
	SetWindowDirty(WC_VEHICLE_DEPOT, v->tile);

	v->vehstatus |= VS_HIDDEN;
	v->cur_speed = 0;

	VehicleServiceInDepot(v);

	/* After a vehicle trigger, the graphics and properties of the vehicle could change. */
	TriggerVehicle(v, VEHICLE_TRIGGER_DEPOT);
	v->MarkDirty();

	InvalidateWindowData(WC_VEHICLE_VIEW, v->index);

	if (v->current_order.IsType(OT_GOTO_DEPOT)) {
		SetWindowDirty(WC_VEHICLE_VIEW, v->index);

		const Order *real_order = v->GetOrder(v->cur_real_order_index);

		/* Test whether we are heading for this depot. If not, do nothing.
		 * Note: The target depot for nearest-/manual-depot-orders is only updated on junctions, but we want to accept every depot. */
		if ((v->current_order.GetDepotOrderType() & ODTFB_PART_OF_ORDERS) &&
				real_order != nullptr && !(real_order->GetDepotActionType() & ODATFB_NEAREST_DEPOT) &&
				(v->type == VEH_AIRCRAFT ? v->current_order.GetDestination() != GetStationIndex(v->tile) : v->dest_tile != v->tile)) {
			/* We are heading for another depot, keep driving. */
			return;
		}

		if (v->current_order.GetDepotActionType() & ODATFB_SELL) {
			_vehicles_to_sell.insert(v->index);
			return;
		}

		if (v->current_order.IsRefit()) {
			Backup<CompanyID> cur_company(_current_company, v->owner, FILE_LINE);
			CommandCost cost = DoCommand(v->tile, v->index, v->current_order.GetRefitCargo() | 0xFF << 8, DC_EXEC, GetCmdRefitVeh(v));
			cur_company.Restore();

			if (cost.Failed()) {
				_vehicles_to_autoreplace[v->index] = false;
				if (v->owner == _local_company) {
					/* Notify the user that we stopped the vehicle */
					SetDParam(0, v->index);
					AddVehicleAdviceNewsItem(STR_NEWS_ORDER_REFIT_FAILED, v->index);
				}
			} else if (cost.GetCost() != 0) {
				v->profit_this_year -= cost.GetCost() << 8;
				if (v->owner == _local_company) {
					ShowCostOrIncomeAnimation(v->x_pos, v->y_pos, v->z_pos, cost.GetCost());
				}
			}
		}

		/* Handle the ODTFB_PART_OF_ORDERS case. If there is a timetabled wait time, hold the train, otherwise skip to the next order.
		Note that if there is a only a travel_time, but no wait_time defined for the order, and the train arrives to the depot sooner as scheduled,
		he doesn't wait in it, as it would in stations. Thus, the original behaviour is maintained if there's no defined wait_time.*/
		if (v->current_order.GetDepotOrderType() & ODTFB_PART_OF_ORDERS) {
			v->DeleteUnreachedImplicitOrders();
			UpdateVehicleTimetable(v, true);
			if (v->current_order.IsWaitTimetabled() && !(v->current_order.GetDepotActionType() & ODATFB_HALT)) {
				v->current_order.MakeWaiting();
				v->current_order.SetNonStopType(ONSF_NO_STOP_AT_ANY_STATION);
				return;
			} else {
				v->IncrementImplicitOrderIndex();
			}
		}

		if (v->current_order.GetDepotActionType() & ODATFB_HALT) {
			/* Vehicles are always stopped on entering depots. Do not restart this one. */
			_vehicles_to_autoreplace[v->index] = false;
			/* Invalidate last_loading_station. As the link from the station
			 * before the stop to the station after the stop can't be predicted
			 * we shouldn't construct it when the vehicle visits the next stop. */
			v->last_loading_station = INVALID_STATION;
			ClrBit(v->vehicle_flags, VF_LAST_LOAD_ST_SEP);
			if (v->owner == _local_company) {
				SetDParam(0, v->index);
				AddVehicleAdviceNewsItem(STR_NEWS_TRAIN_IS_WAITING + v->type, v->index);
			}
			AI::NewEvent(v->owner, new ScriptEventVehicleWaitingInDepot(v->index));
		}
		v->current_order.MakeDummy();
	}
}


/**
 * Update the position of the vehicle. This will update the hash that tells
 *  which vehicles are on a tile.
 */
void Vehicle::UpdatePosition()
{
	UpdateVehicleTileHash(this, false);
}

/**
 * Update the vehicle on the viewport, updating the right hash and setting the
 *  new coordinates.
 * @param dirty Mark the (new and old) coordinates of the vehicle as dirty.
 */
void Vehicle::UpdateViewport(bool dirty)
{
	/* Skip updating sprites on dedicated servers without screen */
	if (_network_dedicated) return;

	Rect new_coord = ConvertRect<Rect16, Rect>(this->sprite_seq_bounds);

	Point pt = RemapCoords(this->x_pos + this->x_offs, this->y_pos + this->y_offs, this->z_pos);
	new_coord.left   += pt.x;
	new_coord.top    += pt.y;
	new_coord.right  += pt.x + 2 * ZOOM_LVL_BASE;
	new_coord.bottom += pt.y + 2 * ZOOM_LVL_BASE;

	UpdateVehicleViewportHash(this, new_coord.left, new_coord.top);

	Rect old_coord = this->coord;
	this->coord = new_coord;

	if (dirty) {
		if (old_coord.left == INVALID_COORD) {
			this->MarkAllViewportsDirty();
		} else {
			::MarkAllViewportsDirty(
					min(old_coord.left,   this->coord.left),
					min(old_coord.top,    this->coord.top),
					max(old_coord.right,  this->coord.right),
					max(old_coord.bottom, this->coord.bottom),
					this->type != VEH_EFFECT ? ZOOM_LVL_END : ZOOM_LVL_DRAW_MAP
			);
		}
	}
}

/**
 * Update the position of the vehicle, and update the viewport.
 */
void Vehicle::UpdatePositionAndViewport()
{
	this->UpdatePosition();
	this->UpdateViewport(true);
}

/**
 * Marks viewports dirty where the vehicle's image is.
 */
void Vehicle::MarkAllViewportsDirty() const
{
	::MarkAllViewportsDirty(this->coord.left, this->coord.top, this->coord.right, this->coord.bottom);
}

/**
 * Get position information of a vehicle when moving one pixel in the direction it is facing
 * @param v Vehicle to move
 * @return Position information after the move
 */
GetNewVehiclePosResult GetNewVehiclePos(const Vehicle *v)
{
	static const int8 _delta_coord[16] = {
		-1,-1,-1, 0, 1, 1, 1, 0, /* x */
		-1, 0, 1, 1, 1, 0,-1,-1, /* y */
	};

	int x = v->x_pos + _delta_coord[v->direction];
	int y = v->y_pos + _delta_coord[v->direction + 8];

	GetNewVehiclePosResult gp;
	gp.x = x;
	gp.y = y;
	gp.old_tile = v->tile;
	gp.new_tile = TileVirtXY(x, y);
	return gp;
}

static const Direction _new_direction_table[] = {
	DIR_N,  DIR_NW, DIR_W,
	DIR_NE, DIR_SE, DIR_SW,
	DIR_E,  DIR_SE, DIR_S
};

Direction GetDirectionTowards(const Vehicle *v, int x, int y)
{
	int i = 0;

	if (y >= v->y_pos) {
		if (y != v->y_pos) i += 3;
		i += 3;
	}

	if (x >= v->x_pos) {
		if (x != v->x_pos) i++;
		i++;
	}

	Direction dir = v->direction;

	DirDiff dirdiff = DirDifference(_new_direction_table[i], dir);
	if (dirdiff == DIRDIFF_SAME) return dir;
	return ChangeDir(dir, dirdiff > DIRDIFF_REVERSE ? DIRDIFF_45LEFT : DIRDIFF_45RIGHT);
}

/**
 * Call the tile callback function for a vehicle entering a tile
 * @param v    Vehicle entering the tile
 * @param tile Tile entered
 * @param x    X position
 * @param y    Y position
 * @return Some meta-data over the to be entered tile.
 * @see VehicleEnterTileStatus to see what the bits in the return value mean.
 */
VehicleEnterTileStatus VehicleEnterTile(Vehicle *v, TileIndex tile, int x, int y)
{
	return _tile_type_procs[GetTileType(tile)]->vehicle_enter_tile_proc(v, tile, x, y);
}

/**
 * Initializes the structure. Vehicle unit numbers are supposed not to change after
 * struct initialization, except after each call to this->NextID() the returned value
 * is assigned to a vehicle.
 * @param type type of vehicle
 * @param owner owner of vehicles
 */
FreeUnitIDGenerator::FreeUnitIDGenerator(VehicleType type, CompanyID owner) : cache(nullptr), maxid(0), curid(0)
{
	/* Find maximum */
	for (const Vehicle *v : Vehicle::Iterate()) {
		if (v->type == type && v->owner == owner) {
			this->maxid = max<UnitID>(this->maxid, v->unitnumber);
		}
	}

	if (this->maxid == 0) return;

	/* Reserving 'maxid + 2' because we need:
	 * - space for the last item (with v->unitnumber == maxid)
	 * - one free slot working as loop terminator in FreeUnitIDGenerator::NextID() */
	this->cache = CallocT<bool>(this->maxid + 2);

	/* Fill the cache */
	for (const Vehicle *v : Vehicle::Iterate()) {
		if (v->type == type && v->owner == owner) {
			this->cache[v->unitnumber] = true;
		}
	}
}

/** Returns next free UnitID. Supposes the last returned value was assigned to a vehicle. */
UnitID FreeUnitIDGenerator::NextID()
{
	if (this->maxid <= this->curid) return ++this->curid;

	while (this->cache[++this->curid]) { } // it will stop, we reserved more space than needed

	return this->curid;
}

/**
 * Get an unused unit number for a vehicle (if allowed).
 * @param type Type of vehicle
 * @return A unused unit number for the given type of vehicle if it is allowed to build one, else \c UINT16_MAX.
 */
UnitID GetFreeUnitNumber(VehicleType type)
{
	/* Check whether it is allowed to build another vehicle. */
	uint max_veh;
	switch (type) {
		case VEH_TRAIN:    max_veh = _settings_game.vehicle.max_trains;   break;
		case VEH_ROAD:     max_veh = _settings_game.vehicle.max_roadveh;  break;
		case VEH_SHIP:     max_veh = _settings_game.vehicle.max_ships;    break;
		case VEH_AIRCRAFT: max_veh = _settings_game.vehicle.max_aircraft; break;
		default: NOT_REACHED();
	}

	const Company *c = Company::Get(_current_company);
	if (c->group_all[type].num_vehicle >= max_veh) return UINT16_MAX; // Currently already at the limit, no room to make a new one.

	FreeUnitIDGenerator gen(type, _current_company);

	return gen.NextID();
}


/**
 * Check whether we can build infrastructure for the given
 * vehicle type. This to disable building stations etc. when
 * you are not allowed/able to have the vehicle type yet.
 * @param type the vehicle type to check this for
 * @return true if there is any reason why you may build
 *         the infrastructure for the given vehicle type
 */
bool CanBuildVehicleInfrastructure(VehicleType type, byte subtype)
{
	assert(IsCompanyBuildableVehicleType(type));

	if (!Company::IsValidID(_local_company)) return false;
	if (!_settings_client.gui.disable_unsuitable_building) return true;

	UnitID max;
	switch (type) {
		case VEH_TRAIN:
			if (!HasAnyRailtypesAvail(_local_company)) return false;
			max = _settings_game.vehicle.max_trains;
			break;
		case VEH_ROAD:
			if (!HasAnyRoadTypesAvail(_local_company, (RoadTramType)subtype)) return false;
			max = _settings_game.vehicle.max_roadveh;
			break;
		case VEH_SHIP:     max = _settings_game.vehicle.max_ships; break;
		case VEH_AIRCRAFT: max = _settings_game.vehicle.max_aircraft; break;
		default: NOT_REACHED();
	}

	/* We can build vehicle infrastructure when we may build the vehicle type */
	if (max > 0) {
		/* Can we actually build the vehicle type? */
		for (const Engine *e : Engine::IterateType(type)) {
			if (type == VEH_ROAD && GetRoadTramType(e->u.road.roadtype) != (RoadTramType)subtype) continue;
			if (HasBit(e->company_avail, _local_company)) return true;
		}
		return false;
	}

	/* We should be able to build infrastructure when we have the actual vehicle type */
	for (const Vehicle *v : Vehicle::Iterate()) {
		if (v->type == VEH_ROAD && GetRoadTramType(RoadVehicle::From(v)->roadtype) != (RoadTramType)subtype) continue;
		if (v->owner == _local_company && v->type == type) return true;
	}

	return false;
}


/**
 * Determines the #LiveryScheme for a vehicle.
 * @param engine_type Engine of the vehicle.
 * @param parent_engine_type Engine of the front vehicle, #INVALID_ENGINE if vehicle is at front itself.
 * @param v the vehicle, \c nullptr if in purchase list etc.
 * @return livery scheme to use.
 */
LiveryScheme GetEngineLiveryScheme(EngineID engine_type, EngineID parent_engine_type, const Vehicle *v)
{
	CargoID cargo_type = v == nullptr ? (CargoID)CT_INVALID : v->cargo_type;
	const Engine *e = Engine::Get(engine_type);
	switch (e->type) {
		default: NOT_REACHED();
		case VEH_TRAIN:
			if (v != nullptr && parent_engine_type != INVALID_ENGINE && (UsesWagonOverride(v) || (v->IsArticulatedPart() && e->u.rail.railveh_type != RAILVEH_WAGON))) {
				/* Wagonoverrides use the colour scheme of the front engine.
				 * Articulated parts use the colour scheme of the first part. (Not supported for articulated wagons) */
				engine_type = parent_engine_type;
				e = Engine::Get(engine_type);
				/* Note: Luckily cargo_type is not needed for engines */
			}

			if (cargo_type == CT_INVALID) cargo_type = e->GetDefaultCargoType();
			if (cargo_type == CT_INVALID) cargo_type = CT_GOODS; // The vehicle does not carry anything, let's pick some freight cargo
			if (e->u.rail.railveh_type == RAILVEH_WAGON) {
				if (!CargoSpec::Get(cargo_type)->is_freight) {
					if (parent_engine_type == INVALID_ENGINE) {
						return LS_PASSENGER_WAGON_STEAM;
					} else {
						bool is_mu = HasBit(EngInfo(parent_engine_type)->misc_flags, EF_RAIL_IS_MU);
						switch (RailVehInfo(parent_engine_type)->engclass) {
							default: NOT_REACHED();
							case EC_STEAM:    return LS_PASSENGER_WAGON_STEAM;
							case EC_DIESEL:   return is_mu ? LS_DMU : LS_PASSENGER_WAGON_DIESEL;
							case EC_ELECTRIC: return is_mu ? LS_EMU : LS_PASSENGER_WAGON_ELECTRIC;
							case EC_MONORAIL: return LS_PASSENGER_WAGON_MONORAIL;
							case EC_MAGLEV:   return LS_PASSENGER_WAGON_MAGLEV;
						}
					}
				} else {
					return LS_FREIGHT_WAGON;
				}
			} else {
				bool is_mu = HasBit(e->info.misc_flags, EF_RAIL_IS_MU);

				switch (e->u.rail.engclass) {
					default: NOT_REACHED();
					case EC_STEAM:    return LS_STEAM;
					case EC_DIESEL:   return is_mu ? LS_DMU : LS_DIESEL;
					case EC_ELECTRIC: return is_mu ? LS_EMU : LS_ELECTRIC;
					case EC_MONORAIL: return LS_MONORAIL;
					case EC_MAGLEV:   return LS_MAGLEV;
				}
			}

		case VEH_ROAD:
			/* Always use the livery of the front */
			if (v != nullptr && parent_engine_type != INVALID_ENGINE) {
				engine_type = parent_engine_type;
				e = Engine::Get(engine_type);
				cargo_type = v->First()->cargo_type;
			}
			if (cargo_type == CT_INVALID) cargo_type = e->GetDefaultCargoType();
			if (cargo_type == CT_INVALID) cargo_type = CT_GOODS; // The vehicle does not carry anything, let's pick some freight cargo

			/* Important: Use Tram Flag of front part. Luckily engine_type refers to the front part here. */
			if (HasBit(e->info.misc_flags, EF_ROAD_TRAM)) {
				/* Tram */
				return IsCargoInClass(cargo_type, CC_PASSENGERS) ? LS_PASSENGER_TRAM : LS_FREIGHT_TRAM;
			} else {
				/* Bus or truck */
				return IsCargoInClass(cargo_type, CC_PASSENGERS) ? LS_BUS : LS_TRUCK;
			}

		case VEH_SHIP:
			if (cargo_type == CT_INVALID) cargo_type = e->GetDefaultCargoType();
			if (cargo_type == CT_INVALID) cargo_type = CT_GOODS; // The vehicle does not carry anything, let's pick some freight cargo
			return IsCargoInClass(cargo_type, CC_PASSENGERS) ? LS_PASSENGER_SHIP : LS_FREIGHT_SHIP;

		case VEH_AIRCRAFT:
			switch (e->u.air.subtype) {
				case AIR_HELI: return LS_HELICOPTER;
				case AIR_CTOL: return LS_SMALL_PLANE;
				case AIR_CTOL | AIR_FAST: return LS_LARGE_PLANE;
				default: NOT_REACHED();
			}
	}
}

/**
 * Determines the livery for a vehicle.
 * @param engine_type EngineID of the vehicle
 * @param company Owner of the vehicle
 * @param parent_engine_type EngineID of the front vehicle. INVALID_VEHICLE if vehicle is at front itself.
 * @param v the vehicle. nullptr if in purchase list etc.
 * @param livery_setting The livery settings to use for acquiring the livery information.
 * @return livery to use
 */
const Livery *GetEngineLivery(EngineID engine_type, CompanyID company, EngineID parent_engine_type, const Vehicle *v, byte livery_setting)
{
	const Company *c = Company::Get(company);
	LiveryScheme scheme = LS_DEFAULT;

	if (livery_setting == LIT_ALL || (livery_setting == LIT_COMPANY && company == _local_company)) {
		if (v != nullptr) {
			const Group *g = Group::GetIfValid(v->First()->group_id);
			if (g != nullptr) {
				/* Traverse parents until we find a livery or reach the top */
				while (g->livery.in_use == 0 && g->parent != INVALID_GROUP) {
					g = Group::Get(g->parent);
				}
				if (g->livery.in_use != 0) return &g->livery;
			}
		}

		/* The default livery is always available for use, but its in_use flag determines
		 * whether any _other_ liveries are in use. */
		if (c->livery[LS_DEFAULT].in_use != 0) {
			/* Determine the livery scheme to use */
			scheme = GetEngineLiveryScheme(engine_type, parent_engine_type, v);
		}
	}

	return &c->livery[scheme];
}


static PaletteID GetEngineColourMap(EngineID engine_type, CompanyID company, EngineID parent_engine_type, const Vehicle *v)
{
	PaletteID map = (v != nullptr) ? v->colourmap : PAL_NONE;

	/* Return cached value if any */
	if (map != PAL_NONE) return map;

	const Engine *e = Engine::Get(engine_type);

	/* Check if we should use the colour map callback */
	if (HasBit(e->info.callback_mask, CBM_VEHICLE_COLOUR_REMAP)) {
		uint16 callback = GetVehicleCallback(CBID_VEHICLE_COLOUR_MAPPING, 0, 0, engine_type, v);
		/* Failure means "use the default two-colour" */
		if (callback != CALLBACK_FAILED) {
			assert_compile(PAL_NONE == 0); // Returning 0x4000 (resp. 0xC000) coincidences with default value (PAL_NONE)
			map = GB(callback, 0, 14);
			/* If bit 14 is set, then the company colours are applied to the
			 * map else it's returned as-is. */
			if (!HasBit(callback, 14)) {
				/* Update cache */
				if (v != nullptr) const_cast<Vehicle *>(v)->colourmap = map;
				return map;
			}
		}
	}

	bool twocc = HasBit(e->info.misc_flags, EF_USES_2CC);

	if (map == PAL_NONE) map = twocc ? (PaletteID)SPR_2CCMAP_BASE : (PaletteID)PALETTE_RECOLOUR_START;

	/* Spectator has news shown too, but has invalid company ID - as well as dedicated server */
	if (!Company::IsValidID(company)) return map;

	const Livery *livery = GetEngineLivery(engine_type, company, parent_engine_type, v, _settings_client.gui.liveries);

	map += livery->colour1;
	if (twocc) map += livery->colour2 * 16;

	/* Update cache */
	if (v != nullptr) const_cast<Vehicle *>(v)->colourmap = map;
	return map;
}

/**
 * Get the colour map for an engine. This used for unbuilt engines in the user interface.
 * @param engine_type ID of engine
 * @param company ID of company
 * @return A ready-to-use palette modifier
 */
PaletteID GetEnginePalette(EngineID engine_type, CompanyID company)
{
	return GetEngineColourMap(engine_type, company, INVALID_ENGINE, nullptr);
}

/**
 * Get the colour map for a vehicle.
 * @param v Vehicle to get colour map for
 * @return A ready-to-use palette modifier
 */
PaletteID GetVehiclePalette(const Vehicle *v)
{
	if (v->IsGroundVehicle()) {
		return GetEngineColourMap(v->engine_type, v->owner, v->GetGroundVehicleCache()->first_engine, v);
	}

	return GetEngineColourMap(v->engine_type, v->owner, INVALID_ENGINE, v);
}

/**
 * Delete all implicit orders which were not reached.
 */
void Vehicle::DeleteUnreachedImplicitOrders()
{
	if (this->IsGroundVehicle()) {
		uint16 &gv_flags = this->GetGroundVehicleFlags();
		if (HasBit(gv_flags, GVF_SUPPRESS_IMPLICIT_ORDERS)) {
			/* Do not delete orders, only skip them */
			ClrBit(gv_flags, GVF_SUPPRESS_IMPLICIT_ORDERS);
			this->cur_implicit_order_index = this->cur_real_order_index;
			InvalidateVehicleOrder(this, 0);
			return;
		}
	}

	const Order *order = this->GetOrder(this->cur_implicit_order_index);
	while (order != nullptr) {
		if (this->cur_implicit_order_index == this->cur_real_order_index) break;

		if (order->IsType(OT_IMPLICIT)) {
			DeleteOrder(this, this->cur_implicit_order_index);
			/* DeleteOrder does various magic with order_indices, so resync 'order' with 'cur_implicit_order_index' */
			order = this->GetOrder(this->cur_implicit_order_index);
		} else {
			/* Skip non-implicit orders, e.g. service-orders */
			order = order->next;
			this->cur_implicit_order_index++;
		}

		/* Wrap around */
		if (order == nullptr) {
			order = this->GetOrder(0);
			this->cur_implicit_order_index = 0;
		}
	}
}

/**
 * Increase capacity for all link stats associated with vehicles in the given consist.
 * @param st Station to get the link stats from.
 * @param front First vehicle in the consist.
 * @param next_station_id Station the consist will be travelling to next.
 */
static void VehicleIncreaseStats(const Vehicle *front)
{
	for (const Vehicle *v = front; v != nullptr; v = v->Next()) {
		StationID last_loading_station = HasBit(front->vehicle_flags, VF_LAST_LOAD_ST_SEP) ? v->last_loading_station : front->last_loading_station;
		if (v->refit_cap > 0 &&
				last_loading_station != INVALID_STATION &&
				last_loading_station != front->last_station_visited &&
				((front->current_order.GetCargoLoadType(v->cargo_type) & OLFB_NO_LOAD) == 0 ||
				(front->current_order.GetCargoUnloadType(v->cargo_type) & OUFB_NO_UNLOAD) == 0)) {
			/* The cargo count can indeed be higher than the refit_cap if
			 * wagons have been auto-replaced and subsequently auto-
			 * refitted to a higher capacity. The cargo gets redistributed
			 * among the wagons in that case.
			 * As usage is not such an important figure anyway we just
			 * ignore the additional cargo then.*/
			IncreaseStats(Station::Get(last_loading_station), v->cargo_type, front->last_station_visited, v->refit_cap,
				min(v->refit_cap, v->cargo.StoredCount()), EUM_INCREASE);
		}
	}
}

/**
 * Prepare everything to begin the loading when arriving at a station.
 * @pre IsTileType(this->tile, MP_STATION) || this->type == VEH_SHIP.
 */
void Vehicle::BeginLoading()
{
	if (this->type == VEH_TRAIN) {
		assert_tile(IsTileType(Train::From(this)->GetStationLoadingVehicle()->tile, MP_STATION), Train::From(this)->GetStationLoadingVehicle()->tile);
	} else {
		assert_tile(IsTileType(this->tile, MP_STATION) || this->type == VEH_SHIP, this->tile);
	}

	bool no_load_prepare = false;
	if (this->current_order.IsType(OT_GOTO_STATION) &&
			this->current_order.GetDestination() == this->last_station_visited) {
		this->DeleteUnreachedImplicitOrders();

		/* Now both order indices point to the destination station, and we can start loading */
		this->current_order.MakeLoading(true);
		UpdateVehicleTimetable(this, true);

		/* Furthermore add the Non Stop flag to mark that this station
		 * is the actual destination of the vehicle, which is (for example)
		 * necessary to be known for HandleTrainLoading to determine
		 * whether the train is lost or not; not marking a train lost
		 * that arrives at random stations is bad. */
		this->current_order.SetNonStopType(ONSF_NO_STOP_AT_ANY_STATION);
	} else if (this->current_order.IsType(OT_LOADING_ADVANCE)) {
		this->current_order.MakeLoading(true);
		this->current_order.SetNonStopType(ONSF_NO_STOP_AT_ANY_STATION);
		no_load_prepare = true;
	} else {
		/* We weren't scheduled to stop here. Insert an implicit order
		 * to show that we are stopping here.
		 * While only groundvehicles have implicit orders, e.g. aircraft might still enter
		 * the 'wrong' terminal when skipping orders etc. */
		Order *in_list = this->GetOrder(this->cur_implicit_order_index);
		if (this->IsGroundVehicle() &&
				(in_list == nullptr || !in_list->IsType(OT_IMPLICIT) ||
				in_list->GetDestination() != this->last_station_visited)) {
			bool suppress_implicit_orders = HasBit(this->GetGroundVehicleFlags(), GVF_SUPPRESS_IMPLICIT_ORDERS);
			/* Do not create consecutive duplicates of implicit orders */
			Order *prev_order = this->cur_implicit_order_index > 0 ? this->GetOrder(this->cur_implicit_order_index - 1) : (this->GetNumOrders() > 1 ? this->GetLastOrder() : nullptr);
			if (prev_order == nullptr ||
					(!prev_order->IsType(OT_IMPLICIT) && !prev_order->IsType(OT_GOTO_STATION)) ||
					prev_order->GetDestination() != this->last_station_visited) {

				/* Prefer deleting implicit orders instead of inserting new ones,
				 * so test whether the right order follows later. In case of only
				 * implicit orders treat the last order in the list like an
				 * explicit one, except if the overall number of orders surpasses
				 * IMPLICIT_ORDER_ONLY_CAP. */
				int target_index = this->cur_implicit_order_index;
				bool found = false;
				while (target_index != this->cur_real_order_index || this->GetNumManualOrders() == 0) {
					const Order *order = this->GetOrder(target_index);
					if (order == nullptr) break; // No orders.
					if (order->IsType(OT_IMPLICIT) && order->GetDestination() == this->last_station_visited) {
						found = true;
						break;
					}
					target_index++;
					if (target_index >= this->orders.list->GetNumOrders()) {
						if (this->GetNumManualOrders() == 0 &&
								this->GetNumOrders() < IMPLICIT_ORDER_ONLY_CAP) {
							break;
						}
						target_index = 0;
					}
					if (target_index == this->cur_implicit_order_index) break; // Avoid infinite loop.
				}

				if (found) {
					if (suppress_implicit_orders) {
						/* Skip to the found order */
						this->cur_implicit_order_index = target_index;
						InvalidateVehicleOrder(this, 0);
					} else {
						/* Delete all implicit orders up to the station we just reached */
						const Order *order = this->GetOrder(this->cur_implicit_order_index);
						while (!order->IsType(OT_IMPLICIT) || order->GetDestination() != this->last_station_visited) {
							if (order->IsType(OT_IMPLICIT)) {
								DeleteOrder(this, this->cur_implicit_order_index);
								/* DeleteOrder does various magic with order_indices, so resync 'order' with 'cur_implicit_order_index' */
								order = this->GetOrder(this->cur_implicit_order_index);
							} else {
								/* Skip non-implicit orders, e.g. service-orders */
								order = order->next;
								this->cur_implicit_order_index++;
							}

							/* Wrap around */
							if (order == nullptr) {
								order = this->GetOrder(0);
								this->cur_implicit_order_index = 0;
							}
							assert(order != nullptr);
						}
					}
				} else if (!suppress_implicit_orders &&
						((this->orders.list == nullptr ? OrderList::CanAllocateItem() : this->orders.list->GetNumOrders() < MAX_VEH_ORDER_ID)) &&
						Order::CanAllocateItem()) {
					/* Insert new implicit order */
					Order *implicit_order = new Order();
					implicit_order->MakeImplicit(this->last_station_visited);
					InsertOrder(this, implicit_order, this->cur_implicit_order_index);
					if (this->cur_implicit_order_index > 0) --this->cur_implicit_order_index;

					/* InsertOrder disabled creation of implicit orders for all vehicles with the same implicit order.
					 * Reenable it for this vehicle */
					uint16 &gv_flags = this->GetGroundVehicleFlags();
					ClrBit(gv_flags, GVF_SUPPRESS_IMPLICIT_ORDERS);
				}
			}
		}
		this->current_order.MakeLoading(false);
	}

	if (!no_load_prepare) {
		VehicleIncreaseStats(this);

		PrepareUnload(this);
	}

	SetWindowDirty(GetWindowClassForVehicleType(this->type), this->owner);
	SetWindowWidgetDirty(WC_VEHICLE_VIEW, this->index, WID_VV_START_STOP);
	SetWindowDirty(WC_VEHICLE_DETAILS, this->index);
	SetWindowDirty(WC_STATION_VIEW, this->last_station_visited);

	Station::Get(this->last_station_visited)->MarkTilesDirty(true);
	this->cur_speed = 0;
	this->MarkDirty();
}

/**
 * Return all reserved cargo packets to the station and reset all packets
 * staged for transfer.
 * @param st the station where the reserved packets should go.
 */
void Vehicle::CancelReservation(StationID next, Station *st)
{
	for (Vehicle *v = this; v != nullptr; v = v->next) {
		VehicleCargoList &cargo = v->cargo;
		if (cargo.ActionCount(VehicleCargoList::MTA_LOAD) > 0) {
			DEBUG(misc, 1, "cancelling cargo reservation");
			cargo.Return(UINT_MAX, &st->goods[v->cargo_type].cargo, next);
			cargo.SetTransferLoadPlace(st->xy);
		}
		cargo.KeepAll();
	}
}

CargoTypes Vehicle::GetLastLoadingStationValidCargoMask() const
{
	if (!HasBit(this->vehicle_flags, VF_LAST_LOAD_ST_SEP)) {
		return (this->last_loading_station != INVALID_STATION) ? ALL_CARGOTYPES : 0;
	} else {
		CargoTypes cargo_mask = 0;
		for (const Vehicle *u = this; u != nullptr; u = u->Next()) {
			if (u->cargo_type < NUM_CARGO && u->last_loading_station != INVALID_STATION) {
				SetBit(cargo_mask, u->cargo_type);
			}
		}
		return cargo_mask;
	}
}

/**
 * Perform all actions when leaving a station.
 * @pre this->current_order.IsType(OT_LOADING)
 */
void Vehicle::LeaveStation()
{
	assert(this->current_order.IsAnyLoadingType());

	delete this->cargo_payment;
	assert(this->cargo_payment == nullptr); // cleared by ~CargoPayment

	TileIndex station_tile = INVALID_TILE;

	if (this->type == VEH_TRAIN) {
		station_tile = Train::From(this)->GetStationLoadingVehicle()->tile;
		for (Train *v = Train::From(this); v != nullptr; v = v->Next()) {
			ClrBit(v->flags, VRF_BEYOND_PLATFORM_END);
			ClrBit(v->flags, VRF_NOT_YET_IN_PLATFORM);
			ClrBit(v->vehicle_flags, VF_CARGO_UNLOADING);
		}
	}

	/* Only update the timetable if the vehicle was supposed to stop here. */
	if (this->current_order.GetNonStopType() != ONSF_STOP_EVERYWHERE) UpdateVehicleTimetable(this, false);

	CargoTypes cargoes_can_load_unload = this->current_order.FilterLoadUnloadTypeCargoMask([&](const Order *o, CargoID cargo) {
		return ((o->GetCargoLoadType(cargo) & OLFB_NO_LOAD) == 0) || ((o->GetCargoUnloadType(cargo) & OUFB_NO_UNLOAD) == 0);
	});
	CargoTypes has_cargo_mask = this->GetLastLoadingStationValidCargoMask();
	CargoTypes cargoes_can_leave_with_cargo = FilterCargoMask([&](CargoID cargo) {
		return this->current_order.CanLeaveWithCargo(HasBit(has_cargo_mask, cargo), cargo);
	}, cargoes_can_load_unload);

	if (cargoes_can_load_unload != 0) {
		if (cargoes_can_leave_with_cargo != 0) {
			/* Refresh next hop stats to make sure we've done that at least once
			 * during the stop and that refit_cap == cargo_cap for each vehicle in
			 * the consist. */
			this->ResetRefitCaps();
			LinkRefresher::Run(this, true, false, cargoes_can_leave_with_cargo);
		}

		if (cargoes_can_leave_with_cargo == ALL_CARGOTYPES) {
			/* can leave with all cargoes */

			/* if the vehicle could load here or could stop with cargo loaded set the last loading station */
			this->last_loading_station = this->last_station_visited;
			ClrBit(this->vehicle_flags, VF_LAST_LOAD_ST_SEP);
		} else if (cargoes_can_leave_with_cargo == 0) {
			/* can leave with no cargoes */

			/* if the vehicle couldn't load and had to unload or transfer everything
			 * set the last loading station to invalid as it will leave empty. */
			this->last_loading_station = INVALID_STATION;
			ClrBit(this->vehicle_flags, VF_LAST_LOAD_ST_SEP);
		} else {
			/* mix of cargoes loadable or could not leave with all cargoes */

			/* NB: this is saved here as we overwrite it on the first iteration of the loop below */
			StationID head_last_loading_station = this->last_loading_station;
			for (Vehicle *u = this; u != nullptr; u = u->Next()) {
				StationID last_loading_station = HasBit(this->vehicle_flags, VF_LAST_LOAD_ST_SEP) ? u->last_loading_station : head_last_loading_station;
				if (u->cargo_type < NUM_CARGO && HasBit(cargoes_can_load_unload, u->cargo_type)) {
					if (HasBit(cargoes_can_leave_with_cargo, u->cargo_type)) {
						u->last_loading_station = this->last_station_visited;
					} else {
						u->last_loading_station = INVALID_STATION;
					}
				} else {
					u->last_loading_station = last_loading_station;
				}
			}
			SetBit(this->vehicle_flags, VF_LAST_LOAD_ST_SEP);
		}
	}

	this->current_order.MakeLeaveStation();
	Station *st = Station::Get(this->last_station_visited);
	this->CancelReservation(INVALID_STATION, st);
	st->loading_vehicles.erase(std::remove(st->loading_vehicles.begin(), st->loading_vehicles.end(), this), st->loading_vehicles.end());

	HideFillingPercent(&this->fill_percent_te_id);
	trip_occupancy = CalcPercentVehicleFilled(this, nullptr);

	if (this->type == VEH_TRAIN && !(this->vehstatus & VS_CRASHED)) {
		/* Trigger station animation (trains only) */
		if (IsRailStationTile(station_tile)) {
			TriggerStationRandomisation(st, station_tile, SRT_TRAIN_DEPARTS);
			TriggerStationAnimation(st, station_tile, SAT_TRAIN_DEPARTS);
		}

		SetBit(Train::From(this)->flags, VRF_LEAVING_STATION);
	}

	if (this->cur_real_order_index < this->GetNumOrders()) {
		Order *real_current_order = this->GetOrder(this->cur_real_order_index);
		uint current_occupancy = CalcPercentVehicleFilled(this, nullptr);
		uint old_occupancy = real_current_order->GetOccupancy();
		uint new_occupancy;
		if (old_occupancy == 0) {
			new_occupancy = current_occupancy;
		} else {
			Company *owner = Company::GetIfValid(this->owner);
			uint8 occupancy_smoothness = owner ? owner->settings.order_occupancy_smoothness : 0;
			// Exponential weighted moving average using occupancy_smoothness
			new_occupancy = (old_occupancy - 1) * occupancy_smoothness;
			new_occupancy += current_occupancy * (100 - occupancy_smoothness);
			new_occupancy += 50; // round to nearest integer percent, rather than just floor
			new_occupancy /= 100;
		}
		if (new_occupancy + 1 != old_occupancy) {
			this->order_occupancy_average = 0;
			real_current_order->SetOccupancy(static_cast<uint8>(new_occupancy + 1));
			for (const Vehicle *v = this->FirstShared(); v != nullptr; v = v->NextShared()) {
				SetWindowDirty(WC_VEHICLE_ORDERS, v->index);
			}
		}
	}

	this->MarkDirty();
}
/**
 * Perform all actions when switching to advancing within a station for loading/unloading
 * @pre this->current_order.IsType(OT_LOADING)
 * @pre this->type == VEH_TRAIN
 */
void Vehicle::AdvanceLoadingInStation()
{
	assert(this->current_order.IsType(OT_LOADING));
	assert(this->type == VEH_TRAIN);

	ClrBit(Train::From(this)->flags, VRF_ADVANCE_IN_PLATFORM);

	for (Train *v = Train::From(this); v != nullptr; v = v->Next()) {
		if (HasBit(v->flags, VRF_NOT_YET_IN_PLATFORM)) {
			ClrBit(v->flags, VRF_NOT_YET_IN_PLATFORM);
		} else {
			SetBit(v->flags, VRF_BEYOND_PLATFORM_END);
		}
	}

	HideFillingPercent(&this->fill_percent_te_id);
	this->current_order.MakeLoadingAdvance(this->last_station_visited);
	this->current_order.SetNonStopType(ONSF_NO_STOP_AT_ANY_STATION);
	this->MarkDirty();
}

void Vehicle::RecalculateOrderOccupancyAverage()
{
	uint num_valid = 0;
	uint total = 0;
	uint order_count = this->GetNumOrders();
	for (uint i = 0; i < order_count; i++) {
		uint occupancy = this->GetOrder(i)->GetOccupancy();
		if (occupancy > 0) {
			num_valid++;
			total += (occupancy - 1);
		}
	}
	if (num_valid > 0) {
		this->order_occupancy_average = 16 + ((total + (num_valid / 2)) / num_valid);
	} else {
		this->order_occupancy_average = 1;
	}
}

/**
 * Reset all refit_cap in the consist to cargo_cap.
 */
void Vehicle::ResetRefitCaps()
{
	for (Vehicle *v = this; v != nullptr; v = v->Next()) v->refit_cap = v->cargo_cap;
}

/**
 * Handle the loading of the vehicle; when not it skips through dummy
 * orders and does nothing in all other cases.
 * @param mode is the non-first call for this vehicle in this tick?
 */
void Vehicle::HandleLoading(bool mode)
{
	switch (this->current_order.GetType()) {
		case OT_LOADING: {
			TimetableTicks wait_time = max<int>(this->current_order.GetTimetabledWait() - this->lateness_counter, 0);

			/* Save time just loading took since that is what goes into the timetable */
			if (!HasBit(this->vehicle_flags, VF_LOADING_FINISHED)) {
				this->current_loading_time = this->current_order_time;
			}

			/* Pay the loading fee for using someone else's station, if appropriate */
			if (!mode && this->type != VEH_TRAIN) PayStationSharingFee(this, Station::Get(this->last_station_visited));

			/* Not the first call for this tick, or still loading */
			if (mode || !HasBit(this->vehicle_flags, VF_LOADING_FINISHED) || (this->current_order_time < wait_time && this->current_order.GetLeaveType() != OLT_LEAVE_EARLY)) {
				if (!mode && this->type == VEH_TRAIN && HasBit(Train::From(this)->flags, VRF_ADVANCE_IN_PLATFORM)) this->AdvanceLoadingInStation();
				return;
			}

			this->PlayLeaveStationSound();

			this->LeaveStation();

			/* Only advance to next order if we just loaded at the current one */
			const Order *order = this->GetOrder(this->cur_implicit_order_index);
			if (order == nullptr ||
					(!order->IsType(OT_IMPLICIT) && !order->IsType(OT_GOTO_STATION)) ||
					order->GetDestination() != this->last_station_visited) {
				return;
			}
			break;
		}

		case OT_DUMMY: break;

		default: return;
	}

	this->IncrementImplicitOrderIndex();
}

/**
 * Handle the waiting time everywhere else as in stations (basically in depot but, eventually, also elsewhere ?)
 * Function is called when order's wait_time is defined.
 * @param stop_waiting should we stop waiting (or definitely avoid) even if there is still time left to wait ?
 */
void Vehicle::HandleWaiting(bool stop_waiting)
{
	switch (this->current_order.GetType()) {
		case OT_WAITING: {
			uint wait_time = max<int>(this->current_order.GetTimetabledWait() - this->lateness_counter, 0);
			/* Vehicles holds on until waiting Timetabled time expires. */
			if (!stop_waiting && this->current_order_time < wait_time && this->current_order.GetLeaveType() != OLT_LEAVE_EARLY) {
				return;
			}

			/* When wait_time is expired, we move on. */
			UpdateVehicleTimetable(this, false);
			this->IncrementImplicitOrderIndex();
			this->current_order.MakeDummy();
			if (this->type == VEH_TRAIN) Train::From(this)->force_proceed = TFP_NONE;

			break;
		}

		default:
			return;
	}
}

/**
 * Send this vehicle to the depot using the given command(s).
 * @param flags   the command flags (like execute and such).
 * @param command the command to execute.
 * @return the cost of the depot action.
 */
CommandCost Vehicle::SendToDepot(DoCommandFlag flags, DepotCommand command, TileIndex specific_depot)
{
	CommandCost ret = CheckOwnership(this->owner);
	if (ret.Failed()) return ret;

	if (this->vehstatus & VS_CRASHED) return CMD_ERROR;
	if (this->IsStoppedInDepot()) return CMD_ERROR;

	auto cancel_order = [&]() {
		if (flags & DC_EXEC) {
			/* If the orders to 'goto depot' are in the orders list (forced servicing),
			 * then skip to the next order; effectively cancelling this forced service */
			if (this->current_order.GetDepotOrderType() & ODTFB_PART_OF_ORDERS) this->IncrementRealOrderIndex();

			if (this->IsGroundVehicle()) {
				uint16 &gv_flags = this->GetGroundVehicleFlags();
				SetBit(gv_flags, GVF_SUPPRESS_IMPLICIT_ORDERS);
			}

			/* We don't cancel a breakdown-related goto depot order, we only change whether to halt or not */
			if (this->current_order.GetDepotOrderType() & ODTFB_BREAKDOWN) {
				this->current_order.SetDepotActionType(this->current_order.GetDepotActionType() == ODATFB_HALT ? ODATF_SERVICE_ONLY : ODATFB_HALT);
			} else {
				this->ClearSeparation();
				if (HasBit(this->vehicle_flags, VF_TIMETABLE_SEPARATION)) ClrBit(this->vehicle_flags, VF_TIMETABLE_STARTED);

				this->current_order.MakeDummy();
				SetWindowWidgetDirty(WC_VEHICLE_VIEW, this->index, WID_VV_START_STOP);
			}

			/* prevent any attempt to update timetable for current order, as actual travel time will be incorrect due to depot command */
			this->cur_timetable_order_index = INVALID_VEH_ORDER_ID;
		}
	};

	if (command & DEPOT_CANCEL) {
		if (this->current_order.IsType(OT_GOTO_DEPOT)) {
			cancel_order();
			return CommandCost();
		} else {
			return CMD_ERROR;
		}
	}

	if (this->current_order.IsType(OT_GOTO_DEPOT) && !(command & DEPOT_SPECIFIC)) {
		bool halt_in_depot = (this->current_order.GetDepotActionType() & ODATFB_HALT) != 0;
		bool sell_in_depot = (this->current_order.GetDepotActionType() & ODATFB_SELL) != 0;
		if (!!(command & DEPOT_SERVICE) == halt_in_depot || !!(command & DEPOT_SELL) != sell_in_depot) {
			/* We called with a different DEPOT_SERVICE or DEPOT_SELL setting.
			 * Now we change the setting to apply the new one and let the vehicle head for the same depot.
			 * Note: the if is (true for requesting service == true for ordered to stop in depot)          */
			if (flags & DC_EXEC) {
				if (!(this->current_order.GetDepotOrderType() & ODTFB_BREAKDOWN)) this->current_order.SetDepotOrderType(ODTF_MANUAL);
				this->current_order.SetDepotActionType((command & DEPOT_SELL) ? ODATFB_HALT | ODATFB_SELL : ((command & DEPOT_SERVICE) ? ODATF_SERVICE_ONLY : ODATFB_HALT));
				this->ClearSeparation();
				if (HasBit(this->vehicle_flags, VF_TIMETABLE_SEPARATION)) ClrBit(this->vehicle_flags, VF_TIMETABLE_STARTED);
				SetWindowWidgetDirty(WC_VEHICLE_VIEW, this->index, WID_VV_START_STOP);
			}
			return CommandCost();
		}

		if (command & DEPOT_DONT_CANCEL) return CMD_ERROR; // Requested no cancellation of depot orders
		cancel_order();
		return CommandCost();
	}

	TileIndex location;
	DestinationID destination;
	bool reverse;
	static const StringID no_depot[] = {STR_ERROR_UNABLE_TO_FIND_ROUTE_TO, STR_ERROR_UNABLE_TO_FIND_LOCAL_DEPOT, STR_ERROR_UNABLE_TO_FIND_LOCAL_DEPOT, STR_ERROR_CAN_T_SEND_AIRCRAFT_TO_HANGAR};
	if (command & DEPOT_SPECIFIC) {
		if (!(IsDepotTile(specific_depot) && GetDepotVehicleType(specific_depot) == this->type &&
				IsInfraTileUsageAllowed(this->type, this->owner, specific_depot))) {
			return_cmd_error(no_depot[this->type]);
		}
		location = specific_depot;
		destination = (this->type == VEH_AIRCRAFT) ? GetStationIndex(specific_depot) : GetDepotIndex(specific_depot);
		reverse = false;
	} else {
		if (!this->FindClosestDepot(&location, &destination, &reverse)) return_cmd_error(no_depot[this->type]);
	}

	if (flags & DC_EXEC) {
		if (this->current_order.IsAnyLoadingType()) this->LeaveStation();

		if (this->IsGroundVehicle() && this->GetNumManualOrders() > 0) {
			uint16 &gv_flags = this->GetGroundVehicleFlags();
			SetBit(gv_flags, GVF_SUPPRESS_IMPLICIT_ORDERS);
		}

		this->SetDestTile(location);
		this->current_order.MakeGoToDepot(destination, ODTF_MANUAL);
		if (command & DEPOT_SELL) {
			this->current_order.SetDepotActionType(ODATFB_HALT | ODATFB_SELL);
		} else if (!(command & DEPOT_SERVICE)) {
			this->current_order.SetDepotActionType(ODATFB_HALT);
		}
		SetWindowWidgetDirty(WC_VEHICLE_VIEW, this->index, WID_VV_START_STOP);

		/* If there is no depot in front and the train is not already reversing, reverse automatically (trains only) */
		if (this->type == VEH_TRAIN && (reverse ^ HasBit(Train::From(this)->flags, VRF_REVERSING))) {
			DoCommand(this->tile, this->index, 0, DC_EXEC, CMD_REVERSE_TRAIN_DIRECTION);
		}

		if (this->type == VEH_AIRCRAFT) {
			Aircraft *a = Aircraft::From(this);
			if (a->state == FLYING && a->targetairport != destination) {
				/* The aircraft is now heading for a different hangar than the next in the orders */
				extern void AircraftNextAirportPos_and_Order(Aircraft *a);
				AircraftNextAirportPos_and_Order(a);
			}
		}
	}

	return CommandCost();

}

/**
 * Update the cached visual effect.
 * @param allow_power_change true if the wagon-is-powered-state may change.
 */
void Vehicle::UpdateVisualEffect(bool allow_power_change)
{
	bool powered_before = HasBit(this->vcache.cached_vis_effect, VE_DISABLE_WAGON_POWER);
	const Engine *e = this->GetEngine();

	/* Evaluate properties */
	byte visual_effect;
	switch (e->type) {
		case VEH_TRAIN: visual_effect = e->u.rail.visual_effect; break;
		case VEH_ROAD:  visual_effect = e->u.road.visual_effect; break;
		case VEH_SHIP:  visual_effect = e->u.ship.visual_effect; break;
		default:        visual_effect = 1 << VE_DISABLE_EFFECT;  break;
	}

	/* Check powered wagon / visual effect callback */
	if (HasBit(e->info.callback_mask, CBM_VEHICLE_VISUAL_EFFECT)) {
		uint16 callback = GetVehicleCallback(CBID_VEHICLE_VISUAL_EFFECT, 0, 0, this->engine_type, this);

		if (callback != CALLBACK_FAILED) {
			if (callback >= 0x100 && e->GetGRF()->grf_version >= 8) ErrorUnknownCallbackResult(e->GetGRFID(), CBID_VEHICLE_VISUAL_EFFECT, callback);

			callback = GB(callback, 0, 8);
			/* Avoid accidentally setting 'visual_effect' to the default value
			 * Since bit 6 (disable effects) is set anyways, we can safely erase some bits. */
			if (callback == VE_DEFAULT) {
				assert(HasBit(callback, VE_DISABLE_EFFECT));
				SB(callback, VE_TYPE_START, VE_TYPE_COUNT, 0);
			}
			visual_effect = callback;
		}
	}

	/* Apply default values */
	if (visual_effect == VE_DEFAULT ||
			(!HasBit(visual_effect, VE_DISABLE_EFFECT) && GB(visual_effect, VE_TYPE_START, VE_TYPE_COUNT) == VE_TYPE_DEFAULT)) {
		/* Only train engines have default effects.
		 * Note: This is independent of whether the engine is a front engine or articulated part or whatever. */
		if (e->type != VEH_TRAIN || e->u.rail.railveh_type == RAILVEH_WAGON || !IsInsideMM(e->u.rail.engclass, EC_STEAM, EC_MONORAIL)) {
			if (visual_effect == VE_DEFAULT) {
				visual_effect = 1 << VE_DISABLE_EFFECT;
			} else {
				SetBit(visual_effect, VE_DISABLE_EFFECT);
			}
		} else {
			if (visual_effect == VE_DEFAULT) {
				/* Also set the offset */
				visual_effect = (VE_OFFSET_CENTRE - (e->u.rail.engclass == EC_STEAM ? 4 : 0)) << VE_OFFSET_START;
			}
			SB(visual_effect, VE_TYPE_START, VE_TYPE_COUNT, e->u.rail.engclass - EC_STEAM + VE_TYPE_STEAM);
		}
	}

	this->vcache.cached_vis_effect = visual_effect;

	if (!allow_power_change && powered_before != HasBit(this->vcache.cached_vis_effect, VE_DISABLE_WAGON_POWER)) {
		ToggleBit(this->vcache.cached_vis_effect, VE_DISABLE_WAGON_POWER);
		ShowNewGrfVehicleError(this->engine_type, STR_NEWGRF_BROKEN, STR_NEWGRF_BROKEN_POWERED_WAGON, GBUG_VEH_POWERED_WAGON, false);
	}
}

static const int8 _vehicle_smoke_pos[8] = {
	1, 1, 1, 0, -1, -1, -1, 0
};

/**
 * Call CBID_VEHICLE_SPAWN_VISUAL_EFFECT and spawn requested effects.
 * @param v Vehicle to create effects for.
 */
static void SpawnAdvancedVisualEffect(const Vehicle *v)
{
	uint16 callback = GetVehicleCallback(CBID_VEHICLE_SPAWN_VISUAL_EFFECT, 0, Random(), v->engine_type, v);
	if (callback == CALLBACK_FAILED) return;

	uint count = GB(callback, 0, 2);
	bool auto_center = HasBit(callback, 13);
	bool auto_rotate = !HasBit(callback, 14);

	int8 l_center = 0;
	if (auto_center) {
		/* For road vehicles: Compute offset from vehicle position to vehicle center */
		if (v->type == VEH_ROAD) l_center = -(int)(VEHICLE_LENGTH - RoadVehicle::From(v)->gcache.cached_veh_length) / 2;
	} else {
		/* For trains: Compute offset from vehicle position to sprite position */
		if (v->type == VEH_TRAIN) l_center = (VEHICLE_LENGTH - Train::From(v)->gcache.cached_veh_length) / 2;
	}

	Direction l_dir = v->direction;
	if (v->type == VEH_TRAIN && HasBit(Train::From(v)->flags, VRF_REVERSE_DIRECTION)) l_dir = ReverseDir(l_dir);
	Direction t_dir = ChangeDir(l_dir, DIRDIFF_90RIGHT);

	int8 x_center = _vehicle_smoke_pos[l_dir] * l_center;
	int8 y_center = _vehicle_smoke_pos[t_dir] * l_center;

	for (uint i = 0; i < count; i++) {
		uint32 reg = GetRegister(0x100 + i);
		uint type = GB(reg,  0, 8);
		int8 x    = GB(reg,  8, 8);
		int8 y    = GB(reg, 16, 8);
		int8 z    = GB(reg, 24, 8);

		if (auto_rotate) {
			int8 l = x;
			int8 t = y;
			x = _vehicle_smoke_pos[l_dir] * l + _vehicle_smoke_pos[t_dir] * t;
			y = _vehicle_smoke_pos[t_dir] * l - _vehicle_smoke_pos[l_dir] * t;
		}

		if (type >= 0xF0) {
			switch (type) {
				case 0xF1: CreateEffectVehicleRel(v, x_center + x, y_center + y, z, EV_STEAM_SMOKE); break;
				case 0xF2: CreateEffectVehicleRel(v, x_center + x, y_center + y, z, EV_DIESEL_SMOKE); break;
				case 0xF3: CreateEffectVehicleRel(v, x_center + x, y_center + y, z, EV_ELECTRIC_SPARK); break;
				case 0xFA: CreateEffectVehicleRel(v, x_center + x, y_center + y, z, EV_BREAKDOWN_SMOKE_AIRCRAFT); break;
				default: break;
			}
		}
	}
}

uint16 ReversingDistanceTargetSpeed(const Train *v);

/**
 * Draw visual effects (smoke and/or sparks) for a vehicle chain.
 * @pre this->IsPrimaryVehicle()
 */
void Vehicle::ShowVisualEffect() const
{
	assert(this->IsPrimaryVehicle());
	bool sound = false;

	/* Do not show any smoke when:
	 * - vehicle smoke is disabled by the player
	 * - the vehicle is slowing down or stopped (by the player)
	 * - the vehicle is moving very slowly
	 */
	if (_settings_game.vehicle.smoke_amount == 0 ||
			this->vehstatus & (VS_TRAIN_SLOWING | VS_STOPPED) ||
			this->cur_speed < 2) {
		return;
	}

	/* Use the speed as limited by underground and orders. */
	uint max_speed = this->GetCurrentMaxSpeed();

	if (this->type == VEH_TRAIN) {
		const Train *t = Train::From(this);
		/* For trains, do not show any smoke when:
		 * - the train is reversing
		 * - is entering a station with an order to stop there and its speed is equal to maximum station entering speed
		 * - is approaching a reversing point and its speed is equal to maximum approach speed
		 */
		if (HasBit(t->flags, VRF_REVERSING) ||
				(HasStationTileRail(t->tile) && t->IsFrontEngine() && t->current_order.ShouldStopAtStation(t, GetStationIndex(t->tile), IsRailWaypoint(t->tile)) &&
				t->cur_speed >= max_speed) ||
				(t->reverse_distance >= 1 && t->cur_speed >= ReversingDistanceTargetSpeed(t))) {
			return;
		}
	}

	const Vehicle *v = this;

	do {
		bool advanced = HasBit(v->vcache.cached_vis_effect, VE_ADVANCED_EFFECT);
		int effect_offset = GB(v->vcache.cached_vis_effect, VE_OFFSET_START, VE_OFFSET_COUNT) - VE_OFFSET_CENTRE;
		VisualEffectSpawnModel effect_model = VESM_NONE;
		if (advanced) {
			effect_offset = VE_OFFSET_CENTRE;
			effect_model = (VisualEffectSpawnModel)GB(v->vcache.cached_vis_effect, 0, VE_ADVANCED_EFFECT);
			if (effect_model >= VESM_END) effect_model = VESM_NONE; // unknown spawning model
		} else {
			effect_model = (VisualEffectSpawnModel)GB(v->vcache.cached_vis_effect, VE_TYPE_START, VE_TYPE_COUNT);
			assert(effect_model != (VisualEffectSpawnModel)VE_TYPE_DEFAULT); // should have been resolved by UpdateVisualEffect
			assert_compile((uint)VESM_STEAM    == (uint)VE_TYPE_STEAM);
			assert_compile((uint)VESM_DIESEL   == (uint)VE_TYPE_DIESEL);
			assert_compile((uint)VESM_ELECTRIC == (uint)VE_TYPE_ELECTRIC);
		}

		/* Show no smoke when:
		 * - Smoke has been disabled for this vehicle
		 * - The vehicle is not visible
		 * - The vehicle is under a bridge
		 * - The vehicle is on a depot tile
		 * - The vehicle is on a tunnel tile
		 * - The vehicle is a train engine that is currently unpowered */
		if (effect_model == VESM_NONE ||
				v->vehstatus & VS_HIDDEN ||
				IsBridgeAbove(v->tile) ||
				IsDepotTile(v->tile) ||
				IsTunnelTile(v->tile) ||
				(v->type == VEH_TRAIN &&
				!HasPowerOnRail(Train::From(v)->railtype, GetTileRailTypeByTrackBit(v->tile, Train::From(v)->track)))) {
			continue;
		}

		EffectVehicleType evt = EV_END;
		switch (effect_model) {
			case VESM_STEAM:
				/* Steam smoke - amount is gradually falling until vehicle reaches its maximum speed, after that it's normal.
				 * Details: while vehicle's current speed is gradually increasing, steam plumes' density decreases by one third each
				 * third of its maximum speed spectrum. Steam emission finally normalises at very close to vehicle's maximum speed.
				 * REGULATION:
				 * - instead of 1, 4 / 2^smoke_amount (max. 2) is used to provide sufficient regulation to steam puffs' amount. */
				if (GB(v->tick_counter, 0, ((4 >> _settings_game.vehicle.smoke_amount) + ((this->cur_speed * 3) / max_speed))) == 0) {
					evt = EV_STEAM_SMOKE;
				}
				break;

			case VESM_DIESEL: {
				/* Diesel smoke - thicker when vehicle is starting, gradually subsiding till it reaches its maximum speed
				 * when smoke emission stops.
				 * Details: Vehicle's (max.) speed spectrum is divided into 32 parts. When max. speed is reached, chance for smoke
				 * emission erodes by 32 (1/4). For trains, power and weight come in handy too to either increase smoke emission in
				 * 6 steps (1000HP each) if the power is low or decrease smoke emission in 6 steps (512 tonnes each) if the train
				 * isn't overweight. Power and weight contributions are expressed in a way that neither extreme power, nor
				 * extreme weight can ruin the balance (e.g. FreightWagonMultiplier) in the formula. When the vehicle reaches
				 * maximum speed no diesel_smoke is emitted.
				 * REGULATION:
				 * - up to which speed a diesel vehicle is emitting smoke (with reduced/small setting only until 1/2 of max_speed),
				 * - in Chance16 - the last value is 512 / 2^smoke_amount (max. smoke when 128 = smoke_amount of 2). */
				int power_weight_effect = 0;
				if (v->type == VEH_TRAIN) {
					power_weight_effect = (32 >> (Train::From(this)->gcache.cached_power >> 10)) - (32 >> (Train::From(this)->gcache.cached_weight >> 9));
				}
				if (this->cur_speed < (max_speed >> (2 >> _settings_game.vehicle.smoke_amount)) &&
						Chance16((64 - ((this->cur_speed << 5) / max_speed) + power_weight_effect), (512 >> _settings_game.vehicle.smoke_amount))) {
					evt = EV_DIESEL_SMOKE;
				}
				break;
			}

			case VESM_ELECTRIC:
				/* Electric train's spark - more often occurs when train is departing (more load)
				 * Details: Electric locomotives are usually at least twice as powerful as their diesel counterparts, so spark
				 * emissions are kept simple. Only when starting, creating huge force are sparks more likely to happen, but when
				 * reaching its max. speed, quarter by quarter of it, chance decreases until the usual 2,22% at train's top speed.
				 * REGULATION:
				 * - in Chance16 the last value is 360 / 2^smoke_amount (max. sparks when 90 = smoke_amount of 2). */
				if (GB(v->tick_counter, 0, 2) == 0 &&
						Chance16((6 - ((this->cur_speed << 2) / max_speed)), (360 >> _settings_game.vehicle.smoke_amount))) {
					evt = EV_ELECTRIC_SPARK;
				}
				break;

			default:
				NOT_REACHED();
		}

		if (evt != EV_END && advanced) {
			sound = true;
			SpawnAdvancedVisualEffect(v);
		} else if (evt != EV_END) {
			sound = true;

			/* The effect offset is relative to a point 4 units behind the vehicle's
			 * front (which is the center of an 8/8 vehicle). Shorter vehicles need a
			 * correction factor. */
			if (v->type == VEH_TRAIN) effect_offset += (VEHICLE_LENGTH - Train::From(v)->gcache.cached_veh_length) / 2;

			int x = _vehicle_smoke_pos[v->direction] * effect_offset;
			int y = _vehicle_smoke_pos[(v->direction + 2) % 8] * effect_offset;

			if (v->type == VEH_TRAIN && HasBit(Train::From(v)->flags, VRF_REVERSE_DIRECTION)) {
				x = -x;
				y = -y;
			}

			CreateEffectVehicleRel(v, x, y, 10, evt);
		}

		if (HasBit(v->vcache.cached_veh_flags, VCF_LAST_VISUAL_EFFECT)) break;
	} while ((v = v->Next()) != nullptr);

	if (sound) PlayVehicleSound(this, VSE_VISUAL_EFFECT);
}

/**
 * Set the next vehicle of this vehicle.
 * @param next the next vehicle. nullptr removes the next vehicle.
 */
void Vehicle::SetNext(Vehicle *next)
{
	assert(this != next);

	if (this->next != nullptr) {
		/* We had an old next vehicle. Update the first and previous pointers */
		for (Vehicle *v = this->next; v != nullptr; v = v->Next()) {
			v->first = this->next;
		}
		this->next->previous = nullptr;
	}

	this->next = next;

	if (this->next != nullptr) {
		/* A new next vehicle. Update the first and previous pointers */
		if (this->next->previous != nullptr) this->next->previous->next = nullptr;
		this->next->previous = this;
		for (Vehicle *v = this->next; v != nullptr; v = v->Next()) {
			v->first = this->first;
		}
	}
}

void Vehicle::ClearSeparation()
{
	if (this->ahead_separation == nullptr && this->behind_separation == nullptr) return;

	assert(this->ahead_separation != nullptr);
	assert(this->behind_separation != nullptr);

	this->ahead_separation->behind_separation = this->behind_separation;
	this->behind_separation->ahead_separation = this->ahead_separation;

	this->ahead_separation = nullptr;
	this->behind_separation = nullptr;

	SetWindowDirty(WC_VEHICLE_TIMETABLE, this->index);
}

void Vehicle::InitSeparation()
{
	assert(this->ahead_separation == nullptr && this->behind_separation == nullptr);
	Vehicle *best_match = this;
	int lowest_separation;
	for (Vehicle *v_other = this->FirstShared(); v_other != nullptr; v_other = v_other->NextShared()) {
		if ((HasBit(v_other->vehicle_flags, VF_TIMETABLE_STARTED)) && v_other != this) {
			if (best_match == this) {
				best_match = v_other;
				lowest_separation = 0; // TODO call SeparationBetween() here
			} else {
				int temp_sep = 0; // TODO call SeparationBetween() here
				if (temp_sep < lowest_separation && temp_sep != -1) {
					best_match = v_other;
					lowest_separation = temp_sep;
				}
			}
		}
	}
	this->AddToSeparationBehind(best_match);
}

void Vehicle::AddToSeparationBehind(Vehicle *v_other)
{
	if (v_other->ahead_separation == nullptr) v_other->ahead_separation = v_other;
	if (v_other->behind_separation == nullptr) v_other->behind_separation = v_other;

	this->ahead_separation = v_other;
	v_other->behind_separation->ahead_separation = this;
	this->behind_separation = v_other->behind_separation;
	v_other->behind_separation = this;
}

/**
 * Adds this vehicle to a shared vehicle chain.
 * @param shared_chain a vehicle of the chain with shared vehicles.
 * @pre !this->IsOrderListShared()
 */
void Vehicle::AddToShared(Vehicle *shared_chain)
{
	assert(this->previous_shared == nullptr && this->next_shared == nullptr);

	if (shared_chain->orders.list == nullptr) {
		assert(shared_chain->previous_shared == nullptr);
		assert(shared_chain->next_shared == nullptr);
		this->orders.list = shared_chain->orders.list = new OrderList(nullptr, shared_chain);
	}

	this->next_shared     = shared_chain->next_shared;
	this->previous_shared = shared_chain;

	shared_chain->next_shared = this;

	if (this->next_shared != nullptr) this->next_shared->previous_shared = this;

	shared_chain->orders.list->AddVehicle(this);
}

/**
 * Removes the vehicle from the shared order list.
 */
void Vehicle::RemoveFromShared()
{
	/* Remember if we were first and the old window number before RemoveVehicle()
	 * as this changes first if needed. */
	bool were_first = (this->FirstShared() == this);
	VehicleListIdentifier vli(VL_SHARED_ORDERS, this->type, this->owner, this->FirstShared()->index);

	this->orders.list->RemoveVehicle(this);

	if (!were_first) {
		/* We are not the first shared one, so only relink our previous one. */
		this->previous_shared->next_shared = this->NextShared();
	}

	if (this->next_shared != nullptr) this->next_shared->previous_shared = this->previous_shared;


	if (this->orders.list->GetNumVehicles() == 1) InvalidateVehicleOrder(this->FirstShared(), VIWD_MODIFY_ORDERS);

	if (this->orders.list->GetNumVehicles() == 1 && !_settings_client.gui.enable_single_veh_shared_order_gui) {
		/* When there is only one vehicle, remove the shared order list window. */
		DeleteWindowById(GetWindowClassForVehicleType(this->type), vli.Pack());
	} else if (were_first) {
		/* If we were the first one, update to the new first one.
		 * Note: FirstShared() is already the new first */
		InvalidateWindowData(GetWindowClassForVehicleType(this->type), vli.Pack(), this->FirstShared()->index | (1U << 31));
	}

	this->next_shared     = nullptr;
	this->previous_shared = nullptr;

	this->ClearSeparation();
	if (HasBit(this->vehicle_flags, VF_TIMETABLE_SEPARATION)) ClrBit(this->vehicle_flags, VF_TIMETABLE_STARTED);
}

char *Vehicle::DumpVehicleFlags(char *b, const char *last) const
{
	auto dump = [&](char c, bool flag) {
		if (flag) b += seprintf(b, last, "%c", c);
	};
	if (this->IsGroundVehicle()) {
		b += seprintf(b, last, "st:");
		dump('F', HasBit(this->subtype, GVSF_FRONT));
		dump('A', HasBit(this->subtype, GVSF_ARTICULATED_PART));
		dump('W', HasBit(this->subtype, GVSF_WAGON));
		dump('E', HasBit(this->subtype, GVSF_ENGINE));
		dump('f', HasBit(this->subtype, GVSF_FREE_WAGON));
		dump('M', HasBit(this->subtype, GVSF_MULTIHEADED));
		dump('V', HasBit(this->subtype, GVSF_VIRTUAL));
	} else {
		b += seprintf(b, last, "st:%X", this->subtype);
	}
	b += seprintf(b, last, ", vs:");
	dump('H', this->vehstatus & VS_HIDDEN);
	dump('S', this->vehstatus & VS_STOPPED);
	dump('U', this->vehstatus & VS_UNCLICKABLE);
	dump('D', this->vehstatus & VS_DEFPAL);
	dump('s', this->vehstatus & VS_TRAIN_SLOWING);
	dump('X', this->vehstatus & VS_SHADOW);
	dump('B', this->vehstatus & VS_AIRCRAFT_BROKEN);
	dump('C', this->vehstatus & VS_CRASHED);
	b += seprintf(b, last, ", vf:");
	dump('F', HasBit(this->vehicle_flags, VF_LOADING_FINISHED));
	dump('U', HasBit(this->vehicle_flags, VF_CARGO_UNLOADING));
	dump('P', HasBit(this->vehicle_flags, VF_BUILT_AS_PROTOTYPE));
	dump('T', HasBit(this->vehicle_flags, VF_TIMETABLE_STARTED));
	dump('A', HasBit(this->vehicle_flags, VF_AUTOFILL_TIMETABLE));
	dump('w', HasBit(this->vehicle_flags, VF_AUTOFILL_PRES_WAIT_TIME));
	dump('S', HasBit(this->vehicle_flags, VF_STOP_LOADING));
	dump('L', HasBit(this->vehicle_flags, VF_PATHFINDER_LOST));
	dump('c', HasBit(this->vehicle_flags, VF_SERVINT_IS_CUSTOM));
	dump('p', HasBit(this->vehicle_flags, VF_SERVINT_IS_PERCENT));
	dump('D', HasBit(this->vehicle_flags, VF_SCHEDULED_DISPATCH));
	dump('x', HasBit(this->vehicle_flags, VF_LAST_LOAD_ST_SEP));
	dump('s', HasBit(this->vehicle_flags, VF_TIMETABLE_SEPARATION));
	dump('a', HasBit(this->vehicle_flags, VF_AUTOMATE_TIMETABLE));
	b += seprintf(b, last, ", vcf:");
	dump('l', HasBit(this->vcache.cached_veh_flags, VCF_LAST_VISUAL_EFFECT));
	dump('z', HasBit(this->vcache.cached_veh_flags, VCF_GV_ZERO_SLOPE_RESIST));
	if (this->IsGroundVehicle()) {
		uint16 gv_flags = this->GetGroundVehicleFlags();
		b += seprintf(b, last, ", gvf:");
		dump('u', HasBit(gv_flags, GVF_GOINGUP_BIT));
		dump('d', HasBit(gv_flags, GVF_GOINGDOWN_BIT));
		dump('s', HasBit(gv_flags, GVF_SUPPRESS_IMPLICIT_ORDERS));
		dump('c', HasBit(gv_flags, GVF_CHUNNEL_BIT));
	}
	if (this->type == VEH_TRAIN) {
		const Train *t = Train::From(this);
		b += seprintf(b, last, ", tf:");
		dump('R', HasBit(t->flags, VRF_REVERSING));
		dump('W', HasBit(t->flags, VRF_WAITING_RESTRICTION));
		dump('S', HasBit(t->flags, VRF_HAVE_SLOT));
		dump('P', HasBit(t->flags, VRF_POWEREDWAGON));
		dump('r', HasBit(t->flags, VRF_REVERSE_DIRECTION));
		dump('h', HasBit(t->flags, VRF_HAS_HIT_RV));
		dump('e', HasBit(t->flags, VRF_EL_ENGINE_ALLOWED_NORMAL_RAIL));
		dump('q', HasBit(t->flags, VRF_TOGGLE_REVERSE));
		dump('s', HasBit(t->flags, VRF_TRAIN_STUCK));
		dump('L', HasBit(t->flags, VRF_LEAVING_STATION));
		dump('b', HasBit(t->flags, VRF_BREAKDOWN_BRAKING));
		dump('p', HasBit(t->flags, VRF_BREAKDOWN_POWER));
		dump('v', HasBit(t->flags, VRF_BREAKDOWN_SPEED));
		dump('z', HasBit(t->flags, VRF_BREAKDOWN_STOPPED));
		dump('F', HasBit(t->flags, VRF_NEED_REPAIR));
		dump('H', HasBit(t->flags, VRF_TOO_HEAVY));
		dump('B', HasBit(t->flags, VRF_BEYOND_PLATFORM_END));
		dump('Y', HasBit(t->flags, VRF_NOT_YET_IN_PLATFORM));
		dump('A', HasBit(t->flags, VRF_ADVANCE_IN_PLATFORM));
		b += seprintf(b, last, ", trk: 0x%02X", (uint) t->track);
		if (t->reverse_distance > 0) b += seprintf(b, last, ", rev: %u", t->reverse_distance);
	} else if (this->type == VEH_ROAD) {
		const RoadVehicle *r = RoadVehicle::From(this);
		b += seprintf(b, last, ", rvs:%X, rvf:%X", r->state, r->frame);
	}
	b += seprintf(b, last, ", [");
	b = DumpTileInfo(b, last, this->tile);
	b += seprintf(b, last, "]");
	TileIndex vtile = TileVirtXY(this->x_pos, this->y_pos);
	if (this->tile != vtile) b += seprintf(b, last, ", VirtXYTile: %X (%u x %u)", vtile, TileX(vtile), TileY(vtile));
	if (this->cargo_payment) b += seprintf(b, last, ", CP");
	return b;
}


void VehiclesYearlyLoop()
{
	for (Vehicle *v : Vehicle::Iterate()) {
		if (v->IsPrimaryVehicle()) {
			/* show warning if vehicle is not generating enough income last 2 years (corresponds to a red icon in the vehicle list) */
			Money profit = v->GetDisplayProfitThisYear();
			if (v->age >= 730 && profit < 0) {
				if (_settings_client.gui.vehicle_income_warn && v->owner == _local_company) {
					SetDParam(0, v->index);
					SetDParam(1, profit);
					AddVehicleAdviceNewsItem(STR_NEWS_VEHICLE_IS_UNPROFITABLE, v->index);
				}
				AI::NewEvent(v->owner, new ScriptEventVehicleUnprofitable(v->index));
			}

			v->profit_last_year = v->profit_this_year;
			v->profit_lifetime += v->profit_this_year;
			v->profit_this_year = 0;
			SetWindowDirty(WC_VEHICLE_DETAILS, v->index);
		}
	}
	GroupStatistics::UpdateProfits();
	SetWindowClassesDirty(WC_TRAINS_LIST);
	SetWindowClassesDirty(WC_TRACE_RESTRICT_SLOTS);
	SetWindowClassesDirty(WC_SHIPS_LIST);
	SetWindowClassesDirty(WC_ROADVEH_LIST);
	SetWindowClassesDirty(WC_AIRCRAFT_LIST);
}


/**
 * Can this station be used by the given engine type?
 * @param engine_type the type of vehicles to test
 * @param st the station to test for
 * @return true if and only if the vehicle of the type can use this station.
 * @note For road vehicles the Vehicle is needed to determine whether it can
 *       use the station. This function will return true for road vehicles
 *       when at least one of the facilities is available.
 */
bool CanVehicleUseStation(EngineID engine_type, const Station *st)
{
	const Engine *e = Engine::GetIfValid(engine_type);
	assert(e != nullptr);

	switch (e->type) {
		case VEH_TRAIN:
			return (st->facilities & FACIL_TRAIN) != 0;

		case VEH_ROAD:
			/* For road vehicles we need the vehicle to know whether it can actually
			 * use the station, but if it doesn't have facilities for RVs it is
			 * certainly not possible that the station can be used. */
			return (st->facilities & (FACIL_BUS_STOP | FACIL_TRUCK_STOP)) != 0;

		case VEH_SHIP:
			return (st->facilities & FACIL_DOCK) != 0;

		case VEH_AIRCRAFT:
			return (st->facilities & FACIL_AIRPORT) != 0 &&
					(st->airport.GetFTA()->flags & (e->u.air.subtype & AIR_CTOL ? AirportFTAClass::AIRPLANES : AirportFTAClass::HELICOPTERS)) != 0;

		default:
			return false;
	}
}

/**
 * Can this station be used by the given vehicle?
 * @param v the vehicle to test
 * @param st the station to test for
 * @return true if and only if the vehicle can use this station.
 */
bool CanVehicleUseStation(const Vehicle *v, const Station *st)
{
	if (v->type == VEH_ROAD) return st->GetPrimaryRoadStop(RoadVehicle::From(v)) != nullptr;

	return CanVehicleUseStation(v->engine_type, st);
}

/**
 * Access the ground vehicle cache of the vehicle.
 * @pre The vehicle is a #GroundVehicle.
 * @return #GroundVehicleCache of the vehicle.
 */
GroundVehicleCache *Vehicle::GetGroundVehicleCache()
{
	assert(this->IsGroundVehicle());
	if (this->type == VEH_TRAIN) {
		return &Train::From(this)->gcache;
	} else {
		return &RoadVehicle::From(this)->gcache;
	}
}

/**
 * Access the ground vehicle cache of the vehicle.
 * @pre The vehicle is a #GroundVehicle.
 * @return #GroundVehicleCache of the vehicle.
 */
const GroundVehicleCache *Vehicle::GetGroundVehicleCache() const
{
	assert(this->IsGroundVehicle());
	if (this->type == VEH_TRAIN) {
		return &Train::From(this)->gcache;
	} else {
		return &RoadVehicle::From(this)->gcache;
	}
}

/**
 * Access the ground vehicle flags of the vehicle.
 * @pre The vehicle is a #GroundVehicle.
 * @return #GroundVehicleFlags of the vehicle.
 */
uint16 &Vehicle::GetGroundVehicleFlags()
{
	assert(this->IsGroundVehicle());
	if (this->type == VEH_TRAIN) {
		return Train::From(this)->gv_flags;
	} else {
		return RoadVehicle::From(this)->gv_flags;
	}
}

/**
 * Access the ground vehicle flags of the vehicle.
 * @pre The vehicle is a #GroundVehicle.
 * @return #GroundVehicleFlags of the vehicle.
 */
const uint16 &Vehicle::GetGroundVehicleFlags() const
{
	assert(this->IsGroundVehicle());
	if (this->type == VEH_TRAIN) {
		return Train::From(this)->gv_flags;
	} else {
		return RoadVehicle::From(this)->gv_flags;
	}
}

/**
 * Calculates the set of vehicles that will be affected by a given selection.
 * @param[in,out] set Set of affected vehicles.
 * @param v First vehicle of the selection.
 * @param num_vehicles Number of vehicles in the selection (not counting articulated parts).
 * @pre \a set must be empty.
 * @post \a set will contain the vehicles that will be refitted.
 */
void GetVehicleSet(VehicleSet &set, Vehicle *v, uint8 num_vehicles)
{
	if (v->type == VEH_TRAIN) {
		Train *u = Train::From(v);
		/* Only include whole vehicles, so start with the first articulated part */
		u = u->GetFirstEnginePart();

		/* Include num_vehicles vehicles, not counting articulated parts */
		for (; u != nullptr && num_vehicles > 0; num_vehicles--) {
			do {
				/* Include current vehicle in the selection. */
				include(set, u->index);

				/* If the vehicle is multiheaded, add the other part too. */
				if (u->IsMultiheaded()) include(set, u->other_multiheaded_part->index);

				u = u->Next();
			} while (u != nullptr && u->IsArticulatedPart());
		}
	}
}

void DumpVehicleStats(char *buffer, const char *last)
{
	struct vtypestats {
		uint count[2] = { 0, 0 };

		bool IsEmpty() const { return (count[0] | count[1]) == 0; }
	};
	struct cstats {
		vtypestats vstats[VEH_END];
		vtypestats virt_train;
		vtypestats template_train;
	};
	std::map<Owner, cstats> cstatmap;

	Vehicle *v;
	FOR_ALL_VEHICLES(v) {
		cstats &cs = cstatmap[v->owner];
		vtypestats &vs = ((v->type == VEH_TRAIN) && Train::From(v)->IsVirtual()) ? cs.virt_train : cs.vstats[v->type];
		vs.count[v->Previous() != nullptr ? 1 : 0]++;
	}

	const TemplateVehicle *tv;
	FOR_ALL_TEMPLATES(tv) {
		cstats &cs = cstatmap[tv->owner];
		cs.template_train.count[tv->Prev() != nullptr ? 1 : 0]++;
	}
	for (auto &it : cstatmap) {
		buffer += seprintf(buffer, last, "%u: ", (uint) it.first);
		SetDParam(0, it.first);
		buffer = GetString(buffer, STR_COMPANY_NAME, last);
		buffer += seprintf(buffer, last, "\n");

		auto line = [&](vtypestats &vs, const char *type) {
			if (vs.count[0] || vs.count[1]) {
				buffer += seprintf(buffer, last, "  %10s: primary: %5u, secondary: %5u\n", type, vs.count[0], vs.count[1]);
			}
		};
		line(it.second.vstats[VEH_TRAIN], "train");
		line(it.second.vstats[VEH_ROAD], "road");
		line(it.second.vstats[VEH_SHIP], "ship");
		line(it.second.vstats[VEH_AIRCRAFT], "aircraft");
		line(it.second.vstats[VEH_EFFECT], "effect");
		line(it.second.vstats[VEH_DISASTER], "disaster");
		line(it.second.virt_train, "virt train");
		line(it.second.template_train, "tmpl train");
		buffer += seprintf(buffer, last, "\n");
	}
}<|MERGE_RESOLUTION|>--- conflicted
+++ resolved
@@ -1174,12 +1174,13 @@
 
 void RebuildVehicleTickCaches()
 {
-	Vehicle *v = nullptr;
-	SCOPE_INFO_FMT([&v], "RebuildVehicleTickCaches: %s", scope_dumper().VehicleInfo(v));
+	Vehicle *si_v = nullptr;
+	SCOPE_INFO_FMT([&si_v], "RebuildVehicleTickCaches: %s", scope_dumper().VehicleInfo(si_v));
 
 	ClearVehicleTickCaches();
 
-	FOR_ALL_VEHICLES(v) {
+	for (Vehicle *v : Vehicle::Iterate()) {
+		si_v = v;
 		switch (v->type) {
 			default:
 				_tick_other_veh_cache.push_back(v);
@@ -1285,16 +1286,14 @@
 
 	{
 		PerformanceMeasurer framerate(PFE_GL_ECONOMY);
-<<<<<<< HEAD
-		Station *st = nullptr;
-		SCOPE_INFO_FMT([&st], "CallVehicleTicks: LoadUnloadStation: %s", scope_dumper().StationInfo(st));
-		FOR_ALL_STATIONS(st) LoadUnloadStation(st);
-=======
-		for (Station *st : Station::Iterate()) LoadUnloadStation(st);
->>>>>>> 5b52f259
-	}
-
-<<<<<<< HEAD
+		Station *si_st = nullptr;
+		SCOPE_INFO_FMT([&si_st], "CallVehicleTicks: LoadUnloadStation: %s", scope_dumper().StationInfo(si_st));
+		for (Station *st : Station::Iterate()) {
+			si_st = st;
+			LoadUnloadStation(st);
+		}
+	}
+
 	if (!_tick_caches_valid || HasChickenBit(DCBF_VEH_TICK_CACHE)) RebuildVehicleTickCaches();
 
 	Vehicle *v = nullptr;
@@ -1370,14 +1369,6 @@
 			if (!u) continue;
 			v = u;
 			u->Tick();
-=======
-	for (Vehicle *v : Vehicle::Iterate()) {
-		size_t vehicle_index = v->index;
-		/* Vehicle could be deleted in this tick */
-		if (!v->Tick()) {
-			assert(Vehicle::Get(vehicle_index) == nullptr);
-			continue;
->>>>>>> 5b52f259
 		}
 	}
 	v = nullptr;
@@ -1458,11 +1449,7 @@
 	/* do Auto Replacement */
 	Backup<CompanyID> cur_company(_current_company, FILE_LINE);
 	for (auto &it : _vehicles_to_autoreplace) {
-<<<<<<< HEAD
 		v = Vehicle::Get(it.first);
-=======
-		Vehicle *v = it.first;
->>>>>>> 5b52f259
 		/* Autoreplace needs the current company set as the vehicle owner */
 		cur_company.Change(v->owner);
 
@@ -1690,13 +1677,8 @@
 	x = ScaleByZoom(x, vp->zoom) + vp->virtual_left;
 	y = ScaleByZoom(y, vp->zoom) + vp->virtual_top;
 
-<<<<<<< HEAD
-	FOR_ALL_VEHICLES(v) {
+	for (Vehicle *v : Vehicle::Iterate()) {
 		if (((v->vehstatus & VS_UNCLICKABLE) == 0) && v->IsDrawn() &&
-=======
-	for (Vehicle *v : Vehicle::Iterate()) {
-		if ((v->vehstatus & (VS_HIDDEN | VS_UNCLICKABLE)) == 0 &&
->>>>>>> 5b52f259
 				x >= v->coord.left && x <= v->coord.right &&
 				y >= v->coord.top && y <= v->coord.bottom) {
 
@@ -4032,15 +4014,13 @@
 	};
 	std::map<Owner, cstats> cstatmap;
 
-	Vehicle *v;
-	FOR_ALL_VEHICLES(v) {
+	for (Vehicle *v : Vehicle::Iterate()) {
 		cstats &cs = cstatmap[v->owner];
 		vtypestats &vs = ((v->type == VEH_TRAIN) && Train::From(v)->IsVirtual()) ? cs.virt_train : cs.vstats[v->type];
 		vs.count[v->Previous() != nullptr ? 1 : 0]++;
 	}
 
-	const TemplateVehicle *tv;
-	FOR_ALL_TEMPLATES(tv) {
+	for (const TemplateVehicle *tv : TemplateVehicle::Iterate()) {
 		cstats &cs = cstatmap[tv->owner];
 		cs.template_train.count[tv->Prev() != nullptr ? 1 : 0]++;
 	}
