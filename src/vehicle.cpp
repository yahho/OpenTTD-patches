--- conflicted
+++ resolved
@@ -54,20 +54,12 @@
 #include "linkgraph/linkgraph.h"
 #include "linkgraph/refresh.h"
 #include "framerate_type.h"
-<<<<<<< HEAD
 #include "blitter/factory.hpp"
 #include "tbtr_template_vehicle_func.h"
 #include "string_func.h"
 #include "scope_info.h"
 #include "debug_settings.h"
 #include "3rdparty/cpp-btree/btree_set.h"
-=======
-#include "autoreplace_cmd.h"
-#include "misc_cmd.h"
-#include "train_cmd.h"
-#include "vehicle_cmd.h"
-#include "newgrf_roadstop.h"
->>>>>>> 87f4d37d
 
 #include "table/strings.h"
 
@@ -3515,14 +3507,6 @@
 			SetBit(v->flags, VRF_BEYOND_PLATFORM_END);
 		}
 	}
-	if (this->type == VEH_ROAD && !(this->vehstatus & VS_CRASHED)) {
-		/* Trigger road stop animation */
-		if (IsRoadStopTile(this->tile)) {
-			TriggerRoadStopRandomisation(st, this->tile, RSRT_VEH_DEPARTS);
-			TriggerRoadStopAnimation(st, this->tile, SAT_TRAIN_DEPARTS);
-		}
-	}
-
 
 	HideFillingPercent(&this->fill_percent_te_id);
 	this->current_order.MakeLoadingAdvance(this->last_station_visited);
@@ -4413,17 +4397,10 @@
 }
 
 /**
-<<<<<<< HEAD
- * Get reason string why this station can't be used by the given vehicle
- * @param v the vehicle to test
- * @param st the station to test for
- * @return true if and only if the vehicle can use this station.
-=======
  * Get reason string why this station can't be used by the given vehicle.
  * @param v The vehicle to test.
  * @param st The station to test for.
  * @return The string explaining why the vehicle cannot use the station.
->>>>>>> 87f4d37d
  */
 StringID GetVehicleCannotUseStationReason(const Vehicle *v, const Station *st)
 {
@@ -4438,17 +4415,6 @@
 			StringID err = rv->IsBus() ? STR_ERROR_NO_BUS_STATION : STR_ERROR_NO_TRUCK_STATION;
 
 			for (; rs != nullptr; rs = rs->next) {
-<<<<<<< HEAD
-				/* The vehicle is articulated and can therefore not go to a standard road stop. */
-				if (IsStandardRoadStopTile(rs->xy) && rv->HasArticulatedPart()) {
-					err = STR_ERROR_NO_STOP_ARTIC_VEH;
-					continue;
-				}
-				/* The vehicle cannot go to this roadstop (different roadtype) */
-				if (!HasTileAnyRoadType(rs->xy, rv->compatible_roadtypes)) return STR_ERROR_NO_STOP_COMPATIBLE_ROAD_TYPE;
-
-				return INVALID_STRING_ID;
-=======
 				/* Articulated vehicles cannot use bay road stops, only drive-through. Make sure the vehicle can actually use this bay stop */
 				if (HasTileAnyRoadType(rs->xy, rv->compatible_roadtypes) && IsStandardRoadStopTile(rs->xy) && rv->HasArticulatedPart()) {
 					err = STR_ERROR_NO_STOP_ARTICULATED_VEHICLE;
@@ -4461,7 +4427,6 @@
 					err = RoadTypeIsRoad(rv->roadtype) ? STR_ERROR_NO_STOP_COMPATIBLE_ROAD_TYPE : STR_ERROR_NO_STOP_COMPATIBLE_TRAM_TYPE;
 					continue;
 				}
->>>>>>> 87f4d37d
 			}
 
 			return err;
@@ -4475,11 +4440,7 @@
 			if (v->GetEngine()->u.air.subtype & AIR_CTOL) {
 				return STR_ERROR_AIRPORT_NO_PLANES;
 			} else {
-<<<<<<< HEAD
-				return STR_ERROR_AIRPORT_NO_HELIS;
-=======
 				return STR_ERROR_AIRPORT_NO_HELICOPTERS;
->>>>>>> 87f4d37d
 			}
 
 		default:
