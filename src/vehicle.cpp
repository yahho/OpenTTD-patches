--- conflicted
+++ resolved
@@ -229,8 +229,10 @@
 		v->MarkAllViewportsDirty();
 	}
 
-	if (_settings_game.order.timetable_separation) this->ClearSeparation();
-	if (_settings_game.order.timetable_separation) ClrBit(this->vehicle_flags, VF_TIMETABLE_STARTED);
+	if (_settings_game.order.timetable_separation) {
+		this->ClearSeparation();
+		ClrBit(this->vehicle_flags, VF_TIMETABLE_STARTED);
+	}
 
 	/* Dirty some windows */
 	InvalidateWindowClassesData(GetWindowClassForVehicleType(this->type), 0);
@@ -2485,8 +2487,10 @@
 			if (flags & DC_EXEC) {
 				if (!(this->current_order.GetDepotOrderType() & ODTFB_BREAKDOWN)) this->current_order.SetDepotOrderType(ODTF_MANUAL);
 				this->current_order.SetDepotActionType(halt_in_depot ? ODATF_SERVICE_ONLY : ODATFB_HALT);
-				if (_settings_game.order.timetable_separation) this->ClearSeparation();
-				if (_settings_game.order.timetable_separation) ClrBit(this->vehicle_flags, VF_TIMETABLE_STARTED);
+				if (_settings_game.order.timetable_separation) {
+					this->ClearSeparation();
+					ClrBit(this->vehicle_flags, VF_TIMETABLE_STARTED);
+				}
 				SetWindowWidgetDirty(WC_VEHICLE_VIEW, this->index, WID_VV_START_STOP);
 			}
 			return CommandCost();
@@ -2503,21 +2507,18 @@
 				SetBit(gv_flags, GVF_SUPPRESS_IMPLICIT_ORDERS);
 			}
 
-<<<<<<< HEAD
 			/* We don't cancel a breakdown-related goto depot order, we only change whether to halt or not */
 			if (this->current_order.GetDepotOrderType() & ODTFB_BREAKDOWN) {
 				this->current_order.SetDepotActionType(this->current_order.GetDepotActionType() == ODATFB_HALT ? ODATF_SERVICE_ONLY : ODATFB_HALT);
 			} else {
+				if (_settings_game.order.timetable_separation) {
+					this->ClearSeparation();
+					ClrBit(this->vehicle_flags, VF_TIMETABLE_STARTED);
+				}
+
 				this->current_order.MakeDummy();
 				SetWindowWidgetDirty(WC_VEHICLE_VIEW, this->index, WID_VV_START_STOP);
 			}
-=======
-			if (_settings_game.order.timetable_separation) this->ClearSeparation();
-			if (_settings_game.order.timetable_separation) ClrBit(this->vehicle_flags, VF_TIMETABLE_STARTED);
-
-			this->current_order.MakeDummy();
-			SetWindowWidgetDirty(WC_VEHICLE_VIEW, this->index, WID_VV_START_STOP);
->>>>>>> 2e45dac1
 		}
 		return CommandCost();
 	}
