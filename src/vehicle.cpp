--- conflicted
+++ resolved
@@ -1316,17 +1316,11 @@
 {
 	if (_game_mode != GM_NORMAL) return;
 
-<<<<<<< HEAD
 	/* Run the day_proc for every DAY_TICKS vehicle starting at _date_fract. */
 	Vehicle *v = nullptr;
 	SCOPE_INFO_FMT([&v], "RunVehicleDayProc: %s", scope_dumper().VehicleInfo(v));
 	for (size_t i = _date_fract; i < Vehicle::GetPoolSize(); i += DAY_TICKS) {
 		v = Vehicle::Get(i);
-=======
-	/* Run the day_proc for every DAY_TICKS vehicle starting at TimerGameCalendar::date_fract. */
-	for (size_t i = TimerGameCalendar::date_fract; i < Vehicle::GetPoolSize(); i += Ticks::DAY_TICKS) {
-		Vehicle *v = Vehicle::Get(i);
->>>>>>> 30eba33f
 		if (v == nullptr) continue;
 
 		/* Call the 32-day callback if needed */
@@ -2421,29 +2415,19 @@
  */
 void AgeVehicle(Vehicle *v)
 {
-<<<<<<< HEAD
 	/* Stop if a virtual vehicle */
 	if (HasBit(v->subtype, GVSF_VIRTUAL)) return;
 
 	if (v->age < MAX_DAY) {
-=======
-	if (v->age < CalendarTime::MAX_DATE) {
->>>>>>> 30eba33f
 		v->age++;
 		if (v->IsPrimaryVehicle() && v->age == VEHICLE_PROFIT_MIN_AGE + 1) GroupStatistics::VehicleReachedMinAge(v);
 	}
 
 	if (!v->IsPrimaryVehicle() && (v->type != VEH_TRAIN || !Train::From(v)->IsEngine())) return;
 
-<<<<<<< HEAD
 	int age = v->age - v->max_age;
 	for (int i = 0; i <= 4; i++) {
 		if (age == DateAtStartOfYear(i)) {
-=======
-	auto age = v->age - v->max_age;
-	for (int32_t i = 0; i <= 4; i++) {
-		if (age == TimerGameCalendar::DateAtStartOfYear(i)) {
->>>>>>> 30eba33f
 			v->reliability_spd_dec <<= 1;
 			break;
 		}
@@ -2461,19 +2445,11 @@
 	if (EngineHasReplacementForCompany(c, v->engine_type, v->group_id)) return;
 
 	StringID str;
-<<<<<<< HEAD
 	if (age == -DAYS_IN_LEAP_YEAR) {
 		str = STR_NEWS_VEHICLE_IS_GETTING_OLD;
 	} else if (age == 0) {
 		str = STR_NEWS_VEHICLE_IS_GETTING_VERY_OLD;
 	} else if (age > 0 && (age % DAYS_IN_LEAP_YEAR) == 0) {
-=======
-	if (age == TimerGameCalendar::DateAtStartOfYear(-1)) {
-		str = STR_NEWS_VEHICLE_IS_GETTING_OLD;
-	} else if (age == TimerGameCalendar::DateAtStartOfYear(0)) {
-		str = STR_NEWS_VEHICLE_IS_GETTING_VERY_OLD;
-	} else if (age > TimerGameCalendar::DateAtStartOfYear(0) && (static_cast<int32_t>(age) % CalendarTime::DAYS_IN_LEAP_YEAR) == 0) {
->>>>>>> 30eba33f
 		str = STR_NEWS_VEHICLE_IS_GETTING_VERY_OLD_AND;
 	} else {
 		return;
@@ -3278,11 +3254,7 @@
 		assert_tile(IsTileType(this->tile, MP_STATION) || this->type == VEH_SHIP, this->tile);
 	}
 
-<<<<<<< HEAD
 	bool no_load_prepare = false;
-=======
-	TimerGameTick::Ticks travel_time = TimerGameTick::counter - this->last_loading_tick;
->>>>>>> 30eba33f
 	if (this->current_order.IsType(OT_GOTO_STATION) &&
 			this->current_order.GetDestination() == this->last_station_visited) {
 		this->DeleteUnreachedImplicitOrders();
@@ -3414,13 +3386,8 @@
 	for (Vehicle *v = this; v != nullptr; v = v->next) {
 		VehicleCargoList &cargo = v->cargo;
 		if (cargo.ActionCount(VehicleCargoList::MTA_LOAD) > 0) {
-<<<<<<< HEAD
 			DEBUG(misc, 1, "cancelling cargo reservation");
 			cargo.Return(UINT_MAX, &st->goods[v->cargo_type].CreateData().cargo, next, v->tile);
-=======
-			Debug(misc, 1, "cancelling cargo reservation");
-			cargo.Return(UINT_MAX, &st->goods[v->cargo_type].cargo, next);
->>>>>>> 30eba33f
 		}
 		cargo.KeepAll();
 	}
