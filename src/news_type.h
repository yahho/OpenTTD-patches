/*
 * This file is part of OpenTTD.
 * OpenTTD is free software; you can redistribute it and/or modify it under the terms of the GNU General Public License as published by the Free Software Foundation, version 2.
 * OpenTTD is distributed in the hope that it will be useful, but WITHOUT ANY WARRANTY; without even the implied warranty of MERCHANTABILITY or FITNESS FOR A PARTICULAR PURPOSE.
 * See the GNU General Public License for more details. You should have received a copy of the GNU General Public License along with OpenTTD. If not, see <http://www.gnu.org/licenses/>.
 */

/** @file news_type.h Types related to news. */

#ifndef NEWS_TYPE_H
#define NEWS_TYPE_H

#include "core/enum_type.hpp"
<<<<<<< HEAD
#include "date_type.h"
=======
#include "gfx_type.h"
#include "timer/timer_game_calendar.h"
>>>>>>> 419f48df
#include "strings_type.h"
#include "sound_type.h"
#include <vector>

/**
 * Type of news.
 */
enum NewsType {
	NT_ARRIVAL_COMPANY, ///< First vehicle arrived for company
	NT_ARRIVAL_OTHER,   ///< First vehicle arrived for competitor
	NT_ACCIDENT,        ///< An accident or disaster has occurred
	NT_ACCIDENT_OTHER,  ///< An accident or disaster has occurred
	NT_COMPANY_INFO,    ///< Company info (new companies, bankruptcy messages)
	NT_INDUSTRY_OPEN,   ///< Opening of industries
	NT_INDUSTRY_CLOSE,  ///< Closing of industries
	NT_ECONOMY,         ///< Economic changes (recession, industry up/dowm)
	NT_INDUSTRY_COMPANY,///< Production changes of industry serviced by local company
	NT_INDUSTRY_OTHER,  ///< Production changes of industry serviced by competitor(s)
	NT_INDUSTRY_NOBODY, ///< Other industry production changes
	NT_ADVICE,          ///< Bits of news about vehicles of the company
	NT_NEW_VEHICLES,    ///< New vehicle has become available
	NT_ACCEPTANCE,      ///< A type of cargo is (no longer) accepted
	NT_SUBSIDIES,       ///< News about subsidies (announcements, expirations, acceptance)
	NT_GENERAL,         ///< General news (from towns)
	NT_END,             ///< end-of-array marker
};

/**
 * References to objects in news.
 *
 * @warning
 * Be careful!
 * Vehicles are a special case, as news are kept when vehicles are autoreplaced/renewed.
 * You have to make sure, #ChangeVehicleNews catches the DParams of your message.
 * This is NOT ensured by the references.
 */
enum NewsReferenceType {
	NR_NONE,      ///< Empty reference
	NR_TILE,      ///< Reference tile.     Scroll to tile when clicking on the news.
	NR_VEHICLE,   ///< Reference vehicle.  Scroll to vehicle when clicking on the news. Delete news when vehicle is deleted.
	NR_STATION,   ///< Reference station.  Scroll to station when clicking on the news. Delete news when station is deleted.
	NR_INDUSTRY,  ///< Reference industry. Scroll to industry when clicking on the news. Delete news when industry is deleted.
	NR_TOWN,      ///< Reference town.     Scroll to town when clicking on the news.
	NR_ENGINE,    ///< Reference engine.
};

/**
 * Various OR-able news-item flags.
 * @note #NF_INCOLOUR is set automatically if needed.
 */
enum NewsFlag {
	NFB_INCOLOUR       = 0,                      ///< News item is shown in colour (otherwise it is shown in black & white).
	NFB_NO_TRANSPARENT = 1,                      ///< News item disables transparency in the viewport.
	NFB_SHADE          = 2,                      ///< News item uses shaded colours.
	NFB_WINDOW_LAYOUT  = 3,                      ///< First bit for window layout.
	NFB_WINDOW_LAYOUT_COUNT = 3,                 ///< Number of bits for window layout.
	NFB_VEHICLE_PARAM0 = 6,                      ///< String param 0 contains a vehicle ID. (special autoreplace behaviour)

	NF_INCOLOUR       = 1 << NFB_INCOLOUR,       ///< Bit value for coloured news.
	NF_NO_TRANSPARENT = 1 << NFB_NO_TRANSPARENT, ///< Bit value for disabling transparency.
	NF_SHADE          = 1 << NFB_SHADE,          ///< Bit value for enabling shading.
	NF_VEHICLE_PARAM0 = 1 << NFB_VEHICLE_PARAM0, ///< Bit value for specifying that string param 0 contains a vehicle ID. (special autoreplace behaviour)

	NF_THIN           = 0 << NFB_WINDOW_LAYOUT,  ///< Thin news item. (Newspaper with headline and viewport)
	NF_SMALL          = 1 << NFB_WINDOW_LAYOUT,  ///< Small news item. (Information window with text and viewport)
	NF_NORMAL         = 2 << NFB_WINDOW_LAYOUT,  ///< Normal news item. (Newspaper with text only)
	NF_VEHICLE        = 3 << NFB_WINDOW_LAYOUT,  ///< Vehicle news item. (new engine available)
	NF_COMPANY        = 4 << NFB_WINDOW_LAYOUT,  ///< Company news item. (Newspaper with face)
};
DECLARE_ENUM_AS_BIT_SET(NewsFlag)


/**
 * News display options
 */
enum NewsDisplay {
	ND_OFF,        ///< Only show a reminder in the status bar
	ND_SUMMARY,    ///< Show ticker
	ND_FULL,       ///< Show newspaper
};

/**
 * Per-NewsType data
 */
struct NewsTypeData {
	const char * const name;    ///< Name
	const byte age;             ///< Maximum age of news items (in days)
	const SoundFx sound;        ///< Sound

	/**
	 * Construct this entry.
	 * @param name The name of the type.
	 * @param age The maximum age for these messages.
	 * @param sound The sound to play.
	 */
	NewsTypeData(const char *name, byte age, SoundFx sound) :
		name(name),
		age(age),
		sound(sound)
	{
	}

	NewsDisplay GetDisplay() const;
};

/** Container for any custom data that must be deleted after the news item has reached end-of-life. */
struct NewsAllocatedData {
	virtual ~NewsAllocatedData() = default;
};


/** Information about a single item of news. */
struct NewsItem {
	NewsItem *prev;              ///< Previous news item
	NewsItem *next;              ///< Next news item
	StringID string_id;          ///< Message text
	Date date;                   ///< Date of the news
	NewsType type;               ///< Type of the news
	NewsFlag flags;              ///< NewsFlags bits @see NewsFlag

	NewsReferenceType reftype1;  ///< Type of ref1
	NewsReferenceType reftype2;  ///< Type of ref2
	uint32_t ref1;               ///< Reference 1 to some object: Used for a possible viewport, scrolling after clicking on the news, and for deleting the news when the object is deleted.
	uint32_t ref2;               ///< Reference 2 to some object: Used for scrolling after clicking on the news, and for deleting the news when the object is deleted.

	std::unique_ptr<const NewsAllocatedData> data; ///< Custom data for the news item that will be deallocated (deleted) when the news item has reached its end.

	std::vector<StringParameterBackup> params; ///< Parameters for string resolving.

	NewsItem(StringID string_id, NewsType type, NewsFlag flags, NewsReferenceType reftype1, uint32_t ref1, NewsReferenceType reftype2, uint32_t ref2, const NewsAllocatedData *data);
};

/** Container for a single string to be passed as NewsAllocatedData. */
struct NewsStringData : NewsAllocatedData {
	std::string string; ///< The string to retain.
	NewsStringData(const std::string &str) : string(str) {}
};

/**
 * Data that needs to be stored for company news messages.
 * The problem with company news messages are the custom name
 * of the companies and the fact that the company data is reset,
 * resulting in wrong names and such.
 */
struct CompanyNewsInformation : NewsAllocatedData {
	std::string company_name;       ///< The name of the company
	std::string president_name;     ///< The name of the president
	std::string other_company_name; ///< The name of the company taking over this one

	uint32_t face; ///< The face of the president
<<<<<<< HEAD
	byte colour;   ///< The colour related to the company
=======
	Colours colour; ///< The colour related to the company
>>>>>>> 419f48df

	CompanyNewsInformation(const struct Company *c, const struct Company *other = nullptr);
};

#endif /* NEWS_TYPE_H */<|MERGE_RESOLUTION|>--- conflicted
+++ resolved
@@ -11,12 +11,8 @@
 #define NEWS_TYPE_H
 
 #include "core/enum_type.hpp"
-<<<<<<< HEAD
 #include "date_type.h"
-=======
 #include "gfx_type.h"
-#include "timer/timer_game_calendar.h"
->>>>>>> 419f48df
 #include "strings_type.h"
 #include "sound_type.h"
 #include <vector>
@@ -166,12 +162,8 @@
 	std::string president_name;     ///< The name of the president
 	std::string other_company_name; ///< The name of the company taking over this one
 
-	uint32_t face; ///< The face of the president
-<<<<<<< HEAD
-	byte colour;   ///< The colour related to the company
-=======
-	Colours colour; ///< The colour related to the company
->>>>>>> 419f48df
+	uint32_t face;                  ///< The face of the president
+	Colours colour;                 ///< The colour related to the company
 
 	CompanyNewsInformation(const struct Company *c, const struct Company *other = nullptr);
 };
