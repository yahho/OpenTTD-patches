--- conflicted
+++ resolved
@@ -9,21 +9,13 @@
 
 #include "../../stdafx.h"
 #include "../../crashlog.h"
-<<<<<<< HEAD
 #include "../../crashlog_bfd.h"
-=======
-#include "../../fileio_func.h"
->>>>>>> b0d7cfaa
 #include "../../string_func.h"
 #include "../../gamelog.h"
 #include "../../sl/saveload.h"
 #include "../../scope.h"
 
-<<<<<<< HEAD
 #include <errno.h>
-=======
-#include <setjmp.h>
->>>>>>> b0d7cfaa
 #include <signal.h>
 #include <sys/utsname.h>
 #include <setjmp.h>
@@ -44,7 +36,6 @@
 #if defined(__GLIBC__)
 /* Execinfo (and thus making stacktraces) is a GNU extension */
 #	include <execinfo.h>
-<<<<<<< HEAD
 #if defined(WITH_DL)
 #   include <dlfcn.h>
 #if defined(WITH_DL2)
@@ -57,35 +48,17 @@
 #if defined(WITH_BFD)
 #   include <bfd.h>
 #endif
-#elif defined(SUNOS)
-#	include <ucontext.h>
-#	include <dlfcn.h>
-=======
->>>>>>> b0d7cfaa
-#endif
+#endif /* __GLIBC__ */
 
 #if defined(__NetBSD__)
 #include <unistd.h>
 #endif
 
-<<<<<<< HEAD
 #include <vector>
-=======
-#ifdef WITH_UNOFFICIAL_BREAKPAD
-#	include <client/linux/handler/exception_handler.h>
-#endif
-
-#if defined(__EMSCRIPTEN__)
-#	include <emscripten.h>
-/* We avoid abort(), as it is a SIGBART, and use _exit() instead. But emscripten doesn't know _exit(). */
-#	define _exit emscripten_force_exit
-#endif
->>>>>>> b0d7cfaa
 
 #include "../../safeguards.h"
 
 /** The signals we want our crash handler to handle. */
-<<<<<<< HEAD
 static const int _signals_to_handle[] = { SIGSEGV, SIGABRT, SIGFPE, SIGBUS, SIGILL, SIGQUIT };
 
 #if defined(__GLIBC__) && defined(__GNUC__) && (__GNUC__ > 4 || (__GNUC__ == 4 && __GNUC_MINOR__ >= 3))
@@ -275,9 +248,6 @@
 	}
 }
 #endif /* WITH_DBG_GDB */
-=======
-static constexpr int _signals_to_handle[] = { SIGSEGV, SIGABRT, SIGFPE, SIGBUS, SIGILL, SIGQUIT };
->>>>>>> b0d7cfaa
 
 /**
  * Unix implementation for the crash logger.
@@ -390,47 +360,10 @@
 		return buffer;
 	}
 
-<<<<<<< HEAD
-#if defined(SUNOS)
-	/** Data needed while walking up the stack */
-	struct StackWalkerParams {
-		char **bufptr;    ///< Buffer
-		const char *last; ///< End of buffer
-		int counter;      ///< We are at counter-th stack level
-	};
-
-	/**
-	 * Callback used while walking up the stack.
-	 * @param pc program counter
-	 * @param sig 'active' signal (unused)
-	 * @param params parameters
-	 * @return always 0, continue walking up the stack
-	 */
-	static int SunOSStackWalker(uintptr_t pc, int sig, void *params)
-	{
-		StackWalkerParams *wp = (StackWalkerParams *)params;
-
-		/* Resolve program counter to file and nearest symbol (if possible) */
-		Dl_info dli;
-		if (dladdr((void *)pc, &dli) != 0) {
-			*wp->bufptr += seprintf(*wp->bufptr, wp->last, " [%02i] %s(%s+0x%x) [0x%x]\n",
-					wp->counter, dli.dli_fname, dli.dli_sname, (int)((byte *)pc - (byte *)dli.dli_saddr), (uint)pc);
-		} else {
-			*wp->bufptr += seprintf(*wp->bufptr, wp->last, " [%02i] [0x%x]\n", wp->counter, (uint)pc);
-		}
-		wp->counter++;
-
-		return 0;
-	}
-#endif
-
 	/**
 	 * Log GDB information if available
 	 */
 	char *LogDebugExtra(char *buffer, const char *last) const override
-=======
-	void LogStacktrace(std::back_insert_iterator<std::string> &output_iterator) const override
->>>>>>> b0d7cfaa
 	{
 		return this->LogGdbInfo(buffer, last);
 	}
@@ -692,22 +625,8 @@
 			buffer += seprintf(buffer, last, " [%02i] %s\n", i, messages[i]);
 		}
 		free(messages);
-<<<<<<< HEAD
 
 /* end of __GLIBC__ */
-#elif defined(SUNOS)
-		ucontext_t uc;
-		if (getcontext(&uc) != 0) {
-			buffer += seprintf(buffer, last, " getcontext() failed\n\n");
-			return buffer;
-		}
-
-		StackWalkerParams wp = { &buffer, last, 0 };
-		walkcontext(&uc, &CrashLogUnix::SunOSStackWalker, &wp);
-
-/* end of SUNOS */
-=======
->>>>>>> b0d7cfaa
 #else
 		buffer += seprintf(buffer, last, " Not supported.\n");
 #endif
@@ -737,7 +656,6 @@
 		sigprocmask(SIG_UNBLOCK, &sigs, &internal_fault_old_sig_proc_mask);
 	}
 
-<<<<<<< HEAD
 	/* virtual */ void StopCrashLogFaultHandler() override
 	{
 		internal_fault_saved_buffer = nullptr;
@@ -777,33 +695,6 @@
 			buffer += seprintf(buffer, last, "\nSomething went seriously wrong when attempting to fill the '%s' section of the crash log: signal: %s (%d).\n", section_name, strsignal(signum), signum);
 			buffer += seprintf(buffer, last, "This is probably due to an invalid pointer or other corrupt data.\n\n");
 
-=======
-#ifdef WITH_UNOFFICIAL_BREAKPAD
-	static bool MinidumpCallback(const google_breakpad::MinidumpDescriptor& descriptor, void* context, bool succeeded)
-	{
-		CrashLogUnix *crashlog = reinterpret_cast<CrashLogUnix *>(context);
-
-		crashlog->crashdump_filename = crashlog->CreateFileName(".dmp");
-		std::rename(descriptor.path(), crashlog->crashdump_filename.c_str());
-		return succeeded;
-	}
-
-	bool WriteCrashDump() override
-	{
-		return google_breakpad::ExceptionHandler::WriteMinidump(_personal_dir, MinidumpCallback, this);
-	}
-#endif
-
-	/* virtual */ bool TryExecute(std::string_view section_name, std::function<bool()> &&func) override
-	{
-		this->try_execute_active = true;
-
-		/* Setup a longjump in case a crash happens. */
-		if (setjmp(this->internal_fault_jmp_buf) != 0) {
-			fmt::print("Something went wrong when attempting to fill {} section of the crash log.\n", section_name);
-
-			/* Reset the signals and continue on. The handler is responsible for dealing with the crash. */
->>>>>>> b0d7cfaa
 			sigset_t sigs;
 			sigemptyset(&sigs);
 			for (int signum : _signals_to_handle) {
@@ -811,7 +702,6 @@
 			}
 			sigprocmask(SIG_UNBLOCK, &sigs, nullptr);
 
-<<<<<<< HEAD
 			return buffer;
 		}
 
@@ -829,16 +719,6 @@
 		const_cast<CrashLogUnix *>(this)->FlushCrashLogBuffer();
 	}
 #endif /* __GLIBC__ && WITH_SIGACTION */
-=======
-			this->try_execute_active = false;
-			return false;
-		}
-
-		bool res = func();
-		this->try_execute_active = false;
-		return res;
-	}
->>>>>>> b0d7cfaa
 
 public:
 	struct DesyncTag {};
@@ -869,7 +749,6 @@
 		signum(signum)
 	{
 	}
-<<<<<<< HEAD
 #endif /* WITH_SIGACTION */
 
 	CrashLogUnix(DesyncTag tag) : signum(0)
@@ -881,68 +760,10 @@
 #endif
 	}
 };
-=======
-
-	/** Buffer to track the long jump set setup. */
-	jmp_buf internal_fault_jmp_buf;
-
-	/** Whether we are in a TryExecute block. */
-	bool try_execute_active = false;
-
-	/** Points to the current crash log. */
-	static CrashLogUnix *current;
-};
-
-/* static */ CrashLogUnix *CrashLogUnix::current = nullptr;
-
-/**
- * Set a signal handler for all signals we want to capture.
- *
- * @param handler The handler to use.
- * @return sigset_t A sigset_t containing all signals we want to capture.
- */
-static sigset_t SetSignals(void(*handler)(int))
-{
-	sigset_t sigs;
-	sigemptyset(&sigs);
-	for (int signum : _signals_to_handle) {
-		sigaddset(&sigs, signum);
-	}
-
-	struct sigaction sa;
-	memset(&sa, 0, sizeof(sa));
-	sa.sa_flags = SA_RESTART;
-
-	sigemptyset(&sa.sa_mask);
-	sa.sa_handler = handler;
-	sa.sa_mask = sigs;
-
-	for (int signum : _signals_to_handle) {
-		sigaction(signum, &sa, nullptr);
-	}
-
-	return sigs;
-}
-
-/**
- * Entry point for a crash that happened during the handling of a crash.
- *
- * @param signum the signal that caused us to crash.
- */
-static void CDECL HandleInternalCrash(int signum)
-{
-	if (CrashLogUnix::current == nullptr || !CrashLogUnix::current->try_execute_active) {
-		fmt::print("Something went seriously wrong when creating the crash log. Aborting.\n");
-		_exit(1);
-	}
-
-	longjmp(CrashLogUnix::current->internal_fault_jmp_buf, 1);
-}
->>>>>>> b0d7cfaa
 
 /**
  * Entry point for the crash handler.
- *
+ * @note Not static so it shows up in the backtrace.
  * @param signum the signal that caused us to crash.
  */
 #ifdef WITH_SIGACTION
@@ -951,7 +772,6 @@
 static void CDECL HandleCrash(int signum)
 #endif
 {
-<<<<<<< HEAD
 	/* Disable all handling of signals by us, so we don't go into infinite loops. */
 	for (int signum : _signals_to_handle) {
 		signal(signum, SIG_DFL);
@@ -975,42 +795,13 @@
 	} else {
 		log.MakeCrashLogWithStackBuffer();
 	}
-=======
-	if (CrashLogUnix::current != nullptr) {
-		CrashLog::AfterCrashLogCleanup();
-		_exit(2);
-	}
-
-	/* Capture crashing during the handling of a crash. */
-	sigset_t sigs = SetSignals(HandleInternalCrash);
-	sigset_t old_sigset;
-	sigprocmask(SIG_UNBLOCK, &sigs, &old_sigset);
-
-	if (_gamelog.TestEmergency()) {
-		fmt::print("A serious fault condition occurred in the game. The game will shut down.\n");
-		fmt::print("As you loaded an emergency savegame no crash information will be generated.\n");
-		_exit(3);
-	}
-
-	if (SaveloadCrashWithMissingNewGRFs()) {
-		fmt::print("A serious fault condition occurred in the game. The game will shut down.\n");
-		fmt::print("As you loaded an savegame for which you do not have the required NewGRFs\n");
-		fmt::print("no crash information will be generated.\n");
-		_exit(3);
-	}
-
-	CrashLogUnix *log = new CrashLogUnix(signum);
-	CrashLogUnix::current = log;
-	log->MakeCrashLog();
->>>>>>> b0d7cfaa
 
 	CrashLog::AfterCrashLogCleanup();
-	_exit(2);
+	abort();
 }
 
 /* static */ void CrashLog::InitialiseCrashLog()
 {
-<<<<<<< HEAD
 #ifdef WITH_SIGALTSTACK
 	const size_t stack_size = std::max<size_t>(SIGSTKSZ, 512*1024);
 	stack_t ss;
@@ -1034,9 +825,6 @@
 		signal(signum, HandleCrash);
 #endif
 	}
-=======
-	SetSignals(HandleCrash);
->>>>>>> b0d7cfaa
 }
 
 /* static */ void CrashLog::InitThread()
