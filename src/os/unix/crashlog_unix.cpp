--- conflicted
+++ resolved
@@ -160,8 +160,7 @@
 		);
 	}
 
-<<<<<<< HEAD
-	/* virtual */ char *LogOSVersionDetail(char *buffer, const char *last) const
+	char *LogOSVersionDetail(char *buffer, const char *last) const override
 	{
 		struct utsname name;
 		if (uname(&name) < 0) return buffer;
@@ -178,10 +177,7 @@
 		return buffer;
 	}
 
-	/* virtual */ char *LogError(char *buffer, const char *last, const char *message) const
-=======
 	char *LogError(char *buffer, const char *last, const char *message) const override
->>>>>>> fdaf67d9
 	{
 		buffer += seprintf(buffer, last,
 				"Crash reason:\n"
@@ -246,13 +242,12 @@
 	}
 #endif
 
-<<<<<<< HEAD
 	/**
 	 * Show registers if possible
 	 *
 	 * Also log GDB information if available
 	 */
-	/* virtual */ char *LogRegisters(char *buffer, const char *last) const
+	char *LogRegisters(char *buffer, const char *last) const
 	{
 		buffer = LogGdbInfo(buffer, last);
 
@@ -392,10 +387,7 @@
 	 * Note that GCC complains about 'buffer' being clobbered by the longjmp.
 	 * This is not an issue as we save/restore it explicitly, so silence the warning.
 	 */
-	/* virtual */ char *LogStacktrace(char *buffer, const char *last) const
-=======
 	char *LogStacktrace(char *buffer, const char *last) const override
->>>>>>> fdaf67d9
 	{
 		buffer += seprintf(buffer, last, "Stacktrace:\n");
 
