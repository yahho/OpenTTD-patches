--- conflicted
+++ resolved
@@ -79,11 +79,7 @@
 	ret = RegOpenKeyEx(HKEY_LOCAL_MACHINE, FONT_DIR_NT, 0, KEY_READ, &hKey);
 
 	if (ret != ERROR_SUCCESS) {
-<<<<<<< HEAD
-		DEBUG(freetype, 0, "Cannot open registry key HKLM\\SOFTWARE\\Microsoft\\Windows NT\\CurrentVersion\\Fonts");
-=======
-		Debug(fontcache, 0, "Cannot open registry key HKLM\\SOFTWARE\\Microsoft\\Windows NT\\CurrentVersion\\Fonts");
->>>>>>> f011a559
+		DEBUG(fontcache, 0, "Cannot open registry key HKLM\\SOFTWARE\\Microsoft\\Windows NT\\CurrentVersion\\Fonts");
 		return err;
 	}
 
@@ -118,11 +114,7 @@
 	}
 
 	if (!SUCCEEDED(SHGetFolderPath(nullptr, CSIDL_FONTS, nullptr, SHGFP_TYPE_CURRENT, vbuffer))) {
-<<<<<<< HEAD
-		DEBUG(freetype, 0, "SHGetFolderPath cannot return fonts directory");
-=======
-		Debug(fontcache, 0, "SHGetFolderPath cannot return fonts directory");
->>>>>>> f011a559
+		DEBUG(fontcache, 0, "SHGetFolderPath cannot return fonts directory");
 		goto folder_error;
 	}
 
@@ -343,29 +335,17 @@
 
 	info->callback->SetFontNames(info->settings, font_name, &logfont->elfLogFont);
 	if (info->callback->FindMissingGlyphs()) return 1;
-<<<<<<< HEAD
-	DEBUG(freetype, 1, "Fallback font: %s (%s)", font_name, english_name);
-=======
-	Debug(fontcache, 1, "Fallback font: {} ({})", font_name, english_name);
->>>>>>> f011a559
+	DEBUG(fontcache, 1, "Fallback font: %s (%s)", font_name, english_name);
 	return 0; // stop enumerating
 }
 
 bool SetFallbackFont(FontCacheSettings *settings, const char *language_isocode, int winlangid, MissingGlyphSearcher *callback)
 {
-<<<<<<< HEAD
-	DEBUG(freetype, 1, "Trying fallback fonts");
+	DEBUG(fontcache, 1, "Trying fallback fonts");
 	EFCParam langInfo;
 	if (GetLocaleInfo(MAKELCID(winlangid, SORT_DEFAULT), LOCALE_FONTSIGNATURE, (LPTSTR)&langInfo.locale, sizeof(langInfo.locale) / sizeof(wchar_t)) == 0) {
 		/* Invalid langid or some other mysterious error, can't determine fallback font. */
-		DEBUG(freetype, 1, "Can't get locale info for fallback font (langid=0x%x)", winlangid);
-=======
-	Debug(fontcache, 1, "Trying fallback fonts");
-	EFCParam langInfo;
-	if (GetLocaleInfo(MAKELCID(winlangid, SORT_DEFAULT), LOCALE_FONTSIGNATURE, (LPTSTR)&langInfo.locale, sizeof(langInfo.locale) / sizeof(wchar_t)) == 0) {
-		/* Invalid langid or some other mysterious error, can't determine fallback font. */
-		Debug(fontcache, 1, "Can't get locale info for fallback font (langid=0x{:x})", winlangid);
->>>>>>> f011a559
+		DEBUG(fontcache, 1, "Can't get locale info for fallback font (langid=0x%x)", winlangid);
 		return false;
 	}
 	langInfo.settings = settings;
@@ -460,13 +440,9 @@
 	this->glyph_size.cx = otm->otmTextMetrics.tmMaxCharWidth;
 	this->glyph_size.cy = otm->otmTextMetrics.tmHeight;
 
-<<<<<<< HEAD
 	font_height_cache[this->fs] = this->GetHeight();
 
-	DEBUG(freetype, 2, "Loaded font '%s' with size %d", FS2OTTD((LPWSTR)((BYTE *)otm + (ptrdiff_t)otm->otmpFullName)).c_str(), pixels);
-=======
-	Debug(fontcache, 2, "Loaded font '{}' with size {}", FS2OTTD((LPWSTR)((BYTE *)otm + (ptrdiff_t)otm->otmpFullName)), pixels);
->>>>>>> f011a559
+	DEBUG(fontcache, 2, "Loaded font '%s' with size %d", FS2OTTD((LPWSTR)((BYTE *)otm + (ptrdiff_t)otm->otmpFullName)).c_str(), pixels);
 }
 
 /**
