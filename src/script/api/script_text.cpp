/*
 * This file is part of OpenTTD.
 * OpenTTD is free software; you can redistribute it and/or modify it under the terms of the GNU General Public License as published by the Free Software Foundation, version 2.
 * OpenTTD is distributed in the hope that it will be useful, but WITHOUT ANY WARRANTY; without even the implied warranty of MERCHANTABILITY or FITNESS FOR A PARTICULAR PURPOSE.
 * See the GNU General Public License for more details. You should have received a copy of the GNU General Public License along with OpenTTD. If not, see <http://www.gnu.org/licenses/>.
 */

/** @file script_text.cpp Implementation of ScriptText. */

#include "../../stdafx.h"
#include "../../string_func.h"
#include "../../strings_func.h"
#include "../../game/game_text.hpp"
#include "script_text.hpp"
#include "script_log.hpp"
#include "../script_fatalerror.hpp"
#include "../script_instance.hpp"
#include "script_log.hpp"
#include "../../table/control_codes.h"
#include "../../core/format.hpp"

#include "table/strings.h"

#include "../../safeguards.h"

RawText::RawText(const std::string &text) : text(text)
{
}


ScriptText::ScriptText(HSQUIRRELVM vm) :
	string(STR_NULL), param(), paramc(0)
{
	int nparam = sq_gettop(vm) - 1;
	if (nparam < 1) {
		throw sq_throwerror(vm, "You need to pass at least a StringID to the constructor");
	}

	/* First resolve the StringID. */
	SQInteger sqstring;
	if (SQ_FAILED(sq_getinteger(vm, 2, &sqstring))) {
		throw sq_throwerror(vm, "First argument must be a valid StringID");
	}
	this->string = sqstring;

	/* The rest of the parameters must be arguments. */
	for (int i = 0; i < nparam - 1; i++) {
		/* Push the parameter to the top of the stack. */
		sq_push(vm, i + 3);

		if (SQ_FAILED(this->_SetParam(i, vm))) {
			this->~ScriptText();
			throw sq_throwerror(vm, "Invalid parameter");
		}

		/* Pop the parameter again. */
		sq_pop(vm, 1);
	}
}

SQInteger ScriptText::_SetParam(int parameter, HSQUIRRELVM vm)
{
	if (parameter >= SCRIPT_TEXT_MAX_PARAMETERS) return SQ_ERROR;

	switch (sq_gettype(vm, -1)) {
		case OT_STRING: {
			const SQChar *value;
			sq_getstring(vm, -1, &value);

			this->param[parameter] = StrMakeValid(value);
			break;
		}

		case OT_INTEGER: {
			SQInteger value;
			sq_getinteger(vm, -1, &value);

			this->param[parameter] = value;
			break;
		}

		case OT_INSTANCE: {
			SQUserPointer real_instance = nullptr;
			HSQOBJECT instance;

			sq_getstackobj(vm, -1, &instance);

			/* Validate if it is a GSText instance */
			sq_pushroottable(vm);
			sq_pushstring(vm, "GSText", -1);
			sq_get(vm, -2);
			sq_pushobject(vm, instance);
			if (sq_instanceof(vm) != SQTrue) return SQ_ERROR;
			sq_pop(vm, 3);

			/* Get the 'real' instance of this class */
			sq_getinstanceup(vm, -1, &real_instance, nullptr);
			if (real_instance == nullptr) return SQ_ERROR;

			ScriptText *value = static_cast<ScriptText *>(real_instance);
			this->param[parameter] = ScriptTextRef(value);
			break;
		}

		default: return SQ_ERROR;
	}

	if (this->paramc <= parameter) this->paramc = parameter + 1;
	return 0;
}

SQInteger ScriptText::SetParam(HSQUIRRELVM vm)
{
	if (sq_gettype(vm, 2) != OT_INTEGER) return SQ_ERROR;

	SQInteger k;
	sq_getinteger(vm, 2, &k);

	if (k > SCRIPT_TEXT_MAX_PARAMETERS) return SQ_ERROR;
	if (k < 1) return SQ_ERROR;
	k--;

	return this->_SetParam(k, vm);
}

SQInteger ScriptText::AddParam(HSQUIRRELVM vm)
{
	SQInteger res;
	res = this->_SetParam(this->paramc, vm);
	if (res != 0) return res;

	/* Push our own instance back on top of the stack */
	sq_push(vm, 1);
	return 1;
}

SQInteger ScriptText::_set(HSQUIRRELVM vm)
{
	int32_t k;

	if (sq_gettype(vm, 2) == OT_STRING) {
		const SQChar *key_string;
		sq_getstring(vm, 2, &key_string);

		std::string str = StrMakeValid(key_string);
		if (!str.starts_with("param_") || str.size() > 8) return SQ_ERROR;

		k = stoi(str.substr(6));
	} else if (sq_gettype(vm, 2) == OT_INTEGER) {
		SQInteger key;
		sq_getinteger(vm, 2, &key);
		k = (int32_t)key;
	} else {
		return SQ_ERROR;
	}

	if (k > SCRIPT_TEXT_MAX_PARAMETERS) return SQ_ERROR;
	if (k < 1) return SQ_ERROR;
	k--;

	return this->_SetParam(k, vm);
}

std::string ScriptText::GetEncodedText()
{
	StringIDList seen_ids;
	ParamList params;
	int param_count = 0;
	std::string result;
	auto output = std::back_inserter(result);
	this->_FillParamList(params);
	this->_GetEncodedText(output, param_count, seen_ids, params);
	if (param_count > SCRIPT_TEXT_MAX_PARAMETERS) throw Script_FatalError(fmt::format("{}: Too many parameters", GetGameStringName(this->string)));
	return result;
}

<<<<<<< HEAD
void ScriptText::_TextParamError(std::string msg)
{
	if (this->GetActiveInstance()->IsTextParamMismatchAllowed()) {
		ScriptLog::LogOnce(ScriptLogTypes::LOG_ERROR, std::move(msg));
	} else {
		throw Script_FatalError(std::move(msg));
	}
}

void ScriptText::_GetEncodedTextParamsTraditional(std::back_insert_iterator<std::string> &output, int &param_count, StringIDList &seen_ids, const std::string &name)
{
	auto write_param_fallback = [&](int idx) {
		if (std::holds_alternative<ScriptTextRef>(this->param[idx])) {
			int count = 1; // 1 because the string id is included in consumed parameters
			fmt::format_to(output, ":");
			std::get<ScriptTextRef>(this->param[idx])->_GetEncodedText(output, count, seen_ids);
			param_count += count;
		} else if (std::holds_alternative<SQInteger>(this->param[idx])) {
			fmt::format_to(output, ":{:X}", std::get<SQInteger>(this->param[idx]));
			param_count++;
		} else {
			/* Fallback value */
			fmt::format_to(output, ":0");
			param_count++;
		}
	};

	const StringParams &params = GetGameStringParams(this->string);
	int cur_idx = 0;

	for (const StringParam &cur_param : params) {
		if (cur_idx >= this->paramc) {
			this->_TextParamError(fmt::format("{}: Not enough parameters", name));
			break;
		}

		switch (cur_param.type) {
			case StringParam::RAW_STRING:
				if (!std::holds_alternative<std::string>(this->param[cur_idx])) {
					this->_TextParamError(fmt::format("{}: Parameter {} expects a raw string", name, cur_idx));
					write_param_fallback(cur_idx++);
					break;
				}
				fmt::format_to(output, ":\"{}\"", std::get<std::string>(this->param[cur_idx++]));
				param_count++;
				break;

			case StringParam::STRING: {
				if (!std::holds_alternative<ScriptTextRef>(this->param[cur_idx])) {
					this->_TextParamError(fmt::format("{}: Parameter {} expects a substring", name, cur_idx));
					write_param_fallback(cur_idx++);
					break;
				}
				int count = 1; // 1 because the string id is included in consumed parameters
				fmt::format_to(output, ":");
				std::get<ScriptTextRef>(this->param[cur_idx++])->_GetEncodedText(output, count, seen_ids);
				if (count != cur_param.consumes) {
					this->_TextParamError(fmt::format("{}: Parameter {} substring consumes {}, but expected {} to be consumed", name, cur_idx, count - 1, cur_param.consumes - 1));
				}
				param_count += count;
				break;
			}

			default:
				if (cur_idx + cur_param.consumes > this->paramc) {
					this->_TextParamError(fmt::format("{}: Not enough parameters", name));
				}
				for (int i = 0; i < cur_param.consumes && cur_idx < this->paramc; i++) {
					if (!std::holds_alternative<SQInteger>(this->param[cur_idx])) {
						this->_TextParamError(fmt::format("{}: Parameter {} expects an integer", name, cur_idx));
						write_param_fallback(cur_idx++);
						continue;
					}
					fmt::format_to(output, ":{:X}", std::get<SQInteger>(this->param[cur_idx++]));
					param_count++;
				}
				break;
		}
	}

	for (int i = cur_idx; i < this->paramc; i++) {
		write_param_fallback(i);
	}
}

void ScriptText::_GetEncodedText(std::back_insert_iterator<std::string> &output, int &param_count, StringIDList &seen_ids)
=======
void ScriptText::_FillParamList(ParamList &params)
{
	for (int i = 0; i < this->paramc; i++) {
		Param *p = &this->param[i];
		params.emplace_back(this->string, i, p);
		if (!std::holds_alternative<ScriptTextRef>(*p)) continue;
		std::get<ScriptTextRef>(*p)->_FillParamList(params);
	}
}

void ScriptText::_GetEncodedText(std::back_insert_iterator<std::string> &output, int &param_count, StringIDList &seen_ids, ParamSpan args)
>>>>>>> 6b21368b
{
	const std::string &name = GetGameStringName(this->string);

	if (std::find(seen_ids.begin(), seen_ids.end(), this->string) != seen_ids.end()) throw Script_FatalError(fmt::format("{}: Circular reference detected", name));
	seen_ids.push_back(this->string);

	Utf8Encode(output, SCC_ENCODED);
	fmt::format_to(output, "{:X}", this->string);

	if (this->GetActiveInstance()->IsTextParamMismatchAllowed()) {
		this->_GetEncodedTextParamsTraditional(output, param_count, seen_ids, name);
		seen_ids.pop_back();
		return;
	}

	const StringParams &params = GetGameStringParams(this->string);

	size_t idx = 0;
	auto get_next_arg = [&]() {
		if (idx >= args.size()) throw Script_FatalError(fmt::format("{}({}): Not enough parameters", name, param_count + 1));
		ParamCheck &pc = args[idx++];
		if (pc.owner != this->string) ScriptLog::Warning(fmt::format("{}({}): Consumes {}({})", name, param_count + 1, GetGameStringName(pc.owner), pc.idx + 1));
		return pc.param;
	};
	auto skip_args = [&](size_t nb) { idx += nb; };

	for (const StringParam &cur_param : params) {
		switch (cur_param.type) {
			case StringParam::UNUSED:
				skip_args(cur_param.consumes);
				break;

			case StringParam::RAW_STRING: {
				Param *p = get_next_arg();
				if (!std::holds_alternative<std::string>(*p)) throw Script_FatalError(fmt::format("{}({}): {{{}}} expects a raw string", name, param_count + 1, cur_param.cmd));
				fmt::format_to(output, ":\"{}\"", std::get<std::string>(*p));
				break;
			}

			case StringParam::STRING: {
				Param *p = get_next_arg();
				if (!std::holds_alternative<ScriptTextRef>(*p)) throw Script_FatalError(fmt::format("{}({}): {{{}}} expects a GSText", name, param_count + 1, cur_param.cmd));
				int count = 0;
				fmt::format_to(output, ":");
				ScriptTextRef &ref = std::get<ScriptTextRef>(*p);
				ref->_GetEncodedText(output, count, seen_ids, args.subspan(idx));
				if (++count != cur_param.consumes) {
					ScriptLog::Error(fmt::format("{}({}): {{{}}} expects {} to be consumed, but {} consumes {}", name, param_count + 1, cur_param.cmd, cur_param.consumes - 1, GetGameStringName(ref->string), count - 1));
					/* Fill missing params if needed. */
					for (int i = count; i < cur_param.consumes; i++) fmt::format_to(output, ":0");
				}
				skip_args(cur_param.consumes - 1);
				break;
			}

			default:
				for (int i = 0; i < cur_param.consumes; i++) {
					Param *p = get_next_arg();
					if (!std::holds_alternative<SQInteger>(*p)) throw Script_FatalError(fmt::format("{}({}): {{{}}} expects an integer", name, param_count + i + 1, cur_param.cmd));
					fmt::format_to(output, ":{:X}", std::get<SQInteger>(*p));
				}
		}

		param_count += cur_param.consumes;
	}

	seen_ids.pop_back();
}

const std::string Text::GetDecodedText()
{
	::SetDParamStr(0, this->GetEncodedText());
	return ::GetString(STR_JUST_RAW_STRING);
}<|MERGE_RESOLUTION|>--- conflicted
+++ resolved
@@ -163,18 +163,22 @@
 
 std::string ScriptText::GetEncodedText()
 {
-	StringIDList seen_ids;
-	ParamList params;
+	static StringIDList seen_ids;
 	int param_count = 0;
+	seen_ids.clear();
 	std::string result;
 	auto output = std::back_inserter(result);
-	this->_FillParamList(params);
-	this->_GetEncodedText(output, param_count, seen_ids, params);
+	if (this->GetActiveInstance()->IsTextParamMismatchAllowed()) {
+		this->_GetEncodedTextTraditional(output, param_count, seen_ids);
+	} else {
+		ParamList params;
+		this->_FillParamList(params);
+		this->_GetEncodedText(output, param_count, seen_ids, params);
+	}
 	if (param_count > SCRIPT_TEXT_MAX_PARAMETERS) throw Script_FatalError(fmt::format("{}: Too many parameters", GetGameStringName(this->string)));
 	return result;
 }
 
-<<<<<<< HEAD
 void ScriptText::_TextParamError(std::string msg)
 {
 	if (this->GetActiveInstance()->IsTextParamMismatchAllowed()) {
@@ -184,13 +188,21 @@
 	}
 }
 
-void ScriptText::_GetEncodedTextParamsTraditional(std::back_insert_iterator<std::string> &output, int &param_count, StringIDList &seen_ids, const std::string &name)
-{
+void ScriptText::_GetEncodedTextTraditional(std::back_insert_iterator<std::string> &output, int &param_count, StringIDList &seen_ids)
+{
+	const std::string &name = GetGameStringName(this->string);
+
+	if (std::find(seen_ids.begin(), seen_ids.end(), this->string) != seen_ids.end()) throw Script_FatalError(fmt::format("{}: Circular reference detected", name));
+	seen_ids.push_back(this->string);
+
+	Utf8Encode(output, SCC_ENCODED);
+	fmt::format_to(output, "{:X}", this->string);
+
 	auto write_param_fallback = [&](int idx) {
 		if (std::holds_alternative<ScriptTextRef>(this->param[idx])) {
 			int count = 1; // 1 because the string id is included in consumed parameters
 			fmt::format_to(output, ":");
-			std::get<ScriptTextRef>(this->param[idx])->_GetEncodedText(output, count, seen_ids);
+			std::get<ScriptTextRef>(this->param[idx])->_GetEncodedTextTraditional(output, count, seen_ids);
 			param_count += count;
 		} else if (std::holds_alternative<SQInteger>(this->param[idx])) {
 			fmt::format_to(output, ":{:X}", std::get<SQInteger>(this->param[idx]));
@@ -230,7 +242,7 @@
 				}
 				int count = 1; // 1 because the string id is included in consumed parameters
 				fmt::format_to(output, ":");
-				std::get<ScriptTextRef>(this->param[cur_idx++])->_GetEncodedText(output, count, seen_ids);
+				std::get<ScriptTextRef>(this->param[cur_idx++])->_GetEncodedTextTraditional(output, count, seen_ids);
 				if (count != cur_param.consumes) {
 					this->_TextParamError(fmt::format("{}: Parameter {} substring consumes {}, but expected {} to be consumed", name, cur_idx, count - 1, cur_param.consumes - 1));
 				}
@@ -258,10 +270,10 @@
 	for (int i = cur_idx; i < this->paramc; i++) {
 		write_param_fallback(i);
 	}
-}
-
-void ScriptText::_GetEncodedText(std::back_insert_iterator<std::string> &output, int &param_count, StringIDList &seen_ids)
-=======
+
+	seen_ids.pop_back();
+}
+
 void ScriptText::_FillParamList(ParamList &params)
 {
 	for (int i = 0; i < this->paramc; i++) {
@@ -273,7 +285,6 @@
 }
 
 void ScriptText::_GetEncodedText(std::back_insert_iterator<std::string> &output, int &param_count, StringIDList &seen_ids, ParamSpan args)
->>>>>>> 6b21368b
 {
 	const std::string &name = GetGameStringName(this->string);
 
@@ -282,12 +293,6 @@
 
 	Utf8Encode(output, SCC_ENCODED);
 	fmt::format_to(output, "{:X}", this->string);
-
-	if (this->GetActiveInstance()->IsTextParamMismatchAllowed()) {
-		this->_GetEncodedTextParamsTraditional(output, param_count, seen_ids, name);
-		seen_ids.pop_back();
-		return;
-	}
 
 	const StringParams &params = GetGameStringParams(this->string);
 
