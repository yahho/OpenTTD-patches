/*
 * This file is part of OpenTTD.
 * OpenTTD is free software; you can redistribute it and/or modify it under the terms of the GNU General Public License as published by the Free Software Foundation, version 2.
 * OpenTTD is distributed in the hope that it will be useful, but WITHOUT ANY WARRANTY; without even the implied warranty of MERCHANTABILITY or FITNESS FOR A PARTICULAR PURPOSE.
 * See the GNU General Public License for more details. You should have received a copy of the GNU General Public License along with OpenTTD. If not, see <http://www.gnu.org/licenses/>.
 */

/** @file script_text.cpp Implementation of ScriptText. */

#include "../../stdafx.h"
#include "../../string_func.h"
#include "../../strings_func.h"
#include "../../game/game_text.hpp"
#include "script_text.hpp"
#include "script_log.hpp"
#include "../script_fatalerror.hpp"
#include "../script_instance.hpp"
#include "script_log.hpp"
#include "../../table/control_codes.h"
#include "../../core/format.hpp"

#include "table/strings.h"

#include "../../safeguards.h"

RawText::RawText(const std::string &text) : text(text)
{
}


ScriptText::ScriptText(HSQUIRRELVM vm) :
	string(STR_NULL), param(), paramc(0)
{
	int nparam = sq_gettop(vm) - 1;
	if (nparam < 1) {
		throw sq_throwerror(vm, "You need to pass at least a StringID to the constructor");
	}

	/* First resolve the StringID. */
	SQInteger sqstring;
	if (SQ_FAILED(sq_getinteger(vm, 2, &sqstring))) {
		throw sq_throwerror(vm, "First argument must be a valid StringID");
	}
	this->string = sqstring;

	/* The rest of the parameters must be arguments. */
	for (int i = 0; i < nparam - 1; i++) {
		/* Push the parameter to the top of the stack. */
		sq_push(vm, i + 3);

		if (SQ_FAILED(this->_SetParam(i, vm))) {
			this->~ScriptText();
			throw sq_throwerror(vm, "Invalid parameter");
		}

		/* Pop the parameter again. */
		sq_pop(vm, 1);
	}
}

SQInteger ScriptText::_SetParam(int parameter, HSQUIRRELVM vm)
{
	if (parameter >= SCRIPT_TEXT_MAX_PARAMETERS) return SQ_ERROR;

	switch (sq_gettype(vm, -1)) {
		case OT_STRING: {
			const SQChar *value;
			sq_getstring(vm, -1, &value);

			this->param[parameter] = StrMakeValid(value);
			break;
		}

		case OT_INTEGER: {
			SQInteger value;
			sq_getinteger(vm, -1, &value);

			this->param[parameter] = value;
			break;
		}

		case OT_INSTANCE: {
			SQUserPointer real_instance = nullptr;
			HSQOBJECT instance;

			sq_getstackobj(vm, -1, &instance);

			/* Validate if it is a GSText instance */
			sq_pushroottable(vm);
			sq_pushstring(vm, "GSText", -1);
			sq_get(vm, -2);
			sq_pushobject(vm, instance);
			if (sq_instanceof(vm) != SQTrue) return SQ_ERROR;
			sq_pop(vm, 3);

			/* Get the 'real' instance of this class */
			sq_getinstanceup(vm, -1, &real_instance, nullptr);
			if (real_instance == nullptr) return SQ_ERROR;

			ScriptText *value = static_cast<ScriptText *>(real_instance);
			this->param[parameter] = ScriptTextRef(value);
			break;
		}

		default: return SQ_ERROR;
	}

	if (this->paramc <= parameter) this->paramc = parameter + 1;
	return 0;
}

SQInteger ScriptText::SetParam(HSQUIRRELVM vm)
{
	if (sq_gettype(vm, 2) != OT_INTEGER) return SQ_ERROR;

	SQInteger k;
	sq_getinteger(vm, 2, &k);

	if (k > SCRIPT_TEXT_MAX_PARAMETERS) return SQ_ERROR;
	if (k < 1) return SQ_ERROR;
	k--;

	return this->_SetParam(k, vm);
}

SQInteger ScriptText::AddParam(HSQUIRRELVM vm)
{
	SQInteger res;
	res = this->_SetParam(this->paramc, vm);
	if (res != 0) return res;

	/* Push our own instance back on top of the stack */
	sq_push(vm, 1);
	return 1;
}

SQInteger ScriptText::_set(HSQUIRRELVM vm)
{
	int32_t k;

	if (sq_gettype(vm, 2) == OT_STRING) {
		const SQChar *key_string;
		sq_getstring(vm, 2, &key_string);

		std::string str = StrMakeValid(key_string);
		if (!str.starts_with("param_") || str.size() > 8) return SQ_ERROR;

		k = stoi(str.substr(6));
	} else if (sq_gettype(vm, 2) == OT_INTEGER) {
		SQInteger key;
		sq_getinteger(vm, 2, &key);
		k = (int32_t)key;
	} else {
		return SQ_ERROR;
	}

	if (k > SCRIPT_TEXT_MAX_PARAMETERS) return SQ_ERROR;
	if (k < 1) return SQ_ERROR;
	k--;

	return this->_SetParam(k, vm);
}

std::string ScriptText::GetEncodedText()
{
<<<<<<< HEAD
	static StringIDList seen_ids;
=======
	ScriptTextList seen_texts;
	ParamList params;
>>>>>>> 59420d57
	int param_count = 0;
	seen_ids.clear();
	std::string result;
	auto output = std::back_inserter(result);
<<<<<<< HEAD
	if (this->GetActiveInstance()->IsTextParamMismatchAllowed()) {
		this->_GetEncodedTextTraditional(output, param_count, seen_ids);
	} else {
		ParamList params;
		this->_FillParamList(params);
		this->_GetEncodedText(output, param_count, seen_ids, params);
	}
=======
	this->_FillParamList(params, seen_texts);
	this->_GetEncodedText(output, param_count, params);
>>>>>>> 59420d57
	if (param_count > SCRIPT_TEXT_MAX_PARAMETERS) throw Script_FatalError(fmt::format("{}: Too many parameters", GetGameStringName(this->string)));
	return result;
}

<<<<<<< HEAD
void ScriptText::_TextParamError(std::string msg)
{
	if (this->GetActiveInstance()->IsTextParamMismatchAllowed()) {
		ScriptLog::LogOnce(ScriptLogTypes::LOG_ERROR, std::move(msg));
	} else {
		throw Script_FatalError(std::move(msg));
	}
}

void ScriptText::_GetEncodedTextTraditional(std::back_insert_iterator<std::string> &output, int &param_count, StringIDList &seen_ids)
{
	const std::string &name = GetGameStringName(this->string);

	if (std::find(seen_ids.begin(), seen_ids.end(), this->string) != seen_ids.end()) throw Script_FatalError(fmt::format("{}: Circular reference detected", name));
	seen_ids.push_back(this->string);

	Utf8Encode(output, SCC_ENCODED);
	fmt::format_to(output, "{:X}", this->string);

	auto write_param_fallback = [&](int idx) {
		if (std::holds_alternative<ScriptTextRef>(this->param[idx])) {
			int count = 1; // 1 because the string id is included in consumed parameters
			fmt::format_to(output, ":");
			std::get<ScriptTextRef>(this->param[idx])->_GetEncodedTextTraditional(output, count, seen_ids);
			param_count += count;
		} else if (std::holds_alternative<SQInteger>(this->param[idx])) {
			fmt::format_to(output, ":{:X}", std::get<SQInteger>(this->param[idx]));
			param_count++;
		} else {
			/* Fallback value */
			fmt::format_to(output, ":0");
			param_count++;
		}
	};

	const StringParams &params = GetGameStringParams(this->string);
	int cur_idx = 0;

	for (const StringParam &cur_param : params) {
		if (cur_idx >= this->paramc) {
			this->_TextParamError(fmt::format("{}: Not enough parameters", name));
			break;
		}

		switch (cur_param.type) {
			case StringParam::RAW_STRING:
				if (!std::holds_alternative<std::string>(this->param[cur_idx])) {
					this->_TextParamError(fmt::format("{}: Parameter {} expects a raw string", name, cur_idx));
					write_param_fallback(cur_idx++);
					break;
				}
				fmt::format_to(output, ":\"{}\"", std::get<std::string>(this->param[cur_idx++]));
				param_count++;
				break;

			case StringParam::STRING: {
				if (!std::holds_alternative<ScriptTextRef>(this->param[cur_idx])) {
					this->_TextParamError(fmt::format("{}: Parameter {} expects a substring", name, cur_idx));
					write_param_fallback(cur_idx++);
					break;
				}
				int count = 1; // 1 because the string id is included in consumed parameters
				fmt::format_to(output, ":");
				std::get<ScriptTextRef>(this->param[cur_idx++])->_GetEncodedTextTraditional(output, count, seen_ids);
				if (count != cur_param.consumes) {
					this->_TextParamError(fmt::format("{}: Parameter {} substring consumes {}, but expected {} to be consumed", name, cur_idx, count - 1, cur_param.consumes - 1));
				}
				param_count += count;
				break;
			}

			default:
				if (cur_idx + cur_param.consumes > this->paramc) {
					this->_TextParamError(fmt::format("{}: Not enough parameters", name));
				}
				for (int i = 0; i < cur_param.consumes && cur_idx < this->paramc; i++) {
					if (!std::holds_alternative<SQInteger>(this->param[cur_idx])) {
						this->_TextParamError(fmt::format("{}: Parameter {} expects an integer", name, cur_idx));
						write_param_fallback(cur_idx++);
						continue;
					}
					fmt::format_to(output, ":{:X}", std::get<SQInteger>(this->param[cur_idx++]));
					param_count++;
				}
				break;
		}
	}

	for (int i = cur_idx; i < this->paramc; i++) {
		write_param_fallback(i);
	}

	seen_ids.pop_back();
}

void ScriptText::_FillParamList(ParamList &params)
=======
void ScriptText::_FillParamList(ParamList &params, ScriptTextList &seen_texts)
>>>>>>> 59420d57
{
	if (std::find(seen_texts.begin(), seen_texts.end(), this) != seen_texts.end()) throw Script_FatalError(fmt::format("{}: Circular reference detected", GetGameStringName(this->string)));
	seen_texts.push_back(this);

	for (int i = 0; i < this->paramc; i++) {
		Param *p = &this->param[i];
		params.emplace_back(this->string, i, p);
		if (!std::holds_alternative<ScriptTextRef>(*p)) continue;
		std::get<ScriptTextRef>(*p)->_FillParamList(params, seen_texts);
	}

	seen_texts.pop_back();
}

void ScriptText::ParamCheck::Encode(std::back_insert_iterator<std::string> &output)
{
	if (this->used) return;
	if (std::holds_alternative<std::string>(*this->param)) fmt::format_to(output, ":\"{}\"", std::get<std::string>(*this->param));
	if (std::holds_alternative<SQInteger>(*this->param)) fmt::format_to(output, ":{:X}", std::get<SQInteger>(*this->param));
	if (std::holds_alternative<ScriptTextRef>(*this->param)) fmt::format_to(output, ":{:X}", this->owner);
	this->used = true;
}

void ScriptText::_GetEncodedText(std::back_insert_iterator<std::string> &output, int &param_count, ParamSpan args)
{
	const std::string &name = GetGameStringName(this->string);

	Utf8Encode(output, SCC_ENCODED);
	fmt::format_to(output, "{:X}", this->string);

	const StringParams &params = GetGameStringParams(this->string);

	size_t idx = 0;
	auto get_next_arg = [&]() {
		if (idx >= args.size()) throw Script_FatalError(fmt::format("{}({}): Not enough parameters", name, param_count + 1));
		ParamCheck &pc = args[idx++];
		if (pc.owner != this->string) ScriptLog::Warning(fmt::format("{}({}): Consumes {}({})", name, param_count + 1, GetGameStringName(pc.owner), pc.idx + 1));
		return &pc;
	};
	auto skip_args = [&](size_t nb) { idx += nb; };

	for (const StringParam &cur_param : params) {
		switch (cur_param.type) {
			case StringParam::UNUSED:
				skip_args(cur_param.consumes);
				break;

			case StringParam::RAW_STRING: {
				ParamCheck &p = *get_next_arg();
				if (!std::holds_alternative<std::string>(*p.param)) ScriptLog::Error(fmt::format("{}({}): {{{}}} expects a raw string", name, param_count + 1, cur_param.cmd));
				p.Encode(output);
				break;
			}

			case StringParam::STRING: {
				ParamCheck &p = *get_next_arg();
				if (!std::holds_alternative<ScriptTextRef>(*p.param)){
					ScriptLog::Error(fmt::format("{}({}): {{{}}} expects a GSText", name, param_count + 1, cur_param.cmd));
					p.Encode(output);
					break;
				}
				int count = 0;
				fmt::format_to(output, ":");
				ScriptTextRef &ref = std::get<ScriptTextRef>(*p.param);
				ref->_GetEncodedText(output, count, args.subspan(idx));
				p.used = true;
				if (++count != cur_param.consumes) {
					ScriptLog::Error(fmt::format("{}({}): {{{}}} expects {} to be consumed, but {} consumes {}", name, param_count + 1, cur_param.cmd, cur_param.consumes - 1, GetGameStringName(ref->string), count - 1));
					/* Fill missing params if needed. */
					for (int i = count; i < cur_param.consumes; i++) fmt::format_to(output, ":0");
				}
				skip_args(cur_param.consumes - 1);
				break;
			}

			default:
				for (int i = 0; i < cur_param.consumes; i++) {
					ParamCheck &p = *get_next_arg();
					if (!std::holds_alternative<SQInteger>(*p.param)) ScriptLog::Error(fmt::format("{}({}): {{{}}} expects an integer", name, param_count + i + 1, cur_param.cmd));
					p.Encode(output);
				}
		}

		param_count += cur_param.consumes;
	}
}

const std::string Text::GetDecodedText()
{
	::SetDParamStr(0, this->GetEncodedText());
	return ::GetString(STR_JUST_RAW_STRING);
}<|MERGE_RESOLUTION|>--- conflicted
+++ resolved
@@ -163,33 +163,24 @@
 
 std::string ScriptText::GetEncodedText()
 {
-<<<<<<< HEAD
-	static StringIDList seen_ids;
-=======
-	ScriptTextList seen_texts;
-	ParamList params;
->>>>>>> 59420d57
 	int param_count = 0;
-	seen_ids.clear();
 	std::string result;
 	auto output = std::back_inserter(result);
-<<<<<<< HEAD
 	if (this->GetActiveInstance()->IsTextParamMismatchAllowed()) {
+		static StringIDList seen_ids;
+		seen_ids.clear();
 		this->_GetEncodedTextTraditional(output, param_count, seen_ids);
 	} else {
+		static ScriptTextList seen_texts;
+		seen_texts.clear();
 		ParamList params;
-		this->_FillParamList(params);
-		this->_GetEncodedText(output, param_count, seen_ids, params);
-	}
-=======
-	this->_FillParamList(params, seen_texts);
-	this->_GetEncodedText(output, param_count, params);
->>>>>>> 59420d57
+		this->_FillParamList(params, seen_texts);
+		this->_GetEncodedText(output, param_count, params);
+	}
 	if (param_count > SCRIPT_TEXT_MAX_PARAMETERS) throw Script_FatalError(fmt::format("{}: Too many parameters", GetGameStringName(this->string)));
 	return result;
 }
 
-<<<<<<< HEAD
 void ScriptText::_TextParamError(std::string msg)
 {
 	if (this->GetActiveInstance()->IsTextParamMismatchAllowed()) {
@@ -285,10 +276,7 @@
 	seen_ids.pop_back();
 }
 
-void ScriptText::_FillParamList(ParamList &params)
-=======
 void ScriptText::_FillParamList(ParamList &params, ScriptTextList &seen_texts)
->>>>>>> 59420d57
 {
 	if (std::find(seen_texts.begin(), seen_texts.end(), this) != seen_texts.end()) throw Script_FatalError(fmt::format("{}: Circular reference detected", GetGameStringName(this->string)));
 	seen_texts.push_back(this);
