--- conflicted
+++ resolved
@@ -361,14 +361,7 @@
 	int16 new_rating = Clamp(t->ratings[company] + delta, RATING_MINIMUM, RATING_MAXIMUM);
 	if (new_rating == t->ratings[company]) return false;
 
-<<<<<<< HEAD
-	uint16 p2 = 0;
-	memcpy(&p2, &new_rating, sizeof(p2));
-
-	return ScriptObject::DoCommand(0, town_id | (company_id << 16), p2, CMD_TOWN_RATING);
-=======
-	return ScriptObject::Command<CMD_TOWN_RATING>::Do(town_id, (::CompanyID)company_id, new_rating);
->>>>>>> 09f7f32b
+	return ScriptObject::DoCommand(0, town_id | (company_id << 16), new_rating, CMD_TOWN_RATING);
 }
 
 /* static */ int ScriptTown::GetAllowedNoise(TownID town_id)
