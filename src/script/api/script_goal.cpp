/*
 * This file is part of OpenTTD.
 * OpenTTD is free software; you can redistribute it and/or modify it under the terms of the GNU General Public License as published by the Free Software Foundation, version 2.
 * OpenTTD is distributed in the hope that it will be useful, but WITHOUT ANY WARRANTY; without even the implied warranty of MERCHANTABILITY or FITNESS FOR A PARTICULAR PURPOSE.
 * See the GNU General Public License for more details. You should have received a copy of the GNU General Public License along with OpenTTD. If not, see <http://www.gnu.org/licenses/>.
 */

/** @file script_goal.cpp Implementation of ScriptGoal. */

#include "../../stdafx.h"
#include "script_game.hpp"
#include "script_goal.hpp"
#include "script_error.hpp"
#include "script_industry.hpp"
#include "script_map.hpp"
#include "script_town.hpp"
#include "script_story_page.hpp"
#include "../script_instance.hpp"
#include "../../goal_base.h"
#include "../../string_func.h"
#include "../../network/network_base.h"

#include "../../safeguards.h"

/* static */ bool ScriptGoal::IsValidGoal(GoalID goal_id)
{
	return ::Goal::IsValidID(goal_id);
}

/* static */ ScriptGoal::GoalID ScriptGoal::New(ScriptCompany::CompanyID company, Text *goal, GoalType type, uint32 destination)
{
	CCountedPtr<Text> counter(goal);

	EnforcePrecondition(GOAL_INVALID, ScriptObject::GetCompany() == OWNER_DEITY);
	EnforcePrecondition(GOAL_INVALID, goal != nullptr);
	const std::string &text = goal->GetEncodedText();
	EnforcePreconditionEncodedText(GOAL_INVALID, text);
	EnforcePrecondition(GOAL_INVALID, company == ScriptCompany::COMPANY_INVALID || ScriptCompany::ResolveCompanyID(company) != ScriptCompany::COMPANY_INVALID);

	uint8 c = company;
	if (company == ScriptCompany::COMPANY_INVALID) c = INVALID_COMPANY;
	StoryPage *story_page = nullptr;
	if (type == GT_STORY_PAGE && ScriptStoryPage::IsValidStoryPage((ScriptStoryPage::StoryPageID)destination)) story_page = ::StoryPage::Get((ScriptStoryPage::StoryPageID)destination);

	EnforcePrecondition(GOAL_INVALID, (type == GT_NONE && destination == 0) ||
			(type == GT_TILE && ScriptMap::IsValidTile(destination)) ||
			(type == GT_INDUSTRY && ScriptIndustry::IsValidIndustry(destination)) ||
			(type == GT_TOWN && ScriptTown::IsValidTown(destination)) ||
			(type == GT_COMPANY && ScriptCompany::ResolveCompanyID((ScriptCompany::CompanyID)destination) != ScriptCompany::COMPANY_INVALID) ||
			(type == GT_STORY_PAGE && story_page != nullptr && (c == INVALID_COMPANY ? story_page->company == INVALID_COMPANY : story_page->company == INVALID_COMPANY || story_page->company == c)));

	if (!ScriptObject::DoCommand(0, type | (c << 8), destination, CMD_CREATE_GOAL, text, &ScriptInstance::DoCommandReturnGoalID)) return GOAL_INVALID;

	/* In case of test-mode, we return GoalID 0 */
	return (ScriptGoal::GoalID)0;
}

/* static */ bool ScriptGoal::Remove(GoalID goal_id)
{
	EnforcePrecondition(false, ScriptObject::GetCompany() == OWNER_DEITY);
	EnforcePrecondition(false, IsValidGoal(goal_id));

	return ScriptObject::DoCommand(0, goal_id, 0, CMD_REMOVE_GOAL);
}

/* static */ bool ScriptGoal::SetText(GoalID goal_id, Text *goal)
{
	CCountedPtr<Text> counter(goal);

	EnforcePrecondition(false, IsValidGoal(goal_id));
	EnforcePrecondition(false, ScriptObject::GetCompany() == OWNER_DEITY);
	EnforcePrecondition(false, goal != nullptr);
	const std::string &text = goal->GetEncodedText();
	EnforcePreconditionEncodedText(false, text);

<<<<<<< HEAD
	return ScriptObject::DoCommand(0, goal_id, 0, CMD_SET_GOAL_TEXT, goal->GetEncodedText());
=======
	return ScriptObject::Command<CMD_SET_GOAL_TEXT>::Do(goal_id, text);
>>>>>>> b52b29b1
}

/* static */ bool ScriptGoal::SetProgress(GoalID goal_id, Text *progress)
{
	CCountedPtr<Text> counter(progress);

	EnforcePrecondition(false, IsValidGoal(goal_id));
	EnforcePrecondition(false, ScriptObject::GetCompany() == OWNER_DEITY);

<<<<<<< HEAD
	/* Ensure null as used for empty string. */
	if (progress != nullptr && StrEmpty(progress->GetEncodedText())) {
		progress = nullptr;
	}

	return ScriptObject::DoCommand(0, goal_id, 0, CMD_SET_GOAL_PROGRESS, progress != nullptr ? progress->GetEncodedText() : nullptr);
=======
	return ScriptObject::Command<CMD_SET_GOAL_PROGRESS>::Do(goal_id, progress != nullptr ? progress->GetEncodedText() : std::string{});
>>>>>>> b52b29b1
}

/* static */ bool ScriptGoal::SetCompleted(GoalID goal_id, bool completed)
{
	EnforcePrecondition(false, IsValidGoal(goal_id));
	EnforcePrecondition(false, ScriptObject::GetCompany() == OWNER_DEITY);

	return ScriptObject::DoCommand(0, goal_id, completed ? 1 : 0, CMD_SET_GOAL_COMPLETED);
}

/* static */ bool ScriptGoal::IsCompleted(GoalID goal_id)
{
	EnforcePrecondition(false, IsValidGoal(goal_id));
	EnforcePrecondition(false, ScriptObject::GetCompany() == OWNER_DEITY);

	Goal *g = Goal::Get(goal_id);
	return g != nullptr && g->completed;
}

/* static */ bool ScriptGoal::DoQuestion(uint16 uniqueid, uint32 target, bool is_client, Text *question, QuestionType type, uint32 buttons)
{
	CCountedPtr<Text> counter(question);

	EnforcePrecondition(false, ScriptObject::GetCompany() == OWNER_DEITY);
	EnforcePrecondition(false, question != nullptr);
	const std::string &text = question->GetEncodedText();
	EnforcePreconditionEncodedText(false, text);
	uint min_buttons = (type == QT_QUESTION ? 1 : 0);
	EnforcePrecondition(false, CountBits(buttons) >= min_buttons && CountBits(buttons) <= 3);
	EnforcePrecondition(false, buttons < (1 << ::GOAL_QUESTION_BUTTON_COUNT));
	EnforcePrecondition(false, (int)type < ::GQT_END);

	return ScriptObject::DoCommandEx(0, uniqueid, buttons | (type << 29) | (is_client ? (1 << 31) : 0), target, CMD_GOAL_QUESTION, text);
}

/* static */ bool ScriptGoal::Question(uint16 uniqueid, ScriptCompany::CompanyID company, Text *question, QuestionType type, int buttons)
{
	EnforcePrecondition(false, company == ScriptCompany::COMPANY_INVALID || ScriptCompany::ResolveCompanyID(company) != ScriptCompany::COMPANY_INVALID);
	uint8 c = company;
	if (company == ScriptCompany::COMPANY_INVALID) c = INVALID_COMPANY;

	return DoQuestion(uniqueid, c, false, question, type, buttons);
}

/* static */ bool ScriptGoal::QuestionClient(uint16 uniqueid, ScriptClient::ClientID client, Text *question, QuestionType type, int buttons)
{
	EnforcePrecondition(false, ScriptGame::IsMultiplayer());
	EnforcePrecondition(false, ScriptClient::ResolveClientID(client) != ScriptClient::CLIENT_INVALID);
	return DoQuestion(uniqueid, client, true, question, type, buttons);
}

/* static */ bool ScriptGoal::CloseQuestion(uint16 uniqueid)
{
	EnforcePrecondition(false, ScriptObject::GetCompany() == OWNER_DEITY);

	return ScriptObject::DoCommand(0, uniqueid, 0, CMD_GOAL_QUESTION_ANSWER);
}<|MERGE_RESOLUTION|>--- conflicted
+++ resolved
@@ -73,11 +73,7 @@
 	const std::string &text = goal->GetEncodedText();
 	EnforcePreconditionEncodedText(false, text);
 
-<<<<<<< HEAD
-	return ScriptObject::DoCommand(0, goal_id, 0, CMD_SET_GOAL_TEXT, goal->GetEncodedText());
-=======
-	return ScriptObject::Command<CMD_SET_GOAL_TEXT>::Do(goal_id, text);
->>>>>>> b52b29b1
+	return ScriptObject::DoCommand(0, goal_id, 0, CMD_SET_GOAL_TEXT, text);
 }
 
 /* static */ bool ScriptGoal::SetProgress(GoalID goal_id, Text *progress)
@@ -87,16 +83,7 @@
 	EnforcePrecondition(false, IsValidGoal(goal_id));
 	EnforcePrecondition(false, ScriptObject::GetCompany() == OWNER_DEITY);
 
-<<<<<<< HEAD
-	/* Ensure null as used for empty string. */
-	if (progress != nullptr && StrEmpty(progress->GetEncodedText())) {
-		progress = nullptr;
-	}
-
-	return ScriptObject::DoCommand(0, goal_id, 0, CMD_SET_GOAL_PROGRESS, progress != nullptr ? progress->GetEncodedText() : nullptr);
-=======
-	return ScriptObject::Command<CMD_SET_GOAL_PROGRESS>::Do(goal_id, progress != nullptr ? progress->GetEncodedText() : std::string{});
->>>>>>> b52b29b1
+	return ScriptObject::DoCommand(0, goal_id, 0, CMD_SET_GOAL_PROGRESS, progress != nullptr ? progress->GetEncodedText().c_str() : "");
 }
 
 /* static */ bool ScriptGoal::SetCompleted(GoalID goal_id, bool completed)
