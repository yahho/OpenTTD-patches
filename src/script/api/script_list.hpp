--- conflicted
+++ resolved
@@ -52,13 +52,12 @@
 	bool values_inited;           ///< Whether the 'values' field has been initialised
 	int modifications;            ///< Number of modification that has been done. To prevent changing data while valuating.
 
-<<<<<<< HEAD
 	void InitValues();
 	void InitSorter();
 	void SetIterValue(ScriptListMap::iterator item_iter, SQInteger value);
 	ScriptListMap::iterator RemoveIter(ScriptListMap::iterator item_iter);
 	ScriptListValueSet::iterator RemoveValueIter(ScriptListValueSet::iterator value_iter);
-=======
+
 protected:
 	template<typename T, class ItemValid, class ItemFilter>
 	static void FillList(ScriptList *list, ItemValid item_valid, ItemFilter item_filter)
@@ -159,12 +158,6 @@
 	{
 		ScriptList::FillList<T>(vm, list, [](const T *) { return true; });
 	}
-
-public:
-	typedef std::set<SQInteger> ScriptItemList;                   ///< The list of items inside the bucket
-	typedef std::map<SQInteger, ScriptItemList> ScriptListBucket; ///< The bucket list per value
-	typedef std::map<SQInteger, SQInteger> ScriptListMap;         ///< List per item
->>>>>>> c86d9189
 
 public:
 	ScriptListMap items;       ///< The items in the list
