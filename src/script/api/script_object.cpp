/*
 * This file is part of OpenTTD.
 * OpenTTD is free software; you can redistribute it and/or modify it under the terms of the GNU General Public License as published by the Free Software Foundation, version 2.
 * OpenTTD is distributed in the hope that it will be useful, but WITHOUT ANY WARRANTY; without even the implied warranty of MERCHANTABILITY or FITNESS FOR A PARTICULAR PURPOSE.
 * See the GNU General Public License for more details. You should have received a copy of the GNU General Public License along with OpenTTD. If not, see <http://www.gnu.org/licenses/>.
 */

/** @file script_object.cpp Implementation of ScriptObject. */

#include "../../stdafx.h"
#include "../../script/squirrel.hpp"
#include "../../command_func.h"
#include "../../company_func.h"
#include "../../company_base.h"
#include "../../network/network.h"
#include "../../genworld.h"
#include "../../string_func.h"
#include "../../strings_func.h"
#include "../../scope_info.h"
#include "../../map_func.h"

#include "../script_storage.hpp"
#include "../script_instance.hpp"
#include "../script_fatalerror.hpp"
#include "script_error.hpp"
#include "../../debug.h"

#include "../../safeguards.h"

/**
 * Get the storage associated with the current ScriptInstance.
 * @return The storage.
 */
static ScriptStorage *GetStorage()
{
	return ScriptObject::GetActiveInstance()->GetStorage();
}


/* static */ ScriptInstance *ScriptObject::ActiveInstance::active = nullptr;

ScriptObject::ActiveInstance::ActiveInstance(ScriptInstance *instance) : alc_scope(instance->engine)
{
	this->last_active = ScriptObject::ActiveInstance::active;
	ScriptObject::ActiveInstance::active = instance;
}

ScriptObject::ActiveInstance::~ActiveInstance()
{
	ScriptObject::ActiveInstance::active = this->last_active;
}

/* static */ ScriptInstance *ScriptObject::GetActiveInstance()
{
	assert(ScriptObject::ActiveInstance::active != nullptr);
	return ScriptObject::ActiveInstance::active;
}


/* static */ void ScriptObject::SetDoCommandDelay(uint ticks)
{
	assert(ticks > 0);
	GetStorage()->delay = ticks;
}

/* static */ uint ScriptObject::GetDoCommandDelay()
{
	return GetStorage()->delay;
}

/* static */ void ScriptObject::SetDoCommandMode(ScriptModeProc *proc, ScriptObject *instance)
{
	GetStorage()->mode = proc;
	GetStorage()->mode_instance = instance;
}

/* static */ ScriptModeProc *ScriptObject::GetDoCommandMode()
{
	return GetStorage()->mode;
}

/* static */ ScriptObject *ScriptObject::GetDoCommandModeInstance()
{
	return GetStorage()->mode_instance;
}

/* static */ void ScriptObject::SetLastCommand(TileIndex tile, uint32 p1, uint32 p2, uint64 p3, uint32 cmd)
{
	ScriptStorage *s = GetStorage();
	DEBUG(script, 6, "SetLastCommand company=%02d tile=%06x p1=%08x p2=%08x p3=" OTTD_PRINTFHEX64PAD " cmd=%d", s->root_company, tile, p1, p2, p3, cmd);
	s->last_tile = tile;
	s->last_p1 = p1;
	s->last_p2 = p2;
	s->last_p3 = p3;
	s->last_cmd = cmd & CMD_ID_MASK;
}

/* static */ bool ScriptObject::CheckLastCommand(TileIndex tile, uint32 p1, uint32 p2, uint64 p3, uint32 cmd)
{
	ScriptStorage *s = GetStorage();
	DEBUG(script, 6, "CheckLastCommand company=%02d tile=%06x p1=%08x p2=%08x p3=" OTTD_PRINTFHEX64PAD " cmd=%d", s->root_company, tile, p1, p2, p3, cmd);
	if (s->last_tile != tile) return false;
	if (s->last_p1 != p1) return false;
	if (s->last_p2 != p2) return false;
	if (s->last_p3 != p3) return false;
	if (s->last_cmd != (cmd & CMD_ID_MASK)) return false;
	return true;
}

/* static */ void ScriptObject::SetDoCommandCosts(Money value)
{
	GetStorage()->costs = CommandCost(value);
}

/* static */ void ScriptObject::IncreaseDoCommandCosts(Money value)
{
	GetStorage()->costs.AddCost(value);
}

/* static */ Money ScriptObject::GetDoCommandCosts()
{
	return GetStorage()->costs.GetCost();
}

/* static */ void ScriptObject::SetLastError(ScriptErrorType last_error)
{
	GetStorage()->last_error = last_error;
}

/* static */ ScriptErrorType ScriptObject::GetLastError()
{
	return GetStorage()->last_error;
}

/* static */ void ScriptObject::SetLastCost(Money last_cost)
{
	GetStorage()->last_cost = last_cost;
}

/* static */ Money ScriptObject::GetLastCost()
{
	return GetStorage()->last_cost;
}

/* static */ void ScriptObject::SetRoadType(RoadType road_type)
{
	GetStorage()->road_type = road_type;
}

/* static */ RoadType ScriptObject::GetRoadType()
{
	return GetStorage()->road_type;
}

/* static */ void ScriptObject::SetRailType(RailType rail_type)
{
	GetStorage()->rail_type = rail_type;
}

/* static */ RailType ScriptObject::GetRailType()
{
	return GetStorage()->rail_type;
}

/* static */ void ScriptObject::SetLastCommandRes(bool res)
{
	GetStorage()->last_command_res = res;
	/* Also store the results of various global variables */
	SetNewVehicleID(_new_vehicle_id);
	SetNewSignID(_new_sign_id);
	SetNewGroupID(_new_group_id);
	SetNewGoalID(_new_goal_id);
	SetNewStoryPageID(_new_story_page_id);
	SetNewStoryPageElementID(_new_story_page_element_id);
}

/* static */ bool ScriptObject::GetLastCommandRes()
{
	return GetStorage()->last_command_res;
}

/* static */ void ScriptObject::SetNewVehicleID(VehicleID vehicle_id)
{
	GetStorage()->new_vehicle_id = vehicle_id;
}

/* static */ VehicleID ScriptObject::GetNewVehicleID()
{
	return GetStorage()->new_vehicle_id;
}

/* static */ void ScriptObject::SetNewSignID(SignID sign_id)
{
	GetStorage()->new_sign_id = sign_id;
}

/* static */ SignID ScriptObject::GetNewSignID()
{
	return GetStorage()->new_sign_id;
}

/* static */ void ScriptObject::SetNewGroupID(GroupID group_id)
{
	GetStorage()->new_group_id = group_id;
}

/* static */ GroupID ScriptObject::GetNewGroupID()
{
	return GetStorage()->new_group_id;
}

/* static */ void ScriptObject::SetNewGoalID(GoalID goal_id)
{
	GetStorage()->new_goal_id = goal_id;
}

/* static */ GroupID ScriptObject::GetNewGoalID()
{
	return GetStorage()->new_goal_id;
}

/* static */ void ScriptObject::SetNewStoryPageID(StoryPageID story_page_id)
{
	GetStorage()->new_story_page_id = story_page_id;
}

/* static */ GroupID ScriptObject::GetNewStoryPageID()
{
	return GetStorage()->new_story_page_id;
}

/* static */ void ScriptObject::SetNewStoryPageElementID(StoryPageElementID story_page_element_id)
{
	GetStorage()->new_story_page_element_id = story_page_element_id;
}

/* static */ GroupID ScriptObject::GetNewStoryPageElementID()
{
	return GetStorage()->new_story_page_element_id;
}

/* static */ void ScriptObject::SetAllowDoCommand(bool allow)
{
	GetStorage()->allow_do_command = allow;
}

/* static */ bool ScriptObject::GetAllowDoCommand()
{
	return GetStorage()->allow_do_command;
}

/* static */ void ScriptObject::SetCompany(CompanyID company)
{
	if (GetStorage()->root_company == INVALID_OWNER) GetStorage()->root_company = company;
	GetStorage()->company = company;

	_current_company = company;
}

/* static */ CompanyID ScriptObject::GetCompany()
{
	return GetStorage()->company;
}

/* static */ CompanyID ScriptObject::GetRootCompany()
{
	return GetStorage()->root_company;
}

/* static */ bool ScriptObject::CanSuspend()
{
	Squirrel *squirrel = ScriptObject::GetActiveInstance()->engine;
	return GetStorage()->allow_do_command && squirrel->CanSuspend();
}

/* static */ void *&ScriptObject::GetEventPointer()
{
	return GetStorage()->event_data;
}

/* static */ void *&ScriptObject::GetLogPointer()
{
	return GetStorage()->log_data;
}

/* static */ char *ScriptObject::GetString(StringID string)
{
	char buffer[64];
	::GetString(buffer, string, lastof(buffer));
	::StrMakeValidInPlace(buffer, lastof(buffer), SVS_NONE);
	return ::stredup(buffer);
}

/* static */ void ScriptObject::SetCallbackVariable(int index, int value)
{
	if ((size_t)index >= GetStorage()->callback_value.size()) GetStorage()->callback_value.resize(index + 1);
	GetStorage()->callback_value[index] = value;
}

/* static */ int ScriptObject::GetCallbackVariable(int index)
{
	return GetStorage()->callback_value[index];
}

/* static */ bool ScriptObject::DoCommandEx(TileIndex tile, uint32 p1, uint32 p2, uint64 p3, uint cmd, const char *text, uint32 binary_length, Script_SuspendCallbackProc *callback)
{
	if (!ScriptObject::CanSuspend()) {
		throw Script_FatalError("You are not allowed to execute any DoCommand (even indirect) in your constructor, Save(), Load(), and any valuator.");
	}

	if (ScriptObject::GetCompany() != OWNER_DEITY && !::Company::IsValidID(ScriptObject::GetCompany())) {
		ScriptObject::SetLastError(ScriptError::ERR_PRECONDITION_INVALID_COMPANY);
		return false;
	}

<<<<<<< HEAD
	if (binary_length == 0 && !StrEmpty(text) && (GetCommandFlags(cmd) & CMD_STR_CTRL) == 0) {
=======
	std::string command_text = text == nullptr ? std::string{} : text;
	if (!command_text.empty() && (GetCommandFlags(cmd) & CMD_STR_CTRL) == 0) {
>>>>>>> f8dd5dd0
		/* The string must be valid, i.e. not contain special codes. Since some
		 * can be made with GSText, make sure the control codes are removed. */
		command_text = ::StrMakeValid(command_text, SVS_NONE);
	}

	/* Set the default callback to return a true/false result of the DoCommand */
	if (callback == nullptr) callback = &ScriptInstance::DoCommandReturn;

	/* Are we only interested in the estimate costs? */
	bool estimate_only = GetDoCommandMode() != nullptr && !GetDoCommandMode()();

	/* Only set p2 when the command does not come from the network. */
	if (GetCommandFlags(cmd) & CMD_CLIENT_ID && p2 == 0) p2 = UINT32_MAX;

	SCOPE_INFO_FMT([=], "ScriptObject::DoCommand: tile: %X (%d x %d), p1: 0x%X, p2: 0x%X, p3: 0x" OTTD_PRINTFHEX64 ", company: %s, cmd: 0x%X (%s), estimate_only: %d",
			tile, TileX(tile), TileY(tile), p1, p2, p3, scope_dumper().CompanyInfo(_current_company), cmd, GetCommandName(cmd), estimate_only);

	/* Store the command for command callback validation. */
	if (!estimate_only && _networking && !_generating_world) SetLastCommand(tile, p1, p2, p3, cmd);

	/* Try to perform the command. */
<<<<<<< HEAD
	CommandCost res = ::DoCommandPScript(tile, p1, p2, p3, cmd, (_networking && !_generating_world) ? ScriptObject::GetActiveInstance()->GetDoCommandCallback() : nullptr, text, false, estimate_only, binary_length);
=======
	CommandCost res = ::DoCommandPInternal(tile, p1, p2, cmd, (_networking && !_generating_world) ? ScriptObject::GetActiveInstance()->GetDoCommandCallback() : nullptr, command_text, false, estimate_only);
>>>>>>> f8dd5dd0

	/* We failed; set the error and bail out */
	if (res.Failed()) {
		SetLastError(ScriptError::StringToError(res.GetErrorMessage()));
		return false;
	}

	/* No error, then clear it. */
	SetLastError(ScriptError::ERR_NONE);

	/* Estimates, update the cost for the estimate and be done */
	if (estimate_only) {
		IncreaseDoCommandCosts(res.GetCost());
		return true;
	}

	/* Costs of this operation. */
	SetLastCost(res.GetCost());
	SetLastCommandRes(true);

	if (_generating_world) {
		IncreaseDoCommandCosts(res.GetCost());
		if (callback != nullptr) {
			/* Insert return value into to stack and throw a control code that
			 * the return value in the stack should be used. */
			callback(GetActiveInstance());
			throw SQInteger(1);
		}
		return true;
	} else if (_networking) {
		/* Suspend the script till the command is really executed. */
		throw Script_Suspend(-(int)GetDoCommandDelay(), callback);
	} else {
		IncreaseDoCommandCosts(res.GetCost());

		/* Suspend the script player for 1+ ticks, so it simulates multiplayer. This
		 *  both avoids confusion when a developer launched the script in a
		 *  multiplayer game, but also gives time for the GUI and human player
		 *  to interact with the game. */
		throw Script_Suspend(GetDoCommandDelay(), callback);
	}

	NOT_REACHED();
}<|MERGE_RESOLUTION|>--- conflicted
+++ resolved
@@ -313,15 +313,10 @@
 		return false;
 	}
 
-<<<<<<< HEAD
 	if (binary_length == 0 && !StrEmpty(text) && (GetCommandFlags(cmd) & CMD_STR_CTRL) == 0) {
-=======
-	std::string command_text = text == nullptr ? std::string{} : text;
-	if (!command_text.empty() && (GetCommandFlags(cmd) & CMD_STR_CTRL) == 0) {
->>>>>>> f8dd5dd0
 		/* The string must be valid, i.e. not contain special codes. Since some
 		 * can be made with GSText, make sure the control codes are removed. */
-		command_text = ::StrMakeValid(command_text, SVS_NONE);
+		::StrMakeValidInPlace(const_cast<char *>(text), text + strlen(text), SVS_NONE);
 	}
 
 	/* Set the default callback to return a true/false result of the DoCommand */
@@ -340,11 +335,7 @@
 	if (!estimate_only && _networking && !_generating_world) SetLastCommand(tile, p1, p2, p3, cmd);
 
 	/* Try to perform the command. */
-<<<<<<< HEAD
 	CommandCost res = ::DoCommandPScript(tile, p1, p2, p3, cmd, (_networking && !_generating_world) ? ScriptObject::GetActiveInstance()->GetDoCommandCallback() : nullptr, text, false, estimate_only, binary_length);
-=======
-	CommandCost res = ::DoCommandPInternal(tile, p1, p2, cmd, (_networking && !_generating_world) ? ScriptObject::GetActiveInstance()->GetDoCommandCallback() : nullptr, command_text, false, estimate_only);
->>>>>>> f8dd5dd0
 
 	/* We failed; set the error and bail out */
 	if (res.Failed()) {
