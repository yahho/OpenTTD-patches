/*
 * This file is part of OpenTTD.
 * OpenTTD is free software; you can redistribute it and/or modify it under the terms of the GNU General Public License as published by the Free Software Foundation, version 2.
 * OpenTTD is distributed in the hope that it will be useful, but WITHOUT ANY WARRANTY; without even the implied warranty of MERCHANTABILITY or FITNESS FOR A PARTICULAR PURPOSE.
 * See the GNU General Public License for more details. You should have received a copy of the GNU General Public License along with OpenTTD. If not, see <http://www.gnu.org/licenses/>.
 */

/** @file script_controller.hpp The controller of the script. */

#ifndef SCRIPT_CONTROLLER_HPP
#define SCRIPT_CONTROLLER_HPP

#include "script_types.hpp"
<<<<<<< HEAD
#include "../../string_func.h"
#include <map>
=======
>>>>>>> 91e140c7

/**
 * The Controller, the class each Script should extend. It creates the Script,
 *  makes sure the logic kicks in correctly, and that #GetTick() has a valid
 *  value.
 *
 * When starting a new game, or when loading a game, OpenTTD tries to match a
 *  script that matches to the specified version as close as possible. It tries
 *  (from first to last, stopping as soon as the attempt succeeds)
 *
 *  - load the latest version of the same script that supports loading data from
 *    the saved version (the version of saved data must be equal or greater
 *    than ScriptInfo::MinVersionToLoad),
 *  - load the latest version of the same script (ignoring version requirements),
 *  - (for AIs) load a random AI, and finally
 *  - (for AIs) load the dummy AI.
 *
 * After determining the script to use, starting it is done as follows
 *
 * - An instance is constructed of the class derived from ScriptController
 *   (class name is retrieved from ScriptInfo::CreateInstance).
 * - If there is script data available in the loaded game and if the data is
 *   loadable according to ScriptInfo::MinVersionToLoad, #Load is called with the
 *   data from the loaded game.
 * - Finally, #Start is called to start execution of the script.
 *
 * See also https://wiki.openttd.org/en/Development/Script/Save%20and%20Load for more details.
 *
 * @api ai game
 */
class ScriptController {
	friend class AIScanner;
	friend class ScriptInstance;

public:
#ifndef DOXYGEN_API
	/**
	 * Initializer of the ScriptController.
	 * @param company The company this Script is normally serving.
	 */
	ScriptController(CompanyID company);

#else
	/**
	 * This function is called to start your script. Your script starts here. If you
	 *   return from this function, your script dies, so make sure that doesn't
	 *   happen.
	 * @note Cannot be called from within your script.
	 */
	void Start();

	/**
	 * Save the state of the script.
	 *
	 * By implementing this function, you can store some data inside the savegame.
	 *   The function should return a table with the information you want to store.
	 *   You can only store:
	 *
	 *   - integers,
	 *   - strings,
	 *   - arrays (max. 25 levels deep),
	 *   - tables (max. 25 levels deep),
	 *   - booleans, and
	 *   - nulls.
	 *
	 * In particular, instances of classes can't be saved including
	 *   ScriptList. Such a list should be converted to an array or table on
	 *   save and converted back on load.
	 *
	 * The function is called as soon as the user saves the game,
	 *   independently of other activities of the script. The script is not
	 *   notified of the call. To avoid race-conditions between #Save and the
	 *   other script code, change variables directly after a #Sleep, it is
	 *   very unlikely, to get interrupted at that point in the execution.
	 * See also https://wiki.openttd.org/en/Development/Script/Save%20and%20Load for more details.
	 *
	 * @note No other information is saved than the table returned by #Save.
	 *   For example all pending events are lost as soon as the game is loaded.
	 *
	 * @return Data of the script that should be stored in the save game.
	 */
	SquirrelTable Save();

	/**
	 * Load saved data just before calling #Start.
	 * The function is only called when there is data to load.
	 * @param version Version number of the script that created the \a data.
	 * @param data Data that was saved (return value of #Save).
	 */
	void Load(int version, SquirrelTable data);
#endif /* DOXYGEN_API */

	/**
	 * Find at which tick your script currently is.
	 * @return returns the current tick.
	 */
	static uint GetTick();

	/**
	 * Get the number of operations the script may still execute this tick.
	 * @return The amount of operations left to execute.
	 * @note This number can go negative when certain uninteruptable
	 *   operations are executed. The amount of operations that you go
	 *   over the limit will be deducted from the next tick you would
	 *   be allowed to run.
	 */
	static int GetOpsTillSuspend();

	/**
	 * Decrease the number of operations the script can execute before being suspended.
	 */
	static void DecreaseOps(int amount);

	/**
	 * Get the value of one of your settings you set via info.nut.
	 * @param name The name of the setting.
	 * @return the value for the setting, or -1 if the setting is not known.
	 */
	static int GetSetting(const std::string &name);

	/**
	 * Get the OpenTTD version of this executable. The version is formatted
	 * with the bits having the following meaning:
	 * 24-31 major version + 16.
	 * 20-23 minor version.
	 *    19 1 if it is a release, 0 if it is not.
	 *  0-18 revision number; 0 when the revision is unknown.
	 * You have to subtract 16 from the major version to get the correct
	 * value.
	 *
	 * Prior to OpenTTD 12, the bits have the following meaning:
	 * 28-31 major version.
	 * 24-27 minor version.
	 * 20-23 build.
	 *    19 1 if it is a release, 0 if it is not.
	 *  0-18 revision number; 0 when the revision is unknown.
	 *
	 * @return The version in newgrf format.
	 */
	static uint GetVersion();

	/**
	 * Change the minimum amount of time the script should be put in suspend mode
	 *   when you execute a command. Normally in SP this is 1, and in MP it is
	 *   what ever delay the server has been programmed to delay commands
	 *   (normally between 1 and 5). To give a more 'real' effect to your script,
	 *   you can control that number here.
	 * @param ticks The minimum amount of ticks to wait.
	 * @pre Ticks should be positive. Too big values will influence performance of the script.
	 * @note If the number is lower than the MP setting, the MP setting wins.
	 */
	static void SetCommandDelay(int ticks);

	/**
	 * Sleep for X ticks. The code continues after this line when the X script ticks
	 *   are passed. Mind that an script tick is different from in-game ticks and
	 *   differ per script speed.
	 * @param ticks the ticks to wait
	 * @pre ticks > 0.
	 * @post the value of GetTick() will be changed exactly 'ticks' in value after
	 *   calling this.
	 */
	static void Sleep(int ticks);

	/**
	 * Break execution of the script when script developer tools are active. For
	 * other users, nothing will happen when you call this function. To resume
	 * the script, you have to click on the continue button in the AI debug
	 * window. It is not recommended to leave calls to this function in scripts
	 * that you publish or upload to bananas.
	 * @param message to print in the AI debug window when the break occurs.
	 * @note gui.ai_developer_tools setting must be enabled or the break is
	 * ignored.
	 */
	static void Break(const std::string &message);

	/**
	 * When Squirrel triggers a print, this function is called.
	 *  Squirrel calls this when 'print' is used, or when the script made an error.
	 * @param error_msg If true, it is a Squirrel error message.
	 * @param message The message Squirrel logged.
	 * @note Use ScriptLog.Info/Warning/Error instead of 'print'.
	 */
	static void Print(bool error_msg, const std::string &message);

	/**
	 * Import a library.
	 * @param library The name of the library to import. The name should be composed as ScriptInfo::GetCategory() + "." +
	 * ScriptInfo::CreateInstance().
	 * @param class_name Under which name you want it to be available (or "" if you just want the returning object).
	 * @param version Which version you want specifically.
	 * @return The loaded library object. If class_name is set, it is also available (under the scope of the import) under that name.
	 * @note This command can be called from the global space, and does not need an instance.
	 */
	static HSQOBJECT Import(const std::string &library, const std::string &class_name, int version);

private:
	typedef std::map<std::string, std::string, CaseInsensitiveComparator> LoadedLibraryList; ///< The type for loaded libraries.

	uint ticks;                       ///< The amount of ticks we're sleeping.
	LoadedLibraryList loaded_library; ///< The libraries we loaded.
	int loaded_library_count;         ///< The amount of libraries.

	/**
	 * Register all classes that are known inside the script API.
	 */
	void RegisterClasses();
};

#endif /* SCRIPT_CONTROLLER_HPP */<|MERGE_RESOLUTION|>--- conflicted
+++ resolved
@@ -11,11 +11,8 @@
 #define SCRIPT_CONTROLLER_HPP
 
 #include "script_types.hpp"
-<<<<<<< HEAD
 #include "../../string_func.h"
 #include <map>
-=======
->>>>>>> 91e140c7
 
 /**
  * The Controller, the class each Script should extend. It creates the Script,
