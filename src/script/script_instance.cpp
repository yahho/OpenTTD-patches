--- conflicted
+++ resolved
@@ -567,18 +567,10 @@
 		}
 
 		case SQSL_STRING: {
-<<<<<<< HEAD
 			byte len = SlReadByte();
 			static char buf[std::numeric_limits<decltype(len)>::max()];
 			SlArray(buf, len, SLE_CHAR);
-			StrMakeValidInPlace(buf, buf + len);
-			if (data != nullptr) data->push_back(std::string(buf));
-=======
-			SlObject(nullptr, _script_byte);
-			static char buf[std::numeric_limits<decltype(_script_sl_byte)>::max()];
-			SlCopy(buf, _script_sl_byte, SLE_CHAR);
-			if (data != nullptr) data->push_back(StrMakeValid(std::string_view(buf, _script_sl_byte)));
->>>>>>> 790c1b1b
+			if (data != nullptr) data->push_back(StrMakeValid(std::string_view(buf, len)));
 			return true;
 		}
 
