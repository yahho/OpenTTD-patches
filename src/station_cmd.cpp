--- conflicted
+++ resolved
@@ -514,7 +514,7 @@
 	assert(w > 0);
 	assert(h > 0);
 
-	std::set<IndustryID> industries;
+	btree::btree_set<IndustryID> industries;
 	TileArea ta(TileXY(x1, y1), TileXY(x2 - 1, y2 - 1));
 
 	/* Loop over all tiles to get the produced cargo of
@@ -2443,23 +2443,19 @@
 	}
 
 	/* The noise level is the noise from the airport and reduce it to account for the distance to the town center. */
-<<<<<<< HEAD
-	Town *nearest = AirportGetNearestTown(as, iter);
-	uint newnoise_level = nearest->noise_reached + GetAirportNoiseLevelForTown(as, iter, nearest->xy);
+	uint dist;
+	Town *nearest = AirportGetNearestTown(as, iter, dist);
+	uint newnoise_level = GetAirportNoiseLevelForDistance(as, dist);
 
 	if (action == AIRPORT_UPGRADE) {
 		const AirportSpec *old_as = st->airport.GetSpec();
 		AirportTileTableIterator old_iter(old_as->table[st->airport.layout], st->airport.tile);
-		Town *old_nearest = AirportGetNearestTown(old_as, old_iter);
+		uint old_dist;
+		Town *old_nearest = AirportGetNearestTown(old_as, old_iter, old_dist);
 		if (old_nearest == nearest) {
-			newnoise_level -= GetAirportNoiseLevelForTown(old_as, old_iter, nearest->xy);
-		}
-	}
-=======
-	uint dist;
-	Town *nearest = AirportGetNearestTown(as, iter, dist);
-	uint newnoise_level = GetAirportNoiseLevelForDistance(as, dist);
->>>>>>> 0cf25e84
+			newnoise_level -= GetAirportNoiseLevelForDistance(old_as, old_dist);
+		}
+	}
 
 	/* Check if local auth would allow a new airport */
 	StringID authority_refuse_message = STR_NULL;
@@ -2505,10 +2501,11 @@
 			/* delete old airport if upgrading */
 			const AirportSpec *old_as = st->airport.GetSpec();
 			AirportTileTableIterator old_iter(old_as->table[st->airport.layout], st->airport.tile);
-			Town *old_nearest = AirportGetNearestTown(old_as, old_iter);
+			uint old_dist;
+			Town *old_nearest = AirportGetNearestTown(old_as, old_iter, old_dist);
 
 			if (old_nearest != nearest) {
-				old_nearest->noise_reached -= GetAirportNoiseLevelForTown(old_as, old_iter, old_nearest->xy);
+				old_nearest->noise_reached -= GetAirportNoiseLevelForDistance(old_as, old_dist);
 				if (_settings_game.economy.station_noise_level) {
 					SetWindowDirty(WC_TOWN_VIEW, st->town->index);
 				}
@@ -2600,23 +2597,9 @@
 		 * And as for construction, always remove it, even if the setting is not set, in order to avoid the
 		 * need of recalculation */
 		AirportTileIterator it(st);
-<<<<<<< HEAD
-		Town *nearest = AirportGetNearestTown(as, it);
-		nearest->noise_reached -= GetAirportNoiseLevelForTown(as, it, nearest->xy);
-=======
 		uint dist;
 		Town *nearest = AirportGetNearestTown(as, it, dist);
 		nearest->noise_reached -= GetAirportNoiseLevelForDistance(as, dist);
-	}
-
-	TILE_AREA_LOOP(tile_cur, st->airport) {
-		if (!st->TileBelongsToAirport(tile_cur)) continue;
-
-		CommandCost ret = EnsureNoVehicleOnGround(tile_cur);
-		if (ret.Failed()) return ret;
-
-		cost.AddCost(_price[PR_CLEAR_STATION_AIRPORT]);
->>>>>>> 0cf25e84
 
 		TILE_AREA_LOOP(tile_cur, st->airport) {
 			if (IsHangarTile(tile_cur)) OrderBackup::Reset(tile_cur, false);
