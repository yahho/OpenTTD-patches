--- conflicted
+++ resolved
@@ -1077,11 +1077,7 @@
 							affected_vehicles.push_back(v);
 						}
 					}
-<<<<<<< HEAD
 					CommandCost ret = DoCommand(tile_cur, 0, track, flags, CMD_REMOVE_SINGLE_RAIL);
-=======
-					ret = Command<CMD_REMOVE_SINGLE_RAIL>::Do(flags, tile_cur, track);
->>>>>>> 5a4f0498
 					if (ret.Failed()) return ret;
 					cost.AddCost(ret);
 					/* With flags & ~DC_EXEC CmdLandscapeClear would fail since the rail still exists */
@@ -1185,16 +1181,7 @@
 					}
 					uint num_pieces = CountBits(GetRoadBits(cur_tile, RTT_ROAD));
 
-<<<<<<< HEAD
 					if (rt != INVALID_ROADTYPE && RoadTypeIsRoad(rt) && !HasPowerOnRoad(rt, road_rt)) return_cmd_error(STR_ERROR_NO_SUITABLE_ROAD);
-=======
-					if (RoadTypeIsRoad(rt) && !HasPowerOnRoad(rt, road_rt)) return_cmd_error(STR_ERROR_NO_SUITABLE_ROAD);
-
-					if (GetDisallowedRoadDirections(cur_tile) != DRD_NONE && road_owner != OWNER_TOWN) {
-						ret = CheckOwnership(road_owner);
-						if (ret.Failed()) return ret;
-					}
->>>>>>> 5a4f0498
 
 					cost.AddCost(RoadBuildCost(road_rt) * (2 - num_pieces));
 				} else if (rt != INVALID_ROADTYPE && RoadTypeIsRoad(rt)) {
@@ -2707,14 +2694,9 @@
 		return_cmd_error(STR_ERROR_STATION_TOO_SPREAD_OUT);
 	}
 
-<<<<<<< HEAD
 	StationID est = INVALID_STATION;
 	AirportTileTableIterator iter(as->table[layout], tile);
 	CommandCost cost = CheckFlatLandAirport(iter, flags, &est);
-=======
-	AirportTileTableIterator tile_iter(as->table[layout], tile);
-	CommandCost cost = CheckFlatLandAirport(tile_iter, flags);
->>>>>>> 5a4f0498
 	if (cost.Failed()) return cost;
 
 	Station *st = nullptr;
@@ -2746,7 +2728,6 @@
 
 	/* The noise level is the noise from the airport and reduce it to account for the distance to the town center. */
 	uint dist;
-<<<<<<< HEAD
 	Town *nearest = AirportGetNearestTown(as, iter, dist);
 	uint newnoise_level = nearest->noise_reached + GetAirportNoiseLevelForDistance(as, dist);
 
@@ -2759,10 +2740,6 @@
 			newnoise_level -= GetAirportNoiseLevelForDistance(old_as, old_dist);
 		}
 	}
-=======
-	Town *nearest = AirportGetNearestTown(as, tile_iter, dist);
-	uint newnoise_level = GetAirportNoiseLevelForDistance(as, dist);
->>>>>>> 5a4f0498
 
 	/* Check if local auth would allow a new airport */
 	StringID authority_refuse_message = STR_NULL;
