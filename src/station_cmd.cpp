/* $Id$ */

/*
 * This file is part of OpenTTD.
 * OpenTTD is free software; you can redistribute it and/or modify it under the terms of the GNU General Public License as published by the Free Software Foundation, version 2.
 * OpenTTD is distributed in the hope that it will be useful, but WITHOUT ANY WARRANTY; without even the implied warranty of MERCHANTABILITY or FITNESS FOR A PARTICULAR PURPOSE.
 * See the GNU General Public License for more details. You should have received a copy of the GNU General Public License along with OpenTTD. If not, see <http://www.gnu.org/licenses/>.
 */

/** @file station_cmd.cpp Handling of station tiles. */

#include "stdafx.h"
#include "aircraft.h"
#include "bridge_map.h"
#include "cmd_helper.h"
#include "viewport_func.h"
#include "viewport_kdtree.h"
#include "command_func.h"
#include "town.h"
#include "news_func.h"
#include "train.h"
#include "ship.h"
#include "roadveh.h"
#include "industry.h"
#include "newgrf_cargo.h"
#include "newgrf_debug.h"
#include "newgrf_station.h"
#include "newgrf_canal.h" /* For the buoy */
#include "pathfinder/yapf/yapf_cache.h"
#include "road_internal.h" /* For drawing catenary/checking road removal */
#include "autoslope.h"
#include "water.h"
#include "strings_func.h"
#include "clear_func.h"
#include "date_func.h"
#include "vehicle_func.h"
#include "string_func.h"
#include "animated_tile_func.h"
#include "elrail_func.h"
#include "station_base.h"
#include "station_kdtree.h"
#include "roadstop_base.h"
#include "dock_base.h"
#include "newgrf_railtype.h"
#include "waypoint_base.h"
#include "waypoint_func.h"
#include "pbs.h"
#include "debug.h"
#include "core/random_func.hpp"
#include "company_base.h"
#include "table/airporttile_ids.h"
#include "newgrf_airporttiles.h"
#include "order_backup.h"
#include "newgrf_house.h"
#include "company_gui.h"
#include "linkgraph/linkgraph_base.h"
#include "linkgraph/refresh.h"
#include "widgets/station_widget.h"
#include "zoning.h"

#include "table/strings.h"

#include "safeguards.h"

/**
 * Static instance of FlowStat::SharesMap.
 * Note: This instance is created on task start.
 *       Lazy creation on first usage results in a data race between the CDist threads.
 */
/* static */ const FlowStat::SharesMap FlowStat::empty_sharesmap;

/**
 * Check whether the given tile is a hangar.
 * @param t the tile to of whether it is a hangar.
 * @pre IsTileType(t, MP_STATION)
 * @return true if and only if the tile is a hangar.
 */
bool IsHangar(TileIndex t)
{
	assert_tile(IsTileType(t, MP_STATION), t);

	/* If the tile isn't an airport there's no chance it's a hangar. */
	if (!IsAirport(t)) return false;

	const Station *st = Station::GetByTile(t);
	const AirportSpec *as = st->airport.GetSpec();

	for (uint i = 0; i < as->nof_depots; i++) {
		if (st->airport.GetHangarTile(i) == t) return true;
	}

	return false;
}

/**
 * Look for a station owned by the given company around the given tile area.
 * @param ta the area to search over
 * @param closest_station the closest owned station found so far
 * @param company the company whose stations to look for
 * @param st to 'return' the found station
 * @return Succeeded command (if zero or one station found) or failed command (for two or more stations found).
 */
template <class T>
CommandCost GetStationAround(TileArea ta, StationID closest_station, CompanyID company, T **st)
{
	ta.tile -= TileDiffXY(1, 1);
	ta.w    += 2;
	ta.h    += 2;

	/* check around to see if there are any stations there owned by the company */
	TILE_AREA_LOOP(tile_cur, ta) {
		if (IsTileType(tile_cur, MP_STATION)) {
			StationID t = GetStationIndex(tile_cur);
			if (!T::IsValidID(t) || Station::Get(t)->owner != company) continue;
			if (closest_station == INVALID_STATION) {
				closest_station = t;
			} else if (closest_station != t) {
				return_cmd_error(STR_ERROR_ADJOINS_MORE_THAN_ONE_EXISTING);
			}
		}
	}
	*st = (closest_station == INVALID_STATION) ? nullptr : T::Get(closest_station);
	return CommandCost();
}

/**
 * Function to check whether the given tile matches some criterion.
 * @param tile the tile to check
 * @return true if it matches, false otherwise
 */
typedef bool (*CMSAMatcher)(TileIndex tile);

/**
 * Counts the numbers of tiles matching a specific type in the area around
 * @param tile the center tile of the 'count area'
 * @param cmp the comparator/matcher (@see CMSAMatcher)
 * @return the number of matching tiles around
 */
static int CountMapSquareAround(TileIndex tile, CMSAMatcher cmp)
{
	int num = 0;

	for (int dx = -3; dx <= 3; dx++) {
		for (int dy = -3; dy <= 3; dy++) {
			TileIndex t = TileAddWrap(tile, dx, dy);
			if (t != INVALID_TILE && cmp(t)) num++;
		}
	}

	return num;
}

/**
 * Check whether the tile is a mine.
 * @param tile the tile to investigate.
 * @return true if and only if the tile is a mine
 */
static bool CMSAMine(TileIndex tile)
{
	/* No industry */
	if (!IsTileType(tile, MP_INDUSTRY)) return false;

	const Industry *ind = Industry::GetByTile(tile);

	/* No extractive industry */
	if ((GetIndustrySpec(ind->type)->life_type & INDUSTRYLIFE_EXTRACTIVE) == 0) return false;

	for (uint i = 0; i < lengthof(ind->produced_cargo); i++) {
		/* The industry extracts something non-liquid, i.e. no oil or plastic, so it is a mine.
		 * Also the production of passengers and mail is ignored. */
		if (ind->produced_cargo[i] != CT_INVALID &&
				(CargoSpec::Get(ind->produced_cargo[i])->classes & (CC_LIQUID | CC_PASSENGERS | CC_MAIL)) == 0) {
			return true;
		}
	}

	return false;
}

/**
 * Check whether the tile is water.
 * @param tile the tile to investigate.
 * @return true if and only if the tile is a water tile
 */
static bool CMSAWater(TileIndex tile)
{
	return IsTileType(tile, MP_WATER) && IsWater(tile);
}

/**
 * Check whether the tile is a tree.
 * @param tile the tile to investigate.
 * @return true if and only if the tile is a tree tile
 */
static bool CMSATree(TileIndex tile)
{
	return IsTileType(tile, MP_TREES);
}

#define M(x) ((x) - STR_SV_STNAME)

enum StationNaming {
	STATIONNAMING_RAIL,
	STATIONNAMING_ROAD,
	STATIONNAMING_AIRPORT,
	STATIONNAMING_OILRIG,
	STATIONNAMING_DOCK,
	STATIONNAMING_HELIPORT,
};

/** Information to handle station action 0 property 24 correctly */
struct StationNameInformation {
	uint32 free_names; ///< Current bitset of free names (we can remove names).
	bool *indtypes;    ///< Array of bools telling whether an industry type has been found.
};

/**
 * Find a station action 0 property 24 station name, or reduce the
 * free_names if needed.
 * @param tile the tile to search
 * @param user_data the StationNameInformation to base the search on
 * @return true if the tile contains an industry that has not given
 *              its name to one of the other stations in town.
 */
static bool FindNearIndustryName(TileIndex tile, void *user_data)
{
	/* All already found industry types */
	StationNameInformation *sni = (StationNameInformation*)user_data;
	if (!IsTileType(tile, MP_INDUSTRY)) return false;

	/* If the station name is undefined it means that it doesn't name a station */
	IndustryType indtype = GetIndustryType(tile);
	if (GetIndustrySpec(indtype)->station_name == STR_UNDEFINED) return false;

	/* In all cases if an industry that provides a name is found two of
	 * the standard names will be disabled. */
	sni->free_names &= ~(1 << M(STR_SV_STNAME_OILFIELD) | 1 << M(STR_SV_STNAME_MINES));
	return !sni->indtypes[indtype];
}

static StringID GenerateStationName(Station *st, TileIndex tile, StationNaming name_class)
{
	static const uint32 _gen_station_name_bits[] = {
		0,                                       // STATIONNAMING_RAIL
		0,                                       // STATIONNAMING_ROAD
		1U << M(STR_SV_STNAME_AIRPORT),          // STATIONNAMING_AIRPORT
		1U << M(STR_SV_STNAME_OILFIELD),         // STATIONNAMING_OILRIG
		1U << M(STR_SV_STNAME_DOCKS),            // STATIONNAMING_DOCK
		1U << M(STR_SV_STNAME_HELIPORT),         // STATIONNAMING_HELIPORT
	};

	const Town *t = st->town;
	uint32 free_names = UINT32_MAX;

	bool indtypes[NUM_INDUSTRYTYPES];
	memset(indtypes, 0, sizeof(indtypes));

	const Station *s;
	FOR_ALL_STATIONS(s) {
		if (s != st && s->town == t) {
			if (s->indtype != IT_INVALID) {
				indtypes[s->indtype] = true;
				StringID name = GetIndustrySpec(s->indtype)->station_name;
				if (name != STR_UNDEFINED) {
					/* Filter for other industrytypes with the same name */
					for (IndustryType it = 0; it < NUM_INDUSTRYTYPES; it++) {
						const IndustrySpec *indsp = GetIndustrySpec(it);
						if (indsp->enabled && indsp->station_name == name) indtypes[it] = true;
					}
				}
				continue;
			}
			uint str = M(s->string_id);
			if (str <= 0x20) {
				if (str == M(STR_SV_STNAME_FOREST)) {
					str = M(STR_SV_STNAME_WOODS);
				}
				ClrBit(free_names, str);
			}
		}
	}

	TileIndex indtile = tile;
	StationNameInformation sni = { free_names, indtypes };
	if (CircularTileSearch(&indtile, 7, FindNearIndustryName, &sni)) {
		/* An industry has been found nearby */
		IndustryType indtype = GetIndustryType(indtile);
		const IndustrySpec *indsp = GetIndustrySpec(indtype);
		/* STR_NULL means it only disables oil rig/mines */
		if (indsp->station_name != STR_NULL) {
			st->indtype = indtype;
			return STR_SV_STNAME_FALLBACK;
		}
	}

	/* Oil rigs/mines name could be marked not free by looking for a near by industry. */
	free_names = sni.free_names;

	/* check default names */
	uint32 tmp = free_names & _gen_station_name_bits[name_class];
	if (tmp != 0) return STR_SV_STNAME + FindFirstBit(tmp);

	/* check mine? */
	if (HasBit(free_names, M(STR_SV_STNAME_MINES))) {
		if (CountMapSquareAround(tile, CMSAMine) >= 2) {
			return STR_SV_STNAME_MINES;
		}
	}

	/* check close enough to town to get central as name? */
	if (DistanceMax(tile, t->xy) < 8) {
		if (HasBit(free_names, M(STR_SV_STNAME))) return STR_SV_STNAME;

		if (HasBit(free_names, M(STR_SV_STNAME_CENTRAL))) return STR_SV_STNAME_CENTRAL;
	}

	/* Check lakeside */
	if (HasBit(free_names, M(STR_SV_STNAME_LAKESIDE)) &&
			DistanceFromEdge(tile) < 20 &&
			CountMapSquareAround(tile, CMSAWater) >= 5) {
		return STR_SV_STNAME_LAKESIDE;
	}

	/* Check woods */
	if (HasBit(free_names, M(STR_SV_STNAME_WOODS)) && (
				CountMapSquareAround(tile, CMSATree) >= 8 ||
				CountMapSquareAround(tile, IsTileForestIndustry) >= 2)
			) {
		return _settings_game.game_creation.landscape == LT_TROPIC ? STR_SV_STNAME_FOREST : STR_SV_STNAME_WOODS;
	}

	/* check elevation compared to town */
	int z = GetTileZ(tile);
	int z2 = GetTileZ(t->xy);
	if (z < z2) {
		if (HasBit(free_names, M(STR_SV_STNAME_VALLEY))) return STR_SV_STNAME_VALLEY;
	} else if (z > z2) {
		if (HasBit(free_names, M(STR_SV_STNAME_HEIGHTS))) return STR_SV_STNAME_HEIGHTS;
	}

	/* check direction compared to town */
	static const int8 _direction_and_table[] = {
		~( (1 << M(STR_SV_STNAME_WEST))  | (1 << M(STR_SV_STNAME_EAST)) | (1 << M(STR_SV_STNAME_NORTH)) ),
		~( (1 << M(STR_SV_STNAME_SOUTH)) | (1 << M(STR_SV_STNAME_WEST)) | (1 << M(STR_SV_STNAME_NORTH)) ),
		~( (1 << M(STR_SV_STNAME_SOUTH)) | (1 << M(STR_SV_STNAME_EAST)) | (1 << M(STR_SV_STNAME_NORTH)) ),
		~( (1 << M(STR_SV_STNAME_SOUTH)) | (1 << M(STR_SV_STNAME_WEST)) | (1 << M(STR_SV_STNAME_EAST)) ),
	};

	free_names &= _direction_and_table[
		(TileX(tile) < TileX(t->xy)) +
		(TileY(tile) < TileY(t->xy)) * 2];

	tmp = free_names & ((1 << 1) | (1 << 2) | (1 << 3) | (1 << 4) | (1 << 6) | (1 << 7) | (1 << 12) | (1 << 26) | (1 << 27) | (1 << 28) | (1 << 29) | (1 << 30));
	return (tmp == 0) ? STR_SV_STNAME_FALLBACK : (STR_SV_STNAME + FindFirstBit(tmp));
}
#undef M

/**
 * Find the closest deleted station of the current company
 * @param tile the tile to search from.
 * @return the closest station or nullptr if too far.
 */
static Station *GetClosestDeletedStation(TileIndex tile)
{
	uint threshold = 8;

	Station *best_station = nullptr;
	ForAllStationsRadius(tile, threshold, [&](Station *st) {
		if (!st->IsInUse() && st->owner == _current_company) {
			uint cur_dist = DistanceManhattan(tile, st->xy);

			if (cur_dist < threshold) {
				threshold = cur_dist;
				best_station = st;
			} else if (cur_dist == threshold && best_station != nullptr) {
				/* In case of a tie, lowest station ID wins */
				if (st->index < best_station->index) best_station = st;
			}
		}
	});

	return best_station;
}


void Station::GetTileArea(TileArea *ta, StationType type) const
{
	switch (type) {
		case STATION_RAIL:
			*ta = this->train_station;
			return;

		case STATION_AIRPORT:
			*ta = this->airport;
			return;

		case STATION_TRUCK:
			*ta = this->truck_station;
			return;

		case STATION_BUS:
			*ta = this->bus_station;
			return;

		case STATION_DOCK:
		case STATION_OILRIG:
			*ta = this->dock_station;
			break;

		default: NOT_REACHED();
	}

	ta->w = 1;
	ta->h = 1;
}

/**
 * Update the virtual coords needed to draw the station sign.
 */
void Station::UpdateVirtCoord()
{
	Point pt = RemapCoords2(TileX(this->xy) * TILE_SIZE, TileY(this->xy) * TILE_SIZE);

	pt.y -= 32 * ZOOM_LVL_BASE;
	if ((this->facilities & FACIL_AIRPORT) && this->airport.type == AT_OILRIG) pt.y -= 16 * ZOOM_LVL_BASE;

	SetDParam(0, this->index);
	SetDParam(1, this->facilities);
	this->sign.UpdatePosition(pt.x, pt.y, STR_VIEWPORT_STATION);

	SetWindowDirty(WC_STATION_VIEW, this->index);
}

/**
 * Move the station main coordinate somewhere else.
 * @param new_xy new tile location of the sign
 */
void Station::MoveSign(TileIndex new_xy)
{
	if (this->xy == new_xy) return;

	if (_viewport_sign_kdtree_valid) _viewport_sign_kdtree.Remove(ViewportSignKdtreeItem::MakeStation(this->index, this->viewport_sign_kdtree_pt));
	_station_kdtree.Remove(this->index);

	this->BaseStation::MoveSign(new_xy);

	_station_kdtree.Insert(this->index);
	if (_viewport_sign_kdtree_valid) _viewport_sign_kdtree.Insert(ViewportSignKdtreeItem::MakeStation(this->index));
}

/** Update the virtual coords needed to draw the station sign for all stations. */
void UpdateAllStationVirtCoords()
{
	BaseStation *st;

	FOR_ALL_BASE_STATIONS(st) {
		st->UpdateVirtCoord();
	}
}

/**
 * Get a mask of the cargo types that the station accepts.
 * @param st Station to query
 * @return the expected mask
 */
static CargoTypes GetAcceptanceMask(const Station *st)
{
	CargoTypes mask = 0;

	for (CargoID i = 0; i < NUM_CARGO; i++) {
		if (HasBit(st->goods[i].status, GoodsEntry::GES_ACCEPTANCE)) SetBit(mask, i);
	}
	return mask;
}

/**
 * Items contains the two cargo names that are to be accepted or rejected.
 * msg is the string id of the message to display.
 */
static void ShowRejectOrAcceptNews(const Station *st, uint num_items, CargoID *cargo, StringID msg)
{
	for (uint i = 0; i < num_items; i++) {
		SetDParam(i + 1, CargoSpec::Get(cargo[i])->name);
	}

	SetDParam(0, st->index);
	AddNewsItem(msg, NT_ACCEPTANCE, NF_INCOLOUR | NF_SMALL, NR_STATION, st->index);
}

/**
 * Get the cargo types being produced around the tile (in a rectangle).
 * @param tile Northtile of area
 * @param w X extent of the area
 * @param h Y extent of the area
 * @param rad Search radius in addition to the given area
 */
CargoArray GetProductionAroundTiles(TileIndex tile, int w, int h, int rad)
{
	CargoArray produced;

	int x = TileX(tile);
	int y = TileY(tile);

	/* expand the region by rad tiles on each side
	 * while making sure that we remain inside the board. */
	int x2 = min(x + w + rad, MapSizeX());
	int x1 = max(x - rad, 0);

	int y2 = min(y + h + rad, MapSizeY());
	int y1 = max(y - rad, 0);

	assert(x1 < x2);
	assert(y1 < y2);
	assert(w > 0);
	assert(h > 0);

	btree::btree_set<IndustryID> industries;
	TileArea ta(TileXY(x1, y1), TileXY(x2 - 1, y2 - 1));

	/* Loop over all tiles to get the produced cargo of
	 * everything except industries */
	TILE_AREA_LOOP(tile, ta) {
		if (IsTileType(tile, MP_INDUSTRY)) industries.insert(GetIndustryIndex(tile));
		AddProducedCargo(tile, produced);
	}

	/* Loop over the seen industries. They produce cargo for
	 * anything that is within 'rad' of any one of their tiles.
	 */
	for (IndustryID industry : industries) {
		const Industry *i = Industry::Get(industry);
		/* Skip industry with neutral station */
		if (i->neutral_station != nullptr && !_settings_game.station.serve_neutral_industries) continue;

		for (uint j = 0; j < lengthof(i->produced_cargo); j++) {
			CargoID cargo = i->produced_cargo[j];
			if (cargo != CT_INVALID) produced[cargo]++;
		}
	}

	return produced;
}

/**
 * Get the acceptance of cargoes around the tile in 1/8.
 * @param tile Center of the search area
 * @param w X extent of area
 * @param h Y extent of area
 * @param rad Search radius in addition to given area
 * @param always_accepted bitmask of cargo accepted by houses and headquarters; can be nullptr
 * @param ind Industry associated with neutral station (e.g. oil rig) or nullptr
 */
CargoArray GetAcceptanceAroundTiles(TileIndex tile, int w, int h, int rad, CargoTypes *always_accepted)
{
	CargoArray acceptance;
	if (always_accepted != nullptr) *always_accepted = 0;

	int x = TileX(tile);
	int y = TileY(tile);

	/* expand the region by rad tiles on each side
	 * while making sure that we remain inside the board. */
	int x2 = min(x + w + rad, MapSizeX());
	int y2 = min(y + h + rad, MapSizeY());
	int x1 = max(x - rad, 0);
	int y1 = max(y - rad, 0);

	assert(x1 < x2);
	assert(y1 < y2);
	assert(w > 0);
	assert(h > 0);

	for (int yc = y1; yc != y2; yc++) {
		for (int xc = x1; xc != x2; xc++) {
			TileIndex tile = TileXY(xc, yc);

			/* Ignore industry if it has a neutral station. */
			if (!_settings_game.station.serve_neutral_industries && IsTileType(tile, MP_INDUSTRY) && Industry::GetByTile(tile)->neutral_station != nullptr) continue;

			AddAcceptedCargo(tile, acceptance, always_accepted);
		}
	}

	return acceptance;
}

/**
 * Get the acceptance of cargoes around the station in.
 * @param st Station to get acceptance of.
 * @param always_accepted bitmask of cargo accepted by houses and headquarters; can be nullptr
 */
static CargoArray GetAcceptanceAroundStation(const Station *st, CargoTypes *always_accepted)
{
	CargoArray acceptance;
	if (always_accepted != nullptr) *always_accepted = 0;

	BitmapTileIterator it(st->catchment_tiles);
	for (TileIndex tile = it; tile != INVALID_TILE; tile = ++it) {
		AddAcceptedCargo(tile, acceptance, always_accepted);
	}

	return acceptance;
}

/**
 * Update the acceptance for a station.
 * @param st Station to update
 * @param show_msg controls whether to display a message that acceptance was changed.
 */
void UpdateStationAcceptance(Station *st, bool show_msg)
{
	/* old accepted goods types */
	CargoTypes old_acc = GetAcceptanceMask(st);

	/* And retrieve the acceptance. */
	CargoArray acceptance;
	if (!st->rect.IsEmpty()) {
		acceptance = GetAcceptanceAroundStation(st, &st->always_accepted);
	}

	/* Adjust in case our station only accepts fewer kinds of goods */
	for (CargoID i = 0; i < NUM_CARGO; i++) {
		uint amt = acceptance[i];

		/* Make sure the station can accept the goods type. */
		bool is_passengers = IsCargoInClass(i, CC_PASSENGERS);
		if ((!is_passengers && !(st->facilities & ~FACIL_BUS_STOP)) ||
				(is_passengers && !(st->facilities & ~FACIL_TRUCK_STOP))) {
			amt = 0;
		}

		GoodsEntry &ge = st->goods[i];
		SB(ge.status, GoodsEntry::GES_ACCEPTANCE, 1, amt >= 8);
		if (LinkGraph::IsValidID(ge.link_graph)) {
			(*LinkGraph::Get(ge.link_graph))[ge.node].SetDemand(amt / 8);
		}
	}

	/* Only show a message in case the acceptance was actually changed. */
	CargoTypes new_acc = GetAcceptanceMask(st);
	if (old_acc == new_acc) return;

	/* show a message to report that the acceptance was changed? */
	if (show_msg && st->owner == _local_company && st->IsInUse()) {
		/* List of accept and reject strings for different number of
		 * cargo types */
		static const StringID accept_msg[] = {
			STR_NEWS_STATION_NOW_ACCEPTS_CARGO,
			STR_NEWS_STATION_NOW_ACCEPTS_CARGO_AND_CARGO,
		};
		static const StringID reject_msg[] = {
			STR_NEWS_STATION_NO_LONGER_ACCEPTS_CARGO,
			STR_NEWS_STATION_NO_LONGER_ACCEPTS_CARGO_OR_CARGO,
		};

		/* Array of accepted and rejected cargo types */
		CargoID accepts[2] = { CT_INVALID, CT_INVALID };
		CargoID rejects[2] = { CT_INVALID, CT_INVALID };
		uint num_acc = 0;
		uint num_rej = 0;

		/* Test each cargo type to see if its acceptance has changed */
		for (CargoID i = 0; i < NUM_CARGO; i++) {
			if (HasBit(new_acc, i)) {
				if (!HasBit(old_acc, i) && num_acc < lengthof(accepts)) {
					/* New cargo is accepted */
					accepts[num_acc++] = i;
				}
			} else {
				if (HasBit(old_acc, i) && num_rej < lengthof(rejects)) {
					/* Old cargo is no longer accepted */
					rejects[num_rej++] = i;
				}
			}
		}

		/* Show news message if there are any changes */
		if (num_acc > 0) ShowRejectOrAcceptNews(st, num_acc, accepts, accept_msg[num_acc - 1]);
		if (num_rej > 0) ShowRejectOrAcceptNews(st, num_rej, rejects, reject_msg[num_rej - 1]);
	}

	/* redraw the station view since acceptance changed */
	SetWindowWidgetDirty(WC_STATION_VIEW, st->index, WID_SV_ACCEPT_RATING_LIST);
}

static void UpdateStationSignCoord(BaseStation *st)
{
	const StationRect *r = &st->rect;

	if (r->IsEmpty()) return; // no tiles belong to this station

	/* clamp sign coord to be inside the station rect */
	TileIndex new_xy = TileXY(ClampU(TileX(st->xy), r->left, r->right), ClampU(TileY(st->xy), r->top, r->bottom));
	st->MoveSign(new_xy);

	if (!Station::IsExpected(st)) return;
	Station *full_station = Station::From(st);
	for (CargoID c = 0; c < NUM_CARGO; ++c) {
		LinkGraphID lg = full_station->goods[c].link_graph;
		if (!LinkGraph::IsValidID(lg)) continue;
		(*LinkGraph::Get(lg))[full_station->goods[c].node].UpdateLocation(st->xy);
	}
}

/**
 * Common part of building various station parts and possibly attaching them to an existing one.
 * @param[in,out] st Station to attach to
 * @param flags Command flags
 * @param reuse Whether to try to reuse a deleted station (gray sign) if possible
 * @param area Area occupied by the new part
 * @param name_class Station naming class to use to generate the new station's name
 * @return Command error that occurred, if any
 */
static CommandCost BuildStationPart(Station **st, DoCommandFlag flags, bool reuse, TileArea area, StationNaming name_class)
{
	/* Find a deleted station close to us */
	if (*st == nullptr && reuse) *st = GetClosestDeletedStation(area.tile);

	if (*st != nullptr) {
		if ((*st)->owner != _current_company) {
			return_cmd_error(CMD_ERROR);
		}

		CommandCost ret = (*st)->rect.BeforeAddRect(area.tile, area.w, area.h, StationRect::ADD_TEST);
		if (ret.Failed()) return ret;
	} else {
		/* allocate and initialize new station */
		if (!Station::CanAllocateItem()) return_cmd_error(STR_ERROR_TOO_MANY_STATIONS_LOADING);

		if (flags & DC_EXEC) {
			*st = new Station(area.tile);
			_station_kdtree.Insert((*st)->index);
			if (_viewport_sign_kdtree_valid) _viewport_sign_kdtree.Insert(ViewportSignKdtreeItem::MakeStation((*st)->index));

			(*st)->town = ClosestTownFromTile(area.tile, UINT_MAX);
			(*st)->string_id = GenerateStationName(*st, area.tile, name_class);

			if (Company::IsValidID(_current_company)) {
				if (_local_company == _current_company && !HasBit((*st)->town->have_ratings, _current_company)) {
					ZoningTownAuthorityRatingChange();
				}
				SetBit((*st)->town->have_ratings, _current_company);
			}
		}
	}
	return CommandCost();
}

/**
 * This is called right after a station was deleted.
 * It checks if the whole station is free of substations, and if so, the station will be
 * deleted after a little while.
 * @param st Station
 */
static void DeleteStationIfEmpty(BaseStation *st)
{
	if (!st->IsInUse()) {
		st->delete_ctr = 0;
		InvalidateWindowData(WC_STATION_LIST, st->owner, 0);
	}
	/* station remains but it probably lost some parts - station sign should stay in the station boundaries */
	UpdateStationSignCoord(st);
}

/**
 * After adding/removing tiles to station, update some station-related stuff.
 * @param adding True if adding tiles, false if removing them.
 * @param type StationType being modified.
 */
void Station::AfterStationTileSetChange(bool adding, StationType type)
{
	this->UpdateVirtCoord();
	this->RecomputeCatchment();
	DirtyCompanyInfrastructureWindows(this->owner);
	if (adding) InvalidateWindowData(WC_STATION_LIST, this->owner, 0);

	switch (type) {
		case STATION_RAIL:
			SetWindowWidgetDirty(WC_STATION_VIEW, this->index, WID_SV_TRAINS);
			break;
		case STATION_AIRPORT:
			break;
		case STATION_TRUCK:
		case STATION_BUS:
			SetWindowWidgetDirty(WC_STATION_VIEW, this->index, WID_SV_ROADVEHS);
			break;
		case STATION_DOCK:
			SetWindowWidgetDirty(WC_STATION_VIEW, this->index, WID_SV_SHIPS);
			break;
		default: NOT_REACHED();
	}

	if (adding) {
		UpdateStationAcceptance(this, false);
		InvalidateWindowData(WC_SELECT_STATION, 0, 0);
	} else {
		DeleteStationIfEmpty(this);
	}

}

CommandCost ClearTile_Station(TileIndex tile, DoCommandFlag flags);

/**
 * Checks if the given tile is buildable, flat and has a certain height.
 * @param tile TileIndex to check.
 * @param invalid_dirs Prohibited directions for slopes (set of #DiagDirection).
 * @param allowed_z Height allowed for the tile. If allowed_z is negative, it will be set to the height of this tile.
 * @param allow_steep Whether steep slopes are allowed.
 * @param check_bridge Check for the existence of a bridge.
 * @return The cost in case of success, or an error code if it failed.
 */
CommandCost CheckBuildableTile(TileIndex tile, uint invalid_dirs, int &allowed_z, bool allow_steep, bool check_bridge)
{
	if (check_bridge && IsBridgeAbove(tile)) {
		return_cmd_error(STR_ERROR_MUST_DEMOLISH_BRIDGE_FIRST);
	}

	CommandCost ret = EnsureNoVehicleOnGround(tile);
	if (ret.Failed()) return ret;

	int z;
	Slope tileh = GetTileSlope(tile, &z);

	/* Prohibit building if
	 *   1) The tile is "steep" (i.e. stretches two height levels).
	 *   2) The tile is non-flat and the build_on_slopes switch is disabled.
	 */
	if ((!allow_steep && IsSteepSlope(tileh)) ||
			((!_settings_game.construction.build_on_slopes) && tileh != SLOPE_FLAT)) {
		return_cmd_error(STR_ERROR_FLAT_LAND_REQUIRED);
	}

	CommandCost cost(EXPENSES_CONSTRUCTION);
	int flat_z = z + GetSlopeMaxZ(tileh);
	if (tileh != SLOPE_FLAT) {
		/* Forbid building if the tile faces a slope in a invalid direction. */
		for (DiagDirection dir = DIAGDIR_BEGIN; dir != DIAGDIR_END; dir++) {
			if (HasBit(invalid_dirs, dir) && !CanBuildDepotByTileh(dir, tileh)) {
				return_cmd_error(STR_ERROR_FLAT_LAND_REQUIRED);
			}
		}
		cost.AddCost(_price[PR_BUILD_FOUNDATION]);
	}

	/* The level of this tile must be equal to allowed_z. */
	if (allowed_z < 0) {
		/* First tile. */
		allowed_z = flat_z;
	} else if (allowed_z != flat_z) {
		return_cmd_error(STR_ERROR_FLAT_LAND_REQUIRED);
	}

	return cost;
}

CommandCost IsRailStationBridgeAboveOk(TileIndex tile, const StationSpec *statspec, byte layout, TileIndex northern_bridge_end, TileIndex southern_bridge_end, int bridge_height,
		BridgeType bridge_type, TransportType bridge_transport_type)
{
	assert(layout < 8);

	if (statspec && HasBit(statspec->internal_flags, SSIF_BRIDGE_HEIGHTS_SET)) {
		if (statspec->bridge_height[layout] == 0) return CommandCost(INVALID_STRING_ID);
		if (GetTileMaxZ(tile) + statspec->bridge_height[layout] > bridge_height) {
			return CommandCost(STR_ERROR_BRIDGE_TOO_LOW_FOR_STATION);
		}
	} else if (!statspec) {
		// default stations/waypoints
		const int height = layout < 4 ? 2 : 5;
		if (GetTileMaxZ(tile) + height > bridge_height) return CommandCost(STR_ERROR_BRIDGE_TOO_LOW_FOR_STATION);
	} else {
		if (!_settings_game.construction.allow_stations_under_bridges) return CommandCost(INVALID_STRING_ID);
	}

	BridgePiecePillarFlags disallowed_pillar_flags;
	if (statspec && HasBit(statspec->internal_flags, SSIF_BRIDGE_DISALLOWED_PILLARS_SET)) {
		// pillar flags set by NewGRF
		disallowed_pillar_flags = (BridgePiecePillarFlags) statspec->bridge_height[layout];
	} else if (!statspec) {
		// default stations/waypoints
		static const uint8 st_flags[8] = { 0x50, 0xA0, 0x50, 0xA0, 0x50 | 0x26, 0xA0 | 0x1C, 0x50 | 0x89, 0xA0 | 0x43 };
		disallowed_pillar_flags = (BridgePiecePillarFlags) st_flags[layout];
	} else if (HasBit(statspec->blocked, layout)) {
		// non-track station tiles
		disallowed_pillar_flags = (BridgePiecePillarFlags) 0;
	} else {
		// tracked station tiles
		const Axis axis = HasBit(layout, 0) ? AXIS_Y : AXIS_X;
		disallowed_pillar_flags = (BridgePiecePillarFlags) (axis == AXIS_X ? 0x50 : 0xA0);
	}

	if ((GetBridgeTilePillarFlags(tile, northern_bridge_end, southern_bridge_end, bridge_type, bridge_transport_type) & disallowed_pillar_flags) == 0) {
		return CommandCost();
	} else {
		return CommandCost(STR_ERROR_BRIDGE_PILLARS_OBSTRUCT_STATION);
	}
}

CommandCost IsRailStationBridgeAboveOk(TileIndex tile, const StationSpec *statspec, byte layout)
{
	if (!IsBridgeAbove(tile)) return CommandCost();

	TileIndex southern_bridge_end = GetSouthernBridgeEnd(tile);
	TileIndex northern_bridge_end = GetNorthernBridgeEnd(tile);
	return IsRailStationBridgeAboveOk(tile, statspec, layout, northern_bridge_end, southern_bridge_end, GetBridgeHeight(southern_bridge_end),
			GetBridgeType(southern_bridge_end), GetTunnelBridgeTransportType(southern_bridge_end));
}

/**
 * Checks if a rail station can be built at the given area.
 * @param tile_area Area to check.
 * @param flags Operation to perform.
 * @param axis Rail station axis.
 * @param station StationID to be queried and returned if available.
 * @param rt The rail type to check for (overbuilding rail stations over rail).
 * @param affected_vehicles List of trains with PBS reservations on the tiles
 * @param spec_class Station class.
 * @param spec_index Index into the station class.
 * @param plat_len Platform length.
 * @param numtracks Number of platforms.
 * @return The cost in case of success, or an error code if it failed.
 */
static CommandCost CheckFlatLandRailStation(TileArea tile_area, DoCommandFlag flags, Axis axis, StationID *station, RailType rt, std::vector<Train *> &affected_vehicles, StationClassID spec_class, byte spec_index, byte plat_len, byte numtracks)
{
	CommandCost cost(EXPENSES_CONSTRUCTION);
	int allowed_z = -1;
	uint invalid_dirs = 5 << axis;

	const StationSpec *statspec = StationClass::Get(spec_class)->GetSpec(spec_index);
	bool slope_cb = statspec != nullptr && HasBit(statspec->callback_mask, CBM_STATION_SLOPE_CHECK);

	TILE_AREA_LOOP(tile_cur, tile_area) {
		CommandCost ret = CheckBuildableTile(tile_cur, invalid_dirs, allowed_z, false, false);
		if (ret.Failed()) return ret;
		cost.AddCost(ret);

		if (slope_cb) {
			/* Do slope check if requested. */
			ret = PerformStationTileSlopeCheck(tile_area.tile, tile_cur, rt, statspec, axis, plat_len, numtracks);
			if (ret.Failed()) return ret;
		}

		/* if station is set, then we have special handling to allow building on top of already existing stations.
		 * so station points to INVALID_STATION if we can build on any station.
		 * Or it points to a station if we're only allowed to build on exactly that station. */
		if (station != nullptr && IsTileType(tile_cur, MP_STATION)) {
			if (!IsRailStation(tile_cur)) {
				return ClearTile_Station(tile_cur, DC_AUTO); // get error message
			} else {
				StationID st = GetStationIndex(tile_cur);
				if (*station == INVALID_STATION) {
					*station = st;
				} else if (*station != st) {
					return_cmd_error(STR_ERROR_ADJOINS_MORE_THAN_ONE_EXISTING);
				}
			}
		} else {
			/* Rail type is only valid when building a railway station; if station to
			 * build isn't a rail station it's INVALID_RAILTYPE. */
			if (rt != INVALID_RAILTYPE &&
					IsPlainRailTile(tile_cur) && !HasSignals(tile_cur) &&
					HasPowerOnRail(GetRailType(tile_cur), rt)) {
				/* Allow overbuilding if the tile:
				 *  - has rail, but no signals
				 *  - it has exactly one track
				 *  - the track is in line with the station
				 *  - the current rail type has power on the to-be-built type (e.g. convert normal rail to el rail)
				 */
				TrackBits tracks = GetTrackBits(tile_cur);
				Track track = RemoveFirstTrack(&tracks);
				Track expected_track = HasBit(invalid_dirs, DIAGDIR_NE) ? TRACK_X : TRACK_Y;

				if (tracks == TRACK_BIT_NONE && track == expected_track) {
					/* Check for trains having a reservation for this tile. */
					if (HasBit(GetRailReservationTrackBits(tile_cur), track)) {
						Train *v = GetTrainForReservation(tile_cur, track);
						if (v != nullptr) {
							affected_vehicles.push_back(v);
						}
					}
					CommandCost ret = DoCommand(tile_cur, 0, track, flags, CMD_REMOVE_SINGLE_RAIL);
					if (ret.Failed()) return ret;
					cost.AddCost(ret);
					/* With flags & ~DC_EXEC CmdLandscapeClear would fail since the rail still exists */
					continue;
				}
			}
			ret = DoCommand(tile_cur, 0, 0, flags, CMD_LANDSCAPE_CLEAR);
			if (ret.Failed()) return ret;
			cost.AddCost(ret);
		}
	}

	return cost;
}

/**
 * Checks if a road stop can be built at the given tile.
 * @param tile_area Area to check.
 * @param flags Operation to perform.
 * @param invalid_dirs Prohibited directions (set of DiagDirections).
 * @param is_drive_through True if trying to build a drive-through station.
 * @param is_truck_stop True when building a truck stop, false otherwise.
 * @param axis Axis of a drive-through road stop.
 * @param station StationID to be queried and returned if available.
 * @param rts Road types to build.
 * @return The cost in case of success, or an error code if it failed.
 */
static CommandCost CheckFlatLandRoadStop(TileArea tile_area, DoCommandFlag flags, uint invalid_dirs, bool is_drive_through, bool is_truck_stop, Axis axis, StationID *station, RoadTypes rts)
{
	CommandCost cost(EXPENSES_CONSTRUCTION);
	int allowed_z = -1;

	TILE_AREA_LOOP(cur_tile, tile_area) {
		CommandCost ret = CheckBuildableTile(cur_tile, invalid_dirs, allowed_z, !is_drive_through, !_settings_game.construction.allow_stations_under_bridges);
		if (ret.Failed()) return ret;
		cost.AddCost(ret);

		/* If station is set, then we have special handling to allow building on top of already existing stations.
		 * Station points to INVALID_STATION if we can build on any station.
		 * Or it points to a station if we're only allowed to build on exactly that station. */
		if (station != nullptr && IsTileType(cur_tile, MP_STATION)) {
			if (!IsRoadStop(cur_tile)) {
				return ClearTile_Station(cur_tile, DC_AUTO); // Get error message.
			} else {
				if (is_truck_stop != IsTruckStop(cur_tile) ||
						is_drive_through != IsDriveThroughStopTile(cur_tile)) {
					return ClearTile_Station(cur_tile, DC_AUTO); // Get error message.
				}
				/* Drive-through station in the wrong direction. */
				if (is_drive_through && IsDriveThroughStopTile(cur_tile) && DiagDirToAxis(GetRoadStopDir(cur_tile)) != axis){
					return_cmd_error(STR_ERROR_DRIVE_THROUGH_DIRECTION);
				}
				StationID st = GetStationIndex(cur_tile);
				if (*station == INVALID_STATION) {
					*station = st;
				} else if (*station != st) {
					return_cmd_error(STR_ERROR_ADJOINS_MORE_THAN_ONE_EXISTING);
				}
			}
		} else {
			bool build_over_road = is_drive_through && IsNormalRoadTile(cur_tile);
			/* Road bits in the wrong direction. */
			RoadBits rb = IsNormalRoadTile(cur_tile) ? GetAllRoadBits(cur_tile) : ROAD_NONE;
			if (build_over_road && (rb & (axis == AXIS_X ? ROAD_Y : ROAD_X)) != 0) {
				/* Someone was pedantic and *NEEDED* three fracking different error messages. */
				switch (CountBits(rb)) {
					case 1:
						return_cmd_error(STR_ERROR_DRIVE_THROUGH_DIRECTION);

					case 2:
						if (rb == ROAD_X || rb == ROAD_Y) return_cmd_error(STR_ERROR_DRIVE_THROUGH_DIRECTION);
						return_cmd_error(STR_ERROR_DRIVE_THROUGH_CORNER);

					default: // 3 or 4
						return_cmd_error(STR_ERROR_DRIVE_THROUGH_JUNCTION);
				}
			}

			RoadTypes cur_rts = IsNormalRoadTile(cur_tile) ? GetRoadTypes(cur_tile) : ROADTYPES_NONE;
			uint num_roadbits = 0;
			if (build_over_road) {
				/* There is a road, check if we can build road+tram stop over it. */
				if (HasBit(cur_rts, ROADTYPE_ROAD)) {
					Owner road_owner = GetRoadOwner(cur_tile, ROADTYPE_ROAD);
					if (road_owner == OWNER_TOWN) {
						if (!_settings_game.construction.road_stop_on_town_road) return_cmd_error(STR_ERROR_DRIVE_THROUGH_ON_TOWN_ROAD);
					} else if (!_settings_game.construction.road_stop_on_competitor_road && road_owner != OWNER_NONE) {
						CommandCost ret = CheckOwnership(road_owner);
						if (ret.Failed()) return ret;
					}
					num_roadbits += CountBits(GetRoadBits(cur_tile, ROADTYPE_ROAD));
				}

				if (GetDisallowedRoadDirections(cur_tile) != DRD_NONE) return_cmd_error(STR_ERROR_DRIVE_THROUGH_ON_ONEWAY_ROAD);

				/* There is a tram, check if we can build road+tram stop over it. */
				if (HasBit(cur_rts, ROADTYPE_TRAM)) {
					Owner tram_owner = GetRoadOwner(cur_tile, ROADTYPE_TRAM);
					if (Company::IsValidID(tram_owner) &&
							(!_settings_game.construction.road_stop_on_competitor_road ||
							/* Disallow breaking end-of-line of someone else
							 * so trams can still reverse on this tile. */
							HasExactlyOneBit(GetRoadBits(cur_tile, ROADTYPE_TRAM)))) {
						CommandCost ret = CheckOwnership(tram_owner);
						if (ret.Failed()) return ret;
					}
					num_roadbits += CountBits(GetRoadBits(cur_tile, ROADTYPE_TRAM));
				}

				/* Take into account existing roadbits. */
				rts |= cur_rts;
			} else {
				ret = DoCommand(cur_tile, 0, 0, flags, CMD_LANDSCAPE_CLEAR);
				if (ret.Failed()) return ret;
				cost.AddCost(ret);
			}

			uint roadbits_to_build = CountBits(rts) * 2 - num_roadbits;
			cost.AddCost(_price[PR_BUILD_ROAD] * roadbits_to_build);
		}
	}

	return cost;
}

/**
 * Checks if an airport can be built at the given location and clear the area.
 * @param tile_iter Airport tile iterator.
 * @param flags Operation to perform.
 * @param station StationID of airport allowed in search area.
 * @return The cost in case of success, or an error code if it failed.
 */
static CommandCost CheckFlatLandAirport(AirportTileTableIterator tile_iter, DoCommandFlag flags, StationID *station)
{
	CommandCost cost(EXPENSES_CONSTRUCTION);
	int allowed_z = -1;

	for (; tile_iter != INVALID_TILE; ++tile_iter) {
		const TileIndex tile_cur = tile_iter;
		CommandCost ret = CheckBuildableTile(tile_cur, 0, allowed_z, true, true);
		if (ret.Failed()) return ret;
		cost.AddCost(ret);

		/* if station is set, then allow building on top of an already
		 * existing airport, either the one in *station if it is not
		 * INVALID_STATION, or anyone otherwise and store which one
		 * in *station */
		if (station != NULL && IsTileType(tile_cur, MP_STATION)) {
			if (!IsAirport(tile_cur)) {
				return ClearTile_Station(tile_cur, DC_AUTO); // get error message
			} else {
				StationID st = GetStationIndex(tile_cur);
				if (*station == INVALID_STATION) {
					*station = st;
				} else if (*station != st) {
					return_cmd_error(STR_ERROR_ADJOINS_MORE_THAN_ONE_EXISTING);
				}
			}
		} else {
			ret = DoCommand(tile_cur, 0, 0, flags, CMD_LANDSCAPE_CLEAR);
			if (ret.Failed()) return ret;
			cost.AddCost(ret);
		}
	}

	return cost;
}

/**
 * Check whether we can expand the rail part of the given station.
 * @param st the station to expand
 * @param new_ta the current (and if all is fine new) tile area of the rail part of the station
 * @param axis the axis of the newly build rail
 * @return Succeeded or failed command.
 */
CommandCost CanExpandRailStation(const BaseStation *st, TileArea &new_ta, Axis axis)
{
	TileArea cur_ta = st->train_station;

	/* determine new size of train station region.. */
	int x = min(TileX(cur_ta.tile), TileX(new_ta.tile));
	int y = min(TileY(cur_ta.tile), TileY(new_ta.tile));
	new_ta.w = max(TileX(cur_ta.tile) + cur_ta.w, TileX(new_ta.tile) + new_ta.w) - x;
	new_ta.h = max(TileY(cur_ta.tile) + cur_ta.h, TileY(new_ta.tile) + new_ta.h) - y;
	new_ta.tile = TileXY(x, y);

	/* make sure the final size is not too big. */
	if (new_ta.w > _settings_game.station.station_spread || new_ta.h > _settings_game.station.station_spread) {
		return_cmd_error(STR_ERROR_STATION_TOO_SPREAD_OUT);
	}

	return CommandCost();
}

static inline byte *CreateSingle(byte *layout, int n)
{
	int i = n;
	do *layout++ = 0; while (--i);
	layout[((n - 1) >> 1) - n] = 2;
	return layout;
}

static inline byte *CreateMulti(byte *layout, int n, byte b)
{
	int i = n;
	do *layout++ = b; while (--i);
	if (n > 4) {
		layout[0 - n] = 0;
		layout[n - 1 - n] = 0;
	}
	return layout;
}

/**
 * Create the station layout for the given number of tracks and platform length.
 * @param layout    The layout to write to.
 * @param numtracks The number of tracks to write.
 * @param plat_len  The length of the platforms.
 * @param statspec  The specification of the station to (possibly) get the layout from.
 */
void GetStationLayout(byte *layout, int numtracks, int plat_len, const StationSpec *statspec)
{
	if (statspec != nullptr && statspec->lengths >= plat_len &&
			statspec->platforms[plat_len - 1] >= numtracks &&
			statspec->layouts[plat_len - 1][numtracks - 1]) {
		/* Custom layout defined, follow it. */
		memcpy(layout, statspec->layouts[plat_len - 1][numtracks - 1],
			plat_len * numtracks);
		return;
	}

	if (plat_len == 1) {
		CreateSingle(layout, numtracks);
	} else {
		if (numtracks & 1) layout = CreateSingle(layout, plat_len);
		numtracks >>= 1;

		while (--numtracks >= 0) {
			layout = CreateMulti(layout, plat_len, 4);
			layout = CreateMulti(layout, plat_len, 6);
		}
	}
}

/**
 * Find a nearby station that joins this station.
 * @tparam T the class to find a station for
 * @param existing_station an existing station we build over
 * @param station_to_join the station to join to
 * @param adjacent whether adjacent stations are allowed
 * @param ta the area of the newly build station
 * @param st 'return' pointer for the found station
 * @param error_message the error message when building a station on top of others
 * @return command cost with the error or 'okay'
 */
template <class T>
CommandCost FindJoiningBaseStation(StationID existing_station, StationID station_to_join, bool adjacent, TileArea ta, T **st, StringID error_message)
{
	assert(*st == nullptr);
	bool check_surrounding = true;

	if (_settings_game.station.adjacent_stations) {
		if (existing_station != INVALID_STATION) {
			if (adjacent && existing_station != station_to_join) {
				/* You can't build an adjacent station over the top of one that
				 * already exists. */
				return_cmd_error(error_message);
			} else {
				/* Extend the current station, and don't check whether it will
				 * be near any other stations. */
				*st = T::GetIfValid(existing_station);
				check_surrounding = (*st == nullptr);
			}
		} else {
			/* There's no station here. Don't check the tiles surrounding this
			 * one if the company wanted to build an adjacent station. */
			if (adjacent) check_surrounding = false;
		}
	}

	if (check_surrounding) {
		/* Make sure there is no more than one other station around us that is owned by us. */
		CommandCost ret = GetStationAround(ta, existing_station, _current_company, st);
		if (ret.Failed()) return ret;
	}

	/* Distant join */
	if (*st == nullptr && station_to_join != INVALID_STATION) *st = T::GetIfValid(station_to_join);

	return CommandCost();
}

/**
 * Find a nearby station that joins this station.
 * @param existing_station an existing station we build over
 * @param station_to_join the station to join to
 * @param adjacent whether adjacent stations are allowed
 * @param ta the area of the newly build station
 * @param st 'return' pointer for the found station
 * @param error_message the error message when building a station on top of others
 * @return command cost with the error or 'okay'
 */
static CommandCost FindJoiningStation(StationID existing_station, StationID station_to_join, bool adjacent, TileArea ta, Station **st, StringID error_message = STR_ERROR_MUST_REMOVE_RAILWAY_STATION_FIRST)
{
	return FindJoiningBaseStation<Station>(existing_station, station_to_join, adjacent, ta, st, error_message);
}

/**
 * Find a nearby waypoint that joins this waypoint.
 * @param existing_waypoint an existing waypoint we build over
 * @param waypoint_to_join the waypoint to join to
 * @param adjacent whether adjacent waypoints are allowed
 * @param ta the area of the newly build waypoint
 * @param wp 'return' pointer for the found waypoint
 * @return command cost with the error or 'okay'
 */
CommandCost FindJoiningWaypoint(StationID existing_waypoint, StationID waypoint_to_join, bool adjacent, TileArea ta, Waypoint **wp)
{
	return FindJoiningBaseStation<Waypoint>(existing_waypoint, waypoint_to_join, adjacent, ta, wp, STR_ERROR_MUST_REMOVE_RAILWAYPOINT_FIRST);
}

/**
 * Clear platform reservation during station building/removing.
 * @param v vehicle which holds reservation
 */
static void FreeTrainReservation(Train *v)
{
	FreeTrainTrackReservation(v);
	if (IsRailStationTile(v->tile)) SetRailStationPlatformReservation(v->tile, TrackdirToExitdir(v->GetVehicleTrackdir()), false);
	v = v->Last();
	if (IsRailStationTile(v->tile)) SetRailStationPlatformReservation(v->tile, TrackdirToExitdir(ReverseTrackdir(v->GetVehicleTrackdir())), false);
}

/**
 * Restore platform reservation during station building/removing.
 * @param v vehicle which held reservation
 */
static void RestoreTrainReservation(Train *v)
{
	if (IsRailStationTile(v->tile)) SetRailStationPlatformReservation(v->tile, TrackdirToExitdir(v->GetVehicleTrackdir()), true);
	TryPathReserve(v, true, true);
	v = v->Last();
	if (IsRailStationTile(v->tile)) SetRailStationPlatformReservation(v->tile, TrackdirToExitdir(ReverseTrackdir(v->GetVehicleTrackdir())), true);
}

/**
 * Build rail station
 * @param tile_org northern most position of station dragging/placement
 * @param flags operation to perform
 * @param p1 various bitstuffed elements
 * - p1 = (bit  0- 5) - railtype
 * - p1 = (bit  6)    - orientation (Axis)
 * - p1 = (bit  8-15) - number of tracks
 * - p1 = (bit 16-23) - platform length
 * - p1 = (bit 24)    - allow stations directly adjacent to other stations.
 * @param p2 various bitstuffed elements
 * - p2 = (bit  0- 7) - custom station class
 * - p2 = (bit  8-15) - custom station id
 * - p2 = (bit 16-31) - station ID to join (NEW_STATION if build new one)
 * @param text unused
 * @return the cost of this operation or an error
 */
CommandCost CmdBuildRailStation(TileIndex tile_org, DoCommandFlag flags, uint32 p1, uint32 p2, const char *text)
{
	/* Unpack parameters */
	RailType rt    = Extract<RailType, 0, 6>(p1);
	Axis axis      = Extract<Axis, 6, 1>(p1);
	byte numtracks = GB(p1,  8, 8);
	byte plat_len  = GB(p1, 16, 8);
	bool adjacent  = HasBit(p1, 24);

	StationClassID spec_class = Extract<StationClassID, 0, 8>(p2);
	byte spec_index           = GB(p2, 8, 8);
	StationID station_to_join = GB(p2, 16, 16);

	/* Does the authority allow this? */
	CommandCost ret = CheckIfAuthorityAllowsNewStation(tile_org, flags);
	if (ret.Failed()) return ret;

	if (!ValParamRailtype(rt)) return CMD_ERROR;

	/* Check if the given station class is valid */
	if ((uint)spec_class >= StationClass::GetClassCount() || spec_class == STAT_CLASS_WAYP) return CMD_ERROR;
	if (spec_index >= StationClass::Get(spec_class)->GetSpecCount()) return CMD_ERROR;
	if (plat_len == 0 || numtracks == 0) return CMD_ERROR;

	int w_org, h_org;
	if (axis == AXIS_X) {
		w_org = plat_len;
		h_org = numtracks;
	} else {
		h_org = plat_len;
		w_org = numtracks;
	}

	/* Check if the first tile and the last tile are valid */
	if (!IsValidTile(tile_org) || TileAddWrap(tile_org, w_org - 1, h_org - 1) == INVALID_TILE) return CMD_ERROR;

	bool reuse = (station_to_join != NEW_STATION);
	if (!reuse) station_to_join = INVALID_STATION;
	bool distant_join = (station_to_join != INVALID_STATION);

	if (distant_join && (!_settings_game.station.distant_join_stations || !Station::IsValidID(station_to_join))) return CMD_ERROR;

	if (h_org > _settings_game.station.station_spread || w_org > _settings_game.station.station_spread) return CMD_ERROR;

	/* these values are those that will be stored in train_tile and station_platforms */
	TileArea new_location(tile_org, w_org, h_org);

	/* Make sure the area below consists of clear tiles. (OR tiles belonging to a certain rail station) */
	StationID est = INVALID_STATION;
	std::vector<Train *> affected_vehicles;

	const StationSpec *statspec = StationClass::Get(spec_class)->GetSpec(spec_index);

	TileIndexDiff tile_delta = (axis == AXIS_X ? TileDiffXY(1, 0) : TileDiffXY(0, 1));
	byte *layout_ptr = AllocaM(byte, numtracks * plat_len);
	GetStationLayout(layout_ptr, numtracks, plat_len, statspec);

	{
		TileIndex tile_track = tile_org;
		byte *check_layout_ptr = layout_ptr;
		for (uint i = 0; i < numtracks; i++) {
			TileIndex tile = tile_track;
			for (uint j = 0; j < plat_len; j++) {
				CommandCost ret = IsRailStationBridgeAboveOk(tile, statspec, *check_layout_ptr++);
				if (ret.Failed()) {
					return CommandCost::DualErrorMessage(STR_ERROR_MUST_DEMOLISH_BRIDGE_FIRST, ret.GetErrorMessage());
				}
				tile += tile_delta;
			}
			tile_track += tile_delta ^ TileDiffXY(1, 1); // perpendicular to tile_delta
		}
	}

	/* Clear the land below the station. */
	CommandCost cost = CheckFlatLandRailStation(new_location, flags, axis, &est, rt, affected_vehicles, spec_class, spec_index, plat_len, numtracks);
	if (cost.Failed()) return cost;
	/* Add construction expenses. */
	cost.AddCost((numtracks * _price[PR_BUILD_STATION_RAIL] + _price[PR_BUILD_STATION_RAIL_LENGTH]) * plat_len);
	cost.AddCost(numtracks * plat_len * RailBuildCost(rt));

	Station *st = nullptr;
	ret = FindJoiningStation(est, station_to_join, adjacent, new_location, &st);
	if (ret.Failed()) return ret;

	ret = BuildStationPart(&st, flags, reuse, new_location, STATIONNAMING_RAIL);
	if (ret.Failed()) return ret;

	if (st != nullptr && st->train_station.tile != INVALID_TILE) {
		CommandCost ret = CanExpandRailStation(st, new_location, axis);
		if (ret.Failed()) return ret;
	}

	/* Check if we can allocate a custom stationspec to this station */
	int specindex = AllocateSpecToStation(statspec, st, (flags & DC_EXEC) != 0);
	if (specindex == -1) return_cmd_error(STR_ERROR_TOO_MANY_STATION_SPECS);

	if (statspec != nullptr) {
		/* Perform NewStation checks */

		/* Check if the station size is permitted */
		if (HasBit(statspec->disallowed_platforms, min(numtracks - 1, 7)) || HasBit(statspec->disallowed_lengths, min(plat_len - 1, 7))) {
			return CMD_ERROR;
		}

		/* Check if the station is buildable */
		if (HasBit(statspec->callback_mask, CBM_STATION_AVAIL)) {
<<<<<<< HEAD
			uint16 cb_res = GetStationCallback(CBID_STATION_AVAILABILITY, 0, 0, statspec, NULL, INVALID_TILE, rt);
=======
			uint16 cb_res = GetStationCallback(CBID_STATION_AVAILABILITY, 0, 0, statspec, nullptr, INVALID_TILE);
>>>>>>> 7c8e7c6b
			if (cb_res != CALLBACK_FAILED && !Convert8bitBooleanCallback(statspec->grf_prop.grffile, CBID_STATION_AVAILABILITY, cb_res)) return CMD_ERROR;
		}
	}

	if (flags & DC_EXEC) {

		byte numtracks_orig;
		Track track;

		st->train_station = new_location;
		st->AddFacility(FACIL_TRAIN, new_location.tile);

		st->rect.BeforeAddRect(tile_org, w_org, h_org, StationRect::ADD_TRY);

		if (statspec != nullptr) {
			/* Include this station spec's animation trigger bitmask
			 * in the station's cached copy. */
			st->cached_anim_triggers |= statspec->animation.triggers;
		}

		track = AxisToTrack(axis);

		numtracks_orig = numtracks;

		Company *c = Company::Get(st->owner);
		TileIndex tile_track = tile_org;
		do {
			TileIndex tile = tile_track;
			int w = plat_len;
			do {
				byte layout = *layout_ptr++;
				if (IsRailStationTile(tile) && HasStationReservation(tile)) {
					/* Check for trains having a reservation for this tile. */
					Train *v = GetTrainForReservation(tile, AxisToTrack(GetRailStationAxis(tile)));
					if (v != nullptr) {
						affected_vehicles.push_back(v);
						FreeTrainReservation(v);
					}
				}

				/* Railtype can change when overbuilding. */
				if (IsRailStationTile(tile)) {
					if (!IsStationTileBlocked(tile)) c->infrastructure.rail[GetRailType(tile)]--;
					c->infrastructure.station--;
				}

				/* Remove animation if overbuilding */
				DeleteAnimatedTile(tile);
				byte old_specindex = HasStationTileRail(tile) ? GetCustomStationSpecIndex(tile) : 0;
				MakeRailStation(tile, st->owner, st->index, axis, layout & ~1, rt);
				/* Free the spec if we overbuild something */
				DeallocateSpecFromStation(st, old_specindex);

				SetCustomStationSpecIndex(tile, specindex);
				SetStationTileRandomBits(tile, GB(Random(), 0, 4));
				SetAnimationFrame(tile, 0);

				if (!IsStationTileBlocked(tile)) c->infrastructure.rail[rt]++;
				c->infrastructure.station++;

				if (statspec != nullptr) {
					/* Use a fixed axis for GetPlatformInfo as our platforms / numtracks are always the right way around */
					uint32 platinfo = GetPlatformInfo(AXIS_X, GetStationGfx(tile), plat_len, numtracks_orig, plat_len - w, numtracks_orig - numtracks, false);

					/* As the station is not yet completely finished, the station does not yet exist. */
<<<<<<< HEAD
					uint16 callback = GetStationCallback(CBID_STATION_TILE_LAYOUT, platinfo, 0, statspec, NULL, tile, rt);
=======
					uint16 callback = GetStationCallback(CBID_STATION_TILE_LAYOUT, platinfo, 0, statspec, nullptr, tile);
>>>>>>> 7c8e7c6b
					if (callback != CALLBACK_FAILED) {
						if (callback < 8) {
							SetStationGfx(tile, (callback & ~1) + axis);
						} else {
							ErrorUnknownCallbackResult(statspec->grf_prop.grffile->grfid, CBID_STATION_TILE_LAYOUT, callback);
						}
					}

					/* Trigger station animation -- after building? */
					TriggerStationAnimation(st, tile, SAT_BUILT);
				}

				tile += tile_delta;
			} while (--w);
			AddTrackToSignalBuffer(tile_track, track, _current_company);
			YapfNotifyTrackLayoutChange(tile_track, track);
			tile_track += tile_delta ^ TileDiffXY(1, 1); // perpendicular to tile_delta
		} while (--numtracks);

		for (uint i = 0; i < affected_vehicles.size(); ++i) {
			/* Restore reservations of trains. */
			RestoreTrainReservation(affected_vehicles[i]);
		}

		/* Check whether we need to expand the reservation of trains already on the station. */
		TileArea update_reservation_area;
		if (axis == AXIS_X) {
			update_reservation_area = TileArea(tile_org, 1, numtracks_orig);
		} else {
			update_reservation_area = TileArea(tile_org, numtracks_orig, 1);
		}

		TILE_AREA_LOOP(tile, update_reservation_area) {
			/* Don't even try to make eye candy parts reserved. */
			if (IsStationTileBlocked(tile)) continue;

			DiagDirection dir = AxisToDiagDir(axis);
			TileIndexDiff tile_offset = TileOffsByDiagDir(dir);
			TileIndex platform_begin = tile;
			TileIndex platform_end = tile;

			/* We can only account for tiles that are reachable from this tile, so ignore primarily blocked tiles while finding the platform begin and end. */
			for (TileIndex next_tile = platform_begin - tile_offset; IsCompatibleTrainStationTile(next_tile, platform_begin); next_tile -= tile_offset) {
				platform_begin = next_tile;
			}
			for (TileIndex next_tile = platform_end + tile_offset; IsCompatibleTrainStationTile(next_tile, platform_end); next_tile += tile_offset) {
				platform_end = next_tile;
			}

			/* If there is at least on reservation on the platform, we reserve the whole platform. */
			bool reservation = false;
			for (TileIndex t = platform_begin; !reservation && t <= platform_end; t += tile_offset) {
				reservation = HasStationReservation(t);
			}

			if (reservation) {
				SetRailStationPlatformReservation(platform_begin, dir, true);
			}
		}

		st->MarkTilesDirty(false);
		st->AfterStationTileSetChange(true, STATION_RAIL);
		ZoningMarkDirtyStationCoverageArea(st);
	}

	return cost;
}

static void MakeRailStationAreaSmaller(BaseStation *st)
{
	TileArea ta = st->train_station;

restart:

	/* too small? */
	if (ta.w != 0 && ta.h != 0) {
		/* check the left side, x = constant, y changes */
		for (uint i = 0; !st->TileBelongsToRailStation(ta.tile + TileDiffXY(0, i));) {
			/* the left side is unused? */
			if (++i == ta.h) {
				ta.tile += TileDiffXY(1, 0);
				ta.w--;
				goto restart;
			}
		}

		/* check the right side, x = constant, y changes */
		for (uint i = 0; !st->TileBelongsToRailStation(ta.tile + TileDiffXY(ta.w - 1, i));) {
			/* the right side is unused? */
			if (++i == ta.h) {
				ta.w--;
				goto restart;
			}
		}

		/* check the upper side, y = constant, x changes */
		for (uint i = 0; !st->TileBelongsToRailStation(ta.tile + TileDiffXY(i, 0));) {
			/* the left side is unused? */
			if (++i == ta.w) {
				ta.tile += TileDiffXY(0, 1);
				ta.h--;
				goto restart;
			}
		}

		/* check the lower side, y = constant, x changes */
		for (uint i = 0; !st->TileBelongsToRailStation(ta.tile + TileDiffXY(i, ta.h - 1));) {
			/* the left side is unused? */
			if (++i == ta.w) {
				ta.h--;
				goto restart;
			}
		}
	} else {
		ta.Clear();
	}

	st->train_station = ta;
}

/**
 * Remove a number of tiles from any rail station within the area.
 * @param ta the area to clear station tile from.
 * @param affected_stations the stations affected.
 * @param flags the command flags.
 * @param removal_cost the cost for removing the tile, including the rail.
 * @param keep_rail whether to keep the rail of the station.
 * @tparam T the type of station to remove.
 * @return the number of cleared tiles or an error.
 */
template <class T>
CommandCost RemoveFromRailBaseStation(TileArea ta, std::vector<T *> &affected_stations, DoCommandFlag flags, Money removal_cost, bool keep_rail)
{
	/* Count of the number of tiles removed */
	int quantity = 0;
	CommandCost total_cost(EXPENSES_CONSTRUCTION);
	/* Accumulator for the errors seen during clearing. If no errors happen,
	 * and the quantity is 0 there is no station. Otherwise it will be one
	 * of the other error that got accumulated. */
	CommandCost error;

	/* Do the action for every tile into the area */
	TILE_AREA_LOOP(tile, ta) {
		/* Make sure the specified tile is a rail station */
		if (!HasStationTileRail(tile)) continue;

		/* If there is a vehicle on ground, do not allow to remove (flood) the tile */
		CommandCost ret = EnsureNoVehicleOnGround(tile);
		error.AddCost(ret);
		if (ret.Failed()) continue;

		/* Check ownership of station */
		T *st = T::GetByTile(tile);
		if (st == nullptr) continue;

		if (_current_company != OWNER_WATER) {
			CommandCost ret = CheckOwnership(st->owner);
			error.AddCost(ret);
			if (ret.Failed()) continue;
		}

		/* If we reached here, the tile is valid so increase the quantity of tiles we will remove */
		quantity++;

		if (keep_rail || IsStationTileBlocked(tile)) {
			/* Don't refund the 'steel' of the track when we keep the
			 *  rail, or when the tile didn't have any rail at all. */
			total_cost.AddCost(-_price[PR_CLEAR_RAIL]);
		}

		if (flags & DC_EXEC) {
			bool already_affected = include(affected_stations, st);
			if (!already_affected) ZoningMarkDirtyStationCoverageArea(st);

			/* read variables before the station tile is removed */
			uint specindex = GetCustomStationSpecIndex(tile);
			Track track = GetRailStationTrack(tile);
			Owner owner = GetTileOwner(tile);
			RailType rt = GetRailType(tile);
			Train *v = nullptr;

			if (HasStationReservation(tile)) {
				v = GetTrainForReservation(tile, track);
				if (v != nullptr) FreeTrainReservation(v);
			}

			bool build_rail = keep_rail && !IsStationTileBlocked(tile);
			if (!build_rail && !IsStationTileBlocked(tile)) Company::Get(owner)->infrastructure.rail[rt]--;

			DoClearSquare(tile);
			DeleteNewGRFInspectWindow(GSF_STATIONS, tile);
			if (build_rail) MakeRailNormal(tile, owner, TrackToTrackBits(track), rt);
			Company::Get(owner)->infrastructure.station--;
			DirtyCompanyInfrastructureWindows(owner);

			st->rect.AfterRemoveTile(st, tile);
			AddTrackToSignalBuffer(tile, track, owner);
			YapfNotifyTrackLayoutChange(tile, track);

			DeallocateSpecFromStation(st, specindex);

<<<<<<< HEAD
			if (v != NULL) RestoreTrainReservation(v);
=======
			include(affected_stations, st);

			if (v != nullptr) RestoreTrainReservation(v);
>>>>>>> 7c8e7c6b
		}
	}

	if (quantity == 0) return error.Failed() ? error : CommandCost(STR_ERROR_THERE_IS_NO_STATION);

	for (T *st : affected_stations) {

		/* now we need to make the "spanned" area of the railway station smaller
		 * if we deleted something at the edges.
		 * we also need to adjust train_tile. */
		MakeRailStationAreaSmaller(st);
		UpdateStationSignCoord(st);

		/* if we deleted the whole station, delete the train facility. */
		if (st->train_station.tile == INVALID_TILE) {
			st->facilities &= ~FACIL_TRAIN;
			SetWindowWidgetDirty(WC_STATION_VIEW, st->index, WID_SV_TRAINS);
			st->UpdateVirtCoord();
			DeleteStationIfEmpty(st);
		}
	}

	total_cost.AddCost(quantity * removal_cost);
	return total_cost;
}

/**
 * Remove a single tile from a rail station.
 * This allows for custom-built station with holes and weird layouts
 * @param start tile of station piece to remove
 * @param flags operation to perform
 * @param p1 start_tile
 * @param p2 various bitstuffed elements
 * - p2 = bit 0 - if set keep the rail
 * @param text unused
 * @return the cost of this operation or an error
 */
CommandCost CmdRemoveFromRailStation(TileIndex start, DoCommandFlag flags, uint32 p1, uint32 p2, const char *text)
{
	TileIndex end = p1 == 0 ? start : p1;
	if (start >= MapSize() || end >= MapSize()) return CMD_ERROR;

	TileArea ta(start, end);
	std::vector<Station *> affected_stations;

	CommandCost ret = RemoveFromRailBaseStation(ta, affected_stations, flags, _price[PR_CLEAR_STATION_RAIL], HasBit(p2, 0));
	if (ret.Failed()) return ret;

	/* Do all station specific functions here. */
	for (Station *st : affected_stations) {

		if (st->train_station.tile == INVALID_TILE) SetWindowWidgetDirty(WC_STATION_VIEW, st->index, WID_SV_TRAINS);
		st->MarkTilesDirty(false);
		st->RecomputeCatchment();
	}

	/* Now apply the rail cost to the number that we deleted */
	return ret;
}

/**
 * Remove a single tile from a waypoint.
 * This allows for custom-built waypoint with holes and weird layouts
 * @param start tile of waypoint piece to remove
 * @param flags operation to perform
 * @param p1 start_tile
 * @param p2 various bitstuffed elements
 * - p2 = bit 0 - if set keep the rail
 * @param text unused
 * @return the cost of this operation or an error
 */
CommandCost CmdRemoveFromRailWaypoint(TileIndex start, DoCommandFlag flags, uint32 p1, uint32 p2, const char *text)
{
	TileIndex end = p1 == 0 ? start : p1;
	if (start >= MapSize() || end >= MapSize()) return CMD_ERROR;

	TileArea ta(start, end);
	std::vector<Waypoint *> affected_stations;

	return RemoveFromRailBaseStation(ta, affected_stations, flags, _price[PR_CLEAR_WAYPOINT_RAIL], HasBit(p2, 0));
}


/**
 * Remove a rail station/waypoint
 * @param st The station/waypoint to remove the rail part from
 * @param flags operation to perform
 * @param removal_cost the cost for removing a tile
 * @tparam T the type of station to remove
 * @return cost or failure of operation
 */
template <class T>
CommandCost RemoveRailStation(T *st, DoCommandFlag flags, Money removal_cost)
{
	/* Current company owns the station? */
	if (_current_company != OWNER_WATER) {
		CommandCost ret = CheckOwnership(st->owner);
		if (ret.Failed()) return ret;
	}

	/* determine width and height of platforms */
	TileArea ta = st->train_station;

	assert(ta.w != 0 && ta.h != 0);

	CommandCost cost(EXPENSES_CONSTRUCTION);
	/* clear all areas of the station */
	TILE_AREA_LOOP(tile, ta) {
		/* only remove tiles that are actually train station tiles */
		if (st->TileBelongsToRailStation(tile)) {
			std::vector<T*> affected_stations; // dummy
			CommandCost ret = RemoveFromRailBaseStation(TileArea(tile, 1, 1), affected_stations, flags, removal_cost, false);
			if (ret.Failed()) return ret;
			cost.AddCost(ret);
		}
	}

	return cost;
}

/**
 * Remove a rail station
 * @param tile Tile of the station.
 * @param flags operation to perform
 * @return cost or failure of operation
 */
static CommandCost RemoveRailStation(TileIndex tile, DoCommandFlag flags)
{
	/* if there is flooding, remove platforms tile by tile */
	if (_current_company == OWNER_WATER) {
		return DoCommand(tile, 0, 0, DC_EXEC, CMD_REMOVE_FROM_RAIL_STATION);
	}

	Station *st = Station::GetByTile(tile);

	if (flags & DC_EXEC) ZoningMarkDirtyStationCoverageArea(st);

	CommandCost cost = RemoveRailStation(st, flags, _price[PR_CLEAR_STATION_RAIL]);

	if (flags & DC_EXEC) st->RecomputeCatchment();

	return cost;
}

/**
 * Remove a rail waypoint
 * @param tile Tile of the waypoint.
 * @param flags operation to perform
 * @return cost or failure of operation
 */
static CommandCost RemoveRailWaypoint(TileIndex tile, DoCommandFlag flags)
{
	/* if there is flooding, remove waypoints tile by tile */
	if (_current_company == OWNER_WATER) {
		return DoCommand(tile, 0, 0, DC_EXEC, CMD_REMOVE_FROM_RAIL_WAYPOINT);
	}

	return RemoveRailStation(Waypoint::GetByTile(tile), flags, _price[PR_CLEAR_WAYPOINT_RAIL]);
}


/**
 * @param truck_station Determines whether a stop is #ROADSTOP_BUS or #ROADSTOP_TRUCK
 * @param st The Station to do the whole procedure for
 * @return a pointer to where to link a new RoadStop*
 */
static RoadStop **FindRoadStopSpot(bool truck_station, Station *st)
{
	RoadStop **primary_stop = (truck_station) ? &st->truck_stops : &st->bus_stops;

	if (*primary_stop == nullptr) {
		/* we have no roadstop of the type yet, so write a "primary stop" */
		return primary_stop;
	} else {
		/* there are stops already, so append to the end of the list */
		RoadStop *stop = *primary_stop;
		while (stop->next != nullptr) stop = stop->next;
		return &stop->next;
	}
}

static CommandCost RemoveRoadStop(TileIndex tile, DoCommandFlag flags);

/**
 * Find a nearby station that joins this road stop.
 * @param existing_stop an existing road stop we build over
 * @param station_to_join the station to join to
 * @param adjacent whether adjacent stations are allowed
 * @param ta the area of the newly build station
 * @param st 'return' pointer for the found station
 * @return command cost with the error or 'okay'
 */
static CommandCost FindJoiningRoadStop(StationID existing_stop, StationID station_to_join, bool adjacent, TileArea ta, Station **st)
{
	return FindJoiningBaseStation<Station>(existing_stop, station_to_join, adjacent, ta, st, STR_ERROR_MUST_REMOVE_ROAD_STOP_FIRST);
}

/**
 * Build a bus or truck stop.
 * @param tile Northernmost tile of the stop.
 * @param flags Operation to perform.
 * @param p1 bit 0..7: Width of the road stop.
 *           bit 8..15: Length of the road stop.
 * @param p2 bit 0: 0 For bus stops, 1 for truck stops.
 *           bit 1: 0 For normal stops, 1 for drive-through.
 *           bit 2..3: The roadtypes.
 *           bit 5: Allow stations directly adjacent to other stations.
 *           bit 6..7: Entrance direction (#DiagDirection) for normal stops.
 *           bit 6: #Axis of the road for drive-through stops.
 *           bit 16..31: Station ID to join (NEW_STATION if build new one).
 * @param text Unused.
 * @return The cost of this operation or an error.
 */
CommandCost CmdBuildRoadStop(TileIndex tile, DoCommandFlag flags, uint32 p1, uint32 p2, const char *text)
{
	bool type = HasBit(p2, 0);
	bool is_drive_through = HasBit(p2, 1);
	RoadTypes rts = Extract<RoadTypes, 2, 2>(p2);
	StationID station_to_join = GB(p2, 16, 16);
	bool reuse = (station_to_join != NEW_STATION);
	if (!reuse) station_to_join = INVALID_STATION;
	bool distant_join = (station_to_join != INVALID_STATION);

	uint8 width = (uint8)GB(p1, 0, 8);
	uint8 length = (uint8)GB(p1, 8, 8);

	/* Check if the requested road stop is too big */
	if (width > _settings_game.station.station_spread || length > _settings_game.station.station_spread) return_cmd_error(STR_ERROR_STATION_TOO_SPREAD_OUT);
	/* Check for incorrect width / length. */
	if (width == 0 || length == 0) return CMD_ERROR;
	/* Check if the first tile and the last tile are valid */
	if (!IsValidTile(tile) || TileAddWrap(tile, width - 1, length - 1) == INVALID_TILE) return CMD_ERROR;

	TileArea roadstop_area(tile, width, length);

	if (distant_join && (!_settings_game.station.distant_join_stations || !Station::IsValidID(station_to_join))) return CMD_ERROR;

	if (!HasExactlyOneBit(rts) || !HasRoadTypesAvail(_current_company, rts)) return CMD_ERROR;

	/* Trams only have drive through stops */
	if (!is_drive_through && HasBit(rts, ROADTYPE_TRAM)) return CMD_ERROR;

	DiagDirection ddir;
	Axis axis;
	if (is_drive_through) {
		/* By definition axis is valid, due to there being 2 axes and reading 1 bit. */
		axis = Extract<Axis, 6, 1>(p2);
		ddir = AxisToDiagDir(axis);
	} else {
		/* By definition ddir is valid, due to there being 4 diagonal directions and reading 2 bits. */
		ddir = Extract<DiagDirection, 6, 2>(p2);
		axis = DiagDirToAxis(ddir);
	}

	CommandCost ret = CheckIfAuthorityAllowsNewStation(tile, flags);
	if (ret.Failed()) return ret;

	/* Total road stop cost. */
	CommandCost cost(EXPENSES_CONSTRUCTION, roadstop_area.w * roadstop_area.h * _price[type ? PR_BUILD_STATION_TRUCK : PR_BUILD_STATION_BUS]);
	StationID est = INVALID_STATION;
	ret = CheckFlatLandRoadStop(roadstop_area, flags, is_drive_through ? 5 << axis : 1 << ddir, is_drive_through, type, axis, &est, rts);
	if (ret.Failed()) return ret;
	cost.AddCost(ret);

	Station *st = nullptr;
	ret = FindJoiningRoadStop(est, station_to_join, HasBit(p2, 5), roadstop_area, &st);
	if (ret.Failed()) return ret;

	/* Check if this number of road stops can be allocated. */
	if (!RoadStop::CanAllocateItem(roadstop_area.w * roadstop_area.h)) return_cmd_error(type ? STR_ERROR_TOO_MANY_TRUCK_STOPS : STR_ERROR_TOO_MANY_BUS_STOPS);

	ret = BuildStationPart(&st, flags, reuse, roadstop_area, STATIONNAMING_ROAD);
	if (ret.Failed()) return ret;

	if (flags & DC_EXEC) {
		/* Check every tile in the area. */
		TILE_AREA_LOOP(cur_tile, roadstop_area) {
			RoadTypes cur_rts = GetRoadTypes(cur_tile);
			Owner road_owner = HasBit(cur_rts, ROADTYPE_ROAD) ? GetRoadOwner(cur_tile, ROADTYPE_ROAD) : _current_company;
			Owner tram_owner = HasBit(cur_rts, ROADTYPE_TRAM) ? GetRoadOwner(cur_tile, ROADTYPE_TRAM) : _current_company;

			if (IsTileType(cur_tile, MP_STATION) && IsRoadStop(cur_tile)) {
				RemoveRoadStop(cur_tile, flags);
			}

			RoadStop *road_stop = new RoadStop(cur_tile);
			/* Insert into linked list of RoadStops. */
			RoadStop **currstop = FindRoadStopSpot(type, st);
			*currstop = road_stop;

			if (type) {
				st->truck_station.Add(cur_tile);
			} else {
				st->bus_station.Add(cur_tile);
			}

			/* Initialize an empty station. */
			st->AddFacility((type) ? FACIL_TRUCK_STOP : FACIL_BUS_STOP, cur_tile);

			st->rect.BeforeAddTile(cur_tile, StationRect::ADD_TRY);

			RoadStopType rs_type = type ? ROADSTOP_TRUCK : ROADSTOP_BUS;
			if (is_drive_through) {
				/* Update company infrastructure counts. If the current tile is a normal
				 * road tile, count only the new road bits needed to get a full diagonal road. */
				RoadType rt;
				FOR_EACH_SET_ROADTYPE(rt, cur_rts | rts) {
					Company *c = Company::GetIfValid(rt == ROADTYPE_ROAD ? road_owner : tram_owner);
					if (c != nullptr) {
						c->infrastructure.road[rt] += 2 - (IsNormalRoadTile(cur_tile) && HasBit(cur_rts, rt) ? CountBits(GetRoadBits(cur_tile, rt)) : 0);
						DirtyCompanyInfrastructureWindows(c->index);
					}
				}

				MakeDriveThroughRoadStop(cur_tile, st->owner, road_owner, tram_owner, st->index, rs_type, rts | cur_rts, axis);
				road_stop->MakeDriveThrough();
			} else {
				/* Non-drive-through stop never overbuild and always count as two road bits. */
				Company::Get(st->owner)->infrastructure.road[FIND_FIRST_BIT(rts)] += 2;
				MakeRoadStop(cur_tile, st->owner, st->index, rs_type, rts, ddir);
			}
			Company::Get(st->owner)->infrastructure.station++;

			MarkTileDirtyByTile(cur_tile);
		}
		ZoningMarkDirtyStationCoverageArea(st);
	}

	if (st != nullptr) {
		st->AfterStationTileSetChange(true, type ? STATION_TRUCK: STATION_BUS);
	}
	return cost;
}


static Vehicle *ClearRoadStopStatusEnum(Vehicle *v, void *)
{
	if (v->type == VEH_ROAD) {
		/* Okay... we are a road vehicle on a drive through road stop.
		 * But that road stop has just been removed, so we need to make
		 * sure we are in a valid state... however, vehicles can also
		 * turn on road stop tiles, so only clear the 'road stop' state
		 * bits and only when the state was 'in road stop', otherwise
		 * we'll end up clearing the turn around bits. */
		RoadVehicle *rv = RoadVehicle::From(v);
		if (HasBit(rv->state, RVS_IN_DT_ROAD_STOP)) rv->state &= RVSB_ROAD_STOP_TRACKDIR_MASK;
	}

	return nullptr;
}


/**
 * Remove a bus station/truck stop
 * @param tile TileIndex been queried
 * @param flags operation to perform
 * @return cost or failure of operation
 */
static CommandCost RemoveRoadStop(TileIndex tile, DoCommandFlag flags)
{
	Station *st = Station::GetByTile(tile);

	if (_current_company != OWNER_WATER) {
		CommandCost ret = CheckOwnership(st->owner);
		if (ret.Failed()) return ret;
	}

	bool is_truck = IsTruckStop(tile);

	RoadStop **primary_stop;
	RoadStop *cur_stop;
	if (is_truck) { // truck stop
		primary_stop = &st->truck_stops;
		cur_stop = RoadStop::GetByTile(tile, ROADSTOP_TRUCK);
	} else {
		primary_stop = &st->bus_stops;
		cur_stop = RoadStop::GetByTile(tile, ROADSTOP_BUS);
	}

	assert(cur_stop != nullptr);

	/* don't do the check for drive-through road stops when company bankrupts */
	if (IsDriveThroughStopTile(tile) && (flags & DC_BANKRUPT)) {
		/* remove the 'going through road stop' status from all vehicles on that tile */
		if (flags & DC_EXEC) FindVehicleOnPos(tile, nullptr, &ClearRoadStopStatusEnum);
	} else {
		CommandCost ret = EnsureNoVehicleOnGround(tile);
		if (ret.Failed()) return ret;
	}

	if (flags & DC_EXEC) {
		ZoningMarkDirtyStationCoverageArea(st);
		if (*primary_stop == cur_stop) {
			/* removed the first stop in the list */
			*primary_stop = cur_stop->next;
			/* removed the only stop? */
			if (*primary_stop == nullptr) {
				st->facilities &= (is_truck ? ~FACIL_TRUCK_STOP : ~FACIL_BUS_STOP);
			}
		} else {
			/* tell the predecessor in the list to skip this stop */
			RoadStop *pred = *primary_stop;
			while (pred->next != cur_stop) pred = pred->next;
			pred->next = cur_stop->next;
		}

		/* Update company infrastructure counts. */
		RoadType rt;
		FOR_EACH_SET_ROADTYPE(rt, GetRoadTypes(tile)) {
			Company *c = Company::GetIfValid(GetRoadOwner(tile, rt));
			if (c != nullptr) {
				c->infrastructure.road[rt] -= 2;
				DirtyCompanyInfrastructureWindows(c->index);
			}
		}
		Company::Get(st->owner)->infrastructure.station--;
		DirtyCompanyInfrastructureWindows(st->owner);

		if (IsDriveThroughStopTile(tile)) {
			/* Clears the tile for us */
			cur_stop->ClearDriveThrough();
		} else {
			DoClearSquare(tile);
		}

		delete cur_stop;

		/* Make sure no vehicle is going to the old roadstop */
		RoadVehicle *v;
		FOR_ALL_ROADVEHICLES(v) {
			if (v->First() == v && v->current_order.IsType(OT_GOTO_STATION) &&
					v->dest_tile == tile) {
				v->SetDestTile(v->GetOrderStationLocation(st->index));
			}
		}

		st->rect.AfterRemoveTile(st, tile);

		st->AfterStationTileSetChange(false, is_truck ? STATION_TRUCK: STATION_BUS);

		/* Update the tile area of the truck/bus stop */
		if (is_truck) {
			st->truck_station.Clear();
			for (const RoadStop *rs = st->truck_stops; rs != nullptr; rs = rs->next) st->truck_station.Add(rs->xy);
		} else {
			st->bus_station.Clear();
			for (const RoadStop *rs = st->bus_stops; rs != nullptr; rs = rs->next) st->bus_station.Add(rs->xy);
		}
	}

	return CommandCost(EXPENSES_CONSTRUCTION, _price[is_truck ? PR_CLEAR_STATION_TRUCK : PR_CLEAR_STATION_BUS]);
}

/**
 * Remove bus or truck stops.
 * @param tile Northernmost tile of the removal area.
 * @param flags Operation to perform.
 * @param p1 bit 0..7: Width of the removal area.
 *           bit 8..15: Height of the removal area.
 * @param p2 bit 0: 0 For bus stops, 1 for truck stops.
 * @param p2 bit 1: 0 to keep roads of all drive-through stops, 1 to remove them.
 * @param text Unused.
 * @return The cost of this operation or an error.
 */
CommandCost CmdRemoveRoadStop(TileIndex tile, DoCommandFlag flags, uint32 p1, uint32 p2, const char *text)
{
	uint8 width = (uint8)GB(p1, 0, 8);
	uint8 height = (uint8)GB(p1, 8, 8);
	bool keep_drive_through_roads = !HasBit(p2, 1);

	/* Check for incorrect width / height. */
	if (width == 0 || height == 0) return CMD_ERROR;
	/* Check if the first tile and the last tile are valid */
	if (!IsValidTile(tile) || TileAddWrap(tile, width - 1, height - 1) == INVALID_TILE) return CMD_ERROR;
	/* Bankrupting company is not supposed to remove roads, there may be road vehicles. */
	if (!keep_drive_through_roads && (flags & DC_BANKRUPT)) return CMD_ERROR;

	TileArea roadstop_area(tile, width, height);

	CommandCost cost(EXPENSES_CONSTRUCTION);
	CommandCost last_error(STR_ERROR_THERE_IS_NO_STATION);
	bool had_success = false;

	TILE_AREA_LOOP(cur_tile, roadstop_area) {
		/* Make sure the specified tile is a road stop of the correct type */
		if (!IsTileType(cur_tile, MP_STATION) || !IsRoadStop(cur_tile) || (uint32)GetRoadStopType(cur_tile) != GB(p2, 0, 1)) continue;

		/* Save information on to-be-restored roads before the stop is removed. */
		RoadTypes rts = ROADTYPES_NONE;
		RoadBits road_bits = ROAD_NONE;
		Owner road_owner[] = { OWNER_NONE, OWNER_NONE };
		assert_compile(lengthof(road_owner) == ROADTYPE_END);
		if (IsDriveThroughStopTile(cur_tile)) {
			RoadType rt;
			FOR_EACH_SET_ROADTYPE(rt, GetRoadTypes(cur_tile)) {
				road_owner[rt] = GetRoadOwner(cur_tile, rt);
				/* If we don't want to preserve our roads then restore only roads of others. */
				if (keep_drive_through_roads || road_owner[rt] != _current_company) SetBit(rts, rt);
			}
			road_bits = AxisToRoadBits(DiagDirToAxis(GetRoadStopDir(cur_tile)));
		}

		CommandCost ret = RemoveRoadStop(cur_tile, flags);
		if (ret.Failed()) {
			last_error = ret;
			continue;
		}
		cost.AddCost(ret);
		had_success = true;

		/* Restore roads. */
		if ((flags & DC_EXEC) && rts != ROADTYPES_NONE) {
			MakeRoadNormal(cur_tile, road_bits, rts, ClosestTownFromTile(cur_tile, UINT_MAX)->index,
					road_owner[ROADTYPE_ROAD], road_owner[ROADTYPE_TRAM]);

			/* Update company infrastructure counts. */
			RoadType rt;
			FOR_EACH_SET_ROADTYPE(rt, rts) {
				Company *c = Company::GetIfValid(GetRoadOwner(cur_tile, rt));
				if (c != nullptr) {
					c->infrastructure.road[rt] += CountBits(road_bits);
					DirtyCompanyInfrastructureWindows(c->index);
				}
			}
		}
	}

	return had_success ? cost : last_error;
}

/**
 * Computes the minimal distance from town's xy to any airport's tile.
 * @param it An iterator over all airport tiles.
 * @param town_tile town's tile (t->xy)
 * @return minimal manhattan distance from town_tile to any airport's tile
 */
static uint GetMinimalAirportDistanceToTile(TileIterator &it, TileIndex town_tile)
{
	uint mindist = UINT_MAX;

	for (TileIndex cur_tile = it; cur_tile != INVALID_TILE; cur_tile = ++it) {
		mindist = min(mindist, DistanceManhattan(town_tile, cur_tile));
	}

	return mindist;
}

/**
 * Get a possible noise reduction factor based on distance from town center.
 * The further you get, the less noise you generate.
 * So all those folks at city council can now happily slee...  work in their offices
 * @param as airport information
 * @param distance minimum distance between town and airport
 * @return the noise that will be generated, according to distance
 */
uint8 GetAirportNoiseLevelForDistance(const AirportSpec *as, uint distance)
{
	/* 0 cannot be accounted, and 1 is the lowest that can be reduced from town.
	 * So no need to go any further*/
	if (as->noise_level < 2) return as->noise_level;

	/* The steps for measuring noise reduction are based on the "magical" (and arbitrary) 8 base distance
	 * adding the town_council_tolerance 4 times, as a way to graduate, depending of the tolerance.
	 * Basically, it says that the less tolerant a town is, the bigger the distance before
	 * an actual decrease can be granted */
	uint8 town_tolerance_distance = 8 + (_settings_game.difficulty.town_council_tolerance * 4);

	/* now, we want to have the distance segmented using the distance judged bareable by town
	 * This will give us the coefficient of reduction the distance provides. */
	uint noise_reduction = distance / town_tolerance_distance;

	/* If the noise reduction equals the airport noise itself, don't give it for free.
	 * Otherwise, simply reduce the airport's level. */
	return noise_reduction >= as->noise_level ? 1 : as->noise_level - noise_reduction;
}

/**
 * Finds the town nearest to given airport. Based on minimal manhattan distance to any airport's tile.
 * If two towns have the same distance, town with lower index is returned.
 * @param as airport's description
 * @param it An iterator over all airport tiles
 * @param[out] mindist Minimum distance to town
 * @return nearest town to airport
 */
Town *AirportGetNearestTown(const AirportSpec *as, const TileIterator &it, uint &mindist)
{
	Town *t, *nearest = nullptr;
	uint add = as->size_x + as->size_y - 2; // GetMinimalAirportDistanceToTile can differ from DistanceManhattan by this much
	mindist = UINT_MAX - add; // prevent overflow
	FOR_ALL_TOWNS(t) {
		if (DistanceManhattan(t->xy, it) < mindist + add) { // avoid calling GetMinimalAirportDistanceToTile too often
			TileIterator *copy = it.Clone();
			uint dist = GetMinimalAirportDistanceToTile(*copy, t->xy);
			delete copy;
			if (dist < mindist) {
				nearest = t;
				mindist = dist;
			}
		}
	}

	return nearest;
}


/** Recalculate the noise generated by the airports of each town */
void UpdateAirportsNoise()
{
	Town *t;
	const Station *st;

	FOR_ALL_TOWNS(t) t->noise_reached = 0;

	FOR_ALL_STATIONS(st) {
		if (st->airport.tile != INVALID_TILE && st->airport.type != AT_OILRIG) {
			const AirportSpec *as = st->airport.GetSpec();
			AirportTileIterator it(st);
			uint dist;
			Town *nearest = AirportGetNearestTown(as, it, dist);
			nearest->noise_reached += GetAirportNoiseLevelForDistance(as, dist);
		}
	}
}


/**
 * Checks if an airport can be removed (no aircraft on it or landing)
 * @param st Station whose airport is to be removed
 * @param flags Operation to perform
 * @return Cost or failure of operation
 */
static CommandCost CanRemoveAirport(Station *st, DoCommandFlag flags)
{
	const Aircraft *a;
	FOR_ALL_AIRCRAFT(a) {
		if (!a->IsNormalAircraft()) continue;
		if (a->targetairport == st->index && a->state != FLYING)
			return_cmd_error(STR_ERROR_AIRCRAFT_IN_THE_WAY);
	}

	CommandCost cost(EXPENSES_CONSTRUCTION);

	TILE_AREA_LOOP(tile_cur, st->airport) {
		if (!st->TileBelongsToAirport(tile_cur)) continue;

		CommandCost ret = EnsureNoVehicleOnGround(tile_cur);
		if (ret.Failed()) return ret;

		cost.AddCost(_price[PR_CLEAR_STATION_AIRPORT]);
	}

	return cost;
}


/**
 * Place an Airport.
 * @param tile tile where airport will be built
 * @param flags operation to perform
 * @param p1
 * - p1 = (bit  0- 7) - airport type, @see airport.h
 * - p1 = (bit  8-15) - airport layout
 * @param p2 various bitstuffed elements
 * - p2 = (bit     0) - allow airports directly adjacent to other airports.
 * - p2 = (bit 16-31) - station ID to join (NEW_STATION if build new one)
 * @param text unused
 * @return the cost of this operation or an error
 */
CommandCost CmdBuildAirport(TileIndex tile, DoCommandFlag flags, uint32 p1, uint32 p2, const char *text)
{
	StationID station_to_join = GB(p2, 16, 16);
	bool reuse = (station_to_join != NEW_STATION);
	if (!reuse) station_to_join = INVALID_STATION;
	bool distant_join = (station_to_join != INVALID_STATION);
	byte airport_type = GB(p1, 0, 8);
	byte layout = GB(p1, 8, 8);

	if (distant_join && (!_settings_game.station.distant_join_stations || !Station::IsValidID(station_to_join))) return CMD_ERROR;

	if (airport_type >= NUM_AIRPORTS) return CMD_ERROR;

	CommandCost ret = CheckIfAuthorityAllowsNewStation(tile, flags);
	if (ret.Failed()) return ret;

	/* Check if a valid, buildable airport was chosen for construction */
	const AirportSpec *as = AirportSpec::Get(airport_type);
	if (!as->IsAvailable() || layout >= as->num_table) return CMD_ERROR;
	if (!as->IsWithinMapBounds(layout, tile)) return CMD_ERROR;

	Direction rotation = as->rotation[layout];
	int w = as->size_x;
	int h = as->size_y;
	if (rotation == DIR_E || rotation == DIR_W) Swap(w, h);
	TileArea airport_area = TileArea(tile, w, h);

	if (w > _settings_game.station.station_spread || h > _settings_game.station.station_spread) {
		return_cmd_error(STR_ERROR_STATION_TOO_SPREAD_OUT);
	}

	StationID est = INVALID_STATION;
	AirportTileTableIterator iter(as->table[layout], tile);
	CommandCost cost = CheckFlatLandAirport(iter, flags, &est);
	if (cost.Failed()) return cost;

	Station *st = NULL;
	ret = FindJoiningStation(est, station_to_join, HasBit(p2, 0), airport_area, &st, STR_ERROR_MUST_DEMOLISH_AIRPORT_FIRST);
	if (ret.Failed()) return ret;

	/* Distant join */
	if (st == NULL && distant_join) st = Station::GetIfValid(station_to_join);

	ret = BuildStationPart(&st, flags, reuse, airport_area, (GetAirport(airport_type)->flags & AirportFTAClass::AIRPLANES) ? STATIONNAMING_AIRPORT : STATIONNAMING_HELIPORT);
	if (ret.Failed()) return ret;

	/* action to be performed */
	enum {
		AIRPORT_NEW,      // airport is a new station
		AIRPORT_ADD,      // add an airport to an existing station
		AIRPORT_UPGRADE,  // upgrade the airport in a station
	} action =
		(est != INVALID_STATION) ? AIRPORT_UPGRADE :
		(st != NULL) ? AIRPORT_ADD : AIRPORT_NEW;

	if (action == AIRPORT_ADD && st->airport.tile != INVALID_TILE) {
		return_cmd_error(STR_ERROR_TOO_CLOSE_TO_ANOTHER_AIRPORT);
	}

	/* The noise level is the noise from the airport and reduce it to account for the distance to the town center. */
	uint dist;
	Town *nearest = AirportGetNearestTown(as, iter, dist);
	uint newnoise_level = GetAirportNoiseLevelForDistance(as, dist);

	if (action == AIRPORT_UPGRADE) {
		const AirportSpec *old_as = st->airport.GetSpec();
		AirportTileTableIterator old_iter(old_as->table[st->airport.layout], st->airport.tile);
		uint old_dist;
		Town *old_nearest = AirportGetNearestTown(old_as, old_iter, old_dist);
		if (old_nearest == nearest) {
			newnoise_level -= GetAirportNoiseLevelForDistance(old_as, old_dist);
		}
	}

	/* Check if local auth would allow a new airport */
	StringID authority_refuse_message = STR_NULL;
	Town *authority_refuse_town = nullptr;

	if (_settings_game.economy.station_noise_level) {
		/* do not allow to build a new airport if this raise the town noise over the maximum allowed by town */
		if (newnoise_level > nearest->MaxTownNoise()) {
			authority_refuse_message = STR_ERROR_LOCAL_AUTHORITY_REFUSES_NOISE;
			authority_refuse_town = nearest;
		}
	} else if (action != AIRPORT_UPGRADE) {
		Town *t = ClosestTownFromTile(tile, UINT_MAX);
		uint num = 0;
		const Station *st;
		FOR_ALL_STATIONS(st) {
			if (st->town == t && (st->facilities & FACIL_AIRPORT) && st->airport.type != AT_OILRIG) num++;
		}
		if (num >= 2) {
			authority_refuse_message = STR_ERROR_LOCAL_AUTHORITY_REFUSES_AIRPORT;
			authority_refuse_town = t;
		}
	}

	if (authority_refuse_message != STR_NULL) {
		SetDParam(0, authority_refuse_town->index);
		return_cmd_error(authority_refuse_message);
	}

<<<<<<< HEAD
	if (action == AIRPORT_UPGRADE) {
		/* check that the old airport can be removed */
		CommandCost r = CanRemoveAirport(st, flags);
		if (r.Failed()) return r;
		cost.AddCost(r);
=======
	Station *st = nullptr;
	ret = FindJoiningStation(INVALID_STATION, station_to_join, HasBit(p2, 0), airport_area, &st);
	if (ret.Failed()) return ret;

	/* Distant join */
	if (st == nullptr && distant_join) st = Station::GetIfValid(station_to_join);

	ret = BuildStationPart(&st, flags, reuse, airport_area, (GetAirport(airport_type)->flags & AirportFTAClass::AIRPLANES) ? STATIONNAMING_AIRPORT : STATIONNAMING_HELIPORT);
	if (ret.Failed()) return ret;

	if (st != nullptr && st->airport.tile != INVALID_TILE) {
		return_cmd_error(STR_ERROR_TOO_CLOSE_TO_ANOTHER_AIRPORT);
>>>>>>> 7c8e7c6b
	}

	for (AirportTileTableIterator iter(as->table[layout], tile); iter != INVALID_TILE; ++iter) {
		cost.AddCost(_price[PR_BUILD_STATION_AIRPORT]);
	}

	if (flags & DC_EXEC) {
		if (action == AIRPORT_UPGRADE) {
			/* delete old airport if upgrading */
			const AirportSpec *old_as = st->airport.GetSpec();
			AirportTileTableIterator old_iter(old_as->table[st->airport.layout], st->airport.tile);
			uint old_dist;
			Town *old_nearest = AirportGetNearestTown(old_as, old_iter, old_dist);

			if (old_nearest != nearest) {
				old_nearest->noise_reached -= GetAirportNoiseLevelForDistance(old_as, old_dist);
				if (_settings_game.economy.station_noise_level) {
					SetWindowDirty(WC_TOWN_VIEW, st->town->index);
				}
			}

			TILE_AREA_LOOP(tile_cur, st->airport) {
				if (IsHangarTile(tile_cur)) OrderBackup::Reset(tile_cur, false);
				DeleteAnimatedTile(tile_cur);
				DoClearSquare(tile_cur);
				DeleteNewGRFInspectWindow(GSF_AIRPORTTILES, tile_cur);
			}

			for (uint i = 0; i < st->airport.GetNumHangars(); ++i) {
				DeleteWindowById(
					WC_VEHICLE_DEPOT, st->airport.GetHangarTile(i)
				);
			}

			st->rect.AfterRemoveRect(st, st->airport);
			st->airport.Clear();
		}

		/* Always add the noise, so there will be no need to recalculate when option toggles */
		nearest->noise_reached = newnoise_level;

		st->AddFacility(FACIL_AIRPORT, tile);
		st->airport.type = airport_type;
		st->airport.layout = layout;
		st->airport.flags = 0;
		st->airport.rotation = rotation;

		st->rect.BeforeAddRect(tile, w, h, StationRect::ADD_TRY);

		for (AirportTileTableIterator iter(as->table[layout], tile); iter != INVALID_TILE; ++iter) {
			MakeAirport(iter, st->owner, st->index, iter.GetStationGfx(), WATER_CLASS_INVALID);
			SetStationTileRandomBits(iter, GB(Random(), 0, 4));
			st->airport.Add(iter);

			if (AirportTileSpec::Get(GetTranslatedAirportTileID(iter.GetStationGfx()))->animation.status != ANIM_STATUS_NO_ANIMATION) AddAnimatedTile(iter);
		}

		/* Only call the animation trigger after all tiles have been built */
		for (AirportTileTableIterator iter(as->table[layout], tile); iter != INVALID_TILE; ++iter) {
			AirportTileAnimationTrigger(st, iter, AAT_BUILT);
		}

		if (action != AIRPORT_NEW) UpdateAirplanesOnNewStation(st);

		if (action == AIRPORT_UPGRADE) {
			UpdateStationSignCoord(st);
		} else {
			Company::Get(st->owner)->infrastructure.airport++;
		}

		st->AfterStationTileSetChange(true, STATION_AIRPORT);
		ZoningMarkDirtyStationCoverageArea(st);
		InvalidateWindowData(WC_STATION_VIEW, st->index, -1);

		if (_settings_game.economy.station_noise_level) {
			SetWindowDirty(WC_TOWN_VIEW, st->town->index);
		}
	}

	return cost;
}

/**
 * Remove an airport
 * @param tile TileIndex been queried
 * @param flags operation to perform
 * @return cost or failure of operation
 */
static CommandCost RemoveAirport(TileIndex tile, DoCommandFlag flags)
{
	Station *st = Station::GetByTile(tile);

	if (_current_company != OWNER_WATER) {
		CommandCost ret = CheckOwnership(st->owner);
		if (ret.Failed()) return ret;
	}

	CommandCost cost = CanRemoveAirport(st, flags);
	if (cost.Failed()) return cost;

	if (flags & DC_EXEC) {
		ZoningMarkDirtyStationCoverageArea(st);
		const AirportSpec *as = st->airport.GetSpec();
		/* The noise level is the noise from the airport and reduce it to account for the distance to the town center.
		 * And as for construction, always remove it, even if the setting is not set, in order to avoid the
		 * need of recalculation */
		AirportTileIterator it(st);
		uint dist;
		Town *nearest = AirportGetNearestTown(as, it, dist);
		nearest->noise_reached -= GetAirportNoiseLevelForDistance(as, dist);

		TILE_AREA_LOOP(tile_cur, st->airport) {
			if (IsHangarTile(tile_cur)) OrderBackup::Reset(tile_cur, false);
			DeleteAnimatedTile(tile_cur);
			DoClearSquare(tile_cur);
			DeleteNewGRFInspectWindow(GSF_AIRPORTTILES, tile_cur);
		}

		/* Clear the persistent storage. */
		delete st->airport.psa;

		for (uint i = 0; i < st->airport.GetNumHangars(); ++i) {
			DeleteWindowById(
				WC_VEHICLE_DEPOT, st->airport.GetHangarTile(i)
			);
		}

		st->rect.AfterRemoveRect(st, st->airport);

		st->airport.Clear();
		st->facilities &= ~FACIL_AIRPORT;

		InvalidateWindowData(WC_STATION_VIEW, st->index, -1);

		if (_settings_game.economy.station_noise_level) {
			SetWindowDirty(WC_TOWN_VIEW, st->town->index);
		}

		Company::Get(st->owner)->infrastructure.airport--;

		st->AfterStationTileSetChange(false, STATION_AIRPORT);

		DeleteNewGRFInspectWindow(GSF_AIRPORTS, st->index);
	}

	return cost;
}

/**
 * Open/close an airport to incoming aircraft.
 * @param tile Unused.
 * @param flags Operation to perform.
 * @param p1 Station ID of the airport.
 * @param p2 Unused.
 * @param text unused
 * @return the cost of this operation or an error
 */
CommandCost CmdOpenCloseAirport(TileIndex tile, DoCommandFlag flags, uint32 p1, uint32 p2, const char *text)
{
	if (!Station::IsValidID(p1)) return CMD_ERROR;
	Station *st = Station::Get(p1);

	if (!(st->facilities & FACIL_AIRPORT) || st->owner == OWNER_NONE) return CMD_ERROR;

	CommandCost ret = CheckOwnership(st->owner);
	if (ret.Failed()) return ret;

	if (flags & DC_EXEC) {
		st->airport.flags ^= AIRPORT_CLOSED_block;
		SetWindowWidgetDirty(WC_STATION_VIEW, st->index, WID_SV_CLOSE_AIRPORT);
	}
	return CommandCost();
}

/**
 * Tests whether the company's vehicles have this station in orders
 * @param station station ID
 * @param include_company If true only check vehicles of \a company, if false only check vehicles of other companies
 * @param company company ID
 */
bool HasStationInUse(StationID station, bool include_company, CompanyID company)
{
	const Vehicle *v;
	FOR_ALL_VEHICLES(v) {
		if ((v->owner == company) == include_company) {
			const Order *order;
			FOR_VEHICLE_ORDERS(v, order) {
				if ((order->IsType(OT_GOTO_STATION) || order->IsType(OT_GOTO_WAYPOINT)) && order->GetDestination() == station) {
					return true;
				}
			}
		}
	}
	return false;
}

static const TileIndexDiffC _dock_tileoffs_chkaround[] = {
	{-1,  0},
	{ 0,  0},
	{ 0,  0},
	{ 0, -1}
};
static const byte _dock_w_chk[4] = { 2, 1, 2, 1 };
static const byte _dock_h_chk[4] = { 1, 2, 1, 2 };

/**
 * Build a dock/haven.
 * @param tile tile where dock will be built
 * @param flags operation to perform
 * @param p1 (bit 0) - allow docks directly adjacent to other docks.
 * @param p2 bit 16-31: station ID to join (NEW_STATION if build new one)
 * @param text unused
 * @return the cost of this operation or an error
 */
CommandCost CmdBuildDock(TileIndex tile, DoCommandFlag flags, uint32 p1, uint32 p2, const char *text)
{
	StationID station_to_join = GB(p2, 16, 16);
	bool reuse = (station_to_join != NEW_STATION);
	if (!reuse) station_to_join = INVALID_STATION;
	bool distant_join = (station_to_join != INVALID_STATION);

	if (distant_join && (!_settings_game.station.distant_join_stations || !Station::IsValidID(station_to_join))) return CMD_ERROR;

	TileIndex slope_tile = tile;

	DiagDirection direction = GetInclinedSlopeDirection(GetTileSlope(slope_tile));
	if (direction == INVALID_DIAGDIR) return_cmd_error(STR_ERROR_SITE_UNSUITABLE);
	direction = ReverseDiagDir(direction);

	TileIndex flat_tile = slope_tile + TileOffsByDiagDir(direction);

	/* Docks cannot be placed on rapids */
	if (HasTileWaterGround(slope_tile)) return_cmd_error(STR_ERROR_SITE_UNSUITABLE);

	CommandCost ret = CheckIfAuthorityAllowsNewStation(slope_tile, flags);
	if (ret.Failed()) return ret;

	if (IsBridgeAbove(slope_tile) && !_settings_game.construction.allow_stations_under_bridges) return_cmd_error(STR_ERROR_MUST_DEMOLISH_BRIDGE_FIRST);

	ret = DoCommand(slope_tile, 0, 0, flags, CMD_LANDSCAPE_CLEAR);
	if (ret.Failed()) return ret;

	if (!IsTileType(flat_tile, MP_WATER) || !IsTileFlat(flat_tile)) {
		return_cmd_error(STR_ERROR_SITE_UNSUITABLE);
	}

	if (IsBridgeAbove(flat_tile) && !_settings_game.construction.allow_stations_under_bridges) return_cmd_error(STR_ERROR_MUST_DEMOLISH_BRIDGE_FIRST);

	/* Get the water class of the water tile before it is cleared.*/
	WaterClass wc = GetWaterClass(flat_tile);

	ret = DoCommand(flat_tile, 0, 0, flags | DC_ALLOW_REMOVE_WATER, CMD_LANDSCAPE_CLEAR);
	if (ret.Failed()) return ret;

	TileIndex adjacent_tile = flat_tile + TileOffsByDiagDir(direction);
	if (!IsTileType(adjacent_tile, MP_WATER) || !IsTileFlat(adjacent_tile)) {
		return_cmd_error(STR_ERROR_SITE_UNSUITABLE);
	}

	TileArea dock_area = TileArea(slope_tile + ToTileIndexDiff(_dock_tileoffs_chkaround[direction]),
			_dock_w_chk[direction], _dock_h_chk[direction]);

	/* middle */
	Station *st = nullptr;
	ret = FindJoiningStation(INVALID_STATION, station_to_join, HasBit(p1, 0), dock_area, &st);
	if (ret.Failed()) return ret;

	/* Distant join */
	if (st == nullptr && distant_join) st = Station::GetIfValid(station_to_join);

	if (!Dock::CanAllocateItem()) return_cmd_error(STR_ERROR_TOO_MANY_DOCKS);

	ret = BuildStationPart(&st, flags, reuse, dock_area, STATIONNAMING_DOCK);
	if (ret.Failed()) return ret;

<<<<<<< HEAD
=======
	if (st != nullptr && st->dock_tile != INVALID_TILE) return_cmd_error(STR_ERROR_TOO_CLOSE_TO_ANOTHER_DOCK);

>>>>>>> 7c8e7c6b
	if (flags & DC_EXEC) {
		/* Create the dock and insert it into the list of docks. */
		Dock *dock = new Dock(slope_tile, flat_tile);
		dock->next = st->docks;
		st->docks = dock;

		st->dock_station.Add(slope_tile);
		st->dock_station.Add(flat_tile);
		st->AddFacility(FACIL_DOCK, slope_tile);

		st->rect.BeforeAddRect(dock_area.tile, dock_area.w, dock_area.h, StationRect::ADD_TRY);

		/* If the water part of the dock is on a canal, update infrastructure counts.
		 * This is needed as we've unconditionally cleared that tile before. */
		if (wc == WATER_CLASS_CANAL) {
			Company::Get(st->owner)->infrastructure.water++;
		}
		Company::Get(st->owner)->infrastructure.station += 2;

		MakeDock(slope_tile, st->owner, st->index, direction, wc);

		st->AfterStationTileSetChange(true, STATION_DOCK);
		ZoningMarkDirtyStationCoverageArea(st);
	}

	return CommandCost(EXPENSES_CONSTRUCTION, _price[PR_BUILD_STATION_DOCK]);
}

/**
 * Remove a dock
 * @param tile TileIndex been queried
 * @param flags operation to perform
 * @return cost or failure of operation
 */
static CommandCost RemoveDock(TileIndex tile, DoCommandFlag flags)
{
	Station *st = Station::GetByTile(tile);
	CommandCost ret = CheckOwnership(st->owner);
	if (ret.Failed()) return ret;

	Dock *removing_dock = Dock::GetByTile(tile);
	assert(removing_dock != NULL);

	TileIndex tile1 = removing_dock->sloped;
	TileIndex tile2 = removing_dock->flat;

	DiagDirection direction = DiagdirBetweenTiles(removing_dock->sloped, removing_dock->flat);
	TileIndex docking_location = removing_dock->flat + TileOffsByDiagDir(direction);

	ret = EnsureNoVehicleOnGround(tile1);
	if (ret.Succeeded()) ret = EnsureNoVehicleOnGround(tile2);
	if (ret.Failed()) return ret;

	if (flags & DC_EXEC) {
		ZoningMarkDirtyStationCoverageArea(st);

		if (st->docks == removing_dock) {
			/* The first dock in the list is removed. */
			st->docks = removing_dock->next;
			/* Last dock is removed. */
			if (st->docks == NULL) {
				st->facilities &= ~FACIL_DOCK;
			}
		} else {
			/* Tell the predecessor in the list to skip this dock. */
			Dock *pred = st->docks;
			while (pred->next != removing_dock) pred = pred->next;
			pred->next = removing_dock->next;
		}

		delete removing_dock;

		DoClearSquare(tile1);
		MarkTileDirtyByTile(tile1);
		MakeWaterKeepingClass(tile2, st->owner);

		st->rect.AfterRemoveTile(st, tile1);
		st->rect.AfterRemoveTile(st, tile2);

		st->dock_station.Clear();
		for (Dock *dock = st->docks; dock != NULL; dock = dock->next) {
			st->dock_station.Add(dock->flat);
			st->dock_station.Add(dock->sloped);
		}

		Company::Get(st->owner)->infrastructure.station -= 2;

		st->AfterStationTileSetChange(false, STATION_DOCK);

		/* All ships that were going to our station, can't go to it anymore.
		 * Just clear the order, then automatically the next appropriate order
		 * will be selected and in case of no appropriate order it will just
		 * wander around the world. */
		Ship *s;
		FOR_ALL_SHIPS(s) {
			if (s->current_order.IsType(OT_LOADING) && s->tile == docking_location) {
				s->LeaveStation();
			}

			if (s->dest_tile == docking_location) {
				s->SetDestTile(0);
				s->current_order.Free();
			}
		}
	}

	return CommandCost(EXPENSES_CONSTRUCTION, _price[PR_CLEAR_STATION_DOCK]);
}

#include "table/station_land.h"

const DrawTileSprites *GetStationTileLayout(StationType st, byte gfx)
{
	return &_station_display_datas[st][gfx];
}

/**
 * Check whether a sprite is a track sprite, which can be replaced by a non-track ground sprite and a rail overlay.
 * If the ground sprite is suitable, \a ground is replaced with the new non-track ground sprite, and \a overlay_offset
 * is set to the overlay to draw.
 * @param         ti             Positional info for the tile to decide snowyness etc. May be nullptr.
 * @param[in,out] ground         Groundsprite to draw.
 * @param[out]    overlay_offset Overlay to draw.
 * @return true if overlay can be drawn.
 */
bool SplitGroundSpriteForOverlay(const TileInfo *ti, SpriteID *ground, RailTrackOffset *overlay_offset)
{
	bool snow_desert;
	switch (*ground) {
		case SPR_RAIL_TRACK_X:
		case SPR_MONO_TRACK_X:
		case SPR_MGLV_TRACK_X:
			snow_desert = false;
			*overlay_offset = RTO_X;
			break;

		case SPR_RAIL_TRACK_Y:
		case SPR_MONO_TRACK_Y:
		case SPR_MGLV_TRACK_Y:
			snow_desert = false;
			*overlay_offset = RTO_Y;
			break;

		case SPR_RAIL_TRACK_X_SNOW:
		case SPR_MONO_TRACK_X_SNOW:
		case SPR_MGLV_TRACK_X_SNOW:
			snow_desert = true;
			*overlay_offset = RTO_X;
			break;

		case SPR_RAIL_TRACK_Y_SNOW:
		case SPR_MONO_TRACK_Y_SNOW:
		case SPR_MGLV_TRACK_Y_SNOW:
			snow_desert = true;
			*overlay_offset = RTO_Y;
			break;

		default:
			return false;
	}

	if (ti != nullptr) {
		/* Decide snow/desert from tile */
		switch (_settings_game.game_creation.landscape) {
			case LT_ARCTIC:
				snow_desert = (uint)ti->z > GetSnowLine() * TILE_HEIGHT;
				break;

			case LT_TROPIC:
				snow_desert = GetTropicZone(ti->tile) == TROPICZONE_DESERT;
				break;

			default:
				break;
		}
	}

	*ground = snow_desert ? SPR_FLAT_SNOW_DESERT_TILE : SPR_FLAT_GRASS_TILE;
	return true;
}

static void DrawTile_Station(TileInfo *ti)
{
	const NewGRFSpriteLayout *layout = nullptr;
	DrawTileSprites tmp_rail_layout;
	const DrawTileSprites *t = nullptr;
	RoadTypes roadtypes;
	int32 total_offset;
	const RailtypeInfo *rti = nullptr;
	uint32 relocation = 0;
	uint32 ground_relocation = 0;
	BaseStation *st = nullptr;
	const StationSpec *statspec = nullptr;
	uint tile_layout = 0;

	if (HasStationRail(ti->tile)) {
		rti = GetRailTypeInfo(GetRailType(ti->tile));
		roadtypes = ROADTYPES_NONE;
		total_offset = rti->GetRailtypeSpriteOffset();

		if (IsCustomStationSpecIndex(ti->tile)) {
			/* look for customization */
			st = BaseStation::GetByTile(ti->tile);
			statspec = st->speclist[GetCustomStationSpecIndex(ti->tile)].spec;

			if (statspec != nullptr) {
				tile_layout = GetStationGfx(ti->tile);

				if (HasBit(statspec->callback_mask, CBM_STATION_SPRITE_LAYOUT)) {
					uint16 callback = GetStationCallback(CBID_STATION_SPRITE_LAYOUT, 0, 0, statspec, st, ti->tile, INVALID_RAILTYPE);
					if (callback != CALLBACK_FAILED) tile_layout = (callback & ~1) + GetRailStationAxis(ti->tile);
				}

				/* Ensure the chosen tile layout is valid for this custom station */
				if (statspec->renderdata != nullptr) {
					layout = &statspec->renderdata[tile_layout < statspec->tiles ? tile_layout : (uint)GetRailStationAxis(ti->tile)];
					if (!layout->NeedsPreprocessing()) {
						t = layout;
						layout = nullptr;
					}
				}
			}
		}
	} else {
		roadtypes = IsRoadStop(ti->tile) ? GetRoadTypes(ti->tile) : ROADTYPES_NONE;
		total_offset = 0;
	}

	StationGfx gfx = GetStationGfx(ti->tile);
	if (IsAirport(ti->tile)) {
		gfx = GetAirportGfx(ti->tile);
		if (gfx >= NEW_AIRPORTTILE_OFFSET) {
			const AirportTileSpec *ats = AirportTileSpec::Get(gfx);
			if (ats->grf_prop.spritegroup[0] != nullptr && DrawNewAirportTile(ti, Station::GetByTile(ti->tile), gfx, ats)) {
				return;
			}
			/* No sprite group (or no valid one) found, meaning no graphics associated.
			 * Use the substitute one instead */
			assert(ats->grf_prop.subst_id != INVALID_AIRPORTTILE);
			gfx = ats->grf_prop.subst_id;
		}
		switch (gfx) {
			case APT_RADAR_GRASS_FENCE_SW:
				t = &_station_display_datas_airport_radar_grass_fence_sw[GetAnimationFrame(ti->tile)];
				break;
			case APT_GRASS_FENCE_NE_FLAG:
				t = &_station_display_datas_airport_flag_grass_fence_ne[GetAnimationFrame(ti->tile)];
				break;
			case APT_RADAR_FENCE_SW:
				t = &_station_display_datas_airport_radar_fence_sw[GetAnimationFrame(ti->tile)];
				break;
			case APT_RADAR_FENCE_NE:
				t = &_station_display_datas_airport_radar_fence_ne[GetAnimationFrame(ti->tile)];
				break;
			case APT_GRASS_FENCE_NE_FLAG_2:
				t = &_station_display_datas_airport_flag_grass_fence_ne_2[GetAnimationFrame(ti->tile)];
				break;
		}
	}

	Owner owner = GetTileOwner(ti->tile);

	PaletteID palette;
	if (Company::IsValidID(owner)) {
		palette = COMPANY_SPRITE_COLOUR(owner);
	} else {
		/* Some stations are not owner by a company, namely oil rigs */
		palette = PALETTE_TO_GREY;
	}

	if (layout == nullptr && (t == nullptr || t->seq == nullptr)) t = GetStationTileLayout(GetStationType(ti->tile), gfx);

	/* don't show foundation for docks */
	if (ti->tileh != SLOPE_FLAT && !IsDock(ti->tile)) {
		if (statspec != nullptr && HasBit(statspec->flags, SSF_CUSTOM_FOUNDATIONS)) {
			/* Station has custom foundations.
			 * Check whether the foundation continues beyond the tile's upper sides. */
			uint edge_info = 0;
			int z;
			Slope slope = GetFoundationPixelSlope(ti->tile, &z);
			if (!HasFoundationNW(ti->tile, slope, z)) SetBit(edge_info, 0);
			if (!HasFoundationNE(ti->tile, slope, z)) SetBit(edge_info, 1);
			SpriteID image = GetCustomStationFoundationRelocation(statspec, st, ti->tile, tile_layout, edge_info);
			if (image == 0) goto draw_default_foundation;

			if (HasBit(statspec->flags, SSF_EXTENDED_FOUNDATIONS)) {
				/* Station provides extended foundations. */

				static const uint8 foundation_parts[] = {
					0, 0, 0, 0, // Invalid,  Invalid,   Invalid,   SLOPE_SW
					0, 1, 2, 3, // Invalid,  SLOPE_EW,  SLOPE_SE,  SLOPE_WSE
					0, 4, 5, 6, // Invalid,  SLOPE_NW,  SLOPE_NS,  SLOPE_NWS
					7, 8, 9     // SLOPE_NE, SLOPE_ENW, SLOPE_SEN
				};

				AddSortableSpriteToDraw(image + foundation_parts[ti->tileh], PAL_NONE, ti->x, ti->y, 16, 16, 7, ti->z);
			} else {
				/* Draw simple foundations, built up from 8 possible foundation sprites. */

				/* Each set bit represents one of the eight composite sprites to be drawn.
				 * 'Invalid' entries will not drawn but are included for completeness. */
				static const uint8 composite_foundation_parts[] = {
					/* Invalid  (00000000), Invalid   (11010001), Invalid   (11100100), SLOPE_SW  (11100000) */
					   0x00,                0xD1,                 0xE4,                 0xE0,
					/* Invalid  (11001010), SLOPE_EW  (11001001), SLOPE_SE  (11000100), SLOPE_WSE (11000000) */
					   0xCA,                0xC9,                 0xC4,                 0xC0,
					/* Invalid  (11010010), SLOPE_NW  (10010001), SLOPE_NS  (11100100), SLOPE_NWS (10100000) */
					   0xD2,                0x91,                 0xE4,                 0xA0,
					/* SLOPE_NE (01001010), SLOPE_ENW (00001001), SLOPE_SEN (01000100) */
					   0x4A,                0x09,                 0x44
				};

				uint8 parts = composite_foundation_parts[ti->tileh];

				/* If foundations continue beyond the tile's upper sides then
				 * mask out the last two pieces. */
				if (HasBit(edge_info, 0)) ClrBit(parts, 6);
				if (HasBit(edge_info, 1)) ClrBit(parts, 7);

				if (parts == 0) {
					/* We always have to draw at least one sprite to make sure there is a boundingbox and a sprite with the
					 * correct offset for the childsprites.
					 * So, draw the (completely empty) sprite of the default foundations. */
					goto draw_default_foundation;
				}

				StartSpriteCombine();
				for (int i = 0; i < 8; i++) {
					if (HasBit(parts, i)) {
						AddSortableSpriteToDraw(image + i, PAL_NONE, ti->x, ti->y, 16, 16, 7, ti->z);
					}
				}
				EndSpriteCombine();
			}

			OffsetGroundSprite(31, 1);
			ti->z += ApplyPixelFoundationToSlope(FOUNDATION_LEVELED, &ti->tileh);
		} else {
draw_default_foundation:
			DrawFoundation(ti, FOUNDATION_LEVELED);
		}
	}

	if (IsBuoy(ti->tile)) {
		DrawWaterClassGround(ti);
		SpriteID sprite = GetCanalSprite(CF_BUOY, ti->tile);
		if (sprite != 0) total_offset = sprite - SPR_IMG_BUOY;
	} else if (IsDock(ti->tile) || (IsOilRig(ti->tile) && IsTileOnWater(ti->tile))) {
		if (ti->tileh == SLOPE_FLAT) {
			DrawWaterClassGround(ti);
		} else {
			assert_tile(IsDock(ti->tile), ti->tile);
			TileIndex water_tile = ti->tile + TileOffsByDiagDir(GetDockDirection(ti->tile));
			WaterClass wc = GetWaterClass(water_tile);
			if (wc == WATER_CLASS_SEA) {
				DrawShoreTile(ti->tileh);
			} else {
				DrawClearLandTile(ti, 3);
			}
		}
	} else {
		if (layout != nullptr) {
			/* Sprite layout which needs preprocessing */
			bool separate_ground = HasBit(statspec->flags, SSF_SEPARATE_GROUND);
			uint32 var10_values = layout->PrepareLayout(total_offset, rti->fallback_railtype, 0, 0, separate_ground);
			uint8 var10;
			FOR_EACH_SET_BIT(var10, var10_values) {
				uint32 var10_relocation = GetCustomStationRelocation(statspec, st, ti->tile, INVALID_RAILTYPE, var10);
				layout->ProcessRegisters(var10, var10_relocation, separate_ground);
			}
			tmp_rail_layout.seq = layout->GetLayout(&tmp_rail_layout.ground);
			t = &tmp_rail_layout;
			total_offset = 0;
		} else if (statspec != nullptr) {
			/* Simple sprite layout */
			ground_relocation = relocation = GetCustomStationRelocation(statspec, st, ti->tile, INVALID_RAILTYPE, 0);
			if (HasBit(statspec->flags, SSF_SEPARATE_GROUND)) {
				ground_relocation = GetCustomStationRelocation(statspec, st, ti->tile, INVALID_RAILTYPE, 1);
			}
			ground_relocation += rti->fallback_railtype;
		}

		SpriteID image = t->ground.sprite;
		PaletteID pal  = t->ground.pal;
		RailTrackOffset overlay_offset;
		if (rti != nullptr && rti->UsesOverlay() && SplitGroundSpriteForOverlay(ti, &image, &overlay_offset)) {
			SpriteID ground = GetCustomRailSprite(rti, ti->tile, RTSG_GROUND);
			DrawGroundSprite(image, PAL_NONE);
			DrawGroundSprite(ground + overlay_offset, PAL_NONE);

			if (_game_mode != GM_MENU && _settings_client.gui.show_track_reservation && HasStationReservation(ti->tile)) {
				SpriteID overlay = GetCustomRailSprite(rti, ti->tile, RTSG_OVERLAY);
				DrawGroundSprite(overlay + overlay_offset, PALETTE_CRASH);
			}
		} else {
			image += HasBit(image, SPRITE_MODIFIER_CUSTOM_SPRITE) ? ground_relocation : total_offset;
			if (HasBit(pal, SPRITE_MODIFIER_CUSTOM_SPRITE)) pal += ground_relocation;
			DrawGroundSprite(image, GroundSpritePaletteTransform(image, pal, palette));

			/* PBS debugging, draw reserved tracks darker */
			if (_game_mode != GM_MENU && _settings_client.gui.show_track_reservation && HasStationRail(ti->tile) && HasStationReservation(ti->tile)) {
				const RailtypeInfo *rti = GetRailTypeInfo(GetRailType(ti->tile));
				DrawGroundSprite(GetRailStationAxis(ti->tile) == AXIS_X ? rti->base_sprites.single_x : rti->base_sprites.single_y, PALETTE_CRASH);
			}
		}
	}

	if (HasStationRail(ti->tile) && HasRailCatenaryDrawn(GetRailType(ti->tile))) DrawRailCatenary(ti);

	if (HasBit(roadtypes, ROADTYPE_TRAM)) {
		Axis axis = GetRoadStopDir(ti->tile) == DIAGDIR_NE ? AXIS_X : AXIS_Y;
		DrawGroundSprite((HasBit(roadtypes, ROADTYPE_ROAD) ? SPR_TRAMWAY_OVERLAY : SPR_TRAMWAY_TRAM) + (axis ^ 1), PAL_NONE);
		DrawRoadCatenary(ti, axis == AXIS_X ? ROAD_X : ROAD_Y);
	}

	if (IsRailWaypoint(ti->tile)) {
		/* Don't offset the waypoint graphics; they're always the same. */
		total_offset = 0;
	}

	DrawRailTileSeq(ti, t, TO_BUILDINGS, total_offset, relocation, palette);
	DrawBridgeMiddle(ti);
}

void StationPickerDrawSprite(int x, int y, StationType st, RailType railtype, RoadType roadtype, int image)
{
	int32 total_offset = 0;
	PaletteID pal = COMPANY_SPRITE_COLOUR(_local_company);
	const DrawTileSprites *t = GetStationTileLayout(st, image);
	const RailtypeInfo *rti = nullptr;

	if (railtype != INVALID_RAILTYPE) {
		rti = GetRailTypeInfo(railtype);
		total_offset = rti->GetRailtypeSpriteOffset();
	}

	SpriteID img = t->ground.sprite;
	RailTrackOffset overlay_offset;
	if (rti != nullptr && rti->UsesOverlay() && SplitGroundSpriteForOverlay(nullptr, &img, &overlay_offset)) {
		SpriteID ground = GetCustomRailSprite(rti, INVALID_TILE, RTSG_GROUND);
		DrawSprite(img, PAL_NONE, x, y);
		DrawSprite(ground + overlay_offset, PAL_NONE, x, y);
	} else {
		DrawSprite(img + total_offset, HasBit(img, PALETTE_MODIFIER_COLOUR) ? pal : PAL_NONE, x, y);
	}

	if (roadtype == ROADTYPE_TRAM) {
		DrawSprite(SPR_TRAMWAY_TRAM + (t->ground.sprite == SPR_ROAD_PAVED_STRAIGHT_X ? 1 : 0), PAL_NONE, x, y);
	}

	/* Default waypoint has no railtype specific sprites */
	DrawRailTileSeqInGUI(x, y, t, st == STATION_WAYPOINT ? 0 : total_offset, 0, pal);
}

static int GetSlopePixelZ_Station(TileIndex tile, uint x, uint y)
{
	return GetTileMaxPixelZ(tile);
}

static Foundation GetFoundation_Station(TileIndex tile, Slope tileh)
{
	return FlatteningFoundation(tileh);
}

static void GetTileDesc_Station(TileIndex tile, TileDesc *td)
{
	td->owner[0] = GetTileOwner(tile);
	if (IsDriveThroughStopTile(tile)) {
		Owner road_owner = INVALID_OWNER;
		Owner tram_owner = INVALID_OWNER;
		RoadTypes rts = GetRoadTypes(tile);
		if (HasBit(rts, ROADTYPE_ROAD)) road_owner = GetRoadOwner(tile, ROADTYPE_ROAD);
		if (HasBit(rts, ROADTYPE_TRAM)) tram_owner = GetRoadOwner(tile, ROADTYPE_TRAM);

		/* Is there a mix of owners? */
		if ((tram_owner != INVALID_OWNER && tram_owner != td->owner[0]) ||
				(road_owner != INVALID_OWNER && road_owner != td->owner[0])) {
			uint i = 1;
			if (road_owner != INVALID_OWNER) {
				td->owner_type[i] = STR_LAND_AREA_INFORMATION_ROAD_OWNER;
				td->owner[i] = road_owner;
				i++;
			}
			if (tram_owner != INVALID_OWNER) {
				td->owner_type[i] = STR_LAND_AREA_INFORMATION_TRAM_OWNER;
				td->owner[i] = tram_owner;
			}
		}
	}
	td->build_date = BaseStation::GetByTile(tile)->build_date;

	if (HasStationTileRail(tile)) {
		const StationSpec *spec = GetStationSpec(tile);

		if (spec != nullptr) {
			td->station_class = StationClass::Get(spec->cls_id)->name;
			td->station_name  = spec->name;

			if (spec->grf_prop.grffile != nullptr) {
				const GRFConfig *gc = GetGRFConfig(spec->grf_prop.grffile->grfid);
				td->grf = gc->GetName();
			}
		}

		const RailtypeInfo *rti = GetRailTypeInfo(GetRailType(tile));
		td->rail_speed = rti->max_speed;
		td->railtype = rti->strings.name;
	}

	if (IsAirport(tile)) {
		const AirportSpec *as = Station::GetByTile(tile)->airport.GetSpec();
		td->airport_class = AirportClass::Get(as->cls_id)->name;
		td->airport_name = as->name;

		const AirportTileSpec *ats = AirportTileSpec::GetByTile(tile);
		td->airport_tile_name = ats->name;

		if (as->grf_prop.grffile != nullptr) {
			const GRFConfig *gc = GetGRFConfig(as->grf_prop.grffile->grfid);
			td->grf = gc->GetName();
		} else if (ats->grf_prop.grffile != nullptr) {
			const GRFConfig *gc = GetGRFConfig(ats->grf_prop.grffile->grfid);
			td->grf = gc->GetName();
		}
	}

	StringID str;
	switch (GetStationType(tile)) {
		default: NOT_REACHED();
		case STATION_RAIL:     str = STR_LAI_STATION_DESCRIPTION_RAILROAD_STATION; break;
		case STATION_AIRPORT:
			str = (IsHangar(tile) ? STR_LAI_STATION_DESCRIPTION_AIRCRAFT_HANGAR : STR_LAI_STATION_DESCRIPTION_AIRPORT);
			break;
		case STATION_TRUCK:    str = STR_LAI_STATION_DESCRIPTION_TRUCK_LOADING_AREA; break;
		case STATION_BUS:      str = STR_LAI_STATION_DESCRIPTION_BUS_STATION; break;
		case STATION_OILRIG: {
			const Industry *i = Station::GetByTile(tile)->industry;
			const IndustrySpec *is = GetIndustrySpec(i->type);
			td->owner[0] = i->owner;
			str = is->name;
			if (is->grf_prop.grffile != nullptr) td->grf = GetGRFConfig(is->grf_prop.grffile->grfid)->GetName();
			break;
		}
		case STATION_DOCK:     str = STR_LAI_STATION_DESCRIPTION_SHIP_DOCK; break;
		case STATION_BUOY:     str = STR_LAI_STATION_DESCRIPTION_BUOY; break;
		case STATION_WAYPOINT: str = STR_LAI_STATION_DESCRIPTION_WAYPOINT; break;
	}
	td->str = str;
}


static TrackStatus GetTileTrackStatus_Station(TileIndex tile, TransportType mode, uint sub_mode, DiagDirection side)
{
	TrackBits trackbits = TRACK_BIT_NONE;

	switch (mode) {
		case TRANSPORT_RAIL:
			if (HasStationRail(tile) && !IsStationTileBlocked(tile)) {
				trackbits = TrackToTrackBits(GetRailStationTrack(tile));
			}
			break;

		case TRANSPORT_WATER:
			/* buoy is coded as a station, it is always on open water */
			if (IsBuoy(tile)) {
				trackbits = TRACK_BIT_ALL;
				/* remove tracks that connect NE map edge */
				if (TileX(tile) == 0) trackbits &= ~(TRACK_BIT_X | TRACK_BIT_UPPER | TRACK_BIT_RIGHT);
				/* remove tracks that connect NW map edge */
				if (TileY(tile) == 0) trackbits &= ~(TRACK_BIT_Y | TRACK_BIT_LEFT | TRACK_BIT_UPPER);
			}
			break;

		case TRANSPORT_ROAD:
			if ((GetRoadTypes(tile) & sub_mode) != 0 && IsRoadStop(tile)) {
				DiagDirection dir = GetRoadStopDir(tile);
				Axis axis = DiagDirToAxis(dir);

				if (side != INVALID_DIAGDIR) {
					if (axis != DiagDirToAxis(side) || (IsStandardRoadStopTile(tile) && dir != side)) break;
				}

				trackbits = AxisToTrackBits(axis);
			}
			break;

		default:
			break;
	}

	return CombineTrackStatus(TrackBitsToTrackdirBits(trackbits), TRACKDIR_BIT_NONE);
}


static void TileLoop_Station(TileIndex tile)
{
	/* FIXME -- GetTileTrackStatus_Station -> animated stationtiles
	 * hardcoded.....not good */
	switch (GetStationType(tile)) {
		case STATION_AIRPORT:
			AirportTileAnimationTrigger(Station::GetByTile(tile), tile, AAT_TILELOOP);
			break;

		case STATION_DOCK:
			if (!IsTileFlat(tile)) break; // only handle water part
			FALLTHROUGH;

		case STATION_OILRIG: //(station part)
		case STATION_BUOY:
			TileLoop_Water(tile);
			break;

		default: break;
	}
}


void AnimateTile_Station(TileIndex tile)
{
	if (HasStationRail(tile)) {
		AnimateStationTile(tile);
		return;
	}

	if (IsAirport(tile)) {
		AnimateAirportTile(tile);
	}
}


static bool ClickTile_Station(TileIndex tile)
{
	const BaseStation *bst = BaseStation::GetByTile(tile);

	if (bst->facilities & FACIL_WAYPOINT) {
		ShowWaypointWindow(Waypoint::From(bst));
	} else if (IsHangar(tile)) {
		const Station *st = Station::From(bst);
		ShowDepotWindow(st->airport.GetHangarTile(st->airport.GetHangarNum(tile)), VEH_AIRCRAFT);
	} else {
		ShowStationViewWindow(bst->index);
	}
	return true;
}

static VehicleEnterTileStatus VehicleEnter_Station(Vehicle *v, TileIndex tile, int x, int y)
{
	if (v->type == VEH_TRAIN) {
		StationID station_id = GetStationIndex(tile);
		if (v->current_order.IsType(OT_GOTO_WAYPOINT) && v->current_order.GetDestination() == station_id && v->current_order.GetWaypointFlags() & OWF_REVERSE) {
			Train *t = Train::From(v);
			// reverse at waypoint
			if (t->reverse_distance == 0) {
				t->reverse_distance = t->gcache.cached_total_length;
				if (t->current_order.IsWaitTimetabled()) {
					t->DeleteUnreachedImplicitOrders();
					UpdateVehicleTimetable(t, true);
					t->last_station_visited = station_id;
					SetWindowDirty(WC_VEHICLE_VIEW, t->index);
					t->current_order.MakeWaiting();
					t->current_order.SetNonStopType(ONSF_NO_STOP_AT_ANY_STATION);
					return VETSB_CONTINUE;
				}
			}
		}
		if (HasBit(Train::From(v)->flags, VRF_BEYOND_PLATFORM_END)) return VETSB_CONTINUE;
		Train *front = Train::From(v)->First();
		if (!front->IsFrontEngine()) return VETSB_CONTINUE;
		if (!(v == front || HasBit(Train::From(v)->Previous()->flags, VRF_BEYOND_PLATFORM_END))) return VETSB_CONTINUE;
		if (!HasStationTileRail(tile)) return VETSB_CONTINUE;
		if (!front->current_order.ShouldStopAtStation(front, station_id, IsRailWaypoint(tile))) return VETSB_CONTINUE;

		int station_ahead;
		int station_length;
		int stop = GetTrainStopLocation(station_id, tile, Train::From(v), &station_ahead, &station_length, x, y);

		/* Stop whenever that amount of station ahead + the distance from the
		 * begin of the platform to the stop location is longer than the length
		 * of the platform. Station ahead 'includes' the current tile where the
		 * vehicle is on, so we need to subtract that. */
		if (stop + station_ahead - (int)TILE_SIZE >= station_length) return VETSB_CONTINUE;

		DiagDirection dir = DirToDiagDir(v->direction);

		x &= 0xF;
		y &= 0xF;

		if (DiagDirToAxis(dir) != AXIS_X) Swap(x, y);
		if (y == TILE_SIZE / 2) {
			if (dir != DIAGDIR_SE && dir != DIAGDIR_SW) x = TILE_SIZE - 1 - x;
			stop &= TILE_SIZE - 1;

			if (x == stop) {
				return VETSB_ENTERED_STATION | (VehicleEnterTileStatus)(station_id << VETS_STATION_ID_OFFSET); // enter station
			} else if (x < stop) {
				front->vehstatus |= VS_TRAIN_SLOWING;
				uint16 spd = max(0, (stop - x) * 20 - 15);
				if (spd < front->cur_speed) front->cur_speed = spd;
			}
		}
	} else if (v->type == VEH_ROAD) {
		RoadVehicle *rv = RoadVehicle::From(v);
		if (rv->state < RVSB_IN_ROAD_STOP && !IsReversingRoadTrackdir((Trackdir)rv->state) && rv->frame == 0) {
			if (IsRoadStop(tile) && rv->IsFrontEngine()) {
				/* Attempt to allocate a parking bay in a road stop */
				return RoadStop::GetByTile(tile, GetRoadStopType(tile))->Enter(rv) ? VETSB_CONTINUE : VETSB_CANNOT_ENTER;
			}
		}
	}

	return VETSB_CONTINUE;
}

/**
 * Run the watched cargo callback for all houses in the catchment area.
 * @param st Station.
 */
void TriggerWatchedCargoCallbacks(Station *st)
{
	/* Collect cargoes accepted since the last big tick. */
	CargoTypes cargoes = 0;
	for (CargoID cid = 0; cid < NUM_CARGO; cid++) {
		if (HasBit(st->goods[cid].status, GoodsEntry::GES_ACCEPTED_BIGTICK)) SetBit(cargoes, cid);
	}

	/* Anything to do? */
	if (cargoes == 0) return;

	/* Loop over all houses in the catchment. */
	BitmapTileIterator it(st->catchment_tiles);
	for (TileIndex tile = it; tile != INVALID_TILE; tile = ++it) {
		if (IsTileType(tile, MP_HOUSE)) {
			WatchedCargoCallback(tile, cargoes);
		}
	}
}

/**
 * This function is called for each station once every 250 ticks.
 * Not all stations will get the tick at the same time.
 * @param st the station receiving the tick.
 * @return true if the station is still valid (wasn't deleted)
 */
static bool StationHandleBigTick(BaseStation *st)
{
	if (!st->IsInUse()) {
		if (++st->delete_ctr >= 8) delete st;
		return false;
	}

	if (Station::IsExpected(st)) {
		TriggerWatchedCargoCallbacks(Station::From(st));

		for (CargoID i = 0; i < NUM_CARGO; i++) {
			ClrBit(Station::From(st)->goods[i].status, GoodsEntry::GES_ACCEPTED_BIGTICK);
		}
	}


	if ((st->facilities & FACIL_WAYPOINT) == 0) UpdateStationAcceptance(Station::From(st), true);

	return true;
}

static inline void byte_inc_sat(byte *p)
{
	byte b = *p + 1;
	if (b != 0) *p = b;
}

/**
 * Truncate the cargo by a specific amount.
 * @param cs The type of cargo to perform the truncation for.
 * @param ge The goods entry, of the station, to truncate.
 * @param amount The amount to truncate the cargo by.
 */
static void TruncateCargo(const CargoSpec *cs, GoodsEntry *ge, uint amount = UINT_MAX)
{
	/* If truncating also punish the source stations' ratings to
	 * decrease the flow of incoming cargo. */

	StationCargoAmountMap waiting_per_source;
	ge->cargo.Truncate(amount, &waiting_per_source);
	for (StationCargoAmountMap::iterator i(waiting_per_source.begin()); i != waiting_per_source.end(); ++i) {
		Station *source_station = Station::GetIfValid(i->first);
		if (source_station == nullptr) continue;

		GoodsEntry &source_ge = source_station->goods[cs->Index()];
		source_ge.max_waiting_cargo = max(source_ge.max_waiting_cargo, i->second);
	}
}

static void UpdateStationRating(Station *st)
{
	bool waiting_changed = false;

	byte_inc_sat(&st->time_since_load);
	byte_inc_sat(&st->time_since_unload);

	const CargoSpec *cs;
	FOR_ALL_CARGOSPECS(cs) {
		GoodsEntry *ge = &st->goods[cs->Index()];
		/* Slowly increase the rating back to his original level in the case we
		 *  didn't deliver cargo yet to this station. This happens when a bribe
		 *  failed while you didn't moved that cargo yet to a station. */
		if (!ge->HasRating() && ge->rating < INITIAL_STATION_RATING) {
			ge->rating++;
		}

		/* Only change the rating if we are moving this cargo */
		if (ge->HasRating()) {
			byte_inc_sat(&ge->time_since_pickup);
			if (ge->time_since_pickup == 255 && _settings_game.order.selectgoods) {
				ClrBit(ge->status, GoodsEntry::GES_RATING);
				ge->last_speed = 0;
				TruncateCargo(cs, ge);
				waiting_changed = true;
				continue;
			}

			bool skip = false;
			int rating = 0;
			uint waiting = ge->cargo.AvailableCount();

			/* num_dests is at least 1 if there is any cargo as
			 * INVALID_STATION is also a destination.
			 */
			uint num_dests = (uint)ge->cargo.Packets()->MapSize();

			/* Average amount of cargo per next hop, but prefer solitary stations
			 * with only one or two next hops. They are allowed to have more
			 * cargo waiting per next hop.
			 * With manual cargo distribution waiting_avg = waiting / 2 as then
			 * INVALID_STATION is the only destination.
			 */
			uint waiting_avg = waiting / (num_dests + 1);

			if (HasBit(cs->callback_mask, CBM_CARGO_STATION_RATING_CALC)) {
				/* Perform custom station rating. If it succeeds the speed, days in transit and
				 * waiting cargo ratings must not be executed. */

				/* NewGRFs expect last speed to be 0xFF when no vehicle has arrived yet. */
				uint last_speed = ge->HasVehicleEverTriedLoading() ? ge->last_speed : 0xFF;

				uint32 var18 = min(ge->time_since_pickup, 0xFF) | (min(ge->max_waiting_cargo, 0xFFFF) << 8) | (min(last_speed, 0xFF) << 24);
				/* Convert to the 'old' vehicle types */
				uint32 var10 = (ge->last_vehicle_type == VEH_INVALID) ? 0x0 : (ge->last_vehicle_type + 0x10);
				uint16 callback = GetCargoCallback(CBID_CARGO_STATION_RATING_CALC, var10, var18, cs);
				if (callback != CALLBACK_FAILED) {
					skip = true;
					rating = GB(callback, 0, 14);

					/* Simulate a 15 bit signed value */
					if (HasBit(callback, 14)) rating -= 0x4000;
				}
			}

			if (!skip) {
				int b = ge->last_speed - 85;
				if (b >= 0) rating += b >> 2;

				uint waittime = ge->time_since_pickup;
				if (_settings_game.station.cargo_class_rating_wait_time) {
					if (cs->classes & CC_PASSENGERS) {
						waittime *= 3;
					} else if (cs->classes & CC_REFRIGERATED) {
						waittime *= 2;
					} else if (cs->classes & (CC_MAIL | CC_ARMOURED | CC_EXPRESS)) {
						waittime += (waittime >> 1);
					} else if (cs->classes & (CC_BULK | CC_LIQUID)) {
						waittime >>= 2;
					}
				}
				if (ge->last_vehicle_type == VEH_SHIP) waittime >>= 2;
				if (waittime <= 21) rating += 25;
				if (waittime <= 12) rating += 25;
				if (waittime <= 6) rating += 45;
				if (waittime <= 3) rating += 35;

				rating -= 90;
				if (ge->max_waiting_cargo <= 1500) rating += 55;
				if (ge->max_waiting_cargo <= 1000) rating += 35;
				if (ge->max_waiting_cargo <= 600) rating += 10;
				if (ge->max_waiting_cargo <= 300) rating += 20;
				if (ge->max_waiting_cargo <= 100) rating += 10;
			}

			if (Company::IsValidID(st->owner) && HasBit(st->town->statues, st->owner)) rating += 26;

			byte age = ge->last_age;
			if (age < 3) rating += 10;
			if (age < 2) rating += 10;
			if (age < 1) rating += 13;

			{
				int or_ = ge->rating; // old rating

				/* only modify rating in steps of -2, -1, 0, 1 or 2 */
				ge->rating = rating = or_ + Clamp(Clamp(rating, 0, 255) - or_, -2, 2);

				/* if rating is <= 64 and more than 100 items waiting on average per destination,
				 * remove some random amount of goods from the station */
				if (rating <= 64 && waiting_avg >= 100) {
					int dec = Random() & 0x1F;
					if (waiting_avg < 200) dec &= 7;
					waiting -= (dec + 1) * num_dests;
					waiting_changed = true;
				}

				/* if rating is <= 127 and there are any items waiting, maybe remove some goods. */
				if (rating <= 127 && waiting != 0) {
					uint32 r = Random();
					if (rating <= (int)GB(r, 0, 7)) {
						/* Need to have int, otherwise it will just overflow etc. */
						waiting = max((int)waiting - (int)((GB(r, 8, 2) - 1) * num_dests), 0);
						waiting_changed = true;
					}
				}

				/* At some point we really must cap the cargo. Previously this
				 * was a strict 4095, but now we'll have a less strict, but
				 * increasingly aggressive truncation of the amount of cargo. */
				static const uint WAITING_CARGO_THRESHOLD  = 1 << 12;
				static const uint WAITING_CARGO_CUT_FACTOR = 1 <<  6;
				static const uint MAX_WAITING_CARGO        = 1 << 15;

				if (waiting > WAITING_CARGO_THRESHOLD) {
					uint difference = waiting - WAITING_CARGO_THRESHOLD;
					waiting -= (difference / WAITING_CARGO_CUT_FACTOR);

					waiting = min(waiting, MAX_WAITING_CARGO);
					waiting_changed = true;
				}

				/* We can't truncate cargo that's already reserved for loading.
				 * Thus StoredCount() here. */
				if (waiting_changed && waiting < ge->cargo.AvailableCount()) {
					/* Feed back the exact own waiting cargo at this station for the
					 * next rating calculation. */
					ge->max_waiting_cargo = 0;

					TruncateCargo(cs, ge, ge->cargo.AvailableCount() - waiting);
				} else {
					/* If the average number per next hop is low, be more forgiving. */
					ge->max_waiting_cargo = waiting_avg;
				}
			}
		}
	}

	StationID index = st->index;
	if (waiting_changed) {
		SetWindowDirty(WC_STATION_VIEW, index); // update whole window
	} else {
		SetWindowWidgetDirty(WC_STATION_VIEW, index, WID_SV_ACCEPT_RATING_LIST); // update only ratings list
	}
}

/**
 * Reroute cargo of type c at station st or in any vehicles unloading there.
 * Make sure the cargo's new next hop is neither "avoid" nor "avoid2".
 * @param st Station to be rerouted at.
 * @param c Type of cargo.
 * @param avoid Original next hop of cargo, avoid this.
 * @param avoid2 Another station to be avoided when rerouting.
 */
void RerouteCargo(Station *st, CargoID c, StationID avoid, StationID avoid2)
{
	GoodsEntry &ge = st->goods[c];

	/* Reroute cargo in station. */
	ge.cargo.Reroute(UINT_MAX, &ge.cargo, avoid, avoid2, &ge);

	/* Reroute cargo staged to be transferred. */
<<<<<<< HEAD
	for (Vehicle *v : st->loading_vehicles) {
		for (; v != NULL; v = v->Next()) {
=======
	for (std::list<Vehicle *>::iterator it(st->loading_vehicles.begin()); it != st->loading_vehicles.end(); ++it) {
		for (Vehicle *v = *it; v != nullptr; v = v->Next()) {
>>>>>>> 7c8e7c6b
			if (v->cargo_type != c) continue;
			v->cargo.Reroute(UINT_MAX, &v->cargo, avoid, avoid2, &ge);
		}
	}
}

/**
 * Check all next hops of cargo packets in this station for existence of a
 * a valid link they may use to travel on. Reroute any cargo not having a valid
 * link and remove timed out links found like this from the linkgraph. We're
 * not all links here as that is expensive and useless. A link no one is using
 * doesn't hurt either.
 * @param from Station to check.
 */
void DeleteStaleLinks(Station *from)
{
	for (CargoID c = 0; c < NUM_CARGO; ++c) {
		const bool auto_distributed = (_settings_game.linkgraph.GetDistributionType(c) != DT_MANUAL);
		GoodsEntry &ge = from->goods[c];
		LinkGraph *lg = LinkGraph::GetIfValid(ge.link_graph);
		if (lg == nullptr) continue;
		Node node = (*lg)[ge.node];
		for (EdgeIterator it(node.Begin()); it != node.End();) {
			Edge edge = it->second;
			Station *to = Station::Get((*lg)[it->first].Station());
			assert(to->goods[c].node == it->first);
			++it; // Do that before removing the edge. Anything else may crash.
			assert(_date >= edge.LastUpdate());
			uint timeout = max<uint>((LinkGraph::MIN_TIMEOUT_DISTANCE + (DistanceManhattan(from->xy, to->xy) >> 3)) / _settings_game.economy.day_length_factor, 1);
			if ((uint)(_date - edge.LastUpdate()) > timeout) {
				bool updated = false;

				if (auto_distributed) {
					/* Have all vehicles refresh their next hops before deciding to
					 * remove the node. */
					OrderList *l;
					std::vector<Vehicle *> vehicles;
					FOR_ALL_ORDER_LISTS(l) {
						bool found_from = false;
						bool found_to = false;
						for (Order *order = l->GetFirstOrder(); order != nullptr; order = order->next) {
							if (!order->IsType(OT_GOTO_STATION) && !order->IsType(OT_IMPLICIT)) continue;
							if (order->GetDestination() == from->index) {
								found_from = true;
								if (found_to) break;
							} else if (order->GetDestination() == to->index) {
								found_to = true;
								if (found_from) break;
							}
						}
						if (!found_to || !found_from) continue;
						vehicles.push_back(l->GetFirstSharedVehicle());
					}

					auto iter = vehicles.begin();
					while (iter != vehicles.end()) {
						Vehicle *v = *iter;

						LinkRefresher::Run(v, false); // Don't allow merging. Otherwise lg might get deleted.
						if (edge.LastUpdate() == _date) {
							updated = true;
							break;
						}

						Vehicle *next_shared = v->NextShared();
						if (next_shared) {
							*iter = next_shared;
							++iter;
						} else {
							iter = vehicles.erase(iter);
						}

						if (iter == vehicles.end()) iter = vehicles.begin();
					}
				}

				if (!updated) {
					/* If it's still considered dead remove it. */
					node.RemoveEdge(to->goods[c].node);
					ge.flows.DeleteFlows(to->index);
					RerouteCargo(from, c, to->index, from->index);
				}
			} else if (edge.LastUnrestrictedUpdate() != INVALID_DATE && (uint)(_date - edge.LastUnrestrictedUpdate()) > timeout) {
				edge.Restrict();
				ge.flows.RestrictFlows(to->index);
				RerouteCargo(from, c, to->index, from->index);
			} else if (edge.LastRestrictedUpdate() != INVALID_DATE && (uint)(_date - edge.LastRestrictedUpdate()) > timeout) {
				edge.Release();
			}
		}
		assert(_date >= lg->LastCompression());
		if ((uint)(_date - lg->LastCompression()) > max<uint>(LinkGraph::COMPRESSION_INTERVAL / _settings_game.economy.day_length_factor, 1)) {
			lg->Compress();
		}
	}
}

/**
 * Increase capacity for a link stat given by station cargo and next hop.
 * @param st Station to get the link stats from.
 * @param cargo Cargo to increase stat for.
 * @param next_station_id Station the consist will be travelling to next.
 * @param capacity Capacity to add to link stat.
 * @param usage Usage to add to link stat.
 * @param mode Update mode to be applied.
 */
void IncreaseStats(Station *st, CargoID cargo, StationID next_station_id, uint capacity, uint usage, EdgeUpdateMode mode)
{
	GoodsEntry &ge1 = st->goods[cargo];
	Station *st2 = Station::Get(next_station_id);
	GoodsEntry &ge2 = st2->goods[cargo];
	LinkGraph *lg = nullptr;
	if (ge1.link_graph == INVALID_LINK_GRAPH) {
		if (ge2.link_graph == INVALID_LINK_GRAPH) {
			if (LinkGraph::CanAllocateItem()) {
				lg = new LinkGraph(cargo);
				LinkGraphSchedule::instance.Queue(lg);
				ge2.link_graph = lg->index;
				ge2.node = lg->AddNode(st2);
			} else {
				DEBUG(misc, 0, "Can't allocate link graph");
			}
		} else {
			lg = LinkGraph::Get(ge2.link_graph);
		}
		if (lg) {
			ge1.link_graph = lg->index;
			ge1.node = lg->AddNode(st);
		}
	} else if (ge2.link_graph == INVALID_LINK_GRAPH) {
		lg = LinkGraph::Get(ge1.link_graph);
		ge2.link_graph = lg->index;
		ge2.node = lg->AddNode(st2);
	} else {
		lg = LinkGraph::Get(ge1.link_graph);
		if (ge1.link_graph != ge2.link_graph) {
			LinkGraph *lg2 = LinkGraph::Get(ge2.link_graph);
			if (lg->Size() < lg2->Size()) {
				LinkGraphSchedule::instance.Unqueue(lg);
				lg2->Merge(lg); // Updates GoodsEntries of lg
				lg = lg2;
			} else {
				LinkGraphSchedule::instance.Unqueue(lg2);
				lg->Merge(lg2); // Updates GoodsEntries of lg2
			}
		}
	}
	if (lg != nullptr) {
		(*lg)[ge1.node].UpdateEdge(ge2.node, capacity, usage, mode);
	}
}

<<<<<<< HEAD
=======
/**
 * Increase capacity for all link stats associated with vehicles in the given consist.
 * @param st Station to get the link stats from.
 * @param front First vehicle in the consist.
 * @param next_station_id Station the consist will be travelling to next.
 */
void IncreaseStats(Station *st, const Vehicle *front, StationID next_station_id)
{
	for (const Vehicle *v = front; v != nullptr; v = v->Next()) {
		if (v->refit_cap > 0) {
			/* The cargo count can indeed be higher than the refit_cap if
			 * wagons have been auto-replaced and subsequently auto-
			 * refitted to a higher capacity. The cargo gets redistributed
			 * among the wagons in that case.
			 * As usage is not such an important figure anyway we just
			 * ignore the additional cargo then.*/
			IncreaseStats(st, v->cargo_type, next_station_id, v->refit_cap,
					min(v->refit_cap, v->cargo.StoredCount()), EUM_INCREASE);
		}
	}
}

>>>>>>> 7c8e7c6b
/* called for every station each tick */
static void StationHandleSmallTick(BaseStation *st)
{
	if ((st->facilities & FACIL_WAYPOINT) != 0 || !st->IsInUse()) return;

	byte b = st->delete_ctr + 1;
	if (b >= STATION_RATING_TICKS) b = 0;
	st->delete_ctr = b;

	if (b == 0) UpdateStationRating(Station::From(st));
}

void OnTick_Station()
{
	if (_game_mode == GM_EDITOR) return;

	BaseStation *st;
	FOR_ALL_BASE_STATIONS(st) {
		StationHandleSmallTick(st);

		/* Clean up the link graph about once a week. */
		if (Station::IsExpected(st) && (_tick_counter + st->index) % STATION_LINKGRAPH_TICKS == 0) {
			DeleteStaleLinks(Station::From(st));
		};

		/* Run STATION_ACCEPTANCE_TICKS = 250 tick interval trigger for station animation.
		 * Station index is included so that triggers are not all done
		 * at the same time. */
		if ((_tick_counter + st->index) % STATION_ACCEPTANCE_TICKS == 0) {
			/* Stop processing this station if it was deleted */
			if (!StationHandleBigTick(st)) continue;
			TriggerStationAnimation(st, st->xy, SAT_250_TICKS);
			if (Station::IsExpected(st)) AirportAnimationTrigger(Station::From(st), AAT_STATION_250_TICKS);
		}
	}
}

/** Monthly loop for stations. */
void StationMonthlyLoop()
{
	Station *st;

	FOR_ALL_STATIONS(st) {
		for (CargoID i = 0; i < NUM_CARGO; i++) {
			GoodsEntry *ge = &st->goods[i];
			SB(ge->status, GoodsEntry::GES_LAST_MONTH, 1, GB(ge->status, GoodsEntry::GES_CURRENT_MONTH, 1));
			ClrBit(ge->status, GoodsEntry::GES_CURRENT_MONTH);
		}
	}
}


void ModifyStationRatingAround(TileIndex tile, Owner owner, int amount, uint radius)
{
	ForAllStationsRadius(tile, radius, [&](Station *st) {
		if (st->owner == owner) {
			for (CargoID i = 0; i < NUM_CARGO; i++) {
				GoodsEntry *ge = &st->goods[i];

				if (ge->status != 0) {
					ge->rating = Clamp(ge->rating + amount, 0, 255);
				}
			}
		}
	});
}

static uint UpdateStationWaiting(Station *st, CargoID type, uint amount, SourceType source_type, SourceID source_id)
{
	/* We can't allocate a CargoPacket? Then don't do anything
	 * at all; i.e. just discard the incoming cargo. */
	if (!CargoPacket::CanAllocateItem()) return 0;

	GoodsEntry &ge = st->goods[type];
	amount += ge.amount_fract;
	ge.amount_fract = GB(amount, 0, 8);

	amount >>= 8;
	/* No new "real" cargo item yet. */
	if (amount == 0) return 0;

	StationID next = ge.GetVia(st->index);
	ge.cargo.Append(new CargoPacket(st->index, st->xy, amount, source_type, source_id), next);
	LinkGraph *lg = nullptr;
	if (ge.link_graph == INVALID_LINK_GRAPH) {
		if (LinkGraph::CanAllocateItem()) {
			lg = new LinkGraph(type);
			LinkGraphSchedule::instance.Queue(lg);
			ge.link_graph = lg->index;
			ge.node = lg->AddNode(st);
		} else {
			DEBUG(misc, 0, "Can't allocate link graph");
		}
	} else {
		lg = LinkGraph::Get(ge.link_graph);
	}
	if (lg != nullptr) (*lg)[ge.node].UpdateSupply(amount);

	if (!ge.HasRating()) {
		InvalidateWindowData(WC_STATION_LIST, st->index);
		SetBit(ge.status, GoodsEntry::GES_RATING);
	}

	TriggerStationRandomisation(st, st->xy, SRT_NEW_CARGO, type);
	TriggerStationAnimation(st, st->xy, SAT_NEW_CARGO, type);
	AirportAnimationTrigger(st, AAT_STATION_NEW_CARGO, type);

	SetWindowDirty(WC_STATION_VIEW, st->index);
	st->MarkTilesDirty(true);
	return amount;
}

static bool IsUniqueStationName(const char *name)
{
	const Station *st;

	FOR_ALL_STATIONS(st) {
		if (st->name != nullptr && strcmp(st->name, name) == 0) return false;
	}

	return true;
}

/**
 * Rename a station
 * @param tile unused
 * @param flags operation to perform
 * @param p1 station ID that is to be renamed
 * @param p2 unused
 * @param text the new name or an empty string when resetting to the default
 * @return the cost of this operation or an error
 */
CommandCost CmdRenameStation(TileIndex tile, DoCommandFlag flags, uint32 p1, uint32 p2, const char *text)
{
	Station *st = Station::GetIfValid(p1);
	if (st == nullptr) return CMD_ERROR;

	CommandCost ret = CheckOwnership(st->owner);
	if (ret.Failed()) return ret;

	bool reset = StrEmpty(text);

	if (!reset) {
		if (Utf8StringLength(text) >= MAX_LENGTH_STATION_NAME_CHARS) return CMD_ERROR;
		if (!IsUniqueStationName(text)) return_cmd_error(STR_ERROR_NAME_MUST_BE_UNIQUE);
	}

	if (flags & DC_EXEC) {
		free(st->name);
		st->name = reset ? nullptr : stredup(text);

		st->UpdateVirtCoord();
		InvalidateWindowData(WC_STATION_LIST, st->owner, 1);
	}

	return CommandCost();
}

static void AddNearbyStationsByCatchment(TileIndex tile, StationList *stations, StationList &nearby)
{
	for (Station *st : nearby) {
		if (st->TileIsInCatchment(tile)) stations->insert(st);
	}
}

/**
 * Find all stations around a rectangular producer (industry, house, headquarter, ...)
 *
 * @param location The location/area of the producer
 * @param[out] stations The list to store the stations in
 * @param use_nearby Use nearby station list of industry/town associated with location.tile
 */
void FindStationsAroundTiles(const TileArea &location, StationList * const stations, bool use_nearby)
{
	if (use_nearby) {
		/* Industries and towns maintain a list of nearby stations */
		if (IsTileType(location.tile, MP_INDUSTRY)) {
			/* Industry nearby stations are already filtered by catchment. */
			*stations = Industry::GetByTile(location.tile)->stations_near;
			return;
		} else if (IsTileType(location.tile, MP_HOUSE)) {
			/* Town nearby stations need to be filtered per tile. */
			assert(location.w == 1 && location.h == 1);
			AddNearbyStationsByCatchment(location.tile, stations, Town::GetByTile(location.tile)->stations_near);
			return;
		}
	}

	/* Not using, or don't have a nearby stations list, so we need to scan. */
	uint x = TileX(location.tile);
	uint y = TileY(location.tile);

	btree::btree_set<StationID> seen_stations;

	/* Scan an area around the building covering the maximum possible station
	 * to find the possible nearby stations. */
	uint max_c = _settings_game.station.modified_catchment ? MAX_CATCHMENT : CA_UNMODIFIED;
	max_c += _settings_game.station.catchment_increase;
	TileArea ta(TileXY(max<int>(0, x - max_c), max<int>(0, y - max_c)), TileXY(min<int>(MapMaxX(), x + location.w + max_c), min<int>(MapMaxY(), y + location.h + max_c)));
	TILE_AREA_LOOP(tile, ta) {
		if (IsTileType(tile, MP_STATION)) seen_stations.insert(GetStationIndex(tile));
	}

	for (StationID stationid : seen_stations) {
		Station *st = Station::GetIfValid(stationid);
		if (st == nullptr) continue; /* Waypoint */

		/* Check if station is attached to an industry */
		if (!_settings_game.station.serve_neutral_industries && st->industry != nullptr) continue;

		/* Test if the tile is within the station's catchment */
		TILE_AREA_LOOP(tile, location) {
			if (st->TileIsInCatchment(tile)) {
				stations->insert(st);
				break;
			}
		}
	}
}

/**
 * Run a tile loop to find stations around a tile, on demand. Cache the result for further requests
 * @return pointer to a StationList containing all stations found
 */
const StationList *StationFinder::GetStations()
{
	if (this->tile != INVALID_TILE) {
		FindStationsAroundTiles(*this, &this->stations);
		this->tile = INVALID_TILE;
	}
	return &this->stations;
}

uint MoveGoodsToStation(CargoID type, uint amount, SourceType source_type, SourceID source_id, const StationList *all_stations)
{
	/* Return if nothing to do. Also the rounding below fails for 0. */
	if (amount == 0) return 0;

	Station *st1 = nullptr;   // Station with best rating
	Station *st2 = nullptr;   // Second best station
	uint best_rating1 = 0; // rating of st1
	uint best_rating2 = 0; // rating of st2

	for (Station *st : *all_stations) {
		/* Is the station reserved exclusively for somebody else? */
		if (st->owner != OWNER_NONE && st->town->exclusive_counter > 0 && st->town->exclusivity != st->owner) continue;

		if (st->goods[type].rating == 0) continue; // Lowest possible rating, better not to give cargo anymore

		if (_settings_game.order.selectgoods && !st->goods[type].HasVehicleEverTriedLoading()) continue; // Selectively servicing stations, and not this one

		if (IsCargoInClass(type, CC_PASSENGERS)) {
			if (st->facilities == FACIL_TRUCK_STOP) continue; // passengers are never served by just a truck stop
		} else {
			if (st->facilities == FACIL_BUS_STOP) continue; // non-passengers are never served by just a bus stop
		}

		/* This station can be used, add it to st1/st2 */
		if (st1 == nullptr || st->goods[type].rating >= best_rating1) {
			st2 = st1; best_rating2 = best_rating1; st1 = st; best_rating1 = st->goods[type].rating;
		} else if (st2 == nullptr || st->goods[type].rating >= best_rating2) {
			st2 = st; best_rating2 = st->goods[type].rating;
		}
	}

	/* no stations around at all? */
	if (st1 == nullptr) return 0;

	/* From now we'll calculate with fractal cargo amounts.
	 * First determine how much cargo we really have. */
	amount *= best_rating1 + 1;

	if (st2 == nullptr) {
		/* only one station around */
		return UpdateStationWaiting(st1, type, amount, source_type, source_id);
	}

	/* several stations around, the best two (highest rating) are in st1 and st2 */
	assert(st1 != nullptr);
	assert(st2 != nullptr);
	assert(best_rating1 != 0 || best_rating2 != 0);

	/* Then determine the amount the worst station gets. We do it this way as the
	 * best should get a bonus, which in this case is the rounding difference from
	 * this calculation. In reality that will mean the bonus will be pretty low.
	 * Nevertheless, the best station should always get the most cargo regardless
	 * of rounding issues. */
	uint worst_cargo = amount * best_rating2 / (best_rating1 + best_rating2);
	assert(worst_cargo <= (amount - worst_cargo));

	/* And then send the cargo to the stations! */
	uint moved = UpdateStationWaiting(st1, type, amount - worst_cargo, source_type, source_id);
	/* These two UpdateStationWaiting's can't be in the statement as then the order
	 * of execution would be undefined and that could cause desyncs with callbacks. */
	return moved + UpdateStationWaiting(st2, type, worst_cargo, source_type, source_id);
}

void BuildOilRig(TileIndex tile)
{
	if (!Station::CanAllocateItem()) {
		DEBUG(misc, 0, "Can't allocate station for oilrig at 0x%X, reverting to oilrig only", tile);
		return;
	}

	Station *st = new Station(tile);
	_station_kdtree.Insert(st->index);
	st->town = ClosestTownFromTile(tile, UINT_MAX);

	st->string_id = GenerateStationName(st, tile, STATIONNAMING_OILRIG);

	assert_tile(IsTileType(tile, MP_INDUSTRY), tile);
	/* Mark industry as associated both ways */
	st->industry = Industry::GetByTile(tile);
	st->industry->neutral_station = st;
	DeleteAnimatedTile(tile);
	MakeOilrig(tile, st->index, GetWaterClass(tile));

	st->owner = OWNER_NONE;
	st->airport.type = AT_OILRIG;
	st->airport.Add(tile);
	st->dock_station.tile = tile;
	st->facilities = FACIL_AIRPORT;

	if (!Dock::CanAllocateItem()) {
		DEBUG(misc, 0, "Can't allocate dock for oilrig at 0x%X, reverting to oilrig with airport only", tile);
	} else {
		st->docks = new Dock(tile, tile + ToTileIndexDiff({1, 0}));
		st->dock_station.tile = tile;
		st->facilities |= FACIL_DOCK;
	}

	st->build_date = _date;

	st->rect.BeforeAddTile(tile, StationRect::ADD_FORCE);

	st->UpdateVirtCoord();
	if (_viewport_sign_kdtree_valid) _viewport_sign_kdtree.Insert(ViewportSignKdtreeItem::MakeStation(st->index));
	st->RecomputeCatchment();
	UpdateStationAcceptance(st, false);
	ZoningMarkDirtyStationCoverageArea(st);
}

void DeleteOilRig(TileIndex tile)
{
	Station *st = Station::GetByTile(tile);
	ZoningMarkDirtyStationCoverageArea(st);

	MakeWaterKeepingClass(tile, OWNER_NONE);

	st->dock_station.tile = INVALID_TILE;
	if (st->docks != NULL) {
		delete st->docks;
		st->docks = NULL;
	}
	st->airport.Clear();
	st->facilities &= ~(FACIL_AIRPORT | FACIL_DOCK);
	st->airport.flags = 0;

	st->rect.AfterRemoveTile(st, tile);

	st->UpdateVirtCoord();
	st->RecomputeCatchment();
	if (!st->IsInUse()) delete st;
}

static void ChangeTileOwner_Station(TileIndex tile, Owner old_owner, Owner new_owner)
{
	if (IsRoadStopTile(tile)) {
		for (RoadType rt = ROADTYPE_ROAD; rt < ROADTYPE_END; rt++) {
			/* Update all roadtypes, no matter if they are present */
			if (GetRoadOwner(tile, rt) == old_owner) {
				if (HasTileRoadType(tile, rt)) {
					/* A drive-through road-stop has always two road bits. No need to dirty windows here, we'll redraw the whole screen anyway. */
					Company::Get(old_owner)->infrastructure.road[rt] -= 2;
					if (new_owner != INVALID_OWNER) Company::Get(new_owner)->infrastructure.road[rt] += 2;
				}
				SetRoadOwner(tile, rt, new_owner == INVALID_OWNER ? OWNER_NONE : new_owner);
			}
		}
	}

	if (!IsTileOwner(tile, old_owner)) return;

	if (new_owner != INVALID_OWNER) {
		/* Update company infrastructure counts. Only do it here
		 * if the new owner is valid as otherwise the clear
		 * command will do it for us. No need to dirty windows
		 * here, we'll redraw the whole screen anyway.*/
		Company *old_company = Company::Get(old_owner);
		Company *new_company = Company::Get(new_owner);

		/* Update counts for underlying infrastructure. */
		switch (GetStationType(tile)) {
			case STATION_RAIL:
			case STATION_WAYPOINT:
				if (!IsStationTileBlocked(tile)) {
					old_company->infrastructure.rail[GetRailType(tile)]--;
					new_company->infrastructure.rail[GetRailType(tile)]++;
				}
				break;

			case STATION_BUS:
			case STATION_TRUCK:
				/* Road stops were already handled above. */
				break;

			case STATION_BUOY:
			case STATION_DOCK:
				if (GetWaterClass(tile) == WATER_CLASS_CANAL) {
					old_company->infrastructure.water--;
					new_company->infrastructure.water++;
				}
				break;

			default:
				break;
		}

		/* Update station tile count. */
		if (!IsBuoy(tile) && !IsAirport(tile)) {
			old_company->infrastructure.station--;
			new_company->infrastructure.station++;
		}

		/* for buoys, owner of tile is owner of water, st->owner == OWNER_NONE */
		SetTileOwner(tile, new_owner);
		InvalidateWindowClassesData(WC_STATION_LIST, 0);
	} else {
		if (IsDriveThroughStopTile(tile)) {
			/* Remove the drive-through road stop */
			DoCommand(tile, 1 | 1 << 8, (GetStationType(tile) == STATION_TRUCK) ? ROADSTOP_TRUCK : ROADSTOP_BUS, DC_EXEC | DC_BANKRUPT, CMD_REMOVE_ROAD_STOP);
			assert_tile(IsTileType(tile, MP_ROAD), tile);
			/* Change owner of tile and all roadtypes */
			ChangeTileOwner(tile, old_owner, new_owner);
		} else {
			DoCommand(tile, 0, 0, DC_EXEC | DC_BANKRUPT, CMD_LANDSCAPE_CLEAR);
			/* Set tile owner of water under (now removed) buoy and dock to OWNER_NONE.
			 * Update owner of buoy if it was not removed (was in orders).
			 * Do not update when owned by OWNER_WATER (sea and rivers). */
			if ((IsTileType(tile, MP_WATER) || IsBuoyTile(tile)) && IsTileOwner(tile, old_owner)) SetTileOwner(tile, OWNER_NONE);
		}
	}
}

/**
 * Check if a drive-through road stop tile can be cleared.
 * Road stops built on town-owned roads check the conditions
 * that would allow clearing of the original road.
 * @param tile road stop tile to check
 * @param flags command flags
 * @return true if the road can be cleared
 */
static bool CanRemoveRoadWithStop(TileIndex tile, DoCommandFlag flags)
{
	/* Yeah... water can always remove stops, right? */
	if (_current_company == OWNER_WATER) return true;

	RoadTypes rts = GetRoadTypes(tile);
	if (HasBit(rts, ROADTYPE_TRAM)) {
		Owner tram_owner = GetRoadOwner(tile, ROADTYPE_TRAM);
		if (tram_owner != OWNER_NONE && CheckOwnership(tram_owner).Failed()) return false;
	}
	if (HasBit(rts, ROADTYPE_ROAD)) {
		Owner road_owner = GetRoadOwner(tile, ROADTYPE_ROAD);
		if (road_owner != OWNER_TOWN) {
			if (road_owner != OWNER_NONE && CheckOwnership(road_owner).Failed()) return false;
		} else {
			if (CheckAllowRemoveRoad(tile, GetAnyRoadBits(tile, ROADTYPE_ROAD), OWNER_TOWN, ROADTYPE_ROAD, flags).Failed()) return false;
		}
	}

	return true;
}

/**
 * Clear a single tile of a station.
 * @param tile The tile to clear.
 * @param flags The DoCommand flags related to the "command".
 * @return The cost, or error of clearing.
 */
CommandCost ClearTile_Station(TileIndex tile, DoCommandFlag flags)
{
	if (flags & DC_AUTO) {
		switch (GetStationType(tile)) {
			default: break;
			case STATION_RAIL:     return_cmd_error(STR_ERROR_MUST_DEMOLISH_RAILROAD);
			case STATION_WAYPOINT: return_cmd_error(STR_ERROR_BUILDING_MUST_BE_DEMOLISHED);
			case STATION_AIRPORT:  return_cmd_error(STR_ERROR_MUST_DEMOLISH_AIRPORT_FIRST);
			case STATION_TRUCK:    return_cmd_error(HasTileRoadType(tile, ROADTYPE_TRAM) ? STR_ERROR_MUST_DEMOLISH_CARGO_TRAM_STATION_FIRST : STR_ERROR_MUST_DEMOLISH_TRUCK_STATION_FIRST);
			case STATION_BUS:      return_cmd_error(HasTileRoadType(tile, ROADTYPE_TRAM) ? STR_ERROR_MUST_DEMOLISH_PASSENGER_TRAM_STATION_FIRST : STR_ERROR_MUST_DEMOLISH_BUS_STATION_FIRST);
			case STATION_BUOY:     return_cmd_error(STR_ERROR_BUOY_IN_THE_WAY);
			case STATION_DOCK:     return_cmd_error(STR_ERROR_MUST_DEMOLISH_DOCK_FIRST);
			case STATION_OILRIG:
				SetDParam(1, STR_INDUSTRY_NAME_OIL_RIG);
				return_cmd_error(STR_ERROR_GENERIC_OBJECT_IN_THE_WAY);
		}
	}

	switch (GetStationType(tile)) {
		case STATION_RAIL:     return RemoveRailStation(tile, flags);
		case STATION_WAYPOINT: return RemoveRailWaypoint(tile, flags);
		case STATION_AIRPORT:  return RemoveAirport(tile, flags);
		case STATION_TRUCK:
			if (IsDriveThroughStopTile(tile) && !CanRemoveRoadWithStop(tile, flags)) {
				return_cmd_error(STR_ERROR_MUST_DEMOLISH_TRUCK_STATION_FIRST);
			}
			return RemoveRoadStop(tile, flags);
		case STATION_BUS:
			if (IsDriveThroughStopTile(tile) && !CanRemoveRoadWithStop(tile, flags)) {
				return_cmd_error(STR_ERROR_MUST_DEMOLISH_BUS_STATION_FIRST);
			}
			return RemoveRoadStop(tile, flags);
		case STATION_BUOY:     return RemoveBuoy(tile, flags);
		case STATION_DOCK:     return RemoveDock(tile, flags);
		default: break;
	}

	return CMD_ERROR;
}

static CommandCost TerraformTile_Station(TileIndex tile, DoCommandFlag flags, int z_new, Slope tileh_new)
{
	if (_settings_game.construction.build_on_slopes && AutoslopeEnabled()) {
		/* TODO: If you implement newgrf callback 149 'land slope check', you have to decide what to do with it here.
		 *       TTDP does not call it.
		 */
		if (GetTileMaxZ(tile) == z_new + GetSlopeMaxZ(tileh_new)) {
			switch (GetStationType(tile)) {
				case STATION_WAYPOINT:
				case STATION_RAIL: {
					DiagDirection direction = AxisToDiagDir(GetRailStationAxis(tile));
					if (!AutoslopeCheckForEntranceEdge(tile, z_new, tileh_new, direction)) break;
					if (!AutoslopeCheckForEntranceEdge(tile, z_new, tileh_new, ReverseDiagDir(direction))) break;
					return CommandCost(EXPENSES_CONSTRUCTION, _price[PR_BUILD_FOUNDATION]);
				}

				case STATION_AIRPORT:
					return CommandCost(EXPENSES_CONSTRUCTION, _price[PR_BUILD_FOUNDATION]);

				case STATION_TRUCK:
				case STATION_BUS: {
					DiagDirection direction = GetRoadStopDir(tile);
					if (!AutoslopeCheckForEntranceEdge(tile, z_new, tileh_new, direction)) break;
					if (IsDriveThroughStopTile(tile)) {
						if (!AutoslopeCheckForEntranceEdge(tile, z_new, tileh_new, ReverseDiagDir(direction))) break;
					}
					return CommandCost(EXPENSES_CONSTRUCTION, _price[PR_BUILD_FOUNDATION]);
				}

				default: break;
			}
		}
	}
	return DoCommand(tile, 0, 0, flags, CMD_LANDSCAPE_CLEAR);
}

/**
 * Get flow for a station.
 * @param st Station to get flow for.
 * @return Flow for st.
 */
uint FlowStat::GetShare(StationID st) const
{
	uint32 prev = 0;
	for (SharesMap::const_iterator it = this->shares.begin(); it != this->shares.end(); ++it) {
		if (it->second == st) {
			return it->first - prev;
		} else {
			prev = it->first;
		}
	}
	return 0;
}

/**
 * Get a station a package can be routed to, but exclude the given ones.
 * @param excluded StationID not to be selected.
 * @param excluded2 Another StationID not to be selected.
 * @return A station ID from the shares map.
 */
StationID FlowStat::GetVia(StationID excluded, StationID excluded2) const
{
	if (this->unrestricted == 0) return INVALID_STATION;
	assert(!this->shares.empty());
	SharesMap::const_iterator it = this->shares.upper_bound(RandomRange(this->unrestricted));
	assert(it != this->shares.end() && it->first <= this->unrestricted);
	if (it->second != excluded && it->second != excluded2) return it->second;

	/* We've hit one of the excluded stations.
	 * Draw another share, from outside its range. */

	uint end = it->first;
	uint begin = (it == this->shares.begin() ? 0 : (--it)->first);
	uint interval = end - begin;
	if (interval >= this->unrestricted) return INVALID_STATION; // Only one station in the map.
	uint new_max = this->unrestricted - interval;
	uint rand = RandomRange(new_max);
	SharesMap::const_iterator it2 = (rand < begin) ? this->shares.upper_bound(rand) :
			this->shares.upper_bound(rand + interval);
	assert(it2 != this->shares.end() && it2->first <= this->unrestricted);
	if (it2->second != excluded && it2->second != excluded2) return it2->second;

	/* We've hit the second excluded station.
	 * Same as before, only a bit more complicated. */

	uint end2 = it2->first;
	uint begin2 = (it2 == this->shares.begin() ? 0 : (--it2)->first);
	uint interval2 = end2 - begin2;
	if (interval2 >= new_max) return INVALID_STATION; // Only the two excluded stations in the map.
	new_max -= interval2;
	if (begin > begin2) {
		Swap(begin, begin2);
		Swap(end, end2);
		Swap(interval, interval2);
	}
	rand = RandomRange(new_max);
	SharesMap::const_iterator it3 = this->shares.upper_bound(this->unrestricted);
	if (rand < begin) {
		it3 = this->shares.upper_bound(rand);
	} else if (rand < begin2 - interval) {
		it3 = this->shares.upper_bound(rand + interval);
	} else {
		it3 = this->shares.upper_bound(rand + interval + interval2);
	}
	assert(it3 != this->shares.end() && it3->first <= this->unrestricted);
	return it3->second;
}

/**
 * Reduce all flows to minimum capacity so that they don't get in the way of
 * link usage statistics too much. Keep them around, though, to continue
 * routing any remaining cargo.
 */
void FlowStat::Invalidate()
{
	assert(!this->shares.empty());
	SharesMap new_shares;
	uint i = 0;
	for (SharesMap::iterator it(this->shares.begin()); it != this->shares.end(); ++it) {
		new_shares[++i] = it->second;
		if (it->first == this->unrestricted) this->unrestricted = i;
	}
	this->shares.swap(new_shares);
	assert(!this->shares.empty() && this->unrestricted <= (--this->shares.end())->first);
}

/**
 * Change share for specified station. By specifying INT_MIN as parameter you
 * can erase a share. Newly added flows will be unrestricted.
 * @param st Next Hop to be removed.
 * @param flow Share to be added or removed.
 */
void FlowStat::ChangeShare(StationID st, int flow)
{
	/* We assert only before changing as afterwards the shares can actually
	 * be empty. In that case the whole flow stat must be deleted then. */
	assert(!this->shares.empty());

	uint removed_shares = 0;
	uint added_shares = 0;
	uint last_share = 0;
	SharesMap new_shares;
	for (SharesMap::iterator it(this->shares.begin()); it != this->shares.end(); ++it) {
		if (it->second == st) {
			if (flow < 0) {
				uint share = it->first - last_share;
				if (flow == INT_MIN || (uint)(-flow) >= share) {
					removed_shares += share;
					if (it->first <= this->unrestricted) this->unrestricted -= share;
					if (flow != INT_MIN) flow += share;
					last_share = it->first;
					continue; // remove the whole share
				}
				removed_shares += (uint)(-flow);
			} else {
				added_shares += (uint)(flow);
			}
			if (it->first <= this->unrestricted) this->unrestricted += flow;

			/* If we don't continue above the whole flow has been added or
			 * removed. */
			flow = 0;
		}
		new_shares[it->first + added_shares - removed_shares] = it->second;
		last_share = it->first;
	}
	if (flow > 0) {
		new_shares[last_share + (uint)flow] = st;
		if (this->unrestricted < last_share) {
			this->ReleaseShare(st);
		} else {
			this->unrestricted += flow;
		}
	}
	this->shares.swap(new_shares);
}

/**
 * Restrict a flow by moving it to the end of the map and decreasing the amount
 * of unrestricted flow.
 * @param st Station of flow to be restricted.
 */
void FlowStat::RestrictShare(StationID st)
{
	assert(!this->shares.empty());
	uint flow = 0;
	uint last_share = 0;
	SharesMap new_shares;
	for (SharesMap::iterator it(this->shares.begin()); it != this->shares.end(); ++it) {
		if (flow == 0) {
			if (it->first > this->unrestricted) return; // Not present or already restricted.
			if (it->second == st) {
				flow = it->first - last_share;
				this->unrestricted -= flow;
			} else {
				new_shares[it->first] = it->second;
			}
		} else {
			new_shares[it->first - flow] = it->second;
		}
		last_share = it->first;
	}
	if (flow == 0) return;
	new_shares[last_share + flow] = st;
	this->shares.swap(new_shares);
	assert(!this->shares.empty());
}

/**
 * Release ("unrestrict") a flow by moving it to the begin of the map and
 * increasing the amount of unrestricted flow.
 * @param st Station of flow to be released.
 */
void FlowStat::ReleaseShare(StationID st)
{
	assert(!this->shares.empty());
	uint flow = 0;
	uint next_share = 0;
	bool found = false;
	for (SharesMap::reverse_iterator it(this->shares.rbegin()); it != this->shares.rend(); ++it) {
		if (it->first < this->unrestricted) return; // Note: not <= as the share may hit the limit.
		if (found) {
			flow = next_share - it->first;
			this->unrestricted += flow;
			break;
		} else {
			if (it->first == this->unrestricted) return; // !found -> Limit not hit.
			if (it->second == st) found = true;
		}
		next_share = it->first;
	}
	if (flow == 0) return;
	SharesMap new_shares;
	new_shares[flow] = st;
	for (SharesMap::iterator it(this->shares.begin()); it != this->shares.end(); ++it) {
		if (it->second != st) {
			new_shares[flow + it->first] = it->second;
		} else {
			flow = 0;
		}
	}
	this->shares.swap(new_shares);
	assert(!this->shares.empty());
}

/**
 * Scale all shares from link graph's runtime to monthly values.
 * @param runtime Time the link graph has been running without compression.
 * @pre runtime must be greater than 0 as we don't want infinite flow values.
 */
void FlowStat::ScaleToMonthly(uint runtime)
{
	assert(runtime > 0);
	SharesMap new_shares;
	uint share = 0;
	for (SharesMap::iterator i = this->shares.begin(); i != this->shares.end(); ++i) {
		share = max(share + 1, i->first * 30 / runtime);
		new_shares[share] = i->second;
		if (this->unrestricted == i->first) this->unrestricted = share;
	}
	this->shares.swap(new_shares);
}

/**
 * Add some flow from "origin", going via "via".
 * @param origin Origin of the flow.
 * @param via Next hop.
 * @param flow Amount of flow to be added.
 */
void FlowStatMap::AddFlow(StationID origin, StationID via, uint flow)
{
	FlowStatMap::iterator origin_it = this->find(origin);
	if (origin_it == this->end()) {
		this->insert(std::make_pair(origin, FlowStat(via, flow)));
	} else {
		origin_it->second.ChangeShare(via, flow);
		assert(!origin_it->second.GetShares()->empty());
	}
}

/**
 * Pass on some flow, remembering it as invalid, for later subtraction from
 * locally consumed flow. This is necessary because we can't have negative
 * flows and we don't want to sort the flows before adding them up.
 * @param origin Origin of the flow.
 * @param via Next hop.
 * @param flow Amount of flow to be passed.
 */
void FlowStatMap::PassOnFlow(StationID origin, StationID via, uint flow)
{
	FlowStatMap::iterator prev_it = this->find(origin);
	if (prev_it == this->end()) {
		FlowStat fs(via, flow);
		fs.AppendShare(INVALID_STATION, flow);
		this->insert(std::make_pair(origin, fs));
	} else {
		prev_it->second.ChangeShare(via, flow);
		prev_it->second.ChangeShare(INVALID_STATION, flow);
		assert(!prev_it->second.GetShares()->empty());
	}
}

/**
 * Subtract invalid flows from locally consumed flow.
 * @param self ID of own station.
 */
void FlowStatMap::FinalizeLocalConsumption(StationID self)
{
	for (FlowStatMap::iterator i = this->begin(); i != this->end(); ++i) {
		FlowStat &fs = i->second;
		uint local = fs.GetShare(INVALID_STATION);
		if (local > INT_MAX) { // make sure it fits in an int
			fs.ChangeShare(self, -INT_MAX);
			fs.ChangeShare(INVALID_STATION, -INT_MAX);
			local -= INT_MAX;
		}
		fs.ChangeShare(self, -(int)local);
		fs.ChangeShare(INVALID_STATION, -(int)local);

		/* If the local share is used up there must be a share for some
		 * remote station. */
		assert(!fs.GetShares()->empty());
	}
}

/**
 * Delete all flows at a station for specific cargo and destination.
 * @param via Remote station of flows to be deleted.
 * @return IDs of source stations for which the complete FlowStat, not only a
 *         share, has been erased.
 */
StationIDStack FlowStatMap::DeleteFlows(StationID via)
{
	StationIDStack ret;
	for (FlowStatMap::iterator f_it = this->begin(); f_it != this->end();) {
		FlowStat &s_flows = f_it->second;
		s_flows.ChangeShare(via, INT_MIN);
		if (s_flows.GetShares()->empty()) {
			ret.Push(f_it->first);
			this->erase(f_it++);
		} else {
			++f_it;
		}
	}
	return ret;
}

/**
 * Restrict all flows at a station for specific cargo and destination.
 * @param via Remote station of flows to be restricted.
 */
void FlowStatMap::RestrictFlows(StationID via)
{
	for (FlowStatMap::iterator it = this->begin(); it != this->end(); ++it) {
		it->second.RestrictShare(via);
	}
}

/**
 * Release all flows at a station for specific cargo and destination.
 * @param via Remote station of flows to be released.
 */
void FlowStatMap::ReleaseFlows(StationID via)
{
	for (FlowStatMap::iterator it = this->begin(); it != this->end(); ++it) {
		it->second.ReleaseShare(via);
	}
}

/**
 * Get the sum of all flows from this FlowStatMap.
 * @return sum of all flows.
 */
uint FlowStatMap::GetFlow() const
{
	uint ret = 0;
	for (FlowStatMap::const_iterator i = this->begin(); i != this->end(); ++i) {
		ret += (--(i->second.GetShares()->end()))->first;
	}
	return ret;
}

/**
 * Get the sum of flows via a specific station from this FlowStatMap.
 * @param via Remote station to look for.
 * @return all flows for 'via' added up.
 */
uint FlowStatMap::GetFlowVia(StationID via) const
{
	uint ret = 0;
	for (FlowStatMap::const_iterator i = this->begin(); i != this->end(); ++i) {
		ret += i->second.GetShare(via);
	}
	return ret;
}

/**
 * Get the sum of flows from a specific station from this FlowStatMap.
 * @param from Origin station to look for.
 * @return all flows from 'from' added up.
 */
uint FlowStatMap::GetFlowFrom(StationID from) const
{
	FlowStatMap::const_iterator i = this->find(from);
	if (i == this->end()) return 0;
	return (--(i->second.GetShares()->end()))->first;
}

/**
 * Get the flow from a specific station via a specific other station.
 * @param from Origin station to look for.
 * @param via Remote station to look for.
 * @return flow share originating at 'from' and going to 'via'.
 */
uint FlowStatMap::GetFlowFromVia(StationID from, StationID via) const
{
	FlowStatMap::const_iterator i = this->find(from);
	if (i == this->end()) return 0;
	return i->second.GetShare(via);
}

extern const TileTypeProcs _tile_type_station_procs = {
	DrawTile_Station,           // draw_tile_proc
	GetSlopePixelZ_Station,     // get_slope_z_proc
	ClearTile_Station,          // clear_tile_proc
	nullptr,                       // add_accepted_cargo_proc
	GetTileDesc_Station,        // get_tile_desc_proc
	GetTileTrackStatus_Station, // get_tile_track_status_proc
	ClickTile_Station,          // click_tile_proc
	AnimateTile_Station,        // animate_tile_proc
	TileLoop_Station,           // tile_loop_proc
	ChangeTileOwner_Station,    // change_tile_owner_proc
	nullptr,                       // add_produced_cargo_proc
	VehicleEnter_Station,       // vehicle_enter_tile_proc
	GetFoundation_Station,      // get_foundation_proc
	TerraformTile_Station,      // terraform_tile_proc
};<|MERGE_RESOLUTION|>--- conflicted
+++ resolved
@@ -1126,7 +1126,7 @@
 		 * existing airport, either the one in *station if it is not
 		 * INVALID_STATION, or anyone otherwise and store which one
 		 * in *station */
-		if (station != NULL && IsTileType(tile_cur, MP_STATION)) {
+		if (station != nullptr && IsTileType(tile_cur, MP_STATION)) {
 			if (!IsAirport(tile_cur)) {
 				return ClearTile_Station(tile_cur, DC_AUTO); // get error message
 			} else {
@@ -1447,11 +1447,7 @@
 
 		/* Check if the station is buildable */
 		if (HasBit(statspec->callback_mask, CBM_STATION_AVAIL)) {
-<<<<<<< HEAD
-			uint16 cb_res = GetStationCallback(CBID_STATION_AVAILABILITY, 0, 0, statspec, NULL, INVALID_TILE, rt);
-=======
-			uint16 cb_res = GetStationCallback(CBID_STATION_AVAILABILITY, 0, 0, statspec, nullptr, INVALID_TILE);
->>>>>>> 7c8e7c6b
+			uint16 cb_res = GetStationCallback(CBID_STATION_AVAILABILITY, 0, 0, statspec, nullptr, INVALID_TILE, rt);
 			if (cb_res != CALLBACK_FAILED && !Convert8bitBooleanCallback(statspec->grf_prop.grffile, CBID_STATION_AVAILABILITY, cb_res)) return CMD_ERROR;
 		}
 	}
@@ -1517,11 +1513,7 @@
 					uint32 platinfo = GetPlatformInfo(AXIS_X, GetStationGfx(tile), plat_len, numtracks_orig, plat_len - w, numtracks_orig - numtracks, false);
 
 					/* As the station is not yet completely finished, the station does not yet exist. */
-<<<<<<< HEAD
-					uint16 callback = GetStationCallback(CBID_STATION_TILE_LAYOUT, platinfo, 0, statspec, NULL, tile, rt);
-=======
-					uint16 callback = GetStationCallback(CBID_STATION_TILE_LAYOUT, platinfo, 0, statspec, nullptr, tile);
->>>>>>> 7c8e7c6b
+					uint16 callback = GetStationCallback(CBID_STATION_TILE_LAYOUT, platinfo, 0, statspec, nullptr, tile, rt);
 					if (callback != CALLBACK_FAILED) {
 						if (callback < 8) {
 							SetStationGfx(tile, (callback & ~1) + axis);
@@ -1723,13 +1715,7 @@
 
 			DeallocateSpecFromStation(st, specindex);
 
-<<<<<<< HEAD
-			if (v != NULL) RestoreTrainReservation(v);
-=======
-			include(affected_stations, st);
-
 			if (v != nullptr) RestoreTrainReservation(v);
->>>>>>> 7c8e7c6b
 		}
 	}
 
@@ -2434,12 +2420,12 @@
 	CommandCost cost = CheckFlatLandAirport(iter, flags, &est);
 	if (cost.Failed()) return cost;
 
-	Station *st = NULL;
+	Station *st = nullptr;
 	ret = FindJoiningStation(est, station_to_join, HasBit(p2, 0), airport_area, &st, STR_ERROR_MUST_DEMOLISH_AIRPORT_FIRST);
 	if (ret.Failed()) return ret;
 
 	/* Distant join */
-	if (st == NULL && distant_join) st = Station::GetIfValid(station_to_join);
+	if (st == nullptr && distant_join) st = Station::GetIfValid(station_to_join);
 
 	ret = BuildStationPart(&st, flags, reuse, airport_area, (GetAirport(airport_type)->flags & AirportFTAClass::AIRPLANES) ? STATIONNAMING_AIRPORT : STATIONNAMING_HELIPORT);
 	if (ret.Failed()) return ret;
@@ -2451,7 +2437,7 @@
 		AIRPORT_UPGRADE,  // upgrade the airport in a station
 	} action =
 		(est != INVALID_STATION) ? AIRPORT_UPGRADE :
-		(st != NULL) ? AIRPORT_ADD : AIRPORT_NEW;
+		(st != nullptr) ? AIRPORT_ADD : AIRPORT_NEW;
 
 	if (action == AIRPORT_ADD && st->airport.tile != INVALID_TILE) {
 		return_cmd_error(STR_ERROR_TOO_CLOSE_TO_ANOTHER_AIRPORT);
@@ -2500,26 +2486,11 @@
 		return_cmd_error(authority_refuse_message);
 	}
 
-<<<<<<< HEAD
 	if (action == AIRPORT_UPGRADE) {
 		/* check that the old airport can be removed */
 		CommandCost r = CanRemoveAirport(st, flags);
 		if (r.Failed()) return r;
 		cost.AddCost(r);
-=======
-	Station *st = nullptr;
-	ret = FindJoiningStation(INVALID_STATION, station_to_join, HasBit(p2, 0), airport_area, &st);
-	if (ret.Failed()) return ret;
-
-	/* Distant join */
-	if (st == nullptr && distant_join) st = Station::GetIfValid(station_to_join);
-
-	ret = BuildStationPart(&st, flags, reuse, airport_area, (GetAirport(airport_type)->flags & AirportFTAClass::AIRPLANES) ? STATIONNAMING_AIRPORT : STATIONNAMING_HELIPORT);
-	if (ret.Failed()) return ret;
-
-	if (st != nullptr && st->airport.tile != INVALID_TILE) {
-		return_cmd_error(STR_ERROR_TOO_CLOSE_TO_ANOTHER_AIRPORT);
->>>>>>> 7c8e7c6b
 	}
 
 	for (AirportTileTableIterator iter(as->table[layout], tile); iter != INVALID_TILE; ++iter) {
@@ -2795,11 +2766,6 @@
 	ret = BuildStationPart(&st, flags, reuse, dock_area, STATIONNAMING_DOCK);
 	if (ret.Failed()) return ret;
 
-<<<<<<< HEAD
-=======
-	if (st != nullptr && st->dock_tile != INVALID_TILE) return_cmd_error(STR_ERROR_TOO_CLOSE_TO_ANOTHER_DOCK);
-
->>>>>>> 7c8e7c6b
 	if (flags & DC_EXEC) {
 		/* Create the dock and insert it into the list of docks. */
 		Dock *dock = new Dock(slope_tile, flat_tile);
@@ -2841,7 +2807,7 @@
 	if (ret.Failed()) return ret;
 
 	Dock *removing_dock = Dock::GetByTile(tile);
-	assert(removing_dock != NULL);
+	assert(removing_dock != nullptr);
 
 	TileIndex tile1 = removing_dock->sloped;
 	TileIndex tile2 = removing_dock->flat;
@@ -2860,7 +2826,7 @@
 			/* The first dock in the list is removed. */
 			st->docks = removing_dock->next;
 			/* Last dock is removed. */
-			if (st->docks == NULL) {
+			if (st->docks == nullptr) {
 				st->facilities &= ~FACIL_DOCK;
 			}
 		} else {
@@ -2880,7 +2846,7 @@
 		st->rect.AfterRemoveTile(st, tile2);
 
 		st->dock_station.Clear();
-		for (Dock *dock = st->docks; dock != NULL; dock = dock->next) {
+		for (Dock *dock = st->docks; dock != nullptr; dock = dock->next) {
 			st->dock_station.Add(dock->flat);
 			st->dock_station.Add(dock->sloped);
 		}
@@ -3774,13 +3740,8 @@
 	ge.cargo.Reroute(UINT_MAX, &ge.cargo, avoid, avoid2, &ge);
 
 	/* Reroute cargo staged to be transferred. */
-<<<<<<< HEAD
 	for (Vehicle *v : st->loading_vehicles) {
-		for (; v != NULL; v = v->Next()) {
-=======
-	for (std::list<Vehicle *>::iterator it(st->loading_vehicles.begin()); it != st->loading_vehicles.end(); ++it) {
-		for (Vehicle *v = *it; v != nullptr; v = v->Next()) {
->>>>>>> 7c8e7c6b
+		for (; v != nullptr; v = v->Next()) {
 			if (v->cargo_type != c) continue;
 			v->cargo.Reroute(UINT_MAX, &v->cargo, avoid, avoid2, &ge);
 		}
@@ -3933,31 +3894,6 @@
 	}
 }
 
-<<<<<<< HEAD
-=======
-/**
- * Increase capacity for all link stats associated with vehicles in the given consist.
- * @param st Station to get the link stats from.
- * @param front First vehicle in the consist.
- * @param next_station_id Station the consist will be travelling to next.
- */
-void IncreaseStats(Station *st, const Vehicle *front, StationID next_station_id)
-{
-	for (const Vehicle *v = front; v != nullptr; v = v->Next()) {
-		if (v->refit_cap > 0) {
-			/* The cargo count can indeed be higher than the refit_cap if
-			 * wagons have been auto-replaced and subsequently auto-
-			 * refitted to a higher capacity. The cargo gets redistributed
-			 * among the wagons in that case.
-			 * As usage is not such an important figure anyway we just
-			 * ignore the additional cargo then.*/
-			IncreaseStats(st, v->cargo_type, next_station_id, v->refit_cap,
-					min(v->refit_cap, v->cargo.StoredCount()), EUM_INCREASE);
-		}
-	}
-}
-
->>>>>>> 7c8e7c6b
 /* called for every station each tick */
 static void StationHandleSmallTick(BaseStation *st)
 {
@@ -4308,9 +4244,9 @@
 	MakeWaterKeepingClass(tile, OWNER_NONE);
 
 	st->dock_station.tile = INVALID_TILE;
-	if (st->docks != NULL) {
+	if (st->docks != nullptr) {
 		delete st->docks;
-		st->docks = NULL;
+		st->docks = nullptr;
 	}
 	st->airport.Clear();
 	st->facilities &= ~(FACIL_AIRPORT | FACIL_DOCK);
