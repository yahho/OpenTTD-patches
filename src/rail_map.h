--- conflicted
+++ resolved
@@ -70,11 +70,7 @@
  * @pre IsTileType(t, MP_RAILWAY)
  * @return true if and only if the tile has signals
  */
-<<<<<<< HEAD
-static inline bool HasSignals(TileIndex t)
-=======
-inline bool HasSignals(Tile t)
->>>>>>> 1e56bd1e
+inline bool HasSignals(TileIndex t)
 {
 	return GetRailTileType(t) == RAIL_TILE_SIGNALS;
 }
@@ -85,11 +81,7 @@
  * @param signals whether the rail tile should have signals or not
  * @pre IsPlainRailTile(tile)
  */
-<<<<<<< HEAD
-static inline void SetHasSignals(TileIndex tile, bool signals)
-=======
-inline void SetHasSignals(Tile tile, bool signals)
->>>>>>> 1e56bd1e
+inline void SetHasSignals(TileIndex tile, bool signals)
 {
 	dbg_assert_tile(IsPlainRailTile(tile), tile);
 	SB(_m[tile].m5, 6, 1, signals);
@@ -121,11 +113,7 @@
  * @param t the tile to get the rail type from
  * @return the rail type of the tile
  */
-<<<<<<< HEAD
-static inline RailType GetRailType(TileIndex t)
-=======
-inline RailType GetRailType(Tile t)
->>>>>>> 1e56bd1e
+inline RailType GetRailType(TileIndex t)
 {
 	return (RailType)GB(_me[t].m8, 0, 6);
 }
@@ -135,11 +123,7 @@
  * @param t the tile to set the rail type of
  * @param r the new rail type for the tile
  */
-<<<<<<< HEAD
-static inline void SetRailType(TileIndex t, RailType r)
-=======
-inline void SetRailType(Tile t, RailType r)
->>>>>>> 1e56bd1e
+inline void SetRailType(TileIndex t, RailType r)
 {
 	SB(_me[t].m8, 0, 6, r);
 }
@@ -149,7 +133,7 @@
  * @param t the tile to get the rail type from
  * @return the rail type of the tile
  */
-static inline RailType GetSecondaryRailType(TileIndex t)
+inline RailType GetSecondaryRailType(TileIndex t)
 {
 	return (RailType)GB(_me[t].m8, 6, 6);
 }
@@ -159,7 +143,7 @@
  * @param t the tile to set the rail type of
  * @param r the new rail type for the tile
  */
-static inline void SetSecondaryRailType(TileIndex t, RailType r)
+inline void SetSecondaryRailType(TileIndex t, RailType r)
 {
 	SB(_me[t].m8, 6, 6, r);
 }
@@ -169,7 +153,7 @@
  * @param t the tile to get the rail type from
  * @return the rail type of the tile
  */
-static inline RailType GetPlainRailParallelTrackRailTypeByTrackBit(TileIndex t, TrackBits b)
+inline RailType GetPlainRailParallelTrackRailTypeByTrackBit(TileIndex t, TrackBits b)
 {
 	return b & TRACK_BIT_RT_1 ? GetRailType(t) : GetSecondaryRailType(t);
 }
@@ -179,11 +163,7 @@
  * @param tile the tile to get the track bits from
  * @return the track bits of the tile
  */
-<<<<<<< HEAD
-static inline TrackBits GetTrackBits(TileIndex tile)
-=======
-inline TrackBits GetTrackBits(Tile tile)
->>>>>>> 1e56bd1e
+inline TrackBits GetTrackBits(TileIndex tile)
 {
 	dbg_assert_tile(IsPlainRailTile(tile), tile);
 	return (TrackBits)GB(_m[tile].m5, 0, 6);
@@ -194,11 +174,7 @@
  * @param t the tile to set the track bits of
  * @param b the new track bits for the tile
  */
-<<<<<<< HEAD
-static inline void SetTrackBits(TileIndex t, TrackBits b)
-=======
-inline void SetTrackBits(Tile t, TrackBits b)
->>>>>>> 1e56bd1e
+inline void SetTrackBits(TileIndex t, TrackBits b)
 {
 	dbg_assert_tile(IsPlainRailTile(t), t);
 	SB(_m[t].m5, 0, 6, b);
@@ -211,11 +187,7 @@
  * @pre IsPlainRailTile(tile)
  * @return true if and only if the given track exists on the tile
  */
-<<<<<<< HEAD
-static inline bool HasTrack(TileIndex tile, Track track)
-=======
-inline bool HasTrack(Tile tile, Track track)
->>>>>>> 1e56bd1e
+inline bool HasTrack(TileIndex tile, Track track)
 {
 	return HasBit(GetTrackBits(tile), track);
 }
@@ -226,11 +198,7 @@
  * @pre IsRailDepotTile(t)
  * @return the direction the depot is facing
  */
-<<<<<<< HEAD
-static inline DiagDirection GetRailDepotDirection(TileIndex t)
-=======
-inline DiagDirection GetRailDepotDirection(Tile t)
->>>>>>> 1e56bd1e
+inline DiagDirection GetRailDepotDirection(TileIndex t)
 {
 	return (DiagDirection)GB(_m[t].m5, 0, 2);
 }
@@ -241,11 +209,7 @@
  * @param t the tile to get the depot track from
  * @return the track of the depot
  */
-<<<<<<< HEAD
-static inline Track GetRailDepotTrack(TileIndex t)
-=======
-inline Track GetRailDepotTrack(Tile t)
->>>>>>> 1e56bd1e
+inline Track GetRailDepotTrack(TileIndex t)
 {
 	return DiagDirToDiagTrack(GetRailDepotDirection(t));
 }
@@ -257,11 +221,7 @@
  * @param t the tile to query
  * @return the track bits
  */
-<<<<<<< HEAD
-static inline TrackBits GetRailReservationTrackBits(TileIndex t)
-=======
-inline TrackBits GetRailReservationTrackBits(Tile t)
->>>>>>> 1e56bd1e
+inline TrackBits GetRailReservationTrackBits(TileIndex t)
 {
 	dbg_assert_tile(IsPlainRailTile(t), t);
 	byte track_b = GB(_m[t].m2, 8, 3);
@@ -276,11 +236,7 @@
  * @param t the tile to change
  * @param b the track bits
  */
-<<<<<<< HEAD
-static inline void SetTrackReservation(TileIndex t, TrackBits b)
-=======
-inline void SetTrackReservation(Tile t, TrackBits b)
->>>>>>> 1e56bd1e
+inline void SetTrackReservation(TileIndex t, TrackBits b)
 {
 	dbg_assert_tile(IsPlainRailTile(t), t);
 	dbg_assert(b != INVALID_TRACK_BIT);
@@ -297,11 +253,7 @@
  * @param t the rack to reserve
  * @return true if successful
  */
-<<<<<<< HEAD
-static inline bool TryReserveTrack(TileIndex tile, Track t)
-=======
-inline bool TryReserveTrack(Tile tile, Track t)
->>>>>>> 1e56bd1e
+inline bool TryReserveTrack(TileIndex tile, Track t)
 {
 	dbg_assert_tile(HasTrack(tile, t), tile);
 	TrackBits bits = TrackToTrackBits(t);
@@ -319,11 +271,7 @@
  * @param tile the tile
  * @param t the track to free
  */
-<<<<<<< HEAD
-static inline void UnreserveTrack(TileIndex tile, Track t)
-=======
-inline void UnreserveTrack(Tile tile, Track t)
->>>>>>> 1e56bd1e
+inline void UnreserveTrack(TileIndex tile, Track t)
 {
 	dbg_assert_tile(HasTrack(tile, t), tile);
 	TrackBits res = GetRailReservationTrackBits(tile);
@@ -337,11 +285,7 @@
  * @param t the depot tile
  * @return reservation state
  */
-<<<<<<< HEAD
-static inline bool HasDepotReservation(TileIndex t)
-=======
-inline bool HasDepotReservation(Tile t)
->>>>>>> 1e56bd1e
+inline bool HasDepotReservation(TileIndex t)
 {
 	dbg_assert_tile(IsRailDepot(t), t);
 	return HasBit(_m[t].m5, 4);
@@ -353,11 +297,7 @@
  * @param t the depot tile
  * @param b the reservation state
  */
-<<<<<<< HEAD
-static inline void SetDepotReservation(TileIndex t, bool b)
-=======
-inline void SetDepotReservation(Tile t, bool b)
->>>>>>> 1e56bd1e
+inline void SetDepotReservation(TileIndex t, bool b)
 {
 	dbg_assert_tile(IsRailDepot(t), t);
 	SB(_m[t].m5, 4, 1, (byte)b);
@@ -369,32 +309,19 @@
  * @param t the tile
  * @return reserved track bits
  */
-<<<<<<< HEAD
-static inline TrackBits GetDepotReservationTrackBits(TileIndex t)
-=======
-inline TrackBits GetDepotReservationTrackBits(Tile t)
->>>>>>> 1e56bd1e
+inline TrackBits GetDepotReservationTrackBits(TileIndex t)
 {
 	return HasDepotReservation(t) ? TrackToTrackBits(GetRailDepotTrack(t)) : TRACK_BIT_NONE;
 }
 
-<<<<<<< HEAD
-static inline SignalType GetSignalType(TileIndex t, Track track)
-=======
-
-inline bool IsPbsSignal(SignalType s)
->>>>>>> 1e56bd1e
+inline SignalType GetSignalType(TileIndex t, Track track)
 {
 	dbg_assert_tile(GetRailTileType(t) == RAIL_TILE_SIGNALS, t);
 	byte pos = (track == TRACK_LOWER || track == TRACK_RIGHT) ? 4 : 0;
 	return (SignalType)GB(_m[t].m2, pos, 3);
 }
 
-<<<<<<< HEAD
-static inline void SetSignalType(TileIndex t, Track track, SignalType s)
-=======
-inline SignalType GetSignalType(Tile t, Track track)
->>>>>>> 1e56bd1e
+inline void SetSignalType(TileIndex t, Track track, SignalType s)
 {
 	dbg_assert_tile(GetRailTileType(t) == RAIL_TILE_SIGNALS, t);
 	byte pos = (track == TRACK_LOWER || track == TRACK_RIGHT) ? 4 : 0;
@@ -402,58 +329,38 @@
 	if (track == INVALID_TRACK) SB(_m[t].m2, 4, 3, s);
 }
 
-<<<<<<< HEAD
-static inline bool IsPresignalEntry(TileIndex t, Track track)
-=======
-inline void SetSignalType(Tile t, Track track, SignalType s)
->>>>>>> 1e56bd1e
+inline bool IsPresignalEntry(TileIndex t, Track track)
 {
 	return IsEntrySignal(GetSignalType(t, track));
 }
 
-static inline bool IsPresignalExit(TileIndex t, Track track)
+inline bool IsPresignalExit(TileIndex t, Track track)
 {
 	return IsExitSignal(GetSignalType(t, track));
 }
 
-<<<<<<< HEAD
-static inline bool IsPresignalCombo(TileIndex t, Track track)
-=======
-inline bool IsPresignalEntry(Tile t, Track track)
->>>>>>> 1e56bd1e
+inline bool IsPresignalCombo(TileIndex t, Track track)
 {
 	return IsComboSignal(GetSignalType(t, track));
 }
 
-<<<<<<< HEAD
-static inline bool IsPresignalProgrammable(TileIndex t, Track track)
-=======
-inline bool IsPresignalExit(Tile t, Track track)
->>>>>>> 1e56bd1e
+inline bool IsPresignalProgrammable(TileIndex t, Track track)
 {
 	return IsProgrammableSignal(GetSignalType(t, track));
 }
 
-static inline bool IsNoEntrySignal(TileIndex t, Track track)
+inline bool IsNoEntrySignal(TileIndex t, Track track)
 {
 	return IsNoEntrySignal(GetSignalType(t, track));
 }
 
 /** One-way signals can't be passed the 'wrong' way. */
-<<<<<<< HEAD
-static inline bool IsOnewaySignal(TileIndex t, Track track)
-=======
-inline bool IsOnewaySignal(Tile t, Track track)
->>>>>>> 1e56bd1e
+inline bool IsOnewaySignal(TileIndex t, Track track)
 {
 	return IsOnewaySignal(GetSignalType(t, track));
 }
 
-<<<<<<< HEAD
-static inline void CycleSignalSide(TileIndex t, Track track)
-=======
-inline void CycleSignalSide(Tile t, Track track)
->>>>>>> 1e56bd1e
+inline void CycleSignalSide(TileIndex t, Track track)
 {
 	byte sig;
 	byte pos = (track == TRACK_LOWER || track == TRACK_RIGHT) ? 4 : 6;
@@ -463,54 +370,46 @@
 	SB(_m[t].m3, pos, 2, sig);
 }
 
-<<<<<<< HEAD
-static inline SignalVariant GetSignalVariant(TileIndex t, Track track)
-=======
-inline SignalVariant GetSignalVariant(Tile t, Track track)
->>>>>>> 1e56bd1e
+inline SignalVariant GetSignalVariant(TileIndex t, Track track)
 {
 	byte pos = (track == TRACK_LOWER || track == TRACK_RIGHT) ? 7 : 3;
 	return (SignalVariant)GB(_m[t].m2, pos, 1);
 }
 
-<<<<<<< HEAD
-static inline void SetSignalVariant(TileIndex t, Track track, SignalVariant v)
-=======
-inline void SetSignalVariant(Tile t, Track track, SignalVariant v)
->>>>>>> 1e56bd1e
+inline void SetSignalVariant(TileIndex t, Track track, SignalVariant v)
 {
 	byte pos = (track == TRACK_LOWER || track == TRACK_RIGHT) ? 7 : 3;
 	SB(_m[t].m2, pos, 1, v);
 	if (track == INVALID_TRACK) SB(_m[t].m2, 7, 1, v);
 }
 
-static inline uint8 GetSignalAspect(TileIndex t, Track track)
+inline uint8 GetSignalAspect(TileIndex t, Track track)
 {
 	dbg_assert_tile(GetRailTileType(t) == RAIL_TILE_SIGNALS, t);
 	byte pos = (track == TRACK_LOWER || track == TRACK_RIGHT) ? 3 : 0;
 	return GB(_me[t].m7, pos, 3);
 }
 
-static inline void SetSignalAspect(TileIndex t, Track track, uint8 aspect)
+inline void SetSignalAspect(TileIndex t, Track track, uint8 aspect)
 {
 	dbg_assert_tile(GetRailTileType(t) == RAIL_TILE_SIGNALS, t);
 	byte pos = (track == TRACK_LOWER || track == TRACK_RIGHT) ? 3 : 0;
 	SB(_me[t].m7, pos, 3, aspect);
 }
 
-static inline bool NonZeroSignalStylePossiblyOnTile(TileIndex t)
+inline bool NonZeroSignalStylePossiblyOnTile(TileIndex t)
 {
 	return _me[t].m6 != 0;
 }
 
-static inline uint8 GetSignalStyle(TileIndex t, Track track)
+inline uint8 GetSignalStyle(TileIndex t, Track track)
 {
 	dbg_assert_tile(GetRailTileType(t) == RAIL_TILE_SIGNALS, t);
 	byte pos = (track == TRACK_LOWER || track == TRACK_RIGHT) ? 4 : 0;
 	return GB(_me[t].m6, pos, 4);
 }
 
-static inline uint8 GetSignalStyleGeneric(TileIndex t, Track track)
+inline uint8 GetSignalStyleGeneric(TileIndex t, Track track)
 {
 	switch (GetTileType(t)) {
 		case MP_RAILWAY:
@@ -522,21 +421,21 @@
 	}
 }
 
-static inline void SetSignalStyle(TileIndex t, Track track, uint8 style)
+inline void SetSignalStyle(TileIndex t, Track track, uint8 style)
 {
 	dbg_assert_tile(GetRailTileType(t) == RAIL_TILE_SIGNALS, t);
 	byte pos = (track == TRACK_LOWER || track == TRACK_RIGHT) ? 4 : 0;
 	SB(_me[t].m6, pos, 4, style);
 }
 
-static inline bool GetSignalAlwaysReserveThrough(TileIndex t, Track track)
+inline bool GetSignalAlwaysReserveThrough(TileIndex t, Track track)
 {
 	dbg_assert_tile(GetRailTileType(t) == RAIL_TILE_SIGNALS, t);
 	byte pos = (track == TRACK_LOWER || track == TRACK_RIGHT) ? 7 : 6;
 	return HasBit(_me[t].m7, pos);
 }
 
-static inline void SetSignalAlwaysReserveThrough(TileIndex t, Track track, bool reserve_through)
+inline void SetSignalAlwaysReserveThrough(TileIndex t, Track track, bool reserve_through)
 {
 	dbg_assert_tile(GetRailTileType(t) == RAIL_TILE_SIGNALS, t);
 	byte pos = (track == TRACK_LOWER || track == TRACK_RIGHT) ? 7 : 6;
@@ -548,11 +447,7 @@
  * @param tile  the tile to set the states for
  * @param state the new state
  */
-<<<<<<< HEAD
-static inline void SetSignalStates(TileIndex tile, uint state)
-=======
-inline void SetSignalStates(Tile tile, uint state)
->>>>>>> 1e56bd1e
+inline void SetSignalStates(TileIndex tile, uint state)
 {
 	SB(_m[tile].m4, 4, 4, state);
 }
@@ -562,11 +457,7 @@
  * @param tile  the tile to set the states for
  * @return the state of the signals
  */
-<<<<<<< HEAD
-static inline uint GetSignalStates(TileIndex tile)
-=======
-inline uint GetSignalStates(Tile tile)
->>>>>>> 1e56bd1e
+inline uint GetSignalStates(TileIndex tile)
 {
 	return GB(_m[tile].m4, 4, 4);
 }
@@ -577,11 +468,7 @@
  * @param signalbit the signal
  * @return the state of the signal
  */
-<<<<<<< HEAD
-static inline SignalState GetSingleSignalState(TileIndex t, byte signalbit)
-=======
-inline SignalState GetSingleSignalState(Tile t, byte signalbit)
->>>>>>> 1e56bd1e
+inline SignalState GetSingleSignalState(TileIndex t, byte signalbit)
 {
 	return (SignalState)HasBit(GetSignalStates(t), signalbit);
 }
@@ -591,11 +478,7 @@
  * @param tile    the tile to set the present signals for
  * @param signals the signals that have to be present
  */
-<<<<<<< HEAD
-static inline void SetPresentSignals(TileIndex tile, uint signals)
-=======
-inline void SetPresentSignals(Tile tile, uint signals)
->>>>>>> 1e56bd1e
+inline void SetPresentSignals(TileIndex tile, uint signals)
 {
 	SB(_m[tile].m3, 4, 4, signals);
 }
@@ -605,11 +488,7 @@
  * @param tile the tile to get the present signals for
  * @return the signals that are present
  */
-<<<<<<< HEAD
-static inline uint GetPresentSignals(TileIndex tile)
-=======
-inline uint GetPresentSignals(Tile tile)
->>>>>>> 1e56bd1e
+inline uint GetPresentSignals(TileIndex tile)
 {
 	return GB(_m[tile].m3, 4, 4);
 }
@@ -620,11 +499,7 @@
  * @param signalbit the signal
  * @return true if and only if the signal is present
  */
-<<<<<<< HEAD
-static inline bool IsSignalPresent(TileIndex t, byte signalbit)
-=======
-inline bool IsSignalPresent(Tile t, byte signalbit)
->>>>>>> 1e56bd1e
+inline bool IsSignalPresent(TileIndex t, byte signalbit)
 {
 	return HasBit(GetPresentSignals(t), signalbit);
 }
@@ -633,11 +508,7 @@
  * Checks for the presence of signals (either way) on the given track on the
  * given rail tile.
  */
-<<<<<<< HEAD
-static inline bool HasSignalOnTrack(TileIndex tile, Track track)
-=======
-inline bool HasSignalOnTrack(Tile tile, Track track)
->>>>>>> 1e56bd1e
+inline bool HasSignalOnTrack(TileIndex tile, Track track)
 {
 	dbg_assert(IsValidTrack(track));
 	return GetRailTileType(tile) == RAIL_TILE_SIGNALS && (GetPresentSignals(tile) & SignalOnTrack(track)) != 0;
@@ -650,11 +521,7 @@
  * Along meaning if you are currently driving on the given trackdir, this is
  * the signal that is facing us (for which we stop when it's red).
  */
-<<<<<<< HEAD
-static inline bool HasSignalOnTrackdir(TileIndex tile, Trackdir trackdir)
-=======
-inline bool HasSignalOnTrackdir(Tile tile, Trackdir trackdir)
->>>>>>> 1e56bd1e
+inline bool HasSignalOnTrackdir(TileIndex tile, Trackdir trackdir)
 {
 	dbg_assert (IsValidTrackdir(trackdir));
 	return GetRailTileType(tile) == RAIL_TILE_SIGNALS && GetPresentSignals(tile) & SignalAlongTrackdir(trackdir);
@@ -666,11 +533,7 @@
  * Along meaning if you are currently driving on the given trackdir, this is
  * the signal that is facing us (for which we stop when it's red).
  */
-<<<<<<< HEAD
-static inline SignalState GetSignalStateByTrackdir(TileIndex tile, Trackdir trackdir)
-=======
-inline SignalState GetSignalStateByTrackdir(Tile tile, Trackdir trackdir)
->>>>>>> 1e56bd1e
+inline SignalState GetSignalStateByTrackdir(TileIndex tile, Trackdir trackdir)
 {
 	dbg_assert(IsValidTrackdir(trackdir));
 	dbg_assert_tile(HasSignalOnTrack(tile, TrackdirToTrack(trackdir)), tile);
@@ -681,11 +544,7 @@
 /**
  * Sets the state of the signal along the given trackdir.
  */
-<<<<<<< HEAD
-static inline void SetSignalStateByTrackdir(TileIndex tile, Trackdir trackdir, SignalState state)
-=======
-inline void SetSignalStateByTrackdir(Tile tile, Trackdir trackdir, SignalState state)
->>>>>>> 1e56bd1e
+inline void SetSignalStateByTrackdir(TileIndex tile, Trackdir trackdir, SignalState state)
 {
 	if (state == SIGNAL_STATE_GREEN) { // set 1
 		SetSignalStates(tile, GetSignalStates(tile) | SignalAlongTrackdir(trackdir));
@@ -699,11 +558,7 @@
  * @param tile the tile to check
  * @param td the trackdir to check
  */
-<<<<<<< HEAD
-static inline bool HasPbsSignalOnTrackdir(TileIndex tile, Trackdir td)
-=======
-inline bool HasPbsSignalOnTrackdir(Tile tile, Trackdir td)
->>>>>>> 1e56bd1e
+inline bool HasPbsSignalOnTrackdir(TileIndex tile, Trackdir td)
 {
 	return IsTileType(tile, MP_RAILWAY) && HasSignalOnTrackdir(tile, td) &&
 			IsPbsSignal(GetSignalType(tile, TrackdirToTrack(td)));
@@ -715,8 +570,7 @@
  * @param tile the tile to check
  * @param td the trackdir to check
  */
-<<<<<<< HEAD
-static inline bool HasOnewaySignalBlockingTrackdir(TileIndex tile, Trackdir td)
+inline bool HasOnewaySignalBlockingTrackdir(TileIndex tile, Trackdir td)
 {
 	if (IsTileType(tile, MP_RAILWAY) && HasSignalOnTrackdir(tile, ReverseTrackdir(td)) &&
 			!HasSignalOnTrackdir(tile, td) && IsOnewaySignal(tile, TrackdirToTrack(td))) {
@@ -737,7 +591,7 @@
  * Does signal tile have "one or more trace restrict mappings present" bit set
  * @param tile the tile to check
  */
-static inline bool IsRestrictedSignal(TileIndex tile)
+inline bool IsRestrictedSignal(TileIndex tile)
 {
 	dbg_assert_tile(GetRailTileType(tile) == RAIL_TILE_SIGNALS, tile);
 	return (bool) GB(_m[tile].m2, 12, 1);
@@ -747,10 +601,7 @@
  * Set signal tile "one or more trace restrict mappings present" bit
  * @param tile the tile to set
  */
-static inline void SetRestrictedSignal(TileIndex tile, bool is_restricted)
-=======
-inline bool HasOnewaySignalBlockingTrackdir(Tile tile, Trackdir td)
->>>>>>> 1e56bd1e
+inline void SetRestrictedSignal(TileIndex tile, bool is_restricted)
 {
 	dbg_assert_tile(GetRailTileType(tile) == RAIL_TILE_SIGNALS, tile);
 	SB(_m[tile].m2, 12, 1, is_restricted);
@@ -763,13 +614,13 @@
 RailType GenericGetRailTypeByEntryDir(TileIndex t, DiagDirection enterdir, bool return_invalid);
 RailType GetTileSecondaryRailTypeIfValid(TileIndex t);
 
-static inline RailType GetTileRailTypeByTrack(TileIndex t, Track track) { return GenericGetRailTypeByTrack(t, track, true); }
-static inline RailType GetTileRailTypeByTrackBit(TileIndex t, TrackBits track) { return GenericGetRailTypeByTrackBit(t, track, true); }
-static inline RailType GetTileRailTypeByEntryDir(TileIndex t, DiagDirection enterdir) { return GenericGetRailTypeByEntryDir(t, enterdir, true); }
-
-static inline RailType GetRailTypeByTrack(TileIndex t, Track track) { return GenericGetRailTypeByTrack(t, track, false); }
-static inline RailType GetRailTypeByTrackBit(TileIndex t, TrackBits track) { return GenericGetRailTypeByTrackBit(t, track, false); }
-static inline RailType GetRailTypeByEntryDir(TileIndex t, DiagDirection enterdir) { return GenericGetRailTypeByEntryDir(t, enterdir, false); }
+inline RailType GetTileRailTypeByTrack(TileIndex t, Track track) { return GenericGetRailTypeByTrack(t, track, true); }
+inline RailType GetTileRailTypeByTrackBit(TileIndex t, TrackBits track) { return GenericGetRailTypeByTrackBit(t, track, true); }
+inline RailType GetTileRailTypeByEntryDir(TileIndex t, DiagDirection enterdir) { return GenericGetRailTypeByEntryDir(t, enterdir, true); }
+
+inline RailType GetRailTypeByTrack(TileIndex t, Track track) { return GenericGetRailTypeByTrack(t, track, false); }
+inline RailType GetRailTypeByTrackBit(TileIndex t, TrackBits track) { return GenericGetRailTypeByTrackBit(t, track, false); }
+inline RailType GetRailTypeByEntryDir(TileIndex t, DiagDirection enterdir) { return GenericGetRailTypeByEntryDir(t, enterdir, false); }
 
 /** The ground 'under' the rail */
 enum RailGroundType {
@@ -790,40 +641,24 @@
 	RAIL_GROUND_HALF_SNOW    = 14, ///< Snow only on higher part of slope (steep or one corner raised)
 };
 
-<<<<<<< HEAD
-static inline void SetRailGroundType(TileIndex t, RailGroundType rgt)
-=======
-inline void SetRailGroundType(Tile t, RailGroundType rgt)
->>>>>>> 1e56bd1e
+inline void SetRailGroundType(TileIndex t, RailGroundType rgt)
 {
 	SB(_m[t].m4, 0, 4, rgt);
 }
 
-<<<<<<< HEAD
-static inline RailGroundType GetRailGroundType(TileIndex t)
-=======
-inline RailGroundType GetRailGroundType(Tile t)
->>>>>>> 1e56bd1e
+inline RailGroundType GetRailGroundType(TileIndex t)
 {
 	return (RailGroundType)GB(_m[t].m4, 0, 4);
 }
 
-<<<<<<< HEAD
-static inline bool IsSnowRailGround(TileIndex t)
-=======
-inline bool IsSnowRailGround(Tile t)
->>>>>>> 1e56bd1e
+inline bool IsSnowRailGround(TileIndex t)
 {
 	return GetRailGroundType(t) == RAIL_GROUND_ICE_DESERT;
 }
 
 RailGroundType GetTunnelBridgeGroundType(TileIndex tile);
 
-<<<<<<< HEAD
-static inline void MakeRailNormal(TileIndex t, Owner o, TrackBits b, RailType r)
-=======
-inline void MakeRailNormal(Tile t, Owner o, TrackBits b, RailType r)
->>>>>>> 1e56bd1e
+inline void MakeRailNormal(TileIndex t, Owner o, TrackBits b, RailType r)
 {
 	SetTileType(t, MP_RAILWAY);
 	SetTileOwner(t, o);
@@ -837,31 +672,8 @@
 	_me[t].m8 = r;
 }
 
-<<<<<<< HEAD
-
-static inline void MakeRailDepot(TileIndex t, Owner o, DepotID did, DiagDirection d, RailType r)
-=======
-/**
- * Sets the exit direction of a rail depot.
- * @param tile Tile of the depot.
- * @param dir  Direction of the depot exit.
- */
-inline void SetRailDepotExitDirection(Tile tile, DiagDirection dir)
-{
-	assert(IsRailDepotTile(tile));
-	SB(tile.m5(), 0, 2, dir);
-}
-
-/**
- * Make a rail depot.
- * @param tile      Tile to make a depot on.
- * @param owner     New owner of the depot.
- * @param depot_id  New depot ID.
- * @param dir       Direction of the depot exit.
- * @param rail_type Rail type of the depot.
- */
-inline void MakeRailDepot(Tile tile, Owner owner, DepotID depot_id, DiagDirection dir, RailType rail_type)
->>>>>>> 1e56bd1e
+
+inline void MakeRailDepot(TileIndex t, Owner o, DepotID did, DiagDirection d, RailType r)
 {
 	SetTileType(t, MP_RAILWAY);
 	SetTileOwner(t, o);
