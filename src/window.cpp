/*
 * This file is part of OpenTTD.
 * OpenTTD is free software; you can redistribute it and/or modify it under the terms of the GNU General Public License as published by the Free Software Foundation, version 2.
 * OpenTTD is distributed in the hope that it will be useful, but WITHOUT ANY WARRANTY; without even the implied warranty of MERCHANTABILITY or FITNESS FOR A PARTICULAR PURPOSE.
 * See the GNU General Public License for more details. You should have received a copy of the GNU General Public License along with OpenTTD. If not, see <http://www.gnu.org/licenses/>.
 */

/** @file window.cpp Windowing system, widgets and events */

#include "stdafx.h"
#include <stdarg.h>
#include "company_func.h"
#include "gfx_func.h"
#include "console_func.h"
#include "console_gui.h"
#include "viewport_func.h"
#include "progress.h"
#include "blitter/factory.hpp"
#include "zoom_func.h"
#include "vehicle_base.h"
#include "depot_func.h"
#include "window_func.h"
#include "tilehighlight_func.h"
#include "network/network.h"
#include "querystring_gui.h"
#include "widgets/dropdown_func.h"
#include "strings_func.h"
#include "settings_type.h"
#include "settings_func.h"
#include "ini_type.h"
#include "newgrf_debug.h"
#include "hotkeys.h"
#include "toolbar_gui.h"
#include "statusbar_gui.h"
#include "error.h"
#include "game/game.hpp"
#include "video/video_driver.hpp"
#include "framerate_type.h"
#include "network/network_func.h"
#include "guitimer_func.h"
#include "news_func.h"
#include "core/backup_type.hpp"

#include <bitset>

#include "safeguards.h"

/** Values for _settings_client.gui.auto_scrolling */
enum ViewportAutoscrolling {
	VA_DISABLED,                  //!< Do not autoscroll when mouse is at edge of viewport.
	VA_MAIN_VIEWPORT_FULLSCREEN,  //!< Scroll main viewport at edge when using fullscreen.
	VA_MAIN_VIEWPORT,             //!< Scroll main viewport at edge.
	VA_EVERY_VIEWPORT,            //!< Scroll all viewports at their edges.
};

static Point _drag_delta; ///< delta between mouse cursor and upper left corner of dragged window
static Window *_mouseover_last_w = nullptr; ///< Window of the last OnMouseOver event.
static Window *_last_scroll_window = nullptr; ///< Window of the last scroll event.

/** List of windows opened at the screen sorted from the front. */
Window *_z_front_window = nullptr;
/** List of windows opened at the screen sorted from the back. */
Window *_z_back_window  = nullptr;
/** List of windows in an arbitrary order, that is not instantaneously changed by bringing windows to the front. */
Window *_first_window  = nullptr;

/** If false, highlight is white, otherwise the by the widget defined colour. */
bool _window_highlight_colour = false;

uint64 _window_update_number = 1;

/*
 * Window that currently has focus. - The main purpose is to generate
 * #FocusLost events, not to give next window in z-order focus when a
 * window is closed.
 */
Window *_focused_window;

Point _cursorpos_drag_start;

int _scrollbar_start_pos;
int _scrollbar_size;
byte _scroller_click_timeout = 0;

Window *_scrolling_viewport; ///< A viewport is being scrolled with the mouse.
Rect _scrolling_viewport_bound; ///< A viewport is being scrolled with the mouse, the overlay currently covers this viewport rectangle.
bool _mouse_hovering;      ///< The mouse is hovering over the same point.

SpecialMouseMode _special_mouse_mode; ///< Mode of the mouse.

std::bitset<WC_END> _present_window_types;

/**
 * List of all WindowDescs.
 * This is a pointer to ensure initialisation order with the various static WindowDesc instances.
 */
std::vector<WindowDesc*> *_window_descs = nullptr;

/** Config file to store WindowDesc */
std::string _windows_file;

/** Window description constructor. */
<<<<<<< HEAD
WindowDesc::WindowDesc(WindowPosition def_pos, const char *ini_key, int16 def_width_trad, int16 def_height_trad,
			WindowClass window_class, WindowClass parent_class, uint32 flags,
			const NWidgetPart *nwid_begin, const NWidgetPart *nwid_end, HotkeyList *hotkeys, WindowDesc *ini_parent) :
=======
WindowDesc::WindowDesc(const char * const file, const int line, WindowPosition def_pos, const char *ini_key, int16_t def_width_trad, int16_t def_height_trad,
			WindowClass window_class, WindowClass parent_class, uint32_t flags,
			const NWidgetPart *nwid_begin, const NWidgetPart *nwid_end, HotkeyList *hotkeys) :
	file(file),
	line(line),
>>>>>>> ab535c0a
	default_pos(def_pos),
	cls(window_class),
	parent_cls(parent_class),
	ini_key(ini_key),
	flags(flags),
	nwid_begin(nwid_begin),
	nwid_end(nwid_end),
	hotkeys(hotkeys),
	ini_parent(ini_parent),
	prefs({ false, 0, 0 }),
	default_width_trad(def_width_trad),
	default_height_trad(def_height_trad)
{
	if (_window_descs == nullptr) _window_descs = new std::vector<WindowDesc*>();
	_window_descs->push_back(this);
}

WindowDesc::~WindowDesc()
{
	_window_descs->erase(std::find(_window_descs->begin(), _window_descs->end(), this));
}

const WindowDescPreferences &WindowDesc::GetPreferences() const
{
	return this->ini_parent != nullptr ? this->ini_parent->prefs : this->prefs;
}

/**
 * Determine default width of window.
 * This is either a stored user preferred size, or the built-in default.
 * @return Width in pixels.
 */
int16 WindowDesc::GetDefaultWidth() const
{
	const WindowDescPreferences &prefs = this->GetPreferences();
	return prefs.pref_width != 0 ? prefs.pref_width : ScaleGUITrad(this->default_width_trad);
}

/**
 * Determine default height of window.
 * This is either a stored user preferred size, or the built-in default.
 * @return Height in pixels.
 */
int16 WindowDesc::GetDefaultHeight() const
{
	const WindowDescPreferences &prefs = this->GetPreferences();
	return prefs.pref_height != 0 ? prefs.pref_height : ScaleGUITrad(this->default_height_trad);
}

/**
 * Load all WindowDesc settings from _windows_file.
 */
void WindowDesc::LoadFromConfig()
{
	IniFile ini;
	ini.LoadFromDisk(_windows_file, NO_DIRECTORY);
	for (WindowDesc *wd : *_window_descs) {
		if (wd->ini_key == nullptr) continue;
		IniLoadWindowSettings(ini, wd->ini_key, &(wd->prefs));
	}
}

/**
 * Sort WindowDesc by ini_key.
 */
static bool DescSorter(WindowDesc* const &a, WindowDesc* const &b)
{
	if (a->ini_key != nullptr && b->ini_key != nullptr) return strcmp(a->ini_key, b->ini_key) < 0;
	return a->ini_key != nullptr;
}

/**
 * Save all WindowDesc settings to _windows_file.
 */
void WindowDesc::SaveToConfig()
{
	/* Sort the stuff to get a nice ini file on first write */
	std::sort(_window_descs->begin(), _window_descs->end(), DescSorter);

	IniFile ini;
	ini.LoadFromDisk(_windows_file, NO_DIRECTORY);
	for (WindowDesc *wd : *_window_descs) {
		if (wd->ini_key == nullptr) continue;
		IniSaveWindowSettings(ini, wd->ini_key, &(wd->prefs));
	}
	ini.SaveToDisk(_windows_file);
}

/**
 * Read default values from WindowDesc configuration an apply them to the window.
 */
void Window::ApplyDefaults()
{
	if (this->nested_root != nullptr && this->nested_root->GetWidgetOfType(WWT_STICKYBOX) != nullptr) {
		if (this->window_desc->GetPreferences().pref_sticky) this->flags |= WF_STICKY;
	} else {
		/* There is no stickybox; clear the preference in case someone tried to be funny */
		this->window_desc->prefs.pref_sticky = false;
	}
}

/**
 * Compute the row of a widget that a user clicked in.
 * @param clickpos    Vertical position of the mouse click.
 * @param widget      Widget number of the widget clicked in.
 * @param padding     Amount of empty space between the widget edge and the top of the first row.
 * @param line_height Height of a single row. A negative value means using the vertical resize step of the widget.
 * @return Row number clicked at. If clicked at a wrong position, #INT_MAX is returned.
 * @note The widget does not know where a list printed at the widget ends, so below a list is not a wrong position.
 */
int Window::GetRowFromWidget(int clickpos, int widget, int padding, int line_height) const
{
	const NWidgetBase *wid = this->GetWidget<NWidgetBase>(widget);
	if (line_height < 0) line_height = wid->resize_y;
	if (clickpos < wid->pos_y + padding) return INT_MAX;
	return (clickpos - wid->pos_y - padding) / line_height;
}

/**
 * Disable the highlighted status of all widgets.
 */
void Window::DisableAllWidgetHighlight()
{
	for (uint i = 0; i < this->nested_array_size; i++) {
		NWidgetBase *nwid = this->GetWidget<NWidgetBase>(i);
		if (nwid == nullptr) continue;

		if (nwid->IsHighlighted()) {
			nwid->SetHighlighted(TC_INVALID);
			nwid->SetDirty(this);
		}
	}

	CLRBITS(this->flags, WF_HIGHLIGHTED);
}

/**
 * Sets the highlighted status of a widget.
 * @param widget_index index of this widget in the window
 * @param highlighted_colour Colour of highlight, or TC_INVALID to disable.
 */
void Window::SetWidgetHighlight(byte widget_index, TextColour highlighted_colour)
{
	dbg_assert(widget_index < this->nested_array_size);

	NWidgetBase *nwid = this->GetWidget<NWidgetBase>(widget_index);
	if (nwid == nullptr) return;

	nwid->SetHighlighted(highlighted_colour);
	nwid->SetDirty(this);

	if (highlighted_colour != TC_INVALID) {
		/* If we set a highlight, the window has a highlight */
		this->flags |= WF_HIGHLIGHTED;
	} else {
		/* If we disable a highlight, check all widgets if anyone still has a highlight */
		bool valid = false;
		for (uint i = 0; i < this->nested_array_size; i++) {
			NWidgetBase *child_nwid = this->GetWidget<NWidgetBase>(i);
			if (child_nwid == nullptr) continue;
			if (!child_nwid->IsHighlighted()) continue;

			valid = true;
		}
		/* If nobody has a highlight, disable the flag on the window */
		if (!valid) CLRBITS(this->flags, WF_HIGHLIGHTED);
	}
}

/**
 * Gets the highlighted status of a widget.
 * @param widget_index index of this widget in the window
 * @return status of the widget ie: highlighted = true, not highlighted = false
 */
bool Window::IsWidgetHighlighted(byte widget_index) const
{
	dbg_assert(widget_index < this->nested_array_size);

	const NWidgetBase *nwid = this->GetWidget<NWidgetBase>(widget_index);
	if (nwid == nullptr) return false;

	return nwid->IsHighlighted();
}

/**
 * A dropdown window associated to this window has been closed.
 * @param pt the point inside the window the mouse resides on after closure.
 * @param widget the widget (button) that the dropdown is associated with.
 * @param index the element in the dropdown that is selected.
 * @param instant_close whether the dropdown was configured to close on mouse up.
 */
void Window::OnDropdownClose(Point pt, int widget, int index, bool instant_close)
{
	if (widget < 0) return;

	if (instant_close) {
		/* Send event for selected option if we're still
		 * on the parent button of the dropdown (behaviour of the dropdowns in the main toolbar). */
		if (GetWidgetFromPos(this, pt.x, pt.y) == widget) {
			this->OnDropdownSelect(widget, index);
		}
	}

	/* Raise the dropdown button */
	NWidgetCore *nwi2 = this->GetWidget<NWidgetCore>(widget);
	if ((nwi2->type & WWT_MASK) == NWID_BUTTON_DROPDOWN) {
		nwi2->disp_flags &= ~ND_DROPDOWN_ACTIVE;
	} else {
		this->RaiseWidget(widget);
	}
	this->SetWidgetDirty(widget);
}

/**
 * Return the Scrollbar to a widget index.
 * @param widnum Scrollbar widget index
 * @return Scrollbar to the widget
 */
const Scrollbar *Window::GetScrollbar(uint widnum) const
{
	return this->GetWidget<NWidgetScrollbar>(widnum);
}

/**
 * Return the Scrollbar to a widget index.
 * @param widnum Scrollbar widget index
 * @return Scrollbar to the widget
 */
Scrollbar *Window::GetScrollbar(uint widnum)
{
	return this->GetWidget<NWidgetScrollbar>(widnum);
}

/**
 * Return the querystring associated to a editbox.
 * @param widnum Editbox widget index
 * @return QueryString or nullptr.
 */
const QueryString *Window::GetQueryString(uint widnum) const
{
	auto query = this->querystrings.find(widnum);
	return query != this->querystrings.end() ? query->second : nullptr;
}

/**
 * Return the querystring associated to a editbox.
 * @param widnum Editbox widget index
 * @return QueryString or nullptr.
 */
QueryString *Window::GetQueryString(uint widnum)
{
	auto query = this->querystrings.find(widnum);
	return query != this->querystrings.end() ? query->second : nullptr;
}

/**
 * Update size of all QueryStrings of this window.
 */
void Window::UpdateQueryStringSize()
{
	for (auto &qs : this->querystrings) {
		qs.second->text.UpdateSize();
	}
}

/**
 * Get the current input text buffer.
 * @return The currently focused input text buffer or nullptr if no input focused.
 */
/* virtual */ const Textbuf *Window::GetFocusedTextbuf() const
{
	if (this->nested_focus != nullptr && this->nested_focus->type == WWT_EDITBOX) {
		return &this->GetQueryString(this->nested_focus->index)->text;
	}

	return nullptr;
}

/**
 * Get the current caret position if an edit box has the focus.
 * @return Top-left location of the caret, relative to the window.
 */
/* virtual */ Point Window::GetCaretPosition() const
{
	if (this->nested_focus != nullptr && this->nested_focus->type == WWT_EDITBOX && !this->querystrings.empty()) {
		return this->GetQueryString(this->nested_focus->index)->GetCaretPosition(this, this->nested_focus->index);
	}

	Point pt = {0, 0};
	return pt;
}

/**
 * Get the bounding rectangle for a text range if an edit box has the focus.
 * @param from Start of the string range.
 * @param to End of the string range.
 * @return Rectangle encompassing the string range, relative to the window.
 */
/* virtual */ Rect Window::GetTextBoundingRect(const char *from, const char *to) const
{
	if (this->nested_focus != nullptr && this->nested_focus->type == WWT_EDITBOX) {
		return this->GetQueryString(this->nested_focus->index)->GetBoundingRect(this, this->nested_focus->index, from, to);
	}

	Rect r = {0, 0, 0, 0};
	return r;
}

/**
 * Get the character that is rendered at a position by the focused edit box.
 * @param pt The position to test.
 * @return Index of the character position or -1 if no character is at the position.
 */
/* virtual */ ptrdiff_t Window::GetTextCharacterAtPosition(const Point &pt) const
{
	if (this->nested_focus != nullptr && this->nested_focus->type == WWT_EDITBOX) {
		return this->GetQueryString(this->nested_focus->index)->GetCharAtPosition(this, this->nested_focus->index, pt);
	}

	return -1;
}

/**
 * Set the window that has the focus
 * @param w The window to set the focus on
 */
void SetFocusedWindow(Window *w)
{
	if (_focused_window == w) return;

	/* Invalidate focused widget */
	if (_focused_window != nullptr) {
		if (_focused_window->nested_focus != nullptr) _focused_window->nested_focus->SetDirty(_focused_window);
	}

	/* Remember which window was previously focused */
	Window *old_focused = _focused_window;
	_focused_window = w;

	/* So we can inform it that it lost focus */
	if (old_focused != nullptr) old_focused->OnFocusLost(false, w);
	if (_focused_window != nullptr) _focused_window->OnFocus(old_focused);
}

bool IsWindowFocused()
{
	return _focused_window != nullptr;
}

Point GetFocusedWindowCaret()
{
	return _focused_window->GetCaretPosition();
}

Point GetFocusedWindowTopLeft()
{
	return { _focused_window->left, _focused_window->top };
}

/**
 * Check if an edit box is in global focus. That is if focused window
 * has a edit box as focused widget, or if a console is focused.
 * @return returns true if an edit box is in global focus or if the focused window is a console, else false
 */
bool EditBoxInGlobalFocus()
{
	if (_focused_window == nullptr) return false;

	/* The console does not have an edit box so a special case is needed. */
	if (_focused_window->window_class == WC_CONSOLE) return true;

	return _focused_window->nested_focus != nullptr && _focused_window->nested_focus->type == WWT_EDITBOX;
}

/**
 * Check if a console is focused.
 * @return returns true if the focused window is a console, else false
 */
bool FocusedWindowIsConsole()
{
	return _focused_window && _focused_window->window_class == WC_CONSOLE;
}

/**
 * Makes no widget on this window have focus. The function however doesn't change which window has focus.
 */
void Window::UnfocusFocusedWidget()
{
	if (this->nested_focus != nullptr) {
		if (this->nested_focus->type == WWT_EDITBOX) VideoDriver::GetInstance()->EditBoxLostFocus();

		/* Repaint the widget that lost focus. A focused edit box may else leave the caret on the screen. */
		this->nested_focus->SetDirty(this);
		this->nested_focus = nullptr;
	}
}

/**
 * Set focus within this window to the given widget. The function however doesn't change which window has focus.
 * @param widget_index Index of the widget in the window to set the focus to.
 * @return Focus has changed.
 */
bool Window::SetFocusedWidget(int widget_index)
{
	/* Do nothing if widget_index is already focused, or if it wasn't a valid widget. */
	if ((uint)widget_index >= this->nested_array_size) return false;

	dbg_assert(this->nested_array[widget_index] != nullptr); // Setting focus to a non-existing widget is a bad idea.
	if (this->nested_focus != nullptr) {
		if (this->GetWidget<NWidgetCore>(widget_index) == this->nested_focus) return false;

		/* Repaint the widget that lost focus. A focused edit box may else leave the caret on the screen. */
		this->nested_focus->SetDirty(this);
		if (this->nested_focus->type == WWT_EDITBOX) VideoDriver::GetInstance()->EditBoxLostFocus();
	}
	this->nested_focus = this->GetWidget<NWidgetCore>(widget_index);
	if (_focused_window == this && this->nested_focus->type == WWT_EDITBOX) VideoDriver::GetInstance()->EditBoxGainedFocus();
	return true;
}

/**
 * Called when window gains focus
 */
void Window::OnFocus(Window *previously_focused_window)
{
	if (this->nested_focus != nullptr && this->nested_focus->type == WWT_EDITBOX) VideoDriver::GetInstance()->EditBoxGainedFocus();
}

/**
 * Called when window loses focus
 */
void Window::OnFocusLost(bool closing, Window *newly_focused_window)
{
	if (this->nested_focus != nullptr && this->nested_focus->type == WWT_EDITBOX) VideoDriver::GetInstance()->EditBoxLostFocus();
}

/**
 * Raise the buttons of the window.
 * @param autoraise Raise only the push buttons of the window.
 */
void Window::RaiseButtons(bool autoraise)
{
	for (uint i = 0; i < this->nested_array_size; i++) {
		if (this->nested_array[i] == nullptr) continue;
		WidgetType type = this->nested_array[i]->type;
		if (((type & ~WWB_PUSHBUTTON) < WWT_LAST || type == NWID_PUSHBUTTON_DROPDOWN) &&
				(!autoraise || (type & WWB_PUSHBUTTON) || type == WWT_EDITBOX) && this->IsWidgetLowered(i)) {
			this->RaiseWidget(i);
			this->SetWidgetDirty(i);
		}
	}

	/* Special widgets without widget index */
	NWidgetCore *wid = this->nested_root != nullptr ? (NWidgetCore*)this->nested_root->GetWidgetOfType(WWT_DEFSIZEBOX) : nullptr;
	if (wid != nullptr) {
		wid->SetLowered(false);
		wid->SetDirty(this);
	}
}

/**
 * Invalidate a widget, i.e. mark it as being changed and in need of redraw.
 * @param widget_index the widget to redraw.
 */
void Window::SetWidgetDirty(byte widget_index)
{
	/* Sometimes this function is called before the window is even fully initialized */
	if (this->nested_array == nullptr) return;

	this->nested_array[widget_index]->SetDirty(this);
}

/**
 * A hotkey has been pressed.
 * @param hotkey  Hotkey index, by default a widget index of a button or editbox.
 * @return #ES_HANDLED if the key press has been handled, and the hotkey is not unavailable for some reason.
 */
EventState Window::OnHotkey(int hotkey)
{
	if (hotkey < 0) return ES_NOT_HANDLED;

	NWidgetCore *nw = this->GetWidget<NWidgetCore>(hotkey);
	if (nw == nullptr || nw->IsDisabled()) return ES_NOT_HANDLED;

	if (nw->type == WWT_EDITBOX) {
		if (this->IsShaded()) return ES_NOT_HANDLED;

		/* Focus editbox */
		this->SetFocusedWidget(hotkey);
		SetFocusedWindow(this);
	} else {
		/* Click button */
		this->OnClick(Point(), hotkey, 1);
	}
	return ES_HANDLED;
}

/**
 * Do all things to make a button look clicked and mark it to be
 * unclicked in a few ticks.
 * @param widget the widget to "click"
 */
void Window::HandleButtonClick(byte widget)
{
	this->LowerWidget(widget);
	this->SetTimeout();
	this->SetWidgetDirty(widget);
}

static void StartWindowDrag(Window *w);
static void StartWindowSizing(Window *w, bool to_left);

/**
 * Dispatch left mouse-button (possibly double) click in window.
 * @param w Window to dispatch event in
 * @param x X coordinate of the click
 * @param y Y coordinate of the click
 * @param click_count Number of fast consecutive clicks at same position
 */
static void DispatchLeftClickEvent(Window *w, int x, int y, int click_count)
{
	NWidgetCore *nw = w->nested_root->GetWidgetFromPos(x, y);
	WidgetType widget_type = (nw != nullptr) ? nw->type : WWT_EMPTY;

	bool focused_widget_changed = false;
	/* If clicked on a window that previously did not have focus */
	if (_focused_window != w &&                 // We already have focus, right?
			(w->window_desc->flags & WDF_NO_FOCUS) == 0 &&  // Don't lose focus to toolbars
			widget_type != WWT_CLOSEBOX) {          // Don't change focused window if 'X' (close button) was clicked
		focused_widget_changed = true;
		SetFocusedWindow(w);
	}

	if (nw == nullptr) return; // exit if clicked outside of widgets

	/* don't allow any interaction if the button has been disabled */
	if (nw->IsDisabled()) return;

	int widget_index = nw->index; ///< Index of the widget

	/* Clicked on a widget that is not disabled.
	 * So unless the clicked widget is the caption bar, change focus to this widget.
	 * Exception: In the OSK we always want the editbox to stay focused. */
	if (widget_type != WWT_CAPTION && w->window_class != WC_OSK) {
		/* focused_widget_changed is 'now' only true if the window this widget
		 * is in gained focus. In that case it must remain true, also if the
		 * local widget focus did not change. As such it's the logical-or of
		 * both changed states.
		 *
		 * If this is not preserved, then the OSK window would be opened when
		 * a user has the edit box focused and then click on another window and
		 * then back again on the edit box (to type some text).
		 */
		focused_widget_changed |= w->SetFocusedWidget(widget_index);
	}

	/* Close any child drop down menus. If the button pressed was the drop down
	 * list's own button, then we should not process the click any further. */
	if (HideDropDownMenu(w) == widget_index && widget_index >= 0) return;

	if ((widget_type & ~WWB_PUSHBUTTON) < WWT_LAST && (widget_type & WWB_PUSHBUTTON)) w->HandleButtonClick(widget_index);

	Point pt = { x, y };

	switch (widget_type) {
		case NWID_VSCROLLBAR:
		case NWID_HSCROLLBAR:
			ScrollbarClickHandler(w, nw, x, y);
			break;

		case WWT_EDITBOX: {
			QueryString *query = w->GetQueryString(widget_index);
			if (query != nullptr) query->ClickEditBox(w, pt, widget_index, click_count, focused_widget_changed);
			break;
		}

		case WWT_CLOSEBOX: // 'X'
			w->Close();
			return;

		case WWT_CAPTION: // 'Title bar'
			StartWindowDrag(w);
			return;

		case WWT_RESIZEBOX:
			/* When the resize widget is on the left size of the window
			 * we assume that that button is used to resize to the left. */
			StartWindowSizing(w, nw->pos_x < (w->width / 2));
			nw->SetDirty(w);
			return;

		case WWT_DEFSIZEBOX: {
			if (_ctrl_pressed) {
				w->window_desc->GetPreferences().pref_width = w->width;
				w->window_desc->GetPreferences().pref_height = w->height;
			} else {
				int16 def_width = std::max<int16>(std::min<int16>(w->window_desc->GetDefaultWidth(), _screen.width), w->nested_root->smallest_x);
				int16 def_height = std::max<int16>(std::min<int16>(w->window_desc->GetDefaultHeight(), _screen.height - 50), w->nested_root->smallest_y);

				int dx = (w->resize.step_width  == 0) ? 0 : def_width  - w->width;
				int dy = (w->resize.step_height == 0) ? 0 : def_height - w->height;
				/* dx and dy has to go by step.. calculate it.
				 * The cast to int is necessary else dx/dy are implicitly casted to unsigned int, which won't work. */
				if (w->resize.step_width  > 1) dx -= dx % (int)w->resize.step_width;
				if (w->resize.step_height > 1) dy -= dy % (int)w->resize.step_height;
				ResizeWindow(w, dx, dy, false);
			}

			nw->SetLowered(true);
			nw->SetDirty(w);
			w->SetTimeout();
			break;
		}

		case WWT_DEBUGBOX:
			w->ShowNewGRFInspectWindow();
			break;

		case WWT_SHADEBOX:
			nw->SetDirty(w);
			w->SetShaded(!w->IsShaded());
			return;

		case WWT_STICKYBOX:
			w->flags ^= WF_STICKY;
			nw->SetDirty(w);
			if (_ctrl_pressed) w->window_desc->GetPreferences().pref_sticky = (w->flags & WF_STICKY) != 0;
			return;

		default:
			break;
	}

	/* Widget has no index, so the window is not interested in it. */
	if (widget_index < 0) return;

	/* Check if the widget is highlighted; if so, disable highlight and dispatch an event to the GameScript */
	if (w->IsWidgetHighlighted(widget_index)) {
		w->SetWidgetHighlight(widget_index, TC_INVALID);
		Game::NewEvent(new ScriptEventWindowWidgetClick((ScriptWindow::WindowClass)w->window_class, w->window_number, widget_index));
	}

	w->OnClick(pt, widget_index, click_count);
}

/**
 * Dispatch right mouse-button click in window.
 * @param w Window to dispatch event in
 * @param x X coordinate of the click
 * @param y Y coordinate of the click
 */
static void DispatchRightClickEvent(Window *w, int x, int y)
{
	NWidgetCore *wid = w->nested_root->GetWidgetFromPos(x, y);
	if (wid == nullptr) return;

	Point pt = { x, y };

	/* No widget to handle, or the window is not interested in it. */
	if (wid->index >= 0) {
		if (w->OnRightClick(pt, wid->index)) return;
	}

	/* Right-click close is enabled and there is a closebox. */
	if (_settings_client.gui.right_click_wnd_close == RCC_YES && (w->window_desc->flags & WDF_NO_CLOSE) == 0) {
		w->Close();
	} else if (_settings_client.gui.right_click_wnd_close == RCC_YES_EXCEPT_STICKY && (w->flags & WF_STICKY) == 0 && (w->window_desc->flags & WDF_NO_CLOSE) == 0) {
		/* Right-click close is enabled, but excluding sticky windows. */
		w->Close();
	} else if (_settings_client.gui.hover_delay_ms == 0 && !w->OnTooltip(pt, wid->index, TCC_RIGHT_CLICK) && wid->tool_tip != 0) {
		GuiShowTooltips(w, wid->tool_tip, TCC_RIGHT_CLICK);
	}
}

/**
 * Dispatch hover of the mouse over a window.
 * @param w Window to dispatch event in.
 * @param x X coordinate of the click.
 * @param y Y coordinate of the click.
 */
static void DispatchHoverEvent(Window *w, int x, int y)
{
	NWidgetCore *wid = w->nested_root->GetWidgetFromPos(x, y);

	/* No widget to handle */
	if (wid == nullptr) return;

	Point pt = { x, y };

	/* Show the tooltip if there is any */
	if (!w->OnTooltip(pt, wid->index, TCC_HOVER) && wid->tool_tip != 0) {
		GuiShowTooltips(w, wid->tool_tip, TCC_HOVER);
		return;
	}

	/* Widget has no index, so the window is not interested in it. */
	if (wid->index < 0) return;

	w->OnHover(pt, wid->index);
}

/**
 * Dispatch the mousewheel-action to the window.
 * The window will scroll any compatible scrollbars if the mouse is pointed over the bar or its contents
 * @param w Window
 * @param nwid the widget where the scrollwheel was used
 * @param wheel scroll up or down
 */
static void DispatchMouseWheelEvent(Window *w, NWidgetCore *nwid, int wheel)
{
	if (nwid == nullptr) return;

	/* Using wheel on caption/shade-box shades or unshades the window. */
	if (nwid->type == WWT_CAPTION || nwid->type == WWT_SHADEBOX) {
		w->SetShaded(wheel < 0);
		return;
	}

	/* Wheeling a vertical scrollbar. */
	if (nwid->type == NWID_VSCROLLBAR) {
		NWidgetScrollbar *sb = static_cast<NWidgetScrollbar *>(nwid);
		if (sb->GetCount() > sb->GetCapacity()) {
			if (sb->UpdatePosition(wheel)) w->SetDirty();
		}
		return;
	}

	/* Scroll the widget attached to the scrollbar. */
	Scrollbar *sb = (nwid->scrollbar_index >= 0 ? w->GetScrollbar(nwid->scrollbar_index) : nullptr);
	if (sb != nullptr && sb->GetCount() > sb->GetCapacity()) {
		if (sb->UpdatePosition(wheel)) w->SetDirty();
	}
}

/**
 * Generate repaint events for the visible part of window w within the rectangle.
 *
 * The function goes recursively upwards in the window stack, and splits the rectangle
 * into multiple pieces at the window edges, so obscured parts are not redrawn.
 *
 * @param w Window that needs to be repainted
 * @param left Left edge of the rectangle that should be repainted
 * @param top Top edge of the rectangle that should be repainted
 * @param right Right edge of the rectangle that should be repainted
 * @param bottom Bottom edge of the rectangle that should be repainted
 * @param flags Whether to mark gfx dirty, etc.
 */
void DrawOverlappedWindow(Window *w, int left, int top, int right, int bottom, DrawOverlappedWindowFlags flags)
{
	for (const Window *v : Window::IterateFromBack(w->z_front)) {
		if (MayBeShown(v) &&
				right > v->left &&
				bottom > v->top &&
				left < v->left + v->width &&
				top < v->top + v->height) {
			/* v and rectangle intersect with each other */
			int x;

			if (left < (x = v->left)) {
				DrawOverlappedWindow(w, left, top, x, bottom, flags);
				DrawOverlappedWindow(w, x, top, right, bottom, flags);
				return;
			}

			if (right > (x = v->left + v->width)) {
				DrawOverlappedWindow(w, left, top, x, bottom, flags);
				DrawOverlappedWindow(w, x, top, right, bottom, flags);
				return;
			}

			if (top < (x = v->top)) {
				DrawOverlappedWindow(w, left, top, right, x, flags);
				DrawOverlappedWindow(w, left, x, right, bottom, flags);
				return;
			}

			if (bottom > (x = v->top + v->height)) {
				DrawOverlappedWindow(w, left, top, right, x, flags);
				DrawOverlappedWindow(w, left, x, right, bottom, flags);
				return;
			}

			return;
		}
	}

	/* Setup blitter, and dispatch a repaint event to window *wz */
	DrawPixelInfo *dp = _cur_dpi;
	dp->width = right - left;
	dp->height = bottom - top;
	dp->left = left - w->left;
	dp->top = top - w->top;
	dp->pitch = _screen.pitch;
	dp->dst_ptr = BlitterFactory::GetCurrentBlitter()->MoveTo(_screen.dst_ptr, left, top);
	dp->zoom = ZOOM_LVL_NORMAL;
	w->OnPaint();
	if (unlikely(flags & DOWF_SHOW_DEBUG)) {
		if (w->viewport != nullptr) ViewportDoDrawProcessAllPending();
		extern void ViewportDrawDirtyBlocks(const DrawPixelInfo *dpi, bool increment_colour);
		ViewportDrawDirtyBlocks(_cur_dpi, true);
	}
	if (flags & DOWF_MARK_DIRTY) {
		VideoDriver::GetInstance()->MakeDirty(left, top, right - left, bottom - top);
		UnsetDirtyBlocks(left, top, right, bottom);
	}
}

/**
 * From a rectangle that needs redrawing, find the windows that intersect with the rectangle.
 * These windows should be re-painted.
 * @param left Left edge of the rectangle that should be repainted
 * @param top Top edge of the rectangle that should be repainted
 * @param right Right edge of the rectangle that should be repainted
 * @param bottom Bottom edge of the rectangle that should be repainted
 */
void DrawOverlappedWindowForAll(int left, int top, int right, int bottom)
{
	DrawPixelInfo bk;
	AutoRestoreBackup dpi_backup(_cur_dpi, &bk);

	for (Window *w : Window::IterateFromBack()) {
		if (MayBeShown(w) &&
				right > w->left &&
				bottom > w->top &&
				left < w->left + w->width &&
				top < w->top + w->height) {
			/* Window w intersects with the rectangle => needs repaint */
			DrawOverlappedWindow(w, std::max(left, w->left), std::max(top, w->top), std::min(right, w->left + w->width), std::min(bottom, w->top + w->height), DOWF_NONE);
		}
	}
}

static void SetWindowDirtyPending(Window *w)
{
	SetPendingDirtyBlocks(w->left, w->top, w->left + w->width, w->top + w->height);
}

/**
 * Mark entire window as dirty (in need of re-paint)
 * @ingroup dirty
 */
void Window::SetDirty()
{
	this->flags |= WF_DIRTY;
}

/**
 * Mark entire window as dirty (in need of re-paint)
 * @ingroup dirty
 */
void Window::SetDirtyAsBlocks()
{
	extern bool _gfx_draw_active;
	if (_gfx_draw_active) {
		SetWindowDirtyPending(this);
	} else {
		SetDirtyBlocks(this->left, this->top, this->left + this->width, this->top + this->height);
	}
}

/**
 * Re-initialize a window, and optionally change its size.
 * @param rx Horizontal resize of the window.
 * @param ry Vertical resize of the window.
 * @param reposition If set, reposition the window to default location.
 * @note For just resizing the window, use #ResizeWindow instead.
 */
void Window::ReInit(int rx, int ry, bool reposition)
{
	this->SetDirtyAsBlocks(); // Mark whole current window as dirty.

	/* Save current size. */
	int window_width  = this->width;
	int window_height = this->height;

	this->OnInit();
	/* Re-initialize the window from the ground up. No need to change the nested_array, as all widgets stay where they are. */
	this->nested_root->SetupSmallestSize(this, false);
	this->nested_root->AssignSizePosition(ST_SMALLEST, 0, 0, this->nested_root->smallest_x, this->nested_root->smallest_y, _current_text_dir == TD_RTL);
	this->width  = this->nested_root->smallest_x;
	this->height = this->nested_root->smallest_y;
	this->resize.step_width  = this->nested_root->resize_x;
	this->resize.step_height = this->nested_root->resize_y;

	/* Resize as close to the original size + requested resize as possible. */
	window_width  = std::max(window_width  + rx, this->width);
	window_height = std::max(window_height + ry, this->height);
	int dx = (this->resize.step_width  == 0) ? 0 : window_width  - this->width;
	int dy = (this->resize.step_height == 0) ? 0 : window_height - this->height;
	/* dx and dy has to go by step.. calculate it.
	 * The cast to int is necessary else dx/dy are implicitly casted to unsigned int, which won't work. */
	if (this->resize.step_width  > 1) dx -= dx % (int)this->resize.step_width;
	if (this->resize.step_height > 1) dy -= dy % (int)this->resize.step_height;

	if (reposition) {
		Point pt = this->OnInitialPosition(this->nested_root->smallest_x, this->nested_root->smallest_y, window_number);
		this->InitializePositionSize(pt.x, pt.y, this->nested_root->smallest_x, this->nested_root->smallest_y);
		this->FindWindowPlacementAndResize(this->window_desc->GetDefaultWidth(), this->window_desc->GetDefaultHeight());
	}

	ResizeWindow(this, dx, dy);
	/* ResizeWindow() does this->SetDirty() already, no need to do it again here. */
}

/**
 * Set the shaded state of the window to \a make_shaded.
 * @param make_shaded If \c true, shade the window (roll up until just the title bar is visible), else unshade/unroll the window to its original size.
 * @note The method uses #Window::ReInit(), thus after the call, the whole window should be considered changed.
 */
void Window::SetShaded(bool make_shaded)
{
	if (this->shade_select == nullptr) return;

	int desired = make_shaded ? SZSP_HORIZONTAL : 0;
	if (this->shade_select->shown_plane != desired) {
		if (make_shaded) {
			if (this->nested_focus != nullptr) this->UnfocusFocusedWidget();
			this->unshaded_size.width  = this->width;
			this->unshaded_size.height = this->height;
			this->shade_select->SetDisplayedPlane(desired);
			this->ReInit(0, -this->height);
		} else {
			this->shade_select->SetDisplayedPlane(desired);
			int dx = ((int)this->unshaded_size.width  > this->width)  ? (int)this->unshaded_size.width  - this->width  : 0;
			int dy = ((int)this->unshaded_size.height > this->height) ? (int)this->unshaded_size.height - this->height : 0;
			this->ReInit(dx, dy);
		}
	}
}

/**
 * Find the Window whose parent pointer points to this window
 * @param w parent Window to find child of
 * @param wc Window class of the window to remove; #WC_INVALID if class does not matter
 * @return a Window pointer that is the child of \a w, or \c nullptr otherwise
 */
static Window *FindChildWindow(const Window *w, WindowClass wc)
{
	if (wc < WC_END && !_present_window_types[wc]) return nullptr;

	for (Window *v : Window::IterateFromBack()) {
		if ((wc == WC_INVALID || wc == v->window_class) && v->parent == w) return v;
	}

	return nullptr;
}

/**
 * Delete all children a window might have in a head-recursive manner
 * @param wc Window class of the window to remove; #WC_INVALID if class does not matter
 */
void Window::CloseChildWindows(WindowClass wc) const
{
	Window *child = FindChildWindow(this, wc);
	while (child != nullptr) {
		child->Close();
		child = FindChildWindow(this, wc);
	}
}

/**
 * Hide the window and all its child windows, and mark them for a later deletion.
 */
void Window::Close([[maybe_unused]] int data)
{
	if (_thd.window_class == this->window_class &&
			_thd.window_number == this->window_number) {
		ResetObjectToPlace();
	}

	/* Prevent Mouseover() from resetting mouse-over coordinates on a non-existing window */
	if (_mouseover_last_w == this) _mouseover_last_w = nullptr;

	/* We can't scroll the window when it's closed. */
	if (_last_scroll_window == this) _last_scroll_window = nullptr;

	/* Make sure we don't try to access non-existing query strings. */
	this->querystrings.clear();

	/* Make sure we don't try to access this window as the focused window when it doesn't exist anymore. */
	if (_focused_window == this) {
		_focused_window = nullptr;
		this->OnFocusLost(true, nullptr);
	}

	this->CloseChildWindows();

	this->SetDirtyAsBlocks();

	this->window_class = WC_INVALID;
}

/**
 * Remove window and all its child windows from the window stack.
 */
Window::~Window()
{
	assert(this->window_class == WC_INVALID);

	if (this->viewport != nullptr) DeleteWindowViewport(this);

	free(this->nested_array); // Contents is released through deletion of #nested_root.
	delete this->nested_root;
}

/**
 * Find a window by its class and window number
 * @param cls Window class
 * @param number Number of the window within the window class
 * @return Pointer to the found window, or \c nullptr if not available
 */
Window *FindWindowById(WindowClass cls, WindowNumber number)
{
	if (cls < WC_END && !_present_window_types[cls]) return nullptr;

	for (Window *w : Window::IterateFromBack()) {
		if (w->window_class == cls && w->window_number == number) return w;
	}

	return nullptr;
}

/**
 * Find any window by its class. Useful when searching for a window that uses
 * the window number as a #WindowClass, like #WC_SEND_NETWORK_MSG.
 * @param cls Window class
 * @return Pointer to the found window, or \c nullptr if not available
 */
Window *FindWindowByClass(WindowClass cls)
{
	if (cls < WC_END && !_present_window_types[cls]) return nullptr;

	for (Window *w : Window::IterateFromBack()) {
		if (w->window_class == cls) return w;
	}

	return nullptr;
}

/**
 * Get the main window, i.e. FindWindowById(WC_MAIN_WINDOW, 0).
 * If the main window is not available, this function will trigger an assert.
 * @return Pointer to the main window.
 */
Window *GetMainWindow()
{
	Window *w = FindWindowById(WC_MAIN_WINDOW, 0);
	assert(w != nullptr);
	return w;
}

/**
 * Delete a window by its class and window number (if it is open).
 * @param cls Window class
 * @param number Number of the window within the window class
 * @param force force deletion; if false don't delete when stickied
 */
void CloseWindowById(WindowClass cls, WindowNumber number, bool force, int data)
{
	Window *w = FindWindowById(cls, number);
	if (w != nullptr && (force || (w->flags & WF_STICKY) == 0)) {
		w->Close(data);
	}
}

/**
 * Delete all windows of its class and window number (if open).
 * @param cls Window class
 * @param number Number of the window within the window class
 * @param force force deletion; if false don't delete when stickied
 */
void CloseAllWindowsById(WindowClass cls, WindowNumber number, bool force, int data)
{
	if (cls < WC_END && !_present_window_types[cls]) return;

	/* Note: the container remains stable, even when deleting windows. */
	for (Window *w : Window::Iterate()) {
		if (w->window_class == cls && w->window_number == number && (force || (w->flags & WF_STICKY) == 0)) {
			w->Close(data);
		}
	}
}

/**
 * Delete all windows of a given class
 * @param cls Window class of windows to delete
 */
void CloseWindowByClass(WindowClass cls, int data)
{
	if (cls < WC_END && !_present_window_types[cls]) return;

	/* Note: the container remains stable, even when deleting windows. */
	for (Window *w : Window::Iterate()) {
		if (w->window_class == cls) {
			w->Close(data);
		}
	}
}

/**
 * Delete all windows of a company. We identify windows of a company
 * by looking at the caption colour. If it is equal to the company ID
 * then we say the window belongs to the company and should be deleted
 * @param id company identifier
 */
void DeleteCompanyWindows(CompanyID id)
{
	/* Note: the container remains stable, even when deleting windows. */
	for (Window *w : Window::Iterate()) {
		if (w->owner == id) {
			w->Close();
		}
	}

	/* Also delete the company specific windows that don't have a company-colour. */
	CloseWindowById(WC_BUY_COMPANY, id);
}

/**
 * Change the owner of all the windows one company can take over from another
 * company in the case of a company merger. Do not change ownership of windows
 * that need to be deleted once takeover is complete
 * @param old_owner original owner of the window
 * @param new_owner the new owner of the window
 */
void ChangeWindowOwner(Owner old_owner, Owner new_owner)
{
	for (Window *w : Window::IterateFromBack()) {
		if (w->owner != old_owner) continue;

		switch (w->window_class) {
			case WC_COMPANY_COLOUR:
			case WC_FINANCES:
			case WC_STATION_LIST:
			case WC_TRAINS_LIST:
			case WC_TRACE_RESTRICT_SLOTS:
			case WC_ROADVEH_LIST:
			case WC_SHIPS_LIST:
			case WC_AIRCRAFT_LIST:
			case WC_BUY_COMPANY:
			case WC_COMPANY:
			case WC_COMPANY_INFRASTRUCTURE:
			case WC_VEHICLE_ORDERS: // Changing owner would also require changing WindowDesc, which is not possible; however keeping the old one crashes because of missing widgets etc.. See ShowOrdersWindow().
				continue;

			default:
				w->owner = new_owner;
				break;
		}
	}
}

static void BringWindowToFront(Window *w);

/**
 * Find a window and make it the relative top-window on the screen.
 * The window gets unshaded if it was shaded, and a white border is drawn at its edges for a brief period of time to visualize its "activation".
 * @param cls WindowClass of the window to activate
 * @param number WindowNumber of the window to activate
 * @return a pointer to the window thus activated
 */
Window *BringWindowToFrontById(WindowClass cls, WindowNumber number)
{
	Window *w = FindWindowById(cls, number);

	if (w != nullptr) {
		if (w->IsShaded()) w->SetShaded(false); // Restore original window size if it was shaded.

		w->SetWhiteBorder();
		BringWindowToFront(w);
		w->SetDirty();
	}

	return w;
}

static inline bool IsVitalWindow(const Window *w)
{
	switch (w->window_class) {
		case WC_MAIN_TOOLBAR:
		case WC_STATUS_BAR:
		case WC_NEWS_WINDOW:
		case WC_SEND_NETWORK_MSG:
			return true;

		default:
			return false;
	}
}

/**
 * Get the z-priority for a given window. This is used in comparison with other z-priority values;
 * a window with a given z-priority will appear above other windows with a lower value, and below
 * those with a higher one (the ordering within z-priorities is arbitrary).
 * @param wc The window class of window to get the z-priority for
 * @pre wc != WC_INVALID
 * @return The window's z-priority
 */
static uint GetWindowZPriority(WindowClass wc)
{
	assert(wc != WC_INVALID);

	uint z_priority = 0;

	switch (wc) {
		case WC_TOOLTIPS:
			++z_priority;
			FALLTHROUGH;

		case WC_ERRMSG:
		case WC_CONFIRM_POPUP_QUERY:
			++z_priority;
			FALLTHROUGH;

		case WC_ENDSCREEN:
			++z_priority;
			FALLTHROUGH;

		case WC_HIGHSCORE:
			++z_priority;
			FALLTHROUGH;

		case WC_DROPDOWN_MENU:
			++z_priority;
			FALLTHROUGH;

		case WC_MAIN_TOOLBAR:
		case WC_STATUS_BAR:
			++z_priority;
			FALLTHROUGH;

		case WC_OSK:
			++z_priority;
			FALLTHROUGH;

		case WC_QUERY_STRING:
		case WC_SEND_NETWORK_MSG:
			++z_priority;
			FALLTHROUGH;

		case WC_NETWORK_ASK_RELAY:
		case WC_MODAL_PROGRESS:
		case WC_NETWORK_STATUS_WINDOW:
		case WC_SAVE_PRESET:
			++z_priority;
			FALLTHROUGH;

		case WC_GENERATE_LANDSCAPE:
		case WC_SAVELOAD:
		case WC_GAME_OPTIONS:
		case WC_CUSTOM_CURRENCY:
		case WC_NETWORK_WINDOW:
		case WC_GRF_PARAMETERS:
		case WC_SCRIPT_LIST:
		case WC_SCRIPT_SETTINGS:
		case WC_TEXTFILE:
			++z_priority;
			FALLTHROUGH;

		case WC_CONSOLE:
			++z_priority;
			FALLTHROUGH;

		case WC_NEWS_WINDOW:
			++z_priority;
			FALLTHROUGH;

		default:
			++z_priority;
			FALLTHROUGH;

		case WC_MAIN_WINDOW:
			return z_priority;
	}
}

/**
 * Adds a window to the z-ordering, according to its z-priority.
 * @param w Window to add
 */
static void AddWindowToZOrdering(Window *w)
{
	dbg_assert(w->z_front == nullptr && w->z_back == nullptr);

	if (_z_front_window == nullptr) {
		/* It's the only window. */
		_z_front_window = _z_back_window = w;
		w->z_front = w->z_back = nullptr;
	} else {
		/* Search down the z-ordering for its location. */
		Window *v = _z_front_window;
		uint last_z_priority = UINT_MAX;
		(void)last_z_priority; // Unused without asserts
		while (v != nullptr && (v->window_class == WC_INVALID || GetWindowZPriority(v->window_class) > GetWindowZPriority(w->window_class))) {
			if (v->window_class != WC_INVALID) {
				/* Sanity check z-ordering, while we're at it. */
				dbg_assert(last_z_priority >= GetWindowZPriority(v->window_class));
				last_z_priority = GetWindowZPriority(v->window_class);
			}

			v = v->z_back;
		}

		if (v == nullptr) {
			/* It's the new back window. */
			w->z_front = _z_back_window;
			w->z_back = nullptr;
			_z_back_window->z_back = w;
			_z_back_window = w;
		} else if (v == _z_front_window) {
			/* It's the new front window. */
			w->z_front = nullptr;
			w->z_back = _z_front_window;
			_z_front_window->z_front = w;
			_z_front_window = w;
		} else {
			/* It's somewhere else in the z-ordering. */
			w->z_front = v->z_front;
			w->z_back = v;
			v->z_front->z_back = w;
			v->z_front = w;
		}
	}
}


/**
 * Removes a window from the z-ordering.
 * @param w Window to remove
 */
static void RemoveWindowFromZOrdering(Window *w)
{
	if (w->z_front == nullptr) {
		dbg_assert(_z_front_window == w);
		_z_front_window = w->z_back;
	} else {
		w->z_front->z_back = w->z_back;
	}

	if (w->z_back == nullptr) {
		dbg_assert(_z_back_window == w);
		_z_back_window = w->z_front;
	} else {
		w->z_back->z_front = w->z_front;
	}

	w->z_front = w->z_back = nullptr;
}

/**
 * On clicking on a window, make it the frontmost window of all windows with an equal
 * or lower z-priority. The window is marked dirty for a repaint
 * @param w window that is put into the relative foreground
 */
static void BringWindowToFront(Window *w)
{
	RemoveWindowFromZOrdering(w);
	AddWindowToZOrdering(w);
	SetFocusedWindow(w);

	w->SetDirty();
}

void Window::ChangeWindowClass(WindowClass cls)
{
	this->window_class = cls;
	if (this->window_class < WC_END) _present_window_types.set(this->window_class);
}

/**
 * Initializes the data (except the position and initial size) of a new Window.
 * @param window_number Number being assigned to the new window
 * @return Window pointer of the newly created window
 * @pre If nested widgets are used (\a widget is \c nullptr), #nested_root and #nested_array_size must be initialized.
 *      In addition, #nested_array is either \c nullptr, or already initialized.
 */
void Window::InitializeData(WindowNumber window_number)
{
	/* Set up window properties; some of them are needed to set up smallest size below */
	this->ChangeWindowClass(this->window_desc->cls);
	this->SetWhiteBorder();
	if (this->window_desc->default_pos == WDP_CENTER) this->flags |= WF_CENTERED;
	this->owner = INVALID_OWNER;
	this->nested_focus = nullptr;
	this->window_number = window_number;

	this->OnInit();
	/* Initialize nested widget tree. */
	if (this->nested_array == nullptr) {
		this->nested_array = CallocT<NWidgetBase *>(this->nested_array_size);
		this->nested_root->SetupSmallestSize(this, true);
	} else {
		this->nested_root->SetupSmallestSize(this, false);
	}
	/* Initialize to smallest size. */
	this->nested_root->AssignSizePosition(ST_SMALLEST, 0, 0, this->nested_root->smallest_x, this->nested_root->smallest_y, _current_text_dir == TD_RTL);

	/* Further set up window properties,
	 * this->left, this->top, this->width, this->height, this->resize.width, and this->resize.height are initialized later. */
	this->resize.step_width  = this->nested_root->resize_x;
	this->resize.step_height = this->nested_root->resize_y;

	/* Give focus to the opened window unless a text box
	 * of focused window has focus (so we don't interrupt typing). But if the new
	 * window has a text box, then take focus anyway.
	 * Do not give the focus while scrolling a viewport (like when the News pops up) */
	if (_scrolling_viewport == nullptr && this->window_class != WC_TOOLTIPS && this->window_class != WC_NEWS_WINDOW && this->window_class != WC_OSK && (!EditBoxInGlobalFocus() || this->nested_root->GetWidgetOfType(WWT_EDITBOX) != nullptr)) SetFocusedWindow(this);

	/* Insert the window into the correct location in the z-ordering. */
	AddWindowToZOrdering(this);
	this->next_window = _first_window;
	_first_window = this;
}

/**
 * Set the position and smallest size of the window.
 * @param x          Offset in pixels from the left of the screen of the new window.
 * @param y          Offset in pixels from the top of the screen of the new window.
 * @param sm_width   Smallest width in pixels of the window.
 * @param sm_height  Smallest height in pixels of the window.
 */
void Window::InitializePositionSize(int x, int y, int sm_width, int sm_height)
{
	this->left = x;
	this->top = y;
	this->width = sm_width;
	this->height = sm_height;
}

/**
 * Resize window towards the default size.
 * Prior to construction, a position for the new window (for its default size)
 * has been found with LocalGetWindowPlacement(). Initially, the window is
 * constructed with minimal size. Resizing the window to its default size is
 * done here.
 * @param def_width default width in pixels of the window
 * @param def_height default height in pixels of the window
 * @see Window::Window(), Window::InitializeData(), Window::InitializePositionSize()
 */
void Window::FindWindowPlacementAndResize(int def_width, int def_height)
{
	def_width  = std::max(def_width,  this->width); // Don't allow default size to be smaller than smallest size
	def_height = std::max(def_height, this->height);
	/* Try to make windows smaller when our window is too small.
	 * w->(width|height) is normally the same as min_(width|height),
	 * but this way the GUIs can be made a little more dynamic;
	 * one can use the same spec for multiple windows and those
	 * can then determine the real minimum size of the window. */
	if (this->width != def_width || this->height != def_height) {
		/* Think about the overlapping toolbars when determining the minimum window size */
		int free_height = _screen.height;
		const Window *wt = FindWindowById(WC_STATUS_BAR, 0);
		if (wt != nullptr) free_height -= wt->height;
		wt = FindWindowById(WC_MAIN_TOOLBAR, 0);
		if (wt != nullptr) free_height -= wt->height;

		int enlarge_x = std::max(std::min(def_width  - this->width,  _screen.width - this->width),  0);
		int enlarge_y = std::max(std::min(def_height - this->height, free_height   - this->height), 0);

		/* X and Y has to go by step.. calculate it.
		 * The cast to int is necessary else x/y are implicitly casted to
		 * unsigned int, which won't work. */
		if (this->resize.step_width  > 1) enlarge_x -= enlarge_x % (int)this->resize.step_width;
		if (this->resize.step_height > 1) enlarge_y -= enlarge_y % (int)this->resize.step_height;

		ResizeWindow(this, enlarge_x, enlarge_y);
		/* ResizeWindow() calls this->OnResize(). */
	} else {
		/* Always call OnResize; that way the scrollbars and matrices get initialized. */
		this->OnResize();
	}

	int nx = this->left;
	int ny = this->top;

	if (nx + this->width > _screen.width) nx -= (nx + this->width - _screen.width);

	const Window *wt = FindWindowById(WC_MAIN_TOOLBAR, 0);
	ny = std::max(ny, (wt == nullptr || this == wt || this->top == 0) ? 0 : wt->height);
	nx = std::max(nx, 0);

	if (this->viewport != nullptr) {
		this->viewport->left += nx - this->left;
		this->viewport->top  += ny - this->top;
	}
	this->left = nx;
	this->top = ny;

	this->SetDirty();
}

/**
 * Decide whether a given rectangle is a good place to open a completely visible new window.
 * The new window should be within screen borders, and not overlap with another already
 * existing window (except for the main window in the background).
 * @param left    Left edge of the rectangle
 * @param top     Top edge of the rectangle
 * @param width   Width of the rectangle
 * @param height  Height of the rectangle
 * @param toolbar_y Height of main toolbar
 * @param pos     If rectangle is good, use this parameter to return the top-left corner of the new window
 * @return Boolean indication that the rectangle is a good place for the new window
 */
static bool IsGoodAutoPlace1(int left, int top, int width, int height, int toolbar_y, Point &pos)
{
	int right  = width + left;
	int bottom = height + top;

	if (left < 0 || top < toolbar_y || right > _screen.width || bottom > _screen.height) return false;

	/* Make sure it is not obscured by any window. */
	for (const Window *w : Window::IterateFromBack()) {
		if (w->window_class == WC_MAIN_WINDOW) continue;

		if (right > w->left &&
				w->left + w->width > left &&
				bottom > w->top &&
				w->top + w->height > top) {
			return false;
		}
	}

	pos.x = left;
	pos.y = top;
	return true;
}

/**
 * Decide whether a given rectangle is a good place to open a mostly visible new window.
 * The new window should be mostly within screen borders, and not overlap with another already
 * existing window (except for the main window in the background).
 * @param left    Left edge of the rectangle
 * @param top     Top edge of the rectangle
 * @param width   Width of the rectangle
 * @param height  Height of the rectangle
 * @param toolbar_y Height of main toolbar
 * @param pos     If rectangle is good, use this parameter to return the top-left corner of the new window
 * @return Boolean indication that the rectangle is a good place for the new window
 */
static bool IsGoodAutoPlace2(int left, int top, int width, int height, int toolbar_y, Point &pos)
{
	bool rtl = _current_text_dir == TD_RTL;

	/* Left part of the rectangle may be at most 1/4 off-screen,
	 * right part of the rectangle may be at most 1/2 off-screen
	 */
	if (rtl) {
		if (left < -(width >> 1) || left > _screen.width - (width >> 2)) return false;
	} else {
		if (left < -(width >> 2) || left > _screen.width - (width >> 1)) return false;
	}

	/* Bottom part of the rectangle may be at most 1/4 off-screen */
	if (top < toolbar_y || top > _screen.height - (height >> 2)) return false;

	/* Make sure it is not obscured by any window. */
	for (const Window *w : Window::IterateFromBack()) {
		if (w->window_class == WC_MAIN_WINDOW) continue;

		if (left + width > w->left &&
				w->left + w->width > left &&
				top + height > w->top &&
				w->top + w->height > top) {
			return false;
		}
	}

	pos.x = left;
	pos.y = top;
	return true;
}

/**
 * Find a good place for opening a new window of a given width and height.
 * @param width  Width of the new window
 * @param height Height of the new window
 * @return Top-left coordinate of the new window
 */
static Point GetAutoPlacePosition(int width, int height)
{
	Point pt;

	bool rtl = _current_text_dir == TD_RTL;

	/* First attempt, try top-left of the screen */
	const Window *main_toolbar = FindWindowByClass(WC_MAIN_TOOLBAR);
	const int toolbar_y =  main_toolbar != nullptr ? main_toolbar->height : 0;
	if (IsGoodAutoPlace1(rtl ? _screen.width - width : 0, toolbar_y, width, height, toolbar_y, pt)) return pt;

	/* Second attempt, try around all existing windows.
	 * The new window must be entirely on-screen, and not overlap with an existing window.
	 * Eight starting points are tried, two at each corner.
	 */
	for (const Window *w : Window::IterateFromBack()) {
		if (w->window_class == WC_MAIN_WINDOW) continue;

		if (IsGoodAutoPlace1(w->left + w->width,         w->top,                      width, height, toolbar_y, pt)) return pt;
		if (IsGoodAutoPlace1(w->left            - width, w->top,                      width, height, toolbar_y, pt)) return pt;
		if (IsGoodAutoPlace1(w->left,                    w->top + w->height,          width, height, toolbar_y, pt)) return pt;
		if (IsGoodAutoPlace1(w->left,                    w->top             - height, width, height, toolbar_y, pt)) return pt;
		if (IsGoodAutoPlace1(w->left + w->width,         w->top + w->height - height, width, height, toolbar_y, pt)) return pt;
		if (IsGoodAutoPlace1(w->left            - width, w->top + w->height - height, width, height, toolbar_y, pt)) return pt;
		if (IsGoodAutoPlace1(w->left + w->width - width, w->top + w->height,          width, height, toolbar_y, pt)) return pt;
		if (IsGoodAutoPlace1(w->left + w->width - width, w->top             - height, width, height, toolbar_y, pt)) return pt;
	}

	/* Third attempt, try around all existing windows.
	 * The new window may be partly off-screen, and must not overlap with an existing window.
	 * Only four starting points are tried.
	 */
	for (const Window *w : Window::IterateFromBack()) {
		if (w->window_class == WC_MAIN_WINDOW) continue;

		if (IsGoodAutoPlace2(w->left + w->width, w->top,             width, height, toolbar_y, pt)) return pt;
		if (IsGoodAutoPlace2(w->left    - width, w->top,             width, height, toolbar_y, pt)) return pt;
		if (IsGoodAutoPlace2(w->left,            w->top + w->height, width, height, toolbar_y, pt)) return pt;
		if (IsGoodAutoPlace2(w->left,            w->top - height,    width, height, toolbar_y, pt)) return pt;
	}

	/* Fourth and final attempt, put window at diagonal starting from (0, toolbar_y), try multiples
	 * of the closebox
	 */
	int left = rtl ? _screen.width - width : 0, top = toolbar_y;
	const Dimension &closebox_dimension = NWidgetLeaf::GetCloseBoxDimension();
	int offset_x = rtl ? -(int)closebox_dimension.width : (int)closebox_dimension.width;
	int offset_y = std::max<int>(closebox_dimension.height, FONT_HEIGHT_NORMAL + WidgetDimensions::scaled.captiontext.Vertical());

restart:
	for (const Window *w : Window::IterateFromBack()) {
		if (w->left == left && w->top == top) {
			left += offset_x;
			top += offset_y;
			goto restart;
		}
	}

	pt.x = left;
	pt.y = top;
	return pt;
}

/**
 * Computer the position of the top-left corner of a window to be opened right
 * under the toolbar.
 * @param window_width the width of the window to get the position for
 * @return Coordinate of the top-left corner of the new window.
 */
Point GetToolbarAlignedWindowPosition(int window_width)
{
	const Window *w = FindWindowById(WC_MAIN_TOOLBAR, 0);
	dbg_assert(w != nullptr);
	Point pt = { _current_text_dir == TD_RTL ? w->left : (w->left + w->width) - window_width, w->top + w->height };
	return pt;
}

/**
 * Compute the position of the top-left corner of a new window that is opened.
 *
 * By default position a child window at an offset of 10/10 of its parent.
 * With the exception of WC_BUILD_TOOLBAR (build railway/roads/ship docks/airports)
 * and WC_SCEN_LAND_GEN (landscaping). Whose child window has an offset of 0/toolbar-height of
 * its parent. So it's exactly under the parent toolbar and no buttons will be covered.
 * However if it falls too extremely outside window positions, reposition
 * it to an automatic place.
 *
 * @param *desc         The pointer to the WindowDesc to be created.
 * @param sm_width      Smallest width of the window.
 * @param sm_height     Smallest height of the window.
 * @param window_number The window number of the new window.
 *
 * @return Coordinate of the top-left corner of the new window.
 */
static Point LocalGetWindowPlacement(const WindowDesc *desc, int16 sm_width, int16 sm_height, int window_number)
{
	Point pt;
	const Window *w;

	int16 default_width  = std::max(desc->GetDefaultWidth(),  sm_width);
	int16 default_height = std::max(desc->GetDefaultHeight(), sm_height);

	if (desc->parent_cls != WC_NONE && (w = FindWindowById(desc->parent_cls, window_number)) != nullptr) {
		bool rtl = _current_text_dir == TD_RTL;
		if (desc->parent_cls == WC_BUILD_TOOLBAR || desc->parent_cls == WC_SCEN_LAND_GEN) {
			pt.x = w->left + (rtl ? w->width - default_width : 0);
			pt.y = w->top + w->height;
			return pt;
		} else {
			/* Position child window with offset of closebox, but make sure that either closebox or resizebox is visible
			 *  - Y position: closebox of parent + closebox of child + statusbar
			 *  - X position: closebox on left/right, resizebox on right/left (depending on ltr/rtl)
			 */
			const Dimension &closebox_dimension = NWidgetLeaf::GetCloseBoxDimension();
			int indent_y = std::max<int>(closebox_dimension.height, FONT_HEIGHT_NORMAL + WidgetDimensions::scaled.captiontext.Vertical());
			if (w->top + 3 * indent_y < _screen.height) {
				pt.y = w->top + indent_y;
				int indent_close = closebox_dimension.width;
				int indent_resize = NWidgetLeaf::GetResizeBoxDimension().width;
				if (_current_text_dir == TD_RTL) {
					pt.x = std::max(w->left + w->width - default_width - indent_close, 0);
					if (pt.x + default_width >= indent_close && pt.x + indent_resize <= _screen.width) return pt;
				} else {
					pt.x = std::min(w->left + indent_close, _screen.width - default_width);
					if (pt.x + default_width >= indent_resize && pt.x + indent_close <= _screen.width) return pt;
				}
			}
		}
	}

	switch (desc->default_pos) {
		case WDP_ALIGN_TOOLBAR: // Align to the toolbar
			return GetToolbarAlignedWindowPosition(default_width);

		case WDP_AUTO: // Find a good automatic position for the window
			return GetAutoPlacePosition(default_width, default_height);

		case WDP_CENTER: // Centre the window horizontally
			pt.x = (_screen.width - default_width) / 2;
			pt.y = (_screen.height - default_height) / 2;
			break;

		case WDP_MANUAL:
			pt.x = 0;
			pt.y = 0;
			break;

		default:
			NOT_REACHED();
	}

	return pt;
}

/* virtual */ Point Window::OnInitialPosition(int16 sm_width, int16 sm_height, int window_number)
{
	return LocalGetWindowPlacement(this->window_desc, sm_width, sm_height, window_number);
}

/**
 * Perform the first part of the initialization of a nested widget tree.
 * Construct a nested widget tree in #nested_root, and optionally fill the #nested_array array to provide quick access to the uninitialized widgets.
 * This is mainly useful for setting very basic properties.
 * @param fill_nested Fill the #nested_array (enabling is expensive!).
 * @note Filling the nested array requires an additional traversal through the nested widget tree, and is best performed by #FinishInitNested rather than here.
 */
void Window::CreateNestedTree(bool fill_nested)
{
	int biggest_index = -1;
	this->nested_root = MakeWindowNWidgetTree(this->window_desc->nwid_begin, this->window_desc->nwid_end, &biggest_index, &this->shade_select);
	this->nested_array_size = (uint)(biggest_index + 1);

	if (fill_nested) {
		this->nested_array = CallocT<NWidgetBase *>(this->nested_array_size);
		this->nested_root->FillNestedArray(this->nested_array, this->nested_array_size);
	}
}

/**
 * Perform the second part of the initialization of a nested widget tree.
 * @param window_number Number of the new window.
 */
void Window::FinishInitNested(WindowNumber window_number)
{
	this->InitializeData(window_number);
	this->ApplyDefaults();
	Point pt = this->OnInitialPosition(this->nested_root->smallest_x, this->nested_root->smallest_y, window_number);
	this->InitializePositionSize(pt.x, pt.y, this->nested_root->smallest_x, this->nested_root->smallest_y);
	this->FindWindowPlacementAndResize(this->window_desc->GetDefaultWidth(), this->window_desc->GetDefaultHeight());
}

/**
 * Perform complete initialization of the #Window with nested widgets, to allow use.
 * @param window_number Number of the new window.
 */
void Window::InitNested(WindowNumber window_number)
{
	this->CreateNestedTree(false);
	this->FinishInitNested(window_number);
}

/**
 * Empty constructor, initialization has been moved to #InitNested() called from the constructor of the derived class.
 * @param desc The description of the window.
 */
Window::Window(WindowDesc *desc) : window_desc(desc), mouse_capture_widget(-1)
{
}

/**
 * Do a search for a window at specific coordinates. For this we start
 * at the topmost window, obviously and work our way down to the bottom
 * @param x position x to query
 * @param y position y to query
 * @return a pointer to the found window if any, nullptr otherwise
 */
Window *FindWindowFromPt(int x, int y)
{
	for (Window *w : Window::IterateFromFront()) {
		if (MayBeShown(w) && IsInsideBS(x, w->left, w->width) && IsInsideBS(y, w->top, w->height)) {
			return w;
		}
	}

	return nullptr;
}

/**
 * (re)initialize the windowing system
 */
void InitWindowSystem()
{
	IConsoleClose();

	_z_back_window = nullptr;
	_z_front_window = nullptr;
	_first_window = nullptr;
	_focused_window = nullptr;
	_mouseover_last_w = nullptr;
	_last_scroll_window = nullptr;
	_scrolling_viewport = nullptr;
	_scrolling_viewport_bound = { 0, 0, 0, 0 };
	_mouse_hovering = false;

	NWidgetLeaf::InvalidateDimensionCache(); // Reset cached sizes of several widgets.
	NWidgetScrollbar::InvalidateDimensionCache();

	ShowFirstError();
}

/**
 * Close down the windowing system
 */
void UnInitWindowSystem()
{
	UnshowCriticalError();

	for (Window *w : Window::Iterate()) w->Close();
	Window::DeleteClosedWindows();

	_z_front_window = nullptr;
	_z_back_window = nullptr;
	_first_window = nullptr;
}

/**
 * Reset the windowing system, by means of shutting it down followed by re-initialization
 */
void ResetWindowSystem()
{
	UnInitWindowSystem();
	InitWindowSystem();
	_thd.Reset();
}

static void DecreaseWindowCounters()
{
	static byte hundredth_tick_timeout = 100;

	if (_scroller_click_timeout != 0) _scroller_click_timeout--;
	if (hundredth_tick_timeout != 0) hundredth_tick_timeout--;

	for (Window *w : Window::IterateFromFront()) {
		if (!_network_dedicated && hundredth_tick_timeout == 0) w->OnHundredthTick();

		if (_scroller_click_timeout == 0) {
			/* Unclick scrollbar buttons if they are pressed. */
			for (uint i = 0; i < w->nested_array_size; i++) {
				NWidgetBase *nwid = w->nested_array[i];
				if (nwid != nullptr && (nwid->type == NWID_HSCROLLBAR || nwid->type == NWID_VSCROLLBAR)) {
					NWidgetScrollbar *sb = static_cast<NWidgetScrollbar*>(nwid);
					if (sb->disp_flags & (ND_SCROLLBAR_UP | ND_SCROLLBAR_DOWN)) {
						sb->disp_flags &= ~(ND_SCROLLBAR_UP | ND_SCROLLBAR_DOWN);
						w->mouse_capture_widget = -1;
						sb->SetDirty(w);
					}
				}
			}
		}

		/* Handle editboxes */
		for (auto &pair : w->querystrings) {
			pair.second->HandleEditBox(w, pair.first);
		}

		w->OnMouseLoop();
	}

	for (Window *w : Window::IterateFromFront()) {
		if ((w->flags & WF_TIMEOUT) && --w->timeout_timer == 0) {
			CLRBITS(w->flags, WF_TIMEOUT);

			w->OnTimeout();
			w->RaiseButtons(true);
		}
	}

	if (hundredth_tick_timeout == 0) hundredth_tick_timeout = 100;
}

static void HandlePlacePresize()
{
	if (_special_mouse_mode != WSM_PRESIZE) return;

	Window *w = _thd.GetCallbackWnd();
	if (w == nullptr) return;

	Point pt = GetTileBelowCursor();
	if (pt.x == -1) {
		_thd.selend.x = -1;
		return;
	}

	w->OnPlacePresize(pt, TileVirtXY(pt.x, pt.y));
}

/**
 * Handle dragging and dropping in mouse dragging mode (#WSM_DRAGDROP).
 * @return State of handling the event.
 */
static EventState HandleMouseDragDrop()
{
	if (_special_mouse_mode != WSM_DRAGDROP) return ES_NOT_HANDLED;

	if (_left_button_down && _cursor.delta.x == 0 && _cursor.delta.y == 0) return ES_HANDLED; // Dragging, but the mouse did not move.

	Window *w = _thd.GetCallbackWnd();
	if (w != nullptr) {
		/* Send an event in client coordinates. */
		Point pt;
		pt.x = _cursor.pos.x - w->left;
		pt.y = _cursor.pos.y - w->top;
		if (_left_button_down) {
			w->OnMouseDrag(pt, GetWidgetFromPos(w, pt.x, pt.y));
		} else {
			w->OnDragDrop(pt, GetWidgetFromPos(w, pt.x, pt.y));
		}
	}

	if (!_left_button_down) ResetObjectToPlace(); // Button released, finished dragging.
	return ES_HANDLED;
}

/** Report position of the mouse to the underlying window. */
static void HandleMouseOver()
{
	Window *w = FindWindowFromPt(_cursor.pos.x, _cursor.pos.y);

	/* We changed window, put an OnMouseOver event to the last window */
	if (_mouseover_last_w != nullptr && _mouseover_last_w != w) {
		/* Reset mouse-over coordinates of previous window */
		Point pt = { -1, -1 };
		_mouseover_last_w->OnMouseOver(pt, 0);
	}

	/* _mouseover_last_w will get reset when the window is deleted, see DeleteWindow() */
	_mouseover_last_w = w;

	if (w != nullptr) {
		/* send an event in client coordinates. */
		Point pt = { _cursor.pos.x - w->left, _cursor.pos.y - w->top };
		const NWidgetCore *widget = w->nested_root->GetWidgetFromPos(pt.x, pt.y);
		if (widget != nullptr) w->OnMouseOver(pt, widget->index);
	}
}

/** The minimum number of pixels of the title bar must be visible in both the X or Y direction */
static const int MIN_VISIBLE_TITLE_BAR = 13;

/** Direction for moving the window. */
enum PreventHideDirection {
	PHD_UP,   ///< Above v is a safe position.
	PHD_DOWN, ///< Below v is a safe position.
};

/**
 * Do not allow hiding of the rectangle with base coordinates \a nx and \a ny behind window \a v.
 * If needed, move the window base coordinates to keep it visible.
 * @param nx   Base horizontal coordinate of the rectangle.
 * @param ny   Base vertical coordinate of the rectangle.
 * @param rect Rectangle that must stay visible for #MIN_VISIBLE_TITLE_BAR pixels (horizontally, vertically, or both)
 * @param v    Window lying in front of the rectangle.
 * @param px   Previous horizontal base coordinate.
 * @param dir  If no room horizontally, move the rectangle to the indicated position.
 */
static void PreventHiding(int *nx, int *ny, const Rect &rect, const Window *v, int px, PreventHideDirection dir)
{
	if (v == nullptr) return;

	const int min_visible = ScaleGUITrad(MIN_VISIBLE_TITLE_BAR);

	int v_bottom = v->top + v->height;
	int v_right = v->left + v->width;
	int safe_y = (dir == PHD_UP) ? (v->top - min_visible - rect.top) : (v_bottom + min_visible - rect.bottom); // Compute safe vertical position.

	if (*ny + rect.top <= v->top - min_visible) return; // Above v is enough space
	if (*ny + rect.bottom >= v_bottom + min_visible) return; // Below v is enough space

	/* Vertically, the rectangle is hidden behind v. */
	if (*nx + rect.left + min_visible < v->left) { // At left of v.
		if (v->left < min_visible) *ny = safe_y; // But enough room, force it to a safe position.
		return;
	}
	if (*nx + rect.right - min_visible > v_right) { // At right of v.
		if (v_right > _screen.width - min_visible) *ny = safe_y; // Not enough room, force it to a safe position.
		return;
	}

	/* Horizontally also hidden, force movement to a safe area. */
	if (px + rect.left < v->left && v->left >= min_visible) { // Coming from the left, and enough room there.
		*nx = v->left - min_visible - rect.left;
	} else if (px + rect.right > v_right && v_right <= _screen.width - min_visible) { // Coming from the right, and enough room there.
		*nx = v_right + min_visible - rect.right;
	} else {
		*ny = safe_y;
	}
}

/**
 * Make sure at least a part of the caption bar is still visible by moving
 * the window if necessary.
 * @param w The window to check.
 * @param nx The proposed new x-location of the window.
 * @param ny The proposed new y-location of the window.
 */
static void EnsureVisibleCaption(Window *w, int nx, int ny)
{
	/* Search for the title bar rectangle. */
	Rect caption_rect;
	const NWidgetBase *caption = w->nested_root->GetWidgetOfType(WWT_CAPTION);
	if (caption != nullptr) {
		caption_rect = caption->GetCurrentRect();

		const int min_visible = ScaleGUITrad(MIN_VISIBLE_TITLE_BAR);

		/* Make sure the window doesn't leave the screen */
		nx = Clamp(nx, min_visible - caption_rect.right, _screen.width - min_visible - caption_rect.left);
		ny = Clamp(ny, 0, _screen.height - min_visible);

		/* Make sure the title bar isn't hidden behind the main tool bar or the status bar. */
		PreventHiding(&nx, &ny, caption_rect, FindWindowById(WC_MAIN_TOOLBAR, 0), w->left, PHD_DOWN);
		PreventHiding(&nx, &ny, caption_rect, FindWindowById(WC_STATUS_BAR,   0), w->left, PHD_UP);
	}

	if (w->viewport != nullptr) {
		w->viewport->left += nx - w->left;
		w->viewport->top  += ny - w->top;
	}

	w->left = nx;
	w->top  = ny;
}

/**
 * Resize the window.
 * Update all the widgets of a window based on their resize flags
 * Both the areas of the old window and the new sized window are set dirty
 * ensuring proper redrawal.
 * @param w       Window to resize
 * @param delta_x Delta x-size of changed window (positive if larger, etc.)
 * @param delta_y Delta y-size of changed window
 * @param clamp_to_screen Whether to make sure the whole window stays visible
 */
void ResizeWindow(Window *w, int delta_x, int delta_y, bool clamp_to_screen)
{
	if (delta_x != 0 || delta_y != 0) {
		if (clamp_to_screen) {
			/* Determine the new right/bottom position. If that is outside of the bounds of
			 * the resolution clamp it in such a manner that it stays within the bounds. */
			int new_right  = w->left + w->width  + delta_x;
			int new_bottom = w->top  + w->height + delta_y;
			if (new_right  >= (int)_screen.width)  delta_x -= Ceil(new_right  - _screen.width,  std::max(1U, w->nested_root->resize_x));
			if (new_bottom >= (int)_screen.height) delta_y -= Ceil(new_bottom - _screen.height, std::max(1U, w->nested_root->resize_y));
		}

		w->SetDirtyAsBlocks();

		uint new_xinc = std::max(0, (w->nested_root->resize_x == 0) ? 0 : (int)(w->nested_root->current_x - w->nested_root->smallest_x) + delta_x);
		uint new_yinc = std::max(0, (w->nested_root->resize_y == 0) ? 0 : (int)(w->nested_root->current_y - w->nested_root->smallest_y) + delta_y);
		assert(w->nested_root->resize_x == 0 || new_xinc % w->nested_root->resize_x == 0);
		assert(w->nested_root->resize_y == 0 || new_yinc % w->nested_root->resize_y == 0);

		w->nested_root->AssignSizePosition(ST_RESIZE, 0, 0, w->nested_root->smallest_x + new_xinc, w->nested_root->smallest_y + new_yinc, _current_text_dir == TD_RTL);
		w->width  = w->nested_root->current_x;
		w->height = w->nested_root->current_y;
	}

	EnsureVisibleCaption(w, w->left, w->top);

	/* Always call OnResize to make sure everything is initialised correctly if it needs to be. */
	w->OnResize();
	extern bool _gfx_draw_active;
	if (_gfx_draw_active) {
		SetWindowDirtyPending(w);
	} else {
		w->SetDirty();
	}
}

/**
 * Return the top of the main view available for general use.
 * @return Uppermost vertical coordinate available.
 * @note Above the upper y coordinate is often the main toolbar.
 */
int GetMainViewTop()
{
	Window *w = FindWindowById(WC_MAIN_TOOLBAR, 0);
	return (w == nullptr) ? 0 : w->top + w->height;
}

/**
 * Return the bottom of the main view available for general use.
 * @return The vertical coordinate of the first unusable row, so 'top + height <= bottom' gives the correct result.
 * @note At and below the bottom y coordinate is often the status bar.
 */
int GetMainViewBottom()
{
	Window *w = FindWindowById(WC_STATUS_BAR, 0);
	return (w == nullptr) ? _screen.height : w->top;
}

static bool _dragging_window; ///< A window is being dragged or resized.

/**
 * Handle dragging/resizing of a window.
 * @return State of handling the event.
 */
static EventState HandleWindowDragging()
{
	/* Get out immediately if no window is being dragged at all. */
	if (!_dragging_window) return ES_NOT_HANDLED;

	/* If button still down, but cursor hasn't moved, there is nothing to do. */
	if (_left_button_down && _cursor.delta.x == 0 && _cursor.delta.y == 0) return ES_HANDLED;

	/* Otherwise find the window... */
	for (Window *w : Window::IterateFromBack()) {
		if (w->flags & WF_DRAGGING) {
			/* Stop the dragging if the left mouse button was released */
			if (!_left_button_down) {
				w->flags &= ~WF_DRAGGING;
				break;
			}

			if (!(w->flags & WF_DRAG_DIRTIED)) {
				w->flags |= WF_DRAG_DIRTIED;
				w->SetDirtyAsBlocks();
			}

			int x = _cursor.pos.x + _drag_delta.x;
			int y = _cursor.pos.y + _drag_delta.y;
			int nx = x;
			int ny = y;

			if (_settings_client.gui.window_snap_radius != 0) {
				int hsnap = _settings_client.gui.window_snap_radius;
				int vsnap = _settings_client.gui.window_snap_radius;
				int delta;

				for (const Window *v : Window::IterateFromBack()) {
					if (v == w) continue; // Don't snap at yourself

					if (y + w->height > v->top && y < v->top + v->height) {
						/* Your left border <-> other right border */
						delta = abs(v->left + v->width - x);
						if (delta <= hsnap) {
							nx = v->left + v->width;
							hsnap = delta;
						}

						/* Your right border <-> other left border */
						delta = abs(v->left - x - w->width);
						if (delta <= hsnap) {
							nx = v->left - w->width;
							hsnap = delta;
						}
					}

					if (w->top + w->height >= v->top && w->top <= v->top + v->height) {
						/* Your left border <-> other left border */
						delta = abs(v->left - x);
						if (delta <= hsnap) {
							nx = v->left;
							hsnap = delta;
						}

						/* Your right border <-> other right border */
						delta = abs(v->left + v->width - x - w->width);
						if (delta <= hsnap) {
							nx = v->left + v->width - w->width;
							hsnap = delta;
						}
					}

					if (x + w->width > v->left && x < v->left + v->width) {
						/* Your top border <-> other bottom border */
						delta = abs(v->top + v->height - y);
						if (delta <= vsnap) {
							ny = v->top + v->height;
							vsnap = delta;
						}

						/* Your bottom border <-> other top border */
						delta = abs(v->top - y - w->height);
						if (delta <= vsnap) {
							ny = v->top - w->height;
							vsnap = delta;
						}
					}

					if (w->left + w->width >= v->left && w->left <= v->left + v->width) {
						/* Your top border <-> other top border */
						delta = abs(v->top - y);
						if (delta <= vsnap) {
							ny = v->top;
							vsnap = delta;
						}

						/* Your bottom border <-> other bottom border */
						delta = abs(v->top + v->height - y - w->height);
						if (delta <= vsnap) {
							ny = v->top + v->height - w->height;
							vsnap = delta;
						}
					}
				}
			}

			EnsureVisibleCaption(w, nx, ny);

			w->SetDirty();
			return ES_HANDLED;
		} else if (w->flags & WF_SIZING) {
			/* Stop the sizing if the left mouse button was released */
			if (!_left_button_down) {
				w->flags &= ~WF_SIZING;
				w->SetDirty();
				break;
			}

			/* Compute difference in pixels between cursor position and reference point in the window.
			 * If resizing the left edge of the window, moving to the left makes the window bigger not smaller.
			 */
			int x, y = _cursor.pos.y - _drag_delta.y;
			if (w->flags & WF_SIZING_LEFT) {
				x = _drag_delta.x - _cursor.pos.x;
			} else {
				x = _cursor.pos.x - _drag_delta.x;
			}

			/* resize.step_width and/or resize.step_height may be 0, which means no resize is possible. */
			if (w->resize.step_width  == 0) x = 0;
			if (w->resize.step_height == 0) y = 0;

			/* Check the resize button won't go past the bottom of the screen */
			if (w->top + w->height + y > _screen.height) {
				y = _screen.height - w->height - w->top;
			}

			/* X and Y has to go by step.. calculate it.
			 * The cast to int is necessary else x/y are implicitly casted to
			 * unsigned int, which won't work. */
			if (w->resize.step_width  > 1) x -= x % (int)w->resize.step_width;
			if (w->resize.step_height > 1) y -= y % (int)w->resize.step_height;

			/* Check that we don't go below the minimum set size */
			if ((int)w->width + x < (int)w->nested_root->smallest_x) {
				x = w->nested_root->smallest_x - w->width;
			}
			if ((int)w->height + y < (int)w->nested_root->smallest_y) {
				y = w->nested_root->smallest_y - w->height;
			}

			/* Window already on size */
			if (x == 0 && y == 0) return ES_HANDLED;

			/* Now find the new cursor pos.. this is NOT _cursor, because we move in steps. */
			_drag_delta.y += y;
			if ((w->flags & WF_SIZING_LEFT) && x != 0) {
				_drag_delta.x -= x; // x > 0 -> window gets longer -> left-edge moves to left -> subtract x to get new position.
				w->SetDirtyAsBlocks();
				w->left -= x;  // If dragging left edge, move left window edge in opposite direction by the same amount.
				/* ResizeWindow() below ensures marking new position as dirty. */
			} else {
				_drag_delta.x += x;
			}

			/* ResizeWindow sets both pre- and after-size to dirty for redrawal */
			ResizeWindow(w, x, y);
			return ES_HANDLED;
		}
	}

	_dragging_window = false;
	return ES_HANDLED;
}

/**
 * Start window dragging
 * @param w Window to start dragging
 */
static void StartWindowDrag(Window *w)
{
	w->flags |= WF_DRAGGING;
	w->flags &= ~WF_CENTERED;
	_dragging_window = true;

	_drag_delta.x = w->left - _cursor.pos.x;
	_drag_delta.y = w->top  - _cursor.pos.y;

	CloseWindowById(WC_DROPDOWN_MENU, 0);
	BringWindowToFront(w);
}

/**
 * Start resizing a window.
 * @param w       Window to start resizing.
 * @param to_left Whether to drag towards the left or not
 */
static void StartWindowSizing(Window *w, bool to_left)
{
	w->flags |= to_left ? WF_SIZING_LEFT : WF_SIZING_RIGHT;
	w->flags &= ~WF_CENTERED;
	_dragging_window = true;

	_drag_delta.x = _cursor.pos.x;
	_drag_delta.y = _cursor.pos.y;

	CloseWindowById(WC_DROPDOWN_MENU, 0);
	BringWindowToFront(w);
}

/**
 * Handle scrollbar scrolling with the mouse.
 * @param w window with active scrollbar.
 */
static void HandleScrollbarScrolling(Window *w)
{
	int i;
	NWidgetScrollbar *sb = w->GetWidget<NWidgetScrollbar>(w->mouse_capture_widget);
	bool rtl = false;

	if (sb->type == NWID_HSCROLLBAR) {
		i = _cursor.pos.x - _cursorpos_drag_start.x;
		rtl = _current_text_dir == TD_RTL;
	} else {
		i = _cursor.pos.y - _cursorpos_drag_start.y;
	}

	if (sb->disp_flags & ND_SCROLLBAR_BTN) {
		if (_scroller_click_timeout == 1) {
			_scroller_click_timeout = 3;
			if (sb->UpdatePosition(rtl == HasBit(sb->disp_flags, NDB_SCROLLBAR_UP) ? 1 : -1)) w->SetDirty();
		}
		return;
	}

	/* Find the item we want to move to. SetPosition will make sure it's inside bounds. */
	int pos = RoundDivSU((i + _scrollbar_start_pos) * sb->GetCount(), _scrollbar_size);
	if (rtl) pos = sb->GetCount() - sb->GetCapacity() - pos;
	if (sb->SetPosition(pos)) w->SetDirty();
}

/**
 * Handle active widget (mouse draggin on widget) with the mouse.
 * @return State of handling the event.
 */
static EventState HandleActiveWidget()
{
	for (Window *w : Window::IterateFromBack()) {
		if (w->mouse_capture_widget >= 0) {
			/* Abort if no button is clicked any more. */
			if (!_left_button_down) {
				w->SetWidgetDirty(w->mouse_capture_widget);
				w->mouse_capture_widget = -1;
				return ES_HANDLED;
			}

			/* Handle scrollbar internally, or dispatch click event */
			WidgetType type = w->GetWidget<NWidgetBase>(w->mouse_capture_widget)->type;
			if (type == NWID_VSCROLLBAR || type == NWID_HSCROLLBAR) {
				HandleScrollbarScrolling(w);
			} else {
				/* If cursor hasn't moved, there is nothing to do. */
				if (_cursor.delta.x == 0 && _cursor.delta.y == 0) return ES_HANDLED;

				Point pt = { _cursor.pos.x - w->left, _cursor.pos.y - w->top };
				w->OnClick(pt, w->mouse_capture_widget, 0);
			}
			return ES_HANDLED;
		}
	}

	return ES_NOT_HANDLED;
}

/**
 * Handle viewport scrolling with the mouse.
 * @return State of handling the event.
 */
static EventState HandleViewportScroll()
{
	bool scrollwheel_scrolling = _settings_client.gui.scrollwheel_scrolling == 1 && (_cursor.v_wheel != 0 || _cursor.h_wheel != 0);

	if (_scrolling_viewport == nullptr) return ES_NOT_HANDLED;

	/* When we don't have a last scroll window we are starting to scroll.
	 * When the last scroll window and this are not the same we went
	 * outside of the window and should not left-mouse scroll anymore. */
	if (_last_scroll_window == nullptr) _last_scroll_window = FindWindowFromPt(_cursor.pos.x, _cursor.pos.y);

	if (_last_scroll_window == nullptr || !((_settings_client.gui.scroll_mode != VSM_MAP_LMB && _right_button_down) || scrollwheel_scrolling || (_settings_client.gui.scroll_mode == VSM_MAP_LMB && _left_button_down))) {
		_cursor.fix_at = false;
		_scrolling_viewport = nullptr;
		_last_scroll_window = nullptr;
		UpdateActiveScrollingViewport(nullptr);
		return ES_NOT_HANDLED;
	}

	if (_last_scroll_window == GetMainWindow() && _last_scroll_window->viewport->follow_vehicle != INVALID_VEHICLE) {
		/* If the main window is following a vehicle, then first let go of it! */
		const Vehicle *veh = Vehicle::Get(_last_scroll_window->viewport->follow_vehicle);
		ScrollMainWindowTo(veh->x_pos, veh->y_pos, veh->z_pos, true); // This also resets follow_vehicle
		return ES_NOT_HANDLED;
	}

	Point delta;
	if (scrollwheel_scrolling) {
		/* We are using scrollwheels for scrolling */
		delta.x = _cursor.h_wheel;
		delta.y = _cursor.v_wheel;
		_cursor.v_wheel = 0;
		_cursor.h_wheel = 0;
	} else {
		if (_settings_client.gui.scroll_mode != VSM_VIEWPORT_RMB_FIXED) {
			delta.x = -_cursor.delta.x;
			delta.y = -_cursor.delta.y;
		} else {
			delta.x = _cursor.delta.x;
			delta.y = _cursor.delta.y;
		}
	}

	/* Create a scroll-event and send it to the window */
	if (delta.x != 0 || delta.y != 0) _last_scroll_window->OnScroll(delta);

	_cursor.delta.x = 0;
	_cursor.delta.y = 0;
	return ES_HANDLED;
}

/**
 * Check if a window can be made relative top-most window, and if so do
 * it. If a window does not obscure any other windows, it will not
 * be brought to the foreground. Also if the only obscuring windows
 * are so-called system-windows, the window will not be moved.
 * The function will return false when a child window of this window is a
 * modal-popup; function returns a false and child window gets a white border
 * @param w Window to bring relatively on-top
 * @return false if the window has an active modal child, true otherwise
 */
static bool MaybeBringWindowToFront(Window *w)
{
	bool bring_to_front = false;

	if (w->window_class == WC_MAIN_WINDOW ||
			IsVitalWindow(w) ||
			w->window_class == WC_TOOLTIPS ||
			w->window_class == WC_DROPDOWN_MENU) {
		return true;
	}

	/* Use unshaded window size rather than current size for shaded windows. */
	int w_width  = w->width;
	int w_height = w->height;
	if (w->IsShaded()) {
		w_width  = w->unshaded_size.width;
		w_height = w->unshaded_size.height;
	}

	for (Window *u : Window::IterateFromBack(w->z_front)) {
		/* A modal child will prevent the activation of the parent window */
		if (u->parent == w && (u->window_desc->flags & WDF_MODAL)) {
			u->SetWhiteBorder();
			u->SetDirty();
			return false;
		}

		if (u->window_class == WC_MAIN_WINDOW ||
				IsVitalWindow(u) ||
				u->window_class == WC_TOOLTIPS ||
				u->window_class == WC_DROPDOWN_MENU) {
			continue;
		}

		/* Window sizes don't interfere, leave z-order alone */
		if (w->left + w_width <= u->left ||
				u->left + u->width <= w->left ||
				w->top  + w_height <= u->top ||
				u->top + u->height <= w->top) {
			continue;
		}

		bring_to_front = true;
	}

	if (bring_to_front) BringWindowToFront(w);
	return true;
}

/**
 * Process keypress for editbox widget.
 * @param wid Editbox widget.
 * @param key     the Unicode value of the key.
 * @param keycode the untranslated key code including shift state.
 * @return #ES_HANDLED if the key press has been handled and no other
 *         window should receive the event.
 */
EventState Window::HandleEditBoxKey(int wid, WChar key, uint16 keycode)
{
	QueryString *query = this->GetQueryString(wid);
	if (query == nullptr) return ES_NOT_HANDLED;

	int action = QueryString::ACTION_NOTHING;

	switch (query->text.HandleKeyPress(key, keycode)) {
		case HKPR_EDITING:
			this->SetWidgetDirty(wid);
			this->OnEditboxChanged(wid);
			break;

		case HKPR_CURSOR:
			this->SetWidgetDirty(wid);
			/* For the OSK also invalidate the parent window */
			if (this->window_class == WC_OSK) this->InvalidateData();
			break;

		case HKPR_CONFIRM:
			if (this->window_class == WC_OSK) {
				this->OnClick(Point(), WID_OSK_OK, 1);
			} else if (query->ok_button >= 0) {
				this->OnClick(Point(), query->ok_button, 1);
			} else {
				action = query->ok_button;
			}
			break;

		case HKPR_CANCEL:
			if (this->window_class == WC_OSK) {
				this->OnClick(Point(), WID_OSK_CANCEL, 1);
			} else if (query->cancel_button >= 0) {
				this->OnClick(Point(), query->cancel_button, 1);
			} else {
				action = query->cancel_button;
			}
			break;

		case HKPR_NOT_HANDLED:
			return ES_NOT_HANDLED;

		default: break;
	}

	switch (action) {
		case QueryString::ACTION_DESELECT:
			this->UnfocusFocusedWidget();
			break;

		case QueryString::ACTION_CLEAR:
			if (query->text.bytes <= 1) {
				/* If already empty, unfocus instead */
				this->UnfocusFocusedWidget();
			} else {
				query->text.DeleteAll();
				this->SetWidgetDirty(wid);
				this->OnEditboxChanged(wid);
			}
			break;

		default:
			break;
	}

	return ES_HANDLED;
}

/**
 * Clear editbox widget.
 * @param wid Editbox widget.
 * @return if the Editbox was successfully cleared
 */
bool Window::ClearEditBox(int wid)
{
	QueryString *query = this->GetQueryString(wid);
	if (query == nullptr) return false;

	query->text.DeleteAll();
	this->SetWidgetDirty(wid);
	this->OnEditboxChanged(wid);
	return true;
}

/**
 * Focus a window by its class and window number (if it is open).
 * @param cls Window class.
 * @param number Number of the window within the window class.
 * @return True if a window answered to the criteria.
 */
bool FocusWindowById(WindowClass cls, WindowNumber number)
{
	Window *w = FindWindowById(cls, number);
	if (w) {
		MaybeBringWindowToFront(w);
		return true;
	}
	return false;
}

/**
 * Handle Toolbar hotkey events - can come from a source like the MacBook Touch Bar.
 * @param hotkey Hotkey code
 */
void HandleToolbarHotkey(int hotkey)
{
	assert(HasModalProgress() || IsLocalCompany());

	Window *w = FindWindowById(WC_MAIN_TOOLBAR, 0);
	if (w != nullptr) {
		if (w->window_desc->hotkeys != nullptr) {
			if (hotkey >= 0 && w->OnHotkey(hotkey) == ES_HANDLED) return;
		}
	}
}

/**
 * Handle keyboard input.
 * @param keycode Virtual keycode of the key.
 * @param key Unicode character of the key.
 */
void HandleKeypress(uint keycode, WChar key)
{
	/* World generation is multithreaded and messes with companies.
	 * But there is no company related window open anyway, so _current_company is not used. */
	assert(HasModalProgress() || IsLocalCompany());

	/*
	 * The Unicode standard defines an area called the private use area. Code points in this
	 * area are reserved for private use and thus not portable between systems. For instance,
	 * Apple defines code points for the arrow keys in this area, but these are only printable
	 * on a system running OS X. We don't want these keys to show up in text fields and such,
	 * and thus we have to clear the unicode character when we encounter such a key.
	 */
	if (key >= 0xE000 && key <= 0xF8FF) key = 0;

	/*
	 * If both key and keycode is zero, we don't bother to process the event.
	 */
	if (key == 0 && keycode == 0) return;

	/* Check if the focused window has a focused editbox */
	if (EditBoxInGlobalFocus()) {
		/* All input will in this case go to the focused editbox */
		if (_focused_window->window_class == WC_CONSOLE) {
			if (_focused_window->OnKeyPress(key, keycode) == ES_HANDLED) return;
		} else {
			if (_focused_window->HandleEditBoxKey(_focused_window->nested_focus->index, key, keycode) == ES_HANDLED) return;
		}
	}

	/* Call the event, start with the uppermost window, but ignore the toolbar. */
	for (Window *w : Window::IterateFromFront()) {
		if (w->window_class == WC_MAIN_TOOLBAR) continue;
		if (w->window_desc->hotkeys != nullptr) {
			int hotkey = w->window_desc->hotkeys->CheckMatch(keycode);
			if (hotkey >= 0 && w->OnHotkey(hotkey) == ES_HANDLED) return;
		}
		if (w->OnKeyPress(key, keycode) == ES_HANDLED) return;
	}

	Window *w = FindWindowById(WC_MAIN_TOOLBAR, 0);
	/* When there is no toolbar w is null, check for that */
	if (w != nullptr) {
		if (w->window_desc->hotkeys != nullptr) {
			int hotkey = w->window_desc->hotkeys->CheckMatch(keycode);
			if (hotkey >= 0 && w->OnHotkey(hotkey) == ES_HANDLED) return;
		}
		if (w->OnKeyPress(key, keycode) == ES_HANDLED) return;
	}

	HandleGlobalHotkeys(key, keycode);
}

/**
 * State of CONTROL key has changed
 */
void HandleCtrlChanged()
{
	/* Call the event, start with the uppermost window. */
	bool handled = false;
	for (Window *w : Window::IterateFromFront()) {
		if (!handled && w->OnCTRLStateChange() == ES_HANDLED) {
			handled = true;
		}
		w->OnCTRLStateChangeAlways();
	}
}

/**
 * State of SHIFT key has changed
 */
void HandleShiftChanged()
{
	for (Window *w : Window::IterateFromFront()) {
		w->OnShiftStateChange();
	}
}

/**
 * Insert a text string at the cursor position into the edit box widget.
 * @param wid Edit box widget.
 * @param str Text string to insert.
 */
/* virtual */ void Window::InsertTextString(int wid, const char *str, bool marked, const char *caret, const char *insert_location, const char *replacement_end)
{
	QueryString *query = this->GetQueryString(wid);
	if (query == nullptr) return;

	if (query->text.InsertString(str, marked, caret, insert_location, replacement_end) || marked) {
		this->SetWidgetDirty(wid);
		this->OnEditboxChanged(wid);
	}
}

/**
 * Handle text input.
 * @param str Text string to input.
 * @param marked Is the input a marked composition string from an IME?
 * @param caret Move the caret to this point in the insertion string.
 */
void HandleTextInput(const char *str, bool marked, const char *caret, const char *insert_location, const char *replacement_end)
{
	if (!EditBoxInGlobalFocus()) return;

	_focused_window->InsertTextString(_focused_window->window_class == WC_CONSOLE ? 0 : _focused_window->nested_focus->index, str, marked, caret, insert_location, replacement_end);
}

/**
 * Local counter that is incremented each time an mouse input event is detected.
 * The counter is used to stop auto-scrolling.
 * @see HandleAutoscroll()
 * @see HandleMouseEvents()
 */
static int _input_events_this_tick = 0;

/**
 * If needed and switched on, perform auto scrolling (automatically
 * moving window contents when mouse is near edge of the window).
 */
static void HandleAutoscroll()
{
	if (_game_mode == GM_MENU || _game_mode == GM_BOOTSTRAP || HasModalProgress()) return;
	if (_settings_client.gui.auto_scrolling == VA_DISABLED) return;
	if (_settings_client.gui.auto_scrolling == VA_MAIN_VIEWPORT_FULLSCREEN && !_fullscreen) return;

	int x = _cursor.pos.x;
	int y = _cursor.pos.y;
	Window *w = FindWindowFromPt(x, y);
	if (w == nullptr || w->flags & WF_DISABLE_VP_SCROLL) return;
	if (_settings_client.gui.auto_scrolling != VA_EVERY_VIEWPORT && w->window_class != WC_MAIN_WINDOW) return;

	Viewport *vp = IsPtInWindowViewport(w, x, y);
	if (vp == nullptr) return;

	x -= vp->left;
	y -= vp->top;

	/* here allows scrolling in both x and y axis */
	static const int SCROLLSPEED = 3;
	if (x - 15 < 0) {
		w->viewport->dest_scrollpos_x += ScaleByZoom((x - 15) * SCROLLSPEED, vp->zoom);
	} else if (15 - (vp->width - x) > 0) {
		w->viewport->dest_scrollpos_x += ScaleByZoom((15 - (vp->width - x)) * SCROLLSPEED, vp->zoom);
	}
	if (y - 15 < 0) {
		w->viewport->dest_scrollpos_y += ScaleByZoom((y - 15) * SCROLLSPEED, vp->zoom);
	} else if (15 - (vp->height - y) > 0) {
		w->viewport->dest_scrollpos_y += ScaleByZoom((15 - (vp->height - y)) * SCROLLSPEED, vp->zoom);
	}
}

enum MouseClick {
	MC_NONE = 0,
	MC_LEFT,
	MC_RIGHT,
	MC_DOUBLE_LEFT,
	MC_HOVER,

	MAX_OFFSET_DOUBLE_CLICK = 5,     ///< How much the mouse is allowed to move to call it a double click
	MAX_OFFSET_HOVER = 5,            ///< Maximum mouse movement before stopping a hover event.
};
extern EventState VpHandlePlaceSizingDrag();

const std::chrono::milliseconds TIME_BETWEEN_DOUBLE_CLICK(500); ///< Time between 2 left clicks before it becoming a double click.

static void ScrollMainViewport(int x, int y)
{
	if (_game_mode != GM_MENU && _game_mode != GM_BOOTSTRAP) {
		Window *w = GetMainWindow();
		assert(w);

		w->viewport->dest_scrollpos_x += ScaleByZoom(x, w->viewport->zoom);
		w->viewport->dest_scrollpos_y += ScaleByZoom(y, w->viewport->zoom);
	}
}

/**
 * Describes all the different arrow key combinations the game allows
 * when it is in scrolling mode.
 * The real arrow keys are bitwise numbered as
 * 1 = left
 * 2 = up
 * 4 = right
 * 8 = down
 */
static const int8 scrollamt[16][2] = {
	{ 0,  0}, ///<  no key specified
	{-2,  0}, ///<  1 : left
	{ 0, -2}, ///<  2 : up
	{-2, -1}, ///<  3 : left  + up
	{ 2,  0}, ///<  4 : right
	{ 0,  0}, ///<  5 : left  + right = nothing
	{ 2, -1}, ///<  6 : right + up
	{ 0, -2}, ///<  7 : right + left  + up = up
	{ 0,  2}, ///<  8 : down
	{-2,  1}, ///<  9 : down  + left
	{ 0,  0}, ///< 10 : down  + up    = nothing
	{-2,  0}, ///< 11 : left  + up    +  down = left
	{ 2,  1}, ///< 12 : down  + right
	{ 0,  2}, ///< 13 : left  + right +  down = down
	{ 2,  0}, ///< 14 : right + up    +  down = right
	{ 0,  0}, ///< 15 : left  + up    +  right + down  = nothing
};

static void HandleKeyScrolling()
{
	/*
	 * Check that any of the dirkeys is pressed and that the focused window
	 * doesn't have an edit-box as focused widget.
	 */
	if (_dirkeys && !EditBoxInGlobalFocus()) {
		int factor = _shift_pressed ? 50 : 10;
		ScrollMainViewport(scrollamt[_dirkeys][0] * factor, scrollamt[_dirkeys][1] * factor);
	}
}

static void MouseLoop(MouseClick click, int mousewheel)
{
	/* World generation is multithreaded and messes with companies.
	 * But there is no company related window open anyway, so _current_company is not used. */
	assert(HasModalProgress() || IsLocalCompany());

	HandlePlacePresize();
	UpdateTileSelection();

	if (VpHandlePlaceSizingDrag()  == ES_HANDLED) return;
	if (HandleMouseDragDrop()      == ES_HANDLED) return;
	if (HandleWindowDragging()     == ES_HANDLED) return;
	if (HandleActiveWidget()       == ES_HANDLED) return;
	if (HandleViewportScroll()     == ES_HANDLED) return;

	HandleMouseOver();

	bool scrollwheel_scrolling = _settings_client.gui.scrollwheel_scrolling == 1 && (_cursor.v_wheel != 0 || _cursor.h_wheel != 0);
	if (click == MC_NONE && mousewheel == 0 && !scrollwheel_scrolling) return;

	int x = _cursor.pos.x;
	int y = _cursor.pos.y;
	Window *w = FindWindowFromPt(x, y);
	if (w == nullptr) return;

	if (click != MC_HOVER && !MaybeBringWindowToFront(w)) return;
	Viewport *vp = IsPtInWindowViewport(w, x, y);

	/* Don't allow any action in a viewport if either in menu or when having a modal progress window */
	if (vp != nullptr && (_game_mode == GM_MENU || _game_mode == GM_BOOTSTRAP || HasModalProgress())) return;

	if (mousewheel != 0) {
		/* Send mousewheel event to window, unless we're scrolling a viewport or the map */
		if (!scrollwheel_scrolling || (vp == nullptr && w->window_class != WC_SMALLMAP)) w->OnMouseWheel(mousewheel);

		/* Dispatch a MouseWheelEvent for widgets if it is not a viewport */
		if (vp == nullptr) DispatchMouseWheelEvent(w, w->nested_root->GetWidgetFromPos(x - w->left, y - w->top), mousewheel);
	}

	if (vp != nullptr) {
		if (scrollwheel_scrolling && !(w->flags & WF_DISABLE_VP_SCROLL)) {
			_scrolling_viewport = w;
			_cursor.fix_at = true;
			return;
		}

		switch (click) {
			case MC_DOUBLE_LEFT:
				if (HandleViewportDoubleClicked(w, x, y)) break;
				/* FALL THROUGH */
			case MC_LEFT: {
				HandleViewportClickedResult result = HandleViewportClicked(vp, x, y, click == MC_DOUBLE_LEFT);
				if (result == HVCR_DENY) return;
				if (!(w->flags & WF_DISABLE_VP_SCROLL) &&
						_settings_client.gui.scroll_mode == VSM_MAP_LMB) {
					_scrolling_viewport = w;
					_cursor.fix_at = false;
					return;
				}
				if (result != HVCR_ALLOW) return;
				break;
			}

			case MC_RIGHT:
				if (!(w->flags & WF_DISABLE_VP_SCROLL) &&
						_settings_client.gui.scroll_mode != VSM_MAP_LMB) {
					_scrolling_viewport = w;
					_cursor.fix_at = (_settings_client.gui.scroll_mode == VSM_VIEWPORT_RMB_FIXED ||
							_settings_client.gui.scroll_mode == VSM_MAP_RMB_FIXED);
					DispatchRightClickEvent(w, x - w->left, y - w->top);
					return;
				}
				break;

			default:
				break;
		}
	}

	switch (click) {
		case MC_LEFT:
		case MC_DOUBLE_LEFT:
			DispatchLeftClickEvent(w, x - w->left, y - w->top, click == MC_DOUBLE_LEFT ? 2 : 1);
			return;

		default:
			if (!scrollwheel_scrolling || w == nullptr || w->window_class != WC_SMALLMAP) break;
			/* We try to use the scrollwheel to scroll since we didn't touch any of the buttons.
			 * Simulate a right button click so we can get started. */
			FALLTHROUGH;

		case MC_RIGHT:
			DispatchRightClickEvent(w, x - w->left, y - w->top);
			return;

		case MC_HOVER:
			DispatchHoverEvent(w, x - w->left, y - w->top);
			break;
	}

	/* We're not doing anything with 2D scrolling, so reset the value.  */
	_cursor.h_wheel = 0;
	_cursor.v_wheel = 0;
}

/**
 * Handle a mouse event from the video driver
 */
void HandleMouseEvents()
{
	/* World generation is multithreaded and messes with companies.
	 * But there is no company related window open anyway, so _current_company is not used. */
	assert(HasModalProgress() || IsLocalCompany());

	/* Handle sprite picker before any GUI interaction */
	if (_newgrf_debug_sprite_picker.mode == SPM_REDRAW && _input_events_this_tick == 0) {
		/* We are done with the last draw-frame, so we know what sprites we
		 * clicked on. Reset the picker mode and invalidate the window. */
		_newgrf_debug_sprite_picker.mode = SPM_NONE;
		InvalidateWindowData(WC_SPRITE_ALIGNER, 0, 1);
	}

	static std::chrono::steady_clock::time_point double_click_time = {};
	static Point double_click_pos = {0, 0};

	/* Mouse event? */
	MouseClick click = MC_NONE;
	if (_left_button_down && !_left_button_clicked) {
		click = MC_LEFT;
		if (std::chrono::steady_clock::now() <= double_click_time + TIME_BETWEEN_DOUBLE_CLICK &&
				double_click_pos.x != 0 && abs(_cursor.pos.x - double_click_pos.x) < MAX_OFFSET_DOUBLE_CLICK  &&
				double_click_pos.y != 0 && abs(_cursor.pos.y - double_click_pos.y) < MAX_OFFSET_DOUBLE_CLICK) {
			click = MC_DOUBLE_LEFT;
		}
		double_click_time = std::chrono::steady_clock::now();
		double_click_pos = _cursor.pos;
		_left_button_clicked = true;
		_input_events_this_tick++;
	} else if (_right_button_clicked) {
		_right_button_clicked = false;
		click = MC_RIGHT;
		_input_events_this_tick++;
	}

	int mousewheel = 0;
	if (_cursor.wheel) {
		mousewheel = _cursor.wheel;
		_cursor.wheel = 0;
		_input_events_this_tick++;
	}

	static std::chrono::steady_clock::time_point hover_time = {};
	static Point hover_pos = {0, 0};

	if (_settings_client.gui.hover_delay_ms > 0) {
		if (!_cursor.in_window || click != MC_NONE || mousewheel != 0 || _left_button_down || _right_button_down ||
				hover_pos.x == 0 || abs(_cursor.pos.x - hover_pos.x) >= MAX_OFFSET_HOVER  ||
				hover_pos.y == 0 || abs(_cursor.pos.y - hover_pos.y) >= MAX_OFFSET_HOVER) {
			hover_pos = _cursor.pos;
			hover_time = std::chrono::steady_clock::now();
			_mouse_hovering = false;
		} else if (!_mouse_hovering) {
			if (std::chrono::steady_clock::now() > hover_time + std::chrono::milliseconds(_settings_client.gui.hover_delay_ms)) {
				click = MC_HOVER;
				_input_events_this_tick++;
				_mouse_hovering = true;
				hover_time = std::chrono::steady_clock::now();
			}
		}
	} else {
		_mouse_hovering = false;
	}

	if (click == MC_LEFT && _newgrf_debug_sprite_picker.mode == SPM_WAIT_CLICK) {
		/* Mark whole screen dirty, and wait for the next realtime tick, when drawing is finished. */
		Blitter *blitter = BlitterFactory::GetCurrentBlitter();
		_newgrf_debug_sprite_picker.clicked_pixel = blitter->MoveTo(_screen.dst_ptr, _cursor.pos.x, _cursor.pos.y);
		_newgrf_debug_sprite_picker.sprites.clear();
		_newgrf_debug_sprite_picker.mode = SPM_REDRAW;
		MarkWholeScreenDirty();
	} else {
		MouseLoop(click, mousewheel);
	}

	/* We have moved the mouse the required distance,
	 * no need to move it at any later time. */
	_cursor.delta.x = 0;
	_cursor.delta.y = 0;
}

/**
 * Check the soft limit of deletable (non vital, non sticky) windows.
 */
static void CheckSoftLimit()
{
	if (_settings_client.gui.window_soft_limit == 0) return;

	for (;;) {
		uint deletable_count = 0;
		Window *last_deletable = nullptr;
		for (Window *w : Window::IterateFromFront()) {
			if (w->window_class == WC_MAIN_WINDOW || IsVitalWindow(w) || (w->flags & WF_STICKY)) continue;

			last_deletable = w;
			deletable_count++;
		}

		/* We've not reached the soft limit yet. */
		if (deletable_count <= _settings_client.gui.window_soft_limit) break;

		assert(last_deletable != nullptr);
		last_deletable->Close();
	}
}

/**
 * Delete all closed windows.
 */
/* static */ void Window::DeleteClosedWindows()
{
	bool reset_window_nexts = false;
	_present_window_types.reset();

	/* Do the actual free of the deleted windows. */
	for (Window *v = _z_front_window; v != nullptr; /* nothing */) {
		Window *w = v;
		v = v->z_back;

		if (w->window_class < WC_END) _present_window_types.set(w->window_class);

		if (w->window_class != WC_INVALID) continue;

		RemoveWindowFromZOrdering(w);
		delete w;
		reset_window_nexts = true;
	}

	if (reset_window_nexts) {
		_first_window = _z_front_window;
		for (Window *w = _z_front_window; w != nullptr; w = w->z_back) {
			w->next_window = w->z_back;
		}
	}
}

/**
 * Regular call from the global game loop
 */
void InputLoop()
{
	/* World generation is multithreaded and messes with companies.
	 * But there is no company related window open anyway, so _current_company is not used. */
	assert(HasModalProgress() || IsLocalCompany());

	CheckSoftLimit();

	Window::DeleteClosedWindows();

	if (_input_events_this_tick != 0) {
		/* The input loop is called only once per GameLoop() - so we can clear the counter here */
		_input_events_this_tick = 0;
		/* there were some inputs this tick, don't scroll ??? */
		return;
	}

	/* HandleMouseEvents was already called for this tick */
	HandleMouseEvents();
}

/**
 * Dispatch OnRealtimeTick event over all windows
 */
void CallWindowRealtimeTickEvent(uint delta_ms)
{
	for (Window *w : Window::Iterate()) {
		w->OnRealtimeTick(delta_ms);
	}
}

/**
 * Update the continuously changing contents of the windows, such as the viewports
 */
void UpdateWindows()
{
	static std::chrono::steady_clock::time_point last_time = std::chrono::steady_clock::now();
	uint delta_ms = std::chrono::duration_cast<std::chrono::milliseconds>(std::chrono::steady_clock::now() - last_time).count();

	if (delta_ms == 0) return;

	last_time = std::chrono::steady_clock::now();

	PerformanceMeasurer framerate(PFE_DRAWING);
	PerformanceAccumulator::Reset(PFE_DRAWWORLD);

	ProcessPendingPerformanceMeasurements();

	CallWindowRealtimeTickEvent(delta_ms);

	static GUITimer network_message_timer = GUITimer(1);
	if (network_message_timer.Elapsed(delta_ms)) {
		network_message_timer.SetInterval(1000);
		NetworkChatMessageLoop();
	}

	_window_update_number++;

	/* Process invalidations before anything else. */
	for (Window *w : Window::Iterate()) {
		w->ProcessScheduledInvalidations();
		w->ProcessHighlightedInvalidations();
	}

	static GUITimer window_timer = GUITimer(1);
	if (window_timer.Elapsed(delta_ms)) {
		if (_network_dedicated) window_timer.SetInterval(MILLISECONDS_PER_TICK);

		extern int _caret_timer;
		_caret_timer += 3;
		CursorTick();

		HandleKeyScrolling();
		HandleAutoscroll();
		DecreaseWindowCounters();
	}

	static GUITimer highlight_timer = GUITimer(1);
	if (highlight_timer.Elapsed(delta_ms)) {
		highlight_timer.SetInterval(450);
		_window_highlight_colour = !_window_highlight_colour;
	}

	if (!_pause_mode || _game_mode == GM_EDITOR || _settings_game.construction.command_pause_level > CMDPL_NO_CONSTRUCTION) MoveAllTextEffects(delta_ms);

	/* Skip the actual drawing on dedicated servers without screen.
	 * But still empty the invalidation queues above. */
	if (_network_dedicated) return;

	if (window_timer.HasElapsed()) {
		window_timer.SetInterval(MILLISECONDS_PER_TICK);

		for (Window *w : Window::Iterate()) {
			if ((w->flags & WF_WHITE_BORDER) && --w->white_border_timer == 0) {
				CLRBITS(w->flags, WF_WHITE_BORDER);
				w->SetDirty();
			}
		}
	}

	for (Window *w : Window::Iterate()) {
		/* Update viewport only if window is not shaded. */
		if (w->viewport != nullptr && !w->IsShaded()) UpdateNextViewportPosition(w);
	}

	DrawDirtyBlocks();

	for (Window *w : Window::Iterate()) {
		/* Update viewport only if window is not shaded. */
		if (w->viewport != nullptr && !w->IsShaded()) ApplyNextViewportPosition(w);
	}
	ViewportDoDrawProcessAllPending();
	NetworkDrawChatMessage();
	/* Redraw mouse cursor in case it was hidden */
	DrawMouseCursor();

	_window_update_number++;
}

/**
 * Mark window as dirty (in need of repainting)
 * @param cls Window class
 * @param number Window number in that class
 */
void SetWindowDirty(WindowClass cls, WindowNumber number)
{
	if (cls < WC_END && !_present_window_types[cls]) return;

	for (Window *w : Window::Iterate()) {
		if (w->window_class == cls && w->window_number == number) w->SetDirty();
	}
}

/**
 * Mark a particular widget in a particular window as dirty (in need of repainting)
 * @param cls Window class
 * @param number Window number in that class
 * @param widget_index Index number of the widget that needs repainting
 */
void SetWindowWidgetDirty(WindowClass cls, WindowNumber number, byte widget_index)
{
	if (cls < WC_END && !_present_window_types[cls]) return;

	for (Window *w : Window::Iterate()) {
		if (w->window_class == cls && w->window_number == number) {
			w->SetWidgetDirty(widget_index);
		}
	}
}

/**
 * Mark all windows of a particular class as dirty (in need of repainting)
 * @param cls Window class
 */
void SetWindowClassesDirty(WindowClass cls)
{
	if (cls < WC_END && !_present_window_types[cls]) return;

	for (Window *w : Window::Iterate()) {
		if (w->window_class == cls) w->SetDirty();
	}
}

/**
 * Mark this window's data as invalid (in need of re-computing)
 * @param data The data to invalidate with
 * @param gui_scope Whether the function is called from GUI scope.
 */
void Window::InvalidateData(int data, bool gui_scope)
{
	if (!gui_scope) {
		/* Schedule GUI-scope invalidation for next redraw. */
		this->scheduled_invalidation_data.push_back(data);
	} else {
		this->SetDirty();
	}
	this->OnInvalidateData(data, gui_scope);
}

/**
 * Process all scheduled invalidations.
 */
void Window::ProcessScheduledInvalidations()
{
	for (int data : this->scheduled_invalidation_data) {
		if (this->window_class == WC_INVALID) break;
		this->OnInvalidateData(data, true);
	}
	if (!this->scheduled_invalidation_data.empty()) this->SetDirty();
	this->scheduled_invalidation_data.clear();
}

/**
 * Process all invalidation of highlighted widgets.
 */
void Window::ProcessHighlightedInvalidations()
{
	if ((this->flags & WF_HIGHLIGHTED) == 0) return;

	for (uint i = 0; i < this->nested_array_size; i++) {
		if (this->IsWidgetHighlighted(i)) this->SetWidgetDirty(i);
	}
}

/**
 * Mark window data of the window of a given class and specific window number as invalid (in need of re-computing)
 *
 * Note that by default the invalidation is not considered to be called from GUI scope.
 * That means only a part of invalidation is executed immediately. The rest is scheduled for the next redraw.
 * The asynchronous execution is important to prevent GUI code being executed from command scope.
 * When not in GUI-scope:
 *  - OnInvalidateData() may not do test-runs on commands, as they might affect the execution of
 *    the command which triggered the invalidation. (town rating and such)
 *  - OnInvalidateData() may not rely on _current_company == _local_company.
 *    This implies that no NewGRF callbacks may be run.
 *
 * However, when invalidations are scheduled, then multiple calls may be scheduled before execution starts. Earlier scheduled
 * invalidations may be called with invalidation-data, which is already invalid at the point of execution.
 * That means some stuff requires to be executed immediately in command scope, while not everything may be executed in command
 * scope. While GUI-scope calls have no restrictions on what they may do, they cannot assume the game to still be in the state
 * when the invalidation was scheduled; passed IDs may have got invalid in the mean time.
 *
 * Finally, note that invalidations triggered from commands or the game loop result in OnInvalidateData() being called twice.
 * Once in command-scope, once in GUI-scope. So make sure to not process differential-changes twice.
 *
 * @param cls Window class
 * @param number Window number within the class
 * @param data The data to invalidate with
 * @param gui_scope Whether the call is done from GUI scope
 */
void InvalidateWindowData(WindowClass cls, WindowNumber number, int data, bool gui_scope)
{
	if (cls < WC_END && !_present_window_types[cls]) return;

	for (Window *w : Window::Iterate()) {
		if (w->window_class == cls && w->window_number == number) {
			w->InvalidateData(data, gui_scope);
		}
	}
}

/**
 * Mark window data of all windows of a given class as invalid (in need of re-computing)
 * Note that by default the invalidation is not considered to be called from GUI scope.
 * See InvalidateWindowData() for details on GUI-scope vs. command-scope.
 * @param cls Window class
 * @param data The data to invalidate with
 * @param gui_scope Whether the call is done from GUI scope
 */
void InvalidateWindowClassesData(WindowClass cls, int data, bool gui_scope)
{
	if (cls < WC_END && !_present_window_types[cls]) return;

	for (Window *w : Window::Iterate()) {
		if (w->window_class == cls) {
			w->InvalidateData(data, gui_scope);
		}
	}
}

/**
 * Dispatch OnGameTick event over all windows
 */
void CallWindowGameTickEvent()
{
	for (Window *w : Window::Iterate()) {
		w->OnGameTick();
	}
}

/**
 * Try to close a non-vital window.
 * Non-vital windows are windows other than the game selection, main toolbar,
 * status bar, toolbar menu, and tooltip windows. Stickied windows are also
 * considered vital.
 */
void CloseNonVitalWindows()
{
	/* Note: the container remains stable, even when deleting windows. */
	for (Window *w : Window::Iterate()) {
		if ((w->window_desc->flags & WDF_NO_CLOSE) == 0 &&
				(w->flags & WF_STICKY) == 0) { // do not delete windows which are 'pinned'

			w->Close();
		}
	}
}

/**
 * It is possible that a stickied window gets to a position where the
 * 'close' button is outside the gaming area. You cannot close it then; except
 * with this function. It closes all windows calling the standard function,
 * then, does a little hacked loop of closing all stickied windows. Note
 * that standard windows (status bar, etc.) are not stickied, so these aren't affected
 */
void CloseAllNonVitalWindows()
{
	/* Note: the container remains stable, even when closing windows. */
	for (Window *w : Window::Iterate()) {
		if ((w->window_desc->flags & WDF_NO_CLOSE) == 0) {
			w->Close();
		}
	}
}

/**
 * Delete all messages and their corresponding window (if any).
 */
void DeleteAllMessages()
{
	InitNewsItemStructs();
	InvalidateWindowData(WC_STATUS_BAR, 0, SBI_NEWS_DELETED); // invalidate the statusbar
	InvalidateWindowData(WC_MESSAGE_HISTORY, 0); // invalidate the message history
	CloseWindowById(WC_NEWS_WINDOW, 0); // close newspaper or general message window if shown
}

/**
 * Close all windows that are used for construction of vehicle etc.
 * Once done with that invalidate the others to ensure they get refreshed too.
 */
void CloseConstructionWindows()
{
	/* Note: the container remains stable, even when deleting windows. */
	for (Window *w : Window::Iterate()) {
		if (w->window_desc->flags & WDF_CONSTRUCTION) {
			w->Close();
		}
	}
}

/**
 * Close all windows that use network client functionality.
 */
void CloseNetworkClientWindows()
{
	/* Note: the container remains stable, even when deleting windows. */
	for (Window *w : Window::Iterate()) {
		if (w->window_desc->flags & WDF_NETWORK) {
			w->Close();
		}
	}
}

/** Delete all always on-top windows to get an empty screen */
void HideVitalWindows()
{
	CloseWindowById(WC_MAIN_TOOLBAR, 0);
	CloseWindowById(WC_STATUS_BAR, 0);
}

void ReInitWindow(Window *w, bool zoom_changed)
{
	if (w == nullptr) return;
	if (zoom_changed) {
		w->nested_root->AdjustPaddingForZoom();
		w->UpdateQueryStringSize();
	}
	w->ReInit();
}

/** Re-initialize all windows. */
void ReInitAllWindows(bool zoom_changed)
{
	SetupWidgetDimensions();
	NWidgetLeaf::InvalidateDimensionCache(); // Reset cached sizes of several widgets.
	NWidgetScrollbar::InvalidateDimensionCache();

	InitDepotWindowBlockSizes();

	/* When _gui_zoom has changed, we need to resize toolbar and statusbar first,
	 * so EnsureVisibleCaption uses the updated size information. */
	{
		MainToolbarScaleAdjuster toolbar_scale_adjuster;
		ReInitWindow(FindWindowById(WC_MAIN_TOOLBAR, 0), zoom_changed);
	}
	ReInitWindow(FindWindowById(WC_STATUS_BAR, 0), zoom_changed);
	for (Window *w : Window::IterateFromBack()) {
		if (w->window_class == WC_MAIN_TOOLBAR || w->window_class == WC_STATUS_BAR) continue;
		ReInitWindow(w, zoom_changed);
	}

	NetworkReInitChatBoxSize();

	/* Make sure essential parts of all windows are visible */
	RelocateAllWindows(_screen.width, _screen.height);
	MarkWholeScreenDirty();
}

/**
 * (Re)position a window at the screen.
 * @param w       Window structure of the window, may also be \c nullptr.
 * @param clss    The class of the window to position.
 * @param setting The actual setting used for the window's position.
 * @return X coordinate of left edge of the repositioned window.
 */
static int PositionWindow(Window *w, WindowClass clss, int setting)
{
	if (w == nullptr || w->window_class != clss) {
		w = FindWindowById(clss, 0);
	}
	if (w == nullptr) return 0;

	int old_left = w->left;
	switch (setting) {
		case 1:  w->left = (_screen.width - w->width) / 2; break;
		case 2:  w->left = _screen.width - w->width; break;
		default: w->left = 0; break;
	}
	if (w->viewport != nullptr) w->viewport->left += w->left - old_left;
	SetDirtyBlocks(0, w->top, _screen.width, w->top + w->height); // invalidate the whole row
	return w->left;
}

/**
 * (Re)position main toolbar window at the screen.
 * @param w Window structure of the main toolbar window, may also be \c nullptr.
 * @return X coordinate of left edge of the repositioned toolbar window.
 */
int PositionMainToolbar(Window *w)
{
	DEBUG(misc, 5, "Repositioning Main Toolbar...");
	return PositionWindow(w, WC_MAIN_TOOLBAR, _settings_client.gui.toolbar_pos);
}

/**
 * (Re)position statusbar window at the screen.
 * @param w Window structure of the statusbar window, may also be \c nullptr.
 * @return X coordinate of left edge of the repositioned statusbar.
 */
int PositionStatusbar(Window *w)
{
	DEBUG(misc, 5, "Repositioning statusbar...");
	return PositionWindow(w, WC_STATUS_BAR, _settings_client.gui.statusbar_pos);
}

/**
 * (Re)position news message window at the screen.
 * @param w Window structure of the news message window, may also be \c nullptr.
 * @return X coordinate of left edge of the repositioned news message.
 */
int PositionNewsMessage(Window *w)
{
	DEBUG(misc, 5, "Repositioning news message...");
	return PositionWindow(w, WC_NEWS_WINDOW, _settings_client.gui.statusbar_pos);
}

/**
 * (Re)position network chat window at the screen.
 * @param w Window structure of the network chat window, may also be \c nullptr.
 * @return X coordinate of left edge of the repositioned network chat window.
 */
int PositionNetworkChatWindow(Window *w)
{
	DEBUG(misc, 5, "Repositioning network chat window...");
	return PositionWindow(w, WC_SEND_NETWORK_MSG, _settings_client.gui.statusbar_pos);
}


/**
 * Switches viewports following vehicles, which get autoreplaced
 * @param from_index the old vehicle ID
 * @param to_index the new vehicle ID
 */
void ChangeVehicleViewports(VehicleID from_index, VehicleID to_index)
{
	for (Window *w : Window::Iterate()) {
		if (w->viewport != nullptr && w->viewport->follow_vehicle == from_index) {
			w->viewport->follow_vehicle = to_index;
			w->SetDirty();
		}
	}
}


/**
 * Relocate all windows to fit the new size of the game application screen
 * @param neww New width of the game application screen
 * @param newh New height of the game application screen.
 */
void RelocateAllWindows(int neww, int newh)
{
	CloseWindowById(WC_DROPDOWN_MENU, 0);

	for (Window *w : Window::IterateFromBack()) {
		int left, top;
		/* XXX - this probably needs something more sane. For example specifying
		 * in a 'backup'-desc that the window should always be centered. */
		switch (w->window_class) {
			case WC_MAIN_WINDOW:
			case WC_BOOTSTRAP:
				ResizeWindow(w, neww, newh);
				continue;

			case WC_MAIN_TOOLBAR:
				ResizeWindow(w, std::min<uint>(neww, _toolbar_width) - w->width, 0, false);

				top = w->top;
				left = PositionMainToolbar(w); // changes toolbar orientation
				break;

			case WC_NEWS_WINDOW:
				top = newh - w->height;
				left = PositionNewsMessage(w);
				break;

			case WC_STATUS_BAR:
				ResizeWindow(w, std::min<uint>(neww, _toolbar_width) - w->width, 0, false);

				top = newh - w->height;
				left = PositionStatusbar(w);
				break;

			case WC_SEND_NETWORK_MSG:
				ResizeWindow(w, std::min<uint>(neww, _toolbar_width) - w->width, 0, false);

				top = newh - w->height - FindWindowById(WC_STATUS_BAR, 0)->height;
				left = PositionNetworkChatWindow(w);
				break;

			case WC_CONSOLE:
				IConsoleResize(w);
				continue;

			default: {
				if (w->flags & WF_CENTERED) {
					top = (newh - w->height) >> 1;
					left = (neww - w->width) >> 1;
					break;
				}

				left = w->left;
				if (left + (w->width >> 1) >= neww) left = neww - w->width;
				if (left < 0) left = 0;

				top = w->top;
				if (top + (w->height >> 1) >= newh) top = newh - w->height;
				break;
			}
		}

		EnsureVisibleCaption(w, left, top);
	}
}

/**
 * Hide the window and all its child windows, and mark them for a later deletion.
 * Always call ResetObjectToPlace() when closing a PickerWindow.
 */
void PickerWindowBase::Close([[maybe_unused]] int data)
{
	ResetObjectToPlace();
	this->Window::Close();
}

char *DumpWindowInfo(char *b, const char *last, const Window *w)
{
	if (w == nullptr) {
		b += seprintf(b, last, "window: nullptr");
		return b;
	}
	b += seprintf(b, last, "window: class: %u, num: %u, flags: 0x%X, l: %d, t: %d, w: %d, h: %d, owner: %d",
			w->window_class, w->window_number, w->flags, w->left, w->top, w->width, w->height, w->owner);
	if (w->viewport != nullptr) {
		const ViewportData *vd = w->viewport;
		b += seprintf(b, last, ", viewport: (veh: 0x%X, x: (%d, %d), y: (%d, %d), z: %u, l: %d, t: %d, w: %d, h: %d, vl: %d, vt: %d, vw: %d, vh: %d, dbc: %u, dbr: %u, dblm: %u, db: %u)",
				vd->follow_vehicle, vd->scrollpos_x, vd->dest_scrollpos_x, vd->scrollpos_y, vd->dest_scrollpos_y, vd->zoom, vd->left, vd->top, vd->width, vd->height,
				vd->virtual_left, vd->virtual_top, vd->virtual_width, vd->virtual_height, vd->dirty_blocks_per_column, vd->dirty_blocks_per_row, vd->dirty_block_left_margin,
				(uint) vd->dirty_blocks.size());
	}
	if (w->parent != nullptr) {
		b += seprintf(b, last, ", parent ");
		b = DumpWindowInfo(b, last, w->parent);
	}
	return b;
}<|MERGE_RESOLUTION|>--- conflicted
+++ resolved
@@ -94,23 +94,17 @@
  * List of all WindowDescs.
  * This is a pointer to ensure initialisation order with the various static WindowDesc instances.
  */
-std::vector<WindowDesc*> *_window_descs = nullptr;
+static std::vector<WindowDesc*> *_window_descs = nullptr;
 
 /** Config file to store WindowDesc */
 std::string _windows_file;
 
 /** Window description constructor. */
-<<<<<<< HEAD
-WindowDesc::WindowDesc(WindowPosition def_pos, const char *ini_key, int16 def_width_trad, int16 def_height_trad,
+WindowDesc::WindowDesc(const char * const file, const int line, WindowPosition def_pos, const char *ini_key, int16 def_width_trad, int16 def_height_trad,
 			WindowClass window_class, WindowClass parent_class, uint32 flags,
 			const NWidgetPart *nwid_begin, const NWidgetPart *nwid_end, HotkeyList *hotkeys, WindowDesc *ini_parent) :
-=======
-WindowDesc::WindowDesc(const char * const file, const int line, WindowPosition def_pos, const char *ini_key, int16_t def_width_trad, int16_t def_height_trad,
-			WindowClass window_class, WindowClass parent_class, uint32_t flags,
-			const NWidgetPart *nwid_begin, const NWidgetPart *nwid_end, HotkeyList *hotkeys) :
 	file(file),
 	line(line),
->>>>>>> ab535c0a
 	default_pos(def_pos),
 	cls(window_class),
 	parent_cls(parent_class),
