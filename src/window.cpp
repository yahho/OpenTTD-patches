--- conflicted
+++ resolved
@@ -2201,22 +2201,18 @@
 	EnsureVisibleCaption(w, w->left, w->top);
 
 	/* Schedule OnResize to make sure everything is initialised correctly if it needs to be. */
-<<<<<<< HEAD
-	w->ScheduleResize();
+	if (schedule_resize) {
+		w->ScheduleResize();
+	} else {
+		w->OnResize();
+	}
+
 	extern bool _gfx_draw_active;
 	if (_gfx_draw_active) {
 		SetWindowDirtyPending(w);
 	} else {
 		w->SetDirty();
 	}
-=======
-	if (schedule_resize) {
-		w->ScheduleResize();
-	} else {
-		w->OnResize();
-	}
-	w->SetDirty();
->>>>>>> 7b1e3cfe
 }
 
 /**
