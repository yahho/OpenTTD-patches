--- conflicted
+++ resolved
@@ -3724,9 +3724,6 @@
 {
 	CloseWindowById(WC_DROPDOWN_MENU, 0);
 
-<<<<<<< HEAD
-	for (Window *w : Window::IterateFromBack()) {
-=======
 	/* Reposition toolbar then status bar before other all windows. */
 	if (Window *wt = FindWindowById(WC_MAIN_TOOLBAR, 0); wt != nullptr) {
 		ResizeWindow(wt, std::min<uint>(neww, _toolbar_width) - wt->width, 0, false);
@@ -3739,8 +3736,7 @@
 		ws->left = PositionStatusbar(ws);
 	}
 
-	for (Window *w : Window::Iterate()) {
->>>>>>> ce3d0097
+	for (Window *w : Window::IterateFromBack()) {
 		int left, top;
 		/* XXX - this probably needs something more sane. For example specifying
 		 * in a 'backup'-desc that the window should always be centered. */
