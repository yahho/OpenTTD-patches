--- conflicted
+++ resolved
@@ -139,25 +139,8 @@
  */
 void debug_print(const char *dbg, const char *buf)
 {
-<<<<<<< HEAD
-	if (_debug_socket != INVALID_SOCKET) {
-		char buf2[1024 + 32];
-
-		seprintf(buf2, lastof(buf2), "%sdbg: [%s] %s\n", log_prefix().GetLogPrefix(), dbg, buf);
-
-		/* Prevent sending a message concurrently, as that might cause interleaved messages. */
-		static std::mutex _debug_socket_mutex;
-		std::lock_guard<std::mutex> lock(_debug_socket_mutex);
-
-		/* Sending out an error when this fails would be nice, however... the error
-		 * would have to be send over this failing socket which won't work. */
-		send(_debug_socket, buf2, (int)strlen(buf2), 0);
-		return;
-	}
+
 	if (strcmp(dbg, "desync") == 0) {
-=======
-	if (strcmp(level, "desync") == 0) {
->>>>>>> 53fa54f8
 		static FILE *f = FioFOpenFile("commands-out.log", "wb", AUTOSAVE_DIR);
 		if (f != nullptr) {
 			fprintf(f, "%s%s\n", log_prefix().GetLogPrefix(), buf);
