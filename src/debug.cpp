--- conflicted
+++ resolved
@@ -55,14 +55,11 @@
 int _debug_statecsum_level;
 #endif
 
-<<<<<<< HEAD
 const char *_savegame_DBGL_data = nullptr;
 std::string _loadgame_DBGL_data;
 bool _save_DBGC_data = false;
 std::string _loadgame_DBGC_data;
 
-=======
->>>>>>> f30f4b68
 struct DebugLevel {
 	const char *name;
 	int *level;
@@ -184,12 +181,8 @@
 	 * not seem able to handle text direction change characters in a console without
 	 * crashing, and NetworkTextMessage includes these */
 #if defined(_WIN32)
-<<<<<<< HEAD
 	if (strcmp(dbg, "desync") != 0) {
-		TCHAR system_buf[512];
-=======
 		wchar_t system_buf[512];
->>>>>>> f30f4b68
 		convert_to_fs(buffer, system_buf, lengthof(system_buf), true);
 		_fputts(system_buf, stderr);
 	}
