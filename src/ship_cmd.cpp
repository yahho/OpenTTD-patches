--- conflicted
+++ resolved
@@ -528,12 +528,8 @@
 static uint ShipAccelerate(Vehicle *v)
 {
 	uint speed;
-<<<<<<< HEAD
-
-	speed = std::min<uint>(v->cur_speed + 1, Ship::From(v)->GetEffectiveMaxSpeed());
-=======
-	speed = std::min<uint>(v->cur_speed + v->acceleration, v->vcache.cached_max_speed);
->>>>>>> 782cbe95
+
+	speed = std::min<uint>(v->cur_speed + v->acceleration, Ship::From(v)->GetEffectiveMaxSpeed());
 	speed = std::min<uint>(speed, v->current_order.GetMaxSpeed() * 2);
 
 	if (v->breakdown_ctr == 1 && v->breakdown_type == BREAKDOWN_LOW_POWER && v->cur_speed > (v->breakdown_severity * ShipVehInfo(v->engine_type)->max_speed) >> 8) {
