--- conflicted
+++ resolved
@@ -34,7 +34,7 @@
 typedef bool IConsoleCmdProc(byte argc, char *argv[]);
 typedef ConsoleHookResult IConsoleHook(bool echo);
 struct IConsoleCmd {
-	IConsoleCmd(const std::string &name, IConsoleCmdProc *proc, IConsoleHook *hook) : name(name), proc(proc), hook(hook) {}
+	IConsoleCmd(const std::string &name, IConsoleCmdProc *proc, IConsoleHook *hook, bool unlisted) : name(name), proc(proc), hook(hook), unlisted(unlisted) {}
 
 	std::string name;         ///< name of command
 	IConsoleCmdProc *proc;    ///< process executed when command is typed
@@ -71,7 +71,7 @@
 	static AliasList &Aliases();
 
 	/* Commands */
-	static void CmdRegister(const std::string &name, IConsoleCmdProc *proc, IConsoleHook *hook = nullptr);
+	static void CmdRegister(const std::string &name, IConsoleCmdProc *proc, IConsoleHook *hook = nullptr, bool unlisted = false);
 	static IConsoleCmd *CmdGet(const std::string &name);
 	static void AliasRegister(const std::string &name, const std::string &cmd);
 	static IConsoleAlias *AliasGet(const std::string &name);
@@ -80,15 +80,6 @@
 /* console functions */
 void IConsoleClearBuffer();
 
-<<<<<<< HEAD
-/* Commands */
-void IConsoleCmdRegister(const char *name, IConsoleCmdProc *proc, IConsoleHook *hook = nullptr, bool unlisted = false);
-void IConsoleAliasRegister(const char *name, const char *cmd);
-IConsoleCmd *IConsoleCmdGet(const char *name);
-IConsoleAlias *IConsoleAliasGet(const char *name);
-
-=======
->>>>>>> 470d8b66
 /* console std lib (register ingame commands/aliases) */
 void IConsoleStdLibRegister();
 
