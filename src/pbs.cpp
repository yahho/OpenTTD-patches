/* $Id$ */

/*
 * This file is part of OpenTTD.
 * OpenTTD is free software; you can redistribute it and/or modify it under the terms of the GNU General Public License as published by the Free Software Foundation, version 2.
 * OpenTTD is distributed in the hope that it will be useful, but WITHOUT ANY WARRANTY; without even the implied warranty of MERCHANTABILITY or FITNESS FOR A PARTICULAR PURPOSE.
 * See the GNU General Public License for more details. You should have received a copy of the GNU General Public License along with OpenTTD. If not, see <http://www.gnu.org/licenses/>.
 */

/** @file pbs.cpp PBS support routines */

#include "stdafx.h"
#include "viewport_func.h"
#include "vehicle_func.h"
#include "newgrf_station.h"
#include "pathfinder/follow_track.hpp"

#include "safeguards.h"

/**
 * Get the reserved trackbits for any tile, regardless of type.
 * @param t the tile
 * @return the reserved trackbits. TRACK_BIT_NONE on nothing reserved or
 *     a tile without rail.
 */
TrackBits GetReservedTrackbits(TileIndex t)
{
	switch (GetTileType(t)) {
		case MP_RAILWAY:
			if (IsRailDepot(t)) return GetDepotReservationTrackBits(t);
			if (IsPlainRail(t)) return GetRailReservationTrackBits(t);
			break;

		case MP_ROAD:
			if (IsLevelCrossing(t)) return GetCrossingReservationTrackBits(t);
			break;

		case MP_STATION:
			if (HasStationRail(t)) return GetStationReservationTrackBits(t);
			break;

		case MP_TUNNELBRIDGE:
			if (GetTunnelBridgeTransportType(t) == TRANSPORT_RAIL) return GetTunnelBridgeReservationTrackBits(t);
			break;

		default:
			break;
	}
	return TRACK_BIT_NONE;
}

/**
 * Set the reservation for a complete station platform.
 * @pre IsRailStationTile(start)
 * @param start starting tile of the platform
 * @param dir the direction in which to follow the platform
 * @param b the state the reservation should be set to
 */
void SetRailStationPlatformReservation(TileIndex start, DiagDirection dir, bool b)
{
	TileIndex     tile = start;
	TileIndexDiff diff = TileOffsByDiagDir(dir);

	assert(IsRailStationTile(start));
	assert(GetRailStationAxis(start) == DiagDirToAxis(dir));

	do {
		SetRailStationReservation(tile, b);
		MarkTileDirtyByTile(tile, ZOOM_LVL_DRAW_MAP);
		tile = TILE_ADD(tile, diff);
	} while (IsCompatibleTrainStationTile(tile, start));
}

/**
 * Try to reserve a specific track on a tile
 * @param tile the tile
 * @param t the track
 * @param trigger_stations whether to call station randomisation trigger
 * @return \c true if reservation was successful, i.e. the track was
 *     free and didn't cross any other reserved tracks.
 */
bool TryReserveRailTrack(TileIndex tile, Track t, bool trigger_stations)
{
	assert((GetTileTrackStatus(tile, TRANSPORT_RAIL, 0) & TrackToTrackBits(t)) != 0);

	if (_settings_client.gui.show_track_reservation) {
		/* show the reserved rail if needed */
<<<<<<< HEAD
		MarkTileDirtyByTile(tile, ZOOM_LVL_DRAW_MAP);
=======
		if (IsBridgeTile(tile)) {
			MarkBridgeDirty(tile);
		} else {
			MarkTileDirtyByTile(tile);
		}
>>>>>>> 163c3057
	}

	switch (GetTileType(tile)) {
		case MP_RAILWAY:
			if (IsPlainRail(tile)) return TryReserveTrack(tile, t);
			if (IsRailDepot(tile)) {
				if (!HasDepotReservation(tile)) {
					SetDepotReservation(tile, true);
					MarkTileDirtyByTile(tile, ZOOM_LVL_DRAW_MAP); // some GRFs change their appearance when tile is reserved
					return true;
				}
			}
			break;

		case MP_ROAD:
			if (IsLevelCrossing(tile) && !HasCrossingReservation(tile)) {
				SetCrossingReservation(tile, true);
				BarCrossing(tile);
				MarkTileDirtyByTile(tile, ZOOM_LVL_DRAW_MAP); // crossing barred, make tile dirty
				return true;
			}
			break;

		case MP_STATION:
			if (HasStationRail(tile) && !HasStationReservation(tile)) {
				SetRailStationReservation(tile, true);
				if (trigger_stations && IsRailStation(tile)) TriggerStationRandomisation(NULL, tile, SRT_PATH_RESERVATION);
				MarkTileDirtyByTile(tile, ZOOM_LVL_DRAW_MAP); // some GRFs need redraw after reserving track
				return true;
			}
			break;

		case MP_TUNNELBRIDGE:
			if (GetTunnelBridgeTransportType(tile) == TRANSPORT_RAIL && !GetTunnelBridgeReservationTrackBits(tile)) {
				SetTunnelBridgeReservation(tile, true);
				return true;
			}
			break;

		default:
			break;
	}
	return false;
}

/**
 * Lift the reservation of a specific track on a tile
 * @param tile the tile
 * @param t the track
 */
void UnreserveRailTrack(TileIndex tile, Track t)
{
	assert((GetTileTrackStatus(tile, TRANSPORT_RAIL, 0) & TrackToTrackBits(t)) != 0);

	if (_settings_client.gui.show_track_reservation) {
<<<<<<< HEAD
		MarkTileDirtyByTile(tile, ZOOM_LVL_DRAW_MAP);
=======
		if (IsBridgeTile(tile)) {
			MarkBridgeDirty(tile);
		} else {
			MarkTileDirtyByTile(tile);
		}
>>>>>>> 163c3057
	}

	switch (GetTileType(tile)) {
		case MP_RAILWAY:
			if (IsRailDepot(tile)) {
				SetDepotReservation(tile, false);
				MarkTileDirtyByTile(tile, ZOOM_LVL_DRAW_MAP);
				break;
			}
			if (IsPlainRail(tile)) UnreserveTrack(tile, t);
			break;

		case MP_ROAD:
			if (IsLevelCrossing(tile)) {
				SetCrossingReservation(tile, false);
				UpdateLevelCrossing(tile);
			}
			break;

		case MP_STATION:
			if (HasStationRail(tile)) {
				SetRailStationReservation(tile, false);
				MarkTileDirtyByTile(tile, ZOOM_LVL_DRAW_MAP);
			}
			break;

		case MP_TUNNELBRIDGE:
			if (GetTunnelBridgeTransportType(tile) == TRANSPORT_RAIL) SetTunnelBridgeReservation(tile, false);
			break;

		default:
			break;
	}
}


/** Follow a reservation starting from a specific tile to the end. */
static PBSTileInfo FollowReservation(Owner o, RailTypes rts, TileIndex tile, Trackdir trackdir, bool ignore_oneway = false)
{
	TileIndex start_tile = tile;
	Trackdir  start_trackdir = trackdir;
	bool      first_loop = true;

	/* Start track not reserved? This can happen if two trains
	 * are on the same tile. The reservation on the next tile
	 * is not ours in this case, so exit. */
	if (!HasReservedTracks(tile, TrackToTrackBits(TrackdirToTrack(trackdir)))) return PBSTileInfo(tile, trackdir, false);

	/* Do not disallow 90 deg turns as the setting might have changed between reserving and now. */
	CFollowTrackRail ft(o, rts);
	while (ft.Follow(tile, trackdir)) {
		TrackdirBits reserved = ft.m_new_td_bits & TrackBitsToTrackdirBits(GetReservedTrackbits(ft.m_new_tile));

		/* No reservation --> path end found */
		if (reserved == TRACKDIR_BIT_NONE) {
			if (ft.m_is_station) {
				/* Check skipped station tiles as well, maybe our reservation ends inside the station. */
				TileIndexDiff diff = TileOffsByDiagDir(ft.m_exitdir);
				while (ft.m_tiles_skipped-- > 0) {
					ft.m_new_tile -= diff;
					if (HasStationReservation(ft.m_new_tile)) {
						tile = ft.m_new_tile;
						trackdir = DiagDirToDiagTrackdir(ft.m_exitdir);
						break;
					}
				}
			}
			break;
		}

		/* Can't have more than one reserved trackdir */
		Trackdir new_trackdir = FindFirstTrackdir(reserved);

		/* One-way signal against us. The reservation can't be ours as it is not
		 * a safe position from our direction and we can never pass the signal. */
		if (!ignore_oneway && HasOnewaySignalBlockingTrackdir(ft.m_new_tile, new_trackdir)) break;

		tile = ft.m_new_tile;
		trackdir = new_trackdir;

		if (first_loop) {
			/* Update the start tile after we followed the track the first
			 * time. This is necessary because the track follower can skip
			 * tiles (in stations for example) which means that we might
			 * never visit our original starting tile again. */
			start_tile = tile;
			start_trackdir = trackdir;
			first_loop = false;
		} else {
			/* Loop encountered? */
			if (tile == start_tile && trackdir == start_trackdir) break;
		}
		/* Depot tile? Can't continue. */
		if (IsRailDepotTile(tile)) break;
		/* Non-pbs signal? Reservation can't continue. */
		if (IsTileType(tile, MP_RAILWAY) && HasSignalOnTrackdir(tile, trackdir) && !IsPbsSignal(GetSignalType(tile, TrackdirToTrack(trackdir)))) break;
	}

	return PBSTileInfo(tile, trackdir, false);
}

/**
 * Helper struct for finding the best matching vehicle on a specific track.
 */
struct FindTrainOnTrackInfo {
	PBSTileInfo res; ///< Information about the track.
	Train *best;     ///< The currently "best" vehicle we have found.

	/** Init the best location to NULL always! */
	FindTrainOnTrackInfo() : best(NULL) {}
};

/** Callback for Has/FindVehicleOnPos to find a train on a specific track. */
static Vehicle *FindTrainOnTrackEnum(Vehicle *v, void *data)
{
	FindTrainOnTrackInfo *info = (FindTrainOnTrackInfo *)data;

	if (v->type != VEH_TRAIN || (v->vehstatus & VS_CRASHED)) return NULL;

	Train *t = Train::From(v);
	if (t->track == TRACK_BIT_WORMHOLE || HasBit((TrackBits)t->track, TrackdirToTrack(info->res.trackdir))) {
		t = t->First();

		/* ALWAYS return the lowest ID (anti-desync!) */
		if (info->best == NULL || t->index < info->best->index) info->best = t;
		return t;
	}

	return NULL;
}

/**
 * Follow a train reservation to the last tile.
 *
 * @param v the vehicle
 * @param train_on_res Is set to a train we might encounter
 * @returns The last tile of the reservation or the current train tile if no reservation present.
 */
PBSTileInfo FollowTrainReservation(const Train *v, Vehicle **train_on_res)
{
	assert(v->type == VEH_TRAIN);

	TileIndex tile = v->tile;
	Trackdir  trackdir = v->GetVehicleTrackdir();

	if (IsRailDepotTile(tile) && !GetDepotReservationTrackBits(tile)) return PBSTileInfo(tile, trackdir, false);

	FindTrainOnTrackInfo ftoti;
	ftoti.res = FollowReservation(v->owner, GetRailTypeInfo(v->railtype)->compatible_railtypes, tile, trackdir);
	ftoti.res.okay = IsSafeWaitingPosition(v, ftoti.res.tile, ftoti.res.trackdir, true, _settings_game.pf.forbid_90_deg);
	if (train_on_res != NULL) {
		FindVehicleOnPos(ftoti.res.tile, &ftoti, FindTrainOnTrackEnum);
		if (ftoti.best != NULL) *train_on_res = ftoti.best->First();
		if (*train_on_res == NULL && IsRailStationTile(ftoti.res.tile)) {
			/* The target tile is a rail station. The track follower
			 * has stopped on the last platform tile where we haven't
			 * found a train. Also check all previous platform tiles
			 * for a possible train. */
			TileIndexDiff diff = TileOffsByDiagDir(TrackdirToExitdir(ReverseTrackdir(ftoti.res.trackdir)));
			for (TileIndex st_tile = ftoti.res.tile + diff; *train_on_res == NULL && IsCompatibleTrainStationTile(st_tile, ftoti.res.tile); st_tile += diff) {
				FindVehicleOnPos(st_tile, &ftoti, FindTrainOnTrackEnum);
				if (ftoti.best != NULL) *train_on_res = ftoti.best->First();
			}
		}
		if (*train_on_res == NULL && IsTileType(ftoti.res.tile, MP_TUNNELBRIDGE)) {
			/* The target tile is a bridge/tunnel, also check the other end tile. */
			FindVehicleOnPos(GetOtherTunnelBridgeEnd(ftoti.res.tile), &ftoti, FindTrainOnTrackEnum);
			if (ftoti.best != NULL) *train_on_res = ftoti.best->First();
		}
	}
	return ftoti.res;
}

/**
 * Find the train which has reserved a specific path.
 *
 * @param tile A tile on the path.
 * @param track A reserved track on the tile.
 * @return The vehicle holding the reservation or NULL if the path is stray.
 */
Train *GetTrainForReservation(TileIndex tile, Track track)
{
	assert(HasReservedTracks(tile, TrackToTrackBits(track)));
	Trackdir  trackdir = TrackToTrackdir(track);

	RailTypes rts = GetRailTypeInfo(GetTileRailType(tile))->compatible_railtypes;

	/* Follow the path from tile to both ends, one of the end tiles should
	 * have a train on it. We need FollowReservation to ignore one-way signals
	 * here, as one of the two search directions will be the "wrong" way. */
	for (int i = 0; i < 2; ++i, trackdir = ReverseTrackdir(trackdir)) {
		/* If the tile has a one-way block signal in the current trackdir, skip the
		 * search in this direction as the reservation can't come from this side.*/
		if (HasOnewaySignalBlockingTrackdir(tile, ReverseTrackdir(trackdir)) && !HasPbsSignalOnTrackdir(tile, trackdir)) continue;

		FindTrainOnTrackInfo ftoti;
		ftoti.res = FollowReservation(GetTileOwner(tile), rts, tile, trackdir, true);

		FindVehicleOnPos(ftoti.res.tile, &ftoti, FindTrainOnTrackEnum);
		if (ftoti.best != NULL) return ftoti.best;

		/* Special case for stations: check the whole platform for a vehicle. */
		if (IsRailStationTile(ftoti.res.tile)) {
			TileIndexDiff diff = TileOffsByDiagDir(TrackdirToExitdir(ReverseTrackdir(ftoti.res.trackdir)));
			for (TileIndex st_tile = ftoti.res.tile + diff; IsCompatibleTrainStationTile(st_tile, ftoti.res.tile); st_tile += diff) {
				FindVehicleOnPos(st_tile, &ftoti, FindTrainOnTrackEnum);
				if (ftoti.best != NULL) return ftoti.best;
			}
		}

		/* Special case for bridges/tunnels: check the other end as well. */
		if (IsTileType(ftoti.res.tile, MP_TUNNELBRIDGE)) {
			FindVehicleOnPos(GetOtherTunnelBridgeEnd(ftoti.res.tile), &ftoti, FindTrainOnTrackEnum);
			if (ftoti.best != NULL) return ftoti.best;
		}
	}

	return NULL;
}

/**
 * Determine whether a certain track on a tile is a safe position to end a path.
 *
 * @param v the vehicle to test for
 * @param tile The tile
 * @param trackdir The trackdir to test
 * @param include_line_end Should end-of-line tiles be considered safe?
 * @param forbid_90deg Don't allow trains to make 90 degree turns
 * @return True if it is a safe position
 */
bool IsSafeWaitingPosition(const Train *v, TileIndex tile, Trackdir trackdir, bool include_line_end, bool forbid_90deg)
{
	if (IsRailDepotTile(tile)) return true;

	if (IsTileType(tile, MP_RAILWAY)) {
		/* For non-pbs signals, stop on the signal tile. */
		if (HasSignalOnTrackdir(tile, trackdir) && !IsPbsSignal(GetSignalType(tile, TrackdirToTrack(trackdir)))) return true;
	}

	/* Check next tile. For performance reasons, we check for 90 degree turns ourself. */
	CFollowTrackRail ft(v, GetRailTypeInfo(v->railtype)->compatible_railtypes);

	/* End of track? */
	if (!ft.Follow(tile, trackdir)) {
		/* Last tile of a terminus station is a safe position. */
		if (include_line_end) return true;
	}

	/* Check for reachable tracks. */
	ft.m_new_td_bits &= DiagdirReachesTrackdirs(ft.m_exitdir);
	if (forbid_90deg) ft.m_new_td_bits &= ~TrackdirCrossesTrackdirs(trackdir);
	if (ft.m_new_td_bits == TRACKDIR_BIT_NONE) return include_line_end;

	if (ft.m_new_td_bits != TRACKDIR_BIT_NONE && KillFirstBit(ft.m_new_td_bits) == TRACKDIR_BIT_NONE) {
		Trackdir td = FindFirstTrackdir(ft.m_new_td_bits);
		/* PBS signal on next trackdir? Safe position. */
		if (HasPbsSignalOnTrackdir(ft.m_new_tile, td)) return true;
		/* One-way PBS signal against us? Safe if end-of-line is allowed. */
		if (IsTileType(ft.m_new_tile, MP_RAILWAY) && HasSignalOnTrackdir(ft.m_new_tile, ReverseTrackdir(td)) &&
				GetSignalType(ft.m_new_tile, TrackdirToTrack(td)) == SIGTYPE_PBS_ONEWAY) {
			return include_line_end;
		}
	}

	return false;
}

/**
 * Check if a safe position is free.
 *
 * @param v the vehicle to test for
 * @param tile The tile
 * @param trackdir The trackdir to test
 * @param forbid_90deg Don't allow trains to make 90 degree turns
 * @return True if the position is free
 */
bool IsWaitingPositionFree(const Train *v, TileIndex tile, Trackdir trackdir, bool forbid_90deg)
{
	Track     track = TrackdirToTrack(trackdir);
	TrackBits reserved = GetReservedTrackbits(tile);

	/* Tile reserved? Can never be a free waiting position. */
	if (TrackOverlapsTracks(reserved, track)) return false;

	/* Not reserved and depot or not a pbs signal -> free. */
	if (IsRailDepotTile(tile)) return true;
	if (IsTileType(tile, MP_RAILWAY) && HasSignalOnTrackdir(tile, trackdir) && !IsPbsSignal(GetSignalType(tile, track))) return true;

	/* Check the next tile, if it's a PBS signal, it has to be free as well. */
	CFollowTrackRail ft(v, GetRailTypeInfo(v->railtype)->compatible_railtypes);

	if (!ft.Follow(tile, trackdir)) return true;

	/* Check for reachable tracks. */
	ft.m_new_td_bits &= DiagdirReachesTrackdirs(ft.m_exitdir);
	if (forbid_90deg) ft.m_new_td_bits &= ~TrackdirCrossesTrackdirs(trackdir);

	return !HasReservedTracks(ft.m_new_tile, TrackdirBitsToTrackBits(ft.m_new_td_bits));
}<|MERGE_RESOLUTION|>--- conflicted
+++ resolved
@@ -85,15 +85,11 @@
 
 	if (_settings_client.gui.show_track_reservation) {
 		/* show the reserved rail if needed */
-<<<<<<< HEAD
-		MarkTileDirtyByTile(tile, ZOOM_LVL_DRAW_MAP);
-=======
 		if (IsBridgeTile(tile)) {
-			MarkBridgeDirty(tile);
+			MarkBridgeDirty(tile, ZOOM_LVL_DRAW_MAP);
 		} else {
-			MarkTileDirtyByTile(tile);
-		}
->>>>>>> 163c3057
+			MarkTileDirtyByTile(tile, ZOOM_LVL_DRAW_MAP);
+		}
 	}
 
 	switch (GetTileType(tile)) {
@@ -149,15 +145,11 @@
 	assert((GetTileTrackStatus(tile, TRANSPORT_RAIL, 0) & TrackToTrackBits(t)) != 0);
 
 	if (_settings_client.gui.show_track_reservation) {
-<<<<<<< HEAD
-		MarkTileDirtyByTile(tile, ZOOM_LVL_DRAW_MAP);
-=======
 		if (IsBridgeTile(tile)) {
-			MarkBridgeDirty(tile);
+			MarkBridgeDirty(tile, ZOOM_LVL_DRAW_MAP);
 		} else {
-			MarkTileDirtyByTile(tile);
-		}
->>>>>>> 163c3057
+			MarkTileDirtyByTile(tile, ZOOM_LVL_DRAW_MAP);
+		}
 	}
 
 	switch (GetTileType(tile)) {
