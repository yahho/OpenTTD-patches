--- conflicted
+++ resolved
@@ -1038,7 +1038,6 @@
 	QueryStringWindow(StringID str, StringID caption, uint max_bytes, uint max_chars, WindowDesc *desc, Window *parent, CharSetFilter afilter, QueryStringFlags flags) :
 			Window(desc), editbox(max_bytes, max_chars)
 	{
-<<<<<<< HEAD
 		assert(parent != nullptr);
 
 		char *last_of = &this->editbox.text.buf[this->editbox.text.max_bytes - 1];
@@ -1052,9 +1051,6 @@
 		}
 
 		this->editbox.text.UpdateSize();
-=======
-		this->editbox.text.Assign(str);
->>>>>>> f814c863
 
 		if ((flags & QSF_ACCEPT_UNCHANGED) == 0) this->editbox.orig = this->editbox.text.buf;
 
