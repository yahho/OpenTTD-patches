--- conflicted
+++ resolved
@@ -831,7 +831,6 @@
 			case TCC_RIGHT_CLICK: if (!_right_button_down) delete this; break;
 			case TCC_HOVER: if (!_mouse_hovering) delete this; break;
 			case TCC_NONE: break;
-<<<<<<< HEAD
 			case TCC_NEXT_LOOP: this->delete_next_mouse_loop = true; break;
 
 			case TCC_HOVER_VIEWPORT:
@@ -849,13 +848,7 @@
 
 			case TCC_EXIT_VIEWPORT: {
 				Window *w = FindWindowFromPt(_cursor.pos.x, _cursor.pos.y);
-				if (w == nullptr || IsPtInWindowViewport(w, _cursor.pos.x, _cursor.pos.y) == nullptr) this->delete_next_mouse_loop = true;
-=======
-
-			case TCC_EXIT_VIEWPORT: {
-				Window *w = FindWindowFromPt(_cursor.pos.x, _cursor.pos.y);
 				if (w == nullptr || IsPtInWindowViewport(w, _cursor.pos.x, _cursor.pos.y) == nullptr) delete this;
->>>>>>> f9460c0c
 				break;
 			}
 		}
