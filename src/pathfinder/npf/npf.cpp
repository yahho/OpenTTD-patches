--- conflicted
+++ resolved
@@ -943,11 +943,7 @@
 				break;
 			}
 		}
-<<<<<<< HEAD
-		if (IsTileType(dst_tile, MP_TUNNELBRIDGE) && IsTunnelBridgeExit(dst_tile) && DiagDirToDiagTrackdir(GetTunnelBridgeDirection(dst_tile)) == dst_trackdir) {
-=======
 		if (IsTileType(dst_tile, MP_TUNNELBRIDGE) && IsTunnelBridgeSignalSimulationExit(dst_tile) && DiagDirToDiagTrackdir(GetTunnelBridgeDirection(dst_tile)) == dst_trackdir) {
->>>>>>> 556594f2
 			/* Entering a signalled bridge/tunnel from the wrong side, equivalent to encountering a one-way signal from the wrong side */
 			break;
 		}
