/*
 * This file is part of OpenTTD.
 * OpenTTD is free software; you can redistribute it and/or modify it under the terms of the GNU General Public License as published by the Free Software Foundation, version 2.
 * OpenTTD is distributed in the hope that it will be useful, but WITHOUT ANY WARRANTY; without even the implied warranty of MERCHANTABILITY or FITNESS FOR A PARTICULAR PURPOSE.
 * See the GNU General Public License for more details. You should have received a copy of the GNU General Public License along with OpenTTD. If not, see <http://www.gnu.org/licenses/>.
 */

/** @file viewport_sprite_sorter_sse4.cpp Sprite sorter that uses SSE4.1. */

#ifdef WITH_SSE

#include "stdafx.h"
#include "cpu.h"
#include "smmintrin.h"
#include "viewport_sprite_sorter.h"

#include "safeguards.h"

<<<<<<< HEAD
static_assert((sizeof(ParentSpriteToDraw) % 16) == 0);
#ifdef _SQ64
	#define LOAD_128 _mm_load_si128
=======
#ifdef POINTER_IS_64BIT
	static_assert((sizeof(ParentSpriteToDraw) % 16) == 0);
#	define LOAD_128 _mm_load_si128
>>>>>>> f8dd5dd0
#else
#	define LOAD_128 _mm_loadu_si128
#endif

/** Sort parent sprites pointer array using SSE4.1 optimizations. */
void ViewportSortParentSpritesSSE41(ParentSpriteToSortVector *psdv)
{
	const __m128i mask_ptest = _mm_setr_epi8(-1, -1, -1, -1, -1, -1, -1, -1, -1, -1, -1, -1,  0,  0,  0,  0);
	auto const psdvend = psdv->end();
	auto psd = psdv->begin();
	while (psd != psdvend) {
		ParentSpriteToDraw * const ps = *psd;

		if (ps->IsComparisonDone()) {
			psd++;
			continue;
		}

		ps->SetComparisonDone(true);

		for (auto psd2 = psd + 1; psd2 != psdvend; psd2++) {
			ParentSpriteToDraw * const ps2 = *psd2;

			if (ps2->IsComparisonDone()) continue;

			/*
			 * Decide which comparator to use, based on whether the bounding boxes overlap
			 *
			 * Original code:
			 * if (ps->xmax >= ps2->xmin && ps->xmin <= ps2->xmax && // overlap in X?
			 *     ps->ymax >= ps2->ymin && ps->ymin <= ps2->ymax && // overlap in Y?
			 *     ps->zmax >= ps2->zmin && ps->zmin <= ps2->zmax) { // overlap in Z?
			 *
			 * Above conditions are equivalent to:
			 * 1/    !( (ps->xmax >= ps2->xmin) && (ps->ymax >= ps2->ymin) && (ps->zmax >= ps2->zmin)   &&    (ps->xmin <= ps2->xmax) && (ps->ymin <= ps2->ymax) && (ps->zmin <= ps2->zmax) )
			 * 2/    !( (ps->xmax >= ps2->xmin) && (ps->ymax >= ps2->ymin) && (ps->zmax >= ps2->zmin)   &&    (ps2->xmax >= ps->xmin) && (ps2->ymax >= ps->ymin) && (ps2->zmax >= ps->zmin) )
			 * 3/  !( ( (ps->xmax >= ps2->xmin) && (ps->ymax >= ps2->ymin) && (ps->zmax >= ps2->zmin) ) &&  ( (ps2->xmax >= ps->xmin) && (ps2->ymax >= ps->ymin) && (ps2->zmax >= ps->zmin) ) )
			 * 4/ !( !( (ps->xmax <  ps2->xmin) || (ps->ymax <  ps2->ymin) || (ps->zmax <  ps2->zmin) ) && !( (ps2->xmax <  ps->xmin) || (ps2->ymax <  ps->ymin) || (ps2->zmax <  ps->zmin) ) )
			 * 5/ PTEST <---------------------------------- rslt1 ---------------------------------->         <------------------------------ rslt2 -------------------------------------->
			 */
			__m128i ps1_max = LOAD_128((__m128i*) &ps->xmax);
			__m128i ps2_min = LOAD_128((__m128i*) &ps2->xmin);
			__m128i rslt1 = _mm_cmplt_epi32(ps1_max, ps2_min);
			if (!_mm_testz_si128(mask_ptest, rslt1))
				continue;

			__m128i ps1_min = LOAD_128((__m128i*) &ps->xmin);
			__m128i ps2_max = LOAD_128((__m128i*) &ps2->xmax);
			__m128i rslt2 = _mm_cmplt_epi32(ps2_max, ps1_min);
			if (_mm_testz_si128(mask_ptest, rslt2)) {
				/* Use X+Y+Z as the sorting order, so sprites closer to the bottom of
				 * the screen and with higher Z elevation, are drawn in front.
				 * Here X,Y,Z are the coordinates of the "center of mass" of the sprite,
				 * i.e. X=(left+right)/2, etc.
				 * However, since we only care about order, don't actually divide / 2
				 */
				if (ps->xmin + ps->xmax + ps->ymin + ps->ymax + ps->zmin + ps->zmax <=
						ps2->xmin + ps2->xmax + ps2->ymin + ps2->ymax + ps2->zmin + ps2->zmax) {
					continue;
				}
			}

			/* Move ps2 in front of ps */
			ParentSpriteToDraw * const temp = ps2;
			for (auto psd3 = psd2; psd3 > psd; psd3--) {
				*psd3 = *(psd3 - 1);
			}
			*psd = temp;
		}
	}
}

/**
 * Check whether the current CPU supports SSE 4.1.
 * @return True iff the CPU supports SSE 4.1.
 */
bool ViewportSortParentSpritesSSE41Checker()
{
	return HasCPUIDFlag(1, 2, 19);
}

#endif /* WITH_SSE */<|MERGE_RESOLUTION|>--- conflicted
+++ resolved
@@ -16,15 +16,9 @@
 
 #include "safeguards.h"
 
-<<<<<<< HEAD
 static_assert((sizeof(ParentSpriteToDraw) % 16) == 0);
-#ifdef _SQ64
-	#define LOAD_128 _mm_load_si128
-=======
 #ifdef POINTER_IS_64BIT
-	static_assert((sizeof(ParentSpriteToDraw) % 16) == 0);
 #	define LOAD_128 _mm_load_si128
->>>>>>> f8dd5dd0
 #else
 #	define LOAD_128 _mm_loadu_si128
 #endif
