/* $Id$ */

/*
 * This file is part of OpenTTD.
 * OpenTTD is free software; you can redistribute it and/or modify it under the terms of the GNU General Public License as published by the Free Software Foundation, version 2.
 * OpenTTD is distributed in the hope that it will be useful, but WITHOUT ANY WARRANTY; without even the implied warranty of MERCHANTABILITY or FITNESS FOR A PARTICULAR PURPOSE.
 * See the GNU General Public License for more details. You should have received a copy of the GNU General Public License along with OpenTTD. If not, see <http://www.gnu.org/licenses/>.
 */

/** @file gfx.cpp Handling of drawing text and other gfx related stuff. */

#include "stdafx.h"
#include "gfx_layout.h"
#include "progress.h"
#include "zoom_func.h"
#include "blitter/factory.hpp"
#include "video/video_driver.hpp"
#include "strings_func.h"
#include "settings_type.h"
#include "network/network.h"
#include "network/network_func.h"
#include "window_func.h"
#include "newgrf_debug.h"

#include "table/palettes.h"
#include "table/string_colours.h"
#include "table/sprites.h"
#include "table/control_codes.h"

#include "safeguards.h"

byte _dirkeys;        ///< 1 = left, 2 = up, 4 = right, 8 = down
bool _fullscreen;
byte _support8bpp;
CursorVars _cursor;
bool _ctrl_pressed;   ///< Is Ctrl pressed?
bool _shift_pressed;  ///< Is Shift pressed?
byte _fast_forward;
bool _left_button_down;     ///< Is left mouse button pressed?
bool _left_button_clicked;  ///< Is left mouse button clicked?
bool _right_button_down;    ///< Is right mouse button pressed?
bool _right_button_clicked; ///< Is right mouse button clicked?
DrawPixelInfo _screen;
bool _screen_disable_anim = false;   ///< Disable palette animation (important for 32bpp-anim blitter during giant screenshot)
bool _exit_game;
GameMode _game_mode;
SwitchMode _switch_mode;  ///< The next mainloop command.
PauseModeByte _pause_mode;
Palette _cur_palette;

static byte _stringwidth_table[FS_END][224]; ///< Cache containing width of often used characters. @see GetCharacterWidth()
DrawPixelInfo *_cur_dpi;
byte _colour_gradient[COLOUR_END][8];

static void GfxMainBlitterViewport(const Sprite *sprite, int x, int y, BlitterMode mode, const SubSprite *sub = NULL, SpriteID sprite_id = SPR_CURSOR_MOUSE);
static void GfxMainBlitter(const Sprite *sprite, int x, int y, BlitterMode mode, const SubSprite *sub = NULL, SpriteID sprite_id = SPR_CURSOR_MOUSE, ZoomLevel zoom = ZOOM_LVL_NORMAL);

static ReusableBuffer<uint8> _cursor_backup;

ZoomLevelByte _gui_zoom; ///< GUI Zoom level

/**
 * The rect for repaint.
 *
 * This rectangle defines the area which should be repaint by the video driver.
 *
 * @ingroup dirty
 */
static Rect _invalid_rect;
static const byte *_colour_remap_ptr;
static byte _string_colourremap[3]; ///< Recoloursprite for stringdrawing. The grf loader ensures that #ST_FONT sprites only use colours 0 to 2.

static const uint DIRTY_BLOCK_HEIGHT   = 8;
static const uint DIRTY_BLOCK_WIDTH    = 64;

static uint _dirty_bytes_per_line = 0;
static byte *_dirty_blocks = NULL;
extern uint _dirty_block_colour;

void GfxScroll(int left, int top, int width, int height, int xo, int yo)
{
	Blitter *blitter = BlitterFactory::GetCurrentBlitter();

	if (xo == 0 && yo == 0) return;

	if (_cursor.visible) UndrawMouseCursor();

#ifdef ENABLE_NETWORK
	if (_networking) NetworkUndrawChatMessage();
#endif /* ENABLE_NETWORK */

	blitter->ScrollBuffer(_screen.dst_ptr, left, top, width, height, xo, yo);
	/* This part of the screen is now dirty. */
	VideoDriver::GetInstance()->MakeDirty(left, top, width, height);
}


/**
 * Applies a certain FillRectMode-operation to a rectangle [left, right] x [top, bottom] on the screen.
 *
 * @pre dpi->zoom == ZOOM_LVL_NORMAL, right >= left, bottom >= top
 * @param left Minimum X (inclusive)
 * @param top Minimum Y (inclusive)
 * @param right Maximum X (inclusive)
 * @param bottom Maximum Y (inclusive)
 * @param colour A 8 bit palette index (FILLRECT_OPAQUE and FILLRECT_CHECKER) or a recolour spritenumber (FILLRECT_RECOLOUR)
 * @param mode
 *         FILLRECT_OPAQUE:   Fill the rectangle with the specified colour
 *         FILLRECT_CHECKER:  Like FILLRECT_OPAQUE, but only draw every second pixel (used to grey out things)
 *         FILLRECT_RECOLOUR:  Apply a recolour sprite to every pixel in the rectangle currently on screen
 */
void GfxFillRect(int left, int top, int right, int bottom, int colour, FillRectMode mode)
{
	Blitter *blitter = BlitterFactory::GetCurrentBlitter();
	const DrawPixelInfo *dpi = _cur_dpi;
	void *dst;
	const int otop = top;
	const int oleft = left;

	if (dpi->zoom != ZOOM_LVL_NORMAL) return;
	if (left > right || top > bottom) return;
	if (right < dpi->left || left >= dpi->left + dpi->width) return;
	if (bottom < dpi->top || top >= dpi->top + dpi->height) return;

	if ( (left -= dpi->left) < 0) left = 0;
	right = right - dpi->left + 1;
	if (right > dpi->width) right = dpi->width;
	right -= left;
	assert(right > 0);

	if ( (top -= dpi->top) < 0) top = 0;
	bottom = bottom - dpi->top + 1;
	if (bottom > dpi->height) bottom = dpi->height;
	bottom -= top;
	assert(bottom > 0);

	dst = blitter->MoveTo(dpi->dst_ptr, left, top);

	switch (mode) {
		default: // FILLRECT_OPAQUE
			blitter->DrawRect(dst, right, bottom, (uint8)colour);
			break;

		case FILLRECT_RECOLOUR:
			blitter->DrawColourMappingRect(dst, right, bottom, GB(colour, 0, PALETTE_WIDTH));
			break;

		case FILLRECT_CHECKER: {
			byte bo = (oleft - left + dpi->left + otop - top + dpi->top) & 1;
			do {
				for (int i = (bo ^= 1); i < right; i += 2) blitter->SetPixel(dst, i, 0, (uint8)colour);
				dst = blitter->MoveTo(dst, 0, 1);
			} while (--bottom > 0);
			break;
		}
	}
}

/**
 * Check line clipping by using a linear equation and draw the visible part of
 * the line given by x/y and x2/y2.
 * @param video Destination pointer to draw into.
 * @param x X coordinate of first point.
 * @param y Y coordinate of first point.
 * @param x2 X coordinate of second point.
 * @param y2 Y coordinate of second point.
 * @param screen_width With of the screen to check clipping against.
 * @param screen_height Height of the screen to check clipping against.
 * @param colour Colour of the line.
 * @param width Width of the line.
 * @param dash Length of dashes for dashed lines. 0 means solid line.
 */
static inline void GfxDoDrawLine(void *video, int x, int y, int x2, int y2, int screen_width, int screen_height, uint8 colour, int width, int dash = 0)
{
	Blitter *blitter = BlitterFactory::GetCurrentBlitter();

	assert(width > 0);

	if (y2 == y || x2 == x) {
		/* Special case: horizontal/vertical line. All checks already done in GfxPreprocessLine. */
		blitter->DrawLine(video, x, y, x2, y2, screen_width, screen_height, colour, width, dash);
		return;
	}

	int grade_y = y2 - y;
	int grade_x = x2 - x;

	/* Clipping rectangle. Slightly extended so we can ignore the width of the line. */
<<<<<<< HEAD
	uint extra = CeilDiv(3 * width, 4); // not less then "width * sqrt(2) / 2"
=======
	int extra = (int)CeilDiv(3 * width, 4); // not less then "width * sqrt(2) / 2"
>>>>>>> 0650568a
	Rect clip = { -extra, -extra, screen_width - 1 + extra, screen_height - 1 + extra };

	/* prevent integer overflows. */
	int margin = 1;
	while (INT_MAX / abs(grade_y) < max(abs(clip.left - x), abs(clip.right - x))) {
		grade_y /= 2;
		grade_x /= 2;
		margin  *= 2; // account for rounding errors
	}

	/* Imagine that the line is infinitely long and it intersects with
	 * infinitely long left and right edges of the clipping rectangle.
	 * If both intersection points are outside the clipping rectangle
	 * and both on the same side of it, we don't need to draw anything. */
	int left_isec_y = y + (clip.left - x) * grade_y / grade_x;
	int right_isec_y = y + (clip.right - x) * grade_y / grade_x;
	if ((left_isec_y > clip.bottom + margin && right_isec_y > clip.bottom + margin) ||
			(left_isec_y < clip.top - margin && right_isec_y < clip.top - margin)) {
		return;
	}

	/* It is possible to use the line equation to further reduce the amount of
	 * work the blitter has to do by shortening the effective line segment.
	 * However, in order to get that right and prevent the flickering effects
	 * of rounding errors so much additional code has to be run here that in
	 * the general case the effect is not noticable. */

	blitter->DrawLine(video, x, y, x2, y2, screen_width, screen_height, colour, width, dash);
}

/**
 * Align parameters of a line to the given DPI and check simple clipping.
 * @param dpi Screen parameters to align with.
 * @param x X coordinate of first point.
 * @param y Y coordinate of first point.
 * @param x2 X coordinate of second point.
 * @param y2 Y coordinate of second point.
 * @param width Width of the line.
 * @return True if the line is likely to be visible, false if it's certainly
 *         invisible.
 */
static inline bool GfxPreprocessLine(DrawPixelInfo *dpi, int &x, int &y, int &x2, int &y2, int width)
{
	x -= dpi->left;
	x2 -= dpi->left;
	y -= dpi->top;
	y2 -= dpi->top;

	/* Check simple clipping */
	if (x + width / 2 < 0           && x2 + width / 2 < 0          ) return false;
	if (y + width / 2 < 0           && y2 + width / 2 < 0          ) return false;
	if (x - width / 2 > dpi->width  && x2 - width / 2 > dpi->width ) return false;
	if (y - width / 2 > dpi->height && y2 - width / 2 > dpi->height) return false;
	return true;
}

void GfxDrawLine(int x, int y, int x2, int y2, int colour, int width, int dash)
{
	DrawPixelInfo *dpi = _cur_dpi;
	if (GfxPreprocessLine(dpi, x, y, x2, y2, width)) {
		GfxDoDrawLine(dpi->dst_ptr, x, y, x2, y2, dpi->width, dpi->height, colour, width, dash);
	}
}

void GfxDrawLineUnscaled(int x, int y, int x2, int y2, int colour)
{
	DrawPixelInfo *dpi = _cur_dpi;
	if (GfxPreprocessLine(dpi, x, y, x2, y2, 1)) {
		GfxDoDrawLine(dpi->dst_ptr,
				UnScaleByZoom(x, dpi->zoom), UnScaleByZoom(y, dpi->zoom),
				UnScaleByZoom(x2, dpi->zoom), UnScaleByZoom(y2, dpi->zoom),
				UnScaleByZoom(dpi->width, dpi->zoom), UnScaleByZoom(dpi->height, dpi->zoom), colour, 1);
	}
}

/**
 * Draws the projection of a parallelepiped.
 * This can be used to draw boxes in world coordinates.
 *
 * @param x   Screen X-coordinate of top front corner.
 * @param y   Screen Y-coordinate of top front corner.
 * @param dx1 Screen X-length of first edge.
 * @param dy1 Screen Y-length of first edge.
 * @param dx2 Screen X-length of second edge.
 * @param dy2 Screen Y-length of second edge.
 * @param dx3 Screen X-length of third edge.
 * @param dy3 Screen Y-length of third edge.
 */
void DrawBox(int x, int y, int dx1, int dy1, int dx2, int dy2, int dx3, int dy3)
{
	/*           ....
	 *         ..    ....
	 *       ..          ....
	 *     ..                ^
	 *   <--__(dx1,dy1)    /(dx2,dy2)
	 *   :    --__       /   :
	 *   :        --__ /     :
	 *   :            *(x,y) :
	 *   :            |      :
	 *   :            |     ..
	 *    ....        |(dx3,dy3)
	 *        ....    | ..
	 *            ....V.
	 */

	static const byte colour = PC_WHITE;

	GfxDrawLineUnscaled(x, y, x + dx1, y + dy1, colour);
	GfxDrawLineUnscaled(x, y, x + dx2, y + dy2, colour);
	GfxDrawLineUnscaled(x, y, x + dx3, y + dy3, colour);

	GfxDrawLineUnscaled(x + dx1, y + dy1, x + dx1 + dx2, y + dy1 + dy2, colour);
	GfxDrawLineUnscaled(x + dx1, y + dy1, x + dx1 + dx3, y + dy1 + dy3, colour);
	GfxDrawLineUnscaled(x + dx2, y + dy2, x + dx2 + dx1, y + dy2 + dy1, colour);
	GfxDrawLineUnscaled(x + dx2, y + dy2, x + dx2 + dx3, y + dy2 + dy3, colour);
	GfxDrawLineUnscaled(x + dx3, y + dy3, x + dx3 + dx1, y + dy3 + dy1, colour);
	GfxDrawLineUnscaled(x + dx3, y + dy3, x + dx3 + dx2, y + dy3 + dy2, colour);
}

/**
 * Set the colour remap to be for the given colour.
 * @param colour the new colour of the remap.
 */
static void SetColourRemap(TextColour colour)
{
	if (colour == TC_INVALID) return;

	/* Black strings have no shading ever; the shading is black, so it
	 * would be invisible at best, but it actually makes it illegible. */
	bool no_shade   = (colour & TC_NO_SHADE) != 0 || colour == TC_BLACK;
	bool raw_colour = (colour & TC_IS_PALETTE_COLOUR) != 0;
	colour &= ~(TC_NO_SHADE | TC_IS_PALETTE_COLOUR);

	_string_colourremap[1] = raw_colour ? (byte)colour : _string_colourmap[colour];
	_string_colourremap[2] = no_shade ? 0 : 1;
	_colour_remap_ptr = _string_colourremap;
}

/**
 * Drawing routine for drawing a laid out line of text.
 * @param line      String to draw.
 * @param y         The top most position to draw on.
 * @param left      The left most position to draw on.
 * @param right     The right most position to draw on.
 * @param align     The alignment of the string when drawing left-to-right. In the
 *                  case a right-to-left language is chosen this is inverted so it
 *                  will be drawn in the right direction.
 * @param underline Whether to underline what has been drawn or not.
 * @param truncation Whether to perform string truncation or not.
 *
 * @return In case of left or center alignment the right most pixel we have drawn to.
 *         In case of right alignment the left most pixel we have drawn to.
 */
static int DrawLayoutLine(const ParagraphLayouter::Line *line, int y, int left, int right, StringAlignment align, bool underline, bool truncation)
{
	if (line->CountRuns() == 0) return 0;

	int w = line->GetWidth();
	int h = line->GetLeading();

	/*
	 * The following is needed for truncation.
	 * Depending on the text direction, we either remove bits at the rear
	 * or the front. For this we shift the entire area to draw so it fits
	 * within the left/right bounds and the side we do not truncate it on.
	 * Then we determine the truncation location, i.e. glyphs that fall
	 * outside of the range min_x - max_x will not be drawn; they are thus
	 * the truncated glyphs.
	 *
	 * At a later step we insert the dots.
	 */

	int max_w = right - left + 1; // The maximum width.

	int offset_x = 0;  // The offset we need for positioning the glyphs
	int min_x = left;  // The minimum x position to draw normal glyphs on.
	int max_x = right; // The maximum x position to draw normal glyphs on.

	truncation &= max_w < w;         // Whether we need to do truncation.
	int dot_width = 0;               // Cache for the width of the dot.
	const Sprite *dot_sprite = NULL; // Cache for the sprite of the dot.

	if (truncation) {
		/*
		 * Assumption may be made that all fonts of a run are of the same size.
		 * In any case, we'll use these dots for the abbreviation, so even if
		 * another size would be chosen it won't have truncated too little for
		 * the truncation dots.
		 */
		FontCache *fc = ((const Font*)line->GetVisualRun(0)->GetFont())->fc;
		GlyphID dot_glyph = fc->MapCharToGlyph('.');
		dot_width = fc->GetGlyphWidth(dot_glyph);
		dot_sprite = fc->GetGlyph(dot_glyph);

		if (_current_text_dir == TD_RTL) {
			min_x += 3 * dot_width;
			offset_x = w - 3 * dot_width - max_w;
		} else {
			max_x -= 3 * dot_width;
		}

		w = max_w;
	}

	/* In case we have a RTL language we swap the alignment. */
	if (!(align & SA_FORCE) && _current_text_dir == TD_RTL && (align & SA_HOR_MASK) != SA_HOR_CENTER) align ^= SA_RIGHT;

	/* right is the right most position to draw on. In this case we want to do
	 * calculations with the width of the string. In comparison right can be
	 * seen as lastof(todraw) and width as lengthof(todraw). They differ by 1.
	 * So most +1/-1 additions are to move from lengthof to 'indices'.
	 */
	switch (align & SA_HOR_MASK) {
		case SA_LEFT:
			/* right + 1 = left + w */
			right = left + w - 1;
			break;

		case SA_HOR_CENTER:
			left  = RoundDivSU(right + 1 + left - w, 2);
			/* right + 1 = left + w */
			right = left + w - 1;
			break;

		case SA_RIGHT:
			left = right + 1 - w;
			break;

		default:
			NOT_REACHED();
	}

	TextColour colour = TC_BLACK;
	bool draw_shadow = false;
	for (int run_index = 0; run_index < line->CountRuns(); run_index++) {
		const ParagraphLayouter::VisualRun *run = line->GetVisualRun(run_index);
		const Font *f = (const Font*)run->GetFont();

		FontCache *fc = f->fc;
		colour = f->colour;
		SetColourRemap(colour);

		DrawPixelInfo *dpi = _cur_dpi;
		int dpi_left  = dpi->left;
		int dpi_right = dpi->left + dpi->width - 1;

		draw_shadow = fc->GetDrawGlyphShadow() && (colour & TC_NO_SHADE) == 0 && colour != TC_BLACK;

		for (int i = 0; i < run->GetGlyphCount(); i++) {
			GlyphID glyph = run->GetGlyphs()[i];

			/* Not a valid glyph (empty) */
			if (glyph == 0xFFFF) continue;

			int begin_x = (int)run->GetPositions()[i * 2]     + left - offset_x;
			int end_x   = (int)run->GetPositions()[i * 2 + 2] + left - offset_x  - 1;
			int top     = (int)run->GetPositions()[i * 2 + 1] + y;

			/* Truncated away. */
			if (truncation && (begin_x < min_x || end_x > max_x)) continue;

			const Sprite *sprite = fc->GetGlyph(glyph);
			/* Check clipping (the "+ 1" is for the shadow). */
			if (begin_x + sprite->x_offs > dpi_right || begin_x + sprite->x_offs + sprite->width /* - 1 + 1 */ < dpi_left) continue;

			if (draw_shadow && (glyph & SPRITE_GLYPH) == 0) {
				SetColourRemap(TC_BLACK);
				GfxMainBlitter(sprite, begin_x + 1, top + 1, BM_COLOUR_REMAP);
				SetColourRemap(colour);
			}
			GfxMainBlitter(sprite, begin_x, top, BM_COLOUR_REMAP);
		}
	}

	if (truncation) {
		int x = (_current_text_dir == TD_RTL) ? left : (right - 3 * dot_width);
		for (int i = 0; i < 3; i++, x += dot_width) {
			if (draw_shadow) {
				SetColourRemap(TC_BLACK);
				GfxMainBlitter(dot_sprite, x + 1, y + 1, BM_COLOUR_REMAP);
				SetColourRemap(colour);
			}
			GfxMainBlitter(dot_sprite, x, y, BM_COLOUR_REMAP);
		}
	}

	if (underline) {
		GfxFillRect(left, y + h, right, y + h, _string_colourremap[1]);
	}

	return (align & SA_HOR_MASK) == SA_RIGHT ? left : right;
}

/**
 * Draw string, possibly truncated to make it fit in its allocated space
 *
 * @param left   The left most position to draw on.
 * @param right  The right most position to draw on.
 * @param top    The top most position to draw on.
 * @param str    String to draw.
 * @param colour Colour used for drawing the string, see DoDrawString() for details
 * @param align  The alignment of the string when drawing left-to-right. In the
 *               case a right-to-left language is chosen this is inverted so it
 *               will be drawn in the right direction.
 * @param underline Whether to underline what has been drawn or not.
 * @param fontsize The size of the initial characters.
 * @return In case of left or center alignment the right most pixel we have drawn to.
 *         In case of right alignment the left most pixel we have drawn to.
 */
int DrawString(int left, int right, int top, const char *str, TextColour colour, StringAlignment align, bool underline, FontSize fontsize)
{
	/* The string may contain control chars to change the font, just use the biggest font for clipping. */
	int max_height = max(max(FONT_HEIGHT_SMALL, FONT_HEIGHT_NORMAL), max(FONT_HEIGHT_LARGE, FONT_HEIGHT_MONO));

	/* Funny glyphs may extent outside the usual bounds, so relax the clipping somewhat. */
	int extra = max_height / 2;

	if (_cur_dpi->top + _cur_dpi->height + extra < top || _cur_dpi->top > top + max_height + extra ||
			_cur_dpi->left + _cur_dpi->width + extra < left || _cur_dpi->left > right + extra) {
		return 0;
	}

	Layouter layout(str, INT32_MAX, colour, fontsize);
	if (layout.Length() == 0) return 0;

	return DrawLayoutLine(*layout.Begin(), top, left, right, align, underline, true);
}

/**
 * Draw string, possibly truncated to make it fit in its allocated space
 *
 * @param left   The left most position to draw on.
 * @param right  The right most position to draw on.
 * @param top    The top most position to draw on.
 * @param str    String to draw.
 * @param colour Colour used for drawing the string, see DoDrawString() for details
 * @param align  The alignment of the string when drawing left-to-right. In the
 *               case a right-to-left language is chosen this is inverted so it
 *               will be drawn in the right direction.
 * @param underline Whether to underline what has been drawn or not.
 * @param fontsize The size of the initial characters.
 * @return In case of left or center alignment the right most pixel we have drawn to.
 *         In case of right alignment the left most pixel we have drawn to.
 */
int DrawString(int left, int right, int top, StringID str, TextColour colour, StringAlignment align, bool underline, FontSize fontsize)
{
	char buffer[DRAW_STRING_BUFFER];
	GetString(buffer, str, lastof(buffer));
	return DrawString(left, right, top, buffer, colour, align, underline, fontsize);
}

/**
 * Calculates height of string (in pixels). The string is changed to a multiline string if needed.
 * @param str string to check
 * @param maxw maximum string width
 * @return height of pixels of string when it is drawn
 */
int GetStringHeight(const char *str, int maxw, FontSize fontsize)
{
	Layouter layout(str, maxw, TC_FROMSTRING, fontsize);
	return layout.GetBounds().height;
}

/**
 * Calculates height of string (in pixels). The string is changed to a multiline string if needed.
 * @param str string to check
 * @param maxw maximum string width
 * @return height of pixels of string when it is drawn
 */
int GetStringHeight(StringID str, int maxw)
{
	char buffer[DRAW_STRING_BUFFER];
	GetString(buffer, str, lastof(buffer));
	return GetStringHeight(buffer, maxw);
}

/**
 * Calculates number of lines of string. The string is changed to a multiline string if needed.
 * @param str string to check
 * @param maxw maximum string width
 * @return number of lines of string when it is drawn
 */
int GetStringLineCount(StringID str, int maxw)
{
	char buffer[DRAW_STRING_BUFFER];
	GetString(buffer, str, lastof(buffer));

	Layouter layout(buffer, maxw);
	return layout.Length();
}

/**
 * Calculate string bounding box for multi-line strings.
 * @param str        String to check.
 * @param suggestion Suggested bounding box.
 * @return Bounding box for the multi-line string, may be bigger than \a suggestion.
 */
Dimension GetStringMultiLineBoundingBox(StringID str, const Dimension &suggestion)
{
	Dimension box = {suggestion.width, (uint)GetStringHeight(str, suggestion.width)};
	return box;
}

/**
 * Calculate string bounding box for multi-line strings.
 * @param str        String to check.
 * @param suggestion Suggested bounding box.
 * @return Bounding box for the multi-line string, may be bigger than \a suggestion.
 */
Dimension GetStringMultiLineBoundingBox(const char *str, const Dimension &suggestion)
{
	Dimension box = {suggestion.width, (uint)GetStringHeight(str, suggestion.width)};
	return box;
}

/**
 * Draw string, possibly over multiple lines.
 *
 * @param left   The left most position to draw on.
 * @param right  The right most position to draw on.
 * @param top    The top most position to draw on.
 * @param bottom The bottom most position to draw on.
 * @param str    String to draw.
 * @param colour Colour used for drawing the string, see DoDrawString() for details
 * @param align  The horizontal and vertical alignment of the string.
 * @param underline Whether to underline all strings
 * @param fontsize The size of the initial characters.
 *
 * @return If \a align is #SA_BOTTOM, the top to where we have written, else the bottom to where we have written.
 */
int DrawStringMultiLine(int left, int right, int top, int bottom, const char *str, TextColour colour, StringAlignment align, bool underline, FontSize fontsize)
{
	int maxw = right - left + 1;
	int maxh = bottom - top + 1;

	/* It makes no sense to even try if it can't be drawn anyway, or
	 * do we really want to support fonts of 0 or less pixels high? */
	if (maxh <= 0) return top;

	Layouter layout(str, maxw, colour, fontsize);
	int total_height = layout.GetBounds().height;
	int y;
	switch (align & SA_VERT_MASK) {
		case SA_TOP:
			y = top;
			break;

		case SA_VERT_CENTER:
			y = RoundDivSU(bottom + top - total_height, 2);
			break;

		case SA_BOTTOM:
			y = bottom - total_height;
			break;

		default: NOT_REACHED();
	}

	int last_line = top;
	int first_line = bottom;

	for (const ParagraphLayouter::Line **iter = layout.Begin(); iter != layout.End(); iter++) {
		const ParagraphLayouter::Line *line = *iter;

		int line_height = line->GetLeading();
		if (y >= top && y < bottom) {
			last_line = y + line_height;
			if (first_line > y) first_line = y;

			DrawLayoutLine(line, y, left, right, align, underline, false);
		}
		y += line_height;
	}

	return ((align & SA_VERT_MASK) == SA_BOTTOM) ? first_line : last_line;
}

/**
 * Draw string, possibly over multiple lines.
 *
 * @param left   The left most position to draw on.
 * @param right  The right most position to draw on.
 * @param top    The top most position to draw on.
 * @param bottom The bottom most position to draw on.
 * @param str    String to draw.
 * @param colour Colour used for drawing the string, see DoDrawString() for details
 * @param align  The horizontal and vertical alignment of the string.
 * @param underline Whether to underline all strings
 * @param fontsize The size of the initial characters.
 *
 * @return If \a align is #SA_BOTTOM, the top to where we have written, else the bottom to where we have written.
 */
int DrawStringMultiLine(int left, int right, int top, int bottom, StringID str, TextColour colour, StringAlignment align, bool underline, FontSize fontsize)
{
	char buffer[DRAW_STRING_BUFFER];
	GetString(buffer, str, lastof(buffer));
	return DrawStringMultiLine(left, right, top, bottom, buffer, colour, align, underline, fontsize);
}

/**
 * Return the string dimension in pixels. The height and width are returned
 * in a single Dimension value. TINYFONT, BIGFONT modifiers are only
 * supported as the first character of the string. The returned dimensions
 * are therefore a rough estimation correct for all the current strings
 * but not every possible combination
 * @param str string to calculate pixel-width
 * @param start_fontsize Fontsize to start the text with
 * @return string width and height in pixels
 */
Dimension GetStringBoundingBox(const char *str, FontSize start_fontsize)
{
	Layouter layout(str, INT32_MAX, TC_FROMSTRING, start_fontsize);
	return layout.GetBounds();
}

/**
 * Get bounding box of a string. Uses parameters set by #DParam if needed.
 * Has the same restrictions as #GetStringBoundingBox(const char *str).
 * @param strid String to examine.
 * @return Width and height of the bounding box for the string in pixels.
 */
Dimension GetStringBoundingBox(StringID strid)
{
	char buffer[DRAW_STRING_BUFFER];

	GetString(buffer, strid, lastof(buffer));
	return GetStringBoundingBox(buffer);
}

/**
 * Get the leading corner of a character in a single-line string relative
 * to the start of the string.
 * @param str String containing the character.
 * @param ch Pointer to the character in the string.
 * @param start_fontsize Font size to start the text with.
 * @return Upper left corner of the glyph associated with the character.
 */
Point GetCharPosInString(const char *str, const char *ch, FontSize start_fontsize)
{
	Layouter layout(str, INT32_MAX, TC_FROMSTRING, start_fontsize);
	return layout.GetCharPosition(ch);
}

/**
 * Get the character from a string that is drawn at a specific position.
 * @param str String to test.
 * @param x Position relative to the start of the string.
 * @param start_fontsize Font size to start the text with.
 * @return Pointer to the character at the position or NULL if there is no character at the position.
 */
const char *GetCharAtPosition(const char *str, int x, FontSize start_fontsize)
{
	if (x < 0) return NULL;

	Layouter layout(str, INT32_MAX, TC_FROMSTRING, start_fontsize);
	return layout.GetCharAtPosition(x);
}

/**
 * Draw single character horizontally centered around (x,y)
 * @param c           Character (glyph) to draw
 * @param x           X position to draw character
 * @param y           Y position to draw character
 * @param colour      Colour to use, see DoDrawString() for details
 */
void DrawCharCentered(WChar c, int x, int y, TextColour colour)
{
	SetColourRemap(colour);
	GfxMainBlitter(GetGlyph(FS_NORMAL, c), x - GetCharacterWidth(FS_NORMAL, c) / 2, y, BM_COLOUR_REMAP);
}

/**
 * Get the size of a sprite.
 * @param sprid Sprite to examine.
 * @param [out] offset Optionally returns the sprite position offset.
 * @return Sprite size in pixels.
 * @note The size assumes (0, 0) as top-left coordinate and ignores any part of the sprite drawn at the left or above that position.
 */
Dimension GetSpriteSize(SpriteID sprid, Point *offset, ZoomLevel zoom)
{
	const Sprite *sprite = GetSprite(sprid, ST_NORMAL);

	if (offset != NULL) {
		offset->x = UnScaleByZoom(sprite->x_offs, zoom);
		offset->y = UnScaleByZoom(sprite->y_offs, zoom);
	}

	Dimension d;
	d.width  = max<int>(0, UnScaleByZoom(sprite->x_offs + sprite->width, zoom));
	d.height = max<int>(0, UnScaleByZoom(sprite->y_offs + sprite->height, zoom));
	return d;
}

/**
 * Helper function to get the blitter mode for different types of palettes.
 * @param pal The palette to get the blitter mode for.
 * @return The blitter mode associated with the palette.
 */
static BlitterMode GetBlitterMode(PaletteID pal)
{
	switch (pal) {
		case PAL_NONE:          return BM_NORMAL;
		case PALETTE_CRASH:     return BM_CRASH_REMAP;
		case PALETTE_ALL_BLACK: return BM_BLACK_REMAP;
		default:                return BM_COLOUR_REMAP;
	}
}

/**
 * Draw a sprite in a viewport.
 * @param img  Image number to draw
 * @param pal  Palette to use.
 * @param x    Left coordinate of image in viewport, scaled by zoom
 * @param y    Top coordinate of image in viewport, scaled by zoom
 * @param sub  If available, draw only specified part of the sprite
 */
void DrawSpriteViewport(SpriteID img, PaletteID pal, int x, int y, const SubSprite *sub)
{
	SpriteID real_sprite = GB(img, 0, SPRITE_WIDTH);
	if (HasBit(img, PALETTE_MODIFIER_TRANSPARENT)) {
		_colour_remap_ptr = GetNonSprite(GB(pal, 0, PALETTE_WIDTH), ST_RECOLOUR) + 1;
		GfxMainBlitterViewport(GetSprite(real_sprite, ST_NORMAL), x, y, BM_TRANSPARENT, sub, real_sprite);
	} else if (pal != PAL_NONE) {
		if (HasBit(pal, PALETTE_TEXT_RECOLOUR)) {
			SetColourRemap((TextColour)GB(pal, 0, PALETTE_WIDTH));
		} else {
			_colour_remap_ptr = GetNonSprite(GB(pal, 0, PALETTE_WIDTH), ST_RECOLOUR) + 1;
		}
		GfxMainBlitterViewport(GetSprite(real_sprite, ST_NORMAL), x, y, GetBlitterMode(pal), sub, real_sprite);
	} else {
		GfxMainBlitterViewport(GetSprite(real_sprite, ST_NORMAL), x, y, BM_NORMAL, sub, real_sprite);
	}
}

/**
 * Draw a sprite, not in a viewport
 * @param img  Image number to draw
 * @param pal  Palette to use.
 * @param x    Left coordinate of image in pixels
 * @param y    Top coordinate of image in pixels
 * @param sub  If available, draw only specified part of the sprite
 * @param zoom Zoom level of sprite
 */
void DrawSprite(SpriteID img, PaletteID pal, int x, int y, const SubSprite *sub, ZoomLevel zoom)
{
	SpriteID real_sprite = GB(img, 0, SPRITE_WIDTH);
	if (HasBit(img, PALETTE_MODIFIER_TRANSPARENT)) {
		_colour_remap_ptr = GetNonSprite(GB(pal, 0, PALETTE_WIDTH), ST_RECOLOUR) + 1;
		GfxMainBlitter(GetSprite(real_sprite, ST_NORMAL), x, y, BM_TRANSPARENT, sub, real_sprite, zoom);
	} else if (pal != PAL_NONE) {
		if (HasBit(pal, PALETTE_TEXT_RECOLOUR)) {
			SetColourRemap((TextColour)GB(pal, 0, PALETTE_WIDTH));
		} else {
			_colour_remap_ptr = GetNonSprite(GB(pal, 0, PALETTE_WIDTH), ST_RECOLOUR) + 1;
		}
		GfxMainBlitter(GetSprite(real_sprite, ST_NORMAL), x, y, GetBlitterMode(pal), sub, real_sprite, zoom);
	} else {
		GfxMainBlitter(GetSprite(real_sprite, ST_NORMAL), x, y, BM_NORMAL, sub, real_sprite, zoom);
	}
}

/**
 * The code for setting up the blitter mode and sprite information before finally drawing the sprite.
 * @param sprite The sprite to draw.
 * @param x      The X location to draw.
 * @param y      The Y location to draw.
 * @param mode   The settings for the blitter to pass.
 * @param sub    Whether to only draw a sub set of the sprite.
 * @param zoom   The zoom level at which to draw the sprites.
 * @tparam ZOOM_BASE The factor required to get the sub sprite information into the right size.
 * @tparam SCALED_XY Whether the X and Y are scaled or unscaled.
 */
template <int ZOOM_BASE, bool SCALED_XY>
static void GfxBlitter(const Sprite * const sprite, int x, int y, BlitterMode mode, const SubSprite * const sub, SpriteID sprite_id, ZoomLevel zoom)
{
	const DrawPixelInfo *dpi = _cur_dpi;
	Blitter::BlitterParams bp;

	if (SCALED_XY) {
		/* Scale it */
		x = ScaleByZoom(x, zoom);
		y = ScaleByZoom(y, zoom);
	}

	/* Move to the correct offset */
	x += sprite->x_offs;
	y += sprite->y_offs;

	if (sub == NULL) {
		/* No clipping. */
		bp.skip_left = 0;
		bp.skip_top = 0;
		bp.width = UnScaleByZoom(sprite->width, zoom);
		bp.height = UnScaleByZoom(sprite->height, zoom);
	} else {
		/* Amount of pixels to clip from the source sprite */
		int clip_left   = max(0,                   -sprite->x_offs +  sub->left        * ZOOM_BASE );
		int clip_top    = max(0,                   -sprite->y_offs +  sub->top         * ZOOM_BASE );
		int clip_right  = max(0, sprite->width  - (-sprite->x_offs + (sub->right + 1)  * ZOOM_BASE));
		int clip_bottom = max(0, sprite->height - (-sprite->y_offs + (sub->bottom + 1) * ZOOM_BASE));

		if (clip_left + clip_right >= sprite->width) return;
		if (clip_top + clip_bottom >= sprite->height) return;

		bp.skip_left = UnScaleByZoomLower(clip_left, zoom);
		bp.skip_top = UnScaleByZoomLower(clip_top, zoom);
		bp.width = UnScaleByZoom(sprite->width - clip_left - clip_right, zoom);
		bp.height = UnScaleByZoom(sprite->height - clip_top - clip_bottom, zoom);

		x += ScaleByZoom(bp.skip_left, zoom);
		y += ScaleByZoom(bp.skip_top, zoom);
	}

	/* Copy the main data directly from the sprite */
	bp.sprite = sprite->data;
	bp.sprite_width = sprite->width;
	bp.sprite_height = sprite->height;
	bp.top = 0;
	bp.left = 0;

	bp.dst = dpi->dst_ptr;
	bp.pitch = dpi->pitch;
	bp.remap = _colour_remap_ptr;

	assert(sprite->width > 0);
	assert(sprite->height > 0);

	if (bp.width <= 0) return;
	if (bp.height <= 0) return;

	y -= SCALED_XY ? ScaleByZoom(dpi->top, zoom) : dpi->top;
	int y_unscaled = UnScaleByZoom(y, zoom);
	/* Check for top overflow */
	if (y < 0) {
		bp.height -= -y_unscaled;
		if (bp.height <= 0) return;
		bp.skip_top += -y_unscaled;
		y = 0;
	} else {
		bp.top = y_unscaled;
	}

	/* Check for bottom overflow */
	y += SCALED_XY ? ScaleByZoom(bp.height - dpi->height, zoom) : ScaleByZoom(bp.height, zoom) - dpi->height;
	if (y > 0) {
		bp.height -= UnScaleByZoom(y, zoom);
		if (bp.height <= 0) return;
	}

	x -= SCALED_XY ? ScaleByZoom(dpi->left, zoom) : dpi->left;
	int x_unscaled = UnScaleByZoom(x, zoom);
	/* Check for left overflow */
	if (x < 0) {
		bp.width -= -x_unscaled;
		if (bp.width <= 0) return;
		bp.skip_left += -x_unscaled;
		x = 0;
	} else {
		bp.left = x_unscaled;
	}

	/* Check for right overflow */
	x += SCALED_XY ? ScaleByZoom(bp.width - dpi->width, zoom) : ScaleByZoom(bp.width, zoom) - dpi->width;
	if (x > 0) {
		bp.width -= UnScaleByZoom(x, zoom);
		if (bp.width <= 0) return;
	}

	assert(bp.skip_left + bp.width <= UnScaleByZoom(sprite->width, zoom));
	assert(bp.skip_top + bp.height <= UnScaleByZoom(sprite->height, zoom));

	/* We do not want to catch the mouse. However we also use that spritenumber for unknown (text) sprites. */
	if (_newgrf_debug_sprite_picker.mode == SPM_REDRAW && sprite_id != SPR_CURSOR_MOUSE) {
		Blitter *blitter = BlitterFactory::GetCurrentBlitter();
		void *topleft = blitter->MoveTo(bp.dst, bp.left, bp.top);
		void *bottomright = blitter->MoveTo(topleft, bp.width - 1, bp.height - 1);

		void *clicked = _newgrf_debug_sprite_picker.clicked_pixel;

		if (topleft <= clicked && clicked <= bottomright) {
			uint offset = (((size_t)clicked - (size_t)topleft) / (blitter->GetScreenDepth() / 8)) % bp.pitch;
			if (offset < (uint)bp.width) {
				_newgrf_debug_sprite_picker.sprites.Include(sprite_id);
			}
		}
	}

	BlitterFactory::GetCurrentBlitter()->Draw(&bp, mode, zoom);
}

static void GfxMainBlitterViewport(const Sprite *sprite, int x, int y, BlitterMode mode, const SubSprite *sub, SpriteID sprite_id)
{
	GfxBlitter<ZOOM_LVL_BASE, false>(sprite, x, y, mode, sub, sprite_id, _cur_dpi->zoom);
}

static void GfxMainBlitter(const Sprite *sprite, int x, int y, BlitterMode mode, const SubSprite *sub, SpriteID sprite_id, ZoomLevel zoom)
{
	GfxBlitter<1, true>(sprite, x, y, mode, sub, sprite_id, zoom);
}

void DoPaletteAnimations();

void GfxInitPalettes()
{
	memcpy(&_cur_palette, &_palette, sizeof(_cur_palette));
	DoPaletteAnimations();
}

#define EXTR(p, q) (((uint16)(palette_animation_counter * (p)) * (q)) >> 16)
#define EXTR2(p, q) (((uint16)(~palette_animation_counter * (p)) * (q)) >> 16)

void DoPaletteAnimations()
{
	/* Animation counter for the palette animation. */
	static int palette_animation_counter = 0;
	palette_animation_counter += 8;

	Blitter *blitter = BlitterFactory::GetCurrentBlitter();
	const Colour *s;
	const ExtraPaletteValues *ev = &_extra_palette_values;
	Colour old_val[PALETTE_ANIM_SIZE];
	const uint old_tc = palette_animation_counter;
	uint i;
	uint j;

	if (blitter != NULL && blitter->UsePaletteAnimation() == Blitter::PALETTE_ANIMATION_NONE) {
		palette_animation_counter = 0;
	}

	Colour *palette_pos = &_cur_palette.palette[PALETTE_ANIM_START];  // Points to where animations are taking place on the palette
	/* Makes a copy of the current animation palette in old_val,
	 * so the work on the current palette could be compared, see if there has been any changes */
	memcpy(old_val, palette_pos, sizeof(old_val));

	/* Fizzy Drink bubbles animation */
	s = ev->fizzy_drink;
	j = EXTR2(512, EPV_CYCLES_FIZZY_DRINK);
	for (i = 0; i != EPV_CYCLES_FIZZY_DRINK; i++) {
		*palette_pos++ = s[j];
		j++;
		if (j == EPV_CYCLES_FIZZY_DRINK) j = 0;
	}

	/* Oil refinery fire animation */
	s = ev->oil_refinery;
	j = EXTR2(512, EPV_CYCLES_OIL_REFINERY);
	for (i = 0; i != EPV_CYCLES_OIL_REFINERY; i++) {
		*palette_pos++ = s[j];
		j++;
		if (j == EPV_CYCLES_OIL_REFINERY) j = 0;
	}

	/* Radio tower blinking */
	{
		byte i = (palette_animation_counter >> 1) & 0x7F;
		byte v;

		if (i < 0x3f) {
			v = 255;
		} else if (i < 0x4A || i >= 0x75) {
			v = 128;
		} else {
			v = 20;
		}
		palette_pos->r = v;
		palette_pos->g = 0;
		palette_pos->b = 0;
		palette_pos++;

		i ^= 0x40;
		if (i < 0x3f) {
			v = 255;
		} else if (i < 0x4A || i >= 0x75) {
			v = 128;
		} else {
			v = 20;
		}
		palette_pos->r = v;
		palette_pos->g = 0;
		palette_pos->b = 0;
		palette_pos++;
	}

	/* Handle lighthouse and stadium animation */
	s = ev->lighthouse;
	j = EXTR(256, EPV_CYCLES_LIGHTHOUSE);
	for (i = 0; i != EPV_CYCLES_LIGHTHOUSE; i++) {
		*palette_pos++ = s[j];
		j++;
		if (j == EPV_CYCLES_LIGHTHOUSE) j = 0;
	}

	/* Dark blue water */
	s = (_settings_game.game_creation.landscape == LT_TOYLAND) ? ev->dark_water_toyland : ev->dark_water;
	j = EXTR(320, EPV_CYCLES_DARK_WATER);
	for (i = 0; i != EPV_CYCLES_DARK_WATER; i++) {
		*palette_pos++ = s[j];
		j++;
		if (j == EPV_CYCLES_DARK_WATER) j = 0;
	}

	/* Glittery water */
	s = (_settings_game.game_creation.landscape == LT_TOYLAND) ? ev->glitter_water_toyland : ev->glitter_water;
	j = EXTR(128, EPV_CYCLES_GLITTER_WATER);
	for (i = 0; i != EPV_CYCLES_GLITTER_WATER / 3; i++) {
		*palette_pos++ = s[j];
		j += 3;
		if (j >= EPV_CYCLES_GLITTER_WATER) j -= EPV_CYCLES_GLITTER_WATER;
	}

	if (blitter != NULL && blitter->UsePaletteAnimation() == Blitter::PALETTE_ANIMATION_NONE) {
		palette_animation_counter = old_tc;
	} else {
		if (memcmp(old_val, &_cur_palette.palette[PALETTE_ANIM_START], sizeof(old_val)) != 0 && _cur_palette.count_dirty == 0) {
			/* Did we changed anything on the palette? Seems so.  Mark it as dirty */
			_cur_palette.first_dirty = PALETTE_ANIM_START;
			_cur_palette.count_dirty = PALETTE_ANIM_SIZE;
		}
	}
}

/**
 * Determine a contrasty text colour for a coloured background.
 * @param background Background colour.
 * @return TC_BLACK or TC_WHITE depending on what gives a better contrast.
 */
TextColour GetContrastColour(uint8 background)
{
	Colour c = _cur_palette.palette[background];
	/* Compute brightness according to http://www.w3.org/TR/AERT#color-contrast.
	 * The following formula computes 1000 * brightness^2, with brightness being in range 0 to 255. */
	uint sq1000_brightness = c.r * c.r * 299 + c.g * c.g * 587 + c.b * c.b * 114;
	/* Compare with threshold brightness 128 (50%) */
	return sq1000_brightness < 128 * 128 * 1000 ? TC_WHITE : TC_BLACK;
}

/**
 * Initialize _stringwidth_table cache
 * @param monospace Whether to load the monospace cache or the normal fonts.
 */
void LoadStringWidthTable(bool monospace)
{
	for (FontSize fs = monospace ? FS_MONO : FS_BEGIN; fs < (monospace ? FS_END : FS_MONO); fs++) {
		for (uint i = 0; i != 224; i++) {
			_stringwidth_table[fs][i] = GetGlyphWidth(fs, i + 32);
		}
	}

	ClearFontCache();
	ReInitAllWindows();
}

/**
 * Return width of character glyph.
 * @param size  Font of the character
 * @param key   Character code glyph
 * @return Width of the character glyph
 */
byte GetCharacterWidth(FontSize size, WChar key)
{
	/* Use _stringwidth_table cache if possible */
	if (key >= 32 && key < 256) return _stringwidth_table[size][key - 32];

	return GetGlyphWidth(size, key);
}

/**
 * Return the maximum width of single digit.
 * @param size  Font of the digit
 * @return Width of the digit.
 */
byte GetDigitWidth(FontSize size)
{
	byte width = 0;
	for (char c = '0'; c <= '9'; c++) {
		width = max(GetCharacterWidth(size, c), width);
	}
	return width;
}

/**
 * Determine the broadest digits for guessing the maximum width of a n-digit number.
 * @param [out] front Broadest digit, which is not 0. (Use this digit as first digit for numbers with more than one digit.)
 * @param [out] next Broadest digit, including 0. (Use this digit for all digits, except the first one; or for numbers with only one digit.)
 * @param size  Font of the digit
 */
void GetBroadestDigit(uint *front, uint *next, FontSize size)
{
	int width = -1;
	for (char c = '9'; c >= '0'; c--) {
		int w = GetCharacterWidth(size, c);
		if (w > width) {
			width = w;
			*next = c - '0';
			if (c != '0') *front = c - '0';
		}
	}
}

void ScreenSizeChanged()
{
	_dirty_bytes_per_line = CeilDiv(_screen.width, DIRTY_BLOCK_WIDTH);
	_dirty_blocks = ReallocT<byte>(_dirty_blocks, _dirty_bytes_per_line * CeilDiv(_screen.height, DIRTY_BLOCK_HEIGHT));

	/* check the dirty rect */
	if (_invalid_rect.right >= _screen.width) _invalid_rect.right = _screen.width;
	if (_invalid_rect.bottom >= _screen.height) _invalid_rect.bottom = _screen.height;

	/* screen size changed and the old bitmap is invalid now, so we don't want to undraw it */
	_cursor.visible = false;
}

void UndrawMouseCursor()
{
	/* Don't undraw the mouse cursor if the screen is not ready */
	if (_screen.dst_ptr == NULL) return;

	if (_cursor.visible) {
		Blitter *blitter = BlitterFactory::GetCurrentBlitter();
		_cursor.visible = false;
		blitter->CopyFromBuffer(blitter->MoveTo(_screen.dst_ptr, _cursor.draw_pos.x, _cursor.draw_pos.y), _cursor_backup.GetBuffer(), _cursor.draw_size.x, _cursor.draw_size.y);
		VideoDriver::GetInstance()->MakeDirty(_cursor.draw_pos.x, _cursor.draw_pos.y, _cursor.draw_size.x, _cursor.draw_size.y);
	}
}

void DrawMouseCursor()
{
#if defined(WINCE)
	/* Don't ever draw the mouse for WinCE, as we work with a stylus */
	return;
#endif

	/* Don't draw the mouse cursor if the screen is not ready */
	if (_screen.dst_ptr == NULL) return;

	Blitter *blitter = BlitterFactory::GetCurrentBlitter();
	int x;
	int y;
	int w;
	int h;

	/* Redraw mouse cursor but only when it's inside the window */
	if (!_cursor.in_window) return;

	/* Don't draw the mouse cursor if it's already drawn */
	if (_cursor.visible) {
		if (!_cursor.dirty) return;
		UndrawMouseCursor();
	}

	w = _cursor.size.x;
	x = _cursor.pos.x + _cursor.offs.x + _cursor.short_vehicle_offset;
	if (x < 0) {
		w += x;
		x = 0;
	}
	if (w > _screen.width - x) w = _screen.width - x;
	if (w <= 0) return;
	_cursor.draw_pos.x = x;
	_cursor.draw_size.x = w;

	h = _cursor.size.y;
	y = _cursor.pos.y + _cursor.offs.y;
	if (y < 0) {
		h += y;
		y = 0;
	}
	if (h > _screen.height - y) h = _screen.height - y;
	if (h <= 0) return;
	_cursor.draw_pos.y = y;
	_cursor.draw_size.y = h;

	uint8 *buffer = _cursor_backup.Allocate(blitter->BufferSize(w, h));

	/* Make backup of stuff below cursor */
	blitter->CopyToBuffer(blitter->MoveTo(_screen.dst_ptr, _cursor.draw_pos.x, _cursor.draw_pos.y), buffer, _cursor.draw_size.x, _cursor.draw_size.y);

	/* Draw cursor on screen */
	_cur_dpi = &_screen;
	DrawSprite(_cursor.sprite, _cursor.pal, _cursor.pos.x + _cursor.short_vehicle_offset, _cursor.pos.y);

	VideoDriver::GetInstance()->MakeDirty(_cursor.draw_pos.x, _cursor.draw_pos.y, _cursor.draw_size.x, _cursor.draw_size.y);

	_cursor.visible = true;
	_cursor.dirty = false;
}

void RedrawScreenRect(int left, int top, int right, int bottom)
{
	assert(right <= _screen.width && bottom <= _screen.height);
	if (_cursor.visible) {
		if (right > _cursor.draw_pos.x &&
				left < _cursor.draw_pos.x + _cursor.draw_size.x &&
				bottom > _cursor.draw_pos.y &&
				top < _cursor.draw_pos.y + _cursor.draw_size.y) {
			UndrawMouseCursor();
		}
	}

#ifdef ENABLE_NETWORK
	if (_networking) NetworkUndrawChatMessage();
#endif /* ENABLE_NETWORK */

	DrawOverlappedWindowForAll(left, top, right, bottom);

	VideoDriver::GetInstance()->MakeDirty(left, top, right - left, bottom - top);
}

/**
 * Repaints the rectangle blocks which are marked as 'dirty'.
 *
 * @see SetDirtyBlocks
 */
void DrawDirtyBlocks()
{
	byte *b = _dirty_blocks;
	const int w = Align(_screen.width,  DIRTY_BLOCK_WIDTH);
	const int h = Align(_screen.height, DIRTY_BLOCK_HEIGHT);
	int x;
	int y;

	if (HasModalProgress()) {
		/* We are generating the world, so release our rights to the map and
		 * painting while we are waiting a bit. */
		_modal_progress_paint_mutex->EndCritical();
		_modal_progress_work_mutex->EndCritical();

		/* Wait a while and update _realtime_tick so we are given the rights */
		if (!IsFirstModalProgressLoop()) CSleep(MODAL_PROGRESS_REDRAW_TIMEOUT);
		_realtime_tick += MODAL_PROGRESS_REDRAW_TIMEOUT;
		_modal_progress_paint_mutex->BeginCritical();
		_modal_progress_work_mutex->BeginCritical();

		/* When we ended with the modal progress, do not draw the blocks.
		 * Simply let the next run do so, otherwise we would be loading
		 * the new state (and possibly change the blitter) when we hold
		 * the drawing lock, which we must not do. */
		if (_switch_mode != SM_NONE && !HasModalProgress()) return;
	}

	y = 0;
	do {
		x = 0;
		do {
			if (*b != 0) {
				int left;
				int top;
				int right = x + DIRTY_BLOCK_WIDTH;
				int bottom = y;
				byte *p = b;
				int h2;

				/* First try coalescing downwards */
				do {
					*p = 0;
					p += _dirty_bytes_per_line;
					bottom += DIRTY_BLOCK_HEIGHT;
				} while (bottom != h && *p != 0);

				/* Try coalescing to the right too. */
				h2 = (bottom - y) / DIRTY_BLOCK_HEIGHT;
				assert(h2 > 0);
				p = b;

				while (right != w) {
					byte *p2 = ++p;
					int h = h2;
					/* Check if a full line of dirty flags is set. */
					do {
						if (!*p2) goto no_more_coalesc;
						p2 += _dirty_bytes_per_line;
					} while (--h != 0);

					/* Wohoo, can combine it one step to the right!
					 * Do that, and clear the bits. */
					right += DIRTY_BLOCK_WIDTH;

					h = h2;
					p2 = p;
					do {
						*p2 = 0;
						p2 += _dirty_bytes_per_line;
					} while (--h != 0);
				}
				no_more_coalesc:

				left = x;
				top = y;

				if (left   < _invalid_rect.left  ) left   = _invalid_rect.left;
				if (top    < _invalid_rect.top   ) top    = _invalid_rect.top;
				if (right  > _invalid_rect.right ) right  = _invalid_rect.right;
				if (bottom > _invalid_rect.bottom) bottom = _invalid_rect.bottom;

				if (left < right && top < bottom) {
					RedrawScreenRect(left, top, right, bottom);
				}

			}
		} while (b++, (x += DIRTY_BLOCK_WIDTH) != w);
	} while (b += -(int)(w / DIRTY_BLOCK_WIDTH) + _dirty_bytes_per_line, (y += DIRTY_BLOCK_HEIGHT) != h);

	++_dirty_block_colour;
	_invalid_rect.left = w;
	_invalid_rect.top = h;
	_invalid_rect.right = 0;
	_invalid_rect.bottom = 0;
}

/**
 * This function extends the internal _invalid_rect rectangle as it
 * now contains the rectangle defined by the given parameters. Note
 * the point (0,0) is top left.
 *
 * @param left The left edge of the rectangle
 * @param top The top edge of the rectangle
 * @param right The right edge of the rectangle
 * @param bottom The bottom edge of the rectangle
 * @see DrawDirtyBlocks
 *
 * @todo The name of the function should be called like @c AddDirtyBlock as
 *       it neither set a dirty rect nor add several dirty rects although
 *       the function name is in plural. (Progman)
 */
void SetDirtyBlocks(int left, int top, int right, int bottom)
{
	byte *b;
	int width;
	int height;

	if (left < 0) left = 0;
	if (top < 0) top = 0;
	if (right > _screen.width) right = _screen.width;
	if (bottom > _screen.height) bottom = _screen.height;

	if (left >= right || top >= bottom) return;

	if (left   < _invalid_rect.left  ) _invalid_rect.left   = left;
	if (top    < _invalid_rect.top   ) _invalid_rect.top    = top;
	if (right  > _invalid_rect.right ) _invalid_rect.right  = right;
	if (bottom > _invalid_rect.bottom) _invalid_rect.bottom = bottom;

	left /= DIRTY_BLOCK_WIDTH;
	top  /= DIRTY_BLOCK_HEIGHT;

	b = _dirty_blocks + top * _dirty_bytes_per_line + left;

	width  = ((right  - 1) / DIRTY_BLOCK_WIDTH)  - left + 1;
	height = ((bottom - 1) / DIRTY_BLOCK_HEIGHT) - top  + 1;

	assert(width > 0 && height > 0);

	do {
		int i = width;

		do b[--i] = 0xFF; while (i != 0);

		b += _dirty_bytes_per_line;
	} while (--height != 0);
}

/**
 * This function mark the whole screen as dirty. This results in repainting
 * the whole screen. Use this with care as this function will break the
 * idea about marking only parts of the screen as 'dirty'.
 * @ingroup dirty
 */
void MarkWholeScreenDirty()
{
	SetDirtyBlocks(0, 0, _screen.width, _screen.height);
}

/**
 * Set up a clipping area for only drawing into a certain area. To do this,
 * Fill a DrawPixelInfo object with the supplied relative rectangle, backup
 * the original (calling) _cur_dpi and assign the just returned DrawPixelInfo
 * _cur_dpi. When you are done, give restore _cur_dpi's original value
 * @param *n the DrawPixelInfo that will be the clipping rectangle box allowed
 * for drawing
 * @param left,top,width,height the relative coordinates of the clipping
 * rectangle relative to the current _cur_dpi. This will most likely be the
 * offset from the calling window coordinates
 * @return return false if the requested rectangle is not possible with the
 * current dpi pointer. Only continue of the return value is true, or you'll
 * get some nasty results
 */
bool FillDrawPixelInfo(DrawPixelInfo *n, int left, int top, int width, int height)
{
	Blitter *blitter = BlitterFactory::GetCurrentBlitter();
	const DrawPixelInfo *o = _cur_dpi;

	n->zoom = ZOOM_LVL_NORMAL;

	assert(width > 0);
	assert(height > 0);

	if ((left -= o->left) < 0) {
		width += left;
		if (width <= 0) return false;
		n->left = -left;
		left = 0;
	} else {
		n->left = 0;
	}

	if (width > o->width - left) {
		width = o->width - left;
		if (width <= 0) return false;
	}
	n->width = width;

	if ((top -= o->top) < 0) {
		height += top;
		if (height <= 0) return false;
		n->top = -top;
		top = 0;
	} else {
		n->top = 0;
	}

	n->dst_ptr = blitter->MoveTo(o->dst_ptr, left, top);
	n->pitch = o->pitch;

	if (height > o->height - top) {
		height = o->height - top;
		if (height <= 0) return false;
	}
	n->height = height;

	return true;
}

/**
 * Update cursor dimension.
 * Called when changing cursor sprite resp. reloading grfs.
 */
void UpdateCursorSize()
{
	CursorVars *cv = &_cursor;
	const Sprite *p = GetSprite(GB(cv->sprite, 0, SPRITE_WIDTH), ST_NORMAL);

	cv->size.y = UnScaleGUI(p->height);
	cv->size.x = UnScaleGUI(p->width);
	cv->offs.x = UnScaleGUI(p->x_offs);
	cv->offs.y = UnScaleGUI(p->y_offs);

	cv->dirty = true;
}

/**
 * Switch cursor to different sprite.
 * @param cursor Sprite to draw for the cursor.
 * @param pal Palette to use for recolouring.
 */
static void SetCursorSprite(CursorID cursor, PaletteID pal)
{
	CursorVars *cv = &_cursor;
	if (cv->sprite == cursor) return;

	cv->sprite = cursor;
	cv->pal    = pal;
	UpdateCursorSize();

	cv->short_vehicle_offset = 0;
}

static void SwitchAnimatedCursor()
{
	const AnimCursor *cur = _cursor.animate_cur;

	if (cur == NULL || cur->sprite == AnimCursor::LAST) cur = _cursor.animate_list;

	SetCursorSprite(cur->sprite, _cursor.pal);

	_cursor.animate_timeout = cur->display_time;
	_cursor.animate_cur     = cur + 1;
}

void CursorTick()
{
	if (_cursor.animate_timeout != 0 && --_cursor.animate_timeout == 0) {
		SwitchAnimatedCursor();
	}
}

/**
 * Assign a single non-animated sprite to the cursor.
 * @param sprite Sprite to draw for the cursor.
 * @param pal Palette to use for recolouring.
 * @see SetAnimatedMouseCursor
 */
void SetMouseCursor(CursorID sprite, PaletteID pal)
{
	/* Turn off animation */
	_cursor.animate_timeout = 0;
	/* Set cursor */
	SetCursorSprite(sprite, pal);
}

/**
 * Assign an animation to the cursor.
 * @param table Array of animation states.
 * @see SetMouseCursor
 */
void SetAnimatedMouseCursor(const AnimCursor *table)
{
	_cursor.animate_list = table;
	_cursor.animate_cur = NULL;
	_cursor.pal = PAL_NONE;
	SwitchAnimatedCursor();
}

/**
 * Update cursor position on mouse movement.
 * @param x New X position.
 * @param y New Y position.
 * @param queued True, if the OS queues mouse warps after pending mouse movement events.
 *               False, if the warp applies instantaneous.
 * @return true, if the OS cursor position should be warped back to this->pos.
 */
bool CursorVars::UpdateCursorPosition(int x, int y, bool queued_warp)
{
	/* Detecting relative mouse movement is somewhat tricky.
	 *  - There may be multiple mouse move events in the video driver queue (esp. when OpenTTD lags a bit).
	 *  - When we request warping the mouse position (return true), a mouse move event is appended at the end of the queue.
	 *
	 * So, when this->fix_at is active, we use the following strategy:
	 *  - The first movement triggers the warp to reset the mouse position.
	 *  - Subsequent events have to compute movement relative to the previous event.
	 *  - The relative movement is finished, when we receive the event matching the warp.
	 */

	if (x == this->pos.x && y == this->pos.y) {
		/* Warp finished. */
		this->queued_warp = false;
	}

	this->delta.x = x - (this->queued_warp ? this->last_position.x : this->pos.x);
	this->delta.y = y - (this->queued_warp ? this->last_position.y : this->pos.y);

	this->last_position.x = x;
	this->last_position.y = y;

	bool need_warp = false;
	if (this->fix_at) {
		if (this->delta.x != 0 || this->delta.y != 0) {
			/* Trigger warp.
			 * Note: We also trigger warping again, if there is already a pending warp.
			 *       This makes it more tolerant about the OS or other software inbetween
			 *       botchering the warp. */
			this->queued_warp = queued_warp;
			need_warp = true;
		}
	} else if (this->pos.x != x || this->pos.y != y) {
		this->queued_warp = false; // Cancel warping, we are no longer confining the position.
		this->dirty = true;
		this->pos.x = x;
		this->pos.y = y;
	}
	return need_warp;
}

bool ChangeResInGame(int width, int height)
{
	return (_screen.width == width && _screen.height == height) || VideoDriver::GetInstance()->ChangeResolution(width, height);
}

bool ToggleFullScreen(bool fs)
{
	bool result = VideoDriver::GetInstance()->ToggleFullscreen(fs);
	if (_fullscreen != fs && _num_resolutions == 0) {
		DEBUG(driver, 0, "Could not find a suitable fullscreen resolution");
	}
	return result;
}

static int CDECL compare_res(const Dimension *pa, const Dimension *pb)
{
	int x = pa->width - pb->width;
	if (x != 0) return x;
	return pa->height - pb->height;
}

void SortResolutions(int count)
{
	QSortT(_resolutions, count, &compare_res);
}<|MERGE_RESOLUTION|>--- conflicted
+++ resolved
@@ -186,11 +186,7 @@
 	int grade_x = x2 - x;
 
 	/* Clipping rectangle. Slightly extended so we can ignore the width of the line. */
-<<<<<<< HEAD
-	uint extra = CeilDiv(3 * width, 4); // not less then "width * sqrt(2) / 2"
-=======
 	int extra = (int)CeilDiv(3 * width, 4); // not less then "width * sqrt(2) / 2"
->>>>>>> 0650568a
 	Rect clip = { -extra, -extra, screen_width - 1 + extra, screen_height - 1 + extra };
 
 	/* prevent integer overflows. */
