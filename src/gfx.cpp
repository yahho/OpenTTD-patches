--- conflicted
+++ resolved
@@ -1548,16 +1548,7 @@
 
 void ScreenSizeChanged()
 {
-<<<<<<< HEAD
 	MarkWholeScreenDirty();
-=======
-	_dirty_bytes_per_line = CeilDiv(_screen.width, DIRTY_BLOCK_WIDTH);
-	_dirty_blocks = ReallocT<byte>(_dirty_blocks, static_cast<size_t>(_dirty_bytes_per_line) * CeilDiv(_screen.height, DIRTY_BLOCK_HEIGHT));
-
-	/* check the dirty rect */
-	if (_invalid_rect.right >= _screen.width) _invalid_rect.right = _screen.width;
-	if (_invalid_rect.bottom >= _screen.height) _invalid_rect.bottom = _screen.height;
->>>>>>> 1fb101ea
 
 	/* screen size changed and the old bitmap is invalid now, so we don't want to undraw it */
 	_cursor.visible = false;
