/*
 * This file is part of OpenTTD.
 * OpenTTD is free software; you can redistribute it and/or modify it under the terms of the GNU General Public License as published by the Free Software Foundation, version 2.
 * OpenTTD is distributed in the hope that it will be useful, but WITHOUT ANY WARRANTY; without even the implied warranty of MERCHANTABILITY or FITNESS FOR A PARTICULAR PURPOSE.
 * See the GNU General Public License for more details. You should have received a copy of the GNU General Public License along with OpenTTD. If not, see <http://www.gnu.org/licenses/>.
 */

/** @file gfx.cpp Handling of drawing text and other gfx related stuff. */

#include "stdafx.h"
#include "gfx_layout.h"
#include "progress.h"
#include "zoom_func.h"
#include "blitter/factory.hpp"
#include "video/video_driver.hpp"
#include "strings_func.h"
#include "settings_type.h"
#include "network/network.h"
#include "network/network_func.h"
#include "window_func.h"
#include "newgrf_debug.h"
#include "thread.h"
#include "widget_type.h"
#include "window_gui.h"
#include "framerate_type.h"
#include "transparency.h"

#include "table/palettes.h"
#include "table/string_colours.h"
#include "table/sprites.h"
#include "table/control_codes.h"

#include "safeguards.h"

byte _dirkeys;        ///< 1 = left, 2 = up, 4 = right, 8 = down
bool _fullscreen;
byte _support8bpp;
CursorVars _cursor;
bool _ctrl_pressed;   ///< Is Ctrl pressed?
bool _shift_pressed;  ///< Is Shift pressed?
bool _invert_ctrl;
bool _invert_shift;
uint16 _game_speed = 100; ///< Current game-speed; 100 is 1x, 0 is infinite.
bool _left_button_down;     ///< Is left mouse button pressed?
bool _left_button_clicked;  ///< Is left mouse button clicked?
bool _right_button_down;    ///< Is right mouse button pressed?
bool _right_button_clicked; ///< Is right mouse button clicked?
DrawPixelInfo _screen;
bool _screen_disable_anim = false;   ///< Disable palette animation (important for 32bpp-anim blitter during giant screenshot)
bool _check_special_modes;
bool _exit_game;
GameMode _game_mode;
SwitchMode _switch_mode;  ///< The next mainloop command.
PauseMode _pause_mode;
Palette _cur_palette;
std::string _switch_baseset;

static byte _stringwidth_table[FS_END][224]; ///< Cache containing width of often used characters. @see GetCharacterWidth()
DrawPixelInfo *_cur_dpi;
byte _colour_gradient[COLOUR_END][8];

byte _colour_value[COLOUR_END] = {
	133, // COLOUR_DARK_BLUE
	 99, // COLOUR_PALE_GREEN,
	 48, // COLOUR_PINK,
	 68, // COLOUR_YELLOW,
	184, // COLOUR_RED,
	152, // COLOUR_LIGHT_BLUE,
	209, // COLOUR_GREEN,
	 95, // COLOUR_DARK_GREEN,
	150, // COLOUR_BLUE,
	 79, // COLOUR_CREAM,
	134, // COLOUR_MAUVE,
	174, // COLOUR_PURPLE,
	195, // COLOUR_ORANGE,
	116, // COLOUR_BROWN,
	  6, // COLOUR_GREY,
	 15, // COLOUR_WHITE,
};

static void GfxMainBlitterViewport(const Sprite *sprite, int x, int y, BlitterMode mode, const SubSprite *sub = nullptr, SpriteID sprite_id = SPR_CURSOR_MOUSE);
static void GfxMainBlitter(const Sprite *sprite, int x, int y, BlitterMode mode, const SubSprite *sub = nullptr, SpriteID sprite_id = SPR_CURSOR_MOUSE, ZoomLevel zoom = ZOOM_LVL_NORMAL);

static ReusableBuffer<uint8> _cursor_backup;

ZoomLevel _gui_zoom; ///< GUI Zoom level
ZoomLevel _font_zoom; ///< Font Zoom level

int8 _gui_zoom_cfg;  ///< GUI zoom level in config.
int8 _font_zoom_cfg; ///< Font zoom level in config.


/**
 * The rect for repaint.
 *
 * This rectangle defines the area which should be repaint by the video driver.
 *
 * @ingroup dirty
 */
static const byte *_colour_remap_ptr;
static byte _string_colourremap[3]; ///< Recoloursprite for stringdrawing. The grf loader ensures that #ST_FONT sprites only use colours 0 to 2.
static int _sprite_brightness_adjust;

extern uint _dirty_block_colour;
static bool _whole_screen_dirty = false;
bool _gfx_draw_active = false;

static std::vector<Rect> _dirty_blocks;
static std::vector<Rect> _pending_dirty_blocks;

enum GfxDebugFlags {
	GDF_SHOW_WINDOW_DIRTY,
	GDF_SHOW_WIDGET_DIRTY,
	GDF_SHOW_RECT_DIRTY,
};
uint32 _gfx_debug_flags;

/**
 * Applies a certain FillRectMode-operation to a rectangle [left, right] x [top, bottom] on the screen.
 *
 * @pre dpi->zoom == ZOOM_LVL_NORMAL, right >= left, bottom >= top
 * @param left Minimum X (inclusive)
 * @param top Minimum Y (inclusive)
 * @param right Maximum X (inclusive)
 * @param bottom Maximum Y (inclusive)
 * @param colour A 8 bit palette index (FILLRECT_OPAQUE and FILLRECT_CHECKER) or a recolour spritenumber (FILLRECT_RECOLOUR)
 * @param mode
 *         FILLRECT_OPAQUE:   Fill the rectangle with the specified colour
 *         FILLRECT_CHECKER:  Like FILLRECT_OPAQUE, but only draw every second pixel (used to grey out things)
 *         FILLRECT_RECOLOUR:  Apply a recolour sprite to every pixel in the rectangle currently on screen
 */
void GfxFillRect(int left, int top, int right, int bottom, int colour, FillRectMode mode)
{
	Blitter *blitter = BlitterFactory::GetCurrentBlitter();
	const DrawPixelInfo *dpi = _cur_dpi;
	void *dst;
	const int otop = top;
	const int oleft = left;

	if (dpi->zoom != ZOOM_LVL_NORMAL) return;
	if (left > right || top > bottom) return;
	if (right < dpi->left || left >= dpi->left + dpi->width) return;
	if (bottom < dpi->top || top >= dpi->top + dpi->height) return;

	if ( (left -= dpi->left) < 0) left = 0;
	right = right - dpi->left + 1;
	if (right > dpi->width) right = dpi->width;
	right -= left;
	assert(right > 0);

	if ( (top -= dpi->top) < 0) top = 0;
	bottom = bottom - dpi->top + 1;
	if (bottom > dpi->height) bottom = dpi->height;
	bottom -= top;
	assert(bottom > 0);

	dst = blitter->MoveTo(dpi->dst_ptr, left, top);

	switch (mode) {
		default: // FILLRECT_OPAQUE
			blitter->DrawRect(dst, right, bottom, (uint8)colour);
			break;

		case FILLRECT_RECOLOUR:
			blitter->DrawColourMappingRect(dst, right, bottom, GB(colour, 0, PALETTE_WIDTH));
			break;

		case FILLRECT_CHECKER: {
			byte bo = (oleft - left + dpi->left + otop - top + dpi->top) & 1;
			do {
				for (int i = (bo ^= 1); i < right; i += 2) blitter->SetPixel(dst, i, 0, (uint8)colour);
				dst = blitter->MoveTo(dst, 0, 1);
			} while (--bottom > 0);
			break;
		}
	}
}

typedef std::pair<Point, Point> LineSegment;

/**
 * Make line segments from a polygon defined by points, translated by an offset.
 * Entirely horizontal lines (start and end at same Y coordinate) are skipped, as they are irrelevant to scanline conversion algorithms.
 * Generated line segments always have the lowest Y coordinate point first, i.e. original direction is lost.
 * @param shape The polygon to convert.
 * @param offset Offset vector subtracted from all coordinates in the shape.
 * @return Vector of undirected line segments.
 */
static std::vector<LineSegment> MakePolygonSegments(const std::vector<Point> &shape, Point offset)
{
	std::vector<LineSegment> segments;
	if (shape.size() < 3) return segments; // fewer than 3 will always result in an empty polygon
	segments.reserve(shape.size());

	/* Connect first and last point by having initial previous point be the last */
	Point prev = shape.back();
	prev.x -= offset.x;
	prev.y -= offset.y;
	for (Point pt : shape) {
		pt.x -= offset.x;
		pt.y -= offset.y;
		/* Create segments for all non-horizontal lines in the polygon.
		 * The segments always have lowest Y coordinate first. */
		if (prev.y > pt.y) {
			segments.emplace_back(pt, prev);
		} else if (prev.y < pt.y) {
			segments.emplace_back(prev, pt);
		}
		prev = pt;
	}

	return segments;
}

/**
 * Fill a polygon with colour.
 * The odd-even winding rule is used, i.e. self-intersecting polygons will have holes in them.
 * Left and top edges are inclusive, right and bottom edges are exclusive.
 * @note For rectangles the GfxFillRect function will be faster.
 * @pre dpi->zoom == ZOOM_LVL_NORMAL
 * @param shape List of points on the polygon.
 * @param colour An 8 bit palette index (FILLRECT_OPAQUE and FILLRECT_CHECKER) or a recolour spritenumber (FILLRECT_RECOLOUR).
 * @param mode
 *         FILLRECT_OPAQUE:   Fill the polygon with the specified colour.
 *         FILLRECT_CHECKER:  Fill every other pixel with the specified colour, in a checkerboard pattern.
 *         FILLRECT_RECOLOUR: Apply a recolour sprite to every pixel in the polygon.
 */
void GfxFillPolygon(const std::vector<Point> &shape, int colour, FillRectMode mode)
{
	Blitter *blitter = BlitterFactory::GetCurrentBlitter();
	const DrawPixelInfo *dpi = _cur_dpi;
	if (dpi->zoom != ZOOM_LVL_NORMAL) return;

	std::vector<LineSegment> segments = MakePolygonSegments(shape, Point{ dpi->left, dpi->top });

	/* Remove segments appearing entirely above or below the clipping area. */
	segments.erase(std::remove_if(segments.begin(), segments.end(), [dpi](const LineSegment &s) { return s.second.y <= 0 || s.first.y >= dpi->height; }), segments.end());

	/* Check that this wasn't an empty shape (all points on a horizontal line or outside clipping.) */
	if (segments.empty()) return;

	/* Sort the segments by first point Y coordinate. */
	std::sort(segments.begin(), segments.end(), [](const LineSegment &a, const LineSegment &b) { return a.first.y < b.first.y; });

	/* Segments intersecting current scanline. */
	std::vector<LineSegment> active;
	/* Intersection points with a scanline.
	 * Kept outside loop to avoid repeated re-allocations. */
	std::vector<int> intersections;
	/* Normal, reasonable polygons don't have many intersections per scanline. */
	active.reserve(4);
	intersections.reserve(4);

	/* Scan through the segments and paint each scanline. */
	int y = segments.front().first.y;
	std::vector<LineSegment>::iterator nextseg = segments.begin();
	while (!active.empty() || nextseg != segments.end()) {
		/* Clean up segments that have ended. */
		active.erase(std::remove_if(active.begin(), active.end(), [y](const LineSegment &s) { return s.second.y == y; }), active.end());

		/* Activate all segments starting on this scanline. */
		while (nextseg != segments.end() && nextseg->first.y == y) {
			active.push_back(*nextseg);
			++nextseg;
		}

		/* Check clipping. */
		if (y < 0) {
			++y;
			continue;
		}
		if (y >= dpi->height) return;

		/*  Intersect scanline with all active segments. */
		intersections.clear();
		for (const LineSegment &s : active) {
			const int sdx = s.second.x - s.first.x;
			const int sdy = s.second.y - s.first.y;
			const int ldy = y - s.first.y;
			const int x = s.first.x + sdx * ldy / sdy;
			intersections.push_back(x);
		}

		/* Fill between pairs of intersections. */
		std::sort(intersections.begin(), intersections.end());
		for (size_t i = 1; i < intersections.size(); i += 2) {
			/* Check clipping. */
			const int x1 = std::max(0, intersections[i - 1]);
			const int x2 = std::min(intersections[i], dpi->width);
			if (x2 < 0) continue;
			if (x1 >= dpi->width) continue;

			/* Fill line y from x1 to x2. */
			void *dst = blitter->MoveTo(dpi->dst_ptr, x1, y);
			switch (mode) {
				default: // FILLRECT_OPAQUE
					blitter->DrawRect(dst, x2 - x1, 1, (uint8)colour);
					break;
				case FILLRECT_RECOLOUR:
					blitter->DrawColourMappingRect(dst, x2 - x1, 1, GB(colour, 0, PALETTE_WIDTH));
					break;
				case FILLRECT_CHECKER:
					/* Fill every other pixel, offset such that the sum of filled pixels' X and Y coordinates is odd.
					 * This creates a checkerboard effect. */
					for (int x = (x1 + y) & 1; x < x2 - x1; x += 2) {
						blitter->SetPixel(dst, x, 0, (uint8)colour);
					}
					break;
			}
		}

		/* Next line */
		++y;
	}
}

/**
 * Check line clipping by using a linear equation and draw the visible part of
 * the line given by x/y and x2/y2.
 * @param video Destination pointer to draw into.
 * @param x X coordinate of first point.
 * @param y Y coordinate of first point.
 * @param x2 X coordinate of second point.
 * @param y2 Y coordinate of second point.
 * @param screen_width With of the screen to check clipping against.
 * @param screen_height Height of the screen to check clipping against.
 * @param colour Colour of the line.
 * @param width Width of the line.
 * @param dash Length of dashes for dashed lines. 0 means solid line.
 */
static inline void GfxDoDrawLine(void *video, int x, int y, int x2, int y2, int screen_width, int screen_height, uint8 colour, int width, int dash = 0)
{
	Blitter *blitter = BlitterFactory::GetCurrentBlitter();

	assert(width > 0);

	if (y2 == y || x2 == x) {
		/* Special case: horizontal/vertical line. All checks already done in GfxPreprocessLine. */
		blitter->DrawLine(video, x, y, x2, y2, screen_width, screen_height, colour, width, dash);
		return;
	}

	int grade_y = y2 - y;
	int grade_x = x2 - x;

	/* Clipping rectangle. Slightly extended so we can ignore the width of the line. */
	int extra = (int)CeilDiv(3 * width, 4); // not less then "width * sqrt(2) / 2"
	Rect clip = { -extra, -extra, screen_width - 1 + extra, screen_height - 1 + extra };

	/* prevent integer overflows. */
	int margin = 1;
	while (INT_MAX / abs(grade_y) < std::max(abs(clip.left - x), abs(clip.right - x))) {
		grade_y /= 2;
		grade_x /= 2;
		margin  *= 2; // account for rounding errors
	}

	/* Imagine that the line is infinitely long and it intersects with
	 * infinitely long left and right edges of the clipping rectangle.
	 * If both intersection points are outside the clipping rectangle
	 * and both on the same side of it, we don't need to draw anything. */
	int left_isec_y = y + (clip.left - x) * grade_y / grade_x;
	int right_isec_y = y + (clip.right - x) * grade_y / grade_x;
	if ((left_isec_y > clip.bottom + margin && right_isec_y > clip.bottom + margin) ||
			(left_isec_y < clip.top - margin && right_isec_y < clip.top - margin)) {
		return;
	}

	/* It is possible to use the line equation to further reduce the amount of
	 * work the blitter has to do by shortening the effective line segment.
	 * However, in order to get that right and prevent the flickering effects
	 * of rounding errors so much additional code has to be run here that in
	 * the general case the effect is not noticeable. */

	blitter->DrawLine(video, x, y, x2, y2, screen_width, screen_height, colour, width, dash);
}

/**
 * Align parameters of a line to the given DPI and check simple clipping.
 * @param dpi Screen parameters to align with.
 * @param x X coordinate of first point.
 * @param y Y coordinate of first point.
 * @param x2 X coordinate of second point.
 * @param y2 Y coordinate of second point.
 * @param width Width of the line.
 * @return True if the line is likely to be visible, false if it's certainly
 *         invisible.
 */
static inline bool GfxPreprocessLine(DrawPixelInfo *dpi, int &x, int &y, int &x2, int &y2, int width)
{
	x -= dpi->left;
	x2 -= dpi->left;
	y -= dpi->top;
	y2 -= dpi->top;

	/* Check simple clipping */
	if (x + width / 2 < 0           && x2 + width / 2 < 0          ) return false;
	if (y + width / 2 < 0           && y2 + width / 2 < 0          ) return false;
	if (x - width / 2 > dpi->width  && x2 - width / 2 > dpi->width ) return false;
	if (y - width / 2 > dpi->height && y2 - width / 2 > dpi->height) return false;
	return true;
}

void GfxDrawLine(int x, int y, int x2, int y2, int colour, int width, int dash)
{
	DrawPixelInfo *dpi = _cur_dpi;
	if (GfxPreprocessLine(dpi, x, y, x2, y2, width)) {
		GfxDoDrawLine(dpi->dst_ptr, x, y, x2, y2, dpi->width, dpi->height, colour, width, dash);
	}
}

void GfxDrawLineUnscaled(int x, int y, int x2, int y2, int colour)
{
	DrawPixelInfo *dpi = _cur_dpi;
	if (GfxPreprocessLine(dpi, x, y, x2, y2, 1)) {
		GfxDoDrawLine(dpi->dst_ptr,
				UnScaleByZoom(x, dpi->zoom), UnScaleByZoom(y, dpi->zoom),
				UnScaleByZoom(x2, dpi->zoom), UnScaleByZoom(y2, dpi->zoom),
				UnScaleByZoom(dpi->width, dpi->zoom), UnScaleByZoom(dpi->height, dpi->zoom), colour, 1);
	}
}

/**
 * Draws the projection of a parallelepiped.
 * This can be used to draw boxes in world coordinates.
 *
 * @param x   Screen X-coordinate of top front corner.
 * @param y   Screen Y-coordinate of top front corner.
 * @param dx1 Screen X-length of first edge.
 * @param dy1 Screen Y-length of first edge.
 * @param dx2 Screen X-length of second edge.
 * @param dy2 Screen Y-length of second edge.
 * @param dx3 Screen X-length of third edge.
 * @param dy3 Screen Y-length of third edge.
 */
void DrawBox(int x, int y, int dx1, int dy1, int dx2, int dy2, int dx3, int dy3)
{
	/*           ....
	 *         ..    ....
	 *       ..          ....
	 *     ..                ^
	 *   <--__(dx1,dy1)    /(dx2,dy2)
	 *   :    --__       /   :
	 *   :        --__ /     :
	 *   :            *(x,y) :
	 *   :            |      :
	 *   :            |     ..
	 *    ....        |(dx3,dy3)
	 *        ....    | ..
	 *            ....V.
	 */

	static const byte colour = PC_WHITE;

	GfxDrawLineUnscaled(x, y, x + dx1, y + dy1, colour);
	GfxDrawLineUnscaled(x, y, x + dx2, y + dy2, colour);
	GfxDrawLineUnscaled(x, y, x + dx3, y + dy3, colour);

	GfxDrawLineUnscaled(x + dx1, y + dy1, x + dx1 + dx2, y + dy1 + dy2, colour);
	GfxDrawLineUnscaled(x + dx1, y + dy1, x + dx1 + dx3, y + dy1 + dy3, colour);
	GfxDrawLineUnscaled(x + dx2, y + dy2, x + dx2 + dx1, y + dy2 + dy1, colour);
	GfxDrawLineUnscaled(x + dx2, y + dy2, x + dx2 + dx3, y + dy2 + dy3, colour);
	GfxDrawLineUnscaled(x + dx3, y + dy3, x + dx3 + dx1, y + dy3 + dy1, colour);
	GfxDrawLineUnscaled(x + dx3, y + dy3, x + dx3 + dx2, y + dy3 + dy2, colour);
}

/**
 * Set the colour remap to be for the given colour.
 * @param colour the new colour of the remap.
 */
static void SetColourRemap(TextColour colour)
{
	if (colour == TC_INVALID) return;

	/* Black strings have no shading ever; the shading is black, so it
	 * would be invisible at best, but it actually makes it illegible. */
	bool no_shade   = (colour & TC_NO_SHADE) != 0 || colour == TC_BLACK;
	bool raw_colour = (colour & TC_IS_PALETTE_COLOUR) != 0;
	colour &= ~(TC_NO_SHADE | TC_IS_PALETTE_COLOUR | TC_FORCED);

	_string_colourremap[1] = raw_colour ? (byte)colour : _string_colourmap[colour];
	_string_colourremap[2] = no_shade ? 0 : 1;
	_colour_remap_ptr = _string_colourremap;
}

/**
 * Drawing routine for drawing a laid out line of text.
 * @param line      String to draw.
 * @param y         The top most position to draw on.
 * @param left      The left most position to draw on.
 * @param right     The right most position to draw on.
 * @param align     The alignment of the string when drawing left-to-right. In the
 *                  case a right-to-left language is chosen this is inverted so it
 *                  will be drawn in the right direction.
 * @param underline Whether to underline what has been drawn or not.
 * @param truncation Whether to perform string truncation or not.
 *
 * @return In case of left or center alignment the right most pixel we have drawn to.
 *         In case of right alignment the left most pixel we have drawn to.
 */
static int DrawLayoutLine(const ParagraphLayouter::Line &line, int y, int left, int right, StringAlignment align, bool underline, bool truncation)
{
	if (line.CountRuns() == 0) return 0;

	int w = line.GetWidth();
	int h = line.GetLeading();

	/*
	 * The following is needed for truncation.
	 * Depending on the text direction, we either remove bits at the rear
	 * or the front. For this we shift the entire area to draw so it fits
	 * within the left/right bounds and the side we do not truncate it on.
	 * Then we determine the truncation location, i.e. glyphs that fall
	 * outside of the range min_x - max_x will not be drawn; they are thus
	 * the truncated glyphs.
	 *
	 * At a later step we insert the dots.
	 */

	int max_w = right - left + 1; // The maximum width.

	int offset_x = 0;  // The offset we need for positioning the glyphs
	int min_x = left;  // The minimum x position to draw normal glyphs on.
	int max_x = right; // The maximum x position to draw normal glyphs on.

	truncation &= max_w < w;         // Whether we need to do truncation.
	int dot_width = 0;               // Cache for the width of the dot.
	const Sprite *dot_sprite = nullptr; // Cache for the sprite of the dot.

	if (truncation) {
		/*
		 * Assumption may be made that all fonts of a run are of the same size.
		 * In any case, we'll use these dots for the abbreviation, so even if
		 * another size would be chosen it won't have truncated too little for
		 * the truncation dots.
		 */
		FontCache *fc = ((const Font*)line.GetVisualRun(0).GetFont())->fc;
		GlyphID dot_glyph = fc->MapCharToGlyph('.');
		dot_width = fc->GetGlyphWidth(dot_glyph);
		dot_sprite = fc->GetGlyph(dot_glyph);

		if (_current_text_dir == TD_RTL) {
			min_x += 3 * dot_width;
			offset_x = w - 3 * dot_width - max_w;
		} else {
			max_x -= 3 * dot_width;
		}

		w = max_w;
	}

	/* In case we have a RTL language we swap the alignment. */
	if (!(align & SA_FORCE) && _current_text_dir == TD_RTL && (align & SA_HOR_MASK) != SA_HOR_CENTER) align ^= SA_RIGHT;

	/* right is the right most position to draw on. In this case we want to do
	 * calculations with the width of the string. In comparison right can be
	 * seen as lastof(todraw) and width as lengthof(todraw). They differ by 1.
	 * So most +1/-1 additions are to move from lengthof to 'indices'.
	 */
	switch (align & SA_HOR_MASK) {
		case SA_LEFT:
			/* right + 1 = left + w */
			right = left + w - 1;
			break;

		case SA_HOR_CENTER:
			left  = RoundDivSU(right + 1 + left - w, 2);
			/* right + 1 = left + w */
			right = left + w - 1;
			break;

		case SA_RIGHT:
			left = right + 1 - w;
			break;

		default:
			NOT_REACHED();
	}

	TextColour colour = TC_BLACK;
	bool draw_shadow = false;
	for (int run_index = 0; run_index < line.CountRuns(); run_index++) {
		const ParagraphLayouter::VisualRun &run = line.GetVisualRun(run_index);
		const Font *f = (const Font*)run.GetFont();

		FontCache *fc = f->fc;
		colour = f->colour;
		SetColourRemap(colour);

		DrawPixelInfo *dpi = _cur_dpi;
		int dpi_left  = dpi->left;
		int dpi_right = dpi->left + dpi->width - 1;

		draw_shadow = fc->GetDrawGlyphShadow() && (colour & TC_NO_SHADE) == 0 && colour != TC_BLACK;

		for (int i = 0; i < run.GetGlyphCount(); i++) {
			GlyphID glyph = run.GetGlyphs()[i];

			/* Not a valid glyph (empty) */
			if (glyph == 0xFFFF) continue;

			int begin_x = (int)run.GetPositions()[i * 2]     + left - offset_x;
			int end_x   = (int)run.GetPositions()[i * 2 + 2] + left - offset_x  - 1;
			int top     = (int)run.GetPositions()[i * 2 + 1] + y;

			/* Truncated away. */
			if (truncation && (begin_x < min_x || end_x > max_x)) continue;

			const Sprite *sprite = fc->GetGlyph(glyph);
			/* Check clipping (the "+ 1" is for the shadow). */
			if (begin_x + sprite->x_offs > dpi_right || begin_x + sprite->x_offs + sprite->width /* - 1 + 1 */ < dpi_left) continue;

			if (draw_shadow && (glyph & SPRITE_GLYPH) == 0) {
				SetColourRemap(TC_BLACK);
				GfxMainBlitter(sprite, begin_x + 1, top + 1, BM_COLOUR_REMAP);
				SetColourRemap(colour);
			}
			GfxMainBlitter(sprite, begin_x, top, BM_COLOUR_REMAP);
		}
	}

	if (truncation) {
		int x = (_current_text_dir == TD_RTL) ? left : (right - 3 * dot_width);
		for (int i = 0; i < 3; i++, x += dot_width) {
			if (draw_shadow) {
				SetColourRemap(TC_BLACK);
				GfxMainBlitter(dot_sprite, x + 1, y + 1, BM_COLOUR_REMAP);
				SetColourRemap(colour);
			}
			GfxMainBlitter(dot_sprite, x, y, BM_COLOUR_REMAP);
		}
	}

	if (underline) {
		GfxFillRect(left, y + h, right, y + h, _string_colourremap[1]);
	}

	return (align & SA_HOR_MASK) == SA_RIGHT ? left : right;
}

/**
 * Draw string, possibly truncated to make it fit in its allocated space
 *
 * @param left   The left most position to draw on.
 * @param right  The right most position to draw on.
 * @param top    The top most position to draw on.
 * @param str    String to draw.
 * @param colour Colour used for drawing the string, for details see _string_colourmap in
 *               table/palettes.h or docs/ottd-colourtext-palette.png or the enum TextColour in gfx_type.h
 * @param align  The alignment of the string when drawing left-to-right. In the
 *               case a right-to-left language is chosen this is inverted so it
 *               will be drawn in the right direction.
 * @param underline Whether to underline what has been drawn or not.
 * @param fontsize The size of the initial characters.
 * @return In case of left or center alignment the right most pixel we have drawn to.
 *         In case of right alignment the left most pixel we have drawn to.
 */
int DrawString(int left, int right, int top, const char *str, TextColour colour, StringAlignment align, bool underline, FontSize fontsize)
{
	/* The string may contain control chars to change the font, just use the biggest font for clipping. */
	int max_height = std::max({FONT_HEIGHT_SMALL, FONT_HEIGHT_NORMAL, FONT_HEIGHT_LARGE, FONT_HEIGHT_MONO});

	/* Funny glyphs may extent outside the usual bounds, so relax the clipping somewhat. */
	int extra = max_height / 2;

	if (_cur_dpi->top + _cur_dpi->height + extra < top || _cur_dpi->top > top + max_height + extra ||
			_cur_dpi->left + _cur_dpi->width + extra < left || _cur_dpi->left > right + extra) {
		return 0;
	}

	Layouter layout(str, INT32_MAX, colour, fontsize);
	if (layout.size() == 0) return 0;

	return DrawLayoutLine(*layout.front(), top, left, right, align, underline, true);
}

/**
 * Draw string, possibly truncated to make it fit in its allocated space
 *
 * @param left   The left most position to draw on.
 * @param right  The right most position to draw on.
 * @param top    The top most position to draw on.
 * @param str    String to draw.
 * @param colour Colour used for drawing the string, for details see _string_colourmap in
 *               table/palettes.h or docs/ottd-colourtext-palette.png or the enum TextColour in gfx_type.h
 * @param align  The alignment of the string when drawing left-to-right. In the
 *               case a right-to-left language is chosen this is inverted so it
 *               will be drawn in the right direction.
 * @param underline Whether to underline what has been drawn or not.
 * @param fontsize The size of the initial characters.
 * @return In case of left or center alignment the right most pixel we have drawn to.
 *         In case of right alignment the left most pixel we have drawn to.
 */
int DrawString(int left, int right, int top, StringID str, TextColour colour, StringAlignment align, bool underline, FontSize fontsize)
{
	char buffer[DRAW_STRING_BUFFER];
	GetString(buffer, str, lastof(buffer));
	return DrawString(left, right, top, buffer, colour, align, underline, fontsize);
}

/**
 * Calculates height of string (in pixels). The string is changed to a multiline string if needed.
 * @param str string to check
 * @param maxw maximum string width
 * @return height of pixels of string when it is drawn
 */
int GetStringHeight(const char *str, int maxw, FontSize fontsize)
{
	Layouter layout(str, maxw, TC_FROMSTRING, fontsize);
	return layout.GetBounds().height;
}

/**
 * Calculates height of string (in pixels). The string is changed to a multiline string if needed.
 * @param str string to check
 * @param maxw maximum string width
 * @return height of pixels of string when it is drawn
 */
int GetStringHeight(StringID str, int maxw)
{
	char buffer[DRAW_STRING_BUFFER];
	GetString(buffer, str, lastof(buffer));
	return GetStringHeight(buffer, maxw);
}

/**
 * Calculates number of lines of string. The string is changed to a multiline string if needed.
 * @param str string to check
 * @param maxw maximum string width
 * @return number of lines of string when it is drawn
 */
int GetStringLineCount(StringID str, int maxw)
{
	char buffer[DRAW_STRING_BUFFER];
	GetString(buffer, str, lastof(buffer));

	Layouter layout(buffer, maxw);
	return (uint)layout.size();
}

/**
 * Calculate string bounding box for multi-line strings.
 * @param str        String to check.
 * @param suggestion Suggested bounding box.
 * @return Bounding box for the multi-line string, may be bigger than \a suggestion.
 */
Dimension GetStringMultiLineBoundingBox(StringID str, const Dimension &suggestion)
{
	Dimension box = {suggestion.width, (uint)GetStringHeight(str, suggestion.width)};
	return box;
}

/**
 * Calculate string bounding box for multi-line strings.
 * @param str        String to check.
 * @param suggestion Suggested bounding box.
 * @return Bounding box for the multi-line string, may be bigger than \a suggestion.
 */
Dimension GetStringMultiLineBoundingBox(const char *str, const Dimension &suggestion)
{
	Dimension box = {suggestion.width, (uint)GetStringHeight(str, suggestion.width)};
	return box;
}

/**
 * Draw string, possibly over multiple lines.
 *
 * @param left   The left most position to draw on.
 * @param right  The right most position to draw on.
 * @param top    The top most position to draw on.
 * @param bottom The bottom most position to draw on.
 * @param str    String to draw.
 * @param colour Colour used for drawing the string, for details see _string_colourmap in
 *               table/palettes.h or docs/ottd-colourtext-palette.png or the enum TextColour in gfx_type.h
 * @param align  The horizontal and vertical alignment of the string.
 * @param underline Whether to underline all strings
 * @param fontsize The size of the initial characters.
 *
 * @return If \a align is #SA_BOTTOM, the top to where we have written, else the bottom to where we have written.
 */
int DrawStringMultiLine(int left, int right, int top, int bottom, const char *str, TextColour colour, StringAlignment align, bool underline, FontSize fontsize)
{
	int maxw = right - left + 1;
	int maxh = bottom - top + 1;

	/* It makes no sense to even try if it can't be drawn anyway, or
	 * do we really want to support fonts of 0 or less pixels high? */
	if (maxh <= 0) return top;

	Layouter layout(str, maxw, colour, fontsize);
	int total_height = layout.GetBounds().height;
	int y;
	switch (align & SA_VERT_MASK) {
		case SA_TOP:
			y = top;
			break;

		case SA_VERT_CENTER:
			y = RoundDivSU(bottom + top - total_height, 2);
			break;

		case SA_BOTTOM:
			y = bottom - total_height;
			break;

		default: NOT_REACHED();
	}

	int last_line = top;
	int first_line = bottom;

	for (const auto &line : layout) {

		int line_height = line->GetLeading();
		if (y >= top && y < bottom) {
			last_line = y + line_height;
			if (first_line > y) first_line = y;

			DrawLayoutLine(*line, y, left, right, align, underline, false);
		}
		y += line_height;
	}

	return ((align & SA_VERT_MASK) == SA_BOTTOM) ? first_line : last_line;
}

/**
 * Draw string, possibly over multiple lines.
 *
 * @param left   The left most position to draw on.
 * @param right  The right most position to draw on.
 * @param top    The top most position to draw on.
 * @param bottom The bottom most position to draw on.
 * @param str    String to draw.
 * @param colour Colour used for drawing the string, for details see _string_colourmap in
 *               table/palettes.h or docs/ottd-colourtext-palette.png or the enum TextColour in gfx_type.h
 * @param align  The horizontal and vertical alignment of the string.
 * @param underline Whether to underline all strings
 * @param fontsize The size of the initial characters.
 *
 * @return If \a align is #SA_BOTTOM, the top to where we have written, else the bottom to where we have written.
 */
int DrawStringMultiLine(int left, int right, int top, int bottom, StringID str, TextColour colour, StringAlignment align, bool underline, FontSize fontsize)
{
	char buffer[DRAW_STRING_BUFFER];
	GetString(buffer, str, lastof(buffer));
	return DrawStringMultiLine(left, right, top, bottom, buffer, colour, align, underline, fontsize);
}

/**
 * Return the string dimension in pixels. The height and width are returned
 * in a single Dimension value. TINYFONT, BIGFONT modifiers are only
 * supported as the first character of the string. The returned dimensions
 * are therefore a rough estimation correct for all the current strings
 * but not every possible combination
 * @param str string to calculate pixel-width
 * @param start_fontsize Fontsize to start the text with
 * @return string width and height in pixels
 */
Dimension GetStringBoundingBox(const char *str, FontSize start_fontsize)
{
	Layouter layout(str, INT32_MAX, TC_FROMSTRING, start_fontsize);
	return layout.GetBounds();
}

/**
 * Get bounding box of a string. Uses parameters set by #SetDParam if needed.
 * Has the same restrictions as #GetStringBoundingBox(const char *str, FontSize start_fontsize).
 * @param strid String to examine.
 * @return Width and height of the bounding box for the string in pixels.
 */
Dimension GetStringBoundingBox(StringID strid)
{
	char buffer[DRAW_STRING_BUFFER];

	GetString(buffer, strid, lastof(buffer));
	return GetStringBoundingBox(buffer);
}

/**
 * Get the leading corner of a character in a single-line string relative
 * to the start of the string.
 * @param str String containing the character.
 * @param ch Pointer to the character in the string.
 * @param start_fontsize Font size to start the text with.
 * @return Upper left corner of the glyph associated with the character.
 */
Point GetCharPosInString(const char *str, const char *ch, FontSize start_fontsize)
{
	Layouter layout(str, INT32_MAX, TC_FROMSTRING, start_fontsize);
	return layout.GetCharPosition(ch);
}

/**
 * Get the character from a string that is drawn at a specific position.
 * @param str String to test.
 * @param x Position relative to the start of the string.
 * @param start_fontsize Font size to start the text with.
 * @return Pointer to the character at the position or nullptr if there is no character at the position.
 */
const char *GetCharAtPosition(const char *str, int x, FontSize start_fontsize)
{
	if (x < 0) return nullptr;

	Layouter layout(str, INT32_MAX, TC_FROMSTRING, start_fontsize);
	return layout.GetCharAtPosition(x);
}

/**
 * Draw single character horizontally centered around (x,y)
 * @param c           Character (glyph) to draw
 * @param x           X position to draw character
 * @param y           Y position to draw character
 * @param colour      Colour to use, for details see _string_colourmap in
 *                    table/palettes.h or docs/ottd-colourtext-palette.png or the enum TextColour in gfx_type.h
 */
void DrawCharCentered(WChar c, int x, int y, TextColour colour)
{
	SetColourRemap(colour);
	GfxMainBlitter(GetGlyph(FS_NORMAL, c), x - GetCharacterWidth(FS_NORMAL, c) / 2, y, BM_COLOUR_REMAP);
}

/**
 * Get the size of a sprite.
 * @param sprid Sprite to examine.
 * @param[out] offset Optionally returns the sprite position offset.
 * @param zoom The zoom level applicable to the sprite.
 * @return Sprite size in pixels.
 * @note The size assumes (0, 0) as top-left coordinate and ignores any part of the sprite drawn at the left or above that position.
 */
Dimension GetSpriteSize(SpriteID sprid, Point *offset, ZoomLevel zoom)
{
	const Sprite *sprite = GetSprite(sprid, ST_NORMAL);

	if (offset != nullptr) {
		offset->x = UnScaleByZoom(sprite->x_offs, zoom);
		offset->y = UnScaleByZoom(sprite->y_offs, zoom);
	}

	Dimension d;
	d.width  = std::max<int>(0, UnScaleByZoom(sprite->x_offs + sprite->width, zoom));
	d.height = std::max<int>(0, UnScaleByZoom(sprite->y_offs + sprite->height, zoom));
	return d;
}

/**
 * Helper function to get the blitter mode for different types of palettes.
 * @param pal The palette to get the blitter mode for.
 * @return The blitter mode associated with the palette.
 */
static BlitterMode GetBlitterMode(PaletteID pal)
{
	if (HasBit(pal, PALETTE_BRIGHTNESS_MODIFY)) {
		return GB(pal, 0, PALETTE_WIDTH) != PAL_NONE ? BM_COLOUR_REMAP_WITH_BRIGHTNESS : BM_NORMAL_WITH_BRIGHTNESS;
	}
	switch (pal) {
		case PAL_NONE:          return BM_NORMAL;
		case PALETTE_CRASH:     return BM_CRASH_REMAP;
		case PALETTE_ALL_BLACK: return BM_BLACK_REMAP;
		default:                return BM_COLOUR_REMAP;
	}
}

/**
 * Draw a sprite in a viewport.
 * @param img  Image number to draw
 * @param pal  Palette to use.
 * @param x    Left coordinate of image in viewport, scaled by zoom
 * @param y    Top coordinate of image in viewport, scaled by zoom
 * @param sub  If available, draw only specified part of the sprite
 */
void DrawSpriteViewport(SpriteID img, PaletteID pal, int x, int y, const SubSprite *sub)
{
	SpriteID real_sprite = GB(img, 0, SPRITE_WIDTH);
	if (HasBit(img, PALETTE_MODIFIER_TRANSPARENT)) {
		_colour_remap_ptr = GetNonSprite(GB(pal, 0, PALETTE_WIDTH), ST_RECOLOUR) + 1;
		GfxMainBlitterViewport(GetSprite(real_sprite, ST_NORMAL), x, y, BM_TRANSPARENT, sub, real_sprite);
	} else if (pal != PAL_NONE) {
		if (HasBit(pal, PALETTE_TEXT_RECOLOUR)) {
			SetColourRemap((TextColour)GB(pal, 0, PALETTE_WIDTH));
		} else if (GB(pal, 0, PALETTE_WIDTH) != PAL_NONE) {
			_colour_remap_ptr = GetNonSprite(GB(pal, 0, PALETTE_WIDTH), ST_RECOLOUR) + 1;
		}
		if (HasBit(pal, PALETTE_BRIGHTNESS_MODIFY)) {
			int adjust = GB(pal, PALETTE_BRIGHTNESS_OFFSET, PALETTE_BRIGHTNESS_WIDTH);
			/* Sign extend */
			int sign_bit = 1 << (PALETTE_BRIGHTNESS_WIDTH - 1);
			_sprite_brightness_adjust = (adjust ^ sign_bit) - sign_bit;
		}
		GfxMainBlitterViewport(GetSprite(real_sprite, ST_NORMAL), x, y, GetBlitterMode(pal), sub, real_sprite);
	} else {
		GfxMainBlitterViewport(GetSprite(real_sprite, ST_NORMAL), x, y, BM_NORMAL, sub, real_sprite);
	}
}

/**
 * Draw a sprite, not in a viewport
 * @param img  Image number to draw
 * @param pal  Palette to use.
 * @param x    Left coordinate of image in pixels
 * @param y    Top coordinate of image in pixels
 * @param sub  If available, draw only specified part of the sprite
 * @param zoom Zoom level of sprite
 */
void DrawSprite(SpriteID img, PaletteID pal, int x, int y, const SubSprite *sub, ZoomLevel zoom)
{
	SpriteID real_sprite = GB(img, 0, SPRITE_WIDTH);
	if (HasBit(img, PALETTE_MODIFIER_TRANSPARENT)) {
		_colour_remap_ptr = GetNonSprite(GB(pal, 0, PALETTE_WIDTH), ST_RECOLOUR) + 1;
		GfxMainBlitter(GetSprite(real_sprite, ST_NORMAL), x, y, BM_TRANSPARENT, sub, real_sprite, zoom);
	} else if (pal != PAL_NONE) {
		if (HasBit(pal, PALETTE_TEXT_RECOLOUR)) {
			SetColourRemap((TextColour)GB(pal, 0, PALETTE_WIDTH));
		} else {
			_colour_remap_ptr = GetNonSprite(GB(pal, 0, PALETTE_WIDTH), ST_RECOLOUR) + 1;
		}
		GfxMainBlitter(GetSprite(real_sprite, ST_NORMAL), x, y, GetBlitterMode(pal), sub, real_sprite, zoom);
	} else {
		GfxMainBlitter(GetSprite(real_sprite, ST_NORMAL), x, y, BM_NORMAL, sub, real_sprite, zoom);
	}
}

/**
 * The code for setting up the blitter mode and sprite information before finally drawing the sprite.
 * @param sprite The sprite to draw.
 * @param x      The X location to draw.
 * @param y      The Y location to draw.
 * @param mode   The settings for the blitter to pass.
 * @param sub    Whether to only draw a sub set of the sprite.
 * @param zoom   The zoom level at which to draw the sprites.
 * @tparam ZOOM_BASE The factor required to get the sub sprite information into the right size.
 * @tparam SCALED_XY Whether the X and Y are scaled or unscaled.
 */
template <int ZOOM_BASE, bool SCALED_XY>
static void GfxBlitter(const Sprite * const sprite, int x, int y, BlitterMode mode, const SubSprite * const sub, SpriteID sprite_id, ZoomLevel zoom)
{
	const DrawPixelInfo *dpi = _cur_dpi;
	Blitter::BlitterParams bp;

	if (SCALED_XY) {
		/* Scale it */
		x = ScaleByZoom(x, zoom);
		y = ScaleByZoom(y, zoom);
	}

	/* Move to the correct offset */
	x += sprite->x_offs;
	y += sprite->y_offs;

	if (sub == nullptr) {
		/* No clipping. */
		if (sprite->width <= 0 || sprite->height <= 0) return;
		bp.skip_left = 0;
		bp.skip_top = 0;
		bp.width = UnScaleByZoom(sprite->width, zoom);
		bp.height = UnScaleByZoom(sprite->height, zoom);
	} else {
		/* Amount of pixels to clip from the source sprite */
		int clip_left   = std::max(0,                   -sprite->x_offs +  sub->left        * ZOOM_BASE );
		int clip_top    = std::max(0,                   -sprite->y_offs +  sub->top         * ZOOM_BASE );
		int clip_right  = std::max(0, sprite->width  - (-sprite->x_offs + (sub->right + 1)  * ZOOM_BASE));
		int clip_bottom = std::max(0, sprite->height - (-sprite->y_offs + (sub->bottom + 1) * ZOOM_BASE));

		if (clip_left + clip_right >= sprite->width) return;
		if (clip_top + clip_bottom >= sprite->height) return;

		bp.skip_left = UnScaleByZoomLower(clip_left, zoom);
		bp.skip_top = UnScaleByZoomLower(clip_top, zoom);
		bp.width = UnScaleByZoom(sprite->width - clip_left - clip_right, zoom);
		bp.height = UnScaleByZoom(sprite->height - clip_top - clip_bottom, zoom);

		x += ScaleByZoom(bp.skip_left, zoom);
		y += ScaleByZoom(bp.skip_top, zoom);
	}

	/* Copy the main data directly from the sprite */
	bp.sprite = sprite->data;
	bp.sprite_width = sprite->width;
	bp.sprite_height = sprite->height;
	bp.top = 0;
	bp.left = 0;

	bp.dst = dpi->dst_ptr;
	bp.pitch = dpi->pitch;
	bp.remap = _colour_remap_ptr;
	bp.brightness_adjust = _sprite_brightness_adjust;

	if (bp.width <= 0) return;
	if (bp.height <= 0) return;

	y -= SCALED_XY ? ScaleByZoom(dpi->top, zoom) : dpi->top;
	int y_unscaled = UnScaleByZoom(y, zoom);
	/* Check for top overflow */
	if (y < 0) {
		bp.height -= -y_unscaled;
		if (bp.height <= 0) return;
		bp.skip_top += -y_unscaled;
		y = 0;
	} else {
		bp.top = y_unscaled;
	}

	/* Check for bottom overflow */
	y += SCALED_XY ? ScaleByZoom(bp.height - dpi->height, zoom) : ScaleByZoom(bp.height, zoom) - dpi->height;
	if (y > 0) {
		bp.height -= UnScaleByZoom(y, zoom);
		if (bp.height <= 0) return;
	}

	x -= SCALED_XY ? ScaleByZoom(dpi->left, zoom) : dpi->left;
	int x_unscaled = UnScaleByZoom(x, zoom);
	/* Check for left overflow */
	if (x < 0) {
		bp.width -= -x_unscaled;
		if (bp.width <= 0) return;
		bp.skip_left += -x_unscaled;
		x = 0;
	} else {
		bp.left = x_unscaled;
	}

	/* Check for right overflow */
	x += SCALED_XY ? ScaleByZoom(bp.width - dpi->width, zoom) : ScaleByZoom(bp.width, zoom) - dpi->width;
	if (x > 0) {
		bp.width -= UnScaleByZoom(x, zoom);
		if (bp.width <= 0) return;
	}

	assert(bp.skip_left + bp.width <= UnScaleByZoom(sprite->width, zoom));
	assert(bp.skip_top + bp.height <= UnScaleByZoom(sprite->height, zoom));

	/* We do not want to catch the mouse. However we also use that spritenumber for unknown (text) sprites. */
	if (_newgrf_debug_sprite_picker.mode == SPM_REDRAW && sprite_id != SPR_CURSOR_MOUSE) {
		Blitter *blitter = BlitterFactory::GetCurrentBlitter();
		void *topleft = blitter->MoveTo(bp.dst, bp.left, bp.top);
		void *bottomright = blitter->MoveTo(topleft, bp.width - 1, bp.height - 1);

		void *clicked = _newgrf_debug_sprite_picker.clicked_pixel;

		if (topleft <= clicked && clicked <= bottomright) {
			uint offset = (((size_t)clicked - (size_t)topleft) / (blitter->GetScreenDepth() / 8)) % bp.pitch;
			if (offset < (uint)bp.width) {
				include(_newgrf_debug_sprite_picker.sprites, sprite_id);
			}
		}
	}

	BlitterFactory::GetCurrentBlitter()->Draw(&bp, mode, zoom);
}

static void GfxMainBlitterViewport(const Sprite *sprite, int x, int y, BlitterMode mode, const SubSprite *sub, SpriteID sprite_id)
{
	GfxBlitter<ZOOM_LVL_BASE, false>(sprite, x, y, mode, sub, sprite_id, _cur_dpi->zoom);
}

static void GfxMainBlitter(const Sprite *sprite, int x, int y, BlitterMode mode, const SubSprite *sub, SpriteID sprite_id, ZoomLevel zoom)
{
	GfxBlitter<1, true>(sprite, x, y, mode, sub, sprite_id, zoom);
}

void DoPaletteAnimations();

void GfxInitPalettes()
{
	memcpy(&_cur_palette, &_palette, sizeof(_cur_palette));
	DoPaletteAnimations();
}

#define EXTR(p, q) (((uint16)(palette_animation_counter * (p)) * (q)) >> 16)
#define EXTR2(p, q) (((uint16)(~palette_animation_counter * (p)) * (q)) >> 16)

void DoPaletteAnimations()
{
	/* Animation counter for the palette animation. */
	static int palette_animation_counter = 0;
	palette_animation_counter += 8;

	Blitter *blitter = BlitterFactory::GetCurrentBlitter();
	const Colour *s;
	const ExtraPaletteValues *ev = &_extra_palette_values;
	Colour old_val[PALETTE_ANIM_SIZE];
	const uint old_tc = palette_animation_counter;
	uint i;
	uint j;

	if (blitter != nullptr && blitter->UsePaletteAnimation() == Blitter::PALETTE_ANIMATION_NONE) {
		palette_animation_counter = 0;
	}

	Colour *palette_pos = &_cur_palette.palette[PALETTE_ANIM_START];  // Points to where animations are taking place on the palette
	/* Makes a copy of the current animation palette in old_val,
	 * so the work on the current palette could be compared, see if there has been any changes */
	memcpy(old_val, palette_pos, sizeof(old_val));

	/* Fizzy Drink bubbles animation */
	s = ev->fizzy_drink;
	j = EXTR2(512, EPV_CYCLES_FIZZY_DRINK);
	for (i = 0; i != EPV_CYCLES_FIZZY_DRINK; i++) {
		*palette_pos++ = s[j];
		j++;
		if (j == EPV_CYCLES_FIZZY_DRINK) j = 0;
	}

	/* Oil refinery fire animation */
	s = ev->oil_refinery;
	j = EXTR2(512, EPV_CYCLES_OIL_REFINERY);
	for (i = 0; i != EPV_CYCLES_OIL_REFINERY; i++) {
		*palette_pos++ = s[j];
		j++;
		if (j == EPV_CYCLES_OIL_REFINERY) j = 0;
	}

	/* Radio tower blinking */
	{
		byte i = (palette_animation_counter >> 1) & 0x7F;
		byte v;

		if (i < 0x3f) {
			v = 255;
		} else if (i < 0x4A || i >= 0x75) {
			v = 128;
		} else {
			v = 20;
		}
		palette_pos->r = v;
		palette_pos->g = 0;
		palette_pos->b = 0;
		palette_pos++;

		i ^= 0x40;
		if (i < 0x3f) {
			v = 255;
		} else if (i < 0x4A || i >= 0x75) {
			v = 128;
		} else {
			v = 20;
		}
		palette_pos->r = v;
		palette_pos->g = 0;
		palette_pos->b = 0;
		palette_pos++;
	}

	/* Handle lighthouse and stadium animation */
	s = ev->lighthouse;
	j = EXTR(256, EPV_CYCLES_LIGHTHOUSE);
	for (i = 0; i != EPV_CYCLES_LIGHTHOUSE; i++) {
		*palette_pos++ = s[j];
		j++;
		if (j == EPV_CYCLES_LIGHTHOUSE) j = 0;
	}

	/* Dark blue water */
	s = (_settings_game.game_creation.landscape == LT_TOYLAND) ? ev->dark_water_toyland : ev->dark_water;
	j = EXTR(320, EPV_CYCLES_DARK_WATER);
	for (i = 0; i != EPV_CYCLES_DARK_WATER; i++) {
		*palette_pos++ = s[j];
		j++;
		if (j == EPV_CYCLES_DARK_WATER) j = 0;
	}

	/* Glittery water */
	s = (_settings_game.game_creation.landscape == LT_TOYLAND) ? ev->glitter_water_toyland : ev->glitter_water;
	j = EXTR(128, EPV_CYCLES_GLITTER_WATER);
	for (i = 0; i != EPV_CYCLES_GLITTER_WATER / 3; i++) {
		*palette_pos++ = s[j];
		j += 3;
		if (j >= EPV_CYCLES_GLITTER_WATER) j -= EPV_CYCLES_GLITTER_WATER;
	}

	if (blitter != nullptr && blitter->UsePaletteAnimation() == Blitter::PALETTE_ANIMATION_NONE) {
		palette_animation_counter = old_tc;
	} else {
		if (memcmp(old_val, &_cur_palette.palette[PALETTE_ANIM_START], sizeof(old_val)) != 0 && _cur_palette.count_dirty == 0) {
			/* Did we changed anything on the palette? Seems so.  Mark it as dirty */
			_cur_palette.first_dirty = PALETTE_ANIM_START;
			_cur_palette.count_dirty = PALETTE_ANIM_SIZE;
		}
	}
}

void GameLoopPaletteAnimations()
{
	if (!_pause_mode && HasBit(_display_opt, DO_FULL_ANIMATION)) DoPaletteAnimations();
}

/**
 * Determine a contrasty text colour for a coloured background.
 * @param background Background colour.
 * @param threshold Background colour brightness threshold below which the background is considered dark and TC_WHITE is returned, range: 0 - 255, default 128.
 * @return TC_BLACK or TC_WHITE depending on what gives a better contrast.
 */
TextColour GetContrastColour(uint8 background, uint8 threshold)
{
	Colour c = _cur_palette.palette[background];
	/* Compute brightness according to http://www.w3.org/TR/AERT#color-contrast.
	 * The following formula computes 1000 * brightness^2, with brightness being in range 0 to 255. */
	uint sq1000_brightness = c.r * c.r * 299 + c.g * c.g * 587 + c.b * c.b * 114;
	/* Compare with threshold brightness which defaults to 128 (50%) */
	return sq1000_brightness < ((uint) threshold) * ((uint) threshold) * 1000 ? TC_WHITE : TC_BLACK;
}

/**
 * Initialize _stringwidth_table cache
 * @param monospace Whether to load the monospace cache or the normal fonts.
 */
void LoadStringWidthTable(bool monospace)
{
	ClearFontCache();

	for (FontSize fs = monospace ? FS_MONO : FS_BEGIN; fs < (monospace ? FS_END : FS_MONO); fs++) {
		for (uint i = 0; i != 224; i++) {
			_stringwidth_table[fs][i] = GetGlyphWidth(fs, i + 32);
		}
	}

	ReInitAllWindows();
}

/**
 * Return width of character glyph.
 * @param size  Font of the character
 * @param key   Character code glyph
 * @return Width of the character glyph
 */
byte GetCharacterWidth(FontSize size, WChar key)
{
	/* Use _stringwidth_table cache if possible */
	if (key >= 32 && key < 256) return _stringwidth_table[size][key - 32];

	return GetGlyphWidth(size, key);
}

/**
 * Return the maximum width of single digit.
 * @param size  Font of the digit
 * @return Width of the digit.
 */
byte GetDigitWidth(FontSize size)
{
	byte width = 0;
	for (char c = '0'; c <= '9'; c++) {
		width = std::max(GetCharacterWidth(size, c), width);
	}
	return width;
}

/**
 * Determine the broadest digits for guessing the maximum width of a n-digit number.
 * @param[out] front Broadest digit, which is not 0. (Use this digit as first digit for numbers with more than one digit.)
 * @param[out] next Broadest digit, including 0. (Use this digit for all digits, except the first one; or for numbers with only one digit.)
 * @param size  Font of the digit
 */
void GetBroadestDigit(uint *front, uint *next, FontSize size)
{
	int width = -1;
	for (char c = '9'; c >= '0'; c--) {
		int w = GetCharacterWidth(size, c);
		if (w > width) {
			width = w;
			*next = c - '0';
			if (c != '0') *front = c - '0';
		}
	}
}

void ScreenSizeChanged()
{
	MarkWholeScreenDirty();

	/* screen size changed and the old bitmap is invalid now, so we don't want to undraw it */
	_cursor.visible = false;
}

void UndrawMouseCursor()
{
	/* Don't undraw mouse cursor if it is handled by the video driver. */
	if (VideoDriver::GetInstance()->UseSystemCursor()) return;

	/* Don't undraw the mouse cursor if the screen is not ready */
	if (_screen.dst_ptr == nullptr) return;

	if (_cursor.visible) {
		Blitter *blitter = BlitterFactory::GetCurrentBlitter();
		_cursor.visible = false;
		blitter->CopyFromBuffer(blitter->MoveTo(_screen.dst_ptr, _cursor.draw_pos.x, _cursor.draw_pos.y), _cursor_backup.GetBuffer(), _cursor.draw_size.x, _cursor.draw_size.y);
		VideoDriver::GetInstance()->MakeDirty(_cursor.draw_pos.x, _cursor.draw_pos.y, _cursor.draw_size.x, _cursor.draw_size.y);
	}
}

void DrawMouseCursor()
{
	/* Don't draw mouse cursor if it is handled by the video driver. */
	if (VideoDriver::GetInstance()->UseSystemCursor()) return;

	/* Don't draw the mouse cursor if the screen is not ready */
	if (_screen.dst_ptr == nullptr) return;

	Blitter *blitter = BlitterFactory::GetCurrentBlitter();

	/* Redraw mouse cursor but only when it's inside the window */
	if (!_cursor.in_window) return;

	/* Don't draw the mouse cursor if it's already drawn */
	if (_cursor.visible) {
		if (!_cursor.dirty) return;
		UndrawMouseCursor();
	}

	/* Determine visible area */
	int left = _cursor.pos.x + _cursor.total_offs.x;
	int width = _cursor.total_size.x;
	if (left < 0) {
		width += left;
		left = 0;
	}
	if (left + width > _screen.width) {
		width = _screen.width - left;
	}
	if (width <= 0) return;

	int top = _cursor.pos.y + _cursor.total_offs.y;
	int height = _cursor.total_size.y;
	if (top < 0) {
		height += top;
		top = 0;
	}
	if (top + height > _screen.height) {
		height = _screen.height - top;
	}
	if (height <= 0) return;

	_cursor.draw_pos.x = left;
	_cursor.draw_pos.y = top;
	_cursor.draw_size.x = width;
	_cursor.draw_size.y = height;

	uint8 *buffer = _cursor_backup.Allocate(blitter->BufferSize(_cursor.draw_size.x, _cursor.draw_size.y));

	/* Make backup of stuff below cursor */
	blitter->CopyToBuffer(blitter->MoveTo(_screen.dst_ptr, _cursor.draw_pos.x, _cursor.draw_pos.y), buffer, _cursor.draw_size.x, _cursor.draw_size.y);

	/* Draw cursor on screen */
	_cur_dpi = &_screen;
	for (uint i = 0; i < _cursor.sprite_count; ++i) {
		DrawSprite(_cursor.sprite_seq[i].sprite, _cursor.sprite_seq[i].pal, _cursor.pos.x + _cursor.sprite_pos[i].x, _cursor.pos.y + _cursor.sprite_pos[i].y);
	}

	VideoDriver::GetInstance()->MakeDirty(_cursor.draw_pos.x, _cursor.draw_pos.y, _cursor.draw_size.x, _cursor.draw_size.y);

	_cursor.visible = true;
	_cursor.dirty = false;
}

/**
 * Repaints a specific rectangle of the screen.
 *
 * @param left,top,right,bottom The area of the screen that needs repainting
 * @pre The rectangle is assumed to have been previously marked dirty with \c SetDirtyBlocks.
 * @see SetDirtyBlocks
 * @see DrawDirtyBlocks
 * @ingroup dirty
 *
 */
void RedrawScreenRect(int left, int top, int right, int bottom)
{
	assert(right <= _screen.width && bottom <= _screen.height);
	if (_cursor.visible) {
		if (right > _cursor.draw_pos.x &&
				left < _cursor.draw_pos.x + _cursor.draw_size.x &&
				bottom > _cursor.draw_pos.y &&
				top < _cursor.draw_pos.y + _cursor.draw_size.y) {
			UndrawMouseCursor();
		}
	}

	if (_networking) NetworkUndrawChatMessage();

	DrawOverlappedWindowForAll(left, top, right, bottom);

	VideoDriver::GetInstance()->MakeDirty(left, top, right - left, bottom - top);
}

static std::vector<Rect> _dirty_viewport_occlusions;
static Viewport *_dirty_viewport;
static NWidgetDisplay _dirty_viewport_disp_flags;

static void DrawDirtyViewport(uint occlusion, int left, int top, int right, int bottom)
{
	for(; occlusion < _dirty_viewport_occlusions.size(); occlusion++) {
		const Rect &occ = _dirty_viewport_occlusions[occlusion];
		if (right > occ.left &&
				bottom > occ.top &&
				left < occ.right &&
				top < occ.bottom) {
			/* occlusion and draw rectangle intersect with each other */
			int x;

			if (left < (x = occ.left)) {
				DrawDirtyViewport(occlusion + 1, left, top, x, bottom);
				DrawDirtyViewport(occlusion, x, top, right, bottom);
				return;
			}

			if (right > (x = occ.right)) {
				DrawDirtyViewport(occlusion, left, top, x, bottom);
				DrawDirtyViewport(occlusion + 1, x, top, right, bottom);
				return;
			}

			if (top < (x = occ.top)) {
				DrawDirtyViewport(occlusion + 1, left, top, right, x);
				DrawDirtyViewport(occlusion, left, x, right, bottom);
				return;
			}

			if (bottom > (x = occ.bottom)) {
				DrawDirtyViewport(occlusion, left, top, right, x);
				DrawDirtyViewport(occlusion + 1, left, x, right, bottom);
				return;
			}

			return;
		}
	}

	if (_game_mode == GM_MENU) {
		RedrawScreenRect(left, top, right, bottom);
	} else {
		extern void ViewportDrawChk(Viewport *vp, int left, int top, int right, int bottom);
		ViewportDrawChk(_dirty_viewport, left, top, right, bottom);
		if (_dirty_viewport_disp_flags & (ND_SHADE_GREY | ND_SHADE_DIMMED)) {
			GfxFillRect(left, top, right - 1, bottom - 1,
					(_dirty_viewport_disp_flags & ND_SHADE_DIMMED) ? PALETTE_TO_TRANSPARENT : PALETTE_NEWSPAPER, FILLRECT_RECOLOUR);
		}
		VideoDriver::GetInstance()->MakeDirty(left, top, right - left, bottom - top);
	}
}

static void DrawOverlappedWindowWithClipping(Window *w, int left, int top, int right, int bottom, DrawOverlappedWindowFlags flags)
{
	extern void DrawOverlappedWindow(Window *w, int left, int top, int right, int bottom, DrawOverlappedWindowFlags flags);

	if (right < 0 || bottom < 0 || left >= _screen.width || top >= _screen.height) return;

	DrawOverlappedWindow(w, std::max(0, left), std::max(0, top), std::min(_screen.width, right), std::min(_screen.height, bottom), flags);
}

/**
 * Repaints the rectangle blocks which are marked as 'dirty'.
 *
 * @see SetDirtyBlocks
 *
 * @ingroup dirty
 */
void DrawDirtyBlocks()
{
	static std::vector<NWidgetBase *> dirty_widgets;

<<<<<<< HEAD
	if (HasModalProgress()) {
		/* We are generating the world, so release our rights to the map and
		 * painting while we are waiting a bit. */
		bool is_first_modal_progress_loop = IsFirstModalProgressLoop();
		_modal_progress_paint_mutex.unlock();
		_modal_progress_work_mutex.unlock();

		/* Wait a while and hope the modal gives us a bit of time to draw the GUI. */
		if (!is_first_modal_progress_loop) SleepWhileModalProgress(MODAL_PROGRESS_REDRAW_TIMEOUT);

		/* Modal progress thread may need blitter access while we are waiting for it. */
		VideoDriver::GetInstance()->ReleaseBlitterLock();
		_modal_progress_paint_mutex.lock();
		VideoDriver::GetInstance()->AcquireBlitterLock();
		_modal_progress_work_mutex.lock();

		/* When we ended with the modal progress, do not draw the blocks.
		 * Simply let the next run do so, otherwise we would be loading
		 * the new state (and possibly change the blitter) when we hold
		 * the drawing lock, which we must not do. */
		if (_switch_mode != SM_NONE && !HasModalProgress()) return;
	}

	extern void ViewportPrepareVehicleRoute();
	ViewportPrepareVehicleRoute();
=======
	y = 0;
	do {
		x = 0;
		do {
			if (*b != 0) {
				int left;
				int top;
				int right = x + DIRTY_BLOCK_WIDTH;
				int bottom = y;
				byte *p = b;
				int h2;

				/* First try coalescing downwards */
				do {
					*p = 0;
					p += _dirty_bytes_per_line;
					bottom += DIRTY_BLOCK_HEIGHT;
				} while (bottom != h && *p != 0);

				/* Try coalescing to the right too. */
				h2 = (bottom - y) / DIRTY_BLOCK_HEIGHT;
				assert(h2 > 0);
				p = b;

				while (right != w) {
					byte *p2 = ++p;
					int h = h2;
					/* Check if a full line of dirty flags is set. */
					do {
						if (!*p2) goto no_more_coalesc;
						p2 += _dirty_bytes_per_line;
					} while (--h != 0);
>>>>>>> 9bfa7198

	_gfx_draw_active = true;

	if (_whole_screen_dirty) {
		RedrawScreenRect(0, 0, _screen.width, _screen.height);
		Window *w;
		FOR_ALL_WINDOWS_FROM_BACK(w) {
			w->flags &= ~(WF_DIRTY | WF_WIDGETS_DIRTY | WF_DRAG_DIRTIED);
		}
		_whole_screen_dirty = false;
	} else {
		bool cleared_overlays = false;
		auto clear_overlays = [&]() {
			if (cleared_overlays) return;
			if (_cursor.visible) UndrawMouseCursor();
			if (_networking) NetworkUndrawChatMessage();
			cleared_overlays = true;
		};

		DrawPixelInfo *old_dpi = _cur_dpi;
		DrawPixelInfo bk;
		_cur_dpi = &bk;

		Window *w;
		FOR_ALL_WINDOWS_FROM_BACK(w) {
			w->flags &= ~WF_DRAG_DIRTIED;
			if (!MayBeShown(w)) continue;

			if (w->viewport != nullptr) w->viewport->is_drawn = false;

			if (w->flags & WF_DIRTY) {
				clear_overlays();
				DrawOverlappedWindowFlags flags = DOWF_MARK_DIRTY;
				if (unlikely(HasBit(_gfx_debug_flags, GDF_SHOW_WINDOW_DIRTY))) {
					flags |= DOWF_SHOW_DEBUG;
					_dirty_block_colour++;
				}
				DrawOverlappedWindowWithClipping(w, w->left, w->top, w->left + w->width, w->top + w->height, flags);
				w->flags &= ~(WF_DIRTY | WF_WIDGETS_DIRTY);
			} else if (w->flags & WF_WIDGETS_DIRTY) {
				if (w->nested_root != nullptr) {
					clear_overlays();
					w->nested_root->FillDirtyWidgets(dirty_widgets);
					for (NWidgetBase *widget : dirty_widgets) {
						DrawOverlappedWindowFlags flags = DOWF_MARK_DIRTY;
						if (unlikely(HasBit(_gfx_debug_flags, GDF_SHOW_WIDGET_DIRTY))) {
							flags |= DOWF_SHOW_DEBUG;
							_dirty_block_colour++;
						}
						DrawOverlappedWindowWithClipping(w, w->left + widget->pos_x, w->top + widget->pos_y, w->left + widget->pos_x + widget->current_x, w->top + widget->pos_y + widget->current_y, flags);
					}
					dirty_widgets.clear();
				}
				w->flags &= ~WF_WIDGETS_DIRTY;
			}

			if (w->viewport != nullptr && !w->IsShaded()) {
				Viewport *vp = w->viewport;
				if (vp->is_drawn) {
					vp->ClearDirty();
				} else if (vp->is_dirty) {
					clear_overlays();
					PerformanceAccumulator framerate(PFE_DRAWWORLD);
					_cur_dpi->left = 0;
					_cur_dpi->top = 0;
					_cur_dpi->width = _screen.width;
					_cur_dpi->height = _screen.height;
					_cur_dpi->pitch = _screen.pitch;
					_cur_dpi->dst_ptr = _screen.dst_ptr;
					_cur_dpi->zoom = ZOOM_LVL_NORMAL;

					_dirty_viewport = vp;
					_dirty_viewport_disp_flags = w->viewport_widget->disp_flags;
					TransparencyOptionBits to_backup = _transparency_opt;
					if (_dirty_viewport_disp_flags & ND_NO_TRANSPARENCY) {
						_transparency_opt &= (1 << TO_SIGNS) | (1 << TO_LOADING); // Disable all transparency, except textual stuff
					}

					{
						int left = vp->left;
						int top = vp->top;
						int right = vp->left + vp->width;
						int bottom = vp->top + vp->height;
						_dirty_viewport_occlusions.clear();
						const Window *v;
						FOR_ALL_WINDOWS_FROM_BACK_FROM(v, w->z_front) {
							if (MayBeShown(v) &&
									right > v->left &&
									bottom > v->top &&
									left < v->left + v->width &&
									top < v->top + v->height) {
								_dirty_viewport_occlusions.push_back({ v->left, v->top, v->left + v->width, v->top + v->height });
							}
						}
						for (const Rect &r : _dirty_blocks) {
							if (right > r.left &&
									bottom > r.top &&
									left < r.right &&
									top < r.bottom) {
								_dirty_viewport_occlusions.push_back({ r.left, r.top, r.right, r.bottom });
							}
						}
					}

					const uint grid_w = vp->dirty_blocks_per_row;
					const uint grid_h = vp->dirty_blocks_per_column;

					uint pos = 0;
					uint x = 0;
					do {
						uint y = 0;
						do {
							if (vp->dirty_blocks[pos]) {
								uint left = x;
								uint top = y;
								uint right = x + 1;
								uint bottom = y;
								uint p = pos;

								/* First try coalescing downwards */
								do {
									vp->dirty_blocks[p] = false;
									p++;
									bottom++;
								} while (bottom != grid_h && vp->dirty_blocks[p]);

								/* Try coalescing to the right too. */
								uint block_h = (bottom - y);
								p = pos;

								while (right != grid_w) {
									uint p2 = (p += grid_h);
									uint check_h = block_h;
									/* Check if a full line of dirty flags is set. */
									do {
										if (!vp->dirty_blocks[p2]) goto no_more_coalesc;
										p2++;
									} while (--check_h != 0);

									/* Wohoo, can combine it one step to the right!
									 * Do that, and clear the bits. */
									right++;

									check_h = block_h;
									p2 = p;
									do {
										vp->dirty_blocks[p2] = false;
										p2++;
									} while (--check_h != 0);
								}
								no_more_coalesc:

								assert(_cur_dpi == &bk);
								int draw_left = std::max<int>(0, ((left == 0) ? 0 : vp->dirty_block_left_margin + (left << vp->GetDirtyBlockWidthShift())) + vp->left);
								int draw_top = std::max<int>(0, (top << vp->GetDirtyBlockHeightShift()) + vp->top);
								int draw_right = std::min<int>(_screen.width, std::min<int>((right << vp->GetDirtyBlockWidthShift()) + vp->dirty_block_left_margin, vp->width) + vp->left);
								int draw_bottom = std::min<int>(_screen.height, std::min<int>(bottom << vp->GetDirtyBlockHeightShift(), vp->height) + vp->top);
								if (draw_left < draw_right && draw_top < draw_bottom) {
									DrawDirtyViewport(0, draw_left, draw_top, draw_right, draw_bottom);
								}
							}
						} while (pos++, ++y != grid_h);
					} while (++x != grid_w);

					_transparency_opt = to_backup;
					w->viewport->ClearDirty();
				}
			}
		}

		_cur_dpi = old_dpi;

		for (const Rect &r : _dirty_blocks) {
			RedrawScreenRect(r.left, r.top, r.right, r.bottom);
		}
		if (unlikely(HasBit(_gfx_debug_flags, GDF_SHOW_RECT_DIRTY))) {
			for (const Rect &r : _dirty_blocks) {
				GfxFillRect(r.left, r.top, r.right, r.bottom, _string_colourmap[++_dirty_block_colour & 0xF], FILLRECT_CHECKER);
			}
		}
	}

	_dirty_blocks.clear();
	while (!_pending_dirty_blocks.empty()) {
		for (const Rect &r : _pending_dirty_blocks) {
			SetDirtyBlocks(r.left, r.top, r.right, r.bottom);
		}
		_pending_dirty_blocks.clear();
		for (const Rect &r : _dirty_blocks) {
			RedrawScreenRect(r.left, r.top, r.right, r.bottom);
		}
		_dirty_blocks.clear();
	}
	_gfx_draw_active = false;
	++_dirty_block_colour;

	extern void ClearViewportCaches();
	ClearViewportCaches();
}

void UnsetDirtyBlocks(int left, int top, int right, int bottom)
{
	if (_whole_screen_dirty) return;

	for (uint i = 0; i < _dirty_blocks.size(); i++) {
		Rect &r = _dirty_blocks[i];
		if (left < r.right &&
				right > r.left &&
				top < r.bottom &&
				bottom > r.top) {
			/* overlap of some sort */
			if (left <= r.left &&
					right >= r.right &&
					top <= r.top &&
					bottom >= r.bottom) {
				/* dirty rect entirely in subtraction area */
				r = _dirty_blocks.back();
				_dirty_blocks.pop_back();
				i--;
				continue;
			}
			if (r.left < left) {
				Rect n = { left, r.top, r.right, r.bottom };
				r.right = left;
				_dirty_blocks.push_back(n);
				continue;
			}
			if (r.right > right) {
				Rect n = { r.left, r.top, right, r.bottom };
				r.left = right;
				_dirty_blocks.push_back(n);
				continue;
			}
			if (r.top < top) {
				Rect n = { r.left, top, r.right, r.bottom };
				r.bottom = top;
				_dirty_blocks.push_back(n);
				continue;
			}
			if (r.bottom > bottom) {
				Rect n = { r.left, r.top, r.right, bottom };
				r.top = bottom;
				_dirty_blocks.push_back(n);
				continue;
			}
		}
	}
}

static void AddDirtyBlocks(uint start, int left, int top, int right, int bottom)
{
	if (bottom <= top || right <= left) return;

	for (; start < _dirty_blocks.size(); start++) {
		Rect &r = _dirty_blocks[start];
		if (left <= r.right &&
				right >= r.left &&
				top <= r.bottom &&
				bottom >= r.top) {
			/* overlap or contact of some sort */
			if (left >= r.left &&
					right <= r.right &&
					top >= r.top &&
					bottom <= r.bottom) {
				/* entirely contained by existing */
				return;
			}
			if (left <= r.left &&
					right >= r.right &&
					top <= r.top &&
					bottom >= r.bottom) {
				/* entirely contains existing */
				r = _dirty_blocks.back();
				_dirty_blocks.pop_back();
				start--;
				continue;
			}
			if (left < r.left && right > r.left) {
				int middle = r.left;
				AddDirtyBlocks(start, left, top, middle, bottom);
				AddDirtyBlocks(start, middle, top, right, bottom);
				return;
			}
			if (right > r.right && left < r.right) {
				int middle = r.right;
				AddDirtyBlocks(start, left, top, middle, bottom);
				AddDirtyBlocks(start, middle, top, right, bottom);
				return;
			}

			if (top < r.top && bottom > r.top) {
				int middle = r.top;
				AddDirtyBlocks(start, left, top, right, middle);
				AddDirtyBlocks(start, left, middle, right, bottom);
				return;
			}

			if (bottom > r.bottom && top < r.bottom) {
				int middle = r.bottom;
				AddDirtyBlocks(start, left, top, right, middle);
				AddDirtyBlocks(start, left, middle, right, bottom);
				return;
			}
		}
	}
	_dirty_blocks.push_back({ left, top, right, bottom });
}

/**
 * Add the specified rectangle to the collection of screen areas to be
 * invalidated and redrawn.
 * Note the point (0,0) is top left.
 *
 * @param left The left edge of the rectangle
 * @param top The top edge of the rectangle
 * @param right The right edge of the rectangle
 * @param bottom The bottom edge of the rectangle
 * @see DrawDirtyBlocks
 *
 * @ingroup dirty
 */
void SetDirtyBlocks(int left, int top, int right, int bottom)
{
	if (_whole_screen_dirty) return;

	if (left < 0) left = 0;
	if (top < 0) top = 0;
	if (right > _screen.width) right = _screen.width;
	if (bottom > _screen.height) bottom = _screen.height;

	AddDirtyBlocks(0, left, top, right, bottom);
}

void SetPendingDirtyBlocks(int left, int top, int right, int bottom)
{
	_pending_dirty_blocks.push_back({ left, top, right, bottom });
}

/**
 * This function mark the whole screen as dirty. This results in repainting
 * the whole screen. Use this with care as this function will break the
 * idea about marking only parts of the screen as 'dirty'.
 * @ingroup dirty
 */
void MarkWholeScreenDirty()
{
	_whole_screen_dirty = true;
}

/**
 * Set up a clipping area for only drawing into a certain area. To do this,
 * Fill a DrawPixelInfo object with the supplied relative rectangle, backup
 * the original (calling) _cur_dpi and assign the just returned DrawPixelInfo
 * _cur_dpi. When you are done, give restore _cur_dpi's original value
 * @param *n the DrawPixelInfo that will be the clipping rectangle box allowed
 * for drawing
 * @param left,top,width,height the relative coordinates of the clipping
 * rectangle relative to the current _cur_dpi. This will most likely be the
 * offset from the calling window coordinates
 * @return return false if the requested rectangle is not possible with the
 * current dpi pointer. Only continue of the return value is true, or you'll
 * get some nasty results
 */
bool FillDrawPixelInfo(DrawPixelInfo *n, int left, int top, int width, int height)
{
	Blitter *blitter = BlitterFactory::GetCurrentBlitter();
	const DrawPixelInfo *o = _cur_dpi;

	n->zoom = ZOOM_LVL_NORMAL;

	assert(width > 0);
	assert(height > 0);

	if ((left -= o->left) < 0) {
		width += left;
		if (width <= 0) return false;
		n->left = -left;
		left = 0;
	} else {
		n->left = 0;
	}

	if (width > o->width - left) {
		width = o->width - left;
		if (width <= 0) return false;
	}
	n->width = width;

	if ((top -= o->top) < 0) {
		height += top;
		if (height <= 0) return false;
		n->top = -top;
		top = 0;
	} else {
		n->top = 0;
	}

	n->dst_ptr = blitter->MoveTo(o->dst_ptr, left, top);
	n->pitch = o->pitch;

	if (height > o->height - top) {
		height = o->height - top;
		if (height <= 0) return false;
	}
	n->height = height;

	return true;
}

/**
 * Update cursor dimension.
 * Called when changing cursor sprite resp. reloading grfs.
 */
void UpdateCursorSize()
{
	/* Ignore setting any cursor before the sprites are loaded. */
	if (GetMaxSpriteID() == 0) return;

	static_assert(lengthof(_cursor.sprite_seq) == lengthof(_cursor.sprite_pos));
	assert(_cursor.sprite_count <= lengthof(_cursor.sprite_seq));
	for (uint i = 0; i < _cursor.sprite_count; ++i) {
		const Sprite *p = GetSprite(GB(_cursor.sprite_seq[i].sprite, 0, SPRITE_WIDTH), ST_NORMAL);
		Point offs, size;
		offs.x = UnScaleGUI(p->x_offs) + _cursor.sprite_pos[i].x;
		offs.y = UnScaleGUI(p->y_offs) + _cursor.sprite_pos[i].y;
		size.x = UnScaleGUI(p->width);
		size.y = UnScaleGUI(p->height);

		if (i == 0) {
			_cursor.total_offs = offs;
			_cursor.total_size = size;
		} else {
			int right  = std::max(_cursor.total_offs.x + _cursor.total_size.x, offs.x + size.x);
			int bottom = std::max(_cursor.total_offs.y + _cursor.total_size.y, offs.y + size.y);
			if (offs.x < _cursor.total_offs.x) _cursor.total_offs.x = offs.x;
			if (offs.y < _cursor.total_offs.y) _cursor.total_offs.y = offs.y;
			_cursor.total_size.x = right  - _cursor.total_offs.x;
			_cursor.total_size.y = bottom - _cursor.total_offs.y;
		}
	}

	_cursor.dirty = true;
}

/**
 * Switch cursor to different sprite.
 * @param cursor Sprite to draw for the cursor.
 * @param pal Palette to use for recolouring.
 */
static void SetCursorSprite(CursorID cursor, PaletteID pal)
{
	if (_cursor.sprite_count == 1 && _cursor.sprite_seq[0].sprite == cursor && _cursor.sprite_seq[0].pal == pal) return;

	_cursor.sprite_count = 1;
	_cursor.sprite_seq[0].sprite = cursor;
	_cursor.sprite_seq[0].pal = pal;
	_cursor.sprite_pos[0].x = 0;
	_cursor.sprite_pos[0].y = 0;

	UpdateCursorSize();
}

static void SwitchAnimatedCursor()
{
	const AnimCursor *cur = _cursor.animate_cur;

	if (cur == nullptr || cur->sprite == AnimCursor::LAST) cur = _cursor.animate_list;

	SetCursorSprite(cur->sprite, _cursor.sprite_seq[0].pal);

	_cursor.animate_timeout = cur->display_time;
	_cursor.animate_cur     = cur + 1;
}

void CursorTick()
{
	if (_cursor.animate_timeout != 0 && --_cursor.animate_timeout == 0) {
		SwitchAnimatedCursor();
	}
}

/**
 * Set or unset the ZZZ cursor.
 * @param busy Whether to show the ZZZ cursor.
 */
void SetMouseCursorBusy(bool busy)
{
	if (busy) {
		if (_cursor.sprite_seq[0].sprite == SPR_CURSOR_MOUSE) SetMouseCursor(SPR_CURSOR_ZZZ, PAL_NONE);
	} else {
		if (_cursor.sprite_seq[0].sprite == SPR_CURSOR_ZZZ) SetMouseCursor(SPR_CURSOR_MOUSE, PAL_NONE);
	}
}

/**
 * Assign a single non-animated sprite to the cursor.
 * @param sprite Sprite to draw for the cursor.
 * @param pal Palette to use for recolouring.
 * @see SetAnimatedMouseCursor
 */
void SetMouseCursor(CursorID sprite, PaletteID pal)
{
	/* Turn off animation */
	_cursor.animate_timeout = 0;
	/* Set cursor */
	SetCursorSprite(sprite, pal);
}

/**
 * Assign an animation to the cursor.
 * @param table Array of animation states.
 * @see SetMouseCursor
 */
void SetAnimatedMouseCursor(const AnimCursor *table)
{
	_cursor.animate_list = table;
	_cursor.animate_cur = nullptr;
	_cursor.sprite_seq[0].pal = PAL_NONE;
	SwitchAnimatedCursor();
}

/**
 * Update cursor position on mouse movement for relative modes.
 * @param delta_x How much change in the X position.
 * @param delta_y How much change in the Y position.
 */
void CursorVars::UpdateCursorPositionRelative(int delta_x, int delta_y)
{
	if (this->fix_at) {
		this->delta.x = delta_x;
		this->delta.y = delta_y;
	} else {
		int last_position_x = this->pos.x;
		int last_position_y = this->pos.y;

		this->pos.x = Clamp(this->pos.x + delta_x, 0, _cur_resolution.width - 1);
		this->pos.y = Clamp(this->pos.y + delta_y, 0, _cur_resolution.height - 1);

		this->delta.x = last_position_x - this->pos.x;
		this->delta.y = last_position_y - this->pos.y;

		this->dirty = true;
	}
}

/**
 * Update cursor position on mouse movement.
 * @param x New X position.
 * @param y New Y position.
 * @param queued_warp True, if the OS queues mouse warps after pending mouse movement events.
 *                    False, if the warp applies instantaneous.
 * @return true, if the OS cursor position should be warped back to this->pos.
 */
bool CursorVars::UpdateCursorPosition(int x, int y, bool queued_warp)
{
	/* Detecting relative mouse movement is somewhat tricky.
	 *  - There may be multiple mouse move events in the video driver queue (esp. when OpenTTD lags a bit).
	 *  - When we request warping the mouse position (return true), a mouse move event is appended at the end of the queue.
	 *
	 * So, when this->fix_at is active, we use the following strategy:
	 *  - The first movement triggers the warp to reset the mouse position.
	 *  - Subsequent events have to compute movement relative to the previous event.
	 *  - The relative movement is finished, when we receive the event matching the warp.
	 */

	if (x == this->pos.x && y == this->pos.y) {
		/* Warp finished. */
		this->queued_warp = false;
	}

	this->delta.x = x - (this->queued_warp ? this->last_position.x : this->pos.x);
	this->delta.y = y - (this->queued_warp ? this->last_position.y : this->pos.y);

	this->last_position.x = x;
	this->last_position.y = y;

	bool need_warp = false;
	if (this->fix_at) {
		if (this->delta.x != 0 || this->delta.y != 0) {
			/* Trigger warp.
			 * Note: We also trigger warping again, if there is already a pending warp.
			 *       This makes it more tolerant about the OS or other software in between
			 *       botchering the warp. */
			this->queued_warp = queued_warp;
			need_warp = true;
		}
	} else if (this->pos.x != x || this->pos.y != y) {
		this->queued_warp = false; // Cancel warping, we are no longer confining the position.
		this->dirty = true;
		this->pos.x = x;
		this->pos.y = y;
	}
	return need_warp;
}

bool ChangeResInGame(int width, int height)
{
	return (_screen.width == width && _screen.height == height) || VideoDriver::GetInstance()->ChangeResolution(width, height);
}

bool ToggleFullScreen(bool fs)
{
	bool result = VideoDriver::GetInstance()->ToggleFullscreen(fs);
	if (_fullscreen != fs && _resolutions.empty()) {
		DEBUG(driver, 0, "Could not find a suitable fullscreen resolution");
	}
	return result;
}

void SortResolutions()
{
	std::sort(_resolutions.begin(), _resolutions.end());
}

/**
 * Resolve GUI zoom level, if auto-suggestion is requested.
 */
void UpdateGUIZoom()
{
	/* Determine real GUI zoom to use. */
	if (_gui_zoom_cfg == ZOOM_LVL_CFG_AUTO) {
		_gui_zoom = static_cast<ZoomLevel>(Clamp(VideoDriver::GetInstance()->GetSuggestedUIZoom(), _settings_client.gui.zoom_min, _settings_client.gui.zoom_max));
	} else {
		/* Ensure the gui_zoom is clamped between min/max. Change the
		 * _gui_zoom_cfg if it isn't, as this is used to visually show the
		 * selection in the Game Options. */
		_gui_zoom_cfg = Clamp(_gui_zoom_cfg, _settings_client.gui.zoom_min, _settings_client.gui.zoom_max);
		_gui_zoom = static_cast<ZoomLevel>(_gui_zoom_cfg);
	}

	/* Determine real font zoom to use. */
	if (_font_zoom_cfg == ZOOM_LVL_CFG_AUTO) {
		_font_zoom = static_cast<ZoomLevel>(VideoDriver::GetInstance()->GetSuggestedUIZoom());
	} else {
		_font_zoom = static_cast<ZoomLevel>(_font_zoom_cfg);
	}
}

void ChangeGameSpeed(bool enable_fast_forward)
{
	if (enable_fast_forward) {
		_game_speed = _settings_client.gui.fast_forward_speed_limit;
	} else {
		_game_speed = 100;
	}
}<|MERGE_RESOLUTION|>--- conflicted
+++ resolved
@@ -1557,66 +1557,8 @@
 {
 	static std::vector<NWidgetBase *> dirty_widgets;
 
-<<<<<<< HEAD
-	if (HasModalProgress()) {
-		/* We are generating the world, so release our rights to the map and
-		 * painting while we are waiting a bit. */
-		bool is_first_modal_progress_loop = IsFirstModalProgressLoop();
-		_modal_progress_paint_mutex.unlock();
-		_modal_progress_work_mutex.unlock();
-
-		/* Wait a while and hope the modal gives us a bit of time to draw the GUI. */
-		if (!is_first_modal_progress_loop) SleepWhileModalProgress(MODAL_PROGRESS_REDRAW_TIMEOUT);
-
-		/* Modal progress thread may need blitter access while we are waiting for it. */
-		VideoDriver::GetInstance()->ReleaseBlitterLock();
-		_modal_progress_paint_mutex.lock();
-		VideoDriver::GetInstance()->AcquireBlitterLock();
-		_modal_progress_work_mutex.lock();
-
-		/* When we ended with the modal progress, do not draw the blocks.
-		 * Simply let the next run do so, otherwise we would be loading
-		 * the new state (and possibly change the blitter) when we hold
-		 * the drawing lock, which we must not do. */
-		if (_switch_mode != SM_NONE && !HasModalProgress()) return;
-	}
-
 	extern void ViewportPrepareVehicleRoute();
 	ViewportPrepareVehicleRoute();
-=======
-	y = 0;
-	do {
-		x = 0;
-		do {
-			if (*b != 0) {
-				int left;
-				int top;
-				int right = x + DIRTY_BLOCK_WIDTH;
-				int bottom = y;
-				byte *p = b;
-				int h2;
-
-				/* First try coalescing downwards */
-				do {
-					*p = 0;
-					p += _dirty_bytes_per_line;
-					bottom += DIRTY_BLOCK_HEIGHT;
-				} while (bottom != h && *p != 0);
-
-				/* Try coalescing to the right too. */
-				h2 = (bottom - y) / DIRTY_BLOCK_HEIGHT;
-				assert(h2 > 0);
-				p = b;
-
-				while (right != w) {
-					byte *p2 = ++p;
-					int h = h2;
-					/* Check if a full line of dirty flags is set. */
-					do {
-						if (!*p2) goto no_more_coalesc;
-						p2 += _dirty_bytes_per_line;
-					} while (--h != 0);
->>>>>>> 9bfa7198
 
 	_gfx_draw_active = true;
 
