--- conflicted
+++ resolved
@@ -24,9 +24,6 @@
 
 Palette _cur_palette;
 std::mutex _cur_palette_mutex;
-
-<<<<<<< HEAD
-byte _colour_gradient[COLOUR_END][8];
 
 byte _colour_value[COLOUR_END] = {
 	133, // COLOUR_DARK_BLUE
@@ -48,9 +45,6 @@
 };
 
 Colour _water_palette[10];
-=======
-static std::recursive_mutex _palette_mutex; ///< To coordinate access to _cur_palette.
->>>>>>> 7b1e3cfe
 
 /**
  * PALETTE_BITS reduces the bits-per-channel of 32bpp graphics data to allow faster palette lookups from
