--- conflicted
+++ resolved
@@ -1743,7 +1743,6 @@
 		this->SelectClass(class_id);
 		this->EnsureSelectedClassIsVisible();
 
-<<<<<<< HEAD
 		if (_roadstop_gui_settings.roadstop_class != class_id) {
 			/* could not select class*/
 			return;
@@ -1752,23 +1751,21 @@
 		this->OnClick({}, WID_BROS_IMAGE, 1);
 	}
 
-	static HotkeyList hotkeys;
-=======
-	static inline HotkeyList road_hotkeys{"buildroadstop", {
-		Hotkey('F', "focus_filter_box", BROSHK_FOCUS_FILTER_BOX),
-	}};
-
-	static inline HotkeyList tram_hotkeys{"buildtramstop", {
-		Hotkey('F', "focus_filter_box", BROSHK_FOCUS_FILTER_BOX),
-	}};
->>>>>>> b085f610
+	static HotkeyList road_hotkeys;
+	static HotkeyList tram_hotkeys;
 };
 
 static Hotkey buildroadstop_hotkeys[] = {
 	Hotkey('F', "focus_filter_box", BROSHK_FOCUS_FILTER_BOX),
 	HOTKEY_LIST_END
 };
-HotkeyList BuildRoadStationWindow::hotkeys("buildroadstop", buildroadstop_hotkeys);
+HotkeyList BuildRoadStationWindow::road_hotkeys("buildroadstop", buildroadstop_hotkeys);
+
+static Hotkey buildtramstop_hotkeys[] = {
+	Hotkey('F', "focus_filter_box", BROSHK_FOCUS_FILTER_BOX),
+	HOTKEY_LIST_END
+};
+HotkeyList BuildRoadStationWindow::tram_hotkeys("buildtramstop", buildtramstop_hotkeys);
 
 Listing BuildRoadStationWindow::last_sorting = { false, 0 };
 Filtering BuildRoadStationWindow::last_filtering = { false, 0 };
