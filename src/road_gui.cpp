--- conflicted
+++ resolved
@@ -1699,28 +1699,10 @@
 				break;
 
 			case WID_BROS_NEWST_LIST: {
-<<<<<<< HEAD
-				int y = this->vscrollList->GetScrolledRowFromWidget(pt.y, this, WID_BROS_NEWST_LIST);
-				if (y >= (int)this->roadstop_classes.size()) return;
-				RoadStopClassID class_id = this->roadstop_classes[y];
-				this->SelectClass(class_id);
-=======
 				auto it = this->vscrollList->GetScrolledItemFromWidget(this->roadstop_classes, pt.y, this, WID_BROS_NEWST_LIST);
 				if (it == this->roadstop_classes.end()) return;
 				RoadStopClassID class_id = *it;
-				if (_roadstop_gui_settings.roadstop_class != class_id && GetIfClassHasNewStopsByType(RoadStopClass::Get(class_id), roadStopType, _cur_roadtype)) {
-					_roadstop_gui_settings.roadstop_class = class_id;
-					RoadStopClass *rsclass = RoadStopClass::Get(_roadstop_gui_settings.roadstop_class);
-					_roadstop_gui_settings.roadstop_count = rsclass->GetSpecCount();
-					_roadstop_gui_settings.roadstop_type = std::min((int)_roadstop_gui_settings.roadstop_type, std::max(0, (int)_roadstop_gui_settings.roadstop_count - 1));
-					this->SelectFirstAvailableTypeIfUnavailable();
-
-					NWidgetMatrix *matrix = this->GetWidget<NWidgetMatrix>(WID_BROS_MATRIX);
-					matrix->SetCount(_roadstop_gui_settings.roadstop_count);
-					matrix->SetClicked(_roadstop_gui_settings.roadstop_type);
-					this->CheckOrientationValid();
-				}
->>>>>>> 91e140c7
+				this->SelectClass(class_id);
 				if (_settings_client.sound.click_beep) SndPlayFx(SND_15_BEEP);
 				this->SetDirty();
 				DeleteWindowById(WC_SELECT_STATION, 0);
