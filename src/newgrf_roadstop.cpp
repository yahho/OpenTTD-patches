--- conflicted
+++ resolved
@@ -549,20 +549,12 @@
  */
 bool GetIfNewStopsByType(RoadStopType rs, RoadType roadtype)
 {
-<<<<<<< HEAD
-	if (!(RoadStopClass::GetClassCount() > 1 || RoadStopClass::Get(ROADSTOP_CLASS_DFLT)->GetSpecCount() > 1)) return false;
 	for (uint i = 0; RoadStopClass::IsClassIDValid((RoadStopClassID)i); i++) {
-		// We don't want to check the default or waypoint classes. These classes are always available.
-		if (i == ROADSTOP_CLASS_DFLT || i == ROADSTOP_CLASS_WAYP) continue;
-		RoadStopClass *roadstopclass = RoadStopClass::Get((RoadStopClassID)i);
-=======
-	for (uint i = 0; i < RoadStopClass::GetClassCount(); i++) {
 		/* Ignore the waypoint class. */
 		if (i == ROADSTOP_CLASS_WAYP) continue;
 		const RoadStopClass *roadstopclass = RoadStopClass::Get((RoadStopClassID)i);
 		/* Ignore the default class with only the default station. */
 		if (i == ROADSTOP_CLASS_DFLT && roadstopclass->GetSpecCount() == 1) continue;
->>>>>>> 8bccb580
 		if (GetIfClassHasNewStopsByType(roadstopclass, rs, roadtype)) return true;
 	}
 	return false;
