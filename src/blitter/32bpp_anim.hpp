/*
 * This file is part of OpenTTD.
 * OpenTTD is free software; you can redistribute it and/or modify it under the terms of the GNU General Public License as published by the Free Software Foundation, version 2.
 * OpenTTD is distributed in the hope that it will be useful, but WITHOUT ANY WARRANTY; without even the implied warranty of MERCHANTABILITY or FITNESS FOR A PARTICULAR PURPOSE.
 * See the GNU General Public License for more details. You should have received a copy of the GNU General Public License along with OpenTTD. If not, see <http://www.gnu.org/licenses/>.
 */

/** @file 32bpp_anim.hpp A 32 bpp blitter with animation support. */

#ifndef BLITTER_32BPP_ANIM_HPP
#define BLITTER_32BPP_ANIM_HPP

#include "32bpp_optimized.hpp"

/** The optimised 32 bpp blitter with palette animation. */
class Blitter_32bppAnim : public Blitter_32bppOptimized {
protected:
	uint16 *anim_buf;    ///< In this buffer we keep track of the 8bpp indexes so we can do palette animation
	void *anim_alloc;    ///< The raw allocated buffer, not necessarily aligned correctly
	int anim_buf_width;  ///< The width of the animation buffer.
	int anim_buf_pitch;  ///< The pitch of the animation buffer (width rounded up to 16 byte boundary).
	int anim_buf_height; ///< The height of the animation buffer.
	Palette palette;     ///< The current palette.

public:
	Blitter_32bppAnim() :
		anim_buf(nullptr),
		anim_alloc(nullptr),
		anim_buf_width(0),
		anim_buf_pitch(0),
		anim_buf_height(0)
	{
		this->palette = _cur_palette;
	}

	~Blitter_32bppAnim();

	void Draw(Blitter::BlitterParams *bp, BlitterMode mode, ZoomLevel zoom) override;
	void DrawColourMappingRect(void *dst, int width, int height, PaletteID pal) override;
	void SetPixel(void *video, int x, int y, uint8 colour) override;
	void SetPixel32(void *video, int x, int y, uint8 colour, uint32 colour32) override;
	void DrawLine(void *video, int x, int y, int x2, int y2, int screen_width, int screen_height, uint8 colour, int width, int dash) override;
	void SetRect(void *video, int x, int y, const uint8 *colours, uint lines, uint width, uint pitch) override;
	void SetRect32(void *video, int x, int y, const uint32 *colours, uint lines, uint width, uint pitch) override;
	void DrawRect(void *video, int width, int height, uint8 colour) override;
	void CopyFromBuffer(void *video, const void *src, int width, int height) override;
	void CopyToBuffer(const void *video, void *dst, int width, int height) override;
<<<<<<< HEAD
	void ScrollBuffer(void *video, int left, int top, int width, int height, int scroll_x, int scroll_y) override;
	int BufferSize(int width, int height) override;
=======
	void ScrollBuffer(void *video, int &left, int &top, int &width, int &height, int scroll_x, int scroll_y) override;
	size_t BufferSize(uint width, uint height) override;
>>>>>>> 1fb101ea
	void PaletteAnimate(const Palette &palette) override;
	Blitter::PaletteAnimation UsePaletteAnimation() override;

	const char *GetName() override { return "32bpp-anim"; }
	int GetBytesPerPixel() override { return 6; }
	void PostResize() override;

	/**
	 * Look up the colour in the current palette.
	 */
	inline Colour LookupColourInPalette(uint index)
	{
		return this->palette.palette[index];
	}

	inline int ScreenToAnimOffset(const uint32 *video)
	{
		int raw_offset = video - (const uint32 *)_screen.dst_ptr;
		if (_screen.pitch == this->anim_buf_pitch) return raw_offset;
		int lines = raw_offset / _screen.pitch;
		int across = raw_offset % _screen.pitch;
		return across + (lines * this->anim_buf_pitch);
	}

	template <BlitterMode mode, bool no_anim_translucent> void Draw(const Blitter::BlitterParams *bp, ZoomLevel zoom);
};

/** Factory for the 32bpp blitter with animation. */
class FBlitter_32bppAnim : public BlitterFactory {
public:
	FBlitter_32bppAnim() : BlitterFactory("32bpp-anim", "32bpp Animation Blitter (palette animation)") {}
	Blitter *CreateInstance() override { return new Blitter_32bppAnim(); }
};

#endif /* BLITTER_32BPP_ANIM_HPP */<|MERGE_RESOLUTION|>--- conflicted
+++ resolved
@@ -45,13 +45,8 @@
 	void DrawRect(void *video, int width, int height, uint8 colour) override;
 	void CopyFromBuffer(void *video, const void *src, int width, int height) override;
 	void CopyToBuffer(const void *video, void *dst, int width, int height) override;
-<<<<<<< HEAD
 	void ScrollBuffer(void *video, int left, int top, int width, int height, int scroll_x, int scroll_y) override;
-	int BufferSize(int width, int height) override;
-=======
-	void ScrollBuffer(void *video, int &left, int &top, int &width, int &height, int scroll_x, int scroll_y) override;
 	size_t BufferSize(uint width, uint height) override;
->>>>>>> 1fb101ea
 	void PaletteAnimate(const Palette &palette) override;
 	Blitter::PaletteAnimation UsePaletteAnimation() override;
 
