/*
 * This file is part of OpenTTD.
 * OpenTTD is free software; you can redistribute it and/or modify it under the terms of the GNU General Public License as published by the Free Software Foundation, version 2.
 * OpenTTD is distributed in the hope that it will be useful, but WITHOUT ANY WARRANTY; without even the implied warranty of MERCHANTABILITY or FITNESS FOR A PARTICULAR PURPOSE.
 * See the GNU General Public License for more details. You should have received a copy of the GNU General Public License along with OpenTTD. If not, see <http://www.gnu.org/licenses/>.
 */

/** @file null.hpp The blitter that doesn't blit. */

#ifndef BLITTER_NULL_HPP
#define BLITTER_NULL_HPP

#include "factory.hpp"

/** Blitter that does nothing. */
class Blitter_Null : public Blitter {
public:
<<<<<<< HEAD
	Blitter_Null()
	{
		this->SetScreenDepth(0);
		this->SetNoSpriteDataRequired(true);
	}

	void Draw(Blitter::BlitterParams *bp, BlitterMode mode, ZoomLevel zoom) override {};
	void DrawColourMappingRect(void *dst, int width, int height, PaletteID pal) override {};
	Sprite *Encode(const SpriteLoader::Sprite *sprite, AllocatorProc *allocator) override;
	void *MoveTo(void *video, int x, int y) override { return nullptr; };
	void SetPixel(void *video, int x, int y, uint8 colour) override {};
	void SetPixel32(void *video, int x, int y, uint8 colour, uint32 colour32) override {};
	void DrawRect(void *video, int width, int height, uint8 colour) override {};
	void DrawRectAt(void *video, int x, int y, int width, int height, uint8 colour) override {};
	void DrawLine(void *video, int x, int y, int x2, int y2, int screen_width, int screen_height, uint8 colour, int width, int dash) override {};
	void SetRect(void *video, int x, int y, const uint8 *colours, uint lines, uint width, uint pitch) override {};
	void SetRect32(void *video, int x, int y, const uint32 *colours, uint lines, uint width, uint pitch) override {};
	void CopyFromBuffer(void *video, const void *src, int width, int height) override {};
	void CopyToBuffer(const void *video, void *dst, int width, int height) override {};
	void CopyImageToBuffer(const void *video, void *dst, int width, int height, int dst_pitch) override {};
	void ScrollBuffer(void *video, int left, int top, int width, int height, int scroll_x, int scroll_y) override {};
	size_t BufferSize(uint width, uint height) override { return 0; };
	void PaletteAnimate(const Palette &palette) override { };
=======
	uint8_t GetScreenDepth() override { return 0; }
	void Draw(Blitter::BlitterParams *, BlitterMode, ZoomLevel) override {};
	void DrawColourMappingRect(void *, int, int, PaletteID) override {};
	Sprite *Encode(const SpriteLoader::SpriteCollection &sprite, AllocatorProc *allocator) override;
	void *MoveTo(void *, int, int) override { return nullptr; };
	void SetPixel(void *, int, int, uint8_t) override {};
	void DrawRect(void *, int, int, uint8_t) override {};
	void DrawLine(void *, int, int, int, int, int, int, uint8_t, int, int) override {};
	void CopyFromBuffer(void *, const void *, int, int) override {};
	void CopyToBuffer(const void *, void *, int, int) override {};
	void CopyImageToBuffer(const void *, void *, int, int, int) override {};
	void ScrollBuffer(void *, int &, int &, int &, int &, int, int) override {};
	size_t BufferSize(uint, uint) override { return 0; };
	void PaletteAnimate(const Palette &) override { };
>>>>>>> 5cb7a16e
	Blitter::PaletteAnimation UsePaletteAnimation() override { return Blitter::PALETTE_ANIMATION_NONE; };

	const char *GetName() override { return "null"; }
};

/** Factory for the blitter that does nothing. */
class FBlitter_Null : public BlitterFactory {
public:
	FBlitter_Null() : BlitterFactory("null", "Null Blitter (does nothing)") {}
	Blitter *CreateInstance() override { return new Blitter_Null(); }
};

#endif /* BLITTER_NULL_HPP */<|MERGE_RESOLUTION|>--- conflicted
+++ resolved
@@ -15,7 +15,6 @@
 /** Blitter that does nothing. */
 class Blitter_Null : public Blitter {
 public:
-<<<<<<< HEAD
 	Blitter_Null()
 	{
 		this->SetScreenDepth(0);
@@ -24,7 +23,7 @@
 
 	void Draw(Blitter::BlitterParams *bp, BlitterMode mode, ZoomLevel zoom) override {};
 	void DrawColourMappingRect(void *dst, int width, int height, PaletteID pal) override {};
-	Sprite *Encode(const SpriteLoader::Sprite *sprite, AllocatorProc *allocator) override;
+	Sprite *Encode(const SpriteLoader::SpriteCollection &sprite, AllocatorProc *allocator) override;
 	void *MoveTo(void *video, int x, int y) override { return nullptr; };
 	void SetPixel(void *video, int x, int y, uint8 colour) override {};
 	void SetPixel32(void *video, int x, int y, uint8 colour, uint32 colour32) override {};
@@ -39,22 +38,6 @@
 	void ScrollBuffer(void *video, int left, int top, int width, int height, int scroll_x, int scroll_y) override {};
 	size_t BufferSize(uint width, uint height) override { return 0; };
 	void PaletteAnimate(const Palette &palette) override { };
-=======
-	uint8_t GetScreenDepth() override { return 0; }
-	void Draw(Blitter::BlitterParams *, BlitterMode, ZoomLevel) override {};
-	void DrawColourMappingRect(void *, int, int, PaletteID) override {};
-	Sprite *Encode(const SpriteLoader::SpriteCollection &sprite, AllocatorProc *allocator) override;
-	void *MoveTo(void *, int, int) override { return nullptr; };
-	void SetPixel(void *, int, int, uint8_t) override {};
-	void DrawRect(void *, int, int, uint8_t) override {};
-	void DrawLine(void *, int, int, int, int, int, int, uint8_t, int, int) override {};
-	void CopyFromBuffer(void *, const void *, int, int) override {};
-	void CopyToBuffer(const void *, void *, int, int) override {};
-	void CopyImageToBuffer(const void *, void *, int, int, int) override {};
-	void ScrollBuffer(void *, int &, int &, int &, int &, int, int) override {};
-	size_t BufferSize(uint, uint) override { return 0; };
-	void PaletteAnimate(const Palette &) override { };
->>>>>>> 5cb7a16e
 	Blitter::PaletteAnimation UsePaletteAnimation() override { return Blitter::PALETTE_ANIMATION_NONE; };
 
 	const char *GetName() override { return "null"; }
