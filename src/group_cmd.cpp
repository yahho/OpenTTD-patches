--- conflicted
+++ resolved
@@ -318,29 +318,12 @@
 }
 
 /**
+ * Propagate a livery change to a group's children.
+ * @param g Group.
  * Propagate a livery change to a group's children, and optionally update cached vehicle colourmaps.
  * @param g Group to propagate colours to children.
  * @param reset_cache Reset colourmap of vehicles in this group.
  */
-<<<<<<< HEAD
-void PropagateChildLivery(const Group *g)
-{
-	/* Company colour data is indirectly cached. */
-	for (Vehicle *v : Vehicle::Iterate()) {
-		if (v->group_id == g->index && (!v->IsGroundVehicle() || v->IsFrontEngine())) {
-			for (Vehicle *u = v; u != nullptr; u = u->Next()) {
-				u->colourmap = PAL_NONE;
-				u->InvalidateNewGRFCache();
-				u->InvalidateImageCache();
-			}
-		}
-	}
-
-	IterateDescendantsOfGroup(g, [&](Group *cg) {
-		if (!HasBit(cg->livery.in_use, 0)) cg->livery.colour1 = g->livery.colour1;
-		if (!HasBit(cg->livery.in_use, 1)) cg->livery.colour2 = g->livery.colour2;
-	});
-=======
 static void PropagateChildLivery(const Group *g, bool reset_cache)
 {
 	if (reset_cache) {
@@ -362,7 +345,6 @@
 			PropagateChildLivery(cg, reset_cache);
 		}
 	}
->>>>>>> 5d2ed80c
 }
 
 /**
