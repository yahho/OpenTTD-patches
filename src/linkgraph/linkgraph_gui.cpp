--- conflicted
+++ resolved
@@ -412,23 +412,11 @@
 void LinkGraphOverlay::DrawLinks(const DrawPixelInfo *dpi) const
 {
 	int width = ScaleGUITrad(this->scale);
-<<<<<<< HEAD
-	for (LinkList::const_iterator i(this->cached_links.begin()); i != this->cached_links.end(); ++i) {
-		if (!this->IsLinkVisible(i->from_pt, i->to_pt, dpi, width + 2)) continue;
-		if (!Station::IsValidID(i->from_id)) continue;
-		if (!Station::IsValidID(i->to_id)) continue;
-		this->DrawContent(dpi, i->from_pt, i->to_pt, i->prop);
-=======
 	for (const auto &i : this->cached_links) {
-		if (!Station::IsValidID(i.first)) continue;
-		Point pta = this->GetStationMiddle(Station::Get(i.first));
-		for (const auto &j : i.second) {
-			if (!Station::IsValidID(j.first)) continue;
-			Point ptb = this->GetStationMiddle(Station::Get(j.first));
-			if (!this->IsLinkVisible(pta, ptb, dpi, width + 2)) continue;
-			this->DrawContent(pta, ptb, j.second);
-		}
->>>>>>> 3a03a12a
+		if (!this->IsLinkVisible(i.from_pt, i.to_pt, dpi, width + 2)) continue;
+		if (!Station::IsValidID(i.from_id)) continue;
+		if (!Station::IsValidID(i.to_id)) continue;
+		this->DrawContent(dpi, i.from_pt, i.to_pt, i.prop);
 	}
 }
 
@@ -466,24 +454,14 @@
 void LinkGraphOverlay::DrawStationDots(const DrawPixelInfo *dpi) const
 {
 	int width = ScaleGUITrad(this->scale);
-<<<<<<< HEAD
-	for (StationSupplyList::const_iterator i(this->cached_stations.begin()); i != this->cached_stations.end(); ++i) {
-		const Point &pt = i->pt;
+	for (const auto &i : this->cached_stations) {
+		const Point &pt = i.pt;
 		if (!this->IsPointVisible(pt, dpi, 3 * width)) continue;
 
-		const Station *st = Station::GetIfValid(i->id);
+		const Station *st = Station::GetIfValid(i.id);
 		if (st == nullptr) continue;
 
-		uint r = width * 2 + width * 2 * std::min<uint>(200, i->quantity) / 200;
-=======
-	for (const auto &i : this->cached_stations) {
-		const Station *st = Station::GetIfValid(i.first);
-		if (st == nullptr) continue;
-		Point pt = this->GetStationMiddle(st);
-		if (!this->IsPointVisible(pt, dpi, 3 * width)) continue;
-
-		uint r = width * 2 + width * 2 * std::min(200U, i.second) / 200;
->>>>>>> 3a03a12a
+		uint r = width * 2 + width * 2 * std::min<uint>(200, i.quantity) / 200;
 
 		LinkGraphOverlay::DrawVertex(dpi, pt.x, pt.y, r,
 				_colour_gradient[st->owner != OWNER_NONE ?
