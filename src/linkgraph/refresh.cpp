/* $Id$ */

/*
 * This file is part of OpenTTD.
 * OpenTTD is free software; you can redistribute it and/or modify it under the terms of the GNU General Public License as published by the Free Software Foundation, version 2.
 * OpenTTD is distributed in the hope that it will be useful, but WITHOUT ANY WARRANTY; without even the implied warranty of MERCHANTABILITY or FITNESS FOR A PARTICULAR PURPOSE.
 * See the GNU General Public License for more details. You should have received a copy of the GNU General Public License along with OpenTTD. If not, see <http://www.gnu.org/licenses/>.
 */

/** @file refresh.h Definition of link refreshing utility. */

#include "../stdafx.h"
#include "../core/bitmath_func.hpp"
#include "../station_func.h"
#include "../engine_base.h"
#include "../vehicle_func.h"
#include "refresh.h"
#include "linkgraph.h"

#include "../safeguards.h"

/**
 * Refresh all links the given vehicle will visit.
 * @param v Vehicle to refresh links for.
 * @param allow_merge If the refresher is allowed to merge or extend link graphs.
 * @param is_full_loading If the vehicle is full loading.
 * @param cargo_mask Mask of cargoes to refresh
 */
/* static */ void LinkRefresher::Run(Vehicle *v, bool allow_merge, bool is_full_loading, CargoTypes cargo_mask)
{
	/* If there are no orders we can't predict anything.*/
	if (v->orders.list == nullptr) return;

<<<<<<< HEAD
	CargoTypes have_cargo_mask = v->GetLastLoadingStationValidCargoMask();

	/* Scan orders for cargo-specific load/unload, and run LinkRefresher separately for each set of cargoes where they differ. */
	while (cargo_mask != 0) {
		CargoTypes iter_cargo_mask = cargo_mask;
		for (const Order *o = v->orders.list->GetFirstOrder(); o != NULL; o = o->next) {
			if (o->IsType(OT_GOTO_STATION) || o->IsType(OT_IMPLICIT)) {
				if (o->GetUnloadType() == OUFB_CARGO_TYPE_UNLOAD) {
					CargoMaskValueFilter<uint>(iter_cargo_mask, [&](CargoID cargo) -> uint {
						return o->GetCargoUnloadType(cargo) & (OUFB_TRANSFER | OUFB_UNLOAD | OUFB_NO_UNLOAD);
					});
				}
				if (o->GetLoadType() == OLFB_CARGO_TYPE_LOAD) {
					CargoMaskValueFilter<uint>(iter_cargo_mask, [&](CargoID cargo) -> uint {
						return o->GetCargoLoadType(cargo) & (OLFB_NO_LOAD);
					});
				}
			}
		}
=======
	/* Make sure the first order is a useful order. */
	const Order *first = v->orders.list->GetNextDecisionNode(v->GetOrder(v->cur_implicit_order_index), 0);
	if (first == nullptr) return;
>>>>>>> 7c8e7c6b

		/* Make sure the first order is a useful order. */
		const Order *first = v->orders.list->GetNextDecisionNode(v->GetOrder(v->cur_implicit_order_index), 0, iter_cargo_mask);
		if (first != NULL) {
			HopSet seen_hops;
			LinkRefresher refresher(v, &seen_hops, allow_merge, is_full_loading, iter_cargo_mask);

			refresher.RefreshLinks(first, first, (iter_cargo_mask & have_cargo_mask) ? 1 << HAS_CARGO : 0);
		}

		cargo_mask &= ~iter_cargo_mask;
	}
}

/**
 * Comparison operator to allow hops to be used in a std::set.
 * @param other Other hop to be compared with.
 * @return If this hop is "smaller" than the other (defined by from, to and cargo in this order).
 */
bool LinkRefresher::Hop::operator<(const Hop &other) const
{
	if (this->from < other.from) {
		return true;
	} else if (this->from > other.from) {
		return false;
	}
	if (this->to < other.to) {
		return true;
	} else if (this->to > other.to) {
		return false;
	}
	return this->cargo < other.cargo;
}

/**
 * Constructor for link refreshing algorithm.
 * @param vehicle Vehicle to refresh links for.
 * @param seen_hops Set of hops already seen. This is shared between this
 *                  refresher and all its children.
 * @param allow_merge If the refresher is allowed to merge or extend link graphs.
 * @param is_full_loading If the vehicle is full loading.
 */
LinkRefresher::LinkRefresher(Vehicle *vehicle, HopSet *seen_hops, bool allow_merge, bool is_full_loading, CargoTypes cargo_mask) :
	vehicle(vehicle), seen_hops(seen_hops), cargo(CT_INVALID), allow_merge(allow_merge),
	is_full_loading(is_full_loading), cargo_mask(cargo_mask)
{
	memset(this->capacities, 0, sizeof(this->capacities));

	/* Assemble list of capacities and set last loading stations to 0. */
	for (Vehicle *v = this->vehicle; v != nullptr; v = v->Next()) {
		this->refit_capacities.push_back(RefitDesc(v->cargo_type, v->cargo_cap, v->refit_cap));
		if (v->refit_cap > 0) {
			assert(v->cargo_type < NUM_CARGO);
			this->capacities[v->cargo_type] += v->refit_cap;
		}
	}
}

/**
 * Handle refit orders by updating capacities and refit_capacities.
 * @param refit_cargo Cargo to refit to.
 * @return True if any vehicle was refit; false if none was.
 */
bool LinkRefresher::HandleRefit(CargoID refit_cargo)
{
	this->cargo = refit_cargo;
	RefitList::iterator refit_it = this->refit_capacities.begin();
	bool any_refit = false;
	for (Vehicle *v = this->vehicle; v != nullptr; v = v->Next()) {
		const Engine *e = Engine::Get(v->engine_type);
		if (!HasBit(e->info.refit_mask, this->cargo)) {
			++refit_it;
			continue;
		}
		any_refit = true;

		/* Back up the vehicle's cargo type */
		CargoID temp_cid = v->cargo_type;
		byte temp_subtype = v->cargo_subtype;
		v->cargo_type = this->cargo;
		v->cargo_subtype = GetBestFittingSubType(v, v, this->cargo);

		uint16 mail_capacity = 0;
		uint amount = e->DetermineCapacity(v, &mail_capacity);

		/* Restore the original cargo type */
		v->cargo_type = temp_cid;
		v->cargo_subtype = temp_subtype;

		/* Skip on next refit. */
		if (this->cargo != refit_it->cargo && refit_it->remaining > 0) {
			this->capacities[refit_it->cargo] -= refit_it->remaining;
			refit_it->remaining = 0;
		} else if (amount < refit_it->remaining) {
			this->capacities[refit_it->cargo] -= refit_it->remaining - amount;
			refit_it->remaining = amount;
		}
		refit_it->capacity = amount;
		refit_it->cargo = this->cargo;

		++refit_it;

		/* Special case for aircraft with mail. */
		if (v->type == VEH_AIRCRAFT) {
			if (mail_capacity < refit_it->remaining) {
				this->capacities[refit_it->cargo] -= refit_it->remaining - mail_capacity;
				refit_it->remaining = mail_capacity;
			}
			refit_it->capacity = mail_capacity;
			break; // aircraft have only one vehicle
		}
	}
	return any_refit;
}

/**
 * Restore capacities and refit_capacities as vehicle might have been able to load now.
 */
void LinkRefresher::ResetRefit()
{
	for (RefitList::iterator it(this->refit_capacities.begin()); it != this->refit_capacities.end(); ++it) {
		if (it->remaining == it->capacity) continue;
		this->capacities[it->cargo] += it->capacity - it->remaining;
		it->remaining = it->capacity;
	}
}

/**
 * Predict the next order the vehicle will execute and resolve conditionals by
 * recursion and return next non-conditional order in list.
 * @param cur Current order being evaluated.
 * @param next Next order to be evaluated.
 * @param flags RefreshFlags to give hints about the previous link and state carried over from that.
 * @param num_hops Number of hops already taken by recursive calls to this method.
 * @return new next Order.
 */
const Order *LinkRefresher::PredictNextOrder(const Order *cur, const Order *next, uint8 flags, uint num_hops)
{
	/* next is good if it's either nullptr (then the caller will stop the
	 * evaluation) or if it's not conditional and the caller allows it to be
	 * chosen (by setting USE_NEXT). */
	while (next != nullptr && (!HasBit(flags, USE_NEXT) || next->IsType(OT_CONDITIONAL))) {

		/* After the first step any further non-conditional order is good,
		 * regardless of previous USE_NEXT settings. The case of cur and next or
		 * their respective stations being equal is handled elsewhere. */
		SetBit(flags, USE_NEXT);

		if (next->IsType(OT_CONDITIONAL)) {
			CargoTypes this_cargo_mask = this->cargo_mask;
			const Order *skip_to = this->vehicle->orders.list->GetNextDecisionNode(
<<<<<<< HEAD
					this->vehicle->orders.list->GetOrderAt(next->GetConditionSkipToOrder()), num_hops, this_cargo_mask);
			assert(this_cargo_mask == this->cargo_mask);
			if (skip_to != NULL && num_hops < this->vehicle->orders.list->GetNumOrders()) {
=======
					this->vehicle->orders.list->GetOrderAt(next->GetConditionSkipToOrder()), num_hops);
			if (skip_to != nullptr && num_hops < this->vehicle->orders.list->GetNumOrders()) {
>>>>>>> 7c8e7c6b
				/* Make copies of capacity tracking lists. There is potential
				 * for optimization here: If the vehicle never refits we don't
				 * need to copy anything. Also, if we've seen the branched link
				 * before we don't need to branch at all. */
				LinkRefresher branch(*this);
				branch.RefreshLinks(cur, skip_to, flags, num_hops + 1);
			}
		}

		/* Reassign next with the following stop. This can be a station or a
		 * depot.*/
		CargoTypes this_cargo_mask = this->cargo_mask;
		next = this->vehicle->orders.list->GetNextDecisionNode(
				this->vehicle->orders.list->GetNext(next), num_hops++, this_cargo_mask);
		assert(this_cargo_mask == this->cargo_mask);
	}
	return next;
}

/**
 * Refresh link stats for the given pair of orders.
 * @param cur Last stop where the consist could interact with cargo.
 * @param next Next order to be processed.
 */
void LinkRefresher::RefreshStats(const Order *cur, const Order *next)
{
	StationID next_station = next->GetDestination();
	Station *st = Station::GetIfValid(cur->GetDestination());
	if (st != nullptr && next_station != INVALID_STATION && next_station != st->index) {
		for (CargoID c = 0; c < NUM_CARGO; c++) {
			/* Refresh the link and give it a minimum capacity. */

			if (!HasBit(this->cargo_mask, c)) continue;

			uint cargo_quantity = this->capacities[c];
			if (cargo_quantity == 0) continue;

			/* If not allowed to merge link graphs, make sure the stations are
			 * already in the same link graph. */
			if (!this->allow_merge && st->goods[c].link_graph != Station::Get(next_station)->goods[c].link_graph) {
				continue;
			}

			/* A link is at least partly restricted if a vehicle can't load at its source. */
			EdgeUpdateMode restricted_mode = (cur->GetCargoLoadType(c) & OLFB_NO_LOAD) == 0 ?
						EUM_UNRESTRICTED : EUM_RESTRICTED;

			/* If the vehicle is currently full loading, increase the capacities at the station
			 * where it is loading by an estimate of what it would have transported if it wasn't
			 * loading. Don't do that if the vehicle has been waiting for longer than the entire
			 * order list is supposed to take, though. If that is the case the total duration is
			 * probably far off and we'd greatly overestimate the capacity by increasing.*/
			if (this->is_full_loading && this->vehicle->orders.list != nullptr &&
					st->index == vehicle->last_station_visited &&
					this->vehicle->orders.list->GetTotalDuration() >
					(Ticks)this->vehicle->current_order_time) {
				uint effective_capacity = cargo_quantity * this->vehicle->load_unload_ticks;
				if (effective_capacity > (uint)this->vehicle->orders.list->GetTotalDuration()) {
					IncreaseStats(st, c, next_station, effective_capacity /
							this->vehicle->orders.list->GetTotalDuration(), 0,
							EUM_INCREASE | restricted_mode);
				} else if (RandomRange(this->vehicle->orders.list->GetTotalDuration()) < effective_capacity) {
					IncreaseStats(st, c, next_station, 1, 0, EUM_INCREASE | restricted_mode);
				} else {
					IncreaseStats(st, c, next_station, cargo_quantity, 0, EUM_REFRESH | restricted_mode);
				}
			} else {
				IncreaseStats(st, c, next_station, cargo_quantity, 0, EUM_REFRESH | restricted_mode);
			}
		}
	}
}

/**
 * Iterate over orders starting at \a cur and \a next and refresh links
 * associated with them. \a cur and \a next can be equal. If they're not they
 * must be "neigbours" in their order list, which means \a next must be directly
 * reachable from \a cur without passing any further OT_GOTO_STATION or
 * OT_IMPLICIT orders in between.
 * @param cur Current order being evaluated.
 * @param next Next order to be checked.
 * @param flags RefreshFlags to give hints about the previous link and state carried over from that.
 * @param num_hops Number of hops already taken by recursive calls to this method.
 */
void LinkRefresher::RefreshLinks(const Order *cur, const Order *next, uint8 flags, uint num_hops)
{
	while (next != nullptr) {

		if ((next->IsType(OT_GOTO_DEPOT) || next->IsType(OT_GOTO_STATION)) && next->IsRefit()) {
			SetBit(flags, WAS_REFIT);
			if (!next->IsAutoRefit()) {
				this->HandleRefit(next->GetRefitCargo());
			} else if (!HasBit(flags, IN_AUTOREFIT)) {
				SetBit(flags, IN_AUTOREFIT);
				LinkRefresher backup(*this);
				for (CargoID c = 0; c != NUM_CARGO; ++c) {
					if (CargoSpec::Get(c)->IsValid() && this->HandleRefit(c)) {
						this->RefreshLinks(cur, next, flags, num_hops);
						*this = backup;
					}
				}
			}
		}

		/* Only reset the refit capacities if the "previous" next is a station,
		 * meaning that either the vehicle was refit at the previous station or
		 * it wasn't at all refit during the current hop. */
		if (HasBit(flags, WAS_REFIT) && (next->IsType(OT_GOTO_STATION) || next->IsType(OT_IMPLICIT))) {
			SetBit(flags, RESET_REFIT);
		} else {
			ClrBit(flags, RESET_REFIT);
		}

		next = this->PredictNextOrder(cur, next, flags, num_hops);
		if (next == nullptr) break;
		Hop hop(cur->index, next->index, this->cargo);
		if (this->seen_hops->find(hop) != this->seen_hops->end()) {
			break;
		} else {
			this->seen_hops->insert(hop);
		}

		/* Don't use the same order again, but choose a new one in the next round. */
		ClrBit(flags, USE_NEXT);

		/* Skip resetting and link refreshing if next order won't do anything with cargo. */
		if (!next->IsType(OT_GOTO_STATION) && !next->IsType(OT_IMPLICIT)) continue;

		if (HasBit(flags, RESET_REFIT)) {
			this->ResetRefit();
			ClrBit(flags, RESET_REFIT);
			ClrBit(flags, WAS_REFIT);
		}

		if (cur->IsType(OT_GOTO_STATION) || cur->IsType(OT_IMPLICIT)) {
			if (cur->CanLeaveWithCargo(HasBit(flags, HAS_CARGO), FindFirstBit(this->cargo_mask))) {
				SetBit(flags, HAS_CARGO);
				this->RefreshStats(cur, next);
			} else {
				ClrBit(flags, HAS_CARGO);
			}
		}

		/* "cur" is only assigned here if the stop is a station so that
		 * whenever stats are to be increased two stations can be found. */
		cur = next;
	}
}<|MERGE_RESOLUTION|>--- conflicted
+++ resolved
@@ -31,13 +31,12 @@
 	/* If there are no orders we can't predict anything.*/
 	if (v->orders.list == nullptr) return;
 
-<<<<<<< HEAD
 	CargoTypes have_cargo_mask = v->GetLastLoadingStationValidCargoMask();
 
 	/* Scan orders for cargo-specific load/unload, and run LinkRefresher separately for each set of cargoes where they differ. */
 	while (cargo_mask != 0) {
 		CargoTypes iter_cargo_mask = cargo_mask;
-		for (const Order *o = v->orders.list->GetFirstOrder(); o != NULL; o = o->next) {
+		for (const Order *o = v->orders.list->GetFirstOrder(); o != nullptr; o = o->next) {
 			if (o->IsType(OT_GOTO_STATION) || o->IsType(OT_IMPLICIT)) {
 				if (o->GetUnloadType() == OUFB_CARGO_TYPE_UNLOAD) {
 					CargoMaskValueFilter<uint>(iter_cargo_mask, [&](CargoID cargo) -> uint {
@@ -51,15 +50,10 @@
 				}
 			}
 		}
-=======
-	/* Make sure the first order is a useful order. */
-	const Order *first = v->orders.list->GetNextDecisionNode(v->GetOrder(v->cur_implicit_order_index), 0);
-	if (first == nullptr) return;
->>>>>>> 7c8e7c6b
 
 		/* Make sure the first order is a useful order. */
 		const Order *first = v->orders.list->GetNextDecisionNode(v->GetOrder(v->cur_implicit_order_index), 0, iter_cargo_mask);
-		if (first != NULL) {
+		if (first != nullptr) {
 			HopSet seen_hops;
 			LinkRefresher refresher(v, &seen_hops, allow_merge, is_full_loading, iter_cargo_mask);
 
@@ -207,14 +201,9 @@
 		if (next->IsType(OT_CONDITIONAL)) {
 			CargoTypes this_cargo_mask = this->cargo_mask;
 			const Order *skip_to = this->vehicle->orders.list->GetNextDecisionNode(
-<<<<<<< HEAD
 					this->vehicle->orders.list->GetOrderAt(next->GetConditionSkipToOrder()), num_hops, this_cargo_mask);
 			assert(this_cargo_mask == this->cargo_mask);
-			if (skip_to != NULL && num_hops < this->vehicle->orders.list->GetNumOrders()) {
-=======
-					this->vehicle->orders.list->GetOrderAt(next->GetConditionSkipToOrder()), num_hops);
 			if (skip_to != nullptr && num_hops < this->vehicle->orders.list->GetNumOrders()) {
->>>>>>> 7c8e7c6b
 				/* Make copies of capacity tracking lists. There is potential
 				 * for optimization here: If the vehicle never refits we don't
 				 * need to copy anything. Also, if we've seen the branched link
