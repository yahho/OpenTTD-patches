--- conflicted
+++ resolved
@@ -23,11 +23,7 @@
  * Only the cargo type of the most saturated linkgraph is taken into account.
  */
 struct LinkProperties {
-<<<<<<< HEAD
-	LinkProperties() : capacity(0), usage(0), planned(0), cargo(CT_INVALID), time(0), shared(false) {}
-=======
-	LinkProperties() : cargo(INVALID_CARGO), capacity(0), usage(0), planned(0), shared(false) {}
->>>>>>> f7bd70ba
+	LinkProperties() : capacity(0), usage(0), planned(0), cargo(INVALID_CARGO), time(0), shared(false) {}
 
 	/** Return the usage of the link to display. */
 	uint Usage() const { return std::max(this->usage, this->planned); }
