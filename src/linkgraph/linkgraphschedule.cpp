/* $Id$ */

/*
 * This file is part of OpenTTD.
 * OpenTTD is free software; you can redistribute it and/or modify it under the terms of the GNU General Public License as published by the Free Software Foundation, version 2.
 * OpenTTD is distributed in the hope that it will be useful, but WITHOUT ANY WARRANTY; without even the implied warranty of MERCHANTABILITY or FITNESS FOR A PARTICULAR PURPOSE.
 * See the GNU General Public License for more details. You should have received a copy of the GNU General Public License along with OpenTTD. If not, see <http://www.gnu.org/licenses/>.
 */

/** @file linkgraphschedule.cpp Definition of link graph schedule used for cargo distribution. */

#include "../stdafx.h"
#include "linkgraphschedule.h"
#include "init.h"
#include "demands.h"
#include "mcf.h"
#include "flowmapper.h"
<<<<<<< HEAD
#include "../command_func.h"
#include <algorithm>
=======
#include "../framerate_type.h"
>>>>>>> 89753182

#include "../safeguards.h"

/**
 * Static instance of LinkGraphSchedule.
 * Note: This instance is created on task start.
 *       Lazy creation on first usage results in a data race between the CDist threads.
 */
/* static */ LinkGraphSchedule LinkGraphSchedule::instance;

/**
 * Start the next job(s) in the schedule.
 *
 * The cost estimate of a link graph job is C ~ N^2 log N, where
 * N is the number of nodes in the job link graph.
 * The cost estimate is summed for all running and scheduled jobs to form the total cost estimate T = sum C.
 * The nominal cycle time (in recalc intervals) required to schedule all jobs is calculated as S = 1 + log_2 T.
 * Hence the nominal duration of an individual job (in recalc intervals) is D = ceil(S * C / T)
 * The cost budget for an individual call to this method is given by T / S.
 *
 * The purpose of this algorithm is so that overall responsiveness is not hindered by large numbers of small/cheap
 * jobs which would previously need to be cycled through individually, but equally large/slow jobs have an extended
 * duration in which to execute, to avoid unnecessary pauses.
 */
void LinkGraphSchedule::SpawnNext()
{
	if (this->schedule.empty()) return;

	GraphList schedule_to_back;
	uint64 total_cost = 0;
	for (auto iter = this->schedule.begin(); iter != this->schedule.end();) {
		auto current = iter;
		++iter;
		const LinkGraph *lg = *current;

		if (lg->Size() < 2) {
			schedule_to_back.splice(schedule_to_back.end(), this->schedule, current);
		} else {
			total_cost += lg->CalculateCostEstimate();
		}
	}
	for (auto &it : this->running) {
		total_cost += it->Graph().CalculateCostEstimate();
	}
	uint scaling = 1 + FindLastBit(total_cost);
	uint64 cost_budget = total_cost / scaling;
	uint64 used_budget = 0;
	std::vector<LinkGraphJobGroup::JobInfo> jobs_to_execute;
	while (used_budget < cost_budget && !this->schedule.empty()) {
		LinkGraph *lg = this->schedule.front();
		assert(lg == LinkGraph::Get(lg->index));
		this->schedule.pop_front();
		uint64 cost = lg->CalculateCostEstimate();
		used_budget += cost;
		if (LinkGraphJob::CanAllocateItem()) {
			uint duration_multiplier = CeilDivT<uint64_t>(scaling * cost, total_cost);
			std::unique_ptr<LinkGraphJob> job(new LinkGraphJob(*lg, duration_multiplier));
			jobs_to_execute.emplace_back(job.get(), cost);
			if (this->running.empty() || job->JoinDateTicks() >= this->running.back()->JoinDateTicks()) {
				this->running.push_back(std::move(job));
				DEBUG(linkgraph, 3, "LinkGraphSchedule::SpawnNext(): Running job: id: %u, nodes: %u, cost: " OTTD_PRINTF64U ", duration_multiplier: %u",
						lg->index, lg->Size(), cost, duration_multiplier);
			} else {
				// find right place to insert
				auto iter = std::upper_bound(this->running.begin(), this->running.end(), job->JoinDateTicks(), [](DateTicks a, const std::unique_ptr<LinkGraphJob> &b) {
					return a < b->JoinDateTicks();
				});
				this->running.insert(iter, std::move(job));
				DEBUG(linkgraph, 3, "LinkGraphSchedule::SpawnNext(): Running job (re-ordering): id: %u, nodes: %u, cost: " OTTD_PRINTF64U ", duration_multiplier: %u",
						lg->index, lg->Size(), cost, duration_multiplier);
			}
		} else {
			NOT_REACHED();
		}
	}

	this->schedule.splice(this->schedule.end(), schedule_to_back);

	LinkGraphJobGroup::ExecuteJobSet(std::move(jobs_to_execute));

	DEBUG(linkgraph, 2, "LinkGraphSchedule::SpawnNext(): Linkgraph job totals: cost: " OTTD_PRINTF64U ", budget: " OTTD_PRINTF64U ", scaling: %u, scheduled: " PRINTF_SIZE ", running: " PRINTF_SIZE,
			total_cost, cost_budget, scaling, this->schedule.size(), this->running.size());
}

/**
 * Join the next finished job, if available.
 */
bool LinkGraphSchedule::IsJoinWithUnfinishedJobDue() const
{
	for (JobList::const_iterator it = this->running.begin(); it != this->running.end(); ++it) {
		if (!((*it)->IsFinished(1))) {
			/* job is not due to be joined yet */
			return false;
		}
		if (!((*it)->IsJobCompleted())) {
			/* job is due to be joined, but is not completed */
			return true;
		}
	}
	return false;
}

/**
 * Join the next finished job, if available.
 */
void LinkGraphSchedule::JoinNext()
{
	while (!(this->running.empty())) {
		if (!this->running.front()->IsFinished()) return;
		std::unique_ptr<LinkGraphJob> next = std::move(this->running.front());
		this->running.pop_front();
		LinkGraphID id = next->LinkGraphIndex();
		next->FinaliseJob(); // joins the thread and finalises the job
		assert(!next->IsJobAborted());
		next.reset();
		if (LinkGraph::IsValidID(id)) {
			LinkGraph *lg = LinkGraph::Get(id);
			this->Unqueue(lg); // Unqueue to avoid double-queueing recycled IDs.
			this->Queue(lg);
		}
	}
}

/**
 * Run all handlers for the given Job. This method is tailored to
 * ThreadObject::New.
 * @param j Pointer to a link graph job.
 */
/* static */ void LinkGraphSchedule::Run(void *j)
{
	LinkGraphJob *job = (LinkGraphJob *)j;
	for (uint i = 0; i < lengthof(instance.handlers); ++i) {
		if (job->IsJobAborted()) return;
		instance.handlers[i]->Run(*job);
	}

	/*
	 * Note that this it not guaranteed to be an atomic write and there are no memory barriers or other protections.
	 * Readers of this variable in another thread may see an out of date value.
	 * However this is OK as this will only happen just as a job is completing, and the real synchronisation is provided
	 * by the thread join operation. In the worst case the main thread will be paused for longer than strictly necessary before
	 * joining.
	 * This is just a hint variable to avoid performing the join excessively early and blocking the main thread.
	 */

#if defined(__GNUC__) || defined(__clang__)
	__atomic_store_n(&(job->job_completed), true, __ATOMIC_RELAXED);
#else
	job->job_completed = true;
#endif
}

/**
 * Start all threads in the running list. This is only useful for save/load.
 * Usually threads are started when the job is created.
 */
void LinkGraphSchedule::SpawnAll()
{
	std::vector<LinkGraphJobGroup::JobInfo> jobs_to_execute;
	for (JobList::iterator i = this->running.begin(); i != this->running.end(); ++i) {
		jobs_to_execute.emplace_back(i->get());
	}
	LinkGraphJobGroup::ExecuteJobSet(std::move(jobs_to_execute));
}

/**
 * Clear all link graphs and jobs from the schedule.
 */
/* static */ void LinkGraphSchedule::Clear()
{
	for (JobList::iterator i(instance.running.begin()); i != instance.running.end(); ++i) {
		(*i)->AbortJob();
	}
	instance.running.clear();
	instance.schedule.clear();
}

/**
 * Shift all dates (join dates and edge annotations) of link graphs and link
 * graph jobs by the number of days given.
 * @param interval Number of days to be added or subtracted.
 */
void LinkGraphSchedule::ShiftDates(int interval)
{
	LinkGraph *lg;
	FOR_ALL_LINK_GRAPHS(lg) lg->ShiftDates(interval);
	LinkGraphJob *lgj;
	FOR_ALL_LINK_GRAPH_JOBS(lgj) lgj->ShiftJoinDate(interval);
}

/**
 * Create a link graph schedule and initialize its handlers.
 */
LinkGraphSchedule::LinkGraphSchedule()
{
	this->handlers[0].reset(new InitHandler);
	this->handlers[1].reset(new DemandHandler);
	this->handlers[2].reset(new MCFHandler<MCF1stPass>);
	this->handlers[3].reset(new FlowMapper(false));
	this->handlers[4].reset(new MCFHandler<MCF2ndPass>);
	this->handlers[5].reset(new FlowMapper(true));
}

/**
 * Delete a link graph schedule and its handlers.
 */
LinkGraphSchedule::~LinkGraphSchedule()
{
	this->Clear();
}

LinkGraphJobGroup::LinkGraphJobGroup(constructor_token token, std::vector<LinkGraphJob *> jobs) :
	jobs(std::move(jobs)) { }

void LinkGraphJobGroup::SpawnThread() {
	ThreadObject *t = nullptr;

	/**
	 * Spawn a thread if possible and run the link graph job in the thread. If
	 * that's not possible run the job right now in the current thread.
	 */
	if (ThreadObject::New(&(LinkGraphJobGroup::Run), this, &t, "ottd:linkgraph")) {
		this->thread.reset(t);
		for (auto &it : this->jobs) {
			it->SetJobGroup(this->shared_from_this());
		}
	} else {
		this->thread.reset();
		/* Of course this will hang a bit.
		 * On the other hand, if you want to play games which make this hang noticably
		 * on a platform without threads then you'll probably get other problems first.
		 * OK:
		 * If someone comes and tells me that this hangs for him/her, I'll implement a
		 * smaller grained "Step" method for all handlers and add some more ticks where
		 * "Step" is called. No problem in principle. */
		LinkGraphJobGroup::Run(this);
	}
}

void LinkGraphJobGroup::JoinThread() {
	if (!this->thread || this->joined_thread) return;
	this->thread->Join();
	this->joined_thread = true;
}

/**
 * Run all jobs for the given LinkGraphJobGroup. This method is tailored to
 * ThreadObject::New.
 * @param j Pointer to a LinkGraphJobGroup.
 */
/* static */ void LinkGraphJobGroup::Run(void *group)
{
	LinkGraphJobGroup *job_group = (LinkGraphJobGroup *)group;
	for (LinkGraphJob *job : job_group->jobs) {
		LinkGraphSchedule::Run(job);
	}
}

/* static */ void LinkGraphJobGroup::ExecuteJobSet(std::vector<JobInfo> jobs) {
	const uint thread_budget = 200000;

	std::sort(jobs.begin(), jobs.end(), [](const JobInfo &a, const JobInfo &b) {
		return a.cost_estimate < b.cost_estimate;
	});

	std::vector<LinkGraphJob *> bucket;
	uint bucket_cost = 0;
	auto flush_bucket = [&]() {
		if (!bucket_cost) return;
		DEBUG(linkgraph, 2, "LinkGraphJobGroup::ExecuteJobSet: Creating Job Group: jobs: " PRINTF_SIZE ", cost: %u", bucket.size(), bucket_cost);
		auto group = std::make_shared<LinkGraphJobGroup>(constructor_token(), std::move(bucket));
		group->SpawnThread();
		bucket_cost = 0;
		bucket.clear();
	};

	for (JobInfo &it : jobs) {
		if (bucket_cost && (bucket_cost + it.cost_estimate > thread_budget)) flush_bucket();
		bucket.push_back(it.job);
		bucket_cost += it.cost_estimate;
	}
	flush_bucket();
}

LinkGraphJobGroup::JobInfo::JobInfo(LinkGraphJob *job) :
		job(job), cost_estimate(job->Graph().CalculateCostEstimate()) { }

/**
 * Pause the game if on the next _date_fract tick, we would do a join with the next
 * link graph job, but it is still running.
 * If we previous paused, unpause if the job is now ready to be joined with
 */
void StateGameLoop_LinkGraphPauseControl()
{
	if (_pause_mode & PM_PAUSED_LINK_GRAPH) {
		/* We are paused waiting on a job, check the job every tick */
		if (!LinkGraphSchedule::instance.IsJoinWithUnfinishedJobDue()) {
			DoCommandP(0, PM_PAUSED_LINK_GRAPH, 0, CMD_PAUSE);
		}
	} else if (_pause_mode == PM_UNPAUSED && _tick_skip_counter == 0) {
		if (!_settings_game.linkgraph.recalc_not_scaled_by_daylength || _settings_game.economy.day_length_factor == 1) {
			if (_date_fract != LinkGraphSchedule::SPAWN_JOIN_TICK - 1) return;
			if (_date % _settings_game.linkgraph.recalc_interval != _settings_game.linkgraph.recalc_interval / 2) return;
		} else {
			int date_ticks = ((_date * DAY_TICKS) + _date_fract - (LinkGraphSchedule::SPAWN_JOIN_TICK - 1));
			int interval = max<int>(2, (_settings_game.linkgraph.recalc_interval * DAY_TICKS / _settings_game.economy.day_length_factor));
			if (date_ticks % interval != interval / 2) return;
		}

		/* perform check one _date_fract tick before we would join */
		if (LinkGraphSchedule::instance.IsJoinWithUnfinishedJobDue()) {
			DoCommandP(0, PM_PAUSED_LINK_GRAPH, 1, CMD_PAUSE);
		}
	}
}

/**
 * Spawn or join a link graph job or compress a link graph if any link graph is
 * due to do so.
 */
void OnTick_LinkGraph()
{
	int offset;
	int interval;
	if (!_settings_game.linkgraph.recalc_not_scaled_by_daylength || _settings_game.economy.day_length_factor == 1) {
		if (_date_fract != LinkGraphSchedule::SPAWN_JOIN_TICK) return;
		interval = _settings_game.linkgraph.recalc_interval;
		offset = _date % interval;
	} else {
		interval = max<int>(2, (_settings_game.linkgraph.recalc_interval * DAY_TICKS / _settings_game.economy.day_length_factor));
		offset = ((_date * DAY_TICKS) + _date_fract - LinkGraphSchedule::SPAWN_JOIN_TICK) % interval;
	}
	if (offset == 0) {
		LinkGraphSchedule::instance.SpawnNext();
<<<<<<< HEAD
	} else if (offset == interval / 2) {
=======
	} else if (offset == _settings_game.linkgraph.recalc_interval / 2) {
		PerformanceMeasurer framerate(PFE_GL_LINKGRAPH);
>>>>>>> 89753182
		LinkGraphSchedule::instance.JoinNext();
	}
}

<|MERGE_RESOLUTION|>--- conflicted
+++ resolved
@@ -15,12 +15,9 @@
 #include "demands.h"
 #include "mcf.h"
 #include "flowmapper.h"
-<<<<<<< HEAD
+#include "../framerate_type.h"
 #include "../command_func.h"
 #include <algorithm>
-=======
-#include "../framerate_type.h"
->>>>>>> 89753182
 
 #include "../safeguards.h"
 
@@ -355,12 +352,8 @@
 	}
 	if (offset == 0) {
 		LinkGraphSchedule::instance.SpawnNext();
-<<<<<<< HEAD
 	} else if (offset == interval / 2) {
-=======
-	} else if (offset == _settings_game.linkgraph.recalc_interval / 2) {
 		PerformanceMeasurer framerate(PFE_GL_LINKGRAPH);
->>>>>>> 89753182
 		LinkGraphSchedule::instance.JoinNext();
 	}
 }
