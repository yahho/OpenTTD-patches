--- conflicted
+++ resolved
@@ -139,12 +139,7 @@
 /**
  * Buses, trucks and trams belong to this class.
  */
-<<<<<<< HEAD
-struct RoadVehicle FINAL : public GroundVehicle<RoadVehicle, VEH_ROAD> {
-=======
 struct RoadVehicle final : public GroundVehicle<RoadVehicle, VEH_ROAD> {
-	RoadVehPathCache path;  ///< Cached path.
->>>>>>> 22eed961
 	byte state;             ///< @see RoadVehicleStates
 	byte frame;
 	uint16_t blocked_ctr;
