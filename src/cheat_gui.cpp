--- conflicted
+++ resolved
@@ -179,27 +179,16 @@
  * Order matches with the values of #CheatNumbers
  */
 static const CheatEntry _cheats_ui[] = {
-<<<<<<< HEAD
-	{CNM_MONEY,      SLE_INT32,       STR_CHEAT_MONEY,            &_money_cheat_amount,                    &_cheats.money.been_used,                  &ClickMoneyCheat           },
-	{CNM_LOCAL_ONLY, SLE_UINT8,       STR_CHEAT_CHANGE_COMPANY,   &_local_company,                         &_cheats.switch_company.been_used,         &ClickChangeCompanyCheat   },
-	{CNM_ALL,        SLE_BOOL,        STR_CHEAT_EXTRA_DYNAMITE,   &_cheats.magic_bulldozer.value,          &_cheats.magic_bulldozer.been_used,        nullptr                    },
-	{CNM_ALL,        SLE_BOOL,        STR_CHEAT_CROSSINGTUNNELS,  &_cheats.crossing_tunnels.value,         &_cheats.crossing_tunnels.been_used,       nullptr                    },
-	{CNM_ALL,        SLE_BOOL,        STR_CHEAT_NO_JETCRASH,      &_cheats.no_jetcrash.value,              &_cheats.no_jetcrash.been_used,            nullptr                    },
-	{CNM_LOCAL_ONLY, SLE_BOOL,        STR_CHEAT_SETUP_PROD,       &_cheats.setup_prod.value,               &_cheats.setup_prod.been_used,             &ClickSetProdCheat         },
-	{CNM_LOCAL_ONLY, SLE_UINT8,       STR_CHEAT_EDIT_MAX_HL,      &_settings_game.construction.max_heightlevel, &_cheats.edit_max_hl.been_used,       &ClickChangeMaxHlCheat     },
-	{CNM_LOCAL_ONLY, SLE_INT32,       STR_CHEAT_CHANGE_DATE,      &_cur_date_ymd.year,                     &_cheats.change_date.been_used,            &ClickChangeDateCheat      },
-	{CNM_ALL,        SLF_NOT_IN_SAVE, STR_CHEAT_INFLATION_COST,   &_economy.inflation_prices,              &_extra_cheats.inflation_cost.been_used,   nullptr                    },
-	{CNM_ALL,        SLF_NOT_IN_SAVE, STR_CHEAT_INFLATION_INCOME, &_economy.inflation_payment,             &_extra_cheats.inflation_income.been_used, nullptr                    },
-=======
-	{SLE_INT32, STR_CHEAT_MONEY,           &_money_cheat_amount,                          &_cheats.money.been_used,            &ClickMoneyCheat         },
-	{SLE_UINT8, STR_CHEAT_CHANGE_COMPANY,  &_local_company,                               &_cheats.switch_company.been_used,   &ClickChangeCompanyCheat },
-	{SLE_BOOL,  STR_CHEAT_EXTRA_DYNAMITE,  &_cheats.magic_bulldozer.value,                &_cheats.magic_bulldozer.been_used,  nullptr                  },
-	{SLE_BOOL,  STR_CHEAT_CROSSINGTUNNELS, &_cheats.crossing_tunnels.value,               &_cheats.crossing_tunnels.been_used, nullptr                  },
-	{SLE_BOOL,  STR_CHEAT_NO_JETCRASH,     &_cheats.no_jetcrash.value,                    &_cheats.no_jetcrash.been_used,      nullptr                  },
-	{SLE_BOOL,  STR_CHEAT_SETUP_PROD,      &_cheats.setup_prod.value,                     &_cheats.setup_prod.been_used,       &ClickSetProdCheat       },
-	{SLE_UINT8, STR_CHEAT_EDIT_MAX_HL,     &_settings_game.construction.map_height_limit, &_cheats.edit_max_hl.been_used,      &ClickChangeMaxHlCheat   },
-	{SLE_INT32, STR_CHEAT_CHANGE_DATE,     &_cur_year,                                    &_cheats.change_date.been_used,      &ClickChangeDateCheat    },
->>>>>>> 76e92f67
+	{CNM_MONEY,      SLE_INT32,       STR_CHEAT_MONEY,            &_money_cheat_amount,                          &_cheats.money.been_used,                  &ClickMoneyCheat           },
+	{CNM_LOCAL_ONLY, SLE_UINT8,       STR_CHEAT_CHANGE_COMPANY,   &_local_company,                               &_cheats.switch_company.been_used,         &ClickChangeCompanyCheat   },
+	{CNM_ALL,        SLE_BOOL,        STR_CHEAT_EXTRA_DYNAMITE,   &_cheats.magic_bulldozer.value,                &_cheats.magic_bulldozer.been_used,        nullptr                    },
+	{CNM_ALL,        SLE_BOOL,        STR_CHEAT_CROSSINGTUNNELS,  &_cheats.crossing_tunnels.value,               &_cheats.crossing_tunnels.been_used,       nullptr                    },
+	{CNM_ALL,        SLE_BOOL,        STR_CHEAT_NO_JETCRASH,      &_cheats.no_jetcrash.value,                    &_cheats.no_jetcrash.been_used,            nullptr                    },
+	{CNM_LOCAL_ONLY, SLE_BOOL,        STR_CHEAT_SETUP_PROD,       &_cheats.setup_prod.value,                     &_cheats.setup_prod.been_used,             &ClickSetProdCheat         },
+	{CNM_LOCAL_ONLY, SLE_UINT8,       STR_CHEAT_EDIT_MAX_HL,      &_settings_game.construction.map_height_limit, &_cheats.edit_max_hl.been_used,       &ClickChangeMaxHlCheat     },
+	{CNM_LOCAL_ONLY, SLE_INT32,       STR_CHEAT_CHANGE_DATE,      &_cur_date_ymd.year,                           &_cheats.change_date.been_used,            &ClickChangeDateCheat      },
+	{CNM_ALL,        SLF_NOT_IN_SAVE, STR_CHEAT_INFLATION_COST,   &_economy.inflation_prices,                    &_extra_cheats.inflation_cost.been_used,   nullptr                    },
+	{CNM_ALL,        SLF_NOT_IN_SAVE, STR_CHEAT_INFLATION_INCOME, &_economy.inflation_payment,                   &_extra_cheats.inflation_income.been_used, nullptr                    },
 };
 
 static bool IsCheatAllowed(CheatNetworkMode mode)
