/*
 * This file is part of OpenTTD.
 * OpenTTD is free software; you can redistribute it and/or modify it under the terms of the GNU General Public License as published by the Free Software Foundation, version 2.
 * OpenTTD is distributed in the hope that it will be useful, but WITHOUT ANY WARRANTY; without even the implied warranty of MERCHANTABILITY or FITNESS FOR A PARTICULAR PURPOSE.
 * See the GNU General Public License for more details. You should have received a copy of the GNU General Public License along with OpenTTD. If not, see <http://www.gnu.org/licenses/>.
 */

/** @file cheat_gui.cpp GUI related to cheating. */

#include "stdafx.h"
#include "command_func.h"
#include "cheat_type.h"
#include "company_base.h"
#include "company_func.h"
#include "date_func.h"
#include "sl/saveload.h"
#include "textbuf_gui.h"
#include "window_gui.h"
#include "string_func.h"
#include "strings_func.h"
#include "window_func.h"
#include "rail_gui.h"
#include "settings_gui.h"
#include "company_gui.h"
#include "linkgraph/linkgraphschedule.h"
#include "map_func.h"
#include "tile_map.h"
#include "newgrf.h"
#include "error.h"
#include "network/network.h"
#include "order_base.h"
#include "vehicle_base.h"
#include "currency.h"
#include "core/geometry_func.hpp"

#include "widgets/cheat_widget.h"

#include "table/sprites.h"

#include "safeguards.h"


/**
 * The 'amount' to cheat with.
 * This variable is semantically a constant value, but because the cheat
 * code requires to be able to write to the variable it is not constified.
 */
static int32 _money_cheat_amount = 10000000;

/**
 * Handle cheating of money.
 * Note that the amount of money of a company must be changed through a command
 * rather than by setting a variable. Since the cheat data structure expects a
 * variable, the amount of given/taken money is used for this purpose.
 * @param p1 not used.
 * @param p2 is -1 or +1 (down/up)
 * @return Amount of money cheat.
 */
static int32 ClickMoneyCheat(int32 p1, int32 p2)
{
	DoCommandPEx(0, 0, 0, (uint64)(p2 * _money_cheat_amount), _network_server || _network_settings_access ? CMD_MONEY_CHEAT_ADMIN : CMD_MONEY_CHEAT);
	return _money_cheat_amount;
}

/**
 * Handle changing of company.
 * @param p1 company to set to
 * @param p2 is -1 or +1 (down/up)
 * @return The new company.
 */
static int32 ClickChangeCompanyCheat(int32 p1, int32 p2)
{
	while ((uint)p1 < Company::GetPoolSize()) {
		if (Company::IsValidID((CompanyID)p1)) {
			SetLocalCompany((CompanyID)p1);
			return _local_company;
		}
		p1 += p2;
	}

	return _local_company;
}

/**
 * Allow (or disallow) changing production of all industries.
 * @param p1 new value
 * @param p2 unused
 * @return New value allowing change of industry production.
 */
static int32 ClickSetProdCheat(int32 p1, int32 p2)
{
	_cheats.setup_prod.value = (p1 != 0);
	InvalidateWindowClassesData(WC_INDUSTRY_VIEW);
	return _cheats.setup_prod.value;
}

extern void EnginesMonthlyLoop();

/**
 * Handle changing of the current year.
 * @param p1 The chosen year to change to.
 * @param p2 +1 (increase) or -1 (decrease).
 * @return New year.
 */
static int32 ClickChangeDateCheat(int32 p1, int32 p2)
{
	/* Don't allow changing to an invalid year, or the current year. */
	p1 = Clamp(p1, MIN_YEAR, MAX_YEAR);
	if (p1 == _cur_year) return _cur_year;

<<<<<<< HEAD
	YearMonthDay ymd;
	ConvertDateToYMD(_date, &ymd);
	Date new_date = ConvertYMDToDate(p1, ymd.month, ymd.day);
=======
	TimerGameCalendar::YearMonthDay ymd = TimerGameCalendar::ConvertDateToYMD(TimerGameCalendar::date);
	TimerGameCalendar::Date new_date = TimerGameCalendar::ConvertYMDToDate(new_year, ymd.month, ymd.day);
>>>>>>> 5d2ed80c

	/* Shift cached dates. */
	LinkGraphSchedule::instance.ShiftDates(new_date - _date);
	ShiftOrderDates(new_date - _date);
	ShiftVehicleDates(new_date - _date);

	/* Change the date. */
	SetDate(new_date, _date_fract);

	EnginesMonthlyLoop();
	InvalidateWindowClassesData(WC_BUILD_STATION, 0);
	InvalidateWindowClassesData(WC_BUS_STATION, 0);
	InvalidateWindowClassesData(WC_BUILD_OBJECT, 0);
	ResetSignalVariant();
	MarkWholeScreenDirty();
	return _cur_year;
}

/**
 * Allow (or disallow) a change of the maximum allowed heightlevel.
 * @param p1 new value
 * @param p2 unused
 * @return New value (or unchanged old value) of the maximum
 *         allowed heightlevel value.
 */
static int32 ClickChangeMaxHlCheat(int32 p1, int32 p2)
{
	p1 = Clamp(p1, MIN_MAP_HEIGHT_LIMIT, MAX_MAP_HEIGHT_LIMIT);

	/* Check if at least one mountain on the map is higher than the new value.
	 * If yes, disallow the change. */
	for (TileIndex t = 0; t < MapSize(); t++) {
		if ((int32)TileHeight(t) > p1) {
			ShowErrorMessage(STR_CONFIG_SETTING_TOO_HIGH_MOUNTAIN, INVALID_STRING_ID, WL_ERROR);
			/* Return old, unchanged value */
			return _settings_game.construction.map_height_limit;
		}
	}

	/* Execute the change and reload GRF Data */
	_settings_game.construction.map_height_limit = p1;
	ReloadNewGRFData();

	/* The smallmap uses an index from heightlevels to colours. Trigger rebuilding it. */
	InvalidateWindowClassesData(WC_SMALLMAP, 2);

	return _settings_game.construction.map_height_limit;
}

/**
 * Signature of handler function when user clicks at a cheat.
 * @param p1 The new value.
 * @param p2 Change direction (+1, +1), \c 0 for boolean settings.
 */
typedef int32 CheckButtonClick(int32 p1, int32 p2);

enum CheatNetworkMode {
	CNM_ALL,
	CNM_LOCAL_ONLY,
	CNM_MONEY,
};

/** Information of a cheat. */
struct CheatEntry {
	CheatNetworkMode mode; ///< network/local mode
	VarType type;          ///< type of selector
	StringID str;          ///< string with descriptive text
	void *variable;        ///< pointer to the variable
	bool *been_used;       ///< has this cheat been used before?
	CheckButtonClick *proc;///< procedure
};

/**
 * The available cheats.
 * Order matches with the values of #CheatNumbers
 */
static const CheatEntry _cheats_ui[] = {
	{CNM_MONEY,      SLE_INT32,       STR_CHEAT_MONEY,            &_money_cheat_amount,                          &_cheats.money.been_used,                  &ClickMoneyCheat           },
	{CNM_LOCAL_ONLY, SLE_UINT8,       STR_CHEAT_CHANGE_COMPANY,   &_local_company,                               &_cheats.switch_company.been_used,         &ClickChangeCompanyCheat   },
	{CNM_ALL,        SLE_BOOL,        STR_CHEAT_EXTRA_DYNAMITE,   &_cheats.magic_bulldozer.value,                &_cheats.magic_bulldozer.been_used,        nullptr                    },
	{CNM_ALL,        SLE_BOOL,        STR_CHEAT_CROSSINGTUNNELS,  &_cheats.crossing_tunnels.value,               &_cheats.crossing_tunnels.been_used,       nullptr                    },
	{CNM_ALL,        SLE_BOOL,        STR_CHEAT_NO_JETCRASH,      &_cheats.no_jetcrash.value,                    &_cheats.no_jetcrash.been_used,            nullptr                    },
	{CNM_LOCAL_ONLY, SLE_BOOL,        STR_CHEAT_SETUP_PROD,       &_cheats.setup_prod.value,                     &_cheats.setup_prod.been_used,             &ClickSetProdCheat         },
	{CNM_LOCAL_ONLY, SLE_UINT8,       STR_CHEAT_EDIT_MAX_HL,      &_settings_game.construction.map_height_limit, &_cheats.edit_max_hl.been_used,            &ClickChangeMaxHlCheat     },
	{CNM_LOCAL_ONLY, SLE_INT32,       STR_CHEAT_CHANGE_DATE,      &_cur_date_ymd.year,                           &_cheats.change_date.been_used,            &ClickChangeDateCheat      },
	{CNM_ALL,        SLF_ALLOW_CONTROL, STR_CHEAT_INFLATION_COST,   &_economy.inflation_prices,                  &_cheats.inflation_cost.been_used,         nullptr                    },
	{CNM_ALL,        SLF_ALLOW_CONTROL, STR_CHEAT_INFLATION_INCOME, &_economy.inflation_payment,                 &_cheats.inflation_income.been_used,       nullptr                    },
	{CNM_ALL,        SLE_BOOL,        STR_CHEAT_STATION_RATING,   &_cheats.station_rating.value,                 &_cheats.station_rating.been_used,         nullptr                    },
	{CNM_ALL,        SLE_BOOL,        STR_CHEAT_TOWN_RATING,      &_cheats.town_rating.value,                    &_cheats.town_rating.been_used,            nullptr                    },
};

static bool IsCheatAllowed(CheatNetworkMode mode)
{
	switch (mode) {
		case CNM_ALL:
			return !_networking || _network_server || _network_settings_access;

		case CNM_LOCAL_ONLY:
			return !_networking;

		case CNM_MONEY:
			return !_networking || _network_server || _network_settings_access || _settings_game.difficulty.money_cheat_in_multiplayer;
	}
	return false;
}

static_assert(CHT_NUM_CHEATS == lengthof(_cheats_ui));

/** Widget definitions of the cheat GUI. */
static const NWidgetPart _nested_cheat_widgets[] = {
	NWidget(NWID_HORIZONTAL),
		NWidget(WWT_CLOSEBOX, COLOUR_GREY),
		NWidget(WWT_CAPTION, COLOUR_GREY), SetDataTip(STR_CHEATS, STR_TOOLTIP_WINDOW_TITLE_DRAG_THIS),
		NWidget(WWT_SHADEBOX, COLOUR_GREY),
		NWidget(WWT_STICKYBOX, COLOUR_GREY),
	EndContainer(),
	NWidget(WWT_PANEL, COLOUR_GREY, WID_C_PANEL), SetDataTip(0x0, STR_CHEATS_TOOLTIP), EndContainer(),
	NWidget(WWT_PANEL, COLOUR_GREY),
		NWidget(WWT_LABEL, COLOUR_GREY, WID_C_NOTE), SetFill(1, 1), SetDataTip(STR_CHEATS_NOTE, STR_NULL), SetPadding(WidgetDimensions::unscaled.frametext),
	EndContainer(),
};

/** GUI for the cheats. */
struct CheatWindow : Window {
	int clicked;
	int clicked_widget;
	uint line_height;
	Dimension box;      ///< Dimension of box sprite
	Dimension icon;     ///< Dimension of company icon sprite

	CheatWindow(WindowDesc *desc) : Window(desc)
	{
		this->InitNested();
	}

	void OnInit() override
	{
		this->box = maxdim(GetSpriteSize(SPR_BOX_EMPTY), GetSpriteSize(SPR_BOX_CHECKED));
		this->icon = GetSpriteSize(SPR_COMPANY_ICON);
	}

	void DrawWidget(const Rect &r, int widget) const override
	{
		if (widget != WID_C_PANEL) return;

		const Rect ir = r.Shrink(WidgetDimensions::scaled.framerect);
		int y = ir.top;

		bool rtl = _current_text_dir == TD_RTL;
		uint box_left    = rtl ? ir.right - this->box.width - WidgetDimensions::scaled.hsep_wide : ir.left + WidgetDimensions::scaled.hsep_wide;
		uint button_left = rtl ? ir.right - this->box.width - WidgetDimensions::scaled.hsep_wide * 2 - SETTING_BUTTON_WIDTH : ir.left + this->box.width + WidgetDimensions::scaled.hsep_wide * 2;
		uint text_left   = ir.left + (rtl ? 0 : WidgetDimensions::scaled.hsep_wide * 4 + this->box.width + SETTING_BUTTON_WIDTH);
		uint text_right  = ir.right - (rtl ? WidgetDimensions::scaled.hsep_wide * 4 + this->box.width + SETTING_BUTTON_WIDTH : 0);

		int text_y_offset = (this->line_height - GetCharacterHeight(FS_NORMAL)) / 2;
		int box_y_offset = (this->line_height - this->box.height) / 2;
		int button_y_offset = (this->line_height - SETTING_BUTTON_HEIGHT) / 2;
		int icon_y_offset = (this->line_height - this->icon.height) / 2;

		for (int i = 0; i != lengthof(_cheats_ui); i++) {
			const CheatEntry *ce = &_cheats_ui[i];
			if (!IsCheatAllowed(ce->mode)) continue;

			DrawSprite((*ce->been_used) ? SPR_BOX_CHECKED : SPR_BOX_EMPTY, PAL_NONE, box_left, y + box_y_offset);

			switch (ce->type) {
				case SLF_ALLOW_CONTROL: {
					/* Change inflation factors */

					/* Draw [<][>] boxes for settings of an integer-type */
					DrawArrowButtons(button_left, y + button_y_offset, COLOUR_YELLOW, clicked - (i * 2), true, true);

					uint64 val = (uint64)ReadValue(ce->variable, SLE_UINT64);
					SetDParam(0, val * 1000 >> 16);
					SetDParam(1, 3);
					break;
				}

				case SLE_BOOL: {
					bool on = (*(bool*)ce->variable);

					DrawBoolButton(button_left, y + button_y_offset, on, true);
					SetDParam(0, on ? STR_CONFIG_SETTING_ON : STR_CONFIG_SETTING_OFF);
					break;
				}

				default: {
					int32 val = (int32)ReadValue(ce->variable, ce->type);

					/* Draw [<][>] boxes for settings of an integer-type */
					DrawArrowButtons(button_left, y + button_y_offset, COLOUR_YELLOW, clicked - (i * 2), true, true);

					switch (ce->str) {
						/* Display date for change date cheat */
						case STR_CHEAT_CHANGE_DATE: SetDParam(0, _date); break;

						/* Draw coloured flag for change company cheat */
						case STR_CHEAT_CHANGE_COMPANY: {
							SetDParam(0, val + 1);
							uint offset = WidgetDimensions::scaled.hsep_indent + GetStringBoundingBox(ce->str).width;
							DrawCompanyIcon(_local_company, rtl ? text_right - offset - WidgetDimensions::scaled.hsep_indent : text_left + offset, y + icon_y_offset);
							break;
						}

						default: SetDParam(0, val);
					}
					break;
				}
			}

			DrawString(text_left, text_right, y + text_y_offset, ce->str);

			y += this->line_height;
		}
	}

	void UpdateWidgetSize(int widget, Dimension *size, [[maybe_unused]] const Dimension &padding, [[maybe_unused]] Dimension *fill, [[maybe_unused]] Dimension *resize) override
	{
		if (widget != WID_C_PANEL) return;

		uint width = 0;
		uint lines = 0;
		for (int i = 0; i != lengthof(_cheats_ui); i++) {
			const CheatEntry *ce = &_cheats_ui[i];
			if (!IsCheatAllowed(ce->mode)) continue;
			lines++;
			switch (ce->type) {
				case SLF_ALLOW_CONTROL:
					/* Change inflation factors */
					break;

				case SLE_BOOL:
					SetDParam(0, STR_CONFIG_SETTING_ON);
					width = std::max(width, GetStringBoundingBox(ce->str).width);
					SetDParam(0, STR_CONFIG_SETTING_OFF);
					width = std::max(width, GetStringBoundingBox(ce->str).width);
					break;

				default:
					switch (ce->str) {
						/* Display date for change date cheat */
						case STR_CHEAT_CHANGE_DATE:
							SetDParam(0, ConvertYMDToDate(MAX_YEAR, 11, 31));
							width = std::max(width, GetStringBoundingBox(ce->str).width);
							break;

						/* Draw coloured flag for change company cheat */
						case STR_CHEAT_CHANGE_COMPANY:
							SetDParamMaxValue(0, MAX_COMPANIES);
							width = std::max(width, GetStringBoundingBox(ce->str).width + WidgetDimensions::scaled.hsep_wide * 4);
							break;

						default:
							SetDParam(0, INT64_MAX);
							width = std::max(width, GetStringBoundingBox(ce->str).width);
							break;
					}
					break;
			}
		}

		this->line_height = std::max(this->box.height, this->icon.height);
		this->line_height = std::max<uint>(this->line_height, SETTING_BUTTON_HEIGHT);
		this->line_height = std::max<uint>(this->line_height, GetCharacterHeight(FS_NORMAL)) + WidgetDimensions::scaled.framerect.Vertical();

		size->width = width + WidgetDimensions::scaled.hsep_wide * 4 + this->box.width + SETTING_BUTTON_WIDTH /* stuff on the left */ + WidgetDimensions::scaled.hsep_wide * 2 /* extra spacing on right */;
		size->height = WidgetDimensions::scaled.framerect.Vertical() + this->line_height * lines;
	}

	void OnClick([[maybe_unused]] Point pt, int widget, [[maybe_unused]] int click_count) override
	{
		if (widget != WID_C_PANEL) return;

		Rect r = this->GetWidget<NWidgetBase>(WID_C_PANEL)->GetCurrentRect().Shrink(WidgetDimensions::scaled.framerect);
		uint btn = (pt.y - r.top) / this->line_height;
		uint x = pt.x - r.left;
		bool rtl = _current_text_dir == TD_RTL;
		if (rtl) x = r.Width() - 1 - x;

		for (uint i = 0; i != lengthof(_cheats_ui) && i <= btn; i++) {
			const CheatEntry *ce = &_cheats_ui[i];
			if (!IsCheatAllowed(ce->mode)) btn++;
		}

		if (btn >= lengthof(_cheats_ui)) return;

		const CheatEntry *ce = &_cheats_ui[btn];
		int value = (int32)ReadValue(ce->variable, ce->type);
		int oldvalue = value;

		if (btn == CHT_CHANGE_DATE && x >= WidgetDimensions::scaled.hsep_wide * 2 + this->box.width + SETTING_BUTTON_WIDTH) {
			/* Click at the date text directly. */
			clicked_widget = CHT_CHANGE_DATE;
			SetDParam(0, value);
			ShowQueryString(STR_JUST_INT, STR_CHEAT_CHANGE_DATE_QUERY_CAPT, 8, this, CS_NUMERAL, QSF_ACCEPT_UNCHANGED);
			return;
		} else if (btn == CHT_EDIT_MAX_HL && x >= WidgetDimensions::scaled.hsep_wide * 2 + this->box.width + SETTING_BUTTON_WIDTH) {
			clicked_widget = CHT_EDIT_MAX_HL;
			SetDParam(0, value);
			ShowQueryString(STR_JUST_INT, STR_CHEAT_EDIT_MAX_HL_QUERY_CAPT, 8, this, CS_NUMERAL, QSF_ACCEPT_UNCHANGED);
			return;
		} else if (btn == CHT_MONEY && x >= 20 + this->box.width + SETTING_BUTTON_WIDTH) {
			clicked_widget = CHT_MONEY;
			SetDParam(0, value);
			ShowQueryString(STR_JUST_INT, STR_CHEAT_EDIT_MONEY_QUERY_CAPT, 20, this, CS_NUMERAL_SIGNED, QSF_ACCEPT_UNCHANGED);
			return;
		} else if (ce->type == SLF_ALLOW_CONTROL && x >= 20 + this->box.width + SETTING_BUTTON_WIDTH) {
			clicked_widget = btn;
			uint64 val = (uint64)ReadValue(ce->variable, SLE_UINT64);
			SetDParam(0, val * 1000 >> 16);
			SetDParam(1, 3);
			StringID str = (btn == CHT_INFLATION_COST) ? STR_CHEAT_INFLATION_COST_QUERY_CAPT : STR_CHEAT_INFLATION_INCOME_QUERY_CAPT;
			std::string saved = std::move(_settings_game.locale.digit_group_separator);
			_settings_game.locale.digit_group_separator = "";
			ShowQueryString(STR_JUST_DECIMAL, str, 12, this, CS_NUMERAL_DECIMAL, QSF_ACCEPT_UNCHANGED);
			_settings_game.locale.digit_group_separator = std::move(saved);
			return;
		}

		/* Not clicking a button? */
		if (!IsInsideMM(x, WidgetDimensions::scaled.hsep_wide * 2 + this->box.width, WidgetDimensions::scaled.hsep_wide * 2 + this->box.width + SETTING_BUTTON_WIDTH)) return;

		if (!_networking) *ce->been_used = true;

		auto get_arrow_button_value = [&]() -> int {
			return (x >= WidgetDimensions::scaled.hsep_wide * 2 + this->box.width + SETTING_BUTTON_WIDTH / 2) ? 1 : -1;
		};

		auto register_arrow_button_clicked = [&]() {
			this->clicked = btn * 2 + 1 + ((x >= WidgetDimensions::scaled.hsep_wide * 2 + this->box.width + SETTING_BUTTON_WIDTH / 2) != rtl ? 1 : 0);
		};

		switch (ce->type) {
			case SLF_ALLOW_CONTROL: {
				/* Change inflation factors */
				uint64 oldvalue = (uint64)ReadValue(ce->variable, SLE_UINT64);
				uint64 value = oldvalue + (uint64)(get_arrow_button_value() << 16);
				value = Clamp<uint64>(value, 1 << 16, MAX_INFLATION);
				DoCommandP(0, (uint32)btn, (uint32)value, CMD_CHEAT_SETTING);
				if (value != oldvalue) register_arrow_button_clicked();
				break;
			}

			case SLE_BOOL:
				value ^= 1;
				if (ce->proc != nullptr && !_networking) ce->proc(value, 0);
				break;

			default:
				/* Take whatever the function returns */
				int offset = get_arrow_button_value();
				value = ce->proc(value + offset, offset);

				/* The first cheat (money), doesn't return a different value. */
				if (value != oldvalue || btn == CHT_MONEY) register_arrow_button_clicked();
				break;
		}

		if (value != oldvalue) {
			if (_networking || btn == CHT_STATION_RATING || btn == CHT_TOWN_RATING) {
				if (btn != CHT_MONEY) DoCommandP(0, (uint32)btn, (uint32)value, CMD_CHEAT_SETTING);
			} else {
				WriteValue(ce->variable, ce->type, (int64)value);
			}
		}

		this->SetTimeout();

		this->SetDirty();
	}

	void OnTimeout() override
	{
		this->clicked = 0;
		this->SetDirty();
	}

	void OnQueryTextFinished(char *str) override
	{
		/* Was 'cancel' pressed or nothing entered? */
		if (str == nullptr || StrEmpty(str)) return;

		const CheatEntry *ce = &_cheats_ui[clicked_widget];

		if (ce->type == SLF_ALLOW_CONTROL) {
			char tmp_buffer[32];
			strecpy(tmp_buffer, str, lastof(tmp_buffer));
			str_replace_wchar(tmp_buffer, lastof(tmp_buffer), GetDecimalSeparatorChar(), '.');
			DoCommandP(0, (uint32)clicked_widget, (uint32)Clamp<uint64>(atof(tmp_buffer) * 65536.0, 1 << 16, MAX_INFLATION), CMD_CHEAT_SETTING);
			return;
		}
		if (ce->mode == CNM_MONEY) {
			if (!_networking) *ce->been_used = true;
			DoCommandPEx(0, 0, 0, (std::strtoll(str, nullptr, 10) / _currency->rate), _network_server || _network_settings_access ? CMD_MONEY_CHEAT_ADMIN : CMD_MONEY_CHEAT);
			return;
		}

		if (_networking) return;
		int oldvalue = (int32)ReadValue(ce->variable, ce->type);
		int value = atoi(str);
		*ce->been_used = true;
		value = ce->proc(value, value - oldvalue);

		if (value != oldvalue) WriteValue(ce->variable, ce->type, (int64)value);
		this->SetDirty();
	}
};

/** Window description of the cheats GUI. */
static WindowDesc _cheats_desc(__FILE__, __LINE__,
	WDP_AUTO, "cheats", 0, 0,
	WC_CHEATS, WC_NONE,
	0,
	std::begin(_nested_cheat_widgets), std::end(_nested_cheat_widgets)
);

/** Open cheat window. */
void ShowCheatWindow()
{
	CloseWindowById(WC_CHEATS, 0);
	if (!_networking || _network_server || _network_settings_access || _settings_game.difficulty.money_cheat_in_multiplayer) {
		new CheatWindow(&_cheats_desc);
	}
}<|MERGE_RESOLUTION|>--- conflicted
+++ resolved
@@ -108,14 +108,8 @@
 	p1 = Clamp(p1, MIN_YEAR, MAX_YEAR);
 	if (p1 == _cur_year) return _cur_year;
 
-<<<<<<< HEAD
-	YearMonthDay ymd;
-	ConvertDateToYMD(_date, &ymd);
+	YearMonthDay ymd = ConvertDateToYMD(_date);
 	Date new_date = ConvertYMDToDate(p1, ymd.month, ymd.day);
-=======
-	TimerGameCalendar::YearMonthDay ymd = TimerGameCalendar::ConvertDateToYMD(TimerGameCalendar::date);
-	TimerGameCalendar::Date new_date = TimerGameCalendar::ConvertYMDToDate(new_year, ymd.month, ymd.day);
->>>>>>> 5d2ed80c
 
 	/* Shift cached dates. */
 	LinkGraphSchedule::instance.ShiftDates(new_date - _date);
