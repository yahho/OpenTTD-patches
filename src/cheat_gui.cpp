--- conflicted
+++ resolved
@@ -160,24 +160,6 @@
 	return _settings_game.construction.map_height_limit;
 }
 
-<<<<<<< HEAD
-=======
-/** Available cheats. */
-enum CheatNumbers {
-	CHT_MONEY,           ///< Change amount of money.
-	CHT_CHANGE_COMPANY,  ///< Switch company.
-	CHT_EXTRA_DYNAMITE,  ///< Dynamite anything.
-	CHT_CROSSINGTUNNELS, ///< Allow tunnels to cross each other.
-	CHT_NO_JETCRASH,     ///< Disable jet-airplane crashes.
-	CHT_SETUP_PROD,      ///< Allow manually editing of industry production.
-	CHT_STATION_RATING,  ///< Fix station ratings at 100%.
-	CHT_EDIT_MAX_HL,     ///< Edit maximum allowed heightlevel
-	CHT_CHANGE_DATE,     ///< Do time traveling.
-
-	CHT_NUM_CHEATS,      ///< Number of cheats.
-};
-
->>>>>>> 2d3fef31
 /**
  * Signature of handler function when user clicks at a cheat.
  * @param p1 The new value.
@@ -206,7 +188,6 @@
  * Order matches with the values of #CheatNumbers
  */
 static const CheatEntry _cheats_ui[] = {
-<<<<<<< HEAD
 	{CNM_MONEY,      SLE_INT32,       STR_CHEAT_MONEY,            &_money_cheat_amount,                          &_cheats.money.been_used,                  &ClickMoneyCheat           },
 	{CNM_LOCAL_ONLY, SLE_UINT8,       STR_CHEAT_CHANGE_COMPANY,   &_local_company,                               &_cheats.switch_company.been_used,         &ClickChangeCompanyCheat   },
 	{CNM_ALL,        SLE_BOOL,        STR_CHEAT_EXTRA_DYNAMITE,   &_cheats.magic_bulldozer.value,                &_cheats.magic_bulldozer.been_used,        nullptr                    },
@@ -217,19 +198,8 @@
 	{CNM_LOCAL_ONLY, SLE_INT32,       STR_CHEAT_CHANGE_DATE,      &_cur_date_ymd.year,                           &_cheats.change_date.been_used,            &ClickChangeDateCheat      },
 	{CNM_ALL,        SLF_ALLOW_CONTROL, STR_CHEAT_INFLATION_COST,   &_economy.inflation_prices,                  &_extra_cheats.inflation_cost.been_used,   nullptr                    },
 	{CNM_ALL,        SLF_ALLOW_CONTROL, STR_CHEAT_INFLATION_INCOME, &_economy.inflation_payment,                 &_extra_cheats.inflation_income.been_used, nullptr                    },
-	{CNM_ALL,        SLE_BOOL,        STR_CHEAT_STATION_RATING,   &_extra_cheats.station_rating.value,           &_extra_cheats.station_rating.been_used,   nullptr                    },
+	{CNM_ALL,        SLE_BOOL,        STR_CHEAT_STATION_RATING,   &_cheats.station_rating.value,                 &_cheats.station_rating.been_used,         nullptr                    },
 	{CNM_ALL,        SLE_BOOL,        STR_CHEAT_TOWN_RATING,      &_extra_cheats.town_rating.value,              &_extra_cheats.town_rating.been_used,      nullptr                    },
-=======
-	{SLE_INT32, STR_CHEAT_MONEY,           &_money_cheat_amount,                          &_cheats.money.been_used,            &ClickMoneyCheat         },
-	{SLE_UINT8, STR_CHEAT_CHANGE_COMPANY,  &_local_company,                               &_cheats.switch_company.been_used,   &ClickChangeCompanyCheat },
-	{SLE_BOOL,  STR_CHEAT_EXTRA_DYNAMITE,  &_cheats.magic_bulldozer.value,                &_cheats.magic_bulldozer.been_used,  nullptr                  },
-	{SLE_BOOL,  STR_CHEAT_CROSSINGTUNNELS, &_cheats.crossing_tunnels.value,               &_cheats.crossing_tunnels.been_used, nullptr                  },
-	{SLE_BOOL,  STR_CHEAT_NO_JETCRASH,     &_cheats.no_jetcrash.value,                    &_cheats.no_jetcrash.been_used,      nullptr                  },
-	{SLE_BOOL,  STR_CHEAT_SETUP_PROD,      &_cheats.setup_prod.value,                     &_cheats.setup_prod.been_used,       &ClickSetProdCheat       },
-	{SLE_BOOL,  STR_CHEAT_STATION_RATING,  &_cheats.station_rating.value,                 &_cheats.station_rating.been_used,   nullptr                  },
-	{SLE_UINT8, STR_CHEAT_EDIT_MAX_HL,     &_settings_game.construction.map_height_limit, &_cheats.edit_max_hl.been_used,      &ClickChangeMaxHlCheat   },
-	{SLE_INT32, STR_CHEAT_CHANGE_DATE,     &TimerGameCalendar::year,                      &_cheats.change_date.been_used,      &ClickChangeDateCheat    },
->>>>>>> 2d3fef31
 };
 
 static bool IsCheatAllowed(CheatNetworkMode mode)
