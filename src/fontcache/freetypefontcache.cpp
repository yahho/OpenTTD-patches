/*
 * This file is part of OpenTTD.
 * OpenTTD is free software; you can redistribute it and/or modify it under the terms of the GNU General Public License as published by the Free Software Foundation, version 2.
 * OpenTTD is distributed in the hope that it will be useful, but WITHOUT ANY WARRANTY; without even the implied warranty of MERCHANTABILITY or FITNESS FOR A PARTICULAR PURPOSE.
 * See the GNU General Public License for more details. You should have received a copy of the GNU General Public License along with OpenTTD. If not, see <http://www.gnu.org/licenses/>.
 */

/** @file freetypefontcache.cpp FreeType font cache implementation. */

#include "../stdafx.h"
#include "../debug.h"
#include "../fontcache.h"
#include "../fontdetection.h"
#include "../blitter/factory.hpp"
#include "../core/math_func.hpp"
#include "../zoom_func.h"
#include "../fileio_func.h"
#include "../string_func.h"
#include "truetypefontcache.h"

#include "../table/control_codes.h"

#include "../safeguards.h"

#ifdef WITH_FREETYPE
#include <ft2build.h>
#include FT_FREETYPE_H
#include FT_GLYPH_H
#include FT_TRUETYPE_TABLES_H

/** Font cache for fonts that are based on a freetype font. */
class FreeTypeFontCache : public TrueTypeFontCache {
private:
	FT_Face face;  ///< The font face associated with this font.

	void SetFontSize(FontSize fs, FT_Face face, int pixels);
	const void *InternalGetFontTable(uint32_t tag, size_t &length) override;
	const Sprite *InternalGetGlyph(GlyphID key, bool aa) override;

public:
	FreeTypeFontCache(FontSize fs, FT_Face face, int pixels);
	~FreeTypeFontCache();
	void ClearFontCache() override;
<<<<<<< HEAD
	GlyphID MapCharToGlyph(char32_t key) override;
	std::string GetFontName() override { return stdstr_fmt("%s, %s", face->family_name, face->style_name); }
=======
	GlyphID MapCharToGlyph(char32_t key, bool allow_fallback = true) override;
	std::string GetFontName() override { return fmt::format("{}, {}", face->family_name, face->style_name); }
>>>>>>> 53fa54f8
	bool IsBuiltInFont() override { return false; }
	const void *GetOSHandle() override { return &face; }
};

FT_Library _library = nullptr;


/**
 * Create a new FreeTypeFontCache.
 * @param fs     The font size that is going to be cached.
 * @param face   The font that has to be loaded.
 * @param pixels The number of pixels this font should be high.
 */
FreeTypeFontCache::FreeTypeFontCache(FontSize fs, FT_Face face, int pixels) : TrueTypeFontCache(fs, pixels), face(face)
{
	assert(face != nullptr);

	this->SetFontSize(fs, face, pixels);
}

void FreeTypeFontCache::SetFontSize(FontSize, FT_Face, int pixels)
{
	if (pixels == 0) {
		/* Try to determine a good height based on the minimal height recommended by the font. */
		int scaled_height = ScaleGUITrad(FontCache::GetDefaultFontHeight(this->fs));
		pixels = scaled_height;

		TT_Header *head = (TT_Header *)FT_Get_Sfnt_Table(this->face, ft_sfnt_head);
		if (head != nullptr) {
			/* Font height is minimum height plus the difference between the default
			 * height for this font size and the small size. */
			int diff = scaled_height - ScaleGUITrad(FontCache::GetDefaultFontHeight(FS_SMALL));
			/* Clamp() is not used as scaled_height could be greater than MAX_FONT_SIZE, which is not permitted in Clamp(). */
			pixels = std::min(std::max(std::min<int>(head->Lowest_Rec_PPEM, MAX_FONT_MIN_REC_SIZE) + diff, scaled_height), MAX_FONT_SIZE);
		}
	} else {
		pixels = ScaleGUITrad(pixels);
	}
	this->used_size = pixels;

	FT_Error err = FT_Set_Pixel_Sizes(this->face, 0, pixels);
	if (err != FT_Err_Ok) {

		/* Find nearest size to that requested */
		FT_Bitmap_Size *bs = this->face->available_sizes;
		int i = this->face->num_fixed_sizes;
		if (i > 0) { // In pathetic cases one might get no fixed sizes at all.
			int n = bs->height;
			FT_Int chosen = 0;
			for (; --i; bs++) {
				if (abs(pixels - bs->height) >= abs(pixels - n)) continue;
				n = bs->height;
				chosen = this->face->num_fixed_sizes - i;
			}

			/* Don't use FT_Set_Pixel_Sizes here - it might give us another
			 * error, even though the size is available (FS#5885). */
			err = FT_Select_Size(this->face, chosen);
		}
	}

	if (err == FT_Err_Ok) {
		this->units_per_em = this->face->units_per_EM;
		this->ascender     = this->face->size->metrics.ascender >> 6;
		this->descender    = this->face->size->metrics.descender >> 6;
		this->height       = this->ascender - this->descender;
	} else {
		/* Both FT_Set_Pixel_Sizes and FT_Select_Size failed. */
		DEBUG(fontcache, 0, "Font size selection failed. Using FontCache defaults.");
	}

	font_height_cache[this->fs] = this->GetHeight();
}

static FT_Error LoadFont(FontSize fs, FT_Face face, const char *font_name, uint size)
{
	Debug(fontcache, 2, "Requested '{}', using '{} {}'", font_name, face->family_name, face->style_name);

	/* Attempt to select the unicode character map */
	FT_Error error = FT_Select_Charmap(face, ft_encoding_unicode);
	if (error == FT_Err_Ok) goto found_face; // Success

	if (error == FT_Err_Invalid_CharMap_Handle) {
		/* Try to pick a different character map instead. We default to
		 * the first map, but platform_id 0 encoding_id 0 should also
		 * be unicode (strange system...) */
		FT_CharMap found = face->charmaps[0];
		int i;

		for (i = 0; i < face->num_charmaps; i++) {
			FT_CharMap charmap = face->charmaps[i];
			if (charmap->platform_id == 0 && charmap->encoding_id == 0) {
				found = charmap;
			}
		}

		if (found != nullptr) {
			error = FT_Set_Charmap(face, found);
			if (error == FT_Err_Ok) goto found_face;
		}
	}

	FT_Done_Face(face);
	return error;

found_face:
	new FreeTypeFontCache(fs, face, size);
	return FT_Err_Ok;
}

/**
 * Loads the freetype font.
 * First type to load the fontname as if it were a path. If that fails,
 * try to resolve the filename of the font using fontconfig, where the
 * format is 'font family name' or 'font family name, font style'.
 * @param fs The font size to load.
 */
void LoadFreeTypeFont(FontSize fs)
{
	FontCacheSubSetting *settings = GetFontCacheSubSetting(fs);

	if (settings->font.empty()) return;

	if (_library == nullptr) {
		if (FT_Init_FreeType(&_library) != FT_Err_Ok) {
			ShowInfoF("Unable to initialize FreeType, using sprite fonts instead");
			return;
		}

		DEBUG(fontcache, 2, "Initialized");
	}

	const char *font_name = settings->font.c_str();
	FT_Face face = nullptr;

	/* If font is an absolute path to a ttf, try loading that first. */
	int32_t index = 0;
	if (settings->os_handle != nullptr) index = *static_cast<const int32_t *>(settings->os_handle);
	FT_Error error = FT_New_Face(_library, font_name, index, &face);

	if (error != FT_Err_Ok) {
		/* Check if font is a relative filename in one of our search-paths. */
		std::string full_font = FioFindFullPath(BASE_DIR, font_name);
		if (!full_font.empty()) {
			error = FT_New_Face(_library, full_font.c_str(), 0, &face);
		}
	}

	/* Try loading based on font face name (OS-wide fonts). */
	if (error != FT_Err_Ok) error = GetFontByFaceName(font_name, &face);

	if (error == FT_Err_Ok) {
<<<<<<< HEAD
		DEBUG(fontcache, 2, "Requested '%s', using '%s %s'", font_name, face->family_name, face->style_name);

		/* Attempt to select the unicode character map */
		error = FT_Select_Charmap(face, ft_encoding_unicode);
		if (error == FT_Err_Ok) goto found_face; // Success

		if (error == FT_Err_Invalid_CharMap_Handle) {
			/* Try to pick a different character map instead. We default to
			 * the first map, but platform_id 0 encoding_id 0 should also
			 * be unicode (strange system...) */
			FT_CharMap found = face->charmaps[0];
			int i;

			for (i = 0; i < face->num_charmaps; i++) {
				FT_CharMap charmap = face->charmaps[i];
				if (charmap->platform_id == 0 && charmap->encoding_id == 0) {
					found = charmap;
				}
			}

			if (found != nullptr) {
				error = FT_Set_Charmap(face, found);
				if (error == FT_Err_Ok) goto found_face;
			}
=======
		error = LoadFont(fs, face, font_name, settings->size);
		if (error != FT_Err_Ok) {
			ShowInfo("Unable to use '{}' for {} font, FreeType reported error 0x{:X}, using sprite font instead", font_name, FontSizeToName(fs), error);
>>>>>>> 53fa54f8
		}
	} else {
		FT_Done_Face(face);
	}
}

/**
 * Load a TrueType font from a file.
 * @param fs The font size to load.
 * @param file_name Path to the font file.
 * @param size Requested font size.
 */
void LoadFreeTypeFont(FontSize fs, const std::string &file_name, uint size)
{
	if (_library == nullptr) {
		if (FT_Init_FreeType(&_library) != FT_Err_Ok) {
			ShowInfo("Unable to initialize FreeType, using sprite fonts instead");
			return;
		}

<<<<<<< HEAD
	ShowInfoF("Unable to use '%s' for %s font, FreeType reported error 0x%X, using sprite font instead", font_name, FontSizeToName(fs), error);
	return;
=======
		Debug(fontcache, 2, "Initialized");
	}
>>>>>>> 53fa54f8

	FT_Face face = nullptr;
	int32_t index = 0;
	FT_Error error = FT_New_Face(_library, file_name.c_str(), index, &face);
	if (error == FT_Err_Ok) {
		LoadFont(fs, face, file_name.c_str(), size);
	} else {
		FT_Done_Face(face);
	}
}


/**
 * Free everything that was allocated for this font cache.
 */
FreeTypeFontCache::~FreeTypeFontCache()
{
	FT_Done_Face(this->face);
	this->face = nullptr;
	this->ClearFontCache();
}

/**
 * Reset cached glyphs.
 */
void FreeTypeFontCache::ClearFontCache()
{
	/* Font scaling might have changed, determine font size anew if it was automatically selected. */
	if (this->face != nullptr) this->SetFontSize(this->fs, this->face, this->req_size);

	this->TrueTypeFontCache::ClearFontCache();
}


const Sprite *FreeTypeFontCache::InternalGetGlyph(GlyphID key, bool aa)
{
	FT_GlyphSlot slot = this->face->glyph;

	FT_Load_Glyph(this->face, key, aa ? FT_LOAD_TARGET_NORMAL : FT_LOAD_TARGET_MONO);
	FT_Render_Glyph(this->face->glyph, aa ? FT_RENDER_MODE_NORMAL : FT_RENDER_MODE_MONO);

	/* Despite requesting a normal glyph, FreeType may have returned a bitmap */
	aa = (slot->bitmap.pixel_mode == FT_PIXEL_MODE_GRAY);

	/* Add 1 scaled pixel for the shadow on the medium font. Our sprite must be at least 1x1 pixel */
	uint shadow = (this->fs == FS_NORMAL) ? ScaleGUITrad(1) : 0;
	uint width  = std::max(1U, (uint)slot->bitmap.width + shadow);
	uint height = std::max(1U, (uint)slot->bitmap.rows  + shadow);

	/* Limit glyph size to prevent overflows later on. */
	if (width > MAX_GLYPH_DIM || height > MAX_GLYPH_DIM) usererror("Font glyph is too large");

	/* FreeType has rendered the glyph, now we allocate a sprite and copy the image into it */
	SpriteLoader::SpriteCollection spritecollection;
	SpriteLoader::Sprite &sprite = spritecollection[ZOOM_LVL_NORMAL];
	sprite.AllocateData(ZOOM_LVL_NORMAL, static_cast<size_t>(width) * height);
	sprite.type = SpriteType::Font;
	sprite.colours = (aa ? SCC_PAL | SCC_ALPHA : SCC_PAL);
	sprite.width = width;
	sprite.height = height;
	sprite.x_offs = slot->bitmap_left;
	sprite.y_offs = this->ascender - slot->bitmap_top;

	/* Draw shadow for medium size */
	if (this->fs == FS_NORMAL && !aa) {
		for (uint y = 0; y < (uint)slot->bitmap.rows; y++) {
			for (uint x = 0; x < (uint)slot->bitmap.width; x++) {
				if (HasBit(slot->bitmap.buffer[(x / 8) + y * slot->bitmap.pitch], 7 - (x % 8))) {
					sprite.data[shadow + x + (shadow + y) * sprite.width].m = SHADOW_COLOUR;
					sprite.data[shadow + x + (shadow + y) * sprite.width].a = 0xFF;
				}
			}
		}
	}

	for (uint y = 0; y < (uint)slot->bitmap.rows; y++) {
		for (uint x = 0; x < (uint)slot->bitmap.width; x++) {
			if (aa ? (slot->bitmap.buffer[x + y * slot->bitmap.pitch] > 0) : HasBit(slot->bitmap.buffer[(x / 8) + y * slot->bitmap.pitch], 7 - (x % 8))) {
				sprite.data[x + y * sprite.width].m = FACE_COLOUR;
				sprite.data[x + y * sprite.width].a = aa ? slot->bitmap.buffer[x + y * slot->bitmap.pitch] : 0xFF;
			}
		}
	}

	GlyphEntry new_glyph;
	new_glyph.sprite = BlitterFactory::GetCurrentBlitter()->Encode(spritecollection, SimpleSpriteAlloc);
	new_glyph.width  = slot->advance.x >> 6;

	this->SetGlyphPtr(key, &new_glyph);

	return new_glyph.sprite;
}


GlyphID FreeTypeFontCache::MapCharToGlyph(char32_t key, bool allow_fallback)
{
	assert(IsPrintable(key));

	FT_UInt glyph = FT_Get_Char_Index(this->face, key);

	if (glyph == 0 && allow_fallback && key >= SCC_SPRITE_START && key <= SCC_SPRITE_END) {
		return this->parent->MapCharToGlyph(key);
	}

	return glyph;
}

const void *FreeTypeFontCache::InternalGetFontTable(uint32_t tag, size_t &length)
{
	FT_ULong len = 0;
	FT_Byte *result = nullptr;

	FT_Load_Sfnt_Table(this->face, tag, 0, nullptr, &len);

	if (len > 0) {
		result = MallocT<FT_Byte>(len);
		FT_Load_Sfnt_Table(this->face, tag, 0, result, &len);
	}

	length = len;
	return result;
}

/**
 * Free everything allocated w.r.t. freetype.
 */
void UninitFreeType()
{
	FT_Done_FreeType(_library);
	_library = nullptr;
}

#if !defined(WITH_FONTCONFIG)

FT_Error GetFontByFaceName(const char *font_name, FT_Face *face) { return FT_Err_Cannot_Open_Resource; }

#endif /* !defined(WITH_FONTCONFIG) */

#endif /* WITH_FREETYPE */<|MERGE_RESOLUTION|>--- conflicted
+++ resolved
@@ -9,6 +9,7 @@
 
 #include "../stdafx.h"
 #include "../debug.h"
+#include "../debug_fmt.h"
 #include "../fontcache.h"
 #include "../fontdetection.h"
 #include "../blitter/factory.hpp"
@@ -41,13 +42,8 @@
 	FreeTypeFontCache(FontSize fs, FT_Face face, int pixels);
 	~FreeTypeFontCache();
 	void ClearFontCache() override;
-<<<<<<< HEAD
-	GlyphID MapCharToGlyph(char32_t key) override;
+	GlyphID MapCharToGlyph(char32_t key, bool allow_fallback = true) override;
 	std::string GetFontName() override { return stdstr_fmt("%s, %s", face->family_name, face->style_name); }
-=======
-	GlyphID MapCharToGlyph(char32_t key, bool allow_fallback = true) override;
-	std::string GetFontName() override { return fmt::format("{}, {}", face->family_name, face->style_name); }
->>>>>>> 53fa54f8
 	bool IsBuiltInFont() override { return false; }
 	const void *GetOSHandle() override { return &face; }
 };
@@ -200,36 +196,9 @@
 	if (error != FT_Err_Ok) error = GetFontByFaceName(font_name, &face);
 
 	if (error == FT_Err_Ok) {
-<<<<<<< HEAD
-		DEBUG(fontcache, 2, "Requested '%s', using '%s %s'", font_name, face->family_name, face->style_name);
-
-		/* Attempt to select the unicode character map */
-		error = FT_Select_Charmap(face, ft_encoding_unicode);
-		if (error == FT_Err_Ok) goto found_face; // Success
-
-		if (error == FT_Err_Invalid_CharMap_Handle) {
-			/* Try to pick a different character map instead. We default to
-			 * the first map, but platform_id 0 encoding_id 0 should also
-			 * be unicode (strange system...) */
-			FT_CharMap found = face->charmaps[0];
-			int i;
-
-			for (i = 0; i < face->num_charmaps; i++) {
-				FT_CharMap charmap = face->charmaps[i];
-				if (charmap->platform_id == 0 && charmap->encoding_id == 0) {
-					found = charmap;
-				}
-			}
-
-			if (found != nullptr) {
-				error = FT_Set_Charmap(face, found);
-				if (error == FT_Err_Ok) goto found_face;
-			}
-=======
 		error = LoadFont(fs, face, font_name, settings->size);
 		if (error != FT_Err_Ok) {
 			ShowInfo("Unable to use '{}' for {} font, FreeType reported error 0x{:X}, using sprite font instead", font_name, FontSizeToName(fs), error);
->>>>>>> 53fa54f8
 		}
 	} else {
 		FT_Done_Face(face);
@@ -250,13 +219,8 @@
 			return;
 		}
 
-<<<<<<< HEAD
-	ShowInfoF("Unable to use '%s' for %s font, FreeType reported error 0x%X, using sprite font instead", font_name, FontSizeToName(fs), error);
-	return;
-=======
 		Debug(fontcache, 2, "Initialized");
 	}
->>>>>>> 53fa54f8
 
 	FT_Face face = nullptr;
 	int32_t index = 0;
