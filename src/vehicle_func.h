/* $Id$ */

/*
 * This file is part of OpenTTD.
 * OpenTTD is free software; you can redistribute it and/or modify it under the terms of the GNU General Public License as published by the Free Software Foundation, version 2.
 * OpenTTD is distributed in the hope that it will be useful, but WITHOUT ANY WARRANTY; without even the implied warranty of MERCHANTABILITY or FITNESS FOR A PARTICULAR PURPOSE.
 * See the GNU General Public License for more details. You should have received a copy of the GNU General Public License along with OpenTTD. If not, see <http://www.gnu.org/licenses/>.
 */

/** @file vehicle_func.h Functions related to vehicles. */

#ifndef VEHICLE_FUNC_H
#define VEHICLE_FUNC_H

#include "gfx_type.h"
#include "direction_type.h"
#include "command_type.h"
#include "vehicle_type.h"
#include "engine_type.h"
#include "transport_type.h"
#include "newgrf_config.h"
#include "track_type.h"
#include "livery.h"

#define is_custom_sprite(x) (x >= 0xFD)
#define IS_CUSTOM_FIRSTHEAD_SPRITE(x) (x == 0xFD)
#define IS_CUSTOM_SECONDHEAD_SPRITE(x) (x == 0xFE)

static const int VEHICLE_PROFIT_MIN_AGE = DAYS_IN_YEAR * 2; ///< Only vehicles older than this have a meaningful profit.
static const Money VEHICLE_PROFIT_THRESHOLD = 10000;        ///< Threshold for a vehicle to be considered making good profit.

/**
 * Helper to check whether an image index is valid for a particular vehicle.
 * @tparam T The type of vehicle.
 * @param image_index The image index to check.
 * @return True iff the image index is valid.
 */
template <VehicleType T>
bool IsValidImageIndex(uint8 image_index);

typedef Vehicle *VehicleFromPosProc(Vehicle *v, void *data);

void VehicleServiceInDepot(Vehicle *v);
uint CountVehiclesInChain(const Vehicle *v);
void FindVehicleOnPos(TileIndex tile, void *data, VehicleFromPosProc *proc);
void FindVehicleOnPosXY(int x, int y, void *data, VehicleFromPosProc *proc);
bool HasVehicleOnPos(TileIndex tile, void *data, VehicleFromPosProc *proc);
bool HasVehicleOnPosXY(int x, int y, void *data, VehicleFromPosProc *proc);
void CallVehicleTicks();
uint8 CalcPercentVehicleFilled(const Vehicle *v, StringID *colour);

void VehicleLengthChanged(const Vehicle *u);

byte VehicleRandomBits();
void ResetVehicleHash();
void ResetVehicleColourMap();

byte GetBestFittingSubType(Vehicle *v_from, Vehicle *v_for, CargoID dest_cargo_type);

void ViewportAddVehicles(DrawPixelInfo *dpi);
void ViewportMapDrawVehicles(DrawPixelInfo *dpi);

void ShowNewGrfVehicleError(EngineID engine, StringID part1, StringID part2, GRFBugs bug_type, bool critical);
<<<<<<< HEAD
CommandCost TunnelBridgeIsFree(TileIndex tile, TileIndex endtile, const Vehicle *ignore = NULL, bool across_only = false);
=======
CommandCost TunnelBridgeIsFree(TileIndex tile, TileIndex endtile, const Vehicle *ignore = nullptr);
>>>>>>> 7c8e7c6b

void DecreaseVehicleValue(Vehicle *v);
void CheckVehicleBreakdown(Vehicle *v);
void AgeVehicle(Vehicle *v);
void VehicleEnteredDepotThisTick(Vehicle *v);

UnitID GetFreeUnitNumber(VehicleType type);

void VehicleEnterDepot(Vehicle *v);

bool CanBuildVehicleInfrastructure(VehicleType type);

/** Position information of a vehicle after it moved */
struct GetNewVehiclePosResult {
	int x, y;  ///< x and y position of the vehicle after moving
	TileIndex old_tile; ///< Current tile of the vehicle
	TileIndex new_tile; ///< Tile of the vehicle after moving
};

GetNewVehiclePosResult GetNewVehiclePos(const Vehicle *v);
Direction GetDirectionTowards(const Vehicle *v, int x, int y);

/**
 * Is the given vehicle type buildable by a company?
 * @param type Vehicle type being queried.
 * @return Vehicle type is buildable by a company.
 */
static inline bool IsCompanyBuildableVehicleType(VehicleType type)
{
	switch (type) {
		case VEH_TRAIN:
		case VEH_ROAD:
		case VEH_SHIP:
		case VEH_AIRCRAFT:
			return true;

		default: return false;
	}
}

/**
 * Is the given vehicle buildable by a company?
 * @param v Vehicle being queried.
 * @return Vehicle is buildable by a company.
 */
static inline bool IsCompanyBuildableVehicleType(const BaseVehicle *v)
{
	return IsCompanyBuildableVehicleType(v->type);
}

LiveryScheme GetEngineLiveryScheme(EngineID engine_type, EngineID parent_engine_type, const Vehicle *v);
const struct Livery *GetEngineLivery(EngineID engine_type, CompanyID company, EngineID parent_engine_type, const Vehicle *v, byte livery_setting);

SpriteID GetEnginePalette(EngineID engine_type, CompanyID company);
SpriteID GetVehiclePalette(const Vehicle *v);

extern const uint32 _veh_build_proc_table[];
extern const uint32 _veh_sell_proc_table[];
extern const uint32 _veh_refit_proc_table[];
extern const uint32 _send_to_depot_proc_table[];

/* Functions to find the right command for certain vehicle type */
static inline uint32 GetCmdBuildVeh(VehicleType type)
{
	return _veh_build_proc_table[type];
}

static inline uint32 GetCmdBuildVeh(const BaseVehicle *v)
{
	return GetCmdBuildVeh(v->type);
}

static inline uint32 GetCmdSellVeh(VehicleType type)
{
	return _veh_sell_proc_table[type];
}

static inline uint32 GetCmdSellVeh(const BaseVehicle *v)
{
	return GetCmdSellVeh(v->type);
}

static inline uint32 GetCmdRefitVeh(VehicleType type)
{
	return _veh_refit_proc_table[type];
}

static inline uint32 GetCmdRefitVeh(const BaseVehicle *v)
{
	return GetCmdRefitVeh(v->type);
}

static inline uint32 GetCmdSendToDepot(VehicleType type)
{
	return _send_to_depot_proc_table[type];
}

static inline uint32 GetCmdSendToDepot(const BaseVehicle *v)
{
	return GetCmdSendToDepot(v->type);
}

CommandCost EnsureNoVehicleOnGround(TileIndex tile);
CommandCost EnsureNoRoadVehicleOnGround(TileIndex tile);
CommandCost EnsureNoTrainOnTrackBits(TileIndex tile, TrackBits track_bits);

extern VehicleID _new_vehicle_id;
extern uint16 _returned_refit_capacity;
extern uint16 _returned_mail_refit_capacity;

bool CanVehicleUseStation(EngineID engine_type, const struct Station *st);
bool CanVehicleUseStation(const Vehicle *v, const struct Station *st);

void ReleaseDisastersTargetingVehicle(VehicleID vehicle);

typedef std::vector<VehicleID> VehicleSet;
void GetVehicleSet(VehicleSet &set, Vehicle *v, uint8 num_vehicles);

void CheckCargoCapacity(Vehicle *v);

#endif /* VEHICLE_FUNC_H */<|MERGE_RESOLUTION|>--- conflicted
+++ resolved
@@ -61,11 +61,7 @@
 void ViewportMapDrawVehicles(DrawPixelInfo *dpi);
 
 void ShowNewGrfVehicleError(EngineID engine, StringID part1, StringID part2, GRFBugs bug_type, bool critical);
-<<<<<<< HEAD
-CommandCost TunnelBridgeIsFree(TileIndex tile, TileIndex endtile, const Vehicle *ignore = NULL, bool across_only = false);
-=======
-CommandCost TunnelBridgeIsFree(TileIndex tile, TileIndex endtile, const Vehicle *ignore = nullptr);
->>>>>>> 7c8e7c6b
+CommandCost TunnelBridgeIsFree(TileIndex tile, TileIndex endtile, const Vehicle *ignore = nullptr, bool across_only = false);
 
 void DecreaseVehicleValue(Vehicle *v);
 void CheckVehicleBreakdown(Vehicle *v);
