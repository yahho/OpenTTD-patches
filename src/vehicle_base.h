--- conflicted
+++ resolved
@@ -365,24 +365,14 @@
 	SpriteID colourmap;                 ///< NOSAVE: cached colour mapping
 
 	/* Related to age and service time */
-<<<<<<< HEAD
 	CalTime::Year build_year;           ///< Year the vehicle has been built.
 	DateDelta age;                      ///< Age in days
+	DateDelta economy_age;              ///< Age in economy days.
 	DateDelta max_age;                  ///< Maximum age
 	EconTime::Date date_of_last_service;       ///< Last date the vehicle had a service at a depot.
 	CalTime::Date date_of_last_service_newgrf; ///< Last date the vehicle had a service at a depot, unchanged by the date cheat to protect against unsafe NewGRF behavior.
 	uint16_t reliability;               ///< Reliability.
 	uint16_t reliability_spd_dec;       ///< Reliability decrease speed.
-=======
-	TimerGameCalendar::Year build_year;           ///< Year the vehicle has been built.
-	TimerGameCalendar::Date age;                  ///< Age in calendar days.
-	TimerGameEconomy::Date economy_age;           ///< Age in economy days.
-	TimerGameCalendar::Date max_age;              ///< Maximum age
-	TimerGameEconomy::Date date_of_last_service; ///< Last economy date the vehicle had a service at a depot.
-	TimerGameCalendar::Date date_of_last_service_newgrf; ///< Last calendar date the vehicle had a service at a depot, unchanged by the date cheat to protect against unsafe NewGRF behavior.
-	uint16_t reliability;                 ///< Reliability.
-	uint16_t reliability_spd_dec;         ///< Reliability decrease speed.
->>>>>>> 1addeddc
 	byte breakdown_ctr;                 ///< Counter for managing breakdown events. @see Vehicle::HandleBreakdown
 	byte breakdown_delay;               ///< Counter for managing breakdown length.
 	byte breakdowns_since_last_service; ///< Counter for the amount of breakdowns.
@@ -1005,13 +995,10 @@
 
 	inline void SetServiceIntervalIsPercent(bool on) { SB(this->vehicle_flags, VF_SERVINT_IS_PERCENT, 1, on); }
 
-<<<<<<< HEAD
 	inline void ResetDepotUnbunching() { this->unbunch_state.reset(); }
 
-=======
 	bool HasFullLoadOrder() const;
 	bool HasConditionalOrder() const;
->>>>>>> 1addeddc
 	bool HasUnbunchingOrder() const;
 	void LeaveUnbunchingDepot();
 	bool IsWaitingForUnbunching() const;
