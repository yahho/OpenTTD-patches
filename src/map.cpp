/*
 * This file is part of OpenTTD.
 * OpenTTD is free software; you can redistribute it and/or modify it under the terms of the GNU General Public License as published by the Free Software Foundation, version 2.
 * OpenTTD is distributed in the hope that it will be useful, but WITHOUT ANY WARRANTY; without even the implied warranty of MERCHANTABILITY or FITNESS FOR A PARTICULAR PURPOSE.
 * See the GNU General Public License for more details. You should have received a copy of the GNU General Public License along with OpenTTD. If not, see <http://www.gnu.org/licenses/>.
 */

/** @file map.cpp Base functions related to the map and distances on them. */

#include "stdafx.h"
#include "debug.h"
#include "core/alloc_func.hpp"
#include "water_map.h"
#include "string_func.h"
#include "rail_map.h"
#include "tunnelbridge_map.h"
#include "pathfinder/water_regions.h"
#include "3rdparty/cpp-btree/btree_map.h"
#include "core/ring_buffer.hpp"
#include <array>
#include <memory>

#if defined(__linux__)
#include <sys/mman.h>
#endif

#include "safeguards.h"

<<<<<<< HEAD
#if defined(_MSC_VER)
/* Why the hell is that not in all MSVC headers?? */
extern "C" _CRTIMP void __cdecl _assert(void *, void *, unsigned);
#endif

uint _map_log_x;     ///< 2^_map_log_x == _map_size_x
uint _map_log_y;     ///< 2^_map_log_y == _map_size_y
uint _map_size_x;    ///< Size of the map along the X
uint _map_size_y;    ///< Size of the map along the Y
uint _map_size;      ///< The number of tiles on the map
uint _map_tile_mask; ///< _map_size - 1 (to mask the mapsize)
=======
/* static */ uint Map::log_x;     ///< 2^_map_log_x == _map_size_x
/* static */ uint Map::log_y;     ///< 2^_map_log_y == _map_size_y
/* static */ uint Map::size_x;    ///< Size of the map along the X
/* static */ uint Map::size_y;    ///< Size of the map along the Y
/* static */ uint Map::size;      ///< The number of tiles on the map
/* static */ uint Map::tile_mask; ///< _map_size - 1 (to mask the mapsize)
>>>>>>> 1addeddc

Tile *_m = nullptr;          ///< Tiles of the map
TileExtended *_me = nullptr; ///< Extended Tiles of the map

#if defined(__linux__) && defined(MADV_HUGEPAGE)
static size_t _munmap_size = 0;
#endif

/**
 * Validates whether a map with the given dimension is valid
 * @param size_x the width of the map along the NE/SW edge
 * @param size_y the 'height' of the map along the SE/NW edge
 * @return true if valid, or false if not valid
 */
bool ValidateMapSize(uint size_x, uint size_y)
{
	/* Make sure that the map size is within the limits and that
	 * size of both axes is a power of 2. */
	if (size_x * size_y > MAX_MAP_TILES ||
			size_x < MIN_MAP_SIZE ||
			size_y < MIN_MAP_SIZE ||
			(size_x & (size_x - 1)) != 0 ||
			(size_y & (size_y - 1)) != 0) {
		return false;
	}
	return true;
}

/**
 * (Re)allocates a map with the given dimension
 * @param size_x the width of the map along the NE/SW edge
 * @param size_y the 'height' of the map along the SE/NW edge
 */
void AllocateMap(uint size_x, uint size_y)
{
	DEBUG(map, 2, "Min/max map size %d/%d, max map tiles %d", MIN_MAP_SIZE, MAX_MAP_SIZE, MAX_MAP_TILES);
	DEBUG(map, 1, "Allocating map of size %dx%d", size_x, size_y);

	if (!ValidateMapSize(size_x, size_y)) {
		error("Invalid map size");
	}

	_map_log_x = FindFirstBit(size_x);
	_map_log_y = FindFirstBit(size_y);
	_map_size_x = size_x;
	_map_size_y = size_y;
	_map_size = size_x * size_y;
	_map_tile_mask = _map_size - 1;

#if defined(__linux__) && defined(MADV_HUGEPAGE)
	if (_munmap_size != 0) {
		munmap(_m, _munmap_size);
		_munmap_size = 0;
		_m = nullptr;
	}
#endif

	free(_m);

	const size_t total_size = (sizeof(Tile) + sizeof(TileExtended)) * _map_size;

	byte *buf = nullptr;
#if defined(__linux__) && defined(MADV_HUGEPAGE)
	const size_t alignment = 2 * 1024 * 1024;
	/* First try mmap with a 2MB alignment, if that fails, just use calloc */
	if (total_size >= alignment) {
		size_t allocated = total_size + alignment;
		void * const ret = mmap(nullptr, allocated, PROT_READ | PROT_WRITE, MAP_PRIVATE | MAP_ANONYMOUS, -1, 0);
		if (ret != MAP_FAILED) {
			void *target = ret;
			assert(std::align(alignment, total_size, target, allocated));

			/* target is now aligned, allocated has been adjusted accordingly */

			const size_t remove_front = static_cast<byte *>(target) - static_cast<byte *>(ret);
			if (remove_front != 0) {
				munmap(ret, remove_front);
			}

			const size_t remove_back = allocated - total_size;
			if (remove_back != 0) {
				munmap(static_cast<char *>(target) + total_size, remove_back);
			}

			madvise(target, total_size, MADV_HUGEPAGE);
			DEBUG(map, 2, "Using mmap for map allocation");

			buf = static_cast<byte *>(target);
			_munmap_size = total_size;
		}
	}
#endif

	if (buf == nullptr) buf = CallocT<byte>(total_size);

	_m = reinterpret_cast<Tile *>(buf);
	_me = reinterpret_cast<TileExtended *>(buf + (_map_size * sizeof(Tile)));

	InitializeWaterRegions();
}


#ifdef _DEBUG
TileIndex TileAdd(TileIndex tile, TileIndexDiff offset)
{
<<<<<<< HEAD
	int dx;
	int dy;
	uint x;
	uint y;

	dx = add & MapMaxX();
	if (dx >= (int)MapSizeX() / 2) dx -= MapSizeX();
	dy = (add - dx) / (int)MapSizeX();

	x = TileX(tile) + dx;
	y = TileY(tile) + dy;

	if (x >= MapSizeX() || y >= MapSizeY()) {
		char buf[512];

		seprintf(buf, lastof(buf), "TILE_ADD(%s) when adding 0x%.4X and 0x%.4X failed",
			exp, tile, add);
#if !defined(_MSC_VER)
		fprintf(stderr, "%s:%d %s\n", file, line, buf);
#else
		_assert(buf, (char*)file, line);
#endif
	}

	dbg_assert(TileXY(x, y) == TILE_MASK(tile + add));
=======
	int dx = offset & Map::MaxX();
	if (dx >= (int)Map::SizeX() / 2) dx -= Map::SizeX();
	int dy = (offset - dx) / (int)Map::SizeX();

	uint32_t x = TileX(tile) + dx;
	uint32_t y = TileY(tile) + dy;

	assert(x < Map::SizeX());
	assert(y < Map::SizeY());
	assert(TileXY(x, y) == Map::WrapToMap(tile + offset));
>>>>>>> 1addeddc

	return TileXY(x, y);
}
#endif

/**
 * This function checks if we add addx/addy to tile, if we
 * do wrap around the edges. For example, tile = (10,2) and
 * addx = +3 and addy = -4. This function will now return
 * INVALID_TILE, because the y is wrapped. This is needed in
 * for example, farmland. When the tile is not wrapped,
 * the result will be tile + TileDiffXY(addx, addy)
 *
 * @param tile the 'starting' point of the adding
 * @param addx the amount of tiles in the X direction to add
 * @param addy the amount of tiles in the Y direction to add
 * @return translated tile, or INVALID_TILE when it would've wrapped.
 */
TileIndex TileAddWrap(TileIndex tile, int addx, int addy)
{
	uint x = TileX(tile) + addx;
	uint y = TileY(tile) + addy;

	/* Disallow void tiles at the north border. */
	if ((x == 0 || y == 0) && _settings_game.construction.freeform_edges) return INVALID_TILE;

	/* Are we about to wrap? */
	if (x >= MapMaxX() || y >= MapMaxY()) return INVALID_TILE;

	return TileXY(x, y);
}

/**
 * This function checks if we add addx/addy to tile, if we
 * do wrap around the edges. Instead of wrapping, saturate at the map edge.
 *
 * @param tile the 'starting' point of the adding
 * @param addx the amount of tiles in the X direction to add
 * @param addy the amount of tiles in the Y direction to add
 * @return translated tile
 */
TileIndex TileAddSaturating(TileIndex tile, int addx, int addy)
{
	int x = TileX(tile) + addx;
	int y = TileY(tile) + addy;

	auto clamp = [&](int coord, int map_max) -> uint {
		return Clamp<int>(coord, _settings_game.construction.freeform_edges ? 1 : 0, map_max - 1);
	};
	return TileXY(clamp(x,  MapMaxX()), clamp(y,  MapMaxY()));
}

/** 'Lookup table' for tile offsets given a DiagDirection */
extern const TileIndexDiffC _tileoffs_by_diagdir[] = {
	{-1,  0}, ///< DIAGDIR_NE
	{ 0,  1}, ///< DIAGDIR_SE
	{ 1,  0}, ///< DIAGDIR_SW
	{ 0, -1}  ///< DIAGDIR_NW
};

/** 'Lookup table' for tile offsets given a Direction */
extern const TileIndexDiffC _tileoffs_by_dir[] = {
	{-1, -1}, ///< DIR_N
	{-1,  0}, ///< DIR_NE
	{-1,  1}, ///< DIR_E
	{ 0,  1}, ///< DIR_SE
	{ 1,  1}, ///< DIR_S
	{ 1,  0}, ///< DIR_SW
	{ 1, -1}, ///< DIR_W
	{ 0, -1}  ///< DIR_NW
};

/**
 * Gets the Manhattan distance between the two given tiles.
 * The Manhattan distance is the sum of the delta of both the
 * X and Y component.
 * Also known as L1-Norm
 * @param t0 the start tile
 * @param t1 the end tile
 * @return the distance
 */
uint DistanceManhattan(TileIndex t0, TileIndex t1)
{
	const uint dx = Delta(TileX(t0), TileX(t1));
	const uint dy = Delta(TileY(t0), TileY(t1));
	return dx + dy;
}


/**
 * Gets the 'Square' distance between the two given tiles.
 * The 'Square' distance is the square of the shortest (straight line)
 * distance between the two tiles.
 * Also known as euclidian- or L2-Norm squared.
 * @param t0 the start tile
 * @param t1 the end tile
 * @return the distance
 */
uint DistanceSquare(TileIndex t0, TileIndex t1)
{
	const int dx = TileX(t0) - TileX(t1);
	const int dy = TileY(t0) - TileY(t1);
	return dx * dx + dy * dy;
}


/**
 * Gets the biggest distance component (x or y) between the two given tiles.
 * Also known as L-Infinity-Norm.
 * @param t0 the start tile
 * @param t1 the end tile
 * @return the distance
 */
uint DistanceMax(TileIndex t0, TileIndex t1)
{
	const uint dx = Delta(TileX(t0), TileX(t1));
	const uint dy = Delta(TileY(t0), TileY(t1));
	return std::max(dx, dy);
}


/**
 * Gets the biggest distance component (x or y) between the two given tiles
 * plus the Manhattan distance, i.e. two times the biggest distance component
 * and once the smallest component.
 * @param t0 the start tile
 * @param t1 the end tile
 * @return the distance
 */
uint DistanceMaxPlusManhattan(TileIndex t0, TileIndex t1)
{
	const uint dx = Delta(TileX(t0), TileX(t1));
	const uint dy = Delta(TileY(t0), TileY(t1));
	return dx > dy ? 2 * dx + dy : 2 * dy + dx;
}

/**
 * Param the minimum distance to an edge
 * @param tile the tile to get the distance from
 * @return the distance from the edge in tiles
 */
uint DistanceFromEdge(TileIndex tile)
{
	const uint xl = TileX(tile);
	const uint yl = TileY(tile);
	const uint xh = MapSizeX() - 1 - xl;
	const uint yh = MapSizeY() - 1 - yl;
	const uint minl = std::min(xl, yl);
	const uint minh = std::min(xh, yh);
	return std::min(minl, minh);
}

/**
 * Gets the distance to the edge of the map in given direction.
 * @param tile the tile to get the distance from
 * @param dir the direction of interest
 * @return the distance from the edge in tiles
 */
uint DistanceFromEdgeDir(TileIndex tile, DiagDirection dir)
{
	switch (dir) {
		case DIAGDIR_NE: return             TileX(tile) - (_settings_game.construction.freeform_edges ? 1 : 0);
		case DIAGDIR_NW: return             TileY(tile) - (_settings_game.construction.freeform_edges ? 1 : 0);
		case DIAGDIR_SW: return MapMaxX() - TileX(tile) - 1;
		case DIAGDIR_SE: return MapMaxY() - TileY(tile) - 1;
		default: NOT_REACHED();
	}
}

/**
 * Function performing a search around a center tile and going outward, thus in circle.
 * Although it really is a square search...
 * Every tile will be tested by means of the callback function proc,
 * which will determine if yes or no the given tile meets criteria of search.
 * @param tile to start the search from. Upon completion, it will return the tile matching the search
 * @param size: number of tiles per side of the desired search area
 * @param proc: callback testing function pointer.
 * @param user_data to be passed to the callback function. Depends on the implementation
 * @return result of the search
 * @pre proc != nullptr
 * @pre size > 0
 */
bool CircularTileSearch(TileIndex *tile, uint size, TestTileOnSearchProc proc, void *user_data)
{
	dbg_assert(proc != nullptr);
	dbg_assert(size > 0);

	if (size % 2 == 1) {
		/* If the length of the side is uneven, the center has to be checked
		 * separately, as the pattern of uneven sides requires to go around the center */
		if (proc(*tile, user_data)) return true;

		/* If tile test is not successful, get one tile up,
		 * ready for a test in first circle around center tile */
		*tile = TileAddByDir(*tile, DIR_N);
		return CircularTileSearch(tile, size / 2, 1, 1, proc, user_data);
	} else {
		return CircularTileSearch(tile, size / 2, 0, 0, proc, user_data);
	}
}

/**
 * Generalized circular search allowing for rectangles and a hole.
 * Function performing a search around a center rectangle and going outward.
 * The center rectangle is left out from the search. To do a rectangular search
 * without a hole, set either h or w to zero.
 * Every tile will be tested by means of the callback function proc,
 * which will determine if yes or no the given tile meets criteria of search.
 * @param tile to start the search from. Upon completion, it will return the tile matching the search.
 *  This tile should be directly north of the hole (if any).
 * @param radius How many tiles to search outwards. Note: This is a radius and thus different
 *                from the size parameter of the other CircularTileSearch function, which is a diameter.
 * @param w the width of the inner rectangle
 * @param h the height of the inner rectangle
 * @param proc callback testing function pointer.
 * @param user_data to be passed to the callback function. Depends on the implementation
 * @return result of the search
 * @pre proc != nullptr
 * @pre radius > 0
 */
bool CircularTileSearch(TileIndex *tile, uint radius, uint w, uint h, TestTileOnSearchProc proc, void *user_data)
{
	dbg_assert(proc != nullptr);
	dbg_assert(radius > 0);

	uint x = TileX(*tile) + w + 1;
	uint y = TileY(*tile);

	const uint extent[DIAGDIR_END] = { w, h, w, h };

	for (uint n = 0; n < radius; n++) {
		for (DiagDirection dir = DIAGDIR_BEGIN; dir < DIAGDIR_END; dir++) {
			/* Is the tile within the map? */
			for (uint j = extent[dir] + n * 2 + 1; j != 0; j--) {
				if (x < MapSizeX() && y < MapSizeY()) {
					TileIndex t = TileXY(x, y);
					/* Is the callback successful? */
					if (proc(t, user_data)) {
						/* Stop the search */
						*tile = t;
						return true;
					}
				}

				/* Step to the next 'neighbour' in the circular line */
				x += _tileoffs_by_diagdir[dir].x;
				y += _tileoffs_by_diagdir[dir].y;
			}
		}
		/* Jump to next circle to test */
		x += _tileoffs_by_dir[DIR_W].x;
		y += _tileoffs_by_dir[DIR_W].y;
	}

	*tile = INVALID_TILE;
	return false;
}

/**
 * Generalized contiguous matching tile area size threshold function.
 * Contiguous means directly adjacent by DiagDirection directions.
 *
 * @param tile to start the search from.
 * @param threshold minimum number of matching tiles for success, searching is halted when this is reached.
 * @param proc callback testing function pointer.
 * @param user_data to be passed to the callback function. Depends on the implementation
 * @return whether the contiguous tile area size is >= threshold
 * @pre proc != nullptr
 */
bool EnoughContiguousTilesMatchingCondition(TileIndex tile, uint threshold, TestTileOnSearchProc proc, void *user_data)
{
	dbg_assert(proc != nullptr);
	if (threshold == 0) return true;

	static_assert(MAX_MAP_TILES_BITS <= 30);

	btree::btree_set<uint32_t> processed_tiles;
	ring_buffer<uint32_t> candidates;
	uint matching_count = 0;

	auto process_tile = [&](TileIndex t, DiagDirection exclude_onward_dir) {
		auto iter = processed_tiles.lower_bound(t);
		if (iter != processed_tiles.end() && *iter == t) {
			/* done this tile already */
		} else {
			if (proc(t, user_data)) {
				matching_count++;
				for (DiagDirection dir = DIAGDIR_BEGIN; dir < DIAGDIR_END; dir++) {
					if (dir == exclude_onward_dir) continue;
					TileIndex neighbour_tile = AddTileIndexDiffCWrap(t, TileIndexDiffCByDiagDir(dir));
					if (IsValidTile(neighbour_tile)) {
						candidates.push_back(neighbour_tile | (ReverseDiagDir(dir) << 30));
					}
				}
			}
			processed_tiles.insert(iter, t);
		}
	};
	process_tile(tile, INVALID_DIAGDIR);

	while (matching_count < threshold && !candidates.empty()) {
		uint32_t next = candidates.front();
		candidates.pop_front();
		TileIndex t = GB(next, 0, 30);
		DiagDirection exclude_onward_dir = (DiagDirection)GB(next, 30, 2);
		process_tile(t, exclude_onward_dir);
	}
	return matching_count >= threshold;
}

void IterateCurvedCircularTileArea(TileIndex centre_tile, uint diameter, TileIteratorProc proc, void *user_data)
{
	const uint radius_sq = ((diameter * diameter) + 2) / 4;
	const uint centre_radius = (diameter + 1) / 2;

	const int centre_x = TileX(centre_tile);
	const int centre_y = TileY(centre_tile);

	/* Centre row */
	for (int x = std::max<int>(0, centre_x - centre_radius); x <= std::min<int>(MapMaxX(), centre_x + centre_radius); x++) {
		proc(TileXY(x, centre_y), user_data);
	}

	/* Other (shorter) rows */
	for (uint offset = 1; offset <= centre_radius; offset++) {
		const uint offset_sq = offset * offset;
		uint half_width = 0;
		while (offset_sq + (half_width * half_width) < radius_sq) {
			half_width++;
		}
		const int x_left = std::max<int>(0, centre_x - half_width);
		const int x_right = std::min<int>(MapMaxX(), centre_x + half_width);
		auto iterate_row = [&](int y) {
			if (y < 0 || y > (int)MapMaxY()) return;
			for (int x = x_left; x <= x_right; x++) {
				proc(TileXY(x, y), user_data);
			}
		};
		iterate_row(centre_y - offset);
		iterate_row(centre_y + offset);
	}
}

/**
 * Finds the distance for the closest tile with water/land given a tile
 * @param tile  the tile to find the distance too
 * @param water whether to find water or land
 * @return distance to nearest water (max 0x7F) / land (max 0x1FF; 0x200 if there is no land)
 */
uint GetClosestWaterDistance(TileIndex tile, bool water)
{
	if (HasTileWaterGround(tile) == water) return 0;

	uint max_dist = water ? 0x7F : 0x200;

	int x = TileX(tile);
	int y = TileY(tile);

	uint max_x = MapMaxX();
	uint max_y = MapMaxY();
	uint min_xy = _settings_game.construction.freeform_edges ? 1 : 0;

	/* go in a 'spiral' with increasing manhattan distance in each iteration */
	for (uint dist = 1; dist < max_dist; dist++) {
		/* next 'diameter' */
		y--;

		/* going counter-clockwise around this square */
		for (DiagDirection dir = DIAGDIR_BEGIN; dir < DIAGDIR_END; dir++) {
			static const int8_t ddx[DIAGDIR_END] = { -1,  1,  1, -1};
			static const int8_t ddy[DIAGDIR_END] = {  1,  1, -1, -1};

			int dx = ddx[dir];
			int dy = ddy[dir];

			/* each side of this square has length 'dist' */
			for (uint a = 0; a < dist; a++) {
				/* MP_VOID tiles are not checked (interval is [min; max) for IsInsideMM())*/
				if (IsInsideMM(x, min_xy, max_x) && IsInsideMM(y, min_xy, max_y)) {
					TileIndex t = TileXY(x, y);
					if (HasTileWaterGround(t) == water) return dist;
				}
				x += dx;
				y += dy;
			}
		}
	}

	if (!water) {
		/* no land found - is this a water-only map? */
		for (TileIndex t = 0; t < MapSize(); t++) {
			if (!IsTileType(t, MP_VOID) && !IsTileType(t, MP_WATER)) return 0x1FF;
		}
	}

	return max_dist;
}

static const char *tile_type_names[16] = {
	"MP_CLEAR",
	"MP_RAILWAY",
	"MP_ROAD",
	"MP_HOUSE",
	"MP_TREES",
	"MP_STATION",
	"MP_WATER",
	"MP_VOID",
	"MP_INDUSTRY",
	"MP_TUNNELBRIDGE",
	"MP_OBJECT",
	"INVALID_B",
	"INVALID_C",
	"INVALID_D",
	"INVALID_E",
	"INVALID_F",
};

char *DumpTileInfo(char *b, const char *last, TileIndex tile)
{
	if (tile == INVALID_TILE) {
		b += seprintf(b, last, "tile: %X (INVALID_TILE)", tile);
	} else {
		b += seprintf(b, last, "tile: %X (%u x %u)", tile, TileX(tile), TileY(tile));
	}
	if (!_m || !_me) {
		b += seprintf(b, last, ", NO MAP ALLOCATED");
	} else {
		if (tile >= MapSize()) {
			b += seprintf(b, last, ", TILE OUTSIDE MAP");
		} else {
			b += seprintf(b, last, ", type: %02X (%s), height: %02X, data: %02X %04X %02X %02X %02X %02X %02X %04X",
					_m[tile].type, tile_type_names[GB(_m[tile].type, 4, 4)], _m[tile].height,
					_m[tile].m1, _m[tile].m2, _m[tile].m3, _m[tile].m4, _m[tile].m5, _me[tile].m6, _me[tile].m7, _me[tile].m8);
		}
	}
	return b;
}

void DumpMapStats(char *b, const char *last)
{
	std::array<uint, 16> tile_types;
	uint restricted_signals = 0;
	uint prog_signals = 0;
	uint dual_rail_type = 0;
	uint road_works = 0;

	enum TunnelBridgeBits {
		TBB_BRIDGE            = 1 << 0,
		TBB_ROAD              = 1 << 1,
		TBB_TRAM              = 1 << 2,
		TBB_RAIL              = 1 << 3,
		TBB_WATER             = 1 << 4,
		TBB_CUSTOM_HEAD       = 1 << 5,
		TBB_DUAL_RT           = 1 << 6,
		TBB_SIGNALLED         = 1 << 7,
		TBB_SIGNALLED_BIDI    = 1 << 8,
	};
	btree::btree_map<uint, uint> tunnel_bridge_stats;

	for (uint type = 0; type < 16; type++) {
		tile_types[type] = 0;
	}

	for (TileIndex t = 0; t < MapSize(); t++) {
		tile_types[GetTileType(t)]++;

		if (IsTileType(t, MP_RAILWAY)) {
			if (GetRailTileType(t) == RAIL_TILE_SIGNALS) {
				if (IsRestrictedSignal(t)) restricted_signals++;
				if (HasSignalOnTrack(t, TRACK_LOWER) && GetSignalType(t, TRACK_LOWER) == SIGTYPE_PROG) prog_signals++;
				if (HasSignalOnTrack(t, TRACK_UPPER) && GetSignalType(t, TRACK_UPPER) == SIGTYPE_PROG) prog_signals++;
			}
		}

		bool dual_rt = false;
		RailType rt1 = GetTileRailType(t);
		if (rt1 != INVALID_RAILTYPE) {
			RailType rt2 = GetTileSecondaryRailTypeIfValid(t);
			if (rt2 != INVALID_RAILTYPE && rt1 != rt2) {
				dual_rail_type++;
				dual_rt = true;
			}
		}

		if (IsNormalRoadTile(t) && HasRoadWorks(t)) road_works++;

		if (IsTileType(t, MP_TUNNELBRIDGE)) {
			uint bucket = 0;
			if (IsBridge(t)) bucket |= TBB_BRIDGE;
			if (IsTunnelBridgeWithSignalSimulation(t)) {
				bucket |= TBB_SIGNALLED;
				if (IsTunnelBridgeSignalSimulationBidirectional(t)) bucket |= TBB_SIGNALLED_BIDI;
				if (IsTunnelBridgeRestrictedSignal(t)) restricted_signals++;
			}
			if (GetTunnelBridgeTransportType(t) == TRANSPORT_ROAD) {
				if (HasTileRoadType(t, RTT_ROAD)) bucket |= TBB_ROAD;
				if (HasTileRoadType(t, RTT_TRAM)) bucket |= TBB_TRAM;
			}
			if (GetTunnelBridgeTransportType(t) == TRANSPORT_RAIL) bucket |= TBB_RAIL;
			if (GetTunnelBridgeTransportType(t) == TRANSPORT_WATER) bucket |= TBB_WATER;
			if (IsCustomBridgeHeadTile(t)) bucket |= TBB_CUSTOM_HEAD;
			if (dual_rt) bucket |= TBB_DUAL_RT;
			tunnel_bridge_stats[bucket]++;
		}
	}

	for (uint type = 0; type < 16; type++) {
		if (tile_types[type]) b += seprintf(b, last, "%-20s %20u\n", tile_type_names[type], tile_types[type]);
	}

	b += seprintf(b, last, "\n");

	if (restricted_signals) b += seprintf(b, last, "restricted signals   %20u\n", restricted_signals);
	if (prog_signals)       b += seprintf(b, last, "prog signals         %20u\n", prog_signals);
	if (dual_rail_type)     b += seprintf(b, last, "dual rail type       %20u\n", dual_rail_type);
	if (road_works)         b += seprintf(b, last, "road works           %20u\n", road_works);

	for (auto it : tunnel_bridge_stats) {
		b = strecpy(b, it.first & TBB_BRIDGE ? "bridge" : "tunnel", last, true);
		if (it.first & TBB_ROAD) b = strecpy(b, ", road", last, true);
		if (it.first & TBB_TRAM) b = strecpy(b, ", tram", last, true);
		if (it.first & TBB_RAIL) b = strecpy(b, ", rail", last, true);
		if (it.first & TBB_WATER) b = strecpy(b, ", water", last, true);
		if (it.first & TBB_CUSTOM_HEAD) b = strecpy(b, ", custom head", last, true);
		if (it.first & TBB_DUAL_RT) b = strecpy(b, ", dual rail type", last, true);
		if (it.first & TBB_SIGNALLED) b = strecpy(b, ", signalled", last, true);
		if (it.first & TBB_SIGNALLED_BIDI) b = strecpy(b, ", bidi", last, true);
		b += seprintf(b, last, ": %u\n", it.second);
	}
}<|MERGE_RESOLUTION|>--- conflicted
+++ resolved
@@ -26,26 +26,12 @@
 
 #include "safeguards.h"
 
-<<<<<<< HEAD
-#if defined(_MSC_VER)
-/* Why the hell is that not in all MSVC headers?? */
-extern "C" _CRTIMP void __cdecl _assert(void *, void *, unsigned);
-#endif
-
 uint _map_log_x;     ///< 2^_map_log_x == _map_size_x
 uint _map_log_y;     ///< 2^_map_log_y == _map_size_y
 uint _map_size_x;    ///< Size of the map along the X
 uint _map_size_y;    ///< Size of the map along the Y
 uint _map_size;      ///< The number of tiles on the map
 uint _map_tile_mask; ///< _map_size - 1 (to mask the mapsize)
-=======
-/* static */ uint Map::log_x;     ///< 2^_map_log_x == _map_size_x
-/* static */ uint Map::log_y;     ///< 2^_map_log_y == _map_size_y
-/* static */ uint Map::size_x;    ///< Size of the map along the X
-/* static */ uint Map::size_y;    ///< Size of the map along the Y
-/* static */ uint Map::size;      ///< The number of tiles on the map
-/* static */ uint Map::tile_mask; ///< _map_size - 1 (to mask the mapsize)
->>>>>>> 1addeddc
 
 Tile *_m = nullptr;          ///< Tiles of the map
 TileExtended *_me = nullptr; ///< Extended Tiles of the map
@@ -151,44 +137,16 @@
 #ifdef _DEBUG
 TileIndex TileAdd(TileIndex tile, TileIndexDiff offset)
 {
-<<<<<<< HEAD
-	int dx;
-	int dy;
-	uint x;
-	uint y;
-
-	dx = add & MapMaxX();
+	int dx = offset & MapMaxX();
 	if (dx >= (int)MapSizeX() / 2) dx -= MapSizeX();
-	dy = (add - dx) / (int)MapSizeX();
-
-	x = TileX(tile) + dx;
-	y = TileY(tile) + dy;
-
-	if (x >= MapSizeX() || y >= MapSizeY()) {
-		char buf[512];
-
-		seprintf(buf, lastof(buf), "TILE_ADD(%s) when adding 0x%.4X and 0x%.4X failed",
-			exp, tile, add);
-#if !defined(_MSC_VER)
-		fprintf(stderr, "%s:%d %s\n", file, line, buf);
-#else
-		_assert(buf, (char*)file, line);
-#endif
-	}
-
-	dbg_assert(TileXY(x, y) == TILE_MASK(tile + add));
-=======
-	int dx = offset & Map::MaxX();
-	if (dx >= (int)Map::SizeX() / 2) dx -= Map::SizeX();
-	int dy = (offset - dx) / (int)Map::SizeX();
+	int dy = (offset - dx) / (int)MapSizeX();
 
 	uint32_t x = TileX(tile) + dx;
 	uint32_t y = TileY(tile) + dy;
 
-	assert(x < Map::SizeX());
-	assert(y < Map::SizeY());
-	assert(TileXY(x, y) == Map::WrapToMap(tile + offset));
->>>>>>> 1addeddc
+	assert(x < MapSizeX());
+	assert(y < MapSizeY());
+	assert(TileXY(x, y) == TILE_MASK(tile + add));
 
 	return TileXY(x, y);
 }
