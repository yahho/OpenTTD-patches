--- conflicted
+++ resolved
@@ -11,13 +11,9 @@
 #define STRINGS_INTERNAL_H
 
 #include "string_func.h"
-<<<<<<< HEAD
-#include "core/span_type.hpp"
 #include "core/strong_typedef_type.hpp"
 
 #include <array>
-=======
->>>>>>> 28ef5146
 
 /** The data required to format and validate a single parameter of a string. */
 struct StringParameter {
