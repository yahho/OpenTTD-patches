--- conflicted
+++ resolved
@@ -27,7 +27,6 @@
 #define STRING_FUNC_H
 
 #include <stdarg.h>
-#include <string>
 
 #include "core/bitmath_func.hpp"
 #include "string_type.h"
@@ -55,16 +54,6 @@
 {
 	*str_validate_intl(str, last, settings) = '\0';
 }
-<<<<<<< HEAD
-
-static inline void str_validate(std::string &str, StringValidationSettings settings = SVS_REPLACE_WITH_QUESTION_MARK)
-{
-	if (str.empty()) return;
-	char *buf = const_cast<char *>(str.c_str());
-	str.resize(str_validate_intl(buf, buf + str.size(), settings) - buf);
-}
-=======
->>>>>>> 498b3db5
 
 void ValidateString(const char *str);
 
