--- conflicted
+++ resolved
@@ -606,11 +606,7 @@
 	if (flags & DC_EXEC) {
 		if (v->IsStoppedInDepot() && (flags & DC_AUTOREPLACE) == 0) DeleteVehicleNews(p1, STR_NEWS_TRAIN_IS_WAITING + v->type);
 
-<<<<<<< HEAD
-		if (_settings_game.order.timetable_separation) v->ClearSeparation();
-=======
 		v->ClearSeparation();
->>>>>>> 9eb07b4a
 		if (_settings_game.order.timetable_separation) ClrBit(v->vehicle_flags, VF_TIMETABLE_STARTED);
 
 		v->vehstatus ^= VS_STOPPED;
