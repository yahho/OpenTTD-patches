/* $Id$ */

/*
 * This file is part of OpenTTD.
 * OpenTTD is free software; you can redistribute it and/or modify it under the terms of the GNU General Public License as published by the Free Software Foundation, version 2.
 * OpenTTD is distributed in the hope that it will be useful, but WITHOUT ANY WARRANTY; without even the implied warranty of MERCHANTABILITY or FITNESS FOR A PARTICULAR PURPOSE.
 * See the GNU General Public License for more details. You should have received a copy of the GNU General Public License along with OpenTTD. If not, see <http://www.gnu.org/licenses/>.
 */

/** @file vehicle_cmd.cpp Commands for vehicles. */

#include "stdafx.h"
#include "roadveh.h"
#include "news_func.h"
#include "airport.h"
#include "cmd_helper.h"
#include "command_func.h"
#include "company_func.h"
#include "train.h"
#include "aircraft.h"
#include "newgrf_text.h"
#include "vehicle_func.h"
#include "string_func.h"
#include "depot_map.h"
#include "vehiclelist.h"
#include "engine_func.h"
#include "articulated_vehicles.h"
#include "autoreplace_gui.h"
#include "group.h"
#include "order_backup.h"
#include "ship.h"
#include "newgrf.h"
#include "company_base.h"
#include "core/random_func.hpp"

#include "table/strings.h"

#include "safeguards.h"

/* Tables used in vehicle.h to find the right command for a certain vehicle type */
const uint32 _veh_build_proc_table[] = {
	CMD_BUILD_VEHICLE | CMD_MSG(STR_ERROR_CAN_T_BUY_TRAIN),
	CMD_BUILD_VEHICLE | CMD_MSG(STR_ERROR_CAN_T_BUY_ROAD_VEHICLE),
	CMD_BUILD_VEHICLE | CMD_MSG(STR_ERROR_CAN_T_BUY_SHIP),
	CMD_BUILD_VEHICLE | CMD_MSG(STR_ERROR_CAN_T_BUY_AIRCRAFT),
};

const uint32 _veh_sell_proc_table[] = {
	CMD_SELL_VEHICLE | CMD_MSG(STR_ERROR_CAN_T_SELL_TRAIN),
	CMD_SELL_VEHICLE | CMD_MSG(STR_ERROR_CAN_T_SELL_ROAD_VEHICLE),
	CMD_SELL_VEHICLE | CMD_MSG(STR_ERROR_CAN_T_SELL_SHIP),
	CMD_SELL_VEHICLE | CMD_MSG(STR_ERROR_CAN_T_SELL_AIRCRAFT),
};

const uint32 _veh_refit_proc_table[] = {
	CMD_REFIT_VEHICLE | CMD_MSG(STR_ERROR_CAN_T_REFIT_TRAIN),
	CMD_REFIT_VEHICLE | CMD_MSG(STR_ERROR_CAN_T_REFIT_ROAD_VEHICLE),
	CMD_REFIT_VEHICLE | CMD_MSG(STR_ERROR_CAN_T_REFIT_SHIP),
	CMD_REFIT_VEHICLE | CMD_MSG(STR_ERROR_CAN_T_REFIT_AIRCRAFT),
};

const uint32 _send_to_depot_proc_table[] = {
	CMD_SEND_VEHICLE_TO_DEPOT | CMD_MSG(STR_ERROR_CAN_T_SEND_TRAIN_TO_DEPOT),
	CMD_SEND_VEHICLE_TO_DEPOT | CMD_MSG(STR_ERROR_CAN_T_SEND_ROAD_VEHICLE_TO_DEPOT),
	CMD_SEND_VEHICLE_TO_DEPOT | CMD_MSG(STR_ERROR_CAN_T_SEND_SHIP_TO_DEPOT),
	CMD_SEND_VEHICLE_TO_DEPOT | CMD_MSG(STR_ERROR_CAN_T_SEND_AIRCRAFT_TO_HANGAR),
};


CommandCost CmdBuildRailVehicle(TileIndex tile, DoCommandFlag flags, const Engine *e, uint16 data, Vehicle **v);
CommandCost CmdBuildRoadVehicle(TileIndex tile, DoCommandFlag flags, const Engine *e, uint16 data, Vehicle **v);
CommandCost CmdBuildShip       (TileIndex tile, DoCommandFlag flags, const Engine *e, uint16 data, Vehicle **v);
CommandCost CmdBuildAircraft   (TileIndex tile, DoCommandFlag flags, const Engine *e, uint16 data, Vehicle **v);

CommandCost CmdRefitVehicle(TileIndex tile, DoCommandFlag flags, uint32 p1, uint32 p2, const char *text);

/**
 * Build a vehicle.
 * @param tile tile of depot where the vehicle is built
 * @param flags for command
 * @param p1 various bitstuffed data
 *  bits  0-15: vehicle type being built.
 *  bits 16-23: vehicle type specific bits passed on to the vehicle build functions.
 *  bits 24-31: refit cargo type.
 * @param p2 User
 * @param text unused
 * @return the cost of this operation or an error
 */
CommandCost CmdBuildVehicle(TileIndex tile, DoCommandFlag flags, uint32 p1, uint32 p2, const char *text)
{
	/* Elementary check for valid location. */
	if (!IsDepotTile(tile) || !IsTileOwner(tile, _current_company)) return CMD_ERROR;

	VehicleType type = GetDepotVehicleType(tile);

	/* Validate the engine type. */
	EngineID eid = GB(p1, 0, 16);
	if (!IsEngineBuildable(eid, type, _current_company)) return_cmd_error(STR_ERROR_RAIL_VEHICLE_NOT_AVAILABLE + type);

	/* Validate the cargo type. */
	CargoID cargo = GB(p1, 24, 8);
	if (cargo >= NUM_CARGO && cargo != CT_INVALID) return CMD_ERROR;

	const Engine *e = Engine::Get(eid);
	CommandCost value(EXPENSES_NEW_VEHICLES, e->GetCost());

	/* Engines without valid cargo should not be available */
	CargoID default_cargo = e->GetDefaultCargoType();
	if (default_cargo == CT_INVALID) return CMD_ERROR;

	bool refitting = cargo != CT_INVALID && cargo != default_cargo;

	/* Check whether the number of vehicles we need to build can be built according to pool space. */
	uint num_vehicles;
	switch (type) {
		case VEH_TRAIN:    num_vehicles = (e->u.rail.railveh_type == RAILVEH_MULTIHEAD ? 2 : 1) + CountArticulatedParts(eid, false); break;
		case VEH_ROAD:     num_vehicles = 1 + CountArticulatedParts(eid, false); break;
		case VEH_SHIP:     num_vehicles = 1; break;
		case VEH_AIRCRAFT: num_vehicles = e->u.air.subtype & AIR_CTOL ? 2 : 3; break;
		default: NOT_REACHED(); // Safe due to IsDepotTile()
	}
	if (!Vehicle::CanAllocateItem(num_vehicles)) return_cmd_error(STR_ERROR_TOO_MANY_VEHICLES_IN_GAME);

	/* Check whether we can allocate a unit number. Autoreplace does not allocate
	 * an unit number as it will (always) reuse the one of the replaced vehicle
	 * and (train) wagons don't have an unit number in any scenario. */
	UnitID unit_num = (flags & DC_AUTOREPLACE || (type == VEH_TRAIN && e->u.rail.railveh_type == RAILVEH_WAGON)) ? 0 : GetFreeUnitNumber(type);
	if (unit_num == UINT16_MAX) return_cmd_error(STR_ERROR_TOO_MANY_VEHICLES_IN_GAME);

	/* If we are refitting we need to temporarily purchase the vehicle to be able to
	 * test it. */
	DoCommandFlag subflags = flags;
	if (refitting) subflags |= DC_EXEC;

	/* Vehicle construction needs random bits, so we have to save the random
	 * seeds to prevent desyncs. */
	SavedRandomSeeds saved_seeds;
	if (flags != subflags) SaveRandomSeeds(&saved_seeds);

	Vehicle *v = NULL;
	switch (type) {
		case VEH_TRAIN:    value.AddCost(CmdBuildRailVehicle(tile, subflags, e, GB(p1, 24, 8), &v)); break;
		case VEH_ROAD:     value.AddCost(CmdBuildRoadVehicle(tile, subflags, e, GB(p1, 24, 8), &v)); break;
		case VEH_SHIP:     value.AddCost(CmdBuildShip       (tile, subflags, e, GB(p1, 24, 8), &v)); break;
		case VEH_AIRCRAFT: value.AddCost(CmdBuildAircraft   (tile, subflags, e, GB(p1, 24, 8), &v)); break;
		default: NOT_REACHED(); // Safe due to IsDepotTile()
	}

	if (value.Succeeded()) {
		if (refitting || (flags & DC_EXEC)) {
			v->unitnumber = unit_num;
			v->value      = value.GetCost();
		}

		if (refitting) {
			value.AddCost(CmdRefitVehicle(tile, flags, v->index, cargo, NULL));
		} else {
			/* Fill in non-refitted capacities */
			_returned_refit_capacity = e->GetDisplayDefaultCapacity(&_returned_mail_refit_capacity);
		}

		if (flags & DC_EXEC) {
			InvalidateWindowData(WC_VEHICLE_DEPOT, v->tile);
			InvalidateWindowClassesData(GetWindowClassForVehicleType(type), 0);
			SetWindowDirty(WC_COMPANY, _current_company);
			if (IsLocalCompany()) {
				InvalidateAutoreplaceWindow(v->engine_type, v->group_id); // updates the auto replace window (must be called before incrementing num_engines)
			}
		}

		if (refitting || (flags & DC_EXEC)) {
			GroupStatistics::CountEngine(v, 1);
			GroupStatistics::UpdateAutoreplace(_current_company);

			if (v->IsPrimaryVehicle()) {
				GroupStatistics::CountVehicle(v, 1);
				OrderBackup::Restore(v, p2);
			}
		}


		/* If we are not in DC_EXEC undo everything */
		if (refitting && (flags & DC_EXEC) == 0) {
			DoCommand(0, v->index, 0, DC_EXEC, GetCmdSellVeh(v));
		}
	}

	if (flags != subflags) RestoreRandomSeeds(saved_seeds);

	return value;
}

CommandCost CmdSellRailWagon(DoCommandFlag flags, Vehicle *v, uint16 data, uint32 user);

/**
 * Sell a vehicle.
 * @param tile unused.
 * @param flags for command.
 * @param p1 various bitstuffed data.
 *  bits  0-19: vehicle ID being sold.
 *  bits 20-30: vehicle type specific bits passed on to the vehicle build functions.
 *  bit     31: make a backup of the vehicle's order (if an engine).
 * @param p2 User.
 * @param text unused.
 * @return the cost of this operation or an error.
 */
CommandCost CmdSellVehicle(TileIndex tile, DoCommandFlag flags, uint32 p1, uint32 p2, const char *text)
{
	Vehicle *v = Vehicle::GetIfValid(GB(p1, 0, 20));
	if (v == NULL) return CMD_ERROR;

	Vehicle *front = v->First();

	CommandCost ret = CheckOwnership(front->owner);
	if (ret.Failed()) return ret;

	if (front->vehstatus & VS_CRASHED) return_cmd_error(STR_ERROR_VEHICLE_IS_DESTROYED);

	if (!front->IsStoppedInDepot()) return_cmd_error(STR_ERROR_TRAIN_MUST_BE_STOPPED_INSIDE_DEPOT + front->type);

	/* Can we actually make the order backup, i.e. are there enough orders? */
	if (p1 & MAKE_ORDER_BACKUP_FLAG &&
			front->orders.list != NULL &&
			!front->orders.list->IsShared() &&
			!Order::CanAllocateItem(front->orders.list->GetNumOrders())) {
		/* Only happens in exceptional cases when there aren't enough orders anyhow.
		 * Thus it should be safe to just drop the orders in that case. */
		p1 &= ~MAKE_ORDER_BACKUP_FLAG;
	}

	if (v->type == VEH_TRAIN) {
		ret = CmdSellRailWagon(flags, v, GB(p1, 20, 12), p2);
	} else {
		ret = CommandCost(EXPENSES_NEW_VEHICLES, -front->value);

		if (flags & DC_EXEC) {
			if (front->IsPrimaryVehicle() && p1 & MAKE_ORDER_BACKUP_FLAG) OrderBackup::Backup(front, p2);
			delete front;
		}
	}

	return ret;
}

/**
 * Helper to run the refit cost callback.
 * @param v The vehicle we are refitting, can be NULL.
 * @param engine_type Which engine to refit
 * @param new_cid Cargo type we are refitting to.
 * @param new_subtype New cargo subtype.
 * @param[out] auto_refit_allowed The refit is allowed as an auto-refit.
 * @return Price for refitting
 */
static int GetRefitCostFactor(const Vehicle *v, EngineID engine_type, CargoID new_cid, byte new_subtype, bool *auto_refit_allowed)
{
	/* Prepare callback param with info about the new cargo type. */
	const Engine *e = Engine::Get(engine_type);

	/* Is this vehicle a NewGRF vehicle? */
	if (e->GetGRF() != NULL) {
		const CargoSpec *cs = CargoSpec::Get(new_cid);
		uint32 param1 = (cs->classes << 16) | (new_subtype << 8) | e->GetGRF()->cargo_map[new_cid];

		uint16 cb_res = GetVehicleCallback(CBID_VEHICLE_REFIT_COST, param1, 0, engine_type, v);
		if (cb_res != CALLBACK_FAILED) {
			*auto_refit_allowed = HasBit(cb_res, 14);
			int factor = GB(cb_res, 0, 14);
			if (factor >= 0x2000) factor -= 0x4000; // Treat as signed integer.
			return factor;
		}
	}

	*auto_refit_allowed = e->info.refit_cost == 0;
	return (v == NULL || v->cargo_type != new_cid) ? e->info.refit_cost : 0;
}

/**
 * Learn the price of refitting a certain engine
 * @param v The vehicle we are refitting, can be NULL.
 * @param engine_type Which engine to refit
 * @param new_cid Cargo type we are refitting to.
 * @param new_subtype New cargo subtype.
 * @param[out] auto_refit_allowed The refit is allowed as an auto-refit.
 * @return Price for refitting
 */
static CommandCost GetRefitCost(const Vehicle *v, EngineID engine_type, CargoID new_cid, byte new_subtype, bool *auto_refit_allowed)
{
	ExpensesType expense_type;
	const Engine *e = Engine::Get(engine_type);
	Price base_price;
	int cost_factor = GetRefitCostFactor(v, engine_type, new_cid, new_subtype, auto_refit_allowed);
	switch (e->type) {
		case VEH_SHIP:
			base_price = PR_BUILD_VEHICLE_SHIP;
			expense_type = EXPENSES_SHIP_RUN;
			break;

		case VEH_ROAD:
			base_price = PR_BUILD_VEHICLE_ROAD;
			expense_type = EXPENSES_ROADVEH_RUN;
			break;

		case VEH_AIRCRAFT:
			base_price = PR_BUILD_VEHICLE_AIRCRAFT;
			expense_type = EXPENSES_AIRCRAFT_RUN;
			break;

		case VEH_TRAIN:
			base_price = (e->u.rail.railveh_type == RAILVEH_WAGON) ? PR_BUILD_VEHICLE_WAGON : PR_BUILD_VEHICLE_TRAIN;
			cost_factor <<= 1;
			expense_type = EXPENSES_TRAIN_RUN;
			break;

		default: NOT_REACHED();
	}
	if (cost_factor < 0) {
		return CommandCost(expense_type, -GetPrice(base_price, -cost_factor, e->GetGRF(), -10));
	} else {
		return CommandCost(expense_type, GetPrice(base_price, cost_factor, e->GetGRF(), -10));
	}
}

/** Helper structure for RefitVehicle() */
struct RefitResult {
	Vehicle *v;         ///< Vehicle to refit
	uint capacity;      ///< New capacity of vehicle
	uint mail_capacity; ///< New mail capacity of aircraft
	byte subtype;       ///< cargo subtype to refit to
};

/**
 * Refits a vehicle (chain).
 * This is the vehicle-type independent part of the CmdRefitXXX functions.
 * @param v            The vehicle to refit.
 * @param only_this    Whether to only refit this vehicle, or to check the rest of them.
 * @param num_vehicles Number of vehicles to refit (not counting articulated parts). Zero means the whole chain.
 * @param new_cid      Cargotype to refit to
 * @param new_subtype  Cargo subtype to refit to. 0xFF means to try keeping the same subtype according to GetBestFittingSubType().
 * @param flags        Command flags
 * @param auto_refit   Refitting is done as automatic refitting outside a depot.
 * @return Refit cost.
 */
static CommandCost RefitVehicle(Vehicle *v, bool only_this, uint8 num_vehicles, CargoID new_cid, byte new_subtype, DoCommandFlag flags, bool auto_refit)
{
	CommandCost cost(v->GetExpenseType(false));
	uint total_capacity = 0;
	uint total_mail_capacity = 0;
	num_vehicles = num_vehicles == 0 ? UINT8_MAX : num_vehicles;

	VehicleSet vehicles_to_refit;
	if (!only_this) {
		GetVehicleSet(vehicles_to_refit, v, num_vehicles);
		/* In this case, we need to check the whole chain. */
		v = v->First();
	}

	std::vector<RefitResult> refit_result;

	v->InvalidateNewGRFCacheOfChain();
	byte actual_subtype = new_subtype;
	for (; v != NULL; v = (only_this ? NULL : v->Next())) {
		/* Reset actual_subtype for every new vehicle */
		if (!v->IsArticulatedPart()) actual_subtype = new_subtype;

		if (v->type == VEH_TRAIN && std::find(vehicles_to_refit.begin(), vehicles_to_refit.end(), v->index) == vehicles_to_refit.end() && !only_this) continue;

		const Engine *e = v->GetEngine();
		if (!e->CanCarryCargo()) continue;

		/* If the vehicle is not refittable, or does not allow automatic refitting,
		 * count its capacity nevertheless if the cargo matches */
		bool refittable = HasBit(e->info.refit_mask, new_cid) && (!auto_refit || HasBit(e->info.misc_flags, EF_AUTO_REFIT));
		if (!refittable && v->cargo_type != new_cid) continue;

		/* Determine best fitting subtype if requested */
		if (actual_subtype == 0xFF) {
			actual_subtype = GetBestFittingSubType(v, v, new_cid);
		}

		/* Back up the vehicle's cargo type */
		CargoID temp_cid = v->cargo_type;
		byte temp_subtype = v->cargo_subtype;
		if (refittable) {
			v->cargo_type = new_cid;
			v->cargo_subtype = actual_subtype;
		}

		uint16 mail_capacity = 0;
		uint amount = e->DetermineCapacity(v, &mail_capacity);
		total_capacity += amount;
		/* mail_capacity will always be zero if the vehicle is not an aircraft. */
		total_mail_capacity += mail_capacity;

		if (!refittable) continue;

		/* Restore the original cargo type */
		v->cargo_type = temp_cid;
		v->cargo_subtype = temp_subtype;

		bool auto_refit_allowed;
		CommandCost refit_cost = GetRefitCost(v, v->engine_type, new_cid, actual_subtype, &auto_refit_allowed);
		if (auto_refit && (flags & DC_QUERY_COST) == 0 && !auto_refit_allowed) {
			/* Sorry, auto-refitting not allowed, subtract the cargo amount again from the total.
			 * When querrying cost/capacity (for example in order refit GUI), we always assume 'allowed'.
			 * It is not predictable. */
			total_capacity -= amount;
			total_mail_capacity -= mail_capacity;

			if (v->cargo_type == new_cid) {
				/* Add the old capacity nevertheless, if the cargo matches */
				total_capacity += v->cargo_cap;
				if (v->type == VEH_AIRCRAFT) total_mail_capacity += v->Next()->cargo_cap;
			}
			continue;
		}
		cost.AddCost(refit_cost);

		/* Record the refitting.
		 * Do not execute the refitting immediately, so DetermineCapacity and GetRefitCost do the same in test and exec run.
		 * (weird NewGRFs)
		 * Note:
		 *  - If the capacity of vehicles depends on other vehicles in the chain, the actual capacity is
		 *    set after RefitVehicle() via ConsistChanged() and friends. The estimation via _returned_refit_capacity will be wrong.
		 *  - We have to call the refit cost callback with the pre-refit configuration of the chain because we want refit and
		 *    autorefit to behave the same, and we need its result for auto_refit_allowed.
		 */
		refit_result.push_back({v, amount, mail_capacity, actual_subtype});
	}

	if (flags & DC_EXEC) {
		/* Store the result */
		for (RefitResult &result : refit_result) {
			Vehicle *u = result.v;
			u->refit_cap = (u->cargo_type == new_cid) ? min(result.capacity, u->refit_cap) : 0;
			if (u->cargo.TotalCount() > u->refit_cap) u->cargo.Truncate(u->cargo.TotalCount() - u->refit_cap);
			u->cargo_type = new_cid;
			u->cargo_cap = result.capacity;
			u->cargo_subtype = result.subtype;
			if (u->type == VEH_AIRCRAFT) {
				Vehicle *w = u->Next();
				w->refit_cap = min(w->refit_cap, result.mail_capacity);
				w->cargo_cap = result.mail_capacity;
				if (w->cargo.TotalCount() > w->refit_cap) w->cargo.Truncate(w->cargo.TotalCount() - w->refit_cap);
			}
		}
	}

	refit_result.clear();
	_returned_refit_capacity = total_capacity;
	_returned_mail_refit_capacity = total_mail_capacity;
	return cost;
}

/**
 * Refits a vehicle to the specified cargo type.
 * @param tile unused
 * @param flags type of operation
 * @param p1 vehicle ID to refit
 * @param p2 various bitstuffed elements
 * - p2 = (bit 0-7)   - New cargo type to refit to.
 * - p2 = (bit 8-15)  - New cargo subtype to refit to. 0xFF means to try keeping the same subtype according to GetBestFittingSubType().
 * - p2 = (bit 16-23) - Number of vehicles to refit (not counting articulated parts). Zero means all vehicles.
 *                      Only used if "refit only this vehicle" is false.
 * - p2 = (bit 24)     - Automatic refitting.
 * - p2 = (bit 25)     - Refit only this vehicle. Used only for cloning vehicles.
 * @param text unused
 * @return the cost of this operation or an error
 */
CommandCost CmdRefitVehicle(TileIndex tile, DoCommandFlag flags, uint32 p1, uint32 p2, const char *text)
{
	Vehicle *v = Vehicle::GetIfValid(p1);
	if (v == NULL) return CMD_ERROR;

	/* Don't allow disasters and sparks and such to be refitted.
	 * We cannot check for IsPrimaryVehicle as autoreplace also refits in free wagon chains. */
	if (!IsCompanyBuildableVehicleType(v->type)) return CMD_ERROR;

	Vehicle *front = v->First();

	CommandCost ret = CheckOwnership(front->owner);
	if (ret.Failed()) return ret;

	bool auto_refit = HasBit(p2, 24);
	bool free_wagon = v->type == VEH_TRAIN && Train::From(front)->IsFreeWagon(); // used by autoreplace/renew

	/* Don't allow shadows and such to be refitted. */
	if (v != front && (v->type == VEH_SHIP || v->type == VEH_AIRCRAFT)) return CMD_ERROR;

	/* Allow auto-refitting only during loading and normal refitting only in a depot. */
	if ((flags & DC_QUERY_COST) == 0 && // used by the refit GUI, including the order refit GUI.
			!free_wagon && // used by autoreplace/renew
			(!auto_refit || !front->current_order.IsType(OT_LOADING)) && // refit inside stations
			!front->IsStoppedInDepot()) { // refit inside depots
		return_cmd_error(STR_ERROR_TRAIN_MUST_BE_STOPPED_INSIDE_DEPOT + front->type);
	}

	if (front->vehstatus & VS_CRASHED) return_cmd_error(STR_ERROR_VEHICLE_IS_DESTROYED);

	/* Check cargo */
	CargoID new_cid = GB(p2, 0, 8);
	byte new_subtype = GB(p2, 8, 8);
	if (new_cid >= NUM_CARGO) return CMD_ERROR;

	/* For ships and aircraft there is always only one. */
<<<<<<< HEAD
	bool only_this = HasBit(p2, 7) || front->type == VEH_SHIP || front->type == VEH_AIRCRAFT;
=======
	bool only_this = HasBit(p2, 25) || front->type == VEH_SHIP || front->type == VEH_AIRCRAFT;
>>>>>>> 01261dae
	uint8 num_vehicles = GB(p2, 16, 8);

	CommandCost cost = RefitVehicle(v, only_this, num_vehicles, new_cid, new_subtype, flags, auto_refit);

	if (flags & DC_EXEC) {
		/* Update the cached variables */
		switch (v->type) {
			case VEH_TRAIN:
				Train::From(front)->ConsistChanged(auto_refit ? CCF_AUTOREFIT : CCF_REFIT);
				break;
			case VEH_ROAD:
				RoadVehUpdateCache(RoadVehicle::From(front), auto_refit);
				if (_settings_game.vehicle.roadveh_acceleration_model != AM_ORIGINAL) RoadVehicle::From(front)->CargoChanged();
				break;

			case VEH_SHIP:
				v->InvalidateNewGRFCacheOfChain();
				Ship::From(v)->UpdateCache();
				break;

			case VEH_AIRCRAFT:
				v->InvalidateNewGRFCacheOfChain();
				UpdateAircraftCache(Aircraft::From(v), true);
				break;

			default: NOT_REACHED();
		}
		front->MarkDirty();

		if (!free_wagon) {
			InvalidateWindowData(WC_VEHICLE_DETAILS, front->index);
			InvalidateWindowClassesData(GetWindowClassForVehicleType(v->type), 0);
		}
		SetWindowDirty(WC_VEHICLE_DEPOT, front->tile);
	} else {
		/* Always invalidate the cache; querycost might have filled it. */
		v->InvalidateNewGRFCacheOfChain();
	}

	return cost;
}

/**
 * Start/Stop a vehicle
 * @param tile unused
 * @param flags type of operation
 * @param p1 vehicle to start/stop, don't forget to change CcStartStopVehicle if you modify this!
 * @param p2 bit 0: Shall the start/stop newgrf callback be evaluated (only valid with DC_AUTOREPLACE for network safety)
 * @param text unused
 * @return the cost of this operation or an error
 */
CommandCost CmdStartStopVehicle(TileIndex tile, DoCommandFlag flags, uint32 p1, uint32 p2, const char *text)
{
	/* Disable the effect of p2 bit 0, when DC_AUTOREPLACE is not set */
	if ((flags & DC_AUTOREPLACE) == 0) SetBit(p2, 0);

	Vehicle *v = Vehicle::GetIfValid(p1);
	if (v == NULL || !v->IsPrimaryVehicle()) return CMD_ERROR;

	CommandCost ret = CheckOwnership(v->owner);
	if (ret.Failed()) return ret;

	if (v->vehstatus & VS_CRASHED) return_cmd_error(STR_ERROR_VEHICLE_IS_DESTROYED);

	switch (v->type) {
		case VEH_TRAIN:
			if ((v->vehstatus & VS_STOPPED) && Train::From(v)->gcache.cached_power == 0) return_cmd_error(STR_ERROR_TRAIN_START_NO_POWER);
			break;

		case VEH_SHIP:
		case VEH_ROAD:
			break;

		case VEH_AIRCRAFT: {
			Aircraft *a = Aircraft::From(v);
			/* cannot stop airplane when in flight, or when taking off / landing */
			if (a->state >= STARTTAKEOFF && a->state < TERM7) return_cmd_error(STR_ERROR_AIRCRAFT_IS_IN_FLIGHT);
			if (HasBit(a->flags, VAF_HELI_DIRECT_DESCENT)) return_cmd_error(STR_ERROR_AIRCRAFT_IS_IN_FLIGHT);
			break;
		}

		default: return CMD_ERROR;
	}

	if (HasBit(p2, 0)) {
		/* Check if this vehicle can be started/stopped. Failure means 'allow'. */
		uint16 callback = GetVehicleCallback(CBID_VEHICLE_START_STOP_CHECK, 0, 0, v->engine_type, v);
		StringID error = STR_NULL;
		if (callback != CALLBACK_FAILED) {
			if (v->GetGRF()->grf_version < 8) {
				/* 8 bit result 0xFF means 'allow' */
				if (callback < 0x400 && GB(callback, 0, 8) != 0xFF) error = GetGRFStringID(v->GetGRFID(), 0xD000 + callback);
			} else {
				if (callback < 0x400) {
					error = GetGRFStringID(v->GetGRFID(), 0xD000 + callback);
				} else {
					switch (callback) {
						case 0x400: // allow
							break;

						default: // unknown reason -> disallow
							error = STR_ERROR_INCOMPATIBLE_RAIL_TYPES;
							break;
					}
				}
			}
		}
		if (error != STR_NULL) return_cmd_error(error);
	}

	if (flags & DC_EXEC) {
		if (v->IsStoppedInDepot() && (flags & DC_AUTOREPLACE) == 0) DeleteVehicleNews(p1, STR_NEWS_TRAIN_IS_WAITING + v->type);

		v->vehstatus ^= VS_STOPPED;
		if (v->type != VEH_TRAIN) v->cur_speed = 0; // trains can stop 'slowly'
		v->MarkDirty();
		SetWindowWidgetDirty(WC_VEHICLE_VIEW, v->index, WID_VV_START_STOP);
		SetWindowDirty(WC_VEHICLE_DEPOT, v->tile);
		SetWindowClassesDirty(GetWindowClassForVehicleType(v->type));
		InvalidateWindowData(WC_VEHICLE_VIEW, v->index);
	}
	return CommandCost();
}

/**
 * Starts or stops a lot of vehicles
 * @param tile Tile of the depot where the vehicles are started/stopped (only used for depots)
 * @param flags type of operation
 * @param p1 bitmask
 *   - bit 0 set = start vehicles, unset = stop vehicles
 *   - bit 1 if set, then it's a vehicle list window, not a depot and Tile is ignored in this case
 * @param p2 packed VehicleListIdentifier
 * @param text unused
 * @return the cost of this operation or an error
 */
CommandCost CmdMassStartStopVehicle(TileIndex tile, DoCommandFlag flags, uint32 p1, uint32 p2, const char *text)
{
	VehicleList list;
	bool do_start = HasBit(p1, 0);
	bool vehicle_list_window = HasBit(p1, 1);

	VehicleListIdentifier vli;
	if (!vli.UnpackIfValid(p2)) return CMD_ERROR;
	if (!IsCompanyBuildableVehicleType(vli.vtype)) return CMD_ERROR;

	if (vehicle_list_window) {
		if (!GenerateVehicleSortList(&list, vli)) return CMD_ERROR;
	} else {
		/* Get the list of vehicles in the depot */
		BuildDepotVehicleList(vli.vtype, tile, &list, NULL);
	}

	for (uint i = 0; i < list.size(); i++) {
		const Vehicle *v = list[i];

		if (!!(v->vehstatus & VS_STOPPED) != do_start) continue;

		if (!vehicle_list_window && !v->IsChainInDepot()) continue;

		/* Just try and don't care if some vehicle's can't be stopped. */
		DoCommand(tile, v->index, 0, flags, CMD_START_STOP_VEHICLE);
	}

	return CommandCost();
}

/**
 * Sells all vehicles in a depot
 * @param tile Tile of the depot where the depot is
 * @param flags type of operation
 * @param p1 Vehicle type
 * @param p2 unused
 * @param text unused
 * @return the cost of this operation or an error
 */
CommandCost CmdDepotSellAllVehicles(TileIndex tile, DoCommandFlag flags, uint32 p1, uint32 p2, const char *text)
{
	VehicleList list;

	CommandCost cost(EXPENSES_NEW_VEHICLES);
	VehicleType vehicle_type = Extract<VehicleType, 0, 3>(p1);

	if (!IsCompanyBuildableVehicleType(vehicle_type)) return CMD_ERROR;

	uint sell_command = GetCmdSellVeh(vehicle_type);

	/* Get the list of vehicles in the depot */
	BuildDepotVehicleList(vehicle_type, tile, &list, &list);

	CommandCost last_error = CMD_ERROR;
	bool had_success = false;
	for (uint i = 0; i < list.size(); i++) {
		CommandCost ret = DoCommand(tile, list[i]->index | (1 << 20), 0, flags, sell_command);
		if (ret.Succeeded()) {
			cost.AddCost(ret);
			had_success = true;
		} else {
			last_error = ret;
		}
	}

	return had_success ? cost : last_error;
}

/**
 * Autoreplace all vehicles in the depot
 * @param tile Tile of the depot where the vehicles are
 * @param flags type of operation
 * @param p1 Type of vehicle
 * @param p2 unused
 * @param text unused
 * @return the cost of this operation or an error
 */
CommandCost CmdDepotMassAutoReplace(TileIndex tile, DoCommandFlag flags, uint32 p1, uint32 p2, const char *text)
{
	VehicleList list;
	CommandCost cost = CommandCost(EXPENSES_NEW_VEHICLES);
	VehicleType vehicle_type = Extract<VehicleType, 0, 3>(p1);

	if (!IsCompanyBuildableVehicleType(vehicle_type)) return CMD_ERROR;
	if (!IsDepotTile(tile) || !IsTileOwner(tile, _current_company)) return CMD_ERROR;

	/* Get the list of vehicles in the depot */
	BuildDepotVehicleList(vehicle_type, tile, &list, &list, true);

	for (uint i = 0; i < list.size(); i++) {
		const Vehicle *v = list[i];

		/* Ensure that the vehicle completely in the depot */
		if (!v->IsChainInDepot()) continue;

		CommandCost ret = DoCommand(0, v->index, 0, flags, CMD_AUTOREPLACE_VEHICLE);

		if (ret.Succeeded()) cost.AddCost(ret);
	}
	return cost;
}

/**
 * Test if a name is unique among vehicle names.
 * @param name Name to test.
 * @return True ifffffff the name is unique.
 */
static bool IsUniqueVehicleName(const char *name)
{
	const Vehicle *v;

	FOR_ALL_VEHICLES(v) {
		if (v->name != NULL && strcmp(v->name, name) == 0) return false;
	}

	return true;
}

/**
 * Clone the custom name of a vehicle, adding or incrementing a number.
 * @param src Source vehicle, with a custom name.
 * @param dst Destination vehicle.
 */
static void CloneVehicleName(const Vehicle *src, Vehicle *dst)
{
	char buf[256];

	/* Find the position of the first digit in the last group of digits. */
	size_t number_position;
	for (number_position = strlen(src->name); number_position > 0; number_position--) {
		/* The design of UTF-8 lets this work simply without having to check
		 * for UTF-8 sequences. */
		if (src->name[number_position - 1] < '0' || src->name[number_position - 1] > '9') break;
	}

	/* Format buffer and determine starting number. */
	int num;
	byte padding = 0;
	if (number_position == strlen(src->name)) {
		/* No digit at the end, so start at number 2. */
		strecpy(buf, src->name, lastof(buf));
		strecat(buf, " ", lastof(buf));
		number_position = strlen(buf);
		num = 2;
	} else {
		/* Found digits, parse them and start at the next number. */
		strecpy(buf, src->name, lastof(buf));
		buf[number_position] = '\0';
		char *endptr;
		num = strtol(&src->name[number_position], &endptr, 10) + 1;
		padding = endptr - &src->name[number_position];
	}

	/* Check if this name is already taken. */
	for (int max_iterations = 1000; max_iterations > 0; max_iterations--, num++) {
		/* Attach the number to the temporary name. */
		seprintf(&buf[number_position], lastof(buf), "%0*d", padding, num);

		/* Check the name is unique. */
		if (IsUniqueVehicleName(buf)) {
			dst->name = stredup(buf);
			break;
		}
	}

	/* All done. If we didn't find a name, it'll just use its default. */
}

/**
 * Clone a vehicle. If it is a train, it will clone all the cars too
 * @param tile tile of the depot where the cloned vehicle is build
 * @param flags type of operation
 * @param p1 the original vehicle's index
 * @param p2 1 = shared orders, else copied orders
 * @param text unused
 * @return the cost of this operation or an error
 */
CommandCost CmdCloneVehicle(TileIndex tile, DoCommandFlag flags, uint32 p1, uint32 p2, const char *text)
{
	CommandCost total_cost(EXPENSES_NEW_VEHICLES);

	Vehicle *v = Vehicle::GetIfValid(p1);
	if (v == NULL || !v->IsPrimaryVehicle()) return CMD_ERROR;
	Vehicle *v_front = v;
	Vehicle *w = NULL;
	Vehicle *w_front = NULL;
	Vehicle *w_rear = NULL;

	/*
	 * v_front is the front engine in the original vehicle
	 * v is the car/vehicle of the original vehicle that is currently being copied
	 * w_front is the front engine of the cloned vehicle
	 * w is the car/vehicle currently being cloned
	 * w_rear is the rear end of the cloned train. It's used to add more cars and is only used by trains
	 */

	CommandCost ret = CheckOwnership(v->owner);
	if (ret.Failed()) return ret;

	if (v->type == VEH_TRAIN && (!v->IsFrontEngine() || Train::From(v)->crash_anim_pos >= 4400)) return CMD_ERROR;

	/* check that we can allocate enough vehicles */
	if (!(flags & DC_EXEC)) {
		int veh_counter = 0;
		do {
			veh_counter++;
		} while ((v = v->Next()) != NULL);

		if (!Vehicle::CanAllocateItem(veh_counter)) {
			return_cmd_error(STR_ERROR_TOO_MANY_VEHICLES_IN_GAME);
		}
	}

	v = v_front;

	do {
		if (v->type == VEH_TRAIN && Train::From(v)->IsRearDualheaded()) {
			/* we build the rear ends of multiheaded trains with the front ones */
			continue;
		}

		/* In case we're building a multi headed vehicle and the maximum number of
		 * vehicles is almost reached (e.g. max trains - 1) not all vehicles would
		 * be cloned. When the non-primary engines were build they were seen as
		 * 'new' vehicles whereas they would immediately be joined with a primary
		 * engine. This caused the vehicle to be not build as 'the limit' had been
		 * reached, resulting in partially build vehicles and such. */
		DoCommandFlag build_flags = flags;
		if ((flags & DC_EXEC) && !v->IsPrimaryVehicle()) build_flags |= DC_AUTOREPLACE;

		CommandCost cost = DoCommand(tile, v->engine_type | (1 << 16) | (CT_INVALID << 24), 0, build_flags, GetCmdBuildVeh(v));

		if (cost.Failed()) {
			/* Can't build a part, then sell the stuff we already made; clear up the mess */
			if (w_front != NULL) DoCommand(w_front->tile, w_front->index | (1 << 20), 0, flags, GetCmdSellVeh(w_front));
			return cost;
		}

		total_cost.AddCost(cost);

		if (flags & DC_EXEC) {
			w = Vehicle::Get(_new_vehicle_id);

			if (v->type == VEH_TRAIN && HasBit(Train::From(v)->flags, VRF_REVERSE_DIRECTION)) {
				SetBit(Train::From(w)->flags, VRF_REVERSE_DIRECTION);
			}

			if (v->type == VEH_TRAIN && !v->IsFrontEngine()) {
				/* this s a train car
				 * add this unit to the end of the train */
				CommandCost result = DoCommand(0, w->index | 1 << 20, w_rear->index, flags, CMD_MOVE_RAIL_VEHICLE);
				if (result.Failed()) {
					/* The train can't be joined to make the same consist as the original.
					 * Sell what we already made (clean up) and return an error.           */
					DoCommand(w_front->tile, w_front->index | 1 << 20, 0, flags, GetCmdSellVeh(w_front));
					DoCommand(w_front->tile, w->index       | 1 << 20, 0, flags, GetCmdSellVeh(w));
					return result; // return error and the message returned from CMD_MOVE_RAIL_VEHICLE
				}
			} else {
				/* this is a front engine or not a train. */
				w_front = w;
				w->service_interval = v->service_interval;
				w->SetServiceIntervalIsCustom(v->ServiceIntervalIsCustom());
				w->SetServiceIntervalIsPercent(v->ServiceIntervalIsPercent());
			}
			w_rear = w; // trains needs to know the last car in the train, so they can add more in next loop
		}
	} while (v->type == VEH_TRAIN && (v = v->GetNextVehicle()) != NULL);

	if ((flags & DC_EXEC) && v_front->type == VEH_TRAIN) {
		/* for trains this needs to be the front engine due to the callback function */
		_new_vehicle_id = w_front->index;
	}

	if (flags & DC_EXEC) {
		/* Cloned vehicles belong to the same group */
		DoCommand(0, v_front->group_id, w_front->index, flags, CMD_ADD_VEHICLE_GROUP);
	}


	/* Take care of refitting. */
	w = w_front;
	v = v_front;

	/* Both building and refitting are influenced by newgrf callbacks, which
	 * makes it impossible to accurately estimate the cloning costs. In
	 * particular, it is possible for engines of the same type to be built with
	 * different numbers of articulated parts, so when refitting we have to
	 * loop over real vehicles first, and then the articulated parts of those
	 * vehicles in a different loop. */
	do {
		do {
			if (flags & DC_EXEC) {
				assert(w != NULL);

				/* Find out what's the best sub type */
				byte subtype = GetBestFittingSubType(v, w, v->cargo_type);
				if (w->cargo_type != v->cargo_type || w->cargo_subtype != subtype) {
					CommandCost cost = DoCommand(0, w->index, v->cargo_type | 1U << 25 | (subtype << 8), flags, GetCmdRefitVeh(v));
					if (cost.Succeeded()) total_cost.AddCost(cost);
				}

				if (w->IsGroundVehicle() && w->HasArticulatedPart()) {
					w = w->GetNextArticulatedPart();
				} else {
					break;
				}
			} else {
				const Engine *e = v->GetEngine();
				CargoID initial_cargo = (e->CanCarryCargo() ? e->GetDefaultCargoType() : (CargoID)CT_INVALID);

				if (v->cargo_type != initial_cargo && initial_cargo != CT_INVALID) {
					bool dummy;
					total_cost.AddCost(GetRefitCost(NULL, v->engine_type, v->cargo_type, v->cargo_subtype, &dummy));
				}
			}

			if (v->IsGroundVehicle() && v->HasArticulatedPart()) {
				v = v->GetNextArticulatedPart();
			} else {
				break;
			}
		} while (v != NULL);

		if ((flags & DC_EXEC) && v->type == VEH_TRAIN) w = w->GetNextVehicle();
	} while (v->type == VEH_TRAIN && (v = v->GetNextVehicle()) != NULL);

	if (flags & DC_EXEC) {
		/*
		 * Set the orders of the vehicle. Cannot do it earlier as we need
		 * the vehicle refitted before doing this, otherwise the moved
		 * cargo types might not match (passenger vs non-passenger)
		 */
		DoCommand(0, w_front->index | (p2 & 1 ? CO_SHARE : CO_COPY) << 30, v_front->index, flags, CMD_CLONE_ORDER);

		/* Now clone the vehicle's name, if it has one. */
		if (v_front->name != NULL) CloneVehicleName(v_front, w_front);
	}

	/* Since we can't estimate the cost of cloning a vehicle accurately we must
	 * check whether the company has enough money manually. */
	if (!CheckCompanyHasMoney(total_cost)) {
		if (flags & DC_EXEC) {
			/* The vehicle has already been bought, so now it must be sold again. */
			DoCommand(w_front->tile, w_front->index | 1 << 20, 0, flags, GetCmdSellVeh(w_front));
		}
		return total_cost;
	}

	return total_cost;
}

/**
 * Send all vehicles of type to depots
 * @param flags   the flags used for DoCommand()
 * @param service should the vehicles only get service in the depots
 * @param vli     identifier of the vehicle list
 * @return 0 for success and CMD_ERROR if no vehicle is able to go to depot
 */
static CommandCost SendAllVehiclesToDepot(DoCommandFlag flags, bool service, const VehicleListIdentifier &vli)
{
	VehicleList list;

	if (!GenerateVehicleSortList(&list, vli)) return CMD_ERROR;

	/* Send all the vehicles to a depot */
	bool had_success = false;
	for (uint i = 0; i < list.size(); i++) {
		const Vehicle *v = list[i];
		CommandCost ret = DoCommand(v->tile, v->index | (service ? DEPOT_SERVICE : 0U) | DEPOT_DONT_CANCEL, 0, flags, GetCmdSendToDepot(vli.vtype));

		if (ret.Succeeded()) {
			had_success = true;

			/* Return 0 if DC_EXEC is not set this is a valid goto depot command)
			 * In this case we know that at least one vehicle can be sent to a depot
			 * and we will issue the command. We can now safely quit the loop, knowing
			 * it will succeed at least once. With DC_EXEC we really need to send them to the depot */
			if (!(flags & DC_EXEC)) break;
		}
	}

	return had_success ? CommandCost() : CMD_ERROR;
}

/**
 * Send a vehicle to the depot.
 * @param tile unused
 * @param flags for command type
 * @param p1 bitmask
 * - p1 0-20: bitvehicle ID to send to the depot
 * - p1 bits 25-8  - DEPOT_ flags (see vehicle_type.h)
 * @param p2 packed VehicleListIdentifier.
 * @param text unused
 * @return the cost of this operation or an error
 */
CommandCost CmdSendVehicleToDepot(TileIndex tile, DoCommandFlag flags, uint32 p1, uint32 p2, const char *text)
{
	if (p1 & DEPOT_MASS_SEND) {
		/* Mass goto depot requested */
		VehicleListIdentifier vli;
		if (!vli.UnpackIfValid(p2)) return CMD_ERROR;
		return SendAllVehiclesToDepot(flags, (p1 & DEPOT_SERVICE) != 0, vli);
	}

	Vehicle *v = Vehicle::GetIfValid(GB(p1, 0, 20));
	if (v == NULL) return CMD_ERROR;
	if (!v->IsPrimaryVehicle()) return CMD_ERROR;

	return v->SendToDepot(flags, (DepotCommand)(p1 & DEPOT_COMMAND_MASK));
}

/**
 * Give a custom name to your vehicle
 * @param tile unused
 * @param flags type of operation
 * @param p1 vehicle ID to name
 * @param p2 unused
 * @param text the new name or an empty string when resetting to the default
 * @return the cost of this operation or an error
 */
CommandCost CmdRenameVehicle(TileIndex tile, DoCommandFlag flags, uint32 p1, uint32 p2, const char *text)
{
	Vehicle *v = Vehicle::GetIfValid(p1);
	if (v == NULL || !v->IsPrimaryVehicle()) return CMD_ERROR;

	CommandCost ret = CheckOwnership(v->owner);
	if (ret.Failed()) return ret;

	bool reset = StrEmpty(text);

	if (!reset) {
		if (Utf8StringLength(text) >= MAX_LENGTH_VEHICLE_NAME_CHARS) return CMD_ERROR;
		if (!(flags & DC_AUTOREPLACE) && !IsUniqueVehicleName(text)) return_cmd_error(STR_ERROR_NAME_MUST_BE_UNIQUE);
	}

	if (flags & DC_EXEC) {
		free(v->name);
		v->name = reset ? NULL : stredup(text);
		InvalidateWindowClassesData(GetWindowClassForVehicleType(v->type), 1);
		MarkWholeScreenDirty();
	}

	return CommandCost();
}


/**
 * Change the service interval of a vehicle
 * @param tile unused
 * @param flags type of operation
 * @param p1 vehicle ID that is being service-interval-changed
 * @param p2 bitmask
 * - p2 = (bit  0-15) - new service interval
 * - p2 = (bit 16)    - service interval is custom flag
 * - p2 = (bit 17)    - service interval is percentage flag
 * @param text unused
 * @return the cost of this operation or an error
 */
CommandCost CmdChangeServiceInt(TileIndex tile, DoCommandFlag flags, uint32 p1, uint32 p2, const char *text)
{
	Vehicle *v = Vehicle::GetIfValid(p1);
	if (v == NULL || !v->IsPrimaryVehicle()) return CMD_ERROR;

	CommandCost ret = CheckOwnership(v->owner);
	if (ret.Failed()) return ret;

	const Company *company = Company::Get(v->owner);
	bool iscustom  = HasBit(p2, 16);
	bool ispercent = iscustom ? HasBit(p2, 17) : company->settings.vehicle.servint_ispercent;

	uint16 serv_int;
	if (iscustom) {
		serv_int = GB(p2, 0, 16);
		if (serv_int != GetServiceIntervalClamped(serv_int, ispercent)) return CMD_ERROR;
	} else {
		serv_int = CompanyServiceInterval(company, v->type);
	}

	if (flags & DC_EXEC) {
		v->SetServiceInterval(serv_int);
		v->SetServiceIntervalIsCustom(iscustom);
		v->SetServiceIntervalIsPercent(ispercent);
		SetWindowDirty(WC_VEHICLE_DETAILS, v->index);
	}

	return CommandCost();
}<|MERGE_RESOLUTION|>--- conflicted
+++ resolved
@@ -502,11 +502,7 @@
 	if (new_cid >= NUM_CARGO) return CMD_ERROR;
 
 	/* For ships and aircraft there is always only one. */
-<<<<<<< HEAD
-	bool only_this = HasBit(p2, 7) || front->type == VEH_SHIP || front->type == VEH_AIRCRAFT;
-=======
 	bool only_this = HasBit(p2, 25) || front->type == VEH_SHIP || front->type == VEH_AIRCRAFT;
->>>>>>> 01261dae
 	uint8 num_vehicles = GB(p2, 16, 8);
 
 	CommandCost cost = RefitVehicle(v, only_this, num_vehicles, new_cid, new_subtype, flags, auto_refit);
