--- conflicted
+++ resolved
@@ -83,20 +83,11 @@
 {
 	assert(this->next_type == 0 || (SCC_CONTROL_START <= this->next_type && this->next_type <= SCC_CONTROL_END));
 	if (this->offset >= this->parameters.size()) {
-<<<<<<< HEAD
-		DEBUG(misc, 0, "Trying to read invalid string parameter");
-		return nullptr;
-=======
 		throw std::out_of_range("Trying to read invalid string parameter");
->>>>>>> 623df6b9
 	}
 
 	auto &param = this->parameters[this->offset++];
 	if (param.type != 0 && param.type != this->next_type) {
-<<<<<<< HEAD
-		DEBUG(misc, 0, "Trying to read string parameter with wrong type");
-=======
->>>>>>> 623df6b9
 		this->next_type = 0;
 		throw std::out_of_range("Trying to read string parameter with wrong type");
 	}
@@ -1108,60 +1099,6 @@
 	str_stack.push(str_arg);
 
 	for (;;) {
-<<<<<<< HEAD
-		while (!str_stack.empty() && (b = Utf8Consume(&str_stack.top())) == '\0') {
-			str_stack.pop();
-		}
-		if (str_stack.empty()) break;
-		const char *&str = str_stack.top();
-
-		if (SCC_NEWGRF_FIRST <= b && b <= SCC_NEWGRF_LAST) {
-			/* We need to pass some stuff as it might be modified. */
-			StringParameters remaining = args.GetRemainingParameters();
-			b = RemapNewGRFStringControlCode(b, buf_start, &buff, &str, remaining, dry_run);
-			if (b == 0) continue;
-		}
-
-		if (b < SCC_CONTROL_START || b > SCC_CONTROL_END) {
-			if (buff + Utf8CharLen(b) < last) buff += Utf8Encode(buff, b);
-			continue;
-		}
-
-		args.SetTypeOfNextParameter(b);
-		switch (b) {
-			case SCC_ENCODED: {
-				ArrayStringParameters<20> sub_args;
-
-				char *p;
-				uint32 stringid = std::strtoul(str, &p, 16);
-				if (*p != ':' && *p != '\0') {
-					while (*p != '\0') p++;
-					str = p;
-					buff = strecpy(buff, "(invalid SCC_ENCODED)", last);
-					break;
-				}
-				if (stringid >= TAB_SIZE_GAMESCRIPT) {
-					while (*p != '\0') p++;
-					str = p;
-					buff = strecpy(buff, "(invalid StringID)", last);
-					break;
-				}
-
-				int i = 0;
-				while (*p != '\0' && i < 20) {
-					uint64 param;
-					const char *s = ++p;
-
-					/* Find the next value */
-					bool instring = false;
-					bool escape = false;
-					for (;; p++) {
-						if (*p == '\\') {
-							escape = true;
-							continue;
-						}
-						if (*p == '"' && escape) {
-=======
 		try {
 			while (!str_stack.empty() && (b = Utf8Consume(&str_stack.top())) == '\0') {
 				str_stack.pop();
@@ -1172,12 +1109,12 @@
 			if (SCC_NEWGRF_FIRST <= b && b <= SCC_NEWGRF_LAST) {
 				/* We need to pass some stuff as it might be modified. */
 				StringParameters remaining = args.GetRemainingParameters();
-				b = RemapNewGRFStringControlCode(b, &str, remaining, dry_run);
+				b = RemapNewGRFStringControlCode(b, buf_start, &buff, &str, remaining, dry_run);
 				if (b == 0) continue;
 			}
 
 			if (b < SCC_CONTROL_START || b > SCC_CONTROL_END) {
-				builder.Utf8Encode(b);
+				if (buff + Utf8CharLen(b) < last) buff += Utf8Encode(buff, b);
 				continue;
 			}
 
@@ -1187,23 +1124,23 @@
 					ArrayStringParameters<20> sub_args;
 
 					char *p;
-					uint32_t stringid = std::strtoul(str, &p, 16);
+					uint32 stringid = std::strtoul(str, &p, 16);
 					if (*p != ':' && *p != '\0') {
 						while (*p != '\0') p++;
 						str = p;
-						builder += "(invalid SCC_ENCODED)";
+						buff = strecpy(buff, "(invalid SCC_ENCODED)", last);
 						break;
 					}
 					if (stringid >= TAB_SIZE_GAMESCRIPT) {
 						while (*p != '\0') p++;
 						str = p;
-						builder += "(invalid StringID)";
+						buff = strecpy(buff, "(invalid StringID)", last);
 						break;
 					}
 
 					int i = 0;
 					while (*p != '\0' && i < 20) {
-						uint64_t param;
+						uint64 param;
 						const char *s = ++p;
 
 						/* Find the next value */
@@ -1218,7 +1155,6 @@
 								escape = false;
 								continue;
 							}
->>>>>>> 623df6b9
 							escape = false;
 
 							if (*p == '"') {
@@ -1233,26 +1169,9 @@
 							if (*p == '\0') break;
 						}
 
-<<<<<<< HEAD
-					if (*s != '"') {
-						/* Check if we want to look up another string */
-						WChar l;
-						size_t len = Utf8Decode(&l, s);
-						bool lookup = (l == SCC_ENCODED);
-						if (lookup) s += len;
-
-						param = std::strtoull(s, &p, 16);
-
-						if (lookup) {
-							if (param >= TAB_SIZE_GAMESCRIPT) {
-								while (*p != '\0') p++;
-								str = p;
-								buff = strecpy(buff, "(invalid sub-StringID)", last);
-								break;
-=======
 						if (*s != '"') {
 							/* Check if we want to look up another string */
-							char32_t l;
+							WChar l;
 							size_t len = Utf8Decode(&l, s);
 							bool lookup = (l == SCC_ENCODED);
 							if (lookup) s += len;
@@ -1263,11 +1182,10 @@
 								if (param >= TAB_SIZE_GAMESCRIPT) {
 									while (*p != '\0') p++;
 									str = p;
-									builder += "(invalid sub-StringID)";
+									buff = strecpy(buff, "(invalid sub-StringID)", last);
 									break;
 								}
 								param = MakeStringID(TEXT_TAB_GAMESCRIPT_START, param);
->>>>>>> 623df6b9
 							}
 
 							sub_args.SetParam(i++, param);
@@ -1279,20 +1197,10 @@
 					/* If we didn't error out, we can actually print the string. */
 					if (*str != '\0') {
 						str = p;
-						GetStringWithArgs(builder, MakeStringID(TEXT_TAB_GAMESCRIPT_START, stringid), sub_args, true);
-					}
-					break;
-				}
-<<<<<<< HEAD
-				/* If we didn't error out, we can actually print the string. */
-				if (*str != '\0') {
-					str = p;
-					buff = GetStringWithArgs(buff, MakeStringID(TEXT_TAB_GAMESCRIPT_START, stringid), sub_args, last, true);
-				}
-				break;
-			}
-=======
->>>>>>> 623df6b9
+						buff = GetStringWithArgs(buff, MakeStringID(TEXT_TAB_GAMESCRIPT_START, stringid), sub_args, last, true);
+					}
+					break;
+				}
 
 				case SCC_NEWGRF_STRINL: {
 					StringID substr = Utf8Consume(&str);
@@ -1309,57 +1217,6 @@
 				}
 
 
-<<<<<<< HEAD
-			case SCC_GENDER_LIST: { // {G 0 Der Die Das}
-				/* First read the meta data from the language file. */
-				size_t offset = orig_offset + (byte)*str++;
-				int gender = 0;
-				if (!dry_run && args.GetTypeAtOffset(offset) != 0) {
-					/* Now we need to figure out what text to resolve, i.e.
-					 * what do we need to draw? So get the actual raw string
-					 * first using the control code to get said string. */
-					char input[4 + 1];
-					char *p = input + Utf8Encode(input, args.GetTypeAtOffset(offset));
-					*p = '\0';
-
-					/* Now do the string formatting. */
-					char buf[256];
-					bool old_sgd = _scan_for_gender_data;
-					_scan_for_gender_data = true;
-					StringParameters tmp_params = args.GetRemainingParameters(offset);
-					p = FormatString(buf, input, tmp_params, lastof(buf));
-					_scan_for_gender_data = old_sgd;
-					*p = '\0';
-
-					/* And determine the string. */
-					const char *s = buf;
-					WChar c = Utf8Consume(&s);
-					/* Does this string have a gender, if so, set it */
-					if (c == SCC_GENDER_INDEX) gender = (byte)s[0];
-				}
-				str = ParseStringChoice(str, gender, &buff, last);
-				break;
-			}
-
-			/* This sets up the gender for the string.
-			 * We just ignore this one. It's used in {G 0 Der Die Das} to determine the case. */
-			case SCC_GENDER_INDEX: // {GENDER 0}
-				if (_scan_for_gender_data) {
-					buff += Utf8Encode(buff, SCC_GENDER_INDEX);
-					*buff++ = *str++;
-				} else {
-					str++;
-				}
-				break;
-
-			case SCC_PLURAL_LIST: { // {P}
-				int plural_form = *str++;          // contains the plural form for this string
-				size_t offset = orig_offset + (byte)*str++;
-				int64 v = args.GetParam(offset); // contains the number that determines plural
-				str = ParseStringChoice(str, DeterminePluralForm(v, plural_form), &buff, last);
-				break;
-			}
-=======
 				case SCC_GENDER_LIST: { // {G 0 Der Die Das}
 					/* First read the meta data from the language file. */
 					size_t offset = orig_offset + (byte)*str++;
@@ -1372,22 +1229,22 @@
 						char *p = input + Utf8Encode(input, args.GetTypeAtOffset(offset));
 						*p = '\0';
 
-						/* The gender is stored at the start of the formatted string. */
+						/* Now do the string formatting. */
+						char buf[256];
 						bool old_sgd = _scan_for_gender_data;
 						_scan_for_gender_data = true;
-						std::string buffer;
-						StringBuilder tmp_builder(buffer);
 						StringParameters tmp_params = args.GetRemainingParameters(offset);
-						FormatString(tmp_builder, input, tmp_params);
+						p = FormatString(buf, input, tmp_params, lastof(buf));
 						_scan_for_gender_data = old_sgd;
+						*p = '\0';
 
 						/* And determine the string. */
-						const char *s = buffer.c_str();
-						char32_t c = Utf8Consume(&s);
+						const char *s = buf;
+						WChar c = Utf8Consume(&s);
 						/* Does this string have a gender, if so, set it */
 						if (c == SCC_GENDER_INDEX) gender = (byte)s[0];
 					}
-					str = ParseStringChoice(str, gender, builder);
+					str = ParseStringChoice(str, gender, &buff, last);
 					break;
 				}
 
@@ -1395,8 +1252,8 @@
 				 * We just ignore this one. It's used in {G 0 Der Die Das} to determine the case. */
 				case SCC_GENDER_INDEX: // {GENDER 0}
 					if (_scan_for_gender_data) {
-						builder.Utf8Encode(SCC_GENDER_INDEX);
-						builder += *str++;
+						buff += Utf8Encode(buff, SCC_GENDER_INDEX);
+						*buff++ = *str++;
 					} else {
 						str++;
 					}
@@ -1405,11 +1262,10 @@
 				case SCC_PLURAL_LIST: { // {P}
 					int plural_form = *str++;          // contains the plural form for this string
 					size_t offset = orig_offset + (byte)*str++;
-					int64_t v = args.GetParam(offset); // contains the number that determines plural
-					str = ParseStringChoice(str, DeterminePluralForm(v, plural_form), builder);
-					break;
-				}
->>>>>>> 623df6b9
+					int64 v = args.GetParam(offset); // contains the number that determines plural
+					str = ParseStringChoice(str, DeterminePluralForm(v, plural_form), &buff, last);
+					break;
+				}
 
 				case SCC_ARG_INDEX: { // Move argument pointer
 					args.SetOffset(orig_offset + (byte)*str++);
@@ -1440,64 +1296,18 @@
 					break;
 				}
 
-<<<<<<< HEAD
-			case SCC_REVISION: // {REV}
-				buff = strecpy(buff, _openttd_revision, last);
-				break;
-
-			case SCC_RAW_STRING_POINTER: { // {RAW_STRING}
-				const char *raw_string = args.GetNextParameterString();
-				/* raw_string can be(come) nullptr when the parameter is out of range and 0 is returned instead. */
-				if (raw_string == nullptr) {
-					buff = strecpy(buff, "(invalid RAW_STRING parameter)", last);
-					break;
-				}
-				buff = FormatString(buff, raw_string, args, last);
-				break;
-			}
-
-			case SCC_STRING: {// {STRING}
-				StringID string_id = args.GetNextParameter<StringID>();
-				if (game_script && GetStringTab(string_id) != TEXT_TAB_GAMESCRIPT_START) break;
-				/* WARNING. It's prohibited for the included string to consume any arguments.
-				 * For included strings that consume argument, you should use STRING1, STRING2 etc.
-				 * To debug stuff you can set argv to nullptr and it will tell you */
-				StringParameters tmp_params(args, 0);
-				buff = GetStringWithArgs(buff, string_id, tmp_params, last, next_substr_case_index, game_script);
-				next_substr_case_index = 0;
-				break;
-			}
-
-			case SCC_STRING1:
-			case SCC_STRING2:
-			case SCC_STRING3:
-			case SCC_STRING4:
-			case SCC_STRING5:
-			case SCC_STRING6:
-			case SCC_STRING7:
-			case SCC_STRING8: { // {STRING1..8}
-				/* Strings that consume arguments */
-				StringID string_id = args.GetNextParameter<StringID>();
-				if (game_script && GetStringTab(string_id) != TEXT_TAB_GAMESCRIPT_START) break;
-				uint size = b - SCC_STRING1 + 1;
-				if (size > args.GetDataLeft()) {
-					buff = strecpy(buff, "(too many parameters)", last);
-				} else {
-					StringParameters sub_args(args, size);
-					buff = GetStringWithArgs(buff, string_id, sub_args, last, next_substr_case_index, game_script);
-=======
 				case SCC_REVISION: // {REV}
-					builder += _openttd_revision;
+					buff = strecpy(buff, _openttd_revision, last);
 					break;
 
 				case SCC_RAW_STRING_POINTER: { // {RAW_STRING}
 					const char *raw_string = args.GetNextParameterString();
 					/* raw_string can be nullptr. */
 					if (raw_string == nullptr) {
-						builder += "(invalid RAW_STRING parameter)";
+						buff = strecpy(buff, "(invalid RAW_STRING parameter)", last);
 						break;
 					}
-					FormatString(builder, raw_string, args);
+					buff = FormatString(buff, raw_string, args, last);
 					break;
 				}
 
@@ -1506,7 +1316,7 @@
 					if (game_script && GetStringTab(string_id) != TEXT_TAB_GAMESCRIPT_START) break;
 					/* It's prohibited for the included string to consume any arguments. */
 					StringParameters tmp_params(args, game_script ? args.GetDataLeft() : 0);
-					GetStringWithArgs(builder, string_id, tmp_params, next_substr_case_index, game_script);
+					buff = GetStringWithArgs(buff, string_id, tmp_params, last, next_substr_case_index, game_script);
 					next_substr_case_index = 0;
 					break;
 				}
@@ -1517,117 +1327,65 @@
 				case SCC_STRING4:
 				case SCC_STRING5:
 				case SCC_STRING6:
-				case SCC_STRING7: { // {STRING1..7}
+				case SCC_STRING7:
+				case SCC_STRING8: { // {STRING1..8}
 					/* Strings that consume arguments */
 					StringID string_id = args.GetNextParameter<StringID>();
 					if (game_script && GetStringTab(string_id) != TEXT_TAB_GAMESCRIPT_START) break;
 					uint size = b - SCC_STRING1 + 1;
-					if (game_script && size > args.GetDataLeft()) {
-						builder += "(too many parameters)";
+					if (size > args.GetDataLeft()) {
+						buff = strecpy(buff, "(too many parameters)", last);
 					} else {
 						StringParameters sub_args(args, game_script ? args.GetDataLeft() : size);
-						GetStringWithArgs(builder, string_id, sub_args, next_substr_case_index, game_script);
+						buff = GetStringWithArgs(buff, string_id, sub_args, last, next_substr_case_index, game_script);
 						args.AdvanceOffset(size);
 					}
 					next_substr_case_index = 0;
 					break;
->>>>>>> 623df6b9
-				}
-
-<<<<<<< HEAD
-			case SCC_COMMA: // {COMMA}
-				buff = FormatCommaNumber(buff, args.GetNextParameter<int64>(), last);
-				break;
-
-			case SCC_DECIMAL: {// {DECIMAL}
-				int64 number = args.GetNextParameter<int64>();
-				int digits = args.GetNextParameter<int>();
-				buff = FormatCommaNumber(buff, number, last, digits);
-				break;
-			}
-
-			case SCC_DECIMAL1: {// {DECIMAL1}
-				int64 number = args.GetNextParameter<int64>();
-				buff = FormatCommaNumber(buff, number, last, 1);
-				break;
-			}
-
-			case SCC_NUM: // {NUM}
-				buff = FormatNoCommaNumber(buff, args.GetNextParameter<int64>(), last);
-				break;
-
-			case SCC_PLUS_NUM: { // {PLUS_NUM}
-				int64 num = args.GetNextParameter<int64>();
-				if (num > 0) {
-					buff += seprintf(buff, last, "+");
-				}
-				buff = FormatNoCommaNumber(buff, num, last);
-				break;
-			}
-
-			case SCC_ZEROFILL_NUM: { // {ZEROFILL_NUM}
-				int64 num = args.GetNextParameter<int64>();
-				buff = FormatZerofillNumber(buff, num, args.GetNextParameter<int>(), last);
-				break;
-			}
-
-			case SCC_HEX: // {HEX}
-				buff = FormatHexNumber(buff, args.GetNextParameter<uint64>(), last);
-				break;
-
-			case SCC_BYTES: // {BYTES}
-				buff = FormatBytes(buff, args.GetNextParameter<int64>(), last);
-				break;
-
-			case SCC_CARGO_TINY: { // {CARGO_TINY}
-				/* Tiny description of cargotypes. Layout:
-				 * param 1: cargo type
-				 * param 2: cargo count */
-				CargoID cargo = args.GetNextParameter<CargoID>();
-				if (cargo >= CargoSpec::GetArraySize()) break;
-
-				StringID cargo_str = CargoSpec::Get(cargo)->units_volume;
-				int64 amount = 0;
-				switch (cargo_str) {
-					case STR_TONS:
-						amount = _units_weight[_settings_game.locale.units_weight].c.ToDisplay(args.GetNextParameter<int64>());
-						break;
-
-					case STR_LITERS:
-						amount = _units_volume[_settings_game.locale.units_volume].c.ToDisplay(args.GetNextParameter<int64>());
-						break;
-
-					default: {
-						amount = args.GetNextParameter<int64>();
-						break;
-=======
+				}
+
 				case SCC_COMMA: // {COMMA}
-					FormatCommaNumber(builder, args.GetNextParameter<int64_t>());
-					break;
-
-				case SCC_DECIMAL: { // {DECIMAL}
-					int64_t number = args.GetNextParameter<int64_t>();
+					buff = FormatCommaNumber(buff, args.GetNextParameter<int64>(), last);
+					break;
+
+				case SCC_DECIMAL: {// {DECIMAL}
+					int64 number = args.GetNextParameter<int64>();
 					int digits = args.GetNextParameter<int>();
-					FormatCommaNumber(builder, number, digits);
+					buff = FormatCommaNumber(buff, number, last, digits);
+					break;
+				}
+
+				case SCC_DECIMAL1: {// {DECIMAL1}
+					int64 number = args.GetNextParameter<int64>();
+					buff = FormatCommaNumber(buff, number, last, 1);
 					break;
 				}
 
 				case SCC_NUM: // {NUM}
-					FormatNoCommaNumber(builder, args.GetNextParameter<int64_t>());
-					break;
+					buff = FormatNoCommaNumber(buff, args.GetNextParameter<int64>(), last);
+					break;
+
+				case SCC_PLUS_NUM: { // {PLUS_NUM}
+					int64 num = args.GetNextParameter<int64>();
+					if (num > 0) {
+						buff += seprintf(buff, last, "+");
+					}
+					buff = FormatNoCommaNumber(buff, num, last);
+					break;
+				}
 
 				case SCC_ZEROFILL_NUM: { // {ZEROFILL_NUM}
-					int64_t num = args.GetNextParameter<int64_t>();
-					FormatZerofillNumber(builder, num, args.GetNextParameter<int>());
+					int64 num = args.GetNextParameter<int64>();
+					buff = FormatZerofillNumber(buff, num, args.GetNextParameter<int>(), last);
 					break;
 				}
 
 				case SCC_HEX: // {HEX}
-					FormatHexNumber(builder, args.GetNextParameter<uint64_t>());
+					buff = FormatHexNumber(buff, args.GetNextParameter<uint64>(), last);
 					break;
 
 				case SCC_BYTES: // {BYTES}
-					FormatBytes(builder, args.GetNextParameter<int64_t>());
+					buff = FormatBytes(buff, args.GetNextParameter<int64>(), last);
 					break;
 
 				case SCC_CARGO_TINY: { // {CARGO_TINY}
@@ -1638,59 +1396,23 @@
 					if (cargo >= CargoSpec::GetArraySize()) break;
 
 					StringID cargo_str = CargoSpec::Get(cargo)->units_volume;
-					int64_t amount = 0;
+					int64 amount = 0;
 					switch (cargo_str) {
 						case STR_TONS:
-							amount = _units_weight[_settings_game.locale.units_weight].c.ToDisplay(args.GetNextParameter<int64_t>());
+							amount = _units_weight[_settings_game.locale.units_weight].c.ToDisplay(args.GetNextParameter<int64>());
 							break;
 
 						case STR_LITERS:
-							amount = _units_volume[_settings_game.locale.units_volume].c.ToDisplay(args.GetNextParameter<int64_t>());
+							amount = _units_volume[_settings_game.locale.units_volume].c.ToDisplay(args.GetNextParameter<int64>());
 							break;
 
 						default: {
-							amount = args.GetNextParameter<int64_t>();
+							amount = args.GetNextParameter<int64>();
 							break;
 						}
->>>>>>> 623df6b9
-					}
-
-<<<<<<< HEAD
-				buff = FormatCommaNumber(buff, amount, last);
-				break;
-			}
-
-			case SCC_CARGO_SHORT: { // {CARGO_SHORT}
-				/* Short description of cargotypes. Layout:
-				 * param 1: cargo type
-				 * param 2: cargo count */
-				CargoID cargo = args.GetNextParameter<CargoID>();
-				if (cargo >= CargoSpec::GetArraySize()) break;
-
-				StringID cargo_str = CargoSpec::Get(cargo)->units_volume;
-				switch (cargo_str) {
-					case STR_TONS: {
-						assert(_settings_game.locale.units_weight < lengthof(_units_weight));
-						const auto &x = _units_weight[_settings_game.locale.units_weight];
-						auto tmp_params = MakeParameters(x.c.ToDisplay(args.GetNextParameter<int64>()), x.decimal_places);
-						buff = FormatString(buff, GetStringPtr(x.l), tmp_params, last);
-						break;
-					}
-
-					case STR_LITERS: {
-						assert(_settings_game.locale.units_volume < lengthof(_units_volume));
-						const auto &x = _units_volume[_settings_game.locale.units_volume];
-						auto tmp_params = MakeParameters(x.c.ToDisplay(args.GetNextParameter<int64>()), x.decimal_places);
-						buff = FormatString(buff, GetStringPtr(x.l), tmp_params, last);
-						break;
-					}
-
-					default: {
-						auto tmp_params = MakeParameters(args.GetNextParameter<int64>());
-						buff = GetStringWithArgs(buff, cargo_str, tmp_params, last);
-						break;
-=======
-					FormatCommaNumber(builder, amount);
+					}
+
+					buff = FormatCommaNumber(buff, amount, last);
 					break;
 				}
 
@@ -1706,52 +1428,38 @@
 						case STR_TONS: {
 							assert(_settings_game.locale.units_weight < lengthof(_units_weight));
 							const auto &x = _units_weight[_settings_game.locale.units_weight];
-							auto tmp_params = MakeParameters(x.c.ToDisplay(args.GetNextParameter<int64_t>()), x.decimal_places);
-							FormatString(builder, GetStringPtr(x.l), tmp_params);
+							auto tmp_params = MakeParameters(x.c.ToDisplay(args.GetNextParameter<int64>()), x.decimal_places);
+							buff = FormatString(buff, GetStringPtr(x.l), tmp_params, last);
 							break;
 						}
 
 						case STR_LITERS: {
 							assert(_settings_game.locale.units_volume < lengthof(_units_volume));
 							const auto &x = _units_volume[_settings_game.locale.units_volume];
-							auto tmp_params = MakeParameters(x.c.ToDisplay(args.GetNextParameter<int64_t>()), x.decimal_places);
-							FormatString(builder, GetStringPtr(x.l), tmp_params);
+							auto tmp_params = MakeParameters(x.c.ToDisplay(args.GetNextParameter<int64>()), x.decimal_places);
+							buff = FormatString(buff, GetStringPtr(x.l), tmp_params, last);
 							break;
 						}
 
 						default: {
-							auto tmp_params = MakeParameters(args.GetNextParameter<int64_t>());
-							GetStringWithArgs(builder, cargo_str, tmp_params);
+							auto tmp_params = MakeParameters(args.GetNextParameter<int64>());
+							buff = GetStringWithArgs(buff, cargo_str, tmp_params, last);
 							break;
 						}
->>>>>>> 623df6b9
-					}
-					break;
-				}
-
-<<<<<<< HEAD
-			case SCC_CARGO_LONG: { // {CARGO_LONG}
-				/* First parameter is cargo type, second parameter is cargo count */
-				CargoID cargo = args.GetNextParameter<CargoID>();
-				if (cargo != CT_INVALID && cargo >= CargoSpec::GetArraySize()) break;
-
-				StringID cargo_str = (cargo == CT_INVALID) ? STR_QUANTITY_N_A : CargoSpec::Get(cargo)->quantifier;
-				auto tmp_args = MakeParameters(args.GetNextParameter<int64>());
-				buff = GetStringWithArgs(buff, cargo_str, tmp_args, last);
-				break;
-			}
-=======
+					}
+					break;
+				}
+
 				case SCC_CARGO_LONG: { // {CARGO_LONG}
 					/* First parameter is cargo type, second parameter is cargo count */
 					CargoID cargo = args.GetNextParameter<CargoID>();
-					if (IsValidCargoID(cargo) && cargo >= CargoSpec::GetArraySize()) break;
-
-					StringID cargo_str = !IsValidCargoID(cargo) ? STR_QUANTITY_N_A : CargoSpec::Get(cargo)->quantifier;
-					auto tmp_args = MakeParameters(args.GetNextParameter<int64_t>());
-					GetStringWithArgs(builder, cargo_str, tmp_args);
-					break;
-				}
->>>>>>> 623df6b9
+					if (cargo != CT_INVALID && cargo >= CargoSpec::GetArraySize()) break;
+
+					StringID cargo_str = (cargo == CT_INVALID) ? STR_QUANTITY_N_A : CargoSpec::Get(cargo)->quantifier;
+					auto tmp_args = MakeParameters(args.GetNextParameter<int64>());
+					buff = GetStringWithArgs(buff, cargo_str, tmp_args, last);
+					break;
+				}
 
 				case SCC_CARGO_LIST: { // {CARGO_LIST}
 					CargoTypes cmask = args.GetNextParameter<CargoTypes>();
@@ -1760,410 +1468,229 @@
 					for (const auto &cs : _sorted_cargo_specs) {
 						if (!HasBit(cmask, cs->Index())) continue;
 
-<<<<<<< HEAD
-					if (buff >= last - 2) break; // ',' and ' '
-
-					if (first) {
-						first = false;
-					} else {
-						/* Add a comma if this is not the first item */
-						*buff++ = ',';
-						*buff++ = ' ';
-					}
-
-					buff = GetStringWithArgs(buff, cs->name, args, last, next_substr_case_index, game_script);
-				}
-
-				/* If first is still true then no cargo is accepted */
-				if (first) buff = GetStringWithArgs(buff, STR_JUST_NOTHING, args, last, next_substr_case_index, game_script);
-
-				*buff = '\0';
-				next_substr_case_index = 0;
-
-				/* Make sure we detect any buffer overflow */
-				assert(buff < last);
-				break;
-			}
-
-			case SCC_CURRENCY_SHORT: // {CURRENCY_SHORT}
-				buff = FormatGenericCurrency(buff, _currency, args.GetNextParameter<int64>(), true, last);
-				break;
-
-			case SCC_CURRENCY_LONG: // {CURRENCY_LONG}
-				buff = FormatGenericCurrency(buff, _currency, args.GetNextParameter<int64>(), false, last);
-				break;
-
-			case SCC_DATE_TINY: // {DATE_TINY}
-				buff = FormatTinyOrISODate(buff, args.GetNextParameter<Date>(), STR_FORMAT_DATE_TINY, last);
-				break;
-
-			case SCC_DATE_SHORT: // {DATE_SHORT}
-				buff = FormatMonthAndYear(buff, args.GetNextParameter<Date>(), last, next_substr_case_index);
-				next_substr_case_index = 0;
-				break;
-
-			case SCC_DATE_LONG: // {DATE_LONG}
-				buff = FormatYmdString(buff, args.GetNextParameter<Date>(), last, next_substr_case_index);
-				next_substr_case_index = 0;
-				break;
-
-			case SCC_DATE_WALLCLOCK_LONG: { // {DATE_WALLCLOCK_LONG}
-				if (_settings_time.time_in_minutes) {
-					buff = FormatWallClockString(buff, args.GetNextParameter<DateTicksScaled>(), last, _settings_client.gui.date_with_time, next_substr_case_index);
-				} else {
-					buff = FormatYmdString(buff, ScaledDateTicksToDate(args.GetNextParameter<DateTicksScaled>()), last, next_substr_case_index);
-				}
-				break;
-			}
-
-			case SCC_DATE_WALLCLOCK_SHORT: { // {DATE_WALLCLOCK_SHORT}
-				if (_settings_time.time_in_minutes) {
-					buff = FormatWallClockString(buff, args.GetNextParameter<DateTicksScaled>(), last, _settings_client.gui.date_with_time, next_substr_case_index);
-				} else {
-					buff = FormatYmdString(buff, ScaledDateTicksToDate(args.GetNextParameter<DateTicksScaled>()), last, next_substr_case_index);
-				}
-				break;
-			}
-
-			case SCC_DATE_WALLCLOCK_TINY: { // {DATE_WALLCLOCK_TINY}
-				if (_settings_time.time_in_minutes) {
-					buff = FormatWallClockString(buff, args.GetNextParameter<DateTicksScaled>(), last, false, next_substr_case_index);
-				} else {
-					buff = FormatTinyOrISODate(buff, ScaledDateTicksToDate(args.GetNextParameter<DateTicksScaled>()), STR_FORMAT_DATE_TINY, last);
-				}
-				break;
-			}
-
-			case SCC_DATE_WALLCLOCK_ISO: { // {DATE_WALLCLOCK_ISO}
-				if (_settings_time.time_in_minutes) {
-					buff = FormatWallClockString(buff, args.GetNextParameter<DateTicksScaled>(), last, false, next_substr_case_index);
-				} else {
-					buff = FormatTinyOrISODate(buff, ScaledDateTicksToDate(args.GetNextParameter<DateTicksScaled>()), STR_FORMAT_DATE_ISO, last);
-				}
-				break;
-			}
-
-			case SCC_DATE_ISO: // {DATE_ISO}
-				buff = FormatTinyOrISODate(buff, args.GetNextParameter<Date>(), STR_FORMAT_DATE_ISO, last);
-				break;
-
-			case SCC_TIME_HHMM: // {TIME_HHMM}
-				buff = FormatTimeHHMMString(buff, args.GetNextParameter<uint>(), last, next_substr_case_index);
-				break;
-
-			case SCC_TT_TICKS:      // {TT_TICKS}
-			case SCC_TT_TICKS_LONG: // {TT_TICKS_LONG}
-				if (_settings_client.gui.timetable_in_ticks) {
-					auto tmp_params = MakeParameters(args.GetNextParameter<int64>());
-					buff = FormatString(buff, GetStringPtr(STR_UNITS_TICKS), tmp_params, last);
-				} else {
-					StringID str = _settings_time.time_in_minutes ? STR_TIMETABLE_MINUTES : STR_UNITS_DAYS;
-					int64 ticks = args.GetNextParameter<int64>();
-					int64 ratio = DATE_UNIT_SIZE;
-					int64 units = ticks / ratio;
-					int64 leftover = _settings_client.gui.timetable_leftover_ticks ? ticks % ratio : 0;
-					auto tmp_params = MakeParameters(units);
-					buff = FormatString(buff, GetStringPtr(str), tmp_params, last);
-					if (b == SCC_TT_TICKS_LONG && _settings_time.time_in_minutes && units > 59) {
-						int64 hours = units / 60;
-						int64 minutes = units % 60;
-						auto tmp_params = MakeParameters(
-							(minutes != 0) ? STR_TIMETABLE_HOURS_MINUTES : STR_TIMETABLE_HOURS,
-							hours,
-							minutes
-						);
-						buff = FormatString(buff, GetStringPtr(STR_TIMETABLE_MINUTES_SUFFIX), tmp_params, last);
-					}
-					if (leftover != 0) {
-						auto tmp_params = MakeParameters(leftover);
-						buff = FormatString(buff, GetStringPtr(STR_TIMETABLE_LEFTOVER_TICKS), tmp_params, last);
-					}
-				}
-				break;
-
-			case SCC_FORCE: { // {FORCE}
-				assert(_settings_game.locale.units_force < lengthof(_units_force));
-				const auto &x = _units_force[_settings_game.locale.units_force];
-				auto tmp_params = MakeParameters(x.c.ToDisplay(args.GetNextParameter<int64>()), x.decimal_places);
-				buff = FormatString(buff, GetStringPtr(x.s), tmp_params, last);
-				break;
-			}
-
-			case SCC_HEIGHT: { // {HEIGHT}
-				assert(_settings_game.locale.units_height < lengthof(_units_height));
-				const auto &x = _units_height[_settings_game.locale.units_height];
-				auto tmp_params = MakeParameters(x.c.ToDisplay(args.GetNextParameter<int64>()), x.decimal_places);
-				buff = FormatString(buff, GetStringPtr(x.s), tmp_params, last);
-				break;
-			}
-
-			case SCC_POWER: { // {POWER}
-				assert(_settings_game.locale.units_power < lengthof(_units_power));
-				const auto &x = _units_power[_settings_game.locale.units_power];
-				auto tmp_params = MakeParameters(x.c.ToDisplay(args.GetNextParameter<int64>()), x.decimal_places);
-				buff = FormatString(buff, GetStringPtr(x.s), tmp_params, last);
-				break;
-			}
-
-			case SCC_POWER_TO_WEIGHT: { // {POWER_TO_WEIGHT}
-				auto setting = _settings_game.locale.units_power * 3u + _settings_game.locale.units_weight;
-				assert(setting < lengthof(_units_power_to_weight));
-				const auto &x = _units_power_to_weight[setting];
-				auto tmp_params = MakeParameters(x.c.ToDisplay(args.GetNextParameter<int64>()), x.decimal_places);
-				buff = FormatString(buff, GetStringPtr(x.s), tmp_params, last);
-				break;
-			}
-
-			case SCC_VELOCITY: { // {VELOCITY}
-				int64 arg = args.GetNextParameter<int64>();
-				// Unpack vehicle type from packed argument to get desired units.
-				VehicleType vt = static_cast<VehicleType>(GB(arg, 56, 8));
-				byte units = GetVelocityUnits(vt);
-				assert(units < lengthof(_units_velocity));
-				const auto &x = _units_velocity[units];
-				auto tmp_params = MakeParameters(ConvertKmhishSpeedToDisplaySpeed(GB(arg, 0, 56), vt), x.decimal_places);
-				buff = FormatString(buff, GetStringPtr(x.s), tmp_params, last);
-				break;
-			}
-
-			case SCC_VOLUME_SHORT: { // {VOLUME_SHORT}
-				assert(_settings_game.locale.units_volume < lengthof(_units_volume));
-				const auto &x = _units_volume[_settings_game.locale.units_volume];
-				auto tmp_params = MakeParameters(x.c.ToDisplay(args.GetNextParameter<int64>()), x.decimal_places);
-				buff = FormatString(buff, GetStringPtr(x.s), tmp_params, last);
-				break;
-			}
-
-			case SCC_VOLUME_LONG: { // {VOLUME_LONG}
-				assert(_settings_game.locale.units_volume < lengthof(_units_volume));
-				const auto &x = _units_volume[_settings_game.locale.units_volume];
-				auto tmp_params = MakeParameters(x.c.ToDisplay(args.GetNextParameter<int64>()), x.decimal_places);
-				buff = FormatString(buff, GetStringPtr(x.l), tmp_params, last);
-				break;
-			}
-
-			case SCC_WEIGHT_SHORT: { // {WEIGHT_SHORT}
-				assert(_settings_game.locale.units_weight < lengthof(_units_weight));
-				const auto &x = _units_weight[_settings_game.locale.units_weight];
-				auto tmp_params = MakeParameters(x.c.ToDisplay(args.GetNextParameter<int64>()), x.decimal_places);
-				buff = FormatString(buff, GetStringPtr(x.s), tmp_params, last);
-				break;
-			}
-
-			case SCC_WEIGHT_LONG: { // {WEIGHT_LONG}
-				assert(_settings_game.locale.units_weight < lengthof(_units_weight));
-				const auto &x = _units_weight[_settings_game.locale.units_weight];
-				auto tmp_params = MakeParameters(x.c.ToDisplay(args.GetNextParameter<int64>()), x.decimal_places);
-				buff = FormatString(buff, GetStringPtr(x.l), tmp_params, last);
-				break;
-			}
-
-			case SCC_POWER_WEIGHT_RATIO: { // {POWER_WEIGHT_RATIO}
-				assert(_settings_game.locale.units_power < lengthof(_units_power));
-				assert(_settings_game.locale.units_weight < lengthof(_units_weight));
-
-				buff = FormatUnitWeightRatio(buff, last, _units_power[_settings_game.locale.units_power], args.GetNextParameter<int64>());
-				break;
-			}
-
-			case SCC_FORCE_WEIGHT_RATIO: { // {FORCE_WEIGHT_RATIO}
-				assert(_settings_game.locale.units_force < lengthof(_units_force));
-				assert(_settings_game.locale.units_weight < lengthof(_units_weight));
-
-				buff = FormatUnitWeightRatio(buff, last, _units_force[_settings_game.locale.units_force], args.GetNextParameter<int64>());
-				break;
-			}
-=======
+						if (buff >= last - 2) break; // ',' and ' '
+
 						if (first) {
 							first = false;
 						} else {
 							/* Add a comma if this is not the first item */
-							builder += ", ";
+							*buff++ = ',';
+							*buff++ = ' ';
 						}
 
-						GetStringWithArgs(builder, cs->name, args, next_substr_case_index, game_script);
+						buff = GetStringWithArgs(buff, cs->name, args, last, next_substr_case_index, game_script);
 					}
 
 					/* If first is still true then no cargo is accepted */
-					if (first) GetStringWithArgs(builder, STR_JUST_NOTHING, args, next_substr_case_index, game_script);
-
+					if (first) buff = GetStringWithArgs(buff, STR_JUST_NOTHING, args, last, next_substr_case_index, game_script);
+
+					*buff = '\0';
 					next_substr_case_index = 0;
+
+					/* Make sure we detect any buffer overflow */
+					assert(buff < last);
 					break;
 				}
 
 				case SCC_CURRENCY_SHORT: // {CURRENCY_SHORT}
-					FormatGenericCurrency(builder, _currency, args.GetNextParameter<int64_t>(), true);
+					buff = FormatGenericCurrency(buff, _currency, args.GetNextParameter<int64>(), true, last);
 					break;
 
 				case SCC_CURRENCY_LONG: // {CURRENCY_LONG}
-					FormatGenericCurrency(builder, _currency, args.GetNextParameter<int64_t>(), false);
+					buff = FormatGenericCurrency(buff, _currency, args.GetNextParameter<int64>(), false, last);
 					break;
 
 				case SCC_DATE_TINY: // {DATE_TINY}
-					FormatTinyOrISODate(builder, args.GetNextParameter<TimerGameCalendar::Date>(), STR_FORMAT_DATE_TINY);
+					buff = FormatTinyOrISODate(buff, args.GetNextParameter<Date>(), STR_FORMAT_DATE_TINY, last);
 					break;
 
 				case SCC_DATE_SHORT: // {DATE_SHORT}
-					FormatMonthAndYear(builder, args.GetNextParameter<TimerGameCalendar::Date>(), next_substr_case_index);
+					buff = FormatMonthAndYear(buff, args.GetNextParameter<Date>(), last, next_substr_case_index);
 					next_substr_case_index = 0;
 					break;
 
 				case SCC_DATE_LONG: // {DATE_LONG}
-					FormatYmdString(builder, args.GetNextParameter<TimerGameCalendar::Date>(), next_substr_case_index);
+					buff = FormatYmdString(buff, args.GetNextParameter<Date>(), last, next_substr_case_index);
 					next_substr_case_index = 0;
 					break;
 
+				case SCC_DATE_WALLCLOCK_LONG: { // {DATE_WALLCLOCK_LONG}
+					if (_settings_time.time_in_minutes) {
+						buff = FormatWallClockString(buff, args.GetNextParameter<DateTicksScaled>(), last, _settings_client.gui.date_with_time, next_substr_case_index);
+					} else {
+						buff = FormatYmdString(buff, ScaledDateTicksToDate(args.GetNextParameter<DateTicksScaled>()), last, next_substr_case_index);
+					}
+					break;
+				}
+
+				case SCC_DATE_WALLCLOCK_SHORT: { // {DATE_WALLCLOCK_SHORT}
+					if (_settings_time.time_in_minutes) {
+						buff = FormatWallClockString(buff, args.GetNextParameter<DateTicksScaled>(), last, _settings_client.gui.date_with_time, next_substr_case_index);
+					} else {
+						buff = FormatYmdString(buff, ScaledDateTicksToDate(args.GetNextParameter<DateTicksScaled>()), last, next_substr_case_index);
+					}
+					break;
+				}
+
+				case SCC_DATE_WALLCLOCK_TINY: { // {DATE_WALLCLOCK_TINY}
+					if (_settings_time.time_in_minutes) {
+						buff = FormatWallClockString(buff, args.GetNextParameter<DateTicksScaled>(), last, false, next_substr_case_index);
+					} else {
+						buff = FormatTinyOrISODate(buff, ScaledDateTicksToDate(args.GetNextParameter<DateTicksScaled>()), STR_FORMAT_DATE_TINY, last);
+					}
+					break;
+				}
+
+				case SCC_DATE_WALLCLOCK_ISO: { // {DATE_WALLCLOCK_ISO}
+					if (_settings_time.time_in_minutes) {
+						buff = FormatWallClockString(buff, args.GetNextParameter<DateTicksScaled>(), last, false, next_substr_case_index);
+					} else {
+						buff = FormatTinyOrISODate(buff, ScaledDateTicksToDate(args.GetNextParameter<DateTicksScaled>()), STR_FORMAT_DATE_ISO, last);
+					}
+					break;
+				}
+
 				case SCC_DATE_ISO: // {DATE_ISO}
-					FormatTinyOrISODate(builder, args.GetNextParameter<TimerGameCalendar::Date>(), STR_FORMAT_DATE_ISO);
+					buff = FormatTinyOrISODate(buff, args.GetNextParameter<Date>(), STR_FORMAT_DATE_ISO, last);
+					break;
+
+				case SCC_TIME_HHMM: // {TIME_HHMM}
+					buff = FormatTimeHHMMString(buff, args.GetNextParameter<uint>(), last, next_substr_case_index);
+					break;
+
+				case SCC_TT_TICKS:      // {TT_TICKS}
+				case SCC_TT_TICKS_LONG: // {TT_TICKS_LONG}
+					if (_settings_client.gui.timetable_in_ticks) {
+						auto tmp_params = MakeParameters(args.GetNextParameter<int64>());
+						buff = FormatString(buff, GetStringPtr(STR_UNITS_TICKS), tmp_params, last);
+					} else {
+						StringID str = _settings_time.time_in_minutes ? STR_TIMETABLE_MINUTES : STR_UNITS_DAYS;
+						int64 ticks = args.GetNextParameter<int64>();
+						int64 ratio = DATE_UNIT_SIZE;
+						int64 units = ticks / ratio;
+						int64 leftover = _settings_client.gui.timetable_leftover_ticks ? ticks % ratio : 0;
+						auto tmp_params = MakeParameters(units);
+						buff = FormatString(buff, GetStringPtr(str), tmp_params, last);
+						if (b == SCC_TT_TICKS_LONG && _settings_time.time_in_minutes && units > 59) {
+							int64 hours = units / 60;
+							int64 minutes = units % 60;
+							auto tmp_params = MakeParameters(
+								(minutes != 0) ? STR_TIMETABLE_HOURS_MINUTES : STR_TIMETABLE_HOURS,
+								hours,
+								minutes
+							);
+							buff = FormatString(buff, GetStringPtr(STR_TIMETABLE_MINUTES_SUFFIX), tmp_params, last);
+						}
+						if (leftover != 0) {
+							auto tmp_params = MakeParameters(leftover);
+							buff = FormatString(buff, GetStringPtr(STR_TIMETABLE_LEFTOVER_TICKS), tmp_params, last);
+						}
+					}
 					break;
 
 				case SCC_FORCE: { // {FORCE}
 					assert(_settings_game.locale.units_force < lengthof(_units_force));
 					const auto &x = _units_force[_settings_game.locale.units_force];
-					auto tmp_params = MakeParameters(x.c.ToDisplay(args.GetNextParameter<int64_t>()), x.decimal_places);
-					FormatString(builder, GetStringPtr(x.s), tmp_params);
+					auto tmp_params = MakeParameters(x.c.ToDisplay(args.GetNextParameter<int64>()), x.decimal_places);
+					buff = FormatString(buff, GetStringPtr(x.s), tmp_params, last);
 					break;
 				}
 
 				case SCC_HEIGHT: { // {HEIGHT}
 					assert(_settings_game.locale.units_height < lengthof(_units_height));
 					const auto &x = _units_height[_settings_game.locale.units_height];
-					auto tmp_params = MakeParameters(x.c.ToDisplay(args.GetNextParameter<int64_t>()), x.decimal_places);
-					FormatString(builder, GetStringPtr(x.s), tmp_params);
+					auto tmp_params = MakeParameters(x.c.ToDisplay(args.GetNextParameter<int64>()), x.decimal_places);
+					buff = FormatString(buff, GetStringPtr(x.s), tmp_params, last);
 					break;
 				}
 
 				case SCC_POWER: { // {POWER}
 					assert(_settings_game.locale.units_power < lengthof(_units_power));
 					const auto &x = _units_power[_settings_game.locale.units_power];
-					auto tmp_params = MakeParameters(x.c.ToDisplay(args.GetNextParameter<int64_t>()), x.decimal_places);
-					FormatString(builder, GetStringPtr(x.s), tmp_params);
-					break;
-				}
->>>>>>> 623df6b9
+					auto tmp_params = MakeParameters(x.c.ToDisplay(args.GetNextParameter<int64>()), x.decimal_places);
+					buff = FormatString(buff, GetStringPtr(x.s), tmp_params, last);
+					break;
+				}
 
 				case SCC_POWER_TO_WEIGHT: { // {POWER_TO_WEIGHT}
 					auto setting = _settings_game.locale.units_power * 3u + _settings_game.locale.units_weight;
 					assert(setting < lengthof(_units_power_to_weight));
 					const auto &x = _units_power_to_weight[setting];
-					auto tmp_params = MakeParameters(x.c.ToDisplay(args.GetNextParameter<int64_t>()), x.decimal_places);
-					FormatString(builder, GetStringPtr(x.s), tmp_params);
-					break;
-				}
-
-<<<<<<< HEAD
-				if (!c->name.empty()) {
-					auto tmp_params = MakeParameters(c->name.c_str());
-					buff = GetStringWithArgs(buff, STR_JUST_RAW_STRING, tmp_params, last);
-				} else {
-					auto tmp_params = MakeParameters(c->name_2);
-					buff = GetStringWithArgs(buff, c->name_1, tmp_params, last);
-=======
+					auto tmp_params = MakeParameters(x.c.ToDisplay(args.GetNextParameter<int64>()), x.decimal_places);
+					buff = FormatString(buff, GetStringPtr(x.s), tmp_params, last);
+					break;
+				}
+
 				case SCC_VELOCITY: { // {VELOCITY}
-					int64_t arg = args.GetNextParameter<int64_t>();
+					int64 arg = args.GetNextParameter<int64>();
 					// Unpack vehicle type from packed argument to get desired units.
 					VehicleType vt = static_cast<VehicleType>(GB(arg, 56, 8));
 					byte units = GetVelocityUnits(vt);
 					assert(units < lengthof(_units_velocity));
 					const auto &x = _units_velocity[units];
 					auto tmp_params = MakeParameters(ConvertKmhishSpeedToDisplaySpeed(GB(arg, 0, 56), vt), x.decimal_places);
-					FormatString(builder, GetStringPtr(x.s), tmp_params);
-					break;
->>>>>>> 623df6b9
+					buff = FormatString(buff, GetStringPtr(x.s), tmp_params, last);
+					break;
 				}
 
 				case SCC_VOLUME_SHORT: { // {VOLUME_SHORT}
 					assert(_settings_game.locale.units_volume < lengthof(_units_volume));
 					const auto &x = _units_volume[_settings_game.locale.units_volume];
-					auto tmp_params = MakeParameters(x.c.ToDisplay(args.GetNextParameter<int64_t>()), x.decimal_places);
-					FormatString(builder, GetStringPtr(x.s), tmp_params);
-					break;
-				}
-
-<<<<<<< HEAD
-				/* Nothing is added for AI or inactive companies */
-				if (Company::IsValidHumanID(company)) {
-					auto tmp_params = MakeParameters(company + 1);
-					buff = GetStringWithArgs(buff, STR_FORMAT_COMPANY_NUM, tmp_params, last);
-=======
+					auto tmp_params = MakeParameters(x.c.ToDisplay(args.GetNextParameter<int64>()), x.decimal_places);
+					buff = FormatString(buff, GetStringPtr(x.s), tmp_params, last);
+					break;
+				}
+
 				case SCC_VOLUME_LONG: { // {VOLUME_LONG}
 					assert(_settings_game.locale.units_volume < lengthof(_units_volume));
 					const auto &x = _units_volume[_settings_game.locale.units_volume];
-					auto tmp_params = MakeParameters(x.c.ToDisplay(args.GetNextParameter<int64_t>()), x.decimal_places);
-					FormatString(builder, GetStringPtr(x.l), tmp_params);
-					break;
->>>>>>> 623df6b9
-				}
-
-<<<<<<< HEAD
-			case SCC_DEPOT_NAME: { // {DEPOT}
-				VehicleType vt = args.GetNextParameter<VehicleType>();
-				if (vt == VEH_AIRCRAFT) {
-					auto tmp_params = MakeParameters(args.GetNextParameter<StationID>());
-					buff = GetStringWithArgs(buff, STR_FORMAT_DEPOT_NAME_AIRCRAFT, tmp_params, last);
-					break;
-				}
-
-				const Depot *d = Depot::Get(args.GetNextParameter<DepotID>());
-				if (!d->name.empty()) {
-					auto tmp_params = MakeParameters(d->name.c_str());
-					buff = GetStringWithArgs(buff, STR_JUST_RAW_STRING, tmp_params, last);
-				} else {
-					auto tmp_params = MakeParameters(d->town->index, d->town_cn + 1);
-					buff = GetStringWithArgs(buff, STR_FORMAT_DEPOT_NAME_TRAIN + 2 * vt + (d->town_cn == 0 ? 0 : 1), tmp_params, last);
-=======
+					auto tmp_params = MakeParameters(x.c.ToDisplay(args.GetNextParameter<int64>()), x.decimal_places);
+					buff = FormatString(buff, GetStringPtr(x.l), tmp_params, last);
+					break;
+				}
+
 				case SCC_WEIGHT_SHORT: { // {WEIGHT_SHORT}
 					assert(_settings_game.locale.units_weight < lengthof(_units_weight));
 					const auto &x = _units_weight[_settings_game.locale.units_weight];
-					auto tmp_params = MakeParameters(x.c.ToDisplay(args.GetNextParameter<int64_t>()), x.decimal_places);
-					FormatString(builder, GetStringPtr(x.s), tmp_params);
+					auto tmp_params = MakeParameters(x.c.ToDisplay(args.GetNextParameter<int64>()), x.decimal_places);
+					buff = FormatString(buff, GetStringPtr(x.s), tmp_params, last);
 					break;
 				}
 
 				case SCC_WEIGHT_LONG: { // {WEIGHT_LONG}
 					assert(_settings_game.locale.units_weight < lengthof(_units_weight));
 					const auto &x = _units_weight[_settings_game.locale.units_weight];
-					auto tmp_params = MakeParameters(x.c.ToDisplay(args.GetNextParameter<int64_t>()), x.decimal_places);
-					FormatString(builder, GetStringPtr(x.l), tmp_params);
-					break;
->>>>>>> 623df6b9
-				}
-
-<<<<<<< HEAD
-			case SCC_ENGINE_NAME: { // {ENGINE}
-				int64 arg = args.GetNextParameter<int64>();
-				const Engine *e = Engine::GetIfValid(static_cast<EngineID>(arg));
-				if (e == nullptr) break;
-
-				if (!e->name.empty() && e->IsEnabled()) {
-					auto tmp_params = MakeParameters(e->name.c_str());
-					buff = GetStringWithArgs(buff, STR_JUST_RAW_STRING, tmp_params, last);
-
-					break;
-				}
-
-				if (HasBit(e->info.callback_mask, CBM_VEHICLE_NAME)) {
-					uint16 callback = GetVehicleCallback(CBID_VEHICLE_NAME, static_cast<uint32>(arg >> 32), 0, e->index, nullptr);
-					/* Not calling ErrorUnknownCallbackResult due to being inside string processing. */
-					if (callback != CALLBACK_FAILED && callback < 0x400) {
-						const GRFFile *grffile = e->GetGRF();
-						assert(grffile != nullptr);
-
-						StartTextRefStackUsage(grffile, 6);
-						ArrayStringParameters<6> tmp_params;
-						buff = GetStringWithArgs(buff, GetGRFStringID(grffile->grfid, 0xD000 + callback), tmp_params, last);
-						StopTextRefStackUsage();
-=======
+					auto tmp_params = MakeParameters(x.c.ToDisplay(args.GetNextParameter<int64>()), x.decimal_places);
+					buff = FormatString(buff, GetStringPtr(x.l), tmp_params, last);
+					break;
+				}
+
+				case SCC_POWER_WEIGHT_RATIO: { // {POWER_WEIGHT_RATIO}
+					assert(_settings_game.locale.units_power < lengthof(_units_power));
+					assert(_settings_game.locale.units_weight < lengthof(_units_weight));
+
+					buff = FormatUnitWeightRatio(buff, last, _units_power[_settings_game.locale.units_power], args.GetNextParameter<int64>());
+					break;
+				}
+
+				case SCC_FORCE_WEIGHT_RATIO: { // {FORCE_WEIGHT_RATIO}
+					assert(_settings_game.locale.units_force < lengthof(_units_force));
+					assert(_settings_game.locale.units_weight < lengthof(_units_weight));
+
+					buff = FormatUnitWeightRatio(buff, last, _units_force[_settings_game.locale.units_force], args.GetNextParameter<int64>());
+					break;
+				}
+
 				case SCC_COMPANY_NAME: { // {COMPANY}
 					const Company *c = Company::GetIfValid(args.GetNextParameter<CompanyID>());
 					if (c == nullptr) break;
 
 					if (!c->name.empty()) {
-						auto tmp_params = MakeParameters(c->name);
-						GetStringWithArgs(builder, STR_JUST_RAW_STRING, tmp_params);
+						auto tmp_params = MakeParameters(c->name.c_str());
+						buff = GetStringWithArgs(buff, STR_JUST_RAW_STRING, tmp_params, last);
 					} else {
 						auto tmp_params = MakeParameters(c->name_2);
-						GetStringWithArgs(builder, c->name_1, tmp_params);
+						buff = GetStringWithArgs(buff, c->name_1, tmp_params, last);
 					}
 					break;
 				}
@@ -2174,95 +1701,44 @@
 					/* Nothing is added for AI or inactive companies */
 					if (Company::IsValidHumanID(company)) {
 						auto tmp_params = MakeParameters(company + 1);
-						GetStringWithArgs(builder, STR_FORMAT_COMPANY_NUM, tmp_params);
-					}
-					break;
-				}
->>>>>>> 623df6b9
+						buff = GetStringWithArgs(buff, STR_FORMAT_COMPANY_NUM, tmp_params, last);
+					}
+					break;
+				}
 
 				case SCC_DEPOT_NAME: { // {DEPOT}
 					VehicleType vt = args.GetNextParameter<VehicleType>();
 					if (vt == VEH_AIRCRAFT) {
 						auto tmp_params = MakeParameters(args.GetNextParameter<StationID>());
-						GetStringWithArgs(builder, STR_FORMAT_DEPOT_NAME_AIRCRAFT, tmp_params);
+						buff = GetStringWithArgs(buff, STR_FORMAT_DEPOT_NAME_AIRCRAFT, tmp_params, last);
 						break;
 					}
 
 					const Depot *d = Depot::Get(args.GetNextParameter<DepotID>());
 					if (!d->name.empty()) {
-						auto tmp_params = MakeParameters(d->name);
-						GetStringWithArgs(builder, STR_JUST_RAW_STRING, tmp_params);
+						auto tmp_params = MakeParameters(d->name.c_str());
+						buff = GetStringWithArgs(buff, STR_JUST_RAW_STRING, tmp_params, last);
 					} else {
 						auto tmp_params = MakeParameters(d->town->index, d->town_cn + 1);
-						GetStringWithArgs(builder, STR_FORMAT_DEPOT_NAME_TRAIN + 2 * vt + (d->town_cn == 0 ? 0 : 1), tmp_params);
-					}
-					break;
-				}
-
-<<<<<<< HEAD
-				auto tmp_params = MakeParameters();
-				buff = GetStringWithArgs(buff, e->info.string_id, tmp_params, last);
-				break;
-			}
-
-			case SCC_GROUP_NAME: { // {GROUP}
-				uint32 id = args.GetNextParameter<uint32>();
-				bool recurse = _settings_client.gui.show_group_hierarchy_name && (id & GROUP_NAME_HIERARCHY);
-				id &= ~GROUP_NAME_HIERARCHY;
-				const Group *group = Group::GetIfValid(id);
-				if (group == nullptr) break;
-
-				auto handle_group = y_combinator([&](auto handle_group, const Group *g) -> void {
-					if (recurse && g->parent != INVALID_GROUP) {
-						handle_group(Group::Get(g->parent));
-						auto tmp_params = MakeParameters();
-						buff = GetStringWithArgs(buff, STR_HIERARCHY_SEPARATOR, tmp_params, last);
-					}
-					if (!g->name.empty()) {
-						auto tmp_params = MakeParameters(g->name.c_str());
-						buff = GetStringWithArgs(buff, STR_JUST_RAW_STRING, tmp_params, last);
-					} else {
-						auto tmp_params = MakeParameters(g->index);
-
-						buff = GetStringWithArgs(buff, STR_FORMAT_GROUP_NAME, tmp_params, last);
-					}
-				});
-				handle_group(group);
-				break;
-			}
-
-			case SCC_INDUSTRY_NAME: { // {INDUSTRY}
-				const Industry *i = Industry::GetIfValid(args.GetNextParameter<IndustryID>());
-				if (i == nullptr) break;
-
-				static bool use_cache = true;
-				if (use_cache) { // Use cached version if first call
-					AutoRestoreBackup cache_backup(use_cache, false);
-					buff = strecpy(buff, i->GetCachedName().c_str(), last);
-				} else if (_scan_for_gender_data) {
-					/* Gender is defined by the industry type.
-					 * STR_FORMAT_INDUSTRY_NAME may have the town first, so it would result in the gender of the town name */
-					auto tmp_params = MakeParameters();
-					buff = FormatString(buff, GetStringPtr(GetIndustrySpec(i->type)->name), tmp_params, last, next_substr_case_index);
-				} else {
-					/* First print the town name and the industry type name. */
-					auto tmp_params = MakeParameters(i->town->index, GetIndustrySpec(i->type)->name);
-
-					buff = FormatString(buff, GetStringPtr(STR_FORMAT_INDUSTRY_NAME), tmp_params, last, next_substr_case_index);
-=======
+						buff = GetStringWithArgs(buff, STR_FORMAT_DEPOT_NAME_TRAIN + 2 * vt + (d->town_cn == 0 ? 0 : 1), tmp_params, last);
+					}
+					break;
+				}
+
 				case SCC_ENGINE_NAME: { // {ENGINE}
-					int64_t arg = args.GetNextParameter<int64_t>();
+					int64 arg = args.GetNextParameter<int64>();
 					const Engine *e = Engine::GetIfValid(static_cast<EngineID>(arg));
 					if (e == nullptr) break;
 
 					if (!e->name.empty() && e->IsEnabled()) {
-						auto tmp_params = MakeParameters(e->name);
-						GetStringWithArgs(builder, STR_JUST_RAW_STRING, tmp_params);
+						auto tmp_params = MakeParameters(e->name.c_str());
+						buff = GetStringWithArgs(buff, STR_JUST_RAW_STRING, tmp_params, last);
+
 						break;
 					}
 
 					if (HasBit(e->info.callback_mask, CBM_VEHICLE_NAME)) {
-						uint16_t callback = GetVehicleCallback(CBID_VEHICLE_NAME, static_cast<uint32_t>(arg >> 32), 0, e->index, nullptr);
+						uint16 callback = GetVehicleCallback(CBID_VEHICLE_NAME, static_cast<uint32>(arg >> 32), 0, e->index, nullptr);
 						/* Not calling ErrorUnknownCallbackResult due to being inside string processing. */
 						if (callback != CALLBACK_FAILED && callback < 0x400) {
 							const GRFFile *grffile = e->GetGRF();
@@ -2270,40 +1746,42 @@
 
 							StartTextRefStackUsage(grffile, 6);
 							ArrayStringParameters<6> tmp_params;
-							GetStringWithArgs(builder, GetGRFStringID(grffile->grfid, 0xD000 + callback), tmp_params);
+							buff = GetStringWithArgs(buff, GetGRFStringID(grffile->grfid, 0xD000 + callback), tmp_params, last);
 							StopTextRefStackUsage();
 
 							break;
 						}
 					}
 
-					auto tmp_params = ArrayStringParameters<0>();
-					GetStringWithArgs(builder, e->info.string_id, tmp_params);
-					break;
->>>>>>> 623df6b9
+					auto tmp_params = MakeParameters();
+					buff = GetStringWithArgs(buff, e->info.string_id, tmp_params, last);
+					break;
 				}
 
 				case SCC_GROUP_NAME: { // {GROUP}
-					const Group *g = Group::GetIfValid(args.GetNextParameter<GroupID>());
-					if (g == nullptr) break;
-
-<<<<<<< HEAD
-				if (!c->president_name.empty()) {
-					auto tmp_params = MakeParameters(c->president_name.c_str());
-					buff = GetStringWithArgs(buff, STR_JUST_RAW_STRING, tmp_params, last);
-				} else {
-					auto tmp_params = MakeParameters(c->president_name_2);
-					buff = GetStringWithArgs(buff, c->president_name_1, tmp_params, last);
-=======
-					if (!g->name.empty()) {
-						auto tmp_params = MakeParameters(g->name);
-						GetStringWithArgs(builder, STR_JUST_RAW_STRING, tmp_params);
-					} else {
-						auto tmp_params = MakeParameters(g->index);
-						GetStringWithArgs(builder, STR_FORMAT_GROUP_NAME, tmp_params);
-					}
-					break;
->>>>>>> 623df6b9
+					uint32 id = args.GetNextParameter<uint32>();
+					bool recurse = _settings_client.gui.show_group_hierarchy_name && (id & GROUP_NAME_HIERARCHY);
+					id &= ~GROUP_NAME_HIERARCHY;
+					const Group *group = Group::GetIfValid(id);
+					if (group == nullptr) break;
+
+					auto handle_group = y_combinator([&](auto handle_group, const Group *g) -> void {
+						if (recurse && g->parent != INVALID_GROUP) {
+							handle_group(Group::Get(g->parent));
+							auto tmp_params = MakeParameters();
+							buff = GetStringWithArgs(buff, STR_HIERARCHY_SEPARATOR, tmp_params, last);
+						}
+						if (!g->name.empty()) {
+							auto tmp_params = MakeParameters(g->name.c_str());
+							buff = GetStringWithArgs(buff, STR_JUST_RAW_STRING, tmp_params, last);
+						} else {
+							auto tmp_params = MakeParameters(g->index);
+
+							buff = GetStringWithArgs(buff, STR_FORMAT_GROUP_NAME, tmp_params, last);
+						}
+					});
+					handle_group(group);
+					break;
 				}
 
 				case SCC_INDUSTRY_NAME: { // {INDUSTRY}
@@ -2313,61 +1791,32 @@
 					static bool use_cache = true;
 					if (use_cache) { // Use cached version if first call
 						AutoRestoreBackup cache_backup(use_cache, false);
-						builder += i->GetCachedName();
+						buff = strecpy(buff, i->GetCachedName().c_str(), last);
 					} else if (_scan_for_gender_data) {
 						/* Gender is defined by the industry type.
 						 * STR_FORMAT_INDUSTRY_NAME may have the town first, so it would result in the gender of the town name */
-						auto tmp_params = ArrayStringParameters<0>();
-						FormatString(builder, GetStringPtr(GetIndustrySpec(i->type)->name), tmp_params, next_substr_case_index);
+						auto tmp_params = MakeParameters();
+						buff = FormatString(buff, GetStringPtr(GetIndustrySpec(i->type)->name), tmp_params, last, next_substr_case_index);
 					} else {
 						/* First print the town name and the industry type name. */
 						auto tmp_params = MakeParameters(i->town->index, GetIndustrySpec(i->type)->name);
-						FormatString(builder, GetStringPtr(STR_FORMAT_INDUSTRY_NAME), tmp_params, next_substr_case_index);
+
+						buff = FormatString(buff, GetStringPtr(STR_FORMAT_INDUSTRY_NAME), tmp_params, last, next_substr_case_index);
 					}
 					next_substr_case_index = 0;
 					break;
 				}
 
-<<<<<<< HEAD
-				if (st == nullptr) {
-					/* The station doesn't exist anymore. The only place where we might
-					 * be "drawing" an invalid station is in the case of cargo that is
-					 * in transit. */
-					auto tmp_params = MakeParameters();
-					buff = GetStringWithArgs(buff, STR_UNKNOWN_STATION, tmp_params, last);
-					break;
-				}
-
-				static bool use_cache = true;
-				if (use_cache) { // Use cached version if first call
-					AutoRestoreBackup cache_backup(use_cache, false);
-					buff = strecpy(buff, st->GetCachedName(), last);
-				} else if (!st->name.empty()) {
-					auto tmp_params = MakeParameters(st->name.c_str());
-					buff = GetStringWithArgs(buff, STR_JUST_RAW_STRING, tmp_params, last);
-				} else {
-					StringID string_id = st->string_id;
-					if (st->indtype != IT_INVALID) {
-						/* Special case where the industry provides the name for the station */
-						const IndustrySpec *indsp = GetIndustrySpec(st->indtype);
-
-						/* Industry GRFs can change which might remove the station name and
-						 * thus cause very strange things. Here we check for that before we
-						 * actually set the station name. */
-						if (indsp->station_name != STR_NULL && indsp->station_name != STR_UNDEFINED) {
-							string_id = indsp->station_name;
-						}
-=======
 				case SCC_PRESIDENT_NAME: { // {PRESIDENT_NAME}
 					const Company *c = Company::GetIfValid(args.GetNextParameter<CompanyID>());
 					if (c == nullptr) break;
 
 					if (!c->president_name.empty()) {
-						auto tmp_params = MakeParameters(c->president_name);
-						GetStringWithArgs(builder, STR_JUST_RAW_STRING, tmp_params);
+						auto tmp_params = MakeParameters(c->president_name.c_str());
+						buff = GetStringWithArgs(buff, STR_JUST_RAW_STRING, tmp_params, last);
 					} else {
 						auto tmp_params = MakeParameters(c->president_name_2);
-						GetStringWithArgs(builder, c->president_name_1, tmp_params);
+						buff = GetStringWithArgs(buff, c->president_name_1, tmp_params, last);
 					}
 					break;
 				}
@@ -2380,43 +1829,18 @@
 						/* The station doesn't exist anymore. The only place where we might
 						 * be "drawing" an invalid station is in the case of cargo that is
 						 * in transit. */
-						auto tmp_params = ArrayStringParameters<0>();
-						GetStringWithArgs(builder, STR_UNKNOWN_STATION, tmp_params);
+						auto tmp_params = MakeParameters();
+						buff = GetStringWithArgs(buff, STR_UNKNOWN_STATION, tmp_params, last);
 						break;
->>>>>>> 623df6b9
-					}
-					if (st->extra_name_index != UINT16_MAX && st->extra_name_index < _extra_station_names_used) {
-						string_id = _extra_station_names[st->extra_name_index].str;
-					}
-
-<<<<<<< HEAD
-					auto tmp_params = MakeParameters(STR_TOWN_NAME, st->town->index, st->index);
-					buff = GetStringWithArgs(buff, string_id, tmp_params, last);
-				}
-				break;
-			}
-
-			case SCC_TOWN_NAME: { // {TOWN}
-				const Town *t = Town::GetIfValid(args.GetNextParameter<TownID>());
-				if (t == nullptr) break;
-
-				static bool use_cache = true;
-				if (use_cache) { // Use cached version if first call
-					AutoRestoreBackup cache_backup(use_cache, false);
-					buff = strecpy(buff, t->GetCachedName(), last);
-				} else if (!t->name.empty()) {
-					auto tmp_params = MakeParameters(t->name.c_str());
-					buff = GetStringWithArgs(buff, STR_JUST_RAW_STRING, tmp_params, last);
-				} else {
-					buff = GetTownName(buff, t, last);
-=======
+					}
+
 					static bool use_cache = true;
 					if (use_cache) { // Use cached version if first call
 						AutoRestoreBackup cache_backup(use_cache, false);
-						builder += st->GetCachedName();
+						buff = strecpy(buff, st->GetCachedName(), last);
 					} else if (!st->name.empty()) {
-						auto tmp_params = MakeParameters(st->name);
-						GetStringWithArgs(builder, STR_JUST_RAW_STRING, tmp_params);
+						auto tmp_params = MakeParameters(st->name.c_str());
+						buff = GetStringWithArgs(buff, STR_JUST_RAW_STRING, tmp_params, last);
 					} else {
 						StringID string_id = st->string_id;
 						if (st->indtype != IT_INVALID) {
@@ -2430,41 +1854,16 @@
 								string_id = indsp->station_name;
 							}
 						}
+						if (st->extra_name_index != UINT16_MAX && st->extra_name_index < _extra_station_names_used) {
+							string_id = _extra_station_names[st->extra_name_index].str;
+						}
 
 						auto tmp_params = MakeParameters(STR_TOWN_NAME, st->town->index, st->index);
-						GetStringWithArgs(builder, string_id, tmp_params);
-					}
-					break;
->>>>>>> 623df6b9
-				}
-
-<<<<<<< HEAD
-			case SCC_VIEWPORT_TOWN_LABEL1:
-			case SCC_VIEWPORT_TOWN_LABEL2: { // {VIEWPORT_TOWN_LABEL1..2}
-				int32 t = args.GetNextParameter<int32>();
-				uint64 data = args.GetNextParameter<uint64>();
-
-				bool tiny = (b == SCC_VIEWPORT_TOWN_LABEL2);
-				StringID string_id = STR_VIEWPORT_TOWN_COLOUR;
-				if (!tiny) string_id += GB(data, 40, 2);
-				auto tmp_params = MakeParameters(t, GB(data, 32, 8), GB(data, 0, 32));
-				buff = GetStringWithArgs(buff, string_id, tmp_params, last);
-				break;
-			}
-
-			case SCC_WAYPOINT_NAME: { // {WAYPOINT}
-				Waypoint *wp = Waypoint::GetIfValid(args.GetNextParameter<StationID>());
-				if (wp == nullptr) break;
-
-				if (!wp->name.empty()) {
-					auto tmp_params = MakeParameters(wp->name.c_str());
-					buff = GetStringWithArgs(buff, STR_JUST_RAW_STRING, tmp_params, last);
-				} else {
-					auto tmp_params = MakeParameters(wp->town->index, wp->town_cn + 1);
-					StringID string_id = ((wp->string_id == STR_SV_STNAME_BUOY) ? STR_FORMAT_BUOY_NAME : STR_FORMAT_WAYPOINT_NAME);
-					if (wp->town_cn != 0) string_id++;
-					buff = GetStringWithArgs(buff, string_id, tmp_params, last);
-=======
+						buff = GetStringWithArgs(buff, string_id, tmp_params, last);
+					}
+					break;
+				}
+
 				case SCC_TOWN_NAME: { // {TOWN}
 					const Town *t = Town::GetIfValid(args.GetNextParameter<TownID>());
 					if (t == nullptr) break;
@@ -2472,182 +1871,140 @@
 					static bool use_cache = true;
 					if (use_cache) { // Use cached version if first call
 						AutoRestoreBackup cache_backup(use_cache, false);
-						builder += t->GetCachedName();
+						buff = strecpy(buff, t->GetCachedName(), last);
 					} else if (!t->name.empty()) {
-						auto tmp_params = MakeParameters(t->name);
-						GetStringWithArgs(builder, STR_JUST_RAW_STRING, tmp_params);
+						auto tmp_params = MakeParameters(t->name.c_str());
+						buff = GetStringWithArgs(buff, STR_JUST_RAW_STRING, tmp_params, last);
 					} else {
-						GetTownName(builder, t);
-					}
-					break;
->>>>>>> 623df6b9
-				}
-
-<<<<<<< HEAD
-			case SCC_VEHICLE_NAME: { // {VEHICLE}
-				uint32 id = args.GetNextParameter<uint32>();
-				uint8 vehicle_names = _settings_client.gui.vehicle_names;
-				if (id & VEHICLE_NAME_NO_GROUP) {
-					id &= ~VEHICLE_NAME_NO_GROUP;
-					/* Change format from long to traditional */
-					if (vehicle_names == 2) vehicle_names = 0;
-				}
-
-				const Vehicle *v = Vehicle::GetIfValid(id);
-				if (v == nullptr) break;
-
-				if (!v->name.empty()) {
-					auto tmp_params = MakeParameters(v->name.c_str());
-					buff = GetStringWithArgs(buff, STR_JUST_RAW_STRING, tmp_params, last);
-				} else if (v->group_id != DEFAULT_GROUP && vehicle_names != 0 && v->type < VEH_COMPANY_END) {
-					/* The vehicle has no name, but is member of a group, so print group name */
-					uint32 group_name = v->group_id;
-					if (_settings_client.gui.show_vehicle_group_hierarchy_name) group_name |= GROUP_NAME_HIERARCHY;
-					if (vehicle_names == 1) {
-						auto tmp_params = MakeParameters(group_name, v->unitnumber);
-						buff = GetStringWithArgs(buff, STR_FORMAT_GROUP_VEHICLE_NAME, tmp_params, last);
-					} else {
-						auto tmp_params = MakeParameters(group_name, STR_TRADITIONAL_TRAIN_NAME + v->type, v->unitnumber);
-						buff = GetStringWithArgs(buff, STR_FORMAT_GROUP_VEHICLE_NAME_LONG, tmp_params, last);
-					}
-				} else {
-					auto tmp_params = MakeParameters(v->unitnumber);
-
-					StringID string_id;
-					if (v->type < VEH_COMPANY_END) {
-						string_id = ((vehicle_names == 1) ? STR_SV_TRAIN_NAME : STR_TRADITIONAL_TRAIN_NAME) + v->type;
-					} else {
-						string_id = STR_INVALID_VEHICLE;
-=======
+						buff = GetTownName(buff, t, last);
+					}
+					break;
+				}
+
+				case SCC_VIEWPORT_TOWN_LABEL1:
+				case SCC_VIEWPORT_TOWN_LABEL2: { // {VIEWPORT_TOWN_LABEL1..2}
+					int32 t = args.GetNextParameter<int32>();
+					uint64 data = args.GetNextParameter<uint64>();
+
+					bool tiny = (b == SCC_VIEWPORT_TOWN_LABEL2);
+					StringID string_id = STR_VIEWPORT_TOWN_COLOUR;
+					if (!tiny) string_id += GB(data, 40, 2);
+					auto tmp_params = MakeParameters(t, GB(data, 32, 8), GB(data, 0, 32));
+					buff = GetStringWithArgs(buff, string_id, tmp_params, last);
+					break;
+				}
+
 				case SCC_WAYPOINT_NAME: { // {WAYPOINT}
 					Waypoint *wp = Waypoint::GetIfValid(args.GetNextParameter<StationID>());
 					if (wp == nullptr) break;
 
 					if (!wp->name.empty()) {
-						auto tmp_params = MakeParameters(wp->name);
-						GetStringWithArgs(builder, STR_JUST_RAW_STRING, tmp_params);
+						auto tmp_params = MakeParameters(wp->name.c_str());
+						buff = GetStringWithArgs(buff, STR_JUST_RAW_STRING, tmp_params, last);
 					} else {
 						auto tmp_params = MakeParameters(wp->town->index, wp->town_cn + 1);
 						StringID string_id = ((wp->string_id == STR_SV_STNAME_BUOY) ? STR_FORMAT_BUOY_NAME : STR_FORMAT_WAYPOINT_NAME);
 						if (wp->town_cn != 0) string_id++;
-						GetStringWithArgs(builder, string_id, tmp_params);
->>>>>>> 623df6b9
-					}
-					break;
-				}
-
-<<<<<<< HEAD
-					buff = GetStringWithArgs(buff, string_id, tmp_params, last);
-=======
+						buff = GetStringWithArgs(buff, string_id, tmp_params, last);
+					}
+					break;
+				}
+
 				case SCC_VEHICLE_NAME: { // {VEHICLE}
-					const Vehicle *v = Vehicle::GetIfValid(args.GetNextParameter<VehicleID>());
+					uint32 id = args.GetNextParameter<uint32>();
+					uint8 vehicle_names = _settings_client.gui.vehicle_names;
+					if (id & VEHICLE_NAME_NO_GROUP) {
+						id &= ~VEHICLE_NAME_NO_GROUP;
+						/* Change format from long to traditional */
+						if (vehicle_names == 2) vehicle_names = 0;
+					}
+
+					const Vehicle *v = Vehicle::GetIfValid(id);
 					if (v == nullptr) break;
 
 					if (!v->name.empty()) {
-						auto tmp_params = MakeParameters(v->name);
-						GetStringWithArgs(builder, STR_JUST_RAW_STRING, tmp_params);
-					} else if (v->group_id != DEFAULT_GROUP) {
+						auto tmp_params = MakeParameters(v->name.c_str());
+						buff = GetStringWithArgs(buff, STR_JUST_RAW_STRING, tmp_params, last);
+					} else if (v->group_id != DEFAULT_GROUP && vehicle_names != 0 && v->type < VEH_COMPANY_END) {
 						/* The vehicle has no name, but is member of a group, so print group name */
-						auto tmp_params = MakeParameters(v->group_id, v->unitnumber);
-						GetStringWithArgs(builder, STR_FORMAT_GROUP_VEHICLE_NAME, tmp_params);
+						uint32 group_name = v->group_id;
+						if (_settings_client.gui.show_vehicle_group_hierarchy_name) group_name |= GROUP_NAME_HIERARCHY;
+						if (vehicle_names == 1) {
+							auto tmp_params = MakeParameters(group_name, v->unitnumber);
+							buff = GetStringWithArgs(buff, STR_FORMAT_GROUP_VEHICLE_NAME, tmp_params, last);
+						} else {
+							auto tmp_params = MakeParameters(group_name, STR_TRADITIONAL_TRAIN_NAME + v->type, v->unitnumber);
+							buff = GetStringWithArgs(buff, STR_FORMAT_GROUP_VEHICLE_NAME_LONG, tmp_params, last);
+						}
 					} else {
 						auto tmp_params = MakeParameters(v->unitnumber);
 
 						StringID string_id;
-						switch (v->type) {
-							default:           string_id = STR_INVALID_VEHICLE; break;
-							case VEH_TRAIN:    string_id = STR_SV_TRAIN_NAME; break;
-							case VEH_ROAD:     string_id = STR_SV_ROAD_VEHICLE_NAME; break;
-							case VEH_SHIP:     string_id = STR_SV_SHIP_NAME; break;
-							case VEH_AIRCRAFT: string_id = STR_SV_AIRCRAFT_NAME; break;
+						if (v->type < VEH_COMPANY_END) {
+							string_id = ((vehicle_names == 1) ? STR_SV_TRAIN_NAME : STR_TRADITIONAL_TRAIN_NAME) + v->type;
+						} else {
+							string_id = STR_INVALID_VEHICLE;
 						}
 
-						GetStringWithArgs(builder, string_id, tmp_params);
-					}
-					break;
->>>>>>> 623df6b9
+						buff = GetStringWithArgs(buff, string_id, tmp_params, last);
+					}
+					break;
 				}
 
 				case SCC_SIGN_NAME: { // {SIGN}
 					const Sign *si = Sign::GetIfValid(args.GetNextParameter<SignID>());
 					if (si == nullptr) break;
 
-<<<<<<< HEAD
-				if (!si->name.empty()) {
-					auto tmp_params = MakeParameters(si->name);
-					buff = GetStringWithArgs(buff, STR_JUST_RAW_STRING, tmp_params, last);
-				} else {
-					auto tmp_params = MakeParameters();
-					buff = GetStringWithArgs(buff, STR_DEFAULT_SIGN_NAME, tmp_params, last);
-=======
 					if (!si->name.empty()) {
 						auto tmp_params = MakeParameters(si->name);
-						GetStringWithArgs(builder, STR_JUST_RAW_STRING, tmp_params);
+						buff = GetStringWithArgs(buff, STR_JUST_RAW_STRING, tmp_params, last);
 					} else {
-						auto tmp_params = ArrayStringParameters<0>();
-						GetStringWithArgs(builder, STR_DEFAULT_SIGN_NAME, tmp_params);
-					}
-					break;
->>>>>>> 623df6b9
-				}
-
-<<<<<<< HEAD
-			case SCC_TR_SLOT_NAME: { // {TRSLOT}
-				const TraceRestrictSlot *slot = TraceRestrictSlot::GetIfValid(args.GetNextParameter<uint32>());
-				if (slot == nullptr) break;
-				auto tmp_params = MakeParameters(slot->name.c_str());
-				buff = GetStringWithArgs(buff, STR_JUST_RAW_STRING, tmp_params, last);
-				break;
-			}
-
-			case SCC_TR_COUNTER_NAME: { // {TRCOUNTER}
-				const TraceRestrictCounter *ctr = TraceRestrictCounter::GetIfValid(args.GetNextParameter<uint32>());
-				if (ctr == nullptr) break;
-				auto tmp_params = MakeParameters(ctr->name.c_str());
-				buff = GetStringWithArgs(buff, STR_JUST_RAW_STRING, tmp_params, last);
-				break;
-			}
-
-			case SCC_STATION_FEATURES: { // {STATIONFEATURES}
-				buff = StationGetSpecialString(buff, args.GetNextParameter<StationFacility>(), last);
-				break;
-			}
-
-			case SCC_COLOUR: {// {COLOUR}
-				int64 tc = args.GetNextParameter<Colours>();
-				if (tc >= 0 && tc < TC_END) {
-					buff += Utf8Encode(buff, SCC_BLUE + tc);
-				}
-				break;
-			}
-
-			case SCC_CONSUME_ARG:
-				// do nothing
-				break;
-
-			default:
-				if (buff + Utf8CharLen(b) < last) buff += Utf8Encode(buff, b);
-				break;
-=======
+						auto tmp_params = MakeParameters();
+						buff = GetStringWithArgs(buff, STR_DEFAULT_SIGN_NAME, tmp_params, last);
+					}
+					break;
+				}
+
+				case SCC_TR_SLOT_NAME: { // {TRSLOT}
+					const TraceRestrictSlot *slot = TraceRestrictSlot::GetIfValid(args.GetNextParameter<uint32>());
+					if (slot == nullptr) break;
+					auto tmp_params = MakeParameters(slot->name.c_str());
+					buff = GetStringWithArgs(buff, STR_JUST_RAW_STRING, tmp_params, last);
+					break;
+				}
+
+				case SCC_TR_COUNTER_NAME: { // {TRCOUNTER}
+					const TraceRestrictCounter *ctr = TraceRestrictCounter::GetIfValid(args.GetNextParameter<uint32>());
+					if (ctr == nullptr) break;
+					auto tmp_params = MakeParameters(ctr->name.c_str());
+					buff = GetStringWithArgs(buff, STR_JUST_RAW_STRING, tmp_params, last);
+					break;
+				}
+
 				case SCC_STATION_FEATURES: { // {STATIONFEATURES}
-					StationGetSpecialString(builder, args.GetNextParameter<StationFacility>());
-					break;
-				}
-
-				case SCC_COLOUR: { // {COLOUR}
-					StringControlCode scc = (StringControlCode)(SCC_BLUE + args.GetNextParameter<Colours>());
-					if (IsInsideMM(scc, SCC_BLUE, SCC_COLOUR)) builder.Utf8Encode(scc);
-					break;
-				}
+					buff = StationGetSpecialString(buff, args.GetNextParameter<StationFacility>(), last);
+					break;
+				}
+
+				case SCC_COLOUR: {// {COLOUR}
+					int64 tc = args.GetNextParameter<Colours>();
+					if (tc >= 0 && tc < TC_END) {
+						buff += Utf8Encode(buff, SCC_BLUE + tc);
+					}
+					break;
+				}
+
+				case SCC_CONSUME_ARG:
+					// do nothing
+					break;
 
 				default:
-					builder.Utf8Encode(b);
+					if (buff + Utf8CharLen(b) < last) buff += Utf8Encode(buff, b);
 					break;
 			}
 		} catch (std::out_of_range &e) {
-			Debug(misc, 0, "FormatString: {}", e.what());
-			builder += "(invalid parameter)";
->>>>>>> 623df6b9
+			DEBUG(misc, 0, "FormatString: %s", e.what());
+			buff = strecpy(buff, "(invalid parameter)", last);
 		}
 	}
 	*buff = '\0';
