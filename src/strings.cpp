--- conflicted
+++ resolved
@@ -2431,11 +2431,7 @@
 		std::string path = FioGetDirectory(sp, LANG_DIR);
 		GetLanguageList(path.c_str());
 	}
-<<<<<<< HEAD
-	if (_languages.size() == 0) usererror("No available language packs (invalid versions?)");
-=======
-	if (_languages.empty()) UserError("No available language packs (invalid versions?)");
->>>>>>> 37f84b73
+	if (_languages.empty()) usererror("No available language packs (invalid versions?)");
 
 	/* Acquire the locale of the current system */
 	const char *lang = GetCurrentLocale("LC_MESSAGES");
