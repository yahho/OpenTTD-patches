--- conflicted
+++ resolved
@@ -59,38 +59,43 @@
 std::unique_ptr<icu::Collator> _current_collator;    ///< Collator for the language currently in use.
 #endif /* WITH_ICU_I18N */
 
-static uint64 _global_string_params_data[20];     ///< Global array of string parameters. To access, use #SetDParam.
-static WChar _global_string_params_type[20];      ///< Type of parameters stored in #_global_string_params
-StringParameters _global_string_params(_global_string_params_data, 20, _global_string_params_type);
+ArrayStringParameters<20> _global_string_params; ///< Global array of string parameters. To access, use #SetDParam.
 
 std::string _temp_special_strings[16];
 
-/** Reset the type array. */
-void StringParameters::ClearTypeInformation()
-{
-	assert(this->type != nullptr);
-	MemSetT(this->type, 0, this->num_param);
-}
-
-
-/**
- * Read an int64 from the argument array. The offset is increased
- * so the next time GetInt64 is called the next value is read.
- */
-int64 StringParameters::GetInt64(WChar type)
-{
-	if (this->offset >= this->num_param) {
+/**
+ * Prepare the string parameters for the next formatting run. This means
+ * resetting the type information and resetting the offset to the begin.
+ */
+void StringParameters::PrepareForNextRun()
+{
+	for (auto &param : this->parameters) param.type = 0;
+	this->offset = 0;
+}
+
+/**
+ * Get the next parameter from our parameters.
+ * This updates the offset, so the next time this is called the next parameter
+ * will be read.
+ * @return The pointer to the next parameter.
+ */
+StringParameter *StringParameters::GetNextParameterPointer()
+{
+	assert(this->next_type == 0 || (SCC_CONTROL_START <= this->next_type && this->next_type <= SCC_CONTROL_END));
+	if (this->offset >= this->parameters.size()) {
 		DEBUG(misc, 0, "Trying to read invalid string parameter");
-		return 0;
-	}
-	if (this->type != nullptr) {
-		if (this->type[this->offset] != 0 && this->type[this->offset] != type) {
-			DEBUG(misc, 0, "Trying to read string parameter with wrong type");
-			return 0;
-		}
-		this->type[this->offset] = type;
-	}
-	return this->data[this->offset++];
+		return nullptr;
+	}
+
+	auto &param = this->parameters[this->offset++];
+	if (param.type != 0 && param.type != this->next_type) {
+		DEBUG(misc, 0, "Trying to read string parameter with wrong type");
+		this->next_type = 0;
+		return nullptr;
+	}
+	param.type = this->next_type;
+	this->next_type = 0;
+	return &param;
 }
 
 /**
@@ -123,38 +128,17 @@
 }
 
 /**
-<<<<<<< HEAD
- * Copy \a num string parameters from array \a src into the global string parameter array.
- * @param offs Index in the global array to copy the first string parameter to.
- * @param src  Source array of string parameters.
- * @param num  Number of string parameters to copy.
- */
-void CopyInDParam(int offs, const uint64 *src, int num)
-{
-	MemCpyT(_global_string_params.GetPointerToOffset(offs), src, num);
-}
-
-/**
- * Copy \a num string parameters from the global string parameter array to the \a dst array.
- * @param dst  Destination array of string parameters.
- * @param offs Index in the global array to copy the first string parameter from.
- * @param num  Number of string parameters to copy.
- */
-void CopyOutDParam(uint64 *dst, int offs, int num)
-{
-	MemCpyT(dst, _global_string_params.GetPointerToOffset(offs), num);
-=======
  * Copy the parameters from the backup into the global string parameter array.
  * @param backup The backup to copy from.
  */
-void CopyInDParam(const span<const StringParameterBackup> backup)
+void CopyInDParam(const span<const StringParameterBackup> backup, uint offset)
 {
 	for (size_t i = 0; i < backup.size(); i++) {
 		auto &value = backup[i];
 		if (value.string.has_value()) {
-			_global_string_params.SetParam(i, value.string.value());
+			_global_string_params.SetParam(i + offset, value.string.value());
 		} else {
-			_global_string_params.SetParam(i, value.data);
+			_global_string_params.SetParam(i + offset, value.data);
 		}
 	}
 }
@@ -175,7 +159,6 @@
 			backup[i] = _global_string_params.GetParam(i);
 		}
 	}
->>>>>>> 790c1b1b
 }
 
 /**
@@ -185,35 +168,22 @@
  */
 bool HaveDParamChanged(const std::vector<StringParameterBackup> &backup)
 {
-<<<<<<< HEAD
-	char buf[DRAW_STRING_BUFFER];
-	GetString(buf, string, lastof(buf));
-
-	MemCpyT(dst, _global_string_params.GetPointerToOffset(0), num);
-	for (int i = 0; i < num; i++) {
-		if (_global_string_params.HasTypeInformation() && _global_string_params.GetTypeAtOffset(i) == SCC_RAW_STRING_POINTER) {
-			strings[i] = stredup((const char *)(size_t)_global_string_params.GetParam(i));
-			dst[i] = (size_t)strings[i];
-		} else {
-			strings[i] = nullptr;
-=======
 	bool changed = false;
 	for (size_t i = 0; !changed && i < backup.size(); i++) {
 		if (backup[i].string.has_value()) {
 			changed = backup[i].string.value() != (const char *)(size_t)_global_string_params.GetParam(i);
 		} else {
 			changed = backup[i].data != _global_string_params.GetParam(i);
->>>>>>> 790c1b1b
 		}
 	}
 	return changed;
 }
 
-static char *StationGetSpecialString(char *buff, int x, const char *last);
+static char *StationGetSpecialString(char *buff, StationFacility x, const char *last);
 static char *GetSpecialTownNameString(char *buff, int ind, uint32 seed, const char *last);
-static char *GetSpecialNameString(char *buff, int ind, StringParameters *args, const char *last);
-
-static char *FormatString(char *buff, const char *str, StringParameters *args, const char *last, uint case_index = 0, bool game_script = false, bool dry_run = false);
+static char *GetSpecialNameString(char *buff, int ind, StringParameters &args, const char *last);
+
+static char *FormatString(char *buff, const char *str, StringParameters &args, const char *last, uint case_index = 0, bool game_script = false, bool dry_run = false);
 
 struct LanguagePack : public LanguagePackHeader {
 	char data[]; // list of strings
@@ -264,7 +234,7 @@
  * @param game_script The string is coming directly from a game script.
  * @return       Pointer to the final zero byte of the formatted string.
  */
-char *GetStringWithArgs(char *buffr, StringID string, StringParameters *args, const char *last, uint case_index, bool game_script)
+char *GetStringWithArgs(char *buffr, StringID string, StringParameters &args, const char *last, uint case_index, bool game_script)
 {
 	if (string == 0) return GetStringWithArgs(buffr, STR_UNDEFINED, args, last);
 
@@ -274,7 +244,7 @@
 	switch (tab) {
 		case TEXT_TAB_TOWN:
 			if (index >= 0xC0 && !game_script) {
-				return GetSpecialTownNameString(buffr, index - 0xC0, args->GetInt32(), last);
+				return GetSpecialTownNameString(buffr, index - 0xC0, args.GetNextParameter<uint32>(), last);
 			}
 			break;
 
@@ -319,9 +289,8 @@
 
 char *GetString(char *buffr, StringID string, const char *last)
 {
-	_global_string_params.ClearTypeInformation();
-	_global_string_params.offset = 0;
-	return GetStringWithArgs(buffr, string, &_global_string_params, last);
+	_global_string_params.PrepareForNextRun();
+	return GetStringWithArgs(buffr, string, _global_string_params, last);
 }
 
 /**
@@ -344,28 +313,17 @@
  */
 void SetDParamStr(uint n, const char *str)
 {
-	SetDParam(n, (uint64)(size_t)str);
-}
-
-/**
- * This function is used to "bind" the C string of a std::string to a OpenTTD dparam slot.
- * The caller has to ensure that the std::string reference remains valid while the string is shown.
- * @param n slot of the string
- * @param str string to bind
- */
-void SetDParamStr(uint n, const std::string &str)
-{
-	SetDParamStr(n, str.c_str());
+	_global_string_params.SetParam(n, str);
 }
 
 /**
  * This function is used to "bind" the std::string to a OpenTTD dparam slot.
- * Contrary to the other \c SetDParamStr functions, this moves the string into
+ * Contrary to the other \c SetDParamStr function, this moves the string into
  * the parameter slot.
  * @param n slot of the string
  * @param str string to bind
  */
-void SetDParamStr(size_t n, std::string &&str)
+void SetDParamStr(uint n, std::string str)
 {
 	_global_string_params.SetParam(n, std::move(str));
 }
@@ -432,7 +390,7 @@
 	return FormatNumber(buff, number, last, "");
 }
 
-static char *FormatZerofillNumber(char *buff, int64 number, int64 count, const char *last)
+static char *FormatZerofillNumber(char *buff, int64 number, int count, const char *last)
 {
 	return FormatNumber(buff, number, last, "", count);
 }
@@ -498,19 +456,17 @@
 	seprintf(hour,   lastof(hour),   "%02i", (int) MINUTES_HOUR(minutes)  );
 	seprintf(minute, lastof(minute), "%02i", (int) MINUTES_MINUTE(minutes));
 	if (show_date) {
-		int64 args[3] = { (int64)hour, (int64)minute, ScaledDateTicksToDate(ticks) };
+		int64 final_arg = ScaledDateTicksToDate(ticks);
 		if (_settings_client.gui.date_with_time == 1) {
 			YearMonthDay ymd;
-			ConvertDateToYMD(args[2], &ymd);
-			args[2] = ymd.year;
+			ConvertDateToYMD(final_arg, &ymd);
+			final_arg = ymd.year;
 		}
-
-		StringParameters tmp_params(args);
-		return FormatString(buff, GetStringPtr(STR_FORMAT_DATE_MINUTES + _settings_client.gui.date_with_time), &tmp_params, last, case_index);
+		auto tmp_params = MakeParameters(hour, minute, final_arg);
+		return FormatString(buff, GetStringPtr(STR_FORMAT_DATE_MINUTES + _settings_client.gui.date_with_time), tmp_params, last, case_index);
 	} else {
-		int64 args[2] = { (int64)hour, (int64)minute };
-		StringParameters tmp_params(args);
-		return FormatString(buff, GetStringPtr(STR_FORMAT_DATE_MINUTES), &tmp_params, last, case_index);
+		auto tmp_params = MakeParameters(hour, minute);
+		return FormatString(buff, GetStringPtr(STR_FORMAT_DATE_MINUTES), tmp_params, last, case_index);
 	}
 }
 
@@ -519,9 +475,8 @@
 	char hour[9], minute[3];
 	seprintf(hour,   lastof(hour),   "%02i", (int) time / 100);
 	seprintf(minute, lastof(minute), "%02i", (int) time % 100);
-	int64 args[2] = { (int64)hour, (int64)minute };
-	StringParameters tmp_params(args);
-	return FormatString(buff, GetStringPtr(STR_FORMAT_DATE_MINUTES), &tmp_params, last, case_index);
+	auto tmp_params = MakeParameters(hour, minute);
+	return FormatString(buff, GetStringPtr(STR_FORMAT_DATE_MINUTES), tmp_params, last, case_index);
 }
 
 static char *FormatYmdString(char *buff, Date date, const char *last, uint case_index)
@@ -529,9 +484,8 @@
 	YearMonthDay ymd;
 	ConvertDateToYMD(date, &ymd);
 
-	int64 args[] = {ymd.day + STR_DAY_NUMBER_1ST - 1, STR_MONTH_ABBREV_JAN + ymd.month, ymd.year};
-	StringParameters tmp_params(args);
-	return FormatString(buff, GetStringPtr(STR_FORMAT_DATE_LONG), &tmp_params, last, case_index);
+	auto tmp_params = MakeParameters(ymd.day + STR_DAY_NUMBER_1ST - 1, STR_MONTH_ABBREV_JAN + ymd.month, ymd.year);
+	return FormatString(buff, GetStringPtr(STR_FORMAT_DATE_LONG), tmp_params, last, case_index);
 }
 
 static char *FormatMonthAndYear(char *buff, Date date, const char *last, uint case_index)
@@ -539,9 +493,8 @@
 	YearMonthDay ymd;
 	ConvertDateToYMD(date, &ymd);
 
-	int64 args[] = {STR_MONTH_JAN + ymd.month, ymd.year};
-	StringParameters tmp_params(args);
-	return FormatString(buff, GetStringPtr(STR_FORMAT_DATE_SHORT), &tmp_params, last, case_index);
+	auto tmp_params = MakeParameters(STR_MONTH_JAN + ymd.month, ymd.year);
+	return FormatString(buff, GetStringPtr(STR_FORMAT_DATE_SHORT), tmp_params, last, case_index);
 }
 
 static char *FormatTinyOrISODate(char *buff, Date date, StringID str, const char *last)
@@ -550,9 +503,8 @@
 	ConvertDateToYMD(date, &ymd);
 
 	/* Day and month are zero-padded with ZEROFILL_NUM, hence the two 2s. */
-	int64 args[] = {ymd.day, 2, ymd.month + 1, 2, ymd.year};
-	StringParameters tmp_params(args);
-	return FormatString(buff, GetStringPtr(str), &tmp_params, last);
+	auto tmp_params = MakeParameters(ymd.day, 2, ymd.month + 1, 2, ymd.year);
+	return FormatString(buff, GetStringPtr(str), tmp_params, last);
 }
 
 static char *FormatGenericCurrency(char *buff, const CurrencySpec *spec, Money number, bool compact, const char *last)
@@ -928,7 +880,6 @@
 	return _units_velocity[GetVelocityUnits(type)].c.FromDisplay(speed * 16, true, 10);
 }
 
-<<<<<<< HEAD
 /**
  * Convert the given internal weight to the display weight.
  * @param weight the weight to convert
@@ -1034,9 +985,8 @@
 	int64 value, decimals;
 	ConvertWeightRatioToDisplay(unit, raw_value, value, decimals);
 
-	int64 args_array[2] = { value, decimals };
-	StringParameters tmp_params(args_array);
-	buff = FormatString(buff, tmp_buffer, &tmp_params, last);
+	auto tmp_params = MakeParameters(value, decimals);
+	buff = FormatString(buff, tmp_buffer, tmp_params, last);
 	return buff;
 }
 
@@ -1112,10 +1062,6 @@
 	return quantity;
 }
 
-static std::vector<const char *> _game_script_raw_strings;
-
-=======
->>>>>>> 790c1b1b
 /**
  * Parse most format codes within a string and write the result to a buffer.
  * @param buff    The buffer to write the final string to.
@@ -1124,12 +1070,12 @@
  * @param last    Pointer to just past the end of the buff array.
  * @param dry_run True when the argt array is not yet initialized.
  */
-static char *FormatString(char *buff, const char *str_arg, StringParameters *args, const char *last, uint case_index, bool game_script, bool dry_run)
-{
-	uint orig_offset = args->offset;
+static char *FormatString(char *buff, const char *str_arg, StringParameters &args, const char *last, uint case_index, bool game_script, bool dry_run)
+{
+	uint orig_offset = args.GetOffset();
 
 	/* When there is no array with types there is no need to do a dry run. */
-	if (args->HasTypeInformation() && !dry_run) {
+	if (!dry_run) {
 		if (UsingNewGRFTextStack()) {
 			/* Values from the NewGRF text stack are only copied to the normal
 			 * argv array at the time they are encountered. That means that if
@@ -1144,7 +1090,7 @@
 			FormatString(buff, str_arg, args, last, case_index, game_script, true);
 		}
 		/* We have to restore the original offset here to to read the correct values. */
-		args->offset = orig_offset;
+		args.SetOffset(orig_offset);
 	}
 	WChar b = '\0';
 	uint next_substr_case_index = 0;
@@ -1161,24 +1107,20 @@
 
 		if (SCC_NEWGRF_FIRST <= b && b <= SCC_NEWGRF_LAST) {
 			/* We need to pass some stuff as it might be modified. */
-			//todo: should argve be passed here too?
-			b = RemapNewGRFStringControlCode(b, buf_start, &buff, &str, (int64 *)args->GetDataPointer(), args->GetDataLeft(), dry_run);
+			StringParameters remaining = args.GetRemainingParameters();
+			b = RemapNewGRFStringControlCode(b, buf_start, &buff, &str, remaining, dry_run);
 			if (b == 0) continue;
 		}
 
+		if (b < SCC_CONTROL_START || b > SCC_CONTROL_END) {
+			if (buff + Utf8CharLen(b) < last) buff += Utf8Encode(buff, b);
+			continue;
+		}
+
+		args.SetTypeOfNextParameter(b);
 		switch (b) {
 			case SCC_ENCODED: {
-<<<<<<< HEAD
-				uint64 sub_args_data[20];
-				WChar sub_args_type[20];
-				bool sub_args_need_free[20];
-				StringParameters sub_args(sub_args_data, 20, sub_args_type);
-
-				sub_args.ClearTypeInformation();
-				memset(sub_args_need_free, 0, sizeof(sub_args_need_free));
-=======
-				AllocatedStringParameters sub_args(20);
->>>>>>> 790c1b1b
+				ArrayStringParameters<20> sub_args;
 
 				char *p;
 				uint32 stringid = std::strtoul(str, &p, 16);
@@ -1254,18 +1196,8 @@
 				/* If we didn't error out, we can actually print the string. */
 				if (*str != '\0') {
 					str = p;
-					buff = GetStringWithArgs(buff, MakeStringID(TEXT_TAB_GAMESCRIPT_START, stringid), &sub_args, last, true);
-				}
-<<<<<<< HEAD
-
-				for (int i = 0; i < 20; i++) {
-					if (sub_args_need_free[i]) {
-						free((void *)sub_args.GetParam(i));
-						_game_script_raw_strings.pop_back();
-					}
-				}
-=======
->>>>>>> 790c1b1b
+					buff = GetStringWithArgs(buff, MakeStringID(TEXT_TAB_GAMESCRIPT_START, stringid), sub_args, last, true);
+				}
 				break;
 			}
 
@@ -1276,7 +1208,7 @@
 			}
 
 			case SCC_NEWGRF_PRINT_WORD_STRING_ID: {
-				StringID substr = args->GetInt32(SCC_NEWGRF_PRINT_WORD_STRING_ID);
+				StringID substr = args.GetNextParameter<StringID>();
 				str_stack.push(GetStringPtr(substr));
 				case_index = next_substr_case_index;
 				next_substr_case_index = 0;
@@ -1288,20 +1220,20 @@
 				/* First read the meta data from the language file. */
 				uint offset = orig_offset + (byte)*str++;
 				int gender = 0;
-				if (!dry_run && args->GetTypeAtOffset(offset) != 0) {
+				if (!dry_run && args.GetTypeAtOffset(offset) != 0) {
 					/* Now we need to figure out what text to resolve, i.e.
 					 * what do we need to draw? So get the actual raw string
 					 * first using the control code to get said string. */
 					char input[4 + 1];
-					char *p = input + Utf8Encode(input, args->GetTypeAtOffset(offset));
+					char *p = input + Utf8Encode(input, args.GetTypeAtOffset(offset));
 					*p = '\0';
 
 					/* Now do the string formatting. */
 					char buf[256];
 					bool old_sgd = _scan_for_gender_data;
 					_scan_for_gender_data = true;
-					StringParameters tmp_params(args->GetPointerToOffset(offset), args->num_param - offset, nullptr);
-					p = FormatString(buf, input, &tmp_params, lastof(buf));
+					StringParameters tmp_params = args.GetRemainingParameters(offset);
+					p = FormatString(buf, input, tmp_params, lastof(buf));
 					_scan_for_gender_data = old_sgd;
 					*p = '\0';
 
@@ -1329,13 +1261,13 @@
 			case SCC_PLURAL_LIST: { // {P}
 				int plural_form = *str++;          // contains the plural form for this string
 				uint offset = orig_offset + (byte)*str++;
-				int64 v = *args->GetPointerToOffset(offset); // contains the number that determines plural
+				int64 v = args.GetParam(offset); // contains the number that determines plural
 				str = ParseStringChoice(str, DeterminePluralForm(v, plural_form), &buff, last);
 				break;
 			}
 
 			case SCC_ARG_INDEX: { // Move argument pointer
-				args->offset = orig_offset + (byte)*str++;
+				args.SetOffset(orig_offset + (byte)*str++);
 				break;
 			}
 
@@ -1368,18 +1300,10 @@
 				break;
 
 			case SCC_RAW_STRING_POINTER: { // {RAW_STRING}
-<<<<<<< HEAD
-				const char *raw_string = (const char *)(size_t)args->GetInt64(SCC_RAW_STRING_POINTER);
-				/* raw_string can be(come) nullptr when the parameter is out of range and 0 is returned instead. */
-				if (raw_string == nullptr ||
-						(game_script && std::find(_game_script_raw_strings.begin(), _game_script_raw_strings.end(), raw_string) == _game_script_raw_strings.end())) {
-					buff = strecat(buff, "(invalid RAW_STRING parameter)", last);
-=======
 				const char *raw_string = args.GetNextParameterString();
 				/* raw_string can be(come) nullptr when the parameter is out of range and 0 is returned instead. */
 				if (raw_string == nullptr) {
-					builder += "(invalid RAW_STRING parameter)";
->>>>>>> 790c1b1b
+					buff = strecat(buff, "(invalid RAW_STRING parameter)", last);
 					break;
 				}
 				buff = FormatString(buff, raw_string, args, last);
@@ -1387,13 +1311,13 @@
 			}
 
 			case SCC_STRING: {// {STRING}
-				StringID string_id = args->GetInt32(SCC_STRING);
+				StringID string_id = args.GetNextParameter<StringID>();
 				if (game_script && GetStringTab(string_id) != TEXT_TAB_GAMESCRIPT_START) break;
 				/* WARNING. It's prohibited for the included string to consume any arguments.
 				 * For included strings that consume argument, you should use STRING1, STRING2 etc.
 				 * To debug stuff you can set argv to nullptr and it will tell you */
-				StringParameters tmp_params(args->GetDataPointer(), args->GetDataLeft(), nullptr);
-				buff = GetStringWithArgs(buff, string_id, &tmp_params, last, next_substr_case_index, game_script);
+				StringParameters tmp_params(args, 0);
+				buff = GetStringWithArgs(buff, string_id, tmp_params, last, next_substr_case_index, game_script);
 				next_substr_case_index = 0;
 				break;
 			}
@@ -1407,42 +1331,42 @@
 			case SCC_STRING7:
 			case SCC_STRING8: { // {STRING1..8}
 				/* Strings that consume arguments */
-				StringID string_id = args->GetInt32(b);
+				StringID string_id = args.GetNextParameter<StringID>();
 				if (game_script && GetStringTab(string_id) != TEXT_TAB_GAMESCRIPT_START) break;
 				uint size = b - SCC_STRING1 + 1;
-				if (game_script && size > args->GetDataLeft()) {
+				if (game_script && size > args.GetDataLeft()) {
 					buff = strecat(buff, "(too many parameters)", last);
 				} else {
-					StringParameters sub_args(*args, size);
-					buff = GetStringWithArgs(buff, string_id, &sub_args, last, next_substr_case_index, game_script);
+					StringParameters sub_args(args, size);
+					buff = GetStringWithArgs(buff, string_id, sub_args, last, next_substr_case_index, game_script);
 				}
 				next_substr_case_index = 0;
 				break;
 			}
 
 			case SCC_COMMA: // {COMMA}
-				buff = FormatCommaNumber(buff, args->GetInt64(SCC_COMMA), last);
+				buff = FormatCommaNumber(buff, args.GetNextParameter<int64>(), last);
 				break;
 
 			case SCC_DECIMAL: {// {DECIMAL}
-				int64 number = args->GetInt64(SCC_DECIMAL);
-				int digits = args->GetInt32(SCC_DECIMAL);
+				int64 number = args.GetNextParameter<int64>();
+				int digits = args.GetNextParameter<int>();
 				buff = FormatCommaNumber(buff, number, last, digits);
 				break;
 			}
 
 			case SCC_DECIMAL1: {// {DECIMAL1}
-				int64 number = args->GetInt64(SCC_DECIMAL1);
+				int64 number = args.GetNextParameter<int64>();
 				buff = FormatCommaNumber(buff, number, last, 1);
 				break;
 			}
 
 			case SCC_NUM: // {NUM}
-				buff = FormatNoCommaNumber(buff, args->GetInt64(SCC_NUM), last);
+				buff = FormatNoCommaNumber(buff, args.GetNextParameter<int64>(), last);
 				break;
 
 			case SCC_PLUS_NUM: { // {PLUS_NUM}
-				int64 num = args->GetInt64(SCC_PLUS_NUM);
+				int64 num = args.GetNextParameter<int64>();
 				if (num > 0) {
 					buff += seprintf(buff, last, "+");
 				}
@@ -1451,39 +1375,39 @@
 			}
 
 			case SCC_ZEROFILL_NUM: { // {ZEROFILL_NUM}
-				int64 num = args->GetInt64();
-				buff = FormatZerofillNumber(buff, num, args->GetInt64(), last);
+				int64 num = args.GetNextParameter<int64>();
+				buff = FormatZerofillNumber(buff, num, args.GetNextParameter<int>(), last);
 				break;
 			}
 
 			case SCC_HEX: // {HEX}
-				buff = FormatHexNumber(buff, (uint64)args->GetInt64(SCC_HEX), last);
+				buff = FormatHexNumber(buff, args.GetNextParameter<uint64>(), last);
 				break;
 
 			case SCC_BYTES: // {BYTES}
-				buff = FormatBytes(buff, args->GetInt64(), last);
+				buff = FormatBytes(buff, args.GetNextParameter<int64>(), last);
 				break;
 
 			case SCC_CARGO_TINY: { // {CARGO_TINY}
 				/* Tiny description of cargotypes. Layout:
 				 * param 1: cargo type
 				 * param 2: cargo count */
-				CargoID cargo = args->GetInt32(SCC_CARGO_TINY);
+				CargoID cargo = args.GetNextParameter<CargoID>();
 				if (cargo >= CargoSpec::GetArraySize()) break;
 
 				StringID cargo_str = CargoSpec::Get(cargo)->units_volume;
 				int64 amount = 0;
 				switch (cargo_str) {
 					case STR_TONS:
-						amount = _units_weight[_settings_game.locale.units_weight].c.ToDisplay(args->GetInt64());
+						amount = _units_weight[_settings_game.locale.units_weight].c.ToDisplay(args.GetNextParameter<int64>());
 						break;
 
 					case STR_LITERS:
-						amount = _units_volume[_settings_game.locale.units_volume].c.ToDisplay(args->GetInt64());
+						amount = _units_volume[_settings_game.locale.units_volume].c.ToDisplay(args.GetNextParameter<int64>());
 						break;
 
 					default: {
-						amount = args->GetInt64();
+						amount = args.GetNextParameter<int64>();
 						break;
 					}
 				}
@@ -1496,7 +1420,7 @@
 				/* Short description of cargotypes. Layout:
 				 * param 1: cargo type
 				 * param 2: cargo count */
-				CargoID cargo = args->GetInt32(SCC_CARGO_SHORT);
+				CargoID cargo = args.GetNextParameter<CargoID>();
 				if (cargo >= CargoSpec::GetArraySize()) break;
 
 				StringID cargo_str = CargoSpec::Get(cargo)->units_volume;
@@ -1504,34 +1428,22 @@
 					case STR_TONS: {
 						assert(_settings_game.locale.units_weight < lengthof(_units_weight));
 						const auto &x = _units_weight[_settings_game.locale.units_weight];
-<<<<<<< HEAD
-						int64 args_array[] = {x.c.ToDisplay(args->GetInt64()), x.decimal_places};
-						StringParameters tmp_params(args_array);
-						buff = FormatString(buff, GetStringPtr(x.l), &tmp_params, last);
-=======
-						auto tmp_params = MakeParameters(x.c.ToDisplay(args.GetNextParameter<int64_t>()), x.decimal_places);
-						FormatString(builder, GetStringPtr(x.l), tmp_params);
->>>>>>> 790c1b1b
+						auto tmp_params = MakeParameters(x.c.ToDisplay(args.GetNextParameter<int64>()), x.decimal_places);
+						buff = FormatString(buff, GetStringPtr(x.l), tmp_params, last);
 						break;
 					}
 
 					case STR_LITERS: {
 						assert(_settings_game.locale.units_volume < lengthof(_units_volume));
 						const auto &x = _units_volume[_settings_game.locale.units_volume];
-<<<<<<< HEAD
-						int64 args_array[] = {x.c.ToDisplay(args->GetInt64()), x.decimal_places};
-						StringParameters tmp_params(args_array);
-						buff = FormatString(buff, GetStringPtr(x.l), &tmp_params, last);
-=======
-						auto tmp_params = MakeParameters(x.c.ToDisplay(args.GetNextParameter<int64_t>()), x.decimal_places);
-						FormatString(builder, GetStringPtr(x.l), tmp_params);
->>>>>>> 790c1b1b
+						auto tmp_params = MakeParameters(x.c.ToDisplay(args.GetNextParameter<int64>()), x.decimal_places);
+						buff = FormatString(buff, GetStringPtr(x.l), tmp_params, last);
 						break;
 					}
 
 					default: {
-						StringParameters tmp_params(*args, 1);
-						buff = GetStringWithArgs(buff, cargo_str, &tmp_params, last);
+						StringParameters tmp_params(args, 1);
+						buff = GetStringWithArgs(buff, cargo_str, tmp_params, last);
 						break;
 					}
 				}
@@ -1540,17 +1452,17 @@
 
 			case SCC_CARGO_LONG: { // {CARGO_LONG}
 				/* First parameter is cargo type, second parameter is cargo count */
-				CargoID cargo = args->GetInt32(SCC_CARGO_LONG);
+				CargoID cargo = args.GetNextParameter<CargoID>();
 				if (cargo != CT_INVALID && cargo >= CargoSpec::GetArraySize()) break;
 
 				StringID cargo_str = (cargo == CT_INVALID) ? STR_QUANTITY_N_A : CargoSpec::Get(cargo)->quantifier;
-				StringParameters tmp_args(*args, 1);
-				buff = GetStringWithArgs(buff, cargo_str, &tmp_args, last);
+				StringParameters tmp_args(args, 1);
+				buff = GetStringWithArgs(buff, cargo_str, tmp_args, last);
 				break;
 			}
 
 			case SCC_CARGO_LIST: { // {CARGO_LIST}
-				CargoTypes cmask = args->GetInt64(SCC_CARGO_LIST);
+				CargoTypes cmask = args.GetNextParameter<CargoTypes>();
 				bool first = true;
 
 				for (const auto &cs : _sorted_cargo_specs) {
@@ -1581,101 +1493,97 @@
 			}
 
 			case SCC_CURRENCY_SHORT: // {CURRENCY_SHORT}
-				buff = FormatGenericCurrency(buff, _currency, args->GetInt64(), true, last);
+				buff = FormatGenericCurrency(buff, _currency, args.GetNextParameter<int64>(), true, last);
 				break;
 
 			case SCC_CURRENCY_LONG: // {CURRENCY_LONG}
-				buff = FormatGenericCurrency(buff, _currency, args->GetInt64(SCC_CURRENCY_LONG), false, last);
+				buff = FormatGenericCurrency(buff, _currency, args.GetNextParameter<int64>(), false, last);
 				break;
 
 			case SCC_DATE_TINY: // {DATE_TINY}
-				buff = FormatTinyOrISODate(buff, args->GetInt32(SCC_DATE_TINY), STR_FORMAT_DATE_TINY, last);
+				buff = FormatTinyOrISODate(buff, args.GetNextParameter<Date>(), STR_FORMAT_DATE_TINY, last);
 				break;
 
 			case SCC_DATE_SHORT: // {DATE_SHORT}
-				buff = FormatMonthAndYear(buff, args->GetInt32(SCC_DATE_SHORT), last, next_substr_case_index);
+				buff = FormatMonthAndYear(buff, args.GetNextParameter<Date>(), last, next_substr_case_index);
 				next_substr_case_index = 0;
 				break;
 
 			case SCC_DATE_LONG: // {DATE_LONG}
-				buff = FormatYmdString(buff, args->GetInt32(SCC_DATE_LONG), last, next_substr_case_index);
+				buff = FormatYmdString(buff, args.GetNextParameter<Date>(), last, next_substr_case_index);
 				next_substr_case_index = 0;
 				break;
 
 			case SCC_DATE_WALLCLOCK_LONG: { // {DATE_WALLCLOCK_LONG}
 				if (_settings_time.time_in_minutes) {
-					buff = FormatWallClockString(buff, args->GetInt64(SCC_DATE_WALLCLOCK_LONG), last, _settings_client.gui.date_with_time, next_substr_case_index);
+					buff = FormatWallClockString(buff, args.GetNextParameter<DateTicksScaled>(), last, _settings_client.gui.date_with_time, next_substr_case_index);
 				} else {
-					buff = FormatYmdString(buff, ScaledDateTicksToDate(args->GetInt64(SCC_DATE_WALLCLOCK_LONG)), last, next_substr_case_index);
+					buff = FormatYmdString(buff, ScaledDateTicksToDate(args.GetNextParameter<DateTicksScaled>()), last, next_substr_case_index);
 				}
 				break;
 			}
 
 			case SCC_DATE_WALLCLOCK_SHORT: { // {DATE_WALLCLOCK_SHORT}
 				if (_settings_time.time_in_minutes) {
-					buff = FormatWallClockString(buff, args->GetInt64(SCC_DATE_WALLCLOCK_SHORT), last, _settings_client.gui.date_with_time, next_substr_case_index);
+					buff = FormatWallClockString(buff, args.GetNextParameter<DateTicksScaled>(), last, _settings_client.gui.date_with_time, next_substr_case_index);
 				} else {
-					buff = FormatYmdString(buff, ScaledDateTicksToDate(args->GetInt64(SCC_DATE_WALLCLOCK_SHORT)), last, next_substr_case_index);
+					buff = FormatYmdString(buff, ScaledDateTicksToDate(args.GetNextParameter<DateTicksScaled>()), last, next_substr_case_index);
 				}
 				break;
 			}
 
 			case SCC_DATE_WALLCLOCK_TINY: { // {DATE_WALLCLOCK_TINY}
 				if (_settings_time.time_in_minutes) {
-					buff = FormatWallClockString(buff, args->GetInt64(SCC_DATE_WALLCLOCK_TINY), last, false, next_substr_case_index);
+					buff = FormatWallClockString(buff, args.GetNextParameter<DateTicksScaled>(), last, false, next_substr_case_index);
 				} else {
-					buff = FormatTinyOrISODate(buff, ScaledDateTicksToDate(args->GetInt64(SCC_DATE_WALLCLOCK_TINY)), STR_FORMAT_DATE_TINY, last);
+					buff = FormatTinyOrISODate(buff, ScaledDateTicksToDate(args.GetNextParameter<DateTicksScaled>()), STR_FORMAT_DATE_TINY, last);
 				}
 				break;
 			}
 
 			case SCC_DATE_WALLCLOCK_ISO: { // {DATE_WALLCLOCK_ISO}
 				if (_settings_time.time_in_minutes) {
-					buff = FormatWallClockString(buff, args->GetInt64(SCC_DATE_WALLCLOCK_ISO), last, false, next_substr_case_index);
+					buff = FormatWallClockString(buff, args.GetNextParameter<DateTicksScaled>(), last, false, next_substr_case_index);
 				} else {
-					buff = FormatTinyOrISODate(buff, ScaledDateTicksToDate(args->GetInt64(SCC_DATE_WALLCLOCK_ISO)), STR_FORMAT_DATE_ISO, last);
+					buff = FormatTinyOrISODate(buff, ScaledDateTicksToDate(args.GetNextParameter<DateTicksScaled>()), STR_FORMAT_DATE_ISO, last);
 				}
 				break;
 			}
 
 			case SCC_DATE_ISO: // {DATE_ISO}
-				buff = FormatTinyOrISODate(buff, args->GetInt32(), STR_FORMAT_DATE_ISO, last);
+				buff = FormatTinyOrISODate(buff, args.GetNextParameter<Date>(), STR_FORMAT_DATE_ISO, last);
 				break;
 
 			case SCC_TIME_HHMM: // {TIME_HHMM}
-				buff = FormatTimeHHMMString(buff, args->GetInt64(SCC_TIME_HHMM), last, next_substr_case_index);
+				buff = FormatTimeHHMMString(buff, args.GetNextParameter<uint>(), last, next_substr_case_index);
 				break;
 
 			case SCC_TT_TICKS:      // {TT_TICKS}
 			case SCC_TT_TICKS_LONG: // {TT_TICKS_LONG}
 				if (_settings_client.gui.timetable_in_ticks) {
-					int64 args_array[1] = { args->GetInt64(b) };
-					StringParameters tmp_params(args_array);
-					buff = FormatString(buff, GetStringPtr(STR_TIMETABLE_TICKS), &tmp_params, last);
+					auto tmp_params = MakeParameters(args.GetNextParameter<int64>());
+					buff = FormatString(buff, GetStringPtr(STR_TIMETABLE_TICKS), tmp_params, last);
 				} else {
 					StringID str = _settings_time.time_in_minutes ? STR_TIMETABLE_MINUTES : STR_TIMETABLE_DAYS;
-					int64 ticks = args->GetInt64(b);
+					int64 ticks = args.GetNextParameter<int64>();
 					int64 ratio = DATE_UNIT_SIZE;
 					int64 units = ticks / ratio;
 					int64 leftover = _settings_client.gui.timetable_leftover_ticks ? ticks % ratio : 0;
-					int64 args_array[1] = { units };
-					StringParameters tmp_params(args_array);
-					buff = FormatString(buff, GetStringPtr(str), &tmp_params, last);
+					auto tmp_params = MakeParameters(units);
+					buff = FormatString(buff, GetStringPtr(str), tmp_params, last);
 					if (b == SCC_TT_TICKS_LONG && _settings_time.time_in_minutes && units > 59) {
 						int64 hours = units / 60;
 						int64 minutes = units % 60;
-						int64 args_array[3] = {
+						auto tmp_params = MakeParameters(
 							(minutes != 0) ? STR_TIMETABLE_HOURS_MINUTES : STR_TIMETABLE_HOURS,
 							hours,
 							minutes
-						};
-						StringParameters tmp_params(args_array);
-						buff = FormatString(buff, GetStringPtr(STR_TIMETABLE_MINUTES_SUFFIX), &tmp_params, last);
+						);
+						buff = FormatString(buff, GetStringPtr(STR_TIMETABLE_MINUTES_SUFFIX), tmp_params, last);
 					}
 					if (leftover != 0) {
-						int64 args_array[1] = { leftover };
-						StringParameters tmp_params(args_array);
-						buff = FormatString(buff, GetStringPtr(STR_TIMETABLE_LEFTOVER_TICKS), &tmp_params, last);
+						auto tmp_params = MakeParameters(leftover);
+						buff = FormatString(buff, GetStringPtr(STR_TIMETABLE_LEFTOVER_TICKS), tmp_params, last);
 					}
 				}
 				break;
@@ -1683,27 +1591,24 @@
 			case SCC_FORCE: { // {FORCE}
 				assert(_settings_game.locale.units_force < lengthof(_units_force));
 				const auto &x = _units_force[_settings_game.locale.units_force];
-				int64 args_array[] = {x.c.ToDisplay(args->GetInt64()), x.decimal_places};
-				StringParameters tmp_params(args_array);
-				buff = FormatString(buff, GetStringPtr(x.s), &tmp_params, last);
+				auto tmp_params = MakeParameters(x.c.ToDisplay(args.GetNextParameter<int64>()), x.decimal_places);
+				buff = FormatString(buff, GetStringPtr(x.s), tmp_params, last);
 				break;
 			}
 
 			case SCC_HEIGHT: { // {HEIGHT}
 				assert(_settings_game.locale.units_height < lengthof(_units_height));
 				const auto &x = _units_height[_settings_game.locale.units_height];
-				int64 args_array[] = {x.c.ToDisplay(args->GetInt64()), x.decimal_places};
-				StringParameters tmp_params(args_array);
-				buff = FormatString(buff, GetStringPtr(x.s), &tmp_params, last);
+				auto tmp_params = MakeParameters(x.c.ToDisplay(args.GetNextParameter<int64>()), x.decimal_places);
+				buff = FormatString(buff, GetStringPtr(x.s), tmp_params, last);
 				break;
 			}
 
 			case SCC_POWER: { // {POWER}
 				assert(_settings_game.locale.units_power < lengthof(_units_power));
 				const auto &x = _units_power[_settings_game.locale.units_power];
-				int64 args_array[] = {x.c.ToDisplay(args->GetInt64()), x.decimal_places};
-				StringParameters tmp_params(args_array);
-				buff = FormatString(buff, GetStringPtr(x.s), &tmp_params, last);
+				auto tmp_params = MakeParameters(x.c.ToDisplay(args.GetNextParameter<int64>()), x.decimal_places);
+				buff = FormatString(buff, GetStringPtr(x.s), tmp_params, last);
 				break;
 			}
 
@@ -1711,58 +1616,52 @@
 				auto setting = _settings_game.locale.units_power * 3u + _settings_game.locale.units_weight;
 				assert(setting < lengthof(_units_power_to_weight));
 				const auto &x = _units_power_to_weight[setting];
-				int64 args_array[] = {x.c.ToDisplay(args->GetInt64()), x.decimal_places};
-				StringParameters tmp_params(args_array);
-				buff = FormatString(buff, GetStringPtr(x.s), &tmp_params, last);
+				auto tmp_params = MakeParameters(x.c.ToDisplay(args.GetNextParameter<int64>()), x.decimal_places);
+				buff = FormatString(buff, GetStringPtr(x.s), tmp_params, last);
 				break;
 			}
 
 			case SCC_VELOCITY: { // {VELOCITY}
-				int64 arg = args->GetInt64(SCC_VELOCITY);
+				int64 arg = args.GetNextParameter<int64>();
 				// Unpack vehicle type from packed argument to get desired units.
 				VehicleType vt = static_cast<VehicleType>(GB(arg, 56, 8));
 				byte units = GetVelocityUnits(vt);
 				assert(units < lengthof(_units_velocity));
 				const auto &x = _units_velocity[units];
-				int64 args_array[] = {ConvertKmhishSpeedToDisplaySpeed(GB(arg, 0, 56), vt), x.decimal_places};
-				StringParameters tmp_params(args_array);
-				buff = FormatString(buff, GetStringPtr(x.s), &tmp_params, last);
+				auto tmp_params = MakeParameters(ConvertKmhishSpeedToDisplaySpeed(GB(arg, 0, 56), vt), x.decimal_places);
+				buff = FormatString(buff, GetStringPtr(x.s), tmp_params, last);
 				break;
 			}
 
 			case SCC_VOLUME_SHORT: { // {VOLUME_SHORT}
 				assert(_settings_game.locale.units_volume < lengthof(_units_volume));
 				const auto &x = _units_volume[_settings_game.locale.units_volume];
-				int64 args_array[] = {x.c.ToDisplay(args->GetInt64()), x.decimal_places};
-				StringParameters tmp_params(args_array);
-				buff = FormatString(buff, GetStringPtr(x.s), &tmp_params, last);
+				auto tmp_params = MakeParameters(x.c.ToDisplay(args.GetNextParameter<int64>()), x.decimal_places);
+				buff = FormatString(buff, GetStringPtr(x.s), tmp_params, last);
 				break;
 			}
 
 			case SCC_VOLUME_LONG: { // {VOLUME_LONG}
 				assert(_settings_game.locale.units_volume < lengthof(_units_volume));
 				const auto &x = _units_volume[_settings_game.locale.units_volume];
-				int64 args_array[] = {x.c.ToDisplay(args->GetInt64(SCC_VOLUME_LONG)), x.decimal_places};
-				StringParameters tmp_params(args_array);
-				buff = FormatString(buff, GetStringPtr(x.l), &tmp_params, last);
+				auto tmp_params = MakeParameters(x.c.ToDisplay(args.GetNextParameter<int64>()), x.decimal_places);
+				buff = FormatString(buff, GetStringPtr(x.l), tmp_params, last);
 				break;
 			}
 
 			case SCC_WEIGHT_SHORT: { // {WEIGHT_SHORT}
 				assert(_settings_game.locale.units_weight < lengthof(_units_weight));
 				const auto &x = _units_weight[_settings_game.locale.units_weight];
-				int64 args_array[] = {x.c.ToDisplay(args->GetInt64()), x.decimal_places};
-				StringParameters tmp_params(args_array);
-				buff = FormatString(buff, GetStringPtr(x.s), &tmp_params, last);
+				auto tmp_params = MakeParameters(x.c.ToDisplay(args.GetNextParameter<int64>()), x.decimal_places);
+				buff = FormatString(buff, GetStringPtr(x.s), tmp_params, last);
 				break;
 			}
 
 			case SCC_WEIGHT_LONG: { // {WEIGHT_LONG}
 				assert(_settings_game.locale.units_weight < lengthof(_units_weight));
 				const auto &x = _units_weight[_settings_game.locale.units_weight];
-				int64 args_array[] = {x.c.ToDisplay(args->GetInt64(SCC_WEIGHT_LONG)), x.decimal_places};
-				StringParameters tmp_params(args_array);
-				buff = FormatString(buff, GetStringPtr(x.l), &tmp_params, last);
+				auto tmp_params = MakeParameters(x.c.ToDisplay(args.GetNextParameter<int64>()), x.decimal_places);
+				buff = FormatString(buff, GetStringPtr(x.l), tmp_params, last);
 				break;
 			}
 
@@ -1770,7 +1669,7 @@
 				assert(_settings_game.locale.units_power < lengthof(_units_power));
 				assert(_settings_game.locale.units_weight < lengthof(_units_weight));
 
-				buff = FormatUnitWeightRatio(buff, last, _units_power[_settings_game.locale.units_power], args->GetInt64());
+				buff = FormatUnitWeightRatio(buff, last, _units_power[_settings_game.locale.units_power], args.GetNextParameter<int64>());
 				break;
 			}
 
@@ -1778,70 +1677,62 @@
 				assert(_settings_game.locale.units_force < lengthof(_units_force));
 				assert(_settings_game.locale.units_weight < lengthof(_units_weight));
 
-				buff = FormatUnitWeightRatio(buff, last, _units_force[_settings_game.locale.units_force], args->GetInt64());
+				buff = FormatUnitWeightRatio(buff, last, _units_force[_settings_game.locale.units_force], args.GetNextParameter<int64>());
 				break;
 			}
 
 			case SCC_COMPANY_NAME: { // {COMPANY}
-				const Company *c = Company::GetIfValid(args->GetInt32());
+				const Company *c = Company::GetIfValid(args.GetNextParameter<CompanyID>());
 				if (c == nullptr) break;
 
 				if (!c->name.empty()) {
-					int64 args_array[] = {(int64)(size_t)c->name.c_str()};
-					StringParameters tmp_params(args_array);
-					buff = GetStringWithArgs(buff, STR_JUST_RAW_STRING, &tmp_params, last);
+					auto tmp_params = MakeParameters(c->name.c_str());
+					buff = GetStringWithArgs(buff, STR_JUST_RAW_STRING, tmp_params, last);
 				} else {
-					int64 args_array[] = {c->name_2};
-					StringParameters tmp_params(args_array);
-					buff = GetStringWithArgs(buff, c->name_1, &tmp_params, last);
+					auto tmp_params = MakeParameters(c->name_2);
+					buff = GetStringWithArgs(buff, c->name_1, tmp_params, last);
 				}
 				break;
 			}
 
 			case SCC_COMPANY_NUM: { // {COMPANY_NUM}
-				CompanyID company = (CompanyID)args->GetInt32();
+				CompanyID company = args.GetNextParameter<CompanyID>();
 
 				/* Nothing is added for AI or inactive companies */
 				if (Company::IsValidHumanID(company)) {
-					int64 args_array[] = {company + 1};
-					StringParameters tmp_params(args_array);
-					buff = GetStringWithArgs(buff, STR_FORMAT_COMPANY_NUM, &tmp_params, last);
+					auto tmp_params = MakeParameters(company + 1);
+					buff = GetStringWithArgs(buff, STR_FORMAT_COMPANY_NUM, tmp_params, last);
 				}
 				break;
 			}
 
 			case SCC_DEPOT_NAME: { // {DEPOT}
-				VehicleType vt = (VehicleType)args->GetInt32(SCC_DEPOT_NAME);
+				VehicleType vt = args.GetNextParameter<VehicleType>();
 				if (vt == VEH_AIRCRAFT) {
-					uint64 args_array[] = {(uint64)args->GetInt32()};
-					WChar types_array[] = {SCC_STATION_NAME};
-					StringParameters tmp_params(args_array, 1, types_array);
-					buff = GetStringWithArgs(buff, STR_FORMAT_DEPOT_NAME_AIRCRAFT, &tmp_params, last);
+					StringParameters tmp_params = StringParameters(args, 1);
+					buff = GetStringWithArgs(buff, STR_FORMAT_DEPOT_NAME_AIRCRAFT, tmp_params, last);
 					break;
 				}
 
-				const Depot *d = Depot::Get(args->GetInt32());
+				const Depot *d = Depot::Get(args.GetNextParameter<DepotID>());
 				if (!d->name.empty()) {
-					int64 args_array[] = {(int64)(size_t)d->name.c_str()};
-					StringParameters tmp_params(args_array);
-					buff = GetStringWithArgs(buff, STR_JUST_RAW_STRING, &tmp_params, last);
+					auto tmp_params = MakeParameters(d->name.c_str());
+					buff = GetStringWithArgs(buff, STR_JUST_RAW_STRING, tmp_params, last);
 				} else {
-					int64 args_array[] = {d->town->index, d->town_cn + 1};
-					StringParameters tmp_params(args_array);
-					buff = GetStringWithArgs(buff, STR_FORMAT_DEPOT_NAME_TRAIN + 2 * vt + (d->town_cn == 0 ? 0 : 1), &tmp_params, last);
+					auto tmp_params = MakeParameters(d->town->index, d->town_cn + 1);
+					buff = GetStringWithArgs(buff, STR_FORMAT_DEPOT_NAME_TRAIN + 2 * vt + (d->town_cn == 0 ? 0 : 1), tmp_params, last);
 				}
 				break;
 			}
 
 			case SCC_ENGINE_NAME: { // {ENGINE}
-				int64 arg = args->GetInt64(SCC_ENGINE_NAME);
+				int64 arg = args.GetNextParameter<int64>();
 				const Engine *e = Engine::GetIfValid(static_cast<EngineID>(arg));
 				if (e == nullptr) break;
 
 				if (!e->name.empty() && e->IsEnabled()) {
-					int64 args_array[] = {(int64)(size_t)e->name.c_str()};
-					StringParameters tmp_params(args_array);
-					buff = GetStringWithArgs(buff, STR_JUST_RAW_STRING, &tmp_params, last);
+					auto tmp_params = MakeParameters(e->name.c_str());
+					buff = GetStringWithArgs(buff, STR_JUST_RAW_STRING, tmp_params, last);
 
 					break;
 				}
@@ -1854,23 +1745,21 @@
 						assert(grffile != nullptr);
 
 						StartTextRefStackUsage(grffile, 6);
-						uint64 tmp_dparam[6] = { 0 };
-						WChar tmp_type[6] = { 0 };
-						StringParameters tmp_params(tmp_dparam, 6, tmp_type);
-						buff = GetStringWithArgs(buff, GetGRFStringID(grffile->grfid, 0xD000 + callback), &tmp_params, last);
+						ArrayStringParameters<6> tmp_params;
+						buff = GetStringWithArgs(buff, GetGRFStringID(grffile->grfid, 0xD000 + callback), tmp_params, last);
 						StopTextRefStackUsage();
 
 						break;
 					}
 				}
 
-				StringParameters tmp_params(nullptr, 0, nullptr);
-				buff = GetStringWithArgs(buff, e->info.string_id, &tmp_params, last);
+				auto tmp_params = MakeParameters();
+				buff = GetStringWithArgs(buff, e->info.string_id, tmp_params, last);
 				break;
 			}
 
 			case SCC_GROUP_NAME: { // {GROUP}
-				uint32 id = (uint32)args->GetInt64();
+				uint32 id = args.GetNextParameter<uint32>();
 				bool recurse = _settings_client.gui.show_group_hierarchy_name && (id & GROUP_NAME_HIERARCHY);
 				id &= ~GROUP_NAME_HIERARCHY;
 				const Group *group = Group::GetIfValid(id);
@@ -1879,18 +1768,16 @@
 				auto handle_group = y_combinator([&](auto handle_group, const Group *g) -> void {
 					if (recurse && g->parent != INVALID_GROUP) {
 						handle_group(Group::Get(g->parent));
-						StringParameters tmp_params(nullptr, 0, nullptr);
-						buff = GetStringWithArgs(buff, STR_HIERARCHY_SEPARATOR, &tmp_params, last);
+						auto tmp_params = MakeParameters();
+						buff = GetStringWithArgs(buff, STR_HIERARCHY_SEPARATOR, tmp_params, last);
 					}
 					if (!g->name.empty()) {
-						int64 args_array[] = {(int64)(size_t)g->name.c_str()};
-						StringParameters tmp_params(args_array);
-						buff = GetStringWithArgs(buff, STR_JUST_RAW_STRING, &tmp_params, last);
+						auto tmp_params = MakeParameters(g->name.c_str());
+						buff = GetStringWithArgs(buff, STR_JUST_RAW_STRING, tmp_params, last);
 					} else {
-						int64 args_array[] = {g->index};
-						StringParameters tmp_params(args_array);
-
-						buff = GetStringWithArgs(buff, STR_FORMAT_GROUP_NAME, &tmp_params, last);
+						auto tmp_params = MakeParameters(g->index);
+
+						buff = GetStringWithArgs(buff, STR_FORMAT_GROUP_NAME, tmp_params, last);
 					}
 				});
 				handle_group(group);
@@ -1898,7 +1785,7 @@
 			}
 
 			case SCC_INDUSTRY_NAME: { // {INDUSTRY}
-				const Industry *i = Industry::GetIfValid(args->GetInt32(SCC_INDUSTRY_NAME));
+				const Industry *i = Industry::GetIfValid(args.GetNextParameter<IndustryID>());
 				if (i == nullptr) break;
 
 				static bool use_cache = true;
@@ -1908,45 +1795,42 @@
 				} else if (_scan_for_gender_data) {
 					/* Gender is defined by the industry type.
 					 * STR_FORMAT_INDUSTRY_NAME may have the town first, so it would result in the gender of the town name */
-					StringParameters tmp_params(nullptr, 0, nullptr);
-					buff = FormatString(buff, GetStringPtr(GetIndustrySpec(i->type)->name), &tmp_params, last, next_substr_case_index);
+					auto tmp_params = MakeParameters();
+					buff = FormatString(buff, GetStringPtr(GetIndustrySpec(i->type)->name), tmp_params, last, next_substr_case_index);
 				} else {
 					/* First print the town name and the industry type name. */
-					int64 args_array[2] = {i->town->index, GetIndustrySpec(i->type)->name};
-					StringParameters tmp_params(args_array);
-
-					buff = FormatString(buff, GetStringPtr(STR_FORMAT_INDUSTRY_NAME), &tmp_params, last, next_substr_case_index);
+					auto tmp_params = MakeParameters(i->town->index, GetIndustrySpec(i->type)->name);
+
+					buff = FormatString(buff, GetStringPtr(STR_FORMAT_INDUSTRY_NAME), tmp_params, last, next_substr_case_index);
 				}
 				next_substr_case_index = 0;
 				break;
 			}
 
 			case SCC_PRESIDENT_NAME: { // {PRESIDENT_NAME}
-				const Company *c = Company::GetIfValid(args->GetInt32(SCC_PRESIDENT_NAME));
+				const Company *c = Company::GetIfValid(args.GetNextParameter<CompanyID>());
 				if (c == nullptr) break;
 
 				if (!c->president_name.empty()) {
-					int64 args_array[] = {(int64)(size_t)c->president_name.c_str()};
-					StringParameters tmp_params(args_array);
-					buff = GetStringWithArgs(buff, STR_JUST_RAW_STRING, &tmp_params, last);
+					auto tmp_params = MakeParameters(c->president_name.c_str());
+					buff = GetStringWithArgs(buff, STR_JUST_RAW_STRING, tmp_params, last);
 				} else {
-					int64 args_array[] = {c->president_name_2};
-					StringParameters tmp_params(args_array);
-					buff = GetStringWithArgs(buff, c->president_name_1, &tmp_params, last);
+					auto tmp_params = MakeParameters(c->president_name_2);
+					buff = GetStringWithArgs(buff, c->president_name_1, tmp_params, last);
 				}
 				break;
 			}
 
 			case SCC_STATION_NAME: { // {STATION}
-				StationID sid = args->GetInt32(SCC_STATION_NAME);
+				StationID sid = args.GetNextParameter<StationID>();
 				const Station *st = Station::GetIfValid(sid);
 
 				if (st == nullptr) {
 					/* The station doesn't exist anymore. The only place where we might
 					 * be "drawing" an invalid station is in the case of cargo that is
 					 * in transit. */
-					StringParameters tmp_params(nullptr, 0, nullptr);
-					buff = GetStringWithArgs(buff, STR_UNKNOWN_STATION, &tmp_params, last);
+					auto tmp_params = MakeParameters();
+					buff = GetStringWithArgs(buff, STR_UNKNOWN_STATION, tmp_params, last);
 					break;
 				}
 
@@ -1955,9 +1839,8 @@
 					AutoRestoreBackup cache_backup(use_cache, false);
 					buff = strecpy(buff, st->GetCachedName(), last);
 				} else if (!st->name.empty()) {
-					int64 args_array[] = {(int64)(size_t)st->name.c_str()};
-					StringParameters tmp_params(args_array);
-					buff = GetStringWithArgs(buff, STR_JUST_RAW_STRING, &tmp_params, last);
+					auto tmp_params = MakeParameters(st->name.c_str());
+					buff = GetStringWithArgs(buff, STR_JUST_RAW_STRING, tmp_params, last);
 				} else {
 					StringID string_id = st->string_id;
 					if (st->indtype != IT_INVALID) {
@@ -1975,16 +1858,14 @@
 						string_id = _extra_station_names[st->extra_name_index].str;
 					}
 
-					uint64 args_array[] = {STR_TOWN_NAME, st->town->index, st->index};
-					WChar types_array[] = {0, SCC_TOWN_NAME, SCC_NUM};
-					StringParameters tmp_params(args_array, 3, types_array);
-					buff = GetStringWithArgs(buff, string_id, &tmp_params, last);
+					auto tmp_params = MakeParameters(STR_TOWN_NAME, st->town->index, st->index);
+					buff = GetStringWithArgs(buff, string_id, tmp_params, last);
 				}
 				break;
 			}
 
 			case SCC_TOWN_NAME: { // {TOWN}
-				const Town *t = Town::GetIfValid(args->GetInt32(SCC_TOWN_NAME));
+				const Town *t = Town::GetIfValid(args.GetNextParameter<TownID>());
 				if (t == nullptr) break;
 
 				static bool use_cache = true;
@@ -1992,9 +1873,8 @@
 					AutoRestoreBackup cache_backup(use_cache, false);
 					buff = strecpy(buff, t->GetCachedName(), last);
 				} else if (!t->name.empty()) {
-					int64 args_array[] = {(int64)(size_t)t->name.c_str()};
-					StringParameters tmp_params(args_array);
-					buff = GetStringWithArgs(buff, STR_JUST_RAW_STRING, &tmp_params, last);
+					auto tmp_params = MakeParameters(t->name.c_str());
+					buff = GetStringWithArgs(buff, STR_JUST_RAW_STRING, tmp_params, last);
 				} else {
 					buff = GetTownName(buff, t, last);
 				}
@@ -2003,38 +1883,35 @@
 
 			case SCC_VIEWPORT_TOWN_LABEL1:
 			case SCC_VIEWPORT_TOWN_LABEL2: { // {VIEWPORT_TOWN_LABEL1..2}
-				int32 t = args->GetInt32(b);
-				uint64 data = (uint64)args->GetInt64(b);
+				int32 t = args.GetNextParameter<int32>();
+				uint64 data = args.GetNextParameter<uint64>();
 
 				bool tiny = (b == SCC_VIEWPORT_TOWN_LABEL2);
 				StringID string_id = STR_VIEWPORT_TOWN_COLOUR;
 				if (!tiny) string_id += GB(data, 40, 2);
-				int64 args_array[] = {t, GB(data, 32, 8), GB(data, 0, 32)};
-				StringParameters tmp_params(args_array);
-				buff = GetStringWithArgs(buff, string_id, &tmp_params, last);
+				auto tmp_params = MakeParameters(t, GB(data, 32, 8), GB(data, 0, 32));
+				buff = GetStringWithArgs(buff, string_id, tmp_params, last);
 				break;
 			}
 
 			case SCC_WAYPOINT_NAME: { // {WAYPOINT}
-				Waypoint *wp = Waypoint::GetIfValid(args->GetInt32(SCC_WAYPOINT_NAME));
+				Waypoint *wp = Waypoint::GetIfValid(args.GetNextParameter<StationID>());
 				if (wp == nullptr) break;
 
 				if (!wp->name.empty()) {
-					int64 args_array[] = {(int64)(size_t)wp->name.c_str()};
-					StringParameters tmp_params(args_array);
-					buff = GetStringWithArgs(buff, STR_JUST_RAW_STRING, &tmp_params, last);
+					auto tmp_params = MakeParameters(wp->name.c_str());
+					buff = GetStringWithArgs(buff, STR_JUST_RAW_STRING, tmp_params, last);
 				} else {
-					int64 args_array[] = {wp->town->index, wp->town_cn + 1};
-					StringParameters tmp_params(args_array);
+					auto tmp_params = MakeParameters(wp->town->index, wp->town_cn + 1);
 					StringID string_id = ((wp->string_id == STR_SV_STNAME_BUOY) ? STR_FORMAT_BUOY_NAME : STR_FORMAT_WAYPOINT_NAME);
 					if (wp->town_cn != 0) string_id++;
-					buff = GetStringWithArgs(buff, string_id, &tmp_params, last);
+					buff = GetStringWithArgs(buff, string_id, tmp_params, last);
 				}
 				break;
 			}
 
 			case SCC_VEHICLE_NAME: { // {VEHICLE}
-				uint32 id = (uint32)args->GetInt64(SCC_VEHICLE_NAME);
+				uint32 id = args.GetNextParameter<uint32>();
 				uint8 vehicle_names = _settings_client.gui.vehicle_names;
 				if (id & VEHICLE_NAME_NO_GROUP) {
 					id &= ~VEHICLE_NAME_NO_GROUP;
@@ -2046,25 +1923,21 @@
 				if (v == nullptr) break;
 
 				if (!v->name.empty()) {
-					int64 args_array[] = {(int64)(size_t)v->name.c_str()};
-					StringParameters tmp_params(args_array);
-					buff = GetStringWithArgs(buff, STR_JUST_RAW_STRING, &tmp_params, last);
+					auto tmp_params = MakeParameters(v->name.c_str());
+					buff = GetStringWithArgs(buff, STR_JUST_RAW_STRING, tmp_params, last);
 				} else if (v->group_id != DEFAULT_GROUP && vehicle_names != 0 && v->type < VEH_COMPANY_END) {
 					/* The vehicle has no name, but is member of a group, so print group name */
 					uint32 group_name = v->group_id;
 					if (_settings_client.gui.show_vehicle_group_hierarchy_name) group_name |= GROUP_NAME_HIERARCHY;
 					if (vehicle_names == 1) {
-						int64 args_array[] = {group_name, v->unitnumber};
-						StringParameters tmp_params(args_array);
-						buff = GetStringWithArgs(buff, STR_FORMAT_GROUP_VEHICLE_NAME, &tmp_params, last);
+						auto tmp_params = MakeParameters(group_name, v->unitnumber);
+						buff = GetStringWithArgs(buff, STR_FORMAT_GROUP_VEHICLE_NAME, tmp_params, last);
 					} else {
-						int64 args_array[] = {group_name, STR_TRADITIONAL_TRAIN_NAME + v->type, v->unitnumber};
-						StringParameters tmp_params(args_array);
-						buff = GetStringWithArgs(buff, STR_FORMAT_GROUP_VEHICLE_NAME_LONG, &tmp_params, last);
+						auto tmp_params = MakeParameters(group_name, STR_TRADITIONAL_TRAIN_NAME + v->type, v->unitnumber);
+						buff = GetStringWithArgs(buff, STR_FORMAT_GROUP_VEHICLE_NAME_LONG, tmp_params, last);
 					}
 				} else {
-					int64 args_array[] = {v->unitnumber};
-					StringParameters tmp_params(args_array);
+					auto tmp_params = MakeParameters(v->unitnumber);
 
 					StringID string_id;
 					if (v->type < VEH_COMPANY_END) {
@@ -2073,51 +1946,48 @@
 						string_id = STR_INVALID_VEHICLE;
 					}
 
-					buff = GetStringWithArgs(buff, string_id, &tmp_params, last);
+					buff = GetStringWithArgs(buff, string_id, tmp_params, last);
 				}
 				break;
 			}
 
 			case SCC_SIGN_NAME: { // {SIGN}
-				const Sign *si = Sign::GetIfValid(args->GetInt32());
+				const Sign *si = Sign::GetIfValid(args.GetNextParameter<SignID>());
 				if (si == nullptr) break;
 
 				if (!si->name.empty()) {
-					int64 args_array[] = {(int64)(size_t)si->name.c_str()};
-					StringParameters tmp_params(args_array);
-					buff = GetStringWithArgs(buff, STR_JUST_RAW_STRING, &tmp_params, last);
+					auto tmp_params = MakeParameters(si->name);
+					buff = GetStringWithArgs(buff, STR_JUST_RAW_STRING, tmp_params, last);
 				} else {
-					StringParameters tmp_params(nullptr, 0, nullptr);
-					buff = GetStringWithArgs(buff, STR_DEFAULT_SIGN_NAME, &tmp_params, last);
+					auto tmp_params = MakeParameters();
+					buff = GetStringWithArgs(buff, STR_DEFAULT_SIGN_NAME, tmp_params, last);
 				}
 				break;
 			}
 
 			case SCC_TR_SLOT_NAME: { // {TRSLOT}
-				const TraceRestrictSlot *slot = TraceRestrictSlot::GetIfValid(args->GetInt32(SCC_TR_SLOT_NAME));
+				const TraceRestrictSlot *slot = TraceRestrictSlot::GetIfValid(args.GetNextParameter<uint32>());
 				if (slot == nullptr) break;
-				int64 args_array[] = {(int64)(size_t)slot->name.c_str()};
-				StringParameters tmp_params(args_array);
-				buff = GetStringWithArgs(buff, STR_JUST_RAW_STRING, &tmp_params, last);
+				auto tmp_params = MakeParameters(slot->name.c_str());
+				buff = GetStringWithArgs(buff, STR_JUST_RAW_STRING, tmp_params, last);
 				break;
 			}
 
 			case SCC_TR_COUNTER_NAME: { // {TRCOUNTER}
-				const TraceRestrictCounter *ctr = TraceRestrictCounter::GetIfValid(args->GetInt32(SCC_TR_SLOT_NAME));
+				const TraceRestrictCounter *ctr = TraceRestrictCounter::GetIfValid(args.GetNextParameter<uint32>());
 				if (ctr == nullptr) break;
-				int64 args_array[] = {(int64)(size_t)ctr->name.c_str()};
-				StringParameters tmp_params(args_array);
-				buff = GetStringWithArgs(buff, STR_JUST_RAW_STRING, &tmp_params, last);
+				auto tmp_params = MakeParameters(ctr->name.c_str());
+				buff = GetStringWithArgs(buff, STR_JUST_RAW_STRING, tmp_params, last);
 				break;
 			}
 
 			case SCC_STATION_FEATURES: { // {STATIONFEATURES}
-				buff = StationGetSpecialString(buff, args->GetInt32(SCC_STATION_FEATURES), last);
+				buff = StationGetSpecialString(buff, args.GetNextParameter<StationFacility>(), last);
 				break;
 			}
 
 			case SCC_COLOUR: {// {COLOUR}
-				int64 tc = args->GetInt64(SCC_COLOUR);
+				int64 tc = args.GetNextParameter<Colours>();
 				if (tc >= 0 && tc < TC_END) {
 					buff += Utf8Encode(buff, SCC_BLUE + tc);
 				}
@@ -2138,7 +2008,7 @@
 }
 
 
-static char *StationGetSpecialString(char *buff, int x, const char *last)
+static char *StationGetSpecialString(char *buff, StationFacility x, const char *last)
 {
 	if ((x & FACIL_TRAIN)      && (buff + Utf8CharLen(SCC_TRAIN) < last)) buff += Utf8Encode(buff, SCC_TRAIN);
 	if ((x & FACIL_TRUCK_STOP) && (buff + Utf8CharLen(SCC_LORRY) < last)) buff += Utf8Encode(buff, SCC_LORRY);
@@ -2270,22 +2140,22 @@
 	return buff;
 }
 
-static char *GetSpecialNameString(char *buff, int ind, StringParameters *args, const char *last)
+static char *GetSpecialNameString(char *buff, int ind, StringParameters &args, const char *last)
 {
 	switch (ind) {
 		case 1: // not used
-			return strecpy(buff, _silly_company_names[std::min<uint>(args->GetInt32() & 0xFFFF, lengthof(_silly_company_names) - 1)], last);
+			return strecpy(buff, _silly_company_names[std::min<uint>(args.GetNextParameter<uint32>() & 0xFFFF, lengthof(_silly_company_names) - 1)], last);
 
 		case 2: // used for Foobar & Co company names
-			return GenAndCoName(buff, args->GetInt32(), last);
+			return GenAndCoName(buff, args.GetNextParameter<uint32>(), last);
 
 		case 3: // President name
-			return GenPresidentName(buff, args->GetInt32(), last);
+			return GenPresidentName(buff, args.GetNextParameter<uint32>(), last);
 	}
 
 	/* town name? */
 	if (IsInsideMM(ind - 6, 0, SPECSTR_TOWNNAME_LAST - SPECSTR_TOWNNAME_START + 1)) {
-		buff = GetSpecialTownNameString(buff, ind - 6, args->GetInt32(), last);
+		buff = GetSpecialTownNameString(buff, ind - 6, args.GetNextParameter<uint32>(), last);
 		return strecpy(buff, " Transport", last);
 	}
 
