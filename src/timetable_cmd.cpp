/*
 * This file is part of OpenTTD.
 * OpenTTD is free software; you can redistribute it and/or modify it under the terms of the GNU General Public License as published by the Free Software Foundation, version 2.
 * OpenTTD is distributed in the hope that it will be useful, but WITHOUT ANY WARRANTY; without even the implied warranty of MERCHANTABILITY or FITNESS FOR A PARTICULAR PURPOSE.
 * See the GNU General Public License for more details. You should have received a copy of the GNU General Public License along with OpenTTD. If not, see <http://www.gnu.org/licenses/>.
 */

/** @file timetable_cmd.cpp Commands related to time tabling. */

#include "stdafx.h"
#include "command_func.h"
#include "company_func.h"
#include "date_func.h"
#include "date_type.h"
#include "window_func.h"
#include "vehicle_base.h"
#include "settings_type.h"
#include "cmd_helper.h"
#include "company_base.h"
#include "settings_type.h"
#include "scope.h"

#include "table/strings.h"

#include "safeguards.h"

/**
 * Change/update a particular timetable entry.
 * @param v            The vehicle to change the timetable of.
 * @param order_number The index of the timetable in the order list.
 * @param val          The new data of the timetable entry.
 * @param mtf          Which part of the timetable entry to change.
 * @param timetabled   If the new value is explicitly timetabled.
 * @param ignore_lock  If the change should be applied even if the value is locked.
 */
static void ChangeTimetable(Vehicle *v, VehicleOrderID order_number, uint32 val, ModifyTimetableFlags mtf, bool timetabled, bool ignore_lock = false)
{
	Order *order = v->GetOrder(order_number);
	assert(order != nullptr);
	int total_delta = 0;
	int timetable_delta = 0;

	switch (mtf) {
		case MTF_WAIT_TIME:
			if (!ignore_lock && order->IsWaitFixed()) return;
			if (!order->IsType(OT_CONDITIONAL)) {
				total_delta = val - order->GetWaitTime();
				timetable_delta = (timetabled ? val : 0) - order->GetTimetabledWait();
			}
			order->SetWaitTime(val);
			order->SetWaitTimetabled(timetabled);
			if (HasBit(v->vehicle_flags, VF_SCHEDULED_DISPATCH) && timetabled && order->IsScheduledDispatchOrder(true)) {
				for (Vehicle *u = v->FirstShared(); u != nullptr; u = u->NextShared()) {
					if (u->cur_implicit_order_index == order_number && (u->last_station_visited == order->GetDestination())) {
						u->lateness_counter += timetable_delta;
					}
				}
			}
			break;

		case MTF_TRAVEL_TIME:
			if (!ignore_lock && order->IsTravelFixed()) return;
			if (!order->IsType(OT_CONDITIONAL)) {
				total_delta = val - order->GetTravelTime();
				timetable_delta = (timetabled ? val : 0) - order->GetTimetabledTravel();
			}
			if (order->IsType(OT_CONDITIONAL)) assert_msg(val == order->GetTravelTime(), "%u == %u", val, order->GetTravelTime());
			order->SetTravelTime(val);
			order->SetTravelTimetabled(timetabled);
			break;

		case MTF_TRAVEL_SPEED:
			order->SetMaxSpeed(val);
			break;

		case MTF_SET_WAIT_FIXED:
			order->SetWaitFixed(val != 0);
			break;

		case MTF_SET_TRAVEL_FIXED:
			order->SetTravelFixed(val != 0);
			break;

		case MTF_SET_LEAVE_TYPE:
			order->SetLeaveType((OrderLeaveType)val);
			break;

		case MTF_ASSIGN_SCHEDULE:
			if ((int)val >= 0) {
				for (int n = 0; n < v->GetNumOrders(); n++) {
					Order *o = v->GetOrder(n);
					if (o->GetDispatchScheduleIndex() == (int)val) {
						o->SetDispatchScheduleIndex(-1);
					}
				}
			}
			order->SetDispatchScheduleIndex((int)val);
			break;

		default:
			NOT_REACHED();
	}
	v->orders->UpdateTotalDuration(total_delta);
	v->orders->UpdateTimetableDuration(timetable_delta);

	SetTimetableWindowsDirty(v, mtf == MTF_ASSIGN_SCHEDULE);

	for (v = v->FirstShared(); v != nullptr; v = v->NextShared()) {
		if (v->cur_real_order_index == order_number && v->current_order.Equals(*order)) {
			switch (mtf) {
				case MTF_WAIT_TIME:
					v->current_order.SetWaitTime(val);
					v->current_order.SetWaitTimetabled(timetabled);
					break;

				case MTF_TRAVEL_TIME:
					v->current_order.SetTravelTime(val);
					v->current_order.SetTravelTimetabled(timetabled);
					break;

				case MTF_TRAVEL_SPEED:
					v->current_order.SetMaxSpeed(val);
					break;

				case MTF_SET_WAIT_FIXED:
					v->current_order.SetWaitFixed(val != 0);
					break;

				case MTF_SET_TRAVEL_FIXED:
					v->current_order.SetTravelFixed(val != 0);
					break;

				case MTF_SET_LEAVE_TYPE:
					v->current_order.SetLeaveType((OrderLeaveType)val);
					break;

				case MTF_ASSIGN_SCHEDULE:
					v->current_order.SetDispatchScheduleIndex((int)val);
					break;

				default:
					NOT_REACHED();
			}
		}
	}
}

/**
 * Change timetable data of an order.
 * @param tile Not used.
 * @param flags Operation to perform.
 * @param p1 Various bitstuffed elements
 * - p1 = (bit  0-19) - Vehicle with the orders to change.
 * - p1 = (bit 20-27) - unused
 * - p1 = (bit 28-30) - Timetable data to change (@see ModifyTimetableFlags)
 * - p1 = (bit    31) - 0 to set timetable wait/travel time, 1 to clear it
 * @param p2 The amount of time to wait.
 * - p2 =             - The data to modify as specified by p1 bits 28-30.
 *                      0 to clear times, UINT16_MAX to clear speed limit.
 * @param p3 various bitstuffed elements
 *  - p3 = (bit 0 - 15) - the selected order (if any). If the last order is given,
 *                        the order will be inserted before that one
 * @param text unused
 * @return the cost of this operation or an error
 */
CommandCost CmdChangeTimetable(TileIndex tile, DoCommandFlag flags, uint32 p1, uint32 p2, uint64 p3, const char *text, const CommandAuxiliaryBase *aux_data)
{
	VehicleID veh = GB(p1, 0, 20);

	Vehicle *v = Vehicle::GetIfValid(veh);
	if (v == nullptr || !v->IsPrimaryVehicle()) return CMD_ERROR;

	CommandCost ret = CheckOwnership(v->owner);
	if (ret.Failed()) return ret;

	VehicleOrderID order_number = GB(p3,  0, 16);
	Order *order = v->GetOrder(order_number);
	if (order == nullptr || order->IsType(OT_IMPLICIT)) return CMD_ERROR;

	ModifyTimetableFlags mtf = Extract<ModifyTimetableFlags, 28, 3>(p1);
	if (mtf >= MTF_END) return CMD_ERROR;

	bool clear_field = GB(p1, 31, 1) == 1;

	TimetableTicks wait_time   = order->GetWaitTime();
	TimetableTicks travel_time = order->GetTravelTime();
	int max_speed   = order->GetMaxSpeed();
	bool wait_fixed = order->IsWaitFixed();
	bool travel_fixed = order->IsTravelFixed();
	OrderLeaveType leave_type = order->GetLeaveType();
	int dispatch_index = order->GetDispatchScheduleIndex();
	switch (mtf) {
		case MTF_WAIT_TIME:
			wait_time = p2;
			if (clear_field && wait_time != 0) return CMD_ERROR;
			break;

		case MTF_TRAVEL_TIME:
			travel_time = p2;
			if (clear_field && travel_time != 0) return CMD_ERROR;
			break;

		case MTF_TRAVEL_SPEED:
			max_speed = GB(p2, 0, 16);
			if (max_speed == 0) max_speed = UINT16_MAX; // Disable speed limit.
			break;

		case MTF_SET_WAIT_FIXED:
			wait_fixed = p2 != 0;
			break;

		case MTF_SET_TRAVEL_FIXED:
			travel_fixed = p2 != 0;
			break;

		case MTF_SET_LEAVE_TYPE:
			leave_type = (OrderLeaveType)p2;
			if (leave_type >= OLT_END) return CMD_ERROR;
			break;

		case MTF_ASSIGN_SCHEDULE:
			dispatch_index = (int)p2;
			if (dispatch_index < -1 || dispatch_index >= (int)v->orders->GetScheduledDispatchScheduleCount()) return CMD_ERROR;
			break;

		default:
			NOT_REACHED();
	}

	if (wait_time != order->GetWaitTime() || leave_type != order->GetLeaveType()) {
		switch (order->GetType()) {
			case OT_GOTO_STATION:
				if (order->GetNonStopType() & ONSF_NO_STOP_AT_DESTINATION_STATION) {
					if (mtf == MTF_WAIT_TIME && clear_field) break;
					return_cmd_error(STR_ERROR_TIMETABLE_NOT_STOPPING_HERE);
				}
				break;

			case OT_GOTO_DEPOT:
			case OT_GOTO_WAYPOINT:
				break;

			case OT_CONDITIONAL:
				break;

			default: return_cmd_error(STR_ERROR_TIMETABLE_ONLY_WAIT_AT_STATIONS);
		}
	}

	if (dispatch_index != order->GetDispatchScheduleIndex()) {
		switch (order->GetType()) {
			case OT_GOTO_STATION:
				if (order->GetNonStopType() & ONSF_NO_STOP_AT_DESTINATION_STATION) {
					if (mtf == MTF_ASSIGN_SCHEDULE && dispatch_index == -1) break;
					return_cmd_error(STR_ERROR_TIMETABLE_NOT_STOPPING_HERE);
				}
				break;

			case OT_GOTO_DEPOT:
			case OT_GOTO_WAYPOINT:
				break;

			default: return_cmd_error(STR_ERROR_TIMETABLE_ONLY_WAIT_AT_STATIONS);
		}
	}

	if (travel_time != order->GetTravelTime() && order->IsType(OT_CONDITIONAL)) return CMD_ERROR;
	if (travel_fixed != order->IsTravelFixed() && order->IsType(OT_CONDITIONAL)) return CMD_ERROR;
	if (max_speed != order->GetMaxSpeed() && (order->IsType(OT_CONDITIONAL) || v->type == VEH_AIRCRAFT)) return CMD_ERROR;
	if (leave_type != order->GetLeaveType() && order->IsType(OT_CONDITIONAL)) return CMD_ERROR;

	if (flags & DC_EXEC) {
		switch (mtf) {
			case MTF_WAIT_TIME:
				/* Set time if changing the value or confirming an estimated time as timetabled. */
				if (wait_time != order->GetWaitTime() || (clear_field == order->IsWaitTimetabled())) {
					ChangeTimetable(v, order_number, wait_time, MTF_WAIT_TIME, !clear_field, true);
				}
				break;

			case MTF_TRAVEL_TIME:
				/* Set time if changing the value or confirming an estimated time as timetabled. */
				if (travel_time != order->GetTravelTime() || (clear_field == order->IsTravelTimetabled())) {
					ChangeTimetable(v, order_number, travel_time, MTF_TRAVEL_TIME, !clear_field, true);
				}
				break;

			case MTF_TRAVEL_SPEED:
				if (max_speed != order->GetMaxSpeed()) {
					ChangeTimetable(v, order_number, max_speed, MTF_TRAVEL_SPEED, max_speed != UINT16_MAX, true);
				}
				break;

			case MTF_SET_WAIT_FIXED:
				if (wait_fixed != order->IsWaitFixed()) {
					ChangeTimetable(v, order_number, wait_fixed ? 1 : 0, MTF_SET_WAIT_FIXED, false, true);
				}
				break;

			case MTF_SET_TRAVEL_FIXED:
				if (travel_fixed != order->IsTravelFixed()) {
					ChangeTimetable(v, order_number, travel_fixed ? 1 : 0, MTF_SET_TRAVEL_FIXED, false, true);
				}
				break;

			case MTF_SET_LEAVE_TYPE:
				if (leave_type != order->GetLeaveType()) {
					ChangeTimetable(v, order_number, leave_type, MTF_SET_LEAVE_TYPE, true);
				}
				break;

			case MTF_ASSIGN_SCHEDULE:
				if (dispatch_index != order->GetDispatchScheduleIndex()) {
					ChangeTimetable(v, order_number, dispatch_index, MTF_ASSIGN_SCHEDULE, true);
				}
				break;

			default:
				break;
		}
	}

	return CommandCost();
}

/**
 * Change timetable data of all orders of a vehicle.
 * @param tile Not used.
 * @param flags Operation to perform.
 * @param p1 Various bitstuffed elements
 * - p1 = (bit  0-19) - Vehicle with the orders to change.
 * - p1 = (bit 20-27) - unused
 * - p1 = (bit 28-30) - Timetable data to change (@see ModifyTimetableFlags)
 * - p1 = (bit    31) - 0 to set timetable wait/travel time, 1 to clear it
 * @param p2 The amount of time to wait.
 * - p2 = (bit  0-15) - The data to modify as specified by p1 bits 28-29.
 *                      0 to clear times, UINT16_MAX to clear speed limit.
 * @param text unused
 * @return the cost of this operation or an error
 */
CommandCost CmdBulkChangeTimetable(TileIndex tile, DoCommandFlag flags, uint32 p1, uint32 p2, const char *text)
{
	VehicleID veh = GB(p1, 0, 20);

	Vehicle *v = Vehicle::GetIfValid(veh);
	if (v == nullptr || !v->IsPrimaryVehicle()) return CMD_ERROR;

	CommandCost ret = CheckOwnership(v->owner);
	if (ret.Failed()) return ret;

	ModifyTimetableFlags mtf = Extract<ModifyTimetableFlags, 28, 3>(p1);
	if (mtf >= MTF_END) return CMD_ERROR;

	if (v->GetNumOrders() == 0) return CMD_ERROR;

	if (flags & DC_EXEC) {
		for (VehicleOrderID order_number = 0; order_number < v->GetNumOrders(); order_number++) {
			Order *order = v->GetOrder(order_number);
			if (order == nullptr || order->IsType(OT_IMPLICIT)) continue;

			// Exclude waypoints from set all wait times command
			if (Extract<ModifyTimetableFlags, 28, 3>(p1) == MTF_WAIT_TIME && GB(p1, 31, 1) == 0 && order->IsType(OT_GOTO_WAYPOINT)) continue;

			DoCommandEx(tile, p1, p2, order_number, flags, CMD_CHANGE_TIMETABLE);
		}
	}

	return CommandCost();
}

/**
 * Clear the lateness counter to make the vehicle on time.
 * @param tile Not used.
 * @param flags Operation to perform.
<<<<<<< HEAD
 * @param p1 Various bitstuffed elements
 * - p1 = (bit  0-19) - Vehicle with the orders to change.
 * @param p2 unused
 * @param text unused
 * @return the cost of this operation or an error
 */
CommandCost CmdSetVehicleOnTime(TileIndex tile, DoCommandFlag flags, uint32 p1, uint32 p2, const char *text)
=======
 * @param veh Vehicle with the orders to change.
 * @param apply_to_group Set to reset the late counter for all vehicles sharing the orders.
 * @return the cost of this operation or an error
 */
CommandCost CmdSetVehicleOnTime(DoCommandFlag flags, VehicleID veh, bool apply_to_group)
>>>>>>> 09f7f32b
{
	VehicleID veh = GB(p1, 0, 20);

	Vehicle *v = Vehicle::GetIfValid(veh);
	if (v == nullptr || !v->IsPrimaryVehicle() || v->orders == nullptr) return CMD_ERROR;

	CommandCost ret = CheckOwnership(v->owner);
	if (ret.Failed()) return ret;

	if (flags & DC_EXEC) {
		if (apply_to_group) {
			int32 most_late = 0;
			for (Vehicle *u = v->FirstShared(); u != nullptr; u = u->NextShared()) {
				if (u->lateness_counter > most_late) {
					most_late = u->lateness_counter;
				}
			}
			if (most_late > 0) {
				for (Vehicle *u = v->FirstShared(); u != nullptr; u = u->NextShared()) {
					u->lateness_counter -= most_late;
					SetWindowDirty(WC_VEHICLE_TIMETABLE, u->index);
				}
			}
		} else {
			v->lateness_counter = 0;
			SetWindowDirty(WC_VEHICLE_TIMETABLE, v->index);
		}
	}

	return CommandCost();
}

/**
 * Order vehicles based on their timetable. The vehicles will be sorted in order
 * they would reach the first station.
 *
 * @param a First Vehicle pointer.
 * @param b Second Vehicle pointer.
 * @return Comparison value.
 */
static bool VehicleTimetableSorter(Vehicle * const &a, Vehicle * const &b)
{
	VehicleOrderID a_order = a->cur_real_order_index;
	VehicleOrderID b_order = b->cur_real_order_index;
	int j = (int)b_order - (int)a_order;

	/* Are we currently at an ordered station (un)loading? */
	bool a_load = (a->current_order.IsType(OT_LOADING) && a->current_order.GetNonStopType() != ONSF_STOP_EVERYWHERE) || a->current_order.IsType(OT_LOADING_ADVANCE);
	bool b_load = (b->current_order.IsType(OT_LOADING) && b->current_order.GetNonStopType() != ONSF_STOP_EVERYWHERE) || b->current_order.IsType(OT_LOADING_ADVANCE);

	/* If the current order is not loading at the ordered station, decrease the order index by one since we have
	 * not yet arrived at the station (and thus the timetable entry; still in the travelling of the previous one).
	 * Since the ?_order variables are unsigned the -1 will flow under and place the vehicles going to order #0 at
	 * the begin of the list with vehicles arriving at #0. */
	if (!a_load) a_order--;
	if (!b_load) b_order--;

	/* First check the order index that accounted for loading, then just the raw one. */
	int i = (int)b_order - (int)a_order;
	if (i != 0) return i < 0;
	if (j != 0) return j < 0;

	/* Look at the time we spent in this order; the higher, the closer to its destination. */
	i = b->current_order_time - a->current_order_time;
	if (i != 0) return i < 0;

	/* If all else is equal, use some unique index to sort it the same way. */
	int k = b->unitnumber - a->unitnumber;
	if (k != 0) return k < 0;

	return b->index < a->index;
}

/**
 * Set the start date of the timetable.
 * @param tile Not used.
 * @param flags Operation to perform.
 * @param p1 Various bitstuffed elements
 * - p1 = (bit 0-19) - Vehicle ID.
 * - p1 = (bit 20)   - Set to 1 to set timetable start for all vehicles sharing this order
 * - p1 = (bit 21-31)- Timetable start date: sub-ticks
 * @param p2 The timetable start date.
 * @param text Not used.
 * @return The error or cost of the operation.
 */
CommandCost CmdSetTimetableStart(TileIndex tile, DoCommandFlag flags, uint32 p1, uint32 p2, const char *text)
{
	bool timetable_all = HasBit(p1, 20);
	Vehicle *v = Vehicle::GetIfValid(GB(p1, 0, 20));
	uint16 sub_ticks = GB(p1, 21, 11);
	if (v == nullptr || !v->IsPrimaryVehicle() || v->orders == nullptr) return CMD_ERROR;

	CommandCost ret = CheckOwnership(v->owner);
	if (ret.Failed()) return ret;

	if (timetable_all && !v->orders->IsCompleteTimetable()) return CMD_ERROR;

	const DateTicksScaled now = _scaled_date_ticks;
	DateTicksScaled start_date_scaled = DateTicksToScaledDateTicks(_date * DAY_TICKS + _date_fract + (int32)p2) + sub_ticks;

	if (flags & DC_EXEC) {
		std::vector<Vehicle *> vehs;

		if (timetable_all) {
			for (Vehicle *w = v->orders->GetFirstSharedVehicle(); w != nullptr; w = w->NextShared()) {
				vehs.push_back(w);
			}
			SetTimetableWindowsDirty(v);
		} else {
			vehs.push_back(v);
			SetWindowDirty(WC_VEHICLE_TIMETABLE, v->index);
		}

		int total_duration = v->orders->GetTimetableTotalDuration();
		int num_vehs = (uint)vehs.size();

		if (num_vehs >= 2) {
			std::sort(vehs.begin(), vehs.end(), &VehicleTimetableSorter);
		}

		int idx = 0;

		for (Vehicle *w : vehs) {
			w->lateness_counter = 0;
			ClrBit(w->vehicle_flags, VF_TIMETABLE_STARTED);
			/* Do multiplication, then division to reduce rounding errors. */
			DateTicksScaled tt_start = start_date_scaled + ((idx * total_duration) / num_vehs);
			if (tt_start < now && idx < 0) {
				tt_start += total_duration;
			}
			std::tie(w->timetable_start, w->timetable_start_subticks) = ScaledDateTicksToDateTicksAndSubTicks(tt_start);
			++idx;
		}

	}

	return CommandCost();
}


/**
 * Start or stop filling the timetable automatically from the time the vehicle
 * actually takes to complete it. When starting to autofill the current times
 * are cleared and the timetable will start again from scratch.
 * @param tile Not used.
 * @param flags Operation to perform.
 * @param p1 Vehicle index.
 * @param p2 Various bitstuffed elements
 * - p2 = (bit 0) - Set to 1 to enable, 0 to disable autofill.
 * - p2 = (bit 1) - Set to 1 to preserve waiting times in non-destructive mode
 * @param text unused
 * @return the cost of this operation or an error
 */
CommandCost CmdAutofillTimetable(TileIndex tile, DoCommandFlag flags, uint32 p1, uint32 p2, const char *text)
{
	VehicleID veh = GB(p1, 0, 20);

	Vehicle *v = Vehicle::GetIfValid(veh);
	if (v == nullptr || !v->IsPrimaryVehicle() || v->orders == nullptr) return CMD_ERROR;

	CommandCost ret = CheckOwnership(v->owner);
	if (ret.Failed()) return ret;

	if (flags & DC_EXEC) {
		if (HasBit(p2, 0)) {
			/* Start autofilling the timetable, which clears the
			 * "timetable has started" bit. Times are not cleared anymore, but are
			 * overwritten when the order is reached now. */
			SetBit(v->vehicle_flags, VF_AUTOFILL_TIMETABLE);
			ClrBit(v->vehicle_flags, VF_TIMETABLE_STARTED);

			/* Overwrite waiting times only if they got longer */
			if (HasBit(p2, 1)) SetBit(v->vehicle_flags, VF_AUTOFILL_PRES_WAIT_TIME);

			v->timetable_start = 0;
			v->timetable_start_subticks = 0;
			v->lateness_counter = 0;
		} else {
			ClrBit(v->vehicle_flags, VF_AUTOFILL_TIMETABLE);
			ClrBit(v->vehicle_flags, VF_AUTOFILL_PRES_WAIT_TIME);
		}

		for (Vehicle *v2 = v->FirstShared(); v2 != nullptr; v2 = v2->NextShared()) {
			if (v2 != v) {
				/* Stop autofilling; only one vehicle at a time can perform autofill */
				ClrBit(v2->vehicle_flags, VF_AUTOFILL_TIMETABLE);
				ClrBit(v2->vehicle_flags, VF_AUTOFILL_PRES_WAIT_TIME);
			}
		}
		SetTimetableWindowsDirty(v);
	}

	return CommandCost();
}

/**
* Start or stop automatic management of timetables.
 * @param tile Not used.
 * @param flags Operation to perform.
 * @param p1 Vehicle index.
 * @param p2 Various bitstuffed elements
 * - p2 = (bit 0) - Set to 1 to enable, 0 to disable automation.
 * @param text unused
 * @return the cost of this operation or an error
 */

CommandCost CmdAutomateTimetable(TileIndex index, DoCommandFlag flags, uint32 p1, uint32 p2, const char *text)
{
	VehicleID veh = GB(p1, 0, 20);

	Vehicle *v = Vehicle::GetIfValid(veh);
	if (v == nullptr || !v->IsPrimaryVehicle()) return CMD_ERROR;

	CommandCost ret = CheckOwnership(v->owner);
	if (ret.Failed()) return ret;

	if (flags & DC_EXEC) {
		for (Vehicle *v2 = v->FirstShared(); v2 != nullptr; v2 = v2->NextShared()) {
			if (HasBit(p2, 0)) {
				/* Automated timetable. Set flags and clear current times. */
				SetBit(v2->vehicle_flags, VF_AUTOMATE_TIMETABLE);
				ClrBit(v2->vehicle_flags, VF_AUTOFILL_TIMETABLE);
				ClrBit(v2->vehicle_flags, VF_AUTOFILL_PRES_WAIT_TIME);
				ClrBit(v2->vehicle_flags, VF_TIMETABLE_STARTED);
				v2->timetable_start = 0;
				v2->timetable_start_subticks = 0;
				v2->lateness_counter = 0;
				v2->current_loading_time = 0;
				v2->ClearSeparation();
			} else {
				/* De-automate timetable. Clear flags. */
				ClrBit(v2->vehicle_flags, VF_AUTOMATE_TIMETABLE);
				ClrBit(v2->vehicle_flags, VF_AUTOFILL_TIMETABLE);
				ClrBit(v2->vehicle_flags, VF_AUTOFILL_PRES_WAIT_TIME);
				v2->ClearSeparation();
			}
		}
		SetTimetableWindowsDirty(v);
	}

	return CommandCost();
}

/**
 * Enable or disable auto timetable separation
 * @param tile Not used.
 * @param flags Operation to perform.
 * @param p1 Vehicle index.
 * @param p2 Various bitstuffed elements
 * - p2 = (bit 0) - Set to 1 to enable, 0 to disable auto separatiom.
 * @param text unused
 * @return the cost of this operation or an error
 */
CommandCost CmdTimetableSeparation(TileIndex tile, DoCommandFlag flags, uint32 p1, uint32 p2, const char *text)
{
	VehicleID veh = GB(p1, 0, 20);

	Vehicle *v = Vehicle::GetIfValid(veh);
	if (v == nullptr || !v->IsPrimaryVehicle()) return CMD_ERROR;

	CommandCost ret = CheckOwnership(v->owner);
	if (ret.Failed()) return ret;

	if (flags & DC_EXEC) {
		for (Vehicle *v2 = v->FirstShared(); v2 != nullptr; v2 = v2->NextShared()) {
			if (HasBit(p2, 0)) {
				SetBit(v2->vehicle_flags, VF_TIMETABLE_SEPARATION);
			} else {
				ClrBit(v2->vehicle_flags, VF_TIMETABLE_SEPARATION);
			}
			v2->ClearSeparation();
		}
		SetTimetableWindowsDirty(v, true);
	}

	return CommandCost();
}

static inline bool IsOrderUsableForSeparation(const Order *order)
{
	if (order->GetWaitTime() == 0 && order->IsType(OT_GOTO_STATION) && !(order->GetNonStopType() & ONSF_NO_STOP_AT_DESTINATION_STATION)) {
		// non-station orders are permitted to have 0 wait times
		return false;
	}

	if (order->GetTravelTime() == 0 && !order->IsTravelTimetabled()) {
		// 0 travel times are permitted, if explicitly timetabled
		return false;
	}

	return true;
}

std::vector<TimetableProgress> PopulateSeparationState(const Vehicle *v_start)
{
	std::vector<TimetableProgress> out;
	if (v_start->GetNumOrders() == 0) return out;
	for (const Vehicle *v = v_start->FirstShared(); v != nullptr; v = v->NextShared()) {
		if (!HasBit(v->vehicle_flags, VF_SEPARATION_ACTIVE)) continue;
		bool separation_valid = true;
		const int n = v->cur_real_order_index;
		int cumulative_ticks = 0;
		bool vehicle_ok = true;
		int order_count = n * 2;
		for (int i = 0; i < n; i++) {
			const Order *order = v->GetOrder(i);
			if (order->IsType(OT_CONDITIONAL)) {
				vehicle_ok = false;
				break;
			}
			if (!IsOrderUsableForSeparation(order)) separation_valid = false;
			cumulative_ticks += order->GetTravelTime() + order->GetWaitTime();
		}
		if (!vehicle_ok) continue;

		const Order *order = v->GetOrder(n);
		if (order->IsType(OT_CONDITIONAL)) continue;
		if (!IsOrderUsableForSeparation(order)) separation_valid = false;
		if (order->IsType(OT_GOTO_DEPOT) && (order->GetDepotOrderType() & ODTFB_SERVICE || order->GetDepotActionType() & ODATFB_HALT)) {
			// Do not try to separate vehicles on depot service or halt orders
			separation_valid = false;
		}
		if (order->IsType(OT_RELEASE_SLOT) || order->IsType(OT_COUNTER)) {
			// Do not try to separate vehicles on release slot or change counter orders
			separation_valid = false;
		}
		int order_ticks;
		if (order->GetType() == OT_GOTO_STATION && (v->current_order.IsType(OT_LOADING) || v->current_order.IsType(OT_LOADING_ADVANCE)) &&
				v->last_station_visited == order->GetDestination()) {
			order_count++;
			order_ticks = order->GetTravelTime() + v->current_loading_time;
			cumulative_ticks += order->GetTravelTime() + std::min(v->current_loading_time, order->GetWaitTime());
		} else {
			order_ticks = v->current_order_time;
			cumulative_ticks += std::min(v->current_order_time, order->GetTravelTime());
		}

		out.push_back({ v->index, order_count, order_ticks, separation_valid ? cumulative_ticks : -1 });
	}

	std::sort(out.begin(), out.end());

	return out;
}

void UpdateSeparationOrder(Vehicle *v_start)
{
	SetBit(v_start->vehicle_flags, VF_SEPARATION_ACTIVE);

	std::vector<TimetableProgress> progress_array = PopulateSeparationState(v_start);
	if (progress_array.size() < 2) return;

	const uint duration = v_start->orders->GetTotalDuration();
	Vehicle *v = Vehicle::Get(progress_array.back().id);
	Vehicle *v_ahead = Vehicle::Get(progress_array.front().id);
	uint behind_index = (uint)progress_array.size() - 1;
	for (uint i = 0; i < progress_array.size(); i++) {
		const TimetableProgress &info_behind = progress_array[behind_index];
		behind_index = i;
		Vehicle *v_behind = v;

		const TimetableProgress &info = progress_array[i];
		v = v_ahead;

		uint ahead_index = (i + 1 == progress_array.size()) ? 0 : i + 1;
		const TimetableProgress &info_ahead = progress_array[ahead_index];
		v_ahead = Vehicle::Get(info_ahead.id);

		if (HasBit(v->vehicle_flags, VF_TIMETABLE_STARTED) &&
				HasBit(v_ahead->vehicle_flags, VF_TIMETABLE_STARTED) &&
				HasBit(v_behind->vehicle_flags, VF_TIMETABLE_STARTED)) {
			if (info_behind.IsValidForSeparation() && info.IsValidForSeparation() && info_ahead.IsValidForSeparation()) {
				/*
				 * The below is equivalent to:
				 * int separation_ahead = info_ahead.cumulative_ticks - info.cumulative_ticks;
				 * int separation_behind = info.cumulative_ticks - info_behind.cumulative_ticks;
				 * int separation_delta = separation_ahead - separation_behind;
				 */
				int separation_delta = info_ahead.cumulative_ticks + info_behind.cumulative_ticks - (2 * info.cumulative_ticks);

				if (i == 0) {
					separation_delta -= duration;
				} else if (ahead_index == 0) {
					separation_delta += duration;
				}

				Company *owner = Company::GetIfValid(v->owner);
				uint8 timetable_separation_rate = owner ? owner->settings.auto_timetable_separation_rate : 100;
				int new_lateness = separation_delta / 2;
				v->lateness_counter = (new_lateness * timetable_separation_rate +
						v->lateness_counter * (100 - timetable_separation_rate)) / 100;
			}
		}
	}
}

DateTicksScaled GetScheduledDispatchTime(const DispatchSchedule &ds, DateTicksScaled leave_time)
{
	DateTicksScaled first_slot          = -1;
	const DateTicksScaled begin_time    = ds.GetScheduledDispatchStartTick();
	const int32 last_dispatched_offset  = ds.GetScheduledDispatchLastDispatch();
	const uint32 dispatch_duration      = ds.GetScheduledDispatchDuration();
	const int32 max_delay               = ds.GetScheduledDispatchDelay();

	/* Find next available slots */
	for (auto current_offset : ds.GetScheduledDispatch()) {
		if (current_offset >= dispatch_duration) continue;
		if (int32(current_offset) <= last_dispatched_offset) {
			current_offset += dispatch_duration * ((last_dispatched_offset + dispatch_duration - current_offset) / dispatch_duration);
		}

		DateTicksScaled current_departure = begin_time + current_offset;
		DateTicksScaled minimum = leave_time - max_delay;
		if (current_departure < minimum) {
			current_departure += dispatch_duration * ((minimum + dispatch_duration - current_departure - 1) / dispatch_duration);
		}

		if (first_slot == -1 || first_slot > current_departure) {
			first_slot = current_departure;
		}
	}

	return first_slot;
}

/**
 * Update the timetable for the vehicle.
 * @param v The vehicle to update the timetable for.
 * @param travelling Whether we just travelled or waited at a station.
 */
void UpdateVehicleTimetable(Vehicle *v, bool travelling)
{
	if (!travelling) v->current_loading_time++; // +1 because this time is one tick behind
	uint time_taken = v->current_order_time;
	uint time_loading = v->current_loading_time;

	v->current_order_time = 0;
	v->current_loading_time = 0;

	if (v->current_order.IsType(OT_IMPLICIT)) return; // no timetabling of auto orders

	if (v->cur_real_order_index >= v->GetNumOrders()) return;
	Order *real_current_order = v->GetOrder(v->cur_real_order_index);
	Order *real_timetable_order = v->cur_timetable_order_index != INVALID_VEH_ORDER_ID ? v->GetOrder(v->cur_timetable_order_index) : nullptr;

	auto guard = scope_guard([v, travelling]() {
		/* On next call, when updating waiting time, use current order even if travel field of current order isn't being updated */
		if (travelling) v->cur_timetable_order_index = v->cur_real_order_index;
	});

	VehicleOrderID first_manual_order = 0;
	for (Order *o = v->GetFirstOrder(); o != nullptr && o->IsType(OT_IMPLICIT); o = o->next) {
		++first_manual_order;
	}

	bool just_started = false;
	bool set_scheduled_dispatch = false;

	/* Start scheduled dispatch at first opportunity */
	if (HasBit(v->vehicle_flags, VF_SCHEDULED_DISPATCH) && v->cur_implicit_order_index != INVALID_VEH_ORDER_ID) {
		Order *real_implicit_order = v->GetOrder(v->cur_implicit_order_index);
		if (real_implicit_order->IsScheduledDispatchOrder(true) && travelling) {
			DispatchSchedule &ds = v->orders->GetDispatchScheduleByIndex(real_implicit_order->GetDispatchScheduleIndex());

			/* Update scheduled information */
			ds.UpdateScheduledDispatch(v);

			const int wait_offset = real_current_order->GetTimetabledWait();
			DateTicksScaled slot = GetScheduledDispatchTime(ds, _scaled_date_ticks + wait_offset);
			if (slot > -1) {
				just_started = !HasBit(v->vehicle_flags, VF_TIMETABLE_STARTED);
				SetBit(v->vehicle_flags, VF_TIMETABLE_STARTED);
				v->lateness_counter = _scaled_date_ticks - slot + wait_offset;
				ds.SetScheduledDispatchLastDispatch(slot - ds.GetScheduledDispatchStartTick());
				set_scheduled_dispatch = true;
			}
		}
	}

	/* Start automated timetables at first opportunity */
	if (!HasBit(v->vehicle_flags, VF_TIMETABLE_STARTED) && HasBit(v->vehicle_flags, VF_AUTOMATE_TIMETABLE)) {
		v->ClearSeparation();
		SetBit(v->vehicle_flags, VF_TIMETABLE_STARTED);
		/* If the lateness is set by scheduled dispatch above, do not reset */
		if (!HasBit(v->vehicle_flags, VF_SCHEDULED_DISPATCH)) v->lateness_counter = 0;
		if (HasBit(v->vehicle_flags, VF_TIMETABLE_SEPARATION)) UpdateSeparationOrder(v);
		SetTimetableWindowsDirty(v);
		return;
	}

	/* This vehicle is arriving at the first destination in the timetable. */
	if (v->cur_real_order_index == first_manual_order && travelling) {
		/* If the start date hasn't been set, or it was set automatically when
		 * the vehicle last arrived at the first destination, update it to the
		 * current time. Otherwise set the late counter appropriately to when
		 * the vehicle should have arrived. */
		if (!set_scheduled_dispatch) just_started = !HasBit(v->vehicle_flags, VF_TIMETABLE_STARTED);

		if (v->timetable_start != 0) {
			v->lateness_counter = _scaled_date_ticks - (DateTicksToScaledDateTicks(v->timetable_start) + v->timetable_start_subticks);
			v->timetable_start = 0;
			v->timetable_start_subticks = 0;
		}

		SetBit(v->vehicle_flags, VF_TIMETABLE_STARTED);
		SetWindowDirty(WC_VEHICLE_TIMETABLE, v->index);
	}

	if (!HasBit(v->vehicle_flags, VF_TIMETABLE_STARTED)) return;
	if (real_timetable_order == nullptr) return;

	bool autofilling = HasBit(v->vehicle_flags, VF_AUTOFILL_TIMETABLE);
	bool is_conditional = real_timetable_order->IsType(OT_CONDITIONAL);
	bool remeasure_wait_time = !is_conditional && (!real_timetable_order->IsWaitTimetabled() ||
			(autofilling && !HasBit(v->vehicle_flags, VF_AUTOFILL_PRES_WAIT_TIME)));

	if (travelling && remeasure_wait_time) {
		/* We just finished travelling and want to remeasure the loading time,
		 * so do not apply any restrictions for the loading to finish. */
		v->current_order.SetWaitTime(0);
	}

	bool travel_field = travelling;
	if (is_conditional) {
		if (travelling) {
			/* conditional orders use the wait field for the jump-taken travel time */
			travel_field = false;
		} else {
			/* doesn't make sense to update wait time for conditional orders */
			return;
		}
	} else {
		assert_msg(real_timetable_order == real_current_order, "%u, %u", v->cur_real_order_index, v->cur_timetable_order_index);
	}

	if (just_started) return;

	/* Before modifying waiting times, check whether we want to preserve bigger ones. */
	if ((travelling || time_taken > real_timetable_order->GetWaitTime() || remeasure_wait_time)) {
		/* Round the time taken up to the nearest timetable rounding factor
		 * (default: day), as this will avoid confusion for people who are
		 * timetabling in days, and can be adjusted later by people who aren't.
		 * For trains/aircraft multiple movement cycles are done in one
		 * tick. This makes it possible to leave the station and process
		 * e.g. a depot order in the same tick, causing it to not fill
		 * the timetable entry like is done for road vehicles/ships.
		 * Thus always make sure at least one tick is used between the
		 * processing of different orders when filling the timetable. */
		Company *owner = Company::GetIfValid(v->owner);
		uint rounding_factor = owner ? owner->settings.timetable_autofill_rounding : 0;
		if (rounding_factor == 0) rounding_factor = _settings_game.game_time.time_in_minutes ? _settings_game.game_time.ticks_per_minute : DAY_TICKS;
		uint time_to_set = CeilDiv(std::max(time_taken, 1U), rounding_factor) * rounding_factor;

		if (travel_field && (autofilling || !real_timetable_order->IsTravelTimetabled())) {
			ChangeTimetable(v, v->cur_timetable_order_index, time_to_set, MTF_TRAVEL_TIME, autofilling);
		} else if (!travel_field && (autofilling || !real_timetable_order->IsWaitTimetabled())) {
			ChangeTimetable(v, v->cur_timetable_order_index, time_to_set, MTF_WAIT_TIME, autofilling);
		}
	}

	if (v->cur_real_order_index == first_manual_order && travelling) {
		/* If we just started we would have returned earlier and have not reached
		 * this code. So obviously, we have completed our round: So turn autofill
		 * off again. */
		ClrBit(v->vehicle_flags, VF_AUTOFILL_TIMETABLE);
		ClrBit(v->vehicle_flags, VF_AUTOFILL_PRES_WAIT_TIME);
	}

	if (autofilling) return;

	uint timetabled = travel_field ? real_timetable_order->GetTimetabledTravel() :
			real_timetable_order->GetTimetabledWait();

	/* Update the timetable to gradually shift order times towards the actual travel times. */
	if (timetabled != 0 && HasBit(v->vehicle_flags, VF_AUTOMATE_TIMETABLE)) {
		int32 new_time;
		if (travelling) {
			new_time = time_taken;
			if (new_time > (int32)timetabled * 4 && new_time > (int32)timetabled + 3000 && !(real_timetable_order->IsType(OT_GOTO_DEPOT) && (real_timetable_order->GetDepotOrderType() & ODTFB_SERVICE))) {
				/* Possible jam, clear time and restart timetable for all vehicles.
				 * Otherwise we risk trains blocking 1-lane stations for long times. */
				ChangeTimetable(v, v->cur_timetable_order_index, 0, travel_field ? MTF_TRAVEL_TIME : MTF_WAIT_TIME, false);
				for (Vehicle *v2 = v->FirstShared(); v2 != nullptr; v2 = v2->NextShared()) {
					/* Clear VF_TIMETABLE_STARTED but do not call ClearSeparation */
					ClrBit(v2->vehicle_flags, VF_TIMETABLE_STARTED);
					v2->lateness_counter = 0;
				}
				SetTimetableWindowsDirty(v);
				return;
			} else if (new_time >= (int32)timetabled / 2) {
				/* Compute running average, with sign conversion to avoid negative overflow.
				 * This is biased to favour negative adjustments */
				if (new_time < (int32)timetabled) {
					new_time = ((int32)timetabled * 3 + new_time * 2 + 2) / 5;
				} else {
					new_time = ((int32)timetabled * 9 + new_time + 5) / 10;
				}
			} else {
				/* new time is less than half the old time, set value directly */
			}
		} else {
			new_time = time_loading;
			/* Compute running average, with sign conversion to avoid negative overflow.
			 * This is biased to favour positive adjustments */
			if (new_time > (int32)timetabled) {
				new_time = ((int32)timetabled * 3 + new_time * 2 + 2) / 5;
			} else {
				new_time = ((int32)timetabled * 9 + new_time + 5) / 10;
			}
		}

		if (new_time < 1) new_time = 1;
		if (new_time != (int32)timetabled) {
			ChangeTimetable(v, v->cur_timetable_order_index, new_time, travel_field ? MTF_TRAVEL_TIME : MTF_WAIT_TIME, true);
		}
	} else if (timetabled == 0 && HasBit(v->vehicle_flags, VF_AUTOMATE_TIMETABLE)) {
		/* Add times for orders that are not yet timetabled, even while not autofilling */
		const int32 new_time = travelling ? time_taken : time_loading;
		if (travel_field) {
			ChangeTimetable(v, v->cur_timetable_order_index, new_time, MTF_TRAVEL_TIME, true);
		} else {
			ChangeTimetable(v, v->cur_timetable_order_index, new_time, MTF_WAIT_TIME, true);
		}
	}

	/* Vehicles will wait at stations if they arrive early even if they are not
	 * timetabled to wait there, so make sure the lateness counter is updated
	 * when this happens. */
	if (timetabled == 0 && (travelling || v->lateness_counter >= 0)) return;

	if (set_scheduled_dispatch) {
		// do nothing
	} else if (HasBit(v->vehicle_flags, VF_TIMETABLE_SEPARATION) && HasBit(v->vehicle_flags, VF_TIMETABLE_STARTED)) {
		v->current_order_time = time_taken;
		v->current_loading_time = time_loading;
		UpdateSeparationOrder(v);
		v->current_order_time = 0;
		v->current_loading_time = 0;
	} else {
		v->lateness_counter -= (timetabled - time_taken);
	}

	/* When we are more late than this timetabled bit takes we (somewhat expensively)
	 * check how many ticks the (fully filled) timetable has. If a timetable cycle is
	 * shorter than the amount of ticks we are late we reduce the lateness by the
	 * length of a full cycle till lateness is less than the length of a timetable
	 * cycle. When the timetable isn't fully filled the cycle will be INVALID_TICKS. */
	if (v->lateness_counter > (int)timetabled) {
		Ticks cycle = v->orders->GetTimetableTotalDuration();
		if (cycle != INVALID_TICKS && v->lateness_counter > cycle) {
			v->lateness_counter %= cycle;
		}
	}

	SetTimetableWindowsDirty(v);
}

void SetOrderFixedWaitTime(Vehicle *v, VehicleOrderID order_number, uint32 wait_time, bool wait_timetabled) {
	ChangeTimetable(v, order_number, wait_time, MTF_WAIT_TIME, wait_timetabled, true);
	ChangeTimetable(v, order_number, 1, MTF_SET_WAIT_FIXED, false, true);
}<|MERGE_RESOLUTION|>--- conflicted
+++ resolved
@@ -372,23 +372,17 @@
  * Clear the lateness counter to make the vehicle on time.
  * @param tile Not used.
  * @param flags Operation to perform.
-<<<<<<< HEAD
  * @param p1 Various bitstuffed elements
  * - p1 = (bit  0-19) - Vehicle with the orders to change.
+ * - p1 = (bit  20)   - Apply to all vehicles in group.
  * @param p2 unused
  * @param text unused
  * @return the cost of this operation or an error
  */
 CommandCost CmdSetVehicleOnTime(TileIndex tile, DoCommandFlag flags, uint32 p1, uint32 p2, const char *text)
-=======
- * @param veh Vehicle with the orders to change.
- * @param apply_to_group Set to reset the late counter for all vehicles sharing the orders.
- * @return the cost of this operation or an error
- */
-CommandCost CmdSetVehicleOnTime(DoCommandFlag flags, VehicleID veh, bool apply_to_group)
->>>>>>> 09f7f32b
 {
 	VehicleID veh = GB(p1, 0, 20);
+	bool apply_to_group = HasBit(p1, 20);
 
 	Vehicle *v = Vehicle::GetIfValid(veh);
 	if (v == nullptr || !v->IsPrimaryVehicle() || v->orders == nullptr) return CMD_ERROR;
