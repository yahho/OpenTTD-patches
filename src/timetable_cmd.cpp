/*
 * This file is part of OpenTTD.
 * OpenTTD is free software; you can redistribute it and/or modify it under the terms of the GNU General Public License as published by the Free Software Foundation, version 2.
 * OpenTTD is distributed in the hope that it will be useful, but WITHOUT ANY WARRANTY; without even the implied warranty of MERCHANTABILITY or FITNESS FOR A PARTICULAR PURPOSE.
 * See the GNU General Public License for more details. You should have received a copy of the GNU General Public License along with OpenTTD. If not, see <http://www.gnu.org/licenses/>.
 */

/** @file timetable_cmd.cpp Commands related to time tabling. */

#include "stdafx.h"
#include "command_func.h"
#include "company_func.h"
#include "date_func.h"
#include "date_type.h"
#include "window_func.h"
#include "vehicle_base.h"
#include "settings_type.h"
#include "cmd_helper.h"
#include "company_base.h"
#include "settings_type.h"
#include "scope.h"

#include "table/strings.h"

#include "safeguards.h"

/**
 * Change/update a particular timetable entry.
 * @param v            The vehicle to change the timetable of.
 * @param order_number The index of the timetable in the order list.
 * @param val          The new data of the timetable entry.
 * @param mtf          Which part of the timetable entry to change.
 * @param timetabled   If the new value is explicitly timetabled.
 * @param ignore_lock  If the change should be applied even if the value is locked.
 */
static void ChangeTimetable(Vehicle *v, VehicleOrderID order_number, uint32 val, ModifyTimetableFlags mtf, bool timetabled, bool ignore_lock = false)
{
	Order *order = v->GetOrder(order_number);
	int total_delta = 0;
	int timetable_delta = 0;

	switch (mtf) {
		case MTF_WAIT_TIME:
			if (!ignore_lock && order->IsWaitFixed()) return;
			if (!order->IsType(OT_CONDITIONAL)) {
				total_delta = val - order->GetWaitTime();
				timetable_delta = (timetabled ? val : 0) - order->GetTimetabledWait();
			}
			order->SetWaitTime(val);
			order->SetWaitTimetabled(timetabled);
			if (HasBit(v->vehicle_flags, VF_SCHEDULED_DISPATCH) && timetabled && order->IsWaitTimetabled() && v->GetFirstWaitingLocation(true) == order_number) {
				for (Vehicle *u = v->FirstShared(); u != nullptr; u = u->NextShared()) {
					if (u->cur_implicit_order_index == order_number && (u->last_station_visited == order->GetDestination())) {
						u->lateness_counter += timetable_delta;
					}
				}
			}
			break;

		case MTF_TRAVEL_TIME:
			if (!ignore_lock && order->IsTravelFixed()) return;
			if (!order->IsType(OT_CONDITIONAL)) {
				total_delta = val - order->GetTravelTime();
				timetable_delta = (timetabled ? val : 0) - order->GetTimetabledTravel();
			}
			if (order->IsType(OT_CONDITIONAL)) assert_msg(val == order->GetTravelTime(), "%u == %u", val, order->GetTravelTime());
			order->SetTravelTime(val);
			order->SetTravelTimetabled(timetabled);
			break;

		case MTF_TRAVEL_SPEED:
			order->SetMaxSpeed(val);
			break;

		case MTF_SET_WAIT_FIXED:
			order->SetWaitFixed(val != 0);
			break;

		case MTF_SET_TRAVEL_FIXED:
			order->SetTravelFixed(val != 0);
			break;

		case MTF_SET_LEAVE_TYPE:
			order->SetLeaveType((OrderLeaveType)val);
			break;

		default:
			NOT_REACHED();
	}
	v->orders.list->UpdateTotalDuration(total_delta);
	v->orders.list->UpdateTimetableDuration(timetable_delta);

	for (v = v->FirstShared(); v != nullptr; v = v->NextShared()) {
		if (v->cur_real_order_index == order_number && v->current_order.Equals(*order)) {
			switch (mtf) {
				case MTF_WAIT_TIME:
					v->current_order.SetWaitTime(val);
					v->current_order.SetWaitTimetabled(timetabled);
					break;

				case MTF_TRAVEL_TIME:
					v->current_order.SetTravelTime(val);
					v->current_order.SetTravelTimetabled(timetabled);
					break;

				case MTF_TRAVEL_SPEED:
					v->current_order.SetMaxSpeed(val);
					break;

				case MTF_SET_WAIT_FIXED:
					v->current_order.SetWaitFixed(val != 0);
					break;

				case MTF_SET_TRAVEL_FIXED:
					v->current_order.SetTravelFixed(val != 0);
					break;

				case MTF_SET_LEAVE_TYPE:
					v->current_order.SetLeaveType((OrderLeaveType)val);
					break;

				default:
					NOT_REACHED();
			}
		}
		SetWindowDirty(WC_VEHICLE_TIMETABLE, v->index);
	}
}

/**
 * Change timetable data of an order.
 * @param tile Not used.
 * @param flags Operation to perform.
 * @param p1 Various bitstuffed elements
 * - p1 = (bit  0-19) - Vehicle with the orders to change.
 * - p1 = (bit 20-27) - unused
 * - p1 = (bit 28-30) - Timetable data to change (@see ModifyTimetableFlags)
 * - p1 = (bit    31) - 0 to set timetable wait/travel time, 1 to clear it
 * @param p2 The amount of time to wait.
 * - p2 =             - The data to modify as specified by p1 bits 28-30.
 *                      0 to clear times, UINT16_MAX to clear speed limit.
 * @param p3 various bitstuffed elements
 *  - p3 = (bit 0 - 15) - the selected order (if any). If the last order is given,
 *                        the order will be inserted before that one
 * @param text unused
 * @return the cost of this operation or an error
 */
CommandCost CmdChangeTimetable(TileIndex tile, DoCommandFlag flags, uint32 p1, uint32 p2, uint64 p3, const char *text, uint32 binary_length)
{
	VehicleID veh = GB(p1, 0, 20);

	Vehicle *v = Vehicle::GetIfValid(veh);
	if (v == nullptr || !v->IsPrimaryVehicle()) return CMD_ERROR;

	CommandCost ret = CheckOwnership(v->owner);
	if (ret.Failed()) return ret;

	VehicleOrderID order_number = GB(p3,  0, 16);
	Order *order = v->GetOrder(order_number);
	if (order == nullptr || order->IsType(OT_IMPLICIT)) return CMD_ERROR;

	ModifyTimetableFlags mtf = Extract<ModifyTimetableFlags, 28, 3>(p1);
	if (mtf >= MTF_END) return CMD_ERROR;

	bool clear_field = GB(p1, 31, 1) == 1;

	TimetableTicks wait_time   = order->GetWaitTime();
	TimetableTicks travel_time = order->GetTravelTime();
	int max_speed   = order->GetMaxSpeed();
	bool wait_fixed = order->IsWaitFixed();
	bool travel_fixed = order->IsTravelFixed();
	OrderLeaveType leave_type = order->GetLeaveType();
	switch (mtf) {
		case MTF_WAIT_TIME:
			wait_time = p2;
			if (clear_field) assert(wait_time == 0);
			break;

		case MTF_TRAVEL_TIME:
			travel_time = p2;
			if (clear_field) assert(travel_time == 0);
			break;

		case MTF_TRAVEL_SPEED:
			max_speed = GB(p2, 0, 16);
			if (max_speed == 0) max_speed = UINT16_MAX; // Disable speed limit.
			break;

		case MTF_SET_WAIT_FIXED:
			wait_fixed = p2 != 0;
			break;

		case MTF_SET_TRAVEL_FIXED:
			travel_fixed = p2 != 0;
			break;

		case MTF_SET_LEAVE_TYPE:
			leave_type = (OrderLeaveType)p2;
			if (leave_type >= OLT_END) return CMD_ERROR;
			break;

		default:
			NOT_REACHED();
	}

	if (wait_time != order->GetWaitTime() || leave_type != order->GetLeaveType()) {
		switch (order->GetType()) {
			case OT_GOTO_STATION:
				if (order->GetNonStopType() & ONSF_NO_STOP_AT_DESTINATION_STATION) return_cmd_error(STR_ERROR_TIMETABLE_NOT_STOPPING_HERE);
				break;

			case OT_GOTO_DEPOT:
			case OT_GOTO_WAYPOINT:
				break;

			case OT_CONDITIONAL:
				break;

			default: return_cmd_error(STR_ERROR_TIMETABLE_ONLY_WAIT_AT_STATIONS);
		}
	}

	if (travel_time != order->GetTravelTime() && order->IsType(OT_CONDITIONAL)) return CMD_ERROR;
	if (max_speed != order->GetMaxSpeed() && (order->IsType(OT_CONDITIONAL) || v->type == VEH_AIRCRAFT)) return CMD_ERROR;
	if (wait_fixed != order->IsWaitFixed() && order->IsType(OT_CONDITIONAL)) return CMD_ERROR;
	if (leave_type != order->GetLeaveType() && order->IsType(OT_CONDITIONAL)) return CMD_ERROR;

	if (flags & DC_EXEC) {
		switch (mtf) {
			case MTF_WAIT_TIME:
				/* Set time if changing the value or confirming an estimated time as timetabled. */
				if (wait_time != order->GetWaitTime() || (clear_field == order->IsWaitTimetabled())) {
					ChangeTimetable(v, order_number, wait_time, MTF_WAIT_TIME, !clear_field, true);
				}
				break;

			case MTF_TRAVEL_TIME:
				/* Set time if changing the value or confirming an estimated time as timetabled. */
				if (travel_time != order->GetTravelTime() || (clear_field == order->IsTravelTimetabled())) {
					ChangeTimetable(v, order_number, travel_time, MTF_TRAVEL_TIME, !clear_field, true);
				}
				break;

			case MTF_TRAVEL_SPEED:
				if (max_speed != order->GetMaxSpeed()) {
					ChangeTimetable(v, order_number, max_speed, MTF_TRAVEL_SPEED, max_speed != UINT16_MAX, true);
				}
				break;

			case MTF_SET_WAIT_FIXED:
				if (wait_fixed != order->IsWaitFixed()) {
					ChangeTimetable(v, order_number, wait_fixed ? 1 : 0, MTF_SET_WAIT_FIXED, false, true);
				}
				break;

			case MTF_SET_TRAVEL_FIXED:
				if (travel_fixed != order->IsTravelFixed()) {
					ChangeTimetable(v, order_number, travel_fixed ? 1 : 0, MTF_SET_TRAVEL_FIXED, false, true);
				}
				break;

			case MTF_SET_LEAVE_TYPE:
				if (leave_type != order->GetLeaveType()) {
					ChangeTimetable(v, order_number, leave_type, MTF_SET_LEAVE_TYPE, true);
				}
				break;

			default:
				break;
		}
	}

	return CommandCost();
}

/**
 * Change timetable data of all orders of a vehicle.
 * @param tile Not used.
 * @param flags Operation to perform.
 * @param p1 Various bitstuffed elements
 * - p1 = (bit  0-19) - Vehicle with the orders to change.
 * - p1 = (bit 20-27) - unused
 * - p1 = (bit 28-30) - Timetable data to change (@see ModifyTimetableFlags)
 * - p1 = (bit    31) - 0 to set timetable wait/travel time, 1 to clear it
 * @param p2 The amount of time to wait.
 * - p2 = (bit  0-15) - The data to modify as specified by p1 bits 28-29.
 *                      0 to clear times, UINT16_MAX to clear speed limit.
 * @param text unused
 * @return the cost of this operation or an error
 */
CommandCost CmdBulkChangeTimetable(TileIndex tile, DoCommandFlag flags, uint32 p1, uint32 p2, const char *text)
{
	VehicleID veh = GB(p1, 0, 20);

	Vehicle *v = Vehicle::GetIfValid(veh);
	if (v == nullptr || !v->IsPrimaryVehicle()) return CMD_ERROR;

	CommandCost ret = CheckOwnership(v->owner);
	if (ret.Failed()) return ret;

	ModifyTimetableFlags mtf = Extract<ModifyTimetableFlags, 28, 3>(p1);
	if (mtf >= MTF_END) return CMD_ERROR;

	if (v->GetNumOrders() == 0) return CMD_ERROR;

	if (flags & DC_EXEC) {
		for (VehicleOrderID order_number = 0; order_number < v->GetNumOrders(); order_number++) {
			Order *order = v->GetOrder(order_number);
			if (order == nullptr || order->IsType(OT_IMPLICIT)) continue;

			// Exclude waypoints from set all wait times command
			if (Extract<ModifyTimetableFlags, 28, 3>(p1) == MTF_WAIT_TIME && GB(p1, 31, 1) == 0 && order->IsType(OT_GOTO_WAYPOINT)) continue;

			DoCommandEx(tile, p1, p2, order_number, flags, CMD_CHANGE_TIMETABLE);
		}
	}

	return CommandCost();
}

/**
 * Clear the lateness counter to make the vehicle on time.
 * @param tile Not used.
 * @param flags Operation to perform.
 * @param p1 Various bitstuffed elements
 * - p1 = (bit  0-19) - Vehicle with the orders to change.
 * @param p2 unused
 * @param text unused
 * @return the cost of this operation or an error
 */
CommandCost CmdSetVehicleOnTime(TileIndex tile, DoCommandFlag flags, uint32 p1, uint32 p2, const char *text)
{
	VehicleID veh = GB(p1, 0, 20);

	Vehicle *v = Vehicle::GetIfValid(veh);
	if (v == nullptr || !v->IsPrimaryVehicle() || v->orders.list == nullptr) return CMD_ERROR;

	CommandCost ret = CheckOwnership(v->owner);
	if (ret.Failed()) return ret;

	if (flags & DC_EXEC) {
		v->lateness_counter = 0;
		SetWindowDirty(WC_VEHICLE_TIMETABLE, v->index);
	}

	return CommandCost();
}

/**
 * Order vehicles based on their timetable. The vehicles will be sorted in order
 * they would reach the first station.
 *
 * @param a First Vehicle pointer.
 * @param b Second Vehicle pointer.
 * @return Comparison value.
 */
static bool VehicleTimetableSorter(Vehicle * const &a, Vehicle * const &b)
{
	VehicleOrderID a_order = a->cur_real_order_index;
	VehicleOrderID b_order = b->cur_real_order_index;
	int j = (int)b_order - (int)a_order;

	/* Are we currently at an ordered station (un)loading? */
	bool a_load = (a->current_order.IsType(OT_LOADING) && a->current_order.GetNonStopType() != ONSF_STOP_EVERYWHERE) || a->current_order.IsType(OT_LOADING_ADVANCE);
	bool b_load = (b->current_order.IsType(OT_LOADING) && b->current_order.GetNonStopType() != ONSF_STOP_EVERYWHERE) || b->current_order.IsType(OT_LOADING_ADVANCE);

	/* If the current order is not loading at the ordered station, decrease the order index by one since we have
	 * not yet arrived at the station (and thus the timetable entry; still in the travelling of the previous one).
	 * Since the ?_order variables are unsigned the -1 will flow under and place the vehicles going to order #0 at
	 * the begin of the list with vehicles arriving at #0. */
	if (!a_load) a_order--;
	if (!b_load) b_order--;

	/* First check the order index that accounted for loading, then just the raw one. */
	int i = (int)b_order - (int)a_order;
	if (i != 0) return i < 0;
	if (j != 0) return j < 0;

	/* Look at the time we spent in this order; the higher, the closer to its destination. */
	i = b->current_order_time - a->current_order_time;
	if (i != 0) return i < 0;

	/* If all else is equal, use some unique index to sort it the same way. */
	int k = b->unitnumber - a->unitnumber;
	if (k != 0) return k < 0;

	return b->index < a->index;
}

/**
 * Set the start date of the timetable.
 * @param tile Not used.
 * @param flags Operation to perform.
 * @param p1 Various bitstuffed elements
 * - p1 = (bit 0-19) - Vehicle ID.
 * - p1 = (bit 20)   - Set to 1 to set timetable start for all vehicles sharing this order
 * - p1 = (bit 21-31)- Timetable start date: sub-ticks
 * @param p2 The timetable start date.
 * @param text Not used.
 * @return The error or cost of the operation.
 */
CommandCost CmdSetTimetableStart(TileIndex tile, DoCommandFlag flags, uint32 p1, uint32 p2, const char *text)
{
	bool timetable_all = HasBit(p1, 20);
	Vehicle *v = Vehicle::GetIfValid(GB(p1, 0, 20));
	uint16 sub_ticks = GB(p1, 21, 11);
	if (v == nullptr || !v->IsPrimaryVehicle() || v->orders.list == nullptr) return CMD_ERROR;

	CommandCost ret = CheckOwnership(v->owner);
	if (ret.Failed()) return ret;

	if (timetable_all && !v->orders.list->IsCompleteTimetable()) return CMD_ERROR;

	const DateTicksScaled now = _scaled_date_ticks;
	DateTicksScaled start_date_scaled = (_settings_game.economy.day_length_factor * (((DateTicksScaled)_date * DAY_TICKS) + _date_fract + (DateTicksScaled)(int32)p2)) + sub_ticks;

	if (flags & DC_EXEC) {
		std::vector<Vehicle *> vehs;

		if (timetable_all) {
			for (Vehicle *w = v->orders.list->GetFirstSharedVehicle(); w != nullptr; w = w->NextShared()) {
				vehs.push_back(w);
			}
		} else {
			vehs.push_back(v);
		}

		int total_duration = v->orders.list->GetTimetableTotalDuration();
		int num_vehs = (uint)vehs.size();

		if (num_vehs >= 2) {
			std::sort(vehs.begin(), vehs.end(), &VehicleTimetableSorter);
		}

		int idx = vehs.begin() - std::find(vehs.begin(), vehs.end(), v);

		for (Vehicle *w : vehs) {

			w->lateness_counter = 0;
			ClrBit(w->vehicle_flags, VF_TIMETABLE_STARTED);
			/* Do multiplication, then division to reduce rounding errors. */
			DateTicksScaled tt_start = start_date_scaled + ((idx * total_duration) / num_vehs);
			if (tt_start < now && idx < 0) {
				tt_start += total_duration;
			}
			w->timetable_start = tt_start / _settings_game.economy.day_length_factor;
			w->timetable_start_subticks = tt_start % _settings_game.economy.day_length_factor;
			SetWindowDirty(WC_VEHICLE_TIMETABLE, w->index);
			++idx;
		}

	}

	return CommandCost();
}


/**
 * Start or stop filling the timetable automatically from the time the vehicle
 * actually takes to complete it. When starting to autofill the current times
 * are cleared and the timetable will start again from scratch.
 * @param tile Not used.
 * @param flags Operation to perform.
 * @param p1 Vehicle index.
 * @param p2 Various bitstuffed elements
 * - p2 = (bit 0) - Set to 1 to enable, 0 to disable autofill.
 * - p2 = (bit 1) - Set to 1 to preserve waiting times in non-destructive mode
 * @param text unused
 * @return the cost of this operation or an error
 */
CommandCost CmdAutofillTimetable(TileIndex tile, DoCommandFlag flags, uint32 p1, uint32 p2, const char *text)
{
	VehicleID veh = GB(p1, 0, 20);

	Vehicle *v = Vehicle::GetIfValid(veh);
	if (v == nullptr || !v->IsPrimaryVehicle() || v->orders.list == nullptr) return CMD_ERROR;

	CommandCost ret = CheckOwnership(v->owner);
	if (ret.Failed()) return ret;

	if (flags & DC_EXEC) {
		if (HasBit(p2, 0)) {
			/* Start autofilling the timetable, which clears the
			 * "timetable has started" bit. Times are not cleared anymore, but are
			 * overwritten when the order is reached now. */
			SetBit(v->vehicle_flags, VF_AUTOFILL_TIMETABLE);
			ClrBit(v->vehicle_flags, VF_TIMETABLE_STARTED);

			/* Overwrite waiting times only if they got longer */
			if (HasBit(p2, 1)) SetBit(v->vehicle_flags, VF_AUTOFILL_PRES_WAIT_TIME);

			v->timetable_start = 0;
			v->timetable_start_subticks = 0;
			v->lateness_counter = 0;
		} else {
			ClrBit(v->vehicle_flags, VF_AUTOFILL_TIMETABLE);
			ClrBit(v->vehicle_flags, VF_AUTOFILL_PRES_WAIT_TIME);
		}

		for (Vehicle *v2 = v->FirstShared(); v2 != nullptr; v2 = v2->NextShared()) {
			if (v2 != v) {
				/* Stop autofilling; only one vehicle at a time can perform autofill */
				ClrBit(v2->vehicle_flags, VF_AUTOFILL_TIMETABLE);
				ClrBit(v2->vehicle_flags, VF_AUTOFILL_PRES_WAIT_TIME);
			}
			SetWindowDirty(WC_VEHICLE_TIMETABLE, v2->index);
		}
	}

	return CommandCost();
}

/**
* Start or stop automatic management of timetables.
 * @param tile Not used.
 * @param flags Operation to perform.
 * @param p1 Vehicle index.
 * @param p2 Various bitstuffed elements
 * - p2 = (bit 0) - Set to 1 to enable, 0 to disable automation.
 * - p2 = (bit 1) - Ctrl was pressed. Used when disabling to keep times.
 * @param text unused
 * @return the cost of this operation or an error
 */

CommandCost CmdAutomateTimetable(TileIndex index, DoCommandFlag flags, uint32 p1, uint32 p2, const char *text)
{
	VehicleID veh = GB(p1, 0, 20);

	Vehicle *v = Vehicle::GetIfValid(veh);
	if (v == nullptr || !v->IsPrimaryVehicle()) return CMD_ERROR;

	CommandCost ret = CheckOwnership(v->owner);
	if (ret.Failed()) return ret;

	if (flags & DC_EXEC) {
		for (Vehicle *v2 = v->FirstShared(); v2 != nullptr; v2 = v2->NextShared()) {
			if (HasBit(p2, 0)) {
				/* Automated timetable. Set flags and clear current times. */
				SetBit(v2->vehicle_flags, VF_AUTOMATE_TIMETABLE);
				ClrBit(v2->vehicle_flags, VF_AUTOFILL_TIMETABLE);
				ClrBit(v2->vehicle_flags, VF_AUTOFILL_PRES_WAIT_TIME);
				ClrBit(v2->vehicle_flags, VF_TIMETABLE_STARTED);
				v2->timetable_start = 0;
				v2->timetable_start_subticks = 0;
				v2->lateness_counter = 0;
				v2->current_loading_time = 0;
				v2->ClearSeparation();
			} else {
				/* De-automate timetable. Clear flags. */
				ClrBit(v2->vehicle_flags, VF_AUTOMATE_TIMETABLE);
				ClrBit(v2->vehicle_flags, VF_AUTOFILL_TIMETABLE);
				ClrBit(v2->vehicle_flags, VF_AUTOFILL_PRES_WAIT_TIME);
				v2->ClearSeparation();
				if (!HasBit(p2, 1)) {
					/* Ctrl wasn't pressed, so clear all timetabled times. */
					ClrBit(v2->vehicle_flags, VF_TIMETABLE_STARTED);
					v2->timetable_start = 0;
					v2->timetable_start_subticks = 0;
					v2->lateness_counter = 0;
					v2->current_loading_time = 0;
				}
			}
			SetWindowDirty(WC_VEHICLE_TIMETABLE, v2->index);
		}
		if (!HasBit(p2, 0) && !HasBit(p2, 1)) {
			OrderList *orders = v->orders.list;
			if (orders != nullptr) {
				for (int i = 0; i < orders->GetNumOrders(); i++) {
					ChangeTimetable(v, i, 0, MTF_WAIT_TIME, false);
					ChangeTimetable(v, i, 0, MTF_TRAVEL_TIME, false);
				}
			}
		}
	}

	return CommandCost();
}

/**
 * Enable or disable auto timetable separation
 * @param tile Not used.
 * @param flags Operation to perform.
 * @param p1 Vehicle index.
 * @param p2 Various bitstuffed elements
 * - p2 = (bit 0) - Set to 1 to enable, 0 to disable auto separatiom.
 * @param text unused
 * @return the cost of this operation or an error
 */
CommandCost CmdTimetableSeparation(TileIndex tile, DoCommandFlag flags, uint32 p1, uint32 p2, const char *text)
{
	VehicleID veh = GB(p1, 0, 20);

	Vehicle *v = Vehicle::GetIfValid(veh);
	if (v == nullptr || !v->IsPrimaryVehicle()) return CMD_ERROR;

	CommandCost ret = CheckOwnership(v->owner);
	if (ret.Failed()) return ret;

	if (flags & DC_EXEC) {
		for (Vehicle *v2 = v->FirstShared(); v2 != nullptr; v2 = v2->NextShared()) {
			if (HasBit(p2, 0)) {
				SetBit(v2->vehicle_flags, VF_TIMETABLE_SEPARATION);
			} else {
				ClrBit(v2->vehicle_flags, VF_TIMETABLE_SEPARATION);
			}
			v2->ClearSeparation();
			SetWindowDirty(WC_VEHICLE_TIMETABLE, v2->index);
		}
	}

	return CommandCost();
}

static inline bool IsOrderUsableForSeparation(const Order *order)
{
	if (order->GetWaitTime() == 0 && order->IsType(OT_GOTO_STATION) && !(order->GetNonStopType() & ONSF_NO_STOP_AT_DESTINATION_STATION)) {
		// non-station orders are permitted to have 0 wait times
		return false;
	}

	if (order->GetTravelTime() == 0 && !order->IsTravelTimetabled()) {
		// 0 travel times are permitted, if explicitly timetabled
		return false;
	}

	return true;
}

std::vector<TimetableProgress> PopulateSeparationState(const Vehicle *v_start)
{
	std::vector<TimetableProgress> out;
	if (v_start->GetNumOrders() == 0) return out;
	for (const Vehicle *v = v_start->FirstShared(); v != nullptr; v = v->NextShared()) {
		if (!HasBit(v->vehicle_flags, VF_SEPARATION_ACTIVE)) continue;
		bool separation_valid = true;
		const int n = v->cur_real_order_index;
		int cumulative_ticks = 0;
		bool vehicle_ok = true;
		int order_count = n * 2;
		for (int i = 0; i < n; i++) {
			const Order *order = v->GetOrder(i);
			if (order->IsType(OT_CONDITIONAL)) {
				vehicle_ok = false;
				break;
			}
			if (!IsOrderUsableForSeparation(order)) separation_valid = false;
			cumulative_ticks += order->GetTravelTime() + order->GetWaitTime();
		}
		if (!vehicle_ok) continue;

		const Order *order = v->GetOrder(n);
		if (order->IsType(OT_CONDITIONAL)) continue;
		if (!IsOrderUsableForSeparation(order)) separation_valid = false;
		if (order->IsType(OT_GOTO_DEPOT) && (order->GetDepotOrderType() & ODTFB_SERVICE || order->GetDepotActionType() & ODATFB_HALT)) {
			// Do not try to separate vehicles on depot service or halt orders
			separation_valid = false;
		}
		int order_ticks;
		if (order->GetType() == OT_GOTO_STATION && (v->current_order.IsType(OT_LOADING) || v->current_order.IsType(OT_LOADING_ADVANCE)) &&
				v->last_station_visited == order->GetDestination()) {
			order_count++;
			order_ticks = order->GetTravelTime() + v->current_loading_time;
			cumulative_ticks += order->GetTravelTime() + min(v->current_loading_time, order->GetWaitTime());
		} else {
			order_ticks = v->current_order_time;
			cumulative_ticks += min(v->current_order_time, order->GetTravelTime());
		}

		out.push_back({ v->index, order_count, order_ticks, separation_valid ? cumulative_ticks : -1 });
	}

	std::sort(out.begin(), out.end());

	return out;
}

void UpdateSeparationOrder(Vehicle *v_start)
{
	SetBit(v_start->vehicle_flags, VF_SEPARATION_ACTIVE);

	std::vector<TimetableProgress> progress_array = PopulateSeparationState(v_start);
	if (progress_array.size() < 2) return;

	const uint duration = v_start->orders.list->GetTotalDuration();
	Vehicle *v = Vehicle::Get(progress_array.back().id);
	Vehicle *v_ahead = Vehicle::Get(progress_array.front().id);
	uint behind_index = progress_array.size() - 1;
	for (uint i = 0; i < progress_array.size(); i++) {
		const TimetableProgress &info_behind = progress_array[behind_index];
		behind_index = i;
		Vehicle *v_behind = v;

		const TimetableProgress &info = progress_array[i];
		v = v_ahead;

		uint ahead_index = (i + 1 == progress_array.size()) ? 0 : i + 1;
		const TimetableProgress &info_ahead = progress_array[ahead_index];
		v_ahead = Vehicle::Get(info_ahead.id);

		if (HasBit(v->vehicle_flags, VF_TIMETABLE_STARTED) &&
				HasBit(v_ahead->vehicle_flags, VF_TIMETABLE_STARTED) &&
				HasBit(v_behind->vehicle_flags, VF_TIMETABLE_STARTED)) {
			if (info_behind.IsValidForSeparation() && info.IsValidForSeparation() && info_ahead.IsValidForSeparation()) {
				/*
				 * The below is equivalent to:
				 * int separation_ahead = info_ahead.cumulative_ticks - info.cumulative_ticks;
				 * int separation_behind = info.cumulative_ticks - info_behind.cumulative_ticks;
				 * int separation_delta = separation_ahead - separation_behind;
				 */
				int separation_delta = info_ahead.cumulative_ticks + info_behind.cumulative_ticks - (2 * info.cumulative_ticks);

				if (i == 0) {
					separation_delta -= duration;
				} else if (ahead_index == 0) {
					separation_delta += duration;
				}

				Company *owner = Company::GetIfValid(v->owner);
				uint8 timetable_separation_rate = owner ? owner->settings.auto_timetable_separation_rate : 100;
				int new_lateness = separation_delta / 2;
				v->lateness_counter = (new_lateness * timetable_separation_rate +
						v->lateness_counter * (100 - timetable_separation_rate)) / 100;
			}
		}
	}
}

static bool IsVehicleAtFirstWaitingLocation(const Vehicle *v)
{
	return (v->cur_implicit_order_index == v->GetFirstWaitingLocation(true));
}

static DateTicksScaled GetScheduledDispatchTime(Vehicle *v, int wait_offset)
{
	DateTicksScaled first_slot          = -1;
	const DateTicksScaled begin_time    = v->orders.list->GetScheduledDispatchStartTick();
	const int32 last_dispatched_offset  = v->orders.list->GetScheduledDispatchLastDispatch();
	const uint32 dispatch_duration      = v->orders.list->GetScheduledDispatchDuration();
	const int32 max_delay               = v->orders.list->GetScheduledDispatchDelay();

	/* Find next available slots */
	for (auto current_offset : v->orders.list->GetScheduledDispatch()) {
		if (current_offset >= dispatch_duration) continue;
		if (int32(current_offset) <= last_dispatched_offset) {
			current_offset += dispatch_duration * ((last_dispatched_offset + dispatch_duration - current_offset) / dispatch_duration);
		}

		DateTicksScaled current_departure = begin_time + current_offset;
		DateTicksScaled minimum = _scaled_date_ticks + wait_offset - max_delay;
		if (current_departure < minimum) {
			current_departure += dispatch_duration * ((minimum + dispatch_duration - current_departure - 1) / dispatch_duration);
		}

		if (first_slot == -1 || first_slot > current_departure) {
			first_slot = current_departure;
		}
	}

	return first_slot;
}

/**
 * Update the timetable for the vehicle.
 * @param v The vehicle to update the timetable for.
 * @param travelling Whether we just travelled or waited at a station.
 */
void UpdateVehicleTimetable(Vehicle *v, bool travelling)
{
	if (!travelling) v->current_loading_time++; // +1 because this time is one tick behind
	uint time_taken = v->current_order_time;
	uint time_loading = v->current_loading_time;

	v->current_order_time = 0;
	v->current_loading_time = 0;

	if (v->current_order.IsType(OT_IMPLICIT)) return; // no timetabling of auto orders

	if (v->cur_real_order_index >= v->GetNumOrders()) return;
	Order *real_current_order = v->GetOrder(v->cur_real_order_index);
	Order *real_timetable_order = v->cur_timetable_order_index != INVALID_VEH_ORDER_ID ? v->GetOrder(v->cur_timetable_order_index) : nullptr;

	auto guard = scope_guard([v, travelling]() {
		/* On next call, when updating waiting time, use current order even if travel field of current order isn't being updated */
		if (travelling) v->cur_timetable_order_index = v->cur_real_order_index;
	});

	VehicleOrderID first_manual_order = 0;
	for (Order *o = v->GetFirstOrder(); o != nullptr && o->IsType(OT_IMPLICIT); o = o->next) {
		++first_manual_order;
	}

	bool just_started = false;
	bool set_scheduled_dispatch = false;

	/* Start scheduled dispatch at first opportunity */
	if (HasBit(v->vehicle_flags, VF_SCHEDULED_DISPATCH)) {
		if (IsVehicleAtFirstWaitingLocation(v) && travelling) {
			/* Update scheduled information */
			v->orders.list->UpdateScheduledDispatch();

			const int wait_offset = real_current_order->GetTimetabledWait();
			DateTicksScaled slot = GetScheduledDispatchTime(v, wait_offset);
			if (slot > -1) {
				SetBit(v->vehicle_flags, VF_TIMETABLE_STARTED);
				v->lateness_counter = _scaled_date_ticks - slot + wait_offset;
				v->orders.list->SetScheduledDispatchLastDispatch(slot - v->orders.list->GetScheduledDispatchStartTick());
				set_scheduled_dispatch = true;
			}
		}
	}

	/* Start automated timetables at first opportunity */
	if (!HasBit(v->vehicle_flags, VF_TIMETABLE_STARTED) && HasBit(v->vehicle_flags, VF_AUTOMATE_TIMETABLE)) {
		v->ClearSeparation();
		SetBit(v->vehicle_flags, VF_TIMETABLE_STARTED);
		/* If the lateness is set by scheduled dispatch above, do not reset */
		if (!HasBit(v->vehicle_flags, VF_SCHEDULED_DISPATCH)) v->lateness_counter = 0;
		if (HasBit(v->vehicle_flags, VF_TIMETABLE_SEPARATION)) UpdateSeparationOrder(v);
		for (v = v->FirstShared(); v != nullptr; v = v->NextShared()) {
			SetWindowDirty(WC_VEHICLE_TIMETABLE, v->index);
		}
		return;
	}

	/* This vehicle is arriving at the first destination in the timetable. */
	if (v->cur_real_order_index == first_manual_order && travelling) {
		/* If the start date hasn't been set, or it was set automatically when
		 * the vehicle last arrived at the first destination, update it to the
		 * current time. Otherwise set the late counter appropriately to when
		 * the vehicle should have arrived. */
		just_started = !HasBit(v->vehicle_flags, VF_TIMETABLE_STARTED);

		if (v->timetable_start != 0) {
			v->lateness_counter = _scaled_date_ticks - ((_settings_game.economy.day_length_factor * ((DateTicksScaled) v->timetable_start)) + v->timetable_start_subticks);
			v->timetable_start = 0;
			v->timetable_start_subticks = 0;
		}

		SetBit(v->vehicle_flags, VF_TIMETABLE_STARTED);
		SetWindowDirty(WC_VEHICLE_TIMETABLE, v->index);
	}

	if (!HasBit(v->vehicle_flags, VF_TIMETABLE_STARTED)) return;
	if (real_timetable_order == nullptr) return;

	bool autofilling = HasBit(v->vehicle_flags, VF_AUTOFILL_TIMETABLE);
	bool is_conditional = real_timetable_order->IsType(OT_CONDITIONAL);
	bool remeasure_wait_time = !is_conditional && (!real_timetable_order->IsWaitTimetabled() ||
			(autofilling && !HasBit(v->vehicle_flags, VF_AUTOFILL_PRES_WAIT_TIME)));

	if (travelling && remeasure_wait_time) {
		/* We just finished travelling and want to remeasure the loading time,
		 * so do not apply any restrictions for the loading to finish. */
		v->current_order.SetWaitTime(0);
	}

	bool travel_field = travelling;
	if (is_conditional) {
		if (travelling) {
			/* conditional orders use the wait field for the jump-taken travel time */
			travel_field = false;
		} else {
			/* doesn't make sense to update wait time for conditional orders */
			return;
		}
	} else {
		assert_msg(real_timetable_order == real_current_order, "%u, %u", v->cur_real_order_index, v->cur_timetable_order_index);
	}

	if (just_started) return;

	/* Before modifying waiting times, check whether we want to preserve bigger ones. */
	if ((travelling || time_taken > real_timetable_order->GetWaitTime() || remeasure_wait_time)) {
		/* Round the time taken up to the nearest timetable rounding factor
		 * (default: day), as this will avoid confusion for people who are
		 * timetabling in days, and can be adjusted later by people who aren't.
		 * For trains/aircraft multiple movement cycles are done in one
		 * tick. This makes it possible to leave the station and process
		 * e.g. a depot order in the same tick, causing it to not fill
		 * the timetable entry like is done for road vehicles/ships.
		 * Thus always make sure at least one tick is used between the
		 * processing of different orders when filling the timetable. */
<<<<<<< HEAD
		Company *owner = Company::GetIfValid(v->owner);
		uint rounding_factor = owner ? owner->settings.timetable_autofill_rounding : DAY_TICKS;
		uint time_to_set = CeilDiv(max(time_taken, 1U), rounding_factor) * rounding_factor;

		if (travel_field && (autofilling || !real_timetable_order->IsTravelTimetabled())) {
			ChangeTimetable(v, v->cur_timetable_order_index, time_to_set, MTF_TRAVEL_TIME, autofilling);
		} else if (!travel_field && (autofilling || !real_timetable_order->IsWaitTimetabled())) {
			ChangeTimetable(v, v->cur_timetable_order_index, time_to_set, MTF_WAIT_TIME, autofilling);
=======
		uint time_to_set = CeilDiv(std::max(time_taken, 1U), DAY_TICKS) * DAY_TICKS;

		if (travelling && (autofilling || !real_current_order->IsTravelTimetabled())) {
			ChangeTimetable(v, v->cur_real_order_index, time_to_set, MTF_TRAVEL_TIME, autofilling);
		} else if (!travelling && (autofilling || !real_current_order->IsWaitTimetabled())) {
			ChangeTimetable(v, v->cur_real_order_index, time_to_set, MTF_WAIT_TIME, autofilling);
>>>>>>> cd36e171
		}
	}

	if (v->cur_real_order_index == first_manual_order && travelling) {
		/* If we just started we would have returned earlier and have not reached
		 * this code. So obviously, we have completed our round: So turn autofill
		 * off again. */
		ClrBit(v->vehicle_flags, VF_AUTOFILL_TIMETABLE);
		ClrBit(v->vehicle_flags, VF_AUTOFILL_PRES_WAIT_TIME);
	}

	if (autofilling) return;

	uint timetabled = travel_field ? real_timetable_order->GetTimetabledTravel() :
			real_timetable_order->GetTimetabledWait();

	/* Update the timetable to gradually shift order times towards the actual travel times. */
	if (timetabled != 0 && HasBit(v->vehicle_flags, VF_AUTOMATE_TIMETABLE)) {
		int32 new_time;
		if (travelling) {
			new_time = time_taken;
			if (new_time > (int32)timetabled * 4 && new_time > (int32)timetabled + 3000 && !(real_timetable_order->IsType(OT_GOTO_DEPOT) && (real_timetable_order->GetDepotOrderType() & ODTFB_SERVICE))) {
				/* Possible jam, clear time and restart timetable for all vehicles.
				 * Otherwise we risk trains blocking 1-lane stations for long times. */
				ChangeTimetable(v, v->cur_timetable_order_index, 0, travel_field ? MTF_TRAVEL_TIME : MTF_WAIT_TIME, false);
				for (Vehicle *v2 = v->FirstShared(); v2 != nullptr; v2 = v2->NextShared()) {
					/* Clear VF_TIMETABLE_STARTED but do not call ClearSeparation */
					ClrBit(v2->vehicle_flags, VF_TIMETABLE_STARTED);
					v2->lateness_counter = 0;
					SetWindowDirty(WC_VEHICLE_TIMETABLE, v2->index);
				}
				return;
			} else if (new_time >= (int32)timetabled / 2) {
				/* Compute running average, with sign conversion to avoid negative overflow.
				 * This is biased to favour negative adjustments */
				if (new_time < (int32)timetabled) {
					new_time = ((int32)timetabled * 3 + new_time * 2 + 2) / 5;
				} else {
					new_time = ((int32)timetabled * 9 + new_time + 5) / 10;
				}
			} else {
				/* new time is less than half the old time, set value directly */
			}
		} else {
			new_time = time_loading;
			/* Compute running average, with sign conversion to avoid negative overflow.
			 * This is biased to favour positive adjustments */
			if (new_time > (int32)timetabled) {
				new_time = ((int32)timetabled * 3 + new_time * 2 + 2) / 5;
			} else {
				new_time = ((int32)timetabled * 9 + new_time + 5) / 10;
			}
		}

		if (new_time < 1) new_time = 1;
		if (new_time != (int32)timetabled) {
			ChangeTimetable(v, v->cur_timetable_order_index, new_time, travel_field ? MTF_TRAVEL_TIME : MTF_WAIT_TIME, true);
		}
	} else if (timetabled == 0 && HasBit(v->vehicle_flags, VF_AUTOMATE_TIMETABLE)) {
		/* Add times for orders that are not yet timetabled, even while not autofilling */
		const int32 new_time = travelling ? time_taken : time_loading;
		if (travel_field) {
			ChangeTimetable(v, v->cur_timetable_order_index, new_time, MTF_TRAVEL_TIME, true);
		} else {
			ChangeTimetable(v, v->cur_timetable_order_index, new_time, MTF_WAIT_TIME, true);
		}
	}

	/* Vehicles will wait at stations if they arrive early even if they are not
	 * timetabled to wait there, so make sure the lateness counter is updated
	 * when this happens. */
	if (timetabled == 0 && (travelling || v->lateness_counter >= 0)) return;

	if (set_scheduled_dispatch) {
		// do nothing
	} else if (HasBit(v->vehicle_flags, VF_TIMETABLE_SEPARATION) && HasBit(v->vehicle_flags, VF_TIMETABLE_STARTED)) {
		v->current_order_time = time_taken;
		v->current_loading_time = time_loading;
		UpdateSeparationOrder(v);
		v->current_order_time = 0;
		v->current_loading_time = 0;
	} else {
		v->lateness_counter -= (timetabled - time_taken);
	}

	/* When we are more late than this timetabled bit takes we (somewhat expensively)
	 * check how many ticks the (fully filled) timetable has. If a timetable cycle is
	 * shorter than the amount of ticks we are late we reduce the lateness by the
	 * length of a full cycle till lateness is less than the length of a timetable
	 * cycle. When the timetable isn't fully filled the cycle will be INVALID_TICKS. */
	if (v->lateness_counter > (int)timetabled) {
		Ticks cycle = v->orders.list->GetTimetableTotalDuration();
		if (cycle != INVALID_TICKS && v->lateness_counter > cycle) {
			v->lateness_counter %= cycle;
		}
	}

	for (v = v->FirstShared(); v != nullptr; v = v->NextShared()) {
		SetWindowDirty(WC_VEHICLE_TIMETABLE, v->index);
	}
}

void SetOrderFixedWaitTime(Vehicle *v, VehicleOrderID order_number, uint32 wait_time, bool wait_timetabled) {
	ChangeTimetable(v, order_number, wait_time, MTF_WAIT_TIME, wait_timetabled, true);
	ChangeTimetable(v, order_number, 1, MTF_SET_WAIT_FIXED, false, true);
}<|MERGE_RESOLUTION|>--- conflicted
+++ resolved
@@ -660,10 +660,10 @@
 				v->last_station_visited == order->GetDestination()) {
 			order_count++;
 			order_ticks = order->GetTravelTime() + v->current_loading_time;
-			cumulative_ticks += order->GetTravelTime() + min(v->current_loading_time, order->GetWaitTime());
+			cumulative_ticks += order->GetTravelTime() + std::min(v->current_loading_time, order->GetWaitTime());
 		} else {
 			order_ticks = v->current_order_time;
-			cumulative_ticks += min(v->current_order_time, order->GetTravelTime());
+			cumulative_ticks += std::min(v->current_order_time, order->GetTravelTime());
 		}
 
 		out.push_back({ v->index, order_count, order_ticks, separation_valid ? cumulative_ticks : -1 });
@@ -880,23 +880,14 @@
 		 * the timetable entry like is done for road vehicles/ships.
 		 * Thus always make sure at least one tick is used between the
 		 * processing of different orders when filling the timetable. */
-<<<<<<< HEAD
 		Company *owner = Company::GetIfValid(v->owner);
 		uint rounding_factor = owner ? owner->settings.timetable_autofill_rounding : DAY_TICKS;
-		uint time_to_set = CeilDiv(max(time_taken, 1U), rounding_factor) * rounding_factor;
+		uint time_to_set = CeilDiv(std::max(time_taken, 1U), rounding_factor) * rounding_factor;
 
 		if (travel_field && (autofilling || !real_timetable_order->IsTravelTimetabled())) {
 			ChangeTimetable(v, v->cur_timetable_order_index, time_to_set, MTF_TRAVEL_TIME, autofilling);
 		} else if (!travel_field && (autofilling || !real_timetable_order->IsWaitTimetabled())) {
 			ChangeTimetable(v, v->cur_timetable_order_index, time_to_set, MTF_WAIT_TIME, autofilling);
-=======
-		uint time_to_set = CeilDiv(std::max(time_taken, 1U), DAY_TICKS) * DAY_TICKS;
-
-		if (travelling && (autofilling || !real_current_order->IsTravelTimetabled())) {
-			ChangeTimetable(v, v->cur_real_order_index, time_to_set, MTF_TRAVEL_TIME, autofilling);
-		} else if (!travelling && (autofilling || !real_current_order->IsWaitTimetabled())) {
-			ChangeTimetable(v, v->cur_real_order_index, time_to_set, MTF_WAIT_TIME, autofilling);
->>>>>>> cd36e171
 		}
 	}
 
