/*
 * This file is part of OpenTTD.
 * OpenTTD is free software; you can redistribute it and/or modify it under the terms of the GNU General Public License as published by the Free Software Foundation, version 2.
 * OpenTTD is distributed in the hope that it will be useful, but WITHOUT ANY WARRANTY; without even the implied warranty of MERCHANTABILITY or FITNESS FOR A PARTICULAR PURPOSE.
 * See the GNU General Public License for more details. You should have received a copy of the GNU General Public License along with OpenTTD. If not, see <http://www.gnu.org/licenses/>.
 */

/** @file gfx_type.h Types related to the graphics and/or input devices. */

#ifndef GFX_TYPE_H
#define GFX_TYPE_H

#include "core/endian_type.hpp"
#include "core/geometry_type.hpp"
#include "zoom_type.h"

typedef uint32_t SpriteID;  ///< The number of a sprite, without mapping bits and colourtables
typedef uint32_t PaletteID; ///< The number of the palette
typedef uint32_t CursorID;  ///< The number of the cursor (sprite)

/** Combination of a palette sprite and a 'real' sprite */
struct PalSpriteID {
	SpriteID sprite;  ///< The 'real' sprite
	PaletteID pal;    ///< The palette (use \c PAL_NONE) if not needed)
};

enum WindowKeyCodes {
	WKC_SHIFT = 0x8000,
	WKC_CTRL  = 0x4000,
	WKC_ALT   = 0x2000,
	WKC_META  = 0x1000,

	WKC_GLOBAL_HOTKEY = 0x0800, ///< Fake keycode bit to indicate global hotkeys

	WKC_SPECIAL_KEYS = WKC_SHIFT | WKC_CTRL | WKC_ALT | WKC_META | WKC_GLOBAL_HOTKEY,

	/* Special ones */
	WKC_NONE        =  0,
	WKC_ESC         =  1,
	WKC_BACKSPACE   =  2,
	WKC_INSERT      =  3,
	WKC_DELETE      =  4,

	WKC_PAGEUP      =  5,
	WKC_PAGEDOWN    =  6,
	WKC_END         =  7,
	WKC_HOME        =  8,

	/* Arrow keys */
	WKC_LEFT        =  9,
	WKC_UP          = 10,
	WKC_RIGHT       = 11,
	WKC_DOWN        = 12,

	/* Return & tab */
	WKC_RETURN      = 13,
	WKC_TAB         = 14,

	/* Space */
	WKC_SPACE       = 32,

	/* Function keys */
	WKC_F1          = 33,
	WKC_F2          = 34,
	WKC_F3          = 35,
	WKC_F4          = 36,
	WKC_F5          = 37,
	WKC_F6          = 38,
	WKC_F7          = 39,
	WKC_F8          = 40,
	WKC_F9          = 41,
	WKC_F10         = 42,
	WKC_F11         = 43,
	WKC_F12         = 44,

	/* Backquote is the key left of "1"
	 * we only store this key here, no matter what character is really mapped to it
	 * on a particular keyboard. (US keyboard: ` and ~ ; German keyboard: ^ and °) */
	WKC_BACKQUOTE   = 45,
	WKC_PAUSE       = 46,

	/* 0-9 are mapped to 48-57
	 * A-Z are mapped to 65-90
	 * a-z are mapped to 97-122 */

	/* Numerical keyboard */
	WKC_NUM_DIV     = 138,
	WKC_NUM_MUL     = 139,
	WKC_NUM_MINUS   = 140,
	WKC_NUM_PLUS    = 141,
	WKC_NUM_ENTER   = 142,
	WKC_NUM_DECIMAL = 143,

	/* Other keys */
	WKC_SLASH       = 144, ///< / Forward slash
	WKC_SEMICOLON   = 145, ///< ; Semicolon
	WKC_EQUALS      = 146, ///< = Equals
	WKC_L_BRACKET   = 147, ///< [ Left square bracket
	WKC_BACKSLASH   = 148, ///< \ Backslash
	WKC_R_BRACKET   = 149, ///< ] Right square bracket
	WKC_SINGLEQUOTE = 150, ///< ' Single quote
	WKC_COMMA       = 151, ///< , Comma
	WKC_PERIOD      = 152, ///< . Period
	WKC_MINUS       = 153, ///< - Minus
	WKC_HASH        = 154, ///< # Hash
};

/** A single sprite of a list of animated cursors */
struct AnimCursor {
	static const CursorID LAST = MAX_UVALUE(CursorID);
	CursorID sprite;   ///< Must be set to LAST_ANIM when it is the last sprite of the loop
	byte display_time; ///< Amount of ticks this sprite will be shown
};

/** Collection of variables for cursor-display and -animation */
struct CursorVars {
	/* Logical mouse position */
	Point pos;                    ///< logical mouse position
	Point delta;                  ///< relative mouse movement in this tick
	int wheel;                    ///< mouse wheel movement
	bool fix_at;                  ///< mouse is moving, but cursor is not (used for scrolling)

	/* We need two different vars to keep track of how far the scrollwheel moved.
	 * OSX uses this for scrolling around the map. */
	int v_wheel;
	int h_wheel;

	/* Mouse appearance */
	PalSpriteID sprite_seq[16];   ///< current image of cursor
	Point sprite_pos[16];         ///< relative position of individual sprites
	uint sprite_count;            ///< number of sprites to draw
	Point total_offs, total_size; ///< union of sprite properties

	Point draw_pos, draw_size;    ///< position and size bounding-box for drawing

	const AnimCursor *animate_list; ///< in case of animated cursor, list of frames
	const AnimCursor *animate_cur;  ///< in case of animated cursor, current frame
	uint animate_timeout;           ///< in case of animated cursor, number of ticks to show the current cursor

	bool visible;                 ///< cursor is visible
	bool dirty;                   ///< the rect occupied by the mouse is dirty (redraw)
	bool in_window;               ///< mouse inside this window, determines drawing logic

	/* Drag data */
	bool vehchain;                ///< vehicle chain is dragged

	void UpdateCursorPositionRelative(int delta_x, int delta_y);
	bool UpdateCursorPosition(int x, int y);
};

/** Data about how and where to blit pixels. */
struct DrawPixelInfo {
	void *dst_ptr;
	int left, top, width, height;
	int pitch;
	ZoomLevel zoom;
};

/** Structure to access the alpha, red, green, and blue channels from a 32 bit number. */
union Colour {
	uint32_t data; ///< Conversion of the channel information to a 32 bit number.
	struct {
#if defined(__EMSCRIPTEN__)
		uint8_t r, g, b, a;  ///< colour channels as used in browsers
#elif TTD_ENDIAN == TTD_BIG_ENDIAN
		uint8_t a, r, g, b; ///< colour channels in BE order
#else
		uint8_t b, g, r, a; ///< colour channels in LE order
#endif /* TTD_ENDIAN == TTD_BIG_ENDIAN */
	};

	/**
	 * Create a new colour.
	 * @param r The channel for the red colour.
	 * @param g The channel for the green colour.
	 * @param b The channel for the blue colour.
	 * @param a The channel for the alpha/transparency.
	 */
	constexpr Colour(uint8_t r, uint8_t g, uint8_t b, uint8_t a = 0xFF) :
#if defined(__EMSCRIPTEN__)
		r(r), g(g), b(b), a(a)
#elif TTD_ENDIAN == TTD_BIG_ENDIAN
		a(a), r(r), g(g), b(b)
#else
		b(b), g(g), r(r), a(a)
#endif /* TTD_ENDIAN == TTD_BIG_ENDIAN */
	{
	}

	/**
	 * Create a new colour.
	 * @param data The colour in the correct packed format.
	 */
	constexpr Colour(uint data = 0) : data(data)
	{
	}
};

static_assert(sizeof(Colour) == sizeof(uint32_t));


/** Available font sizes */
enum FontSize {
	FS_NORMAL, ///< Index of the normal font in the font tables.
	FS_SMALL,  ///< Index of the small font in the font tables.
	FS_LARGE,  ///< Index of the large font in the font tables.
	FS_MONO,   ///< Index of the monospaced font in the font tables.
	FS_END,

	FS_BEGIN = FS_NORMAL, ///< First font.
};
DECLARE_POSTFIX_INCREMENT(FontSize)

inline const char *FontSizeToName(FontSize fs)
{
	static const char *SIZE_TO_NAME[] = { "medium", "small", "large", "mono" };
	assert(fs < FS_END);
	return SIZE_TO_NAME[fs];
}

/**
 * Used to only draw a part of the sprite.
 * Draw the subsprite in the rect (sprite_x_offset + left, sprite_y_offset + top) to (sprite_x_offset + right, sprite_y_offset + bottom).
 * Both corners are included in the drawing area.
 */
struct SubSprite {
	int left, top, right, bottom;
};

enum Colours : uint8_t {
	COLOUR_BEGIN,
	COLOUR_DARK_BLUE = COLOUR_BEGIN,
	COLOUR_PALE_GREEN,
	COLOUR_PINK,
	COLOUR_YELLOW,
	COLOUR_RED,
	COLOUR_LIGHT_BLUE,
	COLOUR_GREEN,
	COLOUR_DARK_GREEN,
	COLOUR_BLUE,
	COLOUR_CREAM,
	COLOUR_MAUVE,
	COLOUR_PURPLE,
	COLOUR_ORANGE,
	COLOUR_BROWN,
	COLOUR_GREY,
	COLOUR_WHITE,
	COLOUR_END,
	INVALID_COLOUR = 0xFF,
};
<<<<<<< HEAD
template <> struct EnumPropsT<Colours> : MakeEnumPropsT<Colours, byte, COLOUR_BEGIN, COLOUR_END, INVALID_COLOUR, 8> {};
=======
DECLARE_ENUM_AS_ADDABLE(Colours)
>>>>>>> bb491127

/** Colour of the strings, see _string_colourmap in table/string_colours.h or docs/ottd-colourtext-palette.png */
enum TextColour {
	TC_BEGIN       = 0x00,
	TC_FROMSTRING  = 0x00,
	TC_BLUE        = 0x00,
	TC_SILVER      = 0x01,
	TC_GOLD        = 0x02,
	TC_RED         = 0x03,
	TC_PURPLE      = 0x04,
	TC_LIGHT_BROWN = 0x05,
	TC_ORANGE      = 0x06,
	TC_GREEN       = 0x07,
	TC_YELLOW      = 0x08,
	TC_DARK_GREEN  = 0x09,
	TC_CREAM       = 0x0A,
	TC_BROWN       = 0x0B,
	TC_WHITE       = 0x0C,
	TC_LIGHT_BLUE  = 0x0D,
	TC_GREY        = 0x0E,
	TC_DARK_BLUE   = 0x0F,
	TC_BLACK       = 0x10,
	TC_END,
	TC_INVALID     = 0xFF,

	TC_IS_PALETTE_COLOUR = 0x100, ///< Colour value is already a real palette colour index, not an index of a StringColour.
	TC_NO_SHADE          = 0x200, ///< Do not add shading to this text colour.
	TC_FORCED            = 0x400, ///< Ignore colour changes from strings.

	TC_COLOUR_MASK = 0xFF, ///< Mask to test if TextColour (without flags) is within limits.
	TC_FLAGS_MASK = 0x700, ///< Mask to test if TextColour (with flags) is within limits.
};
DECLARE_ENUM_AS_BIT_SET(TextColour)

/** Defines a few values that are related to animations using palette changes */
enum PaletteAnimationSizes {
	PALETTE_ANIM_SIZE  = 28,   ///< number of animated colours
	PALETTE_ANIM_START = 227,  ///< Index in  the _palettes array from which all animations are taking places (table/palettes.h)
};

/** Define the operation GfxFillRect performs */
enum FillRectMode {
	FILLRECT_OPAQUE,  ///< Fill rectangle with a single colour
	FILLRECT_CHECKER, ///< Draw only every second pixel, used for greying-out
	FILLRECT_RECOLOUR, ///< Apply a recolour sprite to the screen content
	FILLRECT_FUNCTOR, ///<  Apply a functor to a line of pixels
};

typedef void GfxFillRectModeFunctor(void *pixel, int count);

/** Palettes OpenTTD supports. */
enum PaletteType {
	PAL_DOS,        ///< Use the DOS palette.
	PAL_WINDOWS,    ///< Use the Windows palette.
	PAL_AUTODETECT, ///< Automatically detect the palette based on the graphics pack.
	MAX_PAL = 2,    ///< The number of palettes.
};

/** Types of sprites that might be loaded */
enum class SpriteType : byte {
	Normal   = 0,      ///< The most basic (normal) sprite
	MapGen   = 1,      ///< Special sprite for the map generator
	Font     = 2,      ///< A sprite used for fonts
	Recolour = 3,      ///< Recolour sprite
	Invalid  = 4,      ///< Pseudosprite or other unusable sprite, used only internally
};

/**
 * The number of milliseconds per game tick.
 * The value 27 together with a day length of 74 ticks makes one day 1998 milliseconds, almost exactly 2 seconds.
 * With a 2 second day, one standard month is 1 minute, and one standard year is slightly over 12 minutes.
 */
#define MILLISECONDS_PER_TICK ((uint)_milliseconds_per_tick)

/** Information about the currently used palette. */
struct Palette {
	Colour palette[256]; ///< Current palette. Entry 0 has to be always fully transparent!
	int first_dirty;     ///< The first dirty element.
	int count_dirty;     ///< The number of dirty elements.
};

/** Modes for 8bpp support */
enum Support8bpp {
	S8BPP_NONE = 0, ///< No support for 8bpp by OS or hardware, force 32bpp blitters.
	S8BPP_SYSTEM,   ///< No 8bpp support by hardware, do not try to use 8bpp video modes or hardware palettes.
	S8BPP_HARDWARE, ///< Full 8bpp support by OS and hardware.
};

	/** How to align the to-be drawn text. */
enum StringAlignment {
	SA_LEFT        = 0 << 0, ///< Left align the text.
	SA_HOR_CENTER  = 1 << 0, ///< Horizontally center the text.
	SA_RIGHT       = 2 << 0, ///< Right align the text (must be a single bit).
	SA_HOR_MASK    = 3 << 0, ///< Mask for horizontal alignment.

	SA_TOP         = 0 << 2, ///< Top align the text.
	SA_VERT_CENTER = 1 << 2, ///< Vertically center the text.
	SA_BOTTOM      = 2 << 2, ///< Bottom align the text.
	SA_VERT_MASK   = 3 << 2, ///< Mask for vertical alignment.

	SA_CENTER      = SA_HOR_CENTER | SA_VERT_CENTER, ///< Center both horizontally and vertically.

	SA_FORCE       = 1 << 4, ///< Force the alignment, i.e. don't swap for RTL languages.
};
DECLARE_ENUM_AS_BIT_SET(StringAlignment)

#endif /* GFX_TYPE_H */<|MERGE_RESOLUTION|>--- conflicted
+++ resolved
@@ -248,11 +248,8 @@
 	COLOUR_END,
 	INVALID_COLOUR = 0xFF,
 };
-<<<<<<< HEAD
 template <> struct EnumPropsT<Colours> : MakeEnumPropsT<Colours, byte, COLOUR_BEGIN, COLOUR_END, INVALID_COLOUR, 8> {};
-=======
 DECLARE_ENUM_AS_ADDABLE(Colours)
->>>>>>> bb491127
 
 /** Colour of the strings, see _string_colourmap in table/string_colours.h or docs/ottd-colourtext-palette.png */
 enum TextColour {
