--- conflicted
+++ resolved
@@ -332,11 +332,8 @@
 	bool   freeform_edges;                   ///< allow terraforming the tiles at the map edges
 	uint8  extra_tree_placement;             ///< (dis)allow building extra trees in-game
 	uint8  command_pause_level;              ///< level/amount of commands that can't be executed while paused
-<<<<<<< HEAD
 	uint16 maximum_signal_evaluations;       ///< maximum number of programmable signals which may be evaluated in one pass
-=======
 	byte   simulated_wormhole_signals;       ///< simulate signals in tunnel
->>>>>>> 09aa29de
 
 	uint32 terraform_per_64k_frames;         ///< how many tile heights may, over a long period, be terraformed per 65536 frames?
 	uint16 terraform_frame_burst;            ///< how many tile heights may, over a short period, be terraformed?
