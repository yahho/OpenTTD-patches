--- conflicted
+++ resolved
@@ -185,15 +185,12 @@
 	bool   show_progsig_ui;                  ///< Show programmable signals feature in UI
 	bool   show_veh_list_cargo_filter;       ///< Show cargo list filter in UI
 	uint8  osk_activation;                   ///< Mouse gesture to trigger the OSK.
-<<<<<<< HEAD
 	bool   show_vehicle_route_steps;         ///< when a window related to a specific vehicle is focused, show route steps
 	bool   show_vehicle_list_company_colour; ///< show the company colour of vehicles which have an owner different to the owner of the vehicle list
 	bool   enable_single_veh_shared_order_gui;    ///< enable showing a single vehicle in the shared order GUI window
 	bool   show_adv_load_mode_features;      ///< enable advanced loading mode features in UI
 	bool   disable_top_veh_list_mass_actions;     ///< disable mass actions buttons for non-group vehicle lists
-=======
 	bool   adv_sig_bridge_tun_modes;         ///< Enable advanced modes for signals on bridges/tunnels.
->>>>>>> 814f9f7e
 
 	uint16 console_backlog_timeout;          ///< the minimum amount of time items should be in the console backlog before they will be removed in ~3 seconds granularity.
 	uint16 console_backlog_length;           ///< the minimum amount of items in the console backlog before items will be removed.
