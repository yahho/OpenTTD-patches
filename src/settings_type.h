/* $Id$ */

/*
 * This file is part of OpenTTD.
 * OpenTTD is free software; you can redistribute it and/or modify it under the terms of the GNU General Public License as published by the Free Software Foundation, version 2.
 * OpenTTD is distributed in the hope that it will be useful, but WITHOUT ANY WARRANTY; without even the implied warranty of MERCHANTABILITY or FITNESS FOR A PARTICULAR PURPOSE.
 * See the GNU General Public License for more details. You should have received a copy of the GNU General Public License along with OpenTTD. If not, see <http://www.gnu.org/licenses/>.
 */

/** @file settings_type.h Types related to global configuration settings. */

#ifndef SETTINGS_TYPE_H
#define SETTINGS_TYPE_H

#include "date_type.h"
#include "town_type.h"
#include "transport_type.h"
#include "network/core/config.h"
#include "company_type.h"
#include "cargotype.h"
#include "linkgraph/linkgraph_type.h"
#include "zoom_type.h"
#include "openttd.h"


/** Settings profiles and highscore tables. */
enum SettingsProfile {
	SP_BEGIN = 0,
	SP_EASY = SP_BEGIN,                       ///< Easy difficulty.
	SP_MEDIUM,                                ///< Medium difficulty.
	SP_HARD,                                  ///< Hard difficulty.

	SP_END,                                   ///< End of setting profiles.

	SP_CUSTOM = SP_END,                       ///< No profile, special "custom" highscore.
	SP_SAVED_HIGHSCORE_END,                   ///< End of saved highscore tables.

	SP_MULTIPLAYER = SP_SAVED_HIGHSCORE_END,  ///< Special "multiplayer" highscore. Not saved, always specific to the current game.
	SP_HIGHSCORE_END,                         ///< End of highscore tables.
};

/** Available industry map generation densities. */
enum IndustryDensity {
	ID_FUND_ONLY, ///< The game does not build industries.
	ID_MINIMAL,   ///< Start with just the industries that must be present.
	ID_VERY_LOW,  ///< Very few industries at game start.
	ID_LOW,       ///< Few industries at game start.
	ID_NORMAL,    ///< Normal amount of industries at game start.
	ID_HIGH,      ///< Many industries at game start.

	ID_END,       ///< Number of industry density settings.
};

/** Settings related to the difficulty of the game */
struct DifficultySettings {
	byte   max_no_competitors;               ///< the number of competitors (AIs)
	byte   number_towns;                     ///< the amount of towns
	byte   industry_density;                 ///< The industry density. @see IndustryDensity
	uint32 max_loan;                         ///< the maximum initial loan
	byte   initial_interest;                 ///< amount of interest (to pay over the loan)
	byte   vehicle_costs;                    ///< amount of money spent on vehicle running cost
	byte   competitor_speed;                 ///< the speed at which the AI builds
	byte   vehicle_breakdowns;               ///< likelihood of vehicles breaking down
	byte   subsidy_multiplier;               ///< amount of subsidy
	byte   construction_cost;                ///< how expensive is building
	byte   terrain_type;                     ///< the mountainousness of the landscape
	byte   quantity_sea_lakes;               ///< the amount of seas/lakes
	bool   economy;                          ///< how volatile is the economy
	bool   line_reverse_mode;                ///< reversing at stations or not
	bool   disasters;                        ///< are disasters enabled
	byte   town_council_tolerance;           ///< minimum required town ratings to be allowed to demolish stuff
};

/** Settings related to the GUI and other stuff that is not saved in the savegame. */
struct GUISettings {
	bool   sg_full_load_any;                 ///< new full load calculation, any cargo must be full read from pre v93 savegames
	bool   lost_vehicle_warn;                ///< if a vehicle can't find its destination, show a warning
	uint8  order_review_system;              ///< perform order reviews on vehicles
	bool   vehicle_income_warn;              ///< if a vehicle isn't generating income, show a warning
	bool   show_finances;                    ///< show finances at end of year
	bool   sg_new_nonstop;                   ///< ttdpatch compatible nonstop handling read from pre v93 savegames
	bool   new_nonstop;                      ///< ttdpatch compatible nonstop handling
	uint8  stop_location;                    ///< what is the default stop location of trains?
	uint8  auto_scrolling;                   ///< scroll when moving mouse to the edge (see #ViewportAutoscrolling)
	byte   errmsg_duration;                  ///< duration of error message
	uint16 hover_delay_ms;                   ///< time required to activate a hover event, in milliseconds
	bool   link_terraform_toolbar;           ///< display terraform toolbar when displaying rail, road, water and airport toolbars
	uint8  smallmap_land_colour;             ///< colour used for land and heightmap at the smallmap
	bool   reverse_scroll;                   ///< right-Click-Scrolling scrolls in the opposite direction
	bool   smooth_scroll;                    ///< smooth scroll viewports
	bool   measure_tooltip;                  ///< show a permanent tooltip when dragging tools
	byte   liveries;                         ///< options for displaying company liveries, 0=none, 1=self, 2=all
	bool   prefer_teamchat;                  ///< choose the chat message target with <ENTER>, true=all clients, false=your team
	uint8  advanced_vehicle_list;            ///< use the "advanced" vehicle list
	uint8  loading_indicators;               ///< show loading indicators
	uint8  default_rail_type;                ///< the default rail type for the rail GUI
	uint8  toolbar_pos;                      ///< position of toolbars, 0=left, 1=center, 2=right
	uint8  statusbar_pos;                    ///< position of statusbar, 0=left, 1=center, 2=right
	uint8  window_snap_radius;               ///< windows snap at each other if closer than this
	uint8  window_soft_limit;                ///< soft limit of maximum number of non-stickied non-vital windows (0 = no limit)
	ZoomLevelByte zoom_min;                  ///< minimum zoom out level
	ZoomLevelByte zoom_max;                  ///< maximum zoom out level
	bool   disable_unsuitable_building;      ///< disable infrastructure building when no suitable vehicles are available
	byte   autosave;                         ///< how often should we do autosaves?
	bool   threaded_saves;                   ///< should we do threaded saves?
	bool   keep_all_autosave;                ///< name the autosave in a different way
	bool   autosave_on_exit;                 ///< save an autosave when you quit the game, but do not ask "Do you really want to quit?"
	uint8  date_format_in_default_names;     ///< should the default savegame/screenshot name use long dates (31th Dec 2008), short dates (31-12-2008) or ISO dates (2008-12-31)
	byte   max_num_autosaves;                ///< controls how many autosavegames are made before the game starts to overwrite (names them 0 to max_num_autosaves - 1)
	bool   population_in_label;              ///< show the population of a town in his label?
	uint8  right_mouse_btn_emulation;        ///< should we emulate right mouse clicking?
	uint8  scrollwheel_scrolling;            ///< scrolling using the scroll wheel?
	uint8  scrollwheel_multiplier;           ///< how much 'wheel' per incoming event from the OS?
	bool   viewport_map_scan_surroundings;   ///< look for the most important tile in surroundings
	bool   show_slopes_on_viewport_map;      ///< use slope orientation to render the ground
	uint32 default_viewport_map_mode;        ///< the mode to use by default when a viewport is in map mode, 0=owner, 1=industry, 2=vegetation
	uint32 action_when_viewport_map_is_dblclicked; ///< what to do when a doubleclick occurs on the viewport map
	uint32 show_scrolling_viewport_on_map;   ///< when a no map viewport is scrolled, its location is marked on the other map viewports
	bool   show_bridges_on_map;              ///< bridges are rendered on a viewport in map mode
	bool   show_tunnels_on_map;              ///< tunnels are rendered on a viewport in map mode
	uint32 show_vehicle_route;               ///< show a vehicle's route when its orders/timetable window is focused
	uint32 dash_level_of_route_lines;        ///< the dash level passed to GfxDrawLine() (plain if 0)
	bool   use_owner_colour_for_tunnelbridge;///< bridges and tunnels are rendered with their owner's colour
	bool   timetable_arrival_departure;      ///< show arrivals and departures in vehicle timetables
	uint8  max_departures;                   ///< maximum number of departures to show per station
	uint16 max_departure_time;               ///< maximum time in advance to show departures
	uint16 departure_calc_frequency;         ///< how often to calculate departures (in ticks)
	bool   departure_show_vehicle;           ///< whether to show vehicle names with departures
	bool   departure_show_group;             ///< whether to show group names with departures
	bool   departure_show_company;           ///< whether to show company names with departures
	bool   departure_show_vehicle_type;      ///< whether to show vehicle type icons with departures
	bool   departure_show_vehicle_color;     ///< whether to show vehicle type icons in silver instead of orange
	bool   departure_larger_font;            ///< whether to show the calling at list in a larger font
	bool   departure_destination_type;       ///< whether to show destination types for ports and airports
	bool   departure_show_both;              ///< whether to show departure and arrival times on the same line
	bool   departure_only_passengers;        ///< whether to only show passenger services
	bool   departure_smart_terminus;         ///< whether to only show passenger services
	uint8  departure_conditionals;           ///< how to handle conditional orders
	bool   departure_show_all_stops;         ///< whether to show stops regardless of loading/unloading done at them
	bool   departure_merge_identical;        ///< whether to merge identical departures
	bool   left_mouse_btn_scrolling;         ///< left mouse button scroll
	bool   pause_on_newgame;                 ///< whether to start new games paused or not
	bool   enable_signal_gui;                ///< show the signal GUI when the signal button is pressed
	Year   coloured_news_year;               ///< when does newspaper become coloured?
	bool   timetable_in_ticks;               ///< whether to show the timetable in ticks rather than days
	bool   timetable_leftover_ticks;         ///< whether to show leftover ticks after converting to minutes/days, in the timetable
	bool   time_in_minutes;                  ///< whether to use the hh:mm conversion when printing dates
	bool   timetable_start_text_entry;       ///< whether to enter timetable start times as text (hhmm format)
	uint8  ticks_per_minute;                 ///< how many ticks per minute
	uint8  date_with_time;                   ///< whether to show the month and year with the time
	uint16 clock_offset;                     ///< clock offset in minutes
	bool   quick_goto;                       ///< Allow quick access to 'goto button' in vehicle orders window
	bool   auto_euro;                        ///< automatically switch to euro in 2002
	byte   drag_signals_density;             ///< many signals density
	bool   drag_signals_fixed_distance;      ///< keep fixed distance between signals when dragging
	Year   semaphore_build_before;           ///< build semaphore signals automatically before this year
	byte   news_message_timeout;             ///< how much longer than the news message "age" should we keep the message in the history
	bool   show_track_reservation;           ///< highlight reserved tracks.
	uint8  default_signal_type;              ///< the signal type to build by default.
	uint8  cycle_signal_types;               ///< what signal types to cycle with the build signal tool.
	byte   station_numtracks;                ///< the number of platforms to default on for rail stations
	byte   station_platlength;               ///< the platform length, in tiles, for rail stations
	bool   station_dragdrop;                 ///< whether drag and drop is enabled for stations
	bool   station_show_coverage;            ///< whether to highlight coverage area
	bool   persistent_buildingtools;         ///< keep the building tools active after usage
	bool   expenses_layout;                  ///< layout of expenses window
	uint32 last_newgrf_count;                ///< the numbers of NewGRFs we found during the last scan
	byte   missing_strings_threshold;        ///< the number of missing strings before showing the warning
	uint8  graph_line_thickness;             ///< the thickness of the lines in the various graph guis
	bool   show_train_length_in_details;     ///< show train length in vehicle details window top widget
	bool   show_train_weight_ratios_in_details;   ///< show train weight ratios in vehicle details window top widget
	bool   show_vehicle_group_in_details;    ///< show vehicle group in vehicle details window top widget
	bool   show_restricted_signal_default;   ///< Show restricted electric signals using the default sprite
	uint8  osk_activation;                   ///< Mouse gesture to trigger the OSK.
	bool   show_vehicle_route_steps;         ///< when a window related to a specific vehicle is focused, show route steps
	bool   show_vehicle_list_company_colour; ///< show the company colour of vehicles which have an owner different to the owner of the vehicle list

	uint16 console_backlog_timeout;          ///< the minimum amount of time items should be in the console backlog before they will be removed in ~3 seconds granularity.
	uint16 console_backlog_length;           ///< the minimum amount of items in the console backlog before items will be removed.

	uint8  station_gui_group_order;          ///< the order of grouping cargo entries in the station gui
	uint8  station_gui_sort_by;              ///< sort cargo entries in the station gui by station name or amount
	uint8  station_gui_sort_order;           ///< the sort order of entries in the station gui - ascending or descending
#ifdef ENABLE_NETWORK
	uint16 network_chat_box_width_pct;       ///< width of the chat box in percent
	uint8  network_chat_box_height;          ///< height of the chat box in lines
	uint16 network_chat_timeout;             ///< timeout of chat messages in seconds
#endif

	uint8  developer;                        ///< print non-fatal warnings in console (>= 1), copy debug output to console (== 2)
	bool   show_date_in_logs;                ///< whether to show dates in console logs
	bool   newgrf_developer_tools;           ///< activate NewGRF developer tools and allow modifying NewGRFs in an existing game
	bool   ai_developer_tools;               ///< activate AI developer tools
	bool   scenario_developer;               ///< activate scenario developer: allow modifying NewGRFs in an existing game
	uint8  settings_restriction_mode;        ///< selected restriction mode in adv. settings GUI. @see RestrictionMode
	bool   newgrf_show_old_versions;         ///< whether to show old versions in the NewGRF list
	uint8  newgrf_default_palette;           ///< default palette to use for NewGRFs without action 14 palette information

	/**
	 * Returns true when the user has sufficient privileges to edit newgrfs on a running game
	 * @return whether the user has sufficient privileges to edit newgrfs in an existing game
	 */
	bool UserIsAllowedToChangeNewGRFs() const
	{
		return this->scenario_developer || this->newgrf_developer_tools;
	}
};

/** Settings related to sound effects. */
struct SoundSettings {
	bool   news_ticker;                      ///< Play a ticker sound when a news item is published.
	bool   news_full;                        ///< Play sound effects associated to certain news types.
	bool   new_year;                         ///< Play sound on new year, summarising the performance during the last year.
	bool   confirm;                          ///< Play sound effect on succesful constructions or other actions.
	bool   click_beep;                       ///< Beep on a random selection of buttons.
	bool   disaster;                         ///< Play disaster and accident sounds.
	bool   vehicle;                          ///< Play vehicle sound effects.
	bool   ambient;                          ///< Play ambient, industry and town sounds.
};

/** Settings related to music. */
struct MusicSettings {
	byte playlist;     ///< The playlist (number) to play
	byte music_vol;    ///< The requested music volume
	byte effect_vol;   ///< The requested effects volume
	byte custom_1[33]; ///< The order of the first custom playlist
	byte custom_2[33]; ///< The order of the second custom playlist
	bool playing;      ///< Whether music is playing
	bool shuffle;      ///< Whether to shuffle the music
};

/** Settings related to currency/unit systems. */
struct LocaleSettings {
	byte   currency;                         ///< currency we currently use
	byte   units_velocity;                   ///< unit system for velocity
	byte   units_power;                      ///< unit system for power
	byte   units_weight;                     ///< unit system for weight
	byte   units_volume;                     ///< unit system for volume
	byte   units_force;                      ///< unit system for force
	byte   units_height;                     ///< unit system for height
	char  *digit_group_separator;            ///< thousand separator for non-currencies
	char  *digit_group_separator_currency;   ///< thousand separator for currencies
	char  *digit_decimal_separator;          ///< decimal separator
};

/** Settings related to news */
struct NewsSettings {
	uint8 arrival_player;                                 ///< NewsDisplay of vehicles arriving at new stations of current player
	uint8 arrival_other;                                  ///< NewsDisplay of vehicles arriving at new stations of other players
	uint8 accident;                                       ///< NewsDisplay of accidents that occur
	uint8 company_info;                                   ///< NewsDisplay of general company information
	uint8 open;                                           ///< NewsDisplay on new industry constructions
	uint8 close;                                          ///< NewsDisplay about closing industries
	uint8 economy;                                        ///< NewsDisplay on economical changes
	uint8 production_player;                              ///< NewsDisplay of production changes of industries affecting current player
	uint8 production_other;                               ///< NewsDisplay of production changes of industries affecting competitors
	uint8 production_nobody;                              ///< NewsDisplay of production changes of industries affecting no one
	uint8 advice;                                         ///< NewsDisplay on advice affecting the player's vehicles
	uint8 new_vehicles;                                   ///< NewsDisplay of new vehicles becoming available
	uint8 acceptance;                                     ///< NewsDisplay on changes affecting the acceptance of cargo at stations
	uint8 subsidies;                                      ///< NewsDisplay of changes on subsidies
	uint8 general;                                        ///< NewsDisplay of other topics
};

/** All settings related to the network. */
struct NetworkSettings {
#ifdef ENABLE_NETWORK
	uint16 sync_freq;                                     ///< how often do we check whether we are still in-sync
	uint8  frame_freq;                                    ///< how often do we send commands to the clients
	uint16 commands_per_frame;                            ///< how many commands may be sent each frame_freq frames?
	uint16 max_commands_in_queue;                         ///< how many commands may there be in the incoming queue before dropping the connection?
	uint16 bytes_per_frame;                               ///< how many bytes may, over a long period, be received per frame?
	uint16 bytes_per_frame_burst;                         ///< how many bytes may, over a short period, be received?
	uint16 max_init_time;                                 ///< maximum amount of time, in game ticks, a client may take to initiate joining
	uint16 max_join_time;                                 ///< maximum amount of time, in game ticks, a client may take to sync up during joining
	uint16 max_download_time;                             ///< maximum amount of time, in game ticks, a client may take to download the map
	uint16 max_password_time;                             ///< maximum amount of time, in game ticks, a client may take to enter the password
	uint16 max_lag_time;                                  ///< maximum amount of time, in game ticks, a client may be lagging behind the server
	bool   pause_on_join;                                 ///< pause the game when people join
	uint16 server_port;                                   ///< port the server listens on
	uint16 server_admin_port;                             ///< port the server listens on for the admin network
	bool   server_admin_chat;                             ///< allow private chat for the server to be distributed to the admin network
	char   server_name[NETWORK_NAME_LENGTH];              ///< name of the server
	char   server_password[NETWORK_PASSWORD_LENGTH];      ///< password for joining this server
	char   rcon_password[NETWORK_PASSWORD_LENGTH];        ///< password for rconsole (server side)
	char   admin_password[NETWORK_PASSWORD_LENGTH];       ///< password for the admin network
	bool   server_advertise;                              ///< advertise the server to the masterserver
	uint8  lan_internet;                                  ///< search on the LAN or internet for servers
	char   client_name[NETWORK_CLIENT_NAME_LENGTH];       ///< name of the player (as client)
	char   default_company_pass[NETWORK_PASSWORD_LENGTH]; ///< default password for new companies in encrypted form
	char   connect_to_ip[NETWORK_HOSTNAME_LENGTH];        ///< default for the "Add server" query
	char   network_id[NETWORK_SERVER_ID_LENGTH];          ///< network ID for servers
	bool   autoclean_companies;                           ///< automatically remove companies that are not in use
	uint8  autoclean_unprotected;                         ///< remove passwordless companies after this many months
	uint8  autoclean_protected;                           ///< remove the password from passworded companies after this many months
	uint8  autoclean_novehicles;                          ///< remove companies with no vehicles after this many months
	uint8  max_companies;                                 ///< maximum amount of companies
	uint8  max_clients;                                   ///< maximum amount of clients
	uint8  max_spectators;                                ///< maximum amount of spectators
	Year   restart_game_year;                             ///< year the server restarts
	uint8  min_active_clients;                            ///< minimum amount of active clients to unpause the game
	uint8  server_lang;                                   ///< language of the server
	bool   reload_cfg;                                    ///< reload the config file before restarting
	char   last_host[NETWORK_HOSTNAME_LENGTH];            ///< IP address of the last joined server
	uint16 last_port;                                     ///< port of the last joined server
	bool   no_http_content_downloads;                     ///< do not do content downloads over HTTP
#else /* ENABLE_NETWORK */
#endif
};

/** Settings related to the creation of games. */
struct GameCreationSettings {
	uint32 generation_seed;                  ///< noise seed for world generation
	Year   starting_year;                    ///< starting date
	uint8  map_x;                            ///< X size of map
	uint8  map_y;                            ///< Y size of map
	byte   land_generator;                   ///< the landscape generator
	byte   oil_refinery_limit;               ///< distance oil refineries allowed from map edge
	byte   snow_line_height;                 ///< the configured snow line height
	byte   tgen_smoothness;                  ///< how rough is the terrain from 0-3
	byte   tree_placer;                      ///< the tree placer algorithm
	byte   heightmap_rotation;               ///< rotation director for the heightmap
	byte   se_flat_world_height;             ///< land height a flat world gets in SE
	byte   town_name;                        ///< the town name generator used for town names
	byte   landscape;                        ///< the landscape we're currently in
	byte   water_borders;                    ///< bitset of the borders that are water
	uint16 custom_town_number;               ///< manually entered number of towns
	byte   variety;                          ///< variety level applied to TGP
	byte   custom_sea_level;                 ///< manually entered percentage of water in the map
	byte   min_river_length;                 ///< the minimum river length
	byte   river_route_random;               ///< the amount of randomicity for the route finding
	byte   amount_of_rivers;                 ///< the amount of rivers
};

/** Settings related to construction in-game */
struct ConstructionSettings {
	uint8  max_heightlevel;                  ///< maximum allowed heightlevel
	bool   build_on_slopes;                  ///< allow building on slopes
	bool   autoslope;                        ///< allow terraforming under things
	uint16 max_bridge_length;                ///< maximum length of bridges
	byte   max_bridge_height;                ///< maximum height of bridges
	uint16 max_tunnel_length;                ///< maximum length of tunnels
	byte   train_signal_side;                ///< show signals on left / driving / right side
	bool   extra_dynamite;                   ///< extra dynamite
	bool   road_stop_on_town_road;           ///< allow building of drive-through road stops on town owned roads
	bool   road_stop_on_competitor_road;     ///< allow building of drive-through road stops on roads owned by competitors
	uint8  raw_industry_construction;        ///< type of (raw) industry construction (none, "normal", prospecting)
	uint8  industry_platform;                ///< the amount of flat land around an industry
	bool   freeform_edges;                   ///< allow terraforming the tiles at the map edges
	uint8  extra_tree_placement;             ///< (dis)allow building extra trees in-game
	uint8  trees_around_snow_line_range;     ///< range around snowline for mixed and arctic forest.
	bool   trees_around_snow_line_enabled;   ///< enable mixed and arctic forest around snowline, and no trees above snowline
	uint8  command_pause_level;              ///< level/amount of commands that can't be executed while paused
<<<<<<< HEAD
	uint16 maximum_signal_evaluations;       ///< maximum number of programmable signals which may be evaluated in one pass
	byte   simulated_wormhole_signals;       ///< simulate signals in tunnel
	bool   enable_build_river;               ///< enable building rivers in-game
=======
	uint8  road_custom_bridge_heads;         ///< allow construction of road custom bridge heads
>>>>>>> 079a5a66

	uint32 terraform_per_64k_frames;         ///< how many tile heights may, over a long period, be terraformed per 65536 frames?
	uint16 terraform_frame_burst;            ///< how many tile heights may, over a short period, be terraformed?
	uint32 clear_per_64k_frames;             ///< how many tiles may, over a long period, be cleared per 65536 frames?
	uint16 clear_frame_burst;                ///< how many tiles may, over a short period, be cleared?
	uint32 tree_per_64k_frames;              ///< how many trees may, over a long period, be planted per 65536 frames?
	uint16 tree_frame_burst;                 ///< how many trees may, over a short period, be planted?
	uint8  tree_growth_rate;                 ///< tree growth rate
};

/** Settings related to the AI. */
struct AISettings {
	bool   ai_in_multiplayer;                ///< so we allow AIs in multiplayer
	bool   ai_disable_veh_train;             ///< disable types for AI
	bool   ai_disable_veh_roadveh;           ///< disable types for AI
	bool   ai_disable_veh_aircraft;          ///< disable types for AI
	bool   ai_disable_veh_ship;              ///< disable types for AI
};

/** Settings related to scripts. */
struct ScriptSettings {
	uint8  settings_profile;                 ///< difficulty profile to set initial settings of scripts, esp. random AIs
	uint32 script_max_opcode_till_suspend;   ///< max opcode calls till scripts will suspend
};

/** Settings related to the old pathfinder. */
struct OPFSettings {
	uint16 pf_maxlength;                     ///< maximum length when searching for a train route for new pathfinder
	byte   pf_maxdepth;                      ///< maximum recursion depth when searching for a train route for new pathfinder
};

/** Settings related to the new pathfinder. */
struct NPFSettings {
	/**
	 * The maximum amount of search nodes a single NPF run should take. This
	 * limit should make sure performance stays at acceptable levels at the cost
	 * of not being perfect anymore.
	 */
	uint32 npf_max_search_nodes;
	uint32 maximum_go_to_depot_penalty;      ///< What is the maximum penalty that may be endured for going to a depot

	uint32 npf_rail_firstred_penalty;        ///< the penalty for when the first signal is red (and it is not an exit or combo signal)
	uint32 npf_rail_firstred_exit_penalty;   ///< the penalty for when the first signal is red (and it is an exit or combo signal)
	uint32 npf_rail_lastred_penalty;         ///< the penalty for when the last signal is red
	uint32 npf_rail_station_penalty;         ///< the penalty for station tiles
	uint32 npf_rail_slope_penalty;           ///< the penalty for sloping upwards
	uint32 npf_rail_curve_penalty;           ///< the penalty for curves
	uint32 npf_rail_depot_reverse_penalty;   ///< the penalty for reversing in depots
	uint32 npf_rail_pbs_cross_penalty;       ///< the penalty for crossing a reserved rail track
	uint32 npf_rail_pbs_signal_back_penalty; ///< the penalty for passing a pbs signal from the backside
	uint32 npf_buoy_penalty;                 ///< the penalty for going over (through) a buoy
	uint32 npf_water_curve_penalty;          ///< the penalty for curves
	uint32 npf_road_curve_penalty;           ///< the penalty for curves
	uint32 npf_crossing_penalty;             ///< the penalty for level crossings
	uint32 npf_road_drive_through_penalty;   ///< the penalty for going through a drive-through road stop
	uint32 npf_road_dt_occupied_penalty;     ///< the penalty multiplied by the fill percentage of a drive-through road stop
	uint32 npf_road_bay_occupied_penalty;    ///< the penalty multiplied by the fill percentage of a road bay
};

/** Settings related to the yet another pathfinder. */
struct YAPFSettings {
	bool   disable_node_optimization;        ///< whether to use exit-dir instead of trackdir in node key
	uint32 max_search_nodes;                 ///< stop path-finding when this number of nodes visited
	uint32 maximum_go_to_depot_penalty;      ///< What is the maximum penalty that may be endured for going to a depot
	bool   ship_use_yapf;                    ///< use YAPF for ships
	bool   road_use_yapf;                    ///< use YAPF for road
	bool   rail_use_yapf;                    ///< use YAPF for rail
	uint32 road_slope_penalty;               ///< penalty for up-hill slope
	uint32 road_curve_penalty;               ///< penalty for curves
	uint32 road_crossing_penalty;            ///< penalty for level crossing
	uint32 road_stop_penalty;                ///< penalty for going through a drive-through road stop
	uint32 road_stop_occupied_penalty;       ///< penalty multiplied by the fill percentage of a drive-through road stop
	uint32 road_stop_bay_occupied_penalty;   ///< penalty multiplied by the fill percentage of a road bay
	bool   rail_firstred_twoway_eol;         ///< treat first red two-way signal as dead end
	uint32 rail_firstred_penalty;            ///< penalty for first red signal
	uint32 rail_firstred_exit_penalty;       ///< penalty for first red exit signal
	uint32 rail_lastred_penalty;             ///< penalty for last red signal
	uint32 rail_lastred_exit_penalty;        ///< penalty for last red exit signal
	uint32 rail_station_penalty;             ///< penalty for non-target station tile
	uint32 rail_slope_penalty;               ///< penalty for up-hill slope
	uint32 rail_curve45_penalty;             ///< penalty for curve
	uint32 rail_curve90_penalty;             ///< penalty for 90-deg curve
	uint32 rail_depot_reverse_penalty;       ///< penalty for reversing in the depot
	uint32 rail_crossing_penalty;            ///< penalty for level crossing
	uint32 rail_look_ahead_max_signals;      ///< max. number of signals taken into consideration in look-ahead load balancer
	int32  rail_look_ahead_signal_p0;        ///< constant in polynomial penalty function
	int32  rail_look_ahead_signal_p1;        ///< constant in polynomial penalty function
	int32  rail_look_ahead_signal_p2;        ///< constant in polynomial penalty function
	uint32 rail_pbs_cross_penalty;           ///< penalty for crossing a reserved tile
	uint32 rail_pbs_station_penalty;         ///< penalty for crossing a reserved station tile
	uint32 rail_pbs_signal_back_penalty;     ///< penalty for passing a pbs signal from the backside
	uint32 rail_doubleslip_penalty;          ///< penalty for passing a double slip switch

	uint32 rail_longer_platform_penalty;           ///< penalty for longer  station platform than train
	uint32 rail_longer_platform_per_tile_penalty;  ///< penalty for longer  station platform than train (per tile)
	uint32 rail_shorter_platform_penalty;          ///< penalty for shorter station platform than train
	uint32 rail_shorter_platform_per_tile_penalty; ///< penalty for shorter station platform than train (per tile)
};

/** Settings related to all pathfinders. */
struct PathfinderSettings {
	uint8  pathfinder_for_trains;            ///< the pathfinder to use for trains
	uint8  pathfinder_for_roadvehs;          ///< the pathfinder to use for roadvehicles
	uint8  pathfinder_for_ships;             ///< the pathfinder to use for ships
	bool   new_pathfinding_all;              ///< use the newest pathfinding algorithm for all

	bool   roadveh_queue;                    ///< buggy road vehicle queueing
	bool   forbid_90_deg;                    ///< forbid trains to make 90 deg turns

	bool   reverse_at_signals;               ///< whether to reverse at signals at all
	byte   wait_oneway_signal;               ///< waitingtime in days before a oneway signal
	byte   wait_twoway_signal;               ///< waitingtime in days before a twoway signal

	bool   reserve_paths;                    ///< always reserve paths regardless of signal type.
	byte   wait_for_pbs_path;                ///< how long to wait for a path reservation.
	byte   path_backoff_interval;            ///< ticks between checks for a free path.

	OPFSettings  opf;                        ///< pathfinder settings for the old pathfinder
	NPFSettings  npf;                        ///< pathfinder settings for the new pathfinder
	YAPFSettings yapf;                       ///< pathfinder settings for the yet another pathfinder
};

/** Settings related to orders. */
struct OrderSettings {
	bool   improved_load;                    ///< improved loading algorithm
	bool   gradual_loading;                  ///< load vehicles gradually
	bool   selectgoods;                      ///< only send the goods to station if a train has been there
	bool   no_servicing_if_no_breakdowns;    ///< don't send vehicles to depot when breakdowns are disabled
	bool   serviceathelipad;                 ///< service helicopters at helipads automatically (no need to send to depot)

	uint8  old_occupancy_smoothness;         ///< moved to company settings: percentage smoothness of occupancy measurement changes
	bool   old_timetable_separation;         ///< moved to company settings: whether to perform automatic separation based on timetable
	uint8  old_timetable_separation_rate;    ///< moved to company settings: percentage of timetable separation change to apply
};

/** Settings related to vehicles. */
struct VehicleSettings {
	uint8  max_train_length;                 ///< maximum length for trains
	uint8  smoke_amount;                     ///< amount of smoke/sparks locomotives produce
	uint8  train_acceleration_model;         ///< realistic acceleration for trains
	uint8  roadveh_acceleration_model;       ///< realistic acceleration for road vehicles
	uint8  train_slope_steepness;            ///< Steepness of hills for trains when using realistic acceleration
	uint8  roadveh_slope_steepness;          ///< Steepness of hills for road vehicles when using realistic acceleration
	bool   wagon_speed_limits;               ///< enable wagon speed limits
	bool   disable_elrails;                  ///< when true, the elrails are disabled
	UnitID max_trains;                       ///< max trains in game per company
	UnitID max_roadveh;                      ///< max trucks in game per company
	UnitID max_aircraft;                     ///< max planes in game per company
	UnitID max_ships;                        ///< max ships in game per company
	uint8  plane_speed;                      ///< divisor for speed of aircraft
	uint8  freight_trains;                   ///< value to multiply the weight of cargo by
	bool   dynamic_engines;                  ///< enable dynamic allocation of engine data
	bool   never_expire_vehicles;            ///< never expire vehicles
	byte   extend_vehicle_life;              ///< extend vehicle life by this many years
	byte   road_side;                        ///< the side of the road vehicles drive on
	uint8  plane_crashes;                    ///< number of plane crashes, 0 = none, 1 = reduced, 2 = normal
	bool   adjacent_crossings;               ///< enable closing of adjacent level crossings
	bool   improved_breakdowns;              ///< different types, chances and severities of breakdowns
	bool   pay_for_repair;                   ///< pay for repairing vehicle
	uint8  repair_cost;                      ///< cost of repairing vehicle
	bool   ship_collision_avoidance;         ///< ships try to avoid colliding with each other
	bool   no_train_crash_other_company;     ///< trains cannot crash with trains from other companies
};

/** Settings related to the economy. */
struct EconomySettings {
	bool   inflation;                        ///< disable inflation
	bool   bribe;                            ///< enable bribing the local authority
	bool   smooth_economy;                   ///< smooth economy
	bool   allow_shares;                     ///< allow the buying/selling of shares
	uint8  feeder_payment_share;             ///< percentage of leg payment to virtually pay in feeder systems
	byte   dist_local_authority;             ///< distance for town local authority, default 20
	bool   exclusive_rights;                 ///< allow buying exclusive rights
	bool   fund_buildings;                   ///< allow funding new buildings
	bool   fund_roads;                       ///< allow funding local road reconstruction
	bool   give_money;                       ///< allow giving other companies money
	bool   mod_road_rebuild;                 ///< roadworks remove unnecessary RoadBits
	bool   multiple_industry_per_town;       ///< allow many industries of the same type per town
	uint8  town_growth_rate;                 ///< town growth rate
	uint8  larger_towns;                     ///< the number of cities to build. These start off larger and grow twice as fast
	uint8  initial_city_size;                ///< multiplier for the initial size of the cities compared to towns
	TownLayoutByte town_layout;              ///< select town layout, @see TownLayout
	bool   allow_town_roads;                 ///< towns are allowed to build roads (always allowed when generating world / in SE)
	TownFoundingByte found_town;             ///< town founding, @see TownFounding
	bool   station_noise_level;              ///< build new airports when the town noise level is still within accepted limits
	uint16 town_noise_population[3];         ///< population to base decision on noise evaluation (@see town_council_tolerance)
	bool   infrastructure_sharing[4];        ///< enable infrastructure sharing for rail/road/water/air
	uint   sharing_fee[4];                   ///< fees for infrastructure sharing for rail/road/water/air
	bool   sharing_payment_in_debt;          ///< allow fee payment for companies with more loan than money (switch off to prevent MP exploits)
	bool   allow_town_level_crossings;       ///< towns are allowed to build level crossings
	int8   old_town_cargo_factor;            ///< old power-of-two multiplier for town (passenger, mail) generation. May be negative.
	int16  town_cargo_scale_factor;          ///< scaled power-of-two multiplier for town (passenger, mail) generation. May be negative.
	bool   infrastructure_maintenance;       ///< enable monthly maintenance fee for owner infrastructure
	uint8  day_length_factor;                ///< factor which the length of day is multiplied
	uint16 random_road_reconstruction;       ///< chance out of 1000 per tile loop for towns to start random road re-construction
};

struct LinkGraphSettings {
	uint16 recalc_time;                         ///< time (in days) for recalculating each link graph component.
	uint16 recalc_interval;                     ///< time (in days) between subsequent checks for link graphs to be calculated.
	bool recalc_not_scaled_by_daylength;        ///< whether the time should be in daylength-scaled days (false) or unscaled days (true)
	DistributionTypeByte distribution_pax;      ///< distribution type for passengers
	DistributionTypeByte distribution_mail;     ///< distribution type for mail
	DistributionTypeByte distribution_armoured; ///< distribution type for armoured cargo class
	DistributionTypeByte distribution_default;  ///< distribution type for all other goods
	uint8 accuracy;                             ///< accuracy when calculating things on the link graph. low accuracy => low running time
	uint8 demand_size;                          ///< influence of supply ("station size") on the demand function
	uint8 demand_distance;                      ///< influence of distance between stations on the demand function
	uint8 short_path_saturation;                ///< percentage up to which short paths are saturated before saturating most capacious paths

	inline DistributionType GetDistributionType(CargoID cargo) const {
		if (IsCargoInClass(cargo, CC_PASSENGERS)) return this->distribution_pax;
		if (IsCargoInClass(cargo, CC_MAIL)) return this->distribution_mail;
		if (IsCargoInClass(cargo, CC_ARMOURED)) return this->distribution_armoured;
		return this->distribution_default;
	}
};

/** Settings related to stations. */
struct StationSettings {
	bool   modified_catchment;               ///< different-size catchment areas
	bool   adjacent_stations;                ///< allow stations to be built directly adjacent to other stations
	bool   distant_join_stations;            ///< allow to join non-adjacent stations
	bool   never_expire_airports;            ///< never expire airports
	byte   station_spread;                   ///< amount a station may spread
	byte   catchment_increase;               ///< amount by which station catchment is increased
};

/** Default settings for vehicles. */
struct VehicleDefaultSettings {
	bool   servint_ispercent;                ///< service intervals are in percents
	uint16 servint_trains;                   ///< service interval for trains
	uint16 servint_roadveh;                  ///< service interval for road vehicles
	uint16 servint_aircraft;                 ///< service interval for aircraft
	uint16 servint_ships;                    ///< service interval for ships
	bool   auto_timetable_by_default;        ///< use automatic timetables by default
	bool   auto_separation_by_default;       ///< use automatic timetable separation by default
};

/** Settings that can be set per company. */
struct CompanySettings {
	bool engine_renew;                       ///< is autorenew enabled
	int16 engine_renew_months;               ///< months before/after the maximum vehicle age a vehicle should be renewed
	uint32 engine_renew_money;               ///< minimum amount of money before autorenew is used
	bool renew_keep_length;                  ///< sell some wagons if after autoreplace the train is longer than before
	VehicleDefaultSettings vehicle;          ///< default settings for vehicles
	uint8 order_occupancy_smoothness;        ///< percentage smoothness of occupancy measurement changes
	uint8  auto_timetable_separation_rate;   ///< percentage of auto timetable separation change to apply
	bool infra_others_buy_in_depot[4];       ///< other companies can buy/autorenew in this companies depots (where infra sharing enabled)
	uint16 timetable_autofill_rounding;      ///< round up timetable times to be a multiple of this number of ticks
};

/** All settings together for the game. */
struct GameSettings {
	DifficultySettings   difficulty;         ///< settings related to the difficulty
	GameCreationSettings game_creation;      ///< settings used during the creation of a game (map)
	ConstructionSettings construction;       ///< construction of things in-game
	AISettings           ai;                 ///< what may the AI do?
	ScriptSettings       script;             ///< settings for scripts
	class AIConfig      *ai_config[MAX_COMPANIES]; ///< settings per company
	class GameConfig    *game_config;        ///< settings for gamescript
	PathfinderSettings   pf;                 ///< settings for all pathfinders
	OrderSettings        order;              ///< settings related to orders
	VehicleSettings      vehicle;            ///< options for vehicles
	EconomySettings      economy;            ///< settings to change the economy
	LinkGraphSettings    linkgraph;          ///< settings for link graph calculations
	StationSettings      station;            ///< settings related to station management
	LocaleSettings       locale;             ///< settings related to used currency/unit system in the current game
};

/** All settings that are only important for the local client. */
struct ClientSettings {
	GUISettings          gui;                ///< settings related to the GUI
	NetworkSettings      network;            ///< settings related to the network
	CompanySettings      company;            ///< default values for per-company settings
	SoundSettings        sound;              ///< sound effect settings
	MusicSettings        music;              ///< settings related to music/sound
	NewsSettings         news_display;       ///< news display settings.
};

/** The current settings for this game. */
extern ClientSettings _settings_client;

/** The current settings for this game. */
extern GameSettings _settings_game;

/** The settings values that are used for new games and/or modified in config file. */
extern GameSettings _settings_newgame;

/** Old vehicle settings, which were game settings before, and are company settings now. (Needed for savegame conversion) */
extern VehicleDefaultSettings _old_vds;

/**
 * Get the settings-object applicable for the current situation: the newgame settings
 * when we're in the main menu and otherwise the settings of the current game.
 */
static inline GameSettings &GetGameSettings()
{
	return (_game_mode == GM_MENU) ? _settings_newgame : _settings_game;
}

#endif /* SETTINGS_TYPE_H */<|MERGE_RESOLUTION|>--- conflicted
+++ resolved
@@ -351,13 +351,10 @@
 	uint8  trees_around_snow_line_range;     ///< range around snowline for mixed and arctic forest.
 	bool   trees_around_snow_line_enabled;   ///< enable mixed and arctic forest around snowline, and no trees above snowline
 	uint8  command_pause_level;              ///< level/amount of commands that can't be executed while paused
-<<<<<<< HEAD
 	uint16 maximum_signal_evaluations;       ///< maximum number of programmable signals which may be evaluated in one pass
 	byte   simulated_wormhole_signals;       ///< simulate signals in tunnel
 	bool   enable_build_river;               ///< enable building rivers in-game
-=======
 	uint8  road_custom_bridge_heads;         ///< allow construction of road custom bridge heads
->>>>>>> 079a5a66
 
 	uint32 terraform_per_64k_frames;         ///< how many tile heights may, over a long period, be terraformed per 65536 frames?
 	uint16 terraform_frame_burst;            ///< how many tile heights may, over a short period, be terraformed?
