/*
 * This file is part of OpenTTD.
 * OpenTTD is free software; you can redistribute it and/or modify it under the terms of the GNU General Public License as published by the Free Software Foundation, version 2.
 * OpenTTD is distributed in the hope that it will be useful, but WITHOUT ANY WARRANTY; without even the implied warranty of MERCHANTABILITY or FITNESS FOR A PARTICULAR PURPOSE.
 * See the GNU General Public License for more details. You should have received a copy of the GNU General Public License along with OpenTTD. If not, see <http://www.gnu.org/licenses/>.
 */

/** @file settings_type.h Types related to global configuration settings. */

#ifndef SETTINGS_TYPE_H
#define SETTINGS_TYPE_H

#include "date_type.h"
#include "economy_type.h"
#include "town_type.h"
#include "transport_type.h"
#include "network/network_type.h"
#include "company_type.h"
#include "cargotype.h"
#include "linkgraph/linkgraph_type.h"
#include "zoom_type.h"
#include "openttd.h"
#include "rail_gui_type.h"
#include "station_type.h"
#include "signal_type.h"

/* Used to validate sizes of "max" value in settings. */
const size_t MAX_SLE_UINT8 = UINT8_MAX;
const size_t MAX_SLE_UINT16 = UINT16_MAX;
const size_t MAX_SLE_UINT32 = UINT32_MAX;
const size_t MAX_SLE_UINT = UINT_MAX;
const size_t MAX_SLE_INT8 = INT8_MAX;
const size_t MAX_SLE_INT16 = INT16_MAX;
const size_t MAX_SLE_INT32 = INT32_MAX;
const size_t MAX_SLE_INT = INT_MAX;

/** Settings profiles and highscore tables. */
enum SettingsProfile {
	SP_BEGIN = 0,
	SP_EASY = SP_BEGIN,                       ///< Easy difficulty.
	SP_MEDIUM,                                ///< Medium difficulty.
	SP_HARD,                                  ///< Hard difficulty.

	SP_END,                                   ///< End of setting profiles.

	SP_CUSTOM = SP_END,                       ///< No profile, special "custom" highscore.
	SP_SAVED_HIGHSCORE_END,                   ///< End of saved highscore tables.

	SP_MULTIPLAYER = SP_SAVED_HIGHSCORE_END,  ///< Special "multiplayer" highscore. Not saved, always specific to the current game.
	SP_HIGHSCORE_END,                         ///< End of highscore tables.
};

/** Available industry map generation densities. */
enum IndustryDensity {
	ID_FUND_ONLY, ///< The game does not build industries.
	ID_MINIMAL,   ///< Start with just the industries that must be present.
	ID_VERY_LOW,  ///< Very few industries at game start.
	ID_LOW,       ///< Few industries at game start.
	ID_NORMAL,    ///< Normal amount of industries at game start.
	ID_HIGH,      ///< Many industries at game start.

	ID_CUSTOM,    ///< Custom number of industries.

	ID_END,       ///< Number of industry density settings.
};

/** Possible values for "use_relay_service" setting. */
enum UseRelayService {
	URS_NEVER = 0,
	URS_ASK,
	URS_ALLOW,
};

/** Possible values for "participate_survey" setting. */
enum ParticipateSurvey {
	PS_ASK = 0,
	PS_NO,
	PS_YES,
};

/** Right-click to close window actions. */
enum RightClickClose : uint8_t {
	RCC_NO = 0,
	RCC_YES,
	RCC_YES_EXCEPT_STICKY,
};

/** Settings related to the difficulty of the game */
struct DifficultySettings {
	byte   competitor_start_time;            ///< Unused value, used to load old savegames.
	byte   competitor_intelligence;          ///< Unused value, used to load old savegames.

	byte   max_no_competitors;               ///< the number of competitors (AIs)
	uint16 competitors_interval;             ///< the interval (in minutes) between adding competitors
	byte   number_towns;                     ///< the amount of towns
	byte   industry_density;                 ///< The industry density. @see IndustryDensity
	uint32 max_loan;                         ///< the maximum initial loan
	byte   initial_interest;                 ///< amount of interest (to pay over the loan)
	byte   vehicle_costs;                    ///< amount of money spent on vehicle running cost
	uint8  vehicle_costs_in_depot;           ///< amount of money spent on vehicle running cost when in depot
	uint8  vehicle_costs_when_stopped;       ///< amount of money spent on vehicle running cost when vehicle is stopped
	byte   competitor_speed;                 ///< the speed at which the AI builds
	byte   vehicle_breakdowns;               ///< likelihood of vehicles breaking down
	byte   subsidy_multiplier;               ///< payment multiplier for subsidized deliveries
	uint16 subsidy_duration;                 ///< duration of subsidies
	byte   construction_cost;                ///< how expensive is building
	byte   terrain_type;                     ///< the mountainousness of the landscape
	byte   quantity_sea_lakes;               ///< the amount of seas/lakes
	bool   economy;                          ///< how volatile is the economy
	bool   line_reverse_mode;                ///< reversing at stations or not
	bool   disasters;                        ///< are disasters enabled
	byte   town_council_tolerance;           ///< minimum required town ratings to be allowed to demolish stuff
	bool   money_cheat_in_multiplayer;       ///< is the money cheat permitted for non-admin multiplayer clients
	bool   rename_towns_in_multiplayer;      ///< is renaming towns permitted for non-admin multiplayer clients
	bool   override_town_settings_in_multiplayer; ///< is overriding town settings permitted for non-admin multiplayer clients
};

/** Settings relating to viewport/smallmap scrolling. */
enum ViewportScrollMode {
	VSM_VIEWPORT_RMB_FIXED, ///< Viewport moves with mouse movement on holding right mouse button, cursor position is fixed.
	VSM_MAP_RMB_FIXED,      ///< Map moves with mouse movement on holding right mouse button, cursor position is fixed.
	VSM_MAP_RMB,            ///< Map moves with mouse movement on holding right mouse button, cursor moves.
	VSM_MAP_LMB,            ///< Map moves with mouse movement on holding left mouse button, cursor moves.
	VSM_END,                ///< Number of scroll mode settings.
};

enum ShowSignalDefaultMode {
	SSDM_OFF,
	SSDM_ON,
	SSDM_RESTRICTED_RECOLOUR,
};

/** Settings related to time display. This may be loaded from the savegame and/or overriden by the client. */
struct TimeSettings {
	bool   time_in_minutes;                  ///< whether to use the hh:mm conversion when printing dates
	uint16 ticks_per_minute;                 ///< how many ticks per minute
	uint16 clock_offset;                     ///< clock offset in minutes
};

/** Settings related to the GUI and other stuff that is not saved in the savegame. */
struct GUISettings : public TimeSettings {
	bool   sg_full_load_any;                 ///< new full load calculation, any cargo must be full read from pre v93 savegames
	bool   lost_vehicle_warn;                ///< if a vehicle can't find its destination, show a warning
	bool   restriction_wait_vehicle_warn;    ///< if a vehicle is waiting for an extended time due to a routing restriction, show a warning
	uint8  order_review_system;              ///< perform order reviews on vehicles
	uint8  no_depot_order_warn;              ///< if a non-air vehicle doesn't have at least one depot order, show a warning
	bool   vehicle_income_warn;              ///< if a vehicle isn't generating income, show a warning
	bool   show_finances;                    ///< show finances at end of year
	bool   sg_new_nonstop;                   ///< ttdpatch compatible nonstop handling read from pre v93 savegames
	bool   new_nonstop;                      ///< ttdpatch compatible nonstop handling
	uint8  stop_location;                    ///< what is the default stop location of trains?
	uint8  auto_scrolling;                   ///< scroll when moving mouse to the edge (see #ViewportAutoscrolling)
	byte   errmsg_duration;                  ///< duration of error message
	uint16 hover_delay_ms;                   ///< time required to activate a hover event, in milliseconds
	bool   instant_tile_tooltip;             ///< don't require a right click to activate a hover event to show a tooltip for an in-game tile (e.g. industry).
	uint8  town_name_tooltip_mode;           ///< when to display town names when hovering over roads and houses. (0 = never, 1 = only if town names are hidden, 2 = always)
	bool   industry_tooltip_show;            ///< whether to display tooltips, when hovering over industry tiles.
	bool   industry_tooltip_show_name;       ///< whether to display the name of the industry, when hovering over one of its tiles.
	bool   industry_tooltip_show_required;   ///< whether to display cargoes required by the industry, when hovering over one of its tiles.
	bool   industry_tooltip_show_stockpiled; ///< whether to display cargoes stockpiled by the industry, when hovering over one of its tiles.
	bool   industry_tooltip_show_produced;   ///< whether to display cargoes produced by the industry, when hovering over one of its tiles.
	uint8  depot_tooltip_mode;               ///< Display mode for depot viewport tooltips. (0 = never, 1 = just a total number of vehicles, 2 = total number of vehicles in the depot along with a breakdown of numbers)
	uint8  waypoint_viewport_tooltip_name;   ///< Show the name of the waypoint or buoy in a viewport tooltip. (0 = never, 1 = only if waypoint names are hidden, 2 = always)
	uint8  station_viewport_tooltip_name;    ///< Show the name of the station in a viewport tooltip. (0 = never, 1 = only if station names are hidden, 2 = always)
	bool   station_viewport_tooltip_cargo;   ///< Show a list of cargo details at the station in a viewport tooltip.
	uint8  station_rating_tooltip_mode;      ///< Station rating tooltip mode
	bool   link_terraform_toolbar;           ///< display terraform toolbar when displaying rail, road, water and airport toolbars
	uint8  smallmap_land_colour;             ///< colour used for land and heightmap at the smallmap
	uint8  scroll_mode;                      ///< viewport scroll mode
	bool   smooth_scroll;                    ///< smooth scroll viewports
	bool   measure_tooltip;                  ///< show a permanent tooltip when dragging tools
	byte   liveries;                         ///< options for displaying company liveries, 0=none, 1=self, 2=all
	bool   prefer_teamchat;                  ///< choose the chat message target with \<ENTER\>, true=all clients, false=your team
	uint8  advanced_vehicle_list;            ///< use the "advanced" vehicle list
	uint8  loading_indicators;               ///< show loading indicators
	uint8  default_rail_type;                ///< the default rail type for the rail GUI
	uint8  default_road_type;                ///< the default road/tram types for the road/tram GUI
	uint8  toolbar_pos;                      ///< position of toolbars, 0=left, 1=center, 2=right
	uint8  statusbar_pos;                    ///< position of statusbar, 0=left, 1=center, 2=right
	uint8  window_snap_radius;               ///< windows snap at each other if closer than this
	uint8  window_soft_limit;                ///< soft limit of maximum number of non-stickied non-vital windows (0 = no limit)
	ZoomLevel zoom_min;                      ///< minimum zoom out level
	ZoomLevel zoom_max;                      ///< maximum zoom out level
	ZoomLevel sprite_zoom_min;               ///< maximum zoom level at which higher-resolution alternative sprites will be used (if available) instead of scaling a lower resolution sprite
	uint32 autosave_interval;                ///< how often should we do autosaves?
	bool   autosave_realtime;                ///< autosaves based on real elapsed time (with pause handling)
	bool   threaded_saves;                   ///< should we do threaded saves?
	bool   keep_all_autosave;                ///< name the autosave in a different way
	bool   autosave_on_exit;                 ///< save an autosave when you quit the game, but do not ask "Do you really want to quit?"
	bool   autosave_on_network_disconnect;   ///< save an autosave when you get disconnected from a network game with an error?
	uint8  date_format_in_default_names;     ///< should the default savegame/screenshot name use long dates (31th Dec 2008), short dates (31-12-2008) or ISO dates (2008-12-31)
	byte   max_num_autosaves;                ///< controls how many autosavegames are made before the game starts to overwrite (names them 0 to max_num_autosaves - 1)
	byte   max_num_lt_autosaves;             ///< controls how many long-term autosavegames are made before the game starts to overwrite (names them 0 to max_num_lt_autosaves - 1)
	uint8  savegame_overwrite_confirm;       ///< Mode for when to warn about overwriting an existing savegame
	bool   population_in_label;              ///< show the population of a town in its label?
	bool   city_in_label;                    ///< show cities in label?
	uint8  right_mouse_btn_emulation;        ///< should we emulate right mouse clicking?
	uint8  scrollwheel_scrolling;            ///< scrolling using the scroll wheel?
	uint8  scrollwheel_multiplier;           ///< how much 'wheel' per incoming event from the OS?
	bool   show_slopes_on_viewport_map;      ///< use slope orientation to render the ground
	bool   show_height_on_viewport_map;      ///< use height for shading when rendering the ground
	uint32 default_viewport_map_mode;        ///< the mode to use by default when a viewport is in map mode, 0=owner, 1=industry, 2=vegetation
	uint32 action_when_viewport_map_is_dblclicked; ///< what to do when a doubleclick occurs on the viewport map
	uint32 show_scrolling_viewport_on_map;   ///< when a no map viewport is scrolled, its location is marked on the other map viewports
	bool   show_bridges_on_map;              ///< bridges are rendered on a viewport in map mode
	bool   show_tunnels_on_map;              ///< tunnels are rendered on a viewport in map mode
	bool   use_owner_colour_for_tunnelbridge;///< bridges and tunnels are rendered with their owner's colour
	bool   timetable_arrival_departure;      ///< show arrivals and departures in vehicle timetables
	uint8  max_departures;                   ///< maximum number of departures to show per station
	uint16 max_departure_time;               ///< maximum time in advance to show departures (days)
	uint16 max_departure_time_minutes;       ///< maximum time in advance to show departures (minutes)
	uint16 departure_calc_frequency;         ///< how often to calculate departures (in ticks)
	bool   departure_show_vehicle;           ///< whether to show vehicle names with departures
	bool   departure_show_group;             ///< whether to show group names with departures
	bool   departure_show_company;           ///< whether to show company names with departures
	bool   departure_show_vehicle_type;      ///< whether to show vehicle type icons with departures
	bool   departure_show_vehicle_color;     ///< whether to show vehicle type icons in silver instead of orange
	bool   departure_larger_font;            ///< whether to show the calling at list in a larger font
	bool   departure_destination_type;       ///< whether to show destination types for ports and airports
	bool   departure_show_both;              ///< whether to show departure and arrival times on the same line
	bool   departure_only_passengers;        ///< whether to only show passenger services
	bool   departure_smart_terminus;         ///< whether to only show passenger services
	uint8  departure_conditionals;           ///< how to handle conditional orders
	bool   departure_show_all_stops;         ///< whether to show stops regardless of loading/unloading done at them
	bool   departure_merge_identical;        ///< whether to merge identical departures
	RightClickClose  right_click_wnd_close;  ///< close window with right click
	bool   pause_on_newgame;                 ///< whether to start new games paused or not
	SignalGUISettings signal_gui_mode;       ///< select which signal types are shown in the signal GUI
	SignalCycleSettings cycle_signal_types;  ///< Which signal types to cycle with the build signal tool.
	SignalType default_signal_type;          ///< The default signal type, which is set automatically by the last signal used. Not available in Settings.
	Year   coloured_news_year;               ///< when does newspaper become coloured?
	bool   override_time_settings;           ///< Whether to override time display settings stored in savegame.
	bool   timetable_in_ticks;               ///< whether to show the timetable in ticks rather than days
	bool   timetable_leftover_ticks;         ///< whether to show leftover ticks after converting to minutes/days, in the timetable
	bool   timetable_start_text_entry;       ///< whether to enter timetable start times as text (hhmm format)
	uint8  date_with_time;                   ///< whether to show the month and year with the time
	bool   quick_goto;                       ///< Allow quick access to 'goto button' in vehicle orders window
	bool   auto_euro;                        ///< automatically switch to euro in 2002
	byte   drag_signals_density;             ///< many signals density
	bool   drag_signals_fixed_distance;      ///< keep fixed distance between signals when dragging
	Year   semaphore_build_before;           ///< build semaphore signals automatically before this year
	byte   news_message_timeout;             ///< how much longer than the news message "age" should we keep the message in the history
	bool   show_track_reservation;           ///< highlight reserved tracks.
	byte   station_numtracks;                ///< the number of platforms to default on for rail stations
	byte   station_platlength;               ///< the platform length, in tiles, for rail stations
	bool   station_dragdrop;                 ///< whether drag and drop is enabled for stations
	bool   station_show_coverage;            ///< whether to highlight coverage area
	bool   persistent_buildingtools;         ///< keep the building tools active after usage
	uint32 last_newgrf_count;                ///< the numbers of NewGRFs we found during the last scan
	byte   missing_strings_threshold;        ///< the number of missing strings before showing the warning
	uint8  graph_line_thickness;             ///< the thickness of the lines in the various graph guis
	bool   show_train_length_in_details;     ///< show train length in vehicle details window top widget
	bool   show_train_weight_ratios_in_details;   ///< show train weight ratios in vehicle details window top widget
	bool   show_vehicle_group_in_details;    ///< show vehicle group in vehicle details window top widget
	bool   show_restricted_signal_recolour;  ///< Show restricted electric signals with recoloured signal post
	uint8  show_all_signal_default;          ///< Show all signals using the default sprite
	bool   show_adv_tracerestrict_features;  ///< Show advanced trace restrict features in UI
	bool   show_progsig_ui;                  ///< Show programmable pre-signals feature in UI
	bool   show_noentrysig_ui;               ///< Show no-entry signals feature in UI
	bool   show_veh_list_cargo_filter;       ///< Show cargo list filter in UI
	uint8  osk_activation;                   ///< Mouse gesture to trigger the OSK.
	byte   starting_colour;                  ///< default color scheme for the company to start a new game with
	byte   starting_colour_secondary;        ///< default secondary color scheme for the company to start a new game with
	bool   show_newgrf_name;                 ///< Show the name of the NewGRF in the build vehicle window
	bool   show_cargo_in_vehicle_lists;      ///< Show the cargoes the vehicles can carry in the list windows
	bool   show_wagon_intro_year;            ///< Show the introduction year for wagons in the build vehicle window
	bool   auto_remove_signals;              ///< automatically remove signals when in the way during rail construction
	uint16 refresh_rate;                     ///< How often we refresh the screen (time between draw-ticks).
	uint16 fast_forward_speed_limit;         ///< Game speed to use when fast-forward is enabled.
	uint8  show_vehicle_route_mode;          ///< How to show a vehicle's route when one of its windows is focused
	bool   show_vehicle_route;               ///< Show route lines when vehicles route overlay is being shown
	bool   show_vehicle_route_steps;         ///< Show route step markers when vehicles route overlay is being shown
	uint8  dash_level_of_route_lines;        ///< the dash level passed to GfxDrawLine() (plain if 0)
	bool   show_vehicle_list_company_colour; ///< show the company colour of vehicles which have an owner different to the owner of the vehicle list
	bool   enable_single_veh_shared_order_gui;    ///< enable showing a single vehicle in the shared order GUI window
	bool   show_adv_load_mode_features;      ///< enable advanced loading mode features in UI
	bool   disable_top_veh_list_mass_actions;     ///< disable mass actions buttons for non-group vehicle lists
	bool   adv_sig_bridge_tun_modes;         ///< Enable advanced modes for signals on bridges/tunnels.
	bool   sort_track_types_by_speed;        ///< Sorts track types by compatibility first, and speed next, instead of newGRF slot
	bool   show_depot_sell_gui;              ///< Show go to depot and sell in UI
	bool   open_vehicle_gui_clone_share;     ///< Open vehicle GUI when share-cloning vehicle from depot GUI
	uint8  linkgraph_colours;                ///< linkgraph overlay colours
	uint8  vehicle_names;                    ///< Vehicle naming scheme
	bool   shade_trees_on_slopes;            ///< Shade trees on slopes
	uint8  demolish_confirm_mode;            ///< Demolition confirmation mode
	bool   dual_pane_train_purchase_window;  ///< Dual pane train purchase window
	bool   dual_pane_train_purchase_window_dual_buttons;  ///< Dual pane train purchase window: dual buttons
	bool   allow_hiding_waypoint_labels;     ///< Allow hiding waypoint viewport labels
	uint8  disable_water_animation;          ///< Disable water animation depending on zoom level
	bool   show_order_occupancy_by_default;  ///< Show order occupancy by default in vehicle order window
	bool   show_group_hierarchy_name;        ///< Show the full hierarchy in group names
	bool   show_vehicle_group_hierarchy_name;///< Show the full group hierarchy in vehicle names
	bool   show_order_number_vehicle_view;   ///< Show order number in vehicle view window
	bool   hide_default_stop_location;       ///< Hide default stop location for orders

	uint16 console_backlog_timeout;          ///< the minimum amount of time items should be in the console backlog before they will be removed in ~3 seconds granularity.
	uint16 console_backlog_length;           ///< the minimum amount of items in the console backlog before items will be removed.

	uint8  station_gui_group_order;          ///< the order of grouping cargo entries in the station gui
	uint8  station_gui_sort_by;              ///< sort cargo entries in the station gui by station name or amount
	uint8  station_gui_sort_order;           ///< the sort order of entries in the station gui - ascending or descending
	uint16 network_chat_box_width_pct;       ///< width of the chat box in percent
	uint8  network_chat_box_height;          ///< height of the chat box in lines
	uint16 network_chat_timeout;             ///< timeout of chat messages in seconds

	uint8  developer;                        ///< print non-fatal warnings in console (>= 1), copy debug output to console (== 2)
	bool   show_date_in_logs;                ///< whether to show dates in console logs
	bool   newgrf_developer_tools;           ///< activate NewGRF developer tools and allow modifying NewGRFs in an existing game
	bool   ai_developer_tools;               ///< activate AI/GS developer tools
	bool   scenario_developer;               ///< activate scenario developer: allow modifying NewGRFs in an existing game
	uint8  settings_restriction_mode;        ///< selected restriction mode in adv. settings GUI. @see RestrictionMode
	bool   newgrf_show_old_versions;         ///< whether to show old versions in the NewGRF list
	uint8  newgrf_default_palette;           ///< default palette to use for NewGRFs without action 14 palette information
	bool   console_show_unlisted;            ///< whether to show unlisted console commands
	bool   newgrf_disable_big_gui;           ///< whether to disable "big GUI" NewGRFs

	bool   scale_bevels;                     ///< bevels are scaled with GUI scale.
	bool   bigger_main_toolbar;              ///< bigger main toolbar.

	/**
	 * Returns true when the user has sufficient privileges to edit newgrfs on a running game
	 * @return whether the user has sufficient privileges to edit newgrfs in an existing game
	 */
	bool UserIsAllowedToChangeNewGRFs() const
	{
		return this->scenario_developer || this->newgrf_developer_tools;
	}
};

/** Settings related to sound effects. */
struct SoundSettings {
	bool   news_ticker;                      ///< Play a ticker sound when a news item is published.
	bool   news_full;                        ///< Play sound effects associated to certain news types.
	bool   new_year;                         ///< Play sound on new year, summarising the performance during the last year.
	bool   confirm;                          ///< Play sound effect on successful constructions or other actions.
	bool   click_beep;                       ///< Beep on a random selection of buttons.
	bool   disaster;                         ///< Play disaster and accident sounds.
	bool   vehicle;                          ///< Play vehicle sound effects.
	bool   ambient;                          ///< Play ambient, industry and town sounds.
};

/** Settings related to music. */
struct MusicSettings {
	byte playlist;     ///< The playlist (number) to play
	byte music_vol;    ///< The requested music volume
	byte effect_vol;   ///< The requested effects volume
	byte custom_1[33]; ///< The order of the first custom playlist
	byte custom_2[33]; ///< The order of the second custom playlist
	bool playing;      ///< Whether music is playing
	bool shuffle;      ///< Whether to shuffle the music
};

/** Settings related to currency/unit systems. */
struct LocaleSettings {
	byte        currency;                         ///< currency we currently use
	byte        units_velocity;                   ///< unit system for velocity of trains and road vehicles
	byte        units_velocity_nautical;          ///< unit system for velocity of ships and aircraft
	byte        units_power;                      ///< unit system for power
	byte        units_weight;                     ///< unit system for weight
	byte        units_volume;                     ///< unit system for volume
	byte        units_force;                      ///< unit system for force
	byte        units_height;                     ///< unit system for height
	std::string digit_group_separator;            ///< thousand separator for non-currencies
	std::string digit_group_separator_currency;   ///< thousand separator for currencies
	std::string digit_decimal_separator;          ///< decimal separator
};

/** Settings related to news */
struct NewsSettings {
	uint8 arrival_player;                                 ///< NewsDisplay of vehicles arriving at new stations of current player
	uint8 arrival_other;                                  ///< NewsDisplay of vehicles arriving at new stations of other players
	uint8 accident;                                       ///< NewsDisplay of accidents that occur
	uint8 accident_other;                                 ///< NewsDisplay if a vehicle from another company is involved in an accident
	uint8 company_info;                                   ///< NewsDisplay of general company information
	uint8 open;                                           ///< NewsDisplay on new industry constructions
	uint8 close;                                          ///< NewsDisplay about closing industries
	uint8 economy;                                        ///< NewsDisplay on economical changes
	uint8 production_player;                              ///< NewsDisplay of production changes of industries affecting current player
	uint8 production_other;                               ///< NewsDisplay of production changes of industries affecting competitors
	uint8 production_nobody;                              ///< NewsDisplay of production changes of industries affecting no one
	uint8 advice;                                         ///< NewsDisplay on advice affecting the player's vehicles
	uint8 new_vehicles;                                   ///< NewsDisplay of new vehicles becoming available
	uint8 acceptance;                                     ///< NewsDisplay on changes affecting the acceptance of cargo at stations
	uint8 subsidies;                                      ///< NewsDisplay of changes on subsidies
	uint8 general;                                        ///< NewsDisplay of other topics
};

/** All settings related to the network. */
struct NetworkSettings {
	uint16      sync_freq;                                ///< how often do we check whether we are still in-sync
	uint8       frame_freq;                               ///< how often do we send commands to the clients
	uint16      commands_per_frame;                       ///< how many commands may be sent each frame_freq frames?
	uint16      commands_per_frame_server;                ///< how many commands may be sent each frame_freq frames? (server-originating commands)
	uint16      max_commands_in_queue;                    ///< how many commands may there be in the incoming queue before dropping the connection?
	uint16      bytes_per_frame;                          ///< how many bytes may, over a long period, be received per frame?
	uint16      bytes_per_frame_burst;                    ///< how many bytes may, over a short period, be received?
	uint16      max_init_time;                            ///< maximum amount of time, in game ticks, a client may take to initiate joining
	uint16      max_join_time;                            ///< maximum amount of time, in game ticks, a client may take to sync up during joining
	uint16      max_download_time;                        ///< maximum amount of time, in game ticks, a client may take to download the map
	uint16      max_password_time;                        ///< maximum amount of time, in game ticks, a client may take to enter the password
	uint16      max_lag_time;                             ///< maximum amount of time, in game ticks, a client may be lagging behind the server
	bool        pause_on_join;                            ///< pause the game when people join
	uint16      server_port;                              ///< port the server listens on
	uint16      server_admin_port;                        ///< port the server listens on for the admin network
	bool        server_admin_chat;                        ///< allow private chat for the server to be distributed to the admin network
	ServerGameType server_game_type;                      ///< Server type: local / public / invite-only.
	std::string server_invite_code;                       ///< Invite code to use when registering as server.
	std::string server_invite_code_secret;                ///< Secret to proof we got this invite code from the Game Coordinator.
	std::string server_name;                              ///< name of the server
	std::string server_password;                          ///< password for joining this server
	std::string rcon_password;                            ///< password for rconsole (server side)
	std::string admin_password;                           ///< password for the admin network
	std::string settings_password;                        ///< password for game settings (server side)
	std::string client_name;                              ///< name of the player (as client)
	std::string default_company_pass;                     ///< default password for new companies in encrypted form
	std::string connect_to_ip;                            ///< default for the "Add server" query
	std::string network_id;                               ///< network ID for servers
	std::string company_password_storage_token;           ///< company password storage token
	std::string company_password_storage_secret;          ///< company password storage secret
	uint8       max_auth_failures;                        ///< maximum auth failures before client is kicked
	bool        autoclean_companies;                      ///< automatically remove companies that are not in use
	uint8       autoclean_unprotected;                    ///< remove passwordless companies after this many months
	uint8       autoclean_protected;                      ///< remove the password from passworded companies after this many months
	uint8       autoclean_novehicles;                     ///< remove companies with no vehicles after this many months
	uint8       max_companies;                            ///< maximum amount of companies
	uint8       max_clients;                              ///< maximum amount of clients
	Year        restart_game_year;                        ///< year the server restarts
	uint8       min_active_clients;                       ///< minimum amount of active clients to unpause the game
	bool        reload_cfg;                               ///< reload the config file before restarting
	std::string last_joined;                              ///< Last joined server
	bool        no_http_content_downloads;                ///< do not do content downloads over HTTP
	UseRelayService use_relay_service;                    ///< Use relay service?
	ParticipateSurvey participate_survey;                 ///< Participate in the automated survey
};

/** Settings related to the creation of games. */
struct GameCreationSettings {
	uint32 generation_seed;                  ///< noise seed for world generation
	uint32 generation_unique_id;             ///< random id to differentiate savegames
	Year   starting_year;                    ///< starting date
	Year   ending_year;                      ///< scoring end date
	uint8  map_x;                            ///< X size of map
	uint8  map_y;                            ///< Y size of map
	byte   land_generator;                   ///< the landscape generator
	byte   oil_refinery_limit;               ///< distance oil refineries allowed from map edge
	byte   snow_line_height;                 ///< the configured snow line height (deduced from "snow_coverage")
	byte   snow_coverage;                    ///< the amount of snow coverage on the map
	byte   rainforest_line_height;           ///< the configured rainforest line height
	byte   desert_coverage;                  ///< the amount of desert coverage on the map
	byte   climate_threshold_mode;           ///< climate threshold mode
	byte   heightmap_height;                 ///< highest mountain for heightmap (towards what it scales)
	byte   tgen_smoothness;                  ///< how rough is the terrain from 0-3
	byte   tree_placer;                      ///< the tree placer algorithm
	byte   heightmap_rotation;               ///< rotation director for the heightmap
	byte   se_flat_world_height;             ///< land height a flat world gets in SE
	byte   town_name;                        ///< the town name generator used for town names
	byte   landscape;                        ///< the landscape we're currently in
	byte   water_borders;                    ///< bitset of the borders that are water
	uint16 custom_town_number;               ///< manually entered number of towns
	uint16 custom_industry_number;           ///< manually entered number of industries
	byte   variety;                          ///< variety level applied to TGP
	byte   custom_terrain_type;              ///< manually entered height for TGP to aim for
	byte   custom_sea_level;                 ///< manually entered percentage of water in the map
	byte   min_river_length;                 ///< the minimum river length
	byte   river_route_random;               ///< the amount of randomicity for the route finding
	byte   amount_of_rivers;                 ///< the amount of rivers
	bool   rivers_top_of_hill;               ///< do rivers require starting near the tops of hills?
	uint8  river_tropics_width;              ///< the configured width of tropics around rivers
	uint8  lake_tropics_width;               ///< the configured width of tropics around lakes
	uint8  coast_tropics_width;              ///< the configured width of tropics around coasts
	uint8  lake_size;                        ///< how large can lakes get?
	bool   lakes_allowed_in_deserts;         ///< are lakes allowed in deserts?
	uint8  amount_of_rocks;                  ///< the amount of rocks
	uint8  height_affects_rocks;             ///< the affect that map height has on rocks
	uint8  build_public_roads;               ///< build public roads connecting towns
};

/** Settings related to construction in-game */
struct ConstructionSettings {
	uint8  map_height_limit;                 ///< the maximum allowed heightlevel
	bool   build_on_slopes;                  ///< allow building on slopes
	bool   autoslope;                        ///< allow terraforming under things
	uint16 max_bridge_length;                ///< maximum length of bridges
	byte   max_bridge_height;                ///< maximum height of bridges
	uint16 max_tunnel_length;                ///< maximum length of tunnels
	byte   train_signal_side;                ///< show signals on left / driving / right side
	bool   extra_dynamite;                   ///< extra dynamite
	bool   road_stop_on_town_road;           ///< allow building of drive-through road stops on town owned roads
	bool   road_stop_on_competitor_road;     ///< allow building of drive-through road stops on roads owned by competitors
	bool   crossing_with_competitor;         ///< allow building of level crossings with competitor roads or rails
	uint8  raw_industry_construction;        ///< type of (raw) industry construction (none, "normal", prospecting)
	uint8  industry_platform;                ///< the amount of flat land around an industry
	bool   freeform_edges;                   ///< allow terraforming the tiles at the map edges
	bool   flood_from_edges;                 ///< whether water floods from map edges
	uint8  extra_tree_placement;             ///< (dis)allow building extra trees in-game
	uint8  trees_around_snow_line_range;     ///< range around snowline for mixed and arctic forest.
	bool   trees_around_snow_line_enabled;   ///< enable mixed and arctic forest around snowline, and no trees above snowline
	uint8  trees_around_snow_line_dynamic_range; ///< how much of the snow line dynamic range to use as the snowline for arctic tree placement
	uint8  command_pause_level;              ///< level/amount of commands that can't be executed while paused
	uint16 maximum_signal_evaluations;       ///< maximum number of programmable pre-signals which may be evaluated in one pass
	bool   enable_build_river;               ///< enable building rivers in-game
	bool   enable_remove_water;              ///< enable removing sea and rivers in-game
	uint8  road_custom_bridge_heads;         ///< allow construction of road custom bridge heads
	bool   chunnel;                          ///< allow construction of tunnels under water
	uint8  rail_custom_bridge_heads;         ///< allow construction of rail custom bridge heads
	bool   allow_grf_objects_under_bridges;  ///< allow all NewGRF objects under bridges
	bool   allow_stations_under_bridges;     ///< allow NewGRF rail station/waypoint tiles that do not specify clearance under bridges
	bool   allow_road_stops_under_bridges;   ///< allow road/tram stops under bridges
	bool   allow_docks_under_bridges;        ///< allow docks under bridges
	byte   purchase_land_permitted;          ///< whether and how purchasing land is permitted
	bool   build_object_area_permitted;      ///< whether building objects by area is permitted
	Year   no_expire_objects_after;          ///< do not expire objects after this year
	bool   ignore_object_intro_dates;        ///< allow players to build objects before their introduction dates (does not include during map generation)
	bool   convert_town_road_no_houses;      ///< allow converting town roads to a type which does not allow houses

	uint32 terraform_per_64k_frames;         ///< how many tile heights may, over a long period, be terraformed per 65536 frames?
	uint16 terraform_frame_burst;            ///< how many tile heights may, over a short period, be terraformed?
	uint32 clear_per_64k_frames;             ///< how many tiles may, over a long period, be cleared per 65536 frames?
	uint16 clear_frame_burst;                ///< how many tiles may, over a short period, be cleared?
	uint32 tree_per_64k_frames;              ///< how many trees may, over a long period, be planted per 65536 frames?
	uint16 tree_frame_burst;                 ///< how many trees may, over a short period, be planted?
	uint32 purchase_land_per_64k_frames;     ///< how many tiles may, over a long period, be purchased per 65536 frames?
	uint16 purchase_land_frame_burst;        ///< how many tiles may, over a short period, be purchased?
	uint32 build_object_per_64k_frames;      ///< how many tiles may, over a long period, have objects built on them per 65536 frames?
	uint16 build_object_frame_burst;         ///< how many tiles may, over a short period, have objects built on them?
	uint8  tree_growth_rate;                 ///< tree growth rate

	byte   old_simulated_wormhole_signals;   ///< moved to company settings: simulate signals in tunnel
};

/** Settings related to the AI. */
struct AISettings {
	bool   ai_in_multiplayer;                ///< so we allow AIs in multiplayer
	bool   ai_disable_veh_train;             ///< disable types for AI
	bool   ai_disable_veh_roadveh;           ///< disable types for AI
	bool   ai_disable_veh_aircraft;          ///< disable types for AI
	bool   ai_disable_veh_ship;              ///< disable types for AI
};

/** Settings related to scripts. */
struct ScriptSettings {
	uint8  settings_profile;                 ///< difficulty profile to set initial settings of scripts, esp. random AIs
	uint32 script_max_opcode_till_suspend;   ///< max opcode calls till scripts will suspend
	uint32 script_max_memory_megabytes;      ///< limit on memory a single script instance may have allocated
};

/** Settings related to the new pathfinder. */
struct NPFSettings {
	/**
	 * The maximum amount of search nodes a single NPF run should take. This
	 * limit should make sure performance stays at acceptable levels at the cost
	 * of not being perfect anymore.
	 */
	uint32 npf_max_search_nodes;
	uint32 maximum_go_to_depot_penalty;      ///< What is the maximum penalty that may be endured for going to a depot

	uint32 npf_rail_firstred_penalty;        ///< the penalty for when the first signal is red (and it is not an exit or combo signal)
	uint32 npf_rail_firstred_exit_penalty;   ///< the penalty for when the first signal is red (and it is an exit or combo signal)
	uint32 npf_rail_lastred_penalty;         ///< the penalty for when the last signal is red
	uint32 npf_rail_station_penalty;         ///< the penalty for station tiles
	uint32 npf_rail_slope_penalty;           ///< the penalty for sloping upwards
	uint32 npf_rail_curve_penalty;           ///< the penalty for curves
	uint32 npf_rail_depot_reverse_penalty;   ///< the penalty for reversing in depots
	uint32 npf_rail_pbs_cross_penalty;       ///< the penalty for crossing a reserved rail track
	uint32 npf_rail_pbs_signal_back_penalty; ///< the penalty for passing a pbs signal from the backside
	uint32 npf_buoy_penalty;                 ///< the penalty for going over (through) a buoy
	uint32 npf_water_curve_penalty;          ///< the penalty for curves
	uint32 npf_road_curve_penalty;           ///< the penalty for curves
	uint32 npf_crossing_penalty;             ///< the penalty for level crossings
	uint32 npf_road_drive_through_penalty;   ///< the penalty for going through a drive-through road stop
	uint32 npf_road_dt_occupied_penalty;     ///< the penalty multiplied by the fill percentage of a drive-through road stop
	uint32 npf_road_bay_occupied_penalty;    ///< the penalty multiplied by the fill percentage of a road bay
};

/** Settings related to the yet another pathfinder. */
struct YAPFSettings {
	bool   disable_node_optimization;        ///< whether to use exit-dir instead of trackdir in node key
	uint32 max_search_nodes;                 ///< stop path-finding when this number of nodes visited
	uint32 maximum_go_to_depot_penalty;      ///< What is the maximum penalty that may be endured for going to a depot
	bool   ship_use_yapf;                    ///< use YAPF for ships
	bool   road_use_yapf;                    ///< use YAPF for road
	bool   rail_use_yapf;                    ///< use YAPF for rail
	uint32 road_slope_penalty;               ///< penalty for up-hill slope
	uint32 road_curve_penalty;               ///< penalty for curves
	uint32 road_crossing_penalty;            ///< penalty for level crossing
	uint32 road_stop_penalty;                ///< penalty for going through a drive-through road stop
	uint32 road_stop_occupied_penalty;       ///< penalty multiplied by the fill percentage of a drive-through road stop
	uint32 road_stop_bay_occupied_penalty;   ///< penalty multiplied by the fill percentage of a road bay
	bool   rail_firstred_twoway_eol;         ///< treat first red two-way signal as dead end
	uint32 rail_firstred_penalty;            ///< penalty for first red signal
	uint32 rail_firstred_exit_penalty;       ///< penalty for first red exit signal
	uint32 rail_lastred_penalty;             ///< penalty for last red signal
	uint32 rail_lastred_exit_penalty;        ///< penalty for last red exit signal
	uint32 rail_station_penalty;             ///< penalty for non-target station tile
	uint32 rail_slope_penalty;               ///< penalty for up-hill slope
	uint32 rail_curve45_penalty;             ///< penalty for curve
	uint32 rail_curve90_penalty;             ///< penalty for 90-deg curve
	uint32 rail_depot_reverse_penalty;       ///< penalty for reversing in the depot
	uint32 rail_crossing_penalty;            ///< penalty for level crossing
	uint32 rail_look_ahead_max_signals;      ///< max. number of signals taken into consideration in look-ahead load balancer
	int32  rail_look_ahead_signal_p0;        ///< constant in polynomial penalty function
	int32  rail_look_ahead_signal_p1;        ///< constant in polynomial penalty function
	int32  rail_look_ahead_signal_p2;        ///< constant in polynomial penalty function
	uint32 rail_pbs_cross_penalty;           ///< penalty for crossing a reserved tile
	uint32 rail_pbs_station_penalty;         ///< penalty for crossing a reserved station tile
	uint32 rail_pbs_signal_back_penalty;     ///< penalty for passing a pbs signal from the backside
	uint32 rail_doubleslip_penalty;          ///< penalty for passing a double slip switch

	uint32 rail_longer_platform_penalty;           ///< penalty for longer  station platform than train
	uint32 rail_longer_platform_per_tile_penalty;  ///< penalty for longer  station platform than train (per tile)
	uint32 rail_shorter_platform_penalty;          ///< penalty for shorter station platform than train
	uint32 rail_shorter_platform_per_tile_penalty; ///< penalty for shorter station platform than train (per tile)
	uint32 ship_curve45_penalty;                   ///< penalty for 45-deg curve for ships
	uint32 ship_curve90_penalty;                   ///< penalty for 90-deg curve for ships
};

/** Settings related to all pathfinders. */
struct PathfinderSettings {
	uint8  pathfinder_for_trains;            ///< the pathfinder to use for trains
	uint8  pathfinder_for_roadvehs;          ///< the pathfinder to use for roadvehicles
	uint8  pathfinder_for_ships;             ///< the pathfinder to use for ships
	bool   new_pathfinding_all;              ///< use the newest pathfinding algorithm for all

	bool   roadveh_queue;                    ///< buggy road vehicle queueing
	bool   forbid_90_deg;                    ///< forbid trains to make 90 deg turns
	bool   back_of_one_way_pbs_waiting_point;///< whether the back of one-way PBS signals is a safe waiting point
	uint8  reroute_rv_on_layout_change;      ///< whether to re-route road vehicles when the layout changes

	bool   reverse_at_signals;               ///< whether to reverse at signals at all
	byte   wait_oneway_signal;               ///< waitingtime in days before a oneway signal
	byte   wait_twoway_signal;               ///< waitingtime in days before a twoway signal

	bool   reserve_paths;                    ///< always reserve paths regardless of signal type.
	byte   wait_for_pbs_path;                ///< how long to wait for a path reservation.
	byte   path_backoff_interval;            ///< ticks between checks for a free path.

	NPFSettings  npf;                        ///< pathfinder settings for the new pathfinder
	YAPFSettings yapf;                       ///< pathfinder settings for the yet another pathfinder
};

/** Settings related to orders. */
struct OrderSettings {
	bool   improved_load;                    ///< improved loading algorithm
	bool   gradual_loading;                  ///< load vehicles gradually
	bool   selectgoods;                      ///< only send the goods to station if a train has been there
	bool   no_servicing_if_no_breakdowns;    ///< don't send vehicles to depot when breakdowns are disabled
	bool   serviceathelipad;                 ///< service helicopters at helipads automatically (no need to send to depot)
	bool   nonstop_only;                     ///< allow non-stop orders only

	uint8  old_occupancy_smoothness;         ///< moved to company settings: percentage smoothness of occupancy measurement changes
	bool   old_timetable_separation;         ///< moved to company settings: whether to perform automatic separation based on timetable
	uint8  old_timetable_separation_rate;    ///< moved to company settings: percentage of timetable separation change to apply
};

/** Settings related to vehicles. */
struct VehicleSettings {
	uint8  max_train_length;                 ///< maximum length for trains
	uint8  smoke_amount;                     ///< amount of smoke/sparks locomotives produce
	uint8  train_acceleration_model;         ///< realistic acceleration for trains
	uint8  train_braking_model;              ///< braking model for trains
	uint8  realistic_braking_aspect_limited; ///< realistic braking lookahead is aspect limited
	bool   limit_train_acceleration;         ///< when using realistic braking, also limit train acceleration
	uint8  roadveh_acceleration_model;       ///< realistic acceleration for road vehicles
	uint8  train_slope_steepness;            ///< Steepness of hills for trains when using realistic acceleration
	uint8  roadveh_slope_steepness;          ///< Steepness of hills for road vehicles when using realistic acceleration
	bool   wagon_speed_limits;               ///< enable wagon speed limits
	bool   train_speed_adaptation;           ///< Faster trains slow down when behind slower trains
	bool   slow_road_vehicles_in_curves;     ///< Road vehicles slow down in curves.
	bool   disable_elrails;                  ///< when true, the elrails are disabled
	UnitID max_trains;                       ///< max trains in game per company
	UnitID max_roadveh;                      ///< max trucks in game per company
	UnitID max_aircraft;                     ///< max planes in game per company
	UnitID max_ships;                        ///< max ships in game per company
	uint8  plane_speed;                      ///< divisor for speed of aircraft
	uint8  freight_trains;                   ///< value to multiply the weight of cargo by
	bool   dynamic_engines;                  ///< enable dynamic allocation of engine data
	bool   never_expire_vehicles;            ///< never expire vehicles
	Year   no_expire_vehicles_after;         ///< do not expire vehicles after this year
	Year   no_introduce_vehicles_after;      ///< do not introduce vehicles after this year
	byte   extend_vehicle_life;              ///< extend vehicle life by this many years
	byte   road_side;                        ///< the side of the road vehicles drive on
	uint8  plane_crashes;                    ///< number of plane crashes, 0 = none, 1 = reduced, 2 = normal
	bool   adjacent_crossings;               ///< enable closing of adjacent level crossings
	bool   safer_crossings;                  ///< enable safer level crossings
	bool   improved_breakdowns;              ///< different types, chances and severities of breakdowns
	bool   pay_for_repair;                   ///< pay for repairing vehicle
	uint8  repair_cost;                      ///< cost of repairing vehicle
	bool   ship_collision_avoidance;         ///< ships try to avoid colliding with each other
	bool   no_train_crash_other_company;     ///< trains cannot crash with trains from other companies
	bool   roadveh_articulated_overtaking;   ///< enable articulated road vehicles overtaking other vehicles
	bool   roadveh_cant_quantum_tunnel;      ///< enable or disable vehicles quantum tunelling through over vehicles when blocked
	bool   drive_through_train_depot;        ///< enable drive-through train depot emulation
	uint16 through_load_speed_limit;         ///< maximum speed for through load
	uint16 rail_depot_speed_limit;           ///< maximum speed entering/existing rail depots
	bool   non_leading_engines_keep_name;    ///< allow engines moved to a non-leading position to retain their custom name
};

/** Settings related to the economy. */
struct EconomySettings {
	bool   inflation;                        ///< disable inflation
	bool   inflation_fixed_dates;            ///< whether inflation is applied between fixed dates
	bool   bribe;                            ///< enable bribing the local authority
	EconomyType type;                        ///< economy type (original/smooth/frozen)
	bool   allow_shares;                     ///< allow the buying/selling of shares
	uint8  min_years_for_shares;             ///< minimum age of a company for it to trade shares
	uint8  feeder_payment_share;             ///< percentage of leg payment to virtually pay in feeder systems
	byte   dist_local_authority;             ///< distance for town local authority, default 20
	bool   exclusive_rights;                 ///< allow buying exclusive rights
	bool   fund_buildings;                   ///< allow funding new buildings
	bool   fund_roads;                       ///< allow funding local road reconstruction
	bool   give_money;                       ///< allow giving other companies money
	bool   mod_road_rebuild;                 ///< roadworks remove unnecessary RoadBits
	bool   multiple_industry_per_town;       ///< allow many industries of the same type per town
	int8   town_growth_rate;                 ///< town growth rate
	uint8  town_growth_cargo_transported;    ///< percentage of town growth rate which depends on proportion of transported cargo in the last month
	bool   town_zone_calc_mode;              ///< calc mode for town zones
	uint16 town_zone_0_mult;                 ///< multiplier for the size of town zone 0
	uint16 town_zone_1_mult;                 ///< multiplier for the size of town zone 1
	uint16 town_zone_2_mult;                 ///< multiplier for the size of town zone 2
	uint16 town_zone_3_mult;                 ///< multiplier for the size of town zone 3
	uint16 town_zone_4_mult;                 ///< multiplier for the size of town zone 4
	uint16 city_zone_0_mult;                 ///< multiplier for the size of city zone 0
	uint16 city_zone_1_mult;                 ///< multiplier for the size of city zone 1
	uint16 city_zone_2_mult;                 ///< multiplier for the size of city zone 2
	uint16 city_zone_3_mult;                 ///< multiplier for the size of city zone 3
	uint16 city_zone_4_mult;                 ///< multiplier for the size of city zone 4
	uint8  larger_towns;                     ///< the number of cities to build. These start off larger and grow twice as fast
	uint8  initial_city_size;                ///< multiplier for the initial size of the cities compared to towns
	TownLayout town_layout;                  ///< select town layout, @see TownLayout
	TownCargoGenMode town_cargogen_mode;     ///< algorithm for generating cargo from houses, @see TownCargoGenMode
	bool   allow_town_roads;                 ///< towns are allowed to build roads (always allowed when generating world / in SE)
	uint16  town_min_distance;               ///< minimum distance between towns
	uint8  max_town_heightlevel;             ///< maximum height level for towns
	uint16 min_town_land_area;               ///< minimum contiguous lang area for towns.
	uint16 min_city_land_area;               ///< minimum contiguous lang area for cities.
	TownFounding found_town;                 ///< town founding.
	bool   station_noise_level;              ///< build new airports when the town noise level is still within accepted limits
	uint16 town_noise_population[3];         ///< population to base decision on noise evaluation (@see town_council_tolerance)
	bool   infrastructure_sharing[4];        ///< enable infrastructure sharing for rail/road/water/air
	uint   sharing_fee[4];                   ///< fees for infrastructure sharing for rail/road/water/air
	bool   sharing_payment_in_debt;          ///< allow fee payment for companies with more loan than money (switch off to prevent MP exploits)
	bool   allow_town_level_crossings;       ///< towns are allowed to build level crossings
	TownTunnelMode town_build_tunnels;       ///< if/when towns are allowed to build road tunnels
	uint8  town_max_road_slope;              ///< maximum number of consecutive sloped road tiles which towns are allowed to build
	bool   allow_town_bridges;               ///< towns are allowed to build bridges
	int8   old_town_cargo_factor;            ///< old power-of-two multiplier for town (passenger, mail) generation. May be negative.
	int16  town_cargo_scale_factor;          ///< scaled power-of-two multiplier for town (passenger, mail) generation. May be negative.
	int16  industry_cargo_scale_factor;      ///< scaled power-of-two multiplier for primary industry generation. May be negative.
	bool   infrastructure_maintenance;       ///< enable monthly maintenance fee for owner infrastructure
	uint8  day_length_factor;                ///< factor which the length of day is multiplied
	uint16 random_road_reconstruction;       ///< chance out of 1000 per tile loop for towns to start random road re-construction
	bool disable_inflation_newgrf_flag;      ///< Disable NewGRF inflation flag
	CargoPaymentAlgorithm payment_algorithm; ///< Cargo payment algorithm
	TickRateMode tick_rate;                  ///< Tick rate mode
};

struct LinkGraphSettings {
	uint16 recalc_time;                         ///< time (in days) for recalculating each link graph component.
	uint16 recalc_interval;                     ///< time (in days) between subsequent checks for link graphs to be calculated.
	DistributionType distribution_pax;          ///< distribution type for passengers
	DistributionType distribution_mail;         ///< distribution type for mail
	DistributionType distribution_armoured;     ///< distribution type for armoured cargo class
	DistributionType distribution_default;      ///< distribution type for all other goods
	DistributionType distribution_per_cargo[NUM_CARGO]; ///< per cargo distribution types
	uint8 accuracy;                             ///< accuracy when calculating things on the link graph. low accuracy => low running time
	uint8 demand_size;                          ///< influence of supply ("station size") on the demand function
	uint8 demand_distance;                      ///< influence of distance between stations on the demand function
	uint8 short_path_saturation;                ///< percentage up to which short paths are saturated before saturating most capacious paths
	uint16 aircraft_link_scale;                 ///< scale effective distance of aircraft links

<<<<<<< HEAD
	inline DistributionType GetDistributionType(CargoID cargo) const {
		if (this->distribution_per_cargo[cargo] != DT_PER_CARGO_DEFAULT) return this->distribution_per_cargo[cargo];
=======
	inline DistributionType GetDistributionType(CargoID cargo) const
	{
>>>>>>> 96ec9c1b
		if (IsCargoInClass(cargo, CC_PASSENGERS)) return this->distribution_pax;
		if (IsCargoInClass(cargo, CC_MAIL)) return this->distribution_mail;
		if (IsCargoInClass(cargo, CC_ARMOURED)) return this->distribution_armoured;
		return this->distribution_default;
	}
};

/** Settings related to stations. */
struct StationSettings {
	bool   modified_catchment;               ///< different-size catchment areas
	bool   serve_neutral_industries;         ///< company stations can serve industries with attached neutral stations
	bool   adjacent_stations;                ///< allow stations to be built directly adjacent to other stations
	bool   distant_join_stations;            ///< allow to join non-adjacent stations
	bool   never_expire_airports;            ///< never expire airports
	byte   station_spread;                   ///< amount a station may spread
	byte   catchment_increase;               ///< amount by which station catchment is increased
	bool   cargo_class_rating_wait_time;     ///< station rating tolerance to time since last cargo pickup depends on cargo class
	bool   station_size_rating_cargo_amount; ///< station rating tolerance to waiting cargo amount depends on station size
	StationDelivery station_delivery_mode;   ///< method to use for distributing cargo from stations to accepting industries
};

/** Default settings for vehicles. */
struct VehicleDefaultSettings {
	bool   servint_ispercent;                ///< service intervals are in percents
	uint16 servint_trains;                   ///< service interval for trains
	uint16 servint_roadveh;                  ///< service interval for road vehicles
	uint16 servint_aircraft;                 ///< service interval for aircraft
	uint16 servint_ships;                    ///< service interval for ships
	bool   auto_timetable_by_default;        ///< use automatic timetables by default
	bool   auto_separation_by_default;       ///< use automatic timetable separation by default
};

/** Settings that can be set per company. */
struct CompanySettings {
	bool engine_renew;                       ///< is autorenew enabled
	int16 engine_renew_months;               ///< months before/after the maximum vehicle age a vehicle should be renewed
	uint32 engine_renew_money;               ///< minimum amount of money before autorenew is used
	bool renew_keep_length;                  ///< sell some wagons if after autoreplace the train is longer than before
	VehicleDefaultSettings vehicle;          ///< default settings for vehicles
	uint8 order_occupancy_smoothness;        ///< percentage smoothness of occupancy measurement changes
	uint8  auto_timetable_separation_rate;   ///< percentage of auto timetable separation change to apply
	bool infra_others_buy_in_depot[4];       ///< other companies can buy/autorenew in this companies depots (where infra sharing enabled)
	uint16 timetable_autofill_rounding;      ///< round up timetable times to be a multiple of this number of ticks
	bool advance_order_on_clone;             ///< when cloning a vehicle or copying/sharing an order list, advance the current order to a suitable point
	bool copy_clone_add_to_group;            ///< whether to add cloned vehicles to the source vehicle's group, when cloning a vehicle without sharing orders
	bool remain_if_next_order_same_station;  ///< if the next order is for the same station, start loading/unloading again instead of leaving.

	byte old_simulated_wormhole_signals;     ///< no longer needs a setting: tunnel/bridge signal simulation spacing
};

/** Debug settings. */
struct DebugSettings {
	uint32 chicken_bits;                     ///< chicken bits
	uint32 newgrf_optimiser_flags;           ///< NewGRF optimiser flags
};

/** Scenario editor settings. */
struct ScenarioSettings {
	bool multiple_buildings;                 ///< allow manually adding more than one church/stadium
	bool house_ignore_dates;                 ///< allow manually adding houses regardless of date restrictions
	uint8 house_ignore_zones;                ///< allow manually adding houses regardless of zone restrictions
	bool house_ignore_grf;                   ///< allow manually adding houses regardless of GRF restrictions
};

/** Settings related to currency/unit systems. */
struct ClientLocaleSettings {
	bool sync_locale_network_server;         ///< sync locale settings with network server
};

/** All settings together for the game. */
struct GameSettings {
	DifficultySettings   difficulty;         ///< settings related to the difficulty
	GameCreationSettings game_creation;      ///< settings used during the creation of a game (map)
	ConstructionSettings construction;       ///< construction of things in-game
	AISettings           ai;                 ///< what may the AI do?
	ScriptSettings       script;             ///< settings for scripts
	class AIConfig      *ai_config[MAX_COMPANIES]; ///< settings per company
	class GameConfig    *game_config;        ///< settings for gamescript
	PathfinderSettings   pf;                 ///< settings for all pathfinders
	OrderSettings        order;              ///< settings related to orders
	VehicleSettings      vehicle;            ///< options for vehicles
	EconomySettings      economy;            ///< settings to change the economy
	LinkGraphSettings    linkgraph;          ///< settings for link graph calculations
	StationSettings      station;            ///< settings related to station management
	LocaleSettings       locale;             ///< settings related to used currency/unit system in the current game
	DebugSettings        debug;              ///< debug settings
	TimeSettings         game_time;          ///< time display settings.
};

/** All settings that are only important for the local client. */
struct ClientSettings {
	GUISettings          gui;                ///< settings related to the GUI
	ClientLocaleSettings client_locale;      ///< settings related to used currency/unit system in the client
	NetworkSettings      network;            ///< settings related to the network
	CompanySettings      company;            ///< default values for per-company settings
	SoundSettings        sound;              ///< sound effect settings
	MusicSettings        music;              ///< settings related to music/sound
	NewsSettings         news_display;       ///< news display settings.
	ScenarioSettings     scenario;           ///< scenario editor settings
};

/** The current settings for this game. */
extern ClientSettings _settings_client;

/** The current settings for this game. */
extern GameSettings _settings_game;

/** The settings values that are used for new games and/or modified in config file. */
extern GameSettings _settings_newgame;

/** The effective settings that are used for time display. */
extern TimeSettings _settings_time;

/** Old vehicle settings, which were game settings before, and are company settings now. (Needed for savegame conversion) */
extern VehicleDefaultSettings _old_vds;

/**
 * Get the settings-object applicable for the current situation: the newgame settings
 * when we're in the main menu and otherwise the settings of the current game.
 */
static inline GameSettings &GetGameSettings()
{
	return (_game_mode == GM_MENU) ? _settings_newgame : _settings_game;
}

#endif /* SETTINGS_TYPE_H */<|MERGE_RESOLUTION|>--- conflicted
+++ resolved
@@ -768,13 +768,9 @@
 	uint8 short_path_saturation;                ///< percentage up to which short paths are saturated before saturating most capacious paths
 	uint16 aircraft_link_scale;                 ///< scale effective distance of aircraft links
 
-<<<<<<< HEAD
-	inline DistributionType GetDistributionType(CargoID cargo) const {
-		if (this->distribution_per_cargo[cargo] != DT_PER_CARGO_DEFAULT) return this->distribution_per_cargo[cargo];
-=======
 	inline DistributionType GetDistributionType(CargoID cargo) const
 	{
->>>>>>> 96ec9c1b
+		if (this->distribution_per_cargo[cargo] != DT_PER_CARGO_DEFAULT) return this->distribution_per_cargo[cargo];
 		if (IsCargoInClass(cargo, CC_PASSENGERS)) return this->distribution_pax;
 		if (IsCargoInClass(cargo, CC_MAIL)) return this->distribution_mail;
 		if (IsCargoInClass(cargo, CC_ARMOURED)) return this->distribution_armoured;
