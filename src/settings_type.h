/*
 * This file is part of OpenTTD.
 * OpenTTD is free software; you can redistribute it and/or modify it under the terms of the GNU General Public License as published by the Free Software Foundation, version 2.
 * OpenTTD is distributed in the hope that it will be useful, but WITHOUT ANY WARRANTY; without even the implied warranty of MERCHANTABILITY or FITNESS FOR A PARTICULAR PURPOSE.
 * See the GNU General Public License for more details. You should have received a copy of the GNU General Public License along with OpenTTD. If not, see <http://www.gnu.org/licenses/>.
 */

/** @file settings_type.h Types related to global configuration settings. */

#ifndef SETTINGS_TYPE_H
#define SETTINGS_TYPE_H

#include "date_type.h"
#include "economy_type.h"
#include "town_type.h"
#include "transport_type.h"
#include "network/network_type.h"
#include "company_type.h"
#include "cargotype.h"
#include "linkgraph/linkgraph_type.h"
#include "zoom_type.h"
#include "openttd.h"
#include "rail_gui_type.h"
#include "station_type.h"
#include "signal_type.h"

/* Used to validate sizes of "max" value in settings. */
const size_t MAX_SLE_UINT8 = UINT8_MAX;
const size_t MAX_SLE_UINT16 = UINT16_MAX;
const size_t MAX_SLE_UINT32 = UINT32_MAX;
const size_t MAX_SLE_UINT = UINT_MAX;
const size_t MAX_SLE_INT8 = INT8_MAX;
const size_t MAX_SLE_INT16 = INT16_MAX;
const size_t MAX_SLE_INT32 = INT32_MAX;
const size_t MAX_SLE_INT = INT_MAX;

/** Settings profiles and highscore tables. */
enum SettingsProfile {
	SP_BEGIN = 0,
	SP_EASY = SP_BEGIN,                       ///< Easy difficulty.
	SP_MEDIUM,                                ///< Medium difficulty.
	SP_HARD,                                  ///< Hard difficulty.

	SP_END,                                   ///< End of setting profiles.

	SP_CUSTOM = SP_END,                       ///< No profile, special "custom" highscore.
	SP_SAVED_HIGHSCORE_END,                   ///< End of saved highscore tables.

	SP_MULTIPLAYER = SP_SAVED_HIGHSCORE_END,  ///< Special "multiplayer" highscore. Not saved, always specific to the current game.
	SP_HIGHSCORE_END,                         ///< End of highscore tables.
};

/** Available industry map generation densities. */
enum IndustryDensity {
	ID_FUND_ONLY, ///< The game does not build industries.
	ID_MINIMAL,   ///< Start with just the industries that must be present.
	ID_VERY_LOW,  ///< Very few industries at game start.
	ID_LOW,       ///< Few industries at game start.
	ID_NORMAL,    ///< Normal amount of industries at game start.
	ID_HIGH,      ///< Many industries at game start.

	ID_CUSTOM,    ///< Custom number of industries.

	ID_END,       ///< Number of industry density settings.
};

/** Possible values for "use_relay_service" setting. */
enum UseRelayService {
	URS_NEVER = 0,
	URS_ASK,
	URS_ALLOW,
};

/** Possible values for "participate_survey" setting. */
enum ParticipateSurvey {
	PS_ASK = 0,
	PS_NO,
	PS_YES,
};

/** Right-click to close window actions. */
enum RightClickClose : uint8_t {
	RCC_NO = 0,
	RCC_YES,
	RCC_YES_EXCEPT_STICKY,
};

/** Settings related to the difficulty of the game */
struct DifficultySettings {
	byte   competitor_start_time;            ///< Unused value, used to load old savegames.
	byte   competitor_intelligence;          ///< Unused value, used to load old savegames.

	byte   max_no_competitors;               ///< the number of competitors (AIs)
	uint16 competitors_interval;             ///< the interval (in minutes) between adding competitors
	byte   number_towns;                     ///< the amount of towns
	byte   industry_density;                 ///< The industry density. @see IndustryDensity
	uint32 max_loan;                         ///< the maximum initial loan
	byte   initial_interest;                 ///< amount of interest (to pay over the loan)
	byte   vehicle_costs;                    ///< amount of money spent on vehicle running cost
	uint8  vehicle_costs_in_depot;           ///< amount of money spent on vehicle running cost when in depot
	uint8  vehicle_costs_when_stopped;       ///< amount of money spent on vehicle running cost when vehicle is stopped
	byte   competitor_speed;                 ///< the speed at which the AI builds
	byte   vehicle_breakdowns;               ///< likelihood of vehicles breaking down
	byte   subsidy_multiplier;               ///< payment multiplier for subsidized deliveries
	uint16 subsidy_duration;                 ///< duration of subsidies
	byte   construction_cost;                ///< how expensive is building
	byte   terrain_type;                     ///< the mountainousness of the landscape
	byte   quantity_sea_lakes;               ///< the amount of seas/lakes
	bool   economy;                          ///< how volatile is the economy
	bool   line_reverse_mode;                ///< reversing at stations or not
	bool   disasters;                        ///< are disasters enabled
	byte   town_council_tolerance;           ///< minimum required town ratings to be allowed to demolish stuff
	bool   money_cheat_in_multiplayer;       ///< is the money cheat permitted for non-admin multiplayer clients
	bool   rename_towns_in_multiplayer;      ///< is renaming towns permitted for non-admin multiplayer clients
	bool   override_town_settings_in_multiplayer; ///< is overriding town settings permitted for non-admin multiplayer clients
};

/** Settings relating to viewport/smallmap scrolling. */
enum ViewportScrollMode {
	VSM_VIEWPORT_RMB_FIXED, ///< Viewport moves with mouse movement on holding right mouse button, cursor position is fixed.
	VSM_MAP_RMB_FIXED,      ///< Map moves with mouse movement on holding right mouse button, cursor position is fixed.
	VSM_MAP_RMB,            ///< Map moves with mouse movement on holding right mouse button, cursor moves.
	VSM_MAP_LMB,            ///< Map moves with mouse movement on holding left mouse button, cursor moves.
	VSM_END,                ///< Number of scroll mode settings.
};

/** Settings related to time display. This may be loaded from the savegame and/or overriden by the client. */
struct TimeSettings {
	bool   time_in_minutes;                  ///< whether to use the hh:mm conversion when printing dates
	uint16 ticks_per_minute;                 ///< how many ticks per minute
	uint16 clock_offset;                     ///< clock offset in minutes
};

/** Settings related to the GUI and other stuff that is not saved in the savegame. */
struct GUISettings : public TimeSettings {
	bool   sg_full_load_any;                 ///< new full load calculation, any cargo must be full read from pre v93 savegames
	bool   lost_vehicle_warn;                ///< if a vehicle can't find its destination, show a warning
	bool   restriction_wait_vehicle_warn;    ///< if a vehicle is waiting for an extended time due to a routing restriction, show a warning
	uint8  order_review_system;              ///< perform order reviews on vehicles
	uint8  no_depot_order_warn;              ///< if a non-air vehicle doesn't have at least one depot order, show a warning
	bool   vehicle_income_warn;              ///< if a vehicle isn't generating income, show a warning
	bool   show_finances;                    ///< show finances at end of year
	bool   sg_new_nonstop;                   ///< ttdpatch compatible nonstop handling read from pre v93 savegames
	bool   new_nonstop;                      ///< ttdpatch compatible nonstop handling
	uint8  stop_location;                    ///< what is the default stop location of trains?
	uint8  auto_scrolling;                   ///< scroll when moving mouse to the edge (see #ViewportAutoscrolling)
	byte   errmsg_duration;                  ///< duration of error message
	uint16 hover_delay_ms;                   ///< time required to activate a hover event, in milliseconds
	bool   instant_tile_tooltip;             ///< don't require a right click to activate a hover event to show a tooltip for an in-game tile (e.g. industry).
	uint8  town_name_tooltip_mode;           ///< when to display town names when hovering over roads and houses. (0 = never, 1 = only if town names are hidden, 2 = always)
	bool   industry_tooltip_show;            ///< whether to display tooltips, when hovering over industry tiles.
	bool   industry_tooltip_show_name;       ///< whether to display the name of the industry, when hovering over one of its tiles.
	bool   industry_tooltip_show_required;   ///< whether to display cargoes required by the industry, when hovering over one of its tiles.
	bool   industry_tooltip_show_stockpiled; ///< whether to display cargoes stockpiled by the industry, when hovering over one of its tiles.
	bool   industry_tooltip_show_produced;   ///< whether to display cargoes produced by the industry, when hovering over one of its tiles.
	uint8  depot_tooltip_mode;               ///< Display mode for depot viewport tooltips. (0 = never, 1 = just a total number of vehicles, 2 = total number of vehicles in the depot along with a breakdown of numbers)
	uint8  waypoint_viewport_tooltip_name;   ///< Show the name of the waypoint or buoy in a viewport tooltip. (0 = never, 1 = only if waypoint names are hidden, 2 = always)
	uint8  station_viewport_tooltip_name;    ///< Show the name of the station in a viewport tooltip. (0 = never, 1 = only if station names are hidden, 2 = always)
	bool   station_viewport_tooltip_cargo;   ///< Show a list of cargo details at the station in a viewport tooltip.
	uint8  station_rating_tooltip_mode;      ///< Station rating tooltip mode
	bool   link_terraform_toolbar;           ///< display terraform toolbar when displaying rail, road, water and airport toolbars
	uint8  smallmap_land_colour;             ///< colour used for land and heightmap at the smallmap
	uint8  scroll_mode;                      ///< viewport scroll mode
	bool   smooth_scroll;                    ///< smooth scroll viewports
	bool   measure_tooltip;                  ///< show a permanent tooltip when dragging tools
	byte   liveries;                         ///< options for displaying company liveries, 0=none, 1=self, 2=all
	bool   prefer_teamchat;                  ///< choose the chat message target with \<ENTER\>, true=all clients, false=your team
	uint8  advanced_vehicle_list;            ///< use the "advanced" vehicle list
	uint8  loading_indicators;               ///< show loading indicators
	uint8  default_rail_type;                ///< the default rail type for the rail GUI
	uint8  default_road_type;                ///< the default road/tram types for the road/tram GUI
	uint8  toolbar_pos;                      ///< position of toolbars, 0=left, 1=center, 2=right
	uint8  statusbar_pos;                    ///< position of statusbar, 0=left, 1=center, 2=right
	uint8  window_snap_radius;               ///< windows snap at each other if closer than this
	uint8  window_soft_limit;                ///< soft limit of maximum number of non-stickied non-vital windows (0 = no limit)
	ZoomLevel zoom_min;                      ///< minimum zoom out level
	ZoomLevel zoom_max;                      ///< maximum zoom out level
	ZoomLevel sprite_zoom_min;               ///< maximum zoom level at which higher-resolution alternative sprites will be used (if available) instead of scaling a lower resolution sprite
	uint32 autosave_interval;                ///< how often should we do autosaves?
	bool   autosave_realtime;                ///< autosaves based on real elapsed time (with pause handling)
	bool   threaded_saves;                   ///< should we do threaded saves?
	bool   keep_all_autosave;                ///< name the autosave in a different way
	bool   autosave_on_exit;                 ///< save an autosave when you quit the game, but do not ask "Do you really want to quit?"
	bool   autosave_on_network_disconnect;   ///< save an autosave when you get disconnected from a network game with an error?
	uint8  date_format_in_default_names;     ///< should the default savegame/screenshot name use long dates (31th Dec 2008), short dates (31-12-2008) or ISO dates (2008-12-31)
	byte   max_num_autosaves;                ///< controls how many autosavegames are made before the game starts to overwrite (names them 0 to max_num_autosaves - 1)
	byte   max_num_lt_autosaves;             ///< controls how many long-term autosavegames are made before the game starts to overwrite (names them 0 to max_num_lt_autosaves - 1)
	uint8  savegame_overwrite_confirm;       ///< Mode for when to warn about overwriting an existing savegame
	bool   population_in_label;              ///< show the population of a town in its label?
	bool   city_in_label;                    ///< show cities in label?
	uint8  right_mouse_btn_emulation;        ///< should we emulate right mouse clicking?
	uint8  scrollwheel_scrolling;            ///< scrolling using the scroll wheel?
	uint8  scrollwheel_multiplier;           ///< how much 'wheel' per incoming event from the OS?
	bool   show_slopes_on_viewport_map;      ///< use slope orientation to render the ground
	bool   show_height_on_viewport_map;      ///< use height for shading when rendering the ground
	uint32 default_viewport_map_mode;        ///< the mode to use by default when a viewport is in map mode, 0=owner, 1=industry, 2=vegetation
	uint32 action_when_viewport_map_is_dblclicked; ///< what to do when a doubleclick occurs on the viewport map
	uint32 show_scrolling_viewport_on_map;   ///< when a no map viewport is scrolled, its location is marked on the other map viewports
	bool   show_bridges_on_map;              ///< bridges are rendered on a viewport in map mode
	bool   show_tunnels_on_map;              ///< tunnels are rendered on a viewport in map mode
	bool   use_owner_colour_for_tunnelbridge;///< bridges and tunnels are rendered with their owner's colour
	bool   timetable_arrival_departure;      ///< show arrivals and departures in vehicle timetables
	uint8  max_departures;                   ///< maximum number of departures to show per station
	uint16 max_departure_time;               ///< maximum time in advance to show departures (days)
	uint16 max_departure_time_minutes;       ///< maximum time in advance to show departures (minutes)
	uint16 departure_calc_frequency;         ///< how often to calculate departures (in ticks)
	bool   departure_show_vehicle;           ///< whether to show vehicle names with departures
	bool   departure_show_group;             ///< whether to show group names with departures
	bool   departure_show_company;           ///< whether to show company names with departures
	bool   departure_show_vehicle_type;      ///< whether to show vehicle type icons with departures
	bool   departure_show_vehicle_color;     ///< whether to show vehicle type icons in silver instead of orange
	bool   departure_larger_font;            ///< whether to show the calling at list in a larger font
	bool   departure_destination_type;       ///< whether to show destination types for ports and airports
	bool   departure_show_both;              ///< whether to show departure and arrival times on the same line
	bool   departure_only_passengers;        ///< whether to only show passenger services
	bool   departure_smart_terminus;         ///< whether to only show passenger services
	uint8  departure_conditionals;           ///< how to handle conditional orders
	bool   departure_show_all_stops;         ///< whether to show stops regardless of loading/unloading done at them
	bool   departure_merge_identical;        ///< whether to merge identical departures
	RightClickClose  right_click_wnd_close;  ///< close window with right click
	bool   pause_on_newgame;                 ///< whether to start new games paused or not
	SignalGUISettings signal_gui_mode;       ///< select which signal types are shown in the signal GUI
	SignalCycleSettings cycle_signal_types;  ///< Which signal types to cycle with the build signal tool.
	SignalType default_signal_type;          ///< The default signal type, which is set automatically by the last signal used. Not available in Settings.
	Year   coloured_news_year;               ///< when does newspaper become coloured?
	bool   override_time_settings;           ///< Whether to override time display settings stored in savegame.
	bool   timetable_in_ticks;               ///< whether to show the timetable in ticks rather than days
	bool   timetable_leftover_ticks;         ///< whether to show leftover ticks after converting to minutes/days, in the timetable
	bool   timetable_start_text_entry;       ///< whether to enter timetable start times as text (hhmm format)
	uint8  date_with_time;                   ///< whether to show the month and year with the time
	bool   quick_goto;                       ///< Allow quick access to 'goto button' in vehicle orders window
	bool   auto_euro;                        ///< automatically switch to euro in 2002
	byte   drag_signals_density;             ///< many signals density
	bool   drag_signals_fixed_distance;      ///< keep fixed distance between signals when dragging
	Year   semaphore_build_before;           ///< build semaphore signals automatically before this year
	byte   news_message_timeout;             ///< how much longer than the news message "age" should we keep the message in the history
	bool   show_track_reservation;           ///< highlight reserved tracks.
	byte   station_numtracks;                ///< the number of platforms to default on for rail stations
	byte   station_platlength;               ///< the platform length, in tiles, for rail stations
	bool   station_dragdrop;                 ///< whether drag and drop is enabled for stations
	bool   station_show_coverage;            ///< whether to highlight coverage area
	bool   persistent_buildingtools;         ///< keep the building tools active after usage
	uint32 last_newgrf_count;                ///< the numbers of NewGRFs we found during the last scan
	byte   missing_strings_threshold;        ///< the number of missing strings before showing the warning
	uint8  graph_line_thickness;             ///< the thickness of the lines in the various graph guis
	bool   show_train_length_in_details;     ///< show train length in vehicle details window top widget
	bool   show_train_weight_ratios_in_details;   ///< show train weight ratios in vehicle details window top widget
	bool   show_vehicle_group_in_details;    ///< show vehicle group in vehicle details window top widget
	bool   show_restricted_signal_default;   ///< Show restricted electric signals using the default sprite
	bool   show_all_signal_default;          ///< Show all signals using the default sprite
	bool   show_adv_tracerestrict_features;  ///< Show advanced trace restrict features in UI
	bool   show_progsig_ui;                  ///< Show programmable pre-signals feature in UI
	bool   show_noentrysig_ui;               ///< Show no-entry signals feature in UI
	bool   show_veh_list_cargo_filter;       ///< Show cargo list filter in UI
	uint8  osk_activation;                   ///< Mouse gesture to trigger the OSK.
	byte   starting_colour;                  ///< default color scheme for the company to start a new game with
	byte   starting_colour_secondary;        ///< default secondary color scheme for the company to start a new game with
	bool   show_newgrf_name;                 ///< Show the name of the NewGRF in the build vehicle window
	bool   show_cargo_in_vehicle_lists;      ///< Show the cargoes the vehicles can carry in the list windows
	bool   show_wagon_intro_year;            ///< Show the introduction year for wagons in the build vehicle window
	bool   auto_remove_signals;              ///< automatically remove signals when in the way during rail construction
	uint16 refresh_rate;                     ///< How often we refresh the screen (time between draw-ticks).
	uint16 fast_forward_speed_limit;         ///< Game speed to use when fast-forward is enabled.
	uint8  show_vehicle_route_mode;          ///< How to show a vehicle's route when one of its windows is focused
	bool   show_vehicle_route;               ///< Show route lines when vehicles route overlay is being shown
	bool   show_vehicle_route_steps;         ///< Show route step markers when vehicles route overlay is being shown
	uint8  dash_level_of_route_lines;        ///< the dash level passed to GfxDrawLine() (plain if 0)
	bool   show_vehicle_list_company_colour; ///< show the company colour of vehicles which have an owner different to the owner of the vehicle list
	bool   enable_single_veh_shared_order_gui;    ///< enable showing a single vehicle in the shared order GUI window
	bool   show_adv_load_mode_features;      ///< enable advanced loading mode features in UI
	bool   disable_top_veh_list_mass_actions;     ///< disable mass actions buttons for non-group vehicle lists
	bool   adv_sig_bridge_tun_modes;         ///< Enable advanced modes for signals on bridges/tunnels.
	bool   sort_track_types_by_speed;        ///< Sorts track types by compatibility first, and speed next, instead of newGRF slot
	bool   show_depot_sell_gui;              ///< Show go to depot and sell in UI
	bool   open_vehicle_gui_clone_share;     ///< Open vehicle GUI when share-cloning vehicle from depot GUI
	uint8  linkgraph_colours;                ///< linkgraph overlay colours
	uint8  vehicle_names;                    ///< Vehicle naming scheme
	bool   shade_trees_on_slopes;            ///< Shade trees on slopes
	uint8  demolish_confirm_mode;            ///< Demolition confirmation mode
	bool   dual_pane_train_purchase_window;  ///< Dual pane train purchase window
	bool   dual_pane_train_purchase_window_dual_buttons;  ///< Dual pane train purchase window: dual buttons
	bool   allow_hiding_waypoint_labels;     ///< Allow hiding waypoint viewport labels
	uint8  disable_water_animation;          ///< Disable water animation depending on zoom level
	bool   show_order_occupancy_by_default;  ///< Show order occupancy by default in vehicle order window
	bool   show_group_hierarchy_name;        ///< Show the full hierarchy in group names
	bool   show_vehicle_group_hierarchy_name;///< Show the full group hierarchy in vehicle names
	bool   show_order_number_vehicle_view;   ///< Show order number in vehicle view window
	bool   hide_default_stop_location;       ///< Hide default stop location for orders

	uint16 console_backlog_timeout;          ///< the minimum amount of time items should be in the console backlog before they will be removed in ~3 seconds granularity.
	uint16 console_backlog_length;           ///< the minimum amount of items in the console backlog before items will be removed.

	uint8  station_gui_group_order;          ///< the order of grouping cargo entries in the station gui
	uint8  station_gui_sort_by;              ///< sort cargo entries in the station gui by station name or amount
	uint8  station_gui_sort_order;           ///< the sort order of entries in the station gui - ascending or descending
	uint16 network_chat_box_width_pct;       ///< width of the chat box in percent
	uint8  network_chat_box_height;          ///< height of the chat box in lines
	uint16 network_chat_timeout;             ///< timeout of chat messages in seconds

	uint8  developer;                        ///< print non-fatal warnings in console (>= 1), copy debug output to console (== 2)
	bool   show_date_in_logs;                ///< whether to show dates in console logs
	bool   newgrf_developer_tools;           ///< activate NewGRF developer tools and allow modifying NewGRFs in an existing game
	bool   ai_developer_tools;               ///< activate AI/GS developer tools
	bool   scenario_developer;               ///< activate scenario developer: allow modifying NewGRFs in an existing game
	uint8  settings_restriction_mode;        ///< selected restriction mode in adv. settings GUI. @see RestrictionMode
	bool   newgrf_show_old_versions;         ///< whether to show old versions in the NewGRF list
	uint8  newgrf_default_palette;           ///< default palette to use for NewGRFs without action 14 palette information
	bool   console_show_unlisted;            ///< whether to show unlisted console commands
	bool   newgrf_disable_big_gui;           ///< whether to disable "big GUI" NewGRFs

	bool   scale_bevels;                     ///< bevels are scaled with GUI scale.
	bool   bigger_main_toolbar;              ///< bigger main toolbar.

	/**
	 * Returns true when the user has sufficient privileges to edit newgrfs on a running game
	 * @return whether the user has sufficient privileges to edit newgrfs in an existing game
	 */
	bool UserIsAllowedToChangeNewGRFs() const
	{
		return this->scenario_developer || this->newgrf_developer_tools;
	}
};

/** Settings related to sound effects. */
struct SoundSettings {
	bool   news_ticker;                      ///< Play a ticker sound when a news item is published.
	bool   news_full;                        ///< Play sound effects associated to certain news types.
	bool   new_year;                         ///< Play sound on new year, summarising the performance during the last year.
	bool   confirm;                          ///< Play sound effect on successful constructions or other actions.
	bool   click_beep;                       ///< Beep on a random selection of buttons.
	bool   disaster;                         ///< Play disaster and accident sounds.
	bool   vehicle;                          ///< Play vehicle sound effects.
	bool   ambient;                          ///< Play ambient, industry and town sounds.
};

/** Settings related to music. */
struct MusicSettings {
	byte playlist;     ///< The playlist (number) to play
	byte music_vol;    ///< The requested music volume
	byte effect_vol;   ///< The requested effects volume
	byte custom_1[33]; ///< The order of the first custom playlist
	byte custom_2[33]; ///< The order of the second custom playlist
	bool playing;      ///< Whether music is playing
	bool shuffle;      ///< Whether to shuffle the music
};

/** Settings related to currency/unit systems. */
struct LocaleSettings {
	byte        currency;                         ///< currency we currently use
	byte        units_velocity;                   ///< unit system for velocity of trains and road vehicles
	byte        units_velocity_nautical;          ///< unit system for velocity of ships and aircraft
	byte        units_power;                      ///< unit system for power
	byte        units_weight;                     ///< unit system for weight
	byte        units_volume;                     ///< unit system for volume
	byte        units_force;                      ///< unit system for force
	byte        units_height;                     ///< unit system for height
	std::string digit_group_separator;            ///< thousand separator for non-currencies
	std::string digit_group_separator_currency;   ///< thousand separator for currencies
	std::string digit_decimal_separator;          ///< decimal separator
};

/** Settings related to news */
struct NewsSettings {
	uint8 arrival_player;                                 ///< NewsDisplay of vehicles arriving at new stations of current player
	uint8 arrival_other;                                  ///< NewsDisplay of vehicles arriving at new stations of other players
	uint8 accident;                                       ///< NewsDisplay of accidents that occur
	uint8 accident_other;                                 ///< NewsDisplay if a vehicle from another company is involved in an accident
	uint8 company_info;                                   ///< NewsDisplay of general company information
	uint8 open;                                           ///< NewsDisplay on new industry constructions
	uint8 close;                                          ///< NewsDisplay about closing industries
	uint8 economy;                                        ///< NewsDisplay on economical changes
	uint8 production_player;                              ///< NewsDisplay of production changes of industries affecting current player
	uint8 production_other;                               ///< NewsDisplay of production changes of industries affecting competitors
	uint8 production_nobody;                              ///< NewsDisplay of production changes of industries affecting no one
	uint8 advice;                                         ///< NewsDisplay on advice affecting the player's vehicles
	uint8 new_vehicles;                                   ///< NewsDisplay of new vehicles becoming available
	uint8 acceptance;                                     ///< NewsDisplay on changes affecting the acceptance of cargo at stations
	uint8 subsidies;                                      ///< NewsDisplay of changes on subsidies
	uint8 general;                                        ///< NewsDisplay of other topics
};

/** All settings related to the network. */
struct NetworkSettings {
	uint16      sync_freq;                                ///< how often do we check whether we are still in-sync
	uint8       frame_freq;                               ///< how often do we send commands to the clients
	uint16      commands_per_frame;                       ///< how many commands may be sent each frame_freq frames?
	uint16      commands_per_frame_server;                ///< how many commands may be sent each frame_freq frames? (server-originating commands)
	uint16      max_commands_in_queue;                    ///< how many commands may there be in the incoming queue before dropping the connection?
	uint16      bytes_per_frame;                          ///< how many bytes may, over a long period, be received per frame?
	uint16      bytes_per_frame_burst;                    ///< how many bytes may, over a short period, be received?
	uint16      max_init_time;                            ///< maximum amount of time, in game ticks, a client may take to initiate joining
	uint16      max_join_time;                            ///< maximum amount of time, in game ticks, a client may take to sync up during joining
	uint16      max_download_time;                        ///< maximum amount of time, in game ticks, a client may take to download the map
	uint16      max_password_time;                        ///< maximum amount of time, in game ticks, a client may take to enter the password
	uint16      max_lag_time;                             ///< maximum amount of time, in game ticks, a client may be lagging behind the server
	bool        pause_on_join;                            ///< pause the game when people join
	uint16      server_port;                              ///< port the server listens on
	uint16      server_admin_port;                        ///< port the server listens on for the admin network
	bool        server_admin_chat;                        ///< allow private chat for the server to be distributed to the admin network
	ServerGameType server_game_type;                      ///< Server type: local / public / invite-only.
	std::string server_invite_code;                       ///< Invite code to use when registering as server.
	std::string server_invite_code_secret;                ///< Secret to proof we got this invite code from the Game Coordinator.
	std::string server_name;                              ///< name of the server
	std::string server_password;                          ///< password for joining this server
	std::string rcon_password;                            ///< password for rconsole (server side)
	std::string admin_password;                           ///< password for the admin network
	std::string settings_password;                        ///< password for game settings (server side)
	std::string client_name;                              ///< name of the player (as client)
	std::string default_company_pass;                     ///< default password for new companies in encrypted form
	std::string connect_to_ip;                            ///< default for the "Add server" query
	std::string network_id;                               ///< network ID for servers
	std::string company_password_storage_token;           ///< company password storage token
	std::string company_password_storage_secret;          ///< company password storage secret
	uint8       max_auth_failures;                        ///< maximum auth failures before client is kicked
	bool        autoclean_companies;                      ///< automatically remove companies that are not in use
	uint8       autoclean_unprotected;                    ///< remove passwordless companies after this many months
	uint8       autoclean_protected;                      ///< remove the password from passworded companies after this many months
	uint8       autoclean_novehicles;                     ///< remove companies with no vehicles after this many months
	uint8       max_companies;                            ///< maximum amount of companies
	uint8       max_clients;                              ///< maximum amount of clients
	Year        restart_game_year;                        ///< year the server restarts
	uint8       min_active_clients;                       ///< minimum amount of active clients to unpause the game
	bool        reload_cfg;                               ///< reload the config file before restarting
	std::string last_joined;                              ///< Last joined server
	bool        no_http_content_downloads;                ///< do not do content downloads over HTTP
	UseRelayService use_relay_service;                    ///< Use relay service?
	ParticipateSurvey participate_survey;                 ///< Participate in the automated survey
};

/** Settings related to the creation of games. */
struct GameCreationSettings {
	uint32 generation_seed;                  ///< noise seed for world generation
	uint32 generation_unique_id;             ///< random id to differentiate savegames
	Year   starting_year;                    ///< starting date
	Year   ending_year;                      ///< scoring end date
	uint8  map_x;                            ///< X size of map
	uint8  map_y;                            ///< Y size of map
	byte   land_generator;                   ///< the landscape generator
	byte   oil_refinery_limit;               ///< distance oil refineries allowed from map edge
	byte   snow_line_height;                 ///< the configured snow line height (deduced from "snow_coverage")
	byte   snow_coverage;                    ///< the amount of snow coverage on the map
	byte   rainforest_line_height;           ///< the configured rainforest line height
	byte   desert_coverage;                  ///< the amount of desert coverage on the map
	byte   climate_threshold_mode;           ///< climate threshold mode
	byte   heightmap_height;                 ///< highest mountain for heightmap (towards what it scales)
	byte   tgen_smoothness;                  ///< how rough is the terrain from 0-3
	byte   tree_placer;                      ///< the tree placer algorithm
	byte   heightmap_rotation;               ///< rotation director for the heightmap
	byte   se_flat_world_height;             ///< land height a flat world gets in SE
	byte   town_name;                        ///< the town name generator used for town names
	byte   landscape;                        ///< the landscape we're currently in
	byte   water_borders;                    ///< bitset of the borders that are water
	uint16 custom_town_number;               ///< manually entered number of towns
	uint16 custom_industry_number;           ///< manually entered number of industries
	byte   variety;                          ///< variety level applied to TGP
	byte   custom_terrain_type;              ///< manually entered height for TGP to aim for
	byte   custom_sea_level;                 ///< manually entered percentage of water in the map
	byte   min_river_length;                 ///< the minimum river length
	byte   river_route_random;               ///< the amount of randomicity for the route finding
	byte   amount_of_rivers;                 ///< the amount of rivers
	bool   rivers_top_of_hill;               ///< do rivers require starting near the tops of hills?
	uint8  river_tropics_width;              ///< the configured width of tropics around rivers
	uint8  lake_tropics_width;               ///< the configured width of tropics around lakes
	uint8  coast_tropics_width;              ///< the configured width of tropics around coasts
	uint8  lake_size;                        ///< how large can lakes get?
	bool   lakes_allowed_in_deserts;         ///< are lakes allowed in deserts?
	uint8  amount_of_rocks;                  ///< the amount of rocks
	uint8  height_affects_rocks;             ///< the affect that map height has on rocks
	uint8  build_public_roads;               ///< build public roads connecting towns
};

/** Settings related to construction in-game */
struct ConstructionSettings {
	uint8  map_height_limit;                 ///< the maximum allowed heightlevel
	bool   build_on_slopes;                  ///< allow building on slopes
	bool   autoslope;                        ///< allow terraforming under things
	uint16 max_bridge_length;                ///< maximum length of bridges
	byte   max_bridge_height;                ///< maximum height of bridges
	uint16 max_tunnel_length;                ///< maximum length of tunnels
	byte   train_signal_side;                ///< show signals on left / driving / right side
	bool   extra_dynamite;                   ///< extra dynamite
	bool   road_stop_on_town_road;           ///< allow building of drive-through road stops on town owned roads
	bool   road_stop_on_competitor_road;     ///< allow building of drive-through road stops on roads owned by competitors
<<<<<<< HEAD
	uint8  raw_industry_construction;        ///< type of (raw) industry construction (none, "normal", prospecting)
	uint8  industry_platform;                ///< the amount of flat land around an industry
=======
	bool   crossing_with_competitor;         ///< allow building of level crossings with competitor roads or rails
	uint8_t  raw_industry_construction;        ///< type of (raw) industry construction (none, "normal", prospecting)
	uint8_t  industry_platform;                ///< the amount of flat land around an industry
>>>>>>> 30eba33f
	bool   freeform_edges;                   ///< allow terraforming the tiles at the map edges
	bool   flood_from_edges;                 ///< whether water floods from map edges
	uint8  extra_tree_placement;             ///< (dis)allow building extra trees in-game
	uint8  trees_around_snow_line_range;     ///< range around snowline for mixed and arctic forest.
	bool   trees_around_snow_line_enabled;   ///< enable mixed and arctic forest around snowline, and no trees above snowline
	uint8  trees_around_snow_line_dynamic_range; ///< how much of the snow line dynamic range to use as the snowline for arctic tree placement
	uint8  command_pause_level;              ///< level/amount of commands that can't be executed while paused
	uint16 maximum_signal_evaluations;       ///< maximum number of programmable pre-signals which may be evaluated in one pass
	bool   enable_build_river;               ///< enable building rivers in-game
	bool   enable_remove_water;              ///< enable removing sea and rivers in-game
	uint8  road_custom_bridge_heads;         ///< allow construction of road custom bridge heads
	bool   chunnel;                          ///< allow construction of tunnels under water
	uint8  rail_custom_bridge_heads;         ///< allow construction of rail custom bridge heads
	bool   allow_grf_objects_under_bridges;  ///< allow all NewGRF objects under bridges
	bool   allow_stations_under_bridges;     ///< allow NewGRF rail station/waypoint tiles that do not specify clearance under bridges
	bool   allow_road_stops_under_bridges;   ///< allow road/tram stops under bridges
	bool   allow_docks_under_bridges;        ///< allow docks under bridges
	byte   purchase_land_permitted;          ///< whether and how purchasing land is permitted
	bool   build_object_area_permitted;      ///< whether building objects by area is permitted
	Year   no_expire_objects_after;          ///< do not expire objects after this year
	bool   ignore_object_intro_dates;        ///< allow players to build objects before their introduction dates (does not include during map generation)
	bool   convert_town_road_no_houses;      ///< allow converting town roads to a type which does not allow houses

	uint32 terraform_per_64k_frames;         ///< how many tile heights may, over a long period, be terraformed per 65536 frames?
	uint16 terraform_frame_burst;            ///< how many tile heights may, over a short period, be terraformed?
	uint32 clear_per_64k_frames;             ///< how many tiles may, over a long period, be cleared per 65536 frames?
	uint16 clear_frame_burst;                ///< how many tiles may, over a short period, be cleared?
	uint32 tree_per_64k_frames;              ///< how many trees may, over a long period, be planted per 65536 frames?
	uint16 tree_frame_burst;                 ///< how many trees may, over a short period, be planted?
	uint32 purchase_land_per_64k_frames;     ///< how many tiles may, over a long period, be purchased per 65536 frames?
	uint16 purchase_land_frame_burst;        ///< how many tiles may, over a short period, be purchased?
	uint32 build_object_per_64k_frames;      ///< how many tiles may, over a long period, have objects built on them per 65536 frames?
	uint16 build_object_frame_burst;         ///< how many tiles may, over a short period, have objects built on them?
	uint8  tree_growth_rate;                 ///< tree growth rate

	byte   old_simulated_wormhole_signals;   ///< moved to company settings: simulate signals in tunnel
};

/** Settings related to the AI. */
struct AISettings {
	bool   ai_in_multiplayer;                ///< so we allow AIs in multiplayer
	bool   ai_disable_veh_train;             ///< disable types for AI
	bool   ai_disable_veh_roadveh;           ///< disable types for AI
	bool   ai_disable_veh_aircraft;          ///< disable types for AI
	bool   ai_disable_veh_ship;              ///< disable types for AI
};

/** Settings related to scripts. */
struct ScriptSettings {
	uint8  settings_profile;                 ///< difficulty profile to set initial settings of scripts, esp. random AIs
	uint32 script_max_opcode_till_suspend;   ///< max opcode calls till scripts will suspend
	uint32 script_max_memory_megabytes;      ///< limit on memory a single script instance may have allocated
};

/** Settings related to the new pathfinder. */
struct NPFSettings {
	/**
	 * The maximum amount of search nodes a single NPF run should take. This
	 * limit should make sure performance stays at acceptable levels at the cost
	 * of not being perfect anymore.
	 */
	uint32 npf_max_search_nodes;
	uint32 maximum_go_to_depot_penalty;      ///< What is the maximum penalty that may be endured for going to a depot

	uint32 npf_rail_firstred_penalty;        ///< the penalty for when the first signal is red (and it is not an exit or combo signal)
	uint32 npf_rail_firstred_exit_penalty;   ///< the penalty for when the first signal is red (and it is an exit or combo signal)
	uint32 npf_rail_lastred_penalty;         ///< the penalty for when the last signal is red
	uint32 npf_rail_station_penalty;         ///< the penalty for station tiles
	uint32 npf_rail_slope_penalty;           ///< the penalty for sloping upwards
	uint32 npf_rail_curve_penalty;           ///< the penalty for curves
	uint32 npf_rail_depot_reverse_penalty;   ///< the penalty for reversing in depots
	uint32 npf_rail_pbs_cross_penalty;       ///< the penalty for crossing a reserved rail track
	uint32 npf_rail_pbs_signal_back_penalty; ///< the penalty for passing a pbs signal from the backside
	uint32 npf_buoy_penalty;                 ///< the penalty for going over (through) a buoy
	uint32 npf_water_curve_penalty;          ///< the penalty for curves
	uint32 npf_road_curve_penalty;           ///< the penalty for curves
	uint32 npf_crossing_penalty;             ///< the penalty for level crossings
	uint32 npf_road_drive_through_penalty;   ///< the penalty for going through a drive-through road stop
	uint32 npf_road_dt_occupied_penalty;     ///< the penalty multiplied by the fill percentage of a drive-through road stop
	uint32 npf_road_bay_occupied_penalty;    ///< the penalty multiplied by the fill percentage of a road bay
};

/** Settings related to the yet another pathfinder. */
struct YAPFSettings {
	bool   disable_node_optimization;        ///< whether to use exit-dir instead of trackdir in node key
	uint32 max_search_nodes;                 ///< stop path-finding when this number of nodes visited
	uint32 maximum_go_to_depot_penalty;      ///< What is the maximum penalty that may be endured for going to a depot
	bool   ship_use_yapf;                    ///< use YAPF for ships
	bool   road_use_yapf;                    ///< use YAPF for road
	bool   rail_use_yapf;                    ///< use YAPF for rail
	uint32 road_slope_penalty;               ///< penalty for up-hill slope
	uint32 road_curve_penalty;               ///< penalty for curves
	uint32 road_crossing_penalty;            ///< penalty for level crossing
	uint32 road_stop_penalty;                ///< penalty for going through a drive-through road stop
	uint32 road_stop_occupied_penalty;       ///< penalty multiplied by the fill percentage of a drive-through road stop
	uint32 road_stop_bay_occupied_penalty;   ///< penalty multiplied by the fill percentage of a road bay
	bool   rail_firstred_twoway_eol;         ///< treat first red two-way signal as dead end
	uint32 rail_firstred_penalty;            ///< penalty for first red signal
	uint32 rail_firstred_exit_penalty;       ///< penalty for first red exit signal
	uint32 rail_lastred_penalty;             ///< penalty for last red signal
	uint32 rail_lastred_exit_penalty;        ///< penalty for last red exit signal
	uint32 rail_station_penalty;             ///< penalty for non-target station tile
	uint32 rail_slope_penalty;               ///< penalty for up-hill slope
	uint32 rail_curve45_penalty;             ///< penalty for curve
	uint32 rail_curve90_penalty;             ///< penalty for 90-deg curve
	uint32 rail_depot_reverse_penalty;       ///< penalty for reversing in the depot
	uint32 rail_crossing_penalty;            ///< penalty for level crossing
	uint32 rail_look_ahead_max_signals;      ///< max. number of signals taken into consideration in look-ahead load balancer
	int32  rail_look_ahead_signal_p0;        ///< constant in polynomial penalty function
	int32  rail_look_ahead_signal_p1;        ///< constant in polynomial penalty function
	int32  rail_look_ahead_signal_p2;        ///< constant in polynomial penalty function
	uint32 rail_pbs_cross_penalty;           ///< penalty for crossing a reserved tile
	uint32 rail_pbs_station_penalty;         ///< penalty for crossing a reserved station tile
	uint32 rail_pbs_signal_back_penalty;     ///< penalty for passing a pbs signal from the backside
	uint32 rail_doubleslip_penalty;          ///< penalty for passing a double slip switch

	uint32 rail_longer_platform_penalty;           ///< penalty for longer  station platform than train
	uint32 rail_longer_platform_per_tile_penalty;  ///< penalty for longer  station platform than train (per tile)
	uint32 rail_shorter_platform_penalty;          ///< penalty for shorter station platform than train
	uint32 rail_shorter_platform_per_tile_penalty; ///< penalty for shorter station platform than train (per tile)
	uint32 ship_curve45_penalty;                   ///< penalty for 45-deg curve for ships
	uint32 ship_curve90_penalty;                   ///< penalty for 90-deg curve for ships
};

/** Settings related to all pathfinders. */
struct PathfinderSettings {
	uint8  pathfinder_for_trains;            ///< the pathfinder to use for trains
	uint8  pathfinder_for_roadvehs;          ///< the pathfinder to use for roadvehicles
	uint8  pathfinder_for_ships;             ///< the pathfinder to use for ships
	bool   new_pathfinding_all;              ///< use the newest pathfinding algorithm for all

	bool   roadveh_queue;                    ///< buggy road vehicle queueing
	bool   forbid_90_deg;                    ///< forbid trains to make 90 deg turns
	bool   back_of_one_way_pbs_waiting_point;///< whether the back of one-way PBS signals is a safe waiting point
	uint8  reroute_rv_on_layout_change;      ///< whether to re-route road vehicles when the layout changes

	bool   reverse_at_signals;               ///< whether to reverse at signals at all
	byte   wait_oneway_signal;               ///< waitingtime in days before a oneway signal
	byte   wait_twoway_signal;               ///< waitingtime in days before a twoway signal

	bool   reserve_paths;                    ///< always reserve paths regardless of signal type.
	byte   wait_for_pbs_path;                ///< how long to wait for a path reservation.
	byte   path_backoff_interval;            ///< ticks between checks for a free path.

	NPFSettings  npf;                        ///< pathfinder settings for the new pathfinder
	YAPFSettings yapf;                       ///< pathfinder settings for the yet another pathfinder
};

/** Settings related to orders. */
struct OrderSettings {
	bool   improved_load;                    ///< improved loading algorithm
	bool   gradual_loading;                  ///< load vehicles gradually
	bool   selectgoods;                      ///< only send the goods to station if a train has been there
	bool   no_servicing_if_no_breakdowns;    ///< don't send vehicles to depot when breakdowns are disabled
	bool   serviceathelipad;                 ///< service helicopters at helipads automatically (no need to send to depot)
	bool   nonstop_only;                     ///< allow non-stop orders only

	uint8  old_occupancy_smoothness;         ///< moved to company settings: percentage smoothness of occupancy measurement changes
	bool   old_timetable_separation;         ///< moved to company settings: whether to perform automatic separation based on timetable
	uint8  old_timetable_separation_rate;    ///< moved to company settings: percentage of timetable separation change to apply
};

/** Settings related to vehicles. */
struct VehicleSettings {
	uint8  max_train_length;                 ///< maximum length for trains
	uint8  smoke_amount;                     ///< amount of smoke/sparks locomotives produce
	uint8  train_acceleration_model;         ///< realistic acceleration for trains
	uint8  train_braking_model;              ///< braking model for trains
	uint8  realistic_braking_aspect_limited; ///< realistic braking lookahead is aspect limited
	bool   limit_train_acceleration;         ///< when using realistic braking, also limit train acceleration
	uint8  roadveh_acceleration_model;       ///< realistic acceleration for road vehicles
	uint8  train_slope_steepness;            ///< Steepness of hills for trains when using realistic acceleration
	uint8  roadveh_slope_steepness;          ///< Steepness of hills for road vehicles when using realistic acceleration
	bool   wagon_speed_limits;               ///< enable wagon speed limits
	bool   train_speed_adaptation;           ///< Faster trains slow down when behind slower trains
	bool   slow_road_vehicles_in_curves;     ///< Road vehicles slow down in curves.
	bool   disable_elrails;                  ///< when true, the elrails are disabled
	UnitID max_trains;                       ///< max trains in game per company
	UnitID max_roadveh;                      ///< max trucks in game per company
	UnitID max_aircraft;                     ///< max planes in game per company
	UnitID max_ships;                        ///< max ships in game per company
	uint8  plane_speed;                      ///< divisor for speed of aircraft
	uint8  freight_trains;                   ///< value to multiply the weight of cargo by
	bool   dynamic_engines;                  ///< enable dynamic allocation of engine data
	bool   never_expire_vehicles;            ///< never expire vehicles
	Year   no_expire_vehicles_after;         ///< do not expire vehicles after this year
	Year   no_introduce_vehicles_after;      ///< do not introduce vehicles after this year
	byte   extend_vehicle_life;              ///< extend vehicle life by this many years
	byte   road_side;                        ///< the side of the road vehicles drive on
	uint8  plane_crashes;                    ///< number of plane crashes, 0 = none, 1 = reduced, 2 = normal
	bool   adjacent_crossings;               ///< enable closing of adjacent level crossings
	bool   safer_crossings;                  ///< enable safer level crossings
	bool   improved_breakdowns;              ///< different types, chances and severities of breakdowns
	bool   pay_for_repair;                   ///< pay for repairing vehicle
	uint8  repair_cost;                      ///< cost of repairing vehicle
	bool   ship_collision_avoidance;         ///< ships try to avoid colliding with each other
	bool   no_train_crash_other_company;     ///< trains cannot crash with trains from other companies
	bool   roadveh_articulated_overtaking;   ///< enable articulated road vehicles overtaking other vehicles
	bool   roadveh_cant_quantum_tunnel;      ///< enable or disable vehicles quantum tunelling through over vehicles when blocked
	bool   drive_through_train_depot;        ///< enable drive-through train depot emulation
	uint16 through_load_speed_limit;         ///< maximum speed for through load
	uint16 rail_depot_speed_limit;           ///< maximum speed entering/existing rail depots
	bool   non_leading_engines_keep_name;    ///< allow engines moved to a non-leading position to retain their custom name
};

/** Settings related to the economy. */
struct EconomySettings {
	bool   inflation;                        ///< disable inflation
	bool   inflation_fixed_dates;            ///< whether inflation is applied between fixed dates
	bool   bribe;                            ///< enable bribing the local authority
	EconomyType type;                        ///< economy type (original/smooth/frozen)
	bool   allow_shares;                     ///< allow the buying/selling of shares
	uint8  min_years_for_shares;             ///< minimum age of a company for it to trade shares
	uint8  feeder_payment_share;             ///< percentage of leg payment to virtually pay in feeder systems
	byte   dist_local_authority;             ///< distance for town local authority, default 20
	bool   exclusive_rights;                 ///< allow buying exclusive rights
	bool   fund_buildings;                   ///< allow funding new buildings
	bool   fund_roads;                       ///< allow funding local road reconstruction
	bool   give_money;                       ///< allow giving other companies money
	bool   mod_road_rebuild;                 ///< roadworks remove unnecessary RoadBits
	bool   multiple_industry_per_town;       ///< allow many industries of the same type per town
	int8   town_growth_rate;                 ///< town growth rate
	uint8  town_growth_cargo_transported;    ///< percentage of town growth rate which depends on proportion of transported cargo in the last month
	bool   town_zone_calc_mode;              ///< calc mode for town zones
	uint16 town_zone_0_mult;                 ///< multiplier for the size of town zone 0
	uint16 town_zone_1_mult;                 ///< multiplier for the size of town zone 1
	uint16 town_zone_2_mult;                 ///< multiplier for the size of town zone 2
	uint16 town_zone_3_mult;                 ///< multiplier for the size of town zone 3
	uint16 town_zone_4_mult;                 ///< multiplier for the size of town zone 4
	uint16 city_zone_0_mult;                 ///< multiplier for the size of city zone 0
	uint16 city_zone_1_mult;                 ///< multiplier for the size of city zone 1
	uint16 city_zone_2_mult;                 ///< multiplier for the size of city zone 2
	uint16 city_zone_3_mult;                 ///< multiplier for the size of city zone 3
	uint16 city_zone_4_mult;                 ///< multiplier for the size of city zone 4
	uint8  larger_towns;                     ///< the number of cities to build. These start off larger and grow twice as fast
	uint8  initial_city_size;                ///< multiplier for the initial size of the cities compared to towns
	TownLayout town_layout;                  ///< select town layout, @see TownLayout
	TownCargoGenMode town_cargogen_mode;     ///< algorithm for generating cargo from houses, @see TownCargoGenMode
	bool   allow_town_roads;                 ///< towns are allowed to build roads (always allowed when generating world / in SE)
	uint16  town_min_distance;               ///< minimum distance between towns
	uint8  max_town_heightlevel;             ///< maximum height level for towns
	uint16 min_town_land_area;               ///< minimum contiguous lang area for towns.
	uint16 min_city_land_area;               ///< minimum contiguous lang area for cities.
	TownFounding found_town;                 ///< town founding.
	bool   station_noise_level;              ///< build new airports when the town noise level is still within accepted limits
	uint16 town_noise_population[3];         ///< population to base decision on noise evaluation (@see town_council_tolerance)
	bool   infrastructure_sharing[4];        ///< enable infrastructure sharing for rail/road/water/air
	uint   sharing_fee[4];                   ///< fees for infrastructure sharing for rail/road/water/air
	bool   sharing_payment_in_debt;          ///< allow fee payment for companies with more loan than money (switch off to prevent MP exploits)
	bool   allow_town_level_crossings;       ///< towns are allowed to build level crossings
	TownTunnelMode town_build_tunnels;       ///< if/when towns are allowed to build road tunnels
	uint8  town_max_road_slope;              ///< maximum number of consecutive sloped road tiles which towns are allowed to build
	bool   allow_town_bridges;               ///< towns are allowed to build bridges
	int8   old_town_cargo_factor;            ///< old power-of-two multiplier for town (passenger, mail) generation. May be negative.
	int16  town_cargo_scale_factor;          ///< scaled power-of-two multiplier for town (passenger, mail) generation. May be negative.
	int16  industry_cargo_scale_factor;      ///< scaled power-of-two multiplier for primary industry generation. May be negative.
	bool   infrastructure_maintenance;       ///< enable monthly maintenance fee for owner infrastructure
	uint8  day_length_factor;                ///< factor which the length of day is multiplied
	uint16 random_road_reconstruction;       ///< chance out of 1000 per tile loop for towns to start random road re-construction
	bool disable_inflation_newgrf_flag;      ///< Disable NewGRF inflation flag
	CargoPaymentAlgorithm payment_algorithm; ///< Cargo payment algorithm
	TickRateMode tick_rate;                  ///< Tick rate mode
};

struct LinkGraphSettings {
	uint16 recalc_time;                         ///< time (in days) for recalculating each link graph component.
	uint16 recalc_interval;                     ///< time (in days) between subsequent checks for link graphs to be calculated.
	DistributionType distribution_pax;          ///< distribution type for passengers
	DistributionType distribution_mail;         ///< distribution type for mail
	DistributionType distribution_armoured;     ///< distribution type for armoured cargo class
	DistributionType distribution_default;      ///< distribution type for all other goods
	DistributionType distribution_per_cargo[NUM_CARGO]; ///< per cargo distribution types
	uint8 accuracy;                             ///< accuracy when calculating things on the link graph. low accuracy => low running time
	uint8 demand_size;                          ///< influence of supply ("station size") on the demand function
	uint8 demand_distance;                      ///< influence of distance between stations on the demand function
	uint8 short_path_saturation;                ///< percentage up to which short paths are saturated before saturating most capacious paths
	uint16 aircraft_link_scale;                 ///< scale effective distance of aircraft links

	inline DistributionType GetDistributionType(CargoID cargo) const {
		if (this->distribution_per_cargo[cargo] != DT_PER_CARGO_DEFAULT) return this->distribution_per_cargo[cargo];
		if (IsCargoInClass(cargo, CC_PASSENGERS)) return this->distribution_pax;
		if (IsCargoInClass(cargo, CC_MAIL)) return this->distribution_mail;
		if (IsCargoInClass(cargo, CC_ARMOURED)) return this->distribution_armoured;
		return this->distribution_default;
	}
};

/** Settings related to stations. */
struct StationSettings {
	bool   modified_catchment;               ///< different-size catchment areas
	bool   serve_neutral_industries;         ///< company stations can serve industries with attached neutral stations
	bool   adjacent_stations;                ///< allow stations to be built directly adjacent to other stations
	bool   distant_join_stations;            ///< allow to join non-adjacent stations
	bool   never_expire_airports;            ///< never expire airports
	byte   station_spread;                   ///< amount a station may spread
	byte   catchment_increase;               ///< amount by which station catchment is increased
	bool   cargo_class_rating_wait_time;     ///< station rating tolerance to time since last cargo pickup depends on cargo class
	bool   station_size_rating_cargo_amount; ///< station rating tolerance to waiting cargo amount depends on station size
	StationDelivery station_delivery_mode;   ///< method to use for distributing cargo from stations to accepting industries
};

/** Default settings for vehicles. */
struct VehicleDefaultSettings {
	bool   servint_ispercent;                ///< service intervals are in percents
	uint16 servint_trains;                   ///< service interval for trains
	uint16 servint_roadveh;                  ///< service interval for road vehicles
	uint16 servint_aircraft;                 ///< service interval for aircraft
	uint16 servint_ships;                    ///< service interval for ships
	bool   auto_timetable_by_default;        ///< use automatic timetables by default
	bool   auto_separation_by_default;       ///< use automatic timetable separation by default
};

/** Settings that can be set per company. */
struct CompanySettings {
	bool engine_renew;                       ///< is autorenew enabled
	int16 engine_renew_months;               ///< months before/after the maximum vehicle age a vehicle should be renewed
	uint32 engine_renew_money;               ///< minimum amount of money before autorenew is used
	bool renew_keep_length;                  ///< sell some wagons if after autoreplace the train is longer than before
	VehicleDefaultSettings vehicle;          ///< default settings for vehicles
	uint8 order_occupancy_smoothness;        ///< percentage smoothness of occupancy measurement changes
	uint8  auto_timetable_separation_rate;   ///< percentage of auto timetable separation change to apply
	bool infra_others_buy_in_depot[4];       ///< other companies can buy/autorenew in this companies depots (where infra sharing enabled)
	uint16 timetable_autofill_rounding;      ///< round up timetable times to be a multiple of this number of ticks
	bool advance_order_on_clone;             ///< when cloning a vehicle or copying/sharing an order list, advance the current order to a suitable point
	bool copy_clone_add_to_group;            ///< whether to add cloned vehicles to the source vehicle's group, when cloning a vehicle without sharing orders
	bool remain_if_next_order_same_station;  ///< if the next order is for the same station, start loading/unloading again instead of leaving.

	byte old_simulated_wormhole_signals;     ///< no longer needs a setting: tunnel/bridge signal simulation spacing
};

/** Debug settings. */
struct DebugSettings {
	uint32 chicken_bits;                     ///< chicken bits
	uint32 newgrf_optimiser_flags;           ///< NewGRF optimiser flags
};

/** Scenario editor settings. */
struct ScenarioSettings {
	bool multiple_buildings;                 ///< allow manually adding more than one church/stadium
	bool house_ignore_dates;                 ///< allow manually adding houses regardless of date restrictions
	uint8 house_ignore_zones;                ///< allow manually adding houses regardless of zone restrictions
	bool house_ignore_grf;                   ///< allow manually adding houses regardless of GRF restrictions
};

/** Settings related to currency/unit systems. */
struct ClientLocaleSettings {
	bool sync_locale_network_server;         ///< sync locale settings with network server
};

/** All settings together for the game. */
struct GameSettings {
	DifficultySettings   difficulty;         ///< settings related to the difficulty
	GameCreationSettings game_creation;      ///< settings used during the creation of a game (map)
	ConstructionSettings construction;       ///< construction of things in-game
	AISettings           ai;                 ///< what may the AI do?
	ScriptSettings       script;             ///< settings for scripts
	class AIConfig      *ai_config[MAX_COMPANIES]; ///< settings per company
	class GameConfig    *game_config;        ///< settings for gamescript
	PathfinderSettings   pf;                 ///< settings for all pathfinders
	OrderSettings        order;              ///< settings related to orders
	VehicleSettings      vehicle;            ///< options for vehicles
	EconomySettings      economy;            ///< settings to change the economy
	LinkGraphSettings    linkgraph;          ///< settings for link graph calculations
	StationSettings      station;            ///< settings related to station management
	LocaleSettings       locale;             ///< settings related to used currency/unit system in the current game
	DebugSettings        debug;              ///< debug settings
	TimeSettings         game_time;          ///< time display settings.
};

/** All settings that are only important for the local client. */
struct ClientSettings {
	GUISettings          gui;                ///< settings related to the GUI
	ClientLocaleSettings client_locale;      ///< settings related to used currency/unit system in the client
	NetworkSettings      network;            ///< settings related to the network
	CompanySettings      company;            ///< default values for per-company settings
	SoundSettings        sound;              ///< sound effect settings
	MusicSettings        music;              ///< settings related to music/sound
	NewsSettings         news_display;       ///< news display settings.
	ScenarioSettings     scenario;           ///< scenario editor settings
};

/** The current settings for this game. */
extern ClientSettings _settings_client;

/** The current settings for this game. */
extern GameSettings _settings_game;

/** The settings values that are used for new games and/or modified in config file. */
extern GameSettings _settings_newgame;

/** The effective settings that are used for time display. */
extern TimeSettings _settings_time;

/** Old vehicle settings, which were game settings before, and are company settings now. (Needed for savegame conversion) */
extern VehicleDefaultSettings _old_vds;

/**
 * Get the settings-object applicable for the current situation: the newgame settings
 * when we're in the main menu and otherwise the settings of the current game.
 */
static inline GameSettings &GetGameSettings()
{
	return (_game_mode == GM_MENU) ? _settings_newgame : _settings_game;
}

#endif /* SETTINGS_TYPE_H */<|MERGE_RESOLUTION|>--- conflicted
+++ resolved
@@ -481,14 +481,9 @@
 	bool   extra_dynamite;                   ///< extra dynamite
 	bool   road_stop_on_town_road;           ///< allow building of drive-through road stops on town owned roads
 	bool   road_stop_on_competitor_road;     ///< allow building of drive-through road stops on roads owned by competitors
-<<<<<<< HEAD
+	bool   crossing_with_competitor;         ///< allow building of level crossings with competitor roads or rails
 	uint8  raw_industry_construction;        ///< type of (raw) industry construction (none, "normal", prospecting)
 	uint8  industry_platform;                ///< the amount of flat land around an industry
-=======
-	bool   crossing_with_competitor;         ///< allow building of level crossings with competitor roads or rails
-	uint8_t  raw_industry_construction;        ///< type of (raw) industry construction (none, "normal", prospecting)
-	uint8_t  industry_platform;                ///< the amount of flat land around an industry
->>>>>>> 30eba33f
 	bool   freeform_edges;                   ///< allow terraforming the tiles at the map edges
 	bool   flood_from_edges;                 ///< whether water floods from map edges
 	uint8  extra_tree_placement;             ///< (dis)allow building extra trees in-game
