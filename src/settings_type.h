/* $Id$ */

/*
 * This file is part of OpenTTD.
 * OpenTTD is free software; you can redistribute it and/or modify it under the terms of the GNU General Public License as published by the Free Software Foundation, version 2.
 * OpenTTD is distributed in the hope that it will be useful, but WITHOUT ANY WARRANTY; without even the implied warranty of MERCHANTABILITY or FITNESS FOR A PARTICULAR PURPOSE.
 * See the GNU General Public License for more details. You should have received a copy of the GNU General Public License along with OpenTTD. If not, see <http://www.gnu.org/licenses/>.
 */

/** @file settings_type.h Types related to global configuration settings. */

#ifndef SETTINGS_TYPE_H
#define SETTINGS_TYPE_H

#include "date_type.h"
#include "town_type.h"
#include "transport_type.h"
#include "network/core/config.h"
#include "company_type.h"
#include "cargotype.h"
#include "linkgraph/linkgraph_type.h"
#include "zoom_type.h"
#include "openttd.h"


/** Settings profiles and highscore tables. */
enum SettingsProfile {
	SP_BEGIN = 0,
	SP_EASY = SP_BEGIN,                       ///< Easy difficulty.
	SP_MEDIUM,                                ///< Medium difficulty.
	SP_HARD,                                  ///< Hard difficulty.

	SP_END,                                   ///< End of setting profiles.

	SP_CUSTOM = SP_END,                       ///< No profile, special "custom" highscore.
	SP_SAVED_HIGHSCORE_END,                   ///< End of saved highscore tables.

	SP_MULTIPLAYER = SP_SAVED_HIGHSCORE_END,  ///< Special "multiplayer" highscore. Not saved, always specific to the current game.
	SP_HIGHSCORE_END,                         ///< End of highscore tables.
};

/** Available industry map generation densities. */
enum IndustryDensity {
	ID_FUND_ONLY, ///< The game does not build industries.
	ID_MINIMAL,   ///< Start with just the industries that must be present.
	ID_VERY_LOW,  ///< Very few industries at game start.
	ID_LOW,       ///< Few industries at game start.
	ID_NORMAL,    ///< Normal amount of industries at game start.
	ID_HIGH,      ///< Many industries at game start.

	ID_END,       ///< Number of industry density settings.
};

/** Settings related to the difficulty of the game */
struct DifficultySettings {
	byte   max_no_competitors;               ///< the number of competitors (AIs)
	byte   number_towns;                     ///< the amount of towns
	byte   industry_density;                 ///< The industry density. @see IndustryDensity
	uint32 max_loan;                         ///< the maximum initial loan
	byte   initial_interest;                 ///< amount of interest (to pay over the loan)
	byte   vehicle_costs;                    ///< amount of money spent on vehicle running cost
	byte   competitor_speed;                 ///< the speed at which the AI builds
	byte   vehicle_breakdowns;               ///< likelihood of vehicles breaking down
	byte   subsidy_multiplier;               ///< amount of subsidy
	byte   construction_cost;                ///< how expensive is building
	byte   terrain_type;                     ///< the mountainousness of the landscape
	byte   quantity_sea_lakes;               ///< the amount of seas/lakes
	bool   economy;                          ///< how volatile is the economy
	bool   line_reverse_mode;                ///< reversing at stations or not
	bool   disasters;                        ///< are disasters enabled
	byte   town_council_tolerance;           ///< minimum required town ratings to be allowed to demolish stuff
};

/** Settings related to the GUI and other stuff that is not saved in the savegame. */
struct GUISettings {
	bool   sg_full_load_any;                 ///< new full load calculation, any cargo must be full read from pre v93 savegames
	bool   lost_vehicle_warn;                ///< if a vehicle can't find its destination, show a warning
	uint8  order_review_system;              ///< perform order reviews on vehicles
	bool   vehicle_income_warn;              ///< if a vehicle isn't generating income, show a warning
	bool   show_finances;                    ///< show finances at end of year
	bool   sg_new_nonstop;                   ///< ttdpatch compatible nonstop handling read from pre v93 savegames
	bool   new_nonstop;                      ///< ttdpatch compatible nonstop handling
	uint8  stop_location;                    ///< what is the default stop location of trains?
	uint8  auto_scrolling;                   ///< scroll when moving mouse to the edge (see #ViewportAutoscrolling)
	byte   errmsg_duration;                  ///< duration of error message
	uint16 hover_delay_ms;                   ///< time required to activate a hover event, in milliseconds
	bool   link_terraform_toolbar;           ///< display terraform toolbar when displaying rail, road, water and airport toolbars
	uint8  smallmap_land_colour;             ///< colour used for land and heightmap at the smallmap
	bool   reverse_scroll;                   ///< right-Click-Scrolling scrolls in the opposite direction
	bool   smooth_scroll;                    ///< smooth scroll viewports
	bool   measure_tooltip;                  ///< show a permanent tooltip when dragging tools
	byte   liveries;                         ///< options for displaying company liveries, 0=none, 1=self, 2=all
	bool   prefer_teamchat;                  ///< choose the chat message target with <ENTER>, true=all clients, false=your team
	uint8  advanced_vehicle_list;            ///< use the "advanced" vehicle list
	uint8  loading_indicators;               ///< show loading indicators
	uint8  default_rail_type;                ///< the default rail type for the rail GUI
	uint8  toolbar_pos;                      ///< position of toolbars, 0=left, 1=center, 2=right
	uint8  statusbar_pos;                    ///< position of statusbar, 0=left, 1=center, 2=right
	uint8  window_snap_radius;               ///< windows snap at each other if closer than this
	uint8  window_soft_limit;                ///< soft limit of maximum number of non-stickied non-vital windows (0 = no limit)
	ZoomLevelByte zoom_min;                  ///< minimum zoom out level
	ZoomLevelByte zoom_max;                  ///< maximum zoom out level
	bool   disable_unsuitable_building;      ///< disable infrastructure building when no suitable vehicles are available
	byte   autosave;                         ///< how often should we do autosaves?
	bool   threaded_saves;                   ///< should we do threaded saves?
	bool   keep_all_autosave;                ///< name the autosave in a different way
	bool   autosave_on_exit;                 ///< save an autosave when you quit the game, but do not ask "Do you really want to quit?"
	uint8  date_format_in_default_names;     ///< should the default savegame/screenshot name use long dates (31th Dec 2008), short dates (31-12-2008) or ISO dates (2008-12-31)
	byte   max_num_autosaves;                ///< controls how many autosavegames are made before the game starts to overwrite (names them 0 to max_num_autosaves - 1)
	bool   population_in_label;              ///< show the population of a town in his label?
	uint8  right_mouse_btn_emulation;        ///< should we emulate right mouse clicking?
	uint8  scrollwheel_scrolling;            ///< scrolling using the scroll wheel?
	uint8  scrollwheel_multiplier;           ///< how much 'wheel' per incoming event from the OS?
	bool   viewport_map_scan_surroundings;   ///< look for the most important tile in surroundings
	bool   show_slopes_on_viewport_map;      ///< use slope orientation to render the ground
	uint32 default_viewport_map_mode;        ///< the mode to use by default when a viewport is in map mode, 0=owner, 1=industry, 2=vegetation
	uint32 action_when_viewport_map_is_dblclicked; ///< what to do when a doubleclick occurs on the viewport map
	uint32 show_scrolling_viewport_on_map;   ///< when a no map viewport is scrolled, its location is marked on the other map viewports
	bool   show_bridges_on_map;              ///< bridges are rendered on a viewport in map mode
	bool   show_tunnels_on_map;              ///< tunnels are rendered on a viewport in map mode
	uint32 show_vehicle_route;               ///< show a vehicle's route when its orders/timetable window is focused
	uint32 dash_level_of_route_lines;        ///< the dash level passed to GfxDrawLine() (plain if 0)
	bool   use_owner_colour_for_tunnelbridge;///< bridges and tunnels are rendered with their owner's colour
	bool   timetable_arrival_departure;      ///< show arrivals and departures in vehicle timetables
	uint8  max_departures;                   ///< maximum number of departures to show per station
	uint16 max_departure_time;               ///< maximum time in advance to show departures
	uint16 departure_calc_frequency;         ///< how often to calculate departures (in ticks)
	bool   departure_show_vehicle;           ///< whether to show vehicle names with departures
	bool   departure_show_group;             ///< whether to show group names with departures
	bool   departure_show_company;           ///< whether to show company names with departures
	bool   departure_show_vehicle_type;      ///< whether to show vehicle type icons with departures
	bool   departure_show_vehicle_color;     ///< whether to show vehicle type icons in silver instead of orange
	bool   departure_larger_font;            ///< whether to show the calling at list in a larger font
	bool   departure_destination_type;       ///< whether to show destination types for ports and airports
	bool   departure_show_both;              ///< whether to show departure and arrival times on the same line
	bool   departure_only_passengers;        ///< whether to only show passenger services
	bool   departure_smart_terminus;         ///< whether to only show passenger services
	uint8  departure_conditionals;           ///< how to handle conditional orders
	bool   departure_show_all_stops;         ///< whether to show stops regardless of loading/unloading done at them
	bool   departure_merge_identical;        ///< whether to merge identical departures
	bool   left_mouse_btn_scrolling;         ///< left mouse button scroll
	bool   right_mouse_wnd_close;            ///< close window with right click
	bool   pause_on_newgame;                 ///< whether to start new games paused or not
	bool   enable_signal_gui;                ///< show the signal GUI when the signal button is pressed
	Year   coloured_news_year;               ///< when does newspaper become coloured?
	bool   timetable_in_ticks;               ///< whether to show the timetable in ticks rather than days
	bool   timetable_leftover_ticks;         ///< whether to show leftover ticks after converting to minutes/days, in the timetable
	bool   time_in_minutes;                  ///< whether to use the hh:mm conversion when printing dates
	bool   timetable_start_text_entry;       ///< whether to enter timetable start times as text (hhmm format)
	uint8  ticks_per_minute;                 ///< how many ticks per minute
	uint8  date_with_time;                   ///< whether to show the month and year with the time
	uint16 clock_offset;                     ///< clock offset in minutes
	bool   quick_goto;                       ///< Allow quick access to 'goto button' in vehicle orders window
	bool   auto_euro;                        ///< automatically switch to euro in 2002
	byte   drag_signals_density;             ///< many signals density
	bool   drag_signals_fixed_distance;      ///< keep fixed distance between signals when dragging
	Year   semaphore_build_before;           ///< build semaphore signals automatically before this year
	byte   news_message_timeout;             ///< how much longer than the news message "age" should we keep the message in the history
	bool   show_track_reservation;           ///< highlight reserved tracks.
	uint8  default_signal_type;              ///< the signal type to build by default.
	uint8  cycle_signal_types;               ///< what signal types to cycle with the build signal tool.
	byte   station_numtracks;                ///< the number of platforms to default on for rail stations
	byte   station_platlength;               ///< the platform length, in tiles, for rail stations
	bool   station_dragdrop;                 ///< whether drag and drop is enabled for stations
	bool   station_show_coverage;            ///< whether to highlight coverage area
	bool   persistent_buildingtools;         ///< keep the building tools active after usage
	bool   expenses_layout;                  ///< layout of expenses window
	uint32 last_newgrf_count;                ///< the numbers of NewGRFs we found during the last scan
	byte   missing_strings_threshold;        ///< the number of missing strings before showing the warning
	uint8  graph_line_thickness;             ///< the thickness of the lines in the various graph guis
<<<<<<< HEAD
	bool   show_train_length_in_details;     ///< show train length in vehicle details window top widget
	bool   show_train_weight_ratios_in_details;   ///< show train weight ratios in vehicle details window top widget
	bool   show_vehicle_group_in_details;    ///< show vehicle group in vehicle details window top widget
	bool   show_restricted_signal_default;   ///< Show restricted electric signals using the default sprite
=======
	bool   show_train_weight_ratios_in_details;   ///< show train weight ratios in vehicle details window top widget
	bool   show_restricted_signal_default;   ///< Show restricted electric signals using the default sprite
	bool   show_adv_tracerestrict_features;  ///< Show advanced trace restrict features in UI
>>>>>>> f50a9fef
	uint8  osk_activation;                   ///< Mouse gesture to trigger the OSK.
	bool   show_vehicle_route_steps;         ///< when a window related to a specific vehicle is focused, show route steps
	bool   show_vehicle_list_company_colour; ///< show the company colour of vehicles which have an owner different to the owner of the vehicle list

	uint16 console_backlog_timeout;          ///< the minimum amount of time items should be in the console backlog before they will be removed in ~3 seconds granularity.
	uint16 console_backlog_length;           ///< the minimum amount of items in the console backlog before items will be removed.

	uint8  station_gui_group_order;          ///< the order of grouping cargo entries in the station gui
	uint8  station_gui_sort_by;              ///< sort cargo entries in the station gui by station name or amount
	uint8  station_gui_sort_order;           ///< the sort order of entries in the station gui - ascending or descending
#ifdef ENABLE_NETWORK
	uint16 network_chat_box_width_pct;       ///< width of the chat box in percent
	uint8  network_chat_box_height;          ///< height of the chat box in lines
	uint16 network_chat_timeout;             ///< timeout of chat messages in seconds
#endif

	uint8  developer;                        ///< print non-fatal warnings in console (>= 1), copy debug output to console (== 2)
	bool   show_date_in_logs;                ///< whether to show dates in console logs
	bool   newgrf_developer_tools;           ///< activate NewGRF developer tools and allow modifying NewGRFs in an existing game
	bool   ai_developer_tools;               ///< activate AI developer tools
	bool   scenario_developer;               ///< activate scenario developer: allow modifying NewGRFs in an existing game
	uint8  settings_restriction_mode;        ///< selected restriction mode in adv. settings GUI. @see RestrictionMode
	bool   newgrf_show_old_versions;         ///< whether to show old versions in the NewGRF list
	uint8  newgrf_default_palette;           ///< default palette to use for NewGRFs without action 14 palette information

	/**
	 * Returns true when the user has sufficient privileges to edit newgrfs on a running game
	 * @return whether the user has sufficient privileges to edit newgrfs in an existing game
	 */
	bool UserIsAllowedToChangeNewGRFs() const
	{
		return this->scenario_developer || this->newgrf_developer_tools;
	}
};

/** Settings related to sound effects. */
struct SoundSettings {
	bool   news_ticker;                      ///< Play a ticker sound when a news item is published.
	bool   news_full;                        ///< Play sound effects associated to certain news types.
	bool   new_year;                         ///< Play sound on new year, summarising the performance during the last year.
	bool   confirm;                          ///< Play sound effect on succesful constructions or other actions.
	bool   click_beep;                       ///< Beep on a random selection of buttons.
	bool   disaster;                         ///< Play disaster and accident sounds.
	bool   vehicle;                          ///< Play vehicle sound effects.
	bool   ambient;                          ///< Play ambient, industry and town sounds.
};

/** Settings related to music. */
struct MusicSettings {
	byte playlist;     ///< The playlist (number) to play
	byte music_vol;    ///< The requested music volume
	byte effect_vol;   ///< The requested effects volume
	byte custom_1[33]; ///< The order of the first custom playlist
	byte custom_2[33]; ///< The order of the second custom playlist
	bool playing;      ///< Whether music is playing
	bool shuffle;      ///< Whether to shuffle the music
};

/** Settings related to currency/unit systems. */
struct LocaleSettings {
	byte   currency;                         ///< currency we currently use
	byte   units_velocity;                   ///< unit system for velocity
	byte   units_power;                      ///< unit system for power
	byte   units_weight;                     ///< unit system for weight
	byte   units_volume;                     ///< unit system for volume
	byte   units_force;                      ///< unit system for force
	byte   units_height;                     ///< unit system for height
	char  *digit_group_separator;            ///< thousand separator for non-currencies
	char  *digit_group_separator_currency;   ///< thousand separator for currencies
	char  *digit_decimal_separator;          ///< decimal separator
};

/** Settings related to news */
struct NewsSettings {
	uint8 arrival_player;                                 ///< NewsDisplay of vehicles arriving at new stations of current player
	uint8 arrival_other;                                  ///< NewsDisplay of vehicles arriving at new stations of other players
	uint8 accident;                                       ///< NewsDisplay of accidents that occur
	uint8 company_info;                                   ///< NewsDisplay of general company information
	uint8 open;                                           ///< NewsDisplay on new industry constructions
	uint8 close;                                          ///< NewsDisplay about closing industries
	uint8 economy;                                        ///< NewsDisplay on economical changes
	uint8 production_player;                              ///< NewsDisplay of production changes of industries affecting current player
	uint8 production_other;                               ///< NewsDisplay of production changes of industries affecting competitors
	uint8 production_nobody;                              ///< NewsDisplay of production changes of industries affecting no one
	uint8 advice;                                         ///< NewsDisplay on advice affecting the player's vehicles
	uint8 new_vehicles;                                   ///< NewsDisplay of new vehicles becoming available
	uint8 acceptance;                                     ///< NewsDisplay on changes affecting the acceptance of cargo at stations
	uint8 subsidies;                                      ///< NewsDisplay of changes on subsidies
	uint8 general;                                        ///< NewsDisplay of other topics
};

/** All settings related to the network. */
struct NetworkSettings {
#ifdef ENABLE_NETWORK
	uint16 sync_freq;                                     ///< how often do we check whether we are still in-sync
	uint8  frame_freq;                                    ///< how often do we send commands to the clients
	uint16 commands_per_frame;                            ///< how many commands may be sent each frame_freq frames?
	uint16 max_commands_in_queue;                         ///< how many commands may there be in the incoming queue before dropping the connection?
	uint16 bytes_per_frame;                               ///< how many bytes may, over a long period, be received per frame?
	uint16 bytes_per_frame_burst;                         ///< how many bytes may, over a short period, be received?
	uint16 max_init_time;                                 ///< maximum amount of time, in game ticks, a client may take to initiate joining
	uint16 max_join_time;                                 ///< maximum amount of time, in game ticks, a client may take to sync up during joining
	uint16 max_download_time;                             ///< maximum amount of time, in game ticks, a client may take to download the map
	uint16 max_password_time;                             ///< maximum amount of time, in game ticks, a client may take to enter the password
	uint16 max_lag_time;                                  ///< maximum amount of time, in game ticks, a client may be lagging behind the server
	bool   pause_on_join;                                 ///< pause the game when people join
	uint16 server_port;                                   ///< port the server listens on
	uint16 server_admin_port;                             ///< port the server listens on for the admin network
	bool   server_admin_chat;                             ///< allow private chat for the server to be distributed to the admin network
	char   server_name[NETWORK_NAME_LENGTH];              ///< name of the server
	char   server_password[NETWORK_PASSWORD_LENGTH];      ///< password for joining this server
	char   rcon_password[NETWORK_PASSWORD_LENGTH];        ///< password for rconsole (server side)
	char   admin_password[NETWORK_PASSWORD_LENGTH];       ///< password for the admin network
	bool   server_advertise;                              ///< advertise the server to the masterserver
	uint8  lan_internet;                                  ///< search on the LAN or internet for servers
	char   client_name[NETWORK_CLIENT_NAME_LENGTH];       ///< name of the player (as client)
	char   default_company_pass[NETWORK_PASSWORD_LENGTH]; ///< default password for new companies in encrypted form
	char   connect_to_ip[NETWORK_HOSTNAME_LENGTH];        ///< default for the "Add server" query
	char   network_id[NETWORK_SERVER_ID_LENGTH];          ///< network ID for servers
	bool   autoclean_companies;                           ///< automatically remove companies that are not in use
	uint8  autoclean_unprotected;                         ///< remove passwordless companies after this many months
	uint8  autoclean_protected;                           ///< remove the password from passworded companies after this many months
	uint8  autoclean_novehicles;                          ///< remove companies with no vehicles after this many months
	uint8  max_companies;                                 ///< maximum amount of companies
	uint8  max_clients;                                   ///< maximum amount of clients
	uint8  max_spectators;                                ///< maximum amount of spectators
	Year   restart_game_year;                             ///< year the server restarts
	uint8  min_active_clients;                            ///< minimum amount of active clients to unpause the game
	uint8  server_lang;                                   ///< language of the server
	bool   reload_cfg;                                    ///< reload the config file before restarting
	char   last_host[NETWORK_HOSTNAME_LENGTH];            ///< IP address of the last joined server
	uint16 last_port;                                     ///< port of the last joined server
	bool   no_http_content_downloads;                     ///< do not do content downloads over HTTP
#else /* ENABLE_NETWORK */
#endif
};

/** Settings related to the creation of games. */
struct GameCreationSettings {
	uint32 generation_seed;                  ///< noise seed for world generation
	Year   starting_year;                    ///< starting date
	uint8  map_x;                            ///< X size of map
	uint8  map_y;                            ///< Y size of map
	byte   land_generator;                   ///< the landscape generator
	byte   oil_refinery_limit;               ///< distance oil refineries allowed from map edge
	byte   snow_line_height;                 ///< the configured snow line height
	byte   tgen_smoothness;                  ///< how rough is the terrain from 0-3
	byte   tree_placer;                      ///< the tree placer algorithm
	byte   heightmap_rotation;               ///< rotation director for the heightmap
	byte   se_flat_world_height;             ///< land height a flat world gets in SE
	byte   town_name;                        ///< the town name generator used for town names
	byte   landscape;                        ///< the landscape we're currently in
	byte   water_borders;                    ///< bitset of the borders that are water
	uint16 custom_town_number;               ///< manually entered number of towns
	byte   variety;                          ///< variety level applied to TGP
	byte   custom_sea_level;                 ///< manually entered percentage of water in the map
	byte   min_river_length;                 ///< the minimum river length
	byte   river_route_random;               ///< the amount of randomicity for the route finding
	byte   amount_of_rivers;                 ///< the amount of rivers
};

/** Settings related to construction in-game */
struct ConstructionSettings {
	uint8  max_heightlevel;                  ///< maximum allowed heightlevel
	bool   build_on_slopes;                  ///< allow building on slopes
	bool   autoslope;                        ///< allow terraforming under things
	uint16 max_bridge_length;                ///< maximum length of bridges
	byte   max_bridge_height;                ///< maximum height of bridges
	uint16 max_tunnel_length;                ///< maximum length of tunnels
	byte   train_signal_side;                ///< show signals on left / driving / right side
	bool   extra_dynamite;                   ///< extra dynamite
	bool   road_stop_on_town_road;           ///< allow building of drive-through road stops on town owned roads
	bool   road_stop_on_competitor_road;     ///< allow building of drive-through road stops on roads owned by competitors
	uint8  raw_industry_construction;        ///< type of (raw) industry construction (none, "normal", prospecting)
	uint8  industry_platform;                ///< the amount of flat land around an industry
	bool   freeform_edges;                   ///< allow terraforming the tiles at the map edges
	uint8  extra_tree_placement;             ///< (dis)allow building extra trees in-game
	uint8  trees_around_snow_line_range;     ///< range around snowline for mixed and arctic forest.
	bool   trees_around_snow_line_enabled;   ///< enable mixed and arctic forest around snowline, and no trees above snowline
	uint8  command_pause_level;              ///< level/amount of commands that can't be executed while paused
	uint16 maximum_signal_evaluations;       ///< maximum number of programmable signals which may be evaluated in one pass
	byte   simulated_wormhole_signals;       ///< simulate signals in tunnel
	bool   enable_build_river;               ///< enable building rivers in-game
	uint8  road_custom_bridge_heads;         ///< allow construction of road custom bridge heads
	bool   chunnel;                          ///< allow construction of tunnels under water

	uint32 terraform_per_64k_frames;         ///< how many tile heights may, over a long period, be terraformed per 65536 frames?
	uint16 terraform_frame_burst;            ///< how many tile heights may, over a short period, be terraformed?
	uint32 clear_per_64k_frames;             ///< how many tiles may, over a long period, be cleared per 65536 frames?
	uint16 clear_frame_burst;                ///< how many tiles may, over a short period, be cleared?
	uint32 tree_per_64k_frames;              ///< how many trees may, over a long period, be planted per 65536 frames?
	uint16 tree_frame_burst;                 ///< how many trees may, over a short period, be planted?
	uint8  tree_growth_rate;                 ///< tree growth rate
};

/** Settings related to the AI. */
struct AISettings {
	bool   ai_in_multiplayer;                ///< so we allow AIs in multiplayer
	bool   ai_disable_veh_train;             ///< disable types for AI
	bool   ai_disable_veh_roadveh;           ///< disable types for AI
	bool   ai_disable_veh_aircraft;          ///< disable types for AI
	bool   ai_disable_veh_ship;              ///< disable types for AI
};

/** Settings related to scripts. */
struct ScriptSettings {
	uint8  settings_profile;                 ///< difficulty profile to set initial settings of scripts, esp. random AIs
	uint32 script_max_opcode_till_suspend;   ///< max opcode calls till scripts will suspend
};

/** Settings related to the old pathfinder. */
struct OPFSettings {
	uint16 pf_maxlength;                     ///< maximum length when searching for a train route for new pathfinder
	byte   pf_maxdepth;                      ///< maximum recursion depth when searching for a train route for new pathfinder
};

/** Settings related to the new pathfinder. */
struct NPFSettings {
	/**
	 * The maximum amount of search nodes a single NPF run should take. This
	 * limit should make sure performance stays at acceptable levels at the cost
	 * of not being perfect anymore.
	 */
	uint32 npf_max_search_nodes;
	uint32 maximum_go_to_depot_penalty;      ///< What is the maximum penalty that may be endured for going to a depot

	uint32 npf_rail_firstred_penalty;        ///< the penalty for when the first signal is red (and it is not an exit or combo signal)
	uint32 npf_rail_firstred_exit_penalty;   ///< the penalty for when the first signal is red (and it is an exit or combo signal)
	uint32 npf_rail_lastred_penalty;         ///< the penalty for when the last signal is red
	uint32 npf_rail_station_penalty;         ///< the penalty for station tiles
	uint32 npf_rail_slope_penalty;           ///< the penalty for sloping upwards
	uint32 npf_rail_curve_penalty;           ///< the penalty for curves
	uint32 npf_rail_depot_reverse_penalty;   ///< the penalty for reversing in depots
	uint32 npf_rail_pbs_cross_penalty;       ///< the penalty for crossing a reserved rail track
	uint32 npf_rail_pbs_signal_back_penalty; ///< the penalty for passing a pbs signal from the backside
	uint32 npf_buoy_penalty;                 ///< the penalty for going over (through) a buoy
	uint32 npf_water_curve_penalty;          ///< the penalty for curves
	uint32 npf_road_curve_penalty;           ///< the penalty for curves
	uint32 npf_crossing_penalty;             ///< the penalty for level crossings
	uint32 npf_road_drive_through_penalty;   ///< the penalty for going through a drive-through road stop
	uint32 npf_road_dt_occupied_penalty;     ///< the penalty multiplied by the fill percentage of a drive-through road stop
	uint32 npf_road_bay_occupied_penalty;    ///< the penalty multiplied by the fill percentage of a road bay
};

/** Settings related to the yet another pathfinder. */
struct YAPFSettings {
	bool   disable_node_optimization;        ///< whether to use exit-dir instead of trackdir in node key
	uint32 max_search_nodes;                 ///< stop path-finding when this number of nodes visited
	uint32 maximum_go_to_depot_penalty;      ///< What is the maximum penalty that may be endured for going to a depot
	bool   ship_use_yapf;                    ///< use YAPF for ships
	bool   road_use_yapf;                    ///< use YAPF for road
	bool   rail_use_yapf;                    ///< use YAPF for rail
	uint32 road_slope_penalty;               ///< penalty for up-hill slope
	uint32 road_curve_penalty;               ///< penalty for curves
	uint32 road_crossing_penalty;            ///< penalty for level crossing
	uint32 road_stop_penalty;                ///< penalty for going through a drive-through road stop
	uint32 road_stop_occupied_penalty;       ///< penalty multiplied by the fill percentage of a drive-through road stop
	uint32 road_stop_bay_occupied_penalty;   ///< penalty multiplied by the fill percentage of a road bay
	bool   rail_firstred_twoway_eol;         ///< treat first red two-way signal as dead end
	uint32 rail_firstred_penalty;            ///< penalty for first red signal
	uint32 rail_firstred_exit_penalty;       ///< penalty for first red exit signal
	uint32 rail_lastred_penalty;             ///< penalty for last red signal
	uint32 rail_lastred_exit_penalty;        ///< penalty for last red exit signal
	uint32 rail_station_penalty;             ///< penalty for non-target station tile
	uint32 rail_slope_penalty;               ///< penalty for up-hill slope
	uint32 rail_curve45_penalty;             ///< penalty for curve
	uint32 rail_curve90_penalty;             ///< penalty for 90-deg curve
	uint32 rail_depot_reverse_penalty;       ///< penalty for reversing in the depot
	uint32 rail_crossing_penalty;            ///< penalty for level crossing
	uint32 rail_look_ahead_max_signals;      ///< max. number of signals taken into consideration in look-ahead load balancer
	int32  rail_look_ahead_signal_p0;        ///< constant in polynomial penalty function
	int32  rail_look_ahead_signal_p1;        ///< constant in polynomial penalty function
	int32  rail_look_ahead_signal_p2;        ///< constant in polynomial penalty function
	uint32 rail_pbs_cross_penalty;           ///< penalty for crossing a reserved tile
	uint32 rail_pbs_station_penalty;         ///< penalty for crossing a reserved station tile
	uint32 rail_pbs_signal_back_penalty;     ///< penalty for passing a pbs signal from the backside
	uint32 rail_doubleslip_penalty;          ///< penalty for passing a double slip switch

	uint32 rail_longer_platform_penalty;           ///< penalty for longer  station platform than train
	uint32 rail_longer_platform_per_tile_penalty;  ///< penalty for longer  station platform than train (per tile)
	uint32 rail_shorter_platform_penalty;          ///< penalty for shorter station platform than train
	uint32 rail_shorter_platform_per_tile_penalty; ///< penalty for shorter station platform than train (per tile)
};

/** Settings related to all pathfinders. */
struct PathfinderSettings {
	uint8  pathfinder_for_trains;            ///< the pathfinder to use for trains
	uint8  pathfinder_for_roadvehs;          ///< the pathfinder to use for roadvehicles
	uint8  pathfinder_for_ships;             ///< the pathfinder to use for ships
	bool   new_pathfinding_all;              ///< use the newest pathfinding algorithm for all

	bool   roadveh_queue;                    ///< buggy road vehicle queueing
	bool   forbid_90_deg;                    ///< forbid trains to make 90 deg turns

	bool   reverse_at_signals;               ///< whether to reverse at signals at all
	byte   wait_oneway_signal;               ///< waitingtime in days before a oneway signal
	byte   wait_twoway_signal;               ///< waitingtime in days before a twoway signal

	bool   reserve_paths;                    ///< always reserve paths regardless of signal type.
	byte   wait_for_pbs_path;                ///< how long to wait for a path reservation.
	byte   path_backoff_interval;            ///< ticks between checks for a free path.

	OPFSettings  opf;                        ///< pathfinder settings for the old pathfinder
	NPFSettings  npf;                        ///< pathfinder settings for the new pathfinder
	YAPFSettings yapf;                       ///< pathfinder settings for the yet another pathfinder
};

/** Settings related to orders. */
struct OrderSettings {
	bool   improved_load;                    ///< improved loading algorithm
	bool   gradual_loading;                  ///< load vehicles gradually
	bool   selectgoods;                      ///< only send the goods to station if a train has been there
	bool   no_servicing_if_no_breakdowns;    ///< don't send vehicles to depot when breakdowns are disabled
	bool   serviceathelipad;                 ///< service helicopters at helipads automatically (no need to send to depot)

	uint8  old_occupancy_smoothness;         ///< moved to company settings: percentage smoothness of occupancy measurement changes
	bool   old_timetable_separation;         ///< moved to company settings: whether to perform automatic separation based on timetable
	uint8  old_timetable_separation_rate;    ///< moved to company settings: percentage of timetable separation change to apply
};

/** Settings related to vehicles. */
struct VehicleSettings {
	uint8  max_train_length;                 ///< maximum length for trains
	uint8  smoke_amount;                     ///< amount of smoke/sparks locomotives produce
	uint8  train_acceleration_model;         ///< realistic acceleration for trains
	uint8  roadveh_acceleration_model;       ///< realistic acceleration for road vehicles
	uint8  train_slope_steepness;            ///< Steepness of hills for trains when using realistic acceleration
	uint8  roadveh_slope_steepness;          ///< Steepness of hills for road vehicles when using realistic acceleration
	bool   wagon_speed_limits;               ///< enable wagon speed limits
	bool   disable_elrails;                  ///< when true, the elrails are disabled
	UnitID max_trains;                       ///< max trains in game per company
	UnitID max_roadveh;                      ///< max trucks in game per company
	UnitID max_aircraft;                     ///< max planes in game per company
	UnitID max_ships;                        ///< max ships in game per company
	uint8  plane_speed;                      ///< divisor for speed of aircraft
	uint8  freight_trains;                   ///< value to multiply the weight of cargo by
	bool   dynamic_engines;                  ///< enable dynamic allocation of engine data
	bool   never_expire_vehicles;            ///< never expire vehicles
	byte   extend_vehicle_life;              ///< extend vehicle life by this many years
	byte   road_side;                        ///< the side of the road vehicles drive on
	uint8  plane_crashes;                    ///< number of plane crashes, 0 = none, 1 = reduced, 2 = normal
	bool   adjacent_crossings;               ///< enable closing of adjacent level crossings
	bool   improved_breakdowns;              ///< different types, chances and severities of breakdowns
	bool   pay_for_repair;                   ///< pay for repairing vehicle
	uint8  repair_cost;                      ///< cost of repairing vehicle
	bool   ship_collision_avoidance;         ///< ships try to avoid colliding with each other
	bool   no_train_crash_other_company;     ///< trains cannot crash with trains from other companies
};

/** Settings related to the economy. */
struct EconomySettings {
	bool   inflation;                        ///< disable inflation
	bool   bribe;                            ///< enable bribing the local authority
	bool   smooth_economy;                   ///< smooth economy
	bool   allow_shares;                     ///< allow the buying/selling of shares
	uint8  feeder_payment_share;             ///< percentage of leg payment to virtually pay in feeder systems
	byte   dist_local_authority;             ///< distance for town local authority, default 20
	bool   exclusive_rights;                 ///< allow buying exclusive rights
	bool   fund_buildings;                   ///< allow funding new buildings
	bool   fund_roads;                       ///< allow funding local road reconstruction
	bool   give_money;                       ///< allow giving other companies money
	bool   mod_road_rebuild;                 ///< roadworks remove unnecessary RoadBits
	bool   multiple_industry_per_town;       ///< allow many industries of the same type per town
	uint8  town_growth_rate;                 ///< town growth rate
	uint8  larger_towns;                     ///< the number of cities to build. These start off larger and grow twice as fast
	uint8  initial_city_size;                ///< multiplier for the initial size of the cities compared to towns
	TownLayoutByte town_layout;              ///< select town layout, @see TownLayout
	bool   allow_town_roads;                 ///< towns are allowed to build roads (always allowed when generating world / in SE)
	uint16  town_min_distance;               ///< minimum distance between towns
	TownFoundingByte found_town;             ///< town founding, @see TownFounding
	bool   station_noise_level;              ///< build new airports when the town noise level is still within accepted limits
	uint16 town_noise_population[3];         ///< population to base decision on noise evaluation (@see town_council_tolerance)
	bool   infrastructure_sharing[4];        ///< enable infrastructure sharing for rail/road/water/air
	uint   sharing_fee[4];                   ///< fees for infrastructure sharing for rail/road/water/air
	bool   sharing_payment_in_debt;          ///< allow fee payment for companies with more loan than money (switch off to prevent MP exploits)
	bool   allow_town_level_crossings;       ///< towns are allowed to build level crossings
	int8   old_town_cargo_factor;            ///< old power-of-two multiplier for town (passenger, mail) generation. May be negative.
	int16  town_cargo_scale_factor;          ///< scaled power-of-two multiplier for town (passenger, mail) generation. May be negative.
	bool   infrastructure_maintenance;       ///< enable monthly maintenance fee for owner infrastructure
	uint8  day_length_factor;                ///< factor which the length of day is multiplied
	uint16 random_road_reconstruction;       ///< chance out of 1000 per tile loop for towns to start random road re-construction
};

struct LinkGraphSettings {
	uint16 recalc_time;                         ///< time (in days) for recalculating each link graph component.
	uint16 recalc_interval;                     ///< time (in days) between subsequent checks for link graphs to be calculated.
	bool recalc_not_scaled_by_daylength;        ///< whether the time should be in daylength-scaled days (false) or unscaled days (true)
	DistributionTypeByte distribution_pax;      ///< distribution type for passengers
	DistributionTypeByte distribution_mail;     ///< distribution type for mail
	DistributionTypeByte distribution_armoured; ///< distribution type for armoured cargo class
	DistributionTypeByte distribution_default;  ///< distribution type for all other goods
	uint8 accuracy;                             ///< accuracy when calculating things on the link graph. low accuracy => low running time
	uint8 demand_size;                          ///< influence of supply ("station size") on the demand function
	uint8 demand_distance;                      ///< influence of distance between stations on the demand function
	uint8 short_path_saturation;                ///< percentage up to which short paths are saturated before saturating most capacious paths

	inline DistributionType GetDistributionType(CargoID cargo) const {
		if (IsCargoInClass(cargo, CC_PASSENGERS)) return this->distribution_pax;
		if (IsCargoInClass(cargo, CC_MAIL)) return this->distribution_mail;
		if (IsCargoInClass(cargo, CC_ARMOURED)) return this->distribution_armoured;
		return this->distribution_default;
	}
};

/** Settings related to stations. */
struct StationSettings {
	bool   modified_catchment;               ///< different-size catchment areas
	bool   adjacent_stations;                ///< allow stations to be built directly adjacent to other stations
	bool   distant_join_stations;            ///< allow to join non-adjacent stations
	bool   never_expire_airports;            ///< never expire airports
	byte   station_spread;                   ///< amount a station may spread
	byte   catchment_increase;               ///< amount by which station catchment is increased
};

/** Default settings for vehicles. */
struct VehicleDefaultSettings {
	bool   servint_ispercent;                ///< service intervals are in percents
	uint16 servint_trains;                   ///< service interval for trains
	uint16 servint_roadveh;                  ///< service interval for road vehicles
	uint16 servint_aircraft;                 ///< service interval for aircraft
	uint16 servint_ships;                    ///< service interval for ships
	bool   auto_timetable_by_default;        ///< use automatic timetables by default
	bool   auto_separation_by_default;       ///< use automatic timetable separation by default
};

/** Settings that can be set per company. */
struct CompanySettings {
	bool engine_renew;                       ///< is autorenew enabled
	int16 engine_renew_months;               ///< months before/after the maximum vehicle age a vehicle should be renewed
	uint32 engine_renew_money;               ///< minimum amount of money before autorenew is used
	bool renew_keep_length;                  ///< sell some wagons if after autoreplace the train is longer than before
	VehicleDefaultSettings vehicle;          ///< default settings for vehicles
	uint8 order_occupancy_smoothness;        ///< percentage smoothness of occupancy measurement changes
	uint8  auto_timetable_separation_rate;   ///< percentage of auto timetable separation change to apply
	bool infra_others_buy_in_depot[4];       ///< other companies can buy/autorenew in this companies depots (where infra sharing enabled)
	uint16 timetable_autofill_rounding;      ///< round up timetable times to be a multiple of this number of ticks
};

/** All settings together for the game. */
struct GameSettings {
	DifficultySettings   difficulty;         ///< settings related to the difficulty
	GameCreationSettings game_creation;      ///< settings used during the creation of a game (map)
	ConstructionSettings construction;       ///< construction of things in-game
	AISettings           ai;                 ///< what may the AI do?
	ScriptSettings       script;             ///< settings for scripts
	class AIConfig      *ai_config[MAX_COMPANIES]; ///< settings per company
	class GameConfig    *game_config;        ///< settings for gamescript
	PathfinderSettings   pf;                 ///< settings for all pathfinders
	OrderSettings        order;              ///< settings related to orders
	VehicleSettings      vehicle;            ///< options for vehicles
	EconomySettings      economy;            ///< settings to change the economy
	LinkGraphSettings    linkgraph;          ///< settings for link graph calculations
	StationSettings      station;            ///< settings related to station management
	LocaleSettings       locale;             ///< settings related to used currency/unit system in the current game
};

/** All settings that are only important for the local client. */
struct ClientSettings {
	GUISettings          gui;                ///< settings related to the GUI
	NetworkSettings      network;            ///< settings related to the network
	CompanySettings      company;            ///< default values for per-company settings
	SoundSettings        sound;              ///< sound effect settings
	MusicSettings        music;              ///< settings related to music/sound
	NewsSettings         news_display;       ///< news display settings.
};

/** The current settings for this game. */
extern ClientSettings _settings_client;

/** The current settings for this game. */
extern GameSettings _settings_game;

/** The settings values that are used for new games and/or modified in config file. */
extern GameSettings _settings_newgame;

/** Old vehicle settings, which were game settings before, and are company settings now. (Needed for savegame conversion) */
extern VehicleDefaultSettings _old_vds;

/**
 * Get the settings-object applicable for the current situation: the newgame settings
 * when we're in the main menu and otherwise the settings of the current game.
 */
static inline GameSettings &GetGameSettings()
{
	return (_game_mode == GM_MENU) ? _settings_newgame : _settings_game;
}

#endif /* SETTINGS_TYPE_H */<|MERGE_RESOLUTION|>--- conflicted
+++ resolved
@@ -168,16 +168,11 @@
 	uint32 last_newgrf_count;                ///< the numbers of NewGRFs we found during the last scan
 	byte   missing_strings_threshold;        ///< the number of missing strings before showing the warning
 	uint8  graph_line_thickness;             ///< the thickness of the lines in the various graph guis
-<<<<<<< HEAD
 	bool   show_train_length_in_details;     ///< show train length in vehicle details window top widget
 	bool   show_train_weight_ratios_in_details;   ///< show train weight ratios in vehicle details window top widget
 	bool   show_vehicle_group_in_details;    ///< show vehicle group in vehicle details window top widget
 	bool   show_restricted_signal_default;   ///< Show restricted electric signals using the default sprite
-=======
-	bool   show_train_weight_ratios_in_details;   ///< show train weight ratios in vehicle details window top widget
-	bool   show_restricted_signal_default;   ///< Show restricted electric signals using the default sprite
 	bool   show_adv_tracerestrict_features;  ///< Show advanced trace restrict features in UI
->>>>>>> f50a9fef
 	uint8  osk_activation;                   ///< Mouse gesture to trigger the OSK.
 	bool   show_vehicle_route_steps;         ///< when a window related to a specific vehicle is focused, show route steps
 	bool   show_vehicle_list_company_colour; ///< show the company colour of vehicles which have an owner different to the owner of the vehicle list
