--- conflicted
+++ resolved
@@ -202,14 +202,7 @@
 {
 	FILE *f;
 
-<<<<<<< HEAD
-#if defined(LIMITED_FDS)
-	FioFreeHandle();
-#endif /* LIMITED_FDS */
 	f = FioFOpenFile(filename, "rb", subdir, nullptr, output_filename);
-=======
-	f = FioFOpenFile(filename, "rb", subdir);
->>>>>>> 79cb9efa
 	if (f == nullptr) usererror("Cannot open file '%s'", filename);
 	long pos = ftell(f);
 	if (pos < 0) usererror("Cannot read file '%s'", filename);
