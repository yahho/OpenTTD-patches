--- conflicted
+++ resolved
@@ -1995,7 +1995,6 @@
 		this->sig_sprite_size.width = 0;
 		this->sig_sprite_size.height = 0;
 		this->sig_sprite_bottom_offset = 0;
-<<<<<<< HEAD
 
 		auto process_signals = [&](const PalSpriteID signals[SIGTYPE_END][2][2]) {
 			for (uint type = SIGTYPE_NORMAL; type < SIGTYPE_END; type++) {
@@ -2009,17 +2008,6 @@
 						this->sig_sprite_size.width = std::max<int>(this->sig_sprite_size.width, sprite_size.width - offset.x);
 						this->sig_sprite_size.height = std::max<int>(this->sig_sprite_size.height, sprite_size.height - offset.y);
 					}
-=======
-		const RailTypeInfo *rti = GetRailTypeInfo(_cur_railtype);
-		for (uint type = SIGTYPE_NORMAL; type < SIGTYPE_END; type++) {
-			for (uint variant = SIG_ELECTRIC; variant <= SIG_SEMAPHORE; variant++) {
-				for (uint lowered = 0; lowered < 2; lowered++) {
-					Point offset;
-					Dimension sprite_size = GetSpriteSize(rti->gui_sprites.signals[type][variant][lowered], &offset);
-					this->sig_sprite_bottom_offset = std::max<int>(this->sig_sprite_bottom_offset, sprite_size.height);
-					this->sig_sprite_size.width = std::max<int>(this->sig_sprite_size.width, sprite_size.width - offset.x);
-					this->sig_sprite_size.height = std::max<int>(this->sig_sprite_size.height, sprite_size.height - offset.y);
->>>>>>> 30eba33f
 				}
 			}
 		};
@@ -2353,12 +2341,8 @@
 	WDP_AUTO, nullptr, 0, 0,
 	WC_BUILD_SIGNAL, WC_BUILD_TOOLBAR,
 	WDF_CONSTRUCTION,
-<<<<<<< HEAD
-	_nested_signal_builder_widgets, lengthof(_nested_signal_builder_widgets),
+	std::begin(_nested_signal_builder_widgets), std::end(_nested_signal_builder_widgets),
 	&BuildSignalWindow::hotkeys
-=======
-	std::begin(_nested_signal_builder_widgets), std::end(_nested_signal_builder_widgets)
->>>>>>> 30eba33f
 );
 
 /**
