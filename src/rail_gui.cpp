/*
 * This file is part of OpenTTD.
 * OpenTTD is free software; you can redistribute it and/or modify it under the terms of the GNU General Public License as published by the Free Software Foundation, version 2.
 * OpenTTD is distributed in the hope that it will be useful, but WITHOUT ANY WARRANTY; without even the implied warranty of MERCHANTABILITY or FITNESS FOR A PARTICULAR PURPOSE.
 * See the GNU General Public License for more details. You should have received a copy of the GNU General Public License along with OpenTTD. If not, see <http://www.gnu.org/licenses/>.
 */

/** @file rail_gui.cpp %File for dealing with rail construction user interface */

#include "stdafx.h"
#include "gui.h"
#include "window_gui.h"
#include "station_gui.h"
#include "terraform_gui.h"
#include "viewport_func.h"
#include "command_func.h"
#include "waypoint_func.h"
#include "newgrf_station.h"
#include "company_base.h"
#include "strings_func.h"
#include "window_func.h"
#include "date_func.h"
#include "sound_func.h"
#include "company_func.h"
#include "widgets/dropdown_type.h"
#include "tunnelbridge.h"
#include "tilehighlight_func.h"
#include "spritecache.h"
#include "core/geometry_func.hpp"
#include "hotkeys.h"
#include "engine_base.h"
#include "vehicle_func.h"
#include "zoom_func.h"
#include "rail_gui.h"
#include "querystring_gui.h"
#include "sortlist_type.h"
#include "stringfilter_type.h"
#include "string_func.h"
#include "tracerestrict.h"
#include "programmable_signals.h"
#include "newgrf_newsignals.h"
#include "core/backup_type.hpp"

#include "station_map.h"
#include "tunnelbridge_map.h"

#include "widgets/rail_widget.h"

#include "safeguards.h"


static RailType _cur_railtype;               ///< Rail type of the current build-rail toolbar.
static bool _remove_button_clicked;          ///< Flag whether 'remove' toggle-button is currently enabled
static DiagDirection _build_depot_direction; ///< Currently selected depot direction
static uint16_t _cur_waypoint_type;          ///< Currently selected waypoint type
static bool _convert_signal_button;          ///< convert signal button in the signal GUI pressed
static bool _trace_restrict_button;          ///< trace restrict button in the signal GUI pressed
static bool _program_signal_button;          ///< program signal button in the signal GUI pressed
static SignalVariant _cur_signal_variant;    ///< set the signal variant (for signal GUI)
static SignalType _cur_signal_type;          ///< set the signal type (for signal GUI)
static uint8_t _cur_signal_style;            ///< set the signal style (for signal GUI)
static uint _cur_signal_button;              ///< set the signal button (for signal GUI)

extern TileIndex _rail_track_endtile; // rail_cmd.cpp

static const int HOTKEY_POLYRAIL     = 0x1000;
static const int HOTKEY_NEW_POLYRAIL = 0x1001;

struct RailStationGUISettings {
	Axis orientation;                 ///< Currently selected rail station orientation

	bool newstations;                 ///< Are custom station definitions available?
	StationClassID station_class;     ///< Currently selected custom station class (if newstations is \c true )
	uint16_t station_type;            ///< %Station type within the currently selected custom station class (if newstations is \c true )
	uint16_t station_count;           ///< Number of custom stations (if newstations is \c true )
};
static RailStationGUISettings _railstation; ///< Settings of the station builder GUI


static void HandleStationPlacement(TileIndex start, TileIndex end);
static void ShowBuildTrainDepotPicker(Window *parent);
static void ShowBuildWaypointPicker(Window *parent);
static Window *ShowStationBuilder(Window *parent);
static void ShowSignalBuilder(Window *parent);

/**
 * Check whether a station type can be build.
 * @return true if building is allowed.
 */
static bool IsStationAvailable(const StationSpec *statspec)
{
	if (statspec == nullptr || !HasBit(statspec->callback_mask, CBM_STATION_AVAIL)) return true;

	uint16_t cb_res = GetStationCallback(CBID_STATION_AVAILABILITY, 0, 0, statspec, nullptr, INVALID_TILE, _cur_railtype);
	if (cb_res == CALLBACK_FAILED) return true;

	return Convert8bitBooleanCallback(statspec->grf_prop.grffile, CBID_STATION_AVAILABILITY, cb_res);
}

void CcPlaySound_CONSTRUCTION_RAIL(const CommandCost &result, TileIndex tile, uint32_t p1, uint32_t p2, uint64_t p3, uint32_t cmd)
{
	if (result.Succeeded() && _settings_client.sound.confirm) SndPlayTileFx(SND_20_CONSTRUCTION_RAIL, tile);
}

static CommandContainer GenericPlaceRailCmd(TileIndex tile, Track track)
{
	CommandContainer ret = NewCommandContainerBasic(
		tile,          // tile
		_cur_railtype, // p1
		track | (_settings_client.gui.auto_remove_signals << 3), // p2
		(uint32_t) (_remove_button_clicked ?
				CMD_REMOVE_SINGLE_RAIL | CMD_MSG(STR_ERROR_CAN_T_REMOVE_RAILROAD_TRACK) :
				CMD_BUILD_SINGLE_RAIL | CMD_MSG(STR_ERROR_CAN_T_BUILD_RAILROAD_TRACK)), // cmd
		CcPlaySound_CONSTRUCTION_RAIL // callback
	);

	return ret;
}

/**
 * Try to add an additional rail-track at the entrance of a depot
 * @param tile  Tile to use for adding the rail-track
 * @param dir   Direction to check for already present tracks
 * @param track Track to add
 * @see CcRailDepot()
 */
static void PlaceExtraDepotRail(TileIndex tile, DiagDirection dir, Track track)
{
	if (GetRailTileType(tile) == RAIL_TILE_DEPOT) return;
	if (GetRailTileType(tile) == RAIL_TILE_SIGNALS && !_settings_client.gui.auto_remove_signals) return;
	if ((GetTrackBits(tile) & DiagdirReachesTracks(dir)) == 0) return;

	DoCommandP(tile, _cur_railtype, track | (_settings_client.gui.auto_remove_signals << 3), CMD_BUILD_SINGLE_RAIL);
}

/** Additional pieces of track to add at the entrance of a depot. */
static const Track _place_depot_extra_track[12] = {
	TRACK_LEFT,  TRACK_UPPER, TRACK_UPPER, TRACK_RIGHT, // First additional track for directions 0..3
	TRACK_X,     TRACK_Y,     TRACK_X,     TRACK_Y,     // Second additional track
	TRACK_LOWER, TRACK_LEFT,  TRACK_RIGHT, TRACK_LOWER, // Third additional track
};

/** Direction to check for existing track pieces. */
static const DiagDirection _place_depot_extra_dir[12] = {
	DIAGDIR_SE, DIAGDIR_SW, DIAGDIR_SE, DIAGDIR_SW,
	DIAGDIR_SW, DIAGDIR_NW, DIAGDIR_NE, DIAGDIR_SE,
	DIAGDIR_NW, DIAGDIR_NE, DIAGDIR_NW, DIAGDIR_NE,
};

void CcRailDepot(const CommandCost &result, TileIndex tile, uint32_t p1, uint32_t p2, uint64_t p3, uint32_t cmd)
{
	if (result.Failed()) return;

	DiagDirection dir = (DiagDirection)p2;

	if (_settings_client.sound.confirm) SndPlayTileFx(SND_20_CONSTRUCTION_RAIL, tile);
	if (!_settings_client.gui.persistent_buildingtools) ResetObjectToPlace();

	tile += TileOffsByDiagDir(dir);

	if (IsTileType(tile, MP_RAILWAY)) {
		PlaceExtraDepotRail(tile, _place_depot_extra_dir[dir], _place_depot_extra_track[dir]);
		PlaceExtraDepotRail(tile, _place_depot_extra_dir[dir + 4], _place_depot_extra_track[dir + 4]);
		PlaceExtraDepotRail(tile, _place_depot_extra_dir[dir + 8], _place_depot_extra_track[dir + 8]);
	}
}

/**
 * Place a rail waypoint.
 * @param tile Position to start dragging a waypoint.
 */
static void PlaceRail_Waypoint(TileIndex tile)
{
	if (_remove_button_clicked) {
		VpStartPlaceSizing(tile, VPM_X_AND_Y, DDSP_REMOVE_STATION);
		return;
	}

	Axis axis = GetAxisForNewWaypoint(tile);
	if (IsValidAxis(axis)) {
		/* Valid tile for waypoints */
		VpStartPlaceSizing(tile, axis == AXIS_X ? VPM_X_LIMITED : VPM_Y_LIMITED, DDSP_BUILD_STATION);
		VpSetPlaceSizingLimit(_settings_game.station.station_spread);
	} else {
		/* Tile where we can't build rail waypoints. This is always going to fail,
		 * but provides the user with a proper error message. */
		DoCommandP(tile, 1 << 8 | 1 << 16, STAT_CLASS_WAYP | INVALID_STATION << 16, CMD_BUILD_RAIL_WAYPOINT | CMD_MSG(STR_ERROR_CAN_T_BUILD_TRAIN_WAYPOINT));
	}
}

void CcStation(const CommandCost &result, TileIndex tile, uint32_t p1, uint32_t p2, uint64_t p3, uint32_t cmd)
{
	if (result.Failed()) return;

	if (_settings_client.sound.confirm) SndPlayTileFx(SND_20_CONSTRUCTION_RAIL, tile);
	/* Only close the station builder window if the default station and non persistent building is chosen. */
	if (_railstation.station_class == STAT_CLASS_DFLT && _railstation.station_type == 0 && !_settings_client.gui.persistent_buildingtools) ResetObjectToPlace();
}

/**
 * Place a rail station.
 * @param tile Position to place or start dragging a station.
 */
static void PlaceRail_Station(TileIndex tile)
{
	if (_remove_button_clicked) {
		VpStartPlaceSizing(tile, VPM_X_AND_Y_LIMITED, DDSP_REMOVE_STATION);
		VpSetPlaceSizingLimit(-1);
	} else if (_settings_client.gui.station_dragdrop) {
		VpStartPlaceSizing(tile, VPM_X_AND_Y_LIMITED, DDSP_BUILD_STATION);
		VpSetPlaceSizingLimit(_settings_game.station.station_spread);
	} else {
		uint32_t p1 = _cur_railtype | _railstation.orientation << 6 | _settings_client.gui.station_numtracks << 8 | _settings_client.gui.station_platlength << 16 | _ctrl_pressed << 24;
		uint32_t p2 = _railstation.station_class | INVALID_STATION << 16;
		uint64_t p3 = _railstation.station_type;

		int w = _settings_client.gui.station_numtracks;
		int h = _settings_client.gui.station_platlength;
		if (!_railstation.orientation) Swap(w, h);

		CommandContainer cmdcont = NewCommandContainerBasic(tile, p1, p2, CMD_BUILD_RAIL_STATION | CMD_MSG(STR_ERROR_CAN_T_BUILD_RAILROAD_STATION), CcStation);
		cmdcont.p3 = p3;
		ShowSelectStationIfNeeded(cmdcont, TileArea(tile, w, h));
	}
}

static SignalType GetDefaultSignalType()
{
	SignalType sigtype = _settings_client.gui.default_signal_type;
	if (_settings_game.vehicle.train_braking_model == TBM_REALISTIC && IsSignalTypeUnsuitableForRealisticBraking(sigtype)) return SIGTYPE_PBS_ONEWAY;
	return sigtype;
}

/**
 * Build a new signal or edit/remove a present signal, use CmdBuildSingleSignal() or CmdRemoveSingleSignal() in rail_cmd.cpp
 *
 * @param tile The tile where the signal will build or edit
 */
static void GenericPlaceSignals(TileIndex tile)
{
	TrackBits trackbits = TrackdirBitsToTrackBits(GetTileTrackdirBits(tile, TRANSPORT_RAIL, 0));

	if (trackbits & TRACK_BIT_VERT) { // N-S direction
		trackbits = (_tile_fract_coords.x <= _tile_fract_coords.y) ? TRACK_BIT_RIGHT : TRACK_BIT_LEFT;
	}

	if (trackbits & TRACK_BIT_HORZ) { // E-W direction
		trackbits = (_tile_fract_coords.x + _tile_fract_coords.y <= 15) ? TRACK_BIT_UPPER : TRACK_BIT_LOWER;
	}

	Track track = FindFirstTrack(trackbits);

	if (_remove_button_clicked) {
		DoCommandP(tile, track, 0, CMD_REMOVE_SIGNALS | CMD_MSG(STR_ERROR_CAN_T_REMOVE_SIGNALS_FROM), CcPlaySound_CONSTRUCTION_RAIL);
		return;
	}

	if (_trace_restrict_button) {
		if (IsPlainRailTile(tile) && HasTrack(tile, track) && HasSignalOnTrack(tile, track)) {
			ShowTraceRestrictProgramWindow(tile, track);
		}
		if (IsTunnelBridgeWithSignalSimulation(tile) && HasTrack(GetAcrossTunnelBridgeTrackBits(tile), track)) {
			ShowTraceRestrictProgramWindow(tile, track);
		}
		return;
	}

	if (_program_signal_button) {
		if (IsPlainRailTile(tile) && HasTrack(tile, track) && HasSignalOnTrack(tile,track) && IsPresignalProgrammable(tile, track)) {
			// Show program gui if there is a programmable pre-signal
			ShowSignalProgramWindow(SignalReference(tile, track));
			return;
		}

		// Don't display error here even though program-button is pressed and there is no programmable pre-signal,
		// instead just handle it normally. That way player can keep the program-button pressed all the time
		// to build slightly faster.
	}

	const Window *w = FindWindowById(WC_BUILD_SIGNAL, 0);

	/* various bitstuffed elements for CmdBuildSingleSignal() */
	uint32_t p1 = track;

	/* Which signals should we cycle through? */
	SignalCycleGroups cycle_types;
	if (_settings_game.vehicle.train_braking_model == TBM_REALISTIC) {
		cycle_types = SCG_BLOCK | SCG_PBS;
	} else if (_settings_client.gui.cycle_signal_types == SIGNAL_CYCLE_ALL) {
		cycle_types = SCG_PBS;
		if (_settings_client.gui.signal_gui_mode == SIGNAL_GUI_ALL) cycle_types |= SCG_BLOCK;
	} else {
		cycle_types = SCG_CURRENT_GROUP;
	}

	if (w != nullptr) {
		/* signal GUI is used */
		SB(p1, 3, 1, _ctrl_pressed);
		SB(p1, 4, 1, _cur_signal_variant);
		SB(p1, 5, 3, _cur_signal_type);
		SB(p1, 8, 1, _convert_signal_button);
		SB(p1, 9, 2, cycle_types);
		SB(p1, 19, 4, _cur_signal_style);
		if (_cur_signal_type == SIGTYPE_NO_ENTRY) SB(p1, 15, 2, 1); // reverse default signal direction
	} else {
		SB(p1, 3, 1, _ctrl_pressed);
		SB(p1, 4, 1, (CalTime::CurYear() < _settings_client.gui.semaphore_build_before ? SIG_SEMAPHORE : SIG_ELECTRIC));
		SB(p1, 5, 3, GetDefaultSignalType());
		SB(p1, 8, 1, 0);
		SB(p1, 9, 2, cycle_types);
	}
	SB(p1, 18, 1, _settings_client.gui.adv_sig_bridge_tun_modes);
	SB(p1, 23, 5, Clamp<int>(_settings_client.gui.drag_signals_density, 1, 16));

	DoCommandP(tile, p1, 0, CMD_BUILD_SIGNALS |
			CMD_MSG((w != nullptr && _convert_signal_button) ? STR_ERROR_SIGNAL_CAN_T_CONVERT_SIGNALS_HERE : STR_ERROR_CAN_T_BUILD_SIGNALS_HERE),
			CcPlaySound_CONSTRUCTION_RAIL);
}

/**
 * Start placing a rail bridge.
 * @param tile Position of the first tile of the bridge.
 * @param w    Rail toolbar window.
 */
static void PlaceRail_Bridge(TileIndex tile, Window *w)
{
	if (IsBridgeTile(tile)) {
		TileIndex other_tile = GetOtherTunnelBridgeEnd(tile);
		Point pt = {0, 0};
		w->OnPlaceMouseUp(VPM_X_OR_Y, DDSP_BUILD_BRIDGE, pt, other_tile, tile);
	} else {
		VpStartPlaceSizing(tile, VPM_X_OR_Y, DDSP_BUILD_BRIDGE);
	}
}

/** Command callback for building a tunnel */
void CcBuildRailTunnel(const CommandCost &result, TileIndex tile, uint32_t p1, uint32_t p2, uint64_t p3, uint32_t cmd)
{
	if (result.Succeeded()) {
		if (_settings_client.sound.confirm) SndPlayTileFx(SND_20_CONSTRUCTION_RAIL, tile);
		if (!_settings_client.gui.persistent_buildingtools) ResetObjectToPlace();
		StoreRailPlacementEndpoints(tile, _build_tunnel_endtile, TileX(tile) == TileX(_build_tunnel_endtile) ? TRACK_Y : TRACK_X, false);
	} else {
		SetRedErrorSquare(_build_tunnel_endtile);
	}
}

/**
 * Toggles state of the Remove button of Build rail toolbar
 * @param w window the button belongs to
 */
static void ToggleRailButton_Remove(Window *w)
{
	CloseWindowById(WC_SELECT_STATION, 0);
	w->ToggleWidgetLoweredState(WID_RAT_REMOVE);
	w->SetWidgetDirty(WID_RAT_REMOVE);
	_remove_button_clicked = w->IsWidgetLowered(WID_RAT_REMOVE);
	SetSelectionRed(_remove_button_clicked);
	if (_remove_button_clicked && _trace_restrict_button) {
		_trace_restrict_button = false;
		InvalidateWindowData(WC_BUILD_SIGNAL, 0);
	}
}

/**
 * Updates the Remove button because of Ctrl state change
 * @param w window the button belongs to
 * @return true iff the remove button was changed
 */
static bool RailToolbar_CtrlChanged(Window *w)
{
	if (w->IsWidgetDisabled(WID_RAT_REMOVE)) return false;

	/* allow ctrl to switch remove mode only for these widgets */
	for (WidgetID i = WID_RAT_BUILD_NS; i <= WID_RAT_BUILD_STATION; i++) {
		if ((i <= WID_RAT_POLYRAIL || i >= WID_RAT_BUILD_WAYPOINT) && w->IsWidgetLowered(i)) {
			ToggleRailButton_Remove(w);
			return true;
		}
	}

	return false;
}


/**
 * The "remove"-button click proc of the build-rail toolbar.
 * @param w Build-rail toolbar window
 * @see BuildRailToolbarWindow::OnClick()
 */
static void BuildRailClick_Remove(Window *w)
{
	if (w->IsWidgetDisabled(WID_RAT_REMOVE)) return;
	ToggleRailButton_Remove(w);
	if (_settings_client.sound.click_beep) SndPlayFx(SND_15_BEEP);

	/* handle station builder */
	if (w->IsWidgetLowered(WID_RAT_BUILD_STATION)) {
		if (_remove_button_clicked) {
			/* starting drag & drop remove */
			if (!_settings_client.gui.station_dragdrop) {
				SetTileSelectSize(1, 1);
			} else {
				VpSetPlaceSizingLimit(-1);
			}
		} else {
			/* starting station build mode */
			if (!_settings_client.gui.station_dragdrop) {
				int x = _settings_client.gui.station_numtracks;
				int y = _settings_client.gui.station_platlength;
				if (_railstation.orientation == 0) Swap(x, y);
				SetTileSelectSize(x, y);
			} else {
				VpSetPlaceSizingLimit(_settings_game.station.station_spread);
			}
		}
	}
}

static CommandContainer DoRailroadTrackCmd(TileIndex start_tile, TileIndex end_tile, Track track)
{
	CommandContainer ret = NewCommandContainerBasic(
		start_tile,                   // tile
		end_tile,                     // p1
		(uint32_t) (_cur_railtype | (track << 6) | (_settings_client.gui.auto_remove_signals << 13)), // p2
		(uint32_t) (_remove_button_clicked ?
				CMD_REMOVE_RAILROAD_TRACK | CMD_MSG(STR_ERROR_CAN_T_REMOVE_RAILROAD_TRACK) :
				CMD_BUILD_RAILROAD_TRACK  | CMD_MSG(STR_ERROR_CAN_T_BUILD_RAILROAD_TRACK)), // cmd
		CcPlaySound_CONSTRUCTION_RAIL       // callback
	);

	return ret;
}

static void HandleAutodirPlacement()
{
	Track track = (Track)(_thd.drawstyle & HT_DIR_MASK); // 0..5
	TileIndex start_tile = TileVirtXY(_thd.selstart.x, _thd.selstart.y);
	TileIndex end_tile = TileVirtXY(_thd.selend.x, _thd.selend.y);

	CommandContainer cmd = (_thd.drawstyle & HT_RAIL) ?
			GenericPlaceRailCmd(end_tile, track) : // one tile case
			DoRailroadTrackCmd(start_tile, end_tile, track); // multitile selection

	/* When overbuilding existing tracks in polyline mode we just want to move the
	 * snap point without altering the user with the "already built" error. Don't
	 * execute the command right away, firstly check if tracks are being overbuilt. */
	if (!(_thd.place_mode & HT_POLY) || _shift_pressed ||
			DoCommand(&cmd, DC_AUTO | DC_NO_WATER).GetErrorMessage() != STR_ERROR_ALREADY_BUILT) {
		/* place tracks */
		if (!DoCommandP(&cmd)) return;
	}

	/* save new snap points for the polyline tool */
	if (!_shift_pressed && _rail_track_endtile != INVALID_TILE) {
		StoreRailPlacementEndpoints(start_tile, _rail_track_endtile, track, true);
	}
}

/**
 * Build new signals or remove signals or (if only one tile marked) edit a signal.
 *
 * If one tile marked abort and use GenericPlaceSignals()
 * else use CmdBuildSingleSignal() or CmdRemoveSingleSignal() in rail_cmd.cpp to build many signals
 */
static void HandleAutoSignalPlacement()
{
	uint32_t p2 = GB(_thd.drawstyle, 0, 3); // 0..5
	uint64_t p3 = 0;

	if ((_thd.drawstyle & HT_DRAG_MASK) == HT_RECT) { // one tile case
		GenericPlaceSignals(TileVirtXY(_thd.selend.x, _thd.selend.y));
		return;
	}

	const Window *w = FindWindowById(WC_BUILD_SIGNAL, 0);

	if (w != nullptr) {
		/* signal GUI is used */
		SB(p2,  3, 1, 0);
		SB(p2,  4, 1, _cur_signal_variant);
		SB(p2,  6, 1, _ctrl_pressed);
		SB(p2,  7, 3, _cur_signal_type);
		SB(p2, 24, 8, _settings_client.gui.drag_signals_density);
		SB(p2, 10, 1, !_settings_client.gui.drag_signals_fixed_distance);
		SB(p2, 11, 4, _cur_signal_style);
	} else {
		SB(p2,  3, 1, 0);
		SB(p2,  4, 1, (CalTime::CurYear() < _settings_client.gui.semaphore_build_before ? SIG_SEMAPHORE : SIG_ELECTRIC));
		SB(p2,  6, 1, _ctrl_pressed);
		SB(p2,  7, 3, GetDefaultSignalType());
		SB(p2, 24, 8, _settings_client.gui.drag_signals_density);
		SB(p2, 10, 1, !_settings_client.gui.drag_signals_fixed_distance);
	}
	SB(p3, 0, 1, _settings_client.gui.drag_signals_skip_stations);

	/* _settings_client.gui.drag_signals_density is given as a parameter such that each user
	 * in a network game can specify their own signal density */
	DoCommandPEx(TileVirtXY(_thd.selstart.x, _thd.selstart.y), TileVirtXY(_thd.selend.x, _thd.selend.y), p2, p3,
			_remove_button_clicked ?
			CMD_REMOVE_SIGNAL_TRACK | CMD_MSG(STR_ERROR_CAN_T_REMOVE_SIGNALS_FROM) :
			CMD_BUILD_SIGNAL_TRACK  | CMD_MSG(STR_ERROR_CAN_T_BUILD_SIGNALS_HERE),
			CcPlaySound_CONSTRUCTION_RAIL);
}


/** Rail toolbar management class. */
struct BuildRailToolbarWindow : Window {
	RailType railtype;    ///< Rail type to build.
	int last_user_action; ///< Last started user action.

	BuildRailToolbarWindow(WindowDesc *desc, RailType railtype) : Window(desc)
	{
		this->CreateNestedTree();
		if (!_settings_client.gui.show_rail_polyline_tool) {
			this->GetWidget<NWidgetStacked>(WID_RAT_POLYRAIL_SEL)->SetDisplayedPlane(SZSP_NONE);
		}
		this->FinishInitNested(TRANSPORT_RAIL);
		this->SetupRailToolbar(railtype);
		this->DisableWidget(WID_RAT_REMOVE);
		this->OnInvalidateData();
		this->last_user_action = INVALID_WID_RAT;

		if (_settings_client.gui.link_terraform_toolbar) ShowTerraformToolbar(this);
	}

	void Close([[maybe_unused]] int data = 0) override
	{
		if (this->IsWidgetLowered(WID_RAT_BUILD_STATION)) SetViewportCatchmentStation(nullptr, true);
		if (this->IsWidgetLowered(WID_RAT_BUILD_WAYPOINT)) SetViewportCatchmentWaypoint(nullptr, true);
		if (_settings_client.gui.link_terraform_toolbar) CloseWindowById(WC_SCEN_LAND_GEN, 0, false);
		CloseWindowById(WC_SELECT_STATION, 0);
		this->Window::Close();
	}

	/** List of widgets to be disabled if infrastructure limit prevents building. */
	static inline const std::initializer_list<WidgetID> can_build_widgets = {
		WID_RAT_BUILD_NS, WID_RAT_BUILD_X, WID_RAT_BUILD_EW, WID_RAT_BUILD_Y, WID_RAT_AUTORAIL,
		WID_RAT_BUILD_DEPOT, WID_RAT_BUILD_WAYPOINT, WID_RAT_BUILD_STATION, WID_RAT_BUILD_SIGNALS,
		WID_RAT_BUILD_BRIDGE, WID_RAT_BUILD_TUNNEL, WID_RAT_CONVERT_RAIL,
	};

	void OnInvalidateData([[maybe_unused]] int data = 0, [[maybe_unused]] bool gui_scope = true) override
	{
		if (!gui_scope) return;

		if (this->GetWidget<NWidgetStacked>(WID_RAT_POLYRAIL_SEL)->SetDisplayedPlane(_settings_client.gui.show_rail_polyline_tool ? 0 : SZSP_NONE)) {
			if (this->IsWidgetLowered(WID_RAT_POLYRAIL)) {
				ResetObjectToPlace();
			}
			this->ReInit();
		}

		bool can_build = CanBuildVehicleInfrastructure(VEH_TRAIN);
		for (const WidgetID widget : can_build_widgets) this->SetWidgetDisabledState(widget, !can_build);
		if (!can_build) {
			CloseWindowById(WC_BUILD_SIGNAL, TRANSPORT_RAIL);
			CloseWindowById(WC_BUILD_STATION, TRANSPORT_RAIL);
			CloseWindowById(WC_BUILD_DEPOT, TRANSPORT_RAIL);
			CloseWindowById(WC_BUILD_WAYPOINT, TRANSPORT_RAIL);
			CloseWindowById(WC_SELECT_STATION, 0);
		}
	}

	bool OnTooltip([[maybe_unused]] Point pt, WidgetID widget, TooltipCloseCondition close_cond) override
	{
		bool can_build = CanBuildVehicleInfrastructure(VEH_TRAIN);
		if (can_build) {
			if (widget == WID_RAT_CONVERT_RAIL) {
				SetDParam(0, STR_RAIL_TOOLBAR_TOOLTIP_CONVERT_RAIL);
				GuiShowTooltips(this, STR_RAIL_TOOLBAR_TOOLTIP_CONVERT_RAIL_EXTRA, close_cond, 1);
				return true;
			}
			return false;
		}

		if (std::find(std::begin(can_build_widgets), std::end(can_build_widgets), widget) == std::end(can_build_widgets)) return false;

		GuiShowTooltips(this, STR_TOOLBAR_DISABLED_NO_VEHICLE_AVAILABLE, close_cond);
		return true;
	}

	/**
	 * Configures the rail toolbar for railtype given
	 * @param railtype the railtype to display
	 */
	void SetupRailToolbar(RailType railtype)
	{
		this->railtype = railtype;
		const RailTypeInfo *rti = GetRailTypeInfo(railtype);

		assert(railtype < RAILTYPE_END);
		this->GetWidget<NWidgetCore>(WID_RAT_BUILD_NS)->widget_data     = rti->gui_sprites.build_ns_rail;
		this->GetWidget<NWidgetCore>(WID_RAT_BUILD_X)->widget_data      = rti->gui_sprites.build_x_rail;
		this->GetWidget<NWidgetCore>(WID_RAT_BUILD_EW)->widget_data     = rti->gui_sprites.build_ew_rail;
		this->GetWidget<NWidgetCore>(WID_RAT_BUILD_Y)->widget_data      = rti->gui_sprites.build_y_rail;
		this->GetWidget<NWidgetCore>(WID_RAT_AUTORAIL)->widget_data     = rti->gui_sprites.auto_rail;
		this->GetWidget<NWidgetCore>(WID_RAT_POLYRAIL)->widget_data     = rti->gui_sprites.auto_rail;
		this->GetWidget<NWidgetCore>(WID_RAT_BUILD_DEPOT)->widget_data  = rti->gui_sprites.build_depot;
		this->GetWidget<NWidgetCore>(WID_RAT_CONVERT_RAIL)->widget_data = rti->gui_sprites.convert_rail;
		this->GetWidget<NWidgetCore>(WID_RAT_BUILD_TUNNEL)->widget_data = rti->gui_sprites.build_tunnel;
	}

	/**
	 * Switch to another rail type.
	 * @param railtype New rail type.
	 */
	void ModifyRailType(RailType railtype)
	{
		this->SetupRailToolbar(railtype);
		this->ReInit();
	}

	void UpdateRemoveWidgetStatus(WidgetID clicked_widget)
	{
		switch (clicked_widget) {
			case WID_RAT_REMOVE:
				/* If it is the removal button that has been clicked, do nothing,
				 * as it is up to the other buttons to drive removal status */
				return;

			case WID_RAT_BUILD_NS:
			case WID_RAT_BUILD_X:
			case WID_RAT_BUILD_EW:
			case WID_RAT_BUILD_Y:
			case WID_RAT_AUTORAIL:
			case WID_RAT_POLYRAIL:
			case WID_RAT_BUILD_WAYPOINT:
			case WID_RAT_BUILD_STATION:
			case WID_RAT_BUILD_SIGNALS:
				/* Removal button is enabled only if the rail/signal/waypoint/station
				 * button is still lowered.  Once raised, it has to be disabled */
				this->SetWidgetDisabledState(WID_RAT_REMOVE, !this->IsWidgetLowered(clicked_widget));
				break;

			default:
				/* When any other buttons than rail/signal/waypoint/station, raise and
				 * disable the removal button */
				this->DisableWidget(WID_RAT_REMOVE);
				this->RaiseWidget(WID_RAT_REMOVE);
				break;
		}
	}

	void SetStringParameters(WidgetID widget) const override
	{
		if (widget == WID_RAT_CAPTION) {
			const RailTypeInfo *rti = GetRailTypeInfo(this->railtype);
			if (rti->max_speed > 0) {
				SetDParam(0, STR_TOOLBAR_RAILTYPE_VELOCITY);
				SetDParam(1, rti->strings.toolbar_caption);
				SetDParam(2, PackVelocity(rti->max_speed, VEH_TRAIN));
			} else {
				SetDParam(0, rti->strings.toolbar_caption);
			}
		}
	}

	void DrawWidget(const Rect &r, WidgetID widget) const override
	{
		if (widget == WID_RAT_POLYRAIL) {
			Dimension d = GetSpriteSize(SPR_BLOT);
			uint offset = this->IsWidgetLowered(WID_RAT_POLYRAIL) ? 1 : 0;
			DrawSprite(SPR_BLOT, PALETTE_TO_GREY, (r.left + r.right - d.width) / 2 + offset, (r.top + r.bottom - d.height) / 2 + offset);
		}
	}

	void OnClick(Point pt, WidgetID widget, int click_count) override
	{
		if (widget < WID_RAT_BUILD_NS) return;

		_remove_button_clicked = false;
		switch (widget) {
			case WID_RAT_BUILD_NS:
				HandlePlacePushButton(this, WID_RAT_BUILD_NS, GetRailTypeInfo(_cur_railtype)->cursor.rail_ns, HT_LINE | HT_DIR_VL);
				this->last_user_action = widget;
				break;

			case WID_RAT_BUILD_X:
				HandlePlacePushButton(this, WID_RAT_BUILD_X, GetRailTypeInfo(_cur_railtype)->cursor.rail_swne, HT_LINE | HT_DIR_X);
				this->last_user_action = widget;
				break;

			case WID_RAT_BUILD_EW:
				HandlePlacePushButton(this, WID_RAT_BUILD_EW, GetRailTypeInfo(_cur_railtype)->cursor.rail_ew, HT_LINE | HT_DIR_HL);
				this->last_user_action = widget;
				break;

			case WID_RAT_BUILD_Y:
				HandlePlacePushButton(this, WID_RAT_BUILD_Y, GetRailTypeInfo(_cur_railtype)->cursor.rail_nwse, HT_LINE | HT_DIR_Y);
				this->last_user_action = widget;
				break;

			case WID_RAT_AUTORAIL:
				HandlePlacePushButton(this, WID_RAT_AUTORAIL, GetRailTypeInfo(_cur_railtype)->cursor.autorail, HT_RAIL);
				this->last_user_action = widget;
				break;

			case WID_RAT_POLYRAIL: {
				if (!_settings_client.gui.show_rail_polyline_tool) break;
				bool was_snap = CurrentlySnappingRailPlacement();
				bool was_open = this->IsWidgetLowered(WID_RAT_POLYRAIL);
				bool do_snap;
				bool do_open;
				/* "polyrail" hotkey     - activate polyline tool in snapping mode, close the tool if snapping mode is already active
				 * "new_polyrail" hotkey - activate polyline tool in non-snapping (new line) mode, close the tool if non-snapping mode is already active
				 * button ctrl-clicking  - switch between snapping and non-snapping modes, open the tool in non-snapping mode if it is closed
				 * button clicking       - open the tool in non-snapping mode, close the tool if it is opened */
				if (this->last_user_action == HOTKEY_POLYRAIL) {
					do_snap = true;
					do_open = !was_open || !was_snap;
				} else if (this->last_user_action == HOTKEY_NEW_POLYRAIL) {
					do_snap = false;
					do_open = !was_open || was_snap;
				} else if (_ctrl_pressed) {
					do_snap = !was_open || !was_snap;
					do_open = true;
				} else {
					do_snap = false;
					do_open = !was_open;
				}
				/* close the tool explicitly so it can be re-opened in different snapping mode */
				if (was_open) ResetObjectToPlace();
				/* open the tool in desired mode */
				if (do_open && HandlePlacePushButton(this, WID_RAT_POLYRAIL, GetRailTypeInfo(railtype)->cursor.autorail, do_snap ? (HT_RAIL | HT_POLY) : (HT_RAIL | HT_NEW_POLY))) {
					/* if we are re-opening the tool but we couldn't switch the snapping
					 * then close the tool instead of appearing to be doing nothing */
					if (was_open && do_snap != CurrentlySnappingRailPlacement()) ResetObjectToPlace();
				}
				this->last_user_action = WID_RAT_POLYRAIL;
				break;
			}

			case WID_RAT_DEMOLISH:
				HandlePlacePushButton(this, WID_RAT_DEMOLISH, ANIMCURSOR_DEMOLISH, HT_RECT | HT_DIAGONAL);
				this->last_user_action = widget;
				break;

			case WID_RAT_BUILD_DEPOT:
				if (HandlePlacePushButton(this, WID_RAT_BUILD_DEPOT, GetRailTypeInfo(_cur_railtype)->cursor.depot, HT_RECT)) {
					ShowBuildTrainDepotPicker(this);
					this->last_user_action = widget;
				}
				break;

			case WID_RAT_BUILD_WAYPOINT:
				this->last_user_action = widget;
				if (HandlePlacePushButton(this, WID_RAT_BUILD_WAYPOINT, SPR_CURSOR_WAYPOINT, HT_RECT)) {
					if (StationClass::Get(STAT_CLASS_WAYP)->GetSpecCount() > 1) {
						ShowBuildWaypointPicker(this);
					} else {
						_cur_waypoint_type = 0;
					}
				}
				break;

			case WID_RAT_BUILD_STATION:
				if (HandlePlacePushButton(this, WID_RAT_BUILD_STATION, SPR_CURSOR_RAIL_STATION, HT_RECT)) {
					ShowStationBuilder(this);
					this->last_user_action = widget;
				}
				break;

			case WID_RAT_BUILD_SIGNALS: {
				this->last_user_action = widget;
				bool started = HandlePlacePushButton(this, WID_RAT_BUILD_SIGNALS, ANIMCURSOR_BUILDSIGNALS, HT_RECT);
				if (started != _ctrl_pressed) {
					ShowSignalBuilder(this);
				}
				break;
			}

			case WID_RAT_BUILD_BRIDGE:
				HandlePlacePushButton(this, WID_RAT_BUILD_BRIDGE, SPR_CURSOR_BRIDGE, HT_RECT);
				this->last_user_action = widget;
				break;

			case WID_RAT_BUILD_TUNNEL:
				HandlePlacePushButton(this, WID_RAT_BUILD_TUNNEL, GetRailTypeInfo(_cur_railtype)->cursor.tunnel, HT_SPECIAL | HT_TUNNEL);
				this->last_user_action = widget;
				break;

			case WID_RAT_REMOVE:
				BuildRailClick_Remove(this);
				break;

			case WID_RAT_CONVERT_RAIL: {
				bool active = HandlePlacePushButton(this, WID_RAT_CONVERT_RAIL, GetRailTypeInfo(_cur_railtype)->cursor.convert, _ctrl_pressed ? HT_RAIL : HT_RECT | HT_DIAGONAL);
				if (active && _ctrl_pressed) _thd.square_palette = SPR_ZONING_INNER_HIGHLIGHT_GREEN;
				this->last_user_action = widget;
				break;
			}

			default: NOT_REACHED();
		}
		this->UpdateRemoveWidgetStatus(widget);
		if (_ctrl_pressed) RailToolbar_CtrlChanged(this);
	}

	EventState OnHotkey(int hotkey) override
	{
		MarkTileDirtyByTile(TileVirtXY(_thd.pos.x, _thd.pos.y)); // redraw tile selection

		switch (hotkey) {
			case HOTKEY_POLYRAIL:
			case HOTKEY_NEW_POLYRAIL:
				if (!_settings_client.gui.show_rail_polyline_tool) return ES_HANDLED;
				/* Indicate to the OnClick that the action comes from a hotkey rather
				 * then from a click and that the CTRL state should be ignored. */
				this->last_user_action = hotkey;
				hotkey = WID_RAT_POLYRAIL;
				return this->Window::OnHotkey(hotkey);

			case WID_RAT_CONVERT_RAIL: {
				HandlePlacePushButton(this, WID_RAT_CONVERT_RAIL, GetRailTypeInfo(_cur_railtype)->cursor.convert, HT_RECT | HT_DIAGONAL);
				this->last_user_action = WID_RAT_CONVERT_RAIL;
				this->UpdateRemoveWidgetStatus(WID_RAT_CONVERT_RAIL);
				if (_ctrl_pressed) RailToolbar_CtrlChanged(this);
				return ES_HANDLED;
			}

			case WID_RAT_CONVERT_RAIL_TRACK: {
				bool active = HandlePlacePushButton(this, WID_RAT_CONVERT_RAIL, GetRailTypeInfo(_cur_railtype)->cursor.convert, HT_RAIL);
				if (active) _thd.square_palette = SPR_ZONING_INNER_HIGHLIGHT_GREEN;
				this->last_user_action = WID_RAT_CONVERT_RAIL;
				this->UpdateRemoveWidgetStatus(WID_RAT_CONVERT_RAIL);
				if (_ctrl_pressed) RailToolbar_CtrlChanged(this);
				return ES_HANDLED;
			}

			default:
				return this->Window::OnHotkey(hotkey);
		}
	}

	void OnPlaceObject([[maybe_unused]] Point pt, TileIndex tile) override
	{
		switch (this->last_user_action) {
			case WID_RAT_BUILD_NS:
				VpStartPlaceSizing(tile, VPM_FIX_VERTICAL | VPM_RAILDIRS, DDSP_PLACE_RAIL);
				break;

			case WID_RAT_BUILD_X:
				VpStartPlaceSizing(tile, VPM_FIX_Y | VPM_RAILDIRS, DDSP_PLACE_RAIL);
				break;

			case WID_RAT_BUILD_EW:
				VpStartPlaceSizing(tile, VPM_FIX_HORIZONTAL | VPM_RAILDIRS, DDSP_PLACE_RAIL);
				break;

			case WID_RAT_BUILD_Y:
				VpStartPlaceSizing(tile, VPM_FIX_X | VPM_RAILDIRS, DDSP_PLACE_RAIL);
				break;

			case WID_RAT_AUTORAIL:
			case WID_RAT_POLYRAIL:
				VpStartPlaceSizing(tile, VPM_RAILDIRS, DDSP_PLACE_RAIL);
				break;

			case WID_RAT_DEMOLISH:
				PlaceProc_DemolishArea(tile);
				break;

			case WID_RAT_BUILD_DEPOT:
				DoCommandP(tile, _cur_railtype, _build_depot_direction,
						CMD_BUILD_TRAIN_DEPOT | CMD_MSG(STR_ERROR_CAN_T_BUILD_TRAIN_DEPOT),
						CcRailDepot);
				break;

			case WID_RAT_BUILD_WAYPOINT:
				PlaceRail_Waypoint(tile);
				break;

			case WID_RAT_BUILD_STATION:
				PlaceRail_Station(tile);
				break;

			case WID_RAT_BUILD_SIGNALS:
				VpStartPlaceSizing(tile, VPM_SIGNALDIRS, DDSP_BUILD_SIGNALS);
				break;

			case WID_RAT_BUILD_BRIDGE:
				PlaceRail_Bridge(tile, this);
				break;

			case WID_RAT_BUILD_TUNNEL:
				DoCommandP(tile, _cur_railtype | (TRANSPORT_RAIL << 8), 0, CMD_BUILD_TUNNEL | CMD_MSG(STR_ERROR_CAN_T_BUILD_TUNNEL_HERE), CcBuildRailTunnel);
				break;

			case WID_RAT_CONVERT_RAIL:
				if (_thd.place_mode & HT_RAIL) {
					VpStartPlaceSizing(tile, VPM_RAILDIRS, DDSP_CONVERT_RAIL_TRACK);
				} else {
					VpStartPlaceSizing(tile, VPM_X_AND_Y, DDSP_CONVERT_RAIL);
				}
				break;

			default: NOT_REACHED();
		}
	}

	void OnPlaceDrag(ViewportPlaceMethod select_method, [[maybe_unused]] ViewportDragDropSelectionProcess select_proc, [[maybe_unused]] Point pt) override
	{
		/* no dragging if you have pressed the convert button */
		if (FindWindowById(WC_BUILD_SIGNAL, 0) != nullptr && _convert_signal_button && this->IsWidgetLowered(WID_RAT_BUILD_SIGNALS)) return;

		VpSelectTilesWithMethod(pt.x, pt.y, select_method);
	}

	void OnPlaceMouseUp([[maybe_unused]] ViewportPlaceMethod select_method, ViewportDragDropSelectionProcess select_proc, [[maybe_unused]] Point pt, TileIndex start_tile, TileIndex end_tile) override
	{
		if (pt.x != -1) {
			switch (select_proc) {
				default: NOT_REACHED();
				case DDSP_BUILD_BRIDGE:
					if (!_settings_client.gui.persistent_buildingtools) ResetObjectToPlace();
					ShowBuildBridgeWindow(start_tile, end_tile, TRANSPORT_RAIL, _cur_railtype);
					break;

				case DDSP_PLACE_RAIL:
					HandleAutodirPlacement();
					break;

				case DDSP_BUILD_SIGNALS:
					HandleAutoSignalPlacement();
					break;

				case DDSP_DEMOLISH_AREA:
					GUIPlaceProcDragXY(select_proc, start_tile, end_tile);
					break;

				case DDSP_CONVERT_RAIL:
					DoCommandP(end_tile, start_tile, _cur_railtype | (_ctrl_pressed ? (1 << 6) : 0), CMD_CONVERT_RAIL | CMD_MSG(STR_ERROR_CAN_T_CONVERT_RAIL), CcPlaySound_CONSTRUCTION_RAIL);
					break;

				case DDSP_CONVERT_RAIL_TRACK: {
					Track track = (Track)(_thd.drawstyle & HT_DIR_MASK); // 0..5
					TileIndex start_tile = TileVirtXY(_thd.selstart.x, _thd.selstart.y);
					TileIndex end_tile = TileVirtXY(_thd.selend.x, _thd.selend.y);
					DoCommandP((_thd.drawstyle & HT_RAIL) ? end_tile : start_tile, end_tile, _cur_railtype | (track << 6), CMD_CONVERT_RAIL_TRACK | CMD_MSG(STR_ERROR_CAN_T_CONVERT_RAIL), CcPlaySound_CONSTRUCTION_RAIL);
					break;
				}

				case DDSP_REMOVE_STATION:
				case DDSP_BUILD_STATION:
					if (this->IsWidgetLowered(WID_RAT_BUILD_STATION)) {
						/* Station */
						if (_remove_button_clicked) {
							DoCommandP(end_tile, start_tile, _ctrl_pressed ? 0 : 1, CMD_REMOVE_FROM_RAIL_STATION | CMD_MSG(STR_ERROR_CAN_T_REMOVE_PART_OF_STATION), CcPlaySound_CONSTRUCTION_RAIL);
						} else {
							HandleStationPlacement(start_tile, end_tile);
						}
					} else {
						/* Waypoint */
						if (_remove_button_clicked) {
							DoCommandP(end_tile, start_tile, _ctrl_pressed ? 0 : 1, CMD_REMOVE_FROM_RAIL_WAYPOINT | CMD_MSG(STR_ERROR_CAN_T_REMOVE_TRAIN_WAYPOINT), CcPlaySound_CONSTRUCTION_RAIL);
						} else {
							TileArea ta(start_tile, end_tile);
							uint32_t p1 = _cur_railtype | (select_method == VPM_X_LIMITED ? AXIS_X : AXIS_Y) << 6 | ta.w << 8 | ta.h << 16 | _ctrl_pressed << 24;
							uint32_t p2 = STAT_CLASS_WAYP | INVALID_STATION << 16;
							uint64_t p3 = _cur_waypoint_type;

							CommandContainer cmdcont = NewCommandContainerBasic(ta.tile, p1, p2, CMD_BUILD_RAIL_WAYPOINT | CMD_MSG(STR_ERROR_CAN_T_BUILD_TRAIN_WAYPOINT), CcPlaySound_CONSTRUCTION_RAIL);
							cmdcont.p3 = p3;
							ShowSelectWaypointIfNeeded(cmdcont, ta);
						}
					}
					break;
			}
		}
	}

	void OnPlaceObjectAbort() override
	{
		if (this->IsWidgetLowered(WID_RAT_BUILD_STATION)) SetViewportCatchmentStation(nullptr, true);
		if (this->IsWidgetLowered(WID_RAT_BUILD_WAYPOINT)) SetViewportCatchmentWaypoint(nullptr, true);

		this->RaiseButtons();
		this->DisableWidget(WID_RAT_REMOVE);
		this->SetWidgetDirty(WID_RAT_REMOVE);

		CloseWindowById(WC_BUILD_SIGNAL, TRANSPORT_RAIL);
		CloseWindowById(WC_BUILD_STATION, TRANSPORT_RAIL);
		CloseWindowById(WC_BUILD_DEPOT, TRANSPORT_RAIL);
		CloseWindowById(WC_BUILD_WAYPOINT, TRANSPORT_RAIL);
		CloseWindowById(WC_SELECT_STATION, 0);
		CloseWindowByClass(WC_BUILD_BRIDGE);
	}

	void OnPlacePresize([[maybe_unused]] Point pt, TileIndex tile) override
	{
		DoCommand(tile, _cur_railtype | (TRANSPORT_RAIL << 8), 0, DC_AUTO, CMD_BUILD_TUNNEL);
		VpSetPresizeRange(tile, _build_tunnel_endtile == 0 ? tile : _build_tunnel_endtile);
	}

	EventState OnCTRLStateChange() override
	{
		/* do not toggle Remove button by Ctrl when placing station */
		if (!this->IsWidgetLowered(WID_RAT_BUILD_STATION) && !this->IsWidgetLowered(WID_RAT_BUILD_WAYPOINT) && RailToolbar_CtrlChanged(this)) return ES_HANDLED;
		return ES_NOT_HANDLED;
	}

	void OnRealtimeTick([[maybe_unused]] uint delta_ms) override
	{
		if (this->IsWidgetLowered(WID_RAT_BUILD_WAYPOINT)) CheckRedrawWaypointCoverage(this, false);
	}

	static HotkeyList hotkeys;
};

/**
 * Handler for global hotkeys of the BuildRailToolbarWindow.
 * @param hotkey Hotkey
 * @return ES_HANDLED if hotkey was accepted.
 */
static EventState RailToolbarGlobalHotkeys(int hotkey)
{
	if (_game_mode != GM_NORMAL) return ES_NOT_HANDLED;
	extern RailType _last_built_railtype;
	Window *w = ShowBuildRailToolbar(_last_built_railtype);
	if (w == nullptr) return ES_NOT_HANDLED;
	return w->OnHotkey(hotkey);
}

const uint16_t _railtoolbar_autorail_keys[] = {'5', 'A' | WKC_GLOBAL_HOTKEY, 0};
const uint16_t _railtoolbar_polyrail_keys[] = {'Y', 'A' | WKC_CTRL | WKC_GLOBAL_HOTKEY, 0};
const uint16_t _railtoolbar_new_poly_keys[] = {'Y' | WKC_CTRL, 'A' | WKC_CTRL | WKC_SHIFT | WKC_GLOBAL_HOTKEY, 0};

static Hotkey railtoolbar_hotkeys[] = {
	Hotkey('1', "build_ns", WID_RAT_BUILD_NS),
	Hotkey('2', "build_x", WID_RAT_BUILD_X),
	Hotkey('3', "build_ew", WID_RAT_BUILD_EW),
	Hotkey('4', "build_y", WID_RAT_BUILD_Y),
	Hotkey(_railtoolbar_autorail_keys, "autorail", WID_RAT_AUTORAIL),
	Hotkey(_railtoolbar_polyrail_keys, "polyrail", HOTKEY_POLYRAIL),
	Hotkey(_railtoolbar_new_poly_keys, "new_polyrail", HOTKEY_NEW_POLYRAIL),
	Hotkey('6', "demolish", WID_RAT_DEMOLISH),
	Hotkey('7', "depot", WID_RAT_BUILD_DEPOT),
	Hotkey('8', "waypoint", WID_RAT_BUILD_WAYPOINT),
	Hotkey('9', "station", WID_RAT_BUILD_STATION),
	Hotkey('S', "signal", WID_RAT_BUILD_SIGNALS),
	Hotkey('B', "bridge", WID_RAT_BUILD_BRIDGE),
	Hotkey('T', "tunnel", WID_RAT_BUILD_TUNNEL),
	Hotkey('R', "remove", WID_RAT_REMOVE),
	Hotkey('C', "convert", WID_RAT_CONVERT_RAIL),
	Hotkey(WKC_CTRL | 'C', "convert_track", WID_RAT_CONVERT_RAIL_TRACK),
	HOTKEY_LIST_END
};
HotkeyList BuildRailToolbarWindow::hotkeys("railtoolbar", railtoolbar_hotkeys, RailToolbarGlobalHotkeys);

static constexpr NWidgetPart _nested_build_rail_widgets[] = {
	NWidget(NWID_HORIZONTAL),
		NWidget(WWT_CLOSEBOX, COLOUR_DARK_GREEN),
		NWidget(WWT_CAPTION, COLOUR_DARK_GREEN, WID_RAT_CAPTION), SetDataTip(STR_JUST_STRING2, STR_TOOLTIP_WINDOW_TITLE_DRAG_THIS), SetTextStyle(TC_WHITE),
		NWidget(WWT_STICKYBOX, COLOUR_DARK_GREEN),
	EndContainer(),
	NWidget(NWID_HORIZONTAL),
		NWidget(WWT_IMGBTN, COLOUR_DARK_GREEN, WID_RAT_BUILD_NS),
						SetFill(0, 1), SetMinimalSize(22, 22), SetDataTip(SPR_IMG_RAIL_NS, STR_RAIL_TOOLBAR_TOOLTIP_BUILD_RAILROAD_TRACK),
		NWidget(WWT_IMGBTN, COLOUR_DARK_GREEN, WID_RAT_BUILD_X),
						SetFill(0, 1), SetMinimalSize(22, 22), SetDataTip(SPR_IMG_RAIL_NE, STR_RAIL_TOOLBAR_TOOLTIP_BUILD_RAILROAD_TRACK),
		NWidget(WWT_IMGBTN, COLOUR_DARK_GREEN, WID_RAT_BUILD_EW),
						SetFill(0, 1), SetMinimalSize(22, 22), SetDataTip(SPR_IMG_RAIL_EW, STR_RAIL_TOOLBAR_TOOLTIP_BUILD_RAILROAD_TRACK),
		NWidget(WWT_IMGBTN, COLOUR_DARK_GREEN, WID_RAT_BUILD_Y),
						SetFill(0, 1), SetMinimalSize(22, 22), SetDataTip(SPR_IMG_RAIL_NW, STR_RAIL_TOOLBAR_TOOLTIP_BUILD_RAILROAD_TRACK),
		NWidget(WWT_IMGBTN, COLOUR_DARK_GREEN, WID_RAT_AUTORAIL),
						SetFill(0, 1), SetMinimalSize(22, 22), SetDataTip(SPR_IMG_AUTORAIL, STR_RAIL_TOOLBAR_TOOLTIP_BUILD_AUTORAIL),
		NWidget(NWID_SELECTION, INVALID_COLOUR, WID_RAT_POLYRAIL_SEL),
			NWidget(WWT_IMGBTN, COLOUR_DARK_GREEN, WID_RAT_POLYRAIL),
							SetFill(0, 1), SetMinimalSize(22, 22), SetDataTip(SPR_IMG_AUTORAIL, STR_RAIL_TOOLBAR_TOOLTIP_BUILD_POLYRAIL),
		EndContainer(),

		NWidget(WWT_PANEL, COLOUR_DARK_GREEN), SetMinimalSize(4, 22), EndContainer(),

		NWidget(WWT_IMGBTN, COLOUR_DARK_GREEN, WID_RAT_DEMOLISH),
						SetFill(0, 1), SetMinimalSize(22, 22), SetDataTip(SPR_IMG_DYNAMITE, STR_TOOLTIP_DEMOLISH_BUILDINGS_ETC),
		NWidget(WWT_IMGBTN, COLOUR_DARK_GREEN, WID_RAT_BUILD_DEPOT),
						SetFill(0, 1), SetMinimalSize(22, 22), SetDataTip(SPR_IMG_DEPOT_RAIL, STR_RAIL_TOOLBAR_TOOLTIP_BUILD_TRAIN_DEPOT_FOR_BUILDING),
		NWidget(WWT_IMGBTN, COLOUR_DARK_GREEN, WID_RAT_BUILD_WAYPOINT),
						SetFill(0, 1), SetMinimalSize(22, 22), SetDataTip(SPR_IMG_WAYPOINT, STR_RAIL_TOOLBAR_TOOLTIP_CONVERT_RAIL_TO_WAYPOINT),
		NWidget(WWT_IMGBTN, COLOUR_DARK_GREEN, WID_RAT_BUILD_STATION),
						SetFill(0, 1), SetMinimalSize(42, 22), SetDataTip(SPR_IMG_RAIL_STATION, STR_RAIL_TOOLBAR_TOOLTIP_BUILD_RAILROAD_STATION),
		NWidget(WWT_IMGBTN, COLOUR_DARK_GREEN, WID_RAT_BUILD_SIGNALS),
						SetFill(0, 1), SetMinimalSize(22, 22), SetDataTip(SPR_IMG_RAIL_SIGNALS, STR_RAIL_TOOLBAR_TOOLTIP_BUILD_RAILROAD_SIGNALS),
		NWidget(WWT_IMGBTN, COLOUR_DARK_GREEN, WID_RAT_BUILD_BRIDGE),
						SetFill(0, 1), SetMinimalSize(42, 22), SetDataTip(SPR_IMG_BRIDGE, STR_RAIL_TOOLBAR_TOOLTIP_BUILD_RAILROAD_BRIDGE),
		NWidget(WWT_IMGBTN, COLOUR_DARK_GREEN, WID_RAT_BUILD_TUNNEL),
						SetFill(0, 1), SetMinimalSize(20, 22), SetDataTip(SPR_IMG_TUNNEL_RAIL, STR_RAIL_TOOLBAR_TOOLTIP_BUILD_RAILROAD_TUNNEL),
		NWidget(WWT_IMGBTN, COLOUR_DARK_GREEN, WID_RAT_REMOVE),
						SetFill(0, 1), SetMinimalSize(22, 22), SetDataTip(SPR_IMG_REMOVE, STR_RAIL_TOOLBAR_TOOLTIP_TOGGLE_BUILD_REMOVE_FOR),
		NWidget(WWT_IMGBTN, COLOUR_DARK_GREEN, WID_RAT_CONVERT_RAIL),
						SetFill(0, 1), SetMinimalSize(22, 22), SetDataTip(SPR_IMG_CONVERT_RAIL, 0),
	EndContainer(),
};

static WindowDesc _build_rail_desc(__FILE__, __LINE__,
	WDP_ALIGN_TOOLBAR, "toolbar_rail", 0, 0,
	WC_BUILD_TOOLBAR, WC_NONE,
	WDF_CONSTRUCTION,
	std::begin(_nested_build_rail_widgets), std::end(_nested_build_rail_widgets),
	&BuildRailToolbarWindow::hotkeys
);


/**
 * Open the build rail toolbar window for a specific rail type.
 *
 * If the terraform toolbar is linked to the toolbar, that window is also opened.
 *
 * @param railtype Rail type to open the window for
 * @return newly opened rail toolbar, or nullptr if the toolbar could not be opened.
 */
Window *ShowBuildRailToolbar(RailType railtype)
{
	if (!Company::IsValidID(_local_company)) return nullptr;
	if (!ValParamRailType(railtype)) return nullptr;

	CloseWindowByClass(WC_BUILD_TOOLBAR);
	_cur_railtype = railtype;
	_remove_button_clicked = false;
	return new BuildRailToolbarWindow(&_build_rail_desc, railtype);
}

/* TODO: For custom stations, respect their allowed platforms/lengths bitmasks!
 * --pasky */

static void HandleStationPlacement(TileIndex start, TileIndex end)
{
	TileArea ta(start, end);
	uint numtracks = ta.w;
	uint platlength = ta.h;

	if (_railstation.orientation == AXIS_X) Swap(numtracks, platlength);

	uint32_t p1 = _cur_railtype | _railstation.orientation << 6 | numtracks << 8 | platlength << 16 | _ctrl_pressed << 24;
	uint32_t p2 = _railstation.station_class | INVALID_STATION << 16;
	uint64_t p3 = _railstation.station_type;

	CommandContainer cmdcont = NewCommandContainerBasic(ta.tile, p1, p2, CMD_BUILD_RAIL_STATION | CMD_MSG(STR_ERROR_CAN_T_BUILD_RAILROAD_STATION), CcStation);
	cmdcont.p3 = p3;
	ShowSelectStationIfNeeded(cmdcont, ta);
}

/** Enum referring to the Hotkeys in the build rail station window */
enum BuildRalStationHotkeys {
	BRASHK_FOCUS_FILTER_BOX, ///< Focus the edit box for editing the filter string
};

struct BuildRailStationWindow : public PickerWindowBase {
private:
	uint line_height;     ///< Height of a single line in the newstation selection matrix (#WID_BRAS_NEWST_LIST widget).
	uint coverage_height; ///< Height of the coverage texts.
	Scrollbar *vscroll;   ///< Vertical scrollbar of the new station list.
	Scrollbar *vscroll2;  ///< Vertical scrollbar of the matrix with new stations.

	typedef GUIList<StationClassID, std::nullptr_t, StringFilter &> GUIStationClassList; ///< Type definition for the list to hold available station classes.

	static const uint EDITBOX_MAX_SIZE = 16; ///< The maximum number of characters for the filter edit box.

	static Listing   last_sorting;           ///< Default sorting of #GUIStationClassList.
	static Filtering last_filtering;         ///< Default filtering of #GUIStationClassList.
	static GUIStationClassList::SortFunction * const sorter_funcs[];   ///< Sort functions of the #GUIStationClassList.
	static GUIStationClassList::FilterFunction * const filter_funcs[]; ///< Filter functions of the #GUIStationClassList.
	GUIStationClassList station_classes;     ///< Available station classes.
	StringFilter string_filter;              ///< Filter for available station classes.
	QueryString filter_editbox;              ///< Filter editbox.

	/**
	 * Scrolls #WID_BRAS_NEWST_SCROLL so that the selected station class is visible.
	 *
	 * Note that this method should be called shortly after SelectClassAndStation() which will ensure
	 * an actual existing station class is selected, or the one at position 0 which will always be
	 * the default TTD rail station.
	 */
	void EnsureSelectedStationClassIsVisible()
	{
		/* No additional station types present */
		if (this->vscroll == nullptr) return;

		uint pos = 0;
		for (auto station_class : this->station_classes) {
			if (station_class == _railstation.station_class) break;
			pos++;
		}
		this->vscroll->SetCount(this->station_classes.size());
		this->vscroll->ScrollTowards(pos);
	}

	/**
	 * Verify whether the currently selected station size is allowed after selecting a new station class/type.
	 * If not, change the station size variables ( _settings_client.gui.station_numtracks and _settings_client.gui.station_platlength ).
	 * @param statspec Specification of the new station class/type
	 */
	void CheckSelectedSize(const StationSpec *statspec)
	{
		if (statspec == nullptr || _settings_client.gui.station_dragdrop) return;

		/* If current number of tracks is not allowed, make it as big as possible */
		if (HasBit(statspec->disallowed_platforms, _settings_client.gui.station_numtracks - 1)) {
			this->RaiseWidget(_settings_client.gui.station_numtracks + WID_BRAS_PLATFORM_NUM_BEGIN);
			_settings_client.gui.station_numtracks = 1;
			if (statspec->disallowed_platforms != UINT8_MAX) {
				while (HasBit(statspec->disallowed_platforms, _settings_client.gui.station_numtracks - 1)) {
					_settings_client.gui.station_numtracks++;
				}
				this->LowerWidget(_settings_client.gui.station_numtracks + WID_BRAS_PLATFORM_NUM_BEGIN);
			}
		}

		if (HasBit(statspec->disallowed_lengths, _settings_client.gui.station_platlength - 1)) {
			this->RaiseWidget(_settings_client.gui.station_platlength + WID_BRAS_PLATFORM_LEN_BEGIN);
			_settings_client.gui.station_platlength = 1;
			if (statspec->disallowed_lengths != UINT8_MAX) {
				while (HasBit(statspec->disallowed_lengths, _settings_client.gui.station_platlength - 1)) {
					_settings_client.gui.station_platlength++;
				}
				this->LowerWidget(_settings_client.gui.station_platlength + WID_BRAS_PLATFORM_LEN_BEGIN);
			}
		}
	}

	void SelectClass(StationClassID station_class_id) {
		if (_railstation.station_class != station_class_id) {
			StationClass *station_class = StationClass::Get(station_class_id);
			_railstation.station_class = station_class_id;
			_railstation.station_count = station_class->GetSpecCount();
			_railstation.station_type  = 0;

			this->CheckSelectedSize(station_class->GetSpec(_railstation.station_type));

			NWidgetMatrix *matrix = this->GetWidget<NWidgetMatrix>(WID_BRAS_MATRIX);
			matrix->SetCount(_railstation.station_count);
			matrix->SetClicked(_railstation.station_type);
			this->SetDirty();
		}
	}

public:
	BuildRailStationWindow(WindowDesc *desc, Window *parent, bool newstation) : PickerWindowBase(desc, parent), filter_editbox(EDITBOX_MAX_SIZE * MAX_CHAR_LENGTH, EDITBOX_MAX_SIZE)
	{
		this->coverage_height = 2 * GetCharacterHeight(FS_NORMAL) + WidgetDimensions::scaled.vsep_normal;
		this->vscroll = nullptr;
		_railstation.newstations = newstation;

		this->CreateNestedTree();
		this->GetWidget<NWidgetStacked>(WID_BRAS_SHOW_NEWST_ADDITIONS)->SetDisplayedPlane(newstation ? 0 : SZSP_NONE);
		this->GetWidget<NWidgetStacked>(WID_BRAS_SHOW_NEWST_MATRIX)->SetDisplayedPlane(newstation ? 0 : SZSP_NONE);
		this->GetWidget<NWidgetStacked>(WID_BRAS_SHOW_NEWST_DEFSIZE)->SetDisplayedPlane(newstation ? 0 : SZSP_NONE);
		this->GetWidget<NWidgetStacked>(WID_BRAS_SHOW_NEWST_RESIZE)->SetDisplayedPlane(newstation ? 0 : SZSP_NONE);
		/* Hide the station class filter if no stations other than the default one are available. */
		this->GetWidget<NWidgetStacked>(WID_BRAS_FILTER_CONTAINER)->SetDisplayedPlane(newstation ? 0 : SZSP_NONE);
		if (newstation) {
			this->vscroll = this->GetScrollbar(WID_BRAS_NEWST_SCROLL);
			this->vscroll2 = this->GetScrollbar(WID_BRAS_MATRIX_SCROLL);

			this->querystrings[WID_BRAS_FILTER_EDITBOX] = &this->filter_editbox;
			this->station_classes.SetListing(this->last_sorting);
			this->station_classes.SetFiltering(this->last_filtering);
			this->station_classes.SetSortFuncs(this->sorter_funcs);
			this->station_classes.SetFilterFuncs(this->filter_funcs);
		}

		this->station_classes.ForceRebuild();

		BuildStationClassesAvailable();
		SelectClassAndStation();

		this->FinishInitNested(TRANSPORT_RAIL);

		this->LowerWidget(WID_BRAS_PLATFORM_DIR_X + _railstation.orientation);
		if (_settings_client.gui.station_dragdrop) {
			this->LowerWidget(WID_BRAS_PLATFORM_DRAG_N_DROP);
		} else {
			this->LowerWidget(WID_BRAS_PLATFORM_NUM_BEGIN + _settings_client.gui.station_numtracks);
			this->LowerWidget(WID_BRAS_PLATFORM_LEN_BEGIN + _settings_client.gui.station_platlength);
		}
		this->SetWidgetLoweredState(WID_BRAS_HIGHLIGHT_OFF, !_settings_client.gui.station_show_coverage);
		this->SetWidgetLoweredState(WID_BRAS_HIGHLIGHT_ON, _settings_client.gui.station_show_coverage);

		if (!newstation) {
			_railstation.station_class = StationClassID::STAT_CLASS_DFLT;
			_railstation.station_type = 0;
			this->vscroll2 = nullptr;
		} else {
			_railstation.station_count = StationClass::Get(_railstation.station_class)->GetSpecCount();
			_railstation.station_type = std::min<int>(_railstation.station_type, _railstation.station_count - 1);

			NWidgetMatrix *matrix = this->GetWidget<NWidgetMatrix>(WID_BRAS_MATRIX);
			matrix->SetScrollbar(this->vscroll2);
			matrix->SetCount(_railstation.station_count);
			matrix->SetClicked(_railstation.station_type);

			EnsureSelectedStationClassIsVisible();
		}

		this->InvalidateData();
	}

	void Close([[maybe_unused]] int data = 0) override
	{
		CloseWindowById(WC_SELECT_STATION, 0);
		this->PickerWindowBase::Close();
	}

	/** Sort station classes by StationClassID. */
	static bool StationClassIDSorter(StationClassID const &a, StationClassID const &b)
	{
		return a < b;
	}

	/** Filter station classes by class name. */
	static bool TagNameFilter(StationClassID const * sc, StringFilter &filter)
	{
		filter.ResetState();
		filter.AddLine(GetString(StationClass::Get(*sc)->name));
		return filter.GetState();
	}

	/** Builds the filter list of available station classes. */
	void BuildStationClassesAvailable()
	{
		if (!this->station_classes.NeedRebuild()) return;

		this->station_classes.clear();

		for (uint i = 0; StationClass::IsClassIDValid((StationClassID)i); i++) {
			StationClassID station_class_id = (StationClassID)i;
			if (station_class_id == StationClassID::STAT_CLASS_WAYP) {
				// Skip waypoints.
				continue;
			}
			StationClass *station_class = StationClass::Get(station_class_id);
			if (station_class->GetUISpecCount() == 0) continue;
			station_classes.push_back(station_class_id);
		}

		if (_railstation.newstations) {
			this->station_classes.Filter(this->string_filter);
			this->station_classes.shrink_to_fit();
			this->station_classes.RebuildDone();
			this->station_classes.Sort();

			this->vscroll->SetCount(this->station_classes.size());
		}
	}

	/**
	 * Checks if the previously selected current station class and station
	 * can be shown as selected to the user when the dialog is opened.
	 */
	void SelectClassAndStation()
	{
		if (_railstation.station_class == StationClassID::STAT_CLASS_DFLT) {
			/* This happens during the first time the window is open during the game life cycle. */
			this->SelectOtherClass(StationClassID::STAT_CLASS_DFLT);
		} else {
			/* Check if the previously selected station class is not available anymore as a
			 * result of starting a new game without the corresponding NewGRF. */
			bool available = _railstation.station_class < StationClass::GetClassCount();
			this->SelectOtherClass(available ? _railstation.station_class : StationClassID::STAT_CLASS_DFLT);
		}
	}

	/**
	 * Select the specified station class.
	 * @param station_class Station class select.
	 */
	void SelectOtherClass(StationClassID station_class)
	{
		_railstation.station_class = station_class;
	}

	void OnInvalidateData([[maybe_unused]] int data = 0, [[maybe_unused]] bool gui_scope = true) override
	{
		if (!gui_scope) return;

		this->BuildStationClassesAvailable();
	}

	EventState OnHotkey(int hotkey) override
	{
		switch (hotkey) {
			case BRASHK_FOCUS_FILTER_BOX:
				this->SetFocusedWidget(WID_BRAS_FILTER_EDITBOX);
				SetFocusedWindow(this); // The user has asked to give focus to the text box, so make sure this window is focused.
				break;

			default:
				return ES_NOT_HANDLED;
		}

		return ES_HANDLED;
	}

	void OnEditboxChanged(WidgetID widget) override
	{
		if (widget == WID_BRAS_FILTER_EDITBOX) {
			string_filter.SetFilterTerm(this->filter_editbox.text.buf);
			this->station_classes.SetFilterState(!string_filter.IsEmpty());
			this->station_classes.ForceRebuild();
			this->InvalidateData();
		}
	}

	void OnPaint() override
	{
		bool newstations = _railstation.newstations;
		const StationSpec *statspec = newstations ? StationClass::Get(_railstation.station_class)->GetSpec(_railstation.station_type) : nullptr;

		if (_settings_client.gui.station_dragdrop) {
			SetTileSelectSize(1, 1);
		} else {
			int x = _settings_client.gui.station_numtracks;
			int y = _settings_client.gui.station_platlength;
			if (_railstation.orientation == AXIS_X) Swap(x, y);
			if (!_remove_button_clicked) {
				SetTileSelectSize(x, y);
			}
		}

		int rad = (_settings_game.station.modified_catchment) ? CA_TRAIN : CA_UNMODIFIED;
		rad += _settings_game.station.catchment_increase;

		if (_settings_client.gui.station_show_coverage) SetTileSelectBigSize(-rad, -rad, 2 * rad, 2 * rad);

		for (uint bits = 0; bits < 7; bits++) {
			bool disable = bits >= _settings_game.station.station_spread;
			if (statspec == nullptr) {
				this->SetWidgetDisabledState(bits + WID_BRAS_PLATFORM_NUM_1, disable);
				this->SetWidgetDisabledState(bits + WID_BRAS_PLATFORM_LEN_1, disable);
			} else {
				this->SetWidgetDisabledState(bits + WID_BRAS_PLATFORM_NUM_1, HasBit(statspec->disallowed_platforms, bits) || disable);
				this->SetWidgetDisabledState(bits + WID_BRAS_PLATFORM_LEN_1, HasBit(statspec->disallowed_lengths,   bits) || disable);
			}
		}

		this->DrawWidgets();

		if (this->IsShaded()) return;
		/* 'Accepts' and 'Supplies' texts. */
		Rect r = this->GetWidget<NWidgetBase>(WID_BRAS_COVERAGE_TEXTS)->GetCurrentRect();
		int top = r.top;
		top = DrawStationCoverageAreaText(r.left, r.right, top, SCT_ALL, rad, false) + WidgetDimensions::scaled.vsep_normal;
		top = DrawStationCoverageAreaText(r.left, r.right, top, SCT_ALL, rad, true);
		/* Resize background if the window is too small.
		 * Never make the window smaller to avoid oscillating if the size change affects the acceptance.
		 * (This is the case, if making the window bigger moves the mouse into the window.) */
		if (top > r.bottom) {
			this->coverage_height += top - r.bottom;
			this->ReInit();
		}
	}

	void UpdateWidgetSize(WidgetID widget, Dimension *size, [[maybe_unused]] const Dimension &padding, [[maybe_unused]] Dimension *fill, [[maybe_unused]] Dimension *resize) override
	{
		switch (widget) {
			case WID_BRAS_NEWST_LIST: {
				Dimension d = {0, 0};
				for (auto station_class : this->station_classes) {
					d = maxdim(d, GetStringBoundingBox(StationClass::Get(station_class)->name));
				}
				size->width = std::max(size->width, d.width + padding.width);
				this->line_height = GetCharacterHeight(FS_NORMAL) + padding.height;
				size->height = 5 * this->line_height;
				resize->height = this->line_height;
				break;
			}

			case WID_BRAS_SHOW_NEWST_TYPE: {
				if (!_railstation.newstations) {
					size->width = 0;
					size->height = 0;
					break;
				}

				/* If newstations exist, compute the non-zero minimal size. */
				Dimension d = {0, 0};
				StringID str = this->GetWidget<NWidgetCore>(widget)->widget_data;
				for (auto station_class : this->station_classes) {
					StationClass *stclass = StationClass::Get(station_class);
					for (uint j = 0; j < stclass->GetSpecCount(); j++) {
						const StationSpec *statspec = stclass->GetSpec(j);
						SetDParam(0, (statspec != nullptr && statspec->name != 0) ? statspec->name : STR_STATION_CLASS_DFLT_STATION);
						d = maxdim(d, GetStringBoundingBox(str));
					}
				}
				size->width = std::max(size->width, d.width + padding.width);
				size->width = std::min<uint>(size->width, ScaleGUITrad(400));
				break;
			}

			case WID_BRAS_PLATFORM_DIR_X:
			case WID_BRAS_PLATFORM_DIR_Y:
			case WID_BRAS_IMAGE:
				size->width  = ScaleGUITrad(64) + WidgetDimensions::scaled.fullbevel.Horizontal();
				size->height = ScaleGUITrad(58) + WidgetDimensions::scaled.fullbevel.Vertical();
				break;

			case WID_BRAS_COVERAGE_TEXTS:
				size->height = this->coverage_height;
				break;

			case WID_BRAS_MATRIX:
				fill->height = 1;
				resize->height = 1;
				break;
		}
	}

	void DrawWidget(const Rect &r, WidgetID widget) const override
	{
		DrawPixelInfo tmp_dpi;

		switch (widget) {
			case WID_BRAS_PLATFORM_DIR_X: {
				/* Set up a clipping area for the '/' station preview */
				Rect ir = r.Shrink(WidgetDimensions::scaled.bevel);
				if (FillDrawPixelInfo(&tmp_dpi, ir)) {
					AutoRestoreBackup dpi_backup(_cur_dpi, &tmp_dpi);
					int x = (ir.Width()  - ScaleSpriteTrad(64)) / 2 + ScaleSpriteTrad(31);
					int y = (ir.Height() + ScaleSpriteTrad(58)) / 2 - ScaleSpriteTrad(31);
					if (!DrawStationTile(x, y, _cur_railtype, AXIS_X, _railstation.station_class, _railstation.station_type)) {
						StationPickerDrawSprite(x, y, STATION_RAIL, _cur_railtype, INVALID_ROADTYPE, 2);
					}
				}
				break;
			}

			case WID_BRAS_PLATFORM_DIR_Y: {
				/* Set up a clipping area for the '\' station preview */
				Rect ir = r.Shrink(WidgetDimensions::scaled.bevel);
				if (FillDrawPixelInfo(&tmp_dpi, ir)) {
					AutoRestoreBackup dpi_backup(_cur_dpi, &tmp_dpi);
					int x = (ir.Width()  - ScaleSpriteTrad(64)) / 2 + ScaleSpriteTrad(31);
					int y = (ir.Height() + ScaleSpriteTrad(58)) / 2 - ScaleSpriteTrad(31);
					if (!DrawStationTile(x, y, _cur_railtype, AXIS_Y, _railstation.station_class, _railstation.station_type)) {
						StationPickerDrawSprite(x, y, STATION_RAIL, _cur_railtype, INVALID_ROADTYPE, 3);
					}
				}
				break;
			}

			case WID_BRAS_NEWST_LIST: {
				Rect ir = r.Shrink(WidgetDimensions::scaled.matrix);
				uint statclass = 0;
				for (auto station_class : this->station_classes) {
					if (this->vscroll->IsVisible(statclass)) {
						DrawString(ir,
								StationClass::Get(station_class)->name,
								station_class == _railstation.station_class ? TC_WHITE : TC_BLACK);
						ir.top += this->line_height;
					}
					statclass++;
				}
				break;
			}

			case WID_BRAS_IMAGE: {
				uint16_t type = this->GetWidget<NWidgetBase>(widget)->GetParentWidget<NWidgetMatrix>()->GetCurrentElement();
				assert(type < _railstation.station_count);
				/* Check station availability callback */
				const StationSpec *statspec = StationClass::Get(_railstation.station_class)->GetSpec(type);

				/* Set up a clipping area for the station preview. */
				Rect ir = r.Shrink(WidgetDimensions::scaled.bevel);
				if (FillDrawPixelInfo(&tmp_dpi, ir)) {
					AutoRestoreBackup dpi_backup(_cur_dpi, &tmp_dpi);
					int x = (ir.Width()  - ScaleSpriteTrad(64)) / 2 + ScaleSpriteTrad(31);
					int y = (ir.Height() + ScaleSpriteTrad(58)) / 2 - ScaleSpriteTrad(31);
					if (!DrawStationTile(x, y, _cur_railtype, _railstation.orientation, _railstation.station_class, type)) {
						StationPickerDrawSprite(x, y, STATION_RAIL, _cur_railtype, INVALID_ROADTYPE, 2 + _railstation.orientation);
					}
				}
				if (!IsStationAvailable(statspec)) {
					GfxFillRect(ir, PC_BLACK, FILLRECT_CHECKER);
				}
				break;
			}
		}
	}

	void OnResize() override
	{
		if (this->vscroll != nullptr) { // New stations available.
			this->vscroll->SetCapacityFromWidget(this, WID_BRAS_NEWST_LIST);
		}
	}

	void SetStringParameters(WidgetID widget) const override
	{
		if (widget == WID_BRAS_SHOW_NEWST_TYPE) {
			const StationSpec *statspec = StationClass::Get(_railstation.station_class)->GetSpec(_railstation.station_type);
			SetDParam(0, (statspec != nullptr && statspec->name != 0) ? statspec->name : STR_STATION_CLASS_DFLT_STATION);
		}
	}

	void OnClick([[maybe_unused]] Point pt, WidgetID widget, [[maybe_unused]] int click_count) override
	{
		switch (widget) {
			case WID_BRAS_PLATFORM_DIR_X:
			case WID_BRAS_PLATFORM_DIR_Y:
				this->RaiseWidget(WID_BRAS_PLATFORM_DIR_X + _railstation.orientation);
				_railstation.orientation = (Axis)(widget - WID_BRAS_PLATFORM_DIR_X);
				this->LowerWidget(WID_BRAS_PLATFORM_DIR_X + _railstation.orientation);
				if (_settings_client.sound.click_beep) SndPlayFx(SND_15_BEEP);
				this->SetDirty();
				CloseWindowById(WC_SELECT_STATION, 0);
				break;

			case WID_BRAS_PLATFORM_NUM_1:
			case WID_BRAS_PLATFORM_NUM_2:
			case WID_BRAS_PLATFORM_NUM_3:
			case WID_BRAS_PLATFORM_NUM_4:
			case WID_BRAS_PLATFORM_NUM_5:
			case WID_BRAS_PLATFORM_NUM_6:
			case WID_BRAS_PLATFORM_NUM_7: {
				this->RaiseWidget(WID_BRAS_PLATFORM_NUM_BEGIN + _settings_client.gui.station_numtracks);
				this->RaiseWidget(WID_BRAS_PLATFORM_DRAG_N_DROP);

				_settings_client.gui.station_numtracks = widget - WID_BRAS_PLATFORM_NUM_BEGIN;
				_settings_client.gui.station_dragdrop = false;

				const StationSpec *statspec = _railstation.newstations ? StationClass::Get(_railstation.station_class)->GetSpec(_railstation.station_type) : nullptr;
				if (statspec != nullptr && HasBit(statspec->disallowed_lengths, _settings_client.gui.station_platlength - 1)) {
					/* The previously selected number of platforms in invalid */
					for (uint i = 0; i < 7; i++) {
						if (!HasBit(statspec->disallowed_lengths, i)) {
							this->RaiseWidget(_settings_client.gui.station_platlength + WID_BRAS_PLATFORM_LEN_BEGIN);
							_settings_client.gui.station_platlength = i + 1;
							break;
						}
					}
				}

				this->LowerWidget(_settings_client.gui.station_numtracks + WID_BRAS_PLATFORM_NUM_BEGIN);
				this->LowerWidget(_settings_client.gui.station_platlength + WID_BRAS_PLATFORM_LEN_BEGIN);
				if (_settings_client.sound.click_beep) SndPlayFx(SND_15_BEEP);
				this->SetDirty();
				CloseWindowById(WC_SELECT_STATION, 0);
				break;
			}

			case WID_BRAS_PLATFORM_LEN_1:
			case WID_BRAS_PLATFORM_LEN_2:
			case WID_BRAS_PLATFORM_LEN_3:
			case WID_BRAS_PLATFORM_LEN_4:
			case WID_BRAS_PLATFORM_LEN_5:
			case WID_BRAS_PLATFORM_LEN_6:
			case WID_BRAS_PLATFORM_LEN_7: {
				this->RaiseWidget(_settings_client.gui.station_platlength + WID_BRAS_PLATFORM_LEN_BEGIN);
				this->RaiseWidget(WID_BRAS_PLATFORM_DRAG_N_DROP);

				_settings_client.gui.station_platlength = widget - WID_BRAS_PLATFORM_LEN_BEGIN;
				_settings_client.gui.station_dragdrop = false;

				const StationSpec *statspec = _railstation.newstations ? StationClass::Get(_railstation.station_class)->GetSpec(_railstation.station_type) : nullptr;
				if (statspec != nullptr && HasBit(statspec->disallowed_platforms, _settings_client.gui.station_numtracks - 1)) {
					/* The previously selected number of tracks in invalid */
					for (uint i = 0; i < 7; i++) {
						if (!HasBit(statspec->disallowed_platforms, i)) {
							this->RaiseWidget(_settings_client.gui.station_numtracks + WID_BRAS_PLATFORM_NUM_BEGIN);
							_settings_client.gui.station_numtracks = i + 1;
							break;
						}
					}
				}

				this->LowerWidget(_settings_client.gui.station_numtracks + WID_BRAS_PLATFORM_NUM_BEGIN);
				this->LowerWidget(_settings_client.gui.station_platlength + WID_BRAS_PLATFORM_LEN_BEGIN);
				if (_settings_client.sound.click_beep) SndPlayFx(SND_15_BEEP);
				this->SetDirty();
				CloseWindowById(WC_SELECT_STATION, 0);
				break;
			}

			case WID_BRAS_PLATFORM_DRAG_N_DROP: {
				_settings_client.gui.station_dragdrop ^= true;

				this->ToggleWidgetLoweredState(WID_BRAS_PLATFORM_DRAG_N_DROP);

				/* get the first allowed length/number of platforms */
				const StationSpec *statspec = _railstation.newstations ? StationClass::Get(_railstation.station_class)->GetSpec(_railstation.station_type) : nullptr;
				if (statspec != nullptr && HasBit(statspec->disallowed_lengths, _settings_client.gui.station_platlength - 1)) {
					for (uint i = 0; i < 7; i++) {
						if (!HasBit(statspec->disallowed_lengths, i)) {
							this->RaiseWidget(_settings_client.gui.station_platlength + WID_BRAS_PLATFORM_LEN_BEGIN);
							_settings_client.gui.station_platlength = i + 1;
							break;
						}
					}
				}
				if (statspec != nullptr && HasBit(statspec->disallowed_platforms, _settings_client.gui.station_numtracks - 1)) {
					for (uint i = 0; i < 7; i++) {
						if (!HasBit(statspec->disallowed_platforms, i)) {
							this->RaiseWidget(_settings_client.gui.station_numtracks + WID_BRAS_PLATFORM_NUM_BEGIN);
							_settings_client.gui.station_numtracks = i + 1;
							break;
						}
					}
				}

				this->SetWidgetLoweredState(_settings_client.gui.station_numtracks + WID_BRAS_PLATFORM_NUM_BEGIN, !_settings_client.gui.station_dragdrop);
				this->SetWidgetLoweredState(_settings_client.gui.station_platlength + WID_BRAS_PLATFORM_LEN_BEGIN, !_settings_client.gui.station_dragdrop);
				if (_settings_client.sound.click_beep) SndPlayFx(SND_15_BEEP);
				this->SetDirty();
				CloseWindowById(WC_SELECT_STATION, 0);
				break;
			}

			case WID_BRAS_HIGHLIGHT_OFF:
			case WID_BRAS_HIGHLIGHT_ON:
				_settings_client.gui.station_show_coverage = (widget != WID_BRAS_HIGHLIGHT_OFF);

				this->SetWidgetLoweredState(WID_BRAS_HIGHLIGHT_OFF, !_settings_client.gui.station_show_coverage);
				this->SetWidgetLoweredState(WID_BRAS_HIGHLIGHT_ON, _settings_client.gui.station_show_coverage);
				if (_settings_client.sound.click_beep) SndPlayFx(SND_15_BEEP);
				this->SetDirty();
				SetViewportCatchmentStation(nullptr, true);
				break;

			case WID_BRAS_NEWST_LIST: {
				auto it = this->vscroll->GetScrolledItemFromWidget(this->station_classes, pt.y, this, WID_BRAS_NEWST_LIST);
				if (it == this->station_classes.end()) return;
				StationClassID station_class_id = *it;
				this->SelectClass(station_class_id);
				if (_settings_client.sound.click_beep) SndPlayFx(SND_15_BEEP);
				this->SetDirty();
				CloseWindowById(WC_SELECT_STATION, 0);
				break;
			}

			case WID_BRAS_IMAGE: {
				uint16_t y = this->GetWidget<NWidgetBase>(widget)->GetParentWidget<NWidgetMatrix>()->GetCurrentElement();
				if (y >= _railstation.station_count) return;

				/* Check station availability callback */
				const StationSpec *statspec = StationClass::Get(_railstation.station_class)->GetSpec(y);
				if (!IsStationAvailable(statspec)) return;

				_railstation.station_type = y;

				this->CheckSelectedSize(statspec);
				this->GetWidget<NWidgetBase>(widget)->GetParentWidget<NWidgetMatrix>()->SetClicked(_railstation.station_type);

				if (_settings_client.sound.click_beep) SndPlayFx(SND_15_BEEP);
				this->SetDirty();
				CloseWindowById(WC_SELECT_STATION, 0);
				break;
			}
		}
	}

	void OnRealtimeTick([[maybe_unused]] uint delta_ms) override
	{
		CheckRedrawStationCoverage(this);
	}

	void SelectClassAndSpec(StationClassID class_id, int spec_id)
	{
		this->SelectClass(class_id);
		this->EnsureSelectedStationClassIsVisible();
		this->GetWidget<NWidgetBase>(WID_BRAS_IMAGE)->GetParentWidget<NWidgetMatrix>()->SetCurrentElement(spec_id);
		this->OnClick({}, WID_BRAS_IMAGE, 1);
	}

	static HotkeyList hotkeys;
};

/**
 * Handler for global hotkeys of the BuildRailStationWindow.
 * @param hotkey Hotkey
 * @return ES_HANDLED if hotkey was accepted.
 */
static EventState BuildRailStationGlobalHotkeys(int hotkey)
{
	if (_game_mode == GM_MENU) return ES_NOT_HANDLED;
	Window *w = ShowStationBuilder(FindWindowById(WC_BUILD_TOOLBAR, TRANSPORT_RAIL));
	if (w == nullptr) return ES_NOT_HANDLED;
	return w->OnHotkey(hotkey);
}

static Hotkey buildrailstation_hotkeys[] = {
	Hotkey('F', "focus_filter_box", BRASHK_FOCUS_FILTER_BOX),
	HOTKEY_LIST_END
};
HotkeyList BuildRailStationWindow::hotkeys("buildrailstation", buildrailstation_hotkeys, BuildRailStationGlobalHotkeys);

Listing BuildRailStationWindow::last_sorting = { false, 0 };
Filtering BuildRailStationWindow::last_filtering = { false, 0 };

BuildRailStationWindow::GUIStationClassList::SortFunction * const BuildRailStationWindow::sorter_funcs[] = {
	&StationClassIDSorter,
};

BuildRailStationWindow::GUIStationClassList::FilterFunction * const BuildRailStationWindow::filter_funcs[] = {
	&TagNameFilter,
};

static constexpr NWidgetPart _nested_station_builder_widgets[] = {
	NWidget(NWID_HORIZONTAL),
		NWidget(WWT_CLOSEBOX, COLOUR_DARK_GREEN),
		NWidget(WWT_CAPTION, COLOUR_DARK_GREEN), SetDataTip(STR_STATION_BUILD_RAIL_CAPTION, STR_TOOLTIP_WINDOW_TITLE_DRAG_THIS),
		NWidget(WWT_SHADEBOX, COLOUR_DARK_GREEN),
		NWidget(NWID_SELECTION, INVALID_COLOUR, WID_BRAS_SHOW_NEWST_DEFSIZE),
			NWidget(WWT_DEFSIZEBOX, COLOUR_DARK_GREEN),
		EndContainer(),
	EndContainer(),
	NWidget(NWID_HORIZONTAL),
		NWidget(WWT_PANEL, COLOUR_DARK_GREEN),
			NWidget(NWID_VERTICAL), SetPIP(0, WidgetDimensions::unscaled.vsep_normal, 0), SetPadding(WidgetDimensions::unscaled.picker),
				NWidget(NWID_HORIZONTAL), SetPIP(0, WidgetDimensions::unscaled.hsep_normal, 0), SetPIPRatio(1, 0, 1),
					NWidget(NWID_VERTICAL), SetPIP(0, WidgetDimensions::unscaled.vsep_picker, 0),
						NWidget(NWID_SELECTION, INVALID_COLOUR, WID_BRAS_FILTER_CONTAINER),
							NWidget(NWID_HORIZONTAL), SetPIP(0, WidgetDimensions::unscaled.hsep_normal, 0),
								NWidget(WWT_TEXT, COLOUR_DARK_GREEN), SetFill(0, 1), SetDataTip(STR_LIST_FILTER_TITLE, STR_NULL),
								NWidget(WWT_EDITBOX, COLOUR_GREY, WID_BRAS_FILTER_EDITBOX), SetFill(1, 0), SetResize(1, 0),
										SetDataTip(STR_LIST_FILTER_OSKTITLE, STR_LIST_FILTER_TOOLTIP),
							EndContainer(),
						EndContainer(),
						NWidget(NWID_SELECTION, INVALID_COLOUR, WID_BRAS_SHOW_NEWST_ADDITIONS),
							NWidget(NWID_HORIZONTAL),
								NWidget(WWT_MATRIX, COLOUR_GREY, WID_BRAS_NEWST_LIST), SetMinimalSize(122, 71), SetFill(1, 0),
										SetMatrixDataTip(1, 0, STR_STATION_BUILD_STATION_CLASS_TOOLTIP), SetScrollbar(WID_BRAS_NEWST_SCROLL),
								NWidget(NWID_VSCROLLBAR, COLOUR_GREY, WID_BRAS_NEWST_SCROLL),
							EndContainer(),
						EndContainer(),
						NWidget(WWT_LABEL, COLOUR_DARK_GREEN), SetMinimalSize(144, 11), SetDataTip(STR_STATION_BUILD_ORIENTATION, STR_NULL),
						NWidget(NWID_HORIZONTAL), SetPIP(0, WidgetDimensions::unscaled.hsep_normal, 0), SetPIPRatio(1, 0, 1),
							NWidget(WWT_PANEL, COLOUR_GREY, WID_BRAS_PLATFORM_DIR_X), SetMinimalSize(66, 60), SetFill(0, 0), SetDataTip(0x0, STR_STATION_BUILD_RAILROAD_ORIENTATION_TOOLTIP), EndContainer(),
							NWidget(WWT_PANEL, COLOUR_GREY, WID_BRAS_PLATFORM_DIR_Y), SetMinimalSize(66, 60), SetFill(0, 0), SetDataTip(0x0, STR_STATION_BUILD_RAILROAD_ORIENTATION_TOOLTIP), EndContainer(),
						EndContainer(),
						NWidget(WWT_LABEL, COLOUR_DARK_GREEN, WID_BRAS_SHOW_NEWST_TYPE), SetMinimalSize(144, 11), SetDataTip(STR_JUST_STRING, STR_NULL), SetTextStyle(TC_ORANGE),
						NWidget(WWT_LABEL, COLOUR_DARK_GREEN), SetMinimalSize(144, 11), SetDataTip(STR_STATION_BUILD_NUMBER_OF_TRACKS, STR_NULL),
						NWidget(NWID_HORIZONTAL), SetPIPRatio(1, 0, 1),
							NWidget(WWT_TEXTBTN, COLOUR_GREY, WID_BRAS_PLATFORM_NUM_1), SetMinimalSize(15, 12), SetDataTip(STR_BLACK_1, STR_STATION_BUILD_NUMBER_OF_TRACKS_TOOLTIP),
							NWidget(WWT_TEXTBTN, COLOUR_GREY, WID_BRAS_PLATFORM_NUM_2), SetMinimalSize(15, 12), SetDataTip(STR_BLACK_2, STR_STATION_BUILD_NUMBER_OF_TRACKS_TOOLTIP),
							NWidget(WWT_TEXTBTN, COLOUR_GREY, WID_BRAS_PLATFORM_NUM_3), SetMinimalSize(15, 12), SetDataTip(STR_BLACK_3, STR_STATION_BUILD_NUMBER_OF_TRACKS_TOOLTIP),
							NWidget(WWT_TEXTBTN, COLOUR_GREY, WID_BRAS_PLATFORM_NUM_4), SetMinimalSize(15, 12), SetDataTip(STR_BLACK_4, STR_STATION_BUILD_NUMBER_OF_TRACKS_TOOLTIP),
							NWidget(WWT_TEXTBTN, COLOUR_GREY, WID_BRAS_PLATFORM_NUM_5), SetMinimalSize(15, 12), SetDataTip(STR_BLACK_5, STR_STATION_BUILD_NUMBER_OF_TRACKS_TOOLTIP),
							NWidget(WWT_TEXTBTN, COLOUR_GREY, WID_BRAS_PLATFORM_NUM_6), SetMinimalSize(15, 12), SetDataTip(STR_BLACK_6, STR_STATION_BUILD_NUMBER_OF_TRACKS_TOOLTIP),
							NWidget(WWT_TEXTBTN, COLOUR_GREY, WID_BRAS_PLATFORM_NUM_7), SetMinimalSize(15, 12), SetDataTip(STR_BLACK_7, STR_STATION_BUILD_NUMBER_OF_TRACKS_TOOLTIP),
						EndContainer(),
						NWidget(WWT_LABEL, COLOUR_DARK_GREEN), SetMinimalSize(144, 11), SetDataTip(STR_STATION_BUILD_PLATFORM_LENGTH, STR_NULL),
						NWidget(NWID_HORIZONTAL), SetPIPRatio(1, 0, 1),
							NWidget(WWT_TEXTBTN, COLOUR_GREY, WID_BRAS_PLATFORM_LEN_1), SetMinimalSize(15, 12), SetDataTip(STR_BLACK_1, STR_STATION_BUILD_PLATFORM_LENGTH_TOOLTIP),
							NWidget(WWT_TEXTBTN, COLOUR_GREY, WID_BRAS_PLATFORM_LEN_2), SetMinimalSize(15, 12), SetDataTip(STR_BLACK_2, STR_STATION_BUILD_PLATFORM_LENGTH_TOOLTIP),
							NWidget(WWT_TEXTBTN, COLOUR_GREY, WID_BRAS_PLATFORM_LEN_3), SetMinimalSize(15, 12), SetDataTip(STR_BLACK_3, STR_STATION_BUILD_PLATFORM_LENGTH_TOOLTIP),
							NWidget(WWT_TEXTBTN, COLOUR_GREY, WID_BRAS_PLATFORM_LEN_4), SetMinimalSize(15, 12), SetDataTip(STR_BLACK_4, STR_STATION_BUILD_PLATFORM_LENGTH_TOOLTIP),
							NWidget(WWT_TEXTBTN, COLOUR_GREY, WID_BRAS_PLATFORM_LEN_5), SetMinimalSize(15, 12), SetDataTip(STR_BLACK_5, STR_STATION_BUILD_PLATFORM_LENGTH_TOOLTIP),
							NWidget(WWT_TEXTBTN, COLOUR_GREY, WID_BRAS_PLATFORM_LEN_6), SetMinimalSize(15, 12), SetDataTip(STR_BLACK_6, STR_STATION_BUILD_PLATFORM_LENGTH_TOOLTIP),
							NWidget(WWT_TEXTBTN, COLOUR_GREY, WID_BRAS_PLATFORM_LEN_7), SetMinimalSize(15, 12), SetDataTip(STR_BLACK_7, STR_STATION_BUILD_PLATFORM_LENGTH_TOOLTIP),
						EndContainer(),
						NWidget(NWID_HORIZONTAL), SetPIPRatio(1, 0, 1),
							NWidget(WWT_TEXTBTN, COLOUR_GREY, WID_BRAS_PLATFORM_DRAG_N_DROP), SetMinimalSize(75, 12), SetDataTip(STR_STATION_BUILD_DRAG_DROP, STR_STATION_BUILD_DRAG_DROP_TOOLTIP),
						EndContainer(),
						NWidget(WWT_LABEL, COLOUR_DARK_GREEN), SetDataTip(STR_STATION_BUILD_COVERAGE_AREA_TITLE, STR_NULL), SetFill(1, 0),
						NWidget(NWID_HORIZONTAL), SetPIPRatio(1, 0, 1),
							NWidget(WWT_TEXTBTN, COLOUR_GREY, WID_BRAS_HIGHLIGHT_OFF), SetMinimalSize(60, 12),
									SetDataTip(STR_STATION_BUILD_COVERAGE_OFF, STR_STATION_BUILD_COVERAGE_AREA_OFF_TOOLTIP),
							NWidget(WWT_TEXTBTN, COLOUR_GREY, WID_BRAS_HIGHLIGHT_ON), SetMinimalSize(60, 12),
									SetDataTip(STR_STATION_BUILD_COVERAGE_ON, STR_STATION_BUILD_COVERAGE_AREA_ON_TOOLTIP),
						EndContainer(),
					EndContainer(),
					NWidget(NWID_SELECTION, INVALID_COLOUR, WID_BRAS_SHOW_NEWST_MATRIX),
						/* We need an additional background for the matrix, as the matrix cannot handle the scrollbar due to not being an NWidgetCore. */
						NWidget(WWT_PANEL, COLOUR_DARK_GREEN), SetScrollbar(WID_BRAS_MATRIX_SCROLL),
							NWidget(NWID_MATRIX, COLOUR_DARK_GREEN, WID_BRAS_MATRIX), SetPIP(0, 2, 0),
								NWidget(WWT_PANEL, COLOUR_DARK_GREEN, WID_BRAS_IMAGE), SetMinimalSize(66, 60),
										SetFill(0, 0), SetResize(0, 0), SetDataTip(0x0, STR_STATION_BUILD_STATION_TYPE_TOOLTIP), SetScrollbar(WID_BRAS_MATRIX_SCROLL),
								EndContainer(),
							EndContainer(),
						EndContainer(),
					EndContainer(),
				EndContainer(),
				NWidget(WWT_EMPTY, INVALID_COLOUR, WID_BRAS_COVERAGE_TEXTS), SetFill(1, 1), SetResize(1, 0), SetMinimalTextLines(2, WidgetDimensions::unscaled.vsep_normal),
			EndContainer(),
		EndContainer(),
		NWidget(NWID_SELECTION, INVALID_COLOUR, WID_BRAS_SHOW_NEWST_RESIZE),
			NWidget(NWID_VERTICAL),
				NWidget(NWID_VSCROLLBAR, COLOUR_DARK_GREEN, WID_BRAS_MATRIX_SCROLL),
				NWidget(WWT_RESIZEBOX, COLOUR_DARK_GREEN),
			EndContainer(),
		EndContainer(),
	EndContainer(),
};

/** High level window description of the station-build window (default & newGRF) */
static WindowDesc _station_builder_desc(__FILE__, __LINE__,
	WDP_AUTO, "build_station_rail", 350, 0,
	WC_BUILD_STATION, WC_BUILD_TOOLBAR,
	WDF_CONSTRUCTION,
	std::begin(_nested_station_builder_widgets), std::end(_nested_station_builder_widgets),
	&BuildRailStationWindow::hotkeys
);

/** Open station build window */
static Window *ShowStationBuilder(Window *parent)
{
	bool newstations = StationClass::GetClassCount() > 2 || StationClass::Get(STAT_CLASS_DFLT)->GetSpecCount() != 1;
	return new BuildRailStationWindow(&_station_builder_desc, parent, newstations);
}

struct BuildSignalWindow : public PickerWindowBase {
private:
	Dimension sig_sprite_size;     ///< Maximum size of signal GUI sprites.
	int sig_sprite_bottom_offset;  ///< Maximum extent of signal GUI sprite from reference point towards bottom.
	bool all_signal_mode;          ///< Whether all signal mode is shown
	bool progsig_ui_shown;         ///< Whether programmable pre-signal UI is shown
	bool realistic_braking_mode;   ///< Whether realistic braking mode UI is shown
	bool noentry_ui_shown;         ///< Whether no-entry signal UI is shown
	bool style_selector_shown;     ///< Whether the style selector is shown

	/**
	 * Draw dynamic a signal-sprite in a button in the signal GUI
	 * @param image        the sprite to draw
	 */
<<<<<<< HEAD
	void DrawSignalSprite(const Rect &r, WidgetID widget_index, PalSpriteID image) const
=======
	void DrawSignalSprite(const Rect &r, SpriteID image) const
>>>>>>> b085f610
	{
		Point offset;
		Dimension sprite_size = GetSpriteSize(image.sprite, &offset);
		Rect ir = r.Shrink(WidgetDimensions::scaled.imgbtn);
		int x = CenterBounds(ir.left, ir.right, sprite_size.width - offset.x) - offset.x; // centered
		int y = ir.top - sig_sprite_bottom_offset +
				(ir.Height() + sig_sprite_size.height) / 2; // aligned to bottom

<<<<<<< HEAD
		DrawSprite(image.sprite, image.pal,
				x + this->IsWidgetLowered(widget_index),
				y + this->IsWidgetLowered(widget_index));
=======
		DrawSprite(image, PAL_NONE, x, y);
>>>>>>> b085f610
	}

	void SetDisableStates()
	{
		for (WidgetID widget = WID_BS_SEMAPHORE_NORM; widget <= WID_BS_SEMAPHORE_NO_ENTRY; widget++) {
			this->SetWidgetDisabledState(widget, _cur_signal_style > 0 && !HasBit(_new_signal_styles[_cur_signal_style - 1].semaphore_mask, TypeForClick(widget - WID_BS_SEMAPHORE_NORM)));
		}
		for (WidgetID widget = WID_BS_ELECTRIC_NORM; widget <= WID_BS_ELECTRIC_NO_ENTRY; widget++) {
			this->SetWidgetDisabledState(widget, _cur_signal_style > 0 && !HasBit(_new_signal_styles[_cur_signal_style - 1].electric_mask, TypeForClick(widget - WID_BS_ELECTRIC_NORM)));
		}
		if (_cur_signal_style > 0) {
			const NewSignalStyle &style = _new_signal_styles[_cur_signal_style - 1];
			if (!HasBit(_cur_signal_variant == SIG_SEMAPHORE ? style.semaphore_mask : style.electric_mask, _cur_signal_type)) {
				/* Currently selected signal type isn't allowed, pick another */
				this->RaiseWidget((_cur_signal_variant == SIG_ELECTRIC ? WID_BS_ELECTRIC_NORM : WID_BS_SEMAPHORE_NORM) + _cur_signal_button);

				_cur_signal_variant = SIG_ELECTRIC;
				_cur_signal_button = 0;

				const uint type_count = (WID_BS_SEMAPHORE_NO_ENTRY + 1 - WID_BS_SEMAPHORE_NORM);
				for (uint i = 0; i < type_count * 2; i++) {
					SignalVariant var = (i < type_count) ? SIG_ELECTRIC : SIG_SEMAPHORE;
					uint button = i % type_count;
					if (HasBit(var == SIG_SEMAPHORE ? style.semaphore_mask : style.electric_mask, TypeForClick(button))) {
						_cur_signal_variant = var;
						_cur_signal_button = button;
						break;
					}
				}

				_cur_signal_type = TypeForClick(_cur_signal_button);
				this->LowerWidget((_cur_signal_variant == SIG_ELECTRIC ? WID_BS_ELECTRIC_NORM : WID_BS_SEMAPHORE_NORM) + _cur_signal_button);
			}
		}
	}

	void SetSignalUIMode()
	{
		this->all_signal_mode = (_settings_client.gui.signal_gui_mode == SIGNAL_GUI_ALL);
		this->realistic_braking_mode = (_settings_game.vehicle.train_braking_model == TBM_REALISTIC);
		this->progsig_ui_shown = _settings_client.gui.show_progsig_ui;
		this->noentry_ui_shown = _settings_client.gui.show_noentrysig_ui;
		this->style_selector_shown = _enabled_new_signal_styles_mask > 1;

		bool show_norm = this->realistic_braking_mode || this->all_signal_mode;
		bool show_presig = !this->realistic_braking_mode && this->all_signal_mode;
		bool show_progsig = show_presig && this->progsig_ui_shown;

		this->GetWidget<NWidgetStacked>(WID_BS_SEMAPHORE_NORM_SEL)->SetDisplayedPlane(show_norm ? 0 : SZSP_NONE);
		this->GetWidget<NWidgetStacked>(WID_BS_ELECTRIC_NORM_SEL)->SetDisplayedPlane(show_norm ? 0 : SZSP_NONE);
		this->GetWidget<NWidgetStacked>(WID_BS_SEMAPHORE_ENTRY_SEL)->SetDisplayedPlane(show_presig ? 0 : SZSP_NONE);
		this->GetWidget<NWidgetStacked>(WID_BS_ELECTRIC_ENTRY_SEL)->SetDisplayedPlane(show_presig ? 0 : SZSP_NONE);
		this->GetWidget<NWidgetStacked>(WID_BS_SEMAPHORE_EXIT_SEL)->SetDisplayedPlane(show_presig ? 0 : SZSP_NONE);
		this->GetWidget<NWidgetStacked>(WID_BS_ELECTRIC_EXIT_SEL)->SetDisplayedPlane(show_presig ? 0 : SZSP_NONE);
		this->GetWidget<NWidgetStacked>(WID_BS_SEMAPHORE_COMBO_SEL)->SetDisplayedPlane(show_presig ? 0 : SZSP_NONE);
		this->GetWidget<NWidgetStacked>(WID_BS_ELECTRIC_COMBO_SEL)->SetDisplayedPlane(show_presig ? 0 : SZSP_NONE);
		this->GetWidget<NWidgetStacked>(WID_BS_SEMAPHORE_PROG_SEL)->SetDisplayedPlane(show_progsig ? 0 : SZSP_NONE);
		this->GetWidget<NWidgetStacked>(WID_BS_ELECTRIC_PROG_SEL)->SetDisplayedPlane(show_progsig ? 0 : SZSP_NONE);
		this->GetWidget<NWidgetStacked>(WID_BS_SEMAPHORE_NOEN_SEL)->SetDisplayedPlane(this->noentry_ui_shown ? 0 : SZSP_NONE);
		this->GetWidget<NWidgetStacked>(WID_BS_ELECTRIC_NOEN_SEL)->SetDisplayedPlane(this->noentry_ui_shown ? 0 : SZSP_NONE);
		this->GetWidget<NWidgetStacked>(WID_BS_PROGRAM_SEL)->SetDisplayedPlane(show_progsig ? 0 : 1);
		this->SetWidgetDisabledState(WID_BS_PROGRAM, !show_progsig);
		this->SetWidgetsDisabledState(!show_norm, WID_BS_SEMAPHORE_NORM, WID_BS_ELECTRIC_NORM);
		this->SetWidgetsDisabledState(!show_presig, WID_BS_SEMAPHORE_ENTRY, WID_BS_ELECTRIC_ENTRY, WID_BS_SEMAPHORE_EXIT,
				WID_BS_ELECTRIC_EXIT, WID_BS_SEMAPHORE_COMBO, WID_BS_ELECTRIC_COMBO);
		this->SetWidgetsDisabledState(!show_progsig, WID_BS_SEMAPHORE_PROG, WID_BS_ELECTRIC_PROG);
		this->SetWidgetsDisabledState(!this->noentry_ui_shown, WID_BS_SEMAPHORE_NO_ENTRY, WID_BS_ELECTRIC_NO_ENTRY);

		this->GetWidget<NWidgetStacked>(WID_BS_TOGGLE_SIZE_SEL)->SetDisplayedPlane(!this->realistic_braking_mode ? 0 : SZSP_NONE);
		this->SetWidgetDisabledState(WID_BS_TOGGLE_SIZE, this->realistic_braking_mode);

		this->GetWidget<NWidgetStacked>(WID_BS_STYLE_SEL)->SetDisplayedPlane(this->style_selector_shown ? 0 : SZSP_NONE);

		this->SetDisableStates();
	}

	void ClearRemoveState()
	{
		if (_remove_button_clicked) {
			Window *w = FindWindowById(WC_BUILD_TOOLBAR, TRANSPORT_RAIL);
			if (w != nullptr) ToggleRailButton_Remove(w);
		}
	}

public:
	BuildSignalWindow(WindowDesc *desc, Window *parent) : PickerWindowBase(desc, parent)
	{
		this->CreateNestedTree();
		this->SetSignalUIMode();
		this->FinishInitNested(TRANSPORT_RAIL);
		this->OnInvalidateData();
	}

	void Close([[maybe_unused]] int data = 0) override
	{
		_convert_signal_button = false;
		_trace_restrict_button = false;
		_program_signal_button = false;
		this->PickerWindowBase::Close();
	}

	void OnInit() override
	{
		/* Calculate maximum signal sprite size. */
		this->sig_sprite_size.width = 0;
		this->sig_sprite_size.height = 0;
		this->sig_sprite_bottom_offset = 0;

		auto process_signals = [&](const PalSpriteID signals[SIGTYPE_END][2][2]) {
			for (uint type = SIGTYPE_BLOCK; type < SIGTYPE_END; type++) {
				for (uint variant = SIG_ELECTRIC; variant <= SIG_SEMAPHORE; variant++) {
					for (uint lowered = 0; lowered < 2; lowered++) {
						Point offset;
						SpriteID spr = signals[type][variant][lowered].sprite;
						if (spr == 0) continue;
						Dimension sprite_size = GetSpriteSize(spr, &offset);
						this->sig_sprite_bottom_offset = std::max<int>(this->sig_sprite_bottom_offset, sprite_size.height);
						this->sig_sprite_size.width = std::max<int>(this->sig_sprite_size.width, sprite_size.width - offset.x);
						this->sig_sprite_size.height = std::max<int>(this->sig_sprite_size.height, sprite_size.height - offset.y);
					}
				}
			}
		};
		process_signals(GetRailTypeInfo(_cur_railtype)->gui_sprites.signals);
		for (uint i = 0; i < _num_new_signal_styles; i++) {
			process_signals(_new_signal_styles[i].signals);
		}
	}

	void UpdateWidgetSize(WidgetID widget, Dimension *size, [[maybe_unused]] const Dimension &padding, [[maybe_unused]] Dimension *fill, [[maybe_unused]] Dimension *resize) override
	{
		if (widget == WID_BS_DRAG_SIGNALS_DENSITY_LABEL) {
			/* Two digits for signals density. */
			size->width = std::max(size->width, 2 * GetDigitWidth() + padding.width + WidgetDimensions::scaled.framerect.Horizontal());
		} else if (IsInsideMM(widget, WID_BS_SEMAPHORE_NORM, WID_BS_ELECTRIC_PBS_OWAY + 1)) {
			size->width = std::max(size->width, this->sig_sprite_size.width + padding.width);
			size->height = std::max(size->height, this->sig_sprite_size.height + padding.height);
		} else if (widget == WID_BS_CAPTION) {
			size->width += WidgetDimensions::scaled.frametext.Horizontal();
		}
	}

	void SetStringParameters(WidgetID widget) const override
	{
		switch (widget) {
			case WID_BS_DRAG_SIGNALS_DENSITY_LABEL:
				SetDParam(0, _settings_client.gui.drag_signals_density);
				break;

			case WID_BS_STYLE:
				SetDParam(0, _cur_signal_style == 0 ? STR_BUILD_SIGNAL_DEFAULT_STYLE : _new_signal_styles[_cur_signal_style - 1].name);
				break;
		}
	}

	void DrawWidget(const Rect &r, WidgetID widget) const override
	{
		if (IsInsideMM(widget, WID_BS_SEMAPHORE_NORM, WID_BS_ELECTRIC_NO_ENTRY + 1)) {
			/* Extract signal from widget number. */
			SignalType type = TypeForClick((widget - WID_BS_SEMAPHORE_NORM) % SIGTYPE_END);
			int var = SIG_SEMAPHORE - (widget - WID_BS_SEMAPHORE_NORM) / SIGTYPE_END; // SignalVariant order is reversed compared to the widgets.
			PalSpriteID sprite = { 0, 0 };
			if (_cur_signal_style > 0) {
				const NewSignalStyle &style = _new_signal_styles[_cur_signal_style - 1];
				if (!HasBit(var == SIG_SEMAPHORE ? style.semaphore_mask : style.electric_mask, type)) return;
				sprite = style.signals[type][var][this->IsWidgetLowered(widget)];
			}
			if (sprite.sprite == 0) {
				sprite = GetRailTypeInfo(_cur_railtype)->gui_sprites.signals[type][var][this->IsWidgetLowered(widget)];
			}

			this->DrawSignalSprite(r, sprite);
		}
	}

	static SignalType TypeForClick(uint id)
	{
		switch (id) {
			case 0: return SIGTYPE_BLOCK;
			case 1: return SIGTYPE_ENTRY;
			case 2: return SIGTYPE_EXIT;
			case 3: return SIGTYPE_COMBO;
			case 4: return SIGTYPE_PROG;
			case 5: return SIGTYPE_PBS;
			case 6: return SIGTYPE_PBS_ONEWAY;
			case 7: return SIGTYPE_NO_ENTRY;
			default:
				assert(!"Bad signal type button ID");
				return SIGTYPE_BLOCK;
		}
	}

	static uint ClickForType(SignalType type)
	{
		switch (type) {
			case SIGTYPE_BLOCK:      return 0;
			case SIGTYPE_ENTRY:      return 1;
			case SIGTYPE_EXIT:       return 2;
			case SIGTYPE_COMBO:      return 3;
			case SIGTYPE_PROG:       return 4;
			case SIGTYPE_PBS:        return 5;
			case SIGTYPE_PBS_ONEWAY: return 6;
			case SIGTYPE_NO_ENTRY:   return 7;
			default:
				assert(!"Bad signal type");
				return 0;
		}
	}

	void OnClick(Point pt, WidgetID widget, int click_count) override
	{
		switch (widget) {
			case WID_BS_SEMAPHORE_NORM:
			case WID_BS_SEMAPHORE_ENTRY:
			case WID_BS_SEMAPHORE_EXIT:
			case WID_BS_SEMAPHORE_COMBO:
			case WID_BS_SEMAPHORE_PROG:
			case WID_BS_SEMAPHORE_PBS:
			case WID_BS_SEMAPHORE_PBS_OWAY:
			case WID_BS_SEMAPHORE_NO_ENTRY:
			case WID_BS_ELECTRIC_NORM:
			case WID_BS_ELECTRIC_ENTRY:
			case WID_BS_ELECTRIC_EXIT:
			case WID_BS_ELECTRIC_COMBO:
			case WID_BS_ELECTRIC_PROG:
			case WID_BS_ELECTRIC_PBS:
			case WID_BS_ELECTRIC_PBS_OWAY:
			case WID_BS_ELECTRIC_NO_ENTRY:
				this->RaiseWidget((_cur_signal_variant == SIG_ELECTRIC ? WID_BS_ELECTRIC_NORM : WID_BS_SEMAPHORE_NORM) + _cur_signal_button);

				_cur_signal_button = (uint)((widget - WID_BS_SEMAPHORE_NORM) % (SIGTYPE_END));
				_cur_signal_type = TypeForClick(_cur_signal_button);
				_cur_signal_variant = widget >= WID_BS_ELECTRIC_NORM ? SIG_ELECTRIC : SIG_SEMAPHORE;

				/* Update default (last-used) signal type in config file. */
				_settings_client.gui.default_signal_type = Clamp<SignalType>(_cur_signal_type, SIGTYPE_BLOCK, SIGTYPE_PBS_ONEWAY);

				/* If 'remove' button of rail build toolbar is active, disable it. */
				ClearRemoveState();
				break;

			case WID_BS_CONVERT:
				_convert_signal_button = !_convert_signal_button;
				if (_convert_signal_button) {
					_trace_restrict_button = false;
					_program_signal_button = false;
				}
				break;

			case WID_BS_TRACE_RESTRICT:
				_trace_restrict_button = !_trace_restrict_button;
				if (_trace_restrict_button) {
					_convert_signal_button = false;
					_program_signal_button = false;
					ClearRemoveState();
				}
				break;

			case WID_BS_PROGRAM:
				_program_signal_button = !_program_signal_button;
				if(_program_signal_button) {
					_trace_restrict_button = false;
					_convert_signal_button = false;
				}
				break;

			case WID_BS_DRAG_SIGNALS_DENSITY_DECREASE:
				if (_settings_client.gui.drag_signals_density > 1) {
					_settings_client.gui.drag_signals_density--;
					SetWindowDirty(WC_GAME_OPTIONS, WN_GAME_OPTIONS_GAME_SETTINGS);
				}
				break;

			case WID_BS_DRAG_SIGNALS_DENSITY_INCREASE:
				if (_settings_client.gui.drag_signals_density < 20) {
					_settings_client.gui.drag_signals_density++;
					SetWindowDirty(WC_GAME_OPTIONS, WN_GAME_OPTIONS_GAME_SETTINGS);
				}
				break;

			case WID_BS_TOGGLE_SIZE:
				_settings_client.gui.signal_gui_mode = (_settings_client.gui.signal_gui_mode == SIGNAL_GUI_ALL) ? SIGNAL_GUI_PATH : SIGNAL_GUI_ALL;
				this->SetSignalUIMode();
				this->ReInit();
				break;

			case WID_BS_STYLE: {
				DropDownList list;
				list.emplace_back(new DropDownListStringItem(STR_BUILD_SIGNAL_DEFAULT_STYLE, 0, false));
				for (uint i = 0; i < _num_new_signal_styles; i++) {
					if (HasBit(_enabled_new_signal_styles_mask, i + 1)) {
						list.emplace_back(new DropDownListStringItem(_new_signal_styles[i].name, i + 1, false));
					}
				}
				ShowDropDownList(this, std::move(list), _cur_signal_style, widget);
				break;
			}

			default: break;
		}

		this->InvalidateData();
	}

	virtual void OnDropdownSelect(WidgetID widget, int index) override
	{
		switch (widget) {
			case WID_BS_STYLE:
				_cur_signal_style = std::min<uint>(index, _num_new_signal_styles);
				this->SetDisableStates();
				this->SetDirty();
				break;

			default: break;
		}
	}

	/**
	 * Some data on this window has become invalid.
	 * @param data Information about the changed data.
	 * @param gui_scope Whether the call is done from GUI scope. You may not do everything when not in GUI scope. See #InvalidateWindowData() for details.
	 */
	void OnInvalidateData([[maybe_unused]] int data = 0, [[maybe_unused]] bool gui_scope = true) override
	{
		if (!gui_scope) return;
		this->LowerWidget((_cur_signal_variant == SIG_ELECTRIC ? WID_BS_ELECTRIC_NORM : WID_BS_SEMAPHORE_NORM) + _cur_signal_button);

		this->SetWidgetLoweredState(WID_BS_CONVERT, _convert_signal_button);
		this->SetWidgetLoweredState(WID_BS_TRACE_RESTRICT, _trace_restrict_button);
		this->SetWidgetLoweredState(WID_BS_PROGRAM, _program_signal_button);

		this->SetWidgetDisabledState(WID_BS_DRAG_SIGNALS_DENSITY_DECREASE, _settings_client.gui.drag_signals_density == 1);
		this->SetWidgetDisabledState(WID_BS_DRAG_SIGNALS_DENSITY_INCREASE, _settings_client.gui.drag_signals_density == 20);

		if (_cur_signal_style > _num_new_signal_styles || !HasBit(_enabled_new_signal_styles_mask, _cur_signal_style)) _cur_signal_style = 0;

		if (this->all_signal_mode != (_settings_client.gui.signal_gui_mode == SIGNAL_GUI_ALL) || this->progsig_ui_shown != _settings_client.gui.show_progsig_ui ||
				this->realistic_braking_mode != (_settings_game.vehicle.train_braking_model == TBM_REALISTIC) ||
				this->noentry_ui_shown != _settings_client.gui.show_noentrysig_ui ||
				this->style_selector_shown != (_enabled_new_signal_styles_mask > 1)) {
			this->SetSignalUIMode();
			this->ReInit();
		}
	}

	static HotkeyList hotkeys;
};

static Hotkey signaltoolbar_hotkeys[] = {
	Hotkey('N', "routing_restriction", WID_BS_TRACE_RESTRICT),
	Hotkey('K', "convert", WID_BS_CONVERT),
	Hotkey((uint16_t)0, "program_signal", WID_BS_PROGRAM),
	Hotkey((uint16_t)0, "semaphore_normal", WID_BS_SEMAPHORE_NORM),
	Hotkey((uint16_t)0, "semaphore_entry", WID_BS_SEMAPHORE_ENTRY),
	Hotkey((uint16_t)0, "semaphore_exit", WID_BS_SEMAPHORE_EXIT),
	Hotkey((uint16_t)0, "semaphore_combo", WID_BS_SEMAPHORE_COMBO),
	Hotkey((uint16_t)0, "semaphore_prog", WID_BS_SEMAPHORE_PROG),
	Hotkey((uint16_t)0, "semaphore_pbs", WID_BS_SEMAPHORE_PBS),
	Hotkey((uint16_t)0, "semaphore_pbs_oneway", WID_BS_SEMAPHORE_PBS_OWAY),
	Hotkey((uint16_t)0, "semaphore_no_entry", WID_BS_SEMAPHORE_NO_ENTRY),
	Hotkey('G', "signal_normal", WID_BS_ELECTRIC_NORM),
	Hotkey((uint16_t)0, "signal_entry", WID_BS_ELECTRIC_ENTRY),
	Hotkey((uint16_t)0, "signal_exit", WID_BS_ELECTRIC_EXIT),
	Hotkey((uint16_t)0, "signal_combo", WID_BS_ELECTRIC_COMBO),
	Hotkey((uint16_t)0, "signal_prog", WID_BS_ELECTRIC_PROG),
	Hotkey('H', "signal_pbs", WID_BS_ELECTRIC_PBS),
	Hotkey('J', "signal_pbs_oneway", WID_BS_ELECTRIC_PBS_OWAY),
	Hotkey((uint16_t)0, "signal_no_entry", WID_BS_ELECTRIC_NO_ENTRY),
	HOTKEY_LIST_END
};
HotkeyList BuildSignalWindow::hotkeys("signaltoolbar", signaltoolbar_hotkeys);

/** Nested widget definition of the build signal window */
static constexpr NWidgetPart _nested_signal_builder_widgets[] = {
	NWidget(NWID_HORIZONTAL),
		NWidget(WWT_CLOSEBOX, COLOUR_DARK_GREEN),
		NWidget(WWT_CAPTION, COLOUR_DARK_GREEN, WID_BS_CAPTION), SetDataTip(STR_BUILD_SIGNAL_CAPTION, STR_TOOLTIP_WINDOW_TITLE_DRAG_THIS),
		NWidget(NWID_SELECTION, INVALID_COLOUR, WID_BS_TOGGLE_SIZE_SEL),
			NWidget(WWT_IMGBTN, COLOUR_DARK_GREEN, WID_BS_TOGGLE_SIZE), SetDataTip(SPR_LARGE_SMALL_WINDOW, STR_BUILD_SIGNAL_TOGGLE_ADVANCED_SIGNAL_TOOLTIP),
		EndContainer(),
	EndContainer(),
	NWidget(NWID_VERTICAL, NC_EQUALSIZE),
		NWidget(NWID_HORIZONTAL, NC_EQUALSIZE),
			NWidget(NWID_SELECTION, INVALID_COLOUR, WID_BS_SEMAPHORE_NORM_SEL),
				NWidget(WWT_PANEL, COLOUR_DARK_GREEN, WID_BS_SEMAPHORE_NORM), SetDataTip(STR_NULL, STR_BUILD_SIGNAL_SEMAPHORE_NORM_TOOLTIP), EndContainer(),
			EndContainer(),
			NWidget(NWID_SELECTION, INVALID_COLOUR, WID_BS_SEMAPHORE_ENTRY_SEL),
				NWidget(WWT_PANEL, COLOUR_DARK_GREEN, WID_BS_SEMAPHORE_ENTRY), SetDataTip(STR_NULL, STR_BUILD_SIGNAL_SEMAPHORE_ENTRY_TOOLTIP), EndContainer(),
			EndContainer(),
			NWidget(NWID_SELECTION, INVALID_COLOUR, WID_BS_SEMAPHORE_EXIT_SEL),
				NWidget(WWT_PANEL, COLOUR_DARK_GREEN, WID_BS_SEMAPHORE_EXIT), SetDataTip(STR_NULL, STR_BUILD_SIGNAL_SEMAPHORE_EXIT_TOOLTIP), EndContainer(),
			EndContainer(),
			NWidget(NWID_SELECTION, INVALID_COLOUR, WID_BS_SEMAPHORE_COMBO_SEL),
				NWidget(WWT_PANEL, COLOUR_DARK_GREEN, WID_BS_SEMAPHORE_COMBO), SetDataTip(STR_NULL, STR_BUILD_SIGNAL_SEMAPHORE_COMBO_TOOLTIP), EndContainer(),
			EndContainer(),
			NWidget(NWID_SELECTION, INVALID_COLOUR, WID_BS_SEMAPHORE_PROG_SEL),
				NWidget(WWT_PANEL, COLOUR_DARK_GREEN, WID_BS_SEMAPHORE_PROG), SetDataTip(STR_NULL, STR_BUILD_SIGNAL_SEMAPHORE_PROG_TOOLTIP), EndContainer(), SetFill(1, 1),
			EndContainer(),
			NWidget(WWT_PANEL, COLOUR_DARK_GREEN, WID_BS_SEMAPHORE_PBS), SetDataTip(STR_NULL, STR_BUILD_SIGNAL_SEMAPHORE_PBS_TOOLTIP), EndContainer(), SetFill(1, 1),
			NWidget(WWT_PANEL, COLOUR_DARK_GREEN, WID_BS_SEMAPHORE_PBS_OWAY), SetDataTip(STR_NULL, STR_BUILD_SIGNAL_SEMAPHORE_PBS_OWAY_TOOLTIP), EndContainer(), SetFill(1, 1),
			NWidget(NWID_SELECTION, INVALID_COLOUR, WID_BS_SEMAPHORE_NOEN_SEL),
				NWidget(WWT_PANEL, COLOUR_DARK_GREEN, WID_BS_SEMAPHORE_NO_ENTRY), SetDataTip(STR_NULL, STR_BUILD_SIGNAL_SEMAPHORE_NO_ENTRY_TOOLTIP), EndContainer(), SetFill(1, 1),
			EndContainer(),
			NWidget(WWT_IMGBTN, COLOUR_DARK_GREEN, WID_BS_CONVERT), SetDataTip(SPR_IMG_SIGNAL_CONVERT, STR_BUILD_SIGNAL_CONVERT_TOOLTIP), SetFill(1, 1),
			NWidget(WWT_IMGBTN, COLOUR_DARK_GREEN, WID_BS_TRACE_RESTRICT), SetDataTip(SPR_IMG_SETTINGS, STR_TRACE_RESTRICT_SIGNAL_GUI_TOOLTIP), SetFill(1, 1),
		EndContainer(),
		NWidget(NWID_HORIZONTAL, NC_EQUALSIZE),
			NWidget(NWID_SELECTION, INVALID_COLOUR, WID_BS_ELECTRIC_NORM_SEL),
				NWidget(WWT_PANEL, COLOUR_DARK_GREEN, WID_BS_ELECTRIC_NORM), SetDataTip(STR_NULL, STR_BUILD_SIGNAL_ELECTRIC_NORM_TOOLTIP), EndContainer(),
			EndContainer(),
			NWidget(NWID_SELECTION, INVALID_COLOUR, WID_BS_ELECTRIC_ENTRY_SEL),
				NWidget(WWT_PANEL, COLOUR_DARK_GREEN, WID_BS_ELECTRIC_ENTRY), SetDataTip(STR_NULL, STR_BUILD_SIGNAL_ELECTRIC_ENTRY_TOOLTIP), EndContainer(),
			EndContainer(),
			NWidget(NWID_SELECTION, INVALID_COLOUR, WID_BS_ELECTRIC_EXIT_SEL),
				NWidget(WWT_PANEL, COLOUR_DARK_GREEN, WID_BS_ELECTRIC_EXIT), SetDataTip(STR_NULL, STR_BUILD_SIGNAL_ELECTRIC_EXIT_TOOLTIP), EndContainer(),
			EndContainer(),
			NWidget(NWID_SELECTION, INVALID_COLOUR, WID_BS_ELECTRIC_COMBO_SEL),
				NWidget(WWT_PANEL, COLOUR_DARK_GREEN, WID_BS_ELECTRIC_COMBO), SetDataTip(STR_NULL, STR_BUILD_SIGNAL_ELECTRIC_COMBO_TOOLTIP), EndContainer(),
			EndContainer(),
			NWidget(NWID_SELECTION, INVALID_COLOUR, WID_BS_ELECTRIC_PROG_SEL),
				NWidget(WWT_PANEL, COLOUR_DARK_GREEN, WID_BS_ELECTRIC_PROG), SetDataTip(STR_NULL, STR_BUILD_SIGNAL_ELECTRIC_PROG_TOOLTIP), EndContainer(), SetFill(1, 1),
			EndContainer(),
			NWidget(WWT_PANEL, COLOUR_DARK_GREEN, WID_BS_ELECTRIC_PBS), SetDataTip(STR_NULL, STR_BUILD_SIGNAL_ELECTRIC_PBS_TOOLTIP), EndContainer(), SetFill(1, 1),
			NWidget(WWT_PANEL, COLOUR_DARK_GREEN, WID_BS_ELECTRIC_PBS_OWAY), SetDataTip(STR_NULL, STR_BUILD_SIGNAL_ELECTRIC_PBS_OWAY_TOOLTIP), EndContainer(), SetFill(1, 1),
			NWidget(NWID_SELECTION, INVALID_COLOUR, WID_BS_ELECTRIC_NOEN_SEL),
				NWidget(WWT_PANEL, COLOUR_DARK_GREEN, WID_BS_ELECTRIC_NO_ENTRY), SetDataTip(STR_NULL, STR_BUILD_SIGNAL_ELECTRIC_NO_ENTRY_TOOLTIP), EndContainer(), SetFill(1, 1),
			EndContainer(),
			NWidget(WWT_PANEL, COLOUR_DARK_GREEN), SetDataTip(STR_NULL, STR_BUILD_SIGNAL_DRAG_SIGNALS_DENSITY_TOOLTIP), SetFill(1, 1),
				NWidget(WWT_LABEL, COLOUR_DARK_GREEN, WID_BS_DRAG_SIGNALS_DENSITY_LABEL), SetDataTip(STR_JUST_INT, STR_BUILD_SIGNAL_DRAG_SIGNALS_DENSITY_TOOLTIP), SetTextStyle(TC_ORANGE), SetFill(1, 1),
				NWidget(NWID_HORIZONTAL), SetPIP(2, 0, 2),
					NWidget(NWID_SPACER), SetFill(1, 0),
					NWidget(WWT_PUSHARROWBTN, COLOUR_GREY, WID_BS_DRAG_SIGNALS_DENSITY_DECREASE), SetMinimalSize(9, 12), SetDataTip(AWV_DECREASE, STR_BUILD_SIGNAL_DRAG_SIGNALS_DENSITY_DECREASE_TOOLTIP),
					NWidget(WWT_PUSHARROWBTN, COLOUR_GREY, WID_BS_DRAG_SIGNALS_DENSITY_INCREASE), SetMinimalSize(9, 12), SetDataTip(AWV_INCREASE, STR_BUILD_SIGNAL_DRAG_SIGNALS_DENSITY_INCREASE_TOOLTIP),
					NWidget(NWID_SPACER), SetFill(1, 0),
				EndContainer(),
				NWidget(NWID_SPACER), SetMinimalSize(0, 2), SetFill(1, 0),
			EndContainer(),
			NWidget(NWID_SELECTION, INVALID_COLOUR, WID_BS_PROGRAM_SEL),
				NWidget(WWT_IMGBTN, COLOUR_DARK_GREEN, WID_BS_PROGRAM), SetDataTip(SPR_IMG_SETTINGS, STR_PROGRAM_SIGNAL_TOOLTIP), SetFill(1, 1),
				NWidget(WWT_PANEL, COLOUR_DARK_GREEN), EndContainer(), SetFill(1, 1),
			EndContainer(),
		EndContainer(),
		NWidget(NWID_SELECTION, INVALID_COLOUR, WID_BS_STYLE_SEL),
			NWidget(WWT_DROPDOWN, COLOUR_DARK_GREEN, WID_BS_STYLE), SetFill(1, 0), SetDataTip(STR_JUST_STRING, STR_BUILD_SIGNAL_STYLE_TOOLTIP),
		EndContainer(),
	EndContainer(),
};

/** Signal selection window description */
static WindowDesc _signal_builder_desc(__FILE__, __LINE__,
	WDP_AUTO, nullptr, 0, 0,
	WC_BUILD_SIGNAL, WC_BUILD_TOOLBAR,
	WDF_CONSTRUCTION,
	std::begin(_nested_signal_builder_widgets), std::end(_nested_signal_builder_widgets),
	&BuildSignalWindow::hotkeys
);

/**
 * Open the signal selection window
 */
static void ShowSignalBuilder(Window *parent)
{
	new BuildSignalWindow(&_signal_builder_desc, parent);
}

struct BuildRailDepotWindow : public PickerWindowBase {
	BuildRailDepotWindow(WindowDesc *desc, Window *parent) : PickerWindowBase(desc, parent)
	{
		this->InitNested(TRANSPORT_RAIL);
		this->LowerWidget(WID_BRAD_DEPOT_NE + _build_depot_direction);
	}

	void UpdateWidgetSize(WidgetID widget, Dimension *size, [[maybe_unused]] const Dimension &padding, [[maybe_unused]] Dimension *fill, [[maybe_unused]] Dimension *resize) override
	{
		if (!IsInsideMM(widget, WID_BRAD_DEPOT_NE, WID_BRAD_DEPOT_NW + 1)) return;

		size->width  = ScaleGUITrad(64) + WidgetDimensions::scaled.fullbevel.Horizontal();
		size->height = ScaleGUITrad(48) + WidgetDimensions::scaled.fullbevel.Vertical();
	}

	void DrawWidget(const Rect &r, WidgetID widget) const override
	{
		if (!IsInsideMM(widget, WID_BRAD_DEPOT_NE, WID_BRAD_DEPOT_NW + 1)) return;

		DrawPixelInfo tmp_dpi;
		Rect ir = r.Shrink(WidgetDimensions::scaled.bevel);
		if (FillDrawPixelInfo(&tmp_dpi, ir)) {
			AutoRestoreBackup dpi_backup(_cur_dpi, &tmp_dpi);
			int x = (ir.Width()  - ScaleSpriteTrad(64)) / 2 + ScaleSpriteTrad(31);
			int y = (ir.Height() + ScaleSpriteTrad(48)) / 2 - ScaleSpriteTrad(31);
			DrawTrainDepotSprite(x, y, widget - WID_BRAD_DEPOT_NE + DIAGDIR_NE, _cur_railtype);
		}
	}

	void OnClick([[maybe_unused]] Point pt, WidgetID widget, [[maybe_unused]] int click_count) override
	{
		switch (widget) {
			case WID_BRAD_DEPOT_NE:
			case WID_BRAD_DEPOT_SE:
			case WID_BRAD_DEPOT_SW:
			case WID_BRAD_DEPOT_NW:
				this->RaiseWidget(WID_BRAD_DEPOT_NE + _build_depot_direction);
				_build_depot_direction = (DiagDirection)(widget - WID_BRAD_DEPOT_NE);
				this->LowerWidget(WID_BRAD_DEPOT_NE + _build_depot_direction);
				if (_settings_client.sound.click_beep) SndPlayFx(SND_15_BEEP);
				this->SetDirty();
				break;
		}
	}
};

/** Nested widget definition of the build rail depot window */
static constexpr NWidgetPart _nested_build_depot_widgets[] = {
	NWidget(NWID_HORIZONTAL),
		NWidget(WWT_CLOSEBOX, COLOUR_DARK_GREEN),
		NWidget(WWT_CAPTION, COLOUR_DARK_GREEN), SetDataTip(STR_BUILD_DEPOT_TRAIN_ORIENTATION_CAPTION, STR_TOOLTIP_WINDOW_TITLE_DRAG_THIS),
	EndContainer(),
	NWidget(WWT_PANEL, COLOUR_DARK_GREEN),
		NWidget(NWID_HORIZONTAL_LTR), SetPIP(0, WidgetDimensions::unscaled.hsep_normal, 0), SetPIPRatio(1, 0, 1), SetPadding(WidgetDimensions::unscaled.picker),
			NWidget(NWID_VERTICAL), SetPIP(0, WidgetDimensions::unscaled.vsep_normal, 0),
				NWidget(WWT_TEXTBTN, COLOUR_GREY, WID_BRAD_DEPOT_NW), SetMinimalSize(66, 50), SetDataTip(0x0, STR_BUILD_DEPOT_TRAIN_ORIENTATION_TOOLTIP),
				NWidget(WWT_TEXTBTN, COLOUR_GREY, WID_BRAD_DEPOT_SW), SetMinimalSize(66, 50), SetDataTip(0x0, STR_BUILD_DEPOT_TRAIN_ORIENTATION_TOOLTIP),
			EndContainer(),
			NWidget(NWID_VERTICAL), SetPIP(0, WidgetDimensions::unscaled.vsep_normal, 0),
				NWidget(WWT_TEXTBTN, COLOUR_GREY, WID_BRAD_DEPOT_NE), SetMinimalSize(66, 50), SetDataTip(0x0, STR_BUILD_DEPOT_TRAIN_ORIENTATION_TOOLTIP),
				NWidget(WWT_TEXTBTN, COLOUR_GREY, WID_BRAD_DEPOT_SE), SetMinimalSize(66, 50), SetDataTip(0x0, STR_BUILD_DEPOT_TRAIN_ORIENTATION_TOOLTIP),
			EndContainer(),
		EndContainer(),
	EndContainer(),
};

static WindowDesc _build_depot_desc(__FILE__, __LINE__,
	WDP_AUTO, nullptr, 0, 0,
	WC_BUILD_DEPOT, WC_BUILD_TOOLBAR,
	WDF_CONSTRUCTION,
	std::begin(_nested_build_depot_widgets), std::end(_nested_build_depot_widgets)
);

static void ShowBuildTrainDepotPicker(Window *parent)
{
	new BuildRailDepotWindow(&_build_depot_desc, parent);
}

struct BuildRailWaypointWindow : PickerWindowBase {
	using WaypointList = GUIList<uint>;
	static const uint FILTER_LENGTH = 20;

	const StationClass *waypoints;
	WaypointList list;
	StringFilter string_filter; ///< Filter for waypoint name
	static QueryString editbox; ///< Filter editbox

	BuildRailWaypointWindow(WindowDesc *desc, Window *parent) : PickerWindowBase(desc, parent)
	{
		this->waypoints = StationClass::Get(STAT_CLASS_WAYP);

		this->CreateNestedTree();

		NWidgetMatrix *matrix = this->GetWidget<NWidgetMatrix>(WID_BRW_WAYPOINT_MATRIX);
		matrix->SetScrollbar(this->GetScrollbar(WID_BRW_SCROLL));

		this->FinishInitNested(TRANSPORT_RAIL);

		this->querystrings[WID_BRW_FILTER] = &this->editbox;
		this->editbox.cancel_button = QueryString::ACTION_CLEAR;
		this->string_filter.SetFilterTerm(this->editbox.text.buf);

		this->list.ForceRebuild();
		this->BuildPickerList();
	}

	bool FilterByText(const StationSpec *statspec)
	{
		if (this->string_filter.IsEmpty()) return true;
		this->string_filter.ResetState();
		if (statspec == nullptr) {
			this->string_filter.AddLine(GetString(STR_STATION_CLASS_WAYP_WAYPOINT));
		} else {
			this->string_filter.AddLine(GetString(statspec->name));
			if (statspec->grf_prop.grffile != nullptr) {
				const GRFConfig *gc = GetGRFConfig(statspec->grf_prop.grffile->grfid);
				this->string_filter.AddLine(gc->GetName());
			}
		}
		return this->string_filter.GetState();
	}

	void BuildPickerList()
	{
		if (!this->list.NeedRebuild()) return;

		this->list.clear();
		this->list.reserve(this->waypoints->GetSpecCount());
		for (uint i = 0; i < this->waypoints->GetSpecCount(); i++) {
			const StationSpec *statspec = this->waypoints->GetSpec(i);
			if (!FilterByText(statspec)) continue;

			this->list.push_back(i);
		}
		this->list.RebuildDone();

		NWidgetMatrix *matrix = this->GetWidget<NWidgetMatrix>(WID_BRW_WAYPOINT_MATRIX);
		matrix->SetCount((int)this->list.size());
		matrix->SetClicked(this->UpdateSelection(_cur_waypoint_type));
	}

	uint UpdateSelection(uint type)
	{
		auto found = std::find(std::begin(this->list), std::end(this->list), type);
		if (found != std::end(this->list)) return found - std::begin(this->list);

		/* Selection isn't in the list, default to first */
		if (this->list.empty()) {
			_cur_waypoint_type = 0;
			return -1;
		} else {
			_cur_waypoint_type = this->list.front();
			return 0;
		}
	}

	void Close(int data = 0) override
	{
		CloseWindowById(WC_SELECT_STATION, 0);
		this->PickerWindowBase::Close(data);
	}

	void UpdateWidgetSize(WidgetID widget, Dimension *size, const Dimension &padding, Dimension *fill, Dimension *resize) override
	{
		switch (widget) {
			case WID_BRW_WAYPOINT_MATRIX:
				/* Two blobs high and three wide. */
				size->width  += resize->width  * 2;
				size->height += resize->height * 1;

				/* Resizing in X direction only at blob size, but at pixel level in Y. */
				resize->height = 1;
				break;

			case WID_BRW_WAYPOINT:
				size->width  = ScaleGUITrad(64) + WidgetDimensions::scaled.fullbevel.Horizontal();
				size->height = ScaleGUITrad(58) + WidgetDimensions::scaled.fullbevel.Vertical();
				break;
		}
	}

	void SetStringParameters(WidgetID widget) const override
	{
		if (widget == WID_BRW_NAME) {
			if (!this->list.empty() && IsInsideBS(_cur_waypoint_type, 0, this->waypoints->GetSpecCount())) {
				const StationSpec *statspec = this->waypoints->GetSpec(_cur_waypoint_type);
				if (statspec == nullptr) {
					SetDParam(0, STR_STATION_CLASS_WAYP_WAYPOINT);
				} else {
					SetDParam(0, statspec->name);
				}
			} else {
				SetDParam(0, STR_EMPTY);
			}
		}
	}

	void OnPaint() override
	{
		this->BuildPickerList();
		this->DrawWidgets();
	}

	void DrawWidget(const Rect &r, WidgetID widget) const override
	{
		switch (widget) {
			case WID_BRW_WAYPOINT: {
				uint16_t type = this->list.at(this->GetWidget<NWidgetBase>(widget)->GetParentWidget<NWidgetMatrix>()->GetCurrentElement());
				const StationSpec *statspec = this->waypoints->GetSpec(type);

				DrawPixelInfo tmp_dpi;
				Rect ir = r.Shrink(WidgetDimensions::scaled.bevel);
				if (FillDrawPixelInfo(&tmp_dpi, ir)) {
					AutoRestoreBackup dpi_backup(_cur_dpi, &tmp_dpi);
					int x = (ir.Width()  - ScaleSpriteTrad(64)) / 2 + ScaleSpriteTrad(31);
					int y = (ir.Height() + ScaleSpriteTrad(58)) / 2 - ScaleSpriteTrad(31);
					DrawWaypointSprite(x, y, type, _cur_railtype);
				}

				if (!IsStationAvailable(statspec)) {
					GfxFillRect(ir, PC_BLACK, FILLRECT_CHECKER);
				}
			}
		}
	}

	void OnClick([[maybe_unused]] Point pt, WidgetID widget, [[maybe_unused]] int click_count) override
	{
		switch (widget) {
			case WID_BRW_WAYPOINT: {
				uint16_t sel = this->GetWidget<NWidgetBase>(widget)->GetParentWidget<NWidgetMatrix>()->GetCurrentElement();
				assert(sel < this->list.size());
				uint16_t type = this->list.at(sel);

				/* Check station availability callback */
				const StationSpec *statspec = this->waypoints->GetSpec(type);
				if (!IsStationAvailable(statspec)) return;

				_cur_waypoint_type = type;
				this->GetWidget<NWidgetBase>(widget)->GetParentWidget<NWidgetMatrix>()->SetClicked(sel);
				if (_settings_client.sound.click_beep) SndPlayFx(SND_15_BEEP);
				this->SetDirty();
				break;
			}
		}
	}

	void OnRealtimeTick(uint delta_ms) override
	{
		CheckRedrawWaypointCoverage(this, false);
	}

	void SelectWaypointSpec(uint16_t spec_id)
	{
		for (uint i = 0; i < (uint)this->list.size(); i++) {
			if (this->list[i] == spec_id) {
				this->GetWidget<NWidgetBase>(WID_BRW_WAYPOINT)->GetParentWidget<NWidgetMatrix>()->SetCurrentElement(i);
				this->OnClick({}, WID_BRW_WAYPOINT, 1);
				break;
			}
		}
	}

	void OnInvalidateData(int data = 0, bool gui_scope = true) override
	{
		if (!gui_scope) return;
		this->list.ForceRebuild();
	}

	void OnEditboxChanged(WidgetID wid) override
	{
		if (wid == WID_BRW_FILTER) {
			this->string_filter.SetFilterTerm(this->editbox.text.buf);
			this->InvalidateData();
		}
	}
};

/* static */ QueryString BuildRailWaypointWindow::editbox(BuildRailWaypointWindow::FILTER_LENGTH * MAX_CHAR_LENGTH, BuildRailWaypointWindow::FILTER_LENGTH);

/** Nested widget definition for the build NewGRF rail waypoint window */
static constexpr NWidgetPart _nested_build_waypoint_widgets[] = {
	NWidget(NWID_HORIZONTAL),
		NWidget(WWT_CLOSEBOX, COLOUR_DARK_GREEN),
		NWidget(WWT_CAPTION, COLOUR_DARK_GREEN), SetDataTip(STR_WAYPOINT_CAPTION, STR_TOOLTIP_WINDOW_TITLE_DRAG_THIS),
		NWidget(WWT_DEFSIZEBOX, COLOUR_DARK_GREEN),
	EndContainer(),
	NWidget(WWT_PANEL, COLOUR_DARK_GREEN),
		NWidget(WWT_EDITBOX, COLOUR_DARK_GREEN, WID_BRW_FILTER), SetPadding(2), SetResize(1, 0), SetFill(1, 0), SetDataTip(STR_LIST_FILTER_OSKTITLE, STR_LIST_FILTER_TOOLTIP),
	EndContainer(),
	NWidget(NWID_HORIZONTAL),
		NWidget(WWT_PANEL, COLOUR_DARK_GREEN), SetScrollbar(WID_BRW_SCROLL),
			NWidget(NWID_MATRIX, COLOUR_DARK_GREEN, WID_BRW_WAYPOINT_MATRIX), SetPIP(0, 2, 0), SetPadding(WidgetDimensions::unscaled.picker),
				NWidget(WWT_PANEL, COLOUR_GREY, WID_BRW_WAYPOINT), SetDataTip(0x0, STR_WAYPOINT_GRAPHICS_TOOLTIP), SetScrollbar(WID_BRW_SCROLL), EndContainer(),
			EndContainer(),
		EndContainer(),
		NWidget(NWID_VSCROLLBAR, COLOUR_DARK_GREEN, WID_BRW_SCROLL),
	EndContainer(),
	NWidget(NWID_HORIZONTAL),
		NWidget(WWT_PANEL, COLOUR_DARK_GREEN),
			NWidget(WWT_TEXT, COLOUR_DARK_GREEN, WID_BRW_NAME), SetPadding(2), SetResize(1, 0), SetFill(1, 0), SetDataTip(STR_JUST_STRING, STR_NULL), SetTextStyle(TC_ORANGE), SetAlignment(SA_CENTER),
		EndContainer(),
		NWidget(WWT_RESIZEBOX, COLOUR_DARK_GREEN),
	EndContainer(),
};

static WindowDesc _build_waypoint_desc(__FILE__, __LINE__,
	WDP_AUTO, "build_waypoint", 0, 0,
	WC_BUILD_WAYPOINT, WC_BUILD_TOOLBAR,
	WDF_CONSTRUCTION,
	std::begin(_nested_build_waypoint_widgets), std::end(_nested_build_waypoint_widgets)
);

static void ShowBuildWaypointPicker(Window *parent)
{
	new BuildRailWaypointWindow(&_build_waypoint_desc, parent);
}

/**
 * Initialize rail building GUI settings
 */
void InitializeRailGui()
{
	_build_depot_direction = DIAGDIR_NW;
	_railstation.station_class = StationClassID::STAT_CLASS_DFLT;
}

/**
 * Re-initialize rail-build toolbar after toggling support for electric trains
 * @param disable Boolean whether electric trains are disabled (removed from the game)
 */
void ReinitGuiAfterToggleElrail(bool disable)
{
	extern RailType _last_built_railtype;
	if (disable && _last_built_railtype == RAILTYPE_ELECTRIC) {
		_last_built_railtype = _cur_railtype = RAILTYPE_RAIL;
		BuildRailToolbarWindow *w = dynamic_cast<BuildRailToolbarWindow *>(FindWindowById(WC_BUILD_TOOLBAR, TRANSPORT_RAIL));
		if (w != nullptr) w->ModifyRailType(_cur_railtype);
	}
	MarkWholeScreenDirty();
}

/** Set the initial (default) railtype to use */
static void SetDefaultRailGui()
{
	if (_local_company == COMPANY_SPECTATOR || !Company::IsValidID(_local_company)) return;

	extern RailType _last_built_railtype;
	RailType rt;
	switch (_settings_client.gui.default_rail_type) {
		case 2: {
			/* Find the most used rail type */
			uint count[RAILTYPE_END];
			memset(count, 0, sizeof(count));
			for (TileIndex t = 0; t < MapSize(); t++) {
				if (IsTileType(t, MP_RAILWAY) || IsLevelCrossingTile(t) || HasStationTileRail(t) ||
						(IsTileType(t, MP_TUNNELBRIDGE) && GetTunnelBridgeTransportType(t) == TRANSPORT_RAIL)) {
					count[GetRailType(t)]++;
				}
			}

			rt = static_cast<RailType>(std::max_element(count + RAILTYPE_BEGIN, count + RAILTYPE_END) - count);
			if (count[rt] > 0) break;

			/* No rail, just get the first available one */
			[[fallthrough]];
		}
		case 0: {
			/* Use first available type */
			std::vector<RailType>::const_iterator it = std::find_if(_sorted_railtypes.begin(), _sorted_railtypes.end(),
					[](RailType r){ return HasRailTypeAvail(_local_company, r); });
			rt = it != _sorted_railtypes.end() ? *it : RAILTYPE_BEGIN;
			break;
		}
		case 1: {
			/* Use last available type */
			std::vector<RailType>::const_reverse_iterator it = std::find_if(_sorted_railtypes.rbegin(), _sorted_railtypes.rend(),
					[](RailType r){ return HasRailTypeAvail(_local_company, r); });
			rt = it != _sorted_railtypes.rend() ? *it : RAILTYPE_BEGIN;
			break;
		}
		default:
			NOT_REACHED();
	}

	_last_built_railtype = _cur_railtype = rt;
	BuildRailToolbarWindow *w = dynamic_cast<BuildRailToolbarWindow *>(FindWindowById(WC_BUILD_TOOLBAR, TRANSPORT_RAIL));
	if (w != nullptr) w->ModifyRailType(_cur_railtype);
}

/**
 * Updates the current signal variant used in the signal GUI
 * to the one adequate to current year.
 */
void ResetSignalVariant(int32_t new_value)
{
	SignalVariant new_variant = (CalTime::CurYear() < _settings_client.gui.semaphore_build_before ? SIG_SEMAPHORE : SIG_ELECTRIC);

	if (new_variant != _cur_signal_variant) {
		Window *w = FindWindowById(WC_BUILD_SIGNAL, 0);
		if (w != nullptr) {
			w->SetDirty();
			w->RaiseWidget((_cur_signal_variant == SIG_ELECTRIC ? WID_BS_ELECTRIC_NORM : WID_BS_SEMAPHORE_NORM) + _cur_signal_button);
		}
		_cur_signal_variant = new_variant;
	}
}

/**
 * Resets the rail GUI - sets default railtype to build
 * and resets the signal GUI
 */
void InitializeRailGUI()
{
	SetDefaultRailGui();

	_convert_signal_button = false;
	_trace_restrict_button = false;
	_program_signal_button = false;
	_cur_signal_type   = GetDefaultSignalType();
	_cur_signal_button =
		_cur_signal_type == SIGTYPE_PROG ? 4 :
		_cur_signal_type == SIGTYPE_PBS ? 5 :
		_cur_signal_type == SIGTYPE_PBS_ONEWAY ? 6 :
		_cur_signal_type == SIGTYPE_NO_ENTRY ? 7 : _cur_signal_type;
	ResetSignalVariant();
}

/**
 * Create a drop down list for all the rail types of the local company.
 * @param for_replacement Whether this list is for the replacement window.
 * @param all_option Whether to add an 'all types' item.
 * @return The populated and sorted #DropDownList.
 */
DropDownList GetRailTypeDropDownList(bool for_replacement, bool all_option)
{
	RailTypes used_railtypes;
	RailTypes avail_railtypes;

	const Company *c = Company::Get(_local_company);

	/* Find the used railtypes. */
	if (for_replacement) {
		avail_railtypes = GetCompanyRailTypes(c->index, false);
		used_railtypes  = GetRailTypes(false);
	} else {
		avail_railtypes = c->avail_railtypes;
		used_railtypes  = GetRailTypes(true);
	}

	DropDownList list;

	if (all_option) {
		list.push_back(std::make_unique<DropDownListStringItem>(STR_REPLACE_ALL_RAILTYPE, INVALID_RAILTYPE, false));
	}

	Dimension d = { 0, 0 };
	/* Get largest icon size, to ensure text is aligned on each menu item. */
	if (!for_replacement) {
		for (const auto &rt : _sorted_railtypes) {
			if (!HasBit(used_railtypes, rt)) continue;
			const RailTypeInfo *rti = GetRailTypeInfo(rt);
			d = maxdim(d, GetSpriteSize(rti->gui_sprites.build_x_rail));
		}
	}

	for (const auto &rt : _sorted_railtypes) {
		/* If it's not used ever, don't show it to the user. */
		if (!HasBit(used_railtypes, rt)) continue;

		const RailTypeInfo *rti = GetRailTypeInfo(rt);

		SetDParam(0, rti->strings.menu_text);
		SetDParam(1, rti->max_speed);
		if (for_replacement) {
			list.push_back(std::make_unique<DropDownListStringItem>(rti->strings.replace_text, rt, !HasBit(avail_railtypes, rt)));
		} else {
			StringID str = rti->max_speed > 0 ? STR_TOOLBAR_RAILTYPE_VELOCITY : STR_JUST_STRING;
			list.push_back(std::make_unique<DropDownListIconItem>(d, rti->gui_sprites.build_x_rail, PAL_NONE, str, rt, !HasBit(avail_railtypes, rt)));
		}
	}

	if (list.empty()) {
		/* Empty dropdowns are not allowed */
		list.push_back(std::make_unique<DropDownListStringItem>(STR_NONE, INVALID_RAILTYPE, true));
	}

	return list;
}

void ShowBuildRailStationPickerAndSelect(StationType station_type, const StationSpec *spec)
{
	if (!IsStationAvailable(spec)) return;

	StationClassID class_id;
	if (spec != nullptr) {
		if ((spec->cls_id == STAT_CLASS_WAYP) != (station_type == STATION_WAYPOINT)) return;
		class_id = spec->cls_id;
	} else {
		class_id = (station_type == STATION_ROADWAYPOINT) ? STAT_CLASS_WAYP : STAT_CLASS_DFLT;
	}

	int spec_id = -1;
	const StationClass *stclass = StationClass::Get(class_id);
	for (int i = 0; i < (int)stclass->GetSpecCount(); i++) {
		if (stclass->GetSpec(i) == spec) {
			spec_id = i;
		}
	}
	if (spec_id < 0) return;


	Window *w = FindWindowById(WC_BUILD_TOOLBAR, TRANSPORT_RAIL);
	if (w == nullptr) {
		extern RailType _last_built_railtype;
		w = ShowBuildRailToolbar(_last_built_railtype);
	}
	if (w == nullptr) return;

	auto trigger_widget = [&](WidgetID widget) {
		if (!w->IsWidgetLowered(widget)) {
			w->OnHotkey(widget);
		}
	};

	if (station_type == STATION_WAYPOINT) {
		trigger_widget(WID_RAT_BUILD_WAYPOINT);

		BuildRailWaypointWindow *waypoint_window = dynamic_cast<BuildRailWaypointWindow *>(FindWindowById(WC_BUILD_WAYPOINT, TRANSPORT_RAIL));
		if (waypoint_window != nullptr) waypoint_window->SelectWaypointSpec((uint16_t)spec_id);
	} else {
		trigger_widget(WID_RAT_BUILD_STATION);

		BuildRailStationWindow *station_window = dynamic_cast<BuildRailStationWindow *>(FindWindowById(WC_BUILD_STATION, TRANSPORT_RAIL));
		if (station_window != nullptr) station_window->SelectClassAndSpec(class_id, spec_id);
	}
}

static void OpenBuildSignalWindow(BuildRailToolbarWindow *w, SignalVariant variant, SignalType type, uint8_t style)
{
	if (!w->IsWidgetLowered(WID_RAT_BUILD_SIGNALS)) {
		w->OnHotkey(WID_RAT_BUILD_SIGNALS);
	}

	BuildSignalWindow *signal_window = dynamic_cast<BuildSignalWindow *>(FindWindowById(WC_BUILD_SIGNAL, TRANSPORT_RAIL));
	if (signal_window == nullptr) return;

	signal_window->OnDropdownSelect(WID_BS_STYLE, style);

	if (_settings_client.gui.signal_gui_mode == SIGNAL_GUI_PATH && _settings_game.vehicle.train_braking_model != TBM_REALISTIC && !IsPbsSignalNonExtended(type) && !IsNoEntrySignal(type)) {
		signal_window->OnClick(Point(), WID_BS_TOGGLE_SIZE, 1);
	}

	signal_window->OnClick(Point(), ((variant == SIG_SEMAPHORE) ? WID_BS_SEMAPHORE_NORM : WID_BS_ELECTRIC_NORM) + BuildSignalWindow::ClickForType(type), 1);
}

void ShowBuildRailToolbarWithPickTile(RailType railtype, TileIndex tile)
{
	BuildRailToolbarWindow *w = static_cast<BuildRailToolbarWindow *>(ShowBuildRailToolbar(railtype));
	if (w == nullptr) return;

	if (IsPlainRailTile(tile) || IsRailTunnelBridgeTile(tile)) {
		TrackBits trackbits = TrackdirBitsToTrackBits(GetTileTrackdirBits(tile, TRANSPORT_RAIL, 0));
		if (trackbits & TRACK_BIT_VERT) { // N-S direction
			trackbits = (_tile_fract_coords.x <= _tile_fract_coords.y) ? TRACK_BIT_RIGHT : TRACK_BIT_LEFT;
		}

		if (trackbits & TRACK_BIT_HORZ) { // E-W direction
			trackbits = (_tile_fract_coords.x + _tile_fract_coords.y <= 15) ? TRACK_BIT_UPPER : TRACK_BIT_LOWER;
		}

		Track track = FindFirstTrack(trackbits);
		if (track != INVALID_TRACK) {
			if (IsTileType(tile, MP_RAILWAY) && HasTrack(tile, track) && HasSignalOnTrack(tile, track)) {
				OpenBuildSignalWindow(w, GetSignalVariant(tile, track), GetSignalType(tile, track), GetSignalStyle(tile, track));
			}
			if (IsRailTunnelBridgeTile(tile) && IsTunnelBridgeWithSignalSimulation(tile) && HasTrack(GetTunnelBridgeTrackBits(tile), track)) {
				OpenBuildSignalWindow(w, IsTunnelBridgeSemaphore(tile) ? SIG_SEMAPHORE : SIG_ELECTRIC,
						IsTunnelBridgePBS(tile) ? SIGTYPE_PBS_ONEWAY : SIGTYPE_BLOCK, GetTunnelBridgeSignalStyle(tile));
			}
		}
	}
}<|MERGE_RESOLUTION|>--- conflicted
+++ resolved
@@ -1914,11 +1914,7 @@
 	 * Draw dynamic a signal-sprite in a button in the signal GUI
 	 * @param image        the sprite to draw
 	 */
-<<<<<<< HEAD
-	void DrawSignalSprite(const Rect &r, WidgetID widget_index, PalSpriteID image) const
-=======
-	void DrawSignalSprite(const Rect &r, SpriteID image) const
->>>>>>> b085f610
+	void DrawSignalSprite(const Rect &r, PalSpriteID image) const
 	{
 		Point offset;
 		Dimension sprite_size = GetSpriteSize(image.sprite, &offset);
@@ -1927,13 +1923,7 @@
 		int y = ir.top - sig_sprite_bottom_offset +
 				(ir.Height() + sig_sprite_size.height) / 2; // aligned to bottom
 
-<<<<<<< HEAD
-		DrawSprite(image.sprite, image.pal,
-				x + this->IsWidgetLowered(widget_index),
-				y + this->IsWidgetLowered(widget_index));
-=======
-		DrawSprite(image, PAL_NONE, x, y);
->>>>>>> b085f610
+		DrawSprite(image.sprite, image.pal, x, y);
 	}
 
 	void SetDisableStates()
