--- conflicted
+++ resolved
@@ -210,11 +210,7 @@
 		VpStartPlaceSizing(tile, VPM_X_AND_Y_LIMITED, DDSP_BUILD_STATION);
 		VpSetPlaceSizingLimit(_settings_game.station.station_spread);
 	} else {
-<<<<<<< HEAD
-		uint32 p1 = _cur_railtype | _railstation.orientation << 5 | _settings_client.gui.station_numtracks << 8 | _settings_client.gui.station_platlength << 16 | _ctrl_pressed << 24;
-=======
 		uint32 p1 = _cur_railtype | _railstation.orientation << 6 | _settings_client.gui.station_numtracks << 8 | _settings_client.gui.station_platlength << 16 | _ctrl_pressed << 24;
->>>>>>> bf8d7df7
 		uint32 p2 = _railstation.station_class | _railstation.station_type << 8 | INVALID_STATION << 16;
 
 		int w = _settings_client.gui.station_numtracks;
@@ -393,11 +389,10 @@
 
 static CommandContainer DoRailroadTrackCmd(TileIndex start_tile, TileIndex end_tile, Track track)
 {
-<<<<<<< HEAD
 	CommandContainer ret = {
 		start_tile,                   // tile
 		end_tile,                     // p1
-		(uint32) (_cur_railtype | (track << 5)), // p2
+		(uint32) (_cur_railtype | (track << 6)), // p2
 		(uint32) (_remove_button_clicked ?
 				CMD_REMOVE_RAILROAD_TRACK | CMD_MSG(STR_ERROR_CAN_T_REMOVE_RAILROAD_TRACK) :
 				CMD_BUILD_RAILROAD_TRACK  | CMD_MSG(STR_ERROR_CAN_T_BUILD_RAILROAD_TRACK)), // cmd
@@ -407,13 +402,6 @@
 	};
 
 	return ret;
-=======
-	DoCommandP(TileVirtXY(_thd.selstart.x, _thd.selstart.y), TileVirtXY(_thd.selend.x, _thd.selend.y), _cur_railtype | (mode << 6),
-			_remove_button_clicked ?
-			CMD_REMOVE_RAILROAD_TRACK | CMD_MSG(STR_ERROR_CAN_T_REMOVE_RAILROAD_TRACK) :
-			CMD_BUILD_RAILROAD_TRACK  | CMD_MSG(STR_ERROR_CAN_T_BUILD_RAILROAD_TRACK),
-			CcPlaySound_SPLAT_RAIL);
->>>>>>> bf8d7df7
 }
 
 static void HandleAutodirPlacement()
@@ -835,11 +823,7 @@
 					break;
 
 				case DDSP_CONVERT_RAIL:
-<<<<<<< HEAD
-					DoCommandP(end_tile, start_tile, _cur_railtype | (_ctrl_pressed ? (1 << 5) : 0), CMD_CONVERT_RAIL | CMD_MSG(STR_ERROR_CAN_T_CONVERT_RAIL), CcPlaySound_SPLAT_RAIL);
-=======
-					DoCommandP(end_tile, start_tile, _cur_railtype | (_ctrl_pressed ? 1 << 6 : 0), CMD_CONVERT_RAIL | CMD_MSG(STR_ERROR_CAN_T_CONVERT_RAIL), CcPlaySound_SPLAT_RAIL);
->>>>>>> bf8d7df7
+					DoCommandP(end_tile, start_tile, _cur_railtype | (_ctrl_pressed ? (1 << 6) : 0), CMD_CONVERT_RAIL | CMD_MSG(STR_ERROR_CAN_T_CONVERT_RAIL), CcPlaySound_SPLAT_RAIL);
 					break;
 
 				case DDSP_REMOVE_STATION:
@@ -1020,11 +1004,7 @@
 
 	if (_railstation.orientation == AXIS_X) Swap(numtracks, platlength);
 
-<<<<<<< HEAD
-	uint32 p1 = _cur_railtype | _railstation.orientation << 5 | numtracks << 8 | platlength << 16 | _ctrl_pressed << 24;
-=======
 	uint32 p1 = _cur_railtype | _railstation.orientation << 6 | numtracks << 8 | platlength << 16 | _ctrl_pressed << 24;
->>>>>>> bf8d7df7
 	uint32 p2 = _railstation.station_class | _railstation.station_type << 8 | INVALID_STATION << 16;
 
 	CommandContainer cmdcont = { ta.tile, p1, p2, CMD_BUILD_RAIL_STATION | CMD_MSG(STR_ERROR_CAN_T_BUILD_RAILROAD_STATION), CcStation, 0, "" };
