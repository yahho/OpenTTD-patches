/*
 * This file is part of OpenTTD.
 * OpenTTD is free software; you can redistribute it and/or modify it under the terms of the GNU General Public License as published by the Free Software Foundation, version 2.
 * OpenTTD is distributed in the hope that it will be useful, but WITHOUT ANY WARRANTY; without even the implied warranty of MERCHANTABILITY or FITNESS FOR A PARTICULAR PURPOSE.
 * See the GNU General Public License for more details. You should have received a copy of the GNU General Public License along with OpenTTD. If not, see <http://www.gnu.org/licenses/>.
 */

/** @file rail_gui.cpp %File for dealing with rail construction user interface */

#include "stdafx.h"
#include "gui.h"
#include "window_gui.h"
#include "station_gui.h"
#include "terraform_gui.h"
#include "viewport_func.h"
#include "command_func.h"
#include "waypoint_func.h"
#include "newgrf_station.h"
#include "company_base.h"
#include "strings_func.h"
#include "window_func.h"
#include "date_func.h"
#include "sound_func.h"
#include "company_func.h"
#include "widgets/dropdown_type.h"
#include "tunnelbridge.h"
#include "tilehighlight_func.h"
#include "spritecache.h"
#include "core/geometry_func.hpp"
#include "hotkeys.h"
#include "engine_base.h"
#include "vehicle_func.h"
#include "zoom_func.h"
#include "rail_gui.h"
#include "querystring_gui.h"
#include "sortlist_type.h"
#include "stringfilter_type.h"
#include "string_func.h"
#include "tracerestrict.h"
#include "programmable_signals.h"
#include "newgrf_newsignals.h"
#include "core/backup_type.hpp"

#include "station_map.h"
#include "tunnelbridge_map.h"

#include "widgets/rail_widget.h"

#include "safeguards.h"


static RailType _cur_railtype;               ///< Rail type of the current build-rail toolbar.
static bool _remove_button_clicked;          ///< Flag whether 'remove' toggle-button is currently enabled
static DiagDirection _build_depot_direction; ///< Currently selected depot direction
static uint16_t _cur_waypoint_type;          ///< Currently selected waypoint type
static bool _convert_signal_button;          ///< convert signal button in the signal GUI pressed
static bool _trace_restrict_button;          ///< trace restrict button in the signal GUI pressed
static bool _program_signal_button;          ///< program signal button in the signal GUI pressed
static SignalVariant _cur_signal_variant;    ///< set the signal variant (for signal GUI)
static SignalType _cur_signal_type;          ///< set the signal type (for signal GUI)
static uint8 _cur_signal_style;              ///< set the signal style (for signal GUI)
static uint _cur_signal_button;              ///< set the signal button (for signal GUI)

extern TileIndex _rail_track_endtile; // rail_cmd.cpp

static const int HOTKEY_POLYRAIL     = 0x1000;
static const int HOTKEY_NEW_POLYRAIL = 0x1001;

struct RailStationGUISettings {
	Axis orientation;                 ///< Currently selected rail station orientation

	bool newstations;                 ///< Are custom station definitions available?
	StationClassID station_class;     ///< Currently selected custom station class (if newstations is \c true )
	uint16 station_type;              ///< %Station type within the currently selected custom station class (if newstations is \c true )
	uint16 station_count;             ///< Number of custom stations (if newstations is \c true )
};
static RailStationGUISettings _railstation; ///< Settings of the station builder GUI


static void HandleStationPlacement(TileIndex start, TileIndex end);
static void ShowBuildTrainDepotPicker(Window *parent);
static void ShowBuildWaypointPicker(Window *parent);
static Window *ShowStationBuilder(Window *parent);
static void ShowSignalBuilder(Window *parent);

/**
 * Check whether a station type can be build.
 * @return true if building is allowed.
 */
static bool IsStationAvailable(const StationSpec *statspec)
{
	if (statspec == nullptr || !HasBit(statspec->callback_mask, CBM_STATION_AVAIL)) return true;

	uint16 cb_res = GetStationCallback(CBID_STATION_AVAILABILITY, 0, 0, statspec, nullptr, INVALID_TILE, _cur_railtype);
	if (cb_res == CALLBACK_FAILED) return true;

	return Convert8bitBooleanCallback(statspec->grf_prop.grffile, CBID_STATION_AVAILABILITY, cb_res);
}

void CcPlaySound_CONSTRUCTION_RAIL(const CommandCost &result, TileIndex tile, uint32 p1, uint32 p2, uint64 p3, uint32 cmd)
{
	if (result.Succeeded() && _settings_client.sound.confirm) SndPlayTileFx(SND_20_CONSTRUCTION_RAIL, tile);
}

static CommandContainer GenericPlaceRailCmd(TileIndex tile, Track track)
{
	CommandContainer ret = NewCommandContainerBasic(
		tile,          // tile
		_cur_railtype, // p1
		track | (_settings_client.gui.auto_remove_signals << 3), // p2
		(uint32) (_remove_button_clicked ?
				CMD_REMOVE_SINGLE_RAIL | CMD_MSG(STR_ERROR_CAN_T_REMOVE_RAILROAD_TRACK) :
				CMD_BUILD_SINGLE_RAIL | CMD_MSG(STR_ERROR_CAN_T_BUILD_RAILROAD_TRACK)), // cmd
		CcPlaySound_CONSTRUCTION_RAIL // callback
	);

	return ret;
}

/**
 * Try to add an additional rail-track at the entrance of a depot
 * @param tile  Tile to use for adding the rail-track
 * @param dir   Direction to check for already present tracks
 * @param track Track to add
 * @see CcRailDepot()
 */
static void PlaceExtraDepotRail(TileIndex tile, DiagDirection dir, Track track)
{
	if (GetRailTileType(tile) == RAIL_TILE_DEPOT) return;
	if (GetRailTileType(tile) == RAIL_TILE_SIGNALS && !_settings_client.gui.auto_remove_signals) return;
	if ((GetTrackBits(tile) & DiagdirReachesTracks(dir)) == 0) return;

	DoCommandP(tile, _cur_railtype, track | (_settings_client.gui.auto_remove_signals << 3), CMD_BUILD_SINGLE_RAIL);
}

/** Additional pieces of track to add at the entrance of a depot. */
static const Track _place_depot_extra_track[12] = {
	TRACK_LEFT,  TRACK_UPPER, TRACK_UPPER, TRACK_RIGHT, // First additional track for directions 0..3
	TRACK_X,     TRACK_Y,     TRACK_X,     TRACK_Y,     // Second additional track
	TRACK_LOWER, TRACK_LEFT,  TRACK_RIGHT, TRACK_LOWER, // Third additional track
};

/** Direction to check for existing track pieces. */
static const DiagDirection _place_depot_extra_dir[12] = {
	DIAGDIR_SE, DIAGDIR_SW, DIAGDIR_SE, DIAGDIR_SW,
	DIAGDIR_SW, DIAGDIR_NW, DIAGDIR_NE, DIAGDIR_SE,
	DIAGDIR_NW, DIAGDIR_NE, DIAGDIR_NW, DIAGDIR_NE,
};

void CcRailDepot(const CommandCost &result, TileIndex tile, uint32 p1, uint32 p2, uint64 p3, uint32 cmd)
{
	if (result.Failed()) return;

	DiagDirection dir = (DiagDirection)p2;

	if (_settings_client.sound.confirm) SndPlayTileFx(SND_20_CONSTRUCTION_RAIL, tile);
	if (!_settings_client.gui.persistent_buildingtools) ResetObjectToPlace();

	tile += TileOffsByDiagDir(dir);

	if (IsTileType(tile, MP_RAILWAY)) {
		PlaceExtraDepotRail(tile, _place_depot_extra_dir[dir], _place_depot_extra_track[dir]);
		PlaceExtraDepotRail(tile, _place_depot_extra_dir[dir + 4], _place_depot_extra_track[dir + 4]);
		PlaceExtraDepotRail(tile, _place_depot_extra_dir[dir + 8], _place_depot_extra_track[dir + 8]);
	}
}

/**
 * Place a rail waypoint.
 * @param tile Position to start dragging a waypoint.
 */
static void PlaceRail_Waypoint(TileIndex tile)
{
	if (_remove_button_clicked) {
		VpStartPlaceSizing(tile, VPM_X_AND_Y, DDSP_REMOVE_STATION);
		return;
	}

	Axis axis = GetAxisForNewWaypoint(tile);
	if (IsValidAxis(axis)) {
		/* Valid tile for waypoints */
		VpStartPlaceSizing(tile, axis == AXIS_X ? VPM_X_LIMITED : VPM_Y_LIMITED, DDSP_BUILD_STATION);
		VpSetPlaceSizingLimit(_settings_game.station.station_spread);
	} else {
		/* Tile where we can't build rail waypoints. This is always going to fail,
		 * but provides the user with a proper error message. */
		DoCommandP(tile, 1 << 8 | 1 << 16, STAT_CLASS_WAYP | INVALID_STATION << 16, CMD_BUILD_RAIL_WAYPOINT | CMD_MSG(STR_ERROR_CAN_T_BUILD_TRAIN_WAYPOINT));
	}
}

void CcStation(const CommandCost &result, TileIndex tile, uint32 p1, uint32 p2, uint64 p3, uint32 cmd)
{
	if (result.Failed()) return;

	if (_settings_client.sound.confirm) SndPlayTileFx(SND_20_CONSTRUCTION_RAIL, tile);
	/* Only close the station builder window if the default station and non persistent building is chosen. */
	if (_railstation.station_class == STAT_CLASS_DFLT && _railstation.station_type == 0 && !_settings_client.gui.persistent_buildingtools) ResetObjectToPlace();
}

/**
 * Place a rail station.
 * @param tile Position to place or start dragging a station.
 */
static void PlaceRail_Station(TileIndex tile)
{
	if (_remove_button_clicked) {
		VpStartPlaceSizing(tile, VPM_X_AND_Y_LIMITED, DDSP_REMOVE_STATION);
		VpSetPlaceSizingLimit(-1);
	} else if (_settings_client.gui.station_dragdrop) {
		VpStartPlaceSizing(tile, VPM_X_AND_Y_LIMITED, DDSP_BUILD_STATION);
		VpSetPlaceSizingLimit(_settings_game.station.station_spread);
	} else {
		uint32 p1 = _cur_railtype | _railstation.orientation << 6 | _settings_client.gui.station_numtracks << 8 | _settings_client.gui.station_platlength << 16 | _ctrl_pressed << 24;
		uint32 p2 = _railstation.station_class | INVALID_STATION << 16;
		uint64 p3 = _railstation.station_type;

		int w = _settings_client.gui.station_numtracks;
		int h = _settings_client.gui.station_platlength;
		if (!_railstation.orientation) Swap(w, h);

		CommandContainer cmdcont = NewCommandContainerBasic(tile, p1, p2, CMD_BUILD_RAIL_STATION | CMD_MSG(STR_ERROR_CAN_T_BUILD_RAILROAD_STATION), CcStation);
		cmdcont.p3 = p3;
		ShowSelectStationIfNeeded(cmdcont, TileArea(tile, w, h));
	}
}

static SignalType GetDefaultSignalType()
{
	SignalType sigtype = _settings_client.gui.default_signal_type;
	if (_settings_game.vehicle.train_braking_model == TBM_REALISTIC && IsSignalTypeUnsuitableForRealisticBraking(sigtype)) return SIGTYPE_PBS_ONEWAY;
	return sigtype;
}

/**
 * Build a new signal or edit/remove a present signal, use CmdBuildSingleSignal() or CmdRemoveSingleSignal() in rail_cmd.cpp
 *
 * @param tile The tile where the signal will build or edit
 */
static void GenericPlaceSignals(TileIndex tile)
{
	TrackBits trackbits = TrackdirBitsToTrackBits(GetTileTrackdirBits(tile, TRANSPORT_RAIL, 0));

	if (trackbits & TRACK_BIT_VERT) { // N-S direction
		trackbits = (_tile_fract_coords.x <= _tile_fract_coords.y) ? TRACK_BIT_RIGHT : TRACK_BIT_LEFT;
	}

	if (trackbits & TRACK_BIT_HORZ) { // E-W direction
		trackbits = (_tile_fract_coords.x + _tile_fract_coords.y <= 15) ? TRACK_BIT_UPPER : TRACK_BIT_LOWER;
	}

	Track track = FindFirstTrack(trackbits);

	if (_remove_button_clicked) {
		DoCommandP(tile, track, 0, CMD_REMOVE_SIGNALS | CMD_MSG(STR_ERROR_CAN_T_REMOVE_SIGNALS_FROM), CcPlaySound_CONSTRUCTION_RAIL);
		return;
	}

	if (_trace_restrict_button) {
		if (IsPlainRailTile(tile) && HasTrack(tile, track) && HasSignalOnTrack(tile, track)) {
			ShowTraceRestrictProgramWindow(tile, track);
		}
		if (IsTunnelBridgeWithSignalSimulation(tile) && HasTrack(GetAcrossTunnelBridgeTrackBits(tile), track)) {
			ShowTraceRestrictProgramWindow(tile, track);
		}
		return;
	}

	if (_program_signal_button) {
		if (IsPlainRailTile(tile) && HasTrack(tile, track) && HasSignalOnTrack(tile,track) && IsPresignalProgrammable(tile, track)) {
			// Show program gui if there is a programmable pre-signal
			ShowSignalProgramWindow(SignalReference(tile, track));
			return;
		}

		// Don't display error here even though program-button is pressed and there is no programmable pre-signal,
		// instead just handle it normally. That way player can keep the program-button pressed all the time
		// to build slightly faster.
	}

	const Window *w = FindWindowById(WC_BUILD_SIGNAL, 0);

	/* various bitstuffed elements for CmdBuildSingleSignal() */
	uint32 p1 = track;

	/* Which signals should we cycle through? */
	uint8 cycle_types;

	if (_settings_client.gui.cycle_signal_types == SIGNAL_CYCLE_ALL && (_settings_client.gui.signal_gui_mode == SIGNAL_GUI_ALL || _settings_game.vehicle.train_braking_model == TBM_REALISTIC)) {
		cycle_types = SIGNAL_CYCLE_ALL;
	} else {
		cycle_types = SIGNAL_CYCLE_PATH;
	}

	if (w != nullptr) {
		/* signal GUI is used */
		SB(p1, 3, 1, _ctrl_pressed);
		SB(p1, 4, 1, _cur_signal_variant);
		SB(p1, 5, 3, _cur_signal_type);
		SB(p1, 8, 1, _convert_signal_button);
		SB(p1, 9, 6, cycle_types);
		SB(p1, 19, 4, _cur_signal_style);
		if (_cur_signal_type == SIGTYPE_NO_ENTRY) SB(p1, 15, 2, 1); // reverse default signal direction
	} else {
		SB(p1, 3, 1, _ctrl_pressed);
		SB(p1, 4, 1, (_cur_year < _settings_client.gui.semaphore_build_before ? SIG_SEMAPHORE : SIG_ELECTRIC));
		SB(p1, 5, 3, GetDefaultSignalType());
		SB(p1, 8, 1, 0);
		SB(p1, 9, 6, cycle_types);
	}
	SB(p1, 18, 1, _settings_client.gui.adv_sig_bridge_tun_modes);
	SB(p1, 23, 5, Clamp<int>(_settings_client.gui.drag_signals_density, 1, 16));

	DoCommandP(tile, p1, 0, CMD_BUILD_SIGNALS |
			CMD_MSG((w != nullptr && _convert_signal_button) ? STR_ERROR_SIGNAL_CAN_T_CONVERT_SIGNALS_HERE : STR_ERROR_CAN_T_BUILD_SIGNALS_HERE),
			CcPlaySound_CONSTRUCTION_RAIL);
}

/**
 * Start placing a rail bridge.
 * @param tile Position of the first tile of the bridge.
 * @param w    Rail toolbar window.
 */
static void PlaceRail_Bridge(TileIndex tile, Window *w)
{
	if (IsBridgeTile(tile)) {
		TileIndex other_tile = GetOtherTunnelBridgeEnd(tile);
		Point pt = {0, 0};
		w->OnPlaceMouseUp(VPM_X_OR_Y, DDSP_BUILD_BRIDGE, pt, other_tile, tile);
	} else {
		VpStartPlaceSizing(tile, VPM_X_OR_Y, DDSP_BUILD_BRIDGE);
	}
}

/** Command callback for building a tunnel */
void CcBuildRailTunnel(const CommandCost &result, TileIndex tile, uint32 p1, uint32 p2, uint64 p3, uint32 cmd)
{
	if (result.Succeeded()) {
		if (_settings_client.sound.confirm) SndPlayTileFx(SND_20_CONSTRUCTION_RAIL, tile);
		if (!_settings_client.gui.persistent_buildingtools) ResetObjectToPlace();
		StoreRailPlacementEndpoints(tile, _build_tunnel_endtile, TileX(tile) == TileX(_build_tunnel_endtile) ? TRACK_Y : TRACK_X, false);
	} else {
		SetRedErrorSquare(_build_tunnel_endtile);
	}
}

/**
 * Toggles state of the Remove button of Build rail toolbar
 * @param w window the button belongs to
 */
static void ToggleRailButton_Remove(Window *w)
{
	CloseWindowById(WC_SELECT_STATION, 0);
	w->ToggleWidgetLoweredState(WID_RAT_REMOVE);
	w->SetWidgetDirty(WID_RAT_REMOVE);
	_remove_button_clicked = w->IsWidgetLowered(WID_RAT_REMOVE);
	SetSelectionRed(_remove_button_clicked);
	if (_remove_button_clicked && _trace_restrict_button) {
		_trace_restrict_button = false;
		InvalidateWindowData(WC_BUILD_SIGNAL, 0);
	}
}

/**
 * Updates the Remove button because of Ctrl state change
 * @param w window the button belongs to
 * @return true iff the remove button was changed
 */
static bool RailToolbar_CtrlChanged(Window *w)
{
	if (w->IsWidgetDisabled(WID_RAT_REMOVE)) return false;

	/* allow ctrl to switch remove mode only for these widgets */
	for (uint i = WID_RAT_BUILD_NS; i <= WID_RAT_BUILD_STATION; i++) {
		if ((i <= WID_RAT_POLYRAIL || i >= WID_RAT_BUILD_WAYPOINT) && w->IsWidgetLowered(i)) {
			ToggleRailButton_Remove(w);
			return true;
		}
	}

	return false;
}


/**
 * The "remove"-button click proc of the build-rail toolbar.
 * @param w Build-rail toolbar window
 * @see BuildRailToolbarWindow::OnClick()
 */
static void BuildRailClick_Remove(Window *w)
{
	if (w->IsWidgetDisabled(WID_RAT_REMOVE)) return;
	ToggleRailButton_Remove(w);
	if (_settings_client.sound.click_beep) SndPlayFx(SND_15_BEEP);

	/* handle station builder */
	if (w->IsWidgetLowered(WID_RAT_BUILD_STATION)) {
		if (_remove_button_clicked) {
			/* starting drag & drop remove */
			if (!_settings_client.gui.station_dragdrop) {
				SetTileSelectSize(1, 1);
			} else {
				VpSetPlaceSizingLimit(-1);
			}
		} else {
			/* starting station build mode */
			if (!_settings_client.gui.station_dragdrop) {
				int x = _settings_client.gui.station_numtracks;
				int y = _settings_client.gui.station_platlength;
				if (_railstation.orientation == 0) Swap(x, y);
				SetTileSelectSize(x, y);
			} else {
				VpSetPlaceSizingLimit(_settings_game.station.station_spread);
			}
		}
	}
}

static CommandContainer DoRailroadTrackCmd(TileIndex start_tile, TileIndex end_tile, Track track)
{
	CommandContainer ret = NewCommandContainerBasic(
		start_tile,                   // tile
		end_tile,                     // p1
		(uint32) (_cur_railtype | (track << 6) | (_settings_client.gui.auto_remove_signals << 13)), // p2
		(uint32) (_remove_button_clicked ?
				CMD_REMOVE_RAILROAD_TRACK | CMD_MSG(STR_ERROR_CAN_T_REMOVE_RAILROAD_TRACK) :
				CMD_BUILD_RAILROAD_TRACK  | CMD_MSG(STR_ERROR_CAN_T_BUILD_RAILROAD_TRACK)), // cmd
		CcPlaySound_CONSTRUCTION_RAIL       // callback
	);

	return ret;
}

static void HandleAutodirPlacement()
{
	Track track = (Track)(_thd.drawstyle & HT_DIR_MASK); // 0..5
	TileIndex start_tile = TileVirtXY(_thd.selstart.x, _thd.selstart.y);
	TileIndex end_tile = TileVirtXY(_thd.selend.x, _thd.selend.y);

	CommandContainer cmd = (_thd.drawstyle & HT_RAIL) ?
			GenericPlaceRailCmd(end_tile, track) : // one tile case
			DoRailroadTrackCmd(start_tile, end_tile, track); // multitile selection

	/* When overbuilding existing tracks in polyline mode we just want to move the
	 * snap point without altering the user with the "already built" error. Don't
	 * execute the command right away, firstly check if tracks are being overbuilt. */
	if (!(_thd.place_mode & HT_POLY) || _shift_pressed ||
			DoCommand(&cmd, DC_AUTO | DC_NO_WATER).GetErrorMessage() != STR_ERROR_ALREADY_BUILT) {
		/* place tracks */
		if (!DoCommandP(&cmd)) return;
	}

	/* save new snap points for the polyline tool */
	if (!_shift_pressed && _rail_track_endtile != INVALID_TILE) {
		StoreRailPlacementEndpoints(start_tile, _rail_track_endtile, track, true);
	}
}

/**
 * Build new signals or remove signals or (if only one tile marked) edit a signal.
 *
 * If one tile marked abort and use GenericPlaceSignals()
 * else use CmdBuildSingleSignal() or CmdRemoveSingleSignal() in rail_cmd.cpp to build many signals
 */
static void HandleAutoSignalPlacement()
{
	uint32 p2 = GB(_thd.drawstyle, 0, 3); // 0..5

	if ((_thd.drawstyle & HT_DRAG_MASK) == HT_RECT) { // one tile case
		GenericPlaceSignals(TileVirtXY(_thd.selend.x, _thd.selend.y));
		return;
	}

	const Window *w = FindWindowById(WC_BUILD_SIGNAL, 0);

	if (w != nullptr) {
		/* signal GUI is used */
		SB(p2,  3, 1, 0);
		SB(p2,  4, 1, _cur_signal_variant);
		SB(p2,  6, 1, _ctrl_pressed);
		SB(p2,  7, 3, _cur_signal_type);
		SB(p2, 24, 8, _settings_client.gui.drag_signals_density);
		SB(p2, 10, 1, !_settings_client.gui.drag_signals_fixed_distance);
		SB(p2, 11, 4, _cur_signal_style);
	} else {
		SB(p2,  3, 1, 0);
		SB(p2,  4, 1, (_cur_year < _settings_client.gui.semaphore_build_before ? SIG_SEMAPHORE : SIG_ELECTRIC));
		SB(p2,  6, 1, _ctrl_pressed);
		SB(p2,  7, 3, GetDefaultSignalType());
		SB(p2, 24, 8, _settings_client.gui.drag_signals_density);
		SB(p2, 10, 1, !_settings_client.gui.drag_signals_fixed_distance);
	}

	/* _settings_client.gui.drag_signals_density is given as a parameter such that each user
	 * in a network game can specify their own signal density */
	DoCommandP(TileVirtXY(_thd.selstart.x, _thd.selstart.y), TileVirtXY(_thd.selend.x, _thd.selend.y), p2,
			_remove_button_clicked ?
			CMD_REMOVE_SIGNAL_TRACK | CMD_MSG(STR_ERROR_CAN_T_REMOVE_SIGNALS_FROM) :
			CMD_BUILD_SIGNAL_TRACK  | CMD_MSG(STR_ERROR_CAN_T_BUILD_SIGNALS_HERE),
			CcPlaySound_CONSTRUCTION_RAIL);
}


/** Rail toolbar management class. */
struct BuildRailToolbarWindow : Window {
	RailType railtype;    ///< Rail type to build.
	int last_user_action; ///< Last started user action.

	BuildRailToolbarWindow(WindowDesc *desc, RailType railtype) : Window(desc)
	{
		this->InitNested(TRANSPORT_RAIL);
		this->SetupRailToolbar(railtype);
		this->DisableWidget(WID_RAT_REMOVE);
		this->last_user_action = INVALID_WID_RAT;

		if (_settings_client.gui.link_terraform_toolbar) ShowTerraformToolbar(this);
	}

	void Close([[maybe_unused]] int data = 0) override
	{
		if (this->IsWidgetLowered(WID_RAT_BUILD_STATION)) SetViewportCatchmentStation(nullptr, true);
		if (this->IsWidgetLowered(WID_RAT_BUILD_WAYPOINT)) SetViewportCatchmentWaypoint(nullptr, true);
		if (_settings_client.gui.link_terraform_toolbar) CloseWindowById(WC_SCEN_LAND_GEN, 0, false);
		CloseWindowById(WC_SELECT_STATION, 0);
		this->Window::Close();
	}

	/**
	 * Configures the rail toolbar for railtype given
	 * @param railtype the railtype to display
	 */
	void SetupRailToolbar(RailType railtype)
	{
		this->railtype = railtype;
		const RailTypeInfo *rti = GetRailTypeInfo(railtype);

		assert(railtype < RAILTYPE_END);
		this->GetWidget<NWidgetCore>(WID_RAT_BUILD_NS)->widget_data     = rti->gui_sprites.build_ns_rail;
		this->GetWidget<NWidgetCore>(WID_RAT_BUILD_X)->widget_data      = rti->gui_sprites.build_x_rail;
		this->GetWidget<NWidgetCore>(WID_RAT_BUILD_EW)->widget_data     = rti->gui_sprites.build_ew_rail;
		this->GetWidget<NWidgetCore>(WID_RAT_BUILD_Y)->widget_data      = rti->gui_sprites.build_y_rail;
		this->GetWidget<NWidgetCore>(WID_RAT_AUTORAIL)->widget_data     = rti->gui_sprites.auto_rail;
		this->GetWidget<NWidgetCore>(WID_RAT_POLYRAIL)->widget_data     = rti->gui_sprites.auto_rail;
		this->GetWidget<NWidgetCore>(WID_RAT_BUILD_DEPOT)->widget_data  = rti->gui_sprites.build_depot;
		this->GetWidget<NWidgetCore>(WID_RAT_CONVERT_RAIL)->widget_data = rti->gui_sprites.convert_rail;
		this->GetWidget<NWidgetCore>(WID_RAT_BUILD_TUNNEL)->widget_data = rti->gui_sprites.build_tunnel;
	}

	/**
	 * Switch to another rail type.
	 * @param railtype New rail type.
	 */
	void ModifyRailType(RailType railtype)
	{
		this->SetupRailToolbar(railtype);
		this->ReInit();
	}

	void UpdateRemoveWidgetStatus(int clicked_widget)
	{
		switch (clicked_widget) {
			case WID_RAT_REMOVE:
				/* If it is the removal button that has been clicked, do nothing,
				 * as it is up to the other buttons to drive removal status */
				return;

			case WID_RAT_BUILD_NS:
			case WID_RAT_BUILD_X:
			case WID_RAT_BUILD_EW:
			case WID_RAT_BUILD_Y:
			case WID_RAT_AUTORAIL:
			case WID_RAT_POLYRAIL:
			case WID_RAT_BUILD_WAYPOINT:
			case WID_RAT_BUILD_STATION:
			case WID_RAT_BUILD_SIGNALS:
				/* Removal button is enabled only if the rail/signal/waypoint/station
				 * button is still lowered.  Once raised, it has to be disabled */
				this->SetWidgetDisabledState(WID_RAT_REMOVE, !this->IsWidgetLowered(clicked_widget));
				break;

			default:
				/* When any other buttons than rail/signal/waypoint/station, raise and
				 * disable the removal button */
				this->DisableWidget(WID_RAT_REMOVE);
				this->RaiseWidget(WID_RAT_REMOVE);
				break;
		}
	}

	void SetStringParameters(int widget) const override
	{
		if (widget == WID_RAT_CAPTION) {
			const RailTypeInfo *rti = GetRailTypeInfo(this->railtype);
			if (rti->max_speed > 0) {
				SetDParam(0, STR_TOOLBAR_RAILTYPE_VELOCITY);
				SetDParam(1, rti->strings.toolbar_caption);
				SetDParam(2, PackVelocity(rti->max_speed, VEH_TRAIN));
			} else {
				SetDParam(0, rti->strings.toolbar_caption);
			}
		}
	}

	void DrawWidget(const Rect &r, int widget) const override
	{
		if (widget == WID_RAT_POLYRAIL) {
			Dimension d = GetSpriteSize(SPR_BLOT);
			uint offset = this->IsWidgetLowered(WID_RAT_POLYRAIL) ? 1 : 0;
			DrawSprite(SPR_BLOT, PALETTE_TO_GREY, (r.left + r.right - d.width) / 2 + offset, (r.top + r.bottom - d.height) / 2 + offset);
		}
	}

	void OnClick(Point pt, int widget, int click_count) override
	{
		if (widget < WID_RAT_BUILD_NS) return;

		_remove_button_clicked = false;
		switch (widget) {
			case WID_RAT_BUILD_NS:
				HandlePlacePushButton(this, WID_RAT_BUILD_NS, GetRailTypeInfo(_cur_railtype)->cursor.rail_ns, HT_LINE | HT_DIR_VL);
				this->last_user_action = widget;
				break;

			case WID_RAT_BUILD_X:
				HandlePlacePushButton(this, WID_RAT_BUILD_X, GetRailTypeInfo(_cur_railtype)->cursor.rail_swne, HT_LINE | HT_DIR_X);
				this->last_user_action = widget;
				break;

			case WID_RAT_BUILD_EW:
				HandlePlacePushButton(this, WID_RAT_BUILD_EW, GetRailTypeInfo(_cur_railtype)->cursor.rail_ew, HT_LINE | HT_DIR_HL);
				this->last_user_action = widget;
				break;

			case WID_RAT_BUILD_Y:
				HandlePlacePushButton(this, WID_RAT_BUILD_Y, GetRailTypeInfo(_cur_railtype)->cursor.rail_nwse, HT_LINE | HT_DIR_Y);
				this->last_user_action = widget;
				break;

			case WID_RAT_AUTORAIL:
				HandlePlacePushButton(this, WID_RAT_AUTORAIL, GetRailTypeInfo(_cur_railtype)->cursor.autorail, HT_RAIL);
				this->last_user_action = widget;
				break;

			case WID_RAT_POLYRAIL: {
				bool was_snap = CurrentlySnappingRailPlacement();
				bool was_open = this->IsWidgetLowered(WID_RAT_POLYRAIL);
				bool do_snap;
				bool do_open;
				/* "polyrail" hotkey     - activate polyline tool in snapping mode, close the tool if snapping mode is already active
				 * "new_polyrail" hotkey - activate polyline tool in non-snapping (new line) mode, close the tool if non-snapping mode is already active
				 * button ctrl-clicking  - switch between snapping and non-snapping modes, open the tool in non-snapping mode if it is closed
				 * button clicking       - open the tool in non-snapping mode, close the tool if it is opened */
				if (this->last_user_action == HOTKEY_POLYRAIL) {
					do_snap = true;
					do_open = !was_open || !was_snap;
				} else if (this->last_user_action == HOTKEY_NEW_POLYRAIL) {
					do_snap = false;
					do_open = !was_open || was_snap;
				} else if (_ctrl_pressed) {
					do_snap = !was_open || !was_snap;
					do_open = true;
				} else {
					do_snap = false;
					do_open = !was_open;
				}
				/* close the tool explicitly so it can be re-opened in different snapping mode */
				if (was_open) ResetObjectToPlace();
				/* open the tool in desired mode */
				if (do_open && HandlePlacePushButton(this, WID_RAT_POLYRAIL, GetRailTypeInfo(railtype)->cursor.autorail, do_snap ? (HT_RAIL | HT_POLY) : (HT_RAIL | HT_NEW_POLY))) {
					/* if we are re-opening the tool but we couldn't switch the snapping
					 * then close the tool instead of appearing to be doing nothing */
					if (was_open && do_snap != CurrentlySnappingRailPlacement()) ResetObjectToPlace();
				}
				this->last_user_action = WID_RAT_POLYRAIL;
				break;
			}

			case WID_RAT_DEMOLISH:
				HandlePlacePushButton(this, WID_RAT_DEMOLISH, ANIMCURSOR_DEMOLISH, HT_RECT | HT_DIAGONAL);
				this->last_user_action = widget;
				break;

			case WID_RAT_BUILD_DEPOT:
				if (HandlePlacePushButton(this, WID_RAT_BUILD_DEPOT, GetRailTypeInfo(_cur_railtype)->cursor.depot, HT_RECT)) {
					ShowBuildTrainDepotPicker(this);
					this->last_user_action = widget;
				}
				break;

			case WID_RAT_BUILD_WAYPOINT:
				this->last_user_action = widget;
				if (HandlePlacePushButton(this, WID_RAT_BUILD_WAYPOINT, SPR_CURSOR_WAYPOINT, HT_RECT)) {
					if (StationClass::Get(STAT_CLASS_WAYP)->GetSpecCount() > 1) {
						ShowBuildWaypointPicker(this);
					} else {
						_cur_waypoint_type = 0;
					}
				}
				break;

			case WID_RAT_BUILD_STATION:
				if (HandlePlacePushButton(this, WID_RAT_BUILD_STATION, SPR_CURSOR_RAIL_STATION, HT_RECT)) {
					ShowStationBuilder(this);
					this->last_user_action = widget;
				}
				break;

			case WID_RAT_BUILD_SIGNALS: {
				this->last_user_action = widget;
				bool started = HandlePlacePushButton(this, WID_RAT_BUILD_SIGNALS, ANIMCURSOR_BUILDSIGNALS, HT_RECT);
				if (started != _ctrl_pressed) {
					ShowSignalBuilder(this);
				}
				break;
			}

			case WID_RAT_BUILD_BRIDGE:
				HandlePlacePushButton(this, WID_RAT_BUILD_BRIDGE, SPR_CURSOR_BRIDGE, HT_RECT);
				this->last_user_action = widget;
				break;

			case WID_RAT_BUILD_TUNNEL:
				HandlePlacePushButton(this, WID_RAT_BUILD_TUNNEL, GetRailTypeInfo(_cur_railtype)->cursor.tunnel, HT_SPECIAL | HT_TUNNEL);
				this->last_user_action = widget;
				break;

			case WID_RAT_REMOVE:
				BuildRailClick_Remove(this);
				break;

			case WID_RAT_CONVERT_RAIL: {
				bool active = HandlePlacePushButton(this, WID_RAT_CONVERT_RAIL, GetRailTypeInfo(_cur_railtype)->cursor.convert, _ctrl_pressed ? HT_RAIL : HT_RECT | HT_DIAGONAL);
				if (active && _ctrl_pressed) _thd.square_palette = SPR_ZONING_INNER_HIGHLIGHT_GREEN;
				this->last_user_action = widget;
				break;
			}

			default: NOT_REACHED();
		}
		this->UpdateRemoveWidgetStatus(widget);
		if (_ctrl_pressed) RailToolbar_CtrlChanged(this);
	}

	virtual bool OnTooltip(Point pt, int widget, TooltipCloseCondition close_cond) override
	{
		if (widget == WID_RAT_CONVERT_RAIL) {
			SetDParam(0, STR_RAIL_TOOLBAR_TOOLTIP_CONVERT_RAIL);
			GuiShowTooltips(this, STR_RAIL_TOOLBAR_TOOLTIP_CONVERT_RAIL_EXTRA, close_cond, 1);
			return true;
		}
		return false;
	}

	EventState OnHotkey(int hotkey) override
	{
		MarkTileDirtyByTile(TileVirtXY(_thd.pos.x, _thd.pos.y)); // redraw tile selection

		switch (hotkey) {
			case HOTKEY_POLYRAIL:
			case HOTKEY_NEW_POLYRAIL:
				/* Indicate to the OnClick that the action comes from a hotkey rather
				 * then from a click and that the CTRL state should be ignored. */
				this->last_user_action = hotkey;
				hotkey = WID_RAT_POLYRAIL;
				return this->Window::OnHotkey(hotkey);

			case WID_RAT_CONVERT_RAIL: {
				HandlePlacePushButton(this, WID_RAT_CONVERT_RAIL, GetRailTypeInfo(_cur_railtype)->cursor.convert, HT_RECT | HT_DIAGONAL);
				this->last_user_action = WID_RAT_CONVERT_RAIL;
				this->UpdateRemoveWidgetStatus(WID_RAT_CONVERT_RAIL);
				if (_ctrl_pressed) RailToolbar_CtrlChanged(this);
				return ES_HANDLED;
			}

			case WID_RAT_CONVERT_RAIL_TRACK: {
				bool active = HandlePlacePushButton(this, WID_RAT_CONVERT_RAIL, GetRailTypeInfo(_cur_railtype)->cursor.convert, HT_RAIL);
				if (active) _thd.square_palette = SPR_ZONING_INNER_HIGHLIGHT_GREEN;
				this->last_user_action = WID_RAT_CONVERT_RAIL;
				this->UpdateRemoveWidgetStatus(WID_RAT_CONVERT_RAIL);
				if (_ctrl_pressed) RailToolbar_CtrlChanged(this);
				return ES_HANDLED;
			}

			default:
				return this->Window::OnHotkey(hotkey);
		}
	}

	void OnPlaceObject([[maybe_unused]] Point pt, TileIndex tile) override
	{
		switch (this->last_user_action) {
			case WID_RAT_BUILD_NS:
				VpStartPlaceSizing(tile, VPM_FIX_VERTICAL | VPM_RAILDIRS, DDSP_PLACE_RAIL);
				break;

			case WID_RAT_BUILD_X:
				VpStartPlaceSizing(tile, VPM_FIX_Y | VPM_RAILDIRS, DDSP_PLACE_RAIL);
				break;

			case WID_RAT_BUILD_EW:
				VpStartPlaceSizing(tile, VPM_FIX_HORIZONTAL | VPM_RAILDIRS, DDSP_PLACE_RAIL);
				break;

			case WID_RAT_BUILD_Y:
				VpStartPlaceSizing(tile, VPM_FIX_X | VPM_RAILDIRS, DDSP_PLACE_RAIL);
				break;

			case WID_RAT_AUTORAIL:
			case WID_RAT_POLYRAIL:
				VpStartPlaceSizing(tile, VPM_RAILDIRS, DDSP_PLACE_RAIL);
				break;

			case WID_RAT_DEMOLISH:
				PlaceProc_DemolishArea(tile);
				break;

			case WID_RAT_BUILD_DEPOT:
				DoCommandP(tile, _cur_railtype, _build_depot_direction,
						CMD_BUILD_TRAIN_DEPOT | CMD_MSG(STR_ERROR_CAN_T_BUILD_TRAIN_DEPOT),
						CcRailDepot);
				break;

			case WID_RAT_BUILD_WAYPOINT:
				PlaceRail_Waypoint(tile);
				break;

			case WID_RAT_BUILD_STATION:
				PlaceRail_Station(tile);
				break;

			case WID_RAT_BUILD_SIGNALS:
				VpStartPlaceSizing(tile, VPM_SIGNALDIRS, DDSP_BUILD_SIGNALS);
				break;

			case WID_RAT_BUILD_BRIDGE:
				PlaceRail_Bridge(tile, this);
				break;

			case WID_RAT_BUILD_TUNNEL:
				DoCommandP(tile, _cur_railtype | (TRANSPORT_RAIL << 8), 0, CMD_BUILD_TUNNEL | CMD_MSG(STR_ERROR_CAN_T_BUILD_TUNNEL_HERE), CcBuildRailTunnel);
				break;

			case WID_RAT_CONVERT_RAIL:
				if (_thd.place_mode & HT_RAIL) {
					VpStartPlaceSizing(tile, VPM_RAILDIRS, DDSP_CONVERT_RAIL_TRACK);
				} else {
					VpStartPlaceSizing(tile, VPM_X_AND_Y, DDSP_CONVERT_RAIL);
				}
				break;

			default: NOT_REACHED();
		}
	}

	void OnPlaceDrag(ViewportPlaceMethod select_method, [[maybe_unused]] ViewportDragDropSelectionProcess select_proc, [[maybe_unused]] Point pt) override
	{
		/* no dragging if you have pressed the convert button */
		if (FindWindowById(WC_BUILD_SIGNAL, 0) != nullptr && _convert_signal_button && this->IsWidgetLowered(WID_RAT_BUILD_SIGNALS)) return;

		VpSelectTilesWithMethod(pt.x, pt.y, select_method);
	}

	void OnPlaceMouseUp([[maybe_unused]] ViewportPlaceMethod select_method, ViewportDragDropSelectionProcess select_proc, [[maybe_unused]] Point pt, TileIndex start_tile, TileIndex end_tile) override
	{
		if (pt.x != -1) {
			switch (select_proc) {
				default: NOT_REACHED();
				case DDSP_BUILD_BRIDGE:
					if (!_settings_client.gui.persistent_buildingtools) ResetObjectToPlace();
					ShowBuildBridgeWindow(start_tile, end_tile, TRANSPORT_RAIL, _cur_railtype);
					break;

				case DDSP_PLACE_RAIL:
					HandleAutodirPlacement();
					break;

				case DDSP_BUILD_SIGNALS:
					HandleAutoSignalPlacement();
					break;

				case DDSP_DEMOLISH_AREA:
					GUIPlaceProcDragXY(select_proc, start_tile, end_tile);
					break;

				case DDSP_CONVERT_RAIL:
					DoCommandP(end_tile, start_tile, _cur_railtype | (_ctrl_pressed ? (1 << 6) : 0), CMD_CONVERT_RAIL | CMD_MSG(STR_ERROR_CAN_T_CONVERT_RAIL), CcPlaySound_CONSTRUCTION_RAIL);
					break;

				case DDSP_CONVERT_RAIL_TRACK: {
					Track track = (Track)(_thd.drawstyle & HT_DIR_MASK); // 0..5
					TileIndex start_tile = TileVirtXY(_thd.selstart.x, _thd.selstart.y);
					TileIndex end_tile = TileVirtXY(_thd.selend.x, _thd.selend.y);
					DoCommandP((_thd.drawstyle & HT_RAIL) ? end_tile : start_tile, end_tile, _cur_railtype | (track << 6), CMD_CONVERT_RAIL_TRACK | CMD_MSG(STR_ERROR_CAN_T_CONVERT_RAIL), CcPlaySound_CONSTRUCTION_RAIL);
					break;
				}

				case DDSP_REMOVE_STATION:
				case DDSP_BUILD_STATION:
					if (this->IsWidgetLowered(WID_RAT_BUILD_STATION)) {
						/* Station */
						if (_remove_button_clicked) {
							DoCommandP(end_tile, start_tile, _ctrl_pressed ? 0 : 1, CMD_REMOVE_FROM_RAIL_STATION | CMD_MSG(STR_ERROR_CAN_T_REMOVE_PART_OF_STATION), CcPlaySound_CONSTRUCTION_RAIL);
						} else {
							HandleStationPlacement(start_tile, end_tile);
						}
					} else {
						/* Waypoint */
						if (_remove_button_clicked) {
							DoCommandP(end_tile, start_tile, _ctrl_pressed ? 0 : 1, CMD_REMOVE_FROM_RAIL_WAYPOINT | CMD_MSG(STR_ERROR_CAN_T_REMOVE_TRAIN_WAYPOINT), CcPlaySound_CONSTRUCTION_RAIL);
						} else {
							TileArea ta(start_tile, end_tile);
							uint32 p1 = _cur_railtype | (select_method == VPM_X_LIMITED ? AXIS_X : AXIS_Y) << 6 | ta.w << 8 | ta.h << 16 | _ctrl_pressed << 24;
							uint32 p2 = STAT_CLASS_WAYP | INVALID_STATION << 16;
							uint64 p3 = _cur_waypoint_type;

							CommandContainer cmdcont = NewCommandContainerBasic(ta.tile, p1, p2, CMD_BUILD_RAIL_WAYPOINT | CMD_MSG(STR_ERROR_CAN_T_BUILD_TRAIN_WAYPOINT), CcPlaySound_CONSTRUCTION_RAIL);
							cmdcont.p3 = p3;
							ShowSelectWaypointIfNeeded(cmdcont, ta);
						}
					}
					break;
			}
		}
	}

	void OnPlaceObjectAbort() override
	{
		if (this->IsWidgetLowered(WID_RAT_BUILD_STATION)) SetViewportCatchmentStation(nullptr, true);
		if (this->IsWidgetLowered(WID_RAT_BUILD_WAYPOINT)) SetViewportCatchmentWaypoint(nullptr, true);

		this->RaiseButtons();
		this->DisableWidget(WID_RAT_REMOVE);
		this->SetWidgetDirty(WID_RAT_REMOVE);

		CloseWindowById(WC_BUILD_SIGNAL, TRANSPORT_RAIL);
		CloseWindowById(WC_BUILD_STATION, TRANSPORT_RAIL);
		CloseWindowById(WC_BUILD_DEPOT, TRANSPORT_RAIL);
		CloseWindowById(WC_BUILD_WAYPOINT, TRANSPORT_RAIL);
		CloseWindowById(WC_SELECT_STATION, 0);
		CloseWindowByClass(WC_BUILD_BRIDGE);
	}

	void OnPlacePresize([[maybe_unused]] Point pt, TileIndex tile) override
	{
		DoCommand(tile, _cur_railtype | (TRANSPORT_RAIL << 8), 0, DC_AUTO, CMD_BUILD_TUNNEL);
		VpSetPresizeRange(tile, _build_tunnel_endtile == 0 ? tile : _build_tunnel_endtile);
	}

	EventState OnCTRLStateChange() override
	{
		/* do not toggle Remove button by Ctrl when placing station */
		if (!this->IsWidgetLowered(WID_RAT_BUILD_STATION) && !this->IsWidgetLowered(WID_RAT_BUILD_WAYPOINT) && RailToolbar_CtrlChanged(this)) return ES_HANDLED;
		return ES_NOT_HANDLED;
	}

	void OnRealtimeTick([[maybe_unused]] uint delta_ms) override
	{
		if (this->IsWidgetLowered(WID_RAT_BUILD_WAYPOINT)) CheckRedrawWaypointCoverage(this, false);
	}

	static HotkeyList hotkeys;
};

/**
 * Handler for global hotkeys of the BuildRailToolbarWindow.
 * @param hotkey Hotkey
 * @return ES_HANDLED if hotkey was accepted.
 */
static EventState RailToolbarGlobalHotkeys(int hotkey)
{
	if (_game_mode != GM_NORMAL) return ES_NOT_HANDLED;
	extern RailType _last_built_railtype;
	Window *w = ShowBuildRailToolbar(_last_built_railtype);
	if (w == nullptr) return ES_NOT_HANDLED;
	return w->OnHotkey(hotkey);
}

const uint16 _railtoolbar_autorail_keys[] = {'5', 'A' | WKC_GLOBAL_HOTKEY, 0};
const uint16 _railtoolbar_polyrail_keys[] = {'Y', 'A' | WKC_CTRL | WKC_GLOBAL_HOTKEY, 0};
const uint16 _railtoolbar_new_poly_keys[] = {'Y' | WKC_CTRL, 'A' | WKC_CTRL | WKC_SHIFT | WKC_GLOBAL_HOTKEY, 0};

static Hotkey railtoolbar_hotkeys[] = {
	Hotkey('1', "build_ns", WID_RAT_BUILD_NS),
	Hotkey('2', "build_x", WID_RAT_BUILD_X),
	Hotkey('3', "build_ew", WID_RAT_BUILD_EW),
	Hotkey('4', "build_y", WID_RAT_BUILD_Y),
	Hotkey(_railtoolbar_autorail_keys, "autorail", WID_RAT_AUTORAIL),
	Hotkey(_railtoolbar_polyrail_keys, "polyrail", HOTKEY_POLYRAIL),
	Hotkey(_railtoolbar_new_poly_keys, "new_polyrail", HOTKEY_NEW_POLYRAIL),
	Hotkey('6', "demolish", WID_RAT_DEMOLISH),
	Hotkey('7', "depot", WID_RAT_BUILD_DEPOT),
	Hotkey('8', "waypoint", WID_RAT_BUILD_WAYPOINT),
	Hotkey('9', "station", WID_RAT_BUILD_STATION),
	Hotkey('S', "signal", WID_RAT_BUILD_SIGNALS),
	Hotkey('B', "bridge", WID_RAT_BUILD_BRIDGE),
	Hotkey('T', "tunnel", WID_RAT_BUILD_TUNNEL),
	Hotkey('R', "remove", WID_RAT_REMOVE),
	Hotkey('C', "convert", WID_RAT_CONVERT_RAIL),
	Hotkey(WKC_CTRL | 'C', "convert_track", WID_RAT_CONVERT_RAIL_TRACK),
	HOTKEY_LIST_END
};
HotkeyList BuildRailToolbarWindow::hotkeys("railtoolbar", railtoolbar_hotkeys, RailToolbarGlobalHotkeys);

static const NWidgetPart _nested_build_rail_widgets[] = {
	NWidget(NWID_HORIZONTAL),
		NWidget(WWT_CLOSEBOX, COLOUR_DARK_GREEN),
		NWidget(WWT_CAPTION, COLOUR_DARK_GREEN, WID_RAT_CAPTION), SetDataTip(STR_JUST_STRING2, STR_TOOLTIP_WINDOW_TITLE_DRAG_THIS), SetTextStyle(TC_WHITE),
		NWidget(WWT_STICKYBOX, COLOUR_DARK_GREEN),
	EndContainer(),
	NWidget(NWID_HORIZONTAL),
		NWidget(WWT_IMGBTN, COLOUR_DARK_GREEN, WID_RAT_BUILD_NS),
						SetFill(0, 1), SetMinimalSize(22, 22), SetDataTip(SPR_IMG_RAIL_NS, STR_RAIL_TOOLBAR_TOOLTIP_BUILD_RAILROAD_TRACK),
		NWidget(WWT_IMGBTN, COLOUR_DARK_GREEN, WID_RAT_BUILD_X),
						SetFill(0, 1), SetMinimalSize(22, 22), SetDataTip(SPR_IMG_RAIL_NE, STR_RAIL_TOOLBAR_TOOLTIP_BUILD_RAILROAD_TRACK),
		NWidget(WWT_IMGBTN, COLOUR_DARK_GREEN, WID_RAT_BUILD_EW),
						SetFill(0, 1), SetMinimalSize(22, 22), SetDataTip(SPR_IMG_RAIL_EW, STR_RAIL_TOOLBAR_TOOLTIP_BUILD_RAILROAD_TRACK),
		NWidget(WWT_IMGBTN, COLOUR_DARK_GREEN, WID_RAT_BUILD_Y),
						SetFill(0, 1), SetMinimalSize(22, 22), SetDataTip(SPR_IMG_RAIL_NW, STR_RAIL_TOOLBAR_TOOLTIP_BUILD_RAILROAD_TRACK),
		NWidget(WWT_IMGBTN, COLOUR_DARK_GREEN, WID_RAT_AUTORAIL),
						SetFill(0, 1), SetMinimalSize(22, 22), SetDataTip(SPR_IMG_AUTORAIL, STR_RAIL_TOOLBAR_TOOLTIP_BUILD_AUTORAIL),
		NWidget(WWT_IMGBTN, COLOUR_DARK_GREEN, WID_RAT_POLYRAIL),
						SetFill(0, 1), SetMinimalSize(22, 22), SetDataTip(SPR_IMG_AUTORAIL, STR_RAIL_TOOLBAR_TOOLTIP_BUILD_POLYRAIL),

		NWidget(WWT_PANEL, COLOUR_DARK_GREEN), SetMinimalSize(4, 22), EndContainer(),

		NWidget(WWT_IMGBTN, COLOUR_DARK_GREEN, WID_RAT_DEMOLISH),
						SetFill(0, 1), SetMinimalSize(22, 22), SetDataTip(SPR_IMG_DYNAMITE, STR_TOOLTIP_DEMOLISH_BUILDINGS_ETC),
		NWidget(WWT_IMGBTN, COLOUR_DARK_GREEN, WID_RAT_BUILD_DEPOT),
						SetFill(0, 1), SetMinimalSize(22, 22), SetDataTip(SPR_IMG_DEPOT_RAIL, STR_RAIL_TOOLBAR_TOOLTIP_BUILD_TRAIN_DEPOT_FOR_BUILDING),
		NWidget(WWT_IMGBTN, COLOUR_DARK_GREEN, WID_RAT_BUILD_WAYPOINT),
						SetFill(0, 1), SetMinimalSize(22, 22), SetDataTip(SPR_IMG_WAYPOINT, STR_RAIL_TOOLBAR_TOOLTIP_CONVERT_RAIL_TO_WAYPOINT),
		NWidget(WWT_IMGBTN, COLOUR_DARK_GREEN, WID_RAT_BUILD_STATION),
						SetFill(0, 1), SetMinimalSize(42, 22), SetDataTip(SPR_IMG_RAIL_STATION, STR_RAIL_TOOLBAR_TOOLTIP_BUILD_RAILROAD_STATION),
		NWidget(WWT_IMGBTN, COLOUR_DARK_GREEN, WID_RAT_BUILD_SIGNALS),
						SetFill(0, 1), SetMinimalSize(22, 22), SetDataTip(SPR_IMG_RAIL_SIGNALS, STR_RAIL_TOOLBAR_TOOLTIP_BUILD_RAILROAD_SIGNALS),
		NWidget(WWT_IMGBTN, COLOUR_DARK_GREEN, WID_RAT_BUILD_BRIDGE),
						SetFill(0, 1), SetMinimalSize(42, 22), SetDataTip(SPR_IMG_BRIDGE, STR_RAIL_TOOLBAR_TOOLTIP_BUILD_RAILROAD_BRIDGE),
		NWidget(WWT_IMGBTN, COLOUR_DARK_GREEN, WID_RAT_BUILD_TUNNEL),
						SetFill(0, 1), SetMinimalSize(20, 22), SetDataTip(SPR_IMG_TUNNEL_RAIL, STR_RAIL_TOOLBAR_TOOLTIP_BUILD_RAILROAD_TUNNEL),
		NWidget(WWT_IMGBTN, COLOUR_DARK_GREEN, WID_RAT_REMOVE),
						SetFill(0, 1), SetMinimalSize(22, 22), SetDataTip(SPR_IMG_REMOVE, STR_RAIL_TOOLBAR_TOOLTIP_TOGGLE_BUILD_REMOVE_FOR),
		NWidget(WWT_IMGBTN, COLOUR_DARK_GREEN, WID_RAT_CONVERT_RAIL),
						SetFill(0, 1), SetMinimalSize(22, 22), SetDataTip(SPR_IMG_CONVERT_RAIL, 0),
	EndContainer(),
};

static WindowDesc _build_rail_desc(
	WDP_ALIGN_TOOLBAR, "toolbar_rail", 0, 0,
	WC_BUILD_TOOLBAR, WC_NONE,
	WDF_CONSTRUCTION,
	std::begin(_nested_build_rail_widgets), std::end(_nested_build_rail_widgets),
	&BuildRailToolbarWindow::hotkeys
);


/**
 * Open the build rail toolbar window for a specific rail type.
 *
 * If the terraform toolbar is linked to the toolbar, that window is also opened.
 *
 * @param railtype Rail type to open the window for
 * @return newly opened rail toolbar, or nullptr if the toolbar could not be opened.
 */
Window *ShowBuildRailToolbar(RailType railtype)
{
	if (!Company::IsValidID(_local_company)) return nullptr;
	if (!ValParamRailType(railtype)) return nullptr;

	CloseWindowByClass(WC_BUILD_TOOLBAR);
	_cur_railtype = railtype;
	_remove_button_clicked = false;
	return new BuildRailToolbarWindow(&_build_rail_desc, railtype);
}

/* TODO: For custom stations, respect their allowed platforms/lengths bitmasks!
 * --pasky */

static void HandleStationPlacement(TileIndex start, TileIndex end)
{
	TileArea ta(start, end);
	uint numtracks = ta.w;
	uint platlength = ta.h;

	if (_railstation.orientation == AXIS_X) Swap(numtracks, platlength);

	uint32 p1 = _cur_railtype | _railstation.orientation << 6 | numtracks << 8 | platlength << 16 | _ctrl_pressed << 24;
	uint32 p2 = _railstation.station_class | INVALID_STATION << 16;
	uint64 p3 = _railstation.station_type;

	CommandContainer cmdcont = NewCommandContainerBasic(ta.tile, p1, p2, CMD_BUILD_RAIL_STATION | CMD_MSG(STR_ERROR_CAN_T_BUILD_RAILROAD_STATION), CcStation);
	cmdcont.p3 = p3;
	ShowSelectStationIfNeeded(cmdcont, ta);
}

/** Enum referring to the Hotkeys in the build rail station window */
enum BuildRalStationHotkeys {
	BRASHK_FOCUS_FILTER_BOX, ///< Focus the edit box for editing the filter string
};

struct BuildRailStationWindow : public PickerWindowBase {
private:
	uint line_height;     ///< Height of a single line in the newstation selection matrix (#WID_BRAS_NEWST_LIST widget).
	uint coverage_height; ///< Height of the coverage texts.
	Scrollbar *vscroll;   ///< Vertical scrollbar of the new station list.
	Scrollbar *vscroll2;  ///< Vertical scrollbar of the matrix with new stations.

	typedef GUIList<StationClassID, StringFilter &> GUIStationClassList; ///< Type definition for the list to hold available station classes.

	static const uint EDITBOX_MAX_SIZE = 16; ///< The maximum number of characters for the filter edit box.

	static Listing   last_sorting;           ///< Default sorting of #GUIStationClassList.
	static Filtering last_filtering;         ///< Default filtering of #GUIStationClassList.
	static GUIStationClassList::SortFunction * const sorter_funcs[];   ///< Sort functions of the #GUIStationClassList.
	static GUIStationClassList::FilterFunction * const filter_funcs[]; ///< Filter functions of the #GUIStationClassList.
	GUIStationClassList station_classes;     ///< Available station classes.
	StringFilter string_filter;              ///< Filter for available station classes.
	QueryString filter_editbox;              ///< Filter editbox.

	/**
	 * Scrolls #WID_BRAS_NEWST_SCROLL so that the selected station class is visible.
	 *
	 * Note that this method should be called shortly after SelectClassAndStation() which will ensure
	 * an actual existing station class is selected, or the one at position 0 which will always be
	 * the default TTD rail station.
	 */
	void EnsureSelectedStationClassIsVisible()
	{
		/* No additional station types present */
		if (this->vscroll == nullptr) return;

		uint pos = 0;
		for (auto station_class : this->station_classes) {
			if (station_class == _railstation.station_class) break;
			pos++;
		}
		this->vscroll->SetCount(this->station_classes.size());
		this->vscroll->ScrollTowards(pos);
	}

	/**
	 * Verify whether the currently selected station size is allowed after selecting a new station class/type.
	 * If not, change the station size variables ( _settings_client.gui.station_numtracks and _settings_client.gui.station_platlength ).
	 * @param statspec Specification of the new station class/type
	 */
	void CheckSelectedSize(const StationSpec *statspec)
	{
		if (statspec == nullptr || _settings_client.gui.station_dragdrop) return;

		/* If current number of tracks is not allowed, make it as big as possible */
		if (HasBit(statspec->disallowed_platforms, _settings_client.gui.station_numtracks - 1)) {
			this->RaiseWidget(_settings_client.gui.station_numtracks + WID_BRAS_PLATFORM_NUM_BEGIN);
			_settings_client.gui.station_numtracks = 1;
			if (statspec->disallowed_platforms != UINT8_MAX) {
				while (HasBit(statspec->disallowed_platforms, _settings_client.gui.station_numtracks - 1)) {
					_settings_client.gui.station_numtracks++;
				}
				this->LowerWidget(_settings_client.gui.station_numtracks + WID_BRAS_PLATFORM_NUM_BEGIN);
			}
		}

		if (HasBit(statspec->disallowed_lengths, _settings_client.gui.station_platlength - 1)) {
			this->RaiseWidget(_settings_client.gui.station_platlength + WID_BRAS_PLATFORM_LEN_BEGIN);
			_settings_client.gui.station_platlength = 1;
			if (statspec->disallowed_lengths != UINT8_MAX) {
				while (HasBit(statspec->disallowed_lengths, _settings_client.gui.station_platlength - 1)) {
					_settings_client.gui.station_platlength++;
				}
				this->LowerWidget(_settings_client.gui.station_platlength + WID_BRAS_PLATFORM_LEN_BEGIN);
			}
		}
	}

	void SelectClass(StationClassID station_class_id) {
		if (_railstation.station_class != station_class_id) {
			StationClass *station_class = StationClass::Get(station_class_id);
			_railstation.station_class = station_class_id;
			_railstation.station_count = station_class->GetSpecCount();
			_railstation.station_type  = 0;

			this->CheckSelectedSize(station_class->GetSpec(_railstation.station_type));

			NWidgetMatrix *matrix = this->GetWidget<NWidgetMatrix>(WID_BRAS_MATRIX);
			matrix->SetCount(_railstation.station_count);
			matrix->SetClicked(_railstation.station_type);
			this->SetDirty();
		}
	}

public:
	BuildRailStationWindow(WindowDesc *desc, Window *parent, bool newstation) : PickerWindowBase(desc, parent), filter_editbox(EDITBOX_MAX_SIZE * MAX_CHAR_LENGTH, EDITBOX_MAX_SIZE)
	{
		this->coverage_height = 2 * FONT_HEIGHT_NORMAL + 3 * WidgetDimensions::scaled.vsep_normal;
		this->vscroll = nullptr;
		_railstation.newstations = newstation;

		this->CreateNestedTree();
		NWidgetStacked *newst_additions = this->GetWidget<NWidgetStacked>(WID_BRAS_SHOW_NEWST_ADDITIONS);
		newst_additions->SetDisplayedPlane(newstation ? 0 : SZSP_NONE);
		newst_additions = this->GetWidget<NWidgetStacked>(WID_BRAS_SHOW_NEWST_MATRIX);
		newst_additions->SetDisplayedPlane(newstation ? 0 : SZSP_NONE);
		newst_additions = this->GetWidget<NWidgetStacked>(WID_BRAS_SHOW_NEWST_DEFSIZE);
		newst_additions->SetDisplayedPlane(newstation ? 0 : SZSP_NONE);
		newst_additions = this->GetWidget<NWidgetStacked>(WID_BRAS_SHOW_NEWST_RESIZE);
		newst_additions->SetDisplayedPlane(newstation ? 0 : SZSP_NONE);
		/* Hide the station class filter if no stations other than the default one are available. */
		this->GetWidget<NWidgetStacked>(WID_BRAS_FILTER_CONTAINER)->SetDisplayedPlane(newstation ? 0 : SZSP_NONE);
		if (newstation) {
			this->vscroll = this->GetScrollbar(WID_BRAS_NEWST_SCROLL);
			this->vscroll2 = this->GetScrollbar(WID_BRAS_MATRIX_SCROLL);

			this->querystrings[WID_BRAS_FILTER_EDITBOX] = &this->filter_editbox;
			this->station_classes.SetListing(this->last_sorting);
			this->station_classes.SetFiltering(this->last_filtering);
			this->station_classes.SetSortFuncs(this->sorter_funcs);
			this->station_classes.SetFilterFuncs(this->filter_funcs);
		}

		this->station_classes.ForceRebuild();

		BuildStationClassesAvailable();
		SelectClassAndStation();

		this->FinishInitNested(TRANSPORT_RAIL);

		this->LowerWidget(_railstation.orientation + WID_BRAS_PLATFORM_DIR_X);
		if (_settings_client.gui.station_dragdrop) {
			this->LowerWidget(WID_BRAS_PLATFORM_DRAG_N_DROP);
		} else {
			this->LowerWidget(_settings_client.gui.station_numtracks + WID_BRAS_PLATFORM_NUM_BEGIN);
			this->LowerWidget(_settings_client.gui.station_platlength + WID_BRAS_PLATFORM_LEN_BEGIN);
		}
		this->SetWidgetLoweredState(WID_BRAS_HIGHLIGHT_OFF, !_settings_client.gui.station_show_coverage);
		this->SetWidgetLoweredState(WID_BRAS_HIGHLIGHT_ON, _settings_client.gui.station_show_coverage);

		if (!newstation) {
			_railstation.station_class = StationClassID::STAT_CLASS_DFLT;
			_railstation.station_type = 0;
			this->vscroll2 = nullptr;
		} else {
			_railstation.station_count = StationClass::Get(_railstation.station_class)->GetSpecCount();
			_railstation.station_type = std::min<int>(_railstation.station_type, _railstation.station_count - 1);

			NWidgetMatrix *matrix = this->GetWidget<NWidgetMatrix>(WID_BRAS_MATRIX);
			matrix->SetScrollbar(this->vscroll2);
			matrix->SetCount(_railstation.station_count);
			matrix->SetClicked(_railstation.station_type);

			EnsureSelectedStationClassIsVisible();
		}

		this->InvalidateData();
	}

	void Close([[maybe_unused]] int data = 0) override
	{
		CloseWindowById(WC_SELECT_STATION, 0);
		this->PickerWindowBase::Close();
	}

	/** Sort station classes by StationClassID. */
	static bool StationClassIDSorter(StationClassID const &a, StationClassID const &b)
	{
		return a < b;
	}

	/** Filter station classes by class name. */
	static bool TagNameFilter(StationClassID const * sc, StringFilter &filter)
	{
		filter.ResetState();
		filter.AddLine(GetString(StationClass::Get(*sc)->name));
		return filter.GetState();
	}

	/** Builds the filter list of available station classes. */
	void BuildStationClassesAvailable()
	{
		if (!this->station_classes.NeedRebuild()) return;

		this->station_classes.clear();

		for (uint i = 0; StationClass::IsClassIDValid((StationClassID)i); i++) {
			StationClassID station_class_id = (StationClassID)i;
			if (station_class_id == StationClassID::STAT_CLASS_WAYP) {
				// Skip waypoints.
				continue;
			}
			StationClass *station_class = StationClass::Get(station_class_id);
			if (station_class->GetUISpecCount() == 0) continue;
			station_classes.push_back(station_class_id);
		}

		if (_railstation.newstations) {
			this->station_classes.Filter(this->string_filter);
			this->station_classes.shrink_to_fit();
			this->station_classes.RebuildDone();
			this->station_classes.Sort();

			this->vscroll->SetCount(this->station_classes.size());
		}
	}

	/**
	 * Checks if the previously selected current station class and station
	 * can be shown as selected to the user when the dialog is opened.
	 */
	void SelectClassAndStation()
	{
		if (_railstation.station_class == StationClassID::STAT_CLASS_DFLT) {
			/* This happens during the first time the window is open during the game life cycle. */
			this->SelectOtherClass(StationClassID::STAT_CLASS_DFLT);
		} else {
			/* Check if the previously selected station class is not available anymore as a
			 * result of starting a new game without the corresponding NewGRF. */
			bool available = _railstation.station_class < StationClass::GetClassCount();
			this->SelectOtherClass(available ? _railstation.station_class : StationClassID::STAT_CLASS_DFLT);
		}
	}

	/**
	 * Select the specified station class.
	 * @param station_class Station class select.
	 */
	void SelectOtherClass(StationClassID station_class)
	{
		_railstation.station_class = station_class;
	}

	void OnInvalidateData([[maybe_unused]] int data = 0, [[maybe_unused]] bool gui_scope = true) override
	{
		if (!gui_scope) return;

		this->BuildStationClassesAvailable();
	}

	EventState OnHotkey(int hotkey) override
	{
		switch (hotkey) {
			case BRASHK_FOCUS_FILTER_BOX:
				this->SetFocusedWidget(WID_BRAS_FILTER_EDITBOX);
				SetFocusedWindow(this); // The user has asked to give focus to the text box, so make sure this window is focused.
				break;

			default:
				return ES_NOT_HANDLED;
		}

		return ES_HANDLED;
	}

	void OnEditboxChanged(int widget) override
	{
		if (widget == WID_BRAS_FILTER_EDITBOX) {
			string_filter.SetFilterTerm(this->filter_editbox.text.buf);
			this->station_classes.SetFilterState(!string_filter.IsEmpty());
			this->station_classes.ForceRebuild();
			this->InvalidateData();
		}
	}

	void OnPaint() override
	{
		bool newstations = _railstation.newstations;
		const StationSpec *statspec = newstations ? StationClass::Get(_railstation.station_class)->GetSpec(_railstation.station_type) : nullptr;

		if (_settings_client.gui.station_dragdrop) {
			SetTileSelectSize(1, 1);
		} else {
			int x = _settings_client.gui.station_numtracks;
			int y = _settings_client.gui.station_platlength;
			if (_railstation.orientation == AXIS_X) Swap(x, y);
			if (!_remove_button_clicked) {
				SetTileSelectSize(x, y);
			}
		}

		int rad = (_settings_game.station.modified_catchment) ? CA_TRAIN : CA_UNMODIFIED;
		rad += _settings_game.station.catchment_increase;

		if (_settings_client.gui.station_show_coverage) SetTileSelectBigSize(-rad, -rad, 2 * rad, 2 * rad);

		for (uint bits = 0; bits < 7; bits++) {
			bool disable = bits >= _settings_game.station.station_spread;
			if (statspec == nullptr) {
				this->SetWidgetDisabledState(bits + WID_BRAS_PLATFORM_NUM_1, disable);
				this->SetWidgetDisabledState(bits + WID_BRAS_PLATFORM_LEN_1, disable);
			} else {
				this->SetWidgetDisabledState(bits + WID_BRAS_PLATFORM_NUM_1, HasBit(statspec->disallowed_platforms, bits) || disable);
				this->SetWidgetDisabledState(bits + WID_BRAS_PLATFORM_LEN_1, HasBit(statspec->disallowed_lengths,   bits) || disable);
			}
		}

		this->DrawWidgets();

		if (this->IsShaded()) return;
		/* 'Accepts' and 'Supplies' texts. */
		Rect r = this->GetWidget<NWidgetBase>(WID_BRAS_COVERAGE_TEXTS)->GetCurrentRect();
		int top = r.top + WidgetDimensions::scaled.vsep_normal;
		top = DrawStationCoverageAreaText(r.left, r.right, top, SCT_ALL, rad, false) + WidgetDimensions::scaled.vsep_normal;
		top = DrawStationCoverageAreaText(r.left, r.right, top, SCT_ALL, rad, true) + WidgetDimensions::scaled.vsep_normal;
		/* Resize background if the window is too small.
		 * Never make the window smaller to avoid oscillating if the size change affects the acceptance.
		 * (This is the case, if making the window bigger moves the mouse into the window.) */
		if (top > r.bottom) {
			this->coverage_height += top - r.bottom;
			this->ReInit();
		}
	}

	void UpdateWidgetSize(int widget, Dimension *size, [[maybe_unused]] const Dimension &padding, [[maybe_unused]] Dimension *fill, [[maybe_unused]] Dimension *resize) override
	{
		switch (widget) {
			case WID_BRAS_NEWST_LIST: {
				Dimension d = {0, 0};
				for (auto station_class : this->station_classes) {
					d = maxdim(d, GetStringBoundingBox(StationClass::Get(station_class)->name));
				}
				size->width = std::max(size->width, d.width + padding.width);
				this->line_height = FONT_HEIGHT_NORMAL + padding.height;
				size->height = 5 * this->line_height;
				resize->height = this->line_height;
				break;
			}

			case WID_BRAS_SHOW_NEWST_TYPE: {
				if (!_railstation.newstations) {
					size->width = 0;
					size->height = 0;
					break;
				}

				/* If newstations exist, compute the non-zero minimal size. */
				Dimension d = {0, 0};
				StringID str = this->GetWidget<NWidgetCore>(widget)->widget_data;
				for (auto station_class : this->station_classes) {
					StationClass *stclass = StationClass::Get(station_class);
					for (uint j = 0; j < stclass->GetSpecCount(); j++) {
						const StationSpec *statspec = stclass->GetSpec(j);
						SetDParam(0, (statspec != nullptr && statspec->name != 0) ? statspec->name : STR_STATION_CLASS_DFLT_STATION);
						d = maxdim(d, GetStringBoundingBox(str));
					}
				}
				size->width = std::max(size->width, d.width + padding.width);
				size->width = std::min<uint>(size->width, ScaleGUITrad(400));
				break;
			}

			case WID_BRAS_PLATFORM_DIR_X:
			case WID_BRAS_PLATFORM_DIR_Y:
			case WID_BRAS_IMAGE:
				size->width  = ScaleGUITrad(64) + WidgetDimensions::scaled.fullbevel.Horizontal();
				size->height = ScaleGUITrad(58) + WidgetDimensions::scaled.fullbevel.Vertical();
				break;

			case WID_BRAS_COVERAGE_TEXTS:
				size->height = this->coverage_height;
				break;

			case WID_BRAS_MATRIX:
				fill->height = 1;
				resize->height = 1;
				break;
		}
	}

	void DrawWidget(const Rect &r, int widget) const override
	{
		DrawPixelInfo tmp_dpi;

		switch (GB(widget, 0, 16)) {
			case WID_BRAS_PLATFORM_DIR_X:
				/* Set up a clipping area for the '/' station preview */
				if (FillDrawPixelInfo(&tmp_dpi, r.left, r.top, r.Width(), r.Height())) {
					AutoRestoreBackup dpi_backup(_cur_dpi, &tmp_dpi);
					int x = (r.Width()  - ScaleSpriteTrad(64)) / 2 + ScaleSpriteTrad(31);
					int y = (r.Height() + ScaleSpriteTrad(58)) / 2 - ScaleSpriteTrad(31);
					if (!DrawStationTile(x, y, _cur_railtype, AXIS_X, _railstation.station_class, _railstation.station_type)) {
						StationPickerDrawSprite(x, y, STATION_RAIL, _cur_railtype, INVALID_ROADTYPE, 2);
					}
				}
				break;

			case WID_BRAS_PLATFORM_DIR_Y:
				/* Set up a clipping area for the '\' station preview */
				if (FillDrawPixelInfo(&tmp_dpi, r.left, r.top, r.Width(), r.Height())) {
					AutoRestoreBackup dpi_backup(_cur_dpi, &tmp_dpi);
					int x = (r.Width()  - ScaleSpriteTrad(64)) / 2 + ScaleSpriteTrad(31);
					int y = (r.Height() + ScaleSpriteTrad(58)) / 2 - ScaleSpriteTrad(31);
					if (!DrawStationTile(x, y, _cur_railtype, AXIS_Y, _railstation.station_class, _railstation.station_type)) {
						StationPickerDrawSprite(x, y, STATION_RAIL, _cur_railtype, INVALID_ROADTYPE, 3);
					}
				}
				break;

			case WID_BRAS_NEWST_LIST: {
				Rect ir = r.Shrink(WidgetDimensions::scaled.matrix);
				uint statclass = 0;
				for (auto station_class : this->station_classes) {
					if (this->vscroll->IsVisible(statclass)) {
						DrawString(ir,
								StationClass::Get(station_class)->name,
								station_class == _railstation.station_class ? TC_WHITE : TC_BLACK);
						ir.top += this->line_height;
					}
					statclass++;
				}
				break;
			}

			case WID_BRAS_IMAGE: {
				uint16_t type = GB(widget, 16, 16);
				assert(type < _railstation.station_count);
				/* Check station availability callback */
				const StationSpec *statspec = StationClass::Get(_railstation.station_class)->GetSpec(type);
				if (!IsStationAvailable(statspec)) {
					GfxFillRect(r.Shrink(WidgetDimensions::scaled.bevel), PC_BLACK, FILLRECT_CHECKER);
				}

				/* Set up a clipping area for the station preview. */
				if (FillDrawPixelInfo(&tmp_dpi, r.left, r.top, r.Width(), r.Height())) {
					AutoRestoreBackup dpi_backup(_cur_dpi, &tmp_dpi);
					int x = (r.Width()  - ScaleSpriteTrad(64)) / 2 + ScaleSpriteTrad(31);
					int y = (r.Height() + ScaleSpriteTrad(58)) / 2 - ScaleSpriteTrad(31);
					if (!DrawStationTile(x, y, _cur_railtype, _railstation.orientation, _railstation.station_class, type)) {
						StationPickerDrawSprite(x, y, STATION_RAIL, _cur_railtype, INVALID_ROADTYPE, 2 + _railstation.orientation);
					}
				}
				break;
			}
		}
	}

	void OnResize() override
	{
		if (this->vscroll != nullptr) { // New stations available.
			this->vscroll->SetCapacityFromWidget(this, WID_BRAS_NEWST_LIST);
		}
	}

	void SetStringParameters(int widget) const override
	{
		if (widget == WID_BRAS_SHOW_NEWST_TYPE) {
			const StationSpec *statspec = StationClass::Get(_railstation.station_class)->GetSpec(_railstation.station_type);
			SetDParam(0, (statspec != nullptr && statspec->name != 0) ? statspec->name : STR_STATION_CLASS_DFLT_STATION);
		}
	}

	void OnClick([[maybe_unused]] Point pt, int widget, [[maybe_unused]] int click_count) override
	{
		switch (GB(widget, 0, 16)) {
			case WID_BRAS_PLATFORM_DIR_X:
			case WID_BRAS_PLATFORM_DIR_Y:
				this->RaiseWidget(_railstation.orientation + WID_BRAS_PLATFORM_DIR_X);
				_railstation.orientation = (Axis)(widget - WID_BRAS_PLATFORM_DIR_X);
				this->LowerWidget(_railstation.orientation + WID_BRAS_PLATFORM_DIR_X);
				if (_settings_client.sound.click_beep) SndPlayFx(SND_15_BEEP);
				this->SetDirty();
				CloseWindowById(WC_SELECT_STATION, 0);
				break;

			case WID_BRAS_PLATFORM_NUM_1:
			case WID_BRAS_PLATFORM_NUM_2:
			case WID_BRAS_PLATFORM_NUM_3:
			case WID_BRAS_PLATFORM_NUM_4:
			case WID_BRAS_PLATFORM_NUM_5:
			case WID_BRAS_PLATFORM_NUM_6:
			case WID_BRAS_PLATFORM_NUM_7: {
				this->RaiseWidget(_settings_client.gui.station_numtracks + WID_BRAS_PLATFORM_NUM_BEGIN);
				this->RaiseWidget(WID_BRAS_PLATFORM_DRAG_N_DROP);

				_settings_client.gui.station_numtracks = widget - WID_BRAS_PLATFORM_NUM_BEGIN;
				_settings_client.gui.station_dragdrop = false;

				const StationSpec *statspec = _railstation.newstations ? StationClass::Get(_railstation.station_class)->GetSpec(_railstation.station_type) : nullptr;
				if (statspec != nullptr && HasBit(statspec->disallowed_lengths, _settings_client.gui.station_platlength - 1)) {
					/* The previously selected number of platforms in invalid */
					for (uint i = 0; i < 7; i++) {
						if (!HasBit(statspec->disallowed_lengths, i)) {
							this->RaiseWidget(_settings_client.gui.station_platlength + WID_BRAS_PLATFORM_LEN_BEGIN);
							_settings_client.gui.station_platlength = i + 1;
							break;
						}
					}
				}

				this->LowerWidget(_settings_client.gui.station_numtracks + WID_BRAS_PLATFORM_NUM_BEGIN);
				this->LowerWidget(_settings_client.gui.station_platlength + WID_BRAS_PLATFORM_LEN_BEGIN);
				if (_settings_client.sound.click_beep) SndPlayFx(SND_15_BEEP);
				this->SetDirty();
				CloseWindowById(WC_SELECT_STATION, 0);
				break;
			}

			case WID_BRAS_PLATFORM_LEN_1:
			case WID_BRAS_PLATFORM_LEN_2:
			case WID_BRAS_PLATFORM_LEN_3:
			case WID_BRAS_PLATFORM_LEN_4:
			case WID_BRAS_PLATFORM_LEN_5:
			case WID_BRAS_PLATFORM_LEN_6:
			case WID_BRAS_PLATFORM_LEN_7: {
				this->RaiseWidget(_settings_client.gui.station_platlength + WID_BRAS_PLATFORM_LEN_BEGIN);
				this->RaiseWidget(WID_BRAS_PLATFORM_DRAG_N_DROP);

				_settings_client.gui.station_platlength = widget - WID_BRAS_PLATFORM_LEN_BEGIN;
				_settings_client.gui.station_dragdrop = false;

				const StationSpec *statspec = _railstation.newstations ? StationClass::Get(_railstation.station_class)->GetSpec(_railstation.station_type) : nullptr;
				if (statspec != nullptr && HasBit(statspec->disallowed_platforms, _settings_client.gui.station_numtracks - 1)) {
					/* The previously selected number of tracks in invalid */
					for (uint i = 0; i < 7; i++) {
						if (!HasBit(statspec->disallowed_platforms, i)) {
							this->RaiseWidget(_settings_client.gui.station_numtracks + WID_BRAS_PLATFORM_NUM_BEGIN);
							_settings_client.gui.station_numtracks = i + 1;
							break;
						}
					}
				}

				this->LowerWidget(_settings_client.gui.station_numtracks + WID_BRAS_PLATFORM_NUM_BEGIN);
				this->LowerWidget(_settings_client.gui.station_platlength + WID_BRAS_PLATFORM_LEN_BEGIN);
				if (_settings_client.sound.click_beep) SndPlayFx(SND_15_BEEP);
				this->SetDirty();
				CloseWindowById(WC_SELECT_STATION, 0);
				break;
			}

			case WID_BRAS_PLATFORM_DRAG_N_DROP: {
				_settings_client.gui.station_dragdrop ^= true;

				this->ToggleWidgetLoweredState(WID_BRAS_PLATFORM_DRAG_N_DROP);

				/* get the first allowed length/number of platforms */
				const StationSpec *statspec = _railstation.newstations ? StationClass::Get(_railstation.station_class)->GetSpec(_railstation.station_type) : nullptr;
				if (statspec != nullptr && HasBit(statspec->disallowed_lengths, _settings_client.gui.station_platlength - 1)) {
					for (uint i = 0; i < 7; i++) {
						if (!HasBit(statspec->disallowed_lengths, i)) {
							this->RaiseWidget(_settings_client.gui.station_platlength + WID_BRAS_PLATFORM_LEN_BEGIN);
							_settings_client.gui.station_platlength = i + 1;
							break;
						}
					}
				}
				if (statspec != nullptr && HasBit(statspec->disallowed_platforms, _settings_client.gui.station_numtracks - 1)) {
					for (uint i = 0; i < 7; i++) {
						if (!HasBit(statspec->disallowed_platforms, i)) {
							this->RaiseWidget(_settings_client.gui.station_numtracks + WID_BRAS_PLATFORM_NUM_BEGIN);
							_settings_client.gui.station_numtracks = i + 1;
							break;
						}
					}
				}

				this->SetWidgetLoweredState(_settings_client.gui.station_numtracks + WID_BRAS_PLATFORM_NUM_BEGIN, !_settings_client.gui.station_dragdrop);
				this->SetWidgetLoweredState(_settings_client.gui.station_platlength + WID_BRAS_PLATFORM_LEN_BEGIN, !_settings_client.gui.station_dragdrop);
				if (_settings_client.sound.click_beep) SndPlayFx(SND_15_BEEP);
				this->SetDirty();
				CloseWindowById(WC_SELECT_STATION, 0);
				break;
			}

			case WID_BRAS_HIGHLIGHT_OFF:
			case WID_BRAS_HIGHLIGHT_ON:
				_settings_client.gui.station_show_coverage = (widget != WID_BRAS_HIGHLIGHT_OFF);

				this->SetWidgetLoweredState(WID_BRAS_HIGHLIGHT_OFF, !_settings_client.gui.station_show_coverage);
				this->SetWidgetLoweredState(WID_BRAS_HIGHLIGHT_ON, _settings_client.gui.station_show_coverage);
				if (_settings_client.sound.click_beep) SndPlayFx(SND_15_BEEP);
				this->SetDirty();
				SetViewportCatchmentStation(nullptr, true);
				break;

			case WID_BRAS_NEWST_LIST: {
				auto it = this->vscroll->GetScrolledItemFromWidget(this->station_classes, pt.y, this, WID_BRAS_NEWST_LIST);
				if (it == this->station_classes.end()) return;
				StationClassID station_class_id = *it;
				this->SelectClass(station_class_id);
				if (_settings_client.sound.click_beep) SndPlayFx(SND_15_BEEP);
				this->SetDirty();
				CloseWindowById(WC_SELECT_STATION, 0);
				break;
			}

			case WID_BRAS_IMAGE: {
				uint16_t y = GB(widget, 16, 16);
				if (y >= _railstation.station_count) return;

				/* Check station availability callback */
				const StationSpec *statspec = StationClass::Get(_railstation.station_class)->GetSpec(y);
				if (!IsStationAvailable(statspec)) return;

				_railstation.station_type = y;

				this->CheckSelectedSize(statspec);
				this->GetWidget<NWidgetMatrix>(WID_BRAS_MATRIX)->SetClicked(_railstation.station_type);

				if (_settings_client.sound.click_beep) SndPlayFx(SND_15_BEEP);
				this->SetDirty();
				CloseWindowById(WC_SELECT_STATION, 0);
				break;
			}
		}
	}

	void OnRealtimeTick([[maybe_unused]] uint delta_ms) override
	{
		CheckRedrawStationCoverage(this);
	}

	void SelectClassAndSpec(StationClassID class_id, int spec_id)
	{
		this->SelectClass(class_id);
		this->EnsureSelectedStationClassIsVisible();
		this->OnClick({}, WID_BRAS_IMAGE | (spec_id << 16), 1);
	}

	static HotkeyList hotkeys;
};

/**
 * Handler for global hotkeys of the BuildRailStationWindow.
 * @param hotkey Hotkey
 * @return ES_HANDLED if hotkey was accepted.
 */
static EventState BuildRailStationGlobalHotkeys(int hotkey)
{
	if (_game_mode == GM_MENU) return ES_NOT_HANDLED;
	Window *w = ShowStationBuilder(FindWindowById(WC_BUILD_TOOLBAR, TRANSPORT_RAIL));
	if (w == nullptr) return ES_NOT_HANDLED;
	return w->OnHotkey(hotkey);
}

static Hotkey buildrailstation_hotkeys[] = {
	Hotkey('F', "focus_filter_box", BRASHK_FOCUS_FILTER_BOX),
	HOTKEY_LIST_END
};
HotkeyList BuildRailStationWindow::hotkeys("buildrailstation", buildrailstation_hotkeys, BuildRailStationGlobalHotkeys);

Listing BuildRailStationWindow::last_sorting = { false, 0 };
Filtering BuildRailStationWindow::last_filtering = { false, 0 };

BuildRailStationWindow::GUIStationClassList::SortFunction * const BuildRailStationWindow::sorter_funcs[] = {
	&StationClassIDSorter,
};

BuildRailStationWindow::GUIStationClassList::FilterFunction * const BuildRailStationWindow::filter_funcs[] = {
	&TagNameFilter,
};

static const NWidgetPart _nested_station_builder_widgets[] = {
	NWidget(NWID_HORIZONTAL),
		NWidget(WWT_CLOSEBOX, COLOUR_DARK_GREEN),
		NWidget(WWT_CAPTION, COLOUR_DARK_GREEN), SetDataTip(STR_STATION_BUILD_RAIL_CAPTION, STR_TOOLTIP_WINDOW_TITLE_DRAG_THIS),
		NWidget(WWT_SHADEBOX, COLOUR_DARK_GREEN),
		NWidget(NWID_SELECTION, INVALID_COLOUR, WID_BRAS_SHOW_NEWST_DEFSIZE),
			NWidget(WWT_DEFSIZEBOX, COLOUR_DARK_GREEN),
		EndContainer(),
	EndContainer(),
	NWidget(WWT_PANEL, COLOUR_DARK_GREEN),
		NWidget(NWID_HORIZONTAL), SetPadding(2, 0, 0, 2),
			NWidget(NWID_VERTICAL),
				NWidget(NWID_SELECTION, INVALID_COLOUR, WID_BRAS_FILTER_CONTAINER),
					NWidget(NWID_HORIZONTAL), SetPadding(0, 5, 2, 0),
						NWidget(WWT_TEXT, COLOUR_DARK_GREEN), SetFill(0, 1), SetDataTip(STR_LIST_FILTER_TITLE, STR_NULL),
						NWidget(WWT_EDITBOX, COLOUR_GREY, WID_BRAS_FILTER_EDITBOX), SetFill(1, 0), SetResize(1, 0),
								SetDataTip(STR_LIST_FILTER_OSKTITLE, STR_LIST_FILTER_TOOLTIP),
					EndContainer(),
				EndContainer(),
				NWidget(NWID_SELECTION, INVALID_COLOUR, WID_BRAS_SHOW_NEWST_ADDITIONS),
					NWidget(NWID_HORIZONTAL), SetPadding(0, 5, 2, 0),
						NWidget(WWT_MATRIX, COLOUR_GREY, WID_BRAS_NEWST_LIST), SetMinimalSize(122, 71), SetFill(1, 0),
								SetMatrixDataTip(1, 0, STR_STATION_BUILD_STATION_CLASS_TOOLTIP), SetScrollbar(WID_BRAS_NEWST_SCROLL),
						NWidget(NWID_VSCROLLBAR, COLOUR_GREY, WID_BRAS_NEWST_SCROLL),
					EndContainer(),
				EndContainer(),
				NWidget(WWT_LABEL, COLOUR_DARK_GREEN), SetMinimalSize(144, 11), SetDataTip(STR_STATION_BUILD_ORIENTATION, STR_NULL), SetPadding(1, 2, 0, 0),
				NWidget(NWID_HORIZONTAL),
					NWidget(NWID_SPACER), SetMinimalSize(7, 0), SetFill(1, 0),
					NWidget(WWT_PANEL, COLOUR_GREY, WID_BRAS_PLATFORM_DIR_X), SetMinimalSize(66, 60), SetFill(0, 0), SetDataTip(0x0, STR_STATION_BUILD_RAILROAD_ORIENTATION_TOOLTIP), EndContainer(),
					NWidget(NWID_SPACER), SetMinimalSize(2, 0), SetFill(1, 0),
					NWidget(WWT_PANEL, COLOUR_GREY, WID_BRAS_PLATFORM_DIR_Y), SetMinimalSize(66, 60), SetFill(0, 0), SetDataTip(0x0, STR_STATION_BUILD_RAILROAD_ORIENTATION_TOOLTIP), EndContainer(),
					NWidget(NWID_SPACER), SetMinimalSize(7, 0), SetFill(1, 0),
				EndContainer(),
				NWidget(WWT_LABEL, COLOUR_DARK_GREEN, WID_BRAS_SHOW_NEWST_TYPE), SetMinimalSize(144, 11), SetDataTip(STR_JUST_STRING, STR_NULL), SetTextStyle(TC_ORANGE), SetPadding(1, 2, 4, 2),
				NWidget(WWT_LABEL, COLOUR_DARK_GREEN), SetMinimalSize(144, 11), SetDataTip(STR_STATION_BUILD_NUMBER_OF_TRACKS, STR_NULL), SetPadding(0, 2, 0, 2),
				NWidget(NWID_HORIZONTAL),
					NWidget(NWID_SPACER), SetFill(1, 0),
					NWidget(WWT_TEXTBTN, COLOUR_GREY, WID_BRAS_PLATFORM_NUM_1), SetMinimalSize(15, 12), SetDataTip(STR_BLACK_1, STR_STATION_BUILD_NUMBER_OF_TRACKS_TOOLTIP),
					NWidget(WWT_TEXTBTN, COLOUR_GREY, WID_BRAS_PLATFORM_NUM_2), SetMinimalSize(15, 12), SetDataTip(STR_BLACK_2, STR_STATION_BUILD_NUMBER_OF_TRACKS_TOOLTIP),
					NWidget(WWT_TEXTBTN, COLOUR_GREY, WID_BRAS_PLATFORM_NUM_3), SetMinimalSize(15, 12), SetDataTip(STR_BLACK_3, STR_STATION_BUILD_NUMBER_OF_TRACKS_TOOLTIP),
					NWidget(WWT_TEXTBTN, COLOUR_GREY, WID_BRAS_PLATFORM_NUM_4), SetMinimalSize(15, 12), SetDataTip(STR_BLACK_4, STR_STATION_BUILD_NUMBER_OF_TRACKS_TOOLTIP),
					NWidget(WWT_TEXTBTN, COLOUR_GREY, WID_BRAS_PLATFORM_NUM_5), SetMinimalSize(15, 12), SetDataTip(STR_BLACK_5, STR_STATION_BUILD_NUMBER_OF_TRACKS_TOOLTIP),
					NWidget(WWT_TEXTBTN, COLOUR_GREY, WID_BRAS_PLATFORM_NUM_6), SetMinimalSize(15, 12), SetDataTip(STR_BLACK_6, STR_STATION_BUILD_NUMBER_OF_TRACKS_TOOLTIP),
					NWidget(WWT_TEXTBTN, COLOUR_GREY, WID_BRAS_PLATFORM_NUM_7), SetMinimalSize(15, 12), SetDataTip(STR_BLACK_7, STR_STATION_BUILD_NUMBER_OF_TRACKS_TOOLTIP),
					NWidget(NWID_SPACER), SetFill(1, 0),
				EndContainer(),
				NWidget(WWT_LABEL, COLOUR_DARK_GREEN), SetMinimalSize(144, 11), SetDataTip(STR_STATION_BUILD_PLATFORM_LENGTH, STR_NULL), SetPadding(2, 2, 0, 2),
				NWidget(NWID_HORIZONTAL),
					NWidget(NWID_SPACER), SetFill(1, 0),
					NWidget(WWT_TEXTBTN, COLOUR_GREY, WID_BRAS_PLATFORM_LEN_1), SetMinimalSize(15, 12), SetDataTip(STR_BLACK_1, STR_STATION_BUILD_PLATFORM_LENGTH_TOOLTIP),
					NWidget(WWT_TEXTBTN, COLOUR_GREY, WID_BRAS_PLATFORM_LEN_2), SetMinimalSize(15, 12), SetDataTip(STR_BLACK_2, STR_STATION_BUILD_PLATFORM_LENGTH_TOOLTIP),
					NWidget(WWT_TEXTBTN, COLOUR_GREY, WID_BRAS_PLATFORM_LEN_3), SetMinimalSize(15, 12), SetDataTip(STR_BLACK_3, STR_STATION_BUILD_PLATFORM_LENGTH_TOOLTIP),
					NWidget(WWT_TEXTBTN, COLOUR_GREY, WID_BRAS_PLATFORM_LEN_4), SetMinimalSize(15, 12), SetDataTip(STR_BLACK_4, STR_STATION_BUILD_PLATFORM_LENGTH_TOOLTIP),
					NWidget(WWT_TEXTBTN, COLOUR_GREY, WID_BRAS_PLATFORM_LEN_5), SetMinimalSize(15, 12), SetDataTip(STR_BLACK_5, STR_STATION_BUILD_PLATFORM_LENGTH_TOOLTIP),
					NWidget(WWT_TEXTBTN, COLOUR_GREY, WID_BRAS_PLATFORM_LEN_6), SetMinimalSize(15, 12), SetDataTip(STR_BLACK_6, STR_STATION_BUILD_PLATFORM_LENGTH_TOOLTIP),
					NWidget(WWT_TEXTBTN, COLOUR_GREY, WID_BRAS_PLATFORM_LEN_7), SetMinimalSize(15, 12), SetDataTip(STR_BLACK_7, STR_STATION_BUILD_PLATFORM_LENGTH_TOOLTIP),
					NWidget(NWID_SPACER), SetFill(1, 0),
				EndContainer(),
				NWidget(NWID_SPACER), SetMinimalSize(0, 2),
				NWidget(NWID_HORIZONTAL),
					NWidget(NWID_SPACER), SetMinimalSize(2, 0), SetFill(1, 0),
					NWidget(WWT_TEXTBTN, COLOUR_GREY, WID_BRAS_PLATFORM_DRAG_N_DROP), SetMinimalSize(75, 12), SetDataTip(STR_STATION_BUILD_DRAG_DROP, STR_STATION_BUILD_DRAG_DROP_TOOLTIP),
					NWidget(NWID_SPACER), SetMinimalSize(2, 0), SetFill(1, 0),
				EndContainer(),
				NWidget(WWT_LABEL, COLOUR_DARK_GREEN), SetDataTip(STR_STATION_BUILD_COVERAGE_AREA_TITLE, STR_NULL), SetPadding(WidgetDimensions::unscaled.framerect), SetFill(1, 0),
				NWidget(NWID_HORIZONTAL),
					NWidget(NWID_SPACER), SetMinimalSize(2, 0), SetFill(1, 0),
					NWidget(WWT_TEXTBTN, COLOUR_GREY, WID_BRAS_HIGHLIGHT_OFF), SetMinimalSize(60, 12),
												SetDataTip(STR_STATION_BUILD_COVERAGE_OFF, STR_STATION_BUILD_COVERAGE_AREA_OFF_TOOLTIP),
					NWidget(WWT_TEXTBTN, COLOUR_GREY, WID_BRAS_HIGHLIGHT_ON), SetMinimalSize(60, 12),
												SetDataTip(STR_STATION_BUILD_COVERAGE_ON, STR_STATION_BUILD_COVERAGE_AREA_ON_TOOLTIP),
					NWidget(NWID_SPACER), SetMinimalSize(2, 0), SetFill(1, 0),
				EndContainer(),
			EndContainer(),
			NWidget(NWID_SELECTION, INVALID_COLOUR, WID_BRAS_SHOW_NEWST_MATRIX),
				/* We need an additional background for the matrix, as the matrix cannot handle the scrollbar due to not being an NWidgetCore. */
				NWidget(WWT_PANEL, COLOUR_DARK_GREEN), SetScrollbar(WID_BRAS_MATRIX_SCROLL),
					NWidget(NWID_HORIZONTAL),
						NWidget(NWID_MATRIX, COLOUR_DARK_GREEN, WID_BRAS_MATRIX), SetScrollbar(WID_BRAS_MATRIX_SCROLL), SetPIP(0, 2, 0),
							NWidget(WWT_PANEL, COLOUR_DARK_GREEN, WID_BRAS_IMAGE), SetMinimalSize(66, 60),
									SetFill(0, 0), SetResize(0, 0), SetDataTip(0x0, STR_STATION_BUILD_STATION_TYPE_TOOLTIP), SetScrollbar(WID_BRAS_MATRIX_SCROLL),
							EndContainer(),
						EndContainer(),
						NWidget(NWID_VSCROLLBAR, COLOUR_DARK_GREEN, WID_BRAS_MATRIX_SCROLL),
					EndContainer(),
				EndContainer(),
			EndContainer(),
		EndContainer(),
		NWidget(NWID_HORIZONTAL),
			NWidget(WWT_EMPTY, INVALID_COLOUR, WID_BRAS_COVERAGE_TEXTS), SetPadding(WidgetDimensions::unscaled.framerect), SetFill(1, 1), SetResize(1, 0),
			NWidget(NWID_SELECTION, INVALID_COLOUR, WID_BRAS_SHOW_NEWST_RESIZE),
				NWidget(NWID_VERTICAL),
					NWidget(WWT_PANEL, COLOUR_DARK_GREEN), SetFill(0, 1), EndContainer(),
					NWidget(WWT_RESIZEBOX, COLOUR_DARK_GREEN),
				EndContainer(),
			EndContainer(),
		EndContainer(),
	EndContainer(),
};

/** High level window description of the station-build window (default & newGRF) */
static WindowDesc _station_builder_desc(
	WDP_AUTO, "build_station_rail", 350, 0,
	WC_BUILD_STATION, WC_BUILD_TOOLBAR,
	WDF_CONSTRUCTION,
	std::begin(_nested_station_builder_widgets), std::end(_nested_station_builder_widgets),
	&BuildRailStationWindow::hotkeys
);

/** Open station build window */
static Window *ShowStationBuilder(Window *parent)
{
	bool newstations = StationClass::GetClassCount() > 2 || StationClass::Get(STAT_CLASS_DFLT)->GetSpecCount() != 1;
	return new BuildRailStationWindow(&_station_builder_desc, parent, newstations);
}

struct BuildSignalWindow : public PickerWindowBase {
private:
	Dimension sig_sprite_size;     ///< Maximum size of signal GUI sprites.
	int sig_sprite_bottom_offset;  ///< Maximum extent of signal GUI sprite from reference point towards bottom.
	bool all_signal_mode;          ///< Whether all signal mode is shown
	bool progsig_ui_shown;         ///< Whether programmable pre-signal UI is shown
	bool realistic_braking_mode;   ///< Whether realistic braking mode UI is shown
	bool noentry_ui_shown;         ///< Whether no-entry signal UI is shown
	bool style_selector_shown;     ///< Whether the style selector is shown

	/**
	 * Draw dynamic a signal-sprite in a button in the signal GUI
	 * Draw the sprite +1px to the right and down if the button is lowered
	 *
	 * @param widget_index index of this widget in the window
	 * @param image        the sprite to draw
	 */
	void DrawSignalSprite(const Rect &r, int widget_index, PalSpriteID image) const
	{
		Point offset;
		Dimension sprite_size = GetSpriteSize(image.sprite, &offset);
		Rect ir = r.Shrink(WidgetDimensions::scaled.imgbtn);
		int x = CenterBounds(ir.left, ir.right, sprite_size.width - offset.x) - offset.x; // centered
		int y = ir.top - sig_sprite_bottom_offset +
				(ir.Height() + sig_sprite_size.height) / 2; // aligned to bottom

		DrawSprite(image.sprite, image.pal,
				x + this->IsWidgetLowered(widget_index),
				y + this->IsWidgetLowered(widget_index));
	}

	void SetDisableStates()
	{
		for (int widget = WID_BS_SEMAPHORE_NORM; widget <= WID_BS_SEMAPHORE_NO_ENTRY; widget++) {
			this->SetWidgetDisabledState(widget, _cur_signal_style > 0 && !HasBit(_new_signal_styles[_cur_signal_style - 1].semaphore_mask, TypeForClick(widget - WID_BS_SEMAPHORE_NORM)));
		}
		for (int widget = WID_BS_ELECTRIC_NORM; widget <= WID_BS_ELECTRIC_NO_ENTRY; widget++) {
			this->SetWidgetDisabledState(widget, _cur_signal_style > 0 && !HasBit(_new_signal_styles[_cur_signal_style - 1].electric_mask, TypeForClick(widget - WID_BS_ELECTRIC_NORM)));
		}
		if (_cur_signal_style > 0) {
			const NewSignalStyle &style = _new_signal_styles[_cur_signal_style - 1];
			if (!HasBit(_cur_signal_variant == SIG_SEMAPHORE ? style.semaphore_mask : style.electric_mask, _cur_signal_type)) {
				/* Currently selected signal type isn't allowed, pick another */
				this->RaiseWidget((_cur_signal_variant == SIG_ELECTRIC ? WID_BS_ELECTRIC_NORM : WID_BS_SEMAPHORE_NORM) + _cur_signal_button);

				_cur_signal_variant = SIG_ELECTRIC;
				_cur_signal_button = 0;

				const uint type_count = (WID_BS_SEMAPHORE_NO_ENTRY + 1 - WID_BS_SEMAPHORE_NORM);
				for (uint i = 0; i < type_count * 2; i++) {
					SignalVariant var = (i < type_count) ? SIG_ELECTRIC : SIG_SEMAPHORE;
					uint button = i % type_count;
					if (HasBit(var == SIG_SEMAPHORE ? style.semaphore_mask : style.electric_mask, TypeForClick(button))) {
						_cur_signal_variant = var;
						_cur_signal_button = button;
						break;
					}
				}

				_cur_signal_type = TypeForClick(_cur_signal_button);
				this->LowerWidget((_cur_signal_variant == SIG_ELECTRIC ? WID_BS_ELECTRIC_NORM : WID_BS_SEMAPHORE_NORM) + _cur_signal_button);
			}
		}
	}

	void SetSignalUIMode()
	{
		this->all_signal_mode = (_settings_client.gui.signal_gui_mode == SIGNAL_GUI_ALL);
		this->realistic_braking_mode = (_settings_game.vehicle.train_braking_model == TBM_REALISTIC);
		this->progsig_ui_shown = _settings_client.gui.show_progsig_ui;
		this->noentry_ui_shown = _settings_client.gui.show_noentrysig_ui;
		this->style_selector_shown = _enabled_new_signal_styles_mask > 1;

		bool show_norm = this->realistic_braking_mode || this->all_signal_mode;
		bool show_presig = !this->realistic_braking_mode && this->all_signal_mode;
		bool show_progsig = show_presig && this->progsig_ui_shown;

		this->GetWidget<NWidgetStacked>(WID_BS_SEMAPHORE_NORM_SEL)->SetDisplayedPlane(show_norm ? 0 : SZSP_NONE);
		this->GetWidget<NWidgetStacked>(WID_BS_ELECTRIC_NORM_SEL)->SetDisplayedPlane(show_norm ? 0 : SZSP_NONE);
		this->GetWidget<NWidgetStacked>(WID_BS_SEMAPHORE_ENTRY_SEL)->SetDisplayedPlane(show_presig ? 0 : SZSP_NONE);
		this->GetWidget<NWidgetStacked>(WID_BS_ELECTRIC_ENTRY_SEL)->SetDisplayedPlane(show_presig ? 0 : SZSP_NONE);
		this->GetWidget<NWidgetStacked>(WID_BS_SEMAPHORE_EXIT_SEL)->SetDisplayedPlane(show_presig ? 0 : SZSP_NONE);
		this->GetWidget<NWidgetStacked>(WID_BS_ELECTRIC_EXIT_SEL)->SetDisplayedPlane(show_presig ? 0 : SZSP_NONE);
		this->GetWidget<NWidgetStacked>(WID_BS_SEMAPHORE_COMBO_SEL)->SetDisplayedPlane(show_presig ? 0 : SZSP_NONE);
		this->GetWidget<NWidgetStacked>(WID_BS_ELECTRIC_COMBO_SEL)->SetDisplayedPlane(show_presig ? 0 : SZSP_NONE);
		this->GetWidget<NWidgetStacked>(WID_BS_SEMAPHORE_PROG_SEL)->SetDisplayedPlane(show_progsig ? 0 : SZSP_NONE);
		this->GetWidget<NWidgetStacked>(WID_BS_ELECTRIC_PROG_SEL)->SetDisplayedPlane(show_progsig ? 0 : SZSP_NONE);
		this->GetWidget<NWidgetStacked>(WID_BS_SEMAPHORE_NOEN_SEL)->SetDisplayedPlane(this->noentry_ui_shown ? 0 : SZSP_NONE);
		this->GetWidget<NWidgetStacked>(WID_BS_ELECTRIC_NOEN_SEL)->SetDisplayedPlane(this->noentry_ui_shown ? 0 : SZSP_NONE);
		this->GetWidget<NWidgetStacked>(WID_BS_PROGRAM_SEL)->SetDisplayedPlane(show_progsig ? 0 : 1);
		this->SetWidgetDisabledState(WID_BS_PROGRAM, !show_progsig);
		this->SetWidgetsDisabledState(!show_norm, WID_BS_SEMAPHORE_NORM, WID_BS_ELECTRIC_NORM);
		this->SetWidgetsDisabledState(!show_presig, WID_BS_SEMAPHORE_ENTRY, WID_BS_ELECTRIC_ENTRY, WID_BS_SEMAPHORE_EXIT,
				WID_BS_ELECTRIC_EXIT, WID_BS_SEMAPHORE_COMBO, WID_BS_ELECTRIC_COMBO);
		this->SetWidgetsDisabledState(!show_progsig, WID_BS_SEMAPHORE_PROG, WID_BS_ELECTRIC_PROG);
		this->SetWidgetsDisabledState(!this->noentry_ui_shown, WID_BS_SEMAPHORE_NO_ENTRY, WID_BS_ELECTRIC_NO_ENTRY);

		this->GetWidget<NWidgetStacked>(WID_BS_TOGGLE_SIZE_SEL)->SetDisplayedPlane(!this->realistic_braking_mode ? 0 : SZSP_NONE);
		this->SetWidgetDisabledState(WID_BS_TOGGLE_SIZE, this->realistic_braking_mode);

		this->GetWidget<NWidgetStacked>(WID_BS_STYLE_SEL)->SetDisplayedPlane(this->style_selector_shown ? 0 : SZSP_NONE);

		this->SetDisableStates();
	}

	void ClearRemoveState()
	{
		if (_remove_button_clicked) {
			Window *w = FindWindowById(WC_BUILD_TOOLBAR, TRANSPORT_RAIL);
			if (w != nullptr) ToggleRailButton_Remove(w);
		}
	}

public:
	BuildSignalWindow(WindowDesc *desc, Window *parent) : PickerWindowBase(desc, parent)
	{
		this->CreateNestedTree();
		this->SetSignalUIMode();
		this->FinishInitNested(TRANSPORT_RAIL);
		this->OnInvalidateData();
	}

	void Close([[maybe_unused]] int data = 0) override
	{
		_convert_signal_button = false;
		_trace_restrict_button = false;
		_program_signal_button = false;
		this->PickerWindowBase::Close();
	}

	void OnInit() override
	{
		/* Calculate maximum signal sprite size. */
		this->sig_sprite_size.width = 0;
		this->sig_sprite_size.height = 0;
		this->sig_sprite_bottom_offset = 0;

		auto process_signals = [&](const PalSpriteID signals[SIGTYPE_END][2][2]) {
			for (uint type = SIGTYPE_NORMAL; type < SIGTYPE_END; type++) {
				for (uint variant = SIG_ELECTRIC; variant <= SIG_SEMAPHORE; variant++) {
					for (uint lowered = 0; lowered < 2; lowered++) {
						Point offset;
						SpriteID spr = signals[type][variant][lowered].sprite;
						if (spr == 0) continue;
						Dimension sprite_size = GetSpriteSize(spr, &offset);
						this->sig_sprite_bottom_offset = std::max<int>(this->sig_sprite_bottom_offset, sprite_size.height);
						this->sig_sprite_size.width = std::max<int>(this->sig_sprite_size.width, sprite_size.width - offset.x);
						this->sig_sprite_size.height = std::max<int>(this->sig_sprite_size.height, sprite_size.height - offset.y);
					}
				}
			}
		};
		process_signals(GetRailTypeInfo(_cur_railtype)->gui_sprites.signals);
		for (uint i = 0; i < _num_new_signal_styles; i++) {
			process_signals(_new_signal_styles[i].signals);
		}
	}

	void UpdateWidgetSize(int widget, Dimension *size, [[maybe_unused]] const Dimension &padding, [[maybe_unused]] Dimension *fill, [[maybe_unused]] Dimension *resize) override
	{
		if (widget == WID_BS_DRAG_SIGNALS_DENSITY_LABEL) {
			/* Two digits for signals density. */
			size->width = std::max(size->width, 2 * GetDigitWidth() + padding.width + WidgetDimensions::scaled.framerect.Horizontal());
		} else if (IsInsideMM(widget, WID_BS_SEMAPHORE_NORM, WID_BS_ELECTRIC_PBS_OWAY + 1)) {
			size->width = std::max(size->width, this->sig_sprite_size.width + padding.width);
			size->height = std::max(size->height, this->sig_sprite_size.height + padding.height);
		} else if (widget == WID_BS_CAPTION) {
			size->width += WidgetDimensions::scaled.frametext.Horizontal();
		}
	}

	void SetStringParameters(int widget) const override
	{
		switch (widget) {
			case WID_BS_DRAG_SIGNALS_DENSITY_LABEL:
				SetDParam(0, _settings_client.gui.drag_signals_density);
				break;

			case WID_BS_STYLE:
				SetDParam(0, _cur_signal_style == 0 ? STR_BUILD_SIGNAL_DEFAULT_STYLE : _new_signal_styles[_cur_signal_style - 1].name);
				break;
		}
	}

	void DrawWidget(const Rect &r, int widget) const override
	{
		if (IsInsideMM(widget, WID_BS_SEMAPHORE_NORM, WID_BS_ELECTRIC_NO_ENTRY + 1)) {
			/* Extract signal from widget number. */
			SignalType type = TypeForClick((widget - WID_BS_SEMAPHORE_NORM) % SIGTYPE_END);
			int var = SIG_SEMAPHORE - (widget - WID_BS_SEMAPHORE_NORM) / SIGTYPE_END; // SignalVariant order is reversed compared to the widgets.
			PalSpriteID sprite = { 0, 0 };
			if (_cur_signal_style > 0) {
				const NewSignalStyle &style = _new_signal_styles[_cur_signal_style - 1];
				if (!HasBit(var == SIG_SEMAPHORE ? style.semaphore_mask : style.electric_mask, type)) return;
				sprite = style.signals[type][var][this->IsWidgetLowered(widget)];
			}
			if (sprite.sprite == 0) {
				sprite = GetRailTypeInfo(_cur_railtype)->gui_sprites.signals[type][var][this->IsWidgetLowered(widget)];
			}

			this->DrawSignalSprite(r, widget, sprite);
		}
	}

	static SignalType TypeForClick(uint id)
	{
		switch (id) {
			case 0: return SIGTYPE_NORMAL;
			case 1: return SIGTYPE_ENTRY;
			case 2: return SIGTYPE_EXIT;
			case 3: return SIGTYPE_COMBO;
			case 4: return SIGTYPE_PROG;
			case 5: return SIGTYPE_PBS;
			case 6: return SIGTYPE_PBS_ONEWAY;
			case 7: return SIGTYPE_NO_ENTRY;
			default:
				assert(!"Bad signal type button ID");
				return SIGTYPE_NORMAL;
		}
	}

	static uint ClickForType(SignalType type)
	{
		switch (type) {
			case SIGTYPE_NORMAL:     return 0;
			case SIGTYPE_ENTRY:      return 1;
			case SIGTYPE_EXIT:       return 2;
			case SIGTYPE_COMBO:      return 3;
			case SIGTYPE_PROG:       return 4;
			case SIGTYPE_PBS:        return 5;
			case SIGTYPE_PBS_ONEWAY: return 6;
			case SIGTYPE_NO_ENTRY:   return 7;
			default:
				assert(!"Bad signal type");
				return 0;
		}
	}

	void OnClick(Point pt, int widget, int click_count) override
	{
		switch (widget) {
			case WID_BS_SEMAPHORE_NORM:
			case WID_BS_SEMAPHORE_ENTRY:
			case WID_BS_SEMAPHORE_EXIT:
			case WID_BS_SEMAPHORE_COMBO:
			case WID_BS_SEMAPHORE_PROG:
			case WID_BS_SEMAPHORE_PBS:
			case WID_BS_SEMAPHORE_PBS_OWAY:
			case WID_BS_SEMAPHORE_NO_ENTRY:
			case WID_BS_ELECTRIC_NORM:
			case WID_BS_ELECTRIC_ENTRY:
			case WID_BS_ELECTRIC_EXIT:
			case WID_BS_ELECTRIC_COMBO:
			case WID_BS_ELECTRIC_PROG:
			case WID_BS_ELECTRIC_PBS:
			case WID_BS_ELECTRIC_PBS_OWAY:
			case WID_BS_ELECTRIC_NO_ENTRY:
				this->RaiseWidget((_cur_signal_variant == SIG_ELECTRIC ? WID_BS_ELECTRIC_NORM : WID_BS_SEMAPHORE_NORM) + _cur_signal_button);

				_cur_signal_button = (uint)((widget - WID_BS_SEMAPHORE_NORM) % (SIGTYPE_END));
				_cur_signal_type = TypeForClick(_cur_signal_button);
				_cur_signal_variant = widget >= WID_BS_ELECTRIC_NORM ? SIG_ELECTRIC : SIG_SEMAPHORE;

				/* Update default (last-used) signal type in config file. */
				_settings_client.gui.default_signal_type = Clamp<SignalType>(_cur_signal_type, SIGTYPE_NORMAL, SIGTYPE_PBS_ONEWAY);

				/* If 'remove' button of rail build toolbar is active, disable it. */
				ClearRemoveState();
				break;

			case WID_BS_CONVERT:
				_convert_signal_button = !_convert_signal_button;
				if (_convert_signal_button) {
					_trace_restrict_button = false;
					_program_signal_button = false;
				}
				break;

			case WID_BS_TRACE_RESTRICT:
				_trace_restrict_button = !_trace_restrict_button;
				if (_trace_restrict_button) {
					_convert_signal_button = false;
					_program_signal_button = false;
					ClearRemoveState();
				}
				break;

			case WID_BS_PROGRAM:
				_program_signal_button = !_program_signal_button;
				if(_program_signal_button) {
					_trace_restrict_button = false;
					_convert_signal_button = false;
				}
				break;

			case WID_BS_DRAG_SIGNALS_DENSITY_DECREASE:
				if (_settings_client.gui.drag_signals_density > 1) {
					_settings_client.gui.drag_signals_density--;
					SetWindowDirty(WC_GAME_OPTIONS, WN_GAME_OPTIONS_GAME_SETTINGS);
				}
				break;

			case WID_BS_DRAG_SIGNALS_DENSITY_INCREASE:
				if (_settings_client.gui.drag_signals_density < 20) {
					_settings_client.gui.drag_signals_density++;
					SetWindowDirty(WC_GAME_OPTIONS, WN_GAME_OPTIONS_GAME_SETTINGS);
				}
				break;

			case WID_BS_TOGGLE_SIZE:
				_settings_client.gui.signal_gui_mode = (_settings_client.gui.signal_gui_mode == SIGNAL_GUI_ALL) ? SIGNAL_GUI_PATH : SIGNAL_GUI_ALL;
				this->SetSignalUIMode();
				this->ReInit();
				break;

			case WID_BS_STYLE: {
				DropDownList list;
				list.emplace_back(new DropDownListStringItem(STR_BUILD_SIGNAL_DEFAULT_STYLE, 0, false));
				for (uint i = 0; i < _num_new_signal_styles; i++) {
					if (HasBit(_enabled_new_signal_styles_mask, i + 1)) {
						list.emplace_back(new DropDownListStringItem(_new_signal_styles[i].name, i + 1, false));
					}
				}
				ShowDropDownList(this, std::move(list), _cur_signal_style, widget);
				break;
			}

			default: break;
		}

		this->InvalidateData();
	}

	virtual void OnDropdownSelect(int widget, int index) override
	{
		switch (widget) {
			case WID_BS_STYLE:
				_cur_signal_style = std::min<uint>(index, _num_new_signal_styles);
				this->SetDisableStates();
				this->SetDirty();
				break;

			default: break;
		}
	}

	/**
	 * Some data on this window has become invalid.
	 * @param data Information about the changed data.
	 * @param gui_scope Whether the call is done from GUI scope. You may not do everything when not in GUI scope. See #InvalidateWindowData() for details.
	 */
	void OnInvalidateData([[maybe_unused]] int data = 0, [[maybe_unused]] bool gui_scope = true) override
	{
		if (!gui_scope) return;
		this->LowerWidget((_cur_signal_variant == SIG_ELECTRIC ? WID_BS_ELECTRIC_NORM : WID_BS_SEMAPHORE_NORM) + _cur_signal_button);

		this->SetWidgetLoweredState(WID_BS_CONVERT, _convert_signal_button);
		this->SetWidgetLoweredState(WID_BS_TRACE_RESTRICT, _trace_restrict_button);
		this->SetWidgetLoweredState(WID_BS_PROGRAM, _program_signal_button);

		this->SetWidgetDisabledState(WID_BS_DRAG_SIGNALS_DENSITY_DECREASE, _settings_client.gui.drag_signals_density == 1);
		this->SetWidgetDisabledState(WID_BS_DRAG_SIGNALS_DENSITY_INCREASE, _settings_client.gui.drag_signals_density == 20);

		if (_cur_signal_style > _num_new_signal_styles || !HasBit(_enabled_new_signal_styles_mask, _cur_signal_style)) _cur_signal_style = 0;

		if (this->all_signal_mode != (_settings_client.gui.signal_gui_mode == SIGNAL_GUI_ALL) || this->progsig_ui_shown != _settings_client.gui.show_progsig_ui ||
				this->realistic_braking_mode != (_settings_game.vehicle.train_braking_model == TBM_REALISTIC) ||
				this->noentry_ui_shown != _settings_client.gui.show_noentrysig_ui ||
				this->style_selector_shown != (_enabled_new_signal_styles_mask > 1)) {
			this->SetSignalUIMode();
			this->ReInit();
		}
	}

	static HotkeyList hotkeys;
};

static Hotkey signaltoolbar_hotkeys[] = {
	Hotkey('N', "routing_restriction", WID_BS_TRACE_RESTRICT),
	Hotkey('K', "convert", WID_BS_CONVERT),
	Hotkey((uint16)0, "program_signal", WID_BS_PROGRAM),
	Hotkey((uint16)0, "semaphore_normal", WID_BS_SEMAPHORE_NORM),
	Hotkey((uint16)0, "semaphore_entry", WID_BS_SEMAPHORE_ENTRY),
	Hotkey((uint16)0, "semaphore_exit", WID_BS_SEMAPHORE_EXIT),
	Hotkey((uint16)0, "semaphore_combo", WID_BS_SEMAPHORE_COMBO),
	Hotkey((uint16)0, "semaphore_prog", WID_BS_SEMAPHORE_PROG),
	Hotkey((uint16)0, "semaphore_pbs", WID_BS_SEMAPHORE_PBS),
	Hotkey((uint16)0, "semaphore_pbs_oneway", WID_BS_SEMAPHORE_PBS_OWAY),
	Hotkey((uint16)0, "semaphore_no_entry", WID_BS_SEMAPHORE_NO_ENTRY),
	Hotkey('G', "signal_normal", WID_BS_ELECTRIC_NORM),
	Hotkey((uint16)0, "signal_entry", WID_BS_ELECTRIC_ENTRY),
	Hotkey((uint16)0, "signal_exit", WID_BS_ELECTRIC_EXIT),
	Hotkey((uint16)0, "signal_combo", WID_BS_ELECTRIC_COMBO),
	Hotkey((uint16)0, "signal_prog", WID_BS_ELECTRIC_PROG),
	Hotkey('H', "signal_pbs", WID_BS_ELECTRIC_PBS),
	Hotkey('J', "signal_pbs_oneway", WID_BS_ELECTRIC_PBS_OWAY),
	Hotkey((uint16)0, "signal_no_entry", WID_BS_ELECTRIC_NO_ENTRY),
	HOTKEY_LIST_END
};
HotkeyList BuildSignalWindow::hotkeys("signaltoolbar", signaltoolbar_hotkeys);

/** Nested widget definition of the build signal window */
static const NWidgetPart _nested_signal_builder_widgets[] = {
	NWidget(NWID_HORIZONTAL),
		NWidget(WWT_CLOSEBOX, COLOUR_DARK_GREEN),
		NWidget(WWT_CAPTION, COLOUR_DARK_GREEN, WID_BS_CAPTION), SetDataTip(STR_BUILD_SIGNAL_CAPTION, STR_TOOLTIP_WINDOW_TITLE_DRAG_THIS),
		NWidget(NWID_SELECTION, INVALID_COLOUR, WID_BS_TOGGLE_SIZE_SEL),
			NWidget(WWT_IMGBTN, COLOUR_DARK_GREEN, WID_BS_TOGGLE_SIZE), SetDataTip(SPR_LARGE_SMALL_WINDOW, STR_BUILD_SIGNAL_TOGGLE_ADVANCED_SIGNAL_TOOLTIP),
		EndContainer(),
	EndContainer(),
	NWidget(NWID_VERTICAL, NC_EQUALSIZE),
		NWidget(NWID_HORIZONTAL, NC_EQUALSIZE),
			NWidget(NWID_SELECTION, INVALID_COLOUR, WID_BS_SEMAPHORE_NORM_SEL),
				NWidget(WWT_PANEL, COLOUR_DARK_GREEN, WID_BS_SEMAPHORE_NORM), SetDataTip(STR_NULL, STR_BUILD_SIGNAL_SEMAPHORE_NORM_TOOLTIP), EndContainer(), SetFill(1, 1),
			EndContainer(),
			NWidget(NWID_SELECTION, INVALID_COLOUR, WID_BS_SEMAPHORE_ENTRY_SEL),
				NWidget(WWT_PANEL, COLOUR_DARK_GREEN, WID_BS_SEMAPHORE_ENTRY), SetDataTip(STR_NULL, STR_BUILD_SIGNAL_SEMAPHORE_ENTRY_TOOLTIP), EndContainer(), SetFill(1, 1),
			EndContainer(),
			NWidget(NWID_SELECTION, INVALID_COLOUR, WID_BS_SEMAPHORE_EXIT_SEL),
				NWidget(WWT_PANEL, COLOUR_DARK_GREEN, WID_BS_SEMAPHORE_EXIT), SetDataTip(STR_NULL, STR_BUILD_SIGNAL_SEMAPHORE_EXIT_TOOLTIP), EndContainer(), SetFill(1, 1),
			EndContainer(),
			NWidget(NWID_SELECTION, INVALID_COLOUR, WID_BS_SEMAPHORE_COMBO_SEL),
				NWidget(WWT_PANEL, COLOUR_DARK_GREEN, WID_BS_SEMAPHORE_COMBO), SetDataTip(STR_NULL, STR_BUILD_SIGNAL_SEMAPHORE_COMBO_TOOLTIP), EndContainer(), SetFill(1, 1),
			EndContainer(),
			NWidget(NWID_SELECTION, INVALID_COLOUR, WID_BS_SEMAPHORE_PROG_SEL),
				NWidget(WWT_PANEL, COLOUR_DARK_GREEN, WID_BS_SEMAPHORE_PROG), SetDataTip(STR_NULL, STR_BUILD_SIGNAL_SEMAPHORE_PROG_TOOLTIP), EndContainer(), SetFill(1, 1),
			EndContainer(),
			NWidget(WWT_PANEL, COLOUR_DARK_GREEN, WID_BS_SEMAPHORE_PBS), SetDataTip(STR_NULL, STR_BUILD_SIGNAL_SEMAPHORE_PBS_TOOLTIP), EndContainer(), SetFill(1, 1),
			NWidget(WWT_PANEL, COLOUR_DARK_GREEN, WID_BS_SEMAPHORE_PBS_OWAY), SetDataTip(STR_NULL, STR_BUILD_SIGNAL_SEMAPHORE_PBS_OWAY_TOOLTIP), EndContainer(), SetFill(1, 1),
			NWidget(NWID_SELECTION, INVALID_COLOUR, WID_BS_SEMAPHORE_NOEN_SEL),
				NWidget(WWT_PANEL, COLOUR_DARK_GREEN, WID_BS_SEMAPHORE_NO_ENTRY), SetDataTip(STR_NULL, STR_BUILD_SIGNAL_SEMAPHORE_NO_ENTRY_TOOLTIP), EndContainer(), SetFill(1, 1),
			EndContainer(),
			NWidget(WWT_IMGBTN, COLOUR_DARK_GREEN, WID_BS_CONVERT), SetDataTip(SPR_IMG_SIGNAL_CONVERT, STR_BUILD_SIGNAL_CONVERT_TOOLTIP), SetFill(1, 1),
			NWidget(WWT_IMGBTN, COLOUR_DARK_GREEN, WID_BS_TRACE_RESTRICT), SetDataTip(SPR_IMG_SETTINGS, STR_TRACE_RESTRICT_SIGNAL_GUI_TOOLTIP), SetFill(1, 1),
		EndContainer(),
		NWidget(NWID_HORIZONTAL, NC_EQUALSIZE),
			NWidget(NWID_SELECTION, INVALID_COLOUR, WID_BS_ELECTRIC_NORM_SEL),
				NWidget(WWT_PANEL, COLOUR_DARK_GREEN, WID_BS_ELECTRIC_NORM), SetDataTip(STR_NULL, STR_BUILD_SIGNAL_ELECTRIC_NORM_TOOLTIP), EndContainer(), SetFill(1, 1),
			EndContainer(),
			NWidget(NWID_SELECTION, INVALID_COLOUR, WID_BS_ELECTRIC_ENTRY_SEL),
				NWidget(WWT_PANEL, COLOUR_DARK_GREEN, WID_BS_ELECTRIC_ENTRY), SetDataTip(STR_NULL, STR_BUILD_SIGNAL_ELECTRIC_ENTRY_TOOLTIP), EndContainer(), SetFill(1, 1),
			EndContainer(),
			NWidget(NWID_SELECTION, INVALID_COLOUR, WID_BS_ELECTRIC_EXIT_SEL),
				NWidget(WWT_PANEL, COLOUR_DARK_GREEN, WID_BS_ELECTRIC_EXIT), SetDataTip(STR_NULL, STR_BUILD_SIGNAL_ELECTRIC_EXIT_TOOLTIP), EndContainer(), SetFill(1, 1),
			EndContainer(),
			NWidget(NWID_SELECTION, INVALID_COLOUR, WID_BS_ELECTRIC_COMBO_SEL),
				NWidget(WWT_PANEL, COLOUR_DARK_GREEN, WID_BS_ELECTRIC_COMBO), SetDataTip(STR_NULL, STR_BUILD_SIGNAL_ELECTRIC_COMBO_TOOLTIP), EndContainer(), SetFill(1, 1),
			EndContainer(),
			NWidget(NWID_SELECTION, INVALID_COLOUR, WID_BS_ELECTRIC_PROG_SEL),
				NWidget(WWT_PANEL, COLOUR_DARK_GREEN, WID_BS_ELECTRIC_PROG), SetDataTip(STR_NULL, STR_BUILD_SIGNAL_ELECTRIC_PROG_TOOLTIP), EndContainer(), SetFill(1, 1),
			EndContainer(),
			NWidget(WWT_PANEL, COLOUR_DARK_GREEN, WID_BS_ELECTRIC_PBS), SetDataTip(STR_NULL, STR_BUILD_SIGNAL_ELECTRIC_PBS_TOOLTIP), EndContainer(), SetFill(1, 1),
			NWidget(WWT_PANEL, COLOUR_DARK_GREEN, WID_BS_ELECTRIC_PBS_OWAY), SetDataTip(STR_NULL, STR_BUILD_SIGNAL_ELECTRIC_PBS_OWAY_TOOLTIP), EndContainer(), SetFill(1, 1),
			NWidget(NWID_SELECTION, INVALID_COLOUR, WID_BS_ELECTRIC_NOEN_SEL),
				NWidget(WWT_PANEL, COLOUR_DARK_GREEN, WID_BS_ELECTRIC_NO_ENTRY), SetDataTip(STR_NULL, STR_BUILD_SIGNAL_ELECTRIC_NO_ENTRY_TOOLTIP), EndContainer(), SetFill(1, 1),
			EndContainer(),
			NWidget(WWT_PANEL, COLOUR_DARK_GREEN), SetDataTip(STR_NULL, STR_BUILD_SIGNAL_DRAG_SIGNALS_DENSITY_TOOLTIP), SetFill(1, 1),
				NWidget(WWT_LABEL, COLOUR_DARK_GREEN, WID_BS_DRAG_SIGNALS_DENSITY_LABEL), SetDataTip(STR_JUST_INT, STR_BUILD_SIGNAL_DRAG_SIGNALS_DENSITY_TOOLTIP), SetTextStyle(TC_ORANGE), SetFill(1, 1),
				NWidget(NWID_HORIZONTAL), SetPIP(2, 0, 2),
					NWidget(NWID_SPACER), SetFill(1, 0),
					NWidget(WWT_PUSHARROWBTN, COLOUR_GREY, WID_BS_DRAG_SIGNALS_DENSITY_DECREASE), SetMinimalSize(9, 12), SetDataTip(AWV_DECREASE, STR_BUILD_SIGNAL_DRAG_SIGNALS_DENSITY_DECREASE_TOOLTIP),
					NWidget(WWT_PUSHARROWBTN, COLOUR_GREY, WID_BS_DRAG_SIGNALS_DENSITY_INCREASE), SetMinimalSize(9, 12), SetDataTip(AWV_INCREASE, STR_BUILD_SIGNAL_DRAG_SIGNALS_DENSITY_INCREASE_TOOLTIP),
					NWidget(NWID_SPACER), SetFill(1, 0),
				EndContainer(),
				NWidget(NWID_SPACER), SetMinimalSize(0, 2), SetFill(1, 0),
			EndContainer(),
			NWidget(NWID_SELECTION, INVALID_COLOUR, WID_BS_PROGRAM_SEL),
				NWidget(WWT_IMGBTN, COLOUR_DARK_GREEN, WID_BS_PROGRAM), SetDataTip(SPR_IMG_SETTINGS, STR_PROGRAM_SIGNAL_TOOLTIP), SetFill(1, 1),
				NWidget(WWT_PANEL, COLOUR_DARK_GREEN), EndContainer(), SetFill(1, 1),
			EndContainer(),
		EndContainer(),
		NWidget(NWID_SELECTION, INVALID_COLOUR, WID_BS_STYLE_SEL),
			NWidget(WWT_DROPDOWN, COLOUR_DARK_GREEN, WID_BS_STYLE), SetFill(1, 0), SetDataTip(STR_JUST_STRING, STR_BUILD_SIGNAL_STYLE_TOOLTIP),
		EndContainer(),
	EndContainer(),
};

/** Signal selection window description */
static WindowDesc _signal_builder_desc(
	WDP_AUTO, nullptr, 0, 0,
	WC_BUILD_SIGNAL, WC_BUILD_TOOLBAR,
	WDF_CONSTRUCTION,
	std::begin(_nested_signal_builder_widgets), std::end(_nested_signal_builder_widgets),
	&BuildSignalWindow::hotkeys
);

/**
 * Open the signal selection window
 */
static void ShowSignalBuilder(Window *parent)
{
	new BuildSignalWindow(&_signal_builder_desc, parent);
}

struct BuildRailDepotWindow : public PickerWindowBase {
	BuildRailDepotWindow(WindowDesc *desc, Window *parent) : PickerWindowBase(desc, parent)
	{
		this->InitNested(TRANSPORT_RAIL);
		this->LowerWidget(_build_depot_direction + WID_BRAD_DEPOT_NE);
	}

	void UpdateWidgetSize(int widget, Dimension *size, [[maybe_unused]] const Dimension &padding, [[maybe_unused]] Dimension *fill, [[maybe_unused]] Dimension *resize) override
	{
		if (!IsInsideMM(widget, WID_BRAD_DEPOT_NE, WID_BRAD_DEPOT_NW + 1)) return;

		size->width  = ScaleGUITrad(64) + WidgetDimensions::scaled.fullbevel.Horizontal();
		size->height = ScaleGUITrad(48) + WidgetDimensions::scaled.fullbevel.Vertical();
	}

	void DrawWidget(const Rect &r, int widget) const override
	{
		if (!IsInsideMM(widget, WID_BRAD_DEPOT_NE, WID_BRAD_DEPOT_NW + 1)) return;

		DrawPixelInfo tmp_dpi;
		if (FillDrawPixelInfo(&tmp_dpi, r.left, r.top, r.Width(), r.Height())) {
			AutoRestoreBackup dpi_backup(_cur_dpi, &tmp_dpi);
			int x = (r.Width()  - ScaleSpriteTrad(64)) / 2 + ScaleSpriteTrad(31);
			int y = (r.Height() + ScaleSpriteTrad(48)) / 2 - ScaleSpriteTrad(31);
			DrawTrainDepotSprite(x, y, widget - WID_BRAD_DEPOT_NE + DIAGDIR_NE, _cur_railtype);
		}
	}

	void OnClick([[maybe_unused]] Point pt, int widget, [[maybe_unused]] int click_count) override
	{
		switch (widget) {
			case WID_BRAD_DEPOT_NE:
			case WID_BRAD_DEPOT_SE:
			case WID_BRAD_DEPOT_SW:
			case WID_BRAD_DEPOT_NW:
				this->RaiseWidget(_build_depot_direction + WID_BRAD_DEPOT_NE);
				_build_depot_direction = (DiagDirection)(widget - WID_BRAD_DEPOT_NE);
				this->LowerWidget(_build_depot_direction + WID_BRAD_DEPOT_NE);
				if (_settings_client.sound.click_beep) SndPlayFx(SND_15_BEEP);
				this->SetDirty();
				break;
		}
	}
};

/** Nested widget definition of the build rail depot window */
static const NWidgetPart _nested_build_depot_widgets[] = {
	NWidget(NWID_HORIZONTAL),
		NWidget(WWT_CLOSEBOX, COLOUR_DARK_GREEN),
		NWidget(WWT_CAPTION, COLOUR_DARK_GREEN), SetDataTip(STR_BUILD_DEPOT_TRAIN_ORIENTATION_CAPTION, STR_TOOLTIP_WINDOW_TITLE_DRAG_THIS),
	EndContainer(),
	NWidget(WWT_PANEL, COLOUR_DARK_GREEN),
		NWidget(NWID_SPACER), SetMinimalSize(0, 3),
		NWidget(NWID_HORIZONTAL_LTR),
			NWidget(NWID_SPACER), SetMinimalSize(3, 0), SetFill(1, 0),
			NWidget(NWID_VERTICAL),
				NWidget(WWT_PANEL, COLOUR_GREY, WID_BRAD_DEPOT_NW), SetMinimalSize(66, 50), SetDataTip(0x0, STR_BUILD_DEPOT_TRAIN_ORIENTATION_TOOLTIP),
				EndContainer(),
				NWidget(NWID_SPACER), SetMinimalSize(0, 2),
				NWidget(WWT_PANEL, COLOUR_GREY, WID_BRAD_DEPOT_SW), SetMinimalSize(66, 50), SetDataTip(0x0, STR_BUILD_DEPOT_TRAIN_ORIENTATION_TOOLTIP),
				EndContainer(),
			EndContainer(),
			NWidget(NWID_SPACER), SetMinimalSize(2, 0),
			NWidget(NWID_VERTICAL),
				NWidget(WWT_PANEL, COLOUR_GREY, WID_BRAD_DEPOT_NE), SetMinimalSize(66, 50), SetDataTip(0x0, STR_BUILD_DEPOT_TRAIN_ORIENTATION_TOOLTIP),
				EndContainer(),
				NWidget(NWID_SPACER), SetMinimalSize(0, 2),
				NWidget(WWT_PANEL, COLOUR_GREY, WID_BRAD_DEPOT_SE), SetMinimalSize(66, 50), SetDataTip(0x0, STR_BUILD_DEPOT_TRAIN_ORIENTATION_TOOLTIP),
				EndContainer(),
			EndContainer(),
			NWidget(NWID_SPACER), SetMinimalSize(3, 0), SetFill(1, 0),
		EndContainer(),
		NWidget(NWID_SPACER), SetMinimalSize(0, 3),
	EndContainer(),
};

static WindowDesc _build_depot_desc(
	WDP_AUTO, nullptr, 0, 0,
	WC_BUILD_DEPOT, WC_BUILD_TOOLBAR,
	WDF_CONSTRUCTION,
	std::begin(_nested_build_depot_widgets), std::end(_nested_build_depot_widgets)
);

static void ShowBuildTrainDepotPicker(Window *parent)
{
	new BuildRailDepotWindow(&_build_depot_desc, parent);
}

struct BuildRailWaypointWindow : PickerWindowBase {
	using WaypointList = GUIList<uint>;
	static const uint FILTER_LENGTH = 20;

	const StationClass *waypoints;
	WaypointList list;
	StringFilter string_filter; ///< Filter for waypoint name
	static QueryString editbox; ///< Filter editbox

	BuildRailWaypointWindow(WindowDesc *desc, Window *parent) : PickerWindowBase(desc, parent)
	{
		this->waypoints = StationClass::Get(STAT_CLASS_WAYP);

		this->CreateNestedTree();

		NWidgetMatrix *matrix = this->GetWidget<NWidgetMatrix>(WID_BRW_WAYPOINT_MATRIX);
		matrix->SetScrollbar(this->GetScrollbar(WID_BRW_SCROLL));

		this->FinishInitNested(TRANSPORT_RAIL);

		this->querystrings[WID_BRW_FILTER] = &this->editbox;
		this->editbox.cancel_button = QueryString::ACTION_CLEAR;
		this->string_filter.SetFilterTerm(this->editbox.text.buf);

		this->list.ForceRebuild();
		this->BuildPickerList();
	}

<<<<<<< HEAD
=======
	void Close([[maybe_unused]] int data = 0) override
	{
		CloseWindowById(WC_SELECT_STATION, 0);
		this->PickerWindowBase::Close();
	}

>>>>>>> 37f84b73
	bool FilterByText(const StationSpec *statspec)
	{
		if (this->string_filter.IsEmpty()) return true;
		this->string_filter.ResetState();
		if (statspec == nullptr) {
			this->string_filter.AddLine(GetString(STR_STATION_CLASS_WAYP_WAYPOINT));
		} else {
			this->string_filter.AddLine(GetString(statspec->name));
			if (statspec->grf_prop.grffile != nullptr) {
				const GRFConfig *gc = GetGRFConfig(statspec->grf_prop.grffile->grfid);
				this->string_filter.AddLine(gc->GetName());
			}
		}
		return this->string_filter.GetState();
	}

	void BuildPickerList()
	{
		if (!this->list.NeedRebuild()) return;

		this->list.clear();
		this->list.reserve(this->waypoints->GetSpecCount());
		for (uint i = 0; i < this->waypoints->GetSpecCount(); i++) {
			const StationSpec *statspec = this->waypoints->GetSpec(i);
			if (!FilterByText(statspec)) continue;

			this->list.push_back(i);
		}
		this->list.RebuildDone();

		NWidgetMatrix *matrix = this->GetWidget<NWidgetMatrix>(WID_BRW_WAYPOINT_MATRIX);
		matrix->SetCount((int)this->list.size());
		matrix->SetClicked(this->UpdateSelection(_cur_waypoint_type));
	}

	uint UpdateSelection(uint type)
	{
		auto found = std::find(std::begin(this->list), std::end(this->list), type);
		if (found != std::end(this->list)) return found - std::begin(this->list);

		/* Selection isn't in the list, default to first */
		if (this->list.empty()) {
			_cur_waypoint_type = 0;
			return -1;
		} else {
			_cur_waypoint_type = this->list.front();
			return 0;
		}
	}

	void Close() override
	{
		CloseWindowById(WC_SELECT_STATION, 0);
		this->PickerWindowBase::Close();
	}

	void UpdateWidgetSize(int widget, Dimension *size, const Dimension &padding, Dimension *fill, Dimension *resize) override
	{
		switch (widget) {
			case WID_BRW_WAYPOINT_MATRIX:
				/* Two blobs high and three wide. */
				size->width  += resize->width  * 2;
				size->height += resize->height * 1;

				/* Resizing in X direction only at blob size, but at pixel level in Y. */
				resize->height = 1;
				break;

			case WID_BRW_WAYPOINT:
				size->width  = ScaleGUITrad(64) + WidgetDimensions::scaled.fullbevel.Horizontal();
				size->height = ScaleGUITrad(58) + WidgetDimensions::scaled.fullbevel.Vertical();
				break;
		}
	}

	void SetStringParameters(int widget) const override
	{
		if (widget == WID_BRW_NAME) {
			if (!this->list.empty() && IsInsideBS(_cur_waypoint_type, 0, this->waypoints->GetSpecCount())) {
				const StationSpec *statspec = this->waypoints->GetSpec(_cur_waypoint_type);
				if (statspec == nullptr) {
					SetDParam(0, STR_STATION_CLASS_WAYP_WAYPOINT);
				} else {
					SetDParam(0, statspec->name);
				}
			} else {
				SetDParam(0, STR_EMPTY);
			}
		}
	}

	void OnPaint() override
	{
		this->BuildPickerList();
		this->DrawWidgets();
	}

	void DrawWidget(const Rect &r, int widget) const override
	{
		switch (GB(widget, 0, 16)) {
			case WID_BRW_WAYPOINT: {
				uint16_t type = this->list.at(GB(widget, 16, 16));
				const StationSpec *statspec = this->waypoints->GetSpec(type);

				DrawPixelInfo tmp_dpi;
				if (FillDrawPixelInfo(&tmp_dpi, r.left, r.top, r.Width(), r.Height())) {
					AutoRestoreBackup dpi_backup(_cur_dpi, &tmp_dpi);
					int x = (r.Width()  - ScaleSpriteTrad(64)) / 2 + ScaleSpriteTrad(31);
					int y = (r.Height() + ScaleSpriteTrad(58)) / 2 - ScaleSpriteTrad(31);
					DrawWaypointSprite(x, y, type, _cur_railtype);
				}

				if (!IsStationAvailable(statspec)) {
					GfxFillRect(r.Shrink(WidgetDimensions::scaled.bevel), PC_BLACK, FILLRECT_CHECKER);
				}
			}
		}
	}

	void OnClick([[maybe_unused]] Point pt, int widget, [[maybe_unused]] int click_count) override
	{
		switch (GB(widget, 0, 16)) {
			case WID_BRW_WAYPOINT: {
				uint16_t sel = GB(widget, 16, 16);
				assert(sel < this->list.size());
				uint16_t type = this->list.at(sel);

				/* Check station availability callback */
				const StationSpec *statspec = this->waypoints->GetSpec(type);
				if (!IsStationAvailable(statspec)) return;

				_cur_waypoint_type = type;
				this->GetWidget<NWidgetMatrix>(WID_BRW_WAYPOINT_MATRIX)->SetClicked(sel);
				if (_settings_client.sound.click_beep) SndPlayFx(SND_15_BEEP);
				this->SetDirty();
				break;
			}
		}
	}

	void OnRealtimeTick(uint delta_ms) override
	{
		CheckRedrawWaypointCoverage(this, false);
	}

	void SelectWaypointSpec(uint16 spec_id)
	{
		for (uint i = 0; i < (uint)this->list.size(); i++) {
			if (this->list[i] == spec_id) {
				this->OnClick({}, WID_BRW_WAYPOINT | (i << 16), 1);
				break;
			}
		}
	}

	void OnInvalidateData(int data = 0, bool gui_scope = true) override
	{
		if (!gui_scope) return;
		this->list.ForceRebuild();
	}

	void OnEditboxChanged(int wid) override
	{
		if (wid == WID_BRW_FILTER) {
			this->string_filter.SetFilterTerm(this->editbox.text.buf);
			this->InvalidateData();
		}
	}
};

/* static */ QueryString BuildRailWaypointWindow::editbox(BuildRailWaypointWindow::FILTER_LENGTH * MAX_CHAR_LENGTH, BuildRailWaypointWindow::FILTER_LENGTH);

/** Nested widget definition for the build NewGRF rail waypoint window */
static const NWidgetPart _nested_build_waypoint_widgets[] = {
	NWidget(NWID_HORIZONTAL),
		NWidget(WWT_CLOSEBOX, COLOUR_DARK_GREEN),
		NWidget(WWT_CAPTION, COLOUR_DARK_GREEN), SetDataTip(STR_WAYPOINT_CAPTION, STR_TOOLTIP_WINDOW_TITLE_DRAG_THIS),
		NWidget(WWT_DEFSIZEBOX, COLOUR_DARK_GREEN),
	EndContainer(),
	NWidget(WWT_PANEL, COLOUR_DARK_GREEN),
		NWidget(WWT_EDITBOX, COLOUR_DARK_GREEN, WID_BRW_FILTER), SetPadding(2), SetResize(1, 0), SetFill(1, 0), SetDataTip(STR_LIST_FILTER_OSKTITLE, STR_LIST_FILTER_TOOLTIP),
	EndContainer(),
	NWidget(NWID_HORIZONTAL),
		NWidget(WWT_PANEL, COLOUR_DARK_GREEN), SetScrollbar(WID_BRW_SCROLL),
			NWidget(NWID_MATRIX, COLOUR_DARK_GREEN, WID_BRW_WAYPOINT_MATRIX), SetPIP(0, 2, 0),  SetPadding(3), SetScrollbar(WID_BRW_SCROLL),
				NWidget(WWT_PANEL, COLOUR_GREY, WID_BRW_WAYPOINT), SetDataTip(0x0, STR_WAYPOINT_GRAPHICS_TOOLTIP), SetScrollbar(WID_BRW_SCROLL), EndContainer(),
			EndContainer(),
		EndContainer(),
		NWidget(NWID_VSCROLLBAR, COLOUR_DARK_GREEN, WID_BRW_SCROLL),
	EndContainer(),
	NWidget(NWID_HORIZONTAL),
		NWidget(WWT_PANEL, COLOUR_DARK_GREEN),
			NWidget(WWT_TEXT, COLOUR_DARK_GREEN, WID_BRW_NAME), SetPadding(2), SetResize(1, 0), SetFill(1, 0), SetDataTip(STR_JUST_STRING, STR_NULL), SetTextStyle(TC_ORANGE), SetAlignment(SA_CENTER),
		EndContainer(),
		NWidget(WWT_RESIZEBOX, COLOUR_DARK_GREEN),
	EndContainer(),
};

static WindowDesc _build_waypoint_desc(
	WDP_AUTO, "build_waypoint", 0, 0,
	WC_BUILD_WAYPOINT, WC_BUILD_TOOLBAR,
	WDF_CONSTRUCTION,
	std::begin(_nested_build_waypoint_widgets), std::end(_nested_build_waypoint_widgets)
);

static void ShowBuildWaypointPicker(Window *parent)
{
	new BuildRailWaypointWindow(&_build_waypoint_desc, parent);
}

/**
 * Initialize rail building GUI settings
 */
void InitializeRailGui()
{
	_build_depot_direction = DIAGDIR_NW;
	_railstation.station_class = StationClassID::STAT_CLASS_DFLT;
}

/**
 * Re-initialize rail-build toolbar after toggling support for electric trains
 * @param disable Boolean whether electric trains are disabled (removed from the game)
 */
void ReinitGuiAfterToggleElrail(bool disable)
{
	extern RailType _last_built_railtype;
	if (disable && _last_built_railtype == RAILTYPE_ELECTRIC) {
		_last_built_railtype = _cur_railtype = RAILTYPE_RAIL;
		BuildRailToolbarWindow *w = dynamic_cast<BuildRailToolbarWindow *>(FindWindowById(WC_BUILD_TOOLBAR, TRANSPORT_RAIL));
		if (w != nullptr) w->ModifyRailType(_cur_railtype);
	}
	MarkWholeScreenDirty();
}

/** Set the initial (default) railtype to use */
static void SetDefaultRailGui()
{
	if (_local_company == COMPANY_SPECTATOR || !Company::IsValidID(_local_company)) return;

	extern RailType _last_built_railtype;
	RailType rt;
	switch (_settings_client.gui.default_rail_type) {
		case 2: {
			/* Find the most used rail type */
			uint count[RAILTYPE_END];
			memset(count, 0, sizeof(count));
			for (TileIndex t = 0; t < MapSize(); t++) {
				if (IsTileType(t, MP_RAILWAY) || IsLevelCrossingTile(t) || HasStationTileRail(t) ||
						(IsTileType(t, MP_TUNNELBRIDGE) && GetTunnelBridgeTransportType(t) == TRANSPORT_RAIL)) {
					count[GetRailType(t)]++;
				}
			}

			rt = static_cast<RailType>(std::max_element(count + RAILTYPE_BEGIN, count + RAILTYPE_END) - count);
			if (count[rt] > 0) break;

			/* No rail, just get the first available one */
			FALLTHROUGH;
		}
		case 0: {
			/* Use first available type */
			std::vector<RailType>::const_iterator it = std::find_if(_sorted_railtypes.begin(), _sorted_railtypes.end(),
					[](RailType r){ return HasRailTypeAvail(_local_company, r); });
			rt = it != _sorted_railtypes.end() ? *it : RAILTYPE_BEGIN;
			break;
		}
		case 1: {
			/* Use last available type */
			std::vector<RailType>::const_reverse_iterator it = std::find_if(_sorted_railtypes.rbegin(), _sorted_railtypes.rend(),
					[](RailType r){ return HasRailTypeAvail(_local_company, r); });
			rt = it != _sorted_railtypes.rend() ? *it : RAILTYPE_BEGIN;
			break;
		}
		default:
			NOT_REACHED();
	}

	_last_built_railtype = _cur_railtype = rt;
	BuildRailToolbarWindow *w = dynamic_cast<BuildRailToolbarWindow *>(FindWindowById(WC_BUILD_TOOLBAR, TRANSPORT_RAIL));
	if (w != nullptr) w->ModifyRailType(_cur_railtype);
}

/**
 * Updates the current signal variant used in the signal GUI
 * to the one adequate to current year.
 */
void ResetSignalVariant(int32 new_value)
{
	SignalVariant new_variant = (_cur_year < _settings_client.gui.semaphore_build_before ? SIG_SEMAPHORE : SIG_ELECTRIC);

	if (new_variant != _cur_signal_variant) {
		Window *w = FindWindowById(WC_BUILD_SIGNAL, 0);
		if (w != nullptr) {
			w->SetDirty();
			w->RaiseWidget((_cur_signal_variant == SIG_ELECTRIC ? WID_BS_ELECTRIC_NORM : WID_BS_SEMAPHORE_NORM) + _cur_signal_button);
		}
		_cur_signal_variant = new_variant;
	}
}

/**
 * Resets the rail GUI - sets default railtype to build
 * and resets the signal GUI
 */
void InitializeRailGUI()
{
	SetDefaultRailGui();

	_convert_signal_button = false;
	_trace_restrict_button = false;
	_program_signal_button = false;
	_cur_signal_type   = GetDefaultSignalType();
	_cur_signal_button =
		_cur_signal_type == SIGTYPE_PROG ? 4 :
		_cur_signal_type == SIGTYPE_PBS ? 5 :
		_cur_signal_type == SIGTYPE_PBS_ONEWAY ? 6 :
		_cur_signal_type == SIGTYPE_NO_ENTRY ? 7 : _cur_signal_type;
	ResetSignalVariant();
}

/**
 * Create a drop down list for all the rail types of the local company.
 * @param for_replacement Whether this list is for the replacement window.
 * @param all_option Whether to add an 'all types' item.
 * @return The populated and sorted #DropDownList.
 */
DropDownList GetRailTypeDropDownList(bool for_replacement, bool all_option)
{
	RailTypes used_railtypes;
	RailTypes avail_railtypes;

	const Company *c = Company::Get(_local_company);

	/* Find the used railtypes. */
	if (for_replacement) {
		avail_railtypes = GetCompanyRailTypes(c->index, false);
		used_railtypes  = GetRailTypes(false);
	} else {
		avail_railtypes = c->avail_railtypes;
		used_railtypes  = GetRailTypes(true);
	}

	DropDownList list;

	if (all_option) {
		list.push_back(std::make_unique<DropDownListStringItem>(STR_REPLACE_ALL_RAILTYPE, INVALID_RAILTYPE, false));
	}

	Dimension d = { 0, 0 };
	/* Get largest icon size, to ensure text is aligned on each menu item. */
	if (!for_replacement) {
		for (const auto &rt : _sorted_railtypes) {
			if (!HasBit(used_railtypes, rt)) continue;
			const RailTypeInfo *rti = GetRailTypeInfo(rt);
			d = maxdim(d, GetSpriteSize(rti->gui_sprites.build_x_rail));
		}
	}

	for (const auto &rt : _sorted_railtypes) {
		/* If it's not used ever, don't show it to the user. */
		if (!HasBit(used_railtypes, rt)) continue;

		const RailTypeInfo *rti = GetRailTypeInfo(rt);

		SetDParam(0, rti->strings.menu_text);
		SetDParam(1, rti->max_speed);
		if (for_replacement) {
			list.push_back(std::make_unique<DropDownListStringItem>(rti->strings.replace_text, rt, !HasBit(avail_railtypes, rt)));
		} else {
			StringID str = rti->max_speed > 0 ? STR_TOOLBAR_RAILTYPE_VELOCITY : STR_JUST_STRING;
			auto iconitem = std::make_unique<DropDownListIconItem>(rti->gui_sprites.build_x_rail, PAL_NONE, str, rt, !HasBit(avail_railtypes, rt));
			iconitem->SetDimension(d);
			list.push_back(std::move(iconitem));
		}
	}

	if (list.empty()) {
		/* Empty dropdowns are not allowed */
		list.push_back(std::make_unique<DropDownListStringItem>(STR_NONE, INVALID_RAILTYPE, true));
	}

	return list;
}

void ShowBuildRailStationPickerAndSelect(StationType station_type, const StationSpec *spec)
{
	if (!IsStationAvailable(spec)) return;

	StationClassID class_id;
	if (spec != nullptr) {
		if ((spec->cls_id == STAT_CLASS_WAYP) != (station_type == STATION_WAYPOINT)) return;
		class_id = spec->cls_id;
	} else {
		class_id = (station_type == STATION_ROADWAYPOINT) ? STAT_CLASS_WAYP : STAT_CLASS_DFLT;
	}

	int spec_id = -1;
	const StationClass *stclass = StationClass::Get(class_id);
	for (int i = 0; i < (int)stclass->GetSpecCount(); i++) {
		if (stclass->GetSpec(i) == spec) {
			spec_id = i;
		}
	}
	if (spec_id < 0) return;


	Window *w = FindWindowById(WC_BUILD_TOOLBAR, TRANSPORT_RAIL);
	if (w == nullptr) {
		extern RailType _last_built_railtype;
		w = ShowBuildRailToolbar(_last_built_railtype);
	}
	if (w == nullptr) return;

	auto trigger_widget = [&](int widget) {
		if (!w->IsWidgetLowered(widget)) {
			w->OnHotkey(widget);
		}
	};

	if (station_type == STATION_WAYPOINT) {
		trigger_widget(WID_RAT_BUILD_WAYPOINT);

		BuildRailWaypointWindow *waypoint_window = dynamic_cast<BuildRailWaypointWindow *>(FindWindowById(WC_BUILD_WAYPOINT, TRANSPORT_RAIL));
		if (waypoint_window != nullptr) waypoint_window->SelectWaypointSpec((uint16)spec_id);
	} else {
		trigger_widget(WID_RAT_BUILD_STATION);

		BuildRailStationWindow *station_window = dynamic_cast<BuildRailStationWindow *>(FindWindowById(WC_BUILD_STATION, TRANSPORT_RAIL));
		if (station_window != nullptr) station_window->SelectClassAndSpec(class_id, spec_id);
	}
}

static void OpenBuildSignalWindow(BuildRailToolbarWindow *w, SignalVariant variant, SignalType type, uint8 style)
{
	if (!w->IsWidgetLowered(WID_RAT_BUILD_SIGNALS)) {
		w->OnHotkey(WID_RAT_BUILD_SIGNALS);
	}

	BuildSignalWindow *signal_window = dynamic_cast<BuildSignalWindow *>(FindWindowById(WC_BUILD_SIGNAL, TRANSPORT_RAIL));
	if (signal_window == nullptr) return;

	signal_window->OnDropdownSelect(WID_BS_STYLE, style);

	if (_settings_client.gui.signal_gui_mode == SIGNAL_GUI_PATH && _settings_game.vehicle.train_braking_model != TBM_REALISTIC && !IsPbsSignalNonExtended(type) && !IsNoEntrySignal(type)) {
		signal_window->OnClick(Point(), WID_BS_TOGGLE_SIZE, 1);
	}

	signal_window->OnClick(Point(), ((variant == SIG_SEMAPHORE) ? WID_BS_SEMAPHORE_NORM : WID_BS_ELECTRIC_NORM) + BuildSignalWindow::ClickForType(type), 1);
}

void ShowBuildRailToolbarWithPickTile(RailType railtype, TileIndex tile)
{
	BuildRailToolbarWindow *w = static_cast<BuildRailToolbarWindow *>(ShowBuildRailToolbar(railtype));
	if (w == nullptr) return;

	if (IsPlainRailTile(tile) || IsRailTunnelBridgeTile(tile)) {
		TrackBits trackbits = TrackdirBitsToTrackBits(GetTileTrackdirBits(tile, TRANSPORT_RAIL, 0));
		if (trackbits & TRACK_BIT_VERT) { // N-S direction
			trackbits = (_tile_fract_coords.x <= _tile_fract_coords.y) ? TRACK_BIT_RIGHT : TRACK_BIT_LEFT;
		}

		if (trackbits & TRACK_BIT_HORZ) { // E-W direction
			trackbits = (_tile_fract_coords.x + _tile_fract_coords.y <= 15) ? TRACK_BIT_UPPER : TRACK_BIT_LOWER;
		}

		Track track = FindFirstTrack(trackbits);
		if (track != INVALID_TRACK) {
			if (IsTileType(tile, MP_RAILWAY) && HasTrack(tile, track) && HasSignalOnTrack(tile, track)) {
				OpenBuildSignalWindow(w, GetSignalVariant(tile, track), GetSignalType(tile, track), GetSignalStyle(tile, track));
			}
			if (IsRailTunnelBridgeTile(tile) && IsTunnelBridgeWithSignalSimulation(tile) && HasTrack(GetTunnelBridgeTrackBits(tile), track)) {
				OpenBuildSignalWindow(w, IsTunnelBridgeSemaphore(tile) ? SIG_SEMAPHORE : SIG_ELECTRIC,
						IsTunnelBridgePBS(tile) ? SIGTYPE_PBS_ONEWAY : SIGTYPE_NORMAL, GetTunnelBridgeSignalStyle(tile));
			}
		}
	}
}<|MERGE_RESOLUTION|>--- conflicted
+++ resolved
@@ -2471,15 +2471,6 @@
 		this->BuildPickerList();
 	}
 
-<<<<<<< HEAD
-=======
-	void Close([[maybe_unused]] int data = 0) override
-	{
-		CloseWindowById(WC_SELECT_STATION, 0);
-		this->PickerWindowBase::Close();
-	}
-
->>>>>>> 37f84b73
 	bool FilterByText(const StationSpec *statspec)
 	{
 		if (this->string_filter.IsEmpty()) return true;
@@ -2530,10 +2521,10 @@
 		}
 	}
 
-	void Close() override
+	void Close(int data = 0) override
 	{
 		CloseWindowById(WC_SELECT_STATION, 0);
-		this->PickerWindowBase::Close();
+		this->PickerWindowBase::Close(data);
 	}
 
 	void UpdateWidgetSize(int widget, Dimension *size, const Dimension &padding, Dimension *fill, Dimension *resize) override
