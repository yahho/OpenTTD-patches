--- conflicted
+++ resolved
@@ -1519,11 +1519,8 @@
 	void OnDelete (void) FINAL_OVERRIDE
 	{
 		_convert_signal_button = false;
-<<<<<<< HEAD
 		_trace_restrict_button = false;
-=======
 		this->PickerWindowBase::OnDelete();
->>>>>>> 2505861b
 	}
 
 	virtual void OnInit()
