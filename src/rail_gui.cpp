--- conflicted
+++ resolved
@@ -731,11 +731,7 @@
 							uint32 p1 = _cur_railtype | (select_method == VPM_FIX_X ? AXIS_X : AXIS_Y) << 4 | ta.w << 8 | ta.h << 16 | _ctrl_pressed << 24;
 							uint32 p2 = STAT_CLASS_WAYP | _cur_waypoint_type << 8 | INVALID_STATION << 16;
 
-<<<<<<< HEAD
-							CommandContainer cmdcont = { ta.tile, p1, p2, CMD_BUILD_RAIL_WAYPOINT | CMD_MSG(STR_ERROR_CAN_T_BUILD_TRAIN_WAYPOINT), CcPlaySound1E, 0, "" };
-=======
-							CommandContainer cmdcont = { ta.tile, p1, p2, CMD_BUILD_RAIL_WAYPOINT | CMD_MSG(STR_ERROR_CAN_T_BUILD_TRAIN_WAYPOINT), CcPlaySound_SPLAT_RAIL, "" };
->>>>>>> ea2b04a6
+							CommandContainer cmdcont = { ta.tile, p1, p2, CMD_BUILD_RAIL_WAYPOINT | CMD_MSG(STR_ERROR_CAN_T_BUILD_TRAIN_WAYPOINT), CcPlaySound_SPLAT_RAIL, 0, "" };
 							ShowSelectWaypointIfNeeded(cmdcont, ta);
 						}
 					}
