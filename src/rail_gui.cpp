/* $Id$ */

/*
 * This file is part of OpenTTD.
 * OpenTTD is free software; you can redistribute it and/or modify it under the terms of the GNU General Public License as published by the Free Software Foundation, version 2.
 * OpenTTD is distributed in the hope that it will be useful, but WITHOUT ANY WARRANTY; without even the implied warranty of MERCHANTABILITY or FITNESS FOR A PARTICULAR PURPOSE.
 * See the GNU General Public License for more details. You should have received a copy of the GNU General Public License along with OpenTTD. If not, see <http://www.gnu.org/licenses/>.
 */

/** @file rail_gui.cpp %File for dealing with rail construction user interface */

#include "stdafx.h"
#include "gui.h"
#include "window_gui.h"
#include "station_gui.h"
#include "terraform_gui.h"
#include "viewport_func.h"
#include "command_func.h"
#include "waypoint_func.h"
#include "newgrf_station.h"
#include "company_base.h"
#include "strings_func.h"
#include "window_func.h"
#include "date_func.h"
#include "sound_func.h"
#include "company_func.h"
#include "widgets/dropdown_type.h"
#include "tunnelbridge.h"
#include "tilehighlight_func.h"
#include "spritecache.h"
#include "core/geometry_func.hpp"
#include "hotkeys.h"
#include "engine_base.h"
#include "vehicle_func.h"
#include "zoom_func.h"
#include "rail_gui.h"
#include "tracerestrict.h"
#include "programmable_signals.h"

#include "station_map.h"
#include "tunnelbridge_map.h"

#include "widgets/rail_widget.h"

#include "safeguards.h"


static RailType _cur_railtype;               ///< Rail type of the current build-rail toolbar.
static bool _remove_button_clicked;          ///< Flag whether 'remove' toggle-button is currently enabled
static DiagDirection _build_depot_direction; ///< Currently selected depot direction
static byte _waypoint_count = 1;             ///< Number of waypoint types
static byte _cur_waypoint_type;              ///< Currently selected waypoint type
static bool _convert_signal_button;          ///< convert signal button in the signal GUI pressed
static bool _trace_restrict_button;          ///< trace restrict button in the signal GUI pressed
static bool _program_signal_button;          ///< program signal button in the signal GUI pressed
static SignalVariant _cur_signal_variant;    ///< set the signal variant (for signal GUI)
static SignalType _cur_signal_type;          ///< set the signal type (for signal GUI)
static uint _cur_signal_button;              ///< set the signal button (for signal GUI)

extern TileIndex _rail_track_endtile; // rail_cmd.cpp

/* Map the setting: default_signal_type to the corresponding signal type */
static const SignalType _default_signal_type[] = {SIGTYPE_NORMAL, SIGTYPE_PBS, SIGTYPE_PBS_ONEWAY};

static const int HOTKEY_POLYRAIL     = 0x1000;
static const int HOTKEY_NEW_POLYRAIL = 0x1001;

struct RailStationGUISettings {
	Axis orientation;                 ///< Currently selected rail station orientation

	bool newstations;                 ///< Are custom station definitions available?
	StationClassID station_class;     ///< Currently selected custom station class (if newstations is \c true )
	byte station_type;                ///< %Station type within the currently selected custom station class (if newstations is \c true )
	byte station_count;               ///< Number of custom stations (if newstations is \c true )
};
static RailStationGUISettings _railstation; ///< Settings of the station builder GUI


static void HandleStationPlacement(TileIndex start, TileIndex end);
static void ShowBuildTrainDepotPicker(Window *parent);
static void ShowBuildWaypointPicker(Window *parent);
static void ShowStationBuilder(Window *parent);
static void ShowSignalBuilder(Window *parent);

/**
 * Check whether a station type can be build.
 * @return true if building is allowed.
 */
static bool IsStationAvailable(const StationSpec *statspec)
{
	if (statspec == NULL || !HasBit(statspec->callback_mask, CBM_STATION_AVAIL)) return true;

	uint16 cb_res = GetStationCallback(CBID_STATION_AVAILABILITY, 0, 0, statspec, NULL, INVALID_TILE, _cur_railtype);
	if (cb_res == CALLBACK_FAILED) return true;

	return Convert8bitBooleanCallback(statspec->grf_prop.grffile, CBID_STATION_AVAILABILITY, cb_res);
}

void CcPlaySound_SPLAT_RAIL(const CommandCost &result, TileIndex tile, uint32 p1, uint32 p2)
{
	if (result.Succeeded() && _settings_client.sound.confirm) SndPlayTileFx(SND_20_SPLAT_RAIL, tile);
}

static CommandContainer GenericPlaceRailCmd(TileIndex tile, Track track)
{
	CommandContainer ret = {
		tile,          // tile
		_cur_railtype, // p1
		track,         // p2
		(uint32) (_remove_button_clicked ?
				CMD_REMOVE_SINGLE_RAIL | CMD_MSG(STR_ERROR_CAN_T_REMOVE_RAILROAD_TRACK) :
				CMD_BUILD_SINGLE_RAIL | CMD_MSG(STR_ERROR_CAN_T_BUILD_RAILROAD_TRACK)), // cmd
		CcPlaySound_SPLAT_RAIL, // callback
		0,
		""             // text
	};

	return ret;
}

/**
 * Try to add an additional rail-track at the entrance of a depot
 * @param tile  Tile to use for adding the rail-track
 * @param dir   Direction to check for already present tracks
 * @param track Track to add
 * @see CcRailDepot()
 */
static void PlaceExtraDepotRail(TileIndex tile, DiagDirection dir, Track track)
{
	if (GetRailTileType(tile) != RAIL_TILE_NORMAL) return;
	if ((GetTrackBits(tile) & DiagdirReachesTracks(dir)) == 0) return;

	DoCommandP(tile, _cur_railtype, track, CMD_BUILD_SINGLE_RAIL);
}

/** Additional pieces of track to add at the entrance of a depot. */
static const Track _place_depot_extra_track[12] = {
	TRACK_LEFT,  TRACK_UPPER, TRACK_UPPER, TRACK_RIGHT, // First additional track for directions 0..3
	TRACK_X,     TRACK_Y,     TRACK_X,     TRACK_Y,     // Second additional track
	TRACK_LOWER, TRACK_LEFT,  TRACK_RIGHT, TRACK_LOWER, // Third additional track
};

/** Direction to check for existing track pieces. */
static const DiagDirection _place_depot_extra_dir[12] = {
	DIAGDIR_SE, DIAGDIR_SW, DIAGDIR_SE, DIAGDIR_SW,
	DIAGDIR_SW, DIAGDIR_NW, DIAGDIR_NE, DIAGDIR_SE,
	DIAGDIR_NW, DIAGDIR_NE, DIAGDIR_NW, DIAGDIR_NE,
};

void CcRailDepot(const CommandCost &result, TileIndex tile, uint32 p1, uint32 p2)
{
	if (result.Failed()) return;

	DiagDirection dir = (DiagDirection)p2;

	if (_settings_client.sound.confirm) SndPlayTileFx(SND_20_SPLAT_RAIL, tile);
	if (!_settings_client.gui.persistent_buildingtools) ResetObjectToPlace();

	tile += TileOffsByDiagDir(dir);

	if (IsTileType(tile, MP_RAILWAY)) {
		PlaceExtraDepotRail(tile, _place_depot_extra_dir[dir], _place_depot_extra_track[dir]);
		PlaceExtraDepotRail(tile, _place_depot_extra_dir[dir + 4], _place_depot_extra_track[dir + 4]);
		PlaceExtraDepotRail(tile, _place_depot_extra_dir[dir + 8], _place_depot_extra_track[dir + 8]);
	}
}

/**
 * Place a rail waypoint.
 * @param tile Position to start dragging a waypoint.
 */
static void PlaceRail_Waypoint(TileIndex tile)
{
	if (_remove_button_clicked) {
		VpStartPlaceSizing(tile, VPM_X_AND_Y, DDSP_REMOVE_STATION);
		return;
	}

	Axis axis = GetAxisForNewWaypoint(tile);
	if (IsValidAxis(axis)) {
		/* Valid tile for waypoints */
		VpStartPlaceSizing(tile, axis == AXIS_X ? VPM_X_LIMITED : VPM_Y_LIMITED, DDSP_BUILD_STATION);
		VpSetPlaceSizingLimit(_settings_game.station.station_spread);
	} else {
		/* Tile where we can't build rail waypoints. This is always going to fail,
		 * but provides the user with a proper error message. */
		DoCommandP(tile, 1 << 8 | 1 << 16, STAT_CLASS_WAYP | INVALID_STATION << 16, CMD_BUILD_RAIL_WAYPOINT | CMD_MSG(STR_ERROR_CAN_T_BUILD_TRAIN_WAYPOINT));
	}
}

void CcStation(const CommandCost &result, TileIndex tile, uint32 p1, uint32 p2)
{
	if (result.Failed()) return;

	if (_settings_client.sound.confirm) SndPlayTileFx(SND_20_SPLAT_RAIL, tile);
	/* Only close the station builder window if the default station and non persistent building is chosen. */
	if (_railstation.station_class == STAT_CLASS_DFLT && _railstation.station_type == 0 && !_settings_client.gui.persistent_buildingtools) ResetObjectToPlace();
}

/**
 * Place a rail station.
 * @param tile Position to place or start dragging a station.
 */
static void PlaceRail_Station(TileIndex tile)
{
	if (_remove_button_clicked) {
		VpStartPlaceSizing(tile, VPM_X_AND_Y_LIMITED, DDSP_REMOVE_STATION);
		VpSetPlaceSizingLimit(-1);
	} else if (_settings_client.gui.station_dragdrop) {
		VpStartPlaceSizing(tile, VPM_X_AND_Y_LIMITED, DDSP_BUILD_STATION);
		VpSetPlaceSizingLimit(_settings_game.station.station_spread);
	} else {
		uint32 p1 = _cur_railtype | _railstation.orientation << 6 | _settings_client.gui.station_numtracks << 8 | _settings_client.gui.station_platlength << 16 | _ctrl_pressed << 24;
		uint32 p2 = _railstation.station_class | _railstation.station_type << 8 | INVALID_STATION << 16;

		int w = _settings_client.gui.station_numtracks;
		int h = _settings_client.gui.station_platlength;
		if (!_railstation.orientation) Swap(w, h);

		CommandContainer cmdcont = { tile, p1, p2, CMD_BUILD_RAIL_STATION | CMD_MSG(STR_ERROR_CAN_T_BUILD_RAILROAD_STATION), CcStation, 0, "" };
		ShowSelectStationIfNeeded(cmdcont, TileArea(tile, w, h));
	}
}

/**
 * Build a new signal or edit/remove a present signal, use CmdBuildSingleSignal() or CmdRemoveSingleSignal() in rail_cmd.cpp
 *
 * @param tile The tile where the signal will build or edit
 */
static void GenericPlaceSignals(TileIndex tile)
{
	TrackBits trackbits = TrackStatusToTrackBits(GetTileTrackStatus(tile, TRANSPORT_RAIL, 0));

	if (trackbits & TRACK_BIT_VERT) { // N-S direction
		trackbits = (_tile_fract_coords.x <= _tile_fract_coords.y) ? TRACK_BIT_RIGHT : TRACK_BIT_LEFT;
	}

	if (trackbits & TRACK_BIT_HORZ) { // E-W direction
		trackbits = (_tile_fract_coords.x + _tile_fract_coords.y <= 15) ? TRACK_BIT_UPPER : TRACK_BIT_LOWER;
	}

	Track track = FindFirstTrack(trackbits);

	if (_remove_button_clicked) {
		DoCommandP(tile, track, 0, CMD_REMOVE_SIGNALS | CMD_MSG(STR_ERROR_CAN_T_REMOVE_SIGNALS_FROM), CcPlaySound_SPLAT_RAIL);
		return;
	}

	if (_trace_restrict_button) {
		if (IsPlainRailTile(tile) && HasTrack(tile, track) && HasSignalOnTrack(tile, track)) {
			ShowTraceRestrictProgramWindow(tile, track);
		}
		return;
	}

	if (_program_signal_button) {
		if (IsPlainRailTile(tile) && HasTrack(tile, track) && HasSignalOnTrack(tile,track) && IsPresignalProgrammable(tile, track)) {
			// Show program gui if there is a programmable signal
			ShowSignalProgramWindow(SignalReference(tile, track));
			return;
		}

		// Don't display error here even though program-button is pressed and there is no programmable signal,
		// instead just handle it normally. That way player can keep the program-button pressed all the time
		// to build slightly faster.
	}

	const Window *w = FindWindowById(WC_BUILD_SIGNAL, 0);

	/* various bitstuffed elements for CmdBuildSingleSignal() */
	uint32 p1 = track;

	if (w != NULL) {
		/* signal GUI is used */
		SB(p1, 3, 1, _ctrl_pressed);
		SB(p1, 4, 1, _cur_signal_variant);
		SB(p1, 5, 3, _cur_signal_type);
		SB(p1, 8, 1, _convert_signal_button);
		SB(p1, 9, 6, _settings_client.gui.cycle_signal_types);
	} else {
		SB(p1, 3, 1, _ctrl_pressed);
		SB(p1, 4, 1, (_cur_year < _settings_client.gui.semaphore_build_before ? SIG_SEMAPHORE : SIG_ELECTRIC));
		SB(p1, 5, 3, _default_signal_type[_settings_client.gui.default_signal_type]);
		SB(p1, 8, 1, 0);
		SB(p1, 9, 6, _settings_client.gui.cycle_signal_types);
	}
	SB(p1, 18, 1, _settings_client.gui.adv_sig_bridge_tun_modes);

	DoCommandP(tile, p1, 0, CMD_BUILD_SIGNALS |
			CMD_MSG((w != NULL && _convert_signal_button) ? STR_ERROR_SIGNAL_CAN_T_CONVERT_SIGNALS_HERE : STR_ERROR_CAN_T_BUILD_SIGNALS_HERE),
			CcPlaySound_SPLAT_RAIL);
}

/**
 * Start placing a rail bridge.
 * @param tile Position of the first tile of the bridge.
 * @param w    Rail toolbar window.
 */
static void PlaceRail_Bridge(TileIndex tile, Window *w)
{
	if (IsBridgeTile(tile)) {
		TileIndex other_tile = GetOtherTunnelBridgeEnd(tile);
		Point pt = {0, 0};
		w->OnPlaceMouseUp(VPM_X_OR_Y, DDSP_BUILD_BRIDGE, pt, other_tile, tile);
	} else {
		VpStartPlaceSizing(tile, VPM_X_OR_Y, DDSP_BUILD_BRIDGE);
	}
}

/** Command callback for building a tunnel */
void CcBuildRailTunnel(const CommandCost &result, TileIndex tile, uint32 p1, uint32 p2)
{
	if (result.Succeeded()) {
		if (_settings_client.sound.confirm) SndPlayTileFx(SND_20_SPLAT_RAIL, tile);
		if (!_settings_client.gui.persistent_buildingtools) ResetObjectToPlace();
		StoreRailPlacementEndpoints(tile, _build_tunnel_endtile, TileX(tile) == TileX(_build_tunnel_endtile) ? TRACK_Y : TRACK_X, false);
	} else {
		SetRedErrorSquare(_build_tunnel_endtile);
	}
}

/**
 * Toggles state of the Remove button of Build rail toolbar
 * @param w window the button belongs to
 */
static void ToggleRailButton_Remove(Window *w)
{
	DeleteWindowById(WC_SELECT_STATION, 0);
	w->ToggleWidgetLoweredState(WID_RAT_REMOVE);
	w->SetWidgetDirty(WID_RAT_REMOVE);
	_remove_button_clicked = w->IsWidgetLowered(WID_RAT_REMOVE);
	SetSelectionRed(_remove_button_clicked);
}

/**
 * Updates the Remove button because of Ctrl state change
 * @param w window the button belongs to
 * @return true iff the remove button was changed
 */
static bool RailToolbar_CtrlChanged(Window *w)
{
	if (w->IsWidgetDisabled(WID_RAT_REMOVE)) return false;

	/* allow ctrl to switch remove mode only for these widgets */
	for (uint i = WID_RAT_BUILD_NS; i <= WID_RAT_BUILD_STATION; i++) {
		if ((i <= WID_RAT_POLYRAIL || i >= WID_RAT_BUILD_WAYPOINT) && w->IsWidgetLowered(i)) {
			ToggleRailButton_Remove(w);
			return true;
		}
	}

	return false;
}


/**
 * The "remove"-button click proc of the build-rail toolbar.
 * @param w Build-rail toolbar window
 * @see BuildRailToolbarWindow::OnClick()
 */
static void BuildRailClick_Remove(Window *w)
{
	if (w->IsWidgetDisabled(WID_RAT_REMOVE)) return;
	ToggleRailButton_Remove(w);
	if (_settings_client.sound.click_beep) SndPlayFx(SND_15_BEEP);

	/* handle station builder */
	if (w->IsWidgetLowered(WID_RAT_BUILD_STATION)) {
		if (_remove_button_clicked) {
			/* starting drag & drop remove */
			if (!_settings_client.gui.station_dragdrop) {
				SetTileSelectSize(1, 1);
			} else {
				VpSetPlaceSizingLimit(-1);
			}
		} else {
			/* starting station build mode */
			if (!_settings_client.gui.station_dragdrop) {
				int x = _settings_client.gui.station_numtracks;
				int y = _settings_client.gui.station_platlength;
				if (_railstation.orientation == 0) Swap(x, y);
				SetTileSelectSize(x, y);
			} else {
				VpSetPlaceSizingLimit(_settings_game.station.station_spread);
			}
		}
	}
}

static CommandContainer DoRailroadTrackCmd(TileIndex start_tile, TileIndex end_tile, Track track)
{
	CommandContainer ret = {
		start_tile,                   // tile
		end_tile,                     // p1
		(uint32) (_cur_railtype | (track << 6)), // p2
		(uint32) (_remove_button_clicked ?
				CMD_REMOVE_RAILROAD_TRACK | CMD_MSG(STR_ERROR_CAN_T_REMOVE_RAILROAD_TRACK) :
				CMD_BUILD_RAILROAD_TRACK  | CMD_MSG(STR_ERROR_CAN_T_BUILD_RAILROAD_TRACK)), // cmd
		CcPlaySound_SPLAT_RAIL,       // callback
		0,
		""                            // text
	};

	return ret;
}

static void HandleAutodirPlacement()
{
	Track track = (Track)(_thd.drawstyle & HT_DIR_MASK); // 0..5
	TileIndex start_tile = TileVirtXY(_thd.selstart.x, _thd.selstart.y);
	TileIndex end_tile = TileVirtXY(_thd.selend.x, _thd.selend.y);

	CommandContainer cmd = (_thd.drawstyle & HT_RAIL) ?
			GenericPlaceRailCmd(end_tile, track) : // one tile case
			DoRailroadTrackCmd(start_tile, end_tile, track); // multitile selection

	/* When overbuilding existing tracks in polyline mode we just want to move the
	 * snap point without altering the user with the "already built" error. Don't
	 * execute the command right away, firstly check if tracks are being overbuilt. */
	if (!(_thd.place_mode & HT_POLY) || _shift_pressed ||
			DoCommand(&cmd, DC_AUTO | DC_NO_WATER).GetErrorMessage() != STR_ERROR_ALREADY_BUILT) {
		/* place tracks */
		if (!DoCommandP(&cmd)) return;
	}

	/* save new snap points for the polyline tool */
	if (!_shift_pressed && _rail_track_endtile != INVALID_TILE) {
		StoreRailPlacementEndpoints(start_tile, _rail_track_endtile, track, true);
	}
}

/**
 * Build new signals or remove signals or (if only one tile marked) edit a signal.
 *
 * If one tile marked abort and use GenericPlaceSignals()
 * else use CmdBuildSingleSignal() or CmdRemoveSingleSignal() in rail_cmd.cpp to build many signals
 */
static void HandleAutoSignalPlacement()
{
	uint32 p2 = GB(_thd.drawstyle, 0, 3); // 0..5

	if ((_thd.drawstyle & HT_DRAG_MASK) == HT_RECT) { // one tile case
		GenericPlaceSignals(TileVirtXY(_thd.selend.x, _thd.selend.y));
		return;
	}

	const Window *w = FindWindowById(WC_BUILD_SIGNAL, 0);

	if (w != NULL) {
		/* signal GUI is used */
		SB(p2,  3, 1, 0);
		SB(p2,  4, 1, _cur_signal_variant);
		SB(p2,  6, 1, _ctrl_pressed);
		SB(p2,  7, 3, _cur_signal_type);
		SB(p2, 24, 8, _settings_client.gui.drag_signals_density);
		SB(p2, 10, 1, !_settings_client.gui.drag_signals_fixed_distance);
	} else {
		SB(p2,  3, 1, 0);
		SB(p2,  4, 1, (_cur_year < _settings_client.gui.semaphore_build_before ? SIG_SEMAPHORE : SIG_ELECTRIC));
		SB(p2,  6, 1, _ctrl_pressed);
		SB(p2,  7, 3, _default_signal_type[_settings_client.gui.default_signal_type]);
		SB(p2, 24, 8, _settings_client.gui.drag_signals_density);
		SB(p2, 10, 1, !_settings_client.gui.drag_signals_fixed_distance);
	}

	/* _settings_client.gui.drag_signals_density is given as a parameter such that each user
	 * in a network game can specify his/her own signal density */
	DoCommandP(TileVirtXY(_thd.selstart.x, _thd.selstart.y), TileVirtXY(_thd.selend.x, _thd.selend.y), p2,
			_remove_button_clicked ?
			CMD_REMOVE_SIGNAL_TRACK | CMD_MSG(STR_ERROR_CAN_T_REMOVE_SIGNALS_FROM) :
			CMD_BUILD_SIGNAL_TRACK  | CMD_MSG(STR_ERROR_CAN_T_BUILD_SIGNALS_HERE),
			CcPlaySound_SPLAT_RAIL);
}


/** Rail toolbar management class. */
struct BuildRailToolbarWindow : Window {
	RailType railtype;    ///< Rail type to build.
	int last_user_action; ///< Last started user action.

	BuildRailToolbarWindow(WindowDesc *desc, RailType railtype) : Window(desc)
	{
		this->InitNested(TRANSPORT_RAIL);
		this->SetupRailToolbar(railtype);
		this->DisableWidget(WID_RAT_REMOVE);
		this->last_user_action = WIDGET_LIST_END;

		if (_settings_client.gui.link_terraform_toolbar) ShowTerraformToolbar(this);
	}

	~BuildRailToolbarWindow()
	{
		if (_settings_client.gui.link_terraform_toolbar) DeleteWindowById(WC_SCEN_LAND_GEN, 0, false);
	}

	/**
	 * Some data on this window has become invalid.
	 * @param data Information about the changed data.
	 * @param gui_scope Whether the call is done from GUI scope. You may not do everything when not in GUI scope. See #InvalidateWindowData() for details.
	 */
	void OnInvalidateData(int data = 0, bool gui_scope = true) override
	{
		if (!gui_scope) return;

		if (!CanBuildVehicleInfrastructure(VEH_TRAIN)) delete this;
	}

	/**
	 * Configures the rail toolbar for railtype given
	 * @param railtype the railtype to display
	 */
	void SetupRailToolbar(RailType railtype)
	{
		this->railtype = railtype;
		const RailtypeInfo *rti = GetRailTypeInfo(railtype);

		assert(railtype < RAILTYPE_END);
		this->GetWidget<NWidgetCore>(WID_RAT_BUILD_NS)->widget_data     = rti->gui_sprites.build_ns_rail;
		this->GetWidget<NWidgetCore>(WID_RAT_BUILD_X)->widget_data      = rti->gui_sprites.build_x_rail;
		this->GetWidget<NWidgetCore>(WID_RAT_BUILD_EW)->widget_data     = rti->gui_sprites.build_ew_rail;
		this->GetWidget<NWidgetCore>(WID_RAT_BUILD_Y)->widget_data      = rti->gui_sprites.build_y_rail;
		this->GetWidget<NWidgetCore>(WID_RAT_AUTORAIL)->widget_data     = rti->gui_sprites.auto_rail;
		this->GetWidget<NWidgetCore>(WID_RAT_POLYRAIL)->widget_data     = rti->gui_sprites.auto_rail;
		this->GetWidget<NWidgetCore>(WID_RAT_BUILD_DEPOT)->widget_data  = rti->gui_sprites.build_depot;
		this->GetWidget<NWidgetCore>(WID_RAT_CONVERT_RAIL)->widget_data = rti->gui_sprites.convert_rail;
		this->GetWidget<NWidgetCore>(WID_RAT_BUILD_TUNNEL)->widget_data = rti->gui_sprites.build_tunnel;
	}

	/**
	 * Switch to another rail type.
	 * @param railtype New rail type.
	 */
	void ModifyRailType(RailType railtype)
	{
		this->SetupRailToolbar(railtype);
		this->ReInit();
	}

	void UpdateRemoveWidgetStatus(int clicked_widget)
	{
		switch (clicked_widget) {
			case WID_RAT_REMOVE:
				/* If it is the removal button that has been clicked, do nothing,
				 * as it is up to the other buttons to drive removal status */
				return;

			case WID_RAT_BUILD_NS:
			case WID_RAT_BUILD_X:
			case WID_RAT_BUILD_EW:
			case WID_RAT_BUILD_Y:
			case WID_RAT_AUTORAIL:
			case WID_RAT_POLYRAIL:
			case WID_RAT_BUILD_WAYPOINT:
			case WID_RAT_BUILD_STATION:
			case WID_RAT_BUILD_SIGNALS:
				/* Removal button is enabled only if the rail/signal/waypoint/station
				 * button is still lowered.  Once raised, it has to be disabled */
				this->SetWidgetDisabledState(WID_RAT_REMOVE, !this->IsWidgetLowered(clicked_widget));
				break;

			default:
				/* When any other buttons than rail/signal/waypoint/station, raise and
				 * disable the removal button */
				this->DisableWidget(WID_RAT_REMOVE);
				this->RaiseWidget(WID_RAT_REMOVE);
				break;
		}
	}

	void SetStringParameters(int widget) const override
	{
		if (widget == WID_RAT_CAPTION) {
			const RailtypeInfo *rti = GetRailTypeInfo(this->railtype);
			if (rti->max_speed > 0) {
				SetDParam(0, STR_TOOLBAR_RAILTYPE_VELOCITY);
				SetDParam(1, rti->strings.toolbar_caption);
				SetDParam(2, rti->max_speed);
			} else {
				SetDParam(0, rti->strings.toolbar_caption);
			}
		}
	}

<<<<<<< HEAD
	virtual void DrawWidget(const Rect &r, int widget) const
	{
		if (widget == WID_RAT_POLYRAIL) {
			Dimension d = GetSpriteSize(SPR_BLOT);
			uint offset = this->IsWidgetLowered(WID_RAT_POLYRAIL) ? 1 : 0;
			DrawSprite(SPR_BLOT, PALETTE_TO_GREY, (r.left + r.right - d.width) / 2 + offset, (r.top + r.bottom - d.height) / 2 + offset);
		}
	}

	virtual void OnClick(Point pt, int widget, int click_count)
=======
	void OnClick(Point pt, int widget, int click_count) override
>>>>>>> fdaf67d9
	{
		if (widget < WID_RAT_BUILD_NS) return;

		_remove_button_clicked = false;
		switch (widget) {
			case WID_RAT_BUILD_NS:
				HandlePlacePushButton(this, WID_RAT_BUILD_NS, GetRailTypeInfo(_cur_railtype)->cursor.rail_ns, HT_LINE | HT_DIR_VL);
				this->last_user_action = widget;
				break;

			case WID_RAT_BUILD_X:
				HandlePlacePushButton(this, WID_RAT_BUILD_X, GetRailTypeInfo(_cur_railtype)->cursor.rail_swne, HT_LINE | HT_DIR_X);
				this->last_user_action = widget;
				break;

			case WID_RAT_BUILD_EW:
				HandlePlacePushButton(this, WID_RAT_BUILD_EW, GetRailTypeInfo(_cur_railtype)->cursor.rail_ew, HT_LINE | HT_DIR_HL);
				this->last_user_action = widget;
				break;

			case WID_RAT_BUILD_Y:
				HandlePlacePushButton(this, WID_RAT_BUILD_Y, GetRailTypeInfo(_cur_railtype)->cursor.rail_nwse, HT_LINE | HT_DIR_Y);
				this->last_user_action = widget;
				break;

			case WID_RAT_AUTORAIL:
				HandlePlacePushButton(this, WID_RAT_AUTORAIL, GetRailTypeInfo(_cur_railtype)->cursor.autorail, HT_RAIL);
				this->last_user_action = widget;
				break;

			case WID_RAT_POLYRAIL: {
				bool was_snap = CurrentlySnappingRailPlacement();
				bool was_open = this->IsWidgetLowered(WID_RAT_POLYRAIL);
				bool do_snap;
				bool do_open;
				/* "polyrail" hotkey     - activate polyline tool in snapping mode, close the tool if snapping mode is already active
				 * "new_polyrail" hotkey - activate polyline tool in non-snapping (new line) mode, close the tool if non-snapping mode is already active
				 * button ctrl-clicking  - switch between snapping and non-snapping modes, open the tool in non-snapping mode if it is closed
				 * button clicking       - open the tool in non-snapping mode, close the tool if it is opened */
				if (this->last_user_action == HOTKEY_POLYRAIL) {
					do_snap = true;
					do_open = !was_open || !was_snap;
				} else if (this->last_user_action == HOTKEY_NEW_POLYRAIL) {
					do_snap = false;
					do_open = !was_open || was_snap;
				} else if (_ctrl_pressed) {
					do_snap = !was_open || !was_snap;
					do_open = true;
				} else {
					do_snap = false;
					do_open = !was_open;
				}
				/* close the tool explicitly so it can be re-opened in different snapping mode */
				if (was_open) ResetObjectToPlace();
				/* open the tool in desired mode */
				if (do_open && HandlePlacePushButton(this, WID_RAT_POLYRAIL, GetRailTypeInfo(railtype)->cursor.autorail, do_snap ? (HT_RAIL | HT_POLY) : (HT_RAIL | HT_NEW_POLY))) {
					/* if we are re-opening the tool but we couldn't switch the snapping
					 * then close the tool instead of appearing to be doing nothing */
					if (was_open && do_snap != CurrentlySnappingRailPlacement()) ResetObjectToPlace();
				}
				this->last_user_action = WID_RAT_POLYRAIL;
				break;
			}

			case WID_RAT_DEMOLISH:
				HandlePlacePushButton(this, WID_RAT_DEMOLISH, ANIMCURSOR_DEMOLISH, HT_RECT | HT_DIAGONAL);
				this->last_user_action = widget;
				break;

			case WID_RAT_BUILD_DEPOT:
				if (HandlePlacePushButton(this, WID_RAT_BUILD_DEPOT, GetRailTypeInfo(_cur_railtype)->cursor.depot, HT_RECT)) {
					ShowBuildTrainDepotPicker(this);
					this->last_user_action = widget;
				}
				break;

			case WID_RAT_BUILD_WAYPOINT:
				this->last_user_action = widget;
				_waypoint_count = StationClass::Get(STAT_CLASS_WAYP)->GetSpecCount();
				if (HandlePlacePushButton(this, WID_RAT_BUILD_WAYPOINT, SPR_CURSOR_WAYPOINT, HT_RECT) && _waypoint_count > 1) {
					ShowBuildWaypointPicker(this);
				}
				break;

			case WID_RAT_BUILD_STATION:
				if (HandlePlacePushButton(this, WID_RAT_BUILD_STATION, SPR_CURSOR_RAIL_STATION, HT_RECT)) {
					ShowStationBuilder(this);
					this->last_user_action = widget;
				}
				break;

			case WID_RAT_BUILD_SIGNALS: {
				this->last_user_action = widget;
				bool started = HandlePlacePushButton(this, WID_RAT_BUILD_SIGNALS, ANIMCURSOR_BUILDSIGNALS, HT_RECT);
				if (started && _settings_client.gui.enable_signal_gui != _ctrl_pressed) {
					ShowSignalBuilder(this);
				}
				break;
			}

			case WID_RAT_BUILD_BRIDGE:
				HandlePlacePushButton(this, WID_RAT_BUILD_BRIDGE, SPR_CURSOR_BRIDGE, HT_RECT);
				this->last_user_action = widget;
				break;

			case WID_RAT_BUILD_TUNNEL:
				HandlePlacePushButton(this, WID_RAT_BUILD_TUNNEL, GetRailTypeInfo(_cur_railtype)->cursor.tunnel, HT_SPECIAL | HT_TUNNEL);
				this->last_user_action = widget;
				break;

			case WID_RAT_REMOVE:
				BuildRailClick_Remove(this);
				break;

			case WID_RAT_CONVERT_RAIL:
				HandlePlacePushButton(this, WID_RAT_CONVERT_RAIL, GetRailTypeInfo(_cur_railtype)->cursor.convert, HT_RECT | HT_DIAGONAL);
				this->last_user_action = widget;
				break;

			default: NOT_REACHED();
		}
		this->UpdateRemoveWidgetStatus(widget);
		if (_ctrl_pressed) RailToolbar_CtrlChanged(this);
	}

	EventState OnHotkey(int hotkey) override
	{
		MarkTileDirtyByTile(TileVirtXY(_thd.pos.x, _thd.pos.y)); // redraw tile selection

		if (hotkey == HOTKEY_POLYRAIL || hotkey == HOTKEY_NEW_POLYRAIL) {
			/* Indicate to the OnClick that the action comes from a hotkey rather
			 * then from a click and that the CTRL state should be ignored. */
			this->last_user_action = hotkey;
			hotkey = WID_RAT_POLYRAIL;
		}

		return this->Window::OnHotkey(hotkey);
	}

	void OnPlaceObject(Point pt, TileIndex tile) override
	{
		switch (this->last_user_action) {
			case WID_RAT_BUILD_NS:
				VpStartPlaceSizing(tile, VPM_FIX_VERTICAL | VPM_RAILDIRS, DDSP_PLACE_RAIL);
				break;

			case WID_RAT_BUILD_X:
				VpStartPlaceSizing(tile, VPM_FIX_Y | VPM_RAILDIRS, DDSP_PLACE_RAIL);
				break;

			case WID_RAT_BUILD_EW:
				VpStartPlaceSizing(tile, VPM_FIX_HORIZONTAL | VPM_RAILDIRS, DDSP_PLACE_RAIL);
				break;

			case WID_RAT_BUILD_Y:
				VpStartPlaceSizing(tile, VPM_FIX_X | VPM_RAILDIRS, DDSP_PLACE_RAIL);
				break;

			case WID_RAT_AUTORAIL:
			case WID_RAT_POLYRAIL:
				VpStartPlaceSizing(tile, VPM_RAILDIRS, DDSP_PLACE_RAIL);
				break;

			case WID_RAT_DEMOLISH:
				PlaceProc_DemolishArea(tile);
				break;

			case WID_RAT_BUILD_DEPOT:
				DoCommandP(tile, _cur_railtype, _build_depot_direction,
						CMD_BUILD_TRAIN_DEPOT | CMD_MSG(STR_ERROR_CAN_T_BUILD_TRAIN_DEPOT),
						CcRailDepot);
				break;

			case WID_RAT_BUILD_WAYPOINT:
				PlaceRail_Waypoint(tile);
				break;

			case WID_RAT_BUILD_STATION:
				PlaceRail_Station(tile);
				break;

			case WID_RAT_BUILD_SIGNALS:
				VpStartPlaceSizing(tile, VPM_SIGNALDIRS, DDSP_BUILD_SIGNALS);
				break;

			case WID_RAT_BUILD_BRIDGE:
				PlaceRail_Bridge(tile, this);
				break;

			case WID_RAT_BUILD_TUNNEL:
				DoCommandP(tile, _cur_railtype | (TRANSPORT_RAIL << 8), 0, CMD_BUILD_TUNNEL | CMD_MSG(STR_ERROR_CAN_T_BUILD_TUNNEL_HERE), CcBuildRailTunnel);
				break;

			case WID_RAT_CONVERT_RAIL:
				VpStartPlaceSizing(tile, VPM_X_AND_Y, DDSP_CONVERT_RAIL);
				break;

			default: NOT_REACHED();
		}
	}

	void OnPlaceDrag(ViewportPlaceMethod select_method, ViewportDragDropSelectionProcess select_proc, Point pt) override
	{
		/* no dragging if you have pressed the convert button */
		if (FindWindowById(WC_BUILD_SIGNAL, 0) != NULL && _convert_signal_button && this->IsWidgetLowered(WID_RAT_BUILD_SIGNALS)) return;

		VpSelectTilesWithMethod(pt.x, pt.y, select_method);
	}

	void OnPlaceMouseUp(ViewportPlaceMethod select_method, ViewportDragDropSelectionProcess select_proc, Point pt, TileIndex start_tile, TileIndex end_tile) override
	{
		if (pt.x != -1) {
			switch (select_proc) {
				default: NOT_REACHED();
				case DDSP_BUILD_BRIDGE:
					if (!_settings_client.gui.persistent_buildingtools) ResetObjectToPlace();
					ShowBuildBridgeWindow(start_tile, end_tile, TRANSPORT_RAIL, _cur_railtype);
					break;

				case DDSP_PLACE_RAIL:
					HandleAutodirPlacement();
					break;

				case DDSP_BUILD_SIGNALS:
					HandleAutoSignalPlacement();
					break;

				case DDSP_DEMOLISH_AREA:
					GUIPlaceProcDragXY(select_proc, start_tile, end_tile);
					break;

				case DDSP_CONVERT_RAIL:
					DoCommandP(end_tile, start_tile, _cur_railtype | (_ctrl_pressed ? (1 << 6) : 0), CMD_CONVERT_RAIL | CMD_MSG(STR_ERROR_CAN_T_CONVERT_RAIL), CcPlaySound_SPLAT_RAIL);
					break;

				case DDSP_REMOVE_STATION:
				case DDSP_BUILD_STATION:
					if (this->IsWidgetLowered(WID_RAT_BUILD_STATION)) {
						/* Station */
						if (_remove_button_clicked) {
							DoCommandP(end_tile, start_tile, _ctrl_pressed ? 0 : 1, CMD_REMOVE_FROM_RAIL_STATION | CMD_MSG(STR_ERROR_CAN_T_REMOVE_PART_OF_STATION), CcPlaySound_SPLAT_RAIL);
						} else {
							HandleStationPlacement(start_tile, end_tile);
						}
					} else {
						/* Waypoint */
						if (_remove_button_clicked) {
							DoCommandP(end_tile, start_tile, _ctrl_pressed ? 0 : 1, CMD_REMOVE_FROM_RAIL_WAYPOINT | CMD_MSG(STR_ERROR_CAN_T_REMOVE_TRAIN_WAYPOINT), CcPlaySound_SPLAT_RAIL);
						} else {
							TileArea ta(start_tile, end_tile);
							uint32 p1 = _cur_railtype | (select_method == VPM_X_LIMITED ? AXIS_X : AXIS_Y) << 6 | ta.w << 8 | ta.h << 16 | _ctrl_pressed << 24;
							uint32 p2 = STAT_CLASS_WAYP | _cur_waypoint_type << 8 | INVALID_STATION << 16;

							CommandContainer cmdcont = { ta.tile, p1, p2, CMD_BUILD_RAIL_WAYPOINT | CMD_MSG(STR_ERROR_CAN_T_BUILD_TRAIN_WAYPOINT), CcPlaySound_SPLAT_RAIL, 0, "" };
							ShowSelectWaypointIfNeeded(cmdcont, ta);
						}
					}
					break;
			}
		}
	}

	void OnPlaceObjectAbort() override
	{
		this->RaiseButtons();
		this->DisableWidget(WID_RAT_REMOVE);
		this->SetWidgetDirty(WID_RAT_REMOVE);

		DeleteWindowById(WC_BUILD_SIGNAL, TRANSPORT_RAIL);
		DeleteWindowById(WC_BUILD_STATION, TRANSPORT_RAIL);
		DeleteWindowById(WC_BUILD_DEPOT, TRANSPORT_RAIL);
		DeleteWindowById(WC_BUILD_WAYPOINT, TRANSPORT_RAIL);
		DeleteWindowById(WC_SELECT_STATION, 0);
		DeleteWindowByClass(WC_BUILD_BRIDGE);
	}

	void OnPlacePresize(Point pt, TileIndex tile) override
	{
		DoCommand(tile, _cur_railtype | (TRANSPORT_RAIL << 8), 0, DC_AUTO, CMD_BUILD_TUNNEL);
		VpSetPresizeRange(tile, _build_tunnel_endtile == 0 ? tile : _build_tunnel_endtile);
	}

	EventState OnCTRLStateChange() override
	{
		/* do not toggle Remove button by Ctrl when placing station */
		if (!this->IsWidgetLowered(WID_RAT_BUILD_STATION) && !this->IsWidgetLowered(WID_RAT_BUILD_WAYPOINT) && RailToolbar_CtrlChanged(this)) return ES_HANDLED;
		return ES_NOT_HANDLED;
	}

	static HotkeyList hotkeys;
};

/**
 * Handler for global hotkeys of the BuildRailToolbarWindow.
 * @param hotkey Hotkey
 * @return ES_HANDLED if hotkey was accepted.
 */
static EventState RailToolbarGlobalHotkeys(int hotkey)
{
	if (_game_mode != GM_NORMAL || !CanBuildVehicleInfrastructure(VEH_TRAIN)) return ES_NOT_HANDLED;
	extern RailType _last_built_railtype;
	Window *w = ShowBuildRailToolbar(_last_built_railtype);
	if (w == NULL) return ES_NOT_HANDLED;
	return w->OnHotkey(hotkey);
}

const uint16 _railtoolbar_autorail_keys[] = {'5', 'A' | WKC_GLOBAL_HOTKEY, 0};
const uint16 _railtoolbar_polyrail_keys[] = {'5' | WKC_CTRL, 'A' | WKC_CTRL | WKC_GLOBAL_HOTKEY, 0};
const uint16 _railtoolbar_new_poly_keys[] = {'5' | WKC_CTRL | WKC_SHIFT, 'A' | WKC_CTRL | WKC_SHIFT | WKC_GLOBAL_HOTKEY, 0};

static Hotkey railtoolbar_hotkeys[] = {
	Hotkey('1', "build_ns", WID_RAT_BUILD_NS),
	Hotkey('2', "build_x", WID_RAT_BUILD_X),
	Hotkey('3', "build_ew", WID_RAT_BUILD_EW),
	Hotkey('4', "build_y", WID_RAT_BUILD_Y),
	Hotkey(_railtoolbar_autorail_keys, "autorail", WID_RAT_AUTORAIL),
	Hotkey(_railtoolbar_polyrail_keys, "polyrail", HOTKEY_POLYRAIL),
	Hotkey(_railtoolbar_new_poly_keys, "new_polyrail", HOTKEY_NEW_POLYRAIL),
	Hotkey('6', "demolish", WID_RAT_DEMOLISH),
	Hotkey('7', "depot", WID_RAT_BUILD_DEPOT),
	Hotkey('8', "waypoint", WID_RAT_BUILD_WAYPOINT),
	Hotkey('9', "station", WID_RAT_BUILD_STATION),
	Hotkey('S', "signal", WID_RAT_BUILD_SIGNALS),
	Hotkey('B', "bridge", WID_RAT_BUILD_BRIDGE),
	Hotkey('T', "tunnel", WID_RAT_BUILD_TUNNEL),
	Hotkey('R', "remove", WID_RAT_REMOVE),
	Hotkey('C', "convert", WID_RAT_CONVERT_RAIL),
	HOTKEY_LIST_END
};
HotkeyList BuildRailToolbarWindow::hotkeys("railtoolbar", railtoolbar_hotkeys, RailToolbarGlobalHotkeys);

static const NWidgetPart _nested_build_rail_widgets[] = {
	NWidget(NWID_HORIZONTAL),
		NWidget(WWT_CLOSEBOX, COLOUR_DARK_GREEN),
		NWidget(WWT_CAPTION, COLOUR_DARK_GREEN, WID_RAT_CAPTION), SetDataTip(STR_WHITE_STRING, STR_TOOLTIP_WINDOW_TITLE_DRAG_THIS),
		NWidget(WWT_STICKYBOX, COLOUR_DARK_GREEN),
	EndContainer(),
	NWidget(NWID_HORIZONTAL),
		NWidget(WWT_IMGBTN, COLOUR_DARK_GREEN, WID_RAT_BUILD_NS),
						SetFill(0, 1), SetMinimalSize(22, 22), SetDataTip(SPR_IMG_RAIL_NS, STR_RAIL_TOOLBAR_TOOLTIP_BUILD_RAILROAD_TRACK),
		NWidget(WWT_IMGBTN, COLOUR_DARK_GREEN, WID_RAT_BUILD_X),
						SetFill(0, 1), SetMinimalSize(22, 22), SetDataTip(SPR_IMG_RAIL_NE, STR_RAIL_TOOLBAR_TOOLTIP_BUILD_RAILROAD_TRACK),
		NWidget(WWT_IMGBTN, COLOUR_DARK_GREEN, WID_RAT_BUILD_EW),
						SetFill(0, 1), SetMinimalSize(22, 22), SetDataTip(SPR_IMG_RAIL_EW, STR_RAIL_TOOLBAR_TOOLTIP_BUILD_RAILROAD_TRACK),
		NWidget(WWT_IMGBTN, COLOUR_DARK_GREEN, WID_RAT_BUILD_Y),
						SetFill(0, 1), SetMinimalSize(22, 22), SetDataTip(SPR_IMG_RAIL_NW, STR_RAIL_TOOLBAR_TOOLTIP_BUILD_RAILROAD_TRACK),
		NWidget(WWT_IMGBTN, COLOUR_DARK_GREEN, WID_RAT_AUTORAIL),
						SetFill(0, 1), SetMinimalSize(22, 22), SetDataTip(SPR_IMG_AUTORAIL, STR_RAIL_TOOLBAR_TOOLTIP_BUILD_AUTORAIL),
		NWidget(WWT_IMGBTN, COLOUR_DARK_GREEN, WID_RAT_POLYRAIL),
						SetFill(0, 1), SetMinimalSize(22, 22), SetDataTip(SPR_IMG_AUTORAIL, STR_RAIL_TOOLBAR_TOOLTIP_BUILD_POLYRAIL),

		NWidget(WWT_PANEL, COLOUR_DARK_GREEN), SetMinimalSize(4, 22), SetDataTip(0x0, STR_NULL), EndContainer(),

		NWidget(WWT_IMGBTN, COLOUR_DARK_GREEN, WID_RAT_DEMOLISH),
						SetFill(0, 1), SetMinimalSize(22, 22), SetDataTip(SPR_IMG_DYNAMITE, STR_TOOLTIP_DEMOLISH_BUILDINGS_ETC),
		NWidget(WWT_IMGBTN, COLOUR_DARK_GREEN, WID_RAT_BUILD_DEPOT),
						SetFill(0, 1), SetMinimalSize(22, 22), SetDataTip(SPR_IMG_DEPOT_RAIL, STR_RAIL_TOOLBAR_TOOLTIP_BUILD_TRAIN_DEPOT_FOR_BUILDING),
		NWidget(WWT_IMGBTN, COLOUR_DARK_GREEN, WID_RAT_BUILD_WAYPOINT),
						SetFill(0, 1), SetMinimalSize(22, 22), SetDataTip(SPR_IMG_WAYPOINT, STR_RAIL_TOOLBAR_TOOLTIP_CONVERT_RAIL_TO_WAYPOINT),
		NWidget(WWT_IMGBTN, COLOUR_DARK_GREEN, WID_RAT_BUILD_STATION),
						SetFill(0, 1), SetMinimalSize(42, 22), SetDataTip(SPR_IMG_RAIL_STATION, STR_RAIL_TOOLBAR_TOOLTIP_BUILD_RAILROAD_STATION),
		NWidget(WWT_IMGBTN, COLOUR_DARK_GREEN, WID_RAT_BUILD_SIGNALS),
						SetFill(0, 1), SetMinimalSize(22, 22), SetDataTip(SPR_IMG_RAIL_SIGNALS, STR_RAIL_TOOLBAR_TOOLTIP_BUILD_RAILROAD_SIGNALS),
		NWidget(WWT_IMGBTN, COLOUR_DARK_GREEN, WID_RAT_BUILD_BRIDGE),
						SetFill(0, 1), SetMinimalSize(42, 22), SetDataTip(SPR_IMG_BRIDGE, STR_RAIL_TOOLBAR_TOOLTIP_BUILD_RAILROAD_BRIDGE),
		NWidget(WWT_IMGBTN, COLOUR_DARK_GREEN, WID_RAT_BUILD_TUNNEL),
						SetFill(0, 1), SetMinimalSize(20, 22), SetDataTip(SPR_IMG_TUNNEL_RAIL, STR_RAIL_TOOLBAR_TOOLTIP_BUILD_RAILROAD_TUNNEL),
		NWidget(WWT_IMGBTN, COLOUR_DARK_GREEN, WID_RAT_REMOVE),
						SetFill(0, 1), SetMinimalSize(22, 22), SetDataTip(SPR_IMG_REMOVE, STR_RAIL_TOOLBAR_TOOLTIP_TOGGLE_BUILD_REMOVE_FOR),
		NWidget(WWT_IMGBTN, COLOUR_DARK_GREEN, WID_RAT_CONVERT_RAIL),
						SetFill(0, 1), SetMinimalSize(22, 22), SetDataTip(SPR_IMG_CONVERT_RAIL, STR_RAIL_TOOLBAR_TOOLTIP_CONVERT_RAIL),
	EndContainer(),
};

static WindowDesc _build_rail_desc(
	WDP_ALIGN_TOOLBAR, "toolbar_rail", 0, 0,
	WC_BUILD_TOOLBAR, WC_NONE,
	WDF_CONSTRUCTION,
	_nested_build_rail_widgets, lengthof(_nested_build_rail_widgets),
	&BuildRailToolbarWindow::hotkeys
);


/**
 * Open the build rail toolbar window for a specific rail type.
 *
 * If the terraform toolbar is linked to the toolbar, that window is also opened.
 *
 * @param railtype Rail type to open the window for
 * @return newly opened rail toolbar, or NULL if the toolbar could not be opened.
 */
Window *ShowBuildRailToolbar(RailType railtype)
{
	if (!Company::IsValidID(_local_company)) return NULL;
	if (!ValParamRailtype(railtype)) return NULL;

	DeleteWindowByClass(WC_BUILD_TOOLBAR);
	_cur_railtype = railtype;
	_remove_button_clicked = false;
	return new BuildRailToolbarWindow(&_build_rail_desc, railtype);
}

/* TODO: For custom stations, respect their allowed platforms/lengths bitmasks!
 * --pasky */

static void HandleStationPlacement(TileIndex start, TileIndex end)
{
	TileArea ta(start, end);
	uint numtracks = ta.w;
	uint platlength = ta.h;

	if (_railstation.orientation == AXIS_X) Swap(numtracks, platlength);

	uint32 p1 = _cur_railtype | _railstation.orientation << 6 | numtracks << 8 | platlength << 16 | _ctrl_pressed << 24;
	uint32 p2 = _railstation.station_class | _railstation.station_type << 8 | INVALID_STATION << 16;

	CommandContainer cmdcont = { ta.tile, p1, p2, CMD_BUILD_RAIL_STATION | CMD_MSG(STR_ERROR_CAN_T_BUILD_RAILROAD_STATION), CcStation, 0, "" };
	ShowSelectStationIfNeeded(cmdcont, ta);
}

struct BuildRailStationWindow : public PickerWindowBase {
private:
	uint line_height;     ///< Height of a single line in the newstation selection matrix (#WID_BRAS_NEWST_LIST widget).
	uint coverage_height; ///< Height of the coverage texts.
	Scrollbar *vscroll;   ///< Vertical scrollbar of the new station list.
	Scrollbar *vscroll2;  ///< Vertical scrollbar of the matrix with new stations.

	/**
	 * Verify whether the currently selected station size is allowed after selecting a new station class/type.
	 * If not, change the station size variables ( _settings_client.gui.station_numtracks and _settings_client.gui.station_platlength ).
	 * @param statspec Specification of the new station class/type
	 */
	void CheckSelectedSize(const StationSpec *statspec)
	{
		if (statspec == NULL || _settings_client.gui.station_dragdrop) return;

		/* If current number of tracks is not allowed, make it as big as possible */
		if (HasBit(statspec->disallowed_platforms, _settings_client.gui.station_numtracks - 1)) {
			this->RaiseWidget(_settings_client.gui.station_numtracks + WID_BRAS_PLATFORM_NUM_BEGIN);
			_settings_client.gui.station_numtracks = 1;
			if (statspec->disallowed_platforms != UINT8_MAX) {
				while (HasBit(statspec->disallowed_platforms, _settings_client.gui.station_numtracks - 1)) {
					_settings_client.gui.station_numtracks++;
				}
				this->LowerWidget(_settings_client.gui.station_numtracks + WID_BRAS_PLATFORM_NUM_BEGIN);
			}
		}

		if (HasBit(statspec->disallowed_lengths, _settings_client.gui.station_platlength - 1)) {
			this->RaiseWidget(_settings_client.gui.station_platlength + WID_BRAS_PLATFORM_LEN_BEGIN);
			_settings_client.gui.station_platlength = 1;
			if (statspec->disallowed_lengths != UINT8_MAX) {
				while (HasBit(statspec->disallowed_lengths, _settings_client.gui.station_platlength - 1)) {
					_settings_client.gui.station_platlength++;
				}
				this->LowerWidget(_settings_client.gui.station_platlength + WID_BRAS_PLATFORM_LEN_BEGIN);
			}
		}
	}

public:
	BuildRailStationWindow(WindowDesc *desc, Window *parent, bool newstation) : PickerWindowBase(desc, parent)
	{
		this->coverage_height = 2 * FONT_HEIGHT_NORMAL + 3 * WD_PAR_VSEP_NORMAL;
		this->vscroll = NULL;
		_railstation.newstations = newstation;

		this->CreateNestedTree();
		NWidgetStacked *newst_additions = this->GetWidget<NWidgetStacked>(WID_BRAS_SHOW_NEWST_ADDITIONS);
		newst_additions->SetDisplayedPlane(newstation ? 0 : SZSP_NONE);
		newst_additions = this->GetWidget<NWidgetStacked>(WID_BRAS_SHOW_NEWST_MATRIX);
		newst_additions->SetDisplayedPlane(newstation ? 0 : SZSP_NONE);
		newst_additions = this->GetWidget<NWidgetStacked>(WID_BRAS_SHOW_NEWST_DEFSIZE);
		newst_additions->SetDisplayedPlane(newstation ? 0 : SZSP_NONE);
		newst_additions = this->GetWidget<NWidgetStacked>(WID_BRAS_SHOW_NEWST_RESIZE);
		newst_additions->SetDisplayedPlane(newstation ? 0 : SZSP_NONE);
		if (newstation) {
			this->vscroll = this->GetScrollbar(WID_BRAS_NEWST_SCROLL);
			this->vscroll2 = this->GetScrollbar(WID_BRAS_MATRIX_SCROLL);
		}
		this->FinishInitNested(TRANSPORT_RAIL);

		this->LowerWidget(_railstation.orientation + WID_BRAS_PLATFORM_DIR_X);
		if (_settings_client.gui.station_dragdrop) {
			this->LowerWidget(WID_BRAS_PLATFORM_DRAG_N_DROP);
		} else {
			this->LowerWidget(_settings_client.gui.station_numtracks + WID_BRAS_PLATFORM_NUM_BEGIN);
			this->LowerWidget(_settings_client.gui.station_platlength + WID_BRAS_PLATFORM_LEN_BEGIN);
		}
		this->SetWidgetLoweredState(WID_BRAS_HIGHLIGHT_OFF, !_settings_client.gui.station_show_coverage);
		this->SetWidgetLoweredState(WID_BRAS_HIGHLIGHT_ON, _settings_client.gui.station_show_coverage);

		if (!newstation || _railstation.station_class >= (int)StationClass::GetClassCount()) {
			/* New stations are not available or changed, so ensure the default station
			 * type is 'selected'. */
			_railstation.station_class = STAT_CLASS_DFLT;
			_railstation.station_type = 0;
			this->vscroll2 = NULL;
		}
		if (newstation) {
			_railstation.station_count = StationClass::Get(_railstation.station_class)->GetSpecCount();
			_railstation.station_type = min(_railstation.station_type, _railstation.station_count - 1);

			int count = 0;
			for (uint i = 0; i < StationClass::GetClassCount(); i++) {
				if (i == STAT_CLASS_WAYP) continue;
				count++;
			}
			this->vscroll->SetCount(count);
			this->vscroll->SetPosition(Clamp(_railstation.station_class - 2, 0, max(this->vscroll->GetCount() - this->vscroll->GetCapacity(), 0)));

			NWidgetMatrix *matrix = this->GetWidget<NWidgetMatrix>(WID_BRAS_MATRIX);
			matrix->SetScrollbar(this->vscroll2);
			matrix->SetCount(_railstation.station_count);
			matrix->SetClicked(_railstation.station_type);
		}
	}

	virtual ~BuildRailStationWindow()
	{
		DeleteWindowById(WC_SELECT_STATION, 0);
	}

	void OnPaint() override
	{
		bool newstations = _railstation.newstations;
		const StationSpec *statspec = newstations ? StationClass::Get(_railstation.station_class)->GetSpec(_railstation.station_type) : NULL;

		if (_settings_client.gui.station_dragdrop) {
			SetTileSelectSize(1, 1);
		} else {
			int x = _settings_client.gui.station_numtracks;
			int y = _settings_client.gui.station_platlength;
			if (_railstation.orientation == AXIS_X) Swap(x, y);
			if (!_remove_button_clicked) {
				SetTileSelectSize(x, y);
			}
		}

		int rad = (_settings_game.station.modified_catchment) ? CA_TRAIN : CA_UNMODIFIED;
		rad += _settings_game.station.catchment_increase;

		if (_settings_client.gui.station_show_coverage) SetTileSelectBigSize(-rad, -rad, 2 * rad, 2 * rad);

		for (uint bits = 0; bits < 7; bits++) {
			bool disable = bits >= _settings_game.station.station_spread;
			if (statspec == NULL) {
				this->SetWidgetDisabledState(bits + WID_BRAS_PLATFORM_NUM_1, disable);
				this->SetWidgetDisabledState(bits + WID_BRAS_PLATFORM_LEN_1, disable);
			} else {
				this->SetWidgetDisabledState(bits + WID_BRAS_PLATFORM_NUM_1, HasBit(statspec->disallowed_platforms, bits) || disable);
				this->SetWidgetDisabledState(bits + WID_BRAS_PLATFORM_LEN_1, HasBit(statspec->disallowed_lengths,   bits) || disable);
			}
		}

		this->DrawWidgets();

		if (this->IsShaded()) return;
		/* 'Accepts' and 'Supplies' texts. */
		NWidgetBase *cov = this->GetWidget<NWidgetBase>(WID_BRAS_COVERAGE_TEXTS);
		int top = cov->pos_y + WD_PAR_VSEP_NORMAL;
		int left = cov->pos_x + WD_FRAMERECT_LEFT;
		int right = cov->pos_x + cov->current_x - WD_FRAMERECT_RIGHT;
		int bottom = cov->pos_y + cov->current_y;
		top = DrawStationCoverageAreaText(left, right, top, SCT_ALL, rad, false) + WD_PAR_VSEP_NORMAL;
		top = DrawStationCoverageAreaText(left, right, top, SCT_ALL, rad, true) + WD_PAR_VSEP_NORMAL;
		/* Resize background if the window is too small.
		 * Never make the window smaller to avoid oscillating if the size change affects the acceptance.
		 * (This is the case, if making the window bigger moves the mouse into the window.) */
		if (top > bottom) {
			this->coverage_height += top - bottom;
			this->ReInit();
		}
	}

	void UpdateWidgetSize(int widget, Dimension *size, const Dimension &padding, Dimension *fill, Dimension *resize) override
	{
		switch (widget) {
			case WID_BRAS_NEWST_LIST: {
				Dimension d = {0, 0};
				for (uint i = 0; i < StationClass::GetClassCount(); i++) {
					if (i == STAT_CLASS_WAYP) continue;
					d = maxdim(d, GetStringBoundingBox(StationClass::Get((StationClassID)i)->name));
				}
				size->width = max(size->width, d.width + padding.width);
				this->line_height = FONT_HEIGHT_NORMAL + WD_MATRIX_TOP + WD_MATRIX_BOTTOM;
				size->height = 5 * this->line_height;
				resize->height = this->line_height;
				break;
			}

			case WID_BRAS_SHOW_NEWST_TYPE: {
				if (!_railstation.newstations) {
					size->width = 0;
					size->height = 0;
					break;
				}

				/* If newstations exist, compute the non-zero minimal size. */
				Dimension d = {0, 0};
				StringID str = this->GetWidget<NWidgetCore>(widget)->widget_data;
				for (StationClassID statclass = STAT_CLASS_BEGIN; statclass < (StationClassID)StationClass::GetClassCount(); statclass++) {
					if (statclass == STAT_CLASS_WAYP) continue;
					StationClass *stclass = StationClass::Get(statclass);
					for (uint16 j = 0; j < stclass->GetSpecCount(); j++) {
						const StationSpec *statspec = stclass->GetSpec(j);
						SetDParam(0, (statspec != NULL && statspec->name != 0) ? statspec->name : STR_STATION_CLASS_DFLT);
						d = maxdim(d, GetStringBoundingBox(str));
					}
				}
				size->width = max(size->width, d.width + padding.width);
				break;
			}

			case WID_BRAS_PLATFORM_DIR_X:
			case WID_BRAS_PLATFORM_DIR_Y:
			case WID_BRAS_IMAGE:
				size->width  = ScaleGUITrad(64) + 2;
				size->height = ScaleGUITrad(58) + 2;
				break;

			case WID_BRAS_COVERAGE_TEXTS:
				size->height = this->coverage_height;
				break;

			case WID_BRAS_MATRIX:
				fill->height = 1;
				resize->height = 1;
				break;
		}
	}

	void DrawWidget(const Rect &r, int widget) const override
	{
		DrawPixelInfo tmp_dpi;

		switch (GB(widget, 0, 16)) {
			case WID_BRAS_PLATFORM_DIR_X:
				/* Set up a clipping area for the '/' station preview */
				if (FillDrawPixelInfo(&tmp_dpi, r.left, r.top, r.right - r.left + 1, r.bottom - r.top + 1)) {
					DrawPixelInfo *old_dpi = _cur_dpi;
					_cur_dpi = &tmp_dpi;
					int x = ScaleGUITrad(31) + 1;
					int y = r.bottom - r.top - ScaleGUITrad(31);
					if (!DrawStationTile(x, y, _cur_railtype, AXIS_X, _railstation.station_class, _railstation.station_type)) {
						StationPickerDrawSprite(x, y, STATION_RAIL, _cur_railtype, INVALID_ROADTYPE, 2);
					}
					_cur_dpi = old_dpi;
				}
				break;

			case WID_BRAS_PLATFORM_DIR_Y:
				/* Set up a clipping area for the '\' station preview */
				if (FillDrawPixelInfo(&tmp_dpi, r.left, r.top, r.right - r.left + 1, r.bottom - r.top + 1)) {
					DrawPixelInfo *old_dpi = _cur_dpi;
					_cur_dpi = &tmp_dpi;
					int x = ScaleGUITrad(31) + 1;
					int y = r.bottom - r.top - ScaleGUITrad(31);
					if (!DrawStationTile(x, y, _cur_railtype, AXIS_Y, _railstation.station_class, _railstation.station_type)) {
						StationPickerDrawSprite(x, y, STATION_RAIL, _cur_railtype, INVALID_ROADTYPE, 3);
					}
					_cur_dpi = old_dpi;
				}
				break;

			case WID_BRAS_NEWST_LIST: {
				uint statclass = 0;
				uint row = 0;
				for (uint i = 0; i < StationClass::GetClassCount(); i++) {
					if (i == STAT_CLASS_WAYP) continue;
					if (this->vscroll->IsVisible(statclass)) {
						DrawString(r.left + WD_MATRIX_LEFT, r.right - WD_MATRIX_RIGHT, row * this->line_height + r.top + WD_MATRIX_TOP,
								StationClass::Get((StationClassID)i)->name,
								(StationClassID)i == _railstation.station_class ? TC_WHITE : TC_BLACK);
						row++;
					}
					statclass++;
				}
				break;
			}

			case WID_BRAS_IMAGE: {
				byte type = GB(widget, 16, 16);
				assert(type < _railstation.station_count);
				/* Check station availability callback */
				const StationSpec *statspec = StationClass::Get(_railstation.station_class)->GetSpec(type);
				if (!IsStationAvailable(statspec)) {
					GfxFillRect(r.left + 1, r.top + 1, r.right - 1, r.bottom - 1, PC_BLACK, FILLRECT_CHECKER);
				}

				/* Set up a clipping area for the station preview. */
				if (FillDrawPixelInfo(&tmp_dpi, r.left, r.top, r.right - r.left + 1, r.bottom - r.top + 1)) {
					DrawPixelInfo *old_dpi = _cur_dpi;
					_cur_dpi = &tmp_dpi;
					int x = ScaleGUITrad(31) + 1;
					int y = r.bottom - r.top - ScaleGUITrad(31);
					if (!DrawStationTile(x, y, _cur_railtype, _railstation.orientation, _railstation.station_class, type)) {
						StationPickerDrawSprite(x, y, STATION_RAIL, _cur_railtype, INVALID_ROADTYPE, 2 + _railstation.orientation);
					}
					_cur_dpi = old_dpi;
				}
				break;
			}
		}
	}

	void OnResize() override
	{
		if (this->vscroll != NULL) { // New stations available.
			this->vscroll->SetCapacityFromWidget(this, WID_BRAS_NEWST_LIST);
		}
	}

	void SetStringParameters(int widget) const override
	{
		if (widget == WID_BRAS_SHOW_NEWST_TYPE) {
			const StationSpec *statspec = StationClass::Get(_railstation.station_class)->GetSpec(_railstation.station_type);
			SetDParam(0, (statspec != NULL && statspec->name != 0) ? statspec->name : STR_STATION_CLASS_DFLT);
		}
	}

	void OnClick(Point pt, int widget, int click_count) override
	{
		switch (GB(widget, 0, 16)) {
			case WID_BRAS_PLATFORM_DIR_X:
			case WID_BRAS_PLATFORM_DIR_Y:
				this->RaiseWidget(_railstation.orientation + WID_BRAS_PLATFORM_DIR_X);
				_railstation.orientation = (Axis)(widget - WID_BRAS_PLATFORM_DIR_X);
				this->LowerWidget(_railstation.orientation + WID_BRAS_PLATFORM_DIR_X);
				if (_settings_client.sound.click_beep) SndPlayFx(SND_15_BEEP);
				this->SetDirty();
				DeleteWindowById(WC_SELECT_STATION, 0);
				break;

			case WID_BRAS_PLATFORM_NUM_1:
			case WID_BRAS_PLATFORM_NUM_2:
			case WID_BRAS_PLATFORM_NUM_3:
			case WID_BRAS_PLATFORM_NUM_4:
			case WID_BRAS_PLATFORM_NUM_5:
			case WID_BRAS_PLATFORM_NUM_6:
			case WID_BRAS_PLATFORM_NUM_7: {
				this->RaiseWidget(_settings_client.gui.station_numtracks + WID_BRAS_PLATFORM_NUM_BEGIN);
				this->RaiseWidget(WID_BRAS_PLATFORM_DRAG_N_DROP);

				_settings_client.gui.station_numtracks = widget - WID_BRAS_PLATFORM_NUM_BEGIN;
				_settings_client.gui.station_dragdrop = false;

				_settings_client.gui.station_dragdrop = false;

				const StationSpec *statspec = _railstation.newstations ? StationClass::Get(_railstation.station_class)->GetSpec(_railstation.station_type) : NULL;
				if (statspec != NULL && HasBit(statspec->disallowed_lengths, _settings_client.gui.station_platlength - 1)) {
					/* The previously selected number of platforms in invalid */
					for (uint i = 0; i < 7; i++) {
						if (!HasBit(statspec->disallowed_lengths, i)) {
							this->RaiseWidget(_settings_client.gui.station_platlength + WID_BRAS_PLATFORM_LEN_BEGIN);
							_settings_client.gui.station_platlength = i + 1;
							break;
						}
					}
				}

				this->LowerWidget(_settings_client.gui.station_numtracks + WID_BRAS_PLATFORM_NUM_BEGIN);
				this->LowerWidget(_settings_client.gui.station_platlength + WID_BRAS_PLATFORM_LEN_BEGIN);
				if (_settings_client.sound.click_beep) SndPlayFx(SND_15_BEEP);
				this->SetDirty();
				DeleteWindowById(WC_SELECT_STATION, 0);
				break;
			}

			case WID_BRAS_PLATFORM_LEN_1:
			case WID_BRAS_PLATFORM_LEN_2:
			case WID_BRAS_PLATFORM_LEN_3:
			case WID_BRAS_PLATFORM_LEN_4:
			case WID_BRAS_PLATFORM_LEN_5:
			case WID_BRAS_PLATFORM_LEN_6:
			case WID_BRAS_PLATFORM_LEN_7: {
				this->RaiseWidget(_settings_client.gui.station_platlength + WID_BRAS_PLATFORM_LEN_BEGIN);
				this->RaiseWidget(WID_BRAS_PLATFORM_DRAG_N_DROP);

				_settings_client.gui.station_platlength = widget - WID_BRAS_PLATFORM_LEN_BEGIN;
				_settings_client.gui.station_dragdrop = false;

				_settings_client.gui.station_dragdrop = false;

				const StationSpec *statspec = _railstation.newstations ? StationClass::Get(_railstation.station_class)->GetSpec(_railstation.station_type) : NULL;
				if (statspec != NULL && HasBit(statspec->disallowed_platforms, _settings_client.gui.station_numtracks - 1)) {
					/* The previously selected number of tracks in invalid */
					for (uint i = 0; i < 7; i++) {
						if (!HasBit(statspec->disallowed_platforms, i)) {
							this->RaiseWidget(_settings_client.gui.station_numtracks + WID_BRAS_PLATFORM_NUM_BEGIN);
							_settings_client.gui.station_numtracks = i + 1;
							break;
						}
					}
				}

				this->LowerWidget(_settings_client.gui.station_numtracks + WID_BRAS_PLATFORM_NUM_BEGIN);
				this->LowerWidget(_settings_client.gui.station_platlength + WID_BRAS_PLATFORM_LEN_BEGIN);
				if (_settings_client.sound.click_beep) SndPlayFx(SND_15_BEEP);
				this->SetDirty();
				DeleteWindowById(WC_SELECT_STATION, 0);
				break;
			}

			case WID_BRAS_PLATFORM_DRAG_N_DROP: {
				_settings_client.gui.station_dragdrop ^= true;

				this->ToggleWidgetLoweredState(WID_BRAS_PLATFORM_DRAG_N_DROP);

				/* get the first allowed length/number of platforms */
				const StationSpec *statspec = _railstation.newstations ? StationClass::Get(_railstation.station_class)->GetSpec(_railstation.station_type) : NULL;
				if (statspec != NULL && HasBit(statspec->disallowed_lengths, _settings_client.gui.station_platlength - 1)) {
					for (uint i = 0; i < 7; i++) {
						if (!HasBit(statspec->disallowed_lengths, i)) {
							this->RaiseWidget(_settings_client.gui.station_platlength + WID_BRAS_PLATFORM_LEN_BEGIN);
							_settings_client.gui.station_platlength = i + 1;
							break;
						}
					}
				}
				if (statspec != NULL && HasBit(statspec->disallowed_platforms, _settings_client.gui.station_numtracks - 1)) {
					for (uint i = 0; i < 7; i++) {
						if (!HasBit(statspec->disallowed_platforms, i)) {
							this->RaiseWidget(_settings_client.gui.station_numtracks + WID_BRAS_PLATFORM_NUM_BEGIN);
							_settings_client.gui.station_numtracks = i + 1;
							break;
						}
					}
				}

				this->SetWidgetLoweredState(_settings_client.gui.station_numtracks + WID_BRAS_PLATFORM_NUM_BEGIN, !_settings_client.gui.station_dragdrop);
				this->SetWidgetLoweredState(_settings_client.gui.station_platlength + WID_BRAS_PLATFORM_LEN_BEGIN, !_settings_client.gui.station_dragdrop);
				if (_settings_client.sound.click_beep) SndPlayFx(SND_15_BEEP);
				this->SetDirty();
				DeleteWindowById(WC_SELECT_STATION, 0);
				break;
			}

			case WID_BRAS_HIGHLIGHT_OFF:
			case WID_BRAS_HIGHLIGHT_ON:
				_settings_client.gui.station_show_coverage = (widget != WID_BRAS_HIGHLIGHT_OFF);

				this->SetWidgetLoweredState(WID_BRAS_HIGHLIGHT_OFF, !_settings_client.gui.station_show_coverage);
				this->SetWidgetLoweredState(WID_BRAS_HIGHLIGHT_ON, _settings_client.gui.station_show_coverage);
				if (_settings_client.sound.click_beep) SndPlayFx(SND_15_BEEP);
				this->SetDirty();
				break;

			case WID_BRAS_NEWST_LIST: {
				int y = this->vscroll->GetScrolledRowFromWidget(pt.y, this, WID_BRAS_NEWST_LIST, 0, this->line_height);
				if (y >= (int)StationClass::GetClassCount()) return;
				for (uint i = 0; i < StationClass::GetClassCount(); i++) {
					if (i == STAT_CLASS_WAYP) continue;
					if (y == 0) {
						if (_railstation.station_class != (StationClassID)i) {
							_railstation.station_class = (StationClassID)i;
							StationClass *stclass = StationClass::Get(_railstation.station_class);
							_railstation.station_count = stclass->GetSpecCount();
							_railstation.station_type  = min((int)_railstation.station_type, max(0, (int)_railstation.station_count - 1));

							this->CheckSelectedSize(stclass->GetSpec(_railstation.station_type));

							NWidgetMatrix *matrix = this->GetWidget<NWidgetMatrix>(WID_BRAS_MATRIX);
							matrix->SetCount(_railstation.station_count);
							matrix->SetClicked(_railstation.station_type);
						}
						if (_settings_client.sound.click_beep) SndPlayFx(SND_15_BEEP);
						this->SetDirty();
						DeleteWindowById(WC_SELECT_STATION, 0);
						break;
					}
					y--;
				}
				break;
			}

			case WID_BRAS_IMAGE: {
				int y = GB(widget, 16, 16);
				if (y >= _railstation.station_count) return;

				/* Check station availability callback */
				const StationSpec *statspec = StationClass::Get(_railstation.station_class)->GetSpec(y);
				if (!IsStationAvailable(statspec)) return;

				_railstation.station_type = y;

				this->CheckSelectedSize(statspec);
				this->GetWidget<NWidgetMatrix>(WID_BRAS_MATRIX)->SetClicked(_railstation.station_type);

				if (_settings_client.sound.click_beep) SndPlayFx(SND_15_BEEP);
				this->SetDirty();
				DeleteWindowById(WC_SELECT_STATION, 0);
				break;
			}
		}
	}

	void OnRealtimeTick(uint delta_ms) override
	{
		CheckRedrawStationCoverage(this);
	}
};

static const NWidgetPart _nested_station_builder_widgets[] = {
	NWidget(NWID_HORIZONTAL),
		NWidget(WWT_CLOSEBOX, COLOUR_DARK_GREEN),
		NWidget(WWT_CAPTION, COLOUR_DARK_GREEN), SetDataTip(STR_STATION_BUILD_RAIL_CAPTION, STR_TOOLTIP_WINDOW_TITLE_DRAG_THIS),
		NWidget(WWT_SHADEBOX, COLOUR_DARK_GREEN),
		NWidget(NWID_SELECTION, INVALID_COLOUR, WID_BRAS_SHOW_NEWST_DEFSIZE),
			NWidget(WWT_DEFSIZEBOX, COLOUR_DARK_GREEN),
		EndContainer(),
	EndContainer(),
	NWidget(WWT_PANEL, COLOUR_DARK_GREEN),
		NWidget(NWID_HORIZONTAL),
			NWidget(NWID_VERTICAL),
				NWidget(NWID_SELECTION, INVALID_COLOUR, WID_BRAS_SHOW_NEWST_ADDITIONS),
					NWidget(NWID_HORIZONTAL), SetPIP(7, 0, 7), SetPadding(2, 0, 1, 0),
						NWidget(WWT_MATRIX, COLOUR_GREY, WID_BRAS_NEWST_LIST), SetMinimalSize(122, 71), SetFill(1, 0),
								SetMatrixDataTip(1, 0, STR_STATION_BUILD_STATION_CLASS_TOOLTIP), SetScrollbar(WID_BRAS_NEWST_SCROLL),
						NWidget(NWID_VSCROLLBAR, COLOUR_GREY, WID_BRAS_NEWST_SCROLL),
					EndContainer(),
				EndContainer(),
				NWidget(WWT_LABEL, COLOUR_DARK_GREEN), SetMinimalSize(144, 11), SetDataTip(STR_STATION_BUILD_ORIENTATION, STR_NULL), SetPadding(1, 2, 0, 2),
				NWidget(NWID_HORIZONTAL),
					NWidget(NWID_SPACER), SetMinimalSize(7, 0), SetFill(1, 0),
					NWidget(WWT_PANEL, COLOUR_GREY, WID_BRAS_PLATFORM_DIR_X), SetMinimalSize(66, 60), SetFill(0, 0), SetDataTip(0x0, STR_STATION_BUILD_RAILROAD_ORIENTATION_TOOLTIP), EndContainer(),
					NWidget(NWID_SPACER), SetMinimalSize(2, 0), SetFill(1, 0),
					NWidget(WWT_PANEL, COLOUR_GREY, WID_BRAS_PLATFORM_DIR_Y), SetMinimalSize(66, 60), SetFill(0, 0), SetDataTip(0x0, STR_STATION_BUILD_RAILROAD_ORIENTATION_TOOLTIP), EndContainer(),
					NWidget(NWID_SPACER), SetMinimalSize(7, 0), SetFill(1, 0),
				EndContainer(),
				NWidget(WWT_LABEL, COLOUR_DARK_GREEN, WID_BRAS_SHOW_NEWST_TYPE), SetMinimalSize(144, 11), SetDataTip(STR_ORANGE_STRING, STR_NULL), SetPadding(1, 2, 4, 2),
				NWidget(WWT_LABEL, COLOUR_DARK_GREEN), SetMinimalSize(144, 11), SetDataTip(STR_STATION_BUILD_NUMBER_OF_TRACKS, STR_NULL), SetPadding(0, 2, 0, 2),
				NWidget(NWID_HORIZONTAL),
					NWidget(NWID_SPACER), SetFill(1, 0),
					NWidget(WWT_TEXTBTN, COLOUR_GREY, WID_BRAS_PLATFORM_NUM_1), SetMinimalSize(15, 12), SetDataTip(STR_BLACK_1, STR_STATION_BUILD_NUMBER_OF_TRACKS_TOOLTIP),
					NWidget(WWT_TEXTBTN, COLOUR_GREY, WID_BRAS_PLATFORM_NUM_2), SetMinimalSize(15, 12), SetDataTip(STR_BLACK_2, STR_STATION_BUILD_NUMBER_OF_TRACKS_TOOLTIP),
					NWidget(WWT_TEXTBTN, COLOUR_GREY, WID_BRAS_PLATFORM_NUM_3), SetMinimalSize(15, 12), SetDataTip(STR_BLACK_3, STR_STATION_BUILD_NUMBER_OF_TRACKS_TOOLTIP),
					NWidget(WWT_TEXTBTN, COLOUR_GREY, WID_BRAS_PLATFORM_NUM_4), SetMinimalSize(15, 12), SetDataTip(STR_BLACK_4, STR_STATION_BUILD_NUMBER_OF_TRACKS_TOOLTIP),
					NWidget(WWT_TEXTBTN, COLOUR_GREY, WID_BRAS_PLATFORM_NUM_5), SetMinimalSize(15, 12), SetDataTip(STR_BLACK_5, STR_STATION_BUILD_NUMBER_OF_TRACKS_TOOLTIP),
					NWidget(WWT_TEXTBTN, COLOUR_GREY, WID_BRAS_PLATFORM_NUM_6), SetMinimalSize(15, 12), SetDataTip(STR_BLACK_6, STR_STATION_BUILD_NUMBER_OF_TRACKS_TOOLTIP),
					NWidget(WWT_TEXTBTN, COLOUR_GREY, WID_BRAS_PLATFORM_NUM_7), SetMinimalSize(15, 12), SetDataTip(STR_BLACK_7, STR_STATION_BUILD_NUMBER_OF_TRACKS_TOOLTIP),
					NWidget(NWID_SPACER), SetFill(1, 0),
				EndContainer(),
				NWidget(WWT_LABEL, COLOUR_DARK_GREEN), SetMinimalSize(144, 11), SetDataTip(STR_STATION_BUILD_PLATFORM_LENGTH, STR_NULL), SetPadding(2, 2, 0, 2),
				NWidget(NWID_HORIZONTAL),
					NWidget(NWID_SPACER), SetFill(1, 0),
					NWidget(WWT_TEXTBTN, COLOUR_GREY, WID_BRAS_PLATFORM_LEN_1), SetMinimalSize(15, 12), SetDataTip(STR_BLACK_1, STR_STATION_BUILD_PLATFORM_LENGTH_TOOLTIP),
					NWidget(WWT_TEXTBTN, COLOUR_GREY, WID_BRAS_PLATFORM_LEN_2), SetMinimalSize(15, 12), SetDataTip(STR_BLACK_2, STR_STATION_BUILD_PLATFORM_LENGTH_TOOLTIP),
					NWidget(WWT_TEXTBTN, COLOUR_GREY, WID_BRAS_PLATFORM_LEN_3), SetMinimalSize(15, 12), SetDataTip(STR_BLACK_3, STR_STATION_BUILD_PLATFORM_LENGTH_TOOLTIP),
					NWidget(WWT_TEXTBTN, COLOUR_GREY, WID_BRAS_PLATFORM_LEN_4), SetMinimalSize(15, 12), SetDataTip(STR_BLACK_4, STR_STATION_BUILD_PLATFORM_LENGTH_TOOLTIP),
					NWidget(WWT_TEXTBTN, COLOUR_GREY, WID_BRAS_PLATFORM_LEN_5), SetMinimalSize(15, 12), SetDataTip(STR_BLACK_5, STR_STATION_BUILD_PLATFORM_LENGTH_TOOLTIP),
					NWidget(WWT_TEXTBTN, COLOUR_GREY, WID_BRAS_PLATFORM_LEN_6), SetMinimalSize(15, 12), SetDataTip(STR_BLACK_6, STR_STATION_BUILD_PLATFORM_LENGTH_TOOLTIP),
					NWidget(WWT_TEXTBTN, COLOUR_GREY, WID_BRAS_PLATFORM_LEN_7), SetMinimalSize(15, 12), SetDataTip(STR_BLACK_7, STR_STATION_BUILD_PLATFORM_LENGTH_TOOLTIP),
					NWidget(NWID_SPACER), SetFill(1, 0),
				EndContainer(),
				NWidget(NWID_SPACER), SetMinimalSize(0, 2),
				NWidget(NWID_HORIZONTAL),
					NWidget(NWID_SPACER), SetMinimalSize(2, 0), SetFill(1, 0),
					NWidget(WWT_TEXTBTN, COLOUR_GREY, WID_BRAS_PLATFORM_DRAG_N_DROP), SetMinimalSize(75, 12), SetDataTip(STR_STATION_BUILD_DRAG_DROP, STR_STATION_BUILD_DRAG_DROP_TOOLTIP),
					NWidget(NWID_SPACER), SetMinimalSize(2, 0), SetFill(1, 0),
				EndContainer(),
				NWidget(WWT_LABEL, COLOUR_DARK_GREEN), SetMinimalSize(144, 11), SetDataTip(STR_STATION_BUILD_COVERAGE_AREA_TITLE, STR_NULL), SetPadding(3, 2, 0, 2),
				NWidget(NWID_HORIZONTAL),
					NWidget(NWID_SPACER), SetMinimalSize(2, 0), SetFill(1, 0),
					NWidget(WWT_TEXTBTN, COLOUR_GREY, WID_BRAS_HIGHLIGHT_OFF), SetMinimalSize(60, 12),
												SetDataTip(STR_STATION_BUILD_COVERAGE_OFF, STR_STATION_BUILD_COVERAGE_AREA_OFF_TOOLTIP),
					NWidget(WWT_TEXTBTN, COLOUR_GREY, WID_BRAS_HIGHLIGHT_ON), SetMinimalSize(60, 12),
												SetDataTip(STR_STATION_BUILD_COVERAGE_ON, STR_STATION_BUILD_COVERAGE_AREA_ON_TOOLTIP),
					NWidget(NWID_SPACER), SetMinimalSize(2, 0), SetFill(1, 0),
				EndContainer(),
			EndContainer(),
			NWidget(NWID_SELECTION, INVALID_COLOUR, WID_BRAS_SHOW_NEWST_MATRIX),
				/* We need an additional background for the matrix, as the matrix cannot handle the scrollbar due to not being an NWidgetCore. */
				NWidget(WWT_PANEL, COLOUR_DARK_GREEN), SetScrollbar(WID_BRAS_MATRIX_SCROLL),
					NWidget(NWID_HORIZONTAL),
						NWidget(NWID_MATRIX, COLOUR_DARK_GREEN, WID_BRAS_MATRIX), SetScrollbar(WID_BRAS_MATRIX_SCROLL), SetPIP(0, 2, 0), SetPadding(2, 0, 0, 0),
							NWidget(WWT_PANEL, COLOUR_DARK_GREEN, WID_BRAS_IMAGE), SetMinimalSize(66, 60),
									SetFill(0, 0), SetResize(0, 0), SetDataTip(0x0, STR_STATION_BUILD_STATION_TYPE_TOOLTIP), SetScrollbar(WID_BRAS_MATRIX_SCROLL),
							EndContainer(),
						EndContainer(),
						NWidget(NWID_VSCROLLBAR, COLOUR_DARK_GREEN, WID_BRAS_MATRIX_SCROLL),
					EndContainer(),
				EndContainer(),
			EndContainer(),
		EndContainer(),
		NWidget(NWID_HORIZONTAL),
			NWidget(WWT_EMPTY, INVALID_COLOUR, WID_BRAS_COVERAGE_TEXTS), SetFill(1, 1), SetResize(1, 0),
			NWidget(NWID_SELECTION, INVALID_COLOUR, WID_BRAS_SHOW_NEWST_RESIZE),
				NWidget(NWID_VERTICAL),
					NWidget(WWT_PANEL, COLOUR_DARK_GREEN), SetFill(0, 1), EndContainer(),
					NWidget(WWT_RESIZEBOX, COLOUR_DARK_GREEN),
				EndContainer(),
			EndContainer(),
		EndContainer(),
	EndContainer(),
};

/** High level window description of the station-build window (default & newGRF) */
static WindowDesc _station_builder_desc(
	WDP_AUTO, "build_station_rail", 350, 0,
	WC_BUILD_STATION, WC_BUILD_TOOLBAR,
	WDF_CONSTRUCTION,
	_nested_station_builder_widgets, lengthof(_nested_station_builder_widgets)
);

/** Open station build window */
static void ShowStationBuilder(Window *parent)
{
	bool newstations = StationClass::GetClassCount() > 2 || StationClass::Get(STAT_CLASS_DFLT)->GetSpecCount() != 1;
	new BuildRailStationWindow(&_station_builder_desc, parent, newstations);
}

struct BuildSignalWindow : public PickerWindowBase {
private:
	Dimension sig_sprite_size;     ///< Maximum size of signal GUI sprites.
	int sig_sprite_bottom_offset;  ///< Maximum extent of signal GUI sprite from reference point towards bottom.
	bool progsig_ui_shown;         ///< Whether programmable signal UI is shown

	/**
	 * Draw dynamic a signal-sprite in a button in the signal GUI
	 * Draw the sprite +1px to the right and down if the button is lowered
	 *
	 * @param widget_index index of this widget in the window
	 * @param image        the sprite to draw
	 */
	void DrawSignalSprite(byte widget_index, SpriteID image) const
	{
		Point offset;
		Dimension sprite_size = GetSpriteSize(image, &offset);
		const NWidgetBase *widget = this->GetWidget<NWidgetBase>(widget_index);
		int x = widget->pos_x - offset.x +
				(widget->current_x - sprite_size.width + offset.x) / 2;  // centered
		int y = widget->pos_y - sig_sprite_bottom_offset + WD_IMGBTN_TOP +
				(widget->current_y - WD_IMGBTN_TOP - WD_IMGBTN_BOTTOM + sig_sprite_size.height) / 2; // aligned to bottom

		DrawSprite(image, PAL_NONE,
				x + this->IsWidgetLowered(widget_index),
				y + this->IsWidgetLowered(widget_index));
	}

	void SetProgsigUiShown() {
		this->progsig_ui_shown = _settings_client.gui.show_progsig_ui;
		this->GetWidget<NWidgetStacked>(WID_BS_SEMAPHORE_PROG_SEL)->SetDisplayedPlane(_settings_client.gui.show_progsig_ui ? 0 : SZSP_NONE);
		this->GetWidget<NWidgetStacked>(WID_BS_ELECTRIC_PROG_SEL)->SetDisplayedPlane(_settings_client.gui.show_progsig_ui ? 0 : SZSP_NONE);
		this->GetWidget<NWidgetStacked>(WID_BS_PROGRAM_SEL)->SetDisplayedPlane(_settings_client.gui.show_progsig_ui ? 0 : 1);
	}

public:
	BuildSignalWindow(WindowDesc *desc, Window *parent) : PickerWindowBase(desc, parent)
	{
		this->CreateNestedTree();
		this->SetProgsigUiShown();
		this->FinishInitNested(TRANSPORT_RAIL);
		this->OnInvalidateData();
	}

	~BuildSignalWindow()
	{
		_convert_signal_button = false;
		_trace_restrict_button = false;
		_program_signal_button = false;
	}

	void OnInit() override
	{
		/* Calculate maximum signal sprite size. */
		this->sig_sprite_size.width = 0;
		this->sig_sprite_size.height = 0;
		this->sig_sprite_bottom_offset = 0;
		const RailtypeInfo *rti = GetRailTypeInfo(_cur_railtype);
		for (uint type = SIGTYPE_NORMAL; type < SIGTYPE_END; type++) {
			for (uint variant = SIG_ELECTRIC; variant <= SIG_SEMAPHORE; variant++) {
				for (uint lowered = 0; lowered < 2; lowered++) {
					Point offset;
					Dimension sprite_size = GetSpriteSize(rti->gui_sprites.signals[type][variant][lowered], &offset);
					this->sig_sprite_bottom_offset = max<int>(this->sig_sprite_bottom_offset, sprite_size.height);
					this->sig_sprite_size.width = max<int>(this->sig_sprite_size.width, sprite_size.width - offset.x);
					this->sig_sprite_size.height = max<int>(this->sig_sprite_size.height, sprite_size.height - offset.y);
				}
			}
		}
	}

	void UpdateWidgetSize(int widget, Dimension *size, const Dimension &padding, Dimension *fill, Dimension *resize) override
	{
		if (widget == WID_BS_DRAG_SIGNALS_DENSITY_LABEL) {
			/* Two digits for signals density. */
			size->width = max(size->width, 2 * GetDigitWidth() + padding.width + WD_FRAMERECT_LEFT + WD_FRAMERECT_RIGHT);
		} else if (IsInsideMM(widget, WID_BS_SEMAPHORE_NORM, WID_BS_ELECTRIC_PBS_OWAY + 1)) {
			size->width = max(size->width, this->sig_sprite_size.width + WD_IMGBTN_LEFT + WD_IMGBTN_RIGHT);
			size->height = max(size->height, this->sig_sprite_size.height + WD_IMGBTN_TOP + WD_IMGBTN_BOTTOM);
		}
	}

	void SetStringParameters(int widget) const override
	{
		switch (widget) {
			case WID_BS_DRAG_SIGNALS_DENSITY_LABEL:
				SetDParam(0, _settings_client.gui.drag_signals_density);
				break;
		}
	}

	void DrawWidget(const Rect &r, int widget) const override
	{
		if (IsInsideMM(widget, WID_BS_SEMAPHORE_NORM, WID_BS_ELECTRIC_PBS_OWAY + 1)) {
			/* Extract signal from widget number. */
			SignalType type = TypeForClick((widget - WID_BS_SEMAPHORE_NORM) % SIGTYPE_END);
			int var = SIG_SEMAPHORE - (widget - WID_BS_SEMAPHORE_NORM) / SIGTYPE_END; // SignalVariant order is reversed compared to the widgets.
			SpriteID sprite = GetRailTypeInfo(_cur_railtype)->gui_sprites.signals[type][var][this->IsWidgetLowered(widget)];

			this->DrawSignalSprite(widget, sprite);
		}
	}

<<<<<<< HEAD
	inline SignalType TypeForClick(uint id) const
	{
		switch(id) {
			case 0: return SIGTYPE_NORMAL;
			case 1: return SIGTYPE_ENTRY;
			case 2: return SIGTYPE_EXIT;
			case 3: return SIGTYPE_COMBO;
			case 4: return SIGTYPE_PROG;
			case 5: return SIGTYPE_PBS;
			case 6: return SIGTYPE_PBS_ONEWAY;
			default:
				assert(!"Bad signal type button ID");
				return SIGTYPE_NORMAL;
		}
	}

	virtual void OnClick(Point pt, int widget, int click_count)
=======
	void OnClick(Point pt, int widget, int click_count) override
>>>>>>> fdaf67d9
	{
		switch (widget) {
			case WID_BS_SEMAPHORE_NORM:
			case WID_BS_SEMAPHORE_ENTRY:
			case WID_BS_SEMAPHORE_EXIT:
			case WID_BS_SEMAPHORE_COMBO:
			case WID_BS_SEMAPHORE_PROG:
			case WID_BS_SEMAPHORE_PBS:
			case WID_BS_SEMAPHORE_PBS_OWAY:
			case WID_BS_ELECTRIC_NORM:
			case WID_BS_ELECTRIC_ENTRY:
			case WID_BS_ELECTRIC_EXIT:
			case WID_BS_ELECTRIC_COMBO:
			case WID_BS_ELECTRIC_PROG:
			case WID_BS_ELECTRIC_PBS:
			case WID_BS_ELECTRIC_PBS_OWAY:
				this->RaiseWidget((_cur_signal_variant == SIG_ELECTRIC ? WID_BS_ELECTRIC_NORM : WID_BS_SEMAPHORE_NORM) + _cur_signal_button);

				_cur_signal_button = (uint)((widget - WID_BS_SEMAPHORE_NORM) % (SIGTYPE_END));
				_cur_signal_type = TypeForClick(_cur_signal_button);
				_cur_signal_variant = widget >= WID_BS_ELECTRIC_NORM ? SIG_ELECTRIC : SIG_SEMAPHORE;

				/* If 'remove' button of rail build toolbar is active, disable it. */
				if (_remove_button_clicked) {
					Window *w = FindWindowById(WC_BUILD_TOOLBAR, TRANSPORT_RAIL);
					if (w != NULL) ToggleRailButton_Remove(w);
				}
				break;

			case WID_BS_CONVERT:
				_convert_signal_button = !_convert_signal_button;
				if (_convert_signal_button) {
					_trace_restrict_button = false;
					_program_signal_button = false;
				}
				break;

			case WID_BS_TRACE_RESTRICT:
				_trace_restrict_button = !_trace_restrict_button;
				if (_trace_restrict_button) {
					_convert_signal_button = false;
					_program_signal_button = false;
				}
				break;

			case WID_BS_PROGRAM:
				_program_signal_button = !_program_signal_button;
				if(_program_signal_button) {
					_trace_restrict_button = false;
					_convert_signal_button = false;
				}
				break;

			case WID_BS_DRAG_SIGNALS_DENSITY_DECREASE:
				if (_settings_client.gui.drag_signals_density > 1) {
					_settings_client.gui.drag_signals_density--;
					SetWindowDirty(WC_GAME_OPTIONS, WN_GAME_OPTIONS_GAME_SETTINGS);
				}
				break;

			case WID_BS_DRAG_SIGNALS_DENSITY_INCREASE:
				if (_settings_client.gui.drag_signals_density < 20) {
					_settings_client.gui.drag_signals_density++;
					SetWindowDirty(WC_GAME_OPTIONS, WN_GAME_OPTIONS_GAME_SETTINGS);
				}
				break;

			default: break;
		}

		this->InvalidateData();
	}

	/**
	 * Some data on this window has become invalid.
	 * @param data Information about the changed data.
	 * @param gui_scope Whether the call is done from GUI scope. You may not do everything when not in GUI scope. See #InvalidateWindowData() for details.
	 */
	void OnInvalidateData(int data = 0, bool gui_scope = true) override
	{
		if (!gui_scope) return;
		this->LowerWidget((_cur_signal_variant == SIG_ELECTRIC ? WID_BS_ELECTRIC_NORM : WID_BS_SEMAPHORE_NORM) + _cur_signal_button);

		this->SetWidgetLoweredState(WID_BS_CONVERT, _convert_signal_button);
		this->SetWidgetLoweredState(WID_BS_TRACE_RESTRICT, _trace_restrict_button);
		this->SetWidgetLoweredState(WID_BS_PROGRAM, _program_signal_button);

		this->SetWidgetDisabledState(WID_BS_DRAG_SIGNALS_DENSITY_DECREASE, _settings_client.gui.drag_signals_density == 1);
		this->SetWidgetDisabledState(WID_BS_DRAG_SIGNALS_DENSITY_INCREASE, _settings_client.gui.drag_signals_density == 20);

		if (this->progsig_ui_shown != _settings_client.gui.show_progsig_ui) {
			this->SetProgsigUiShown();
			this->ReInit();
		}
	}
};

/** Nested widget definition of the build signal window */
static const NWidgetPart _nested_signal_builder_widgets[] = {
	NWidget(NWID_HORIZONTAL),
		NWidget(WWT_CLOSEBOX, COLOUR_DARK_GREEN),
		NWidget(WWT_CAPTION, COLOUR_DARK_GREEN), SetDataTip(STR_BUILD_SIGNAL_CAPTION, STR_TOOLTIP_WINDOW_TITLE_DRAG_THIS),
	EndContainer(),
	NWidget(NWID_VERTICAL, NC_EQUALSIZE),
		NWidget(NWID_HORIZONTAL, NC_EQUALSIZE),
			NWidget(WWT_PANEL, COLOUR_DARK_GREEN, WID_BS_SEMAPHORE_NORM), SetDataTip(STR_NULL, STR_BUILD_SIGNAL_SEMAPHORE_NORM_TOOLTIP), EndContainer(), SetFill(1, 1),
			NWidget(WWT_PANEL, COLOUR_DARK_GREEN, WID_BS_SEMAPHORE_ENTRY), SetDataTip(STR_NULL, STR_BUILD_SIGNAL_SEMAPHORE_ENTRY_TOOLTIP), EndContainer(), SetFill(1, 1),
			NWidget(WWT_PANEL, COLOUR_DARK_GREEN, WID_BS_SEMAPHORE_EXIT), SetDataTip(STR_NULL, STR_BUILD_SIGNAL_SEMAPHORE_EXIT_TOOLTIP), EndContainer(), SetFill(1, 1),
			NWidget(WWT_PANEL, COLOUR_DARK_GREEN, WID_BS_SEMAPHORE_COMBO), SetDataTip(STR_NULL, STR_BUILD_SIGNAL_SEMAPHORE_COMBO_TOOLTIP), EndContainer(), SetFill(1, 1),
			NWidget(NWID_SELECTION, INVALID_COLOUR, WID_BS_SEMAPHORE_PROG_SEL),
				NWidget(WWT_PANEL, COLOUR_DARK_GREEN, WID_BS_SEMAPHORE_PROG), SetDataTip(STR_NULL, STR_BUILD_SIGNAL_SEMAPHORE_PROG_TOOLTIP), EndContainer(), SetFill(1, 1),
			EndContainer(),
			NWidget(WWT_PANEL, COLOUR_DARK_GREEN, WID_BS_SEMAPHORE_PBS), SetDataTip(STR_NULL, STR_BUILD_SIGNAL_SEMAPHORE_PBS_TOOLTIP), EndContainer(), SetFill(1, 1),
			NWidget(WWT_PANEL, COLOUR_DARK_GREEN, WID_BS_SEMAPHORE_PBS_OWAY), SetDataTip(STR_NULL, STR_BUILD_SIGNAL_SEMAPHORE_PBS_OWAY_TOOLTIP), EndContainer(), SetFill(1, 1),
			NWidget(WWT_IMGBTN, COLOUR_DARK_GREEN, WID_BS_CONVERT), SetDataTip(SPR_IMG_SIGNAL_CONVERT, STR_BUILD_SIGNAL_CONVERT_TOOLTIP), SetFill(1, 1),
			NWidget(WWT_IMGBTN, COLOUR_DARK_GREEN, WID_BS_TRACE_RESTRICT), SetDataTip(SPR_IMG_SETTINGS, STR_TRACE_RESTRICT_SIGNAL_GUI_TOOLTIP), SetFill(1, 1),
		EndContainer(),
		NWidget(NWID_HORIZONTAL, NC_EQUALSIZE),
			NWidget(WWT_PANEL, COLOUR_DARK_GREEN, WID_BS_ELECTRIC_NORM), SetDataTip(STR_NULL, STR_BUILD_SIGNAL_ELECTRIC_NORM_TOOLTIP), EndContainer(), SetFill(1, 1),
			NWidget(WWT_PANEL, COLOUR_DARK_GREEN, WID_BS_ELECTRIC_ENTRY), SetDataTip(STR_NULL, STR_BUILD_SIGNAL_ELECTRIC_ENTRY_TOOLTIP), EndContainer(), SetFill(1, 1),
			NWidget(WWT_PANEL, COLOUR_DARK_GREEN, WID_BS_ELECTRIC_EXIT), SetDataTip(STR_NULL, STR_BUILD_SIGNAL_ELECTRIC_EXIT_TOOLTIP), EndContainer(), SetFill(1, 1),
			NWidget(WWT_PANEL, COLOUR_DARK_GREEN, WID_BS_ELECTRIC_COMBO), SetDataTip(STR_NULL, STR_BUILD_SIGNAL_ELECTRIC_COMBO_TOOLTIP), EndContainer(), SetFill(1, 1),
			NWidget(NWID_SELECTION, INVALID_COLOUR, WID_BS_ELECTRIC_PROG_SEL),
				NWidget(WWT_PANEL, COLOUR_DARK_GREEN, WID_BS_ELECTRIC_PROG), SetDataTip(STR_NULL, STR_BUILD_SIGNAL_ELECTRIC_PROG_TOOLTIP), EndContainer(), SetFill(1, 1),
			EndContainer(),
			NWidget(WWT_PANEL, COLOUR_DARK_GREEN, WID_BS_ELECTRIC_PBS), SetDataTip(STR_NULL, STR_BUILD_SIGNAL_ELECTRIC_PBS_TOOLTIP), EndContainer(), SetFill(1, 1),
			NWidget(WWT_PANEL, COLOUR_DARK_GREEN, WID_BS_ELECTRIC_PBS_OWAY), SetDataTip(STR_NULL, STR_BUILD_SIGNAL_ELECTRIC_PBS_OWAY_TOOLTIP), EndContainer(), SetFill(1, 1),
			NWidget(WWT_PANEL, COLOUR_DARK_GREEN), SetDataTip(STR_NULL, STR_BUILD_SIGNAL_DRAG_SIGNALS_DENSITY_TOOLTIP), SetFill(1, 1),
				NWidget(WWT_LABEL, COLOUR_DARK_GREEN, WID_BS_DRAG_SIGNALS_DENSITY_LABEL), SetDataTip(STR_ORANGE_INT, STR_BUILD_SIGNAL_DRAG_SIGNALS_DENSITY_TOOLTIP), SetFill(1, 1),
				NWidget(NWID_HORIZONTAL), SetPIP(2, 0, 2),
					NWidget(NWID_SPACER), SetFill(1, 0),
					NWidget(WWT_PUSHARROWBTN, COLOUR_GREY, WID_BS_DRAG_SIGNALS_DENSITY_DECREASE), SetMinimalSize(9, 12), SetDataTip(AWV_DECREASE, STR_BUILD_SIGNAL_DRAG_SIGNALS_DENSITY_DECREASE_TOOLTIP),
					NWidget(WWT_PUSHARROWBTN, COLOUR_GREY, WID_BS_DRAG_SIGNALS_DENSITY_INCREASE), SetMinimalSize(9, 12), SetDataTip(AWV_INCREASE, STR_BUILD_SIGNAL_DRAG_SIGNALS_DENSITY_INCREASE_TOOLTIP),
					NWidget(NWID_SPACER), SetFill(1, 0),
				EndContainer(),
				NWidget(NWID_SPACER), SetMinimalSize(0, 2), SetFill(1, 0),
			EndContainer(),
			NWidget(NWID_SELECTION, INVALID_COLOUR, WID_BS_PROGRAM_SEL),
				NWidget(WWT_IMGBTN, COLOUR_DARK_GREEN, WID_BS_PROGRAM), SetDataTip(SPR_IMG_SETTINGS, STR_PROGRAM_SIGNAL_TOOLTIP), SetFill(1, 1),
				NWidget(WWT_PANEL, COLOUR_DARK_GREEN), EndContainer(), SetFill(1, 1),
			EndContainer(),
		EndContainer(),
	EndContainer(),
};

/** Signal selection window description */
static WindowDesc _signal_builder_desc(
	WDP_AUTO, "build_signal", 0, 0,
	WC_BUILD_SIGNAL, WC_BUILD_TOOLBAR,
	WDF_CONSTRUCTION,
	_nested_signal_builder_widgets, lengthof(_nested_signal_builder_widgets)
);

/**
 * Open the signal selection window
 */
static void ShowSignalBuilder(Window *parent)
{
	new BuildSignalWindow(&_signal_builder_desc, parent);
}

struct BuildRailDepotWindow : public PickerWindowBase {
	BuildRailDepotWindow(WindowDesc *desc, Window *parent) : PickerWindowBase(desc, parent)
	{
		this->InitNested(TRANSPORT_RAIL);
		this->LowerWidget(_build_depot_direction + WID_BRAD_DEPOT_NE);
	}

	void UpdateWidgetSize(int widget, Dimension *size, const Dimension &padding, Dimension *fill, Dimension *resize) override
	{
		if (!IsInsideMM(widget, WID_BRAD_DEPOT_NE, WID_BRAD_DEPOT_NW + 1)) return;

		size->width  = ScaleGUITrad(64) + 2;
		size->height = ScaleGUITrad(48) + 2;
	}

	void DrawWidget(const Rect &r, int widget) const override
	{
		if (!IsInsideMM(widget, WID_BRAD_DEPOT_NE, WID_BRAD_DEPOT_NW + 1)) return;

		DrawTrainDepotSprite(r.left + 1 + ScaleGUITrad(31), r.bottom - ScaleGUITrad(31), widget - WID_BRAD_DEPOT_NE + DIAGDIR_NE, _cur_railtype);
	}

	void OnClick(Point pt, int widget, int click_count) override
	{
		switch (widget) {
			case WID_BRAD_DEPOT_NE:
			case WID_BRAD_DEPOT_SE:
			case WID_BRAD_DEPOT_SW:
			case WID_BRAD_DEPOT_NW:
				this->RaiseWidget(_build_depot_direction + WID_BRAD_DEPOT_NE);
				_build_depot_direction = (DiagDirection)(widget - WID_BRAD_DEPOT_NE);
				this->LowerWidget(_build_depot_direction + WID_BRAD_DEPOT_NE);
				if (_settings_client.sound.click_beep) SndPlayFx(SND_15_BEEP);
				this->SetDirty();
				break;
		}
	}
};

/** Nested widget definition of the build rail depot window */
static const NWidgetPart _nested_build_depot_widgets[] = {
	NWidget(NWID_HORIZONTAL),
		NWidget(WWT_CLOSEBOX, COLOUR_DARK_GREEN),
		NWidget(WWT_CAPTION, COLOUR_DARK_GREEN), SetDataTip(STR_BUILD_DEPOT_TRAIN_ORIENTATION_CAPTION, STR_TOOLTIP_WINDOW_TITLE_DRAG_THIS),
	EndContainer(),
	NWidget(WWT_PANEL, COLOUR_DARK_GREEN),
		NWidget(NWID_SPACER), SetMinimalSize(0, 3),
		NWidget(NWID_HORIZONTAL_LTR),
			NWidget(NWID_SPACER), SetMinimalSize(3, 0), SetFill(1, 0),
			NWidget(NWID_VERTICAL),
				NWidget(WWT_PANEL, COLOUR_GREY, WID_BRAD_DEPOT_NW), SetMinimalSize(66, 50), SetDataTip(0x0, STR_BUILD_DEPOT_TRAIN_ORIENTATION_TOOLTIP),
				EndContainer(),
				NWidget(NWID_SPACER), SetMinimalSize(0, 2),
				NWidget(WWT_PANEL, COLOUR_GREY, WID_BRAD_DEPOT_SW), SetMinimalSize(66, 50), SetDataTip(0x0, STR_BUILD_DEPOT_TRAIN_ORIENTATION_TOOLTIP),
				EndContainer(),
			EndContainer(),
			NWidget(NWID_SPACER), SetMinimalSize(2, 0),
			NWidget(NWID_VERTICAL),
				NWidget(WWT_PANEL, COLOUR_GREY, WID_BRAD_DEPOT_NE), SetMinimalSize(66, 50), SetDataTip(0x0, STR_BUILD_DEPOT_TRAIN_ORIENTATION_TOOLTIP),
				EndContainer(),
				NWidget(NWID_SPACER), SetMinimalSize(0, 2),
				NWidget(WWT_PANEL, COLOUR_GREY, WID_BRAD_DEPOT_SE), SetMinimalSize(66, 50), SetDataTip(0x0, STR_BUILD_DEPOT_TRAIN_ORIENTATION_TOOLTIP),
				EndContainer(),
			EndContainer(),
			NWidget(NWID_SPACER), SetMinimalSize(3, 0), SetFill(1, 0),
		EndContainer(),
		NWidget(NWID_SPACER), SetMinimalSize(0, 3),
	EndContainer(),
};

static WindowDesc _build_depot_desc(
	WDP_AUTO, NULL, 0, 0,
	WC_BUILD_DEPOT, WC_BUILD_TOOLBAR,
	WDF_CONSTRUCTION,
	_nested_build_depot_widgets, lengthof(_nested_build_depot_widgets)
);

static void ShowBuildTrainDepotPicker(Window *parent)
{
	new BuildRailDepotWindow(&_build_depot_desc, parent);
}

struct BuildRailWaypointWindow : PickerWindowBase {
	BuildRailWaypointWindow(WindowDesc *desc, Window *parent) : PickerWindowBase(desc, parent)
	{
		this->CreateNestedTree();

		NWidgetMatrix *matrix = this->GetWidget<NWidgetMatrix>(WID_BRW_WAYPOINT_MATRIX);
		matrix->SetScrollbar(this->GetScrollbar(WID_BRW_SCROLL));

		this->FinishInitNested(TRANSPORT_RAIL);

		matrix->SetCount(_waypoint_count);
		matrix->SetClicked(_cur_waypoint_type);
	}

	void UpdateWidgetSize(int widget, Dimension *size, const Dimension &padding, Dimension *fill, Dimension *resize) override
	{
		switch (widget) {
			case WID_BRW_WAYPOINT_MATRIX:
				/* Three blobs high and wide. */
				size->width  += resize->width  * 2;
				size->height += resize->height * 2;

				/* Resizing in X direction only at blob size, but at pixel level in Y. */
				resize->height = 1;
				break;

			case WID_BRW_WAYPOINT:
				size->width  = ScaleGUITrad(64) + 2;
				size->height = ScaleGUITrad(58) + 2;
				break;
		}
	}

	void DrawWidget(const Rect &r, int widget) const override
	{
		switch (GB(widget, 0, 16)) {
			case WID_BRW_WAYPOINT: {
				byte type = GB(widget, 16, 16);
				const StationSpec *statspec = StationClass::Get(STAT_CLASS_WAYP)->GetSpec(type);
				DrawWaypointSprite(r.left + 1 + ScaleGUITrad(31), r.bottom - ScaleGUITrad(31), type, _cur_railtype);

				if (!IsStationAvailable(statspec)) {
					GfxFillRect(r.left + 1, r.top + 1, r.right - 1, r.bottom - 1, PC_BLACK, FILLRECT_CHECKER);
				}
			}
		}
	}

	void OnClick(Point pt, int widget, int click_count) override
	{
		switch (GB(widget, 0, 16)) {
			case WID_BRW_WAYPOINT: {
				byte type = GB(widget, 16, 16);
				this->GetWidget<NWidgetMatrix>(WID_BRW_WAYPOINT_MATRIX)->SetClicked(_cur_waypoint_type);

				/* Check station availability callback */
				const StationSpec *statspec = StationClass::Get(STAT_CLASS_WAYP)->GetSpec(type);
				if (!IsStationAvailable(statspec)) return;

				_cur_waypoint_type = type;
				this->GetWidget<NWidgetMatrix>(WID_BRW_WAYPOINT_MATRIX)->SetClicked(_cur_waypoint_type);
				if (_settings_client.sound.click_beep) SndPlayFx(SND_15_BEEP);
				this->SetDirty();
				break;
			}
		}
	}
};

/** Nested widget definition for the build NewGRF rail waypoint window */
static const NWidgetPart _nested_build_waypoint_widgets[] = {
	NWidget(NWID_HORIZONTAL),
		NWidget(WWT_CLOSEBOX, COLOUR_DARK_GREEN),
		NWidget(WWT_CAPTION, COLOUR_DARK_GREEN), SetDataTip(STR_WAYPOINT_CAPTION, STR_TOOLTIP_WINDOW_TITLE_DRAG_THIS),
		NWidget(WWT_DEFSIZEBOX, COLOUR_DARK_GREEN),
	EndContainer(),
	NWidget(NWID_HORIZONTAL),
		NWidget(NWID_MATRIX, COLOUR_DARK_GREEN, WID_BRW_WAYPOINT_MATRIX), SetPIP(3, 2, 3), SetScrollbar(WID_BRW_SCROLL),
			NWidget(WWT_PANEL, COLOUR_DARK_GREEN, WID_BRW_WAYPOINT), SetMinimalSize(66, 60), SetDataTip(0x0, STR_WAYPOINT_GRAPHICS_TOOLTIP), SetScrollbar(WID_BRW_SCROLL), EndContainer(),
		EndContainer(),
		NWidget(NWID_VERTICAL),
			NWidget(NWID_VSCROLLBAR, COLOUR_DARK_GREEN, WID_BRW_SCROLL),
			NWidget(WWT_RESIZEBOX, COLOUR_DARK_GREEN),
		EndContainer(),
	EndContainer(),
};

static WindowDesc _build_waypoint_desc(
	WDP_AUTO, "build_waypoint", 0, 0,
	WC_BUILD_WAYPOINT, WC_BUILD_TOOLBAR,
	WDF_CONSTRUCTION,
	_nested_build_waypoint_widgets, lengthof(_nested_build_waypoint_widgets)
);

static void ShowBuildWaypointPicker(Window *parent)
{
	new BuildRailWaypointWindow(&_build_waypoint_desc, parent);
}

/**
 * Initialize rail building GUI settings
 */
void InitializeRailGui()
{
	_build_depot_direction = DIAGDIR_NW;
}

/**
 * Re-initialize rail-build toolbar after toggling support for electric trains
 * @param disable Boolean whether electric trains are disabled (removed from the game)
 */
void ReinitGuiAfterToggleElrail(bool disable)
{
	extern RailType _last_built_railtype;
	if (disable && _last_built_railtype == RAILTYPE_ELECTRIC) {
		_last_built_railtype = _cur_railtype = RAILTYPE_RAIL;
		BuildRailToolbarWindow *w = dynamic_cast<BuildRailToolbarWindow *>(FindWindowById(WC_BUILD_TOOLBAR, TRANSPORT_RAIL));
		if (w != NULL) w->ModifyRailType(_cur_railtype);
	}
	MarkWholeScreenDirty();
}

/** Set the initial (default) railtype to use */
static void SetDefaultRailGui()
{
	if (_local_company == COMPANY_SPECTATOR || !Company::IsValidID(_local_company)) return;

	extern RailType _last_built_railtype;
	RailType rt = (RailType)(_settings_client.gui.default_rail_type + RAILTYPE_END);
	if (rt == DEF_RAILTYPE_MOST_USED) {
		/* Find the most used rail type */
		uint count[RAILTYPE_END];
		memset(count, 0, sizeof(count));
		for (TileIndex t = 0; t < MapSize(); t++) {
			if (IsTileType(t, MP_RAILWAY) || IsLevelCrossingTile(t) || HasStationTileRail(t) ||
					(IsTileType(t, MP_TUNNELBRIDGE) && GetTunnelBridgeTransportType(t) == TRANSPORT_RAIL)) {
				count[GetRailType(t)]++;
			}
		}

		rt = RAILTYPE_RAIL;
		for (RailType r = RAILTYPE_ELECTRIC; r < RAILTYPE_END; r++) {
			if (count[r] >= count[rt]) rt = r;
		}

		/* No rail, just get the first available one */
		if (count[rt] == 0) rt = DEF_RAILTYPE_FIRST;
	}
	switch (rt) {
		case DEF_RAILTYPE_FIRST:
			rt = RAILTYPE_RAIL;
			while (rt < RAILTYPE_END && !HasRailtypeAvail(_local_company, rt)) rt++;
			break;

		case DEF_RAILTYPE_LAST:
			rt = GetBestRailtype(_local_company);
			break;

		default:
			break;
	}

	_last_built_railtype = _cur_railtype = rt;
	BuildRailToolbarWindow *w = dynamic_cast<BuildRailToolbarWindow *>(FindWindowById(WC_BUILD_TOOLBAR, TRANSPORT_RAIL));
	if (w != NULL) w->ModifyRailType(_cur_railtype);
}

/**
 * Updates the current signal variant used in the signal GUI
 * to the one adequate to current year.
 * @param p needed to be called when a setting changes
 * @return success, needed for settings
 */
bool ResetSignalVariant(int32 p)
{
	SignalVariant new_variant = (_cur_year < _settings_client.gui.semaphore_build_before ? SIG_SEMAPHORE : SIG_ELECTRIC);

	if (new_variant != _cur_signal_variant) {
		Window *w = FindWindowById(WC_BUILD_SIGNAL, 0);
		if (w != NULL) {
			w->SetDirty();
			w->RaiseWidget((_cur_signal_variant == SIG_ELECTRIC ? WID_BS_ELECTRIC_NORM : WID_BS_SEMAPHORE_NORM) + _cur_signal_button);
		}
		_cur_signal_variant = new_variant;
	}

	return true;
}

/**
 * Resets the rail GUI - sets default railtype to build
 * and resets the signal GUI
 */
void InitializeRailGUI()
{
	SetDefaultRailGui();

	_convert_signal_button = false;
	_trace_restrict_button = false;
	_program_signal_button = false;
	_cur_signal_type   = _default_signal_type[_settings_client.gui.default_signal_type];
	_cur_signal_button =
		_cur_signal_type == SIGTYPE_PROG ? 4 :
		_cur_signal_type == SIGTYPE_PBS ? 5 :
		_cur_signal_type == SIGTYPE_PBS_ONEWAY ? 6 : _cur_signal_type;
	ResetSignalVariant();
}

/**
 * Create a drop down list for all the rail types of the local company.
 * @param for_replacement Whether this list is for the replacement window.
 * @param all_option Whether to add an 'all types' item.
 * @return The populated and sorted #DropDownList.
 */
DropDownList *GetRailTypeDropDownList(bool for_replacement, bool all_option)
{
	RailTypes used_railtypes = RAILTYPES_NONE;

	/* Find the used railtypes. */
	Engine *e;
	FOR_ALL_ENGINES_OF_TYPE(e, VEH_TRAIN) {
		if (!HasBit(e->info.climates, _settings_game.game_creation.landscape)) continue;

		used_railtypes |= GetRailTypeInfo(e->u.rail.railtype)->introduces_railtypes;
	}

	/* Get the date introduced railtypes as well. */
	used_railtypes = AddDateIntroducedRailTypes(used_railtypes, MAX_DAY);

	const Company *c = Company::Get(_local_company);
	DropDownList *list = new DropDownList();

	if (all_option) {
		DropDownListStringItem *item = new DropDownListStringItem(STR_REPLACE_ALL_RAILTYPE, INVALID_RAILTYPE, false);
		list->push_back(item);
	}

	Dimension d = { 0, 0 };
	RailType rt;
	/* Get largest icon size, to ensure text is aligned on each menu item. */
	if (!for_replacement) {
		FOR_ALL_SORTED_RAILTYPES(rt) {
			if (!HasBit(used_railtypes, rt)) continue;
			const RailtypeInfo *rti = GetRailTypeInfo(rt);
			d = maxdim(d, GetSpriteSize(rti->gui_sprites.build_x_rail));
		}
	}

	FOR_ALL_SORTED_RAILTYPES(rt) {
		/* If it's not used ever, don't show it to the user. */
		if (!HasBit(used_railtypes, rt)) continue;

		const RailtypeInfo *rti = GetRailTypeInfo(rt);

		StringID str = for_replacement ? rti->strings.replace_text : (rti->max_speed > 0 ? STR_TOOLBAR_RAILTYPE_VELOCITY : STR_JUST_STRING);
		DropDownListParamStringItem *item;
		if (for_replacement) {
			item = new DropDownListParamStringItem(str, rt, !HasBit(c->avail_railtypes, rt));
		} else {
			DropDownListIconItem *iconitem = new DropDownListIconItem(rti->gui_sprites.build_x_rail, PAL_NONE, str, rt, !HasBit(c->avail_railtypes, rt));
			iconitem->SetDimension(d);
			item = iconitem;
		}
		item->SetParam(0, rti->strings.menu_text);
		item->SetParam(1, rti->max_speed);
		list->push_back(item);
	}
	return list;
}<|MERGE_RESOLUTION|>--- conflicted
+++ resolved
@@ -581,8 +581,7 @@
 		}
 	}
 
-<<<<<<< HEAD
-	virtual void DrawWidget(const Rect &r, int widget) const
+	void DrawWidget(const Rect &r, int widget) const override
 	{
 		if (widget == WID_RAT_POLYRAIL) {
 			Dimension d = GetSpriteSize(SPR_BLOT);
@@ -591,10 +590,7 @@
 		}
 	}
 
-	virtual void OnClick(Point pt, int widget, int click_count)
-=======
 	void OnClick(Point pt, int widget, int click_count) override
->>>>>>> fdaf67d9
 	{
 		if (widget < WID_RAT_BUILD_NS) return;
 
@@ -1710,7 +1706,6 @@
 		}
 	}
 
-<<<<<<< HEAD
 	inline SignalType TypeForClick(uint id) const
 	{
 		switch(id) {
@@ -1727,10 +1722,7 @@
 		}
 	}
 
-	virtual void OnClick(Point pt, int widget, int click_count)
-=======
 	void OnClick(Point pt, int widget, int click_count) override
->>>>>>> fdaf67d9
 	{
 		switch (widget) {
 			case WID_BS_SEMAPHORE_NORM:
