--- conflicted
+++ resolved
@@ -50,22 +50,8 @@
 	WATER_CLASS_RIVER,   ///< River.
 	WATER_CLASS_INVALID, ///< Used for industry tiles on land (also for oilrig if newgrf says so).
 };
-<<<<<<< HEAD
 /** Helper information for extract tool. */
 template <> struct EnumPropsT<WaterClass> : MakeEnumPropsT<WaterClass, byte, WATER_CLASS_SEA, WATER_CLASS_INVALID, WATER_CLASS_INVALID, 2> {};
-=======
-
-/**
- * Checks if a water class is valid.
- *
- * @param wc The value to check
- * @return true if the given value is a valid water class.
- */
-inline bool IsValidWaterClass(WaterClass wc)
-{
-	return wc < WATER_CLASS_INVALID;
-}
->>>>>>> 1e56bd1e
 
 /** Sections of the water depot. */
 enum DepotPart {
@@ -88,11 +74,7 @@
  * @param t Water tile to query.
  * @return Water tile type at the tile.
  */
-<<<<<<< HEAD
-static inline WaterTileType GetWaterTileType(TileIndex t)
-=======
-inline WaterTileType GetWaterTileType(Tile t)
->>>>>>> 1e56bd1e
+inline WaterTileType GetWaterTileType(TileIndex t)
 {
 	dbg_assert_tile(IsTileType(t, MP_WATER), t);
 
@@ -110,11 +92,7 @@
  * @param t Tile to query.
  * @return True if the tiletype has a waterclass.
  */
-<<<<<<< HEAD
-static inline bool HasTileWaterClass(TileIndex t)
-=======
-inline bool HasTileWaterClass(Tile t)
->>>>>>> 1e56bd1e
+inline bool HasTileWaterClass(TileIndex t)
 {
 	return IsTileType(t, MP_WATER) || IsTileType(t, MP_STATION) || IsTileType(t, MP_INDUSTRY) || IsTileType(t, MP_OBJECT) || IsTileType(t, MP_TREES);
 }
@@ -125,11 +103,7 @@
  * @pre IsTileType(t, MP_WATER) || IsTileType(t, MP_STATION) || IsTileType(t, MP_INDUSTRY) || IsTileType(t, MP_OBJECT)
  * @return Water class at the tile.
  */
-<<<<<<< HEAD
-static inline WaterClass GetWaterClass(TileIndex t)
-=======
-inline WaterClass GetWaterClass(Tile t)
->>>>>>> 1e56bd1e
+inline WaterClass GetWaterClass(TileIndex t)
 {
 	dbg_assert_tile(HasTileWaterClass(t), t);
 	return (WaterClass)GB(_m[t].m1, 5, 2);
@@ -141,11 +115,7 @@
  * @param wc New water class.
  * @pre IsTileType(t, MP_WATER) || IsTileType(t, MP_STATION) || IsTileType(t, MP_INDUSTRY) || IsTileType(t, MP_OBJECT)
  */
-<<<<<<< HEAD
-static inline void SetWaterClass(TileIndex t, WaterClass wc)
-=======
-inline void SetWaterClass(Tile t, WaterClass wc)
->>>>>>> 1e56bd1e
+inline void SetWaterClass(TileIndex t, WaterClass wc)
 {
 	dbg_assert_tile(HasTileWaterClass(t), t);
 	SB(_m[t].m1, 5, 2, wc);
@@ -157,11 +127,7 @@
  * @pre IsTileType(t, MP_WATER) || IsTileType(t, MP_STATION) || IsTileType(t, MP_INDUSTRY) || IsTileType(t, MP_OBJECT)
  * @return true iff on water
  */
-<<<<<<< HEAD
-static inline bool IsTileOnWater(TileIndex t)
-=======
-inline bool IsTileOnWater(Tile t)
->>>>>>> 1e56bd1e
+inline bool IsTileOnWater(TileIndex t)
 {
 	return (GetWaterClass(t) != WATER_CLASS_INVALID);
 }
@@ -172,11 +138,7 @@
  * @return \c true if any type of clear water like ocean, river, or canal.
  * @pre IsTileType(t, MP_WATER)
  */
-<<<<<<< HEAD
-static inline bool IsWater(TileIndex t)
-=======
-inline bool IsWater(Tile t)
->>>>>>> 1e56bd1e
+inline bool IsWater(TileIndex t)
 {
 	return GetWaterTileType(t) == WATER_TILE_CLEAR;
 }
@@ -187,11 +149,7 @@
  * @return \c true if it is a sea water tile.
  * @pre IsTileType(t, MP_WATER)
  */
-<<<<<<< HEAD
-static inline bool IsSea(TileIndex t)
-=======
-inline bool IsSea(Tile t)
->>>>>>> 1e56bd1e
+inline bool IsSea(TileIndex t)
 {
 	return IsWater(t) && GetWaterClass(t) == WATER_CLASS_SEA;
 }
@@ -202,11 +160,7 @@
  * @return \c true if it is a canal tile.
  * @pre IsTileType(t, MP_WATER)
  */
-<<<<<<< HEAD
-static inline bool IsCanal(TileIndex t)
-=======
-inline bool IsCanal(Tile t)
->>>>>>> 1e56bd1e
+inline bool IsCanal(TileIndex t)
 {
 	return IsWater(t) && GetWaterClass(t) == WATER_CLASS_CANAL;
 }
@@ -217,11 +171,7 @@
  * @return \c true if it is a river water tile.
  * @pre IsTileType(t, MP_WATER)
  */
-<<<<<<< HEAD
-static inline bool IsRiver(TileIndex t)
-=======
-inline bool IsRiver(Tile t)
->>>>>>> 1e56bd1e
+inline bool IsRiver(TileIndex t)
 {
 	return IsWater(t) && GetWaterClass(t) == WATER_CLASS_RIVER;
 }
@@ -231,11 +181,7 @@
  * @param t Tile to query.
  * @return \c true if it is a plain water tile.
  */
-<<<<<<< HEAD
-static inline bool IsWaterTile(TileIndex t)
-=======
-inline bool IsWaterTile(Tile t)
->>>>>>> 1e56bd1e
+inline bool IsWaterTile(TileIndex t)
 {
 	return IsTileType(t, MP_WATER) && IsWater(t);
 }
@@ -246,11 +192,7 @@
  * @return \c true if it is a sea water tile.
  * @pre IsTileType(t, MP_WATER)
  */
-<<<<<<< HEAD
-static inline bool IsCoast(TileIndex t)
-=======
-inline bool IsCoast(Tile t)
->>>>>>> 1e56bd1e
+inline bool IsCoast(TileIndex t)
 {
 	return GetWaterTileType(t) == WATER_TILE_COAST;
 }
@@ -260,11 +202,7 @@
  * @param t Tile to query.
  * @return \c true if it is a coast.
  */
-<<<<<<< HEAD
-static inline bool IsCoastTile(TileIndex t)
-=======
-inline bool IsCoastTile(Tile t)
->>>>>>> 1e56bd1e
+inline bool IsCoastTile(TileIndex t)
 {
 	return (IsTileType(t, MP_WATER) && IsCoast(t)) || (IsTileType(t, MP_TREES) && GetWaterClass(t) != WATER_CLASS_INVALID);
 }
@@ -275,11 +213,7 @@
  * @return \c true if it is a ship depot tile.
  * @pre IsTileType(t, MP_WATER)
  */
-<<<<<<< HEAD
-static inline bool IsShipDepot(TileIndex t)
-=======
-inline bool IsShipDepot(Tile t)
->>>>>>> 1e56bd1e
+inline bool IsShipDepot(TileIndex t)
 {
 	return GetWaterTileType(t) == WATER_TILE_DEPOT;
 }
@@ -289,11 +223,7 @@
  * @param t Tile to query.
  * @return \c true if it is a ship depot tile.
  */
-<<<<<<< HEAD
-static inline bool IsShipDepotTile(TileIndex t)
-=======
-inline bool IsShipDepotTile(Tile t)
->>>>>>> 1e56bd1e
+inline bool IsShipDepotTile(TileIndex t)
 {
 	return IsTileType(t, MP_WATER) && IsShipDepot(t);
 }
@@ -304,11 +234,7 @@
  * @return Axis of the depot.
  * @pre IsShipDepotTile(t)
  */
-<<<<<<< HEAD
-static inline Axis GetShipDepotAxis(TileIndex t)
-=======
-inline Axis GetShipDepotAxis(Tile t)
->>>>>>> 1e56bd1e
+inline Axis GetShipDepotAxis(TileIndex t)
 {
 	dbg_assert_tile(IsShipDepotTile(t), t);
 	return (Axis)GB(_m[t].m5, WBL_DEPOT_AXIS, 1);
@@ -320,11 +246,7 @@
  * @return Part of the depot.
  * @pre IsShipDepotTile(t)
  */
-<<<<<<< HEAD
-static inline DepotPart GetShipDepotPart(TileIndex t)
-=======
-inline DepotPart GetShipDepotPart(Tile t)
->>>>>>> 1e56bd1e
+inline DepotPart GetShipDepotPart(TileIndex t)
 {
 	dbg_assert_tile(IsShipDepotTile(t), t);
 	return (DepotPart)GB(_m[t].m5, WBL_DEPOT_PART, 1);
@@ -336,11 +258,7 @@
  * @return Direction of the depot.
  * @pre IsShipDepotTile(t)
  */
-<<<<<<< HEAD
-static inline DiagDirection GetShipDepotDirection(TileIndex t)
-=======
-inline DiagDirection GetShipDepotDirection(Tile t)
->>>>>>> 1e56bd1e
+inline DiagDirection GetShipDepotDirection(TileIndex t)
 {
 	return XYNSToDiagDir(GetShipDepotAxis(t), GetShipDepotPart(t));
 }
@@ -351,11 +269,7 @@
  * @return Tile containing the other section of the depot.
  * @pre IsShipDepotTile(t)
  */
-<<<<<<< HEAD
-static inline TileIndex GetOtherShipDepotTile(TileIndex t)
-=======
-inline TileIndex GetOtherShipDepotTile(Tile t)
->>>>>>> 1e56bd1e
+inline TileIndex GetOtherShipDepotTile(TileIndex t)
 {
 	return t + (GetShipDepotPart(t) != DEPOT_PART_NORTH ? -1 : 1) * (GetShipDepotAxis(t) != AXIS_X ? TileDiffXY(0, 1) : TileDiffXY(1, 0));
 }
@@ -366,11 +280,7 @@
  * @return The northern tile of the depot.
  * @pre IsShipDepotTile(t)
  */
-<<<<<<< HEAD
-static inline TileIndex GetShipDepotNorthTile(TileIndex t)
-=======
-inline TileIndex GetShipDepotNorthTile(Tile t)
->>>>>>> 1e56bd1e
+inline TileIndex GetShipDepotNorthTile(TileIndex t)
 {
 	dbg_assert_tile(IsShipDepot(t), t);
 	TileIndex tile2 = GetOtherShipDepotTile(t);
@@ -384,11 +294,7 @@
  * @return \c true if it is a water lock tile.
  * @pre IsTileType(t, MP_WATER)
  */
-<<<<<<< HEAD
-static inline bool IsLock(TileIndex t)
-=======
-inline bool IsLock(Tile t)
->>>>>>> 1e56bd1e
+inline bool IsLock(TileIndex t)
 {
 	return GetWaterTileType(t) == WATER_TILE_LOCK;
 }
@@ -399,11 +305,7 @@
  * @return Direction of the lock.
  * @pre IsTileType(t, MP_WATER) && IsLock(t)
  */
-<<<<<<< HEAD
-static inline DiagDirection GetLockDirection(TileIndex t)
-=======
-inline DiagDirection GetLockDirection(Tile t)
->>>>>>> 1e56bd1e
+inline DiagDirection GetLockDirection(TileIndex t)
 {
 	dbg_assert_tile(IsLock(t), t);
 	return (DiagDirection)GB(_m[t].m5, WBL_LOCK_ORIENT_BEGIN, WBL_LOCK_ORIENT_COUNT);
@@ -415,11 +317,7 @@
  * @return The part.
  * @pre IsTileType(t, MP_WATER) && IsLock(t)
  */
-<<<<<<< HEAD
-static inline byte GetLockPart(TileIndex t)
-=======
-inline byte GetLockPart(Tile t)
->>>>>>> 1e56bd1e
+inline byte GetLockPart(TileIndex t)
 {
 	dbg_assert_tile(IsLock(t), t);
 	return GB(_m[t].m5, WBL_LOCK_PART_BEGIN, WBL_LOCK_PART_COUNT);
@@ -431,11 +329,7 @@
  * @return Random bits of the tile.
  * @pre IsTileType(t, MP_WATER)
  */
-<<<<<<< HEAD
-static inline byte GetWaterTileRandomBits(TileIndex t)
-=======
-inline byte GetWaterTileRandomBits(Tile t)
->>>>>>> 1e56bd1e
+inline byte GetWaterTileRandomBits(TileIndex t)
 {
 	dbg_assert_tile(IsTileType(t, MP_WATER), t);
 	return _m[t].m4;
@@ -447,11 +341,7 @@
  * @return true iff the tile has water at the ground.
  * @note Coast tiles are not considered waterish, even if there is water on a halftile.
  */
-<<<<<<< HEAD
-static inline bool HasTileWaterGround(TileIndex t)
-=======
-inline bool HasTileWaterGround(Tile t)
->>>>>>> 1e56bd1e
+inline bool HasTileWaterGround(TileIndex t)
 {
 	return HasTileWaterClass(t) && IsTileOnWater(t) && !IsCoastTile(t);
 }
@@ -462,11 +352,7 @@
  * @param t the tile
  * @param b the docking tile state
  */
-<<<<<<< HEAD
-static inline void SetDockingTile(TileIndex t, bool b)
-=======
-inline void SetDockingTile(Tile t, bool b)
->>>>>>> 1e56bd1e
+inline void SetDockingTile(TileIndex t, bool b)
 {
 	dbg_assert(IsTileType(t, MP_WATER) || IsTileType(t, MP_RAILWAY) || IsTileType(t, MP_STATION) || IsTileType(t, MP_TUNNELBRIDGE));
 	SB(_m[t].m1, 7, 1, b ? 1 : 0);
@@ -476,11 +362,7 @@
  * Checks whether the tile is marked as a dockling tile.
  * @return true iff the tile is marked as a docking tile.
  */
-<<<<<<< HEAD
-static inline bool IsDockingTile(TileIndex t)
-=======
-inline bool IsDockingTile(Tile t)
->>>>>>> 1e56bd1e
+inline bool IsDockingTile(TileIndex t)
 {
 	return (IsTileType(t, MP_WATER) || IsTileType(t, MP_RAILWAY) || IsTileType(t, MP_STATION) || IsTileType(t, MP_TUNNELBRIDGE)) && HasBit(_m[t].m1, 7);
 }
@@ -490,11 +372,7 @@
  * Helper function to make a coast tile.
  * @param t The tile to change into water
  */
-<<<<<<< HEAD
-static inline void MakeShore(TileIndex t)
-=======
-inline void MakeShore(Tile t)
->>>>>>> 1e56bd1e
+inline void MakeShore(TileIndex t)
 {
 	SetTileType(t, MP_WATER);
 	SetTileOwner(t, OWNER_WATER);
@@ -515,11 +393,7 @@
  * @param wc The class of water the tile has to be
  * @param random_bits Eventual random bits to be set for this tile
  */
-<<<<<<< HEAD
-static inline void MakeWater(TileIndex t, Owner o, WaterClass wc, uint8 random_bits)
-=======
-inline void MakeWater(Tile t, Owner o, WaterClass wc, uint8_t random_bits)
->>>>>>> 1e56bd1e
+inline void MakeWater(TileIndex t, Owner o, WaterClass wc, uint8 random_bits)
 {
 	SetTileType(t, MP_WATER);
 	SetTileOwner(t, o);
@@ -537,11 +411,7 @@
  * Make a sea tile.
  * @param t The tile to change into sea
  */
-<<<<<<< HEAD
-static inline void MakeSea(TileIndex t)
-=======
-inline void MakeSea(Tile t)
->>>>>>> 1e56bd1e
+inline void MakeSea(TileIndex t)
 {
 	MakeWater(t, OWNER_WATER, WATER_CLASS_SEA, 0);
 }
@@ -551,11 +421,7 @@
  * @param t The tile to change into river
  * @param random_bits Random bits to be set for this tile
  */
-<<<<<<< HEAD
-static inline void MakeRiver(TileIndex t, uint8 random_bits)
-=======
-inline void MakeRiver(Tile t, uint8_t random_bits)
->>>>>>> 1e56bd1e
+inline void MakeRiver(TileIndex t, uint8 random_bits)
 {
 	MakeWater(t, OWNER_WATER, WATER_CLASS_RIVER, random_bits);
 }
@@ -566,11 +432,7 @@
  * @param o The owner of the canal
  * @param random_bits Random bits to be set for this tile
  */
-<<<<<<< HEAD
-static inline void MakeCanal(TileIndex t, Owner o, uint8 random_bits)
-=======
-inline void MakeCanal(Tile t, Owner o, uint8_t random_bits)
->>>>>>> 1e56bd1e
+inline void MakeCanal(TileIndex t, Owner o, uint8 random_bits)
 {
 	dbg_assert(o != OWNER_WATER);
 	MakeWater(t, o, WATER_CLASS_CANAL, random_bits);
@@ -585,11 +447,7 @@
  * @param a    Axis of the depot.
  * @param original_water_class Original water class.
  */
-<<<<<<< HEAD
-static inline void MakeShipDepot(TileIndex t, Owner o, DepotID did, DepotPart part, Axis a, WaterClass original_water_class)
-=======
-inline void MakeShipDepot(Tile t, Owner o, DepotID did, DepotPart part, Axis a, WaterClass original_water_class)
->>>>>>> 1e56bd1e
+inline void MakeShipDepot(TileIndex t, Owner o, DepotID did, DepotPart part, Axis a, WaterClass original_water_class)
 {
 	SetTileType(t, MP_WATER);
 	SetTileOwner(t, o);
@@ -612,11 +470,7 @@
  * @param original_water_class Original water class.
  * @see MakeLock
  */
-<<<<<<< HEAD
-static inline void MakeLockTile(TileIndex t, Owner o, LockPart part, DiagDirection dir, WaterClass original_water_class)
-=======
-inline void MakeLockTile(Tile t, Owner o, LockPart part, DiagDirection dir, WaterClass original_water_class)
->>>>>>> 1e56bd1e
+inline void MakeLockTile(TileIndex t, Owner o, LockPart part, DiagDirection dir, WaterClass original_water_class)
 {
 	SetTileType(t, MP_WATER);
 	SetTileOwner(t, o);
@@ -639,11 +493,7 @@
  * @param wc_upper Original water class of the upper part.
  * @param wc_middle Original water class of the middle part.
  */
-<<<<<<< HEAD
-static inline void MakeLock(TileIndex t, Owner o, DiagDirection d, WaterClass wc_lower, WaterClass wc_upper, WaterClass wc_middle)
-=======
-inline void MakeLock(Tile t, Owner o, DiagDirection d, WaterClass wc_lower, WaterClass wc_upper, WaterClass wc_middle)
->>>>>>> 1e56bd1e
+inline void MakeLock(TileIndex t, Owner o, DiagDirection d, WaterClass wc_lower, WaterClass wc_upper, WaterClass wc_middle)
 {
 	TileIndexDiff delta = TileOffsByDiagDir(d);
 
@@ -660,7 +510,7 @@
  * @param t the tile
  * @param b the non-flooding water tile state
  */
-static inline void SetNonFloodingWaterTile(TileIndex t, bool b)
+inline void SetNonFloodingWaterTile(TileIndex t, bool b)
 {
 	dbg_assert(IsTileType(t, MP_WATER));
 	SB(_m[t].m3, 0, 1, b ? 1 : 0);
@@ -669,7 +519,7 @@
  * Checks whether the tile is marked as a non-flooding water tile.
  * @return true iff the tile is marked as a non-flooding water tile.
  */
-static inline bool IsNonFloodingWaterTile(TileIndex t)
+inline bool IsNonFloodingWaterTile(TileIndex t)
 {
 	return IsTileType(t, MP_WATER) && HasBit(_m[t].m3, 0);
 }
@@ -678,7 +528,7 @@
  * Checks whether the tile type could have flooding behaviour
  * @return true iff the tile type is one where GetFloodingBehaviour could return a value other than FLOOD_NONE.
  */
-static inline bool IsFloodingTypeTile(TileIndex t)
+inline bool IsFloodingTypeTile(TileIndex t)
 {
 	static const uint16 mask = (1 << MP_WATER) | (1 << MP_STATION) | (1 << MP_INDUSTRY) | (1 << MP_RAILWAY) | (1 << MP_TREES) | (1 << MP_OBJECT) | (1 << MP_VOID);
 	return HasBit(mask, GetTileType(t));
