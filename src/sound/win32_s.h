--- conflicted
+++ resolved
@@ -27,11 +27,7 @@
 class FSoundDriver_Win32 : public DriverFactoryBase {
 public:
 	FSoundDriver_Win32() : DriverFactoryBase(Driver::DT_SOUND, 9, "win32", "Win32 WaveOut Sound Driver") {}
-<<<<<<< HEAD
-	/* virtual */ Driver *CreateInstance() const { return new SoundDriver_Win32(); }
-=======
 	Driver *CreateInstance() const override { return new SoundDriver_Win32(); }
->>>>>>> 01261dae
 };
 
 #endif /* SOUND_WIN32_H */