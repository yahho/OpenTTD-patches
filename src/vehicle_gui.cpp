--- conflicted
+++ resolved
@@ -1293,7 +1293,6 @@
 		}
 	}
 
-<<<<<<< HEAD
 	virtual void OnDropdownSelect(int widget, int index) override
 	{
 		if (widget != WID_VR_VEHICLE_DROPDOWN) return;
@@ -1318,9 +1317,6 @@
 	}
 
 	void OnClick(Point pt, int widget, int click_count) override
-=======
-	void OnClick([[maybe_unused]] Point pt, int widget, [[maybe_unused]] int click_count) override
->>>>>>> 077b08bb
 	{
 		switch (widget) {
 			case WID_VR_VEHICLE_PANEL_DISPLAY: { // Vehicle image.
@@ -2950,7 +2946,6 @@
 		return desired_height;
 	}
 
-<<<<<<< HEAD
 	bool ShouldShowGroupLine(const Vehicle *v) const
 	{
 		return (_settings_client.gui.show_vehicle_group_in_details && v->group_id != INVALID_GROUP && v->group_id != DEFAULT_GROUP);
@@ -2979,9 +2974,6 @@
 	}
 
 	void UpdateWidgetSize(int widget, Dimension *size, const Dimension &padding, Dimension *fill, Dimension *resize) override
-=======
-	void UpdateWidgetSize(int widget, Dimension *size, [[maybe_unused]] const Dimension &padding, [[maybe_unused]] Dimension *fill, [[maybe_unused]] Dimension *resize) override
->>>>>>> 077b08bb
 	{
 		switch (widget) {
 			case WID_VD_TOP_DETAILS: {
@@ -3541,11 +3533,7 @@
  * @param p1 vehicle ID
  * @param p2 unused
  */
-<<<<<<< HEAD
 void CcStartStopVehicle(const CommandCost &result, TileIndex tile, uint32 p1, uint32 p2, uint64 p3, uint32 cmd)
-=======
-void CcStartStopVehicle(Commands, const CommandCost &result, VehicleID veh_id, bool)
->>>>>>> 077b08bb
 {
 	if (result.Failed()) return;
 
@@ -3701,7 +3689,6 @@
 		this->Window::Close();
 	}
 
-<<<<<<< HEAD
 	virtual void OnFocus(Window *previously_focused_window) override
 	{
 		if (HasFocusedVehicleChanged(this->window_number, previously_focused_window)) {
@@ -3723,9 +3710,6 @@
 	}
 
 	void UpdateWidgetSize(int widget, Dimension *size, const Dimension &padding, Dimension *fill, Dimension *resize) override
-=======
-	void UpdateWidgetSize(int widget, Dimension *size, [[maybe_unused]] const Dimension &padding, [[maybe_unused]] Dimension *fill, [[maybe_unused]] Dimension *resize) override
->>>>>>> 077b08bb
 	{
 		const Vehicle *v = Vehicle::Get(this->window_number);
 		switch (widget) {
@@ -4339,11 +4323,7 @@
  * @param p2 unused
  * @param cmd unused
  */
-<<<<<<< HEAD
 void CcBuildPrimaryVehicle(const CommandCost &result, TileIndex tile, uint32 p1, uint32 p2, uint64 p3, uint32 cmd)
-=======
-void CcBuildPrimaryVehicle(Commands, const CommandCost &result, VehicleID new_veh_id, uint, uint16_t, CargoArray)
->>>>>>> 077b08bb
 {
 	if (result.Failed()) return;
 
