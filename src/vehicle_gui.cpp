/*
 * This file is part of OpenTTD.
 * OpenTTD is free software; you can redistribute it and/or modify it under the terms of the GNU General Public License as published by the Free Software Foundation, version 2.
 * OpenTTD is distributed in the hope that it will be useful, but WITHOUT ANY WARRANTY; without even the implied warranty of MERCHANTABILITY or FITNESS FOR A PARTICULAR PURPOSE.
 * See the GNU General Public License for more details. You should have received a copy of the GNU General Public License along with OpenTTD. If not, see <http://www.gnu.org/licenses/>.
 */

/** @file vehicle_gui.cpp The base GUI for all vehicles. */

#include "stdafx.h"
#include "debug.h"
#include "company_func.h"
#include "gui.h"
#include "textbuf_gui.h"
#include "command_func.h"
#include "vehicle_gui_base.h"
#include "viewport_func.h"
#include "newgrf_text.h"
#include "newgrf_debug.h"
#include "roadveh.h"
#include "train.h"
#include "aircraft.h"
#include "depot_map.h"
#include "group_gui.h"
#include "strings_func.h"
#include "vehicle_func.h"
#include "autoreplace_gui.h"
#include "string_func.h"
#include "widgets/dropdown_func.h"
#include "timetable.h"
#include "articulated_vehicles.h"
#include "spritecache.h"
#include "core/geometry_func.hpp"
#include "company_base.h"
#include "engine_func.h"
#include "station_base.h"
#include "infrastructure_func.h"
#include "tilehighlight_func.h"
#include "train.h"
#include "tbtr_template_gui_main.h"
#include "zoom_func.h"
#include "tracerestrict.h"
#include "depot_base.h"

#include <vector>

#include "safeguards.h"


Sorting _sorting;

static GUIVehicleList::SortFunction VehicleNumberSorter;
static GUIVehicleList::SortFunction VehicleNameSorter;
static GUIVehicleList::SortFunction VehicleAgeSorter;
static GUIVehicleList::SortFunction VehicleProfitThisYearSorter;
static GUIVehicleList::SortFunction VehicleProfitLifetimeSorter;
static GUIVehicleList::SortFunction VehicleProfitLastYearSorter;
static GUIVehicleList::SortFunction VehicleCargoSorter;
static GUIVehicleList::SortFunction VehicleReliabilitySorter;
static GUIVehicleList::SortFunction VehicleMaxSpeedSorter;
static GUIVehicleList::SortFunction VehicleModelSorter;
static GUIVehicleList::SortFunction VehicleValueSorter;
static GUIVehicleList::SortFunction VehicleLengthSorter;
static GUIVehicleList::SortFunction VehicleTimeToLiveSorter;
static GUIVehicleList::SortFunction VehicleTimetableDelaySorter;
static GUIVehicleList::SortFunction VehicleAverageOrderOccupancySorter;

enum VehicleSortType
{
	VST_NUMBER,
	VST_NAME,
	VST_AGE,
	VST_PROFIT_THIS_YEAR,
	VST_PROFIT_LAST_YEAR,
	VST_PROFIT_LIFETIME,
	VST_CARGO,
	VST_RELIABILITY,
	VST_MAX_SPEED,
	VST_MODEL,
	VST_VALUE,
	VST_LENGTH,
	VST_TIME_TO_LIVE,
	VST_TIMETABLE_DELAY,
	VST_AVERAGE_ORDER_OCCUPANCY,
};

GUIVehicleList::SortFunction * const BaseVehicleListWindow::vehicle_sorter_funcs[] = {
	&VehicleNumberSorter,
	&VehicleNameSorter,
	&VehicleAgeSorter,
	&VehicleProfitThisYearSorter,
	&VehicleProfitLastYearSorter,
	&VehicleProfitLifetimeSorter,
	&VehicleCargoSorter,
	&VehicleReliabilitySorter,
	&VehicleMaxSpeedSorter,
	&VehicleModelSorter,
	&VehicleValueSorter,
	&VehicleLengthSorter,
	&VehicleTimeToLiveSorter,
	&VehicleTimetableDelaySorter,
	&VehicleAverageOrderOccupancySorter,
};

const StringID BaseVehicleListWindow::vehicle_sorter_names[] = {
	STR_SORT_BY_NUMBER,
	STR_SORT_BY_NAME,
	STR_SORT_BY_AGE,
	STR_SORT_BY_PROFIT_THIS_YEAR,
	STR_SORT_BY_PROFIT_LAST_YEAR,
	STR_SORT_BY_PROFIT_LIFETIME,
	STR_SORT_BY_TOTAL_CAPACITY_PER_CARGOTYPE,
	STR_SORT_BY_RELIABILITY,
	STR_SORT_BY_MAX_SPEED,
	STR_SORT_BY_MODEL,
	STR_SORT_BY_VALUE,
	STR_SORT_BY_LENGTH,
	STR_SORT_BY_LIFE_TIME,
	STR_SORT_BY_TIMETABLE_DELAY,
	STR_SORT_BY_AVG_ORDER_OCCUPANCY,
	INVALID_STRING_ID
};

const StringID BaseVehicleListWindow::vehicle_depot_name[] = {
	STR_VEHICLE_LIST_SEND_TRAIN_TO_DEPOT,
	STR_VEHICLE_LIST_SEND_ROAD_VEHICLE_TO_DEPOT,
	STR_VEHICLE_LIST_SEND_SHIP_TO_DEPOT,
	STR_VEHICLE_LIST_SEND_AIRCRAFT_TO_HANGAR
};

const StringID BaseVehicleListWindow::vehicle_depot_sell_name[] = {
	STR_VEHICLE_LIST_SEND_TRAIN_TO_DEPOT_SELL,
	STR_VEHICLE_LIST_SEND_ROAD_VEHICLE_TO_DEPOT_SELL,
	STR_VEHICLE_LIST_SEND_SHIP_TO_DEPOT_SELL,
	STR_VEHICLE_LIST_SEND_AIRCRAFT_TO_HANGAR_SELL
};

/**
 * Get the number of digits the biggest unit number of a set of vehicles has.
 * @param vehicles The list of vehicles.
 * @return The number of digits to allocate space for.
 */
uint GetUnitNumberDigits(VehicleList &vehicles)
{
	uint unitnumber = 0;
	for (const Vehicle *v : vehicles) {
		unitnumber = max<uint>(unitnumber, v->unitnumber);
	}

	if (unitnumber >= 10000) return 5;
	if (unitnumber >=  1000) return 4;
	if (unitnumber >=   100) return 3;

	/*
	 * When the smallest unit number is less than 10, it is
	 * quite likely that it will expand to become more than
	 * 10 quite soon.
	 */
	return 2;
}

void BaseVehicleListWindow::CountOwnVehicles()
{
	this->own_vehicles = 0;
	for (const Vehicle *v : vehicles) {
		if (v->owner == _local_company) this->own_vehicles++;
	}
	this->own_company = _local_company;
}

void BaseVehicleListWindow::BuildVehicleList()
{
	if (!this->vehicles.NeedRebuild()) return;

	DEBUG(misc, 3, "Building vehicle list type %d for company %d given index %d", this->vli.type, this->vli.company, this->vli.index);

	GenerateVehicleSortList(&this->vehicles, this->vli);

	this->FilterVehicleList();

	this->unitnumber_digits = GetUnitNumberDigits(this->vehicles);
	this->CountOwnVehicles();

	this->vehicles.RebuildDone();
	this->vscroll->SetCount((uint)this->vehicles.size());
}

/** Cargo filter functions */
static bool CDECL CargoFilter(const Vehicle * const *vid, const CargoID cid)
{
	if (cid == BaseVehicleListWindow::CF_ANY) {
		return true;
	} else if (cid == BaseVehicleListWindow::CF_NONE) {
		for (const Vehicle *w = (*vid); w != nullptr; w = w->Next()) {
			if (w->cargo_cap > 0) {
				return false;
			}
		}
		return true;
	} else if (cid == BaseVehicleListWindow::CF_FREIGHT) {
		bool have_capacity = false;
		for (const Vehicle *w = (*vid); w != nullptr; w = w->Next()) {
			if (w->cargo_cap) {
				if (IsCargoInClass(w->cargo_type, CC_PASSENGERS)) {
					return false;
				} else {
					have_capacity = true;
				}
			}
		}
		return have_capacity;
	} else {
		for (const Vehicle *w = (*vid); w != nullptr; w = w->Next()) {
			if (w->cargo_cap > 0 && w->cargo_type == cid) {
				return true;
			}
		}
		return false;
	}
}

static GUIVehicleList::FilterFunction * const _filter_funcs[] = {
	&CargoFilter,
};

/** Set cargo filter list item index. */
void BaseVehicleListWindow::SetCargoFilterIndex(int index)
{
	if (this->cargo_filter_criteria != index) {
		this->cargo_filter_criteria = index;
		/* deactivate filter if criteria is 'Show All', activate it otherwise */
		this->vehicles.SetFilterState(this->cargo_filter[this->cargo_filter_criteria] != CF_ANY);
		this->vehicles.SetFilterType(0);
		this->vehicles.ForceRebuild();
	}
}

/** Populate the filter list and set the cargo filter criteria. */
void BaseVehicleListWindow::SetCargoFilterArray()
{
	uint filter_items = 0;

	/* Add item for disabling filtering. */
	this->cargo_filter[filter_items] = CF_ANY;
	this->cargo_filter_texts[filter_items] = STR_PURCHASE_INFO_ALL_TYPES;
	this->cargo_filter_criteria = filter_items;
	filter_items++;

	/* Add item for freight (i.e. vehicles with cargo capacity and with no passenger capacity) */
	this->cargo_filter[filter_items] = CF_FREIGHT;
	this->cargo_filter_texts[filter_items] = STR_CARGO_TYPE_FREIGHT;
	filter_items++;

	/* Add item for vehicles not carrying anything, e.g. train engines.
	* This could also be useful for eyecandy vehicles of other types, but is likely too confusing for joe, */
	this->cargo_filter[filter_items] = CF_NONE;
	this->cargo_filter_texts[filter_items] = STR_LAND_AREA_INFORMATION_LOCAL_AUTHORITY_NONE;
	filter_items++;

	/* Collect available cargo types for filtering. */
	const CargoSpec *cs;
	FOR_ALL_SORTED_STANDARD_CARGOSPECS(cs) {
		this->cargo_filter[filter_items] = cs->Index();
		this->cargo_filter_texts[filter_items] = cs->name;
		filter_items++;
	}

	/* Terminate the filter list. */
	this->cargo_filter_texts[filter_items] = INVALID_STRING_ID;

	this->vehicles.SetFilterFuncs(_filter_funcs);
	this->vehicles.SetFilterState(this->cargo_filter[this->cargo_filter_criteria] != CF_ANY);
}

/** Filter the engine list against the currently selected cargo filter */
void BaseVehicleListWindow::FilterVehicleList()
{
	this->vehicles.Filter(this->cargo_filter[this->cargo_filter_criteria]);
	if (0 == this->vehicles.size()) {
		// no vehicle passed through the filter, invalidate the previously selected vehicle
		this->vehicle_sel = INVALID_VEHICLE;
	} else if (this->vehicle_sel != INVALID_VEHICLE && std::find(this->vehicles.begin(), this->vehicles.end(), Vehicle::Get(this->vehicle_sel)) == this->vehicles.end()) { // previously selected engine didn't pass the filter, remove selection
		this->vehicle_sel = INVALID_VEHICLE;
	}
}

void BaseVehicleListWindow::OnInit()
{
	this->SetCargoFilterArray();
}

void BaseVehicleListWindow::CheckCargoFilterEnableState(int plane_widget, bool re_init, bool possible)
{
	NWidgetStacked *sel = this->GetWidget<NWidgetStacked>(plane_widget);
	const int plane = (possible && _settings_client.gui.show_veh_list_cargo_filter) ? 0 : SZSP_NONE;
	if (plane != sel->shown_plane) {
		sel->SetDisplayedPlane(plane);
		if (re_init) this->ReInit();
	}
}

/**
 * Compute the size for the Action dropdown.
 * @param show_autoreplace If true include the autoreplace item.
 * @param show_group If true include group-related stuff.
 * @return Required size.
 */
Dimension BaseVehicleListWindow::GetActionDropdownSize(bool show_autoreplace, bool show_group, bool show_template_replace, StringID change_order_str)
{
	Dimension d = {0, 0};

	if (show_autoreplace) d = maxdim(d, GetStringBoundingBox(STR_VEHICLE_LIST_REPLACE_VEHICLES));
	if (show_autoreplace && show_template_replace) {
		d = maxdim(d, GetStringBoundingBox(STR_TMPL_TEMPLATE_REPLACEMENT));
	}
	d = maxdim(d, GetStringBoundingBox(STR_VEHICLE_LIST_SEND_FOR_SERVICING));
	d = maxdim(d, GetStringBoundingBox(this->vehicle_depot_name[this->vli.vtype]));

	if (show_group) {
		d = maxdim(d, GetStringBoundingBox(STR_GROUP_ADD_SHARED_VEHICLE));
		d = maxdim(d, GetStringBoundingBox(STR_GROUP_REMOVE_ALL_VEHICLES));
	}

	if (change_order_str != 0) {
		d = maxdim(d, GetStringBoundingBox(change_order_str));
	}

	d = maxdim(d, GetStringBoundingBox(STR_VEHICLE_LIST_CREATE_GROUP));

	return d;
}

/**
 * Whether the Action dropdown window should be shown/available.
 * @return Whether available
 */
bool BaseVehicleListWindow::ShouldShowActionDropdownList() const
{
	return this->own_vehicles != 0 || (this->vli.vtype == VEH_TRAIN && _settings_client.gui.show_adv_tracerestrict_features);
}

/**
 * Display the Action dropdown window.
 * @param show_autoreplace If true include the autoreplace item.
 * @param show_group If true include group-related stuff.
 * @return Itemlist for dropdown
 */
DropDownList BaseVehicleListWindow::BuildActionDropdownList(bool show_autoreplace, bool show_group, bool show_template_replace,
		StringID change_order_str, bool show_create_group, bool consider_top_level)
{
	DropDownList list;
	bool disable = this->own_vehicles == 0;
	bool mass_action_disable = disable || (_settings_client.gui.disable_top_veh_list_mass_actions && consider_top_level);

	if (show_autoreplace) list.emplace_back(new DropDownListStringItem(STR_VEHICLE_LIST_REPLACE_VEHICLES, ADI_REPLACE, disable));
	if (show_autoreplace && show_template_replace) {
		list.emplace_back(new DropDownListStringItem(STR_TMPL_TEMPLATE_REPLACEMENT, ADI_TEMPLATE_REPLACE, disable));
	}
	list.emplace_back(new DropDownListStringItem(STR_VEHICLE_LIST_SEND_FOR_SERVICING, ADI_SERVICE, mass_action_disable));
	list.emplace_back(new DropDownListStringItem(this->vehicle_depot_name[this->vli.vtype], ADI_DEPOT, mass_action_disable));
	if (_settings_client.gui.show_depot_sell_gui) list.emplace_back(new DropDownListStringItem(this->vehicle_depot_sell_name[this->vli.vtype], ADI_DEPOT_SELL, mass_action_disable));
	list.emplace_back(new DropDownListStringItem(STR_VEHICLE_LIST_CANCEL_DEPOT_SERVICE, ADI_CANCEL_DEPOT, mass_action_disable));

	if (show_group) {
		list.emplace_back(new DropDownListStringItem(STR_GROUP_ADD_SHARED_VEHICLE, ADI_ADD_SHARED, disable));
		list.emplace_back(new DropDownListStringItem(STR_GROUP_REMOVE_ALL_VEHICLES, ADI_REMOVE_ALL, disable));
	}
	if (this->vli.vtype == VEH_TRAIN && _settings_client.gui.show_adv_tracerestrict_features) {
		list.emplace_back(new DropDownListStringItem(STR_TRACE_RESTRICT_SLOT_MANAGE, ADI_TRACERESTRICT_SLOT_MGMT, false));
	}
	if (change_order_str != 0) {
		list.emplace_back(new DropDownListStringItem(change_order_str, ADI_CHANGE_ORDER, disable));
	}
	if (show_create_group) {
		list.emplace_back(new DropDownListStringItem(STR_VEHICLE_LIST_CREATE_GROUP, ADI_CREATE_GROUP, disable));
	}

	return list;
}

/* cached values for VehicleNameSorter to spare many GetString() calls */
static const Vehicle *_last_vehicle[2] = { nullptr, nullptr };

void BaseVehicleListWindow::SortVehicleList()
{
	if (this->vehicles.Sort()) return;

	/* invalidate cached values for name sorter - vehicle names could change */
	_last_vehicle[0] = _last_vehicle[1] = nullptr;
}

void DepotSortList(VehicleList *list)
{
	if (list->size() < 2) return;
	std::sort(list->begin(), list->end(), &VehicleNumberSorter);
}

/** draw the vehicle profit button in the vehicle list window. */
static void DrawVehicleProfitButton(const Vehicle *v, int x, int y)
{
	SpriteID spr;

	/* draw profit-based coloured icons */
	if (v->age <= VEHICLE_PROFIT_MIN_AGE) {
		spr = SPR_PROFIT_NA;
	} else if (v->GetDisplayProfitLastYear() < 0) {
		spr = SPR_PROFIT_NEGATIVE;
	} else if (v->GetDisplayProfitLastYear() < VEHICLE_PROFIT_THRESHOLD) {
		spr = SPR_PROFIT_SOME;
	} else {
		spr = SPR_PROFIT_LOT;
	}
	DrawSprite(spr, PAL_NONE, x, y);
}

/** Maximum number of refit cycles we try, to prevent infinite loops. And we store only a byte anyway */
static const uint MAX_REFIT_CYCLE = 256;

/**
 * Get the best fitting subtype when 'cloning'/'replacing' \a v_from with \a v_for.
 * All articulated parts of both vehicles are tested to find a possibly shared subtype.
 * For \a v_for only vehicle refittable to \a dest_cargo_type are considered.
 * @param v_from the vehicle to match the subtype from
 * @param v_for  the vehicle to get the subtype for
 * @param dest_cargo_type Destination cargo type.
 * @return the best sub type
 */
byte GetBestFittingSubType(Vehicle *v_from, Vehicle *v_for, CargoID dest_cargo_type)
{
	v_from = v_from->GetFirstEnginePart();
	v_for = v_for->GetFirstEnginePart();

	/* Create a list of subtypes used by the various parts of v_for */
	static std::vector<StringID> subtypes;
	subtypes.clear();
	for (; v_from != nullptr; v_from = v_from->HasArticulatedPart() ? v_from->GetNextArticulatedPart() : nullptr) {
		const Engine *e_from = v_from->GetEngine();
		if (!e_from->CanCarryCargo() || !HasBit(e_from->info.callback_mask, CBM_VEHICLE_CARGO_SUFFIX)) continue;
		include(subtypes, GetCargoSubtypeText(v_from));
	}

	byte ret_refit_cyc = 0;
	bool success = false;
	if (subtypes.size() > 0) {
		/* Check whether any articulated part is refittable to 'dest_cargo_type' with a subtype listed in 'subtypes' */
		for (Vehicle *v = v_for; v != nullptr; v = v->HasArticulatedPart() ? v->GetNextArticulatedPart() : nullptr) {
			const Engine *e = v->GetEngine();
			if (!e->CanCarryCargo() || !HasBit(e->info.callback_mask, CBM_VEHICLE_CARGO_SUFFIX)) continue;
			if (!HasBit(e->info.refit_mask, dest_cargo_type) && v->cargo_type != dest_cargo_type) continue;

			CargoID old_cargo_type = v->cargo_type;
			byte old_cargo_subtype = v->cargo_subtype;

			/* Set the 'destination' cargo */
			v->cargo_type = dest_cargo_type;

			/* Cycle through the refits */
			for (uint refit_cyc = 0; refit_cyc < MAX_REFIT_CYCLE; refit_cyc++) {
				v->cargo_subtype = refit_cyc;

				/* Make sure we don't pick up anything cached. */
				v->First()->InvalidateNewGRFCache();
				v->InvalidateNewGRFCache();

				StringID subtype = GetCargoSubtypeText(v);
				if (subtype == STR_EMPTY) break;

				if (std::find(subtypes.begin(), subtypes.end(), subtype) == subtypes.end()) continue;

				/* We found something matching. */
				ret_refit_cyc = refit_cyc;
				success = true;
				break;
			}

			/* Reset the vehicle's cargo type */
			v->cargo_type    = old_cargo_type;
			v->cargo_subtype = old_cargo_subtype;

			/* Make sure we don't taint the vehicle. */
			v->First()->InvalidateNewGRFCache();
			v->InvalidateNewGRFCache();

			if (success) break;
		}
	}

	return ret_refit_cyc;
}

/**
 * Get the engine that suffers from the most severe breakdown.
 * This means the engine with the lowest breakdown_type.
 * If the breakdown types of 2 engines are equal, the one with the lowest breakdown_severity (most severe) is picked.
 * @param v The front engine of the train.
 * @return The most severly broken engine.
 */
const Vehicle *GetMostSeverelyBrokenEngine(const Train *v)
{
	assert(v->IsFrontEngine());
	const Vehicle *w = v;
	byte most_severe_type = 255;
	for (const Vehicle *u = v; u != nullptr; u = u->Next()) {
		if (u->breakdown_ctr == 1) {
			if (u->breakdown_type < most_severe_type) {
				most_severe_type = u->breakdown_type;
				w = u;
			} else if (u->breakdown_type == most_severe_type && u->breakdown_severity < w->breakdown_severity) {
				w = u;
			}
		}
	}
	return w;
}

/** Option to refit a vehicle chain */
struct RefitOption {
	CargoID cargo;    ///< Cargo to refit to
	byte subtype;     ///< Subcargo to use
	StringID string;  ///< GRF-local String to display for the cargo

	/**
	 * Inequality operator for #RefitOption.
	 * @param other Compare to this #RefitOption.
	 * @return True if both #RefitOption are different.
	 */
	inline bool operator != (const RefitOption &other) const
	{
		return other.cargo != this->cargo || other.string != this->string;
	}

	/**
	 * Equality operator for #RefitOption.
	 * @param other Compare to this #RefitOption.
	 * @return True if both #RefitOption are equal.
	 */
	inline bool operator == (const RefitOption &other) const
	{
		return other.cargo == this->cargo && other.string == this->string;
	}
};

typedef std::vector<RefitOption> SubtypeList; ///< List of refit subtypes associated to a cargo.

/**
 * Draw the list of available refit options for a consist and highlight the selected refit option (if any).
 * @param list  List of subtype options for each (sorted) cargo.
 * @param sel   Selected refit cargo-type in the window
 * @param pos   Position of the selected item in caller widow
 * @param rows  Number of rows(capacity) in caller window
 * @param delta Step height in caller window
 * @param r     Rectangle of the matrix widget.
 */
static void DrawVehicleRefitWindow(const SubtypeList list[NUM_CARGO], const int sel[2], uint pos, uint rows, uint delta, const Rect &r)
{
	uint y = r.top + WD_MATRIX_TOP;
	uint current = 0;

	bool rtl = _current_text_dir == TD_RTL;
	uint iconwidth = max(GetSpriteSize(SPR_CIRCLE_FOLDED).width, GetSpriteSize(SPR_CIRCLE_UNFOLDED).width);
	uint iconheight = GetSpriteSize(SPR_CIRCLE_FOLDED).height;
	int linecolour = _colour_gradient[COLOUR_ORANGE][4];

	int iconleft   = rtl ? r.right - WD_MATRIX_RIGHT - iconwidth     : r.left + WD_MATRIX_LEFT;
	int iconcenter = rtl ? r.right - WD_MATRIX_RIGHT - iconwidth / 2 : r.left + WD_MATRIX_LEFT + iconwidth / 2;
	int iconinner  = rtl ? r.right - WD_MATRIX_RIGHT - iconwidth     : r.left + WD_MATRIX_LEFT + iconwidth;

	int textleft   = r.left  + WD_MATRIX_LEFT  + (rtl ? 0 : iconwidth + 4);
	int textright  = r.right - WD_MATRIX_RIGHT - (rtl ? iconwidth + 4 : 0);

	/* Draw the list of subtypes for each cargo, and find the selected refit option (by its position). */
	for (uint i = 0; current < pos + rows && i < NUM_CARGO; i++) {
		for (uint j = 0; current < pos + rows && j < list[i].size(); j++) {
			const RefitOption &refit = list[i][j];

			/* Hide subtypes if sel[0] does not match */
			if (sel[0] != (int)i && refit.subtype != 0xFF) continue;

			/* Refit options with a position smaller than pos don't have to be drawn. */
			if (current < pos) {
				current++;
				continue;
			}

			if (list[i].size() > 1) {
				if (refit.subtype != 0xFF) {
					/* Draw tree lines */
					int ycenter = y + FONT_HEIGHT_NORMAL / 2;
					GfxDrawLine(iconcenter, y - WD_MATRIX_TOP, iconcenter, j == list[i].size() - 1 ? ycenter : y - WD_MATRIX_TOP + delta - 1, linecolour);
					GfxDrawLine(iconcenter, ycenter, iconinner, ycenter, linecolour);
				} else {
					/* Draw expand/collapse icon */
					DrawSprite(sel[0] == (int)i ? SPR_CIRCLE_UNFOLDED : SPR_CIRCLE_FOLDED, PAL_NONE, iconleft, y + (FONT_HEIGHT_NORMAL - iconheight) / 2);
				}
			}

			TextColour colour = (sel[0] == (int)i && (uint)sel[1] == j) ? TC_WHITE : TC_BLACK;
			/* Get the cargo name. */
			SetDParam(0, CargoSpec::Get(refit.cargo)->name);
			SetDParam(1, refit.string);
			DrawString(textleft, textright, y, STR_JUST_STRING_STRING, colour);

			y += delta;
			current++;
		}
	}
}

/** Refit cargo window. */
struct RefitWindow : public Window {
	int sel[2];                  ///< Index in refit options, sel[0] == -1 if nothing is selected.
	RefitOption *cargo;          ///< Refit option selected by #sel.
	SubtypeList list[NUM_CARGO]; ///< List of refit subtypes available for each sorted cargo.
	VehicleOrderID order;        ///< If not #INVALID_VEH_ORDER_ID, selection is part of a refit order (rather than execute directly).
	uint information_width;      ///< Width required for correctly displaying all cargoes in the information panel.
	Scrollbar *vscroll;          ///< The main scrollbar.
	Scrollbar *hscroll;          ///< Only used for long vehicles.
	int vehicle_width;           ///< Width of the vehicle being drawn.
	int sprite_left;             ///< Left position of the vehicle sprite.
	int sprite_right;            ///< Right position of the vehicle sprite.
	uint vehicle_margin;         ///< Margin to use while selecting vehicles when the vehicle image is centered.
	int click_x;                 ///< Position of the first click while dragging.
	VehicleID selected_vehicle;  ///< First vehicle in the current selection.
	uint8 num_vehicles;          ///< Number of selected vehicles.
	bool auto_refit;             ///< Select cargo for auto-refitting.
	bool is_virtual_train;       ///< TemplateReplacement, whether the selected vehicle is virtual

	/**
	 * Collects all (cargo, subcargo) refit options of a vehicle chain.
	 */
	void BuildRefitList()
	{
		for (uint i = 0; i < NUM_CARGO; i++) this->list[i].clear();
		Vehicle *v = Vehicle::Get(this->window_number);

		/* Check only the selected vehicles. */
		VehicleSet vehicles_to_refit;
		GetVehicleSet(vehicles_to_refit, Vehicle::Get(this->selected_vehicle), this->num_vehicles);

		do {
			if (v->type == VEH_TRAIN && std::find(vehicles_to_refit.begin(), vehicles_to_refit.end(), v->index) == vehicles_to_refit.end()) continue;
			const Engine *e = v->GetEngine();
			CargoTypes cmask = e->info.refit_mask;
			byte callback_mask = e->info.callback_mask;

			/* Skip this engine if it does not carry anything */
			if (!e->CanCarryCargo()) continue;
			/* Skip this engine if we build the list for auto-refitting and engine doesn't allow it. */
			if (this->auto_refit && !HasBit(e->info.misc_flags, EF_AUTO_REFIT)) continue;

			/* Loop through all cargoes in the refit mask */
			int current_index = 0;
			const CargoSpec *cs;
			FOR_ALL_SORTED_CARGOSPECS(cs) {
				CargoID cid = cs->Index();
				/* Skip cargo type if it's not listed */
				if (!HasBit(cmask, cid)) {
					current_index++;
					continue;
				}

				bool first_vehicle = this->list[current_index].size() == 0;
				if (first_vehicle) {
					/* Keeping the current subtype is always an option. It also serves as the option in case of no subtypes */
					this->list[current_index].push_back({cid, 0xFF, STR_EMPTY});
				}

				/* Check the vehicle's callback mask for cargo suffixes.
				 * This is not supported for ordered refits, since subtypes only have a meaning
				 * for a specific vehicle at a specific point in time, which conflicts with shared orders,
				 * autoreplace, autorenew, clone, order restoration, ... */
				if (this->order == INVALID_VEH_ORDER_ID && HasBit(callback_mask, CBM_VEHICLE_CARGO_SUFFIX)) {
					/* Make a note of the original cargo type. It has to be
					 * changed to test the cargo & subtype... */
					CargoID temp_cargo = v->cargo_type;
					byte temp_subtype  = v->cargo_subtype;

					v->cargo_type = cid;

					for (uint refit_cyc = 0; refit_cyc < MAX_REFIT_CYCLE; refit_cyc++) {
						v->cargo_subtype = refit_cyc;

						/* Make sure we don't pick up anything cached. */
						v->First()->InvalidateNewGRFCache();
						v->InvalidateNewGRFCache();

						StringID subtype = GetCargoSubtypeText(v);

						if (first_vehicle) {
							/* Append new subtype (don't add duplicates though) */
							if (subtype == STR_EMPTY) break;

							RefitOption option;
							option.cargo   = cid;
							option.subtype = refit_cyc;
							option.string  = subtype;
							include(this->list[current_index], option);
						} else {
							/* Intersect the subtypes of earlier vehicles with the subtypes of this vehicle */
							if (subtype == STR_EMPTY) {
								/* No more subtypes for this vehicle, delete all subtypes >= refit_cyc */
								SubtypeList &l = this->list[current_index];
								/* 0xFF item is in front, other subtypes are sorted. So just truncate the list in the right spot */
								for (uint i = 1; i < l.size(); i++) {
									if (l[i].subtype >= refit_cyc) {
										l.resize(i);
										break;
									}
								}
								break;
							} else {
								/* Check whether the subtype matches with the subtype of earlier vehicles. */
								uint pos = 1;
								SubtypeList &l = this->list[current_index];
								while (pos < l.size() && l[pos].subtype != refit_cyc) pos++;
								if (pos < l.size() && l[pos].string != subtype) {
									/* String mismatch, remove item keeping the order */
									l.erase(l.begin() + pos);
								}
							}
						}
					}

					/* Reset the vehicle's cargo type */
					v->cargo_type    = temp_cargo;
					v->cargo_subtype = temp_subtype;

					/* And make sure we haven't tainted the cache */
					v->First()->InvalidateNewGRFCache();
					v->InvalidateNewGRFCache();
				}
				current_index++;
			}
		} while (v->IsGroundVehicle() && (v = v->Next()) != nullptr);
	}

	/**
	 * Refresh scrollbar after selection changed
	 */
	void RefreshScrollbar()
	{
		uint scroll_row = 0;
		uint row = 0;

		for (uint i = 0; i < NUM_CARGO; i++) {
			for (uint j = 0; j < this->list[i].size(); j++) {
				const RefitOption &refit = this->list[i][j];

				/* Hide subtypes if sel[0] does not match */
				if (this->sel[0] != (int)i && refit.subtype != 0xFF) continue;

				if (this->sel[0] == (int)i && (uint)this->sel[1] == j) scroll_row = row;

				row++;
			}
		}

		this->vscroll->SetCount(row);
		if (scroll_row < row) this->vscroll->ScrollTowards(scroll_row);
	}

	/**
	 * Select a row.
	 * @param click_row Clicked row
	 */
	void SetSelection(uint click_row)
	{
		uint row = 0;

		for (uint i = 0; i < NUM_CARGO; i++) {
			for (uint j = 0; j < this->list[i].size(); j++) {
				const RefitOption &refit = this->list[i][j];

				/* Hide subtypes if sel[0] does not match */
				if (this->sel[0] != (int)i && refit.subtype != 0xFF) continue;

				if (row == click_row) {
					this->sel[0] = i;
					this->sel[1] = j;
					return;
				}

				row++;
			}
		}

		this->sel[0] = -1;
		this->sel[1] = 0;
	}

	/**
	 * Gets the #RefitOption placed in the selected index.
	 * @return Pointer to the #RefitOption currently in use.
	 */
	RefitOption *GetRefitOption()
	{
		if (this->sel[0] < 0) return nullptr;

		SubtypeList &l = this->list[this->sel[0]];
		if ((uint)this->sel[1] >= l.size()) return nullptr;

		return &l[this->sel[1]];
	}

	RefitWindow(WindowDesc *desc, const Vehicle *v, VehicleOrderID order, bool auto_refit, bool is_virtual) : Window(desc)
	{
		this->sel[0] = -1;
		this->sel[1] = 0;
		this->auto_refit = auto_refit;
		this->is_virtual_train = is_virtual;
		this->order = order;
		this->CreateNestedTree();

		this->vscroll = this->GetScrollbar(WID_VR_SCROLLBAR);
		this->hscroll = (v->IsGroundVehicle() ? this->GetScrollbar(WID_VR_HSCROLLBAR) : nullptr);
		this->GetWidget<NWidgetCore>(WID_VR_SELECT_HEADER)->tool_tip = STR_REFIT_TRAIN_LIST_TOOLTIP + v->type;
		this->GetWidget<NWidgetCore>(WID_VR_MATRIX)->tool_tip        = STR_REFIT_TRAIN_LIST_TOOLTIP + v->type;
		NWidgetCore *nwi = this->GetWidget<NWidgetCore>(WID_VR_REFIT);
		nwi->widget_data = STR_REFIT_TRAIN_REFIT_BUTTON + v->type;
		nwi->tool_tip    = STR_REFIT_TRAIN_REFIT_TOOLTIP + v->type;
		this->GetWidget<NWidgetStacked>(WID_VR_SHOW_HSCROLLBAR)->SetDisplayedPlane(v->IsGroundVehicle() ? 0 : SZSP_HORIZONTAL);
		this->GetWidget<NWidgetCore>(WID_VR_VEHICLE_PANEL_DISPLAY)->tool_tip = (v->type == VEH_TRAIN) ? STR_REFIT_SELECT_VEHICLES_TOOLTIP : STR_NULL;

		this->FinishInitNested(v->index);
		this->owner = v->owner;

		this->SetWidgetDisabledState(WID_VR_REFIT, this->sel[0] < 0);
	}

	~RefitWindow()
	{
		if (this->window_number != INVALID_VEHICLE) {
			if (!FocusWindowById(WC_VEHICLE_VIEW, this->window_number)) {
				if (this->window_number != INVALID_VEHICLE) {
					const Vehicle *v = Vehicle::Get(this->window_number);
					MarkAllRoutePathsDirty(v);
					MarkAllRouteStepsDirty(v);
				}
			}
		}
	}

	void OnFocus(Window *previously_focused_window) override
	{
		if (HasFocusedVehicleChanged(this->window_number, previously_focused_window)) {
			if (this->window_number != INVALID_VEHICLE) {
				const Vehicle *v = Vehicle::Get(this->window_number);
				MarkAllRoutePathsDirty(v);
				MarkAllRouteStepsDirty(v);
			}
		}
	}

	void OnFocusLost(Window *newly_focused_window) override
	{
		if (HasFocusedVehicleChanged(this->window_number, newly_focused_window)) {
			if (this->window_number != INVALID_VEHICLE) {
				const Vehicle *v = Vehicle::Get(this->window_number);
				MarkAllRoutePathsDirty(v);
				MarkAllRouteStepsDirty(v);
			}
		}
	}

	void OnInit() override
	{
		if (this->cargo != nullptr) {
			/* Store the RefitOption currently in use. */
			RefitOption current_refit_option = *(this->cargo);

			/* Rebuild the refit list */
			this->BuildRefitList();
			this->sel[0] = -1;
			this->sel[1] = 0;
			this->cargo = nullptr;
			for (uint i = 0; this->cargo == nullptr && i < NUM_CARGO; i++) {
				for (uint j = 0; j < list[i].size(); j++) {
					if (list[i][j] == current_refit_option) {
						this->sel[0] = i;
						this->sel[1] = j;
						this->cargo = &list[i][j];
						break;
					}
				}
			}

			this->SetWidgetDisabledState(WID_VR_REFIT, this->sel[0] < 0);
			this->RefreshScrollbar();
		} else {
			/* Rebuild the refit list */
			this->OnInvalidateData(VIWD_CONSIST_CHANGED);
		}
	}

	void OnPaint() override
	{
		/* Determine amount of items for scroller. */
		if (this->hscroll != nullptr) this->hscroll->SetCount(this->vehicle_width);

		/* Calculate sprite position. */
		NWidgetCore *vehicle_panel_display = this->GetWidget<NWidgetCore>(WID_VR_VEHICLE_PANEL_DISPLAY);
		int sprite_width = max(0, ((int)vehicle_panel_display->current_x - this->vehicle_width) / 2);
		this->sprite_left = vehicle_panel_display->pos_x;
		this->sprite_right = vehicle_panel_display->pos_x + vehicle_panel_display->current_x - 1;
		if (_current_text_dir == TD_RTL) {
			this->sprite_right -= sprite_width;
			this->vehicle_margin = vehicle_panel_display->current_x - sprite_right;
		} else {
			this->sprite_left += sprite_width;
			this->vehicle_margin = sprite_left;
		}

		this->DrawWidgets();
	}

	void UpdateWidgetSize(int widget, Dimension *size, const Dimension &padding, Dimension *fill, Dimension *resize) override
	{
		switch (widget) {
			case WID_VR_MATRIX:
				resize->height = WD_MATRIX_TOP + FONT_HEIGHT_NORMAL + WD_MATRIX_BOTTOM;
				size->height = resize->height * 8;
				break;

			case WID_VR_VEHICLE_PANEL_DISPLAY:
				size->height = ScaleGUITrad(GetVehicleHeight(Vehicle::Get(this->window_number)->type));
				break;

			case WID_VR_INFO:
				size->width = WD_FRAMERECT_LEFT + this->information_width + WD_FRAMERECT_RIGHT;
				break;
		}
	}

	void SetStringParameters(int widget) const override
	{
		if (widget == WID_VR_CAPTION) SetDParam(0, Vehicle::Get(this->window_number)->index);
	}

	/**
	 * Gets the #StringID to use for displaying capacity.
	 * @param option Cargo and cargo subtype to check for capacity.
	 * @return INVALID_STRING_ID if there is no capacity. StringID to use in any other case.
	 * @post String parameters have been set.
	 */
	StringID GetCapacityString(RefitOption *option) const
	{
		assert(_current_company == _local_company);
		Vehicle *v = Vehicle::Get(this->window_number);
		CommandCost cost = DoCommand(v->tile, this->selected_vehicle, option->cargo | option->subtype << 8 | this->num_vehicles << 16 |
				(int)this->auto_refit << 24, DC_QUERY_COST, GetCmdRefitVeh(v->type));

		if (cost.Failed()) return INVALID_STRING_ID;

		SetDParam(0, option->cargo);
		SetDParam(1, _returned_refit_capacity);

		Money money = cost.GetCost();
		if (_returned_mail_refit_capacity > 0) {
			SetDParam(2, CT_MAIL);
			SetDParam(3, _returned_mail_refit_capacity);
			if (this->order != INVALID_VEH_ORDER_ID) {
				/* No predictable cost */
				return STR_PURCHASE_INFO_AIRCRAFT_CAPACITY;
			} else if (money <= 0) {
				SetDParam(4, -money);
				return STR_REFIT_NEW_CAPACITY_INCOME_FROM_AIRCRAFT_REFIT;
			} else {
				SetDParam(4, money);
				return STR_REFIT_NEW_CAPACITY_COST_OF_AIRCRAFT_REFIT;
			}
		} else {
			if (this->order != INVALID_VEH_ORDER_ID) {
				/* No predictable cost */
				SetDParam(2, STR_EMPTY);
				return STR_PURCHASE_INFO_CAPACITY;
			} else if (money <= 0) {
				SetDParam(2, -money);
				return STR_REFIT_NEW_CAPACITY_INCOME_FROM_REFIT;
			} else {
				SetDParam(2, money);
				return STR_REFIT_NEW_CAPACITY_COST_OF_REFIT;
			}
		}
	}

	void DrawWidget(const Rect &r, int widget) const override
	{
		switch (widget) {
			case WID_VR_VEHICLE_PANEL_DISPLAY: {
				Vehicle *v = Vehicle::Get(this->window_number);
				DrawVehicleImage(v, this->sprite_left + WD_FRAMERECT_LEFT, this->sprite_right - WD_FRAMERECT_RIGHT,
					r.top + WD_FRAMERECT_TOP, INVALID_VEHICLE, EIT_IN_DETAILS, this->hscroll != nullptr ? this->hscroll->GetPosition() : 0);

				/* Highlight selected vehicles. */
				if (this->order != INVALID_VEH_ORDER_ID) break;
				int x = 0;
				switch (v->type) {
					case VEH_TRAIN: {
						VehicleSet vehicles_to_refit;
						GetVehicleSet(vehicles_to_refit, Vehicle::Get(this->selected_vehicle), this->num_vehicles);

						int left = INT32_MIN;
						int width = 0;

						for (Train *u = Train::From(v); u != nullptr; u = u->Next()) {
							/* Start checking. */
							const bool contained = std::find(vehicles_to_refit.begin(), vehicles_to_refit.end(), u->index) != vehicles_to_refit.end();
							if (contained && left == INT32_MIN) {
								left = x - this->hscroll->GetPosition() + r.left + this->vehicle_margin;
								width = 0;
							}

							/* Draw a selection. */
							if ((!contained || u->Next() == nullptr) && left != INT32_MIN) {
								if (u->Next() == nullptr && contained) {
									int current_width = u->GetDisplayImageWidth();
									width += current_width;
									x += current_width;
								}

								int right = Clamp(left + width, 0, r.right);
								left = max(0, left);

								if (_current_text_dir == TD_RTL) {
									right = this->GetWidget<NWidgetCore>(WID_VR_VEHICLE_PANEL_DISPLAY)->current_x - left;
									left = right - width;
								}

								if (left != right) {
									DrawFrameRect(left, r.top + WD_FRAMERECT_TOP, right, r.top + WD_FRAMERECT_TOP + ScaleGUITrad(14) - 1, COLOUR_WHITE, FR_BORDERONLY);
								}

								left = INT32_MIN;
							}

							int current_width = u->GetDisplayImageWidth();
							width += current_width;
							x += current_width;
						}
						break;
					}

					default: break;
				}
				break;
			}

			case WID_VR_MATRIX:
				DrawVehicleRefitWindow(this->list, this->sel, this->vscroll->GetPosition(), this->vscroll->GetCapacity(), this->resize.step_height, r);
				break;

			case WID_VR_INFO:
				if (this->cargo != nullptr) {
					StringID string = this->GetCapacityString(this->cargo);
					if (string != INVALID_STRING_ID) {
						DrawStringMultiLine(r.left + WD_FRAMERECT_LEFT, r.right - WD_FRAMERECT_RIGHT,
								r.top + WD_FRAMERECT_TOP, r.bottom - WD_FRAMERECT_BOTTOM, string);
					}
				}
				break;
		}
	}

	/**
	 * Some data on this window has become invalid.
	 * @param data Information about the changed data.
	 * @param gui_scope Whether the call is done from GUI scope. You may not do everything when not in GUI scope. See #InvalidateWindowData() for details.
	 */
	void OnInvalidateData(int data = 0, bool gui_scope = true) override
	{
		switch (data) {
			case VIWD_AUTOREPLACE: // Autoreplace replaced the vehicle; selected_vehicle became invalid.
			case VIWD_CONSIST_CHANGED: { // The consist has changed; rebuild the entire list.
				/* Clear the selection. */
				Vehicle *v = Vehicle::Get(this->window_number);
				this->selected_vehicle = v->index;
				this->num_vehicles = UINT8_MAX;
				FALLTHROUGH;
			}

			case 2: { // The vehicle selection has changed; rebuild the entire list.
				if (!gui_scope) break;
				this->BuildRefitList();

				/* The vehicle width has changed too. */
				this->vehicle_width = GetVehicleWidth(Vehicle::Get(this->window_number), EIT_IN_DETAILS);
				uint max_width = 0;

				/* Check the width of all cargo information strings. */
				for (uint i = 0; i < NUM_CARGO; i++) {
					for (uint j = 0; j < this->list[i].size(); j++) {
						StringID string = this->GetCapacityString(&list[i][j]);
						if (string != INVALID_STRING_ID) {
							Dimension dim = GetStringBoundingBox(string);
							max_width = max(dim.width, max_width);
						}
					}
				}

				if (this->information_width < max_width) {
					this->information_width = max_width;
					this->ReInit();
				}
				FALLTHROUGH;
			}

			case 1: // A new cargo has been selected.
				if (!gui_scope) break;
				this->cargo = GetRefitOption();
				this->RefreshScrollbar();
				break;
		}
	}

	int GetClickPosition(int click_x)
	{
		const NWidgetCore *matrix_widget = this->GetWidget<NWidgetCore>(WID_VR_VEHICLE_PANEL_DISPLAY);
		if (_current_text_dir == TD_RTL) click_x = matrix_widget->current_x - click_x;
		click_x -= this->vehicle_margin;
		if (this->hscroll != nullptr) click_x += this->hscroll->GetPosition();

		return click_x;
	}

	void SetSelectedVehicles(int drag_x)
	{
		drag_x = GetClickPosition(drag_x);

		int left_x  = min(this->click_x, drag_x);
		int right_x = max(this->click_x, drag_x);
		this->num_vehicles = 0;

		Vehicle *v = Vehicle::Get(this->window_number);
		/* Find the vehicle part that was clicked. */
		switch (v->type) {
			case VEH_TRAIN: {
				/* Don't select anything if we are not clicking in the vehicle. */
				if (left_x >= 0) {
					const Train *u = Train::From(v);
					bool start_counting = false;
					for (; u != nullptr; u = u->Next()) {
						int current_width = u->GetDisplayImageWidth();
						left_x  -= current_width;
						right_x -= current_width;

						if (left_x < 0 && !start_counting) {
							this->selected_vehicle = u->index;
							start_counting = true;

							/* Count the first vehicle, even if articulated part */
							this->num_vehicles++;
						} else if (start_counting && !u->IsArticulatedPart()) {
							/* Do not count articulated parts */
							this->num_vehicles++;
						}

						if (right_x < 0) break;
					}
				}

				/* If the selection is not correct, clear it. */
				if (this->num_vehicles != 0) {
					if (_ctrl_pressed) this->num_vehicles = UINT8_MAX;
					break;
				}
				FALLTHROUGH;
			}

			default:
				/* Clear the selection. */
				this->selected_vehicle = v->index;
				this->num_vehicles = UINT8_MAX;
				break;
		}
	}

	void OnClick(Point pt, int widget, int click_count) override
	{
		switch (widget) {
			case WID_VR_VEHICLE_PANEL_DISPLAY: { // Vehicle image.
				if (this->order != INVALID_VEH_ORDER_ID) break;
				NWidgetBase *nwi = this->GetWidget<NWidgetBase>(WID_VR_VEHICLE_PANEL_DISPLAY);
				this->click_x = GetClickPosition(pt.x - nwi->pos_x);
				this->SetSelectedVehicles(pt.x - nwi->pos_x);
				this->SetWidgetDirty(WID_VR_VEHICLE_PANEL_DISPLAY);
				if (!_ctrl_pressed) {
					SetObjectToPlaceWnd(SPR_CURSOR_MOUSE, PAL_NONE, HT_DRAG, this);
				} else {
					/* The vehicle selection has changed. */
					this->InvalidateData(2);
				}
				break;
			}

			case WID_VR_MATRIX: { // listbox
				this->SetSelection(this->vscroll->GetScrolledRowFromWidget(pt.y, this, WID_VR_MATRIX));
				this->SetWidgetDisabledState(WID_VR_REFIT, this->sel[0] < 0);
				this->InvalidateData(1);

				if (click_count == 1) break;
				FALLTHROUGH;
			}

			case WID_VR_REFIT: // refit button
				if (this->cargo != nullptr) {
					const Vehicle *v = Vehicle::Get(this->window_number);

					if (this->order == INVALID_VEH_ORDER_ID) {
						bool delete_window = this->selected_vehicle == v->index && this->num_vehicles == UINT8_MAX;
						if (DoCommandP(v->tile, this->selected_vehicle, this->cargo->cargo | this->cargo->subtype << 8 | this->num_vehicles << 16 | this->is_virtual_train << 31,
								GetCmdRefitVeh(v)) && delete_window) {
							delete this;
						}
					} else {
						if (DoCommandP(v->tile, v->index, this->cargo->cargo | this->cargo->subtype << 8 | this->order << 16 | this->is_virtual_train << 31, CMD_ORDER_REFIT)) delete this;
					}
				}
				break;
		}
	}

	void OnMouseDrag(Point pt, int widget) override
	{
		switch (widget) {
			case WID_VR_VEHICLE_PANEL_DISPLAY: { // Vehicle image.
				if (this->order != INVALID_VEH_ORDER_ID) break;
				NWidgetBase *nwi = this->GetWidget<NWidgetBase>(WID_VR_VEHICLE_PANEL_DISPLAY);
				this->SetSelectedVehicles(pt.x - nwi->pos_x);
				this->SetWidgetDirty(WID_VR_VEHICLE_PANEL_DISPLAY);
				break;
			}
		}
	}

	void OnDragDrop(Point pt, int widget) override
	{
		switch (widget) {
			case WID_VR_VEHICLE_PANEL_DISPLAY: { // Vehicle image.
				if (this->order != INVALID_VEH_ORDER_ID) break;
				NWidgetBase *nwi = this->GetWidget<NWidgetBase>(WID_VR_VEHICLE_PANEL_DISPLAY);
				this->SetSelectedVehicles(pt.x - nwi->pos_x);
				this->InvalidateData(2);
				break;
			}
		}
	}

	void OnResize() override
	{
		this->vehicle_width = GetVehicleWidth(Vehicle::Get(this->window_number), EIT_IN_DETAILS);
		this->vscroll->SetCapacityFromWidget(this, WID_VR_MATRIX);
		if (this->hscroll != nullptr) this->hscroll->SetCapacityFromWidget(this, WID_VR_VEHICLE_PANEL_DISPLAY);
	}
};

static const NWidgetPart _nested_vehicle_refit_widgets[] = {
	NWidget(NWID_HORIZONTAL),
		NWidget(WWT_CLOSEBOX, COLOUR_GREY),
		NWidget(WWT_CAPTION, COLOUR_GREY, WID_VR_CAPTION), SetDataTip(STR_REFIT_CAPTION, STR_TOOLTIP_WINDOW_TITLE_DRAG_THIS),
		NWidget(WWT_DEFSIZEBOX, COLOUR_GREY),
	EndContainer(),
	/* Vehicle display + scrollbar. */
	NWidget(NWID_VERTICAL),
		NWidget(WWT_PANEL, COLOUR_GREY, WID_VR_VEHICLE_PANEL_DISPLAY), SetMinimalSize(228, 14), SetResize(1, 0), SetScrollbar(WID_VR_HSCROLLBAR), EndContainer(),
		NWidget(NWID_SELECTION, INVALID_COLOUR, WID_VR_SHOW_HSCROLLBAR),
			NWidget(NWID_HSCROLLBAR, COLOUR_GREY, WID_VR_HSCROLLBAR),
		EndContainer(),
	EndContainer(),
	NWidget(WWT_TEXTBTN, COLOUR_GREY, WID_VR_SELECT_HEADER), SetDataTip(STR_REFIT_TITLE, STR_NULL), SetResize(1, 0),
	/* Matrix + scrollbar. */
	NWidget(NWID_HORIZONTAL),
		NWidget(WWT_MATRIX, COLOUR_GREY, WID_VR_MATRIX), SetMinimalSize(228, 112), SetResize(1, 14), SetFill(1, 1), SetMatrixDataTip(1, 0, STR_NULL), SetScrollbar(WID_VR_SCROLLBAR),
		NWidget(NWID_VSCROLLBAR, COLOUR_GREY, WID_VR_SCROLLBAR),
	EndContainer(),
	NWidget(WWT_PANEL, COLOUR_GREY, WID_VR_INFO), SetMinimalTextLines(2, WD_FRAMERECT_TOP + WD_FRAMERECT_BOTTOM), SetResize(1, 0), EndContainer(),
	NWidget(NWID_HORIZONTAL),
		NWidget(WWT_PUSHTXTBTN, COLOUR_GREY, WID_VR_REFIT), SetFill(1, 0), SetResize(1, 0),
		NWidget(WWT_RESIZEBOX, COLOUR_GREY),
	EndContainer(),
};

static WindowDesc _vehicle_refit_desc(
	WDP_AUTO, "view_vehicle_refit", 240, 174,
	WC_VEHICLE_REFIT, WC_VEHICLE_VIEW,
	WDF_CONSTRUCTION,
	_nested_vehicle_refit_widgets, lengthof(_nested_vehicle_refit_widgets)
);

/**
 * Show the refit window for a vehicle
 * @param *v The vehicle to show the refit window for
 * @param order of the vehicle to assign refit to, or INVALID_VEH_ORDER_ID to refit the vehicle now
 * @param parent the parent window of the refit window
 * @param auto_refit Choose cargo for auto-refitting
 */
void ShowVehicleRefitWindow(const Vehicle *v, VehicleOrderID order, Window *parent, bool auto_refit, bool is_virtual_train)
{
	DeleteWindowById(WC_VEHICLE_REFIT, v->index);
	RefitWindow *w = new RefitWindow(&_vehicle_refit_desc, v, order, auto_refit, is_virtual_train);
	w->parent = parent;
}

/** Display list of cargo types of the engine, for the purchase information window */
uint ShowRefitOptionsList(int left, int right, int y, EngineID engine)
{
	/* List of cargo types of this engine */
	CargoTypes cmask = GetUnionOfArticulatedRefitMasks(engine, false);
	/* List of cargo types available in this climate */
	CargoTypes lmask = _cargo_mask;

	/* Draw nothing if the engine is not refittable */
	if (HasAtMostOneBit(cmask)) return y;

	if (cmask == lmask) {
		/* Engine can be refitted to all types in this climate */
		SetDParam(0, STR_PURCHASE_INFO_ALL_TYPES);
	} else {
		/* Check if we are able to refit to more cargo types and unable to. If
		 * so, invert the cargo types to list those that we can't refit to. */
		if (CountBits(cmask ^ lmask) < CountBits(cmask) && CountBits(cmask ^ lmask) <= 7) {
			cmask ^= lmask;
			SetDParam(0, STR_PURCHASE_INFO_ALL_BUT);
		} else {
			SetDParam(0, STR_JUST_CARGO_LIST);
		}
		SetDParam(1, cmask);
	}

	return DrawStringMultiLine(left, right, y, INT32_MAX, STR_PURCHASE_INFO_REFITTABLE_TO);
}

/** Get the cargo subtype text from NewGRF for the vehicle details window. */
StringID GetCargoSubtypeText(const Vehicle *v)
{
	if (HasBit(EngInfo(v->engine_type)->callback_mask, CBM_VEHICLE_CARGO_SUFFIX)) {
		uint16 cb = GetVehicleCallback(CBID_VEHICLE_CARGO_SUFFIX, 0, 0, v->engine_type, v);
		if (cb != CALLBACK_FAILED) {
			if (cb > 0x400) ErrorUnknownCallbackResult(v->GetGRFID(), CBID_VEHICLE_CARGO_SUFFIX, cb);
			if (cb >= 0x400 || (v->GetGRF()->grf_version < 8 && cb == 0xFF)) cb = CALLBACK_FAILED;
		}
		if (cb != CALLBACK_FAILED) {
			return GetGRFStringID(v->GetGRFID(), 0xD000 + cb);
		}
	}
	return STR_EMPTY;
}

/** Sort vehicles by their number */
static bool VehicleNumberSorter(const Vehicle * const &a, const Vehicle * const &b)
{
	return a->unitnumber < b->unitnumber;
}

/** Sort vehicles by their name */
static bool VehicleNameSorter(const Vehicle * const &a, const Vehicle * const &b)
{
	static char last_name[2][64];

	if (a != _last_vehicle[0]) {
		_last_vehicle[0] = a;
		SetDParam(0, a->index);
		GetString(last_name[0], STR_VEHICLE_NAME, lastof(last_name[0]));
	}

	if (b != _last_vehicle[1]) {
		_last_vehicle[1] = b;
		SetDParam(0, b->index);
		GetString(last_name[1], STR_VEHICLE_NAME, lastof(last_name[1]));
	}

	int r = strnatcmp(last_name[0], last_name[1]); // Sort by name (natural sorting).
	return (r != 0) ? r < 0: VehicleNumberSorter(a, b);
}

/** Sort vehicles by their age */
static bool VehicleAgeSorter(const Vehicle * const &a, const Vehicle * const &b)
{
	int r = a->age - b->age;
	return (r != 0) ? r < 0 : VehicleNumberSorter(a, b);
}

/** Sort vehicles by this year profit */
static bool VehicleProfitThisYearSorter(const Vehicle * const &a, const Vehicle * const &b)
{
	int r = ClampToI32(a->GetDisplayProfitThisYear() - b->GetDisplayProfitThisYear());
	return (r != 0) ? r < 0 : VehicleNumberSorter(a, b);
}

/** Sort vehicles by last year profit */
static bool VehicleProfitLastYearSorter(const Vehicle * const &a, const Vehicle * const &b)
{
	int r = ClampToI32(a->GetDisplayProfitLastYear() - b->GetDisplayProfitLastYear());
	return (r != 0) ? r < 0 : VehicleNumberSorter(a, b);
}

/** Sort vehicles by lifetime profit */
static bool VehicleProfitLifetimeSorter(const Vehicle * const &a, const Vehicle * const &b)
{
	int r = ClampToI32(a->GetDisplayProfitLifetime() - b->GetDisplayProfitLifetime());
	return (r != 0) ? r < 0 : VehicleNumberSorter(a, b);
}

/** Sort vehicles by their cargo */
static bool VehicleCargoSorter(const Vehicle * const &a, const Vehicle * const &b)
{
	const Vehicle *v;
	CargoArray diff;

	/* Append the cargo of the connected waggons */
	for (v = a; v != nullptr; v = v->Next()) diff[v->cargo_type] += v->cargo_cap;
	for (v = b; v != nullptr; v = v->Next()) diff[v->cargo_type] -= v->cargo_cap;

	int r = 0;
	for (CargoID i = 0; i < NUM_CARGO; i++) {
		r = diff[i];
		if (r != 0) break;
	}

	return (r != 0) ? r < 0 : VehicleNumberSorter(a, b);
}

/** Sort vehicles by their reliability */
static bool VehicleReliabilitySorter(const Vehicle * const &a, const Vehicle * const &b)
{
	int r = a->reliability - b->reliability;
	return (r != 0) ? r < 0 : VehicleNumberSorter(a, b);
}

/** Sort vehicles by their max speed */
static bool VehicleMaxSpeedSorter(const Vehicle * const &a, const Vehicle * const &b)
{
	int r = a->vcache.cached_max_speed - b->vcache.cached_max_speed;
	return (r != 0) ? r < 0 : VehicleNumberSorter(a, b);
}

/** Sort vehicles by model */
static bool VehicleModelSorter(const Vehicle * const &a, const Vehicle * const &b)
{
	int r = a->engine_type - b->engine_type;
	return (r != 0) ? r < 0 : VehicleNumberSorter(a, b);
}

/** Sort vehicles by their value */
static bool VehicleValueSorter(const Vehicle * const &a, const Vehicle * const &b)
{
	const Vehicle *u;
	Money diff = 0;

	for (u = a; u != nullptr; u = u->Next()) diff += u->value;
	for (u = b; u != nullptr; u = u->Next()) diff -= u->value;

	int r = ClampToI32(diff);
	return (r != 0) ? r < 0 : VehicleNumberSorter(a, b);
}

/** Sort vehicles by their length */
static bool VehicleLengthSorter(const Vehicle * const &a, const Vehicle * const &b)
{
	int r = a->GetGroundVehicleCache()->cached_total_length - b->GetGroundVehicleCache()->cached_total_length;
	return (r != 0) ? r < 0 : VehicleNumberSorter(a, b);
}

/** Sort vehicles by the time they can still live */
static bool VehicleTimeToLiveSorter(const Vehicle * const &a, const Vehicle * const &b)
{
	int r = ClampToI32((a->max_age - a->age) - (b->max_age - b->age));
	return (r != 0) ? r < 0 : VehicleNumberSorter(a, b);
}

/** Sort vehicles by the timetable delay */
static bool VehicleTimetableDelaySorter(const Vehicle * const &a, const Vehicle * const &b)
{
	int r = a->lateness_counter - b->lateness_counter;
	return (r != 0) ? r < 0 : VehicleNumberSorter(a, b);
}

/** Sort vehicles by the average order occupancy */
static bool VehicleAverageOrderOccupancySorter(const Vehicle * const &a, const Vehicle * const &b)
{
	int r = a->GetOrderOccupancyAverage() - b->GetOrderOccupancyAverage();
	return (r != 0) ? r < 0 : VehicleNumberSorter(a, b);
}

void InitializeGUI()
{
	MemSetT(&_sorting, 0);
}

/**
 * Assign a vehicle window a new vehicle
 * @param window_class WindowClass to search for
 * @param from_index the old vehicle ID
 * @param to_index the new vehicle ID
 */
static inline void ChangeVehicleWindow(WindowClass window_class, VehicleID from_index, VehicleID to_index)
{
	Window *w = FindWindowById(window_class, from_index);
	if (w != nullptr) {
		/* Update window_number */
		w->window_number = to_index;
		if (w->viewport != nullptr) w->viewport->follow_vehicle = to_index;

		/* Update vehicle drag data */
		if (_thd.window_class == window_class && _thd.window_number == (WindowNumber)from_index) {
			_thd.window_number = to_index;
		}

		/* Notify the window. */
		w->InvalidateData(VIWD_AUTOREPLACE, false);
	}
}

/**
 * Report a change in vehicle IDs (due to autoreplace) to affected vehicle windows.
 * @param from_index the old vehicle ID
 * @param to_index the new vehicle ID
 */
void ChangeVehicleViewWindow(VehicleID from_index, VehicleID to_index)
{
	ChangeVehicleWindow(WC_VEHICLE_VIEW,      from_index, to_index);
	ChangeVehicleWindow(WC_VEHICLE_ORDERS,    from_index, to_index);
	ChangeVehicleWindow(WC_VEHICLE_REFIT,     from_index, to_index);
	ChangeVehicleWindow(WC_VEHICLE_DETAILS,   from_index, to_index);
	ChangeVehicleWindow(WC_VEHICLE_TIMETABLE, from_index, to_index);
}

static const NWidgetPart _nested_vehicle_list[] = {
	NWidget(NWID_HORIZONTAL),
		NWidget(WWT_CLOSEBOX, COLOUR_GREY),
		NWidget(WWT_CAPTION, COLOUR_GREY, WID_VL_CAPTION),
		NWidget(WWT_SHADEBOX, COLOUR_GREY),
		NWidget(WWT_DEFSIZEBOX, COLOUR_GREY),
		NWidget(WWT_STICKYBOX, COLOUR_GREY),
	EndContainer(),

	NWidget(NWID_HORIZONTAL),
		NWidget(WWT_PUSHTXTBTN, COLOUR_GREY, WID_VL_SORT_ORDER), SetMinimalSize(81, 12), SetFill(0, 1), SetDataTip(STR_BUTTON_SORT_BY, STR_TOOLTIP_SORT_ORDER),
		NWidget(WWT_DROPDOWN, COLOUR_GREY, WID_VL_SORT_BY_PULLDOWN), SetMinimalSize(167, 12), SetFill(0, 1), SetDataTip(0x0, STR_TOOLTIP_SORT_CRITERIA),
		NWidget(NWID_SELECTION, INVALID_COLOUR, WID_VL_FILTER_BY_CARGO_SEL),
			NWidget(WWT_DROPDOWN, COLOUR_GREY, WID_VL_FILTER_BY_CARGO), SetMinimalSize(167, 12), SetFill(0, 1), SetDataTip(STR_JUST_STRING, STR_TOOLTIP_FILTER_CRITERIA),
		EndContainer(),
		NWidget(WWT_PANEL, COLOUR_GREY), SetMinimalSize(12, 12), SetFill(1, 1), SetResize(1, 0),
		EndContainer(),
	EndContainer(),

	NWidget(NWID_HORIZONTAL),
		NWidget(WWT_MATRIX, COLOUR_GREY, WID_VL_LIST), SetMinimalSize(248, 0), SetFill(1, 0), SetResize(1, 1), SetMatrixDataTip(1, 0, STR_NULL), SetScrollbar(WID_VL_SCROLLBAR),
		NWidget(NWID_VSCROLLBAR, COLOUR_GREY, WID_VL_SCROLLBAR),
	EndContainer(),

	NWidget(NWID_HORIZONTAL),
		NWidget(NWID_SELECTION, INVALID_COLOUR, WID_VL_HIDE_BUTTONS),
			NWidget(NWID_HORIZONTAL),
				NWidget(WWT_PUSHTXTBTN, COLOUR_GREY, WID_VL_AVAILABLE_VEHICLES), SetMinimalSize(106, 12), SetFill(0, 1),
								SetDataTip(STR_BLACK_STRING, STR_VEHICLE_LIST_AVAILABLE_ENGINES_TOOLTIP),
				NWidget(WWT_PANEL, COLOUR_GREY), SetMinimalSize(0, 12), SetResize(1, 0), SetFill(1, 1), EndContainer(),
				NWidget(WWT_DROPDOWN, COLOUR_GREY, WID_VL_MANAGE_VEHICLES_DROPDOWN), SetMinimalSize(118, 12), SetFill(0, 1),
								SetDataTip(STR_VEHICLE_LIST_MANAGE_LIST, STR_VEHICLE_LIST_MANAGE_LIST_TOOLTIP),
				NWidget(WWT_PUSHIMGBTN, COLOUR_GREY, WID_VL_STOP_ALL), SetMinimalSize(12, 12), SetFill(0, 1),
								SetDataTip(SPR_FLAG_VEH_STOPPED, STR_VEHICLE_LIST_MASS_STOP_LIST_TOOLTIP),
				NWidget(WWT_PUSHIMGBTN, COLOUR_GREY, WID_VL_START_ALL), SetMinimalSize(12, 12), SetFill(0, 1),
								SetDataTip(SPR_FLAG_VEH_RUNNING, STR_VEHICLE_LIST_MASS_START_LIST_TOOLTIP),
			EndContainer(),
			/* Widget to be shown for other companies hiding the previous 5 widgets. */
			NWidget(WWT_PANEL, COLOUR_GREY), SetFill(1, 1), SetResize(1, 0), EndContainer(),
		EndContainer(),
		NWidget(WWT_RESIZEBOX, COLOUR_GREY),
	EndContainer(),
};

static void DrawSmallOrderList(const Vehicle *v, int left, int right, int y, VehicleOrderID start = 0)
{
	const Order *order = v->GetOrder(start);
	if (order == nullptr) return;

	bool rtl = _current_text_dir == TD_RTL;
	int l_offset = rtl ? 0 : ScaleGUITrad(6);
	int r_offset = rtl ? ScaleGUITrad(6) : 0;
	int i = 0;
	VehicleOrderID oid = start;

	do {
		if (oid == v->cur_real_order_index) DrawString(left, right, y, STR_TINY_RIGHT_ARROW, TC_BLACK);

		if (order->IsType(OT_GOTO_STATION)) {
			SetDParam(0, order->GetDestination());
			DrawString(left + l_offset, right - r_offset, y, STR_TINY_BLACK_STATION);

			y += FONT_HEIGHT_SMALL;
			if (++i == 4) break;
		}

		oid++;
		order = order->next;
		if (order == nullptr) {
			order = v->orders.list->GetFirstOrder();
			oid = 0;
		}
	} while (oid != start);
}

/**
 * Draws an image of a vehicle chain
 * @param v         Front vehicle
 * @param left      The minimum horizontal position
 * @param right     The maximum horizontal position
 * @param y         Vertical position to draw at
 * @param selection Selected vehicle to draw a frame around
 * @param skip      Number of pixels to skip at the front (for scrolling)
 */
void DrawVehicleImage(const Vehicle *v, int left, int right, int y, VehicleID selection, EngineImageType image_type, int skip)
{
	switch (v->type) {
		case VEH_TRAIN:    DrawTrainImage(Train::From(v), left, right, y, selection, image_type, skip); break;
		case VEH_ROAD:     DrawRoadVehImage(v, left, right, y, selection, image_type, skip);  break;
		case VEH_SHIP:     DrawShipImage(v, left, right, y, selection, image_type);     break;
		case VEH_AIRCRAFT: DrawAircraftImage(v, left, right, y, selection, image_type); break;
		default: NOT_REACHED();
	}
}

/**
 * Get the height of a vehicle in the vehicle list GUIs.
 * @param type    the vehicle type to look at
 * @param divisor the resulting height must be dividable by this
 * @return the height
 */
uint GetVehicleListHeight(VehicleType type, uint divisor)
{
	/* Name + vehicle + profit */
	uint base = ScaleGUITrad(GetVehicleHeight(type)) + 2 * FONT_HEIGHT_SMALL;
	/* Drawing of the 4 small orders + profit*/
	if (type >= VEH_SHIP) base = max(base, 5U * FONT_HEIGHT_SMALL);

	if (divisor == 1) return base;

	/* Make sure the height is dividable by divisor */
	uint rem = base % divisor;
	return base + (rem == 0 ? 0 : divisor - rem);
}

/**
 * Draw all the vehicle list items.
 * @param selected_vehicle The vehicle that is to be highlighted.
 * @param line_height      Height of a single item line.
 * @param r                Rectangle with edge positions of the matrix widget.
 */
void BaseVehicleListWindow::DrawVehicleListItems(VehicleID selected_vehicle, int line_height, const Rect &r) const
{
	int left = r.left + WD_MATRIX_LEFT;
	int right = r.right - WD_MATRIX_RIGHT;
	int width = right - left;
	bool rtl = _current_text_dir == TD_RTL;

	int text_offset = max<int>(GetSpriteSize(SPR_PROFIT_LOT).width, GetDigitWidth() * this->unitnumber_digits) + WD_FRAMERECT_RIGHT;
	int text_left  = left  + (rtl ?           0 : text_offset);
	int text_right = right - (rtl ? text_offset :           0);

	bool show_orderlist = this->vli.vtype >= VEH_SHIP;
	int orderlist_left  = left  + (rtl ? 0 : max(ScaleGUITrad(100) + text_offset, width / 2));
	int orderlist_right = right - (rtl ? max(ScaleGUITrad(100) + text_offset, width / 2) : 0);

	int image_left  = (rtl && show_orderlist) ? orderlist_right : text_left;
	int image_right = (!rtl && show_orderlist) ? orderlist_left : text_right;

	int vehicle_button_x = rtl ? right - GetSpriteSize(SPR_PROFIT_LOT).width : left;

	int y = r.top;
	uint max = min(this->vscroll->GetPosition() + this->vscroll->GetCapacity(), (uint)this->vehicles.size());
	for (uint i = this->vscroll->GetPosition(); i < max; ++i) {
		const Vehicle *v = this->vehicles[i];

		SetDParam(0, STR_VEHICLE_LIST_PROFIT_THIS_YEAR_LAST_YEAR);
		SetDParam(1, v->GetDisplayProfitThisYear());
		SetDParam(2, v->GetDisplayProfitLastYear());

		StringID str;
		switch (this->vehicles.SortType()) {
			case VST_AGE: {
				str = (v->age + DAYS_IN_YEAR < v->max_age) ? STR_VEHICLE_LIST_AGE : STR_VEHICLE_LIST_AGE_RED;
				SetDParam(3, v->age / DAYS_IN_LEAP_YEAR);
				SetDParam(4, v->max_age / DAYS_IN_LEAP_YEAR);
				break;
			}

			case VST_CARGO: {
				CargoTypes cargoes = 0;
				for (const Vehicle *u = v; u != nullptr; u = u->Next()) {
					if (u->cargo_cap > 0) SetBit(cargoes, u->cargo_type);
				}
				str = STR_VEHICLE_LIST_CARGO;
				SetDParam(3, cargoes);
				break;
			}

			case VST_RELIABILITY: {
				str = ToPercent16(v->reliability) >= 50 ? STR_VEHICLE_LIST_RELIABILITY : STR_VEHICLE_LIST_RELIABILITY_RED;
				SetDParam(3, ToPercent16(v->reliability));
				break;
			}

			case VST_MAX_SPEED: {
				str = STR_VEHICLE_LIST_MAX_SPEED;
				SetDParam(3, v->GetDisplayMaxSpeed());
				break;
			}

			case VST_MODEL: {
				str = STR_VEHICLE_LIST_ENGINE_BUILT;
				SetDParam(3, v->engine_type);
				SetDParam(4, v->build_year);
				break;
			}

			case VST_VALUE: {
				Money total_value = 0;
				for (const Vehicle *u = v; u != nullptr; u = u->GetNextVehicle()) {
					total_value += u->value;
				}
				str = STR_VEHICLE_LIST_VALUE;
				SetDParam(3, total_value);
				break;
			}

			case VST_LENGTH: {
				const GroundVehicleCache* gcache = v->GetGroundVehicleCache();
				assert(gcache != nullptr);
				str = STR_VEHICLE_LIST_LENGTH;
				SetDParam(3, CeilDiv(gcache->cached_total_length * 10, TILE_SIZE));
				SetDParam(4, 1);
				break;
			}

			case VST_TIME_TO_LIVE: {
				auto years_remaining = (v->max_age / DAYS_IN_LEAP_YEAR) - (v->age / DAYS_IN_LEAP_YEAR);
				str = (years_remaining > 1) ? STR_VEHICLE_LIST_TIME_TO_LIVE : ((years_remaining < 0) ? STR_VEHICLE_LIST_TIME_TO_LIVE_OVERDUE : STR_VEHICLE_LIST_TIME_TO_LIVE_RED);
				SetDParam(3, std::abs(years_remaining));
				break;
			}

			case VST_TIMETABLE_DELAY: {
				if (v->lateness_counter == 0 || (!_settings_client.gui.timetable_in_ticks && v->lateness_counter / DATE_UNIT_SIZE == 0)) {
					str = STR_VEHICLE_LIST_TIMETABLE_DELAY_ON_TIME;
				} else {
					str = v->lateness_counter > 0 ? STR_VEHICLE_LIST_TIMETABLE_DELAY_LATE : STR_VEHICLE_LIST_TIMETABLE_DELAY_EARLY;
					SetTimetableParams(3, std::abs(v->lateness_counter));
				}
				break;
			}

			case VST_PROFIT_LIFETIME: {
				str = STR_VEHICLE_LIST_PROFIT_THIS_YEAR_LAST_YEAR_LIFETIME;
				SetDParam(3, v->GetDisplayProfitLifetime());
				break;
			}

			case VST_AVERAGE_ORDER_OCCUPANCY: {
				uint8 occupancy_average = v->GetOrderOccupancyAverage();
				if (occupancy_average >= 16) {
					str = STR_VEHICLE_LIST_ORDER_OCCUPANCY_AVERAGE;
					SetDParam(3, occupancy_average - 16);
				} else {
					str = STR_JUST_STRING2;
				}
				break;
			}

			default: {
				str = STR_JUST_STRING2;
				break;
			}
		}

		DrawVehicleImage(v, image_left, image_right, y + FONT_HEIGHT_SMALL - 1, selected_vehicle, EIT_IN_LIST, 0);
		DrawString(text_left, text_right, y + line_height - FONT_HEIGHT_SMALL - WD_FRAMERECT_BOTTOM - 1, str);

		/* company colour stripe along vehicle description row */
		if (_settings_client.gui.show_vehicle_list_company_colour && v->owner != this->vli.company) {
			byte ccolour = 0;
			Company *c = Company::Get(v->owner);
			if (c != nullptr) {
				ccolour = _colour_gradient[c->colour][6];
			}
			GfxFillRect((text_right - 1) - (FONT_HEIGHT_SMALL - 2), y + 1, text_right - 1, (y + 1) + (FONT_HEIGHT_SMALL - 2), ccolour, FILLRECT_OPAQUE);
		}

		if (!v->name.empty()) {
			/* The vehicle got a name so we will print it */
			SetDParam(0, v->index);
			DrawString(text_left, text_right, y, STR_TINY_BLACK_VEHICLE);
		} else if (v->group_id != DEFAULT_GROUP) {
			/* The vehicle has no name, but is member of a group, so print group name */
			SetDParam(0, v->group_id);
			DrawString(text_left, text_right, y, STR_TINY_GROUP, TC_BLACK);
		}

		if (show_orderlist) DrawSmallOrderList(v, orderlist_left, orderlist_right, y, v->cur_real_order_index);

		if (v->IsChainInDepot()) {
			str = STR_BLUE_COMMA;
		} else {
			str = (v->age > v->max_age - DAYS_IN_LEAP_YEAR) ? STR_RED_COMMA : STR_BLACK_COMMA;
		}

		SetDParam(0, v->unitnumber);
		DrawString(left, right, y + 2, str);

		DrawVehicleProfitButton(v, vehicle_button_x, y + FONT_HEIGHT_NORMAL + 3);

		y += line_height;
	}
}

/**
 * Window for the (old) vehicle listing.
 *
 * bitmask for w->window_number
 * 0-7 CompanyID (owner)
 * 8-10 window type (use flags in vehicle_gui.h)
 * 11-15 vehicle type (using VEH_, but can be compressed to fewer bytes if needed)
 * 16-31 StationID or OrderID depending on window type (bit 8-10)
 */
struct VehicleListWindow : public BaseVehicleListWindow {
private:
	/** Enumeration of planes of the button row at the bottom. */
	enum ButtonPlanes {
		BP_SHOW_BUTTONS, ///< Show the buttons.
		BP_HIDE_BUTTONS, ///< Show the empty panel.
	};

	StringID GetChangeOrderStringID() const
	{
		if (VehicleListIdentifier::UnPack(this->window_number).type == VL_STATION_LIST) {
			return (BaseStation::Get(this->vli.index)->facilities & FACIL_WAYPOINT) ? STR_VEHICLE_LIST_CHANGE_ORDER_WAYPOINT : STR_VEHICLE_LIST_CHANGE_ORDER_STATION;
		} else if (VehicleListIdentifier::UnPack(this->window_number).type == VL_DEPOT_LIST) {
			return STR_VEHICLE_LIST_CHANGE_ORDER_TRAIN_DEPOT + this->vli.vtype;
		} else {
			return 0;
		}
	}

public:
	VehicleListWindow(WindowDesc *desc, WindowNumber window_number) : BaseVehicleListWindow(desc, window_number)
	{
		/* Set up sorting. Make the window-specific _sorting variable
		 * point to the correct global _sorting struct so we are freed
		 * from having conditionals during window operation */
		switch (this->vli.vtype) {
			case VEH_TRAIN:    this->sorting = &_sorting.train; break;
			case VEH_ROAD:     this->sorting = &_sorting.roadveh; break;
			case VEH_SHIP:     this->sorting = &_sorting.ship; break;
			case VEH_AIRCRAFT: this->sorting = &_sorting.aircraft; break;
			default: NOT_REACHED();
		}

		this->CreateNestedTree();

		this->CheckCargoFilterEnableState(WID_VL_FILTER_BY_CARGO_SEL, false, this->vli.type != VL_SHARED_ORDERS && this->vli.type != VL_SINGLE_VEH);

		this->vscroll = this->GetScrollbar(WID_VL_SCROLLBAR);

		this->vehicles.SetListing(*this->sorting);
		this->vehicles.ForceRebuild();
		this->vehicles.NeedResort();
		this->BuildVehicleList();
		this->SortVehicleList();

		/* Set up the window widgets */
		this->GetWidget<NWidgetCore>(WID_VL_LIST)->tool_tip = STR_VEHICLE_LIST_TRAIN_LIST_TOOLTIP + this->vli.vtype;

		if (this->vli.type == VL_SHARED_ORDERS) {
			this->GetWidget<NWidgetCore>(WID_VL_CAPTION)->widget_data = STR_VEHICLE_LIST_SHARED_ORDERS_LIST_CAPTION;
		} else {
			this->GetWidget<NWidgetCore>(WID_VL_CAPTION)->widget_data = STR_VEHICLE_LIST_TRAIN_CAPTION + this->vli.vtype;
		}

		this->FinishInitNested(window_number);
		if (this->vli.company != OWNER_NONE) this->owner = this->vli.company;
	}

	~VehicleListWindow()
	{
		*this->sorting = this->vehicles.GetListing();
	}

	void UpdateWidgetSize(int widget, Dimension *size, const Dimension &padding, Dimension *fill, Dimension *resize) override
	{
		switch (widget) {
			case WID_VL_LIST:
				resize->height = GetVehicleListHeight(this->vli.vtype, 1);

				switch (this->vli.vtype) {
					case VEH_TRAIN:
					case VEH_ROAD:
						size->height = 6 * resize->height;
						break;
					case VEH_SHIP:
					case VEH_AIRCRAFT:
						size->height = 4 * resize->height;
						break;
					default: NOT_REACHED();
				}
				break;

			case WID_VL_SORT_ORDER: {
				Dimension d = GetStringBoundingBox(this->GetWidget<NWidgetCore>(widget)->widget_data);
				d.width += padding.width + Window::SortButtonWidth() * 2; // Doubled since the string is centred and it also looks better.
				d.height += padding.height;
				*size = maxdim(*size, d);
				break;
			}

			case WID_VL_MANAGE_VEHICLES_DROPDOWN: {
				Dimension d = this->GetActionDropdownSize(this->vli.type == VL_STANDARD, false,
						this->vli.vtype == VEH_TRAIN, this->GetChangeOrderStringID());
				d.height += padding.height;
				d.width  += padding.width;
				*size = maxdim(*size, d);
				break;
			}
		}
	}

	void SetStringParameters(int widget) const override
	{
		switch (widget) {
			case WID_VL_AVAILABLE_VEHICLES:
				SetDParam(0, STR_VEHICLE_LIST_AVAILABLE_TRAINS + this->vli.vtype);
				break;

			case WID_VL_FILTER_BY_CARGO:
				SetDParam(0, this->cargo_filter_texts[this->cargo_filter_criteria]);
				break;

			case WID_VL_CAPTION: {
				switch (this->vli.type) {
					case VL_SHARED_ORDERS: // Shared Orders
						if (this->vehicles.size() == 0) {
							/* We can't open this window without vehicles using this order
							 * and we should close the window when deleting the order. */
							NOT_REACHED();
						}
						SetDParam(0, this->vscroll->GetCount());
						break;

					case VL_STANDARD: // Company Name
						SetDParam(0, STR_COMPANY_NAME);
						SetDParam(1, this->vli.index);
						SetDParam(3, this->vscroll->GetCount());
						break;

					case VL_STATION_LIST: // Station/Waypoint Name
						SetDParam(0, Station::IsExpected(BaseStation::Get(this->vli.index)) ? STR_STATION_NAME : STR_WAYPOINT_NAME);
						SetDParam(1, this->vli.index);
						SetDParam(3, this->vscroll->GetCount());
						break;

					case VL_DEPOT_LIST:
						SetDParam(0, STR_DEPOT_CAPTION);
						SetDParam(1, this->vli.vtype);
						SetDParam(2, this->vli.index);
						SetDParam(3, this->vscroll->GetCount());
						break;
					default: NOT_REACHED();
				}
				break;
			}
		}
	}

	void DrawWidget(const Rect &r, int widget) const override
	{
		switch (widget) {
			case WID_VL_SORT_ORDER:
				/* draw arrow pointing up/down for ascending/descending sorting */
				this->DrawSortButtonState(widget, this->vehicles.IsDescSortOrder() ? SBS_DOWN : SBS_UP);
				break;

			case WID_VL_LIST:
				this->DrawVehicleListItems(INVALID_VEHICLE, this->resize.step_height, r);
				break;
		}
	}

	void OnPaint() override
	{
		this->BuildVehicleList();
		this->SortVehicleList();

		if (_local_company != this->own_company) this->CountOwnVehicles();

		if (!this->ShouldShowActionDropdownList() && this->IsWidgetLowered(WID_VL_MANAGE_VEHICLES_DROPDOWN)) {
			HideDropDownMenu(this);
		}

		/* Hide the widgets that we will not use in this window
		 * Some windows contains actions only fit for the owner */
		bool show_buttons = this->owner == _local_company || (_local_company != INVALID_COMPANY && _settings_game.economy.infrastructure_sharing[this->vli.vtype]);
		int plane_to_show = show_buttons ? BP_SHOW_BUTTONS : BP_HIDE_BUTTONS;
		NWidgetStacked *nwi = this->GetWidget<NWidgetStacked>(WID_VL_HIDE_BUTTONS);
		if (plane_to_show != nwi->shown_plane) {
			nwi->SetDisplayedPlane(plane_to_show);
			nwi->SetDirty(this);
		}
		if (show_buttons) {
			this->SetWidgetDisabledState(WID_VL_AVAILABLE_VEHICLES, this->owner != _local_company || this->vli.type != VL_STANDARD);
			this->SetWidgetDisabledState(WID_VL_MANAGE_VEHICLES_DROPDOWN, !this->ShouldShowActionDropdownList());
			this->SetWidgetsDisabledState(this->owner != _local_company || this->vehicles.size() == 0 || (this->vli.type == VL_STANDARD && _settings_client.gui.disable_top_veh_list_mass_actions),
				WID_VL_STOP_ALL,
				WID_VL_START_ALL,
				WIDGET_LIST_END);
		}

		/* Set text of sort by dropdown widget. */
		this->GetWidget<NWidgetCore>(WID_VL_SORT_BY_PULLDOWN)->widget_data = this->vehicle_sorter_names[this->vehicles.SortType()];

		this->GetWidget<NWidgetCore>(WID_VL_FILTER_BY_CARGO)->widget_data = this->cargo_filter_texts[this->cargo_filter_criteria];

		this->DrawWidgets();
	}

	void OnClick(Point pt, int widget, int click_count) override
	{
		switch (widget) {
			case WID_VL_SORT_ORDER: // Flip sorting method ascending/descending
				this->vehicles.ToggleSortOrder();
				this->SetDirty();
				break;

			case WID_VL_SORT_BY_PULLDOWN:// Select sorting criteria dropdown menu
				ShowDropDownMenu(this, this->vehicle_sorter_names, this->vehicles.SortType(), WID_VL_SORT_BY_PULLDOWN, 0,
						(this->vli.vtype == VEH_TRAIN || this->vli.vtype == VEH_ROAD) ? 0 : this->vehicle_sorter_non_ground_veh_disable_mask, 0, DDSF_LOST_FOCUS);
				return;

			case WID_VL_FILTER_BY_CARGO: // Cargo filter dropdown
				ShowDropDownMenu(this, this->cargo_filter_texts, this->cargo_filter_criteria, WID_VL_FILTER_BY_CARGO, 0, 0);
				break;

			case WID_VL_LIST: { // Matrix to show vehicles
				uint id_v = this->vscroll->GetScrolledRowFromWidget(pt.y, this, WID_VL_LIST);
				if (id_v >= this->vehicles.size()) return; // click out of list bound

				const Vehicle *v = this->vehicles[id_v];
				if (!VehicleClicked(v)) {
					if (_ctrl_pressed) {
						ShowCompanyGroupForVehicle(v);
					} else {
						ShowVehicleViewWindow(v);
					}
				}
				break;
			}

			case WID_VL_AVAILABLE_VEHICLES:
				ShowBuildVehicleWindow(INVALID_TILE, this->vli.vtype);
				break;

			case WID_VL_MANAGE_VEHICLES_DROPDOWN: {
				VehicleListIdentifier vli = VehicleListIdentifier::UnPack(this->window_number);
				DropDownList list = this->BuildActionDropdownList(vli.type == VL_STANDARD, false,
						this->vli.vtype == VEH_TRAIN, this->GetChangeOrderStringID(), true, vli.type == VL_STANDARD);
				ShowDropDownList(this, std::move(list), -1, WID_VL_MANAGE_VEHICLES_DROPDOWN);
				break;
			}

			case WID_VL_STOP_ALL:
			case WID_VL_START_ALL:
				DoCommandP(0, (1 << 1) | (widget == WID_VL_START_ALL ? (1 << 0) : 0), this->window_number, CMD_MASS_START_STOP);
				break;
		}
	}

	void OnDropdownSelect(int widget, int index) override
	{
		switch (widget) {
			case WID_VL_SORT_BY_PULLDOWN:
				this->vehicles.SetSortType(index);
				break;
			case WID_VL_FILTER_BY_CARGO:
				this->SetCargoFilterIndex(index);
				break;
			case WID_VL_MANAGE_VEHICLES_DROPDOWN:
				switch (index) {
					case ADI_REPLACE: // Replace window
						ShowReplaceGroupVehicleWindow(ALL_GROUP, this->vli.vtype);
						break;
					case ADI_TEMPLATE_REPLACE:
						if (vli.vtype == VEH_TRAIN) {
							ShowTemplateReplaceWindow(this->unitnumber_digits);
						}
						break;
					case ADI_SERVICE: // Send for servicing
					case ADI_DEPOT: // Send to Depots
						DoCommandP(0, DEPOT_MASS_SEND | (index == ADI_SERVICE ? DEPOT_SERVICE : (DepotCommand)0), this->window_number, GetCmdSendToDepot(this->vli.vtype));
						break;
					case ADI_CANCEL_DEPOT:
						DoCommandP(0, DEPOT_MASS_SEND | DEPOT_CANCEL, this->window_number, GetCmdSendToDepot(this->vli.vtype));
						break;

					case ADI_DEPOT_SELL:
						DoCommandP(0, DEPOT_MASS_SEND | DEPOT_SELL, this->window_number, GetCmdSendToDepot(this->vli.vtype));
						break;

					case ADI_CHANGE_ORDER:
						SetObjectToPlaceWnd(ANIMCURSOR_PICKSTATION, PAL_NONE, HT_RECT, this);
						break;

					case ADI_CREATE_GROUP:
						ShowQueryString(STR_EMPTY, STR_GROUP_RENAME_CAPTION, MAX_LENGTH_GROUP_NAME_CHARS, this, CS_ALPHANUMERAL, QSF_ENABLE_DEFAULT | QSF_LEN_IN_CHARS);
						break;

					case ADI_TRACERESTRICT_SLOT_MGMT: {
						extern void ShowTraceRestrictSlotWindow(CompanyID company);
						ShowTraceRestrictSlotWindow(this->owner);
						break;
					}

					default: NOT_REACHED();
				}
				break;
			default: NOT_REACHED();
		}
		this->SetDirty();
	}

	void OnQueryTextFinished(char *str) override
	{
		DoCommandP(0, this->window_number, 0, CMD_CREATE_GROUP_FROM_LIST | CMD_MSG(STR_ERROR_GROUP_CAN_T_CREATE), nullptr, str);
	}

	virtual void OnPlaceObject(Point pt, TileIndex tile) override
	{
		/* check depot first */
		if (IsDepotTile(tile) && GetDepotVehicleType(tile) == this->vli.vtype) {
			if (this->vli.type != VL_DEPOT_LIST) return;
			if (!IsInfraTileUsageAllowed(this->vli.vtype, this->vli.company, tile)) return;
			if (this->vli.vtype == VEH_ROAD && GetRoadTypes(Depot::Get(this->vli.index)->xy) != GetRoadTypes(tile)) return;

			DestinationID dest = (this->vli.vtype == VEH_AIRCRAFT) ? GetStationIndex(tile) : GetDepotIndex(tile);
			DoCommandP(0, this->vli.index | (this->vli.vtype << 16) | (OT_GOTO_DEPOT << 20), dest, CMD_MASS_CHANGE_ORDER);
			ResetObjectToPlace();
			return;
		}

		/* check rail waypoint or buoy (no ownership) */
		if ((IsRailWaypointTile(tile) && this->vli.vtype == VEH_TRAIN && IsInfraTileUsageAllowed(VEH_TRAIN, this->vli.company, tile))
				|| (IsBuoyTile(tile) && this->vli.vtype == VEH_SHIP)) {
			if (this->vli.type != VL_STATION_LIST) return;
			if (!(Station::Get(this->vli.index)->facilities & FACIL_WAYPOINT)) return;
			DoCommandP(0, this->vli.index | (this->vli.vtype << 16) | (OT_GOTO_WAYPOINT << 20), GetStationIndex(tile), CMD_MASS_CHANGE_ORDER);
			ResetObjectToPlace();
			return;
		}

		if (IsTileType(tile, MP_STATION)) {
			if (this->vli.type != VL_STATION_LIST) return;
			if (Station::Get(this->vli.index)->facilities & FACIL_WAYPOINT) return;

			StationID st_index = GetStationIndex(tile);
			const Station *st = Station::Get(st_index);

			if (!IsInfraUsageAllowed(this->vli.vtype, this->vli.company, st->owner)) return;

			if ((this->vli.vtype == VEH_SHIP && st->facilities & FACIL_DOCK) ||
					(this->vli.vtype == VEH_TRAIN && st->facilities & FACIL_TRAIN) ||
					(this->vli.vtype == VEH_AIRCRAFT && st->facilities & FACIL_AIRPORT) ||
					(this->vli.vtype == VEH_ROAD && st->facilities & (FACIL_BUS_STOP | FACIL_TRUCK_STOP))) {
				DoCommandP(0, this->vli.index | (this->vli.vtype << 16) | (OT_GOTO_STATION << 20), GetStationIndex(tile), CMD_MASS_CHANGE_ORDER);
				ResetObjectToPlace();
				return;
			}
		}
	}

	void OnGameTick() override
	{
		if (this->vehicles.NeedResort()) {
			StationID station = (this->vli.type == VL_STATION_LIST) ? this->vli.index : INVALID_STATION;

			DEBUG(misc, 3, "Periodic resort %d list company %d at station %d", this->vli.vtype, this->owner, station);
			this->SetDirty();
		}
	}

	void OnResize() override
	{
		this->vscroll->SetCapacityFromWidget(this, WID_VL_LIST);
	}

	/**
	 * Some data on this window has become invalid.
	 * @param data Information about the changed data.
	 * @param gui_scope Whether the call is done from GUI scope. You may not do everything when not in GUI scope. See #InvalidateWindowData() for details.
	 */
	void OnInvalidateData(int data = 0, bool gui_scope = true) override
	{
		if (!gui_scope && HasBit(data, 31) && this->vli.type == VL_SHARED_ORDERS) {
			/* Needs to be done in command-scope, so everything stays valid */
			this->vli.index = GB(data, 0, 20);
			this->window_number = this->vli.Pack();
			this->vehicles.ForceRebuild();
			return;
		}

		if (data == 0) {
			/* This needs to be done in command-scope to enforce rebuilding before resorting invalid data */
			this->vehicles.ForceRebuild();
			if (this->vli.type == VL_SHARED_ORDERS && !_settings_client.gui.enable_single_veh_shared_order_gui && this->vehicles.size() == 1) {
				delete this;
				return;
			}
		} else {
			this->vehicles.ForceResort();
		}

		this->CheckCargoFilterEnableState(WID_VL_FILTER_BY_CARGO_SEL, true, this->vli.type != VL_SHARED_ORDERS && this->vli.type != VL_SINGLE_VEH);
	}
};

static WindowDesc _vehicle_list_other_desc(
	WDP_AUTO, "list_vehicles", 260, 246,
	WC_INVALID, WC_NONE,
	0,
	_nested_vehicle_list, lengthof(_nested_vehicle_list)
);

static WindowDesc _vehicle_list_train_desc(
	WDP_AUTO, "list_vehicles_train", 325, 246,
	WC_TRAINS_LIST, WC_NONE,
	0,
	_nested_vehicle_list, lengthof(_nested_vehicle_list)
);

static void ShowVehicleListWindowLocal(CompanyID company, VehicleListType vlt, VehicleType vehicle_type, uint32 unique_number)
{
	if (!Company::IsValidID(company) && company != OWNER_NONE) return;

	WindowNumber num = VehicleListIdentifier(vlt, vehicle_type, company, unique_number).Pack();
	if (vehicle_type == VEH_TRAIN) {
		AllocateWindowDescFront<VehicleListWindow>(&_vehicle_list_train_desc, num);
	} else {
		_vehicle_list_other_desc.cls = GetWindowClassForVehicleType(vehicle_type);
		AllocateWindowDescFront<VehicleListWindow>(&_vehicle_list_other_desc, num);
	}
}

void ShowVehicleListWindow(CompanyID company, VehicleType vehicle_type)
{
	/* If _settings_client.gui.advanced_vehicle_list > 1, display the Advanced list
	 * if _settings_client.gui.advanced_vehicle_list == 1, display Advanced list only for local company
	 * if _ctrl_pressed, do the opposite action (Advanced list x Normal list)
	 */

	if ((_settings_client.gui.advanced_vehicle_list > (uint)(company != _local_company)) != _ctrl_pressed) {
		ShowCompanyGroup(company, vehicle_type);
	} else {
		ShowVehicleListWindowLocal(company, VL_STANDARD, vehicle_type, company);
	}
}

void ShowVehicleListWindow(const Vehicle *v)
{
	ShowVehicleListWindowLocal(v->owner, VL_SHARED_ORDERS, v->type, v->FirstShared()->index);
}

void ShowVehicleListWindow(CompanyID company, VehicleType vehicle_type, StationID station)
{
	ShowVehicleListWindowLocal(company, VL_STATION_LIST, vehicle_type, station);
}

void ShowVehicleListWindow(CompanyID company, VehicleType vehicle_type, TileIndex depot_tile)
{
	uint16 depot_airport_index;

	if (vehicle_type == VEH_AIRCRAFT) {
		depot_airport_index = GetStationIndex(depot_tile);
	} else {
		depot_airport_index = GetDepotIndex(depot_tile);
	}
	ShowVehicleListWindowLocal(company, VL_DEPOT_LIST, vehicle_type, depot_airport_index);
}


/* Unified vehicle GUI - Vehicle Details Window */

assert_compile(WID_VD_DETAILS_CARGO_CARRIED    == WID_VD_DETAILS_CARGO_CARRIED + TDW_TAB_CARGO   );
assert_compile(WID_VD_DETAILS_TRAIN_VEHICLES   == WID_VD_DETAILS_CARGO_CARRIED + TDW_TAB_INFO    );
assert_compile(WID_VD_DETAILS_CAPACITY_OF_EACH == WID_VD_DETAILS_CARGO_CARRIED + TDW_TAB_CAPACITY);
assert_compile(WID_VD_DETAILS_TOTAL_CARGO      == WID_VD_DETAILS_CARGO_CARRIED + TDW_TAB_TOTALS  );

/** Vehicle details widgets (other than train). */
static const NWidgetPart _nested_nontrain_vehicle_details_widgets[] = {
	NWidget(NWID_HORIZONTAL),
		NWidget(WWT_CLOSEBOX, COLOUR_GREY),
		NWidget(WWT_CAPTION, COLOUR_GREY, WID_VD_CAPTION), SetDataTip(STR_VEHICLE_DETAILS_CAPTION, STR_TOOLTIP_WINDOW_TITLE_DRAG_THIS),
		NWidget(WWT_PUSHTXTBTN, COLOUR_GREY, WID_VD_RENAME_VEHICLE), SetMinimalSize(40, 0), SetMinimalTextLines(1, WD_FRAMERECT_TOP + WD_FRAMERECT_BOTTOM + 2), SetDataTip(STR_VEHICLE_NAME_BUTTON, STR_NULL /* filled in later */),
		NWidget(WWT_SHADEBOX, COLOUR_GREY),
		NWidget(WWT_DEFSIZEBOX, COLOUR_GREY),
		NWidget(WWT_STICKYBOX, COLOUR_GREY),
	EndContainer(),
	NWidget(WWT_PANEL, COLOUR_GREY, WID_VD_TOP_DETAILS), SetMinimalSize(405, 42), SetResize(1, 0), EndContainer(),
	NWidget(WWT_PANEL, COLOUR_GREY, WID_VD_MIDDLE_DETAILS), SetMinimalSize(405, 45), SetResize(1, 0), EndContainer(),
	NWidget(NWID_HORIZONTAL),
		NWidget(WWT_PUSHARROWBTN, COLOUR_GREY, WID_VD_DECREASE_SERVICING_INTERVAL), SetFill(0, 1),
				SetDataTip(AWV_DECREASE, STR_VEHICLE_DETAILS_DECREASE_SERVICING_INTERVAL_TOOLTIP),
		NWidget(WWT_PUSHARROWBTN, COLOUR_GREY, WID_VD_INCREASE_SERVICING_INTERVAL), SetFill(0, 1),
				SetDataTip(AWV_INCREASE, STR_VEHICLE_DETAILS_INCREASE_SERVICING_INTERVAL_TOOLTIP),
		NWidget(WWT_DROPDOWN, COLOUR_GREY, WID_VD_SERVICE_INTERVAL_DROPDOWN), SetFill(0, 1),
				SetDataTip(STR_EMPTY, STR_SERVICE_INTERVAL_DROPDOWN_TOOLTIP),
		NWidget(WWT_PANEL, COLOUR_GREY, WID_VD_SERVICING_INTERVAL), SetFill(1, 1), SetResize(1, 0), EndContainer(),
		NWidget(WWT_RESIZEBOX, COLOUR_GREY),
	EndContainer(),
};

/** Train details widgets. */
static const NWidgetPart _nested_train_vehicle_details_widgets[] = {
	NWidget(NWID_HORIZONTAL),
		NWidget(WWT_CLOSEBOX, COLOUR_GREY),
		NWidget(WWT_CAPTION, COLOUR_GREY, WID_VD_CAPTION), SetDataTip(STR_VEHICLE_DETAILS_CAPTION, STR_TOOLTIP_WINDOW_TITLE_DRAG_THIS),
		NWidget(WWT_PUSHTXTBTN, COLOUR_GREY, WID_VD_RENAME_VEHICLE), SetMinimalSize(40, 0), SetMinimalTextLines(1, WD_FRAMERECT_TOP + WD_FRAMERECT_BOTTOM + 2), SetDataTip(STR_VEHICLE_NAME_BUTTON, STR_NULL /* filled in later */),
		NWidget(WWT_SHADEBOX, COLOUR_GREY),
		NWidget(WWT_DEFSIZEBOX, COLOUR_GREY),
		NWidget(WWT_STICKYBOX, COLOUR_GREY),
	EndContainer(),
	NWidget(WWT_PANEL, COLOUR_GREY, WID_VD_TOP_DETAILS), SetResize(1, 0), SetMinimalSize(405, 42), EndContainer(),
	NWidget(NWID_HORIZONTAL),
		NWidget(WWT_MATRIX, COLOUR_GREY, WID_VD_MATRIX), SetResize(1, 1), SetMinimalSize(393, 45), SetMatrixDataTip(1, 0, STR_NULL), SetFill(1, 0), SetScrollbar(WID_VD_SCROLLBAR),
		NWidget(NWID_VSCROLLBAR, COLOUR_GREY, WID_VD_SCROLLBAR),
	EndContainer(),
	NWidget(NWID_HORIZONTAL),
		NWidget(WWT_PUSHARROWBTN, COLOUR_GREY, WID_VD_DECREASE_SERVICING_INTERVAL), SetFill(0, 1),
				SetDataTip(AWV_DECREASE, STR_VEHICLE_DETAILS_DECREASE_SERVICING_INTERVAL_TOOLTIP),
		NWidget(WWT_PUSHARROWBTN, COLOUR_GREY, WID_VD_INCREASE_SERVICING_INTERVAL), SetFill(0, 1),
				SetDataTip(AWV_INCREASE, STR_VEHICLE_DETAILS_INCREASE_SERVICING_INTERVAL_TOOLTIP),
		NWidget(WWT_DROPDOWN, COLOUR_GREY, WID_VD_SERVICE_INTERVAL_DROPDOWN), SetFill(0, 1),
				SetDataTip(STR_EMPTY, STR_SERVICE_INTERVAL_DROPDOWN_TOOLTIP),
		NWidget(WWT_PANEL, COLOUR_GREY, WID_VD_SERVICING_INTERVAL), SetFill(1, 1), SetResize(1, 0), EndContainer(),
	EndContainer(),
	NWidget(NWID_HORIZONTAL),
		NWidget(WWT_PUSHTXTBTN, COLOUR_GREY, WID_VD_DETAILS_CARGO_CARRIED), SetMinimalSize(96, 12),
				SetDataTip(STR_VEHICLE_DETAIL_TAB_CARGO, STR_VEHICLE_DETAILS_TRAIN_CARGO_TOOLTIP), SetFill(1, 0), SetResize(1, 0),
		NWidget(WWT_PUSHTXTBTN, COLOUR_GREY, WID_VD_DETAILS_TRAIN_VEHICLES), SetMinimalSize(99, 12),
				SetDataTip(STR_VEHICLE_DETAIL_TAB_INFORMATION, STR_VEHICLE_DETAILS_TRAIN_INFORMATION_TOOLTIP), SetFill(1, 0), SetResize(1, 0),
		NWidget(WWT_PUSHTXTBTN, COLOUR_GREY, WID_VD_DETAILS_CAPACITY_OF_EACH), SetMinimalSize(99, 12),
				SetDataTip(STR_VEHICLE_DETAIL_TAB_CAPACITIES, STR_VEHICLE_DETAILS_TRAIN_CAPACITIES_TOOLTIP), SetFill(1, 0), SetResize(1, 0),
		NWidget(WWT_PUSHTXTBTN, COLOUR_GREY, WID_VD_DETAILS_TOTAL_CARGO), SetMinimalSize(99, 12),
				SetDataTip(STR_VEHICLE_DETAIL_TAB_TOTAL_CARGO, STR_VEHICLE_DETAILS_TRAIN_TOTAL_CARGO_TOOLTIP), SetFill(1, 0), SetResize(1, 0),
		NWidget(WWT_RESIZEBOX, COLOUR_GREY),
	EndContainer(),
};


extern int GetTrainDetailsWndVScroll(VehicleID veh_id, TrainDetailsWindowTabs det_tab);
extern void DrawTrainDetails(const Train *v, int left, int right, int y, int vscroll_pos, uint16 vscroll_cap, TrainDetailsWindowTabs det_tab);
extern void DrawRoadVehDetails(const Vehicle *v, int left, int right, int y);
extern void DrawShipDetails(const Vehicle *v, int left, int right, int y);
extern void DrawAircraftDetails(const Aircraft *v, int left, int right, int y);

static StringID _service_interval_dropdown[] = {
	STR_VEHICLE_DETAILS_DEFAULT,
	STR_VEHICLE_DETAILS_DAYS,
	STR_VEHICLE_DETAILS_PERCENT,
	INVALID_STRING_ID,
};

/** Class for managing the vehicle details window. */
struct VehicleDetailsWindow : Window {
	TrainDetailsWindowTabs tab; ///< For train vehicles: which tab is displayed.
	Scrollbar *vscroll;
	bool vehicle_group_line_shown;
	bool vehicle_weight_ratio_line_shown;
	bool vehicle_slots_line_shown;
	bool vehicle_speed_restriction_line_shown;

	/** Initialize a newly created vehicle details window */
	VehicleDetailsWindow(WindowDesc *desc, WindowNumber window_number) : Window(desc)
	{
		const Vehicle *v = Vehicle::Get(window_number);

		this->CreateNestedTree();
		this->vscroll = (v->type == VEH_TRAIN ? this->GetScrollbar(WID_VD_SCROLLBAR) : nullptr);
		this->FinishInitNested(window_number);

		this->GetWidget<NWidgetCore>(WID_VD_RENAME_VEHICLE)->tool_tip = STR_VEHICLE_DETAILS_TRAIN_RENAME + v->type;

		this->owner = v->owner;
		this->tab = TDW_TAB_CARGO;
		if (v->type == VEH_TRAIN && _shift_pressed) this->tab = TDW_TAB_TOTALS;
	}

	~VehicleDetailsWindow()
	{
		if (this->window_number != INVALID_VEHICLE) {
			if (!FocusWindowById(WC_VEHICLE_VIEW, this->window_number)) {
				if (this->window_number != INVALID_VEHICLE) {
					const Vehicle *v = Vehicle::Get(this->window_number);
					MarkAllRoutePathsDirty(v);
					MarkAllRouteStepsDirty(v);
				}
			}
		}
	}

	/**
	 * Some data on this window has become invalid.
	 * @param data Information about the changed data.
	 * @param gui_scope Whether the call is done from GUI scope. You may not do everything when not in GUI scope. See #InvalidateWindowData() for details.
	 */
	void OnInvalidateData(int data = 0, bool gui_scope = true) override
	{
		if (data == VIWD_AUTOREPLACE) {
			/* Autoreplace replaced the vehicle.
			 * Nothing to do for this window. */
			return;
		}
		if (!gui_scope) return;
		const Vehicle *v = Vehicle::Get(this->window_number);
		if (v->type == VEH_ROAD) {
			const NWidgetBase *nwid_info = this->GetWidget<NWidgetBase>(WID_VD_MIDDLE_DETAILS);
			uint aimed_height = this->GetRoadVehDetailsHeight(v);
			/* If the number of articulated parts changes, the size of the window must change too. */
			if (aimed_height != nwid_info->current_y) {
				this->ReInit();
			}
		}

		/* If the presence of the group line changes, the size of the top details widget must change */
		if (this->vehicle_group_line_shown != this->ShouldShowGroupLine(v)) {
			this->ReInit();
		}
	}

	/**
	 * Gets the desired height for the road vehicle details panel.
	 * @param v Road vehicle being shown.
	 * @return Desired height in pixels.
	 */
	uint GetRoadVehDetailsHeight(const Vehicle *v)
	{
		uint desired_height;
		if (v->HasArticulatedPart()) {
			/* An articulated RV has its text drawn under the sprite instead of after it, hence 15 pixels extra. */
			desired_height = WD_FRAMERECT_TOP + ScaleGUITrad(15) + 4 * FONT_HEIGHT_NORMAL + 3 + WD_FRAMERECT_BOTTOM;
			/* Add space for the cargo amount for each part. */
			for (const Vehicle *u = v; u != nullptr; u = u->Next()) {
				if (u->cargo_cap != 0) desired_height += FONT_HEIGHT_NORMAL + 1;
			}
		} else {
			desired_height = WD_FRAMERECT_TOP + 5 * FONT_HEIGHT_NORMAL + 4 + WD_FRAMERECT_BOTTOM;
		}
		return desired_height;
	}

	bool ShouldShowGroupLine(const Vehicle *v) const
	{
		return (_settings_client.gui.show_vehicle_group_in_details && v->group_id != INVALID_GROUP && v->group_id != DEFAULT_GROUP);
	}

	bool ShouldShowWeightRatioLine(const Vehicle *v) const
	{
		return (v->type == VEH_TRAIN && _settings_client.gui.show_train_weight_ratios_in_details);
	}

	bool ShouldShowSlotsLine(const Vehicle *v) const
	{
		if (v->type != VEH_TRAIN) return false;
		return HasBit(Train::From(v)->flags, VRF_HAVE_SLOT);
	}

	bool ShouldShowSpeedRestrictionLine(const Vehicle *v) const
	{
		if (v->type != VEH_TRAIN) return false;
		return Train::From(v)->speed_restriction != 0;
	}

	void UpdateWidgetSize(int widget, Dimension *size, const Dimension &padding, Dimension *fill, Dimension *resize) override
	{
		switch (widget) {
			case WID_VD_TOP_DETAILS: {
				const Vehicle *v = Vehicle::Get(this->window_number);
				Dimension dim = { 0, 0 };
				this->vehicle_group_line_shown = ShouldShowGroupLine(v);
				this->vehicle_weight_ratio_line_shown = ShouldShowWeightRatioLine(v);
				this->vehicle_slots_line_shown = ShouldShowSlotsLine(v);
				this->vehicle_speed_restriction_line_shown = ShouldShowSpeedRestrictionLine(v);
				int lines = 4;
				if (this->vehicle_group_line_shown) lines++;
				if (this->vehicle_weight_ratio_line_shown) lines++;
				if (this->vehicle_slots_line_shown) lines++;
				if (this->vehicle_speed_restriction_line_shown) lines++;
				size->height = WD_FRAMERECT_TOP + lines * FONT_HEIGHT_NORMAL + WD_FRAMERECT_BOTTOM;

				for (uint i = 0; i < 5; i++) SetDParamMaxValue(i, INT16_MAX);
				static const StringID info_strings[] = {
					STR_VEHICLE_INFO_MAX_SPEED,
					STR_VEHICLE_INFO_WEIGHT_POWER_MAX_SPEED,
					STR_VEHICLE_INFO_WEIGHT_POWER_MAX_SPEED_MAX_TE,
					STR_VEHICLE_INFO_RELIABILITY_BREAKDOWNS
				};
				for (uint i = 0; i < lengthof(info_strings); i++) {
					dim = maxdim(dim, GetStringBoundingBox(info_strings[i]));
				}
				if (v->type == VEH_TRAIN && _settings_client.gui.show_train_length_in_details) {
					SetDParamMaxValue(0, _settings_game.vehicle.max_train_length * 10);
					SetDParam(1, 1);
					SetDParam(2, STR_VEHICLE_INFO_PROFIT_THIS_YEAR_LAST_YEAR_LIFETIME);
					SetDParam(3, STR_VEHICLE_INFO_PROFIT_THIS_YEAR_LAST_YEAR);
					for (uint i = 4; i < 7; i++) SetDParamMaxValue(i, 1 << 24);
					dim = maxdim(dim, GetStringBoundingBox(STR_VEHICLE_INFO_TRAIN_LENGTH));
				} else {
					SetDParam(0, STR_VEHICLE_INFO_PROFIT_THIS_YEAR_LAST_YEAR);
					for (uint i = 1; i < 4; i++) SetDParamMaxValue(i, 1 << 24);
					dim = maxdim(dim, GetStringBoundingBox(STR_VEHICLE_INFO_PROFIT_THIS_YEAR_LAST_YEAR_LIFETIME));
				}
				if (this->vehicle_group_line_shown) {
					SetDParam(0, v->group_id);
					dim = maxdim(dim, GetStringBoundingBox(STR_VEHICLE_INFO_GROUP));
				}
				if (this->vehicle_weight_ratio_line_shown) {
					SetDParamMaxValue(0, 1 << 16);
					SetDParamMaxValue(1, 1 << 16);
					dim = maxdim(dim, GetStringBoundingBox(STR_VEHICLE_INFO_WEIGHT_RATIOS));
				}
				SetDParam(0, STR_VEHICLE_INFO_AGE);
				dim = maxdim(dim, GetStringBoundingBox(STR_VEHICLE_INFO_AGE_RUNNING_COST_YR));
				size->width = dim.width + WD_FRAMERECT_LEFT + WD_FRAMERECT_RIGHT;
				break;
			}

			case WID_VD_MIDDLE_DETAILS: {
				const Vehicle *v = Vehicle::Get(this->window_number);
				switch (v->type) {
					case VEH_ROAD:
						size->height = this->GetRoadVehDetailsHeight(v);
						break;

					case VEH_SHIP:
						size->height = WD_FRAMERECT_TOP + 4 * FONT_HEIGHT_NORMAL + 3 + WD_FRAMERECT_BOTTOM;
						break;

					case VEH_AIRCRAFT:
						size->height = WD_FRAMERECT_TOP + 5 * FONT_HEIGHT_NORMAL + 4 + WD_FRAMERECT_BOTTOM;
						break;

					default:
						NOT_REACHED(); // Train uses WID_VD_MATRIX instead.
				}
				break;
			}

			case WID_VD_MATRIX:
				resize->height = max(ScaleGUITrad(14), WD_MATRIX_TOP + FONT_HEIGHT_NORMAL + WD_MATRIX_BOTTOM);
				size->height = 4 * resize->height;
				break;

			case WID_VD_SERVICE_INTERVAL_DROPDOWN: {
				StringID *strs = _service_interval_dropdown;
				while (*strs != INVALID_STRING_ID) {
					*size = maxdim(*size, GetStringBoundingBox(*strs++));
				}
				size->width += padding.width;
				size->height = FONT_HEIGHT_NORMAL + WD_DROPDOWNTEXT_TOP + WD_DROPDOWNTEXT_BOTTOM;
				break;
			}

			case WID_VD_SERVICING_INTERVAL:
				SetDParamMaxValue(0, MAX_SERVINT_DAYS); // Roughly the maximum interval
				SetDParamMaxValue(1, MAX_YEAR * DAYS_IN_YEAR); // Roughly the maximum year
				size->width = max(GetStringBoundingBox(STR_VEHICLE_DETAILS_SERVICING_INTERVAL_PERCENT).width, GetStringBoundingBox(STR_VEHICLE_DETAILS_SERVICING_INTERVAL_DAYS).width) + WD_FRAMERECT_LEFT + WD_FRAMERECT_RIGHT;
				size->height = WD_FRAMERECT_TOP + FONT_HEIGHT_NORMAL + WD_FRAMERECT_BOTTOM;
				break;
		}
	}

	/** Checks whether service interval is enabled for the vehicle. */
	static bool IsVehicleServiceIntervalEnabled(const VehicleType vehicle_type, CompanyID company_id)
	{
		const VehicleDefaultSettings *vds = &Company::Get(company_id)->settings.vehicle;
		switch (vehicle_type) {
			default: NOT_REACHED();
			case VEH_TRAIN:    return vds->servint_trains   != 0;
			case VEH_ROAD:     return vds->servint_roadveh  != 0;
			case VEH_SHIP:     return vds->servint_ships    != 0;
			case VEH_AIRCRAFT: return vds->servint_aircraft != 0;
		}
	}

	/**
	 * Draw the details for the given vehicle at the position of the Details windows
	 *
	 * @param v     current vehicle
	 * @param left  The left most coordinate to draw
	 * @param right The right most coordinate to draw
	 * @param y     The y coordinate
	 * @param vscroll_pos Position of scrollbar (train only)
	 * @param vscroll_cap Number of lines currently displayed (train only)
	 * @param det_tab Selected details tab (train only)
	 */
	static void DrawVehicleDetails(const Vehicle *v, int left, int right, int y, int vscroll_pos, uint vscroll_cap, TrainDetailsWindowTabs det_tab)
	{
		switch (v->type) {
			case VEH_TRAIN:    DrawTrainDetails(Train::From(v), left, right, y, vscroll_pos, vscroll_cap, det_tab);  break;
			case VEH_ROAD:     DrawRoadVehDetails(v, left, right, y);  break;
			case VEH_SHIP:     DrawShipDetails(v, left, right, y);     break;
			case VEH_AIRCRAFT: DrawAircraftDetails(Aircraft::From(v), left, right, y); break;
			default: NOT_REACHED();
		}
	}

	void SetStringParameters(int widget) const override
	{
		if (widget == WID_VD_CAPTION) SetDParam(0, Vehicle::Get(this->window_number)->index);
	}

	void DrawWidget(const Rect &r, int widget) const override
	{
		const Vehicle *v = Vehicle::Get(this->window_number);

		switch (widget) {
			case WID_VD_TOP_DETAILS: {
				int y = r.top + WD_FRAMERECT_TOP;

				/* Draw running cost */
				SetDParam(1, v->age / DAYS_IN_LEAP_YEAR);
				SetDParam(0, (v->age + DAYS_IN_YEAR < v->max_age) ? STR_VEHICLE_INFO_AGE : STR_VEHICLE_INFO_AGE_RED);
				SetDParam(2, v->max_age / DAYS_IN_LEAP_YEAR);
				SetDParam(3, v->GetDisplayRunningCost());
				DrawString(r.left + WD_FRAMERECT_LEFT, r.right - WD_FRAMERECT_RIGHT, y, STR_VEHICLE_INFO_AGE_RUNNING_COST_YR);
				y += FONT_HEIGHT_NORMAL;

				/* Draw max speed */
				StringID string;
				if (v->type == VEH_TRAIN ||
						(v->type == VEH_ROAD && _settings_game.vehicle.roadveh_acceleration_model != AM_ORIGINAL)) {
					const GroundVehicleCache *gcache = v->GetGroundVehicleCache();
					SetDParam(2, v->GetDisplayMaxSpeed());
					SetDParam(1, gcache->cached_power);
					SetDParam(0, gcache->cached_weight);
					SetDParam(3, gcache->cached_max_te / 1000);
					if (v->type == VEH_TRAIN && (_settings_game.vehicle.train_acceleration_model == AM_ORIGINAL ||
							GetRailTypeInfo(Train::From(v)->railtype)->acceleration_type == 2)) {
						string = STR_VEHICLE_INFO_WEIGHT_POWER_MAX_SPEED;
					} else {
						string = STR_VEHICLE_INFO_WEIGHT_POWER_MAX_SPEED_MAX_TE;
					}
				} else {
					SetDParam(0, v->GetDisplayMaxSpeed());
					if (v->type == VEH_AIRCRAFT) {
						SetDParam(1, v->GetEngine()->GetAircraftTypeText());
						if (Aircraft::From(v)->GetRange() > 0) {
							SetDParam(2, Aircraft::From(v)->GetRange());
							string = STR_VEHICLE_INFO_MAX_SPEED_TYPE_RANGE;
						} else {
							string = STR_VEHICLE_INFO_MAX_SPEED_TYPE;
						}
					} else {
						string = STR_VEHICLE_INFO_MAX_SPEED;
					}
				}
				DrawString(r.left + WD_FRAMERECT_LEFT, r.right - WD_FRAMERECT_RIGHT, y, string);
				y += FONT_HEIGHT_NORMAL;

				bool should_show_weight_ratio = this->ShouldShowWeightRatioLine(v);
				if (should_show_weight_ratio) {
					SetDParam(0, (100 * Train::From(v)->gcache.cached_power) / max<uint>(1, Train::From(v)->gcache.cached_weight));
					SetDParam(1, (Train::From(v)->gcache.cached_max_te / 10) / max<uint>(1, Train::From(v)->gcache.cached_weight));
					DrawString(r.left + WD_FRAMERECT_LEFT, r.right - WD_FRAMERECT_RIGHT, y, STR_VEHICLE_INFO_WEIGHT_RATIOS);
					y += FONT_HEIGHT_NORMAL;
				}

				/* Draw profit */
				if (v->type == VEH_TRAIN && _settings_client.gui.show_train_length_in_details) {
					const GroundVehicleCache *gcache = v->GetGroundVehicleCache();
					SetDParam(0, CeilDiv(gcache->cached_total_length * 10, TILE_SIZE));
					SetDParam(1, 1);
					SetDParam(2, STR_VEHICLE_INFO_PROFIT_THIS_YEAR_LAST_YEAR_LIFETIME);
					SetDParam(3, STR_VEHICLE_INFO_PROFIT_THIS_YEAR_LAST_YEAR);
					SetDParam(4, v->GetDisplayProfitThisYear());
					SetDParam(5, v->GetDisplayProfitLastYear());
					SetDParam(6, v->GetDisplayProfitLifetime());
					DrawString(r.left + WD_FRAMERECT_LEFT, r.right - WD_FRAMERECT_RIGHT, y, STR_VEHICLE_INFO_TRAIN_LENGTH);
				} else {
					SetDParam(0, STR_VEHICLE_INFO_PROFIT_THIS_YEAR_LAST_YEAR);
					SetDParam(1, v->GetDisplayProfitThisYear());
					SetDParam(2, v->GetDisplayProfitLastYear());
					SetDParam(3, v->GetDisplayProfitLifetime());
					DrawString(r.left + WD_FRAMERECT_LEFT, r.right - WD_FRAMERECT_RIGHT, y, STR_VEHICLE_INFO_PROFIT_THIS_YEAR_LAST_YEAR_LIFETIME);
				}
				y += FONT_HEIGHT_NORMAL;

				/* Draw breakdown & reliability */
				byte total_engines = 0;
				if (v->type == VEH_TRAIN) {
					/* we want to draw the average reliability and total number of breakdowns */
					uint32 total_reliability = 0;
					uint16 total_breakdowns  = 0;
					for (const Vehicle *w = v; w != nullptr; w = w->Next()) {
						if (Train::From(w)->IsEngine() || Train::From(w)->IsMultiheaded()) {
							total_reliability += w->reliability;
							total_breakdowns += w->breakdowns_since_last_service;
						}
					}
					total_engines = Train::From(v)->tcache.cached_num_engines;
					assert(total_engines > 0);
					SetDParam(0, ToPercent16(total_reliability / total_engines));
					SetDParam(1, total_breakdowns);
				} else {
					SetDParam(0, ToPercent16(v->reliability));
					SetDParam(1, v->breakdowns_since_last_service);
				}
				DrawString(r.left + WD_FRAMERECT_LEFT, r.right - WD_FRAMERECT_RIGHT, y, STR_VEHICLE_INFO_RELIABILITY_BREAKDOWNS);
				y += FONT_HEIGHT_NORMAL;

				bool should_show_group = this->ShouldShowGroupLine(v);
				if (should_show_group) {
					SetDParam(0, v->group_id);
					DrawString(r.left + WD_FRAMERECT_LEFT, r.right - WD_FRAMERECT_RIGHT, y, STR_VEHICLE_INFO_GROUP);
					y += FONT_HEIGHT_NORMAL;
				}

				bool should_show_slots = this->ShouldShowSlotsLine(v);
				if (should_show_slots) {
					std::vector<TraceRestrictSlotID> slots;
					TraceRestrictGetVehicleSlots(v->index, slots);

					char text_buffer[512];
					char *buffer = text_buffer;
					const char * const last = lastof(text_buffer);
					SetDParam(0, slots.size());
					buffer = GetString(buffer, STR_TRACE_RESTRICT_SLOT_LIST_HEADER, last);

					for (size_t i = 0; i < slots.size(); i++) {
						if (i != 0) buffer = GetString(buffer, STR_TRACE_RESTRICT_SLOT_LIST_SEPARATOR, last);
						buffer = strecpy(buffer, TraceRestrictSlot::Get(slots[i])->name.c_str(), last);
					}
					SetDParamStr(0, text_buffer);
					DrawString(r.left + WD_FRAMERECT_LEFT, r.right - WD_FRAMERECT_RIGHT, y, STR_JUST_RAW_STRING);
					y += FONT_HEIGHT_NORMAL;
				}

				bool should_show_speed_restriction = this->ShouldShowSpeedRestrictionLine(v);
				if (should_show_speed_restriction) {
					SetDParam(0, Train::From(v)->speed_restriction);
					DrawString(r.left + WD_FRAMERECT_LEFT, r.right - WD_FRAMERECT_RIGHT, y, STR_VEHICLE_INFO_SPEED_RESTRICTION);
					y += FONT_HEIGHT_NORMAL;
				}

				if (this->vehicle_weight_ratio_line_shown != should_show_weight_ratio ||
						this->vehicle_weight_ratio_line_shown != should_show_weight_ratio ||
						this->vehicle_slots_line_shown != should_show_slots ||
						this->vehicle_speed_restriction_line_shown != should_show_speed_restriction) {
					const_cast<VehicleDetailsWindow *>(this)->ReInit();
				}
				break;
			}

			case WID_VD_MATRIX:
				/* For trains only. */
				DrawVehicleDetails(v, r.left + WD_MATRIX_LEFT, r.right - WD_MATRIX_RIGHT, r.top + WD_MATRIX_TOP, this->vscroll->GetPosition(), this->vscroll->GetCapacity(), this->tab);
				break;

			case WID_VD_MIDDLE_DETAILS: {
				/* For other vehicles, at the place of the matrix. */
				bool rtl = _current_text_dir == TD_RTL;
				uint sprite_width = GetSingleVehicleWidth(v, EIT_IN_DETAILS) + WD_FRAMERECT_LEFT + WD_FRAMERECT_RIGHT;

				uint text_left  = r.left  + (rtl ? 0 : sprite_width);
				uint text_right = r.right - (rtl ? sprite_width : 0);

				/* Articulated road vehicles use a complete line. */
				if (v->type == VEH_ROAD && v->HasArticulatedPart()) {
					DrawVehicleImage(v, r.left + WD_FRAMERECT_LEFT, r.right - WD_FRAMERECT_RIGHT, r.top + WD_FRAMERECT_TOP, INVALID_VEHICLE, EIT_IN_DETAILS, 0);
				} else {
					uint sprite_left  = rtl ? text_right : r.left;
					uint sprite_right = rtl ? r.right : text_left;

					DrawVehicleImage(v, sprite_left + WD_FRAMERECT_LEFT, sprite_right - WD_FRAMERECT_RIGHT, r.top + WD_FRAMERECT_TOP, INVALID_VEHICLE, EIT_IN_DETAILS, 0);
				}
				DrawVehicleDetails(v, text_left + WD_FRAMERECT_LEFT, text_right - WD_FRAMERECT_RIGHT, r.top + WD_FRAMERECT_TOP, 0, 0, this->tab);
				break;
			}

			case WID_VD_SERVICING_INTERVAL:
				/* Draw service interval text */
				SetDParam(0, v->GetServiceInterval());
				SetDParam(1, v->date_of_last_service);
				DrawString(r.left + WD_FRAMERECT_LEFT, r.right - WD_FRAMERECT_RIGHT, r.top + (r.bottom - r.top + 1 - FONT_HEIGHT_NORMAL) / 2,
						v->ServiceIntervalIsPercent() ? STR_VEHICLE_DETAILS_SERVICING_INTERVAL_PERCENT : STR_VEHICLE_DETAILS_SERVICING_INTERVAL_DAYS);
				break;
		}
	}

	/** Repaint vehicle details window. */
	void OnPaint() override
	{
		const Vehicle *v = Vehicle::Get(this->window_number);

		this->SetWidgetDisabledState(WID_VD_RENAME_VEHICLE, v->owner != _local_company);

		if (v->type == VEH_TRAIN) {
			this->DisableWidget(this->tab + WID_VD_DETAILS_CARGO_CARRIED);
			this->vscroll->SetCount(GetTrainDetailsWndVScroll(v->index, this->tab));
		}

		/* Disable service-scroller when interval is set to disabled */
		this->SetWidgetsDisabledState(!IsVehicleServiceIntervalEnabled(v->type, v->owner),
			WID_VD_INCREASE_SERVICING_INTERVAL,
			WID_VD_DECREASE_SERVICING_INTERVAL,
			WIDGET_LIST_END);

		StringID str = v->ServiceIntervalIsCustom() ?
			(v->ServiceIntervalIsPercent() ? STR_VEHICLE_DETAILS_PERCENT : STR_VEHICLE_DETAILS_DAYS) :
			STR_VEHICLE_DETAILS_DEFAULT;
		this->GetWidget<NWidgetCore>(WID_VD_SERVICE_INTERVAL_DROPDOWN)->widget_data = str;

		this->DrawWidgets();
	}

	void OnClick(Point pt, int widget, int click_count) override
	{
		switch (widget) {
			case WID_VD_RENAME_VEHICLE: { // rename
				const Vehicle *v = Vehicle::Get(this->window_number);
				SetDParam(0, v->index);
				ShowQueryString(STR_VEHICLE_NAME, STR_QUERY_RENAME_TRAIN_CAPTION + v->type,
						MAX_LENGTH_VEHICLE_NAME_CHARS, this, CS_ALPHANUMERAL, QSF_ENABLE_DEFAULT | QSF_LEN_IN_CHARS);
				break;
			}

			case WID_VD_INCREASE_SERVICING_INTERVAL:   // increase int
			case WID_VD_DECREASE_SERVICING_INTERVAL: { // decrease int
				int mod = _ctrl_pressed ? 5 : 10;
				const Vehicle *v = Vehicle::Get(this->window_number);

				mod = (widget == WID_VD_DECREASE_SERVICING_INTERVAL) ? -mod : mod;
				mod = GetServiceIntervalClamped(mod + v->GetServiceInterval(), v->ServiceIntervalIsPercent());
				if (mod == v->GetServiceInterval()) return;

				DoCommandP(v->tile, v->index, mod | (1 << 16) | (v->ServiceIntervalIsPercent() << 17), CMD_CHANGE_SERVICE_INT | CMD_MSG(STR_ERROR_CAN_T_CHANGE_SERVICING));
				break;
			}

			case WID_VD_SERVICE_INTERVAL_DROPDOWN: {
				const Vehicle *v = Vehicle::Get(this->window_number);
				ShowDropDownMenu(this, _service_interval_dropdown, v->ServiceIntervalIsCustom() ? (v->ServiceIntervalIsPercent() ? 2 : 1) : 0, widget, 0, 0, 0, DDSF_LOST_FOCUS);
				break;
			}

			case WID_VD_DETAILS_CARGO_CARRIED:
			case WID_VD_DETAILS_TRAIN_VEHICLES:
			case WID_VD_DETAILS_CAPACITY_OF_EACH:
			case WID_VD_DETAILS_TOTAL_CARGO:
				this->SetWidgetsDisabledState(false,
					WID_VD_DETAILS_CARGO_CARRIED,
					WID_VD_DETAILS_TRAIN_VEHICLES,
					WID_VD_DETAILS_CAPACITY_OF_EACH,
					WID_VD_DETAILS_TOTAL_CARGO,
					widget,
					WIDGET_LIST_END);

				this->tab = (TrainDetailsWindowTabs)(widget - WID_VD_DETAILS_CARGO_CARRIED);
				this->SetDirty();
				break;
		}
	}

	void OnDropdownSelect(int widget, int index) override
	{
		switch (widget) {
			case WID_VD_SERVICE_INTERVAL_DROPDOWN: {
				const Vehicle *v = Vehicle::Get(this->window_number);
				bool iscustom = index != 0;
				bool ispercent = iscustom ? (index == 2) : Company::Get(v->owner)->settings.vehicle.servint_ispercent;
				uint16 interval = GetServiceIntervalClamped(v->GetServiceInterval(), ispercent);
				DoCommandP(v->tile, v->index, interval | (iscustom << 16) | (ispercent << 17), CMD_CHANGE_SERVICE_INT | CMD_MSG(STR_ERROR_CAN_T_CHANGE_SERVICING));
				break;
			}
		}
	}

	void OnQueryTextFinished(char *str) override
	{
		if (str == nullptr) return;

		DoCommandP(0, this->window_number, 0, CMD_RENAME_VEHICLE | CMD_MSG(STR_ERROR_CAN_T_RENAME_TRAIN + Vehicle::Get(this->window_number)->type), nullptr, str);
	}

	void OnResize() override
	{
		NWidgetCore *nwi = this->GetWidget<NWidgetCore>(WID_VD_MATRIX);
		if (nwi != nullptr) {
			this->vscroll->SetCapacityFromWidget(this, WID_VD_MATRIX);
		}
	}

	virtual void OnFocus(Window *previously_focused_window) override
	{
		if (HasFocusedVehicleChanged(this->window_number, previously_focused_window)) {
			if (this->window_number != INVALID_VEHICLE) {
				const Vehicle *v = Vehicle::Get(this->window_number);
				MarkAllRoutePathsDirty(v);
				MarkAllRouteStepsDirty(v);
			}
		}
	}

	virtual void OnFocusLost(Window *newly_focused_window) override
	{
		if (HasFocusedVehicleChanged(this->window_number, newly_focused_window)) {
			if (this->window_number != INVALID_VEHICLE) {
				const Vehicle *v = Vehicle::Get(this->window_number);
				MarkAllRoutePathsDirty(v);
				MarkAllRouteStepsDirty(v);
			}
		}
	}
};

/** Vehicle details window descriptor. */
static WindowDesc _train_vehicle_details_desc(
	WDP_AUTO, "view_vehicle_details_train", 405, 178,
	WC_VEHICLE_DETAILS, WC_VEHICLE_VIEW,
	0,
	_nested_train_vehicle_details_widgets, lengthof(_nested_train_vehicle_details_widgets)
);

/** Vehicle details window descriptor for other vehicles than a train. */
static WindowDesc _nontrain_vehicle_details_desc(
	WDP_AUTO, "view_vehicle_details", 405, 113,
	WC_VEHICLE_DETAILS, WC_VEHICLE_VIEW,
	0,
	_nested_nontrain_vehicle_details_widgets, lengthof(_nested_nontrain_vehicle_details_widgets)
);

/** Shows the vehicle details window of the given vehicle. */
static void ShowVehicleDetailsWindow(const Vehicle *v)
{
	DeleteWindowById(WC_VEHICLE_ORDERS, v->index, false);
	DeleteWindowById(WC_VEHICLE_TIMETABLE, v->index, false);
	AllocateWindowDescFront<VehicleDetailsWindow>((v->type == VEH_TRAIN) ? &_train_vehicle_details_desc : &_nontrain_vehicle_details_desc, v->index);
}


/* Unified vehicle GUI - Vehicle View Window */

/** Vehicle view widgets. */
static const NWidgetPart _nested_vehicle_view_widgets[] = {
	NWidget(NWID_HORIZONTAL),
		NWidget(WWT_CLOSEBOX, COLOUR_GREY),
		NWidget(WWT_CAPTION, COLOUR_GREY, WID_VV_CAPTION), SetDataTip(STR_VEHICLE_VIEW_CAPTION, STR_TOOLTIP_WINDOW_TITLE_DRAG_THIS),
		NWidget(WWT_DEBUGBOX, COLOUR_GREY),
		NWidget(WWT_SHADEBOX, COLOUR_GREY),
		NWidget(WWT_DEFSIZEBOX, COLOUR_GREY),
		NWidget(WWT_STICKYBOX, COLOUR_GREY),
	EndContainer(),
	NWidget(NWID_HORIZONTAL),
		NWidget(WWT_PANEL, COLOUR_GREY),
			NWidget(WWT_INSET, COLOUR_GREY), SetPadding(2, 2, 2, 2),
				NWidget(NWID_VIEWPORT, INVALID_COLOUR, WID_VV_VIEWPORT), SetMinimalSize(226, 84), SetResize(1, 1), SetPadding(1, 1, 1, 1),
			EndContainer(),
		EndContainer(),
		NWidget(NWID_VERTICAL),
			NWidget(WWT_PUSHIMGBTN, COLOUR_GREY, WID_VV_CENTER_MAIN_VIEW), SetMinimalSize(18, 18), SetDataTip(SPR_CENTRE_VIEW_VEHICLE, 0x0 /* filled later */),
			NWidget(NWID_SELECTION, INVALID_COLOUR, WID_VV_SELECT_DEPOT_CLONE),
				NWidget(WWT_IMGBTN, COLOUR_GREY, WID_VV_GOTO_DEPOT), SetMinimalSize(18, 18), SetDataTip(0x0 /* filled later */, 0x0 /* filled later */),
				NWidget(WWT_PUSHIMGBTN, COLOUR_GREY, WID_VV_CLONE), SetMinimalSize(18, 18), SetDataTip(0x0 /* filled later */, 0x0 /* filled later */),
			EndContainer(),
			/* For trains only, 'ignore signal' button. */
			NWidget(WWT_PUSHIMGBTN, COLOUR_GREY, WID_VV_FORCE_PROCEED), SetMinimalSize(18, 18),
											SetDataTip(SPR_IGNORE_SIGNALS, STR_VEHICLE_VIEW_TRAIN_IGNORE_SIGNAL_TOOLTIP),
			NWidget(NWID_SELECTION, INVALID_COLOUR, WID_VV_SELECT_REFIT_TURN),
				NWidget(WWT_PUSHIMGBTN, COLOUR_GREY, WID_VV_REFIT), SetMinimalSize(18, 18), SetDataTip(SPR_REFIT_VEHICLE, 0x0 /* filled later */),
				NWidget(WWT_PUSHIMGBTN, COLOUR_GREY, WID_VV_TURN_AROUND), SetMinimalSize(18, 18),
												SetDataTip(SPR_FORCE_VEHICLE_TURN, STR_VEHICLE_VIEW_ROAD_VEHICLE_REVERSE_TOOLTIP),
			EndContainer(),
			NWidget(WWT_PUSHIMGBTN, COLOUR_GREY, WID_VV_SHOW_ORDERS), SetMinimalSize(18, 18), SetDataTip(SPR_SHOW_ORDERS, 0x0 /* filled later */),
			NWidget(WWT_PUSHIMGBTN, COLOUR_GREY, WID_VV_SHOW_DETAILS), SetMinimalSize(18, 18), SetDataTip(SPR_SHOW_VEHICLE_DETAILS, 0x0 /* filled later */),
			NWidget(WWT_PANEL, COLOUR_GREY), SetMinimalSize(18, 0), SetResize(0, 1), EndContainer(),
		EndContainer(),
	EndContainer(),
	NWidget(NWID_HORIZONTAL),
		NWidget(WWT_PUSHBTN, COLOUR_GREY, WID_VV_START_STOP), SetMinimalTextLines(1, WD_FRAMERECT_TOP + WD_FRAMERECT_BOTTOM + 2), SetResize(1, 0), SetFill(1, 0),
		NWidget(WWT_RESIZEBOX, COLOUR_GREY),
	EndContainer(),
};

/** Vehicle view window descriptor for all vehicles but trains. */
static WindowDesc _vehicle_view_desc(
	WDP_AUTO, "view_vehicle", 250, 116,
	WC_VEHICLE_VIEW, WC_NONE,
	0,
	_nested_vehicle_view_widgets, lengthof(_nested_vehicle_view_widgets)
);

/**
 * Vehicle view window descriptor for trains. Only minimum_height and
 *  default_height are different for train view.
 */
static WindowDesc _train_view_desc(
	WDP_AUTO, "view_vehicle_train", 250, 134,
	WC_VEHICLE_VIEW, WC_NONE,
	0,
	_nested_vehicle_view_widgets, lengthof(_nested_vehicle_view_widgets)
);


/* Just to make sure, nobody has changed the vehicle type constants, as we are
	 using them for array indexing in a number of places here. */
assert_compile(VEH_TRAIN == 0);
assert_compile(VEH_ROAD == 1);
assert_compile(VEH_SHIP == 2);
assert_compile(VEH_AIRCRAFT == 3);

/** Zoom levels for vehicle views indexed by vehicle type. */
static const ZoomLevel _vehicle_view_zoom_levels[] = {
	ZOOM_LVL_TRAIN,
	ZOOM_LVL_ROADVEH,
	ZOOM_LVL_SHIP,
	ZOOM_LVL_AIRCRAFT,
};

/* Constants for geometry of vehicle view viewport */
static const int VV_INITIAL_VIEWPORT_WIDTH = 226;
static const int VV_INITIAL_VIEWPORT_HEIGHT = 84;
static const int VV_INITIAL_VIEWPORT_HEIGHT_TRAIN = 102;

/** Command indices for the _vehicle_command_translation_table. */
enum VehicleCommandTranslation {
	VCT_CMD_START_STOP = 0,
	VCT_CMD_CLONE_VEH,
	VCT_CMD_TURN_AROUND,
};

/** Command codes for the shared buttons indexed by VehicleCommandTranslation and vehicle type. */
static const uint32 _vehicle_command_translation_table[][4] = {
	{ // VCT_CMD_START_STOP
		CMD_START_STOP_VEHICLE | CMD_MSG(STR_ERROR_CAN_T_STOP_START_TRAIN),
		CMD_START_STOP_VEHICLE | CMD_MSG(STR_ERROR_CAN_T_STOP_START_ROAD_VEHICLE),
		CMD_START_STOP_VEHICLE | CMD_MSG(STR_ERROR_CAN_T_STOP_START_SHIP),
		CMD_START_STOP_VEHICLE | CMD_MSG(STR_ERROR_CAN_T_STOP_START_AIRCRAFT)
	},
	{ // VCT_CMD_CLONE_VEH
		CMD_CLONE_VEHICLE | CMD_MSG(STR_ERROR_CAN_T_BUY_TRAIN),
		CMD_CLONE_VEHICLE | CMD_MSG(STR_ERROR_CAN_T_BUY_ROAD_VEHICLE),
		CMD_CLONE_VEHICLE | CMD_MSG(STR_ERROR_CAN_T_BUY_SHIP),
		CMD_CLONE_VEHICLE | CMD_MSG(STR_ERROR_CAN_T_BUY_AIRCRAFT)
	},
	{ // VCT_CMD_TURN_AROUND
		CMD_REVERSE_TRAIN_DIRECTION | CMD_MSG(STR_ERROR_CAN_T_REVERSE_DIRECTION_TRAIN),
		CMD_TURN_ROADVEH            | CMD_MSG(STR_ERROR_CAN_T_MAKE_ROAD_VEHICLE_TURN),
		0xffffffff, // invalid for ships
		0xffffffff  // invalid for aircraft
	},
};

/**
 * This is the Callback method after attempting to start/stop a vehicle
 * @param result the result of the start/stop command
 * @param tile unused
 * @param p1 vehicle ID
 * @param p2 unused
 */
void CcStartStopVehicle(const CommandCost &result, TileIndex tile, uint32 p1, uint32 p2, uint32 cmd)
{
	if (result.Failed()) return;

	const Vehicle *v = Vehicle::GetIfValid(p1);
	if (v == nullptr || !v->IsPrimaryVehicle() || v->owner != _local_company) return;

	StringID msg = (v->vehstatus & VS_STOPPED) ? STR_VEHICLE_COMMAND_STOPPED : STR_VEHICLE_COMMAND_STARTED;
	Point pt = RemapCoords(v->x_pos, v->y_pos, v->z_pos);
	AddTextEffect(msg, pt.x, pt.y, DAY_TICKS, TE_RISING);
}

/**
 * Executes #CMD_START_STOP_VEHICLE for given vehicle.
 * @param v Vehicle to start/stop
 * @param texteffect Should a texteffect be shown?
 */
void StartStopVehicle(const Vehicle *v, bool texteffect)
{
	assert(v->IsPrimaryVehicle());
	DoCommandP(v->tile, v->index, 0, _vehicle_command_translation_table[VCT_CMD_START_STOP][v->type], texteffect ? CcStartStopVehicle : nullptr);
}

/** Strings for aircraft breakdown types */
static const StringID _aircraft_breakdown_strings[] = {
	STR_BREAKDOWN_TYPE_LOW_SPEED,
	STR_BREAKDOWN_TYPE_DEPOT,
	STR_BREAKDOWN_TYPE_LANDING,
};

/** Checks whether the vehicle may be refitted at the moment.*/
static bool IsVehicleRefitable(const Vehicle *v)
{
	if (!v->IsStoppedInDepot()) return false;

	do {
		if (IsEngineRefittable(v->engine_type)) return true;
	} while (v->IsGroundVehicle() && (v = v->Next()) != nullptr);

	return false;
}

/** Window manager class for viewing a vehicle. */
struct VehicleViewWindow : Window {
private:
	bool depot_select_active = false;
	bool depot_select_ctrl_pressed = false;

	/** Display planes available in the vehicle view window. */
	enum PlaneSelections {
		SEL_DC_GOTO_DEPOT,  ///< Display 'goto depot' button in #WID_VV_SELECT_DEPOT_CLONE stacked widget.
		SEL_DC_CLONE,       ///< Display 'clone vehicle' button in #WID_VV_SELECT_DEPOT_CLONE stacked widget.

		SEL_RT_REFIT,       ///< Display 'refit' button in #WID_VV_SELECT_REFIT_TURN stacked widget.
		SEL_RT_TURN_AROUND, ///< Display 'turn around' button in #WID_VV_SELECT_REFIT_TURN stacked widget.

		SEL_DC_BASEPLANE = SEL_DC_GOTO_DEPOT, ///< First plane of the #WID_VV_SELECT_DEPOT_CLONE stacked widget.
		SEL_RT_BASEPLANE = SEL_RT_REFIT,      ///< First plane of the #WID_VV_SELECT_REFIT_TURN stacked widget.
	};
	bool mouse_over_start_stop = false;

	/**
	 * Display a plane in the window.
	 * @param plane Plane to show.
	 */
	void SelectPlane(PlaneSelections plane)
	{
		switch (plane) {
			case SEL_DC_GOTO_DEPOT:
			case SEL_DC_CLONE:
				this->GetWidget<NWidgetStacked>(WID_VV_SELECT_DEPOT_CLONE)->SetDisplayedPlane(plane - SEL_DC_BASEPLANE);
				break;

			case SEL_RT_REFIT:
			case SEL_RT_TURN_AROUND:
				this->GetWidget<NWidgetStacked>(WID_VV_SELECT_REFIT_TURN)->SetDisplayedPlane(plane - SEL_RT_BASEPLANE);
				break;

			default:
				NOT_REACHED();
		}
	}

public:
	VehicleViewWindow(WindowDesc *desc, WindowNumber window_number) : Window(desc)
	{
		this->flags |= WF_DISABLE_VP_SCROLL;
		this->CreateNestedTree();

		/* Sprites for the 'send to depot' button indexed by vehicle type. */
		static const SpriteID vehicle_view_goto_depot_sprites[] = {
			SPR_SEND_TRAIN_TODEPOT,
			SPR_SEND_ROADVEH_TODEPOT,
			SPR_SEND_SHIP_TODEPOT,
			SPR_SEND_AIRCRAFT_TODEPOT,
		};
		const Vehicle *v = Vehicle::Get(window_number);
		this->GetWidget<NWidgetCore>(WID_VV_GOTO_DEPOT)->widget_data = vehicle_view_goto_depot_sprites[v->type];

		/* Sprites for the 'clone vehicle' button indexed by vehicle type. */
		static const SpriteID vehicle_view_clone_sprites[] = {
			SPR_CLONE_TRAIN,
			SPR_CLONE_ROADVEH,
			SPR_CLONE_SHIP,
			SPR_CLONE_AIRCRAFT,
		};
		this->GetWidget<NWidgetCore>(WID_VV_CLONE)->widget_data = vehicle_view_clone_sprites[v->type];

		switch (v->type) {
			case VEH_TRAIN:
				this->GetWidget<NWidgetCore>(WID_VV_TURN_AROUND)->tool_tip = STR_VEHICLE_VIEW_TRAIN_REVERSE_TOOLTIP;
				break;

			case VEH_ROAD:
				break;

			case VEH_SHIP:
			case VEH_AIRCRAFT:
				this->SelectPlane(SEL_RT_REFIT);
				break;

			default: NOT_REACHED();
		}
		this->FinishInitNested(window_number);
		this->owner = v->owner;
		this->GetWidget<NWidgetViewport>(WID_VV_VIEWPORT)->InitializeViewport(this, this->window_number | (1 << 31), _vehicle_view_zoom_levels[v->type]);

		this->GetWidget<NWidgetCore>(WID_VV_START_STOP)->tool_tip       = STR_VEHICLE_VIEW_TRAIN_STATE_START_STOP_TOOLTIP + v->type;
		this->GetWidget<NWidgetCore>(WID_VV_CENTER_MAIN_VIEW)->tool_tip = STR_VEHICLE_VIEW_TRAIN_LOCATION_TOOLTIP + v->type;
		this->GetWidget<NWidgetCore>(WID_VV_REFIT)->tool_tip            = STR_VEHICLE_VIEW_TRAIN_REFIT_TOOLTIP + v->type;
		this->GetWidget<NWidgetCore>(WID_VV_SHOW_ORDERS)->tool_tip      = STR_VEHICLE_VIEW_TRAIN_ORDERS_TOOLTIP + v->type;
		this->GetWidget<NWidgetCore>(WID_VV_SHOW_DETAILS)->tool_tip     = STR_VEHICLE_VIEW_TRAIN_SHOW_DETAILS_TOOLTIP + v->type;
		this->GetWidget<NWidgetCore>(WID_VV_CLONE)->tool_tip            = STR_VEHICLE_VIEW_CLONE_TRAIN_INFO + v->type;

		this->UpdateButtonStatus();
	}

	~VehicleViewWindow()
	{
		if (this->window_number != INVALID_VEHICLE) {
			const Vehicle *v = Vehicle::Get(this->window_number);
			MarkAllRoutePathsDirty(v);
			MarkAllRouteStepsDirty(v);
		}
		DeleteWindowById(WC_VEHICLE_ORDERS, this->window_number, false);
		DeleteWindowById(WC_VEHICLE_REFIT, this->window_number, false);
		DeleteWindowById(WC_VEHICLE_DETAILS, this->window_number, false);
		DeleteWindowById(WC_VEHICLE_TIMETABLE, this->window_number, false);
	}

	virtual void OnFocus(Window *previously_focused_window) override
	{
		if (HasFocusedVehicleChanged(this->window_number, previously_focused_window)) {
			if (this->window_number != INVALID_VEHICLE) {
				const Vehicle *v = Vehicle::Get(this->window_number);
				MarkAllRoutePathsDirty(v);
				MarkAllRouteStepsDirty(v);
			}
		}
	}

	virtual void OnFocusLost(Window *newly_focused_window) override
	{
		if (HasFocusedVehicleChanged(this->window_number, newly_focused_window)) {
			if (this->window_number != INVALID_VEHICLE) {
				const Vehicle *v = Vehicle::Get(this->window_number);
				MarkAllRoutePathsDirty(v);
				MarkAllRouteStepsDirty(v);
			}
		}
	}

	void UpdateWidgetSize(int widget, Dimension *size, const Dimension &padding, Dimension *fill, Dimension *resize) override
	{
		const Vehicle *v = Vehicle::Get(this->window_number);
		switch (widget) {
			case WID_VV_START_STOP:
				size->height = max(size->height, max(GetSpriteSize(SPR_FLAG_VEH_STOPPED).height, GetSpriteSize(SPR_FLAG_VEH_RUNNING).height) + WD_IMGBTN_TOP + WD_IMGBTN_BOTTOM);
				break;

			case WID_VV_FORCE_PROCEED:
				if (v->type != VEH_TRAIN) {
					size->height = 0;
					size->width = 0;
				}
				break;

			case WID_VV_VIEWPORT:
				size->width = VV_INITIAL_VIEWPORT_WIDTH;
				size->height = (v->type == VEH_TRAIN) ? VV_INITIAL_VIEWPORT_HEIGHT_TRAIN : VV_INITIAL_VIEWPORT_HEIGHT;
				break;
		}
	}

	void OnPaint() override
	{
		const Vehicle *v = Vehicle::Get(this->window_number);
		bool is_localcompany = v->owner == _local_company;
		bool can_control = IsVehicleControlAllowed(v, _local_company);
		bool refitable_and_stopped_in_depot = IsVehicleRefitable(v);

		this->SetWidgetDisabledState(WID_VV_GOTO_DEPOT, !is_localcompany);
		this->SetWidgetDisabledState(WID_VV_REFIT, !refitable_and_stopped_in_depot || !is_localcompany);
		this->SetWidgetDisabledState(WID_VV_CLONE, !is_localcompany);

		if (v->type == VEH_TRAIN) {
			this->SetWidgetLoweredState(WID_VV_FORCE_PROCEED, Train::From(v)->force_proceed == TFP_SIGNAL);
			this->SetWidgetDisabledState(WID_VV_FORCE_PROCEED, !can_control);
			this->SetWidgetDisabledState(WID_VV_TURN_AROUND, !can_control);
		}

		this->DrawWidgets();
	}

	void SetStringParameters(int widget) const override
	{
		if (widget != WID_VV_CAPTION) return;

		const Vehicle *v = Vehicle::Get(this->window_number);
		SetDParam(0, v->index);
	}

	void DrawWidget(const Rect &r, int widget) const override
	{
		if (widget != WID_VV_START_STOP) return;

		const Vehicle *v = Vehicle::Get(this->window_number);
		StringID str;
		if (v->vehstatus & VS_CRASHED) {
			str = STR_VEHICLE_STATUS_CRASHED;
<<<<<<< HEAD
		} else if (v->breakdown_ctr == 1 || (v->type == VEH_TRAIN && Train::From(v)->flags & VRF_IS_BROKEN)) {
			if (_settings_game.vehicle.improved_breakdowns) {
				str = STR_VEHICLE_STATUS_BROKEN_DOWN_VEL;
				SetDParam(3, v->GetDisplaySpeed());
			} else {
				str = STR_VEHICLE_STATUS_BROKEN_DOWN;
			}

			if (v->type == VEH_AIRCRAFT) {
				SetDParam(0, _aircraft_breakdown_strings[v->breakdown_type]);
				if (v->breakdown_type == BREAKDOWN_AIRCRAFT_SPEED) {
					SetDParam(1, v->breakdown_severity << 3);
				} else {
					SetDParam(1, v->current_order.GetDestination());
				}
			} else {
				const Vehicle *w = (v->type == VEH_TRAIN) ? GetMostSeverelyBrokenEngine(Train::From(v)) : v;
				SetDParam(0, STR_BREAKDOWN_TYPE_CRITICAL + w->breakdown_type);

				if (w->breakdown_type == BREAKDOWN_LOW_SPEED) {
					SetDParam(1, min(w->First()->GetDisplayMaxSpeed(), w->breakdown_severity >> ((v->type == VEH_TRAIN) ? 0 : 1)));
				} else if (w->breakdown_type == BREAKDOWN_LOW_POWER) {
					int percent;
					if (v->type == VEH_TRAIN) {
						uint32 power, te;
						Train::From(v)->CalculatePower(power, te, true);
						percent = (100 * power) / Train::From(v)->gcache.cached_power;
					} else {
						percent = w->breakdown_severity * 100 / 256;
					}
					SetDParam(1, percent);
				}
			}
		} else if (v->vehstatus & VS_STOPPED) {
=======
		} else if (v->type != VEH_AIRCRAFT && v->breakdown_ctr == 1) { // check for aircraft necessary?
			str = STR_VEHICLE_STATUS_BROKEN_DOWN;
		} else if (v->vehstatus & VS_STOPPED && (!mouse_over_start_stop || v->IsStoppedInDepot())) {
>>>>>>> 00eccbe2
			if (v->type == VEH_TRAIN) {
				if (v->cur_speed == 0) {
					if (Train::From(v)->gcache.cached_power == 0) {
						str = STR_VEHICLE_STATUS_TRAIN_NO_POWER;
					} else {
						str = STR_VEHICLE_STATUS_STOPPED;
					}
				} else {
					SetDParam(0, v->GetDisplaySpeed());
					str = STR_VEHICLE_STATUS_TRAIN_STOPPING_VEL;
				}
			} else if (v->type == VEH_ROAD) {
				if (RoadVehicle::From(v)->IsRoadVehicleStopped()) {
					str = STR_VEHICLE_STATUS_STOPPED;
				} else {
					SetDParam(0, v->GetDisplaySpeed());
					str = STR_VEHICLE_STATUS_TRAIN_STOPPING_VEL;
				}
			} else { // no train/RV
				str = STR_VEHICLE_STATUS_STOPPED;
			}
		} else if (v->type == VEH_TRAIN && HasBit(Train::From(v)->flags, VRF_TRAIN_STUCK) && !v->current_order.IsType(OT_LOADING)) {
			str = HasBit(Train::From(v)->flags, VRF_WAITING_RESTRICTION) ? STR_VEHICLE_STATUS_TRAIN_STUCK_WAIT_RESTRICTION : STR_VEHICLE_STATUS_TRAIN_STUCK;
		} else if (v->type == VEH_TRAIN && Train::From(v)->reverse_distance > 1) {
			str = STR_VEHICLE_STATUS_TRAIN_REVERSING;
			SetDParam(0, v->GetDisplaySpeed());
		} else if (v->type == VEH_AIRCRAFT && HasBit(Aircraft::From(v)->flags, VAF_DEST_TOO_FAR) && !v->current_order.IsType(OT_LOADING)) {
			str = STR_VEHICLE_STATUS_AIRCRAFT_TOO_FAR;
		} else { // vehicle is in a "normal" state, show current order
			switch (v->current_order.GetType()) {
				case OT_GOTO_STATION: {
					SetDParam(0, v->current_order.GetDestination());
					SetDParam(1, v->GetDisplaySpeed());
					str = STR_VEHICLE_STATUS_HEADING_FOR_STATION_VEL;
					break;
				}

				case OT_GOTO_DEPOT: {
					SetDParam(0, v->type);
					SetDParam(1, v->current_order.GetDestination());
					SetDParam(2, v->GetDisplaySpeed());
					if (v->current_order.GetDepotActionType() & ODATFB_NEAREST_DEPOT) {
						/* This case *only* happens when multiple nearest depot orders
						 * follow each other (including an order list only one order: a
						 * nearest depot order) and there are no reachable depots.
						 * It is primarily to guard for the case that there is no
						 * depot with index 0, which would be used as fallback for
						 * evaluating the string in the status bar. */
						str = STR_EMPTY;
					} else if (v->current_order.GetDepotActionType() & ODATFB_SELL) {
						str = STR_VEHICLE_STATUS_HEADING_FOR_DEPOT_SELL_VEL;
					} else if (v->current_order.GetDepotActionType() & ODATFB_HALT) {
						str = STR_VEHICLE_STATUS_HEADING_FOR_DEPOT_VEL;
					} else {
						str = STR_VEHICLE_STATUS_HEADING_FOR_DEPOT_SERVICE_VEL;
					}
					break;
				}

				case OT_LOADING:
					str = STR_VEHICLE_STATUS_LOADING_UNLOADING;
					break;

				case OT_LOADING_ADVANCE:
					str = STR_VEHICLE_STATUS_LOADING_UNLOADING_ADVANCE;
					SetDParam(0, STR_VEHICLE_STATUS_LOADING_UNLOADING);
					SetDParam(1, v->GetDisplaySpeed());
					break;

				case OT_GOTO_WAYPOINT: {
					assert(v->type == VEH_TRAIN || v->type == VEH_SHIP);
					SetDParam(0, v->current_order.GetDestination());
					str = STR_VEHICLE_STATUS_HEADING_FOR_WAYPOINT_VEL;
					SetDParam(1, v->GetDisplaySpeed());
					break;
				}

				case OT_WAITING: {
					str = STR_VEHICLE_STATUS_TRAIN_WAITING_TIMETABLE;
					break;
				}

				case OT_LEAVESTATION:
					if (v->type != VEH_AIRCRAFT) {
						str = STR_VEHICLE_STATUS_LEAVING;
						break;
					}
					FALLTHROUGH;
				default:
					if (v->GetNumManualOrders() == 0) {
						str = STR_VEHICLE_STATUS_NO_ORDERS_VEL;
						SetDParam(0, v->GetDisplaySpeed());
					} else {
						str = STR_EMPTY;
					}
					break;
			}
		}

		/* Draw the flag plus orders. */
		bool rtl = (_current_text_dir == TD_RTL);
		uint text_offset = max(GetSpriteSize(SPR_FLAG_VEH_STOPPED).width, GetSpriteSize(SPR_FLAG_VEH_RUNNING).width) + WD_IMGBTN_LEFT + WD_IMGBTN_RIGHT;
		int text_left = r.left + (rtl ? (uint)WD_FRAMERECT_LEFT : text_offset);
		int text_right = r.right - (rtl ? text_offset : (uint)WD_FRAMERECT_RIGHT);
		int image_left = (rtl ? text_right + 1 : r.left) + WD_IMGBTN_LEFT;
		int image = ((v->vehstatus & VS_STOPPED) != 0) ? SPR_FLAG_VEH_STOPPED : SPR_FLAG_VEH_RUNNING;
		int lowered = this->IsWidgetLowered(WID_VV_START_STOP) ? 1 : 0;
		DrawSprite(image, PAL_NONE, image_left + lowered, r.top + WD_IMGBTN_TOP + lowered);
		DrawString(text_left + lowered, text_right + lowered, r.top + WD_FRAMERECT_TOP + lowered, str, TC_FROMSTRING, SA_HOR_CENTER);
	}

	void OnClick(Point pt, int widget, int click_count) override
	{
		const Vehicle *v = Vehicle::Get(this->window_number);

		switch (widget) {
			case WID_VV_START_STOP: // start stop
				if (_ctrl_pressed) {
					/* Scroll to current order destination */
					TileIndex tile = v->current_order.GetLocation(v);
					if (tile != INVALID_TILE) ScrollMainWindowToTile(tile);
				} else {
					/* Start/Stop */
					StartStopVehicle(v, false);
				}
				break;
			case WID_VV_CENTER_MAIN_VIEW: {// center main view
				const Window *mainwindow = FindWindowById(WC_MAIN_WINDOW, 0);
				/* code to allow the main window to 'follow' the vehicle if the ctrl key is pressed */
				if (_ctrl_pressed && mainwindow->viewport->zoom <= ZOOM_LVL_OUT_4X) {
					mainwindow->viewport->follow_vehicle = v->index;
				} else {
					ScrollMainWindowTo(v->x_pos, v->y_pos, v->z_pos);
				}
				break;
			}

			case WID_VV_GOTO_DEPOT: // goto hangar
				if (_shift_pressed) {
					if (HandlePlacePushButton(this, WID_VV_GOTO_DEPOT, ANIMCURSOR_PICKSTATION, HT_RECT)) {
						this->depot_select_ctrl_pressed = _ctrl_pressed;
						this->depot_select_active = true;
					}
				} else if (_settings_client.gui.show_depot_sell_gui && v->current_order.IsType(OT_GOTO_DEPOT)) {
					if (_ctrl_pressed) {
						OrderDepotActionFlags flags = v->current_order.GetDepotActionType() & (ODATFB_HALT | ODATFB_SELL);
						DropDownList list;
						list.emplace_back(new DropDownListStringItem(STR_VEHICLE_LIST_SEND_FOR_SERVICING, DEPOT_SERVICE | DEPOT_DONT_CANCEL, !flags));
						list.emplace_back(new DropDownListStringItem(BaseVehicleListWindow::vehicle_depot_name[v->type], DEPOT_DONT_CANCEL, flags == ODATFB_HALT));
						list.emplace_back(new DropDownListStringItem(BaseVehicleListWindow::vehicle_depot_sell_name[v->type], DEPOT_SELL | DEPOT_DONT_CANCEL, flags == (ODATFB_HALT | ODATFB_SELL)));
						list.emplace_back(new DropDownListStringItem(STR_VEHICLE_LIST_CANCEL_DEPOT_SERVICE, DEPOT_CANCEL, false));
						ShowDropDownList(this, std::move(list), -1, widget, 0, true);
					} else {
						DoCommandP(v->tile, v->index | DEPOT_CANCEL, 0, GetCmdSendToDepot(v));
					}
				} else {
					this->HandleButtonClick(WID_VV_GOTO_DEPOT);
					DoCommandP(v->tile, v->index | (_ctrl_pressed ? DEPOT_SERVICE : 0U), 0, GetCmdSendToDepot(v));
				}
				break;
			case WID_VV_REFIT: // refit
				ShowVehicleRefitWindow(v, INVALID_VEH_ORDER_ID, this);
				break;
			case WID_VV_SHOW_ORDERS: // show orders
				if (_ctrl_pressed) {
					ShowTimetableWindow(v);
				} else {
					ShowOrdersWindow(v);
				}
				break;
			case WID_VV_SHOW_DETAILS: // show details
				if (_ctrl_pressed) {
					ShowCompanyGroupForVehicle(v);
				} else {
					ShowVehicleDetailsWindow(v);
				}
				break;
			case WID_VV_CLONE: // clone vehicle
				/* Suppress the vehicle GUI when share-cloning.
				 * There is no point to it except for starting the vehicle.
				 * For starting the vehicle the player has to open the depot GUI, which is
				 * most likely already open, but is also visible in the vehicle viewport. */
				DoCommandP(v->tile, v->index, _ctrl_pressed ? 1 : 0,
										_vehicle_command_translation_table[VCT_CMD_CLONE_VEH][v->type],
										_ctrl_pressed ? nullptr : CcCloneVehicle);
				break;
			case WID_VV_TURN_AROUND: // turn around
				assert(v->IsGroundVehicle());
				DoCommandP(v->tile, v->index, 0,
										_vehicle_command_translation_table[VCT_CMD_TURN_AROUND][v->type]);
				break;
			case WID_VV_FORCE_PROCEED: // force proceed
				assert(v->type == VEH_TRAIN);
				DoCommandP(v->tile, v->index, 0, CMD_FORCE_TRAIN_PROCEED | CMD_MSG(STR_ERROR_CAN_T_MAKE_TRAIN_PASS_SIGNAL));
				break;
		}
	}

<<<<<<< HEAD
	virtual void OnDropdownSelect(int widget, int index) OVERRIDE
	{
		switch (widget) {
			case WID_VV_GOTO_DEPOT: {
				const Vehicle *v = Vehicle::Get(this->window_number);
				DoCommandP(v->tile, v->index | index, 0, GetCmdSendToDepot(v));
				break;
			}
		}
	}

	virtual void OnTimeout() override
	{
		if (!this->depot_select_active) {
			this->RaiseWidget(WID_VV_GOTO_DEPOT);
			this->SetWidgetDirty(WID_VV_GOTO_DEPOT);
		}
	}

	virtual void OnPlaceObject(Point pt, TileIndex tile) override
	{
		const Vehicle *v = Vehicle::Get(this->window_number);
		if (IsDepotTile(tile) && GetDepotVehicleType(tile) == v->type && IsInfraTileUsageAllowed(v->type, v->owner, tile)) {
			if (v->type == VEH_ROAD && (GetRoadTypes(tile) & RoadVehicle::From(v)->compatible_roadtypes) == 0) return;
			DoCommandP(v->tile, v->index | (this->depot_select_ctrl_pressed ? DEPOT_SERVICE : 0U) | DEPOT_SPECIFIC, tile, GetCmdSendToDepot(v));
			ResetObjectToPlace();
			this->RaiseButtons();
		}
	}

	virtual void OnPlaceObjectAbort() override
	{
		this->depot_select_active = false;
		this->RaiseWidget(WID_VV_GOTO_DEPOT);
		this->SetWidgetDirty(WID_VV_GOTO_DEPOT);
	}

	virtual bool OnRightClick(Point pt, int widget) override
	{
		if (widget == WID_VV_GOTO_DEPOT && _settings_client.gui.hover_delay_ms == 0) {
			const Vehicle *v = Vehicle::Get(this->window_number);
			if (_settings_client.gui.show_depot_sell_gui && v->current_order.IsType(OT_GOTO_DEPOT)) {
				GuiShowTooltips(this, STR_VEHICLE_VIEW_SEND_TO_DEPOT_MENU, 0, nullptr, TCC_RIGHT_CLICK);
			} else {
				uint64 arg = STR_VEHICLE_VIEW_TRAIN_SEND_TO_DEPOT_TOOLTIP + v->type;
				GuiShowTooltips(this, STR_VEHICLE_VIEW_SEND_TO_DEPOT_TOOLTIP_SHIFT, 1, &arg, TCC_RIGHT_CLICK);
			}
		}
		return false;
	}

	virtual void OnHover(Point pt, int widget) override
	{
		if (widget == WID_VV_GOTO_DEPOT) {
			const Vehicle *v = Vehicle::Get(this->window_number);
			if (_settings_client.gui.show_depot_sell_gui && v->current_order.IsType(OT_GOTO_DEPOT)) {
				GuiShowTooltips(this, STR_VEHICLE_VIEW_SEND_TO_DEPOT_MENU, 0, nullptr, TCC_HOVER);
			} else {
				uint64 arg = STR_VEHICLE_VIEW_TRAIN_SEND_TO_DEPOT_TOOLTIP + v->type;
				GuiShowTooltips(this, STR_VEHICLE_VIEW_SEND_TO_DEPOT_TOOLTIP_SHIFT, 1, &arg, TCC_HOVER);
			}
=======
	void OnMouseOver(Point pt, int widget) override
	{
		bool start_stop = widget == WID_VV_START_STOP;
		if (start_stop != mouse_over_start_stop) {
			mouse_over_start_stop = start_stop;
			this->SetWidgetDirty(WID_VV_START_STOP);
>>>>>>> 00eccbe2
		}
	}

	void OnResize() override
	{
		if (this->viewport != nullptr) {
			NWidgetViewport *nvp = this->GetWidget<NWidgetViewport>(WID_VV_VIEWPORT);
			nvp->UpdateViewportCoordinates(this);
		}
	}

	void UpdateButtonStatus()
	{
		const Vehicle *v = Vehicle::Get(this->window_number);
		bool veh_stopped = v->IsStoppedInDepot();

		/* Widget WID_VV_GOTO_DEPOT must be hidden if the vehicle is already stopped in depot.
		 * Widget WID_VV_CLONE_VEH should then be shown, since cloning is allowed only while in depot and stopped.
		 */
		PlaneSelections plane = veh_stopped ? SEL_DC_CLONE : SEL_DC_GOTO_DEPOT;
		NWidgetStacked *nwi = this->GetWidget<NWidgetStacked>(WID_VV_SELECT_DEPOT_CLONE); // Selection widget 'send to depot' / 'clone'.
		if (nwi->shown_plane + SEL_DC_BASEPLANE != plane) {
			this->SelectPlane(plane);
			this->SetWidgetDirty(WID_VV_SELECT_DEPOT_CLONE);
		}
		/* The same system applies to widget WID_VV_REFIT_VEH and VVW_WIDGET_TURN_AROUND.*/
		if (v->IsGroundVehicle()) {
			PlaneSelections plane = veh_stopped ? SEL_RT_REFIT : SEL_RT_TURN_AROUND;
			NWidgetStacked *nwi = this->GetWidget<NWidgetStacked>(WID_VV_SELECT_REFIT_TURN);
			if (nwi->shown_plane + SEL_RT_BASEPLANE != plane) {
				this->SelectPlane(plane);
				this->SetWidgetDirty(WID_VV_SELECT_REFIT_TURN);
			}
		}
	}

	virtual void OnRealtimeTick(uint delta_ms) override
	{
		if (_pause_mode != PM_UNPAUSED) this->OnGameTick();
	}

	/**
	 * Some data on this window has become invalid.
	 * @param data Information about the changed data.
	 * @param gui_scope Whether the call is done from GUI scope. You may not do everything when not in GUI scope. See #InvalidateWindowData() for details.
	 */
	void OnInvalidateData(int data = 0, bool gui_scope = true) override
	{
		if (data == VIWD_AUTOREPLACE) {
			/* Autoreplace replaced the vehicle.
			 * Nothing to do for this window. */
			return;
		}

		this->UpdateButtonStatus();
	}

	bool IsNewGRFInspectable() const override
	{
		return ::IsNewGRFInspectable(GetGrfSpecFeature(Vehicle::Get(this->window_number)->type), this->window_number);
	}

	void ShowNewGRFInspectWindow() const override
	{
		::ShowNewGRFInspectWindow(GetGrfSpecFeature(Vehicle::Get(this->window_number)->type), this->window_number);
	}
};


/** Shows the vehicle view window of the given vehicle. */
void ShowVehicleViewWindow(const Vehicle *v)
{
	AllocateWindowDescFront<VehicleViewWindow>((v->type == VEH_TRAIN) ? &_train_view_desc : &_vehicle_view_desc, v->index);
}

/**
 * Dispatch a "vehicle selected" event if any window waits for it.
 * @param v selected vehicle;
 * @return did any window accept vehicle selection?
 */
bool VehicleClicked(const Vehicle *v)
{
	assert(v != nullptr);
	if (!(_thd.place_mode & HT_VEHICLE)) return false;

	v = v->First();
	if (!v->IsPrimaryVehicle()) return false;

	return _thd.GetCallbackWnd()->OnVehicleSelect(v);
}

void StopGlobalFollowVehicle(const Vehicle *v)
{
	Window *w = FindWindowById(WC_MAIN_WINDOW, 0);
	if (w != nullptr && w->viewport->follow_vehicle == v->index) {
		ScrollMainWindowTo(v->x_pos, v->y_pos, v->z_pos, true); // lock the main view on the vehicle's last position
		w->viewport->follow_vehicle = INVALID_VEHICLE;
	}
}


/**
 * This is the Callback method after the construction attempt of a primary vehicle
 * @param result indicates completion (or not) of the operation
 * @param tile unused
 * @param p1 unused
 * @param p2 unused
 * @param cmd unused
 */
void CcBuildPrimaryVehicle(const CommandCost &result, TileIndex tile, uint32 p1, uint32 p2, uint32 cmd)
{
	if (result.Failed()) return;

	const Vehicle *v = Vehicle::Get(_new_vehicle_id);
	ShowVehicleViewWindow(v);
}

/**
 * Get the width of a vehicle (part) in pixels.
 * @param v Vehicle to get the width for.
 * @return Width of the vehicle.
 */
int GetSingleVehicleWidth(const Vehicle *v, EngineImageType image_type)
{
	switch (v->type) {
		case VEH_TRAIN:
			return Train::From(v)->GetDisplayImageWidth();

		case VEH_ROAD:
			return RoadVehicle::From(v)->GetDisplayImageWidth();

		default:
			bool rtl = _current_text_dir == TD_RTL;
			VehicleSpriteSeq seq;
			v->GetImage(rtl ? DIR_E : DIR_W, image_type, &seq);
			Rect16 rec = seq.GetBounds();
			return UnScaleGUI(rec.right - rec.left + 1);
	}
}

/**
 * Get the width of a vehicle (including all parts of the consist) in pixels.
 * @param v Vehicle to get the width for.
 * @return Width of the vehicle.
 */
int GetVehicleWidth(const Vehicle *v, EngineImageType image_type)
{
	if (v->type == VEH_TRAIN || v->type == VEH_ROAD) {
		int vehicle_width = 0;
		for (const Vehicle *u = v; u != nullptr; u = u->Next()) {
			vehicle_width += GetSingleVehicleWidth(u, image_type);
		}
		return vehicle_width;
	} else {
		return GetSingleVehicleWidth(v, image_type);
	}
}

/**
 * Set the mouse cursor to look like a vehicle.
 * @param v Vehicle
 * @param image_type Type of vehicle image to use.
 */
void SetMouseCursorVehicle(const Vehicle *v, EngineImageType image_type)
{
	bool rtl = _current_text_dir == TD_RTL;

	_cursor.sprite_count = 0;
	int total_width = 0;
	for (; v != nullptr; v = v->HasArticulatedPart() ? v->GetNextArticulatedPart() : nullptr) {
		if (total_width >= 2 * (int)VEHICLEINFO_FULL_VEHICLE_WIDTH) break;

		PaletteID pal = (v->vehstatus & VS_CRASHED) ? PALETTE_CRASH : GetVehiclePalette(v);
		VehicleSpriteSeq seq;
		v->GetImage(rtl ? DIR_E : DIR_W, image_type, &seq);

		if (_cursor.sprite_count + seq.count > lengthof(_cursor.sprite_seq)) break;

		for (uint i = 0; i < seq.count; ++i) {
			PaletteID pal2 = (v->vehstatus & VS_CRASHED) || !seq.seq[i].pal ? pal : seq.seq[i].pal;
			_cursor.sprite_seq[_cursor.sprite_count].sprite = seq.seq[i].sprite;
			_cursor.sprite_seq[_cursor.sprite_count].pal = pal2;
			_cursor.sprite_pos[_cursor.sprite_count].x = rtl ? -total_width : total_width;
			_cursor.sprite_pos[_cursor.sprite_count].y = 0;
			_cursor.sprite_count++;
		}

		total_width += GetSingleVehicleWidth(v, image_type);
	}

	int offs = ((int)VEHICLEINFO_FULL_VEHICLE_WIDTH - total_width) / 2;
	if (rtl) offs = -offs;
	for (uint i = 0; i < _cursor.sprite_count; ++i) {
		_cursor.sprite_pos[i].x += offs;
	}

	UpdateCursorSize();
}<|MERGE_RESOLUTION|>--- conflicted
+++ resolved
@@ -3290,7 +3290,6 @@
 		StringID str;
 		if (v->vehstatus & VS_CRASHED) {
 			str = STR_VEHICLE_STATUS_CRASHED;
-<<<<<<< HEAD
 		} else if (v->breakdown_ctr == 1 || (v->type == VEH_TRAIN && Train::From(v)->flags & VRF_IS_BROKEN)) {
 			if (_settings_game.vehicle.improved_breakdowns) {
 				str = STR_VEHICLE_STATUS_BROKEN_DOWN_VEL;
@@ -3324,12 +3323,7 @@
 					SetDParam(1, percent);
 				}
 			}
-		} else if (v->vehstatus & VS_STOPPED) {
-=======
-		} else if (v->type != VEH_AIRCRAFT && v->breakdown_ctr == 1) { // check for aircraft necessary?
-			str = STR_VEHICLE_STATUS_BROKEN_DOWN;
 		} else if (v->vehstatus & VS_STOPPED && (!mouse_over_start_stop || v->IsStoppedInDepot())) {
->>>>>>> 00eccbe2
 			if (v->type == VEH_TRAIN) {
 				if (v->cur_speed == 0) {
 					if (Train::From(v)->gcache.cached_power == 0) {
@@ -3528,7 +3522,6 @@
 		}
 	}
 
-<<<<<<< HEAD
 	virtual void OnDropdownSelect(int widget, int index) OVERRIDE
 	{
 		switch (widget) {
@@ -3590,14 +3583,15 @@
 				uint64 arg = STR_VEHICLE_VIEW_TRAIN_SEND_TO_DEPOT_TOOLTIP + v->type;
 				GuiShowTooltips(this, STR_VEHICLE_VIEW_SEND_TO_DEPOT_TOOLTIP_SHIFT, 1, &arg, TCC_HOVER);
 			}
-=======
+		}
+	}
+
 	void OnMouseOver(Point pt, int widget) override
 	{
 		bool start_stop = widget == WID_VV_START_STOP;
 		if (start_stop != mouse_over_start_stop) {
 			mouse_over_start_stop = start_stop;
 			this->SetWidgetDirty(WID_VV_START_STOP);
->>>>>>> 00eccbe2
 		}
 	}
 
