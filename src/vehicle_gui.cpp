/*
 * This file is part of OpenTTD.
 * OpenTTD is free software; you can redistribute it and/or modify it under the terms of the GNU General Public License as published by the Free Software Foundation, version 2.
 * OpenTTD is distributed in the hope that it will be useful, but WITHOUT ANY WARRANTY; without even the implied warranty of MERCHANTABILITY or FITNESS FOR A PARTICULAR PURPOSE.
 * See the GNU General Public License for more details. You should have received a copy of the GNU General Public License along with OpenTTD. If not, see <http://www.gnu.org/licenses/>.
 */

/** @file vehicle_gui.cpp The base GUI for all vehicles. */

#include "stdafx.h"
#include "debug.h"
#include "company_func.h"
#include "gui.h"
#include "textbuf_gui.h"
#include "command_func.h"
#include "vehicle_gui_base.h"
#include "viewport_func.h"
#include "newgrf_text.h"
#include "newgrf_debug.h"
#include "roadveh.h"
#include "train.h"
#include "aircraft.h"
#include "depot_map.h"
#include "group_gui.h"
#include "strings_func.h"
#include "vehicle_func.h"
#include "autoreplace_gui.h"
#include "string_func.h"
#include "widgets/dropdown_func.h"
#include "timetable.h"
#include "articulated_vehicles.h"
#include "spritecache.h"
#include "core/geometry_func.hpp"
#include "core/container_func.hpp"
#include "company_base.h"
#include "engine_func.h"
#include "station_base.h"
#include "infrastructure_func.h"
#include "tilehighlight_func.h"
#include "train.h"
#include "tbtr_template_gui_main.h"
#include "zoom_func.h"
#include "tracerestrict.h"
#include "depot_base.h"
#include "hotkeys.h"

#include <vector>
#include <algorithm>

#include "safeguards.h"


BaseVehicleListWindow::GroupBy _grouping[VLT_END][VEH_COMPANY_END];
Sorting _sorting[BaseVehicleListWindow::GB_END];

static BaseVehicleListWindow::VehicleIndividualSortFunction VehicleNumberSorter;
static BaseVehicleListWindow::VehicleIndividualSortFunction VehicleNameSorter;
static BaseVehicleListWindow::VehicleIndividualSortFunction VehicleAgeSorter;
static BaseVehicleListWindow::VehicleIndividualSortFunction VehicleProfitThisYearSorter;
static BaseVehicleListWindow::VehicleIndividualSortFunction VehicleProfitLastYearSorter;
static BaseVehicleListWindow::VehicleIndividualSortFunction VehicleProfitLifetimeSorter;
static BaseVehicleListWindow::VehicleIndividualSortFunction VehicleCargoSorter;
static BaseVehicleListWindow::VehicleIndividualSortFunction VehicleReliabilitySorter;
static BaseVehicleListWindow::VehicleIndividualSortFunction VehicleMaxSpeedSorter;
static BaseVehicleListWindow::VehicleIndividualSortFunction VehicleModelSorter;
static BaseVehicleListWindow::VehicleIndividualSortFunction VehicleValueSorter;
static BaseVehicleListWindow::VehicleIndividualSortFunction VehicleLengthSorter;
static BaseVehicleListWindow::VehicleIndividualSortFunction VehicleTimeToLiveSorter;
static BaseVehicleListWindow::VehicleIndividualSortFunction VehicleTimetableDelaySorter;
static BaseVehicleListWindow::VehicleIndividualSortFunction VehicleAverageOrderOccupancySorter;
static BaseVehicleListWindow::VehicleIndividualSortFunction VehicleMaxSpeedLoadedSorter;
static BaseVehicleListWindow::VehicleGroupSortFunction VehicleGroupLengthSorter;
static BaseVehicleListWindow::VehicleGroupSortFunction VehicleGroupTotalProfitThisYearSorter;
static BaseVehicleListWindow::VehicleGroupSortFunction VehicleGroupTotalProfitLastYearSorter;
static BaseVehicleListWindow::VehicleGroupSortFunction VehicleGroupAverageProfitThisYearSorter;
static BaseVehicleListWindow::VehicleGroupSortFunction VehicleGroupAverageProfitLastYearSorter;

/** Wrapper to convert a VehicleIndividualSortFunction to a VehicleGroupSortFunction */
template <BaseVehicleListWindow::VehicleIndividualSortFunction func>
static bool VehicleIndividualToGroupSorterWrapper(GUIVehicleGroup const &a, GUIVehicleGroup const &b)
{
	return func(*(a.vehicles_begin), *(b.vehicles_begin));
}

enum VehicleSortType
{
	VST_NUMBER,
	VST_NAME,
	VST_AGE,
	VST_PROFIT_THIS_YEAR,
	VST_PROFIT_LAST_YEAR,
	VST_PROFIT_LIFETIME,
	VST_CARGO,
	VST_RELIABILITY,
	VST_MAX_SPEED,
	VST_MODEL,
	VST_VALUE,
	VST_LENGTH,
	VST_TIME_TO_LIVE,
	VST_TIMETABLE_DELAY,
	VST_AVERAGE_ORDER_OCCUPANCY,
	VST_MAX_SPEED_LOADED,
};

BaseVehicleListWindow::VehicleGroupSortFunction * const BaseVehicleListWindow::vehicle_group_none_sorter_funcs[] = {
	&VehicleIndividualToGroupSorterWrapper<VehicleNumberSorter>,
	&VehicleIndividualToGroupSorterWrapper<VehicleNameSorter>,
	&VehicleIndividualToGroupSorterWrapper<VehicleAgeSorter>,
	&VehicleIndividualToGroupSorterWrapper<VehicleProfitThisYearSorter>,
	&VehicleIndividualToGroupSorterWrapper<VehicleProfitLastYearSorter>,
	&VehicleIndividualToGroupSorterWrapper<VehicleProfitLifetimeSorter>,
	&VehicleIndividualToGroupSorterWrapper<VehicleCargoSorter>,
	&VehicleIndividualToGroupSorterWrapper<VehicleReliabilitySorter>,
	&VehicleIndividualToGroupSorterWrapper<VehicleMaxSpeedSorter>,
	&VehicleIndividualToGroupSorterWrapper<VehicleModelSorter>,
	&VehicleIndividualToGroupSorterWrapper<VehicleValueSorter>,
	&VehicleIndividualToGroupSorterWrapper<VehicleLengthSorter>,
	&VehicleIndividualToGroupSorterWrapper<VehicleTimeToLiveSorter>,
	&VehicleIndividualToGroupSorterWrapper<VehicleTimetableDelaySorter>,
	&VehicleIndividualToGroupSorterWrapper<VehicleAverageOrderOccupancySorter>,
	&VehicleIndividualToGroupSorterWrapper<VehicleMaxSpeedLoadedSorter>,
};

const StringID BaseVehicleListWindow::vehicle_group_none_sorter_names[] = {
	STR_SORT_BY_NUMBER,
	STR_SORT_BY_NAME,
	STR_SORT_BY_AGE,
	STR_SORT_BY_PROFIT_THIS_YEAR,
	STR_SORT_BY_PROFIT_LAST_YEAR,
	STR_SORT_BY_PROFIT_LIFETIME,
	STR_SORT_BY_TOTAL_CAPACITY_PER_CARGOTYPE,
	STR_SORT_BY_RELIABILITY,
	STR_SORT_BY_MAX_SPEED,
	STR_SORT_BY_MODEL,
	STR_SORT_BY_VALUE,
	STR_SORT_BY_LENGTH,
	STR_SORT_BY_LIFE_TIME,
	STR_SORT_BY_TIMETABLE_DELAY,
	STR_SORT_BY_AVG_ORDER_OCCUPANCY,
	STR_SORT_BY_MAX_SPEED_LOADED,
	INVALID_STRING_ID
};

BaseVehicleListWindow::VehicleGroupSortFunction * const BaseVehicleListWindow::vehicle_group_shared_orders_sorter_funcs[] = {
	&VehicleGroupLengthSorter,
	&VehicleGroupTotalProfitThisYearSorter,
	&VehicleGroupTotalProfitLastYearSorter,
	&VehicleGroupAverageProfitThisYearSorter,
	&VehicleGroupAverageProfitLastYearSorter,
};

const StringID BaseVehicleListWindow::vehicle_group_shared_orders_sorter_names[] = {
	STR_SORT_BY_NUM_VEHICLES,
	STR_SORT_BY_TOTAL_PROFIT_THIS_YEAR,
	STR_SORT_BY_TOTAL_PROFIT_LAST_YEAR,
	STR_SORT_BY_AVERAGE_PROFIT_THIS_YEAR,
	STR_SORT_BY_AVERAGE_PROFIT_LAST_YEAR,
	INVALID_STRING_ID
};

const StringID BaseVehicleListWindow::vehicle_group_by_names[] = {
	STR_GROUP_BY_NONE,
	STR_GROUP_BY_SHARED_ORDERS,
	INVALID_STRING_ID
};

const StringID BaseVehicleListWindow::vehicle_depot_name[] = {
	STR_VEHICLE_LIST_SEND_TRAIN_TO_DEPOT,
	STR_VEHICLE_LIST_SEND_ROAD_VEHICLE_TO_DEPOT,
	STR_VEHICLE_LIST_SEND_SHIP_TO_DEPOT,
	STR_VEHICLE_LIST_SEND_AIRCRAFT_TO_HANGAR
};

const StringID BaseVehicleListWindow::vehicle_depot_sell_name[] = {
	STR_VEHICLE_LIST_SEND_TRAIN_TO_DEPOT_SELL,
	STR_VEHICLE_LIST_SEND_ROAD_VEHICLE_TO_DEPOT_SELL,
	STR_VEHICLE_LIST_SEND_SHIP_TO_DEPOT_SELL,
	STR_VEHICLE_LIST_SEND_AIRCRAFT_TO_HANGAR_SELL
};

BaseVehicleListWindow::BaseVehicleListWindow(WindowDesc *desc, WindowNumber wno) : Window(desc), vli(VehicleListIdentifier::UnPack(wno))
{
	this->grouping = _grouping[vli.type][vli.vtype];
	this->vehicle_sel = INVALID_VEHICLE;
	this->UpdateSortingFromGrouping();
}

/**
 * Get the number of digits of space required for the given number.
 * @param number The number.
 * @return The number of digits to allocate space for.
 */
uint CountDigitsForAllocatingSpace(uint number)
{
	if (number >= 10000) return 5;
	if (number >= 1000) return 4;
	if (number >= 100) return 3;

	/*
	 * When the smallest unit number is less than 10, it is
	 * quite likely that it will expand to become more than
	 * 10 quite soon.
	 */
	return 2;
}

/**
 * Get the number of digits the biggest unit number of a set of vehicles has.
 * @param vehicles The list of vehicles.
 * @return The number of digits to allocate space for.
 */
uint GetUnitNumberDigits(VehicleList &vehicles)
{
	uint unitnumber = 0;
	for (const Vehicle *v : vehicles) {
		unitnumber = std::max<uint>(unitnumber, v->unitnumber);
	}

	return CountDigitsForAllocatingSpace(unitnumber);
}

void BaseVehicleListWindow::CountOwnVehicles()
{
	this->own_vehicles = 0;
	for (const GUIVehicleGroup &vg : this->vehgroups) {
		if ((*(vg.vehicles_begin))->owner == _local_company) this->own_vehicles++;
	}
	this->own_company = _local_company;
}

void BaseVehicleListWindow::BuildVehicleList()
{
	if (!this->vehgroups.NeedRebuild()) return;

	DEBUG(misc, 3, "Building vehicle list type %d for company %d given index %d", this->vli.type, this->vli.company, this->vli.index);

	this->vehgroups.clear();

	GenerateVehicleSortList(&this->vehicles, this->vli);

	CargoTypes used = 0;
	for (const Vehicle *v : this->vehicles) {
		for (const Vehicle *u = v; u != nullptr; u = u->Next()) {
			if (u->cargo_cap > 0) SetBit(used, u->cargo_type);
		}
	}
	this->used_cargoes = used;

	if (this->grouping == GB_NONE) {
		uint max_unitnumber = 0;
		for (auto it = this->vehicles.begin(); it != this->vehicles.end(); ++it) {
			this->vehgroups.emplace_back(it, it + 1);

			max_unitnumber = std::max<uint>(max_unitnumber, (*it)->unitnumber);
		}
		this->unitnumber_digits = CountDigitsForAllocatingSpace(max_unitnumber);
	} else {
		/* Sort by the primary vehicle; we just want all vehicles that share the same orders to form a contiguous range. */
		std::stable_sort(this->vehicles.begin(), this->vehicles.end(), [](const Vehicle * const &u, const Vehicle * const &v) {
			return u->FirstShared() < v->FirstShared();
		});

		uint max_num_vehicles = 0;

		VehicleList::const_iterator begin = this->vehicles.begin();
		while (begin != this->vehicles.end()) {
			VehicleList::const_iterator end = std::find_if_not(begin, this->vehicles.cend(), [first_shared = (*begin)->FirstShared()](const Vehicle * const &v) {
				return v->FirstShared() == first_shared;
			});

			this->vehgroups.emplace_back(begin, end);

			max_num_vehicles = std::max<uint>(max_num_vehicles, static_cast<uint>(end - begin));

			begin = end;
		}

		this->unitnumber_digits = CountDigitsForAllocatingSpace(max_num_vehicles);
	}
	this->FilterVehicleList();
	this->CountOwnVehicles();

	this->vehgroups.RebuildDone();
	this->vscroll->SetCount(this->vehgroups.size());
}

<<<<<<< HEAD
static bool GroupCargoFilter(const GUIVehicleGroup* group, const CargoID cid)
=======
/**
 * Check whether a single vehicle should pass the filter.
 *
 * @param v The vehicle to check.
 * @param cid The cargo to filter for.
 * @return true iff the vehicle carries the cargo.
 */
static bool CargoFilterSingle(const Vehicle *v, const CargoID cid)
{
	if (cid == CargoFilterCriteria::CF_ANY) {
		return true;
	} else if (cid == CargoFilterCriteria::CF_NONE) {
		for (const Vehicle *w = v; w != nullptr; w = w->Next()) {
			if (w->cargo_cap > 0) {
				return false;
			}
		}
		return true;
	} else if (cid == CargoFilterCriteria::CF_FREIGHT) {
		bool have_capacity = false;
		for (const Vehicle *w = v; w != nullptr; w = w->Next()) {
			if (w->cargo_cap > 0) {
				if (IsCargoInClass(w->cargo_type, CC_PASSENGERS)) {
					return false;
				} else {
					have_capacity = true;
				}
			}
		}
		return have_capacity;
	} else {
		for (const Vehicle *w = v; w != nullptr; w = w->Next()) {
			if (w->cargo_cap > 0 && w->cargo_type == cid) {
				return true;
			}
		}
		return false;
	}
}

/**
 * Check whether a vehicle can carry a specific cargo.
 *
 * @param vehgroup The vehicle group which contains the vehicle to be checked
 * @param cid The cargo what we are looking for
 * @return Whether the vehicle can carry the specified cargo or not
 */
static bool CargoFilter(const GUIVehicleGroup *vehgroup, const CargoID cid)
>>>>>>> f7bd70ba
{
	if (cid == CF_ANY) return true;
	for (VehicleList::const_iterator v = group->vehicles_begin; v != group->vehicles_end; ++v) {
		if (VehicleCargoFilter(*v, cid)) return true;
	}
	return false;
}

static GUIVehicleGroupList::FilterFunction * const _filter_funcs[] = {
	&GroupCargoFilter,
};

/**
 * Set cargo filter for the vehicle group list.
 * @param cid The cargo to be set.
 */
void BaseVehicleListWindow::SetCargoFilter(CargoID cid)
{
	if (this->cargo_filter_criteria != cid) {
		this->cargo_filter_criteria = cid;
		/* Deactivate filter if criteria is 'Show All', activate it otherwise. */
		this->vehgroups.SetFilterState(this->cargo_filter_criteria != CargoFilterCriteria::CF_ANY);
		this->vehgroups.SetFilterType(0);
		this->vehgroups.ForceRebuild();
	}
}

/** Populate the filter list and set the cargo filter criteria. */
void BaseVehicleListWindow::SetCargoFilterArray()
{
	this->cargo_filter_criteria = CargoFilterCriteria::CF_ANY;
	this->vehgroups.SetFilterFuncs(_filter_funcs);
	this->vehgroups.SetFilterState(this->cargo_filter_criteria != CargoFilterCriteria::CF_ANY);
}

/** Filter the engine list against the currently selected cargo filter */
void BaseVehicleListWindow::FilterVehicleList()
{
	this->vehgroups.Filter(this->cargo_filter_criteria);
	if (this->vehicles.empty()) {
		/* No vehicle passed through the filter, invalidate the previously selected vehicle */
		this->vehicle_sel = INVALID_VEHICLE;
	} else if (this->vehicle_sel != INVALID_VEHICLE && std::find(this->vehicles.begin(), this->vehicles.end(), Vehicle::Get(this->vehicle_sel)) == this->vehicles.end()) { // previously selected engine didn't pass the filter, remove selection
		this->vehicle_sel = INVALID_VEHICLE;
	}
}

/**
 * Compute the size for the Action dropdown.
 * @param show_autoreplace If true include the autoreplace item.
 * @param show_group If true include group-related stuff.
 * @return Required size.
 */
Dimension BaseVehicleListWindow::GetActionDropdownSize(bool show_autoreplace, bool show_group, bool show_template_replace, StringID change_order_str)
{
	Dimension d = {0, 0};

	if (show_autoreplace) d = maxdim(d, GetStringBoundingBox(STR_VEHICLE_LIST_REPLACE_VEHICLES));
	if (show_autoreplace && show_template_replace) {
		d = maxdim(d, GetStringBoundingBox(STR_TMPL_TEMPLATE_REPLACEMENT));
	}
	d = maxdim(d, GetStringBoundingBox(STR_VEHICLE_LIST_SEND_FOR_SERVICING));
	d = maxdim(d, GetStringBoundingBox(this->vehicle_depot_name[this->vli.vtype]));

	if (show_group) {
		d = maxdim(d, GetStringBoundingBox(STR_GROUP_ADD_SHARED_VEHICLE));
		d = maxdim(d, GetStringBoundingBox(STR_GROUP_REMOVE_ALL_VEHICLES));
	}

	if (change_order_str != 0) {
		d = maxdim(d, GetStringBoundingBox(change_order_str));
	}

	d = maxdim(d, GetStringBoundingBox(STR_VEHICLE_LIST_CREATE_GROUP));

	return d;
}

void BaseVehicleListWindow::OnInit()
{
	this->order_arrow_width = GetStringBoundingBox(STR_JUST_RIGHT_ARROW, FS_SMALL).width;
	this->SetCargoFilterArray();
}

StringID BaseVehicleListWindow::GetCargoFilterLabel(CargoID cid) const
{
	switch (cid) {
		case CargoFilterCriteria::CF_ANY: return STR_CARGO_TYPE_FILTER_ALL;
		case CargoFilterCriteria::CF_FREIGHT: return STR_CARGO_TYPE_FILTER_FREIGHT;
		case CargoFilterCriteria::CF_NONE: return STR_CARGO_TYPE_FILTER_NONE;
		default: return CargoSpec::Get(cid)->name;
	}
}

/**
 * Build drop down list for cargo filter selection.
 * @param full If true, build list with all cargo types, instead of only used cargo types.
 * @return Drop down list for cargo filter.
 */
DropDownList BaseVehicleListWindow::BuildCargoDropDownList(bool full) const
{
	DropDownList list;

	/* Add item for disabling filtering. */
	list.push_back(std::make_unique<DropDownListStringItem>(this->GetCargoFilterLabel(CargoFilterCriteria::CF_ANY), CargoFilterCriteria::CF_ANY, false));
	/* Add item for freight (i.e. vehicles with cargo capacity and with no passenger capacity). */
	list.push_back(std::make_unique<DropDownListStringItem>(this->GetCargoFilterLabel(CargoFilterCriteria::CF_FREIGHT), CargoFilterCriteria::CF_FREIGHT, false));
	/* Add item for vehicles not carrying anything, e.g. train engines. */
	list.push_back(std::make_unique<DropDownListStringItem>(this->GetCargoFilterLabel(CargoFilterCriteria::CF_NONE), CargoFilterCriteria::CF_NONE, false));

	/* Add cargos */
	Dimension d = GetLargestCargoIconSize();
	for (const CargoSpec *cs : _sorted_cargo_specs) {
		if (!full && !HasBit(this->used_cargoes, cs->Index())) continue;
		list.push_back(std::make_unique<DropDownListIconItem>(d, cs->GetCargoIcon(), PAL_NONE, cs->name, cs->Index(), false, !HasBit(this->used_cargoes, cs->Index())));
	}

	return list;
}

/**
 * Whether the Action dropdown window should be shown/available.
 * @return Whether available
 */
bool BaseVehicleListWindow::ShouldShowActionDropdownList() const
{
	return true;
}

/**
 * Display the Action dropdown window.
 * @param show_autoreplace If true include the autoreplace item.
 * @param show_group If true include group-related stuff.
 * @return Itemlist for dropdown
 */
DropDownList BaseVehicleListWindow::BuildActionDropdownList(bool show_autoreplace, bool show_group, bool show_template_replace,
		StringID change_order_str, bool show_create_group, bool consider_top_level)
{
	DropDownList list;
	bool disable = this->own_vehicles == 0;
	bool mass_action_disable = disable || (_settings_client.gui.disable_top_veh_list_mass_actions && consider_top_level);

	if (show_autoreplace) list.push_back(std::make_unique<DropDownListStringItem>(STR_VEHICLE_LIST_REPLACE_VEHICLES, ADI_REPLACE, disable));
	if (show_autoreplace && show_template_replace) {
		list.push_back(std::make_unique<DropDownListStringItem>(STR_TMPL_TEMPLATE_REPLACEMENT, ADI_TEMPLATE_REPLACE, disable));
	}
	list.push_back(std::make_unique<DropDownListStringItem>(STR_VEHICLE_LIST_SEND_FOR_SERVICING, ADI_SERVICE, mass_action_disable));
	list.push_back(std::make_unique<DropDownListStringItem>(this->vehicle_depot_name[this->vli.vtype], ADI_DEPOT, mass_action_disable));
	if (_settings_client.gui.show_depot_sell_gui) list.push_back(std::make_unique<DropDownListStringItem>(this->vehicle_depot_sell_name[this->vli.vtype], ADI_DEPOT_SELL, mass_action_disable));
	list.push_back(std::make_unique<DropDownListStringItem>(STR_VEHICLE_LIST_CANCEL_DEPOT_SERVICE, ADI_CANCEL_DEPOT, mass_action_disable));

	if (show_group) {
		list.push_back(std::make_unique<DropDownListStringItem>(STR_GROUP_ADD_SHARED_VEHICLE, ADI_ADD_SHARED, disable));
		list.push_back(std::make_unique<DropDownListStringItem>(STR_GROUP_REMOVE_ALL_VEHICLES, ADI_REMOVE_ALL, disable));
	}
	list.push_back(std::make_unique<DropDownListStringItem>(STR_TRACE_RESTRICT_SLOT_MANAGE, ADI_TRACERESTRICT_SLOT_MGMT, false));
	if (_settings_client.gui.show_adv_tracerestrict_features) {
		list.push_back(std::make_unique<DropDownListStringItem>(STR_TRACE_RESTRICT_COUNTER_MANAGE, ADI_TRACERESTRICT_COUNTER_MGMT, false));
	}
	if (change_order_str != 0) {
		list.push_back(std::make_unique<DropDownListStringItem>(change_order_str, ADI_CHANGE_ORDER, disable));
	}
	if (show_create_group) {
		list.push_back(std::make_unique<DropDownListStringItem>(STR_VEHICLE_LIST_CREATE_GROUP, ADI_CREATE_GROUP, disable));
	}

	return list;
}

/* cached values for VehicleNameSorter to spare many GetString() calls */
static const Vehicle *_last_vehicle[2] = { nullptr, nullptr };

static btree::btree_map<VehicleID, int> _vehicle_max_speed_loaded;

void BaseVehicleListWindow::SortVehicleList()
{
	if (this->vehgroups.Sort()) return;

	/* invalidate cached values for name sorter - vehicle names could change */
	_last_vehicle[0] = _last_vehicle[1] = nullptr;
	_vehicle_max_speed_loaded.clear();
}

void DepotSortList(VehicleList *list)
{
	if (list->size() < 2) return;
	std::sort(list->begin(), list->end(), &VehicleNumberSorter);
}

/** draw the vehicle profit button in the vehicle list window. */
static void DrawVehicleProfitButton(DateDelta age, Money display_profit_last_year, uint num_vehicles, int x, int y)
{
	SpriteID spr;

	/* draw profit-based coloured icons */
	if (age <= VEHICLE_PROFIT_MIN_AGE) {
		spr = SPR_PROFIT_NA;
	} else if (display_profit_last_year < 0) {
		spr = SPR_PROFIT_NEGATIVE;
	} else if (display_profit_last_year < VEHICLE_PROFIT_THRESHOLD * num_vehicles) {
		spr = SPR_PROFIT_SOME;
	} else {
		spr = SPR_PROFIT_LOT;
	}
	DrawSprite(spr, PAL_NONE, x, y);
}

/** Maximum number of refit cycles we try, to prevent infinite loops. And we store only a byte anyway */
static const uint MAX_REFIT_CYCLE = 256;

/**
 * Get the best fitting subtype when 'cloning'/'replacing' \a v_from with \a v_for.
 * All articulated parts of both vehicles are tested to find a possibly shared subtype.
 * For \a v_for only vehicle refittable to \a dest_cargo_type are considered.
 * @param v_from the vehicle to match the subtype from
 * @param v_for  the vehicle to get the subtype for
 * @param dest_cargo_type Destination cargo type.
 * @return the best sub type
 */
byte GetBestFittingSubType(const Vehicle *v_from, Vehicle *v_for, CargoID dest_cargo_type)
{
	v_from = v_from->GetFirstEnginePart();
	v_for = v_for->GetFirstEnginePart();

	/* Create a list of subtypes used by the various parts of v_for */
	static std::vector<StringID> subtypes;
	subtypes.clear();
	for (; v_from != nullptr; v_from = v_from->HasArticulatedPart() ? v_from->GetNextArticulatedPart() : nullptr) {
		const Engine *e_from = v_from->GetEngine();
		if (!e_from->CanCarryCargo() || !HasBit(e_from->info.callback_mask, CBM_VEHICLE_CARGO_SUFFIX)) continue;
		include(subtypes, GetCargoSubtypeText(v_from));
	}

	byte ret_refit_cyc = 0;
	bool success = false;
	if (!subtypes.empty()) {
		/* Check whether any articulated part is refittable to 'dest_cargo_type' with a subtype listed in 'subtypes' */
		for (Vehicle *v = v_for; v != nullptr; v = v->HasArticulatedPart() ? v->GetNextArticulatedPart() : nullptr) {
			const Engine *e = v->GetEngine();
			if (!e->CanCarryCargo() || !HasBit(e->info.callback_mask, CBM_VEHICLE_CARGO_SUFFIX)) continue;
			if (!HasBit(e->info.refit_mask, dest_cargo_type) && v->cargo_type != dest_cargo_type) continue;

			CargoID old_cargo_type = v->cargo_type;
			byte old_cargo_subtype = v->cargo_subtype;

			/* Set the 'destination' cargo */
			v->cargo_type = dest_cargo_type;

			/* Cycle through the refits */
			for (uint refit_cyc = 0; refit_cyc < MAX_REFIT_CYCLE; refit_cyc++) {
				v->cargo_subtype = refit_cyc;

				/* Make sure we don't pick up anything cached. */
				v->First()->InvalidateNewGRFCache();
				v->InvalidateNewGRFCache();

				StringID subtype = GetCargoSubtypeText(v);
				if (subtype == STR_EMPTY) break;

				if (std::find(subtypes.begin(), subtypes.end(), subtype) == subtypes.end()) continue;

				/* We found something matching. */
				ret_refit_cyc = refit_cyc;
				success = true;
				break;
			}

			/* Reset the vehicle's cargo type */
			v->cargo_type    = old_cargo_type;
			v->cargo_subtype = old_cargo_subtype;

			/* Make sure we don't taint the vehicle. */
			v->First()->InvalidateNewGRFCache();
			v->InvalidateNewGRFCache();

			if (success) break;
		}
	}

	return ret_refit_cyc;
}

/**
 * Get the engine that suffers from the most severe breakdown.
 * This means the engine with the lowest breakdown_type.
 * If the breakdown types of 2 engines are equal, the one with the lowest breakdown_severity (most severe) is picked.
 * @param v The front engine of the train.
 * @return The most severly broken engine.
 */
const Vehicle *GetMostSeverelyBrokenEngine(const Train *v)
{
	assert(v->IsFrontEngine());
	const Vehicle *w = v;
	byte most_severe_type = 255;
	for (const Vehicle *u = v; u != nullptr; u = u->Next()) {
		if (u->breakdown_ctr == 1) {
			if (u->breakdown_type < most_severe_type) {
				most_severe_type = u->breakdown_type;
				w = u;
			} else if (u->breakdown_type == most_severe_type && u->breakdown_severity < w->breakdown_severity) {
				w = u;
			}
		}
	}
	return w;
}

/** Option to refit a vehicle chain */
struct RefitOption {
	CargoID cargo;    ///< Cargo to refit to
	byte subtype;     ///< Subcargo to use
	StringID string;  ///< GRF-local String to display for the cargo

	/**
	 * Inequality operator for #RefitOption.
	 * @param other Compare to this #RefitOption.
	 * @return True if both #RefitOption are different.
	 */
	inline bool operator != (const RefitOption &other) const
	{
		return other.cargo != this->cargo || other.string != this->string;
	}

	/**
	 * Equality operator for #RefitOption.
	 * @param other Compare to this #RefitOption.
	 * @return True if both #RefitOption are equal.
	 */
	inline bool operator == (const RefitOption &other) const
	{
		return other.cargo == this->cargo && other.string == this->string;
	}
};

using RefitOptions = std::map<CargoID, std::vector<RefitOption>, CargoIDComparator>; ///< Available refit options (subtype and string) associated with each cargo type.

/**
 * Draw the list of available refit options for a consist and highlight the selected refit option (if any).
 * @param refits Available refit options for each (sorted) cargo.
 * @param sel   Selected refit option in the window
 * @param pos   Position of the selected item in caller widow
 * @param rows  Number of rows(capacity) in caller window
 * @param delta Step height in caller window
 * @param r     Rectangle of the matrix widget.
 */
static void DrawVehicleRefitWindow(const RefitOptions &refits, const RefitOption *sel, uint pos, uint rows, uint delta, const Rect &r)
{
	Rect ir = r.Shrink(WidgetDimensions::scaled.matrix);
	uint current = 0;

	bool rtl = _current_text_dir == TD_RTL;
	uint iconwidth = std::max(GetSpriteSize(SPR_CIRCLE_FOLDED).width, GetSpriteSize(SPR_CIRCLE_UNFOLDED).width);
	uint iconheight = GetSpriteSize(SPR_CIRCLE_FOLDED).height;
	int linecolour = _colour_gradient[COLOUR_ORANGE][4];

	int iconleft   = rtl ? ir.right - iconwidth     : ir.left;
	int iconcenter = rtl ? ir.right - iconwidth / 2 : ir.left + iconwidth / 2;
	int iconinner  = rtl ? ir.right - iconwidth     : ir.left + iconwidth;

	Rect tr = ir.Indent(iconwidth + WidgetDimensions::scaled.hsep_wide, rtl);

	/* Draw the list of subtypes for each cargo, and find the selected refit option (by its position). */
	for (const auto &pair : refits) {
		bool has_subtypes = pair.second.size() > 1;
		for (const RefitOption &refit : pair.second) {
			if (current >= pos + rows) break;

			/* Hide subtypes if selected cargo type does not match */
			if ((sel == nullptr || sel->cargo != refit.cargo) && refit.subtype != UINT8_MAX) continue;

			/* Refit options with a position smaller than pos don't have to be drawn. */
			if (current < pos) {
				current++;
				continue;
			}

			if (has_subtypes) {
				if (refit.subtype != UINT8_MAX) {
					/* Draw tree lines */
					int ycenter = tr.top + GetCharacterHeight(FS_NORMAL) / 2;
					GfxDrawLine(iconcenter, tr.top - WidgetDimensions::scaled.matrix.top, iconcenter, (&refit == &pair.second.back()) ? ycenter : tr.top - WidgetDimensions::scaled.matrix.top + delta - 1, linecolour);
					GfxDrawLine(iconcenter, ycenter, iconinner, ycenter, linecolour);
				} else {
					/* Draw expand/collapse icon */
					DrawSprite((sel != nullptr && sel->cargo == refit.cargo) ? SPR_CIRCLE_UNFOLDED : SPR_CIRCLE_FOLDED, PAL_NONE, iconleft, tr.top + (GetCharacterHeight(FS_NORMAL) - iconheight) / 2);
				}
			}

			TextColour colour = (sel != nullptr && sel->cargo == refit.cargo && sel->subtype == refit.subtype) ? TC_WHITE : TC_BLACK;
			/* Get the cargo name. */
			SetDParam(0, CargoSpec::Get(refit.cargo)->name);
			SetDParam(1, refit.string);
			DrawString(tr, STR_JUST_STRING_STRING, colour);

			tr.top += delta;
			current++;
		}
	}
}

/** Refit cargo window. */
struct RefitWindow : public Window {
	const RefitOption *selected_refit; ///< Selected refit option.
	RefitOptions refit_list; ///< List of refit subtypes available for each sorted cargo.
	VehicleOrderID order;        ///< If not #INVALID_VEH_ORDER_ID, selection is part of a refit order (rather than execute directly).
	uint information_width;      ///< Width required for correctly displaying all cargoes in the information panel.
	Scrollbar *vscroll;          ///< The main scrollbar.
	Scrollbar *hscroll;          ///< Only used for long vehicles.
	int vehicle_width;           ///< Width of the vehicle being drawn.
	int sprite_left;             ///< Left position of the vehicle sprite.
	int sprite_right;            ///< Right position of the vehicle sprite.
	uint vehicle_margin;         ///< Margin to use while selecting vehicles when the vehicle image is centered.
	int click_x;                 ///< Position of the first click while dragging.
	VehicleID selected_vehicle;  ///< First vehicle in the current selection.
	uint8_t num_vehicles;        ///< Number of selected vehicles.
	bool auto_refit;             ///< Select cargo for auto-refitting.
	bool is_virtual_train;       ///< TemplateReplacement, whether the selected vehicle is virtual
	mutable std::map<VehicleID, std::string> ship_part_names; ///< Ship part name strings

	/**
	 * Collects all (cargo, subcargo) refit options of a vehicle chain.
	 */
	void BuildRefitList()
	{
		/* Store the currently selected RefitOption. */
		std::optional<RefitOption> current_refit_option;
		if (this->selected_refit != nullptr) current_refit_option = *(this->selected_refit);
		this->selected_refit = nullptr;

		this->refit_list.clear();
		Vehicle *v = Vehicle::Get(this->window_number);

		/* Check only the selected vehicles. */
		VehicleSet vehicles_to_refit;
		GetVehicleSet(vehicles_to_refit, Vehicle::Get(this->selected_vehicle), this->num_vehicles);

		do {
			if (v->type == VEH_TRAIN && std::find(vehicles_to_refit.begin(), vehicles_to_refit.end(), v->index) == vehicles_to_refit.end()) continue;
			if (v->type == VEH_SHIP && this->num_vehicles == 1 && v->index != this->selected_vehicle) continue;
			const Engine *e = v->GetEngine();
			CargoTypes cmask = e->info.refit_mask;
			byte callback_mask = e->info.callback_mask;

			/* Skip this engine if it does not carry anything */
			if (!e->CanCarryCargo()) continue;
			/* Skip this engine if we build the list for auto-refitting and engine doesn't allow it. */
			if (this->auto_refit && !HasBit(e->info.misc_flags, EF_AUTO_REFIT)) continue;

			/* Loop through all cargoes in the refit mask */
			for (const auto &cs : _sorted_cargo_specs) {
				CargoID cid = cs->Index();
				/* Skip cargo type if it's not listed */
				if (!HasBit(cmask, cid)) continue;

				auto &list = this->refit_list[cid];
				bool first_vehicle = list.empty();
				if (first_vehicle) {
					/* Keeping the current subtype is always an option. It also serves as the option in case of no subtypes */
					list.push_back({cid, UINT8_MAX, STR_EMPTY});
				}

				/* Check the vehicle's callback mask for cargo suffixes.
				 * This is not supported for ordered refits, since subtypes only have a meaning
				 * for a specific vehicle at a specific point in time, which conflicts with shared orders,
				 * autoreplace, autorenew, clone, order restoration, ... */
				if (this->order == INVALID_VEH_ORDER_ID && HasBit(callback_mask, CBM_VEHICLE_CARGO_SUFFIX)) {
					/* Make a note of the original cargo type. It has to be
					 * changed to test the cargo & subtype... */
					CargoID temp_cargo = v->cargo_type;
					byte temp_subtype  = v->cargo_subtype;

					v->cargo_type = cid;

					for (uint refit_cyc = 0; refit_cyc < MAX_REFIT_CYCLE; refit_cyc++) {
						v->cargo_subtype = refit_cyc;

						/* Make sure we don't pick up anything cached. */
						v->First()->InvalidateNewGRFCache();
						v->InvalidateNewGRFCache();

						StringID subtype = GetCargoSubtypeText(v);

						if (first_vehicle) {
							/* Append new subtype (don't add duplicates though) */
							if (subtype == STR_EMPTY) break;

							RefitOption option;
							option.cargo   = cid;
							option.subtype = refit_cyc;
							option.string  = subtype;
							include(list, option);
						} else {
							/* Intersect the subtypes of earlier vehicles with the subtypes of this vehicle */
							if (subtype == STR_EMPTY) {
								/* No more subtypes for this vehicle, delete all subtypes >= refit_cyc */
								/* UINT8_MAX item is in front, other subtypes are sorted. So just truncate the list in the right spot */
								for (uint i = 1; i < list.size(); i++) {
									if (list[i].subtype >= refit_cyc) {
										list.resize(i);
										break;
									}
								}
								break;
							} else {
								/* Check whether the subtype matches with the subtype of earlier vehicles. */
								uint pos = 1;
								while (pos < list.size() && list[pos].subtype != refit_cyc) pos++;
								if (pos < list.size() && list[pos].string != subtype) {
									/* String mismatch, remove item keeping the order */
									list.erase(list.begin() + pos);
								}
							}
						}
					}

					/* Reset the vehicle's cargo type */
					v->cargo_type    = temp_cargo;
					v->cargo_subtype = temp_subtype;

					/* And make sure we haven't tainted the cache */
					v->First()->InvalidateNewGRFCache();
					v->InvalidateNewGRFCache();
				}
			}
		} while (v->IsArticulatedCallbackVehicleType() && (v = v->Next()) != nullptr);

		/* Restore the previously selected RefitOption. */
		if (current_refit_option.has_value()) {
			for (const auto &pair : this->refit_list) {
				for (const auto &refit : pair.second) {
					if (refit.cargo == current_refit_option->cargo && refit.subtype == current_refit_option->subtype) {
						this->selected_refit = &refit;
						break;
					}
				}
				if (this->selected_refit != nullptr) break;
			}
		}

		this->SetWidgetDisabledState(WID_VR_REFIT, this->selected_refit == nullptr);
	}

	/**
	 * Refresh scrollbar after selection changed
	 */
	void RefreshScrollbar()
	{
		size_t scroll_row = 0;
		size_t rows = 0;
		CargoID cargo = this->selected_refit == nullptr ? INVALID_CARGO : this->selected_refit->cargo;

		for (const auto &pair : this->refit_list) {
			if (pair.first == cargo) {
				/* selected_refit points to an element in the vector so no need to search for it. */
				scroll_row = rows + (this->selected_refit - pair.second.data());
				rows += pair.second.size();
			} else {
				rows++; /* Unselected cargo type is collapsed into one row. */
			}
		}

		this->vscroll->SetCount(rows);
		this->vscroll->ScrollTowards(static_cast<int>(scroll_row));
	}

	/**
	 * Select a row.
	 * @param click_row Clicked row
	 */
	void SetSelection(uint click_row)
	{
		uint row = 0;

		for (const auto &pair : refit_list) {
			for (const RefitOption &refit : pair.second) {
				if (row == click_row) {
					this->selected_refit = &refit;
					return;
				}
				row++;
				/* If this cargo type is not already selected then its subtypes are not visible, so skip the rest. */
				if (this->selected_refit == nullptr || this->selected_refit->cargo != refit.cargo) break;
			}
		}

		/* No selection made */
		this->selected_refit = nullptr;
	}

	RefitWindow(WindowDesc *desc, const Vehicle *v, VehicleOrderID order, bool auto_refit, bool is_virtual) : Window(desc)
	{
		this->auto_refit = auto_refit;
		this->is_virtual_train = is_virtual;
		this->order = order;
		this->CreateNestedTree();

		this->vscroll = this->GetScrollbar(WID_VR_SCROLLBAR);
		this->hscroll = (v->IsGroundVehicle() ? this->GetScrollbar(WID_VR_HSCROLLBAR) : nullptr);
		this->GetWidget<NWidgetCore>(WID_VR_SELECT_HEADER)->tool_tip = STR_REFIT_TRAIN_LIST_TOOLTIP + v->type;
		this->GetWidget<NWidgetCore>(WID_VR_MATRIX)->tool_tip        = STR_REFIT_TRAIN_LIST_TOOLTIP + v->type;
		NWidgetCore *nwi = this->GetWidget<NWidgetCore>(WID_VR_REFIT);
		nwi->widget_data = STR_REFIT_TRAIN_REFIT_BUTTON + v->type;
		nwi->tool_tip    = STR_REFIT_TRAIN_REFIT_TOOLTIP + v->type;
		int hscrollbar_pane;
		if (v->IsGroundVehicle()) {
			hscrollbar_pane = 0;
		} else if (v->type == VEH_SHIP && v->Next() != nullptr && this->order == INVALID_VEH_ORDER_ID) {
			hscrollbar_pane = 1;
		} else {
			hscrollbar_pane = SZSP_HORIZONTAL;
		}
		this->GetWidget<NWidgetStacked>(WID_VR_SHOW_HSCROLLBAR)->SetDisplayedPlane(hscrollbar_pane);
		this->GetWidget<NWidgetCore>(WID_VR_VEHICLE_PANEL_DISPLAY)->tool_tip = (v->type == VEH_TRAIN) ? STR_REFIT_SELECT_VEHICLES_TOOLTIP : STR_NULL;

		this->FinishInitNested(v->index);
		this->owner = v->owner;

		this->SetWidgetDisabledState(WID_VR_REFIT, this->selected_refit == nullptr);
	}

	void Close(int data = 0) override
	{
		if (this->window_number != INVALID_VEHICLE) {
			if (!FocusWindowById(WC_VEHICLE_VIEW, this->window_number)) {
				if (this->window_number != INVALID_VEHICLE) {
					const Vehicle *v = Vehicle::Get(this->window_number);
					MarkDirtyFocusedRoutePaths(v);
				}
			}
		}
		this->Window::Close();
	}

	void OnFocus(Window *previously_focused_window) override
	{
		if (HasFocusedVehicleChanged(this->window_number, previously_focused_window)) {
			if (this->window_number != INVALID_VEHICLE) {
				const Vehicle *v = Vehicle::Get(this->window_number);
				MarkDirtyFocusedRoutePaths(v);
			}
		}
	}

	void OnFocusLost(bool closing, Window *newly_focused_window) override
	{
		if (HasFocusedVehicleChanged(this->window_number, newly_focused_window)) {
			if (this->window_number != INVALID_VEHICLE) {
				const Vehicle *v = Vehicle::Get(this->window_number);
				MarkDirtyFocusedRoutePaths(v);
			}
		}
	}

	void OnInit() override
	{
		/* (Re)build the refit list */
		this->OnInvalidateData(VIWD_CONSIST_CHANGED);
	}

	void OnPaint() override
	{
		/* Determine amount of items for scroller. */
		if (this->hscroll != nullptr) this->hscroll->SetCount(this->vehicle_width);

		/* Calculate sprite position. */
		NWidgetCore *vehicle_panel_display = this->GetWidget<NWidgetCore>(WID_VR_VEHICLE_PANEL_DISPLAY);
		int sprite_width = std::max(0, ((int)vehicle_panel_display->current_x - this->vehicle_width) / 2);
		this->sprite_left = vehicle_panel_display->pos_x;
		this->sprite_right = vehicle_panel_display->pos_x + vehicle_panel_display->current_x - 1;
		if (_current_text_dir == TD_RTL) {
			this->sprite_right -= sprite_width;
			this->vehicle_margin = vehicle_panel_display->current_x - sprite_right;
		} else {
			this->sprite_left += sprite_width;
			this->vehicle_margin = sprite_left;
		}

		this->DrawWidgets();
	}

	void UpdateWidgetSize(WidgetID widget, Dimension *size, [[maybe_unused]] const Dimension &padding, [[maybe_unused]] Dimension *fill, [[maybe_unused]] Dimension *resize) override
	{
		switch (widget) {
			case WID_VR_MATRIX:
				resize->height = GetCharacterHeight(FS_NORMAL) + padding.height;
				size->height = resize->height * 8;
				break;

			case WID_VR_VEHICLE_PANEL_DISPLAY:
				size->height = ScaleGUITrad(GetVehicleHeight(Vehicle::Get(this->window_number)->type));
				break;

			case WID_VR_INFO:
				size->width = this->information_width + padding.height;
				break;
		}
	}

	const std::string &GetShipPartName(const Vehicle *v) const
	{
		std::string &name = this->ship_part_names[v->index];
		if (name.empty()) {
			const Vehicle *front = v->First();
			uint offset = 0;
			for (const Vehicle *u = front; u != v; u = u->Next()) offset++;
			uint16_t callback = GetVehicleCallback(XCBID_SHIP_REFIT_PART_NAME, offset, 0, front->engine_type, front);
			if (callback != CALLBACK_FAILED && callback < 0x400) {
				const GRFFile *grffile = v->GetGRF();
				assert(grffile != nullptr);

				StartTextRefStackUsage(grffile, 6);
				name = GetString(GetGRFStringID(grffile->grfid, 0xD000 + callback));
				StopTextRefStackUsage();
			} else {
				SetDParam(0, offset + 1);
				name = GetString(STR_REFIT_SHIP_PART);
			}
		}
		return name;
	}

	void SetStringParameters(WidgetID widget) const override
	{
		if (widget == WID_VR_CAPTION) SetDParam(0, Vehicle::Get(this->window_number)->index);

		if (widget == WID_VR_VEHICLE_DROPDOWN) {
			if (this->num_vehicles == 1) {
				SetDParam(0, STR_JUST_RAW_STRING);
				SetDParamStr(1, this->GetShipPartName(Vehicle::Get(this->selected_vehicle)));
			} else {
				SetDParam(0, STR_REFIT_WHOLE_SHIP);
			}
		}
	}

	/**
	 * Gets the #StringID to use for displaying capacity.
	 * @param option Cargo and cargo subtype to check for capacity.
	 * @return INVALID_STRING_ID if there is no capacity. StringID to use in any other case.
	 * @post String parameters have been set.
	 */
	StringID GetCapacityString(const RefitOption &option) const
	{
		assert(_current_company == _local_company);
		Vehicle *v = Vehicle::Get(this->window_number);
		CommandCost cost = DoCommand(v->tile, this->selected_vehicle, option.cargo | option.subtype << 8 | this->num_vehicles << 16 |
				(int)this->auto_refit << 24, DC_QUERY_COST, GetCmdRefitVeh(v->type));

		if (cost.Failed()) return INVALID_STRING_ID;

		SetDParam(0, option.cargo);
		SetDParam(1, _returned_refit_capacity);

		Money money = cost.GetCost();
		if (_returned_mail_refit_capacity > 0) {
			SetDParam(2, CT_MAIL);
			SetDParam(3, _returned_mail_refit_capacity);
			if (this->order != INVALID_VEH_ORDER_ID) {
				/* No predictable cost */
				return STR_PURCHASE_INFO_AIRCRAFT_CAPACITY;
			} else if (money <= 0) {
				SetDParam(4, -money);
				return STR_REFIT_NEW_CAPACITY_INCOME_FROM_AIRCRAFT_REFIT;
			} else {
				SetDParam(4, money);
				return STR_REFIT_NEW_CAPACITY_COST_OF_AIRCRAFT_REFIT;
			}
		} else {
			if (this->order != INVALID_VEH_ORDER_ID) {
				/* No predictable cost */
				SetDParam(2, STR_EMPTY);
				return STR_PURCHASE_INFO_CAPACITY;
			} else if (money <= 0) {
				SetDParam(2, -money);
				return STR_REFIT_NEW_CAPACITY_INCOME_FROM_REFIT;
			} else {
				SetDParam(2, money);
				return STR_REFIT_NEW_CAPACITY_COST_OF_REFIT;
			}
		}
	}

	void DrawWidget(const Rect &r, WidgetID widget) const override
	{
		switch (widget) {
			case WID_VR_VEHICLE_PANEL_DISPLAY: {
				Vehicle *v = Vehicle::Get(this->window_number);
				DrawVehicleImage(v, {this->sprite_left, r.top, this->sprite_right, r.bottom},
					INVALID_VEHICLE, EIT_IN_DETAILS, this->hscroll != nullptr ? this->hscroll->GetPosition() : 0);

				/* Highlight selected vehicles. */
				if (this->order != INVALID_VEH_ORDER_ID) break;
				int x = 0;
				switch (v->type) {
					case VEH_TRAIN: {
						VehicleSet vehicles_to_refit;
						GetVehicleSet(vehicles_to_refit, Vehicle::Get(this->selected_vehicle), this->num_vehicles);

						int left = INT32_MIN;
						int width = 0;

						/* Determine top & bottom position of the highlight.*/
						const int height = ScaleSpriteTrad(12);
						const int highlight_top = CenterBounds(r.top, r.bottom, height);
						const int highlight_bottom = highlight_top + height - 1;

						for (Train *u = Train::From(v); u != nullptr; u = u->Next()) {
							/* Start checking. */
							const bool contained = std::find(vehicles_to_refit.begin(), vehicles_to_refit.end(), u->index) != vehicles_to_refit.end();
							if (contained && left == INT32_MIN) {
								left = x - this->hscroll->GetPosition() + r.left + this->vehicle_margin;
								width = 0;
							}

							/* Draw a selection. */
							if ((!contained || u->Next() == nullptr) && left != INT32_MIN) {
								if (u->Next() == nullptr && contained) {
									int current_width = u->GetDisplayImageWidth();
									width += current_width;
									x += current_width;
								}

								int right = Clamp(left + width, 0, r.right);
								left = std::max(0, left);

								if (_current_text_dir == TD_RTL) {
									right = r.Width() - left;
									left = right - width;
								}

								if (left != right) {
									Rect hr = {left, highlight_top, right, highlight_bottom};
									DrawFrameRect(hr.Expand(WidgetDimensions::scaled.bevel), COLOUR_WHITE, FR_BORDERONLY);
								}

								left = INT32_MIN;
							}

							int current_width = u->GetDisplayImageWidth();
							width += current_width;
							x += current_width;
						}
						break;
					}

					default: break;
				}
				break;
			}

			case WID_VR_MATRIX:
				DrawVehicleRefitWindow(this->refit_list, this->selected_refit, this->vscroll->GetPosition(), this->vscroll->GetCapacity(), this->resize.step_height, r);
				break;

			case WID_VR_INFO:
				if (this->selected_refit != nullptr) {
					StringID string = this->GetCapacityString(*this->selected_refit);
					if (string != INVALID_STRING_ID) {
						DrawStringMultiLine(r.Shrink(WidgetDimensions::scaled.framerect), string);
					}
				}
				break;
		}
	}

	/**
	 * Some data on this window has become invalid.
	 * @param data Information about the changed data.
	 * @param gui_scope Whether the call is done from GUI scope. You may not do everything when not in GUI scope. See #InvalidateWindowData() for details.
	 */
	void OnInvalidateData([[maybe_unused]] int data = 0, [[maybe_unused]] bool gui_scope = true) override
	{
		switch (data) {
			case VIWD_AUTOREPLACE: // Autoreplace replaced the vehicle; selected_vehicle became invalid.
			case VIWD_CONSIST_CHANGED: { // The consist has changed; rebuild the entire list.
				/* Clear the selection. */
				Vehicle *v = Vehicle::Get(this->window_number);
				this->selected_vehicle = v->index;
				this->num_vehicles = UINT8_MAX;
				this->ship_part_names.clear();
				FALLTHROUGH;
			}

			case 2: { // The vehicle selection has changed; rebuild the entire list.
				if (!gui_scope) break;
				this->BuildRefitList();

				/* The vehicle width has changed too. */
				this->vehicle_width = GetVehicleWidth(Vehicle::Get(this->window_number), EIT_IN_DETAILS);
				uint max_width = 0;

				/* Check the width of all cargo information strings. */
				for (const auto &list : this->refit_list) {
					for (const RefitOption &refit : list.second) {
						StringID string = this->GetCapacityString(refit);
						if (string != INVALID_STRING_ID) {
							Dimension dim = GetStringBoundingBox(string);
							max_width = std::max(dim.width, max_width);
						}
					}
				}

				if (this->information_width < max_width) {
					this->information_width = max_width;
					this->ReInit();
				}
				FALLTHROUGH;
			}

			case 1: // A new cargo has been selected.
				if (!gui_scope) break;
				this->RefreshScrollbar();
				break;
		}
	}

	int GetClickPosition(int click_x)
	{
		const NWidgetCore *matrix_widget = this->GetWidget<NWidgetCore>(WID_VR_VEHICLE_PANEL_DISPLAY);
		if (_current_text_dir == TD_RTL) click_x = matrix_widget->current_x - click_x;
		click_x -= this->vehicle_margin;
		if (this->hscroll != nullptr) click_x += this->hscroll->GetPosition();

		return click_x;
	}

	void SetSelectedVehicles(int drag_x)
	{
		drag_x = GetClickPosition(drag_x);

		int left_x  = std::min(this->click_x, drag_x);
		int right_x = std::max(this->click_x, drag_x);
		this->num_vehicles = 0;

		Vehicle *v = Vehicle::Get(this->window_number);
		/* Find the vehicle part that was clicked. */
		switch (v->type) {
			case VEH_TRAIN: {
				/* Don't select anything if we are not clicking in the vehicle. */
				if (left_x >= 0) {
					const Train *u = Train::From(v);
					bool start_counting = false;
					for (; u != nullptr; u = u->Next()) {
						int current_width = u->GetDisplayImageWidth();
						left_x  -= current_width;
						right_x -= current_width;

						if (left_x < 0 && !start_counting) {
							this->selected_vehicle = u->index;
							start_counting = true;

							/* Count the first vehicle, even if articulated part */
							this->num_vehicles++;
						} else if (start_counting && !u->IsArticulatedPart()) {
							/* Do not count articulated parts */
							this->num_vehicles++;
						}

						if (right_x < 0) break;
					}
				}

				/* If the selection is not correct, clear it. */
				if (this->num_vehicles != 0) {
					if (_ctrl_pressed) this->num_vehicles = UINT8_MAX;
					break;
				}
				FALLTHROUGH;
			}

			default:
				/* Clear the selection. */
				this->selected_vehicle = v->index;
				this->num_vehicles = UINT8_MAX;
				break;
		}
	}

	virtual void OnDropdownSelect(WidgetID widget, int index) override
	{
		if (widget != WID_VR_VEHICLE_DROPDOWN) return;

		const Vehicle *v = Vehicle::Get(this->window_number);

		if (index > 0) {
			for (const Vehicle *u = v; u != nullptr; u = u->Next()) {
				if (index == 1) {
					this->selected_vehicle = u->index;
					this->num_vehicles = 1;
					this->InvalidateData(2);
					return;
				}
				index--;
			}
		}

		this->selected_vehicle = v->index;
		this->num_vehicles = UINT8_MAX;
		this->InvalidateData(2);
	}

	void OnClick(Point pt, WidgetID widget, int click_count) override
	{
		switch (widget) {
			case WID_VR_VEHICLE_PANEL_DISPLAY: { // Vehicle image.
				if (this->order != INVALID_VEH_ORDER_ID) break;
				NWidgetBase *nwi = this->GetWidget<NWidgetBase>(WID_VR_VEHICLE_PANEL_DISPLAY);
				this->click_x = GetClickPosition(pt.x - nwi->pos_x);
				this->SetSelectedVehicles(pt.x - nwi->pos_x);
				this->SetWidgetDirty(WID_VR_VEHICLE_PANEL_DISPLAY);
				if (!_ctrl_pressed) {
					SetObjectToPlaceWnd(SPR_CURSOR_MOUSE, PAL_NONE, HT_DRAG, this);
				} else {
					/* The vehicle selection has changed. */
					this->InvalidateData(2);
				}
				break;
			}

			case WID_VR_MATRIX: { // listbox
				this->SetSelection(this->vscroll->GetScrolledRowFromWidget(pt.y, this, WID_VR_MATRIX));
				this->SetWidgetDisabledState(WID_VR_REFIT, this->selected_refit == nullptr);
				this->InvalidateData(1);

				if (click_count == 1) break;
				FALLTHROUGH;
			}

			case WID_VR_REFIT: // refit button
				if (this->selected_refit != nullptr) {
					const Vehicle *v = Vehicle::Get(this->window_number);

					if (this->order == INVALID_VEH_ORDER_ID) {
						bool delete_window = this->selected_vehicle == v->index && this->num_vehicles == UINT8_MAX;
						if (DoCommandP(v->tile, this->selected_vehicle, this->selected_refit->cargo | this->selected_refit->subtype << 8 | this->num_vehicles << 16 | this->is_virtual_train << 31,
								GetCmdRefitVeh(v)) && delete_window) {
							this->Close();
						}
					} else {
						if (DoCommandP(v->tile, v->index, this->selected_refit->cargo | this->selected_refit->subtype << 8 | this->order << 16, CMD_ORDER_REFIT)) this->Close();
					}
				}
				break;

			case WID_VR_VEHICLE_DROPDOWN: {
				const Vehicle *v = Vehicle::Get(this->window_number);
				if (v->type != VEH_SHIP) break;

				DropDownList dlist;
				int selected = 0;
				dlist.emplace_back(new DropDownListStringItem(STR_REFIT_WHOLE_SHIP, 0, false));

				int offset = 1;
				for (const Vehicle *u = v; u != nullptr; u = u->Next()) {
					if (u->index == this->selected_vehicle && this->num_vehicles == 1) selected = offset;
					dlist.emplace_back(new DropDownListStringItem(this->GetShipPartName(u), offset, false));
					offset++;
				}

				ShowDropDownList(this, std::move(dlist), selected, WID_VR_VEHICLE_DROPDOWN);
				break;
			}
		}
	}

	void OnMouseDrag(Point pt, WidgetID widget) override
	{
		switch (widget) {
			case WID_VR_VEHICLE_PANEL_DISPLAY: { // Vehicle image.
				if (this->order != INVALID_VEH_ORDER_ID) break;
				NWidgetBase *nwi = this->GetWidget<NWidgetBase>(WID_VR_VEHICLE_PANEL_DISPLAY);
				this->SetSelectedVehicles(pt.x - nwi->pos_x);
				this->SetWidgetDirty(WID_VR_VEHICLE_PANEL_DISPLAY);
				break;
			}
		}
	}

	void OnDragDrop(Point pt, WidgetID widget) override
	{
		switch (widget) {
			case WID_VR_VEHICLE_PANEL_DISPLAY: { // Vehicle image.
				if (this->order != INVALID_VEH_ORDER_ID) break;
				NWidgetBase *nwi = this->GetWidget<NWidgetBase>(WID_VR_VEHICLE_PANEL_DISPLAY);
				this->SetSelectedVehicles(pt.x - nwi->pos_x);
				this->InvalidateData(2);
				break;
			}
		}
	}

	void OnResize() override
	{
		this->vehicle_width = GetVehicleWidth(Vehicle::Get(this->window_number), EIT_IN_DETAILS);
		this->vscroll->SetCapacityFromWidget(this, WID_VR_MATRIX);
		if (this->hscroll != nullptr) this->hscroll->SetCapacityFromWidget(this, WID_VR_VEHICLE_PANEL_DISPLAY);
	}
};

static const NWidgetPart _nested_vehicle_refit_widgets[] = {
	NWidget(NWID_HORIZONTAL),
		NWidget(WWT_CLOSEBOX, COLOUR_GREY),
		NWidget(WWT_CAPTION, COLOUR_GREY, WID_VR_CAPTION), SetDataTip(STR_REFIT_CAPTION, STR_TOOLTIP_WINDOW_TITLE_DRAG_THIS),
		NWidget(WWT_DEFSIZEBOX, COLOUR_GREY),
	EndContainer(),
	/* Vehicle display + scrollbar. */
	NWidget(NWID_VERTICAL),
		NWidget(WWT_PANEL, COLOUR_GREY, WID_VR_VEHICLE_PANEL_DISPLAY), SetMinimalSize(228, 14), SetResize(1, 0), SetScrollbar(WID_VR_HSCROLLBAR), EndContainer(),
		NWidget(NWID_SELECTION, INVALID_COLOUR, WID_VR_SHOW_HSCROLLBAR),
			NWidget(NWID_HSCROLLBAR, COLOUR_GREY, WID_VR_HSCROLLBAR),
			NWidget(WWT_DROPDOWN, COLOUR_GREY, WID_VR_VEHICLE_DROPDOWN), SetFill(1, 0), SetResize(1, 0), SetDataTip(STR_JUST_STRING1, STR_REFIT_SHIP_PART_DROPDOWN_TOOLTIP),
		EndContainer(),
	EndContainer(),
	NWidget(WWT_TEXTBTN, COLOUR_GREY, WID_VR_SELECT_HEADER), SetDataTip(STR_REFIT_TITLE, STR_NULL), SetResize(1, 0),
	/* Matrix + scrollbar. */
	NWidget(NWID_HORIZONTAL),
		NWidget(WWT_MATRIX, COLOUR_GREY, WID_VR_MATRIX), SetMinimalSize(228, 112), SetResize(1, 14), SetFill(1, 1), SetMatrixDataTip(1, 0, STR_NULL), SetScrollbar(WID_VR_SCROLLBAR),
		NWidget(NWID_VSCROLLBAR, COLOUR_GREY, WID_VR_SCROLLBAR),
	EndContainer(),
	NWidget(WWT_PANEL, COLOUR_GREY, WID_VR_INFO), SetMinimalTextLines(2, WidgetDimensions::unscaled.framerect.Vertical()), SetResize(1, 0), EndContainer(),
	NWidget(NWID_HORIZONTAL),
		NWidget(WWT_PUSHTXTBTN, COLOUR_GREY, WID_VR_REFIT), SetFill(1, 0), SetResize(1, 0),
		NWidget(WWT_RESIZEBOX, COLOUR_GREY),
	EndContainer(),
};

static WindowDesc _vehicle_refit_desc(__FILE__, __LINE__,
	WDP_AUTO, "view_vehicle_refit", 240, 174,
	WC_VEHICLE_REFIT, WC_VEHICLE_VIEW,
	WDF_CONSTRUCTION,
	std::begin(_nested_vehicle_refit_widgets), std::end(_nested_vehicle_refit_widgets)
);

/**
 * Show the refit window for a vehicle
 * @param *v The vehicle to show the refit window for
 * @param order of the vehicle to assign refit to, or INVALID_VEH_ORDER_ID to refit the vehicle now
 * @param parent the parent window of the refit window
 * @param auto_refit Choose cargo for auto-refitting
 */
void ShowVehicleRefitWindow(const Vehicle *v, VehicleOrderID order, Window *parent, bool auto_refit, bool is_virtual_train)
{
	CloseWindowById(WC_VEHICLE_REFIT, v->index);
	RefitWindow *w = new RefitWindow(&_vehicle_refit_desc, v, order, auto_refit, is_virtual_train);
	w->parent = parent;
}

/** Display list of cargo types of the engine, for the purchase information window */
uint ShowRefitOptionsList(int left, int right, int y, EngineID engine)
{
	/* List of cargo types of this engine */
	CargoTypes cmask = GetUnionOfArticulatedRefitMasks(engine, false);
	/* List of cargo types available in this climate */
	CargoTypes lmask = _cargo_mask;

	/* Draw nothing if the engine is not refittable */
	if (HasAtMostOneBit(cmask)) return y;

	if (cmask == lmask) {
		/* Engine can be refitted to all types in this climate */
		SetDParam(0, STR_PURCHASE_INFO_ALL_TYPES);
	} else {
		/* Check if we are able to refit to more cargo types and unable to. If
		 * so, invert the cargo types to list those that we can't refit to. */
		if (CountBits(cmask ^ lmask) < CountBits(cmask) && CountBits(cmask ^ lmask) <= 7) {
			cmask ^= lmask;
			SetDParam(0, STR_PURCHASE_INFO_ALL_BUT);
		} else {
			SetDParam(0, STR_JUST_CARGO_LIST);
		}
		SetDParam(1, cmask);
	}

	return DrawStringMultiLine(left, right, y, INT32_MAX, STR_PURCHASE_INFO_REFITTABLE_TO);
}

/** Get the cargo subtype text from NewGRF for the vehicle details window. */
StringID GetCargoSubtypeText(const Vehicle *v)
{
	if (HasBit(EngInfo(v->engine_type)->callback_mask, CBM_VEHICLE_CARGO_SUFFIX)) {
		uint16_t cb = GetVehicleCallback(CBID_VEHICLE_CARGO_SUFFIX, 0, 0, v->engine_type, v);
		if (cb != CALLBACK_FAILED) {
			if (cb > 0x400) ErrorUnknownCallbackResult(v->GetGRFID(), CBID_VEHICLE_CARGO_SUFFIX, cb);
			if (cb >= 0x400 || (v->GetGRF()->grf_version < 8 && cb == 0xFF)) cb = CALLBACK_FAILED;
		}
		if (cb != CALLBACK_FAILED) {
			return GetGRFStringID(v->GetGRFID(), 0xD000 + cb);
		}
	}
	return STR_EMPTY;
}

/** Sort vehicle groups by the number of vehicles in the group */
static bool VehicleGroupLengthSorter(const GUIVehicleGroup &a, const GUIVehicleGroup &b)
{
	return a.NumVehicles() < b.NumVehicles();
}

/** Sort vehicle groups by the total profit this year */
static bool VehicleGroupTotalProfitThisYearSorter(const GUIVehicleGroup &a, const GUIVehicleGroup &b)
{
	return a.GetDisplayProfitThisYear() < b.GetDisplayProfitThisYear();
}

/** Sort vehicle groups by the total profit last year */
static bool VehicleGroupTotalProfitLastYearSorter(const GUIVehicleGroup &a, const GUIVehicleGroup &b)
{
	return a.GetDisplayProfitLastYear() < b.GetDisplayProfitLastYear();
}

/** Sort vehicle groups by the average profit this year */
static bool VehicleGroupAverageProfitThisYearSorter(const GUIVehicleGroup &a, const GUIVehicleGroup &b)
{
	return a.GetDisplayProfitThisYear() * static_cast<uint>(b.NumVehicles()) < b.GetDisplayProfitThisYear() * static_cast<uint>(a.NumVehicles());
}

/** Sort vehicle groups by the average profit last year */
static bool VehicleGroupAverageProfitLastYearSorter(const GUIVehicleGroup &a, const GUIVehicleGroup &b)
{
	return a.GetDisplayProfitLastYear() * static_cast<uint>(b.NumVehicles()) < b.GetDisplayProfitLastYear() * static_cast<uint>(a.NumVehicles());
}

/** Sort vehicles by their number */
static bool VehicleNumberSorter(const Vehicle * const &a, const Vehicle * const &b)
{
	return a->unitnumber < b->unitnumber;
}

/** Sort vehicles by their name */
static bool VehicleNameSorter(const Vehicle * const &a, const Vehicle * const &b)
{
	static std::string last_name[2] = { {}, {} };

	if (a != _last_vehicle[0]) {
		_last_vehicle[0] = a;
		SetDParam(0, a->index);
		last_name[0] = GetString(STR_VEHICLE_NAME);
	}

	if (b != _last_vehicle[1]) {
		_last_vehicle[1] = b;
		SetDParam(0, b->index);
		last_name[1] = GetString(STR_VEHICLE_NAME);
	}

	int r = StrNaturalCompare(last_name[0], last_name[1]); // Sort by name (natural sorting).
	return (r != 0) ? r < 0: VehicleNumberSorter(a, b);
}

/** Sort vehicles by their age */
static bool VehicleAgeSorter(const Vehicle * const &a, const Vehicle * const &b)
{
	auto r = a->age - b->age;
	return (r != 0) ? r < 0 : VehicleNumberSorter(a, b);
}

/** Sort vehicles by this year profit */
static bool VehicleProfitThisYearSorter(const Vehicle * const &a, const Vehicle * const &b)
{
	int r = ClampTo<int32_t>(a->GetDisplayProfitThisYear() - b->GetDisplayProfitThisYear());
	return (r != 0) ? r < 0 : VehicleNumberSorter(a, b);
}

/** Sort vehicles by last year profit */
static bool VehicleProfitLastYearSorter(const Vehicle * const &a, const Vehicle * const &b)
{
	int r = ClampTo<int32_t>(a->GetDisplayProfitLastYear() - b->GetDisplayProfitLastYear());
	return (r != 0) ? r < 0 : VehicleNumberSorter(a, b);
}

/** Sort vehicles by lifetime profit */
static bool VehicleProfitLifetimeSorter(const Vehicle * const &a, const Vehicle * const &b)
{
	int r = ClampTo<int32_t>(a->GetDisplayProfitLifetime() - b->GetDisplayProfitLifetime());
	return (r != 0) ? r < 0 : VehicleNumberSorter(a, b);
}

/** Sort vehicles by their cargo */
static bool VehicleCargoSorter(const Vehicle * const &a, const Vehicle * const &b)
{
	const Vehicle *v;
	CargoArray diff{};

	/* Append the cargo of the connected waggons */
	for (v = a; v != nullptr; v = v->Next()) diff[v->cargo_type] += v->cargo_cap;
	for (v = b; v != nullptr; v = v->Next()) diff[v->cargo_type] -= v->cargo_cap;

	int r = 0;
	for (uint d : diff) {
		r = d;
		if (r != 0) break;
	}

	return (r != 0) ? r < 0 : VehicleNumberSorter(a, b);
}

/** Sort vehicles by their reliability */
static bool VehicleReliabilitySorter(const Vehicle * const &a, const Vehicle * const &b)
{
	int r = a->reliability - b->reliability;
	return (r != 0) ? r < 0 : VehicleNumberSorter(a, b);
}

/** Sort vehicles by their max speed */
static bool VehicleMaxSpeedSorter(const Vehicle * const &a, const Vehicle * const &b)
{
	int r = a->vcache.cached_max_speed - b->vcache.cached_max_speed;
	return (r != 0) ? r < 0 : VehicleNumberSorter(a, b);
}

/** Sort vehicles by model */
static bool VehicleModelSorter(const Vehicle * const &a, const Vehicle * const &b)
{
	int r = a->engine_type - b->engine_type;
	return (r != 0) ? r < 0 : VehicleNumberSorter(a, b);
}

/** Sort vehicles by their value */
static bool VehicleValueSorter(const Vehicle * const &a, const Vehicle * const &b)
{
	const Vehicle *u;
	Money diff = 0;

	for (u = a; u != nullptr; u = u->Next()) diff += u->value;
	for (u = b; u != nullptr; u = u->Next()) diff -= u->value;

	int r = ClampTo<int32_t>(diff);
	return (r != 0) ? r < 0 : VehicleNumberSorter(a, b);
}

/** Sort vehicles by their length */
static bool VehicleLengthSorter(const Vehicle * const &a, const Vehicle * const &b)
{
	int r = a->GetGroundVehicleCache()->cached_total_length - b->GetGroundVehicleCache()->cached_total_length;
	return (r != 0) ? r < 0 : VehicleNumberSorter(a, b);
}

/** Sort vehicles by the time they can still live */
static bool VehicleTimeToLiveSorter(const Vehicle * const &a, const Vehicle * const &b)
{
	int r = ClampTo<int32_t>((a->max_age - a->age) - (b->max_age - b->age));
	return (r != 0) ? r < 0 : VehicleNumberSorter(a, b);
}

/** Sort vehicles by the timetable delay */
static bool VehicleTimetableDelaySorter(const Vehicle * const &a, const Vehicle * const &b)
{
	int r = a->lateness_counter - b->lateness_counter;
	return (r != 0) ? r < 0 : VehicleNumberSorter(a, b);
}

/** Sort vehicles by the average order occupancy */
static bool VehicleAverageOrderOccupancySorter(const Vehicle * const &a, const Vehicle * const &b)
{
	int r = a->GetOrderOccupancyAverage() - b->GetOrderOccupancyAverage();
	return (r != 0) ? r < 0 : VehicleNumberSorter(a, b);
}

/** Sort vehicles by the max speed (fully loaded) */
static bool VehicleMaxSpeedLoadedSorter(const Vehicle * const &a, const Vehicle * const &b)
{
	auto get_max_speed_loaded = [](const Train * const v) -> int {
		auto res = _vehicle_max_speed_loaded.insert({ v->index, 0 });
		if (!res.second) {
			/* This vehicle's speed was already in _vehicle_max_speed_loaded */
			return res.first->second;
		}
		int loaded_weight = 0;
		for (const Train *u = v; u != nullptr; u = u->Next()) {
			loaded_weight += u->GetWeightWithoutCargo() + u->GetCargoWeight(u->cargo_cap);
		}

		int loaded_max_speed = GetTrainEstimatedMaxAchievableSpeed(v, loaded_weight, v->GetDisplayMaxSpeed());
		res.first->second = loaded_max_speed;
		return loaded_max_speed;
	};

	int r = get_max_speed_loaded(Train::From(a)) - get_max_speed_loaded(Train::From(b));
	return (r != 0) ? r < 0 : VehicleNumberSorter(a, b);
}

void InitializeGUI()
{
	MemSetT(&_grouping, 0);
	MemSetT(&_sorting, 0);
}

/**
 * Assign a vehicle window a new vehicle
 * @param window_class WindowClass to search for
 * @param from_index the old vehicle ID
 * @param to_index the new vehicle ID
 */
static inline void ChangeVehicleWindow(WindowClass window_class, VehicleID from_index, VehicleID to_index)
{
	Window *w = FindWindowById(window_class, from_index);
	if (w != nullptr) {
		/* Update window_number */
		w->window_number = to_index;
		if (w->viewport != nullptr) w->viewport->follow_vehicle = to_index;

		/* Update vehicle drag data */
		if (_thd.window_class == window_class && _thd.window_number == (WindowNumber)from_index) {
			_thd.window_number = to_index;
		}

		/* Notify the window. */
		w->InvalidateData(VIWD_AUTOREPLACE, false);
	}
}

/**
 * Report a change in vehicle IDs (due to autoreplace) to affected vehicle windows.
 * @param from_index the old vehicle ID
 * @param to_index the new vehicle ID
 */
void ChangeVehicleViewWindow(VehicleID from_index, VehicleID to_index)
{
	ChangeVehicleWindow(WC_VEHICLE_VIEW,      from_index, to_index);
	ChangeVehicleWindow(WC_VEHICLE_ORDERS,    from_index, to_index);
	ChangeVehicleWindow(WC_VEHICLE_REFIT,     from_index, to_index);
	ChangeVehicleWindow(WC_VEHICLE_DETAILS,   from_index, to_index);
	ChangeVehicleWindow(WC_VEHICLE_TIMETABLE, from_index, to_index);
	ChangeFixedViewportRoutePath(from_index, to_index);
}

static const NWidgetPart _nested_vehicle_list[] = {
	NWidget(NWID_HORIZONTAL),
		NWidget(WWT_CLOSEBOX, COLOUR_GREY),
		NWidget(NWID_SELECTION, INVALID_COLOUR, WID_VL_CAPTION_SELECTION),
			NWidget(WWT_CAPTION, COLOUR_GREY, WID_VL_CAPTION),
			NWidget(NWID_HORIZONTAL),
				NWidget(WWT_CAPTION, COLOUR_GREY, WID_VL_CAPTION_SHARED_ORDERS),
				NWidget(WWT_PUSHTXTBTN, COLOUR_GREY, WID_VL_ORDER_VIEW), SetMinimalSize(61, 14), SetDataTip(STR_GOTO_ORDER_VIEW, STR_GOTO_ORDER_VIEW_TOOLTIP),
			EndContainer(),
		EndContainer(),
		NWidget(WWT_SHADEBOX, COLOUR_GREY),
		NWidget(WWT_DEFSIZEBOX, COLOUR_GREY),
		NWidget(WWT_STICKYBOX, COLOUR_GREY),
	EndContainer(),

	NWidget(NWID_HORIZONTAL),
		NWidget(NWID_VERTICAL),
			NWidget(WWT_TEXTBTN, COLOUR_GREY, WID_VL_GROUP_ORDER), SetMinimalSize(0, 12), SetFill(1, 1), SetDataTip(STR_STATION_VIEW_GROUP, STR_TOOLTIP_GROUP_ORDER),
			NWidget(WWT_PUSHTXTBTN, COLOUR_GREY, WID_VL_SORT_ORDER), SetMinimalSize(0, 12), SetFill(1, 1), SetDataTip(STR_BUTTON_SORT_BY, STR_TOOLTIP_SORT_ORDER),
		EndContainer(),
		NWidget(NWID_VERTICAL),
			NWidget(WWT_DROPDOWN, COLOUR_GREY, WID_VL_GROUP_BY_PULLDOWN), SetMinimalSize(0, 12), SetFill(1, 0), SetDataTip(0x0, STR_TOOLTIP_GROUP_ORDER),
			NWidget(WWT_DROPDOWN, COLOUR_GREY, WID_VL_SORT_BY_PULLDOWN), SetMinimalSize(0, 12), SetFill(1, 0), SetDataTip(0x0, STR_TOOLTIP_SORT_CRITERIA),
		EndContainer(),
		NWidget(NWID_VERTICAL),
			NWidget(WWT_PANEL, COLOUR_GREY), SetMinimalSize(0, 12), SetFill(1, 1), SetResize(1, 0), EndContainer(),
			NWidget(NWID_HORIZONTAL),
				NWidget(NWID_SELECTION, INVALID_COLOUR, WID_VL_FILTER_BY_CARGO_SEL),
					NWidget(WWT_DROPDOWN, COLOUR_GREY, WID_VL_FILTER_BY_CARGO), SetMinimalSize(0, 12), SetFill(0, 0), SetDataTip(STR_JUST_STRING, STR_TOOLTIP_FILTER_CRITERIA),
				EndContainer(),
				NWidget(WWT_PANEL, COLOUR_GREY), SetMinimalSize(0, 12), SetFill(1, 1), SetResize(1, 0), EndContainer(),
			EndContainer(),
		EndContainer(),
	EndContainer(),

	NWidget(NWID_HORIZONTAL),
		NWidget(WWT_MATRIX, COLOUR_GREY, WID_VL_LIST), SetMinimalSize(248, 0), SetFill(1, 0), SetResize(1, 1), SetMatrixDataTip(1, 0, STR_NULL), SetScrollbar(WID_VL_SCROLLBAR),
		NWidget(NWID_VSCROLLBAR, COLOUR_GREY, WID_VL_SCROLLBAR),
	EndContainer(),

	NWidget(NWID_HORIZONTAL),
		NWidget(NWID_SELECTION, INVALID_COLOUR, WID_VL_HIDE_BUTTONS),
			NWidget(NWID_HORIZONTAL),
				NWidget(WWT_PUSHTXTBTN, COLOUR_GREY, WID_VL_AVAILABLE_VEHICLES), SetMinimalSize(106, 12), SetFill(0, 1),
								SetDataTip(STR_JUST_STRING, STR_VEHICLE_LIST_AVAILABLE_ENGINES_TOOLTIP),
				NWidget(WWT_PANEL, COLOUR_GREY), SetMinimalSize(0, 12), SetResize(1, 0), SetFill(1, 1), EndContainer(),
				NWidget(WWT_DROPDOWN, COLOUR_GREY, WID_VL_MANAGE_VEHICLES_DROPDOWN), SetMinimalSize(118, 12), SetFill(0, 1),
								SetDataTip(STR_VEHICLE_LIST_MANAGE_LIST, STR_VEHICLE_LIST_MANAGE_LIST_TOOLTIP),
				NWidget(WWT_PUSHIMGBTN, COLOUR_GREY, WID_VL_STOP_ALL), SetMinimalSize(12, 12), SetFill(0, 1),
								SetDataTip(SPR_FLAG_VEH_STOPPED, STR_VEHICLE_LIST_MASS_STOP_LIST_TOOLTIP),
				NWidget(WWT_PUSHIMGBTN, COLOUR_GREY, WID_VL_START_ALL), SetMinimalSize(12, 12), SetFill(0, 1),
								SetDataTip(SPR_FLAG_VEH_RUNNING, STR_VEHICLE_LIST_MASS_START_LIST_TOOLTIP),
			EndContainer(),
			/* Widget to be shown for other companies hiding the previous 5 widgets. */
			NWidget(WWT_PANEL, COLOUR_GREY), SetFill(1, 1), SetResize(1, 0), EndContainer(),
		EndContainer(),
		NWidget(WWT_RESIZEBOX, COLOUR_GREY),
	EndContainer(),
};

static void DrawSmallOrderList(const Vehicle *v, int left, int right, int y, uint order_arrow_width, VehicleOrderID start)
{
	const Order *order = v->GetOrder(start);
	if (order == nullptr) return;

	bool rtl = _current_text_dir == TD_RTL;
	int l_offset = rtl ? 0 : order_arrow_width;
	int r_offset = rtl ? order_arrow_width : 0;
	int i = 0;
	VehicleOrderID oid = start;

	do {
		if (oid == v->cur_real_order_index) DrawString(left, right, y, STR_JUST_RIGHT_ARROW, TC_BLACK, SA_LEFT, false, FS_SMALL);

		if (order->IsType(OT_GOTO_STATION)) {
			SetDParam(0, order->GetDestination());
			DrawString(left + l_offset, right - r_offset, y, STR_STATION_NAME, TC_BLACK, SA_LEFT, false, FS_SMALL);

			y += GetCharacterHeight(FS_SMALL);
			if (++i == 4) break;
		}

		oid++;
		order = order->next;
		if (order == nullptr) {
			order = v->orders->GetFirstOrder();
			oid = 0;
		}
	} while (oid != start);
}

/** Draw small order list in the vehicle GUI, but without the little black arrow.  This is used for shared order groups. */
static void DrawSmallOrderList(const Order *order, int left, int right, int y, uint order_arrow_width)
{
	bool rtl = _current_text_dir == TD_RTL;
	int l_offset = rtl ? 0 : order_arrow_width;
	int r_offset = rtl ? order_arrow_width : 0;
	int i = 0;
	while (order != nullptr) {
		if (order->IsType(OT_GOTO_STATION)) {
			SetDParam(0, order->GetDestination());
			DrawString(left + l_offset, right - r_offset, y, STR_STATION_NAME, TC_BLACK, SA_LEFT, false, FS_SMALL);

			y += GetCharacterHeight(FS_SMALL);
			if (++i == 4) break;
		}
		order = order->next;
	}
}

/**
 * Draws an image of a vehicle chain
 * @param v         Front vehicle
 * @param r         Rect to draw at
 * @param selection Selected vehicle to draw a frame around
 * @param skip      Number of pixels to skip at the front (for scrolling)
 */
void DrawVehicleImage(const Vehicle *v, const Rect &r, VehicleID selection, EngineImageType image_type, int skip)
{
	switch (v->type) {
		case VEH_TRAIN:    DrawTrainImage(Train::From(v), r, selection, image_type, skip); break;
		case VEH_ROAD:     DrawRoadVehImage(v, r, selection, image_type, skip);  break;
		case VEH_SHIP:     DrawShipImage(v, r, selection, image_type);     break;
		case VEH_AIRCRAFT: DrawAircraftImage(v, r, selection, image_type); break;
		default: NOT_REACHED();
	}
}

/**
 * Get the height of a vehicle in the vehicle list GUIs.
 * @param type    the vehicle type to look at
 * @param divisor the resulting height must be dividable by this
 * @return the height
 */
uint GetVehicleListHeight(VehicleType type, uint divisor)
{
	/* Name + vehicle + profit */
	uint base = ScaleGUITrad(GetVehicleHeight(type)) + 2 * GetCharacterHeight(FS_SMALL) + ScaleGUITrad(1);
	/* Drawing of the 4 small orders + profit*/
	if (type >= VEH_SHIP) base = std::max(base, 5U * GetCharacterHeight(FS_SMALL) + ScaleGUITrad(1));

	if (divisor == 1) return base;

	/* Make sure the height is dividable by divisor */
	uint rem = base % divisor;
	return base + (rem == 0 ? 0 : divisor - rem);
}

/**
 * Draw all the vehicle list items.
 * @param selected_vehicle The vehicle that is to be highlighted.
 * @param line_height      Height of a single item line.
 * @param r                Rectangle with edge positions of the matrix widget.
 */
void BaseVehicleListWindow::DrawVehicleListItems(VehicleID selected_vehicle, int line_height, const Rect &r) const
{
	Rect ir = r.WithHeight(line_height).Shrink(WidgetDimensions::scaled.matrix, RectPadding::zero);
	bool rtl = _current_text_dir == TD_RTL;

	Dimension profit = GetSpriteSize(SPR_PROFIT_LOT);
	int text_offset = std::max<int>(profit.width, GetDigitWidth() * this->unitnumber_digits) + WidgetDimensions::scaled.hsep_normal;
	Rect tr = ir.Indent(text_offset, rtl);

	bool show_orderlist = this->vli.vtype >= VEH_SHIP;
	Rect olr = ir.Indent(std::max(ScaleGUITrad(100) + text_offset, ir.Width() / 2), rtl);

	int image_left  = (rtl && show_orderlist) ? olr.right : tr.left;
	int image_right = (!rtl && show_orderlist) ? olr.left : tr.right;

	int vehicle_button_x = rtl ? ir.right - profit.width : ir.left;

	uint max = static_cast<uint>(std::min<size_t>(this->vscroll->GetPosition() + this->vscroll->GetCapacity(), this->vehgroups.size()));
	for (uint i = this->vscroll->GetPosition(); i < max; ++i) {
		const GUIVehicleGroup &vehgroup = this->vehgroups[i];
		if (this->grouping == GB_NONE) {
			const Vehicle *v = vehgroup.GetSingleVehicle();

			SetDParam(0, STR_VEHICLE_LIST_PROFIT_THIS_YEAR_LAST_YEAR);
			SetDParam(1, v->GetDisplayProfitThisYear());
			SetDParam(2, v->GetDisplayProfitLastYear());

			StringID str;
			switch (this->vehgroups.SortType()) {
				case VST_AGE: {
					str = (v->age + DAYS_IN_YEAR < v->max_age) ? STR_VEHICLE_LIST_AGE : STR_VEHICLE_LIST_AGE_RED;
					SetDParam(3, DateDeltaToYears(v->age));
					SetDParam(4, DateDeltaToYears(v->max_age));
					break;
				}

				case VST_CARGO: {
					CargoTypes cargoes = 0;
					for (const Vehicle *u = v; u != nullptr; u = u->Next()) {
						if (u->cargo_cap > 0) SetBit(cargoes, u->cargo_type);
					}
					str = STR_VEHICLE_LIST_CARGO_LIST;
					SetDParam(3, cargoes);
					break;
				}

				case VST_RELIABILITY: {
					str = ToPercent16(v->reliability) >= 50 ? STR_VEHICLE_LIST_RELIABILITY : STR_VEHICLE_LIST_RELIABILITY_RED;
					SetDParam(3, ToPercent16(v->reliability));
					break;
				}

				case VST_MAX_SPEED: {
					str = STR_VEHICLE_LIST_MAX_SPEED;
					SetDParam(3, v->GetDisplayMaxSpeed());
					break;
				}

				case VST_MODEL: {
					str = STR_VEHICLE_LIST_ENGINE_BUILT;
					SetDParam(3, v->engine_type);
					SetDParam(4, v->build_year);
					break;
				}

				case VST_VALUE: {
					Money total_value = 0;
					for (const Vehicle *u = v; u != nullptr; u = u->GetNextVehicle()) {
						total_value += u->value;
					}
					str = STR_VEHICLE_LIST_VALUE;
					SetDParam(3, total_value);
					break;
				}

				case VST_LENGTH: {
					const GroundVehicleCache* gcache = v->GetGroundVehicleCache();
					assert(gcache != nullptr);
					str = STR_VEHICLE_LIST_LENGTH;
					SetDParam(3, CeilDiv(gcache->cached_total_length * 10, TILE_SIZE));
					SetDParam(4, 1);
					break;
				}

				case VST_TIME_TO_LIVE: {
					auto years_remaining = (v->max_age / DAYS_IN_LEAP_YEAR) - (v->age / DAYS_IN_LEAP_YEAR);
					str = (years_remaining > 1) ? STR_VEHICLE_LIST_TIME_TO_LIVE : ((years_remaining < 0) ? STR_VEHICLE_LIST_TIME_TO_LIVE_OVERDUE : STR_VEHICLE_LIST_TIME_TO_LIVE_RED);
					SetDParam(3, std::abs(years_remaining.base()));
					break;
				}

				case VST_TIMETABLE_DELAY: {
					if (v->lateness_counter == 0 || (!_settings_client.gui.timetable_in_ticks && v->lateness_counter / DATE_UNIT_SIZE == 0)) {
						str = STR_VEHICLE_LIST_TIMETABLE_DELAY_ON_TIME;
					} else {
						str = v->lateness_counter > 0 ? STR_VEHICLE_LIST_TIMETABLE_DELAY_LATE : STR_VEHICLE_LIST_TIMETABLE_DELAY_EARLY;
						SetTimetableParams(3, std::abs(v->lateness_counter));
					}
					break;
				}

				case VST_PROFIT_LIFETIME: {
					str = STR_VEHICLE_LIST_PROFIT_THIS_YEAR_LAST_YEAR_LIFETIME;
					SetDParam(3, v->GetDisplayProfitLifetime());
					break;
				}

				case VST_AVERAGE_ORDER_OCCUPANCY: {
					uint8_t occupancy_average = v->GetOrderOccupancyAverage();
					if (occupancy_average >= 16) {
						str = STR_VEHICLE_LIST_ORDER_OCCUPANCY_AVERAGE;
						SetDParam(3, occupancy_average - 16);
					} else {
						str = STR_JUST_STRING2;
					}
					break;
				}

				default: {
					str = STR_JUST_STRING2;
					break;
				}
			}

			DrawVehicleImage(v, {image_left, ir.top, image_right, ir.bottom}, selected_vehicle, EIT_IN_LIST, 0);
			DrawString(tr.left, tr.right, ir.top + line_height - GetCharacterHeight(FS_SMALL) - WidgetDimensions::scaled.framerect.bottom - 1, str);

			/* company colour stripe along vehicle description row */
			if (_settings_client.gui.show_vehicle_list_company_colour && v->owner != this->vli.company) {
				byte ccolour = 0;
				Company *c = Company::Get(v->owner);
				if (c != nullptr) {
					ccolour = _colour_gradient[c->colour][6];
				}
				GfxFillRect((tr.right - 1) - (GetCharacterHeight(FS_SMALL) - 2), ir.top + 1, tr.right - 1, (ir.top + 1) + (GetCharacterHeight(FS_SMALL) - 2), ccolour, FILLRECT_OPAQUE);
			}
		} else {
			SetDParam(0, vehgroup.GetDisplayProfitThisYear());
			SetDParam(1, vehgroup.GetDisplayProfitLastYear());
			DrawString(tr.left, tr.right, ir.bottom - GetCharacterHeight(FS_SMALL) - WidgetDimensions::scaled.framerect.bottom, STR_VEHICLE_LIST_PROFIT_THIS_YEAR_LAST_YEAR);
		}

		DrawVehicleProfitButton(vehgroup.GetOldestVehicleAge(), vehgroup.GetDisplayProfitLastYear(), vehgroup.NumVehicles(), vehicle_button_x, ir.top + GetCharacterHeight(FS_NORMAL) + WidgetDimensions::scaled.vsep_normal);

		switch (this->grouping) {
			case GB_NONE: {
				const Vehicle *v = vehgroup.GetSingleVehicle();

				if (HasBit(v->vehicle_flags, VF_PATHFINDER_LOST)) {
					DrawSprite(SPR_WARNING_SIGN, PAL_NONE, vehicle_button_x, ir.top + GetCharacterHeight(FS_NORMAL) + WidgetDimensions::scaled.vsep_normal + profit.height);
				}

				DrawVehicleImage(v, {image_left, ir.top, image_right, ir.bottom}, selected_vehicle, EIT_IN_LIST, 0);

				if (_settings_client.gui.show_cargo_in_vehicle_lists) {
					/* Get the cargoes the vehicle can carry */
					CargoTypes vehicle_cargoes = 0;

					for (auto u = v; u != nullptr; u = u->Next()) {
						if (u->cargo_cap == 0) continue;

						SetBit(vehicle_cargoes, u->cargo_type);
					}

					if (!v->name.empty()) {
						/* The vehicle got a name so we will print it and the cargoes */
						SetDParam(0, STR_VEHICLE_NAME);
						SetDParam(1, v->index);
						SetDParam(2, STR_VEHICLE_LIST_CARGO);
						SetDParam(3, vehicle_cargoes);
						DrawString(tr.left, tr.right, ir.top, STR_VEHICLE_LIST_NAME_AND_CARGO, TC_BLACK, SA_LEFT, false, FS_SMALL);
					} else if (v->group_id != DEFAULT_GROUP) {
						/* The vehicle has no name, but is member of a group, so print group name and the cargoes */
						SetDParam(0, STR_GROUP_NAME);
						SetDParam(1, v->group_id);
						SetDParam(2, STR_VEHICLE_LIST_CARGO);
						SetDParam(3, vehicle_cargoes);
						DrawString(tr.left, tr.right, ir.top, STR_VEHICLE_LIST_NAME_AND_CARGO, TC_BLACK, SA_LEFT, false, FS_SMALL);
					} else {
						/* The vehicle has no name, and is not a member of a group, so just print the cargoes */
						SetDParam(0, vehicle_cargoes);
						DrawString(tr.left, tr.right, ir.top, STR_VEHICLE_LIST_CARGO, TC_BLACK, SA_LEFT, false, FS_SMALL);
					}
				} else if (!v->name.empty()) {
					/* The vehicle got a name so we will print it */
					SetDParam(0, v->index);
					DrawString(tr.left, tr.right, ir.top, STR_VEHICLE_NAME, TC_BLACK, SA_LEFT, false, FS_SMALL);
				} else if (v->group_id != DEFAULT_GROUP) {
					/* The vehicle has no name, but is member of a group, so print group name */
					SetDParam(0, v->group_id | GROUP_NAME_HIERARCHY);
					DrawString(tr.left, tr.right, ir.top, STR_GROUP_NAME, TC_BLACK, SA_LEFT, false, FS_SMALL);
				}

				if (show_orderlist) DrawSmallOrderList(v, olr.left, olr.right, ir.top, this->order_arrow_width, v->cur_real_order_index);

				TextColour tc;
				if (v->IsChainInDepot()) {
					tc = TC_BLUE;
				} else {
					tc = (v->age > v->max_age - DAYS_IN_LEAP_YEAR) ? TC_RED : TC_BLACK;
				}

				SetDParam(0, v->unitnumber);
				DrawString(ir.left, ir.right, ir.top + WidgetDimensions::scaled.framerect.top, STR_JUST_COMMA, tc);
				break;
			}

			case GB_SHARED_ORDERS:
				assert(vehgroup.NumVehicles() > 0);

				for (int i = 0; i < static_cast<int>(vehgroup.NumVehicles()); ++i) {
					if (image_left + WidgetDimensions::scaled.hsep_wide * i >= image_right) break; // Break if there is no more space to draw any more vehicles anyway.
					DrawVehicleImage(vehgroup.vehicles_begin[i], {image_left + WidgetDimensions::scaled.hsep_wide * i, ir.top, image_right, ir.bottom}, selected_vehicle, EIT_IN_LIST, 0);
				}

				if (vehgroup.vehicles_begin[0]->group_id != DEFAULT_GROUP) {
					/* If all vehicles are in the same group, print group name */
					GroupID gid = vehgroup.vehicles_begin[0]->group_id;
					bool show_group = true;
					for (int i = 1; i < static_cast<int>(vehgroup.NumVehicles()); ++i) {
						if (vehgroup.vehicles_begin[i]->group_id != gid) {
							show_group = false;
							break;
						}
					}
					if (show_group) {
						SetDParam(0, gid | GROUP_NAME_HIERARCHY);
						DrawString(tr.left, tr.right, ir.top, STR_GROUP_NAME, TC_BLACK, SA_LEFT, false, FS_SMALL);
					}
				}

				if (show_orderlist) DrawSmallOrderList((vehgroup.vehicles_begin[0])->GetFirstOrder(), olr.left, olr.right, ir.top, this->order_arrow_width);

				SetDParam(0, vehgroup.NumVehicles());
				DrawString(ir.left, ir.right, ir.top + WidgetDimensions::scaled.framerect.top, STR_JUST_COMMA, TC_BLACK);
				break;

			default:
				NOT_REACHED();
		}

		ir = ir.Translate(0, line_height);
	}
}

void BaseVehicleListWindow::UpdateSortingInterval()
{
	uint16_t resort_interval = DAY_TICKS * 10;
	if (this->grouping == GB_NONE && this->vehgroups.SortType() == VST_TIMETABLE_DELAY) resort_interval = DAY_TICKS;
	this->vehgroups.SetResortInterval(resort_interval);
}

void BaseVehicleListWindow::UpdateSortingFromGrouping()
{
	/* Set up sorting. Make the window-specific _sorting variable
	 * point to the correct global _sorting struct so we are freed
	 * from having conditionals during window operation */
	switch (this->vli.vtype) {
		case VEH_TRAIN:    this->sorting = &_sorting[this->grouping].train; break;
		case VEH_ROAD:     this->sorting = &_sorting[this->grouping].roadveh; break;
		case VEH_SHIP:     this->sorting = &_sorting[this->grouping].ship; break;
		case VEH_AIRCRAFT: this->sorting = &_sorting[this->grouping].aircraft; break;
		default: NOT_REACHED();
	}
	this->vehgroups.SetSortFuncs(this->GetVehicleSorterFuncs());
	this->vehgroups.SetListing(*this->sorting);
	this->vehgroups.ForceRebuild();
	this->vehgroups.NeedResort();
	this->UpdateSortingInterval();
}

void BaseVehicleListWindow::UpdateVehicleGroupBy(GroupBy group_by)
{
	if (this->grouping != group_by) {
		/* Save the old sorting option, so that if we change the grouping option back later on,
		 * UpdateSortingFromGrouping() will automatically restore the saved sorting option. */
		*this->sorting = this->vehgroups.GetListing();

		this->grouping = group_by;
		_grouping[this->vli.type][this->vli.vtype] = group_by;
		this->UpdateSortingFromGrouping();
	}
}

uint BaseVehicleListWindow::GetSorterDisableMask(VehicleType type) const
{
	uint mask = 0;
	if (this->grouping == GB_NONE) {
		if (type != VEH_TRAIN && type != VEH_ROAD) mask |= (1 << VST_LENGTH);
		if (type != VEH_TRAIN || _settings_game.vehicle.train_acceleration_model == AM_ORIGINAL) mask |= (1 << VST_MAX_SPEED_LOADED);
	}
	return mask;
}

/**
 * Window for the (old) vehicle listing.
 *
 * bitmask for w->window_number
 * 0-7 CompanyID (owner)
 * 8-10 window type (use flags in vehicle_gui.h)
 * 11-15 vehicle type (using VEH_, but can be compressed to fewer bytes if needed)
 * 16-31 StationID or OrderID depending on window type (bit 8-10)
 */
struct VehicleListWindow : public BaseVehicleListWindow {
private:
	/** Enumeration of planes of the button row at the bottom. */
	enum ButtonPlanes {
		BP_SHOW_BUTTONS, ///< Show the buttons.
		BP_HIDE_BUTTONS, ///< Show the empty panel.
	};

	StringID GetChangeOrderStringID() const
	{
		if (VehicleListIdentifier::UnPack(this->window_number).type == VL_STATION_LIST) {
			return (BaseStation::Get(this->vli.index)->facilities & FACIL_WAYPOINT) ? STR_VEHICLE_LIST_CHANGE_ORDER_WAYPOINT : STR_VEHICLE_LIST_CHANGE_ORDER_STATION;
		} else if (VehicleListIdentifier::UnPack(this->window_number).type == VL_DEPOT_LIST) {
			return STR_VEHICLE_LIST_CHANGE_ORDER_TRAIN_DEPOT + this->vli.vtype;
		} else {
			return 0;
		}
	}

	/** Enumeration of planes of the title row at the top. */
	enum CaptionPlanes {
		BP_NORMAL,        ///< Show shared orders caption and buttons.
		BP_SHARED_ORDERS, ///< Show the normal caption.
	};

	void RefreshRouteOverlay() const
	{
		if (this->vli.type == VL_SHARED_ORDERS) {
			const Vehicle *v = Vehicle::GetIfValid(this->vli.index);
			MarkDirtyFocusedRoutePaths(v);
		}
	}

public:
	VehicleListWindow(WindowDesc *desc, WindowNumber window_number) : BaseVehicleListWindow(desc, window_number)
	{
		this->CreateNestedTree();

		this->GetWidget<NWidgetStacked>(WID_VL_FILTER_BY_CARGO_SEL)->SetDisplayedPlane((this->vli.type == VL_SHARED_ORDERS || this->vli.type == VL_SINGLE_VEH) ? SZSP_NONE : 0);

		this->vscroll = this->GetScrollbar(WID_VL_SCROLLBAR);

		/* Set up the window widgets */
		this->GetWidget<NWidgetCore>(WID_VL_LIST)->tool_tip = STR_VEHICLE_LIST_TRAIN_LIST_TOOLTIP + this->vli.vtype;

		NWidgetStacked *nwi = this->GetWidget<NWidgetStacked>(WID_VL_CAPTION_SELECTION);
		if (this->vli.type == VL_SHARED_ORDERS) {
			this->GetWidget<NWidgetCore>(WID_VL_CAPTION_SHARED_ORDERS)->widget_data = STR_VEHICLE_LIST_SHARED_ORDERS_LIST_CAPTION;
			/* If we are in the shared orders window, then disable the group-by dropdown menu.
			 * Remove this when the group-by dropdown menu has another option apart from grouping by shared orders. */
			this->SetWidgetDisabledState(WID_VL_GROUP_ORDER, true);
			this->SetWidgetDisabledState(WID_VL_GROUP_BY_PULLDOWN, true);
			nwi->SetDisplayedPlane(BP_SHARED_ORDERS);
		} else {
			this->GetWidget<NWidgetCore>(WID_VL_CAPTION)->widget_data = STR_VEHICLE_LIST_TRAIN_CAPTION + this->vli.vtype;
			nwi->SetDisplayedPlane(BP_NORMAL);
		}

		this->FinishInitNested(window_number);
		if (this->vli.company != OWNER_NONE) this->owner = this->vli.company;

		this->BuildVehicleList();
		this->SortVehicleList();
	}

	void Close(int data = 0) override
	{
		*this->sorting = this->vehgroups.GetListing();
		this->RefreshRouteOverlay();
		this->Window::Close();
	}

	virtual void OnFocus(Window *previously_focused_window) override
	{
		this->RefreshRouteOverlay();
	}

	virtual void OnFocusLost(bool closing, Window *newly_focused_window) override
	{
		this->RefreshRouteOverlay();
	}

	void UpdateWidgetSize(WidgetID widget, Dimension *size, [[maybe_unused]] const Dimension &padding, [[maybe_unused]] Dimension *fill, [[maybe_unused]] Dimension *resize) override
	{
		switch (widget) {
			case WID_VL_LIST:
				resize->height = GetVehicleListHeight(this->vli.vtype, 1);

				switch (this->vli.vtype) {
					case VEH_TRAIN:
					case VEH_ROAD:
						size->height = 6 * resize->height;
						break;
					case VEH_SHIP:
					case VEH_AIRCRAFT:
						size->height = 4 * resize->height;
						break;
					default: NOT_REACHED();
				}
				break;

			case WID_VL_SORT_ORDER: {
				Dimension d = GetStringBoundingBox(this->GetWidget<NWidgetCore>(widget)->widget_data);
				d.width += padding.width + Window::SortButtonWidth() * 2; // Doubled since the string is centred and it also looks better.
				d.height += padding.height;
				*size = maxdim(*size, d);
				break;
			}

			case WID_VL_GROUP_BY_PULLDOWN:
				size->width = GetStringListWidth(this->vehicle_group_by_names) + padding.width;
				break;

			case WID_VL_SORT_BY_PULLDOWN:
				size->width = GetStringListWidth(this->vehicle_group_none_sorter_names);
				size->width = std::max(size->width, GetStringListWidth(this->vehicle_group_shared_orders_sorter_names));
				size->width += padding.width;
				break;

			case WID_VL_FILTER_BY_CARGO:
				size->width = std::max(size->width, GetDropDownListDimension(this->BuildCargoDropDownList(true)).width + padding.width);
				break;

			case WID_VL_MANAGE_VEHICLES_DROPDOWN: {
				Dimension d = this->GetActionDropdownSize(this->vli.type == VL_STANDARD, false,
						this->vli.vtype == VEH_TRAIN, this->GetChangeOrderStringID());
				d.height += padding.height;
				d.width  += padding.width;
				*size = maxdim(*size, d);
				break;
			}
		}
	}

	void SetStringParameters(WidgetID widget) const override
	{
		switch (widget) {
			case WID_VL_AVAILABLE_VEHICLES:
				SetDParam(0, STR_VEHICLE_LIST_AVAILABLE_TRAINS + this->vli.vtype);
				break;

			case WID_VL_FILTER_BY_CARGO:
				SetDParam(0, this->GetCargoFilterLabel(this->cargo_filter_criteria));
				break;

			case WID_VL_CAPTION:
			case WID_VL_CAPTION_SHARED_ORDERS: {
				switch (this->vli.type) {
					case VL_SHARED_ORDERS: // Shared Orders
						SetDParam(0, this->vehicles.size());
						break;

					case VL_STANDARD: // Company Name
						SetDParam(0, STR_COMPANY_NAME);
						SetDParam(1, this->vli.index);
						SetDParam(3, this->vehicles.size());
						break;

					case VL_STATION_LIST: // Station/Waypoint Name
						SetDParam(0, Station::IsExpected(BaseStation::Get(this->vli.index)) ? STR_STATION_NAME : STR_WAYPOINT_NAME);
						SetDParam(1, this->vli.index);
						SetDParam(3, this->vehicles.size());
						break;

					case VL_DEPOT_LIST:
						SetDParam(0, STR_DEPOT_CAPTION);
						SetDParam(1, this->vli.vtype);
						SetDParam(2, this->vli.index);
						SetDParam(3, this->vehicles.size());
						break;
					default: NOT_REACHED();
				}
				break;
			}
		}
	}

	void DrawWidget(const Rect &r, WidgetID widget) const override
	{
		switch (widget) {
			case WID_VL_SORT_ORDER:
				/* draw arrow pointing up/down for ascending/descending sorting */
				this->DrawSortButtonState(widget, this->vehgroups.IsDescSortOrder() ? SBS_DOWN : SBS_UP);
				break;

			case WID_VL_LIST:
				this->DrawVehicleListItems(INVALID_VEHICLE, this->resize.step_height, r);
				break;
		}
	}

	void OnPaint() override
	{
		this->BuildVehicleList();
		this->SortVehicleList();

		if (_local_company != this->own_company) this->CountOwnVehicles();

		if (!this->ShouldShowActionDropdownList() && this->IsWidgetLowered(WID_VL_MANAGE_VEHICLES_DROPDOWN)) {
			HideDropDownMenu(this);
		}

		/* Hide the widgets that we will not use in this window
		 * Some windows contains actions only fit for the owner */
		bool show_buttons = this->owner == _local_company || (_local_company != INVALID_COMPANY && _settings_game.economy.infrastructure_sharing[this->vli.vtype]);
		int plane_to_show = show_buttons ? BP_SHOW_BUTTONS : BP_HIDE_BUTTONS;
		NWidgetStacked *nwi = this->GetWidget<NWidgetStacked>(WID_VL_HIDE_BUTTONS);
		if (plane_to_show != nwi->shown_plane) {
			nwi->SetDisplayedPlane(plane_to_show);
			nwi->SetDirty(this);
		}
		if (show_buttons) {
			this->SetWidgetDisabledState(WID_VL_AVAILABLE_VEHICLES, this->owner != _local_company || this->vli.type != VL_STANDARD);
			this->SetWidgetDisabledState(WID_VL_MANAGE_VEHICLES_DROPDOWN, !this->ShouldShowActionDropdownList());
			this->SetWidgetsDisabledState(this->owner != _local_company || this->vehicles.empty() || (this->vli.type == VL_STANDARD && _settings_client.gui.disable_top_veh_list_mass_actions),
				WID_VL_STOP_ALL,
				WID_VL_START_ALL);
		}

		/* Set text of group by dropdown widget. */
		this->GetWidget<NWidgetCore>(WID_VL_GROUP_BY_PULLDOWN)->widget_data = this->vehicle_group_by_names[this->grouping];

		/* Set text of sort by dropdown widget. */
		this->GetWidget<NWidgetCore>(WID_VL_SORT_BY_PULLDOWN)->widget_data = this->GetVehicleSorterNames()[this->vehgroups.SortType()];

		this->GetWidget<NWidgetCore>(WID_VL_FILTER_BY_CARGO)->widget_data = this->GetCargoFilterLabel(this->cargo_filter_criteria);

		this->DrawWidgets();
	}

	void OnClick([[maybe_unused]] Point pt, WidgetID widget, [[maybe_unused]] int click_count) override
	{
		switch (widget) {
		    case WID_VL_ORDER_VIEW: // Open the shared orders window
				assert(this->vli.type == VL_SHARED_ORDERS);
				assert(!this->vehicles.empty());
				ShowOrdersWindow(this->vehicles[0]);
				break;

			case WID_VL_SORT_ORDER: // Flip sorting method ascending/descending
				this->vehgroups.ToggleSortOrder();
				this->vehgroups.ForceResort();
				this->SetDirty();
				break;

			case WID_VL_GROUP_BY_PULLDOWN: // Select sorting criteria dropdown menu
				ShowDropDownMenu(this, this->vehicle_group_by_names, this->grouping, WID_VL_GROUP_BY_PULLDOWN, 0, 0);
				return;

			case WID_VL_SORT_BY_PULLDOWN: // Select sorting criteria dropdown menu
				ShowDropDownMenu(this, this->GetVehicleSorterNames(), this->vehgroups.SortType(), WID_VL_SORT_BY_PULLDOWN, 0,
						this->GetSorterDisableMask(this->vli.vtype), 0, DDSF_LOST_FOCUS);
				return;

			case WID_VL_FILTER_BY_CARGO: // Cargo filter dropdown
				ShowDropDownList(this, this->BuildCargoDropDownList(false), this->cargo_filter_criteria, widget);
				break;

			case WID_VL_LIST: { // Matrix to show vehicles
				auto it = this->vscroll->GetScrolledItemFromWidget(this->vehgroups, pt.y, this, WID_VL_LIST);
				if (it == this->vehgroups.end()) return; // click out of list bound

				const GUIVehicleGroup &vehgroup = *it;
				switch (this->grouping) {
					case GB_NONE: {
						const Vehicle *v = vehgroup.GetSingleVehicle();
						if (!VehicleClicked(v)) {
							if (_ctrl_pressed) {
								ShowCompanyGroupForVehicle(v);
							} else {
								ShowVehicleViewWindow(v);
							}
						}
						break;
					}

					case GB_SHARED_ORDERS: {
						assert(vehgroup.NumVehicles() > 0);
						if (!VehicleClicked(vehgroup)) {
							const Vehicle *v = vehgroup.vehicles_begin[0];
							if (_ctrl_pressed) {
								ShowOrdersWindow(v);
							} else {
								if (vehgroup.NumVehicles() == 1) {
									ShowVehicleViewWindow(v);
								} else {
									ShowVehicleListWindow(v);
								}
							}
						}
						break;
					}

					default: NOT_REACHED();
				}

				break;
			}

			case WID_VL_AVAILABLE_VEHICLES:
				ShowBuildVehicleWindow(INVALID_TILE, this->vli.vtype);
				break;

			case WID_VL_MANAGE_VEHICLES_DROPDOWN: {
				VehicleListIdentifier vli = VehicleListIdentifier::UnPack(this->window_number);
				DropDownList list = this->BuildActionDropdownList(vli.type == VL_STANDARD, false,
						this->vli.vtype == VEH_TRAIN, this->GetChangeOrderStringID(), true, vli.type == VL_STANDARD);
				ShowDropDownList(this, std::move(list), -1, WID_VL_MANAGE_VEHICLES_DROPDOWN);
				break;
			}

			case WID_VL_STOP_ALL:
			case WID_VL_START_ALL:
				DoCommandP(0, (1 << 1) | (widget == WID_VL_START_ALL ? (1 << 0) : 0) | (this->GetCargoFilter() << 8), this->window_number, CMD_MASS_START_STOP);
				break;
		}
	}

	void OnDropdownSelect(WidgetID widget, int index) override
	{
		switch (widget) {
			case WID_VL_GROUP_BY_PULLDOWN:
				this->UpdateVehicleGroupBy(static_cast<GroupBy>(index));
				break;

			case WID_VL_SORT_BY_PULLDOWN:
				this->vehgroups.SetSortType(index);
				this->UpdateSortingInterval();
				break;

			case WID_VL_FILTER_BY_CARGO:
				this->SetCargoFilter(index);
				break;

			case WID_VL_MANAGE_VEHICLES_DROPDOWN:
				switch (index) {
					case ADI_REPLACE: // Replace window
						ShowReplaceGroupVehicleWindow(ALL_GROUP, this->vli.vtype);
						break;
					case ADI_TEMPLATE_REPLACE:
						if (vli.vtype == VEH_TRAIN) {
							ShowTemplateReplaceWindow();
						}
						break;
					case ADI_SERVICE: // Send for servicing
					case ADI_DEPOT: // Send to Depots
						DoCommandP(0, DEPOT_MASS_SEND | (index == ADI_SERVICE ? DEPOT_SERVICE : (DepotCommand)0) | this->GetCargoFilter(), this->window_number, GetCmdSendToDepot(this->vli.vtype));
						break;
					case ADI_CANCEL_DEPOT:
						DoCommandP(0, DEPOT_MASS_SEND | DEPOT_CANCEL | this->GetCargoFilter(), this->window_number, GetCmdSendToDepot(this->vli.vtype));
						break;

					case ADI_DEPOT_SELL:
						DoCommandP(0, DEPOT_MASS_SEND | DEPOT_SELL | this->GetCargoFilter(), this->window_number, GetCmdSendToDepot(this->vli.vtype));
						break;

					case ADI_CHANGE_ORDER:
						SetObjectToPlaceWnd(ANIMCURSOR_PICKSTATION, PAL_NONE, HT_RECT, this);
						break;

					case ADI_CREATE_GROUP:
						ShowQueryString(STR_EMPTY, STR_GROUP_RENAME_CAPTION, MAX_LENGTH_GROUP_NAME_CHARS, this, CS_ALPHANUMERAL, QSF_ENABLE_DEFAULT | QSF_LEN_IN_CHARS);
						break;

					case ADI_TRACERESTRICT_SLOT_MGMT: {
						extern void ShowTraceRestrictSlotWindow(CompanyID company, VehicleType vehtype);
						ShowTraceRestrictSlotWindow(this->owner, this->vli.vtype);
						break;
					}

					case ADI_TRACERESTRICT_COUNTER_MGMT: {
						extern void ShowTraceRestrictCounterWindow(CompanyID company);
						ShowTraceRestrictCounterWindow(this->owner);
						break;
					}

					default: NOT_REACHED();
				}
				break;

			default: NOT_REACHED();
		}
		this->SetDirty();
	}

	void OnQueryTextFinished(char *str) override
	{
		DoCommandP(0, this->window_number, this->GetCargoFilter(), CMD_CREATE_GROUP_FROM_LIST | CMD_MSG(STR_ERROR_GROUP_CAN_T_CREATE), nullptr, str);
	}

	virtual void OnPlaceObject(Point pt, TileIndex tile) override
	{
		/* check depot first */
		if (IsDepotTile(tile) && GetDepotVehicleType(tile) == this->vli.vtype) {
			if (this->vli.type != VL_DEPOT_LIST) return;
			if (!IsInfraTileUsageAllowed(this->vli.vtype, this->vli.company, tile)) return;
			if (this->vli.vtype == VEH_ROAD && GetPresentRoadTramTypes(Depot::Get(this->vli.index)->xy) != GetPresentRoadTramTypes(tile)) return;

			DestinationID dest = (this->vli.vtype == VEH_AIRCRAFT) ? GetStationIndex(tile) : GetDepotIndex(tile);
			DoCommandP(0, this->vli.index | (this->vli.vtype << 16) | (OT_GOTO_DEPOT << 20) | (this->GetCargoFilter() << 24), dest, CMD_MASS_CHANGE_ORDER);
			ResetObjectToPlace();
			return;
		}

		/* check rail waypoint or buoy (no ownership) */
		if ((IsRailWaypointTile(tile) && this->vli.vtype == VEH_TRAIN && IsInfraTileUsageAllowed(VEH_TRAIN, this->vli.company, tile))
				|| (IsRoadWaypointTile(tile) && this->vli.vtype == VEH_ROAD && IsInfraTileUsageAllowed(VEH_ROAD, this->vli.company, tile))
				|| (IsBuoyTile(tile) && this->vli.vtype == VEH_SHIP)) {
			if (this->vli.type != VL_STATION_LIST) return;
			if (!(Station::Get(this->vli.index)->facilities & FACIL_WAYPOINT)) return;
			DoCommandP(0, this->vli.index | (this->vli.vtype << 16) | (OT_GOTO_WAYPOINT << 20) | (this->GetCargoFilter() << 24), GetStationIndex(tile), CMD_MASS_CHANGE_ORDER);
			ResetObjectToPlace();
			return;
		}

		if (IsTileType(tile, MP_STATION)) {
			if (this->vli.type != VL_STATION_LIST) return;
			if (BaseStation::Get(this->vli.index)->facilities & FACIL_WAYPOINT) return;

			StationID st_index = GetStationIndex(tile);
			const Station *st = Station::Get(st_index);

			if (!IsInfraUsageAllowed(this->vli.vtype, this->vli.company, st->owner)) return;

			if ((this->vli.vtype == VEH_SHIP && st->facilities & FACIL_DOCK) ||
					(this->vli.vtype == VEH_TRAIN && st->facilities & FACIL_TRAIN) ||
					(this->vli.vtype == VEH_AIRCRAFT && st->facilities & FACIL_AIRPORT) ||
					(this->vli.vtype == VEH_ROAD && st->facilities & (FACIL_BUS_STOP | FACIL_TRUCK_STOP))) {
				DoCommandP(0, this->vli.index | (this->vli.vtype << 16) | (OT_GOTO_STATION << 20) | (this->GetCargoFilter() << 24), GetStationIndex(tile), CMD_MASS_CHANGE_ORDER);
				ResetObjectToPlace();
				return;
			}
		}
	}

	void OnGameTick() override
	{
		if (this->vehgroups.NeedResort()) {
			StationID station = (this->vli.type == VL_STATION_LIST) ? this->vli.index : INVALID_STATION;

			DEBUG(misc, 3, "Periodic resort %d list company %d at station %d", this->vli.vtype, this->owner, station);
			this->SetDirty();
		}
	}

	void OnResize() override
	{
		this->vscroll->SetCapacityFromWidget(this, WID_VL_LIST);
	}

	/**
	 * Some data on this window has become invalid.
	 * @param data Information about the changed data.
	 * @param gui_scope Whether the call is done from GUI scope. You may not do everything when not in GUI scope. See #InvalidateWindowData() for details.
	 */
	void OnInvalidateData([[maybe_unused]] int data = 0, [[maybe_unused]] bool gui_scope = true) override
	{
		if (!gui_scope && HasBit(data, 31) && this->vli.type == VL_SHARED_ORDERS) {
			/* Needs to be done in command-scope, so everything stays valid */
			this->vli.index = GB(data, 0, 20);
			this->window_number = this->vli.Pack();
			this->vehgroups.ForceRebuild();
			return;
		}

		if (data == 0) {
			/* This needs to be done in command-scope to enforce rebuilding before resorting invalid data */
			this->vehgroups.ForceRebuild();
			if (this->vli.type == VL_SHARED_ORDERS && !_settings_client.gui.enable_single_veh_shared_order_gui && this->vehicles.size() == 1) {
				this->Close();
				return;
			}
		} else {
			this->vehgroups.ForceResort();
		}
	}
};

static WindowDesc _vehicle_list_other_desc(__FILE__, __LINE__,
	WDP_AUTO, "list_vehicles", 260, 246,
	WC_INVALID, WC_NONE,
	0,
	std::begin(_nested_vehicle_list), std::end(_nested_vehicle_list)
);

static WindowDesc _vehicle_list_train_desc(__FILE__, __LINE__,
	WDP_AUTO, "list_vehicles_train", 325, 246,
	WC_TRAINS_LIST, WC_NONE,
	0,
	std::begin(_nested_vehicle_list), std::end(_nested_vehicle_list)
);

static void ShowVehicleListWindowLocal(CompanyID company, VehicleListType vlt, VehicleType vehicle_type, uint32_t unique_number)
{
	if (!Company::IsValidID(company) && company != OWNER_NONE) return;

	WindowNumber num = VehicleListIdentifier(vlt, vehicle_type, company, unique_number).Pack();
	if (vehicle_type == VEH_TRAIN) {
		AllocateWindowDescFront<VehicleListWindow>(&_vehicle_list_train_desc, num);
	} else {
		_vehicle_list_other_desc.cls = GetWindowClassForVehicleType(vehicle_type);
		AllocateWindowDescFront<VehicleListWindow>(&_vehicle_list_other_desc, num);
	}
}

void ShowVehicleListWindow(CompanyID company, VehicleType vehicle_type)
{
	/* If _settings_client.gui.advanced_vehicle_list > 1, display the Advanced list
	 * if _settings_client.gui.advanced_vehicle_list == 1, display Advanced list only for local company
	 * if _ctrl_pressed, do the opposite action (Advanced list x Normal list)
	 */

	if ((_settings_client.gui.advanced_vehicle_list > (uint)(company != _local_company)) != _ctrl_pressed) {
		ShowCompanyGroup(company, vehicle_type);
	} else {
		ShowVehicleListWindowLocal(company, VL_STANDARD, vehicle_type, company);
	}
}

void ShowVehicleListWindow(const Vehicle *v)
{
	ShowVehicleListWindowLocal(v->owner, VL_SHARED_ORDERS, v->type, v->FirstShared()->index);
}

void ShowVehicleListWindow(CompanyID company, VehicleType vehicle_type, StationID station)
{
	ShowVehicleListWindowLocal(company, VL_STATION_LIST, vehicle_type, station);
}

void ShowVehicleListWindow(CompanyID company, VehicleType vehicle_type, TileIndex depot_tile)
{
	uint16_t depot_airport_index;

	if (vehicle_type == VEH_AIRCRAFT) {
		depot_airport_index = GetStationIndex(depot_tile);
	} else {
		depot_airport_index = GetDepotIndex(depot_tile);
	}
	ShowVehicleListWindowLocal(company, VL_DEPOT_LIST, vehicle_type, depot_airport_index);
}

void DirtyVehicleListWindowForVehicle(const Vehicle *v)
{
	WindowClass cls = static_cast<WindowClass>(WC_TRAINS_LIST + v->type);
	WindowClass cls2 = (v->type == VEH_TRAIN) ? WC_TRACE_RESTRICT_SLOTS : cls;
	if (!HaveWindowByClass(cls) && !HaveWindowByClass(cls2)) return;
	for (Window *w : Window::Iterate()) {
		if (w->window_class == cls || w->window_class == cls2) {
			BaseVehicleListWindow *listwin = static_cast<BaseVehicleListWindow *>(w);
			uint max = std::min<uint>(listwin->vscroll->GetPosition() + listwin->vscroll->GetCapacity(), (uint)listwin->vehgroups.size());
			switch (listwin->grouping) {
				case BaseVehicleListWindow::GB_NONE:
					for (uint i = listwin->vscroll->GetPosition(); i < max; ++i) {
						if (v == listwin->vehgroups[i].vehicles_begin[0]) {
							listwin->SetWidgetDirty(0);
							break;
						}
					}
					break;

				case BaseVehicleListWindow::GB_SHARED_ORDERS: {
					const Vehicle *v_first_shared = v->FirstShared();
					for (uint i = listwin->vscroll->GetPosition(); i < max; ++i) {
						if (v_first_shared == listwin->vehgroups[i].vehicles_begin[0]->FirstShared()) {
							listwin->SetWidgetDirty(0);
							break;
						}
					}
					break;
				}

				default:
					NOT_REACHED();
			}
		}
	}
}

/* Unified vehicle GUI - Vehicle Details Window */

static_assert(WID_VD_DETAILS_CARGO_CARRIED    == WID_VD_DETAILS_CARGO_CARRIED + TDW_TAB_CARGO   );
static_assert(WID_VD_DETAILS_TRAIN_VEHICLES   == WID_VD_DETAILS_CARGO_CARRIED + TDW_TAB_INFO    );
static_assert(WID_VD_DETAILS_CAPACITY_OF_EACH == WID_VD_DETAILS_CARGO_CARRIED + TDW_TAB_CAPACITY);
static_assert(WID_VD_DETAILS_TOTAL_CARGO      == WID_VD_DETAILS_CARGO_CARRIED + TDW_TAB_TOTALS  );

/** Vehicle details widgets (other than train). */
static const NWidgetPart _nested_nontrain_vehicle_details_widgets[] = {
	NWidget(NWID_HORIZONTAL),
		NWidget(WWT_CLOSEBOX, COLOUR_GREY),
		NWidget(WWT_CAPTION, COLOUR_GREY, WID_VD_CAPTION), SetDataTip(STR_VEHICLE_DETAILS_CAPTION, STR_TOOLTIP_WINDOW_TITLE_DRAG_THIS),
		NWidget(WWT_SHADEBOX, COLOUR_GREY),
		NWidget(WWT_DEFSIZEBOX, COLOUR_GREY),
		NWidget(WWT_STICKYBOX, COLOUR_GREY),
	EndContainer(),
	NWidget(WWT_PANEL, COLOUR_GREY, WID_VD_TOP_DETAILS), SetMinimalSize(405, 42), SetResize(1, 0), EndContainer(),
	NWidget(WWT_PANEL, COLOUR_GREY, WID_VD_MIDDLE_DETAILS), SetMinimalSize(405, 45), SetResize(1, 0), EndContainer(),
	NWidget(NWID_HORIZONTAL),
		NWidget(WWT_PUSHARROWBTN, COLOUR_GREY, WID_VD_DECREASE_SERVICING_INTERVAL), SetFill(0, 1),
				SetDataTip(AWV_DECREASE, STR_VEHICLE_DETAILS_DECREASE_SERVICING_INTERVAL_TOOLTIP),
		NWidget(WWT_PUSHARROWBTN, COLOUR_GREY, WID_VD_INCREASE_SERVICING_INTERVAL), SetFill(0, 1),
				SetDataTip(AWV_INCREASE, STR_VEHICLE_DETAILS_INCREASE_SERVICING_INTERVAL_TOOLTIP),
		NWidget(WWT_DROPDOWN, COLOUR_GREY, WID_VD_SERVICE_INTERVAL_DROPDOWN), SetFill(0, 1),
				SetDataTip(STR_EMPTY, STR_SERVICE_INTERVAL_DROPDOWN_TOOLTIP),
		NWidget(WWT_PANEL, COLOUR_GREY, WID_VD_SERVICING_INTERVAL), SetFill(1, 1), SetResize(1, 0), EndContainer(),
		NWidget(WWT_RESIZEBOX, COLOUR_GREY),
	EndContainer(),
};

/** Train details widgets. */
static const NWidgetPart _nested_train_vehicle_details_widgets[] = {
	NWidget(NWID_HORIZONTAL),
		NWidget(WWT_CLOSEBOX, COLOUR_GREY),
		NWidget(WWT_CAPTION, COLOUR_GREY, WID_VD_CAPTION), SetDataTip(STR_VEHICLE_DETAILS_CAPTION, STR_TOOLTIP_WINDOW_TITLE_DRAG_THIS),
		NWidget(WWT_SHADEBOX, COLOUR_GREY),
		NWidget(WWT_DEFSIZEBOX, COLOUR_GREY),
		NWidget(WWT_STICKYBOX, COLOUR_GREY),
	EndContainer(),
	NWidget(WWT_PANEL, COLOUR_GREY, WID_VD_TOP_DETAILS), SetResize(1, 0), SetMinimalSize(405, 42), EndContainer(),
	NWidget(NWID_HORIZONTAL),
		NWidget(WWT_MATRIX, COLOUR_GREY, WID_VD_MATRIX), SetResize(1, 1), SetMinimalSize(393, 45), SetMatrixDataTip(1, 0, STR_NULL), SetFill(1, 0), SetScrollbar(WID_VD_SCROLLBAR),
		NWidget(NWID_VSCROLLBAR, COLOUR_GREY, WID_VD_SCROLLBAR),
	EndContainer(),
	NWidget(NWID_HORIZONTAL),
		NWidget(WWT_PUSHARROWBTN, COLOUR_GREY, WID_VD_DECREASE_SERVICING_INTERVAL), SetFill(0, 1),
				SetDataTip(AWV_DECREASE, STR_VEHICLE_DETAILS_DECREASE_SERVICING_INTERVAL_TOOLTIP),
		NWidget(WWT_PUSHARROWBTN, COLOUR_GREY, WID_VD_INCREASE_SERVICING_INTERVAL), SetFill(0, 1),
				SetDataTip(AWV_INCREASE, STR_VEHICLE_DETAILS_INCREASE_SERVICING_INTERVAL_TOOLTIP),
		NWidget(WWT_DROPDOWN, COLOUR_GREY, WID_VD_SERVICE_INTERVAL_DROPDOWN), SetFill(0, 1),
				SetDataTip(STR_EMPTY, STR_SERVICE_INTERVAL_DROPDOWN_TOOLTIP),
		NWidget(WWT_PANEL, COLOUR_GREY, WID_VD_SERVICING_INTERVAL), SetFill(1, 1), SetResize(1, 0), EndContainer(),
	EndContainer(),
	NWidget(NWID_HORIZONTAL),
		NWidget(WWT_PUSHTXTBTN, COLOUR_GREY, WID_VD_DETAILS_CARGO_CARRIED), SetMinimalSize(96, 12),
				SetDataTip(STR_VEHICLE_DETAIL_TAB_CARGO, STR_VEHICLE_DETAILS_TRAIN_CARGO_TOOLTIP), SetFill(1, 0), SetResize(1, 0),
		NWidget(WWT_PUSHTXTBTN, COLOUR_GREY, WID_VD_DETAILS_TRAIN_VEHICLES), SetMinimalSize(99, 12),
				SetDataTip(STR_VEHICLE_DETAIL_TAB_INFORMATION, STR_VEHICLE_DETAILS_TRAIN_INFORMATION_TOOLTIP), SetFill(1, 0), SetResize(1, 0),
		NWidget(WWT_PUSHTXTBTN, COLOUR_GREY, WID_VD_DETAILS_CAPACITY_OF_EACH), SetMinimalSize(99, 12),
				SetDataTip(STR_VEHICLE_DETAIL_TAB_CAPACITIES, STR_VEHICLE_DETAILS_TRAIN_CAPACITIES_TOOLTIP), SetFill(1, 0), SetResize(1, 0),
		NWidget(WWT_PUSHTXTBTN, COLOUR_GREY, WID_VD_DETAILS_TOTAL_CARGO), SetMinimalSize(99, 12),
				SetDataTip(STR_VEHICLE_DETAIL_TAB_TOTAL_CARGO, STR_VEHICLE_DETAILS_TRAIN_TOTAL_CARGO_TOOLTIP), SetFill(1, 0), SetResize(1, 0),
		NWidget(WWT_RESIZEBOX, COLOUR_GREY),
	EndContainer(),
};


extern int GetTrainDetailsWndVScroll(VehicleID veh_id, TrainDetailsWindowTabs det_tab);
extern void DrawTrainDetails(const Train *v, const Rect &r, int vscroll_pos, uint16_t vscroll_cap, TrainDetailsWindowTabs det_tab);
extern void DrawRoadVehDetails(const Vehicle *v, const Rect &r);
extern void DrawShipDetails(const Vehicle *v, const Rect &r);
extern void DrawAircraftDetails(const Aircraft *v, const Rect &r);

static StringID _service_interval_dropdown[] = {
	STR_VEHICLE_DETAILS_DEFAULT,
	STR_VEHICLE_DETAILS_DAYS,
	STR_VEHICLE_DETAILS_PERCENT,
	INVALID_STRING_ID,
};

/** Class for managing the vehicle details window. */
struct VehicleDetailsWindow : Window {
	TrainDetailsWindowTabs tab; ///< For train vehicles: which tab is displayed.
	Scrollbar *vscroll;
	bool vehicle_group_line_shown;
	bool vehicle_weight_ratio_line_shown;
	bool vehicle_slots_line_shown;
	bool vehicle_speed_restriction_line_shown;
	bool vehicle_speed_adaptation_exempt_line_shown;

	/** Initialize a newly created vehicle details window */
	VehicleDetailsWindow(WindowDesc *desc, WindowNumber window_number) : Window(desc)
	{
		const Vehicle *v = Vehicle::Get(window_number);

		this->CreateNestedTree();
		this->vscroll = (v->type == VEH_TRAIN ? this->GetScrollbar(WID_VD_SCROLLBAR) : nullptr);
		this->FinishInitNested(window_number);

		this->owner = v->owner;
		this->tab = TDW_TAB_CARGO;
		if (v->type == VEH_TRAIN && _shift_pressed) this->tab = TDW_TAB_TOTALS;
	}

	void Close(int data = 0) override
	{
		if (this->window_number != INVALID_VEHICLE) {
			if (!FocusWindowById(WC_VEHICLE_VIEW, this->window_number)) {
				if (this->window_number != INVALID_VEHICLE) {
					const Vehicle *v = Vehicle::Get(this->window_number);
					MarkDirtyFocusedRoutePaths(v);
				}
			}
		}
		this->Window::Close();
	}

	/**
	 * Some data on this window has become invalid.
	 * @param data Information about the changed data.
	 * @param gui_scope Whether the call is done from GUI scope. You may not do everything when not in GUI scope. See #InvalidateWindowData() for details.
	 */
	void OnInvalidateData([[maybe_unused]] int data = 0, [[maybe_unused]] bool gui_scope = true) override
	{
		if (data == VIWD_AUTOREPLACE) {
			/* Autoreplace replaced the vehicle.
			 * Nothing to do for this window. */
			return;
		}
		if (!gui_scope) return;
		const Vehicle *v = Vehicle::Get(this->window_number);
		if (v->type == VEH_ROAD || v->type == VEH_SHIP) {
			const NWidgetBase *nwid_info = this->GetWidget<NWidgetBase>(WID_VD_MIDDLE_DETAILS);
			uint aimed_height = this->GetRoadOrShipVehDetailsHeight(v);
			/* If the number of articulated parts changes, the size of the window must change too. */
			if (aimed_height != nwid_info->current_y) {
				this->ReInit();
			}
		}

		/* If the presence of the group line changes, the size of the top details widget must change */
		if (this->vehicle_group_line_shown != this->ShouldShowGroupLine(v)) {
			this->ReInit();
		}
	}

	/**
	 * Gets the desired height for the road vehicle and ship details panel.
	 * @param v Road vehicle being shown.
	 * @return Desired height in pixels.
	 */
	uint GetRoadOrShipVehDetailsHeight(const Vehicle *v)
	{
		uint desired_height;
		if (v->Next() != nullptr) {
			/* An articulated RV has its text drawn under the sprite instead of after it, hence 15 pixels extra. */
			desired_height = 4 * GetCharacterHeight(FS_NORMAL) + WidgetDimensions::scaled.vsep_normal * 2;
			if (v->type == VEH_ROAD) desired_height += ScaleGUITrad(15);
			/* Add space for the cargo amount for each part. */
			for (const Vehicle *u = v; u != nullptr; u = u->Next()) {
				if (u->cargo_cap != 0) desired_height += GetCharacterHeight(FS_NORMAL);
			}
		} else {
			desired_height = 5 * GetCharacterHeight(FS_NORMAL) + WidgetDimensions::scaled.vsep_normal * 2;
		}
		return desired_height;
	}

	bool ShouldShowGroupLine(const Vehicle *v) const
	{
		return (_settings_client.gui.show_vehicle_group_in_details && v->group_id != INVALID_GROUP && v->group_id != DEFAULT_GROUP);
	}

	bool ShouldShowWeightRatioLine(const Vehicle *v) const
	{
		return (v->type == VEH_TRAIN && _settings_client.gui.show_train_weight_ratios_in_details);
	}

	bool ShouldShowSlotsLine(const Vehicle *v) const
	{
		return HasBit(v->vehicle_flags, VF_HAVE_SLOT);
	}

	bool ShouldShowSpeedRestrictionLine(const Vehicle *v) const
	{
		if (v->type != VEH_TRAIN) return false;
		return Train::From(v)->speed_restriction != 0;
	}

	bool ShouldShowSpeedAdaptationExemptLine(const Vehicle *v) const
	{
		if (v->type != VEH_TRAIN) return false;
		return HasBit(Train::From(v)->flags, VRF_SPEED_ADAPTATION_EXEMPT);
	}

	void UpdateWidgetSize(WidgetID widget, Dimension *size, const Dimension &padding, Dimension *fill, Dimension *resize) override
	{
		switch (widget) {
			case WID_VD_TOP_DETAILS: {
				const Vehicle *v = Vehicle::Get(this->window_number);
				Dimension dim = { 0, 0 };
				this->vehicle_group_line_shown = ShouldShowGroupLine(v);
				this->vehicle_weight_ratio_line_shown = ShouldShowWeightRatioLine(v);
				this->vehicle_slots_line_shown = ShouldShowSlotsLine(v);
				this->vehicle_speed_restriction_line_shown = ShouldShowSpeedRestrictionLine(v);
				this->vehicle_speed_adaptation_exempt_line_shown = ShouldShowSpeedAdaptationExemptLine(v);
				int lines = 4;
				if (this->vehicle_group_line_shown) lines++;
				if (this->vehicle_weight_ratio_line_shown) lines++;
				if (this->vehicle_slots_line_shown) lines++;
				if (this->vehicle_speed_restriction_line_shown) lines++;
				if (this->vehicle_speed_adaptation_exempt_line_shown) lines++;
				size->height = lines * GetCharacterHeight(FS_NORMAL) + padding.height;

				for (uint i = 0; i < 5; i++) SetDParamMaxValue(i, INT16_MAX);
				static const StringID info_strings[] = {
					STR_VEHICLE_INFO_MAX_SPEED,
					STR_VEHICLE_INFO_WEIGHT_POWER_MAX_SPEED,
					STR_VEHICLE_INFO_WEIGHT_POWER_MAX_SPEED_MAX_TE,
					STR_VEHICLE_INFO_RELIABILITY_BREAKDOWNS
				};
				for (uint i = 0; i < lengthof(info_strings); i++) {
					dim = maxdim(dim, GetStringBoundingBox(info_strings[i]));
				}
				if (v->type == VEH_TRAIN && _settings_client.gui.show_train_length_in_details) {
					SetDParamMaxValue(0, _settings_game.vehicle.max_train_length * 10);
					SetDParam(1, 1);
					SetDParam(2, STR_VEHICLE_INFO_PROFIT_THIS_YEAR_LAST_YEAR_LIFETIME);
					SetDParam(3, STR_VEHICLE_INFO_PROFIT_THIS_YEAR_LAST_YEAR);
					for (uint i = 4; i < 7; i++) SetDParamMaxValue(i, 1 << 24);
					dim = maxdim(dim, GetStringBoundingBox(STR_VEHICLE_INFO_TRAIN_LENGTH));
				} else {
					SetDParam(0, STR_VEHICLE_INFO_PROFIT_THIS_YEAR_LAST_YEAR);
					for (uint i = 1; i < 4; i++) SetDParamMaxValue(i, 1 << 24);
					dim = maxdim(dim, GetStringBoundingBox(STR_VEHICLE_INFO_PROFIT_THIS_YEAR_LAST_YEAR_LIFETIME));
				}
				if (this->vehicle_group_line_shown) {
					SetDParam(0, v->group_id | GROUP_NAME_HIERARCHY);
					dim = maxdim(dim, GetStringBoundingBox(STR_VEHICLE_INFO_GROUP));
				}
				if (this->vehicle_weight_ratio_line_shown) {
					SetDParam(0, STR_VEHICLE_INFO_POWER_WEIGHT_RATIO);
					SetDParamMaxValue(1, 1 << 16);
					SetDParam(2, (v->type != VEH_TRAIN || Train::From(v)->GetAccelerationType() == 2) ? STR_EMPTY : STR_VEHICLE_INFO_TE_WEIGHT_RATIO);
					SetDParamMaxValue(3, 1 << 16);
					dim = maxdim(dim, GetStringBoundingBox(STR_VEHICLE_INFO_WEIGHT_RATIOS));
				}
				SetDParam(0, STR_VEHICLE_INFO_AGE);
				dim = maxdim(dim, GetStringBoundingBox(STR_VEHICLE_INFO_AGE_RUNNING_COST_YR));
				size->width = dim.width + padding.width;
				break;
			}

			case WID_VD_MIDDLE_DETAILS: {
				const Vehicle *v = Vehicle::Get(this->window_number);
				switch (v->type) {
					case VEH_ROAD:
					case VEH_SHIP:
						size->height = this->GetRoadOrShipVehDetailsHeight(v) + padding.height;
						break;

					case VEH_AIRCRAFT:
						size->height = 5 * GetCharacterHeight(FS_NORMAL) + WidgetDimensions::scaled.vsep_normal * 2 + padding.height;
						break;

					default:
						NOT_REACHED(); // Train uses WID_VD_MATRIX instead.
				}
				break;
			}

			case WID_VD_MATRIX:
				resize->height = std::max<uint>(ScaleGUITrad(14), GetCharacterHeight(FS_NORMAL) + padding.height);
				size->height = 4 * resize->height;
				break;

			case WID_VD_SERVICE_INTERVAL_DROPDOWN: {
				Dimension d{0, 0};
				StringID *strs = _service_interval_dropdown;
				while (*strs != INVALID_STRING_ID) {
					d = maxdim(d, GetStringBoundingBox(*strs++));
				}
				d.width += padding.width;
				d.height += padding.height;
				*size = maxdim(*size, d);
				break;
			}

			case WID_VD_SERVICING_INTERVAL:
				SetDParamMaxValue(0, MAX_SERVINT_DAYS); // Roughly the maximum interval
				SetDParamMaxValue(1, MAX_YEAR * DAYS_IN_YEAR); // Roughly the maximum year
				size->width = std::max(
					GetStringBoundingBox(STR_VEHICLE_DETAILS_SERVICING_INTERVAL_PERCENT).width,
					GetStringBoundingBox(STR_VEHICLE_DETAILS_SERVICING_INTERVAL_DAYS).width
				) + padding.width;
				size->height = GetCharacterHeight(FS_NORMAL) + padding.height;
				break;
		}
	}

	/** Checks whether service interval is enabled for the vehicle. */
	static bool IsVehicleServiceIntervalEnabled(const VehicleType vehicle_type, CompanyID company_id)
	{
		const VehicleDefaultSettings *vds = &Company::Get(company_id)->settings.vehicle;
		switch (vehicle_type) {
			default: NOT_REACHED();
			case VEH_TRAIN:    return vds->servint_trains   != 0;
			case VEH_ROAD:     return vds->servint_roadveh  != 0;
			case VEH_SHIP:     return vds->servint_ships    != 0;
			case VEH_AIRCRAFT: return vds->servint_aircraft != 0;
		}
	}

	/**
	 * Draw the details for the given vehicle at the position of the Details windows
	 *
	 * @param v     current vehicle
	 * @param r     the Rect to draw within
	 * @param vscroll_pos Position of scrollbar (train only)
	 * @param vscroll_cap Number of lines currently displayed (train only)
	 * @param det_tab Selected details tab (train only)
	 */
	static void DrawVehicleDetails(const Vehicle *v, const Rect &r, int vscroll_pos, uint vscroll_cap, TrainDetailsWindowTabs det_tab)
	{
		switch (v->type) {
			case VEH_TRAIN:    DrawTrainDetails(Train::From(v), r, vscroll_pos, vscroll_cap, det_tab);  break;
			case VEH_ROAD:     DrawRoadVehDetails(v, r);  break;
			case VEH_SHIP:     DrawShipDetails(v, r);     break;
			case VEH_AIRCRAFT: DrawAircraftDetails(Aircraft::From(v), r); break;
			default: NOT_REACHED();
		}
	}

	void SetStringParameters(WidgetID widget) const override
	{
		if (widget == WID_VD_CAPTION) SetDParam(0, Vehicle::Get(this->window_number)->index);
	}

	void DrawWidget(const Rect &r, WidgetID widget) const override
	{
		const Vehicle *v = Vehicle::Get(this->window_number);

		switch (widget) {
			case WID_VD_TOP_DETAILS: {
				Rect tr = r.Shrink(WidgetDimensions::scaled.framerect);

				/* Draw running cost */
				SetDParam(1, DateDeltaToYears(v->age));
				SetDParam(0, (v->age + DAYS_IN_YEAR < v->max_age) ? STR_VEHICLE_INFO_AGE : STR_VEHICLE_INFO_AGE_RED);
				SetDParam(2, DateDeltaToYears(v->max_age));
				SetDParam(3, v->GetDisplayRunningCost());
				DrawString(tr, STR_VEHICLE_INFO_AGE_RUNNING_COST_YR);
				tr.top += GetCharacterHeight(FS_NORMAL);

				/* Draw max speed */
				StringID string;
				if (v->type == VEH_TRAIN ||
						(v->type == VEH_ROAD && _settings_game.vehicle.roadveh_acceleration_model != AM_ORIGINAL)) {
					const GroundVehicleCache *gcache = v->GetGroundVehicleCache();
					SetDParam(2, PackVelocity(v->GetDisplayMaxSpeed(), v->type));
					SetDParam(1, gcache->cached_power);
					SetDParam(0, gcache->cached_weight);
					SetDParam(3, gcache->cached_max_te);
					if (v->type == VEH_TRAIN && (_settings_game.vehicle.train_acceleration_model == AM_ORIGINAL ||
							GetRailTypeInfo(Train::From(v)->railtype)->acceleration_type == 2)) {
						string = STR_VEHICLE_INFO_WEIGHT_POWER_MAX_SPEED;
					} else {
						string = STR_VEHICLE_INFO_WEIGHT_POWER_MAX_SPEED_MAX_TE;
					}
				} else {
					SetDParam(0, PackVelocity(v->GetDisplayMaxSpeed(), v->type));
					if (v->type == VEH_AIRCRAFT) {
						SetDParam(1, v->GetEngine()->GetAircraftTypeText());
						if (Aircraft::From(v)->GetRange() > 0) {
							SetDParam(2, Aircraft::From(v)->GetRange());
							string = STR_VEHICLE_INFO_MAX_SPEED_TYPE_RANGE;
						} else {
							string = STR_VEHICLE_INFO_MAX_SPEED_TYPE;
						}
					} else {
						string = STR_VEHICLE_INFO_MAX_SPEED;
					}
				}
				DrawString(tr, string);
				tr.top += GetCharacterHeight(FS_NORMAL);

				bool should_show_weight_ratio = this->ShouldShowWeightRatioLine(v);
				if (should_show_weight_ratio) {
					SetDParam(0, STR_VEHICLE_INFO_POWER_WEIGHT_RATIO);
					SetDParam(1, (100 * Train::From(v)->gcache.cached_power) / std::max<uint>(1, Train::From(v)->gcache.cached_weight));
					SetDParam(2, Train::From(v)->GetAccelerationType() == 2 ? STR_EMPTY : STR_VEHICLE_INFO_TE_WEIGHT_RATIO);
					SetDParam(3, (100 * Train::From(v)->gcache.cached_max_te) / std::max<uint>(1, Train::From(v)->gcache.cached_weight));
					DrawString(tr, STR_VEHICLE_INFO_WEIGHT_RATIOS);
					tr.top += GetCharacterHeight(FS_NORMAL);
				}

				/* Draw profit */
				if (v->type == VEH_TRAIN && _settings_client.gui.show_train_length_in_details) {
					const GroundVehicleCache *gcache = v->GetGroundVehicleCache();
					SetDParam(0, CeilDiv(gcache->cached_total_length * 10, TILE_SIZE));
					SetDParam(1, 1);
					SetDParam(2, STR_VEHICLE_INFO_PROFIT_THIS_YEAR_LAST_YEAR_LIFETIME);
					SetDParam(3, STR_VEHICLE_INFO_PROFIT_THIS_YEAR_LAST_YEAR);
					SetDParam(4, v->GetDisplayProfitThisYear());
					SetDParam(5, v->GetDisplayProfitLastYear());
					SetDParam(6, v->GetDisplayProfitLifetime());
					DrawString(tr, STR_VEHICLE_INFO_TRAIN_LENGTH);
				} else {
					SetDParam(0, STR_VEHICLE_INFO_PROFIT_THIS_YEAR_LAST_YEAR);
					SetDParam(1, v->GetDisplayProfitThisYear());
					SetDParam(2, v->GetDisplayProfitLastYear());
					SetDParam(3, v->GetDisplayProfitLifetime());
					DrawString(tr, STR_VEHICLE_INFO_PROFIT_THIS_YEAR_LAST_YEAR_LIFETIME);
				}
				tr.top += GetCharacterHeight(FS_NORMAL);

				/* Draw breakdown & reliability */
				byte total_engines = 0;
				if (v->type == VEH_TRAIN) {
					/* we want to draw the average reliability and total number of breakdowns */
					uint32_t total_reliability = 0;
					uint16_t total_breakdowns  = 0;
					for (const Vehicle *w = v; w != nullptr; w = w->Next()) {
						if (Train::From(w)->IsEngine() || Train::From(w)->IsMultiheaded()) {
							total_reliability += w->reliability;
							total_breakdowns += w->breakdowns_since_last_service;
						}
					}
					total_engines = Train::From(v)->tcache.cached_num_engines;
					assert(total_engines > 0);
					SetDParam(0, ToPercent16(total_reliability / total_engines));
					SetDParam(1, total_breakdowns);
				} else {
					SetDParam(0, ToPercent16(v->reliability));
					SetDParam(1, v->breakdowns_since_last_service);
				}
				DrawString(tr, STR_VEHICLE_INFO_RELIABILITY_BREAKDOWNS);
				tr.top += GetCharacterHeight(FS_NORMAL);

				bool should_show_group = this->ShouldShowGroupLine(v);
				if (should_show_group) {
					SetDParam(0, v->group_id | GROUP_NAME_HIERARCHY);
					DrawString(tr, STR_VEHICLE_INFO_GROUP);
					tr.top += GetCharacterHeight(FS_NORMAL);
				}

				bool should_show_slots = this->ShouldShowSlotsLine(v);
				if (should_show_slots) {
					std::vector<TraceRestrictSlotID> slots;
					TraceRestrictGetVehicleSlots(v->index, slots);

					SetDParam(0, slots.size());
					std::string buffer = GetString(STR_TRACE_RESTRICT_SLOT_LIST_HEADER);

					for (size_t i = 0; i < slots.size(); i++) {
						if (i != 0) GetString(StringBuilder(buffer), STR_TRACE_RESTRICT_SLOT_LIST_SEPARATOR);
						buffer += TraceRestrictSlot::Get(slots[i])->name;
					}
					DrawString(tr, buffer);
					tr.top += GetCharacterHeight(FS_NORMAL);
				}

				bool should_show_speed_restriction = this->ShouldShowSpeedRestrictionLine(v);
				if (should_show_speed_restriction) {
					SetDParam(0, Train::From(v)->speed_restriction);
					DrawString(tr, STR_VEHICLE_INFO_SPEED_RESTRICTION);
					tr.top += GetCharacterHeight(FS_NORMAL);
				}

				bool should_show_speed_adaptation_exempt = this->ShouldShowSpeedAdaptationExemptLine(v);
				if (should_show_speed_adaptation_exempt) {
					DrawString(tr, STR_VEHICLE_INFO_SPEED_ADAPTATION_EXEMPT);
					tr.top += GetCharacterHeight(FS_NORMAL);
				}

				if (this->vehicle_weight_ratio_line_shown != should_show_weight_ratio ||
						this->vehicle_weight_ratio_line_shown != should_show_weight_ratio ||
						this->vehicle_slots_line_shown != should_show_slots ||
						this->vehicle_speed_restriction_line_shown != should_show_speed_restriction ||
						this->vehicle_speed_adaptation_exempt_line_shown != should_show_speed_adaptation_exempt) {
					const_cast<VehicleDetailsWindow *>(this)->ReInit();
				}
				break;
			}

			case WID_VD_MATRIX: {
				/* For trains only. */
				DrawVehicleDetails(v, r.Shrink(WidgetDimensions::scaled.matrix, RectPadding::zero).WithHeight(this->resize.step_height), this->vscroll->GetPosition(), this->vscroll->GetCapacity(), this->tab);
				break;
			}

			case WID_VD_MIDDLE_DETAILS: {
				/* For other vehicles, at the place of the matrix. */
				bool rtl = _current_text_dir == TD_RTL;
				uint sprite_width = GetSingleVehicleWidth(v, EIT_IN_DETAILS) + WidgetDimensions::scaled.framerect.Horizontal();
				Rect tr = r.Shrink(WidgetDimensions::scaled.framerect);

				/* Articulated road vehicles use a complete line. */
				if (v->type == VEH_ROAD && v->HasArticulatedPart()) {
					DrawVehicleImage(v, tr.WithHeight(ScaleGUITrad(GetVehicleHeight(v->type)), false), INVALID_VEHICLE, EIT_IN_DETAILS, 0);
				} else {
					Rect sr = tr.WithWidth(sprite_width, rtl);
					DrawVehicleImage(v, sr.WithHeight(ScaleGUITrad(GetVehicleHeight(v->type)), false), INVALID_VEHICLE, EIT_IN_DETAILS, 0);
				}

				DrawVehicleDetails(v, tr.Indent(sprite_width, rtl), 0, 0, this->tab);
				break;
			}

			case WID_VD_SERVICING_INTERVAL: {
				/* Draw service interval text */
				Rect tr = r.Shrink(WidgetDimensions::scaled.framerect);
				SetDParam(0, v->GetServiceInterval());
				SetDParam(1, v->date_of_last_service);
				DrawString(tr.left, tr.right, CenterBounds(r.top, r.bottom, GetCharacterHeight(FS_NORMAL)),
						v->ServiceIntervalIsPercent() ? STR_VEHICLE_DETAILS_SERVICING_INTERVAL_PERCENT : STR_VEHICLE_DETAILS_SERVICING_INTERVAL_DAYS);
				break;
			}
		}
	}

	/** Repaint vehicle details window. */
	void OnPaint() override
	{
		const Vehicle *v = Vehicle::Get(this->window_number);

		if (v->type == VEH_TRAIN) {
			this->LowerWidget(this->tab + WID_VD_DETAILS_CARGO_CARRIED);
			this->vscroll->SetCount(GetTrainDetailsWndVScroll(v->index, this->tab));
		}

		/* Disable service-scroller when interval is set to disabled */
		this->SetWidgetsDisabledState(!IsVehicleServiceIntervalEnabled(v->type, v->owner),
			WID_VD_INCREASE_SERVICING_INTERVAL,
			WID_VD_DECREASE_SERVICING_INTERVAL);

		StringID str = v->ServiceIntervalIsCustom() ?
			(v->ServiceIntervalIsPercent() ? STR_VEHICLE_DETAILS_PERCENT : STR_VEHICLE_DETAILS_DAYS) :
			STR_VEHICLE_DETAILS_DEFAULT;
		this->GetWidget<NWidgetCore>(WID_VD_SERVICE_INTERVAL_DROPDOWN)->widget_data = str;

		this->DrawWidgets();
	}

	void OnClick([[maybe_unused]] Point pt, WidgetID widget, [[maybe_unused]] int click_count) override
	{
		switch (widget) {
			case WID_VD_INCREASE_SERVICING_INTERVAL:   // increase int
			case WID_VD_DECREASE_SERVICING_INTERVAL: { // decrease int
				int mod = _ctrl_pressed ? 5 : 10;
				const Vehicle *v = Vehicle::Get(this->window_number);

				mod = (widget == WID_VD_DECREASE_SERVICING_INTERVAL) ? -mod : mod;
				mod = GetServiceIntervalClamped(mod + v->GetServiceInterval(), v->ServiceIntervalIsPercent());
				if (mod == v->GetServiceInterval()) return;

				DoCommandP(v->tile, v->index, mod | (1 << 16) | (v->ServiceIntervalIsPercent() << 17), CMD_CHANGE_SERVICE_INT | CMD_MSG(STR_ERROR_CAN_T_CHANGE_SERVICING));
				break;
			}

			case WID_VD_SERVICE_INTERVAL_DROPDOWN: {
				const Vehicle *v = Vehicle::Get(this->window_number);
				ShowDropDownMenu(this, _service_interval_dropdown, v->ServiceIntervalIsCustom() ? (v->ServiceIntervalIsPercent() ? 2 : 1) : 0, widget, 0, 0, 0, DDSF_LOST_FOCUS);
				break;
			}

			case WID_VD_DETAILS_CARGO_CARRIED:
			case WID_VD_DETAILS_TRAIN_VEHICLES:
			case WID_VD_DETAILS_CAPACITY_OF_EACH:
			case WID_VD_DETAILS_TOTAL_CARGO:
				this->SetWidgetsLoweredState(false,
					WID_VD_DETAILS_CARGO_CARRIED,
					WID_VD_DETAILS_TRAIN_VEHICLES,
					WID_VD_DETAILS_CAPACITY_OF_EACH,
					WID_VD_DETAILS_TOTAL_CARGO);

				this->tab = (TrainDetailsWindowTabs)(widget - WID_VD_DETAILS_CARGO_CARRIED);
				this->SetDirty();
				break;
		}
	}

	void OnDropdownSelect(WidgetID widget, int index) override
	{
		switch (widget) {
			case WID_VD_SERVICE_INTERVAL_DROPDOWN: {
				const Vehicle *v = Vehicle::Get(this->window_number);
				bool iscustom = index != 0;
				bool ispercent = iscustom ? (index == 2) : Company::Get(v->owner)->settings.vehicle.servint_ispercent;
				uint16_t interval = GetServiceIntervalClamped(v->GetServiceInterval(), ispercent);
				DoCommandP(v->tile, v->index, interval | (iscustom << 16) | (ispercent << 17), CMD_CHANGE_SERVICE_INT | CMD_MSG(STR_ERROR_CAN_T_CHANGE_SERVICING));
				break;
			}
		}
	}

	void OnResize() override
	{
		NWidgetCore *nwi = this->GetWidget<NWidgetCore>(WID_VD_MATRIX);
		if (nwi != nullptr) {
			this->vscroll->SetCapacityFromWidget(this, WID_VD_MATRIX);
		}
	}

	virtual void OnFocus(Window *previously_focused_window) override
	{
		if (HasFocusedVehicleChanged(this->window_number, previously_focused_window)) {
			if (this->window_number != INVALID_VEHICLE) {
				const Vehicle *v = Vehicle::Get(this->window_number);
				MarkDirtyFocusedRoutePaths(v);
			}
		}
	}

	virtual void OnFocusLost(bool closing, Window *newly_focused_window) override
	{
		if (HasFocusedVehicleChanged(this->window_number, newly_focused_window)) {
			if (this->window_number != INVALID_VEHICLE) {
				const Vehicle *v = Vehicle::Get(this->window_number);
				MarkDirtyFocusedRoutePaths(v);
			}
		}
	}
};

/** Vehicle details window descriptor. */
static WindowDesc _train_vehicle_details_desc(__FILE__, __LINE__,
	WDP_AUTO, "view_vehicle_details_train", 405, 178,
	WC_VEHICLE_DETAILS, WC_VEHICLE_VIEW,
	0,
	std::begin(_nested_train_vehicle_details_widgets), std::end(_nested_train_vehicle_details_widgets)
);

/** Vehicle details window descriptor for other vehicles than a train. */
static WindowDesc _nontrain_vehicle_details_desc(__FILE__, __LINE__,
	WDP_AUTO, "view_vehicle_details", 405, 113,
	WC_VEHICLE_DETAILS, WC_VEHICLE_VIEW,
	0,
	std::begin(_nested_nontrain_vehicle_details_widgets), std::end(_nested_nontrain_vehicle_details_widgets)
);

/** Shows the vehicle details window of the given vehicle. */
static void ShowVehicleDetailsWindow(const Vehicle *v)
{
	CloseWindowById(WC_VEHICLE_ORDERS, v->index, false);
	CloseWindowById(WC_VEHICLE_TIMETABLE, v->index, false);
	AllocateWindowDescFront<VehicleDetailsWindow>((v->type == VEH_TRAIN) ? &_train_vehicle_details_desc : &_nontrain_vehicle_details_desc, v->index);
}


/* Unified vehicle GUI - Vehicle View Window */

/** Vehicle view widgets. */
static const NWidgetPart _nested_vehicle_view_widgets[] = {
	NWidget(NWID_HORIZONTAL),
		NWidget(WWT_CLOSEBOX, COLOUR_GREY),
		NWidget(WWT_PUSHIMGBTN, COLOUR_GREY, WID_VV_RENAME), SetMinimalSize(12, 14), SetDataTip(SPR_RENAME, STR_NULL /* filled in later */),
		NWidget(WWT_CAPTION, COLOUR_GREY, WID_VV_CAPTION), SetDataTip(STR_VEHICLE_VIEW_CAPTION, STR_TOOLTIP_WINDOW_TITLE_DRAG_THIS),
		NWidget(WWT_IMGBTN, COLOUR_GREY, WID_VV_LOCATION), SetMinimalSize(12, 14), SetDataTip(SPR_GOTO_LOCATION, STR_NULL /* filled in later */),
		NWidget(WWT_DEBUGBOX, COLOUR_GREY),
		NWidget(WWT_SHADEBOX, COLOUR_GREY),
		NWidget(WWT_DEFSIZEBOX, COLOUR_GREY),
		NWidget(WWT_STICKYBOX, COLOUR_GREY),
	EndContainer(),
	NWidget(NWID_HORIZONTAL),
		NWidget(WWT_PANEL, COLOUR_GREY),
			NWidget(WWT_INSET, COLOUR_GREY), SetPadding(2, 2, 2, 2),
				NWidget(NWID_VIEWPORT, INVALID_COLOUR, WID_VV_VIEWPORT), SetMinimalSize(226, 84), SetResize(1, 1),
			EndContainer(),
		EndContainer(),
		NWidget(NWID_VERTICAL),
			NWidget(NWID_SELECTION, INVALID_COLOUR, WID_VV_SELECT_DEPOT_CLONE),
				NWidget(WWT_IMGBTN, COLOUR_GREY, WID_VV_GOTO_DEPOT), SetMinimalSize(18, 18), SetDataTip(0x0 /* filled later */, 0x0 /* filled later */),
				NWidget(WWT_PUSHIMGBTN, COLOUR_GREY, WID_VV_CLONE), SetMinimalSize(18, 18), SetDataTip(0x0 /* filled later */, 0x0 /* filled later */),
			EndContainer(),
			/* For trains only, 'ignore signal' button. */
			NWidget(WWT_PUSHIMGBTN, COLOUR_GREY, WID_VV_FORCE_PROCEED), SetMinimalSize(18, 18),
											SetDataTip(SPR_IGNORE_SIGNALS, STR_VEHICLE_VIEW_TRAIN_IGNORE_SIGNAL_TOOLTIP),
			NWidget(NWID_SELECTION, INVALID_COLOUR, WID_VV_SELECT_REFIT_TURN),
				NWidget(WWT_PUSHIMGBTN, COLOUR_GREY, WID_VV_REFIT), SetMinimalSize(18, 18), SetDataTip(SPR_REFIT_VEHICLE, 0x0 /* filled later */),
				NWidget(WWT_PUSHIMGBTN, COLOUR_GREY, WID_VV_TURN_AROUND), SetMinimalSize(18, 18),
												SetDataTip(SPR_FORCE_VEHICLE_TURN, STR_VEHICLE_VIEW_ROAD_VEHICLE_REVERSE_TOOLTIP),
			EndContainer(),
			NWidget(WWT_PUSHIMGBTN, COLOUR_GREY, WID_VV_SHOW_ORDERS), SetMinimalSize(18, 18), SetDataTip(SPR_SHOW_ORDERS, 0x0 /* filled later */),
			NWidget(WWT_PUSHIMGBTN, COLOUR_GREY, WID_VV_SHOW_DETAILS), SetMinimalSize(18, 18), SetDataTip(SPR_SHOW_VEHICLE_DETAILS, 0x0 /* filled later */),
			NWidget(WWT_PANEL, COLOUR_GREY), SetMinimalSize(18, 0), SetResize(0, 1), EndContainer(),
		EndContainer(),
	EndContainer(),
	NWidget(NWID_HORIZONTAL),
		NWidget(WWT_PUSHBTN, COLOUR_GREY, WID_VV_START_STOP), SetResize(1, 0), SetFill(1, 0),
		NWidget(WWT_PUSHIMGBTN, COLOUR_GREY, WID_VV_ORDER_LOCATION), SetMinimalSize(12, 14), SetDataTip(SPR_GOTO_LOCATION, STR_VEHICLE_VIEW_ORDER_LOCATION_TOOLTIP),
		NWidget(WWT_RESIZEBOX, COLOUR_GREY),
	EndContainer(),
};

/* Just to make sure, nobody has changed the vehicle type constants, as we are
	 using them for array indexing in a number of places here. */
static_assert(VEH_TRAIN == 0);
static_assert(VEH_ROAD == 1);
static_assert(VEH_SHIP == 2);
static_assert(VEH_AIRCRAFT == 3);

/** Zoom levels for vehicle views indexed by vehicle type. */
static const ZoomLevel _vehicle_view_zoom_levels[] = {
	ZOOM_LVL_TRAIN,
	ZOOM_LVL_ROADVEH,
	ZOOM_LVL_SHIP,
	ZOOM_LVL_AIRCRAFT,
};

/* Constants for geometry of vehicle view viewport */
static const int VV_INITIAL_VIEWPORT_WIDTH = 226;
static const int VV_INITIAL_VIEWPORT_HEIGHT = 84;
static const int VV_INITIAL_VIEWPORT_HEIGHT_TRAIN = 102;

/** Command indices for the _vehicle_command_translation_table. */
enum VehicleCommandTranslation {
	VCT_CMD_START_STOP = 0,
	VCT_CMD_CLONE_VEH,
	VCT_CMD_TURN_AROUND,
};

/** Command codes for the shared buttons indexed by VehicleCommandTranslation and vehicle type. */
static const uint32_t _vehicle_command_translation_table[][4] = {
	{ // VCT_CMD_START_STOP
		CMD_START_STOP_VEHICLE | CMD_MSG(STR_ERROR_CAN_T_STOP_START_TRAIN),
		CMD_START_STOP_VEHICLE | CMD_MSG(STR_ERROR_CAN_T_STOP_START_ROAD_VEHICLE),
		CMD_START_STOP_VEHICLE | CMD_MSG(STR_ERROR_CAN_T_STOP_START_SHIP),
		CMD_START_STOP_VEHICLE | CMD_MSG(STR_ERROR_CAN_T_STOP_START_AIRCRAFT)
	},
	{ // VCT_CMD_CLONE_VEH
		CMD_CLONE_VEHICLE | CMD_MSG(STR_ERROR_CAN_T_BUY_TRAIN),
		CMD_CLONE_VEHICLE | CMD_MSG(STR_ERROR_CAN_T_BUY_ROAD_VEHICLE),
		CMD_CLONE_VEHICLE | CMD_MSG(STR_ERROR_CAN_T_BUY_SHIP),
		CMD_CLONE_VEHICLE | CMD_MSG(STR_ERROR_CAN_T_BUY_AIRCRAFT)
	},
	{ // VCT_CMD_TURN_AROUND
		CMD_REVERSE_TRAIN_DIRECTION | CMD_MSG(STR_ERROR_CAN_T_REVERSE_DIRECTION_TRAIN),
		CMD_TURN_ROADVEH            | CMD_MSG(STR_ERROR_CAN_T_MAKE_ROAD_VEHICLE_TURN),
		0xffffffff, // invalid for ships
		0xffffffff  // invalid for aircraft
	},
};

/**
 * This is the Callback method after attempting to start/stop a vehicle
 * @param result the result of the start/stop command
 * @param tile unused
 * @param p1 vehicle ID
 * @param p2 unused
 */
void CcStartStopVehicle(const CommandCost &result, TileIndex tile, uint32_t p1, uint32_t p2, uint64_t p3, uint32_t cmd)
{
	if (result.Failed()) return;

	const Vehicle *v = Vehicle::GetIfValid(p1);
	if (v == nullptr || !v->IsPrimaryVehicle()) return;

	StringID msg = (v->vehstatus & VS_STOPPED) ? STR_VEHICLE_COMMAND_STOPPED : STR_VEHICLE_COMMAND_STARTED;
	Point pt = RemapCoords(v->x_pos, v->y_pos, v->z_pos);
	AddTextEffect(msg, pt.x, pt.y, DAY_TICKS, TE_RISING);
}

/**
 * Executes #CMD_START_STOP_VEHICLE for given vehicle.
 * @param v Vehicle to start/stop
 * @param texteffect Should a texteffect be shown?
 */
void StartStopVehicle(const Vehicle *v, bool texteffect)
{
	assert(v->IsPrimaryVehicle());
	DoCommandP(v->tile, v->index, 0, _vehicle_command_translation_table[VCT_CMD_START_STOP][v->type], texteffect ? CcStartStopVehicle : nullptr);
}

/** Strings for aircraft breakdown types */
static const StringID _aircraft_breakdown_strings[] = {
	STR_BREAKDOWN_TYPE_LOW_SPEED,
	STR_BREAKDOWN_TYPE_DEPOT,
	STR_BREAKDOWN_TYPE_LANDING,
};

/** Checks whether the vehicle may be refitted at the moment.*/
static bool IsVehicleRefitable(const Vehicle *v)
{
	if (!v->IsStoppedInDepot()) return false;

	do {
		if (IsEngineRefittable(v->engine_type)) return true;
	} while (v->IsArticulatedCallbackVehicleType() && (v = v->Next()) != nullptr);

	return false;
}

/** Window manager class for viewing a vehicle. */
struct VehicleViewWindow : Window {
private:
	bool depot_select_active = false;
	bool depot_select_ctrl_pressed = false;
	bool fixed_route_overlay_active = false;

	/** Display planes available in the vehicle view window. */
	enum PlaneSelections {
		SEL_DC_GOTO_DEPOT,  ///< Display 'goto depot' button in #WID_VV_SELECT_DEPOT_CLONE stacked widget.
		SEL_DC_CLONE,       ///< Display 'clone vehicle' button in #WID_VV_SELECT_DEPOT_CLONE stacked widget.

		SEL_RT_REFIT,       ///< Display 'refit' button in #WID_VV_SELECT_REFIT_TURN stacked widget.
		SEL_RT_TURN_AROUND, ///< Display 'turn around' button in #WID_VV_SELECT_REFIT_TURN stacked widget.

		SEL_DC_BASEPLANE = SEL_DC_GOTO_DEPOT, ///< First plane of the #WID_VV_SELECT_DEPOT_CLONE stacked widget.
		SEL_RT_BASEPLANE = SEL_RT_REFIT,      ///< First plane of the #WID_VV_SELECT_REFIT_TURN stacked widget.
	};
	bool mouse_over_start_stop = false;

	/**
	 * Display a plane in the window.
	 * @param plane Plane to show.
	 */
	void SelectPlane(PlaneSelections plane)
	{
		switch (plane) {
			case SEL_DC_GOTO_DEPOT:
			case SEL_DC_CLONE:
				this->GetWidget<NWidgetStacked>(WID_VV_SELECT_DEPOT_CLONE)->SetDisplayedPlane(plane - SEL_DC_BASEPLANE);
				break;

			case SEL_RT_REFIT:
			case SEL_RT_TURN_AROUND:
				this->GetWidget<NWidgetStacked>(WID_VV_SELECT_REFIT_TURN)->SetDisplayedPlane(plane - SEL_RT_BASEPLANE);
				break;

			default:
				NOT_REACHED();
		}
	}

public:
	VehicleViewWindow(WindowDesc *desc, WindowNumber window_number) : Window(desc)
	{
		this->flags |= WF_DISABLE_VP_SCROLL;
		this->CreateNestedTree();

		/* Sprites for the 'send to depot' button indexed by vehicle type. */
		static const SpriteID vehicle_view_goto_depot_sprites[] = {
			SPR_SEND_TRAIN_TODEPOT,
			SPR_SEND_ROADVEH_TODEPOT,
			SPR_SEND_SHIP_TODEPOT,
			SPR_SEND_AIRCRAFT_TODEPOT,
		};
		const Vehicle *v = Vehicle::Get(window_number);
		this->GetWidget<NWidgetCore>(WID_VV_GOTO_DEPOT)->widget_data = vehicle_view_goto_depot_sprites[v->type];

		/* Sprites for the 'clone vehicle' button indexed by vehicle type. */
		static const SpriteID vehicle_view_clone_sprites[] = {
			SPR_CLONE_TRAIN,
			SPR_CLONE_ROADVEH,
			SPR_CLONE_SHIP,
			SPR_CLONE_AIRCRAFT,
		};
		this->GetWidget<NWidgetCore>(WID_VV_CLONE)->widget_data = vehicle_view_clone_sprites[v->type];

		switch (v->type) {
			case VEH_TRAIN:
				this->GetWidget<NWidgetCore>(WID_VV_TURN_AROUND)->tool_tip = STR_VEHICLE_VIEW_TRAIN_REVERSE_TOOLTIP;
				break;

			case VEH_ROAD:
				break;

			case VEH_SHIP:
			case VEH_AIRCRAFT:
				this->SelectPlane(SEL_RT_REFIT);
				break;

			default: NOT_REACHED();
		}
		this->FinishInitNested(window_number);
		this->owner = v->owner;
		this->GetWidget<NWidgetViewport>(WID_VV_VIEWPORT)->InitializeViewport(this, this->window_number | (1 << 31), ScaleZoomGUI(_vehicle_view_zoom_levels[v->type]));

		this->GetWidget<NWidgetCore>(WID_VV_START_STOP)->tool_tip       = STR_VEHICLE_VIEW_TRAIN_STATUS_START_STOP_TOOLTIP + v->type;
		this->GetWidget<NWidgetCore>(WID_VV_RENAME)->tool_tip           = STR_VEHICLE_DETAILS_TRAIN_RENAME + v->type;
		this->GetWidget<NWidgetCore>(WID_VV_REFIT)->tool_tip            = STR_VEHICLE_VIEW_TRAIN_REFIT_TOOLTIP + v->type;
		this->GetWidget<NWidgetCore>(WID_VV_SHOW_ORDERS)->tool_tip      = STR_VEHICLE_VIEW_TRAIN_ORDERS_TOOLTIP + v->type;
		this->GetWidget<NWidgetCore>(WID_VV_SHOW_DETAILS)->tool_tip     = STR_VEHICLE_VIEW_TRAIN_SHOW_DETAILS_TOOLTIP + v->type;
		this->GetWidget<NWidgetCore>(WID_VV_CLONE)->tool_tip            = STR_VEHICLE_VIEW_CLONE_TRAIN_INFO + v->type;

		this->UpdateButtonStatus();
	}

	void Close([[maybe_unused]] int data = 0) override
	{
		if (this->window_number != INVALID_VEHICLE) {
			const Vehicle *v = Vehicle::Get(this->window_number);
			MarkDirtyFocusedRoutePaths(v);
		}
		CloseWindowById(WC_VEHICLE_ORDERS, this->window_number, false);
		CloseWindowById(WC_VEHICLE_REFIT, this->window_number, false);
		CloseWindowById(WC_VEHICLE_DETAILS, this->window_number, false);
		CloseWindowById(WC_VEHICLE_TIMETABLE, this->window_number, false);

		if (this->fixed_route_overlay_active) {
			RemoveFixedViewportRoutePath(this->window_number);
		}

		this->Window::Close();
	}

	virtual void OnFocus(Window *previously_focused_window) override
	{
		if (HasFocusedVehicleChanged(this->window_number, previously_focused_window)) {
			if (this->window_number != INVALID_VEHICLE) {
				const Vehicle *v = Vehicle::Get(this->window_number);
				MarkDirtyFocusedRoutePaths(v);
			}
		}
	}

	virtual void OnFocusLost(bool closing, Window *newly_focused_window) override
	{
		if (HasFocusedVehicleChanged(this->window_number, newly_focused_window)) {
			if (this->window_number != INVALID_VEHICLE) {
				const Vehicle *v = Vehicle::Get(this->window_number);
				MarkDirtyFocusedRoutePaths(v);
			}
		}
	}

	void UpdateWidgetSize(WidgetID widget, Dimension *size, const Dimension &padding, Dimension *fill, Dimension *resize) override
	{
		const Vehicle *v = Vehicle::Get(this->window_number);
		switch (widget) {
			case WID_VV_START_STOP:
				size->height = std::max<uint>({size->height, (uint)GetCharacterHeight(FS_NORMAL), GetScaledSpriteSize(SPR_WARNING_SIGN).height, GetScaledSpriteSize(SPR_FLAG_VEH_STOPPED).height, GetScaledSpriteSize(SPR_FLAG_VEH_RUNNING).height}) + padding.height;
				break;

			case WID_VV_FORCE_PROCEED:
				if (v->type != VEH_TRAIN) {
					size->height = 0;
					size->width = 0;
				}
				break;

			case WID_VV_VIEWPORT:
				size->width = VV_INITIAL_VIEWPORT_WIDTH;
				size->height = (v->type == VEH_TRAIN) ? VV_INITIAL_VIEWPORT_HEIGHT_TRAIN : VV_INITIAL_VIEWPORT_HEIGHT;
				break;
		}
	}

	void OnPaint() override
	{
		const Vehicle *v = Vehicle::Get(this->window_number);
		bool is_localcompany = v->owner == _local_company;
		bool can_control = IsVehicleControlAllowed(v, _local_company);
		bool refitable_and_stopped_in_depot = IsVehicleRefitable(v);

		this->SetWidgetDisabledState(WID_VV_RENAME, !is_localcompany);
		this->SetWidgetDisabledState(WID_VV_GOTO_DEPOT, !is_localcompany);
		this->SetWidgetDisabledState(WID_VV_REFIT, !refitable_and_stopped_in_depot || !is_localcompany);
		this->SetWidgetDisabledState(WID_VV_CLONE, !is_localcompany);

		if (v->type == VEH_TRAIN) {
			this->SetWidgetLoweredState(WID_VV_FORCE_PROCEED, Train::From(v)->force_proceed == TFP_SIGNAL);
			this->SetWidgetDisabledState(WID_VV_FORCE_PROCEED, !can_control);
		}

		if (v->type == VEH_TRAIN || v->type == VEH_ROAD) {
			this->SetWidgetDisabledState(WID_VV_TURN_AROUND, !can_control);
		}

		this->SetWidgetDisabledState(WID_VV_ORDER_LOCATION, v->current_order.GetLocation(v) == INVALID_TILE);

		this->DrawWidgets();
	}

	void SetStringParameters(WidgetID widget) const override
	{
		if (widget != WID_VV_CAPTION) return;

		const Vehicle *v = Vehicle::Get(this->window_number);
		SetDParam(0, v->index);
	}

	void DrawWidget(const Rect &r, WidgetID widget) const override
	{
		if (widget != WID_VV_START_STOP) return;

		const Vehicle *v = Vehicle::Get(this->window_number);
		bool show_order_number = false;
		StringID str;
		TextColour text_colour = TC_FROMSTRING;
		if (v->vehstatus & VS_CRASHED) {
			str = STR_VEHICLE_STATUS_CRASHED;
		} else if ((v->breakdown_ctr == 1 || (v->type == VEH_TRAIN && Train::From(v)->flags & VRF_IS_BROKEN)) && !mouse_over_start_stop) {
			const Vehicle *w = (v->type == VEH_TRAIN) ? GetMostSeverelyBrokenEngine(Train::From(v)) : v;
			if (_settings_game.vehicle.improved_breakdowns || w->breakdown_type == BREAKDOWN_RV_CRASH || w->breakdown_type == BREAKDOWN_BRAKE_OVERHEAT) {
				str = STR_VEHICLE_STATUS_BROKEN_DOWN_VEL;
				SetDParam(3, v->GetDisplaySpeed());
			} else {
				str = STR_VEHICLE_STATUS_BROKEN_DOWN;
			}

			if (v->type == VEH_AIRCRAFT) {
				SetDParam(0, _aircraft_breakdown_strings[v->breakdown_type]);
				if (v->breakdown_type == BREAKDOWN_AIRCRAFT_SPEED) {
					SetDParam(1, v->breakdown_severity << 3);
				} else {
					SetDParam(1, v->current_order.GetDestination());
				}
			} else {
				SetDParam(0, STR_BREAKDOWN_TYPE_CRITICAL + w->breakdown_type);

				if (w->breakdown_type == BREAKDOWN_LOW_SPEED) {
					SetDParam(1, std::min(w->First()->GetDisplayMaxSpeed(), w->breakdown_severity >> ((v->type == VEH_TRAIN) ? 0 : 1)));
				} else if (w->breakdown_type == BREAKDOWN_LOW_POWER) {
					int percent;
					if (v->type == VEH_TRAIN) {
						uint32_t power, te;
						Train::From(v)->CalculatePower(power, te, true);
						percent = (100 * power) / Train::From(v)->gcache.cached_power;
					} else {
						percent = w->breakdown_severity * 100 / 256;
					}
					SetDParam(1, percent);
				}
			}
		} else if (v->vehstatus & VS_STOPPED && (!mouse_over_start_stop || v->IsStoppedInDepot())) {
			if (v->type == VEH_TRAIN) {
				if (v->cur_speed == 0) {
					if (Train::From(v)->gcache.cached_power == 0) {
						str = STR_VEHICLE_STATUS_TRAIN_NO_POWER;
					} else {
						str = STR_VEHICLE_STATUS_STOPPED;
					}
				} else {
					SetDParam(0, PackVelocity(v->GetDisplaySpeed(), v->type));
					str = STR_VEHICLE_STATUS_TRAIN_STOPPING_VEL;
				}
			} else if (v->type == VEH_ROAD) {
				if (RoadVehicle::From(v)->IsRoadVehicleStopped()) {
					str = STR_VEHICLE_STATUS_STOPPED;
				} else {
					SetDParam(0, v->GetDisplaySpeed());
					str = STR_VEHICLE_STATUS_TRAIN_STOPPING_VEL;
				}
			} else { // no train/RV
				str = STR_VEHICLE_STATUS_STOPPED;
			}
		} else if (v->type == VEH_TRAIN && HasBit(Train::From(v)->flags, VRF_TRAIN_STUCK) && !v->current_order.IsType(OT_LOADING) && !mouse_over_start_stop) {
			str = HasBit(Train::From(v)->flags, VRF_WAITING_RESTRICTION) ? STR_VEHICLE_STATUS_TRAIN_STUCK_WAIT_RESTRICTION : STR_VEHICLE_STATUS_TRAIN_STUCK;
		} else if (v->type == VEH_TRAIN && Train::From(v)->reverse_distance >= 1) {
			if (Train::From(v)->track == TRACK_BIT_DEPOT) {
				str = STR_VEHICLE_STATUS_TRAIN_MOVING_DEPOT;
			} else {
				str = STR_VEHICLE_STATUS_TRAIN_REVERSING;
				SetDParam(0, v->GetDisplaySpeed());
			}
		} else if (v->type == VEH_AIRCRAFT && HasBit(Aircraft::From(v)->flags, VAF_DEST_TOO_FAR) && !v->current_order.IsType(OT_LOADING)) {
			str = STR_VEHICLE_STATUS_AIRCRAFT_TOO_FAR;
		} else { // vehicle is in a "normal" state, show current order
			switch (v->current_order.GetType()) {
				case OT_GOTO_STATION: {
					show_order_number = true;
					text_colour = TC_LIGHT_BLUE;
					SetDParam(0, v->current_order.GetDestination());
					SetDParam(1, PackVelocity(v->GetDisplaySpeed(), v->type));
					str = HasBit(v->vehicle_flags, VF_PATHFINDER_LOST) ? STR_VEHICLE_STATUS_CANNOT_REACH_STATION_VEL : STR_VEHICLE_STATUS_HEADING_FOR_STATION_VEL;
					break;
				}

				case OT_GOTO_DEPOT: {
					show_order_number = true;
					text_colour = TC_ORANGE;
					SetDParam(0, v->type);
					SetDParam(1, v->current_order.GetDestination());
					SetDParam(2, PackVelocity(v->GetDisplaySpeed(), v->type));
					if (v->current_order.GetDestination() == INVALID_DEPOT) {
						/* This case *only* happens when multiple nearest depot orders
						 * follow each other (including an order list only one order: a
						 * nearest depot order) and there are no reachable depots.
						 * It is primarily to guard for the case that there is no
						 * depot with index 0, which would be used as fallback for
						 * evaluating the string in the status bar. */
						str = STR_EMPTY;
					} else if (v->current_order.GetDepotActionType() & ODATFB_SELL) {
						str = STR_VEHICLE_STATUS_HEADING_FOR_DEPOT_SELL_VEL;
					} else if (v->current_order.GetDepotActionType() & ODATFB_HALT) {
						str = HasBit(v->vehicle_flags, VF_PATHFINDER_LOST) ? STR_VEHICLE_STATUS_CANNOT_REACH_DEPOT_VEL : STR_VEHICLE_STATUS_HEADING_FOR_DEPOT_VEL;
					} else {
						str = HasBit(v->vehicle_flags, VF_PATHFINDER_LOST) ? STR_VEHICLE_STATUS_CANNOT_REACH_DEPOT_SERVICE_VEL : STR_VEHICLE_STATUS_HEADING_FOR_DEPOT_SERVICE_VEL;
					}
					break;
				}

				case OT_LOADING:
					str = STR_VEHICLE_STATUS_LOADING_UNLOADING;
					break;

				case OT_LOADING_ADVANCE:
					str = STR_VEHICLE_STATUS_LOADING_UNLOADING_ADVANCE;
					SetDParam(0, STR_VEHICLE_STATUS_LOADING_UNLOADING);
					SetDParam(1, v->GetDisplaySpeed());
					break;

				case OT_GOTO_WAYPOINT: {
					show_order_number = true;
					text_colour = TC_LIGHT_BLUE;
					assert(v->type == VEH_TRAIN || v->type == VEH_ROAD || v->type == VEH_SHIP);
					SetDParam(0, v->current_order.GetDestination());
					str = HasBit(v->vehicle_flags, VF_PATHFINDER_LOST) ? STR_VEHICLE_STATUS_CANNOT_REACH_WAYPOINT_VEL : STR_VEHICLE_STATUS_HEADING_FOR_WAYPOINT_VEL;
					SetDParam(1, PackVelocity(v->GetDisplaySpeed(), v->type));
					break;
				}

				case OT_WAITING: {
					str = STR_VEHICLE_STATUS_TRAIN_WAITING_TIMETABLE;
					break;
				}

				case OT_LEAVESTATION:
					if (v->type != VEH_AIRCRAFT) {
						str = STR_VEHICLE_STATUS_LEAVING;
						break;
					}
					FALLTHROUGH;
				default:
					if (v->GetNumManualOrders() == 0) {
						str = STR_VEHICLE_STATUS_NO_ORDERS_VEL;
						SetDParam(0, PackVelocity(v->GetDisplaySpeed(), v->type));
					} else {
						str = STR_EMPTY;
					}
					break;
			}

			if (mouse_over_start_stop) {
				if (v->vehstatus & VS_STOPPED || (v->breakdown_ctr == 1 || (v->type == VEH_TRAIN && Train::From(v)->flags & VRF_IS_BROKEN))) {
					text_colour = TC_RED | TC_FORCED;
				} else if (v->type == VEH_TRAIN && HasBit(Train::From(v)->flags, VRF_TRAIN_STUCK) && !v->current_order.IsType(OT_LOADING)) {
					text_colour = TC_ORANGE | TC_FORCED;
				}
			}
		}

		if (_settings_client.gui.show_order_number_vehicle_view && show_order_number && v->cur_implicit_order_index < v->GetNumOrders()) {
			_temp_special_strings[0] = GetString(str);
			SetDParam(0, v->cur_implicit_order_index + 1);
			SetDParam(1, SPECSTR_TEMP_START);
			str = STR_VEHICLE_VIEW_ORDER_NUMBER;
		}

		/* Draw the flag plus orders. */
		bool rtl = (_current_text_dir == TD_RTL);
		uint icon_width = std::max({GetScaledSpriteSize(SPR_WARNING_SIGN).width, GetScaledSpriteSize(SPR_FLAG_VEH_STOPPED).width, GetScaledSpriteSize(SPR_FLAG_VEH_RUNNING).width});
		Rect tr = r.Shrink(WidgetDimensions::scaled.framerect);
		SpriteID image = ((v->vehstatus & VS_STOPPED) != 0) ? SPR_FLAG_VEH_STOPPED : (HasBit(v->vehicle_flags, VF_PATHFINDER_LOST)) ? SPR_WARNING_SIGN : SPR_FLAG_VEH_RUNNING;
		DrawSpriteIgnorePadding(image, PAL_NONE, tr.WithWidth(icon_width, rtl), SA_CENTER);
		tr = tr.Indent(icon_width + WidgetDimensions::scaled.imgbtn.Horizontal(), rtl);
		DrawString(tr.left, tr.right, CenterBounds(tr.top, tr.bottom, GetCharacterHeight(FS_NORMAL)), str, text_colour, SA_HOR_CENTER);
	}

	void OnClick([[maybe_unused]] Point pt, WidgetID widget, [[maybe_unused]] int click_count) override
	{
		const Vehicle *v = Vehicle::Get(this->window_number);

		switch (widget) {
			case WID_VV_RENAME: { // rename
				SetDParam(0, v->index);
				ShowQueryString(STR_VEHICLE_NAME, STR_QUERY_RENAME_TRAIN_CAPTION + v->type,
						MAX_LENGTH_VEHICLE_NAME_CHARS, this, CS_ALPHANUMERAL, QSF_ENABLE_DEFAULT | QSF_LEN_IN_CHARS);
				break;
			}

			case WID_VV_START_STOP: // start stop
				StartStopVehicle(v, false);
				break;

			case WID_VV_ORDER_LOCATION: {
				/* Scroll to current order destination */
				TileIndex tile = v->current_order.GetLocation(v);
				if (tile == INVALID_TILE) break;

				if (_ctrl_pressed) {
					ShowExtraViewportWindow(tile);
				} else {
					ScrollMainWindowToTile(tile);
				}
				break;
			}

			case WID_VV_LOCATION: // center main view
				if (_ctrl_pressed) {
					ShowExtraViewportWindow(TileVirtXY(v->x_pos, v->y_pos));
					this->HandleButtonClick(widget);
				} else if (_shift_pressed) {
					this->fixed_route_overlay_active = !this->fixed_route_overlay_active;
					this->SetWidgetLoweredState(widget, this->fixed_route_overlay_active);
					this->SetWidgetDirty(widget);
					if (this->fixed_route_overlay_active) {
						AddFixedViewportRoutePath(this->window_number);
					} else {
						RemoveFixedViewportRoutePath(this->window_number);
					}
				} else {
					const Window *mainwindow = GetMainWindow();
					if (click_count > 1 && mainwindow->viewport->zoom < ZOOM_LVL_DRAW_MAP) {
						/* main window 'follows' vehicle */
						mainwindow->viewport->follow_vehicle = v->index;
					} else {
						ScrollMainWindowTo(v->x_pos, v->y_pos, v->z_pos);
					}
					this->HandleButtonClick(widget);
				}
				break;

			case WID_VV_GOTO_DEPOT: // goto hangar
				if (_shift_pressed) {
					if (HandlePlacePushButton(this, WID_VV_GOTO_DEPOT, ANIMCURSOR_PICKSTATION, HT_RECT)) {
						this->depot_select_ctrl_pressed = _ctrl_pressed;
						this->depot_select_active = true;
					}
				} else if (_ctrl_pressed && _settings_client.gui.show_depot_sell_gui && v->current_order.IsType(OT_GOTO_DEPOT)) {
					OrderDepotActionFlags flags = v->current_order.GetDepotActionType() & (ODATFB_HALT | ODATFB_SELL);
					DropDownList list;
					list.emplace_back(new DropDownListStringItem(STR_VEHICLE_LIST_SEND_FOR_SERVICING, DEPOT_SERVICE | DEPOT_DONT_CANCEL, !flags));
					list.emplace_back(new DropDownListStringItem(BaseVehicleListWindow::vehicle_depot_name[v->type], DEPOT_DONT_CANCEL, flags == ODATFB_HALT));
					list.emplace_back(new DropDownListStringItem(BaseVehicleListWindow::vehicle_depot_sell_name[v->type], DEPOT_SELL | DEPOT_DONT_CANCEL, flags == (ODATFB_HALT | ODATFB_SELL)));
					list.emplace_back(new DropDownListStringItem(STR_VEHICLE_LIST_CANCEL_DEPOT_SERVICE, DEPOT_CANCEL, false));
					ShowDropDownList(this, std::move(list), -1, widget);
				} else {
					this->HandleButtonClick(WID_VV_GOTO_DEPOT);
					DoCommandP(v->tile, v->index | (_ctrl_pressed ? DEPOT_SERVICE : 0U), 0, GetCmdSendToDepot(v));
				}
				break;
			case WID_VV_REFIT: // refit
				ShowVehicleRefitWindow(v, INVALID_VEH_ORDER_ID, this);
				break;
			case WID_VV_SHOW_ORDERS: // show orders
				if (_ctrl_pressed) {
					ShowTimetableWindow(v);
				} else {
					ShowOrdersWindow(v);
				}
				break;
			case WID_VV_SHOW_DETAILS: // show details
				if (_ctrl_pressed) {
					ShowCompanyGroupForVehicle(v);
				} else {
					ShowVehicleDetailsWindow(v);
				}
				break;
			case WID_VV_CLONE: // clone vehicle
				/* Suppress the vehicle GUI when share-cloning.
				 * There is no point to it except for starting the vehicle.
				 * For starting the vehicle the player has to open the depot GUI, which is
				 * most likely already open, but is also visible in the vehicle viewport. */
				DoCommandP(v->tile, v->index, _ctrl_pressed ? 1 : 0,
										_vehicle_command_translation_table[VCT_CMD_CLONE_VEH][v->type],
										_ctrl_pressed ? nullptr : CcCloneVehicle);
				break;
			case WID_VV_TURN_AROUND: // turn around
				assert(v->IsGroundVehicle());
				DoCommandP(v->tile, v->index, 0,
										_vehicle_command_translation_table[VCT_CMD_TURN_AROUND][v->type]);
				break;
			case WID_VV_FORCE_PROCEED: // force proceed
				assert(v->type == VEH_TRAIN);
				DoCommandP(v->tile, v->index, 0, CMD_FORCE_TRAIN_PROCEED | CMD_MSG(STR_ERROR_CAN_T_MAKE_TRAIN_PASS_SIGNAL));
				break;
		}
	}

	EventState OnHotkey(int hotkey) override
	{
		/* If the hotkey is not for any widget in the UI (i.e. for honking) */
		if (hotkey == WID_VV_HONK_HORN) {
			const Window *mainwindow = GetMainWindow();
			const Vehicle *v = Vehicle::Get(window_number);
			/* Only play the sound if we're following this vehicle */
			if (mainwindow->viewport->follow_vehicle == v->index) {
				v->PlayLeaveStationSound(true);
			}
		}
		return Window::OnHotkey(hotkey);
	}

	void OnQueryTextFinished(char *str) override
	{
		if (str == nullptr) return;

		DoCommandP(0, this->window_number, 0, CMD_RENAME_VEHICLE | CMD_MSG(STR_ERROR_CAN_T_RENAME_TRAIN + Vehicle::Get(this->window_number)->type), nullptr, str);
	}

	virtual void OnDropdownSelect(WidgetID widget, int index) override
	{
		switch (widget) {
			case WID_VV_GOTO_DEPOT: {
				const Vehicle *v = Vehicle::Get(this->window_number);
				DoCommandP(v->tile, v->index | index, 0, GetCmdSendToDepot(v));
				break;
			}
		}
	}

	virtual void OnTimeout() override
	{
		if (!this->depot_select_active) {
			this->RaiseWidget(WID_VV_GOTO_DEPOT);
			this->SetWidgetDirty(WID_VV_GOTO_DEPOT);
		}
		if (!this->fixed_route_overlay_active) {
			this->RaiseWidget(WID_VV_LOCATION);
			this->SetWidgetDirty(WID_VV_LOCATION);
		}
	}

	virtual void OnPlaceObject(Point pt, TileIndex tile) override
	{
		const Vehicle *v = Vehicle::Get(this->window_number);
		if (IsDepotTile(tile) && GetDepotVehicleType(tile) == v->type && IsInfraTileUsageAllowed(v->type, v->owner, tile)) {
			if (v->type == VEH_ROAD && (GetPresentRoadTypes(tile) & RoadVehicle::From(v)->compatible_roadtypes) == 0) return;
			if (v->type == VEH_TRAIN && !HasBit(Train::From(v)->compatible_railtypes, GetRailType(tile))) return;
			DoCommandP(v->tile, v->index | (this->depot_select_ctrl_pressed ? DEPOT_SERVICE : 0U) | DEPOT_SPECIFIC, tile, GetCmdSendToDepot(v));
			ResetObjectToPlace();
			this->RaiseButtons();
		}
	}

	virtual void OnPlaceObjectAbort() override
	{
		this->depot_select_active = false;
		this->RaiseWidget(WID_VV_GOTO_DEPOT);
		this->SetWidgetDirty(WID_VV_GOTO_DEPOT);
	}

	virtual bool OnRightClick(Point pt, WidgetID widget) override
	{
		if (widget == WID_VV_GOTO_DEPOT && _settings_client.gui.hover_delay_ms == 0) {
			const Vehicle *v = Vehicle::Get(this->window_number);
			if (_settings_client.gui.show_depot_sell_gui && v->current_order.IsType(OT_GOTO_DEPOT)) {
				GuiShowTooltips(this, STR_VEHICLE_VIEW_SEND_TO_DEPOT_MENU, TCC_RIGHT_CLICK);
			} else {
				SetDParam(0, STR_VEHICLE_VIEW_TRAIN_SEND_TO_DEPOT_TOOLTIP + v->type);
				GuiShowTooltips(this, STR_VEHICLE_VIEW_SEND_TO_DEPOT_TOOLTIP_SHIFT, TCC_RIGHT_CLICK, 1);
			}
		}
		return false;
	}

	virtual bool OnTooltip(Point pt, WidgetID widget, TooltipCloseCondition close_cond) override
	{
		if (widget == WID_VV_GOTO_DEPOT) {
			const Vehicle *v = Vehicle::Get(this->window_number);
			if (_settings_client.gui.show_depot_sell_gui && v->current_order.IsType(OT_GOTO_DEPOT)) {
				GuiShowTooltips(this, STR_VEHICLE_VIEW_SEND_TO_DEPOT_MENU, close_cond);
			} else {
				SetDParam(0, STR_VEHICLE_VIEW_TRAIN_SEND_TO_DEPOT_TOOLTIP + v->type);
				GuiShowTooltips(this, STR_VEHICLE_VIEW_SEND_TO_DEPOT_TOOLTIP_SHIFT, close_cond, 1);
			}
			return true;
		}
		if (widget == WID_VV_LOCATION) {
			const Vehicle *v = Vehicle::Get(this->window_number);
			SetDParam(0, STR_VEHICLE_VIEW_TRAIN_CENTER_TOOLTIP + v->type);
			GuiShowTooltips(this, STR_VEHICLE_VIEW_TRAIN_CENTER_TOOLTIP_EXTRA, close_cond, 1);
			return true;
		}
		return false;
	}

	void OnMouseOver([[maybe_unused]] Point pt, WidgetID widget) override
	{
		bool start_stop = widget == WID_VV_START_STOP;
		if (start_stop != mouse_over_start_stop) {
			mouse_over_start_stop = start_stop;
			this->SetWidgetDirty(WID_VV_START_STOP);
		}
	}

	void OnResize() override
	{
		if (this->viewport != nullptr) {
			NWidgetViewport *nvp = this->GetWidget<NWidgetViewport>(WID_VV_VIEWPORT);
			nvp->UpdateViewportCoordinates(this);
		}
	}

	void UpdateButtonStatus()
	{
		const Vehicle *v = Vehicle::Get(this->window_number);
		bool veh_stopped = v->IsStoppedInDepot();

		/* Widget WID_VV_GOTO_DEPOT must be hidden if the vehicle is already stopped in depot.
		 * Widget WID_VV_CLONE_VEH should then be shown, since cloning is allowed only while in depot and stopped.
		 */
		PlaneSelections plane = veh_stopped ? SEL_DC_CLONE : SEL_DC_GOTO_DEPOT;
		NWidgetStacked *nwi = this->GetWidget<NWidgetStacked>(WID_VV_SELECT_DEPOT_CLONE); // Selection widget 'send to depot' / 'clone'.
		if (nwi->shown_plane + SEL_DC_BASEPLANE != plane) {
			this->SelectPlane(plane);
			this->SetWidgetDirty(WID_VV_SELECT_DEPOT_CLONE);
		}
		/* The same system applies to widget WID_VV_REFIT_VEH and VVW_WIDGET_TURN_AROUND.*/
		if (v->IsGroundVehicle()) {
			plane = veh_stopped ? SEL_RT_REFIT : SEL_RT_TURN_AROUND;
			nwi = this->GetWidget<NWidgetStacked>(WID_VV_SELECT_REFIT_TURN);
			if (nwi->shown_plane + SEL_RT_BASEPLANE != plane) {
				this->SelectPlane(plane);
				this->SetWidgetDirty(WID_VV_SELECT_REFIT_TURN);
			}
		}
	}

	virtual void OnRealtimeTick(uint delta_ms) override
	{
		if (_pause_mode != PM_UNPAUSED) this->OnGameTick();
	}

	/**
	 * Some data on this window has become invalid.
	 * @param data Information about the changed data.
	 * @param gui_scope Whether the call is done from GUI scope. You may not do everything when not in GUI scope. See #InvalidateWindowData() for details.
	 */
	void OnInvalidateData([[maybe_unused]] int data = 0, [[maybe_unused]] bool gui_scope = true) override
	{
		if (data == VIWD_AUTOREPLACE) {
			/* Autoreplace replaced the vehicle.
			 * Nothing to do for this window. */
			return;
		}

		this->UpdateButtonStatus();
	}

	bool IsNewGRFInspectable() const override
	{
		return ::IsNewGRFInspectable(GetGrfSpecFeature(Vehicle::Get(this->window_number)->type), this->window_number);
	}

	void ShowNewGRFInspectWindow() const override
	{
		::ShowNewGRFInspectWindow(GetGrfSpecFeature(Vehicle::Get(this->window_number)->type), this->window_number);
	}

	static HotkeyList hotkeys;
};

static Hotkey vehicleview_hotkeys[] = {
	Hotkey('H', "honk", WID_VV_HONK_HORN),
	HOTKEY_LIST_END
};
HotkeyList VehicleViewWindow::hotkeys("vehicleview", vehicleview_hotkeys);

/** Vehicle view window descriptor for all vehicles but trains. */
static WindowDesc _vehicle_view_desc(__FILE__, __LINE__,
	WDP_AUTO, "view_vehicle", 250, 116,
	WC_VEHICLE_VIEW, WC_NONE,
	0,
	std::begin(_nested_vehicle_view_widgets), std::end(_nested_vehicle_view_widgets),
	&VehicleViewWindow::hotkeys
);

/**
 * Vehicle view window descriptor for trains. Only minimum_height and
 *  default_height are different for train view.
 */
static WindowDesc _train_view_desc(__FILE__, __LINE__,
	WDP_AUTO, "view_vehicle_train", 250, 134,
	WC_VEHICLE_VIEW, WC_NONE,
	0,
	std::begin(_nested_vehicle_view_widgets), std::end(_nested_vehicle_view_widgets),
	&VehicleViewWindow::hotkeys
);

/** Shows the vehicle view window of the given vehicle. */
void ShowVehicleViewWindow(const Vehicle *v)
{
	AllocateWindowDescFront<VehicleViewWindow>((v->type == VEH_TRAIN) ? &_train_view_desc : &_vehicle_view_desc, v->index);
}

/**
 * Dispatch a "vehicle selected" event if any window waits for it.
 * @param v selected vehicle;
 * @return did any window accept vehicle selection?
 */
bool VehicleClicked(const Vehicle *v)
{
	assert(v != nullptr);
	if (!(_thd.place_mode & HT_VEHICLE)) return false;

	v = v->First();
	if (!v->IsPrimaryVehicle()) return false;

	return _thd.GetCallbackWnd()->OnVehicleSelect(v);
}

/**
 * Dispatch a "vehicle group selected" event if any window waits for it.
 * @param begin iterator to the start of the range of vehicles
 * @param end iterator to the end of the range of vehicles
 * @return did any window accept vehicle group selection?
 */
bool VehicleClicked(VehicleList::const_iterator begin, VehicleList::const_iterator end)
{
	assert(begin != end);
	if (!(_thd.place_mode & HT_VEHICLE)) return false;

	/* If there is only one vehicle in the group, act as if we clicked a single vehicle */
	if (begin + 1 == end) return _thd.GetCallbackWnd()->OnVehicleSelect(*begin);

	return _thd.GetCallbackWnd()->OnVehicleSelect(begin, end);
}

/**
 * Dispatch a "vehicle group selected" event if any window waits for it.
 * @param vehgroup the GUIVehicleGroup representing the vehicle group
 * @return did any window accept vehicle group selection?
 */
bool VehicleClicked(const GUIVehicleGroup &vehgroup)
{
	return VehicleClicked(vehgroup.vehicles_begin, vehgroup.vehicles_end);
}

void StopGlobalFollowVehicle(const Vehicle *v)
{
	Window *w = FindWindowById(WC_MAIN_WINDOW, 0);
	if (w != nullptr && w->viewport->follow_vehicle == v->index) {
		ScrollMainWindowTo(v->x_pos, v->y_pos, v->z_pos, true); // lock the main view on the vehicle's last position
		w->viewport->follow_vehicle = INVALID_VEHICLE;
	}
}


/**
 * This is the Callback method after the construction attempt of a primary vehicle
 * @param result indicates completion (or not) of the operation
 * @param tile unused
 * @param p1 unused
 * @param p2 unused
 * @param cmd unused
 */
void CcBuildPrimaryVehicle(const CommandCost &result, TileIndex tile, uint32_t p1, uint32_t p2, uint64_t p3, uint32_t cmd)
{
	if (result.Failed()) return;

	const Vehicle *v = Vehicle::Get(_new_vehicle_id);
	ShowVehicleViewWindow(v);
}

/**
 * Get the width of a vehicle (part) in pixels.
 * @param v Vehicle to get the width for.
 * @return Width of the vehicle.
 */
int GetSingleVehicleWidth(const Vehicle *v, EngineImageType image_type)
{
	switch (v->type) {
		case VEH_TRAIN:
			return Train::From(v)->GetDisplayImageWidth();

		case VEH_ROAD:
			return RoadVehicle::From(v)->GetDisplayImageWidth();

		default:
			bool rtl = _current_text_dir == TD_RTL;
			VehicleSpriteSeq seq;
			v->GetImage(rtl ? DIR_E : DIR_W, image_type, &seq);
			Rect rec = ConvertRect<Rect16, Rect>(seq.GetBounds());
			return UnScaleGUI(rec.Width());
	}
}

/**
 * Get the width of a vehicle (including all parts of the consist) in pixels.
 * @param v Vehicle to get the width for.
 * @return Width of the vehicle.
 */
int GetVehicleWidth(const Vehicle *v, EngineImageType image_type)
{
	if (v->type == VEH_TRAIN || v->type == VEH_ROAD) {
		int vehicle_width = 0;
		for (const Vehicle *u = v; u != nullptr; u = u->Next()) {
			vehicle_width += GetSingleVehicleWidth(u, image_type);
		}
		return vehicle_width;
	} else {
		return GetSingleVehicleWidth(v, image_type);
	}
}

/**
 * Set the mouse cursor to look like a vehicle.
 * @param v Vehicle
 * @param image_type Type of vehicle image to use.
 */
void SetMouseCursorVehicle(const Vehicle *v, EngineImageType image_type)
{
	bool rtl = _current_text_dir == TD_RTL;

	_cursor.sprite_count = 0;
	int total_width = 0;
	int y_offset = 0;
	bool rotor_seq = false; // Whether to draw the rotor of the vehicle in this step.
	bool is_ground_vehicle = v->IsGroundVehicle();

	while (v != nullptr) {
		if (total_width >= ScaleSpriteTrad(2 * (int)VEHICLEINFO_FULL_VEHICLE_WIDTH)) break;

		PaletteID pal = (v->vehstatus & VS_CRASHED) ? PALETTE_CRASH : GetVehiclePalette(v);
		VehicleSpriteSeq seq;

		if (rotor_seq) {
			GetCustomRotorSprite(Aircraft::From(v), image_type, &seq);
			if (!seq.IsValid()) seq.Set(SPR_ROTOR_STOPPED);
			y_offset = -ScaleSpriteTrad(5);
		} else {
			v->GetImage(rtl ? DIR_E : DIR_W, image_type, &seq);
		}

		if (_cursor.sprite_count + seq.count > lengthof(_cursor.sprite_seq)) break;

		int x_offs = 0;
		if (v->type == VEH_TRAIN) x_offs = Train::From(v)->GetCursorImageOffset();

		for (uint i = 0; i < seq.count; ++i) {
			PaletteID pal2 = (v->vehstatus & VS_CRASHED) || !seq.seq[i].pal ? pal : seq.seq[i].pal;
			_cursor.sprite_seq[_cursor.sprite_count].sprite = seq.seq[i].sprite;
			_cursor.sprite_seq[_cursor.sprite_count].pal = pal2;
			_cursor.sprite_pos[_cursor.sprite_count].x = rtl ? (-total_width + x_offs) : (total_width + x_offs);
			_cursor.sprite_pos[_cursor.sprite_count].y = y_offset;
			_cursor.sprite_count++;
		}

		if (v->type == VEH_AIRCRAFT && v->subtype == AIR_HELICOPTER && !rotor_seq) {
			/* Draw rotor part in the next step. */
			rotor_seq = true;
		} else {
			total_width += GetSingleVehicleWidth(v, image_type);
			v = v->HasArticulatedPart() ? v->GetNextArticulatedPart() : nullptr;
		}
	}

	if (is_ground_vehicle) {
		/* Center trains and road vehicles on the front vehicle */
		int offs = (ScaleSpriteTrad(VEHICLEINFO_FULL_VEHICLE_WIDTH) - total_width) / 2;
		if (rtl) offs = -offs;
		for (uint i = 0; i < _cursor.sprite_count; ++i) {
			_cursor.sprite_pos[i].x += offs;
		}
	}

	UpdateCursorSize();
}<|MERGE_RESOLUTION|>--- conflicted
+++ resolved
@@ -284,60 +284,9 @@
 	this->vscroll->SetCount(this->vehgroups.size());
 }
 
-<<<<<<< HEAD
 static bool GroupCargoFilter(const GUIVehicleGroup* group, const CargoID cid)
-=======
-/**
- * Check whether a single vehicle should pass the filter.
- *
- * @param v The vehicle to check.
- * @param cid The cargo to filter for.
- * @return true iff the vehicle carries the cargo.
- */
-static bool CargoFilterSingle(const Vehicle *v, const CargoID cid)
-{
-	if (cid == CargoFilterCriteria::CF_ANY) {
-		return true;
-	} else if (cid == CargoFilterCriteria::CF_NONE) {
-		for (const Vehicle *w = v; w != nullptr; w = w->Next()) {
-			if (w->cargo_cap > 0) {
-				return false;
-			}
-		}
-		return true;
-	} else if (cid == CargoFilterCriteria::CF_FREIGHT) {
-		bool have_capacity = false;
-		for (const Vehicle *w = v; w != nullptr; w = w->Next()) {
-			if (w->cargo_cap > 0) {
-				if (IsCargoInClass(w->cargo_type, CC_PASSENGERS)) {
-					return false;
-				} else {
-					have_capacity = true;
-				}
-			}
-		}
-		return have_capacity;
-	} else {
-		for (const Vehicle *w = v; w != nullptr; w = w->Next()) {
-			if (w->cargo_cap > 0 && w->cargo_type == cid) {
-				return true;
-			}
-		}
-		return false;
-	}
-}
-
-/**
- * Check whether a vehicle can carry a specific cargo.
- *
- * @param vehgroup The vehicle group which contains the vehicle to be checked
- * @param cid The cargo what we are looking for
- * @return Whether the vehicle can carry the specified cargo or not
- */
-static bool CargoFilter(const GUIVehicleGroup *vehgroup, const CargoID cid)
->>>>>>> f7bd70ba
-{
-	if (cid == CF_ANY) return true;
+{
+	if (cid == CargoFilterCriteria::CF_ANY) return true;
 	for (VehicleList::const_iterator v = group->vehicles_begin; v != group->vehicles_end; ++v) {
 		if (VehicleCargoFilter(*v, cid)) return true;
 	}
