/*
 * This file is part of OpenTTD.
 * OpenTTD is free software; you can redistribute it and/or modify it under the terms of the GNU General Public License as published by the Free Software Foundation, version 2.
 * OpenTTD is distributed in the hope that it will be useful, but WITHOUT ANY WARRANTY; without even the implied warranty of MERCHANTABILITY or FITNESS FOR A PARTICULAR PURPOSE.
 * See the GNU General Public License for more details. You should have received a copy of the GNU General Public License along with OpenTTD. If not, see <http://www.gnu.org/licenses/>.
 */

/** @file vehicle_gui.cpp The base GUI for all vehicles. */

#include "stdafx.h"
#include "debug.h"
#include "company_func.h"
#include "gui.h"
#include "textbuf_gui.h"
#include "command_func.h"
#include "vehicle_gui_base.h"
#include "viewport_func.h"
#include "newgrf_text.h"
#include "newgrf_debug.h"
#include "roadveh.h"
#include "train.h"
#include "aircraft.h"
#include "depot_map.h"
#include "group_gui.h"
#include "strings_func.h"
#include "vehicle_func.h"
#include "autoreplace_gui.h"
#include "string_func.h"
#include "widgets/dropdown_func.h"
#include "timetable.h"
#include "articulated_vehicles.h"
#include "spritecache.h"
#include "core/geometry_func.hpp"
#include "core/container_func.hpp"
#include "company_base.h"
#include "engine_func.h"
#include "station_base.h"
#include "infrastructure_func.h"
#include "tilehighlight_func.h"
#include "train.h"
#include "tbtr_template_gui_main.h"
#include "zoom_func.h"
#include "tracerestrict.h"
#include "depot_base.h"
#include "hotkeys.h"

#include <vector>
#include <algorithm>

#include "safeguards.h"


BaseVehicleListWindow::GroupBy _grouping[VLT_END][VEH_COMPANY_END];
Sorting _sorting[BaseVehicleListWindow::GB_END];

static BaseVehicleListWindow::VehicleIndividualSortFunction VehicleNumberSorter;
static BaseVehicleListWindow::VehicleIndividualSortFunction VehicleNameSorter;
static BaseVehicleListWindow::VehicleIndividualSortFunction VehicleAgeSorter;
static BaseVehicleListWindow::VehicleIndividualSortFunction VehicleProfitThisYearSorter;
static BaseVehicleListWindow::VehicleIndividualSortFunction VehicleProfitLastYearSorter;
static BaseVehicleListWindow::VehicleIndividualSortFunction VehicleProfitLifetimeSorter;
static BaseVehicleListWindow::VehicleIndividualSortFunction VehicleCargoSorter;
static BaseVehicleListWindow::VehicleIndividualSortFunction VehicleReliabilitySorter;
static BaseVehicleListWindow::VehicleIndividualSortFunction VehicleMaxSpeedSorter;
static BaseVehicleListWindow::VehicleIndividualSortFunction VehicleModelSorter;
static BaseVehicleListWindow::VehicleIndividualSortFunction VehicleValueSorter;
static BaseVehicleListWindow::VehicleIndividualSortFunction VehicleLengthSorter;
static BaseVehicleListWindow::VehicleIndividualSortFunction VehicleTimeToLiveSorter;
static BaseVehicleListWindow::VehicleIndividualSortFunction VehicleTimetableDelaySorter;
static BaseVehicleListWindow::VehicleIndividualSortFunction VehicleAverageOrderOccupancySorter;
static BaseVehicleListWindow::VehicleIndividualSortFunction VehicleMaxSpeedLoadedSorter;
static BaseVehicleListWindow::VehicleGroupSortFunction VehicleGroupLengthSorter;
static BaseVehicleListWindow::VehicleGroupSortFunction VehicleGroupTotalProfitThisYearSorter;
static BaseVehicleListWindow::VehicleGroupSortFunction VehicleGroupTotalProfitLastYearSorter;
static BaseVehicleListWindow::VehicleGroupSortFunction VehicleGroupAverageProfitThisYearSorter;
static BaseVehicleListWindow::VehicleGroupSortFunction VehicleGroupAverageProfitLastYearSorter;

/** Wrapper to convert a VehicleIndividualSortFunction to a VehicleGroupSortFunction */
template <BaseVehicleListWindow::VehicleIndividualSortFunction func>
static bool VehicleIndividualToGroupSorterWrapper(GUIVehicleGroup const &a, GUIVehicleGroup const &b)
{
	return func(*(a.vehicles_begin), *(b.vehicles_begin));
}

enum VehicleSortType
{
	VST_NUMBER,
	VST_NAME,
	VST_AGE,
	VST_PROFIT_THIS_YEAR,
	VST_PROFIT_LAST_YEAR,
	VST_PROFIT_LIFETIME,
	VST_CARGO,
	VST_RELIABILITY,
	VST_MAX_SPEED,
	VST_MODEL,
	VST_VALUE,
	VST_LENGTH,
	VST_TIME_TO_LIVE,
	VST_TIMETABLE_DELAY,
	VST_AVERAGE_ORDER_OCCUPANCY,
	VST_MAX_SPEED_LOADED,
};

BaseVehicleListWindow::VehicleGroupSortFunction * const BaseVehicleListWindow::vehicle_group_none_sorter_funcs[] = {
	&VehicleIndividualToGroupSorterWrapper<VehicleNumberSorter>,
	&VehicleIndividualToGroupSorterWrapper<VehicleNameSorter>,
	&VehicleIndividualToGroupSorterWrapper<VehicleAgeSorter>,
	&VehicleIndividualToGroupSorterWrapper<VehicleProfitThisYearSorter>,
	&VehicleIndividualToGroupSorterWrapper<VehicleProfitLastYearSorter>,
	&VehicleIndividualToGroupSorterWrapper<VehicleProfitLifetimeSorter>,
	&VehicleIndividualToGroupSorterWrapper<VehicleCargoSorter>,
	&VehicleIndividualToGroupSorterWrapper<VehicleReliabilitySorter>,
	&VehicleIndividualToGroupSorterWrapper<VehicleMaxSpeedSorter>,
	&VehicleIndividualToGroupSorterWrapper<VehicleModelSorter>,
	&VehicleIndividualToGroupSorterWrapper<VehicleValueSorter>,
	&VehicleIndividualToGroupSorterWrapper<VehicleLengthSorter>,
	&VehicleIndividualToGroupSorterWrapper<VehicleTimeToLiveSorter>,
	&VehicleIndividualToGroupSorterWrapper<VehicleTimetableDelaySorter>,
	&VehicleIndividualToGroupSorterWrapper<VehicleAverageOrderOccupancySorter>,
	&VehicleIndividualToGroupSorterWrapper<VehicleMaxSpeedLoadedSorter>,
};

const StringID BaseVehicleListWindow::vehicle_group_none_sorter_names[] = {
	STR_SORT_BY_NUMBER,
	STR_SORT_BY_NAME,
	STR_SORT_BY_AGE,
	STR_SORT_BY_PROFIT_THIS_YEAR,
	STR_SORT_BY_PROFIT_LAST_YEAR,
	STR_SORT_BY_PROFIT_LIFETIME,
	STR_SORT_BY_TOTAL_CAPACITY_PER_CARGOTYPE,
	STR_SORT_BY_RELIABILITY,
	STR_SORT_BY_MAX_SPEED,
	STR_SORT_BY_MODEL,
	STR_SORT_BY_VALUE,
	STR_SORT_BY_LENGTH,
	STR_SORT_BY_LIFE_TIME,
	STR_SORT_BY_TIMETABLE_DELAY,
	STR_SORT_BY_AVG_ORDER_OCCUPANCY,
	STR_SORT_BY_MAX_SPEED_LOADED,
	INVALID_STRING_ID
};

BaseVehicleListWindow::VehicleGroupSortFunction * const BaseVehicleListWindow::vehicle_group_shared_orders_sorter_funcs[] = {
	&VehicleGroupLengthSorter,
	&VehicleGroupTotalProfitThisYearSorter,
	&VehicleGroupTotalProfitLastYearSorter,
	&VehicleGroupAverageProfitThisYearSorter,
	&VehicleGroupAverageProfitLastYearSorter,
};

const StringID BaseVehicleListWindow::vehicle_group_shared_orders_sorter_names[] = {
	STR_SORT_BY_NUM_VEHICLES,
	STR_SORT_BY_TOTAL_PROFIT_THIS_YEAR,
	STR_SORT_BY_TOTAL_PROFIT_LAST_YEAR,
	STR_SORT_BY_AVERAGE_PROFIT_THIS_YEAR,
	STR_SORT_BY_AVERAGE_PROFIT_LAST_YEAR,
	INVALID_STRING_ID
};

const StringID BaseVehicleListWindow::vehicle_group_by_names[] = {
	STR_GROUP_BY_NONE,
	STR_GROUP_BY_SHARED_ORDERS,
	INVALID_STRING_ID
};

const StringID BaseVehicleListWindow::vehicle_depot_name[] = {
	STR_VEHICLE_LIST_SEND_TRAIN_TO_DEPOT,
	STR_VEHICLE_LIST_SEND_ROAD_VEHICLE_TO_DEPOT,
	STR_VEHICLE_LIST_SEND_SHIP_TO_DEPOT,
	STR_VEHICLE_LIST_SEND_AIRCRAFT_TO_HANGAR
};

const StringID BaseVehicleListWindow::vehicle_depot_sell_name[] = {
	STR_VEHICLE_LIST_SEND_TRAIN_TO_DEPOT_SELL,
	STR_VEHICLE_LIST_SEND_ROAD_VEHICLE_TO_DEPOT_SELL,
	STR_VEHICLE_LIST_SEND_SHIP_TO_DEPOT_SELL,
	STR_VEHICLE_LIST_SEND_AIRCRAFT_TO_HANGAR_SELL
};

BaseVehicleListWindow::BaseVehicleListWindow(WindowDesc *desc, WindowNumber wno) : Window(desc), vli(VehicleListIdentifier::UnPack(wno))
{
	this->grouping = _grouping[vli.type][vli.vtype];
	this->vehicle_sel = INVALID_VEHICLE;
	this->UpdateSortingFromGrouping();
}

/**
 * Get the number of digits of space required for the given number.
 * @param number The number.
 * @return The number of digits to allocate space for.
 */
uint CountDigitsForAllocatingSpace(uint number)
{
	if (number >= 10000) return 5;
	if (number >= 1000) return 4;
	if (number >= 100) return 3;

	/*
	 * When the smallest unit number is less than 10, it is
	 * quite likely that it will expand to become more than
	 * 10 quite soon.
	 */
	return 2;
}

/**
 * Get the number of digits the biggest unit number of a set of vehicles has.
 * @param vehicles The list of vehicles.
 * @return The number of digits to allocate space for.
 */
uint GetUnitNumberDigits(VehicleList &vehicles)
{
	uint unitnumber = 0;
	for (const Vehicle *v : vehicles) {
		unitnumber = std::max<uint>(unitnumber, v->unitnumber);
	}

	return CountDigitsForAllocatingSpace(unitnumber);
}

void BaseVehicleListWindow::CountOwnVehicles()
{
	this->own_vehicles = 0;
	for (const GUIVehicleGroup &vg : this->vehgroups) {
		if ((*(vg.vehicles_begin))->owner == _local_company) this->own_vehicles++;
	}
	this->own_company = _local_company;
}

void BaseVehicleListWindow::BuildVehicleList()
{
	if (!this->vehgroups.NeedRebuild()) return;

	DEBUG(misc, 3, "Building vehicle list type %d for company %d given index %d", this->vli.type, this->vli.company, this->vli.index);

	this->vehgroups.clear();

	GenerateVehicleSortList(&this->vehicles, this->vli);

	if (this->grouping == GB_NONE) {
		uint max_unitnumber = 0;
		for (auto it = this->vehicles.begin(); it != this->vehicles.end(); ++it) {
			this->vehgroups.emplace_back(it, it + 1);

			max_unitnumber = std::max<uint>(max_unitnumber, (*it)->unitnumber);
		}
		this->unitnumber_digits = CountDigitsForAllocatingSpace(max_unitnumber);
	} else {
		/* Sort by the primary vehicle; we just want all vehicles that share the same orders to form a contiguous range. */
		std::stable_sort(this->vehicles.begin(), this->vehicles.end(), [](const Vehicle * const &u, const Vehicle * const &v) {
			return u->FirstShared() < v->FirstShared();
		});

		uint max_num_vehicles = 0;

		VehicleList::const_iterator begin = this->vehicles.begin();
		while (begin != this->vehicles.end()) {
			VehicleList::const_iterator end = std::find_if_not(begin, this->vehicles.cend(), [first_shared = (*begin)->FirstShared()](const Vehicle * const &v) {
				return v->FirstShared() == first_shared;
			});

			this->vehgroups.emplace_back(begin, end);

			max_num_vehicles = std::max<uint>(max_num_vehicles, static_cast<uint>(end - begin));

			begin = end;
		}

		this->unitnumber_digits = CountDigitsForAllocatingSpace(max_num_vehicles);
	}
	this->FilterVehicleList();
<<<<<<< HEAD
	this->CountOwnVehicles();
=======
>>>>>>> 30eba33f

	this->vehgroups.RebuildDone();
	this->vscroll->SetCount(this->vehgroups.size());
}

<<<<<<< HEAD
static bool GroupCargoFilter(const GUIVehicleGroup* group, const CargoID cid)
{
	if (cid == CF_ANY) return true;
	for (VehicleList::const_iterator v = group->vehicles_begin; v != group->vehicles_end; ++v) {
		if (VehicleCargoFilter(*v, cid)) return true;
=======
/**
 * Check whether a single vehicle should pass the filter.
 *
 * @param v The vehicle to check.
 * @param cid The cargo to filter for.
 * @return true iff the vehicle carries the cargo.
 */
static bool CargoFilterSingle(const Vehicle *v, const CargoID cid)
{
	if (cid == BaseVehicleListWindow::CF_ANY) {
		return true;
	} else if (cid == BaseVehicleListWindow::CF_NONE) {
		for (const Vehicle *w = v; w != nullptr; w = w->Next()) {
			if (w->cargo_cap > 0) {
				return false;
			}
		}
		return true;
	} else if (cid == BaseVehicleListWindow::CF_FREIGHT) {
		bool have_capacity = false;
		for (const Vehicle *w = v; w != nullptr; w = w->Next()) {
			if (w->cargo_cap > 0) {
				if (IsCargoInClass(w->cargo_type, CC_PASSENGERS)) {
					return false;
				} else {
					have_capacity = true;
				}
			}
		}
		return have_capacity;
	} else {
		for (const Vehicle *w = v; w != nullptr; w = w->Next()) {
			if (w->cargo_cap > 0 && w->cargo_type == cid) {
				return true;
			}
		}
		return false;
>>>>>>> 30eba33f
	}
	return false;
}

/**
 * Check whether a vehicle can carry a specific cargo.
 *
 * @param vehgroup The vehicle group which contains the vehicle to be checked
 * @param cid The cargo what we are looking for
 * @return Whether the vehicle can carry the specified cargo or not
 */
static bool CargoFilter(const GUIVehicleGroup *vehgroup, const CargoID cid)
{
	auto it = vehgroup->vehicles_begin;

	/* Check if any vehicle in the group matches; if so, the whole group does. */
	for (; it != vehgroup->vehicles_end; it++) {
		if (CargoFilterSingle(*it, cid)) return true;
	}

	return false;
}

static GUIVehicleGroupList::FilterFunction * const _filter_funcs[] = {
	&GroupCargoFilter,
};

/** Set cargo filter list item index. */
void BaseVehicleListWindow::SetCargoFilterIndex(int index)
{
	if (this->cargo_filter_criteria != index) {
		this->cargo_filter_criteria = index;
		/* deactivate filter if criteria is 'Show All', activate it otherwise */
		this->vehgroups.SetFilterState(this->cargo_filter[this->cargo_filter_criteria] != CF_ANY);
		this->vehgroups.SetFilterType(0);
		this->vehgroups.ForceRebuild();
	}
}

/** Populate the filter list and set the cargo filter criteria. */
void BaseVehicleListWindow::SetCargoFilterArray()
{
	uint filter_items = 0;

	/* Add item for disabling filtering. */
	this->cargo_filter[filter_items] = CF_ANY;
	this->cargo_filter_texts[filter_items] = STR_CARGO_TYPE_FILTER_ALL;
	this->cargo_filter_criteria = filter_items;
	filter_items++;

	/* Add item for freight (i.e. vehicles with cargo capacity and with no passenger capacity) */
	this->cargo_filter[filter_items] = CF_FREIGHT;
	this->cargo_filter_texts[filter_items] = STR_CARGO_TYPE_FILTER_FREIGHT;
	filter_items++;

	/* Add item for vehicles not carrying anything, e.g. train engines.
	* This could also be useful for eyecandy vehicles of other types, but is likely too confusing for joe, */
	this->cargo_filter[filter_items] = CF_NONE;
	this->cargo_filter_texts[filter_items] = STR_CARGO_TYPE_FILTER_NONE;
	filter_items++;

	/* Collect available cargo types for filtering. */
	for (const CargoSpec *cs : _sorted_standard_cargo_specs) {
		this->cargo_filter[filter_items] = cs->Index();
		this->cargo_filter_texts[filter_items] = cs->name;
		filter_items++;
	}

	/* Terminate the filter list. */
	this->cargo_filter_texts[filter_items] = INVALID_STRING_ID;

	this->vehgroups.SetFilterFuncs(_filter_funcs);
	this->vehgroups.SetFilterState(this->cargo_filter[this->cargo_filter_criteria] != CF_ANY);
}

/** Filter the engine list against the currently selected cargo filter */
void BaseVehicleListWindow::FilterVehicleList()
{
	this->vehgroups.Filter(this->cargo_filter[this->cargo_filter_criteria]);
	if (0 == this->vehicles.size()) {
		// no vehicle passed through the filter, invalidate the previously selected vehicle
		this->vehicle_sel = INVALID_VEHICLE;
	} else if (this->vehicle_sel != INVALID_VEHICLE && std::find(this->vehicles.begin(), this->vehicles.end(), Vehicle::Get(this->vehicle_sel)) == this->vehicles.end()) { // previously selected engine didn't pass the filter, remove selection
		this->vehicle_sel = INVALID_VEHICLE;
	}
}

void BaseVehicleListWindow::CheckCargoFilterEnableState(int plane_widget, bool re_init, bool possible)
{
	NWidgetStacked *sel = this->GetWidget<NWidgetStacked>(plane_widget);
	const int plane = (possible && _settings_client.gui.show_veh_list_cargo_filter) ? 0 : SZSP_NONE;
	if (plane != sel->shown_plane) {
		sel->SetDisplayedPlane(plane);
		if (re_init) this->ReInit();
	}
}

/**
 * Compute the size for the Action dropdown.
 * @param show_autoreplace If true include the autoreplace item.
 * @param show_group If true include group-related stuff.
 * @return Required size.
 */
Dimension BaseVehicleListWindow::GetActionDropdownSize(bool show_autoreplace, bool show_group, bool show_template_replace, StringID change_order_str)
{
	Dimension d = {0, 0};

	if (show_autoreplace) d = maxdim(d, GetStringBoundingBox(STR_VEHICLE_LIST_REPLACE_VEHICLES));
	if (show_autoreplace && show_template_replace) {
		d = maxdim(d, GetStringBoundingBox(STR_TMPL_TEMPLATE_REPLACEMENT));
	}
	d = maxdim(d, GetStringBoundingBox(STR_VEHICLE_LIST_SEND_FOR_SERVICING));
	d = maxdim(d, GetStringBoundingBox(this->vehicle_depot_name[this->vli.vtype]));

	if (show_group) {
		d = maxdim(d, GetStringBoundingBox(STR_GROUP_ADD_SHARED_VEHICLE));
		d = maxdim(d, GetStringBoundingBox(STR_GROUP_REMOVE_ALL_VEHICLES));
	}

	if (change_order_str != 0) {
		d = maxdim(d, GetStringBoundingBox(change_order_str));
	}

	d = maxdim(d, GetStringBoundingBox(STR_VEHICLE_LIST_CREATE_GROUP));

	return d;
}

void BaseVehicleListWindow::OnInit()
{
	this->order_arrow_width = GetStringBoundingBox(STR_JUST_RIGHT_ARROW, FS_SMALL).width;
	this->SetCargoFilterArray();
}

/**
 * Whether the Action dropdown window should be shown/available.
 * @return Whether available
 */
bool BaseVehicleListWindow::ShouldShowActionDropdownList() const
{
	return this->own_vehicles != 0 || (this->vli.vtype == VEH_TRAIN && _settings_client.gui.show_adv_tracerestrict_features);
}

/**
 * Display the Action dropdown window.
 * @param show_autoreplace If true include the autoreplace item.
 * @param show_group If true include group-related stuff.
 * @return Itemlist for dropdown
 */
DropDownList BaseVehicleListWindow::BuildActionDropdownList(bool show_autoreplace, bool show_group, bool show_template_replace,
		StringID change_order_str, bool show_create_group, bool consider_top_level)
{
	DropDownList list;
	bool disable = this->own_vehicles == 0;
	bool mass_action_disable = disable || (_settings_client.gui.disable_top_veh_list_mass_actions && consider_top_level);

	if (show_autoreplace) list.emplace_back(new DropDownListStringItem(STR_VEHICLE_LIST_REPLACE_VEHICLES, ADI_REPLACE, disable));
	if (show_autoreplace && show_template_replace) {
		list.emplace_back(new DropDownListStringItem(STR_TMPL_TEMPLATE_REPLACEMENT, ADI_TEMPLATE_REPLACE, disable));
	}
	list.emplace_back(new DropDownListStringItem(STR_VEHICLE_LIST_SEND_FOR_SERVICING, ADI_SERVICE, mass_action_disable));
	list.emplace_back(new DropDownListStringItem(this->vehicle_depot_name[this->vli.vtype], ADI_DEPOT, mass_action_disable));
	if (_settings_client.gui.show_depot_sell_gui) list.emplace_back(new DropDownListStringItem(this->vehicle_depot_sell_name[this->vli.vtype], ADI_DEPOT_SELL, mass_action_disable));
	list.emplace_back(new DropDownListStringItem(STR_VEHICLE_LIST_CANCEL_DEPOT_SERVICE, ADI_CANCEL_DEPOT, mass_action_disable));

	if (show_group) {
		list.emplace_back(new DropDownListStringItem(STR_GROUP_ADD_SHARED_VEHICLE, ADI_ADD_SHARED, disable));
		list.emplace_back(new DropDownListStringItem(STR_GROUP_REMOVE_ALL_VEHICLES, ADI_REMOVE_ALL, disable));
	}
	if (_settings_client.gui.show_adv_tracerestrict_features) {
		list.emplace_back(new DropDownListStringItem(STR_TRACE_RESTRICT_SLOT_MANAGE, ADI_TRACERESTRICT_SLOT_MGMT, false));
		list.emplace_back(new DropDownListStringItem(STR_TRACE_RESTRICT_COUNTER_MANAGE, ADI_TRACERESTRICT_COUNTER_MGMT, false));
	}
	if (change_order_str != 0) {
		list.emplace_back(new DropDownListStringItem(change_order_str, ADI_CHANGE_ORDER, disable));
	}
	if (show_create_group) {
		list.emplace_back(new DropDownListStringItem(STR_VEHICLE_LIST_CREATE_GROUP, ADI_CREATE_GROUP, disable));
	}

	return list;
}

/* cached values for VehicleNameSorter to spare many GetString() calls */
static const Vehicle *_last_vehicle[2] = { nullptr, nullptr };

static btree::btree_map<VehicleID, int> _vehicle_max_speed_loaded;

void BaseVehicleListWindow::SortVehicleList()
{
	if (this->vehgroups.Sort()) return;

	/* invalidate cached values for name sorter - vehicle names could change */
	_last_vehicle[0] = _last_vehicle[1] = nullptr;
	_vehicle_max_speed_loaded.clear();
}

void DepotSortList(VehicleList *list)
{
	if (list->size() < 2) return;
	std::sort(list->begin(), list->end(), &VehicleNumberSorter);
}

/** draw the vehicle profit button in the vehicle list window. */
static void DrawVehicleProfitButton(Date age, Money display_profit_last_year, uint num_vehicles, int x, int y)
{
	SpriteID spr;

	/* draw profit-based coloured icons */
	if (age <= VEHICLE_PROFIT_MIN_AGE) {
		spr = SPR_PROFIT_NA;
	} else if (display_profit_last_year < 0) {
		spr = SPR_PROFIT_NEGATIVE;
	} else if (display_profit_last_year < VEHICLE_PROFIT_THRESHOLD * num_vehicles) {
		spr = SPR_PROFIT_SOME;
	} else {
		spr = SPR_PROFIT_LOT;
	}
	DrawSprite(spr, PAL_NONE, x, y);
}

/** Maximum number of refit cycles we try, to prevent infinite loops. And we store only a byte anyway */
static const uint MAX_REFIT_CYCLE = 256;

/**
 * Get the best fitting subtype when 'cloning'/'replacing' \a v_from with \a v_for.
 * All articulated parts of both vehicles are tested to find a possibly shared subtype.
 * For \a v_for only vehicle refittable to \a dest_cargo_type are considered.
 * @param v_from the vehicle to match the subtype from
 * @param v_for  the vehicle to get the subtype for
 * @param dest_cargo_type Destination cargo type.
 * @return the best sub type
 */
byte GetBestFittingSubType(const Vehicle *v_from, Vehicle *v_for, CargoID dest_cargo_type)
{
	v_from = v_from->GetFirstEnginePart();
	v_for = v_for->GetFirstEnginePart();

	/* Create a list of subtypes used by the various parts of v_for */
	static std::vector<StringID> subtypes;
	subtypes.clear();
	for (; v_from != nullptr; v_from = v_from->HasArticulatedPart() ? v_from->GetNextArticulatedPart() : nullptr) {
		const Engine *e_from = v_from->GetEngine();
		if (!e_from->CanCarryCargo() || !HasBit(e_from->info.callback_mask, CBM_VEHICLE_CARGO_SUFFIX)) continue;
		include(subtypes, GetCargoSubtypeText(v_from));
	}

	byte ret_refit_cyc = 0;
	bool success = false;
	if (subtypes.size() > 0) {
		/* Check whether any articulated part is refittable to 'dest_cargo_type' with a subtype listed in 'subtypes' */
		for (Vehicle *v = v_for; v != nullptr; v = v->HasArticulatedPart() ? v->GetNextArticulatedPart() : nullptr) {
			const Engine *e = v->GetEngine();
			if (!e->CanCarryCargo() || !HasBit(e->info.callback_mask, CBM_VEHICLE_CARGO_SUFFIX)) continue;
			if (!HasBit(e->info.refit_mask, dest_cargo_type) && v->cargo_type != dest_cargo_type) continue;

			CargoID old_cargo_type = v->cargo_type;
			byte old_cargo_subtype = v->cargo_subtype;

			/* Set the 'destination' cargo */
			v->cargo_type = dest_cargo_type;

			/* Cycle through the refits */
			for (uint refit_cyc = 0; refit_cyc < MAX_REFIT_CYCLE; refit_cyc++) {
				v->cargo_subtype = refit_cyc;

				/* Make sure we don't pick up anything cached. */
				v->First()->InvalidateNewGRFCache();
				v->InvalidateNewGRFCache();

				StringID subtype = GetCargoSubtypeText(v);
				if (subtype == STR_EMPTY) break;

				if (std::find(subtypes.begin(), subtypes.end(), subtype) == subtypes.end()) continue;

				/* We found something matching. */
				ret_refit_cyc = refit_cyc;
				success = true;
				break;
			}

			/* Reset the vehicle's cargo type */
			v->cargo_type    = old_cargo_type;
			v->cargo_subtype = old_cargo_subtype;

			/* Make sure we don't taint the vehicle. */
			v->First()->InvalidateNewGRFCache();
			v->InvalidateNewGRFCache();

			if (success) break;
		}
	}

	return ret_refit_cyc;
}

/**
 * Get the engine that suffers from the most severe breakdown.
 * This means the engine with the lowest breakdown_type.
 * If the breakdown types of 2 engines are equal, the one with the lowest breakdown_severity (most severe) is picked.
 * @param v The front engine of the train.
 * @return The most severly broken engine.
 */
const Vehicle *GetMostSeverelyBrokenEngine(const Train *v)
{
	assert(v->IsFrontEngine());
	const Vehicle *w = v;
	byte most_severe_type = 255;
	for (const Vehicle *u = v; u != nullptr; u = u->Next()) {
		if (u->breakdown_ctr == 1) {
			if (u->breakdown_type < most_severe_type) {
				most_severe_type = u->breakdown_type;
				w = u;
			} else if (u->breakdown_type == most_severe_type && u->breakdown_severity < w->breakdown_severity) {
				w = u;
			}
		}
	}
	return w;
}

/** Option to refit a vehicle chain */
struct RefitOption {
	CargoID cargo;    ///< Cargo to refit to
	byte subtype;     ///< Subcargo to use
	StringID string;  ///< GRF-local String to display for the cargo

	/**
	 * Inequality operator for #RefitOption.
	 * @param other Compare to this #RefitOption.
	 * @return True if both #RefitOption are different.
	 */
	inline bool operator != (const RefitOption &other) const
	{
		return other.cargo != this->cargo || other.string != this->string;
	}

	/**
	 * Equality operator for #RefitOption.
	 * @param other Compare to this #RefitOption.
	 * @return True if both #RefitOption are equal.
	 */
	inline bool operator == (const RefitOption &other) const
	{
		return other.cargo == this->cargo && other.string == this->string;
	}
};

typedef std::vector<RefitOption> SubtypeList; ///< List of refit subtypes associated to a cargo.

/**
 * Draw the list of available refit options for a consist and highlight the selected refit option (if any).
 * @param list  List of subtype options for each (sorted) cargo.
 * @param sel   Selected refit cargo-type in the window
 * @param pos   Position of the selected item in caller widow
 * @param rows  Number of rows(capacity) in caller window
 * @param delta Step height in caller window
 * @param r     Rectangle of the matrix widget.
 */
static void DrawVehicleRefitWindow(const SubtypeList list[NUM_CARGO], const int sel[2], uint pos, uint rows, uint delta, const Rect &r)
{
	Rect ir = r.Shrink(WidgetDimensions::scaled.matrix);
	uint current = 0;

	bool rtl = _current_text_dir == TD_RTL;
	uint iconwidth = std::max(GetSpriteSize(SPR_CIRCLE_FOLDED).width, GetSpriteSize(SPR_CIRCLE_UNFOLDED).width);
	uint iconheight = GetSpriteSize(SPR_CIRCLE_FOLDED).height;
	int linecolour = _colour_gradient[COLOUR_ORANGE][4];

	int iconleft   = rtl ? ir.right - iconwidth     : ir.left;
	int iconcenter = rtl ? ir.right - iconwidth / 2 : ir.left + iconwidth / 2;
	int iconinner  = rtl ? ir.right - iconwidth     : ir.left + iconwidth;

	Rect tr = ir.Indent(iconwidth + WidgetDimensions::scaled.hsep_wide, rtl);

	/* Draw the list of subtypes for each cargo, and find the selected refit option (by its position). */
	for (uint i = 0; current < pos + rows && i < NUM_CARGO; i++) {
		for (uint j = 0; current < pos + rows && j < list[i].size(); j++) {
			const RefitOption &refit = list[i][j];

			/* Hide subtypes if sel[0] does not match */
			if (sel[0] != (int)i && refit.subtype != 0xFF) continue;

			/* Refit options with a position smaller than pos don't have to be drawn. */
			if (current < pos) {
				current++;
				continue;
			}

			if (list[i].size() > 1) {
				if (refit.subtype != 0xFF) {
					/* Draw tree lines */
					int ycenter = tr.top + FONT_HEIGHT_NORMAL / 2;
					GfxDrawLine(iconcenter, tr.top - WidgetDimensions::scaled.matrix.top, iconcenter, j == list[i].size() - 1 ? ycenter : tr.top - WidgetDimensions::scaled.matrix.top + delta - 1, linecolour);
					GfxDrawLine(iconcenter, ycenter, iconinner, ycenter, linecolour);
				} else {
					/* Draw expand/collapse icon */
					DrawSprite(sel[0] == (int)i ? SPR_CIRCLE_UNFOLDED : SPR_CIRCLE_FOLDED, PAL_NONE, iconleft, tr.top + (FONT_HEIGHT_NORMAL - iconheight) / 2);
				}
			}

			TextColour colour = (sel[0] == (int)i && (uint)sel[1] == j) ? TC_WHITE : TC_BLACK;
			/* Get the cargo name. */
			SetDParam(0, CargoSpec::Get(refit.cargo)->name);
			SetDParam(1, refit.string);
			DrawString(tr, STR_JUST_STRING_STRING, colour);

			tr.top += delta;
			current++;
		}
	}
}

/** Refit cargo window. */
struct RefitWindow : public Window {
	int sel[2];                  ///< Index in refit options, sel[0] == -1 if nothing is selected.
	RefitOption *cargo;          ///< Refit option selected by #sel.
	SubtypeList list[NUM_CARGO]; ///< List of refit subtypes available for each sorted cargo.
	VehicleOrderID order;        ///< If not #INVALID_VEH_ORDER_ID, selection is part of a refit order (rather than execute directly).
	uint information_width;      ///< Width required for correctly displaying all cargoes in the information panel.
	Scrollbar *vscroll;          ///< The main scrollbar.
	Scrollbar *hscroll;          ///< Only used for long vehicles.
	int vehicle_width;           ///< Width of the vehicle being drawn.
	int sprite_left;             ///< Left position of the vehicle sprite.
	int sprite_right;            ///< Right position of the vehicle sprite.
	uint vehicle_margin;         ///< Margin to use while selecting vehicles when the vehicle image is centered.
	int click_x;                 ///< Position of the first click while dragging.
	VehicleID selected_vehicle;  ///< First vehicle in the current selection.
	uint8 num_vehicles;          ///< Number of selected vehicles.
	bool auto_refit;             ///< Select cargo for auto-refitting.
	bool is_virtual_train;       ///< TemplateReplacement, whether the selected vehicle is virtual
	mutable std::map<VehicleID, std::string> ship_part_names; ///< Ship part name strings

	/**
	 * Collects all (cargo, subcargo) refit options of a vehicle chain.
	 */
	void BuildRefitList()
	{
		for (uint i = 0; i < NUM_CARGO; i++) this->list[i].clear();
		Vehicle *v = Vehicle::Get(this->window_number);

		/* Check only the selected vehicles. */
		VehicleSet vehicles_to_refit;
		GetVehicleSet(vehicles_to_refit, Vehicle::Get(this->selected_vehicle), this->num_vehicles);

		do {
			if (v->type == VEH_TRAIN && std::find(vehicles_to_refit.begin(), vehicles_to_refit.end(), v->index) == vehicles_to_refit.end()) continue;
			if (v->type == VEH_SHIP && this->num_vehicles == 1 && v->index != this->selected_vehicle) continue;
			const Engine *e = v->GetEngine();
			CargoTypes cmask = e->info.refit_mask;
			byte callback_mask = e->info.callback_mask;

			/* Skip this engine if it does not carry anything */
			if (!e->CanCarryCargo()) continue;
			/* Skip this engine if we build the list for auto-refitting and engine doesn't allow it. */
			if (this->auto_refit && !HasBit(e->info.misc_flags, EF_AUTO_REFIT)) continue;

			/* Loop through all cargoes in the refit mask */
			int current_index = 0;
			for (const auto &cs : _sorted_cargo_specs) {
				CargoID cid = cs->Index();
				/* Skip cargo type if it's not listed */
				if (!HasBit(cmask, cid)) {
					current_index++;
					continue;
				}

				bool first_vehicle = this->list[current_index].size() == 0;
				if (first_vehicle) {
					/* Keeping the current subtype is always an option. It also serves as the option in case of no subtypes */
					this->list[current_index].push_back({cid, 0xFF, STR_EMPTY});
				}

				/* Check the vehicle's callback mask for cargo suffixes.
				 * This is not supported for ordered refits, since subtypes only have a meaning
				 * for a specific vehicle at a specific point in time, which conflicts with shared orders,
				 * autoreplace, autorenew, clone, order restoration, ... */
				if (this->order == INVALID_VEH_ORDER_ID && HasBit(callback_mask, CBM_VEHICLE_CARGO_SUFFIX)) {
					/* Make a note of the original cargo type. It has to be
					 * changed to test the cargo & subtype... */
					CargoID temp_cargo = v->cargo_type;
					byte temp_subtype  = v->cargo_subtype;

					v->cargo_type = cid;

					for (uint refit_cyc = 0; refit_cyc < MAX_REFIT_CYCLE; refit_cyc++) {
						v->cargo_subtype = refit_cyc;

						/* Make sure we don't pick up anything cached. */
						v->First()->InvalidateNewGRFCache();
						v->InvalidateNewGRFCache();

						StringID subtype = GetCargoSubtypeText(v);

						if (first_vehicle) {
							/* Append new subtype (don't add duplicates though) */
							if (subtype == STR_EMPTY) break;

							RefitOption option;
							option.cargo   = cid;
							option.subtype = refit_cyc;
							option.string  = subtype;
							include(this->list[current_index], option);
						} else {
							/* Intersect the subtypes of earlier vehicles with the subtypes of this vehicle */
							if (subtype == STR_EMPTY) {
								/* No more subtypes for this vehicle, delete all subtypes >= refit_cyc */
								SubtypeList &l = this->list[current_index];
								/* 0xFF item is in front, other subtypes are sorted. So just truncate the list in the right spot */
								for (uint i = 1; i < l.size(); i++) {
									if (l[i].subtype >= refit_cyc) {
										l.resize(i);
										break;
									}
								}
								break;
							} else {
								/* Check whether the subtype matches with the subtype of earlier vehicles. */
								uint pos = 1;
								SubtypeList &l = this->list[current_index];
								while (pos < l.size() && l[pos].subtype != refit_cyc) pos++;
								if (pos < l.size() && l[pos].string != subtype) {
									/* String mismatch, remove item keeping the order */
									l.erase(l.begin() + pos);
								}
							}
						}
					}

					/* Reset the vehicle's cargo type */
					v->cargo_type    = temp_cargo;
					v->cargo_subtype = temp_subtype;

					/* And make sure we haven't tainted the cache */
					v->First()->InvalidateNewGRFCache();
					v->InvalidateNewGRFCache();
				}
				current_index++;
			}
		} while (v->IsArticulatedCallbackVehicleType() && (v = v->Next()) != nullptr);
	}

	/**
	 * Refresh scrollbar after selection changed
	 */
	void RefreshScrollbar()
	{
		uint scroll_row = 0;
		uint row = 0;
		uint old_row = this->vscroll->GetCount();

		for (uint i = 0; i < NUM_CARGO; i++) {
			for (uint j = 0; j < this->list[i].size(); j++) {
				const RefitOption &refit = this->list[i][j];

				/* Hide subtypes if sel[0] does not match */
				if (this->sel[0] != (int)i && refit.subtype != 0xFF) continue;

				if (this->sel[0] == (int)i && (uint)this->sel[1] == j) scroll_row = row;

				row++;
			}
		}

		this->vscroll->SetCount(row);
		if (scroll_row < row && row != old_row) this->vscroll->ScrollTowards(scroll_row);
	}

	/**
	 * Select a row.
	 * @param click_row Clicked row
	 */
	void SetSelection(uint click_row)
	{
		uint row = 0;

		for (uint i = 0; i < NUM_CARGO; i++) {
			for (uint j = 0; j < this->list[i].size(); j++) {
				const RefitOption &refit = this->list[i][j];

				/* Hide subtypes if sel[0] does not match */
				if (this->sel[0] != (int)i && refit.subtype != 0xFF) continue;

				if (row == click_row) {
					this->sel[0] = i;
					this->sel[1] = j;
					return;
				}

				row++;
			}
		}

		this->sel[0] = -1;
		this->sel[1] = 0;
	}

	/**
	 * Gets the #RefitOption placed in the selected index.
	 * @return Pointer to the #RefitOption currently in use.
	 */
	RefitOption *GetRefitOption()
	{
		if (this->sel[0] < 0) return nullptr;

		SubtypeList &l = this->list[this->sel[0]];
		if ((uint)this->sel[1] >= l.size()) return nullptr;

		return &l[this->sel[1]];
	}

	RefitWindow(WindowDesc *desc, const Vehicle *v, VehicleOrderID order, bool auto_refit, bool is_virtual) : Window(desc)
	{
		this->sel[0] = -1;
		this->sel[1] = 0;
		this->auto_refit = auto_refit;
		this->is_virtual_train = is_virtual;
		this->order = order;
		this->CreateNestedTree();

		this->vscroll = this->GetScrollbar(WID_VR_SCROLLBAR);
		this->hscroll = (v->IsGroundVehicle() ? this->GetScrollbar(WID_VR_HSCROLLBAR) : nullptr);
		this->GetWidget<NWidgetCore>(WID_VR_SELECT_HEADER)->tool_tip = STR_REFIT_TRAIN_LIST_TOOLTIP + v->type;
		this->GetWidget<NWidgetCore>(WID_VR_MATRIX)->tool_tip        = STR_REFIT_TRAIN_LIST_TOOLTIP + v->type;
		NWidgetCore *nwi = this->GetWidget<NWidgetCore>(WID_VR_REFIT);
		nwi->widget_data = STR_REFIT_TRAIN_REFIT_BUTTON + v->type;
		nwi->tool_tip    = STR_REFIT_TRAIN_REFIT_TOOLTIP + v->type;
		int hscrollbar_pane;
		if (v->IsGroundVehicle()) {
			hscrollbar_pane = 0;
		} else if (v->type == VEH_SHIP && v->Next() != nullptr && this->order == INVALID_VEH_ORDER_ID) {
			hscrollbar_pane = 1;
		} else {
			hscrollbar_pane = SZSP_HORIZONTAL;
		}
		this->GetWidget<NWidgetStacked>(WID_VR_SHOW_HSCROLLBAR)->SetDisplayedPlane(hscrollbar_pane);
		this->GetWidget<NWidgetCore>(WID_VR_VEHICLE_PANEL_DISPLAY)->tool_tip = (v->type == VEH_TRAIN) ? STR_REFIT_SELECT_VEHICLES_TOOLTIP : STR_NULL;

		this->FinishInitNested(v->index);
		this->owner = v->owner;

		this->SetWidgetDisabledState(WID_VR_REFIT, this->sel[0] < 0);
	}

	void Close() override
	{
		if (this->window_number != INVALID_VEHICLE) {
			if (!FocusWindowById(WC_VEHICLE_VIEW, this->window_number)) {
				if (this->window_number != INVALID_VEHICLE) {
					const Vehicle *v = Vehicle::Get(this->window_number);
					MarkDirtyFocusedRoutePaths(v);
				}
			}
		}
		this->Window::Close();
	}

	void OnFocus(Window *previously_focused_window) override
	{
		if (HasFocusedVehicleChanged(this->window_number, previously_focused_window)) {
			if (this->window_number != INVALID_VEHICLE) {
				const Vehicle *v = Vehicle::Get(this->window_number);
				MarkDirtyFocusedRoutePaths(v);
			}
		}
	}

	void OnFocusLost(bool closing, Window *newly_focused_window) override
	{
		if (HasFocusedVehicleChanged(this->window_number, newly_focused_window)) {
			if (this->window_number != INVALID_VEHICLE) {
				const Vehicle *v = Vehicle::Get(this->window_number);
				MarkDirtyFocusedRoutePaths(v);
			}
		}
	}

	void OnInit() override
	{
		if (this->cargo != nullptr) {
			/* Store the RefitOption currently in use. */
			RefitOption current_refit_option = *(this->cargo);

			/* Rebuild the refit list */
			this->BuildRefitList();
			this->sel[0] = -1;
			this->sel[1] = 0;
			this->cargo = nullptr;
			for (uint i = 0; this->cargo == nullptr && i < NUM_CARGO; i++) {
				for (uint j = 0; j < list[i].size(); j++) {
					if (list[i][j] == current_refit_option) {
						this->sel[0] = i;
						this->sel[1] = j;
						this->cargo = &list[i][j];
						break;
					}
				}
			}

			this->SetWidgetDisabledState(WID_VR_REFIT, this->sel[0] < 0);
			this->RefreshScrollbar();
		} else {
			/* Rebuild the refit list */
			this->OnInvalidateData(VIWD_CONSIST_CHANGED);
		}
	}

	void OnPaint() override
	{
		/* Determine amount of items for scroller. */
		if (this->hscroll != nullptr) this->hscroll->SetCount(this->vehicle_width);

		/* Calculate sprite position. */
		NWidgetCore *vehicle_panel_display = this->GetWidget<NWidgetCore>(WID_VR_VEHICLE_PANEL_DISPLAY);
		int sprite_width = std::max(0, ((int)vehicle_panel_display->current_x - this->vehicle_width) / 2);
		this->sprite_left = vehicle_panel_display->pos_x;
		this->sprite_right = vehicle_panel_display->pos_x + vehicle_panel_display->current_x - 1;
		if (_current_text_dir == TD_RTL) {
			this->sprite_right -= sprite_width;
			this->vehicle_margin = vehicle_panel_display->current_x - sprite_right;
		} else {
			this->sprite_left += sprite_width;
			this->vehicle_margin = sprite_left;
		}

		this->DrawWidgets();
	}

	void UpdateWidgetSize(int widget, Dimension *size, const Dimension &padding, Dimension *fill, Dimension *resize) override
	{
		switch (widget) {
			case WID_VR_MATRIX:
				resize->height = FONT_HEIGHT_NORMAL + padding.height;
				size->height = resize->height * 8;
				break;

			case WID_VR_VEHICLE_PANEL_DISPLAY:
				size->height = ScaleGUITrad(GetVehicleHeight(Vehicle::Get(this->window_number)->type));
				break;

			case WID_VR_INFO:
				size->width = this->information_width + padding.height;
				break;
		}
	}

	const std::string &GetShipPartName(const Vehicle *v) const
	{
		std::string &name = this->ship_part_names[v->index];
		if (name.empty()) {
			char buffer[128] = "";
			const Vehicle *front = v->First();
			uint offset = 0;
			for (const Vehicle *u = front; u != v; u = u->Next()) offset++;
			uint16 callback = GetVehicleCallback(XCBID_SHIP_REFIT_PART_NAME, offset, 0, front->engine_type, front);
			if (callback != CALLBACK_FAILED && callback < 0x400) {
				const GRFFile *grffile = v->GetGRF();
				assert(grffile != nullptr);

				StartTextRefStackUsage(grffile, 6);
				char *end = GetString(buffer, GetGRFStringID(grffile->grfid, 0xD000 + callback), lastof(buffer));
				StopTextRefStackUsage();

				name.assign(buffer, end - buffer);
			} else {
				SetDParam(0, offset + 1);
				char *end = GetString(buffer, STR_REFIT_SHIP_PART, lastof(buffer));
				name.assign(buffer, end - buffer);
			}
		}
		return name;
	}

	void SetStringParameters(int widget) const override
	{
		if (widget == WID_VR_CAPTION) SetDParam(0, Vehicle::Get(this->window_number)->index);

		if (widget == WID_VR_VEHICLE_DROPDOWN) {
			if (this->num_vehicles == 1) {
				SetDParam(0, STR_JUST_RAW_STRING);
				SetDParamStr(1, this->GetShipPartName(Vehicle::Get(this->selected_vehicle)));
			} else {
				SetDParam(0, STR_REFIT_WHOLE_SHIP);
			}
		}
	}

	/**
	 * Gets the #StringID to use for displaying capacity.
	 * @param option Cargo and cargo subtype to check for capacity.
	 * @return INVALID_STRING_ID if there is no capacity. StringID to use in any other case.
	 * @post String parameters have been set.
	 */
	StringID GetCapacityString(RefitOption *option) const
	{
		assert(_current_company == _local_company);
		Vehicle *v = Vehicle::Get(this->window_number);
		CommandCost cost = DoCommand(v->tile, this->selected_vehicle, option->cargo | option->subtype << 8 | this->num_vehicles << 16 |
				(int)this->auto_refit << 24, DC_QUERY_COST, GetCmdRefitVeh(v->type));

		if (cost.Failed()) return INVALID_STRING_ID;

		SetDParam(0, option->cargo);
		SetDParam(1, _returned_refit_capacity);

		Money money = cost.GetCost();
		if (_returned_mail_refit_capacity > 0) {
			SetDParam(2, CT_MAIL);
			SetDParam(3, _returned_mail_refit_capacity);
			if (this->order != INVALID_VEH_ORDER_ID) {
				/* No predictable cost */
				return STR_PURCHASE_INFO_AIRCRAFT_CAPACITY;
			} else if (money <= 0) {
				SetDParam(4, -money);
				return STR_REFIT_NEW_CAPACITY_INCOME_FROM_AIRCRAFT_REFIT;
			} else {
				SetDParam(4, money);
				return STR_REFIT_NEW_CAPACITY_COST_OF_AIRCRAFT_REFIT;
			}
		} else {
			if (this->order != INVALID_VEH_ORDER_ID) {
				/* No predictable cost */
				SetDParam(2, STR_EMPTY);
				return STR_PURCHASE_INFO_CAPACITY;
			} else if (money <= 0) {
				SetDParam(2, -money);
				return STR_REFIT_NEW_CAPACITY_INCOME_FROM_REFIT;
			} else {
				SetDParam(2, money);
				return STR_REFIT_NEW_CAPACITY_COST_OF_REFIT;
			}
		}
	}

	void DrawWidget(const Rect &r, int widget) const override
	{
		switch (widget) {
			case WID_VR_VEHICLE_PANEL_DISPLAY: {
				Vehicle *v = Vehicle::Get(this->window_number);
				DrawVehicleImage(v, {this->sprite_left, r.top, this->sprite_right, r.bottom},
					INVALID_VEHICLE, EIT_IN_DETAILS, this->hscroll != nullptr ? this->hscroll->GetPosition() : 0);

				/* Highlight selected vehicles. */
				if (this->order != INVALID_VEH_ORDER_ID) break;
				int x = 0;
				switch (v->type) {
					case VEH_TRAIN: {
						VehicleSet vehicles_to_refit;
						GetVehicleSet(vehicles_to_refit, Vehicle::Get(this->selected_vehicle), this->num_vehicles);

						int left = INT32_MIN;
						int width = 0;

						/* Determine top & bottom position of the highlight.*/
						const int height = ScaleSpriteTrad(12);
						const int highlight_top = CenterBounds(r.top, r.bottom, height);
						const int highlight_bottom = highlight_top + height - 1;

						for (Train *u = Train::From(v); u != nullptr; u = u->Next()) {
							/* Start checking. */
							const bool contained = std::find(vehicles_to_refit.begin(), vehicles_to_refit.end(), u->index) != vehicles_to_refit.end();
							if (contained && left == INT32_MIN) {
								left = x - this->hscroll->GetPosition() + r.left + this->vehicle_margin;
								width = 0;
							}

							/* Draw a selection. */
							if ((!contained || u->Next() == nullptr) && left != INT32_MIN) {
								if (u->Next() == nullptr && contained) {
									int current_width = u->GetDisplayImageWidth();
									width += current_width;
									x += current_width;
								}

								int right = Clamp(left + width, 0, r.right);
								left = std::max(0, left);

								if (_current_text_dir == TD_RTL) {
									right = r.Width() - left;
									left = right - width;
								}

								if (left != right) {
									Rect hr = {left, highlight_top, right, highlight_bottom};
									DrawFrameRect(hr.Expand(WidgetDimensions::scaled.bevel), COLOUR_WHITE, FR_BORDERONLY);
								}

								left = INT32_MIN;
							}

							int current_width = u->GetDisplayImageWidth();
							width += current_width;
							x += current_width;
						}
						break;
					}

					default: break;
				}
				break;
			}

			case WID_VR_MATRIX:
				DrawVehicleRefitWindow(this->list, this->sel, this->vscroll->GetPosition(), this->vscroll->GetCapacity(), this->resize.step_height, r);
				break;

			case WID_VR_INFO:
				if (this->cargo != nullptr) {
					StringID string = this->GetCapacityString(this->cargo);
					if (string != INVALID_STRING_ID) {
						DrawStringMultiLine(r.Shrink(WidgetDimensions::scaled.framerect), string);
					}
				}
				break;
		}
	}

	/**
	 * Some data on this window has become invalid.
	 * @param data Information about the changed data.
	 * @param gui_scope Whether the call is done from GUI scope. You may not do everything when not in GUI scope. See #InvalidateWindowData() for details.
	 */
	void OnInvalidateData(int data = 0, bool gui_scope = true) override
	{
		switch (data) {
			case VIWD_AUTOREPLACE: // Autoreplace replaced the vehicle; selected_vehicle became invalid.
			case VIWD_CONSIST_CHANGED: { // The consist has changed; rebuild the entire list.
				/* Clear the selection. */
				Vehicle *v = Vehicle::Get(this->window_number);
				this->selected_vehicle = v->index;
				this->num_vehicles = UINT8_MAX;
				this->ship_part_names.clear();
				FALLTHROUGH;
			}

			case 2: { // The vehicle selection has changed; rebuild the entire list.
				if (!gui_scope) break;
				this->BuildRefitList();

				/* The vehicle width has changed too. */
				this->vehicle_width = GetVehicleWidth(Vehicle::Get(this->window_number), EIT_IN_DETAILS);
				uint max_width = 0;

				/* Check the width of all cargo information strings. */
				for (uint i = 0; i < NUM_CARGO; i++) {
					for (uint j = 0; j < this->list[i].size(); j++) {
						StringID string = this->GetCapacityString(&list[i][j]);
						if (string != INVALID_STRING_ID) {
							Dimension dim = GetStringBoundingBox(string);
							max_width = std::max(dim.width, max_width);
						}
					}
				}

				if (this->information_width < max_width) {
					this->information_width = max_width;
					this->ReInit();
				}
				FALLTHROUGH;
			}

			case 1: // A new cargo has been selected.
				if (!gui_scope) break;
				this->cargo = GetRefitOption();
				this->RefreshScrollbar();
				break;
		}
	}

	int GetClickPosition(int click_x)
	{
		const NWidgetCore *matrix_widget = this->GetWidget<NWidgetCore>(WID_VR_VEHICLE_PANEL_DISPLAY);
		if (_current_text_dir == TD_RTL) click_x = matrix_widget->current_x - click_x;
		click_x -= this->vehicle_margin;
		if (this->hscroll != nullptr) click_x += this->hscroll->GetPosition();

		return click_x;
	}

	void SetSelectedVehicles(int drag_x)
	{
		drag_x = GetClickPosition(drag_x);

		int left_x  = std::min(this->click_x, drag_x);
		int right_x = std::max(this->click_x, drag_x);
		this->num_vehicles = 0;

		Vehicle *v = Vehicle::Get(this->window_number);
		/* Find the vehicle part that was clicked. */
		switch (v->type) {
			case VEH_TRAIN: {
				/* Don't select anything if we are not clicking in the vehicle. */
				if (left_x >= 0) {
					const Train *u = Train::From(v);
					bool start_counting = false;
					for (; u != nullptr; u = u->Next()) {
						int current_width = u->GetDisplayImageWidth();
						left_x  -= current_width;
						right_x -= current_width;

						if (left_x < 0 && !start_counting) {
							this->selected_vehicle = u->index;
							start_counting = true;

							/* Count the first vehicle, even if articulated part */
							this->num_vehicles++;
						} else if (start_counting && !u->IsArticulatedPart()) {
							/* Do not count articulated parts */
							this->num_vehicles++;
						}

						if (right_x < 0) break;
					}
				}

				/* If the selection is not correct, clear it. */
				if (this->num_vehicles != 0) {
					if (_ctrl_pressed) this->num_vehicles = UINT8_MAX;
					break;
				}
				FALLTHROUGH;
			}

			default:
				/* Clear the selection. */
				this->selected_vehicle = v->index;
				this->num_vehicles = UINT8_MAX;
				break;
		}
	}

	virtual void OnDropdownSelect(int widget, int index) override
	{
		if (widget != WID_VR_VEHICLE_DROPDOWN) return;

		const Vehicle *v = Vehicle::Get(this->window_number);

		if (index > 0) {
			for (const Vehicle *u = v; u != nullptr; u = u->Next()) {
				if (index == 1) {
					this->selected_vehicle = u->index;
					this->num_vehicles = 1;
					this->InvalidateData(2);
					return;
				}
				index--;
			}
		}

		this->selected_vehicle = v->index;
		this->num_vehicles = UINT8_MAX;
		this->InvalidateData(2);
	}

	void OnClick(Point pt, int widget, int click_count) override
	{
		switch (widget) {
			case WID_VR_VEHICLE_PANEL_DISPLAY: { // Vehicle image.
				if (this->order != INVALID_VEH_ORDER_ID) break;
				NWidgetBase *nwi = this->GetWidget<NWidgetBase>(WID_VR_VEHICLE_PANEL_DISPLAY);
				this->click_x = GetClickPosition(pt.x - nwi->pos_x);
				this->SetSelectedVehicles(pt.x - nwi->pos_x);
				this->SetWidgetDirty(WID_VR_VEHICLE_PANEL_DISPLAY);
				if (!_ctrl_pressed) {
					SetObjectToPlaceWnd(SPR_CURSOR_MOUSE, PAL_NONE, HT_DRAG, this);
				} else {
					/* The vehicle selection has changed. */
					this->InvalidateData(2);
				}
				break;
			}

			case WID_VR_MATRIX: { // listbox
				this->SetSelection(this->vscroll->GetScrolledRowFromWidget(pt.y, this, WID_VR_MATRIX));
				this->SetWidgetDisabledState(WID_VR_REFIT, this->sel[0] < 0);
				this->InvalidateData(1);

				if (click_count == 1) break;
				FALLTHROUGH;
			}

			case WID_VR_REFIT: // refit button
				if (this->cargo != nullptr) {
					const Vehicle *v = Vehicle::Get(this->window_number);

					if (this->order == INVALID_VEH_ORDER_ID) {
						bool delete_window = this->selected_vehicle == v->index && this->num_vehicles == UINT8_MAX;
						if (DoCommandP(v->tile, this->selected_vehicle, this->cargo->cargo | this->cargo->subtype << 8 | this->num_vehicles << 16 | this->is_virtual_train << 31,
								GetCmdRefitVeh(v)) && delete_window) {
							this->Close();
						}
					} else {
						if (DoCommandP(v->tile, v->index, this->cargo->cargo | this->cargo->subtype << 8 | this->order << 16, CMD_ORDER_REFIT)) this->Close();
					}
				}
				break;

			case WID_VR_VEHICLE_DROPDOWN: {
				const Vehicle *v = Vehicle::Get(this->window_number);
				if (v->type != VEH_SHIP) break;

				DropDownList dlist;
				int selected = 0;
				dlist.emplace_back(new DropDownListStringItem(STR_REFIT_WHOLE_SHIP, 0, false));

				int offset = 1;
				for (const Vehicle *u = v; u != nullptr; u = u->Next()) {
					if (u->index == this->selected_vehicle && this->num_vehicles == 1) selected = offset;
					dlist.emplace_back(new DropDownListStringItem(this->GetShipPartName(u), offset, false));
					offset++;
				}

				ShowDropDownList(this, std::move(dlist), selected, WID_VR_VEHICLE_DROPDOWN);
				break;
			}
		}
	}

	void OnMouseDrag(Point pt, int widget) override
	{
		switch (widget) {
			case WID_VR_VEHICLE_PANEL_DISPLAY: { // Vehicle image.
				if (this->order != INVALID_VEH_ORDER_ID) break;
				NWidgetBase *nwi = this->GetWidget<NWidgetBase>(WID_VR_VEHICLE_PANEL_DISPLAY);
				this->SetSelectedVehicles(pt.x - nwi->pos_x);
				this->SetWidgetDirty(WID_VR_VEHICLE_PANEL_DISPLAY);
				break;
			}
		}
	}

	void OnDragDrop(Point pt, int widget) override
	{
		switch (widget) {
			case WID_VR_VEHICLE_PANEL_DISPLAY: { // Vehicle image.
				if (this->order != INVALID_VEH_ORDER_ID) break;
				NWidgetBase *nwi = this->GetWidget<NWidgetBase>(WID_VR_VEHICLE_PANEL_DISPLAY);
				this->SetSelectedVehicles(pt.x - nwi->pos_x);
				this->InvalidateData(2);
				break;
			}
		}
	}

	void OnResize() override
	{
		this->vehicle_width = GetVehicleWidth(Vehicle::Get(this->window_number), EIT_IN_DETAILS);
		this->vscroll->SetCapacityFromWidget(this, WID_VR_MATRIX);
		if (this->hscroll != nullptr) this->hscroll->SetCapacityFromWidget(this, WID_VR_VEHICLE_PANEL_DISPLAY);
	}
};

static const NWidgetPart _nested_vehicle_refit_widgets[] = {
	NWidget(NWID_HORIZONTAL),
		NWidget(WWT_CLOSEBOX, COLOUR_GREY),
		NWidget(WWT_CAPTION, COLOUR_GREY, WID_VR_CAPTION), SetDataTip(STR_REFIT_CAPTION, STR_TOOLTIP_WINDOW_TITLE_DRAG_THIS),
		NWidget(WWT_DEFSIZEBOX, COLOUR_GREY),
	EndContainer(),
	/* Vehicle display + scrollbar. */
	NWidget(NWID_VERTICAL),
		NWidget(WWT_PANEL, COLOUR_GREY, WID_VR_VEHICLE_PANEL_DISPLAY), SetMinimalSize(228, 14), SetResize(1, 0), SetScrollbar(WID_VR_HSCROLLBAR), EndContainer(),
		NWidget(NWID_SELECTION, INVALID_COLOUR, WID_VR_SHOW_HSCROLLBAR),
			NWidget(NWID_HSCROLLBAR, COLOUR_GREY, WID_VR_HSCROLLBAR),
			NWidget(WWT_DROPDOWN, COLOUR_GREY, WID_VR_VEHICLE_DROPDOWN), SetFill(1, 0), SetResize(1, 0), SetDataTip(STR_JUST_STRING1, STR_REFIT_SHIP_PART_DROPDOWN_TOOLTIP),
		EndContainer(),
	EndContainer(),
	NWidget(WWT_TEXTBTN, COLOUR_GREY, WID_VR_SELECT_HEADER), SetDataTip(STR_REFIT_TITLE, STR_NULL), SetResize(1, 0),
	/* Matrix + scrollbar. */
	NWidget(NWID_HORIZONTAL),
		NWidget(WWT_MATRIX, COLOUR_GREY, WID_VR_MATRIX), SetMinimalSize(228, 112), SetResize(1, 14), SetFill(1, 1), SetMatrixDataTip(1, 0, STR_NULL), SetScrollbar(WID_VR_SCROLLBAR),
		NWidget(NWID_VSCROLLBAR, COLOUR_GREY, WID_VR_SCROLLBAR),
	EndContainer(),
	NWidget(WWT_PANEL, COLOUR_GREY, WID_VR_INFO), SetMinimalTextLines(2, WidgetDimensions::unscaled.framerect.Vertical()), SetResize(1, 0), EndContainer(),
	NWidget(NWID_HORIZONTAL),
		NWidget(WWT_PUSHTXTBTN, COLOUR_GREY, WID_VR_REFIT), SetFill(1, 0), SetResize(1, 0),
		NWidget(WWT_RESIZEBOX, COLOUR_GREY),
	EndContainer(),
};

static WindowDesc _vehicle_refit_desc(
	WDP_AUTO, "view_vehicle_refit", 240, 174,
	WC_VEHICLE_REFIT, WC_VEHICLE_VIEW,
	WDF_CONSTRUCTION,
	std::begin(_nested_vehicle_refit_widgets), std::end(_nested_vehicle_refit_widgets)
);

/**
 * Show the refit window for a vehicle
 * @param *v The vehicle to show the refit window for
 * @param order of the vehicle to assign refit to, or INVALID_VEH_ORDER_ID to refit the vehicle now
 * @param parent the parent window of the refit window
 * @param auto_refit Choose cargo for auto-refitting
 */
void ShowVehicleRefitWindow(const Vehicle *v, VehicleOrderID order, Window *parent, bool auto_refit, bool is_virtual_train)
{
	CloseWindowById(WC_VEHICLE_REFIT, v->index);
	RefitWindow *w = new RefitWindow(&_vehicle_refit_desc, v, order, auto_refit, is_virtual_train);
	w->parent = parent;
}

/** Display list of cargo types of the engine, for the purchase information window */
uint ShowRefitOptionsList(int left, int right, int y, EngineID engine)
{
	/* List of cargo types of this engine */
	CargoTypes cmask = GetUnionOfArticulatedRefitMasks(engine, false);
	/* List of cargo types available in this climate */
	CargoTypes lmask = _cargo_mask;

	/* Draw nothing if the engine is not refittable */
	if (HasAtMostOneBit(cmask)) return y;

	if (cmask == lmask) {
		/* Engine can be refitted to all types in this climate */
		SetDParam(0, STR_PURCHASE_INFO_ALL_TYPES);
	} else {
		/* Check if we are able to refit to more cargo types and unable to. If
		 * so, invert the cargo types to list those that we can't refit to. */
		if (CountBits(cmask ^ lmask) < CountBits(cmask) && CountBits(cmask ^ lmask) <= 7) {
			cmask ^= lmask;
			SetDParam(0, STR_PURCHASE_INFO_ALL_BUT);
		} else {
			SetDParam(0, STR_JUST_CARGO_LIST);
		}
		SetDParam(1, cmask);
	}

	return DrawStringMultiLine(left, right, y, INT32_MAX, STR_PURCHASE_INFO_REFITTABLE_TO);
}

/** Get the cargo subtype text from NewGRF for the vehicle details window. */
StringID GetCargoSubtypeText(const Vehicle *v)
{
	if (HasBit(EngInfo(v->engine_type)->callback_mask, CBM_VEHICLE_CARGO_SUFFIX)) {
		uint16 cb = GetVehicleCallback(CBID_VEHICLE_CARGO_SUFFIX, 0, 0, v->engine_type, v);
		if (cb != CALLBACK_FAILED) {
			if (cb > 0x400) ErrorUnknownCallbackResult(v->GetGRFID(), CBID_VEHICLE_CARGO_SUFFIX, cb);
			if (cb >= 0x400 || (v->GetGRF()->grf_version < 8 && cb == 0xFF)) cb = CALLBACK_FAILED;
		}
		if (cb != CALLBACK_FAILED) {
			return GetGRFStringID(v->GetGRFID(), 0xD000 + cb);
		}
	}
	return STR_EMPTY;
}

/** Sort vehicle groups by the number of vehicles in the group */
static bool VehicleGroupLengthSorter(const GUIVehicleGroup &a, const GUIVehicleGroup &b)
{
	return a.NumVehicles() < b.NumVehicles();
}

/** Sort vehicle groups by the total profit this year */
static bool VehicleGroupTotalProfitThisYearSorter(const GUIVehicleGroup &a, const GUIVehicleGroup &b)
{
	return a.GetDisplayProfitThisYear() < b.GetDisplayProfitThisYear();
}

/** Sort vehicle groups by the total profit last year */
static bool VehicleGroupTotalProfitLastYearSorter(const GUIVehicleGroup &a, const GUIVehicleGroup &b)
{
	return a.GetDisplayProfitLastYear() < b.GetDisplayProfitLastYear();
}

/** Sort vehicle groups by the average profit this year */
static bool VehicleGroupAverageProfitThisYearSorter(const GUIVehicleGroup &a, const GUIVehicleGroup &b)
{
	return a.GetDisplayProfitThisYear() * static_cast<uint>(b.NumVehicles()) < b.GetDisplayProfitThisYear() * static_cast<uint>(a.NumVehicles());
}

/** Sort vehicle groups by the average profit last year */
static bool VehicleGroupAverageProfitLastYearSorter(const GUIVehicleGroup &a, const GUIVehicleGroup &b)
{
	return a.GetDisplayProfitLastYear() * static_cast<uint>(b.NumVehicles()) < b.GetDisplayProfitLastYear() * static_cast<uint>(a.NumVehicles());
}

/** Sort vehicles by their number */
static bool VehicleNumberSorter(const Vehicle * const &a, const Vehicle * const &b)
{
	return a->unitnumber < b->unitnumber;
}

/** Sort vehicles by their name */
static bool VehicleNameSorter(const Vehicle * const &a, const Vehicle * const &b)
{
	static std::string last_name[2] = { {}, {} };

	if (a != _last_vehicle[0]) {
		_last_vehicle[0] = a;
		SetDParam(0, a->index);
		last_name[0] = GetString(STR_VEHICLE_NAME);
	}

	if (b != _last_vehicle[1]) {
		_last_vehicle[1] = b;
		SetDParam(0, b->index);
		last_name[1] = GetString(STR_VEHICLE_NAME);
	}

	int r = StrNaturalCompare(last_name[0], last_name[1]); // Sort by name (natural sorting).
	return (r != 0) ? r < 0: VehicleNumberSorter(a, b);
}

/** Sort vehicles by their age */
static bool VehicleAgeSorter(const Vehicle * const &a, const Vehicle * const &b)
{
	auto r = a->age - b->age;
	return (r != 0) ? r < 0 : VehicleNumberSorter(a, b);
}

/** Sort vehicles by this year profit */
static bool VehicleProfitThisYearSorter(const Vehicle * const &a, const Vehicle * const &b)
{
	int r = ClampTo<int32_t>(a->GetDisplayProfitThisYear() - b->GetDisplayProfitThisYear());
	return (r != 0) ? r < 0 : VehicleNumberSorter(a, b);
}

/** Sort vehicles by last year profit */
static bool VehicleProfitLastYearSorter(const Vehicle * const &a, const Vehicle * const &b)
{
	int r = ClampTo<int32>(a->GetDisplayProfitLastYear() - b->GetDisplayProfitLastYear());
	return (r != 0) ? r < 0 : VehicleNumberSorter(a, b);
}

/** Sort vehicles by lifetime profit */
static bool VehicleProfitLifetimeSorter(const Vehicle * const &a, const Vehicle * const &b)
{
	int r = ClampTo<int32>(a->GetDisplayProfitLifetime() - b->GetDisplayProfitLifetime());
	return (r != 0) ? r < 0 : VehicleNumberSorter(a, b);
}

/** Sort vehicles by their cargo */
static bool VehicleCargoSorter(const Vehicle * const &a, const Vehicle * const &b)
{
	const Vehicle *v;
	CargoArray diff{};

	/* Append the cargo of the connected waggons */
	for (v = a; v != nullptr; v = v->Next()) diff[v->cargo_type] += v->cargo_cap;
	for (v = b; v != nullptr; v = v->Next()) diff[v->cargo_type] -= v->cargo_cap;

	int r = 0;
	for (CargoID i = 0; i < NUM_CARGO; i++) {
		r = diff[i];
		if (r != 0) break;
	}

	return (r != 0) ? r < 0 : VehicleNumberSorter(a, b);
}

/** Sort vehicles by their reliability */
static bool VehicleReliabilitySorter(const Vehicle * const &a, const Vehicle * const &b)
{
	int r = a->reliability - b->reliability;
	return (r != 0) ? r < 0 : VehicleNumberSorter(a, b);
}

/** Sort vehicles by their max speed */
static bool VehicleMaxSpeedSorter(const Vehicle * const &a, const Vehicle * const &b)
{
	int r = a->vcache.cached_max_speed - b->vcache.cached_max_speed;
	return (r != 0) ? r < 0 : VehicleNumberSorter(a, b);
}

/** Sort vehicles by model */
static bool VehicleModelSorter(const Vehicle * const &a, const Vehicle * const &b)
{
	int r = a->engine_type - b->engine_type;
	return (r != 0) ? r < 0 : VehicleNumberSorter(a, b);
}

/** Sort vehicles by their value */
static bool VehicleValueSorter(const Vehicle * const &a, const Vehicle * const &b)
{
	const Vehicle *u;
	Money diff = 0;

	for (u = a; u != nullptr; u = u->Next()) diff += u->value;
	for (u = b; u != nullptr; u = u->Next()) diff -= u->value;

	int r = ClampTo<int32_t>(diff);
	return (r != 0) ? r < 0 : VehicleNumberSorter(a, b);
}

/** Sort vehicles by their length */
static bool VehicleLengthSorter(const Vehicle * const &a, const Vehicle * const &b)
{
	int r = a->GetGroundVehicleCache()->cached_total_length - b->GetGroundVehicleCache()->cached_total_length;
	return (r != 0) ? r < 0 : VehicleNumberSorter(a, b);
}

/** Sort vehicles by the time they can still live */
static bool VehicleTimeToLiveSorter(const Vehicle * const &a, const Vehicle * const &b)
{
	int r = ClampTo<int32_t>((a->max_age - a->age) - (b->max_age - b->age));
	return (r != 0) ? r < 0 : VehicleNumberSorter(a, b);
}

/** Sort vehicles by the timetable delay */
static bool VehicleTimetableDelaySorter(const Vehicle * const &a, const Vehicle * const &b)
{
	int r = a->lateness_counter - b->lateness_counter;
	return (r != 0) ? r < 0 : VehicleNumberSorter(a, b);
}

/** Sort vehicles by the average order occupancy */
static bool VehicleAverageOrderOccupancySorter(const Vehicle * const &a, const Vehicle * const &b)
{
	int r = a->GetOrderOccupancyAverage() - b->GetOrderOccupancyAverage();
	return (r != 0) ? r < 0 : VehicleNumberSorter(a, b);
}

/** Sort vehicles by the max speed (fully loaded) */
static bool VehicleMaxSpeedLoadedSorter(const Vehicle * const &a, const Vehicle * const &b)
{
	auto get_max_speed_loaded = [](const Train * const v) -> int {
		auto res = _vehicle_max_speed_loaded.insert({ v->index, 0 });
		if (!res.second) {
			/* This vehicle's speed was already in _vehicle_max_speed_loaded */
			return res.first->second;
		}
		int loaded_weight = 0;
		for (const Train *u = v; u != nullptr; u = u->Next()) {
			loaded_weight += u->GetWeightWithoutCargo() + u->GetCargoWeight(u->cargo_cap);
		}

		int loaded_max_speed = GetTrainEstimatedMaxAchievableSpeed(v, loaded_weight, v->GetDisplayMaxSpeed());
		res.first->second = loaded_max_speed;
		return loaded_max_speed;
	};

	int r = get_max_speed_loaded(Train::From(a)) - get_max_speed_loaded(Train::From(b));
	return (r != 0) ? r < 0 : VehicleNumberSorter(a, b);
}

void InitializeGUI()
{
	MemSetT(&_grouping, 0);
	MemSetT(&_sorting, 0);
}

/**
 * Assign a vehicle window a new vehicle
 * @param window_class WindowClass to search for
 * @param from_index the old vehicle ID
 * @param to_index the new vehicle ID
 */
static inline void ChangeVehicleWindow(WindowClass window_class, VehicleID from_index, VehicleID to_index)
{
	Window *w = FindWindowById(window_class, from_index);
	if (w != nullptr) {
		/* Update window_number */
		w->window_number = to_index;
		if (w->viewport != nullptr) w->viewport->follow_vehicle = to_index;

		/* Update vehicle drag data */
		if (_thd.window_class == window_class && _thd.window_number == (WindowNumber)from_index) {
			_thd.window_number = to_index;
		}

		/* Notify the window. */
		w->InvalidateData(VIWD_AUTOREPLACE, false);
	}
}

/**
 * Report a change in vehicle IDs (due to autoreplace) to affected vehicle windows.
 * @param from_index the old vehicle ID
 * @param to_index the new vehicle ID
 */
void ChangeVehicleViewWindow(VehicleID from_index, VehicleID to_index)
{
	ChangeVehicleWindow(WC_VEHICLE_VIEW,      from_index, to_index);
	ChangeVehicleWindow(WC_VEHICLE_ORDERS,    from_index, to_index);
	ChangeVehicleWindow(WC_VEHICLE_REFIT,     from_index, to_index);
	ChangeVehicleWindow(WC_VEHICLE_DETAILS,   from_index, to_index);
	ChangeVehicleWindow(WC_VEHICLE_TIMETABLE, from_index, to_index);
	ChangeFixedViewportRoutePath(from_index, to_index);
}

static const NWidgetPart _nested_vehicle_list[] = {
	NWidget(NWID_HORIZONTAL),
		NWidget(WWT_CLOSEBOX, COLOUR_GREY),
		NWidget(NWID_SELECTION, INVALID_COLOUR, WID_VL_CAPTION_SELECTION),
			NWidget(WWT_CAPTION, COLOUR_GREY, WID_VL_CAPTION),
			NWidget(NWID_HORIZONTAL),
				NWidget(WWT_CAPTION, COLOUR_GREY, WID_VL_CAPTION_SHARED_ORDERS),
				NWidget(WWT_PUSHTXTBTN, COLOUR_GREY, WID_VL_ORDER_VIEW), SetMinimalSize(61, 14), SetDataTip(STR_GOTO_ORDER_VIEW, STR_GOTO_ORDER_VIEW_TOOLTIP),
			EndContainer(),
		EndContainer(),
		NWidget(WWT_SHADEBOX, COLOUR_GREY),
		NWidget(WWT_DEFSIZEBOX, COLOUR_GREY),
		NWidget(WWT_STICKYBOX, COLOUR_GREY),
	EndContainer(),

	NWidget(NWID_HORIZONTAL),
		NWidget(NWID_VERTICAL),
			NWidget(WWT_TEXTBTN, COLOUR_GREY, WID_VL_GROUP_ORDER), SetMinimalSize(0, 12), SetFill(1, 1), SetDataTip(STR_STATION_VIEW_GROUP, STR_TOOLTIP_GROUP_ORDER),
			NWidget(WWT_PUSHTXTBTN, COLOUR_GREY, WID_VL_SORT_ORDER), SetMinimalSize(0, 12), SetFill(1, 1), SetDataTip(STR_BUTTON_SORT_BY, STR_TOOLTIP_SORT_ORDER),
		EndContainer(),
		NWidget(NWID_VERTICAL),
			NWidget(WWT_DROPDOWN, COLOUR_GREY, WID_VL_GROUP_BY_PULLDOWN), SetMinimalSize(0, 12), SetFill(1, 0), SetDataTip(0x0, STR_TOOLTIP_GROUP_ORDER),
			NWidget(WWT_DROPDOWN, COLOUR_GREY, WID_VL_SORT_BY_PULLDOWN), SetMinimalSize(0, 12), SetFill(1, 0), SetDataTip(0x0, STR_TOOLTIP_SORT_CRITERIA),
		EndContainer(),
		NWidget(NWID_VERTICAL),
			NWidget(WWT_PANEL, COLOUR_GREY), SetMinimalSize(0, 12), SetFill(1, 1), SetResize(1, 0), EndContainer(),
			NWidget(NWID_HORIZONTAL),
				NWidget(NWID_SELECTION, INVALID_COLOUR, WID_VL_FILTER_BY_CARGO_SEL),
					NWidget(WWT_DROPDOWN, COLOUR_GREY, WID_VL_FILTER_BY_CARGO), SetMinimalSize(0, 12), SetFill(0, 0), SetDataTip(STR_JUST_STRING, STR_TOOLTIP_FILTER_CRITERIA),
				EndContainer(),
				NWidget(WWT_PANEL, COLOUR_GREY), SetMinimalSize(0, 12), SetFill(1, 1), SetResize(1, 0), EndContainer(),
			EndContainer(),
		EndContainer(),
	EndContainer(),

	NWidget(NWID_HORIZONTAL),
		NWidget(WWT_MATRIX, COLOUR_GREY, WID_VL_LIST), SetMinimalSize(248, 0), SetFill(1, 0), SetResize(1, 1), SetMatrixDataTip(1, 0, STR_NULL), SetScrollbar(WID_VL_SCROLLBAR),
		NWidget(NWID_VSCROLLBAR, COLOUR_GREY, WID_VL_SCROLLBAR),
	EndContainer(),

	NWidget(NWID_HORIZONTAL),
		NWidget(NWID_SELECTION, INVALID_COLOUR, WID_VL_HIDE_BUTTONS),
			NWidget(NWID_HORIZONTAL),
				NWidget(WWT_PUSHTXTBTN, COLOUR_GREY, WID_VL_AVAILABLE_VEHICLES), SetMinimalSize(106, 12), SetFill(0, 1),
								SetDataTip(STR_JUST_STRING, STR_VEHICLE_LIST_AVAILABLE_ENGINES_TOOLTIP),
				NWidget(WWT_PANEL, COLOUR_GREY), SetMinimalSize(0, 12), SetResize(1, 0), SetFill(1, 1), EndContainer(),
				NWidget(WWT_DROPDOWN, COLOUR_GREY, WID_VL_MANAGE_VEHICLES_DROPDOWN), SetMinimalSize(118, 12), SetFill(0, 1),
								SetDataTip(STR_VEHICLE_LIST_MANAGE_LIST, STR_VEHICLE_LIST_MANAGE_LIST_TOOLTIP),
				NWidget(WWT_PUSHIMGBTN, COLOUR_GREY, WID_VL_STOP_ALL), SetMinimalSize(12, 12), SetFill(0, 1),
								SetDataTip(SPR_FLAG_VEH_STOPPED, STR_VEHICLE_LIST_MASS_STOP_LIST_TOOLTIP),
				NWidget(WWT_PUSHIMGBTN, COLOUR_GREY, WID_VL_START_ALL), SetMinimalSize(12, 12), SetFill(0, 1),
								SetDataTip(SPR_FLAG_VEH_RUNNING, STR_VEHICLE_LIST_MASS_START_LIST_TOOLTIP),
			EndContainer(),
			/* Widget to be shown for other companies hiding the previous 5 widgets. */
			NWidget(WWT_PANEL, COLOUR_GREY), SetFill(1, 1), SetResize(1, 0), EndContainer(),
		EndContainer(),
		NWidget(WWT_RESIZEBOX, COLOUR_GREY),
	EndContainer(),
};

static void DrawSmallOrderList(const Vehicle *v, int left, int right, int y, uint order_arrow_width, VehicleOrderID start)
{
	const Order *order = v->GetOrder(start);
	if (order == nullptr) return;

	bool rtl = _current_text_dir == TD_RTL;
	int l_offset = rtl ? 0 : order_arrow_width;
	int r_offset = rtl ? order_arrow_width : 0;
	int i = 0;
	VehicleOrderID oid = start;

	do {
		if (oid == v->cur_real_order_index) DrawString(left, right, y, STR_JUST_RIGHT_ARROW, TC_BLACK, SA_LEFT, false, FS_SMALL);

		if (order->IsType(OT_GOTO_STATION)) {
			SetDParam(0, order->GetDestination());
			DrawString(left + l_offset, right - r_offset, y, STR_STATION_NAME, TC_BLACK, SA_LEFT, false, FS_SMALL);

			y += FONT_HEIGHT_SMALL;
			if (++i == 4) break;
		}

		oid++;
		order = order->next;
		if (order == nullptr) {
			order = v->orders->GetFirstOrder();
			oid = 0;
		}
	} while (oid != start);
}

/** Draw small order list in the vehicle GUI, but without the little black arrow.  This is used for shared order groups. */
static void DrawSmallOrderList(const Order *order, int left, int right, int y, uint order_arrow_width)
{
	bool rtl = _current_text_dir == TD_RTL;
	int l_offset = rtl ? 0 : order_arrow_width;
	int r_offset = rtl ? order_arrow_width : 0;
	int i = 0;
	while (order != nullptr) {
		if (order->IsType(OT_GOTO_STATION)) {
			SetDParam(0, order->GetDestination());
			DrawString(left + l_offset, right - r_offset, y, STR_STATION_NAME, TC_BLACK, SA_LEFT, false, FS_SMALL);

			y += FONT_HEIGHT_SMALL;
			if (++i == 4) break;
		}
		order = order->next;
	}
}

/**
 * Draws an image of a vehicle chain
 * @param v         Front vehicle
 * @param r         Rect to draw at
 * @param selection Selected vehicle to draw a frame around
 * @param skip      Number of pixels to skip at the front (for scrolling)
 */
void DrawVehicleImage(const Vehicle *v, const Rect &r, VehicleID selection, EngineImageType image_type, int skip)
{
	switch (v->type) {
		case VEH_TRAIN:    DrawTrainImage(Train::From(v), r, selection, image_type, skip); break;
		case VEH_ROAD:     DrawRoadVehImage(v, r, selection, image_type, skip);  break;
		case VEH_SHIP:     DrawShipImage(v, r, selection, image_type);     break;
		case VEH_AIRCRAFT: DrawAircraftImage(v, r, selection, image_type); break;
		default: NOT_REACHED();
	}
}

/**
 * Get the height of a vehicle in the vehicle list GUIs.
 * @param type    the vehicle type to look at
 * @param divisor the resulting height must be dividable by this
 * @return the height
 */
uint GetVehicleListHeight(VehicleType type, uint divisor)
{
	/* Name + vehicle + profit */
	uint base = ScaleGUITrad(GetVehicleHeight(type)) + 2 * FONT_HEIGHT_SMALL + ScaleGUITrad(1);
	/* Drawing of the 4 small orders + profit*/
	if (type >= VEH_SHIP) base = std::max(base, 5U * FONT_HEIGHT_SMALL + ScaleGUITrad(1));

	if (divisor == 1) return base;

	/* Make sure the height is dividable by divisor */
	uint rem = base % divisor;
	return base + (rem == 0 ? 0 : divisor - rem);
}

/**
 * Draw all the vehicle list items.
 * @param selected_vehicle The vehicle that is to be highlighted.
 * @param line_height      Height of a single item line.
 * @param r                Rectangle with edge positions of the matrix widget.
 */
void BaseVehicleListWindow::DrawVehicleListItems(VehicleID selected_vehicle, int line_height, const Rect &r) const
{
	Rect ir = r.WithHeight(line_height).Shrink(WidgetDimensions::scaled.matrix, RectPadding::zero);
	bool rtl = _current_text_dir == TD_RTL;

	Dimension profit = GetSpriteSize(SPR_PROFIT_LOT);
	int text_offset = std::max<int>(profit.width, GetDigitWidth() * this->unitnumber_digits) + WidgetDimensions::scaled.hsep_normal;
	Rect tr = ir.Indent(text_offset, rtl);

	bool show_orderlist = this->vli.vtype >= VEH_SHIP;
	Rect olr = ir.Indent(std::max(ScaleGUITrad(100) + text_offset, ir.Width() / 2), rtl);

	int image_left  = (rtl && show_orderlist) ? olr.right : tr.left;
	int image_right = (!rtl && show_orderlist) ? olr.left : tr.right;

	int vehicle_button_x = rtl ? ir.right - profit.width : ir.left;

	uint max = static_cast<uint>(std::min<size_t>(this->vscroll->GetPosition() + this->vscroll->GetCapacity(), this->vehgroups.size()));
	for (uint i = this->vscroll->GetPosition(); i < max; ++i) {
		const GUIVehicleGroup &vehgroup = this->vehgroups[i];
		if (this->grouping == GB_NONE) {
			const Vehicle *v = vehgroup.GetSingleVehicle();

			SetDParam(0, STR_VEHICLE_LIST_PROFIT_THIS_YEAR_LAST_YEAR);
			SetDParam(1, v->GetDisplayProfitThisYear());
			SetDParam(2, v->GetDisplayProfitLastYear());

			StringID str;
			switch (this->vehgroups.SortType()) {
				case VST_AGE: {
					str = (v->age + DAYS_IN_YEAR < v->max_age) ? STR_VEHICLE_LIST_AGE : STR_VEHICLE_LIST_AGE_RED;
					SetDParam(3, v->age / DAYS_IN_LEAP_YEAR);
					SetDParam(4, v->max_age / DAYS_IN_LEAP_YEAR);
					break;
				}

				case VST_CARGO: {
					CargoTypes cargoes = 0;
					for (const Vehicle *u = v; u != nullptr; u = u->Next()) {
						if (u->cargo_cap > 0) SetBit(cargoes, u->cargo_type);
					}
					str = STR_VEHICLE_LIST_CARGO_LIST;
					SetDParam(3, cargoes);
					break;
				}

				case VST_RELIABILITY: {
					str = ToPercent16(v->reliability) >= 50 ? STR_VEHICLE_LIST_RELIABILITY : STR_VEHICLE_LIST_RELIABILITY_RED;
					SetDParam(3, ToPercent16(v->reliability));
					break;
				}

				case VST_MAX_SPEED: {
					str = STR_VEHICLE_LIST_MAX_SPEED;
					SetDParam(3, v->GetDisplayMaxSpeed());
					break;
				}

				case VST_MODEL: {
					str = STR_VEHICLE_LIST_ENGINE_BUILT;
					SetDParam(3, v->engine_type);
					SetDParam(4, v->build_year);
					break;
				}

				case VST_VALUE: {
					Money total_value = 0;
					for (const Vehicle *u = v; u != nullptr; u = u->GetNextVehicle()) {
						total_value += u->value;
					}
					str = STR_VEHICLE_LIST_VALUE;
					SetDParam(3, total_value);
					break;
				}

				case VST_LENGTH: {
					const GroundVehicleCache* gcache = v->GetGroundVehicleCache();
					assert(gcache != nullptr);
					str = STR_VEHICLE_LIST_LENGTH;
					SetDParam(3, CeilDiv(gcache->cached_total_length * 10, TILE_SIZE));
					SetDParam(4, 1);
					break;
				}

				case VST_TIME_TO_LIVE: {
					auto years_remaining = (v->max_age / DAYS_IN_LEAP_YEAR) - (v->age / DAYS_IN_LEAP_YEAR);
					str = (years_remaining > 1) ? STR_VEHICLE_LIST_TIME_TO_LIVE : ((years_remaining < 0) ? STR_VEHICLE_LIST_TIME_TO_LIVE_OVERDUE : STR_VEHICLE_LIST_TIME_TO_LIVE_RED);
					SetDParam(3, std::abs(years_remaining));
					break;
				}

				case VST_TIMETABLE_DELAY: {
					if (v->lateness_counter == 0 || (!_settings_client.gui.timetable_in_ticks && v->lateness_counter / DATE_UNIT_SIZE == 0)) {
						str = STR_VEHICLE_LIST_TIMETABLE_DELAY_ON_TIME;
					} else {
						str = v->lateness_counter > 0 ? STR_VEHICLE_LIST_TIMETABLE_DELAY_LATE : STR_VEHICLE_LIST_TIMETABLE_DELAY_EARLY;
						SetTimetableParams(3, std::abs(v->lateness_counter));
					}
					break;
				}

				case VST_PROFIT_LIFETIME: {
					str = STR_VEHICLE_LIST_PROFIT_THIS_YEAR_LAST_YEAR_LIFETIME;
					SetDParam(3, v->GetDisplayProfitLifetime());
					break;
				}

				case VST_AVERAGE_ORDER_OCCUPANCY: {
					uint8 occupancy_average = v->GetOrderOccupancyAverage();
					if (occupancy_average >= 16) {
						str = STR_VEHICLE_LIST_ORDER_OCCUPANCY_AVERAGE;
						SetDParam(3, occupancy_average - 16);
					} else {
						str = STR_JUST_STRING2;
					}
					break;
				}

				default: {
					str = STR_JUST_STRING2;
					break;
				}
			}

			DrawVehicleImage(v, {image_left, ir.top, image_right, ir.bottom}, selected_vehicle, EIT_IN_LIST, 0);
			DrawString(tr.left, tr.right, ir.top + line_height - FONT_HEIGHT_SMALL - WidgetDimensions::scaled.framerect.bottom - 1, str);

			/* company colour stripe along vehicle description row */
			if (_settings_client.gui.show_vehicle_list_company_colour && v->owner != this->vli.company) {
				byte ccolour = 0;
				Company *c = Company::Get(v->owner);
				if (c != nullptr) {
					ccolour = _colour_gradient[c->colour][6];
				}
				GfxFillRect((tr.right - 1) - (FONT_HEIGHT_SMALL - 2), ir.top + 1, tr.right - 1, (ir.top + 1) + (FONT_HEIGHT_SMALL - 2), ccolour, FILLRECT_OPAQUE);
			}
		} else {
			SetDParam(0, vehgroup.GetDisplayProfitThisYear());
			SetDParam(1, vehgroup.GetDisplayProfitLastYear());
			DrawString(tr.left, tr.right, ir.bottom - FONT_HEIGHT_SMALL - WidgetDimensions::scaled.framerect.bottom, STR_VEHICLE_LIST_PROFIT_THIS_YEAR_LAST_YEAR);
		}

		DrawVehicleProfitButton(vehgroup.GetOldestVehicleAge(), vehgroup.GetDisplayProfitLastYear(), vehgroup.NumVehicles(), vehicle_button_x, ir.top + FONT_HEIGHT_NORMAL + WidgetDimensions::scaled.vsep_normal);

		switch (this->grouping) {
			case GB_NONE: {
				const Vehicle *v = vehgroup.GetSingleVehicle();

				if (HasBit(v->vehicle_flags, VF_PATHFINDER_LOST)) {
					DrawSprite(SPR_WARNING_SIGN, PAL_NONE, vehicle_button_x, ir.top + FONT_HEIGHT_NORMAL + WidgetDimensions::scaled.vsep_normal + profit.height);
				}

				DrawVehicleImage(v, {image_left, ir.top, image_right, ir.bottom}, selected_vehicle, EIT_IN_LIST, 0);

				if (_settings_client.gui.show_cargo_in_vehicle_lists) {
					/* Get the cargoes the vehicle can carry */
					CargoTypes vehicle_cargoes = 0;

					for (auto u = v; u != nullptr; u = u->Next()) {
						if (u->cargo_cap == 0) continue;

						SetBit(vehicle_cargoes, u->cargo_type);
					}

					if (!v->name.empty()) {
						/* The vehicle got a name so we will print it and the cargoes */
						SetDParam(0, STR_VEHICLE_NAME);
						SetDParam(1, v->index);
						SetDParam(2, STR_VEHICLE_LIST_CARGO);
						SetDParam(3, vehicle_cargoes);
						DrawString(tr.left, tr.right, ir.top, STR_VEHICLE_LIST_NAME_AND_CARGO, TC_BLACK, SA_LEFT, false, FS_SMALL);
					} else if (v->group_id != DEFAULT_GROUP) {
						/* The vehicle has no name, but is member of a group, so print group name and the cargoes */
						SetDParam(0, STR_GROUP_NAME);
						SetDParam(1, v->group_id);
						SetDParam(2, STR_VEHICLE_LIST_CARGO);
						SetDParam(3, vehicle_cargoes);
						DrawString(tr.left, tr.right, ir.top, STR_VEHICLE_LIST_NAME_AND_CARGO, TC_BLACK, SA_LEFT, false, FS_SMALL);
					} else {
						/* The vehicle has no name, and is not a member of a group, so just print the cargoes */
						SetDParam(0, vehicle_cargoes);
						DrawString(tr.left, tr.right, ir.top, STR_VEHICLE_LIST_CARGO, TC_BLACK, SA_LEFT, false, FS_SMALL);
					}
				} else if (!v->name.empty()) {
					/* The vehicle got a name so we will print it */
					SetDParam(0, v->index);
					DrawString(tr.left, tr.right, ir.top, STR_VEHICLE_NAME, TC_BLACK, SA_LEFT, false, FS_SMALL);
				} else if (v->group_id != DEFAULT_GROUP) {
					/* The vehicle has no name, but is member of a group, so print group name */
					SetDParam(0, v->group_id | GROUP_NAME_HIERARCHY);
					DrawString(tr.left, tr.right, ir.top, STR_GROUP_NAME, TC_BLACK, SA_LEFT, false, FS_SMALL);
				}

				if (show_orderlist) DrawSmallOrderList(v, olr.left, olr.right, ir.top, this->order_arrow_width, v->cur_real_order_index);

				TextColour tc;
				if (v->IsChainInDepot()) {
					tc = TC_BLUE;
				} else {
					tc = (v->age > v->max_age - CalendarTime::DAYS_IN_LEAP_YEAR) ? TC_RED : TC_BLACK;
				}

				SetDParam(0, v->unitnumber);
				DrawString(ir.left, ir.right, ir.top + WidgetDimensions::scaled.framerect.top, STR_JUST_COMMA, tc);
				break;
			}

			case GB_SHARED_ORDERS:
				assert(vehgroup.NumVehicles() > 0);

				for (int i = 0; i < static_cast<int>(vehgroup.NumVehicles()); ++i) {
					if (image_left + WidgetDimensions::scaled.hsep_wide * i >= image_right) break; // Break if there is no more space to draw any more vehicles anyway.
					DrawVehicleImage(vehgroup.vehicles_begin[i], {image_left + WidgetDimensions::scaled.hsep_wide * i, ir.top, image_right, ir.bottom}, selected_vehicle, EIT_IN_LIST, 0);
				}

				if (vehgroup.vehicles_begin[0]->group_id != DEFAULT_GROUP) {
					/* If all vehicles are in the same group, print group name */
					GroupID gid = vehgroup.vehicles_begin[0]->group_id;
					bool show_group = true;
					for (int i = 1; i < static_cast<int>(vehgroup.NumVehicles()); ++i) {
						if (vehgroup.vehicles_begin[i]->group_id != gid) {
							show_group = false;
							break;
						}
					}
					if (show_group) {
						SetDParam(0, gid | GROUP_NAME_HIERARCHY);
						DrawString(tr.left, tr.right, ir.top, STR_GROUP_NAME, TC_BLACK, SA_LEFT, false, FS_SMALL);
					}
				}

				if (show_orderlist) DrawSmallOrderList((vehgroup.vehicles_begin[0])->GetFirstOrder(), olr.left, olr.right, ir.top, this->order_arrow_width);

				SetDParam(0, vehgroup.NumVehicles());
				DrawString(ir.left, ir.right, ir.top + WidgetDimensions::scaled.framerect.top, STR_JUST_COMMA, TC_BLACK);
				break;

			default:
				NOT_REACHED();
		}

		ir = ir.Translate(0, line_height);
	}
}

void BaseVehicleListWindow::UpdateSortingInterval()
{
	uint16 resort_interval = DAY_TICKS * 10;
	if (this->grouping == GB_NONE && this->vehgroups.SortType() == VST_TIMETABLE_DELAY) resort_interval = DAY_TICKS;
	this->vehgroups.SetResortInterval(resort_interval);
}

void BaseVehicleListWindow::UpdateSortingFromGrouping()
{
	/* Set up sorting. Make the window-specific _sorting variable
	 * point to the correct global _sorting struct so we are freed
	 * from having conditionals during window operation */
	switch (this->vli.vtype) {
		case VEH_TRAIN:    this->sorting = &_sorting[this->grouping].train; break;
		case VEH_ROAD:     this->sorting = &_sorting[this->grouping].roadveh; break;
		case VEH_SHIP:     this->sorting = &_sorting[this->grouping].ship; break;
		case VEH_AIRCRAFT: this->sorting = &_sorting[this->grouping].aircraft; break;
		default: NOT_REACHED();
	}
	this->vehgroups.SetSortFuncs(this->GetVehicleSorterFuncs());
	this->vehgroups.SetListing(*this->sorting);
	this->vehgroups.ForceRebuild();
	this->vehgroups.NeedResort();
	this->UpdateSortingInterval();
}

void BaseVehicleListWindow::UpdateVehicleGroupBy(GroupBy group_by)
{
	if (this->grouping != group_by) {
		/* Save the old sorting option, so that if we change the grouping option back later on,
		 * UpdateSortingFromGrouping() will automatically restore the saved sorting option. */
		*this->sorting = this->vehgroups.GetListing();

		this->grouping = group_by;
		_grouping[this->vli.type][this->vli.vtype] = group_by;
		this->UpdateSortingFromGrouping();
	}
}

uint BaseVehicleListWindow::GetSorterDisableMask(VehicleType type) const
{
	uint mask = 0;
	if (this->grouping == GB_NONE) {
		if (type != VEH_TRAIN && type != VEH_ROAD) mask |= (1 << VST_LENGTH);
		if (type != VEH_TRAIN || _settings_game.vehicle.train_acceleration_model == AM_ORIGINAL) mask |= (1 << VST_MAX_SPEED_LOADED);
	}
	return mask;
}

/**
 * Window for the (old) vehicle listing.
 *
 * bitmask for w->window_number
 * 0-7 CompanyID (owner)
 * 8-10 window type (use flags in vehicle_gui.h)
 * 11-15 vehicle type (using VEH_, but can be compressed to fewer bytes if needed)
 * 16-31 StationID or OrderID depending on window type (bit 8-10)
 */
struct VehicleListWindow : public BaseVehicleListWindow {
private:
	/** Enumeration of planes of the button row at the bottom. */
	enum ButtonPlanes {
		BP_SHOW_BUTTONS, ///< Show the buttons.
		BP_HIDE_BUTTONS, ///< Show the empty panel.
	};

	StringID GetChangeOrderStringID() const
	{
		if (VehicleListIdentifier::UnPack(this->window_number).type == VL_STATION_LIST) {
			return (BaseStation::Get(this->vli.index)->facilities & FACIL_WAYPOINT) ? STR_VEHICLE_LIST_CHANGE_ORDER_WAYPOINT : STR_VEHICLE_LIST_CHANGE_ORDER_STATION;
		} else if (VehicleListIdentifier::UnPack(this->window_number).type == VL_DEPOT_LIST) {
			return STR_VEHICLE_LIST_CHANGE_ORDER_TRAIN_DEPOT + this->vli.vtype;
		} else {
			return 0;
		}
	}

	/** Enumeration of planes of the title row at the top. */
	enum CaptionPlanes {
		BP_NORMAL,        ///< Show shared orders caption and buttons.
		BP_SHARED_ORDERS, ///< Show the normal caption.
	};

	void RefreshRouteOverlay() const
	{
		if (this->vli.type == VL_SHARED_ORDERS) {
			const Vehicle *v = Vehicle::GetIfValid(this->vli.index);
			MarkDirtyFocusedRoutePaths(v);
		}
	}

public:
	VehicleListWindow(WindowDesc *desc, WindowNumber window_number) : BaseVehicleListWindow(desc, window_number)
	{
		this->CreateNestedTree();

		this->CheckCargoFilterEnableState(WID_VL_FILTER_BY_CARGO_SEL, false, this->vli.type != VL_SHARED_ORDERS && this->vli.type != VL_SINGLE_VEH);

		this->vscroll = this->GetScrollbar(WID_VL_SCROLLBAR);

		this->BuildVehicleList();
		this->SortVehicleList();

		/* Set up the window widgets */
		this->GetWidget<NWidgetCore>(WID_VL_LIST)->tool_tip = STR_VEHICLE_LIST_TRAIN_LIST_TOOLTIP + this->vli.vtype;

		NWidgetStacked *nwi = this->GetWidget<NWidgetStacked>(WID_VL_CAPTION_SELECTION);
		if (this->vli.type == VL_SHARED_ORDERS) {
			this->GetWidget<NWidgetCore>(WID_VL_CAPTION_SHARED_ORDERS)->widget_data = STR_VEHICLE_LIST_SHARED_ORDERS_LIST_CAPTION;
			/* If we are in the shared orders window, then disable the group-by dropdown menu.
			 * Remove this when the group-by dropdown menu has another option apart from grouping by shared orders. */
			this->SetWidgetDisabledState(WID_VL_GROUP_ORDER, true);
			this->SetWidgetDisabledState(WID_VL_GROUP_BY_PULLDOWN, true);
			nwi->SetDisplayedPlane(BP_SHARED_ORDERS);
		} else {
			this->GetWidget<NWidgetCore>(WID_VL_CAPTION)->widget_data = STR_VEHICLE_LIST_TRAIN_CAPTION + this->vli.vtype;
			nwi->SetDisplayedPlane(BP_NORMAL);
		}

		this->FinishInitNested(window_number);
		if (this->vli.company != OWNER_NONE) this->owner = this->vli.company;
	}

	void Close() override
	{
		*this->sorting = this->vehgroups.GetListing();
		this->RefreshRouteOverlay();
		this->Window::Close();
	}

	virtual void OnFocus(Window *previously_focused_window) override
	{
		this->RefreshRouteOverlay();
	}

	virtual void OnFocusLost(bool closing, Window *newly_focused_window) override
	{
		this->RefreshRouteOverlay();
	}

	void UpdateWidgetSize(int widget, Dimension *size, const Dimension &padding, Dimension *fill, Dimension *resize) override
	{
		switch (widget) {
			case WID_VL_LIST:
				resize->height = GetVehicleListHeight(this->vli.vtype, 1);

				switch (this->vli.vtype) {
					case VEH_TRAIN:
					case VEH_ROAD:
						size->height = 6 * resize->height;
						break;
					case VEH_SHIP:
					case VEH_AIRCRAFT:
						size->height = 4 * resize->height;
						break;
					default: NOT_REACHED();
				}
				break;

			case WID_VL_SORT_ORDER: {
				Dimension d = GetStringBoundingBox(this->GetWidget<NWidgetCore>(widget)->widget_data);
				d.width += padding.width + Window::SortButtonWidth() * 2; // Doubled since the string is centred and it also looks better.
				d.height += padding.height;
				*size = maxdim(*size, d);
				break;
			}

			case WID_VL_GROUP_BY_PULLDOWN:
				size->width = GetStringListWidth(this->vehicle_group_by_names) + padding.width;
				break;

			case WID_VL_SORT_BY_PULLDOWN:
				size->width = GetStringListWidth(this->vehicle_group_none_sorter_names);
				size->width = std::max(size->width, GetStringListWidth(this->vehicle_group_shared_orders_sorter_names));
				size->width += padding.width;
				break;

			case WID_VL_FILTER_BY_CARGO:
				size->width = GetStringListWidth(this->cargo_filter_texts) + padding.width;
				break;

			case WID_VL_MANAGE_VEHICLES_DROPDOWN: {
				Dimension d = this->GetActionDropdownSize(this->vli.type == VL_STANDARD, false,
						this->vli.vtype == VEH_TRAIN, this->GetChangeOrderStringID());
				d.height += padding.height;
				d.width  += padding.width;
				*size = maxdim(*size, d);
				break;
			}
		}
	}

	void SetStringParameters(int widget) const override
	{
		switch (widget) {
			case WID_VL_AVAILABLE_VEHICLES:
				SetDParam(0, STR_VEHICLE_LIST_AVAILABLE_TRAINS + this->vli.vtype);
				break;

			case WID_VL_FILTER_BY_CARGO:
				SetDParam(0, this->cargo_filter_texts[this->cargo_filter_criteria]);
				break;

			case WID_VL_CAPTION:
			case WID_VL_CAPTION_SHARED_ORDERS: {
				switch (this->vli.type) {
					case VL_SHARED_ORDERS: // Shared Orders
						SetDParam(0, this->vehicles.size());
						break;

					case VL_STANDARD: // Company Name
						SetDParam(0, STR_COMPANY_NAME);
						SetDParam(1, this->vli.index);
						SetDParam(3, this->vehicles.size());
						break;

					case VL_STATION_LIST: // Station/Waypoint Name
						SetDParam(0, Station::IsExpected(BaseStation::Get(this->vli.index)) ? STR_STATION_NAME : STR_WAYPOINT_NAME);
						SetDParam(1, this->vli.index);
						SetDParam(3, this->vehicles.size());
						break;

					case VL_DEPOT_LIST:
						SetDParam(0, STR_DEPOT_CAPTION);
						SetDParam(1, this->vli.vtype);
						SetDParam(2, this->vli.index);
						SetDParam(3, this->vehicles.size());
						break;
					default: NOT_REACHED();
				}
				break;
			}
		}
	}

	void DrawWidget(const Rect &r, int widget) const override
	{
		switch (widget) {
			case WID_VL_SORT_ORDER:
				/* draw arrow pointing up/down for ascending/descending sorting */
				this->DrawSortButtonState(widget, this->vehgroups.IsDescSortOrder() ? SBS_DOWN : SBS_UP);
				break;

			case WID_VL_LIST:
				this->DrawVehicleListItems(INVALID_VEHICLE, this->resize.step_height, r);
				break;
		}
	}

	void OnPaint() override
	{
		this->BuildVehicleList();
		this->SortVehicleList();

		if (_local_company != this->own_company) this->CountOwnVehicles();

		if (!this->ShouldShowActionDropdownList() && this->IsWidgetLowered(WID_VL_MANAGE_VEHICLES_DROPDOWN)) {
			HideDropDownMenu(this);
		}

		/* Hide the widgets that we will not use in this window
		 * Some windows contains actions only fit for the owner */
		bool show_buttons = this->owner == _local_company || (_local_company != INVALID_COMPANY && _settings_game.economy.infrastructure_sharing[this->vli.vtype]);
		int plane_to_show = show_buttons ? BP_SHOW_BUTTONS : BP_HIDE_BUTTONS;
		NWidgetStacked *nwi = this->GetWidget<NWidgetStacked>(WID_VL_HIDE_BUTTONS);
		if (plane_to_show != nwi->shown_plane) {
			nwi->SetDisplayedPlane(plane_to_show);
			nwi->SetDirty(this);
		}
		if (show_buttons) {
			this->SetWidgetDisabledState(WID_VL_AVAILABLE_VEHICLES, this->owner != _local_company || this->vli.type != VL_STANDARD);
			this->SetWidgetDisabledState(WID_VL_MANAGE_VEHICLES_DROPDOWN, !this->ShouldShowActionDropdownList());
			this->SetWidgetsDisabledState(this->owner != _local_company || this->vehicles.size() == 0 || (this->vli.type == VL_STANDARD && _settings_client.gui.disable_top_veh_list_mass_actions),
				WID_VL_STOP_ALL,
				WID_VL_START_ALL,
				WIDGET_LIST_END);
		}

		/* Set text of group by dropdown widget. */
		this->GetWidget<NWidgetCore>(WID_VL_GROUP_BY_PULLDOWN)->widget_data = this->vehicle_group_by_names[this->grouping];

		/* Set text of sort by dropdown widget. */
		this->GetWidget<NWidgetCore>(WID_VL_SORT_BY_PULLDOWN)->widget_data = this->GetVehicleSorterNames()[this->vehgroups.SortType()];

		this->GetWidget<NWidgetCore>(WID_VL_FILTER_BY_CARGO)->widget_data = this->cargo_filter_texts[this->cargo_filter_criteria];

		this->DrawWidgets();
	}

	void OnClick(Point pt, int widget, int click_count) override
	{
		switch (widget) {
		    case WID_VL_ORDER_VIEW: // Open the shared orders window
				assert(this->vli.type == VL_SHARED_ORDERS);
				assert(!this->vehicles.empty());
				ShowOrdersWindow(this->vehicles[0]);
				break;

			case WID_VL_SORT_ORDER: // Flip sorting method ascending/descending
				this->vehgroups.ToggleSortOrder();
				this->vehgroups.ForceResort();
				this->SetDirty();
				break;

			case WID_VL_GROUP_BY_PULLDOWN: // Select sorting criteria dropdown menu
				ShowDropDownMenu(this, this->vehicle_group_by_names, this->grouping, WID_VL_GROUP_BY_PULLDOWN, 0, 0);
				return;

			case WID_VL_SORT_BY_PULLDOWN: // Select sorting criteria dropdown menu
				ShowDropDownMenu(this, this->GetVehicleSorterNames(), this->vehgroups.SortType(), WID_VL_SORT_BY_PULLDOWN, 0,
						this->GetSorterDisableMask(this->vli.vtype), 0, DDSF_LOST_FOCUS);
				return;

			case WID_VL_FILTER_BY_CARGO: // Cargo filter dropdown
				ShowDropDownMenu(this, this->cargo_filter_texts, this->cargo_filter_criteria, WID_VL_FILTER_BY_CARGO, 0, 0);
				break;

			case WID_VL_LIST: { // Matrix to show vehicles
				auto it = this->vscroll->GetScrolledItemFromWidget(this->vehgroups, pt.y, this, WID_VL_LIST);
				if (it == this->vehgroups.end()) return; // click out of list bound

				const GUIVehicleGroup &vehgroup = *it;
				switch (this->grouping) {
					case GB_NONE: {
						const Vehicle *v = vehgroup.GetSingleVehicle();
						if (!VehicleClicked(v)) {
							if (_ctrl_pressed) {
								ShowCompanyGroupForVehicle(v);
							} else {
								ShowVehicleViewWindow(v);
							}
						}
						break;
					}

					case GB_SHARED_ORDERS: {
						assert(vehgroup.NumVehicles() > 0);
						if (!VehicleClicked(vehgroup)) {
							const Vehicle *v = vehgroup.vehicles_begin[0];
							if (_ctrl_pressed) {
								ShowOrdersWindow(v);
							} else {
								if (vehgroup.NumVehicles() == 1) {
									ShowVehicleViewWindow(v);
								} else {
									ShowVehicleListWindow(v);
								}
							}
						}
						break;
					}

					default: NOT_REACHED();
				}

				break;
			}

			case WID_VL_AVAILABLE_VEHICLES:
				ShowBuildVehicleWindow(INVALID_TILE, this->vli.vtype);
				break;

			case WID_VL_MANAGE_VEHICLES_DROPDOWN: {
				VehicleListIdentifier vli = VehicleListIdentifier::UnPack(this->window_number);
				DropDownList list = this->BuildActionDropdownList(vli.type == VL_STANDARD, false,
						this->vli.vtype == VEH_TRAIN, this->GetChangeOrderStringID(), true, vli.type == VL_STANDARD);
				ShowDropDownList(this, std::move(list), -1, WID_VL_MANAGE_VEHICLES_DROPDOWN);
				break;
			}

			case WID_VL_STOP_ALL:
			case WID_VL_START_ALL:
				DoCommandP(0, (1 << 1) | (widget == WID_VL_START_ALL ? (1 << 0) : 0) | (this->GetCargoFilter() << 8), this->window_number, CMD_MASS_START_STOP);
				break;
		}
	}

	void OnDropdownSelect(int widget, int index) override
	{
		switch (widget) {
			case WID_VL_GROUP_BY_PULLDOWN:
				this->UpdateVehicleGroupBy(static_cast<GroupBy>(index));
				break;

			case WID_VL_SORT_BY_PULLDOWN:
				this->vehgroups.SetSortType(index);
				this->UpdateSortingInterval();
				break;

			case WID_VL_FILTER_BY_CARGO:
				this->SetCargoFilterIndex(index);
				break;

			case WID_VL_MANAGE_VEHICLES_DROPDOWN:
				switch (index) {
					case ADI_REPLACE: // Replace window
						ShowReplaceGroupVehicleWindow(ALL_GROUP, this->vli.vtype);
						break;
					case ADI_TEMPLATE_REPLACE:
						if (vli.vtype == VEH_TRAIN) {
							ShowTemplateReplaceWindow();
						}
						break;
					case ADI_SERVICE: // Send for servicing
					case ADI_DEPOT: // Send to Depots
						DoCommandP(0, DEPOT_MASS_SEND | (index == ADI_SERVICE ? DEPOT_SERVICE : (DepotCommand)0) | this->GetCargoFilter(), this->window_number, GetCmdSendToDepot(this->vli.vtype));
						break;
					case ADI_CANCEL_DEPOT:
						DoCommandP(0, DEPOT_MASS_SEND | DEPOT_CANCEL | this->GetCargoFilter(), this->window_number, GetCmdSendToDepot(this->vli.vtype));
						break;

					case ADI_DEPOT_SELL:
						DoCommandP(0, DEPOT_MASS_SEND | DEPOT_SELL | this->GetCargoFilter(), this->window_number, GetCmdSendToDepot(this->vli.vtype));
						break;

					case ADI_CHANGE_ORDER:
						SetObjectToPlaceWnd(ANIMCURSOR_PICKSTATION, PAL_NONE, HT_RECT, this);
						break;

					case ADI_CREATE_GROUP:
						ShowQueryString(STR_EMPTY, STR_GROUP_RENAME_CAPTION, MAX_LENGTH_GROUP_NAME_CHARS, this, CS_ALPHANUMERAL, QSF_ENABLE_DEFAULT | QSF_LEN_IN_CHARS);
						break;

					case ADI_TRACERESTRICT_SLOT_MGMT: {
						extern void ShowTraceRestrictSlotWindow(CompanyID company, VehicleType vehtype);
						ShowTraceRestrictSlotWindow(this->owner, this->vli.vtype);
						break;
					}

					case ADI_TRACERESTRICT_COUNTER_MGMT: {
						extern void ShowTraceRestrictCounterWindow(CompanyID company);
						ShowTraceRestrictCounterWindow(this->owner);
						break;
					}

					default: NOT_REACHED();
				}
				break;

			default: NOT_REACHED();
		}
		this->SetDirty();
	}

	void OnQueryTextFinished(char *str) override
	{
		DoCommandP(0, this->window_number, this->GetCargoFilter(), CMD_CREATE_GROUP_FROM_LIST | CMD_MSG(STR_ERROR_GROUP_CAN_T_CREATE), nullptr, str);
	}

	virtual void OnPlaceObject(Point pt, TileIndex tile) override
	{
		/* check depot first */
		if (IsDepotTile(tile) && GetDepotVehicleType(tile) == this->vli.vtype) {
			if (this->vli.type != VL_DEPOT_LIST) return;
			if (!IsInfraTileUsageAllowed(this->vli.vtype, this->vli.company, tile)) return;
			if (this->vli.vtype == VEH_ROAD && GetPresentRoadTramTypes(Depot::Get(this->vli.index)->xy) != GetPresentRoadTramTypes(tile)) return;

			DestinationID dest = (this->vli.vtype == VEH_AIRCRAFT) ? GetStationIndex(tile) : GetDepotIndex(tile);
			DoCommandP(0, this->vli.index | (this->vli.vtype << 16) | (OT_GOTO_DEPOT << 20) | (this->GetCargoFilter() << 24), dest, CMD_MASS_CHANGE_ORDER);
			ResetObjectToPlace();
			return;
		}

		/* check rail waypoint or buoy (no ownership) */
		if ((IsRailWaypointTile(tile) && this->vli.vtype == VEH_TRAIN && IsInfraTileUsageAllowed(VEH_TRAIN, this->vli.company, tile))
				|| (IsRoadWaypointTile(tile) && this->vli.vtype == VEH_ROAD && IsInfraTileUsageAllowed(VEH_ROAD, this->vli.company, tile))
				|| (IsBuoyTile(tile) && this->vli.vtype == VEH_SHIP)) {
			if (this->vli.type != VL_STATION_LIST) return;
			if (!(Station::Get(this->vli.index)->facilities & FACIL_WAYPOINT)) return;
			DoCommandP(0, this->vli.index | (this->vli.vtype << 16) | (OT_GOTO_WAYPOINT << 20) | (this->GetCargoFilter() << 24), GetStationIndex(tile), CMD_MASS_CHANGE_ORDER);
			ResetObjectToPlace();
			return;
		}

		if (IsTileType(tile, MP_STATION)) {
			if (this->vli.type != VL_STATION_LIST) return;
			if (BaseStation::Get(this->vli.index)->facilities & FACIL_WAYPOINT) return;

			StationID st_index = GetStationIndex(tile);
			const Station *st = Station::Get(st_index);

			if (!IsInfraUsageAllowed(this->vli.vtype, this->vli.company, st->owner)) return;

			if ((this->vli.vtype == VEH_SHIP && st->facilities & FACIL_DOCK) ||
					(this->vli.vtype == VEH_TRAIN && st->facilities & FACIL_TRAIN) ||
					(this->vli.vtype == VEH_AIRCRAFT && st->facilities & FACIL_AIRPORT) ||
					(this->vli.vtype == VEH_ROAD && st->facilities & (FACIL_BUS_STOP | FACIL_TRUCK_STOP))) {
				DoCommandP(0, this->vli.index | (this->vli.vtype << 16) | (OT_GOTO_STATION << 20) | (this->GetCargoFilter() << 24), GetStationIndex(tile), CMD_MASS_CHANGE_ORDER);
				ResetObjectToPlace();
				return;
			}
		}
	}

	void OnGameTick() override
	{
		if (this->vehgroups.NeedResort()) {
			StationID station = (this->vli.type == VL_STATION_LIST) ? this->vli.index : INVALID_STATION;

			DEBUG(misc, 3, "Periodic resort %d list company %d at station %d", this->vli.vtype, this->owner, station);
			this->SetDirty();
		}
	}

	void OnResize() override
	{
		this->vscroll->SetCapacityFromWidget(this, WID_VL_LIST);
	}

	/**
	 * Some data on this window has become invalid.
	 * @param data Information about the changed data.
	 * @param gui_scope Whether the call is done from GUI scope. You may not do everything when not in GUI scope. See #InvalidateWindowData() for details.
	 */
	void OnInvalidateData(int data = 0, bool gui_scope = true) override
	{
		if (!gui_scope && HasBit(data, 31) && this->vli.type == VL_SHARED_ORDERS) {
			/* Needs to be done in command-scope, so everything stays valid */
			this->vli.index = GB(data, 0, 20);
			this->window_number = this->vli.Pack();
			this->vehgroups.ForceRebuild();
			return;
		}

		if (data == 0) {
			/* This needs to be done in command-scope to enforce rebuilding before resorting invalid data */
			this->vehgroups.ForceRebuild();
			if (this->vli.type == VL_SHARED_ORDERS && !_settings_client.gui.enable_single_veh_shared_order_gui && this->vehicles.size() == 1) {
				this->Close();
				return;
			}
		} else {
			this->vehgroups.ForceResort();
		}

		this->CheckCargoFilterEnableState(WID_VL_FILTER_BY_CARGO_SEL, true, this->vli.type != VL_SHARED_ORDERS && this->vli.type != VL_SINGLE_VEH);
	}
};

static WindowDesc _vehicle_list_other_desc(
	WDP_AUTO, "list_vehicles", 260, 246,
	WC_INVALID, WC_NONE,
	0,
	std::begin(_nested_vehicle_list), std::end(_nested_vehicle_list)
);

static WindowDesc _vehicle_list_train_desc(
	WDP_AUTO, "list_vehicles_train", 325, 246,
	WC_TRAINS_LIST, WC_NONE,
	0,
	std::begin(_nested_vehicle_list), std::end(_nested_vehicle_list)
);

static void ShowVehicleListWindowLocal(CompanyID company, VehicleListType vlt, VehicleType vehicle_type, uint32 unique_number)
{
	if (!Company::IsValidID(company) && company != OWNER_NONE) return;

	WindowNumber num = VehicleListIdentifier(vlt, vehicle_type, company, unique_number).Pack();
	if (vehicle_type == VEH_TRAIN) {
		AllocateWindowDescFront<VehicleListWindow>(&_vehicle_list_train_desc, num);
	} else {
		_vehicle_list_other_desc.cls = GetWindowClassForVehicleType(vehicle_type);
		AllocateWindowDescFront<VehicleListWindow>(&_vehicle_list_other_desc, num);
	}
}

void ShowVehicleListWindow(CompanyID company, VehicleType vehicle_type)
{
	/* If _settings_client.gui.advanced_vehicle_list > 1, display the Advanced list
	 * if _settings_client.gui.advanced_vehicle_list == 1, display Advanced list only for local company
	 * if _ctrl_pressed, do the opposite action (Advanced list x Normal list)
	 */

	if ((_settings_client.gui.advanced_vehicle_list > (uint)(company != _local_company)) != _ctrl_pressed) {
		ShowCompanyGroup(company, vehicle_type);
	} else {
		ShowVehicleListWindowLocal(company, VL_STANDARD, vehicle_type, company);
	}
}

void ShowVehicleListWindow(const Vehicle *v)
{
	ShowVehicleListWindowLocal(v->owner, VL_SHARED_ORDERS, v->type, v->FirstShared()->index);
}

void ShowVehicleListWindow(CompanyID company, VehicleType vehicle_type, StationID station)
{
	ShowVehicleListWindowLocal(company, VL_STATION_LIST, vehicle_type, station);
}

void ShowVehicleListWindow(CompanyID company, VehicleType vehicle_type, TileIndex depot_tile)
{
	uint16 depot_airport_index;

	if (vehicle_type == VEH_AIRCRAFT) {
		depot_airport_index = GetStationIndex(depot_tile);
	} else {
		depot_airport_index = GetDepotIndex(depot_tile);
	}
	ShowVehicleListWindowLocal(company, VL_DEPOT_LIST, vehicle_type, depot_airport_index);
}

void DirtyVehicleListWindowForVehicle(const Vehicle *v)
{
	WindowClass cls = static_cast<WindowClass>(WC_TRAINS_LIST + v->type);
	WindowClass cls2 = (v->type == VEH_TRAIN) ? WC_TRACE_RESTRICT_SLOTS : cls;
	if (!HaveWindowByClass(cls) && !HaveWindowByClass(cls2)) return;
	for (Window *w : Window::Iterate()) {
		if (w->window_class == cls || w->window_class == cls2) {
			BaseVehicleListWindow *listwin = static_cast<BaseVehicleListWindow *>(w);
			uint max = std::min<uint>(listwin->vscroll->GetPosition() + listwin->vscroll->GetCapacity(), (uint)listwin->vehgroups.size());
			switch (listwin->grouping) {
				case BaseVehicleListWindow::GB_NONE:
					for (uint i = listwin->vscroll->GetPosition(); i < max; ++i) {
						if (v == listwin->vehgroups[i].vehicles_begin[0]) {
							listwin->SetWidgetDirty(0);
							break;
						}
					}
					break;

				case BaseVehicleListWindow::GB_SHARED_ORDERS: {
					const Vehicle *v_first_shared = v->FirstShared();
					for (uint i = listwin->vscroll->GetPosition(); i < max; ++i) {
						if (v_first_shared == listwin->vehgroups[i].vehicles_begin[0]->FirstShared()) {
							listwin->SetWidgetDirty(0);
							break;
						}
					}
					break;
				}

				default:
					NOT_REACHED();
			}
		}
	}
}

/* Unified vehicle GUI - Vehicle Details Window */

static_assert(WID_VD_DETAILS_CARGO_CARRIED    == WID_VD_DETAILS_CARGO_CARRIED + TDW_TAB_CARGO   );
static_assert(WID_VD_DETAILS_TRAIN_VEHICLES   == WID_VD_DETAILS_CARGO_CARRIED + TDW_TAB_INFO    );
static_assert(WID_VD_DETAILS_CAPACITY_OF_EACH == WID_VD_DETAILS_CARGO_CARRIED + TDW_TAB_CAPACITY);
static_assert(WID_VD_DETAILS_TOTAL_CARGO      == WID_VD_DETAILS_CARGO_CARRIED + TDW_TAB_TOTALS  );

/** Vehicle details widgets (other than train). */
static const NWidgetPart _nested_nontrain_vehicle_details_widgets[] = {
	NWidget(NWID_HORIZONTAL),
		NWidget(WWT_CLOSEBOX, COLOUR_GREY),
		NWidget(WWT_CAPTION, COLOUR_GREY, WID_VD_CAPTION), SetDataTip(STR_VEHICLE_DETAILS_CAPTION, STR_TOOLTIP_WINDOW_TITLE_DRAG_THIS),
		NWidget(WWT_SHADEBOX, COLOUR_GREY),
		NWidget(WWT_DEFSIZEBOX, COLOUR_GREY),
		NWidget(WWT_STICKYBOX, COLOUR_GREY),
	EndContainer(),
	NWidget(WWT_PANEL, COLOUR_GREY, WID_VD_TOP_DETAILS), SetMinimalSize(405, 42), SetResize(1, 0), EndContainer(),
	NWidget(WWT_PANEL, COLOUR_GREY, WID_VD_MIDDLE_DETAILS), SetMinimalSize(405, 45), SetResize(1, 0), EndContainer(),
	NWidget(NWID_HORIZONTAL),
		NWidget(WWT_PUSHARROWBTN, COLOUR_GREY, WID_VD_DECREASE_SERVICING_INTERVAL), SetFill(0, 1),
				SetDataTip(AWV_DECREASE, STR_VEHICLE_DETAILS_DECREASE_SERVICING_INTERVAL_TOOLTIP),
		NWidget(WWT_PUSHARROWBTN, COLOUR_GREY, WID_VD_INCREASE_SERVICING_INTERVAL), SetFill(0, 1),
				SetDataTip(AWV_INCREASE, STR_VEHICLE_DETAILS_INCREASE_SERVICING_INTERVAL_TOOLTIP),
		NWidget(WWT_DROPDOWN, COLOUR_GREY, WID_VD_SERVICE_INTERVAL_DROPDOWN), SetFill(0, 1),
				SetDataTip(STR_EMPTY, STR_SERVICE_INTERVAL_DROPDOWN_TOOLTIP),
		NWidget(WWT_PANEL, COLOUR_GREY, WID_VD_SERVICING_INTERVAL), SetFill(1, 1), SetResize(1, 0), EndContainer(),
		NWidget(WWT_RESIZEBOX, COLOUR_GREY),
	EndContainer(),
};

/** Train details widgets. */
static const NWidgetPart _nested_train_vehicle_details_widgets[] = {
	NWidget(NWID_HORIZONTAL),
		NWidget(WWT_CLOSEBOX, COLOUR_GREY),
		NWidget(WWT_CAPTION, COLOUR_GREY, WID_VD_CAPTION), SetDataTip(STR_VEHICLE_DETAILS_CAPTION, STR_TOOLTIP_WINDOW_TITLE_DRAG_THIS),
		NWidget(WWT_SHADEBOX, COLOUR_GREY),
		NWidget(WWT_DEFSIZEBOX, COLOUR_GREY),
		NWidget(WWT_STICKYBOX, COLOUR_GREY),
	EndContainer(),
	NWidget(WWT_PANEL, COLOUR_GREY, WID_VD_TOP_DETAILS), SetResize(1, 0), SetMinimalSize(405, 42), EndContainer(),
	NWidget(NWID_HORIZONTAL),
		NWidget(WWT_MATRIX, COLOUR_GREY, WID_VD_MATRIX), SetResize(1, 1), SetMinimalSize(393, 45), SetMatrixDataTip(1, 0, STR_NULL), SetFill(1, 0), SetScrollbar(WID_VD_SCROLLBAR),
		NWidget(NWID_VSCROLLBAR, COLOUR_GREY, WID_VD_SCROLLBAR),
	EndContainer(),
	NWidget(NWID_HORIZONTAL),
		NWidget(WWT_PUSHARROWBTN, COLOUR_GREY, WID_VD_DECREASE_SERVICING_INTERVAL), SetFill(0, 1),
				SetDataTip(AWV_DECREASE, STR_VEHICLE_DETAILS_DECREASE_SERVICING_INTERVAL_TOOLTIP),
		NWidget(WWT_PUSHARROWBTN, COLOUR_GREY, WID_VD_INCREASE_SERVICING_INTERVAL), SetFill(0, 1),
				SetDataTip(AWV_INCREASE, STR_VEHICLE_DETAILS_INCREASE_SERVICING_INTERVAL_TOOLTIP),
		NWidget(WWT_DROPDOWN, COLOUR_GREY, WID_VD_SERVICE_INTERVAL_DROPDOWN), SetFill(0, 1),
				SetDataTip(STR_EMPTY, STR_SERVICE_INTERVAL_DROPDOWN_TOOLTIP),
		NWidget(WWT_PANEL, COLOUR_GREY, WID_VD_SERVICING_INTERVAL), SetFill(1, 1), SetResize(1, 0), EndContainer(),
	EndContainer(),
	NWidget(NWID_HORIZONTAL),
		NWidget(WWT_PUSHTXTBTN, COLOUR_GREY, WID_VD_DETAILS_CARGO_CARRIED), SetMinimalSize(96, 12),
				SetDataTip(STR_VEHICLE_DETAIL_TAB_CARGO, STR_VEHICLE_DETAILS_TRAIN_CARGO_TOOLTIP), SetFill(1, 0), SetResize(1, 0),
		NWidget(WWT_PUSHTXTBTN, COLOUR_GREY, WID_VD_DETAILS_TRAIN_VEHICLES), SetMinimalSize(99, 12),
				SetDataTip(STR_VEHICLE_DETAIL_TAB_INFORMATION, STR_VEHICLE_DETAILS_TRAIN_INFORMATION_TOOLTIP), SetFill(1, 0), SetResize(1, 0),
		NWidget(WWT_PUSHTXTBTN, COLOUR_GREY, WID_VD_DETAILS_CAPACITY_OF_EACH), SetMinimalSize(99, 12),
				SetDataTip(STR_VEHICLE_DETAIL_TAB_CAPACITIES, STR_VEHICLE_DETAILS_TRAIN_CAPACITIES_TOOLTIP), SetFill(1, 0), SetResize(1, 0),
		NWidget(WWT_PUSHTXTBTN, COLOUR_GREY, WID_VD_DETAILS_TOTAL_CARGO), SetMinimalSize(99, 12),
				SetDataTip(STR_VEHICLE_DETAIL_TAB_TOTAL_CARGO, STR_VEHICLE_DETAILS_TRAIN_TOTAL_CARGO_TOOLTIP), SetFill(1, 0), SetResize(1, 0),
		NWidget(WWT_RESIZEBOX, COLOUR_GREY),
	EndContainer(),
};


extern int GetTrainDetailsWndVScroll(VehicleID veh_id, TrainDetailsWindowTabs det_tab);
extern void DrawTrainDetails(const Train *v, const Rect &r, int vscroll_pos, uint16 vscroll_cap, TrainDetailsWindowTabs det_tab);
extern void DrawRoadVehDetails(const Vehicle *v, const Rect &r);
extern void DrawShipDetails(const Vehicle *v, const Rect &r);
extern void DrawAircraftDetails(const Aircraft *v, const Rect &r);

static StringID _service_interval_dropdown[] = {
	STR_VEHICLE_DETAILS_DEFAULT,
	STR_VEHICLE_DETAILS_DAYS,
	STR_VEHICLE_DETAILS_PERCENT,
	INVALID_STRING_ID,
};

/** Class for managing the vehicle details window. */
struct VehicleDetailsWindow : Window {
	TrainDetailsWindowTabs tab; ///< For train vehicles: which tab is displayed.
	Scrollbar *vscroll;
	bool vehicle_group_line_shown;
	bool vehicle_weight_ratio_line_shown;
	bool vehicle_slots_line_shown;
	bool vehicle_speed_restriction_line_shown;
	bool vehicle_speed_adaptation_exempt_line_shown;

	/** Initialize a newly created vehicle details window */
	VehicleDetailsWindow(WindowDesc *desc, WindowNumber window_number) : Window(desc)
	{
		const Vehicle *v = Vehicle::Get(window_number);

		this->CreateNestedTree();
		this->vscroll = (v->type == VEH_TRAIN ? this->GetScrollbar(WID_VD_SCROLLBAR) : nullptr);
		this->FinishInitNested(window_number);

		this->owner = v->owner;
		this->tab = TDW_TAB_CARGO;
		if (v->type == VEH_TRAIN && _shift_pressed) this->tab = TDW_TAB_TOTALS;
	}

	void Close() override
	{
		if (this->window_number != INVALID_VEHICLE) {
			if (!FocusWindowById(WC_VEHICLE_VIEW, this->window_number)) {
				if (this->window_number != INVALID_VEHICLE) {
					const Vehicle *v = Vehicle::Get(this->window_number);
					MarkDirtyFocusedRoutePaths(v);
				}
			}
		}
		this->Window::Close();
	}

	/**
	 * Some data on this window has become invalid.
	 * @param data Information about the changed data.
	 * @param gui_scope Whether the call is done from GUI scope. You may not do everything when not in GUI scope. See #InvalidateWindowData() for details.
	 */
	void OnInvalidateData(int data = 0, bool gui_scope = true) override
	{
		if (data == VIWD_AUTOREPLACE) {
			/* Autoreplace replaced the vehicle.
			 * Nothing to do for this window. */
			return;
		}
		if (!gui_scope) return;
		const Vehicle *v = Vehicle::Get(this->window_number);
		if (v->type == VEH_ROAD || v->type == VEH_SHIP) {
			const NWidgetBase *nwid_info = this->GetWidget<NWidgetBase>(WID_VD_MIDDLE_DETAILS);
			uint aimed_height = this->GetRoadOrShipVehDetailsHeight(v);
			/* If the number of articulated parts changes, the size of the window must change too. */
			if (aimed_height != nwid_info->current_y) {
				this->ReInit();
			}
		}

		/* If the presence of the group line changes, the size of the top details widget must change */
		if (this->vehicle_group_line_shown != this->ShouldShowGroupLine(v)) {
			this->ReInit();
		}
	}

	/**
	 * Gets the desired height for the road vehicle and ship details panel.
	 * @param v Road vehicle being shown.
	 * @return Desired height in pixels.
	 */
	uint GetRoadOrShipVehDetailsHeight(const Vehicle *v)
	{
		uint desired_height;
		if (v->Next() != nullptr) {
			/* An articulated RV has its text drawn under the sprite instead of after it, hence 15 pixels extra. */
			desired_height = 4 * FONT_HEIGHT_NORMAL + WidgetDimensions::scaled.vsep_normal * 2;
			if (v->type == VEH_ROAD) desired_height += ScaleGUITrad(15);
			/* Add space for the cargo amount for each part. */
			for (const Vehicle *u = v; u != nullptr; u = u->Next()) {
				if (u->cargo_cap != 0) desired_height += FONT_HEIGHT_NORMAL;
			}
		} else {
			desired_height = 5 * FONT_HEIGHT_NORMAL + WidgetDimensions::scaled.vsep_normal * 2;
		}
		return desired_height;
	}

	bool ShouldShowGroupLine(const Vehicle *v) const
	{
		return (_settings_client.gui.show_vehicle_group_in_details && v->group_id != INVALID_GROUP && v->group_id != DEFAULT_GROUP);
	}

	bool ShouldShowWeightRatioLine(const Vehicle *v) const
	{
		return (v->type == VEH_TRAIN && _settings_client.gui.show_train_weight_ratios_in_details);
	}

	bool ShouldShowSlotsLine(const Vehicle *v) const
	{
		return HasBit(v->vehicle_flags, VF_HAVE_SLOT);
	}

	bool ShouldShowSpeedRestrictionLine(const Vehicle *v) const
	{
		if (v->type != VEH_TRAIN) return false;
		return Train::From(v)->speed_restriction != 0;
	}

	bool ShouldShowSpeedAdaptationExemptLine(const Vehicle *v) const
	{
		if (v->type != VEH_TRAIN) return false;
		return HasBit(Train::From(v)->flags, VRF_SPEED_ADAPTATION_EXEMPT);
	}

	void UpdateWidgetSize(int widget, Dimension *size, const Dimension &padding, Dimension *fill, Dimension *resize) override
	{
		switch (widget) {
			case WID_VD_TOP_DETAILS: {
				const Vehicle *v = Vehicle::Get(this->window_number);
				Dimension dim = { 0, 0 };
				this->vehicle_group_line_shown = ShouldShowGroupLine(v);
				this->vehicle_weight_ratio_line_shown = ShouldShowWeightRatioLine(v);
				this->vehicle_slots_line_shown = ShouldShowSlotsLine(v);
				this->vehicle_speed_restriction_line_shown = ShouldShowSpeedRestrictionLine(v);
				this->vehicle_speed_adaptation_exempt_line_shown = ShouldShowSpeedAdaptationExemptLine(v);
				int lines = 4;
				if (this->vehicle_group_line_shown) lines++;
				if (this->vehicle_weight_ratio_line_shown) lines++;
				if (this->vehicle_slots_line_shown) lines++;
				if (this->vehicle_speed_restriction_line_shown) lines++;
				if (this->vehicle_speed_adaptation_exempt_line_shown) lines++;
				size->height = lines * FONT_HEIGHT_NORMAL + padding.height;

				for (uint i = 0; i < 5; i++) SetDParamMaxValue(i, INT16_MAX);
				static const StringID info_strings[] = {
					STR_VEHICLE_INFO_MAX_SPEED,
					STR_VEHICLE_INFO_WEIGHT_POWER_MAX_SPEED,
					STR_VEHICLE_INFO_WEIGHT_POWER_MAX_SPEED_MAX_TE,
					STR_VEHICLE_INFO_RELIABILITY_BREAKDOWNS
				};
				for (uint i = 0; i < lengthof(info_strings); i++) {
					dim = maxdim(dim, GetStringBoundingBox(info_strings[i]));
				}
				if (v->type == VEH_TRAIN && _settings_client.gui.show_train_length_in_details) {
					SetDParamMaxValue(0, _settings_game.vehicle.max_train_length * 10);
					SetDParam(1, 1);
					SetDParam(2, STR_VEHICLE_INFO_PROFIT_THIS_YEAR_LAST_YEAR_LIFETIME);
					SetDParam(3, STR_VEHICLE_INFO_PROFIT_THIS_YEAR_LAST_YEAR);
					for (uint i = 4; i < 7; i++) SetDParamMaxValue(i, 1 << 24);
					dim = maxdim(dim, GetStringBoundingBox(STR_VEHICLE_INFO_TRAIN_LENGTH));
				} else {
					SetDParam(0, STR_VEHICLE_INFO_PROFIT_THIS_YEAR_LAST_YEAR);
					for (uint i = 1; i < 4; i++) SetDParamMaxValue(i, 1 << 24);
					dim = maxdim(dim, GetStringBoundingBox(STR_VEHICLE_INFO_PROFIT_THIS_YEAR_LAST_YEAR_LIFETIME));
				}
				if (this->vehicle_group_line_shown) {
					SetDParam(0, v->group_id | GROUP_NAME_HIERARCHY);
					dim = maxdim(dim, GetStringBoundingBox(STR_VEHICLE_INFO_GROUP));
				}
				if (this->vehicle_weight_ratio_line_shown) {
					SetDParam(0, STR_VEHICLE_INFO_POWER_WEIGHT_RATIO);
					SetDParamMaxValue(1, 1 << 16);
					SetDParam(2, (v->type != VEH_TRAIN || Train::From(v)->GetAccelerationType() == 2) ? STR_EMPTY : STR_VEHICLE_INFO_TE_WEIGHT_RATIO);
					SetDParamMaxValue(3, 1 << 16);
					dim = maxdim(dim, GetStringBoundingBox(STR_VEHICLE_INFO_WEIGHT_RATIOS));
				}
				SetDParam(0, STR_VEHICLE_INFO_AGE);
				dim = maxdim(dim, GetStringBoundingBox(STR_VEHICLE_INFO_AGE_RUNNING_COST_YR));
				size->width = dim.width + padding.width;
				break;
			}

			case WID_VD_MIDDLE_DETAILS: {
				const Vehicle *v = Vehicle::Get(this->window_number);
				switch (v->type) {
					case VEH_ROAD:
					case VEH_SHIP:
						size->height = this->GetRoadOrShipVehDetailsHeight(v) + padding.height;
						break;

					case VEH_AIRCRAFT:
						size->height = 5 * FONT_HEIGHT_NORMAL + WidgetDimensions::scaled.vsep_normal * 2 + padding.height;
						break;

					default:
						NOT_REACHED(); // Train uses WID_VD_MATRIX instead.
				}
				break;
			}

			case WID_VD_MATRIX:
				resize->height = std::max<uint>(ScaleGUITrad(14), FONT_HEIGHT_NORMAL + padding.height);
				size->height = 4 * resize->height;
				break;

			case WID_VD_SERVICE_INTERVAL_DROPDOWN: {
				Dimension d{0, 0};
				StringID *strs = _service_interval_dropdown;
				while (*strs != INVALID_STRING_ID) {
					d = maxdim(d, GetStringBoundingBox(*strs++));
				}
				d.width += padding.width;
				d.height += padding.height;
				*size = maxdim(*size, d);
				break;
			}

			case WID_VD_SERVICING_INTERVAL:
				SetDParamMaxValue(0, MAX_SERVINT_DAYS); // Roughly the maximum interval
<<<<<<< HEAD
				SetDParamMaxValue(1, MAX_YEAR * DAYS_IN_YEAR); // Roughly the maximum year
=======
				SetDParamMaxValue(1, TimerGameCalendar::DateAtStartOfYear(CalendarTime::MAX_YEAR)); // Roughly the maximum year
>>>>>>> 30eba33f
				size->width = std::max(
					GetStringBoundingBox(STR_VEHICLE_DETAILS_SERVICING_INTERVAL_PERCENT).width,
					GetStringBoundingBox(STR_VEHICLE_DETAILS_SERVICING_INTERVAL_DAYS).width
				) + padding.width;
				size->height = FONT_HEIGHT_NORMAL + padding.height;
				break;
		}
	}

	/** Checks whether service interval is enabled for the vehicle. */
	static bool IsVehicleServiceIntervalEnabled(const VehicleType vehicle_type, CompanyID company_id)
	{
		const VehicleDefaultSettings *vds = &Company::Get(company_id)->settings.vehicle;
		switch (vehicle_type) {
			default: NOT_REACHED();
			case VEH_TRAIN:    return vds->servint_trains   != 0;
			case VEH_ROAD:     return vds->servint_roadveh  != 0;
			case VEH_SHIP:     return vds->servint_ships    != 0;
			case VEH_AIRCRAFT: return vds->servint_aircraft != 0;
		}
	}

	/**
	 * Draw the details for the given vehicle at the position of the Details windows
	 *
	 * @param v     current vehicle
	 * @param r     the Rect to draw within
	 * @param vscroll_pos Position of scrollbar (train only)
	 * @param vscroll_cap Number of lines currently displayed (train only)
	 * @param det_tab Selected details tab (train only)
	 */
	static void DrawVehicleDetails(const Vehicle *v, const Rect &r, int vscroll_pos, uint vscroll_cap, TrainDetailsWindowTabs det_tab)
	{
		switch (v->type) {
			case VEH_TRAIN:    DrawTrainDetails(Train::From(v), r, vscroll_pos, vscroll_cap, det_tab);  break;
			case VEH_ROAD:     DrawRoadVehDetails(v, r);  break;
			case VEH_SHIP:     DrawShipDetails(v, r);     break;
			case VEH_AIRCRAFT: DrawAircraftDetails(Aircraft::From(v), r); break;
			default: NOT_REACHED();
		}
	}

	void SetStringParameters(int widget) const override
	{
		if (widget == WID_VD_CAPTION) SetDParam(0, Vehicle::Get(this->window_number)->index);
	}

	void DrawWidget(const Rect &r, int widget) const override
	{
		const Vehicle *v = Vehicle::Get(this->window_number);

		switch (widget) {
			case WID_VD_TOP_DETAILS: {
				Rect tr = r.Shrink(WidgetDimensions::scaled.framerect);

				/* Draw running cost */
				SetDParam(1, TimerGameCalendar::DateToYear(v->age));
				SetDParam(0, (v->age + CalendarTime::DAYS_IN_YEAR < v->max_age) ? STR_VEHICLE_INFO_AGE : STR_VEHICLE_INFO_AGE_RED);
				SetDParam(2, TimerGameCalendar::DateToYear(v->max_age));
				SetDParam(3, v->GetDisplayRunningCost());
				DrawString(tr, STR_VEHICLE_INFO_AGE_RUNNING_COST_YR);
				tr.top += FONT_HEIGHT_NORMAL;

				/* Draw max speed */
				StringID string;
				if (v->type == VEH_TRAIN ||
						(v->type == VEH_ROAD && _settings_game.vehicle.roadveh_acceleration_model != AM_ORIGINAL)) {
					const GroundVehicleCache *gcache = v->GetGroundVehicleCache();
					SetDParam(2, PackVelocity(v->GetDisplayMaxSpeed(), v->type));
					SetDParam(1, gcache->cached_power);
					SetDParam(0, gcache->cached_weight);
					SetDParam(3, gcache->cached_max_te);
					if (v->type == VEH_TRAIN && (_settings_game.vehicle.train_acceleration_model == AM_ORIGINAL ||
							GetRailTypeInfo(Train::From(v)->railtype)->acceleration_type == 2)) {
						string = STR_VEHICLE_INFO_WEIGHT_POWER_MAX_SPEED;
					} else {
						string = STR_VEHICLE_INFO_WEIGHT_POWER_MAX_SPEED_MAX_TE;
					}
				} else {
					SetDParam(0, PackVelocity(v->GetDisplayMaxSpeed(), v->type));
					if (v->type == VEH_AIRCRAFT) {
						SetDParam(1, v->GetEngine()->GetAircraftTypeText());
						if (Aircraft::From(v)->GetRange() > 0) {
							SetDParam(2, Aircraft::From(v)->GetRange());
							string = STR_VEHICLE_INFO_MAX_SPEED_TYPE_RANGE;
						} else {
							string = STR_VEHICLE_INFO_MAX_SPEED_TYPE;
						}
					} else {
						string = STR_VEHICLE_INFO_MAX_SPEED;
					}
				}
				DrawString(tr, string);
				tr.top += FONT_HEIGHT_NORMAL;

				bool should_show_weight_ratio = this->ShouldShowWeightRatioLine(v);
				if (should_show_weight_ratio) {
					SetDParam(0, STR_VEHICLE_INFO_POWER_WEIGHT_RATIO);
					SetDParam(1, (100 * Train::From(v)->gcache.cached_power) / std::max<uint>(1, Train::From(v)->gcache.cached_weight));
					SetDParam(2, Train::From(v)->GetAccelerationType() == 2 ? STR_EMPTY : STR_VEHICLE_INFO_TE_WEIGHT_RATIO);
					SetDParam(3, (100 * Train::From(v)->gcache.cached_max_te) / std::max<uint>(1, Train::From(v)->gcache.cached_weight));
					DrawString(tr, STR_VEHICLE_INFO_WEIGHT_RATIOS);
					tr.top += FONT_HEIGHT_NORMAL;
				}

				/* Draw profit */
				if (v->type == VEH_TRAIN && _settings_client.gui.show_train_length_in_details) {
					const GroundVehicleCache *gcache = v->GetGroundVehicleCache();
					SetDParam(0, CeilDiv(gcache->cached_total_length * 10, TILE_SIZE));
					SetDParam(1, 1);
					SetDParam(2, STR_VEHICLE_INFO_PROFIT_THIS_YEAR_LAST_YEAR_LIFETIME);
					SetDParam(3, STR_VEHICLE_INFO_PROFIT_THIS_YEAR_LAST_YEAR);
					SetDParam(4, v->GetDisplayProfitThisYear());
					SetDParam(5, v->GetDisplayProfitLastYear());
					SetDParam(6, v->GetDisplayProfitLifetime());
					DrawString(tr, STR_VEHICLE_INFO_TRAIN_LENGTH);
				} else {
					SetDParam(0, STR_VEHICLE_INFO_PROFIT_THIS_YEAR_LAST_YEAR);
					SetDParam(1, v->GetDisplayProfitThisYear());
					SetDParam(2, v->GetDisplayProfitLastYear());
					SetDParam(3, v->GetDisplayProfitLifetime());
					DrawString(tr, STR_VEHICLE_INFO_PROFIT_THIS_YEAR_LAST_YEAR_LIFETIME);
				}
				tr.top += FONT_HEIGHT_NORMAL;

				/* Draw breakdown & reliability */
				byte total_engines = 0;
				if (v->type == VEH_TRAIN) {
					/* we want to draw the average reliability and total number of breakdowns */
					uint32 total_reliability = 0;
					uint16 total_breakdowns  = 0;
					for (const Vehicle *w = v; w != nullptr; w = w->Next()) {
						if (Train::From(w)->IsEngine() || Train::From(w)->IsMultiheaded()) {
							total_reliability += w->reliability;
							total_breakdowns += w->breakdowns_since_last_service;
						}
					}
					total_engines = Train::From(v)->tcache.cached_num_engines;
					assert(total_engines > 0);
					SetDParam(0, ToPercent16(total_reliability / total_engines));
					SetDParam(1, total_breakdowns);
				} else {
					SetDParam(0, ToPercent16(v->reliability));
					SetDParam(1, v->breakdowns_since_last_service);
				}
				DrawString(tr, STR_VEHICLE_INFO_RELIABILITY_BREAKDOWNS);
				tr.top += FONT_HEIGHT_NORMAL;

				bool should_show_group = this->ShouldShowGroupLine(v);
				if (should_show_group) {
					SetDParam(0, v->group_id | GROUP_NAME_HIERARCHY);
					DrawString(tr, STR_VEHICLE_INFO_GROUP);
					tr.top += FONT_HEIGHT_NORMAL;
				}

				bool should_show_slots = this->ShouldShowSlotsLine(v);
				if (should_show_slots) {
					std::vector<TraceRestrictSlotID> slots;
					TraceRestrictGetVehicleSlots(v->index, slots);

					char text_buffer[512];
					char *buffer = text_buffer;
					const char * const last = lastof(text_buffer);
					SetDParam(0, slots.size());
					buffer = GetString(buffer, STR_TRACE_RESTRICT_SLOT_LIST_HEADER, last);

					for (size_t i = 0; i < slots.size(); i++) {
						if (i != 0) buffer = GetString(buffer, STR_TRACE_RESTRICT_SLOT_LIST_SEPARATOR, last);
						buffer = strecpy(buffer, TraceRestrictSlot::Get(slots[i])->name.c_str(), last);
					}
					SetDParamStr(0, text_buffer);
					DrawString(tr, STR_JUST_RAW_STRING);
					tr.top += FONT_HEIGHT_NORMAL;
				}

				bool should_show_speed_restriction = this->ShouldShowSpeedRestrictionLine(v);
				if (should_show_speed_restriction) {
					SetDParam(0, Train::From(v)->speed_restriction);
					DrawString(tr, STR_VEHICLE_INFO_SPEED_RESTRICTION);
					tr.top += FONT_HEIGHT_NORMAL;
				}

				bool should_show_speed_adaptation_exempt = this->ShouldShowSpeedAdaptationExemptLine(v);
				if (should_show_speed_adaptation_exempt) {
					DrawString(tr, STR_VEHICLE_INFO_SPEED_ADAPTATION_EXEMPT);
					tr.top += FONT_HEIGHT_NORMAL;
				}

				if (this->vehicle_weight_ratio_line_shown != should_show_weight_ratio ||
						this->vehicle_weight_ratio_line_shown != should_show_weight_ratio ||
						this->vehicle_slots_line_shown != should_show_slots ||
						this->vehicle_speed_restriction_line_shown != should_show_speed_restriction ||
						this->vehicle_speed_adaptation_exempt_line_shown != should_show_speed_adaptation_exempt) {
					const_cast<VehicleDetailsWindow *>(this)->ReInit();
				}
				break;
			}

			case WID_VD_MATRIX: {
				/* For trains only. */
				DrawVehicleDetails(v, r.Shrink(WidgetDimensions::scaled.matrix, RectPadding::zero).WithHeight(this->resize.step_height), this->vscroll->GetPosition(), this->vscroll->GetCapacity(), this->tab);
				break;
			}

			case WID_VD_MIDDLE_DETAILS: {
				/* For other vehicles, at the place of the matrix. */
				bool rtl = _current_text_dir == TD_RTL;
				uint sprite_width = GetSingleVehicleWidth(v, EIT_IN_DETAILS) + WidgetDimensions::scaled.framerect.Horizontal();
				Rect tr = r.Shrink(WidgetDimensions::scaled.framerect);

				/* Articulated road vehicles use a complete line. */
				if (v->type == VEH_ROAD && v->HasArticulatedPart()) {
					DrawVehicleImage(v, tr.WithHeight(ScaleGUITrad(GetVehicleHeight(v->type)), false), INVALID_VEHICLE, EIT_IN_DETAILS, 0);
				} else {
					Rect sr = tr.WithWidth(sprite_width, rtl);
					DrawVehicleImage(v, sr.WithHeight(ScaleGUITrad(GetVehicleHeight(v->type)), false), INVALID_VEHICLE, EIT_IN_DETAILS, 0);
				}

				DrawVehicleDetails(v, tr.Indent(sprite_width, rtl), 0, 0, this->tab);
				break;
			}

			case WID_VD_SERVICING_INTERVAL: {
				/* Draw service interval text */
				Rect tr = r.Shrink(WidgetDimensions::scaled.framerect);
				SetDParam(0, v->GetServiceInterval());
				SetDParam(1, v->date_of_last_service);
				DrawString(tr.left, tr.right, CenterBounds(r.top, r.bottom, FONT_HEIGHT_NORMAL),
						v->ServiceIntervalIsPercent() ? STR_VEHICLE_DETAILS_SERVICING_INTERVAL_PERCENT : STR_VEHICLE_DETAILS_SERVICING_INTERVAL_DAYS);
				break;
			}
		}
	}

	/** Repaint vehicle details window. */
	void OnPaint() override
	{
		const Vehicle *v = Vehicle::Get(this->window_number);

		if (v->type == VEH_TRAIN) {
			this->LowerWidget(this->tab + WID_VD_DETAILS_CARGO_CARRIED);
			this->vscroll->SetCount(GetTrainDetailsWndVScroll(v->index, this->tab));
		}

		/* Disable service-scroller when interval is set to disabled */
		this->SetWidgetsDisabledState(!IsVehicleServiceIntervalEnabled(v->type, v->owner),
			WID_VD_INCREASE_SERVICING_INTERVAL,
			WID_VD_DECREASE_SERVICING_INTERVAL,
			WIDGET_LIST_END);

		StringID str = v->ServiceIntervalIsCustom() ?
			(v->ServiceIntervalIsPercent() ? STR_VEHICLE_DETAILS_PERCENT : STR_VEHICLE_DETAILS_DAYS) :
			STR_VEHICLE_DETAILS_DEFAULT;
		this->GetWidget<NWidgetCore>(WID_VD_SERVICE_INTERVAL_DROPDOWN)->widget_data = str;

		this->DrawWidgets();
	}

	void OnClick(Point pt, int widget, int click_count) override
	{
		switch (widget) {
			case WID_VD_INCREASE_SERVICING_INTERVAL:   // increase int
			case WID_VD_DECREASE_SERVICING_INTERVAL: { // decrease int
				int mod = _ctrl_pressed ? 5 : 10;
				const Vehicle *v = Vehicle::Get(this->window_number);

				mod = (widget == WID_VD_DECREASE_SERVICING_INTERVAL) ? -mod : mod;
				mod = GetServiceIntervalClamped(mod + v->GetServiceInterval(), v->ServiceIntervalIsPercent());
				if (mod == v->GetServiceInterval()) return;

				DoCommandP(v->tile, v->index, mod | (1 << 16) | (v->ServiceIntervalIsPercent() << 17), CMD_CHANGE_SERVICE_INT | CMD_MSG(STR_ERROR_CAN_T_CHANGE_SERVICING));
				break;
			}

			case WID_VD_SERVICE_INTERVAL_DROPDOWN: {
				const Vehicle *v = Vehicle::Get(this->window_number);
				ShowDropDownMenu(this, _service_interval_dropdown, v->ServiceIntervalIsCustom() ? (v->ServiceIntervalIsPercent() ? 2 : 1) : 0, widget, 0, 0, 0, DDSF_LOST_FOCUS);
				break;
			}

			case WID_VD_DETAILS_CARGO_CARRIED:
			case WID_VD_DETAILS_TRAIN_VEHICLES:
			case WID_VD_DETAILS_CAPACITY_OF_EACH:
			case WID_VD_DETAILS_TOTAL_CARGO:
				this->SetWidgetsLoweredState(false,
					WID_VD_DETAILS_CARGO_CARRIED,
					WID_VD_DETAILS_TRAIN_VEHICLES,
					WID_VD_DETAILS_CAPACITY_OF_EACH,
					WID_VD_DETAILS_TOTAL_CARGO,
					widget,
					WIDGET_LIST_END);

				this->tab = (TrainDetailsWindowTabs)(widget - WID_VD_DETAILS_CARGO_CARRIED);
				this->SetDirty();
				break;
		}
	}

	void OnDropdownSelect(int widget, int index) override
	{
		switch (widget) {
			case WID_VD_SERVICE_INTERVAL_DROPDOWN: {
				const Vehicle *v = Vehicle::Get(this->window_number);
				bool iscustom = index != 0;
				bool ispercent = iscustom ? (index == 2) : Company::Get(v->owner)->settings.vehicle.servint_ispercent;
				uint16 interval = GetServiceIntervalClamped(v->GetServiceInterval(), ispercent);
				DoCommandP(v->tile, v->index, interval | (iscustom << 16) | (ispercent << 17), CMD_CHANGE_SERVICE_INT | CMD_MSG(STR_ERROR_CAN_T_CHANGE_SERVICING));
				break;
			}
		}
	}

	void OnResize() override
	{
		NWidgetCore *nwi = this->GetWidget<NWidgetCore>(WID_VD_MATRIX);
		if (nwi != nullptr) {
			this->vscroll->SetCapacityFromWidget(this, WID_VD_MATRIX);
		}
	}

	virtual void OnFocus(Window *previously_focused_window) override
	{
		if (HasFocusedVehicleChanged(this->window_number, previously_focused_window)) {
			if (this->window_number != INVALID_VEHICLE) {
				const Vehicle *v = Vehicle::Get(this->window_number);
				MarkDirtyFocusedRoutePaths(v);
			}
		}
	}

	virtual void OnFocusLost(bool closing, Window *newly_focused_window) override
	{
		if (HasFocusedVehicleChanged(this->window_number, newly_focused_window)) {
			if (this->window_number != INVALID_VEHICLE) {
				const Vehicle *v = Vehicle::Get(this->window_number);
				MarkDirtyFocusedRoutePaths(v);
			}
		}
	}
};

/** Vehicle details window descriptor. */
static WindowDesc _train_vehicle_details_desc(
	WDP_AUTO, "view_vehicle_details_train", 405, 178,
	WC_VEHICLE_DETAILS, WC_VEHICLE_VIEW,
	0,
	std::begin(_nested_train_vehicle_details_widgets), std::end(_nested_train_vehicle_details_widgets)
);

/** Vehicle details window descriptor for other vehicles than a train. */
static WindowDesc _nontrain_vehicle_details_desc(
	WDP_AUTO, "view_vehicle_details", 405, 113,
	WC_VEHICLE_DETAILS, WC_VEHICLE_VIEW,
	0,
	std::begin(_nested_nontrain_vehicle_details_widgets), std::end(_nested_nontrain_vehicle_details_widgets)
);

/** Shows the vehicle details window of the given vehicle. */
static void ShowVehicleDetailsWindow(const Vehicle *v)
{
	CloseWindowById(WC_VEHICLE_ORDERS, v->index, false);
	CloseWindowById(WC_VEHICLE_TIMETABLE, v->index, false);
	AllocateWindowDescFront<VehicleDetailsWindow>((v->type == VEH_TRAIN) ? &_train_vehicle_details_desc : &_nontrain_vehicle_details_desc, v->index);
}


/* Unified vehicle GUI - Vehicle View Window */

/** Vehicle view widgets. */
static const NWidgetPart _nested_vehicle_view_widgets[] = {
	NWidget(NWID_HORIZONTAL),
		NWidget(WWT_CLOSEBOX, COLOUR_GREY),
		NWidget(WWT_PUSHIMGBTN, COLOUR_GREY, WID_VV_RENAME), SetMinimalSize(12, 14), SetDataTip(SPR_RENAME, STR_NULL /* filled in later */),
		NWidget(WWT_CAPTION, COLOUR_GREY, WID_VV_CAPTION), SetDataTip(STR_VEHICLE_VIEW_CAPTION, STR_TOOLTIP_WINDOW_TITLE_DRAG_THIS),
		NWidget(WWT_IMGBTN, COLOUR_GREY, WID_VV_LOCATION), SetMinimalSize(12, 14), SetDataTip(SPR_GOTO_LOCATION, STR_NULL /* filled in later */),
		NWidget(WWT_DEBUGBOX, COLOUR_GREY),
		NWidget(WWT_SHADEBOX, COLOUR_GREY),
		NWidget(WWT_DEFSIZEBOX, COLOUR_GREY),
		NWidget(WWT_STICKYBOX, COLOUR_GREY),
	EndContainer(),
	NWidget(NWID_HORIZONTAL),
		NWidget(WWT_PANEL, COLOUR_GREY),
			NWidget(WWT_INSET, COLOUR_GREY), SetPadding(2, 2, 2, 2),
				NWidget(NWID_VIEWPORT, INVALID_COLOUR, WID_VV_VIEWPORT), SetMinimalSize(226, 84), SetResize(1, 1),
			EndContainer(),
		EndContainer(),
		NWidget(NWID_VERTICAL),
			NWidget(NWID_SELECTION, INVALID_COLOUR, WID_VV_SELECT_DEPOT_CLONE),
				NWidget(WWT_IMGBTN, COLOUR_GREY, WID_VV_GOTO_DEPOT), SetMinimalSize(18, 18), SetDataTip(0x0 /* filled later */, 0x0 /* filled later */),
				NWidget(WWT_PUSHIMGBTN, COLOUR_GREY, WID_VV_CLONE), SetMinimalSize(18, 18), SetDataTip(0x0 /* filled later */, 0x0 /* filled later */),
			EndContainer(),
			/* For trains only, 'ignore signal' button. */
			NWidget(WWT_PUSHIMGBTN, COLOUR_GREY, WID_VV_FORCE_PROCEED), SetMinimalSize(18, 18),
											SetDataTip(SPR_IGNORE_SIGNALS, STR_VEHICLE_VIEW_TRAIN_IGNORE_SIGNAL_TOOLTIP),
			NWidget(NWID_SELECTION, INVALID_COLOUR, WID_VV_SELECT_REFIT_TURN),
				NWidget(WWT_PUSHIMGBTN, COLOUR_GREY, WID_VV_REFIT), SetMinimalSize(18, 18), SetDataTip(SPR_REFIT_VEHICLE, 0x0 /* filled later */),
				NWidget(WWT_PUSHIMGBTN, COLOUR_GREY, WID_VV_TURN_AROUND), SetMinimalSize(18, 18),
												SetDataTip(SPR_FORCE_VEHICLE_TURN, STR_VEHICLE_VIEW_ROAD_VEHICLE_REVERSE_TOOLTIP),
			EndContainer(),
			NWidget(WWT_PUSHIMGBTN, COLOUR_GREY, WID_VV_SHOW_ORDERS), SetMinimalSize(18, 18), SetDataTip(SPR_SHOW_ORDERS, 0x0 /* filled later */),
			NWidget(WWT_PUSHIMGBTN, COLOUR_GREY, WID_VV_SHOW_DETAILS), SetMinimalSize(18, 18), SetDataTip(SPR_SHOW_VEHICLE_DETAILS, 0x0 /* filled later */),
			NWidget(WWT_PANEL, COLOUR_GREY), SetMinimalSize(18, 0), SetResize(0, 1), EndContainer(),
		EndContainer(),
	EndContainer(),
	NWidget(NWID_HORIZONTAL),
		NWidget(WWT_PUSHBTN, COLOUR_GREY, WID_VV_START_STOP), SetResize(1, 0), SetFill(1, 0),
		NWidget(WWT_PUSHIMGBTN, COLOUR_GREY, WID_VV_ORDER_LOCATION), SetMinimalSize(12, 14), SetDataTip(SPR_GOTO_LOCATION, STR_VEHICLE_VIEW_ORDER_LOCATION_TOOLTIP),
		NWidget(WWT_RESIZEBOX, COLOUR_GREY),
	EndContainer(),
};

/* Just to make sure, nobody has changed the vehicle type constants, as we are
	 using them for array indexing in a number of places here. */
static_assert(VEH_TRAIN == 0);
static_assert(VEH_ROAD == 1);
static_assert(VEH_SHIP == 2);
static_assert(VEH_AIRCRAFT == 3);

/** Zoom levels for vehicle views indexed by vehicle type. */
static const ZoomLevel _vehicle_view_zoom_levels[] = {
	ZOOM_LVL_TRAIN,
	ZOOM_LVL_ROADVEH,
	ZOOM_LVL_SHIP,
	ZOOM_LVL_AIRCRAFT,
};

/* Constants for geometry of vehicle view viewport */
static const int VV_INITIAL_VIEWPORT_WIDTH = 226;
static const int VV_INITIAL_VIEWPORT_HEIGHT = 84;
static const int VV_INITIAL_VIEWPORT_HEIGHT_TRAIN = 102;

/** Command indices for the _vehicle_command_translation_table. */
enum VehicleCommandTranslation {
	VCT_CMD_START_STOP = 0,
	VCT_CMD_CLONE_VEH,
	VCT_CMD_TURN_AROUND,
};

/** Command codes for the shared buttons indexed by VehicleCommandTranslation and vehicle type. */
static const uint32 _vehicle_command_translation_table[][4] = {
	{ // VCT_CMD_START_STOP
		CMD_START_STOP_VEHICLE | CMD_MSG(STR_ERROR_CAN_T_STOP_START_TRAIN),
		CMD_START_STOP_VEHICLE | CMD_MSG(STR_ERROR_CAN_T_STOP_START_ROAD_VEHICLE),
		CMD_START_STOP_VEHICLE | CMD_MSG(STR_ERROR_CAN_T_STOP_START_SHIP),
		CMD_START_STOP_VEHICLE | CMD_MSG(STR_ERROR_CAN_T_STOP_START_AIRCRAFT)
	},
	{ // VCT_CMD_CLONE_VEH
		CMD_CLONE_VEHICLE | CMD_MSG(STR_ERROR_CAN_T_BUY_TRAIN),
		CMD_CLONE_VEHICLE | CMD_MSG(STR_ERROR_CAN_T_BUY_ROAD_VEHICLE),
		CMD_CLONE_VEHICLE | CMD_MSG(STR_ERROR_CAN_T_BUY_SHIP),
		CMD_CLONE_VEHICLE | CMD_MSG(STR_ERROR_CAN_T_BUY_AIRCRAFT)
	},
	{ // VCT_CMD_TURN_AROUND
		CMD_REVERSE_TRAIN_DIRECTION | CMD_MSG(STR_ERROR_CAN_T_REVERSE_DIRECTION_TRAIN),
		CMD_TURN_ROADVEH            | CMD_MSG(STR_ERROR_CAN_T_MAKE_ROAD_VEHICLE_TURN),
		0xffffffff, // invalid for ships
		0xffffffff  // invalid for aircraft
	},
};

/**
 * This is the Callback method after attempting to start/stop a vehicle
 * @param result the result of the start/stop command
 * @param tile unused
 * @param p1 vehicle ID
 * @param p2 unused
 */
void CcStartStopVehicle(const CommandCost &result, TileIndex tile, uint32 p1, uint32 p2, uint64 p3, uint32 cmd)
{
	if (result.Failed()) return;

	const Vehicle *v = Vehicle::GetIfValid(p1);
	if (v == nullptr || !v->IsPrimaryVehicle()) return;

	StringID msg = (v->vehstatus & VS_STOPPED) ? STR_VEHICLE_COMMAND_STOPPED : STR_VEHICLE_COMMAND_STARTED;
	Point pt = RemapCoords(v->x_pos, v->y_pos, v->z_pos);
	AddTextEffect(msg, pt.x, pt.y, Ticks::DAY_TICKS, TE_RISING);
}

/**
 * Executes #CMD_START_STOP_VEHICLE for given vehicle.
 * @param v Vehicle to start/stop
 * @param texteffect Should a texteffect be shown?
 */
void StartStopVehicle(const Vehicle *v, bool texteffect)
{
	assert(v->IsPrimaryVehicle());
	DoCommandP(v->tile, v->index, 0, _vehicle_command_translation_table[VCT_CMD_START_STOP][v->type], texteffect ? CcStartStopVehicle : nullptr);
}

/** Strings for aircraft breakdown types */
static const StringID _aircraft_breakdown_strings[] = {
	STR_BREAKDOWN_TYPE_LOW_SPEED,
	STR_BREAKDOWN_TYPE_DEPOT,
	STR_BREAKDOWN_TYPE_LANDING,
};

/** Checks whether the vehicle may be refitted at the moment.*/
static bool IsVehicleRefitable(const Vehicle *v)
{
	if (!v->IsStoppedInDepot()) return false;

	do {
		if (IsEngineRefittable(v->engine_type)) return true;
	} while (v->IsArticulatedCallbackVehicleType() && (v = v->Next()) != nullptr);

	return false;
}

/** Window manager class for viewing a vehicle. */
struct VehicleViewWindow : Window {
private:
	bool depot_select_active = false;
	bool depot_select_ctrl_pressed = false;
	bool fixed_route_overlay_active = false;

	/** Display planes available in the vehicle view window. */
	enum PlaneSelections {
		SEL_DC_GOTO_DEPOT,  ///< Display 'goto depot' button in #WID_VV_SELECT_DEPOT_CLONE stacked widget.
		SEL_DC_CLONE,       ///< Display 'clone vehicle' button in #WID_VV_SELECT_DEPOT_CLONE stacked widget.

		SEL_RT_REFIT,       ///< Display 'refit' button in #WID_VV_SELECT_REFIT_TURN stacked widget.
		SEL_RT_TURN_AROUND, ///< Display 'turn around' button in #WID_VV_SELECT_REFIT_TURN stacked widget.

		SEL_DC_BASEPLANE = SEL_DC_GOTO_DEPOT, ///< First plane of the #WID_VV_SELECT_DEPOT_CLONE stacked widget.
		SEL_RT_BASEPLANE = SEL_RT_REFIT,      ///< First plane of the #WID_VV_SELECT_REFIT_TURN stacked widget.
	};
	bool mouse_over_start_stop = false;

	/**
	 * Display a plane in the window.
	 * @param plane Plane to show.
	 */
	void SelectPlane(PlaneSelections plane)
	{
		switch (plane) {
			case SEL_DC_GOTO_DEPOT:
			case SEL_DC_CLONE:
				this->GetWidget<NWidgetStacked>(WID_VV_SELECT_DEPOT_CLONE)->SetDisplayedPlane(plane - SEL_DC_BASEPLANE);
				break;

			case SEL_RT_REFIT:
			case SEL_RT_TURN_AROUND:
				this->GetWidget<NWidgetStacked>(WID_VV_SELECT_REFIT_TURN)->SetDisplayedPlane(plane - SEL_RT_BASEPLANE);
				break;

			default:
				NOT_REACHED();
		}
	}

public:
	VehicleViewWindow(WindowDesc *desc, WindowNumber window_number) : Window(desc)
	{
		this->flags |= WF_DISABLE_VP_SCROLL;
		this->CreateNestedTree();

		/* Sprites for the 'send to depot' button indexed by vehicle type. */
		static const SpriteID vehicle_view_goto_depot_sprites[] = {
			SPR_SEND_TRAIN_TODEPOT,
			SPR_SEND_ROADVEH_TODEPOT,
			SPR_SEND_SHIP_TODEPOT,
			SPR_SEND_AIRCRAFT_TODEPOT,
		};
		const Vehicle *v = Vehicle::Get(window_number);
		this->GetWidget<NWidgetCore>(WID_VV_GOTO_DEPOT)->widget_data = vehicle_view_goto_depot_sprites[v->type];

		/* Sprites for the 'clone vehicle' button indexed by vehicle type. */
		static const SpriteID vehicle_view_clone_sprites[] = {
			SPR_CLONE_TRAIN,
			SPR_CLONE_ROADVEH,
			SPR_CLONE_SHIP,
			SPR_CLONE_AIRCRAFT,
		};
		this->GetWidget<NWidgetCore>(WID_VV_CLONE)->widget_data = vehicle_view_clone_sprites[v->type];

		switch (v->type) {
			case VEH_TRAIN:
				this->GetWidget<NWidgetCore>(WID_VV_TURN_AROUND)->tool_tip = STR_VEHICLE_VIEW_TRAIN_REVERSE_TOOLTIP;
				break;

			case VEH_ROAD:
				break;

			case VEH_SHIP:
			case VEH_AIRCRAFT:
				this->SelectPlane(SEL_RT_REFIT);
				break;

			default: NOT_REACHED();
		}
		this->FinishInitNested(window_number);
		this->owner = v->owner;
		this->GetWidget<NWidgetViewport>(WID_VV_VIEWPORT)->InitializeViewport(this, this->window_number | (1 << 31), ScaleZoomGUI(_vehicle_view_zoom_levels[v->type]));

		this->GetWidget<NWidgetCore>(WID_VV_START_STOP)->tool_tip       = STR_VEHICLE_VIEW_TRAIN_STATUS_START_STOP_TOOLTIP + v->type;
		this->GetWidget<NWidgetCore>(WID_VV_RENAME)->tool_tip           = STR_VEHICLE_DETAILS_TRAIN_RENAME + v->type;
		this->GetWidget<NWidgetCore>(WID_VV_REFIT)->tool_tip            = STR_VEHICLE_VIEW_TRAIN_REFIT_TOOLTIP + v->type;
		this->GetWidget<NWidgetCore>(WID_VV_SHOW_ORDERS)->tool_tip      = STR_VEHICLE_VIEW_TRAIN_ORDERS_TOOLTIP + v->type;
		this->GetWidget<NWidgetCore>(WID_VV_SHOW_DETAILS)->tool_tip     = STR_VEHICLE_VIEW_TRAIN_SHOW_DETAILS_TOOLTIP + v->type;
		this->GetWidget<NWidgetCore>(WID_VV_CLONE)->tool_tip            = STR_VEHICLE_VIEW_CLONE_TRAIN_INFO + v->type;

		this->UpdateButtonStatus();
	}

	void Close() override
	{
		if (this->window_number != INVALID_VEHICLE) {
			const Vehicle *v = Vehicle::Get(this->window_number);
			MarkDirtyFocusedRoutePaths(v);
		}
		CloseWindowById(WC_VEHICLE_ORDERS, this->window_number, false);
		CloseWindowById(WC_VEHICLE_REFIT, this->window_number, false);
		CloseWindowById(WC_VEHICLE_DETAILS, this->window_number, false);
		CloseWindowById(WC_VEHICLE_TIMETABLE, this->window_number, false);

		if (this->fixed_route_overlay_active) {
			RemoveFixedViewportRoutePath(this->window_number);
		}

		this->Window::Close();
	}

	virtual void OnFocus(Window *previously_focused_window) override
	{
		if (HasFocusedVehicleChanged(this->window_number, previously_focused_window)) {
			if (this->window_number != INVALID_VEHICLE) {
				const Vehicle *v = Vehicle::Get(this->window_number);
				MarkDirtyFocusedRoutePaths(v);
			}
		}
	}

	virtual void OnFocusLost(bool closing, Window *newly_focused_window) override
	{
		if (HasFocusedVehicleChanged(this->window_number, newly_focused_window)) {
			if (this->window_number != INVALID_VEHICLE) {
				const Vehicle *v = Vehicle::Get(this->window_number);
				MarkDirtyFocusedRoutePaths(v);
			}
		}
	}

	void UpdateWidgetSize(int widget, Dimension *size, const Dimension &padding, Dimension *fill, Dimension *resize) override
	{
		const Vehicle *v = Vehicle::Get(this->window_number);
		switch (widget) {
			case WID_VV_START_STOP:
				size->height = std::max<uint>({size->height, (uint)FONT_HEIGHT_NORMAL, GetScaledSpriteSize(SPR_WARNING_SIGN).height, GetScaledSpriteSize(SPR_FLAG_VEH_STOPPED).height, GetScaledSpriteSize(SPR_FLAG_VEH_RUNNING).height}) + padding.height;
				break;

			case WID_VV_FORCE_PROCEED:
				if (v->type != VEH_TRAIN) {
					size->height = 0;
					size->width = 0;
				}
				break;

			case WID_VV_VIEWPORT:
				size->width = VV_INITIAL_VIEWPORT_WIDTH;
				size->height = (v->type == VEH_TRAIN) ? VV_INITIAL_VIEWPORT_HEIGHT_TRAIN : VV_INITIAL_VIEWPORT_HEIGHT;
				break;
		}
	}

	void OnPaint() override
	{
		const Vehicle *v = Vehicle::Get(this->window_number);
		bool is_localcompany = v->owner == _local_company;
		bool can_control = IsVehicleControlAllowed(v, _local_company);
		bool refitable_and_stopped_in_depot = IsVehicleRefitable(v);

		this->SetWidgetDisabledState(WID_VV_RENAME, !is_localcompany);
		this->SetWidgetDisabledState(WID_VV_GOTO_DEPOT, !is_localcompany);
		this->SetWidgetDisabledState(WID_VV_REFIT, !refitable_and_stopped_in_depot || !is_localcompany);
		this->SetWidgetDisabledState(WID_VV_CLONE, !is_localcompany);

		if (v->type == VEH_TRAIN) {
			this->SetWidgetLoweredState(WID_VV_FORCE_PROCEED, Train::From(v)->force_proceed == TFP_SIGNAL);
			this->SetWidgetDisabledState(WID_VV_FORCE_PROCEED, !can_control);
		}

		if (v->type == VEH_TRAIN || v->type == VEH_ROAD) {
			this->SetWidgetDisabledState(WID_VV_TURN_AROUND, !can_control);
		}

		this->SetWidgetDisabledState(WID_VV_ORDER_LOCATION, v->current_order.GetLocation(v) == INVALID_TILE);

		this->DrawWidgets();
	}

	void SetStringParameters(int widget) const override
	{
		if (widget != WID_VV_CAPTION) return;

		const Vehicle *v = Vehicle::Get(this->window_number);
		SetDParam(0, v->index);
	}

	void DrawWidget(const Rect &r, int widget) const override
	{
		if (widget != WID_VV_START_STOP) return;

		const Vehicle *v = Vehicle::Get(this->window_number);
		bool show_order_number = false;
		StringID str;
		TextColour text_colour = TC_FROMSTRING;
		if (v->vehstatus & VS_CRASHED) {
			str = STR_VEHICLE_STATUS_CRASHED;
		} else if ((v->breakdown_ctr == 1 || (v->type == VEH_TRAIN && Train::From(v)->flags & VRF_IS_BROKEN)) && !mouse_over_start_stop) {
			const Vehicle *w = (v->type == VEH_TRAIN) ? GetMostSeverelyBrokenEngine(Train::From(v)) : v;
			if (_settings_game.vehicle.improved_breakdowns || w->breakdown_type == BREAKDOWN_RV_CRASH || w->breakdown_type == BREAKDOWN_BRAKE_OVERHEAT) {
				str = STR_VEHICLE_STATUS_BROKEN_DOWN_VEL;
				SetDParam(3, v->GetDisplaySpeed());
			} else {
				str = STR_VEHICLE_STATUS_BROKEN_DOWN;
			}

			if (v->type == VEH_AIRCRAFT) {
				SetDParam(0, _aircraft_breakdown_strings[v->breakdown_type]);
				if (v->breakdown_type == BREAKDOWN_AIRCRAFT_SPEED) {
					SetDParam(1, v->breakdown_severity << 3);
				} else {
					SetDParam(1, v->current_order.GetDestination());
				}
			} else {
				SetDParam(0, STR_BREAKDOWN_TYPE_CRITICAL + w->breakdown_type);

				if (w->breakdown_type == BREAKDOWN_LOW_SPEED) {
					SetDParam(1, std::min(w->First()->GetDisplayMaxSpeed(), w->breakdown_severity >> ((v->type == VEH_TRAIN) ? 0 : 1)));
				} else if (w->breakdown_type == BREAKDOWN_LOW_POWER) {
					int percent;
					if (v->type == VEH_TRAIN) {
						uint32 power, te;
						Train::From(v)->CalculatePower(power, te, true);
						percent = (100 * power) / Train::From(v)->gcache.cached_power;
					} else {
						percent = w->breakdown_severity * 100 / 256;
					}
					SetDParam(1, percent);
				}
			}
		} else if (v->vehstatus & VS_STOPPED && (!mouse_over_start_stop || v->IsStoppedInDepot())) {
			if (v->type == VEH_TRAIN) {
				if (v->cur_speed == 0) {
					if (Train::From(v)->gcache.cached_power == 0) {
						str = STR_VEHICLE_STATUS_TRAIN_NO_POWER;
					} else {
						str = STR_VEHICLE_STATUS_STOPPED;
					}
				} else {
					SetDParam(0, PackVelocity(v->GetDisplaySpeed(), v->type));
					str = STR_VEHICLE_STATUS_TRAIN_STOPPING_VEL;
				}
			} else if (v->type == VEH_ROAD) {
				if (RoadVehicle::From(v)->IsRoadVehicleStopped()) {
					str = STR_VEHICLE_STATUS_STOPPED;
				} else {
					SetDParam(0, v->GetDisplaySpeed());
					str = STR_VEHICLE_STATUS_TRAIN_STOPPING_VEL;
				}
			} else { // no train/RV
				str = STR_VEHICLE_STATUS_STOPPED;
			}
		} else if (v->type == VEH_TRAIN && HasBit(Train::From(v)->flags, VRF_TRAIN_STUCK) && !v->current_order.IsType(OT_LOADING) && !mouse_over_start_stop) {
			str = HasBit(Train::From(v)->flags, VRF_WAITING_RESTRICTION) ? STR_VEHICLE_STATUS_TRAIN_STUCK_WAIT_RESTRICTION : STR_VEHICLE_STATUS_TRAIN_STUCK;
		} else if (v->type == VEH_TRAIN && Train::From(v)->reverse_distance > 1) {
			if (Train::From(v)->track == TRACK_BIT_DEPOT) {
				str = STR_VEHICLE_STATUS_TRAIN_MOVING_DEPOT;
			} else {
				str = STR_VEHICLE_STATUS_TRAIN_REVERSING;
				SetDParam(0, v->GetDisplaySpeed());
			}
		} else if (v->type == VEH_AIRCRAFT && HasBit(Aircraft::From(v)->flags, VAF_DEST_TOO_FAR) && !v->current_order.IsType(OT_LOADING)) {
			str = STR_VEHICLE_STATUS_AIRCRAFT_TOO_FAR;
		} else { // vehicle is in a "normal" state, show current order
			switch (v->current_order.GetType()) {
				case OT_GOTO_STATION: {
					show_order_number = true;
					text_colour = TC_LIGHT_BLUE;
					SetDParam(0, v->current_order.GetDestination());
					SetDParam(1, PackVelocity(v->GetDisplaySpeed(), v->type));
					str = HasBit(v->vehicle_flags, VF_PATHFINDER_LOST) ? STR_VEHICLE_STATUS_CANNOT_REACH_STATION_VEL : STR_VEHICLE_STATUS_HEADING_FOR_STATION_VEL;
					break;
				}

				case OT_GOTO_DEPOT: {
					show_order_number = true;
					text_colour = TC_ORANGE;
					SetDParam(0, v->type);
					SetDParam(1, v->current_order.GetDestination());
					SetDParam(2, PackVelocity(v->GetDisplaySpeed(), v->type));
					if (v->current_order.GetDestination() == INVALID_DEPOT) {
						/* This case *only* happens when multiple nearest depot orders
						 * follow each other (including an order list only one order: a
						 * nearest depot order) and there are no reachable depots.
						 * It is primarily to guard for the case that there is no
						 * depot with index 0, which would be used as fallback for
						 * evaluating the string in the status bar. */
						str = STR_EMPTY;
					} else if (v->current_order.GetDepotActionType() & ODATFB_SELL) {
						str = STR_VEHICLE_STATUS_HEADING_FOR_DEPOT_SELL_VEL;
					} else if (v->current_order.GetDepotActionType() & ODATFB_HALT) {
						str = HasBit(v->vehicle_flags, VF_PATHFINDER_LOST) ? STR_VEHICLE_STATUS_CANNOT_REACH_DEPOT_VEL : STR_VEHICLE_STATUS_HEADING_FOR_DEPOT_VEL;
					} else {
						str = HasBit(v->vehicle_flags, VF_PATHFINDER_LOST) ? STR_VEHICLE_STATUS_CANNOT_REACH_DEPOT_SERVICE_VEL : STR_VEHICLE_STATUS_HEADING_FOR_DEPOT_SERVICE_VEL;
					}
					break;
				}

				case OT_LOADING:
					str = STR_VEHICLE_STATUS_LOADING_UNLOADING;
					break;

				case OT_LOADING_ADVANCE:
					str = STR_VEHICLE_STATUS_LOADING_UNLOADING_ADVANCE;
					SetDParam(0, STR_VEHICLE_STATUS_LOADING_UNLOADING);
					SetDParam(1, v->GetDisplaySpeed());
					break;

				case OT_GOTO_WAYPOINT: {
					show_order_number = true;
					text_colour = TC_LIGHT_BLUE;
					assert(v->type == VEH_TRAIN || v->type == VEH_ROAD || v->type == VEH_SHIP);
					SetDParam(0, v->current_order.GetDestination());
					str = HasBit(v->vehicle_flags, VF_PATHFINDER_LOST) ? STR_VEHICLE_STATUS_CANNOT_REACH_WAYPOINT_VEL : STR_VEHICLE_STATUS_HEADING_FOR_WAYPOINT_VEL;
					SetDParam(1, PackVelocity(v->GetDisplaySpeed(), v->type));
					break;
				}

				case OT_WAITING: {
					str = STR_VEHICLE_STATUS_TRAIN_WAITING_TIMETABLE;
					break;
				}

				case OT_LEAVESTATION:
					if (v->type != VEH_AIRCRAFT) {
						str = STR_VEHICLE_STATUS_LEAVING;
						break;
					}
					FALLTHROUGH;
				default:
					if (v->GetNumManualOrders() == 0) {
						str = STR_VEHICLE_STATUS_NO_ORDERS_VEL;
						SetDParam(0, PackVelocity(v->GetDisplaySpeed(), v->type));
					} else {
						str = STR_EMPTY;
					}
					break;
			}

			if (mouse_over_start_stop) {
				if (v->vehstatus & VS_STOPPED || (v->breakdown_ctr == 1 || (v->type == VEH_TRAIN && Train::From(v)->flags & VRF_IS_BROKEN))) {
					text_colour = TC_RED | TC_FORCED;
				} else if (v->type == VEH_TRAIN && HasBit(Train::From(v)->flags, VRF_TRAIN_STUCK) && !v->current_order.IsType(OT_LOADING)) {
					text_colour = TC_ORANGE | TC_FORCED;
				}
			}
		}

		if (_settings_client.gui.show_order_number_vehicle_view && show_order_number && v->cur_implicit_order_index < v->GetNumOrders()) {
			_temp_special_strings[0] = GetString(str);
			SetDParam(0, v->cur_implicit_order_index + 1);
			SetDParam(1, SPECSTR_TEMP_START);
			str = STR_VEHICLE_VIEW_ORDER_NUMBER;
		}

		/* Draw the flag plus orders. */
		bool rtl = (_current_text_dir == TD_RTL);
		uint icon_width = std::max({GetScaledSpriteSize(SPR_WARNING_SIGN).width, GetScaledSpriteSize(SPR_FLAG_VEH_STOPPED).width, GetScaledSpriteSize(SPR_FLAG_VEH_RUNNING).width});
		int lowered = this->IsWidgetLowered(widget) ? WidgetDimensions::scaled.pressed : 0;
		Rect tr = r.Shrink(WidgetDimensions::scaled.framerect).Translate(lowered, lowered);
		SpriteID image = ((v->vehstatus & VS_STOPPED) != 0) ? SPR_FLAG_VEH_STOPPED : (HasBit(v->vehicle_flags, VF_PATHFINDER_LOST)) ? SPR_WARNING_SIGN : SPR_FLAG_VEH_RUNNING;
		DrawSpriteIgnorePadding(image, PAL_NONE, tr.WithWidth(icon_width, rtl), false, SA_CENTER);
		tr = tr.Indent(icon_width + WidgetDimensions::scaled.imgbtn.Horizontal(), rtl);
		DrawString(tr.left, tr.right, CenterBounds(tr.top, tr.bottom, FONT_HEIGHT_NORMAL), str, text_colour, SA_HOR_CENTER);
	}

	void OnClick(Point pt, int widget, int click_count) override
	{
		const Vehicle *v = Vehicle::Get(this->window_number);

		switch (widget) {
			case WID_VV_RENAME: { // rename
				SetDParam(0, v->index);
				ShowQueryString(STR_VEHICLE_NAME, STR_QUERY_RENAME_TRAIN_CAPTION + v->type,
						MAX_LENGTH_VEHICLE_NAME_CHARS, this, CS_ALPHANUMERAL, QSF_ENABLE_DEFAULT | QSF_LEN_IN_CHARS);
				break;
			}

			case WID_VV_START_STOP: // start stop
				StartStopVehicle(v, false);
				break;

			case WID_VV_ORDER_LOCATION: {
				/* Scroll to current order destination */
				TileIndex tile = v->current_order.GetLocation(v);
				if (tile == INVALID_TILE) break;

				if (_ctrl_pressed) {
					ShowExtraViewportWindow(tile);
				} else {
					ScrollMainWindowToTile(tile);
				}
				break;
			}

			case WID_VV_LOCATION: // center main view
				if (_ctrl_pressed) {
					ShowExtraViewportWindow(TileVirtXY(v->x_pos, v->y_pos));
					this->HandleButtonClick(widget);
				} else if (_shift_pressed) {
					this->fixed_route_overlay_active = !this->fixed_route_overlay_active;
					this->SetWidgetLoweredState(widget, this->fixed_route_overlay_active);
					this->SetWidgetDirty(widget);
					if (this->fixed_route_overlay_active) {
						AddFixedViewportRoutePath(this->window_number);
					} else {
						RemoveFixedViewportRoutePath(this->window_number);
					}
				} else {
					const Window *mainwindow = GetMainWindow();
					if (click_count > 1 && mainwindow->viewport->zoom < ZOOM_LVL_DRAW_MAP) {
						/* main window 'follows' vehicle */
						mainwindow->viewport->follow_vehicle = v->index;
					} else {
						ScrollMainWindowTo(v->x_pos, v->y_pos, v->z_pos);
					}
					this->HandleButtonClick(widget);
				}
				break;

			case WID_VV_GOTO_DEPOT: // goto hangar
				if (_shift_pressed) {
					if (HandlePlacePushButton(this, WID_VV_GOTO_DEPOT, ANIMCURSOR_PICKSTATION, HT_RECT)) {
						this->depot_select_ctrl_pressed = _ctrl_pressed;
						this->depot_select_active = true;
					}
				} else if (_ctrl_pressed && _settings_client.gui.show_depot_sell_gui && v->current_order.IsType(OT_GOTO_DEPOT)) {
					OrderDepotActionFlags flags = v->current_order.GetDepotActionType() & (ODATFB_HALT | ODATFB_SELL);
					DropDownList list;
					list.emplace_back(new DropDownListStringItem(STR_VEHICLE_LIST_SEND_FOR_SERVICING, DEPOT_SERVICE | DEPOT_DONT_CANCEL, !flags));
					list.emplace_back(new DropDownListStringItem(BaseVehicleListWindow::vehicle_depot_name[v->type], DEPOT_DONT_CANCEL, flags == ODATFB_HALT));
					list.emplace_back(new DropDownListStringItem(BaseVehicleListWindow::vehicle_depot_sell_name[v->type], DEPOT_SELL | DEPOT_DONT_CANCEL, flags == (ODATFB_HALT | ODATFB_SELL)));
					list.emplace_back(new DropDownListStringItem(STR_VEHICLE_LIST_CANCEL_DEPOT_SERVICE, DEPOT_CANCEL, false));
					ShowDropDownList(this, std::move(list), -1, widget);
				} else {
					this->HandleButtonClick(WID_VV_GOTO_DEPOT);
					DoCommandP(v->tile, v->index | (_ctrl_pressed ? DEPOT_SERVICE : 0U), 0, GetCmdSendToDepot(v));
				}
				break;
			case WID_VV_REFIT: // refit
				ShowVehicleRefitWindow(v, INVALID_VEH_ORDER_ID, this);
				break;
			case WID_VV_SHOW_ORDERS: // show orders
				if (_ctrl_pressed) {
					ShowTimetableWindow(v);
				} else {
					ShowOrdersWindow(v);
				}
				break;
			case WID_VV_SHOW_DETAILS: // show details
				if (_ctrl_pressed) {
					ShowCompanyGroupForVehicle(v);
				} else {
					ShowVehicleDetailsWindow(v);
				}
				break;
			case WID_VV_CLONE: // clone vehicle
				/* Suppress the vehicle GUI when share-cloning.
				 * There is no point to it except for starting the vehicle.
				 * For starting the vehicle the player has to open the depot GUI, which is
				 * most likely already open, but is also visible in the vehicle viewport. */
				DoCommandP(v->tile, v->index, _ctrl_pressed ? 1 : 0,
										_vehicle_command_translation_table[VCT_CMD_CLONE_VEH][v->type],
										_ctrl_pressed ? nullptr : CcCloneVehicle);
				break;
			case WID_VV_TURN_AROUND: // turn around
				assert(v->IsGroundVehicle());
				DoCommandP(v->tile, v->index, 0,
										_vehicle_command_translation_table[VCT_CMD_TURN_AROUND][v->type]);
				break;
			case WID_VV_FORCE_PROCEED: // force proceed
				assert(v->type == VEH_TRAIN);
				DoCommandP(v->tile, v->index, 0, CMD_FORCE_TRAIN_PROCEED | CMD_MSG(STR_ERROR_CAN_T_MAKE_TRAIN_PASS_SIGNAL));
				break;
		}
	}

	EventState OnHotkey(int hotkey) override
	{
		/* If the hotkey is not for any widget in the UI (i.e. for honking) */
		if (hotkey == WID_VV_HONK_HORN) {
			const Window *mainwindow = GetMainWindow();
			const Vehicle *v = Vehicle::Get(window_number);
			/* Only play the sound if we're following this vehicle */
			if (mainwindow->viewport->follow_vehicle == v->index) {
				v->PlayLeaveStationSound(true);
			}
		}
		return Window::OnHotkey(hotkey);
	}

	void OnQueryTextFinished(char *str) override
	{
		if (str == nullptr) return;

		DoCommandP(0, this->window_number, 0, CMD_RENAME_VEHICLE | CMD_MSG(STR_ERROR_CAN_T_RENAME_TRAIN + Vehicle::Get(this->window_number)->type), nullptr, str);
	}

	virtual void OnDropdownSelect(int widget, int index) override
	{
		switch (widget) {
			case WID_VV_GOTO_DEPOT: {
				const Vehicle *v = Vehicle::Get(this->window_number);
				DoCommandP(v->tile, v->index | index, 0, GetCmdSendToDepot(v));
				break;
			}
		}
	}

	virtual void OnTimeout() override
	{
		if (!this->depot_select_active) {
			this->RaiseWidget(WID_VV_GOTO_DEPOT);
			this->SetWidgetDirty(WID_VV_GOTO_DEPOT);
		}
		if (!this->fixed_route_overlay_active) {
			this->RaiseWidget(WID_VV_LOCATION);
			this->SetWidgetDirty(WID_VV_LOCATION);
		}
	}

	virtual void OnPlaceObject(Point pt, TileIndex tile) override
	{
		const Vehicle *v = Vehicle::Get(this->window_number);
		if (IsDepotTile(tile) && GetDepotVehicleType(tile) == v->type && IsInfraTileUsageAllowed(v->type, v->owner, tile)) {
			if (v->type == VEH_ROAD && (GetPresentRoadTypes(tile) & RoadVehicle::From(v)->compatible_roadtypes) == 0) return;
			if (v->type == VEH_TRAIN && !HasBit(Train::From(v)->compatible_railtypes, GetRailType(tile))) return;
			DoCommandP(v->tile, v->index | (this->depot_select_ctrl_pressed ? DEPOT_SERVICE : 0U) | DEPOT_SPECIFIC, tile, GetCmdSendToDepot(v));
			ResetObjectToPlace();
			this->RaiseButtons();
		}
	}

	virtual void OnPlaceObjectAbort() override
	{
		this->depot_select_active = false;
		this->RaiseWidget(WID_VV_GOTO_DEPOT);
		this->SetWidgetDirty(WID_VV_GOTO_DEPOT);
	}

	virtual bool OnRightClick(Point pt, int widget) override
	{
		if (widget == WID_VV_GOTO_DEPOT && _settings_client.gui.hover_delay_ms == 0) {
			const Vehicle *v = Vehicle::Get(this->window_number);
			if (_settings_client.gui.show_depot_sell_gui && v->current_order.IsType(OT_GOTO_DEPOT)) {
				GuiShowTooltips(this, STR_VEHICLE_VIEW_SEND_TO_DEPOT_MENU, TCC_RIGHT_CLICK);
			} else {
				SetDParam(0, STR_VEHICLE_VIEW_TRAIN_SEND_TO_DEPOT_TOOLTIP + v->type);
				GuiShowTooltips(this, STR_VEHICLE_VIEW_SEND_TO_DEPOT_TOOLTIP_SHIFT, TCC_RIGHT_CLICK, 1);
			}
		}
		return false;
	}

	virtual bool OnTooltip(Point pt, int widget, TooltipCloseCondition close_cond) override
	{
		if (widget == WID_VV_GOTO_DEPOT) {
			const Vehicle *v = Vehicle::Get(this->window_number);
			if (_settings_client.gui.show_depot_sell_gui && v->current_order.IsType(OT_GOTO_DEPOT)) {
				GuiShowTooltips(this, STR_VEHICLE_VIEW_SEND_TO_DEPOT_MENU, close_cond);
			} else {
				SetDParam(0, STR_VEHICLE_VIEW_TRAIN_SEND_TO_DEPOT_TOOLTIP + v->type);
				GuiShowTooltips(this, STR_VEHICLE_VIEW_SEND_TO_DEPOT_TOOLTIP_SHIFT, close_cond, 1);
			}
			return true;
		}
		if (widget == WID_VV_LOCATION) {
			const Vehicle *v = Vehicle::Get(this->window_number);
			SetDParam(0, STR_VEHICLE_VIEW_TRAIN_CENTER_TOOLTIP + v->type);
			GuiShowTooltips(this, STR_VEHICLE_VIEW_TRAIN_CENTER_TOOLTIP_EXTRA, close_cond, 1);
			return true;
		}
		return false;
	}

	void OnMouseOver(Point pt, int widget) override
	{
		bool start_stop = widget == WID_VV_START_STOP;
		if (start_stop != mouse_over_start_stop) {
			mouse_over_start_stop = start_stop;
			this->SetWidgetDirty(WID_VV_START_STOP);
		}
	}

	void OnResize() override
	{
		if (this->viewport != nullptr) {
			NWidgetViewport *nvp = this->GetWidget<NWidgetViewport>(WID_VV_VIEWPORT);
			nvp->UpdateViewportCoordinates(this);
		}
	}

	void UpdateButtonStatus()
	{
		const Vehicle *v = Vehicle::Get(this->window_number);
		bool veh_stopped = v->IsStoppedInDepot();

		/* Widget WID_VV_GOTO_DEPOT must be hidden if the vehicle is already stopped in depot.
		 * Widget WID_VV_CLONE_VEH should then be shown, since cloning is allowed only while in depot and stopped.
		 */
		PlaneSelections plane = veh_stopped ? SEL_DC_CLONE : SEL_DC_GOTO_DEPOT;
		NWidgetStacked *nwi = this->GetWidget<NWidgetStacked>(WID_VV_SELECT_DEPOT_CLONE); // Selection widget 'send to depot' / 'clone'.
		if (nwi->shown_plane + SEL_DC_BASEPLANE != plane) {
			this->SelectPlane(plane);
			this->SetWidgetDirty(WID_VV_SELECT_DEPOT_CLONE);
		}
		/* The same system applies to widget WID_VV_REFIT_VEH and VVW_WIDGET_TURN_AROUND.*/
		if (v->IsGroundVehicle()) {
			plane = veh_stopped ? SEL_RT_REFIT : SEL_RT_TURN_AROUND;
			nwi = this->GetWidget<NWidgetStacked>(WID_VV_SELECT_REFIT_TURN);
			if (nwi->shown_plane + SEL_RT_BASEPLANE != plane) {
				this->SelectPlane(plane);
				this->SetWidgetDirty(WID_VV_SELECT_REFIT_TURN);
			}
		}
	}

	virtual void OnRealtimeTick(uint delta_ms) override
	{
		if (_pause_mode != PM_UNPAUSED) this->OnGameTick();
	}

	/**
	 * Some data on this window has become invalid.
	 * @param data Information about the changed data.
	 * @param gui_scope Whether the call is done from GUI scope. You may not do everything when not in GUI scope. See #InvalidateWindowData() for details.
	 */
	void OnInvalidateData(int data = 0, bool gui_scope = true) override
	{
		if (data == VIWD_AUTOREPLACE) {
			/* Autoreplace replaced the vehicle.
			 * Nothing to do for this window. */
			return;
		}

		this->UpdateButtonStatus();
	}

	bool IsNewGRFInspectable() const override
	{
		return ::IsNewGRFInspectable(GetGrfSpecFeature(Vehicle::Get(this->window_number)->type), this->window_number);
	}

	void ShowNewGRFInspectWindow() const override
	{
		::ShowNewGRFInspectWindow(GetGrfSpecFeature(Vehicle::Get(this->window_number)->type), this->window_number);
	}

	static HotkeyList hotkeys;
};

static Hotkey vehicleview_hotkeys[] = {
	Hotkey('H', "honk", WID_VV_HONK_HORN),
	HOTKEY_LIST_END
};
HotkeyList VehicleViewWindow::hotkeys("vehicleview", vehicleview_hotkeys);

/** Vehicle view window descriptor for all vehicles but trains. */
static WindowDesc _vehicle_view_desc(
	WDP_AUTO, "view_vehicle", 250, 116,
	WC_VEHICLE_VIEW, WC_NONE,
	0,
	std::begin(_nested_vehicle_view_widgets), std::end(_nested_vehicle_view_widgets),
	&VehicleViewWindow::hotkeys
);

/**
 * Vehicle view window descriptor for trains. Only minimum_height and
 *  default_height are different for train view.
 */
static WindowDesc _train_view_desc(
	WDP_AUTO, "view_vehicle_train", 250, 134,
	WC_VEHICLE_VIEW, WC_NONE,
	0,
	std::begin(_nested_vehicle_view_widgets), std::end(_nested_vehicle_view_widgets),
	&VehicleViewWindow::hotkeys
);

/** Shows the vehicle view window of the given vehicle. */
void ShowVehicleViewWindow(const Vehicle *v)
{
	AllocateWindowDescFront<VehicleViewWindow>((v->type == VEH_TRAIN) ? &_train_view_desc : &_vehicle_view_desc, v->index);
}

/**
 * Dispatch a "vehicle selected" event if any window waits for it.
 * @param v selected vehicle;
 * @return did any window accept vehicle selection?
 */
bool VehicleClicked(const Vehicle *v)
{
	assert(v != nullptr);
	if (!(_thd.place_mode & HT_VEHICLE)) return false;

	v = v->First();
	if (!v->IsPrimaryVehicle()) return false;

	return _thd.GetCallbackWnd()->OnVehicleSelect(v);
}

/**
 * Dispatch a "vehicle group selected" event if any window waits for it.
 * @param begin iterator to the start of the range of vehicles
 * @param end iterator to the end of the range of vehicles
 * @return did any window accept vehicle group selection?
 */
bool VehicleClicked(VehicleList::const_iterator begin, VehicleList::const_iterator end)
{
	assert(begin != end);
	if (!(_thd.place_mode & HT_VEHICLE)) return false;

	/* If there is only one vehicle in the group, act as if we clicked a single vehicle */
	if (begin + 1 == end) return _thd.GetCallbackWnd()->OnVehicleSelect(*begin);

	return _thd.GetCallbackWnd()->OnVehicleSelect(begin, end);
}

/**
 * Dispatch a "vehicle group selected" event if any window waits for it.
 * @param vehgroup the GUIVehicleGroup representing the vehicle group
 * @return did any window accept vehicle group selection?
 */
bool VehicleClicked(const GUIVehicleGroup &vehgroup)
{
	return VehicleClicked(vehgroup.vehicles_begin, vehgroup.vehicles_end);
}

void StopGlobalFollowVehicle(const Vehicle *v)
{
	Window *w = FindWindowById(WC_MAIN_WINDOW, 0);
	if (w != nullptr && w->viewport->follow_vehicle == v->index) {
		ScrollMainWindowTo(v->x_pos, v->y_pos, v->z_pos, true); // lock the main view on the vehicle's last position
		w->viewport->follow_vehicle = INVALID_VEHICLE;
	}
}


/**
 * This is the Callback method after the construction attempt of a primary vehicle
 * @param result indicates completion (or not) of the operation
 * @param tile unused
 * @param p1 unused
 * @param p2 unused
 * @param cmd unused
 */
void CcBuildPrimaryVehicle(const CommandCost &result, TileIndex tile, uint32 p1, uint32 p2, uint64 p3, uint32 cmd)
{
	if (result.Failed()) return;

	const Vehicle *v = Vehicle::Get(_new_vehicle_id);
	ShowVehicleViewWindow(v);
}

/**
 * Get the width of a vehicle (part) in pixels.
 * @param v Vehicle to get the width for.
 * @return Width of the vehicle.
 */
int GetSingleVehicleWidth(const Vehicle *v, EngineImageType image_type)
{
	switch (v->type) {
		case VEH_TRAIN:
			return Train::From(v)->GetDisplayImageWidth();

		case VEH_ROAD:
			return RoadVehicle::From(v)->GetDisplayImageWidth();

		default:
			bool rtl = _current_text_dir == TD_RTL;
			VehicleSpriteSeq seq;
			v->GetImage(rtl ? DIR_E : DIR_W, image_type, &seq);
			Rect rec = ConvertRect<Rect16, Rect>(seq.GetBounds());
			return UnScaleGUI(rec.Width());
	}
}

/**
 * Get the width of a vehicle (including all parts of the consist) in pixels.
 * @param v Vehicle to get the width for.
 * @return Width of the vehicle.
 */
int GetVehicleWidth(const Vehicle *v, EngineImageType image_type)
{
	if (v->type == VEH_TRAIN || v->type == VEH_ROAD) {
		int vehicle_width = 0;
		for (const Vehicle *u = v; u != nullptr; u = u->Next()) {
			vehicle_width += GetSingleVehicleWidth(u, image_type);
		}
		return vehicle_width;
	} else {
		return GetSingleVehicleWidth(v, image_type);
	}
}

/**
 * Set the mouse cursor to look like a vehicle.
 * @param v Vehicle
 * @param image_type Type of vehicle image to use.
 */
void SetMouseCursorVehicle(const Vehicle *v, EngineImageType image_type)
{
	bool rtl = _current_text_dir == TD_RTL;

	_cursor.sprite_count = 0;
	int total_width = 0;
	int y_offset = 0;
	bool rotor_seq = false; // Whether to draw the rotor of the vehicle in this step.
	bool is_ground_vehicle = v->IsGroundVehicle();

	while (v != nullptr) {
		if (total_width >= ScaleSpriteTrad(2 * (int)VEHICLEINFO_FULL_VEHICLE_WIDTH)) break;

		PaletteID pal = (v->vehstatus & VS_CRASHED) ? PALETTE_CRASH : GetVehiclePalette(v);
		VehicleSpriteSeq seq;

		if (rotor_seq) {
			GetCustomRotorSprite(Aircraft::From(v), image_type, &seq);
			if (!seq.IsValid()) seq.Set(SPR_ROTOR_STOPPED);
			y_offset = -ScaleSpriteTrad(5);
		} else {
			v->GetImage(rtl ? DIR_E : DIR_W, image_type, &seq);
		}

		if (_cursor.sprite_count + seq.count > lengthof(_cursor.sprite_seq)) break;

		int x_offs = 0;
		if (v->type == VEH_TRAIN) x_offs = Train::From(v)->GetCursorImageOffset();

		for (uint i = 0; i < seq.count; ++i) {
			PaletteID pal2 = (v->vehstatus & VS_CRASHED) || !seq.seq[i].pal ? pal : seq.seq[i].pal;
			_cursor.sprite_seq[_cursor.sprite_count].sprite = seq.seq[i].sprite;
			_cursor.sprite_seq[_cursor.sprite_count].pal = pal2;
			_cursor.sprite_pos[_cursor.sprite_count].x = rtl ? (-total_width + x_offs) : (total_width + x_offs);
			_cursor.sprite_pos[_cursor.sprite_count].y = y_offset;
			_cursor.sprite_count++;
		}

		if (v->type == VEH_AIRCRAFT && v->subtype == AIR_HELICOPTER && !rotor_seq) {
			/* Draw rotor part in the next step. */
			rotor_seq = true;
		} else {
			total_width += GetSingleVehicleWidth(v, image_type);
			v = v->HasArticulatedPart() ? v->GetNextArticulatedPart() : nullptr;
		}
	}

	if (is_ground_vehicle) {
		/* Center trains and road vehicles on the front vehicle */
		int offs = (ScaleSpriteTrad(VEHICLEINFO_FULL_VEHICLE_WIDTH) - total_width) / 2;
		if (rtl) offs = -offs;
		for (uint i = 0; i < _cursor.sprite_count; ++i) {
			_cursor.sprite_pos[i].x += offs;
		}
	}

	UpdateCursorSize();
}<|MERGE_RESOLUTION|>--- conflicted
+++ resolved
@@ -270,80 +270,18 @@
 		this->unitnumber_digits = CountDigitsForAllocatingSpace(max_num_vehicles);
 	}
 	this->FilterVehicleList();
-<<<<<<< HEAD
 	this->CountOwnVehicles();
-=======
->>>>>>> 30eba33f
 
 	this->vehgroups.RebuildDone();
 	this->vscroll->SetCount(this->vehgroups.size());
 }
 
-<<<<<<< HEAD
 static bool GroupCargoFilter(const GUIVehicleGroup* group, const CargoID cid)
 {
 	if (cid == CF_ANY) return true;
 	for (VehicleList::const_iterator v = group->vehicles_begin; v != group->vehicles_end; ++v) {
 		if (VehicleCargoFilter(*v, cid)) return true;
-=======
-/**
- * Check whether a single vehicle should pass the filter.
- *
- * @param v The vehicle to check.
- * @param cid The cargo to filter for.
- * @return true iff the vehicle carries the cargo.
- */
-static bool CargoFilterSingle(const Vehicle *v, const CargoID cid)
-{
-	if (cid == BaseVehicleListWindow::CF_ANY) {
-		return true;
-	} else if (cid == BaseVehicleListWindow::CF_NONE) {
-		for (const Vehicle *w = v; w != nullptr; w = w->Next()) {
-			if (w->cargo_cap > 0) {
-				return false;
-			}
-		}
-		return true;
-	} else if (cid == BaseVehicleListWindow::CF_FREIGHT) {
-		bool have_capacity = false;
-		for (const Vehicle *w = v; w != nullptr; w = w->Next()) {
-			if (w->cargo_cap > 0) {
-				if (IsCargoInClass(w->cargo_type, CC_PASSENGERS)) {
-					return false;
-				} else {
-					have_capacity = true;
-				}
-			}
-		}
-		return have_capacity;
-	} else {
-		for (const Vehicle *w = v; w != nullptr; w = w->Next()) {
-			if (w->cargo_cap > 0 && w->cargo_type == cid) {
-				return true;
-			}
-		}
-		return false;
->>>>>>> 30eba33f
-	}
-	return false;
-}
-
-/**
- * Check whether a vehicle can carry a specific cargo.
- *
- * @param vehgroup The vehicle group which contains the vehicle to be checked
- * @param cid The cargo what we are looking for
- * @return Whether the vehicle can carry the specified cargo or not
- */
-static bool CargoFilter(const GUIVehicleGroup *vehgroup, const CargoID cid)
-{
-	auto it = vehgroup->vehicles_begin;
-
-	/* Check if any vehicle in the group matches; if so, the whole group does. */
-	for (; it != vehgroup->vehicles_end; it++) {
-		if (CargoFilterSingle(*it, cid)) return true;
-	}
-
+	}
 	return false;
 }
 
@@ -2156,7 +2094,7 @@
 				if (v->IsChainInDepot()) {
 					tc = TC_BLUE;
 				} else {
-					tc = (v->age > v->max_age - CalendarTime::DAYS_IN_LEAP_YEAR) ? TC_RED : TC_BLACK;
+					tc = (v->age > v->max_age - DAYS_IN_LEAP_YEAR) ? TC_RED : TC_BLACK;
 				}
 
 				SetDParam(0, v->unitnumber);
@@ -3131,11 +3069,7 @@
 
 			case WID_VD_SERVICING_INTERVAL:
 				SetDParamMaxValue(0, MAX_SERVINT_DAYS); // Roughly the maximum interval
-<<<<<<< HEAD
 				SetDParamMaxValue(1, MAX_YEAR * DAYS_IN_YEAR); // Roughly the maximum year
-=======
-				SetDParamMaxValue(1, TimerGameCalendar::DateAtStartOfYear(CalendarTime::MAX_YEAR)); // Roughly the maximum year
->>>>>>> 30eba33f
 				size->width = std::max(
 					GetStringBoundingBox(STR_VEHICLE_DETAILS_SERVICING_INTERVAL_PERCENT).width,
 					GetStringBoundingBox(STR_VEHICLE_DETAILS_SERVICING_INTERVAL_DAYS).width
@@ -3192,9 +3126,9 @@
 				Rect tr = r.Shrink(WidgetDimensions::scaled.framerect);
 
 				/* Draw running cost */
-				SetDParam(1, TimerGameCalendar::DateToYear(v->age));
-				SetDParam(0, (v->age + CalendarTime::DAYS_IN_YEAR < v->max_age) ? STR_VEHICLE_INFO_AGE : STR_VEHICLE_INFO_AGE_RED);
-				SetDParam(2, TimerGameCalendar::DateToYear(v->max_age));
+				SetDParam(1, DateToYear(v->age));
+				SetDParam(0, (v->age + DAYS_IN_YEAR < v->max_age) ? STR_VEHICLE_INFO_AGE : STR_VEHICLE_INFO_AGE_RED);
+				SetDParam(2, DateToYear(v->max_age));
 				SetDParam(3, v->GetDisplayRunningCost());
 				DrawString(tr, STR_VEHICLE_INFO_AGE_RUNNING_COST_YR);
 				tr.top += FONT_HEIGHT_NORMAL;
@@ -3612,7 +3546,7 @@
 
 	StringID msg = (v->vehstatus & VS_STOPPED) ? STR_VEHICLE_COMMAND_STOPPED : STR_VEHICLE_COMMAND_STARTED;
 	Point pt = RemapCoords(v->x_pos, v->y_pos, v->z_pos);
-	AddTextEffect(msg, pt.x, pt.y, Ticks::DAY_TICKS, TE_RISING);
+	AddTextEffect(msg, pt.x, pt.y, DAY_TICKS, TE_RISING);
 }
 
 /**
