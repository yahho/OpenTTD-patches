/* $Id$ */

/*
 * This file is part of OpenTTD.
 * OpenTTD is free software; you can redistribute it and/or modify it under the terms of the GNU General Public License as published by the Free Software Foundation, version 2.
 * OpenTTD is distributed in the hope that it will be useful, but WITHOUT ANY WARRANTY; without even the implied warranty of MERCHANTABILITY or FITNESS FOR A PARTICULAR PURPOSE.
 * See the GNU General Public License for more details. You should have received a copy of the GNU General Public License along with OpenTTD. If not, see <http://www.gnu.org/licenses/>.
 */

/** @file train_cmd.cpp Handling of trains. */

#include "stdafx.h"
#include "error.h"
#include "articulated_vehicles.h"
#include "command_func.h"
#include "pathfinder/npf/npf_func.h"
#include "pathfinder/yapf/yapf.hpp"
#include "news_func.h"
#include "company_func.h"
#include "newgrf_sound.h"
#include "newgrf_text.h"
#include "strings_func.h"
#include "viewport_func.h"
#include "vehicle_func.h"
#include "sound_func.h"
#include "ai/ai.hpp"
#include "game/game.hpp"
#include "newgrf_station.h"
#include "effectvehicle_func.h"
#include "network/network.h"
#include "spritecache.h"
#include "core/random_func.hpp"
#include "company_base.h"
#include "newgrf.h"
#include "infrastructure_func.h"
#include "order_backup.h"
#include "zoom_func.h"
#include "newgrf_debug.h"
#include "tracerestrict.h"
#include "tbtr_template_vehicle_func.h"
#include "autoreplace_func.h"
#include "engine_func.h"
#include "bridge_signal_map.h"
#include "scope_info.h"

#include "table/strings.h"
#include "table/train_cmd.h"

#include "safeguards.h"

static Track ChooseTrainTrack(Train *v, TileIndex tile, DiagDirection enterdir, TrackBits tracks, bool force_res, bool *p_got_reservation, bool mark_stuck);
static bool TrainApproachingLineEnd(Train *v, bool signal, bool reverse);
static bool TrainCheckIfLineEnds(Train *v, bool reverse = true);
static bool TrainCanLeaveTile(const Train *v);
static inline bool CheckCompatibleRail(const Train *v, TileIndex tile);
bool TrainController(Train *v, Vehicle *nomove, bool reverse = true); // Also used in vehicle_sl.cpp.
static TileIndex TrainApproachingCrossingTile(const Train *v);
static void CheckIfTrainNeedsService(Train *v);
static void CheckNextTrainTile(Train *v);
TileIndex VehiclePosTraceRestrictPreviousSignalCallback(const Train *v, const void *);
static void TrainEnterStation(Train *v, StationID station);

static const byte _vehicle_initial_x_fract[4] = {10, 8, 4,  8};
static const byte _vehicle_initial_y_fract[4] = { 8, 4, 8, 10};

template <>
bool IsValidImageIndex<VEH_TRAIN>(uint8 image_index)
{
	return image_index < lengthof(_engine_sprite_base);
}


/**
 * Return the cargo weight multiplier to use for a rail vehicle
 * @param cargo Cargo type to get multiplier for
 * @return Cargo weight multiplier
 */
byte FreightWagonMult(CargoID cargo)
{
	if (!CargoSpec::Get(cargo)->is_freight) return 1;
	return _settings_game.vehicle.freight_trains;
}

/** Checks if lengths of all rail vehicles are valid. If not, shows an error message. */
void CheckTrainsLengths()
{
	const Train *v;
	bool first = true;

	FOR_ALL_TRAINS(v) {
		if (v->First() == v && !(v->vehstatus & VS_CRASHED)) {
			for (const Train *u = v, *w = v->Next(); w != NULL; u = w, w = w->Next()) {
				if (u->track != TRACK_BIT_DEPOT) {
					if ((w->track != TRACK_BIT_DEPOT &&
							max(abs(u->x_pos - w->x_pos), abs(u->y_pos - w->y_pos)) != u->CalcNextVehicleOffset()) ||
							(w->track == TRACK_BIT_DEPOT && TicksToLeaveDepot(u) <= 0)) {
						SetDParam(0, v->index);
						SetDParam(1, v->owner);
						ShowErrorMessage(STR_BROKEN_VEHICLE_LENGTH, INVALID_STRING_ID, WL_CRITICAL);

						if (!_networking && first) {
							first = false;
							DoCommandP(0, PM_PAUSED_ERROR, 1, CMD_PAUSE);
						}
						/* Break so we warn only once for each train. */
						break;
					}
				}
			}
		}
	}
}

/**
 * Checks the breakdown flags (VehicleRailFlags 9-12) and sets the correct value in the first vehicle of the consist.
 * This function is generally only called to check if a flag may be cleared.
 * @param v the front engine
 * @param flags bitmask of the flags to check.
 */
void CheckBreakdownFlags(Train *v)
{
	assert(v->IsFrontEngine());
	/* clear the flags we're gonna check first, we'll set them again later (if applicable) */
	CLRBITS(v->flags, (1 << VRF_BREAKDOWN_BRAKING) | VRF_IS_BROKEN);

	for (const Train *w = v; w != NULL; w = w->Next()) {
		if (v->IsEngine() || w->IsMultiheaded()) {
			if (w->breakdown_ctr == 2) {
				SetBit(v->flags, VRF_BREAKDOWN_BRAKING);
			} else if (w->breakdown_ctr == 1) {
				switch (w->breakdown_type) {
					case BREAKDOWN_CRITICAL:
					case BREAKDOWN_RV_CRASH:
					case BREAKDOWN_EM_STOP:   SetBit(v->flags, VRF_BREAKDOWN_STOPPED); break;
					case BREAKDOWN_LOW_SPEED: SetBit(v->flags, VRF_BREAKDOWN_SPEED);   break;
					case BREAKDOWN_LOW_POWER: SetBit(v->flags, VRF_BREAKDOWN_POWER);   break;
				}
			}
		}
	}
}

uint16 GetTrainVehicleMaxSpeed(const Train *u, const RailVehicleInfo *rvi_u, const Train *front)
{
	const uint16 base_speed = GetVehicleProperty(u, PROP_TRAIN_SPEED, rvi_u->max_speed);
	uint16 speed = base_speed;
	if (HasBit(u->flags, VRF_NEED_REPAIR) && front->IsFrontEngine()) {
		for (uint i = 0; i < u->critical_breakdown_count; i++) {
			speed = min(speed - (speed / (front->tcache.cached_num_engines + 2)) + 1, speed);
		}
	}

	/* clamp speed to be no less than lower of 5mph and 1/8 of base speed */
	speed = max<uint16>(speed, min<uint16>(5, (base_speed + 7) >> 3));

	if (HasBit(u->flags, VRF_HAS_HIT_RV) && front->IsFrontEngine()) {
		speed = min(speed, 30);
	}
	return speed;
}

/**
 * Recalculates the cached stuff of a train. Should be called each time a vehicle is added
 * to/removed from the chain, and when the game is loaded.
 * Note: this needs to be called too for 'wagon chains' (in the depot, without an engine)
 * @param allowed_changes Stuff that is allowed to change.
 */
void Train::ConsistChanged(ConsistChangeFlags allowed_changes)
{
	uint16 max_speed = UINT16_MAX;

	assert(this->IsFrontEngine() || this->IsFreeWagon());

	const RailVehicleInfo *rvi_v = RailVehInfo(this->engine_type);
	EngineID first_engine = this->IsFrontEngine() ? this->engine_type : INVALID_ENGINE;
	this->gcache.cached_total_length = 0;
	this->compatible_railtypes = RAILTYPES_NONE;
	this->tcache.cached_num_engines = 0;

	bool train_can_tilt = true;

	for (Train *u = this; u != NULL; u = u->Next()) {
		const RailVehicleInfo *rvi_u = RailVehInfo(u->engine_type);

		/* Check the this->first cache. */
		assert_msg(u->First() == this, "u: %s, this: %s",
				scope_dumper().VehicleInfo(u), scope_dumper().VehicleInfo(this));

		/* update the 'first engine' */
		u->gcache.first_engine = this == u ? INVALID_ENGINE : first_engine;
		u->railtype = rvi_u->railtype;

		if (u->IsEngine()) first_engine = u->engine_type;

		/* Set user defined data to its default value */
		u->tcache.user_def_data = rvi_u->user_def_data;
		this->InvalidateNewGRFCache();
		u->InvalidateNewGRFCache();
	}

	for (Train *u = this; u != NULL; u = u->Next()) {
		/* Update user defined data (must be done before other properties) */
		u->tcache.user_def_data = GetVehicleProperty(u, PROP_TRAIN_USER_DATA, u->tcache.user_def_data);
		this->InvalidateNewGRFCache();
		u->InvalidateNewGRFCache();

		if (!u->IsArticulatedPart()) {
			if (u->IsEngine() || u->IsMultiheaded()) {
				this->tcache.cached_num_engines++;
			}
		}
	}

	for (Train *u = this; u != NULL; u = u->Next()) {
		const Engine *e_u = u->GetEngine();
		const RailVehicleInfo *rvi_u = &e_u->u.rail;

		if (!HasBit(e_u->info.misc_flags, EF_RAIL_TILTS)) train_can_tilt = false;

		/* Cache wagon override sprite group. NULL is returned if there is none */
		u->tcache.cached_override = GetWagonOverrideSpriteSet(u->engine_type, u->cargo_type, u->gcache.first_engine);

		/* Reset colour map */
		u->colourmap = PAL_NONE;

		/* Update powered-wagon-status and visual effect */
		u->UpdateVisualEffect(true);

		if (rvi_v->pow_wag_power != 0 && rvi_u->railveh_type == RAILVEH_WAGON &&
				UsesWagonOverride(u) && !HasBit(u->vcache.cached_vis_effect, VE_DISABLE_WAGON_POWER)) {
			/* wagon is powered */
			SetBit(u->flags, VRF_POWEREDWAGON); // cache 'powered' status
		} else {
			ClrBit(u->flags, VRF_POWEREDWAGON);
		}

		if (!u->IsArticulatedPart()) {
			/* Do not count powered wagons for the compatible railtypes, as wagons always
			   have railtype normal */
			if (rvi_u->power > 0) {
				this->compatible_railtypes |= GetRailTypeInfo(u->railtype)->powered_railtypes;
			}

			/* Some electric engines can be allowed to run on normal rail. It happens to all
			 * existing electric engines when elrails are disabled and then re-enabled */
			if (HasBit(u->flags, VRF_EL_ENGINE_ALLOWED_NORMAL_RAIL)) {
				u->railtype = RAILTYPE_RAIL;
				u->compatible_railtypes |= RAILTYPES_RAIL;
			}

			/* max speed is the minimum of the speed limits of all vehicles in the consist */
			if ((rvi_u->railveh_type != RAILVEH_WAGON || _settings_game.vehicle.wagon_speed_limits) && !UsesWagonOverride(u)) {
				uint16 speed = GetTrainVehicleMaxSpeed(u, rvi_u, this);
				if (speed != 0) max_speed = min(speed, max_speed);
			}
		}

		uint16 new_cap = e_u->DetermineCapacity(u);
		if (allowed_changes & CCF_CAPACITY) {
			/* Update vehicle capacity. */
			if (u->cargo_cap > new_cap) u->cargo.Truncate(new_cap);
			u->refit_cap = min(new_cap, u->refit_cap);
			u->cargo_cap = new_cap;
		} else {
			/* Verify capacity hasn't changed. */
			if (new_cap != u->cargo_cap) ShowNewGrfVehicleError(u->engine_type, STR_NEWGRF_BROKEN, STR_NEWGRF_BROKEN_CAPACITY, GBUG_VEH_CAPACITY, true);
		}
		u->vcache.cached_cargo_age_period = GetVehicleProperty(u, PROP_TRAIN_CARGO_AGE_PERIOD, e_u->info.cargo_age_period);

		/* check the vehicle length (callback) */
		uint16 veh_len = CALLBACK_FAILED;
		if (e_u->GetGRF() != NULL && e_u->GetGRF()->grf_version >= 8) {
			/* Use callback 36 */
			veh_len = GetVehicleProperty(u, PROP_TRAIN_SHORTEN_FACTOR, CALLBACK_FAILED);

			if (veh_len != CALLBACK_FAILED && veh_len >= VEHICLE_LENGTH) {
				ErrorUnknownCallbackResult(e_u->GetGRFID(), CBID_VEHICLE_LENGTH, veh_len);
			}
		} else if (HasBit(e_u->info.callback_mask, CBM_VEHICLE_LENGTH)) {
			/* Use callback 11 */
			veh_len = GetVehicleCallback(CBID_VEHICLE_LENGTH, 0, 0, u->engine_type, u);
		}
		if (veh_len == CALLBACK_FAILED) veh_len = rvi_u->shorten_factor;
		veh_len = VEHICLE_LENGTH - Clamp(veh_len, 0, VEHICLE_LENGTH - 1);

		if (allowed_changes & CCF_LENGTH) {
			/* Update vehicle length. */
			u->gcache.cached_veh_length = veh_len;
		} else {
			/* Verify length hasn't changed. */
			if (veh_len != u->gcache.cached_veh_length) VehicleLengthChanged(u);
		}

		this->gcache.cached_total_length += u->gcache.cached_veh_length;
		this->InvalidateNewGRFCache();
		u->InvalidateNewGRFCache();
	}

	/* store consist weight/max speed in cache */
	this->vcache.cached_max_speed = max_speed;
	this->tcache.cached_tilt = train_can_tilt;
	this->tcache.cached_max_curve_speed = this->GetCurveSpeedLimit();

	/* recalculate cached weights and power too (we do this *after* the rest, so it is known which wagons are powered and need extra weight added) */
	this->CargoChanged();

	if (this->IsFrontEngine()) {
		this->UpdateAcceleration();
		if (!HasBit(this->subtype, GVSF_VIRTUAL)) SetWindowDirty(WC_VEHICLE_DETAILS, this->index);
		InvalidateWindowData(WC_VEHICLE_REFIT, this->index, VIWD_CONSIST_CHANGED);
		InvalidateWindowData(WC_VEHICLE_ORDERS, this->index, VIWD_CONSIST_CHANGED);
		InvalidateNewGRFInspectWindow(GSF_TRAINS, this->index);
	}
}

/**
 * Get the fraction of the vehicle's current tile which is in front of it.
 * This is equal to how many more steps it could travel without having to stop/reverse if it was an end of line.
 *
 * See also wrapper without x_pos, y_pos in train.h
 *
 * @param v              the vehicle to use (not required to be the front)
 * @param x_pos          vehicle x position
 * @param y_pos          vehicle y position
 * @return the fraction of the current tile in front of the vehicle
 */
int GetTileMarginInFrontOfTrain(const Train *v, int x_pos, int y_pos)
{
	if (IsDiagonalDirection(v->direction)) {
		DiagDirection dir = DirToDiagDir(v->direction);
		int offset = ((DiagDirToAxis(dir) == AXIS_X) ? x_pos : y_pos) & 0xF;
		return ((dir == DIAGDIR_SE || dir == DIAGDIR_SW) ? TILE_SIZE - 1 - offset : offset) - ((v->gcache.cached_veh_length + 1) / 2);
	} else {
		/* Calc position within the current tile */
		uint x = x_pos & 0xF;
		uint y = y_pos & 0xF;

		/* for non-diagonal directions, x will be 1, 3, 5, ..., 15 */
		switch (v->direction) {
			case DIR_N : x = ~x + ~y + 25; break;
			case DIR_E : x = ~x + y + 9;   break;
			case DIR_S : x = x + y - 7;    break;
			case DIR_W : x = ~y + x + 9;   break;
			default: break;
		}
		x >>= 1; // x is now in range 0 ... 7
		return (TILE_SIZE / 2) - 1 - x - (v->gcache.cached_veh_length + 1) / 2;
	}
}

/**
 * Get the stop location of (the center) of the front vehicle of a train at
 * a platform of a station.
 *
 * See also wrapper without x_pos, y_pos in train.h
 *
 * @param station_id     the ID of the station where we're stopping
 * @param tile           the tile where the vehicle currently is
 * @param v              the vehicle to get the stop location of
 * @param station_ahead  'return' the amount of 1/16th tiles in front of the train
 * @param station_length 'return' the station length in 1/16th tiles
 * @param x_pos          vehicle x position
 * @param y_pos          vehicle y position
 * @return the location, calculated from the begin of the station to stop at.
 */
int GetTrainStopLocation(StationID station_id, TileIndex tile, Train *v, int *station_ahead, int *station_length, int x_pos, int y_pos)
{
	Train *front = v->First();
	const Station *st = Station::Get(station_id);
	*station_ahead  = st->GetPlatformLength(tile, DirToDiagDir(v->direction)) * TILE_SIZE;
	*station_length = st->GetPlatformLength(tile) * TILE_SIZE;

	/* Default to the middle of the station for stations stops that are not in
	 * the order list like intermediate stations when non-stop is disabled */
	OrderStopLocation osl = OSL_PLATFORM_MIDDLE;
	if (front->current_order.IsType(OT_GOTO_STATION) && front->current_order.GetDestination() == station_id) {
		osl = front->current_order.GetStopLocation();
	} else if (front->current_order.IsType(OT_LOADING_ADVANCE) && front->current_order.GetDestination() == station_id) {
		osl = OSL_PLATFORM_THROUGH;
	}
	int overhang = front->gcache.cached_total_length - *station_length;
	int adjust = 0;
	if (osl == OSL_PLATFORM_THROUGH && overhang > 0) {
		for (Train *u = front; u != NULL; u = u->Next()) {
			/* Passengers may not be through-loaded */
			if (u->cargo_cap > 0 && IsCargoInClass(u->cargo_type, CC_PASSENGERS)) {
				osl = OSL_PLATFORM_FAR_END;
				break;
			}
		}
	}
	if (osl == OSL_PLATFORM_THROUGH && overhang > 0) {
		/* The train is longer than the station, and we can run through the station to load/unload */
		for (Train *u = v; u != nullptr; u = u->Next()) {
			if (overhang > 0 && !HasBit(u->flags, VRF_BEYOND_PLATFORM_END) && !u->IsArticulatedPart()) {
				bool skip = true;
				for (const Train *part = u; part != nullptr; part = part->HasArticulatedPart() ? part->GetNextArticulatedPart() : nullptr) {
					if (part->cargo_cap != 0) {
						skip = false;
						break;
					}
				}
				if (skip) {
					for (Train *part = u; part != nullptr; part = part->HasArticulatedPart() ? part->GetNextArticulatedPart() : nullptr) {
						SetBit(part->flags, VRF_BEYOND_PLATFORM_END);
					}
				}
			}
			if (HasBit(u->flags, VRF_BEYOND_PLATFORM_END)) {
				overhang -= u->gcache.cached_veh_length;
				adjust += u->gcache.cached_veh_length;
			} else {
				break;
			}
		}
		for (Train *u = front; u != v; u = u->Next()) overhang -= u->gcache.cached_veh_length; // only advance until rear of train is in platform
		if (overhang < 0) adjust += overhang;
	} else if (overhang >= 0) {
		/* The train is longer than the station, make it stop at the far end of the platform */
		osl = OSL_PLATFORM_FAR_END;
	}

	/* The stop location of the FRONT! of the train */
	int stop;
	switch (osl) {
		default: NOT_REACHED();

		case OSL_PLATFORM_NEAR_END:
			stop = front->gcache.cached_total_length;
			break;

		case OSL_PLATFORM_MIDDLE:
			stop = *station_length - (*station_length -front->gcache.cached_total_length) / 2;
			break;

		case OSL_PLATFORM_FAR_END:
		case OSL_PLATFORM_THROUGH:
			stop = *station_length;
			break;
	}

	/* Subtract half the front vehicle length of the train so we get the real
	 * stop location of the train. */
	int result = stop - ((v->gcache.cached_veh_length + 1) / 2) + adjust;

	if (osl == OSL_PLATFORM_THROUGH && v != front) {
		/* Check front of train for obstructions */

		if (TrainCanLeaveTile(front)) {
			/* Determine the non-diagonal direction in which we will exit this tile */
			DiagDirection dir = VehicleExitDir(front->direction, front->track);
			/* Calculate next tile */
			TileIndex tile = front->tile + TileOffsByDiagDir(dir);

			/* Determine the track status on the next tile */
			TrackStatus ts = GetTileTrackStatus(tile, TRANSPORT_RAIL, 0, ReverseDiagDir(dir));
			TrackdirBits trackdirbits = TrackStatusToTrackdirBits(ts) & DiagdirReachesTrackdirs(dir);

			/* mask unreachable track bits if we are forbidden to do 90deg turns */
			TrackBits bits = TrackdirBitsToTrackBits(trackdirbits);
			if (_settings_game.pf.forbid_90_deg) {
				bits &= ~TrackCrossesTracks(FindFirstTrack(front->track));
			}

			if (bits == TRACK_BIT_NONE || !CheckCompatibleRail(front, tile) || IsRailDepotTile(tile) ||
					(KillFirstBit(trackdirbits) == TRACKDIR_BIT_NONE && HasOnewaySignalBlockingTrackdir(tile, FindFirstTrackdir(trackdirbits)))) {
				/* next tile is an effective dead end */
				int current_platform_remaining = *station_ahead - TILE_SIZE + GetTileMarginInFrontOfTrain(v);
				int limit = GetTileMarginInFrontOfTrain(front) + (*station_length - current_platform_remaining) - ((v->gcache.cached_veh_length + 1) / 2);
				result = min(limit, result);
			}
		}
	}

	return result;
}


/**
 * Computes train speed limit caused by curves
 * @return imposed speed limit
 */
int Train::GetCurveSpeedLimit() const
{
	assert(this->First() == this);

	static const int absolute_max_speed = UINT16_MAX;
	int max_speed = absolute_max_speed;

	if (_settings_game.vehicle.train_acceleration_model == AM_ORIGINAL) return max_speed;

	int curvecount[2] = {0, 0};

	/* first find the curve speed limit */
	int numcurve = 0;
	int sum = 0;
	int pos = 0;
	int lastpos = -1;
	for (const Vehicle *u = this; u->Next() != NULL; u = u->Next(), pos++) {
		Direction this_dir = u->direction;
		Direction next_dir = u->Next()->direction;

		DirDiff dirdiff = DirDifference(this_dir, next_dir);
		if (dirdiff == DIRDIFF_SAME) continue;

		if (dirdiff == DIRDIFF_45LEFT) curvecount[0]++;
		if (dirdiff == DIRDIFF_45RIGHT) curvecount[1]++;
		if (dirdiff == DIRDIFF_45LEFT || dirdiff == DIRDIFF_45RIGHT) {
			if (lastpos != -1) {
				numcurve++;
				sum += pos - lastpos;
				if (pos - lastpos == 1 && max_speed > 88) {
					max_speed = 88;
				}
			}
			lastpos = pos;
		}

		/* if we have a 90 degree turn, fix the speed limit to 60 */
		if (dirdiff == DIRDIFF_90LEFT || dirdiff == DIRDIFF_90RIGHT) {
			max_speed = 61;
		}
	}

	if (numcurve > 0 && max_speed > 88) {
		if (curvecount[0] == 1 && curvecount[1] == 1) {
			max_speed = absolute_max_speed;
		} else {
			sum /= numcurve;
			max_speed = 232 - (13 - Clamp(sum, 1, 12)) * (13 - Clamp(sum, 1, 12));
		}
	}

	if (max_speed != absolute_max_speed) {
		/* Apply the engine's rail type curve speed advantage, if it slowed by curves */
		const RailtypeInfo *rti = GetRailTypeInfo(this->railtype);
		max_speed += (max_speed / 2) * rti->curve_speed;

		if (this->tcache.cached_tilt) {
			/* Apply max_speed bonus of 20% for a tilting train */
			max_speed += max_speed / 5;
		}
	}

	return max_speed;
}

/**
 * Calculates the maximum speed of the vehicle under its current conditions.
 * @return Maximum speed of the vehicle.
 */
int Train::GetCurrentMaxSpeed() const
{
	int max_speed = _settings_game.vehicle.train_acceleration_model == AM_ORIGINAL ?
			this->gcache.cached_max_track_speed :
			this->tcache.cached_max_curve_speed;

	if (_settings_game.vehicle.train_acceleration_model == AM_REALISTIC) {
		Train *v_platform = const_cast<Train *>(this->GetStationLoadingVehicle());
		TileIndex platform_tile = v_platform->tile;
		if (IsRailStationTile(platform_tile)) {
			StationID sid = GetStationIndex(platform_tile);
			if (this->current_order.ShouldStopAtStation(this, sid)) {
				int station_ahead;
				int station_length;
				int stop_at = GetTrainStopLocation(sid, platform_tile, v_platform, &station_ahead, &station_length);

				/* The distance to go is whatever is still ahead of the train minus the
				 * distance from the train's stop location to the end of the platform */
				int distance_to_go = station_ahead / TILE_SIZE - (station_length - stop_at) / TILE_SIZE;

				if (distance_to_go > 0) {
					int st_max_speed = 120;

					int delta_v = this->cur_speed / (distance_to_go + 1);
					if (max_speed > (this->cur_speed - delta_v)) {
						st_max_speed = this->cur_speed - (delta_v / 10);
					}

					st_max_speed = max(st_max_speed, 25 * distance_to_go);
					max_speed = min(max_speed, st_max_speed);
				}
			}
		}
	}

	for (const Train *u = this; u != NULL; u = u->Next()) {
		if (_settings_game.vehicle.train_acceleration_model == AM_REALISTIC && u->track == TRACK_BIT_DEPOT) {
			max_speed = min(max_speed, 61);
			break;
		}

		/* Vehicle is on the middle part of a bridge. */
		if (u->track & TRACK_BIT_WORMHOLE && !(u->vehstatus & VS_HIDDEN)) {
			max_speed = min(max_speed, GetBridgeSpec(GetBridgeType(u->tile))->speed);
		}
	}

	max_speed = min(max_speed, this->current_order.GetMaxSpeed());
	if (HasBit(this->flags, VRF_BREAKDOWN_SPEED)) {
		max_speed = min(max_speed, this->GetBreakdownSpeed());
	}

	if (this->current_order.IsType(OT_LOADING_ADVANCE)) max_speed = min(max_speed, 15);

	return min(max_speed, this->gcache.cached_max_track_speed);
}

/** Update acceleration of the train from the cached power and weight. */
void Train::UpdateAcceleration()
{
	assert(this->IsFrontEngine() || this->IsFreeWagon());

	uint power = this->gcache.cached_power;
	uint weight = this->gcache.cached_weight;
	assert(weight != 0);
	this->acceleration = Clamp(power / weight * 4, 1, 255);

	if (_settings_game.vehicle.improved_breakdowns) {
		if (_settings_game.vehicle.train_acceleration_model == AM_ORIGINAL) {
			this->breakdown_chance_factor = max(128 * 3 / (this->tcache.cached_num_engines + 2), 5);
		}
	}
}

/**
 * Get the width of a train vehicle image in the GUI.
 * @param offset Additional offset for positioning the sprite; set to NULL if not needed
 * @return Width in pixels
 */
int Train::GetDisplayImageWidth(Point *offset) const
{
	int reference_width = TRAININFO_DEFAULT_VEHICLE_WIDTH;
	int vehicle_pitch = 0;

	const Engine *e = this->GetEngine();
	if (e->GetGRF() != NULL && is_custom_sprite(e->u.rail.image_index)) {
		reference_width = e->GetGRF()->traininfo_vehicle_width;
		vehicle_pitch = e->GetGRF()->traininfo_vehicle_pitch;
	}

	if (offset != NULL) {
		offset->x = ScaleGUITrad(reference_width) / 2;
		offset->y = ScaleGUITrad(vehicle_pitch);
	}
	return ScaleGUITrad(this->gcache.cached_veh_length * reference_width / VEHICLE_LENGTH);
}

static SpriteID GetDefaultTrainSprite(uint8 spritenum, Direction direction)
{
	assert(IsValidImageIndex<VEH_TRAIN>(spritenum));
	return ((direction + _engine_sprite_add[spritenum]) & _engine_sprite_and[spritenum]) + _engine_sprite_base[spritenum];
}

/**
 * Get the sprite to display the train.
 * @param direction Direction of view/travel.
 * @param image_type Visualisation context.
 * @return Sprite to display.
 */
void Train::GetImage(Direction direction, EngineImageType image_type, VehicleSpriteSeq *result) const
{
	uint8 spritenum = this->spritenum;

	if (HasBit(this->flags, VRF_REVERSE_DIRECTION)) direction = ReverseDir(direction);

	if (is_custom_sprite(spritenum)) {
		GetCustomVehicleSprite(this, (Direction)(direction + 4 * IS_CUSTOM_SECONDHEAD_SPRITE(spritenum)), image_type, result);
		if (result->IsValid()) return;

		spritenum = this->GetEngine()->original_image_index;
	}

	assert(IsValidImageIndex<VEH_TRAIN>(spritenum));
	SpriteID sprite = GetDefaultTrainSprite(spritenum, direction);

	if (this->cargo.StoredCount() >= this->cargo_cap / 2U) sprite += _wagon_full_adder[spritenum];

	result->Set(sprite);
}

static void GetRailIcon(EngineID engine, bool rear_head, int &y, EngineImageType image_type, VehicleSpriteSeq *result)
{
	const Engine *e = Engine::Get(engine);
	Direction dir = rear_head ? DIR_E : DIR_W;
	uint8 spritenum = e->u.rail.image_index;

	if (is_custom_sprite(spritenum)) {
		GetCustomVehicleIcon(engine, dir, image_type, result);
		if (result->IsValid()) {
			if (e->GetGRF() != NULL) {
				y += ScaleGUITrad(e->GetGRF()->traininfo_vehicle_pitch);
			}
			return;
		}

		spritenum = Engine::Get(engine)->original_image_index;
	}

	if (rear_head) spritenum++;

	result->Set(GetDefaultTrainSprite(spritenum, DIR_W));
}

void DrawTrainEngine(int left, int right, int preferred_x, int y, EngineID engine, PaletteID pal, EngineImageType image_type)
{
	if (RailVehInfo(engine)->railveh_type == RAILVEH_MULTIHEAD) {
		int yf = y;
		int yr = y;

		VehicleSpriteSeq seqf, seqr;
		GetRailIcon(engine, false, yf, image_type, &seqf);
		GetRailIcon(engine, true, yr, image_type, &seqr);

		Rect16 rectf = seqf.GetBounds();
		Rect16 rectr = seqr.GetBounds();

		preferred_x = SoftClamp(preferred_x,
				left - UnScaleGUI(rectf.left) + ScaleGUITrad(14),
				right - UnScaleGUI(rectr.right) - ScaleGUITrad(15));

		seqf.Draw(preferred_x - ScaleGUITrad(14), yf, pal, pal == PALETTE_CRASH);
		seqr.Draw(preferred_x + ScaleGUITrad(15), yr, pal, pal == PALETTE_CRASH);
	} else {
		VehicleSpriteSeq seq;
		GetRailIcon(engine, false, y, image_type, &seq);

		Rect16 rect = seq.GetBounds();
		preferred_x = Clamp(preferred_x,
				left - UnScaleGUI(rect.left),
				right - UnScaleGUI(rect.right));

		seq.Draw(preferred_x, y, pal, pal == PALETTE_CRASH);
	}
}

/**
 * Get the size of the sprite of a train sprite heading west, or both heads (used for lists).
 * @param engine The engine to get the sprite from.
 * @param[out] width The width of the sprite.
 * @param[out] height The height of the sprite.
 * @param[out] xoffs Number of pixels to shift the sprite to the right.
 * @param[out] yoffs Number of pixels to shift the sprite downwards.
 * @param image_type Context the sprite is used in.
 */
void GetTrainSpriteSize(EngineID engine, uint &width, uint &height, int &xoffs, int &yoffs, EngineImageType image_type)
{
	int y = 0;

	VehicleSpriteSeq seq;
	GetRailIcon(engine, false, y, image_type, &seq);

	Rect16 rect = seq.GetBounds();

	width  = UnScaleGUI(rect.right - rect.left + 1);
	height = UnScaleGUI(rect.bottom - rect.top + 1);
	xoffs  = UnScaleGUI(rect.left);
	yoffs  = UnScaleGUI(rect.top);

	if (RailVehInfo(engine)->railveh_type == RAILVEH_MULTIHEAD) {
		GetRailIcon(engine, true, y, image_type, &seq);
		rect = seq.GetBounds();

		/* Calculate values relative to an imaginary center between the two sprites. */
		width = ScaleGUITrad(TRAININFO_DEFAULT_VEHICLE_WIDTH) + UnScaleGUI(rect.right) - xoffs;
		height = max<uint>(height, UnScaleGUI(rect.bottom - rect.top + 1));
		xoffs  = xoffs - ScaleGUITrad(TRAININFO_DEFAULT_VEHICLE_WIDTH) / 2;
		yoffs  = min(yoffs, UnScaleGUI(rect.top));
	}
}

/**
 * Build a railroad wagon.
 * @param tile     tile of the depot where rail-vehicle is built.
 * @param flags    type of operation.
 * @param e        the engine to build.
 * @param ret[out] the vehicle that has been built.
 * @return the cost of this operation or an error.
 */
static CommandCost CmdBuildRailWagon(TileIndex tile, DoCommandFlag flags, const Engine *e, Vehicle **ret)
{
	const RailVehicleInfo *rvi = &e->u.rail;

	/* Check that the wagon can drive on the track in question */
	if (!IsCompatibleRail(rvi->railtype, GetRailType(tile))) return CMD_ERROR;

	if (flags & DC_EXEC) {
		Train *v = new Train();
		*ret = v;
		v->spritenum = rvi->image_index;

		v->engine_type = e->index;
		v->gcache.first_engine = INVALID_ENGINE; // needs to be set before first callback

		DiagDirection dir = GetRailDepotDirection(tile);

		v->direction = DiagDirToDir(dir);
		v->tile = tile;

		int x = TileX(tile) * TILE_SIZE | _vehicle_initial_x_fract[dir];
		int y = TileY(tile) * TILE_SIZE | _vehicle_initial_y_fract[dir];

		v->x_pos = x;
		v->y_pos = y;
		v->z_pos = GetSlopePixelZ(x, y);
		v->owner = _current_company;
		v->track = TRACK_BIT_DEPOT;
		v->vehstatus = VS_HIDDEN | VS_DEFPAL;
		v->reverse_distance = 0;

		v->SetWagon();

		v->SetFreeWagon();
		InvalidateWindowData(WC_VEHICLE_DEPOT, v->tile);

		v->cargo_type = e->GetDefaultCargoType();
		v->cargo_cap = rvi->capacity;
		v->refit_cap = 0;

		v->railtype = rvi->railtype;

		v->date_of_last_service = _date;
		v->build_year = _cur_year;
		v->sprite_seq.Set(SPR_IMG_QUERY);
		v->random_bits = VehicleRandomBits();

		v->group_id = DEFAULT_GROUP;

		AddArticulatedParts(v);

		_new_vehicle_id = v->index;

		v->UpdatePosition();
		v->First()->ConsistChanged(CCF_ARRANGE);
		UpdateTrainGroupID(v->First());

		CheckConsistencyOfArticulatedVehicle(v);

		/* Try to connect the vehicle to one of free chains of wagons. */
		Train *w;
		FOR_ALL_TRAINS(w) {
			if (w->tile == tile &&              ///< Same depot
					w->IsFreeWagon() &&             ///< A free wagon chain
					w->engine_type == e->index &&   ///< Same type
					w->First() != v &&              ///< Don't connect to ourself
					!(w->vehstatus & VS_CRASHED) && ///< Not crashed/flooded
					w->owner == v->owner) {         ///< Same owner
				DoCommand(0, v->index | 1 << 20, w->Last()->index, DC_EXEC, CMD_MOVE_RAIL_VEHICLE);
				break;
			}
		}
	}

	return CommandCost();
}

/** Move all free vehicles in the depot to the train */
static void NormalizeTrainVehInDepot(const Train *u)
{
	const Train *v;
	FOR_ALL_TRAINS(v) {
		if (v->IsFreeWagon() && v->tile == u->tile &&
				v->track == TRACK_BIT_DEPOT &&
				v->owner == u->owner) {
			if (DoCommand(0, v->index | 1 << 20, u->index, DC_EXEC,
					CMD_MOVE_RAIL_VEHICLE).Failed())
				break;
		}
	}
}

static void AddRearEngineToMultiheadedTrain(Train *v)
{
	Train *u = new Train();
	v->value >>= 1;
	u->value = v->value;
	u->direction = v->direction;
	u->owner = v->owner;
	u->tile = v->tile;
	u->x_pos = v->x_pos;
	u->y_pos = v->y_pos;
	u->z_pos = v->z_pos;
	u->track = TRACK_BIT_DEPOT;
	u->vehstatus = v->vehstatus & ~VS_STOPPED;
	u->spritenum = v->spritenum + 1;
	u->cargo_type = v->cargo_type;
	u->cargo_subtype = v->cargo_subtype;
	u->cargo_cap = v->cargo_cap;
	u->refit_cap = v->refit_cap;
	u->railtype = v->railtype;
	u->engine_type = v->engine_type;
	u->reliability = v->reliability;
	u->reliability_spd_dec = v->reliability_spd_dec;
	u->date_of_last_service = v->date_of_last_service;
	u->build_year = v->build_year;
	u->sprite_seq.Set(SPR_IMG_QUERY);
	u->random_bits = VehicleRandomBits();
	v->SetMultiheaded();
	u->SetMultiheaded();
	v->SetNext(u);
	u->UpdatePosition();

	/* Now we need to link the front and rear engines together */
	v->other_multiheaded_part = u;
	u->other_multiheaded_part = v;
}

/**
 * Build a railroad vehicle.
 * @param tile     tile of the depot where rail-vehicle is built.
 * @param flags    type of operation.
 * @param e        the engine to build.
 * @param data     bit 0 prevents any free cars from being added to the train.
 * @param ret[out] the vehicle that has been built.
 * @return the cost of this operation or an error.
 */
CommandCost CmdBuildRailVehicle(TileIndex tile, DoCommandFlag flags, const Engine *e, uint16 data, Vehicle **ret)
{
	const RailVehicleInfo *rvi = &e->u.rail;

	if (rvi->railveh_type == RAILVEH_WAGON) return CmdBuildRailWagon(tile, flags, e, ret);

	/* Check if depot and new engine uses the same kind of tracks *
	 * We need to see if the engine got power on the tile to avoid electric engines in non-electric depots */
	if (!HasPowerOnRail(rvi->railtype, GetRailType(tile))) return CMD_ERROR;

	if (flags & DC_EXEC) {
		DiagDirection dir = GetRailDepotDirection(tile);
		int x = TileX(tile) * TILE_SIZE + _vehicle_initial_x_fract[dir];
		int y = TileY(tile) * TILE_SIZE + _vehicle_initial_y_fract[dir];

		Train *v = new Train();
		*ret = v;
		v->direction = DiagDirToDir(dir);
		v->tile = tile;
		v->owner = _current_company;
		v->x_pos = x;
		v->y_pos = y;
		v->z_pos = GetSlopePixelZ(x, y);
		v->track = TRACK_BIT_DEPOT;
		v->vehstatus = VS_HIDDEN | VS_STOPPED | VS_DEFPAL;
		v->spritenum = rvi->image_index;
		v->cargo_type = e->GetDefaultCargoType();
		v->cargo_cap = rvi->capacity;
		v->refit_cap = 0;
		v->last_station_visited = INVALID_STATION;
		v->last_loading_station = INVALID_STATION;
		v->reverse_distance = 0;

		v->engine_type = e->index;
		v->gcache.first_engine = INVALID_ENGINE; // needs to be set before first callback

		v->reliability = e->reliability;
		v->reliability_spd_dec = e->reliability_spd_dec;
		v->max_age = e->GetLifeLengthInDays();

		v->railtype = rvi->railtype;
		_new_vehicle_id = v->index;

		v->SetServiceInterval(Company::Get(_current_company)->settings.vehicle.servint_trains);
		v->date_of_last_service = _date;
		v->build_year = _cur_year;
		v->sprite_seq.Set(SPR_IMG_QUERY);
		v->random_bits = VehicleRandomBits();

		if (e->flags & ENGINE_EXCLUSIVE_PREVIEW) SetBit(v->vehicle_flags, VF_BUILT_AS_PROTOTYPE);
		v->SetServiceIntervalIsPercent(Company::Get(_current_company)->settings.vehicle.servint_ispercent);
		SB(v->vehicle_flags, VF_AUTOMATE_TIMETABLE, 1, Company::Get(_current_company)->settings.vehicle.auto_timetable_by_default);
		SB(v->vehicle_flags, VF_TIMETABLE_SEPARATION, 1, Company::Get(_current_company)->settings.vehicle.auto_separation_by_default);

		v->group_id = DEFAULT_GROUP;

		v->SetFrontEngine();
		v->SetEngine();

		v->UpdatePosition();

		if (rvi->railveh_type == RAILVEH_MULTIHEAD) {
			AddRearEngineToMultiheadedTrain(v);
		} else {
			AddArticulatedParts(v);
		}

		v->ConsistChanged(CCF_ARRANGE);
		UpdateTrainGroupID(v);

		if (!HasBit(data, 0) && !(flags & DC_AUTOREPLACE)) { // check if the cars should be added to the new vehicle
			NormalizeTrainVehInDepot(v);
		}

		CheckConsistencyOfArticulatedVehicle(v);
	}

	return CommandCost();
}

static Train *FindGoodVehiclePos(const Train *src)
{
	EngineID eng = src->engine_type;
	TileIndex tile = src->tile;

	Train *dst;
	FOR_ALL_TRAINS(dst) {
		if (dst->IsFreeWagon() && dst->tile == tile && !(dst->vehstatus & VS_CRASHED) && dst->owner == src->owner) {
			/* check so all vehicles in the line have the same engine. */
			Train *t = dst;
			while (t->engine_type == eng) {
				t = t->Next();
				if (t == NULL) return dst;
			}
		}
	}

	return NULL;
}

/** Helper type for lists/vectors of trains */
typedef SmallVector<Train *, 16> TrainList;

/**
 * Make a backup of a train into a train list.
 * @param list to make the backup in
 * @param t    the train to make the backup of
 */
static void MakeTrainBackup(TrainList &list, Train *t)
{
	for (; t != NULL; t = t->Next()) *list.Append() = t;
}

/**
 * Restore the train from the backup list.
 * @param list the train to restore.
 */
static void RestoreTrainBackup(TrainList &list)
{
	/* No train, nothing to do. */
	if (list.Length() == 0) return;

	Train *prev = NULL;
	/* Iterate over the list and rebuild it. */
	for (Train **iter = list.Begin(); iter != list.End(); iter++) {
		Train *t = *iter;
		if (prev != NULL) {
			prev->SetNext(t);
		} else if (t->Previous() != NULL) {
			/* Make sure the head of the train is always the first in the chain. */
			t->Previous()->SetNext(NULL);
		}
		prev = t;
	}
}

/**
 * Remove the given wagon from its consist.
 * @param part the part of the train to remove.
 * @param chain whether to remove the whole chain.
 */
static void RemoveFromConsist(Train *part, bool chain = false)
{
	Train *tail = chain ? part->Last() : part->GetLastEnginePart();

	/* Unlink at the front, but make it point to the next
	 * vehicle after the to be remove part. */
	if (part->Previous() != NULL) part->Previous()->SetNext(tail->Next());

	/* Unlink at the back */
	tail->SetNext(NULL);
}

/**
 * Inserts a chain into the train at dst.
 * @param dst   the place where to append after.
 * @param chain the chain to actually add.
 */
static void InsertInConsist(Train *dst, Train *chain)
{
	/* We do not want to add something in the middle of an articulated part. */
	assert(dst->Next() == NULL || !dst->Next()->IsArticulatedPart());

	chain->Last()->SetNext(dst->Next());
	dst->SetNext(chain);
}

/**
 * Normalise the dual heads in the train, i.e. if one is
 * missing move that one to this train.
 * @param t the train to normalise.
 */
static void NormaliseDualHeads(Train *t)
{
	for (; t != NULL; t = t->GetNextVehicle()) {
		if (!t->IsMultiheaded() || !t->IsEngine()) continue;

		/* Make sure that there are no free cars before next engine */
		Train *u;
		for (u = t; u->Next() != NULL && !u->Next()->IsEngine(); u = u->Next()) {}

		if (u == t->other_multiheaded_part) continue;

		/* Remove the part from the 'wrong' train */
		RemoveFromConsist(t->other_multiheaded_part);
		/* And add it to the 'right' train */
		InsertInConsist(u, t->other_multiheaded_part);
	}
}

/**
 * Normalise the sub types of the parts in this chain.
 * @param chain the chain to normalise.
 */
static void NormaliseSubtypes(Train *chain)
{
	/* Nothing to do */
	if (chain == NULL) return;

	/* We must be the first in the chain. */
	assert(chain->Previous() == NULL);

	/* Set the appropriate bits for the first in the chain. */
	if (chain->IsWagon()) {
		chain->SetFreeWagon();
	} else {
		assert(chain->IsEngine());
		chain->SetFrontEngine();
	}

	/* Now clear the bits for the rest of the chain */
	for (Train *t = chain->Next(); t != NULL; t = t->Next()) {
		t->ClearFreeWagon();
		t->ClearFrontEngine();
	}
}

/**
 * Check/validate whether we may actually build a new train.
 * @note All vehicles are/were 'heads' of their chains.
 * @param original_dst The original destination chain.
 * @param dst          The destination chain after constructing the train.
 * @param original_dst The original source chain.
 * @param dst          The source chain after constructing the train.
 * @return possible error of this command.
 */
static CommandCost CheckNewTrain(Train *original_dst, Train *dst, Train *original_src, Train *src)
{
	/* Just add 'new' engines and subtract the original ones.
	 * If that's less than or equal to 0 we can be sure we did
	 * not add any engines (read: trains) along the way. */
	if ((src          != NULL && src->IsEngine()          ? 1 : 0) +
			(dst          != NULL && dst->IsEngine()          ? 1 : 0) -
			(original_src != NULL && original_src->IsEngine() ? 1 : 0) -
			(original_dst != NULL && original_dst->IsEngine() ? 1 : 0) <= 0) {
		return CommandCost();
	}

	/* Get a free unit number and check whether it's within the bounds.
	 * There will always be a maximum of one new train. */
	if (GetFreeUnitNumber(VEH_TRAIN) <= _settings_game.vehicle.max_trains) return CommandCost();

	return_cmd_error(STR_ERROR_TOO_MANY_VEHICLES_IN_GAME);
}

/**
 * Check whether the train parts can be attached.
 * @param t the train to check
 * @return possible error of this command.
 */
static CommandCost CheckTrainAttachment(Train *t)
{
	/* No multi-part train, no need to check. */
	if (t == NULL || t->Next() == NULL || !t->IsEngine()) return CommandCost();

	/* The maximum length for a train. For each part we decrease this by one
	 * and if the result is negative the train is simply too long. */
	int allowed_len = _settings_game.vehicle.max_train_length * TILE_SIZE - t->gcache.cached_veh_length;

	Train *head = t;
	Train *prev = t;

	/* Break the prev -> t link so it always holds within the loop. */
	t = t->Next();
	prev->SetNext(NULL);

	/* Make sure the cache is cleared. */
	head->InvalidateNewGRFCache();

	while (t != NULL) {
		allowed_len -= t->gcache.cached_veh_length;

		Train *next = t->Next();

		/* Unlink the to-be-added piece; it is already unlinked from the previous
		 * part due to the fact that the prev -> t link is broken. */
		t->SetNext(NULL);

		/* Don't check callback for articulated or rear dual headed parts */
		if (!t->IsArticulatedPart() && !t->IsRearDualheaded()) {
			/* Back up and clear the first_engine data to avoid using wagon override group */
			EngineID first_engine = t->gcache.first_engine;
			t->gcache.first_engine = INVALID_ENGINE;

			/* We don't want the cache to interfere. head's cache is cleared before
			 * the loop and after each callback does not need to be cleared here. */
			t->InvalidateNewGRFCache();

			uint16 callback = GetVehicleCallbackParent(CBID_TRAIN_ALLOW_WAGON_ATTACH, 0, 0, head->engine_type, t, head);

			/* Restore original first_engine data */
			t->gcache.first_engine = first_engine;

			/* We do not want to remember any cached variables from the test run */
			t->InvalidateNewGRFCache();
			head->InvalidateNewGRFCache();

			if (callback != CALLBACK_FAILED) {
				/* A failing callback means everything is okay */
				StringID error = STR_NULL;

				if (head->GetGRF()->grf_version < 8) {
					if (callback == 0xFD) error = STR_ERROR_INCOMPATIBLE_RAIL_TYPES;
					if (callback  < 0xFD) error = GetGRFStringID(head->GetGRFID(), 0xD000 + callback);
					if (callback >= 0x100) ErrorUnknownCallbackResult(head->GetGRFID(), CBID_TRAIN_ALLOW_WAGON_ATTACH, callback);
				} else {
					if (callback < 0x400) {
						error = GetGRFStringID(head->GetGRFID(), 0xD000 + callback);
					} else {
						switch (callback) {
							case 0x400: // allow if railtypes match (always the case for OpenTTD)
							case 0x401: // allow
								break;

							default:    // unknown reason -> disallow
							case 0x402: // disallow attaching
								error = STR_ERROR_INCOMPATIBLE_RAIL_TYPES;
								break;
						}
					}
				}

				if (error != STR_NULL) return_cmd_error(error);
			}
		}

		/* And link it to the new part. */
		prev->SetNext(t);
		prev = t;
		t = next;
	}

	if (allowed_len < 0) return_cmd_error(STR_ERROR_TRAIN_TOO_LONG);
	return CommandCost();
}

/**
 * Validate whether we are going to create valid trains.
 * @note All vehicles are/were 'heads' of their chains.
 * @param original_dst The original destination chain.
 * @param dst          The destination chain after constructing the train.
 * @param original_dst The original source chain.
 * @param dst          The source chain after constructing the train.
 * @param check_limit  Whether to check the vehicle limit.
 * @return possible error of this command.
 */
static CommandCost ValidateTrains(Train *original_dst, Train *dst, Train *original_src, Train *src, bool check_limit)
{
	/* Check whether we may actually construct the trains. */
	CommandCost ret = CheckTrainAttachment(src);
	if (ret.Failed()) return ret;
	ret = CheckTrainAttachment(dst);
	if (ret.Failed()) return ret;

	/* Check whether we need to build a new train. */
	return check_limit ? CheckNewTrain(original_dst, dst, original_src, src) : CommandCost();
}

/**
 * Arrange the trains in the wanted way.
 * @param dst_head   The destination chain of the to be moved vehicle.
 * @param dst        The destination for the to be moved vehicle.
 * @param src_head   The source chain of the to be moved vehicle.
 * @param src        The to be moved vehicle.
 * @param move_chain Whether to move all vehicles after src or not.
 */
static void ArrangeTrains(Train **dst_head, Train *dst, Train **src_head, Train *src, bool move_chain)
{
	/* First determine the front of the two resulting trains */
	if (*src_head == *dst_head) {
		/* If we aren't moving part(s) to a new train, we are just moving the
		 * front back and there is not destination head. */
		*dst_head = NULL;
	} else if (*dst_head == NULL) {
		/* If we are moving to a new train the head of the move train would become
		 * the head of the new vehicle. */
		*dst_head = src;
	}

	if (src == *src_head) {
		/* If we are moving the front of a train then we are, in effect, creating
		 * a new head for the train. Point to that. Unless we are moving the whole
		 * train in which case there is not 'source' train anymore.
		 * In case we are a multiheaded part we want the complete thing to come
		 * with us, so src->GetNextUnit(), however... when we are e.g. a wagon
		 * that is followed by a rear multihead we do not want to include that. */
		*src_head = move_chain ? NULL :
				(src->IsMultiheaded() ? src->GetNextUnit() : src->GetNextVehicle());
	}

	/* Now it's just simply removing the part that we are going to move from the
	 * source train and *if* the destination is a not a new train add the chain
	 * at the destination location. */
	RemoveFromConsist(src, move_chain);
	if (*dst_head != src) InsertInConsist(dst, src);

	/* Now normalise the dual heads, that is move the dual heads around in such
	 * a way that the head and rear of a dual head are in the same train */
	NormaliseDualHeads(*src_head);
	NormaliseDualHeads(*dst_head);
}

/**
 * Normalise the head of the train again, i.e. that is tell the world that
 * we have changed and update all kinds of variables.
 * @param head the train to update.
 */
static void NormaliseTrainHead(Train *head)
{
	/* Not much to do! */
	if (head == NULL) return;

	/* Tell the 'world' the train changed. */
	head->ConsistChanged(CCF_ARRANGE);
	UpdateTrainGroupID(head);

	/* Not a front engine, i.e. a free wagon chain. No need to do more. */
	if (!head->IsFrontEngine()) return;

	/* Update the refit button and window */
	InvalidateWindowData(WC_VEHICLE_REFIT, head->index, VIWD_CONSIST_CHANGED);
	SetWindowWidgetDirty(WC_VEHICLE_VIEW, head->index, WID_VV_REFIT);

	/* If we don't have a unit number yet, set one. */
	if (head->unitnumber != 0) return;
	head->unitnumber = GetFreeUnitNumber(VEH_TRAIN);
}

/**
 * Move a rail vehicle around inside the depot.
 * @param tile unused
 * @param flags type of operation
 *              Note: DC_AUTOREPLACE is set when autoreplace tries to undo its modifications or moves vehicles to temporary locations inside the depot.
 * @param p1 various bitstuffed elements
 * - p1 (bit  0 - 19) source vehicle index
 * - p1 (bit      20) move all vehicles following the source vehicle
 * - p1 (bit      21) this is a virtual vehicle (for creating TemplateVehicles)
 * @param p2 what wagon to put the source wagon AFTER, XXX - INVALID_VEHICLE to make a new line
 * @param text unused
 * @return the cost of this operation or an error
 */
CommandCost CmdMoveRailVehicle(TileIndex tile, DoCommandFlag flags, uint32 p1, uint32 p2, const char *text)
{
	VehicleID s = GB(p1, 0, 20);
	VehicleID d = GB(p2, 0, 20);
	bool move_chain = HasBit(p1, 20);

	Train *src = Train::GetIfValid(s);
	if (src == NULL) return CMD_ERROR;

	CommandCost ret = CheckOwnership(src->owner);
	if (ret.Failed()) return ret;

	/* Do not allow moving crashed vehicles inside the depot, it is likely to cause asserts later */
	if (src->vehstatus & VS_CRASHED) return CMD_ERROR;

	/* if nothing is selected as destination, try and find a matching vehicle to drag to. */
	Train *dst;
	if (d == INVALID_VEHICLE) {
		dst = src->IsEngine() ? NULL : FindGoodVehiclePos(src);
	} else {
		dst = Train::GetIfValid(d);
		if (dst == NULL) return CMD_ERROR;

		CommandCost ret = CheckOwnership(dst->owner);
		if (ret.Failed()) return ret;

		/* Do not allow appending to crashed vehicles, too */
		if (dst->vehstatus & VS_CRASHED) return CMD_ERROR;
	}

	/* if an articulated part is being handled, deal with its parent vehicle */
	src = src->GetFirstEnginePart();
	if (dst != NULL) {
		dst = dst->GetFirstEnginePart();
		assert(HasBit(dst->subtype, GVSF_VIRTUAL) == HasBit(src->subtype, GVSF_VIRTUAL));
	}

	/* don't move the same vehicle.. */
	if (src == dst) return CommandCost();

	/* locate the head of the two chains */
	Train *src_head = src->First();
	assert(HasBit(src_head->subtype, GVSF_VIRTUAL) == HasBit(src->subtype, GVSF_VIRTUAL));
	Train *dst_head;
	if (dst != NULL) {
		dst_head = dst->First();
		assert(HasBit(dst_head->subtype, GVSF_VIRTUAL) == HasBit(dst->subtype, GVSF_VIRTUAL));
		if (dst_head->tile != src_head->tile) return CMD_ERROR;
		/* Now deal with articulated part of destination wagon */
		dst = dst->GetLastEnginePart();
	} else {
		dst_head = NULL;
	}

	if (src->IsRearDualheaded()) return_cmd_error(STR_ERROR_REAR_ENGINE_FOLLOW_FRONT);

	/* When moving all wagons, we can't have the same src_head and dst_head */
	if (move_chain && src_head == dst_head) return CommandCost();

	/* When moving a multiheaded part to be place after itself, bail out. */
	if (!move_chain && dst != NULL && dst->IsRearDualheaded() && src == dst->other_multiheaded_part) return CommandCost();

	/* Check if all vehicles in the source train are stopped inside a depot. */
	/* Do this check only if the vehicle to be moved is non-virtual */
	if (!HasBit(p1, 21)) {
		if (!src_head->IsStoppedInDepot()) return_cmd_error(STR_ERROR_TRAINS_CAN_ONLY_BE_ALTERED_INSIDE_A_DEPOT);
	}

	/* Check if all vehicles in the destination train are stopped inside a depot. */
	/* Do this check only if the destination vehicle is non-virtual */
	if (!HasBit(p1, 21)) {
		if (dst_head != NULL && !dst_head->IsStoppedInDepot()) return_cmd_error(STR_ERROR_TRAINS_CAN_ONLY_BE_ALTERED_INSIDE_A_DEPOT);
	}

	/* First make a backup of the order of the trains. That way we can do
	 * whatever we want with the order and later on easily revert. */
	TrainList original_src;
	TrainList original_dst;

	MakeTrainBackup(original_src, src_head);
	MakeTrainBackup(original_dst, dst_head);

	/* Also make backup of the original heads as ArrangeTrains can change them.
	 * For the destination head we do not care if it is the same as the source
	 * head because in that case it's just a copy. */
	Train *original_src_head = src_head;
	Train *original_dst_head = (dst_head == src_head ? NULL : dst_head);

	/* We want this information from before the rearrangement, but execute this after the validation.
	 * original_src_head can't be NULL; src is by definition != NULL, so src_head can't be NULL as
	 * src->GetFirst() always yields non-NULL, so eventually original_src_head != NULL as well. */
	bool original_src_head_front_engine = original_src_head->IsFrontEngine();
	bool original_dst_head_front_engine = original_dst_head != NULL && original_dst_head->IsFrontEngine();

	/* (Re)arrange the trains in the wanted arrangement. */
	ArrangeTrains(&dst_head, dst, &src_head, src, move_chain);

	if ((flags & DC_AUTOREPLACE) == 0) {
		/* If the autoreplace flag is set we do not need to test for the validity
		 * because we are going to revert the train to its original state. As we
		 * assume the original state was correct autoreplace can skip this. */
		CommandCost ret = ValidateTrains(original_dst_head, dst_head, original_src_head, src_head, true);
		if (ret.Failed()) {
			/* Restore the train we had. */
			RestoreTrainBackup(original_src);
			RestoreTrainBackup(original_dst);
			return ret;
		}
	}

	/* do it? */
	if (flags & DC_EXEC) {
		/* Remove old heads from the statistics */
		if (original_src_head_front_engine) GroupStatistics::CountVehicle(original_src_head, -1);
		if (original_dst_head_front_engine) GroupStatistics::CountVehicle(original_dst_head, -1);

		/* First normalise the sub types of the chains. */
		NormaliseSubtypes(src_head);
		NormaliseSubtypes(dst_head);

		/* There are 14 different cases:
		 *  1) front engine gets moved to a new train, it stays a front engine.
		 *     a) the 'next' part is a wagon that becomes a free wagon chain.
		 *     b) the 'next' part is an engine that becomes a front engine.
		 *     c) there is no 'next' part, nothing else happens
		 *  2) front engine gets moved to another train, it is not a front engine anymore
		 *     a) the 'next' part is a wagon that becomes a free wagon chain.
		 *     b) the 'next' part is an engine that becomes a front engine.
		 *     c) there is no 'next' part, nothing else happens
		 *  3) front engine gets moved to later in the current train, it is not a front engine anymore.
		 *     a) the 'next' part is a wagon that becomes a free wagon chain.
		 *     b) the 'next' part is an engine that becomes a front engine.
		 *  4) free wagon gets moved
		 *     a) the 'next' part is a wagon that becomes a free wagon chain.
		 *     b) the 'next' part is an engine that becomes a front engine.
		 *     c) there is no 'next' part, nothing else happens
		 *  5) non front engine gets moved and becomes a new train, nothing else happens
		 *  6) non front engine gets moved within a train / to another train, nothing hapens
		 *  7) wagon gets moved, nothing happens
		 */
		if (src == original_src_head && src->IsEngine() && !src->IsFrontEngine()) {
			/* Cases #2 and #3: the front engine gets trashed. */
			DeleteWindowById(WC_VEHICLE_VIEW, src->index);
			DeleteWindowById(WC_VEHICLE_ORDERS, src->index);
			DeleteWindowById(WC_VEHICLE_REFIT, src->index);
			DeleteWindowById(WC_VEHICLE_DETAILS, src->index);
			DeleteWindowById(WC_VEHICLE_TIMETABLE, src->index);
			DeleteNewGRFInspectWindow(GSF_TRAINS, src->index);
			SetWindowDirty(WC_COMPANY, _current_company);

			/* Delete orders, group stuff and the unit number as we're not the
			 * front of any vehicle anymore. */
			DeleteVehicleOrders(src);
			RemoveVehicleFromGroup(src);
			src->unitnumber = 0;
			if (HasBit(src->flags, VRF_HAVE_SLOT)) {
				TraceRestrictRemoveVehicleFromAllSlots(src->index);
				ClrBit(src->flags, VRF_HAVE_SLOT);
			}
		}

		/* We weren't a front engine but are becoming one. So
		 * we should be put in the default group. */
		if (original_src_head != src && dst_head == src) {
			SetTrainGroupID(src, DEFAULT_GROUP);
			SetWindowDirty(WC_COMPANY, _current_company);
		}

		/* Add new heads to statistics */
		if (src_head != NULL && src_head->IsFrontEngine()) GroupStatistics::CountVehicle(src_head, 1);
		if (dst_head != NULL && dst_head->IsFrontEngine()) GroupStatistics::CountVehicle(dst_head, 1);

		/* Handle 'new engine' part of cases #1b, #2b, #3b, #4b and #5 in NormaliseTrainHead. */
		NormaliseTrainHead(src_head);
		NormaliseTrainHead(dst_head);

		if ((flags & DC_NO_CARGO_CAP_CHECK) == 0) {
			CheckCargoCapacity(src_head);
			CheckCargoCapacity(dst_head);
		}

		if (src_head != NULL) {
			src_head->last_loading_station = INVALID_STATION;
			ClrBit(src_head->vehicle_flags, VF_LAST_LOAD_ST_SEP);
		}
		if (dst_head != NULL) {
			dst_head->last_loading_station = INVALID_STATION;
			ClrBit(dst_head->vehicle_flags, VF_LAST_LOAD_ST_SEP);
		}

		if (src_head != NULL) src_head->First()->MarkDirty();
		if (dst_head != NULL) dst_head->First()->MarkDirty();

		/* We are undoubtedly changing something in the depot and train list. */
		/* But only if the moved vehicle is not virtual */
		if (!HasBit(src->subtype, GVSF_VIRTUAL)) {
			InvalidateWindowData(WC_VEHICLE_DEPOT, src->tile);
			InvalidateWindowClassesData(WC_TRAINS_LIST, 0);
		}
	} else {
		/* We don't want to execute what we're just tried. */
		RestoreTrainBackup(original_src);
		RestoreTrainBackup(original_dst);
	}

	return CommandCost();
}

/**
 * Sell a (single) train wagon/engine.
 * @param flags type of operation
 * @param t     the train wagon to sell
 * @param data  the selling mode
 * - data = 0: only sell the single dragged wagon/engine (and any belonging rear-engines)
 * - data = 1: sell the vehicle and all vehicles following it in the chain
 *             if the wagon is dragged, don't delete the possibly belonging rear-engine to some front
 * @param user  the user for the order backup.
 * @return the cost of this operation or an error
 */
CommandCost CmdSellRailWagon(DoCommandFlag flags, Vehicle *t, uint16 data, uint32 user)
{
	/* Sell a chain of vehicles or not? */
	bool sell_chain = HasBit(data, 0);

	Train *v = Train::From(t)->GetFirstEnginePart();
	Train *first = v->First();

	if (v->IsRearDualheaded()) return_cmd_error(STR_ERROR_REAR_ENGINE_FOLLOW_FRONT);

	/* First make a backup of the order of the train. That way we can do
	 * whatever we want with the order and later on easily revert. */
	TrainList original;
	MakeTrainBackup(original, first);

	/* We need to keep track of the new head and the head of what we're going to sell. */
	Train *new_head = first;
	Train *sell_head = NULL;

	/* Split the train in the wanted way. */
	ArrangeTrains(&sell_head, NULL, &new_head, v, sell_chain);

	/* We don't need to validate the second train; it's going to be sold. */
	CommandCost ret = ValidateTrains(NULL, NULL, first, new_head, (flags & DC_AUTOREPLACE) == 0);
	if (ret.Failed()) {
		/* Restore the train we had. */
		RestoreTrainBackup(original);
		return ret;
	}

	if (first->orders.list == NULL && !OrderList::CanAllocateItem()) {
		/* Restore the train we had. */
		RestoreTrainBackup(original);
		return_cmd_error(STR_ERROR_NO_MORE_SPACE_FOR_ORDERS);
	}

	CommandCost cost(EXPENSES_NEW_VEHICLES);
	for (Train *t = sell_head; t != NULL; t = t->Next()) cost.AddCost(-t->value);

	/* do it? */
	if (flags & DC_EXEC) {
		/* First normalise the sub types of the chain. */
		NormaliseSubtypes(new_head);

		if (v == first && v->IsEngine() && !sell_chain && new_head != NULL && new_head->IsFrontEngine()) {
			/* We are selling the front engine. In this case we want to
			 * 'give' the order, unit number and such to the new head. */
			new_head->orders.list = first->orders.list;
			new_head->AddToShared(first);
			DeleteVehicleOrders(first);

			/* Copy other important data from the front engine */
			new_head->CopyVehicleConfigAndStatistics(first);
			GroupStatistics::CountVehicle(new_head, 1); // after copying over the profit
		} else if (v->IsPrimaryVehicle() && data & (MAKE_ORDER_BACKUP_FLAG >> 20)) {
			OrderBackup::Backup(v, user);
		}

		/* We need to update the information about the train. */
		NormaliseTrainHead(new_head);

		/* We are undoubtedly changing something in the depot and train list. */
		/* Unless its a virtual train */
		if (!HasBit(v->subtype, GVSF_VIRTUAL)) {
			InvalidateWindowData(WC_VEHICLE_DEPOT, v->tile);
			InvalidateWindowClassesData(WC_TRAINS_LIST, 0);
		}

		/* Actually delete the sold 'goods' */
		delete sell_head;
	} else {
		/* We don't want to execute what we're just tried. */
		RestoreTrainBackup(original);
	}

	return cost;
}

void Train::UpdateDeltaXY()
{
	/* Set common defaults. */
	this->x_offs    = -1;
	this->y_offs    = -1;
	this->x_extent  =  3;
	this->y_extent  =  3;
	this->z_extent  =  6;
	this->x_bb_offs =  0;
	this->y_bb_offs =  0;

	if (!IsDiagonalDirection(this->direction)) {
		static const int _sign_table[] =
		{
			/* x, y */
			-1, -1, // DIR_N
			-1,  1, // DIR_E
			 1,  1, // DIR_S
			 1, -1, // DIR_W
		};

		int half_shorten = (VEHICLE_LENGTH - this->gcache.cached_veh_length) / 2;

		/* For all straight directions, move the bound box to the centre of the vehicle, but keep the size. */
		this->x_offs -= half_shorten * _sign_table[this->direction];
		this->y_offs -= half_shorten * _sign_table[this->direction + 1];
		this->x_extent += this->x_bb_offs = half_shorten * _sign_table[direction];
		this->y_extent += this->y_bb_offs = half_shorten * _sign_table[direction + 1];
	} else {
		switch (this->direction) {
				/* Shorten southern corner of the bounding box according the vehicle length
				 * and center the bounding box on the vehicle. */
			case DIR_NE:
				this->x_offs    = 1 - (this->gcache.cached_veh_length + 1) / 2;
				this->x_extent  = this->gcache.cached_veh_length - 1;
				this->x_bb_offs = -1;
				break;

			case DIR_NW:
				this->y_offs    = 1 - (this->gcache.cached_veh_length + 1) / 2;
				this->y_extent  = this->gcache.cached_veh_length - 1;
				this->y_bb_offs = -1;
				break;

				/* Move northern corner of the bounding box down according to vehicle length
				 * and center the bounding box on the vehicle. */
			case DIR_SW:
				this->x_offs    = 1 + (this->gcache.cached_veh_length + 1) / 2 - VEHICLE_LENGTH;
				this->x_extent  = VEHICLE_LENGTH - 1;
				this->x_bb_offs = VEHICLE_LENGTH - this->gcache.cached_veh_length - 1;
				break;

			case DIR_SE:
				this->y_offs    = 1 + (this->gcache.cached_veh_length + 1) / 2 - VEHICLE_LENGTH;
				this->y_extent  = VEHICLE_LENGTH - 1;
				this->y_bb_offs = VEHICLE_LENGTH - this->gcache.cached_veh_length - 1;
				break;

			default:
				NOT_REACHED();
		}
	}
}

/**
 * Mark a train as stuck and stop it if it isn't stopped right now.
 * @param v %Train to mark as being stuck.
 */
static void MarkTrainAsStuck(Train *v, bool waiting_restriction = false)
{
	if (!HasBit(v->flags, VRF_TRAIN_STUCK)) {
		/* It is the first time the problem occurred, set the "train stuck" flag. */
		SetBit(v->flags, VRF_TRAIN_STUCK);
		SB(v->flags, VRF_WAITING_RESTRICTION, 1, waiting_restriction ? 1 : 0);

		v->wait_counter = 0;

		/* Stop train */
		v->cur_speed = 0;
		v->subspeed = 0;
		v->SetLastSpeed();

		SetWindowWidgetDirty(WC_VEHICLE_VIEW, v->index, WID_VV_START_STOP);
	} else if (waiting_restriction != HasBit(v->flags, VRF_WAITING_RESTRICTION)) {
		ToggleBit(v->flags, VRF_WAITING_RESTRICTION);
		SetWindowWidgetDirty(WC_VEHICLE_VIEW, v->index, WID_VV_START_STOP);
	}
}

/**
 * Swap the two up/down flags in two ways:
 * - Swap values of \a swap_flag1 and \a swap_flag2, and
 * - If going up previously (#GVF_GOINGUP_BIT set), the #GVF_GOINGDOWN_BIT is set, and vice versa.
 * @param swap_flag1 [inout] First train flag.
 * @param swap_flag2 [inout] Second train flag.
 */
static void SwapTrainFlags(uint16 *swap_flag1, uint16 *swap_flag2)
{
	uint16 flag1 = *swap_flag1;
	uint16 flag2 = *swap_flag2;

	/* Clear the flags */
	ClrBit(*swap_flag1, GVF_GOINGUP_BIT);
	ClrBit(*swap_flag1, GVF_GOINGDOWN_BIT);
	ClrBit(*swap_flag1, GVF_CHUNNEL_BIT);
	ClrBit(*swap_flag2, GVF_GOINGUP_BIT);
	ClrBit(*swap_flag2, GVF_GOINGDOWN_BIT);
	ClrBit(*swap_flag2, GVF_CHUNNEL_BIT);

	/* Reverse the rail-flags (if needed) */
	if (HasBit(flag1, GVF_GOINGUP_BIT)) {
		SetBit(*swap_flag2, GVF_GOINGDOWN_BIT);
	} else if (HasBit(flag1, GVF_GOINGDOWN_BIT)) {
		SetBit(*swap_flag2, GVF_GOINGUP_BIT);
	}
	if (HasBit(flag2, GVF_GOINGUP_BIT)) {
		SetBit(*swap_flag1, GVF_GOINGDOWN_BIT);
	} else if (HasBit(flag2, GVF_GOINGDOWN_BIT)) {
		SetBit(*swap_flag1, GVF_GOINGUP_BIT);
	}
	if (HasBit(flag1, GVF_CHUNNEL_BIT)) {
		SetBit(*swap_flag2, GVF_CHUNNEL_BIT);
	}
	if (HasBit(flag2, GVF_CHUNNEL_BIT)) {
		SetBit(*swap_flag1, GVF_CHUNNEL_BIT);
	}
}

/**
 * Updates some variables after swapping the vehicle.
 * @param v swapped vehicle
 */
static void UpdateStatusAfterSwap(Train *v)
{
	v->cur_image_valid_dir = INVALID_DIR;

	/* Reverse the direction. */
	if (v->track != TRACK_BIT_DEPOT) v->direction = ReverseDir(v->direction);

	/* Call the proper EnterTile function unless we are in a wormhole. */
	if (!(v->track & TRACK_BIT_WORMHOLE)) {
		VehicleEnterTile(v, v->tile, v->x_pos, v->y_pos);
	} else {
		/* VehicleEnter_TunnelBridge() may set TRACK_BIT_WORMHOLE when the vehicle
		 * is on the last bit of the bridge head (frame == TILE_SIZE - 1).
		 * If we were swapped with such a vehicle, we have set TRACK_BIT_WORMHOLE,
		 * when we shouldn't have. Check if this is the case. */
		TileIndex vt = TileVirtXY(v->x_pos, v->y_pos);
		if (IsTileType(vt, MP_TUNNELBRIDGE)) {
			VehicleEnterTile(v, vt, v->x_pos, v->y_pos);
			if (!(v->track & TRACK_BIT_WORMHOLE) && IsBridgeTile(v->tile)) {
				/* We have just left the wormhole, possibly set the
				 * "goingdown" bit. UpdateInclination() can be used
				 * because we are at the border of the tile. */
				v->UpdatePosition();
				v->UpdateInclination(true, true);
				return;
			}
		}
	}

	v->UpdatePosition();
	if (v->track == TRACK_BIT_WORMHOLE) v->UpdateInclination(false, false, true);
	v->UpdateViewport(true, true);
}

/**
 * Swap vehicles \a l and \a r in consist \a v, and reverse their direction.
 * @param v Consist to change.
 * @param l %Vehicle index in the consist of the first vehicle.
 * @param r %Vehicle index in the consist of the second vehicle.
 */
void ReverseTrainSwapVeh(Train *v, int l, int r)
{
	Train *a, *b;

	/* locate vehicles to swap */
	for (a = v; l != 0; l--) a = a->Next();
	for (b = v; r != 0; r--) b = b->Next();

	if (a != b) {
		/* swap the hidden bits */
		{
			uint16 tmp = (a->vehstatus & ~VS_HIDDEN) | (b->vehstatus & VS_HIDDEN);
			b->vehstatus = (b->vehstatus & ~VS_HIDDEN) | (a->vehstatus & VS_HIDDEN);
			a->vehstatus = tmp;
		}

		Swap(a->track, b->track);
		Swap(a->direction, b->direction);
		Swap(a->x_pos, b->x_pos);
		Swap(a->y_pos, b->y_pos);
		Swap(a->tile,  b->tile);
		Swap(a->z_pos, b->z_pos);

		SwapTrainFlags(&a->gv_flags, &b->gv_flags);

		UpdateStatusAfterSwap(a);
		UpdateStatusAfterSwap(b);
	} else {
		/* Swap GVF_GOINGUP_BIT/GVF_GOINGDOWN_BIT.
		 * This is a little bit redundant way, a->gv_flags will
		 * be (re)set twice, but it reduces code duplication */
		SwapTrainFlags(&a->gv_flags, &a->gv_flags);
		UpdateStatusAfterSwap(a);
	}
}


/**
 * Check if the vehicle is a train
 * @param v vehicle on tile
 * @return v if it is a train, NULL otherwise
 */
static Vehicle *TrainOnTileEnum(Vehicle *v, void *)
{
	return (v->type == VEH_TRAIN) ? v : NULL;
}


/**
 * Checks if a train is approaching a rail-road crossing
 * @param v vehicle on tile
 * @param data tile with crossing we are testing
 * @return v if it is approaching a crossing, NULL otherwise
 */
static Vehicle *TrainApproachingCrossingEnum(Vehicle *v, void *data)
{
	if (v->type != VEH_TRAIN || (v->vehstatus & VS_CRASHED)) return NULL;

	Train *t = Train::From(v);
	if (!t->IsFrontEngine()) return NULL;

	TileIndex tile = *(TileIndex *)data;

	if (TrainApproachingCrossingTile(t) != tile) return NULL;

	return t;
}


/**
 * Finds a vehicle approaching rail-road crossing
 * @param tile tile to test
 * @return true if a vehicle is approaching the crossing
 * @pre tile is a rail-road crossing
 */
static bool TrainApproachingCrossing(TileIndex tile)
{
	assert(IsLevelCrossingTile(tile));

	DiagDirection dir = AxisToDiagDir(GetCrossingRailAxis(tile));
	TileIndex tile_from = tile + TileOffsByDiagDir(dir);

	if (HasVehicleOnPos(tile_from, &tile, &TrainApproachingCrossingEnum)) return true;

	dir = ReverseDiagDir(dir);
	tile_from = tile + TileOffsByDiagDir(dir);

	return HasVehicleOnPos(tile_from, &tile, &TrainApproachingCrossingEnum);
}

/** Check if the crossing should be closed
 *  @return train on crossing || train approaching crossing || reserved
 */
static inline bool CheckLevelCrossing(TileIndex tile)
{
	/* reserved || train on crossing || train approaching crossing */
	return HasCrossingReservation(tile) || HasVehicleOnPos(tile, NULL, &TrainOnTileEnum) || TrainApproachingCrossing(tile);
}

/**
 * Sets correct crossing state
 * @param tile tile to update
 * @param sound should we play sound?
 * @param is_forced force set the crossing state to that of forced_state
 * @param forced_state the crossing state to set when using is_forced
 * @pre tile is a rail-road crossing
 */
static void UpdateLevelCrossingTile(TileIndex tile, bool sound, bool is_forced, bool forced_state)
{
	assert(IsLevelCrossingTile(tile));
	bool new_state;

	if (is_forced) {
		new_state = forced_state;
	} else {
		new_state = CheckLevelCrossing(tile);
	}

	if (new_state != IsCrossingBarred(tile)) {
		if (new_state && sound) {
			if (_settings_client.sound.ambient) SndPlayTileFx(SND_0E_LEVEL_CROSSING, tile);
		}
		SetCrossingBarred(tile, new_state);
		MarkTileDirtyByTile(tile, ZOOM_LVL_DRAW_MAP);
	}
}

/**
 * Cycles the adjacent crossings and sets their state
 * @param tile tile to update
 * @param sound should we play sound?
 * @param force_close force close the crossing
 */
void UpdateLevelCrossing(TileIndex tile, bool sound, bool force_close)
{
	bool forced_state = force_close;
	if (!IsLevelCrossingTile(tile)) return;

	const Axis axis = GetCrossingRoadAxis(tile);
	const DiagDirection dir = AxisToDiagDir(axis);
	const DiagDirection reverse_dir = ReverseDiagDir(dir);

	const bool adjacent_crossings = _settings_game.vehicle.adjacent_crossings;
	if (adjacent_crossings) {
		for (TileIndex t = tile; !forced_state && IsLevelCrossingTile(t) && GetCrossingRoadAxis(t) == axis; t = TileAddByDiagDir(t, dir)) {
			forced_state |= CheckLevelCrossing(t);
		}
		for (TileIndex t = TileAddByDiagDir(tile, reverse_dir); !forced_state && IsLevelCrossingTile(t) && GetCrossingRoadAxis(t) == axis; t = TileAddByDiagDir(t, reverse_dir)) {
			forced_state |= CheckLevelCrossing(t);
		}
	}

	UpdateLevelCrossingTile(tile, sound, adjacent_crossings || force_close, forced_state);
	for (TileIndex t = TileAddByDiagDir(tile, dir); IsLevelCrossingTile(t) && GetCrossingRoadAxis(t) == axis; t = TileAddByDiagDir(t, dir)) {
		UpdateLevelCrossingTile(t, sound, adjacent_crossings, forced_state);
	}
	for (TileIndex t = TileAddByDiagDir(tile, reverse_dir); IsLevelCrossingTile(t) && GetCrossingRoadAxis(t) == axis; t = TileAddByDiagDir(t, reverse_dir)) {
		UpdateLevelCrossingTile(t, sound, adjacent_crossings, forced_state);
	}
}

/**
 * Check if the level crossing is occupied by road vehicle(s).
 * @param t The tile to query.
 * @pre IsLevelCrossing(t)
 * @return True if the level crossing is marked as occupied.
 */
bool IsCrossingOccupiedByRoadVehicle(TileIndex t)
{
	if (!IsCrossingPossiblyOccupiedByRoadVehicle(t)) return false;
	const bool occupied = EnsureNoRoadVehicleOnGround(t).Failed();
	SetCrossingOccupiedByRoadVehicle(t, occupied);
	return occupied;
}


/**
 * Bars crossing and plays ding-ding sound if not barred already
 * @param tile tile with crossing
 * @pre tile is a rail-road crossing
 */
static inline void MaybeBarCrossingWithSound(TileIndex tile)
{
	if (!IsCrossingBarred(tile)) {
		UpdateLevelCrossing(tile, true, true);
	}
}


/**
 * Advances wagons for train reversing, needed for variable length wagons.
 * This one is called before the train is reversed.
 * @param v First vehicle in chain
 */
static void AdvanceWagonsBeforeSwap(Train *v)
{
	Train *base = v;
	Train *first = base; // first vehicle to move
	Train *last = v->Last(); // last vehicle to move
	uint length = CountVehiclesInChain(v);

	while (length > 2) {
		last = last->Previous();
		first = first->Next();

		int differential = base->CalcNextVehicleOffset() - last->CalcNextVehicleOffset();

		/* do not update images now
		 * negative differential will be handled in AdvanceWagonsAfterSwap() */
		for (int i = 0; i < differential; i++) TrainController(first, last->Next());

		base = first; // == base->Next()
		length -= 2;
	}
}


/**
 * Advances wagons for train reversing, needed for variable length wagons.
 * This one is called after the train is reversed.
 * @param v First vehicle in chain
 */
static void AdvanceWagonsAfterSwap(Train *v)
{
	/* first of all, fix the situation when the train was entering a depot */
	Train *dep = v; // last vehicle in front of just left depot
	while (dep->Next() != NULL && (dep->track == TRACK_BIT_DEPOT || dep->Next()->track != TRACK_BIT_DEPOT)) {
		dep = dep->Next(); // find first vehicle outside of a depot, with next vehicle inside a depot
	}

	Train *leave = dep->Next(); // first vehicle in a depot we are leaving now

	if (leave != NULL) {
		/* 'pull' next wagon out of the depot, so we won't miss it (it could stay in depot forever) */
		int d = TicksToLeaveDepot(dep);

		if (d <= 0) {
			leave->vehstatus &= ~VS_HIDDEN; // move it out of the depot
			leave->track = TrackToTrackBits(GetRailDepotTrack(leave->tile));
			for (int i = 0; i >= d; i--) TrainController(leave, NULL); // maybe move it, and maybe let another wagon leave
		}
	} else {
		dep = NULL; // no vehicle in a depot, so no vehicle leaving a depot
	}

	Train *base = v;
	Train *first = base; // first vehicle to move
	Train *last = v->Last(); // last vehicle to move
	uint length = CountVehiclesInChain(v);

	/* We have to make sure all wagons that leave a depot because of train reversing are moved correctly
	 * they have already correct spacing, so we have to make sure they are moved how they should */
	bool nomove = (dep == NULL); // If there is no vehicle leaving a depot, limit the number of wagons moved immediately.

	while (length > 2) {
		/* we reached vehicle (originally) in front of a depot, stop now
		 * (we would move wagons that are already moved with new wagon length). */
		if (base == dep) break;

		/* the last wagon was that one leaving a depot, so do not move it anymore */
		if (last == dep) nomove = true;

		last = last->Previous();
		first = first->Next();

		int differential = last->CalcNextVehicleOffset() - base->CalcNextVehicleOffset();

		/* do not update images now */
		for (int i = 0; i < differential; i++) TrainController(first, (nomove ? last->Next() : NULL));

		base = first; // == base->Next()
		length -= 2;
	}
}

/**
 * Turn a train around.
 * @param v %Train to turn around.
 */
void ReverseTrainDirection(Train *v)
{
	if (IsRailDepotTile(v->tile)) {
		InvalidateWindowData(WC_VEHICLE_DEPOT, v->tile);
	}

	if (_local_company == v->owner && (v->current_order.IsType(OT_LOADING_ADVANCE) || HasBit(v->flags, VRF_BEYOND_PLATFORM_END))) {
		SetDParam(0, v->index);
		SetDParam(1, v->current_order.GetDestination());
		AddNewsItem(STR_VEHICLE_LOAD_THROUGH_ABORTED_INSUFFICIENT_TRACK, NT_ADVICE, NF_INCOLOUR | NF_SMALL | NF_VEHICLE_PARAM0,
				NR_VEHICLE, v->index,
				NR_STATION, v->current_order.GetDestination());
	}
	if (v->current_order.IsType(OT_LOADING_ADVANCE)) {
		v->LeaveStation();

		/* Only advance to next order if we are loading at the current one */
		const Order *order = v->GetOrder(v->cur_implicit_order_index);
		if (order != NULL && order->IsType(OT_GOTO_STATION) && order->GetDestination() == v->last_station_visited) {
			v->IncrementImplicitOrderIndex();
		}
	}

	for (Train *u = v; u != nullptr; u = u->Next()) {
		ClrBit(u->flags, VRF_BEYOND_PLATFORM_END);
		ClrBit(u->flags, VRF_NOT_YET_IN_PLATFORM);
	}

	v->reverse_distance = 0;

	/* Clear path reservation in front if train is not stuck. */
	if (!HasBit(v->flags, VRF_TRAIN_STUCK)) FreeTrainTrackReservation(v);

	/* Check if we were approaching a rail/road-crossing */
	TileIndex crossing = TrainApproachingCrossingTile(v);

	/* count number of vehicles */
	int r = CountVehiclesInChain(v) - 1;  // number of vehicles - 1

	AdvanceWagonsBeforeSwap(v);

	/* swap start<>end, start+1<>end-1, ... */
	int l = 0;
	do {
		ReverseTrainSwapVeh(v, l++, r--);
	} while (l <= r);

	AdvanceWagonsAfterSwap(v);

	if (IsRailDepotTile(v->tile)) {
		InvalidateWindowData(WC_VEHICLE_DEPOT, v->tile);
	}

	ToggleBit(v->flags, VRF_TOGGLE_REVERSE);

	ClrBit(v->flags, VRF_REVERSING);

	/* recalculate cached data */
	v->ConsistChanged(CCF_TRACK);

	/* update all images */
	for (Train *u = v; u != NULL; u = u->Next()) u->UpdateViewport(false, false);

	/* update crossing we were approaching */
	if (crossing != INVALID_TILE) UpdateLevelCrossing(crossing);

	/* maybe we are approaching crossing now, after reversal */
	crossing = TrainApproachingCrossingTile(v);
	if (crossing != INVALID_TILE) MaybeBarCrossingWithSound(crossing);

	/* If we are inside a depot after reversing, don't bother with path reserving. */
	if (v->track == TRACK_BIT_DEPOT) {
		/* Can't be stuck here as inside a depot is always a safe tile. */
		if (HasBit(v->flags, VRF_TRAIN_STUCK)) SetWindowWidgetDirty(WC_VEHICLE_VIEW, v->index, WID_VV_START_STOP);
		ClrBit(v->flags, VRF_TRAIN_STUCK);
		return;
	}

	/* We are inside tunnel/bridge with signals, reversing will close the entrance. */
	if (IsTunnelBridgeWithSignalSimulation(v->tile)) {
		/* Flip signal on tunnel entrance tile red. */
		SetTunnelBridgeEntranceSignalState(v->tile, SIGNAL_STATE_RED);
		MarkTileDirtyByTile(v->tile);
		/* Clear counters. */
		v->wait_counter = 0;
		v->tunnel_bridge_signal_num = 0;
		return;
	}

	/* VehicleExitDir does not always produce the desired dir for depots and
	 * tunnels/bridges that is needed for UpdateSignalsOnSegment. */
<<<<<<< HEAD
	DiagDirection dir = VehicleExitDir(v->direction, v->track);
	if (IsRailDepotTile(v->tile) || IsTileType(v->tile, MP_TUNNELBRIDGE)) dir = INVALID_DIAGDIR;
=======
	DiagDirection dir = TrainExitDir(v->direction, v->track);
	if (IsRailDepotTile(v->tile) || (IsTileType(v->tile, MP_TUNNELBRIDGE) && (v->track & TRACK_BIT_WORMHOLE || dir == GetTunnelBridgeDirection(v->tile)))) dir = INVALID_DIAGDIR;
>>>>>>> 77362b82

	if (UpdateSignalsOnSegment(v->tile, dir, v->owner) == SIGSEG_PBS || _settings_game.pf.reserve_paths) {
		/* If we are currently on a tile with conventional signals, we can't treat the
		 * current tile as a safe tile or we would enter a PBS block without a reservation. */
		bool first_tile_okay = !(IsTileType(v->tile, MP_RAILWAY) &&
			HasSignalOnTrackdir(v->tile, v->GetVehicleTrackdir()) &&
			!IsPbsSignal(GetSignalType(v->tile, FindFirstTrack(v->track))));

		/* If we are on a depot tile facing outwards, do not treat the current tile as safe. */
		if (IsRailDepotTile(v->tile) && TrackdirToExitdir(v->GetVehicleTrackdir()) == GetRailDepotDirection(v->tile)) first_tile_okay = false;

		if (IsRailStationTile(v->tile)) SetRailStationPlatformReservation(v->tile, TrackdirToExitdir(v->GetVehicleTrackdir()), true);
		if (TryPathReserve(v, false, first_tile_okay)) {
			/* Do a look-ahead now in case our current tile was already a safe tile. */
			CheckNextTrainTile(v);
		} else if (v->current_order.GetType() != OT_LOADING) {
			/* Do not wait for a way out when we're still loading */
			MarkTrainAsStuck(v);
		}
	} else if (HasBit(v->flags, VRF_TRAIN_STUCK)) {
		/* A train not inside a PBS block can't be stuck. */
		ClrBit(v->flags, VRF_TRAIN_STUCK);
		v->wait_counter = 0;
	}
}

/**
 * Reverse train.
 * @param tile unused
 * @param flags type of operation
 * @param p1 train to reverse
 * @param p2 if true, reverse a unit in a train (needs to be in a depot)
 * @param text unused
 * @return the cost of this operation or an error
 */
CommandCost CmdReverseTrainDirection(TileIndex tile, DoCommandFlag flags, uint32 p1, uint32 p2, const char *text)
{
	Train *v = Train::GetIfValid(p1);
	if (v == NULL) return CMD_ERROR;

	CommandCost ret = CheckOwnership(v->owner);
	if (ret.Failed()) return ret;

	if (p2 != 0) {
		/* turn a single unit around */

		if (v->IsMultiheaded() || HasBit(EngInfo(v->engine_type)->callback_mask, CBM_VEHICLE_ARTIC_ENGINE)) {
			return_cmd_error(STR_ERROR_CAN_T_REVERSE_DIRECTION_RAIL_VEHICLE_MULTIPLE_UNITS);
		}
		if (!HasBit(EngInfo(v->engine_type)->misc_flags, EF_RAIL_FLIPS)) return CMD_ERROR;

		Train *front = v->First();
		/* make sure the vehicle is stopped in the depot */
		if (!front->IsStoppedInDepot()) {
			return_cmd_error(STR_ERROR_TRAINS_CAN_ONLY_BE_ALTERED_INSIDE_A_DEPOT);
		}

		if (flags & DC_EXEC) {
			ToggleBit(v->flags, VRF_REVERSE_DIRECTION);

			front->ConsistChanged(CCF_ARRANGE);
			SetWindowDirty(WC_VEHICLE_DEPOT, front->tile);
			SetWindowDirty(WC_VEHICLE_DETAILS, front->index);
			SetWindowDirty(WC_VEHICLE_VIEW, front->index);
			SetWindowClassesDirty(WC_TRAINS_LIST);
		}
	} else {
		/* turn the whole train around */
		if ((v->vehstatus & VS_CRASHED) || HasBit(v->flags, VRF_BREAKDOWN_STOPPED)) return CMD_ERROR;

		if (flags & DC_EXEC) {
			/* Properly leave the station if we are loading and won't be loading anymore */
			if (v->current_order.IsAnyLoadingType()) {
				const Vehicle *last = v;
				while (last->Next() != NULL) last = last->Next();

				/* not a station || different station --> leave the station */
				if (!IsTileType(last->tile, MP_STATION) || !IsTileType(v->tile, MP_STATION) ||
						GetStationIndex(last->tile) != GetStationIndex(v->tile) ||
						HasBit(v->flags, VRF_BEYOND_PLATFORM_END) ||
						v->current_order.IsType(OT_LOADING_ADVANCE)) {
					v->LeaveStation();
				}
			}

			/* We cancel any 'skip signal at dangers' here */
			v->force_proceed = TFP_NONE;
			SetWindowDirty(WC_VEHICLE_VIEW, v->index);

			if (_settings_game.vehicle.train_acceleration_model != AM_ORIGINAL && v->cur_speed != 0) {
				ToggleBit(v->flags, VRF_REVERSING);
			} else {
				v->cur_speed = 0;
				v->SetLastSpeed();
				HideFillingPercent(&v->fill_percent_te_id);
				ReverseTrainDirection(v);
			}
		}
	}
	return CommandCost();
}

/**
 * Force a train through a red signal
 * @param tile unused
 * @param flags type of operation
 * @param p1 train to ignore the red signal
 * @param p2 unused
 * @param text unused
 * @return the cost of this operation or an error
 */
CommandCost CmdForceTrainProceed(TileIndex tile, DoCommandFlag flags, uint32 p1, uint32 p2, const char *text)
{
	Train *t = Train::GetIfValid(p1);
	if (t == NULL) return CMD_ERROR;

	if (!t->IsPrimaryVehicle()) return CMD_ERROR;

	CommandCost ret = CheckVehicleControlAllowed(t);
	if (ret.Failed()) return ret;


	if (flags & DC_EXEC) {
		/* If we are forced to proceed, cancel that order.
		 * If we are marked stuck we would want to force the train
		 * to proceed to the next signal. In the other cases we
		 * would like to pass the signal at danger and run till the
		 * next signal we encounter. */
		t->force_proceed = t->force_proceed == TFP_SIGNAL ? TFP_NONE : HasBit(t->flags, VRF_TRAIN_STUCK) || t->IsChainInDepot() ? TFP_STUCK : TFP_SIGNAL;
		SetWindowDirty(WC_VEHICLE_VIEW, t->index);
	}

	return CommandCost();
}

/**
 * Try to find a depot nearby.
 * @param v %Train that wants a depot.
 * @param max_distance Maximal search distance.
 * @return Information where the closest train depot is located.
 * @pre The given vehicle must not be crashed!
 */
static FindDepotData FindClosestTrainDepot(Train *v, int max_distance)
{
	assert(!(v->vehstatus & VS_CRASHED));

	if (IsRailDepotTile(v->tile)) return FindDepotData(v->tile, 0);

	PBSTileInfo origin = FollowTrainReservation(v);
	if (IsRailDepotTile(origin.tile)) return FindDepotData(origin.tile, 0);

	switch (_settings_game.pf.pathfinder_for_trains) {
		case VPF_NPF: return NPFTrainFindNearestDepot(v, max_distance);
		case VPF_YAPF: return YapfTrainFindNearestDepot(v, max_distance);

		default: NOT_REACHED();
	}
}

/**
 * Locate the closest depot for this consist, and return the information to the caller.
 * @param location [out]    If not \c NULL and a depot is found, store its location in the given address.
 * @param destination [out] If not \c NULL and a depot is found, store its index in the given address.
 * @param reverse [out]     If not \c NULL and a depot is found, store reversal information in the given address.
 * @return A depot has been found.
 */
bool Train::FindClosestDepot(TileIndex *location, DestinationID *destination, bool *reverse)
{
	FindDepotData tfdd = FindClosestTrainDepot(this, 0);
	if (tfdd.best_length == UINT_MAX) return false;

	if (location    != NULL) *location    = tfdd.tile;
	if (destination != NULL) *destination = GetDepotIndex(tfdd.tile);
	if (reverse     != NULL) *reverse     = tfdd.reverse;

	return true;
}

/** Play a sound for a train leaving the station. */
void Train::PlayLeaveStationSound() const
{
	static const SoundFx sfx[] = {
		SND_04_TRAIN,
		SND_0A_TRAIN_HORN,
		SND_0A_TRAIN_HORN,
		SND_47_MAGLEV_2,
		SND_41_MAGLEV
	};

	if (PlayVehicleSound(this, VSE_START)) return;

	EngineID engtype = this->engine_type;
	SndPlayVehicleFx(sfx[RailVehInfo(engtype)->engclass], this);
}

/**
 * Check if the train is on the last reserved tile and try to extend the path then.
 * @param v %Train that needs its path extended.
 */
static void CheckNextTrainTile(Train *v)
{
	/* Don't do any look-ahead if path_backoff_interval is 255. */
	if (_settings_game.pf.path_backoff_interval == 255) return;

	/* Exit if we are inside a depot. */
	if (v->track == TRACK_BIT_DEPOT) return;

	switch (v->current_order.GetType()) {
		/* Exit if we reached our destination depot. */
		case OT_GOTO_DEPOT:
			if (v->tile == v->dest_tile) return;
			break;

		case OT_GOTO_WAYPOINT:
			/* If we reached our waypoint, make sure we see that. */
			if (IsRailWaypointTile(v->tile) && GetStationIndex(v->tile) == v->current_order.GetDestination()) ProcessOrders(v);
			break;

		case OT_NOTHING:
		case OT_LEAVESTATION:
		case OT_LOADING:
			/* Exit if the current order doesn't have a destination, but the train has orders. */
			if (v->GetNumOrders() > 0) return;
			break;

		default:
			break;
	}
	/* Exit if we are on a station tile and are going to stop. */
	if (IsRailStationTile(v->tile) && v->current_order.ShouldStopAtStation(v, GetStationIndex(v->tile))) return;

	Trackdir td = v->GetVehicleTrackdir();

	/* On a tile with a red non-pbs signal, don't look ahead. */
	if (IsTileType(v->tile, MP_RAILWAY) && HasSignalOnTrackdir(v->tile, td) &&
			!IsPbsSignal(GetSignalType(v->tile, TrackdirToTrack(td))) &&
			GetSignalStateByTrackdir(v->tile, td) == SIGNAL_STATE_RED) return;

	CFollowTrackRail ft(v);
	if (!ft.Follow(v->tile, td)) return;

	if (!HasReservedTracks(ft.m_new_tile, TrackdirBitsToTrackBits(ft.m_new_td_bits))) {
		/* Next tile is not reserved. */
		if (KillFirstBit(ft.m_new_td_bits) == TRACKDIR_BIT_NONE) {
			if (HasPbsSignalOnTrackdir(ft.m_new_tile, FindFirstTrackdir(ft.m_new_td_bits))) {
				/* If the next tile is a PBS signal, try to make a reservation. */
				TrackBits tracks = TrackdirBitsToTrackBits(ft.m_new_td_bits);
				if (_settings_game.pf.forbid_90_deg) {
					tracks &= ~TrackCrossesTracks(TrackdirToTrack(ft.m_old_td));
				}
				ChooseTrainTrack(v, ft.m_new_tile, ft.m_exitdir, tracks, false, NULL, false);
			}
		}
	}
}

/**
 * Will the train stay in the depot the next tick?
 * @param v %Train to check.
 * @return True if it stays in the depot, false otherwise.
 */
static bool CheckTrainStayInDepot(Train *v)
{
	/* bail out if not all wagons are in the same depot or not in a depot at all */
	for (const Train *u = v; u != NULL; u = u->Next()) {
		if (u->track != TRACK_BIT_DEPOT || u->tile != v->tile) return false;
	}

	/* if the train got no power, then keep it in the depot */
	if (v->gcache.cached_power == 0) {
		v->vehstatus |= VS_STOPPED;
		SetWindowDirty(WC_VEHICLE_DEPOT, v->tile);
		return true;
	}

	if (v->current_order.IsWaitTimetabled()) {
		v->HandleWaiting(false);
	}
	if (v->current_order.IsType(OT_WAITING)) {
		return true;
	}

	SigSegState seg_state;

	if (v->force_proceed == TFP_NONE) {
		/* force proceed was not pressed */
		if (++v->wait_counter < 37) {
			SetWindowClassesDirty(WC_TRAINS_LIST);
			return true;
		}

		v->wait_counter = 0;

		seg_state = _settings_game.pf.reserve_paths ? SIGSEG_PBS : UpdateSignalsOnSegment(v->tile, INVALID_DIAGDIR, v->owner);
		if (seg_state == SIGSEG_FULL || HasDepotReservation(v->tile)) {
			/* Full and no PBS signal in block or depot reserved, can't exit. */
			SetWindowClassesDirty(WC_TRAINS_LIST);
			return true;
		}
	} else {
		seg_state = _settings_game.pf.reserve_paths ? SIGSEG_PBS : UpdateSignalsOnSegment(v->tile, INVALID_DIAGDIR, v->owner);
	}

	/* We are leaving a depot, but have to go to the exact same one; re-enter */
	if (v->current_order.IsType(OT_GOTO_DEPOT) && v->tile == v->dest_tile) {
		/* We need to have a reservation for this to work. */
		if (HasDepotReservation(v->tile)) return true;
		SetDepotReservation(v->tile, true);
		VehicleEnterDepot(v);
		return true;
	}

	/* Only leave when we can reserve a path to our destination. */
	if (seg_state == SIGSEG_PBS && !TryPathReserve(v) && v->force_proceed == TFP_NONE) {
		/* No path and no force proceed. */
		SetWindowClassesDirty(WC_TRAINS_LIST);
		MarkTrainAsStuck(v);
		return true;
	}

	SetDepotReservation(v->tile, true);
	if (_settings_client.gui.show_track_reservation) MarkTileDirtyByTile(v->tile, ZOOM_LVL_DRAW_MAP);

	VehicleServiceInDepot(v);
	SetWindowClassesDirty(WC_TRAINS_LIST);
	v->PlayLeaveStationSound();

	v->track = TRACK_BIT_X;
	if (v->direction & 2) v->track = TRACK_BIT_Y;

	v->vehstatus &= ~VS_HIDDEN;
	v->cur_speed = 0;

	v->UpdateViewport(true, true);
	v->UpdatePosition();
	UpdateSignalsOnSegment(v->tile, INVALID_DIAGDIR, v->owner);
	v->UpdateAcceleration();
	InvalidateWindowData(WC_VEHICLE_DEPOT, v->tile);

	return false;
}

static int GetAndClearLastBridgeEntranceSetSignalIndex(TileIndex bridge_entrance)
{
	uint16 m = _m[bridge_entrance].m2;
	if (m & 0x8000) {
		auto it = _long_bridge_signal_sim_map.find(bridge_entrance);
		if (it != _long_bridge_signal_sim_map.end()) {
			LongBridgeSignalStorage &lbss = it->second;
			size_t slot = lbss.signal_red_bits.size();
			while (slot > 0) {
				slot--;
				uint64 &slot_bits = lbss.signal_red_bits[slot];
				if (slot_bits) {
					uint8 i = FindLastBit(slot_bits);
					ClrBit(slot_bits, i);
					return 1 + 15 + (64 * slot) + i;
				}
			}
		}
	}
	if (m & 0x7FFF) {
		uint8 i = FindLastBit(m & 0x7FFF);
		ClrBit(_m[bridge_entrance].m2, i);
		return 1 + i;
	}

	return 0;
}

static void HandleLastTunnelBridgeSignals(TileIndex tile, TileIndex end, DiagDirection dir, bool free)
{
	if (IsBridge(end) && _m[end].m2 != 0) {
		/* Clearing last bridge signal. */
		int signal_offset = GetAndClearLastBridgeEntranceSetSignalIndex(end);
		if (signal_offset) {
			TileIndex last_signal_tile = end + (TileOffsByDiagDir(dir) * _settings_game.construction.simulated_wormhole_signals * signal_offset);
			MarkTileDirtyByTile(last_signal_tile);
		}
		MarkTileDirtyByTile(tile);
	}
	if (free) {
	/* Open up the wormhole and clear m2. */
		if (IsBridge(end)) {
			if (IsTunnelBridgeSignalSimulationEntrance(tile)) SetAllBridgeEntranceSimulatedSignalsGreen(tile);
			if (IsTunnelBridgeSignalSimulationEntrance(end)) SetAllBridgeEntranceSimulatedSignalsGreen(end);
		}

		if (IsTunnelBridgeSignalSimulationEntrance(end) && GetTunnelBridgeEntranceSignalState(end) == SIGNAL_STATE_RED) {
			SetTunnelBridgeEntranceSignalState(end, SIGNAL_STATE_GREEN);
			MarkTileDirtyByTile(end);
		}
		if (IsTunnelBridgeSignalSimulationEntrance(tile) && GetTunnelBridgeEntranceSignalState(tile) == SIGNAL_STATE_RED) {
			SetTunnelBridgeEntranceSignalState(tile, SIGNAL_STATE_GREEN);
			MarkTileDirtyByTile(tile);
		}
	}
}

static void UnreserveBridgeTunnelTile(TileIndex tile)
{
	SetTunnelBridgeReservation(tile, false);
	if (IsTunnelBridgeSignalSimulationExit(tile) && IsTunnelBridgePBS(tile)) SetTunnelBridgeExitSignalState(tile, SIGNAL_STATE_RED);
}

/**
 * Clear the reservation of \a tile that was just left by a wagon on \a track_dir.
 * @param v %Train owning the reservation.
 * @param tile Tile with reservation to clear.
 * @param track_dir Track direction to clear.
 * @param tunbridge_clear_unsignaled_other_end Whether to clear the far end of unsignalled tunnels/bridges.
 */
static void ClearPathReservation(const Train *v, TileIndex tile, Trackdir track_dir, bool tunbridge_clear_unsignaled_other_end = false)
{
	if (IsTileType(tile, MP_TUNNELBRIDGE)) {
<<<<<<< HEAD
		TileIndex end = GetOtherTunnelBridgeEnd(tile);
		UnreserveBridgeTunnelTile(tile);

		if (IsTunnelBridgeWithSignalSimulation(tile)) {
			/* Are we just leaving a tunnel/bridge? */
			if (GetTunnelBridgeDirection(tile) == ReverseDiagDir(dir)) {
				bool free = TunnelBridgeIsFree(tile, end, v).Succeeded();
				HandleLastTunnelBridgeSignals(tile, end, dir, free);
			}
		} else if (tunbridge_clear_unsignaled_other_end) {
			UnreserveBridgeTunnelTile(end);
		}

		if (_settings_client.gui.show_track_reservation) {
			MarkTileDirtyByTile(tile, ZOOM_LVL_DRAW_MAP);
			MarkTileDirtyByTile(end, ZOOM_LVL_DRAW_MAP);
=======
		/* Are we just leaving a tunnel/bridge? */
		if (TrackdirExitsTunnelBridge(tile, track_dir)) {
			TileIndex end = GetOtherTunnelBridgeEnd(tile);

			if (TunnelBridgeIsFree(tile, end, v, true).Succeeded()) {
				/* Free the reservation only if no other train is on the tiles. */
				UnreserveAcrossRailTunnelBridge(tile);
				UnreserveAcrossRailTunnelBridge(end);

				if (_settings_client.gui.show_track_reservation) {
					if (IsBridge(tile)) {
						MarkBridgeDirty(tile);
					} else {
						MarkTileDirtyByTile(tile);
						MarkTileDirtyByTile(end);
					}
				}
			}
		} else if (TrackdirToExitdir(track_dir) != GetTunnelBridgeDirection(tile)) {
			UnreserveRailTrack(tile, TrackdirToTrack(track_dir));
>>>>>>> 77362b82
		}
	} else if (IsRailStationTile(tile)) {
		DiagDirection dir = TrackdirToExitdir(track_dir);
		TileIndex new_tile = TileAddByDiagDir(tile, dir);
		/* If the new tile is not a further tile of the same station, we
		 * clear the reservation for the whole platform. */
		if (!IsCompatibleTrainStationTile(new_tile, tile)) {
			SetRailStationPlatformReservation(tile, ReverseDiagDir(dir), false);
		}
	} else {
		/* Any other tile */
		UnreserveRailTrack(tile, TrackdirToTrack(track_dir));
	}
}

/**
 * Free the reserved path in front of a vehicle.
 * @param v %Train owning the reserved path.
 * @param origin %Tile to start clearing (if #INVALID_TILE, use the current tile of \a v).
 * @param orig_td Track direction (if #INVALID_TRACKDIR, use the track direction of \a v).
 */
void FreeTrainTrackReservation(const Train *v, TileIndex origin, Trackdir orig_td)
{
	assert(v->IsFrontEngine());

	TileIndex tile = origin != INVALID_TILE ? origin : v->tile;
	Trackdir  td = orig_td != INVALID_TRACKDIR ? orig_td : v->GetVehicleTrackdir();
	bool      free_tile = tile != v->tile || !(IsRailStationTile(v->tile) || IsTileType(v->tile, MP_TUNNELBRIDGE));
	StationID station_id = IsRailStationTile(v->tile) ? GetStationIndex(v->tile) : INVALID_STATION;

	/* Can't be holding a reservation if we enter a depot. */
	if (IsRailDepotTile(tile) && TrackdirToExitdir(td) != GetRailDepotDirection(tile)) return;
	if (v->track == TRACK_BIT_DEPOT) {
		/* Front engine is in a depot. We enter if some part is not in the depot. */
		for (const Train *u = v; u != NULL; u = u->Next()) {
			if (u->track != TRACK_BIT_DEPOT || u->tile != v->tile) return;
		}
	}
	/* Don't free reservation if it's not ours. */
	if (TracksOverlap(GetReservedTrackbits(tile) | TrackToTrackBits(TrackdirToTrack(td)))) return;

	CFollowTrackRail ft(v, GetRailTypeInfo(v->railtype)->compatible_railtypes);
	while (ft.Follow(tile, td)) {
		tile = ft.m_new_tile;
		TrackdirBits bits = ft.m_new_td_bits & TrackBitsToTrackdirBits(GetReservedTrackbits(tile));
		td = RemoveFirstTrackdir(&bits);
		assert(bits == TRACKDIR_BIT_NONE);

		if (!IsValidTrackdir(td)) break;

		if (IsTileType(tile, MP_RAILWAY)) {
			if (HasSignalOnTrackdir(tile, td) && !IsPbsSignal(GetSignalType(tile, TrackdirToTrack(td)))) {
				/* Conventional signal along trackdir: remove reservation and stop. */
				UnreserveRailTrack(tile, TrackdirToTrack(td));
				break;
			}
			if (HasPbsSignalOnTrackdir(tile, td)) {
				if (GetSignalStateByTrackdir(tile, td) == SIGNAL_STATE_RED) {
					/* Red PBS signal? Can't be our reservation, would be green then. */
					break;
				} else {
					/* Turn the signal back to red. */
					SetSignalStateByTrackdir(tile, td, SIGNAL_STATE_RED);
					MarkTileDirtyByTile(tile, ZOOM_LVL_DRAW_MAP);
				}
			} else if (HasSignalOnTrackdir(tile, ReverseTrackdir(td)) && IsOnewaySignal(tile, TrackdirToTrack(td))) {
				break;
			}
		} else if (IsTunnelBridgeWithSignalSimulation(tile)) {
			TileIndex end = GetOtherTunnelBridgeEnd(tile);
			bool free = TunnelBridgeIsFree(tile, end, v).Succeeded();

			if (!free && GetTunnelBridgeDirection(tile) == ReverseDiagDir(TrackdirToExitdir(td))) break;
		}

		/* Don't free first station/bridge/tunnel if we are on it. */
		if (free_tile || (!(ft.m_is_station && GetStationIndex(ft.m_new_tile) == station_id) && !ft.m_is_tunnel && !ft.m_is_bridge)) ClearPathReservation(v, tile, td);

		free_tile = true;
	}
}

static const byte _initial_tile_subcoord[6][4][3] = {
{{ 15, 8, 1 }, { 0, 0, 0 }, { 0, 8, 5 }, { 0,  0, 0 }},
{{  0, 0, 0 }, { 8, 0, 3 }, { 0, 0, 0 }, { 8, 15, 7 }},
{{  0, 0, 0 }, { 7, 0, 2 }, { 0, 7, 6 }, { 0,  0, 0 }},
{{ 15, 8, 2 }, { 0, 0, 0 }, { 0, 0, 0 }, { 8, 15, 6 }},
{{ 15, 7, 0 }, { 8, 0, 4 }, { 0, 0, 0 }, { 0,  0, 0 }},
{{  0, 0, 0 }, { 0, 0, 0 }, { 0, 8, 4 }, { 7, 15, 0 }},
};

/**
 * Perform pathfinding for a train.
 *
 * @param v The train
 * @param tile The tile the train is about to enter
 * @param enterdir Diagonal direction the train is coming from
 * @param tracks Usable tracks on the new tile
 * @param path_found [out] Whether a path has been found or not.
 * @param do_track_reservation Path reservation is requested
 * @param dest [out] State and destination of the requested path
 * @return The best track the train should follow
 */
static Track DoTrainPathfind(const Train *v, TileIndex tile, DiagDirection enterdir, TrackBits tracks, bool &path_found, bool do_track_reservation, PBSTileInfo *dest)
{
	switch (_settings_game.pf.pathfinder_for_trains) {
		case VPF_NPF: return NPFTrainChooseTrack(v, tile, enterdir, tracks, path_found, do_track_reservation, dest);
		case VPF_YAPF: return YapfTrainChooseTrack(v, tile, enterdir, tracks, path_found, do_track_reservation, dest);

		default: NOT_REACHED();
	}
}

/**
 * Extend a train path as far as possible. Stops on encountering a safe tile,
 * another reservation or a track choice.
 * @param v The train.
 * @param origin The tile from which the reservation have to be extended
 * @param new_tracks [out] Tracks to choose from when encountering a choice
 * @param enterdir [out] The direction from which the choice tile is to be entered
 * @return INVALID_TILE indicates that the reservation failed.
 */
static PBSTileInfo ExtendTrainReservation(const Train *v, const PBSTileInfo &origin, TrackBits *new_tracks, DiagDirection *enterdir)
{
	CFollowTrackRail ft(v);

	TileIndex tile = origin.tile;
	Trackdir  cur_td = origin.trackdir;
	while (ft.Follow(tile, cur_td)) {
		if (KillFirstBit(ft.m_new_td_bits) == TRACKDIR_BIT_NONE) {
			/* Possible signal tile. */
			if (HasOnewaySignalBlockingTrackdir(ft.m_new_tile, FindFirstTrackdir(ft.m_new_td_bits))) break;
		}

		if (_settings_game.pf.forbid_90_deg) {
			ft.m_new_td_bits &= ~TrackdirCrossesTrackdirs(ft.m_old_td);
			if (ft.m_new_td_bits == TRACKDIR_BIT_NONE) break;
		}

		/* Station, depot or waypoint are a possible target. */
		bool target_seen = ft.m_is_station || (IsTileType(ft.m_new_tile, MP_RAILWAY) && !IsPlainRail(ft.m_new_tile));
		if (target_seen || KillFirstBit(ft.m_new_td_bits) != TRACKDIR_BIT_NONE) {
			/* Choice found or possible target encountered.
			 * On finding a possible target, we need to stop and let the pathfinder handle the
			 * remaining path. This is because we don't know if this target is in one of our
			 * orders, so we might cause pathfinding to fail later on if we find a choice.
			 * This failure would cause a bogous call to TryReserveSafePath which might reserve
			 * a wrong path not leading to our next destination. */
			if (HasReservedTracks(ft.m_new_tile, TrackdirBitsToTrackBits(TrackdirReachesTrackdirs(ft.m_old_td)))) break;

			/* If we did skip some tiles, backtrack to the first skipped tile so the pathfinder
			 * actually starts its search at the first unreserved tile. */
			if (ft.m_tiles_skipped != 0) ft.m_new_tile -= TileOffsByDiagDir(ft.m_exitdir) * ft.m_tiles_skipped;

			/* Choice found, path valid but not okay. Save info about the choice tile as well. */
			if (new_tracks != NULL) *new_tracks = TrackdirBitsToTrackBits(ft.m_new_td_bits);
			if (enterdir != NULL) *enterdir = ft.m_exitdir;
			return PBSTileInfo(ft.m_new_tile, ft.m_old_td, false);
		}

		tile = ft.m_new_tile;
		cur_td = FindFirstTrackdir(ft.m_new_td_bits);

		if (IsSafeWaitingPosition(v, tile, cur_td, true, _settings_game.pf.forbid_90_deg)) {
			PBSWaitingPositionRestrictedSignalInfo restricted_signal_info;
			bool wp_free = IsWaitingPositionFree(v, tile, cur_td, _settings_game.pf.forbid_90_deg, &restricted_signal_info);
			if (!(wp_free && TryReserveRailTrack(tile, TrackdirToTrack(cur_td)))) break;
			/* Safe position is all good, path valid and okay. */
			if (restricted_signal_info.tile != INVALID_TILE) {
				const TraceRestrictProgram *prog = GetExistingTraceRestrictProgram(restricted_signal_info.tile, TrackdirToTrack(restricted_signal_info.trackdir));
				if (prog && prog->actions_used_flags & TRPAUF_PBS_RES_END_SLOT) {
					TraceRestrictProgramResult out;
					TraceRestrictProgramInput input(restricted_signal_info.tile, restricted_signal_info.trackdir, &VehiclePosTraceRestrictPreviousSignalCallback, NULL);
					input.permitted_slot_operations = TRPISP_PBS_RES_END_ACQUIRE | TRPISP_PBS_RES_END_RELEASE;
					prog->Execute(v, input, out);
				}
			}
			return PBSTileInfo(tile, cur_td, true);
		}

		if (!TryReserveRailTrackdir(tile, cur_td)) break;
	}

	if (ft.m_err == CFollowTrackRail::EC_OWNER || ft.m_err == CFollowTrackRail::EC_NO_WAY) {
		/* End of line, path valid and okay. */
		return PBSTileInfo(ft.m_old_tile, ft.m_old_td, true);
	}

	/* Sorry, can't reserve path, back out. */
	tile = origin.tile;
	cur_td = origin.trackdir;
	TileIndex stopped = ft.m_old_tile;
	Trackdir  stopped_td = ft.m_old_td;
	while (tile != stopped || cur_td != stopped_td) {
		if (!ft.Follow(tile, cur_td)) break;

		if (_settings_game.pf.forbid_90_deg) {
			ft.m_new_td_bits &= ~TrackdirCrossesTrackdirs(ft.m_old_td);
			assert(ft.m_new_td_bits != TRACKDIR_BIT_NONE);
		}
		assert(KillFirstBit(ft.m_new_td_bits) == TRACKDIR_BIT_NONE);

		tile = ft.m_new_tile;
		cur_td = FindFirstTrackdir(ft.m_new_td_bits);

		UnreserveRailTrackdir(tile, cur_td);
	}

	/* Path invalid. */
	return PBSTileInfo();
}

/**
 * Try to reserve any path to a safe tile, ignoring the vehicle's destination.
 * Safe tiles are tiles in front of a signal, depots and station tiles at end of line.
 *
 * @param v The vehicle.
 * @param tile The tile the search should start from.
 * @param td The trackdir the search should start from.
 * @param override_railtype Whether all physically compatible railtypes should be followed.
 * @return True if a path to a safe stopping tile could be reserved.
 */
static bool TryReserveSafeTrack(const Train *v, TileIndex tile, Trackdir td, bool override_tailtype)
{
	switch (_settings_game.pf.pathfinder_for_trains) {
		case VPF_NPF: return NPFTrainFindNearestSafeTile(v, tile, td, override_tailtype);
		case VPF_YAPF: return YapfTrainFindNearestSafeTile(v, tile, td, override_tailtype);

		default: NOT_REACHED();
	}
}

/** This class will save the current order of a vehicle and restore it on destruction. */
class VehicleOrderSaver {
private:
	Train          *v;
	Order          old_order;
	TileIndex      old_dest_tile;
	StationID      old_last_station_visited;
	VehicleOrderID index;
	bool           suppress_implicit_orders;

public:
	VehicleOrderSaver(Train *_v) :
		v(_v),
		old_order(_v->current_order),
		old_dest_tile(_v->dest_tile),
		old_last_station_visited(_v->last_station_visited),
		index(_v->cur_real_order_index),
		suppress_implicit_orders(HasBit(_v->gv_flags, GVF_SUPPRESS_IMPLICIT_ORDERS))
	{
	}

	~VehicleOrderSaver()
	{
		this->v->current_order = this->old_order;
		this->v->dest_tile = this->old_dest_tile;
		this->v->last_station_visited = this->old_last_station_visited;
		SB(this->v->gv_flags, GVF_SUPPRESS_IMPLICIT_ORDERS, 1, suppress_implicit_orders ? 1: 0);
	}

	/**
	 * Set the current vehicle order to the next order in the order list.
	 * @param skip_first Shall the first (i.e. active) order be skipped?
	 * @return True if a suitable next order could be found.
	 */
	bool SwitchToNextOrder(bool skip_first)
	{
		if (this->v->GetNumOrders() == 0) return false;

		if (skip_first) ++this->index;

		int depth = 0;

		do {
			/* Wrap around. */
			if (this->index >= this->v->GetNumOrders()) this->index = 0;

			Order *order = this->v->GetOrder(this->index);
			assert(order != NULL);

			switch (order->GetType()) {
				case OT_GOTO_DEPOT:
					/* Skip service in depot orders when the train doesn't need service. */
					if ((order->GetDepotOrderType() & ODTFB_SERVICE) && !this->v->NeedsServicing()) break;
					FALLTHROUGH;
				case OT_GOTO_STATION:
				case OT_GOTO_WAYPOINT:
					this->v->current_order = *order;
					return UpdateOrderDest(this->v, order, 0, true);
				case OT_CONDITIONAL: {
					VehicleOrderID next = ProcessConditionalOrder(order, this->v);
					if (next != INVALID_VEH_ORDER_ID) {
						depth++;
						this->index = next;
						/* Don't increment next, so no break here. */
						continue;
					}
					break;
				}
				default:
					break;
			}
			/* Don't increment inside the while because otherwise conditional
			 * orders can lead to an infinite loop. */
			++this->index;
			depth++;
		} while (this->index != this->v->cur_real_order_index && depth < this->v->GetNumOrders());

		return false;
	}
};

static bool HasLongReservePbsSignalOnTrackdir(Train* v, TileIndex tile, Trackdir trackdir)
{
	if (HasPbsSignalOnTrackdir(tile, trackdir)) {
		if (IsRestrictedSignal(tile)) {
			const TraceRestrictProgram *prog = GetExistingTraceRestrictProgram(tile, TrackdirToTrack(trackdir));
			if (prog && prog->actions_used_flags & TRPAUF_LONG_RESERVE) {
				TraceRestrictProgramResult out;
				prog->Execute(v, TraceRestrictProgramInput(tile, trackdir, &VehiclePosTraceRestrictPreviousSignalCallback, NULL), out);
				if (out.flags & TRPRF_LONG_RESERVE) {
					return true;
				}
			}
		}
	}

	return false;
}

/**
 * Choose a track and reserve if necessary
 *
 * @param v The vehicle
 * @param tile The tile from which to start
 * @param enterdir
 * @param tracks
 * @param force_res Force a reservation to be made
 * @param got_reservation [out] If the train has a reservation
 * @param mark_stuck The train has to be marked as stuck when needed
 * @return The track the train should take.
 */
static Track ChooseTrainTrack(Train *v, TileIndex tile, DiagDirection enterdir, TrackBits tracks, bool force_res, bool *p_got_reservation, bool mark_stuck)
{
	Track best_track = INVALID_TRACK;
	bool do_track_reservation = _settings_game.pf.reserve_paths || force_res;
	bool changed_signal = false;

	assert((tracks & ~TRACK_BIT_MASK) == 0);

	bool got_reservation = false;
	if (p_got_reservation != NULL) *p_got_reservation = got_reservation;

	/* Don't use tracks here as the setting to forbid 90 deg turns might have been switched between reservation and now. */
	TrackBits res_tracks = (TrackBits)(GetReservedTrackbits(tile) & DiagdirReachesTracks(enterdir));
	/* Do we have a suitable reserved track? */
	if (res_tracks != TRACK_BIT_NONE) return FindFirstTrack(res_tracks);

	/* Quick return in case only one possible track is available */
	if (KillFirstBit(tracks) == TRACK_BIT_NONE) {
		Track track = FindFirstTrack(tracks);
		/* We need to check for signals only here, as a junction tile can't have signals. */
		if (track != INVALID_TRACK && HasPbsSignalOnTrackdir(tile, TrackEnterdirToTrackdir(track, enterdir))) {
			if (IsRestrictedSignal(tile) && v->force_proceed != TFP_SIGNAL) {
				const TraceRestrictProgram *prog = GetExistingTraceRestrictProgram(tile, track);
				if (prog && prog->actions_used_flags & (TRPAUF_WAIT_AT_PBS | TRPAUF_SLOT_ACQUIRE)) {
					TraceRestrictProgramResult out;
					TraceRestrictProgramInput input(tile, TrackEnterdirToTrackdir(track, enterdir), NULL, NULL);
					input.permitted_slot_operations = TRPISP_ACQUIRE;
					prog->Execute(v, input, out);
					if (out.flags & TRPRF_WAIT_AT_PBS) {
						if (mark_stuck) MarkTrainAsStuck(v, true);
						return track;
					}
				}
			}
			ClrBit(v->flags, VRF_WAITING_RESTRICTION);

			do_track_reservation = true;
			changed_signal = true;
			SetSignalStateByTrackdir(tile, TrackEnterdirToTrackdir(track, enterdir), SIGNAL_STATE_GREEN);
		} else if (!do_track_reservation) {
			return track;
		}
		best_track = track;
	}

	PBSTileInfo   origin = FollowTrainReservation(v);
	PBSTileInfo   res_dest(tile, INVALID_TRACKDIR, false);
	DiagDirection dest_enterdir = enterdir;
	if (do_track_reservation) {
		res_dest = ExtendTrainReservation(v, origin, &tracks, &dest_enterdir);
		if (res_dest.tile == INVALID_TILE) {
			/* Reservation failed? */
			if (mark_stuck) MarkTrainAsStuck(v);
			if (changed_signal) SetSignalStateByTrackdir(tile, TrackEnterdirToTrackdir(best_track, enterdir), SIGNAL_STATE_RED);
			return FindFirstTrack(tracks);
		}
		if (res_dest.okay) {
			CFollowTrackRail ft(v);
			if (ft.Follow(res_dest.tile, res_dest.trackdir)) {
				Trackdir  new_td = FindFirstTrackdir(ft.m_new_td_bits);

				if (!HasLongReservePbsSignalOnTrackdir(v, ft.m_new_tile, new_td)) {
					/* Got a valid reservation that ends at a safe target, quick exit. */
					if (p_got_reservation != NULL) *p_got_reservation = true;
					if (changed_signal) MarkTileDirtyByTile(tile, ZOOM_LVL_DRAW_MAP);
					TryReserveRailTrack(v->tile, TrackdirToTrack(v->GetVehicleTrackdir()));
					return best_track;
				}
			}
		}

		/* Check if the train needs service here, so it has a chance to always find a depot.
		 * Also check if the current order is a service order so we don't reserve a path to
		 * the destination but instead to the next one if service isn't needed. */
		CheckIfTrainNeedsService(v);
		if (v->current_order.IsType(OT_DUMMY) || v->current_order.IsType(OT_CONDITIONAL) || v->current_order.IsType(OT_GOTO_DEPOT)) ProcessOrders(v);
	}

	/* Save the current train order. The destructor will restore the old order on function exit. */
	VehicleOrderSaver orders(v);

	/* If the current tile is the destination of the current order and
	 * a reservation was requested, advance to the next order.
	 * Don't advance on a depot order as depots are always safe end points
	 * for a path and no look-ahead is necessary. This also avoids a
	 * problem with depot orders not part of the order list when the
	 * order list itself is empty. */
	if (v->current_order.IsType(OT_LEAVESTATION)) {
		orders.SwitchToNextOrder(false);
	} else if (v->current_order.IsAnyLoadingType() || (!v->current_order.IsType(OT_GOTO_DEPOT) && (
			v->current_order.IsType(OT_GOTO_STATION) ?
			IsRailStationTile(v->tile) && v->current_order.GetDestination() == GetStationIndex(v->tile) :
			v->tile == v->dest_tile))) {
		orders.SwitchToNextOrder(true);
	}

	if (res_dest.tile != INVALID_TILE && !res_dest.okay) {
		/* Pathfinders are able to tell that route was only 'guessed'. */
		bool      path_found = true;
		TileIndex new_tile = res_dest.tile;

		Track next_track = DoTrainPathfind(v, new_tile, dest_enterdir, tracks, path_found, do_track_reservation, &res_dest);
		if (new_tile == tile) best_track = next_track;
		v->HandlePathfindingResult(path_found);
	}

	/* No track reservation requested -> finished. */
	if (!do_track_reservation) return best_track;

	/* A path was found, but could not be reserved. */
	if (res_dest.tile != INVALID_TILE && !res_dest.okay) {
		if (mark_stuck) MarkTrainAsStuck(v);
		FreeTrainTrackReservation(v, origin.tile, origin.trackdir);
		return best_track;
	}

	/* No possible reservation target found, we are probably lost. */
	if (res_dest.tile == INVALID_TILE) {
		/* Try to find any safe destination. */
		PBSTileInfo path_end = FollowTrainReservation(v);
		if (TryReserveSafeTrack(v, path_end.tile, path_end.trackdir, false)) {
			TrackBits res = GetReservedTrackbits(tile) & DiagdirReachesTracks(enterdir);
			best_track = FindFirstTrack(res);
			TryReserveRailTrack(v->tile, TrackdirToTrack(v->GetVehicleTrackdir()));
			if (p_got_reservation != NULL) *p_got_reservation = true;
			if (changed_signal) MarkTileDirtyByTile(tile);
		} else {
			FreeTrainTrackReservation(v, origin.tile, origin.trackdir);
			if (mark_stuck) MarkTrainAsStuck(v);
		}
		return best_track;
	}

	got_reservation = true;

	/* Reservation target found and free, check if it is safe. */
	while (!IsSafeWaitingPosition(v, res_dest.tile, res_dest.trackdir, true, _settings_game.pf.forbid_90_deg)) {
		/* Extend reservation until we have found a safe position. */
		DiagDirection exitdir = TrackdirToExitdir(res_dest.trackdir);
		TileIndex     next_tile = TileAddByDiagDir(res_dest.tile, exitdir);
		TrackBits     reachable = TrackdirBitsToTrackBits((TrackdirBits)(GetTileTrackStatus(next_tile, TRANSPORT_RAIL, 0))) & DiagdirReachesTracks(exitdir);
		if (_settings_game.pf.forbid_90_deg) {
			reachable &= ~TrackCrossesTracks(TrackdirToTrack(res_dest.trackdir));
		}

		/* Get next order with destination. */
		if (orders.SwitchToNextOrder(true)) {
			PBSTileInfo cur_dest;
			bool path_found;
			DoTrainPathfind(v, next_tile, exitdir, reachable, path_found, true, &cur_dest);
			if (cur_dest.tile != INVALID_TILE) {
				res_dest = cur_dest;
				if (res_dest.okay) continue;
				/* Path found, but could not be reserved. */
				FreeTrainTrackReservation(v, origin.tile, origin.trackdir);
				if (mark_stuck) MarkTrainAsStuck(v);
				got_reservation = false;
				changed_signal = false;
				break;
			}
		}
		/* No order or no safe position found, try any position. */
		if (!TryReserveSafeTrack(v, res_dest.tile, res_dest.trackdir, true)) {
			FreeTrainTrackReservation(v, origin.tile, origin.trackdir);
			if (mark_stuck) MarkTrainAsStuck(v);
			got_reservation = false;
			changed_signal = false;
		}
		break;
	}

	if (got_reservation) {
		CFollowTrackRail ft(v);
		if (ft.Follow(res_dest.tile, res_dest.trackdir)) {
			Trackdir  new_td = FindFirstTrackdir(ft.m_new_td_bits);

			if (HasLongReservePbsSignalOnTrackdir(v, ft.m_new_tile, new_td)) {
				// We reserved up to a LR signal, reserve past it as well. recursion
				ChooseTrainTrack(v, ft.m_new_tile, ft.m_exitdir, TrackdirBitsToTrackBits(ft.m_new_td_bits), force_res, NULL, mark_stuck);
			}
		}
	}

	TryReserveRailTrack(v->tile, TrackdirToTrack(v->GetVehicleTrackdir()));

	if (changed_signal) MarkTileDirtyByTile(tile, ZOOM_LVL_DRAW_MAP);
	if (p_got_reservation != NULL) *p_got_reservation = got_reservation;

	return best_track;
}

/**
 * Try to reserve a path to a safe position.
 *
 * @param v The vehicle
 * @param mark_as_stuck Should the train be marked as stuck on a failed reservation?
 * @param first_tile_okay True if no path should be reserved if the current tile is a safe position.
 * @return True if a path could be reserved.
 */
bool TryPathReserve(Train *v, bool mark_as_stuck, bool first_tile_okay)
{
	assert(v->IsFrontEngine());

	/* We have to handle depots specially as the track follower won't look
	 * at the depot tile itself but starts from the next tile. If we are still
	 * inside the depot, a depot reservation can never be ours. */
	if (v->track == TRACK_BIT_DEPOT) {
		if (HasDepotReservation(v->tile)) {
			if (mark_as_stuck) MarkTrainAsStuck(v);
			return false;
		} else {
			/* Depot not reserved, but the next tile might be. */
			TileIndex next_tile = TileAddByDiagDir(v->tile, GetRailDepotDirection(v->tile));
			if (HasReservedTracks(next_tile, DiagdirReachesTracks(GetRailDepotDirection(v->tile)))) return false;
		}
	}

	if (IsTileType(v->tile, MP_TUNNELBRIDGE) && IsTunnelBridgeSignalSimulationExitOnly(v->tile) &&
			DiagDirToDiagTrackBits(GetTunnelBridgeDirection(v->tile)) == v->track) {
		// prevent any attempt to reserve the wrong way onto a tunnel/bridge exit
		return false;
	}

	Vehicle *other_train = NULL;
	PBSTileInfo origin = FollowTrainReservation(v, &other_train);
	/* The path we are driving on is already blocked by some other train.
	 * This can only happen in certain situations when mixing path and
	 * block signals or when changing tracks and/or signals.
	 * Exit here as doing any further reservations will probably just
	 * make matters worse. */
	if (other_train != NULL && other_train->index != v->index) {
		if (mark_as_stuck) MarkTrainAsStuck(v);
		return false;
	}
	/* If we have a reserved path and the path ends at a safe tile, we are finished already. */
	if (origin.okay && (v->tile != origin.tile || first_tile_okay)) {
		/* Can't be stuck then. */
		if (HasBit(v->flags, VRF_TRAIN_STUCK)) SetWindowWidgetDirty(WC_VEHICLE_VIEW, v->index, WID_VV_START_STOP);
		ClrBit(v->flags, VRF_TRAIN_STUCK);
		return true;
	}

	/* If we are in a depot, tentatively reserve the depot. */
	if (v->track == TRACK_BIT_DEPOT && v->tile == origin.tile) {
		SetDepotReservation(v->tile, true);
		if (_settings_client.gui.show_track_reservation) MarkTileDirtyByTile(v->tile, ZOOM_LVL_DRAW_MAP);
	}

	DiagDirection exitdir = TrackdirToExitdir(origin.trackdir);
	TileIndex     new_tile = TileAddByDiagDir(origin.tile, exitdir);
	TrackBits     reachable = TrackdirBitsToTrackBits(TrackStatusToTrackdirBits(GetTileTrackStatus(new_tile, TRANSPORT_RAIL, 0)) & DiagdirReachesTrackdirs(exitdir));

	if (_settings_game.pf.forbid_90_deg) reachable &= ~TrackCrossesTracks(TrackdirToTrack(origin.trackdir));

	bool res_made = false;
	ChooseTrainTrack(v, new_tile, exitdir, reachable, true, &res_made, mark_as_stuck);

	if (!res_made) {
		/* Free the depot reservation as well. */
		if (v->track == TRACK_BIT_DEPOT && v->tile == origin.tile) SetDepotReservation(v->tile, false);
		return false;
	}

	if (HasBit(v->flags, VRF_TRAIN_STUCK)) {
		v->wait_counter = 0;
		SetWindowWidgetDirty(WC_VEHICLE_VIEW, v->index, WID_VV_START_STOP);
	}
	ClrBit(v->flags, VRF_TRAIN_STUCK);
	return true;
}


static bool CheckReverseTrain(const Train *v)
{
	if (_settings_game.difficulty.line_reverse_mode != 0 ||
			v->track == TRACK_BIT_DEPOT || v->track & TRACK_BIT_WORMHOLE ||
			!(v->direction & 1)) {
		return false;
	}

	assert(v->track != TRACK_BIT_NONE);

	switch (_settings_game.pf.pathfinder_for_trains) {
		case VPF_NPF: return NPFTrainCheckReverse(v);
		case VPF_YAPF: return YapfTrainCheckReverse(v);

		default: NOT_REACHED();
	}
}

/**
 * Get the location of the next station to visit.
 * @param station Next station to visit.
 * @return Location of the new station.
 */
TileIndex Train::GetOrderStationLocation(StationID station)
{
	if (station == this->last_station_visited) this->last_station_visited = INVALID_STATION;

	const Station *st = Station::Get(station);
	if (!(st->facilities & FACIL_TRAIN)) {
		/* The destination station has no trainstation tiles. */
		this->IncrementRealOrderIndex();
		return 0;
	}

	return st->xy;
}

/** Goods at the consist have changed, update the graphics, cargo, and acceleration. */
void Train::MarkDirty()
{
	Train *v = this;
	do {
		v->colourmap = PAL_NONE;
		v->cur_image_valid_dir = INVALID_DIR;
		v->UpdateViewport(true, false);
	} while ((v = v->Next()) != NULL);

	/* need to update acceleration and cached values since the goods on the train changed. */
	this->CargoChanged();
	this->UpdateAcceleration();
}

/**
 * This function looks at the vehicle and updates its speed (cur_speed
 * and subspeed) variables. Furthermore, it returns the distance that
 * the train can drive this tick. #Vehicle::GetAdvanceDistance() determines
 * the distance to drive before moving a step on the map.
 * @return distance to drive.
 */
int Train::UpdateSpeed()
{
	switch (_settings_game.vehicle.train_acceleration_model) {
		default: NOT_REACHED();
		case AM_ORIGINAL:
			return this->DoUpdateSpeed(this->acceleration * (this->GetAccelerationStatus() == AS_BRAKE ? -4 : 2), 0, this->GetCurrentMaxSpeed());

		case AM_REALISTIC:
			return this->DoUpdateSpeed(this->GetAcceleration(), this->GetAccelerationStatus() == AS_BRAKE ? 0 : 2, this->GetCurrentMaxSpeed());
	}
}
/**
 * Handle all breakdown related stuff for a train consist.
 * @param v The front engine.
 */
static bool HandlePossibleBreakdowns(Train *v)
{
	assert(v->IsFrontEngine());
	for (Train *u = v; u != NULL; u = u->Next()) {
		if (u->breakdown_ctr != 0 && (u->IsEngine() || u->IsMultiheaded())) {
			if (u->breakdown_ctr <= 2) {
				if (u->HandleBreakdown()) return true;
				/* We check the order of v (the first vehicle) instead of u here! */
			} else if (!v->current_order.IsType(OT_LOADING)) {
				u->breakdown_ctr--;
			}
		}
	}
	return false;
}

/**
 * Trains enters a station, send out a news item if it is the first train, and start loading.
 * @param v Train that entered the station.
 * @param station Station visited.
 */
static void TrainEnterStation(Train *v, StationID station)
{
	v->last_station_visited = station;

	/* check if a train ever visited this station before */
	Station *st = Station::Get(station);
	if (!(st->had_vehicle_of_type & HVOT_TRAIN)) {
		st->had_vehicle_of_type |= HVOT_TRAIN;
		SetDParam(0, st->index);
		AddVehicleNewsItem(
			STR_NEWS_FIRST_TRAIN_ARRIVAL,
			v->owner == _local_company ? NT_ARRIVAL_COMPANY : NT_ARRIVAL_OTHER,
			v->index,
			st->index
		);
		AI::NewEvent(v->owner, new ScriptEventStationFirstVehicle(st->index, v->index));
		Game::NewEvent(new ScriptEventStationFirstVehicle(st->index, v->index));
	}

	v->force_proceed = TFP_NONE;
	SetWindowDirty(WC_VEHICLE_VIEW, v->index);

	v->BeginLoading();

	TileIndex station_tile = v->GetStationLoadingVehicle()->tile;
	TriggerStationRandomisation(st, station_tile, SRT_TRAIN_ARRIVES);
	TriggerStationAnimation(st, station_tile, SAT_TRAIN_ARRIVES);
}

/* Check if the vehicle is compatible with the specified tile */
static inline bool CheckCompatibleRail(const Train *v, TileIndex tile)
{
	return IsInfraTileUsageAllowed(VEH_TRAIN, v->owner, tile) &&
			(!v->IsFrontEngine() || HasBit(v->compatible_railtypes, GetRailType(tile)));
}

/** Data structure for storing engine speed changes of an acceleration type. */
struct AccelerationSlowdownParams {
	byte small_turn; ///< Speed change due to a small turn.
	byte large_turn; ///< Speed change due to a large turn.
	byte z_up;       ///< Fraction to remove when moving up.
	byte z_down;     ///< Fraction to add when moving down.
};

/** Speed update fractions for each acceleration type. */
static const AccelerationSlowdownParams _accel_slowdown[] = {
	/* normal accel */
	{256 / 4, 256 / 2, 256 / 4, 2}, ///< normal
	{256 / 4, 256 / 2, 256 / 4, 2}, ///< monorail
	{0,       256 / 2, 256 / 4, 2}, ///< maglev
};

/**
 * Modify the speed of the vehicle due to a change in altitude.
 * @param v %Train to update.
 * @param old_z Previous height.
 */
static inline void AffectSpeedByZChange(Train *v, int old_z)
{
	if (old_z == v->z_pos || _settings_game.vehicle.train_acceleration_model != AM_ORIGINAL) return;

	const AccelerationSlowdownParams *asp = &_accel_slowdown[GetRailTypeInfo(v->railtype)->acceleration_type];

	if (old_z < v->z_pos) {
		v->cur_speed -= (v->cur_speed * asp->z_up >> 8);
	} else {
		uint16 spd = v->cur_speed + asp->z_down;
		if (spd <= v->gcache.cached_max_track_speed) v->cur_speed = spd;
	}
}

enum TrainMovedChangeSignalEnum {
	CHANGED_NOTHING, ///< No special signals were changed
	CHANGED_NORMAL_TO_PBS_BLOCK, ///< A PBS block with a non-PBS signal facing us
	CHANGED_LR_PBS ///< A long reserve PBS signal
};

static TrainMovedChangeSignalEnum TrainMovedChangeSignal(Train* v, TileIndex tile, DiagDirection dir)
{
	if (IsTileType(tile, MP_RAILWAY) &&
			GetRailTileType(tile) == RAIL_TILE_SIGNALS) {
		TrackdirBits tracks = TrackBitsToTrackdirBits(GetTrackBits(tile)) & DiagdirReachesTrackdirs(dir);
		Trackdir trackdir = FindFirstTrackdir(tracks);
		if (UpdateSignalsOnSegment(tile,  TrackdirToExitdir(trackdir), GetTileOwner(tile)) == SIGSEG_PBS && HasSignalOnTrackdir(tile, trackdir)) {
			/* A PBS block with a non-PBS signal facing us? */
			if (!IsPbsSignal(GetSignalType(tile, TrackdirToTrack(trackdir)))) return CHANGED_NORMAL_TO_PBS_BLOCK;

			if (HasLongReservePbsSignalOnTrackdir(v, tile, trackdir)) return CHANGED_LR_PBS;
		}
	}
	if (IsTileType(tile, MP_TUNNELBRIDGE) && IsTunnelBridgeSignalSimulationExit(tile) && GetTunnelBridgeDirection(tile) == ReverseDiagDir(dir)) {
		if (UpdateSignalsOnSegment(tile, dir, GetTileOwner(tile)) == SIGSEG_PBS) {
			return CHANGED_NORMAL_TO_PBS_BLOCK;
		}
	}

	return CHANGED_NOTHING;
}

/** Tries to reserve track under whole train consist. */
void Train::ReserveTrackUnderConsist() const
{
	for (const Train *u = this; u != NULL; u = u->Next()) {
		if (u->track & TRACK_BIT_WORMHOLE) {
			if (IsRailCustomBridgeHeadTile(u->tile)) {
				/* reserve the first available track */
				TrackBits bits = GetAcrossBridgePossibleTrackBits(u->tile) & GetCustomBridgeHeadTrackBits(u->tile);
				Track first_track = RemoveFirstTrack(&bits);
				assert(IsValidTrack(first_track));
				TryReserveRailTrack(u->tile, first_track);
			} else {
				TryReserveRailTrack(u->tile, DiagDirToDiagTrack(GetTunnelBridgeDirection(u->tile)));
			}
		} else if (u->track != TRACK_BIT_DEPOT) {
			TryReserveRailTrack(u->tile, TrackBitsToTrack(u->track));
		}
	}
}

/**
 * The train vehicle crashed!
 * Update its status and other parts around it.
 * @param flooded Crash was caused by flooding.
 * @return Number of people killed.
 */
uint Train::Crash(bool flooded)
{
	uint pass = 0;
	if (this->IsFrontEngine()) {
		pass += 2; // driver

		/* Remove the reserved path in front of the train if it is not stuck.
		 * Also clear all reserved tracks the train is currently on. */
		if (!HasBit(this->flags, VRF_TRAIN_STUCK)) FreeTrainTrackReservation(this);
		for (const Train *v = this; v != NULL; v = v->Next()) {
<<<<<<< HEAD
			ClearPathReservation(v, v->tile, v->GetVehicleTrackdir(), true);
=======
			ClearPathReservation(v, v->tile, v->GetVehicleTrackdir());
			if (IsTileType(v->tile, MP_TUNNELBRIDGE)) {
				/* ClearPathReservation will not free the wormhole exit
				 * if the train has just entered the wormhole. */
				UnreserveAcrossRailTunnelBridge(GetOtherTunnelBridgeEnd(v->tile));
			}
>>>>>>> 77362b82
		}

		/* we may need to update crossing we were approaching,
		 * but must be updated after the train has been marked crashed */
		TileIndex crossing = TrainApproachingCrossingTile(this);
		if (crossing != INVALID_TILE) UpdateLevelCrossing(crossing);

		/* Remove the loading indicators (if any) */
		HideFillingPercent(&this->fill_percent_te_id);
	}

	pass += this->GroundVehicleBase::Crash(flooded);

	this->crash_anim_pos = flooded ? 4000 : 1; // max 4440, disappear pretty fast when flooded
	return pass;
}

/**
 * Marks train as crashed and creates an AI event.
 * Doesn't do anything if the train is crashed already.
 * @param v first vehicle of chain
 * @return number of victims (including 2 drivers; zero if train was already crashed)
 */
static uint TrainCrashed(Train *v)
{
	uint num = 0;

	/* do not crash train twice */
	if (!(v->vehstatus & VS_CRASHED)) {
		num = v->Crash();
		AI::NewEvent(v->owner, new ScriptEventVehicleCrashed(v->index, v->tile, ScriptEventVehicleCrashed::CRASH_TRAIN));
		Game::NewEvent(new ScriptEventVehicleCrashed(v->index, v->tile, ScriptEventVehicleCrashed::CRASH_TRAIN));
	}

	/* Try to re-reserve track under already crashed train too.
	 * Crash() clears the reservation! */
	v->ReserveTrackUnderConsist();

	return num;
}

/** Temporary data storage for testing collisions. */
struct TrainCollideChecker {
	Train *v; ///< %Vehicle we are testing for collision.
	uint num; ///< Total number of victims if train collided.
};

/**
 * Collision test function.
 * @param v %Train vehicle to test collision with.
 * @param data %Train being examined.
 * @return \c NULL (always continue search)
 */
static Vehicle *FindTrainCollideEnum(Vehicle *v, void *data)
{
	TrainCollideChecker *tcc = (TrainCollideChecker*)data;

	/* not a train or in depot */
	if (v->type != VEH_TRAIN || Train::From(v)->track == TRACK_BIT_DEPOT) return NULL;

	if (_settings_game.vehicle.no_train_crash_other_company) {
		/* do not crash into trains of another company. */
		if (v->owner != tcc->v->owner) return NULL;
	}

	/* get first vehicle now to make most usual checks faster */
	Train *coll = Train::From(v)->First();

	/* can't collide with own wagons */
	if (coll == tcc->v) return NULL;

	int x_diff = v->x_pos - tcc->v->x_pos;
	int y_diff = v->y_pos - tcc->v->y_pos;

	/* Do fast calculation to check whether trains are not in close vicinity
	 * and quickly reject trains distant enough for any collision.
	 * Differences are shifted by 7, mapping range [-7 .. 8] into [0 .. 15]
	 * Differences are then ORed and then we check for any higher bits */
	uint hash = (y_diff + 7) | (x_diff + 7);
	if (hash & ~15) return NULL;

	/* Slower check using multiplication */
	int min_diff = (Train::From(v)->gcache.cached_veh_length + 1) / 2 + (tcc->v->gcache.cached_veh_length + 1) / 2 - 1;
	if (x_diff * x_diff + y_diff * y_diff >= min_diff * min_diff) return NULL;

	/* Happens when there is a train under bridge next to bridge head */
	if (abs(v->z_pos - tcc->v->z_pos) > 5) return NULL;

	/* crash both trains */
	tcc->num += TrainCrashed(tcc->v);
	tcc->num += TrainCrashed(coll);

	return NULL; // continue searching
}

/**
 * Checks whether the specified train has a collision with another vehicle. If
 * so, destroys this vehicle, and the other vehicle if its subtype has TS_Front.
 * Reports the incident in a flashy news item, modifies station ratings and
 * plays a sound.
 * @param v %Train to test.
 */
static bool CheckTrainCollision(Train *v)
{
	/* can't collide in depot */
	if (v->track == TRACK_BIT_DEPOT) return false;

	assert(v->track & TRACK_BIT_WORMHOLE || TileVirtXY(v->x_pos, v->y_pos) == v->tile);

	TrainCollideChecker tcc;
	tcc.v = v;
	tcc.num = 0;

	/* find colliding vehicles */
	if (v->track & TRACK_BIT_WORMHOLE) {
		FindVehicleOnPos(v->tile, &tcc, FindTrainCollideEnum);
		FindVehicleOnPos(GetOtherTunnelBridgeEnd(v->tile), &tcc, FindTrainCollideEnum);
	} else {
		FindVehicleOnPosXY(v->x_pos, v->y_pos, &tcc, FindTrainCollideEnum);
	}

	/* any dead -> no crash */
	if (tcc.num == 0) return false;

	SetDParam(0, tcc.num);
	AddVehicleNewsItem(STR_NEWS_TRAIN_CRASH, NT_ACCIDENT, v->index);

	ModifyStationRatingAround(v->tile, v->owner, -160, 30);
	if (_settings_client.sound.disaster) SndPlayVehicleFx(SND_13_BIG_CRASH, v);
	return true;
}

static Vehicle *CheckTrainAtSignal(Vehicle *v, void *data)
{
	if (v->type != VEH_TRAIN || (v->vehstatus & VS_CRASHED)) return NULL;

	Train *t = Train::From(v);
	DiagDirection exitdir = *(DiagDirection *)data;

	/* not front engine of a train, inside wormhole or depot, crashed */
	if (!t->IsFrontEngine() || !(t->track & TRACK_BIT_MASK)) return NULL;

	if (t->cur_speed > 5 || VehicleExitDir(t->direction, t->track) != exitdir) return NULL;

	return t;
}

struct FindSpaceBetweenTrainsChecker {
	int32 pos;
	uint16 distance;
	DirectionByte direction;
};

/** Find train in front and keep distance between trains in tunnel/bridge. */
static Vehicle *FindSpaceBetweenTrainsEnum(Vehicle *v, void *data)
{
<<<<<<< HEAD
	/* Don't look at wagons between front and back of train. */
	if (v->type != VEH_TRAIN || (v->Previous() != NULL && v->Next() != NULL)) return NULL;

	const FindSpaceBetweenTrainsChecker *checker = (FindSpaceBetweenTrainsChecker*) data;
	int32 a, b = 0;

	switch (checker->direction) {
		default: NOT_REACHED();
		case DIR_NE: a = checker->pos; b = v->x_pos; break;
		case DIR_SE: a = v->y_pos; b = checker->pos; break;
		case DIR_SW: a = v->x_pos; b = checker->pos; break;
		case DIR_NW: a = checker->pos; b = v->y_pos; break;
	}
=======
	Train *first = v->First();
	Train *prev;
	bool direction_changed = false; // has direction of any part changed?
	Direction old_direction = INVALID_DIR;
	TrackBits old_trackbits = INVALID_TRACK_BIT;

	auto notify_direction_changed = [&](Direction old_direction, Direction new_direction) {
		if (prev == NULL && _settings_game.vehicle.train_acceleration_model == AM_ORIGINAL) {
			const AccelerationSlowdownParams *asp = &_accel_slowdown[GetRailTypeInfo(v->railtype)->acceleration_type];
			DirDiff diff = DirDifference(old_direction, new_direction);
			v->cur_speed -= (diff == DIRDIFF_45RIGHT || diff == DIRDIFF_45LEFT ? asp->small_turn : asp->large_turn) * v->cur_speed >> 8;
		}
		direction_changed = true;
	};

	/* For every vehicle after and including the given vehicle */
	for (prev = v->Previous(); v != nomove; prev = v, v = v->Next()) {
		old_direction = v->direction;
		old_trackbits = v->track;
		DiagDirection enterdir = DIAGDIR_BEGIN;
		bool update_signals_crossing = false; // will we update signals or crossing state?

		GetNewVehiclePosResult gp = GetNewVehiclePos(v);
		if (!(v->track & TRACK_BIT_WORMHOLE) && gp.old_tile != gp.new_tile &&
				IsRailBridgeHeadTile(gp.old_tile) && DiagdirBetweenTiles(gp.old_tile, gp.new_tile) == GetTunnelBridgeDirection(gp.old_tile)) {
			/* left a bridge headtile into a wormhole */
			Direction old_direction = v->direction;
			uint32 r = VehicleEnterTile(v, gp.old_tile, gp.x, gp.y); // NB: old tile, the bridge head which the train just left
			if (HasBit(r, VETS_CANNOT_ENTER)) {
				goto invalid_rail;
			}
			if (old_direction != v->direction) notify_direction_changed(old_direction, v->direction);
		}
		if (!(v->track & TRACK_BIT_WORMHOLE)) {
			/* Not inside tunnel */
			if (gp.old_tile == gp.new_tile) {
				/* Staying in the old tile */
				if (v->track == TRACK_BIT_DEPOT) {
					/* Inside depot */
					gp.x = v->x_pos;
					gp.y = v->y_pos;
				} else {
					/* Not inside depot */
>>>>>>> 77362b82

	if (a > b && a <= (b + (int)(checker->distance)) + (int)(TILE_SIZE) - 1) return v;
	return NULL;
}

static bool IsTooCloseBehindTrain(Vehicle *v, TileIndex tile, uint16 distance, bool check_endtile)
{
	Train *t = Train::From(v);

	if (t->force_proceed != 0) return false;

	FindSpaceBetweenTrainsChecker checker;
	checker.distance = distance;
	checker.direction = t->direction;
	switch (checker.direction) {
		default: NOT_REACHED();
		case DIR_NE: checker.pos = (TileX(tile) * TILE_SIZE) + TILE_UNIT_MASK; break;
		case DIR_SE: checker.pos = (TileY(tile) * TILE_SIZE); break;
		case DIR_SW: checker.pos = (TileX(tile) * TILE_SIZE); break;
		case DIR_NW: checker.pos = (TileY(tile) * TILE_SIZE) + TILE_UNIT_MASK; break;
	}

	if (HasVehicleOnPos(t->tile, &checker, &FindSpaceBetweenTrainsEnum)) {
		/* Revert train if not going with tunnel direction. */
		if (DirToDiagDir(t->direction) != GetTunnelBridgeDirection(t->tile)) {
			SetBit(t->flags, VRF_REVERSING);
		}
		return true;
	}
    /* Cover blind spot at end of tunnel bridge. */
	if (check_endtile){
		if (HasVehicleOnPos(GetOtherTunnelBridgeEnd(t->tile), &checker, &FindSpaceBetweenTrainsEnum)) {
			/* Revert train if not going with tunnel direction. */
			if (DirToDiagDir(t->direction) != GetTunnelBridgeDirection(t->tile)) {
				SetBit(t->flags, VRF_REVERSING);
			}
			return true;
		}
	}

	return false;
}

static bool CheckTrainStayInWormHolePathReserve(Train *t, TileIndex tile)
{
	TileIndex veh_orig = t->tile;
	t->tile = tile;
	CFollowTrackRail ft(GetTileOwner(tile), GetRailTypeInfo(t->railtype)->compatible_railtypes);
	if (ft.Follow(tile, DiagDirToDiagTrackdir(ReverseDiagDir(GetTunnelBridgeDirection(tile))))) {
		TrackdirBits reserved = ft.m_new_td_bits & TrackBitsToTrackdirBits(GetReservedTrackbits(ft.m_new_tile));
		if (reserved == TRACKDIR_BIT_NONE) {
			/* next tile is not reserved, so reserve the exit tile */
			SetTunnelBridgeReservation(tile, true);
			MarkTileDirtyByTile(tile, ZOOM_LVL_DRAW_MAP);
		}
	}
	bool ok = TryPathReserve(t);
	t->tile = veh_orig;
	if (ok && IsTunnelBridgePBS(tile)) SetTunnelBridgeExitSignalState(tile, SIGNAL_STATE_GREEN);
	return ok;
}

/** Simulate signals in tunnel - bridge. */
static bool CheckTrainStayInWormHole(Train *t, TileIndex tile)
{
	if (t->force_proceed != 0) return false;

	/* When not exit reverse train. */
	if (!IsTunnelBridgeSignalSimulationExit(tile)) {
		SetBit(t->flags, VRF_REVERSING);
		return true;
	}
	SigSegState seg_state = (_settings_game.pf.reserve_paths || IsTunnelBridgePBS(tile)) ? SIGSEG_PBS : UpdateSignalsOnSegment(tile, INVALID_DIAGDIR, t->owner);
	if (seg_state != SIGSEG_PBS) {
		CFollowTrackRail ft(GetTileOwner(tile), GetRailTypeInfo(t->railtype)->compatible_railtypes);
		if (ft.Follow(tile, DiagDirToDiagTrackdir(ReverseDiagDir(GetTunnelBridgeDirection(tile))))) {
			if (ft.m_new_td_bits != TRACKDIR_BIT_NONE && KillFirstBit(ft.m_new_td_bits) == TRACKDIR_BIT_NONE) {
				Trackdir td = FindFirstTrackdir(ft.m_new_td_bits);
				if (HasPbsSignalOnTrackdir(ft.m_new_tile, td)) {
					/* immediately after the exit, there is a PBS signal, switch to PBS mode */
					seg_state = SIGSEG_PBS;
				}
			}
		}
	}
	if (seg_state == SIGSEG_FULL || (seg_state == SIGSEG_PBS && !CheckTrainStayInWormHolePathReserve(t, tile))) {
		t->vehstatus |= VS_TRAIN_SLOWING;
		return true;
	}

	return false;
}

static void HandleSignalBehindTrain(Train *v, int signal_number)
{
	TileIndex tile;
	switch (v->direction) {
		default: NOT_REACHED();
		case DIR_NE: tile = TileVirtXY(v->x_pos + (TILE_SIZE * _settings_game.construction.simulated_wormhole_signals), v->y_pos); break;
		case DIR_SE: tile = TileVirtXY(v->x_pos, v->y_pos - (TILE_SIZE * _settings_game.construction.simulated_wormhole_signals) ); break;
		case DIR_SW: tile = TileVirtXY(v->x_pos - (TILE_SIZE * _settings_game.construction.simulated_wormhole_signals), v->y_pos); break;
		case DIR_NW: tile = TileVirtXY(v->x_pos, v->y_pos + (TILE_SIZE * _settings_game.construction.simulated_wormhole_signals)); break;
	}

	if(tile == v->tile) {
		/* Flip signal on ramp. */
		if (IsTunnelBridgeSignalSimulationEntrance(tile) && GetTunnelBridgeEntranceSignalState(tile) == SIGNAL_STATE_RED) {
			SetTunnelBridgeEntranceSignalState(tile, SIGNAL_STATE_GREEN);
			MarkTileDirtyByTile(tile);
		}
	} else if (IsBridge(v->tile) && signal_number >= 0) {
		SetBridgeEntranceSimulatedSignalState(v->tile, signal_number, SIGNAL_STATE_GREEN);
		MarkTileDirtyByTile(tile);
	}
}

uint16 ReversingDistanceTargetSpeed(const Train *v)
{
	int target_speed;
	if (_settings_game.vehicle.train_acceleration_model == AM_REALISTIC) {
		target_speed = ((v->reverse_distance - 1) * 5) / 2;
	} else {
		target_speed = (v->reverse_distance - 1) * 10 - 5;
	}
	return max(0, target_speed);
}

/**
 * Move a vehicle chain one movement stop forwards.
 * @param v First vehicle to move.
 * @param nomove Stop moving this and all following vehicles.
 * @param reverse Set to false to not execute the vehicle reversing. This does not change any other logic.
 * @return True if the vehicle could be moved forward, false otherwise.
 */
bool TrainController(Train *v, Vehicle *nomove, bool reverse)
{
	Train *first = v->First();
	Train *prev;
	bool direction_changed = false; // has direction of any part changed?

	if (reverse && v->reverse_distance == 1) {
		goto reverse_train_direction;
	}

	if (v->reverse_distance > 1) {
		uint16 spd = ReversingDistanceTargetSpeed(v);
		if (spd < v->cur_speed) v->cur_speed = spd;
	}

	/* For every vehicle after and including the given vehicle */
	for (prev = v->Previous(); v != nomove; prev = v, v = v->Next()) {
		DiagDirection enterdir = DIAGDIR_BEGIN;
		bool update_signals_crossing = false; // will we update signals or crossing state?

		GetNewVehiclePosResult gp = GetNewVehiclePos(v);
		if (v->track != TRACK_BIT_WORMHOLE) {
			/* Not inside tunnel */
			if (gp.old_tile == gp.new_tile) {
				/* Staying in the old tile */
				if (v->track == TRACK_BIT_DEPOT) {
					/* Inside depot */
					gp.x = v->x_pos;
					gp.y = v->y_pos;
					v->reverse_distance = 0;
				} else {
					/* Not inside depot */

					/* Reverse when we are at the end of the track already, do not move to the new position */
					if (v->IsFrontEngine() && !TrainCheckIfLineEnds(v, reverse)) return false;

					uint32 r = VehicleEnterTile(v, gp.new_tile, gp.x, gp.y);
					if (HasBit(r, VETS_CANNOT_ENTER)) {
						goto invalid_rail;
					}
					if (HasBit(r, VETS_ENTERED_STATION)) {
						/* The new position is the end of the platform */
						TrainEnterStation(v->First(), r >> VETS_STATION_ID_OFFSET);
					}
					if (old_direction != v->direction) notify_direction_changed(old_direction, v->direction);
				}
			} else {
				/* A new tile is about to be entered. */

				/* Determine what direction we're entering the new tile from */
				enterdir = DiagdirBetweenTiles(gp.old_tile, gp.new_tile);
				assert(IsValidDiagDirection(enterdir));

				enter_new_tile:

				/* Get the status of the tracks in the new tile and mask
				 * away the bits that aren't reachable. */
				TrackStatus ts = GetTileTrackStatus(gp.new_tile, TRANSPORT_RAIL, 0, (v->track & TRACK_BIT_WORMHOLE) ? INVALID_DIAGDIR : ReverseDiagDir(enterdir));
				TrackdirBits reachable_trackdirs = DiagdirReachesTrackdirs(enterdir);

				TrackdirBits trackdirbits = TrackStatusToTrackdirBits(ts) & reachable_trackdirs;
				TrackBits red_signals = TrackdirBitsToTrackBits(TrackStatusToRedSignals(ts) & reachable_trackdirs);

				TrackBits bits = TrackdirBitsToTrackBits(trackdirbits);
				if (_settings_game.pf.forbid_90_deg && prev == NULL) {
					/* We allow wagons to make 90 deg turns, because forbid_90_deg
					 * can be switched on halfway a turn */
					if (!(v->track & TRACK_BIT_WORMHOLE)) {
						bits &= ~TrackCrossesTracks(FindFirstTrack(v->track));
					} else if (v->track & TRACK_BIT_MASK) {
						bits &= ~TrackCrossesTracks(FindFirstTrack(v->track & TRACK_BIT_MASK));
					}
				}

				if (bits == TRACK_BIT_NONE) goto invalid_rail;

				/* Check if the new tile constrains tracks that are compatible
				 * with the current train, if not, bail out. */
				if (!CheckCompatibleRail(v, gp.new_tile)) goto invalid_rail;

				TrackBits chosen_track;
				if (prev == NULL) {
					/* Currently the locomotive is active. Determine which one of the
					 * available tracks to choose */
					chosen_track = TrackToTrackBits(ChooseTrainTrack(v, gp.new_tile, enterdir, bits, false, NULL, true));
					assert(chosen_track & (bits | GetReservedTrackbits(gp.new_tile)));

					if (v->force_proceed != TFP_NONE && IsPlainRailTile(gp.new_tile) && HasSignals(gp.new_tile)) {
						/* For each signal we find decrease the counter by one.
						 * We start at two, so the first signal we pass decreases
						 * this to one, then if we reach the next signal it is
						 * decreased to zero and we won't pass that new signal. */
						Trackdir dir = FindFirstTrackdir(trackdirbits);
						if (HasSignalOnTrackdir(gp.new_tile, dir) ||
								(HasSignalOnTrackdir(gp.new_tile, ReverseTrackdir(dir)) &&
								GetSignalType(gp.new_tile, TrackdirToTrack(dir)) != SIGTYPE_PBS)) {
							/* However, we do not want to be stopped by PBS signals
							 * entered via the back. */
							v->force_proceed = (v->force_proceed == TFP_SIGNAL) ? TFP_STUCK : TFP_NONE;
							SetWindowDirty(WC_VEHICLE_VIEW, v->index);
						}
					}

					/* Check if it's a red signal and that force proceed is not clicked. */
					if ((red_signals & chosen_track) && v->force_proceed == TFP_NONE) {
						/* In front of a red signal */
						Trackdir i = FindFirstTrackdir(trackdirbits);

						/* Don't handle stuck trains here. */
						if (HasBit(v->flags, VRF_TRAIN_STUCK)) return false;

						if (!HasSignalOnTrackdir(gp.new_tile, ReverseTrackdir(i))) {
							v->cur_speed = 0;
							v->subspeed = 0;
							v->progress = 255 - 100;
							if (!_settings_game.pf.reverse_at_signals || ++v->wait_counter < _settings_game.pf.wait_oneway_signal * 20) return false;
						} else if (HasSignalOnTrackdir(gp.new_tile, i)) {
							v->cur_speed = 0;
							v->subspeed = 0;
							v->progress = 255 - 10;
							if (!_settings_game.pf.reverse_at_signals || ++v->wait_counter < _settings_game.pf.wait_twoway_signal * 73) {
								DiagDirection exitdir = TrackdirToExitdir(i);
								TileIndex o_tile = TileAddByDiagDir(gp.new_tile, exitdir);

								exitdir = ReverseDiagDir(exitdir);

								/* check if a train is waiting on the other side */
								if (!HasVehicleOnPos(o_tile, &exitdir, &CheckTrainAtSignal)) return false;
							}
						}

						/* If we would reverse but are currently in a PBS block and
						 * reversing of stuck trains is disabled, don't reverse.
						 * This does not apply if the reason for reversing is a one-way
						 * signal blocking us, because a train would then be stuck forever. */
						if (!_settings_game.pf.reverse_at_signals && !HasOnewaySignalBlockingTrackdir(gp.new_tile, i) &&
								UpdateSignalsOnSegment(v->tile, enterdir, v->owner) == SIGSEG_PBS) {
							v->wait_counter = 0;
							return false;
						}
						goto reverse_train_direction;
					} else {
						TryReserveRailTrack(gp.new_tile, TrackBitsToTrack(chosen_track), false);

						if (IsPlainRailTile(gp.new_tile) && HasSignals(gp.new_tile) && IsRestrictedSignal(gp.new_tile)) {
							const Trackdir dir = FindFirstTrackdir(trackdirbits);
							if (HasSignalOnTrack(gp.new_tile, TrackdirToTrack(dir))) {
								const TraceRestrictProgram *prog = GetExistingTraceRestrictProgram(gp.new_tile, TrackdirToTrack(dir));
								if (prog && prog->actions_used_flags & (TRPAUF_SLOT_ACQUIRE | TRPAUF_SLOT_RELEASE_FRONT)) {
									TraceRestrictProgramResult out;
									TraceRestrictProgramInput input(gp.new_tile, dir, NULL, NULL);
									input.permitted_slot_operations = TRPISP_ACQUIRE | TRPISP_RELEASE_FRONT;
									prog->Execute(v, input, out);
								}
							}
						}
					}
				} else {
					/* The wagon is active, simply follow the prev vehicle. */
					if (TileVirtXY(prev->x_pos, prev->y_pos) == gp.new_tile) {
						/* Choose the same track as prev */
						if (prev->track & TRACK_BIT_WORMHOLE) {
							/* Vehicles entering tunnels enter the wormhole earlier than for bridges.
							 * However, just choose the track into the wormhole. */
							assert(IsTunnel(prev->tile));
							chosen_track = bits;
						} else {
							chosen_track = prev->track;
						}
					} else {
						/* Choose the track that leads to the tile where prev is.
						 * This case is active if 'prev' is already on the second next tile, when 'v' just enters the next tile.
						 * I.e. when the tile between them has only space for a single vehicle like
						 *  1) horizontal/vertical track tiles and
						 *  2) some orientations of tunnel entries, where the vehicle is already inside the wormhole at 8/16 from the tile edge.
						 *     Is also the train just reversing, the wagon inside the tunnel is 'on' the tile of the opposite tunnel entry.
						 */
						static const TrackBits _connecting_track[DIAGDIR_END][DIAGDIR_END] = {
							{TRACK_BIT_X,     TRACK_BIT_LOWER, TRACK_BIT_NONE,  TRACK_BIT_LEFT },
							{TRACK_BIT_UPPER, TRACK_BIT_Y,     TRACK_BIT_LEFT,  TRACK_BIT_NONE },
							{TRACK_BIT_NONE,  TRACK_BIT_RIGHT, TRACK_BIT_X,     TRACK_BIT_UPPER},
							{TRACK_BIT_RIGHT, TRACK_BIT_NONE,  TRACK_BIT_LOWER, TRACK_BIT_Y    }
						};
						DiagDirection exitdir = DiagdirBetweenTiles(gp.new_tile, TileVirtXY(prev->x_pos, prev->y_pos));
						assert(IsValidDiagDirection(exitdir));
						chosen_track = _connecting_track[enterdir][exitdir];
					}
					chosen_track &= bits;
				}

				/* Make sure chosen track is a valid track */
				assert(
						chosen_track == TRACK_BIT_X     || chosen_track == TRACK_BIT_Y ||
						chosen_track == TRACK_BIT_UPPER || chosen_track == TRACK_BIT_LOWER ||
						chosen_track == TRACK_BIT_LEFT  || chosen_track == TRACK_BIT_RIGHT);

				/* Update XY to reflect the entrance to the new tile, and select the direction to use */
				const byte *b = _initial_tile_subcoord[FIND_FIRST_BIT(chosen_track)][enterdir];
				gp.x = (gp.x & ~0xF) | b[0];
				gp.y = (gp.y & ~0xF) | b[1];
				Direction chosen_dir = (Direction)b[2];

				/* Call the landscape function and tell it that the vehicle entered the tile */
				uint32 r = (v->track & TRACK_BIT_WORMHOLE) ? 0 : VehicleEnterTile(v, gp.new_tile, gp.x, gp.y);
				if (HasBit(r, VETS_CANNOT_ENTER)) {
					goto invalid_rail;
				}

				if (IsTunnelBridgeWithSignalSimulation(gp.new_tile)) {
					/* If red signal stop. */
					if (v->IsFrontEngine() && v->force_proceed == 0) {
						if (IsTunnelBridgeSignalSimulationEntrance(gp.new_tile) && GetTunnelBridgeEntranceSignalState(gp.new_tile) == SIGNAL_STATE_RED) {
							v->cur_speed = 0;
							v->vehstatus |= VS_TRAIN_SLOWING;
							return false;
						}
						if (IsTunnelBridgeSignalSimulationExitOnly(gp.new_tile)) {
							v->cur_speed = 0;
							goto invalid_rail;
						}
						/* Flip signal on tunnel entrance tile red. */
						SetTunnelBridgeEntranceSignalState(gp.new_tile, SIGNAL_STATE_RED);
						MarkTileDirtyByTile(gp.new_tile);
						if (IsTunnelBridgeSignalSimulationBidirectional(gp.new_tile)) {
							/* Set incoming signal in other direction to red as well */
							TileIndex other_end = GetOtherTunnelBridgeEnd(gp.new_tile);
							SetTunnelBridgeEntranceSignalState(other_end, SIGNAL_STATE_RED);
							MarkTileDirtyByTile(other_end);
						}
					}
				}

				if (!HasBit(r, VETS_ENTERED_WORMHOLE)) {
					Track track = FindFirstTrack(chosen_track);
					Trackdir tdir = TrackDirectionToTrackdir(track, chosen_dir);
					if (v->IsFrontEngine() && HasPbsSignalOnTrackdir(gp.new_tile, tdir)) {
						SetSignalStateByTrackdir(gp.new_tile, tdir, SIGNAL_STATE_RED);
						MarkTileDirtyByTile(gp.new_tile);
					}

					/* Clear any track reservation when the last vehicle leaves the tile */
					if (v->Next() == NULL) ClearPathReservation(v, v->tile, v->GetVehicleTrackdir(), true);

					v->tile = gp.new_tile;

					if (GetTileRailType(gp.new_tile) != GetTileRailType(gp.old_tile)) {
						v->First()->ConsistChanged(CCF_TRACK);
					}

					v->track = chosen_track;
					assert(v->track);
				}

				/* We need to update signal status, but after the vehicle position hash
				 * has been updated by UpdateInclination() */
				update_signals_crossing = true;

				if (chosen_dir != v->direction) {
					notify_direction_changed(v->direction, chosen_dir);
					v->direction = chosen_dir;
				}

				if (v->IsFrontEngine()) {
					v->wait_counter = 0;

					/* If we are approaching a crossing that is reserved, play the sound now. */
					TileIndex crossing = TrainApproachingCrossingTile(v);
					if (crossing != INVALID_TILE && HasCrossingReservation(crossing) && _settings_client.sound.ambient) SndPlayTileFx(SND_0E_LEVEL_CROSSING, crossing);

					/* Always try to extend the reservation when entering a tile. */
					CheckNextTrainTile(v);
				}

				if (HasBit(r, VETS_ENTERED_STATION)) {
					/* The new position is the location where we want to stop */
					TrainEnterStation(v->First(), r >> VETS_STATION_ID_OFFSET);
				}
			}
		} else {
			/* Handle signal simulation on tunnel/bridge. */
			TileIndex old_tile = TileVirtXY(v->x_pos, v->y_pos);
			if (old_tile != gp.new_tile && IsTunnelBridgeWithSignalSimulation(v->tile) && (v->IsFrontEngine() || v->Next() == NULL)) {
				if (old_tile == v->tile) {
					if (v->IsFrontEngine() && v->force_proceed == 0 && IsTunnelBridgeSignalSimulationExitOnly(v->tile)) goto invalid_rail;
					/* Entered wormhole set counters. */
					v->wait_counter = (TILE_SIZE * _settings_game.construction.simulated_wormhole_signals) - TILE_SIZE;
					v->tunnel_bridge_signal_num = 0;
				}

				uint distance = v->wait_counter;
				bool leaving = false;
				if (distance == 0) v->wait_counter = (TILE_SIZE * _settings_game.construction.simulated_wormhole_signals);

				if (v->IsFrontEngine()) {
					/* Check if track in front is free and see if we can leave wormhole. */
					int z = GetSlopePixelZ(gp.x, gp.y) - v->z_pos;
					if (IsTileType(gp.new_tile, MP_TUNNELBRIDGE) &&	!(abs(z) > 2)) {
						if (CheckTrainStayInWormHole(v, gp.new_tile)) {
							v->cur_speed = 0;
							return false;
						}
						leaving = true;
					} else {
						if (IsTooCloseBehindTrain(v, gp.new_tile, v->wait_counter, distance == 0)) {
							if (distance == 0) v->wait_counter = 0;
							v->cur_speed = 0;
							v->vehstatus |= VS_TRAIN_SLOWING;
							return false;
						}
						/* flip signal in front to red on bridges*/
						if (distance == 0 && IsBridge(v->tile)) {
							SetBridgeEntranceSimulatedSignalState(v->tile, v->tunnel_bridge_signal_num, SIGNAL_STATE_RED);
							MarkTileDirtyByTile(gp.new_tile);
						}
					}
				}
				if (v->Next() == NULL) {
					if (v->tunnel_bridge_signal_num > 0 && distance == (TILE_SIZE * _settings_game.construction.simulated_wormhole_signals) - TILE_SIZE) HandleSignalBehindTrain(v, v->tunnel_bridge_signal_num - 2);
					if (old_tile == v->tile) {
						/* We left ramp into wormhole. */
						v->x_pos = gp.x;
						v->y_pos = gp.y;
						UpdateSignalsOnSegment(old_tile, INVALID_DIAGDIR, v->owner);
						UnreserveBridgeTunnelTile(old_tile);
						if (_settings_client.gui.show_track_reservation) MarkTileDirtyByTile(old_tile, ZOOM_LVL_DRAW_MAP);
					}
				}
				if (distance == 0) v->tunnel_bridge_signal_num++;
				v->wait_counter -= TILE_SIZE;

				if (leaving) { // Reset counters.
					v->force_proceed = 0;
					v->wait_counter = 0;
					v->tunnel_bridge_signal_num = 0;
					v->x_pos = gp.x;
					v->y_pos = gp.y;
					v->UpdatePosition();
					v->UpdateViewport(false, false);
					UpdateSignalsOnSegment(gp.new_tile, INVALID_DIAGDIR, v->owner);
					continue;
				}
			}
			if (old_tile == gp.new_tile && IsTunnelBridgeWithSignalSimulation(v->tile) && v->IsFrontEngine()) {
				TileIndex next_tile = old_tile + TileOffsByDir(v->direction);
				bool is_exit = false;
				if (IsTileType(next_tile, MP_TUNNELBRIDGE) && IsTunnelBridgeWithSignalSimulation(next_tile) &&
						ReverseDiagDir(GetTunnelBridgeDirection(next_tile)) == DirToDiagDir(v->direction)) {
					if (IsBridge(next_tile) && IsBridge(v->tile)) {
						// bridge ramp facing towards us
						is_exit = true;
					} else if (IsTunnel(next_tile) && IsTunnel(v->tile)) {
						// tunnel exit at same height
						is_exit = (GetTileZ(next_tile) == GetTileZ(v->tile));
					}
				}
				if (is_exit) {
					if (CheckTrainStayInWormHole(v, next_tile)) {
						TrainApproachingLineEnd(v, true, false);
					}
				} else if (v->wait_counter == 0) {
					if (IsTooCloseBehindTrain(v, next_tile, TILE_SIZE * _settings_game.construction.simulated_wormhole_signals, true)) {
						TrainApproachingLineEnd(v, true, false);
					}
				}
			}

			if (IsTileType(gp.new_tile, MP_TUNNELBRIDGE) && HasBit(VehicleEnterTile(v, gp.new_tile, gp.x, gp.y), VETS_ENTERED_WORMHOLE)) {
				/* Perform look-ahead on tunnel exit. */
				if (IsRailCustomBridgeHeadTile(gp.new_tile)) {
					enterdir = ReverseDiagDir(GetTunnelBridgeDirection(gp.new_tile));
					goto enter_new_tile;
				}
				if (v->IsFrontEngine()) {
					TryReserveRailTrack(gp.new_tile, DiagDirToDiagTrack(GetTunnelBridgeDirection(gp.new_tile)));
					CheckNextTrainTile(v);
				}
				/* Prevent v->UpdateInclination() being called with wrong parameters.
				 * This could happen if the train was reversed inside the tunnel/bridge. */
				if (gp.old_tile == gp.new_tile) {
					gp.old_tile = GetOtherTunnelBridgeEnd(gp.old_tile);
				}
			} else {
				v->x_pos = gp.x;
				v->y_pos = gp.y;
				v->UpdatePosition();
				if (HasBit(v->gv_flags, GVF_CHUNNEL_BIT)) {
					/* update the Z position of the vehicle */
					int old_z = v->UpdateInclination(false, false, true);

					if (prev == NULL) {
						/* This is the first vehicle in the train */
						AffectSpeedByZChange(v, old_z);
					}
				}
				if (v->IsDrawn()) v->Vehicle::UpdateViewport(true);
				continue;
			}
		}

		/* update image of train, as well as delta XY */
		v->UpdateDeltaXY();

		v->x_pos = gp.x;
		v->y_pos = gp.y;
		v->UpdatePosition();
		if (v->reverse_distance > 1) {
			v->reverse_distance--;
		}

		/* update the Z position of the vehicle */
		int old_z = v->UpdateInclination(gp.new_tile != gp.old_tile, false, v->track == TRACK_BIT_WORMHOLE);

		if (prev == NULL) {
			/* This is the first vehicle in the train */
			AffectSpeedByZChange(v, old_z);
		}

		if (update_signals_crossing) {
			if (v->IsFrontEngine()) {
				switch (TrainMovedChangeSignal(v, gp.new_tile, enterdir)) {
					case CHANGED_NORMAL_TO_PBS_BLOCK:
						/* We are entering a block with PBS signals right now, but
						* not through a PBS signal. This means we don't have a
						* reservation right now. As a conventional signal will only
						* ever be green if no other train is in the block, getting
						* a path should always be possible. If the player built
						* such a strange network that it is not possible, the train
						* will be marked as stuck and the player has to deal with
						* the problem. */
						if ((!HasReservedTracks(gp.new_tile, v->track) &&
								!TryReserveRailTrack(gp.new_tile, FindFirstTrack(v->track))) ||
								!TryPathReserve(v)) {
							MarkTrainAsStuck(v);
						}

						break;

					case CHANGED_LR_PBS:
						{
							/* We went past a long reserve PBS signal. Try to extend the
							* reservation if reserving failed at another LR signal. */
							PBSTileInfo origin = FollowTrainReservation(v);
							CFollowTrackRail ft(v);

							if (ft.Follow(origin.tile, origin.trackdir)) {
								Trackdir  new_td = FindFirstTrackdir(ft.m_new_td_bits);

								if (HasLongReservePbsSignalOnTrackdir(v, ft.m_new_tile, new_td)) {
									ChooseTrainTrack(v, ft.m_new_tile, ft.m_exitdir, TrackdirBitsToTrackBits(ft.m_new_td_bits), true, NULL, false);
								}
							}

							break;
						}

					default:
						break;
				}
			}

			/* Signals can only change when the first
			 * (above) or the last vehicle moves. */
			if (v->Next() == NULL) {
				TrainMovedChangeSignal(v, gp.old_tile, ReverseDiagDir(enterdir));
				if (IsLevelCrossingTile(gp.old_tile)) UpdateLevelCrossing(gp.old_tile);

				if (IsTileType(gp.old_tile, MP_RAILWAY) && HasSignals(gp.old_tile) && IsRestrictedSignal(gp.old_tile)) {
					const TrackdirBits rev_tracks = TrackBitsToTrackdirBits(GetTrackBits(gp.old_tile)) & DiagdirReachesTrackdirs(ReverseDiagDir(enterdir));
					const Trackdir rev_trackdir = FindFirstTrackdir(rev_tracks);
					const Track track = TrackdirToTrack(rev_trackdir);
					if (HasSignalOnTrack(gp.old_tile, track)) {
						const TraceRestrictProgram *prog = GetExistingTraceRestrictProgram(gp.old_tile, track);
						if (prog && prog->actions_used_flags & TRPAUF_SLOT_RELEASE_BACK) {
							TraceRestrictProgramResult out;
							TraceRestrictProgramInput input(gp.old_tile, ReverseTrackdir(rev_trackdir), NULL, NULL);
							input.permitted_slot_operations = TRPISP_RELEASE_BACK;
							prog->Execute(first, input, out);
						}
					}
				}
			}
		}

		/* Do not check on every tick to save some computing time. */
		if (v->IsFrontEngine() && v->tick_counter % _settings_game.pf.path_backoff_interval == 0) CheckNextTrainTile(v);
	}

	if (direction_changed) first->tcache.cached_max_curve_speed = first->GetCurveSpeedLimit();

	return true;

invalid_rail:
	/* We've reached end of line?? */
	if (prev != NULL) error("Disconnecting train");

reverse_train_direction:
	if ((v->track ^ old_trackbits) & TRACK_BIT_WORMHOLE) {
		/* Entering/exiting wormhole failed/aborted, back out changes to vehicle direction and track */
		v->track = old_trackbits;
		v->direction = old_direction;
	}
	if (reverse) {
		v->wait_counter = 0;
		v->cur_speed = 0;
		v->subspeed = 0;
		ReverseTrainDirection(v);
	}

	return false;
}

static TrackBits GetTrackbitsFromCrashedVehicle(Train *t)
{
	TrackBits train_tbits = t->track;
	if (train_tbits & TRACK_BIT_WORMHOLE) {
		/* Vehicle is inside a wormhole, v->track contains no useful value then. */
		train_tbits = GetAcrossTunnelBridgeReservationTrackBits(t->tile);
		if (train_tbits != TRACK_BIT_NONE) return train_tbits;
		/* Pick the first available tunnel/bridge head track which could be reserved */
		train_tbits = GetAcrossTunnelBridgeTrackBits(t->tile);
		return train_tbits ^ KillFirstBit(train_tbits);
	} else {
		return train_tbits;
	}
}

/**
 * Collect trackbits of all crashed train vehicles on a tile
 * @param v Vehicle passed from Find/HasVehicleOnPos()
 * @param data trackdirbits for the result
 * @return NULL to iterate over all vehicles on the tile.
 */
static Vehicle *CollectTrackbitsFromCrashedVehiclesEnum(Vehicle *v, void *data)
{
	TrackBits *trackbits = (TrackBits *)data;

	if (v->type == VEH_TRAIN && (v->vehstatus & VS_CRASHED) != 0) {
		if (Train::From(v)->track != TRACK_BIT_DEPOT) {
			*trackbits |= GetTrackbitsFromCrashedVehicle(Train::From(v));
		}
	}

	return NULL;
}

/**
 * Deletes/Clears the last wagon of a crashed train. It takes the engine of the
 * train, then goes to the last wagon and deletes that. Each call to this function
 * will remove the last wagon of a crashed train. If this wagon was on a crossing,
 * or inside a tunnel/bridge, recalculate the signals as they might need updating
 * @param v the Vehicle of which last wagon is to be removed
 */
static void DeleteLastWagon(Train *v)
{
	Train *first = v->First();

	/* Go to the last wagon and delete the link pointing there
	 * *u is then the one-before-last wagon, and *v the last
	 * one which will physically be removed */
	Train *u = v;
	for (; v->Next() != NULL; v = v->Next()) u = v;
	u->SetNext(NULL);

	if (first != v) {
		/* Recalculate cached train properties */
		first->ConsistChanged(CCF_ARRANGE);
		/* Update the depot window if the first vehicle is in depot -
		 * if v == first, then it is updated in PreDestructor() */
		if (first->track == TRACK_BIT_DEPOT) {
			SetWindowDirty(WC_VEHICLE_DEPOT, first->tile);
		}
		v->last_station_visited = first->last_station_visited; // for PreDestructor
	}

	/* 'v' shouldn't be accessed after it has been deleted */
	const TrackBits orig_trackbits = v->track;
	TrackBits trackbits = GetTrackbitsFromCrashedVehicle(v);
	const TileIndex tile = v->tile;
	const Owner owner = v->owner;

	delete v;
	v = NULL; // make sure nobody will try to read 'v' anymore

	Track track = TrackBitsToTrack(trackbits);
	if (HasReservedTracks(tile, trackbits)) {
		UnreserveRailTrack(tile, track);

		/* If there are still crashed vehicles on the tile, give the track reservation to them */
		TrackBits remaining_trackbits = TRACK_BIT_NONE;
		FindVehicleOnPos(tile, &remaining_trackbits, CollectTrackbitsFromCrashedVehiclesEnum);

		/* It is important that these two are the first in the loop, as reservation cannot deal with every trackbit combination */
		assert(TRACK_BEGIN == TRACK_X && TRACK_Y == TRACK_BEGIN + 1);
		Track t;
		FOR_EACH_SET_TRACK(t, remaining_trackbits) TryReserveRailTrack(tile, t);
	}

	/* check if the wagon was on a road/rail-crossing */
	if (IsLevelCrossingTile(tile)) UpdateLevelCrossing(tile);

	/* Update signals */
<<<<<<< HEAD
	if (IsTileType(tile, MP_TUNNELBRIDGE)) {
		UpdateSignalsOnSegment(tile, INVALID_DIAGDIR, owner);
		if (IsTunnelBridgeWithSignalSimulation(tile)) {
			TileIndex end = GetOtherTunnelBridgeEnd(tile);
			UpdateSignalsOnSegment(end, INVALID_DIAGDIR, owner);
			if (TunnelBridgeIsFree(tile, end, nullptr).Succeeded()) {
				auto process_tile = [](TileIndex t) {
					if (IsTunnelBridgeSignalSimulationEntrance(t)) {
						if (IsBridge(t)) {
							SetAllBridgeEntranceSimulatedSignalsGreen(t);
							MarkBridgeDirty(t, ZOOM_LVL_DRAW_MAP);
						}
						if (IsTunnelBridgeSignalSimulationEntrance(t) && GetTunnelBridgeEntranceSignalState(t) == SIGNAL_STATE_RED) {
							SetTunnelBridgeEntranceSignalState(t, SIGNAL_STATE_GREEN);
							MarkTileDirtyByTile(t, ZOOM_LVL_DRAW_MAP);
						}
					}
				};
				process_tile(tile);
				process_tile(end);
			}
		}
	} else if (IsRailDepotTile(tile)) {
=======
	if ((orig_trackbits & TRACK_BIT_WORMHOLE) || IsRailDepotTile(tile)) {
>>>>>>> 77362b82
		UpdateSignalsOnSegment(tile, INVALID_DIAGDIR, owner);
	} else {
		SetSignalsOnBothDir(tile, track, owner);
	}
}

/**
 * Rotate all vehicles of a (crashed) train chain randomly to animate the crash.
 * @param v First crashed vehicle.
 */
static void ChangeTrainDirRandomly(Train *v)
{
	static const DirDiff delta[] = {
		DIRDIFF_45LEFT, DIRDIFF_SAME, DIRDIFF_SAME, DIRDIFF_45RIGHT
	};

	do {
		/* We don't need to twist around vehicles if they're not visible */
		if (!(v->vehstatus & VS_HIDDEN)) {
			v->direction = ChangeDir(v->direction, delta[GB(Random(), 0, 2)]);
			/* Refrain from updating the z position of the vehicle when on
			 * a bridge, because UpdateInclination() will put the vehicle under
			 * the bridge in that case */
			if (!(v->track & TRACK_BIT_WORMHOLE)) {
				v->UpdatePosition();
				v->UpdateInclination(false, true);
			} else {
				v->UpdateViewport(false, true);
			}
		}
	} while ((v = v->Next()) != NULL);
}

/**
 * Handle a crashed train.
 * @param v First train vehicle.
 * @return %Vehicle chain still exists.
 */
static bool HandleCrashedTrain(Train *v)
{
	int state = ++v->crash_anim_pos;

	if (state == 4 && !(v->vehstatus & VS_HIDDEN)) {
		CreateEffectVehicleRel(v, 4, 4, 8, EV_EXPLOSION_LARGE);
	}

	uint32 r;
	if (state <= 200 && Chance16R(1, 7, r)) {
		int index = (r * 10 >> 16);

		Vehicle *u = v;
		do {
			if (--index < 0) {
				r = Random();

				CreateEffectVehicleRel(u,
					GB(r,  8, 3) + 2,
					GB(r, 16, 3) + 2,
					GB(r,  0, 3) + 5,
					EV_EXPLOSION_SMALL);
				break;
			}
		} while ((u = u->Next()) != NULL);
	}

	if (state <= 240 && !(v->tick_counter & 3)) ChangeTrainDirRandomly(v);

	if (state >= 4440 && !(v->tick_counter & 0x1F)) {
		bool ret = v->Next() != NULL;
		DeleteLastWagon(v);
		return ret;
	}

	return true;
}

/** Maximum speeds for train that is broken down or approaching line end */
static const uint16 _breakdown_speeds[16] = {
	225, 210, 195, 180, 165, 150, 135, 120, 105, 90, 75, 60, 45, 30, 15, 15
};


/**
 * Train is approaching line end, slow down and possibly reverse
 *
 * @param v front train engine
 * @param signal not line end, just a red signal
 * @param reverse Set to false to not execute the vehicle reversing. This does not change any other logic.
 * @return true iff we did NOT have to reverse
 */
static bool TrainApproachingLineEnd(Train *v, bool signal, bool reverse)
{
	/* Calc position within the current tile */
	uint x = v->x_pos & 0xF;
	uint y = v->y_pos & 0xF;

	/* for diagonal directions, 'x' will be 0..15 -
	 * for other directions, it will be 1, 3, 5, ..., 15 */
	switch (v->direction) {
		case DIR_N : x = ~x + ~y + 25; break;
		case DIR_NW: x = y;            FALLTHROUGH;
		case DIR_NE: x = ~x + 16;      break;
		case DIR_E : x = ~x + y + 9;   break;
		case DIR_SE: x = y;            break;
		case DIR_S : x = x + y - 7;    break;
		case DIR_W : x = ~y + x + 9;   break;
		default: break;
	}

	/* Do not reverse when approaching red signal. Make sure the vehicle's front
	 * does not cross the tile boundary when we do reverse, but as the vehicle's
	 * location is based on their center, use half a vehicle's length as offset.
	 * Multiply the half-length by two for straight directions to compensate that
	 * we only get odd x offsets there. */
	if (!signal && x + (v->gcache.cached_veh_length + 1) / 2 * (IsDiagonalDirection(v->direction) ? 1 : 2) >= TILE_SIZE) {
		/* we are too near the tile end, reverse now */
		v->cur_speed = 0;
		if (reverse) ReverseTrainDirection(v);
		return false;
	}

	/* slow down */
	v->vehstatus |= VS_TRAIN_SLOWING;
	uint16 break_speed = _breakdown_speeds[x & 0xF];
	if (break_speed < v->cur_speed) v->cur_speed = break_speed;

	return true;
}


/**
 * Determines whether train would like to leave the tile
 * @param v train to test
 * @return true iff vehicle is NOT entering or inside a depot or tunnel/bridge
 */
static bool TrainCanLeaveTile(const Train *v)
{
	/* Exit if inside a tunnel/bridge or a depot */
	if (v->track & TRACK_BIT_WORMHOLE || v->track == TRACK_BIT_DEPOT) return false;

	TileIndex tile = v->tile;

	/* entering a tunnel/bridge? */
	if (IsTileType(tile, MP_TUNNELBRIDGE)) {
		DiagDirection dir = GetTunnelBridgeDirection(tile);
		if (DiagDirToDir(dir) == v->direction) return false;
		if (IsRailCustomBridgeHeadTile(tile) && TrainExitDir(v->direction, v->track) == dir) {
			if (_settings_game.pf.forbid_90_deg && v->Previous() == NULL && GetTunnelBridgeLength(tile, GetOtherTunnelBridgeEnd(tile)) == 0) {
				/* Check for 90 degree turn on zero-length bridge span */
				if (!(GetCustomBridgeHeadTrackBits(tile) & ~TrackCrossesTracks(FindFirstTrack(v->track)))) return true;
			}
			return false;
		}
	}

	/* entering a depot? */
	if (IsRailDepotTile(tile)) {
		DiagDirection dir = ReverseDiagDir(GetRailDepotDirection(tile));
		if (DiagDirToDir(dir) == v->direction) return false;
	}

	return true;
}


/**
 * Determines whether train is approaching a rail-road crossing
 *   (thus making it barred)
 * @param v front engine of train
 * @return TileIndex of crossing the train is approaching, else INVALID_TILE
 * @pre v in non-crashed front engine
 */
static TileIndex TrainApproachingCrossingTile(const Train *v)
{
	assert(v->IsFrontEngine());
	assert(!(v->vehstatus & VS_CRASHED));

	if (!TrainCanLeaveTile(v)) return INVALID_TILE;

	DiagDirection dir = VehicleExitDir(v->direction, v->track);
	TileIndex tile = v->tile + TileOffsByDiagDir(dir);

	/* not a crossing || wrong axis || unusable rail (wrong type or owner) */
	if (!IsLevelCrossingTile(tile) || DiagDirToAxis(dir) == GetCrossingRoadAxis(tile) ||
			!CheckCompatibleRail(v, tile)) {
		return INVALID_TILE;
	}

	return tile;
}


/**
 * Checks for line end. Also, bars crossing at next tile if needed
 *
 * @param v vehicle we are checking
 * @param reverse Set to false to not execute the vehicle reversing. This does not change any other logic.
 * @return true iff we did NOT have to reverse
 */
static bool TrainCheckIfLineEnds(Train *v, bool reverse)
{
	/* First, handle broken down train */

	if (HasBit(v->flags, VRF_BREAKDOWN_BRAKING)) {
		v->vehstatus |= VS_TRAIN_SLOWING;
	} else {
		v->vehstatus &= ~VS_TRAIN_SLOWING;
	}

	if (!TrainCanLeaveTile(v)) return true;

	/* Determine the non-diagonal direction in which we will exit this tile */
	DiagDirection dir = VehicleExitDir(v->direction, v->track);
	/* Calculate next tile */
	TileIndex tile = v->tile + TileOffsByDiagDir(dir);

	/* Determine the track status on the next tile */
	TrackStatus ts = GetTileTrackStatus(tile, TRANSPORT_RAIL, 0, ReverseDiagDir(dir));
	TrackdirBits reachable_trackdirs = DiagdirReachesTrackdirs(dir);

	TrackdirBits trackdirbits = TrackStatusToTrackdirBits(ts) & reachable_trackdirs;
	TrackdirBits red_signals = TrackStatusToRedSignals(ts) & reachable_trackdirs;

	/* We are sure the train is not entering a depot, it is detected above */

	/* mask unreachable track bits if we are forbidden to do 90deg turns */
	TrackBits bits = TrackdirBitsToTrackBits(trackdirbits);
	if (_settings_game.pf.forbid_90_deg) {
		bits &= ~TrackCrossesTracks(FindFirstTrack(v->track));
	}

	/* no suitable trackbits at all || unusable rail (wrong type or owner) */
	if (bits == TRACK_BIT_NONE || !CheckCompatibleRail(v, tile)) {
		return TrainApproachingLineEnd(v, false, reverse);
	}

	/* approaching red signal */
	if ((trackdirbits & red_signals) != 0) return TrainApproachingLineEnd(v, true, reverse);

	/* approaching a rail/road crossing? then make it red */
	if (IsLevelCrossingTile(tile)) MaybeBarCrossingWithSound(tile);

	if (IsTileType(tile, MP_TUNNELBRIDGE) && GetTunnelBridgeTransportType(tile) == TRANSPORT_RAIL &&
			IsTunnelBridgeSignalSimulationEntrance(tile) && GetTunnelBridgeEntranceSignalState(tile) == SIGNAL_STATE_RED) {
		return TrainApproachingLineEnd(v, true, reverse);
	}

	return true;
}

/* Calculate the summed up value of all parts of a train */
Money Train::CalculateCurrentOverallValue() const
{
	Money ovr_value = 0;
	const Train *v = this;
	do {
		ovr_value += v->value;
	} while ((v = v->GetNextVehicle()) != NULL);
	return ovr_value;
}

static bool TrainLocoHandler(Train *v, bool mode)
{
	/* train has crashed? */
	if (v->vehstatus & VS_CRASHED) {
		return mode ? true : HandleCrashedTrain(v); // 'this' can be deleted here
	}

	if (v->force_proceed != TFP_NONE) {
		ClrBit(v->flags, VRF_TRAIN_STUCK);
		SetWindowWidgetDirty(WC_VEHICLE_VIEW, v->index, WID_VV_START_STOP);
	}

	/* train is broken down? */
	if (HandlePossibleBreakdowns(v)) return true;

	if (HasBit(v->flags, VRF_REVERSING) && v->cur_speed == 0) {
		ReverseTrainDirection(v);
	}

	/* exit if train is stopped */
	if ((v->vehstatus & VS_STOPPED) && v->cur_speed == 0) return true;

	bool valid_order = !v->current_order.IsType(OT_NOTHING) && v->current_order.GetType() != OT_CONDITIONAL;
	if (ProcessOrders(v) && CheckReverseTrain(v)) {
		v->wait_counter = 0;
		v->cur_speed = 0;
		v->subspeed = 0;
		ClrBit(v->flags, VRF_LEAVING_STATION);
		ReverseTrainDirection(v);
		return true;
	} else if (HasBit(v->flags, VRF_LEAVING_STATION)) {
		/* Try to reserve a path when leaving the station as we
		 * might not be marked as wanting a reservation, e.g.
		 * when an overlength train gets turned around in a station. */
		DiagDirection dir = VehicleExitDir(v->direction, v->track);
		if (IsRailDepotTile(v->tile) || IsTileType(v->tile, MP_TUNNELBRIDGE)) dir = INVALID_DIAGDIR;

		if (UpdateSignalsOnSegment(v->tile, dir, v->owner) == SIGSEG_PBS || _settings_game.pf.reserve_paths) {
			TryPathReserve(v, true, true);
		}
		ClrBit(v->flags, VRF_LEAVING_STATION);
	}

	v->HandleLoading(mode);

	if (v->current_order.IsType(OT_LOADING)) return true;

	if (CheckTrainStayInDepot(v)) return true;

	if (!mode) v->ShowVisualEffect();

	/* We had no order but have an order now, do look ahead. */
	if (!valid_order && !v->current_order.IsType(OT_NOTHING)) {
		CheckNextTrainTile(v);
	}

	/* Handle stuck trains. */
	if (!mode && HasBit(v->flags, VRF_TRAIN_STUCK)) {
		++v->wait_counter;

		/* Should we try reversing this tick if still stuck? */
		bool turn_around = v->wait_counter % (_settings_game.pf.wait_for_pbs_path * DAY_TICKS) == 0 && _settings_game.pf.reverse_at_signals;

		if (!turn_around && v->wait_counter % _settings_game.pf.path_backoff_interval != 0 && v->force_proceed == TFP_NONE) return true;
		if (!TryPathReserve(v)) {
			/* Still stuck. */
			if (turn_around) ReverseTrainDirection(v);

			if (HasBit(v->flags, VRF_TRAIN_STUCK) && v->wait_counter > 2 * _settings_game.pf.wait_for_pbs_path * DAY_TICKS) {
				/* Show message to player. */
				if (_settings_client.gui.lost_vehicle_warn && v->owner == _local_company) {
					SetDParam(0, v->index);
					AddVehicleAdviceNewsItem(STR_NEWS_TRAIN_IS_STUCK, v->index);
				}
				v->wait_counter = 0;
			}
			/* Exit if force proceed not pressed, else reset stuck flag anyway. */
			if (v->force_proceed == TFP_NONE) return true;
			ClrBit(v->flags, VRF_TRAIN_STUCK);
			v->wait_counter = 0;
			SetWindowWidgetDirty(WC_VEHICLE_VIEW, v->index, WID_VV_START_STOP);
		}
	}

	if (v->current_order.IsType(OT_LEAVESTATION)) {
		v->current_order.Free();
		SetWindowWidgetDirty(WC_VEHICLE_VIEW, v->index, WID_VV_START_STOP);
		return true;
	}

	int j = v->UpdateSpeed();

	/* we need to invalidate the widget if we are stopping from 'Stopping 0 km/h' to 'Stopped' */
	if (v->cur_speed == 0 && (v->vehstatus & VS_STOPPED)) {
		/* If we manually stopped, we're not force-proceeding anymore. */
		v->force_proceed = TFP_NONE;
		SetWindowDirty(WC_VEHICLE_VIEW, v->index);
	}

	int adv_spd = v->GetAdvanceDistance();
	if (j < adv_spd) {
		/* if the vehicle has speed 0, update the last_speed field. */
		if (v->cur_speed == 0) v->SetLastSpeed();
	} else {
		TrainCheckIfLineEnds(v);
		/* Loop until the train has finished moving. */
		for (;;) {
			j -= adv_spd;
			TrainController(v, NULL);
			/* Don't continue to move if the train crashed. */
			if (CheckTrainCollision(v)) break;
			/* Determine distance to next map position */
			adv_spd = v->GetAdvanceDistance();

			/* No more moving this tick */
			if (j < adv_spd || v->cur_speed == 0) break;

			OrderType order_type = v->current_order.GetType();
			/* Do not skip waypoints (incl. 'via' stations) when passing through at full speed. */
			if ((order_type == OT_GOTO_WAYPOINT || order_type == OT_GOTO_STATION) &&
						(v->current_order.GetNonStopType() & ONSF_NO_STOP_AT_DESTINATION_STATION) &&
						IsTileType(v->tile, MP_STATION) &&
						v->current_order.GetDestination() == GetStationIndex(v->tile)) {
				ProcessOrders(v);
			}
		}
		v->SetLastSpeed();
	}

	for (Train *u = v; u != NULL; u = u->Next()) {
		if (!(u->IsDrawn())) continue;

		u->UpdateViewport(false, false);
	}

	if (v->progress == 0) v->progress = j; // Save unused spd for next time, if TrainController didn't set progress

	return true;
}

/**
 * Get running cost for the train consist.
 * @return Yearly running costs.
 */
Money Train::GetRunningCost() const
{
	Money cost = 0;
	const Train *v = this;

	do {
		const Engine *e = v->GetEngine();
		if (e->u.rail.running_cost_class == INVALID_PRICE) continue;

		uint cost_factor = GetVehicleProperty(v, PROP_TRAIN_RUNNING_COST_FACTOR, e->u.rail.running_cost);
		if (cost_factor == 0) continue;

		/* Halve running cost for multiheaded parts */
		if (v->IsMultiheaded()) cost_factor /= 2;

		cost += GetPrice(e->u.rail.running_cost_class, cost_factor, e->GetGRF());
	} while ((v = v->GetNextVehicle()) != NULL);

	return cost;
}

/**
 * Update train vehicle data for a tick.
 * @return True if the vehicle still exists, false if it has ceased to exist (front of consists only).
 */
bool Train::Tick()
{
	this->tick_counter++;

	if (this->IsFrontEngine()) {
		if (!(this->vehstatus & VS_STOPPED) || this->cur_speed > 0) this->running_ticks++;

		this->current_order_time++;

		if (!TrainLocoHandler(this, false)) return false;

		return TrainLocoHandler(this, true);
	} else if (this->IsFreeWagon() && (this->vehstatus & VS_CRASHED)) {
		/* Delete flooded standalone wagon chain */
		if (++this->crash_anim_pos >= 4400) {
			delete this;
			return false;
		}
	}

	return true;
}

/**
 * Check whether a train needs service, and if so, find a depot or service it.
 * @return v %Train to check.
 */
static void CheckIfTrainNeedsService(Train *v)
{
	if (Company::Get(v->owner)->settings.vehicle.servint_trains == 0 || !v->NeedsAutomaticServicing()) return;
	if (v->IsChainInDepot()) {
		VehicleServiceInDepot(v);
		return;
	}

	uint max_penalty;
	switch (_settings_game.pf.pathfinder_for_trains) {
		case VPF_NPF:  max_penalty = _settings_game.pf.npf.maximum_go_to_depot_penalty;  break;
		case VPF_YAPF: max_penalty = _settings_game.pf.yapf.maximum_go_to_depot_penalty; break;
		default: NOT_REACHED();
	}

	FindDepotData tfdd = FindClosestTrainDepot(v, max_penalty);
	/* Only go to the depot if it is not too far out of our way. */
	if (tfdd.best_length == UINT_MAX || tfdd.best_length > max_penalty) {
		if (v->current_order.IsType(OT_GOTO_DEPOT)) {
			/* If we were already heading for a depot but it has
			 * suddenly moved farther away, we continue our normal
			 * schedule? */
			v->current_order.MakeDummy();
			SetWindowWidgetDirty(WC_VEHICLE_VIEW, v->index, WID_VV_START_STOP);
		}
		return;
	}

	DepotID depot = GetDepotIndex(tfdd.tile);

	if (v->current_order.IsType(OT_GOTO_DEPOT) &&
			v->current_order.GetDestination() != depot &&
			!Chance16(3, 16)) {
		return;
	}

	SetBit(v->gv_flags, GVF_SUPPRESS_IMPLICIT_ORDERS);
	v->current_order.MakeGoToDepot(depot, ODTFB_SERVICE);
	v->dest_tile = tfdd.tile;
	SetWindowWidgetDirty(WC_VEHICLE_VIEW, v->index, WID_VV_START_STOP);
}

/** Update day counters of the train vehicle. */
void Train::OnNewDay()
{
	AgeVehicle(this);

	if ((++this->day_counter & 7) == 0) DecreaseVehicleValue(this);

	if (this->IsFrontEngine()) {
		CheckIfTrainNeedsService(this);

		CheckOrders(this);

		/* update destination */
		if (this->current_order.IsType(OT_GOTO_STATION)) {
			TileIndex tile = Station::Get(this->current_order.GetDestination())->train_station.tile;
			if (tile != INVALID_TILE) this->dest_tile = tile;
		}

		if (this->running_ticks != 0) {
			/* running costs */
			CommandCost cost(EXPENSES_TRAIN_RUN, this->GetRunningCost() * this->running_ticks / (DAYS_IN_YEAR  * DAY_TICKS));

			/* sharing fee */
			PayDailyTrackSharingFee(this);

			this->profit_this_year -= cost.GetCost();
			this->running_ticks = 0;

			SubtractMoneyFromCompanyFract(this->owner, cost);

			SetWindowDirty(WC_VEHICLE_DETAILS, this->index);
			SetWindowClassesDirty(WC_TRAINS_LIST);
		}
	}
	if (IsEngine() || IsMultiheaded()) {
		CheckVehicleBreakdown(this);
	}
}

/**
 * Get the tracks of the train vehicle.
 * @return Current tracks of the vehicle.
 */
Trackdir Train::GetVehicleTrackdir() const
{
	if (this->vehstatus & VS_CRASHED) return INVALID_TRACKDIR;

	if (this->track == TRACK_BIT_DEPOT) {
		/* We'll assume the train is facing outwards */
		return DiagDirToDiagTrackdir(GetRailDepotDirection(this->tile)); // Train in depot
	}

	if (this->track == TRACK_BIT_WORMHOLE) {
		/* train in tunnel or on bridge, so just use his direction and assume a diagonal track */
		return DiagDirToDiagTrackdir(DirToDiagDir(this->direction));
	} else if (this->track & TRACK_BIT_WORMHOLE) {
		return TrackDirectionToTrackdir(FindFirstTrack(this->track & TRACK_BIT_MASK), this->direction);
	}

	return TrackDirectionToTrackdir(FindFirstTrack(this->track), this->direction);
}

/**
 * Delete a train while it is visible.
 * This happens when a company bankrupts when infrastructure sharing is enabled.
 * @param v The train to delete.
 */
void DeleteVisibleTrain(Train *v)
{
	SCOPE_INFO_FMT([v], "DeleteVisibleTrain: %s", scope_dumper().VehicleInfo(v));

	assert(!v->IsVirtual());

	FreeTrainTrackReservation(v);
	TileIndex crossing = TrainApproachingCrossingTile(v);

	/* delete train from back to front */
	Train *u;
	Train *prev = v->Last();
	do {
		u = prev;
		prev = u->Previous();
		if (prev != NULL) prev->SetNext(NULL);

		/* 'u' shouldn't be accessed after it has been deleted */
		TileIndex tile = u->tile;
		TrackBits trackbits = u->track;

		delete u;

		if (trackbits == TRACK_BIT_WORMHOLE) {
			/* Vehicle is inside a wormhole, u->track contains no useful value then. */
			trackbits = DiagDirToDiagTrackBits(GetTunnelBridgeDirection(tile));
		}

		Track track = TrackBitsToTrack(trackbits);
		if (HasReservedTracks(tile, trackbits)) UnreserveRailTrack(tile, track);
		if (IsLevelCrossingTile(tile)) UpdateLevelCrossing(tile);

		/* Update signals */
		if (IsTileType(tile, MP_TUNNELBRIDGE) || IsRailDepotTile(tile)) {
			AddSideToSignalBuffer(tile, INVALID_DIAGDIR, GetTileOwner(tile));
		} else {
			AddTrackToSignalBuffer(tile, track, GetTileOwner(tile));
		}
	} while (prev != NULL);

	if (crossing != INVALID_TILE) UpdateLevelCrossing(crossing);

	UpdateSignalsInBuffer();
}

/* Get the pixel-width of the image that is used for the train vehicle
 * @return:	the image width number in pixel
 */
int GetDisplayImageWidth(Train *t, Point *offset)
{
	int reference_width = TRAININFO_DEFAULT_VEHICLE_WIDTH;
	int vehicle_pitch = 0;

	const Engine *e = Engine::Get(t->engine_type);
	if (e->grf_prop.grffile != NULL && is_custom_sprite(e->u.rail.image_index)) {
		reference_width = e->grf_prop.grffile->traininfo_vehicle_width;
		vehicle_pitch = e->grf_prop.grffile->traininfo_vehicle_pitch;
	}

	if (offset != NULL) {
		offset->x = reference_width / 2;
		offset->y = vehicle_pitch;
	}
	return t->gcache.cached_veh_length * reference_width / VEHICLE_LENGTH;
}

Train* CmdBuildVirtualRailWagon(const Engine *e)
{
	const RailVehicleInfo *rvi = &e->u.rail;

	Train *v = new Train();

	v->x_pos = 0;
	v->y_pos = 0;

	v->spritenum = rvi->image_index;

	v->engine_type = e->index;
	v->gcache.first_engine = INVALID_ENGINE; // needs to be set before first callback

	v->direction = DIR_W;
	v->tile = 0; // INVALID_TILE;

	v->owner = _current_company;
	v->track = TRACK_BIT_DEPOT;
	v->vehstatus = VS_HIDDEN | VS_DEFPAL;

	v->SetWagon();
	v->SetFreeWagon();

	v->cargo_type = e->GetDefaultCargoType();
	v->cargo_cap = rvi->capacity;

	v->railtype = rvi->railtype;

	v->build_year = _cur_year;
	v->sprite_seq.Set(SPR_IMG_QUERY);
	v->random_bits = VehicleRandomBits();

	v->group_id = DEFAULT_GROUP;

	AddArticulatedParts(v);

	// Make sure we set EVERYTHING to virtual, even articulated parts.
	for (Train* train_part = v; train_part != NULL; train_part = train_part->Next()) {
		train_part->SetVirtual();
	}

	_new_vehicle_id = v->index;

	v->UpdateViewport(true, false);

	v->First()->ConsistChanged(CCF_ARRANGE);

	CheckConsistencyOfArticulatedVehicle(v);

	return v;
}

Train* CmdBuildVirtualRailVehicle(EngineID eid, bool lax_engine_check, StringID &error)
{
	if (lax_engine_check) {
		const Engine *e = Engine::GetIfValid(eid);
		if (e == NULL || e->type != VEH_TRAIN) {
			error = STR_ERROR_RAIL_VEHICLE_NOT_AVAILABLE + VEH_TRAIN;
			return NULL;
		}
	} else {
		if (!IsEngineBuildable(eid, VEH_TRAIN, _current_company)) {
			error = STR_ERROR_RAIL_VEHICLE_NOT_AVAILABLE + VEH_TRAIN;
			return NULL;
		}
	}

	const Engine* e = Engine::Get(eid);
	const RailVehicleInfo *rvi = &e->u.rail;

	int num_vehicles = (e->u.rail.railveh_type == RAILVEH_MULTIHEAD ? 2 : 1) + CountArticulatedParts(eid, false);
	if (!Train::CanAllocateItem(num_vehicles)) {
		error = STR_ERROR_TOO_MANY_VEHICLES_IN_GAME;
		return NULL;
	}

	if (rvi->railveh_type == RAILVEH_WAGON) {
		return CmdBuildVirtualRailWagon(e);
	}

	Train *v = new Train();

	v->x_pos = 0;
	v->y_pos = 0;

	v->direction = DIR_W;
	v->tile = 0; // INVALID_TILE;
	v->owner = _current_company;
	v->track = TRACK_BIT_DEPOT;
	v->vehstatus = VS_HIDDEN | VS_STOPPED | VS_DEFPAL;
	v->spritenum = rvi->image_index;
	v->cargo_type = e->GetDefaultCargoType();
	v->cargo_cap = rvi->capacity;
	v->last_station_visited = INVALID_STATION;

	v->engine_type = e->index;
	v->gcache.first_engine = INVALID_ENGINE; // needs to be set before first callback

	v->reliability = e->reliability;
	v->reliability_spd_dec = e->reliability_spd_dec;
	v->max_age = e->GetLifeLengthInDays();

	v->railtype = rvi->railtype;
	_new_vehicle_id = v->index;

	v->build_year = _cur_year;
	v->sprite_seq.Set(SPR_IMG_QUERY);
	v->random_bits = VehicleRandomBits();

	v->group_id = DEFAULT_GROUP;

	v->SetFrontEngine();
	v->SetEngine();

	if (rvi->railveh_type == RAILVEH_MULTIHEAD) {
		AddRearEngineToMultiheadedTrain(v);
	} else {
		AddArticulatedParts(v);
	}

	// Make sure we set EVERYTHING to virtual, even articulated parts.
	for (Train* train_part = v; train_part != NULL; train_part = train_part->Next()) {
		train_part->SetVirtual();
	}

	v->ConsistChanged(CCF_ARRANGE);

	CheckConsistencyOfArticulatedVehicle(v);

	return v;
}

/**
 * Build a virtual train vehicle.
 * @param tile unused
 * @param flags type of operation
 * @param p1 the engine ID to build
 * @param p2 unused
 * @param text unused
 * @return the cost of this operation or an error
 */
CommandCost CmdBuildVirtualRailVehicle(TileIndex tile, DoCommandFlag flags, uint32 p1, uint32 p2, const char *text)
{
	EngineID eid = p1;

	if (!IsEngineBuildable(eid, VEH_TRAIN, _current_company)) {
		return_cmd_error(STR_ERROR_RAIL_VEHICLE_NOT_AVAILABLE + VEH_TRAIN);
	}

	bool should_execute = (flags & DC_EXEC) != 0;

	if (should_execute) {
		StringID err = INVALID_STRING_ID;
		Train* train = CmdBuildVirtualRailVehicle(eid, false, err);

		if (train == NULL) {
			return_cmd_error(err);
		}

		if (text && text[0] == 'R') {
			CargoID cargo = text[1];
			if (cargo >= NUM_CARGO) return CMD_ERROR;
			CargoID default_cargo = Engine::Get(eid)->GetDefaultCargoType();
			if (default_cargo != cargo) {
				CommandCost refit_res = CmdRefitVehicle(tile, flags, train->index, cargo | (1 << 5), NULL);
				if (!refit_res.Succeeded()) return refit_res;
			}
		}
	}

	return CommandCost();
}

/**
* Replace a vehicle based on a template replacement order.
* @param tile unused
* @param flags type of operation
* @param p1 the ID of the vehicle to replace.
* @param p2 whether the vehicle should stay in the depot.
* @param text unused
* @return the cost of this operation or an error
*/
CommandCost CmdTemplateReplaceVehicle(TileIndex tile, DoCommandFlag flags, uint32 p1, uint32 p2, const char *text)
{
	VehicleID vehicle_id = p1;

	Vehicle* vehicle = Vehicle::GetIfValid(vehicle_id);

	if (vehicle == NULL || vehicle->type != VEH_TRAIN) {
		return CMD_ERROR;
	}

	bool should_execute = (flags & DC_EXEC) != 0;

	if (!should_execute) {
		return CommandCost();
	}

	Train* incoming = Train::From(vehicle);
	bool stayInDepot = p2 != 0;

	Train *new_chain = NULL;
	Train *remainder_chain = NULL;
	Train *tmp_chain = NULL;
	TemplateVehicle *tv = GetTemplateVehicleByGroupID(incoming->group_id);
	if (tv == NULL) {
		return CMD_ERROR;
	}
	EngineID eid = tv->engine_type;

	_new_vehicle_id = p1;

	CommandCost buy(EXPENSES_NEW_VEHICLES);
	CommandCost move_cost(EXPENSES_NEW_VEHICLES);
	CommandCost tmp_result(EXPENSES_NEW_VEHICLES);


	/* first some tests on necessity and sanity */
	if (tv == NULL) return buy;
	bool need_replacement = !TrainMatchesTemplate(incoming, tv);
	bool need_refit = !TrainMatchesTemplateRefit(incoming, tv);
	bool use_refit = tv->refit_as_template;
	CargoID store_refit_ct = CT_INVALID;
	short store_refit_csubt = 0;
	// if a train shall keep its old refit, store the refit setting of its first vehicle
	if (!use_refit) {
		for (Train *getc = incoming; getc != NULL; getc = getc->GetNextUnit()) {
			if (getc->cargo_type != CT_INVALID) {
				store_refit_ct = getc->cargo_type;
				break;
			}
		}
	}

	// TODO: set result status to success/no success before returning
	if (!need_replacement) {
		if (!need_refit || !use_refit) {
			/* before returning, release incoming train first if 2nd param says so */
			if (!stayInDepot) incoming->vehstatus &= ~VS_STOPPED;
			return buy;
		}
	} else {
		CommandCost buyCost = TestBuyAllTemplateVehiclesInChain(tv, tile);
		if (!buyCost.Succeeded() || !CheckCompanyHasMoney(buyCost)) {
			if (!stayInDepot) incoming->vehstatus &= ~VS_STOPPED;

			if (!buyCost.Succeeded() && buyCost.GetErrorMessage() != INVALID_STRING_ID) {
				return buyCost;
			} else {
				return_cmd_error(STR_ERROR_NOT_ENOUGH_CASH_REQUIRES_CURRENCY);
			}
		}
	}

	/* define replacement behavior */
	bool reuseDepot = tv->IsSetReuseDepotVehicles();
	bool keepRemainders = tv->IsSetKeepRemainingVehicles();

	if (need_replacement) {
		// step 1: generate primary for newchain and generate remainder_chain
		// 1. primary of incoming might already fit the template
		//    leave incoming's primary as is and move the rest to a free chain = remainder_chain
		// 2. needed primary might be one of incoming's member vehicles
		// 3. primary might be available as orphan vehicle in the depot
		// 4. we need to buy a new engine for the primary
		// all options other than 1. need to make sure to copy incoming's primary's status
		if (eid == incoming->engine_type) {                                                                       // 1
			new_chain = incoming;
			remainder_chain = incoming->GetNextUnit();
			if (remainder_chain) {
				move_cost.AddCost(CmdMoveRailVehicle(tile, flags, remainder_chain->index | (1 << 20), INVALID_VEHICLE, 0));
			}
		} else if ((tmp_chain = ChainContainsEngine(eid, incoming)) && tmp_chain != NULL) {                       // 2
			// new_chain is the needed engine, move it to an empty spot in the depot
			new_chain = tmp_chain;
			move_cost.AddCost(DoCommand(tile, new_chain->index, INVALID_VEHICLE, flags, CMD_MOVE_RAIL_VEHICLE));
			remainder_chain = incoming;
		} else if (reuseDepot && (tmp_chain = DepotContainsEngine(tile, eid, incoming)) && tmp_chain != NULL) {   // 3
			new_chain = tmp_chain;
			move_cost.AddCost(DoCommand(tile, new_chain->index, INVALID_VEHICLE, flags, CMD_MOVE_RAIL_VEHICLE));
			remainder_chain = incoming;
		} else {                                                                                                  // 4
			tmp_result = DoCommand(tile, eid, 0, flags, CMD_BUILD_VEHICLE);
			/* break up in case buying the vehicle didn't succeed */
			if (!tmp_result.Succeeded()) {
				return tmp_result;
			}
			buy.AddCost(tmp_result);
			new_chain = Train::Get(_new_vehicle_id);
			/* make sure the newly built engine is not attached to any free wagons inside the depot */
			move_cost.AddCost(DoCommand(tile, new_chain->index, INVALID_VEHICLE, flags, CMD_MOVE_RAIL_VEHICLE));
			/* prepare the remainder chain */
			remainder_chain = incoming;
		}
		// If we bought a new engine or reused one from the depot, copy some parameters from the incoming primary engine
		if (incoming != new_chain && flags == DC_EXEC) {
			CopyHeadSpecificThings(incoming, new_chain, flags);
			NeutralizeStatus(incoming);

			// additionally, if we don't want to use the template refit, refit as incoming
			// the template refit will be set further down, if we use it at all
			if (!use_refit) {
				uint32 cb = GetCmdRefitVeh(new_chain);
				DoCommand(new_chain->tile, new_chain->index, store_refit_ct | store_refit_csubt << 8 | 1 << 16 | (1 << 5), flags, cb);
			}
		}

		// step 2: fill up newchain according to the template
		// foreach member of template (after primary):
		// 1. needed engine might be within remainder_chain already
		// 2. needed engine might be orphaned within the depot (copy status)
		// 3. we need to buy (again)                           (copy status)
		TemplateVehicle *cur_tmpl = tv->GetNextUnit();
		Train *last_veh = new_chain;
		while (cur_tmpl) {
			// 1. engine contained in remainder chain
			if ((tmp_chain = ChainContainsEngine(cur_tmpl->engine_type, remainder_chain)) && tmp_chain != NULL)	{
				// advance remainder_chain (if necessary) to not lose track of it
				if (tmp_chain == remainder_chain) {
					remainder_chain = remainder_chain->GetNextUnit();
				}
				move_cost.AddCost(CmdMoveRailVehicle(tile, flags, tmp_chain->index, last_veh->index, 0));
			}
			// 2. engine contained somewhere else in the depot
			else if (reuseDepot && (tmp_chain = DepotContainsEngine(tile, cur_tmpl->engine_type, new_chain)) && tmp_chain != NULL) {
				move_cost.AddCost(CmdMoveRailVehicle(tile, flags, tmp_chain->index, last_veh->index, 0));
			}
			// 3. must buy new engine
			else {
				tmp_result = DoCommand(tile, cur_tmpl->engine_type, 0, flags, CMD_BUILD_VEHICLE);
				if (!tmp_result.Succeeded()) {
					return tmp_result;
				}
				buy.AddCost(tmp_result);
				tmp_chain = Train::Get(_new_vehicle_id);
				move_cost.AddCost(CmdMoveRailVehicle(tile, flags, tmp_chain->index, last_veh->index, 0));
			}
			// TODO: is this enough ? might it be that we bought a new wagon here and it now has std refit ?
			if (need_refit && flags == DC_EXEC) {
				if (use_refit) {
					uint32 cb = GetCmdRefitVeh(tmp_chain);
					DoCommand(tmp_chain->tile, tmp_chain->index, cur_tmpl->cargo_type | (cur_tmpl->cargo_subtype << 8) | (1 << 16) | (1 << 5), flags, cb);
				} else {
					uint32 cb = GetCmdRefitVeh(tmp_chain);
					DoCommand(tmp_chain->tile, tmp_chain->index, store_refit_ct | (store_refit_csubt << 8) | (1 << 16) | (1 << 5), flags, cb);
				}
			}
			cur_tmpl = cur_tmpl->GetNextUnit();
			last_veh = tmp_chain;
		}
	}
	/* no replacement done */
	else {
		new_chain = incoming;
	}
	/// step 3: reorder and neutralize the remaining vehicles from incoming
	// wagons remaining from remainder_chain should be filled up in as few freewagonchains as possible
	// each locos might be left as singular in the depot
	// neutralize each remaining engine's status

	// refit, only if the template option is set so
	if (use_refit && (need_refit || need_replacement)) {
		CmdRefitTrainFromTemplate(new_chain, tv, flags);
	}

	if (new_chain && remainder_chain) {
		for (Train *ct = remainder_chain; ct; ct = ct->GetNextUnit()) {
			TransferCargoForTrain(ct, new_chain);
		}
	}

	// point incoming to the newly created train so that starting/stopping from the calling function can be done
	incoming = new_chain;
	if (!stayInDepot && flags == DC_EXEC) {
		new_chain->vehstatus &= ~VS_STOPPED;
	}

	if (remainder_chain && keepRemainders && flags == DC_EXEC) {
		BreakUpRemainders(remainder_chain);
	} else if (remainder_chain) {
		buy.AddCost(DoCommand(tile, remainder_chain->index | (1 << 20), 0, flags, CMD_SELL_VEHICLE));
	}

	/* Redraw main gui for changed statistics */
	SetWindowClassesDirty(WC_TEMPLATEGUI_MAIN);

	_new_vehicle_id = new_chain->index;

	return buy;
}

void TrainRoadVehicleCrashBreakdown(Vehicle *v)
{
	Train *t = Train::From(v)->First();
	t->breakdown_ctr = 2;
	t->breakdown_delay = 255;
	t->breakdown_type = BREAKDOWN_RV_CRASH;
	t->breakdown_severity = 0;
	t->reliability = 0;
}<|MERGE_RESOLUTION|>--- conflicted
+++ resolved
@@ -1814,7 +1814,7 @@
 	}
 
 	v->UpdatePosition();
-	if (v->track == TRACK_BIT_WORMHOLE) v->UpdateInclination(false, false, true);
+	if (v->track & TRACK_BIT_WORMHOLE) v->UpdateInclination(false, false, true);
 	v->UpdateViewport(true, true);
 }
 
@@ -2182,7 +2182,7 @@
 	}
 
 	/* We are inside tunnel/bridge with signals, reversing will close the entrance. */
-	if (IsTunnelBridgeWithSignalSimulation(v->tile)) {
+	if (IsTunnelBridgeWithSignalSimulation(v->tile) && IsTunnelBridgeSignalSimulationEntrance(v->tile)) {
 		/* Flip signal on tunnel entrance tile red. */
 		SetTunnelBridgeEntranceSignalState(v->tile, SIGNAL_STATE_RED);
 		MarkTileDirtyByTile(v->tile);
@@ -2194,13 +2194,8 @@
 
 	/* VehicleExitDir does not always produce the desired dir for depots and
 	 * tunnels/bridges that is needed for UpdateSignalsOnSegment. */
-<<<<<<< HEAD
 	DiagDirection dir = VehicleExitDir(v->direction, v->track);
-	if (IsRailDepotTile(v->tile) || IsTileType(v->tile, MP_TUNNELBRIDGE)) dir = INVALID_DIAGDIR;
-=======
-	DiagDirection dir = TrainExitDir(v->direction, v->track);
 	if (IsRailDepotTile(v->tile) || (IsTileType(v->tile, MP_TUNNELBRIDGE) && (v->track & TRACK_BIT_WORMHOLE || dir == GetTunnelBridgeDirection(v->tile)))) dir = INVALID_DIAGDIR;
->>>>>>> 77362b82
 
 	if (UpdateSignalsOnSegment(v->tile, dir, v->owner) == SIGSEG_PBS || _settings_game.pf.reserve_paths) {
 		/* If we are currently on a tile with conventional signals, we can't treat the
@@ -2602,7 +2597,7 @@
 
 static void UnreserveBridgeTunnelTile(TileIndex tile)
 {
-	SetTunnelBridgeReservation(tile, false);
+	UnreserveAcrossRailTunnelBridge(tile);
 	if (IsTunnelBridgeSignalSimulationExit(tile) && IsTunnelBridgePBS(tile)) SetTunnelBridgeExitSignalState(tile, SIGNAL_STATE_RED);
 }
 
@@ -2616,45 +2611,32 @@
 static void ClearPathReservation(const Train *v, TileIndex tile, Trackdir track_dir, bool tunbridge_clear_unsignaled_other_end = false)
 {
 	if (IsTileType(tile, MP_TUNNELBRIDGE)) {
-<<<<<<< HEAD
-		TileIndex end = GetOtherTunnelBridgeEnd(tile);
-		UnreserveBridgeTunnelTile(tile);
-
-		if (IsTunnelBridgeWithSignalSimulation(tile)) {
-			/* Are we just leaving a tunnel/bridge? */
-			if (GetTunnelBridgeDirection(tile) == ReverseDiagDir(dir)) {
-				bool free = TunnelBridgeIsFree(tile, end, v).Succeeded();
-				HandleLastTunnelBridgeSignals(tile, end, dir, free);
-			}
-		} else if (tunbridge_clear_unsignaled_other_end) {
-			UnreserveBridgeTunnelTile(end);
-		}
-
-		if (_settings_client.gui.show_track_reservation) {
-			MarkTileDirtyByTile(tile, ZOOM_LVL_DRAW_MAP);
-			MarkTileDirtyByTile(end, ZOOM_LVL_DRAW_MAP);
-=======
-		/* Are we just leaving a tunnel/bridge? */
-		if (TrackdirExitsTunnelBridge(tile, track_dir)) {
-			TileIndex end = GetOtherTunnelBridgeEnd(tile);
-
-			if (TunnelBridgeIsFree(tile, end, v, true).Succeeded()) {
-				/* Free the reservation only if no other train is on the tiles. */
-				UnreserveAcrossRailTunnelBridge(tile);
+		if (IsTrackAcrossTunnelBridge(tile, TrackdirToTrack(track_dir))) {
+			UnreserveBridgeTunnelTile(tile);
+
+			if (IsTunnelBridgeWithSignalSimulation(tile)) {
+				/* Are we just leaving a tunnel/bridge? */
+				if (TrackdirExitsTunnelBridge(tile, track_dir)) {
+					TileIndex end = GetOtherTunnelBridgeEnd(tile);
+					bool free = TunnelBridgeIsFree(tile, end, v, true).Succeeded();
+					HandleLastTunnelBridgeSignals(tile, end, ReverseDiagDir(GetTunnelBridgeDirection(tile)), free);
+				}
+			} else if (tunbridge_clear_unsignaled_other_end) {
+				TileIndex end = GetOtherTunnelBridgeEnd(tile);
 				UnreserveAcrossRailTunnelBridge(end);
-
 				if (_settings_client.gui.show_track_reservation) {
-					if (IsBridge(tile)) {
-						MarkBridgeDirty(tile);
-					} else {
-						MarkTileDirtyByTile(tile);
-						MarkTileDirtyByTile(end);
-					}
+					MarkTileDirtyByTile(end, ZOOM_LVL_DRAW_MAP);
 				}
 			}
-		} else if (TrackdirToExitdir(track_dir) != GetTunnelBridgeDirection(tile)) {
+
+			if (_settings_client.gui.show_track_reservation) {
+				MarkBridgeOrTunnelDirtyOnReservationChange(tile, ZOOM_LVL_DRAW_MAP);
+			}
+		} else {
 			UnreserveRailTrack(tile, TrackdirToTrack(track_dir));
->>>>>>> 77362b82
+			if (_settings_client.gui.show_track_reservation) {
+				MarkTileDirtyByTile(tile, ZOOM_LVL_DRAW_MAP);
+			}
 		}
 	} else if (IsRailStationTile(tile)) {
 		DiagDirection dir = TrackdirToExitdir(track_dir);
@@ -2723,11 +2705,10 @@
 			} else if (HasSignalOnTrackdir(tile, ReverseTrackdir(td)) && IsOnewaySignal(tile, TrackdirToTrack(td))) {
 				break;
 			}
-		} else if (IsTunnelBridgeWithSignalSimulation(tile)) {
+		} else if (IsTunnelBridgeWithSignalSimulation(tile) && TrackdirExitsTunnelBridge(tile, td)) {
 			TileIndex end = GetOtherTunnelBridgeEnd(tile);
-			bool free = TunnelBridgeIsFree(tile, end, v).Succeeded();
-
-			if (!free && GetTunnelBridgeDirection(tile) == ReverseDiagDir(TrackdirToExitdir(td))) break;
+			bool free = TunnelBridgeIsFree(tile, end, v, true).Succeeded();
+			if (!free) break;
 		}
 
 		/* Don't free first station/bridge/tunnel if we are on it. */
@@ -3216,7 +3197,7 @@
 	}
 
 	if (IsTileType(v->tile, MP_TUNNELBRIDGE) && IsTunnelBridgeSignalSimulationExitOnly(v->tile) &&
-			DiagDirToDiagTrackBits(GetTunnelBridgeDirection(v->tile)) == v->track) {
+			(GetAcrossTunnelBridgeTrackBits(v->tile) & v->track)) {
 		// prevent any attempt to reserve the wrong way onto a tunnel/bridge exit
 		return false;
 	}
@@ -3471,7 +3452,7 @@
 		if (u->track & TRACK_BIT_WORMHOLE) {
 			if (IsRailCustomBridgeHeadTile(u->tile)) {
 				/* reserve the first available track */
-				TrackBits bits = GetAcrossBridgePossibleTrackBits(u->tile) & GetCustomBridgeHeadTrackBits(u->tile);
+				TrackBits bits = GetAcrossTunnelBridgeTrackBits(u->tile);
 				Track first_track = RemoveFirstTrack(&bits);
 				assert(IsValidTrack(first_track));
 				TryReserveRailTrack(u->tile, first_track);
@@ -3500,16 +3481,7 @@
 		 * Also clear all reserved tracks the train is currently on. */
 		if (!HasBit(this->flags, VRF_TRAIN_STUCK)) FreeTrainTrackReservation(this);
 		for (const Train *v = this; v != NULL; v = v->Next()) {
-<<<<<<< HEAD
 			ClearPathReservation(v, v->tile, v->GetVehicleTrackdir(), true);
-=======
-			ClearPathReservation(v, v->tile, v->GetVehicleTrackdir());
-			if (IsTileType(v->tile, MP_TUNNELBRIDGE)) {
-				/* ClearPathReservation will not free the wormhole exit
-				 * if the train has just entered the wormhole. */
-				UnreserveAcrossRailTunnelBridge(GetOtherTunnelBridgeEnd(v->tile));
-			}
->>>>>>> 77362b82
 		}
 
 		/* we may need to update crossing we were approaching,
@@ -3660,30 +3632,181 @@
 struct FindSpaceBetweenTrainsChecker {
 	int32 pos;
 	uint16 distance;
-	DirectionByte direction;
+	DiagDirectionByte direction;
 };
 
 /** Find train in front and keep distance between trains in tunnel/bridge. */
 static Vehicle *FindSpaceBetweenTrainsEnum(Vehicle *v, void *data)
 {
-<<<<<<< HEAD
 	/* Don't look at wagons between front and back of train. */
 	if (v->type != VEH_TRAIN || (v->Previous() != NULL && v->Next() != NULL)) return NULL;
 
+	if (!IsDiagonalDirection(v->direction)) {
+		/* Check for vehicles on non-across track pieces of custom bridge head */
+		if ((GetAcrossTunnelBridgeTrackBits(v->tile) & Train::From(v)->track & TRACK_BIT_ALL) == TRACK_BIT_NONE) return NULL;
+	}
+
 	const FindSpaceBetweenTrainsChecker *checker = (FindSpaceBetweenTrainsChecker*) data;
 	int32 a, b = 0;
 
 	switch (checker->direction) {
 		default: NOT_REACHED();
-		case DIR_NE: a = checker->pos; b = v->x_pos; break;
-		case DIR_SE: a = v->y_pos; b = checker->pos; break;
-		case DIR_SW: a = v->x_pos; b = checker->pos; break;
-		case DIR_NW: a = checker->pos; b = v->y_pos; break;
-	}
-=======
+		case DIAGDIR_NE: a = checker->pos; b = v->x_pos; break;
+		case DIAGDIR_SE: a = v->y_pos; b = checker->pos; break;
+		case DIAGDIR_SW: a = v->x_pos; b = checker->pos; break;
+		case DIAGDIR_NW: a = checker->pos; b = v->y_pos; break;
+	}
+
+	if (a > b && a <= (b + (int)(checker->distance)) + (int)(TILE_SIZE) - 1) return v;
+	return NULL;
+}
+
+static bool IsTooCloseBehindTrain(Vehicle *v, TileIndex tile, uint16 distance, bool check_endtile)
+{
+	Train *t = Train::From(v);
+
+	if (t->force_proceed != 0) return false;
+
+	FindSpaceBetweenTrainsChecker checker;
+	checker.distance = distance;
+	checker.direction = DirToDiagDirAlongAxis(t->direction, DiagDirToAxis(GetTunnelBridgeDirection(t->tile)));
+	switch (checker.direction) {
+		default: NOT_REACHED();
+		case DIAGDIR_NE: checker.pos = (TileX(tile) * TILE_SIZE) + TILE_UNIT_MASK; break;
+		case DIAGDIR_SE: checker.pos = (TileY(tile) * TILE_SIZE); break;
+		case DIAGDIR_SW: checker.pos = (TileX(tile) * TILE_SIZE); break;
+		case DIAGDIR_NW: checker.pos = (TileY(tile) * TILE_SIZE) + TILE_UNIT_MASK; break;
+	}
+
+	if (HasVehicleOnPos(t->tile, &checker, &FindSpaceBetweenTrainsEnum)) {
+		/* Revert train if not going with tunnel direction. */
+		if (checker.direction != GetTunnelBridgeDirection(t->tile)) {
+			SetBit(t->flags, VRF_REVERSING);
+		}
+		return true;
+	}
+    /* Cover blind spot at end of tunnel bridge. */
+	if (check_endtile){
+		if (HasVehicleOnPos(GetOtherTunnelBridgeEnd(t->tile), &checker, &FindSpaceBetweenTrainsEnum)) {
+			/* Revert train if not going with tunnel direction. */
+			if (checker.direction != GetTunnelBridgeDirection(t->tile)) {
+				SetBit(t->flags, VRF_REVERSING);
+			}
+			return true;
+		}
+	}
+
+	return false;
+}
+
+static bool CheckTrainStayInWormHolePathReserve(Train *t, TileIndex tile)
+{
+	Trackdir td = TrackEnterdirToTrackdir(FindFirstTrack(GetAcrossTunnelBridgeTrackBits(tile)), ReverseDiagDir(GetTunnelBridgeDirection(tile)));
+	TileIndex veh_orig_tile = t->tile;
+	TrackBits veh_orig_track = t->track;
+	Direction veh_orig_direction = t->direction;
+	t->tile = tile;
+	t->track = TRACK_BIT_WORMHOLE;
+	t->direction = TrackdirToDirection(td);
+	CFollowTrackRail ft(GetTileOwner(tile), GetRailTypeInfo(t->railtype)->compatible_railtypes);
+	if (ft.Follow(tile, td)) {
+		TrackdirBits reserved = ft.m_new_td_bits & TrackBitsToTrackdirBits(GetReservedTrackbits(ft.m_new_tile));
+		if (reserved == TRACKDIR_BIT_NONE) {
+			/* next tile is not reserved, so reserve the exit tile */
+			if (IsBridge(tile)) {
+				TryReserveRailBridgeHead(tile, FindFirstTrack(GetAcrossTunnelBridgeTrackBits(tile)));
+			} else {
+				SetTunnelReservation(tile, true);
+			}
+			MarkTileDirtyByTile(tile, ZOOM_LVL_DRAW_MAP);
+		}
+	}
+	bool ok = TryPathReserve(t);
+	t->tile = veh_orig_tile;
+	t->track = veh_orig_track;
+	t->direction = veh_orig_direction;
+	if (ok && IsTunnelBridgePBS(tile)) SetTunnelBridgeExitSignalState(tile, SIGNAL_STATE_GREEN);
+	return ok;
+}
+
+/** Simulate signals in tunnel - bridge. */
+static bool CheckTrainStayInWormHole(Train *t, TileIndex tile)
+{
+	if (t->force_proceed != 0) return false;
+
+	/* When not exit reverse train. */
+	if (!IsTunnelBridgeSignalSimulationExit(tile)) {
+		SetBit(t->flags, VRF_REVERSING);
+		return true;
+	}
+	SigSegState seg_state = (_settings_game.pf.reserve_paths || IsTunnelBridgePBS(tile)) ? SIGSEG_PBS : UpdateSignalsOnSegment(tile, INVALID_DIAGDIR, t->owner);
+	if (seg_state != SIGSEG_PBS) {
+		CFollowTrackRail ft(GetTileOwner(tile), GetRailTypeInfo(t->railtype)->compatible_railtypes);
+		if (ft.Follow(tile, TrackEnterdirToTrackdir(FindFirstTrack(GetAcrossTunnelBridgeTrackBits(tile)), ReverseDiagDir(GetTunnelBridgeDirection(tile))))) {
+			if (ft.m_new_td_bits != TRACKDIR_BIT_NONE && KillFirstBit(ft.m_new_td_bits) == TRACKDIR_BIT_NONE) {
+				Trackdir td = FindFirstTrackdir(ft.m_new_td_bits);
+				if (HasPbsSignalOnTrackdir(ft.m_new_tile, td)) {
+					/* immediately after the exit, there is a PBS signal, switch to PBS mode */
+					seg_state = SIGSEG_PBS;
+				}
+			}
+		}
+	}
+	if (seg_state == SIGSEG_FULL || (seg_state == SIGSEG_PBS && !CheckTrainStayInWormHolePathReserve(t, tile))) {
+		t->vehstatus |= VS_TRAIN_SLOWING;
+		return true;
+	}
+
+	return false;
+}
+
+static void HandleSignalBehindTrain(Train *v, int signal_number)
+{
+	TileIndex tile;
+	switch (v->direction) {
+		default: NOT_REACHED();
+		case DIR_NE: tile = TileVirtXY(v->x_pos + (TILE_SIZE * _settings_game.construction.simulated_wormhole_signals), v->y_pos); break;
+		case DIR_SE: tile = TileVirtXY(v->x_pos, v->y_pos - (TILE_SIZE * _settings_game.construction.simulated_wormhole_signals) ); break;
+		case DIR_SW: tile = TileVirtXY(v->x_pos - (TILE_SIZE * _settings_game.construction.simulated_wormhole_signals), v->y_pos); break;
+		case DIR_NW: tile = TileVirtXY(v->x_pos, v->y_pos + (TILE_SIZE * _settings_game.construction.simulated_wormhole_signals)); break;
+	}
+
+	if(tile == v->tile) {
+		/* Flip signal on ramp. */
+		if (IsTunnelBridgeSignalSimulationEntrance(tile) && GetTunnelBridgeEntranceSignalState(tile) == SIGNAL_STATE_RED) {
+			SetTunnelBridgeEntranceSignalState(tile, SIGNAL_STATE_GREEN);
+			MarkTileDirtyByTile(tile);
+		}
+	} else if (IsBridge(v->tile) && signal_number >= 0) {
+		SetBridgeEntranceSimulatedSignalState(v->tile, signal_number, SIGNAL_STATE_GREEN);
+		MarkTileDirtyByTile(tile);
+	}
+}
+
+uint16 ReversingDistanceTargetSpeed(const Train *v)
+{
+	int target_speed;
+	if (_settings_game.vehicle.train_acceleration_model == AM_REALISTIC) {
+		target_speed = ((v->reverse_distance - 1) * 5) / 2;
+	} else {
+		target_speed = (v->reverse_distance - 1) * 10 - 5;
+	}
+	return max(0, target_speed);
+}
+
+/**
+ * Move a vehicle chain one movement stop forwards.
+ * @param v First vehicle to move.
+ * @param nomove Stop moving this and all following vehicles.
+ * @param reverse Set to false to not execute the vehicle reversing. This does not change any other logic.
+ * @return True if the vehicle could be moved forward, false otherwise.
+ */
+bool TrainController(Train *v, Vehicle *nomove, bool reverse)
+{
 	Train *first = v->First();
 	Train *prev;
 	bool direction_changed = false; // has direction of any part changed?
+	bool update_signal_tunbridge_exit = false;
 	Direction old_direction = INVALID_DIR;
 	TrackBits old_trackbits = INVALID_TRACK_BIT;
 
@@ -3695,6 +3818,15 @@
 		}
 		direction_changed = true;
 	};
+
+	if (reverse && v->reverse_distance == 1) {
+		goto reverse_train_direction;
+	}
+
+	if (v->reverse_distance > 1) {
+		uint16 spd = ReversingDistanceTargetSpeed(v);
+		if (spd < v->cur_speed) v->cur_speed = spd;
+	}
 
 	/* For every vehicle after and including the given vehicle */
 	for (prev = v->Previous(); v != nomove; prev = v, v = v->Next()) {
@@ -3702,6 +3834,7 @@
 		old_trackbits = v->track;
 		DiagDirection enterdir = DIAGDIR_BEGIN;
 		bool update_signals_crossing = false; // will we update signals or crossing state?
+
 
 		GetNewVehiclePosResult gp = GetNewVehiclePos(v);
 		if (!(v->track & TRACK_BIT_WORMHOLE) && gp.old_tile != gp.new_tile &&
@@ -3715,172 +3848,6 @@
 			if (old_direction != v->direction) notify_direction_changed(old_direction, v->direction);
 		}
 		if (!(v->track & TRACK_BIT_WORMHOLE)) {
-			/* Not inside tunnel */
-			if (gp.old_tile == gp.new_tile) {
-				/* Staying in the old tile */
-				if (v->track == TRACK_BIT_DEPOT) {
-					/* Inside depot */
-					gp.x = v->x_pos;
-					gp.y = v->y_pos;
-				} else {
-					/* Not inside depot */
->>>>>>> 77362b82
-
-	if (a > b && a <= (b + (int)(checker->distance)) + (int)(TILE_SIZE) - 1) return v;
-	return NULL;
-}
-
-static bool IsTooCloseBehindTrain(Vehicle *v, TileIndex tile, uint16 distance, bool check_endtile)
-{
-	Train *t = Train::From(v);
-
-	if (t->force_proceed != 0) return false;
-
-	FindSpaceBetweenTrainsChecker checker;
-	checker.distance = distance;
-	checker.direction = t->direction;
-	switch (checker.direction) {
-		default: NOT_REACHED();
-		case DIR_NE: checker.pos = (TileX(tile) * TILE_SIZE) + TILE_UNIT_MASK; break;
-		case DIR_SE: checker.pos = (TileY(tile) * TILE_SIZE); break;
-		case DIR_SW: checker.pos = (TileX(tile) * TILE_SIZE); break;
-		case DIR_NW: checker.pos = (TileY(tile) * TILE_SIZE) + TILE_UNIT_MASK; break;
-	}
-
-	if (HasVehicleOnPos(t->tile, &checker, &FindSpaceBetweenTrainsEnum)) {
-		/* Revert train if not going with tunnel direction. */
-		if (DirToDiagDir(t->direction) != GetTunnelBridgeDirection(t->tile)) {
-			SetBit(t->flags, VRF_REVERSING);
-		}
-		return true;
-	}
-    /* Cover blind spot at end of tunnel bridge. */
-	if (check_endtile){
-		if (HasVehicleOnPos(GetOtherTunnelBridgeEnd(t->tile), &checker, &FindSpaceBetweenTrainsEnum)) {
-			/* Revert train if not going with tunnel direction. */
-			if (DirToDiagDir(t->direction) != GetTunnelBridgeDirection(t->tile)) {
-				SetBit(t->flags, VRF_REVERSING);
-			}
-			return true;
-		}
-	}
-
-	return false;
-}
-
-static bool CheckTrainStayInWormHolePathReserve(Train *t, TileIndex tile)
-{
-	TileIndex veh_orig = t->tile;
-	t->tile = tile;
-	CFollowTrackRail ft(GetTileOwner(tile), GetRailTypeInfo(t->railtype)->compatible_railtypes);
-	if (ft.Follow(tile, DiagDirToDiagTrackdir(ReverseDiagDir(GetTunnelBridgeDirection(tile))))) {
-		TrackdirBits reserved = ft.m_new_td_bits & TrackBitsToTrackdirBits(GetReservedTrackbits(ft.m_new_tile));
-		if (reserved == TRACKDIR_BIT_NONE) {
-			/* next tile is not reserved, so reserve the exit tile */
-			SetTunnelBridgeReservation(tile, true);
-			MarkTileDirtyByTile(tile, ZOOM_LVL_DRAW_MAP);
-		}
-	}
-	bool ok = TryPathReserve(t);
-	t->tile = veh_orig;
-	if (ok && IsTunnelBridgePBS(tile)) SetTunnelBridgeExitSignalState(tile, SIGNAL_STATE_GREEN);
-	return ok;
-}
-
-/** Simulate signals in tunnel - bridge. */
-static bool CheckTrainStayInWormHole(Train *t, TileIndex tile)
-{
-	if (t->force_proceed != 0) return false;
-
-	/* When not exit reverse train. */
-	if (!IsTunnelBridgeSignalSimulationExit(tile)) {
-		SetBit(t->flags, VRF_REVERSING);
-		return true;
-	}
-	SigSegState seg_state = (_settings_game.pf.reserve_paths || IsTunnelBridgePBS(tile)) ? SIGSEG_PBS : UpdateSignalsOnSegment(tile, INVALID_DIAGDIR, t->owner);
-	if (seg_state != SIGSEG_PBS) {
-		CFollowTrackRail ft(GetTileOwner(tile), GetRailTypeInfo(t->railtype)->compatible_railtypes);
-		if (ft.Follow(tile, DiagDirToDiagTrackdir(ReverseDiagDir(GetTunnelBridgeDirection(tile))))) {
-			if (ft.m_new_td_bits != TRACKDIR_BIT_NONE && KillFirstBit(ft.m_new_td_bits) == TRACKDIR_BIT_NONE) {
-				Trackdir td = FindFirstTrackdir(ft.m_new_td_bits);
-				if (HasPbsSignalOnTrackdir(ft.m_new_tile, td)) {
-					/* immediately after the exit, there is a PBS signal, switch to PBS mode */
-					seg_state = SIGSEG_PBS;
-				}
-			}
-		}
-	}
-	if (seg_state == SIGSEG_FULL || (seg_state == SIGSEG_PBS && !CheckTrainStayInWormHolePathReserve(t, tile))) {
-		t->vehstatus |= VS_TRAIN_SLOWING;
-		return true;
-	}
-
-	return false;
-}
-
-static void HandleSignalBehindTrain(Train *v, int signal_number)
-{
-	TileIndex tile;
-	switch (v->direction) {
-		default: NOT_REACHED();
-		case DIR_NE: tile = TileVirtXY(v->x_pos + (TILE_SIZE * _settings_game.construction.simulated_wormhole_signals), v->y_pos); break;
-		case DIR_SE: tile = TileVirtXY(v->x_pos, v->y_pos - (TILE_SIZE * _settings_game.construction.simulated_wormhole_signals) ); break;
-		case DIR_SW: tile = TileVirtXY(v->x_pos - (TILE_SIZE * _settings_game.construction.simulated_wormhole_signals), v->y_pos); break;
-		case DIR_NW: tile = TileVirtXY(v->x_pos, v->y_pos + (TILE_SIZE * _settings_game.construction.simulated_wormhole_signals)); break;
-	}
-
-	if(tile == v->tile) {
-		/* Flip signal on ramp. */
-		if (IsTunnelBridgeSignalSimulationEntrance(tile) && GetTunnelBridgeEntranceSignalState(tile) == SIGNAL_STATE_RED) {
-			SetTunnelBridgeEntranceSignalState(tile, SIGNAL_STATE_GREEN);
-			MarkTileDirtyByTile(tile);
-		}
-	} else if (IsBridge(v->tile) && signal_number >= 0) {
-		SetBridgeEntranceSimulatedSignalState(v->tile, signal_number, SIGNAL_STATE_GREEN);
-		MarkTileDirtyByTile(tile);
-	}
-}
-
-uint16 ReversingDistanceTargetSpeed(const Train *v)
-{
-	int target_speed;
-	if (_settings_game.vehicle.train_acceleration_model == AM_REALISTIC) {
-		target_speed = ((v->reverse_distance - 1) * 5) / 2;
-	} else {
-		target_speed = (v->reverse_distance - 1) * 10 - 5;
-	}
-	return max(0, target_speed);
-}
-
-/**
- * Move a vehicle chain one movement stop forwards.
- * @param v First vehicle to move.
- * @param nomove Stop moving this and all following vehicles.
- * @param reverse Set to false to not execute the vehicle reversing. This does not change any other logic.
- * @return True if the vehicle could be moved forward, false otherwise.
- */
-bool TrainController(Train *v, Vehicle *nomove, bool reverse)
-{
-	Train *first = v->First();
-	Train *prev;
-	bool direction_changed = false; // has direction of any part changed?
-
-	if (reverse && v->reverse_distance == 1) {
-		goto reverse_train_direction;
-	}
-
-	if (v->reverse_distance > 1) {
-		uint16 spd = ReversingDistanceTargetSpeed(v);
-		if (spd < v->cur_speed) v->cur_speed = spd;
-	}
-
-	/* For every vehicle after and including the given vehicle */
-	for (prev = v->Previous(); v != nomove; prev = v, v = v->Next()) {
-		DiagDirection enterdir = DIAGDIR_BEGIN;
-		bool update_signals_crossing = false; // will we update signals or crossing state?
-
-		GetNewVehiclePosResult gp = GetNewVehiclePos(v);
-		if (v->track != TRACK_BIT_WORMHOLE) {
 			/* Not inside tunnel */
 			if (gp.old_tile == gp.new_tile) {
 				/* Staying in the old tile */
@@ -4067,7 +4034,7 @@
 					goto invalid_rail;
 				}
 
-				if (IsTunnelBridgeWithSignalSimulation(gp.new_tile)) {
+				if (!(v->track & TRACK_BIT_WORMHOLE) && IsTunnelBridgeWithSignalSimulation(gp.new_tile) && (GetAcrossTunnelBridgeTrackBits(gp.new_tile) & chosen_track)) {
 					/* If red signal stop. */
 					if (v->IsFrontEngine() && v->force_proceed == 0) {
 						if (IsTunnelBridgeSignalSimulationEntrance(gp.new_tile) && GetTunnelBridgeEntranceSignalState(gp.new_tile) == SIGNAL_STATE_RED) {
@@ -4100,7 +4067,7 @@
 					}
 
 					/* Clear any track reservation when the last vehicle leaves the tile */
-					if (v->Next() == NULL) ClearPathReservation(v, v->tile, v->GetVehicleTrackdir(), true);
+					if (v->Next() == NULL && !(v->track & TRACK_BIT_WORMHOLE)) ClearPathReservation(v, v->tile, v->GetVehicleTrackdir(), true);
 
 					v->tile = gp.new_tile;
 
@@ -4193,19 +4160,16 @@
 					v->force_proceed = 0;
 					v->wait_counter = 0;
 					v->tunnel_bridge_signal_num = 0;
-					v->x_pos = gp.x;
-					v->y_pos = gp.y;
-					v->UpdatePosition();
-					v->UpdateViewport(false, false);
-					UpdateSignalsOnSegment(gp.new_tile, INVALID_DIAGDIR, v->owner);
-					continue;
+					update_signal_tunbridge_exit = true;
 				}
 			}
 			if (old_tile == gp.new_tile && IsTunnelBridgeWithSignalSimulation(v->tile) && v->IsFrontEngine()) {
-				TileIndex next_tile = old_tile + TileOffsByDir(v->direction);
+				Axis axis = DiagDirToAxis(GetTunnelBridgeDirection(v->tile));
+				DiagDirection axial_dir = DirToDiagDirAlongAxis(v->direction, axis);
+				TileIndex next_tile = old_tile + TileOffsByDiagDir(axial_dir);
 				bool is_exit = false;
 				if (IsTileType(next_tile, MP_TUNNELBRIDGE) && IsTunnelBridgeWithSignalSimulation(next_tile) &&
-						ReverseDiagDir(GetTunnelBridgeDirection(next_tile)) == DirToDiagDir(v->direction)) {
+						ReverseDiagDir(GetTunnelBridgeDirection(next_tile)) == axial_dir) {
 					if (IsBridge(next_tile) && IsBridge(v->tile)) {
 						// bridge ramp facing towards us
 						is_exit = true;
@@ -4254,6 +4218,10 @@
 					}
 				}
 				if (v->IsDrawn()) v->Vehicle::UpdateViewport(true);
+				if (update_signal_tunbridge_exit) {
+					UpdateSignalsOnSegment(gp.new_tile, INVALID_DIAGDIR, v->owner);
+					update_signal_tunbridge_exit = false;
+				}
 				continue;
 			}
 		}
@@ -4274,6 +4242,11 @@
 		if (prev == NULL) {
 			/* This is the first vehicle in the train */
 			AffectSpeedByZChange(v, old_z);
+		}
+
+		if (update_signal_tunbridge_exit) {
+			UpdateSignalsOnSegment(gp.new_tile, INVALID_DIAGDIR, v->owner);
+			update_signal_tunbridge_exit = false;
 		}
 
 		if (update_signals_crossing) {
@@ -4355,7 +4328,7 @@
 	if (prev != NULL) error("Disconnecting train");
 
 reverse_train_direction:
-	if ((v->track ^ old_trackbits) & TRACK_BIT_WORMHOLE) {
+	if (old_trackbits != INVALID_TRACK_BIT && (v->track ^ old_trackbits) & TRACK_BIT_WORMHOLE) {
 		/* Entering/exiting wormhole failed/aborted, back out changes to vehicle direction and track */
 		v->track = old_trackbits;
 		v->direction = old_direction;
@@ -4404,6 +4377,26 @@
 	return NULL;
 }
 
+static void SetSignalledBridgeTunnelGreenIfClear(TileIndex tile, TileIndex end)
+{
+	if (TunnelBridgeIsFree(tile, end, nullptr, true).Succeeded()) {
+		auto process_tile = [](TileIndex t) {
+			if (IsTunnelBridgeSignalSimulationEntrance(t)) {
+				if (IsBridge(t)) {
+					SetAllBridgeEntranceSimulatedSignalsGreen(t);
+					MarkBridgeDirty(t, ZOOM_LVL_DRAW_MAP);
+				}
+				if (IsTunnelBridgeSignalSimulationEntrance(t) && GetTunnelBridgeEntranceSignalState(t) == SIGNAL_STATE_RED) {
+					SetTunnelBridgeEntranceSignalState(t, SIGNAL_STATE_GREEN);
+					MarkTileDirtyByTile(t, ZOOM_LVL_DRAW_MAP);
+				}
+			}
+		};
+		process_tile(tile);
+		process_tile(end);
+	}
+}
+
 /**
  * Deletes/Clears the last wagon of a crashed train. It takes the engine of the
  * train, then goes to the last wagon and deletes that. Each call to this function
@@ -4460,33 +4453,12 @@
 	if (IsLevelCrossingTile(tile)) UpdateLevelCrossing(tile);
 
 	/* Update signals */
-<<<<<<< HEAD
-	if (IsTileType(tile, MP_TUNNELBRIDGE)) {
-		UpdateSignalsOnSegment(tile, INVALID_DIAGDIR, owner);
-		if (IsTunnelBridgeWithSignalSimulation(tile)) {
-			TileIndex end = GetOtherTunnelBridgeEnd(tile);
-			UpdateSignalsOnSegment(end, INVALID_DIAGDIR, owner);
-			if (TunnelBridgeIsFree(tile, end, nullptr).Succeeded()) {
-				auto process_tile = [](TileIndex t) {
-					if (IsTunnelBridgeSignalSimulationEntrance(t)) {
-						if (IsBridge(t)) {
-							SetAllBridgeEntranceSimulatedSignalsGreen(t);
-							MarkBridgeDirty(t, ZOOM_LVL_DRAW_MAP);
-						}
-						if (IsTunnelBridgeSignalSimulationEntrance(t) && GetTunnelBridgeEntranceSignalState(t) == SIGNAL_STATE_RED) {
-							SetTunnelBridgeEntranceSignalState(t, SIGNAL_STATE_GREEN);
-							MarkTileDirtyByTile(t, ZOOM_LVL_DRAW_MAP);
-						}
-					}
-				};
-				process_tile(tile);
-				process_tile(end);
-			}
-		}
-	} else if (IsRailDepotTile(tile)) {
-=======
+	if (IsTunnelBridgeWithSignalSimulation(tile)) {
+		TileIndex end = GetOtherTunnelBridgeEnd(tile);
+		UpdateSignalsOnSegment(end, INVALID_DIAGDIR, owner);
+		SetSignalledBridgeTunnelGreenIfClear(tile, end);
+	}
 	if ((orig_trackbits & TRACK_BIT_WORMHOLE) || IsRailDepotTile(tile)) {
->>>>>>> 77362b82
 		UpdateSignalsOnSegment(tile, INVALID_DIAGDIR, owner);
 	} else {
 		SetSignalsOnBothDir(tile, track, owner);
@@ -4633,7 +4605,7 @@
 	if (IsTileType(tile, MP_TUNNELBRIDGE)) {
 		DiagDirection dir = GetTunnelBridgeDirection(tile);
 		if (DiagDirToDir(dir) == v->direction) return false;
-		if (IsRailCustomBridgeHeadTile(tile) && TrainExitDir(v->direction, v->track) == dir) {
+		if (IsRailCustomBridgeHeadTile(tile) && VehicleExitDir(v->direction, v->track) == dir) {
 			if (_settings_game.pf.forbid_90_deg && v->Previous() == NULL && GetTunnelBridgeLength(tile, GetOtherTunnelBridgeEnd(tile)) == 0) {
 				/* Check for 90 degree turn on zero-length bridge span */
 				if (!(GetCustomBridgeHeadTrackBits(tile) & ~TrackCrossesTracks(FindFirstTrack(v->track)))) return true;
@@ -5040,7 +5012,11 @@
 
 	if (this->track == TRACK_BIT_WORMHOLE) {
 		/* train in tunnel or on bridge, so just use his direction and assume a diagonal track */
-		return DiagDirToDiagTrackdir(DirToDiagDir(this->direction));
+		TrackBits tracks = GetAcrossTunnelBridgeReservationTrackBits(this->tile);
+		if (!tracks) tracks = GetAcrossTunnelBridgeTrackBits(this->tile);
+		Trackdir td = TrackExitdirToTrackdir(FindFirstTrack(tracks), GetTunnelBridgeDirection(this->tile));
+		if (GetTunnelBridgeDirection(this->tile) != DirToDiagDir(this->direction)) td = ReverseTrackdir(td);
+		return td;
 	} else if (this->track & TRACK_BIT_WORMHOLE) {
 		return TrackDirectionToTrackdir(FindFirstTrack(this->track & TRACK_BIT_MASK), this->direction);
 	}
@@ -5073,23 +5049,28 @@
 		/* 'u' shouldn't be accessed after it has been deleted */
 		TileIndex tile = u->tile;
 		TrackBits trackbits = u->track;
+		bool in_wormhole = trackbits & TRACK_BIT_WORMHOLE;
 
 		delete u;
 
-		if (trackbits == TRACK_BIT_WORMHOLE) {
+		if (in_wormhole) {
 			/* Vehicle is inside a wormhole, u->track contains no useful value then. */
-			trackbits = DiagDirToDiagTrackBits(GetTunnelBridgeDirection(tile));
-		}
-
-		Track track = TrackBitsToTrack(trackbits);
-		if (HasReservedTracks(tile, trackbits)) UnreserveRailTrack(tile, track);
-		if (IsLevelCrossingTile(tile)) UpdateLevelCrossing(tile);
+			if (IsTunnelBridgeWithSignalSimulation(tile)) {
+				TileIndex end = GetOtherTunnelBridgeEnd(tile);
+				UpdateSignalsOnSegment(end, INVALID_DIAGDIR, GetTileOwner(tile));
+				SetSignalledBridgeTunnelGreenIfClear(tile, end);
+			}
+		} else {
+			Track track = TrackBitsToTrack(trackbits);
+			if (HasReservedTracks(tile, trackbits)) UnreserveRailTrack(tile, track);
+			if (IsLevelCrossingTile(tile)) UpdateLevelCrossing(tile);
+		}
 
 		/* Update signals */
-		if (IsTileType(tile, MP_TUNNELBRIDGE) || IsRailDepotTile(tile)) {
+		if (in_wormhole || IsRailDepotTile(tile)) {
 			AddSideToSignalBuffer(tile, INVALID_DIAGDIR, GetTileOwner(tile));
 		} else {
-			AddTrackToSignalBuffer(tile, track, GetTileOwner(tile));
+			AddTrackToSignalBuffer(tile, TrackBitsToTrack(trackbits), GetTileOwner(tile));
 		}
 	} while (prev != NULL);
 
