--- conflicted
+++ resolved
@@ -692,7 +692,7 @@
 			case OT_GOTO_DEPOT:
 				/* Skip service in depot orders when the train doesn't need service. */
 				if ((order->GetDepotOrderType() & ODTFB_SERVICE) && !v->NeedsServicing()) break;
-				FALLTHROUGH;
+				[[fallthrough]];
 			case OT_GOTO_STATION:
 			case OT_GOTO_WAYPOINT:
 				return;
@@ -3387,23 +3387,21 @@
 		return true;
 	}
 
-<<<<<<< HEAD
 	if (v->current_order.IsWaitTimetabled()) {
 		v->HandleWaiting(false, true);
 	}
 	if (v->current_order.IsType(OT_WAITING)) {
 		return true;
 	}
+
+	/* Check if we should wait here for unbunching. */
+	if (v->IsWaitingForUnbunching()) return true;
 
 	if (v->reverse_distance > 0) {
 		v->reverse_distance--;
 		if (v->reverse_distance == 0) SetWindowWidgetDirty(WC_VEHICLE_VIEW, v->index, WID_VV_START_STOP);
 		return true;
 	}
-=======
-	/* Check if we should wait here for unbunching. */
-	if (v->IsWaitingForUnbunching()) return true;
->>>>>>> 22eed961
 
 	SigSegState seg_state;
 	bool exit_blocked = false;
@@ -3495,13 +3493,9 @@
 	if (_settings_client.gui.show_track_reservation) MarkTileDirtyByTile(v->tile, VMDF_NOT_MAP_MODE);
 
 	VehicleServiceInDepot(v);
-<<<<<<< HEAD
+	v->LeaveUnbunchingDepot();
 	DirtyVehicleListWindowForVehicle(v);
-=======
-	v->LeaveUnbunchingDepot();
->>>>>>> 22eed961
 	v->PlayLeaveStationSound();
-	SetWindowClassesDirty(WC_TRAINS_LIST);
 
 	v->track = TRACK_BIT_X;
 	if (v->direction & 2) v->track = TRACK_BIT_Y;
