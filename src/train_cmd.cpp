--- conflicted
+++ resolved
@@ -3074,12 +3074,8 @@
 		}
 	} else {
 		/* turn the whole train around */
-<<<<<<< HEAD
+		if (!v->IsPrimaryVehicle()) return CMD_ERROR;
 		if ((v->vehstatus & VS_CRASHED) || HasBit(v->flags, VRF_BREAKDOWN_STOPPED)) return CMD_ERROR;
-=======
-		if (!v->IsPrimaryVehicle()) return CMD_ERROR;
-		if ((v->vehstatus & VS_CRASHED) || v->breakdown_ctr != 0) return CMD_ERROR;
->>>>>>> ccb9d998
 
 		if (flags & DC_EXEC) {
 			/* Properly leave the station if we are loading and won't be loading anymore */
