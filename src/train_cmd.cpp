--- conflicted
+++ resolved
@@ -2602,7 +2602,7 @@
 {
 	assert(IsLevelCrossingTile(tile));
 
-	return HasVehicleOnPos(tile, nullptr, &TrainOnTileEnum);
+	return HasVehicleOnPos(tile, VEH_TRAIN, nullptr, &TrainOnTileEnum);
 }
 
 
@@ -2654,11 +2654,7 @@
 static inline bool CheckLevelCrossing(TileIndex tile)
 {
 	/* reserved || train on crossing || train approaching crossing */
-<<<<<<< HEAD
-	return HasCrossingReservation(tile) || HasVehicleOnPos(tile, VEH_TRAIN, nullptr, &TrainOnTileEnum) || TrainApproachingCrossing(tile);
-=======
 	return HasCrossingReservation(tile) || TrainOnCrossing(tile) || TrainApproachingCrossing(tile);
->>>>>>> b52b29b1
 }
 
 /**
