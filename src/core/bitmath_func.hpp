/*
 * This file is part of OpenTTD.
 * OpenTTD is free software; you can redistribute it and/or modify it under the terms of the GNU General Public License as published by the Free Software Foundation, version 2.
 * OpenTTD is distributed in the hope that it will be useful, but WITHOUT ANY WARRANTY; without even the implied warranty of MERCHANTABILITY or FITNESS FOR A PARTICULAR PURPOSE.
 * See the GNU General Public License for more details. You should have received a copy of the GNU General Public License along with OpenTTD. If not, see <http://www.gnu.org/licenses/>.
 */

/** @file bitmath_func.hpp Functions related to bit mathematics. */

#ifndef BITMATH_FUNC_HPP
#define BITMATH_FUNC_HPP

#include <type_traits>

/**
 * Fetch \a n bits from \a x, started at bit \a s.
 *
 * This function can be used to fetch \a n bits from the value \a x. The
 * \a s value set the start position to read. The start position is
 * count from the LSB and starts at \c 0. The result starts at a
 * LSB, as this isn't just an and-bitmask but also some
 * bit-shifting operations. GB(0xFF, 2, 1) will so
 * return 0x01 (0000 0001) instead of
 * 0x04 (0000 0100).
 *
 * @param x The value to read some bits.
 * @param s The start position to read some bits.
 * @param n The number of bits to read.
 * @pre n < sizeof(T) * 8
 * @pre s + n <= sizeof(T) * 8
 * @return The selected bits, aligned to a LSB.
 */
template <typename T>
debug_inline constexpr static uint GB(const T x, const uint8_t s, const uint8_t n)
{
	return (x >> s) & (((T)1U << n) - 1);
}

/**
 * Set \a n bits in \a x starting at bit \a s to \a d
 *
 * This function sets \a n bits from \a x which started as bit \a s to the value of
 * \a d. The parameters \a x, \a s and \a n works the same as the parameters of
 * #GB. The result is saved in \a x again. Unused bits in the window
 * provided by n are set to 0 if the value of \a d isn't "big" enough.
 * This is not a bug, its a feature.
 *
 * @note Parameter \a x must be a variable as the result is saved there.
 * @note To avoid unexpected results the value of \a d should not use more
 *       space as the provided space of \a n bits (log2)
 * @param x The variable to change some bits
 * @param s The start position for the new bits
 * @param n The size/window for the new bits
 * @param d The actually new bits to save in the defined position.
 * @pre n < sizeof(T) * 8
 * @pre s + n <= sizeof(T) * 8
 * @return The new value of \a x
 */
template <typename T, typename U>
inline T SB(T &x, const uint8_t s, const uint8_t n, const U d)
{
	x &= (T)(~((((T)1U << n) - 1) << s));
	typename std::make_unsigned<T>::type td = d;
	x |= (T)(td << s);
	return x;
}

/**
 * Add \a i to \a n bits of \a x starting at bit \a s.
 *
 * This adds the value of \a i on \a n bits of \a x starting at bit \a s. The parameters \a x,
 * \a s, \a i are similar to #GB. Besides, \ a x must be a variable as the result are
 * saved there. An overflow does not affect the following bits of the given
 * bit window and is simply ignored.
 *
 * @note Parameter x must be a variable as the result is saved there.
 * @param x The variable to add some bits at some position
 * @param s The start position of the addition
 * @param n The size/window for the addition
 * @pre n < sizeof(T) * 8
 * @pre s + n <= sizeof(T) * 8
 * @param i The value to add at the given start position in the given window.
 * @return The new value of \a x
 */
template <typename T, typename U>
inline T AB(T &x, const uint8_t s, const uint8_t n, const U i)
{
	const T mask = ((((T)1U << n) - 1) << s);
	x = (T)((x & ~mask) | ((x + (i << s)) & mask));
	return x;
}

/**
 * Checks if a bit in a value is set.
 *
 * This function checks if a bit inside a value is set or not.
 * The \a y value specific the position of the bit, started at the
 * LSB and count from \c 0.
 *
 * @param x The value to check
 * @param y The position of the bit to check, started from the LSB
 * @pre y < sizeof(T) * 8
 * @return True if the bit is set, false else.
 */
template <typename T>
debug_inline static bool HasBit(const T x, const uint8_t y)
{
	return (x & ((T)1U << y)) != 0;
}

/**
 * Set a bit in a variable.
 *
 * This function sets a bit in a variable. The variable is changed
 * and the value is also returned. Parameter y defines the bit and
 * starts at the LSB with 0.
 *
 * @param x The variable to set a bit
 * @param y The bit position to set
 * @pre y < sizeof(T) * 8
 * @return The new value of the old value with the bit set
 */
template <typename T>
inline T SetBit(T &x, const uint8_t y)
{
	return x = (T)(x | ((T)1U << y));
}

/**
 * Sets several bits in a variable.
 *
 * This macro sets several bits in a variable. The bits to set are provided
 * by a value. The new value is also returned.
 *
 * @param x The variable to set some bits
 * @param y The value with set bits for setting them in the variable
 * @return The new value of x
 */
#define SETBITS(x, y) ((x) |= (y))

/**
 * Clears a bit in a variable.
 *
 * This function clears a bit in a variable. The variable is
 * changed and the value is also returned. Parameter y defines the bit
 * to clear and starts at the LSB with 0.
 *
 * @param x The variable to clear the bit
 * @param y The bit position to clear
 * @pre y < sizeof(T) * 8
 * @return The new value of the old value with the bit cleared
 */
template <typename T>
inline T ClrBit(T &x, const uint8_t y)
{
	return x = (T)(x & ~((T)1U << y));
}

/**
 * Clears several bits in a variable.
 *
 * This macro clears several bits in a variable. The bits to clear are
 * provided by a value. The new value is also returned.
 *
 * @param x The variable to clear some bits
 * @param y The value with set bits for clearing them in the variable
 * @return The new value of x
 */
#define CLRBITS(x, y) ((x) &= ~(y))

/**
 * Toggles a bit in a variable.
 *
 * This function toggles a bit in a variable. The variable is
 * changed and the value is also returned. Parameter y defines the bit
 * to toggle and starts at the LSB with 0.
 *
 * @param x The variable to toggle the bit
 * @param y The bit position to toggle
 * @pre y < sizeof(T) * 8
 * @return The new value of the old value with the bit toggled
 */
template <typename T>
inline T ToggleBit(T &x, const uint8_t y)
{
	return x = (T)(x ^ ((T)1U << y));
}

<<<<<<< HEAD
#ifdef WITH_BITMATH_BUILTINS

#define FIND_FIRST_BIT(x) FindFirstBit<uint>(x)

#else

/** Lookup table to check which bit is set in a 6 bit variable */
extern const uint8_t _ffb_64[64];

=======
>>>>>>> 6b21368b
/**
 * Search the first set bit in a value.
 * When no bit is set, it returns 0.
 *
 * @param x The value to search.
 * @return The position of the first bit set.
 */
<<<<<<< HEAD
#define FIND_FIRST_BIT(x) _ffb_64[(x) & 0x3F]

#endif

/**
 * Search the first set bit in an integer variable.
 *
 * @param value The value to search
 * @return The position of the first bit set, or 0 when value is 0
 */
template <typename T>
inline uint8_t FindFirstBit(T value)
{
	static_assert(sizeof(T) <= sizeof(unsigned long long));
#ifdef WITH_BITMATH_BUILTINS
	if (value == 0) return 0;
	typename std::make_unsigned<T>::type unsigned_value = value;
	if (sizeof(T) <= sizeof(unsigned int)) {
		return __builtin_ctz(unsigned_value);
	} else if (sizeof(T) == sizeof(unsigned long)) {
		return __builtin_ctzl(unsigned_value);
	} else {
		return __builtin_ctzll(unsigned_value);
	}
#else
	if (sizeof(T) <= sizeof(uint32_t)) {
		extern uint8_t FindFirstBit32(uint32_t x);
		return FindFirstBit32(value);
	} else {
		extern uint8_t FindFirstBit64(uint64_t x);
		return FindFirstBit64(value);
	}
#endif
}

/**
 * Search the last set bit in an integer variable.
 *
 * @param value The value to search
 * @return The position of the last bit set, or 0 when value is 0
 */
template <typename T>
inline uint8_t FindLastBit(T value)
{
	static_assert(sizeof(T) <= sizeof(unsigned long long));
#ifdef WITH_BITMATH_BUILTINS
	if (value == 0) return 0;
	typename std::make_unsigned<T>::type unsigned_value = value;
	if (sizeof(T) <= sizeof(unsigned int)) {
		return __builtin_clz(1) - __builtin_clz(unsigned_value);
	} else if (sizeof(T) == sizeof(unsigned long)) {
		return __builtin_clzl(1) - __builtin_clzl(unsigned_value);
	} else {
		return __builtin_clzll(1) - __builtin_clzll(unsigned_value);
	}
#else
	extern uint8_t FindLastBit64(uint64_t x);
	return FindLastBit64(value);
#endif
}


/**
 * Finds the position of the first non-zero bit in an integer.
 *
 * This function returns the position of the first bit set in the
 * integer. It does only check the bits of the bitmask
 * 0x3F3F (0011111100111111).
=======
template <typename T>
constexpr uint8_t FindFirstBit(T x)
{
	if (x == 0) return 0;

	if constexpr (std::is_enum_v<T>) {
		return std::countr_zero<std::underlying_type_t<T>>(x);
	} else {
		return std::countr_zero(x);
	}
}

/**
 * Search the last set bit in a value.
 * When no bit is set, it returns 0.
>>>>>>> 6b21368b
 *
 * @param x The value to search.
 * @return The position of the last bit set.
 */
template <typename T>
constexpr uint8_t FindLastBit(T x)
{
<<<<<<< HEAD
#ifdef WITH_BITMATH_BUILTINS
	return FindFirstBit(value & 0x3F3F);
#else
	if (value == 0) return 0;
	if ((value & 0x3F) == 0) {
		return FIND_FIRST_BIT((value >> 8) & 0x3F) + 8;
	} else {
		return FIND_FIRST_BIT(value & 0x3F);
	}
#endif
}

=======
	if (x == 0) return 0;

	return std::numeric_limits<T>::digits - std::countl_zero(x) - 1;
}

>>>>>>> 6b21368b
/**
 * Clear the first bit in an integer.
 *
 * This function returns a value where the first bit (from LSB)
 * is cleared.
 * So, 110100 returns 110000, 000001 returns 000000, etc.
 *
 * @param value The value to clear the first bit
 * @return The new value with the first bit cleared
 */
template <typename T>
inline T KillFirstBit(T value)
{
	return value &= (T)(value - 1);
}

/**
 * Counts the number of set bits in a variable.
 *
 * @param value the value to count the number of bits in.
 * @return the number of bits.
 */
template <typename T>
constexpr uint CountBits(T value)
{
<<<<<<< HEAD
	static_assert(sizeof(T) <= sizeof(unsigned long long));
#ifdef WITH_BITMATH_BUILTINS
	typename std::make_unsigned<T>::type unsigned_value = value;
	if (sizeof(T) <= sizeof(unsigned int)) {
		return __builtin_popcount(unsigned_value);
	} else if (sizeof(T) == sizeof(unsigned long)) {
		return __builtin_popcountl(unsigned_value);
	} else {
		return __builtin_popcountll(unsigned_value);
	}
#else
	uint num;

	/* This loop is only called once for every bit set by clearing the lowest
	 * bit in each loop. The number of bits is therefore equal to the number of
	 * times the loop was called. It was found at the following website:
	 * http://graphics.stanford.edu/~seander/bithacks.html */

	for (num = 0; value != 0; num++) {
		value &= (T)(value - 1);
	}

	return num;
#endif
}

/**
 * Return whether the input has odd parity (odd number of bits set).
 *
 * @param value the value to return the parity of.
 * @return true if the parity is odd.
 */
template <typename T>
inline bool IsOddParity(T value)
{
	static_assert(sizeof(T) <= sizeof(unsigned long long));
#ifdef WITH_BITMATH_BUILTINS
	typename std::make_unsigned<T>::type unsigned_value = value;
	if (sizeof(T) <= sizeof(unsigned int)) {
		return __builtin_parity(unsigned_value);
	} else if (sizeof(T) == sizeof(unsigned long)) {
		return __builtin_parityl(unsigned_value);
	} else {
		return __builtin_parityll(unsigned_value);
	}
#else
	return CountBits<T>(value) & 1;
#endif
=======
	if constexpr (std::is_enum_v<T>) {
		return std::popcount<std::underlying_type_t<T>>(value);
	} else {
		return std::popcount(value);
	}
>>>>>>> 6b21368b
}

/**
 * Test whether \a value has exactly 1 bit set
 *
 * @param value the value to test.
 * @return does \a value have exactly 1 bit set?
 */
template <typename T>
inline bool HasExactlyOneBit(T value)
{
	return value != 0 && (value & (value - 1)) == 0;
}

/**
 * Test whether \a value has at most 1 bit set
 *
 * @param value the value to test.
 * @return does \a value have at most 1 bit set?
 */
template <typename T>
inline bool HasAtMostOneBit(T value)
{
	return (value & (value - 1)) == 0;
}

 /**
 * Iterable ensemble of each set bit in a value.
 * @tparam Tbitpos Type of the position variable.
 * @tparam Tbitset Type of the bitset value.
 */
template <typename Tbitpos = uint, typename Tbitset = uint>
struct SetBitIterator {
	struct Iterator {
		typedef Tbitpos value_type;
		typedef value_type *pointer;
		typedef value_type &reference;
		typedef size_t difference_type;
		typedef std::forward_iterator_tag iterator_category;

		explicit Iterator(Tbitset bitset) : bitset(bitset), bitpos(static_cast<Tbitpos>(0))
		{
			this->Validate();
		}

		bool operator==(const Iterator &other) const
		{
#ifdef WITH_BITMATH_BUILTINS
			return this->bitset == other.bitset;
#else
			return this->bitset == other.bitset && (this->bitset == 0 || this->bitpos == other.bitpos);
#endif
		}
		bool operator!=(const Iterator &other) const { return !(*this == other); }
		Tbitpos operator*() const { return this->bitpos; }
		Iterator & operator++() { this->Next(); this->Validate(); return *this; }

	private:
		Tbitset bitset;
		Tbitpos bitpos;
		void Validate()
		{
#ifdef WITH_BITMATH_BUILTINS
			if (this->bitset != 0) {
				typename std::make_unsigned<Tbitset>::type unsigned_value = this->bitset;
				if (sizeof(Tbitset) <= sizeof(unsigned int)) {
					bitpos = static_cast<Tbitpos>(__builtin_ctz(unsigned_value));
				} else if (sizeof(Tbitset) == sizeof(unsigned long)) {
					bitpos = static_cast<Tbitpos>(__builtin_ctzl(unsigned_value));
				} else {
					bitpos = static_cast<Tbitpos>(__builtin_ctzll(unsigned_value));
				}
			}
#else
			while (this->bitset != 0 && (this->bitset & 1) == 0) this->Next();
#endif
		}
		void Next()
		{
#ifdef WITH_BITMATH_BUILTINS
			this->bitset = static_cast<Tbitset>(this->bitset ^ (this->bitset & -this->bitset));
#else
			this->bitset = static_cast<Tbitset>(this->bitset >> 1);
			this->bitpos++;
#endif
		}
	};

	SetBitIterator(Tbitset bitset) : bitset(bitset) {}
	Iterator begin() { return Iterator(this->bitset); }
	Iterator end() { return Iterator(static_cast<Tbitset>(0)); }
	bool empty() { return this->begin() == this->end(); }

private:
	Tbitset bitset;
};

#if defined(__APPLE__)
	/* Make endian swapping use Apple's macros to increase speed
	 * (since it will use hardware swapping if available).
	 * Even though they should return uint16_t and uint32_t, we get
	 * warnings if we don't cast those (why?) */
	#define BSWAP64(x) ((uint64_t)CFSwapInt64((uint64_t)(x)))
	#define BSWAP32(x) ((uint32_t)CFSwapInt32((uint32_t)(x)))
	#define BSWAP16(x) ((uint16_t)CFSwapInt16((uint16_t)(x)))
#elif defined(_MSC_VER)
	/* MSVC has intrinsics for swapping, resulting in faster code */
	#define BSWAP64(x) ((uint64_t)_byteswap_uint64((uint64_t)(x)))
	#define BSWAP32(x) ((uint32_t)_byteswap_ulong((uint32_t)(x)))
	#define BSWAP16(x) ((uint16_t)_byteswap_ushort((uint16_t)(x)))
#else
	/**
	 * Perform a 64 bits endianness bitswap on x.
	 * @param x the variable to bitswap
	 * @return the bitswapped value.
	 */
	static inline uint64_t BSWAP64(uint64_t x)
	{
#if !defined(__ICC) && (defined(__GNUC__) || defined(__clang__))
		/* GCC >= 4.3 provides a builtin, resulting in faster code */
		return (uint64_t)__builtin_bswap64((uint64_t)x);
#else
		return ((x >> 56) & 0xFFULL) | ((x >> 40) & 0xFF00ULL) | ((x >> 24) & 0xFF0000ULL) | ((x >> 8) & 0xFF000000ULL) |
				((x << 8) & 0xFF00000000ULL) | ((x << 24) & 0xFF0000000000ULL) | ((x << 40) & 0xFF000000000000ULL) | ((x << 56) & 0xFF00000000000000ULL);
				;
#endif /* __GNUC__ || __clang__ */
	}

	/**
	 * Perform a 32 bits endianness bitswap on x.
	 * @param x the variable to bitswap
	 * @return the bitswapped value.
	 */
	static inline uint32_t BSWAP32(uint32_t x)
	{
#if !defined(__ICC) && (defined(__GNUC__) || defined(__clang__))
		/* GCC >= 4.3 provides a builtin, resulting in faster code */
		return (uint32_t)__builtin_bswap32((uint32_t)x);
#else
		return ((x >> 24) & 0xFF) | ((x >> 8) & 0xFF00) | ((x << 8) & 0xFF0000) | ((x << 24) & 0xFF000000);
#endif /* __GNUC__ || __clang__ */
	}

	/**
	 * Perform a 16 bits endianness bitswap on x.
	 * @param x the variable to bitswap
	 * @return the bitswapped value.
	 */
	static inline uint16_t BSWAP16(uint16_t x)
	{
#if !defined(__ICC) && (defined(__GNUC__) || defined(__clang__))
		/* GCC >= 4.3 provides a builtin, resulting in faster code */
		return (uint16_t)__builtin_bswap16((uint16_t)x);
#else
		return (x >> 8) | (x << 8);
#endif /* __GNUC__ || __clang__ */
	}
#endif /* __APPLE__ */

#endif /* BITMATH_FUNC_HPP */<|MERGE_RESOLUTION|>--- conflicted
+++ resolved
@@ -10,6 +10,7 @@
 #ifndef BITMATH_FUNC_HPP
 #define BITMATH_FUNC_HPP
 
+#include <bit>
 #include <type_traits>
 
 /**
@@ -186,18 +187,6 @@
 	return x = (T)(x ^ ((T)1U << y));
 }
 
-<<<<<<< HEAD
-#ifdef WITH_BITMATH_BUILTINS
-
-#define FIND_FIRST_BIT(x) FindFirstBit<uint>(x)
-
-#else
-
-/** Lookup table to check which bit is set in a 6 bit variable */
-extern const uint8_t _ffb_64[64];
-
-=======
->>>>>>> 6b21368b
 /**
  * Search the first set bit in a value.
  * When no bit is set, it returns 0.
@@ -205,76 +194,6 @@
  * @param x The value to search.
  * @return The position of the first bit set.
  */
-<<<<<<< HEAD
-#define FIND_FIRST_BIT(x) _ffb_64[(x) & 0x3F]
-
-#endif
-
-/**
- * Search the first set bit in an integer variable.
- *
- * @param value The value to search
- * @return The position of the first bit set, or 0 when value is 0
- */
-template <typename T>
-inline uint8_t FindFirstBit(T value)
-{
-	static_assert(sizeof(T) <= sizeof(unsigned long long));
-#ifdef WITH_BITMATH_BUILTINS
-	if (value == 0) return 0;
-	typename std::make_unsigned<T>::type unsigned_value = value;
-	if (sizeof(T) <= sizeof(unsigned int)) {
-		return __builtin_ctz(unsigned_value);
-	} else if (sizeof(T) == sizeof(unsigned long)) {
-		return __builtin_ctzl(unsigned_value);
-	} else {
-		return __builtin_ctzll(unsigned_value);
-	}
-#else
-	if (sizeof(T) <= sizeof(uint32_t)) {
-		extern uint8_t FindFirstBit32(uint32_t x);
-		return FindFirstBit32(value);
-	} else {
-		extern uint8_t FindFirstBit64(uint64_t x);
-		return FindFirstBit64(value);
-	}
-#endif
-}
-
-/**
- * Search the last set bit in an integer variable.
- *
- * @param value The value to search
- * @return The position of the last bit set, or 0 when value is 0
- */
-template <typename T>
-inline uint8_t FindLastBit(T value)
-{
-	static_assert(sizeof(T) <= sizeof(unsigned long long));
-#ifdef WITH_BITMATH_BUILTINS
-	if (value == 0) return 0;
-	typename std::make_unsigned<T>::type unsigned_value = value;
-	if (sizeof(T) <= sizeof(unsigned int)) {
-		return __builtin_clz(1) - __builtin_clz(unsigned_value);
-	} else if (sizeof(T) == sizeof(unsigned long)) {
-		return __builtin_clzl(1) - __builtin_clzl(unsigned_value);
-	} else {
-		return __builtin_clzll(1) - __builtin_clzll(unsigned_value);
-	}
-#else
-	extern uint8_t FindLastBit64(uint64_t x);
-	return FindLastBit64(value);
-#endif
-}
-
-
-/**
- * Finds the position of the first non-zero bit in an integer.
- *
- * This function returns the position of the first bit set in the
- * integer. It does only check the bits of the bitmask
- * 0x3F3F (0011111100111111).
-=======
 template <typename T>
 constexpr uint8_t FindFirstBit(T x)
 {
@@ -290,7 +209,6 @@
 /**
  * Search the last set bit in a value.
  * When no bit is set, it returns 0.
->>>>>>> 6b21368b
  *
  * @param x The value to search.
  * @return The position of the last bit set.
@@ -298,26 +216,11 @@
 template <typename T>
 constexpr uint8_t FindLastBit(T x)
 {
-<<<<<<< HEAD
-#ifdef WITH_BITMATH_BUILTINS
-	return FindFirstBit(value & 0x3F3F);
-#else
-	if (value == 0) return 0;
-	if ((value & 0x3F) == 0) {
-		return FIND_FIRST_BIT((value >> 8) & 0x3F) + 8;
-	} else {
-		return FIND_FIRST_BIT(value & 0x3F);
-	}
-#endif
-}
-
-=======
 	if (x == 0) return 0;
 
-	return std::numeric_limits<T>::digits - std::countl_zero(x) - 1;
-}
-
->>>>>>> 6b21368b
+	return std::countl_zero<T>(1) - std::countl_zero<T>(x);
+}
+
 /**
  * Clear the first bit in an integer.
  *
@@ -343,31 +246,11 @@
 template <typename T>
 constexpr uint CountBits(T value)
 {
-<<<<<<< HEAD
-	static_assert(sizeof(T) <= sizeof(unsigned long long));
-#ifdef WITH_BITMATH_BUILTINS
-	typename std::make_unsigned<T>::type unsigned_value = value;
-	if (sizeof(T) <= sizeof(unsigned int)) {
-		return __builtin_popcount(unsigned_value);
-	} else if (sizeof(T) == sizeof(unsigned long)) {
-		return __builtin_popcountl(unsigned_value);
+	if constexpr (std::is_enum_v<T>) {
+		return std::popcount<std::underlying_type_t<T>>(value);
 	} else {
-		return __builtin_popcountll(unsigned_value);
-	}
-#else
-	uint num;
-
-	/* This loop is only called once for every bit set by clearing the lowest
-	 * bit in each loop. The number of bits is therefore equal to the number of
-	 * times the loop was called. It was found at the following website:
-	 * http://graphics.stanford.edu/~seander/bithacks.html */
-
-	for (num = 0; value != 0; num++) {
-		value &= (T)(value - 1);
-	}
-
-	return num;
-#endif
+		return std::popcount(value);
+	}
 }
 
 /**
@@ -380,8 +263,8 @@
 inline bool IsOddParity(T value)
 {
 	static_assert(sizeof(T) <= sizeof(unsigned long long));
+	typename std::make_unsigned<T>::type unsigned_value = value;
 #ifdef WITH_BITMATH_BUILTINS
-	typename std::make_unsigned<T>::type unsigned_value = value;
 	if (sizeof(T) <= sizeof(unsigned int)) {
 		return __builtin_parity(unsigned_value);
 	} else if (sizeof(T) == sizeof(unsigned long)) {
@@ -390,15 +273,8 @@
 		return __builtin_parityll(unsigned_value);
 	}
 #else
-	return CountBits<T>(value) & 1;
+	return CountBits(unsigned_value) & 1;
 #endif
-=======
-	if constexpr (std::is_enum_v<T>) {
-		return std::popcount<std::underlying_type_t<T>>(value);
-	} else {
-		return std::popcount(value);
-	}
->>>>>>> 6b21368b
 }
 
 /**
