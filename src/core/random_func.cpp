/*
 * This file is part of OpenTTD.
 * OpenTTD is free software; you can redistribute it and/or modify it under the terms of the GNU General Public License as published by the Free Software Foundation, version 2.
 * OpenTTD is distributed in the hope that it will be useful, but WITHOUT ANY WARRANTY; without even the implied warranty of MERCHANTABILITY or FITNESS FOR A PARTICULAR PURPOSE.
 * See the GNU General Public License for more details. You should have received a copy of the GNU General Public License along with OpenTTD. If not, see <http://www.gnu.org/licenses/>.
 */

/** @file random_func.cpp Implementation of the pseudo random generator. */

#include "../stdafx.h"
#include "random_func.hpp"
#include "bitmath_func.hpp"
<<<<<<< HEAD
#include <bit>
=======
#include "../debug.h"
>>>>>>> bd85f61a

#ifdef RANDOM_DEBUG
#include "../network/network.h"
#include "../network/network_server.h"
#include "../network/network_internal.h"
#include "../company_func.h"
#include "../fileio_func.h"
#include "../date_func.h"
#endif /* RANDOM_DEBUG */

#if defined(_WIN32)
#	include <windows.h>
#	include <bcrypt.h>
#elif defined(__EMSCRIPTEN__)
#	include <emscripten.h>
#elif !defined(__APPLE__) && !defined(__NetBSD__) && !defined(__FreeBSD__)
#	include <sys/random.h>
#endif

#include "../safeguards.h"

Randomizer _random, _interactive_random;

/**
 * Generate the next pseudo random number
 * @return the random number
 */
uint32_t Randomizer::Next()
{
	const uint32_t s = this->state[0];
	const uint32_t t = this->state[1];

	this->state[0] = s + std::rotr(t ^ 0x1234567F, 7) + 1;
	return this->state[1] = std::rotr(s, 3) - 1;
}

/**
 * Generate the next pseudo random number scaled to \a limit, excluding \a limit
 * itself.
 * @param limit Limit of the range to be generated from.
 * @return Random number in [0,\a limit)
 */
uint32_t Randomizer::Next(uint32_t limit)
{
	return ((uint64_t)this->Next() * (uint64_t)limit) >> 32;
}

/**
 * (Re)set the state of the random number generator.
 * @param seed the new state
 */
void Randomizer::SetSeed(uint32_t seed)
{
	this->state[0] = seed;
	this->state[1] = seed;
}

/**
 * (Re)set the state of the random number generators.
 * @param seed the new state
 */
void SetRandomSeed(uint32_t seed)
{
	_random.SetSeed(seed);
	_interactive_random.SetSeed(seed * 0x1234567);
}

#ifdef RANDOM_DEBUG
uint32_t DoRandom(int line, const char *file)
{
	if (_networking && (!_network_server || (NetworkClientSocket::IsValidID(0) && NetworkClientSocket::Get(0)->status != NetworkClientSocket::STATUS_INACTIVE))) {
		DEBUG(random, 0, "%s; %04x; %02x; %s:%d", debug_date_dumper().HexDate(), _frame_counter, (byte)_current_company, file, line);
	}

	return _random.Next();
}

uint32_t DoRandomRange(uint32_t limit, int line, const char *file)
{
	return ((uint64_t)DoRandom(line, file) * (uint64_t)limit) >> 32;
}
#endif /* RANDOM_DEBUG */

/**
 * Fill the given buffer with random bytes.
 *
 * This function will attempt to use a cryptographically-strong random
 * generator, but will fall back to a weaker random generator if none is
 * available.
 *
 * In the end, the buffer will always be filled with some form of random
 * bytes when this function returns.
 *
 * @param buf The buffer to fill with random bytes.
 */
void RandomBytesWithFallback(std::span<uint8_t> buf)
{
#if defined(_WIN32)
	auto res = BCryptGenRandom(nullptr, static_cast<PUCHAR>(buf.data()), static_cast<ULONG>(buf.size()), BCRYPT_USE_SYSTEM_PREFERRED_RNG);
	if (res >= 0) return;
#elif defined(__APPLE__) || defined(__NetBSD__) || defined(__FreeBSD__)
	arc4random_buf(buf.data(), buf.size());
	return;
#elif defined(__GLIBC__) && ((__GLIBC__ > 2) || ((__GLIBC__ == 2) && (__GLIBC_MINOR__ >= 25)))
	auto res = getrandom(buf.data(), buf.size(), 0);
	if (res > 0 && static_cast<size_t>(res) == buf.size()) return;
#elif defined(__EMSCRIPTEN__)
	auto res = EM_ASM_INT({
		var buf = $0;
		var bytes = $1;

		var crypto = window.crypto;
		if (crypto === undefined || crypto.getRandomValues === undefined) {
			return -1;
		}

		crypto.getRandomValues(Module.HEAPU8.subarray(buf, buf + bytes));
		return 1;
	}, buf.data(), buf.size());
	if (res > 0) return;
#else
#	warning "No cryptographically-strong random generator available; using a fallback instead"
#endif

	static bool warned_once = false;
	Debug(misc, warned_once ? 1 : 0, "Cryptographically-strong random generator unavailable; using fallback");
	warned_once = true;

	for (uint i = 0; i < buf.size(); i++) {
		buf[i] = static_cast<uint8_t>(InteractiveRandom());
	}
}<|MERGE_RESOLUTION|>--- conflicted
+++ resolved
@@ -10,11 +10,9 @@
 #include "../stdafx.h"
 #include "random_func.hpp"
 #include "bitmath_func.hpp"
-<<<<<<< HEAD
+#include "../debug.h"
+#include <atomic>
 #include <bit>
-=======
-#include "../debug.h"
->>>>>>> bd85f61a
 
 #ifdef RANDOM_DEBUG
 #include "../network/network.h"
@@ -28,10 +26,12 @@
 #if defined(_WIN32)
 #	include <windows.h>
 #	include <bcrypt.h>
+#elif defined(__APPLE__) || defined(__NetBSD__) || defined(__FreeBSD__)
+// No includes required.
+#elif defined(__GLIBC__) && ((__GLIBC__ > 2) || ((__GLIBC__ == 2) && (__GLIBC_MINOR__ >= 25)))
+#	include <sys/random.h>
 #elif defined(__EMSCRIPTEN__)
 #	include <emscripten.h>
-#elif !defined(__APPLE__) && !defined(__NetBSD__) && !defined(__FreeBSD__)
-#	include <sys/random.h>
 #endif
 
 #include "../safeguards.h"
@@ -139,9 +139,9 @@
 #	warning "No cryptographically-strong random generator available; using a fallback instead"
 #endif
 
-	static bool warned_once = false;
-	Debug(misc, warned_once ? 1 : 0, "Cryptographically-strong random generator unavailable; using fallback");
-	warned_once = true;
+	static std::atomic<bool> warned_once = false;
+	bool have_warned = warned_once.exchange(true);
+	DEBUG(misc, have_warned ? 1 : 0, "Cryptographically-strong random generator unavailable; using fallback");
 
 	for (uint i = 0; i < buf.size(); i++) {
 		buf[i] = static_cast<uint8_t>(InteractiveRandom());
