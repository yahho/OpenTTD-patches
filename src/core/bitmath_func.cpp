/*
 * This file is part of OpenTTD.
 * OpenTTD is free software; you can redistribute it and/or modify it under the terms of the GNU General Public License as published by the Free Software Foundation, version 2.
 * OpenTTD is distributed in the hope that it will be useful, but WITHOUT ANY WARRANTY; without even the implied warranty of MERCHANTABILITY or FITNESS FOR A PARTICULAR PURPOSE.
 * See the GNU General Public License for more details. You should have received a copy of the GNU General Public License along with OpenTTD. If not, see <http://www.gnu.org/licenses/>.
 */

/** @file bitmath_func.cpp Functions related to bit mathematics. */

#include "../stdafx.h"
#include "bitmath_func.hpp"

#include "../safeguards.h"

#ifndef WITH_BITMATH_BUILTINS

const uint8 _ffb_64[64] = {
	0,  0,  1,  0,  2,  0,  1,  0,
	3,  0,  1,  0,  2,  0,  1,  0,
	4,  0,  1,  0,  2,  0,  1,  0,
	3,  0,  1,  0,  2,  0,  1,  0,
	5,  0,  1,  0,  2,  0,  1,  0,
	3,  0,  1,  0,  2,  0,  1,  0,
	4,  0,  1,  0,  2,  0,  1,  0,
	3,  0,  1,  0,  2,  0,  1,  0,
};

uint8 FindFirstBit32(uint32 x)
{
	if (x == 0) return 0;
	/* The macro FIND_FIRST_BIT is better to use when your x is
	  not more than 128. */

	uint8 pos = 0;

	if ((x & 0x0000ffff) == 0) { x >>= 16; pos += 16; }
	if ((x & 0x000000ff) == 0) { x >>= 8;  pos += 8;  }
	if ((x & 0x0000000f) == 0) { x >>= 4;  pos += 4;  }
	if ((x & 0x00000003) == 0) { x >>= 2;  pos += 2;  }
	if ((x & 0x00000001) == 0) { pos += 1; }

	return pos;
}

uint8 FindFirstBit64(uint64 x)
{
	if (x == 0) return 0;
<<<<<<< HEAD
    // now FindFirstBit() is a single template function, not old FindFirstBit().
    // for prevent infinite loop, it should call FindFirstBit() with narrow-casted x
	if ((x & 0x00000000ffffffffULL) != 0) return FindFirstBit((uint32) (x & 0x00000000ffffffffULL));
	return FindFirstBit((uint32) (x >> 32)) + 32;
=======
	if ((x & 0x00000000ffffffffULL) != 0) return FindFirstBit32(static_cast<uint32>(x));
	return FindFirstBit32(static_cast<uint32>(x >> 32)) + 32;
>>>>>>> 8f6549ae
}

#endif

/**
 * Search the last set bit in a 64 bit variable.
 *
 * This algorithm is a static implementation of a log
 * congruence search algorithm. It checks the second half
 * if there is a bit set search there further. And this
 * way further. If no bit is set return 0.
 *
 * @param x The value to search
 * @return The position of the last bit set
 */
uint8 FindLastBit(uint64 x)
{
	if (x == 0) return 0;

	uint8 pos = 0;

	if ((x & 0xffffffff00000000ULL) != 0) { x >>= 32; pos += 32; }
	if ((x & 0x00000000ffff0000ULL) != 0) { x >>= 16; pos += 16; }
	if ((x & 0x000000000000ff00ULL) != 0) { x >>= 8;  pos += 8;  }
	if ((x & 0x00000000000000f0ULL) != 0) { x >>= 4;  pos += 4;  }
	if ((x & 0x000000000000000cULL) != 0) { x >>= 2;  pos += 2;  }
	if ((x & 0x0000000000000002ULL) != 0) { pos += 1; }

	return pos;
}<|MERGE_RESOLUTION|>--- conflicted
+++ resolved
@@ -45,15 +45,8 @@
 uint8 FindFirstBit64(uint64 x)
 {
 	if (x == 0) return 0;
-<<<<<<< HEAD
-    // now FindFirstBit() is a single template function, not old FindFirstBit().
-    // for prevent infinite loop, it should call FindFirstBit() with narrow-casted x
-	if ((x & 0x00000000ffffffffULL) != 0) return FindFirstBit((uint32) (x & 0x00000000ffffffffULL));
-	return FindFirstBit((uint32) (x >> 32)) + 32;
-=======
 	if ((x & 0x00000000ffffffffULL) != 0) return FindFirstBit32(static_cast<uint32>(x));
 	return FindFirstBit32(static_cast<uint32>(x >> 32)) + 32;
->>>>>>> 8f6549ae
 }
 
 #endif
