--- conflicted
+++ resolved
@@ -9,12 +9,6 @@
 
 #ifndef SMALLSTACK_TYPE_HPP
 #define SMALLSTACK_TYPE_HPP
-
-<<<<<<< HEAD
-#include "smallvec_type.hpp"
-=======
-#include <mutex>
->>>>>>> 90fdf17e
 
 /**
  * A simplified pool which stores values instead of pointers and doesn't
