/* $Id$ */

/*
 * This file is part of OpenTTD.
 * OpenTTD is free software; you can redistribute it and/or modify it under the terms of the GNU General Public License as published by the Free Software Foundation, version 2.
 * OpenTTD is distributed in the hope that it will be useful, but WITHOUT ANY WARRANTY; without even the implied warranty of MERCHANTABILITY or FITNESS FOR A PARTICULAR PURPOSE.
 * See the GNU General Public License for more details. You should have received a copy of the GNU General Public License along with OpenTTD. If not, see <http://www.gnu.org/licenses/>.
 */

/** @file smallstack_type.hpp Minimal stack that uses a pool to avoid pointers and doesn't allocate any heap memory if there is only one valid item. */

#ifndef SMALLSTACK_TYPE_HPP
#define SMALLSTACK_TYPE_HPP

#include "smallvec_type.hpp"

/**
 * A simplified pool which stores values instead of pointers and doesn't
 * redefine operator new/delete. It also never zeroes memory and always reuses
 * it.
 */
template<typename Titem, typename Tindex, Tindex Tgrowth_step, Tindex Tmax_size>
class SimplePool {
public:
	inline SimplePool() : first_unused(0), first_free(0) {}

	/**
	 * Get the item at position index.
	 * @return Item at index.
	 */
	inline Titem &Get(Tindex index) { return this->data[index]; }

	/**
	 * Create a new item and return its index.
	 * @return Index of new item.
	 */
	inline Tindex Create()
	{
		Tindex index = this->FindFirstFree();
		if (index < Tmax_size) {
			this->data[index].valid = true;
			this->first_free = index + 1;
			this->first_unused = max(this->first_unused, this->first_free);
		}
		return index;
	}

	/**
	 * Destroy (or rather invalidate) the item at the given index.
	 * @param index Index of item to be destroyed.
	 */
	inline void Destroy(Tindex index)
	{
		this->data[index].valid = false;
		this->first_free = min(this->first_free, index);
	}

private:

	inline Tindex FindFirstFree()
	{
		Tindex index = this->first_free;
		for (; index < this->first_unused; index++) {
			if (!this->data[index].valid) return index;
		}

		if (index >= this->data.size() && index < Tmax_size) {
			this->data.resize(index + 1);
		}
		return index;
	}

	struct SimplePoolPoolItem : public Titem {
		bool valid;
	};

	Tindex first_unused;
	Tindex first_free;

<<<<<<< HEAD
	SmallVector<SimplePoolPoolItem, Tgrowth_step> data;
=======
	ThreadMutex *mutex;
	std::vector<SimplePoolPoolItem> data;
>>>>>>> fdaf67d9
};

/**
 * Base class for SmallStack. We cannot add this into SmallStack itself as
 * certain compilers don't like it.
 */
template <typename Titem, typename Tindex>
struct SmallStackItem {
	Tindex next; ///< Pool index of next item.
	Titem value; ///< Value of current item.

	/**
	 * Create a new item.
	 * @param value Value of the item.
	 * @param next Next item in the stack.
	 */
	inline SmallStackItem(const Titem &value, Tindex next) :
		next(next), value(value) {}
	SmallStackItem() = default;
};

/**
 * Minimal stack that uses a pool to avoid pointers. It has some peculiar
 * properties that make it useful for passing around lists of IDs but not much
 * else:
 * 1. It always includes an invalid item as bottom.
 * 2. It doesn't have a deep copy operation but uses smart pointers instead.
 *    Every copy is thus implicitly shared.
 * 3. Its items are immutable.
 * 4. Due to 2. and 3. memory management can be done by "branch counting".
 *    Whenever you copy a smallstack, the first item on the heap increases its
 *    branch_count, signifying that there are multiple items "in front" of it.
 *    When deleting a stack items are deleted up to the point where
 *    branch_count > 0.
 * 5. You can choose your own index type, so that you can align it with your
 *    value type. E.G. value types of 16 bits length like to be combined with
 *    index types of the same length.
 * 6. This data structure is only ever used from the main thread, so
 *    accesses to the underlying pool are not guarded by locks.
 * @tparam Titem Value type to be used.
 * @tparam Tindex Index type to use for the pool.
 * @tparam Tinvalid Invalid item to keep at the bottom of each stack.
 * @tparam Tgrowth_step Growth step for pool.
 * @tparam Tmax_size Maximum size for pool.
 */
template <typename Titem, typename Tindex, Titem Tinvalid, Tindex Tgrowth_step, Tindex Tmax_size>
class SmallStack : public SmallStackItem<Titem, Tindex> {
public:

	typedef SmallStackItem<Titem, Tindex> Item;

	/**
	 * SmallStack item that can be kept in a pool.
	 */
	struct PooledSmallStack : public Item {
		Tindex branch_count; ///< Number of branches in the tree structure this item is parent of
	};

	typedef SimplePool<PooledSmallStack, Tindex, Tgrowth_step, Tmax_size> SmallStackPool;

	/**
	 * Constructor for a stack with one or two items in it.
	 * @param value Initial item. If not missing or Tinvalid there will be Tinvalid below it.
	 */
	inline SmallStack(const Titem &value = Tinvalid) : Item(value, Tmax_size) {}

	/**
	 * Remove the head of stack and all other items members that are unique to it.
	 */
	inline ~SmallStack()
	{
		/* Pop() locks the mutex and after each pop the pool is consistent.*/
		while (this->next != Tmax_size) this->Pop();
	}

	/**
	 * Shallow copy the stack, marking the first item as branched.
	 * @param other Stack to copy from
	 */
	inline SmallStack(const SmallStack &other) : Item(other) { this->Branch(); }

	/**
	 * Shallow copy the stack, marking the first item as branched.
	 * @param other Stack to copy from
	 * @return This smallstack.
	 */
	inline SmallStack &operator=(const SmallStack &other)
	{
		if (this == &other) return *this;
		while (this->next != Tmax_size) this->Pop();
		this->next = other.next;
		this->value = other.value;
		/* Deleting and branching are independent operations, so it's fine to
		 * acquire separate locks for them. */
		this->Branch();
		return *this;
	}

	/**
	 * Pushes a new item onto the stack if there is still space in the
	 * underlying pool. Otherwise the topmost item's value gets overwritten.
	 * @param item Item to be pushed.
	 */
	inline void Push(const Titem &item)
	{
		if (this->value != Tinvalid) {
			Tindex new_item = SmallStack::GetPool().Create();
			if (new_item != Tmax_size) {
				PooledSmallStack &pushed = SmallStack::GetPool().Get(new_item);
				pushed.value = this->value;
				pushed.next = this->next;
				pushed.branch_count = 0;
				this->next = new_item;
			}
		}
		this->value = item;
	}

	/**
	 * Pop an item from the stack.
	 * @return Current top of stack.
	 */
	inline Titem Pop()
	{
		Titem ret = this->value;
		if (this->next == Tmax_size) {
			this->value = Tinvalid;
		} else {
			PooledSmallStack &popped = SmallStack::GetPool().Get(this->next);
			this->value = popped.value;
			if (popped.branch_count == 0) {
				SmallStack::GetPool().Destroy(this->next);
			} else {
				--popped.branch_count;
				if (popped.next != Tmax_size) {
					++(SmallStack::GetPool().Get(popped.next).branch_count);
				}
			}
			/* Accessing popped here is no problem as the pool will only set
			 * the validity flag, not actually delete the item, on Destroy().
			 * It's impossible for another thread to acquire the same item in
			 * the mean time because of the mutex. */
			this->next = popped.next;
		}
		return ret;
	}

	/**
	 * Check if the stack is empty.
	 * @return If the stack is empty.
	 */
	inline bool IsEmpty() const
	{
		return this->value == Tinvalid && this->next == Tmax_size;
	}

	/**
	 * Check if the given item is contained in the stack.
	 * @param item Item to look for.
	 * @return If the item is in the stack.
	 */
	inline bool Contains(const Titem &item) const
	{
		if (item == Tinvalid || item == this->value) return true;
		if (this->next != Tmax_size) {
			const SmallStack *in_list = this;
			do {
				in_list = static_cast<const SmallStack *>(
						static_cast<const Item *>(&SmallStack::GetPool().Get(in_list->next)));
				if (in_list->value == item) return true;
			} while (in_list->next != Tmax_size);
		}
		return false;
	}

protected:
	static SmallStackPool &GetPool()
	{
		static SmallStackPool pool;
		return pool;
	}

	/**
	 * Create a branch in the pool if necessary.
	 */
	inline void Branch()
	{
		if (this->next != Tmax_size) {
			++(SmallStack::GetPool().Get(this->next).branch_count);
		}
	}
};

#endif<|MERGE_RESOLUTION|>--- conflicted
+++ resolved
@@ -77,12 +77,7 @@
 	Tindex first_unused;
 	Tindex first_free;
 
-<<<<<<< HEAD
-	SmallVector<SimplePoolPoolItem, Tgrowth_step> data;
-=======
-	ThreadMutex *mutex;
 	std::vector<SimplePoolPoolItem> data;
->>>>>>> fdaf67d9
 };
 
 /**
