--- conflicted
+++ resolved
@@ -1474,15 +1474,9 @@
 	if (GB(Random(), 0, 22) > prob) return;
 
 	/* Crash the airplane. Remove all goods stored at the station. */
-<<<<<<< HEAD
-	for (CargoID i = 0; i < NUM_CARGO; i++) {
-		st->goods[i].rating = 1;
-		if (st->goods[i].data != nullptr) st->goods[i].data->cargo.Truncate();
-=======
 	for (GoodsEntry &ge : st->goods) {
 		ge.rating = 1;
-		ge.cargo.Truncate();
->>>>>>> 37f84b73
+		if (ge.data != nullptr) ge.data->cargo.Truncate();
 	}
 
 	CrashAirplane(v);
