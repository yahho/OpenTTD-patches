/*
 * This file is part of OpenTTD.
 * OpenTTD is free software; you can redistribute it and/or modify it under the terms of the GNU General Public License as published by the Free Software Foundation, version 2.
 * OpenTTD is distributed in the hope that it will be useful, but WITHOUT ANY WARRANTY; without even the implied warranty of MERCHANTABILITY or FITNESS FOR A PARTICULAR PURPOSE.
 * See the GNU General Public License for more details. You should have received a copy of the GNU General Public License along with OpenTTD. If not, see <http://www.gnu.org/licenses/>.
 */

/** @file newgrf_debug_gui.cpp GUIs for debugging NewGRFs. */

#include "stdafx.h"
#include <stdarg.h>
#include <functional>
#include "core/backup_type.hpp"
#include "window_gui.h"
#include "window_func.h"
#include "random_access_file_type.h"
#include "spritecache.h"
#include "string_func.h"
#include "strings_func.h"
#include "textbuf_gui.h"
#include "vehicle_gui.h"
#include "zoom_func.h"
#include "scope.h"
#include "debug_settings.h"

#include "engine_base.h"
#include "industry.h"
#include "object_base.h"
#include "station_base.h"
#include "town.h"
#include "vehicle_base.h"
#include "train.h"
#include "roadveh.h"

#include "newgrf_airport.h"
#include "newgrf_airporttiles.h"
#include "newgrf_debug.h"
#include "newgrf_object.h"
#include "newgrf_spritegroup.h"
#include "newgrf_station.h"
#include "newgrf_town.h"
#include "newgrf_railtype.h"
#include "newgrf_industries.h"
#include "newgrf_industrytiles.h"

#include "newgrf_config.h"

#include "widgets/newgrf_debug_widget.h"

#include "table/strings.h"

#include "safeguards.h"

/** The sprite picker. */
NewGrfDebugSpritePicker _newgrf_debug_sprite_picker = { SPM_NONE, nullptr, std::vector<SpriteID>() };

/**
 * Get the feature index related to the window number.
 * @param window_number The window to get the feature index from.
 * @return the feature index
 */
static inline uint GetFeatureIndex(uint window_number)
{
	return GB(window_number, 0, 27);
}

/**
 * Get the window number for the inspect window given a
 * feature and index.
 * @param feature The feature we want to inspect.
 * @param index   The index/identifier of the feature to inspect.
 * @return the InspectWindow (Window)Number
 */
static inline uint GetInspectWindowNumber(GrfSpecFeature feature, uint index)
{
	assert((index >> 27) == 0);
	return (feature << 27) | index;
}

/**
 * The type of a property to show. This is used to
 * provide an appropriate representation in the GUI.
 */
enum NIType {
	NIT_INT,   ///< The property is a simple integer
	NIT_CARGO, ///< The property is a cargo
};

/** Representation of the data from a NewGRF property. */
struct NIProperty {
	const char *name;       ///< A (human readable) name for the property
	ptrdiff_t offset;       ///< Offset of the variable in the class
	byte read_size;         ///< Number of bytes (i.e. byte, word, dword etc)
	byte prop;              ///< The number of the property
	byte type;
};


/**
 * Representation of the available callbacks with
 * information on when they actually apply.
 */
struct NICallback {
	const char *name; ///< The human readable name of the callback
	ptrdiff_t offset; ///< Offset of the variable in the class
	byte read_size;   ///< The number of bytes (i.e. byte, word, dword etc) to read
	byte cb_bit;      ///< The bit that needs to be set for this callback to be enabled
	uint16 cb_id;     ///< The number of the callback
};
/** Mask to show no bit needs to be enabled for the callback. */
static const int CBM_NO_BIT = UINT8_MAX;

enum NIVariableFlags : uint16 {
	NIVF_NONE                  = 0,
	NIVF_SHOW_PARAMS           = 1 << 0,
};
DECLARE_ENUM_AS_BIT_SET(NIVariableFlags)

/** Representation on the NewGRF variables. */
struct NIVariable {
	const char *name;
	uint16 var;
	NIVariableFlags flags;
};

struct NIExtraInfoOutput {
	std::function<void(const char *)> print;
	std::function<void(uint)> register_next_line_click_flag_toggle;
	uint32 flags;
};

/** Helper class to wrap some functionality/queries in. */
class NIHelper {
public:
	/** Silence a warning. */
	virtual ~NIHelper() = default;

	/**
	 * Is the item with the given index inspectable?
	 * @param index the index to check.
	 * @return true iff the index is inspectable.
	 */
	virtual bool IsInspectable(uint index) const = 0;

	/**
	 * Get the parent "window_number" of a given instance.
	 * @param index the instance to get the parent for.
	 * @return the parent's window_number or UINT32_MAX if there is none.
	 */
	virtual uint GetParent(uint index) const = 0;

	/**
	 * Get the instance given an index.
	 * @param index the index to get the instance for.
	 * @return the instance.
	 */
	virtual const void *GetInstance(uint index) const = 0;

	/**
	 * Get (NewGRF) specs given an index.
	 * @param index the index to get the specs for for.
	 * @return the specs.
	 */
	virtual const void *GetSpec(uint index) const = 0;

	/**
	 * Set the string parameters to write the right data for a STRINGn.
	 * @param index the index to get the string parameters for.
	 */
	virtual void SetStringParameters(uint index) const = 0;

	/**
	 * Get the GRFID of the file that includes this item.
	 * @param index index to check.
	 * @return GRFID of the item. 0 means that the item is not inspectable.
	 */
	virtual uint32 GetGRFID(uint index) const = 0;

	/**
	 * Resolve (action2) variable for a given index.
	 * @param index The (instance) index to resolve the variable for.
	 * @param var   The variable to actually resolve.
	 * @param param The varaction2 0x60+x parameter to pass.
	 * @param avail Return whether the variable is available.
	 * @return The resolved variable's value.
	 */
	virtual uint Resolve(uint index, uint var, uint param, GetVariableExtra *extra) const = 0;

	/**
	 * Used to decide if the PSA needs a parameter or not.
	 * @return True iff this item has a PSA that requires a parameter.
	 */
	virtual bool PSAWithParameter() const
	{
		return false;
	}

	/**
	 * Allows to know the size of the persistent storage.
	 * @param index Index of the item.
	 * @param grfid Parameter for the PSA. Only required for items with parameters.
	 * @return Size of the persistent storage in indices.
	 */
<<<<<<< HEAD
	virtual uint GetPSASize(uint index, uint32 grfid) const
=======
	virtual uint GetPSASize([[maybe_unused]] uint index, [[maybe_unused]] uint32_t grfid) const
>>>>>>> 077b08bb
	{
		return 0;
	}

	/**
	 * Gets the first position of the array containing the persistent storage.
	 * @param index Index of the item.
	 * @param grfid Parameter for the PSA. Only required for items with parameters.
	 * @return Pointer to the first position of the storage array or nullptr if not present.
	 */
<<<<<<< HEAD
	virtual const int32 *GetPSAFirstPosition(uint index, uint32 grfid) const
=======
	virtual const int32_t *GetPSAFirstPosition([[maybe_unused]] uint index, [[maybe_unused]] uint32_t grfid) const
>>>>>>> 077b08bb
	{
		return nullptr;
	}

	virtual std::vector<uint32> GetPSAGRFIDs(uint index) const
	{
		return {};
	}

	virtual void ExtraInfo(uint index, NIExtraInfoOutput &output) const {}
	virtual void SpriteDump(uint index, DumpSpriteGroupPrinter print) const {}
	virtual bool ShowExtraInfoOnly(uint index) const { return false; };
	virtual bool ShowExtraInfoIncludingGRFIDOnly(uint index) const { return false; };
	virtual bool ShowSpriteDumpButton(uint index) const { return false; };

protected:
	/**
	 * Helper to make setting the strings easier.
	 * @param string the string to actually draw.
	 * @param index  the (instance) index for the string.
	 */
	void SetSimpleStringParameters(StringID string, uint32 index) const
	{
		SetDParam(0, string);
		SetDParam(1, index);
	}


	/**
	 * Helper to make setting the strings easier for objects at a specific tile.
	 * @param string the string to draw the object's name
	 * @param index  the (instance) index for the string.
	 * @param tile   the tile the object is at
	 */
	void SetObjectAtStringParameters(StringID string, uint32 index, TileIndex tile) const
	{
		SetDParam(0, STR_NEWGRF_INSPECT_CAPTION_OBJECT_AT);
		SetDParam(1, string);
		SetDParam(2, index);
		SetDParam(3, tile);
	}
};


/** Container for all information for a given feature. */
struct NIFeature {
	const NIProperty *properties; ///< The properties associated with this feature.
	const NICallback *callbacks;  ///< The callbacks associated with this feature.
	const NIVariable *variables;  ///< The variables associated with this feature.
	const NIHelper   *helper;     ///< The class container all helper functions.
};

/* Load all the NewGRF debug data; externalised as it is just a huge bunch of tables. */
#include "table/newgrf_debug_data.h"

/**
 * Get the feature number related to the window number.
 * @param window_number The window to get the feature number for.
 * @return The feature number.
 */
static inline GrfSpecFeature GetFeatureNum(uint window_number)
{
	return (GrfSpecFeature)GB(window_number, 27, 5);
}

/**
 * Get the NIFeature related to the window number.
 * @param window_number The window to get the NIFeature for.
 * @return the NIFeature, or nullptr is there isn't one.
 */
static inline const NIFeature *GetFeature(uint window_number)
{
	GrfSpecFeature idx = GetFeatureNum(window_number);
	return idx < GSF_FAKE_END ? _nifeatures[idx] : nullptr;
}

/**
 * Get the NIHelper related to the window number.
 * @param window_number The window to get the NIHelper for.
 * @pre GetFeature(window_number) != nullptr
 * @return the NIHelper
 */
static inline const NIHelper *GetFeatureHelper(uint window_number)
{
	return GetFeature(window_number)->helper;
}

/** Window used for inspecting NewGRFs. */
struct NewGRFInspectWindow : Window {
	/** The value for the variable 60 parameters. */
	btree::btree_map<uint16, uint32> var60params;

	/** GRFID of the caller of this window, 0 if it has no caller. */
	uint32 caller_grfid;

	/** For ground vehicles: Index in vehicle chain. */
	uint chain_index;

	/** The currently edited parameter, to update the right one. */
	uint16 current_edit_param;

	Scrollbar *vscroll;

	int first_variable_line_index = 0;
	bool redraw_panel = false;
	bool redraw_scrollbar = false;

	bool auto_refresh = false;
	bool log_console = false;
	bool sprite_dump = false;
	bool sprite_dump_unopt = false;

	uint32 extra_info_flags = 0;
	btree::btree_map<int, uint> extra_info_click_flag_toggles;
	btree::btree_map<int, const SpriteGroup *> sprite_group_lines;
	btree::btree_map<int, uint16> nfo_line_lines;
	const SpriteGroup *selected_sprite_group = nullptr;
	btree::btree_map<int, uint32> highlight_tag_lines;
	uint32 selected_highlight_tags[6] = {};
	btree::btree_set<const SpriteGroup *> collapsed_groups;

	/**
	 * Check whether the given variable has a parameter.
	 * @param variable the variable to check.
	 * @return true iff the variable has a parameter.
	 */
	static bool HasVariableParameter(const NIVariable *niv)
	{
		return IsInsideBS(niv->var, 0x60, 0x20) || (niv->flags & NIVF_SHOW_PARAMS);
	}

	/**
	 * Set the GRFID of the item opening this window.
	 * @param grfid GRFID of the item opening this window, or 0 if not opened by other window.
	 */
	void SetCallerGRFID(uint32 grfid)
	{
		this->caller_grfid = grfid;
		this->SetDirty();
	}

	/**
	 * Check whether this feature has chain index, i.e. refers to ground vehicles.
	 */
	bool HasChainIndex() const
	{
		GrfSpecFeature f = GetFeatureNum(this->window_number);
		return f == GSF_TRAINS || f == GSF_ROADVEHICLES || f == GSF_SHIPS;
	}

	/**
	 * Get the feature index.
	 * @return the feature index
	 */
	uint GetFeatureIndex() const
	{
		uint index = ::GetFeatureIndex(this->window_number);
		if (this->chain_index > 0) {
			assert(this->HasChainIndex());
			const Vehicle *v = Vehicle::Get(index);
			v = v->Move(this->chain_index);
			if (v != nullptr) index = v->index;
		}
		return index;
	}

	/**
	 * Ensure that this->chain_index is in range.
	 */
	void ValidateChainIndex()
	{
		if (this->chain_index == 0) return;

		assert(this->HasChainIndex());

		const Vehicle *v = Vehicle::Get(::GetFeatureIndex(this->window_number));
		v = v->Move(this->chain_index);
		if (v == nullptr) this->chain_index = 0;
	}

	NewGRFInspectWindow(WindowDesc *desc, WindowNumber wno) : Window(desc)
	{
		this->CreateNestedTree();
		this->vscroll = this->GetScrollbar(WID_NGRFI_SCROLLBAR);
		bool show_sprite_dump_button = GetFeatureHelper(wno)->ShowSpriteDumpButton(::GetFeatureIndex(wno));
		this->GetWidget<NWidgetStacked>(WID_NGRFI_SPRITE_DUMP_SEL)->SetDisplayedPlane(show_sprite_dump_button ? 0 : SZSP_NONE);
		this->GetWidget<NWidgetStacked>(WID_NGRFI_SPRITE_DUMP_UNOPT_SEL)->SetDisplayedPlane(show_sprite_dump_button ? 0 : SZSP_NONE);
		this->GetWidget<NWidgetStacked>(WID_NGRFI_SPRITE_DUMP_GOTO_SEL)->SetDisplayedPlane(show_sprite_dump_button ? 0 : SZSP_NONE);
		this->SetWidgetDisabledState(WID_NGRFI_SPRITE_DUMP_UNOPT, true);
		this->SetWidgetDisabledState(WID_NGRFI_SPRITE_DUMP_GOTO, true);
		this->FinishInitNested(wno);

		this->vscroll->SetCount(0);
		this->SetWidgetDisabledState(WID_NGRFI_PARENT, GetFeatureHelper(this->window_number)->GetParent(this->GetFeatureIndex()) == UINT32_MAX);

		this->OnInvalidateData(0, true);
	}

	void SetStringParameters(int widget) const override
	{
		if (widget != WID_NGRFI_CAPTION) return;

		GetFeatureHelper(this->window_number)->SetStringParameters(this->GetFeatureIndex());
	}

	void UpdateWidgetSize(int widget, Dimension *size, [[maybe_unused]] const Dimension &padding, [[maybe_unused]] Dimension *fill, [[maybe_unused]] Dimension *resize) override
	{
		switch (widget) {
			case WID_NGRFI_VEH_CHAIN: {
				assert(this->HasChainIndex());
				GrfSpecFeature f = GetFeatureNum(this->window_number);
				if (f == GSF_SHIPS) {
					size->height = FONT_HEIGHT_NORMAL + WidgetDimensions::scaled.framerect.Vertical();
					break;
				}
				size->height = std::max(size->height, GetVehicleImageCellSize((VehicleType)(VEH_TRAIN + (f - GSF_TRAINS)), EIT_IN_DEPOT).height + 2 + WidgetDimensions::scaled.bevel.Vertical());
				break;
			}

			case WID_NGRFI_MAINPANEL:
				resize->height = std::max(11, FONT_HEIGHT_NORMAL + WidgetDimensions::scaled.vsep_normal);
				resize->width  = 1;

				size->height = 5 * resize->height + WidgetDimensions::scaled.frametext.Vertical();
				break;
		}
	}

	/**
	 * Helper function to draw a string (line) in the window.
	 * @param r      The (screen) rectangle we must draw within
	 * @param offset The offset (in lines) we want to draw for
	 * @param format The format string
	 */
	void WARN_FORMAT(4, 5) DrawString(const Rect &r, int offset, const char *format, ...) const
	{
		char buf[1024];

		va_list va;
		va_start(va, format);
		vseprintf(buf, lastof(buf), format, va);
		va_end(va);

		if (this->log_console) DEBUG(misc, 0, "  %s", buf);

		offset -= this->vscroll->GetPosition();
		if (offset < 0 || offset >= this->vscroll->GetCapacity()) return;

		::DrawString(r.Shrink(WidgetDimensions::scaled.frametext).Shrink(0, offset * this->resize.step_height, 0, 0), buf, TC_BLACK);
	}

	void DrawWidget(const Rect &r, int widget) const override
	{
		switch (widget) {
			case WID_NGRFI_VEH_CHAIN: {
				const Vehicle *v = Vehicle::Get(this->GetFeatureIndex());
				if (GetFeatureNum(this->window_number) == GSF_SHIPS) {
					Rect ir = r.Shrink(WidgetDimensions::scaled.framerect);
					char buffer[64];
					uint count = 0;
					for (const Vehicle *u = v->First(); u != nullptr; u = u->Next()) count++;
					seprintf(buffer, lastof(buffer), "Part %u of %u", this->chain_index + 1, count);
					::DrawString(ir.left, ir.right, ir.top, buffer, TC_BLACK);
					break;
				}
				int total_width = 0;
				int sel_start = 0;
				int sel_end = 0;
				for (const Vehicle *u = v->First(); u != nullptr; u = u->Next()) {
					if (u == v) sel_start = total_width;
					switch (u->type) {
						case VEH_TRAIN: total_width += Train      ::From(u)->GetDisplayImageWidth(); break;
						case VEH_ROAD:  total_width += RoadVehicle::From(u)->GetDisplayImageWidth(); break;
						default: NOT_REACHED();
					}
					if (u == v) sel_end = total_width;
				}

				Rect br = r.Shrink(WidgetDimensions::scaled.bevel);
				int width = br.Width();
				int skip = 0;
				if (total_width > width) {
					int sel_center = (sel_start + sel_end) / 2;
					if (sel_center > width / 2) skip = std::min(total_width - width, sel_center - width / 2);
				}

				GrfSpecFeature f = GetFeatureNum(this->window_number);
				int h = GetVehicleImageCellSize((VehicleType)(VEH_TRAIN + (f - GSF_TRAINS)), EIT_IN_DEPOT).height;
				int y = CenterBounds(br.top, br.bottom, h);
				DrawVehicleImage(v->First(), br, INVALID_VEHICLE, EIT_IN_DETAILS, skip);

				/* Highlight the articulated part (this is different to the whole-vehicle highlighting of DrawVehicleImage */
				if (_current_text_dir == TD_RTL) {
					DrawFrameRect(r.right - sel_end   + skip, y, r.right - sel_start + skip, y + h, COLOUR_WHITE, FR_BORDERONLY);
				} else {
					DrawFrameRect(r.left  + sel_start - skip, y, r.left  + sel_end   - skip, y + h, COLOUR_WHITE, FR_BORDERONLY);
				}
				break;
			}
		}

		if (widget != WID_NGRFI_MAINPANEL) return;

		Rect ir = r.Shrink(WidgetDimensions::scaled.framerect);

		if (this->log_console) {
			GetFeatureHelper(this->window_number)->SetStringParameters(this->GetFeatureIndex());
			char buf[1024];
			GetString(buf, STR_NEWGRF_INSPECT_CAPTION, lastof(buf));
			DEBUG(misc, 0, "*** %s ***", buf + Utf8EncodedCharLen(buf[0]));
		}

		uint index = this->GetFeatureIndex();
		const NIFeature *nif  = GetFeature(this->window_number);
		const NIHelper *nih   = nif->helper;
		const void *base      = nih->GetInstance(index);
		const void *base_spec = nih->GetSpec(index);

		uint i = 0;

		auto guard = scope_guard([&]() {
			if (this->log_console) {
				const_cast<NewGRFInspectWindow*>(this)->log_console = false;
				DEBUG(misc, 0, "*** END ***");
			}

			uint count = std::min<uint>(UINT16_MAX, i);
			if (vscroll->GetCount() != count) {
				/* Not nice and certainly a hack, but it beats duplicating
				 * this whole function just to count the actual number of
				 * elements. Especially because they need to be redrawn. */
				uint position = this->vscroll->GetPosition();
				const_cast<NewGRFInspectWindow*>(this)->vscroll->SetCount(count);
				const_cast<NewGRFInspectWindow*>(this)->redraw_scrollbar = true;
				if (position != this->vscroll->GetPosition()) {
					const_cast<NewGRFInspectWindow*>(this)->redraw_panel = true;
				}
			}
		});

		auto line_handler = [&](const char *buf) {
			if (this->log_console) DEBUG(misc, 0, "  %s", buf);

			int offset = i++;
			offset -= this->vscroll->GetPosition();
			if (offset < 0 || offset >= this->vscroll->GetCapacity()) return;

			::DrawString(ir.left, ir.right, ir.top + (offset * this->resize.step_height), buf, TC_BLACK);
		};
		const_cast<NewGRFInspectWindow *>(this)->sprite_group_lines.clear();
		const_cast<NewGRFInspectWindow *>(this)->highlight_tag_lines.clear();
		const_cast<NewGRFInspectWindow *>(this)->nfo_line_lines.clear();
		if (this->sprite_dump) {
			SpriteGroupDumper::use_shadows = this->sprite_dump_unopt;
			bool collapsed = false;
			const SpriteGroup *collapse_group = nullptr;
			uint collapse_lines = 0;
			char tmp_buf[256];
			nih->SpriteDump(index, [&](const SpriteGroup *group, DumpSpriteGroupPrintOp operation, uint32 highlight_tag, const char *buf) {
				if (this->log_console && operation == DSGPO_PRINT) DEBUG(misc, 0, "  %s", buf);

				if (operation == DSGPO_NFO_LINE) {
					btree::btree_map<int, uint16> &lines = const_cast<NewGRFInspectWindow *>(this)->nfo_line_lines;
					auto iter = lines.lower_bound(highlight_tag);
					if (iter != lines.end() && iter->first == (int)highlight_tag) {
						/* Already stored, don't insert again */
					} else {
						lines.insert(iter, std::make_pair<int, uint16>(highlight_tag, std::min<uint>(UINT16_MAX, i)));
					}
				}

				if (operation == DSGPO_START && !collapsed && this->collapsed_groups.count(group)) {
					collapsed = true;
					collapse_group = group;
					collapse_lines = 0;
				}
				if (operation == DSGPO_END && collapsed && collapse_group == group) {
					seprintf(tmp_buf, lastof(tmp_buf), "%sCOLLAPSED: %u lines omitted", buf, collapse_lines);
					buf = tmp_buf;
					collapsed = false;
					highlight_tag = 0;
					operation = DSGPO_PRINT;
				}

				if (operation != DSGPO_PRINT) return;
				if (collapsed) {
					collapse_lines++;
					return;
				}

				int offset = i++;
				int scroll_offset = offset - this->vscroll->GetPosition();
				if (scroll_offset < 0 || scroll_offset >= this->vscroll->GetCapacity()) return;

				if (group != nullptr) const_cast<NewGRFInspectWindow *>(this)->sprite_group_lines[offset] = group;
				if (highlight_tag != 0) const_cast<NewGRFInspectWindow *>(this)->highlight_tag_lines[offset] = highlight_tag;

				TextColour colour = (this->selected_sprite_group == group && group != nullptr) ? TC_LIGHT_BLUE : TC_BLACK;
				if (highlight_tag != 0) {
					for (uint i = 0; i < lengthof(this->selected_highlight_tags); i++) {
						if (this->selected_highlight_tags[i] == highlight_tag) {
							static const TextColour text_colours[] = { TC_YELLOW, TC_GREEN, TC_ORANGE, TC_CREAM, TC_BROWN, TC_RED };
							static_assert(lengthof(this->selected_highlight_tags) == lengthof(text_colours));
							colour = text_colours[i];
							break;
						}
					}
				}
				::DrawString(ir.left, ir.right, ir.top + (scroll_offset * this->resize.step_height), buf, colour);
			});
			SpriteGroupDumper::use_shadows = false;
			return;
		} else {
			NewGRFInspectWindow *this_mutable = const_cast<NewGRFInspectWindow *>(this);
			this_mutable->extra_info_click_flag_toggles.clear();
			auto register_next_line_click_flag_toggle = [this_mutable, &i](uint flag) {
				this_mutable->extra_info_click_flag_toggles[i] = flag;
			};
			NIExtraInfoOutput output { line_handler, register_next_line_click_flag_toggle, this->extra_info_flags };
			nih->ExtraInfo(index, output);
		}

		if (nih->ShowExtraInfoOnly(index)) return;

		uint32 grfid = nih->GetGRFID(index);
		if (grfid) {
			this->DrawString(r, i++, "GRF:");
			this->DrawString(r, i++, "  ID: %08X", BSWAP32(grfid));
			GRFConfig *grfconfig = GetGRFConfig(grfid);
			if (grfconfig) {
				this->DrawString(r, i++, "  Name: %s", grfconfig->GetName());
				this->DrawString(r, i++, "  File: %s", grfconfig->filename.c_str());
			}
		}

		if (nih->ShowExtraInfoIncludingGRFIDOnly(index)) return;

		const_cast<NewGRFInspectWindow*>(this)->first_variable_line_index = i;

		if (nif->variables != nullptr) {
			this->DrawString(r, i++, "Variables:");
			int prefix_width = 0;
			uint widest_num = 0;
			for (const NIVariable *niv = nif->variables; niv->name != nullptr; niv++) {
				if (niv->var >= 0x100) {
					const char *name = GetExtendedVariableNameById(niv->var);
					if (name != nullptr) {
						char buf[512];
						if (HasVariableParameter(niv)) {
							if (widest_num == 0) widest_num = GetBroadestDigitsValue(2);
							seprintf(buf, lastof(buf), "  %s [%u]: ", name, widest_num);
						} else {
							seprintf(buf, lastof(buf), "  %s: ", name);
						}
						prefix_width = std::max<int>(prefix_width, GetStringBoundingBox(buf).width);
					}
				}
			}
			for (const NIVariable *niv = nif->variables; niv->name != nullptr; niv++) {
				GetVariableExtra extra;
				const bool has_param = HasVariableParameter(niv);
				uint param = 0;
				if (has_param) {
					auto iter = this->var60params.find(niv->var);
					if (iter != this->var60params.end()) param = iter->second;
				}
				uint value = nih->Resolve(index, niv->var, param, &extra);

				if (!extra.available) continue;

				if (niv->var >= 0x100) {
					const char *name = GetExtendedVariableNameById(niv->var);
					if (name != nullptr) {
						char buf[512];
						if (has_param) {
							seprintf(buf, lastof(buf), "  %s [%02X]: ", name, param);
						} else {
							seprintf(buf, lastof(buf), "  %s: ", name);
						}
						if (_current_text_dir == TD_RTL) {
							this->DrawString(r, i++, "%s%08x (%s)", buf, value, niv->name);
						} else {
							if (this->log_console) DEBUG(misc, 0, "  %s%08x (%s)", buf, value, niv->name);

							int offset = i - this->vscroll->GetPosition();
							i++;
							if (offset >= 0 && offset < this->vscroll->GetCapacity()) {
								Rect sr = r.Shrink(WidgetDimensions::scaled.frametext).Shrink(0, offset * this->resize.step_height, 0, 0);
								int edge = ::DrawString(sr.left, sr.right, sr.top, buf, TC_BLACK);
								seprintf(buf, lastof(buf), "%08x (%s)", value, niv->name);
								::DrawString(std::max(edge, sr.left + prefix_width), sr.right, sr.top, buf, TC_BLACK);
							}
						}
					}
					continue;
				}

				if (has_param) {
					this->DrawString(r, i++, "  %02x[%02x]: %08x (%s)", niv->var, param, value, niv->name);
				} else {
					this->DrawString(r, i++, "  %02x: %08x (%s)", niv->var, value, niv->name);
				}
			}
		}

		std::vector<uint32> psa_grfids = nih->GetPSAGRFIDs(index);
		for (const uint32 grfid : psa_grfids) {
			uint psa_size = nih->GetPSASize(index, grfid);
			const int32 *psa = nih->GetPSAFirstPosition(index, grfid);
			if (psa_size != 0 && psa != nullptr) {
				if (nih->PSAWithParameter()) {
					this->DrawString(r, i++, "Persistent storage [%08X]:", BSWAP32(grfid));
				} else {
					this->DrawString(r, i++, "Persistent storage:");
				}
				assert(psa_size % 4 == 0);
				uint last_non_blank = 0;
				for (uint j = 0; j < psa_size; j++) {
					if (psa[j] != 0) last_non_blank = j + 1;
				}
				const uint psa_limit = (last_non_blank + 3) & ~3;
				for (uint j = 0; j < psa_limit; j += 4, psa += 4) {
					this->DrawString(r, i++, "  %i: %i %i %i %i", j, psa[0], psa[1], psa[2], psa[3]);
				}
				if (last_non_blank != psa_size) {
					this->DrawString(r, i++, "  %i to %i are all 0", psa_limit, psa_size - 1);
				}
			}
		}

		if (nif->properties != nullptr) {
			this->DrawString(r, i++, "Properties:");
			for (const NIProperty *nip = nif->properties; nip->name != nullptr; nip++) {
				const void *ptr = (const byte *)base + nip->offset;
				uint value;
				switch (nip->read_size) {
					case 1: value = *(const uint8  *)ptr; break;
					case 2: value = *(const uint16 *)ptr; break;
					case 4: value = *(const uint32 *)ptr; break;
					default: NOT_REACHED();
				}

				StringID string;
				SetDParam(0, value);
				switch (nip->type) {
					case NIT_INT:
						string = STR_JUST_INT;
						break;

					case NIT_CARGO:
						string = value != INVALID_CARGO ? CargoSpec::Get(value)->name : STR_QUANTITY_N_A;
						break;

					default:
						NOT_REACHED();
				}

				char buffer[64];
				GetString(buffer, string, lastof(buffer));
				this->DrawString(r, i++, "  %02x: %s (%s)", nip->prop, buffer, nip->name);
			}
		}

		if (nif->callbacks != nullptr) {
			this->DrawString(r, i++, "Callbacks:");
			for (const NICallback *nic = nif->callbacks; nic->name != nullptr; nic++) {
				if (nic->cb_bit != CBM_NO_BIT) {
					const void *ptr = (const byte *)base_spec + nic->offset;
					uint value;
					switch (nic->read_size) {
						case 1: value = *(const uint8  *)ptr; break;
						case 2: value = *(const uint16 *)ptr; break;
						case 4: value = *(const uint32 *)ptr; break;
						default: NOT_REACHED();
					}

					if (!HasBit(value, nic->cb_bit)) continue;
					this->DrawString(r, i++, "  %03x: %s", nic->cb_id, nic->name);
				} else {
					this->DrawString(r, i++, "  %03x: %s (unmasked)", nic->cb_id, nic->name);
				}
			}
		}
	}

	bool UnOptimisedSpriteDumpOK() const
	{
		if (_grfs_loaded_with_sg_shadow_enable) return true;

		if (_networking && !_network_server) return false;

		extern uint NetworkClientCount();
		if (_networking && NetworkClientCount() > 1) {
			return false;
		}

		return true;
	}

	void SelectHighlightTag(uint32 tag)
	{
		for (uint i = 0; i < lengthof(this->selected_highlight_tags); i++) {
			if (this->selected_highlight_tags[i] == tag) {
				this->selected_highlight_tags[i] = 0;
				return;
			}
		}
		for (uint i = 0; i < lengthof(this->selected_highlight_tags); i++) {
			if (this->selected_highlight_tags[i] == 0) {
				this->selected_highlight_tags[i] = tag;
				return;
			}
		}
		this->selected_highlight_tags[lengthof(this->selected_highlight_tags) - 1] = tag;
	}

	void OnClick([[maybe_unused]] Point pt, int widget, [[maybe_unused]] int click_count) override
	{
		switch (widget) {
			case WID_NGRFI_PARENT: {
				const NIHelper *nih   = GetFeatureHelper(this->window_number);
				uint index = nih->GetParent(this->GetFeatureIndex());
				::ShowNewGRFInspectWindow(GetFeatureNum(index), ::GetFeatureIndex(index), nih->GetGRFID(this->GetFeatureIndex()));
				break;
			}

			case WID_NGRFI_VEH_PREV:
				if (this->chain_index > 0) {
					this->chain_index--;
					this->InvalidateData();
				}
				break;

			case WID_NGRFI_VEH_NEXT:
				if (this->HasChainIndex()) {
					uint index = this->GetFeatureIndex();
					Vehicle *v = Vehicle::Get(index);
					if (v != nullptr && v->Next() != nullptr) {
						this->chain_index++;
						this->InvalidateData();
					}
				}
				break;

			case WID_NGRFI_MAINPANEL: {
				/* Get the line, make sure it's within the boundaries. */
				int line = this->vscroll->GetScrolledRowFromWidget(pt.y, this, WID_NGRFI_MAINPANEL, WidgetDimensions::scaled.framerect.top);
				if (line == INT_MAX) return;

				if (this->sprite_dump) {
					if (_ctrl_pressed) {
						uint32 highlight_tag = 0;
						auto iter = this->highlight_tag_lines.find(line);
						if (iter != this->highlight_tag_lines.end()) highlight_tag = iter->second;
						if (highlight_tag != 0) {
							this->SelectHighlightTag(highlight_tag);
							this->SetWidgetDirty(WID_NGRFI_MAINPANEL);
						}
					} else if (_shift_pressed) {
						const SpriteGroup *group = nullptr;
						auto iter = this->sprite_group_lines.find(line);
						if (iter != this->sprite_group_lines.end()) group = iter->second;
						if (group != nullptr) {
							auto iter = this->collapsed_groups.lower_bound(group);
							if (iter != this->collapsed_groups.end() && *iter == group) {
								this->collapsed_groups.erase(iter);
							} else {
								this->collapsed_groups.insert(iter, group);
							}
							this->SetWidgetDirty(WID_NGRFI_MAINPANEL);
						}

					} else {
						const SpriteGroup *group = nullptr;
						auto iter = this->sprite_group_lines.find(line);
						if (iter != this->sprite_group_lines.end()) group = iter->second;
						if (group != nullptr || this->selected_sprite_group != nullptr) {
							this->selected_sprite_group = (group == this->selected_sprite_group) ? nullptr : group;
							this->SetWidgetDirty(WID_NGRFI_MAINPANEL);
						}
					}
					return;
				}

				auto iter = this->extra_info_click_flag_toggles.find(line);
				if (iter != this->extra_info_click_flag_toggles.end()) {
					this->extra_info_flags ^= iter->second;
					this->SetDirty();
					return;
				}

				/* Does this feature have variables? */
				const NIFeature *nif  = GetFeature(this->window_number);
				if (nif->variables == nullptr) return;

				if (line < this->first_variable_line_index) return;
				line -= this->first_variable_line_index;

				/* Find the variable related to the line */
				for (const NIVariable *niv = nif->variables; niv->name != nullptr; niv++, line--) {
					if (line != 1) continue; // 1 because of the "Variables:" line

					if (!HasVariableParameter(niv)) break;

					this->current_edit_param = niv->var;
					ShowQueryString(STR_EMPTY, STR_NEWGRF_INSPECT_QUERY_CAPTION, 9, this, CS_HEXADECIMAL, QSF_NONE);
				}
				break;
			}

			case WID_NGRFI_REFRESH: {
				this->auto_refresh = !this->auto_refresh;
				this->SetWidgetLoweredState(WID_NGRFI_REFRESH, this->auto_refresh);
				this->SetWidgetDirty(WID_NGRFI_REFRESH);
				break;
			}

			case WID_NGRFI_LOG_CONSOLE: {
				this->log_console = true;
				this->SetWidgetDirty(WID_NGRFI_MAINPANEL);
				break;
			}

			case WID_NGRFI_DUPLICATE: {
				NewGRFInspectWindow *w = new NewGRFInspectWindow(this->window_desc, this->window_number);
				w->SetCallerGRFID(this->caller_grfid);
				break;
			}

			case WID_NGRFI_SPRITE_DUMP: {
				this->sprite_dump = !this->sprite_dump;
				this->SetWidgetLoweredState(WID_NGRFI_SPRITE_DUMP, this->sprite_dump);
				this->SetWidgetDisabledState(WID_NGRFI_SPRITE_DUMP_UNOPT, !this->sprite_dump || !UnOptimisedSpriteDumpOK());
				this->SetWidgetDisabledState(WID_NGRFI_SPRITE_DUMP_GOTO, !this->sprite_dump);
				this->GetWidget<NWidgetCore>(WID_NGRFI_MAINPANEL)->SetToolTip(this->sprite_dump ? STR_NEWGRF_INSPECT_SPRITE_DUMP_PANEL_TOOLTIP : STR_NULL);
				this->SetWidgetDirty(WID_NGRFI_SPRITE_DUMP);
				this->SetWidgetDirty(WID_NGRFI_SPRITE_DUMP_UNOPT);
				this->SetWidgetDirty(WID_NGRFI_SPRITE_DUMP_GOTO);
				this->SetWidgetDirty(WID_NGRFI_MAINPANEL);
				this->SetWidgetDirty(WID_NGRFI_SCROLLBAR);
				break;
			}

			case WID_NGRFI_SPRITE_DUMP_UNOPT: {
				if (!this->sprite_dump_unopt) {
					if (!UnOptimisedSpriteDumpOK()) {
						this->SetWidgetDisabledState(WID_NGRFI_SPRITE_DUMP_UNOPT, true);
						this->SetWidgetDirty(WID_NGRFI_SPRITE_DUMP_UNOPT);
						return;
					}
					if (!_grfs_loaded_with_sg_shadow_enable) {
						SetBit(_misc_debug_flags, MDF_NEWGRF_SG_SAVE_RAW);

						ReloadNewGRFData();

						extern void PostCheckNewGRFLoadWarnings();
						PostCheckNewGRFLoadWarnings();
					}
				}
				this->sprite_dump_unopt = !this->sprite_dump_unopt;
				this->SetWidgetLoweredState(WID_NGRFI_SPRITE_DUMP_UNOPT, this->sprite_dump_unopt);
				this->SetWidgetDirty(WID_NGRFI_SPRITE_DUMP_UNOPT);
				this->SetWidgetDirty(WID_NGRFI_MAINPANEL);
				this->SetWidgetDirty(WID_NGRFI_SCROLLBAR);
				break;
			}

			case WID_NGRFI_SPRITE_DUMP_GOTO: {
				this->current_edit_param = 0;
				ShowQueryString(STR_EMPTY, STR_SPRITE_ALIGNER_GOTO_CAPTION, 10, this, CS_NUMERAL, QSF_NONE);
				break;
			}
		}
	}

	void OnQueryTextFinished(char *str) override
	{
		if (StrEmpty(str)) return;

		if (this->current_edit_param == 0 && this->sprite_dump) {
			auto iter = this->nfo_line_lines.find(atoi(str));
			if (iter != this->nfo_line_lines.end()) {
				this->vscroll->SetPosition(std::min<int>(iter->second, std::max<int>(0, this->vscroll->GetCount() - this->vscroll->GetCapacity())));
				this->SetWidgetDirty(WID_NGRFI_MAINPANEL);
				this->SetWidgetDirty(WID_NGRFI_SCROLLBAR);
			}
		} else if (this->current_edit_param != 0 && !this->sprite_dump) {
			this->var60params[this->current_edit_param] = std::strtol(str, nullptr, 16);
			this->SetDirty();
		}
	}

	void OnResize() override
	{
		this->vscroll->SetCapacityFromWidget(this, WID_NGRFI_MAINPANEL, WidgetDimensions::scaled.frametext.Vertical());
	}

	/**
	 * Some data on this window has become invalid.
	 * @param data Information about the changed data.
	 * @param gui_scope Whether the call is done from GUI scope. You may not do everything when not in GUI scope. See #InvalidateWindowData() for details.
	 */
	void OnInvalidateData([[maybe_unused]] int data = 0, [[maybe_unused]] bool gui_scope = true) override
	{
		if (!gui_scope) return;
		if (this->HasChainIndex()) {
			this->ValidateChainIndex();
			this->SetWidgetDisabledState(WID_NGRFI_VEH_PREV, this->chain_index == 0);
			Vehicle *v = Vehicle::Get(this->GetFeatureIndex());
			this->SetWidgetDisabledState(WID_NGRFI_VEH_NEXT, v == nullptr || v->Next() == nullptr);
		}
	}

	void OnRealtimeTick(uint delta_ms) override
	{
		if (this->auto_refresh) {
			this->SetDirty();
		} else {
			if (this->redraw_panel) this->SetWidgetDirty(WID_NGRFI_MAINPANEL);
			if (this->redraw_scrollbar) this->SetWidgetDirty(WID_NGRFI_SCROLLBAR);
		}
		this->redraw_panel = false;
		this->redraw_scrollbar = false;
	}
};

static const NWidgetPart _nested_newgrf_inspect_chain_widgets[] = {
	NWidget(NWID_HORIZONTAL),
		NWidget(WWT_CLOSEBOX, COLOUR_GREY),
		NWidget(WWT_CAPTION, COLOUR_GREY, WID_NGRFI_CAPTION), SetDataTip(STR_NEWGRF_INSPECT_CAPTION, STR_TOOLTIP_WINDOW_TITLE_DRAG_THIS),
		NWidget(NWID_SELECTION, INVALID_COLOUR, WID_NGRFI_SPRITE_DUMP_GOTO_SEL),
			NWidget(WWT_PUSHTXTBTN, COLOUR_GREY, WID_NGRFI_SPRITE_DUMP_GOTO), SetDataTip(STR_NEWGRF_INSPECT_SPRITE_DUMP_GOTO, STR_NEWGRF_INSPECT_SPRITE_DUMP_GOTO_TOOLTIP),
		EndContainer(),
		NWidget(NWID_SELECTION, INVALID_COLOUR, WID_NGRFI_SPRITE_DUMP_UNOPT_SEL),
			NWidget(WWT_TEXTBTN, COLOUR_GREY, WID_NGRFI_SPRITE_DUMP_UNOPT), SetDataTip(STR_NEWGRF_INSPECT_SPRITE_DUMP_UNOPT, STR_NEWGRF_INSPECT_SPRITE_DUMP_UNOPT_TOOLTIP),
		EndContainer(),
		NWidget(NWID_SELECTION, INVALID_COLOUR, WID_NGRFI_SPRITE_DUMP_SEL),
			NWidget(WWT_TEXTBTN, COLOUR_GREY, WID_NGRFI_SPRITE_DUMP), SetDataTip(STR_NEWGRF_INSPECT_SPRITE_DUMP, STR_NEWGRF_INSPECT_SPRITE_DUMP_TOOLTIP),
		EndContainer(),
		NWidget(WWT_PUSHTXTBTN, COLOUR_GREY, WID_NGRFI_DUPLICATE), SetDataTip(STR_NEWGRF_INSPECT_DUPLICATE, STR_NEWGRF_INSPECT_DUPLICATE_TOOLTIP),
		NWidget(WWT_PUSHTXTBTN, COLOUR_GREY, WID_NGRFI_LOG_CONSOLE), SetDataTip(STR_NEWGRF_INSPECT_LOG_CONSOLE, STR_NEWGRF_INSPECT_LOG_CONSOLE_TOOLTIP),
		NWidget(WWT_TEXTBTN, COLOUR_GREY, WID_NGRFI_REFRESH), SetDataTip(STR_NEWGRF_INSPECT_REFRESH, STR_NEWGRF_INSPECT_REFRESH_TOOLTIP),
		NWidget(WWT_SHADEBOX, COLOUR_GREY),
		NWidget(WWT_DEFSIZEBOX, COLOUR_GREY),
		NWidget(WWT_STICKYBOX, COLOUR_GREY),
	EndContainer(),
	NWidget(WWT_PANEL, COLOUR_GREY),
		NWidget(NWID_HORIZONTAL),
			NWidget(WWT_PUSHARROWBTN, COLOUR_GREY, WID_NGRFI_VEH_PREV), SetDataTip(AWV_DECREASE, STR_NULL),
			NWidget(WWT_PUSHARROWBTN, COLOUR_GREY, WID_NGRFI_VEH_NEXT), SetDataTip(AWV_INCREASE, STR_NULL),
			NWidget(WWT_EMPTY, COLOUR_GREY, WID_NGRFI_VEH_CHAIN), SetFill(1, 0), SetResize(1, 0),
		EndContainer(),
	EndContainer(),
	NWidget(NWID_HORIZONTAL),
		NWidget(WWT_PANEL, COLOUR_GREY, WID_NGRFI_MAINPANEL), SetMinimalSize(300, 0), SetScrollbar(WID_NGRFI_SCROLLBAR), EndContainer(),
		NWidget(NWID_VERTICAL),
			NWidget(NWID_VSCROLLBAR, COLOUR_GREY, WID_NGRFI_SCROLLBAR),
			NWidget(WWT_RESIZEBOX, COLOUR_GREY),
		EndContainer(),
	EndContainer(),
};

static const NWidgetPart _nested_newgrf_inspect_widgets[] = {
	NWidget(NWID_HORIZONTAL),
		NWidget(WWT_CLOSEBOX, COLOUR_GREY),
		NWidget(WWT_CAPTION, COLOUR_GREY, WID_NGRFI_CAPTION), SetDataTip(STR_NEWGRF_INSPECT_CAPTION, STR_TOOLTIP_WINDOW_TITLE_DRAG_THIS),
		NWidget(WWT_PUSHTXTBTN, COLOUR_GREY, WID_NGRFI_PARENT), SetDataTip(STR_NEWGRF_INSPECT_PARENT_BUTTON, STR_NEWGRF_INSPECT_PARENT_TOOLTIP),
		NWidget(NWID_SELECTION, INVALID_COLOUR, WID_NGRFI_SPRITE_DUMP_GOTO_SEL),
			NWidget(WWT_PUSHTXTBTN, COLOUR_GREY, WID_NGRFI_SPRITE_DUMP_GOTO), SetDataTip(STR_NEWGRF_INSPECT_SPRITE_DUMP_GOTO, STR_NEWGRF_INSPECT_SPRITE_DUMP_GOTO_TOOLTIP),
		EndContainer(),
		NWidget(NWID_SELECTION, INVALID_COLOUR, WID_NGRFI_SPRITE_DUMP_UNOPT_SEL),
			NWidget(WWT_TEXTBTN, COLOUR_GREY, WID_NGRFI_SPRITE_DUMP_UNOPT), SetDataTip(STR_NEWGRF_INSPECT_SPRITE_DUMP_UNOPT, STR_NEWGRF_INSPECT_SPRITE_DUMP_UNOPT_TOOLTIP),
		EndContainer(),
		NWidget(NWID_SELECTION, INVALID_COLOUR, WID_NGRFI_SPRITE_DUMP_SEL),
			NWidget(WWT_TEXTBTN, COLOUR_GREY, WID_NGRFI_SPRITE_DUMP), SetDataTip(STR_NEWGRF_INSPECT_SPRITE_DUMP, STR_NEWGRF_INSPECT_SPRITE_DUMP_TOOLTIP),
		EndContainer(),
		NWidget(WWT_PUSHTXTBTN, COLOUR_GREY, WID_NGRFI_DUPLICATE), SetDataTip(STR_NEWGRF_INSPECT_DUPLICATE, STR_NEWGRF_INSPECT_DUPLICATE_TOOLTIP),
		NWidget(WWT_PUSHTXTBTN, COLOUR_GREY, WID_NGRFI_LOG_CONSOLE), SetDataTip(STR_NEWGRF_INSPECT_LOG_CONSOLE, STR_NEWGRF_INSPECT_LOG_CONSOLE_TOOLTIP),
		NWidget(WWT_TEXTBTN, COLOUR_GREY, WID_NGRFI_REFRESH), SetDataTip(STR_NEWGRF_INSPECT_REFRESH, STR_NEWGRF_INSPECT_REFRESH_TOOLTIP),
		NWidget(WWT_SHADEBOX, COLOUR_GREY),
		NWidget(WWT_DEFSIZEBOX, COLOUR_GREY),
		NWidget(WWT_STICKYBOX, COLOUR_GREY),
	EndContainer(),
	NWidget(NWID_HORIZONTAL),
		NWidget(WWT_PANEL, COLOUR_GREY, WID_NGRFI_MAINPANEL), SetMinimalSize(300, 0), SetScrollbar(WID_NGRFI_SCROLLBAR), EndContainer(),
		NWidget(NWID_VERTICAL),
			NWidget(NWID_VSCROLLBAR, COLOUR_GREY, WID_NGRFI_SCROLLBAR),
			NWidget(WWT_RESIZEBOX, COLOUR_GREY),
		EndContainer(),
	EndContainer(),
};

static WindowDesc _newgrf_inspect_chain_desc(
	WDP_AUTO, "newgrf_inspect_chain", 400, 300,
	WC_NEWGRF_INSPECT, WC_NONE,
	0,
	std::begin(_nested_newgrf_inspect_chain_widgets), std::end(_nested_newgrf_inspect_chain_widgets)
);

static WindowDesc _newgrf_inspect_desc(
	WDP_AUTO, "newgrf_inspect", 400, 300,
	WC_NEWGRF_INSPECT, WC_NONE,
	0,
	std::begin(_nested_newgrf_inspect_widgets), std::end(_nested_newgrf_inspect_widgets)
);

/**
 * Show the inspect window for a given feature and index.
 * The index is normally an in-game location/identifier, such
 * as a TileIndex or an IndustryID depending on the feature
 * we want to inspect.
 * @param feature The feature we want to inspect.
 * @param index   The index/identifier of the feature to inspect.
 * @param grfid   GRFID of the item opening this window, or 0 if not opened by other window.
 */
void ShowNewGRFInspectWindow(GrfSpecFeature feature, uint index, const uint32 grfid)
{
	if (index >= (1 << 27)) return;
	if (!IsNewGRFInspectable(feature, index)) return;

	WindowNumber wno = GetInspectWindowNumber(feature, index);
	WindowDesc *desc = (feature == GSF_TRAINS || feature == GSF_ROADVEHICLES || feature == GSF_SHIPS) ? &_newgrf_inspect_chain_desc : &_newgrf_inspect_desc;
	NewGRFInspectWindow *w = AllocateWindowDescFront<NewGRFInspectWindow>(desc, wno, true);
	w->SetCallerGRFID(grfid);
}

/**
 * Invalidate the inspect window for a given feature and index.
 * The index is normally an in-game location/identifier, such
 * as a TileIndex or an IndustryID depending on the feature
 * we want to inspect.
 * @param feature The feature we want to invalidate the window for.
 * @param index   The index/identifier of the feature to invalidate.
 */
void InvalidateNewGRFInspectWindow(GrfSpecFeature feature, uint index)
{
	if (feature == GSF_INVALID) return;
	if (index >= (1 << 27)) return;

	WindowNumber wno = GetInspectWindowNumber(feature, index);
	InvalidateWindowData(WC_NEWGRF_INSPECT, wno);
}

/**
 * Delete inspect window for a given feature and index.
 * The index is normally an in-game location/identifier, such
 * as a TileIndex or an IndustryID depending on the feature
 * we want to inspect.
 * @param feature The feature we want to delete the window for.
 * @param index   The index/identifier of the feature to delete.
 */
void DeleteNewGRFInspectWindow(GrfSpecFeature feature, uint index)
{
	if (feature == GSF_INVALID) return;
	if (index >= (1 << 27)) return;

	WindowNumber wno = GetInspectWindowNumber(feature, index);
	CloseAllWindowsById(WC_NEWGRF_INSPECT, wno);

	/* Reinitialise the land information window to remove the "debug" sprite if needed.
	 * Note: Since we might be called from a command here, it is important to not execute
	 * the invalidation immediately. The landinfo window tests commands itself. */
	InvalidateWindowData(WC_LAND_INFO, 0, 1);
}

/**
 * Can we inspect the data given a certain feature and index.
 * The index is normally an in-game location/identifier, such
 * as a TileIndex or an IndustryID depending on the feature
 * we want to inspect.
 * @param feature The feature we want to inspect.
 * @param index   The index/identifier of the feature to inspect.
 * @return true if there is something to show.
 */
bool IsNewGRFInspectable(GrfSpecFeature feature, uint index)
{
	if (index >= (1 << 27)) return false;
	const NIFeature *nif = GetFeature(GetInspectWindowNumber(feature, index));
	if (nif == nullptr) return false;
	return nif->helper->IsInspectable(index);
}

/**
 * Get the GrfSpecFeature associated with the tile.
 * @param tile The tile to get the feature from.
 * @return the GrfSpecFeature.
 */
GrfSpecFeature GetGrfSpecFeature(TileIndex tile)
{
	switch (GetTileType(tile)) {
		default:              return GSF_INVALID;
<<<<<<< HEAD
		case MP_CLEAR:
			if (GetRawClearGround(tile) == CLEAR_ROCKS) return GSF_NEWLANDSCAPE;
			return GSF_INVALID;
		case MP_RAILWAY: {
			extern std::vector<const GRFFile *> _new_signals_grfs;
			if (HasSignals(tile) && !_new_signals_grfs.empty()) {
				return GSF_SIGNALS;
			}
			return GSF_RAILTYPES;
		}
=======
		case MP_RAILWAY:      return GSF_RAILTYPES;
>>>>>>> 077b08bb
		case MP_ROAD:         return IsLevelCrossing(tile) ? GSF_RAILTYPES : GSF_ROADTYPES;
		case MP_HOUSE:        return GSF_HOUSES;
		case MP_INDUSTRY:     return GSF_INDUSTRYTILES;
		case MP_OBJECT:       return GSF_OBJECTS;

		case MP_STATION:
			switch (GetStationType(tile)) {
				case STATION_RAIL:    return GSF_STATIONS;
				case STATION_AIRPORT: return GSF_AIRPORTTILES;

				case STATION_BUS:
				case STATION_TRUCK:
				case STATION_ROADWAYPOINT:
					return GSF_ROADSTOPS;

				default:
					return GSF_INVALID;
			}

		case MP_TUNNELBRIDGE: {
			if (IsTunnelBridgeWithSignalSimulation(tile)) return GSF_SIGNALS;
			return GSF_INVALID;
		}

	}
}

/**
 * Get the GrfSpecFeature associated with the vehicle.
 * @param type The vehicle type to get the feature from.
 * @return the GrfSpecFeature.
 */
GrfSpecFeature GetGrfSpecFeature(VehicleType type)
{
	switch (type) {
		case VEH_TRAIN:    return GSF_TRAINS;
		case VEH_ROAD:     return GSF_ROADVEHICLES;
		case VEH_SHIP:     return GSF_SHIPS;
		case VEH_AIRCRAFT: return GSF_AIRCRAFT;
		default:           return GSF_INVALID;
	}
}



/**** Sprite Aligner ****/

/** Window used for aligning sprites. */
struct SpriteAlignerWindow : Window {
	typedef std::pair<int16, int16> XyOffs;    ///< Pair for x and y offsets of the sprite before alignment. First value contains the x offset, second value y offset.

	SpriteID current_sprite;                   ///< The currently shown sprite.
	Scrollbar *vscroll;
	std::map<SpriteID, XyOffs> offs_start_map; ///< Mapping of starting offsets for the sprites which have been aligned in the sprite aligner window.

	static bool centre;
	static bool crosshair;

	SpriteAlignerWindow(WindowDesc *desc, WindowNumber wno) : Window(desc)
	{
		this->CreateNestedTree();
		this->vscroll = this->GetScrollbar(WID_SA_SCROLLBAR);
		this->vscroll->SetCount(_newgrf_debug_sprite_picker.sprites.size());
		this->FinishInitNested(wno);

		this->SetWidgetLoweredState(WID_SA_CENTRE, SpriteAlignerWindow::centre);
		this->SetWidgetLoweredState(WID_SA_CROSSHAIR, SpriteAlignerWindow::crosshair);

		/* Oh yes, we assume there is at least one normal sprite! */
		while (GetSpriteType(this->current_sprite) != SpriteType::Normal) this->current_sprite++;
	}

	void SetStringParameters(int widget) const override
	{
		const Sprite *spr = GetSprite(this->current_sprite, SpriteType::Normal, ZoomMask(ZOOM_LVL_GUI));
		switch (widget) {
			case WID_SA_CAPTION:
				SetDParam(0, this->current_sprite);
				SetDParamStr(1, GetOriginFile(this->current_sprite)->GetSimplifiedFilename());
				break;

			case WID_SA_OFFSETS_ABS:
				SetDParam(0, spr->x_offs);
				SetDParam(1, spr->y_offs);
				break;

			case WID_SA_OFFSETS_REL: {
				/* Relative offset is new absolute offset - starting absolute offset.
				 * Show 0, 0 as the relative offsets if entry is not in the map (meaning they have not been changed yet).
				 */
				const auto key_offs_pair = this->offs_start_map.find(this->current_sprite);
				if (key_offs_pair != this->offs_start_map.end()) {
					SetDParam(0, spr->x_offs - key_offs_pair->second.first);
					SetDParam(1, spr->y_offs - key_offs_pair->second.second);
				} else {
					SetDParam(0, 0);
					SetDParam(1, 0);
				}
				break;
			}

			default:
				break;
		}
	}

	void UpdateWidgetSize(int widget, Dimension *size, [[maybe_unused]] const Dimension &padding, [[maybe_unused]] Dimension *fill, [[maybe_unused]] Dimension *resize) override
	{
		switch (widget) {
			case WID_SA_SPRITE:
				size->height = ScaleGUITrad(200);
				break;
			case WID_SA_LIST:
				SetDParamMaxDigits(0, 6);
				size->width = GetStringBoundingBox(STR_JUST_COMMA).width + padding.width;
				resize->height = FONT_HEIGHT_NORMAL + padding.height;
				resize->width  = 1;
				fill->height = resize->height;
				break;
			default:
				break;
		}
	}

	void DrawWidget(const Rect &r, int widget) const override
	{
		switch (widget) {
			case WID_SA_SPRITE: {
				/* Center the sprite ourselves */
				const Sprite *spr = GetSprite(this->current_sprite, SpriteType::Normal, ZoomMask(ZOOM_LVL_GUI));
				Rect ir = r.Shrink(WidgetDimensions::scaled.bevel);
				int x;
				int y;
				if (SpriteAlignerWindow::centre) {
					x = -UnScaleGUI(spr->x_offs) + (ir.Width() - UnScaleGUI(spr->width)) / 2;
					y = -UnScaleGUI(spr->y_offs) + (ir.Height() - UnScaleGUI(spr->height)) / 2;
				} else {
					x = ir.Width() / 2;
					y = ir.Height() / 2;
				}

				DrawPixelInfo new_dpi;
				if (!FillDrawPixelInfo(&new_dpi, ir.left, ir.top, ir.Width(), ir.Height())) break;
				AutoRestoreBackup dpi_backup(_cur_dpi, &new_dpi);

				DrawSprite(this->current_sprite, PAL_NONE, x, y, nullptr, ZOOM_LVL_GUI);
				if (this->crosshair) {
					GfxDrawLine(x, 0, x, ir.Height() - 1, PC_WHITE, 1, 1);
					GfxDrawLine(0, y, ir.Width() - 1, y, PC_WHITE, 1, 1);
				}
				break;
			}

			case WID_SA_LIST: {
				const NWidgetBase *nwid = this->GetWidget<NWidgetBase>(widget);
				int step_size = nwid->resize_y;

				std::vector<SpriteID> &list = _newgrf_debug_sprite_picker.sprites;
				int max = std::min<int>(this->vscroll->GetPosition() + this->vscroll->GetCapacity(), (uint)list.size());

				Rect ir = r.Shrink(WidgetDimensions::scaled.matrix);
				for (int i = this->vscroll->GetPosition(); i < max; i++) {
					SetDParam(0, list[i]);
					DrawString(ir, STR_JUST_COMMA, TC_BLACK, SA_RIGHT | SA_FORCE);
					ir.top += step_size;
				}
				break;
			}
		}
	}

	void OnClick([[maybe_unused]] Point pt, int widget, [[maybe_unused]] int click_count) override
	{
		switch (widget) {
			case WID_SA_PREVIOUS:
				do {
					this->current_sprite = (this->current_sprite == 0 ? GetMaxSpriteID() :  this->current_sprite) - 1;
				} while (GetSpriteType(this->current_sprite) != SpriteType::Normal);
				this->SetDirty();
				break;

			case WID_SA_GOTO:
				ShowQueryString(STR_EMPTY, STR_SPRITE_ALIGNER_GOTO_CAPTION, 7, this, CS_NUMERAL, QSF_NONE);
				break;

			case WID_SA_NEXT:
				do {
					this->current_sprite = (this->current_sprite + 1) % GetMaxSpriteID();
				} while (GetSpriteType(this->current_sprite) != SpriteType::Normal);
				this->SetDirty();
				break;

			case WID_SA_PICKER:
				this->LowerWidget(WID_SA_PICKER);
				_newgrf_debug_sprite_picker.mode = SPM_WAIT_CLICK;
				this->SetDirty();
				break;

			case WID_SA_LIST: {
				auto it = this->vscroll->GetScrolledItemFromWidget(_newgrf_debug_sprite_picker.sprites, pt.y, this, widget);
				if (it != _newgrf_debug_sprite_picker.sprites.end()) {
					SpriteID spr = *it;
					if (GetSpriteType(spr) == SpriteType::Normal) this->current_sprite = spr;
				}
				this->SetDirty();
				break;
			}

			case WID_SA_UP:
			case WID_SA_DOWN:
			case WID_SA_LEFT:
			case WID_SA_RIGHT: {
				/*
				 * Yes... this is a hack.
				 *
				 * No... I don't think it is useful to make this less of a hack.
				 *
				 * If you want to align sprites, you just need the number. Generally
				 * the sprite caches are big enough to not remove the sprite from the
				 * cache. If that's not the case, just let the NewGRF developer
				 * increase the cache size instead of storing thousands of offsets
				 * for the incredibly small chance that it's actually going to be
				 * used by someone and the sprite cache isn't big enough for that
				 * particular NewGRF developer.
				 */
				Sprite *spr = const_cast<Sprite *>(GetSprite(this->current_sprite, SpriteType::Normal, 0));

				/* Remember the original offsets of the current sprite, if not already in mapping. */
				if (this->offs_start_map.count(this->current_sprite) == 0) {
					this->offs_start_map[this->current_sprite] = XyOffs(spr->x_offs, spr->y_offs);
				}
				switch (widget) {
					/* Move eight units at a time if ctrl is pressed. */
					case WID_SA_UP:    spr->y_offs -= _ctrl_pressed ? 8 : 1; break;
					case WID_SA_DOWN:  spr->y_offs += _ctrl_pressed ? 8 : 1; break;
					case WID_SA_LEFT:  spr->x_offs -= _ctrl_pressed ? 8 : 1; break;
					case WID_SA_RIGHT: spr->x_offs += _ctrl_pressed ? 8 : 1; break;
				}
				/* Of course, we need to redraw the sprite, but where is it used?
				 * Everywhere is a safe bet. */
				MarkWholeScreenDirty();
				break;
			}

			case WID_SA_RESET_REL:
				/* Reset the starting offsets for the current sprite. */
				this->offs_start_map.erase(this->current_sprite);
				this->SetDirty();
				break;

			case WID_SA_CENTRE:
				SpriteAlignerWindow::centre = !SpriteAlignerWindow::centre;
				this->SetWidgetLoweredState(widget, SpriteAlignerWindow::centre);
				this->SetDirty();
				break;

			case WID_SA_CROSSHAIR:
				SpriteAlignerWindow::crosshair = !SpriteAlignerWindow::crosshair;
				this->SetWidgetLoweredState(widget, SpriteAlignerWindow::crosshair);
				this->SetDirty();
				break;
		}
	}

	void OnQueryTextFinished(char *str) override
	{
		if (StrEmpty(str)) return;

		this->current_sprite = atoi(str);
		if (this->current_sprite >= GetMaxSpriteID()) this->current_sprite = 0;
		while (GetSpriteType(this->current_sprite) != SpriteType::Normal) {
			this->current_sprite = (this->current_sprite + 1) % GetMaxSpriteID();
		}
		this->SetDirty();
	}

	/**
	 * Some data on this window has become invalid.
	 * @param data Information about the changed data.
	 * @param gui_scope Whether the call is done from GUI scope. You may not do everything when not in GUI scope. See #InvalidateWindowData() for details.
	 */
	void OnInvalidateData([[maybe_unused]] int data = 0, [[maybe_unused]] bool gui_scope = true) override
	{
		if (!gui_scope) return;
		if (data == 1) {
			/* Sprite picker finished */
			this->RaiseWidget(WID_SA_PICKER);
			this->vscroll->SetCount(_newgrf_debug_sprite_picker.sprites.size());
		}
	}

	void OnResize() override
	{
		this->vscroll->SetCapacityFromWidget(this, WID_SA_LIST);
	}
};

bool SpriteAlignerWindow::centre = true;
bool SpriteAlignerWindow::crosshair = true;

static const NWidgetPart _nested_sprite_aligner_widgets[] = {
	NWidget(NWID_HORIZONTAL),
		NWidget(WWT_CLOSEBOX, COLOUR_GREY),
		NWidget(WWT_CAPTION, COLOUR_GREY, WID_SA_CAPTION), SetDataTip(STR_SPRITE_ALIGNER_CAPTION, STR_TOOLTIP_WINDOW_TITLE_DRAG_THIS),
		NWidget(WWT_SHADEBOX, COLOUR_GREY),
		NWidget(WWT_STICKYBOX, COLOUR_GREY),
	EndContainer(),
	NWidget(WWT_PANEL, COLOUR_GREY),
		NWidget(NWID_HORIZONTAL), SetPIP(0, 0, 10),
			NWidget(NWID_VERTICAL), SetPIP(10, 5, 10),
				NWidget(NWID_HORIZONTAL, NC_EQUALSIZE), SetPIP(10, 5, 10),
					NWidget(WWT_PUSHTXTBTN, COLOUR_GREY, WID_SA_PREVIOUS), SetDataTip(STR_SPRITE_ALIGNER_PREVIOUS_BUTTON, STR_SPRITE_ALIGNER_PREVIOUS_TOOLTIP), SetFill(1, 0),
					NWidget(WWT_PUSHTXTBTN, COLOUR_GREY, WID_SA_GOTO), SetDataTip(STR_SPRITE_ALIGNER_GOTO_BUTTON, STR_SPRITE_ALIGNER_GOTO_TOOLTIP), SetFill(1, 0),
					NWidget(WWT_PUSHTXTBTN, COLOUR_GREY, WID_SA_NEXT), SetDataTip(STR_SPRITE_ALIGNER_NEXT_BUTTON, STR_SPRITE_ALIGNER_NEXT_TOOLTIP), SetFill(1, 0),
				EndContainer(),
				NWidget(NWID_HORIZONTAL), SetPIP(10, 5, 10),
					NWidget(NWID_SPACER), SetFill(1, 1),
					NWidget(WWT_PUSHIMGBTN, COLOUR_GREY, WID_SA_UP), SetDataTip(SPR_ARROW_UP, STR_SPRITE_ALIGNER_MOVE_TOOLTIP), SetResize(0, 0), SetMinimalSize(11, 11),
					NWidget(NWID_SPACER), SetFill(1, 1),
				EndContainer(),
				NWidget(NWID_HORIZONTAL_LTR), SetPIP(10, 5, 10),
					NWidget(NWID_VERTICAL),
						NWidget(NWID_SPACER), SetFill(1, 1),
						NWidget(WWT_PUSHIMGBTN, COLOUR_GREY, WID_SA_LEFT), SetDataTip(SPR_ARROW_LEFT, STR_SPRITE_ALIGNER_MOVE_TOOLTIP), SetResize(0, 0), SetMinimalSize(11, 11),
						NWidget(NWID_SPACER), SetFill(1, 1),
					EndContainer(),
					NWidget(WWT_PANEL, COLOUR_DARK_BLUE, WID_SA_SPRITE), SetDataTip(STR_NULL, STR_SPRITE_ALIGNER_SPRITE_TOOLTIP),
					EndContainer(),
					NWidget(NWID_VERTICAL),
						NWidget(NWID_SPACER), SetFill(1, 1),
						NWidget(WWT_PUSHIMGBTN, COLOUR_GREY, WID_SA_RIGHT), SetDataTip(SPR_ARROW_RIGHT, STR_SPRITE_ALIGNER_MOVE_TOOLTIP), SetResize(0, 0), SetMinimalSize(11, 11),
						NWidget(NWID_SPACER), SetFill(1, 1),
					EndContainer(),
				EndContainer(),
				NWidget(NWID_HORIZONTAL), SetPIP(10, 5, 10),
					NWidget(NWID_SPACER), SetFill(1, 1),
					NWidget(WWT_PUSHIMGBTN, COLOUR_GREY, WID_SA_DOWN), SetDataTip(SPR_ARROW_DOWN, STR_SPRITE_ALIGNER_MOVE_TOOLTIP), SetResize(0, 0), SetMinimalSize(11, 11),
					NWidget(NWID_SPACER), SetFill(1, 1),
				EndContainer(),
				NWidget(WWT_LABEL, COLOUR_GREY, WID_SA_OFFSETS_ABS), SetDataTip(STR_SPRITE_ALIGNER_OFFSETS_ABS, STR_NULL), SetFill(1, 0), SetPadding(0, 10, 0, 10),
				NWidget(WWT_LABEL, COLOUR_GREY, WID_SA_OFFSETS_REL), SetDataTip(STR_SPRITE_ALIGNER_OFFSETS_REL, STR_NULL), SetFill(1, 0), SetPadding(0, 10, 0, 10),
				NWidget(NWID_HORIZONTAL, NC_EQUALSIZE), SetPIP(10, 5, 10),
					NWidget(WWT_TEXTBTN_2, COLOUR_GREY, WID_SA_CENTRE), SetDataTip(STR_SPRITE_ALIGNER_CENTRE_OFFSET, STR_NULL), SetFill(1, 0),
					NWidget(WWT_PUSHTXTBTN, COLOUR_GREY, WID_SA_RESET_REL), SetDataTip(STR_SPRITE_ALIGNER_RESET_BUTTON, STR_SPRITE_ALIGNER_RESET_TOOLTIP), SetFill(1, 0),
					NWidget(WWT_TEXTBTN, COLOUR_GREY, WID_SA_CROSSHAIR), SetDataTip(STR_SPRITE_ALIGNER_CROSSHAIR, STR_NULL), SetFill(1, 0),
				EndContainer(),
			EndContainer(),
			NWidget(NWID_VERTICAL), SetPIP(10, 5, 10),
				NWidget(WWT_TEXTBTN, COLOUR_GREY, WID_SA_PICKER), SetDataTip(STR_SPRITE_ALIGNER_PICKER_BUTTON, STR_SPRITE_ALIGNER_PICKER_TOOLTIP), SetFill(1, 0),
				NWidget(NWID_HORIZONTAL),
					NWidget(WWT_MATRIX, COLOUR_GREY, WID_SA_LIST), SetResize(1, 1), SetMatrixDataTip(1, 0, STR_NULL), SetFill(1, 1), SetScrollbar(WID_SA_SCROLLBAR),
					NWidget(NWID_VSCROLLBAR, COLOUR_GREY, WID_SA_SCROLLBAR),
				EndContainer(),
			EndContainer(),
		EndContainer(),
	EndContainer(),
};

static WindowDesc _sprite_aligner_desc(
	WDP_AUTO, "sprite_aligner", 400, 300,
	WC_SPRITE_ALIGNER, WC_NONE,
	0,
	std::begin(_nested_sprite_aligner_widgets), std::end(_nested_sprite_aligner_widgets)
);

/**
 * Show the window for aligning sprites.
 */
void ShowSpriteAlignerWindow()
{
	AllocateWindowDescFront<SpriteAlignerWindow>(&_sprite_aligner_desc, 0);
}

const char *GetNewGRFCallbackName(CallbackID cbid)
{
	#define CBID(c) case c: return #c;
	switch (cbid) {
		CBID(CBID_RANDOM_TRIGGER)
		CBID(CBID_VEHICLE_VISUAL_EFFECT)
		CBID(CBID_VEHICLE_LENGTH)
		CBID(CBID_VEHICLE_LOAD_AMOUNT)
		CBID(CBID_STATION_AVAILABILITY)
		CBID(CBID_STATION_SPRITE_LAYOUT)
		CBID(CBID_VEHICLE_REFIT_CAPACITY)
		CBID(CBID_VEHICLE_ARTIC_ENGINE)
		CBID(CBID_HOUSE_ALLOW_CONSTRUCTION)
		CBID(CBID_GENERIC_AI_PURCHASE_SELECTION)
		CBID(CBID_VEHICLE_CARGO_SUFFIX)
		CBID(CBID_HOUSE_ANIMATION_NEXT_FRAME)
		CBID(CBID_HOUSE_ANIMATION_START_STOP)
		CBID(CBID_HOUSE_CONSTRUCTION_STATE_CHANGE)
		CBID(CBID_TRAIN_ALLOW_WAGON_ATTACH)
		CBID(CBID_HOUSE_COLOUR)
		CBID(CBID_HOUSE_CARGO_ACCEPTANCE)
		CBID(CBID_HOUSE_ANIMATION_SPEED)
		CBID(CBID_HOUSE_DESTRUCTION)
		CBID(CBID_INDUSTRY_PROBABILITY)
		CBID(CBID_VEHICLE_ADDITIONAL_TEXT)
		CBID(CBID_STATION_TILE_LAYOUT)
		CBID(CBID_INDTILE_ANIM_START_STOP)
		CBID(CBID_INDTILE_ANIM_NEXT_FRAME)
		CBID(CBID_INDTILE_ANIMATION_SPEED)
		CBID(CBID_INDUSTRY_LOCATION)
		CBID(CBID_INDUSTRY_PRODUCTION_CHANGE)
		CBID(CBID_HOUSE_ACCEPT_CARGO)
		CBID(CBID_INDTILE_CARGO_ACCEPTANCE)
		CBID(CBID_INDTILE_ACCEPT_CARGO)
		CBID(CBID_VEHICLE_COLOUR_MAPPING)
		CBID(CBID_HOUSE_PRODUCE_CARGO)
		CBID(CBID_INDTILE_SHAPE_CHECK)
		CBID(CBID_INDTILE_DRAW_FOUNDATIONS)
		CBID(CBID_VEHICLE_START_STOP_CHECK)
		CBID(CBID_VEHICLE_32DAY_CALLBACK)
		CBID(CBID_VEHICLE_SOUND_EFFECT)
		CBID(CBID_VEHICLE_AUTOREPLACE_SELECTION)
		CBID(CBID_INDUSTRY_MONTHLYPROD_CHANGE)
		CBID(CBID_VEHICLE_MODIFY_PROPERTY)
		CBID(CBID_INDUSTRY_CARGO_SUFFIX)
		CBID(CBID_INDUSTRY_FUND_MORE_TEXT)
		CBID(CBID_CARGO_PROFIT_CALC)
		CBID(CBID_INDUSTRY_WINDOW_MORE_TEXT)
		CBID(CBID_INDUSTRY_SPECIAL_EFFECT)
		CBID(CBID_INDTILE_AUTOSLOPE)
		CBID(CBID_INDUSTRY_REFUSE_CARGO)
		CBID(CBID_STATION_ANIM_START_STOP)
		CBID(CBID_STATION_ANIM_NEXT_FRAME)
		CBID(CBID_STATION_ANIMATION_SPEED)
		CBID(CBID_HOUSE_DENY_DESTRUCTION)
		CBID(CBID_SOUNDS_AMBIENT_EFFECT)
		CBID(CBID_CARGO_STATION_RATING_CALC)
		CBID(CBID_NEW_SIGNALS_SPRITE_DRAW)
		CBID(CBID_CANALS_SPRITE_OFFSET)
		CBID(CBID_HOUSE_WATCHED_CARGO_ACCEPTED)
		CBID(CBID_STATION_LAND_SLOPE_CHECK)
		CBID(CBID_INDUSTRY_DECIDE_COLOUR)
		CBID(CBID_INDUSTRY_INPUT_CARGO_TYPES)
		CBID(CBID_INDUSTRY_OUTPUT_CARGO_TYPES)
		CBID(CBID_HOUSE_CUSTOM_NAME)
		CBID(CBID_HOUSE_DRAW_FOUNDATIONS)
		CBID(CBID_HOUSE_AUTOSLOPE)
		CBID(CBID_AIRPTILE_DRAW_FOUNDATIONS)
		CBID(CBID_AIRPTILE_ANIM_START_STOP)
		CBID(CBID_AIRPTILE_ANIM_NEXT_FRAME)
		CBID(CBID_AIRPTILE_ANIMATION_SPEED)
		CBID(CBID_AIRPORT_ADDITIONAL_TEXT)
		CBID(CBID_AIRPORT_LAYOUT_NAME)
		CBID(CBID_OBJECT_LAND_SLOPE_CHECK)
		CBID(CBID_OBJECT_ANIMATION_NEXT_FRAME)
		CBID(CBID_OBJECT_ANIMATION_START_STOP)
		CBID(CBID_OBJECT_ANIMATION_SPEED)
		CBID(CBID_OBJECT_COLOUR)
		CBID(CBID_OBJECT_FUND_MORE_TEXT)
		CBID(CBID_OBJECT_AUTOSLOPE)
		CBID(CBID_VEHICLE_REFIT_COST)
		CBID(CBID_INDUSTRY_PROD_CHANGE_BUILD)
		CBID(CBID_VEHICLE_SPAWN_VISUAL_EFFECT)
		CBID(CBID_VEHICLE_NAME)
		CBID(XCBID_TOWN_ZONES)
		CBID(XCBID_SHIP_REFIT_PART_NAME)
		default: return nullptr;
	}
}<|MERGE_RESOLUTION|>--- conflicted
+++ resolved
@@ -201,11 +201,7 @@
 	 * @param grfid Parameter for the PSA. Only required for items with parameters.
 	 * @return Size of the persistent storage in indices.
 	 */
-<<<<<<< HEAD
 	virtual uint GetPSASize(uint index, uint32 grfid) const
-=======
-	virtual uint GetPSASize([[maybe_unused]] uint index, [[maybe_unused]] uint32_t grfid) const
->>>>>>> 077b08bb
 	{
 		return 0;
 	}
@@ -216,11 +212,7 @@
 	 * @param grfid Parameter for the PSA. Only required for items with parameters.
 	 * @return Pointer to the first position of the storage array or nullptr if not present.
 	 */
-<<<<<<< HEAD
 	virtual const int32 *GetPSAFirstPosition(uint index, uint32 grfid) const
-=======
-	virtual const int32_t *GetPSAFirstPosition([[maybe_unused]] uint index, [[maybe_unused]] uint32_t grfid) const
->>>>>>> 077b08bb
 	{
 		return nullptr;
 	}
@@ -771,7 +763,7 @@
 						break;
 
 					case NIT_CARGO:
-						string = value != INVALID_CARGO ? CargoSpec::Get(value)->name : STR_QUANTITY_N_A;
+						string = value != CT_INVALID ? CargoSpec::Get(value)->name : STR_QUANTITY_N_A;
 						break;
 
 					default:
@@ -1212,7 +1204,6 @@
 {
 	switch (GetTileType(tile)) {
 		default:              return GSF_INVALID;
-<<<<<<< HEAD
 		case MP_CLEAR:
 			if (GetRawClearGround(tile) == CLEAR_ROCKS) return GSF_NEWLANDSCAPE;
 			return GSF_INVALID;
@@ -1223,9 +1214,6 @@
 			}
 			return GSF_RAILTYPES;
 		}
-=======
-		case MP_RAILWAY:      return GSF_RAILTYPES;
->>>>>>> 077b08bb
 		case MP_ROAD:         return IsLevelCrossing(tile) ? GSF_RAILTYPES : GSF_ROADTYPES;
 		case MP_HOUSE:        return GSF_HOUSES;
 		case MP_INDUSTRY:     return GSF_INDUSTRYTILES;
