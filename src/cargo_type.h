/* $Id$ */

/*
 * This file is part of OpenTTD.
 * OpenTTD is free software; you can redistribute it and/or modify it under the terms of the GNU General Public License as published by the Free Software Foundation, version 2.
 * OpenTTD is distributed in the hope that it will be useful, but WITHOUT ANY WARRANTY; without even the implied warranty of MERCHANTABILITY or FITNESS FOR A PARTICULAR PURPOSE.
 * See the GNU General Public License for more details. You should have received a copy of the GNU General Public License along with OpenTTD. If not, see <http://www.gnu.org/licenses/>.
 */

/** @file cargo_type.h Types related to cargoes... */

#ifndef CARGO_TYPE_H
#define CARGO_TYPE_H

#include "core/enum_type.hpp"

/**
 * Cargo slots to indicate a cargo type within a game.
 * Numbers are re-used between different climates.
 * @see CargoTypes
 */
typedef byte CargoID;

/** Available types of cargo */
enum CargoType {
	/* Temperate */
	CT_PASSENGERS   =  0,
	CT_COAL         =  1,
	CT_MAIL         =  2,
	CT_OIL          =  3,
	CT_LIVESTOCK    =  4,
	CT_GOODS        =  5,
	CT_GRAIN        =  6,
	CT_WOOD         =  7,
	CT_IRON_ORE     =  8,
	CT_STEEL        =  9,
	CT_VALUABLES    = 10,

	/* Arctic */
	CT_WHEAT        =  6,
	CT_HILLY_UNUSED =  8,
	CT_PAPER        =  9,
	CT_GOLD         = 10,
	CT_FOOD         = 11,

	/* Tropic */
	CT_RUBBER       =  1,
	CT_FRUIT        =  4,
	CT_MAIZE        =  6,
	CT_COPPER_ORE   =  8,
	CT_WATER        =  9,
	CT_DIAMONDS     = 10,

	/* Toyland */
	CT_SUGAR        =  1,
	CT_TOYS         =  3,
	CT_BATTERIES    =  4,
	CT_CANDY        =  5,
	CT_TOFFEE       =  6,
	CT_COLA         =  7,
	CT_COTTON_CANDY =  8,
	CT_BUBBLES      =  9,
	CT_PLASTIC      = 10,
	CT_FIZZY_DRINKS = 11,

	NUM_CARGO       = 64,   ///< Maximal number of cargo types in a game.

	CT_AUTO_REFIT   = 0xFD, ///< Automatically choose cargo type when doing auto refitting.
	CT_NO_REFIT     = 0xFE, ///< Do not refit cargo of a vehicle (used in vehicle orders and auto-replace/auto-new).
	CT_INVALID      = 0xFF, ///< Invalid cargo type.
};

<<<<<<< HEAD
=======
/** Test whether cargo type is not CT_INVALID */
inline bool IsCargoTypeValid(CargoType t) { return t != CT_INVALID; }
/** Test whether cargo type is not CT_INVALID */
inline bool IsCargoIDValid(CargoID t) { return t != CT_INVALID; }

>>>>>>> 01261dae
typedef uint64 CargoTypes;

static const CargoTypes ALL_CARGOTYPES = (CargoTypes)UINT64_MAX;

/** Class for storing amounts of cargo */
struct CargoArray {
private:
	uint amount[NUM_CARGO]; ///< Amount of each type of cargo.

public:
	/** Default constructor. */
	inline CargoArray()
	{
		this->Clear();
	}

	/** Reset all entries. */
	inline void Clear()
	{
		memset(this->amount, 0, sizeof(this->amount));
	}

	/**
	 * Read/write access to an amount of a specific cargo type.
	 * @param cargo Cargo type to access.
	 */
	inline uint &operator[](CargoID cargo)
	{
		return this->amount[cargo];
	}

	/**
	 * Read-only access to an amount of a specific cargo type.
	 * @param cargo Cargo type to access.
	 */
	inline const uint &operator[](CargoID cargo) const
	{
		return this->amount[cargo];
	}

	/**
	 * Get the sum of all cargo amounts.
	 * @return The sum.
	 */
	template <typename T>
	inline const T GetSum() const
	{
		T ret = 0;
		for (size_t i = 0; i < lengthof(this->amount); i++) {
			ret += this->amount[i];
		}
		return ret;
	}

	/**
	 * Get the amount of cargos that have an amount.
	 * @return The amount.
	 */
	inline byte GetCount() const
	{
		byte count = 0;
		for (size_t i = 0; i < lengthof(this->amount); i++) {
			if (this->amount[i] != 0) count++;
		}
		return count;
	}
};


/** Types of cargo source and destination */
enum SourceType {
	ST_INDUSTRY,     ///< Source/destination is an industry
	ST_TOWN,         ///< Source/destination is a town
	ST_HEADQUARTERS, ///< Source/destination are company headquarters
};
typedef SimpleTinyEnumT<SourceType, byte> SourceTypeByte; ///< The SourceType packed into a byte for savegame purposes.

typedef uint16 SourceID; ///< Contains either industry ID, town ID or company ID (or INVALID_SOURCE)
static const SourceID INVALID_SOURCE = 0xFFFF; ///< Invalid/unknown index of source

#endif /* CARGO_TYPE_H */<|MERGE_RESOLUTION|>--- conflicted
+++ resolved
@@ -70,14 +70,11 @@
 	CT_INVALID      = 0xFF, ///< Invalid cargo type.
 };
 
-<<<<<<< HEAD
-=======
 /** Test whether cargo type is not CT_INVALID */
 inline bool IsCargoTypeValid(CargoType t) { return t != CT_INVALID; }
 /** Test whether cargo type is not CT_INVALID */
 inline bool IsCargoIDValid(CargoID t) { return t != CT_INVALID; }
 
->>>>>>> 01261dae
 typedef uint64 CargoTypes;
 
 static const CargoTypes ALL_CARGOTYPES = (CargoTypes)UINT64_MAX;
