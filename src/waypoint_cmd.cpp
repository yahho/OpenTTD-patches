/* $Id$ */

/*
 * This file is part of OpenTTD.
 * OpenTTD is free software; you can redistribute it and/or modify it under the terms of the GNU General Public License as published by the Free Software Foundation, version 2.
 * OpenTTD is distributed in the hope that it will be useful, but WITHOUT ANY WARRANTY; without even the implied warranty of MERCHANTABILITY or FITNESS FOR A PARTICULAR PURPOSE.
 * See the GNU General Public License for more details. You should have received a copy of the GNU General Public License along with OpenTTD. If not, see <http://www.gnu.org/licenses/>.
 */

/** @file waypoint_cmd.cpp %Command Handling for waypoints. */

#include "stdafx.h"

#include "cmd_helper.h"
#include "command_func.h"
#include "landscape.h"
#include "bridge_map.h"
#include "town.h"
#include "waypoint_base.h"
#include "pathfinder/yapf/yapf_cache.h"
#include "strings_func.h"
#include "viewport_func.h"
#include "viewport_kdtree.h"
#include "window_func.h"
#include "date_func.h"
#include "vehicle_func.h"
#include "string_func.h"
#include "company_func.h"
#include "newgrf_station.h"
#include "company_base.h"
#include "water.h"
#include "company_gui.h"

#include "table/strings.h"

#include "safeguards.h"

/**
 * Update the virtual coords needed to draw the waypoint sign.
 */
void Waypoint::UpdateVirtCoord()
{
	Point pt = RemapCoords2(TileX(this->xy) * TILE_SIZE, TileY(this->xy) * TILE_SIZE);
	SetDParam(0, this->index);
	this->sign.UpdatePosition(pt.x, pt.y - 32 * ZOOM_LVL_BASE, STR_VIEWPORT_WAYPOINT);
	/* Recenter viewport */
	InvalidateWindowData(WC_WAYPOINT_VIEW, this->index);
}

/**
 * Find a deleted waypoint close to a tile.
 * @param tile to search from
 * @param str  the string to get the 'type' of
 * @param cid previous owner of the waypoint
 * @return the deleted nearby waypoint
 */
static Waypoint *FindDeletedWaypointCloseTo(TileIndex tile, StringID str, CompanyID cid)
{
	Waypoint *wp, *best = nullptr;
	uint thres = 8;

	FOR_ALL_WAYPOINTS(wp) {
		if (!wp->IsInUse() && wp->string_id == str && wp->owner == cid) {
			uint cur_dist = DistanceManhattan(tile, wp->xy);

			if (cur_dist < thres) {
				thres = cur_dist;
				best = wp;
			}
		}
	}

	return best;
}

/**
 * Get the axis for a new waypoint. This means that if it is a valid
 * tile to build a waypoint on it returns a valid Axis, otherwise an
 * invalid one.
 * @param tile the tile to look at.
 * @return the axis for the to-be-build waypoint.
 */
Axis GetAxisForNewWaypoint(TileIndex tile)
{
	/* The axis for rail waypoints is easy. */
	if (IsRailWaypointTile(tile)) return GetRailStationAxis(tile);

	/* Non-plain rail type, no valid axis for waypoints. */
	if (!IsTileType(tile, MP_RAILWAY) || GetRailTileType(tile) != RAIL_TILE_NORMAL) return INVALID_AXIS;

	switch (GetTrackBits(tile)) {
		case TRACK_BIT_X: return AXIS_X;
		case TRACK_BIT_Y: return AXIS_Y;
		default:          return INVALID_AXIS;
	}
}

extern CommandCost ClearTile_Station(TileIndex tile, DoCommandFlag flags);

/**
 * Check whether the given tile is suitable for a waypoint.
 * @param tile the tile to check for suitability
 * @param axis the axis of the waypoint
 * @param waypoint Waypoint the waypoint to check for is already joined to. If we find another waypoint it can join to it will throw an error.
 */
static CommandCost IsValidTileForWaypoint(TileIndex tile, Axis axis, StationID *waypoint)
{
	/* if waypoint is set, then we have special handling to allow building on top of already existing waypoints.
	 * so waypoint points to INVALID_STATION if we can build on any waypoint.
	 * Or it points to a waypoint if we're only allowed to build on exactly that waypoint. */
	if (waypoint != nullptr && IsTileType(tile, MP_STATION)) {
		if (!IsRailWaypoint(tile)) {
			return ClearTile_Station(tile, DC_AUTO); // get error message
		} else {
			StationID wp = GetStationIndex(tile);
			if (*waypoint == INVALID_STATION) {
				*waypoint = wp;
			} else if (*waypoint != wp) {
				return_cmd_error(STR_ERROR_WAYPOINT_ADJOINS_MORE_THAN_ONE_EXISTING);
			}
		}
	}

	if (GetAxisForNewWaypoint(tile) != axis) return_cmd_error(STR_ERROR_NO_SUITABLE_RAILROAD_TRACK);

	Owner owner = GetTileOwner(tile);
	CommandCost ret = CheckOwnership(owner);
	if (ret.Succeeded()) ret = EnsureNoVehicleOnGround(tile);
	if (ret.Failed()) return ret;

	Slope tileh = GetTileSlope(tile);
	if (tileh != SLOPE_FLAT &&
			(!_settings_game.construction.build_on_slopes || IsSteepSlope(tileh) || !(tileh & (0x3 << axis)) || !(tileh & ~(0x3 << axis)))) {
		return_cmd_error(STR_ERROR_FLAT_LAND_REQUIRED);
	}

	return CommandCost();
}

extern void GetStationLayout(byte *layout, int numtracks, int plat_len, const StationSpec *statspec);
extern CommandCost FindJoiningWaypoint(StationID existing_station, StationID station_to_join, bool adjacent, TileArea ta, Waypoint **wp);
extern CommandCost CanExpandRailStation(const BaseStation *st, TileArea &new_ta, Axis axis);
extern CommandCost IsRailStationBridgeAboveOk(TileIndex tile, const StationSpec *statspec, byte layout);

/**
 * Convert existing rail to waypoint. Eg build a waypoint station over
 * piece of rail
 * @param start_tile northern most tile where waypoint will be built
 * @param flags type of operation
 * @param p1 various bitstuffed elements
 * - p1 = (bit  0- 5) - railtype (not used)
 * - p1 = (bit  6)    - orientation (Axis)
 * - p1 = (bit  8-15) - width of waypoint
 * - p1 = (bit 16-23) - height of waypoint
 * - p1 = (bit 24)    - allow waypoints directly adjacent to other waypoints.
 * @param p2 various bitstuffed elements
 * - p2 = (bit  0- 7) - custom station class
 * - p2 = (bit  8-15) - custom station id
 * @param text unused
 * @return the cost of this operation or an error
 */
CommandCost CmdBuildRailWaypoint(TileIndex start_tile, DoCommandFlag flags, uint32 p1, uint32 p2, const char *text)
{
	/* Unpack parameters */
	Axis axis      = Extract<Axis, 6, 1>(p1);
	byte width     = GB(p1,  8, 8);
	byte height    = GB(p1, 16, 8);
	bool adjacent  = HasBit(p1, 24);

	StationClassID spec_class = Extract<StationClassID, 0, 8>(p2);
	byte spec_index           = GB(p2, 8, 8);
	StationID station_to_join = GB(p2, 16, 16);

	/* Check if the given station class is valid */
	if (spec_class != STAT_CLASS_WAYP) return CMD_ERROR;
	if (spec_index >= StationClass::Get(spec_class)->GetSpecCount()) return CMD_ERROR;

	/* The number of parts to build */
	byte count = axis == AXIS_X ? height : width;

	if ((axis == AXIS_X ? width : height) != 1) return CMD_ERROR;
	if (count == 0 || count > _settings_game.station.station_spread) return CMD_ERROR;

	bool reuse = (station_to_join != NEW_STATION);
	if (!reuse) station_to_join = INVALID_STATION;
	bool distant_join = (station_to_join != INVALID_STATION);

	if (distant_join && (!_settings_game.station.distant_join_stations || !Waypoint::IsValidID(station_to_join))) return CMD_ERROR;

	const StationSpec *spec = StationClass::Get(spec_class)->GetSpec(spec_index);
	byte *layout_ptr = AllocaM(byte, count);
	if (spec == NULL) {
		/* The layout must be 0 for the 'normal' waypoints by design. */
		memset(layout_ptr, 0, count);
	} else {
		/* But for NewGRF waypoints we like to have their style. */
		GetStationLayout(layout_ptr, count, 1, spec);
	}

	/* Make sure the area below consists of clear tiles. (OR tiles belonging to a certain rail station) */
	StationID est = INVALID_STATION;

	/* Check whether the tiles we're building on are valid rail or not. */
	TileIndexDiff offset = TileOffsByDiagDir(AxisToDiagDir(OtherAxis(axis)));
	for (int i = 0; i < count; i++) {
		TileIndex tile = start_tile + i * offset;
		CommandCost ret = IsValidTileForWaypoint(tile, axis, &est);
		if (ret.Failed()) return ret;
		ret = IsRailStationBridgeAboveOk(tile, spec, layout_ptr[i]);
		if (ret.Failed()) {
			return CommandCost::DualErrorMessage(STR_ERROR_MUST_DEMOLISH_BRIDGE_FIRST, ret.GetErrorMessage());
		}
	}

	Waypoint *wp = nullptr;
	TileArea new_location(TileArea(start_tile, width, height));
	CommandCost ret = FindJoiningWaypoint(est, station_to_join, adjacent, new_location, &wp);
	if (ret.Failed()) return ret;

	/* Check if there is an already existing, deleted, waypoint close to us that we can reuse. */
	TileIndex center_tile = start_tile + (count / 2) * offset;
	if (wp == nullptr && reuse) wp = FindDeletedWaypointCloseTo(center_tile, STR_SV_STNAME_WAYPOINT, _current_company);

	if (wp != nullptr) {
		/* Reuse an existing waypoint. */
		if (wp->owner != _current_company) return_cmd_error(STR_ERROR_TOO_CLOSE_TO_ANOTHER_WAYPOINT);

		/* check if we want to expand an already existing waypoint? */
		if (wp->train_station.tile != INVALID_TILE) {
			CommandCost ret = CanExpandRailStation(wp, new_location, axis);
			if (ret.Failed()) return ret;
		}

		CommandCost ret = wp->rect.BeforeAddRect(start_tile, width, height, StationRect::ADD_TEST);
		if (ret.Failed()) return ret;
	} else {
		/* allocate and initialize new waypoint */
		if (!Waypoint::CanAllocateItem()) return_cmd_error(STR_ERROR_TOO_MANY_STATIONS_LOADING);
	}

	if (flags & DC_EXEC) {
		bool need_sign_update = false;
		if (wp == nullptr) {
			wp = new Waypoint(start_tile);
			need_sign_update = true;
		} else if (!wp->IsInUse()) {
			/* Move existing (recently deleted) waypoint to the new location */
			if (_viewport_sign_kdtree_valid) _viewport_sign_kdtree.Remove(ViewportSignKdtreeItem::MakeWaypoint(wp->index, wp->viewport_sign_kdtree_pt));
			wp->xy = start_tile;
			need_sign_update = true;
		}
		wp->owner = GetTileOwner(start_tile);

		wp->rect.BeforeAddRect(start_tile, width, height, StationRect::ADD_TRY);

		wp->delete_ctr = 0;
		wp->facilities |= FACIL_TRAIN;
		wp->build_date = _date;
		wp->string_id = STR_SV_STNAME_WAYPOINT;
		wp->train_station = new_location;

		if (wp->town == nullptr) MakeDefaultName(wp);

		wp->UpdateVirtCoord();
		if (need_sign_update && _viewport_sign_kdtree_valid) _viewport_sign_kdtree.Insert(ViewportSignKdtreeItem::MakeWaypoint(wp->index));

<<<<<<< HEAD
=======
		const StationSpec *spec = StationClass::Get(spec_class)->GetSpec(spec_index);
		byte *layout_ptr = AllocaM(byte, count);
		if (spec == nullptr) {
			/* The layout must be 0 for the 'normal' waypoints by design. */
			memset(layout_ptr, 0, count);
		} else {
			/* But for NewGRF waypoints we like to have their style. */
			GetStationLayout(layout_ptr, count, 1, spec);
		}
>>>>>>> 7c8e7c6b
		byte map_spec_index = AllocateSpecToStation(spec, wp, true);

		Company *c = Company::Get(wp->owner);
		for (int i = 0; i < count; i++) {
			TileIndex tile = start_tile + i * offset;
			byte old_specindex = HasStationTileRail(tile) ? GetCustomStationSpecIndex(tile) : 0;
			if (!HasStationTileRail(tile)) c->infrastructure.station++;
			bool reserved = IsTileType(tile, MP_RAILWAY) ?
					HasBit(GetRailReservationTrackBits(tile), AxisToTrack(axis)) :
					HasStationReservation(tile);
			MakeRailWaypoint(tile, wp->owner, wp->index, axis, layout_ptr[i], GetRailType(tile));
			SetCustomStationSpecIndex(tile, map_spec_index);
			SetRailStationReservation(tile, reserved);
			MarkTileDirtyByTile(tile, ZOOM_LVL_DRAW_MAP);

			DeallocateSpecFromStation(wp, old_specindex);
			YapfNotifyTrackLayoutChange(tile, AxisToTrack(axis));
		}
		DirtyCompanyInfrastructureWindows(wp->owner);
	}

	return CommandCost(EXPENSES_CONSTRUCTION, count * _price[PR_BUILD_WAYPOINT_RAIL]);
}

/**
 * Build a buoy.
 * @param tile tile where to place the buoy
 * @param flags operation to perform
 * @param p1 unused
 * @param p2 unused
 * @param text unused
 * @return the cost of this operation or an error
 */
CommandCost CmdBuildBuoy(TileIndex tile, DoCommandFlag flags, uint32 p1, uint32 p2, const char *text)
{
	if (tile == 0 || !HasTileWaterGround(tile)) return_cmd_error(STR_ERROR_SITE_UNSUITABLE);
	if (IsBridgeAbove(tile) && !_settings_game.construction.allow_stations_under_bridges) return_cmd_error(STR_ERROR_MUST_DEMOLISH_BRIDGE_FIRST);

	if (!IsTileFlat(tile)) return_cmd_error(STR_ERROR_SITE_UNSUITABLE);

	/* Check if there is an already existing, deleted, waypoint close to us that we can reuse. */
	Waypoint *wp = FindDeletedWaypointCloseTo(tile, STR_SV_STNAME_BUOY, OWNER_NONE);
	if (wp == nullptr && !Waypoint::CanAllocateItem()) return_cmd_error(STR_ERROR_TOO_MANY_STATIONS_LOADING);

	CommandCost cost(EXPENSES_CONSTRUCTION, _price[PR_BUILD_WAYPOINT_BUOY]);
	if (!IsWaterTile(tile)) {
		CommandCost ret = DoCommand(tile, 0, 0, flags | DC_AUTO, CMD_LANDSCAPE_CLEAR);
		if (ret.Failed()) return ret;
		cost.AddCost(ret);
	}

	if (flags & DC_EXEC) {
		if (wp == nullptr) {
			wp = new Waypoint(tile);
		} else {
			/* Move existing (recently deleted) buoy to the new location */
			if (_viewport_sign_kdtree_valid) _viewport_sign_kdtree.Remove(ViewportSignKdtreeItem::MakeWaypoint(wp->index, wp->viewport_sign_kdtree_pt));
			wp->xy = tile;
			InvalidateWindowData(WC_WAYPOINT_VIEW, wp->index);
		}
		wp->rect.BeforeAddTile(tile, StationRect::ADD_TRY);

		wp->string_id = STR_SV_STNAME_BUOY;

		wp->facilities |= FACIL_DOCK;
		wp->owner = OWNER_NONE;

		wp->build_date = _date;

		if (wp->town == nullptr) MakeDefaultName(wp);

		MakeBuoy(tile, wp->index, GetWaterClass(tile));
		MarkTileDirtyByTile(tile);

		wp->UpdateVirtCoord();
		if (_viewport_sign_kdtree_valid) _viewport_sign_kdtree.Insert(ViewportSignKdtreeItem::MakeWaypoint(wp->index));
		InvalidateWindowData(WC_WAYPOINT_VIEW, wp->index);
	}

	return cost;
}

/**
 * Remove a buoy
 * @param tile TileIndex been queried
 * @param flags operation to perform
 * @pre IsBuoyTile(tile)
 * @return cost or failure of operation
 */
CommandCost RemoveBuoy(TileIndex tile, DoCommandFlag flags)
{
	/* XXX: strange stuff, allow clearing as invalid company when clearing landscape */
	if (!Company::IsValidID(_current_company) && !(flags & DC_BANKRUPT)) return_cmd_error(INVALID_STRING_ID);

	Waypoint *wp = Waypoint::GetByTile(tile);

	if (HasStationInUse(wp->index, false, _current_company)) return_cmd_error(STR_ERROR_BUOY_IS_IN_USE);
	/* remove the buoy if there is a ship on tile when company goes bankrupt... */
	if (!(flags & DC_BANKRUPT)) {
		CommandCost ret = EnsureNoVehicleOnGround(tile);
		if (ret.Failed()) return ret;
	}

	if (flags & DC_EXEC) {
		wp->facilities &= ~FACIL_DOCK;

		InvalidateWindowData(WC_WAYPOINT_VIEW, wp->index);

		/* We have to set the water tile's state to the same state as before the
		 * buoy was placed. Otherwise one could plant a buoy on a canal edge,
		 * remove it and flood the land (if the canal edge is at level 0) */
		MakeWaterKeepingClass(tile, GetTileOwner(tile));

		wp->rect.AfterRemoveTile(wp, tile);

		wp->UpdateVirtCoord();
		wp->delete_ctr = 0;
	}

	return CommandCost(EXPENSES_CONSTRUCTION, _price[PR_CLEAR_WAYPOINT_BUOY]);
}

/**
 * Check whether the name is unique amongst the waypoints.
 * @param name The name to check.
 * @return True iff the name is unique.
 */
static bool IsUniqueWaypointName(const char *name)
{
	const Waypoint *wp;

	FOR_ALL_WAYPOINTS(wp) {
		if (wp->name != nullptr && strcmp(wp->name, name) == 0) return false;
	}

	return true;
}

/**
 * Rename a waypoint.
 * @param tile unused
 * @param flags type of operation
 * @param p1 id of waypoint
 * @param p2 unused
 * @param text the new name or an empty string when resetting to the default
 * @return the cost of this operation or an error
 */
CommandCost CmdRenameWaypoint(TileIndex tile, DoCommandFlag flags, uint32 p1, uint32 p2, const char *text)
{
	Waypoint *wp = Waypoint::GetIfValid(p1);
	if (wp == nullptr) return CMD_ERROR;

	if (wp->owner != OWNER_NONE) {
		CommandCost ret = CheckOwnership(wp->owner);
		if (ret.Failed()) return ret;
	}

	bool reset = StrEmpty(text);

	if (!reset) {
		if (Utf8StringLength(text) >= MAX_LENGTH_STATION_NAME_CHARS) return CMD_ERROR;
		if (!IsUniqueWaypointName(text)) return_cmd_error(STR_ERROR_NAME_MUST_BE_UNIQUE);
	}

	if (flags & DC_EXEC) {
		free(wp->name);
		wp->name = reset ? nullptr : stredup(text);

		wp->UpdateVirtCoord();
	}
	return CommandCost();
}<|MERGE_RESOLUTION|>--- conflicted
+++ resolved
@@ -189,7 +189,7 @@
 
 	const StationSpec *spec = StationClass::Get(spec_class)->GetSpec(spec_index);
 	byte *layout_ptr = AllocaM(byte, count);
-	if (spec == NULL) {
+	if (spec == nullptr) {
 		/* The layout must be 0 for the 'normal' waypoints by design. */
 		memset(layout_ptr, 0, count);
 	} else {
@@ -264,18 +264,6 @@
 		wp->UpdateVirtCoord();
 		if (need_sign_update && _viewport_sign_kdtree_valid) _viewport_sign_kdtree.Insert(ViewportSignKdtreeItem::MakeWaypoint(wp->index));
 
-<<<<<<< HEAD
-=======
-		const StationSpec *spec = StationClass::Get(spec_class)->GetSpec(spec_index);
-		byte *layout_ptr = AllocaM(byte, count);
-		if (spec == nullptr) {
-			/* The layout must be 0 for the 'normal' waypoints by design. */
-			memset(layout_ptr, 0, count);
-		} else {
-			/* But for NewGRF waypoints we like to have their style. */
-			GetStationLayout(layout_ptr, count, 1, spec);
-		}
->>>>>>> 7c8e7c6b
 		byte map_spec_index = AllocateSpecToStation(spec, wp, true);
 
 		Company *c = Company::Get(wp->owner);
