/* $Id$ */

/*
 * This file is part of OpenTTD.
 * OpenTTD is free software; you can redistribute it and/or modify it under the terms of the GNU General Public License as published by the Free Software Foundation, version 2.
 * OpenTTD is distributed in the hope that it will be useful, but WITHOUT ANY WARRANTY; without even the implied warranty of MERCHANTABILITY or FITNESS FOR A PARTICULAR PURPOSE.
 * See the GNU General Public License for more details. You should have received a copy of the GNU General Public License along with OpenTTD. If not, see <http://www.gnu.org/licenses/>.
 */

/**
 * @file viewport.cpp Handling of all viewports.
 *
 * \verbatim
 * The in-game coordinate system looks like this *
 *                                               *
 *                    ^ Z                        *
 *                    |                          *
 *                    |                          *
 *                    |                          *
 *                    |                          *
 *                 /     \                       *
 *              /           \                    *
 *           /                 \                 *
 *        /                       \              *
 *   X <                             > Y         *
 * \endverbatim
 */

/**
 * @defgroup vp_column_row Rows and columns in the viewport
 *
 * Columns are vertical sections of the viewport that are half a tile wide.
 * The origin, i.e. column 0, is through the northern and southern most tile.
 * This means that the column of e.g. Tile(0, 0) and Tile(100, 100) are in
 * column number 0. The negative columns are towards the left of the screen,
 * or towards the west, whereas the positive ones are towards respectively
 * the right and east.
 * With half a tile wide is meant that the next column of tiles directly west
 * or east of the centre line are respectively column -1 and 1. Their tile
 * centers are only half a tile from the center of their adjoining tile when
 * looking only at the X-coordinate.
 *
 * \verbatim
 *        ╳        *
 *       ╱ ╲       *
 *      ╳ 0 ╳      *
 *     ╱ ╲ ╱ ╲     *
 *    ╳-1 ╳ 1 ╳    *
 *   ╱ ╲ ╱ ╲ ╱ ╲   *
 *  ╳-2 ╳ 0 ╳ 2 ╳  *
 *   ╲ ╱ ╲ ╱ ╲ ╱   *
 *    ╳-1 ╳ 1 ╳    *
 *     ╲ ╱ ╲ ╱     *
 *      ╳ 0 ╳      *
 *       ╲ ╱       *
 *        ╳        *
 * \endverbatim
 *
 *
 * Rows are horizontal sections of the viewport, also half a tile wide.
 * This time the nothern most tile on the map defines 0 and
 * everything south of that has a positive number.
 */

#include "stdafx.h"
#include "clear_map.h"
#include "tree_map.h"
#include "industry.h"
#include "smallmap_gui.h"
#include "smallmap_colours.h"
#include "table/tree_land.h"
#include "blitter/32bpp_base.hpp"
<<<<<<< HEAD
#include "core/math_func.hpp"
#include "core/smallvec_type.hpp"
=======
>>>>>>> c1373035
#include "landscape.h"
#include "viewport_func.h"
#include "station_base.h"
#include "waypoint_base.h"
#include "town.h"
#include "signs_base.h"
#include "signs_func.h"
#include "plans_base.h"
#include "plans_func.h"
#include "vehicle_base.h"
#include "vehicle_gui.h"
#include "blitter/factory.hpp"
#include "strings_func.h"
#include "zoom_func.h"
#include "vehicle_func.h"
#include "company_func.h"
#include "waypoint_func.h"
#include "window_func.h"
#include "tilehighlight_func.h"
#include "zoning.h"
#include "window_gui.h"
#include "linkgraph/linkgraph_gui.h"
#include "viewport_sprite_sorter.h"
#include "bridge_map.h"
#include "depot_base.h"
#include "tunnelbridge_map.h"
#include "gui.h"
<<<<<<< HEAD

#include <map>
#include <vector>
#include <math.h>
=======
#include "core/container_func.hpp"

#include <map>
#include <vector>
>>>>>>> c1373035

#include "table/strings.h"
#include "table/string_colours.h"

#include "safeguards.h"

Point _tile_fract_coords;


static const int MAX_TILE_EXTENT_LEFT   = ZOOM_LVL_BASE * TILE_PIXELS;                     ///< Maximum left   extent of tile relative to north corner.
static const int MAX_TILE_EXTENT_RIGHT  = ZOOM_LVL_BASE * TILE_PIXELS;                     ///< Maximum right  extent of tile relative to north corner.
static const int MAX_TILE_EXTENT_TOP    = ZOOM_LVL_BASE * MAX_BUILDING_PIXELS;             ///< Maximum top    extent of tile relative to north corner (not considering bridges).
static const int MAX_TILE_EXTENT_BOTTOM = ZOOM_LVL_BASE * (TILE_PIXELS + 2 * TILE_HEIGHT); ///< Maximum bottom extent of tile relative to north corner (worst case: #SLOPE_STEEP_N).

struct StringSpriteToDraw {
	StringID string;
	Colours colour;
	int32 x;
	int32 y;
	uint64 params[2];
	uint16 width;
};

struct TileSpriteToDraw {
	SpriteID image;
	PaletteID pal;
	const SubSprite *sub;           ///< only draw a rectangular part of the sprite
	int32 x;                        ///< screen X coordinate of sprite
	int32 y;                        ///< screen Y coordinate of sprite
};

struct ChildScreenSpriteToDraw {
	SpriteID image;
	PaletteID pal;
	const SubSprite *sub;           ///< only draw a rectangular part of the sprite
	int32 x;
	int32 y;
	int next;                       ///< next child to draw (-1 at the end)
};

/** Enumeration of multi-part foundations */
enum FoundationPart {
	FOUNDATION_PART_NONE     = 0xFF,  ///< Neither foundation nor groundsprite drawn yet.
	FOUNDATION_PART_NORMAL   = 0,     ///< First part (normal foundation or no foundation)
	FOUNDATION_PART_HALFTILE = 1,     ///< Second part (halftile foundation)
	FOUNDATION_PART_END
};

/**
 * Mode of "sprite combining"
 * @see StartSpriteCombine
 */
enum SpriteCombineMode {
	SPRITE_COMBINE_NONE,     ///< Every #AddSortableSpriteToDraw start its own bounding box
	SPRITE_COMBINE_PENDING,  ///< %Sprite combining will start with the next unclipped sprite.
	SPRITE_COMBINE_ACTIVE,   ///< %Sprite combining is active. #AddSortableSpriteToDraw outputs child sprites.
};

typedef SmallVector<TileSpriteToDraw, 64> TileSpriteToDrawVector;
typedef SmallVector<StringSpriteToDraw, 4> StringSpriteToDrawVector;
typedef SmallVector<ParentSpriteToDraw, 64> ParentSpriteToDrawVector;
typedef SmallVector<ChildScreenSpriteToDraw, 16> ChildScreenSpriteToDrawVector;

typedef std::list<std::pair<int, OrderType> > RankOrderTypeList;
typedef std::map<TileIndex, RankOrderTypeList> RouteStepsMap;

<<<<<<< HEAD
enum RailSnapMode {
	RSM_NO_SNAP,
	RSM_SNAP_TO_TILE,
	RSM_SNAP_TO_RAIL,
};

/**
 * Snapping point for a track.
 *
 * Point where a track (rail/road/other) can be snapped to while selecting tracks with polyline
 * tool (HT_POLY). Besides of x/y coordinates expressed in tile "units" it contains a set of
 * allowed line directions.
 */
struct LineSnapPoint : Point {
	uint8 dirs; ///< Allowed line directions, set of #Direction bits.
};

typedef SmallVector<LineSnapPoint, 4> LineSnapPoints; ///< Set of snapping points

/** Coordinates of a polyline track made of 2 connected line segments. */
struct Polyline {
	Point start;           ///< The point where the first segment starts (as given in LineSnapPoint).
	Direction first_dir;   ///< Direction of the first line segment.
	uint first_len;        ///< Length of the first segment - number of track pieces.
	Direction second_dir;  ///< Direction of the second line segment.
	uint second_len;       ///< Length of the second segment - number of track pieces.
};

=======
>>>>>>> c1373035
/** Data structure storing rendering information */
struct ViewportDrawer {
	DrawPixelInfo dpi;

	StringSpriteToDrawVector string_sprites_to_draw;
	TileSpriteToDrawVector tile_sprites_to_draw;
	ParentSpriteToDrawVector parent_sprites_to_draw;
	ParentSpriteToSortVector parent_sprites_to_sort; ///< Parent sprite pointer array used for sorting
	ChildScreenSpriteToDrawVector child_screen_sprites_to_draw;
	TunnelBridgeToMapVector tunnel_to_map;
	TunnelBridgeToMapVector bridge_to_map;

	int *last_child;

	SpriteCombineMode combine_sprites;               ///< Current mode of "sprite combining". @see StartSpriteCombine

	int foundation[FOUNDATION_PART_END];             ///< Foundation sprites (index into parent_sprites_to_draw).
	FoundationPart foundation_part;                  ///< Currently active foundation for ground sprite drawing.
	int *last_foundation_child[FOUNDATION_PART_END]; ///< Tail of ChildSprite list of the foundations. (index into child_screen_sprites_to_draw)
	Point foundation_offset[FOUNDATION_PART_END];    ///< Pixel offset for ground sprites on the foundations.
};

static void MarkViewportDirty(const ViewPort * const vp, int left, int top, int right, int bottom);
static void MarkRouteStepDirty(const TileIndex tile, uint order_nr);

static DrawPixelInfo _dpi_for_text;
static ViewportDrawer _vd;

<<<<<<< HEAD
=======
static std::vector<ViewPort *> _viewport_window_cache;

>>>>>>> c1373035
RouteStepsMap _vp_route_steps;
RouteStepsMap _vp_route_steps_last_mark_dirty;
uint _vp_route_step_width = 0;
uint _vp_route_step_height_top = 0;
uint _vp_route_step_height_middle = 0;
uint _vp_route_step_height_bottom = 0;
SubSprite _vp_route_step_subsprite;

struct DrawnPathRouteTileLine {
	TileIndex from_tile;
	TileIndex to_tile;

	bool operator==(const DrawnPathRouteTileLine &other) const
	{
		return this->from_tile == other.from_tile && this->to_tile == other.to_tile;
	}

	bool operator!=(const DrawnPathRouteTileLine &other) const
	{
		return !(*this == other);
	}
};

std::vector<DrawnPathRouteTileLine> _vp_route_paths_drawn_dirty;
std::vector<DrawnPathRouteTileLine> _vp_route_paths_last_mark_dirty;

static void MarkRoutePathsDirty(const std::vector<DrawnPathRouteTileLine> &lines);

TileHighlightData _thd;
static TileInfo *_cur_ti;
bool _draw_bounding_boxes = false;
bool _draw_dirty_blocks = false;
uint _dirty_block_colour = 0;
static VpSpriteSorter _vp_sprite_sorter = NULL;

const byte *_pal2trsp_remap_ptr = NULL;

<<<<<<< HEAD
static RailSnapMode _rail_snap_mode = RSM_NO_SNAP; ///< Type of rail track snapping (polyline tool).
static LineSnapPoints _tile_snap_points; ///< Tile to which a rail track will be snapped to (polyline tool).
static LineSnapPoints _rail_snap_points; ///< Set of points where a rail track will be snapped to (polyline tool).
static LineSnapPoint _current_snap_lock; ///< Start point and direction at which selected track is locked on currently (while dragging in polyline mode).

static RailSnapMode GetRailSnapMode();
static void SetRailSnapMode(RailSnapMode mode);
static TileIndex GetRailSnapTile();
static void SetRailSnapTile(TileIndex tile);

=======
>>>>>>> c1373035
static Point MapXYZToViewport(const ViewPort *vp, int x, int y, int z)
{
	Point p = RemapCoords(x, y, z);
	p.x -= vp->virtual_width / 2;
	p.y -= vp->virtual_height / 2;
	return p;
}

void DeleteWindowViewport(Window *w)
{
	if (w->viewport == NULL) return;

	container_unordered_remove(_viewport_window_cache, w->viewport);
	delete w->viewport->overlay;
	free(w->viewport);
	w->viewport = NULL;
}

/**
 * Initialize viewport of the window for use.
 * @param w Window to use/display the viewport in
 * @param x Offset of left edge of viewport with respect to left edge window \a w
 * @param y Offset of top edge of viewport with respect to top edge window \a w
 * @param width Width of the viewport
 * @param height Height of the viewport
 * @param follow_flags Flags controlling the viewport.
 *        - If bit 31 is set, the lower 20 bits are the vehicle that the viewport should follow.
 *        - If bit 31 is clear, it is a #TileIndex.
 * @param zoom Zoomlevel to display
 */
void InitializeWindowViewport(Window *w, int x, int y,
	int width, int height, uint32 follow_flags, ZoomLevel zoom)
{
	assert(w->viewport == NULL);

	ViewportData *vp = CallocT<ViewportData>(1);

	vp->left = x + w->left;
	vp->top = y + w->top;
	vp->width = width;
	vp->height = height;

	vp->zoom = static_cast<ZoomLevel>(Clamp(zoom, _settings_client.gui.zoom_min, _settings_client.gui.zoom_max));

	vp->virtual_width = ScaleByZoom(width, zoom);
	vp->virtual_height = ScaleByZoom(height, zoom);

	Point pt;

	if (follow_flags & 0x80000000) {
		const Vehicle *veh;

		vp->follow_vehicle = (VehicleID)(follow_flags & 0xFFFFF);
		veh = Vehicle::Get(vp->follow_vehicle);
		pt = MapXYZToViewport(vp, veh->x_pos, veh->y_pos, veh->z_pos);
		MarkAllRoutePathsDirty(veh);
		MarkAllRouteStepsDirty(w);
	} else {
		uint x = TileX(follow_flags) * TILE_SIZE;
		uint y = TileY(follow_flags) * TILE_SIZE;

		vp->follow_vehicle = INVALID_VEHICLE;
		pt = MapXYZToViewport(vp, x, y, GetSlopePixelZ(x, y));
	}

	vp->scrollpos_x = pt.x;
	vp->scrollpos_y = pt.y;
	vp->dest_scrollpos_x = pt.x;
	vp->dest_scrollpos_y = pt.y;

	vp->overlay = NULL;

	w->viewport = vp;
	vp->virtual_left = 0; // pt.x;
	vp->virtual_top = 0;  // pt.y;
	_viewport_window_cache.push_back(vp);
}

static Point _vp_move_offs;

static void DoSetViewportPosition(const Window *w, int left, int top, int width, int height)
{
	FOR_ALL_WINDOWS_FROM_BACK_FROM(w, w) {
		if (left + width > w->left &&
				w->left + w->width > left &&
				top + height > w->top &&
				w->top + w->height > top) {

			if (left < w->left) {
				DoSetViewportPosition(w, left, top, w->left - left, height);
				DoSetViewportPosition(w, left + (w->left - left), top, width - (w->left - left), height);
				return;
			}

			if (left + width > w->left + w->width) {
				DoSetViewportPosition(w, left, top, (w->left + w->width - left), height);
				DoSetViewportPosition(w, left + (w->left + w->width - left), top, width - (w->left + w->width - left), height);
				return;
			}

			if (top < w->top) {
				DoSetViewportPosition(w, left, top, width, (w->top - top));
				DoSetViewportPosition(w, left, top + (w->top - top), width, height - (w->top - top));
				return;
			}

			if (top + height > w->top + w->height) {
				DoSetViewportPosition(w, left, top, width, (w->top + w->height - top));
				DoSetViewportPosition(w, left, top + (w->top + w->height - top), width, height - (w->top + w->height - top));
				return;
			}

			return;
		}
	}

	{
		int xo = _vp_move_offs.x;
		int yo = _vp_move_offs.y;

		if (abs(xo) >= width || abs(yo) >= height) {
			/* fully_outside */
			RedrawScreenRect(left, top, left + width, top + height);
			return;
		}

		GfxScroll(left, top, width, height, xo, yo);

		if (xo > 0) {
			RedrawScreenRect(left, top, xo + left, top + height);
			left += xo;
			width -= xo;
		} else if (xo < 0) {
			RedrawScreenRect(left + width + xo, top, left + width, top + height);
			width += xo;
		}

		if (yo > 0) {
			RedrawScreenRect(left, top, width + left, top + yo);
		} else if (yo < 0) {
			RedrawScreenRect(left, top + height + yo, width + left, top + height);
		}
	}
}

static void SetViewportPosition(Window *w, int x, int y)
{
	ViewPort *vp = w->viewport;
	int old_left = vp->virtual_left;
	int old_top = vp->virtual_top;
	int i;
	int left, top, width, height;

	vp->virtual_left = x;
	vp->virtual_top = y;

	/* Viewport is bound to its left top corner, so it must be rounded down (UnScaleByZoomLower)
	 * else glitch described in FS#1412 will happen (offset by 1 pixel with zoom level > NORMAL)
	 */
	old_left = UnScaleByZoomLower(old_left, vp->zoom);
	old_top = UnScaleByZoomLower(old_top, vp->zoom);
	x = UnScaleByZoomLower(x, vp->zoom);
	y = UnScaleByZoomLower(y, vp->zoom);

	old_left -= x;
	old_top -= y;

	if (old_top == 0 && old_left == 0) return;

	_vp_move_offs.x = old_left;
	_vp_move_offs.y = old_top;

	left = vp->left;
	top = vp->top;
	width = vp->width;
	height = vp->height;

	if (left < 0) {
		width += left;
		left = 0;
	}

	i = left + width - _screen.width;
	if (i >= 0) width -= i;

	if (width > 0) {
		if (top < 0) {
			height += top;
			top = 0;
		}

		i = top + height - _screen.height;
		if (i >= 0) height -= i;

		if (height > 0) DoSetViewportPosition(w->z_front, left, top, width, height);
	}
}

/**
 * Is a xy position inside the viewport of the window?
 * @param w Window to examine its viewport
 * @param x X coordinate of the xy position
 * @param y Y coordinate of the xy position
 * @return Pointer to the viewport if the xy position is in the viewport of the window,
 *         otherwise \c NULL is returned.
 */
ViewPort *IsPtInWindowViewport(const Window *w, int x, int y)
{
	ViewPort *vp = w->viewport;

	if (vp != NULL &&
			IsInsideMM(x, vp->left, vp->left + vp->width) &&
			IsInsideMM(y, vp->top, vp->top + vp->height))
		return vp;

	return NULL;
}

/**
 * Translate screen coordinate in a viewport to a tile coordinate
 * @param vp  Viewport that contains the (\a x, \a y) screen coordinate
 * @param x   Screen x coordinate
 * @param y   Screen y coordinate
 * @param clamp_to_map Clamp the coordinate outside of the map to the closest tile within the map.
 * @return Tile coordinate
 */
Point TranslateXYToTileCoord(const ViewPort *vp, int x, int y, bool clamp_to_map)
{
	Point pt;
	int a, b;
	int z;

	if ( (uint)(x -= vp->left) >= (uint)vp->width ||
				(uint)(y -= vp->top) >= (uint)vp->height) {
				Point pt = {-1, -1};
				return pt;
	}

	x = (ScaleByZoom(x, vp->zoom) + vp->virtual_left) >> (2 + ZOOM_LVL_SHIFT);
	y = (ScaleByZoom(y, vp->zoom) + vp->virtual_top) >> (1 + ZOOM_LVL_SHIFT);

	a = y - x;
	b = y + x;

	if (clamp_to_map) {
		/* Bring the coordinates near to a valid range. This is mostly due to the
		 * tiles on the north side of the map possibly being drawn too high due to
		 * the extra height levels. So at the top we allow a number of extra tiles.
		 * This number is based on the tile height and pixels. */
		int extra_tiles = CeilDiv(_settings_game.construction.max_heightlevel * TILE_HEIGHT, TILE_PIXELS);
		a = Clamp(a, -extra_tiles * TILE_SIZE, MapMaxX() * TILE_SIZE - 1);
		b = Clamp(b, -extra_tiles * TILE_SIZE, MapMaxY() * TILE_SIZE - 1);
	}

	/* (a, b) is the X/Y-world coordinate that belongs to (x,y) if the landscape would be completely flat on height 0.
	 * Now find the Z-world coordinate by fix point iteration.
	 * This is a bit tricky because the tile height is non-continuous at foundations.
	 * The clicked point should be approached from the back, otherwise there are regions that are not clickable.
	 * (FOUNDATION_HALFTILE_LOWER on SLOPE_STEEP_S hides north halftile completely)
	 * So give it a z-malus of 4 in the first iterations.
	 */
	z = 0;

	int min_coord = _settings_game.construction.freeform_edges ? TILE_SIZE : 0;

	for (int i = 0; i < 5; i++) z = GetSlopePixelZ(Clamp(a + max(z, 4) - 4, min_coord, MapMaxX() * TILE_SIZE - 1), Clamp(b + max(z, 4) - 4, min_coord, MapMaxY() * TILE_SIZE - 1)) / 2;
	for (int malus = 3; malus > 0; malus--) z = GetSlopePixelZ(Clamp(a + max(z, malus) - malus, min_coord, MapMaxX() * TILE_SIZE - 1), Clamp(b + max(z, malus) - malus, min_coord, MapMaxY() * TILE_SIZE - 1)) / 2;
	for (int i = 0; i < 5; i++) z = GetSlopePixelZ(Clamp(a + z, min_coord, MapMaxX() * TILE_SIZE - 1), Clamp(b + z, min_coord, MapMaxY() * TILE_SIZE - 1)) / 2;

	if (clamp_to_map) {
		pt.x = Clamp(a + z, min_coord, MapMaxX() * TILE_SIZE - 1);
		pt.y = Clamp(b + z, min_coord, MapMaxY() * TILE_SIZE - 1);
	} else {
		pt.x = a + z;
		pt.y = b + z;
	}

	return pt;
}

/* When used for zooming, check area below current coordinates (x,y)
 * and return the tile of the zoomed out/in position (zoom_x, zoom_y)
 * when you just want the tile, make x = zoom_x and y = zoom_y */
static Point GetTileFromScreenXY(int x, int y, int zoom_x, int zoom_y)
{
	Window *w;
	ViewPort *vp;
	Point pt;

	if ( (w = FindWindowFromPt(x, y)) != NULL &&
			 (vp = IsPtInWindowViewport(w, x, y)) != NULL)
				return TranslateXYToTileCoord(vp, zoom_x, zoom_y);

	pt.y = pt.x = -1;
	return pt;
}

Point GetTileBelowCursor()
{
	return GetTileFromScreenXY(_cursor.pos.x, _cursor.pos.y, _cursor.pos.x, _cursor.pos.y);
}


Point GetTileZoomCenterWindow(bool in, Window * w)
{
	int x, y;
	ViewPort *vp = w->viewport;

	if (in) {
		x = ((_cursor.pos.x - vp->left) >> 1) + (vp->width >> 2);
		y = ((_cursor.pos.y - vp->top) >> 1) + (vp->height >> 2);
	} else {
		x = vp->width - (_cursor.pos.x - vp->left);
		y = vp->height - (_cursor.pos.y - vp->top);
	}
	/* Get the tile below the cursor and center on the zoomed-out center */
	return GetTileFromScreenXY(_cursor.pos.x, _cursor.pos.y, x + vp->left, y + vp->top);
}

/**
 * Update the status of the zoom-buttons according to the zoom-level
 * of the viewport. This will update their status and invalidate accordingly
 * @param w Window pointer to the window that has the zoom buttons
 * @param vp pointer to the viewport whose zoom-level the buttons represent
 * @param widget_zoom_in widget index for window with zoom-in button
 * @param widget_zoom_out widget index for window with zoom-out button
 */
void HandleZoomMessage(Window *w, const ViewPort *vp, byte widget_zoom_in, byte widget_zoom_out)
{
	w->SetWidgetDisabledState(widget_zoom_in, vp->zoom <= _settings_client.gui.zoom_min);
	w->SetWidgetDirty(widget_zoom_in);

	w->SetWidgetDisabledState(widget_zoom_out, vp->zoom >= _settings_client.gui.zoom_max);
	w->SetWidgetDirty(widget_zoom_out);
}

/**
 * Schedules a tile sprite for drawing.
 *
 * @param image the image to draw.
 * @param pal the provided palette.
 * @param x position x (world coordinates) of the sprite.
 * @param y position y (world coordinates) of the sprite.
 * @param z position z (world coordinates) of the sprite.
 * @param sub Only draw a part of the sprite.
 * @param extra_offs_x Pixel X offset for the sprite position.
 * @param extra_offs_y Pixel Y offset for the sprite position.
 */
static void AddTileSpriteToDraw(SpriteID image, PaletteID pal, int32 x, int32 y, int z, const SubSprite *sub = NULL, int extra_offs_x = 0, int extra_offs_y = 0)
{
	assert((image & SPRITE_MASK) < MAX_SPRITES);

	TileSpriteToDraw *ts = _vd.tile_sprites_to_draw.Append();
	ts->image = image;
	ts->pal = pal;
	ts->sub = sub;
	Point pt = RemapCoords(x, y, z);
	ts->x = pt.x + extra_offs_x;
	ts->y = pt.y + extra_offs_y;
}

/**
 * Adds a child sprite to the active foundation.
 *
 * The pixel offset of the sprite relative to the ParentSprite is the sum of the offset passed to OffsetGroundSprite() and extra_offs_?.
 *
 * @param image the image to draw.
 * @param pal the provided palette.
 * @param sub Only draw a part of the sprite.
 * @param foundation_part Foundation part.
 * @param extra_offs_x Pixel X offset for the sprite position.
 * @param extra_offs_y Pixel Y offset for the sprite position.
 */
static void AddChildSpriteToFoundation(SpriteID image, PaletteID pal, const SubSprite *sub, FoundationPart foundation_part, int extra_offs_x, int extra_offs_y)
{
	assert(IsInsideMM(foundation_part, 0, FOUNDATION_PART_END));
	assert(_vd.foundation[foundation_part] != -1);
	Point offs = _vd.foundation_offset[foundation_part];

	/* Change the active ChildSprite list to the one of the foundation */
	int *old_child = _vd.last_child;
	_vd.last_child = _vd.last_foundation_child[foundation_part];

	AddChildSpriteScreen(image, pal, offs.x + extra_offs_x, offs.y + extra_offs_y, false, sub, false);

	/* Switch back to last ChildSprite list */
	_vd.last_child = old_child;
}

/**
 * Draws a ground sprite at a specific world-coordinate relative to the current tile.
 * If the current tile is drawn on top of a foundation the sprite is added as child sprite to the "foundation"-ParentSprite.
 *
 * @param image the image to draw.
 * @param pal the provided palette.
 * @param x position x (world coordinates) of the sprite relative to current tile.
 * @param y position y (world coordinates) of the sprite relative to current tile.
 * @param z position z (world coordinates) of the sprite relative to current tile.
 * @param sub Only draw a part of the sprite.
 * @param extra_offs_x Pixel X offset for the sprite position.
 * @param extra_offs_y Pixel Y offset for the sprite position.
 */
void DrawGroundSpriteAt(SpriteID image, PaletteID pal, int32 x, int32 y, int z, const SubSprite *sub, int extra_offs_x, int extra_offs_y)
{
	/* Switch to first foundation part, if no foundation was drawn */
	if (_vd.foundation_part == FOUNDATION_PART_NONE) _vd.foundation_part = FOUNDATION_PART_NORMAL;

	if (_vd.foundation[_vd.foundation_part] != -1) {
		Point pt = RemapCoords(x, y, z);
		AddChildSpriteToFoundation(image, pal, sub, _vd.foundation_part, pt.x + extra_offs_x * ZOOM_LVL_BASE, pt.y + extra_offs_y * ZOOM_LVL_BASE);
	} else {
		AddTileSpriteToDraw(image, pal, _cur_ti->x + x, _cur_ti->y + y, _cur_ti->z + z, sub, extra_offs_x * ZOOM_LVL_BASE, extra_offs_y * ZOOM_LVL_BASE);
	}
}

/**
 * Draws a ground sprite for the current tile.
 * If the current tile is drawn on top of a foundation the sprite is added as child sprite to the "foundation"-ParentSprite.
 *
 * @param image the image to draw.
 * @param pal the provided palette.
 * @param sub Only draw a part of the sprite.
 * @param extra_offs_x Pixel X offset for the sprite position.
 * @param extra_offs_y Pixel Y offset for the sprite position.
 */
void DrawGroundSprite(SpriteID image, PaletteID pal, const SubSprite *sub, int extra_offs_x, int extra_offs_y)
{
	DrawGroundSpriteAt(image, pal, 0, 0, 0, sub, extra_offs_x, extra_offs_y);
}

/**
 * Called when a foundation has been drawn for the current tile.
 * Successive ground sprites for the current tile will be drawn as child sprites of the "foundation"-ParentSprite, not as TileSprites.
 *
 * @param x sprite x-offset (screen coordinates) of ground sprites relative to the "foundation"-ParentSprite.
 * @param y sprite y-offset (screen coordinates) of ground sprites relative to the "foundation"-ParentSprite.
 */
void OffsetGroundSprite(int x, int y)
{
	/* Switch to next foundation part */
	switch (_vd.foundation_part) {
		case FOUNDATION_PART_NONE:
			_vd.foundation_part = FOUNDATION_PART_NORMAL;
			break;
		case FOUNDATION_PART_NORMAL:
			_vd.foundation_part = FOUNDATION_PART_HALFTILE;
			break;
		default: NOT_REACHED();
	}

	/* _vd.last_child == NULL if foundation sprite was clipped by the viewport bounds */
	if (_vd.last_child != NULL) _vd.foundation[_vd.foundation_part] = _vd.parent_sprites_to_draw.Length() - 1;

	_vd.foundation_offset[_vd.foundation_part].x = x * ZOOM_LVL_BASE;
	_vd.foundation_offset[_vd.foundation_part].y = y * ZOOM_LVL_BASE;
	_vd.last_foundation_child[_vd.foundation_part] = _vd.last_child;
}

/**
 * Adds a child sprite to a parent sprite.
 * In contrast to "AddChildSpriteScreen()" the sprite position is in world coordinates
 *
 * @param image the image to draw.
 * @param pal the provided palette.
 * @param x position x of the sprite.
 * @param y position y of the sprite.
 * @param z position z of the sprite.
 * @param sub Only draw a part of the sprite.
 */
static void AddCombinedSprite(SpriteID image, PaletteID pal, int x, int y, int z, const SubSprite *sub)
{
	Point pt = RemapCoords(x, y, z);
	const Sprite *spr = GetSprite(image & SPRITE_MASK, ST_NORMAL);

	if (pt.x + spr->x_offs >= _vd.dpi.left + _vd.dpi.width ||
			pt.x + spr->x_offs + spr->width <= _vd.dpi.left ||
			pt.y + spr->y_offs >= _vd.dpi.top + _vd.dpi.height ||
			pt.y + spr->y_offs + spr->height <= _vd.dpi.top)
		return;

	const ParentSpriteToDraw *pstd = _vd.parent_sprites_to_draw.End() - 1;
	AddChildSpriteScreen(image, pal, pt.x - pstd->left, pt.y - pstd->top, false, sub, false);
}

/**
 * Draw a (transparent) sprite at given coordinates with a given bounding box.
 * The bounding box extends from (x + bb_offset_x, y + bb_offset_y, z + bb_offset_z) to (x + w - 1, y + h - 1, z + dz - 1), both corners included.
 * Bounding boxes with bb_offset_x == w or bb_offset_y == h or bb_offset_z == dz are allowed and produce thin slices.
 *
 * @note Bounding boxes are normally specified with bb_offset_x = bb_offset_y = bb_offset_z = 0. The extent of the bounding box in negative direction is
 *       defined by the sprite offset in the grf file.
 *       However if modifying the sprite offsets is not suitable (e.g. when using existing graphics), the bounding box can be tuned by bb_offset.
 *
 * @pre w >= bb_offset_x, h >= bb_offset_y, dz >= bb_offset_z. Else w, h or dz are ignored.
 *
 * @param image the image to combine and draw,
 * @param pal the provided palette,
 * @param x position X (world) of the sprite,
 * @param y position Y (world) of the sprite,
 * @param w bounding box extent towards positive X (world),
 * @param h bounding box extent towards positive Y (world),
 * @param dz bounding box extent towards positive Z (world),
 * @param z position Z (world) of the sprite,
 * @param transparent if true, switch the palette between the provided palette and the transparent palette,
 * @param bb_offset_x bounding box extent towards negative X (world),
 * @param bb_offset_y bounding box extent towards negative Y (world),
 * @param bb_offset_z bounding box extent towards negative Z (world)
 * @param sub Only draw a part of the sprite.
 */
void AddSortableSpriteToDraw(SpriteID image, PaletteID pal, int x, int y, int w, int h, int dz, int z, bool transparent, int bb_offset_x, int bb_offset_y, int bb_offset_z, const SubSprite *sub)
{
	int32 left, right, top, bottom;

	assert((image & SPRITE_MASK) < MAX_SPRITES);

	/* make the sprites transparent with the right palette */
	if (transparent) {
		SetBit(image, PALETTE_MODIFIER_TRANSPARENT);
		pal = PALETTE_TO_TRANSPARENT;
	}

	if (_vd.combine_sprites == SPRITE_COMBINE_ACTIVE) {
		AddCombinedSprite(image, pal, x, y, z, sub);
		return;
	}

	_vd.last_child = NULL;

	Point pt = RemapCoords(x, y, z);
	int tmp_left, tmp_top, tmp_x = pt.x, tmp_y = pt.y;

	/* Compute screen extents of sprite */
	if (image == SPR_EMPTY_BOUNDING_BOX) {
		left = tmp_left = RemapCoords(x + w          , y + bb_offset_y, z + bb_offset_z).x;
		right           = RemapCoords(x + bb_offset_x, y + h          , z + bb_offset_z).x + 1;
		top  = tmp_top  = RemapCoords(x + bb_offset_x, y + bb_offset_y, z + dz         ).y;
		bottom          = RemapCoords(x + w          , y + h          , z + bb_offset_z).y + 1;
	} else {
		const Sprite *spr = GetSprite(image & SPRITE_MASK, ST_NORMAL);
		left = tmp_left = (pt.x += spr->x_offs);
		right           = (pt.x +  spr->width );
		top  = tmp_top  = (pt.y += spr->y_offs);
		bottom          = (pt.y +  spr->height);
	}

	if (_draw_bounding_boxes && (image != SPR_EMPTY_BOUNDING_BOX)) {
		/* Compute maximal extents of sprite and its bounding box */
		left   = min(left  , RemapCoords(x + w          , y + bb_offset_y, z + bb_offset_z).x);
		right  = max(right , RemapCoords(x + bb_offset_x, y + h          , z + bb_offset_z).x + 1);
		top    = min(top   , RemapCoords(x + bb_offset_x, y + bb_offset_y, z + dz         ).y);
		bottom = max(bottom, RemapCoords(x + w          , y + h          , z + bb_offset_z).y + 1);
	}

	/* Do not add the sprite to the viewport, if it is outside */
	if (left   >= _vd.dpi.left + _vd.dpi.width ||
	    right  <= _vd.dpi.left                 ||
	    top    >= _vd.dpi.top + _vd.dpi.height ||
	    bottom <= _vd.dpi.top) {
		return;
	}

	ParentSpriteToDraw *ps = _vd.parent_sprites_to_draw.Append();
	ps->x = tmp_x;
	ps->y = tmp_y;

	ps->left = tmp_left;
	ps->top  = tmp_top;

	ps->image = image;
	ps->pal = pal;
	ps->sub = sub;
	ps->xmin = x + bb_offset_x;
	ps->xmax = x + max(bb_offset_x, w) - 1;

	ps->ymin = y + bb_offset_y;
	ps->ymax = y + max(bb_offset_y, h) - 1;

	ps->zmin = z + bb_offset_z;
	ps->zmax = z + max(bb_offset_z, dz) - 1;

	ps->comparison_done = false;
	ps->first_child = -1;

	_vd.last_child = &ps->first_child;

	if (_vd.combine_sprites == SPRITE_COMBINE_PENDING) _vd.combine_sprites = SPRITE_COMBINE_ACTIVE;
}

/**
 * Starts a block of sprites, which are "combined" into a single bounding box.
 *
 * Subsequent calls to #AddSortableSpriteToDraw will be drawn into the same bounding box.
 * That is: The first sprite that is not clipped by the viewport defines the bounding box, and
 * the following sprites will be child sprites to that one.
 *
 * That implies:
 *  - The drawing order is definite. No other sprites will be sorted between those of the block.
 *  - You have to provide a valid bounding box for all sprites,
 *    as you won't know which one is the first non-clipped one.
 *    Preferable you use the same bounding box for all.
 *  - You cannot use #AddChildSpriteScreen inside the block, as its result will be indefinite.
 *
 * The block is terminated by #EndSpriteCombine.
 *
 * You cannot nest "combined" blocks.
 */
void StartSpriteCombine()
{
	assert(_vd.combine_sprites == SPRITE_COMBINE_NONE);
	_vd.combine_sprites = SPRITE_COMBINE_PENDING;
}

/**
 * Terminates a block of sprites started by #StartSpriteCombine.
 * Take a look there for details.
 */
void EndSpriteCombine()
{
	assert(_vd.combine_sprites != SPRITE_COMBINE_NONE);
	_vd.combine_sprites = SPRITE_COMBINE_NONE;
}

/**
 * Check if the parameter "check" is inside the interval between
 * begin and end, including both begin and end.
 * @note Whether \c begin or \c end is the biggest does not matter.
 *       This method will account for that.
 * @param begin The begin of the interval.
 * @param end   The end of the interval.
 * @param check The value to check.
 */
static bool IsInRangeInclusive(int begin, int end, int check)
{
	if (begin > end) Swap(begin, end);
	return begin <= check && check <= end;
}

/**
 * Checks whether a point is inside the selected rectangle given by _thd.size, _thd.pos and _thd.diagonal
 * @param x The x coordinate of the point to be checked.
 * @param y The y coordinate of the point to be checked.
 * @return True if the point is inside the rectangle, else false.
 */
static bool IsInsideSelectedRectangle(int x, int y)
{
	if (!_thd.diagonal) {
		return IsInsideBS(x, _thd.pos.x, _thd.size.x) && IsInsideBS(y, _thd.pos.y, _thd.size.y);
	}

	int dist_a = (_thd.size.x + _thd.size.y);      // Rotated coordinate system for selected rectangle.
	int dist_b = (_thd.size.x - _thd.size.y);      // We don't have to divide by 2. It's all relative!
	int a = ((x - _thd.pos.x) + (y - _thd.pos.y)); // Rotated coordinate system for the point under scrutiny.
	int b = ((x - _thd.pos.x) - (y - _thd.pos.y));

	/* Check if a and b are between 0 and dist_a or dist_b respectively. */
	return IsInRangeInclusive(dist_a, 0, a) && IsInRangeInclusive(dist_b, 0, b);
}

/**
 * Add a child sprite to a parent sprite.
 *
 * @param image the image to draw.
 * @param pal the provided palette.
 * @param x sprite x-offset (screen coordinates) relative to parent sprite.
 * @param y sprite y-offset (screen coordinates) relative to parent sprite.
 * @param transparent if true, switch the palette between the provided palette and the transparent palette,
 * @param sub Only draw a part of the sprite.
 */
void AddChildSpriteScreen(SpriteID image, PaletteID pal, int x, int y, bool transparent, const SubSprite *sub, bool scale)
{
	assert((image & SPRITE_MASK) < MAX_SPRITES);

	/* If the ParentSprite was clipped by the viewport bounds, do not draw the ChildSprites either */
	if (_vd.last_child == NULL) return;

	/* make the sprites transparent with the right palette */
	if (transparent) {
		SetBit(image, PALETTE_MODIFIER_TRANSPARENT);
		pal = PALETTE_TO_TRANSPARENT;
	}

	*_vd.last_child = _vd.child_screen_sprites_to_draw.Length();

	ChildScreenSpriteToDraw *cs = _vd.child_screen_sprites_to_draw.Append();
	cs->image = image;
	cs->pal = pal;
	cs->sub = sub;
	cs->x = scale ? x * ZOOM_LVL_BASE : x;
	cs->y = scale ? y * ZOOM_LVL_BASE : y;
	cs->next = -1;

	/* Append the sprite to the active ChildSprite list.
	 * If the active ParentSprite is a foundation, update last_foundation_child as well.
	 * Note: ChildSprites of foundations are NOT sequential in the vector, as selection sprites are added at last. */
	if (_vd.last_foundation_child[0] == _vd.last_child) _vd.last_foundation_child[0] = &cs->next;
	if (_vd.last_foundation_child[1] == _vd.last_child) _vd.last_foundation_child[1] = &cs->next;
	_vd.last_child = &cs->next;
}

static void AddStringToDraw(int x, int y, StringID string, uint64 params_1, uint64 params_2, Colours colour, uint16 width)
{
	assert(width != 0);
	StringSpriteToDraw *ss = _vd.string_sprites_to_draw.Append();
	ss->string = string;
	ss->x = x;
	ss->y = y;
	ss->params[0] = params_1;
	ss->params[1] = params_2;
	ss->width = width;
	ss->colour = colour;
}


/**
 * Draws sprites between ground sprite and everything above.
 *
 * The sprite is either drawn as TileSprite or as ChildSprite of the active foundation.
 *
 * @param image the image to draw.
 * @param pal the provided palette.
 * @param ti TileInfo Tile that is being drawn
 * @param z_offset Z offset relative to the groundsprite. Only used for the sprite position, not for sprite sorting.
 * @param foundation_part Foundation part the sprite belongs to.
 */
static void DrawSelectionSprite(SpriteID image, PaletteID pal, const TileInfo *ti, int z_offset, FoundationPart foundation_part)
{
	/* FIXME: This is not totally valid for some autorail highlights that extend over the edges of the tile. */
	if (_vd.foundation[foundation_part] == -1) {
		/* draw on real ground */
		AddTileSpriteToDraw(image, pal, ti->x, ti->y, ti->z + z_offset);
	} else {
		/* draw on top of foundation */
		AddChildSpriteToFoundation(image, pal, NULL, foundation_part, 0, -z_offset * ZOOM_LVL_BASE);
	}
}

/**
 * Draws a selection rectangle on a tile.
 *
 * @param ti TileInfo Tile that is being drawn
 * @param pal Palette to apply.
 */
static void DrawTileSelectionRect(const TileInfo *ti, PaletteID pal)
{
	if (!IsValidTile(ti->tile)) return;

	SpriteID sel;
	if (IsHalftileSlope(ti->tileh)) {
		Corner halftile_corner = GetHalftileSlopeCorner(ti->tileh);
		SpriteID sel2 = SPR_HALFTILE_SELECTION_FLAT + halftile_corner;
		DrawSelectionSprite(sel2, pal, ti, 7 + TILE_HEIGHT, FOUNDATION_PART_HALFTILE);

		Corner opposite_corner = OppositeCorner(halftile_corner);
		if (IsSteepSlope(ti->tileh)) {
			sel = SPR_HALFTILE_SELECTION_DOWN;
		} else {
			sel = ((ti->tileh & SlopeWithOneCornerRaised(opposite_corner)) != 0 ? SPR_HALFTILE_SELECTION_UP : SPR_HALFTILE_SELECTION_FLAT);
		}
		sel += opposite_corner;
	} else {
		sel = SPR_SELECT_TILE + SlopeToSpriteOffset(ti->tileh);
	}
	DrawSelectionSprite(sel, pal, ti, 7, FOUNDATION_PART_NORMAL);
}

static HighLightStyle GetPartOfAutoLine(int px, int py, const Point &selstart, const Point &selend, HighLightStyle dir)
{
	if (!IsInRangeInclusive(selstart.x & ~TILE_UNIT_MASK, selend.x & ~TILE_UNIT_MASK, px)) return HT_DIR_END;
	if (!IsInRangeInclusive(selstart.y & ~TILE_UNIT_MASK, selend.y & ~TILE_UNIT_MASK, py)) return HT_DIR_END;

	px -= selstart.x & ~TILE_UNIT_MASK;
	py -= selstart.y & ~TILE_UNIT_MASK;

	switch (dir) {
		case HT_DIR_X: return (py == 0) ? HT_DIR_X : HT_DIR_END;
		case HT_DIR_Y: return (px == 0) ? HT_DIR_Y : HT_DIR_END;
		case HT_DIR_HU: return (px == -py) ? HT_DIR_HU : (px == -py - (int)TILE_SIZE) ? HT_DIR_HL : HT_DIR_END;
		case HT_DIR_HL: return (px == -py) ? HT_DIR_HL : (px == -py + (int)TILE_SIZE) ? HT_DIR_HU : HT_DIR_END;
		case HT_DIR_VL: return (px ==  py) ? HT_DIR_VL : (px ==  py + (int)TILE_SIZE) ? HT_DIR_VR : HT_DIR_END;
		case HT_DIR_VR: return (px ==  py) ? HT_DIR_VR : (px ==  py - (int)TILE_SIZE) ? HT_DIR_VL : HT_DIR_END;
		default: NOT_REACHED(); break;
	}

	return HT_DIR_END;
}

#include "table/autorail.h"

/**
 * Draws autorail highlights.
 *
 * @param *ti TileInfo Tile that is being drawn
 * @param autorail_type \c HT_DIR_XXX, offset into _AutorailTilehSprite[][]
 * @param pal Palette to use, -1 to autodetect
 */
static void DrawAutorailSelection(const TileInfo *ti, HighLightStyle autorail_type, PaletteID pal = -1)
{
	SpriteID image;
	int offset;

	FoundationPart foundation_part = FOUNDATION_PART_NORMAL;
	Slope autorail_tileh = RemoveHalftileSlope(ti->tileh);
	if (IsHalftileSlope(ti->tileh)) {
		static const HighLightStyle _lower_rail[CORNER_END] = { HT_DIR_VR, HT_DIR_HU, HT_DIR_VL, HT_DIR_HL }; // CORNER_W, CORNER_S, CORNER_E, CORNER_N
		Corner halftile_corner = GetHalftileSlopeCorner(ti->tileh);
		if (autorail_type != _lower_rail[halftile_corner]) {
			foundation_part = FOUNDATION_PART_HALFTILE;
			/* Here we draw the highlights of the "three-corners-raised"-slope. That looks ok to me. */
			autorail_tileh = SlopeWithThreeCornersRaised(OppositeCorner(halftile_corner));
		}
	}

	assert(autorail_type < HT_DIR_END);
	offset = _AutorailTilehSprite[autorail_tileh][autorail_type];
	if (offset >= 0) {
		image = SPR_AUTORAIL_BASE + offset;
		if (pal == (PaletteID)-1) pal = _thd.make_square_red ? PALETTE_SEL_TILE_RED : PAL_NONE;
	} else {
		image = SPR_AUTORAIL_BASE - offset;
		if (pal == (PaletteID)-1) pal = PALETTE_SEL_TILE_RED;
	}

	DrawSelectionSprite(image, pal, ti, 7, foundation_part);
}

/**
 * Checks if the specified tile is selected and if so draws selection using correct selectionstyle.
 * @param *ti TileInfo Tile that is being drawn
 */
static void DrawTileSelection(const TileInfo *ti)
{
	/* Draw a red error square? */
	bool is_redsq = _thd.redsq == ti->tile;
	if (is_redsq) DrawTileSelectionRect(ti, PALETTE_TILE_RED_PULSATING);

	switch (_thd.drawstyle & HT_DRAG_MASK) {
		default: break; // No tile selection active?

		case HT_RECT:
			if (!is_redsq) {
				if (IsInsideSelectedRectangle(ti->x, ti->y)) {
					DrawTileSelectionRect(ti, _thd.make_square_red ? PALETTE_SEL_TILE_RED : PAL_NONE);
				} else if (_thd.outersize.x > 0 &&
						/* Check if it's inside the outer area? */
						IsInsideBS(ti->x, _thd.pos.x + _thd.offs.x, _thd.size.x + _thd.outersize.x) &&
						IsInsideBS(ti->y, _thd.pos.y + _thd.offs.y, _thd.size.y + _thd.outersize.y)) {
					/* Draw a blue rect. */
					DrawTileSelectionRect(ti, PALETTE_SEL_TILE_BLUE);
				}
			}
			break;

		case HT_POINT:
			if (IsInsideSelectedRectangle(ti->x, ti->y)) {
				/* Figure out the Z coordinate for the single dot. */
				int z = 0;
				FoundationPart foundation_part = FOUNDATION_PART_NORMAL;
				if (ti->tileh & SLOPE_N) {
					z += TILE_HEIGHT;
					if (RemoveHalftileSlope(ti->tileh) == SLOPE_STEEP_N) z += TILE_HEIGHT;
				}
				if (IsHalftileSlope(ti->tileh)) {
					Corner halftile_corner = GetHalftileSlopeCorner(ti->tileh);
					if ((halftile_corner == CORNER_W) || (halftile_corner == CORNER_E)) z += TILE_HEIGHT;
					if (halftile_corner != CORNER_S) {
						foundation_part = FOUNDATION_PART_HALFTILE;
						if (IsSteepSlope(ti->tileh)) z -= TILE_HEIGHT;
					}
				}
				DrawSelectionSprite(_cur_dpi->zoom <= ZOOM_LVL_DETAIL ? SPR_DOT : SPR_DOT_SMALL, PAL_NONE, ti, z, foundation_part);
			}
			break;

		case HT_RAIL:
			if (ti->tile == TileVirtXY(_thd.pos.x, _thd.pos.y)) {
				assert((_thd.drawstyle & HT_DIR_MASK) < HT_DIR_END);
				DrawAutorailSelection(ti, _thd.drawstyle & HT_DIR_MASK);
			}
			break;

		case HT_LINE: {
			HighLightStyle type = GetPartOfAutoLine(ti->x, ti->y, _thd.selstart, _thd.selend, _thd.drawstyle & HT_DIR_MASK);
			if (type < HT_DIR_END) {
				DrawAutorailSelection(ti, type);
			} else if (_thd.dir2 < HT_DIR_END) {
				type = GetPartOfAutoLine(ti->x, ti->y, _thd.selstart2, _thd.selend2, _thd.dir2);
				if (type < HT_DIR_END) DrawAutorailSelection(ti, type, PALETTE_SEL_TILE_BLUE);
			}
			break;
		}
	}
}

/**
 * Returns the y coordinate in the viewport coordinate system where the given
 * tile is painted.
 * @param tile Any tile.
 * @return The viewport y coordinate where the tile is painted.
 */
static int GetViewportY(Point tile)
{
	/* Each increment in X or Y direction moves down by half a tile, i.e. TILE_PIXELS / 2. */
	return (tile.y * (int)(TILE_PIXELS / 2) + tile.x * (int)(TILE_PIXELS / 2) - TilePixelHeightOutsideMap(tile.x, tile.y)) << ZOOM_LVL_SHIFT;
}

/**
 * Add the landscape to the viewport, i.e. all ground tiles and buildings.
 */
static void ViewportAddLandscape()
{
	assert(_vd.dpi.top <= _vd.dpi.top + _vd.dpi.height);
	assert(_vd.dpi.left <= _vd.dpi.left + _vd.dpi.width);

	Point upper_left = InverseRemapCoords(_vd.dpi.left, _vd.dpi.top);
	Point upper_right = InverseRemapCoords(_vd.dpi.left + _vd.dpi.width, _vd.dpi.top);

	/* Transformations between tile coordinates and viewport rows/columns: See vp_column_row
	 *   column = y - x
	 *   row    = x + y
	 *   x      = (row - column) / 2
	 *   y      = (row + column) / 2
	 * Note: (row, columns) pairs are only valid, if they are both even or both odd.
	 */

	/* Columns overlap with neighbouring columns by a half tile.
	 *  - Left column is column of upper_left (rounded down) and one column to the left.
	 *  - Right column is column of upper_right (rounded up) and one column to the right.
	 * Note: Integer-division does not round down for negative numbers, so ensure rounding with another increment/decrement.
	 */
	int left_column = (upper_left.y - upper_left.x) / (int)TILE_SIZE - 2;
	int right_column = (upper_right.y - upper_right.x) / (int)TILE_SIZE + 2;

	int potential_bridge_height = ZOOM_LVL_BASE * TILE_HEIGHT * _settings_game.construction.max_bridge_height;

	/* Rows overlap with neighbouring rows by a half tile.
	 * The first row that could possibly be visible is the row above upper_left (if it is at height 0).
	 * Due to integer-division not rounding down for negative numbers, we need another decrement.
	 */
	int row = (upper_left.x + upper_left.y) / (int)TILE_SIZE - 2;
	bool last_row = false;
	for (; !last_row; row++) {
		last_row = true;
		for (int column = left_column; column <= right_column; column++) {
			/* Valid row/column? */
			if ((row + column) % 2 != 0) continue;

			Point tilecoord;
			tilecoord.x = (row - column) / 2;
			tilecoord.y = (row + column) / 2;
			assert(column == tilecoord.y - tilecoord.x);
			assert(row == tilecoord.y + tilecoord.x);

			TileType tile_type;
			TileInfo tile_info;
			_cur_ti = &tile_info;
			tile_info.x = tilecoord.x * TILE_SIZE; // FIXME tile_info should use signed integers
			tile_info.y = tilecoord.y * TILE_SIZE;

			if (IsInsideBS(tilecoord.x, 0, MapSizeX()) && IsInsideBS(tilecoord.y, 0, MapSizeY())) {
				/* This includes the south border at MapMaxX / MapMaxY. When terraforming we still draw tile selections there. */
				tile_info.tile = TileXY(tilecoord.x, tilecoord.y);
				tile_type = GetTileType(tile_info.tile);
			} else {
				tile_info.tile = INVALID_TILE;
				tile_type = MP_VOID;
			}

			if (tile_type != MP_VOID) {
				/* We are inside the map => paint landscape. */
				tile_info.tileh = GetTilePixelSlope(tile_info.tile, &tile_info.z);
			} else {
				/* We are outside the map => paint black. */
				tile_info.tileh = GetTilePixelSlopeOutsideMap(tilecoord.x, tilecoord.y, &tile_info.z);
			}

			int viewport_y = GetViewportY(tilecoord);

			if (viewport_y + MAX_TILE_EXTENT_BOTTOM < _vd.dpi.top) {
				/* The tile in this column is not visible yet.
				 * Tiles in other columns may be visible, but we need more rows in any case. */
				last_row = false;
				continue;
			}

			int min_visible_height = viewport_y - (_vd.dpi.top + _vd.dpi.height);
			bool tile_visible = min_visible_height <= 0;

			if (tile_type != MP_VOID) {
				/* Is tile with buildings visible? */
				if (min_visible_height < MAX_TILE_EXTENT_TOP) tile_visible = true;

				if (IsBridgeAbove(tile_info.tile)) {
					/* Is the bridge visible? */
					TileIndex bridge_tile = GetNorthernBridgeEnd(tile_info.tile);
					int bridge_height = ZOOM_LVL_BASE * (GetBridgePixelHeight(bridge_tile) - TilePixelHeight(tile_info.tile));
					if (min_visible_height < bridge_height + MAX_TILE_EXTENT_TOP) tile_visible = true;
				}

				/* Would a higher bridge on a more southern tile be visible?
				 * If yes, we need to loop over more rows to possibly find one. */
				if (min_visible_height < potential_bridge_height + MAX_TILE_EXTENT_TOP) last_row = false;
			} else {
				/* Outside of map. If we are on the north border of the map, there may still be a bridge visible,
				 * so we need to loop over more rows to possibly find one. */
				if ((tilecoord.x <= 0 || tilecoord.y <= 0) && min_visible_height < potential_bridge_height + MAX_TILE_EXTENT_TOP) last_row = false;
			}

			if (tile_visible) {
				last_row = false;
				_vd.foundation_part = FOUNDATION_PART_NONE;
				_vd.foundation[0] = -1;
				_vd.foundation[1] = -1;
				_vd.last_foundation_child[0] = NULL;
				_vd.last_foundation_child[1] = NULL;

				_tile_type_procs[tile_type]->draw_tile_proc(&tile_info);
				if (tile_info.tile != INVALID_TILE) {
					DrawTileSelection(&tile_info);
					DrawTileZoning(&tile_info);
				}
			}
		}
	}
}

/**
 * Add a string to draw in the viewport
 * @param dpi current viewport area
 * @param small_from Zoomlevel from when the small font should be used
 * @param sign sign position and dimension
 * @param string_normal String for normal and 2x zoom level
 * @param string_small String for 4x and 8x zoom level
 * @param string_small_shadow Shadow string for 4x and 8x zoom level; or #STR_NULL if no shadow
 * @param colour colour of the sign background; or INVALID_COLOUR if transparent
 */
void ViewportAddString(const DrawPixelInfo *dpi, ZoomLevel small_from, const ViewportSign *sign, StringID string_normal, StringID string_small, StringID string_small_shadow, uint64 params_1, uint64 params_2, Colours colour)
{
	bool small = dpi->zoom >= small_from;

	int left   = dpi->left;
	int top    = dpi->top;
	int right  = left + dpi->width;
	int bottom = top + dpi->height;

	int sign_height     = ScaleByZoom(VPSM_TOP + FONT_HEIGHT_NORMAL + VPSM_BOTTOM, dpi->zoom);
	int sign_half_width = ScaleByZoom((small ? sign->width_small : sign->width_normal) / 2, dpi->zoom);

	if (bottom < sign->top ||
			top   > sign->top + sign_height ||
			right < sign->center - sign_half_width ||
			left  > sign->center + sign_half_width) {
		return;
	}

	if (!small) {
		AddStringToDraw(sign->center - sign_half_width, sign->top, string_normal, params_1, params_2, colour, sign->width_normal);
	} else {
		int shadow_offset = 0;
		if (string_small_shadow != STR_NULL) {
			shadow_offset = 4;
			AddStringToDraw(sign->center - sign_half_width + shadow_offset, sign->top, string_small_shadow, params_1, params_2, INVALID_COLOUR, sign->width_small);
		}
		AddStringToDraw(sign->center - sign_half_width, sign->top - shadow_offset, string_small, params_1, params_2,
				colour, sign->width_small | 0x8000);
	}
}

struct ViewportAddStringApproxBoundsChecker {
	int top;
	int bottom;

	ViewportAddStringApproxBoundsChecker(const DrawPixelInfo *dpi)
	{
		this->top    = dpi->top - ScaleByZoom(VPSM_TOP + FONT_HEIGHT_NORMAL + VPSM_BOTTOM, dpi->zoom);
		this->bottom = dpi->top + dpi->height;
	}

	bool IsSignMaybeOnScreen(const ViewportSign *sign) const
	{
		return !(this->bottom < sign->top || this->top > sign->top);
	}
};

static void ViewportAddTownNames(DrawPixelInfo *dpi)
{
	if (!HasBit(_display_opt, DO_SHOW_TOWN_NAMES) || _game_mode == GM_MENU) return;

	ViewportAddStringApproxBoundsChecker checker(dpi);

	const Town *t;
	FOR_ALL_TOWNS(t) {
		if (!checker.IsSignMaybeOnScreen(&t->cache.sign)) continue;
		ViewportAddString(dpi, ZOOM_LVL_OUT_16X, &t->cache.sign,
				t->Label(), t->SmallLabel(), STR_VIEWPORT_TOWN_TINY_BLACK,
				t->index, t->cache.population);
	}
}


static void ViewportAddStationNames(DrawPixelInfo *dpi)
{
	if (!(HasBit(_display_opt, DO_SHOW_STATION_NAMES) || HasBit(_display_opt, DO_SHOW_WAYPOINT_NAMES)) || _game_mode == GM_MENU) return;

	ViewportAddStringApproxBoundsChecker checker(dpi);

	const BaseStation *st;
	FOR_ALL_BASE_STATIONS(st) {
		/* Check whether the base station is a station or a waypoint */
		bool is_station = Station::IsExpected(st);

		/* Don't draw if the display options are disabled */
		if (!HasBit(_display_opt, is_station ? DO_SHOW_STATION_NAMES : DO_SHOW_WAYPOINT_NAMES)) continue;

		/* Don't draw if station is owned by another company and competitor station names are hidden. Stations owned by none are never ignored. */
		if (!HasBit(_display_opt, DO_SHOW_COMPETITOR_SIGNS) && _local_company != st->owner && st->owner != OWNER_NONE) continue;

		if (!checker.IsSignMaybeOnScreen(&st->sign)) continue;

		ViewportAddString(dpi, ZOOM_LVL_OUT_16X, &st->sign,
				is_station ? STR_VIEWPORT_STATION : STR_VIEWPORT_WAYPOINT,
				(is_station ? STR_VIEWPORT_STATION : STR_VIEWPORT_WAYPOINT) + 1, STR_NULL,
				st->index, st->facilities, (st->owner == OWNER_NONE || !st->IsInUse()) ? COLOUR_GREY : _company_colours[st->owner]);
	}
}


static void ViewportAddSigns(DrawPixelInfo *dpi)
{
	/* Signs are turned off or are invisible */
	if (!HasBit(_display_opt, DO_SHOW_SIGNS) || IsInvisibilitySet(TO_SIGNS)) return;

	ViewportAddStringApproxBoundsChecker checker(dpi);

	const Sign *si;
	FOR_ALL_SIGNS(si) {
		/* Don't draw if sign is owned by another company and competitor signs should be hidden.
		 * Note: It is intentional that also signs owned by OWNER_NONE are hidden. Bankrupt
		 * companies can leave OWNER_NONE signs after them. */
		if (!HasBit(_display_opt, DO_SHOW_COMPETITOR_SIGNS) && _local_company != si->owner && si->owner != OWNER_DEITY) continue;

		if (!checker.IsSignMaybeOnScreen(&si->sign)) continue;

		ViewportAddString(dpi, ZOOM_LVL_OUT_16X, &si->sign,
				STR_WHITE_SIGN,
				(IsTransparencySet(TO_SIGNS) || si->owner == OWNER_DEITY) ? STR_VIEWPORT_SIGN_SMALL_WHITE : STR_VIEWPORT_SIGN_SMALL_BLACK, STR_NULL,
				si->index, 0, (si->owner == OWNER_NONE) ? COLOUR_GREY : (si->owner == OWNER_DEITY ? INVALID_COLOUR : _company_colours[si->owner]));
	}
}

/**
 * Update the position of the viewport sign.
 * @param center the (preferred) center of the viewport sign
 * @param top    the new top of the sign
 * @param str    the string to show in the sign
 * @param str_small the string to show when zoomed out. STR_NULL means same as \a str
 */
void ViewportSign::UpdatePosition(int center, int top, StringID str, StringID str_small)
{
	if (this->width_normal != 0) this->MarkDirty();

	this->top = top;

	char buffer[DRAW_STRING_BUFFER];

	GetString(buffer, str, lastof(buffer));
	this->width_normal = VPSM_LEFT + Align(GetStringBoundingBox(buffer).width, 2) + VPSM_RIGHT;
	this->center = center;

	/* zoomed out version */
	if (str_small != STR_NULL) {
		GetString(buffer, str_small, lastof(buffer));
	}
	this->width_small = VPSM_LEFT + Align(GetStringBoundingBox(buffer, FS_SMALL).width, 2) + VPSM_RIGHT;

	this->MarkDirty();
}

/**
 * Mark the sign dirty in all viewports.
 * @param maxzoom Maximum %ZoomLevel at which the text is visible.
 *
 * @ingroup dirty
 */
void ViewportSign::MarkDirty(ZoomLevel maxzoom) const
{
	Rect zoomlevels[ZOOM_LVL_COUNT];

	for (ZoomLevel zoom = ZOOM_LVL_BEGIN; zoom != ZOOM_LVL_END; zoom++) {
		/* FIXME: This doesn't switch to width_small when appropriate. */
		zoomlevels[zoom].left   = this->center - ScaleByZoom(this->width_normal / 2 + 1, zoom);
		zoomlevels[zoom].top    = this->top    - ScaleByZoom(1, zoom);
		zoomlevels[zoom].right  = this->center + ScaleByZoom(this->width_normal / 2 + 1, zoom);
		zoomlevels[zoom].bottom = this->top    + ScaleByZoom(VPSM_TOP + FONT_HEIGHT_NORMAL + VPSM_BOTTOM + 1, zoom);
	}

	for (ViewPort *vp : _viewport_window_cache) {
		if (vp->zoom <= maxzoom) {
			Rect &zl = zoomlevels[vp->zoom];
			MarkViewportDirty(vp, zl.left, zl.top, zl.right, zl.bottom);
		}
	}
}

static void ViewportDrawTileSprites(const TileSpriteToDrawVector *tstdv)
{
	const TileSpriteToDraw *tsend = tstdv->End();
	for (const TileSpriteToDraw *ts = tstdv->Begin(); ts != tsend; ++ts) {
		DrawSpriteViewport(ts->image, ts->pal, ts->x, ts->y, ts->sub);
	}
}

/** This fallback sprite checker always exists. */
static bool ViewportSortParentSpritesChecker()
{
	return true;
}

/** Sort parent sprites pointer array */
static void ViewportSortParentSprites(ParentSpriteToSortVector *psdv)
{
	ParentSpriteToDraw **psdvend = psdv->End();
	ParentSpriteToDraw **psd = psdv->Begin();
	while (psd != psdvend) {
		ParentSpriteToDraw *ps = *psd;

		if (ps->comparison_done) {
			psd++;
			continue;
		}

		ps->comparison_done = true;

		for (ParentSpriteToDraw **psd2 = psd + 1; psd2 != psdvend; psd2++) {
			ParentSpriteToDraw *ps2 = *psd2;

			if (ps2->comparison_done) continue;

			/* Decide which comparator to use, based on whether the bounding
			 * boxes overlap
			 */
			if (ps->xmax >= ps2->xmin && ps->xmin <= ps2->xmax && // overlap in X?
					ps->ymax >= ps2->ymin && ps->ymin <= ps2->ymax && // overlap in Y?
					ps->zmax >= ps2->zmin && ps->zmin <= ps2->zmax) { // overlap in Z?
				/* Use X+Y+Z as the sorting order, so sprites closer to the bottom of
				 * the screen and with higher Z elevation, are drawn in front.
				 * Here X,Y,Z are the coordinates of the "center of mass" of the sprite,
				 * i.e. X=(left+right)/2, etc.
				 * However, since we only care about order, don't actually divide / 2
				 */
				if (ps->xmin + ps->xmax + ps->ymin + ps->ymax + ps->zmin + ps->zmax <=
						ps2->xmin + ps2->xmax + ps2->ymin + ps2->ymax + ps2->zmin + ps2->zmax) {
					continue;
				}
			} else {
				/* We only change the order, if it is definite.
				 * I.e. every single order of X, Y, Z says ps2 is behind ps or they overlap.
				 * That is: If one partial order says ps behind ps2, do not change the order.
				 */
				if (ps->xmax < ps2->xmin ||
						ps->ymax < ps2->ymin ||
						ps->zmax < ps2->zmin) {
					continue;
				}
			}

			/* Move ps2 in front of ps */
			ParentSpriteToDraw *temp = ps2;
			for (ParentSpriteToDraw **psd3 = psd2; psd3 > psd; psd3--) {
				*psd3 = *(psd3 - 1);
			}
			*psd = temp;
		}
	}
}

static void ViewportDrawParentSprites(const ParentSpriteToSortVector *psd, const ChildScreenSpriteToDrawVector *csstdv)
{
	const ParentSpriteToDraw * const *psd_end = psd->End();
	for (const ParentSpriteToDraw * const *it = psd->Begin(); it != psd_end; it++) {
		const ParentSpriteToDraw *ps = *it;
		if (ps->image != SPR_EMPTY_BOUNDING_BOX) DrawSpriteViewport(ps->image, ps->pal, ps->x, ps->y, ps->sub);

		int child_idx = ps->first_child;
		while (child_idx >= 0) {
			const ChildScreenSpriteToDraw *cs = csstdv->Get(child_idx);
			child_idx = cs->next;
			DrawSpriteViewport(cs->image, cs->pal, ps->left + cs->x, ps->top + cs->y, cs->sub);
		}
	}
}

/**
 * Draws the bounding boxes of all ParentSprites
 * @param psd Array of ParentSprites
 */
static void ViewportDrawBoundingBoxes(const ParentSpriteToSortVector *psd)
{
	const ParentSpriteToDraw * const *psd_end = psd->End();
	for (const ParentSpriteToDraw * const *it = psd->Begin(); it != psd_end; it++) {
		const ParentSpriteToDraw *ps = *it;
		Point pt1 = RemapCoords(ps->xmax + 1, ps->ymax + 1, ps->zmax + 1); // top front corner
		Point pt2 = RemapCoords(ps->xmin    , ps->ymax + 1, ps->zmax + 1); // top left corner
		Point pt3 = RemapCoords(ps->xmax + 1, ps->ymin    , ps->zmax + 1); // top right corner
		Point pt4 = RemapCoords(ps->xmax + 1, ps->ymax + 1, ps->zmin    ); // bottom front corner

		DrawBox(        pt1.x,         pt1.y,
		        pt2.x - pt1.x, pt2.y - pt1.y,
		        pt3.x - pt1.x, pt3.y - pt1.y,
		        pt4.x - pt1.x, pt4.y - pt1.y);
	}
}

static void ViewportMapStoreBridgeTunnel(const ViewPort * const vp, const TileIndex tile)
{
	extern LegendAndColour _legend_land_owners[NUM_NO_COMPANY_ENTRIES + MAX_COMPANIES + 1];
	extern uint _company_to_list_pos[MAX_COMPANIES];

	/* No need to bother for hidden things */
	const bool tile_is_tunnel = IsTunnel(tile);
	if (tile_is_tunnel) {
		if (!_settings_client.gui.show_tunnels_on_map) return;
	} else {
		if (!_settings_client.gui.show_bridges_on_map) return;
	}
	const Owner o = GetTileOwner(tile);
	if (o < MAX_COMPANIES && !_legend_land_owners[_company_to_list_pos[o]].show_on_map) return;

	/* Check if already stored */
	TunnelBridgeToMapVector * const tbtmv = tile_is_tunnel ? &_vd.tunnel_to_map : &_vd.bridge_to_map;
	TunnelBridgeToMap *tbtm = tbtmv->Begin();
	const TunnelBridgeToMap * const tbtm_end = tbtmv->End();
	while (tbtm != tbtm_end) {
		if (tile == tbtm->from_tile || tile == tbtm->to_tile) return;
		tbtm++;
	}

	/* It's a new one, add it to the list */
	tbtm = tbtmv->Append();
	TileIndex other_end = GetOtherTunnelBridgeEnd(tile);

	/* ensure deterministic ordering, to avoid render flicker */
	if (other_end > tile) {
		tbtm->from_tile = other_end;
		tbtm->to_tile = tile;
	} else {
		tbtm->from_tile = tile;
		tbtm->to_tile = other_end;
	}
}

void ViewportMapClearTunnelCache()
{
	_vd.tunnel_to_map.Clear();
}

void ViewportMapInvalidateTunnelCacheByTile(const TileIndex tile)
{
	TunnelBridgeToMapVector * const tbtmv = &_vd.tunnel_to_map;
	for (TunnelBridgeToMap *tbtm = tbtmv->Begin(); tbtm != tbtmv->End(); tbtm++) {
		if (tbtm->from_tile == tile || tbtm->to_tile == tile) {
			tbtmv->Erase(tbtm);
			tbtm--;
		}
	}
}

/**
 * Draw/colour the blocks that have been redrawn.
 */
static void ViewportDrawDirtyBlocks()
{
	Blitter *blitter = BlitterFactory::GetCurrentBlitter();
	const DrawPixelInfo *dpi = _cur_dpi;
	void *dst;
	int right =  UnScaleByZoom(dpi->width,  dpi->zoom);
	int bottom = UnScaleByZoom(dpi->height, dpi->zoom);

	int colour = _string_colourmap[_dirty_block_colour & 0xF];

	dst = dpi->dst_ptr;

	byte bo = UnScaleByZoom(dpi->left + dpi->top, dpi->zoom) & 1;
	do {
		for (int i = (bo ^= 1); i < right; i += 2) blitter->SetPixel(dst, i, 0, (uint8)colour);
		dst = blitter->MoveTo(dst, 0, 1);
	} while (--bottom > 0);
}

static void ViewportDrawStrings(ZoomLevel zoom, const StringSpriteToDrawVector *sstdv)
{
	const StringSpriteToDraw *ssend = sstdv->End();
	for (const StringSpriteToDraw *ss = sstdv->Begin(); ss != ssend; ++ss) {
		TextColour colour = TC_BLACK;
		bool small = HasBit(ss->width, 15);
		int w = GB(ss->width, 0, 15);
		int x = UnScaleByZoom(ss->x, zoom);
		int y = UnScaleByZoom(ss->y, zoom);
		int h = VPSM_TOP + (small ? FONT_HEIGHT_SMALL : FONT_HEIGHT_NORMAL) + VPSM_BOTTOM;

		SetDParam(0, ss->params[0]);
		SetDParam(1, ss->params[1]);

		if (ss->colour != INVALID_COLOUR) {
			/* Do not draw signs nor station names if they are set invisible */
			if (IsInvisibilitySet(TO_SIGNS) && ss->string != STR_WHITE_SIGN) continue;

			if (IsTransparencySet(TO_SIGNS) && ss->string != STR_WHITE_SIGN) {
				/* Don't draw the rectangle.
				 * Real colours need the TC_IS_PALETTE_COLOUR flag.
				 * Otherwise colours from _string_colourmap are assumed. */
				colour = (TextColour)_colour_gradient[ss->colour][6] | TC_IS_PALETTE_COLOUR;
			} else {
				/* Draw the rectangle if 'transparent station signs' is off,
				 * or if we are drawing a general text sign (STR_WHITE_SIGN). */
				DrawFrameRect(
					x, y, x + w, y + h, ss->colour,
					IsTransparencySet(TO_SIGNS) ? FR_TRANSPARENT : FR_NONE
				);
			}
		}

		DrawString(x + VPSM_LEFT, x + w - 1 - VPSM_RIGHT, y + VPSM_TOP, ss->string, colour, SA_HOR_CENTER);
	}
}

static inline Vehicle *GetVehicleFromWindow(Window *w)
{
	if (w) {
		WindowClass wc = w->window_class;
		WindowNumber wn = w->window_number;

		if (wc == WC_DROPDOWN_MENU) GetParentWindowInfo(w, wc, wn);

		switch (wc) {
			case WC_VEHICLE_VIEW:
			case WC_VEHICLE_ORDERS:
			case WC_VEHICLE_TIMETABLE:
			case WC_VEHICLE_DETAILS:
			case WC_VEHICLE_REFIT:
				if (wn != INVALID_VEHICLE) return Vehicle::Get(wn);
				break;
			default:
				break;
		}
	}
	return NULL;
}

static inline TileIndex GetLastValidOrderLocation(const Vehicle *veh)
{
	Order *order;
	TileIndex tmp, result = INVALID_TILE;
	FOR_VEHICLE_ORDERS(veh, order) {
		switch (order->GetType()) {
			case OT_GOTO_STATION:
			case OT_GOTO_WAYPOINT:
			case OT_IMPLICIT:
			case OT_GOTO_DEPOT:
				tmp = order->GetLocation(veh, veh->type == VEH_AIRCRAFT);
				if (tmp != INVALID_TILE) result = tmp;
				break;
			default:
				break;
		}
	}
	return result;
}

static inline Order *GetFinalOrder(const Vehicle *veh, Order *order)
{
	while (order->IsType(OT_CONDITIONAL))
		order = veh->GetOrder(order->GetConditionSkipToOrder());
	return order;
}

/** Draw the route of a vehicle. */
static void ViewportMapDrawVehicleRoute(const ViewPort *vp)
{
	Order *order;
	const Vehicle *veh = GetVehicleFromWindow(_focused_window);
	if (!veh) {
		if (!_vp_route_paths_drawn_dirty.empty()) {
			// make sure we remove any leftover paths
			MarkRoutePathsDirty(_vp_route_paths_drawn_dirty);
			_vp_route_paths_drawn_dirty.clear();
			DEBUG(misc, 1, "ViewportMapDrawVehicleRoute: redrawing dirty paths 0");
		}
		return;
	}

	switch (_settings_client.gui.show_vehicle_route) {
		/* case 0: return; // No */
		case 1: { // Simple
			TileIndex from_tile = GetLastValidOrderLocation(veh);
			if (from_tile == INVALID_TILE) {
				if (!_vp_route_paths_drawn_dirty.empty()) {
					// make sure we remove any leftover paths
					MarkRoutePathsDirty(_vp_route_paths_drawn_dirty);
					_vp_route_paths_drawn_dirty.clear();
					DEBUG(misc, 1, "ViewportMapDrawVehicleRoute: redrawing dirty paths 1");
				}
				return;
			}

			std::vector<DrawnPathRouteTileLine> drawn_paths;

			DrawPixelInfo *old_dpi = _cur_dpi;
			_cur_dpi = &_dpi_for_text;

			FOR_VEHICLE_ORDERS(veh, order) {
				const Point from_pt = RemapCoords2(TileX(from_tile) * TILE_SIZE + TILE_SIZE / 2, TileY(from_tile) * TILE_SIZE + TILE_SIZE / 2);
				const int from_x = UnScaleByZoom(from_pt.x, vp->zoom);
				const int from_y = UnScaleByZoom(from_pt.y, vp->zoom);

				Order *final_order = GetFinalOrder(veh, order);
				const TileIndex to_tile = final_order->GetLocation(veh, veh->type == VEH_AIRCRAFT);
				if (to_tile == INVALID_TILE) continue;
				const Point to_pt = RemapCoords2(TileX(to_tile) * TILE_SIZE + TILE_SIZE / 2, TileY(to_tile) * TILE_SIZE + TILE_SIZE / 2);
				const int to_x = UnScaleByZoom(to_pt.x, vp->zoom);
				const int to_y = UnScaleByZoom(to_pt.y, vp->zoom);

				int line_width = 3;
				if (_settings_client.gui.dash_level_of_route_lines == 0) {
					GfxDrawLine(from_x, from_y, to_x, to_y, PC_BLACK, 3, _settings_client.gui.dash_level_of_route_lines);
					line_width = 1;
				}
				GfxDrawLine(from_x, from_y, to_x, to_y, (final_order == order) ? PC_WHITE : PC_YELLOW, line_width, _settings_client.gui.dash_level_of_route_lines);

				DrawnPathRouteTileLine path = { from_tile, to_tile };
				drawn_paths.push_back(path);

				const OrderType ot = order->GetType();
				if (ot == OT_GOTO_STATION || ot == OT_GOTO_DEPOT || ot == OT_GOTO_WAYPOINT || ot == OT_IMPLICIT) from_tile = to_tile;
			}

			if (!_vp_route_paths_drawn_dirty.empty() && _vp_route_paths_drawn_dirty != drawn_paths) {
				// make sure we remove any leftover paths
				MarkRoutePathsDirty(_vp_route_paths_drawn_dirty);
				DEBUG(misc, 1, "ViewportMapDrawVehicleRoute: redrawing dirty paths 2");
			}
			if (_vp_route_paths_last_mark_dirty != drawn_paths) {
				// make sure we're not drawing a partial path
				MarkRoutePathsDirty(drawn_paths);
				_vp_route_paths_last_mark_dirty = drawn_paths;
				DEBUG(misc, 1, "ViewportMapDrawVehicleRoute: redrawing dirty paths 3");
			}

			_vp_route_paths_drawn_dirty.swap(drawn_paths); // move

			_cur_dpi = old_dpi;
			break;
		}
	}
}

static inline void DrawRouteStep(const ViewPort * const vp, const TileIndex tile, const RankOrderTypeList list)
{
	if (tile == INVALID_TILE) return;
	const Point pt = RemapCoords2(TileX(tile) * TILE_SIZE + TILE_SIZE / 2, TileY(tile) * TILE_SIZE + TILE_SIZE / 2);
	const int x = UnScaleByZoomLower(pt.x - _vd.dpi.left, _vd.dpi.zoom) - (_vp_route_step_width / 2);
	const int char_height = GetCharacterHeight(FS_SMALL) + 1;
	const int rsth = _vp_route_step_height_top + (int) list.size() * char_height + _vp_route_step_height_bottom;
	const int y = UnScaleByZoomLower(pt.y - _vd.dpi.top,  _vd.dpi.zoom) - rsth;

	/* Draw the background. */
	DrawSprite(SPR_ROUTE_STEP_TOP, PAL_NONE, _cur_dpi->left + x, _cur_dpi->top + y);
	uint y2 = y + _vp_route_step_height_top;

	for (size_t r = list.size(); r != 0; r--, y2 += char_height) {
		DrawSprite(SPR_ROUTE_STEP_MIDDLE, PAL_NONE, _cur_dpi->left + x, _cur_dpi->top + y2, &_vp_route_step_subsprite);
	}

	DrawSprite(SPR_ROUTE_STEP_BOTTOM, PAL_NONE, _cur_dpi->left + x, _cur_dpi->top + y2);
	SpriteID s = SPR_ROUTE_STEP_BOTTOM_SHADOW;
	DrawSprite(SetBit(s, PALETTE_MODIFIER_TRANSPARENT), PALETTE_TO_TRANSPARENT, _cur_dpi->left + x, _cur_dpi->top + y2);

	/* Fill with the data. */
	DrawPixelInfo *old_dpi = _cur_dpi;
	y2 = y + _vp_route_step_height_top;
	for (RankOrderTypeList::const_iterator cit = list.begin(); cit != list.end(); cit++, y2 += char_height) {
		SetDParam(0, cit->first);
		switch (cit->second) {
			case OT_GOTO_STATION:
				SetDParam(1, STR_VIEWPORT_SHOW_VEHICLE_ROUTE_STEP_STATION);
				goto draw;
			case OT_GOTO_DEPOT:
				SetDParam(1, STR_VIEWPORT_SHOW_VEHICLE_ROUTE_STEP_DEPOT);
				goto draw;
			case OT_GOTO_WAYPOINT:
				SetDParam(1, STR_VIEWPORT_SHOW_VEHICLE_ROUTE_STEP_WAYPOINT);
				goto draw;
			case OT_IMPLICIT: {
				SetDParam(1, STR_VIEWPORT_SHOW_VEHICLE_ROUTE_STEP_IMPLICIT);
draw:
				/* Write order's info */
				_cur_dpi = &_dpi_for_text;
				DrawString(_dpi_for_text.left + x, _dpi_for_text.left + x + _vp_route_step_width - 1, _dpi_for_text.top + y2, STR_VIEWPORT_SHOW_VEHICLE_ROUTE_STEP, TC_FROMSTRING, SA_CENTER, false, FS_SMALL);
				break;
			}
			default: break; // OT_NOTHING OT_LOADING OT_LEAVESTATION OT_DUMMY OT_CONDITIONAL
		}
	}
	_cur_dpi = old_dpi;
}

static bool ViewportPrepareVehicleRouteSteps(const Vehicle * const veh)
{
	if (!veh) return false;

	if (_vp_route_steps.size() == 0) {
		/* Prepare data. */
		Order *order;
		int order_rank = 0;
		FOR_VEHICLE_ORDERS(veh, order) {
			const TileIndex tile = order->GetLocation(veh, veh->type == VEH_AIRCRAFT);
			order_rank++;
			if (tile == INVALID_TILE) continue;
			_vp_route_steps[tile].push_back(std::pair<int, OrderType>(order_rank, order->GetType()));
		}
	}

	return true;
}

/** Draw the route steps of a vehicle. */
static void ViewportDrawVehicleRouteSteps(const ViewPort * const vp)
{
	const Vehicle * const veh = GetVehicleFromWindow(_focused_window);
	if (veh && ViewportPrepareVehicleRouteSteps(veh)) {
		if (_vp_route_steps != _vp_route_steps_last_mark_dirty) {
			for (RouteStepsMap::const_iterator cit = _vp_route_steps.begin(); cit != _vp_route_steps.end(); cit++) {
				MarkRouteStepDirty(cit->first, (uint) cit->second.size());
			}
			_vp_route_steps_last_mark_dirty = _vp_route_steps;
		}
		for (RouteStepsMap::const_iterator cit = _vp_route_steps.begin(); cit != _vp_route_steps.end(); cit++) {
			DrawRouteStep(vp, cit->first, cit->second);
		}
	}
}

void ViewportDrawPlans(const ViewPort *vp)
{
	DrawPixelInfo *old_dpi = _cur_dpi;
	_cur_dpi = &_dpi_for_text;

	Plan *p;
	FOR_ALL_PLANS(p) {
		if (!p->IsVisible()) continue;
		for (PlanLineVector::iterator it = p->lines.begin(); it != p->lines.end(); it++) {
			PlanLine *pl = *it;
			if (!pl->visible) continue;
			for (uint i = 1; i < pl->tiles.size(); i++) {
				const TileIndex from_tile = pl->tiles[i-1];
				const Point from_pt = RemapCoords2(TileX(from_tile) * TILE_SIZE + TILE_SIZE / 2, TileY(from_tile) * TILE_SIZE + TILE_SIZE / 2);
				const int from_x = UnScaleByZoom(from_pt.x, vp->zoom);
				const int from_y = UnScaleByZoom(from_pt.y, vp->zoom);

				const TileIndex to_tile = pl->tiles[i];
				const Point to_pt = RemapCoords2(TileX(to_tile) * TILE_SIZE + TILE_SIZE / 2, TileY(to_tile) * TILE_SIZE + TILE_SIZE / 2);
				const int to_x = UnScaleByZoom(to_pt.x, vp->zoom);
				const int to_y = UnScaleByZoom(to_pt.y, vp->zoom);

				GfxDrawLine(from_x, from_y, to_x, to_y, PC_BLACK, 3);
				if (pl->focused) {
					GfxDrawLine(from_x, from_y, to_x, to_y, PC_RED, 1);
				} else {
					GfxDrawLine(from_x, from_y, to_x, to_y, PC_WHITE, 1);
				}
			}
		}
	}

	if (_current_plan && _current_plan->temp_line->tiles.size() > 1) {
		for (uint i = 1; i < _current_plan->temp_line->tiles.size(); i++) {
			const TileIndex from_tile = _current_plan->temp_line->tiles[i-1];
			const Point from_pt = RemapCoords2(TileX(from_tile) * TILE_SIZE + TILE_SIZE / 2, TileY(from_tile) * TILE_SIZE + TILE_SIZE / 2);
			const int from_x = UnScaleByZoom(from_pt.x, vp->zoom);
			const int from_y = UnScaleByZoom(from_pt.y, vp->zoom);

			const TileIndex to_tile = _current_plan->temp_line->tiles[i];
			const Point to_pt = RemapCoords2(TileX(to_tile) * TILE_SIZE + TILE_SIZE / 2, TileY(to_tile) * TILE_SIZE + TILE_SIZE / 2);
			const int to_x = UnScaleByZoom(to_pt.x, vp->zoom);
			const int to_y = UnScaleByZoom(to_pt.y, vp->zoom);

			GfxDrawLine(from_x, from_y, to_x, to_y, PC_WHITE, 3, 1);
		}
	}

	_cur_dpi = old_dpi;
}

#define SLOPIFY_COLOUR(tile, height, vF, vW, vS, vE, vN, action) { \
	if (show_slope) { \
		const Slope slope = GetTileSlope((tile), (height)); \
		switch (slope) { \
			case SLOPE_FLAT: \
			case SLOPE_ELEVATED: \
				action (vF); break; \
			default: { \
				switch (slope & SLOPE_EW) { \
					case SLOPE_W: action (vW); break; \
					case SLOPE_E: action (vE); break; \
					default:      action (slope & SLOPE_S) ? (vS) : (vN); break; \
				} \
				break; \
			} \
		} \
	} else { \
		action (vF); \
	} \
}
#define RETURN_SLOPIFIED_COLOUR(tile, height, colour, colour_light, colour_dark) SLOPIFY_COLOUR(tile, height, colour, colour_light, colour_dark, colour_dark, colour_light, return)
#define ASSIGN_SLOPIFIED_COLOUR(tile, height, colour, colour_light, colour_dark, to_var) SLOPIFY_COLOUR(tile, height, colour, colour_light, colour_dark, colour_dark, colour_light, to_var =)
#define GET_SLOPE_INDEX(slope_index) SLOPIFY_COLOUR(tile, NULL, 0, 1, 2, 3, 4, slope_index =)

#define COL8TO32(x) _cur_palette.palette[x].data
#define COLOUR_FROM_INDEX(x) ((const uint8 *)&(x))[colour_index]
#define IS32(x) (is_32bpp ? COL8TO32(x) : (x))

/* Variables containing Colour if 32bpp or palette index if 8bpp. */
uint32 _vp_map_vegetation_clear_colours[16][6][8]; ///< [Slope][ClearGround][Multi (see LoadClearGroundMainColours())]
uint32 _vp_map_vegetation_tree_colours[5][MAX_TREE_COUNT_BY_LANDSCAPE]; ///< [TreeGround][max of _tree_count_by_landscape]
uint32 _vp_map_water_colour[5]; ///< [Slope]

static inline uint ViewportMapGetColourIndexMulti(const TileIndex tile, const ClearGround cg)
{
	switch (cg) {
		case CLEAR_GRASS:
		case CLEAR_SNOW:
		case CLEAR_DESERT:
			return GetClearDensity(tile);
		case CLEAR_ROUGH:
			return GB(TileX(tile) ^ TileY(tile), 4, 3);
		case CLEAR_ROCKS:
			return TileHash(TileX(tile), TileY(tile)) & 1;
		case CLEAR_FIELDS:
			return GetFieldType(tile) & 7;
		default: NOT_REACHED();
	}
}

static const ClearGround _treeground_to_clearground[5] = {
	CLEAR_GRASS, // TREE_GROUND_GRASS
	CLEAR_ROUGH, // TREE_GROUND_ROUGH
	CLEAR_SNOW,  // TREE_GROUND_SNOW_DESERT, make it +1 if _settings_game.game_creation.landscape == LT_TROPIC
	CLEAR_GRASS, // TREE_GROUND_SHORE
	CLEAR_SNOW,  // TREE_GROUND_ROUGH_SNOW, make it +1 if _settings_game.game_creation.landscape == LT_TROPIC
};

template <bool is_32bpp, bool show_slope>
static inline uint32 ViewportMapGetColourVegetation(const TileIndex tile, TileType t, const uint colour_index)
{
	uint32 colour;
	switch (t) {
		case MP_CLEAR: {
			Slope slope = show_slope ? (Slope) (GetTileSlope(tile, NULL) & 15) : SLOPE_FLAT;
			uint multi;
			ClearGround cg = GetClearGround(tile);
			if (cg == CLEAR_FIELDS && colour_index & 1) {
				cg = CLEAR_GRASS;
				multi = 1;
			} else multi = ViewportMapGetColourIndexMulti(tile, cg);
			return _vp_map_vegetation_clear_colours[slope][cg][multi];
		}

		case MP_INDUSTRY:
			colour = IsTileForestIndustry(tile) ? (colour_index & 1 ? PC_GREEN : 0x7B) : GREY_SCALE(3);
			break;

		case MP_TREES: {
			const TreeGround tg = GetTreeGround(tile);
			const uint td = GetTreeDensity(tile);
			if (IsTransparencySet(TO_TREES)) {
				ClearGround cg = _treeground_to_clearground[tg];
				if (cg == CLEAR_SNOW && _settings_game.game_creation.landscape == LT_TROPIC) cg = CLEAR_DESERT;
				Slope slope = show_slope ? (Slope) (GetTileSlope(tile, NULL) & 15) : SLOPE_FLAT;
				uint32 ground_colour = _vp_map_vegetation_clear_colours[slope][cg][td];

				if (IsInvisibilitySet(TO_TREES)) {
					/* Like ground. */
					return ground_colour;
				}

				/* Take ground and make it darker. */
				if (is_32bpp) {
					return Blitter_32bppBase::MakeTransparent(ground_colour, 192, 256).data;
				} else {
					/* 8bpp transparent snow trees give blue. Definitely don't want that. Prefer grey. */
					if (cg == CLEAR_SNOW && td > 1) return GREY_SCALE(13 - GetTreeCount(tile));
					return _pal2trsp_remap_ptr[ground_colour];
				}
			} else {
				if (tg == TREE_GROUND_SNOW_DESERT || tg == TREE_GROUND_ROUGH_SNOW) {
					return _vp_map_vegetation_clear_colours[colour_index][_settings_game.game_creation.landscape == LT_TROPIC ? CLEAR_DESERT : CLEAR_SNOW][td];
				} else {
					const uint rnd = min(GetTreeCount(tile) ^ (((tile & 3) ^ (TileY(tile) & 3)) * td), MAX_TREE_COUNT_BY_LANDSCAPE - 1);
					return _vp_map_vegetation_tree_colours[tg][rnd];
				}
			}
		}

		case MP_WATER:
			if (is_32bpp) {
				uint slope_index = 0;
				if (IsTileType(tile, MP_WATER) && GetWaterTileType(tile) != WATER_TILE_COAST) GET_SLOPE_INDEX(slope_index);
				return _vp_map_water_colour[slope_index];
			}
			/* FALL THROUGH */

		default:
			colour = ApplyMask(MKCOLOUR_XXXX(GREY_SCALE(3)), &_smallmap_vehicles_andor[t]);
			colour = COLOUR_FROM_INDEX(colour);
			break;
	}

	if (is_32bpp) {
		return COL8TO32(colour);
	} else {
		if (show_slope) ASSIGN_SLOPIFIED_COLOUR(tile, NULL, colour, _lighten_colour[colour], _darken_colour[colour], colour);
		return colour;
	}
}

template <bool is_32bpp, bool show_slope>
static inline uint32 ViewportMapGetColourIndustries(const TileIndex tile, const TileType t, const uint colour_index)
{
	extern LegendAndColour _legend_from_industries[NUM_INDUSTRYTYPES + 1];
	extern uint _industry_to_list_pos[NUM_INDUSTRYTYPES];
	extern bool _smallmap_show_heightmap;

	TileType t2 = t;
	if (t == MP_INDUSTRY) {
		/* If industry is allowed to be seen, use its colour on the map. */
		const IndustryType it = Industry::GetByTile(tile)->type;
		if (_legend_from_industries[_industry_to_list_pos[it]].show_on_map)
			return IS32(GetIndustrySpec(it)->map_colour);
		/* Otherwise, return the colour which will make it disappear. */
		t2 = IsTileOnWater(tile) ? MP_WATER : MP_CLEAR;
	}

	if (is_32bpp && t2 == MP_WATER) {
		uint slope_index = 0;
		if (t != MP_INDUSTRY && IsTileType(tile, MP_WATER) && GetWaterTileType(tile) != WATER_TILE_COAST) GET_SLOPE_INDEX(slope_index); ///< Ignore industry on water not shown on map.
		return _vp_map_water_colour[slope_index];
	}

	const int h = TileHeight(tile);
	const SmallMapColourScheme * const cs = &_heightmap_schemes[_settings_client.gui.smallmap_land_colour];
	const uint32 colours = ApplyMask(_smallmap_show_heightmap ? cs->height_colours[h] : cs->default_colour, &_smallmap_vehicles_andor[t2]);
	uint32 colour = COLOUR_FROM_INDEX(colours);

	if (show_slope) ASSIGN_SLOPIFIED_COLOUR(tile, NULL, colour, _lighten_colour[colour], _darken_colour[colour], colour);

	return IS32(colour);
}

template <bool is_32bpp, bool show_slope>
static inline uint32 ViewportMapGetColourOwner(const TileIndex tile, TileType t, const uint colour_index)
{
	extern LegendAndColour _legend_land_owners[NUM_NO_COMPANY_ENTRIES + MAX_COMPANIES + 1];
	extern uint _company_to_list_pos[MAX_COMPANIES];

	switch (t) {
		case MP_INDUSTRY: return IS32(PC_DARK_GREY);
		case MP_HOUSE:    return IS32(colour_index & 1 ? PC_DARK_RED : GREY_SCALE(3));
		default:          break;
	}

	const Owner o = GetTileOwner(tile);
	if ((o < MAX_COMPANIES && !_legend_land_owners[_company_to_list_pos[o]].show_on_map) || o == OWNER_NONE || o == OWNER_WATER) {
		if (t == MP_WATER) {
			if (is_32bpp) {
				uint slope_index = 0;
				if (IsTileType(tile, MP_WATER) && GetWaterTileType(tile) != WATER_TILE_COAST) GET_SLOPE_INDEX(slope_index);
				return _vp_map_water_colour[slope_index];
			} else {
				return PC_WATER;
			}
		}

		const int h = TileHeight(tile);
		uint32 colour = COLOUR_FROM_INDEX(_heightmap_schemes[_settings_client.gui.smallmap_land_colour].height_colours[h]);
		if (show_slope) ASSIGN_SLOPIFIED_COLOUR(tile, NULL, colour, _lighten_colour[colour], _darken_colour[colour], colour);
		return IS32(colour);

	} else if (o == OWNER_TOWN) {
		return IS32(t == MP_ROAD ? (colour_index & 1 ? PC_BLACK : GREY_SCALE(3)) : PC_DARK_RED);
	}

	/* Train stations are sometimes hard to spot.
	 * So we give the player a hint by mixing his colour with black. */
	uint32 colour = _legend_land_owners[_company_to_list_pos[o]].colour;
	if (t != MP_STATION) {
		if (show_slope) ASSIGN_SLOPIFIED_COLOUR(tile, NULL, colour, _lighten_colour[colour], _darken_colour[colour], colour);
	} else {
		if (GetStationType(tile) == STATION_RAIL) colour = colour_index & 1 ? colour : PC_BLACK;
	}
	if (is_32bpp) return COL8TO32(colour);
	return colour;
}

static inline void ViewportMapStoreBridgeAboveTile(const ViewPort * const vp, const TileIndex tile)
{
	/* No need to bother for hidden things */
	if (!_settings_client.gui.show_bridges_on_map) return;

	/* Check existing stored bridges */
	TunnelBridgeToMap *tbtm = _vd.bridge_to_map.Begin();
	TunnelBridgeToMap *tbtm_end = _vd.bridge_to_map.End();
	for (; tbtm != tbtm_end; ++tbtm) {
		if (!IsBridge(tbtm->from_tile)) continue;

		TileIndex from = tbtm->from_tile;
		TileIndex to = tbtm->to_tile;
		if (TileX(from) == TileX(to) && TileX(from) == TileX(tile)) {
			if (TileY(from) > TileY(to)) std::swap(from, to);
			if (TileY(from) <= TileY(tile) && TileY(tile) <= TileY(to)) return; /* already covered */
		} else if (TileY(from) == TileY(to) && TileY(from) == TileY(tile)) {
			if (TileX(from) > TileX(to)) std::swap(from, to);
			if (TileX(from) <= TileX(tile) && TileX(tile) <= TileX(to)) return; /* already covered */
		}
	}

	ViewportMapStoreBridgeTunnel(vp, GetSouthernBridgeEnd(tile));
}

static inline TileIndex ViewportMapGetMostSignificantTileType(const ViewPort * const vp, const TileIndex from_tile, TileType * const tile_type)
{
	if (vp->zoom <= ZOOM_LVL_OUT_128X || !_settings_client.gui.viewport_map_scan_surroundings) {
		const TileType ttype = GetTileType(from_tile);
		/* Store bridges and tunnels. */
		if (ttype != MP_TUNNELBRIDGE) {
			*tile_type = ttype;
			if (IsBridgeAbove(from_tile)) ViewportMapStoreBridgeAboveTile(vp, from_tile);
		} else {
			ViewportMapStoreBridgeTunnel(vp, from_tile);
			switch (GetTunnelBridgeTransportType(from_tile)) {
				case TRANSPORT_RAIL:  *tile_type = MP_RAILWAY; break;
				case TRANSPORT_ROAD:  *tile_type = MP_ROAD;    break;
				case TRANSPORT_WATER: *tile_type = MP_WATER;   break;
				default:              NOT_REACHED();           break;
			}
		}
		return from_tile;
	}

	const uint8 length = (vp->zoom - ZOOM_LVL_OUT_128X) * 2;
	TileArea tile_area = TileArea(from_tile, length, length);
	tile_area.ClampToMap();

	/* Find the most important tile of the area. */
	TileIndex result = from_tile;
	uint importance = 0;
	TILE_AREA_LOOP_WITH_PREFETCH(tile, tile_area) {
		const TileType ttype = GetTileType(tile);
		const uint tile_importance = _tiletype_importance[ttype];
		if (tile_importance > importance) {
			importance = tile_importance;
			result = tile;
		}
		if (ttype != MP_TUNNELBRIDGE && IsBridgeAbove(tile)) {
			ViewportMapStoreBridgeAboveTile(vp, tile);
		}
	}

	/* Store bridges and tunnels. */
	*tile_type = GetTileType(result);
	if (*tile_type == MP_TUNNELBRIDGE) {
		ViewportMapStoreBridgeTunnel(vp, result);
		switch (GetTunnelBridgeTransportType(result)) {
			case TRANSPORT_RAIL: *tile_type = MP_RAILWAY; break;
			case TRANSPORT_ROAD: *tile_type = MP_ROAD;    break;
			default:             *tile_type = MP_WATER;   break;
		}
	}

	return result;
}

/** Get the colour of a tile, can be 32bpp RGB or 8bpp palette index. */
template <bool is_32bpp, bool show_slope>
uint32 ViewportMapGetColour(const ViewPort * const vp, uint x, uint y, const uint colour_index)
{
	if (!(IsInsideMM(x, TILE_SIZE, MapMaxX() * TILE_SIZE - 1) &&
		  IsInsideMM(y, TILE_SIZE, MapMaxY() * TILE_SIZE - 1)))
		return 0;

	/* Very approximative but fast way to get the tile when taking Z into account. */
	const TileIndex tile_tmp = TileVirtXY(x, y);
	const uint z = TileHeight(tile_tmp) * 4;
	TileIndex tile = TileVirtXY(x + z, y + z);
	if (tile >= MapSize()) return 0;
	if (_settings_game.construction.freeform_edges) {
		/* tile_tmp and tile must be from the same side,
		 * otherwise it's an approximation erroneous case
		 * that leads to a graphic glitch below south west border.
		 */
		if (TileX(tile_tmp) > (MapSizeX() - (MapSizeX() / 8)))
			if ((TileX(tile_tmp) < (MapSizeX() / 2)) != (TileX(tile) < (MapSizeX() / 2)))
				return 0;
	}
	TileType tile_type = MP_VOID;
	tile = ViewportMapGetMostSignificantTileType(vp, tile, &tile_type);
	if (tile_type == MP_VOID) return 0;

	/* Return the colours. */
	switch (vp->map_type) {
		default:              return ViewportMapGetColourOwner<is_32bpp, show_slope>(tile, tile_type, colour_index);
		case VPMT_INDUSTRY:   return ViewportMapGetColourIndustries<is_32bpp, show_slope>(tile, tile_type, colour_index);
		case VPMT_VEGETATION: return ViewportMapGetColourVegetation<is_32bpp, show_slope>(tile, tile_type, colour_index);
	}
}

/* Taken from http://stereopsis.com/doubleblend.html, PixelBlend() is faster than ComposeColourRGBANoCheck() */
static inline void PixelBlend(uint32 * const d, const uint32 s)
{
	const uint32 a     = (s >> 24) + 1;
	const uint32 dstrb = *d & 0xFF00FF;
	const uint32 dstg  = *d & 0xFF00;
	const uint32 srcrb = s & 0xFF00FF;
	const uint32 srcg  = s & 0xFF00;
	uint32 drb = srcrb - dstrb;
	uint32 dg  =  srcg - dstg;
	drb *= a;
	dg  *= a;
	drb >>= 8;
	dg  >>= 8;
	uint32 rb = (drb + dstrb) & 0xFF00FF;
	uint32 g  = (dg  + dstg) & 0xFF00;
	*d = rb | g;
}

/** Draw the bounding boxes of the scrolling viewport (right-clicked and dragged) */
static void ViewportMapDrawScrollingViewportBox(const ViewPort * const vp)
{
	if (_scrolling_viewport && _scrolling_viewport->viewport) {
		const ViewPort * const vp_scrolling = _scrolling_viewport->viewport;
		if (vp_scrolling->zoom < ZOOM_LVL_DRAW_MAP) {
			/* Check intersection of dpi and vp_scrolling */
			const int mask = ScaleByZoom(-1, vp->zoom);
			const int vp_scrolling_virtual_top_mask = vp_scrolling->virtual_top & mask;
			const int vp_scrolling_virtual_bottom_mask = (vp_scrolling->virtual_top + vp_scrolling->virtual_height) & mask;
			const int t_inter = max(vp_scrolling_virtual_top_mask, _vd.dpi.top);
			const int b_inter = min(vp_scrolling_virtual_bottom_mask, _vd.dpi.top + _vd.dpi.height);
			if (t_inter < b_inter) {
				const int vp_scrolling_virtual_left_mask = vp_scrolling->virtual_left & mask;
				const int vp_scrolling_virtual_right_mask = (vp_scrolling->virtual_left + vp_scrolling->virtual_width) & mask;
				const int l_inter = max(vp_scrolling_virtual_left_mask, _vd.dpi.left);
				const int r_inter = min(vp_scrolling_virtual_right_mask, _vd.dpi.left + _vd.dpi.width);
				if (l_inter < r_inter) {
					/* OK, so we can draw something that tells where the scrolling viewport is */
					Blitter * const blitter = BlitterFactory::GetCurrentBlitter();
					const int w_inter = UnScaleByZoom(r_inter - l_inter, vp->zoom);
					const int h_inter = UnScaleByZoom(b_inter - t_inter, vp->zoom);
					const int x = UnScaleByZoom(l_inter - _vd.dpi.left, vp->zoom);
					const int y = UnScaleByZoom(t_inter - _vd.dpi.top, vp->zoom);

					/* If asked, with 32bpp we can do some blending */
					if (_settings_client.gui.show_scrolling_viewport_on_map >= 2 && blitter->GetScreenDepth() == 32)
						for (int j = y; j < y + h_inter; j++)
							for (int i = x; i < x + w_inter; i++)
								PixelBlend((uint32*) blitter->MoveTo(_vd.dpi.dst_ptr, i, j), 0x40FCFCFC);

					/* Draw area contour */
					if (_settings_client.gui.show_scrolling_viewport_on_map != 2) {
						if (t_inter == vp_scrolling_virtual_top_mask)
							for (int i = x; i < x + w_inter; i += 2)
								blitter->SetPixel(_vd.dpi.dst_ptr, i, y, PC_WHITE);
						if (b_inter == vp_scrolling_virtual_bottom_mask)
							for (int i = x; i < x + w_inter; i += 2)
								blitter->SetPixel(_vd.dpi.dst_ptr, i, y + h_inter, PC_WHITE);
						if (l_inter == vp_scrolling_virtual_left_mask)
							for (int j = y; j < y + h_inter; j += 2)
								blitter->SetPixel(_vd.dpi.dst_ptr, x, j, PC_WHITE);
						if (r_inter == vp_scrolling_virtual_right_mask)
							for (int j = y; j < y + h_inter; j += 2)
								blitter->SetPixel(_vd.dpi.dst_ptr, x + w_inter, j, PC_WHITE);
					}
				}
			}
		}
	}
}

uint32 *_vp_map_line; ///< Buffer for drawing the map of a viewport.

static void ViewportMapDrawBridgeTunnel(const ViewPort * const vp, const TunnelBridgeToMap * const tbtm, const int z,
		const bool is_tunnel, const int w, const int h, Blitter * const blitter)
{
	extern LegendAndColour _legend_land_owners[NUM_NO_COMPANY_ENTRIES + MAX_COMPANIES + 1];
	extern uint _company_to_list_pos[MAX_COMPANIES];

	TileIndex tile = tbtm->from_tile;
	const Owner o = GetTileOwner(tile);
	if (o < MAX_COMPANIES && !_legend_land_owners[_company_to_list_pos[o]].show_on_map) return;

	uint8 colour;
	if (vp->map_type == VPMT_OWNER && _settings_client.gui.use_owner_colour_for_tunnelbridge && o < MAX_COMPANIES) {
		colour = _legend_land_owners[_company_to_list_pos[o]].colour;
		colour = is_tunnel ? _darken_colour[colour] : _lighten_colour[colour];
	} else {
		colour = is_tunnel ? PC_BLACK : PC_VERY_LIGHT_YELLOW;
	}

	TileIndexDiff delta = TileOffsByDiagDir(GetTunnelBridgeDirection(tile));
	for (; tile != tbtm->to_tile; tile += delta) { // For each tile
		const Point pt = RemapCoords(TileX(tile) * TILE_SIZE, TileY(tile) * TILE_SIZE, z);
		const int x = UnScaleByZoomLower(pt.x - _vd.dpi.left, _vd.dpi.zoom);
		if (IsInsideMM(x, 0, w)) {
			const int y = UnScaleByZoomLower(pt.y - _vd.dpi.top, _vd.dpi.zoom);
			if (IsInsideMM(y, 0, h)) blitter->SetPixel(_vd.dpi.dst_ptr, x, y, colour);
		}
	}
}

/** Draw the map on a viewport. */
template <bool is_32bpp, bool show_slope>
void ViewportMapDraw(const ViewPort * const vp)
{
	assert(vp != NULL);
	Blitter * const blitter = BlitterFactory::GetCurrentBlitter();

	SmallMapWindow::RebuildColourIndexIfNecessary();

	/* Index of colour: _green_map_heights[] contains blocks of 4 colours, say ABCD
	 * For a XXXY colour block to render nicely, follow the model:
	 *   line 1: ABCDABCDABCD
	 *   line 2: CDABCDABCDAB
	 *   line 3: ABCDABCDABCD
	 * => colour_index_base's second bit is changed every new line.
	 */
	const  int sx = UnScaleByZoomLower(_vd.dpi.left, _vd.dpi.zoom);
	const  int sy = UnScaleByZoomLower(_vd.dpi.top, _vd.dpi.zoom);
	const uint line_padding = 2 * (sy & 1);
	uint       colour_index_base = (sx + line_padding) & 3;

	const  int incr_a = (1 << (vp->zoom - 2)) / ZOOM_LVL_BASE;
	const  int incr_b = (1 << (vp->zoom - 1)) / ZOOM_LVL_BASE;
	const  int a = (_vd.dpi.left >> 2) / ZOOM_LVL_BASE;
	int        b = (_vd.dpi.top >> 1) / ZOOM_LVL_BASE;
	const  int w = UnScaleByZoom(_vd.dpi.width, vp->zoom);
	const  int h = UnScaleByZoom(_vd.dpi.height, vp->zoom);
	int        j = 0;

	/* Render base map. */
	do { // For each line
		int i = w;
		uint colour_index = colour_index_base;
		colour_index_base ^= 2;
		uint32 *vp_map_line_ptr32 = _vp_map_line;
		uint8 *vp_map_line_ptr8 = (uint8*) _vp_map_line;
		int c = b - a;
		int d = b + a;
		do { // For each pixel of a line
			if (is_32bpp) {
				*vp_map_line_ptr32 = ViewportMapGetColour<is_32bpp, show_slope>(vp, c, d, colour_index);
				vp_map_line_ptr32++;
			} else {
				*vp_map_line_ptr8 = (uint8) ViewportMapGetColour<is_32bpp, show_slope>(vp, c, d, colour_index);
				vp_map_line_ptr8++;
			}
			colour_index = (colour_index + 1) & 3;
			c -= incr_a;
			d += incr_a;
		} while (--i);
		if (is_32bpp) {
			blitter->SetLine32(_vd.dpi.dst_ptr, 0, j, _vp_map_line, w);
		} else {
			blitter->SetLine(_vd.dpi.dst_ptr, 0, j, (uint8*) _vp_map_line, w);
		}
		b += incr_b;
	} while (++j < h);

	/* Render tunnels */
	if (_settings_client.gui.show_tunnels_on_map && _vd.tunnel_to_map.Length() != 0) {
		const TunnelBridgeToMap * const tbtm_end = _vd.tunnel_to_map.End();
		for (const TunnelBridgeToMap *tbtm = _vd.tunnel_to_map.Begin(); tbtm != tbtm_end; tbtm++) { // For each tunnel
			const int tunnel_z = GetTileZ(tbtm->from_tile) * TILE_HEIGHT;
			const Point pt_from = RemapCoords(TileX(tbtm->from_tile) * TILE_SIZE, TileY(tbtm->from_tile) * TILE_SIZE, tunnel_z);
			const Point pt_to = RemapCoords(TileX(tbtm->to_tile) * TILE_SIZE, TileY(tbtm->to_tile) * TILE_SIZE, tunnel_z);

			/* check if tunnel is wholly outside redrawing area */
			const int x_from = UnScaleByZoomLower(pt_from.x - _vd.dpi.left, _vd.dpi.zoom);
			const int x_to = UnScaleByZoomLower(pt_to.x - _vd.dpi.left, _vd.dpi.zoom);
			if ((x_from < 0 && x_to < 0) || (x_from > w && x_to > w)) continue;
			const int y_from = UnScaleByZoomLower(pt_from.y - _vd.dpi.top, _vd.dpi.zoom);
			const int y_to = UnScaleByZoomLower(pt_to.y - _vd.dpi.top, _vd.dpi.zoom);
			if ((y_from < 0 && y_to < 0) || (y_from > h && y_to > h)) continue;

			ViewportMapDrawBridgeTunnel(vp, tbtm, tunnel_z, true, w, h, blitter);
		}
	}

	/* Render bridges */
	if (_settings_client.gui.show_bridges_on_map && _vd.bridge_to_map.Length() != 0) {
		const TunnelBridgeToMap * const tbtm_end = _vd.bridge_to_map.End();
		for (const TunnelBridgeToMap *tbtm = _vd.bridge_to_map.Begin(); tbtm != tbtm_end; tbtm++) { // For each bridge
			ViewportMapDrawBridgeTunnel(vp, tbtm, (GetBridgeHeight(tbtm->from_tile) - 1) * TILE_HEIGHT, false, w, h, blitter);
		}
	}
}

static inline Vehicle *GetVehicleFromWindow(Window *w)
{
	if (w) {
		WindowClass wc = w->window_class;
		WindowNumber wn = w->window_number;

		if (wc == WC_DROPDOWN_MENU) GetParentWindowInfo(w, wc, wn);

		switch (wc) {
			case WC_VEHICLE_VIEW:
			case WC_VEHICLE_ORDERS:
			case WC_VEHICLE_TIMETABLE:
			case WC_VEHICLE_DETAILS:
			case WC_VEHICLE_REFIT:
				if (wn != INVALID_VEHICLE) return Vehicle::Get(wn);
				break;
			default:
				break;
		}
	}
	return NULL;
}

static inline TileIndex GetLastValidOrderLocation(const Vehicle *veh)
{
	Order *order;
	TileIndex tmp, result = INVALID_TILE;
	FOR_VEHICLE_ORDERS(veh, order) {
		switch (order->GetType()) {
			case OT_GOTO_STATION:
			case OT_GOTO_WAYPOINT:
			case OT_IMPLICIT:
			case OT_GOTO_DEPOT:
				tmp = order->GetLocation(veh, veh->type == VEH_AIRCRAFT);
				if (tmp != INVALID_TILE) result = tmp;
				break;
			default:
				break;
		}
	}
	return result;
}

static inline Order *GetFinalOrder(const Vehicle *veh, Order *order)
{
	while (order->IsType(OT_CONDITIONAL))
		order = veh->GetOrder(order->GetConditionSkipToOrder());
	return order;
}

/** Draw the route of a vehicle. */
static void ViewportMapDrawVehicleRoute(const ViewPort *vp)
{
	Order *order;
	const Vehicle *veh = GetVehicleFromWindow(_focused_window);
	if (!veh) {
		if (!_vp_route_paths_drawn_dirty.empty()) {
			// make sure we remove any leftover paths
			MarkRoutePathsDirty(_vp_route_paths_drawn_dirty);
			_vp_route_paths_drawn_dirty.clear();
			DEBUG(misc, 1, "ViewportMapDrawVehicleRoute: redrawing dirty paths 0");
		}
		return;
	}

	switch (_settings_client.gui.show_vehicle_route) {
		/* case 0: return; // No */
		case 1: { // Simple
			TileIndex from_tile = GetLastValidOrderLocation(veh);
			if (from_tile == INVALID_TILE) {
				if (!_vp_route_paths_drawn_dirty.empty()) {
					// make sure we remove any leftover paths
					MarkRoutePathsDirty(_vp_route_paths_drawn_dirty);
					_vp_route_paths_drawn_dirty.clear();
					DEBUG(misc, 1, "ViewportMapDrawVehicleRoute: redrawing dirty paths 1");
				}
				return;
			}

			std::vector<DrawnPathRouteTileLine> drawn_paths;

			DrawPixelInfo *old_dpi = _cur_dpi;
			_cur_dpi = &_dpi_for_text;

			FOR_VEHICLE_ORDERS(veh, order) {
				const Point from_pt = RemapCoords2(TileX(from_tile) * TILE_SIZE + TILE_SIZE / 2, TileY(from_tile) * TILE_SIZE + TILE_SIZE / 2);
				const int from_x = UnScaleByZoom(from_pt.x, vp->zoom);
				const int from_y = UnScaleByZoom(from_pt.y, vp->zoom);

				Order *final_order = GetFinalOrder(veh, order);
				const TileIndex to_tile = final_order->GetLocation(veh, veh->type == VEH_AIRCRAFT);
				if (to_tile == INVALID_TILE) continue;
				const Point to_pt = RemapCoords2(TileX(to_tile) * TILE_SIZE + TILE_SIZE / 2, TileY(to_tile) * TILE_SIZE + TILE_SIZE / 2);
				const int to_x = UnScaleByZoom(to_pt.x, vp->zoom);
				const int to_y = UnScaleByZoom(to_pt.y, vp->zoom);

				int line_width = 3;
				if (_settings_client.gui.dash_level_of_route_lines == 0) {
					GfxDrawLine(from_x, from_y, to_x, to_y, PC_BLACK, 3, _settings_client.gui.dash_level_of_route_lines);
					line_width = 1;
				}
				GfxDrawLine(from_x, from_y, to_x, to_y, (final_order == order) ? PC_WHITE : PC_YELLOW, line_width, _settings_client.gui.dash_level_of_route_lines);

				DrawnPathRouteTileLine path = { from_tile, to_tile };
				drawn_paths.push_back(path);

				const OrderType ot = order->GetType();
				if (ot == OT_GOTO_STATION || ot == OT_GOTO_DEPOT || ot == OT_GOTO_WAYPOINT || ot == OT_IMPLICIT) from_tile = to_tile;
			}

			if (!_vp_route_paths_drawn_dirty.empty() && _vp_route_paths_drawn_dirty != drawn_paths) {
				// make sure we remove any leftover paths
				MarkRoutePathsDirty(_vp_route_paths_drawn_dirty);
				DEBUG(misc, 1, "ViewportMapDrawVehicleRoute: redrawing dirty paths 2");
			}
			if (_vp_route_paths_last_mark_dirty != drawn_paths) {
				// make sure we're not drawing a partial path
				MarkRoutePathsDirty(drawn_paths);
				_vp_route_paths_last_mark_dirty = drawn_paths;
				DEBUG(misc, 1, "ViewportMapDrawVehicleRoute: redrawing dirty paths 3");
			}

			_vp_route_paths_drawn_dirty.swap(drawn_paths); // move

			_cur_dpi = old_dpi;
			break;
		}
	}
}

static inline void DrawRouteStep(const ViewPort * const vp, const TileIndex tile, const RankOrderTypeList list)
{
	if (tile == INVALID_TILE) return;
	const Point pt = RemapCoords2(TileX(tile) * TILE_SIZE + TILE_SIZE / 2, TileY(tile) * TILE_SIZE + TILE_SIZE / 2);
	const int x = UnScaleByZoomLower(pt.x - _vd.dpi.left, _vd.dpi.zoom) - (_vp_route_step_width / 2);
	const int char_height = GetCharacterHeight(FS_SMALL) + 1;
	const int rsth = _vp_route_step_height_top + (int) list.size() * char_height + _vp_route_step_height_bottom;
	const int y = UnScaleByZoomLower(pt.y - _vd.dpi.top,  _vd.dpi.zoom) - rsth;

	/* Draw the background. */
	DrawSprite(SPR_ROUTE_STEP_TOP, PAL_NONE, _cur_dpi->left + x, _cur_dpi->top + y);
	uint y2 = y + _vp_route_step_height_top;

	for (size_t r = list.size(); r != 0; r--, y2 += char_height) {
		DrawSprite(SPR_ROUTE_STEP_MIDDLE, PAL_NONE, _cur_dpi->left + x, _cur_dpi->top + y2, &_vp_route_step_subsprite);
	}

	DrawSprite(SPR_ROUTE_STEP_BOTTOM, PAL_NONE, _cur_dpi->left + x, _cur_dpi->top + y2);
	SpriteID s = SPR_ROUTE_STEP_BOTTOM_SHADOW;
	DrawSprite(SetBit(s, PALETTE_MODIFIER_TRANSPARENT), PALETTE_TO_TRANSPARENT, _cur_dpi->left + x, _cur_dpi->top + y2);

	/* Fill with the data. */
	DrawPixelInfo *old_dpi = _cur_dpi;
	y2 = y + _vp_route_step_height_top;
	for (RankOrderTypeList::const_iterator cit = list.begin(); cit != list.end(); cit++, y2 += char_height) {
		SetDParam(0, cit->first);
		switch (cit->second) {
			case OT_GOTO_STATION:
				SetDParam(1, STR_VIEWPORT_SHOW_VEHICLE_ROUTE_STEP_STATION);
				goto draw;
			case OT_GOTO_DEPOT:
				SetDParam(1, STR_VIEWPORT_SHOW_VEHICLE_ROUTE_STEP_DEPOT);
				goto draw;
			case OT_GOTO_WAYPOINT:
				SetDParam(1, STR_VIEWPORT_SHOW_VEHICLE_ROUTE_STEP_WAYPOINT);
				goto draw;
			case OT_IMPLICIT: {
				SetDParam(1, STR_VIEWPORT_SHOW_VEHICLE_ROUTE_STEP_IMPLICIT);
draw:
				/* Write order's info */
				_cur_dpi = &_dpi_for_text;
				DrawString(_dpi_for_text.left + x, _dpi_for_text.left + x + _vp_route_step_width - 1, _dpi_for_text.top + y2, STR_VIEWPORT_SHOW_VEHICLE_ROUTE_STEP, TC_FROMSTRING, SA_CENTER, false, FS_SMALL);
				break;
			}
			default: break; // OT_NOTHING OT_LOADING OT_LEAVESTATION OT_DUMMY OT_CONDITIONAL
		}
	}
	_cur_dpi = old_dpi;
}

static bool ViewportPrepareVehicleRouteSteps(const Vehicle * const veh)
{
	if (!veh) return false;

	if (_vp_route_steps.size() == 0) {
		/* Prepare data. */
		Order *order;
		int order_rank = 0;
		FOR_VEHICLE_ORDERS(veh, order) {
			const TileIndex tile = order->GetLocation(veh, veh->type == VEH_AIRCRAFT);
			order_rank++;
			if (tile == INVALID_TILE) continue;
			_vp_route_steps[tile].push_back(std::pair<int, OrderType>(order_rank, order->GetType()));
		}
	}

	return true;
}

/** Draw the route steps of a vehicle. */
static void ViewportDrawVehicleRouteSteps(const ViewPort * const vp)
{
	const Vehicle * const veh = GetVehicleFromWindow(_focused_window);
	if (veh && ViewportPrepareVehicleRouteSteps(veh)) {
		if (_vp_route_steps != _vp_route_steps_last_mark_dirty) {
			for (RouteStepsMap::const_iterator cit = _vp_route_steps.begin(); cit != _vp_route_steps.end(); cit++) {
				MarkRouteStepDirty(cit->first, (uint) cit->second.size());
			}
			_vp_route_steps_last_mark_dirty = _vp_route_steps;
		}
		for (RouteStepsMap::const_iterator cit = _vp_route_steps.begin(); cit != _vp_route_steps.end(); cit++) {
			DrawRouteStep(vp, cit->first, cit->second);
		}
	}
}

void ViewportDrawPlans(const ViewPort *vp)
{
	DrawPixelInfo *old_dpi = _cur_dpi;
	_cur_dpi = &_dpi_for_text;

	Plan *p;
	FOR_ALL_PLANS(p) {
		if (!p->IsVisible()) continue;
		for (PlanLineVector::iterator it = p->lines.begin(); it != p->lines.end(); it++) {
			PlanLine *pl = *it;
			if (!pl->visible) continue;
			for (uint i = 1; i < pl->tiles.size(); i++) {
				const TileIndex from_tile = pl->tiles[i-1];
				const Point from_pt = RemapCoords2(TileX(from_tile) * TILE_SIZE + TILE_SIZE / 2, TileY(from_tile) * TILE_SIZE + TILE_SIZE / 2);
				const int from_x = UnScaleByZoom(from_pt.x, vp->zoom);
				const int from_y = UnScaleByZoom(from_pt.y, vp->zoom);

				const TileIndex to_tile = pl->tiles[i];
				const Point to_pt = RemapCoords2(TileX(to_tile) * TILE_SIZE + TILE_SIZE / 2, TileY(to_tile) * TILE_SIZE + TILE_SIZE / 2);
				const int to_x = UnScaleByZoom(to_pt.x, vp->zoom);
				const int to_y = UnScaleByZoom(to_pt.y, vp->zoom);

				GfxDrawLine(from_x, from_y, to_x, to_y, PC_BLACK, 3);
				if (pl->focused) {
					GfxDrawLine(from_x, from_y, to_x, to_y, PC_RED, 1);
				} else {
					GfxDrawLine(from_x, from_y, to_x, to_y, PC_WHITE, 1);
				}
			}
		}
	}

	if (_current_plan && _current_plan->temp_line->tiles.size() > 1) {
		for (uint i = 1; i < _current_plan->temp_line->tiles.size(); i++) {
			const TileIndex from_tile = _current_plan->temp_line->tiles[i-1];
			const Point from_pt = RemapCoords2(TileX(from_tile) * TILE_SIZE + TILE_SIZE / 2, TileY(from_tile) * TILE_SIZE + TILE_SIZE / 2);
			const int from_x = UnScaleByZoom(from_pt.x, vp->zoom);
			const int from_y = UnScaleByZoom(from_pt.y, vp->zoom);

			const TileIndex to_tile = _current_plan->temp_line->tiles[i];
			const Point to_pt = RemapCoords2(TileX(to_tile) * TILE_SIZE + TILE_SIZE / 2, TileY(to_tile) * TILE_SIZE + TILE_SIZE / 2);
			const int to_x = UnScaleByZoom(to_pt.x, vp->zoom);
			const int to_y = UnScaleByZoom(to_pt.y, vp->zoom);

			GfxDrawLine(from_x, from_y, to_x, to_y, PC_WHITE, 3, 1);
		}
	}

	_cur_dpi = old_dpi;
}

#define SLOPIFY_COLOUR(tile, height, vF, vW, vS, vE, vN, action) { \
	if (show_slope) { \
		const Slope slope = GetTileSlope((tile), (height)); \
		switch (slope) { \
			case SLOPE_FLAT: \
			case SLOPE_ELEVATED: \
				action (vF); break; \
			default: { \
				switch (slope & SLOPE_EW) { \
					case SLOPE_W: action (vW); break; \
					case SLOPE_E: action (vE); break; \
					default:      action (slope & SLOPE_S) ? (vS) : (vN); break; \
				} \
				break; \
			} \
		} \
	} else { \
		action (vF); \
	} \
}
#define RETURN_SLOPIFIED_COLOUR(tile, height, colour, colour_light, colour_dark) SLOPIFY_COLOUR(tile, height, colour, colour_light, colour_dark, colour_dark, colour_light, return)
#define ASSIGN_SLOPIFIED_COLOUR(tile, height, colour, colour_light, colour_dark, to_var) SLOPIFY_COLOUR(tile, height, colour, colour_light, colour_dark, colour_dark, colour_light, to_var =)
#define GET_SLOPE_INDEX(slope_index) SLOPIFY_COLOUR(tile, NULL, 0, 1, 2, 3, 4, slope_index =)

#define COL8TO32(x) _cur_palette.palette[x].data
#define COLOUR_FROM_INDEX(x) ((const uint8 *)&(x))[colour_index]
#define IS32(x) (is_32bpp ? COL8TO32(x) : (x))

/* Variables containing Colour if 32bpp or palette index if 8bpp. */
uint32 _vp_map_vegetation_clear_colours[16][6][8]; ///< [Slope][ClearGround][Multi (see LoadClearGroundMainColours())]
uint32 _vp_map_vegetation_tree_colours[5][MAX_TREE_COUNT_BY_LANDSCAPE]; ///< [TreeGround][max of _tree_count_by_landscape]
uint32 _vp_map_water_colour[5]; ///< [Slope]

static inline uint ViewportMapGetColourIndexMulti(const TileIndex tile, const ClearGround cg)
{
	switch (cg) {
		case CLEAR_GRASS:
		case CLEAR_SNOW:
		case CLEAR_DESERT:
			return GetClearDensity(tile);
		case CLEAR_ROUGH:
			return GB(TileX(tile) ^ TileY(tile), 4, 3);
		case CLEAR_ROCKS:
			return TileHash(TileX(tile), TileY(tile)) & 1;
		case CLEAR_FIELDS:
			return GetFieldType(tile) & 7;
		default: NOT_REACHED();
	}
}

static const ClearGround _treeground_to_clearground[5] = {
	CLEAR_GRASS, // TREE_GROUND_GRASS
	CLEAR_ROUGH, // TREE_GROUND_ROUGH
	CLEAR_SNOW,  // TREE_GROUND_SNOW_DESERT, make it +1 if _settings_game.game_creation.landscape == LT_TROPIC
	CLEAR_GRASS, // TREE_GROUND_SHORE
	CLEAR_SNOW,  // TREE_GROUND_ROUGH_SNOW, make it +1 if _settings_game.game_creation.landscape == LT_TROPIC
};

template <bool is_32bpp, bool show_slope>
static inline uint32 ViewportMapGetColourVegetation(const TileIndex tile, TileType t, const uint colour_index)
{
	uint32 colour;
	switch (t) {
		case MP_CLEAR: {
			Slope slope = show_slope ? (Slope) (GetTileSlope(tile, NULL) & 15) : SLOPE_FLAT;
			uint multi;
			ClearGround cg = GetClearGround(tile);
			if (cg == CLEAR_FIELDS && colour_index & 1) {
				cg = CLEAR_GRASS;
				multi = 1;
			} else multi = ViewportMapGetColourIndexMulti(tile, cg);
			return _vp_map_vegetation_clear_colours[slope][cg][multi];
		}

		case MP_INDUSTRY:
			colour = IsTileForestIndustry(tile) ? (colour_index & 1 ? PC_GREEN : 0x7B) : GREY_SCALE(3);
			break;

		case MP_TREES: {
			const TreeGround tg = GetTreeGround(tile);
			const uint td = GetTreeDensity(tile);
			if (IsTransparencySet(TO_TREES)) {
				ClearGround cg = _treeground_to_clearground[tg];
				if (cg == CLEAR_SNOW && _settings_game.game_creation.landscape == LT_TROPIC) cg = CLEAR_DESERT;
				Slope slope = show_slope ? (Slope) (GetTileSlope(tile, NULL) & 15) : SLOPE_FLAT;
				uint32 ground_colour = _vp_map_vegetation_clear_colours[slope][cg][td];

				if (IsInvisibilitySet(TO_TREES)) {
					/* Like ground. */
					return ground_colour;
				}

				/* Take ground and make it darker. */
				if (is_32bpp) {
					return Blitter_32bppBase::MakeTransparent(ground_colour, 192, 256).data;
				} else {
					/* 8bpp transparent snow trees give blue. Definitely don't want that. Prefer grey. */
					if (cg == CLEAR_SNOW && td > 1) return GREY_SCALE(13 - GetTreeCount(tile));
					return _pal2trsp_remap_ptr[ground_colour];
				}
			} else {
				if (tg == TREE_GROUND_SNOW_DESERT || tg == TREE_GROUND_ROUGH_SNOW) {
					return _vp_map_vegetation_clear_colours[colour_index][_settings_game.game_creation.landscape == LT_TROPIC ? CLEAR_DESERT : CLEAR_SNOW][td];
				} else {
					const uint rnd = min(GetTreeCount(tile) ^ (((tile & 3) ^ (TileY(tile) & 3)) * td), MAX_TREE_COUNT_BY_LANDSCAPE - 1);
					return _vp_map_vegetation_tree_colours[tg][rnd];
				}
			}
		}

		case MP_WATER:
			if (is_32bpp) {
				uint slope_index = 0;
				if (IsTileType(tile, MP_WATER) && GetWaterTileType(tile) != WATER_TILE_COAST) GET_SLOPE_INDEX(slope_index);
				return _vp_map_water_colour[slope_index];
			}
			/* FALL THROUGH */

		default:
			colour = ApplyMask(MKCOLOUR_XXXX(GREY_SCALE(3)), &_smallmap_vehicles_andor[t]);
			colour = COLOUR_FROM_INDEX(colour);
			break;
	}

	if (is_32bpp) {
		return COL8TO32(colour);
	} else {
		if (show_slope) ASSIGN_SLOPIFIED_COLOUR(tile, NULL, colour, _lighten_colour[colour], _darken_colour[colour], colour);
		return colour;
	}
}

template <bool is_32bpp, bool show_slope>
static inline uint32 ViewportMapGetColourIndustries(const TileIndex tile, const TileType t, const uint colour_index)
{
	extern LegendAndColour _legend_from_industries[NUM_INDUSTRYTYPES + 1];
	extern uint _industry_to_list_pos[NUM_INDUSTRYTYPES];
	extern bool _smallmap_show_heightmap;

	TileType t2 = t;
	if (t == MP_INDUSTRY) {
		/* If industry is allowed to be seen, use its colour on the map. */
		const IndustryType it = Industry::GetByTile(tile)->type;
		if (_legend_from_industries[_industry_to_list_pos[it]].show_on_map)
			return IS32(GetIndustrySpec(it)->map_colour);
		/* Otherwise, return the colour which will make it disappear. */
		t2 = IsTileOnWater(tile) ? MP_WATER : MP_CLEAR;
	}

	if (is_32bpp && t2 == MP_WATER) {
		uint slope_index = 0;
		if (t != MP_INDUSTRY && IsTileType(tile, MP_WATER) && GetWaterTileType(tile) != WATER_TILE_COAST) GET_SLOPE_INDEX(slope_index); ///< Ignore industry on water not shown on map.
		return _vp_map_water_colour[slope_index];
	}

	const int h = TileHeight(tile);
	const SmallMapColourScheme * const cs = &_heightmap_schemes[_settings_client.gui.smallmap_land_colour];
	const uint32 colours = ApplyMask(_smallmap_show_heightmap ? cs->height_colours[h] : cs->default_colour, &_smallmap_vehicles_andor[t2]);
	uint32 colour = COLOUR_FROM_INDEX(colours);

	if (show_slope) ASSIGN_SLOPIFIED_COLOUR(tile, NULL, colour, _lighten_colour[colour], _darken_colour[colour], colour);

	return IS32(colour);
}

template <bool is_32bpp, bool show_slope>
static inline uint32 ViewportMapGetColourOwner(const TileIndex tile, TileType t, const uint colour_index)
{
	extern LegendAndColour _legend_land_owners[NUM_NO_COMPANY_ENTRIES + MAX_COMPANIES + 1];
	extern uint _company_to_list_pos[MAX_COMPANIES];

	switch (t) {
		case MP_INDUSTRY: return IS32(PC_DARK_GREY);
		case MP_HOUSE:    return IS32(colour_index & 1 ? PC_DARK_RED : GREY_SCALE(3));
		default:          break;
	}

	const Owner o = GetTileOwner(tile);
	if ((o < MAX_COMPANIES && !_legend_land_owners[_company_to_list_pos[o]].show_on_map) || o == OWNER_NONE || o == OWNER_WATER) {
		if (t == MP_WATER) {
			if (is_32bpp) {
				uint slope_index = 0;
				if (IsTileType(tile, MP_WATER) && GetWaterTileType(tile) != WATER_TILE_COAST) GET_SLOPE_INDEX(slope_index);
				return _vp_map_water_colour[slope_index];
			} else {
				return PC_WATER;
			}
		}

		const int h = TileHeight(tile);
		uint32 colour = COLOUR_FROM_INDEX(_heightmap_schemes[_settings_client.gui.smallmap_land_colour].height_colours[h]);
		if (show_slope) ASSIGN_SLOPIFIED_COLOUR(tile, NULL, colour, _lighten_colour[colour], _darken_colour[colour], colour);
		return IS32(colour);

	} else if (o == OWNER_TOWN) {
		return IS32(t == MP_ROAD ? (colour_index & 1 ? PC_BLACK : GREY_SCALE(3)) : PC_DARK_RED);
	}

	/* Train stations are sometimes hard to spot.
	 * So we give the player a hint by mixing his colour with black. */
	uint32 colour = _legend_land_owners[_company_to_list_pos[o]].colour;
	if (t != MP_STATION) {
		if (show_slope) ASSIGN_SLOPIFIED_COLOUR(tile, NULL, colour, _lighten_colour[colour], _darken_colour[colour], colour);
	} else {
		if (GetStationType(tile) == STATION_RAIL) colour = colour_index & 1 ? colour : PC_BLACK;
	}
	if (is_32bpp) return COL8TO32(colour);
	return colour;
}

static inline void ViewportMapStoreBridgeAboveTile(const ViewPort * const vp, const TileIndex tile)
{
	/* No need to bother for hidden things */
	if (!_settings_client.gui.show_bridges_on_map) return;

	/* Check existing stored bridges */
	TunnelBridgeToMap *tbtm = _vd.bridge_to_map.Begin();
	TunnelBridgeToMap *tbtm_end = _vd.bridge_to_map.End();
	for (; tbtm != tbtm_end; ++tbtm) {
		if (!IsBridge(tbtm->from_tile)) continue;

		TileIndex from = tbtm->from_tile;
		TileIndex to = tbtm->to_tile;
		if (TileX(from) == TileX(to) && TileX(from) == TileX(tile)) {
			if (TileY(from) > TileY(to)) std::swap(from, to);
			if (TileY(from) <= TileY(tile) && TileY(tile) <= TileY(to)) return; /* already covered */
		} else if (TileY(from) == TileY(to) && TileY(from) == TileY(tile)) {
			if (TileX(from) > TileX(to)) std::swap(from, to);
			if (TileX(from) <= TileX(tile) && TileX(tile) <= TileX(to)) return; /* already covered */
		}
	}

	ViewportMapStoreBridgeTunnel(vp, GetSouthernBridgeEnd(tile));
}

static inline TileIndex ViewportMapGetMostSignificantTileType(const ViewPort * const vp, const TileIndex from_tile, TileType * const tile_type)
{
	if (vp->zoom <= ZOOM_LVL_OUT_128X || !_settings_client.gui.viewport_map_scan_surroundings) {
		const TileType ttype = GetTileType(from_tile);
		/* Store bridges and tunnels. */
		if (ttype != MP_TUNNELBRIDGE) {
			*tile_type = ttype;
			if (IsBridgeAbove(from_tile)) ViewportMapStoreBridgeAboveTile(vp, from_tile);
		} else {
			ViewportMapStoreBridgeTunnel(vp, from_tile);
			switch (GetTunnelBridgeTransportType(from_tile)) {
				case TRANSPORT_RAIL:  *tile_type = MP_RAILWAY; break;
				case TRANSPORT_ROAD:  *tile_type = MP_ROAD;    break;
				case TRANSPORT_WATER: *tile_type = MP_WATER;   break;
				default:              NOT_REACHED();           break;
			}
		}
		return from_tile;
	}

	const uint8 length = (vp->zoom - ZOOM_LVL_OUT_128X) * 2;
	TileArea tile_area = TileArea(from_tile, length, length);
	tile_area.ClampToMap();

	/* Find the most important tile of the area. */
	TileIndex result = from_tile;
	uint importance = 0;
	TILE_AREA_LOOP_WITH_PREFETCH(tile, tile_area) {
		const TileType ttype = GetTileType(tile);
		const uint tile_importance = _tiletype_importance[ttype];
		if (tile_importance > importance) {
			importance = tile_importance;
			result = tile;
		}
		if (ttype != MP_TUNNELBRIDGE && IsBridgeAbove(tile)) {
			ViewportMapStoreBridgeAboveTile(vp, tile);
		}
	}

	/* Store bridges and tunnels. */
	*tile_type = GetTileType(result);
	if (*tile_type == MP_TUNNELBRIDGE) {
		ViewportMapStoreBridgeTunnel(vp, result);
		switch (GetTunnelBridgeTransportType(result)) {
			case TRANSPORT_RAIL: *tile_type = MP_RAILWAY; break;
			case TRANSPORT_ROAD: *tile_type = MP_ROAD;    break;
			default:             *tile_type = MP_WATER;   break;
		}
	}

	return result;
}

/** Get the colour of a tile, can be 32bpp RGB or 8bpp palette index. */
template <bool is_32bpp, bool show_slope>
uint32 ViewportMapGetColour(const ViewPort * const vp, uint x, uint y, const uint colour_index)
{
	if (!(IsInsideMM(x, TILE_SIZE, MapMaxX() * TILE_SIZE - 1) &&
		  IsInsideMM(y, TILE_SIZE, MapMaxY() * TILE_SIZE - 1)))
		return 0;

	/* Very approximative but fast way to get the tile when taking Z into account. */
	const TileIndex tile_tmp = TileVirtXY(x, y);
	const uint z = TileHeight(tile_tmp) * 4;
	TileIndex tile = TileVirtXY(x + z, y + z);
	if (tile >= MapSize()) return 0;
	if (_settings_game.construction.freeform_edges) {
		/* tile_tmp and tile must be from the same side,
		 * otherwise it's an approximation erroneous case
		 * that leads to a graphic glitch below south west border.
		 */
		if (TileX(tile_tmp) > (MapSizeX() - (MapSizeX() / 8)))
			if ((TileX(tile_tmp) < (MapSizeX() / 2)) != (TileX(tile) < (MapSizeX() / 2)))
				return 0;
	}
	TileType tile_type = MP_VOID;
	tile = ViewportMapGetMostSignificantTileType(vp, tile, &tile_type);
	if (tile_type == MP_VOID) return 0;

	/* Return the colours. */
	switch (vp->map_type) {
		default:              return ViewportMapGetColourOwner<is_32bpp, show_slope>(tile, tile_type, colour_index);
		case VPMT_INDUSTRY:   return ViewportMapGetColourIndustries<is_32bpp, show_slope>(tile, tile_type, colour_index);
		case VPMT_VEGETATION: return ViewportMapGetColourVegetation<is_32bpp, show_slope>(tile, tile_type, colour_index);
	}
}

/* Taken from http://stereopsis.com/doubleblend.html, PixelBlend() is faster than ComposeColourRGBANoCheck() */
static inline void PixelBlend(uint32 * const d, const uint32 s)
{
	const uint32 a     = (s >> 24) + 1;
	const uint32 dstrb = *d & 0xFF00FF;
	const uint32 dstg  = *d & 0xFF00;
	const uint32 srcrb = s & 0xFF00FF;
	const uint32 srcg  = s & 0xFF00;
	uint32 drb = srcrb - dstrb;
	uint32 dg  =  srcg - dstg;
	drb *= a;
	dg  *= a;
	drb >>= 8;
	dg  >>= 8;
	uint32 rb = (drb + dstrb) & 0xFF00FF;
	uint32 g  = (dg  + dstg) & 0xFF00;
	*d = rb | g;
}

/** Draw the bounding boxes of the scrolling viewport (right-clicked and dragged) */
static void ViewportMapDrawScrollingViewportBox(const ViewPort * const vp)
{
	if (_scrolling_viewport && _scrolling_viewport->viewport) {
		const ViewPort * const vp_scrolling = _scrolling_viewport->viewport;
		if (vp_scrolling->zoom < ZOOM_LVL_DRAW_MAP) {
			/* Check intersection of dpi and vp_scrolling */
			const int mask = ScaleByZoom(-1, vp->zoom);
			const int vp_scrolling_virtual_top_mask = vp_scrolling->virtual_top & mask;
			const int vp_scrolling_virtual_bottom_mask = (vp_scrolling->virtual_top + vp_scrolling->virtual_height) & mask;
			const int t_inter = max(vp_scrolling_virtual_top_mask, _vd.dpi.top);
			const int b_inter = min(vp_scrolling_virtual_bottom_mask, _vd.dpi.top + _vd.dpi.height);
			if (t_inter < b_inter) {
				const int vp_scrolling_virtual_left_mask = vp_scrolling->virtual_left & mask;
				const int vp_scrolling_virtual_right_mask = (vp_scrolling->virtual_left + vp_scrolling->virtual_width) & mask;
				const int l_inter = max(vp_scrolling_virtual_left_mask, _vd.dpi.left);
				const int r_inter = min(vp_scrolling_virtual_right_mask, _vd.dpi.left + _vd.dpi.width);
				if (l_inter < r_inter) {
					/* OK, so we can draw something that tells where the scrolling viewport is */
					Blitter * const blitter = BlitterFactory::GetCurrentBlitter();
					const int w_inter = UnScaleByZoom(r_inter - l_inter, vp->zoom);
					const int h_inter = UnScaleByZoom(b_inter - t_inter, vp->zoom);
					const int x = UnScaleByZoom(l_inter - _vd.dpi.left, vp->zoom);
					const int y = UnScaleByZoom(t_inter - _vd.dpi.top, vp->zoom);

					/* If asked, with 32bpp we can do some blending */
					if (_settings_client.gui.show_scrolling_viewport_on_map >= 2 && blitter->GetScreenDepth() == 32)
						for (int j = y; j < y + h_inter; j++)
							for (int i = x; i < x + w_inter; i++)
								PixelBlend((uint32*) blitter->MoveTo(_vd.dpi.dst_ptr, i, j), 0x40FCFCFC);

					/* Draw area contour */
					if (_settings_client.gui.show_scrolling_viewport_on_map != 2) {
						if (t_inter == vp_scrolling_virtual_top_mask)
							for (int i = x; i < x + w_inter; i += 2)
								blitter->SetPixel(_vd.dpi.dst_ptr, i, y, PC_WHITE);
						if (b_inter == vp_scrolling_virtual_bottom_mask)
							for (int i = x; i < x + w_inter; i += 2)
								blitter->SetPixel(_vd.dpi.dst_ptr, i, y + h_inter, PC_WHITE);
						if (l_inter == vp_scrolling_virtual_left_mask)
							for (int j = y; j < y + h_inter; j += 2)
								blitter->SetPixel(_vd.dpi.dst_ptr, x, j, PC_WHITE);
						if (r_inter == vp_scrolling_virtual_right_mask)
							for (int j = y; j < y + h_inter; j += 2)
								blitter->SetPixel(_vd.dpi.dst_ptr, x + w_inter, j, PC_WHITE);
					}
				}
			}
		}
	}
}

uint32 *_vp_map_line; ///< Buffer for drawing the map of a viewport.

static void ViewportMapDrawBridgeTunnel(const ViewPort * const vp, const TunnelBridgeToMap * const tbtm, const int z,
		const bool is_tunnel, const int w, const int h, Blitter * const blitter)
{
	extern LegendAndColour _legend_land_owners[NUM_NO_COMPANY_ENTRIES + MAX_COMPANIES + 1];
	extern uint _company_to_list_pos[MAX_COMPANIES];

	TileIndex tile = tbtm->from_tile;
	const Owner o = GetTileOwner(tile);
	if (o < MAX_COMPANIES && !_legend_land_owners[_company_to_list_pos[o]].show_on_map) return;

	uint8 colour;
	if (vp->map_type == VPMT_OWNER && _settings_client.gui.use_owner_colour_for_tunnelbridge && o < MAX_COMPANIES) {
		colour = _legend_land_owners[_company_to_list_pos[o]].colour;
		colour = is_tunnel ? _darken_colour[colour] : _lighten_colour[colour];
	} else {
		colour = is_tunnel ? PC_BLACK : PC_VERY_LIGHT_YELLOW;
	}

	TileIndexDiff delta = TileOffsByDiagDir(GetTunnelBridgeDirection(tile));
	for (; tile != tbtm->to_tile; tile += delta) { // For each tile
		const Point pt = RemapCoords(TileX(tile) * TILE_SIZE, TileY(tile) * TILE_SIZE, z);
		const int x = UnScaleByZoomLower(pt.x - _vd.dpi.left, _vd.dpi.zoom);
		if (IsInsideMM(x, 0, w)) {
			const int y = UnScaleByZoomLower(pt.y - _vd.dpi.top, _vd.dpi.zoom);
			if (IsInsideMM(y, 0, h)) blitter->SetPixel(_vd.dpi.dst_ptr, x, y, colour);
		}
	}
}

/** Draw the map on a viewport. */
template <bool is_32bpp, bool show_slope>
void ViewportMapDraw(const ViewPort * const vp)
{
	assert(vp != NULL);
	Blitter * const blitter = BlitterFactory::GetCurrentBlitter();

	SmallMapWindow::RebuildColourIndexIfNecessary();

	/* Index of colour: _green_map_heights[] contains blocks of 4 colours, say ABCD
	 * For a XXXY colour block to render nicely, follow the model:
	 *   line 1: ABCDABCDABCD
	 *   line 2: CDABCDABCDAB
	 *   line 3: ABCDABCDABCD
	 * => colour_index_base's second bit is changed every new line.
	 */
	const  int sx = UnScaleByZoomLower(_vd.dpi.left, _vd.dpi.zoom);
	const  int sy = UnScaleByZoomLower(_vd.dpi.top, _vd.dpi.zoom);
	const uint line_padding = 2 * (sy & 1);
	uint       colour_index_base = (sx + line_padding) & 3;

	const  int incr_a = (1 << (vp->zoom - 2)) / ZOOM_LVL_BASE;
	const  int incr_b = (1 << (vp->zoom - 1)) / ZOOM_LVL_BASE;
	const  int a = (_vd.dpi.left >> 2) / ZOOM_LVL_BASE;
	int        b = (_vd.dpi.top >> 1) / ZOOM_LVL_BASE;
	const  int w = UnScaleByZoom(_vd.dpi.width, vp->zoom);
	const  int h = UnScaleByZoom(_vd.dpi.height, vp->zoom);
	int        j = 0;

	/* Render base map. */
	do { // For each line
		int i = w;
		uint colour_index = colour_index_base;
		colour_index_base ^= 2;
		uint32 *vp_map_line_ptr32 = _vp_map_line;
		uint8 *vp_map_line_ptr8 = (uint8*) _vp_map_line;
		int c = b - a;
		int d = b + a;
		do { // For each pixel of a line
			if (is_32bpp) {
				*vp_map_line_ptr32 = ViewportMapGetColour<is_32bpp, show_slope>(vp, c, d, colour_index);
				vp_map_line_ptr32++;
			} else {
				*vp_map_line_ptr8 = (uint8) ViewportMapGetColour<is_32bpp, show_slope>(vp, c, d, colour_index);
				vp_map_line_ptr8++;
			}
			colour_index = (colour_index + 1) & 3;
			c -= incr_a;
			d += incr_a;
		} while (--i);
		if (is_32bpp) {
			blitter->SetLine32(_vd.dpi.dst_ptr, 0, j, _vp_map_line, w);
		} else {
			blitter->SetLine(_vd.dpi.dst_ptr, 0, j, (uint8*) _vp_map_line, w);
		}
		b += incr_b;
	} while (++j < h);

	/* Render tunnels */
	if (_settings_client.gui.show_tunnels_on_map && _vd.tunnel_to_map.Length() != 0) {
		const TunnelBridgeToMap * const tbtm_end = _vd.tunnel_to_map.End();
		for (const TunnelBridgeToMap *tbtm = _vd.tunnel_to_map.Begin(); tbtm != tbtm_end; tbtm++) { // For each tunnel
			const int tunnel_z = GetTileZ(tbtm->from_tile) * TILE_HEIGHT;
			const Point pt_from = RemapCoords(TileX(tbtm->from_tile) * TILE_SIZE, TileY(tbtm->from_tile) * TILE_SIZE, tunnel_z);
			const Point pt_to = RemapCoords(TileX(tbtm->to_tile) * TILE_SIZE, TileY(tbtm->to_tile) * TILE_SIZE, tunnel_z);

			/* check if tunnel is wholly outside redrawing area */
			const int x_from = UnScaleByZoomLower(pt_from.x - _vd.dpi.left, _vd.dpi.zoom);
			const int x_to = UnScaleByZoomLower(pt_to.x - _vd.dpi.left, _vd.dpi.zoom);
			if ((x_from < 0 && x_to < 0) || (x_from > w && x_to > w)) continue;
			const int y_from = UnScaleByZoomLower(pt_from.y - _vd.dpi.top, _vd.dpi.zoom);
			const int y_to = UnScaleByZoomLower(pt_to.y - _vd.dpi.top, _vd.dpi.zoom);
			if ((y_from < 0 && y_to < 0) || (y_from > h && y_to > h)) continue;

			ViewportMapDrawBridgeTunnel(vp, tbtm, tunnel_z, true, w, h, blitter);
		}
	}

	/* Render bridges */
	if (_settings_client.gui.show_bridges_on_map && _vd.bridge_to_map.Length() != 0) {
		const TunnelBridgeToMap * const tbtm_end = _vd.bridge_to_map.End();
		for (const TunnelBridgeToMap *tbtm = _vd.bridge_to_map.Begin(); tbtm != tbtm_end; tbtm++) { // For each bridge
			ViewportMapDrawBridgeTunnel(vp, tbtm, (GetBridgeHeight(tbtm->from_tile) - 1) * TILE_HEIGHT, false, w, h, blitter);
		}
	}
}

void ViewportDoDraw(const ViewPort *vp, int left, int top, int right, int bottom)
{
	DrawPixelInfo *old_dpi = _cur_dpi;
	_cur_dpi = &_vd.dpi;

	_vd.dpi.zoom = vp->zoom;
	int mask = ScaleByZoom(-1, vp->zoom);

	_vd.combine_sprites = SPRITE_COMBINE_NONE;

	_vd.dpi.width = (right - left) & mask;
	_vd.dpi.height = (bottom - top) & mask;
	_vd.dpi.left = left & mask;
	_vd.dpi.top = top & mask;
	_vd.dpi.pitch = old_dpi->pitch;
	_vd.last_child = NULL;

	int x = UnScaleByZoom(_vd.dpi.left - (vp->virtual_left & mask), vp->zoom) + vp->left;
	int y = UnScaleByZoom(_vd.dpi.top - (vp->virtual_top & mask), vp->zoom) + vp->top;

	_vd.dpi.dst_ptr = BlitterFactory::GetCurrentBlitter()->MoveTo(old_dpi->dst_ptr, x - old_dpi->left, y - old_dpi->top);

	_dpi_for_text        = _vd.dpi;
	_dpi_for_text.left   = UnScaleByZoom(_dpi_for_text.left,   _dpi_for_text.zoom);
	_dpi_for_text.top    = UnScaleByZoom(_dpi_for_text.top,    _dpi_for_text.zoom);
	_dpi_for_text.width  = UnScaleByZoom(_dpi_for_text.width,  _dpi_for_text.zoom);
	_dpi_for_text.height = UnScaleByZoom(_dpi_for_text.height, _dpi_for_text.zoom);
	_dpi_for_text.zoom   = ZOOM_LVL_NORMAL;

	if (vp->zoom >= ZOOM_LVL_DRAW_MAP) {
		/* Here the rendering is like smallmap. */
		if (BlitterFactory::GetCurrentBlitter()->GetScreenDepth() == 32) {
			if (_settings_client.gui.show_slopes_on_viewport_map) ViewportMapDraw<true, true>(vp);
			else ViewportMapDraw<true, false>(vp);
		} else {
			_pal2trsp_remap_ptr = IsTransparencySet(TO_TREES) ? GetNonSprite(GB(PALETTE_TO_TRANSPARENT, 0, PALETTE_WIDTH), ST_RECOLOUR) + 1 : NULL;
			if (_settings_client.gui.show_slopes_on_viewport_map) ViewportMapDraw<false, true>(vp);
			else ViewportMapDraw<false, false>(vp);
		}
		ViewportMapDrawVehicles(&_vd.dpi);
		if (_scrolling_viewport && _settings_client.gui.show_scrolling_viewport_on_map) ViewportMapDrawScrollingViewportBox(vp);
		if (vp->zoom < ZOOM_LVL_OUT_256X) ViewportAddTownNames(&_vd.dpi);
	} else {
		/* Classic rendering. */
		ViewportAddLandscape();
		ViewportAddVehicles(&_vd.dpi);

		ViewportAddTownNames(&_vd.dpi);
		ViewportAddStationNames(&_vd.dpi);
		ViewportAddSigns(&_vd.dpi);

		DrawTextEffects(&_vd.dpi);

		if (_vd.tile_sprites_to_draw.Length() != 0) ViewportDrawTileSprites(&_vd.tile_sprites_to_draw);

		ParentSpriteToDraw *psd_end = _vd.parent_sprites_to_draw.End();
		for (ParentSpriteToDraw *it = _vd.parent_sprites_to_draw.Begin(); it != psd_end; it++) {
			*_vd.parent_sprites_to_sort.Append() = it;
		}

		_vp_sprite_sorter(&_vd.parent_sprites_to_sort);
		ViewportDrawParentSprites(&_vd.parent_sprites_to_sort, &_vd.child_screen_sprites_to_draw);

		if (_draw_bounding_boxes) ViewportDrawBoundingBoxes(&_vd.parent_sprites_to_sort);
	}
	if (_draw_dirty_blocks) ViewportDrawDirtyBlocks();

	DrawPixelInfo dp = _vd.dpi;
	ZoomLevel zoom = _vd.dpi.zoom;
	dp.zoom = ZOOM_LVL_NORMAL;
	dp.width = UnScaleByZoom(dp.width, zoom);
	dp.height = UnScaleByZoom(dp.height, zoom);
	_cur_dpi = &dp;

	if (vp->overlay != NULL && vp->overlay->GetCargoMask() != 0 && vp->overlay->GetCompanyMask() != 0) {
		/* translate to window coordinates */
		dp.left = x;
		dp.top = y;
		vp->overlay->Draw(&dp);
	}

	if (_settings_client.gui.show_vehicle_route) ViewportMapDrawVehicleRoute(vp);
	if (_vd.string_sprites_to_draw.Length() != 0) {
		/* translate to world coordinates */
		dp.left = UnScaleByZoom(_vd.dpi.left, zoom);
		dp.top = UnScaleByZoom(_vd.dpi.top, zoom);
		ViewportDrawStrings(zoom, &_vd.string_sprites_to_draw);
	}
	if (_settings_client.gui.show_vehicle_route_steps) ViewportDrawVehicleRouteSteps(vp);
	ViewportDrawPlans(vp);

	_cur_dpi = old_dpi;

	_vd.bridge_to_map.Clear();
	_vd.string_sprites_to_draw.Clear();
	_vd.tile_sprites_to_draw.Clear();
	_vd.parent_sprites_to_draw.Clear();
	_vd.parent_sprites_to_sort.Clear();
	_vd.child_screen_sprites_to_draw.Clear();
}

/**
 * Make sure we don't draw a too big area at a time.
 * If we do, the sprite memory will overflow.
 */
static void ViewportDrawChk(const ViewPort *vp, int left, int top, int right, int bottom)
{
	if ((vp->zoom < ZOOM_LVL_DRAW_MAP) && (ScaleByZoom(bottom - top, vp->zoom) * ScaleByZoom(right - left, vp->zoom) > 180000 * ZOOM_LVL_BASE * ZOOM_LVL_BASE)) {
		if ((bottom - top) > (right - left)) {
			int t = (top + bottom) >> 1;
			ViewportDrawChk(vp, left, top, right, t);
			ViewportDrawChk(vp, left, t, right, bottom);
		} else {
			int t = (left + right) >> 1;
			ViewportDrawChk(vp, left, top, t, bottom);
			ViewportDrawChk(vp, t, top, right, bottom);
		}
	} else {
		ViewportDoDraw(vp,
			ScaleByZoom(left - vp->left, vp->zoom) + vp->virtual_left,
			ScaleByZoom(top - vp->top, vp->zoom) + vp->virtual_top,
			ScaleByZoom(right - vp->left, vp->zoom) + vp->virtual_left,
			ScaleByZoom(bottom - vp->top, vp->zoom) + vp->virtual_top
		);
	}
}

static inline void ViewportDraw(const ViewPort *vp, int left, int top, int right, int bottom)
{
	if (right <= vp->left || bottom <= vp->top) return;

	if (left >= vp->left + vp->width) return;

	if (left < vp->left) left = vp->left;
	if (right > vp->left + vp->width) right = vp->left + vp->width;

	if (top >= vp->top + vp->height) return;

	if (top < vp->top) top = vp->top;
	if (bottom > vp->top + vp->height) bottom = vp->top + vp->height;

	ViewportDrawChk(vp, left, top, right, bottom);
}

/**
 * Draw the viewport of this window.
 */
void Window::DrawViewport() const
{
	DrawPixelInfo *dpi = _cur_dpi;

	dpi->left += this->left;
	dpi->top += this->top;

	ViewportDraw(this->viewport, dpi->left, dpi->top, dpi->left + dpi->width, dpi->top + dpi->height);

	dpi->left -= this->left;
	dpi->top -= this->top;
}

/**
 * Continue criteria for the SearchMapEdge function.
 * @param iter       Value to check.
 * @param iter_limit Maximum value for the iter
 * @param sy         Screen y coordinate calculated for the tile at hand
 * @param sy_limit   Limit to the screen y coordinate
 * @return True when we should continue searching.
 */
typedef bool ContinueMapEdgeSearch(int iter, int iter_limit, int sy, int sy_limit);

/** Continue criteria for searching a no-longer-visible tile in negative direction, starting at some tile. */
static inline bool ContinueLowerMapEdgeSearch(int iter, int iter_limit, int sy, int sy_limit) { return iter > 0          && sy > sy_limit; }
/** Continue criteria for searching a no-longer-visible tile in positive direction, starting at some tile. */
static inline bool ContinueUpperMapEdgeSearch(int iter, int iter_limit, int sy, int sy_limit) { return iter < iter_limit && sy < sy_limit; }

/**
 * Searches, starting at the given tile, by applying the given offset to iter, for a no longer visible tile.
 * The whole sense of this function is keeping the to-be-written code small, thus it is a little bit abstracted
 * so the same function can be used for both the X and Y locations. As such a reference to one of the elements
 * in curr_tile was needed.
 * @param curr_tile  A tile
 * @param iter       Reference to either the X or Y of curr_tile.
 * @param iter_limit Upper search limit for the iter value.
 * @param offset     Search in steps of this size
 * @param sy_limit   Search limit to be passed to the criteria
 * @param continue_criteria Search as long as this criteria is true
 * @return The final value of iter.
 */
static int SearchMapEdge(Point &curr_tile, int &iter, int iter_limit, int offset, int sy_limit, ContinueMapEdgeSearch continue_criteria)
{
	int sy;
	do {
		iter = Clamp(iter + offset, 0, iter_limit);
		sy = GetViewportY(curr_tile);
	} while (continue_criteria(iter, iter_limit, sy, sy_limit));

	return iter;
}

/**
 * Determine the clamping of either the X or Y coordinate to the map.
 * @param curr_tile   A tile
 * @param iter        Reference to either the X or Y of curr_tile.
 * @param iter_limit  Upper search limit for the iter value.
 * @param start       Start value for the iteration.
 * @param other_ref   Reference to the opposite axis in curr_tile than of iter.
 * @param other_value Start value for of the opposite axis
 * @param vp_value    Value of the viewport location in the opposite axis as for iter.
 * @param other_limit Limit for the other value, so if iter is X, then other_limit is for Y.
 * @param vp_top      Top of the viewport.
 * @param vp_bottom   Bottom of the viewport.
 * @return Clamped version of vp_value.
 */
static inline int ClampXYToMap(Point &curr_tile, int &iter, int iter_limit, int start, int &other_ref, int other_value, int vp_value, int other_limit, int vp_top, int vp_bottom)
{
	bool upper_edge = other_value < _settings_game.construction.max_heightlevel / 4;

	/*
	 * First get an estimate of the tiles relevant for us at that edge.  Relevant in the sense
	 * "at least close to the visible area". Thus, we don't look at exactly each tile, inspecting
	 * e.g. every tenth should be enough. After all, the desired screen limit is set such that
	 * the bordermost tiles are painted in the middle of the screen when one hits the limit,
	 * i.e. it is no harm if there is some small error in that calculation
	 */

	other_ref = upper_edge ? 0 : other_limit;
	iter = start;
	int min_iter = SearchMapEdge(curr_tile, iter, iter_limit, upper_edge ? -10 : +10, vp_top,    upper_edge ? ContinueLowerMapEdgeSearch : ContinueUpperMapEdgeSearch);
	iter = start;
	int max_iter = SearchMapEdge(curr_tile, iter, iter_limit, upper_edge ? +10 : -10, vp_bottom, upper_edge ? ContinueUpperMapEdgeSearch : ContinueLowerMapEdgeSearch);

	max_iter = min(max_iter + _settings_game.construction.max_heightlevel / 4, iter_limit);
	min_iter = min(min_iter, max_iter);

	/* Now, calculate the highest heightlevel of these tiles. Again just as an estimate. */
	int max_heightlevel_at_edge = 0;
	for (iter = min_iter; iter <= max_iter; iter += 10) {
		max_heightlevel_at_edge = max(max_heightlevel_at_edge, (int)TileHeight(TileXY(curr_tile.x, curr_tile.y)));
	}

	/* Based on that heightlevel, calculate the limit. For the upper edge a tile with height zero would
	 * get a limit of zero, on the other side it depends on the number of tiles along the axis. */
	return upper_edge ?
			max(vp_value, -max_heightlevel_at_edge * (int)(TILE_HEIGHT * 2 * ZOOM_LVL_BASE)) :
			min(vp_value, (other_limit * TILE_SIZE * 4 - max_heightlevel_at_edge * TILE_HEIGHT * 2) * ZOOM_LVL_BASE);
}

static inline void ClampViewportToMap(const ViewPort *vp, int &x, int &y)
{
	int original_y = y;

	/* Centre of the viewport is hot spot */
	x += vp->virtual_width / 2;
	y += vp->virtual_height / 2;

	/* Convert viewport coordinates to map coordinates
	 * Calculation is scaled by 4 to avoid rounding errors */
	int vx = -x + y * 2;
	int vy =  x + y * 2;

	/* Find out which tile corresponds to (vx,vy) if one assumes height zero.  The cast is necessary to prevent C++ from
	 * converting the result to an uint, which gives an overflow instead of a negative result... */
	int tx = vx / (int)(TILE_SIZE * 4 * ZOOM_LVL_BASE);
	int ty = vy / (int)(TILE_SIZE * 4 * ZOOM_LVL_BASE);

	Point curr_tile;
	vx = ClampXYToMap(curr_tile, curr_tile.y, MapMaxY(), ty, curr_tile.x, tx, vx, MapMaxX(), original_y, original_y + vp->virtual_height);
	vy = ClampXYToMap(curr_tile, curr_tile.x, MapMaxX(), tx, curr_tile.y, ty, vy, MapMaxY(), original_y, original_y + vp->virtual_height);

	/* Convert map coordinates to viewport coordinates */
	x = (-vx + vy) / 2;
	y = ( vx + vy) / 4;

	/* Remove centering */
	x -= vp->virtual_width / 2;
	y -= vp->virtual_height / 2;
}

/**
 * Update the viewport position being displayed.
 * @param w %Window owning the viewport.
 */
void UpdateViewportPosition(Window *w)
{
	const ViewPort *vp = w->viewport;

	if (w->viewport->follow_vehicle != INVALID_VEHICLE) {
		const Vehicle *veh = Vehicle::Get(w->viewport->follow_vehicle);
		Point pt = MapXYZToViewport(vp, veh->x_pos, veh->y_pos, veh->z_pos);

		w->viewport->scrollpos_x = pt.x;
		w->viewport->scrollpos_y = pt.y;
		SetViewportPosition(w, pt.x, pt.y);
	} else {
		/* Ensure the destination location is within the map */
		ClampViewportToMap(vp, w->viewport->dest_scrollpos_x, w->viewport->dest_scrollpos_y);

		int delta_x = w->viewport->dest_scrollpos_x - w->viewport->scrollpos_x;
		int delta_y = w->viewport->dest_scrollpos_y - w->viewport->scrollpos_y;

		bool update_overlay = false;
		if (delta_x != 0 || delta_y != 0) {
			if (_settings_client.gui.smooth_scroll) {
				int max_scroll = ScaleByMapSize1D(512 * ZOOM_LVL_BASE);
				/* Not at our desired position yet... */
				w->viewport->scrollpos_x += Clamp(delta_x / 4, -max_scroll, max_scroll);
				w->viewport->scrollpos_y += Clamp(delta_y / 4, -max_scroll, max_scroll);
			} else {
				w->viewport->scrollpos_x = w->viewport->dest_scrollpos_x;
				w->viewport->scrollpos_y = w->viewport->dest_scrollpos_y;
			}
			update_overlay = (w->viewport->scrollpos_x == w->viewport->dest_scrollpos_x &&
								w->viewport->scrollpos_y == w->viewport->dest_scrollpos_y);
		}

		ClampViewportToMap(vp, w->viewport->scrollpos_x, w->viewport->scrollpos_y);

		if (_scrolling_viewport == w && _settings_client.gui.show_scrolling_viewport_on_map) {
			const int gap = ScaleByZoom(1, ZOOM_LVL_MAX);

			int lr_low = vp->virtual_left;
			int lr_hi = w->viewport->scrollpos_x;
			if (lr_low > lr_hi) Swap(lr_low, lr_hi);
			int right = lr_hi + vp->virtual_width + gap;

			int tb_low = vp->virtual_top;
			int tb_hi = w->viewport->scrollpos_y;
			if (tb_low > tb_hi) Swap(tb_low, tb_hi);
			int bottom = tb_hi + vp->virtual_height + gap;

			MarkAllViewportMapsDirty(lr_low, tb_low, right, bottom);
		}

		SetViewportPosition(w, w->viewport->scrollpos_x, w->viewport->scrollpos_y);
		if (update_overlay) RebuildViewportOverlay(w);
	}
}

/**
 * Marks a viewport as dirty for repaint if it displays (a part of) the area the needs to be repainted.
 * @param vp     The viewport to mark as dirty
 * @param left   Left edge of area to repaint
 * @param top    Top edge of area to repaint
 * @param right  Right edge of area to repaint
 * @param bottom Bottom edge of area to repaint
 * @ingroup dirty
 */
static void MarkViewportDirty(const ViewPort * const vp, int left, int top, int right, int bottom)
{
	/* Rounding wrt. zoom-out level */
	right  += (1 << vp->zoom) - 1;
	bottom += (1 << vp->zoom) - 1;

	right -= vp->virtual_left;
	if (right <= 0) return;

	bottom -= vp->virtual_top;
	if (bottom <= 0) return;

	left = max(0, left - vp->virtual_left);

	if (left >= vp->virtual_width) return;

	top = max(0, top - vp->virtual_top);

	if (top >= vp->virtual_height) return;

	SetDirtyBlocks(
		UnScaleByZoomLower(left, vp->zoom) + vp->left,
		UnScaleByZoomLower(top, vp->zoom) + vp->top,
		UnScaleByZoom(right, vp->zoom) + vp->left + 1,
		UnScaleByZoom(bottom, vp->zoom) + vp->top + 1
	);
}

/**
 * Mark all viewports that display an area as dirty (in need of repaint).
 * @param left   Left   edge of area to repaint. (viewport coordinates, that is wrt. #ZOOM_LVL_NORMAL)
 * @param top    Top    edge of area to repaint. (viewport coordinates, that is wrt. #ZOOM_LVL_NORMAL)
 * @param right  Right  edge of area to repaint. (viewport coordinates, that is wrt. #ZOOM_LVL_NORMAL)
 * @param bottom Bottom edge of area to repaint. (viewport coordinates, that is wrt. #ZOOM_LVL_NORMAL)
 * @param mark_dirty_if_zoomlevel_is_below To tell if an update is relevant or not (for example, animations in map mode are not)
 * @ingroup dirty
 */
void MarkAllViewportsDirty(int left, int top, int right, int bottom, const ZoomLevel mark_dirty_if_zoomlevel_is_below)
<<<<<<< HEAD
{
	Window *w;
	FOR_ALL_WINDOWS_FROM_BACK(w) {
		const ViewPort * const vp = w->viewport;
		if (vp != NULL) {
			assert(vp->width != 0);
			if (vp->zoom >= mark_dirty_if_zoomlevel_is_below) continue;
			MarkViewportDirty(vp, left, top, right, bottom);
		}
	}
}

static void MarkRouteStepDirty(const TileIndex tile, uint order_nr)
{
	assert(tile != INVALID_TILE);
	Window *w;
	const Point pt = RemapCoords2(TileX(tile) * TILE_SIZE + TILE_SIZE / 2, TileY(tile) * TILE_SIZE + TILE_SIZE / 2);
	const int char_height = GetCharacterHeight(FS_SMALL) + 1;
	FOR_ALL_WINDOWS_FROM_BACK(w) {
		const ViewPort * const vp = w->viewport;
		if (vp != NULL) {
=======
{
	for (const ViewPort * const vp : _viewport_window_cache) {
		if (vp->zoom >= mark_dirty_if_zoomlevel_is_below) continue;
		MarkViewportDirty(vp, left, top, right, bottom);
	}
}

static void MarkRouteStepDirty(const TileIndex tile, uint order_nr)
{
	assert(tile != INVALID_TILE);
	const Point pt = RemapCoords2(TileX(tile) * TILE_SIZE + TILE_SIZE / 2, TileY(tile) * TILE_SIZE + TILE_SIZE / 2);
	const int char_height = GetCharacterHeight(FS_SMALL) + 1;
	for (const ViewPort * const vp : _viewport_window_cache) {
		const int half_width = ScaleByZoom((_vp_route_step_width / 2) + 1, vp->zoom);
		const int height = ScaleByZoom(_vp_route_step_height_top + char_height * order_nr + _vp_route_step_height_bottom, vp->zoom);
		MarkViewportDirty(vp, pt.x - half_width, pt.y - height, pt.x + half_width, pt.y);
	}
}

void MarkAllRouteStepsDirty(Window *vehicle_window)
{
	const Vehicle * const veh = GetVehicleFromWindow(vehicle_window);
	ViewportPrepareVehicleRouteSteps(veh);
	for (RouteStepsMap::const_iterator cit = _vp_route_steps.begin(); cit != _vp_route_steps.end(); cit++) {
		MarkRouteStepDirty(cit->first, (uint) cit->second.size());
	}
	_vp_route_steps_last_mark_dirty.swap(_vp_route_steps);
	_vp_route_steps.clear();
}

/**
 * Mark all viewports in map mode that display an area as dirty (in need of repaint).
 * @param left   Left edge of area to repaint
 * @param top    Top edge of area to repaint
 * @param right  Right edge of area to repaint
 * @param bottom Bottom edge of area to repaint
 * @ingroup dirty
 */
void MarkAllViewportMapsDirty(int left, int top, int right, int bottom)
{
	Window *w;
	FOR_ALL_WINDOWS_FROM_BACK(w) {
		const ViewPort *vp = w->viewport;
		if (vp != NULL && vp->zoom >= ZOOM_LVL_DRAW_MAP) {
>>>>>>> c1373035
			assert(vp->width != 0);
			const int half_width = ScaleByZoom((_vp_route_step_width / 2) + 1, vp->zoom);
			const int height = ScaleByZoom(_vp_route_step_height_top + char_height * order_nr + _vp_route_step_height_bottom, vp->zoom);
			MarkViewportDirty(vp, pt.x - half_width, pt.y - height, pt.x + half_width, pt.y);
		}
	}
}

void MarkAllRouteStepsDirty(Window *vehicle_window)
{
	const Vehicle * const veh = GetVehicleFromWindow(vehicle_window);
	ViewportPrepareVehicleRouteSteps(veh);
	for (RouteStepsMap::const_iterator cit = _vp_route_steps.begin(); cit != _vp_route_steps.end(); cit++) {
		MarkRouteStepDirty(cit->first, (uint) cit->second.size());
	}
	_vp_route_steps_last_mark_dirty.swap(_vp_route_steps);
	_vp_route_steps.clear();
}

/**
 * Mark all viewports in map mode that display an area as dirty (in need of repaint).
 * @param left   Left edge of area to repaint
 * @param top    Top edge of area to repaint
 * @param right  Right edge of area to repaint
 * @param bottom Bottom edge of area to repaint
 * @ingroup dirty
 */
void MarkAllViewportMapsDirty(int left, int top, int right, int bottom)
{
	Window *w;
	FOR_ALL_WINDOWS_FROM_BACK(w) {
		const ViewPort *vp = w->viewport;
		if (vp != NULL && vp->zoom >= ZOOM_LVL_DRAW_MAP) {
			assert(vp->width != 0);
			MarkViewportDirty(vp, left, top, right, bottom);
		}
	}
}

void ConstrainAllViewportsZoom()
{
	Window *w;
	FOR_ALL_WINDOWS_FROM_FRONT(w) {
		if (w->viewport == NULL) continue;

		ZoomLevel zoom = static_cast<ZoomLevel>(Clamp(w->viewport->zoom, _settings_client.gui.zoom_min, _settings_client.gui.zoom_max));
		if (zoom != w->viewport->zoom) {
			while (w->viewport->zoom < zoom) DoZoomInOutWindow(ZOOM_OUT, w);
			while (w->viewport->zoom > zoom) DoZoomInOutWindow(ZOOM_IN, w);
		}
	}
}

/**
 * Mark a tile given by its index dirty for repaint.
 * @param tile The tile to mark dirty.
 * @param mark_dirty_if_zoomlevel_is_below To tell if an update is relevant or not (for example, animations in map mode are not).
 * @param bridge_level_offset Height of bridge on tile to also mark dirty. (Height level relative to north corner.)
 * @ingroup dirty
 */
void MarkTileDirtyByTile(TileIndex tile, const ZoomLevel mark_dirty_if_zoomlevel_is_below, int bridge_level_offset)
{
	Point pt = RemapCoords(TileX(tile) * TILE_SIZE, TileY(tile) * TILE_SIZE, TilePixelHeight(tile));
	MarkAllViewportsDirty(
			pt.x - 31  * ZOOM_LVL_BASE,
			pt.y - 122 * ZOOM_LVL_BASE - ZOOM_LVL_BASE * TILE_HEIGHT * bridge_level_offset,
			pt.x - 31  * ZOOM_LVL_BASE + 67  * ZOOM_LVL_BASE,
			pt.y - 122 * ZOOM_LVL_BASE + 154 * ZOOM_LVL_BASE,
			mark_dirty_if_zoomlevel_is_below
	);
}

/**
 * Mark a (virtual) tile outside the map dirty for repaint.
 * @param x Tile X position.
 * @param y Tile Y position.
 * @ingroup dirty
 */
void MarkTileDirtyByTileOutsideMap(int x, int y)
{
	Point pt = RemapCoords(x * TILE_SIZE, y * TILE_SIZE, TilePixelHeightOutsideMap(x, y));
	MarkAllViewportsDirty(
			pt.x - MAX_TILE_EXTENT_LEFT,
			pt.y, // no buildings outside of map
			pt.x + MAX_TILE_EXTENT_RIGHT,
			pt.y + MAX_TILE_EXTENT_BOTTOM);
}

void MarkTileLineDirty(const TileIndex from_tile, const TileIndex to_tile)
{
	assert(from_tile != INVALID_TILE);
	assert(to_tile != INVALID_TILE);

	const Point from_pt = RemapCoords2(TileX(from_tile) * TILE_SIZE + TILE_SIZE / 2, TileY(from_tile) * TILE_SIZE + TILE_SIZE / 2);
	const Point to_pt = RemapCoords2(TileX(to_tile) * TILE_SIZE + TILE_SIZE / 2, TileY(to_tile) * TILE_SIZE + TILE_SIZE / 2);

	const int block_radius = 20;

	int x1 = from_pt.x / block_radius;
	int y1 = from_pt.y / block_radius;
	const int x2 = to_pt.x / block_radius;
	const int y2 = to_pt.y / block_radius;

	/* http://en.wikipedia.org/wiki/Bresenham%27s_line_algorithm#Simplification */
	const int dx = abs(x2 - x1);
	const int dy = abs(y2 - y1);
	const int sx = (x1 < x2) ? 1 : -1;
	const int sy = (y1 < y2) ? 1 : -1;
	int err = dx - dy;
	for (;;) {
		MarkAllViewportsDirty(
				(x1 - 1) * block_radius,
				(y1 - 1) * block_radius,
				(x1 + 1) * block_radius,
				(y1 + 1) * block_radius,
				ZOOM_LVL_END
		);
		if (x1 == x2 && y1 == y2) break;
		const int e2 = 2 * err;
		if (e2 > -dy) {
			err -= dy;
			x1 += sx;
		}
		if (e2 < dx) {
			err += dx;
			y1 += sy;
		}
	}
}

static void MarkRoutePathsDirty(const std::vector<DrawnPathRouteTileLine> &lines)
{
	for (std::vector<DrawnPathRouteTileLine>::const_iterator it = lines.begin(); it != lines.end(); ++it) {
		MarkTileLineDirty(it->from_tile, it->to_tile);
	}
}

void MarkAllRoutePathsDirty(const Vehicle *veh)
{
	Order *order;
	TileIndex from_tile;
	switch (_settings_client.gui.show_vehicle_route) {
		case 0: // No
			return;

		case 1: // Simple
			MarkRoutePathsDirty(_vp_route_paths_drawn_dirty);
			_vp_route_paths_drawn_dirty.clear();
			std::vector<DrawnPathRouteTileLine> dirtied_paths;
			from_tile = GetLastValidOrderLocation(veh);
			if (from_tile == INVALID_TILE) return;
			FOR_VEHICLE_ORDERS(veh, order) {
				Order *final_order = GetFinalOrder(veh, order);
				const TileIndex to_tile = final_order->GetLocation(veh, veh->type == VEH_AIRCRAFT);
				if (to_tile == INVALID_TILE) continue;
				MarkTileLineDirty(from_tile, to_tile);
				const OrderType ot = order->GetType();
				DrawnPathRouteTileLine path = { from_tile, to_tile };
				dirtied_paths.push_back(path);
				if (ot == OT_GOTO_STATION || ot == OT_GOTO_DEPOT || ot == OT_GOTO_WAYPOINT || ot == OT_IMPLICIT) from_tile = to_tile;
			}
			_vp_route_paths_last_mark_dirty.swap(dirtied_paths);
			break;
	}
}

/**
 * Marks the selected tiles as dirty.
 *
 * This function marks the selected tiles as dirty for repaint
 *
 * @ingroup dirty
 */
static void SetSelectionTilesDirty()
{
	int x_size = _thd.size.x;
	int y_size = _thd.size.y;

	if (!_thd.diagonal) { // Selecting in a straight rectangle (or a single square)
		int x_start = _thd.pos.x;
		int y_start = _thd.pos.y;

		if (_thd.outersize.x != 0 || _thd.outersize.y != 0) {
			x_size  += _thd.outersize.x;
			x_start += _thd.offs.x;
			y_size  += _thd.outersize.y;
			y_start += _thd.offs.y;
		}

		x_size -= TILE_SIZE;
		y_size -= TILE_SIZE;

		assert(x_size >= 0);
		assert(y_size >= 0);

		int x_end = Clamp(x_start + x_size, 0, MapSizeX() * TILE_SIZE - TILE_SIZE);
		int y_end = Clamp(y_start + y_size, 0, MapSizeY() * TILE_SIZE - TILE_SIZE);

		x_start = Clamp(x_start, 0, MapSizeX() * TILE_SIZE - TILE_SIZE);
		y_start = Clamp(y_start, 0, MapSizeY() * TILE_SIZE - TILE_SIZE);

		/* make sure everything is multiple of TILE_SIZE */
		assert((x_end | y_end | x_start | y_start) % TILE_SIZE == 0);

		/* How it works:
		 * Suppose we have to mark dirty rectangle of 3x4 tiles:
		 *   x
		 *  xxx
		 * xxxxx
		 *  xxxxx
		 *   xxx
		 *    x
		 * This algorithm marks dirty columns of tiles, so it is done in 3+4-1 steps:
		 * 1)  x     2)  x
		 *    xxx       Oxx
		 *   Oxxxx     xOxxx
		 *    xxxxx     Oxxxx
		 *     xxx       xxx
		 *      x         x
		 * And so forth...
		 */

		int top_x = x_end; // coordinates of top dirty tile
		int top_y = y_start;
		int bot_x = top_x; // coordinates of bottom dirty tile
		int bot_y = top_y;

		do {
			/* topmost dirty point */
			TileIndex top_tile = TileVirtXY(top_x, top_y);
			Point top = RemapCoords(top_x, top_y, GetTileMaxPixelZ(top_tile));

			/* bottommost point */
			TileIndex bottom_tile = TileVirtXY(bot_x, bot_y);
			Point bot = RemapCoords(bot_x + TILE_SIZE, bot_y + TILE_SIZE, GetTilePixelZ(bottom_tile)); // bottommost point

			/* the 'x' coordinate of 'top' and 'bot' is the same (and always in the same distance from tile middle),
			 * tile height/slope affects only the 'y' on-screen coordinate! */

			int l = top.x - TILE_PIXELS * ZOOM_LVL_BASE; // 'x' coordinate of left   side of the dirty rectangle
			int t = top.y;                               // 'y' coordinate of top    side of the dirty rectangle
			int r = top.x + TILE_PIXELS * ZOOM_LVL_BASE; // 'x' coordinate of right  side of the dirty rectangle
			int b = bot.y;                               // 'y' coordinate of bottom side of the dirty rectangle

			static const int OVERLAY_WIDTH = 4 * ZOOM_LVL_BASE; // part of selection sprites is drawn outside the selected area (in particular: terraforming)

			/* For halftile foundations on SLOPE_STEEP_S the sprite extents some more towards the top */
			MarkAllViewportsDirty(l - OVERLAY_WIDTH, t - OVERLAY_WIDTH - TILE_HEIGHT * ZOOM_LVL_BASE, r + OVERLAY_WIDTH, b + OVERLAY_WIDTH);

			/* haven't we reached the topmost tile yet? */
			if (top_x != x_start) {
				top_x -= TILE_SIZE;
			} else {
				top_y += TILE_SIZE;
			}

			/* the way the bottom tile changes is different when we reach the bottommost tile */
			if (bot_y != y_end) {
				bot_y += TILE_SIZE;
			} else {
				bot_x -= TILE_SIZE;
			}
		} while (bot_x >= top_x);
	} else { // Selecting in a 45 degrees rotated (diagonal) rectangle.
		/* a_size, b_size describe a rectangle with rotated coordinates */
		int a_size = x_size + y_size, b_size = x_size - y_size;

		int interval_a = a_size < 0 ? -(int)TILE_SIZE : (int)TILE_SIZE;
		int interval_b = b_size < 0 ? -(int)TILE_SIZE : (int)TILE_SIZE;

		for (int a = -interval_a; a != a_size + interval_a; a += interval_a) {
			for (int b = -interval_b; b != b_size + interval_b; b += interval_b) {
				uint x = (_thd.pos.x + (a + b) / 2) / TILE_SIZE;
				uint y = (_thd.pos.y + (a - b) / 2) / TILE_SIZE;

				if (x < MapMaxX() && y < MapMaxY()) {
					MarkTileDirtyByTile(TileXY(x, y));
				}
			}
		}
	}
}


void SetSelectionRed(bool b)
{
	_thd.make_square_red = b;
	SetSelectionTilesDirty();
}

/**
 * Test whether a sign is below the mouse
 * @param vp the clicked viewport
 * @param x X position of click
 * @param y Y position of click
 * @param sign the sign to check
 * @return true if the sign was hit
 */
static bool CheckClickOnViewportSign(const ViewPort *vp, int x, int y, const ViewportSign *sign)
{
	bool small = (vp->zoom >= ZOOM_LVL_OUT_16X);
	int sign_half_width = ScaleByZoom((small ? sign->width_small : sign->width_normal) / 2, vp->zoom);
	int sign_height = ScaleByZoom(VPSM_TOP + (small ? FONT_HEIGHT_SMALL : FONT_HEIGHT_NORMAL) + VPSM_BOTTOM, vp->zoom);

	x = ScaleByZoom(x - vp->left, vp->zoom) + vp->virtual_left;
	y = ScaleByZoom(y - vp->top, vp->zoom) + vp->virtual_top;

	return y >= sign->top && y < sign->top + sign_height &&
			x >= sign->center - sign_half_width && x < sign->center + sign_half_width;
}

static bool CheckClickOnTown(const ViewPort *vp, int x, int y)
{
	if (!HasBit(_display_opt, DO_SHOW_TOWN_NAMES)) return false;

	const Town *t;
	FOR_ALL_TOWNS(t) {
		if (CheckClickOnViewportSign(vp, x, y, &t->cache.sign)) {
			ShowTownViewWindow(t->index);
			return true;
		}
	}

	return false;
}

static bool CheckClickOnStation(const ViewPort *vp, int x, int y)
{
	if (!(HasBit(_display_opt, DO_SHOW_STATION_NAMES) || HasBit(_display_opt, DO_SHOW_WAYPOINT_NAMES)) || IsInvisibilitySet(TO_SIGNS)) return false;

	const BaseStation *st;
	FOR_ALL_BASE_STATIONS(st) {
		/* Check whether the base station is a station or a waypoint */
		bool is_station = Station::IsExpected(st);

		/* Don't check if the display options are disabled */
		if (!HasBit(_display_opt, is_station ? DO_SHOW_STATION_NAMES : DO_SHOW_WAYPOINT_NAMES)) continue;

		/* Don't check if competitor signs are not shown and the sign isn't owned by the local company */
		if (!HasBit(_display_opt, DO_SHOW_COMPETITOR_SIGNS) && _local_company != st->owner && st->owner != OWNER_NONE) continue;

		if (CheckClickOnViewportSign(vp, x, y, &st->sign)) {
			if (is_station) {
				ShowStationViewWindow(st->index);
			} else {
				ShowWaypointWindow(Waypoint::From(st));
			}
			return true;
		}
	}

	return false;
}


static bool CheckClickOnSign(const ViewPort *vp, int x, int y)
{
	/* Signs are turned off, or they are transparent and invisibility is ON, or company is a spectator */
	if (!HasBit(_display_opt, DO_SHOW_SIGNS) || IsInvisibilitySet(TO_SIGNS) || _local_company == COMPANY_SPECTATOR) return false;

	const Sign *si;
	FOR_ALL_SIGNS(si) {
		/* If competitor signs are hidden, don't check signs that aren't owned by local company */
		if (!HasBit(_display_opt, DO_SHOW_COMPETITOR_SIGNS) && _local_company != si->owner && si->owner != OWNER_DEITY) continue;
		if (si->owner == OWNER_DEITY && _game_mode != GM_EDITOR) continue;

		if (CheckClickOnViewportSign(vp, x, y, &si->sign)) {
			HandleClickOnSign(si);
			return true;
		}
	}

	return false;
}


static bool CheckClickOnLandscape(const ViewPort *vp, int x, int y)
{
	Point pt = TranslateXYToTileCoord(vp, x, y);

	if (pt.x != -1) return ClickTile(TileVirtXY(pt.x, pt.y));
	return true;
}

static void PlaceObject()
{
	Point pt;
	Window *w;

	pt = GetTileBelowCursor();
	if (pt.x == -1) return;

	if ((_thd.place_mode & HT_DRAG_MASK) == HT_POINT) {
		pt.x += TILE_SIZE / 2;
		pt.y += TILE_SIZE / 2;
	}

	_tile_fract_coords.x = pt.x & TILE_UNIT_MASK;
	_tile_fract_coords.y = pt.y & TILE_UNIT_MASK;

	w = _thd.GetCallbackWnd();
	if (w != NULL) w->OnPlaceObject(pt, TileVirtXY(pt.x, pt.y));
}

bool HandleViewportDoubleClicked(Window *w, int x, int y)
{
	ViewPort *vp = w->viewport;
	if (vp->zoom < ZOOM_LVL_DRAW_MAP) return false;

	switch (_settings_client.gui.action_when_viewport_map_is_dblclicked) {
		case 0: // Do nothing
			return false;
		case 1: // Zoom in main viewport
			while (vp->zoom != ZOOM_LVL_VIEWPORT)
				ZoomInOrOutToCursorWindow(true, w);
			return true;
		case 2: // Open an extra viewport
			ShowExtraViewPortWindowForTileUnderCursor();
			return true;
		default:
			return false;
	}
}

bool HandleViewportClicked(const ViewPort *vp, int x, int y, bool double_click)
{
	/* No click in smallmap mode except for plan making. */
	if (vp->zoom >= ZOOM_LVL_DRAW_MAP && !(_thd.place_mode == HT_POINT && _thd.select_proc == DDSP_DRAW_PLANLINE)) return true;

	const Vehicle *v = CheckClickOnVehicle(vp, x, y);

	if (_thd.place_mode & HT_VEHICLE) {
		if (v != NULL && VehicleClicked(v)) return true;
	}

	/* Vehicle placement mode already handled above. */
	if ((_thd.place_mode & HT_DRAG_MASK) != HT_NONE) {
		if (_thd.place_mode & HT_POLY) {
			/* In polyline mode double-clicking on a single white line, finishes current polyline.
			 * If however the user double-clicks on a line that has a white and a blue section,
			 * both lines (white and blue) will be constructed consecutively. */
			static bool stop_snap_on_double_click = false;
			if (double_click && stop_snap_on_double_click) {
				SetRailSnapMode(RSM_NO_SNAP);
				return true;
			}
			stop_snap_on_double_click = !(_thd.drawstyle & HT_LINE) || (_thd.dir2 == HT_DIR_END);
		}

		PlaceObject();
		return true;
	}

	if (CheckClickOnTown(vp, x, y)) return true;
	if (CheckClickOnStation(vp, x, y)) return true;
	if (CheckClickOnSign(vp, x, y)) return true;
	bool result = CheckClickOnLandscape(vp, x, y);

	if (v != NULL) {
		DEBUG(misc, 2, "Vehicle %d (index %d) at %p", v->unitnumber, v->index, v);
		if (IsCompanyBuildableVehicleType(v)) {
			v = v->First();
			WindowClass wc = _thd.GetCallbackWnd()->window_class;
			if (_ctrl_pressed && v->owner == _local_company) {
				StartStopVehicle(v, true);
			} else if (wc != WC_CREATE_TEMPLATE && wc != WC_TEMPLATEGUI_MAIN) {
				ShowVehicleViewWindow(v);
			}
		}
		return true;
	}
	return result;
}

void RebuildViewportOverlay(Window *w)
{
	if (w->viewport->overlay != NULL &&
			w->viewport->overlay->GetCompanyMask() != 0 &&
			w->viewport->overlay->GetCargoMask() != 0) {
		w->viewport->overlay->RebuildCache();
		w->SetDirty();
	}
}

/**
 * Scrolls the viewport in a window to a given location.
 * @param x       Desired x location of the map to scroll to (world coordinate).
 * @param y       Desired y location of the map to scroll to (world coordinate).
 * @param z       Desired z location of the map to scroll to (world coordinate). Use \c -1 to scroll to the height of the map at the \a x, \a y location.
 * @param w       %Window containing the viewport.
 * @param instant Jump to the location instead of slowly moving to it.
 * @return Destination of the viewport was changed (to activate other actions when the viewport is already at the desired position).
 */
bool ScrollWindowTo(int x, int y, int z, Window *w, bool instant)
{
	/* The slope cannot be acquired outside of the map, so make sure we are always within the map. */
	if (z == -1) {
		if ( x >= 0 && x <= (int)MapSizeX() * (int)TILE_SIZE - 1
				&& y >= 0 && y <= (int)MapSizeY() * (int)TILE_SIZE - 1) {
			z = GetSlopePixelZ(x, y);
		} else {
			z = TileHeightOutsideMap(x / (int)TILE_SIZE, y / (int)TILE_SIZE);
		}
	}

	Point pt = MapXYZToViewport(w->viewport, x, y, z);
	w->viewport->follow_vehicle = INVALID_VEHICLE;

	if (w->viewport->dest_scrollpos_x == pt.x && w->viewport->dest_scrollpos_y == pt.y) return false;

	if (instant) {
		w->viewport->scrollpos_x = pt.x;
		w->viewport->scrollpos_y = pt.y;
		RebuildViewportOverlay(w);
	}

	w->viewport->dest_scrollpos_x = pt.x;
	w->viewport->dest_scrollpos_y = pt.y;
	return true;
}

/**
 * Scrolls the viewport in a window to a given location.
 * @param tile    Desired tile to center on.
 * @param w       %Window containing the viewport.
 * @param instant Jump to the location instead of slowly moving to it.
 * @return Destination of the viewport was changed (to activate other actions when the viewport is already at the desired position).
 */
bool ScrollWindowToTile(TileIndex tile, Window *w, bool instant)
{
	return ScrollWindowTo(TileX(tile) * TILE_SIZE, TileY(tile) * TILE_SIZE, -1, w, instant);
}

/**
 * Scrolls the viewport of the main window to a given location.
 * @param tile    Desired tile to center on.
 * @param instant Jump to the location instead of slowly moving to it.
 * @return Destination of the viewport was changed (to activate other actions when the viewport is already at the desired position).
 */
bool ScrollMainWindowToTile(TileIndex tile, bool instant)
{
	return ScrollMainWindowTo(TileX(tile) * TILE_SIZE + TILE_SIZE / 2, TileY(tile) * TILE_SIZE + TILE_SIZE / 2, -1, instant);
}

/**
 * Set a tile to display a red error square.
 * @param tile Tile that should show the red error square.
 */
void SetRedErrorSquare(TileIndex tile)
{
	TileIndex old;

	old = _thd.redsq;
	_thd.redsq = tile;

	if (tile != old) {
		if (tile != INVALID_TILE) MarkTileDirtyByTile(tile, ZOOM_LVL_DRAW_MAP);
		if (old  != INVALID_TILE) MarkTileDirtyByTile(old, ZOOM_LVL_DRAW_MAP);
	}
}

/**
 * Highlight \a w by \a h tiles at the cursor.
 * @param w Width of the highlighted tiles rectangle.
 * @param h Height of the highlighted tiles rectangle.
 */
void SetTileSelectSize(int w, int h)
{
	_thd.new_size.x = w * TILE_SIZE;
	_thd.new_size.y = h * TILE_SIZE;
	_thd.new_outersize.x = 0;
	_thd.new_outersize.y = 0;
}

void SetTileSelectBigSize(int ox, int oy, int sx, int sy)
{
	_thd.new_offs.x = ox * TILE_SIZE;
	_thd.new_offs.y = oy * TILE_SIZE;
	_thd.new_outersize.x = sx * TILE_SIZE;
	_thd.new_outersize.y = sy * TILE_SIZE;
}

/** returns the best autorail highlight type from map coordinates */
static HighLightStyle GetAutorailHT(int x, int y)
{
	return HT_RAIL | _autorail_piece[x & TILE_UNIT_MASK][y & TILE_UNIT_MASK];
}

/**
 * Reset tile highlighting.
 */
void TileHighlightData::Reset()
{
	this->pos.x = 0;
	this->pos.y = 0;
	this->new_pos.x = 0;
	this->new_pos.y = 0;
}

/**
 * Is the user dragging a 'diagonal rectangle'?
 * @return User is dragging a rotated rectangle.
 */
bool TileHighlightData::IsDraggingDiagonal()
{
	return (this->place_mode & HT_DIAGONAL) != 0 && _ctrl_pressed && _left_button_down;
}

/**
 * Get the window that started the current highlighting.
 * @return The window that requested the current tile highlighting, or \c NULL if not available.
 */
Window *TileHighlightData::GetCallbackWnd()
{
	return FindWindowById(this->window_class, this->window_number);
}

static HighLightStyle CalcPolyrailDrawstyle(Point pt, bool dragging);

static inline void CalcNewPolylineOutersize()
{
	/* use the 'outersize' to mark the second (blue) part of a polyline selection */
	if (_thd.dir2 < HT_DIR_END) {
		/* get bounds of the second part */
		int outer_x1 = _thd.selstart2.x & ~TILE_UNIT_MASK;
		int outer_y1 = _thd.selstart2.y & ~TILE_UNIT_MASK;
		int outer_x2 = _thd.selend2.x & ~TILE_UNIT_MASK;
		int outer_y2 = _thd.selend2.y & ~TILE_UNIT_MASK;
		if (outer_x1 > outer_x2) Swap(outer_x1, outer_x2);
		if (outer_y1 > outer_y2) Swap(outer_y1, outer_y2);
		/* include the first part */
		outer_x1 = min<int>(outer_x1, _thd.new_pos.x);
		outer_y1 = min<int>(outer_y1, _thd.new_pos.y);
		outer_x2 = max<int>(outer_x2, _thd.new_pos.x + _thd.new_size.x - TILE_SIZE);
		outer_y2 = max<int>(outer_y2, _thd.new_pos.y + _thd.new_size.y - TILE_SIZE);
		/* write new values */
		_thd.new_offs.x = outer_x1 - _thd.new_pos.x;
		_thd.new_offs.y = outer_y1 - _thd.new_pos.y;
		_thd.new_outersize.x = outer_x2 - outer_x1 + TILE_SIZE - _thd.new_size.x;
		_thd.new_outersize.y = outer_y2 - outer_y1 + TILE_SIZE - _thd.new_size.y;
	} else {
		_thd.new_offs.x = 0;
		_thd.new_offs.y = 0;
		_thd.new_outersize.x = 0;
		_thd.new_outersize.y = 0;
	}
}

/**
 * Updates tile highlighting for all cases.
 * Uses _thd.selstart and _thd.selend and _thd.place_mode (set elsewhere) to determine _thd.pos and _thd.size
 * Also drawstyle is determined. Uses _thd.new.* as a buffer and calls SetSelectionTilesDirty() twice,
 * Once for the old and once for the new selection.
 * _thd is TileHighlightData, found in viewport.h
 */
void UpdateTileSelection()
{
	int x1;
	int y1;

	HighLightStyle new_drawstyle = HT_NONE;
	bool new_diagonal = false;

	if ((_thd.place_mode & HT_DRAG_MASK) == HT_SPECIAL) {
		x1 = _thd.selend.x;
		y1 = _thd.selend.y;
		if (x1 != -1) {
			int x2 = _thd.selstart.x & ~TILE_UNIT_MASK;
			int y2 = _thd.selstart.y & ~TILE_UNIT_MASK;
			x1 &= ~TILE_UNIT_MASK;
			y1 &= ~TILE_UNIT_MASK;

			if (_thd.IsDraggingDiagonal()) {
				new_diagonal = true;
			} else {
				if (x1 >= x2) Swap(x1, x2);
				if (y1 >= y2) Swap(y1, y2);
			}
			_thd.new_pos.x = x1;
			_thd.new_pos.y = y1;
			_thd.new_size.x = x2 - x1;
			_thd.new_size.y = y2 - y1;
			if (!new_diagonal) {
				_thd.new_size.x += TILE_SIZE;
				_thd.new_size.y += TILE_SIZE;
			}
			new_drawstyle = _thd.next_drawstyle;
		}
	} else if ((_thd.place_mode & HT_DRAG_MASK) != HT_NONE) {
		Point pt = GetTileBelowCursor();
		x1 = pt.x;
		y1 = pt.y;
		if (x1 != -1) {
			switch (_thd.place_mode & HT_DRAG_MASK) {
				case HT_RECT:
					new_drawstyle = HT_RECT;
					break;
				case HT_POINT:
					new_drawstyle = HT_POINT;
					x1 += TILE_SIZE / 2;
					y1 += TILE_SIZE / 2;
					break;
				case HT_RAIL:
				case HT_LINE:
					/* HT_POLY */
					if (_thd.place_mode & HT_POLY) {
						RailSnapMode snap_mode = GetRailSnapMode();
						if (snap_mode == RSM_NO_SNAP ||
								(snap_mode == RSM_SNAP_TO_TILE && GetRailSnapTile() == TileVirtXY(pt.x, pt.y))) {
							new_drawstyle = GetAutorailHT(pt.x, pt.y);
							_thd.new_offs.x = 0;
							_thd.new_offs.y = 0;
							_thd.new_outersize.x = 0;
							_thd.new_outersize.y = 0;
							_thd.dir2 = HT_DIR_END;
						} else {
							new_drawstyle = CalcPolyrailDrawstyle(pt, false);
							if (new_drawstyle != HT_NONE) {
								x1 = _thd.selstart.x & ~TILE_UNIT_MASK;
								y1 = _thd.selstart.y & ~TILE_UNIT_MASK;
								int x2 = _thd.selend.x & ~TILE_UNIT_MASK;
								int y2 = _thd.selend.y & ~TILE_UNIT_MASK;
								if (x1 > x2) Swap(x1, x2);
								if (y1 > y2) Swap(y1, y2);
								_thd.new_pos.x = x1;
								_thd.new_pos.y = y1;
								_thd.new_size.x = x2 - x1 + TILE_SIZE;
								_thd.new_size.y = y2 - y1 + TILE_SIZE;
							}
						}
						break;
					}
					/* HT_RAIL */
					if (_thd.place_mode & HT_RAIL) {
						/* Draw one highlighted tile in any direction */
						new_drawstyle = GetAutorailHT(pt.x, pt.y);
						break;
					}
					/* HT_LINE */
					switch (_thd.place_mode & HT_DIR_MASK) {
						case HT_DIR_X: new_drawstyle = HT_LINE | HT_DIR_X; break;
						case HT_DIR_Y: new_drawstyle = HT_LINE | HT_DIR_Y; break;

						case HT_DIR_HU:
						case HT_DIR_HL:
							new_drawstyle = (pt.x & TILE_UNIT_MASK) + (pt.y & TILE_UNIT_MASK) <= TILE_SIZE ? HT_LINE | HT_DIR_HU : HT_LINE | HT_DIR_HL;
							break;

						case HT_DIR_VL:
						case HT_DIR_VR:
							new_drawstyle = (pt.x & TILE_UNIT_MASK) > (pt.y & TILE_UNIT_MASK) ? HT_LINE | HT_DIR_VL : HT_LINE | HT_DIR_VR;
							break;

						default: NOT_REACHED();
					}
					_thd.selstart.x = x1 & ~TILE_UNIT_MASK;
					_thd.selstart.y = y1 & ~TILE_UNIT_MASK;
					_thd.selend.x = x1;
					_thd.selend.y = y1;
					break;
				default:
					NOT_REACHED();
					break;
			}
			_thd.new_pos.x = x1 & ~TILE_UNIT_MASK;
			_thd.new_pos.y = y1 & ~TILE_UNIT_MASK;
		}
	}

	if (new_drawstyle & HT_LINE) CalcNewPolylineOutersize();

	/* redraw selection */
	if (_thd.drawstyle != new_drawstyle ||
			_thd.pos.x != _thd.new_pos.x || _thd.pos.y != _thd.new_pos.y ||
			_thd.size.x != _thd.new_size.x || _thd.size.y != _thd.new_size.y ||
			_thd.offs.x != _thd.new_offs.x || _thd.offs.y != _thd.new_offs.y ||
			_thd.outersize.x != _thd.new_outersize.x ||
			_thd.outersize.y != _thd.new_outersize.y ||
			_thd.diagonal    != new_diagonal) {
		/* Clear the old tile selection? */
		if ((_thd.drawstyle & HT_DRAG_MASK) != HT_NONE) SetSelectionTilesDirty();

		_thd.drawstyle = new_drawstyle;
		_thd.pos = _thd.new_pos;
		_thd.size = _thd.new_size;
		_thd.offs = _thd.new_offs;
		_thd.outersize = _thd.new_outersize;
		_thd.diagonal = new_diagonal;
		_thd.dirty = 0xff;

		/* Draw the new tile selection? */
		if ((new_drawstyle & HT_DRAG_MASK) != HT_NONE) SetSelectionTilesDirty();
	}
}

/**
 * Displays the measurement tooltips when selecting multiple tiles
 * @param str String to be displayed
 * @param paramcount number of params to deal with
 * @param params (optional) up to 5 pieces of additional information that may be added to a tooltip
 * @param close_cond Condition for closing this tooltip.
 */
static inline void ShowMeasurementTooltips(StringID str, uint paramcount, const uint64 params[], TooltipCloseCondition close_cond = TCC_LEFT_CLICK)
{
	if (!_settings_client.gui.measure_tooltip) return;
	GuiShowTooltips(_thd.GetCallbackWnd(), str, paramcount, params, close_cond);
}

/** highlighting tiles while only going over them with the mouse */
void VpStartPlaceSizing(TileIndex tile, ViewportPlaceMethod method, ViewportDragDropSelectionProcess process)
{
	_thd.select_method = method;
	_thd.select_proc   = process;
	_thd.selend.x = TileX(tile) * TILE_SIZE;
	_thd.selstart.x = TileX(tile) * TILE_SIZE;
	_thd.selend.y = TileY(tile) * TILE_SIZE;
	_thd.selstart.y = TileY(tile) * TILE_SIZE;

	/* Needed so several things (road, autoroad, bridges, ...) are placed correctly.
	 * In effect, placement starts from the centre of a tile
	 */
	if (method == VPM_X_OR_Y || method == VPM_FIX_X || method == VPM_FIX_Y) {
		_thd.selend.x += TILE_SIZE / 2;
		_thd.selend.y += TILE_SIZE / 2;
		_thd.selstart.x += TILE_SIZE / 2;
		_thd.selstart.y += TILE_SIZE / 2;
	}

	HighLightStyle others = _thd.place_mode & ~(HT_DRAG_MASK | HT_DIR_MASK);
	if ((_thd.place_mode & HT_DRAG_MASK) == HT_RECT) {
		_thd.place_mode = HT_SPECIAL | others;
		_thd.next_drawstyle = HT_RECT | others;
	} else if (_thd.place_mode & (HT_RAIL | HT_LINE)) {
		_thd.place_mode = HT_SPECIAL | others;
		_thd.next_drawstyle = _thd.drawstyle | others;
		_current_snap_lock.x = -1;
		if ((_thd.place_mode & HT_POLY) != 0 && GetRailSnapMode() == RSM_NO_SNAP) {
			SetRailSnapMode(RSM_SNAP_TO_TILE);
			SetRailSnapTile(tile);
		}
	} else {
		_thd.place_mode = HT_SPECIAL | others;
		_thd.next_drawstyle = HT_POINT | others;
	}
	_special_mouse_mode = WSM_SIZING;
}

void VpSetPlaceSizingLimit(int limit)
{
	_thd.sizelimit = limit;
}

/**
 * Highlights all tiles between a set of two tiles. Used in dock and tunnel placement
 * @param from TileIndex of the first tile to highlight
 * @param to TileIndex of the last tile to highlight
 */
void VpSetPresizeRange(TileIndex from, TileIndex to)
{
	uint64 distance = DistanceManhattan(from, to) + 1;

	_thd.selend.x = TileX(to) * TILE_SIZE;
	_thd.selend.y = TileY(to) * TILE_SIZE;
	_thd.selstart.x = TileX(from) * TILE_SIZE;
	_thd.selstart.y = TileY(from) * TILE_SIZE;
	_thd.next_drawstyle = HT_RECT;

	/* show measurement only if there is any length to speak of */
	if (distance > 1) ShowMeasurementTooltips(STR_MEASURE_LENGTH, 1, &distance, TCC_HOVER);
}

static void VpStartPreSizing()
{
	_thd.selend.x = -1;
	_special_mouse_mode = WSM_PRESIZE;
}

/**
 * returns information about the 2x1 piece to be build.
 * The lower bits (0-3) are the track type.
 */
static HighLightStyle Check2x1AutoRail(int mode)
{
	int fxpy = _tile_fract_coords.x + _tile_fract_coords.y;
	int sxpy = (_thd.selend.x & TILE_UNIT_MASK) + (_thd.selend.y & TILE_UNIT_MASK);
	int fxmy = _tile_fract_coords.x - _tile_fract_coords.y;
	int sxmy = (_thd.selend.x & TILE_UNIT_MASK) - (_thd.selend.y & TILE_UNIT_MASK);

	switch (mode) {
		default: NOT_REACHED();
		case 0: // end piece is lower right
			if (fxpy >= 20 && sxpy <= 12) return HT_DIR_HL;
			if (fxmy < -3 && sxmy > 3) return HT_DIR_VR;
			return HT_DIR_Y;

		case 1:
			if (fxmy > 3 && sxmy < -3) return HT_DIR_VL;
			if (fxpy <= 12 && sxpy >= 20) return HT_DIR_HU;
			return HT_DIR_Y;

		case 2:
			if (fxmy > 3 && sxmy < -3) return HT_DIR_VL;
			if (fxpy >= 20 && sxpy <= 12) return HT_DIR_HL;
			return HT_DIR_X;

		case 3:
			if (fxmy < -3 && sxmy > 3) return HT_DIR_VR;
			if (fxpy <= 12 && sxpy >= 20) return HT_DIR_HU;
			return HT_DIR_X;
	}
}

/**
 * Check if the direction of start and end tile should be swapped based on
 * the dragging-style. Default directions are:
 * in the case of a line (HT_RAIL, HT_LINE):  DIR_NE, DIR_NW, DIR_N, DIR_E
 * in the case of a rect (HT_RECT, HT_POINT): DIR_S, DIR_E
 * For example dragging a rectangle area from south to north should be swapped to
 * north-south (DIR_S) to obtain the same results with less code. This is what
 * the return value signifies.
 * @param style HighLightStyle dragging style
 * @param start_tile start tile of drag
 * @param end_tile end tile of drag
 * @return boolean value which when true means start/end should be swapped
 */
static bool SwapDirection(HighLightStyle style, TileIndex start_tile, TileIndex end_tile)
{
	uint start_x = TileX(start_tile);
	uint start_y = TileY(start_tile);
	uint end_x = TileX(end_tile);
	uint end_y = TileY(end_tile);

	switch (style & HT_DRAG_MASK) {
		case HT_RAIL:
		case HT_LINE: return (end_x > start_x || (end_x == start_x && end_y > start_y));

		case HT_RECT:
		case HT_POINT: return (end_x != start_x && end_y < start_y);
		default: NOT_REACHED();
	}

	return false;
}

/**
 * Calculates height difference between one tile and another.
 * Multiplies the result to suit the standard given by #TILE_HEIGHT_STEP.
 *
 * To correctly get the height difference we need the direction we are dragging
 * in, as well as with what kind of tool we are dragging. For example a horizontal
 * autorail tool that starts in bottom and ends at the top of a tile will need the
 * maximum of SW, S and SE, N corners respectively. This is handled by the lookup table below
 * See #_tileoffs_by_dir in map.cpp for the direction enums if you can't figure out the values yourself.
 * @param style      Highlighting style of the drag. This includes direction and style (autorail, rect, etc.)
 * @param distance   Number of tiles dragged, important for horizontal/vertical drags, ignored for others.
 * @param start_tile Start tile of the drag operation.
 * @param end_tile   End tile of the drag operation.
 * @return Height difference between two tiles. The tile measurement tool utilizes this value in its tooltip.
 */
static int CalcHeightdiff(HighLightStyle style, uint distance, TileIndex start_tile, TileIndex end_tile)
{
	bool swap = SwapDirection(style, start_tile, end_tile);
	uint h0, h1; // Start height and end height.

	if (start_tile == end_tile) return 0;
	if (swap) Swap(start_tile, end_tile);

	switch (style & HT_DRAG_MASK) {
		case HT_RECT: {
			static const TileIndexDiffC heightdiff_area_by_dir[] = {
				/* Start */ {1, 0}, /* Dragging east */ {0, 0}, // Dragging south
				/* End   */ {0, 1}, /* Dragging east */ {1, 1}  // Dragging south
			};

			/* In the case of an area we can determine whether we were dragging south or
			 * east by checking the X-coordinates of the tiles */
			byte style_t = (byte)(TileX(end_tile) > TileX(start_tile));
			start_tile = TILE_ADD(start_tile, ToTileIndexDiff(heightdiff_area_by_dir[style_t]));
			end_tile   = TILE_ADD(end_tile, ToTileIndexDiff(heightdiff_area_by_dir[2 + style_t]));
			/* FALL THROUGH */
		}

		case HT_POINT:
			h0 = TileHeight(start_tile);
			h1 = TileHeight(end_tile);
			break;
		default: { // All other types, this is mostly only line/autorail
			static const HighLightStyle flip_style_direction[] = {
				HT_DIR_X, HT_DIR_Y, HT_DIR_HL, HT_DIR_HU, HT_DIR_VR, HT_DIR_VL
			};
			static const TileIndexDiffC heightdiff_line_by_dir[] = {
				/* Start */ {1, 0}, {1, 1}, /* HT_DIR_X  */ {0, 1}, {1, 1}, // HT_DIR_Y
				/* Start */ {1, 0}, {0, 0}, /* HT_DIR_HU */ {1, 0}, {1, 1}, // HT_DIR_HL
				/* Start */ {1, 0}, {1, 1}, /* HT_DIR_VL */ {0, 1}, {1, 1}, // HT_DIR_VR

				/* Start */ {0, 1}, {0, 0}, /* HT_DIR_X  */ {1, 0}, {0, 0}, // HT_DIR_Y
				/* End   */ {0, 1}, {0, 0}, /* HT_DIR_HU */ {1, 1}, {0, 1}, // HT_DIR_HL
				/* End   */ {1, 0}, {0, 0}, /* HT_DIR_VL */ {0, 0}, {0, 1}, // HT_DIR_VR
			};

			distance %= 2; // we're only interested if the distance is even or uneven
			style &= HT_DIR_MASK;

			/* To handle autorail, we do some magic to be able to use a lookup table.
			 * Firstly if we drag the other way around, we switch start&end, and if needed
			 * also flip the drag-position. Eg if it was on the left, and the distance is even
			 * that means the end, which is now the start is on the right */
			if (swap && distance == 0) style = flip_style_direction[style];

			/* Use lookup table for start-tile based on HighLightStyle direction */
			byte style_t = style * 2;
			assert(style_t < lengthof(heightdiff_line_by_dir) - 13);
			h0 = TileHeight(TILE_ADD(start_tile, ToTileIndexDiff(heightdiff_line_by_dir[style_t])));
			uint ht = TileHeight(TILE_ADD(start_tile, ToTileIndexDiff(heightdiff_line_by_dir[style_t + 1])));
			h0 = max(h0, ht);

			/* Use lookup table for end-tile based on HighLightStyle direction
			 * flip around side (lower/upper, left/right) based on distance */
			if (distance == 0) style_t = flip_style_direction[style] * 2;
			assert(style_t < lengthof(heightdiff_line_by_dir) - 13);
			h1 = TileHeight(TILE_ADD(end_tile, ToTileIndexDiff(heightdiff_line_by_dir[12 + style_t])));
			ht = TileHeight(TILE_ADD(end_tile, ToTileIndexDiff(heightdiff_line_by_dir[12 + style_t + 1])));
			h1 = max(h1, ht);
			break;
		}
	}

	if (swap) Swap(h0, h1);
	return (int)(h1 - h0) * TILE_HEIGHT_STEP;
}

static void ShowLengthMeasurement(HighLightStyle style, TileIndex start_tile, TileIndex end_tile, TooltipCloseCondition close_cond = TCC_LEFT_CLICK, bool show_single_tile_length = false)
{
	static const StringID measure_strings_length[] = {STR_NULL, STR_MEASURE_LENGTH, STR_MEASURE_LENGTH_HEIGHTDIFF};

	if (_settings_client.gui.measure_tooltip) {
		uint distance = DistanceManhattan(start_tile, end_tile) + 1;
		byte index = 0;
		uint64 params[2];

		if (show_single_tile_length || distance != 1) {
			int heightdiff = CalcHeightdiff(style, distance, start_tile, end_tile);
			/* If we are showing a tooltip for horizontal or vertical drags,
			 * 2 tiles have a length of 1. To bias towards the ceiling we add
			 * one before division. It feels more natural to count 3 lengths as 2 */
			if ((style & HT_DIR_MASK) != HT_DIR_X && (style & HT_DIR_MASK) != HT_DIR_Y) {
				distance = CeilDiv(distance, 2);
			}

			params[index++] = distance;
			if (heightdiff != 0) params[index++] = heightdiff;
		}

		ShowMeasurementTooltips(measure_strings_length[index], index, params, close_cond);
	}
}

/**
 * Check for underflowing the map.
 * @param test  the variable to test for underflowing
 * @param other the other variable to update to keep the line
 * @param mult  the constant to multiply the difference by for \c other
 */
static void CheckUnderflow(int &test, int &other, int mult)
{
	if (test >= 0) return;

	other += mult * test;
	test = 0;
}

/**
 * Check for overflowing the map.
 * @param test  the variable to test for overflowing
 * @param other the other variable to update to keep the line
 * @param max   the maximum value for the \c test variable
 * @param mult  the constant to multiply the difference by for \c other
 */
static void CheckOverflow(int &test, int &other, int max, int mult)
{
	if (test <= max) return;

	other += mult * (test - max);
	test = max;
}

static const uint X_DIRS = (1 << DIR_NE) | (1 << DIR_SW);
static const uint Y_DIRS = (1 << DIR_SE) | (1 << DIR_NW);
static const uint HORZ_DIRS = (1 << DIR_W) | (1 << DIR_E);
static const uint VERT_DIRS = (1 << DIR_N) | (1 << DIR_S);

Trackdir PointDirToTrackdir(const Point &pt, Direction dir)
{
	Trackdir ret;

	if (IsDiagonalDirection(dir)) {
		ret = DiagDirToDiagTrackdir(DirToDiagDir(dir));
	} else {
		int x = pt.x & TILE_UNIT_MASK;
		int y = pt.y & TILE_UNIT_MASK;
		int ns = x + y;
		int we = y - x;
		if (HasBit(HORZ_DIRS, dir)) {
			ret = TrackDirectionToTrackdir(ns < (int)TILE_SIZE ? TRACK_UPPER : TRACK_LOWER, dir);
		} else {
			ret = TrackDirectionToTrackdir(we < 0 ? TRACK_LEFT : TRACK_RIGHT, dir);
		}
	}

	return ret;
}

static bool FindPolyline(const Point &pt, const LineSnapPoint &start, Polyline *ret)
{
	/* relative coordinats of the mouse point (offset against the snap point) */
	int x = pt.x - start.x;
	int y = pt.y - start.y;
	int we = y - x;
	int ns = x + y;

	/* in-tile alignment of the snap point (there are two variants: [0, 8] or [8, 0]) */
	uint align_x = start.x & TILE_UNIT_MASK;
	uint align_y = start.y & TILE_UNIT_MASK;
	assert((align_x == TILE_SIZE / 2 && align_y == 0 && !(start.dirs & X_DIRS)) || (align_x == 0 && align_y == TILE_SIZE / 2 && !(start.dirs & Y_DIRS)));

	/* absolute distance between points (in tiles) */
	uint d_x = abs(RoundDivSU(x < 0 ? x - align_y : x + align_y, TILE_SIZE));
	uint d_y = abs(RoundDivSU(y < 0 ? y - align_x : y + align_x, TILE_SIZE));
	uint d_ns = abs(RoundDivSU(ns, TILE_SIZE));
	uint d_we = abs(RoundDivSU(we, TILE_SIZE));

	/* Find on which quadrant is the mouse point (reltively to the snap point).
	 * Numeration (clockwise like in Direction):
	 * ortho            diag
	 *   \   2   /       2 | 3
	 *     \   /         --+---> [we]
	 *  1    X    3      1 | 0
	 *     /   \           v
	 *  [x]  0  [y]       [ns]          */
	uint ortho_quadrant = 2 * (x < 0) + ((x < 0) != (y < 0)); // implicit cast: false/true --> 0/1
	uint diag_quadrant = 2 * (ns < 0) + ((ns < 0) != (we < 0));

	/* direction from the snap point to the mouse point */
	Direction ortho_line_dir = ChangeDir(DIR_S, (DirDiff)(2 * ortho_quadrant)); // DIR_S is the middle of the ortho quadrant no. 0
	Direction diag_line_dir = ChangeDir(DIR_SE, (DirDiff)(2 * diag_quadrant));  // DIR_SE is the middle of the diag quadrant no. 0
	if (!HasBit(start.dirs, ortho_line_dir) && !HasBit(start.dirs, diag_line_dir)) return false;

	/* length of booth segments of auto line (choosing orthogonal direction first) */
	uint ortho_len = 0, ortho_len2 = 0;
	if (HasBit(start.dirs, ortho_line_dir)) {
		bool is_len_even = (align_x != 0) ? d_x >= d_y : d_x <= d_y;
		ortho_len = 2 * min(d_x, d_y) - (int)is_len_even;
		assert((int)ortho_len >= 0);
		if (d_ns == 0 || d_we == 0) { // just single segment?
			ortho_len++;
		} else {
			ortho_len2 = abs((int)d_x - (int)d_y) + (int)is_len_even;
		}
	}

	/* length of booth segments of auto line (choosing diagonal direction first) */
	uint diag_len = 0, diag_len2 = 0;
	if (HasBit(start.dirs, diag_line_dir)) {
		if (d_x == 0 || d_y == 0) { // just single segment?
			diag_len = d_x + d_y;
		} else {
			diag_len = min(d_ns, d_we);
			diag_len2 = d_x + d_y - diag_len;
		}
	}

	/* choose the best variant */
	if (ortho_len != 0 && diag_len != 0) {
		/* in the first place, choose this line whose first segment ends up closer
		 * to the mouse point (thus the second segment is shorter) */
		int cmp = ortho_len2 - diag_len2;
		/* if equeal, choose the shorter line */
		if (cmp == 0) cmp = ortho_len - diag_len;
		/* finally look at small "units" and choose the line which is closer to the mouse point */
		if (cmp == 0) cmp = min(abs(we), abs(ns)) - min(abs(x), abs(y));
		/* based on comparison, disable one of variants */
		if (cmp > 0) {
			ortho_len = 0;
		} else {
			diag_len = 0;
		}
	}

	/* store results */
	if (ortho_len != 0) {
		ret->first_dir = ortho_line_dir;
		ret->first_len = ortho_len;
		ret->second_dir = (ortho_len2 != 0) ? diag_line_dir : INVALID_DIR;
		ret->second_len = ortho_len2;
	} else if (diag_len != 0) {
		ret->first_dir = diag_line_dir;
		ret->first_len = diag_len;
		ret->second_dir = (diag_len2 != 0) ? ortho_line_dir : INVALID_DIR;
		ret->second_len = diag_len2;
	} else {
		return false;
	}

	ret->start = start;
	return true;
}

/**
 * Calculate squared euclidean distance between two points.
 * @param a the first point
 * @param b the second point
 * @return |b - a| ^ 2
 */
static inline uint SqrDist(const Point &a, const Point &b)
{
	return (b.x - a.x) * (b.x - a.x) + (b.y - a.y) * (b.y - a.y);
}

static LineSnapPoint *FindBestPolyline(const Point &pt, LineSnapPoint *snap_points, uint num_points, Polyline *ret)
{
	/* Find the best polyline (a pair of two lines - the white one and the blue
	 * one) led from any of saved snap points to the mouse cursor. */

	LineSnapPoint *best_snap_point = NULL; // the best polyline we found so far is led from this snap point

	for (int i = 0; i < (int)num_points; i++) {
		/* try to fit a polyline */
		Polyline polyline;
		if (!FindPolyline(pt, snap_points[i], &polyline)) continue; // skip non-matching snap points
		/* check whether we've found a better polyline */
		if (best_snap_point != NULL) {
			/* firstly choose shorter polyline (the one with smaller amount of
			 * track pieces composing booth the white and the blue line) */
			uint cur_len = polyline.first_len + polyline.second_len;
			uint best_len = ret->first_len + ret->second_len;
			if (cur_len > best_len) continue;
			/* secondly choose that polyline which has longer first (white) line */
			if (cur_len == best_len && polyline.first_len < ret->first_len) continue;
			/* finally check euclidean distance to snap points and choose the
			 * one which is closer */
			if (cur_len == best_len && polyline.first_len == ret->first_len && SqrDist(pt, snap_points[i]) >= SqrDist(pt, *best_snap_point)) continue;
		}
		/* save the found polyline */
		*ret = polyline;
		best_snap_point = &snap_points[i];
	}

	return best_snap_point;
}

/** while dragging */
static void CalcRaildirsDrawstyle(int x, int y, int method)
{
	HighLightStyle b;

	int dx = _thd.selstart.x - (_thd.selend.x & ~TILE_UNIT_MASK);
	int dy = _thd.selstart.y - (_thd.selend.y & ~TILE_UNIT_MASK);
	uint w = abs(dx) + TILE_SIZE;
	uint h = abs(dy) + TILE_SIZE;

	if (method & ~(VPM_RAILDIRS | VPM_SIGNALDIRS)) {
		/* We 'force' a selection direction; first four rail buttons. */
		method &= ~(VPM_RAILDIRS | VPM_SIGNALDIRS);
		int raw_dx = _thd.selstart.x - _thd.selend.x;
		int raw_dy = _thd.selstart.y - _thd.selend.y;
		switch (method) {
			case VPM_FIX_X:
				b = HT_LINE | HT_DIR_Y;
				x = _thd.selstart.x;
				break;

			case VPM_FIX_Y:
				b = HT_LINE | HT_DIR_X;
				y = _thd.selstart.y;
				break;

			case VPM_FIX_HORIZONTAL:
				if (dx == -dy) {
					/* We are on a straight horizontal line. Determine the 'rail'
					 * to build based the sub tile location. */
					b = (x & TILE_UNIT_MASK) + (y & TILE_UNIT_MASK) >= TILE_SIZE ? HT_LINE | HT_DIR_HL : HT_LINE | HT_DIR_HU;
				} else {
					/* We are not on a straight line. Determine the rail to build
					 * based on whether we are above or below it. */
					b = dx + dy >= (int)TILE_SIZE ? HT_LINE | HT_DIR_HU : HT_LINE | HT_DIR_HL;

					/* Calculate where a horizontal line through the start point and
					 * a vertical line from the selected end point intersect and
					 * use that point as the end point. */
					int offset = (raw_dx - raw_dy) / 2;
					x = _thd.selstart.x - (offset & ~TILE_UNIT_MASK);
					y = _thd.selstart.y + (offset & ~TILE_UNIT_MASK);

					/* 'Build' the last half rail tile if needed */
					if ((offset & TILE_UNIT_MASK) > (TILE_SIZE / 2)) {
						if (dx + dy >= (int)TILE_SIZE) {
							x += (dx + dy < 0) ? (int)TILE_SIZE : -(int)TILE_SIZE;
						} else {
							y += (dx + dy < 0) ? (int)TILE_SIZE : -(int)TILE_SIZE;
						}
					}

					/* Make sure we do not overflow the map! */
					CheckUnderflow(x, y, 1);
					CheckUnderflow(y, x, 1);
					CheckOverflow(x, y, (MapMaxX() - 1) * TILE_SIZE, 1);
					CheckOverflow(y, x, (MapMaxY() - 1) * TILE_SIZE, 1);
					assert(x >= 0 && y >= 0 && x <= (int)(MapMaxX() * TILE_SIZE) && y <= (int)(MapMaxY() * TILE_SIZE));
				}
				break;

			case VPM_FIX_VERTICAL:
				if (dx == dy) {
					/* We are on a straight vertical line. Determine the 'rail'
					 * to build based the sub tile location. */
					b = (x & TILE_UNIT_MASK) > (y & TILE_UNIT_MASK) ? HT_LINE | HT_DIR_VL : HT_LINE | HT_DIR_VR;
				} else {
					/* We are not on a straight line. Determine the rail to build
					 * based on whether we are left or right from it. */
					b = dx < dy ? HT_LINE | HT_DIR_VL : HT_LINE | HT_DIR_VR;

					/* Calculate where a vertical line through the start point and
					 * a horizontal line from the selected end point intersect and
					 * use that point as the end point. */
					int offset = (raw_dx + raw_dy + (int)TILE_SIZE) / 2;
					x = _thd.selstart.x - (offset & ~TILE_UNIT_MASK);
					y = _thd.selstart.y - (offset & ~TILE_UNIT_MASK);

					/* 'Build' the last half rail tile if needed */
					if ((offset & TILE_UNIT_MASK) > (TILE_SIZE / 2)) {
						if (dx - dy < 0) {
							y += (dx > dy) ? (int)TILE_SIZE : -(int)TILE_SIZE;
						} else {
							x += (dx < dy) ? (int)TILE_SIZE : -(int)TILE_SIZE;
						}
					}

					/* Make sure we do not overflow the map! */
					CheckUnderflow(x, y, -1);
					CheckUnderflow(y, x, -1);
					CheckOverflow(x, y, (MapMaxX() - 1) * TILE_SIZE, -1);
					CheckOverflow(y, x, (MapMaxY() - 1) * TILE_SIZE, -1);
					assert(x >= 0 && y >= 0 && x <= (int)(MapMaxX() * TILE_SIZE) && y <= (int)(MapMaxY() * TILE_SIZE));
				}
				break;

			default:
				NOT_REACHED();
		}
	} else if (TileVirtXY(_thd.selstart.x, _thd.selstart.y) == TileVirtXY(x, y)) { // check if we're only within one tile
		if (method & VPM_RAILDIRS) {
			b = GetAutorailHT(x, y);
		} else { // rect for autosignals on one tile
			b = HT_RECT;
		}
	} else if (h == TILE_SIZE) { // Is this in X direction?
		if (dx == (int)TILE_SIZE) { // 2x1 special handling
			b = (Check2x1AutoRail(3)) | HT_LINE;
		} else if (dx == -(int)TILE_SIZE) {
			b = (Check2x1AutoRail(2)) | HT_LINE;
		} else {
			b = HT_LINE | HT_DIR_X;
		}
		y = _thd.selstart.y;
	} else if (w == TILE_SIZE) { // Or Y direction?
		if (dy == (int)TILE_SIZE) { // 2x1 special handling
			b = (Check2x1AutoRail(1)) | HT_LINE;
		} else if (dy == -(int)TILE_SIZE) { // 2x1 other direction
			b = (Check2x1AutoRail(0)) | HT_LINE;
		} else {
			b = HT_LINE | HT_DIR_Y;
		}
		x = _thd.selstart.x;
	} else if (w > h * 2) { // still count as x dir?
		b = HT_LINE | HT_DIR_X;
		y = _thd.selstart.y;
	} else if (h > w * 2) { // still count as y dir?
		b = HT_LINE | HT_DIR_Y;
		x = _thd.selstart.x;
	} else { // complicated direction
		int d = w - h;
		_thd.selend.x = _thd.selend.x & ~TILE_UNIT_MASK;
		_thd.selend.y = _thd.selend.y & ~TILE_UNIT_MASK;

		/* four cases. */
		if (x > _thd.selstart.x) {
			if (y > _thd.selstart.y) {
				/* south */
				if (d == 0) {
					b = (x & TILE_UNIT_MASK) > (y & TILE_UNIT_MASK) ? HT_LINE | HT_DIR_VL : HT_LINE | HT_DIR_VR;
				} else if (d >= 0) {
					x = _thd.selstart.x + h;
					b = HT_LINE | HT_DIR_VL;
				} else {
					y = _thd.selstart.y + w;
					b = HT_LINE | HT_DIR_VR;
				}
			} else {
				/* west */
				if (d == 0) {
					b = (x & TILE_UNIT_MASK) + (y & TILE_UNIT_MASK) >= TILE_SIZE ? HT_LINE | HT_DIR_HL : HT_LINE | HT_DIR_HU;
				} else if (d >= 0) {
					x = _thd.selstart.x + h;
					b = HT_LINE | HT_DIR_HL;
				} else {
					y = _thd.selstart.y - w;
					b = HT_LINE | HT_DIR_HU;
				}
			}
		} else {
			if (y > _thd.selstart.y) {
				/* east */
				if (d == 0) {
					b = (x & TILE_UNIT_MASK) + (y & TILE_UNIT_MASK) >= TILE_SIZE ? HT_LINE | HT_DIR_HL : HT_LINE | HT_DIR_HU;
				} else if (d >= 0) {
					x = _thd.selstart.x - h;
					b = HT_LINE | HT_DIR_HU;
				} else {
					y = _thd.selstart.y + w;
					b = HT_LINE | HT_DIR_HL;
				}
			} else {
				/* north */
				if (d == 0) {
					b = (x & TILE_UNIT_MASK) > (y & TILE_UNIT_MASK) ? HT_LINE | HT_DIR_VL : HT_LINE | HT_DIR_VR;
				} else if (d >= 0) {
					x = _thd.selstart.x - h;
					b = HT_LINE | HT_DIR_VR;
				} else {
					y = _thd.selstart.y - w;
					b = HT_LINE | HT_DIR_VL;
				}
			}
		}
	}

	_thd.selend.x = x;
	_thd.selend.y = y;
	_thd.dir2 = HT_DIR_END;
	_thd.next_drawstyle = b;

	ShowLengthMeasurement(b, TileVirtXY(_thd.selstart.x, _thd.selstart.y), TileVirtXY(_thd.selend.x, _thd.selend.y));
}

static HighLightStyle CalcPolyrailDrawstyle(Point pt, bool dragging)
{
	RailSnapMode snap_mode = GetRailSnapMode();

	/* are we only within one tile? */
	if (snap_mode == RSM_SNAP_TO_TILE && GetRailSnapTile() == TileVirtXY(pt.x, pt.y)) {
		_thd.selend.x = pt.x;
		_thd.selend.y = pt.y;
		return GetAutorailHT(pt.x, pt.y);
	}

	/* find the best track */
	Polyline line;

	bool lock_snapping = dragging && snap_mode == RSM_SNAP_TO_RAIL;
	if (!lock_snapping) _current_snap_lock.x = -1;

	const LineSnapPoint *snap_point;
	if (_current_snap_lock.x != -1) {
		snap_point = FindBestPolyline(pt, &_current_snap_lock, 1, &line);
	} else if (snap_mode == RSM_SNAP_TO_TILE) {
		snap_point = FindBestPolyline(pt, _tile_snap_points.Begin(), _tile_snap_points.Length(), &line);
	} else {
		assert(snap_mode == RSM_SNAP_TO_RAIL);
		snap_point = FindBestPolyline(pt, _rail_snap_points.Begin(), _rail_snap_points.Length(), &line);
	}

	if (snap_point == NULL) return HT_NONE; // no match

	if (lock_snapping && _current_snap_lock.x == -1) {
		/* lock down the snap point */
		_current_snap_lock = *snap_point;
		_current_snap_lock.dirs &= (1 << line.first_dir) | (1 << ReverseDir(line.first_dir));
	}

	TileIndexDiffC first_dir = TileIndexDiffCByDir(line.first_dir);
	_thd.selstart.x  = line.start.x;
	_thd.selstart.y  = line.start.y;
	_thd.selend.x    = _thd.selstart.x + line.first_len * first_dir.x * (IsDiagonalDirection(line.first_dir) ? TILE_SIZE : TILE_SIZE / 2);
	_thd.selend.y    = _thd.selstart.y + line.first_len * first_dir.y * (IsDiagonalDirection(line.first_dir) ? TILE_SIZE : TILE_SIZE / 2);
	_thd.selstart2.x = _thd.selend.x;
	_thd.selstart2.y = _thd.selend.y;
	_thd.selstart.x  += first_dir.x;
	_thd.selstart.y  += first_dir.y;
	_thd.selend.x    -= first_dir.x;
	_thd.selend.y    -= first_dir.y;
	Trackdir seldir = PointDirToTrackdir(_thd.selstart, line.first_dir);
	_thd.selstart.x  &= ~TILE_UNIT_MASK;
	_thd.selstart.y  &= ~TILE_UNIT_MASK;

	if (line.second_len != 0) {
		TileIndexDiffC second_dir = TileIndexDiffCByDir(line.second_dir);
		_thd.selend2.x   = _thd.selstart2.x + line.second_len * second_dir.x * (IsDiagonalDirection(line.second_dir) ? TILE_SIZE : TILE_SIZE / 2);
		_thd.selend2.y   = _thd.selstart2.y + line.second_len * second_dir.y * (IsDiagonalDirection(line.second_dir) ? TILE_SIZE : TILE_SIZE / 2);
		_thd.selstart2.x += second_dir.x;
		_thd.selstart2.y += second_dir.y;
		_thd.selend2.x   -= second_dir.x;
		_thd.selend2.y   -= second_dir.y;
		Trackdir seldir2 = PointDirToTrackdir(_thd.selstart2, line.second_dir);
		_thd.selstart2.x &= ~TILE_UNIT_MASK;
		_thd.selstart2.y &= ~TILE_UNIT_MASK;
		_thd.dir2 = (HighLightStyle)TrackdirToTrack(seldir2);
	} else {
		_thd.dir2 = HT_DIR_END;
	}

	HighLightStyle ret = HT_LINE | (HighLightStyle)TrackdirToTrack(seldir);
	ShowLengthMeasurement(ret, TileVirtXY(_thd.selstart.x, _thd.selstart.y), TileVirtXY(_thd.selend.x, _thd.selend.y), TCC_HOVER, true);
	return ret;
}

/**
 * Selects tiles while dragging
 * @param x X coordinate of end of selection
 * @param y Y coordinate of end of selection
 * @param method modifies the way tiles are selected. Possible
 * methods are VPM_* in viewport.h
 */
void VpSelectTilesWithMethod(int x, int y, ViewportPlaceMethod method)
{
	int sx, sy;
	HighLightStyle style;

	if (x == -1) {
		_thd.selend.x = -1;
		return;
	}

	if ((_thd.place_mode & HT_POLY) && GetRailSnapMode() != RSM_NO_SNAP) {
		Point pt = { x, y };
		_thd.next_drawstyle = CalcPolyrailDrawstyle(pt, true);
		return;
	}

	/* Special handling of drag in any (8-way) direction */
	if (method & (VPM_RAILDIRS | VPM_SIGNALDIRS)) {
		_thd.selend.x = x;
		_thd.selend.y = y;
		CalcRaildirsDrawstyle(x, y, method);
		return;
	}

	/* Needed so level-land is placed correctly */
	if ((_thd.next_drawstyle & HT_DRAG_MASK) == HT_POINT) {
		x += TILE_SIZE / 2;
		y += TILE_SIZE / 2;
	}

	sx = _thd.selstart.x;
	sy = _thd.selstart.y;

	int limit = 0;

	switch (method) {
		case VPM_X_OR_Y: // drag in X or Y direction
			if (abs(sy - y) < abs(sx - x)) {
				y = sy;
				style = HT_DIR_X;
			} else {
				x = sx;
				style = HT_DIR_Y;
			}
			goto calc_heightdiff_single_direction;

		case VPM_X_LIMITED: // Drag in X direction (limited size).
			limit = (_thd.sizelimit - 1) * TILE_SIZE;
			/* FALL THROUGH */

		case VPM_FIX_X: // drag in Y direction
			x = sx;
			style = HT_DIR_Y;
			goto calc_heightdiff_single_direction;

		case VPM_Y_LIMITED: // Drag in Y direction (limited size).
			limit = (_thd.sizelimit - 1) * TILE_SIZE;
			/* FALL THROUGH */

		case VPM_FIX_Y: // drag in X direction
			y = sy;
			style = HT_DIR_X;

calc_heightdiff_single_direction:;
			if (limit > 0) {
				x = sx + Clamp(x - sx, -limit, limit);
				y = sy + Clamp(y - sy, -limit, limit);
			}
			/* With current code passing a HT_LINE style to calculate the height
			 * difference is enough. However if/when a point-tool is created
			 * with this method, function should be called with new_style (below)
			 * instead of HT_LINE | style case HT_POINT is handled specially
			 * new_style := (_thd.next_drawstyle & HT_RECT) ? HT_LINE | style : _thd.next_drawstyle; */
			ShowLengthMeasurement(HT_LINE | style, TileVirtXY(sx, sy), TileVirtXY(x, y));
			break;

		case VPM_A_B_LINE: { // drag an A to B line
			TileIndex t0 = TileVirtXY(sx, sy);
			TileIndex t1 = TileVirtXY(x, y);
			uint dx = Delta(TileX(t0), TileX(t1)) + 1;
			uint dy = Delta(TileY(t0), TileY(t1)) + 1;
			byte index = 0;
			uint64 params[5];
			memset( params, 0, sizeof( params ) );

			/* If dragging an area (eg dynamite tool) and it is actually a single
			 * row/column, change the type to 'line' to get proper calculation for height */
			style = (HighLightStyle)_thd.next_drawstyle;
			if (style & HT_RECT) {
				if (dx == 1) {
					style = HT_LINE | HT_DIR_Y;
				} else if (dy == 1) {
					style = HT_LINE | HT_DIR_X;
				}
			}

			int heightdiff = 0;

			if (dx != 1 || dy != 1) {
				heightdiff = CalcHeightdiff(style, 0, t0, t1);
				params[index++] = DistanceManhattan(t0, t1);
				params[index++] = sqrtl(dx * dx + dy * dy); //DistanceSquare does not like big numbers

			} else {
				index += 2;
			}

			params[index++] = DistanceFromEdge(t1);
			params[index++] = GetTileMaxZ(t1) / TILE_HEIGHT * TILE_HEIGHT_STEP;
			params[index++] = heightdiff;
			//Show always the measurement tooltip
			GuiShowTooltips(_thd.GetCallbackWnd(),STR_MEASURE_DIST_HEIGHTDIFF, index, params, TCC_LEFT_CLICK);
			break;
		}

		case VPM_X_AND_Y_LIMITED: // Drag an X by Y constrained rect area.
			limit = (_thd.sizelimit - 1) * TILE_SIZE;
			x = sx + Clamp(x - sx, -limit, limit);
			y = sy + Clamp(y - sy, -limit, limit);
			/* FALL THROUGH */

		case VPM_X_AND_Y: // drag an X by Y area
			if (_settings_client.gui.measure_tooltip) {
				static const StringID measure_strings_area[] = {
					STR_NULL, STR_NULL, STR_MEASURE_AREA, STR_MEASURE_AREA_HEIGHTDIFF
				};

				TileIndex t0 = TileVirtXY(sx, sy);
				TileIndex t1 = TileVirtXY(x, y);
				uint dx = Delta(TileX(t0), TileX(t1)) + 1;
				uint dy = Delta(TileY(t0), TileY(t1)) + 1;
				byte index = 0;
				uint64 params[3];

				/* If dragging an area (eg dynamite tool) and it is actually a single
				 * row/column, change the type to 'line' to get proper calculation for height */
				style = (HighLightStyle)_thd.next_drawstyle;
				if (_thd.IsDraggingDiagonal()) {
					/* Determine the "area" of the diagonal dragged selection.
					 * We assume the area is the number of tiles along the X
					 * edge and the number of tiles along the Y edge. However,
					 * multiplying these two numbers does not give the exact
					 * number of tiles; basically we are counting the black
					 * squares on a chess board and ignore the white ones to
					 * make the tile counts at the edges match up. There is no
					 * other way to make a proper count though.
					 *
					 * First convert to the rotated coordinate system. */
					int dist_x = TileX(t0) - TileX(t1);
					int dist_y = TileY(t0) - TileY(t1);
					int a_max = dist_x + dist_y;
					int b_max = dist_y - dist_x;

					/* Now determine the size along the edge, but due to the
					 * chess board principle this counts double. */
					a_max = abs(a_max + (a_max > 0 ? 2 : -2)) / 2;
					b_max = abs(b_max + (b_max > 0 ? 2 : -2)) / 2;

					/* We get a 1x1 on normal 2x1 rectangles, due to it being
					 * a seen as two sides. As the result for actual building
					 * will be the same as non-diagonal dragging revert to that
					 * behaviour to give it a more normally looking size. */
					if (a_max != 1 || b_max != 1) {
						dx = a_max;
						dy = b_max;
					}
				} else if (style & HT_RECT) {
					if (dx == 1) {
						style = HT_LINE | HT_DIR_Y;
					} else if (dy == 1) {
						style = HT_LINE | HT_DIR_X;
					}
				}

				if (dx != 1 || dy != 1) {
					int heightdiff = CalcHeightdiff(style, 0, t0, t1);

					params[index++] = dx - (style & HT_POINT ? 1 : 0);
					params[index++] = dy - (style & HT_POINT ? 1 : 0);
					if (heightdiff != 0) params[index++] = heightdiff;
				}

				ShowMeasurementTooltips(measure_strings_area[index], index, params);
			}
			break;

		default: NOT_REACHED();
	}

	_thd.selend.x = x;
	_thd.selend.y = y;
	_thd.dir2 = HT_DIR_END;
}

/**
 * Handle the mouse while dragging for placement/resizing.
 * @return State of handling the event.
 */
EventState VpHandlePlaceSizingDrag()
{
	if (_special_mouse_mode != WSM_SIZING) return ES_NOT_HANDLED;

	/* stop drag mode if the window has been closed */
	Window *w = _thd.GetCallbackWnd();
	if (w == NULL) {
		ResetObjectToPlace();
		return ES_HANDLED;
	}

	/* While dragging execute the drag procedure of the corresponding window (mostly VpSelectTilesWithMethod() ).
	 * Do it even if the button is no longer pressed to make sure that OnPlaceDrag was called at least once. */
	w->OnPlaceDrag(_thd.select_method, _thd.select_proc, GetTileBelowCursor());
	if (_left_button_down) return ES_HANDLED;

	/* mouse button released..
	 * keep the selected tool, but reset it to the original mode. */
	_special_mouse_mode = WSM_NONE;
	HighLightStyle others = _thd.place_mode & ~(HT_DRAG_MASK | HT_DIR_MASK);
	if ((_thd.next_drawstyle & HT_DRAG_MASK) == HT_RECT) {
		_thd.place_mode = HT_RECT | others;
	} else if (_thd.select_method & VPM_SIGNALDIRS) {
		_thd.place_mode = HT_RECT | others;
	} else if (_thd.select_method & VPM_RAILDIRS) {
		_thd.place_mode = (_thd.select_method & ~VPM_RAILDIRS ? _thd.next_drawstyle : HT_RAIL) | others;
	} else {
		_thd.place_mode = HT_POINT | others;
	}
	SetTileSelectSize(1, 1);

	if (_thd.place_mode & HT_POLY) {
		if (GetRailSnapMode() == RSM_SNAP_TO_TILE) SetRailSnapMode(RSM_NO_SNAP);
		if (_thd.drawstyle == HT_NONE) return ES_HANDLED;
	}

	w->OnPlaceMouseUp(_thd.select_method, _thd.select_proc, _thd.selend, TileVirtXY(_thd.selstart.x, _thd.selstart.y), TileVirtXY(_thd.selend.x, _thd.selend.y));
	return ES_HANDLED;
}

/**
 * Change the cursor and mouse click/drag handling to a mode for performing special operations like tile area selection, object placement, etc.
 * @param icon New shape of the mouse cursor.
 * @param pal Palette to use.
 * @param mode Mode to perform.
 * @param w %Window requesting the mode change.
 */
void SetObjectToPlaceWnd(CursorID icon, PaletteID pal, HighLightStyle mode, Window *w)
{
	SetObjectToPlace(icon, pal, mode, w->window_class, w->window_number);
}

#include "table/animcursors.h"

/**
 * Change the cursor and mouse click/drag handling to a mode for performing special operations like tile area selection, object placement, etc.
 * @param icon New shape of the mouse cursor.
 * @param pal Palette to use.
 * @param mode Mode to perform.
 * @param window_class %Window class of the window requesting the mode change.
 * @param window_num Number of the window in its class requesting the mode change.
 */
void SetObjectToPlace(CursorID icon, PaletteID pal, HighLightStyle mode, WindowClass window_class, WindowNumber window_num)
{
	if (_thd.window_class != WC_INVALID) {
		/* Undo clicking on button and drag & drop */
		Window *w = _thd.GetCallbackWnd();
		/* Call the abort function, but set the window class to something
		 * that will never be used to avoid infinite loops. Setting it to
		 * the 'next' window class must not be done because recursion into
		 * this function might in some cases reset the newly set object to
		 * place or not properly reset the original selection. */
		_thd.window_class = WC_INVALID;
		if (w != NULL) w->OnPlaceObjectAbort();
	}

	/* Mark the old selection dirty, in case the selection shape or colour changes */
	if ((_thd.drawstyle & HT_DRAG_MASK) != HT_NONE) SetSelectionTilesDirty();

	SetTileSelectSize(1, 1);

	_thd.make_square_red = false;

	if (mode == HT_DRAG) { // HT_DRAG is for dragdropping trains in the depot window
		mode = HT_NONE;
		_special_mouse_mode = WSM_DRAGDROP;
	} else {
		_special_mouse_mode = WSM_NONE;
	}

	_thd.place_mode = mode;
	_thd.window_class = window_class;
	_thd.window_number = window_num;

	if ((mode & HT_DRAG_MASK) == HT_SPECIAL) { // special tools, like tunnels or docks start with presizing mode
		VpStartPreSizing();
	}

	if (mode & HT_POLY) {
		SetRailSnapMode((mode & HT_NEW_POLY) == HT_NEW_POLY ? RSM_NO_SNAP : RSM_SNAP_TO_RAIL);
	}

	if ((icon & ANIMCURSOR_FLAG) != 0) {
		SetAnimatedMouseCursor(_animcursors[icon & ~ANIMCURSOR_FLAG]);
	} else {
		SetMouseCursor(icon, pal);
	}

}

/** Reset the cursor and mouse mode handling back to default (normal cursor, only clicking in windows). */
void ResetObjectToPlace()
{
	SetObjectToPlace(SPR_CURSOR_MOUSE, PAL_NONE, HT_NONE, WC_MAIN_WINDOW, 0);
}

ViewportMapType ChangeRenderMode(const ViewPort *vp, bool down) {
	ViewportMapType map_type = vp->map_type;
	if (vp->zoom < ZOOM_LVL_DRAW_MAP) return map_type;
	if (down) {
		return (map_type == VPMT_MIN) ? VPMT_MAX : (ViewportMapType) (map_type - 1);
	} else {
		return (map_type == VPMT_MAX) ? VPMT_MIN : (ViewportMapType) (map_type + 1);
	}
}

Point GetViewportStationMiddle(const ViewPort *vp, const Station *st)
{
	int x = TileX(st->xy) * TILE_SIZE;
	int y = TileY(st->xy) * TILE_SIZE;
	int z = GetSlopePixelZ(Clamp(x, 0, MapSizeX() * TILE_SIZE - 1), Clamp(y, 0, MapSizeY() * TILE_SIZE - 1));

	Point p = RemapCoords(x, y, z);
	p.x = UnScaleByZoom(p.x - vp->virtual_left, vp->zoom) + vp->left;
	p.y = UnScaleByZoom(p.y - vp->virtual_top, vp->zoom) + vp->top;
	return p;
}

/** Helper class for getting the best sprite sorter. */
struct ViewportSSCSS {
	VpSorterChecker fct_checker; ///< The check function.
	VpSpriteSorter fct_sorter;   ///< The sorting function.
};

/** List of sorters ordered from best to worst. */
static ViewportSSCSS _vp_sprite_sorters[] = {
#ifdef WITH_SSE
	{ &ViewportSortParentSpritesSSE41Checker, &ViewportSortParentSpritesSSE41 },
#endif
	{ &ViewportSortParentSpritesChecker, &ViewportSortParentSprites }
};

/** Choose the "best" sprite sorter and set _vp_sprite_sorter. */
void InitializeSpriteSorter()
{
	for (uint i = 0; i < lengthof(_vp_sprite_sorters); i++) {
		if (_vp_sprite_sorters[i].fct_checker()) {
			_vp_sprite_sorter = _vp_sprite_sorters[i].fct_sorter;
			break;
		}
	}
	assert(_vp_sprite_sorter != NULL);
}

static LineSnapPoint LineSnapPointAtRailTrackEndpoint(TileIndex tile, DiagDirection exit_dir, bool bidirectional)
{
	LineSnapPoint ret;
	ret.x = (TILE_SIZE / 2) * (uint)(2 * TileX(tile) + TileIndexDiffCByDiagDir(exit_dir).x + 1);
	ret.y = (TILE_SIZE / 2) * (uint)(2 * TileY(tile) + TileIndexDiffCByDiagDir(exit_dir).y + 1);

	ret.dirs = 0;
	SetBit(ret.dirs, DiagDirToDir(exit_dir));
	SetBit(ret.dirs, ChangeDir(DiagDirToDir(exit_dir), DIRDIFF_45LEFT));
	SetBit(ret.dirs, ChangeDir(DiagDirToDir(exit_dir), DIRDIFF_45RIGHT));
	if (bidirectional) ret.dirs |= ROR<uint8>(ret.dirs, DIRDIFF_REVERSE);

	return ret;
}

/**
 * Store the position of lastly built rail track; for highlighting purposes.
 *
 * In "polyline" highlighting mode, the stored end point will be used as a snapping point for new
 * tracks allowing to place multi-segment polylines.
 *
 * @param start_tile         tile where the track starts
 * @param end_tile           tile where the track ends
 * @param start_track        track piece on the start_tile
 * @param bidirectional_exit whether to allow to highlight next track in any direction; otherwise new track will have to fallow the stored one (usefull when placing tunnels and bridges)
 */
void StoreRailPlacementEndpoints(TileIndex start_tile, TileIndex end_tile, Track start_track, bool bidirectional_exit)
{
	if (start_tile != INVALID_TILE && end_tile != INVALID_TILE) {
		/* calculate trackdirs at booth ends of the track */
		Trackdir exit_trackdir_at_start = TrackToTrackdir(start_track);
		Trackdir exit_trackdir_at_end = ReverseTrackdir(TrackToTrackdir(start_track));
		if (start_tile != end_tile) { // multi-tile case
			/* determine proper direction (pointing outside of the track) */
			uint distance = DistanceManhattan(start_tile, end_tile);
			if (distance > DistanceManhattan(TileAddByDiagDir(start_tile, TrackdirToExitdir(exit_trackdir_at_start)), end_tile)) {
				Swap(exit_trackdir_at_start, exit_trackdir_at_end);
			}
			/* determine proper track on the end tile - switch between upper/lower or left/right based on the length */
			if (distance % 2 != 0) exit_trackdir_at_end = NextTrackdir(exit_trackdir_at_end);
		}

		LineSnapPoint snap_start = LineSnapPointAtRailTrackEndpoint(start_tile, TrackdirToExitdir(exit_trackdir_at_start), bidirectional_exit);
		LineSnapPoint snap_end = LineSnapPointAtRailTrackEndpoint(end_tile, TrackdirToExitdir(exit_trackdir_at_end), bidirectional_exit);
		/* Find if we already had these coordinates before. */
		LineSnapPoint *snap;
		bool had_start = false;
		bool had_end = false;
		for (snap = _rail_snap_points.Begin(); snap != _rail_snap_points.End(); snap++) {
			had_start |= (snap->x == snap_start.x && snap->y == snap_start.y);
			had_end |= (snap->x == snap_end.x && snap->y == snap_end.y);
		}
		/* Create new snap point set. */
		if (had_start && had_end) {
			/* just stop snaping, don't forget snap points */
			SetRailSnapMode(RSM_NO_SNAP);
		} else {
			/* include only new points */
			_rail_snap_points.Clear();
			if (!had_start) *_rail_snap_points.Append() = snap_start;
			if (!had_end) *_rail_snap_points.Append() = snap_end;
			SetRailSnapMode(RSM_SNAP_TO_RAIL);
		}
	}
}

bool CurrentlySnappingRailPlacement()
{
	return (_thd.place_mode & HT_POLY) && GetRailSnapMode() == RSM_SNAP_TO_RAIL;
}

static RailSnapMode GetRailSnapMode()
{
	if (_rail_snap_mode == RSM_SNAP_TO_TILE && _tile_snap_points.Length() == 0) return RSM_NO_SNAP;
	if (_rail_snap_mode == RSM_SNAP_TO_RAIL && _rail_snap_points.Length() == 0) return RSM_NO_SNAP;
	return _rail_snap_mode;
}

static void SetRailSnapMode(RailSnapMode mode)
{
	_rail_snap_mode = mode;

	if ((_thd.place_mode & HT_POLY) && (GetRailSnapMode() == RSM_NO_SNAP)) {
		SetTileSelectSize(1, 1);
	}
}

static TileIndex GetRailSnapTile()
{
	if (_tile_snap_points.Length() == 0) return INVALID_TILE;
	return TileVirtXY(_tile_snap_points[DIAGDIR_NE].x, _tile_snap_points[DIAGDIR_NE].y);
}

static void SetRailSnapTile(TileIndex tile)
{
	_tile_snap_points.Clear();
	if (tile == INVALID_TILE) return;

	for (DiagDirection dir = DIAGDIR_BEGIN; dir < DIAGDIR_END; dir++) {
		LineSnapPoint *point = _tile_snap_points.Append();
		*point = LineSnapPointAtRailTrackEndpoint(tile, dir, false);
		point->dirs = ROR<uint8>(point->dirs, DIRDIFF_REVERSE);
	}
}

void ResetRailPlacementSnapping()
{
	_rail_snap_mode = RSM_NO_SNAP;
	_tile_snap_points.Clear();
	_rail_snap_points.Clear();
	_current_snap_lock.x = -1;
}<|MERGE_RESOLUTION|>--- conflicted
+++ resolved
@@ -70,11 +70,8 @@
 #include "smallmap_colours.h"
 #include "table/tree_land.h"
 #include "blitter/32bpp_base.hpp"
-<<<<<<< HEAD
 #include "core/math_func.hpp"
 #include "core/smallvec_type.hpp"
-=======
->>>>>>> c1373035
 #include "landscape.h"
 #include "viewport_func.h"
 #include "station_base.h"
@@ -102,17 +99,11 @@
 #include "depot_base.h"
 #include "tunnelbridge_map.h"
 #include "gui.h"
-<<<<<<< HEAD
+#include "core/container_func.hpp"
 
 #include <map>
 #include <vector>
 #include <math.h>
-=======
-#include "core/container_func.hpp"
-
-#include <map>
-#include <vector>
->>>>>>> c1373035
 
 #include "table/strings.h"
 #include "table/string_colours.h"
@@ -179,7 +170,6 @@
 typedef std::list<std::pair<int, OrderType> > RankOrderTypeList;
 typedef std::map<TileIndex, RankOrderTypeList> RouteStepsMap;
 
-<<<<<<< HEAD
 enum RailSnapMode {
 	RSM_NO_SNAP,
 	RSM_SNAP_TO_TILE,
@@ -208,8 +198,6 @@
 	uint second_len;       ///< Length of the second segment - number of track pieces.
 };
 
-=======
->>>>>>> c1373035
 /** Data structure storing rendering information */
 struct ViewportDrawer {
 	DrawPixelInfo dpi;
@@ -238,11 +226,8 @@
 static DrawPixelInfo _dpi_for_text;
 static ViewportDrawer _vd;
 
-<<<<<<< HEAD
-=======
 static std::vector<ViewPort *> _viewport_window_cache;
 
->>>>>>> c1373035
 RouteStepsMap _vp_route_steps;
 RouteStepsMap _vp_route_steps_last_mark_dirty;
 uint _vp_route_step_width = 0;
@@ -280,7 +265,6 @@
 
 const byte *_pal2trsp_remap_ptr = NULL;
 
-<<<<<<< HEAD
 static RailSnapMode _rail_snap_mode = RSM_NO_SNAP; ///< Type of rail track snapping (polyline tool).
 static LineSnapPoints _tile_snap_points; ///< Tile to which a rail track will be snapped to (polyline tool).
 static LineSnapPoints _rail_snap_points; ///< Set of points where a rail track will be snapped to (polyline tool).
@@ -291,8 +275,6 @@
 static TileIndex GetRailSnapTile();
 static void SetRailSnapTile(TileIndex tile);
 
-=======
->>>>>>> c1373035
 static Point MapXYZToViewport(const ViewPort *vp, int x, int y, int z)
 {
 	Point p = RemapCoords(x, y, z);
@@ -2496,784 +2478,6 @@
 	}
 }
 
-static inline Vehicle *GetVehicleFromWindow(Window *w)
-{
-	if (w) {
-		WindowClass wc = w->window_class;
-		WindowNumber wn = w->window_number;
-
-		if (wc == WC_DROPDOWN_MENU) GetParentWindowInfo(w, wc, wn);
-
-		switch (wc) {
-			case WC_VEHICLE_VIEW:
-			case WC_VEHICLE_ORDERS:
-			case WC_VEHICLE_TIMETABLE:
-			case WC_VEHICLE_DETAILS:
-			case WC_VEHICLE_REFIT:
-				if (wn != INVALID_VEHICLE) return Vehicle::Get(wn);
-				break;
-			default:
-				break;
-		}
-	}
-	return NULL;
-}
-
-static inline TileIndex GetLastValidOrderLocation(const Vehicle *veh)
-{
-	Order *order;
-	TileIndex tmp, result = INVALID_TILE;
-	FOR_VEHICLE_ORDERS(veh, order) {
-		switch (order->GetType()) {
-			case OT_GOTO_STATION:
-			case OT_GOTO_WAYPOINT:
-			case OT_IMPLICIT:
-			case OT_GOTO_DEPOT:
-				tmp = order->GetLocation(veh, veh->type == VEH_AIRCRAFT);
-				if (tmp != INVALID_TILE) result = tmp;
-				break;
-			default:
-				break;
-		}
-	}
-	return result;
-}
-
-static inline Order *GetFinalOrder(const Vehicle *veh, Order *order)
-{
-	while (order->IsType(OT_CONDITIONAL))
-		order = veh->GetOrder(order->GetConditionSkipToOrder());
-	return order;
-}
-
-/** Draw the route of a vehicle. */
-static void ViewportMapDrawVehicleRoute(const ViewPort *vp)
-{
-	Order *order;
-	const Vehicle *veh = GetVehicleFromWindow(_focused_window);
-	if (!veh) {
-		if (!_vp_route_paths_drawn_dirty.empty()) {
-			// make sure we remove any leftover paths
-			MarkRoutePathsDirty(_vp_route_paths_drawn_dirty);
-			_vp_route_paths_drawn_dirty.clear();
-			DEBUG(misc, 1, "ViewportMapDrawVehicleRoute: redrawing dirty paths 0");
-		}
-		return;
-	}
-
-	switch (_settings_client.gui.show_vehicle_route) {
-		/* case 0: return; // No */
-		case 1: { // Simple
-			TileIndex from_tile = GetLastValidOrderLocation(veh);
-			if (from_tile == INVALID_TILE) {
-				if (!_vp_route_paths_drawn_dirty.empty()) {
-					// make sure we remove any leftover paths
-					MarkRoutePathsDirty(_vp_route_paths_drawn_dirty);
-					_vp_route_paths_drawn_dirty.clear();
-					DEBUG(misc, 1, "ViewportMapDrawVehicleRoute: redrawing dirty paths 1");
-				}
-				return;
-			}
-
-			std::vector<DrawnPathRouteTileLine> drawn_paths;
-
-			DrawPixelInfo *old_dpi = _cur_dpi;
-			_cur_dpi = &_dpi_for_text;
-
-			FOR_VEHICLE_ORDERS(veh, order) {
-				const Point from_pt = RemapCoords2(TileX(from_tile) * TILE_SIZE + TILE_SIZE / 2, TileY(from_tile) * TILE_SIZE + TILE_SIZE / 2);
-				const int from_x = UnScaleByZoom(from_pt.x, vp->zoom);
-				const int from_y = UnScaleByZoom(from_pt.y, vp->zoom);
-
-				Order *final_order = GetFinalOrder(veh, order);
-				const TileIndex to_tile = final_order->GetLocation(veh, veh->type == VEH_AIRCRAFT);
-				if (to_tile == INVALID_TILE) continue;
-				const Point to_pt = RemapCoords2(TileX(to_tile) * TILE_SIZE + TILE_SIZE / 2, TileY(to_tile) * TILE_SIZE + TILE_SIZE / 2);
-				const int to_x = UnScaleByZoom(to_pt.x, vp->zoom);
-				const int to_y = UnScaleByZoom(to_pt.y, vp->zoom);
-
-				int line_width = 3;
-				if (_settings_client.gui.dash_level_of_route_lines == 0) {
-					GfxDrawLine(from_x, from_y, to_x, to_y, PC_BLACK, 3, _settings_client.gui.dash_level_of_route_lines);
-					line_width = 1;
-				}
-				GfxDrawLine(from_x, from_y, to_x, to_y, (final_order == order) ? PC_WHITE : PC_YELLOW, line_width, _settings_client.gui.dash_level_of_route_lines);
-
-				DrawnPathRouteTileLine path = { from_tile, to_tile };
-				drawn_paths.push_back(path);
-
-				const OrderType ot = order->GetType();
-				if (ot == OT_GOTO_STATION || ot == OT_GOTO_DEPOT || ot == OT_GOTO_WAYPOINT || ot == OT_IMPLICIT) from_tile = to_tile;
-			}
-
-			if (!_vp_route_paths_drawn_dirty.empty() && _vp_route_paths_drawn_dirty != drawn_paths) {
-				// make sure we remove any leftover paths
-				MarkRoutePathsDirty(_vp_route_paths_drawn_dirty);
-				DEBUG(misc, 1, "ViewportMapDrawVehicleRoute: redrawing dirty paths 2");
-			}
-			if (_vp_route_paths_last_mark_dirty != drawn_paths) {
-				// make sure we're not drawing a partial path
-				MarkRoutePathsDirty(drawn_paths);
-				_vp_route_paths_last_mark_dirty = drawn_paths;
-				DEBUG(misc, 1, "ViewportMapDrawVehicleRoute: redrawing dirty paths 3");
-			}
-
-			_vp_route_paths_drawn_dirty.swap(drawn_paths); // move
-
-			_cur_dpi = old_dpi;
-			break;
-		}
-	}
-}
-
-static inline void DrawRouteStep(const ViewPort * const vp, const TileIndex tile, const RankOrderTypeList list)
-{
-	if (tile == INVALID_TILE) return;
-	const Point pt = RemapCoords2(TileX(tile) * TILE_SIZE + TILE_SIZE / 2, TileY(tile) * TILE_SIZE + TILE_SIZE / 2);
-	const int x = UnScaleByZoomLower(pt.x - _vd.dpi.left, _vd.dpi.zoom) - (_vp_route_step_width / 2);
-	const int char_height = GetCharacterHeight(FS_SMALL) + 1;
-	const int rsth = _vp_route_step_height_top + (int) list.size() * char_height + _vp_route_step_height_bottom;
-	const int y = UnScaleByZoomLower(pt.y - _vd.dpi.top,  _vd.dpi.zoom) - rsth;
-
-	/* Draw the background. */
-	DrawSprite(SPR_ROUTE_STEP_TOP, PAL_NONE, _cur_dpi->left + x, _cur_dpi->top + y);
-	uint y2 = y + _vp_route_step_height_top;
-
-	for (size_t r = list.size(); r != 0; r--, y2 += char_height) {
-		DrawSprite(SPR_ROUTE_STEP_MIDDLE, PAL_NONE, _cur_dpi->left + x, _cur_dpi->top + y2, &_vp_route_step_subsprite);
-	}
-
-	DrawSprite(SPR_ROUTE_STEP_BOTTOM, PAL_NONE, _cur_dpi->left + x, _cur_dpi->top + y2);
-	SpriteID s = SPR_ROUTE_STEP_BOTTOM_SHADOW;
-	DrawSprite(SetBit(s, PALETTE_MODIFIER_TRANSPARENT), PALETTE_TO_TRANSPARENT, _cur_dpi->left + x, _cur_dpi->top + y2);
-
-	/* Fill with the data. */
-	DrawPixelInfo *old_dpi = _cur_dpi;
-	y2 = y + _vp_route_step_height_top;
-	for (RankOrderTypeList::const_iterator cit = list.begin(); cit != list.end(); cit++, y2 += char_height) {
-		SetDParam(0, cit->first);
-		switch (cit->second) {
-			case OT_GOTO_STATION:
-				SetDParam(1, STR_VIEWPORT_SHOW_VEHICLE_ROUTE_STEP_STATION);
-				goto draw;
-			case OT_GOTO_DEPOT:
-				SetDParam(1, STR_VIEWPORT_SHOW_VEHICLE_ROUTE_STEP_DEPOT);
-				goto draw;
-			case OT_GOTO_WAYPOINT:
-				SetDParam(1, STR_VIEWPORT_SHOW_VEHICLE_ROUTE_STEP_WAYPOINT);
-				goto draw;
-			case OT_IMPLICIT: {
-				SetDParam(1, STR_VIEWPORT_SHOW_VEHICLE_ROUTE_STEP_IMPLICIT);
-draw:
-				/* Write order's info */
-				_cur_dpi = &_dpi_for_text;
-				DrawString(_dpi_for_text.left + x, _dpi_for_text.left + x + _vp_route_step_width - 1, _dpi_for_text.top + y2, STR_VIEWPORT_SHOW_VEHICLE_ROUTE_STEP, TC_FROMSTRING, SA_CENTER, false, FS_SMALL);
-				break;
-			}
-			default: break; // OT_NOTHING OT_LOADING OT_LEAVESTATION OT_DUMMY OT_CONDITIONAL
-		}
-	}
-	_cur_dpi = old_dpi;
-}
-
-static bool ViewportPrepareVehicleRouteSteps(const Vehicle * const veh)
-{
-	if (!veh) return false;
-
-	if (_vp_route_steps.size() == 0) {
-		/* Prepare data. */
-		Order *order;
-		int order_rank = 0;
-		FOR_VEHICLE_ORDERS(veh, order) {
-			const TileIndex tile = order->GetLocation(veh, veh->type == VEH_AIRCRAFT);
-			order_rank++;
-			if (tile == INVALID_TILE) continue;
-			_vp_route_steps[tile].push_back(std::pair<int, OrderType>(order_rank, order->GetType()));
-		}
-	}
-
-	return true;
-}
-
-/** Draw the route steps of a vehicle. */
-static void ViewportDrawVehicleRouteSteps(const ViewPort * const vp)
-{
-	const Vehicle * const veh = GetVehicleFromWindow(_focused_window);
-	if (veh && ViewportPrepareVehicleRouteSteps(veh)) {
-		if (_vp_route_steps != _vp_route_steps_last_mark_dirty) {
-			for (RouteStepsMap::const_iterator cit = _vp_route_steps.begin(); cit != _vp_route_steps.end(); cit++) {
-				MarkRouteStepDirty(cit->first, (uint) cit->second.size());
-			}
-			_vp_route_steps_last_mark_dirty = _vp_route_steps;
-		}
-		for (RouteStepsMap::const_iterator cit = _vp_route_steps.begin(); cit != _vp_route_steps.end(); cit++) {
-			DrawRouteStep(vp, cit->first, cit->second);
-		}
-	}
-}
-
-void ViewportDrawPlans(const ViewPort *vp)
-{
-	DrawPixelInfo *old_dpi = _cur_dpi;
-	_cur_dpi = &_dpi_for_text;
-
-	Plan *p;
-	FOR_ALL_PLANS(p) {
-		if (!p->IsVisible()) continue;
-		for (PlanLineVector::iterator it = p->lines.begin(); it != p->lines.end(); it++) {
-			PlanLine *pl = *it;
-			if (!pl->visible) continue;
-			for (uint i = 1; i < pl->tiles.size(); i++) {
-				const TileIndex from_tile = pl->tiles[i-1];
-				const Point from_pt = RemapCoords2(TileX(from_tile) * TILE_SIZE + TILE_SIZE / 2, TileY(from_tile) * TILE_SIZE + TILE_SIZE / 2);
-				const int from_x = UnScaleByZoom(from_pt.x, vp->zoom);
-				const int from_y = UnScaleByZoom(from_pt.y, vp->zoom);
-
-				const TileIndex to_tile = pl->tiles[i];
-				const Point to_pt = RemapCoords2(TileX(to_tile) * TILE_SIZE + TILE_SIZE / 2, TileY(to_tile) * TILE_SIZE + TILE_SIZE / 2);
-				const int to_x = UnScaleByZoom(to_pt.x, vp->zoom);
-				const int to_y = UnScaleByZoom(to_pt.y, vp->zoom);
-
-				GfxDrawLine(from_x, from_y, to_x, to_y, PC_BLACK, 3);
-				if (pl->focused) {
-					GfxDrawLine(from_x, from_y, to_x, to_y, PC_RED, 1);
-				} else {
-					GfxDrawLine(from_x, from_y, to_x, to_y, PC_WHITE, 1);
-				}
-			}
-		}
-	}
-
-	if (_current_plan && _current_plan->temp_line->tiles.size() > 1) {
-		for (uint i = 1; i < _current_plan->temp_line->tiles.size(); i++) {
-			const TileIndex from_tile = _current_plan->temp_line->tiles[i-1];
-			const Point from_pt = RemapCoords2(TileX(from_tile) * TILE_SIZE + TILE_SIZE / 2, TileY(from_tile) * TILE_SIZE + TILE_SIZE / 2);
-			const int from_x = UnScaleByZoom(from_pt.x, vp->zoom);
-			const int from_y = UnScaleByZoom(from_pt.y, vp->zoom);
-
-			const TileIndex to_tile = _current_plan->temp_line->tiles[i];
-			const Point to_pt = RemapCoords2(TileX(to_tile) * TILE_SIZE + TILE_SIZE / 2, TileY(to_tile) * TILE_SIZE + TILE_SIZE / 2);
-			const int to_x = UnScaleByZoom(to_pt.x, vp->zoom);
-			const int to_y = UnScaleByZoom(to_pt.y, vp->zoom);
-
-			GfxDrawLine(from_x, from_y, to_x, to_y, PC_WHITE, 3, 1);
-		}
-	}
-
-	_cur_dpi = old_dpi;
-}
-
-#define SLOPIFY_COLOUR(tile, height, vF, vW, vS, vE, vN, action) { \
-	if (show_slope) { \
-		const Slope slope = GetTileSlope((tile), (height)); \
-		switch (slope) { \
-			case SLOPE_FLAT: \
-			case SLOPE_ELEVATED: \
-				action (vF); break; \
-			default: { \
-				switch (slope & SLOPE_EW) { \
-					case SLOPE_W: action (vW); break; \
-					case SLOPE_E: action (vE); break; \
-					default:      action (slope & SLOPE_S) ? (vS) : (vN); break; \
-				} \
-				break; \
-			} \
-		} \
-	} else { \
-		action (vF); \
-	} \
-}
-#define RETURN_SLOPIFIED_COLOUR(tile, height, colour, colour_light, colour_dark) SLOPIFY_COLOUR(tile, height, colour, colour_light, colour_dark, colour_dark, colour_light, return)
-#define ASSIGN_SLOPIFIED_COLOUR(tile, height, colour, colour_light, colour_dark, to_var) SLOPIFY_COLOUR(tile, height, colour, colour_light, colour_dark, colour_dark, colour_light, to_var =)
-#define GET_SLOPE_INDEX(slope_index) SLOPIFY_COLOUR(tile, NULL, 0, 1, 2, 3, 4, slope_index =)
-
-#define COL8TO32(x) _cur_palette.palette[x].data
-#define COLOUR_FROM_INDEX(x) ((const uint8 *)&(x))[colour_index]
-#define IS32(x) (is_32bpp ? COL8TO32(x) : (x))
-
-/* Variables containing Colour if 32bpp or palette index if 8bpp. */
-uint32 _vp_map_vegetation_clear_colours[16][6][8]; ///< [Slope][ClearGround][Multi (see LoadClearGroundMainColours())]
-uint32 _vp_map_vegetation_tree_colours[5][MAX_TREE_COUNT_BY_LANDSCAPE]; ///< [TreeGround][max of _tree_count_by_landscape]
-uint32 _vp_map_water_colour[5]; ///< [Slope]
-
-static inline uint ViewportMapGetColourIndexMulti(const TileIndex tile, const ClearGround cg)
-{
-	switch (cg) {
-		case CLEAR_GRASS:
-		case CLEAR_SNOW:
-		case CLEAR_DESERT:
-			return GetClearDensity(tile);
-		case CLEAR_ROUGH:
-			return GB(TileX(tile) ^ TileY(tile), 4, 3);
-		case CLEAR_ROCKS:
-			return TileHash(TileX(tile), TileY(tile)) & 1;
-		case CLEAR_FIELDS:
-			return GetFieldType(tile) & 7;
-		default: NOT_REACHED();
-	}
-}
-
-static const ClearGround _treeground_to_clearground[5] = {
-	CLEAR_GRASS, // TREE_GROUND_GRASS
-	CLEAR_ROUGH, // TREE_GROUND_ROUGH
-	CLEAR_SNOW,  // TREE_GROUND_SNOW_DESERT, make it +1 if _settings_game.game_creation.landscape == LT_TROPIC
-	CLEAR_GRASS, // TREE_GROUND_SHORE
-	CLEAR_SNOW,  // TREE_GROUND_ROUGH_SNOW, make it +1 if _settings_game.game_creation.landscape == LT_TROPIC
-};
-
-template <bool is_32bpp, bool show_slope>
-static inline uint32 ViewportMapGetColourVegetation(const TileIndex tile, TileType t, const uint colour_index)
-{
-	uint32 colour;
-	switch (t) {
-		case MP_CLEAR: {
-			Slope slope = show_slope ? (Slope) (GetTileSlope(tile, NULL) & 15) : SLOPE_FLAT;
-			uint multi;
-			ClearGround cg = GetClearGround(tile);
-			if (cg == CLEAR_FIELDS && colour_index & 1) {
-				cg = CLEAR_GRASS;
-				multi = 1;
-			} else multi = ViewportMapGetColourIndexMulti(tile, cg);
-			return _vp_map_vegetation_clear_colours[slope][cg][multi];
-		}
-
-		case MP_INDUSTRY:
-			colour = IsTileForestIndustry(tile) ? (colour_index & 1 ? PC_GREEN : 0x7B) : GREY_SCALE(3);
-			break;
-
-		case MP_TREES: {
-			const TreeGround tg = GetTreeGround(tile);
-			const uint td = GetTreeDensity(tile);
-			if (IsTransparencySet(TO_TREES)) {
-				ClearGround cg = _treeground_to_clearground[tg];
-				if (cg == CLEAR_SNOW && _settings_game.game_creation.landscape == LT_TROPIC) cg = CLEAR_DESERT;
-				Slope slope = show_slope ? (Slope) (GetTileSlope(tile, NULL) & 15) : SLOPE_FLAT;
-				uint32 ground_colour = _vp_map_vegetation_clear_colours[slope][cg][td];
-
-				if (IsInvisibilitySet(TO_TREES)) {
-					/* Like ground. */
-					return ground_colour;
-				}
-
-				/* Take ground and make it darker. */
-				if (is_32bpp) {
-					return Blitter_32bppBase::MakeTransparent(ground_colour, 192, 256).data;
-				} else {
-					/* 8bpp transparent snow trees give blue. Definitely don't want that. Prefer grey. */
-					if (cg == CLEAR_SNOW && td > 1) return GREY_SCALE(13 - GetTreeCount(tile));
-					return _pal2trsp_remap_ptr[ground_colour];
-				}
-			} else {
-				if (tg == TREE_GROUND_SNOW_DESERT || tg == TREE_GROUND_ROUGH_SNOW) {
-					return _vp_map_vegetation_clear_colours[colour_index][_settings_game.game_creation.landscape == LT_TROPIC ? CLEAR_DESERT : CLEAR_SNOW][td];
-				} else {
-					const uint rnd = min(GetTreeCount(tile) ^ (((tile & 3) ^ (TileY(tile) & 3)) * td), MAX_TREE_COUNT_BY_LANDSCAPE - 1);
-					return _vp_map_vegetation_tree_colours[tg][rnd];
-				}
-			}
-		}
-
-		case MP_WATER:
-			if (is_32bpp) {
-				uint slope_index = 0;
-				if (IsTileType(tile, MP_WATER) && GetWaterTileType(tile) != WATER_TILE_COAST) GET_SLOPE_INDEX(slope_index);
-				return _vp_map_water_colour[slope_index];
-			}
-			/* FALL THROUGH */
-
-		default:
-			colour = ApplyMask(MKCOLOUR_XXXX(GREY_SCALE(3)), &_smallmap_vehicles_andor[t]);
-			colour = COLOUR_FROM_INDEX(colour);
-			break;
-	}
-
-	if (is_32bpp) {
-		return COL8TO32(colour);
-	} else {
-		if (show_slope) ASSIGN_SLOPIFIED_COLOUR(tile, NULL, colour, _lighten_colour[colour], _darken_colour[colour], colour);
-		return colour;
-	}
-}
-
-template <bool is_32bpp, bool show_slope>
-static inline uint32 ViewportMapGetColourIndustries(const TileIndex tile, const TileType t, const uint colour_index)
-{
-	extern LegendAndColour _legend_from_industries[NUM_INDUSTRYTYPES + 1];
-	extern uint _industry_to_list_pos[NUM_INDUSTRYTYPES];
-	extern bool _smallmap_show_heightmap;
-
-	TileType t2 = t;
-	if (t == MP_INDUSTRY) {
-		/* If industry is allowed to be seen, use its colour on the map. */
-		const IndustryType it = Industry::GetByTile(tile)->type;
-		if (_legend_from_industries[_industry_to_list_pos[it]].show_on_map)
-			return IS32(GetIndustrySpec(it)->map_colour);
-		/* Otherwise, return the colour which will make it disappear. */
-		t2 = IsTileOnWater(tile) ? MP_WATER : MP_CLEAR;
-	}
-
-	if (is_32bpp && t2 == MP_WATER) {
-		uint slope_index = 0;
-		if (t != MP_INDUSTRY && IsTileType(tile, MP_WATER) && GetWaterTileType(tile) != WATER_TILE_COAST) GET_SLOPE_INDEX(slope_index); ///< Ignore industry on water not shown on map.
-		return _vp_map_water_colour[slope_index];
-	}
-
-	const int h = TileHeight(tile);
-	const SmallMapColourScheme * const cs = &_heightmap_schemes[_settings_client.gui.smallmap_land_colour];
-	const uint32 colours = ApplyMask(_smallmap_show_heightmap ? cs->height_colours[h] : cs->default_colour, &_smallmap_vehicles_andor[t2]);
-	uint32 colour = COLOUR_FROM_INDEX(colours);
-
-	if (show_slope) ASSIGN_SLOPIFIED_COLOUR(tile, NULL, colour, _lighten_colour[colour], _darken_colour[colour], colour);
-
-	return IS32(colour);
-}
-
-template <bool is_32bpp, bool show_slope>
-static inline uint32 ViewportMapGetColourOwner(const TileIndex tile, TileType t, const uint colour_index)
-{
-	extern LegendAndColour _legend_land_owners[NUM_NO_COMPANY_ENTRIES + MAX_COMPANIES + 1];
-	extern uint _company_to_list_pos[MAX_COMPANIES];
-
-	switch (t) {
-		case MP_INDUSTRY: return IS32(PC_DARK_GREY);
-		case MP_HOUSE:    return IS32(colour_index & 1 ? PC_DARK_RED : GREY_SCALE(3));
-		default:          break;
-	}
-
-	const Owner o = GetTileOwner(tile);
-	if ((o < MAX_COMPANIES && !_legend_land_owners[_company_to_list_pos[o]].show_on_map) || o == OWNER_NONE || o == OWNER_WATER) {
-		if (t == MP_WATER) {
-			if (is_32bpp) {
-				uint slope_index = 0;
-				if (IsTileType(tile, MP_WATER) && GetWaterTileType(tile) != WATER_TILE_COAST) GET_SLOPE_INDEX(slope_index);
-				return _vp_map_water_colour[slope_index];
-			} else {
-				return PC_WATER;
-			}
-		}
-
-		const int h = TileHeight(tile);
-		uint32 colour = COLOUR_FROM_INDEX(_heightmap_schemes[_settings_client.gui.smallmap_land_colour].height_colours[h]);
-		if (show_slope) ASSIGN_SLOPIFIED_COLOUR(tile, NULL, colour, _lighten_colour[colour], _darken_colour[colour], colour);
-		return IS32(colour);
-
-	} else if (o == OWNER_TOWN) {
-		return IS32(t == MP_ROAD ? (colour_index & 1 ? PC_BLACK : GREY_SCALE(3)) : PC_DARK_RED);
-	}
-
-	/* Train stations are sometimes hard to spot.
-	 * So we give the player a hint by mixing his colour with black. */
-	uint32 colour = _legend_land_owners[_company_to_list_pos[o]].colour;
-	if (t != MP_STATION) {
-		if (show_slope) ASSIGN_SLOPIFIED_COLOUR(tile, NULL, colour, _lighten_colour[colour], _darken_colour[colour], colour);
-	} else {
-		if (GetStationType(tile) == STATION_RAIL) colour = colour_index & 1 ? colour : PC_BLACK;
-	}
-	if (is_32bpp) return COL8TO32(colour);
-	return colour;
-}
-
-static inline void ViewportMapStoreBridgeAboveTile(const ViewPort * const vp, const TileIndex tile)
-{
-	/* No need to bother for hidden things */
-	if (!_settings_client.gui.show_bridges_on_map) return;
-
-	/* Check existing stored bridges */
-	TunnelBridgeToMap *tbtm = _vd.bridge_to_map.Begin();
-	TunnelBridgeToMap *tbtm_end = _vd.bridge_to_map.End();
-	for (; tbtm != tbtm_end; ++tbtm) {
-		if (!IsBridge(tbtm->from_tile)) continue;
-
-		TileIndex from = tbtm->from_tile;
-		TileIndex to = tbtm->to_tile;
-		if (TileX(from) == TileX(to) && TileX(from) == TileX(tile)) {
-			if (TileY(from) > TileY(to)) std::swap(from, to);
-			if (TileY(from) <= TileY(tile) && TileY(tile) <= TileY(to)) return; /* already covered */
-		} else if (TileY(from) == TileY(to) && TileY(from) == TileY(tile)) {
-			if (TileX(from) > TileX(to)) std::swap(from, to);
-			if (TileX(from) <= TileX(tile) && TileX(tile) <= TileX(to)) return; /* already covered */
-		}
-	}
-
-	ViewportMapStoreBridgeTunnel(vp, GetSouthernBridgeEnd(tile));
-}
-
-static inline TileIndex ViewportMapGetMostSignificantTileType(const ViewPort * const vp, const TileIndex from_tile, TileType * const tile_type)
-{
-	if (vp->zoom <= ZOOM_LVL_OUT_128X || !_settings_client.gui.viewport_map_scan_surroundings) {
-		const TileType ttype = GetTileType(from_tile);
-		/* Store bridges and tunnels. */
-		if (ttype != MP_TUNNELBRIDGE) {
-			*tile_type = ttype;
-			if (IsBridgeAbove(from_tile)) ViewportMapStoreBridgeAboveTile(vp, from_tile);
-		} else {
-			ViewportMapStoreBridgeTunnel(vp, from_tile);
-			switch (GetTunnelBridgeTransportType(from_tile)) {
-				case TRANSPORT_RAIL:  *tile_type = MP_RAILWAY; break;
-				case TRANSPORT_ROAD:  *tile_type = MP_ROAD;    break;
-				case TRANSPORT_WATER: *tile_type = MP_WATER;   break;
-				default:              NOT_REACHED();           break;
-			}
-		}
-		return from_tile;
-	}
-
-	const uint8 length = (vp->zoom - ZOOM_LVL_OUT_128X) * 2;
-	TileArea tile_area = TileArea(from_tile, length, length);
-	tile_area.ClampToMap();
-
-	/* Find the most important tile of the area. */
-	TileIndex result = from_tile;
-	uint importance = 0;
-	TILE_AREA_LOOP_WITH_PREFETCH(tile, tile_area) {
-		const TileType ttype = GetTileType(tile);
-		const uint tile_importance = _tiletype_importance[ttype];
-		if (tile_importance > importance) {
-			importance = tile_importance;
-			result = tile;
-		}
-		if (ttype != MP_TUNNELBRIDGE && IsBridgeAbove(tile)) {
-			ViewportMapStoreBridgeAboveTile(vp, tile);
-		}
-	}
-
-	/* Store bridges and tunnels. */
-	*tile_type = GetTileType(result);
-	if (*tile_type == MP_TUNNELBRIDGE) {
-		ViewportMapStoreBridgeTunnel(vp, result);
-		switch (GetTunnelBridgeTransportType(result)) {
-			case TRANSPORT_RAIL: *tile_type = MP_RAILWAY; break;
-			case TRANSPORT_ROAD: *tile_type = MP_ROAD;    break;
-			default:             *tile_type = MP_WATER;   break;
-		}
-	}
-
-	return result;
-}
-
-/** Get the colour of a tile, can be 32bpp RGB or 8bpp palette index. */
-template <bool is_32bpp, bool show_slope>
-uint32 ViewportMapGetColour(const ViewPort * const vp, uint x, uint y, const uint colour_index)
-{
-	if (!(IsInsideMM(x, TILE_SIZE, MapMaxX() * TILE_SIZE - 1) &&
-		  IsInsideMM(y, TILE_SIZE, MapMaxY() * TILE_SIZE - 1)))
-		return 0;
-
-	/* Very approximative but fast way to get the tile when taking Z into account. */
-	const TileIndex tile_tmp = TileVirtXY(x, y);
-	const uint z = TileHeight(tile_tmp) * 4;
-	TileIndex tile = TileVirtXY(x + z, y + z);
-	if (tile >= MapSize()) return 0;
-	if (_settings_game.construction.freeform_edges) {
-		/* tile_tmp and tile must be from the same side,
-		 * otherwise it's an approximation erroneous case
-		 * that leads to a graphic glitch below south west border.
-		 */
-		if (TileX(tile_tmp) > (MapSizeX() - (MapSizeX() / 8)))
-			if ((TileX(tile_tmp) < (MapSizeX() / 2)) != (TileX(tile) < (MapSizeX() / 2)))
-				return 0;
-	}
-	TileType tile_type = MP_VOID;
-	tile = ViewportMapGetMostSignificantTileType(vp, tile, &tile_type);
-	if (tile_type == MP_VOID) return 0;
-
-	/* Return the colours. */
-	switch (vp->map_type) {
-		default:              return ViewportMapGetColourOwner<is_32bpp, show_slope>(tile, tile_type, colour_index);
-		case VPMT_INDUSTRY:   return ViewportMapGetColourIndustries<is_32bpp, show_slope>(tile, tile_type, colour_index);
-		case VPMT_VEGETATION: return ViewportMapGetColourVegetation<is_32bpp, show_slope>(tile, tile_type, colour_index);
-	}
-}
-
-/* Taken from http://stereopsis.com/doubleblend.html, PixelBlend() is faster than ComposeColourRGBANoCheck() */
-static inline void PixelBlend(uint32 * const d, const uint32 s)
-{
-	const uint32 a     = (s >> 24) + 1;
-	const uint32 dstrb = *d & 0xFF00FF;
-	const uint32 dstg  = *d & 0xFF00;
-	const uint32 srcrb = s & 0xFF00FF;
-	const uint32 srcg  = s & 0xFF00;
-	uint32 drb = srcrb - dstrb;
-	uint32 dg  =  srcg - dstg;
-	drb *= a;
-	dg  *= a;
-	drb >>= 8;
-	dg  >>= 8;
-	uint32 rb = (drb + dstrb) & 0xFF00FF;
-	uint32 g  = (dg  + dstg) & 0xFF00;
-	*d = rb | g;
-}
-
-/** Draw the bounding boxes of the scrolling viewport (right-clicked and dragged) */
-static void ViewportMapDrawScrollingViewportBox(const ViewPort * const vp)
-{
-	if (_scrolling_viewport && _scrolling_viewport->viewport) {
-		const ViewPort * const vp_scrolling = _scrolling_viewport->viewport;
-		if (vp_scrolling->zoom < ZOOM_LVL_DRAW_MAP) {
-			/* Check intersection of dpi and vp_scrolling */
-			const int mask = ScaleByZoom(-1, vp->zoom);
-			const int vp_scrolling_virtual_top_mask = vp_scrolling->virtual_top & mask;
-			const int vp_scrolling_virtual_bottom_mask = (vp_scrolling->virtual_top + vp_scrolling->virtual_height) & mask;
-			const int t_inter = max(vp_scrolling_virtual_top_mask, _vd.dpi.top);
-			const int b_inter = min(vp_scrolling_virtual_bottom_mask, _vd.dpi.top + _vd.dpi.height);
-			if (t_inter < b_inter) {
-				const int vp_scrolling_virtual_left_mask = vp_scrolling->virtual_left & mask;
-				const int vp_scrolling_virtual_right_mask = (vp_scrolling->virtual_left + vp_scrolling->virtual_width) & mask;
-				const int l_inter = max(vp_scrolling_virtual_left_mask, _vd.dpi.left);
-				const int r_inter = min(vp_scrolling_virtual_right_mask, _vd.dpi.left + _vd.dpi.width);
-				if (l_inter < r_inter) {
-					/* OK, so we can draw something that tells where the scrolling viewport is */
-					Blitter * const blitter = BlitterFactory::GetCurrentBlitter();
-					const int w_inter = UnScaleByZoom(r_inter - l_inter, vp->zoom);
-					const int h_inter = UnScaleByZoom(b_inter - t_inter, vp->zoom);
-					const int x = UnScaleByZoom(l_inter - _vd.dpi.left, vp->zoom);
-					const int y = UnScaleByZoom(t_inter - _vd.dpi.top, vp->zoom);
-
-					/* If asked, with 32bpp we can do some blending */
-					if (_settings_client.gui.show_scrolling_viewport_on_map >= 2 && blitter->GetScreenDepth() == 32)
-						for (int j = y; j < y + h_inter; j++)
-							for (int i = x; i < x + w_inter; i++)
-								PixelBlend((uint32*) blitter->MoveTo(_vd.dpi.dst_ptr, i, j), 0x40FCFCFC);
-
-					/* Draw area contour */
-					if (_settings_client.gui.show_scrolling_viewport_on_map != 2) {
-						if (t_inter == vp_scrolling_virtual_top_mask)
-							for (int i = x; i < x + w_inter; i += 2)
-								blitter->SetPixel(_vd.dpi.dst_ptr, i, y, PC_WHITE);
-						if (b_inter == vp_scrolling_virtual_bottom_mask)
-							for (int i = x; i < x + w_inter; i += 2)
-								blitter->SetPixel(_vd.dpi.dst_ptr, i, y + h_inter, PC_WHITE);
-						if (l_inter == vp_scrolling_virtual_left_mask)
-							for (int j = y; j < y + h_inter; j += 2)
-								blitter->SetPixel(_vd.dpi.dst_ptr, x, j, PC_WHITE);
-						if (r_inter == vp_scrolling_virtual_right_mask)
-							for (int j = y; j < y + h_inter; j += 2)
-								blitter->SetPixel(_vd.dpi.dst_ptr, x + w_inter, j, PC_WHITE);
-					}
-				}
-			}
-		}
-	}
-}
-
-uint32 *_vp_map_line; ///< Buffer for drawing the map of a viewport.
-
-static void ViewportMapDrawBridgeTunnel(const ViewPort * const vp, const TunnelBridgeToMap * const tbtm, const int z,
-		const bool is_tunnel, const int w, const int h, Blitter * const blitter)
-{
-	extern LegendAndColour _legend_land_owners[NUM_NO_COMPANY_ENTRIES + MAX_COMPANIES + 1];
-	extern uint _company_to_list_pos[MAX_COMPANIES];
-
-	TileIndex tile = tbtm->from_tile;
-	const Owner o = GetTileOwner(tile);
-	if (o < MAX_COMPANIES && !_legend_land_owners[_company_to_list_pos[o]].show_on_map) return;
-
-	uint8 colour;
-	if (vp->map_type == VPMT_OWNER && _settings_client.gui.use_owner_colour_for_tunnelbridge && o < MAX_COMPANIES) {
-		colour = _legend_land_owners[_company_to_list_pos[o]].colour;
-		colour = is_tunnel ? _darken_colour[colour] : _lighten_colour[colour];
-	} else {
-		colour = is_tunnel ? PC_BLACK : PC_VERY_LIGHT_YELLOW;
-	}
-
-	TileIndexDiff delta = TileOffsByDiagDir(GetTunnelBridgeDirection(tile));
-	for (; tile != tbtm->to_tile; tile += delta) { // For each tile
-		const Point pt = RemapCoords(TileX(tile) * TILE_SIZE, TileY(tile) * TILE_SIZE, z);
-		const int x = UnScaleByZoomLower(pt.x - _vd.dpi.left, _vd.dpi.zoom);
-		if (IsInsideMM(x, 0, w)) {
-			const int y = UnScaleByZoomLower(pt.y - _vd.dpi.top, _vd.dpi.zoom);
-			if (IsInsideMM(y, 0, h)) blitter->SetPixel(_vd.dpi.dst_ptr, x, y, colour);
-		}
-	}
-}
-
-/** Draw the map on a viewport. */
-template <bool is_32bpp, bool show_slope>
-void ViewportMapDraw(const ViewPort * const vp)
-{
-	assert(vp != NULL);
-	Blitter * const blitter = BlitterFactory::GetCurrentBlitter();
-
-	SmallMapWindow::RebuildColourIndexIfNecessary();
-
-	/* Index of colour: _green_map_heights[] contains blocks of 4 colours, say ABCD
-	 * For a XXXY colour block to render nicely, follow the model:
-	 *   line 1: ABCDABCDABCD
-	 *   line 2: CDABCDABCDAB
-	 *   line 3: ABCDABCDABCD
-	 * => colour_index_base's second bit is changed every new line.
-	 */
-	const  int sx = UnScaleByZoomLower(_vd.dpi.left, _vd.dpi.zoom);
-	const  int sy = UnScaleByZoomLower(_vd.dpi.top, _vd.dpi.zoom);
-	const uint line_padding = 2 * (sy & 1);
-	uint       colour_index_base = (sx + line_padding) & 3;
-
-	const  int incr_a = (1 << (vp->zoom - 2)) / ZOOM_LVL_BASE;
-	const  int incr_b = (1 << (vp->zoom - 1)) / ZOOM_LVL_BASE;
-	const  int a = (_vd.dpi.left >> 2) / ZOOM_LVL_BASE;
-	int        b = (_vd.dpi.top >> 1) / ZOOM_LVL_BASE;
-	const  int w = UnScaleByZoom(_vd.dpi.width, vp->zoom);
-	const  int h = UnScaleByZoom(_vd.dpi.height, vp->zoom);
-	int        j = 0;
-
-	/* Render base map. */
-	do { // For each line
-		int i = w;
-		uint colour_index = colour_index_base;
-		colour_index_base ^= 2;
-		uint32 *vp_map_line_ptr32 = _vp_map_line;
-		uint8 *vp_map_line_ptr8 = (uint8*) _vp_map_line;
-		int c = b - a;
-		int d = b + a;
-		do { // For each pixel of a line
-			if (is_32bpp) {
-				*vp_map_line_ptr32 = ViewportMapGetColour<is_32bpp, show_slope>(vp, c, d, colour_index);
-				vp_map_line_ptr32++;
-			} else {
-				*vp_map_line_ptr8 = (uint8) ViewportMapGetColour<is_32bpp, show_slope>(vp, c, d, colour_index);
-				vp_map_line_ptr8++;
-			}
-			colour_index = (colour_index + 1) & 3;
-			c -= incr_a;
-			d += incr_a;
-		} while (--i);
-		if (is_32bpp) {
-			blitter->SetLine32(_vd.dpi.dst_ptr, 0, j, _vp_map_line, w);
-		} else {
-			blitter->SetLine(_vd.dpi.dst_ptr, 0, j, (uint8*) _vp_map_line, w);
-		}
-		b += incr_b;
-	} while (++j < h);
-
-	/* Render tunnels */
-	if (_settings_client.gui.show_tunnels_on_map && _vd.tunnel_to_map.Length() != 0) {
-		const TunnelBridgeToMap * const tbtm_end = _vd.tunnel_to_map.End();
-		for (const TunnelBridgeToMap *tbtm = _vd.tunnel_to_map.Begin(); tbtm != tbtm_end; tbtm++) { // For each tunnel
-			const int tunnel_z = GetTileZ(tbtm->from_tile) * TILE_HEIGHT;
-			const Point pt_from = RemapCoords(TileX(tbtm->from_tile) * TILE_SIZE, TileY(tbtm->from_tile) * TILE_SIZE, tunnel_z);
-			const Point pt_to = RemapCoords(TileX(tbtm->to_tile) * TILE_SIZE, TileY(tbtm->to_tile) * TILE_SIZE, tunnel_z);
-
-			/* check if tunnel is wholly outside redrawing area */
-			const int x_from = UnScaleByZoomLower(pt_from.x - _vd.dpi.left, _vd.dpi.zoom);
-			const int x_to = UnScaleByZoomLower(pt_to.x - _vd.dpi.left, _vd.dpi.zoom);
-			if ((x_from < 0 && x_to < 0) || (x_from > w && x_to > w)) continue;
-			const int y_from = UnScaleByZoomLower(pt_from.y - _vd.dpi.top, _vd.dpi.zoom);
-			const int y_to = UnScaleByZoomLower(pt_to.y - _vd.dpi.top, _vd.dpi.zoom);
-			if ((y_from < 0 && y_to < 0) || (y_from > h && y_to > h)) continue;
-
-			ViewportMapDrawBridgeTunnel(vp, tbtm, tunnel_z, true, w, h, blitter);
-		}
-	}
-
-	/* Render bridges */
-	if (_settings_client.gui.show_bridges_on_map && _vd.bridge_to_map.Length() != 0) {
-		const TunnelBridgeToMap * const tbtm_end = _vd.bridge_to_map.End();
-		for (const TunnelBridgeToMap *tbtm = _vd.bridge_to_map.Begin(); tbtm != tbtm_end; tbtm++) { // For each bridge
-			ViewportMapDrawBridgeTunnel(vp, tbtm, (GetBridgeHeight(tbtm->from_tile) - 1) * TILE_HEIGHT, false, w, h, blitter);
-		}
-	}
-}
-
 void ViewportDoDraw(const ViewPort *vp, int left, int top, int right, int bottom)
 {
 	DrawPixelInfo *old_dpi = _cur_dpi;
@@ -3659,29 +2863,6 @@
  * @ingroup dirty
  */
 void MarkAllViewportsDirty(int left, int top, int right, int bottom, const ZoomLevel mark_dirty_if_zoomlevel_is_below)
-<<<<<<< HEAD
-{
-	Window *w;
-	FOR_ALL_WINDOWS_FROM_BACK(w) {
-		const ViewPort * const vp = w->viewport;
-		if (vp != NULL) {
-			assert(vp->width != 0);
-			if (vp->zoom >= mark_dirty_if_zoomlevel_is_below) continue;
-			MarkViewportDirty(vp, left, top, right, bottom);
-		}
-	}
-}
-
-static void MarkRouteStepDirty(const TileIndex tile, uint order_nr)
-{
-	assert(tile != INVALID_TILE);
-	Window *w;
-	const Point pt = RemapCoords2(TileX(tile) * TILE_SIZE + TILE_SIZE / 2, TileY(tile) * TILE_SIZE + TILE_SIZE / 2);
-	const int char_height = GetCharacterHeight(FS_SMALL) + 1;
-	FOR_ALL_WINDOWS_FROM_BACK(w) {
-		const ViewPort * const vp = w->viewport;
-		if (vp != NULL) {
-=======
 {
 	for (const ViewPort * const vp : _viewport_window_cache) {
 		if (vp->zoom >= mark_dirty_if_zoomlevel_is_below) continue;
@@ -3698,40 +2879,6 @@
 		const int half_width = ScaleByZoom((_vp_route_step_width / 2) + 1, vp->zoom);
 		const int height = ScaleByZoom(_vp_route_step_height_top + char_height * order_nr + _vp_route_step_height_bottom, vp->zoom);
 		MarkViewportDirty(vp, pt.x - half_width, pt.y - height, pt.x + half_width, pt.y);
-	}
-}
-
-void MarkAllRouteStepsDirty(Window *vehicle_window)
-{
-	const Vehicle * const veh = GetVehicleFromWindow(vehicle_window);
-	ViewportPrepareVehicleRouteSteps(veh);
-	for (RouteStepsMap::const_iterator cit = _vp_route_steps.begin(); cit != _vp_route_steps.end(); cit++) {
-		MarkRouteStepDirty(cit->first, (uint) cit->second.size());
-	}
-	_vp_route_steps_last_mark_dirty.swap(_vp_route_steps);
-	_vp_route_steps.clear();
-}
-
-/**
- * Mark all viewports in map mode that display an area as dirty (in need of repaint).
- * @param left   Left edge of area to repaint
- * @param top    Top edge of area to repaint
- * @param right  Right edge of area to repaint
- * @param bottom Bottom edge of area to repaint
- * @ingroup dirty
- */
-void MarkAllViewportMapsDirty(int left, int top, int right, int bottom)
-{
-	Window *w;
-	FOR_ALL_WINDOWS_FROM_BACK(w) {
-		const ViewPort *vp = w->viewport;
-		if (vp != NULL && vp->zoom >= ZOOM_LVL_DRAW_MAP) {
->>>>>>> c1373035
-			assert(vp->width != 0);
-			const int half_width = ScaleByZoom((_vp_route_step_width / 2) + 1, vp->zoom);
-			const int height = ScaleByZoom(_vp_route_step_height_top + char_height * order_nr + _vp_route_step_height_bottom, vp->zoom);
-			MarkViewportDirty(vp, pt.x - half_width, pt.y - height, pt.x + half_width, pt.y);
-		}
 	}
 }
 
