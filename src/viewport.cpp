--- conflicted
+++ resolved
@@ -2653,50 +2653,7 @@
 	}
 }
 
-<<<<<<< HEAD
 static void ViewportDrawVehicleRoutePath(const Viewport *vp, ViewportDrawerDynamic *vdd)
-=======
-/**
- * Clamp the smooth scroll to a maxmimum speed and distance based on time elapsed.
- *
- * Every 30ms, we move 1/4th of the distance, to give a smooth movement experience.
- * But we never go over the max_scroll speed.
- *
- * @param delta_ms Time elapsed since last update.
- * @param delta_hi The distance to move in highest dimension (can't be zero).
- * @param delta_lo The distance to move in lowest dimension.
- * @param[out] delta_hi_clamped The clamped distance to move in highest dimension.
- * @param[out] delta_lo_clamped The clamped distance to move in lowest dimension.
- */
-static void ClampSmoothScroll(uint32_t delta_ms, int64_t delta_hi, int64_t delta_lo, int &delta_hi_clamped, int &delta_lo_clamped)
-{
-	/** A tile is 64 pixels in width at 1x zoom; viewport coordinates are in 4x zoom. */
-	constexpr int PIXELS_PER_TILE = TILE_PIXELS * 2 * ZOOM_LVL_BASE;
-
-	assert(delta_hi != 0);
-
-	/* Move at most 75% of the distance every 30ms, for a smooth experience */
-	int64_t delta_left = delta_hi * std::pow(0.75, delta_ms / 30.0);
-	/* Move never more than 16 tiles per 30ms. */
-	int max_scroll = Map::ScaleBySize1D(16 * PIXELS_PER_TILE * delta_ms / 30);
-
-	/* We never go over the max_scroll speed. */
-	delta_hi_clamped = Clamp(delta_hi - delta_left, -max_scroll, max_scroll);
-	/* The lower delta is in ratio of the higher delta, so we keep going straight at the destination. */
-	delta_lo_clamped = delta_lo * delta_hi_clamped / delta_hi;
-
-	/* Ensure we always move (delta_hi can't be zero). */
-	if (delta_hi_clamped == 0) {
-		delta_hi_clamped = delta_hi > 0 ? 1 : -1;
-	}
-}
-
-/**
- * Update the viewport position being displayed.
- * @param w %Window owning the viewport.
- */
-void UpdateViewportPosition(Window *w, uint32_t delta_ms)
->>>>>>> 461d69a8
 {
 	_vp_focused_window_route_overlay.DrawVehicleRoutePath(vp, vdd);
 	for (auto &it : _vp_fixed_route_overlays) {
@@ -2808,7 +2765,6 @@
 		}
 	}
 
-<<<<<<< HEAD
 	return true;
 }
 
@@ -2850,21 +2806,6 @@
 					/* make sure we're not drawing a partial path */
 					MarkRoutePathsDirty(this->route_paths);
 					this->route_paths_last_mark_dirty = this->route_paths;
-=======
-		int current_x = w->viewport->scrollpos_x;
-		int current_y = w->viewport->scrollpos_y;
-
-		bool update_overlay = false;
-		if (delta_x != 0 || delta_y != 0) {
-			if (_settings_client.gui.smooth_scroll) {
-				int delta_x_clamped;
-				int delta_y_clamped;
-
-				if (abs(delta_x) > abs(delta_y)) {
-					ClampSmoothScroll(delta_ms, delta_x, delta_y, delta_x_clamped, delta_y_clamped);
-				} else {
-					ClampSmoothScroll(delta_ms, delta_y, delta_x, delta_y_clamped, delta_x_clamped);
->>>>>>> 461d69a8
 				}
 			} else {
 				if (!this->route_paths.empty()) {
@@ -2878,24 +2819,10 @@
 	}
 }
 
-<<<<<<< HEAD
 void ViewportRouteOverlay::DrawVehicleRouteSteps(const Viewport *vp)
 {
 	for (RouteStepsMap::const_iterator cit = this->route_steps.begin(); cit != this->route_steps.end(); cit++) {
 		DrawRouteStep(vp, cit->first, cit->second);
-=======
-		ClampViewportToMap(vp, &w->viewport->scrollpos_x, &w->viewport->scrollpos_y);
-
-		/* When moving small amounts around the border we can get stuck, and
-		 * not actually move. In those cases, teleport to the destination. */
-		if ((delta_x != 0 || delta_y != 0) && current_x == w->viewport->scrollpos_x && current_y == w->viewport->scrollpos_y) {
-			w->viewport->scrollpos_x = w->viewport->dest_scrollpos_x;
-			w->viewport->scrollpos_y = w->viewport->dest_scrollpos_y;
-		}
-
-		SetViewportPosition(w, w->viewport->scrollpos_x, w->viewport->scrollpos_y);
-		if (update_overlay) RebuildViewportOverlay(w);
->>>>>>> 461d69a8
 	}
 }
 
@@ -4359,11 +4286,47 @@
 	}
 }
 
+
+/**
+ * Clamp the smooth scroll to a maxmimum speed and distance based on time elapsed.
+ *
+ * Every 30ms, we move 1/4th of the distance, to give a smooth movement experience.
+ * But we never go over the max_scroll speed.
+ *
+ * @param delta_ms Time elapsed since last update.
+ * @param delta_hi The distance to move in highest dimension (can't be zero).
+ * @param delta_lo The distance to move in lowest dimension.
+ * @param[out] delta_hi_clamped The clamped distance to move in highest dimension.
+ * @param[out] delta_lo_clamped The clamped distance to move in lowest dimension.
+ */
+static void ClampSmoothScroll(uint32_t delta_ms, int64_t delta_hi, int64_t delta_lo, int &delta_hi_clamped, int &delta_lo_clamped)
+{
+	/** A tile is 64 pixels in width at 1x zoom; viewport coordinates are in 4x zoom. */
+	constexpr int PIXELS_PER_TILE = TILE_PIXELS * 2 * ZOOM_LVL_BASE;
+
+	assert(delta_hi != 0);
+
+	/* Move at most 75% of the distance every 30ms, for a smooth experience */
+	int64_t delta_left = delta_hi * std::pow(0.75, delta_ms / 30.0);
+	/* Move never more than 16 tiles per 30ms. */
+	int max_scroll = ScaleByMapSize1D(16 * PIXELS_PER_TILE * delta_ms / 30);
+
+	/* We never go over the max_scroll speed. */
+	delta_hi_clamped = Clamp(delta_hi - delta_left, -max_scroll, max_scroll);
+	/* The lower delta is in ratio of the higher delta, so we keep going straight at the destination. */
+	delta_lo_clamped = delta_lo * delta_hi_clamped / delta_hi;
+
+	/* Ensure we always move (delta_hi can't be zero). */
+	if (delta_hi_clamped == 0) {
+		delta_hi_clamped = delta_hi > 0 ? 1 : -1;
+	}
+}
+
 /**
  * Update the next viewport position being displayed.
  * @param w %Window owning the viewport.
  */
-void UpdateNextViewportPosition(Window *w)
+void UpdateNextViewportPosition(Window *w, uint32_t delta_ms)
 {
 	const Viewport *vp = w->viewport;
 
@@ -4381,23 +4344,22 @@
 		int delta_x = w->viewport->dest_scrollpos_x - w->viewport->scrollpos_x;
 		int delta_y = w->viewport->dest_scrollpos_y - w->viewport->scrollpos_y;
 
+		int current_x = w->viewport->scrollpos_x;
+		int current_y = w->viewport->scrollpos_y;
+
 		w->viewport->next_scrollpos_x = w->viewport->scrollpos_x;
 		w->viewport->next_scrollpos_y = w->viewport->scrollpos_y;
 
 		bool update_overlay = false;
 		if (delta_x != 0 || delta_y != 0) {
 			if (_settings_client.gui.smooth_scroll) {
-				int max_scroll = ScaleByMapSize1D(512 * ZOOM_LVL_BASE);
-
 				int delta_x_clamped;
 				int delta_y_clamped;
 
 				if (abs(delta_x) > abs(delta_y)) {
-					delta_x_clamped = Clamp(DivAwayFromZero(delta_x, 4), -max_scroll, max_scroll);
-					delta_y_clamped = delta_y * delta_x_clamped / delta_x;
+					ClampSmoothScroll(delta_ms, delta_x, delta_y, delta_x_clamped, delta_y_clamped);
 				} else {
-					delta_y_clamped = Clamp(DivAwayFromZero(delta_y, 4), -max_scroll, max_scroll);
-					delta_x_clamped = delta_x * delta_y_clamped / delta_y;
+					ClampSmoothScroll(delta_ms, delta_y, delta_x, delta_y_clamped, delta_x_clamped);
 				}
 
 				w->viewport->next_scrollpos_x += delta_x_clamped;
@@ -4412,6 +4374,13 @@
 		w->viewport->force_update_overlay_pending = update_overlay;
 
 		ClampViewportToMap(vp, &w->viewport->next_scrollpos_x, &w->viewport->next_scrollpos_y);
+
+		/* When moving small amounts around the border we can get stuck, and
+		 * not actually move. In those cases, teleport to the destination. */
+		if ((delta_x != 0 || delta_y != 0) && current_x == w->viewport->next_scrollpos_x && current_y == w->viewport->next_scrollpos_y) {
+			w->viewport->next_scrollpos_x = w->viewport->dest_scrollpos_x;
+			w->viewport->next_scrollpos_y = w->viewport->dest_scrollpos_y;
+		}
 
 		if (_scrolling_viewport == w) UpdateActiveScrollingViewport(w);
 	}
