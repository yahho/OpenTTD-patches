--- conflicted
+++ resolved
@@ -3330,13 +3330,8 @@
 	item.type = VKI_STATION;
 	item.id.station = id;
 
-<<<<<<< HEAD
 	Station *st = Station::Get(id);
-	Point pt = RemapCoords2(TileX(st->xy) * TILE_SIZE, TileY(st->xy) * TILE_SIZE);
-=======
-	const Station *st = Station::Get(id);
 	Point pt = RemapCoords(TileX(st->xy) * TILE_SIZE, TileY(st->xy) * TILE_SIZE, GetTileMaxZ(st->xy) * TILE_HEIGHT);
->>>>>>> f1c39153
 
 	pt.y -= 32 * ZOOM_LVL_BASE;
 	if ((st->facilities & FACIL_AIRPORT) && st->airport.type == AT_OILRIG) pt.y -= 16 * ZOOM_LVL_BASE;
@@ -3368,13 +3363,8 @@
 	item.type = VKI_WAYPOINT;
 	item.id.station = id;
 
-<<<<<<< HEAD
 	Waypoint *st = Waypoint::Get(id);
-	Point pt = RemapCoords2(TileX(st->xy) * TILE_SIZE, TileY(st->xy) * TILE_SIZE);
-=======
-	const Waypoint *st = Waypoint::Get(id);
 	Point pt = RemapCoords(TileX(st->xy) * TILE_SIZE, TileY(st->xy) * TILE_SIZE, GetTileMaxZ(st->xy) * TILE_HEIGHT);
->>>>>>> f1c39153
 
 	pt.y -= 32 * ZOOM_LVL_BASE;
 
