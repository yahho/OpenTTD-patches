/*
 * This file is part of OpenTTD.
 * OpenTTD is free software; you can redistribute it and/or modify it under the terms of the GNU General Public License as published by the Free Software Foundation, version 2.
 * OpenTTD is distributed in the hope that it will be useful, but WITHOUT ANY WARRANTY; without even the implied warranty of MERCHANTABILITY or FITNESS FOR A PARTICULAR PURPOSE.
 * See the GNU General Public License for more details. You should have received a copy of the GNU General Public License along with OpenTTD. If not, see <http://www.gnu.org/licenses/>.
 */

/** @file town_map.h Accessors for towns */

#ifndef TOWN_MAP_H
#define TOWN_MAP_H

#include "road_map.h"
#include "house.h"

/**
 * Get the index of which town this house/street is attached to.
 * @param t the tile
 * @pre IsTileType(t, MP_HOUSE) or IsTileType(t, MP_ROAD) but not a road depot
 * @return TownID
 */
<<<<<<< HEAD
static inline TownID GetTownIndex(TileIndex t)
=======
inline TownID GetTownIndex(Tile t)
>>>>>>> 1e56bd1e
{
	dbg_assert_tile(IsTileType(t, MP_HOUSE) || (IsTileType(t, MP_ROAD) && !IsRoadDepot(t)), t);
	return _m[t].m2;
}

/**
 * Set the town index for a road or house tile.
 * @param t the tile
 * @param index the index of the town
 * @pre IsTileType(t, MP_HOUSE) or IsTileType(t, MP_ROAD) but not a road depot
 */
<<<<<<< HEAD
static inline void SetTownIndex(TileIndex t, TownID index)
=======
inline void SetTownIndex(Tile t, TownID index)
>>>>>>> 1e56bd1e
{
	dbg_assert_tile(IsTileType(t, MP_HOUSE) || (IsTileType(t, MP_ROAD) && !IsRoadDepot(t)), t);
	_m[t].m2 = index;
}

/**
 * Get the type of this house, which is an index into the house spec array
 * without doing any NewGRF related translations.
 * @param t the tile
 * @pre IsTileType(t, MP_HOUSE)
 * @return house type
 */
<<<<<<< HEAD
static inline HouseID GetCleanHouseType(TileIndex t)
=======
inline HouseID GetCleanHouseType(Tile t)
>>>>>>> 1e56bd1e
{
	dbg_assert_tile(IsTileType(t, MP_HOUSE), t);
	return _m[t].m4 | (GB(_m[t].m3, 5, 2) << 8);
}

/**
 * Get the type of this house, which is an index into the house spec array
 * @param t the tile
 * @pre IsTileType(t, MP_HOUSE)
 * @return house type
 */
<<<<<<< HEAD
static inline HouseID GetHouseType(TileIndex t)
=======
inline HouseID GetHouseType(Tile t)
>>>>>>> 1e56bd1e
{
	return GetTranslatedHouseID(GetCleanHouseType(t));
}

/**
 * Set the house type.
 * @param t the tile
 * @param house_id the new house type
 * @pre IsTileType(t, MP_HOUSE)
 */
<<<<<<< HEAD
static inline void SetHouseType(TileIndex t, HouseID house_id)
=======
inline void SetHouseType(Tile t, HouseID house_id)
>>>>>>> 1e56bd1e
{
	dbg_assert_tile(IsTileType(t, MP_HOUSE), t);
	_m[t].m4 = GB(house_id, 0, 8);
	SB(_m[t].m3, 5, 2, GB(house_id, 8, 2));
}

/**
 * Check if the lift of this animated house has a destination
 * @param t the tile
 * @return has destination
 */
<<<<<<< HEAD
static inline bool LiftHasDestination(TileIndex t)
=======
inline bool LiftHasDestination(Tile t)
>>>>>>> 1e56bd1e
{
	return HasBit(_me[t].m7, 0);
}

/**
 * Set the new destination of the lift for this animated house, and activate
 * the LiftHasDestination bit.
 * @param t the tile
 * @param dest new destination
 */
<<<<<<< HEAD
static inline void SetLiftDestination(TileIndex t, byte dest)
=======
inline void SetLiftDestination(Tile t, byte dest)
>>>>>>> 1e56bd1e
{
	SetBit(_me[t].m7, 0);
	SB(_me[t].m7, 1, 3, dest);
}

/**
 * Get the current destination for this lift
 * @param t the tile
 * @return destination
 */
<<<<<<< HEAD
static inline byte GetLiftDestination(TileIndex t)
=======
inline byte GetLiftDestination(Tile t)
>>>>>>> 1e56bd1e
{
	return GB(_me[t].m7, 1, 3);
}

/**
 * Stop the lift of this animated house from moving.
 * Clears the first 4 bits of m7 at once, clearing the LiftHasDestination bit
 * and the destination.
 * @param t the tile
 */
<<<<<<< HEAD
static inline void HaltLift(TileIndex t)
=======
inline void HaltLift(Tile t)
>>>>>>> 1e56bd1e
{
	SB(_me[t].m7, 0, 4, 0);
}

/**
 * Get the position of the lift on this animated house
 * @param t the tile
 * @return position, from 0 to 36
 */
<<<<<<< HEAD
static inline byte GetLiftPosition(TileIndex t)
=======
inline byte GetLiftPosition(Tile t)
>>>>>>> 1e56bd1e
{
	return GB(_me[t].m6, 2, 6);
}

/**
 * Set the position of the lift on this animated house
 * @param t the tile
 * @param pos position, from 0 to 36
 */
<<<<<<< HEAD
static inline void SetLiftPosition(TileIndex t, byte pos)
=======
inline void SetLiftPosition(Tile t, byte pos)
>>>>>>> 1e56bd1e
{
	SB(_me[t].m6, 2, 6, pos);
}

/**
 * Get the completion of this house
 * @param t the tile
 * @return true if it is, false if it is not
 */
<<<<<<< HEAD
static inline bool IsHouseCompleted(TileIndex t)
=======
inline bool IsHouseCompleted(Tile t)
>>>>>>> 1e56bd1e
{
	dbg_assert_tile(IsTileType(t, MP_HOUSE), t);
	return HasBit(_m[t].m3, 7);
}

/**
 * Mark this house as been completed
 * @param t the tile
 * @param status
 */
<<<<<<< HEAD
static inline void SetHouseCompleted(TileIndex t, bool status)
=======
inline void SetHouseCompleted(Tile t, bool status)
>>>>>>> 1e56bd1e
{
	dbg_assert_tile(IsTileType(t, MP_HOUSE), t);
	SB(_m[t].m3, 7, 1, !!status);
}

/**
 * House Construction Scheme.
 *  Construction counter, for buildings under construction. Incremented on every
 *  periodic tile processing.
 *  On wraparound, the stage of building in is increased.
 *  GetHouseBuildingStage is taking care of the real stages,
 *  (as the sprite for the next phase of house building)
 *  (Get|Inc)HouseConstructionTick is simply a tick counter between the
 *  different stages
 */

/**
 * Gets the building stage of a house
 * Since the stage is used for determining what sprite to use,
 * if the house is complete (and that stage no longer is available),
 * fool the system by returning the TOWN_HOUSE_COMPLETE (3),
 * thus showing a beautiful complete house.
 * @param t the tile of the house to get the building stage of
 * @pre IsTileType(t, MP_HOUSE)
 * @return the building stage of the house
 */
<<<<<<< HEAD
static inline byte GetHouseBuildingStage(TileIndex t)
=======
inline byte GetHouseBuildingStage(Tile t)
>>>>>>> 1e56bd1e
{
	dbg_assert_tile(IsTileType(t, MP_HOUSE), t);
	return IsHouseCompleted(t) ? (byte)TOWN_HOUSE_COMPLETED : GB(_m[t].m5, 3, 2);
}

/**
 * Gets the construction stage of a house
 * @param t the tile of the house to get the construction stage of
 * @pre IsTileType(t, MP_HOUSE)
 * @return the construction stage of the house
 */
<<<<<<< HEAD
static inline byte GetHouseConstructionTick(TileIndex t)
=======
inline byte GetHouseConstructionTick(Tile t)
>>>>>>> 1e56bd1e
{
	dbg_assert_tile(IsTileType(t, MP_HOUSE), t);
	return IsHouseCompleted(t) ? 0 : GB(_m[t].m5, 0, 3);
}

/**
 * Sets the increment stage of a house
 * It is working with the whole counter + stage 5 bits, making it
 * easier to work:  the wraparound is automatic.
 * @param t the tile of the house to increment the construction stage of
 * @pre IsTileType(t, MP_HOUSE)
 */
<<<<<<< HEAD
static inline void IncHouseConstructionTick(TileIndex t)
=======
inline void IncHouseConstructionTick(Tile t)
>>>>>>> 1e56bd1e
{
	dbg_assert_tile(IsTileType(t, MP_HOUSE), t);
	AB(_m[t].m5, 0, 5, 1);

	if (GB(_m[t].m5, 3, 2) == TOWN_HOUSE_COMPLETED) {
		/* House is now completed.
		 * Store the year of construction as well, for newgrf house purpose */
		SetHouseCompleted(t, true);
	}
}

/**
 * Sets the age of the house to zero.
 * Needs to be called after the house is completed. During construction stages the map space is used otherwise.
 * @param t the tile of this house
 * @pre IsTileType(t, MP_HOUSE) && IsHouseCompleted(t)
 */
<<<<<<< HEAD
static inline void ResetHouseAge(TileIndex t)
=======
inline void ResetHouseAge(Tile t)
>>>>>>> 1e56bd1e
{
	dbg_assert_tile(IsTileType(t, MP_HOUSE) && IsHouseCompleted(t), t);
	_m[t].m5 = 0;
}

/**
 * Increments the age of the house.
 * @param t the tile of this house
 * @pre IsTileType(t, MP_HOUSE)
 */
<<<<<<< HEAD
static inline void IncrementHouseAge(TileIndex t)
=======
inline void IncrementHouseAge(Tile t)
>>>>>>> 1e56bd1e
{
	dbg_assert_tile(IsTileType(t, MP_HOUSE), t);
	if (IsHouseCompleted(t) && _m[t].m5 < 0xFF) _m[t].m5++;
}

/**
 * Get the age of the house
 * @param t the tile of this house
 * @pre IsTileType(t, MP_HOUSE)
 * @return year
 */
<<<<<<< HEAD
static inline Year GetHouseAge(TileIndex t)
=======
inline TimerGameCalendar::Year GetHouseAge(Tile t)
>>>>>>> 1e56bd1e
{
	dbg_assert_tile(IsTileType(t, MP_HOUSE), t);
	return IsHouseCompleted(t) ? _m[t].m5 : 0;
}

/**
 * Set the random bits for this house.
 * This is required for newgrf house
 * @param t      the tile of this house
 * @param random the new random bits
 * @pre IsTileType(t, MP_HOUSE)
 */
<<<<<<< HEAD
static inline void SetHouseRandomBits(TileIndex t, byte random)
=======
inline void SetHouseRandomBits(Tile t, byte random)
>>>>>>> 1e56bd1e
{
	dbg_assert_tile(IsTileType(t, MP_HOUSE), t);
	_m[t].m1 = random;
}

/**
 * Get the random bits for this house.
 * This is required for newgrf house
 * @param t the tile of this house
 * @pre IsTileType(t, MP_HOUSE)
 * @return random bits
 */
<<<<<<< HEAD
static inline byte GetHouseRandomBits(TileIndex t)
=======
inline byte GetHouseRandomBits(Tile t)
>>>>>>> 1e56bd1e
{
	dbg_assert_tile(IsTileType(t, MP_HOUSE), t);
	return _m[t].m1;
}

/**
 * Set the activated triggers bits for this house.
 * This is required for newgrf house
 * @param t        the tile of this house
 * @param triggers the activated triggers
 * @pre IsTileType(t, MP_HOUSE)
 */
<<<<<<< HEAD
static inline void SetHouseTriggers(TileIndex t, byte triggers)
=======
inline void SetHouseTriggers(Tile t, byte triggers)
>>>>>>> 1e56bd1e
{
	dbg_assert_tile(IsTileType(t, MP_HOUSE), t);
	SB(_m[t].m3, 0, 5, triggers);
}

/**
 * Get the already activated triggers bits for this house.
 * This is required for newgrf house
 * @param t the tile of this house
 * @pre IsTileType(t, MP_HOUSE)
 * @return triggers
 */
<<<<<<< HEAD
static inline byte GetHouseTriggers(TileIndex t)
=======
inline byte GetHouseTriggers(Tile t)
>>>>>>> 1e56bd1e
{
	dbg_assert_tile(IsTileType(t, MP_HOUSE), t);
	return GB(_m[t].m3, 0, 5);
}

/**
 * Get the amount of time remaining before the tile loop processes this tile.
 * @param t the house tile
 * @pre IsTileType(t, MP_HOUSE)
 * @return time remaining
 */
<<<<<<< HEAD
static inline byte GetHouseProcessingTime(TileIndex t)
=======
inline byte GetHouseProcessingTime(Tile t)
>>>>>>> 1e56bd1e
{
	dbg_assert_tile(IsTileType(t, MP_HOUSE), t);
	return GB(_me[t].m6, 2, 6);
}

/**
 * Set the amount of time remaining before the tile loop processes this tile.
 * @param t the house tile
 * @param time the time to be set
 * @pre IsTileType(t, MP_HOUSE)
 */
<<<<<<< HEAD
static inline void SetHouseProcessingTime(TileIndex t, byte time)
=======
inline void SetHouseProcessingTime(Tile t, byte time)
>>>>>>> 1e56bd1e
{
	dbg_assert_tile(IsTileType(t, MP_HOUSE), t);
	SB(_me[t].m6, 2, 6, time);
}

/**
 * Decrease the amount of time remaining before the tile loop processes this tile.
 * @param t the house tile
 * @pre IsTileType(t, MP_HOUSE)
 */
<<<<<<< HEAD
static inline void DecHouseProcessingTime(TileIndex t)
=======
inline void DecHouseProcessingTime(Tile t)
>>>>>>> 1e56bd1e
{
	dbg_assert_tile(IsTileType(t, MP_HOUSE), t);
	_me[t].m6 -= 1 << 2;
}

/**
 * Make the tile a house.
 * @param t tile index
 * @param tid Town index
 * @param counter of construction step
 * @param stage of construction (used for drawing)
 * @param type of house.  Index into house specs array
 * @param random_bits required for newgrf houses
 * @pre IsTileType(t, MP_CLEAR)
 */
<<<<<<< HEAD
static inline void MakeHouseTile(TileIndex t, TownID tid, byte counter, byte stage, HouseID type, byte random_bits)
=======
inline void MakeHouseTile(Tile t, TownID tid, byte counter, byte stage, HouseID type, byte random_bits)
>>>>>>> 1e56bd1e
{
	dbg_assert_tile(IsTileType(t, MP_CLEAR), t);

	SetTileType(t, MP_HOUSE);
	_m[t].m1 = random_bits;
	_m[t].m2 = tid;
	_m[t].m3 = 0;
	SetHouseType(t, type);
	SetHouseCompleted(t, stage == TOWN_HOUSE_COMPLETED);
	_m[t].m5 = IsHouseCompleted(t) ? 0 : (stage << 3 | counter);
	SetAnimationFrame(t, 0);
	SetHouseProcessingTime(t, HouseSpec::Get(type)->processing_time);
}

#endif /* TOWN_MAP_H */<|MERGE_RESOLUTION|>--- conflicted
+++ resolved
@@ -19,11 +19,7 @@
  * @pre IsTileType(t, MP_HOUSE) or IsTileType(t, MP_ROAD) but not a road depot
  * @return TownID
  */
-<<<<<<< HEAD
-static inline TownID GetTownIndex(TileIndex t)
-=======
-inline TownID GetTownIndex(Tile t)
->>>>>>> 1e56bd1e
+inline TownID GetTownIndex(TileIndex t)
 {
 	dbg_assert_tile(IsTileType(t, MP_HOUSE) || (IsTileType(t, MP_ROAD) && !IsRoadDepot(t)), t);
 	return _m[t].m2;
@@ -35,11 +31,7 @@
  * @param index the index of the town
  * @pre IsTileType(t, MP_HOUSE) or IsTileType(t, MP_ROAD) but not a road depot
  */
-<<<<<<< HEAD
-static inline void SetTownIndex(TileIndex t, TownID index)
-=======
-inline void SetTownIndex(Tile t, TownID index)
->>>>>>> 1e56bd1e
+inline void SetTownIndex(TileIndex t, TownID index)
 {
 	dbg_assert_tile(IsTileType(t, MP_HOUSE) || (IsTileType(t, MP_ROAD) && !IsRoadDepot(t)), t);
 	_m[t].m2 = index;
@@ -52,11 +44,7 @@
  * @pre IsTileType(t, MP_HOUSE)
  * @return house type
  */
-<<<<<<< HEAD
-static inline HouseID GetCleanHouseType(TileIndex t)
-=======
-inline HouseID GetCleanHouseType(Tile t)
->>>>>>> 1e56bd1e
+inline HouseID GetCleanHouseType(TileIndex t)
 {
 	dbg_assert_tile(IsTileType(t, MP_HOUSE), t);
 	return _m[t].m4 | (GB(_m[t].m3, 5, 2) << 8);
@@ -68,11 +56,7 @@
  * @pre IsTileType(t, MP_HOUSE)
  * @return house type
  */
-<<<<<<< HEAD
-static inline HouseID GetHouseType(TileIndex t)
-=======
-inline HouseID GetHouseType(Tile t)
->>>>>>> 1e56bd1e
+inline HouseID GetHouseType(TileIndex t)
 {
 	return GetTranslatedHouseID(GetCleanHouseType(t));
 }
@@ -83,11 +67,7 @@
  * @param house_id the new house type
  * @pre IsTileType(t, MP_HOUSE)
  */
-<<<<<<< HEAD
-static inline void SetHouseType(TileIndex t, HouseID house_id)
-=======
-inline void SetHouseType(Tile t, HouseID house_id)
->>>>>>> 1e56bd1e
+inline void SetHouseType(TileIndex t, HouseID house_id)
 {
 	dbg_assert_tile(IsTileType(t, MP_HOUSE), t);
 	_m[t].m4 = GB(house_id, 0, 8);
@@ -99,11 +79,7 @@
  * @param t the tile
  * @return has destination
  */
-<<<<<<< HEAD
-static inline bool LiftHasDestination(TileIndex t)
-=======
-inline bool LiftHasDestination(Tile t)
->>>>>>> 1e56bd1e
+inline bool LiftHasDestination(TileIndex t)
 {
 	return HasBit(_me[t].m7, 0);
 }
@@ -114,11 +90,7 @@
  * @param t the tile
  * @param dest new destination
  */
-<<<<<<< HEAD
-static inline void SetLiftDestination(TileIndex t, byte dest)
-=======
-inline void SetLiftDestination(Tile t, byte dest)
->>>>>>> 1e56bd1e
+inline void SetLiftDestination(TileIndex t, byte dest)
 {
 	SetBit(_me[t].m7, 0);
 	SB(_me[t].m7, 1, 3, dest);
@@ -129,11 +101,7 @@
  * @param t the tile
  * @return destination
  */
-<<<<<<< HEAD
-static inline byte GetLiftDestination(TileIndex t)
-=======
-inline byte GetLiftDestination(Tile t)
->>>>>>> 1e56bd1e
+inline byte GetLiftDestination(TileIndex t)
 {
 	return GB(_me[t].m7, 1, 3);
 }
@@ -144,11 +112,7 @@
  * and the destination.
  * @param t the tile
  */
-<<<<<<< HEAD
-static inline void HaltLift(TileIndex t)
-=======
-inline void HaltLift(Tile t)
->>>>>>> 1e56bd1e
+inline void HaltLift(TileIndex t)
 {
 	SB(_me[t].m7, 0, 4, 0);
 }
@@ -158,11 +122,7 @@
  * @param t the tile
  * @return position, from 0 to 36
  */
-<<<<<<< HEAD
-static inline byte GetLiftPosition(TileIndex t)
-=======
-inline byte GetLiftPosition(Tile t)
->>>>>>> 1e56bd1e
+inline byte GetLiftPosition(TileIndex t)
 {
 	return GB(_me[t].m6, 2, 6);
 }
@@ -172,11 +132,7 @@
  * @param t the tile
  * @param pos position, from 0 to 36
  */
-<<<<<<< HEAD
-static inline void SetLiftPosition(TileIndex t, byte pos)
-=======
-inline void SetLiftPosition(Tile t, byte pos)
->>>>>>> 1e56bd1e
+inline void SetLiftPosition(TileIndex t, byte pos)
 {
 	SB(_me[t].m6, 2, 6, pos);
 }
@@ -186,11 +142,7 @@
  * @param t the tile
  * @return true if it is, false if it is not
  */
-<<<<<<< HEAD
-static inline bool IsHouseCompleted(TileIndex t)
-=======
-inline bool IsHouseCompleted(Tile t)
->>>>>>> 1e56bd1e
+inline bool IsHouseCompleted(TileIndex t)
 {
 	dbg_assert_tile(IsTileType(t, MP_HOUSE), t);
 	return HasBit(_m[t].m3, 7);
@@ -201,11 +153,7 @@
  * @param t the tile
  * @param status
  */
-<<<<<<< HEAD
-static inline void SetHouseCompleted(TileIndex t, bool status)
-=======
-inline void SetHouseCompleted(Tile t, bool status)
->>>>>>> 1e56bd1e
+inline void SetHouseCompleted(TileIndex t, bool status)
 {
 	dbg_assert_tile(IsTileType(t, MP_HOUSE), t);
 	SB(_m[t].m3, 7, 1, !!status);
@@ -232,11 +180,7 @@
  * @pre IsTileType(t, MP_HOUSE)
  * @return the building stage of the house
  */
-<<<<<<< HEAD
-static inline byte GetHouseBuildingStage(TileIndex t)
-=======
-inline byte GetHouseBuildingStage(Tile t)
->>>>>>> 1e56bd1e
+inline byte GetHouseBuildingStage(TileIndex t)
 {
 	dbg_assert_tile(IsTileType(t, MP_HOUSE), t);
 	return IsHouseCompleted(t) ? (byte)TOWN_HOUSE_COMPLETED : GB(_m[t].m5, 3, 2);
@@ -248,11 +192,7 @@
  * @pre IsTileType(t, MP_HOUSE)
  * @return the construction stage of the house
  */
-<<<<<<< HEAD
-static inline byte GetHouseConstructionTick(TileIndex t)
-=======
-inline byte GetHouseConstructionTick(Tile t)
->>>>>>> 1e56bd1e
+inline byte GetHouseConstructionTick(TileIndex t)
 {
 	dbg_assert_tile(IsTileType(t, MP_HOUSE), t);
 	return IsHouseCompleted(t) ? 0 : GB(_m[t].m5, 0, 3);
@@ -265,11 +205,7 @@
  * @param t the tile of the house to increment the construction stage of
  * @pre IsTileType(t, MP_HOUSE)
  */
-<<<<<<< HEAD
-static inline void IncHouseConstructionTick(TileIndex t)
-=======
-inline void IncHouseConstructionTick(Tile t)
->>>>>>> 1e56bd1e
+inline void IncHouseConstructionTick(TileIndex t)
 {
 	dbg_assert_tile(IsTileType(t, MP_HOUSE), t);
 	AB(_m[t].m5, 0, 5, 1);
@@ -287,11 +223,7 @@
  * @param t the tile of this house
  * @pre IsTileType(t, MP_HOUSE) && IsHouseCompleted(t)
  */
-<<<<<<< HEAD
-static inline void ResetHouseAge(TileIndex t)
-=======
-inline void ResetHouseAge(Tile t)
->>>>>>> 1e56bd1e
+inline void ResetHouseAge(TileIndex t)
 {
 	dbg_assert_tile(IsTileType(t, MP_HOUSE) && IsHouseCompleted(t), t);
 	_m[t].m5 = 0;
@@ -302,11 +234,7 @@
  * @param t the tile of this house
  * @pre IsTileType(t, MP_HOUSE)
  */
-<<<<<<< HEAD
-static inline void IncrementHouseAge(TileIndex t)
-=======
-inline void IncrementHouseAge(Tile t)
->>>>>>> 1e56bd1e
+inline void IncrementHouseAge(TileIndex t)
 {
 	dbg_assert_tile(IsTileType(t, MP_HOUSE), t);
 	if (IsHouseCompleted(t) && _m[t].m5 < 0xFF) _m[t].m5++;
@@ -318,11 +246,7 @@
  * @pre IsTileType(t, MP_HOUSE)
  * @return year
  */
-<<<<<<< HEAD
-static inline Year GetHouseAge(TileIndex t)
-=======
-inline TimerGameCalendar::Year GetHouseAge(Tile t)
->>>>>>> 1e56bd1e
+inline Year GetHouseAge(TileIndex t)
 {
 	dbg_assert_tile(IsTileType(t, MP_HOUSE), t);
 	return IsHouseCompleted(t) ? _m[t].m5 : 0;
@@ -335,11 +259,7 @@
  * @param random the new random bits
  * @pre IsTileType(t, MP_HOUSE)
  */
-<<<<<<< HEAD
-static inline void SetHouseRandomBits(TileIndex t, byte random)
-=======
-inline void SetHouseRandomBits(Tile t, byte random)
->>>>>>> 1e56bd1e
+inline void SetHouseRandomBits(TileIndex t, byte random)
 {
 	dbg_assert_tile(IsTileType(t, MP_HOUSE), t);
 	_m[t].m1 = random;
@@ -352,11 +272,7 @@
  * @pre IsTileType(t, MP_HOUSE)
  * @return random bits
  */
-<<<<<<< HEAD
-static inline byte GetHouseRandomBits(TileIndex t)
-=======
-inline byte GetHouseRandomBits(Tile t)
->>>>>>> 1e56bd1e
+inline byte GetHouseRandomBits(TileIndex t)
 {
 	dbg_assert_tile(IsTileType(t, MP_HOUSE), t);
 	return _m[t].m1;
@@ -369,11 +285,7 @@
  * @param triggers the activated triggers
  * @pre IsTileType(t, MP_HOUSE)
  */
-<<<<<<< HEAD
-static inline void SetHouseTriggers(TileIndex t, byte triggers)
-=======
-inline void SetHouseTriggers(Tile t, byte triggers)
->>>>>>> 1e56bd1e
+inline void SetHouseTriggers(TileIndex t, byte triggers)
 {
 	dbg_assert_tile(IsTileType(t, MP_HOUSE), t);
 	SB(_m[t].m3, 0, 5, triggers);
@@ -386,11 +298,7 @@
  * @pre IsTileType(t, MP_HOUSE)
  * @return triggers
  */
-<<<<<<< HEAD
-static inline byte GetHouseTriggers(TileIndex t)
-=======
-inline byte GetHouseTriggers(Tile t)
->>>>>>> 1e56bd1e
+inline byte GetHouseTriggers(TileIndex t)
 {
 	dbg_assert_tile(IsTileType(t, MP_HOUSE), t);
 	return GB(_m[t].m3, 0, 5);
@@ -402,11 +310,7 @@
  * @pre IsTileType(t, MP_HOUSE)
  * @return time remaining
  */
-<<<<<<< HEAD
-static inline byte GetHouseProcessingTime(TileIndex t)
-=======
-inline byte GetHouseProcessingTime(Tile t)
->>>>>>> 1e56bd1e
+inline byte GetHouseProcessingTime(TileIndex t)
 {
 	dbg_assert_tile(IsTileType(t, MP_HOUSE), t);
 	return GB(_me[t].m6, 2, 6);
@@ -418,11 +322,7 @@
  * @param time the time to be set
  * @pre IsTileType(t, MP_HOUSE)
  */
-<<<<<<< HEAD
-static inline void SetHouseProcessingTime(TileIndex t, byte time)
-=======
-inline void SetHouseProcessingTime(Tile t, byte time)
->>>>>>> 1e56bd1e
+inline void SetHouseProcessingTime(TileIndex t, byte time)
 {
 	dbg_assert_tile(IsTileType(t, MP_HOUSE), t);
 	SB(_me[t].m6, 2, 6, time);
@@ -433,11 +333,7 @@
  * @param t the house tile
  * @pre IsTileType(t, MP_HOUSE)
  */
-<<<<<<< HEAD
-static inline void DecHouseProcessingTime(TileIndex t)
-=======
-inline void DecHouseProcessingTime(Tile t)
->>>>>>> 1e56bd1e
+inline void DecHouseProcessingTime(TileIndex t)
 {
 	dbg_assert_tile(IsTileType(t, MP_HOUSE), t);
 	_me[t].m6 -= 1 << 2;
@@ -453,11 +349,7 @@
  * @param random_bits required for newgrf houses
  * @pre IsTileType(t, MP_CLEAR)
  */
-<<<<<<< HEAD
-static inline void MakeHouseTile(TileIndex t, TownID tid, byte counter, byte stage, HouseID type, byte random_bits)
-=======
-inline void MakeHouseTile(Tile t, TownID tid, byte counter, byte stage, HouseID type, byte random_bits)
->>>>>>> 1e56bd1e
+inline void MakeHouseTile(TileIndex t, TownID tid, byte counter, byte stage, HouseID type, byte random_bits)
 {
 	dbg_assert_tile(IsTileType(t, MP_CLEAR), t);
 
