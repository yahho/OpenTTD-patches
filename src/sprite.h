--- conflicted
+++ resolved
@@ -86,11 +86,7 @@
  * @param total_offset Spriteoffset from normal rail to current railtype.
  * @param newgrf_offset Startsprite of the Action1 to use.
  */
-<<<<<<< HEAD
-static inline void DrawRailTileSeq(const struct TileInfo *ti, const DrawTileSprites *dts, TransparencyOption to, int32 total_offset, uint32 newgrf_offset, PaletteID default_palette)
-=======
 inline void DrawRailTileSeq(const struct TileInfo *ti, const DrawTileSprites *dts, TransparencyOption to, int32_t total_offset, uint32_t newgrf_offset, PaletteID default_palette)
->>>>>>> 1e56bd1e
 {
 	DrawCommonTileSeq(ti, dts, to, total_offset, newgrf_offset, default_palette, false);
 }
@@ -100,11 +96,7 @@
  * @param total_offset Spriteoffset from normal rail to current railtype.
  * @param newgrf_offset Startsprite of the Action1 to use.
  */
-<<<<<<< HEAD
-static inline void DrawRailTileSeqInGUI(int x, int y, const DrawTileSprites *dts, int32 total_offset, uint32 newgrf_offset, PaletteID default_palette)
-=======
 inline void DrawRailTileSeqInGUI(int x, int y, const DrawTileSprites *dts, int32_t total_offset, uint32_t newgrf_offset, PaletteID default_palette)
->>>>>>> 1e56bd1e
 {
 	DrawCommonTileSeqInGUI(x, y, dts, total_offset, newgrf_offset, default_palette, false);
 }
@@ -129,11 +121,7 @@
  * Draw NewGRF industrytile or house sprite layout
  * @param stage Sprite inside the Action1 spritesets to use, i.e. construction stage.
  */
-<<<<<<< HEAD
-static inline void DrawNewGRFTileSeq(const struct TileInfo *ti, const DrawTileSprites *dts, TransparencyOption to, uint32 stage, PaletteID default_palette)
-=======
 inline void DrawNewGRFTileSeq(const struct TileInfo *ti, const DrawTileSprites *dts, TransparencyOption to, uint32_t stage, PaletteID default_palette)
->>>>>>> 1e56bd1e
 {
 	DrawCommonTileSeq(ti, dts, to, 0, stage, default_palette, true);
 }
@@ -142,11 +130,7 @@
  * Draw NewGRF object in GUI
  * @param stage Sprite inside the Action1 spritesets to use, i.e. construction stage.
  */
-<<<<<<< HEAD
-static inline void DrawNewGRFTileSeqInGUI(int x, int y, const DrawTileSprites *dts, uint32 stage, PaletteID default_palette)
-=======
 inline void DrawNewGRFTileSeqInGUI(int x, int y, const DrawTileSprites *dts, uint32_t stage, PaletteID default_palette)
->>>>>>> 1e56bd1e
 {
 	DrawCommonTileSeqInGUI(x, y, dts, 0, stage, default_palette, true);
 }
