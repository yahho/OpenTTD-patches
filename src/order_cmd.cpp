/*
 * This file is part of OpenTTD.
 * OpenTTD is free software; you can redistribute it and/or modify it under the terms of the GNU General Public License as published by the Free Software Foundation, version 2.
 * OpenTTD is distributed in the hope that it will be useful, but WITHOUT ANY WARRANTY; without even the implied warranty of MERCHANTABILITY or FITNESS FOR A PARTICULAR PURPOSE.
 * See the GNU General Public License for more details. You should have received a copy of the GNU General Public License along with OpenTTD. If not, see <http://www.gnu.org/licenses/>.
 */

/** @file order_cmd.cpp Handling of orders. */

#include "stdafx.h"
#include "debug.h"
#include "cmd_helper.h"
#include "command_func.h"
#include "company_func.h"
#include "news_func.h"
#include "strings_func.h"
#include "timetable.h"
#include "station_base.h"
#include "station_map.h"
#include "station_func.h"
#include "map_func.h"
#include "cargotype.h"
#include "vehicle_func.h"
#include "depot_base.h"
#include "core/bitmath_func.hpp"
#include "core/container_func.hpp"
#include "core/pool_func.hpp"
#include "core/random_func.hpp"
#include "aircraft.h"
#include "roadveh.h"
#include "station_base.h"
#include "waypoint_base.h"
#include "company_base.h"
#include "infrastructure_func.h"
#include "order_backup.h"
#include "cheat_type.h"
#include "viewport_func.h"
#include "order_cmd.h"
#include "vehiclelist.h"
#include "tracerestrict.h"
#include "train.h"
#include "date_func.h"

#include "table/strings.h"

#include "3rdparty/robin_hood/robin_hood.h"

#include "safeguards.h"

/* DestinationID must be at least as large as every these below, because it can
 * be any of them
 */
static_assert(sizeof(DestinationID) >= sizeof(DepotID));
static_assert(sizeof(DestinationID) >= sizeof(StationID));

OrderPool _order_pool("Order");
INSTANTIATE_POOL_METHODS(Order)
OrderListPool _orderlist_pool("OrderList");
INSTANTIATE_POOL_METHODS(OrderList)

btree::btree_map<uint32_t, uint32_t> _order_destination_refcount_map;
bool _order_destination_refcount_map_valid = false;

CommandCost CmdInsertOrderIntl(DoCommandFlag flags, Vehicle *v, VehicleOrderID sel_ord, const Order &new_order, bool allow_load_by_cargo_type);

void IntialiseOrderDestinationRefcountMap()
{
	ClearOrderDestinationRefcountMap();
	for (const Vehicle *v : Vehicle::IterateFrontOnly()) {
		if (v != v->FirstShared()) continue;
		for (const Order *order : v->Orders()) {
			if (order->IsType(OT_GOTO_STATION) || order->IsType(OT_GOTO_WAYPOINT) || order->IsType(OT_IMPLICIT)) {
				_order_destination_refcount_map[OrderDestinationRefcountMapKey(order->GetDestination(), v->owner, order->GetType(), v->type)]++;
			}
		}
	}
	_order_destination_refcount_map_valid = true;
}

void ClearOrderDestinationRefcountMap()
{
	_order_destination_refcount_map.clear();
	_order_destination_refcount_map_valid = false;
}

void UpdateOrderDestinationRefcount(const Order *order, VehicleType type, Owner owner, int delta)
{
	if (order->IsType(OT_GOTO_STATION) || order->IsType(OT_GOTO_WAYPOINT) || order->IsType(OT_IMPLICIT)) {
		_order_destination_refcount_map[OrderDestinationRefcountMapKey(order->GetDestination(), owner, order->GetType(), type)] += delta;
	}
}

/** Clean everything up. */
Order::~Order()
{
	if (CleaningPool()) return;

	/* We can visit oil rigs and buoys that are not our own. They will be shown in
	 * the list of stations. So, we need to invalidate that window if needed. */
	if (this->IsType(OT_GOTO_STATION) || this->IsType(OT_GOTO_WAYPOINT)) {
		BaseStation *bs = BaseStation::GetIfValid(this->GetDestination());
		if (bs != nullptr && bs->owner == OWNER_NONE) InvalidateWindowClassesData(WC_STATION_LIST, 0);
	}
}

/**
 * 'Free' the order
 * @note ONLY use on "current_order" vehicle orders!
 */
void Order::Free()
{
	this->type  = OT_NOTHING;
	this->flags = 0;
	this->dest  = 0;
	this->next  = nullptr;
	DeAllocExtraInfo();
}

/**
 * Makes this order a Go To Station order.
 * @param destination the station to go to.
 */
void Order::MakeGoToStation(StationID destination)
{
	this->type = OT_GOTO_STATION;
	this->flags = 0;
	this->dest = destination;
}

/**
 * Makes this order a Go To Depot order.
 * @param destination   the depot to go to.
 * @param order         is this order a 'default' order, or an overridden vehicle order?
 * @param non_stop_type how to get to the depot?
 * @param action        what to do in the depot?
 * @param cargo         the cargo type to change to.
 */
void Order::MakeGoToDepot(DepotID destination, OrderDepotTypeFlags order, OrderNonStopFlags non_stop_type, OrderDepotActionFlags action, CargoID cargo)
{
	this->type = OT_GOTO_DEPOT;
	this->SetDepotOrderType(order);
	this->SetDepotActionType(action);
	this->SetNonStopType(non_stop_type);
	this->dest = destination;
	this->SetRefit(cargo);
}

/**
 * Makes this order a Go To Waypoint order.
 * @param destination the waypoint to go to.
 */
void Order::MakeGoToWaypoint(StationID destination)
{
	this->type = OT_GOTO_WAYPOINT;
	this->flags = 0;
	this->dest = destination;
}

/**
 * Makes this order a Loading order.
 * @param ordered is this an ordered stop?
 */
void Order::MakeLoading(bool ordered)
{
	this->type = OT_LOADING;
	if (!ordered) this->flags = 0;
}

/**
 * Update the jump counter, for percent probability
 * conditional orders
 *
 * Not that jump_counter is signed and may become
 * negative when a jump has been taken
 *
 * @param percent the jump chance in %.
 * @param dry_run whether this is a dry-run, so do not execute side-effects
 *
 * @return true if the jump should be taken
 */
bool Order::UpdateJumpCounter(byte percent, bool dry_run)
{
	const int8_t jump_counter = this->GetJumpCounter();
	if (dry_run) return jump_counter >= 0;
	if (jump_counter >= 0) {
		this->SetJumpCounter(jump_counter + (percent - 100));
		return true;
	}
	this->SetJumpCounter(jump_counter + percent);
	return false;
}

/**
 * Makes this order a Leave Station order.
 */
void Order::MakeLeaveStation()
{
	this->type = OT_LEAVESTATION;
	this->flags = 0;
}

/**
 * Makes this order a Dummy order.
 */
void Order::MakeDummy()
{
	this->type = OT_DUMMY;
	this->flags = 0;
}

/**
 * Makes this order an conditional order.
 * @param order the order to jump to.
 */
void Order::MakeConditional(VehicleOrderID order)
{
	this->type = OT_CONDITIONAL;
	this->flags = order;
	this->dest = 0;
}

/**
 * Makes this order an implicit order.
 * @param destination the station to go to.
 */
void Order::MakeImplicit(StationID destination)
{
	this->type = OT_IMPLICIT;
	this->dest = destination;
}

void Order::MakeWaiting()
{
	const bool wait_timetabled = this->IsWaitTimetabled();
	this->type = OT_WAITING;
	this->SetWaitTimetabled(wait_timetabled);
}

void Order::MakeLoadingAdvance(StationID destination)
{
	this->type = OT_LOADING_ADVANCE;
	this->dest = destination;
}

void Order::MakeReleaseSlot()
{
	this->type = OT_SLOT;
	this->dest = INVALID_TRACE_RESTRICT_SLOT_ID;
	this->flags = OSST_RELEASE;
}

void Order::MakeTryAcquireSlot()
{
	this->type = OT_SLOT;
	this->dest = INVALID_TRACE_RESTRICT_SLOT_ID;
	this->flags = OSST_TRY_ACQUIRE;
}

void Order::MakeChangeCounter()
{
	this->type = OT_COUNTER;
	this->dest = INVALID_TRACE_RESTRICT_COUNTER_ID;
	this->flags = 0;
}

void Order::MakeLabel(OrderLabelSubType subtype)
{
	this->type = OT_LABEL;
	this->flags = subtype;
}

/**
 * Make this depot/station order also a refit order.
 * @param cargo   the cargo type to change to.
 * @pre IsType(OT_GOTO_DEPOT) || IsType(OT_GOTO_STATION).
 */
void Order::SetRefit(CargoID cargo)
{
	this->refit_cargo = cargo;
}

/**
 * Does this order have the same type, flags and destination?
 * @param other the second order to compare to.
 * @return true if the type, flags and destination match.
 */
bool Order::Equals(const Order &other) const
{
	/* In case of go to nearest depot orders we need "only" compare the flags
	 * with the other and not the nearest depot order bit or the actual
	 * destination because those get clear/filled in during the order
	 * evaluation. If we do not do this the order will continuously be seen as
	 * a different order and it will try to find a "nearest depot" every tick. */
	if ((this->IsType(OT_GOTO_DEPOT) && this->type == other.type) &&
			((this->GetDepotActionType() & ODATFB_NEAREST_DEPOT) != 0 ||
			 (other.GetDepotActionType() & ODATFB_NEAREST_DEPOT) != 0)) {
		return this->GetDepotOrderType() == other.GetDepotOrderType() &&
				(this->GetDepotActionType() & ~ODATFB_NEAREST_DEPOT) == (other.GetDepotActionType() & ~ODATFB_NEAREST_DEPOT);
	}

	return this->type == other.type && this->flags == other.flags && this->dest == other.dest;
}

/**
 * Pack this order into a 64 bits integer, or actually only
 * the type, flags and destination.
 * @return the packed representation.
 * @note unpacking is done in the constructor.
 */
uint64_t Order::Pack() const
{
	return ((uint64_t) this->dest) << 24 | ((uint64_t) this->flags) << 8 | ((uint64_t) this->type);
}

/**
 * Pack this order into a 16 bits integer as close to the TTD
 * representation as possible.
 * @return the TTD-like packed representation.
 */
uint16_t Order::MapOldOrder() const
{
	uint16_t order = this->GetType();
	switch (this->type) {
		case OT_GOTO_STATION:
			if (this->GetUnloadType() & OUFB_UNLOAD) SetBit(order, 5);
			if (this->GetLoadType() & OLFB_FULL_LOAD) SetBit(order, 6);
			if (this->GetNonStopType() & ONSF_NO_STOP_AT_INTERMEDIATE_STATIONS) SetBit(order, 7);
			order |= GB(this->GetDestination(), 0, 8) << 8;
			break;
		case OT_GOTO_DEPOT:
			if (!(this->GetDepotOrderType() & ODTFB_PART_OF_ORDERS)) SetBit(order, 6);
			SetBit(order, 7);
			order |= GB(this->GetDestination(), 0, 8) << 8;
			break;
		case OT_LOADING:
			if (this->GetLoadType() & OLFB_FULL_LOAD) SetBit(order, 6);
			break;
	}
	return order;
}

/**
 * Create an order based on a packed representation of that order.
 * @param packed the packed representation.
 */
Order::Order(uint64_t packed)
{
	this->type    = (OrderType)GB(packed,  0,  8);
	this->flags   = GB(packed,  8,  16);
	this->dest    = GB(packed, 24, 16);
	this->extra   = nullptr;
	this->next    = nullptr;
	this->refit_cargo   = CARGO_NO_REFIT;
	this->occupancy     = 0;
	this->wait_time     = 0;
	this->travel_time   = 0;
	this->max_speed     = UINT16_MAX;
}

/**
 *
 * Updates the widgets of a vehicle which contains the order-data
 *
 */
void InvalidateVehicleOrder(const Vehicle *v, int data)
{
	SetWindowDirty(WC_VEHICLE_VIEW, v->index);
	SetWindowDirty(WC_SCHDISPATCH_SLOTS, v->index);

	if (data != 0) {
		/* Calls SetDirty() too */
		InvalidateWindowData(WC_VEHICLE_ORDERS,    v->index, data);
		InvalidateWindowData(WC_VEHICLE_TIMETABLE, v->index, data);
		return;
	}

	SetWindowDirty(WC_VEHICLE_ORDERS,    v->index);
	SetWindowDirty(WC_VEHICLE_TIMETABLE, v->index);
}

const char *Order::GetLabelText() const
{
	assert(this->IsType(OT_LABEL) && this->GetLabelSubType() == OLST_TEXT);
	if (this->extra == nullptr) return "";
	const char *text = (const char *)(this->extra->cargo_type_flags);
	if (ttd_strnlen(text, lengthof(this->extra->cargo_type_flags)) == lengthof(this->extra->cargo_type_flags)) {
		/* Not null terminated, give up */
		return "";
	}
	return text;
}

void Order::SetLabelText(const char *text)
{
	assert(this->IsType(OT_LABEL) && this->GetLabelSubType() == OLST_TEXT);
	this->CheckExtraInfoAlloced();
	strecpy((char *)(this->extra->cargo_type_flags), text, (char *)(lastof(this->extra->cargo_type_flags)));
}

/**
 *
 * Assign data to an order (from another order)
 *   This function makes sure that the index is maintained correctly
 * @param other the data to copy (except next pointer).
 *
 */
void Order::AssignOrder(const Order &other)
{
	this->type  = other.type;
	this->flags = other.flags;
	this->dest  = other.dest;

	this->refit_cargo   = other.refit_cargo;

	this->wait_time   = other.wait_time;

	this->travel_time = other.travel_time;
	this->max_speed   = other.max_speed;

	if (other.extra != nullptr && (this->GetUnloadType() == OUFB_CARGO_TYPE_UNLOAD || this->GetLoadType() == OLFB_CARGO_TYPE_LOAD
			|| (this->IsType(OT_LABEL) && this->GetLabelSubType() == OLST_TEXT)
			|| other.extra->xdata != 0 || other.extra->xdata2 != 0 || other.extra->xflags != 0 || other.extra->dispatch_index != 0 || other.extra->colour != 0)) {
		this->AllocExtraInfo();
		*(this->extra) = *(other.extra);
	} else {
		this->DeAllocExtraInfo();
	}
}

void Order::AllocExtraInfo()
{
	if (!this->extra) {
		this->extra.reset(new OrderExtraInfo());
	}
}

void Order::DeAllocExtraInfo()
{
	this->extra.reset();
}

void CargoStationIDStackSet::FillNextStoppingStation(const Vehicle *v, const OrderList *o, const Order *first, uint hops)
{
	this->more.clear();
	this->first = o->GetNextStoppingStation(v, ALL_CARGOTYPES, first, hops);
	if (this->first.cargo_mask != ALL_CARGOTYPES) {
		CargoTypes have_cargoes = this->first.cargo_mask;
		do {
			this->more.push_back(o->GetNextStoppingStation(v, ~have_cargoes, first, hops));
			have_cargoes |= this->more.back().cargo_mask;
		} while (have_cargoes != ALL_CARGOTYPES);
	}
}

void OrderList::ReindexOrderList()
{
	this->order_index.clear();
	for (Order *o = this->first; o != nullptr; o = o->next) {
		this->order_index.push_back(o);
	}
}

bool OrderList::CheckOrderListIndexing() const
{
	uint idx = 0;
	for (Order *o = this->first; o != nullptr; o = o->next, idx++) {
		if (idx >= this->order_index.size()) return false;
		if (this->order_index[idx] != o) return false;
	}
	return idx == this->order_index.size();
}

/**
 * Recomputes everything.
 * @param chain first order in the chain
 * @param v one of vehicle that is using this orderlist
 */
void OrderList::Initialize(Order *chain, Vehicle *v)
{
	this->first = chain;
	this->first_shared = v;

	this->num_manual_orders = 0;
	this->num_vehicles = 1;
	this->timetable_duration = 0;
	this->total_duration = 0;
	this->order_index.clear();

	VehicleType type = v->type;
	Owner owner = v->owner;

	for (Order *o = this->first; o != nullptr; o = o->next) {
		if (!o->IsType(OT_IMPLICIT)) ++this->num_manual_orders;
		if (!o->IsType(OT_CONDITIONAL)) {
			this->timetable_duration += o->GetTimetabledWait() + o->GetTimetabledTravel();
			this->total_duration += o->GetWaitTime() + o->GetTravelTime();
		}
		this->order_index.push_back(o);
		RegisterOrderDestination(o, type, owner);
	}

	for (Vehicle *u = this->first_shared->PreviousShared(); u != nullptr; u = u->PreviousShared()) {
		++this->num_vehicles;
		this->first_shared = u;
	}

	for (const Vehicle *u = v->NextShared(); u != nullptr; u = u->NextShared()) ++this->num_vehicles;
}

/**
 * Recomputes Timetable duration.
 * Split out into a separate function so it can be used by afterload.
 */
void OrderList::RecalculateTimetableDuration()
{
	this->timetable_duration = 0;
	for (Order *o = this->first; o != nullptr; o = o->next) {
		if (!o->IsType(OT_CONDITIONAL)) {
			this->timetable_duration += o->GetTimetabledWait() + o->GetTimetabledTravel();
		}
	}
}

/**
 * Free a complete order chain.
 * @param keep_orderlist If this is true only delete the orders, otherwise also delete the OrderList.
 * @note do not use on "current_order" vehicle orders!
 */
void OrderList::FreeChain(bool keep_orderlist)
{
	Order *next;
	VehicleType type = this->GetFirstSharedVehicle()->type;
	Owner owner = this->GetFirstSharedVehicle()->owner;
	for (Order *o = this->first; o != nullptr; o = next) {
		UnregisterOrderDestination(o, type, owner);
		next = o->next;
		delete o;
	}

	if (keep_orderlist) {
		this->first = nullptr;
		this->num_manual_orders = 0;
		this->timetable_duration = 0;
		this->order_index.clear();
	} else {
		delete this;
	}
}

/**
 * Get a certain order of the order chain.
 * @param index zero-based index of the order within the chain.
 * @return the order at position index.
 */
Order *OrderList::GetOrderAt(int index) const
{
	if (index < 0 || (uint) index >= this->order_index.size()) return nullptr;
	return this->order_index[index];
}

Order *OrderList::GetOrderAtFromList(int index) const
{
	if (index < 0) return nullptr;

	Order *order = this->first;

	while (order != nullptr && index-- > 0) {
		order = order->next;
	}
	return order;
}

/**
 * Get the index of an order of the order chain, or INVALID_VEH_ORDER_ID.
 * @param order order to get the index of.
 * @return the position index of the given order, or INVALID_VEH_ORDER_ID.
 */
VehicleOrderID OrderList::GetIndexOfOrder(const Order *order) const
{
	for (VehicleOrderID index = 0; index < (VehicleOrderID)this->order_index.size(); index++) {
		if (this->order_index[index] == order) return index;
	}
	return INVALID_VEH_ORDER_ID;
}

/**
 * Get the next order which will make the given vehicle stop at a station
 * or refit at a depot or evaluate a non-trivial condition.
 * @param next The order to start looking at.
 * @param hops The number of orders we have already looked at.
 * @param cargo_mask The bit set of cargoes that the we are looking at, this may be reduced to indicate the set of cargoes that the result is valid for. This may be 0 to ignore cargo types entirely.
 * @return Either of
 *         \li a station order
 *         \li a refitting depot order
 *         \li a non-trivial conditional order
 *         \li nullptr  if the vehicle won't stop anymore.
 */
const Order *OrderList::GetNextDecisionNode(const Order *next, uint hops, CargoTypes &cargo_mask) const
{
	if (hops > std::min<uint>(64, this->GetNumOrders()) || next == nullptr) return nullptr;

	if (next->IsType(OT_CONDITIONAL)) {
		if (next->GetConditionVariable() != OCV_UNCONDITIONALLY) return next;

		/* We can evaluate trivial conditions right away. They're conceptually
		 * the same as regular order progression. */
		return this->GetNextDecisionNode(
				this->GetOrderAt(next->GetConditionSkipToOrder()),
				hops + 1, cargo_mask);
	}

	if (next->IsType(OT_GOTO_DEPOT)) {
<<<<<<< HEAD
		if (next->GetDepotActionType() & ODATFB_HALT) return nullptr;
=======
		if ((next->GetDepotActionType() & ODATFB_HALT) != 0) return nullptr;
>>>>>>> ce3d0097
		if (next->IsRefit()) return next;
	}

	bool can_load_or_unload = false;
	if ((next->IsType(OT_GOTO_STATION) || next->IsType(OT_IMPLICIT)) &&
			(next->GetNonStopType() & ONSF_NO_STOP_AT_DESTINATION_STATION) == 0) {
		if (cargo_mask == 0) {
			can_load_or_unload = true;
		} else if (next->GetUnloadType() == OUFB_CARGO_TYPE_UNLOAD || next->GetLoadType() == OLFB_CARGO_TYPE_LOAD) {
			/* This is a cargo-specific load/unload order.
			 * If the first cargo is both a no-load and no-unload order, skip it.
			 * Drop cargoes which don't match the first one. */
			can_load_or_unload = CargoMaskValueFilter<bool>(cargo_mask, [&](CargoID cargo) {
				return ((next->GetCargoLoadType(cargo) & OLFB_NO_LOAD) == 0 || (next->GetCargoUnloadType(cargo) & OUFB_NO_UNLOAD) == 0);
			});
		} else if ((next->GetLoadType() & OLFB_NO_LOAD) == 0 || (next->GetUnloadType() & OUFB_NO_UNLOAD) == 0) {
			can_load_or_unload = true;
		}
	}

	if (!can_load_or_unload) {
		return this->GetNextDecisionNode(this->GetNext(next), hops + 1, cargo_mask);
	}

	return next;
}

/**
 * Recursively determine the next deterministic station to stop at.
 * @param v The vehicle we're looking at.
 * @param CargoTypes cargo_mask Bit-set of the cargo IDs of interest. This may be 0 to ignore cargo types entirely.
 * @param first Order to start searching at or nullptr to start at cur_implicit_order_index + 1.
 * @param hops Number of orders we have already looked at.
 * @return A CargoMaskedStationIDStack of the cargo mask the result is valid for, and the next stopping station or INVALID_STATION.
 * @pre The vehicle is currently loading and v->last_station_visited is meaningful.
 * @note This function may draw a random number. Don't use it from the GUI.
 */
CargoMaskedStationIDStack OrderList::GetNextStoppingStation(const Vehicle *v, CargoTypes cargo_mask, const Order *first, uint hops) const
{
	static robin_hood::unordered_flat_set<const Order *> seen_conditional_branches;
	if (hops == 0) {
		seen_conditional_branches.clear();
	}

	const Order *next = first;
	if (first == nullptr) {
		next = this->GetOrderAt(v->cur_implicit_order_index);
		if (next == nullptr) {
			next = this->GetFirstOrder();
			if (next == nullptr) return CargoMaskedStationIDStack(cargo_mask, INVALID_STATION);
		} else {
			/* GetNext never returns nullptr if there is a valid station in the list.
			 * As the given "next" is already valid and a station in the list, we
			 * don't have to check for nullptr here. */
			next = this->GetNext(next);
			assert(next != nullptr);
		}
	}

	do {
		next = this->GetNextDecisionNode(next, ++hops, cargo_mask);

		/* Resolve possibly nested conditionals by estimation. */
		while (next != nullptr && next->IsType(OT_CONDITIONAL)) {
			if (!seen_conditional_branches.insert(next).second) {
				/* Already handled this branch */
				return CargoMaskedStationIDStack(cargo_mask, INVALID_STATION);
			}
			/* We return both options of conditional orders. */
			const Order *skip_to = this->GetNextDecisionNode(
					this->GetOrderAt(next->GetConditionSkipToOrder()), hops, cargo_mask);
			const Order *advance = this->GetNextDecisionNode(
					this->GetNext(next), hops, cargo_mask);
			auto seen_target = [&](const Order *target) -> bool {
				return target->IsType(OT_CONDITIONAL) && seen_conditional_branches.contains(target);
			};
			if (advance == nullptr || advance == first || skip_to == advance || seen_target(advance)) {
				next = (skip_to == first) ? nullptr : skip_to;
			} else if (skip_to == nullptr || skip_to == first || seen_target(skip_to)) {
				next = (advance == first) ? nullptr : advance;
			} else {
				CargoMaskedStationIDStack st1 = this->GetNextStoppingStation(v, cargo_mask, skip_to, hops);
				cargo_mask &= st1.cargo_mask;
				CargoMaskedStationIDStack st2 = this->GetNextStoppingStation(v, cargo_mask, advance, hops);
				st1.cargo_mask &= st2.cargo_mask;
				while (!st2.station.IsEmpty()) st1.station.Push(st2.station.Pop());
				return st1;
			}
			++hops;
		}

		if (next == nullptr) return CargoMaskedStationIDStack(cargo_mask, INVALID_STATION);

		/* Don't return a next stop if the vehicle has to unload everything. */
		if ((next->IsType(OT_GOTO_STATION) || next->IsType(OT_IMPLICIT)) &&
				next->GetDestination() == v->last_station_visited && cargo_mask != 0) {
			/* This is a cargo-specific load/unload order.
			 * Don't return a next stop if first cargo has transfer or unload set.
			 * Drop cargoes which don't match the first one. */
			bool invalid = CargoMaskValueFilter<bool>(cargo_mask, [&](CargoID cargo) {
				return ((next->GetCargoUnloadType(cargo) & (OUFB_TRANSFER | OUFB_UNLOAD)) != 0);
			});
			if (invalid) return CargoMaskedStationIDStack(cargo_mask, INVALID_STATION);
		}
	} while (next->IsType(OT_GOTO_DEPOT) || next->IsType(OT_SLOT) || next->IsType(OT_COUNTER) || next->IsType(OT_DUMMY) || next->IsType(OT_LABEL)
			|| (next->IsBaseStationOrder() && next->GetDestination() == v->last_station_visited));

	return CargoMaskedStationIDStack(cargo_mask, next->GetDestination());
}

/**
 * Insert a new order into the order chain.
 * @param new_order is the order to insert into the chain.
 * @param index is the position where the order is supposed to be inserted.
 */
void OrderList::InsertOrderAt(Order *new_order, int index)
{
	if (this->first == nullptr) {
		this->first = new_order;
	} else {
		if (index == 0) {
			/* Insert as first or only order */
			new_order->next = this->first;
			this->first = new_order;
		} else if (index >= this->GetNumOrders()) {
			/* index is after the last order, add it to the end */
			this->GetLastOrder()->next = new_order;
		} else {
			/* Put the new order in between */
			Order *order = this->GetOrderAt(index - 1);
			new_order->next = order->next;
			order->next = new_order;
		}
	}
	if (!new_order->IsType(OT_IMPLICIT)) ++this->num_manual_orders;
	if (!new_order->IsType(OT_CONDITIONAL)) {
		this->timetable_duration += new_order->GetTimetabledWait() + new_order->GetTimetabledTravel();
		this->total_duration += new_order->GetWaitTime() + new_order->GetTravelTime();
	}
	RegisterOrderDestination(new_order, this->GetFirstSharedVehicle()->type, this->GetFirstSharedVehicle()->owner);
	this->ReindexOrderList();

	/* We can visit oil rigs and buoys that are not our own. They will be shown in
	 * the list of stations. So, we need to invalidate that window if needed. */
	if (new_order->IsType(OT_GOTO_STATION) || new_order->IsType(OT_GOTO_WAYPOINT)) {
		BaseStation *bs = BaseStation::Get(new_order->GetDestination());
		if (bs->owner == OWNER_NONE) InvalidateWindowClassesData(WC_STATION_LIST, 0);
	}

}


/**
 * Remove an order from the order list and delete it.
 * @param index is the position of the order which is to be deleted.
 */
void OrderList::DeleteOrderAt(int index)
{
	if (index >= this->GetNumOrders()) return;

	Order *to_remove;

	if (index == 0) {
		to_remove = this->first;
		this->first = to_remove->next;
	} else {
		Order *prev = GetOrderAt(index - 1);
		to_remove = prev->next;
		prev->next = to_remove->next;
	}
	if (!to_remove->IsType(OT_IMPLICIT)) --this->num_manual_orders;
	if (!to_remove->IsType(OT_CONDITIONAL)) {
		this->timetable_duration -= (to_remove->GetTimetabledWait() + to_remove->GetTimetabledTravel());
		this->total_duration -= (to_remove->GetWaitTime() + to_remove->GetTravelTime());
	}
	UnregisterOrderDestination(to_remove, this->GetFirstSharedVehicle()->type, this->GetFirstSharedVehicle()->owner);
	delete to_remove;
	this->ReindexOrderList();
}

/**
 * Move an order to another position within the order list.
 * @param from is the zero-based position of the order to move.
 * @param to is the zero-based position where the order is moved to.
 */
void OrderList::MoveOrder(int from, int to)
{
	if (from >= this->GetNumOrders() || to >= this->GetNumOrders() || from == to) return;

	Order *moving_one;

	/* Take the moving order out of the pointer-chain */
	if (from == 0) {
		moving_one = this->first;
		this->first = moving_one->next;
	} else {
		Order *one_before = GetOrderAtFromList(from - 1);
		moving_one = one_before->next;
		one_before->next = moving_one->next;
	}

	/* Insert the moving_order again in the pointer-chain */
	if (to == 0) {
		moving_one->next = this->first;
		this->first = moving_one;
	} else {
		Order *one_before = GetOrderAtFromList(to - 1);
		moving_one->next = one_before->next;
		one_before->next = moving_one;
	}
	this->ReindexOrderList();
}

/**
 * Removes the vehicle from the shared order list.
 * @note This is supposed to be called when the vehicle is still in the chain
 * @param v vehicle to remove from the list
 */
void OrderList::RemoveVehicle(Vehicle *v)
{
	--this->num_vehicles;
	if (v == this->first_shared) this->first_shared = v->NextShared();
}

/**
 * Checks whether all orders of the list have a filled timetable.
 * @return whether all orders have a filled timetable.
 */
bool OrderList::IsCompleteTimetable() const
{
	for (VehicleOrderID index = 0; index < (VehicleOrderID)this->order_index.size(); index++) {
		const Order *o = this->order_index[index];
		/* Implicit orders are, by definition, not timetabled. */
		if (o->IsType(OT_IMPLICIT)) continue;
		if (!o->IsCompletelyTimetabled()) return false;
	}
	return true;
}

#ifdef WITH_ASSERT
/**
 * Checks for internal consistency of order list. Triggers assertion if something is wrong.
 */
void OrderList::DebugCheckSanity() const
{
	VehicleOrderID check_num_orders = 0;
	VehicleOrderID check_num_manual_orders = 0;
	uint check_num_vehicles = 0;
	Ticks check_timetable_duration = 0;
	Ticks check_total_duration = 0;

	DEBUG(misc, 6, "Checking OrderList %hu for sanity...", this->index);

	for (const Order *o = this->first; o != nullptr; o = o->next) {
		assert(this->order_index.size() > check_num_orders);
		assert(o == this->order_index[check_num_orders]);
		++check_num_orders;
		if (!o->IsType(OT_IMPLICIT)) ++check_num_manual_orders;
		if (!o->IsType(OT_CONDITIONAL)) {
			check_timetable_duration += o->GetTimetabledWait() + o->GetTimetabledTravel();
			check_total_duration += o->GetWaitTime() + o->GetTravelTime();
		}
	}
	assert_msg(this->GetNumOrders() == check_num_orders, "%u, %u", (uint) this->GetNumOrders(), check_num_orders);
	assert_msg(this->num_manual_orders == check_num_manual_orders, "%u, %u", this->num_manual_orders, check_num_manual_orders);
	assert_msg(this->timetable_duration == check_timetable_duration, "%u, %u", this->timetable_duration, check_timetable_duration);
	assert_msg(this->total_duration == check_total_duration, "%u, %u", this->total_duration, check_total_duration);

	for (const Vehicle *v = this->first_shared; v != nullptr; v = v->NextShared()) {
		++check_num_vehicles;
		assert_msg(v->orders == this, "%p, %p", v->orders, this);
	}
	assert_msg(this->num_vehicles == check_num_vehicles, "%u, %u", this->num_vehicles, check_num_vehicles);
	DEBUG(misc, 6, "... detected %u orders (%u manual), %u vehicles, %i timetabled, %i total",
			(uint)this->GetNumOrders(), (uint)this->num_manual_orders,
			this->num_vehicles, this->timetable_duration, this->total_duration);
	assert(this->CheckOrderListIndexing());
}
#endif

/**
 * Checks whether the order goes to a station or not, i.e. whether the
 * destination is a station
 * @param v the vehicle to check for
 * @param o the order to check
 * @return true if the destination is a station
 */
static inline bool OrderGoesToStation(const Vehicle *v, const Order *o)
{
	return o->IsType(OT_GOTO_STATION) ||
			(v->type == VEH_AIRCRAFT && o->IsType(OT_GOTO_DEPOT) && !(o->GetDepotActionType() & ODATFB_NEAREST_DEPOT) && o->GetDestination() != INVALID_STATION);
}

/**
 * Checks whether the order goes to a road depot
 * @param v the vehicle to check for
 * @param o the order to check
 * @return true if the destination is a road depot
 */
static inline bool OrderGoesToRoadDepot(const Vehicle *v, const Order *o)
{
	return (v->type == VEH_ROAD) && o->IsType(OT_GOTO_DEPOT) && !(o->GetDepotActionType() & ODATFB_NEAREST_DEPOT);
}

/**
 * Delete all news items regarding defective orders about a vehicle
 * This could kill still valid warnings (for example about void order when just
 * another order gets added), but assume the company will notice the problems,
 * when they're changing the orders.
 */
static void DeleteOrderWarnings(const Vehicle *v)
{
	DeleteVehicleNews(v->index, STR_NEWS_VEHICLE_HAS_TOO_FEW_ORDERS);
	DeleteVehicleNews(v->index, STR_NEWS_VEHICLE_HAS_VOID_ORDER);
	DeleteVehicleNews(v->index, STR_NEWS_VEHICLE_HAS_DUPLICATE_ENTRY);
	DeleteVehicleNews(v->index, STR_NEWS_VEHICLE_HAS_INVALID_ENTRY);
	DeleteVehicleNews(v->index, STR_NEWS_VEHICLE_NO_DEPOT_ORDER);
	DeleteVehicleNews(v->index, STR_NEWS_PLANE_USES_TOO_SHORT_RUNWAY);
}

/**
 * Returns a tile somewhat representing the order destination (not suitable for pathfinding).
 * @param v The vehicle to get the location for.
 * @param airport Get the airport tile and not the station location for aircraft.
 * @return destination of order, or INVALID_TILE if none.
 */
TileIndex Order::GetLocation(const Vehicle *v, bool airport) const
{
	switch (this->GetType()) {
		case OT_GOTO_WAYPOINT:
		case OT_GOTO_STATION:
		case OT_IMPLICIT:
			if (airport && v->type == VEH_AIRCRAFT) return Station::Get(this->GetDestination())->airport.tile;
			return BaseStation::Get(this->GetDestination())->xy;

		case OT_GOTO_DEPOT:
			if (this->GetDepotActionType() & ODATFB_NEAREST_DEPOT) return INVALID_TILE;
			if (this->GetDestination() == INVALID_DEPOT) return INVALID_TILE;
			return (v->type == VEH_AIRCRAFT) ? Station::Get(this->GetDestination())->xy : Depot::Get(this->GetDestination())->xy;

		default:
			return INVALID_TILE;
	}
}

/**
 * Get the distance between two orders of a vehicle. Conditional orders are resolved
 * and the bigger distance of the two order branches is returned.
 * @param prev Origin order.
 * @param cur Destination order.
 * @param v The vehicle to get the distance for.
 * @param conditional_depth Internal param for resolving conditional orders.
 * @return Maximum distance between the two orders.
 */
uint GetOrderDistance(const Order *prev, const Order *cur, const Vehicle *v, int conditional_depth)
{
	if (cur->IsType(OT_CONDITIONAL)) {
		if (conditional_depth > std::min<int>(64, v->GetNumOrders())) return 0;

		conditional_depth++;

		int dist1 = GetOrderDistance(prev, v->GetOrder(cur->GetConditionSkipToOrder()), v, conditional_depth);
		int dist2 = GetOrderDistance(prev, cur->next == nullptr ? v->orders->GetFirstOrder() : cur->next, v, conditional_depth);
		return std::max(dist1, dist2);
	}

	TileIndex prev_tile = prev->GetLocation(v, true);
	TileIndex cur_tile = cur->GetLocation(v, true);
	if (prev_tile == INVALID_TILE || cur_tile == INVALID_TILE) return 0;
	return v->type == VEH_AIRCRAFT ? DistanceSquare(prev_tile, cur_tile) : DistanceManhattan(prev_tile, cur_tile);
}

/**
 * Add an order to the orderlist of a vehicle.
 * @param tile unused
 * @param flags operation to perform
 * @param p1 various bitstuffed elements
 * - p1 = (bit  0 - 19) - ID of the vehicle
 * @param p2 various bitstuffed elements
 *  - p2 = (bit 0 - 15) - the selected order (if any). If the last order is given,
 *                        the order will be inserted before that one
 * @param p3 packed order to insert
 * @param text unused
 * @return the cost of this operation or an error
 */
CommandCost CmdInsertOrder(TileIndex tile, DoCommandFlag flags, uint32_t p1, uint32_t p2, uint64_t p3, const char *text, const CommandAuxiliaryBase *aux_data)
{
	VehicleID veh          = GB(p1,  0, 20);
	VehicleOrderID sel_ord = GB(p2,  0, 16);
	Order new_order(p3);

	return CmdInsertOrderIntl(flags, Vehicle::GetIfValid(veh), sel_ord, new_order, false);
}

/**
 * Duplicate an order in the orderlist of a vehicle.
 * @param tile unused
 * @param flags operation to perform
 * @param p1 various bitstuffed elements
 * - p1 = (bit  0 - 19) - ID of the vehicle
 * @param p2 various bitstuffed elements
 *  - p2 = (bit 0 - 15) - The order to duplicate
 * @param text unused
 * @return the cost of this operation or an error
 */
CommandCost CmdDuplicateOrder(TileIndex tile, DoCommandFlag flags, uint32_t p1, uint32_t p2, const char *text)
{
	VehicleID veh_id = GB(p1, 0, 20);
	VehicleOrderID sel_ord = GB(p2, 0, 16);

	Vehicle *v = Vehicle::GetIfValid(veh_id);

	if (v == nullptr || !v->IsPrimaryVehicle()) return CMD_ERROR;

	CommandCost ret = CheckOwnership(v->owner);
	if (ret.Failed()) return ret;

	if (sel_ord >= v->GetNumOrders()) return CMD_ERROR;

	const Order *src_order = v->GetOrder(sel_ord);
	if (src_order == nullptr) return CMD_ERROR;

	Order new_order;
	new_order.AssignOrder(*src_order);
	const bool wait_fixed = new_order.IsWaitFixed();
	const bool wait_timetabled = wait_fixed && new_order.IsWaitTimetabled();
	new_order.SetWaitTimetabled(false);
	new_order.SetTravelTimetabled(false);
	new_order.SetTravelTime(0);
	new_order.SetTravelFixed(false);
	CommandCost cost = CmdInsertOrderIntl(flags, v, sel_ord + 1, new_order, true);
	if (cost.Failed()) return cost;
	if (flags & DC_EXEC) {
		Order *order = v->orders->GetOrderAt(sel_ord + 1);
		order->SetRefit(new_order.GetRefitCargo());
		order->SetMaxSpeed(new_order.GetMaxSpeed());
		if (wait_fixed) {
			extern void SetOrderFixedWaitTime(Vehicle *v, VehicleOrderID order_number, uint32_t wait_time, bool wait_timetabled);
			SetOrderFixedWaitTime(v, sel_ord + 1, new_order.GetWaitTime(), wait_timetabled);
		}
	}
	new_order.Free();
	return CommandCost();
}

CommandCost CmdInsertOrderIntl(DoCommandFlag flags, Vehicle *v, VehicleOrderID sel_ord, const Order &new_order, bool allow_load_by_cargo_type) {
	if (v == nullptr || !v->IsPrimaryVehicle()) return CMD_ERROR;

	CommandCost ret = CheckOwnership(v->owner);
	if (ret.Failed()) return ret;

	/* Check if the inserted order is to the correct destination (owner, type),
	 * and has the correct flags if any */
	switch (new_order.GetType()) {
		case OT_GOTO_STATION: {
			const Station *st = Station::GetIfValid(new_order.GetDestination());
			if (st == nullptr) return CMD_ERROR;

			if (st->owner != OWNER_NONE) {
				CommandCost ret = CheckInfraUsageAllowed(v->type, st->owner);
				if (ret.Failed()) return ret;
			}

			if (!CanVehicleUseStation(v, st)) return CommandCost::DualErrorMessage(STR_ERROR_CAN_T_ADD_ORDER, GetVehicleCannotUseStationReason(v, st));
			for (Vehicle *u = v->FirstShared(); u != nullptr; u = u->NextShared()) {
				if (!CanVehicleUseStation(u, st)) return CommandCost::DualErrorMessage(STR_ERROR_CAN_T_ADD_ORDER_SHARED, GetVehicleCannotUseStationReason(u, st));
			}

			/* Non stop only allowed for ground vehicles. */
			if (new_order.GetNonStopType() != ONSF_STOP_EVERYWHERE && !v->IsGroundVehicle()) return CMD_ERROR;
			if (_settings_game.order.nonstop_only && !(new_order.GetNonStopType() & ONSF_NO_STOP_AT_INTERMEDIATE_STATIONS) && v->IsGroundVehicle()) return CMD_ERROR;

			/* Filter invalid load/unload types. */
			switch (new_order.GetLoadType()) {
				case OLFB_CARGO_TYPE_LOAD:
					if (allow_load_by_cargo_type) break;
					return CMD_ERROR;

				case OLF_LOAD_IF_POSSIBLE:
				case OLFB_NO_LOAD:
					break;

				case OLFB_FULL_LOAD:
				case OLF_FULL_LOAD_ANY:
					if (v->HasUnbunchingOrder()) return_cmd_error(STR_ERROR_UNBUNCHING_NO_FULL_LOAD);
					break;

				default:
					return CMD_ERROR;
			}
			switch (new_order.GetUnloadType()) {
				case OUF_UNLOAD_IF_POSSIBLE: case OUFB_UNLOAD: case OUFB_TRANSFER: case OUFB_NO_UNLOAD: break;
				case OUFB_CARGO_TYPE_UNLOAD:
					if (allow_load_by_cargo_type) break;
					return CMD_ERROR;
				default: return CMD_ERROR;
			}

			/* Filter invalid stop locations */
			switch (new_order.GetStopLocation()) {
				case OSL_PLATFORM_NEAR_END:
				case OSL_PLATFORM_MIDDLE:
				case OSL_PLATFORM_THROUGH:
					if (v->type != VEH_TRAIN) return CMD_ERROR;
					[[fallthrough]];

				case OSL_PLATFORM_FAR_END:
					break;

				default:
					return CMD_ERROR;
			}

			break;
		}

		case OT_GOTO_DEPOT: {
			if ((new_order.GetDepotActionType() & ODATFB_NEAREST_DEPOT) == 0) {
				if (v->type == VEH_AIRCRAFT) {
					const Station *st = Station::GetIfValid(new_order.GetDestination());

					if (st == nullptr) return CMD_ERROR;

					CommandCost ret = CheckInfraUsageAllowed(v->type, st->owner);
					if (ret.Failed()) return ret;

					if (!CanVehicleUseStation(v, st) || !st->airport.HasHangar()) {
						return CMD_ERROR;
					}
				} else {
					const Depot *dp = Depot::GetIfValid(new_order.GetDestination());

					if (dp == nullptr) return CMD_ERROR;

					CommandCost ret = CheckInfraUsageAllowed(v->type, GetTileOwner(dp->xy), dp->xy);
					if (ret.Failed()) return ret;

					switch (v->type) {
						case VEH_TRAIN:
							if (!IsRailDepotTile(dp->xy)) return CMD_ERROR;
							break;

						case VEH_ROAD:
							if (!IsRoadDepotTile(dp->xy)) return CMD_ERROR;
							if ((GetPresentRoadTypes(dp->xy) & RoadVehicle::From(v)->compatible_roadtypes) == 0) return CMD_ERROR;
							break;

						case VEH_SHIP:
							if (!IsShipDepotTile(dp->xy)) return CMD_ERROR;
							break;

						default: return CMD_ERROR;
					}
				}
			}

			if (new_order.GetNonStopType() != ONSF_STOP_EVERYWHERE && !v->IsGroundVehicle()) return CMD_ERROR;
			if (_settings_game.order.nonstop_only && !(new_order.GetNonStopType() & ONSF_NO_STOP_AT_INTERMEDIATE_STATIONS) && v->IsGroundVehicle()) return CMD_ERROR;
			if (new_order.GetDepotOrderType() & ~(ODTFB_PART_OF_ORDERS | ((new_order.GetDepotOrderType() & ODTFB_PART_OF_ORDERS) != 0 ? ODTFB_SERVICE : 0))) return CMD_ERROR;
			if (new_order.GetDepotActionType() & ~(ODATFB_HALT | ODATFB_SELL | ODATFB_NEAREST_DEPOT)) return CMD_ERROR;
			if ((new_order.GetDepotOrderType() & ODTFB_SERVICE) && (new_order.GetDepotActionType() & ODATFB_HALT)) return CMD_ERROR;
			break;
		}

		case OT_GOTO_WAYPOINT: {
			const Waypoint *wp = Waypoint::GetIfValid(new_order.GetDestination());
			if (wp == nullptr) return CMD_ERROR;

			switch (v->type) {
				default: return CMD_ERROR;

				case VEH_TRAIN: {
					if (!(wp->facilities & FACIL_TRAIN)) return CommandCost::DualErrorMessage(STR_ERROR_CAN_T_ADD_ORDER, STR_ERROR_NO_RAIL_WAYPOINT);

					CommandCost ret = CheckInfraUsageAllowed(v->type, wp->owner);
					if (ret.Failed()) return ret;
					break;
				}

				case VEH_ROAD: {
					if (!(wp->facilities & FACIL_BUS_STOP) || !(wp->facilities & FACIL_TRUCK_STOP)) return CommandCost::DualErrorMessage(STR_ERROR_CAN_T_ADD_ORDER, STR_ERROR_NO_ROAD_WAYPOINT);

					CommandCost ret = CheckInfraUsageAllowed(v->type, wp->owner);
					if (ret.Failed()) return ret;
					break;
				}

				case VEH_SHIP:
					if (!(wp->facilities & FACIL_DOCK)) return CommandCost::DualErrorMessage(STR_ERROR_CAN_T_ADD_ORDER, STR_ERROR_NO_BUOY);
					if (wp->owner != OWNER_NONE) {
						CommandCost ret = CheckInfraUsageAllowed(v->type, wp->owner);
						if (ret.Failed()) return ret;
					}
					break;
			}

			/* Order flags can be any of the following for waypoints:
			 * [non-stop]
			 * non-stop orders (if any) are only valid for trains/RVs */
			if (new_order.GetNonStopType() != ONSF_STOP_EVERYWHERE && !v->IsGroundVehicle()) return CMD_ERROR;
			if (_settings_game.order.nonstop_only && !(new_order.GetNonStopType() & ONSF_NO_STOP_AT_INTERMEDIATE_STATIONS) && v->IsGroundVehicle()) return CMD_ERROR;
			break;
		}

		case OT_CONDITIONAL: {
			VehicleOrderID skip_to = new_order.GetConditionSkipToOrder();
			if (skip_to != 0 && skip_to >= v->GetNumOrders()) return CMD_ERROR; // Always allow jumping to the first (even when there is no order).
			if (new_order.GetConditionVariable() >= OCV_END) return CMD_ERROR;
			if (v->HasUnbunchingOrder()) return_cmd_error(STR_ERROR_UNBUNCHING_NO_CONDITIONAL);

			OrderConditionComparator occ = new_order.GetConditionComparator();
			if (occ >= OCC_END) return CMD_ERROR;
			switch (new_order.GetConditionVariable()) {
				case OCV_SLOT_OCCUPANCY:
				case OCV_VEH_IN_SLOT: {
					TraceRestrictSlotID slot = new_order.GetXData();
					if (slot != INVALID_TRACE_RESTRICT_SLOT_ID) {
						if (!TraceRestrictSlot::IsValidID(slot)) return CMD_ERROR;
						if (new_order.GetConditionVariable() == OCV_VEH_IN_SLOT && TraceRestrictSlot::Get(slot)->vehicle_type != v->type) return CMD_ERROR;
					}
					switch (occ) {
						case OCC_IS_TRUE:
						case OCC_IS_FALSE:
						case OCC_EQUALS:
						case OCC_NOT_EQUALS:
							break;

						default:
							return CMD_ERROR;
					}
					break;
				}

				case OCV_CARGO_LOAD_PERCENTAGE:
					if (!CargoSpec::Get(new_order.GetConditionValue())->IsValid()) return CMD_ERROR;
					if (new_order.GetXData() > 100) return CMD_ERROR;
					if (occ == OCC_IS_TRUE || occ == OCC_IS_FALSE) return CMD_ERROR;
					break;

				case OCV_CARGO_WAITING_AMOUNT:
					if (!CargoSpec::Get(new_order.GetConditionValue())->IsValid()) return CMD_ERROR;
					if (occ == OCC_IS_TRUE || occ == OCC_IS_FALSE) return CMD_ERROR;
					break;

				case OCV_CARGO_WAITING:
				case OCV_CARGO_ACCEPTANCE:
					if (!CargoSpec::Get(new_order.GetConditionValue())->IsValid()) return CMD_ERROR;
					/* FALL THROUGH */

				case OCV_REQUIRES_SERVICE:
					if (occ != OCC_IS_TRUE && occ != OCC_IS_FALSE) return CMD_ERROR;
					break;

				case OCV_UNCONDITIONALLY:
					if (occ != OCC_EQUALS) return CMD_ERROR;
					if (new_order.GetConditionValue() != 0) return CMD_ERROR;
					break;

				case OCV_FREE_PLATFORMS:
					if (v->type != VEH_TRAIN) return CMD_ERROR;
					if (occ == OCC_IS_TRUE || occ == OCC_IS_FALSE) return CMD_ERROR;
					break;

				case OCV_PERCENT:
					if (occ != OCC_EQUALS) return CMD_ERROR;
					/* FALL THROUGH */
				case OCV_LOAD_PERCENTAGE:
				case OCV_RELIABILITY:
					if (new_order.GetConditionValue() > 100) return CMD_ERROR;
					[[fallthrough]];

				default:
					if (occ == OCC_IS_TRUE || occ == OCC_IS_FALSE) return CMD_ERROR;
					break;
			}
			break;
		}

		case OT_SLOT: {
			TraceRestrictSlotID data = new_order.GetDestination();
			if (data != INVALID_TRACE_RESTRICT_SLOT_ID) {
				const TraceRestrictSlot *slot = TraceRestrictSlot::GetIfValid(data);
				if (slot == nullptr || slot->vehicle_type != v->type) return CMD_ERROR;
			}
			switch (new_order.GetSlotSubType()) {
				case OSST_RELEASE:
				case OSST_TRY_ACQUIRE:
					break;

				default:
					return CMD_ERROR;
			}
			break;
		}

		case OT_COUNTER: {
			TraceRestrictCounterID data = new_order.GetDestination();
			if (data != INVALID_TRACE_RESTRICT_COUNTER_ID) {
				const TraceRestrictCounter *ctr = TraceRestrictCounter::GetIfValid(data);
				if (ctr == nullptr) return CMD_ERROR;
			}
			break;
		}

		case OT_LABEL: {
			switch (new_order.GetLabelSubType()) {
				case OLST_TEXT:
					break;

				case OLST_DEPARTURES_VIA:
				case OLST_DEPARTURES_REMOVE_VIA: {
					const BaseStation *st = BaseStation::GetIfValid(new_order.GetDestination());
					if (st == nullptr) return CMD_ERROR;

					if (st->owner != OWNER_NONE) {
						CommandCost ret = CheckInfraUsageAllowed(v->type, st->owner);
						if (ret.Failed()) return ret;
					}
					break;
				}

				default:
					return CMD_ERROR;
			}
			break;
		}

		default: return CMD_ERROR;
	}

	if (sel_ord > v->GetNumOrders()) return CMD_ERROR;

	if (v->GetNumOrders() >= MAX_VEH_ORDER_ID) return_cmd_error(STR_ERROR_TOO_MANY_ORDERS);
	if (!Order::CanAllocateItem()) return_cmd_error(STR_ERROR_NO_MORE_SPACE_FOR_ORDERS);
	if (v->orders == nullptr && !OrderList::CanAllocateItem()) return_cmd_error(STR_ERROR_NO_MORE_SPACE_FOR_ORDERS);

	if (flags & DC_EXEC) {
		Order *new_o = new Order();
		new_o->AssignOrder(new_order);
		InsertOrder(v, new_o, sel_ord);
		CheckMarkDirtyViewportRoutePaths(v);
	}

	return CommandCost();
}

/**
 * Insert a new order but skip the validation.
 * @param v       The vehicle to insert the order to.
 * @param new_o   The new order.
 * @param sel_ord The position the order should be inserted at.
 */
void InsertOrder(Vehicle *v, Order *new_o, VehicleOrderID sel_ord)
{
	/* Create new order and link in list */
	if (v->orders == nullptr) {
		v->orders = new OrderList(new_o, v);
	} else {
		v->orders->InsertOrderAt(new_o, sel_ord);
	}

	Vehicle *u = v->FirstShared();
	DeleteOrderWarnings(u);
	for (; u != nullptr; u = u->NextShared()) {
		assert(v->orders == u->orders);

		/* If there is added an order before the current one, we need
		 * to update the selected order. We do not change implicit/real order indices though.
		 * If the new order is between the current implicit order and real order, the implicit order will
		 * later skip the inserted order. */
		if (sel_ord <= u->cur_real_order_index) {
			uint cur = u->cur_real_order_index + 1;
			/* Check if we don't go out of bound */
			if (cur < u->GetNumOrders()) {
				u->cur_real_order_index = cur;
			}
		}
		if (sel_ord == u->cur_implicit_order_index && u->IsGroundVehicle()) {
			/* We are inserting an order just before the current implicit order.
			 * We do not know whether we will reach current implicit or the newly inserted order first.
			 * So, disable creation of implicit orders until we are on track again. */
			uint16_t &gv_flags = u->GetGroundVehicleFlags();
			SetBit(gv_flags, GVF_SUPPRESS_IMPLICIT_ORDERS);
		}
		if (sel_ord <= u->cur_implicit_order_index) {
			uint cur = u->cur_implicit_order_index + 1;
			/* Check if we don't go out of bound */
			if (cur < u->GetNumOrders()) {
				u->cur_implicit_order_index = cur;
			}
		}

		if (u->cur_timetable_order_index != INVALID_VEH_ORDER_ID && sel_ord <= u->cur_timetable_order_index) {
			uint cur = u->cur_timetable_order_index + 1;
			/* Check if we don't go out of bound */
			if (cur < u->GetNumOrders()) {
				u->cur_timetable_order_index = cur;
			}
		}

		/* Unbunching data is no longer valid. */
		u->ResetDepotUnbunching();

		/* Update any possible open window of the vehicle */
		InvalidateVehicleOrder(u, INVALID_VEH_ORDER_ID | (sel_ord << 16));
	}

	/* As we insert an order, the order to skip to will be 'wrong'. */
	VehicleOrderID cur_order_id = 0;
	for (Order *order : v->Orders()) {
		if (order->IsType(OT_CONDITIONAL)) {
			VehicleOrderID order_id = order->GetConditionSkipToOrder();
			if (order_id >= sel_ord) {
				order->SetConditionSkipToOrder(order_id + 1);
			}
			if (order_id == cur_order_id) {
				order->SetConditionSkipToOrder((order_id + 1) % v->GetNumOrders());
			}
		}
		cur_order_id++;
	}

	/* Make sure to rebuild the whole list */
	InvalidateWindowClassesData(GetWindowClassForVehicleType(v->type), 0);
	InvalidateWindowClassesData(WC_DEPARTURES_BOARD, 0);
}

/**
 * Declone an order-list
 * @param *dst delete the orders of this vehicle
 * @param flags execution flags
 */
static CommandCost DecloneOrder(Vehicle *dst, DoCommandFlag flags)
{
	if (flags & DC_EXEC) {
		/* Clear scheduled dispatch flag if any */
		if (HasBit(dst->vehicle_flags, VF_SCHEDULED_DISPATCH)) {
			ClrBit(dst->vehicle_flags, VF_SCHEDULED_DISPATCH);
		}

		DeleteVehicleOrders(dst);
		InvalidateVehicleOrder(dst, VIWD_REMOVE_ALL_ORDERS);
		InvalidateWindowClassesData(GetWindowClassForVehicleType(dst->type), 0);
		InvalidateWindowClassesData(WC_DEPARTURES_BOARD, 0);
		CheckMarkDirtyViewportRoutePaths(dst);
	}
	return CommandCost();
}

/**
 * Get the first cargoID that points to a valid cargo (usually 0)
 */
static CargoID GetFirstValidCargo()
{
	for (CargoID i = 0; i < NUM_CARGO; i++) {
		if (CargoSpec::Get(i)->IsValid()) return i;
	}
	/* No cargos defined -> 'Houston, we have a problem!' */
	NOT_REACHED();
}

/**
 * Delete an order from the orderlist of a vehicle.
 * @param tile unused
 * @param flags operation to perform
 * @param p1 the ID of the vehicle
 * @param p2 the order to delete
 * @param text unused
 * @return the cost of this operation or an error
 */
CommandCost CmdDeleteOrder(TileIndex tile, DoCommandFlag flags, uint32_t p1, uint32_t p2, const char *text)
{
	VehicleID veh_id = GB(p1, 0, 20);
	VehicleOrderID sel_ord = GB(p2, 0, 16);

	Vehicle *v = Vehicle::GetIfValid(veh_id);

	if (v == nullptr || !v->IsPrimaryVehicle()) return CMD_ERROR;

	CommandCost ret = CheckOwnership(v->owner);
	if (ret.Failed()) return ret;

	/* If we did not select an order, we maybe want to de-clone the orders */
	if (sel_ord >= v->GetNumOrders()) return DecloneOrder(v, flags);

	if (v->GetOrder(sel_ord) == nullptr) return CMD_ERROR;

	if (flags & DC_EXEC) {
		DeleteOrder(v, sel_ord);
		CheckMarkDirtyViewportRoutePaths(v);
	}
	return CommandCost();
}

/**
 * Cancel the current loading order of the vehicle as the order was deleted.
 * @param v the vehicle
 */
static void CancelLoadingDueToDeletedOrder(Vehicle *v)
{
	if (v->current_order.IsType(OT_LOADING_ADVANCE)) {
		SetBit(v->vehicle_flags, VF_LOADING_FINISHED);
		return;
	}

	assert(v->current_order.IsType(OT_LOADING));
	/* NON-stop flag is misused to see if a train is in a station that is
	 * on its order list or not */
	v->current_order.SetNonStopType(ONSF_STOP_EVERYWHERE);
	/* When full loading, "cancel" that order so the vehicle doesn't
	 * stay indefinitely at this station anymore. */
	if (v->current_order.GetLoadType() & OLFB_FULL_LOAD) v->current_order.SetLoadType(OLF_LOAD_IF_POSSIBLE);
}

/**
 * Delete an order but skip the parameter validation.
 * @param v       The vehicle to delete the order from.
 * @param sel_ord The id of the order to be deleted.
 */
void DeleteOrder(Vehicle *v, VehicleOrderID sel_ord)
{
	v->orders->DeleteOrderAt(sel_ord);

	Vehicle *u = v->FirstShared();
	DeleteOrderWarnings(u);
	for (; u != nullptr; u = u->NextShared()) {
		assert(v->orders == u->orders);

		if (sel_ord == u->cur_real_order_index && u->current_order.IsAnyLoadingType()) {
			CancelLoadingDueToDeletedOrder(u);
		}

		if (sel_ord < u->cur_real_order_index) {
			u->cur_real_order_index--;
		} else if (sel_ord == u->cur_real_order_index) {
			u->UpdateRealOrderIndex();
		}

		if (sel_ord < u->cur_implicit_order_index) {
			u->cur_implicit_order_index--;
		} else if (sel_ord == u->cur_implicit_order_index) {
			/* Make sure the index is valid */
			if (u->cur_implicit_order_index >= u->GetNumOrders()) u->cur_implicit_order_index = 0;

			/* Skip non-implicit orders for the implicit-order-index (e.g. if the current implicit order was deleted */
			while (u->cur_implicit_order_index != u->cur_real_order_index && !u->GetOrder(u->cur_implicit_order_index)->IsType(OT_IMPLICIT)) {
				u->cur_implicit_order_index++;
				if (u->cur_implicit_order_index >= u->GetNumOrders()) u->cur_implicit_order_index = 0;
			}
		}
		/* Unbunching data is no longer valid. */
		u->ResetDepotUnbunching();

		if (u->cur_timetable_order_index != INVALID_VEH_ORDER_ID) {
			if (sel_ord < u->cur_timetable_order_index) {
				u->cur_timetable_order_index--;
			} else if (sel_ord == u->cur_timetable_order_index) {
				u->cur_timetable_order_index = INVALID_VEH_ORDER_ID;
			}
		}

		/* Update any possible open window of the vehicle */
		InvalidateVehicleOrder(u, sel_ord | (INVALID_VEH_ORDER_ID << 16));
	}

	/* As we delete an order, the order to skip to will be 'wrong'. */
	VehicleOrderID cur_order_id = 0;
	for (Order *order : v->Orders()) {
		if (order->IsType(OT_CONDITIONAL)) {
			VehicleOrderID order_id = order->GetConditionSkipToOrder();
			if (order_id >= sel_ord) {
				order_id = std::max(order_id - 1, 0);
			}
			if (order_id == cur_order_id) {
				order_id = (order_id + 1) % v->GetNumOrders();
			}
			order->SetConditionSkipToOrder(order_id);
		}
		cur_order_id++;
	}

	InvalidateWindowClassesData(GetWindowClassForVehicleType(v->type), 0);
	InvalidateWindowClassesData(WC_DEPARTURES_BOARD, 0);
}

/**
 * Goto order of order-list.
 * @param tile unused
 * @param flags operation to perform
 * @param p1 The ID of the vehicle which order is skipped
 * @param p2 the selected order to which we want to skip
 * @param text unused
 * @return the cost of this operation or an error
 */
CommandCost CmdSkipToOrder(TileIndex tile, DoCommandFlag flags, uint32_t p1, uint32_t p2, const char *text)
{
	VehicleID veh_id = GB(p1, 0, 20);
	VehicleOrderID sel_ord = GB(p2, 0, 16);

	Vehicle *v = Vehicle::GetIfValid(veh_id);

	if (v == nullptr || !v->IsPrimaryVehicle() || sel_ord == v->cur_implicit_order_index || sel_ord >= v->GetNumOrders() || v->GetNumOrders() < 2) return CMD_ERROR;

	CommandCost ret = CheckOwnership(v->owner);
	if (ret.Failed()) return ret;

	if (flags & DC_EXEC) {
		if (v->current_order.IsAnyLoadingType()) v->LeaveStation();
		if (v->current_order.IsType(OT_WAITING)) v->HandleWaiting(true);

		if (v->type == VEH_TRAIN) {
			for (Train *u = Train::From(v); u != nullptr; u = u->Next()) {
				ClrBit(u->flags, VRF_BEYOND_PLATFORM_END);
			}
		}

		v->cur_implicit_order_index = v->cur_real_order_index = sel_ord;
		v->UpdateRealOrderIndex();
		v->cur_timetable_order_index = INVALID_VEH_ORDER_ID;

		/* Unbunching data is no longer valid. */
		v->ResetDepotUnbunching();

		InvalidateVehicleOrder(v, VIWD_MODIFY_ORDERS);

		v->ClearSeparation();
		if (HasBit(v->vehicle_flags, VF_TIMETABLE_SEPARATION)) ClrBit(v->vehicle_flags, VF_TIMETABLE_STARTED);

		/* We have an aircraft/ship, they have a mini-schedule, so update them all */
		if (v->type == VEH_AIRCRAFT || v->type == VEH_SHIP) DirtyVehicleListWindowForVehicle(v);
	}

	return CommandCost();
}

/**
 * Move an order inside the orderlist
 * @param tile unused
 * @param flags operation to perform
 * @param p1 the ID of the vehicle
 * @param p2 order to move and target
 *           bit 0-15  : the order to move
 *           bit 16-31 : the target order
 * @param text unused
 * @return the cost of this operation or an error
 * @note The target order will move one place down in the orderlist
 *  if you move the order upwards else it'll move it one place down
 */
CommandCost CmdMoveOrder(TileIndex tile, DoCommandFlag flags, uint32_t p1, uint32_t p2, const char *text)
{
	VehicleID veh = GB(p1, 0, 20);
	VehicleOrderID moving_order = GB(p2,  0, 16);
	VehicleOrderID target_order = GB(p2, 16, 16);

	Vehicle *v = Vehicle::GetIfValid(veh);
	if (v == nullptr || !v->IsPrimaryVehicle()) return CMD_ERROR;

	CommandCost ret = CheckOwnership(v->owner);
	if (ret.Failed()) return ret;

	/* Don't make senseless movements */
	if (moving_order >= v->GetNumOrders() || target_order >= v->GetNumOrders() ||
			moving_order == target_order || v->GetNumOrders() <= 1) return CMD_ERROR;

	Order *moving_one = v->GetOrder(moving_order);
	/* Don't move an empty order */
	if (moving_one == nullptr) return CMD_ERROR;

	if (flags & DC_EXEC) {
		v->orders->MoveOrder(moving_order, target_order);

		/* Update shared list */
		Vehicle *u = v->FirstShared();

		DeleteOrderWarnings(u);

		for (; u != nullptr; u = u->NextShared()) {
			/* Update the current order.
			 * There are multiple ways to move orders, which result in cur_implicit_order_index
			 * and cur_real_order_index to not longer make any sense. E.g. moving another
			 * real order between them.
			 *
			 * Basically one could choose to preserve either of them, but not both.
			 * While both ways are suitable in this or that case from a human point of view, neither
			 * of them makes really sense.
			 * However, from an AI point of view, preserving cur_real_order_index is the most
			 * predictable and transparent behaviour.
			 *
			 * With that decision it basically does not matter what we do to cur_implicit_order_index.
			 * If we change orders between the implicit- and real-index, the implicit orders are mostly likely
			 * completely out-dated anyway. So, keep it simple and just keep cur_implicit_order_index as well.
			 * The worst which can happen is that a lot of implicit orders are removed when reaching current_order.
			 */
			if (u->cur_real_order_index == moving_order) {
				u->cur_real_order_index = target_order;
			} else if (u->cur_real_order_index > moving_order && u->cur_real_order_index <= target_order) {
				u->cur_real_order_index--;
			} else if (u->cur_real_order_index < moving_order && u->cur_real_order_index >= target_order) {
				u->cur_real_order_index++;
			}

			if (u->cur_implicit_order_index == moving_order) {
				u->cur_implicit_order_index = target_order;
			} else if (u->cur_implicit_order_index > moving_order && u->cur_implicit_order_index <= target_order) {
				u->cur_implicit_order_index--;
			} else if (u->cur_implicit_order_index < moving_order && u->cur_implicit_order_index >= target_order) {
				u->cur_implicit_order_index++;
			}
			/* Unbunching data is no longer valid. */
			u->ResetDepotUnbunching();


			u->cur_timetable_order_index = INVALID_VEH_ORDER_ID;

			assert(v->orders == u->orders);
			/* Update any possible open window of the vehicle */
			InvalidateVehicleOrder(u, moving_order | (target_order << 16));
		}

		/* As we move an order, the order to skip to will be 'wrong'. */
		for (Order *order : v->Orders()) {
			if (order->IsType(OT_CONDITIONAL)) {
				VehicleOrderID order_id = order->GetConditionSkipToOrder();
				if (order_id == moving_order) {
					order_id = target_order;
				} else if (order_id > moving_order && order_id <= target_order) {
					order_id--;
				} else if (order_id < moving_order && order_id >= target_order) {
					order_id++;
				}
				order->SetConditionSkipToOrder(order_id);
			}
		}

		/* Make sure to rebuild the whole list */
		InvalidateWindowClassesData(GetWindowClassForVehicleType(v->type), 0);
		CheckMarkDirtyViewportRoutePaths(v);
	}

	return CommandCost();
}

/**
 * Reverse an orderlist
 * @param tile unused
 * @param flags operation to perform
 * @param p1 the ID of the vehicle
 * @param p2 subcommand
 *        0: reverse whole order list
 *        1: append reversed order list
 * @param text unused
 * @return the cost of this operation or an error
 */
CommandCost CmdReverseOrderList(TileIndex tile, DoCommandFlag flags, uint32_t p1, uint32_t p2, const char *text)
{
	VehicleID veh = GB(p1, 0, 20);

	Vehicle *v = Vehicle::GetIfValid(veh);
	if (v == nullptr || !v->IsPrimaryVehicle()) return CMD_ERROR;

	uint order_count = v->GetNumOrders();

	switch (p2) {
		case 0: {
			if (order_count < 2) return CMD_ERROR;
			uint max_order = order_count - 1;
			for (uint i = 0; i < max_order; i++) {
				CommandCost cost = DoCommand(tile, p1, max_order | (i << 16), flags, CMD_MOVE_ORDER);
				if (cost.Failed()) return cost;
			}
			break;
		}

		case 1: {
			if (order_count < 3) return CMD_ERROR;
			uint max_order = order_count - 1;
			if (((order_count * 2) - 2) > MAX_VEH_ORDER_ID) return_cmd_error(STR_ERROR_TOO_MANY_ORDERS);
			if (!Order::CanAllocateItem(order_count - 2)) return_cmd_error(STR_ERROR_NO_MORE_SPACE_FOR_ORDERS);
			for (uint i = 0; i < order_count; i++) {
				if (v->GetOrder(i)->IsType(OT_CONDITIONAL)) return CMD_ERROR;
			}
			for (uint i = 1; i < max_order; i++) {
				Order new_order;
				new_order.AssignOrder(*v->GetOrder(i));
				const bool wait_fixed = new_order.IsWaitFixed();
				const bool wait_timetabled = wait_fixed && new_order.IsWaitTimetabled();
				new_order.SetWaitTimetabled(false);
				new_order.SetTravelTimetabled(false);
				new_order.SetTravelTime(0);
				new_order.SetTravelFixed(false);
				CommandCost cost = CmdInsertOrderIntl(flags, v, order_count, new_order, true);
				if (cost.Failed()) return cost;
				if (flags & DC_EXEC) {
					Order *order = v->orders->GetOrderAt(order_count);
					order->SetRefit(new_order.GetRefitCargo());
					order->SetMaxSpeed(new_order.GetMaxSpeed());
					if (wait_fixed) {
						extern void SetOrderFixedWaitTime(Vehicle *v, VehicleOrderID order_number, uint32_t wait_time, bool wait_timetabled);
						SetOrderFixedWaitTime(v, order_count, new_order.GetWaitTime(), wait_timetabled);
					}
				}
				new_order.Free();
			}
			break;
		};

		default:
			return CMD_ERROR;
	}

	return CommandCost();
}

/**
 * Modify an order in the orderlist of a vehicle.
 * @param tile unused
 * @param flags operation to perform
 * @param p1 various bitstuffed elements
 * - p1 = (bit  0  - 19) - ID of the vehicle
 * @param p2 various bitstuffed elements
 *  - p2 = (bit 0  -  7) - what data to modify (@see ModifyOrderFlags)
 *  - p2 = (bit 8  - 23) - the data to modify
 *  - p2 = (bit 24 - 31) - a CargoID for cargo type orders (MOF_CARGO_TYPE_UNLOAD or MOF_CARGO_TYPE_LOAD)
 * @param p3 various bitstuffed elements
 *  - p3 = (bit 0  - 15) - the selected order (if any). If the last order is given,
 *                         the order will be inserted before that one
 * @param text unused
 * @return the cost of this operation or an error
 */
CommandCost CmdModifyOrder(TileIndex tile, DoCommandFlag flags, uint32_t p1, uint32_t p2, uint64_t p3, const char *text, const CommandAuxiliaryBase *aux_data)
{
	VehicleOrderID sel_ord = GB(p3,  0, 16);
	VehicleID veh          = GB(p1,  0, 20);
	ModifyOrderFlags mof   = Extract<ModifyOrderFlags, 0, 8>(p2);
	uint16_t data          = GB(p2,  8, 16);
	CargoID cargo_id       = (mof == MOF_CARGO_TYPE_UNLOAD || mof == MOF_CARGO_TYPE_LOAD) ? (CargoID) GB(p2, 24, 8) : (CargoID) INVALID_CARGO;

	if (mof >= MOF_END) return CMD_ERROR;

	Vehicle *v = Vehicle::GetIfValid(veh);
	if (v == nullptr || !v->IsPrimaryVehicle()) return CMD_ERROR;

	CommandCost ret = CheckOwnership(v->owner);
	if (ret.Failed()) return ret;

	/* Is it a valid order? */
	if (sel_ord >= v->GetNumOrders()) return CMD_ERROR;

	Order *order = v->GetOrder(sel_ord);
	assert(order != nullptr);
	if (mof == MOF_COLOUR) {
		if (order->GetType() == OT_IMPLICIT) return CMD_ERROR;
	} else {
		switch (order->GetType()) {
			case OT_GOTO_STATION:
				if (mof != MOF_NON_STOP && mof != MOF_STOP_LOCATION && mof != MOF_UNLOAD && mof != MOF_LOAD && mof != MOF_CARGO_TYPE_UNLOAD && mof != MOF_CARGO_TYPE_LOAD && mof != MOF_RV_TRAVEL_DIR) return CMD_ERROR;
				break;

			case OT_GOTO_DEPOT:
				if (mof != MOF_NON_STOP && mof != MOF_DEPOT_ACTION) return CMD_ERROR;
				break;

			case OT_GOTO_WAYPOINT:
				if (mof != MOF_NON_STOP && mof != MOF_WAYPOINT_FLAGS && mof != MOF_RV_TRAVEL_DIR) return CMD_ERROR;
				break;

			case OT_CONDITIONAL:
				if (mof != MOF_COND_VARIABLE && mof != MOF_COND_COMPARATOR && mof != MOF_COND_VALUE && mof != MOF_COND_VALUE_2 && mof != MOF_COND_VALUE_3 && mof != MOF_COND_DESTINATION && mof != MOF_COND_STATION_ID) return CMD_ERROR;
				break;

			case OT_SLOT:
				if (mof != MOF_SLOT) return CMD_ERROR;
				break;

			case OT_COUNTER:
				if (mof != MOF_COUNTER_ID && mof != MOF_COUNTER_OP && mof != MOF_COUNTER_VALUE) return CMD_ERROR;
				break;

			case OT_LABEL:
				if (order->GetLabelSubType() == OLST_TEXT) {
					if (mof != MOF_LABEL_TEXT) return CMD_ERROR;
				} else if (IsDeparturesOrderLabelSubType(order->GetLabelSubType())) {
					if (mof != MOF_DEPARTURES_SUBTYPE) return CMD_ERROR;
				} else {
					return CMD_ERROR;
				}
				break;

			default:
				return CMD_ERROR;
		}
	}

	switch (mof) {
		default: NOT_REACHED();

		case MOF_NON_STOP:
			if (!v->IsGroundVehicle()) return CMD_ERROR;
			if (data >= ONSF_END) return CMD_ERROR;
			if (data == order->GetNonStopType()) return CMD_ERROR;
			if (_settings_game.order.nonstop_only && !(data & ONSF_NO_STOP_AT_INTERMEDIATE_STATIONS) && v->IsGroundVehicle()) return CMD_ERROR;
			break;

		case MOF_STOP_LOCATION:
			if (v->type != VEH_TRAIN) return CMD_ERROR;
			if (data >= OSL_END) return CMD_ERROR;
			break;

		case MOF_CARGO_TYPE_UNLOAD:
			if (cargo_id >= NUM_CARGO && cargo_id != INVALID_CARGO) return CMD_ERROR;
			if (data == OUFB_CARGO_TYPE_UNLOAD) return CMD_ERROR;
			/* FALL THROUGH */
		case MOF_UNLOAD:
			if (order->GetNonStopType() & ONSF_NO_STOP_AT_DESTINATION_STATION) return CMD_ERROR;
			if ((data & ~(OUFB_UNLOAD | OUFB_TRANSFER | OUFB_NO_UNLOAD | OUFB_CARGO_TYPE_UNLOAD)) != 0) return CMD_ERROR;
			/* Unload and no-unload are mutual exclusive and so are transfer and no unload. */
			if (data != 0 && (data & OUFB_CARGO_TYPE_UNLOAD) == 0 && ((data & (OUFB_UNLOAD | OUFB_TRANSFER)) != 0) == ((data & OUFB_NO_UNLOAD) != 0)) return CMD_ERROR;
			/* Cargo-type-unload exclude all the other flags. */
			if ((data & OUFB_CARGO_TYPE_UNLOAD) != 0 && data != OUFB_CARGO_TYPE_UNLOAD) return CMD_ERROR;
			if (data == order->GetUnloadType()) return CMD_ERROR;
			break;

		case MOF_CARGO_TYPE_LOAD:
			if (cargo_id >= NUM_CARGO && cargo_id != INVALID_CARGO) return CMD_ERROR;
			if (data == OLFB_CARGO_TYPE_LOAD || data == OLF_FULL_LOAD_ANY) return CMD_ERROR;
			/* FALL THROUGH */
		case MOF_LOAD:
			if (order->GetNonStopType() & ONSF_NO_STOP_AT_DESTINATION_STATION) return CMD_ERROR;
			if ((data > OLFB_NO_LOAD && data != OLFB_CARGO_TYPE_LOAD) || data == 1) return CMD_ERROR;
			if (data == order->GetLoadType()) return CMD_ERROR;
			if ((data & (OLFB_FULL_LOAD | OLF_FULL_LOAD_ANY)) && v->HasUnbunchingOrder()) return_cmd_error(STR_ERROR_UNBUNCHING_NO_FULL_LOAD);
			break;

		case MOF_DEPOT_ACTION:
			if (data >= DA_END) return CMD_ERROR;

			/* Check if we are allowed to add unbunching. We are always allowed to remove it. */
			if (data == DA_UNBUNCH) {
				/* Only one unbunching order is allowed in a vehicle's orders. If this order already has an unbunching action, no error is needed. */
				if (v->HasUnbunchingOrder() && !(order->GetDepotActionType() & ODATFB_UNBUNCH)) return_cmd_error(STR_ERROR_UNBUNCHING_ONLY_ONE_ALLOWED);
				if (HasBit(v->vehicle_flags, VF_SCHEDULED_DISPATCH)) return_cmd_error(STR_ERROR_UNBUNCHING_NO_UNBUNCHING_SCHED_DISPATCH);
				if (HasBit(v->vehicle_flags, VF_TIMETABLE_SEPARATION)) return_cmd_error(STR_ERROR_UNBUNCHING_NO_UNBUNCHING_AUTO_SEPARATION);
				for (Order *o : v->Orders()) {
					/* We don't allow unbunching if the vehicle has a conditional order. */
					if (o->IsType(OT_CONDITIONAL)) return_cmd_error(STR_ERROR_UNBUNCHING_NO_UNBUNCHING_CONDITIONAL);
					/* We don't allow unbunching if the vehicle has a full load order. */
					if (o->IsType(OT_GOTO_STATION) && o->GetLoadType() & (OLFB_FULL_LOAD | OLF_FULL_LOAD_ANY)) return_cmd_error(STR_ERROR_UNBUNCHING_NO_UNBUNCHING_FULL_LOAD);
					if (o->IsType(OT_GOTO_STATION) && o->GetLoadType() == OLFB_CARGO_TYPE_LOAD) {
						for (CargoID cid = 0; cid < NUM_CARGO; cid++) {
							if (o->GetCargoLoadType(cid) & (OLFB_FULL_LOAD | OLF_FULL_LOAD_ANY)) return_cmd_error(STR_ERROR_UNBUNCHING_NO_UNBUNCHING_FULL_LOAD);
						}
					}
				}
			}
			break;

		case MOF_COND_VARIABLE:
			if (data == OCV_FREE_PLATFORMS && v->type != VEH_TRAIN) return CMD_ERROR;
			if (data >= OCV_END) return CMD_ERROR;
			break;

		case MOF_COND_COMPARATOR:
			if (data >= OCC_END) return CMD_ERROR;
			switch (order->GetConditionVariable()) {
				case OCV_UNCONDITIONALLY:
				case OCV_PERCENT:
					return CMD_ERROR;

				case OCV_REQUIRES_SERVICE:
				case OCV_CARGO_ACCEPTANCE:
				case OCV_CARGO_WAITING:
				case OCV_DISPATCH_SLOT:
					if (data != OCC_IS_TRUE && data != OCC_IS_FALSE) return CMD_ERROR;
					break;

				case OCV_SLOT_OCCUPANCY:
					if (data != OCC_IS_TRUE && data != OCC_IS_FALSE && data != OCC_EQUALS && data != OCC_NOT_EQUALS) return CMD_ERROR;
					break;

				case OCV_VEH_IN_SLOT: {
					if (data != OCC_IS_TRUE && data != OCC_IS_FALSE && data != OCC_EQUALS && data != OCC_NOT_EQUALS) return CMD_ERROR;
					const TraceRestrictSlot *slot = TraceRestrictSlot::GetIfValid(order->GetXData());
					if (slot != nullptr && slot->vehicle_type != v->type) return CMD_ERROR;
					break;
				}

				case OCV_TIMETABLE:
					if (data == OCC_IS_TRUE || data == OCC_IS_FALSE || data == OCC_EQUALS || data == OCC_NOT_EQUALS) return CMD_ERROR;
					break;

				default:
					if (data == OCC_IS_TRUE || data == OCC_IS_FALSE) return CMD_ERROR;
					break;
			}
			break;

		case MOF_COND_VALUE:
			switch (order->GetConditionVariable()) {
				case OCV_UNCONDITIONALLY:
				case OCV_REQUIRES_SERVICE:
					return CMD_ERROR;

				case OCV_LOAD_PERCENTAGE:
				case OCV_RELIABILITY:
				case OCV_PERCENT:
				case OCV_CARGO_LOAD_PERCENTAGE:
					if (data > 100) return CMD_ERROR;
					break;

				case OCV_SLOT_OCCUPANCY:
					if (data != INVALID_TRACE_RESTRICT_SLOT_ID && !TraceRestrictSlot::IsValidID(data)) return CMD_ERROR;
					break;

				case OCV_VEH_IN_SLOT:
					if (data != INVALID_TRACE_RESTRICT_SLOT_ID && !TraceRestrictSlot::IsValidID(data)) return CMD_ERROR;
					if (data != INVALID_TRACE_RESTRICT_SLOT_ID && TraceRestrictSlot::Get(data)->vehicle_type != v->type) return CMD_ERROR;
					break;

				case OCV_CARGO_ACCEPTANCE:
				case OCV_CARGO_WAITING:
					if (!(data < NUM_CARGO && CargoSpec::Get(data)->IsValid())) return CMD_ERROR;
					break;

				case OCV_CARGO_WAITING_AMOUNT:
				case OCV_COUNTER_VALUE:
				case OCV_TIME_DATE:
				case OCV_TIMETABLE:
					break;

				default:
					if (data > 2047) return CMD_ERROR;
					break;
			}
			break;

		case MOF_COND_VALUE_2:
			switch (order->GetConditionVariable()) {
				case OCV_CARGO_LOAD_PERCENTAGE:
				case OCV_CARGO_WAITING_AMOUNT:
					if (!(data < NUM_CARGO && CargoSpec::Get(data)->IsValid())) return CMD_ERROR;
					break;

				case OCV_COUNTER_VALUE:
					if (data != INVALID_TRACE_RESTRICT_COUNTER_ID && !TraceRestrictCounter::IsValidID(data)) return CMD_ERROR;
					break;

				case OCV_TIME_DATE:
					if (data >= TRTDVF_END) return CMD_ERROR;
					break;

				case OCV_TIMETABLE:
					if (data >= OTCM_END) return CMD_ERROR;
					break;

				case OCV_DISPATCH_SLOT:
					if (data != UINT16_MAX && data >= v->orders->GetScheduledDispatchScheduleCount()) {
						return CMD_ERROR;
					}
					break;

				default:
					return CMD_ERROR;
			}
			break;

		case MOF_COND_VALUE_3:
			switch (order->GetConditionVariable()) {
				case OCV_CARGO_WAITING_AMOUNT:
					if (!(data == NEW_STATION || Station::GetIfValid(data) != nullptr)) return CMD_ERROR;
					if (GB(order->GetXData2(), 0, 16) - 1 == data) return CMD_ERROR;
					break;

				default:
					return CMD_ERROR;
			}
			break;

		case MOF_COND_STATION_ID:
			if (ConditionVariableHasStationID(order->GetConditionVariable())) {
				if (Station::GetIfValid(data) == nullptr) return CMD_ERROR;
			} else {
				return CMD_ERROR;
			}
			break;

		case MOF_COND_DESTINATION:
			if (data >= v->GetNumOrders() || data == sel_ord) return CMD_ERROR;
			break;

		case MOF_WAYPOINT_FLAGS:
			if (data != (data & OWF_REVERSE)) return CMD_ERROR;
			break;

		case MOF_SLOT:
			if (data != INVALID_TRACE_RESTRICT_SLOT_ID) {
				const TraceRestrictSlot *slot = TraceRestrictSlot::GetIfValid(data);
				if (slot == nullptr || slot->vehicle_type != v->type) return CMD_ERROR;
			}
			break;

		case MOF_RV_TRAVEL_DIR:
			if (v->type != VEH_ROAD) return CMD_ERROR;
			if (data >= DIAGDIR_END && data != INVALID_DIAGDIR) return CMD_ERROR;
			break;

		case MOF_COUNTER_ID:
			if (data != INVALID_TRACE_RESTRICT_COUNTER_ID) {
				const TraceRestrictCounter *ctr = TraceRestrictCounter::GetIfValid(data);
				if (ctr == nullptr) return CMD_ERROR;
			}
			break;

		case MOF_COUNTER_OP:
			if (data != TRCCOF_INCREASE && data != TRCCOF_DECREASE && data != TRCCOF_SET) {
				return CMD_ERROR;
			}
			break;

		case MOF_COUNTER_VALUE:
			break;

		case MOF_COLOUR:
			if (data >= COLOUR_END && data != INVALID_COLOUR) {
				return CMD_ERROR;
			}
			break;

		case MOF_LABEL_TEXT:
			break;

		case MOF_DEPARTURES_SUBTYPE:
			if (!IsDeparturesOrderLabelSubType(static_cast<OrderLabelSubType>(data))) {
				return CMD_ERROR;
			}
			break;
	}

	if (flags & DC_EXEC) {
		switch (mof) {
			case MOF_NON_STOP:
				order->SetNonStopType((OrderNonStopFlags)data);
				if (data & ONSF_NO_STOP_AT_DESTINATION_STATION) {
					order->SetRefit(CARGO_NO_REFIT);
					order->SetLoadType(OLF_LOAD_IF_POSSIBLE);
					order->SetUnloadType(OUF_UNLOAD_IF_POSSIBLE);
					if (order->IsWaitTimetabled() || order->GetWaitTime() > 0) {
						DoCommandEx(tile, v->index | (MTF_WAIT_TIME << 28) | (1 << 31), 0, p3, flags, CMD_CHANGE_TIMETABLE);
					}
					if (order->IsScheduledDispatchOrder(false)) {
						DoCommandEx(tile, v->index | (MTF_ASSIGN_SCHEDULE << 28), -1, p3, flags, CMD_CHANGE_TIMETABLE);
					}
				}
				break;

			case MOF_STOP_LOCATION:
				order->SetStopLocation((OrderStopLocation)data);
				break;

			case MOF_UNLOAD:
				order->SetUnloadType((OrderUnloadFlags)data);
				break;

			case MOF_CARGO_TYPE_UNLOAD:
				if (cargo_id == INVALID_CARGO) {
					for (CargoID i = 0; i < NUM_CARGO; i++) {
						order->SetUnloadType((OrderUnloadFlags)data, i);
					}
				} else {
					order->SetUnloadType((OrderUnloadFlags)data, cargo_id);
				}
				break;

			case MOF_LOAD:
				order->SetLoadType((OrderLoadFlags)data);
				if (data & OLFB_NO_LOAD) order->SetRefit(CARGO_NO_REFIT);
				break;

			case MOF_CARGO_TYPE_LOAD:
				if (cargo_id == INVALID_CARGO) {
					for (CargoID i = 0; i < NUM_CARGO; i++) {
						order->SetLoadType((OrderLoadFlags)data, i);
					}
				} else {
					order->SetLoadType((OrderLoadFlags)data, cargo_id);
				}
				break;

			case MOF_DEPOT_ACTION: {
				OrderDepotActionFlags base_order_action_type = order->GetDepotActionType() & ~(ODATFB_HALT | ODATFB_SELL | ODATFB_UNBUNCH);
				switch (data) {
					case DA_ALWAYS_GO:
						order->SetDepotOrderType((OrderDepotTypeFlags)(order->GetDepotOrderType() & ~ODTFB_SERVICE));
						order->SetDepotActionType((OrderDepotActionFlags)(base_order_action_type));
						break;

					case DA_SERVICE:
						order->SetDepotOrderType((OrderDepotTypeFlags)(order->GetDepotOrderType() | ODTFB_SERVICE));
						order->SetDepotActionType((OrderDepotActionFlags)(base_order_action_type));
						order->SetRefit(CARGO_NO_REFIT);
						break;

					case DA_STOP:
						order->SetDepotOrderType((OrderDepotTypeFlags)(order->GetDepotOrderType() & ~ODTFB_SERVICE));
						order->SetDepotActionType((OrderDepotActionFlags)(base_order_action_type | ODATFB_HALT));
						order->SetRefit(CARGO_NO_REFIT);
						break;

					case DA_SELL:
						order->SetDepotOrderType((OrderDepotTypeFlags)(order->GetDepotOrderType() & ~ODTFB_SERVICE));
						order->SetDepotActionType((OrderDepotActionFlags)(base_order_action_type | ODATFB_HALT | ODATFB_SELL));
						order->SetRefit(CARGO_NO_REFIT);
						break;

					case DA_UNBUNCH:
						order->SetDepotOrderType((OrderDepotTypeFlags)(order->GetDepotOrderType() & ~ODTFB_SERVICE));
						order->SetDepotActionType((OrderDepotActionFlags)(base_order_action_type | ODATFB_UNBUNCH));
						break;

					default:
						NOT_REACHED();
				}
				break;
			}

			case MOF_COND_VARIABLE: {
				/* Check whether old conditional variable had a cargo as value */
				OrderConditionVariable old_condition = order->GetConditionVariable();
				bool old_var_was_cargo = (order->GetConditionVariable() == OCV_CARGO_ACCEPTANCE || order->GetConditionVariable() == OCV_CARGO_WAITING
						|| order->GetConditionVariable() == OCV_CARGO_LOAD_PERCENTAGE || order->GetConditionVariable() == OCV_CARGO_WAITING_AMOUNT);
				bool old_var_was_slot = (order->GetConditionVariable() == OCV_SLOT_OCCUPANCY || order->GetConditionVariable() == OCV_VEH_IN_SLOT);
				bool old_var_was_counter = (order->GetConditionVariable() == OCV_COUNTER_VALUE);
				bool old_var_was_time = (order->GetConditionVariable() == OCV_TIME_DATE);
				bool old_var_was_tt = (order->GetConditionVariable() == OCV_TIMETABLE);
				order->SetConditionVariable((OrderConditionVariable)data);

				OrderConditionComparator occ = order->GetConditionComparator();
				switch (order->GetConditionVariable()) {
					case OCV_UNCONDITIONALLY:
						order->SetConditionComparator(OCC_EQUALS);
						order->SetConditionValue(0);
						break;

					case OCV_SLOT_OCCUPANCY:
					case OCV_VEH_IN_SLOT:
						if (!old_var_was_slot) {
							order->GetXDataRef() = INVALID_TRACE_RESTRICT_SLOT_ID;
						} else if (order->GetConditionVariable() == OCV_VEH_IN_SLOT && order->GetXData() != INVALID_TRACE_RESTRICT_SLOT_ID && TraceRestrictSlot::Get(order->GetXData())->vehicle_type != v->type) {
							order->GetXDataRef() = INVALID_TRACE_RESTRICT_SLOT_ID;
						}
						if (old_condition != order->GetConditionVariable()) order->SetConditionComparator(OCC_IS_TRUE);
						break;

					case OCV_COUNTER_VALUE:
						if (!old_var_was_counter) order->GetXDataRef() = INVALID_TRACE_RESTRICT_COUNTER_ID << 16;
						if (occ == OCC_IS_TRUE || occ == OCC_IS_FALSE) order->SetConditionComparator(OCC_EQUALS);
						break;

					case OCV_TIME_DATE:
						if (!old_var_was_time) {
							order->SetConditionValue(0);
							order->GetXDataRef() = 0;
						}
						if (occ == OCC_IS_TRUE || occ == OCC_IS_FALSE) order->SetConditionComparator(OCC_EQUALS);
						break;

					case OCV_TIMETABLE:
						if (!old_var_was_tt) {
							order->SetConditionValue(0);
							order->GetXDataRef() = 0;
						}
						if (occ == OCC_IS_TRUE || occ == OCC_IS_FALSE || occ == OCC_EQUALS || occ == OCC_NOT_EQUALS) order->SetConditionComparator(OCC_LESS_THAN);
						break;

					case OCV_CARGO_ACCEPTANCE:
					case OCV_CARGO_WAITING:
						if (!old_var_was_cargo) order->SetConditionValue((uint16_t) GetFirstValidCargo());
						if (occ != OCC_IS_TRUE && occ != OCC_IS_FALSE) order->SetConditionComparator(OCC_IS_TRUE);
						break;
					case OCV_CARGO_LOAD_PERCENTAGE:
					case OCV_CARGO_WAITING_AMOUNT:
						if (!old_var_was_cargo) order->SetConditionValue((uint16_t) GetFirstValidCargo());
						order->GetXDataRef() = 0;
						order->SetConditionComparator(OCC_EQUALS);
						break;
					case OCV_REQUIRES_SERVICE:
						if (old_var_was_cargo || old_var_was_slot) order->SetConditionValue(0);
						if (occ != OCC_IS_TRUE && occ != OCC_IS_FALSE) order->SetConditionComparator(OCC_IS_TRUE);
						order->SetConditionValue(0);
						break;
					case OCV_DISPATCH_SLOT:
						if (occ != OCC_IS_TRUE && occ != OCC_IS_FALSE) order->SetConditionComparator(OCC_IS_TRUE);
						order->SetConditionValue(0);
						order->GetXDataRef() = UINT16_MAX;
						break;

					case OCV_PERCENT:
						order->SetConditionComparator(OCC_EQUALS);
						/* FALL THROUGH */
					case OCV_LOAD_PERCENTAGE:
					case OCV_RELIABILITY:
						if (order->GetConditionValue() > 100) order->SetConditionValue(100);
						[[fallthrough]];

					default:
						if (old_var_was_cargo || old_var_was_slot || old_var_was_counter || old_var_was_time || old_var_was_tt) order->SetConditionValue(0);
						if (occ == OCC_IS_TRUE || occ == OCC_IS_FALSE) order->SetConditionComparator(OCC_EQUALS);
						break;
				}
				break;
			}

			case MOF_COND_COMPARATOR:
				order->SetConditionComparator((OrderConditionComparator)data);
				break;

			case MOF_COND_VALUE:
				switch (order->GetConditionVariable()) {
					case OCV_SLOT_OCCUPANCY:
					case OCV_CARGO_LOAD_PERCENTAGE:
					case OCV_TIME_DATE:
					case OCV_TIMETABLE:
						order->GetXDataRef() = data;
						break;

					case OCV_VEH_IN_SLOT:
						order->GetXDataRef() = data;
						if (data != INVALID_TRACE_RESTRICT_SLOT_ID && TraceRestrictSlot::Get(data)->vehicle_type != v->type) {
							if (order->GetConditionComparator() == OCC_EQUALS) order->SetConditionComparator(OCC_IS_TRUE);
							if (order->GetConditionComparator() == OCC_NOT_EQUALS) order->SetConditionComparator(OCC_IS_FALSE);
						}
						break;

					case OCV_CARGO_WAITING_AMOUNT:
					case OCV_COUNTER_VALUE:
						SB(order->GetXDataRef(), 0, 16, data);
						break;

					default:
						order->SetConditionValue(data);
						break;
				}
				break;

			case MOF_COND_VALUE_2:
				switch (order->GetConditionVariable()) {
					case OCV_COUNTER_VALUE:
						SB(order->GetXDataRef(), 16, 16, data);
						break;

					case OCV_DISPATCH_SLOT:
						SB(order->GetXDataRef(), 0, 16, data);
						break;

					default:
						order->SetConditionValue(data);
						break;
				}
				break;

			case MOF_COND_VALUE_3:
				SB(order->GetXDataRef(), 16, 16, data + 2);
				break;

			case MOF_COND_STATION_ID:
				SB(order->GetXData2Ref(), 0, 16, data + 1);
				if (order->GetConditionVariable() == OCV_CARGO_WAITING_AMOUNT && data == GB(order->GetXData(), 16, 16) - 2) {
					/* Clear via if station is set to the same ID */
					SB(order->GetXDataRef(), 16, 16, 0);
				}
				break;

			case MOF_COND_DESTINATION:
				order->SetConditionSkipToOrder(data);
				break;

			case MOF_WAYPOINT_FLAGS:
				order->SetWaypointFlags((OrderWaypointFlags)data);
				break;

			case MOF_SLOT:
			case MOF_COUNTER_ID:
				order->SetDestination(data);
				break;

			case MOF_RV_TRAVEL_DIR:
				order->SetRoadVehTravelDirection((DiagDirection)data);
				break;

			case MOF_COUNTER_OP:
				order->SetCounterOperation(data);
				break;

			case MOF_COUNTER_VALUE:
				order->GetXDataRef() = data;
				break;

			case MOF_COLOUR:
				order->SetColour((Colours)data);
				break;

			case MOF_LABEL_TEXT:
				order->SetLabelText(text == nullptr ? "" : text);
				break;

			case MOF_DEPARTURES_SUBTYPE:
				order->SetLabelSubType(static_cast<OrderLabelSubType>(data));
				break;

			default: NOT_REACHED();
		}

		/* Update the windows and full load flags, also for vehicles that share the same order list */
		Vehicle *u = v->FirstShared();
		DeleteOrderWarnings(u);
		for (; u != nullptr; u = u->NextShared()) {
			/* Toggle u->current_order "Full load" flag if it changed.
			 * However, as the same flag is used for depot orders, check
			 * whether we are not going to a depot as there are three
			 * cases where the full load flag can be active and only
			 * one case where the flag is used for depot orders. In the
			 * other cases for the OrderType the flags are not used,
			 * so do not care and those orders should not be active
			 * when this function is called.
			 */
			if (sel_ord == u->cur_real_order_index &&
					(u->current_order.IsType(OT_GOTO_STATION) || u->current_order.IsAnyLoadingType())) {
				if (u->current_order.GetLoadType() != order->GetLoadType()) {
					u->current_order.SetLoadType(order->GetLoadType());
				}
				if (u->current_order.GetUnloadType() != order->GetUnloadType()) {
					u->current_order.SetUnloadType(order->GetUnloadType());
				}
				switch (mof) {
					case MOF_CARGO_TYPE_UNLOAD:
						if (cargo_id == INVALID_CARGO) {
							for (CargoID i = 0; i < NUM_CARGO; i++) {
								u->current_order.SetUnloadType((OrderUnloadFlags)data, i);
							}
						} else {
							u->current_order.SetUnloadType((OrderUnloadFlags)data, cargo_id);
						}
						break;

					case MOF_CARGO_TYPE_LOAD:
						if (cargo_id == INVALID_CARGO) {
							for (CargoID i = 0; i < NUM_CARGO; i++) {
								u->current_order.SetLoadType((OrderLoadFlags)data, i);
							}
						} else {
							u->current_order.SetLoadType((OrderLoadFlags)data, cargo_id);
						}
						break;

					default:
						break;
				}
			}
			if (mof == MOF_RV_TRAVEL_DIR && sel_ord == u->cur_real_order_index &&
					(u->current_order.IsType(OT_GOTO_STATION) || u->current_order.IsType(OT_GOTO_WAYPOINT))) {
				u->current_order.SetRoadVehTravelDirection((DiagDirection)data);
			}

			/* Unbunching data is no longer valid. */
			u->ResetDepotUnbunching();

			InvalidateVehicleOrder(u, VIWD_MODIFY_ORDERS);
		}
		CheckMarkDirtyViewportRoutePaths(v);
	}

	return CommandCost();
}

/**
 * Check if an aircraft has enough range for an order list.
 * @param v_new Aircraft to check.
 * @param v_order Vehicle currently holding the order list.
 * @param first First order in the source order list.
 * @return True if the aircraft has enough range for the orders, false otherwise.
 */
static bool CheckAircraftOrderDistance(const Aircraft *v_new, const Vehicle *v_order, const Order *first)
{
	if (first == nullptr || v_new->acache.cached_max_range == 0) return true;

	/* Iterate over all orders to check the distance between all
	 * 'goto' orders and their respective next order (of any type). */
	for (const Order *o = first; o != nullptr; o = o->next) {
		switch (o->GetType()) {
			case OT_GOTO_STATION:
			case OT_GOTO_DEPOT:
			case OT_GOTO_WAYPOINT:
				/* If we don't have a next order, we've reached the end and must check the first order instead. */
				if (GetOrderDistance(o, o->next != nullptr ? o->next : first, v_order) > v_new->acache.cached_max_range_sqr) return false;
				break;

			default: break;
		}
	}

	return true;
}

static void CheckAdvanceVehicleOrdersAfterClone(Vehicle *v, DoCommandFlag flags)
{
	const Company *owner = Company::GetIfValid(v->owner);
	if (!owner || !owner->settings.advance_order_on_clone || !v->IsInDepot() || !IsDepotTile(v->tile)) return;

	std::vector<VehicleOrderID> target_orders;

	const int order_count = v->GetNumOrders();
	if (v->type == VEH_AIRCRAFT) {
		for (VehicleOrderID idx = 0; idx < order_count; idx++) {
			const Order *o = v->GetOrder(idx);
			if (o->IsType(OT_GOTO_STATION) && o->GetDestination() == GetStationIndex(v->tile)) {
				target_orders.push_back(idx);
			}
		}
	} else if (GetDepotVehicleType(v->tile) == v->type) {
		for (VehicleOrderID idx = 0; idx < order_count; idx++) {
			const Order *o = v->GetOrder(idx);
			if (o->IsType(OT_GOTO_DEPOT) && o->GetDestination() == GetDepotIndex(v->tile)) {
				target_orders.push_back(idx + 1 < order_count ? idx + 1 : 0);
			}
		}
	}
	if (target_orders.empty()) return;

	VehicleOrderID skip_to = target_orders[v->unitnumber % target_orders.size()];
	DoCommand(v->tile, v->index, skip_to, flags, CMD_SKIP_TO_ORDER);
}

static bool ShouldResetOrderIndicesOnOrderCopy(const Vehicle *src, const Vehicle *dst)
{
	const int num_orders = src->GetNumOrders();
	if (dst->GetNumOrders() != num_orders) return true;

	for (int i = 0; i < num_orders; i++) {
		if (!src->GetOrder(i)->Equals(*dst->GetOrder(i))) return true;
	}
	return false;
}

/**
 * Clone/share/copy an order-list of another vehicle.
 * @param tile unused
 * @param flags operation to perform
 * @param p1 various bitstuffed elements
 * - p1 = (bit  0-19) - destination vehicle to clone orders to
 * - p1 = (bit 30-31) - action to perform
 * @param p2 source vehicle to clone orders from, if any (none for CO_UNSHARE)
 * @param text unused
 * @return the cost of this operation or an error
 */
CommandCost CmdCloneOrder(TileIndex tile, DoCommandFlag flags, uint32_t p1, uint32_t p2, const char *text)
{
	VehicleID veh_src = GB(p2, 0, 20);
	VehicleID veh_dst = GB(p1, 0, 20);

	Vehicle *dst = Vehicle::GetIfValid(veh_dst);
	if (dst == nullptr || !dst->IsPrimaryVehicle()) return CMD_ERROR;

	CommandCost ret = CheckOwnership(dst->owner);
	if (ret.Failed()) return ret;

	switch (GB(p1, 30, 2)) {
		case CO_SHARE: {
			Vehicle *src = Vehicle::GetIfValid(veh_src);

			/* Sanity checks */
			if (src == nullptr || !src->IsPrimaryVehicle() || dst->type != src->type || dst == src) return CMD_ERROR;

			ret = CheckOwnership(src->owner);
			if (ret.Failed()) return ret;

			/* Trucks can't share orders with busses (and visa versa) */
			if (src->type == VEH_ROAD && RoadVehicle::From(src)->IsBus() != RoadVehicle::From(dst)->IsBus()) {
				return CMD_ERROR;
			}

			/* Is the vehicle already in the shared list? */
			if (src->FirstShared() == dst->FirstShared()) return CMD_ERROR;

			for (const Order *order : src->Orders()) {
				if (OrderGoesToStation(dst, order)) {
					/* Allow copying unreachable destinations if they were already unreachable for the source.
					 * This is basically to allow cloning / autorenewing / autoreplacing vehicles, while the stations
					 * are temporarily invalid due to reconstruction. */
					const Station *st = Station::Get(order->GetDestination());
					if (CanVehicleUseStation(src, st) && !CanVehicleUseStation(dst, st)) {
						return CommandCost::DualErrorMessage(STR_ERROR_CAN_T_COPY_SHARE_ORDER, GetVehicleCannotUseStationReason(dst, st));
					}
				}
				if (OrderGoesToRoadDepot(dst, order)) {
					const Depot *dp = Depot::GetIfValid(order->GetDestination());
					if (dp != nullptr && (GetPresentRoadTypes(dp->xy) & RoadVehicle::From(dst)->compatible_roadtypes) == 0) {
						return CommandCost::DualErrorMessage(STR_ERROR_CAN_T_COPY_SHARE_ORDER, RoadTypeIsTram(RoadVehicle::From(dst)->roadtype) ? STR_ERROR_NO_STOP_COMPATIBLE_TRAM_TYPE : STR_ERROR_NO_STOP_COMPATIBLE_ROAD_TYPE);
					}
				}
			}

			/* Check for aircraft range limits. */
			if (dst->type == VEH_AIRCRAFT && !CheckAircraftOrderDistance(Aircraft::From(dst), src, src->GetFirstOrder())) {
				return_cmd_error(STR_ERROR_AIRCRAFT_NOT_ENOUGH_RANGE);
			}

			if (src->orders == nullptr && !OrderList::CanAllocateItem()) {
				return_cmd_error(STR_ERROR_NO_MORE_SPACE_FOR_ORDERS);
			}

			if (flags & DC_EXEC) {
				/* If the destination vehicle had a OrderList, destroy it.
				 * We reset the order indices, if the new orders are different.
				 * (We mainly do this to keep the order indices valid and in range.) */
				DeleteVehicleOrders(dst, false, ShouldResetOrderIndicesOnOrderCopy(src, dst));

				dst->orders = src->orders;

				/* Link this vehicle in the shared-list */
				dst->AddToShared(src);


				/* Set automation bit if target has it. */
				if (HasBit(src->vehicle_flags, VF_AUTOMATE_TIMETABLE)) {
					SetBit(dst->vehicle_flags, VF_AUTOMATE_TIMETABLE);
				} else {
					ClrBit(dst->vehicle_flags, VF_AUTOMATE_TIMETABLE);
				}
				/* Set auto separation bit if target has it. */
				if (HasBit(src->vehicle_flags, VF_TIMETABLE_SEPARATION)) {
					SetBit(dst->vehicle_flags, VF_TIMETABLE_SEPARATION);
				} else {
					ClrBit(dst->vehicle_flags, VF_TIMETABLE_SEPARATION);
				}
				/* Set manual dispatch bit if target has it. */
				if (HasBit(src->vehicle_flags, VF_SCHEDULED_DISPATCH)) {
					SetBit(dst->vehicle_flags, VF_SCHEDULED_DISPATCH);
				} else {
					ClrBit(dst->vehicle_flags, VF_SCHEDULED_DISPATCH);
				}
				ClrBit(dst->vehicle_flags, VF_AUTOFILL_TIMETABLE);
				ClrBit(dst->vehicle_flags, VF_AUTOFILL_PRES_WAIT_TIME);

				dst->ClearSeparation();
				if (HasBit(dst->vehicle_flags, VF_TIMETABLE_SEPARATION)) ClrBit(dst->vehicle_flags, VF_TIMETABLE_STARTED);

				InvalidateVehicleOrder(dst, VIWD_REMOVE_ALL_ORDERS);
				InvalidateVehicleOrder(src, VIWD_MODIFY_ORDERS);


				InvalidateWindowClassesData(GetWindowClassForVehicleType(dst->type), 0);
				InvalidateWindowClassesData(WC_DEPARTURES_BOARD, 0);
				CheckMarkDirtyViewportRoutePaths(dst);

				CheckAdvanceVehicleOrdersAfterClone(dst, flags);
			}
			break;
		}

		case CO_COPY: {
			Vehicle *src = Vehicle::GetIfValid(veh_src);

			/* Sanity checks */
			if (src == nullptr || !src->IsPrimaryVehicle() || dst->type != src->type || dst == src) return CMD_ERROR;

			ret = CheckOwnership(src->owner);
			if (ret.Failed()) return ret;

			/* Trucks can't copy all the orders from busses (and visa versa),
			 * and neither can helicopters and aircraft. */
			for (const Order *order : src->Orders()) {
				if (OrderGoesToStation(dst, order)) {
					const Station *st = Station::Get(order->GetDestination());
					if (!CanVehicleUseStation(dst, st)) {
						return CommandCost::DualErrorMessage(STR_ERROR_CAN_T_COPY_SHARE_ORDER, GetVehicleCannotUseStationReason(dst, st));
					}
				}
				if (OrderGoesToRoadDepot(dst, order)) {
					const Depot *dp = Depot::GetIfValid(order->GetDestination());
					if (dp != nullptr && (GetPresentRoadTypes(dp->xy) & RoadVehicle::From(dst)->compatible_roadtypes) == 0) {
						return CommandCost::DualErrorMessage(STR_ERROR_CAN_T_COPY_SHARE_ORDER, RoadTypeIsTram(RoadVehicle::From(dst)->roadtype) ? STR_ERROR_NO_STOP_COMPATIBLE_TRAM_TYPE : STR_ERROR_NO_STOP_COMPATIBLE_ROAD_TYPE);
					}
				}
			}

			/* Check for aircraft range limits. */
			if (dst->type == VEH_AIRCRAFT && !CheckAircraftOrderDistance(Aircraft::From(dst), src, src->GetFirstOrder())) {
				return_cmd_error(STR_ERROR_AIRCRAFT_NOT_ENOUGH_RANGE);
			}

			/* make sure there are orders available */
			if (!Order::CanAllocateItem(src->GetNumOrders()) || !OrderList::CanAllocateItem()) {
				return_cmd_error(STR_ERROR_NO_MORE_SPACE_FOR_ORDERS);
			}

			if (flags & DC_EXEC) {
				Order *first = nullptr;
				Order **order_dst;

				/* If the destination vehicle had an order list, destroy the chain but keep the OrderList.
				 * We only the order indices, if the new orders are different.
				 * (We mainly do this to keep the order indices valid and in range.) */
				DeleteVehicleOrders(dst, true, ShouldResetOrderIndicesOnOrderCopy(src, dst));

				order_dst = &first;
				for (const Order *order : src->Orders()) {
					*order_dst = new Order();
					(*order_dst)->AssignOrder(*order);
					order_dst = &(*order_dst)->next;
				}
				if (dst->orders == nullptr) {
					dst->orders = new OrderList(first, dst);
				} else {
					assert(dst->orders->GetFirstOrder() == nullptr);
					assert(!dst->orders->IsShared());
					delete dst->orders;
					assert(OrderList::CanAllocateItem());
					dst->orders = new OrderList(first, dst);
				}

				/* Copy over scheduled dispatch data */
				assert(dst->orders != nullptr);
				if (src->orders != nullptr) {
					dst->orders->GetScheduledDispatchScheduleSet() = src->orders->GetScheduledDispatchScheduleSet();
				}

				/* Set automation bit if target has it. */
				if (HasBit(src->vehicle_flags, VF_AUTOMATE_TIMETABLE)) {
					SetBit(dst->vehicle_flags, VF_AUTOMATE_TIMETABLE);
					ClrBit(dst->vehicle_flags, VF_AUTOFILL_TIMETABLE);
					ClrBit(dst->vehicle_flags, VF_AUTOFILL_PRES_WAIT_TIME);
				} else {
					ClrBit(dst->vehicle_flags, VF_AUTOMATE_TIMETABLE);
				}
				/* Set auto separation bit if target has it. */
				if (HasBit(src->vehicle_flags, VF_TIMETABLE_SEPARATION)) {
					SetBit(dst->vehicle_flags, VF_TIMETABLE_SEPARATION);
				} else {
					ClrBit(dst->vehicle_flags, VF_TIMETABLE_SEPARATION);
				}
				/* Set manual dispatch bit if target has it. */
				if (HasBit(src->vehicle_flags, VF_SCHEDULED_DISPATCH)) {
					SetBit(dst->vehicle_flags, VF_SCHEDULED_DISPATCH);
				} else {
					ClrBit(dst->vehicle_flags, VF_SCHEDULED_DISPATCH);
				}

				InvalidateVehicleOrder(dst, VIWD_REMOVE_ALL_ORDERS);

				InvalidateWindowClassesData(GetWindowClassForVehicleType(dst->type), 0);
				InvalidateWindowClassesData(WC_DEPARTURES_BOARD, 0);
				CheckMarkDirtyViewportRoutePaths(dst);

				CheckAdvanceVehicleOrdersAfterClone(dst, flags);
			}
			break;
		}

		case CO_UNSHARE: return DecloneOrder(dst, flags);
		default: return CMD_ERROR;
	}

	return CommandCost();
}

/**
 * Add/remove refit orders from an order
 * @param tile Not used
 * @param flags operation to perform
 * @param p1 VehicleIndex of the vehicle having the order
 * @param p2 bitmask
 *   - bit 0-7 CargoID
 *   - bit 16-31 number of order to modify
 * @param text unused
 * @return the cost of this operation or an error
 */
CommandCost CmdOrderRefit(TileIndex tile, DoCommandFlag flags, uint32_t p1, uint32_t p2, const char *text)
{
	VehicleID veh = GB(p1, 0, 20);
	VehicleOrderID order_number  = GB(p2, 16, 16);
	CargoID cargo = GB(p2, 0, 8);

	if (cargo >= NUM_CARGO && cargo != CARGO_NO_REFIT && cargo != CARGO_AUTO_REFIT) return CMD_ERROR;

	const Vehicle *v = Vehicle::GetIfValid(veh);
	if (v == nullptr || !v->IsPrimaryVehicle()) return CMD_ERROR;

	CommandCost ret = CheckOwnership(v->owner);
	if (ret.Failed()) return ret;

	Order *order = v->GetOrder(order_number);
	if (order == nullptr) return CMD_ERROR;

	/* Automatic refit cargo is only supported for goto station orders. */
	if (cargo == CARGO_AUTO_REFIT && !order->IsType(OT_GOTO_STATION)) return CMD_ERROR;

	if (order->GetLoadType() & OLFB_NO_LOAD) return CMD_ERROR;

	if (flags & DC_EXEC) {
		order->SetRefit(cargo);

		/* Make the depot order an 'always go' order. */
		if (cargo != CARGO_NO_REFIT && order->IsType(OT_GOTO_DEPOT)) {
			order->SetDepotOrderType((OrderDepotTypeFlags)(order->GetDepotOrderType() & ~ODTFB_SERVICE));
			order->SetDepotActionType((OrderDepotActionFlags)(order->GetDepotActionType() & ~(ODATFB_HALT | ODATFB_SELL)));
		}

		for (Vehicle *u = v->FirstShared(); u != nullptr; u = u->NextShared()) {
			/* Update any possible open window of the vehicle */
			InvalidateVehicleOrder(u, VIWD_MODIFY_ORDERS);

			/* If the vehicle already got the current depot set as current order, then update current order as well */
			if (u->cur_real_order_index == order_number && (u->current_order.GetDepotOrderType() & ODTFB_PART_OF_ORDERS)) {
				u->current_order.SetRefit(cargo);
			}
		}
		CheckMarkDirtyViewportRoutePaths(v);
	}

	return CommandCost();
}


/**
 *
 * Check the orders of a vehicle, to see if there are invalid orders and stuff
 *
 */
void CheckOrders(const Vehicle *v)
{
	/* Does the user wants us to check things? */
	if (_settings_client.gui.order_review_system == 0) return;

	/* Do nothing for crashed vehicles */
	if (v->vehstatus & VS_CRASHED) return;

	/* Do nothing for stopped vehicles if setting is '1' */
	if (_settings_client.gui.order_review_system == 1 && (v->vehstatus & VS_STOPPED)) return;

	/* do nothing we we're not the first vehicle in a share-chain */
	if (v->FirstShared() != v) return;

	/* Only check every 20 days, so that we don't flood the message log */
	/* The check is skipped entirely in case the current vehicle is virtual (a.k.a a 'template train') */
	if (v->owner == _local_company && v->day_counter % 20 == 0 && !HasBit(v->subtype, GVSF_VIRTUAL)) {
		StringID message = INVALID_STRING_ID;

		/* Check the order list */
		int n_st = 0;
		bool has_depot_order = false;

		for (const Order *order : v->Orders()) {
			/* Dummy order? */
			if (order->IsType(OT_DUMMY)) {
				message = STR_NEWS_VEHICLE_HAS_VOID_ORDER;
				break;
			}
			/* Does station have a load-bay for this vehicle? */
			if (order->IsType(OT_GOTO_STATION)) {
				const Station *st = Station::Get(order->GetDestination());

				n_st++;
				if (!CanVehicleUseStation(v, st)) {
					message = STR_NEWS_VEHICLE_HAS_INVALID_ENTRY;
				} else if (v->type == VEH_AIRCRAFT &&
							(AircraftVehInfo(v->engine_type)->subtype & AIR_FAST) &&
							(st->airport.GetFTA()->flags & AirportFTAClass::SHORT_STRIP) &&
							!_cheats.no_jetcrash.value &&
							message == INVALID_STRING_ID) {
					message = STR_NEWS_PLANE_USES_TOO_SHORT_RUNWAY;
				}
			}
			if (order->IsType(OT_GOTO_DEPOT)) {
				has_depot_order = true;
			}
		}

		/* Check if the last and the first order are the same */
		if (v->GetNumOrders() > 1) {
			const Order *last = v->GetLastOrder();

			if (v->orders->GetFirstOrder()->Equals(*last)) {
				message = STR_NEWS_VEHICLE_HAS_DUPLICATE_ENTRY;
			}
		}

		/* Do we only have 1 station in our order list? */
		if (n_st < 2 && message == INVALID_STRING_ID) message = STR_NEWS_VEHICLE_HAS_TOO_FEW_ORDERS;

#ifdef WITH_ASSERT
		if (v->orders != nullptr) v->orders->DebugCheckSanity();
#endif

		if (message == INVALID_STRING_ID && !has_depot_order && v->type != VEH_AIRCRAFT) {
			if (_settings_client.gui.no_depot_order_warn == 1 ||
					(_settings_client.gui.no_depot_order_warn == 2 && _settings_game.difficulty.vehicle_breakdowns != 0)) {
				message = STR_NEWS_VEHICLE_NO_DEPOT_ORDER;
			}
		}

		/* We don't have a problem */
		if (message == INVALID_STRING_ID) return;

		SetDParam(0, v->index);
		AddVehicleAdviceNewsItem(message, v->index);
	}
}

static bool _remove_order_from_all_vehicles_batch = false;
std::vector<uint32_t> _remove_order_from_all_vehicles_depots;

static bool IsBatchRemoveOrderDepotRemoved(DestinationID destination)
{
	if (static_cast<size_t>(destination / 32) >= _remove_order_from_all_vehicles_depots.size()) return false;

	return HasBit(_remove_order_from_all_vehicles_depots[destination / 32], destination % 32);
}

void StartRemoveOrderFromAllVehiclesBatch()
{
	assert(_remove_order_from_all_vehicles_batch == false);
	_remove_order_from_all_vehicles_batch = true;
}

void StopRemoveOrderFromAllVehiclesBatch()
{
	assert(_remove_order_from_all_vehicles_batch == true);
	_remove_order_from_all_vehicles_batch = false;

	/* Go through all vehicles */
	for (Vehicle *v : Vehicle::IterateFrontOnly()) {
		if (v->type == VEH_AIRCRAFT) continue;

		Order *order = &v->current_order;
		if (order->IsType(OT_GOTO_DEPOT) && IsBatchRemoveOrderDepotRemoved(order->GetDestination())) {
			order->MakeDummy();
			SetWindowDirty(WC_VEHICLE_VIEW, v->index);
		}

		/* order list */
		if (v->FirstShared() != v) continue;

		RemoveVehicleOrdersIf(v, [&](const Order *o) {
			OrderType ot = o->GetType();
			if (ot != OT_GOTO_DEPOT) return false;
			if ((o->GetDepotActionType() & ODATFB_NEAREST_DEPOT) != 0) return false;
			return IsBatchRemoveOrderDepotRemoved(o->GetDestination());
		});
	}

	_remove_order_from_all_vehicles_depots.clear();
}

/**
 * Removes an order from all vehicles. Triggers when, say, a station is removed.
 * @param type The type of the order (OT_GOTO_[STATION|DEPOT|WAYPOINT]).
 * @param destination The destination. Can be a StationID, DepotID or WaypointID.
 * @param hangar Only used for airports in the destination.
 *               When false, remove airport and hangar orders.
 *               When true, remove either airport or hangar order.
 */
void RemoveOrderFromAllVehicles(OrderType type, DestinationID destination, bool hangar)
{
	if (destination == ((type == OT_GOTO_DEPOT) ? (DestinationID)INVALID_DEPOT : (DestinationID)INVALID_STATION)) return;

	OrderBackup::RemoveOrder(type, destination, hangar);

	if (_remove_order_from_all_vehicles_batch && type == OT_GOTO_DEPOT && !hangar) {
		std::vector<uint32_t> &ids = _remove_order_from_all_vehicles_depots;
		uint32_t word_idx = destination / 32;
		if (word_idx >= ids.size()) ids.resize(word_idx + 1);
		SetBit(ids[word_idx], destination % 32);
		return;
	}

	/* Aircraft have StationIDs for depot orders and never use DepotIDs
	 * This fact is handled specially below
	 */

	/* Go through all vehicles */
	for (Vehicle *v : Vehicle::IterateFrontOnly()) {
		Order *order = &v->current_order;
		if ((v->type == VEH_AIRCRAFT && order->IsType(OT_GOTO_DEPOT) && !hangar ? OT_GOTO_STATION : order->GetType()) == type &&
				(!hangar || v->type == VEH_AIRCRAFT) && order->GetDestination() == destination) {
			order->MakeDummy();
			SetWindowDirty(WC_VEHICLE_VIEW, v->index);
		}

		/* order list */
		if (v->FirstShared() != v) continue;

		RemoveVehicleOrdersIf(v, [&](const Order *o) {
			OrderType ot = o->GetType();
			if (ot == OT_CONDITIONAL) {
				if (type == OT_GOTO_STATION && o->GetConditionVariable() == OCV_CARGO_WAITING_AMOUNT) {
					if (GB(order->GetXData(), 16, 16) - 2 == destination) SB(order->GetXDataRef(), 16, 16, INVALID_STATION + 2);
				}
				if (type == OT_GOTO_STATION && ConditionVariableHasStationID(o->GetConditionVariable())) {
					if (GB(order->GetXData2(), 0, 16) - 1 == destination) SB(order->GetXData2Ref(), 0, 16, INVALID_STATION + 1);
				}
				return false;
			}
			if (ot == OT_GOTO_DEPOT && (o->GetDepotActionType() & ODATFB_NEAREST_DEPOT) != 0) return false;
			if (ot == OT_GOTO_DEPOT && hangar && v->type != VEH_AIRCRAFT) return false; // Not an aircraft? Can't have a hangar order.
			if (ot == OT_IMPLICIT || (v->type == VEH_AIRCRAFT && ot == OT_GOTO_DEPOT && !hangar)) ot = OT_GOTO_STATION;
			if (ot == OT_LABEL && IsDestinationOrderLabelSubType(o->GetLabelSubType()) && (type == OT_GOTO_STATION || type == OT_GOTO_WAYPOINT) && o->GetDestination() == destination) return true;
			return (ot == type && o->GetDestination() == destination);
		});
	}
}

/**
 * Checks if a vehicle has a depot in its order list.
 * @return True iff at least one order is a depot order.
 */
bool Vehicle::HasDepotOrder() const
{
	for (const Order *order : this->Orders()) {
		if (order->IsType(OT_GOTO_DEPOT)) return true;
	}

	return false;
}

/**
 * Delete all orders from a vehicle
 * @param v                   Vehicle whose orders to reset
 * @param keep_orderlist      If true, do not free the order list, only empty it.
 * @param reset_order_indices If true, reset cur_implicit_order_index and cur_real_order_index
 *                            and cancel the current full load order (if the vehicle is loading).
 *                            If false, _you_ have to make sure the order indices are valid after
 *                            your messing with them!
 */
void DeleteVehicleOrders(Vehicle *v, bool keep_orderlist, bool reset_order_indices)
{
	DeleteOrderWarnings(v);
	InvalidateWindowClassesData(WC_DEPARTURES_BOARD, 0);

	if (v->IsOrderListShared()) {
		/* Remove ourself from the shared order list. */
		v->RemoveFromShared();
		v->orders = nullptr;
	} else {
		CloseWindowById(GetWindowClassForVehicleType(v->type), VehicleListIdentifier(VL_SHARED_ORDERS, v->type, v->owner, v->index).Pack());
		if (v->orders != nullptr) {
			/* Remove the orders */
			v->orders->FreeChain(keep_orderlist);
			if (!keep_orderlist) v->orders = nullptr;
		}
	}

	/* Unbunching data is no longer valid. */
	v->ResetDepotUnbunching();

	if (reset_order_indices) {
		v->cur_implicit_order_index = v->cur_real_order_index = 0;
		v->cur_timetable_order_index = INVALID_VEH_ORDER_ID;
		if (v->current_order.IsAnyLoadingType()) {
			CancelLoadingDueToDeletedOrder(v);
		}
	}
}

/**
 * Clamp the service interval to the correct min/max. The actual min/max values
 * depend on whether it's in days, minutes, or percent.
 * @param interval The proposed service interval.
 * @param ispercent Whether the interval is a percent.
 * @return The service interval clamped to use the chosen units.
 */
uint16_t GetServiceIntervalClamped(int interval, bool ispercent)
{
	/* Service intervals are in percents. */
	if (ispercent) return Clamp(interval, MIN_SERVINT_PERCENT, MAX_SERVINT_PERCENT);

	/* Service intervals are in minutes. */
	if (EconTime::UsingWallclockUnits(_game_mode == GM_MENU)) return Clamp(interval, MIN_SERVINT_MINUTES, MAX_SERVINT_MINUTES);

	/* Service intervals are in days. */
	return Clamp(interval, MIN_SERVINT_DAYS, MAX_SERVINT_DAYS);
}

/**
 *
 * Check if a vehicle has any valid orders
 *
 * @return false if there are no valid orders
 * @note Conditional orders are not considered valid destination orders
 *
 */
static bool CheckForValidOrders(const Vehicle *v)
{
	for (const Order *order : v->Orders()) {
		switch (order->GetType()) {
			case OT_GOTO_STATION:
			case OT_GOTO_DEPOT:
			case OT_GOTO_WAYPOINT:
				return true;

			default:
				break;
		}
	}

	return false;
}

/**
 * Compare the variable and value based on the given comparator.
 */
bool OrderConditionCompare(OrderConditionComparator occ, int variable, int value)
{
	switch (occ) {
		case OCC_EQUALS:      return variable == value;
		case OCC_NOT_EQUALS:  return variable != value;
		case OCC_LESS_THAN:   return variable <  value;
		case OCC_LESS_EQUALS: return variable <= value;
		case OCC_MORE_THAN:   return variable >  value;
		case OCC_MORE_EQUALS: return variable >= value;
		case OCC_IS_TRUE:     return variable != 0;
		case OCC_IS_FALSE:    return variable == 0;
		default: NOT_REACHED();
	}
}

/* Get the number of free (train) platforms in a station.
 * @param st_id The StationID of the station.
 * @return The number of free train platforms.
 */
static uint16_t GetFreeStationPlatforms(StationID st_id)
{
	assert(Station::IsValidID(st_id));
	const Station *st = Station::Get(st_id);
	if (!(st->facilities & FACIL_TRAIN)) return 0;
	bool is_free;
	TileIndex t2;
	uint16_t counter = 0;
	for (TileIndex t1 : st->train_station) {
		if (st->TileBelongsToRailStation(t1)) {
			/* We only proceed if this tile is a track tile and the north(-east/-west) end of the platform */
			if (IsCompatibleTrainStationTile(t1 + TileOffsByDiagDir(GetRailStationAxis(t1) == AXIS_X ? DIAGDIR_NE : DIAGDIR_NW), t1) || IsStationTileBlocked(t1)) continue;
			is_free = true;
			t2 = t1;
			do {
				if (GetStationReservationTrackBits(t2)) {
					is_free = false;
					break;
				}
				t2 += TileOffsByDiagDir(GetRailStationAxis(t1) == AXIS_X ? DIAGDIR_SW : DIAGDIR_SE);
			} while (IsCompatibleTrainStationTile(t2, t1));
			if (is_free) counter++;
		}
	}
	return counter;
}

bool EvaluateDispatchSlotConditionalOrder(const Order *order, const Vehicle *v, StateTicks state_ticks, bool *predicted)
{
	uint schedule_index = GB(order->GetXData(), 0, 16);
	if (schedule_index >= v->orders->GetScheduledDispatchScheduleCount()) return false;
	const DispatchSchedule &sched = v->orders->GetDispatchScheduleByIndex(schedule_index);
	if (sched.GetScheduledDispatch().size() == 0) return false;

	if (predicted != nullptr) *predicted = true;

	int32_t offset;
	if (HasBit(order->GetConditionValue(), ODCB_LAST_DISPATCHED)) {
		int32_t last = sched.GetScheduledDispatchLastDispatch();
		if (last == INVALID_SCHEDULED_DISPATCH_OFFSET) {
			/* No last dispatched */
			return OrderConditionCompare(order->GetConditionComparator(), 0, 0);
		}
		if (last < 0) {
			last += sched.GetScheduledDispatchDuration() * (1 + (-last / sched.GetScheduledDispatchDuration()));
		}
		offset = last % sched.GetScheduledDispatchDuration();
	} else {
		StateTicks slot = GetScheduledDispatchTime(sched, state_ticks);
		offset = (slot - sched.GetScheduledDispatchStartTick()).base() % sched.GetScheduledDispatchDuration();
	}

	bool value = false;
	switch ((OrderDispatchConditionModes)GB(order->GetConditionValue(), ODCB_MODE_START, ODCB_MODE_COUNT)) {
		case ODCM_FIRST_LAST:
			if (HasBit(order->GetConditionValue(), ODFLCB_LAST_SLOT)) {
				value = (offset == (int32_t)sched.GetScheduledDispatch().back().offset);
			} else {
				value = (offset == (int32_t)sched.GetScheduledDispatch().front().offset);
			}
			break;

		case OCDM_TAG: {
			uint8_t tag = (uint8_t)GB(order->GetConditionValue(), ODFLCB_TAG_START, ODFLCB_TAG_COUNT);
			for (const DispatchSlot &slot : sched.GetScheduledDispatch()) {
				if (offset == (int32_t)slot.offset) {
					value = HasBit(slot.flags, DispatchSlot::SDSF_FIRST_TAG + tag);
					break;
				}
			}
			break;
		}
	}

	return OrderConditionCompare(order->GetConditionComparator(), value ? 1 : 0, 0);
}

static std::vector<TraceRestrictSlotID> _pco_deferred_slot_acquires;
static std::vector<TraceRestrictSlotID> _pco_deferred_slot_releases;
static btree::btree_map<TraceRestrictCounterID, int32_t> _pco_deferred_counter_values;
static btree::btree_map<Order *, int8_t> _pco_deferred_original_percent_cond;

static bool ExecuteVehicleInSlotOrderCondition(const Vehicle *v, TraceRestrictSlot *slot, ProcessConditionalOrderMode mode, bool acquire)
{
	bool occupant = slot->IsOccupant(v->index);
	if (mode == PCO_DEFERRED) {
		if (occupant && find_index(_pco_deferred_slot_releases, slot->index) >= 0) {
			occupant = false;
		} else if (!occupant && find_index(_pco_deferred_slot_acquires, slot->index) >= 0) {
			occupant = true;
		}
	}
	if (acquire) {
		if (!occupant && mode == PCO_EXEC) {
			occupant = slot->Occupy(v);
		}
		if (!occupant && mode == PCO_DEFERRED) {
			occupant = slot->OccupyDryRun(v->index);
			if (occupant) {
				include(_pco_deferred_slot_acquires, slot->index);
				container_unordered_remove(_pco_deferred_slot_releases, slot->index);
			}
		}
	}
	return occupant;
}

/**
 * Process a conditional order and determine the next order.
 * @param order the order the vehicle currently has
 * @param v the vehicle to update
 * @param mode whether this is a dry-run so do not execute side-effects, or if side-effects are deferred
 * @return index of next order to jump to, or INVALID_VEH_ORDER_ID to use the next order
 */
VehicleOrderID ProcessConditionalOrder(const Order *order, const Vehicle *v, ProcessConditionalOrderMode mode)
{
	if (order->GetType() != OT_CONDITIONAL) return INVALID_VEH_ORDER_ID;

	bool skip_order = false;
	OrderConditionComparator occ = order->GetConditionComparator();
	uint16_t value = order->GetConditionValue();

	// OrderConditionCompare ignores the last parameter for occ == OCC_IS_TRUE or occ == OCC_IS_FALSE.
	switch (order->GetConditionVariable()) {
		case OCV_LOAD_PERCENTAGE:    skip_order = OrderConditionCompare(occ, CalcPercentVehicleFilled(v, nullptr), value); break;
		case OCV_CARGO_LOAD_PERCENTAGE: skip_order = OrderConditionCompare(occ, CalcPercentVehicleFilledOfCargo(v, (CargoID)value), order->GetXData()); break;
		case OCV_RELIABILITY:        skip_order = OrderConditionCompare(occ, ToPercent16(v->reliability),       value); break;
		case OCV_MAX_RELIABILITY:    skip_order = OrderConditionCompare(occ, ToPercent16(v->GetEngine()->reliability),   value); break;
		case OCV_MAX_SPEED:          skip_order = OrderConditionCompare(occ, v->GetDisplayMaxSpeed() * 10 / 16, value); break;
		case OCV_AGE:                skip_order = OrderConditionCompare(occ, DateDeltaToYearDelta(v->age).base(), value); break;
		case OCV_REQUIRES_SERVICE:   skip_order = OrderConditionCompare(occ, v->NeedsServicing(),               value); break;
		case OCV_UNCONDITIONALLY:    skip_order = true; break;
		case OCV_CARGO_WAITING: {
			StationID next_station = GB(order->GetXData2(), 0, 16) - 1;
			if (Station::IsValidID(next_station)) skip_order = OrderConditionCompare(occ, (Station::Get(next_station)->goods[value].CargoAvailableCount() > 0), value);
			break;
		}
		case OCV_CARGO_WAITING_AMOUNT: {
			StationID next_station = GB(order->GetXData2(), 0, 16) - 1;
			if (Station::IsValidID(next_station)) {
				if (GB(order->GetXData(), 16, 16) == 0) {
					skip_order = OrderConditionCompare(occ, Station::Get(next_station)->goods[value].CargoAvailableCount(), GB(order->GetXData(), 0, 16));
				} else {
					skip_order = OrderConditionCompare(occ, Station::Get(next_station)->goods[value].CargoAvailableViaCount(GB(order->GetXData(), 16, 16) - 2), GB(order->GetXData(), 0, 16));
				}
			}
			break;
		}
		case OCV_CARGO_ACCEPTANCE: {
			StationID next_station = GB(order->GetXData2(), 0, 16) - 1;
			if (Station::IsValidID(next_station)) skip_order = OrderConditionCompare(occ, HasBit(Station::Get(next_station)->goods[value].status, GoodsEntry::GES_ACCEPTANCE), value);
			break;
		}
		case OCV_SLOT_OCCUPANCY: {
			TraceRestrictSlotID slot_id = order->GetXData();
			TraceRestrictSlot* slot = TraceRestrictSlot::GetIfValid(slot_id);
			if (slot != nullptr) {
				size_t count = slot->occupants.size();
				if (mode == PCO_DEFERRED) {
					if (find_index(_pco_deferred_slot_releases, slot_id) >= 0 && slot->IsOccupant(v->index)) {
						count--;
					} else if (find_index(_pco_deferred_slot_acquires, slot_id) >= 0 && !slot->IsOccupant(v->index)) {
						count++;
					}
				}
				bool result;
				if (occ == OCC_EQUALS || occ == OCC_NOT_EQUALS) {
					occ = (occ == OCC_EQUALS) ? OCC_IS_TRUE : OCC_IS_FALSE;
					result = (count == 0);
				} else {
					result = (count >= slot->max_occupancy);
				}
				skip_order = OrderConditionCompare(occ, result, value);
			}
			break;
		}
		case OCV_VEH_IN_SLOT: {
			TraceRestrictSlot *slot = TraceRestrictSlot::GetIfValid(order->GetXData());
			if (slot != nullptr) {
				bool acquire = false;
				if (occ == OCC_EQUALS || occ == OCC_NOT_EQUALS) {
					acquire = true;
					occ = (occ == OCC_EQUALS) ? OCC_IS_TRUE : OCC_IS_FALSE;
				}
				bool occupant = ExecuteVehicleInSlotOrderCondition(v, slot, mode, acquire);
				skip_order = OrderConditionCompare(occ, occupant, value);
			}
			break;
		}
		case OCV_FREE_PLATFORMS: {
			StationID next_station = GB(order->GetXData2(), 0, 16) - 1;
			if (Station::IsValidID(next_station)) skip_order = OrderConditionCompare(occ, GetFreeStationPlatforms(next_station), value);
			break;
		}
		case OCV_PERCENT: {
			/* get a non-const reference to the current order */
			Order *ord = const_cast<Order *>(order);
			if (mode == PCO_DEFERRED) {
				_pco_deferred_original_percent_cond.insert({ ord, ord->GetJumpCounter() });
			}
			skip_order = ord->UpdateJumpCounter((byte)value, mode == PCO_DRY_RUN);
			break;
		}
		case OCV_REMAINING_LIFETIME: skip_order = OrderConditionCompare(occ, std::max(DateDeltaToYearDelta(v->max_age - v->age + DAYS_IN_LEAP_YEAR - 1).base(), 0), value); break;
		case OCV_COUNTER_VALUE: {
			const TraceRestrictCounter* ctr = TraceRestrictCounter::GetIfValid(GB(order->GetXData(), 16, 16));
			if (ctr != nullptr) {
				int32_t value = ctr->value;
				if (mode == PCO_DEFERRED) {
					auto iter = _pco_deferred_counter_values.find(ctr->index);
					if (iter != _pco_deferred_counter_values.end()) value = iter->second;
				}
				skip_order = OrderConditionCompare(occ, value, GB(order->GetXData(), 0, 16));
			}
			break;
		}
		case OCV_TIME_DATE: {
			skip_order = OrderConditionCompare(occ, GetTraceRestrictTimeDateValue(static_cast<TraceRestrictTimeDateValueField>(value)), order->GetXData());
			break;
		}
		case OCV_TIMETABLE: {
			int tt_value = 0;
			switch (static_cast<OrderTimetableConditionMode>(value)) {
				case OTCM_LATENESS:
					tt_value = v->lateness_counter;
					break;

				case OTCM_EARLINESS:
					tt_value = -v->lateness_counter;
					break;

				default:
					break;
			}
			skip_order = OrderConditionCompare(occ, tt_value, order->GetXData());
			break;
		}
		case OCV_DISPATCH_SLOT: {
			skip_order = EvaluateDispatchSlotConditionalOrder(order, v, _state_ticks, nullptr);
			break;
		}
		default: NOT_REACHED();
	}

	return skip_order ? order->GetConditionSkipToOrder() : (VehicleOrderID)INVALID_VEH_ORDER_ID;
}

/* FlushAdvanceOrderIndexDeferred must be called after calling this */
VehicleOrderID AdvanceOrderIndexDeferred(const Vehicle *v, VehicleOrderID index)
{
	int depth = 0;
	++index;

	do {
		/* Wrap around. */
		if (index >= v->GetNumOrders()) index = 0;

		Order *order = v->GetOrder(index);
		assert(order != nullptr);

		switch (order->GetType()) {
			case OT_GOTO_DEPOT:
				if ((order->GetDepotOrderType() & ODTFB_SERVICE) && !v->NeedsServicing()) {
					break;
				} else {
					return index;
				}

			case OT_SLOT:
				if (TraceRestrictSlot::IsValidID(order->GetDestination())) {
					switch (order->GetSlotSubType()) {
						case OSST_RELEASE:
							include(_pco_deferred_slot_releases, order->GetDestination());
							container_unordered_remove(_pco_deferred_slot_acquires, order->GetDestination());
							break;
						case OSST_TRY_ACQUIRE:
							ExecuteVehicleInSlotOrderCondition(v, TraceRestrictSlot::Get(order->GetDestination()), PCO_DEFERRED, true);
							break;
					}
				}
				break;

			case OT_COUNTER: {
				const TraceRestrictCounter* ctr = TraceRestrictCounter::GetIfValid(order->GetDestination());
				if (ctr != nullptr) {
					auto result = _pco_deferred_counter_values.insert(std::make_pair(ctr->index, ctr->value));
					result.first->second = TraceRestrictCounter::ApplyValue(result.first->second, static_cast<TraceRestrictCounterCondOpField>(order->GetCounterOperation()), order->GetXData());
				}
				break;
			}

			case OT_CONDITIONAL: {
				VehicleOrderID next = ProcessConditionalOrder(order, v, PCO_DEFERRED);
				if (next != INVALID_VEH_ORDER_ID) {
					depth++;
					index = next;
					/* Don't increment next, so no break here. */
					continue;
				}
				break;
			}

			case OT_DUMMY:
			case OT_LABEL:
				break;

			default:
				return index;
		}
		/* Don't increment inside the while because otherwise conditional
		 * orders can lead to an infinite loop. */
		++index;
		depth++;
	} while (depth < v->GetNumOrders());

	/* Wrap around. */
	if (index >= v->GetNumOrders()) index = 0;

	return index;
}

void FlushAdvanceOrderIndexDeferred(const Vehicle *v, bool apply)
{
	if (apply) {
		for (TraceRestrictSlotID slot : _pco_deferred_slot_acquires) {
			TraceRestrictSlot::Get(slot)->Occupy(v);
		}
		for (TraceRestrictSlotID slot : _pco_deferred_slot_releases) {
			TraceRestrictSlot::Get(slot)->Vacate(v);
		}
		for (auto item : _pco_deferred_counter_values) {
			TraceRestrictCounter::Get(item.first)->UpdateValue(item.second);
		}
	} else {
		for (auto item : _pco_deferred_original_percent_cond) {
			item.first->SetJumpCounter(item.second);
		}
	}

	_pco_deferred_slot_acquires.clear();
	_pco_deferred_slot_releases.clear();
	_pco_deferred_counter_values.clear();
	_pco_deferred_original_percent_cond.clear();
}

/**
 * Update the vehicle's destination tile from an order.
 * @param order the order the vehicle currently has
 * @param v the vehicle to update
 * @param conditional_depth the depth (amount of steps) to go with conditional orders. This to prevent infinite loops.
 * @param pbs_look_ahead Whether we are forecasting orders for pbs reservations in advance. If true, the order indices must not be modified.
 */
bool UpdateOrderDest(Vehicle *v, const Order *order, int conditional_depth, bool pbs_look_ahead)
{
	if (conditional_depth > std::min<int>(64, v->GetNumOrders())) {
		v->current_order.Free();
		v->SetDestTile(0);
		return false;
	}

	switch (order->GetType()) {
		case OT_GOTO_STATION:
			v->SetDestTile(v->GetOrderStationLocation(order->GetDestination()));
			return true;

		case OT_GOTO_DEPOT:
			if ((order->GetDepotOrderType() & ODTFB_SERVICE) && !v->NeedsServicing()) {
				assert(!pbs_look_ahead);
				UpdateVehicleTimetable(v, true);
				v->IncrementRealOrderIndex();
				break;
			}

			if (v->current_order.GetDepotActionType() & ODATFB_NEAREST_DEPOT) {
				/* If the vehicle can't find its destination, delay its next search.
				 * In case many vehicles are in this state, use the vehicle index to spread out pathfinder calls. */
				if (v->dest_tile == 0 && (_state_ticks.base() & 0x3F) != (v->index & 0x3F)) break;

				/* We need to search for the nearest depot (hangar). */
				ClosestDepot closestDepot = v->FindClosestDepot();

				if (closestDepot.found) {
					/* PBS reservations cannot reverse */
					if (pbs_look_ahead && closestDepot.reverse) return false;

					v->SetDestTile(closestDepot.location);
					v->current_order.SetDestination(closestDepot.destination);

					/* If there is no depot in front, reverse automatically (trains only) */
					if (v->type == VEH_TRAIN && closestDepot.reverse) DoCommand(v->tile, v->index, 0, DC_EXEC, CMD_REVERSE_TRAIN_DIRECTION);

					if (v->type == VEH_AIRCRAFT) {
						Aircraft *a = Aircraft::From(v);
						if (a->state == FLYING && a->targetairport != closestDepot.destination) {
							/* The aircraft is now heading for a different hangar than the next in the orders */
							AircraftNextAirportPos_and_Order(a);
						}
					}
					return true;
				}

				/* If there is no depot, we cannot help PBS either. */
				if (pbs_look_ahead) return false;

				UpdateVehicleTimetable(v, true);
				v->IncrementRealOrderIndex();
			} else {
				if (v->type != VEH_AIRCRAFT) {
					v->SetDestTile(Depot::Get(order->GetDestination())->xy);
				} else {
					Aircraft *a = Aircraft::From(v);
					DestinationID destination = a->current_order.GetDestination();
					if (a->targetairport != destination) {
						/* The aircraft is now heading for a different hangar than the next in the orders */
						a->SetDestTile(a->GetOrderStationLocation(destination));
					}
				}
				return true;
			}
			break;

		case OT_GOTO_WAYPOINT:
			v->SetDestTile(Waypoint::Get(order->GetDestination())->xy);
			return true;

		case OT_CONDITIONAL: {
			assert(!pbs_look_ahead);
			VehicleOrderID next_order = ProcessConditionalOrder(order, v);
			if (next_order != INVALID_VEH_ORDER_ID) {
				/* Jump to next_order. cur_implicit_order_index becomes exactly that order,
				 * cur_real_order_index might come after next_order. */
				UpdateVehicleTimetable(v, false);
				v->cur_implicit_order_index = v->cur_real_order_index = next_order;
				v->UpdateRealOrderIndex();
				v->cur_timetable_order_index = v->GetIndexOfOrder(order);

				/* Disable creation of implicit orders.
				 * When inserting them we do not know that we would have to make the conditional orders point to them. */
				if (v->IsGroundVehicle()) {
					uint16_t &gv_flags = v->GetGroundVehicleFlags();
					SetBit(gv_flags, GVF_SUPPRESS_IMPLICIT_ORDERS);
				}
			} else {
				v->cur_timetable_order_index = INVALID_VEH_ORDER_ID;
				UpdateVehicleTimetable(v, true);
				v->IncrementRealOrderIndex();
			}
			break;
		}

		case OT_SLOT:
			assert(!pbs_look_ahead);
			if (order->GetDestination() != INVALID_TRACE_RESTRICT_SLOT_ID) {
				TraceRestrictSlot *slot = TraceRestrictSlot::GetIfValid(order->GetDestination());
				if (slot != nullptr) {
					switch (order->GetSlotSubType()) {
						case OSST_RELEASE:
							slot->Vacate(v);
							break;
						case OSST_TRY_ACQUIRE:
							slot->Occupy(v);
							break;
					}
				}
			}
			UpdateVehicleTimetable(v, true);
			v->IncrementRealOrderIndex();
			break;

		case OT_COUNTER:
			assert(!pbs_look_ahead);
			if (order->GetDestination() != INVALID_TRACE_RESTRICT_COUNTER_ID) {
				TraceRestrictCounter *ctr = TraceRestrictCounter::GetIfValid(order->GetDestination());
				if (ctr != nullptr) {
					ctr->ApplyUpdate(static_cast<TraceRestrictCounterCondOpField>(order->GetCounterOperation()), order->GetXData());
				}
			}
			UpdateVehicleTimetable(v, true);
			v->IncrementRealOrderIndex();
			break;

		case OT_DUMMY:
		case OT_LABEL:
			assert(!pbs_look_ahead);
			UpdateVehicleTimetable(v, true);
			v->IncrementRealOrderIndex();
			break;

		default:
			v->SetDestTile(0);
			return false;
	}

	assert(v->cur_implicit_order_index < v->GetNumOrders());
	assert(v->cur_real_order_index < v->GetNumOrders());

	/* Get the current order */
	order = v->GetOrder(v->cur_real_order_index);
	if (order != nullptr && order->IsType(OT_IMPLICIT)) {
		assert(v->GetNumManualOrders() == 0);
		order = nullptr;
	}

	if (order == nullptr) {
		v->current_order.Free();
		v->SetDestTile(0);
		return false;
	}

	v->current_order = *order;
	return UpdateOrderDest(v, order, conditional_depth + 1, pbs_look_ahead);
}

/**
 * Handle the orders of a vehicle and determine the next place
 * to go to if needed.
 * @param v the vehicle to do this for.
 * @return true *if* the vehicle is eligible for reversing
 *              (basically only when leaving a station).
 */
bool ProcessOrders(Vehicle *v)
{
	switch (v->current_order.GetType()) {
		case OT_GOTO_DEPOT:
			/* Let a depot order in the orderlist interrupt. */
			if (!(v->current_order.GetDepotOrderType() & ODTFB_PART_OF_ORDERS)) return false;
			break;

		case OT_LOADING:
			return false;

		case OT_LOADING_ADVANCE:
			return false;

		case OT_WAITING:
			return false;

		case OT_LEAVESTATION:
			if (v->type != VEH_AIRCRAFT) return false;
			break;

		default: break;
	}

	/**
	 * Reversing because of order change is allowed only just after leaving a
	 * station (and the difficulty setting to allowed, of course)
	 * this can be detected because only after OT_LEAVESTATION, current_order
	 * will be reset to nothing. (That also happens if no order, but in that case
	 * it won't hit the point in code where may_reverse is checked)
	 */
	bool may_reverse = v->current_order.IsType(OT_NOTHING);

	ClrBit(v->vehicle_flags, VF_COND_ORDER_WAIT);

	/* Check if we've reached a 'via' destination. */
	if (((v->current_order.IsType(OT_GOTO_STATION) && (v->current_order.GetNonStopType() & ONSF_NO_STOP_AT_DESTINATION_STATION)) ||
			(v->current_order.IsType(OT_GOTO_WAYPOINT) && !v->current_order.IsWaitTimetabled())) &&
			IsTileType(v->tile, MP_STATION) &&
			v->current_order.GetDestination() == GetStationIndex(v->tile)) {
		v->DeleteUnreachedImplicitOrders();
		/* We set the last visited station here because we do not want
		 * the train to stop at this 'via' station if the next order
		 * is a no-non-stop order; in that case not setting the last
		 * visited station will cause the vehicle to still stop. */
		v->last_station_visited = v->current_order.GetDestination();
		UpdateVehicleTimetable(v, true);
		v->IncrementImplicitOrderIndex();
	}

	/* Get the current order */
	assert(v->cur_implicit_order_index == 0 || v->cur_implicit_order_index < v->GetNumOrders());
	v->UpdateRealOrderIndex();

	const Order *order = v->GetOrder(v->cur_real_order_index);
	if (order != nullptr && order->IsType(OT_IMPLICIT)) {
		assert(v->GetNumManualOrders() == 0);
		order = nullptr;
	}

	/* If no order, do nothing. */
	if (order == nullptr || (v->type == VEH_AIRCRAFT && !CheckForValidOrders(v))) {
		if (v->type == VEH_AIRCRAFT) {
			/* Aircraft do something vastly different here, so handle separately */
			HandleMissingAircraftOrders(Aircraft::From(v));
			return false;
		}

		v->current_order.Free();
		v->SetDestTile(0);
		return false;
	}

	/* If it is unchanged, keep it. */
	if (order->Equals(v->current_order) && (v->type == VEH_AIRCRAFT || v->dest_tile != 0) &&
			(v->type != VEH_SHIP || !order->IsType(OT_GOTO_STATION) || Station::Get(order->GetDestination())->HasFacilities(FACIL_DOCK))) {
		return false;
	}

	/* Otherwise set it, and determine the destination tile. */
	v->current_order = *order;

	InvalidateVehicleOrder(v, VIWD_MODIFY_ORDERS);
	switch (v->type) {
		default:
			NOT_REACHED();

		case VEH_ROAD:
		case VEH_TRAIN:
			break;

		case VEH_AIRCRAFT:
		case VEH_SHIP:
			DirtyVehicleListWindowForVehicle(v);
			break;
	}

	return UpdateOrderDest(v, order) && may_reverse;
}

bool Order::UseOccupancyValueForAverage() const
{
	if (this->GetOccupancy() == 0) return false;
	if (this->GetOccupancy() > 1) return true;

	if (this->IsType(OT_GOTO_STATION)) {
		OrderUnloadFlags unload_type = this->GetUnloadType();
		if ((unload_type == OUFB_TRANSFER || unload_type == OUFB_UNLOAD) && this->GetLoadType() == OLFB_NO_LOAD) return false;
	}

	return true;
}

/**
 * Check whether the given vehicle should stop at the given station
 * based on this order and the non-stop settings.
 * @param last_station_visited the last visited station.
 * @param station the station to stop at.
 * @param waypoint if station is a waypoint.
 * @return true if the vehicle should stop.
 */
bool Order::ShouldStopAtStation(StationID last_station_visited, StationID station, bool waypoint) const
{
	if (waypoint) return this->IsType(OT_GOTO_WAYPOINT) && this->dest == station && this->IsWaitTimetabled();
	if (this->IsType(OT_LOADING_ADVANCE) && this->dest == station) return true;
	bool is_dest_station = this->IsType(OT_GOTO_STATION) && this->dest == station;

	return (!this->IsType(OT_GOTO_DEPOT) || (this->GetDepotOrderType() & ODTFB_PART_OF_ORDERS) != 0) &&
			(last_station_visited != station) && // Do stop only when we've not just been there
			/* Finally do stop when there is no non-stop flag set for this type of station. */
			!(this->GetNonStopType() & (is_dest_station ? ONSF_NO_STOP_AT_DESTINATION_STATION : ONSF_NO_STOP_AT_INTERMEDIATE_STATIONS));
}

/**
 * Check whether the given vehicle should stop at the given station
 * based on this order and the non-stop settings.
 * @param v       the vehicle that might be stopping.
 * @param station the station to stop at.
 * @param waypoint if station is a waypoint.
 * @return true if the vehicle should stop.
 */
bool Order::ShouldStopAtStation(const Vehicle *v, StationID station, bool waypoint) const
{
	return this->ShouldStopAtStation(v->last_station_visited, station, waypoint);
}

/**
 * A vehicle can leave the current station with cargo if:
 * 1. it can load cargo here OR
 * 2a. it could leave the last station with cargo AND
 * 2b. it doesn't have to unload all cargo here.
 */
bool Order::CanLeaveWithCargo(bool has_cargo, CargoID cargo) const
{
	return (this->GetCargoLoadType(cargo) & OLFB_NO_LOAD) == 0 || (has_cargo &&
			(this->GetCargoUnloadType(cargo) & (OUFB_UNLOAD | OUFB_TRANSFER)) == 0);
}

/**
 * Mass change the target of an order.
 * This implemented by adding a new order and if that succeeds deleting the previous one.
 * @param tile unused
 * @param flags operation to perform
 * @param p1 various bitstuffed elements
 * - p1 = (bit  0 - 15) - The destination ID to change from
 * - p1 = (bit 16 - 18) - The vehicle type
 * - p1 = (bit 20 - 23) - The order type
 * - p1 = (bit 24 - 31) - Cargo filter
 * @param p2 various bitstuffed elements
  * - p2 = (bit  0 - 15) - The destination ID to change to
 * @param text unused
 * @return the cost of this operation or an error
 */
CommandCost CmdMassChangeOrder(TileIndex tile, DoCommandFlag flags, uint32_t p1, uint32_t p2, const char *text)
{
	DestinationID from_dest = GB(p1, 0, 16);
	VehicleType vehtype = Extract<VehicleType, 16, 3>(p1);
	OrderType order_type = (OrderType) GB(p1, 20, 4);
	CargoID cargo_filter = GB(p1, 24, 8);
	DestinationID to_dest = GB(p2, 0, 16);

	if (flags & DC_EXEC) {
		for (Vehicle *v : Vehicle::IterateTypeFrontOnly(vehtype)) {
			if (v->IsPrimaryVehicle() && CheckOwnership(v->owner).Succeeded() && VehicleCargoFilter(v, cargo_filter)) {
				int index = 0;
				bool changed = false;

				for (Order *order : v->Orders()) {
					if (order->GetDestination() == from_dest && order->IsType(order_type) &&
							!(order_type == OT_GOTO_DEPOT && order->GetDepotActionType() & ODATFB_NEAREST_DEPOT)) {
						Order new_order;
						new_order.AssignOrder(*order);
						new_order.SetDestination(to_dest);
						const bool wait_fixed = new_order.IsWaitFixed();
						const bool wait_timetabled = wait_fixed && new_order.IsWaitTimetabled();
						new_order.SetWaitTimetabled(false);
						new_order.SetTravelTimetabled(false);
						if (CmdInsertOrderIntl(flags, v, index + 1, new_order, true).Succeeded()) {
							DoCommand(0, v->index, index, flags, CMD_DELETE_ORDER);

							order = v->orders->GetOrderAt(index);
							order->SetRefit(new_order.GetRefitCargo());
							order->SetMaxSpeed(new_order.GetMaxSpeed());
							if (wait_fixed) {
								extern void SetOrderFixedWaitTime(Vehicle *v, VehicleOrderID order_number, uint32_t wait_time, bool wait_timetabled);
								SetOrderFixedWaitTime(v, index, new_order.GetWaitTime(), wait_timetabled);
							}
							changed = true;
						}

						new_order.Free();
					}
					index++;
				}
				if (changed) CheckMarkDirtyViewportRoutePaths(v);
			}
		}
	}
	return CommandCost();
}

void UpdateOrderUIOnDateChange()
{
	SetWindowClassesDirty(WC_VEHICLE_ORDERS);
	SetWindowClassesDirty(WC_VEHICLE_TIMETABLE);
	SetWindowClassesDirty(WC_SCHDISPATCH_SLOTS);
	InvalidateWindowClassesData(WC_DEPARTURES_BOARD, 0);
}

const char *GetOrderTypeName(OrderType order_type)
{
	static const char *names[] = {
		"OT_NOTHING",
		"OT_GOTO_STATION",
		"OT_GOTO_DEPOT",
		"OT_LOADING",
		"OT_LEAVESTATION",
		"OT_DUMMY",
		"OT_GOTO_WAYPOINT",
		"OT_CONDITIONAL",
		"OT_IMPLICIT",
		"OT_WAITING",
		"OT_LOADING_ADVANCE",
		"OT_SLOT",
		"OT_COUNTER",
		"OT_LABEL",
	};
	static_assert(lengthof(names) == OT_END);
	if (order_type < OT_END) return names[order_type];
	return "???";
}<|MERGE_RESOLUTION|>--- conflicted
+++ resolved
@@ -610,11 +610,7 @@
 	}
 
 	if (next->IsType(OT_GOTO_DEPOT)) {
-<<<<<<< HEAD
-		if (next->GetDepotActionType() & ODATFB_HALT) return nullptr;
-=======
 		if ((next->GetDepotActionType() & ODATFB_HALT) != 0) return nullptr;
->>>>>>> ce3d0097
 		if (next->IsRefit()) return next;
 	}
 
