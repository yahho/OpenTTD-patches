/*
 * This file is part of OpenTTD.
 * OpenTTD is free software; you can redistribute it and/or modify it under the terms of the GNU General Public License as published by the Free Software Foundation, version 2.
 * OpenTTD is distributed in the hope that it will be useful, but WITHOUT ANY WARRANTY; without even the implied warranty of MERCHANTABILITY or FITNESS FOR A PARTICULAR PURPOSE.
 * See the GNU General Public License for more details. You should have received a copy of the GNU General Public License along with OpenTTD. If not, see <http://www.gnu.org/licenses/>.
 */

/** @file order_cmd.cpp Handling of orders. */

#include "stdafx.h"
#include "debug.h"
#include "cmd_helper.h"
#include "command_func.h"
#include "company_func.h"
#include "news_func.h"
#include "strings_func.h"
#include "timetable.h"
#include "station_base.h"
#include "station_map.h"
#include "station_func.h"
#include "map_func.h"
#include "cargotype.h"
#include "vehicle_func.h"
#include "depot_base.h"
#include "core/bitmath_func.hpp"
#include "core/container_func.hpp"
#include "core/pool_func.hpp"
#include "core/random_func.hpp"
#include "aircraft.h"
#include "roadveh.h"
#include "station_base.h"
#include "waypoint_base.h"
#include "company_base.h"
#include "infrastructure_func.h"
#include "order_backup.h"
#include "cheat_type.h"
#include "viewport_func.h"
#include "order_cmd.h"
#include "vehiclelist.h"
#include "tracerestrict.h"
#include "train.h"
#include "date_func.h"

#include "table/strings.h"

#include "3rdparty/robin_hood/robin_hood.h"

#include "safeguards.h"

/* DestinationID must be at least as large as every these below, because it can
 * be any of them
 */
static_assert(sizeof(DestinationID) >= sizeof(DepotID));
static_assert(sizeof(DestinationID) >= sizeof(StationID));

OrderPool _order_pool("Order");
INSTANTIATE_POOL_METHODS(Order)
OrderListPool _orderlist_pool("OrderList");
INSTANTIATE_POOL_METHODS(OrderList)

btree::btree_map<uint32, uint32> _order_destination_refcount_map;
bool _order_destination_refcount_map_valid = false;

CommandCost CmdInsertOrderIntl(DoCommandFlag flags, Vehicle *v, VehicleOrderID sel_ord, const Order &new_order, bool allow_load_by_cargo_type);

void IntialiseOrderDestinationRefcountMap()
{
	ClearOrderDestinationRefcountMap();
	for (const Vehicle *v : Vehicle::Iterate()) {
		if (v != v->FirstShared()) continue;
		for(const Order *order : v->Orders()) {
			if (order->IsType(OT_GOTO_STATION) || order->IsType(OT_GOTO_WAYPOINT) || order->IsType(OT_IMPLICIT)) {
				_order_destination_refcount_map[OrderDestinationRefcountMapKey(order->GetDestination(), v->owner, order->GetType(), v->type)]++;
			}
		}
	}
	_order_destination_refcount_map_valid = true;
}

void ClearOrderDestinationRefcountMap()
{
	_order_destination_refcount_map.clear();
	_order_destination_refcount_map_valid = false;
}

void UpdateOrderDestinationRefcount(const Order *order, VehicleType type, Owner owner, int delta)
{
	if (order->IsType(OT_GOTO_STATION) || order->IsType(OT_GOTO_WAYPOINT) || order->IsType(OT_IMPLICIT)) {
		_order_destination_refcount_map[OrderDestinationRefcountMapKey(order->GetDestination(), owner, order->GetType(), type)] += delta;
	}
}

/** Clean everything up. */
Order::~Order()
{
	if (CleaningPool()) return;

	/* We can visit oil rigs and buoys that are not our own. They will be shown in
	 * the list of stations. So, we need to invalidate that window if needed. */
	if (this->IsType(OT_GOTO_STATION) || this->IsType(OT_GOTO_WAYPOINT)) {
		BaseStation *bs = BaseStation::GetIfValid(this->GetDestination());
		if (bs != nullptr && bs->owner == OWNER_NONE) InvalidateWindowClassesData(WC_STATION_LIST, 0);
	}
}

/**
 * 'Free' the order
 * @note ONLY use on "current_order" vehicle orders!
 */
void Order::Free()
{
	this->type  = OT_NOTHING;
	this->flags = 0;
	this->dest  = 0;
	this->next  = nullptr;
	DeAllocExtraInfo();
}

/**
 * Makes this order a Go To Station order.
 * @param destination the station to go to.
 */
void Order::MakeGoToStation(StationID destination)
{
	this->type = OT_GOTO_STATION;
	this->flags = 0;
	this->dest = destination;
}

/**
 * Makes this order a Go To Depot order.
 * @param destination   the depot to go to.
 * @param order         is this order a 'default' order, or an overridden vehicle order?
 * @param non_stop_type how to get to the depot?
 * @param action        what to do in the depot?
 * @param cargo         the cargo type to change to.
 */
void Order::MakeGoToDepot(DepotID destination, OrderDepotTypeFlags order, OrderNonStopFlags non_stop_type, OrderDepotActionFlags action, CargoID cargo)
{
	this->type = OT_GOTO_DEPOT;
	this->SetDepotOrderType(order);
	this->SetDepotActionType(action);
	this->SetNonStopType(non_stop_type);
	this->dest = destination;
	this->SetRefit(cargo);
}

/**
 * Makes this order a Go To Waypoint order.
 * @param destination the waypoint to go to.
 */
void Order::MakeGoToWaypoint(StationID destination)
{
	this->type = OT_GOTO_WAYPOINT;
	this->flags = 0;
	this->dest = destination;
}

/**
 * Makes this order a Loading order.
 * @param ordered is this an ordered stop?
 */
void Order::MakeLoading(bool ordered)
{
	this->type = OT_LOADING;
	if (!ordered) this->flags = 0;
}

/**
 * Update the jump counter, for percent probability
 * conditional orders
 *
 * Not that jump_counter is signed and may become
 * negative when a jump has been taken
 *
 * @param percent the jump chance in %.
 * @param dry_run whether this is a dry-run, so do not execute side-effects
 *
 * @return true if the jump should be taken
 */
bool Order::UpdateJumpCounter(byte percent, bool dry_run)
{
	const int8 jump_counter = this->GetJumpCounter();
	if (dry_run) return jump_counter >= 0;
	if (jump_counter >= 0) {
		this->SetJumpCounter(jump_counter + (percent - 100));
		return true;
	}
	this->SetJumpCounter(jump_counter + percent);
	return false;
}

/**
 * Makes this order a Leave Station order.
 */
void Order::MakeLeaveStation()
{
	this->type = OT_LEAVESTATION;
	this->flags = 0;
}

/**
 * Makes this order a Dummy order.
 */
void Order::MakeDummy()
{
	this->type = OT_DUMMY;
	this->flags = 0;
}

/**
 * Makes this order an conditional order.
 * @param order the order to jump to.
 */
void Order::MakeConditional(VehicleOrderID order)
{
	this->type = OT_CONDITIONAL;
	this->flags = order;
	this->dest = 0;
}

/**
 * Makes this order an implicit order.
 * @param destination the station to go to.
 */
void Order::MakeImplicit(StationID destination)
{
	this->type = OT_IMPLICIT;
	this->dest = destination;
}

void Order::MakeWaiting()
{
	this->type = OT_WAITING;
}

void Order::MakeLoadingAdvance(StationID destination)
{
	this->type = OT_LOADING_ADVANCE;
	this->dest = destination;
}

void Order::MakeReleaseSlot()
{
	this->type = OT_RELEASE_SLOT;
	this->dest = INVALID_TRACE_RESTRICT_SLOT_ID;
}

void Order::MakeChangeCounter()
{
	this->type = OT_COUNTER;
	this->dest = INVALID_TRACE_RESTRICT_COUNTER_ID;
	this->flags = 0;
}

void Order::MakeLabel(OrderLabelSubType subtype)
{
	this->type = OT_LABEL;
	this->flags = subtype;
}

/**
 * Make this depot/station order also a refit order.
 * @param cargo   the cargo type to change to.
 * @pre IsType(OT_GOTO_DEPOT) || IsType(OT_GOTO_STATION).
 */
void Order::SetRefit(CargoID cargo)
{
	this->refit_cargo = cargo;
}

/**
 * Does this order have the same type, flags and destination?
 * @param other the second order to compare to.
 * @return true if the type, flags and destination match.
 */
bool Order::Equals(const Order &other) const
{
	/* In case of go to nearest depot orders we need "only" compare the flags
	 * with the other and not the nearest depot order bit or the actual
	 * destination because those get clear/filled in during the order
	 * evaluation. If we do not do this the order will continuously be seen as
	 * a different order and it will try to find a "nearest depot" every tick. */
	if ((this->IsType(OT_GOTO_DEPOT) && this->type == other.type) &&
			((this->GetDepotActionType() & ODATFB_NEAREST_DEPOT) != 0 ||
			 (other.GetDepotActionType() & ODATFB_NEAREST_DEPOT) != 0)) {
		return this->GetDepotOrderType() == other.GetDepotOrderType() &&
				(this->GetDepotActionType() & ~ODATFB_NEAREST_DEPOT) == (other.GetDepotActionType() & ~ODATFB_NEAREST_DEPOT);
	}

	return this->type == other.type && this->flags == other.flags && this->dest == other.dest;
}

/**
 * Pack this order into a 64 bits integer, or actually only
 * the type, flags and destination.
 * @return the packed representation.
 * @note unpacking is done in the constructor.
 */
uint64 Order::Pack() const
{
	return ((uint64) this->dest) << 24 | ((uint64) this->flags) << 8 | ((uint64) this->type);
}

/**
 * Pack this order into a 16 bits integer as close to the TTD
 * representation as possible.
 * @return the TTD-like packed representation.
 */
uint16 Order::MapOldOrder() const
{
	uint16 order = this->GetType();
	switch (this->type) {
		case OT_GOTO_STATION:
			if (this->GetUnloadType() & OUFB_UNLOAD) SetBit(order, 5);
			if (this->GetLoadType() & OLFB_FULL_LOAD) SetBit(order, 6);
			if (this->GetNonStopType() & ONSF_NO_STOP_AT_INTERMEDIATE_STATIONS) SetBit(order, 7);
			order |= GB(this->GetDestination(), 0, 8) << 8;
			break;
		case OT_GOTO_DEPOT:
			if (!(this->GetDepotOrderType() & ODTFB_PART_OF_ORDERS)) SetBit(order, 6);
			SetBit(order, 7);
			order |= GB(this->GetDestination(), 0, 8) << 8;
			break;
		case OT_LOADING:
			if (this->GetLoadType() & OLFB_FULL_LOAD) SetBit(order, 6);
			break;
	}
	return order;
}

/**
 * Create an order based on a packed representation of that order.
 * @param packed the packed representation.
 */
Order::Order(uint64 packed)
{
	this->type    = (OrderType)GB(packed,  0,  8);
	this->flags   = GB(packed,  8,  16);
	this->dest    = GB(packed, 24, 16);
	this->extra   = nullptr;
	this->next    = nullptr;
	this->refit_cargo   = CT_NO_REFIT;
	this->occupancy     = 0;
	this->wait_time     = 0;
	this->travel_time   = 0;
	this->max_speed     = UINT16_MAX;
}

/**
 *
 * Updates the widgets of a vehicle which contains the order-data
 *
 */
void InvalidateVehicleOrder(const Vehicle *v, int data)
{
	SetWindowDirty(WC_VEHICLE_VIEW, v->index);
	SetWindowDirty(WC_SCHDISPATCH_SLOTS, v->index);

	if (data != 0) {
		/* Calls SetDirty() too */
		InvalidateWindowData(WC_VEHICLE_ORDERS,    v->index, data);
		InvalidateWindowData(WC_VEHICLE_TIMETABLE, v->index, data);
		return;
	}

	SetWindowDirty(WC_VEHICLE_ORDERS,    v->index);
	SetWindowDirty(WC_VEHICLE_TIMETABLE, v->index);
}

const char *Order::GetLabelText() const
{
	assert(this->IsType(OT_LABEL) && this->GetLabelSubType() == OLST_TEXT);
	if (this->extra == nullptr) return "";
	const char *text = (const char *)(this->extra->cargo_type_flags);
	if (ttd_strnlen(text, lengthof(this->extra->cargo_type_flags)) == lengthof(this->extra->cargo_type_flags)) {
		/* Not null terminated, give up */
		return "";
	}
	return text;
}

void Order::SetLabelText(const char *text)
{
	assert(this->IsType(OT_LABEL) && this->GetLabelSubType() == OLST_TEXT);
	this->CheckExtraInfoAlloced();
	strecpy((char *)(this->extra->cargo_type_flags), text, (char *)(lastof(this->extra->cargo_type_flags)));
}

/**
 *
 * Assign data to an order (from another order)
 *   This function makes sure that the index is maintained correctly
 * @param other the data to copy (except next pointer).
 *
 */
void Order::AssignOrder(const Order &other)
{
	this->type  = other.type;
	this->flags = other.flags;
	this->dest  = other.dest;

	this->refit_cargo   = other.refit_cargo;

	this->wait_time   = other.wait_time;

	this->travel_time = other.travel_time;
	this->max_speed   = other.max_speed;

	if (other.extra != nullptr && (this->GetUnloadType() == OUFB_CARGO_TYPE_UNLOAD || this->GetLoadType() == OLFB_CARGO_TYPE_LOAD
			|| (this->IsType(OT_LABEL) && this->GetLabelSubType() == OLST_TEXT)
			|| other.extra->xdata != 0 || other.extra->xdata2 != 0 || other.extra->xflags != 0 || other.extra->dispatch_index != 0)) {
		this->AllocExtraInfo();
		*(this->extra) = *(other.extra);
	} else {
		this->DeAllocExtraInfo();
	}
}

void Order::AllocExtraInfo()
{
	if (!this->extra) {
		this->extra.reset(new OrderExtraInfo());
	}
}

void Order::DeAllocExtraInfo()
{
	this->extra.reset();
}

void CargoStationIDStackSet::FillNextStoppingStation(const Vehicle *v, const OrderList *o, const Order *first, uint hops)
{
	this->more.clear();
	this->first = o->GetNextStoppingStation(v, ALL_CARGOTYPES, first, hops);
	if (this->first.cargo_mask != ALL_CARGOTYPES) {
		CargoTypes have_cargoes = this->first.cargo_mask;
		do {
			this->more.push_back(o->GetNextStoppingStation(v, ~have_cargoes, first, hops));
			have_cargoes |= this->more.back().cargo_mask;
		} while (have_cargoes != ALL_CARGOTYPES);
	}
}

void OrderList::ReindexOrderList()
{
	this->order_index.clear();
	for (Order *o = this->first; o != nullptr; o = o->next) {
		this->order_index.push_back(o);
	}
}

bool OrderList::CheckOrderListIndexing() const
{
	uint idx = 0;
	for (Order *o = this->first; o != nullptr; o = o->next, idx++) {
		if (idx >= this->order_index.size()) return false;
		if (this->order_index[idx] != o) return false;
	}
	return idx == this->order_index.size();
}

/**
 * Recomputes everything.
 * @param chain first order in the chain
 * @param v one of vehicle that is using this orderlist
 */
void OrderList::Initialize(Order *chain, Vehicle *v)
{
	this->first = chain;
	this->first_shared = v;

	this->num_manual_orders = 0;
	this->num_vehicles = 1;
	this->timetable_duration = 0;
	this->total_duration = 0;
	this->order_index.clear();

	VehicleType type = v->type;
	Owner owner = v->owner;

	for (Order *o = this->first; o != nullptr; o = o->next) {
		if (!o->IsType(OT_IMPLICIT)) ++this->num_manual_orders;
		if (!o->IsType(OT_CONDITIONAL)) {
			this->timetable_duration += o->GetTimetabledWait() + o->GetTimetabledTravel();
			this->total_duration += o->GetWaitTime() + o->GetTravelTime();
		}
		this->order_index.push_back(o);
		RegisterOrderDestination(o, type, owner);
	}

	for (Vehicle *u = this->first_shared->PreviousShared(); u != nullptr; u = u->PreviousShared()) {
		++this->num_vehicles;
		this->first_shared = u;
	}

	for (const Vehicle *u = v->NextShared(); u != nullptr; u = u->NextShared()) ++this->num_vehicles;
}

/**
 * Recomputes Timetable duration.
 * Split out into a separate function so it can be used by afterload.
 */
void OrderList::RecalculateTimetableDuration()
{
	this->timetable_duration = 0;
	for (Order *o = this->first; o != nullptr; o = o->next) {
		if (!o->IsType(OT_CONDITIONAL)) {
			this->timetable_duration += o->GetTimetabledWait() + o->GetTimetabledTravel();
		}
	}
}

/**
 * Free a complete order chain.
 * @param keep_orderlist If this is true only delete the orders, otherwise also delete the OrderList.
 * @note do not use on "current_order" vehicle orders!
 */
void OrderList::FreeChain(bool keep_orderlist)
{
	Order *next;
	VehicleType type = this->GetFirstSharedVehicle()->type;
	Owner owner = this->GetFirstSharedVehicle()->owner;
	for (Order *o = this->first; o != nullptr; o = next) {
		UnregisterOrderDestination(o, type, owner);
		next = o->next;
		delete o;
	}

	if (keep_orderlist) {
		this->first = nullptr;
		this->num_manual_orders = 0;
		this->timetable_duration = 0;
		this->order_index.clear();
	} else {
		delete this;
	}
}

/**
 * Get a certain order of the order chain.
 * @param index zero-based index of the order within the chain.
 * @return the order at position index.
 */
Order *OrderList::GetOrderAt(int index) const
{
	if (index < 0 || (uint) index >= this->order_index.size()) return nullptr;
	return this->order_index[index];
}

Order *OrderList::GetOrderAtFromList(int index) const
{
	if (index < 0) return nullptr;

	Order *order = this->first;

	while (order != nullptr && index-- > 0) {
		order = order->next;
	}
	return order;
}

/**
 * Get the index of an order of the order chain, or INVALID_VEH_ORDER_ID.
 * @param order order to get the index of.
 * @return the position index of the given order, or INVALID_VEH_ORDER_ID.
 */
VehicleOrderID OrderList::GetIndexOfOrder(const Order *order) const
{
	for (VehicleOrderID index = 0; index < (VehicleOrderID)this->order_index.size(); index++) {
		if (this->order_index[index] == order) return index;
	}
	return INVALID_VEH_ORDER_ID;
}

/**
 * Get the next order which will make the given vehicle stop at a station
 * or refit at a depot or evaluate a non-trivial condition.
 * @param next The order to start looking at.
 * @param hops The number of orders we have already looked at.
 * @param cargo_mask The bit set of cargoes that the we are looking at, this may be reduced to indicate the set of cargoes that the result is valid for. This may be 0 to ignore cargo types entirely.
 * @return Either of
 *         \li a station order
 *         \li a refitting depot order
 *         \li a non-trivial conditional order
 *         \li nullptr  if the vehicle won't stop anymore.
 */
const Order *OrderList::GetNextDecisionNode(const Order *next, uint hops, CargoTypes &cargo_mask) const
{
	if (hops > std::min<uint>(64, this->GetNumOrders()) || next == nullptr) return nullptr;

	if (next->IsType(OT_CONDITIONAL)) {
		if (next->GetConditionVariable() != OCV_UNCONDITIONALLY) return next;

		/* We can evaluate trivial conditions right away. They're conceptually
		 * the same as regular order progression. */
		return this->GetNextDecisionNode(
				this->GetOrderAt(next->GetConditionSkipToOrder()),
				hops + 1, cargo_mask);
	}

	if (next->IsType(OT_GOTO_DEPOT)) {
		if (next->GetDepotActionType() & ODATFB_HALT) return nullptr;
		if (next->IsRefit()) return next;
	}

	bool can_load_or_unload = false;
	if ((next->IsType(OT_GOTO_STATION) || next->IsType(OT_IMPLICIT)) &&
			(next->GetNonStopType() & ONSF_NO_STOP_AT_DESTINATION_STATION) == 0) {
		if (cargo_mask == 0) {
			can_load_or_unload = true;
		} else if (next->GetUnloadType() == OUFB_CARGO_TYPE_UNLOAD || next->GetLoadType() == OLFB_CARGO_TYPE_LOAD) {
			/* This is a cargo-specific load/unload order.
			 * If the first cargo is both a no-load and no-unload order, skip it.
			 * Drop cargoes which don't match the first one. */
			can_load_or_unload = CargoMaskValueFilter<bool>(cargo_mask, [&](CargoID cargo) {
				return ((next->GetCargoLoadType(cargo) & OLFB_NO_LOAD) == 0 || (next->GetCargoUnloadType(cargo) & OUFB_NO_UNLOAD) == 0);
			});
		} else if ((next->GetLoadType() & OLFB_NO_LOAD) == 0 || (next->GetUnloadType() & OUFB_NO_UNLOAD) == 0) {
			can_load_or_unload = true;
		}
	}

	if (!can_load_or_unload) {
		return this->GetNextDecisionNode(this->GetNext(next), hops + 1, cargo_mask);
	}

	return next;
}

/**
 * Recursively determine the next deterministic station to stop at.
 * @param v The vehicle we're looking at.
 * @param CargoTypes cargo_mask Bit-set of the cargo IDs of interest. This may be 0 to ignore cargo types entirely.
 * @param first Order to start searching at or nullptr to start at cur_implicit_order_index + 1.
 * @param hops Number of orders we have already looked at.
 * @return A CargoMaskedStationIDStack of the cargo mask the result is valid for, and the next stopping station or INVALID_STATION.
 * @pre The vehicle is currently loading and v->last_station_visited is meaningful.
 * @note This function may draw a random number. Don't use it from the GUI.
 */
CargoMaskedStationIDStack OrderList::GetNextStoppingStation(const Vehicle *v, CargoTypes cargo_mask, const Order *first, uint hops) const
{
	static robin_hood::unordered_flat_set<const Order *> seen_conditional_branches;
	if (hops == 0) {
		seen_conditional_branches.clear();
	}

	const Order *next = first;
	if (first == nullptr) {
		next = this->GetOrderAt(v->cur_implicit_order_index);
		if (next == nullptr) {
			next = this->GetFirstOrder();
			if (next == nullptr) return CargoMaskedStationIDStack(cargo_mask, INVALID_STATION);
		} else {
			/* GetNext never returns nullptr if there is a valid station in the list.
			 * As the given "next" is already valid and a station in the list, we
			 * don't have to check for nullptr here. */
			next = this->GetNext(next);
			assert(next != nullptr);
		}
	}

	do {
		next = this->GetNextDecisionNode(next, ++hops, cargo_mask);

		/* Resolve possibly nested conditionals by estimation. */
		while (next != nullptr && next->IsType(OT_CONDITIONAL)) {
			if (!seen_conditional_branches.insert(next).second) {
				/* Already handled this branch */
				return CargoMaskedStationIDStack(cargo_mask, INVALID_STATION);
			}
			/* We return both options of conditional orders. */
			const Order *skip_to = this->GetNextDecisionNode(
					this->GetOrderAt(next->GetConditionSkipToOrder()), hops, cargo_mask);
			const Order *advance = this->GetNextDecisionNode(
					this->GetNext(next), hops, cargo_mask);
			auto seen_target = [&](const Order *target) -> bool {
				return target->IsType(OT_CONDITIONAL) && seen_conditional_branches.contains(target);
			};
			if (advance == nullptr || advance == first || skip_to == advance || seen_target(advance)) {
				next = (skip_to == first) ? nullptr : skip_to;
			} else if (skip_to == nullptr || skip_to == first || seen_target(skip_to)) {
				next = (advance == first) ? nullptr : advance;
			} else {
				CargoMaskedStationIDStack st1 = this->GetNextStoppingStation(v, cargo_mask, skip_to, hops);
				cargo_mask &= st1.cargo_mask;
				CargoMaskedStationIDStack st2 = this->GetNextStoppingStation(v, cargo_mask, advance, hops);
				st1.cargo_mask &= st2.cargo_mask;
				while (!st2.station.IsEmpty()) st1.station.Push(st2.station.Pop());
				return st1;
			}
			++hops;
		}

		if (next == nullptr) return CargoMaskedStationIDStack(cargo_mask, INVALID_STATION);

		/* Don't return a next stop if the vehicle has to unload everything. */
		if ((next->IsType(OT_GOTO_STATION) || next->IsType(OT_IMPLICIT)) &&
				next->GetDestination() == v->last_station_visited && cargo_mask != 0) {
			/* This is a cargo-specific load/unload order.
			 * Don't return a next stop if first cargo has transfer or unload set.
			 * Drop cargoes which don't match the first one. */
			bool invalid = CargoMaskValueFilter<bool>(cargo_mask, [&](CargoID cargo) {
				return ((next->GetCargoUnloadType(cargo) & (OUFB_TRANSFER | OUFB_UNLOAD)) != 0);
			});
			if (invalid) return CargoMaskedStationIDStack(cargo_mask, INVALID_STATION);
		}
	} while (next->IsType(OT_GOTO_DEPOT) || next->IsType(OT_RELEASE_SLOT) || next->IsType(OT_COUNTER) || next->IsType(OT_DUMMY) || next->IsType(OT_LABEL)
			|| (next->IsBaseStationOrder() && next->GetDestination() == v->last_station_visited));

	return CargoMaskedStationIDStack(cargo_mask, next->GetDestination());
}

/**
 * Insert a new order into the order chain.
 * @param new_order is the order to insert into the chain.
 * @param index is the position where the order is supposed to be inserted.
 */
void OrderList::InsertOrderAt(Order *new_order, int index)
{
	if (this->first == nullptr) {
		this->first = new_order;
	} else {
		if (index == 0) {
			/* Insert as first or only order */
			new_order->next = this->first;
			this->first = new_order;
		} else if (index >= this->GetNumOrders()) {
			/* index is after the last order, add it to the end */
			this->GetLastOrder()->next = new_order;
		} else {
			/* Put the new order in between */
			Order *order = this->GetOrderAt(index - 1);
			new_order->next = order->next;
			order->next = new_order;
		}
	}
	if (!new_order->IsType(OT_IMPLICIT)) ++this->num_manual_orders;
	if (!new_order->IsType(OT_CONDITIONAL)) {
		this->timetable_duration += new_order->GetTimetabledWait() + new_order->GetTimetabledTravel();
		this->total_duration += new_order->GetWaitTime() + new_order->GetTravelTime();
	}
	RegisterOrderDestination(new_order, this->GetFirstSharedVehicle()->type, this->GetFirstSharedVehicle()->owner);
	this->ReindexOrderList();

	/* We can visit oil rigs and buoys that are not our own. They will be shown in
	 * the list of stations. So, we need to invalidate that window if needed. */
	if (new_order->IsType(OT_GOTO_STATION) || new_order->IsType(OT_GOTO_WAYPOINT)) {
		BaseStation *bs = BaseStation::Get(new_order->GetDestination());
		if (bs->owner == OWNER_NONE) InvalidateWindowClassesData(WC_STATION_LIST, 0);
	}

}


/**
 * Remove an order from the order list and delete it.
 * @param index is the position of the order which is to be deleted.
 */
void OrderList::DeleteOrderAt(int index)
{
	if (index >= this->GetNumOrders()) return;

	Order *to_remove;

	if (index == 0) {
		to_remove = this->first;
		this->first = to_remove->next;
	} else {
		Order *prev = GetOrderAt(index - 1);
		to_remove = prev->next;
		prev->next = to_remove->next;
	}
	if (!to_remove->IsType(OT_IMPLICIT)) --this->num_manual_orders;
	if (!to_remove->IsType(OT_CONDITIONAL)) {
		this->timetable_duration -= (to_remove->GetTimetabledWait() + to_remove->GetTimetabledTravel());
		this->total_duration -= (to_remove->GetWaitTime() + to_remove->GetTravelTime());
	}
	UnregisterOrderDestination(to_remove, this->GetFirstSharedVehicle()->type, this->GetFirstSharedVehicle()->owner);
	delete to_remove;
	this->ReindexOrderList();
}

/**
 * Move an order to another position within the order list.
 * @param from is the zero-based position of the order to move.
 * @param to is the zero-based position where the order is moved to.
 */
void OrderList::MoveOrder(int from, int to)
{
	if (from >= this->GetNumOrders() || to >= this->GetNumOrders() || from == to) return;

	Order *moving_one;

	/* Take the moving order out of the pointer-chain */
	if (from == 0) {
		moving_one = this->first;
		this->first = moving_one->next;
	} else {
		Order *one_before = GetOrderAtFromList(from - 1);
		moving_one = one_before->next;
		one_before->next = moving_one->next;
	}

	/* Insert the moving_order again in the pointer-chain */
	if (to == 0) {
		moving_one->next = this->first;
		this->first = moving_one;
	} else {
		Order *one_before = GetOrderAtFromList(to - 1);
		moving_one->next = one_before->next;
		one_before->next = moving_one;
	}
	this->ReindexOrderList();
}

/**
 * Removes the vehicle from the shared order list.
 * @note This is supposed to be called when the vehicle is still in the chain
 * @param v vehicle to remove from the list
 */
void OrderList::RemoveVehicle(Vehicle *v)
{
	--this->num_vehicles;
	if (v == this->first_shared) this->first_shared = v->NextShared();
}

/**
 * Checks whether a vehicle is part of the shared vehicle chain.
 * @param v is the vehicle to search in the shared vehicle chain.
 */
bool OrderList::IsVehicleInSharedOrdersList(const Vehicle *v) const
{
	for (const Vehicle *v_shared = this->first_shared; v_shared != nullptr; v_shared = v_shared->NextShared()) {
		if (v_shared == v) return true;
	}

	return false;
}

/**
 * Gets the position of the given vehicle within the shared order vehicle list.
 * @param v is the vehicle of which to get the position
 * @return position of v within the shared vehicle chain.
 */
int OrderList::GetPositionInSharedOrderList(const Vehicle *v) const
{
	int count = 0;
	for (const Vehicle *v_shared = v->PreviousShared(); v_shared != nullptr; v_shared = v_shared->PreviousShared()) count++;
	return count;
}

/**
 * Checks whether all orders of the list have a filled timetable.
 * @return whether all orders have a filled timetable.
 */
bool OrderList::IsCompleteTimetable() const
{
	for (VehicleOrderID index = 0; index < (VehicleOrderID)this->order_index.size(); index++) {
		const Order *o = this->order_index[index];
		/* Implicit orders are, by definition, not timetabled. */
		if (o->IsType(OT_IMPLICIT)) continue;
		if (!o->IsCompletelyTimetabled()) return false;
	}
	return true;
}

/**
 * Checks for internal consistency of order list. Triggers assertion if something is wrong.
 */
void OrderList::DebugCheckSanity() const
{
	VehicleOrderID check_num_orders = 0;
	VehicleOrderID check_num_manual_orders = 0;
	uint check_num_vehicles = 0;
	Ticks check_timetable_duration = 0;
	Ticks check_total_duration = 0;

	DEBUG(misc, 6, "Checking OrderList %hu for sanity...", this->index);

	for (const Order *o = this->first; o != nullptr; o = o->next) {
		assert(this->order_index.size() > check_num_orders);
		assert(o == this->order_index[check_num_orders]);
		++check_num_orders;
		if (!o->IsType(OT_IMPLICIT)) ++check_num_manual_orders;
		if (!o->IsType(OT_CONDITIONAL)) {
			check_timetable_duration += o->GetTimetabledWait() + o->GetTimetabledTravel();
			check_total_duration += o->GetWaitTime() + o->GetTravelTime();
		}
	}
	assert_msg(this->GetNumOrders() == check_num_orders, "%u, %u", (uint) this->GetNumOrders(), check_num_orders);
	assert_msg(this->num_manual_orders == check_num_manual_orders, "%u, %u", this->num_manual_orders, check_num_manual_orders);
	assert_msg(this->timetable_duration == check_timetable_duration, "%u, %u", this->timetable_duration, check_timetable_duration);
	assert_msg(this->total_duration == check_total_duration, "%u, %u", this->total_duration, check_total_duration);

	for (const Vehicle *v = this->first_shared; v != nullptr; v = v->NextShared()) {
		++check_num_vehicles;
		assert_msg(v->orders == this, "%p, %p", v->orders, this);
	}
	assert_msg(this->num_vehicles == check_num_vehicles, "%u, %u", this->num_vehicles, check_num_vehicles);
	DEBUG(misc, 6, "... detected %u orders (%u manual), %u vehicles, %i timetabled, %i total",
			(uint)this->GetNumOrders(), (uint)this->num_manual_orders,
			this->num_vehicles, this->timetable_duration, this->total_duration);
	assert(this->CheckOrderListIndexing());
}

/**
 * Checks whether the order goes to a station or not, i.e. whether the
 * destination is a station
 * @param v the vehicle to check for
 * @param o the order to check
 * @return true if the destination is a station
 */
static inline bool OrderGoesToStation(const Vehicle *v, const Order *o)
{
	return o->IsType(OT_GOTO_STATION) ||
			(v->type == VEH_AIRCRAFT && o->IsType(OT_GOTO_DEPOT) && !(o->GetDepotActionType() & ODATFB_NEAREST_DEPOT) && o->GetDestination() != INVALID_STATION);
}

/**
 * Checks whether the order goes to a road depot
 * @param v the vehicle to check for
 * @param o the order to check
 * @return true if the destination is a road depot
 */
static inline bool OrderGoesToRoadDepot(const Vehicle *v, const Order *o)
{
	return (v->type == VEH_ROAD) && o->IsType(OT_GOTO_DEPOT) && !(o->GetDepotActionType() & ODATFB_NEAREST_DEPOT);
}

/**
 * Delete all news items regarding defective orders about a vehicle
 * This could kill still valid warnings (for example about void order when just
 * another order gets added), but assume the company will notice the problems,
 * when they're changing the orders.
 */
static void DeleteOrderWarnings(const Vehicle *v)
{
	DeleteVehicleNews(v->index, STR_NEWS_VEHICLE_HAS_TOO_FEW_ORDERS);
	DeleteVehicleNews(v->index, STR_NEWS_VEHICLE_HAS_VOID_ORDER);
	DeleteVehicleNews(v->index, STR_NEWS_VEHICLE_HAS_DUPLICATE_ENTRY);
	DeleteVehicleNews(v->index, STR_NEWS_VEHICLE_HAS_INVALID_ENTRY);
	DeleteVehicleNews(v->index, STR_NEWS_VEHICLE_NO_DEPOT_ORDER);
	DeleteVehicleNews(v->index, STR_NEWS_PLANE_USES_TOO_SHORT_RUNWAY);
}

/**
 * Returns a tile somewhat representing the order destination (not suitable for pathfinding).
 * @param v The vehicle to get the location for.
 * @param airport Get the airport tile and not the station location for aircraft.
 * @return destination of order, or INVALID_TILE if none.
 */
TileIndex Order::GetLocation(const Vehicle *v, bool airport) const
{
	switch (this->GetType()) {
		case OT_GOTO_WAYPOINT:
		case OT_GOTO_STATION:
		case OT_IMPLICIT:
			if (airport && v->type == VEH_AIRCRAFT) return Station::Get(this->GetDestination())->airport.tile;
			return BaseStation::Get(this->GetDestination())->xy;

		case OT_GOTO_DEPOT:
			if (this->GetDepotActionType() & ODATFB_NEAREST_DEPOT) return INVALID_TILE;
			if (this->GetDestination() == INVALID_DEPOT) return INVALID_TILE;
			return (v->type == VEH_AIRCRAFT) ? Station::Get(this->GetDestination())->xy : Depot::Get(this->GetDestination())->xy;

		default:
			return INVALID_TILE;
	}
}

/**
 * Get the distance between two orders of a vehicle. Conditional orders are resolved
 * and the bigger distance of the two order branches is returned.
 * @param prev Origin order.
 * @param cur Destination order.
 * @param v The vehicle to get the distance for.
 * @param conditional_depth Internal param for resolving conditional orders.
 * @return Maximum distance between the two orders.
 */
uint GetOrderDistance(const Order *prev, const Order *cur, const Vehicle *v, int conditional_depth)
{
	if (cur->IsType(OT_CONDITIONAL)) {
		if (conditional_depth > std::min<int>(64, v->GetNumOrders())) return 0;

		conditional_depth++;

		int dist1 = GetOrderDistance(prev, v->GetOrder(cur->GetConditionSkipToOrder()), v, conditional_depth);
		int dist2 = GetOrderDistance(prev, cur->next == nullptr ? v->orders->GetFirstOrder() : cur->next, v, conditional_depth);
		return std::max(dist1, dist2);
	}

	TileIndex prev_tile = prev->GetLocation(v, true);
	TileIndex cur_tile = cur->GetLocation(v, true);
	if (prev_tile == INVALID_TILE || cur_tile == INVALID_TILE) return 0;
	return v->type == VEH_AIRCRAFT ? DistanceSquare(prev_tile, cur_tile) : DistanceManhattan(prev_tile, cur_tile);
}

/**
 * Add an order to the orderlist of a vehicle.
 * @param tile unused
 * @param flags operation to perform
 * @param p1 various bitstuffed elements
 * - p1 = (bit  0 - 19) - ID of the vehicle
 * @param p2 various bitstuffed elements
 *  - p2 = (bit 0 - 15) - the selected order (if any). If the last order is given,
 *                        the order will be inserted before that one
 * @param p3 packed order to insert
 * @param text unused
 * @return the cost of this operation or an error
 */
CommandCost CmdInsertOrder(TileIndex tile, DoCommandFlag flags, uint32 p1, uint32 p2, uint64 p3, const char *text, const CommandAuxiliaryBase *aux_data)
{
	VehicleID veh          = GB(p1,  0, 20);
	VehicleOrderID sel_ord = GB(p2,  0, 16);
	Order new_order(p3);

	return CmdInsertOrderIntl(flags, Vehicle::GetIfValid(veh), sel_ord, new_order, false);
}

/**
 * Duplicate an order in the orderlist of a vehicle.
 * @param tile unused
 * @param flags operation to perform
 * @param p1 various bitstuffed elements
 * - p1 = (bit  0 - 19) - ID of the vehicle
 * @param p2 various bitstuffed elements
 *  - p2 = (bit 0 - 15) - The order to duplicate
 * @param text unused
 * @return the cost of this operation or an error
 */
CommandCost CmdDuplicateOrder(TileIndex tile, DoCommandFlag flags, uint32 p1, uint32 p2, const char *text)
{
	VehicleID veh_id = GB(p1, 0, 20);
	VehicleOrderID sel_ord = GB(p2, 0, 16);

	Vehicle *v = Vehicle::GetIfValid(veh_id);

	if (v == nullptr || !v->IsPrimaryVehicle()) return CMD_ERROR;

	CommandCost ret = CheckOwnership(v->owner);
	if (ret.Failed()) return ret;

	if (sel_ord >= v->GetNumOrders()) return CMD_ERROR;

	const Order *src_order = v->GetOrder(sel_ord);
	if (src_order == nullptr) return CMD_ERROR;

	Order new_order;
	new_order.AssignOrder(*src_order);
	const bool wait_fixed = new_order.IsWaitFixed();
	const bool wait_timetabled = wait_fixed && new_order.IsWaitTimetabled();
	new_order.SetWaitTimetabled(false);
	new_order.SetTravelTimetabled(false);
	new_order.SetTravelTime(0);
	new_order.SetTravelFixed(false);
	CommandCost cost = CmdInsertOrderIntl(flags, v, sel_ord + 1, new_order, true);
	if (cost.Failed()) return cost;
	if (flags & DC_EXEC) {
		Order *order = v->orders->GetOrderAt(sel_ord + 1);
		order->SetRefit(new_order.GetRefitCargo());
		order->SetMaxSpeed(new_order.GetMaxSpeed());
		if (wait_fixed) {
			extern void SetOrderFixedWaitTime(Vehicle *v, VehicleOrderID order_number, uint32 wait_time, bool wait_timetabled);
			SetOrderFixedWaitTime(v, sel_ord + 1, new_order.GetWaitTime(), wait_timetabled);
		}
	}
	new_order.Free();
	return CommandCost();
}

CommandCost CmdInsertOrderIntl(DoCommandFlag flags, Vehicle *v, VehicleOrderID sel_ord, const Order &new_order, bool allow_load_by_cargo_type) {
	if (v == nullptr || !v->IsPrimaryVehicle()) return CMD_ERROR;

	CommandCost ret = CheckOwnership(v->owner);
	if (ret.Failed()) return ret;

	/* Check if the inserted order is to the correct destination (owner, type),
	 * and has the correct flags if any */
	switch (new_order.GetType()) {
		case OT_GOTO_STATION: {
			const Station *st = Station::GetIfValid(new_order.GetDestination());
			if (st == nullptr) return CMD_ERROR;

			if (st->owner != OWNER_NONE) {
				CommandCost ret = CheckInfraUsageAllowed(v->type, st->owner);
				if (ret.Failed()) return ret;
			}

			if (!CanVehicleUseStation(v, st)) return CommandCost::DualErrorMessage(STR_ERROR_CAN_T_ADD_ORDER, GetVehicleCannotUseStationReason(v, st));
			for (Vehicle *u = v->FirstShared(); u != nullptr; u = u->NextShared()) {
				if (!CanVehicleUseStation(u, st)) return CommandCost::DualErrorMessage(STR_ERROR_CAN_T_ADD_ORDER_SHARED, GetVehicleCannotUseStationReason(u, st));
			}

			/* Non stop only allowed for ground vehicles. */
			if (new_order.GetNonStopType() != ONSF_STOP_EVERYWHERE && !v->IsGroundVehicle()) return CMD_ERROR;
			if (_settings_game.order.nonstop_only && !(new_order.GetNonStopType() & ONSF_NO_STOP_AT_INTERMEDIATE_STATIONS) && v->IsGroundVehicle()) return CMD_ERROR;

			/* Filter invalid load/unload types. */
			switch (new_order.GetLoadType()) {
				case OLF_LOAD_IF_POSSIBLE: case OLFB_FULL_LOAD: case OLF_FULL_LOAD_ANY: case OLFB_NO_LOAD: break;
				case OLFB_CARGO_TYPE_LOAD:
					if (allow_load_by_cargo_type) break;
					return CMD_ERROR;
				default: return CMD_ERROR;
			}
			switch (new_order.GetUnloadType()) {
				case OUF_UNLOAD_IF_POSSIBLE: case OUFB_UNLOAD: case OUFB_TRANSFER: case OUFB_NO_UNLOAD: break;
				case OUFB_CARGO_TYPE_UNLOAD:
					if (allow_load_by_cargo_type) break;
					return CMD_ERROR;
				default: return CMD_ERROR;
			}

			/* Filter invalid stop locations */
			switch (new_order.GetStopLocation()) {
				case OSL_PLATFORM_NEAR_END:
				case OSL_PLATFORM_MIDDLE:
				case OSL_PLATFORM_THROUGH:
					if (v->type != VEH_TRAIN) return CMD_ERROR;
					FALLTHROUGH;

				case OSL_PLATFORM_FAR_END:
					break;

				default:
					return CMD_ERROR;
			}

			break;
		}

		case OT_GOTO_DEPOT: {
			if ((new_order.GetDepotActionType() & ODATFB_NEAREST_DEPOT) == 0) {
				if (v->type == VEH_AIRCRAFT) {
					const Station *st = Station::GetIfValid(new_order.GetDestination());

					if (st == nullptr) return CMD_ERROR;

					CommandCost ret = CheckInfraUsageAllowed(v->type, st->owner);
					if (ret.Failed()) return ret;

					if (!CanVehicleUseStation(v, st) || !st->airport.HasHangar()) {
						return CMD_ERROR;
					}
				} else {
					const Depot *dp = Depot::GetIfValid(new_order.GetDestination());

					if (dp == nullptr) return CMD_ERROR;

					CommandCost ret = CheckInfraUsageAllowed(v->type, GetTileOwner(dp->xy), dp->xy);
					if (ret.Failed()) return ret;

					switch (v->type) {
						case VEH_TRAIN:
							if (!IsRailDepotTile(dp->xy)) return CMD_ERROR;
							break;

						case VEH_ROAD:
							if (!IsRoadDepotTile(dp->xy)) return CMD_ERROR;
							if ((GetPresentRoadTypes(dp->xy) & RoadVehicle::From(v)->compatible_roadtypes) == 0) return CMD_ERROR;
							break;

						case VEH_SHIP:
							if (!IsShipDepotTile(dp->xy)) return CMD_ERROR;
							break;

						default: return CMD_ERROR;
					}
				}
			}

			if (new_order.GetNonStopType() != ONSF_STOP_EVERYWHERE && !v->IsGroundVehicle()) return CMD_ERROR;
			if (_settings_game.order.nonstop_only && !(new_order.GetNonStopType() & ONSF_NO_STOP_AT_INTERMEDIATE_STATIONS) && v->IsGroundVehicle()) return CMD_ERROR;
			if (new_order.GetDepotOrderType() & ~(ODTFB_PART_OF_ORDERS | ((new_order.GetDepotOrderType() & ODTFB_PART_OF_ORDERS) != 0 ? ODTFB_SERVICE : 0))) return CMD_ERROR;
			if (new_order.GetDepotActionType() & ~(ODATFB_HALT | ODATFB_SELL | ODATFB_NEAREST_DEPOT)) return CMD_ERROR;
			if ((new_order.GetDepotOrderType() & ODTFB_SERVICE) && (new_order.GetDepotActionType() & ODATFB_HALT)) return CMD_ERROR;
			break;
		}

		case OT_GOTO_WAYPOINT: {
			const Waypoint *wp = Waypoint::GetIfValid(new_order.GetDestination());
			if (wp == nullptr) return CMD_ERROR;

			switch (v->type) {
				default: return CMD_ERROR;

				case VEH_TRAIN: {
					if (!(wp->facilities & FACIL_TRAIN)) return CommandCost::DualErrorMessage(STR_ERROR_CAN_T_ADD_ORDER, STR_ERROR_NO_RAIL_WAYPOINT);

					CommandCost ret = CheckInfraUsageAllowed(v->type, wp->owner);
					if (ret.Failed()) return ret;
					break;
				}

				case VEH_ROAD: {
					if (!(wp->facilities & FACIL_BUS_STOP) || !(wp->facilities & FACIL_TRUCK_STOP)) return CommandCost::DualErrorMessage(STR_ERROR_CAN_T_ADD_ORDER, STR_ERROR_NO_ROAD_WAYPOINT);

					CommandCost ret = CheckInfraUsageAllowed(v->type, wp->owner);
					if (ret.Failed()) return ret;
					break;
				}

				case VEH_SHIP:
					if (!(wp->facilities & FACIL_DOCK)) return CommandCost::DualErrorMessage(STR_ERROR_CAN_T_ADD_ORDER, STR_ERROR_NO_BUOY);
					if (wp->owner != OWNER_NONE) {
						CommandCost ret = CheckInfraUsageAllowed(v->type, wp->owner);
						if (ret.Failed()) return ret;
					}
					break;
			}

			/* Order flags can be any of the following for waypoints:
			 * [non-stop]
			 * non-stop orders (if any) are only valid for trains/RVs */
			if (new_order.GetNonStopType() != ONSF_STOP_EVERYWHERE && !v->IsGroundVehicle()) return CMD_ERROR;
			if (_settings_game.order.nonstop_only && !(new_order.GetNonStopType() & ONSF_NO_STOP_AT_INTERMEDIATE_STATIONS) && v->IsGroundVehicle()) return CMD_ERROR;
			break;
		}

		case OT_CONDITIONAL: {
			VehicleOrderID skip_to = new_order.GetConditionSkipToOrder();
			if (skip_to != 0 && skip_to >= v->GetNumOrders()) return CMD_ERROR; // Always allow jumping to the first (even when there is no order).
			if (new_order.GetConditionVariable() >= OCV_END) return CMD_ERROR;

			OrderConditionComparator occ = new_order.GetConditionComparator();
			if (occ >= OCC_END) return CMD_ERROR;
			switch (new_order.GetConditionVariable()) {
				case OCV_SLOT_OCCUPANCY:
				case OCV_VEH_IN_SLOT: {
					TraceRestrictSlotID slot = new_order.GetXData();
					if (slot != INVALID_TRACE_RESTRICT_SLOT_ID) {
						if (!TraceRestrictSlot::IsValidID(slot)) return CMD_ERROR;
						if (new_order.GetConditionVariable() == OCV_VEH_IN_SLOT && TraceRestrictSlot::Get(slot)->vehicle_type != v->type) return CMD_ERROR;
					}
					switch (occ) {
						case OCC_IS_TRUE:
						case OCC_IS_FALSE:
						case OCC_EQUALS:
						case OCC_NOT_EQUALS:
							break;

						default:
							return CMD_ERROR;
					}
					break;
				}

				case OCV_CARGO_LOAD_PERCENTAGE:
					if (!CargoSpec::Get(new_order.GetConditionValue())->IsValid()) return CMD_ERROR;
					if (new_order.GetXData() > 100) return CMD_ERROR;
					if (occ == OCC_IS_TRUE || occ == OCC_IS_FALSE) return CMD_ERROR;
					break;

				case OCV_CARGO_WAITING_AMOUNT:
					if (!CargoSpec::Get(new_order.GetConditionValue())->IsValid()) return CMD_ERROR;
					if (occ == OCC_IS_TRUE || occ == OCC_IS_FALSE) return CMD_ERROR;
					break;

				case OCV_CARGO_WAITING:
				case OCV_CARGO_ACCEPTANCE:
					if (!CargoSpec::Get(new_order.GetConditionValue())->IsValid()) return CMD_ERROR;
					/* FALL THROUGH */

				case OCV_REQUIRES_SERVICE:
					if (occ != OCC_IS_TRUE && occ != OCC_IS_FALSE) return CMD_ERROR;
					break;

				case OCV_UNCONDITIONALLY:
					if (occ != OCC_EQUALS) return CMD_ERROR;
					if (new_order.GetConditionValue() != 0) return CMD_ERROR;
					break;

				case OCV_FREE_PLATFORMS:
					if (v->type != VEH_TRAIN) return CMD_ERROR;
					if (occ == OCC_IS_TRUE || occ == OCC_IS_FALSE) return CMD_ERROR;
					break;

				case OCV_PERCENT:
					if (occ != OCC_EQUALS) return CMD_ERROR;
					/* FALL THROUGH */
				case OCV_LOAD_PERCENTAGE:
				case OCV_RELIABILITY:
					if (new_order.GetConditionValue() > 100) return CMD_ERROR;
					FALLTHROUGH;

				default:
					if (occ == OCC_IS_TRUE || occ == OCC_IS_FALSE) return CMD_ERROR;
					break;
			}
			break;
		}

		case OT_RELEASE_SLOT: {
			TraceRestrictSlotID data = new_order.GetDestination();
			if (data != INVALID_TRACE_RESTRICT_SLOT_ID) {
				const TraceRestrictSlot *slot = TraceRestrictSlot::GetIfValid(data);
				if (slot == nullptr || slot->vehicle_type != v->type) return CMD_ERROR;
			}
			break;
		}

		case OT_COUNTER: {
			TraceRestrictCounterID data = new_order.GetDestination();
			if (data != INVALID_TRACE_RESTRICT_COUNTER_ID) {
				const TraceRestrictCounter *ctr = TraceRestrictCounter::GetIfValid(data);
				if (ctr == nullptr) return CMD_ERROR;
			}
			break;
		}

		case OT_LABEL: {
			switch (new_order.GetLabelSubType()) {
				case OLST_TEXT:
					break;

				case OLST_DEPARTURES_VIA:
				case OLST_DEPARTURES_REMOVE_VIA: {
					const BaseStation *st = BaseStation::GetIfValid(new_order.GetDestination());
					if (st == nullptr) return CMD_ERROR;

					if (st->owner != OWNER_NONE) {
						CommandCost ret = CheckInfraUsageAllowed(v->type, st->owner);
						if (ret.Failed()) return ret;
					}
					break;
				}

				default:
					return CMD_ERROR;
			}
			break;
		}

		default: return CMD_ERROR;
	}

	if (sel_ord > v->GetNumOrders()) return CMD_ERROR;

	if (v->GetNumOrders() >= MAX_VEH_ORDER_ID) return_cmd_error(STR_ERROR_TOO_MANY_ORDERS);
	if (!Order::CanAllocateItem()) return_cmd_error(STR_ERROR_NO_MORE_SPACE_FOR_ORDERS);
	if (v->orders == nullptr && !OrderList::CanAllocateItem()) return_cmd_error(STR_ERROR_NO_MORE_SPACE_FOR_ORDERS);

	if (flags & DC_EXEC) {
		Order *new_o = new Order();
		new_o->AssignOrder(new_order);
		InsertOrder(v, new_o, sel_ord);
		CheckMarkDirtyViewportRoutePaths(v);
	}

	return CommandCost();
}

/**
 * Insert a new order but skip the validation.
 * @param v       The vehicle to insert the order to.
 * @param new_o   The new order.
 * @param sel_ord The position the order should be inserted at.
 */
void InsertOrder(Vehicle *v, Order *new_o, VehicleOrderID sel_ord)
{
	/* Create new order and link in list */
	if (v->orders == nullptr) {
		v->orders = new OrderList(new_o, v);
	} else {
		v->orders->InsertOrderAt(new_o, sel_ord);
	}

	Vehicle *u = v->FirstShared();
	DeleteOrderWarnings(u);
	for (; u != nullptr; u = u->NextShared()) {
		assert(v->orders == u->orders);

		/* If there is added an order before the current one, we need
		 * to update the selected order. We do not change implicit/real order indices though.
		 * If the new order is between the current implicit order and real order, the implicit order will
		 * later skip the inserted order. */
		if (sel_ord <= u->cur_real_order_index) {
			uint cur = u->cur_real_order_index + 1;
			/* Check if we don't go out of bound */
			if (cur < u->GetNumOrders()) {
				u->cur_real_order_index = cur;
			}
		}
		if (sel_ord == u->cur_implicit_order_index && u->IsGroundVehicle()) {
			/* We are inserting an order just before the current implicit order.
			 * We do not know whether we will reach current implicit or the newly inserted order first.
			 * So, disable creation of implicit orders until we are on track again. */
			uint16 &gv_flags = u->GetGroundVehicleFlags();
			SetBit(gv_flags, GVF_SUPPRESS_IMPLICIT_ORDERS);
		}
		if (sel_ord <= u->cur_implicit_order_index) {
			uint cur = u->cur_implicit_order_index + 1;
			/* Check if we don't go out of bound */
			if (cur < u->GetNumOrders()) {
				u->cur_implicit_order_index = cur;
			}
		}
		if (u->cur_timetable_order_index != INVALID_VEH_ORDER_ID && sel_ord <= u->cur_timetable_order_index) {
			uint cur = u->cur_timetable_order_index + 1;
			/* Check if we don't go out of bound */
			if (cur < u->GetNumOrders()) {
				u->cur_timetable_order_index = cur;
			}
		}
		/* Update any possible open window of the vehicle */
		InvalidateVehicleOrder(u, INVALID_VEH_ORDER_ID | (sel_ord << 16));
	}

	/* As we insert an order, the order to skip to will be 'wrong'. */
	VehicleOrderID cur_order_id = 0;
	for (Order *order : v->Orders()) {
		if (order->IsType(OT_CONDITIONAL)) {
			VehicleOrderID order_id = order->GetConditionSkipToOrder();
			if (order_id >= sel_ord) {
				order->SetConditionSkipToOrder(order_id + 1);
			}
			if (order_id == cur_order_id) {
				order->SetConditionSkipToOrder((order_id + 1) % v->GetNumOrders());
			}
		}
		cur_order_id++;
	}

	/* Make sure to rebuild the whole list */
	InvalidateWindowClassesData(GetWindowClassForVehicleType(v->type), 0);
	InvalidateWindowClassesData(WC_DEPARTURES_BOARD, 0);
}

/**
 * Declone an order-list
 * @param *dst delete the orders of this vehicle
 * @param flags execution flags
 */
static CommandCost DecloneOrder(Vehicle *dst, DoCommandFlag flags)
{
	if (flags & DC_EXEC) {
		/* Clear scheduled dispatch flag if any */
		if (HasBit(dst->vehicle_flags, VF_SCHEDULED_DISPATCH)) {
			ClrBit(dst->vehicle_flags, VF_SCHEDULED_DISPATCH);
		}

		DeleteVehicleOrders(dst);
		InvalidateVehicleOrder(dst, VIWD_REMOVE_ALL_ORDERS);
		InvalidateWindowClassesData(GetWindowClassForVehicleType(dst->type), 0);
		InvalidateWindowClassesData(WC_DEPARTURES_BOARD, 0);
		CheckMarkDirtyViewportRoutePaths(dst);
	}
	return CommandCost();
}

/**
 * Get the first cargoID that points to a valid cargo (usually 0)
 */
static CargoID GetFirstValidCargo()
{
	for (CargoID i = 0; i < NUM_CARGO; i++) {
		if (CargoSpec::Get(i)->IsValid()) return i;
	}
	/* No cargos defined -> 'Houston, we have a problem!' */
	NOT_REACHED();
}

/**
 * Delete an order from the orderlist of a vehicle.
 * @param tile unused
 * @param flags operation to perform
 * @param p1 the ID of the vehicle
 * @param p2 the order to delete
 * @param text unused
 * @return the cost of this operation or an error
 */
CommandCost CmdDeleteOrder(TileIndex tile, DoCommandFlag flags, uint32 p1, uint32 p2, const char *text)
{
	VehicleID veh_id = GB(p1, 0, 20);
	VehicleOrderID sel_ord = GB(p2, 0, 16);

	Vehicle *v = Vehicle::GetIfValid(veh_id);

	if (v == nullptr || !v->IsPrimaryVehicle()) return CMD_ERROR;

	CommandCost ret = CheckOwnership(v->owner);
	if (ret.Failed()) return ret;

	/* If we did not select an order, we maybe want to de-clone the orders */
	if (sel_ord >= v->GetNumOrders()) return DecloneOrder(v, flags);

	if (v->GetOrder(sel_ord) == nullptr) return CMD_ERROR;

	if (flags & DC_EXEC) {
		DeleteOrder(v, sel_ord);
		CheckMarkDirtyViewportRoutePaths(v);
	}
	return CommandCost();
}

/**
 * Cancel the current loading order of the vehicle as the order was deleted.
 * @param v the vehicle
 */
static void CancelLoadingDueToDeletedOrder(Vehicle *v)
{
	if (v->current_order.IsType(OT_LOADING_ADVANCE)) {
		SetBit(v->vehicle_flags, VF_LOADING_FINISHED);
		return;
	}

	assert(v->current_order.IsType(OT_LOADING));
	/* NON-stop flag is misused to see if a train is in a station that is
	 * on its order list or not */
	v->current_order.SetNonStopType(ONSF_STOP_EVERYWHERE);
	/* When full loading, "cancel" that order so the vehicle doesn't
	 * stay indefinitely at this station anymore. */
	if (v->current_order.GetLoadType() & OLFB_FULL_LOAD) v->current_order.SetLoadType(OLF_LOAD_IF_POSSIBLE);
}

/**
 * Delete an order but skip the parameter validation.
 * @param v       The vehicle to delete the order from.
 * @param sel_ord The id of the order to be deleted.
 */
void DeleteOrder(Vehicle *v, VehicleOrderID sel_ord)
{
	v->orders->DeleteOrderAt(sel_ord);

	Vehicle *u = v->FirstShared();
	DeleteOrderWarnings(u);
	for (; u != nullptr; u = u->NextShared()) {
		assert(v->orders == u->orders);

		if (sel_ord == u->cur_real_order_index && u->current_order.IsAnyLoadingType()) {
			CancelLoadingDueToDeletedOrder(u);
		}

		if (sel_ord < u->cur_real_order_index) {
			u->cur_real_order_index--;
		} else if (sel_ord == u->cur_real_order_index) {
			u->UpdateRealOrderIndex();
		}

		if (sel_ord < u->cur_implicit_order_index) {
			u->cur_implicit_order_index--;
		} else if (sel_ord == u->cur_implicit_order_index) {
			/* Make sure the index is valid */
			if (u->cur_implicit_order_index >= u->GetNumOrders()) u->cur_implicit_order_index = 0;

			/* Skip non-implicit orders for the implicit-order-index (e.g. if the current implicit order was deleted */
			while (u->cur_implicit_order_index != u->cur_real_order_index && !u->GetOrder(u->cur_implicit_order_index)->IsType(OT_IMPLICIT)) {
				u->cur_implicit_order_index++;
				if (u->cur_implicit_order_index >= u->GetNumOrders()) u->cur_implicit_order_index = 0;
			}
		}

		if (u->cur_timetable_order_index != INVALID_VEH_ORDER_ID) {
			if (sel_ord < u->cur_timetable_order_index) {
				u->cur_timetable_order_index--;
			} else if (sel_ord == u->cur_timetable_order_index) {
				u->cur_timetable_order_index = INVALID_VEH_ORDER_ID;
			}
		}

		/* Update any possible open window of the vehicle */
		InvalidateVehicleOrder(u, sel_ord | (INVALID_VEH_ORDER_ID << 16));
	}

	/* As we delete an order, the order to skip to will be 'wrong'. */
	VehicleOrderID cur_order_id = 0;
	for (Order *order : v->Orders()) {
		if (order->IsType(OT_CONDITIONAL)) {
			VehicleOrderID order_id = order->GetConditionSkipToOrder();
			if (order_id >= sel_ord) {
				order_id = std::max(order_id - 1, 0);
			}
			if (order_id == cur_order_id) {
				order_id = (order_id + 1) % v->GetNumOrders();
			}
			order->SetConditionSkipToOrder(order_id);
		}
		cur_order_id++;
	}

	InvalidateWindowClassesData(GetWindowClassForVehicleType(v->type), 0);
	InvalidateWindowClassesData(WC_DEPARTURES_BOARD, 0);
}

/**
 * Goto order of order-list.
 * @param tile unused
 * @param flags operation to perform
 * @param p1 The ID of the vehicle which order is skipped
 * @param p2 the selected order to which we want to skip
 * @param text unused
 * @return the cost of this operation or an error
 */
CommandCost CmdSkipToOrder(TileIndex tile, DoCommandFlag flags, uint32 p1, uint32 p2, const char *text)
{
	VehicleID veh_id = GB(p1, 0, 20);
	VehicleOrderID sel_ord = GB(p2, 0, 16);

	Vehicle *v = Vehicle::GetIfValid(veh_id);

	if (v == nullptr || !v->IsPrimaryVehicle() || sel_ord == v->cur_implicit_order_index || sel_ord >= v->GetNumOrders() || v->GetNumOrders() < 2) return CMD_ERROR;

	CommandCost ret = CheckOwnership(v->owner);
	if (ret.Failed()) return ret;

	if (flags & DC_EXEC) {
		if (v->current_order.IsAnyLoadingType()) v->LeaveStation();
		if (v->current_order.IsType(OT_WAITING)) v->HandleWaiting(true);

		if (v->type == VEH_TRAIN) {
			for (Train *u = Train::From(v); u != nullptr; u = u->Next()) {
				ClrBit(u->flags, VRF_BEYOND_PLATFORM_END);
			}
		}

		v->cur_implicit_order_index = v->cur_real_order_index = sel_ord;
		v->UpdateRealOrderIndex();
		v->cur_timetable_order_index = INVALID_VEH_ORDER_ID;

		InvalidateVehicleOrder(v, VIWD_MODIFY_ORDERS);

		v->ClearSeparation();
		if (HasBit(v->vehicle_flags, VF_TIMETABLE_SEPARATION)) ClrBit(v->vehicle_flags, VF_TIMETABLE_STARTED);

		/* We have an aircraft/ship, they have a mini-schedule, so update them all */
		if (v->type == VEH_AIRCRAFT || v->type == VEH_SHIP) DirtyVehicleListWindowForVehicle(v);
	}

	return CommandCost();
}

/**
 * Move an order inside the orderlist
 * @param tile unused
 * @param flags operation to perform
 * @param p1 the ID of the vehicle
 * @param p2 order to move and target
 *           bit 0-15  : the order to move
 *           bit 16-31 : the target order
 * @param text unused
 * @return the cost of this operation or an error
 * @note The target order will move one place down in the orderlist
 *  if you move the order upwards else it'll move it one place down
 */
CommandCost CmdMoveOrder(TileIndex tile, DoCommandFlag flags, uint32 p1, uint32 p2, const char *text)
{
	VehicleID veh = GB(p1, 0, 20);
	VehicleOrderID moving_order = GB(p2,  0, 16);
	VehicleOrderID target_order = GB(p2, 16, 16);

	Vehicle *v = Vehicle::GetIfValid(veh);
	if (v == nullptr || !v->IsPrimaryVehicle()) return CMD_ERROR;

	CommandCost ret = CheckOwnership(v->owner);
	if (ret.Failed()) return ret;

	/* Don't make senseless movements */
	if (moving_order >= v->GetNumOrders() || target_order >= v->GetNumOrders() ||
			moving_order == target_order || v->GetNumOrders() <= 1) return CMD_ERROR;

	Order *moving_one = v->GetOrder(moving_order);
	/* Don't move an empty order */
	if (moving_one == nullptr) return CMD_ERROR;

	if (flags & DC_EXEC) {
		v->orders->MoveOrder(moving_order, target_order);

		/* Update shared list */
		Vehicle *u = v->FirstShared();

		DeleteOrderWarnings(u);

		for (; u != nullptr; u = u->NextShared()) {
			/* Update the current order.
			 * There are multiple ways to move orders, which result in cur_implicit_order_index
			 * and cur_real_order_index to not longer make any sense. E.g. moving another
			 * real order between them.
			 *
			 * Basically one could choose to preserve either of them, but not both.
			 * While both ways are suitable in this or that case from a human point of view, neither
			 * of them makes really sense.
			 * However, from an AI point of view, preserving cur_real_order_index is the most
			 * predictable and transparent behaviour.
			 *
			 * With that decision it basically does not matter what we do to cur_implicit_order_index.
			 * If we change orders between the implicit- and real-index, the implicit orders are mostly likely
			 * completely out-dated anyway. So, keep it simple and just keep cur_implicit_order_index as well.
			 * The worst which can happen is that a lot of implicit orders are removed when reaching current_order.
			 */
			if (u->cur_real_order_index == moving_order) {
				u->cur_real_order_index = target_order;
			} else if (u->cur_real_order_index > moving_order && u->cur_real_order_index <= target_order) {
				u->cur_real_order_index--;
			} else if (u->cur_real_order_index < moving_order && u->cur_real_order_index >= target_order) {
				u->cur_real_order_index++;
			}

			if (u->cur_implicit_order_index == moving_order) {
				u->cur_implicit_order_index = target_order;
			} else if (u->cur_implicit_order_index > moving_order && u->cur_implicit_order_index <= target_order) {
				u->cur_implicit_order_index--;
			} else if (u->cur_implicit_order_index < moving_order && u->cur_implicit_order_index >= target_order) {
				u->cur_implicit_order_index++;
			}

			u->cur_timetable_order_index = INVALID_VEH_ORDER_ID;

			assert(v->orders == u->orders);
			/* Update any possible open window of the vehicle */
			InvalidateVehicleOrder(u, moving_order | (target_order << 16));
		}

		/* As we move an order, the order to skip to will be 'wrong'. */
		for (Order *order : v->Orders()) {
			if (order->IsType(OT_CONDITIONAL)) {
				VehicleOrderID order_id = order->GetConditionSkipToOrder();
				if (order_id == moving_order) {
					order_id = target_order;
				} else if (order_id > moving_order && order_id <= target_order) {
					order_id--;
				} else if (order_id < moving_order && order_id >= target_order) {
					order_id++;
				}
				order->SetConditionSkipToOrder(order_id);
			}
		}

		/* Make sure to rebuild the whole list */
		InvalidateWindowClassesData(GetWindowClassForVehicleType(v->type), 0);
		CheckMarkDirtyViewportRoutePaths(v);
	}

	return CommandCost();
}

/**
 * Reverse an orderlist
 * @param tile unused
 * @param flags operation to perform
 * @param p1 the ID of the vehicle
 * @param p2 subcommand
 *        0: reverse whole order list
 *        1: append reversed order list
 * @param text unused
 * @return the cost of this operation or an error
 */
CommandCost CmdReverseOrderList(TileIndex tile, DoCommandFlag flags, uint32 p1, uint32 p2, const char *text)
{
	VehicleID veh = GB(p1, 0, 20);

	Vehicle *v = Vehicle::GetIfValid(veh);
	if (v == nullptr || !v->IsPrimaryVehicle()) return CMD_ERROR;

	uint order_count = v->GetNumOrders();

	switch (p2) {
		case 0: {
			if (order_count < 2) return CMD_ERROR;
			uint max_order = order_count - 1;
			for (uint i = 0; i < max_order; i++) {
				CommandCost cost = DoCommand(tile, p1, max_order | (i << 16), flags, CMD_MOVE_ORDER);
				if (cost.Failed()) return cost;
			}
			break;
		}

		case 1: {
			if (order_count < 3) return CMD_ERROR;
			uint max_order = order_count - 1;
			if (((order_count * 2) - 2) > MAX_VEH_ORDER_ID) return_cmd_error(STR_ERROR_TOO_MANY_ORDERS);
			if (!Order::CanAllocateItem(order_count - 2)) return_cmd_error(STR_ERROR_NO_MORE_SPACE_FOR_ORDERS);
			for (uint i = 0; i < order_count; i++) {
				if (v->GetOrder(i)->IsType(OT_CONDITIONAL)) return CMD_ERROR;
			}
			for (uint i = 1; i < max_order; i++) {
				Order new_order;
				new_order.AssignOrder(*v->GetOrder(i));
				const bool wait_fixed = new_order.IsWaitFixed();
				const bool wait_timetabled = wait_fixed && new_order.IsWaitTimetabled();
				new_order.SetWaitTimetabled(false);
				new_order.SetTravelTimetabled(false);
				new_order.SetTravelTime(0);
				new_order.SetTravelFixed(false);
				CommandCost cost = CmdInsertOrderIntl(flags, v, order_count, new_order, true);
				if (cost.Failed()) return cost;
				if (flags & DC_EXEC) {
					Order *order = v->orders->GetOrderAt(order_count);
					order->SetRefit(new_order.GetRefitCargo());
					order->SetMaxSpeed(new_order.GetMaxSpeed());
					if (wait_fixed) {
						extern void SetOrderFixedWaitTime(Vehicle *v, VehicleOrderID order_number, uint32 wait_time, bool wait_timetabled);
						SetOrderFixedWaitTime(v, order_count, new_order.GetWaitTime(), wait_timetabled);
					}
				}
				new_order.Free();
			}
			break;
		};

		default:
			return CMD_ERROR;
	}

	return CommandCost();
}

/**
 * Modify an order in the orderlist of a vehicle.
 * @param tile unused
 * @param flags operation to perform
 * @param p1 various bitstuffed elements
 * - p1 = (bit  0  - 19) - ID of the vehicle
 * @param p2 various bitstuffed elements
 *  - p2 = (bit 0  -  7) - what data to modify (@see ModifyOrderFlags)
 *  - p2 = (bit 8  - 23) - the data to modify
 *  - p2 = (bit 24 - 31) - a CargoID for cargo type orders (MOF_CARGO_TYPE_UNLOAD or MOF_CARGO_TYPE_LOAD)
 * @param p3 various bitstuffed elements
 *  - p3 = (bit 0  - 15) - the selected order (if any). If the last order is given,
 *                         the order will be inserted before that one
 * @param text unused
 * @return the cost of this operation or an error
 */
CommandCost CmdModifyOrder(TileIndex tile, DoCommandFlag flags, uint32 p1, uint32 p2, uint64 p3, const char *text, const CommandAuxiliaryBase *aux_data)
{
	VehicleOrderID sel_ord = GB(p3,  0, 16);
	VehicleID veh          = GB(p1,  0, 20);
	ModifyOrderFlags mof   = Extract<ModifyOrderFlags, 0, 8>(p2);
	uint16 data            = GB(p2,  8, 16);
	CargoID cargo_id       = (mof == MOF_CARGO_TYPE_UNLOAD || mof == MOF_CARGO_TYPE_LOAD) ? (CargoID) GB(p2, 24, 8) : (CargoID) CT_INVALID;

	if (mof >= MOF_END) return CMD_ERROR;

	Vehicle *v = Vehicle::GetIfValid(veh);
	if (v == nullptr || !v->IsPrimaryVehicle()) return CMD_ERROR;

	CommandCost ret = CheckOwnership(v->owner);
	if (ret.Failed()) return ret;

	/* Is it a valid order? */
	if (sel_ord >= v->GetNumOrders()) return CMD_ERROR;

	Order *order = v->GetOrder(sel_ord);
	assert(order != nullptr);
	if (mof == MOF_COLOUR) {
		if (order->GetType() == OT_IMPLICIT) return CMD_ERROR;
	} else {
		switch (order->GetType()) {
			case OT_GOTO_STATION:
				if (mof != MOF_NON_STOP && mof != MOF_STOP_LOCATION && mof != MOF_UNLOAD && mof != MOF_LOAD && mof != MOF_CARGO_TYPE_UNLOAD && mof != MOF_CARGO_TYPE_LOAD && mof != MOF_RV_TRAVEL_DIR) return CMD_ERROR;
				break;

			case OT_GOTO_DEPOT:
				if (mof != MOF_NON_STOP && mof != MOF_DEPOT_ACTION) return CMD_ERROR;
				break;

			case OT_GOTO_WAYPOINT:
				if (mof != MOF_NON_STOP && mof != MOF_WAYPOINT_FLAGS && mof != MOF_RV_TRAVEL_DIR) return CMD_ERROR;
				break;

			case OT_CONDITIONAL:
				if (mof != MOF_COND_VARIABLE && mof != MOF_COND_COMPARATOR && mof != MOF_COND_VALUE && mof != MOF_COND_VALUE_2 && mof != MOF_COND_VALUE_3 && mof != MOF_COND_DESTINATION && mof != MOF_COND_STATION_ID) return CMD_ERROR;
				break;

			case OT_RELEASE_SLOT:
				if (mof != MOF_SLOT) return CMD_ERROR;
				break;

			case OT_COUNTER:
				if (mof != MOF_COUNTER_ID && mof != MOF_COUNTER_OP && mof != MOF_COUNTER_VALUE) return CMD_ERROR;
				break;

			case OT_LABEL:
				if (order->GetLabelSubType() == OLST_TEXT) {
					if (mof != MOF_LABEL_TEXT) return CMD_ERROR;
				} else if (IsDeparturesOrderLabelSubType(order->GetLabelSubType())) {
					if (mof != MOF_DEPARTURES_SUBTYPE) return CMD_ERROR;
				} else {
					return CMD_ERROR;
				}
				break;

			default:
				return CMD_ERROR;
		}
	}

	switch (mof) {
		default: NOT_REACHED();

		case MOF_NON_STOP:
			if (!v->IsGroundVehicle()) return CMD_ERROR;
			if (data >= ONSF_END) return CMD_ERROR;
			if (data == order->GetNonStopType()) return CMD_ERROR;
			if (_settings_game.order.nonstop_only && !(data & ONSF_NO_STOP_AT_INTERMEDIATE_STATIONS) && v->IsGroundVehicle()) return CMD_ERROR;
			break;

		case MOF_STOP_LOCATION:
			if (v->type != VEH_TRAIN) return CMD_ERROR;
			if (data >= OSL_END) return CMD_ERROR;
			break;

		case MOF_CARGO_TYPE_UNLOAD:
			if (cargo_id >= NUM_CARGO && cargo_id != CT_INVALID) return CMD_ERROR;
			if (data == OUFB_CARGO_TYPE_UNLOAD) return CMD_ERROR;
			/* FALL THROUGH */
		case MOF_UNLOAD:
			if (order->GetNonStopType() & ONSF_NO_STOP_AT_DESTINATION_STATION) return CMD_ERROR;
			if ((data & ~(OUFB_UNLOAD | OUFB_TRANSFER | OUFB_NO_UNLOAD | OUFB_CARGO_TYPE_UNLOAD)) != 0) return CMD_ERROR;
			/* Unload and no-unload are mutual exclusive and so are transfer and no unload. */
			if (data != 0 && (data & OUFB_CARGO_TYPE_UNLOAD) == 0 && ((data & (OUFB_UNLOAD | OUFB_TRANSFER)) != 0) == ((data & OUFB_NO_UNLOAD) != 0)) return CMD_ERROR;
			/* Cargo-type-unload exclude all the other flags. */
			if ((data & OUFB_CARGO_TYPE_UNLOAD) != 0 && data != OUFB_CARGO_TYPE_UNLOAD) return CMD_ERROR;
			if (data == order->GetUnloadType()) return CMD_ERROR;
			break;

		case MOF_CARGO_TYPE_LOAD:
			if (cargo_id >= NUM_CARGO && cargo_id != CT_INVALID) return CMD_ERROR;
			if (data == OLFB_CARGO_TYPE_LOAD || data == OLF_FULL_LOAD_ANY) return CMD_ERROR;
			/* FALL THROUGH */
		case MOF_LOAD:
			if (order->GetNonStopType() & ONSF_NO_STOP_AT_DESTINATION_STATION) return CMD_ERROR;
			if ((data > OLFB_NO_LOAD && data != OLFB_CARGO_TYPE_LOAD) || data == 1) return CMD_ERROR;
			if (data == order->GetLoadType()) return CMD_ERROR;
			break;

		case MOF_DEPOT_ACTION:
			if (data >= DA_END) return CMD_ERROR;
			break;

		case MOF_COND_VARIABLE:
			if (data == OCV_FREE_PLATFORMS && v->type != VEH_TRAIN) return CMD_ERROR;
			if (data >= OCV_END) return CMD_ERROR;
			break;

		case MOF_COND_COMPARATOR:
			if (data >= OCC_END) return CMD_ERROR;
			switch (order->GetConditionVariable()) {
				case OCV_UNCONDITIONALLY:
				case OCV_PERCENT:
					return CMD_ERROR;

				case OCV_REQUIRES_SERVICE:
				case OCV_CARGO_ACCEPTANCE:
				case OCV_CARGO_WAITING:
				case OCV_DISPATCH_SLOT:
					if (data != OCC_IS_TRUE && data != OCC_IS_FALSE) return CMD_ERROR;
					break;

				case OCV_SLOT_OCCUPANCY:
					if (data != OCC_IS_TRUE && data != OCC_IS_FALSE && data != OCC_EQUALS && data != OCC_NOT_EQUALS) return CMD_ERROR;
					break;

				case OCV_VEH_IN_SLOT: {
					if (data != OCC_IS_TRUE && data != OCC_IS_FALSE && data != OCC_EQUALS && data != OCC_NOT_EQUALS) return CMD_ERROR;
					const TraceRestrictSlot *slot = TraceRestrictSlot::GetIfValid(order->GetXData());
					if (slot != nullptr && slot->vehicle_type != v->type) return CMD_ERROR;
					break;
				}

				case OCV_TIMETABLE:
					if (data == OCC_IS_TRUE || data == OCC_IS_FALSE || data == OCC_EQUALS || data == OCC_NOT_EQUALS) return CMD_ERROR;
					break;

				default:
					if (data == OCC_IS_TRUE || data == OCC_IS_FALSE) return CMD_ERROR;
					break;
			}
			break;

		case MOF_COND_VALUE:
			switch (order->GetConditionVariable()) {
				case OCV_UNCONDITIONALLY:
				case OCV_REQUIRES_SERVICE:
					return CMD_ERROR;

				case OCV_LOAD_PERCENTAGE:
				case OCV_RELIABILITY:
				case OCV_PERCENT:
				case OCV_CARGO_LOAD_PERCENTAGE:
					if (data > 100) return CMD_ERROR;
					break;

				case OCV_SLOT_OCCUPANCY:
					if (data != INVALID_TRACE_RESTRICT_SLOT_ID && !TraceRestrictSlot::IsValidID(data)) return CMD_ERROR;
					break;

				case OCV_VEH_IN_SLOT:
					if (data != INVALID_TRACE_RESTRICT_SLOT_ID && !TraceRestrictSlot::IsValidID(data)) return CMD_ERROR;
					if (data != INVALID_TRACE_RESTRICT_SLOT_ID && TraceRestrictSlot::Get(data)->vehicle_type != v->type) return CMD_ERROR;
					break;

				case OCV_CARGO_ACCEPTANCE:
				case OCV_CARGO_WAITING:
					if (!(data < NUM_CARGO && CargoSpec::Get(data)->IsValid())) return CMD_ERROR;
					break;

				case OCV_CARGO_WAITING_AMOUNT:
				case OCV_COUNTER_VALUE:
				case OCV_TIME_DATE:
				case OCV_TIMETABLE:
				case OCV_DISPATCH_SLOT:
					break;

				default:
					if (data > 2047) return CMD_ERROR;
					break;
			}
			break;

		case MOF_COND_VALUE_2:
			switch (order->GetConditionVariable()) {
				case OCV_CARGO_LOAD_PERCENTAGE:
				case OCV_CARGO_WAITING_AMOUNT:
					if (!(data < NUM_CARGO && CargoSpec::Get(data)->IsValid())) return CMD_ERROR;
					break;

				case OCV_COUNTER_VALUE:
					if (data != INVALID_TRACE_RESTRICT_COUNTER_ID && !TraceRestrictCounter::IsValidID(data)) return CMD_ERROR;
					break;

				case OCV_TIME_DATE:
					if (data >= TRTDVF_END) return CMD_ERROR;
					break;

				case OCV_TIMETABLE:
					if (data >= OTCM_END) return CMD_ERROR;
					break;

				case OCV_DISPATCH_SLOT:
					if (data >= OSDSCM_END) return CMD_ERROR;
					break;

				default:
					return CMD_ERROR;
			}
			break;

		case MOF_COND_VALUE_3:
			switch (order->GetConditionVariable()) {
				case OCV_CARGO_WAITING_AMOUNT:
					if (!(data == NEW_STATION || Station::GetIfValid(data) != nullptr)) return CMD_ERROR;
					if (GB(order->GetXData2(), 0, 16) - 1 == data) return CMD_ERROR;
					break;

				default:
					return CMD_ERROR;
			}
			break;

		case MOF_COND_STATION_ID:
			if (ConditionVariableHasStationID(order->GetConditionVariable())) {
				if (Station::GetIfValid(data) == nullptr) return CMD_ERROR;
			} else {
				return CMD_ERROR;
			}
			break;

		case MOF_COND_DESTINATION:
			if (data >= v->GetNumOrders() || data == sel_ord) return CMD_ERROR;
			break;

		case MOF_WAYPOINT_FLAGS:
			if (data != (data & OWF_REVERSE)) return CMD_ERROR;
			break;

		case MOF_SLOT:
			if (data != INVALID_TRACE_RESTRICT_SLOT_ID) {
				const TraceRestrictSlot *slot = TraceRestrictSlot::GetIfValid(data);
				if (slot == nullptr || slot->vehicle_type != v->type) return CMD_ERROR;
			}
			break;

		case MOF_RV_TRAVEL_DIR:
			if (v->type != VEH_ROAD) return CMD_ERROR;
			if (data >= DIAGDIR_END && data != INVALID_DIAGDIR) return CMD_ERROR;
			break;

		case MOF_COUNTER_ID:
			if (data != INVALID_TRACE_RESTRICT_COUNTER_ID) {
				const TraceRestrictCounter *ctr = TraceRestrictCounter::GetIfValid(data);
				if (ctr == nullptr) return CMD_ERROR;
			}
			break;

		case MOF_COUNTER_OP:
			if (data != TRCCOF_INCREASE && data != TRCCOF_DECREASE && data != TRCCOF_SET) {
				return CMD_ERROR;
			}
			break;

		case MOF_COUNTER_VALUE:
			break;

		case MOF_COLOUR:
			if (data >= COLOUR_END && data != INVALID_COLOUR) {
				return CMD_ERROR;
			}
			break;

		case MOF_LABEL_TEXT:
			break;

		case MOF_DEPARTURES_SUBTYPE:
			if (!IsDeparturesOrderLabelSubType(static_cast<OrderLabelSubType>(data))) {
				return CMD_ERROR;
			}
			break;
	}

	if (flags & DC_EXEC) {
		switch (mof) {
			case MOF_NON_STOP:
				order->SetNonStopType((OrderNonStopFlags)data);
				if (data & ONSF_NO_STOP_AT_DESTINATION_STATION) {
					order->SetRefit(CT_NO_REFIT);
					order->SetLoadType(OLF_LOAD_IF_POSSIBLE);
					order->SetUnloadType(OUF_UNLOAD_IF_POSSIBLE);
					if (order->IsWaitTimetabled() || order->GetWaitTime() > 0) {
						DoCommandEx(tile, v->index | (MTF_WAIT_TIME << 28) | (1 << 31), 0, p3, flags, CMD_CHANGE_TIMETABLE);
					}
					if (order->IsScheduledDispatchOrder(false)) {
						DoCommandEx(tile, v->index | (MTF_ASSIGN_SCHEDULE << 28), -1, p3, flags, CMD_CHANGE_TIMETABLE);
					}
				}
				break;

			case MOF_STOP_LOCATION:
				order->SetStopLocation((OrderStopLocation)data);
				break;

			case MOF_UNLOAD:
				order->SetUnloadType((OrderUnloadFlags)data);
				break;

			case MOF_CARGO_TYPE_UNLOAD:
				if (cargo_id == CT_INVALID) {
					for (CargoID i = 0; i < NUM_CARGO; i++) {
						order->SetUnloadType((OrderUnloadFlags)data, i);
					}
				} else {
					order->SetUnloadType((OrderUnloadFlags)data, cargo_id);
				}
				break;

			case MOF_LOAD:
				order->SetLoadType((OrderLoadFlags)data);
				if (data & OLFB_NO_LOAD) order->SetRefit(CT_NO_REFIT);
				break;

			case MOF_CARGO_TYPE_LOAD:
				if (cargo_id == CT_INVALID) {
					for (CargoID i = 0; i < NUM_CARGO; i++) {
						order->SetLoadType((OrderLoadFlags)data, i);
					}
				} else {
					order->SetLoadType((OrderLoadFlags)data, cargo_id);
				}
				break;

			case MOF_DEPOT_ACTION: {
				OrderDepotActionFlags base_order_action_type = order->GetDepotActionType() & ~(ODATFB_HALT | ODATFB_SELL);
				switch (data) {
					case DA_ALWAYS_GO:
						order->SetDepotOrderType((OrderDepotTypeFlags)(order->GetDepotOrderType() & ~ODTFB_SERVICE));
						order->SetDepotActionType((OrderDepotActionFlags)(base_order_action_type));
						break;

					case DA_SERVICE:
						order->SetDepotOrderType((OrderDepotTypeFlags)(order->GetDepotOrderType() | ODTFB_SERVICE));
						order->SetDepotActionType((OrderDepotActionFlags)(base_order_action_type));
						order->SetRefit(CT_NO_REFIT);
						break;

					case DA_STOP:
						order->SetDepotOrderType((OrderDepotTypeFlags)(order->GetDepotOrderType() & ~ODTFB_SERVICE));
						order->SetDepotActionType((OrderDepotActionFlags)(base_order_action_type | ODATFB_HALT));
						order->SetRefit(CT_NO_REFIT);
						break;

					case DA_SELL:
						order->SetDepotOrderType((OrderDepotTypeFlags)(order->GetDepotOrderType() & ~ODTFB_SERVICE));
						order->SetDepotActionType((OrderDepotActionFlags)(base_order_action_type | ODATFB_HALT | ODATFB_SELL));
						order->SetRefit(CT_NO_REFIT);
						break;

					default:
						NOT_REACHED();
				}
				break;
			}

			case MOF_COND_VARIABLE: {
				/* Check whether old conditional variable had a cargo as value */
				OrderConditionVariable old_condition = order->GetConditionVariable();
				bool old_var_was_cargo = (order->GetConditionVariable() == OCV_CARGO_ACCEPTANCE || order->GetConditionVariable() == OCV_CARGO_WAITING
						|| order->GetConditionVariable() == OCV_CARGO_LOAD_PERCENTAGE || order->GetConditionVariable() == OCV_CARGO_WAITING_AMOUNT);
				bool old_var_was_slot = (order->GetConditionVariable() == OCV_SLOT_OCCUPANCY || order->GetConditionVariable() == OCV_VEH_IN_SLOT);
				bool old_var_was_counter = (order->GetConditionVariable() == OCV_COUNTER_VALUE);
				bool old_var_was_time = (order->GetConditionVariable() == OCV_TIME_DATE);
				bool old_var_was_tt = (order->GetConditionVariable() == OCV_TIMETABLE);
				order->SetConditionVariable((OrderConditionVariable)data);

				OrderConditionComparator occ = order->GetConditionComparator();
				switch (order->GetConditionVariable()) {
					case OCV_UNCONDITIONALLY:
						order->SetConditionComparator(OCC_EQUALS);
						order->SetConditionValue(0);
						break;

					case OCV_SLOT_OCCUPANCY:
					case OCV_VEH_IN_SLOT:
						if (!old_var_was_slot) {
							order->GetXDataRef() = INVALID_TRACE_RESTRICT_SLOT_ID;
						} else if (order->GetConditionVariable() == OCV_VEH_IN_SLOT && order->GetXData() != INVALID_TRACE_RESTRICT_SLOT_ID && TraceRestrictSlot::Get(order->GetXData())->vehicle_type != v->type) {
							order->GetXDataRef() = INVALID_TRACE_RESTRICT_SLOT_ID;
						}
						if (old_condition != order->GetConditionVariable()) order->SetConditionComparator(OCC_IS_TRUE);
						break;

					case OCV_COUNTER_VALUE:
						if (!old_var_was_counter) order->GetXDataRef() = INVALID_TRACE_RESTRICT_COUNTER_ID << 16;
						if (occ == OCC_IS_TRUE || occ == OCC_IS_FALSE) order->SetConditionComparator(OCC_EQUALS);
						break;

					case OCV_TIME_DATE:
						if (!old_var_was_time) {
							order->SetConditionValue(0);
							order->GetXDataRef() = 0;
						}
						if (occ == OCC_IS_TRUE || occ == OCC_IS_FALSE) order->SetConditionComparator(OCC_EQUALS);
						break;

					case OCV_TIMETABLE:
						if (!old_var_was_tt) {
							order->SetConditionValue(0);
							order->GetXDataRef() = 0;
						}
						if (occ == OCC_IS_TRUE || occ == OCC_IS_FALSE || occ == OCC_EQUALS || occ == OCC_NOT_EQUALS) order->SetConditionComparator(OCC_LESS_THAN);
						break;

					case OCV_CARGO_ACCEPTANCE:
					case OCV_CARGO_WAITING:
						if (!old_var_was_cargo) order->SetConditionValue((uint16) GetFirstValidCargo());
						if (occ != OCC_IS_TRUE && occ != OCC_IS_FALSE) order->SetConditionComparator(OCC_IS_TRUE);
						break;
					case OCV_CARGO_LOAD_PERCENTAGE:
					case OCV_CARGO_WAITING_AMOUNT:
						if (!old_var_was_cargo) order->SetConditionValue((uint16) GetFirstValidCargo());
						order->GetXDataRef() = 0;
						order->SetConditionComparator(OCC_EQUALS);
						break;
					case OCV_REQUIRES_SERVICE:
						if (old_var_was_cargo || old_var_was_slot) order->SetConditionValue(0);
						if (occ != OCC_IS_TRUE && occ != OCC_IS_FALSE) order->SetConditionComparator(OCC_IS_TRUE);
						order->SetConditionValue(0);
						break;
					case OCV_DISPATCH_SLOT:
						if (occ != OCC_IS_TRUE && occ != OCC_IS_FALSE) order->SetConditionComparator(OCC_IS_TRUE);
						order->SetConditionValue(0);
						order->GetXDataRef() = UINT16_MAX;
						break;

					case OCV_PERCENT:
						order->SetConditionComparator(OCC_EQUALS);
						/* FALL THROUGH */
					case OCV_LOAD_PERCENTAGE:
					case OCV_RELIABILITY:
						if (order->GetConditionValue() > 100) order->SetConditionValue(100);
						FALLTHROUGH;

					default:
						if (old_var_was_cargo || old_var_was_slot || old_var_was_counter || old_var_was_time || old_var_was_tt) order->SetConditionValue(0);
						if (occ == OCC_IS_TRUE || occ == OCC_IS_FALSE) order->SetConditionComparator(OCC_EQUALS);
						break;
				}
				break;
			}

			case MOF_COND_COMPARATOR:
				order->SetConditionComparator((OrderConditionComparator)data);
				break;

			case MOF_COND_VALUE:
				switch (order->GetConditionVariable()) {
					case OCV_SLOT_OCCUPANCY:
					case OCV_CARGO_LOAD_PERCENTAGE:
					case OCV_TIME_DATE:
					case OCV_TIMETABLE:
						order->GetXDataRef() = data;
						break;

					case OCV_VEH_IN_SLOT:
						order->GetXDataRef() = data;
						if (data != INVALID_TRACE_RESTRICT_SLOT_ID && TraceRestrictSlot::Get(data)->vehicle_type != v->type) {
							if (order->GetConditionComparator() == OCC_EQUALS) order->SetConditionComparator(OCC_IS_TRUE);
							if (order->GetConditionComparator() == OCC_NOT_EQUALS) order->SetConditionComparator(OCC_IS_FALSE);
						}
						break;

					case OCV_CARGO_WAITING_AMOUNT:
					case OCV_COUNTER_VALUE:
					case OCV_DISPATCH_SLOT:
						SB(order->GetXDataRef(), 0, 16, data);
						break;

					default:
						order->SetConditionValue(data);
						break;
				}
				break;

			case MOF_COND_VALUE_2:
				switch (order->GetConditionVariable()) {
					case OCV_COUNTER_VALUE:
						SB(order->GetXDataRef(), 16, 16, data);
						break;

					default:
						order->SetConditionValue(data);
						break;
				}
				break;

			case MOF_COND_VALUE_3:
				SB(order->GetXDataRef(), 16, 16, data + 2);
				break;

			case MOF_COND_STATION_ID:
				SB(order->GetXData2Ref(), 0, 16, data + 1);
				if (order->GetConditionVariable() == OCV_CARGO_WAITING_AMOUNT && data == GB(order->GetXData(), 16, 16) - 2) {
					/* Clear via if station is set to the same ID */
					SB(order->GetXDataRef(), 16, 16, 0);
				}
				break;

			case MOF_COND_DESTINATION:
				order->SetConditionSkipToOrder(data);
				break;

			case MOF_WAYPOINT_FLAGS:
				order->SetWaypointFlags((OrderWaypointFlags)data);
				break;

			case MOF_SLOT:
			case MOF_COUNTER_ID:
				order->SetDestination(data);
				break;

			case MOF_RV_TRAVEL_DIR:
				order->SetRoadVehTravelDirection((DiagDirection)data);
				break;

			case MOF_COUNTER_OP:
				order->SetCounterOperation(data);
				break;

			case MOF_COUNTER_VALUE:
				order->GetXDataRef() = data;
				break;

			case MOF_COLOUR:
				order->SetColour((Colours)data);
				break;

			case MOF_LABEL_TEXT:
				order->SetLabelText(text == nullptr ? "" : text);
				break;

			case MOF_DEPARTURES_SUBTYPE:
				order->SetLabelSubType(static_cast<OrderLabelSubType>(data));
				break;

			default: NOT_REACHED();
		}

		/* Update the windows and full load flags, also for vehicles that share the same order list */
		Vehicle *u = v->FirstShared();
		DeleteOrderWarnings(u);
		for (; u != nullptr; u = u->NextShared()) {
			/* Toggle u->current_order "Full load" flag if it changed.
			 * However, as the same flag is used for depot orders, check
			 * whether we are not going to a depot as there are three
			 * cases where the full load flag can be active and only
			 * one case where the flag is used for depot orders. In the
			 * other cases for the OrderType the flags are not used,
			 * so do not care and those orders should not be active
			 * when this function is called.
			 */
			if (sel_ord == u->cur_real_order_index &&
					(u->current_order.IsType(OT_GOTO_STATION) || u->current_order.IsAnyLoadingType())) {
				if (u->current_order.GetLoadType() != order->GetLoadType()) {
					u->current_order.SetLoadType(order->GetLoadType());
				}
				if (u->current_order.GetUnloadType() != order->GetUnloadType()) {
					u->current_order.SetUnloadType(order->GetUnloadType());
				}
				switch (mof) {
					case MOF_CARGO_TYPE_UNLOAD:
						if (cargo_id == CT_INVALID) {
							for (CargoID i = 0; i < NUM_CARGO; i++) {
								u->current_order.SetUnloadType((OrderUnloadFlags)data, i);
							}
						} else {
							u->current_order.SetUnloadType((OrderUnloadFlags)data, cargo_id);
						}
						break;

					case MOF_CARGO_TYPE_LOAD:
						if (cargo_id == CT_INVALID) {
							for (CargoID i = 0; i < NUM_CARGO; i++) {
								u->current_order.SetLoadType((OrderLoadFlags)data, i);
							}
						} else {
							u->current_order.SetLoadType((OrderLoadFlags)data, cargo_id);
						}
						break;

					default:
						break;
				}
			}
			if (mof == MOF_RV_TRAVEL_DIR && sel_ord == u->cur_real_order_index &&
					(u->current_order.IsType(OT_GOTO_STATION) || u->current_order.IsType(OT_GOTO_WAYPOINT))) {
				u->current_order.SetRoadVehTravelDirection((DiagDirection)data);
			}
			InvalidateVehicleOrder(u, VIWD_MODIFY_ORDERS);
		}
		CheckMarkDirtyViewportRoutePaths(v);
	}

	return CommandCost();
}

/**
 * Check if an aircraft has enough range for an order list.
 * @param v_new Aircraft to check.
 * @param v_order Vehicle currently holding the order list.
 * @param first First order in the source order list.
 * @return True if the aircraft has enough range for the orders, false otherwise.
 */
static bool CheckAircraftOrderDistance(const Aircraft *v_new, const Vehicle *v_order, const Order *first)
{
	if (first == nullptr || v_new->acache.cached_max_range == 0) return true;

	/* Iterate over all orders to check the distance between all
	 * 'goto' orders and their respective next order (of any type). */
	for (const Order *o = first; o != nullptr; o = o->next) {
		switch (o->GetType()) {
			case OT_GOTO_STATION:
			case OT_GOTO_DEPOT:
			case OT_GOTO_WAYPOINT:
				/* If we don't have a next order, we've reached the end and must check the first order instead. */
				if (GetOrderDistance(o, o->next != nullptr ? o->next : first, v_order) > v_new->acache.cached_max_range_sqr) return false;
				break;

			default: break;
		}
	}

	return true;
}

static void CheckAdvanceVehicleOrdersAfterClone(Vehicle *v, DoCommandFlag flags)
{
	const Company *owner = Company::GetIfValid(v->owner);
	if (!owner || !owner->settings.advance_order_on_clone || !v->IsInDepot() || !IsDepotTile(v->tile)) return;

	std::vector<VehicleOrderID> target_orders;

	const int order_count = v->GetNumOrders();
	if (v->type == VEH_AIRCRAFT) {
		for (VehicleOrderID idx = 0; idx < order_count; idx++) {
			const Order *o = v->GetOrder(idx);
			if (o->IsType(OT_GOTO_STATION) && o->GetDestination() == GetStationIndex(v->tile)) {
				target_orders.push_back(idx);
			}
		}
	} else if (GetDepotVehicleType(v->tile) == v->type) {
		for (VehicleOrderID idx = 0; idx < order_count; idx++) {
			const Order *o = v->GetOrder(idx);
			if (o->IsType(OT_GOTO_DEPOT) && o->GetDestination() == GetDepotIndex(v->tile)) {
				target_orders.push_back(idx + 1 < order_count ? idx + 1 : 0);
			}
		}
	}
	if (target_orders.empty()) return;

	VehicleOrderID skip_to = target_orders[v->unitnumber % target_orders.size()];
	DoCommand(v->tile, v->index, skip_to, flags, CMD_SKIP_TO_ORDER);
}

static bool ShouldResetOrderIndicesOnOrderCopy(const Vehicle *src, const Vehicle *dst)
{
	const int num_orders = src->GetNumOrders();
	if (dst->GetNumOrders() != num_orders) return true;

	for (int i = 0; i < num_orders; i++) {
		if (!src->GetOrder(i)->Equals(*dst->GetOrder(i))) return true;
	}
	return false;
}

/**
 * Clone/share/copy an order-list of another vehicle.
 * @param tile unused
 * @param flags operation to perform
 * @param p1 various bitstuffed elements
 * - p1 = (bit  0-19) - destination vehicle to clone orders to
 * - p1 = (bit 30-31) - action to perform
 * @param p2 source vehicle to clone orders from, if any (none for CO_UNSHARE)
 * @param text unused
 * @return the cost of this operation or an error
 */
CommandCost CmdCloneOrder(TileIndex tile, DoCommandFlag flags, uint32 p1, uint32 p2, const char *text)
{
	VehicleID veh_src = GB(p2, 0, 20);
	VehicleID veh_dst = GB(p1, 0, 20);

	Vehicle *dst = Vehicle::GetIfValid(veh_dst);
	if (dst == nullptr || !dst->IsPrimaryVehicle()) return CMD_ERROR;

	CommandCost ret = CheckOwnership(dst->owner);
	if (ret.Failed()) return ret;

	switch (GB(p1, 30, 2)) {
		case CO_SHARE: {
			Vehicle *src = Vehicle::GetIfValid(veh_src);

			/* Sanity checks */
			if (src == nullptr || !src->IsPrimaryVehicle() || dst->type != src->type || dst == src) return CMD_ERROR;

			ret = CheckOwnership(src->owner);
			if (ret.Failed()) return ret;

			/* Trucks can't share orders with busses (and visa versa) */
			if (src->type == VEH_ROAD && RoadVehicle::From(src)->IsBus() != RoadVehicle::From(dst)->IsBus()) {
				return CMD_ERROR;
			}

			/* Is the vehicle already in the shared list? */
			if (src->FirstShared() == dst->FirstShared()) return CMD_ERROR;

			for (const Order *order : src->Orders()) {
				if (OrderGoesToStation(dst, order)) {
					/* Allow copying unreachable destinations if they were already unreachable for the source.
					 * This is basically to allow cloning / autorenewing / autoreplacing vehicles, while the stations
					 * are temporarily invalid due to reconstruction. */
					const Station *st = Station::Get(order->GetDestination());
					if (CanVehicleUseStation(src, st) && !CanVehicleUseStation(dst, st)) {
						return CommandCost::DualErrorMessage(STR_ERROR_CAN_T_COPY_SHARE_ORDER, GetVehicleCannotUseStationReason(dst, st));
					}
				}
				if (OrderGoesToRoadDepot(dst, order)) {
					const Depot *dp = Depot::GetIfValid(order->GetDestination());
					if (dp != nullptr && (GetPresentRoadTypes(dp->xy) & RoadVehicle::From(dst)->compatible_roadtypes) == 0) {
						return CommandCost::DualErrorMessage(STR_ERROR_CAN_T_COPY_SHARE_ORDER, RoadTypeIsTram(RoadVehicle::From(dst)->roadtype) ? STR_ERROR_NO_STOP_COMPATIBLE_TRAM_TYPE : STR_ERROR_NO_STOP_COMPATIBLE_ROAD_TYPE);
					}
				}
			}

			/* Check for aircraft range limits. */
			if (dst->type == VEH_AIRCRAFT && !CheckAircraftOrderDistance(Aircraft::From(dst), src, src->GetFirstOrder())) {
				return_cmd_error(STR_ERROR_AIRCRAFT_NOT_ENOUGH_RANGE);
			}

			if (src->orders == nullptr && !OrderList::CanAllocateItem()) {
				return_cmd_error(STR_ERROR_NO_MORE_SPACE_FOR_ORDERS);
			}

			if (flags & DC_EXEC) {
				/* If the destination vehicle had a OrderList, destroy it.
				 * We reset the order indices, if the new orders are different.
				 * (We mainly do this to keep the order indices valid and in range.) */
				DeleteVehicleOrders(dst, false, ShouldResetOrderIndicesOnOrderCopy(src, dst));

				dst->orders = src->orders;

				/* Link this vehicle in the shared-list */
				dst->AddToShared(src);


				/* Set automation bit if target has it. */
				if (HasBit(src->vehicle_flags, VF_AUTOMATE_TIMETABLE)) {
					SetBit(dst->vehicle_flags, VF_AUTOMATE_TIMETABLE);
				} else {
					ClrBit(dst->vehicle_flags, VF_AUTOMATE_TIMETABLE);
				}
				/* Set auto separation bit if target has it. */
				if (HasBit(src->vehicle_flags, VF_TIMETABLE_SEPARATION)) {
					SetBit(dst->vehicle_flags, VF_TIMETABLE_SEPARATION);
				} else {
					ClrBit(dst->vehicle_flags, VF_TIMETABLE_SEPARATION);
				}
				/* Set manual dispatch bit if target has it. */
				if (HasBit(src->vehicle_flags, VF_SCHEDULED_DISPATCH)) {
					SetBit(dst->vehicle_flags, VF_SCHEDULED_DISPATCH);
				} else {
					ClrBit(dst->vehicle_flags, VF_SCHEDULED_DISPATCH);
				}
				ClrBit(dst->vehicle_flags, VF_AUTOFILL_TIMETABLE);
				ClrBit(dst->vehicle_flags, VF_AUTOFILL_PRES_WAIT_TIME);

				dst->ClearSeparation();
				if (HasBit(dst->vehicle_flags, VF_TIMETABLE_SEPARATION)) ClrBit(dst->vehicle_flags, VF_TIMETABLE_STARTED);

				InvalidateVehicleOrder(dst, VIWD_REMOVE_ALL_ORDERS);
				InvalidateVehicleOrder(src, VIWD_MODIFY_ORDERS);


				InvalidateWindowClassesData(GetWindowClassForVehicleType(dst->type), 0);
				InvalidateWindowClassesData(WC_DEPARTURES_BOARD, 0);
				CheckMarkDirtyViewportRoutePaths(dst);

				CheckAdvanceVehicleOrdersAfterClone(dst, flags);
			}
			break;
		}

		case CO_COPY: {
			Vehicle *src = Vehicle::GetIfValid(veh_src);

			/* Sanity checks */
			if (src == nullptr || !src->IsPrimaryVehicle() || dst->type != src->type || dst == src) return CMD_ERROR;

			ret = CheckOwnership(src->owner);
			if (ret.Failed()) return ret;

			/* Trucks can't copy all the orders from busses (and visa versa),
			 * and neither can helicopters and aircraft. */
			for (const Order *order : src->Orders()) {
				if (OrderGoesToStation(dst, order)) {
					const Station *st = Station::Get(order->GetDestination());
					if (!CanVehicleUseStation(dst, st)) {
						return CommandCost::DualErrorMessage(STR_ERROR_CAN_T_COPY_SHARE_ORDER, GetVehicleCannotUseStationReason(dst, st));
					}
				}
				if (OrderGoesToRoadDepot(dst, order)) {
					const Depot *dp = Depot::GetIfValid(order->GetDestination());
					if (dp != nullptr && (GetPresentRoadTypes(dp->xy) & RoadVehicle::From(dst)->compatible_roadtypes) == 0) {
						return CommandCost::DualErrorMessage(STR_ERROR_CAN_T_COPY_SHARE_ORDER, RoadTypeIsTram(RoadVehicle::From(dst)->roadtype) ? STR_ERROR_NO_STOP_COMPATIBLE_TRAM_TYPE : STR_ERROR_NO_STOP_COMPATIBLE_ROAD_TYPE);
					}
				}
			}

			/* Check for aircraft range limits. */
			if (dst->type == VEH_AIRCRAFT && !CheckAircraftOrderDistance(Aircraft::From(dst), src, src->GetFirstOrder())) {
				return_cmd_error(STR_ERROR_AIRCRAFT_NOT_ENOUGH_RANGE);
			}

			/* make sure there are orders available */
			if (!Order::CanAllocateItem(src->GetNumOrders()) || !OrderList::CanAllocateItem()) {
				return_cmd_error(STR_ERROR_NO_MORE_SPACE_FOR_ORDERS);
			}

			if (flags & DC_EXEC) {
				Order *first = nullptr;
				Order **order_dst;

				/* If the destination vehicle had an order list, destroy the chain but keep the OrderList.
				 * We only the order indices, if the new orders are different.
				 * (We mainly do this to keep the order indices valid and in range.) */
				DeleteVehicleOrders(dst, true, ShouldResetOrderIndicesOnOrderCopy(src, dst));

				order_dst = &first;
				for (const Order *order : src->Orders()) {
					*order_dst = new Order();
					(*order_dst)->AssignOrder(*order);
					order_dst = &(*order_dst)->next;
				}
				if (dst->orders == nullptr) {
					dst->orders = new OrderList(first, dst);
				} else {
					assert(dst->orders->GetFirstOrder() == nullptr);
					assert(!dst->orders->IsShared());
					delete dst->orders;
					assert(OrderList::CanAllocateItem());
					dst->orders = new OrderList(first, dst);
				}

				/* Copy over scheduled dispatch data */
				assert(dst->orders != nullptr);
				if (src->orders != nullptr) {
					dst->orders->GetScheduledDispatchScheduleSet() = src->orders->GetScheduledDispatchScheduleSet();
				}

				/* Set automation bit if target has it. */
				if (HasBit(src->vehicle_flags, VF_AUTOMATE_TIMETABLE)) {
					SetBit(dst->vehicle_flags, VF_AUTOMATE_TIMETABLE);
					ClrBit(dst->vehicle_flags, VF_AUTOFILL_TIMETABLE);
					ClrBit(dst->vehicle_flags, VF_AUTOFILL_PRES_WAIT_TIME);
				} else {
					ClrBit(dst->vehicle_flags, VF_AUTOMATE_TIMETABLE);
				}
				/* Set auto separation bit if target has it. */
				if (HasBit(src->vehicle_flags, VF_TIMETABLE_SEPARATION)) {
					SetBit(dst->vehicle_flags, VF_TIMETABLE_SEPARATION);
				} else {
					ClrBit(dst->vehicle_flags, VF_TIMETABLE_SEPARATION);
				}
				/* Set manual dispatch bit if target has it. */
				if (HasBit(src->vehicle_flags, VF_SCHEDULED_DISPATCH)) {
					SetBit(dst->vehicle_flags, VF_SCHEDULED_DISPATCH);
				} else {
					ClrBit(dst->vehicle_flags, VF_SCHEDULED_DISPATCH);
				}

				InvalidateVehicleOrder(dst, VIWD_REMOVE_ALL_ORDERS);

				InvalidateWindowClassesData(GetWindowClassForVehicleType(dst->type), 0);
				InvalidateWindowClassesData(WC_DEPARTURES_BOARD, 0);
				CheckMarkDirtyViewportRoutePaths(dst);

				CheckAdvanceVehicleOrdersAfterClone(dst, flags);
			}
			break;
		}

		case CO_UNSHARE: return DecloneOrder(dst, flags);
		default: return CMD_ERROR;
	}

	return CommandCost();
}

/**
 * Add/remove refit orders from an order
 * @param tile Not used
 * @param flags operation to perform
 * @param p1 VehicleIndex of the vehicle having the order
 * @param p2 bitmask
 *   - bit 0-7 CargoID
 *   - bit 16-31 number of order to modify
 * @param text unused
 * @return the cost of this operation or an error
 */
CommandCost CmdOrderRefit(TileIndex tile, DoCommandFlag flags, uint32 p1, uint32 p2, const char *text)
{
	VehicleID veh = GB(p1, 0, 20);
	VehicleOrderID order_number  = GB(p2, 16, 16);
	CargoID cargo = GB(p2, 0, 8);

	if (cargo >= NUM_CARGO && cargo != CT_NO_REFIT && cargo != CT_AUTO_REFIT) return CMD_ERROR;

	const Vehicle *v = Vehicle::GetIfValid(veh);
	if (v == nullptr || !v->IsPrimaryVehicle()) return CMD_ERROR;

	CommandCost ret = CheckOwnership(v->owner);
	if (ret.Failed()) return ret;

	Order *order = v->GetOrder(order_number);
	if (order == nullptr) return CMD_ERROR;

	/* Automatic refit cargo is only supported for goto station orders. */
	if (cargo == CT_AUTO_REFIT && !order->IsType(OT_GOTO_STATION)) return CMD_ERROR;

	if (order->GetLoadType() & OLFB_NO_LOAD) return CMD_ERROR;

	if (flags & DC_EXEC) {
		order->SetRefit(cargo);

		/* Make the depot order an 'always go' order. */
		if (cargo != CT_NO_REFIT && order->IsType(OT_GOTO_DEPOT)) {
			order->SetDepotOrderType((OrderDepotTypeFlags)(order->GetDepotOrderType() & ~ODTFB_SERVICE));
			order->SetDepotActionType((OrderDepotActionFlags)(order->GetDepotActionType() & ~(ODATFB_HALT | ODATFB_SELL)));
		}

		for (Vehicle *u = v->FirstShared(); u != nullptr; u = u->NextShared()) {
			/* Update any possible open window of the vehicle */
			InvalidateVehicleOrder(u, VIWD_MODIFY_ORDERS);

			/* If the vehicle already got the current depot set as current order, then update current order as well */
			if (u->cur_real_order_index == order_number && (u->current_order.GetDepotOrderType() & ODTFB_PART_OF_ORDERS)) {
				u->current_order.SetRefit(cargo);
			}
		}
		CheckMarkDirtyViewportRoutePaths(v);
	}

	return CommandCost();
}


/**
 *
 * Check the orders of a vehicle, to see if there are invalid orders and stuff
 *
 */
void CheckOrders(const Vehicle *v)
{
	/* Does the user wants us to check things? */
	if (_settings_client.gui.order_review_system == 0) return;

	/* Do nothing for crashed vehicles */
	if (v->vehstatus & VS_CRASHED) return;

	/* Do nothing for stopped vehicles if setting is '1' */
	if (_settings_client.gui.order_review_system == 1 && (v->vehstatus & VS_STOPPED)) return;

	/* do nothing we we're not the first vehicle in a share-chain */
	if (v->FirstShared() != v) return;

	/* Only check every 20 days, so that we don't flood the message log */
	/* The check is skipped entirely in case the current vehicle is virtual (a.k.a a 'template train') */
	if (v->owner == _local_company && v->day_counter % 20 == 0 && !HasBit(v->subtype, GVSF_VIRTUAL)) {
		StringID message = INVALID_STRING_ID;

		/* Check the order list */
		int n_st = 0;
		bool has_depot_order = false;

		for (const Order *order : v->Orders()) {
			/* Dummy order? */
			if (order->IsType(OT_DUMMY)) {
				message = STR_NEWS_VEHICLE_HAS_VOID_ORDER;
				break;
			}
			/* Does station have a load-bay for this vehicle? */
			if (order->IsType(OT_GOTO_STATION)) {
				const Station *st = Station::Get(order->GetDestination());

				n_st++;
				if (!CanVehicleUseStation(v, st)) {
					message = STR_NEWS_VEHICLE_HAS_INVALID_ENTRY;
				} else if (v->type == VEH_AIRCRAFT &&
							(AircraftVehInfo(v->engine_type)->subtype & AIR_FAST) &&
							(st->airport.GetFTA()->flags & AirportFTAClass::SHORT_STRIP) &&
							!_cheats.no_jetcrash.value &&
							message == INVALID_STRING_ID) {
					message = STR_NEWS_PLANE_USES_TOO_SHORT_RUNWAY;
				}
			}
			if (order->IsType(OT_GOTO_DEPOT)) {
				has_depot_order = true;
			}
		}

		/* Check if the last and the first order are the same */
		if (v->GetNumOrders() > 1) {
			const Order *last = v->GetLastOrder();

			if (v->orders->GetFirstOrder()->Equals(*last)) {
				message = STR_NEWS_VEHICLE_HAS_DUPLICATE_ENTRY;
			}
		}

		/* Do we only have 1 station in our order list? */
		if (n_st < 2 && message == INVALID_STRING_ID) message = STR_NEWS_VEHICLE_HAS_TOO_FEW_ORDERS;

#ifndef NDEBUG
		if (v->orders != nullptr) v->orders->DebugCheckSanity();
#endif

		if (message == INVALID_STRING_ID && !has_depot_order && v->type != VEH_AIRCRAFT) {
			if (_settings_client.gui.no_depot_order_warn == 1 ||
					(_settings_client.gui.no_depot_order_warn == 2 && _settings_game.difficulty.vehicle_breakdowns != 0)) {
				message = STR_NEWS_VEHICLE_NO_DEPOT_ORDER;
			}
		}

		/* We don't have a problem */
		if (message == INVALID_STRING_ID) return;

		SetDParam(0, v->index);
		AddVehicleAdviceNewsItem(message, v->index);
	}
}

/**
 * Removes an order from all vehicles. Triggers when, say, a station is removed.
 * @param type The type of the order (OT_GOTO_[STATION|DEPOT|WAYPOINT]).
 * @param destination The destination. Can be a StationID, DepotID or WaypointID.
 * @param hangar Only used for airports in the destination.
 *               When false, remove airport and hangar orders.
 *               When true, remove either airport or hangar order.
 */
void RemoveOrderFromAllVehicles(OrderType type, DestinationID destination, bool hangar)
{
	/* Aircraft have StationIDs for depot orders and never use DepotIDs
	 * This fact is handled specially below
	 */

	/* Go through all vehicles */
	for (Vehicle *v : Vehicle::Iterate()) {
		Order *order = &v->current_order;
		if ((v->type == VEH_AIRCRAFT && order->IsType(OT_GOTO_DEPOT) && !hangar ? OT_GOTO_STATION : order->GetType()) == type &&
				(!hangar || v->type == VEH_AIRCRAFT) && order->GetDestination() == destination) {
			order->MakeDummy();
			SetWindowDirty(WC_VEHICLE_VIEW, v->index);
		}

		/* order list */
		if (v->FirstShared() != v) continue;

		RemoveVehicleOrdersIf(v, [&](const Order *o) {
			OrderType ot = o->GetType();
			if (ot == OT_CONDITIONAL) {
				if (type == OT_GOTO_STATION && o->GetConditionVariable() == OCV_CARGO_WAITING_AMOUNT) {
					if (GB(order->GetXData(), 16, 16) - 2 == destination) SB(order->GetXDataRef(), 16, 16, INVALID_STATION + 2);
				}
				if (type == OT_GOTO_STATION && ConditionVariableHasStationID(o->GetConditionVariable())) {
					if (GB(order->GetXData2(), 0, 16) - 1 == destination) SB(order->GetXData2Ref(), 0, 16, INVALID_STATION + 1);
				}
				return false;
			}
			if (ot == OT_GOTO_DEPOT && (o->GetDepotActionType() & ODATFB_NEAREST_DEPOT) != 0) return false;
			if (ot == OT_GOTO_DEPOT && hangar && v->type != VEH_AIRCRAFT) return false; // Not an aircraft? Can't have a hangar order.
			if (ot == OT_IMPLICIT || (v->type == VEH_AIRCRAFT && ot == OT_GOTO_DEPOT && !hangar)) ot = OT_GOTO_STATION;
			if (ot == OT_LABEL && IsDestinationOrderLabelSubType(o->GetLabelSubType()) && (type == OT_GOTO_STATION || type == OT_GOTO_WAYPOINT) && o->GetDestination() == destination) return true;
			return (ot == type && o->GetDestination() == destination);
		});
	}

	OrderBackup::RemoveOrder(type, destination, hangar);
}

/**
 * Checks if a vehicle has a depot in its order list.
 * @return True iff at least one order is a depot order.
 */
bool Vehicle::HasDepotOrder() const
{
	for (const Order *order : this->Orders()) {
		if (order->IsType(OT_GOTO_DEPOT)) return true;
	}

	return false;
}

/**
 * Delete all orders from a vehicle
 * @param v                   Vehicle whose orders to reset
 * @param keep_orderlist      If true, do not free the order list, only empty it.
 * @param reset_order_indices If true, reset cur_implicit_order_index and cur_real_order_index
 *                            and cancel the current full load order (if the vehicle is loading).
 *                            If false, _you_ have to make sure the order indices are valid after
 *                            your messing with them!
 */
void DeleteVehicleOrders(Vehicle *v, bool keep_orderlist, bool reset_order_indices)
{
	DeleteOrderWarnings(v);
	InvalidateWindowClassesData(WC_DEPARTURES_BOARD, 0);

	if (v->IsOrderListShared()) {
		/* Remove ourself from the shared order list. */
		v->RemoveFromShared();
		v->orders = nullptr;
	} else {
		CloseWindowById(GetWindowClassForVehicleType(v->type), VehicleListIdentifier(VL_SHARED_ORDERS, v->type, v->owner, v->index).Pack());
		if (v->orders != nullptr) {
			/* Remove the orders */
			v->orders->FreeChain(keep_orderlist);
			if (!keep_orderlist) v->orders = nullptr;
		}
	}

	if (reset_order_indices) {
		v->cur_implicit_order_index = v->cur_real_order_index = 0;
		v->cur_timetable_order_index = INVALID_VEH_ORDER_ID;
		if (v->current_order.IsAnyLoadingType()) {
			CancelLoadingDueToDeletedOrder(v);
		}
	}
}

/**
 * Clamp the service interval to the correct min/max. The actual min/max values
 * depend on whether it's in percent or days.
 * @param interval proposed service interval
 * @return Clamped service interval
 */
uint16 GetServiceIntervalClamped(uint interval, bool ispercent)
{
	return ispercent ? Clamp(interval, MIN_SERVINT_PERCENT, MAX_SERVINT_PERCENT) : Clamp(interval, MIN_SERVINT_DAYS, MAX_SERVINT_DAYS);
}

/**
 *
 * Check if a vehicle has any valid orders
 *
 * @return false if there are no valid orders
 * @note Conditional orders are not considered valid destination orders
 *
 */
static bool CheckForValidOrders(const Vehicle *v)
{
	for (const Order *order : v->Orders()) {
		switch (order->GetType()) {
			case OT_GOTO_STATION:
			case OT_GOTO_DEPOT:
			case OT_GOTO_WAYPOINT:
				return true;

			default:
				break;
		}
	}

	return false;
}

/**
 * Compare the variable and value based on the given comparator.
 */
bool OrderConditionCompare(OrderConditionComparator occ, int variable, int value)
{
	switch (occ) {
		case OCC_EQUALS:      return variable == value;
		case OCC_NOT_EQUALS:  return variable != value;
		case OCC_LESS_THAN:   return variable <  value;
		case OCC_LESS_EQUALS: return variable <= value;
		case OCC_MORE_THAN:   return variable >  value;
		case OCC_MORE_EQUALS: return variable >= value;
		case OCC_IS_TRUE:     return variable != 0;
		case OCC_IS_FALSE:    return variable == 0;
		default: NOT_REACHED();
	}
}

<<<<<<< HEAD
/* Get the number of free (train) platforms in a station.
 * @param st_id The StationID of the station.
 * @return The number of free train platforms.
 */
static uint16 GetFreeStationPlatforms(StationID st_id)
{
	assert(Station::IsValidID(st_id));
	const Station *st = Station::Get(st_id);
	if (!(st->facilities & FACIL_TRAIN)) return 0;
	bool is_free;
	TileIndex t2;
	uint16 counter = 0;
	for (TileIndex t1 : st->train_station) {
		if (st->TileBelongsToRailStation(t1)) {
			/* We only proceed if this tile is a track tile and the north(-east/-west) end of the platform */
			if (IsCompatibleTrainStationTile(t1 + TileOffsByDiagDir(GetRailStationAxis(t1) == AXIS_X ? DIAGDIR_NE : DIAGDIR_NW), t1) || IsStationTileBlocked(t1)) continue;
			is_free = true;
			t2 = t1;
			do {
				if (GetStationReservationTrackBits(t2)) {
					is_free = false;
					break;
				}
				t2 += TileOffsByDiagDir(GetRailStationAxis(t1) == AXIS_X ? DIAGDIR_SW : DIAGDIR_SE);
			} while (IsCompatibleTrainStationTile(t2, t1));
			if (is_free) counter++;
		}
	}
	return counter;
}

bool EvaluateDispatchSlotConditionalOrder(const Order *order, const Vehicle *v, DateTicksScaled date_time, bool *predicted)
{
	uint schedule_index = GB(order->GetXData(), 0, 16);
	if (schedule_index >= v->orders->GetScheduledDispatchScheduleCount()) return false;
	const DispatchSchedule &sched = v->orders->GetDispatchScheduleByIndex(schedule_index);
	if (sched.GetScheduledDispatch().size() == 0) return false;

	if (predicted != nullptr) *predicted = true;

	int32 offset;
	if (order->GetConditionValue() & 2) {
		int32 last = sched.GetScheduledDispatchLastDispatch();
		if (last < 0) {
			last += sched.GetScheduledDispatchDuration() * (1 + (-last / sched.GetScheduledDispatchDuration()));
		}
		offset = last % sched.GetScheduledDispatchDuration();
	} else {
		extern DateTicksScaled GetScheduledDispatchTime(const DispatchSchedule &ds, DateTicksScaled leave_time);
		DateTicksScaled slot = GetScheduledDispatchTime(sched, _scaled_date_ticks);
		offset = (slot - sched.GetScheduledDispatchStartTick()) % sched.GetScheduledDispatchDuration();
	}

	bool value;
	if (order->GetConditionValue() & 1) {
		value = (offset == (int)sched.GetScheduledDispatch().back());
	} else {
		value = (offset == (int)sched.GetScheduledDispatch().front());
	}

	return OrderConditionCompare(order->GetConditionComparator(), value, 0);
}

static std::vector<TraceRestrictSlotID> _pco_deferred_slot_acquires;
static std::vector<TraceRestrictSlotID> _pco_deferred_slot_releases;
static btree::btree_map<TraceRestrictCounterID, int32> _pco_deferred_counter_values;
static btree::btree_map<Order *, int8> _pco_deferred_original_percent_cond;

=======
template <typename T, std::enable_if_t<std::is_base_of<StrongTypedefBase, T>::value, int> = 0>
static bool OrderConditionCompare(OrderConditionComparator occ, T variable, int value)
{
	return OrderConditionCompare(occ, static_cast<typename T::BaseType>(variable), value);
}

>>>>>>> b0d7cfaa
/**
 * Process a conditional order and determine the next order.
 * @param order the order the vehicle currently has
 * @param v the vehicle to update
 * @param mode whether this is a dry-run so do not execute side-effects, or if side-effects are deferred
 * @return index of next order to jump to, or INVALID_VEH_ORDER_ID to use the next order
 */
VehicleOrderID ProcessConditionalOrder(const Order *order, const Vehicle *v, ProcessConditionalOrderMode mode)
{
	if (order->GetType() != OT_CONDITIONAL) return INVALID_VEH_ORDER_ID;

	bool skip_order = false;
	OrderConditionComparator occ = order->GetConditionComparator();
	uint16 value = order->GetConditionValue();

	// OrderConditionCompare ignores the last parameter for occ == OCC_IS_TRUE or occ == OCC_IS_FALSE.
	switch (order->GetConditionVariable()) {
		case OCV_LOAD_PERCENTAGE:    skip_order = OrderConditionCompare(occ, CalcPercentVehicleFilled(v, nullptr), value); break;
		case OCV_CARGO_LOAD_PERCENTAGE: skip_order = OrderConditionCompare(occ, CalcPercentVehicleFilledOfCargo(v, (CargoType) value), order->GetXData()); break;
		case OCV_RELIABILITY:        skip_order = OrderConditionCompare(occ, ToPercent16(v->reliability),       value); break;
		case OCV_MAX_RELIABILITY:    skip_order = OrderConditionCompare(occ, ToPercent16(v->GetEngine()->reliability),   value); break;
		case OCV_MAX_SPEED:          skip_order = OrderConditionCompare(occ, v->GetDisplayMaxSpeed() * 10 / 16, value); break;
		case OCV_AGE:                skip_order = OrderConditionCompare(occ, DateToYear(v->age),                value); break;
		case OCV_REQUIRES_SERVICE:   skip_order = OrderConditionCompare(occ, v->NeedsServicing(),               value); break;
		case OCV_UNCONDITIONALLY:    skip_order = true; break;
<<<<<<< HEAD
		case OCV_CARGO_WAITING: {
			StationID next_station = GB(order->GetXData2(), 0, 16) - 1;
			if (Station::IsValidID(next_station)) skip_order = OrderConditionCompare(occ, (Station::Get(next_station)->goods[value].CargoAvailableCount() > 0), value);
			break;
		}
		case OCV_CARGO_WAITING_AMOUNT: {
			StationID next_station = GB(order->GetXData2(), 0, 16) - 1;
			if (Station::IsValidID(next_station)) {
				if (GB(order->GetXData(), 16, 16) == 0) {
					skip_order = OrderConditionCompare(occ, Station::Get(next_station)->goods[value].CargoAvailableCount(), GB(order->GetXData(), 0, 16));
				} else {
					skip_order = OrderConditionCompare(occ, Station::Get(next_station)->goods[value].CargoAvailableViaCount(GB(order->GetXData(), 16, 16) - 2), GB(order->GetXData(), 0, 16));
				}
			}
			break;
		}
		case OCV_CARGO_ACCEPTANCE: {
			StationID next_station = GB(order->GetXData2(), 0, 16) - 1;
			if (Station::IsValidID(next_station)) skip_order = OrderConditionCompare(occ, HasBit(Station::Get(next_station)->goods[value].status, GoodsEntry::GES_ACCEPTANCE), value);
			break;
		}
		case OCV_SLOT_OCCUPANCY: {
			TraceRestrictSlotID slot_id = order->GetXData();
			TraceRestrictSlot* slot = TraceRestrictSlot::GetIfValid(slot_id);
			if (slot != nullptr) {
				size_t count = slot->occupants.size();
				if (mode == PCO_DEFERRED) {
					if (find_index(_pco_deferred_slot_releases, slot_id) >= 0 && slot->IsOccupant(v->index)) {
						count--;
					} else if (find_index(_pco_deferred_slot_acquires, slot_id) >= 0 && !slot->IsOccupant(v->index)) {
						count++;
					}
				}
				bool result;
				if (occ == OCC_EQUALS || occ == OCC_NOT_EQUALS) {
					occ = (occ == OCC_EQUALS) ? OCC_IS_TRUE : OCC_IS_FALSE;
					result = (count == 0);
				} else {
					result = (count >= slot->max_occupancy);
				}
				skip_order = OrderConditionCompare(occ, result, value);
			}
			break;
		}
		case OCV_VEH_IN_SLOT: {
			TraceRestrictSlotID slot_id = order->GetXData();
			TraceRestrictSlot* slot = TraceRestrictSlot::GetIfValid(slot_id);
			if (slot != nullptr) {
				bool occupant = slot->IsOccupant(v->index);
				if (mode == PCO_DEFERRED) {
					if (occupant && find_index(_pco_deferred_slot_releases, slot_id) >= 0) {
						occupant = false;
					} else if (!occupant && find_index(_pco_deferred_slot_acquires, slot_id) >= 0) {
						occupant = true;
					}
				}
				if (occ == OCC_EQUALS || occ == OCC_NOT_EQUALS) {
					if (!occupant && mode == PCO_EXEC) {
						occupant = slot->Occupy(v->index);
					}
					if (!occupant && mode == PCO_DEFERRED) {
						occupant = slot->OccupyDryRun(v->index);
						if (occupant) {
							include(_pco_deferred_slot_acquires, slot_id);
							container_unordered_remove(_pco_deferred_slot_releases, slot_id);
						}
					}
					occ = (occ == OCC_EQUALS) ? OCC_IS_TRUE : OCC_IS_FALSE;
				}
				skip_order = OrderConditionCompare(occ, occupant, value);
			}
			break;
		}
		case OCV_FREE_PLATFORMS: {
			StationID next_station = GB(order->GetXData2(), 0, 16) - 1;
			if (Station::IsValidID(next_station)) skip_order = OrderConditionCompare(occ, GetFreeStationPlatforms(next_station), value);
			break;
		}
		case OCV_PERCENT: {
			/* get a non-const reference to the current order */
			Order *ord = const_cast<Order *>(order);
			if (mode == PCO_DEFERRED) {
				_pco_deferred_original_percent_cond.insert({ ord, ord->GetJumpCounter() });
			}
			skip_order = ord->UpdateJumpCounter((byte)value, mode == PCO_DRY_RUN);
			break;
		}
		case OCV_REMAINING_LIFETIME: skip_order = OrderConditionCompare(occ, std::max(v->max_age - v->age + DAYS_IN_LEAP_YEAR - 1, 0) / DAYS_IN_LEAP_YEAR, value); break;
		case OCV_COUNTER_VALUE: {
			const TraceRestrictCounter* ctr = TraceRestrictCounter::GetIfValid(GB(order->GetXData(), 16, 16));
			if (ctr != nullptr) {
				int32 value = ctr->value;
				if (mode == PCO_DEFERRED) {
					auto iter = _pco_deferred_counter_values.find(ctr->index);
					if (iter != _pco_deferred_counter_values.end()) value = iter->second;
				}
				skip_order = OrderConditionCompare(occ, value, GB(order->GetXData(), 0, 16));
			}
			break;
		}
		case OCV_TIME_DATE: {
			skip_order = OrderConditionCompare(occ, GetTraceRestrictTimeDateValue(static_cast<TraceRestrictTimeDateValueField>(value)), order->GetXData());
			break;
		}
		case OCV_TIMETABLE: {
			int tt_value = 0;
			switch (static_cast<OrderTimetableConditionMode>(value)) {
				case OTCM_LATENESS:
					tt_value = v->lateness_counter;
					break;

				case OTCM_EARLINESS:
					tt_value = -v->lateness_counter;
					break;

				default:
					break;
			}
			skip_order = OrderConditionCompare(occ, tt_value, order->GetXData());
			break;
		}
		case OCV_DISPATCH_SLOT: {
			skip_order = EvaluateDispatchSlotConditionalOrder(order, v, _scaled_date_ticks, nullptr);
			break;
		}
=======
		case OCV_REMAINING_LIFETIME: skip_order = OrderConditionCompare(occ, std::max(DateToYear(v->max_age - v->age + DAYS_IN_LEAP_YEAR - 1), TimerGameCalendar::Year(0)), value); break;
>>>>>>> b0d7cfaa
		default: NOT_REACHED();
	}

	return skip_order ? order->GetConditionSkipToOrder() : (VehicleOrderID)INVALID_VEH_ORDER_ID;
}

/* FlushAdvanceOrderIndexDeferred must be called after calling this */
VehicleOrderID AdvanceOrderIndexDeferred(const Vehicle *v, VehicleOrderID index)
{
	int depth = 0;
	++index;

	do {
		/* Wrap around. */
		if (index >= v->GetNumOrders()) index = 0;

		Order *order = v->GetOrder(index);
		assert(order != nullptr);

		switch (order->GetType()) {
			case OT_GOTO_DEPOT:
				if ((order->GetDepotOrderType() & ODTFB_SERVICE) && !v->NeedsServicing()) {
					break;
				} else {
					return index;
				}

			case OT_RELEASE_SLOT:
				if (TraceRestrictSlot::IsValidID(order->GetDestination())) {
					include(_pco_deferred_slot_releases, order->GetDestination());
					container_unordered_remove(_pco_deferred_slot_acquires, order->GetDestination());
				}
				break;

			case OT_COUNTER: {
				const TraceRestrictCounter* ctr = TraceRestrictCounter::GetIfValid(order->GetDestination());
				if (ctr != nullptr) {
					auto result = _pco_deferred_counter_values.insert(std::make_pair(ctr->index, ctr->value));
					result.first->second = TraceRestrictCounter::ApplyValue(result.first->second, static_cast<TraceRestrictCounterCondOpField>(order->GetCounterOperation()), order->GetXData());
				}
				break;
			}

			case OT_CONDITIONAL: {
				VehicleOrderID next = ProcessConditionalOrder(order, v, PCO_DEFERRED);
				if (next != INVALID_VEH_ORDER_ID) {
					depth++;
					index = next;
					/* Don't increment next, so no break here. */
					continue;
				}
				break;
			}

			case OT_DUMMY:
			case OT_LABEL:
				break;

			default:
				return index;
		}
		/* Don't increment inside the while because otherwise conditional
		 * orders can lead to an infinite loop. */
		++index;
		depth++;
	} while (depth < v->GetNumOrders());

	/* Wrap around. */
	if (index >= v->GetNumOrders()) index = 0;

	return index;
}

void FlushAdvanceOrderIndexDeferred(const Vehicle *v, bool apply)
{
	if (apply) {
		for (TraceRestrictSlotID slot : _pco_deferred_slot_acquires) {
			TraceRestrictSlot::Get(slot)->Occupy(v->index);
		}
		for (TraceRestrictSlotID slot : _pco_deferred_slot_releases) {
			TraceRestrictSlot::Get(slot)->Vacate(v->index);
		}
		for (auto item : _pco_deferred_counter_values) {
			TraceRestrictCounter::Get(item.first)->UpdateValue(item.second);
		}
	} else {
		for (auto item : _pco_deferred_original_percent_cond) {
			item.first->SetJumpCounter(item.second);
		}
	}

	_pco_deferred_slot_acquires.clear();
	_pco_deferred_slot_releases.clear();
	_pco_deferred_counter_values.clear();
	_pco_deferred_original_percent_cond.clear();
}

/**
 * Update the vehicle's destination tile from an order.
 * @param order the order the vehicle currently has
 * @param v the vehicle to update
 * @param conditional_depth the depth (amount of steps) to go with conditional orders. This to prevent infinite loops.
 * @param pbs_look_ahead Whether we are forecasting orders for pbs reservations in advance. If true, the order indices must not be modified.
 */
bool UpdateOrderDest(Vehicle *v, const Order *order, int conditional_depth, bool pbs_look_ahead)
{
	if (conditional_depth > std::min<int>(64, v->GetNumOrders())) {
		v->current_order.Free();
		v->SetDestTile(0);
		return false;
	}

	switch (order->GetType()) {
		case OT_GOTO_STATION:
			v->SetDestTile(v->GetOrderStationLocation(order->GetDestination()));
			return true;

		case OT_GOTO_DEPOT:
			if ((order->GetDepotOrderType() & ODTFB_SERVICE) && !v->NeedsServicing()) {
				assert(!pbs_look_ahead);
				UpdateVehicleTimetable(v, true);
				v->IncrementRealOrderIndex();
				break;
			}

			if (v->current_order.GetDepotActionType() & ODATFB_NEAREST_DEPOT) {
				/* We need to search for the nearest depot (hangar). */
				ClosestDepot closestDepot = v->FindClosestDepot();

				if (closestDepot.found) {
					/* PBS reservations cannot reverse */
					if (pbs_look_ahead && closestDepot.reverse) return false;

					v->SetDestTile(closestDepot.location);
					v->current_order.SetDestination(closestDepot.destination);

					/* If there is no depot in front, reverse automatically (trains only) */
					if (v->type == VEH_TRAIN && closestDepot.reverse) DoCommand(v->tile, v->index, 0, DC_EXEC, CMD_REVERSE_TRAIN_DIRECTION);

					if (v->type == VEH_AIRCRAFT) {
						Aircraft *a = Aircraft::From(v);
						if (a->state == FLYING && a->targetairport != closestDepot.destination) {
							/* The aircraft is now heading for a different hangar than the next in the orders */
							AircraftNextAirportPos_and_Order(a);
						}
					}
					return true;
				}

				/* If there is no depot, we cannot help PBS either. */
				if (pbs_look_ahead) return false;

				UpdateVehicleTimetable(v, true);
				v->IncrementRealOrderIndex();
			} else {
				if (v->type != VEH_AIRCRAFT) {
					v->SetDestTile(Depot::Get(order->GetDestination())->xy);
				} else {
					Aircraft *a = Aircraft::From(v);
					DestinationID destination = a->current_order.GetDestination();
					if (a->targetairport != destination) {
						/* The aircraft is now heading for a different hangar than the next in the orders */
						a->SetDestTile(a->GetOrderStationLocation(destination));
					}
				}
				return true;
			}
			break;

		case OT_GOTO_WAYPOINT:
			v->SetDestTile(Waypoint::Get(order->GetDestination())->xy);
			return true;

		case OT_CONDITIONAL: {
			assert(!pbs_look_ahead);
			VehicleOrderID next_order = ProcessConditionalOrder(order, v);
			if (next_order != INVALID_VEH_ORDER_ID) {
				/* Jump to next_order. cur_implicit_order_index becomes exactly that order,
				 * cur_real_order_index might come after next_order. */
				UpdateVehicleTimetable(v, false);
				v->cur_implicit_order_index = v->cur_real_order_index = next_order;
				v->UpdateRealOrderIndex();
				v->cur_timetable_order_index = v->GetIndexOfOrder(order);

				/* Disable creation of implicit orders.
				 * When inserting them we do not know that we would have to make the conditional orders point to them. */
				if (v->IsGroundVehicle()) {
					uint16 &gv_flags = v->GetGroundVehicleFlags();
					SetBit(gv_flags, GVF_SUPPRESS_IMPLICIT_ORDERS);
				}
			} else {
				v->cur_timetable_order_index = INVALID_VEH_ORDER_ID;
				UpdateVehicleTimetable(v, true);
				v->IncrementRealOrderIndex();
			}
			break;
		}

		case OT_RELEASE_SLOT:
			assert(!pbs_look_ahead);
			if (order->GetDestination() != INVALID_TRACE_RESTRICT_SLOT_ID) {
				TraceRestrictSlot *slot = TraceRestrictSlot::GetIfValid(order->GetDestination());
				if (slot != nullptr) slot->Vacate(v->index);
			}
			UpdateVehicleTimetable(v, true);
			v->IncrementRealOrderIndex();
			break;

		case OT_COUNTER:
			assert(!pbs_look_ahead);
			if (order->GetDestination() != INVALID_TRACE_RESTRICT_COUNTER_ID) {
				TraceRestrictCounter *ctr = TraceRestrictCounter::GetIfValid(order->GetDestination());
				if (ctr != nullptr) {
					ctr->ApplyUpdate(static_cast<TraceRestrictCounterCondOpField>(order->GetCounterOperation()), order->GetXData());
				}
			}
			UpdateVehicleTimetable(v, true);
			v->IncrementRealOrderIndex();
			break;

		case OT_DUMMY:
		case OT_LABEL:
			assert(!pbs_look_ahead);
			UpdateVehicleTimetable(v, true);
			v->IncrementRealOrderIndex();
			break;

		default:
			v->SetDestTile(0);
			return false;
	}

	assert(v->cur_implicit_order_index < v->GetNumOrders());
	assert(v->cur_real_order_index < v->GetNumOrders());

	/* Get the current order */
	order = v->GetOrder(v->cur_real_order_index);
	if (order != nullptr && order->IsType(OT_IMPLICIT)) {
		assert(v->GetNumManualOrders() == 0);
		order = nullptr;
	}

	if (order == nullptr) {
		v->current_order.Free();
		v->SetDestTile(0);
		return false;
	}

	v->current_order = *order;
	return UpdateOrderDest(v, order, conditional_depth + 1, pbs_look_ahead);
}

/**
 * Handle the orders of a vehicle and determine the next place
 * to go to if needed.
 * @param v the vehicle to do this for.
 * @return true *if* the vehicle is eligible for reversing
 *              (basically only when leaving a station).
 */
bool ProcessOrders(Vehicle *v)
{
	switch (v->current_order.GetType()) {
		case OT_GOTO_DEPOT:
			/* Let a depot order in the orderlist interrupt. */
			if (!(v->current_order.GetDepotOrderType() & ODTFB_PART_OF_ORDERS)) return false;
			break;

		case OT_LOADING:
			return false;

		case OT_LOADING_ADVANCE:
			return false;

		case OT_WAITING:
			return false;

		case OT_LEAVESTATION:
			if (v->type != VEH_AIRCRAFT) return false;
			break;

		default: break;
	}

	/**
	 * Reversing because of order change is allowed only just after leaving a
	 * station (and the difficulty setting to allowed, of course)
	 * this can be detected because only after OT_LEAVESTATION, current_order
	 * will be reset to nothing. (That also happens if no order, but in that case
	 * it won't hit the point in code where may_reverse is checked)
	 */
	bool may_reverse = v->current_order.IsType(OT_NOTHING);

	ClrBit(v->vehicle_flags, VF_COND_ORDER_WAIT);

	/* Check if we've reached a 'via' destination. */
	if (((v->current_order.IsType(OT_GOTO_STATION) && (v->current_order.GetNonStopType() & ONSF_NO_STOP_AT_DESTINATION_STATION)) ||
			(v->current_order.IsType(OT_GOTO_WAYPOINT) && !v->current_order.IsWaitTimetabled())) &&
			IsTileType(v->tile, MP_STATION) &&
			v->current_order.GetDestination() == GetStationIndex(v->tile)) {
		v->DeleteUnreachedImplicitOrders();
		/* We set the last visited station here because we do not want
		 * the train to stop at this 'via' station if the next order
		 * is a no-non-stop order; in that case not setting the last
		 * visited station will cause the vehicle to still stop. */
		v->last_station_visited = v->current_order.GetDestination();
		UpdateVehicleTimetable(v, true);
		v->IncrementImplicitOrderIndex();
	}

	/* Get the current order */
	assert(v->cur_implicit_order_index == 0 || v->cur_implicit_order_index < v->GetNumOrders());
	v->UpdateRealOrderIndex();

	const Order *order = v->GetOrder(v->cur_real_order_index);
	if (order != nullptr && order->IsType(OT_IMPLICIT)) {
		assert(v->GetNumManualOrders() == 0);
		order = nullptr;
	}

	/* If no order, do nothing. */
	if (order == nullptr || (v->type == VEH_AIRCRAFT && !CheckForValidOrders(v))) {
		if (v->type == VEH_AIRCRAFT) {
			/* Aircraft do something vastly different here, so handle separately */
			HandleMissingAircraftOrders(Aircraft::From(v));
			return false;
		}

		v->current_order.Free();
		v->SetDestTile(0);
		return false;
	}

	/* If it is unchanged, keep it. */
	if (order->Equals(v->current_order) && (v->type == VEH_AIRCRAFT || v->dest_tile != 0) &&
			(v->type != VEH_SHIP || !order->IsType(OT_GOTO_STATION) || Station::Get(order->GetDestination())->HasFacilities(FACIL_DOCK))) {
		return false;
	}

	/* Otherwise set it, and determine the destination tile. */
	v->current_order = *order;

	InvalidateVehicleOrder(v, VIWD_MODIFY_ORDERS);
	switch (v->type) {
		default:
			NOT_REACHED();

		case VEH_ROAD:
		case VEH_TRAIN:
			break;

		case VEH_AIRCRAFT:
		case VEH_SHIP:
			DirtyVehicleListWindowForVehicle(v);
			break;
	}

	return UpdateOrderDest(v, order) && may_reverse;
}

bool Order::UseOccupancyValueForAverage() const
{
	if (this->GetOccupancy() == 0) return false;
	if (this->GetOccupancy() > 1) return true;

	if (this->IsType(OT_GOTO_STATION)) {
		OrderUnloadFlags unload_type = this->GetUnloadType();
		if ((unload_type == OUFB_TRANSFER || unload_type == OUFB_UNLOAD) && this->GetLoadType() == OLFB_NO_LOAD) return false;
	}

	return true;
}

/**
 * Check whether the given vehicle should stop at the given station
 * based on this order and the non-stop settings.
 * @param last_station_visited the last visited station.
 * @param station the station to stop at.
 * @param waypoint if station is a waypoint.
 * @return true if the vehicle should stop.
 */
bool Order::ShouldStopAtStation(StationID last_station_visited, StationID station, bool waypoint) const
{
	if (waypoint) return this->IsType(OT_GOTO_WAYPOINT) && this->dest == station && this->IsWaitTimetabled();
	if (this->IsType(OT_LOADING_ADVANCE) && this->dest == station) return true;
	bool is_dest_station = this->IsType(OT_GOTO_STATION) && this->dest == station;

	return (!this->IsType(OT_GOTO_DEPOT) || (this->GetDepotOrderType() & ODTFB_PART_OF_ORDERS) != 0) &&
			(last_station_visited != station) && // Do stop only when we've not just been there
			/* Finally do stop when there is no non-stop flag set for this type of station. */
			!(this->GetNonStopType() & (is_dest_station ? ONSF_NO_STOP_AT_DESTINATION_STATION : ONSF_NO_STOP_AT_INTERMEDIATE_STATIONS));
}

/**
 * Check whether the given vehicle should stop at the given station
 * based on this order and the non-stop settings.
 * @param v       the vehicle that might be stopping.
 * @param station the station to stop at.
 * @param waypoint if station is a waypoint.
 * @return true if the vehicle should stop.
 */
bool Order::ShouldStopAtStation(const Vehicle *v, StationID station, bool waypoint) const
{
	return this->ShouldStopAtStation(v->last_station_visited, station, waypoint);
}

/**
 * A vehicle can leave the current station with cargo if:
 * 1. it can load cargo here OR
 * 2a. it could leave the last station with cargo AND
 * 2b. it doesn't have to unload all cargo here.
 */
bool Order::CanLeaveWithCargo(bool has_cargo, CargoID cargo) const
{
	return (this->GetCargoLoadType(cargo) & OLFB_NO_LOAD) == 0 || (has_cargo &&
			(this->GetCargoUnloadType(cargo) & (OUFB_UNLOAD | OUFB_TRANSFER)) == 0);
}

/**
 * Mass change the target of an order.
 * This implemented by adding a new order and if that succeeds deleting the previous one.
 * @param tile unused
 * @param flags operation to perform
 * @param p1 various bitstuffed elements
 * - p1 = (bit  0 - 15) - The destination ID to change from
 * - p1 = (bit 16 - 18) - The vehicle type
 * - p1 = (bit 20 - 23) - The order type
 * - p1 = (bit 24 - 31) - Cargo filter
 * @param p2 various bitstuffed elements
  * - p2 = (bit  0 - 15) - The destination ID to change to
 * @param text unused
 * @return the cost of this operation or an error
 */
CommandCost CmdMassChangeOrder(TileIndex tile, DoCommandFlag flags, uint32 p1, uint32 p2, const char *text)
{
	DestinationID from_dest = GB(p1, 0, 16);
	VehicleType vehtype = Extract<VehicleType, 16, 3>(p1);
	OrderType order_type = (OrderType) GB(p1, 20, 4);
	CargoID cargo_filter = GB(p1, 24, 8);
	DestinationID to_dest = GB(p2, 0, 16);

	if (flags & DC_EXEC) {
		for (Vehicle *v : Vehicle::Iterate()) {
			if (v->type == vehtype && v->IsPrimaryVehicle() && CheckOwnership(v->owner).Succeeded() && VehicleCargoFilter(v, cargo_filter)) {
				int index = 0;
				bool changed = false;

				for (Order *order : v->Orders()) {
					if (order->GetDestination() == from_dest && order->IsType(order_type) &&
							!(order_type == OT_GOTO_DEPOT && order->GetDepotActionType() & ODATFB_NEAREST_DEPOT)) {
						Order new_order;
						new_order.AssignOrder(*order);
						new_order.SetDestination(to_dest);
						const bool wait_fixed = new_order.IsWaitFixed();
						const bool wait_timetabled = wait_fixed && new_order.IsWaitTimetabled();
						new_order.SetWaitTimetabled(false);
						new_order.SetTravelTimetabled(false);
						if (CmdInsertOrderIntl(flags, v, index + 1, new_order, true).Succeeded()) {
							DoCommand(0, v->index, index, flags, CMD_DELETE_ORDER);

							order = v->orders->GetOrderAt(index);
							order->SetRefit(new_order.GetRefitCargo());
							order->SetMaxSpeed(new_order.GetMaxSpeed());
							if (wait_fixed) {
								extern void SetOrderFixedWaitTime(Vehicle *v, VehicleOrderID order_number, uint32 wait_time, bool wait_timetabled);
								SetOrderFixedWaitTime(v, index, new_order.GetWaitTime(), wait_timetabled);
							}
							changed = true;
						}

						new_order.Free();
					}
					index++;
				}
				if (changed) CheckMarkDirtyViewportRoutePaths(v);
			}
		}
	}
	return CommandCost();
}

void ShiftOrderDates(int interval)
{
	for (OrderList *orderlist : OrderList::Iterate()) {
		for (DispatchSchedule &ds : orderlist->GetScheduledDispatchScheduleSet()) {
			if (ds.GetScheduledDispatchStartDatePart() >= 0) {
				ds.SetScheduledDispatchStartDate(ds.GetScheduledDispatchStartDatePart() + interval, ds.GetScheduledDispatchStartDateFractPart());
			}
		}
	}

	SetWindowClassesDirty(WC_VEHICLE_ORDERS);
	SetWindowClassesDirty(WC_VEHICLE_TIMETABLE);
	SetWindowClassesDirty(WC_SCHDISPATCH_SLOTS);
	InvalidateWindowClassesData(WC_DEPARTURES_BOARD, 0);
}

const char *GetOrderTypeName(OrderType order_type)
{
	static const char *names[] = {
		"OT_NOTHING",
		"OT_GOTO_STATION",
		"OT_GOTO_DEPOT",
		"OT_LOADING",
		"OT_LEAVESTATION",
		"OT_DUMMY",
		"OT_GOTO_WAYPOINT",
		"OT_CONDITIONAL",
		"OT_IMPLICIT",
		"OT_WAITING",
		"OT_LOADING_ADVANCE",
		"OT_RELEASE_SLOT",
		"OT_COUNTER",
		"OT_LABEL",
	};
	static_assert(lengthof(names) == OT_END);
	if (order_type < OT_END) return names[order_type];
	return "???";
}<|MERGE_RESOLUTION|>--- conflicted
+++ resolved
@@ -3017,7 +3017,6 @@
 	}
 }
 
-<<<<<<< HEAD
 /* Get the number of free (train) platforms in a station.
  * @param st_id The StationID of the station.
  * @return The number of free train platforms.
@@ -3086,14 +3085,6 @@
 static btree::btree_map<TraceRestrictCounterID, int32> _pco_deferred_counter_values;
 static btree::btree_map<Order *, int8> _pco_deferred_original_percent_cond;
 
-=======
-template <typename T, std::enable_if_t<std::is_base_of<StrongTypedefBase, T>::value, int> = 0>
-static bool OrderConditionCompare(OrderConditionComparator occ, T variable, int value)
-{
-	return OrderConditionCompare(occ, static_cast<typename T::BaseType>(variable), value);
-}
-
->>>>>>> b0d7cfaa
 /**
  * Process a conditional order and determine the next order.
  * @param order the order the vehicle currently has
@@ -3119,7 +3110,6 @@
 		case OCV_AGE:                skip_order = OrderConditionCompare(occ, DateToYear(v->age),                value); break;
 		case OCV_REQUIRES_SERVICE:   skip_order = OrderConditionCompare(occ, v->NeedsServicing(),               value); break;
 		case OCV_UNCONDITIONALLY:    skip_order = true; break;
-<<<<<<< HEAD
 		case OCV_CARGO_WAITING: {
 			StationID next_station = GB(order->GetXData2(), 0, 16) - 1;
 			if (Station::IsValidID(next_station)) skip_order = OrderConditionCompare(occ, (Station::Get(next_station)->goods[value].CargoAvailableCount() > 0), value);
@@ -3207,7 +3197,7 @@
 			skip_order = ord->UpdateJumpCounter((byte)value, mode == PCO_DRY_RUN);
 			break;
 		}
-		case OCV_REMAINING_LIFETIME: skip_order = OrderConditionCompare(occ, std::max(v->max_age - v->age + DAYS_IN_LEAP_YEAR - 1, 0) / DAYS_IN_LEAP_YEAR, value); break;
+		case OCV_REMAINING_LIFETIME: skip_order = OrderConditionCompare(occ, std::max(DateToYear(v->max_age - v->age + DAYS_IN_LEAP_YEAR - 1), 0), value); break;
 		case OCV_COUNTER_VALUE: {
 			const TraceRestrictCounter* ctr = TraceRestrictCounter::GetIfValid(GB(order->GetXData(), 16, 16));
 			if (ctr != nullptr) {
@@ -3245,9 +3235,6 @@
 			skip_order = EvaluateDispatchSlotConditionalOrder(order, v, _scaled_date_ticks, nullptr);
 			break;
 		}
-=======
-		case OCV_REMAINING_LIFETIME: skip_order = OrderConditionCompare(occ, std::max(DateToYear(v->max_age - v->age + DAYS_IN_LEAP_YEAR - 1), TimerGameCalendar::Year(0)), value); break;
->>>>>>> b0d7cfaa
 		default: NOT_REACHED();
 	}
 
