--- conflicted
+++ resolved
@@ -2547,11 +2547,10 @@
 					DrawString(tr, STR_CONFIG_SETTING_TYPE);
 					tr.top += FONT_HEIGHT_NORMAL;
 
-<<<<<<< HEAD
 					std::unique_ptr<SettingEntry::SetValueDParamsTempData> tempdata;
 					this->last_clicked->SetValueDParams(0, sd->def, tempdata);
-					DrawString(r.left, r.right, y, STR_CONFIG_SETTING_DEFAULT_VALUE);
-					y += FONT_HEIGHT_NORMAL + WD_PAR_VSEP_NORMAL;
+					DrawString(tr, STR_CONFIG_SETTING_DEFAULT_VALUE);
+					tr.top += FONT_HEIGHT_NORMAL + WD_PAR_VSEP_NORMAL;
 
 					if (sd->flags & SF_GUI_ADVISE_DEFAULT) {
 						const Dimension warning_dimensions = GetSpriteSize(SPR_WARNING_SIGN);
@@ -2560,27 +2559,20 @@
 						const int warning_offset_y = (step_height - warning_dimensions.height) / 2;
 						const bool rtl = _current_text_dir == TD_RTL;
 
-						int left = r.left;
-						int right = r.right;
-						DrawSprite(SPR_WARNING_SIGN, 0, rtl ? right - warning_dimensions.width - 5 : left + 5, y + warning_offset_y);
+						int left = tr.left;
+						int right = tr.right;
+						DrawSprite(SPR_WARNING_SIGN, 0, rtl ? right - warning_dimensions.width - 5 : left + 5, tr.top + warning_offset_y);
 						if (rtl) {
 							right -= (warning_dimensions.width + 10);
 						} else {
 							left += (warning_dimensions.width + 10);
 						}
-						DrawString(left, right, y + text_offset_y, STR_CONFIG_SETTING_ADVISED_LEAVE_DEFAULT, TC_RED);
-
-						y += step_height + WD_PAR_VSEP_NORMAL;
+						DrawString(left, right, tr.top + text_offset_y, STR_CONFIG_SETTING_ADVISED_LEAVE_DEFAULT, TC_RED);
+
+						tr.top += step_height + WD_PAR_VSEP_NORMAL;
 					}
 
-					DrawStringMultiLine(r.left, r.right, y, r.bottom, this->last_clicked->GetHelpText(), TC_WHITE);
-=======
-					this->last_clicked->SetValueDParams(0, sd->def);
-					DrawString(tr, STR_CONFIG_SETTING_DEFAULT_VALUE);
-					tr.top += FONT_HEIGHT_NORMAL + WD_PAR_VSEP_NORMAL;
-
 					DrawStringMultiLine(tr, this->last_clicked->GetHelpText(), TC_WHITE);
->>>>>>> 61da064b
 				}
 				break;
 
