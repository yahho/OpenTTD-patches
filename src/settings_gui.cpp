/*
 * This file is part of OpenTTD.
 * OpenTTD is free software; you can redistribute it and/or modify it under the terms of the GNU General Public License as published by the Free Software Foundation, version 2.
 * OpenTTD is distributed in the hope that it will be useful, but WITHOUT ANY WARRANTY; without even the implied warranty of MERCHANTABILITY or FITNESS FOR A PARTICULAR PURPOSE.
 * See the GNU General Public License for more details. You should have received a copy of the GNU General Public License along with OpenTTD. If not, see <http://www.gnu.org/licenses/>.
 */

/** @file settings_gui.cpp GUI for settings. */

#include "stdafx.h"
#include "currency.h"
#include "error.h"
#include "settings_gui.h"
#include "textbuf_gui.h"
#include "command_func.h"
#include "network/network.h"
#include "town.h"
#include "settings_internal.h"
#include "strings_func.h"
#include "window_func.h"
#include "string_func.h"
#include "widgets/dropdown_type.h"
#include "widgets/dropdown_func.h"
#include "widgets/slider_func.h"
#include "highscore.h"
#include "base_media_base.h"
#include "company_base.h"
#include "company_func.h"
#include "viewport_func.h"
#include "core/geometry_func.hpp"
#include "ai/ai.hpp"
#include "blitter/factory.hpp"
#include "language.h"
#include "textfile_gui.h"
#include "stringfilter_type.h"
#include "querystring_gui.h"
#include "fontcache.h"
#include "zoom_func.h"
#include "rev.h"
#include "video/video_driver.hpp"
#include "music/music_driver.hpp"
#include "gui.h"
#include "mixer.h"
#include "newgrf_config.h"
#include "scope.h"
#include "network/core/config.h"
#include "network/network_gui.h"
#include "network/network_survey.h"
#include "video/video_driver.hpp"
#include "social_integration.h"

#include <vector>
#include <functional>
#include <iterator>
#include <set>

#include "safeguards.h"

extern void FlushDeparturesWindowTextCaches();

#if defined(WITH_FREETYPE) || defined(_WIN32) || defined(WITH_COCOA)
#	define HAS_TRUETYPE_FONT
#endif

static const StringID _autosave_dropdown[] = {
	STR_GAME_OPTIONS_AUTOSAVE_DROPDOWN_OFF,
	STR_GAME_OPTIONS_AUTOSAVE_DROPDOWN_EVERY_10_MINUTES,
	STR_GAME_OPTIONS_AUTOSAVE_DROPDOWN_EVERY_30_MINUTES,
	STR_GAME_OPTIONS_AUTOSAVE_DROPDOWN_EVERY_60_MINUTES,
	STR_GAME_OPTIONS_AUTOSAVE_DROPDOWN_EVERY_120_MINUTES,
	STR_GAME_OPTIONS_AUTOSAVE_DROPDOWN_EVERY_MINUTES_CUSTOM_LABEL,
	INVALID_STRING_ID,
};

/** Available settings for autosave intervals. */
static const uint32_t _autosave_dropdown_to_minutes[] = {
	0, ///< never
	10,
	30,
	60,
	120,
};

static Dimension _circle_size; ///< Dimension of the circle +/- icon. This is here as not all users are within the class of the settings window.

static const void *ResolveObject(const GameSettings *settings_ptr, const IntSettingDesc *sd);

/**
 * Get index of the current screen resolution.
 * @return Index of the current screen resolution if it is a known resolution, _resolutions.size() otherwise.
 */
static uint GetCurrentResolutionIndex()
{
	auto it = std::find(_resolutions.begin(), _resolutions.end(), Dimension(_screen.width, _screen.height));
	return std::distance(_resolutions.begin(), it);
}

static void ShowCustCurrency();

/** Window for displaying the textfile of a BaseSet. */
template <class TBaseSet>
struct BaseSetTextfileWindow : public TextfileWindow {
	const TBaseSet *baseset; ///< View the textfile of this BaseSet.
	StringID content_type;   ///< STR_CONTENT_TYPE_xxx for title.

	BaseSetTextfileWindow(TextfileType file_type, const TBaseSet *baseset, StringID content_type) : TextfileWindow(file_type), baseset(baseset), content_type(content_type)
	{
		this->ConstructWindow();

		const char *textfile = this->baseset->GetTextfile(file_type);
		this->LoadTextfile(textfile, BASESET_DIR);
	}

	void SetStringParameters(WidgetID widget) const override
	{
		if (widget == WID_TF_CAPTION) {
			SetDParam(0, content_type);
			SetDParamStr(1, this->baseset->name);
		}
	}
};

/**
 * Open the BaseSet version of the textfile window.
 * @param file_type The type of textfile to display.
 * @param baseset The BaseSet to use.
 * @param content_type STR_CONTENT_TYPE_xxx for title.
 */
template <class TBaseSet>
void ShowBaseSetTextfileWindow(TextfileType file_type, const TBaseSet *baseset, StringID content_type)
{
	CloseWindowById(WC_TEXTFILE, file_type);
	new BaseSetTextfileWindow<TBaseSet>(file_type, baseset, content_type);
}

std::set<int> _refresh_rates = { 30, 60, 75, 90, 100, 120, 144, 240 };

/**
 * Add the refresh rate from the config and the refresh rates from all the monitors to
 * our list of refresh rates shown in the GUI.
 */
static void AddCustomRefreshRates()
{
	/* Add the refresh rate as selected in the config. */
	_refresh_rates.insert(_settings_client.gui.refresh_rate);

	/* Add all the refresh rates of all monitors connected to the machine.  */
	std::vector<int> monitorRates = VideoDriver::GetInstance()->GetListOfMonitorRefreshRates();
	std::copy(monitorRates.begin(), monitorRates.end(), std::inserter(_refresh_rates, _refresh_rates.end()));
}

static const std::map<int, StringID> _scale_labels = {
	{  100, STR_GAME_OPTIONS_GUI_SCALE_1X },
	{  125, STR_NULL },
	{  150, STR_NULL },
	{  175, STR_NULL },
	{  200, STR_GAME_OPTIONS_GUI_SCALE_2X },
	{  225, STR_NULL },
	{  250, STR_NULL },
	{  275, STR_NULL },
	{  300, STR_GAME_OPTIONS_GUI_SCALE_3X },
	{  325, STR_NULL },
	{  350, STR_NULL },
	{  375, STR_NULL },
	{  400, STR_GAME_OPTIONS_GUI_SCALE_4X },
	{  425, STR_NULL },
	{  450, STR_NULL },
	{  475, STR_NULL },
	{  500, STR_GAME_OPTIONS_GUI_SCALE_5X },
};

static const std::map<int, StringID> _volume_labels = {
	{  0, STR_GAME_OPTIONS_VOLUME_0 },
	{  15, STR_NULL },
	{  31, STR_GAME_OPTIONS_VOLUME_25 },
	{  47, STR_NULL },
	{  63, STR_GAME_OPTIONS_VOLUME_50 },
	{  79, STR_NULL },
	{  95, STR_GAME_OPTIONS_VOLUME_75 },
	{  111, STR_NULL },
	{  127, STR_GAME_OPTIONS_VOLUME_100 },
};

static const NWidgetPart _nested_social_plugins_widgets[] = {
	NWidget(NWID_HORIZONTAL),
		NWidget(WWT_FRAME, COLOUR_GREY, WID_GO_SOCIAL_PLUGIN_TITLE), SetDataTip(STR_JUST_STRING2, STR_NULL),
			NWidget(NWID_HORIZONTAL), SetPIP(0, WidgetDimensions::unscaled.hsep_normal, 0),
				NWidget(WWT_TEXT, COLOUR_GREY), SetMinimalSize(0, 12), SetFill(1, 0), SetDataTip(STR_GAME_OPTIONS_SOCIAL_PLUGIN_PLATFORM, STR_NULL),
				NWidget(WWT_TEXT, COLOUR_GREY, WID_GO_SOCIAL_PLUGIN_PLATFORM), SetMinimalSize(100, 12), SetDataTip(STR_JUST_RAW_STRING, STR_NULL), SetAlignment(SA_RIGHT),
			EndContainer(),
			NWidget(NWID_HORIZONTAL), SetPIP(0, WidgetDimensions::unscaled.hsep_normal, 0),
				NWidget(WWT_TEXT, COLOUR_GREY), SetMinimalSize(0, 12), SetFill(1, 0), SetDataTip(STR_GAME_OPTIONS_SOCIAL_PLUGIN_STATE, STR_NULL),
				NWidget(WWT_TEXT, COLOUR_GREY, WID_GO_SOCIAL_PLUGIN_STATE), SetMinimalSize(100, 12), SetDataTip(STR_JUST_STRING1, STR_NULL), SetAlignment(SA_RIGHT),
			EndContainer(),
		EndContainer(),
	EndContainer(),
};

static const NWidgetPart _nested_social_plugins_none_widgets[] = {
	NWidget(NWID_HORIZONTAL),
		NWidget(WWT_TEXT, COLOUR_GREY), SetMinimalSize(0, 12), SetFill(1, 0), SetDataTip(STR_GAME_OPTIONS_SOCIAL_PLUGINS_NONE, STR_NULL),
	EndContainer(),
};

class NWidgetSocialPlugins : public NWidgetVertical {
public:
	NWidgetSocialPlugins()
	{
		this->plugins = SocialIntegration::GetPlugins();

		if (this->plugins.empty()) {
			auto widget = MakeNWidgets(std::begin(_nested_social_plugins_none_widgets), std::end(_nested_social_plugins_none_widgets), nullptr);
			this->Add(std::move(widget));
		} else {
			for (size_t i = 0; i < this->plugins.size(); i++) {
				auto widget = MakeNWidgets(std::begin(_nested_social_plugins_widgets), std::end(_nested_social_plugins_widgets), nullptr);
				this->Add(std::move(widget));
			}
		}

		this->SetPIP(0, WidgetDimensions::unscaled.vsep_wide, 0);
	}

	void FillWidgetLookup(WidgetLookup &widget_lookup) override
	{
		widget_lookup[WID_GO_SOCIAL_PLUGINS] = this;
		NWidgetVertical::FillWidgetLookup(widget_lookup);
	}

	void SetupSmallestSize(Window *w) override
	{
		this->current_index = -1;
		NWidgetVertical::SetupSmallestSize(w);
	}

	/**
	 * Find of all the plugins the one where the member is the widest (in pixels).
	 *
	 * @param member The member to check with.
	 * @return The plugin that has the widest value (in pixels) for the given member.
	 */
	template <typename T>
	std::string &GetWidestPlugin(T SocialIntegrationPlugin::*member) const
	{
		std::string *longest = &(this->plugins[0]->*member);
		int longest_length = 0;

		for (auto *plugin : this->plugins) {
			int length = GetStringBoundingBox(plugin->*member).width;
			if (length > longest_length) {
				longest_length = length;
				longest = &(plugin->*member);
			}
		}

		return *longest;
	}

	void SetStringParameters(int widget) const
	{
		switch (widget) {
			case WID_GO_SOCIAL_PLUGIN_TITLE:
				/* For SetupSmallestSize, use the longest string we have. */
				if (this->current_index < 0) {
					SetDParamStr(0, GetWidestPlugin(&SocialIntegrationPlugin::name));
					SetDParamStr(1, GetWidestPlugin(&SocialIntegrationPlugin::version));
					break;
				}

				if (this->plugins[this->current_index]->name.empty()) {
					SetDParam(0, STR_JUST_RAW_STRING);
					SetDParamStr(1, this->plugins[this->current_index]->basepath);
				} else {
					SetDParam(0, STR_GAME_OPTIONS_SOCIAL_PLUGIN_TITLE);
					SetDParamStr(1, this->plugins[this->current_index]->name);
					SetDParamStr(2, this->plugins[this->current_index]->version);
				}
				break;

			case WID_GO_SOCIAL_PLUGIN_PLATFORM:
				/* For SetupSmallestSize, use the longest string we have. */
				if (this->current_index < 0) {
					SetDParamStr(0, GetWidestPlugin(&SocialIntegrationPlugin::social_platform));
					break;
				}

				SetDParamStr(0, this->plugins[this->current_index]->social_platform);
				break;

			case WID_GO_SOCIAL_PLUGIN_STATE: {
				static const std::pair<SocialIntegrationPlugin::State, StringID> state_to_string[] = {
					{ SocialIntegrationPlugin::RUNNING, STR_GAME_OPTIONS_SOCIAL_PLUGIN_STATE_RUNNING },
					{ SocialIntegrationPlugin::FAILED, STR_GAME_OPTIONS_SOCIAL_PLUGIN_STATE_FAILED },
					{ SocialIntegrationPlugin::PLATFORM_NOT_RUNNING, STR_GAME_OPTIONS_SOCIAL_PLUGIN_STATE_PLATFORM_NOT_RUNNING },
					{ SocialIntegrationPlugin::UNLOADED, STR_GAME_OPTIONS_SOCIAL_PLUGIN_STATE_UNLOADED },
					{ SocialIntegrationPlugin::DUPLICATE, STR_GAME_OPTIONS_SOCIAL_PLUGIN_STATE_DUPLICATE },
					{ SocialIntegrationPlugin::UNSUPPORTED_API, STR_GAME_OPTIONS_SOCIAL_PLUGIN_STATE_UNSUPPORTED_API },
					{ SocialIntegrationPlugin::INVALID_SIGNATURE, STR_GAME_OPTIONS_SOCIAL_PLUGIN_STATE_INVALID_SIGNATURE },
				};

				/* For SetupSmallestSize, use the longest string we have. */
				if (this->current_index < 0) {
					auto longest_plugin = GetWidestPlugin(&SocialIntegrationPlugin::social_platform);

					/* Set the longest plugin when looking for the longest status. */
					SetDParamStr(0, longest_plugin);

					StringID longest = STR_NULL;
					int longest_length = 0;
					for (auto state : state_to_string) {
						int length = GetStringBoundingBox(state.second).width;
						if (length > longest_length) {
							longest_length = length;
							longest = state.second;
						}
					}

					SetDParam(0, longest);
					SetDParamStr(1, longest_plugin);
					break;
				}

				auto plugin = this->plugins[this->current_index];

				/* Default string, in case no state matches. */
				SetDParam(0, STR_GAME_OPTIONS_SOCIAL_PLUGIN_STATE_FAILED);
				SetDParamStr(1, plugin->social_platform);

				/* Find the string for the state. */
				for (auto state : state_to_string) {
					if (plugin->state == state.first) {
						SetDParam(0, state.second);
						break;
					}
				}
			}
			break;
		}
	}

	void Draw(const Window *w) override
	{
		this->current_index = 0;

		for (auto &wid : this->children) {
			wid->Draw(w);
			this->current_index++;
		}
	}

private:
	int current_index = -1;
	std::vector<SocialIntegrationPlugin *> plugins;
};

/** Construct nested container widget for managing the list of social plugins. */
std::unique_ptr<NWidgetBase> MakeNWidgetSocialPlugins()
{
	return std::make_unique<NWidgetSocialPlugins>();
}

struct GameOptionsWindow : Window {
	GameSettings *opt;
	bool reload;
	int gui_scale;
	static inline WidgetID active_tab = WID_GO_TAB_GENERAL;

	enum class QueryTextItem {
		None,
		AutosaveCustomRealTimeMinutes,
	};
	QueryTextItem current_query_text_item = QueryTextItem::None;

	GameOptionsWindow(WindowDesc *desc) : Window(desc)
	{
		this->opt = &GetGameSettings();
		this->reload = false;
		this->gui_scale = _gui_scale;

		AddCustomRefreshRates();

		this->InitNested(WN_GAME_OPTIONS_GAME_OPTIONS);
		this->OnInvalidateData(0);

		this->SetTab(GameOptionsWindow::active_tab);

		if constexpr (!NetworkSurveyHandler::IsSurveyPossible()) this->GetWidget<NWidgetStacked>(WID_GO_SURVEY_SEL)->SetDisplayedPlane(SZSP_NONE);
	}

	void Close([[maybe_unused]] int data = 0) override
	{
		CloseWindowById(WC_CUSTOM_CURRENCY, 0);
		CloseWindowByClass(WC_TEXTFILE);
		if (this->reload) _switch_mode = SM_MENU;
		this->Window::Close();
	}

	/**
	 * Build the dropdown list for a specific widget.
	 * @param widget         Widget to build list for
	 * @param selected_index Currently selected item
	 * @return the built dropdown list, or nullptr if the widget has no dropdown menu.
	 */
	DropDownList BuildDropDownList(WidgetID widget, int *selected_index) const
	{
		DropDownList list;
		switch (widget) {
			case WID_GO_CURRENCY_DROPDOWN: { // Setup currencies dropdown
				*selected_index = this->opt->locale.currency;
				uint64_t disabled = _game_mode == GM_MENU ? 0LL : ~GetMaskOfAllowedCurrencies();

				/* Add non-custom currencies; sorted naturally */
				for (const CurrencySpec &currency : _currency_specs) {
					int i = &currency - _currency_specs;
					if (i == CURRENCY_CUSTOM) continue;
					if (currency.code.empty()) {
						list.push_back(std::make_unique<DropDownListStringItem>(currency.name, i, HasBit(disabled, i)));
					} else {
						SetDParam(0, currency.name);
						SetDParamStr(1, currency.code);
						list.push_back(std::make_unique<DropDownListStringItem>(STR_GAME_OPTIONS_CURRENCY_CODE, i, HasBit(disabled, i)));
					}
				}
				std::sort(list.begin(), list.end(), DropDownListStringItem::NatSortFunc);

				/* Append custom currency at the end */
				list.push_back(std::make_unique<DropDownListDividerItem>(-1, false)); // separator line
				list.push_back(std::make_unique<DropDownListStringItem>(STR_GAME_OPTIONS_CURRENCY_CUSTOM, CURRENCY_CUSTOM, HasBit(disabled, CURRENCY_CUSTOM)));
				break;
			}

			case WID_GO_AUTOSAVE_DROPDOWN: { // Setup autosave dropdown
				*selected_index = 5;
				int index = 0;
				for (auto &minutes : _autosave_dropdown_to_minutes) {
					if (_settings_client.gui.autosave_interval == minutes) {
						*selected_index = index;
						break;
					}
					index++;
				}

				const StringID *items = _autosave_dropdown;
				for (uint i = 0; *items != INVALID_STRING_ID; items++, i++) {
					list.push_back(std::make_unique<DropDownListStringItem>(*items, i, false));
				}
				break;
			}

			case WID_GO_LANG_DROPDOWN: { // Setup interface language dropdown
				for (uint i = 0; i < _languages.size(); i++) {
					bool hide_language = IsReleasedVersion() && !_languages[i].IsReasonablyFinished();
					if (hide_language) continue;
					bool hide_percentage = IsReleasedVersion() || _languages[i].missing < _settings_client.gui.missing_strings_threshold;
					if (&_languages[i] == _current_language) {
						*selected_index = i;
						SetDParamStr(0, _languages[i].own_name);
					} else {
						/* Especially with sprite-fonts, not all localized
						 * names can be rendered. So instead, we use the
						 * international names for anything but the current
						 * selected language. This avoids showing a few ????
						 * entries in the dropdown list. */
						SetDParamStr(0, _languages[i].name);
					}
					SetDParam(1, (LANGUAGE_TOTAL_STRINGS - _languages[i].missing) * 100 / LANGUAGE_TOTAL_STRINGS);
					list.push_back(std::make_unique<DropDownListStringItem>(hide_percentage ? STR_JUST_RAW_STRING : STR_GAME_OPTIONS_LANGUAGE_PERCENTAGE, i, false));
				}
				std::sort(list.begin(), list.end(), DropDownListStringItem::NatSortFunc);
				break;
			}

			case WID_GO_RESOLUTION_DROPDOWN: // Setup resolution dropdown
				if (_resolutions.empty()) break;

				*selected_index = GetCurrentResolutionIndex();
				for (uint i = 0; i < _resolutions.size(); i++) {
					SetDParam(0, _resolutions[i].width);
					SetDParam(1, _resolutions[i].height);
					list.push_back(std::make_unique<DropDownListStringItem>(STR_GAME_OPTIONS_RESOLUTION_ITEM, i, false));
				}
				break;

			case WID_GO_REFRESH_RATE_DROPDOWN: // Setup refresh rate dropdown
				for (auto it = _refresh_rates.begin(); it != _refresh_rates.end(); it++) {
					auto i = std::distance(_refresh_rates.begin(), it);
					if (*it == _settings_client.gui.refresh_rate) *selected_index = i;
					SetDParam(0, *it);
					list.push_back(std::make_unique<DropDownListStringItem>(STR_GAME_OPTIONS_REFRESH_RATE_ITEM, i, false));
				}
				break;

			case WID_GO_BASE_GRF_DROPDOWN:
				list = BuildSetDropDownList<BaseGraphics>(selected_index);
				break;

			case WID_GO_BASE_SFX_DROPDOWN:
				list = BuildSetDropDownList<BaseSounds>(selected_index);
				break;

			case WID_GO_BASE_MUSIC_DROPDOWN:
				list = BuildSetDropDownList<BaseMusic>(selected_index);
				break;
		}

		return list;
	}

	void SetStringParameters(WidgetID widget) const override
	{
		switch (widget) {
			case WID_GO_CURRENCY_DROPDOWN: {
				const CurrencySpec &currency = _currency_specs[this->opt->locale.currency];
				if (currency.code.empty()) {
					SetDParam(0, currency.name);
				} else {
					SetDParam(0, STR_GAME_OPTIONS_CURRENCY_CODE);
					SetDParam(1, currency.name);
					SetDParamStr(2, currency.code);
				}
				break;
			}
			case WID_GO_AUTOSAVE_DROPDOWN: {
				SetDParam(0, STR_GAME_OPTIONS_AUTOSAVE_DROPDOWN_EVERY_MINUTES_CUSTOM);
				SetDParam(1, _settings_client.gui.autosave_interval);
				int index = 0;
				for (auto &minutes : _autosave_dropdown_to_minutes) {
					if (_settings_client.gui.autosave_interval == minutes) {
						SetDParam(0, _autosave_dropdown[index]);
						break;
					}
					index++;
				}
				break;
			}
			case WID_GO_LANG_DROPDOWN:         SetDParamStr(0, _current_language->own_name); break;
			case WID_GO_BASE_GRF_DROPDOWN:     SetDParamStr(0, BaseGraphics::GetUsedSet()->GetListLabel()); break;
			case WID_GO_BASE_SFX_DROPDOWN:     SetDParamStr(0, BaseSounds::GetUsedSet()->GetListLabel()); break;
			case WID_GO_BASE_MUSIC_DROPDOWN:   SetDParamStr(0, BaseMusic::GetUsedSet()->GetListLabel()); break;
			case WID_GO_REFRESH_RATE_DROPDOWN: SetDParam(0, _settings_client.gui.refresh_rate); break;
			case WID_GO_RESOLUTION_DROPDOWN: {
				auto current_resolution = GetCurrentResolutionIndex();

				if (current_resolution == _resolutions.size()) {
					SetDParam(0, STR_GAME_OPTIONS_RESOLUTION_OTHER);
				} else {
					SetDParam(0, STR_GAME_OPTIONS_RESOLUTION_ITEM);
					SetDParam(1, _resolutions[current_resolution].width);
					SetDParam(2, _resolutions[current_resolution].height);
				}
				break;
			}

			case WID_GO_SOCIAL_PLUGIN_TITLE:
			case WID_GO_SOCIAL_PLUGIN_PLATFORM:
			case WID_GO_SOCIAL_PLUGIN_STATE: {
				const NWidgetSocialPlugins *plugin = this->GetWidget<NWidgetSocialPlugins>(WID_GO_SOCIAL_PLUGINS);
				assert(plugin != nullptr);

				plugin->SetStringParameters(widget);
				break;
			}
		}
	}

	void DrawWidget(const Rect &r, WidgetID widget) const override
	{
		switch (widget) {
			case WID_GO_BASE_GRF_DESCRIPTION:
				SetDParamStr(0, BaseGraphics::GetUsedSet()->GetDescription(GetCurrentLanguageIsoCode()));
				DrawStringMultiLine(r.left, r.right, r.top, UINT16_MAX, STR_JUST_RAW_STRING, TC_BLACK);
				break;

			case WID_GO_BASE_SFX_DESCRIPTION:
				SetDParamStr(0, BaseSounds::GetUsedSet()->GetDescription(GetCurrentLanguageIsoCode()));
				DrawStringMultiLine(r.left, r.right, r.top, UINT16_MAX, STR_JUST_RAW_STRING, TC_BLACK);
				break;

			case WID_GO_BASE_MUSIC_DESCRIPTION:
				SetDParamStr(0, BaseMusic::GetUsedSet()->GetDescription(GetCurrentLanguageIsoCode()));
				DrawStringMultiLine(r.left, r.right, r.top, UINT16_MAX, STR_JUST_RAW_STRING, TC_BLACK);
				break;

			case WID_GO_GUI_SCALE:
				DrawSliderWidget(r, MIN_INTERFACE_SCALE, MAX_INTERFACE_SCALE, this->gui_scale, _scale_labels);
				break;

			case WID_GO_VIDEO_DRIVER_INFO:
				SetDParamStr(0, VideoDriver::GetInstance()->GetInfoString());
				DrawStringMultiLine(r, STR_GAME_OPTIONS_VIDEO_DRIVER_INFO);
				break;

			case WID_GO_BASE_SFX_VOLUME:
				DrawSliderWidget(r, 0, INT8_MAX, _settings_client.music.effect_vol, _volume_labels);
				break;

			case WID_GO_BASE_MUSIC_VOLUME:
				DrawSliderWidget(r, 0, INT8_MAX, _settings_client.music.music_vol, _volume_labels);
				break;
		}
	}

	void SetTab(WidgetID widget)
	{
		this->SetWidgetsLoweredState(false, WID_GO_TAB_GENERAL, WID_GO_TAB_GRAPHICS, WID_GO_TAB_SOUND, WID_GO_TAB_SOCIAL);
		this->LowerWidget(widget);
		GameOptionsWindow::active_tab = widget;

		int pane;
		switch (widget) {
			case WID_GO_TAB_GENERAL: pane = 0; break;
			case WID_GO_TAB_GRAPHICS: pane = 1; break;
			case WID_GO_TAB_SOUND: pane = 2; break;
			case WID_GO_TAB_SOCIAL: pane = 3; break;
			default: NOT_REACHED();
		}

		this->GetWidget<NWidgetStacked>(WID_GO_TAB_SELECTION)->SetDisplayedPlane(pane);
		this->SetDirty();
	}

	void OnResize() override
	{
		bool changed = false;

		NWidgetResizeBase *wid = this->GetWidget<NWidgetResizeBase>(WID_GO_BASE_GRF_DESCRIPTION);
		int y = 0;
		for (int i = 0; i < BaseGraphics::GetNumSets(); i++) {
			SetDParamStr(0, BaseGraphics::GetSet(i)->GetDescription(GetCurrentLanguageIsoCode()));
			y = std::max(y, GetStringHeight(STR_JUST_RAW_STRING, wid->current_x));
		}
		changed |= wid->UpdateVerticalSize(y);

		wid = this->GetWidget<NWidgetResizeBase>(WID_GO_BASE_SFX_DESCRIPTION);
		y = 0;
		for (int i = 0; i < BaseSounds::GetNumSets(); i++) {
			SetDParamStr(0, BaseSounds::GetSet(i)->GetDescription(GetCurrentLanguageIsoCode()));
			y = std::max(y, GetStringHeight(STR_JUST_RAW_STRING, wid->current_x));
		}
		changed |= wid->UpdateVerticalSize(y);

		wid = this->GetWidget<NWidgetResizeBase>(WID_GO_BASE_MUSIC_DESCRIPTION);
		y = 0;
		for (int i = 0; i < BaseMusic::GetNumSets(); i++) {
			SetDParamStr(0, BaseMusic::GetSet(i)->GetDescription(GetCurrentLanguageIsoCode()));
			y = std::max(y, GetStringHeight(STR_JUST_RAW_STRING, wid->current_x));
		}
		changed |= wid->UpdateVerticalSize(y);

		wid = this->GetWidget<NWidgetResizeBase>(WID_GO_VIDEO_DRIVER_INFO);
		SetDParamStr(0, VideoDriver::GetInstance()->GetInfoString());
		y = GetStringHeight(STR_GAME_OPTIONS_VIDEO_DRIVER_INFO, wid->current_x);
		changed |= wid->UpdateVerticalSize(y);

		if (changed) this->ReInit(0, 0, this->flags & WF_CENTERED);
	}

	void UpdateWidgetSize(WidgetID widget, Dimension *size, [[maybe_unused]] const Dimension &padding, [[maybe_unused]] Dimension *fill, [[maybe_unused]] Dimension *resize) override
	{
		switch (widget) {
			case WID_GO_TEXT_SFX_VOLUME:
			case WID_GO_TEXT_MUSIC_VOLUME: {
				Dimension d = maxdim(GetStringBoundingBox(STR_GAME_OPTIONS_SFX_VOLUME), GetStringBoundingBox(STR_GAME_OPTIONS_MUSIC_VOLUME));
				d.width += padding.width;
				d.height += padding.height;
				*size = maxdim(*size, d);
				break;
			}

			case WID_GO_CURRENCY_DROPDOWN:
			case WID_GO_AUTOSAVE_DROPDOWN:
			case WID_GO_LANG_DROPDOWN:
			case WID_GO_RESOLUTION_DROPDOWN:
			case WID_GO_REFRESH_RATE_DROPDOWN:
			case WID_GO_BASE_GRF_DROPDOWN:
			case WID_GO_BASE_SFX_DROPDOWN:
			case WID_GO_BASE_MUSIC_DROPDOWN: {
				int selected;
				size->width = std::max(size->width, GetDropDownListDimension(this->BuildDropDownList(widget, &selected)).width + padding.width);
				break;
			}
		}
	}

	void OnClick([[maybe_unused]] Point pt, WidgetID widget, [[maybe_unused]] int click_count) override
	{
		if (widget >= WID_GO_BASE_GRF_TEXTFILE && widget < WID_GO_BASE_GRF_TEXTFILE + TFT_CONTENT_END) {
			if (BaseGraphics::GetUsedSet() == nullptr) return;

			ShowBaseSetTextfileWindow((TextfileType)(widget - WID_GO_BASE_GRF_TEXTFILE), BaseGraphics::GetUsedSet(), STR_CONTENT_TYPE_BASE_GRAPHICS);
			return;
		}
		if (widget >= WID_GO_BASE_SFX_TEXTFILE && widget < WID_GO_BASE_SFX_TEXTFILE + TFT_CONTENT_END) {
			if (BaseSounds::GetUsedSet() == nullptr) return;

			ShowBaseSetTextfileWindow((TextfileType)(widget - WID_GO_BASE_SFX_TEXTFILE), BaseSounds::GetUsedSet(), STR_CONTENT_TYPE_BASE_SOUNDS);
			return;
		}
		if (widget >= WID_GO_BASE_MUSIC_TEXTFILE && widget < WID_GO_BASE_MUSIC_TEXTFILE + TFT_CONTENT_END) {
			if (BaseMusic::GetUsedSet() == nullptr) return;

			ShowBaseSetTextfileWindow((TextfileType)(widget - WID_GO_BASE_MUSIC_TEXTFILE), BaseMusic::GetUsedSet(), STR_CONTENT_TYPE_BASE_MUSIC);
			return;
		}
		switch (widget) {
			case WID_GO_TAB_GENERAL:
			case WID_GO_TAB_GRAPHICS:
			case WID_GO_TAB_SOUND:
			case WID_GO_TAB_SOCIAL:
				this->SetTab(widget);
				break;

			case WID_GO_SURVEY_PARTICIPATE_BUTTON:
				switch (_settings_client.network.participate_survey) {
					case PS_ASK:
					case PS_NO:
						_settings_client.network.participate_survey = PS_YES;
						break;

					case PS_YES:
						_settings_client.network.participate_survey = PS_NO;
						break;
				}

				this->SetWidgetLoweredState(WID_GO_SURVEY_PARTICIPATE_BUTTON, _settings_client.network.participate_survey == PS_YES);
				this->SetWidgetDirty(WID_GO_SURVEY_PARTICIPATE_BUTTON);
				break;

			case WID_GO_SURVEY_LINK_BUTTON:
				OpenBrowser(NETWORK_SURVEY_DETAILS_LINK);
				break;

			case WID_GO_SURVEY_PREVIEW_BUTTON:
				ShowSurveyResultTextfileWindow();
				break;

			case WID_GO_FULLSCREEN_BUTTON: // Click fullscreen on/off
				/* try to toggle full-screen on/off */
				if (!ToggleFullScreen(!_fullscreen)) {
					ShowErrorMessage(STR_ERROR_FULLSCREEN_FAILED, INVALID_STRING_ID, WL_ERROR);
				}
				this->SetWidgetLoweredState(WID_GO_FULLSCREEN_BUTTON, _fullscreen);
				this->SetWidgetDirty(WID_GO_FULLSCREEN_BUTTON);
				break;

			case WID_GO_VIDEO_ACCEL_BUTTON:
				_video_hw_accel = !_video_hw_accel;
				ShowErrorMessage(STR_GAME_OPTIONS_VIDEO_ACCELERATION_RESTART, INVALID_STRING_ID, WL_INFO);
				this->SetWidgetLoweredState(WID_GO_VIDEO_ACCEL_BUTTON, _video_hw_accel);
				this->SetWidgetDirty(WID_GO_VIDEO_ACCEL_BUTTON);
#ifndef __APPLE__
				this->SetWidgetDisabledState(WID_GO_VIDEO_VSYNC_BUTTON, !_video_hw_accel);
				this->SetWidgetDirty(WID_GO_VIDEO_VSYNC_BUTTON);
#endif
				break;

			case WID_GO_VIDEO_VSYNC_BUTTON:
				if (!_video_hw_accel) break;

				_video_vsync = !_video_vsync;
				VideoDriver::GetInstance()->ToggleVsync(_video_vsync);

				this->SetWidgetLoweredState(WID_GO_VIDEO_VSYNC_BUTTON, _video_vsync);
				this->SetWidgetDirty(WID_GO_VIDEO_VSYNC_BUTTON);
				this->SetWidgetDisabledState(WID_GO_REFRESH_RATE_DROPDOWN, _video_vsync);
				this->SetWidgetDirty(WID_GO_REFRESH_RATE_DROPDOWN);
				break;

			case WID_GO_GUI_SCALE_BEVEL_BUTTON: {
				_settings_client.gui.scale_bevels = !_settings_client.gui.scale_bevels;

				this->SetWidgetLoweredState(WID_GO_GUI_SCALE_BEVEL_BUTTON, _settings_client.gui.scale_bevels);
				this->SetDirty();

				SetupWidgetDimensions();
				ReInitAllWindows(true);
				break;
			}

#ifdef HAS_TRUETYPE_FONT
			case WID_GO_GUI_FONT_SPRITE:
				_fcsettings.prefer_sprite = !_fcsettings.prefer_sprite;

				this->SetWidgetLoweredState(WID_GO_GUI_FONT_SPRITE, _fcsettings.prefer_sprite);
				this->SetWidgetDisabledState(WID_GO_GUI_FONT_AA, _fcsettings.prefer_sprite);
				this->SetDirty();

				InitFontCache(false);
				InitFontCache(true);
				ClearFontCache();

				FontChanged();
				break;

			case WID_GO_GUI_FONT_AA:
				_fcsettings.global_aa = !_fcsettings.global_aa;

				this->SetWidgetLoweredState(WID_GO_GUI_FONT_AA, _fcsettings.global_aa);
				MarkWholeScreenDirty();

				ClearFontCache();
				break;
#endif /* HAS_TRUETYPE_FONT */

			case WID_GO_GUI_SCALE_MAIN_TOOLBAR: {
				_settings_client.gui.bigger_main_toolbar = !_settings_client.gui.bigger_main_toolbar;

				this->SetWidgetLoweredState(WID_GO_GUI_SCALE_MAIN_TOOLBAR, _settings_client.gui.bigger_main_toolbar);
				this->SetDirty();

				ReInitAllWindows(true);
				break;
			}

			case WID_GO_GUI_SCALE:
				if (ClickSliderWidget(this->GetWidget<NWidgetBase>(widget)->GetCurrentRect(), pt, MIN_INTERFACE_SCALE, MAX_INTERFACE_SCALE, this->gui_scale)) {
					if (!_ctrl_pressed) this->gui_scale = ((this->gui_scale + 12) / 25) * 25;
					this->SetWidgetDirty(widget);
				}

				if (click_count > 0) this->mouse_capture_widget = widget;
				break;

			case WID_GO_GUI_SCALE_AUTO:
			{
				if (_gui_scale_cfg == -1) {
					_gui_scale_cfg = _gui_scale;
					this->SetWidgetLoweredState(WID_GO_GUI_SCALE_AUTO, false);
				} else {
					_gui_scale_cfg = -1;
					this->SetWidgetLoweredState(WID_GO_GUI_SCALE_AUTO, true);
					if (AdjustGUIZoom(AGZM_MANUAL)) ReInitAllWindows(true);
					this->gui_scale = _gui_scale;
				}
				this->SetWidgetDirty(widget);
				break;
			}

			case WID_GO_BASE_GRF_PARAMETERS: {
				auto *used_set = BaseGraphics::GetUsedSet();
				if (used_set == nullptr || !used_set->IsConfigurable()) break;
				GRFConfig &extra_cfg = used_set->GetOrCreateExtraConfig();
				if (extra_cfg.num_params == 0) extra_cfg.SetParameterDefaults();
				OpenGRFParameterWindow(true, &extra_cfg, _game_mode == GM_MENU);
				if (_game_mode == GM_MENU) this->reload = true;
				break;
			}

			case WID_GO_BASE_SFX_VOLUME:
			case WID_GO_BASE_MUSIC_VOLUME: {
				byte &vol = (widget == WID_GO_BASE_MUSIC_VOLUME) ? _settings_client.music.music_vol : _settings_client.music.effect_vol;
				if (ClickSliderWidget(this->GetWidget<NWidgetBase>(widget)->GetCurrentRect(), pt, 0, INT8_MAX, vol)) {
					if (widget == WID_GO_BASE_MUSIC_VOLUME) {
						MusicDriver::GetInstance()->SetVolume(vol);
					} else {
						SetEffectVolume(vol);
					}
					this->SetWidgetDirty(widget);
					SetWindowClassesDirty(WC_MUSIC_WINDOW);
				}

				if (click_count > 0) this->mouse_capture_widget = widget;
				break;
			}

			case WID_GO_BASE_MUSIC_JUKEBOX: {
				ShowMusicWindow();
				break;
			}

			case WID_GO_BASE_GRF_OPEN_URL:
				if (BaseGraphics::GetUsedSet() == nullptr || BaseGraphics::GetUsedSet()->url.empty()) return;
				OpenBrowser(BaseGraphics::GetUsedSet()->url);
				break;

			case WID_GO_BASE_SFX_OPEN_URL:
				if (BaseSounds::GetUsedSet() == nullptr || BaseSounds::GetUsedSet()->url.empty()) return;
				OpenBrowser(BaseSounds::GetUsedSet()->url);
				break;

			case WID_GO_BASE_MUSIC_OPEN_URL:
				if (BaseMusic::GetUsedSet() == nullptr || BaseMusic::GetUsedSet()->url.empty()) return;
				OpenBrowser(BaseMusic::GetUsedSet()->url);
				break;

			case WID_GO_CURRENCY_DROPDOWN:
			case WID_GO_AUTOSAVE_DROPDOWN:
			case WID_GO_LANG_DROPDOWN:
			case WID_GO_RESOLUTION_DROPDOWN:
			case WID_GO_REFRESH_RATE_DROPDOWN:
			case WID_GO_BASE_GRF_DROPDOWN:
			case WID_GO_BASE_SFX_DROPDOWN:
			case WID_GO_BASE_MUSIC_DROPDOWN: {
				int selected;
				DropDownList list = this->BuildDropDownList(widget, &selected);
				if (!list.empty()) {
					ShowDropDownList(this, std::move(list), selected, widget);
				} else {
					if (widget == WID_GO_RESOLUTION_DROPDOWN) ShowErrorMessage(STR_ERROR_RESOLUTION_LIST_FAILED, INVALID_STRING_ID, WL_ERROR);
				}
				break;
			}
		}
	}

	void OnMouseLoop() override
	{
		if (_left_button_down || this->gui_scale == _gui_scale) return;

		_gui_scale_cfg = this->gui_scale;

		if (AdjustGUIZoom(AGZM_MANUAL)) {
			ReInitAllWindows(true);
			this->SetWidgetLoweredState(WID_GO_GUI_SCALE_AUTO, false);
			this->SetDirty();
		}
	}

	void OnDropdownSelect(WidgetID widget, int index) override
	{
		switch (widget) {
			case WID_GO_CURRENCY_DROPDOWN: // Currency
				if (index == CURRENCY_CUSTOM) ShowCustCurrency();
				this->opt->locale.currency = index;
				ReInitAllWindows(false);
				break;

			case WID_GO_AUTOSAVE_DROPDOWN: // Autosave options
				if (index == 5) {
					this->current_query_text_item = QueryTextItem::AutosaveCustomRealTimeMinutes;
					SetDParam(0, _settings_client.gui.autosave_interval);
					ShowQueryString(STR_JUST_INT, STR_GAME_OPTIONS_AUTOSAVE_MINUTES_QUERY_CAPT, 4, this, CS_NUMERAL, QSF_ACCEPT_UNCHANGED);
				} else {
					_settings_client.gui.autosave_interval = _autosave_dropdown_to_minutes[index];
					ChangeAutosaveFrequency(false);
					this->SetDirty();
				}
				break;

			case WID_GO_LANG_DROPDOWN: // Change interface language
				ReadLanguagePack(&_languages[index]);
				CloseWindowByClass(WC_QUERY_STRING);
				CheckForMissingGlyphs();
				ClearAllCachedNames();
				UpdateAllVirtCoords();
				CheckBlitter();
				ReInitAllWindows(false);
				FlushDeparturesWindowTextCaches();
				break;

			case WID_GO_RESOLUTION_DROPDOWN: // Change resolution
				if ((uint)index < _resolutions.size() && ChangeResInGame(_resolutions[index].width, _resolutions[index].height)) {
					this->SetDirty();
				}
				break;

			case WID_GO_REFRESH_RATE_DROPDOWN: {
				_settings_client.gui.refresh_rate = *std::next(_refresh_rates.begin(), index);
				if (_settings_client.gui.refresh_rate > 60) {
					/* Show warning to the user that this refresh rate might not be suitable on
					 * larger maps with many NewGRFs and vehicles. */
					ShowErrorMessage(STR_GAME_OPTIONS_REFRESH_RATE_WARNING, INVALID_STRING_ID, WL_INFO);
				}
				break;
			}

			case WID_GO_BASE_GRF_DROPDOWN:
				if (_game_mode == GM_MENU) {
					CloseWindowByClass(WC_GRF_PARAMETERS);
					auto set = BaseGraphics::GetSet(index);
					BaseGraphics::SetSet(set);
					this->reload = true;
					this->InvalidateData();
				}
				break;

			case WID_GO_BASE_SFX_DROPDOWN:
				if (_game_mode == GM_MENU) {
					auto set = BaseSounds::GetSet(index);
					BaseSounds::ini_set = set->name;
					BaseSounds::SetSet(set);
					this->reload = true;
					this->InvalidateData();
				}
				break;

			case WID_GO_BASE_MUSIC_DROPDOWN:
				ChangeMusicSet(index);
				break;
		}
	}

	void OnQueryTextFinished(char *str) override
	{
		auto guard = scope_guard([this]() {
			this->current_query_text_item = QueryTextItem::None;
		});

		/* Was 'cancel' pressed? */
		if (str == nullptr) return;

		if (!StrEmpty(str)) {
			int value = atoi(str);
			switch (this->current_query_text_item) {
				case QueryTextItem::None:
					break;

				case QueryTextItem::AutosaveCustomRealTimeMinutes:
					_settings_client.gui.autosave_interval = Clamp(value, 1, 8000);
					ChangeAutosaveFrequency(false);
					this->SetDirty();
					break;
			}
		}
	}

	/**
	 * Some data on this window has become invalid.
	 * @param data Information about the changed data. @see GameOptionsInvalidationData
	 * @param gui_scope Whether the call is done from GUI scope. You may not do everything when not in GUI scope. See #InvalidateWindowData() for details.
	 */
	void OnInvalidateData([[maybe_unused]] int data = 0, [[maybe_unused]] bool gui_scope = true) override
	{
		if (!gui_scope) return;
		this->SetWidgetLoweredState(WID_GO_SURVEY_PARTICIPATE_BUTTON, _settings_client.network.participate_survey == PS_YES);
		this->SetWidgetLoweredState(WID_GO_FULLSCREEN_BUTTON, _fullscreen);
		this->SetWidgetLoweredState(WID_GO_VIDEO_ACCEL_BUTTON, _video_hw_accel);
		this->SetWidgetDisabledState(WID_GO_REFRESH_RATE_DROPDOWN, _video_vsync);

#ifndef __APPLE__
		this->SetWidgetLoweredState(WID_GO_VIDEO_VSYNC_BUTTON, _video_vsync);
		this->SetWidgetDisabledState(WID_GO_VIDEO_VSYNC_BUTTON, !_video_hw_accel);
#endif

		this->SetWidgetLoweredState(WID_GO_GUI_SCALE_AUTO, _gui_scale_cfg == -1);
		this->SetWidgetLoweredState(WID_GO_GUI_SCALE_BEVEL_BUTTON, _settings_client.gui.scale_bevels);
#ifdef HAS_TRUETYPE_FONT
		this->SetWidgetLoweredState(WID_GO_GUI_FONT_SPRITE, _fcsettings.prefer_sprite);
		this->SetWidgetLoweredState(WID_GO_GUI_FONT_AA, _fcsettings.global_aa);
		this->SetWidgetDisabledState(WID_GO_GUI_FONT_AA, _fcsettings.prefer_sprite);
#endif /* HAS_TRUETYPE_FONT */

		this->SetWidgetLoweredState(WID_GO_GUI_SCALE_MAIN_TOOLBAR, _settings_client.gui.bigger_main_toolbar);

		this->SetWidgetDisabledState(WID_GO_BASE_GRF_DROPDOWN, _game_mode != GM_MENU);
		this->SetWidgetDisabledState(WID_GO_BASE_SFX_DROPDOWN, _game_mode != GM_MENU);

		this->SetWidgetDisabledState(WID_GO_BASE_GRF_PARAMETERS, BaseGraphics::GetUsedSet() == nullptr || !BaseGraphics::GetUsedSet()->IsConfigurable());

		this->SetWidgetDisabledState(WID_GO_BASE_GRF_OPEN_URL, BaseGraphics::GetUsedSet() == nullptr || BaseGraphics::GetUsedSet()->url.empty());
		this->SetWidgetDisabledState(WID_GO_BASE_SFX_OPEN_URL, BaseSounds::GetUsedSet() == nullptr || BaseSounds::GetUsedSet()->url.empty());
		this->SetWidgetDisabledState(WID_GO_BASE_MUSIC_OPEN_URL, BaseMusic::GetUsedSet() == nullptr || BaseMusic::GetUsedSet()->url.empty());

		for (TextfileType tft = TFT_CONTENT_BEGIN; tft < TFT_CONTENT_END; tft++) {
			this->SetWidgetDisabledState(WID_GO_BASE_GRF_TEXTFILE + tft, BaseGraphics::GetUsedSet() == nullptr || BaseGraphics::GetUsedSet()->GetTextfile(tft) == nullptr);
			this->SetWidgetDisabledState(WID_GO_BASE_SFX_TEXTFILE + tft, BaseSounds::GetUsedSet() == nullptr || BaseSounds::GetUsedSet()->GetTextfile(tft) == nullptr);
			this->SetWidgetDisabledState(WID_GO_BASE_MUSIC_TEXTFILE + tft, BaseMusic::GetUsedSet() == nullptr || BaseMusic::GetUsedSet()->GetTextfile(tft) == nullptr);
		}
	}
};

static constexpr NWidgetPart _nested_game_options_widgets[] = {
	NWidget(NWID_HORIZONTAL),
		NWidget(WWT_CLOSEBOX, COLOUR_GREY),
		NWidget(WWT_CAPTION, COLOUR_GREY), SetDataTip(STR_GAME_OPTIONS_CAPTION, STR_TOOLTIP_WINDOW_TITLE_DRAG_THIS),
	EndContainer(),
	NWidget(WWT_PANEL, COLOUR_GREY),
		NWidget(NWID_HORIZONTAL, NC_EQUALSIZE), SetPadding(WidgetDimensions::unscaled.sparse),
			NWidget(WWT_TEXTBTN, COLOUR_YELLOW, WID_GO_TAB_GENERAL),  SetMinimalTextLines(2, 0), SetDataTip(STR_GAME_OPTIONS_TAB_GENERAL, STR_GAME_OPTIONS_TAB_GENERAL_TT), SetFill(1, 0),
			NWidget(WWT_TEXTBTN, COLOUR_YELLOW, WID_GO_TAB_GRAPHICS), SetMinimalTextLines(2, 0), SetDataTip(STR_GAME_OPTIONS_TAB_GRAPHICS, STR_GAME_OPTIONS_TAB_GRAPHICS_TT), SetFill(1, 0),
			NWidget(WWT_TEXTBTN, COLOUR_YELLOW, WID_GO_TAB_SOUND),    SetMinimalTextLines(2, 0), SetDataTip(STR_GAME_OPTIONS_TAB_SOUND, STR_GAME_OPTIONS_TAB_SOUND_TT), SetFill(1, 0),
			NWidget(WWT_TEXTBTN, COLOUR_YELLOW, WID_GO_TAB_SOCIAL),   SetMinimalTextLines(2, 0), SetDataTip(STR_GAME_OPTIONS_TAB_SOCIAL, STR_GAME_OPTIONS_TAB_SOCIAL_TT), SetFill(1, 0),
		EndContainer(),
	EndContainer(),
	NWidget(WWT_PANEL, COLOUR_GREY),
		NWidget(NWID_SELECTION, INVALID_COLOUR, WID_GO_TAB_SELECTION),
			/* General tab */
			NWidget(NWID_VERTICAL), SetPadding(WidgetDimensions::unscaled.sparse), SetPIP(0, WidgetDimensions::unscaled.vsep_wide, 0),
				NWidget(WWT_FRAME, COLOUR_GREY), SetDataTip(STR_GAME_OPTIONS_LANGUAGE, STR_NULL),
					NWidget(WWT_DROPDOWN, COLOUR_GREY, WID_GO_LANG_DROPDOWN), SetMinimalSize(100, 12), SetDataTip(STR_JUST_RAW_STRING, STR_GAME_OPTIONS_LANGUAGE_TOOLTIP), SetFill(1, 0),
				EndContainer(),

				NWidget(WWT_FRAME, COLOUR_GREY), SetDataTip(STR_GAME_OPTIONS_AUTOSAVE_FRAME, STR_NULL),
					NWidget(WWT_DROPDOWN, COLOUR_GREY, WID_GO_AUTOSAVE_DROPDOWN), SetMinimalSize(100, 12), SetDataTip(STR_JUST_STRING2, STR_GAME_OPTIONS_AUTOSAVE_DROPDOWN_TOOLTIP), SetFill(1, 0),
				EndContainer(),

				NWidget(WWT_FRAME, COLOUR_GREY), SetDataTip(STR_GAME_OPTIONS_CURRENCY_UNITS_FRAME, STR_NULL),
					NWidget(WWT_DROPDOWN, COLOUR_GREY, WID_GO_CURRENCY_DROPDOWN), SetMinimalSize(100, 12), SetDataTip(STR_JUST_STRING2, STR_GAME_OPTIONS_CURRENCY_UNITS_DROPDOWN_TOOLTIP), SetFill(1, 0),
				EndContainer(),

				NWidget(NWID_SELECTION, INVALID_COLOUR, WID_GO_SURVEY_SEL),
					NWidget(WWT_FRAME, COLOUR_GREY), SetDataTip(STR_GAME_OPTIONS_PARTICIPATE_SURVEY_FRAME, STR_NULL), SetPIP(0, WidgetDimensions::unscaled.vsep_sparse, 0),
						NWidget(NWID_HORIZONTAL), SetPIP(0, WidgetDimensions::unscaled.hsep_normal, 0),
							NWidget(WWT_TEXT, COLOUR_GREY), SetMinimalSize(0, 12), SetFill(1, 0), SetDataTip(STR_GAME_OPTIONS_PARTICIPATE_SURVEY, STR_NULL),
							NWidget(WWT_TEXTBTN, COLOUR_GREY, WID_GO_SURVEY_PARTICIPATE_BUTTON), SetMinimalSize(21, 9), SetDataTip(STR_EMPTY, STR_GAME_OPTIONS_PARTICIPATE_SURVEY_TOOLTIP),
						EndContainer(),
						NWidget(NWID_HORIZONTAL, NC_EQUALSIZE),
							NWidget(WWT_TEXTBTN, COLOUR_GREY, WID_GO_SURVEY_PREVIEW_BUTTON), SetFill(1, 0), SetResize(1, 0), SetDataTip(STR_GAME_OPTIONS_PARTICIPATE_SURVEY_PREVIEW, STR_GAME_OPTIONS_PARTICIPATE_SURVEY_PREVIEW_TOOLTIP),
							NWidget(WWT_TEXTBTN, COLOUR_GREY, WID_GO_SURVEY_LINK_BUTTON), SetFill(1, 0), SetResize(1, 0), SetDataTip(STR_GAME_OPTIONS_PARTICIPATE_SURVEY_LINK, STR_GAME_OPTIONS_PARTICIPATE_SURVEY_LINK_TOOLTIP),
						EndContainer(),
					EndContainer(),
				EndContainer(),
			EndContainer(),

			/* Graphics tab */
			NWidget(NWID_VERTICAL), SetPadding(WidgetDimensions::unscaled.sparse), SetPIP(0, WidgetDimensions::unscaled.vsep_wide, 0),
				NWidget(WWT_FRAME, COLOUR_GREY), SetDataTip(STR_GAME_OPTIONS_GUI_SCALE_FRAME, STR_NULL),
					NWidget(NWID_VERTICAL), SetPIP(0, WidgetDimensions::unscaled.vsep_normal, 0),
						NWidget(WWT_EMPTY, COLOUR_GREY, WID_GO_GUI_SCALE), SetMinimalSize(67, 0), SetMinimalTextLines(1, 12 + WidgetDimensions::unscaled.vsep_normal, FS_SMALL), SetFill(0, 0), SetDataTip(0x0, STR_GAME_OPTIONS_GUI_SCALE_TOOLTIP),
						NWidget(NWID_HORIZONTAL), SetPIP(0, WidgetDimensions::unscaled.hsep_normal, 0),
							NWidget(WWT_TEXT, COLOUR_GREY), SetMinimalSize(0, 12), SetFill(1, 0), SetDataTip(STR_GAME_OPTIONS_GUI_SCALE_AUTO, STR_NULL),
							NWidget(WWT_TEXTBTN, COLOUR_GREY, WID_GO_GUI_SCALE_AUTO), SetMinimalSize(21, 9), SetDataTip(STR_EMPTY, STR_GAME_OPTIONS_GUI_SCALE_AUTO_TOOLTIP),
						EndContainer(),
						NWidget(NWID_HORIZONTAL), SetPIP(0, WidgetDimensions::unscaled.hsep_normal, 0),
							NWidget(WWT_TEXT, COLOUR_GREY), SetMinimalSize(0, 12), SetFill(1, 0), SetDataTip(STR_GAME_OPTIONS_GUI_SCALE_BEVELS, STR_NULL),
							NWidget(WWT_TEXTBTN, COLOUR_GREY, WID_GO_GUI_SCALE_BEVEL_BUTTON), SetMinimalSize(21, 9), SetDataTip(STR_EMPTY, STR_GAME_OPTIONS_GUI_SCALE_BEVELS_TOOLTIP),
						EndContainer(),
						NWidget(NWID_HORIZONTAL),
							NWidget(WWT_TEXT, COLOUR_GREY), SetMinimalSize(0, 12), SetDataTip(STR_GAME_OPTIONS_GUI_SCALE_MAIN_TOOLBAR, STR_NULL),
							NWidget(NWID_SPACER), SetMinimalSize(1, 0), SetFill(1, 0),
							NWidget(WWT_TEXTBTN, COLOUR_GREY, WID_GO_GUI_SCALE_MAIN_TOOLBAR), SetMinimalSize(21, 9), SetDataTip(STR_EMPTY, STR_GAME_OPTIONS_GUI_SCALE_MAIN_TOOLBAR_TOOLTIP),
						EndContainer(),
#ifdef HAS_TRUETYPE_FONT
						NWidget(NWID_HORIZONTAL), SetPIP(0, WidgetDimensions::unscaled.hsep_normal, 0),
							NWidget(WWT_TEXT, COLOUR_GREY), SetMinimalSize(0, 12), SetFill(1, 0), SetDataTip(STR_GAME_OPTIONS_GUI_FONT_SPRITE, STR_NULL),
							NWidget(WWT_TEXTBTN, COLOUR_GREY, WID_GO_GUI_FONT_SPRITE), SetMinimalSize(21, 9), SetDataTip(STR_EMPTY, STR_GAME_OPTIONS_GUI_FONT_SPRITE_TOOLTIP),
						EndContainer(),
						NWidget(NWID_HORIZONTAL), SetPIP(0, WidgetDimensions::unscaled.hsep_normal, 0),
							NWidget(WWT_TEXT, COLOUR_GREY), SetMinimalSize(0, 12), SetFill(1, 0), SetDataTip(STR_GAME_OPTIONS_GUI_FONT_AA, STR_NULL),
							NWidget(WWT_TEXTBTN, COLOUR_GREY, WID_GO_GUI_FONT_AA), SetMinimalSize(21, 9), SetDataTip(STR_EMPTY, STR_GAME_OPTIONS_GUI_FONT_AA_TOOLTIP),
						EndContainer(),
#endif /* HAS_TRUETYPE_FONT */
					EndContainer(),
				EndContainer(),

				NWidget(WWT_FRAME, COLOUR_GREY), SetDataTip(STR_GAME_OPTIONS_GRAPHICS, STR_NULL),
					NWidget(NWID_VERTICAL), SetPIP(0, WidgetDimensions::unscaled.vsep_normal, 0),
						NWidget(NWID_HORIZONTAL), SetPIP(0, WidgetDimensions::unscaled.hsep_normal, 0),
							NWidget(WWT_TEXT, COLOUR_GREY), SetMinimalSize(0, 12), SetFill(1, 0), SetDataTip(STR_GAME_OPTIONS_RESOLUTION, STR_NULL),
							NWidget(WWT_DROPDOWN, COLOUR_GREY, WID_GO_RESOLUTION_DROPDOWN), SetMinimalSize(100, 12), SetDataTip(STR_JUST_STRING2, STR_GAME_OPTIONS_RESOLUTION_TOOLTIP),
						EndContainer(),
						NWidget(NWID_HORIZONTAL), SetPIP(0, WidgetDimensions::unscaled.hsep_normal, 0),
							NWidget(WWT_TEXT, COLOUR_GREY), SetMinimalSize(0, 12), SetFill(1, 0), SetDataTip(STR_GAME_OPTIONS_REFRESH_RATE, STR_NULL),
							NWidget(WWT_DROPDOWN, COLOUR_GREY, WID_GO_REFRESH_RATE_DROPDOWN), SetMinimalSize(100, 12), SetDataTip(STR_GAME_OPTIONS_REFRESH_RATE_ITEM, STR_GAME_OPTIONS_REFRESH_RATE_TOOLTIP),
						EndContainer(),
						NWidget(NWID_HORIZONTAL), SetPIP(0, WidgetDimensions::unscaled.hsep_normal, 0),
							NWidget(WWT_TEXT, COLOUR_GREY), SetMinimalSize(0, 12), SetFill(1, 0), SetDataTip(STR_GAME_OPTIONS_FULLSCREEN, STR_NULL),
							NWidget(WWT_TEXTBTN, COLOUR_GREY, WID_GO_FULLSCREEN_BUTTON), SetMinimalSize(21, 9), SetDataTip(STR_EMPTY, STR_GAME_OPTIONS_FULLSCREEN_TOOLTIP),
						EndContainer(),
						NWidget(NWID_HORIZONTAL), SetPIP(0, WidgetDimensions::unscaled.hsep_normal, 0),
							NWidget(WWT_TEXT, COLOUR_GREY), SetMinimalSize(0, 12), SetFill(1, 0), SetDataTip(STR_GAME_OPTIONS_VIDEO_ACCELERATION, STR_NULL),
							NWidget(WWT_TEXTBTN, COLOUR_GREY, WID_GO_VIDEO_ACCEL_BUTTON), SetMinimalSize(21, 9), SetDataTip(STR_EMPTY, STR_GAME_OPTIONS_VIDEO_ACCELERATION_TOOLTIP),
						EndContainer(),
#ifndef __APPLE__
						NWidget(NWID_HORIZONTAL), SetPIP(0, WidgetDimensions::unscaled.hsep_normal, 0),
							NWidget(WWT_TEXT, COLOUR_GREY), SetMinimalSize(0, 12), SetFill(1, 0), SetDataTip(STR_GAME_OPTIONS_VIDEO_VSYNC, STR_NULL),
							NWidget(WWT_TEXTBTN, COLOUR_GREY, WID_GO_VIDEO_VSYNC_BUTTON), SetMinimalSize(21, 9), SetDataTip(STR_EMPTY, STR_GAME_OPTIONS_VIDEO_VSYNC_TOOLTIP),
						EndContainer(),
#endif
						NWidget(NWID_HORIZONTAL),
							NWidget(WWT_EMPTY, INVALID_COLOUR, WID_GO_VIDEO_DRIVER_INFO), SetMinimalTextLines(1, 0), SetFill(1, 0),
						EndContainer(),
					EndContainer(),
				EndContainer(),

				NWidget(WWT_FRAME, COLOUR_GREY), SetDataTip(STR_GAME_OPTIONS_BASE_GRF, STR_NULL), SetPIP(0, WidgetDimensions::unscaled.vsep_sparse, 0), SetFill(1, 0),
					NWidget(NWID_HORIZONTAL), SetPIP(0, WidgetDimensions::unscaled.hsep_wide, 0),
						NWidget(WWT_DROPDOWN, COLOUR_GREY, WID_GO_BASE_GRF_DROPDOWN), SetMinimalSize(100, 12), SetDataTip(STR_JUST_RAW_STRING, STR_GAME_OPTIONS_BASE_GRF_TOOLTIP), SetFill(1, 0),
						NWidget(WWT_PUSHTXTBTN, COLOUR_GREY, WID_GO_BASE_GRF_PARAMETERS), SetDataTip(STR_NEWGRF_SETTINGS_SET_PARAMETERS, STR_NULL),
					EndContainer(),
					NWidget(WWT_TEXT, COLOUR_GREY, WID_GO_BASE_GRF_DESCRIPTION), SetMinimalSize(200, 0), SetDataTip(STR_EMPTY, STR_GAME_OPTIONS_BASE_GRF_DESCRIPTION_TOOLTIP), SetFill(1, 0),
					NWidget(NWID_VERTICAL),
						NWidget(NWID_HORIZONTAL, NC_EQUALSIZE),
							NWidget(WWT_PUSHTXTBTN, COLOUR_GREY, WID_GO_BASE_GRF_OPEN_URL), SetResize(1, 0), SetFill(1, 0), SetDataTip(STR_CONTENT_OPEN_URL, STR_CONTENT_OPEN_URL_TOOLTIP),
							NWidget(WWT_PUSHTXTBTN, COLOUR_GREY, WID_GO_BASE_GRF_TEXTFILE + TFT_README), SetFill(1, 0), SetResize(1, 0), SetDataTip(STR_TEXTFILE_VIEW_README, STR_TEXTFILE_VIEW_README_TOOLTIP),
						EndContainer(),
						NWidget(NWID_HORIZONTAL, NC_EQUALSIZE),
							NWidget(WWT_PUSHTXTBTN, COLOUR_GREY, WID_GO_BASE_GRF_TEXTFILE + TFT_CHANGELOG), SetFill(1, 0), SetResize(1, 0), SetDataTip(STR_TEXTFILE_VIEW_CHANGELOG, STR_TEXTFILE_VIEW_CHANGELOG_TOOLTIP),
							NWidget(WWT_PUSHTXTBTN, COLOUR_GREY, WID_GO_BASE_GRF_TEXTFILE + TFT_LICENSE), SetFill(1, 0), SetResize(1, 0), SetDataTip(STR_TEXTFILE_VIEW_LICENCE, STR_TEXTFILE_VIEW_LICENCE_TOOLTIP),
						EndContainer(),
					EndContainer(),
				EndContainer(),
			EndContainer(),

			/* Sound/Music tab */
			NWidget(NWID_VERTICAL), SetPadding(WidgetDimensions::unscaled.sparse), SetPIP(0, WidgetDimensions::unscaled.vsep_wide, 0),
				NWidget(WWT_FRAME, COLOUR_GREY), SetDataTip(STR_GAME_OPTIONS_VOLUME, STR_NULL), SetPIP(0, WidgetDimensions::unscaled.vsep_wide, 0),
					NWidget(NWID_HORIZONTAL), SetPIP(0, WidgetDimensions::unscaled.hsep_wide, 0),
						NWidget(WWT_TEXT, COLOUR_GREY, WID_GO_TEXT_SFX_VOLUME), SetMinimalSize(0, 12), SetDataTip(STR_GAME_OPTIONS_SFX_VOLUME, STR_NULL),
						NWidget(WWT_EMPTY, COLOUR_GREY, WID_GO_BASE_SFX_VOLUME), SetMinimalSize(67, 0), SetMinimalTextLines(1, 12 + WidgetDimensions::unscaled.vsep_normal, FS_SMALL), SetFill(1, 0), SetDataTip(0x0, STR_MUSIC_TOOLTIP_DRAG_SLIDERS_TO_SET_MUSIC),
					EndContainer(),
					NWidget(NWID_HORIZONTAL), SetPIP(0, WidgetDimensions::unscaled.hsep_wide, 0),
						NWidget(WWT_TEXT, COLOUR_GREY, WID_GO_TEXT_MUSIC_VOLUME), SetMinimalSize(0, 12), SetDataTip(STR_GAME_OPTIONS_MUSIC_VOLUME, STR_NULL),
						NWidget(WWT_EMPTY, COLOUR_GREY, WID_GO_BASE_MUSIC_VOLUME), SetMinimalSize(67, 0), SetMinimalTextLines(1, 12 + WidgetDimensions::unscaled.vsep_normal, FS_SMALL), SetFill(1, 0), SetDataTip(0x0, STR_MUSIC_TOOLTIP_DRAG_SLIDERS_TO_SET_MUSIC),
					EndContainer(),
				EndContainer(),

				NWidget(WWT_FRAME, COLOUR_GREY), SetDataTip(STR_GAME_OPTIONS_BASE_SFX, STR_NULL), SetPIP(0, WidgetDimensions::unscaled.vsep_sparse, 0),
					NWidget(WWT_DROPDOWN, COLOUR_GREY, WID_GO_BASE_SFX_DROPDOWN), SetMinimalSize(100, 12), SetDataTip(STR_JUST_RAW_STRING, STR_GAME_OPTIONS_BASE_SFX_TOOLTIP), SetFill(1, 0),
					NWidget(WWT_EMPTY, INVALID_COLOUR, WID_GO_BASE_SFX_DESCRIPTION), SetMinimalSize(200, 0), SetMinimalTextLines(1, 0), SetDataTip(STR_NULL, STR_GAME_OPTIONS_BASE_SFX_DESCRIPTION_TOOLTIP), SetFill(1, 0),
					NWidget(NWID_VERTICAL),
						NWidget(NWID_HORIZONTAL, NC_EQUALSIZE),
							NWidget(WWT_PUSHTXTBTN, COLOUR_GREY, WID_GO_BASE_SFX_OPEN_URL), SetResize(1, 0), SetFill(1, 0), SetDataTip(STR_CONTENT_OPEN_URL, STR_CONTENT_OPEN_URL_TOOLTIP),
							NWidget(WWT_PUSHTXTBTN, COLOUR_GREY, WID_GO_BASE_SFX_TEXTFILE + TFT_README), SetFill(1, 0), SetResize(1, 0), SetDataTip(STR_TEXTFILE_VIEW_README, STR_TEXTFILE_VIEW_README_TOOLTIP),
						EndContainer(),
						NWidget(NWID_HORIZONTAL, NC_EQUALSIZE),
							NWidget(WWT_PUSHTXTBTN, COLOUR_GREY, WID_GO_BASE_SFX_TEXTFILE + TFT_CHANGELOG), SetFill(1, 0), SetResize(1, 0), SetDataTip(STR_TEXTFILE_VIEW_CHANGELOG, STR_TEXTFILE_VIEW_CHANGELOG_TOOLTIP),
							NWidget(WWT_PUSHTXTBTN, COLOUR_GREY, WID_GO_BASE_SFX_TEXTFILE + TFT_LICENSE), SetFill(1, 0), SetResize(1, 0), SetDataTip(STR_TEXTFILE_VIEW_LICENCE, STR_TEXTFILE_VIEW_LICENCE_TOOLTIP),
						EndContainer(),
					EndContainer(),
				EndContainer(),

				NWidget(WWT_FRAME, COLOUR_GREY), SetDataTip(STR_GAME_OPTIONS_BASE_MUSIC, STR_NULL), SetPIP(0, WidgetDimensions::unscaled.vsep_sparse, 0),
					NWidget(WWT_DROPDOWN, COLOUR_GREY, WID_GO_BASE_MUSIC_DROPDOWN), SetMinimalSize(100, 12), SetDataTip(STR_JUST_RAW_STRING, STR_GAME_OPTIONS_BASE_MUSIC_TOOLTIP), SetFill(1, 0),
					NWidget(NWID_HORIZONTAL), SetPIP(0, WidgetDimensions::unscaled.hsep_wide, 0),
						NWidget(WWT_EMPTY, INVALID_COLOUR, WID_GO_BASE_MUSIC_DESCRIPTION), SetMinimalSize(200, 0), SetMinimalTextLines(1, 0), SetDataTip(STR_NULL, STR_GAME_OPTIONS_BASE_MUSIC_DESCRIPTION_TOOLTIP), SetFill(1, 0),
						NWidget(NWID_VERTICAL), SetPIPRatio(0, 0, 1),
							NWidget(WWT_PUSHIMGBTN, COLOUR_GREY, WID_GO_BASE_MUSIC_JUKEBOX), SetMinimalSize(22, 22), SetDataTip(SPR_IMG_MUSIC, STR_TOOLBAR_TOOLTIP_SHOW_SOUND_MUSIC_WINDOW),
						EndContainer(),
					EndContainer(),
					NWidget(NWID_VERTICAL),
						NWidget(NWID_HORIZONTAL, NC_EQUALSIZE),
							NWidget(WWT_PUSHTXTBTN, COLOUR_GREY, WID_GO_BASE_MUSIC_OPEN_URL), SetResize(1, 0), SetFill(1, 0), SetDataTip(STR_CONTENT_OPEN_URL, STR_CONTENT_OPEN_URL_TOOLTIP),
							NWidget(WWT_PUSHTXTBTN, COLOUR_GREY, WID_GO_BASE_MUSIC_TEXTFILE + TFT_README), SetFill(1, 0), SetResize(1, 0), SetDataTip(STR_TEXTFILE_VIEW_README, STR_TEXTFILE_VIEW_README_TOOLTIP),
						EndContainer(),
						NWidget(NWID_HORIZONTAL, NC_EQUALSIZE),
							NWidget(WWT_PUSHTXTBTN, COLOUR_GREY, WID_GO_BASE_MUSIC_TEXTFILE + TFT_CHANGELOG), SetFill(1, 0), SetResize(1, 0), SetDataTip(STR_TEXTFILE_VIEW_CHANGELOG, STR_TEXTFILE_VIEW_CHANGELOG_TOOLTIP),
							NWidget(WWT_PUSHTXTBTN, COLOUR_GREY, WID_GO_BASE_MUSIC_TEXTFILE + TFT_LICENSE), SetFill(1, 0), SetResize(1, 0), SetDataTip(STR_TEXTFILE_VIEW_LICENCE, STR_TEXTFILE_VIEW_LICENCE_TOOLTIP),
						EndContainer(),
					EndContainer(),
				EndContainer(),
			EndContainer(),

			/* Social tab */
			NWidget(NWID_VERTICAL), SetPadding(WidgetDimensions::unscaled.sparse), SetPIP(0, WidgetDimensions::unscaled.vsep_wide, 0),
				NWidgetFunction(MakeNWidgetSocialPlugins),
			EndContainer(),
		EndContainer(),
	EndContainer(),
};

static WindowDesc _game_options_desc(__FILE__, __LINE__,
	WDP_CENTER, nullptr, 0, 0,
	WC_GAME_OPTIONS, WC_NONE,
	0,
	std::begin(_nested_game_options_widgets), std::end(_nested_game_options_widgets)
);

/** Open the game options window. */
void ShowGameOptions()
{
	CloseWindowByClass(WC_GAME_OPTIONS);
	new GameOptionsWindow(&_game_options_desc);
}

static int SETTING_HEIGHT = 11;    ///< Height of a single setting in the tree view in pixels

/**
 * Flags for #SettingEntry
 * @note The #SEF_BUTTONS_MASK matches expectations of the formal parameter 'state' of #DrawArrowButtons
 */
enum SettingEntryFlags {
	SEF_LEFT_DEPRESSED  = 0x01, ///< Of a numeric setting entry, the left button is depressed
	SEF_RIGHT_DEPRESSED = 0x02, ///< Of a numeric setting entry, the right button is depressed
	SEF_BUTTONS_MASK = (SEF_LEFT_DEPRESSED | SEF_RIGHT_DEPRESSED), ///< Bit-mask for button flags

	SEF_LAST_FIELD = 0x04, ///< This entry is the last one in a (sub-)page
	SEF_FILTERED   = 0x08, ///< Entry is hidden by the string filter
};

/** How the list of advanced settings is filtered. */
enum RestrictionMode {
	RM_BASIC,                            ///< Display settings associated to the "basic" list.
	RM_ADVANCED,                         ///< Display settings associated to the "advanced" list.
	RM_ALL,                              ///< List all settings regardless of the default/newgame/... values.
	RM_CHANGED_AGAINST_DEFAULT,          ///< Show only settings which are different compared to default values.
	RM_CHANGED_AGAINST_NEW,              ///< Show only settings which are different compared to the user's new game setting values.
	RM_PATCH,                            ///< Show only "patch" settings which are not in vanilla.
	RM_END,                              ///< End for iteration.
};
DECLARE_POSTFIX_INCREMENT(RestrictionMode)

/** Filter for settings list. */
struct SettingFilter {
	StringFilter string;     ///< Filter string.
	RestrictionMode min_cat; ///< Minimum category needed to display all filtered strings (#RM_BASIC, #RM_ADVANCED, or #RM_ALL).
	bool type_hides;         ///< Whether the type hides filtered strings.
	RestrictionMode mode;    ///< Filter based on category.
	SettingType type;        ///< Filter based on type.
};

/** Data structure describing a single setting in a tab */
struct BaseSettingEntry {
	byte flags; ///< Flags of the setting entry. @see SettingEntryFlags
	byte level; ///< Nesting level of this setting entry

	BaseSettingEntry() : flags(0), level(0) {}
	virtual ~BaseSettingEntry() = default;

	virtual void Init(byte level = 0);
	virtual void FoldAll() {}
	virtual void UnFoldAll() {}
	virtual void ResetAll() = 0;

	/**
	 * Set whether this is the last visible entry of the parent node.
	 * @param last_field Value to set
	 */
	void SetLastField(bool last_field) { if (last_field) SETBITS(this->flags, SEF_LAST_FIELD); else CLRBITS(this->flags, SEF_LAST_FIELD); }

	virtual uint Length() const = 0;
	virtual void GetFoldingState([[maybe_unused]] bool &all_folded, [[maybe_unused]] bool &all_unfolded) const {}
	virtual bool IsVisible(const BaseSettingEntry *item) const;
	virtual BaseSettingEntry *FindEntry(uint row, uint *cur_row);
	virtual uint GetMaxHelpHeight([[maybe_unused]] int maxw) { return 0; }

	/**
	 * Check whether an entry is hidden due to filters
	 * @return true if hidden.
	 */
	bool IsFiltered() const { return (this->flags & SEF_FILTERED) != 0; }

	virtual bool UpdateFilterState(SettingFilter &filter, bool force_visible) = 0;

	virtual uint Draw(GameSettings *settings_ptr, int left, int right, int y, uint first_row, uint max_row, BaseSettingEntry *selected, uint cur_row = 0, uint parent_last = 0) const;

protected:
	virtual void DrawSetting(GameSettings *settings_ptr, int left, int right, int y, bool highlight) const = 0;
};

/** Standard setting */
struct SettingEntry : BaseSettingEntry {
	const char *name;              ///< Name of the setting
	const IntSettingDesc *setting; ///< Setting description of the setting

	SettingEntry(const char *name);

	void Init(byte level = 0) override;
	void ResetAll() override;
	uint Length() const override;
	uint GetMaxHelpHeight(int maxw) override;
	bool UpdateFilterState(SettingFilter &filter, bool force_visible) override;

	void SetButtons(byte new_val);
	bool IsGUIEditable() const;

protected:
	SettingEntry(const IntSettingDesc *setting);
	virtual void DrawSetting(GameSettings *settings_ptr, int left, int right, int y, bool highlight) const override;
	virtual void DrawSettingString(uint left, uint right, int y, bool highlight, int32_t value) const;

private:
	bool IsVisibleByRestrictionMode(RestrictionMode mode) const;
};

/** Cargodist per-cargo setting */
struct CargoDestPerCargoSettingEntry : SettingEntry {
	CargoID cargo;

	CargoDestPerCargoSettingEntry(CargoID cargo, const IntSettingDesc *setting);
	void Init(byte level = 0) override;
	bool UpdateFilterState(SettingFilter &filter, bool force_visible) override;

protected:
	void DrawSettingString(uint left, uint right, int y, bool highlight, int32_t value) const override;
};

/** Conditionally hidden standard setting */
struct ConditionallyHiddenSettingEntry : SettingEntry {
	std::function<bool()> hide_callback;

	ConditionallyHiddenSettingEntry(const char *name, std::function<bool()> hide_callback)
		: SettingEntry(name), hide_callback(hide_callback) {}

	bool UpdateFilterState(SettingFilter &filter, bool force_visible) override;
};

/** Containers for BaseSettingEntry */
struct SettingsContainer {
	typedef std::vector<BaseSettingEntry*> EntryVector;
	EntryVector entries; ///< Settings on this page

	template<typename T>
	T *Add(T *item)
	{
		this->entries.push_back(item);
		return item;
	}

	void Init(byte level = 0);
	void ResetAll();
	void FoldAll();
	void UnFoldAll();

	uint Length() const;
	void GetFoldingState(bool &all_folded, bool &all_unfolded) const;
	bool IsVisible(const BaseSettingEntry *item) const;
	BaseSettingEntry *FindEntry(uint row, uint *cur_row);
	uint GetMaxHelpHeight(int maxw);

	bool UpdateFilterState(SettingFilter &filter, bool force_visible);

	uint Draw(GameSettings *settings_ptr, int left, int right, int y, uint first_row, uint max_row, BaseSettingEntry *selected, uint cur_row = 0, uint parent_last = 0) const;
};

/** Data structure describing one page of settings in the settings window. */
struct SettingsPage : BaseSettingEntry, SettingsContainer {
	StringID title;     ///< Title of the sub-page
	bool folded;        ///< Sub-page is folded (not visible except for its title)
	std::function<bool()> hide_callback; ///< optional callback, returns true if this shouldbe hidden

	SettingsPage(StringID title);

	void Init(byte level = 0) override;
	void ResetAll() override;
	void FoldAll() override;
	void UnFoldAll() override;

	uint Length() const override;
	void GetFoldingState(bool &all_folded, bool &all_unfolded) const override;
	bool IsVisible(const BaseSettingEntry *item) const override;
	BaseSettingEntry *FindEntry(uint row, uint *cur_row) override;
	uint GetMaxHelpHeight(int maxw) override { return SettingsContainer::GetMaxHelpHeight(maxw); }

	bool UpdateFilterState(SettingFilter &filter, bool force_visible) override;

	uint Draw(GameSettings *settings_ptr, int left, int right, int y, uint first_row, uint max_row, BaseSettingEntry *selected, uint cur_row = 0, uint parent_last = 0) const override;

protected:
	void DrawSetting(GameSettings *settings_ptr, int left, int right, int y, bool highlight) const override;
};

/* == BaseSettingEntry methods == */

/**
 * Initialization of a setting entry
 * @param level      Page nesting level of this entry
 */
void BaseSettingEntry::Init(byte level)
{
	this->level = level;
}

/**
 * Check whether an entry is visible and not folded or filtered away.
 * Note: This does not consider the scrolling range; it might still require scrolling to make the setting really visible.
 * @param item Entry to search for.
 * @return true if entry is visible.
 */
bool BaseSettingEntry::IsVisible(const BaseSettingEntry *item) const
{
	if (this->IsFiltered()) return false;
	return this == item;
}

/**
 * Find setting entry at row \a row_num
 * @param row_num Index of entry to return
 * @param cur_row Current row number
 * @return The requested setting entry or \c nullptr if it not found (folded or filtered)
 */
BaseSettingEntry *BaseSettingEntry::FindEntry(uint row_num, uint *cur_row)
{
	if (this->IsFiltered()) return nullptr;
	if (row_num == *cur_row) return this;
	(*cur_row)++;
	return nullptr;
}

/**
 * Draw a row in the settings panel.
 *
 * The scrollbar uses rows of the page, while the page data structure is a tree of #SettingsPage and #SettingEntry objects.
 * As a result, the drawing routing traverses the tree from top to bottom, counting rows in \a cur_row until it reaches \a first_row.
 * Then it enables drawing rows while traversing until \a max_row is reached, at which point drawing is terminated.
 *
 * The \a parent_last parameter ensures that the vertical lines at the left are
 * only drawn when another entry follows, that it prevents output like
 * \verbatim
 *  |-- setting
 *  |-- (-) - Title
 *  |    |-- setting
 *  |    |-- setting
 * \endverbatim
 * The left-most vertical line is not wanted. It is prevented by setting the
 * appropriate bit in the \a parent_last parameter.
 *
 * @param settings_ptr Pointer to current values of all settings
 * @param left         Left-most position in window/panel to start drawing \a first_row
 * @param right        Right-most x position to draw strings at.
 * @param y            Upper-most position in window/panel to start drawing \a first_row
 * @param first_row    First row number to draw
 * @param max_row      Row-number to stop drawing (the row-number of the row below the last row to draw)
 * @param selected     Selected entry by the user.
 * @param cur_row      Current row number (internal variable)
 * @param parent_last  Last-field booleans of parent page level (page level \e i sets bit \e i to 1 if it is its last field)
 * @return Row number of the next row to draw
 */
uint BaseSettingEntry::Draw(GameSettings *settings_ptr, int left, int right, int y, uint first_row, uint max_row, BaseSettingEntry *selected, uint cur_row, uint parent_last) const
{
	if (this->IsFiltered()) return cur_row;
	if (cur_row >= max_row) return cur_row;

	bool rtl = _current_text_dir == TD_RTL;
	int offset = (rtl ? -(int)_circle_size.width : (int)_circle_size.width) / 2;
	int level_width = rtl ? -WidgetDimensions::scaled.hsep_indent : WidgetDimensions::scaled.hsep_indent;

	int x = rtl ? right : left;
	if (cur_row >= first_row) {
		int colour = _colour_gradient[COLOUR_ORANGE][4];
		y += (cur_row - first_row) * SETTING_HEIGHT; // Compute correct y start position

		/* Draw vertical for parent nesting levels */
		for (uint lvl = 0; lvl < this->level; lvl++) {
			if (!HasBit(parent_last, lvl)) GfxDrawLine(x + offset, y, x + offset, y + SETTING_HEIGHT - 1, colour);
			x += level_width;
		}
		/* draw own |- prefix */
		int halfway_y = y + SETTING_HEIGHT / 2;
		int bottom_y = (flags & SEF_LAST_FIELD) ? halfway_y : y + SETTING_HEIGHT - 1;
		GfxDrawLine(x + offset, y, x + offset, bottom_y, colour);
		/* Small horizontal line from the last vertical line */
		GfxDrawLine(x + offset, halfway_y, x + level_width - (rtl ? -WidgetDimensions::scaled.hsep_normal : WidgetDimensions::scaled.hsep_normal), halfway_y, colour);
		x += level_width;

		this->DrawSetting(settings_ptr, rtl ? left : x, rtl ? x : right, y, this == selected);
	}
	cur_row++;

	return cur_row;
}

/* == SettingEntry methods == */

/**
 * Constructor for a single setting in the 'advanced settings' window
 * @param name Name of the setting in the setting table
 */
SettingEntry::SettingEntry(const char *name)
{
	this->name = name;
	this->setting = nullptr;
}

SettingEntry::SettingEntry(const IntSettingDesc *setting)
{
	this->name = nullptr;
	this->setting = setting;
}

/**
 * Initialization of a setting entry
 * @param level      Page nesting level of this entry
 */
void SettingEntry::Init(byte level)
{
	BaseSettingEntry::Init(level);
	const SettingDesc *st = GetSettingFromName(this->name);
	assert_msg(st != nullptr, "name: %s", this->name);
	this->setting = st->AsIntSetting();
}

/* Sets the given setting entry to its default value */
void SettingEntry::ResetAll()
{
	SetSettingValue(this->setting, this->setting->def);
}

/**
 * Set the button-depressed flags (#SEF_LEFT_DEPRESSED and #SEF_RIGHT_DEPRESSED) to a specified value
 * @param new_val New value for the button flags
 * @see SettingEntryFlags
 */
void SettingEntry::SetButtons(byte new_val)
{
	assert((new_val & ~SEF_BUTTONS_MASK) == 0); // Should not touch any flags outside the buttons
	this->flags = (this->flags & ~SEF_BUTTONS_MASK) | new_val;
}

/** Return number of rows needed to display the (filtered) entry */
uint SettingEntry::Length() const
{
	return this->IsFiltered() ? 0 : 1;
}

/**
 * Get the biggest height of the help text(s), if the width is at least \a maxw. Help text gets wrapped if needed.
 * @param maxw Maximal width of a line help text.
 * @return Biggest height needed to display any help text of this node (and its descendants).
 */
uint SettingEntry::GetMaxHelpHeight(int maxw)
{
	return GetStringHeight(this->setting->GetHelp(), maxw);
}

bool SettingEntry::IsGUIEditable() const
{
	bool editable = this->setting->IsEditable();
	if (editable && this->setting->guiproc != nullptr) {
		SettingOnGuiCtrlData data;
		data.type = SOGCT_GUI_DISABLE;
		data.val = 0;
		if (this->setting->guiproc(data)) {
			editable = (data.val == 0);
		}
	}
	return editable;
}

/**
 * Checks whether an entry shall be made visible based on the restriction mode.
 * @param mode The current status of the restriction drop down box.
 * @return true if the entry shall be visible.
 */
bool SettingEntry::IsVisibleByRestrictionMode(RestrictionMode mode) const
{
	/* There shall not be any restriction, i.e. all settings shall be visible. */
	if (mode == RM_ALL) return true;

	const IntSettingDesc *sd = this->setting;

	if (mode == RM_BASIC) return (this->setting->cat & SC_BASIC_LIST) != 0;
	if (mode == RM_ADVANCED) return (this->setting->cat & SC_ADVANCED_LIST) != 0;
	if (mode == RM_PATCH) return (this->setting->flags & SF_PATCH) != 0;

	/* Read the current value. */
	const void *object = ResolveObject(&GetGameSettings(), sd);
	int64_t current_value = sd->Read(object);
	int64_t filter_value;

	if (mode == RM_CHANGED_AGAINST_DEFAULT) {
		/* This entry shall only be visible, if the value deviates from its default value. */

		/* Read the default value. */
		filter_value = sd->def;
	} else {
		assert(mode == RM_CHANGED_AGAINST_NEW);
		/* This entry shall only be visible, if the value deviates from
		 * its value is used when starting a new game. */

		/* Make sure we're not comparing the new game settings against itself. */
		assert(&GetGameSettings() != &_settings_newgame);

		/* Read the new game's value. */
		filter_value = sd->Read(ResolveObject(&_settings_newgame, sd));
	}

	return current_value != filter_value;
}

/**
 * Update the filter state.
 * @param filter Filter
 * @param force_visible Whether to force all items visible, no matter what (due to filter text; not affected by restriction drop down box).
 * @return true if item remains visible
 */
bool SettingEntry::UpdateFilterState(SettingFilter &filter, bool force_visible)
{
	if (this->setting->flags & SF_NO_NEWGAME && _game_mode == GM_MENU) {
		SETBITS(this->flags, SEF_FILTERED);
		return false;
	}
	CLRBITS(this->flags, SEF_FILTERED);

	bool visible = true;

	const IntSettingDesc *sd = this->setting;
	if (!force_visible && !filter.string.IsEmpty()) {
		/* Process the search text filter for this item. */
		filter.string.ResetState();

		SetDParam(0, STR_EMPTY);
		filter.string.AddLine(sd->GetTitle());
		filter.string.AddLine(sd->GetHelp());

		visible = filter.string.GetState();
	}

	if (visible) {
		if (filter.type != ST_ALL && sd->GetType() != filter.type) {
			filter.type_hides = true;
			visible = false;
		}
		if (!this->IsVisibleByRestrictionMode(filter.mode)) {
			if (filter.mode == RM_PATCH) filter.min_cat = RM_ALL;
			while (filter.min_cat < RM_ALL && (filter.min_cat == filter.mode || !this->IsVisibleByRestrictionMode(filter.min_cat))) filter.min_cat++;
			visible = false;
		}
	}

	if (!visible) SETBITS(this->flags, SEF_FILTERED);
	return visible;
}

static const void *ResolveObject(const GameSettings *settings_ptr, const IntSettingDesc *sd)
{
	if ((sd->flags & SF_PER_COMPANY) != 0) {
		if (Company::IsValidID(_local_company) && _game_mode != GM_MENU) {
			return &Company::Get(_local_company)->settings;
		}
		return &_settings_client.company;
	}
	return settings_ptr;
}

/**
 * Function to draw setting value (button + text + current value)
 * @param settings_ptr Pointer to current values of all settings
 * @param left         Left-most position in window/panel to start drawing
 * @param right        Right-most position in window/panel to draw
 * @param y            Upper-most position in window/panel to start drawing
 * @param highlight    Highlight entry.
 */
void SettingEntry::DrawSetting(GameSettings *settings_ptr, int left, int right, int y, bool highlight) const
{
	const IntSettingDesc *sd = this->setting;
	int state = this->flags & SEF_BUTTONS_MASK;

	bool rtl = _current_text_dir == TD_RTL;
	uint buttons_left = rtl ? right + 1 - SETTING_BUTTON_WIDTH : left;
	uint text_left  = left + (rtl ? 0 : SETTING_BUTTON_WIDTH + WidgetDimensions::scaled.hsep_wide);
	uint text_right = right - (rtl ? SETTING_BUTTON_WIDTH + WidgetDimensions::scaled.hsep_wide : 0);
	uint button_y = y + (SETTING_HEIGHT - SETTING_BUTTON_HEIGHT) / 2;

	/* We do not allow changes of some items when we are a client in a networkgame */
	bool editable = this->IsGUIEditable();

	SetDParam(0, STR_CONFIG_SETTING_VALUE);
	int32_t value = sd->Read(ResolveObject(settings_ptr, sd));
	if (sd->IsBoolSetting()) {
		/* Draw checkbox for boolean-value either on/off */
		DrawBoolButton(buttons_left, button_y, value != 0, editable);
	} else if ((sd->flags & (SF_GUI_DROPDOWN | SF_ENUM)) != 0) {
		/* Draw [v] button for settings of an enum-type */
		DrawDropDownButton(buttons_left, button_y, COLOUR_YELLOW, state != 0, editable);
	} else {
		/* Draw [<][>] boxes for settings of an integer-type */
		DrawArrowButtons(buttons_left, button_y, COLOUR_YELLOW, state,
				editable && value != (sd->flags & SF_GUI_0_IS_SPECIAL ? 0 : sd->min), editable && (uint32_t)value != sd->max);
	}
	this->DrawSettingString(text_left, text_right, y + (SETTING_HEIGHT - GetCharacterHeight(FS_NORMAL)) / 2, highlight, value);
}

void SettingEntry::DrawSettingString(uint left, uint right, int y, bool highlight, int32_t value) const
{
	const IntSettingDesc *sd = this->setting;
	sd->SetValueDParams(1, value);
	int edge = DrawString(left, right, y, sd->GetTitle(), highlight ? TC_WHITE : TC_LIGHT_BLUE);

	if (this->setting->guiproc != nullptr && edge != 0) {
		SettingOnGuiCtrlData data;
		data.type = SOGCT_GUI_SPRITE;
		data.val = value;
		if (this->setting->guiproc(data)) {
			SpriteID sprite = (SpriteID)data.output;
			const Dimension warning_dimensions = GetSpriteSize(sprite);
			if ((int)warning_dimensions.height <= SETTING_HEIGHT) {
				DrawSprite(sprite, 0, (_current_text_dir == TD_RTL) ? edge - warning_dimensions.width - 5 : edge + 5,
						y + (((int)GetCharacterHeight(FS_NORMAL) - (int)warning_dimensions.height) / 2));
			}
		}
	}
}

/* == CargoDestPerCargoSettingEntry methods == */

CargoDestPerCargoSettingEntry::CargoDestPerCargoSettingEntry(CargoID cargo, const IntSettingDesc *setting)
	: SettingEntry(setting), cargo(cargo) {}

void CargoDestPerCargoSettingEntry::Init(byte level)
{
	BaseSettingEntry::Init(level);
}

void CargoDestPerCargoSettingEntry::DrawSettingString(uint left, uint right, int y, bool highlight, int32_t value) const
{
	assert(this->setting->str == STR_CONFIG_SETTING_DISTRIBUTION_PER_CARGO);
	SetDParam(0, CargoSpec::Get(this->cargo)->name);
	SetDParam(1, STR_CONFIG_SETTING_VALUE);
	this->setting->SetValueDParams(2, value);
	DrawString(left, right, y, STR_CONFIG_SETTING_DISTRIBUTION_PER_CARGO_PARAM, highlight ? TC_WHITE : TC_LIGHT_BLUE);
}

bool CargoDestPerCargoSettingEntry::UpdateFilterState(SettingFilter &filter, bool force_visible)
{
	if (!HasBit(_cargo_mask, this->cargo)) {
		SETBITS(this->flags, SEF_FILTERED);
		return false;
	} else {
		return SettingEntry::UpdateFilterState(filter, force_visible);
	}
}

bool ConditionallyHiddenSettingEntry::UpdateFilterState(SettingFilter &filter, bool force_visible)
{
	if (this->hide_callback && this->hide_callback()) {
		SETBITS(this->flags, SEF_FILTERED);
		return false;
	} else {
		return SettingEntry::UpdateFilterState(filter, force_visible);
	}
}

/* == SettingsContainer methods == */

/**
 * Initialization of an entire setting page
 * @param level Nesting level of this page (internal variable, do not provide a value for it when calling)
 */
void SettingsContainer::Init(byte level)
{
	for (auto &it : this->entries) {
		it->Init(level);
	}
}

/** Resets all settings to their default values */
void SettingsContainer::ResetAll()
{
	for (auto settings_entry : this->entries) {
		settings_entry->ResetAll();
	}
}

/** Recursively close all folds of sub-pages */
void SettingsContainer::FoldAll()
{
	for (auto &it : this->entries) {
		it->FoldAll();
	}
}

/** Recursively open all folds of sub-pages */
void SettingsContainer::UnFoldAll()
{
	for (auto &it : this->entries) {
		it->UnFoldAll();
	}
}

/**
 * Recursively accumulate the folding state of the tree.
 * @param[in,out] all_folded Set to false, if one entry is not folded.
 * @param[in,out] all_unfolded Set to false, if one entry is folded.
 */
void SettingsContainer::GetFoldingState(bool &all_folded, bool &all_unfolded) const
{
	for (auto &it : this->entries) {
		it->GetFoldingState(all_folded, all_unfolded);
	}
}

/**
 * Update the filter state.
 * @param filter Filter
 * @param force_visible Whether to force all items visible, no matter what
 * @return true if item remains visible
 */
bool SettingsContainer::UpdateFilterState(SettingFilter &filter, bool force_visible)
{
	bool visible = false;
	bool first_visible = true;
	for (EntryVector::reverse_iterator it = this->entries.rbegin(); it != this->entries.rend(); ++it) {
		visible |= (*it)->UpdateFilterState(filter, force_visible);
		(*it)->SetLastField(first_visible);
		if (visible && first_visible) first_visible = false;
	}
	return visible;
}


/**
 * Check whether an entry is visible and not folded or filtered away.
 * Note: This does not consider the scrolling range; it might still require scrolling to make the setting really visible.
 * @param item Entry to search for.
 * @return true if entry is visible.
 */
bool SettingsContainer::IsVisible(const BaseSettingEntry *item) const
{
	for (const auto &it : this->entries) {
		if (it->IsVisible(item)) return true;
	}
	return false;
}

/** Return number of rows needed to display the whole page */
uint SettingsContainer::Length() const
{
	uint length = 0;
	for (const auto &it : this->entries) {
		length += it->Length();
	}
	return length;
}

/**
 * Find the setting entry at row number \a row_num
 * @param row_num Index of entry to return
 * @param cur_row Variable used for keeping track of the current row number. Should point to memory initialized to \c 0 when first called.
 * @return The requested setting entry or \c nullptr if it does not exist
 */
BaseSettingEntry *SettingsContainer::FindEntry(uint row_num, uint *cur_row)
{
	BaseSettingEntry *pe = nullptr;
	for (const auto &it : this->entries) {
		pe = it->FindEntry(row_num, cur_row);
		if (pe != nullptr) {
			break;
		}
	}
	return pe;
}

/**
 * Get the biggest height of the help texts, if the width is at least \a maxw. Help text gets wrapped if needed.
 * @param maxw Maximal width of a line help text.
 * @return Biggest height needed to display any help text of this (sub-)tree.
 */
uint SettingsContainer::GetMaxHelpHeight(int maxw)
{
	uint biggest = 0;
	for (const auto &it : this->entries) {
		biggest = std::max(biggest, it->GetMaxHelpHeight(maxw));
	}
	return biggest;
}

/**
 * Draw a row in the settings panel.
 *
 * @param settings_ptr Pointer to current values of all settings
 * @param left         Left-most position in window/panel to start drawing \a first_row
 * @param right        Right-most x position to draw strings at.
 * @param y            Upper-most position in window/panel to start drawing \a first_row
 * @param first_row    First row number to draw
 * @param max_row      Row-number to stop drawing (the row-number of the row below the last row to draw)
 * @param selected     Selected entry by the user.
 * @param cur_row      Current row number (internal variable)
 * @param parent_last  Last-field booleans of parent page level (page level \e i sets bit \e i to 1 if it is its last field)
 * @return Row number of the next row to draw
 */
uint SettingsContainer::Draw(GameSettings *settings_ptr, int left, int right, int y, uint first_row, uint max_row, BaseSettingEntry *selected, uint cur_row, uint parent_last) const
{
	for (const auto &it : this->entries) {
		cur_row = it->Draw(settings_ptr, left, right, y, first_row, max_row, selected, cur_row, parent_last);
		if (cur_row >= max_row) break;
	}
	return cur_row;
}

/* == SettingsPage methods == */

/**
 * Constructor for a sub-page in the 'advanced settings' window
 * @param title Title of the sub-page
 */
SettingsPage::SettingsPage(StringID title)
{
	this->title = title;
	this->folded = true;
}

/**
 * Initialization of an entire setting page
 * @param level Nesting level of this page (internal variable, do not provide a value for it when calling)
 */
void SettingsPage::Init(byte level)
{
	BaseSettingEntry::Init(level);
	SettingsContainer::Init(level + 1);
}

/** Resets all settings to their default values */
void SettingsPage::ResetAll()
{
	for (auto settings_entry : this->entries) {
		settings_entry->ResetAll();
	}
}

/** Recursively close all (filtered) folds of sub-pages */
void SettingsPage::FoldAll()
{
	if (this->IsFiltered()) return;
	this->folded = true;

	SettingsContainer::FoldAll();
}

/** Recursively open all (filtered) folds of sub-pages */
void SettingsPage::UnFoldAll()
{
	if (this->IsFiltered()) return;
	this->folded = false;

	SettingsContainer::UnFoldAll();
}

/**
 * Recursively accumulate the folding state of the (filtered) tree.
 * @param[in,out] all_folded Set to false, if one entry is not folded.
 * @param[in,out] all_unfolded Set to false, if one entry is folded.
 */
void SettingsPage::GetFoldingState(bool &all_folded, bool &all_unfolded) const
{
	if (this->IsFiltered()) return;

	if (this->folded) {
		all_unfolded = false;
	} else {
		all_folded = false;
	}

	SettingsContainer::GetFoldingState(all_folded, all_unfolded);
}

/**
 * Update the filter state.
 * @param filter Filter
 * @param force_visible Whether to force all items visible, no matter what (due to filter text; not affected by restriction drop down box).
 * @return true if item remains visible
 */
bool SettingsPage::UpdateFilterState(SettingFilter &filter, bool force_visible)
{
	if (!force_visible && !filter.string.IsEmpty()) {
		filter.string.ResetState();
		filter.string.AddLine(this->title);
		force_visible = filter.string.GetState();
	}

	bool visible = SettingsContainer::UpdateFilterState(filter, force_visible);
	if (this->hide_callback && this->hide_callback()) visible = false;
	if (visible) {
		CLRBITS(this->flags, SEF_FILTERED);
	} else {
		SETBITS(this->flags, SEF_FILTERED);
	}
	return visible;
}

/**
 * Check whether an entry is visible and not folded or filtered away.
 * Note: This does not consider the scrolling range; it might still require scrolling to make the setting really visible.
 * @param item Entry to search for.
 * @return true if entry is visible.
 */
bool SettingsPage::IsVisible(const BaseSettingEntry *item) const
{
	if (this->IsFiltered()) return false;
	if (this == item) return true;
	if (this->folded) return false;

	return SettingsContainer::IsVisible(item);
}

/** Return number of rows needed to display the (filtered) entry */
uint SettingsPage::Length() const
{
	if (this->IsFiltered()) return 0;
	if (this->folded) return 1; // Only displaying the title

	return 1 + SettingsContainer::Length();
}

/**
 * Find setting entry at row \a row_num
 * @param row_num Index of entry to return
 * @param cur_row Current row number
 * @return The requested setting entry or \c nullptr if it not found (folded or filtered)
 */
BaseSettingEntry *SettingsPage::FindEntry(uint row_num, uint *cur_row)
{
	if (this->IsFiltered()) return nullptr;
	if (row_num == *cur_row) return this;
	(*cur_row)++;
	if (this->folded) return nullptr;

	return SettingsContainer::FindEntry(row_num, cur_row);
}

/**
 * Draw a row in the settings panel.
 *
 * @param settings_ptr Pointer to current values of all settings
 * @param left         Left-most position in window/panel to start drawing \a first_row
 * @param right        Right-most x position to draw strings at.
 * @param y            Upper-most position in window/panel to start drawing \a first_row
 * @param first_row    First row number to draw
 * @param max_row      Row-number to stop drawing (the row-number of the row below the last row to draw)
 * @param selected     Selected entry by the user.
 * @param cur_row      Current row number (internal variable)
 * @param parent_last  Last-field booleans of parent page level (page level \e i sets bit \e i to 1 if it is its last field)
 * @return Row number of the next row to draw
 */
uint SettingsPage::Draw(GameSettings *settings_ptr, int left, int right, int y, uint first_row, uint max_row, BaseSettingEntry *selected, uint cur_row, uint parent_last) const
{
	if (this->IsFiltered()) return cur_row;
	if (cur_row >= max_row) return cur_row;

	cur_row = BaseSettingEntry::Draw(settings_ptr, left, right, y, first_row, max_row, selected, cur_row, parent_last);

	if (!this->folded) {
		if (this->flags & SEF_LAST_FIELD) {
			assert(this->level < 8 * sizeof(parent_last));
			SetBit(parent_last, this->level); // Add own last-field state
		}

		cur_row = SettingsContainer::Draw(settings_ptr, left, right, y, first_row, max_row, selected, cur_row, parent_last);
	}

	return cur_row;
}

/**
 * Function to draw setting value (button + text + current value)
 * @param left         Left-most position in window/panel to start drawing
 * @param right        Right-most position in window/panel to draw
 * @param y            Upper-most position in window/panel to start drawing
 */
void SettingsPage::DrawSetting(GameSettings *, int left, int right, int y, bool) const
{
	bool rtl = _current_text_dir == TD_RTL;
	DrawSprite((this->folded ? SPR_CIRCLE_FOLDED : SPR_CIRCLE_UNFOLDED), PAL_NONE, rtl ? right - _circle_size.width : left, y + (SETTING_HEIGHT - _circle_size.height) / 2);
	DrawString(rtl ? left : left + _circle_size.width + WidgetDimensions::scaled.hsep_normal, rtl ? right - _circle_size.width - WidgetDimensions::scaled.hsep_normal : right, y + (SETTING_HEIGHT - GetCharacterHeight(FS_NORMAL)) / 2, this->title, TC_ORANGE);
}

/** Construct settings tree */
static SettingsContainer &GetSettingsTree()
{
	static SettingsContainer *main = nullptr;

	if (main == nullptr)
	{
		/* Build up the dynamic settings-array only once per OpenTTD session */
		main = new SettingsContainer();

		SettingsPage *localisation = main->Add(new SettingsPage(STR_CONFIG_SETTING_LOCALISATION));
		{
			localisation->Add(new SettingEntry("locale.units_velocity"));
			localisation->Add(new SettingEntry("locale.units_velocity_nautical"));
			localisation->Add(new SettingEntry("locale.units_power"));
			localisation->Add(new SettingEntry("locale.units_weight"));
			localisation->Add(new SettingEntry("locale.units_volume"));
			localisation->Add(new SettingEntry("locale.units_force"));
			localisation->Add(new SettingEntry("locale.units_height"));
			localisation->Add(new SettingEntry("gui.date_format_in_default_names"));
			localisation->Add(new SettingEntry("client_locale.sync_locale_network_server"));
		}

		SettingsPage *graphics = main->Add(new SettingsPage(STR_CONFIG_SETTING_GRAPHICS));
		{
			graphics->Add(new SettingEntry("gui.zoom_min"));
			graphics->Add(new SettingEntry("gui.zoom_max"));
			graphics->Add(new SettingEntry("gui.sprite_zoom_min"));
			graphics->Add(new SettingEntry("gui.shade_trees_on_slopes"));
			graphics->Add(new SettingEntry("gui.smallmap_land_colour"));
			graphics->Add(new SettingEntry("gui.linkgraph_colours"));
			graphics->Add(new SettingEntry("gui.graph_line_thickness"));
		}

		SettingsPage *sound = main->Add(new SettingsPage(STR_CONFIG_SETTING_SOUND));
		{
			sound->Add(new SettingEntry("sound.click_beep"));
			sound->Add(new SettingEntry("sound.confirm"));
			sound->Add(new SettingEntry("sound.news_ticker"));
			sound->Add(new SettingEntry("sound.news_full"));
			sound->Add(new SettingEntry("sound.new_year"));
			sound->Add(new SettingEntry("sound.disaster"));
			sound->Add(new SettingEntry("sound.vehicle"));
			sound->Add(new SettingEntry("sound.ambient"));
		}

		SettingsPage *interface = main->Add(new SettingsPage(STR_CONFIG_SETTING_INTERFACE));
		{
			SettingsPage *general = interface->Add(new SettingsPage(STR_CONFIG_SETTING_INTERFACE_GENERAL));
			{
				general->Add(new SettingEntry("gui.osk_activation"));
				general->Add(new SettingEntry("gui.errmsg_duration"));
				general->Add(new SettingEntry("gui.window_snap_radius"));
				general->Add(new SettingEntry("gui.window_soft_limit"));
				general->Add(new SettingEntry("gui.right_click_wnd_close"));
			}

			SettingsPage *tooltips = interface->Add(new SettingsPage(STR_CONFIG_SETTING_INTERFACE_TOOLTIPS));
			{
				tooltips->Add(new SettingEntry("gui.hover_delay_ms"));
				tooltips->Add(new ConditionallyHiddenSettingEntry("gui.instant_tile_tooltip", []() -> bool { return _settings_client.gui.hover_delay_ms != 0; }));
				tooltips->Add(new SettingEntry("gui.town_name_tooltip_mode"));
				tooltips->Add(new SettingEntry("gui.industry_tooltip_show"));
				tooltips->Add(new ConditionallyHiddenSettingEntry("gui.industry_tooltip_show_name", []() -> bool { return !_settings_client.gui.industry_tooltip_show; }));
				tooltips->Add(new ConditionallyHiddenSettingEntry("gui.industry_tooltip_show_required", []() -> bool { return !_settings_client.gui.industry_tooltip_show; }));
				tooltips->Add(new ConditionallyHiddenSettingEntry("gui.industry_tooltip_show_stockpiled", []() -> bool { return !_settings_client.gui.industry_tooltip_show; }));
				tooltips->Add(new ConditionallyHiddenSettingEntry("gui.industry_tooltip_show_produced", []() -> bool { return !_settings_client.gui.industry_tooltip_show; }));
				tooltips->Add(new SettingEntry("gui.depot_tooltip_mode"));
				tooltips->Add(new SettingEntry("gui.waypoint_viewport_tooltip_name"));
				tooltips->Add(new SettingEntry("gui.station_viewport_tooltip_name"));
				tooltips->Add(new SettingEntry("gui.station_viewport_tooltip_cargo"));
				tooltips->Add(new SettingEntry("gui.station_rating_tooltip_mode"));
			}

			SettingsPage *save = interface->Add(new SettingsPage(STR_CONFIG_SETTING_INTERFACE_SAVE));
			{
				save->Add(new SettingEntry("gui.autosave_interval"));
				save->Add(new SettingEntry("gui.autosave_realtime"));
				save->Add(new SettingEntry("gui.autosave_on_network_disconnect"));
				save->Add(new SettingEntry("gui.savegame_overwrite_confirm"));
			}

			SettingsPage *viewports = interface->Add(new SettingsPage(STR_CONFIG_SETTING_INTERFACE_VIEWPORTS));
			{
				SettingsPage *viewport_map = viewports->Add(new SettingsPage(STR_CONFIG_SETTING_VIEWPORT_MAP_OPTIONS));
				{
					viewport_map->Add(new SettingEntry("gui.default_viewport_map_mode"));
					viewport_map->Add(new SettingEntry("gui.action_when_viewport_map_is_dblclicked"));
					viewport_map->Add(new SettingEntry("gui.show_scrolling_viewport_on_map"));
					viewport_map->Add(new SettingEntry("gui.show_slopes_on_viewport_map"));
					viewport_map->Add(new SettingEntry("gui.show_height_on_viewport_map"));
					viewport_map->Add(new SettingEntry("gui.show_bridges_on_map"));
					viewport_map->Add(new SettingEntry("gui.show_tunnels_on_map"));
					viewport_map->Add(new SettingEntry("gui.use_owner_colour_for_tunnelbridge"));
				}
				SettingsPage *viewport_route_overlay = viewports->Add(new SettingsPage(STR_CONFIG_SETTING_VEHICLE_ROUTE_OVERLAY));
				{
					viewport_route_overlay->Add(new SettingEntry("gui.show_vehicle_route_mode"));
					viewport_route_overlay->Add(new ConditionallyHiddenSettingEntry("gui.show_vehicle_route_steps", []() -> bool { return _settings_client.gui.show_vehicle_route_mode == 0; }));
					viewport_route_overlay->Add(new ConditionallyHiddenSettingEntry("gui.show_vehicle_route", []() -> bool { return _settings_client.gui.show_vehicle_route_mode == 0; }));
					viewport_route_overlay->Add(new ConditionallyHiddenSettingEntry("gui.dash_level_of_route_lines", []() -> bool { return _settings_client.gui.show_vehicle_route_mode == 0 || !_settings_client.gui.show_vehicle_route; }));
				}

				viewports->Add(new SettingEntry("gui.auto_scrolling"));
				viewports->Add(new SettingEntry("gui.scroll_mode"));
				viewports->Add(new SettingEntry("gui.smooth_scroll"));
				/* While the horizontal scrollwheel scrolling is written as general code, only
				 *  the cocoa (OSX) driver generates input for it.
				 *  Since it's also able to completely disable the scrollwheel will we display it on all platforms anyway */
				viewports->Add(new SettingEntry("gui.scrollwheel_scrolling"));
				viewports->Add(new SettingEntry("gui.scrollwheel_multiplier"));
#ifdef __APPLE__
				/* We might need to emulate a right mouse button on mac */
				viewports->Add(new SettingEntry("gui.right_mouse_btn_emulation"));
#endif
				viewports->Add(new SettingEntry("gui.population_in_label"));
				viewports->Add(new SettingEntry("gui.city_in_label"));
				viewports->Add(new SettingEntry("gui.liveries"));
				viewports->Add(new SettingEntry("gui.measure_tooltip"));
				viewports->Add(new SettingEntry("gui.loading_indicators"));
				viewports->Add(new SettingEntry("gui.show_track_reservation"));
				viewports->Add(new SettingEntry("gui.disable_water_animation"));
			}

			SettingsPage *construction = interface->Add(new SettingsPage(STR_CONFIG_SETTING_INTERFACE_CONSTRUCTION));
			{
				construction->Add(new SettingEntry("gui.link_terraform_toolbar"));
				construction->Add(new SettingEntry("gui.persistent_buildingtools"));
				construction->Add(new SettingEntry("gui.default_rail_type"));
				construction->Add(new SettingEntry("gui.default_road_type"));
				construction->Add(new SettingEntry("gui.demolish_confirm_mode"));
				construction->Add(new SettingEntry("gui.show_rail_polyline_tool"));
			}

			SettingsPage *vehicle_windows = interface->Add(new SettingsPage(STR_CONFIG_SETTING_INTERFACE_VEHICLE_WINDOWS));
			{
				vehicle_windows->Add(new SettingEntry("gui.advanced_vehicle_list"));
				vehicle_windows->Add(new SettingEntry("gui.show_newgrf_name"));
				vehicle_windows->Add(new SettingEntry("gui.show_cargo_in_vehicle_lists"));
				vehicle_windows->Add(new SettingEntry("gui.show_wagon_intro_year"));
				vehicle_windows->Add(new SettingEntry("gui.show_train_length_in_details"));
				vehicle_windows->Add(new SettingEntry("gui.show_train_weight_ratios_in_details"));
				vehicle_windows->Add(new SettingEntry("gui.show_vehicle_group_in_details"));
				vehicle_windows->Add(new SettingEntry("gui.show_vehicle_list_company_colour"));
				vehicle_windows->Add(new SettingEntry("gui.show_adv_load_mode_features"));
				vehicle_windows->Add(new SettingEntry("gui.disable_top_veh_list_mass_actions"));
				vehicle_windows->Add(new SettingEntry("gui.show_depot_sell_gui"));
				vehicle_windows->Add(new SettingEntry("gui.open_vehicle_gui_clone_share"));
				vehicle_windows->Add(new SettingEntry("gui.vehicle_names"));
				vehicle_windows->Add(new SettingEntry("gui.dual_pane_train_purchase_window"));
				vehicle_windows->Add(new ConditionallyHiddenSettingEntry("gui.dual_pane_train_purchase_window_dual_buttons", []() -> bool { return !_settings_client.gui.dual_pane_train_purchase_window; }));
				vehicle_windows->Add(new SettingEntry("gui.show_order_occupancy_by_default"));
				vehicle_windows->Add(new SettingEntry("gui.show_group_hierarchy_name"));
				vehicle_windows->Add(new ConditionallyHiddenSettingEntry("gui.show_vehicle_group_hierarchy_name", []() -> bool { return !_settings_client.gui.show_group_hierarchy_name; }));
				vehicle_windows->Add(new SettingEntry("gui.enable_single_veh_shared_order_gui"));
				vehicle_windows->Add(new SettingEntry("gui.show_order_number_vehicle_view"));
				vehicle_windows->Add(new SettingEntry("gui.hide_default_stop_location"));
			}

			SettingsPage *departureboards = interface->Add(new SettingsPage(STR_CONFIG_SETTING_INTERFACE_DEPARTUREBOARDS));
			{
				departureboards->Add(new SettingEntry("gui.max_departures"));
				departureboards->Add(new ConditionallyHiddenSettingEntry("gui.max_departure_time", []() -> bool { return _settings_time.time_in_minutes; }));
				departureboards->Add(new ConditionallyHiddenSettingEntry("gui.max_departure_time_minutes", []() -> bool { return !_settings_time.time_in_minutes; }));
				departureboards->Add(new SettingEntry("gui.departure_calc_frequency"));
				departureboards->Add(new SettingEntry("gui.departure_show_vehicle"));
				departureboards->Add(new SettingEntry("gui.departure_show_group"));
				departureboards->Add(new SettingEntry("gui.departure_show_company"));
				departureboards->Add(new SettingEntry("gui.departure_show_vehicle_type"));
				departureboards->Add(new SettingEntry("gui.departure_show_vehicle_color"));
				departureboards->Add(new SettingEntry("gui.departure_larger_font"));
				departureboards->Add(new SettingEntry("gui.departure_destination_type"));
				departureboards->Add(new SettingEntry("gui.departure_show_both"));
				departureboards->Add(new SettingEntry("gui.departure_only_passengers"));
				departureboards->Add(new SettingEntry("gui.departure_smart_terminus"));
				departureboards->Add(new SettingEntry("gui.departure_conditionals"));
				departureboards->Add(new SettingEntry("gui.departure_show_all_stops"));
				departureboards->Add(new SettingEntry("gui.departure_merge_identical"));
			}

			SettingsPage *wallclock = interface->Add(new SettingsPage(STR_CONFIG_SETTING_INTERFACE_WALLCLOCK));
			{
				wallclock->Add(new SettingEntry("gui.override_time_settings"));
				SettingsPage *game = wallclock->Add(new SettingsPage(STR_CONFIG_SETTING_INTERFACE_TIME_SAVEGAME));
				{
					game->hide_callback = []() -> bool {
						return _game_mode == GM_MENU;
					};
					game->Add(new SettingEntry("game_time.time_in_minutes"));
					game->Add(new SettingEntry("game_time.ticks_per_minute"));
					game->Add(new SettingEntry("game_time.clock_offset"));
				}
				SettingsPage *client = wallclock->Add(new SettingsPage(STR_CONFIG_SETTING_INTERFACE_TIME_CLIENT));
				{
					client->hide_callback = []() -> bool {
						return _game_mode != GM_MENU && !_settings_client.gui.override_time_settings;
					};
					client->Add(new SettingEntry("gui.time_in_minutes"));
					client->Add(new SettingEntry("gui.ticks_per_minute"));
					client->Add(new SettingEntry("gui.clock_offset"));
				}

				wallclock->Add(new SettingEntry("gui.date_with_time"));
			}

			SettingsPage *timetable = interface->Add(new SettingsPage(STR_CONFIG_SETTING_INTERFACE_TIMETABLE));
			{
				timetable->Add(new SettingEntry("gui.timetable_in_ticks"));
				timetable->Add(new SettingEntry("gui.timetable_leftover_ticks"));
				timetable->Add(new SettingEntry("gui.timetable_arrival_departure"));
				timetable->Add(new SettingEntry("gui.timetable_start_text_entry"));
			}

			SettingsPage *signals = interface->Add(new SettingsPage(STR_CONFIG_SETTING_INTERFACE_SIGNALS));
			{
				signals->Add(new SettingEntry("construction.train_signal_side"));
				signals->Add(new SettingEntry("gui.semaphore_build_before"));
				signals->Add(new SettingEntry("gui.signal_gui_mode"));
				signals->Add(new SettingEntry("gui.cycle_signal_types"));
				signals->Add(new SettingEntry("gui.drag_signals_fixed_distance"));
				signals->Add(new SettingEntry("gui.drag_signals_skip_stations"));
				signals->Add(new SettingEntry("gui.auto_remove_signals"));
				signals->Add(new SettingEntry("gui.show_restricted_signal_recolour"));
				signals->Add(new SettingEntry("gui.show_all_signal_default"));
				signals->Add(new SettingEntry("gui.show_progsig_ui"));
				signals->Add(new SettingEntry("gui.show_noentrysig_ui"));
				signals->Add(new SettingEntry("gui.show_adv_tracerestrict_features"));
				signals->Add(new SettingEntry("gui.adv_sig_bridge_tun_modes"));
			}

			interface->Add(new SettingEntry("gui.toolbar_pos"));
			interface->Add(new SettingEntry("gui.statusbar_pos"));
			interface->Add(new SettingEntry("gui.prefer_teamchat"));
			interface->Add(new SettingEntry("gui.sort_track_types_by_speed"));
			interface->Add(new SettingEntry("gui.allow_hiding_waypoint_labels"));
		}

		SettingsPage *advisors = main->Add(new SettingsPage(STR_CONFIG_SETTING_ADVISORS));
		{
			advisors->Add(new SettingEntry("gui.coloured_news_year"));
			advisors->Add(new SettingEntry("news_display.general"));
			advisors->Add(new SettingEntry("news_display.new_vehicles"));
			advisors->Add(new SettingEntry("news_display.accident"));
			advisors->Add(new SettingEntry("news_display.accident_other"));
			advisors->Add(new SettingEntry("news_display.company_info"));
			advisors->Add(new SettingEntry("news_display.acceptance"));
			advisors->Add(new SettingEntry("news_display.arrival_player"));
			advisors->Add(new SettingEntry("news_display.arrival_other"));
			advisors->Add(new SettingEntry("news_display.advice"));
			advisors->Add(new SettingEntry("gui.order_review_system"));
			advisors->Add(new SettingEntry("gui.no_depot_order_warn"));
			advisors->Add(new SettingEntry("gui.vehicle_income_warn"));
			advisors->Add(new SettingEntry("gui.lost_vehicle_warn"));
			advisors->Add(new SettingEntry("gui.restriction_wait_vehicle_warn"));
			advisors->Add(new SettingEntry("gui.show_finances"));
			advisors->Add(new SettingEntry("news_display.economy"));
			advisors->Add(new SettingEntry("news_display.subsidies"));
			advisors->Add(new SettingEntry("news_display.open"));
			advisors->Add(new SettingEntry("news_display.close"));
			advisors->Add(new SettingEntry("news_display.production_player"));
			advisors->Add(new SettingEntry("news_display.production_other"));
			advisors->Add(new SettingEntry("news_display.production_nobody"));
		}

		SettingsPage *company = main->Add(new SettingsPage(STR_CONFIG_SETTING_COMPANY));
		{
			company->Add(new SettingEntry("gui.starting_colour"));
			company->Add(new SettingEntry("gui.starting_colour_secondary"));
			company->Add(new SettingEntry("company.engine_renew"));
			company->Add(new SettingEntry("company.engine_renew_months"));
			company->Add(new SettingEntry("company.engine_renew_money"));
			company->Add(new SettingEntry("vehicle.servint_ispercent"));
			company->Add(new SettingEntry("vehicle.servint_trains"));
			company->Add(new SettingEntry("vehicle.servint_roadveh"));
			company->Add(new SettingEntry("vehicle.servint_ships"));
			company->Add(new SettingEntry("vehicle.servint_aircraft"));
			company->Add(new SettingEntry("vehicle.auto_timetable_by_default"));
			company->Add(new SettingEntry("vehicle.auto_separation_by_default"));
			company->Add(new SettingEntry("auto_timetable_separation_rate"));
			company->Add(new SettingEntry("timetable_autofill_rounding"));
			company->Add(new SettingEntry("order_occupancy_smoothness"));
			company->Add(new SettingEntry("company.infra_others_buy_in_depot[0]"));
			company->Add(new SettingEntry("company.infra_others_buy_in_depot[1]"));
			company->Add(new SettingEntry("company.infra_others_buy_in_depot[2]"));
			company->Add(new SettingEntry("company.infra_others_buy_in_depot[3]"));
			company->Add(new SettingEntry("company.advance_order_on_clone"));
			company->Add(new SettingEntry("company.copy_clone_add_to_group"));
			company->Add(new SettingEntry("company.remain_if_next_order_same_station"));
			company->Add(new SettingEntry("company.default_sched_dispatch_duration"));
		}

		SettingsPage *accounting = main->Add(new SettingsPage(STR_CONFIG_SETTING_ACCOUNTING));
		{
			accounting->Add(new SettingEntry("difficulty.infinite_money"));
			accounting->Add(new SettingEntry("economy.inflation"));
			accounting->Add(new SettingEntry("economy.inflation_fixed_dates"));
			accounting->Add(new SettingEntry("difficulty.initial_interest"));
			accounting->Add(new SettingEntry("difficulty.max_loan"));
			accounting->Add(new SettingEntry("difficulty.subsidy_multiplier"));
			accounting->Add(new SettingEntry("difficulty.subsidy_duration"));
			accounting->Add(new SettingEntry("economy.feeder_payment_share"));
			accounting->Add(new SettingEntry("economy.infrastructure_maintenance"));
			accounting->Add(new SettingEntry("difficulty.vehicle_costs"));
			accounting->Add(new SettingEntry("difficulty.vehicle_costs_in_depot"));
			accounting->Add(new SettingEntry("difficulty.vehicle_costs_when_stopped"));
			accounting->Add(new SettingEntry("difficulty.construction_cost"));
			accounting->Add(new SettingEntry("economy.payment_algorithm"));
		}

		SettingsPage *vehicles = main->Add(new SettingsPage(STR_CONFIG_SETTING_VEHICLES));
		{
			SettingsPage *physics = vehicles->Add(new SettingsPage(STR_CONFIG_SETTING_VEHICLES_PHYSICS));
			{
				physics->Add(new SettingEntry("vehicle.train_acceleration_model"));
				physics->Add(new SettingEntry("vehicle.train_braking_model"));
				physics->Add(new ConditionallyHiddenSettingEntry("vehicle.realistic_braking_aspect_limited", []() -> bool { return GetGameSettings().vehicle.train_braking_model != TBM_REALISTIC; }));
				physics->Add(new ConditionallyHiddenSettingEntry("vehicle.limit_train_acceleration", []() -> bool { return GetGameSettings().vehicle.train_braking_model != TBM_REALISTIC; }));
				physics->Add(new SettingEntry("vehicle.train_slope_steepness"));
				physics->Add(new SettingEntry("vehicle.wagon_speed_limits"));
				physics->Add(new SettingEntry("vehicle.train_speed_adaptation"));
				physics->Add(new SettingEntry("vehicle.freight_trains"));
				physics->Add(new SettingEntry("vehicle.roadveh_acceleration_model"));
				physics->Add(new SettingEntry("vehicle.roadveh_slope_steepness"));
				physics->Add(new SettingEntry("vehicle.smoke_amount"));
				physics->Add(new SettingEntry("vehicle.plane_speed"));
				physics->Add(new SettingEntry("vehicle.ship_collision_avoidance"));
				physics->Add(new SettingEntry("vehicle.roadveh_articulated_overtaking"));
				physics->Add(new SettingEntry("vehicle.roadveh_cant_quantum_tunnel"));
				physics->Add(new SettingEntry("vehicle.slow_road_vehicles_in_curves"));
			}

			SettingsPage *routing = vehicles->Add(new SettingsPage(STR_CONFIG_SETTING_VEHICLES_ROUTING));
			{
				routing->Add(new SettingEntry("vehicle.road_side"));
				routing->Add(new SettingEntry("pf.pathfinder_for_trains"));
				routing->Add(new SettingEntry("difficulty.line_reverse_mode"));
				routing->Add(new SettingEntry("pf.reverse_at_signals"));
				routing->Add(new SettingEntry("pf.back_of_one_way_pbs_waiting_point"));
				routing->Add(new SettingEntry("pf.forbid_90_deg"));
				routing->Add(new SettingEntry("pf.pathfinder_for_roadvehs"));
				routing->Add(new SettingEntry("pf.pathfinder_for_ships"));
				routing->Add(new SettingEntry("pf.reroute_rv_on_layout_change"));
				routing->Add(new SettingEntry("vehicle.drive_through_train_depot"));
			}

			SettingsPage *orders = vehicles->Add(new SettingsPage(STR_CONFIG_SETTING_VEHICLES_ORDERS));
			{
				orders->Add(new SettingEntry("gui.new_nonstop"));
				orders->Add(new SettingEntry("gui.quick_goto"));
				orders->Add(new SettingEntry("gui.stop_location"));
				orders->Add(new SettingEntry("order.nonstop_only"));
			}

			vehicles->Add(new SettingEntry("vehicle.adjacent_crossings"));
			vehicles->Add(new SettingEntry("vehicle.safer_crossings"));
			vehicles->Add(new SettingEntry("vehicle.non_leading_engines_keep_name"));
		}

		SettingsPage *limitations = main->Add(new SettingsPage(STR_CONFIG_SETTING_LIMITATIONS));
		{
			limitations->Add(new SettingEntry("construction.command_pause_level"));
			limitations->Add(new SettingEntry("construction.autoslope"));
			limitations->Add(new SettingEntry("construction.extra_dynamite"));
			limitations->Add(new SettingEntry("construction.map_height_limit"));
			limitations->Add(new SettingEntry("construction.max_bridge_length"));
			limitations->Add(new SettingEntry("construction.max_bridge_height"));
			limitations->Add(new SettingEntry("construction.max_tunnel_length"));
			limitations->Add(new SettingEntry("construction.chunnel"));
			limitations->Add(new SettingEntry("station.never_expire_airports"));
			limitations->Add(new SettingEntry("vehicle.never_expire_vehicles"));
			limitations->Add(new SettingEntry("vehicle.no_expire_vehicles_after"));
			limitations->Add(new SettingEntry("vehicle.no_introduce_vehicles_after"));
			limitations->Add(new SettingEntry("vehicle.max_trains"));
			limitations->Add(new SettingEntry("vehicle.max_roadveh"));
			limitations->Add(new SettingEntry("vehicle.max_aircraft"));
			limitations->Add(new SettingEntry("vehicle.max_ships"));
			limitations->Add(new SettingEntry("vehicle.max_train_length"));
			limitations->Add(new SettingEntry("vehicle.through_load_speed_limit"));
			limitations->Add(new SettingEntry("vehicle.rail_depot_speed_limit"));
			limitations->Add(new SettingEntry("station.station_spread"));
			limitations->Add(new SettingEntry("station.distant_join_stations"));
			limitations->Add(new SettingEntry("station.modified_catchment"));
			limitations->Add(new SettingEntry("station.catchment_increase"));
			limitations->Add(new SettingEntry("construction.road_stop_on_town_road"));
			limitations->Add(new SettingEntry("construction.road_stop_on_competitor_road"));
			limitations->Add(new SettingEntry("construction.crossing_with_competitor"));
			limitations->Add(new SettingEntry("construction.convert_town_road_no_houses"));
			limitations->Add(new SettingEntry("vehicle.disable_elrails"));
			limitations->Add(new SettingEntry("order.station_length_loading_penalty"));
			limitations->Add(new SettingEntry("construction.maximum_signal_evaluations"));
			limitations->Add(new SettingEntry("construction.enable_build_river"));
			limitations->Add(new SettingEntry("construction.enable_remove_water"));
			limitations->Add(new SettingEntry("construction.road_custom_bridge_heads"));
			limitations->Add(new SettingEntry("construction.rail_custom_bridge_heads"));
			limitations->Add(new SettingEntry("construction.allow_grf_objects_under_bridges"));
			limitations->Add(new SettingEntry("construction.allow_stations_under_bridges"));
			limitations->Add(new SettingEntry("construction.allow_road_stops_under_bridges"));
			limitations->Add(new SettingEntry("construction.allow_docks_under_bridges"));
			limitations->Add(new SettingEntry("construction.purchase_land_permitted"));
			limitations->Add(new SettingEntry("construction.build_object_area_permitted"));
			limitations->Add(new SettingEntry("construction.no_expire_objects_after"));
			limitations->Add(new SettingEntry("construction.ignore_object_intro_dates"));
		}

		SettingsPage *disasters = main->Add(new SettingsPage(STR_CONFIG_SETTING_ACCIDENTS));
		{
			disasters->Add(new SettingEntry("difficulty.disasters"));
			disasters->Add(new SettingEntry("difficulty.economy"));
			disasters->Add(new SettingEntry("vehicle.plane_crashes"));
			disasters->Add(new SettingEntry("vehicle.no_train_crash_other_company"));
			disasters->Add(new SettingEntry("difficulty.vehicle_breakdowns"));
			disasters->Add(new SettingEntry("vehicle.improved_breakdowns"));
			disasters->Add(new SettingEntry("vehicle.pay_for_repair"));
			disasters->Add(new SettingEntry("vehicle.repair_cost"));
			disasters->Add(new SettingEntry("order.no_servicing_if_no_breakdowns"));
			disasters->Add(new SettingEntry("order.serviceathelipad"));
		}

		SettingsPage *genworld = main->Add(new SettingsPage(STR_CONFIG_SETTING_GENWORLD));
		{
			SettingsPage *rivers = genworld->Add(new SettingsPage(STR_CONFIG_SETTING_GENWORLD_RIVERS_LAKES));
			{
				rivers->Add(new SettingEntry("game_creation.amount_of_rivers"));
				rivers->Add(new SettingEntry("game_creation.min_river_length"));
				rivers->Add(new SettingEntry("game_creation.river_route_random"));
				rivers->Add(new SettingEntry("game_creation.rivers_top_of_hill"));
				rivers->Add(new SettingEntry("game_creation.river_tropics_width"));
				rivers->Add(new SettingEntry("game_creation.lake_tropics_width"));
				rivers->Add(new SettingEntry("game_creation.coast_tropics_width"));
				rivers->Add(new SettingEntry("game_creation.lake_size"));
				rivers->Add(new SettingEntry("game_creation.lakes_allowed_in_deserts"));
			}
			genworld->Add(new SettingEntry("game_creation.landscape"));
			genworld->Add(new SettingEntry("game_creation.land_generator"));
			genworld->Add(new SettingEntry("difficulty.terrain_type"));
			genworld->Add(new SettingEntry("game_creation.tgen_smoothness"));
			genworld->Add(new SettingEntry("game_creation.variety"));
			genworld->Add(new SettingEntry("game_creation.climate_threshold_mode"));
			auto coverage_hide = []() -> bool { return GetGameSettings().game_creation.climate_threshold_mode != 0; };
			auto snow_line_height_hide = []() -> bool { return GetGameSettings().game_creation.climate_threshold_mode != 1 && _game_mode == GM_MENU; };
			auto rainforest_line_height_hide = []() -> bool { return GetGameSettings().game_creation.climate_threshold_mode != 1; };
			genworld->Add(new ConditionallyHiddenSettingEntry("game_creation.snow_coverage", coverage_hide));
			genworld->Add(new ConditionallyHiddenSettingEntry("game_creation.snow_line_height", snow_line_height_hide));
			genworld->Add(new ConditionallyHiddenSettingEntry("game_creation.desert_coverage", coverage_hide));
			genworld->Add(new ConditionallyHiddenSettingEntry("game_creation.rainforest_line_height", rainforest_line_height_hide));
			genworld->Add(new SettingEntry("game_creation.amount_of_rocks"));
			genworld->Add(new SettingEntry("game_creation.height_affects_rocks"));
			genworld->Add(new SettingEntry("game_creation.build_public_roads"));
		}

		SettingsPage *environment = main->Add(new SettingsPage(STR_CONFIG_SETTING_ENVIRONMENT));
		{
			SettingsPage *time = environment->Add(new SettingsPage(STR_CONFIG_SETTING_ENVIRONMENT_TIME));
			{
				time->Add(new SettingEntry("economy.timekeeping_units"));
				time->Add(new SettingEntry("economy.minutes_per_calendar_year"));
				time->Add(new SettingEntry("game_creation.ending_year"));
				time->Add(new SettingEntry("gui.pause_on_newgame"));
				time->Add(new SettingEntry("gui.fast_forward_speed_limit"));
				time->Add(new SettingEntry("economy.day_length_factor"));
				time->Add(new SettingEntry("economy.tick_rate"));
			}

			SettingsPage *authorities = environment->Add(new SettingsPage(STR_CONFIG_SETTING_ENVIRONMENT_AUTHORITIES));
			{
				authorities->Add(new SettingEntry("difficulty.town_council_tolerance"));
				authorities->Add(new SettingEntry("economy.bribe"));
				authorities->Add(new SettingEntry("economy.exclusive_rights"));
				authorities->Add(new SettingEntry("economy.fund_roads"));
				authorities->Add(new SettingEntry("economy.fund_buildings"));
				authorities->Add(new SettingEntry("economy.station_noise_level"));
			}

			SettingsPage *towns = environment->Add(new SettingsPage(STR_CONFIG_SETTING_ENVIRONMENT_TOWNS));
			{
<<<<<<< HEAD
				SettingsPage *town_zone = towns->Add(new SettingsPage(STR_CONFIG_SETTING_TOWN_ZONES));
				{
					town_zone->hide_callback = []() -> bool {
						return !GetGameSettings().economy.town_zone_calc_mode;
					};
					town_zone->Add(new SettingEntry("economy.town_zone_0_mult"));
					town_zone->Add(new SettingEntry("economy.town_zone_1_mult"));
					town_zone->Add(new SettingEntry("economy.town_zone_2_mult"));
					town_zone->Add(new SettingEntry("economy.town_zone_3_mult"));
					town_zone->Add(new SettingEntry("economy.town_zone_4_mult"));
					town_zone->Add(new SettingEntry("economy.city_zone_0_mult"));
					town_zone->Add(new SettingEntry("economy.city_zone_1_mult"));
					town_zone->Add(new SettingEntry("economy.city_zone_2_mult"));
					town_zone->Add(new SettingEntry("economy.city_zone_3_mult"));
					town_zone->Add(new SettingEntry("economy.city_zone_4_mult"));
				}
				towns->Add(new SettingEntry("economy.town_cargo_scale"));
				towns->Add(new SettingEntry("economy.town_cargo_scale_mode"));
=======
				towns->Add(new SettingEntry("economy.town_cargo_scale"));
>>>>>>> 782cbe95
				towns->Add(new SettingEntry("economy.town_growth_rate"));
				towns->Add(new SettingEntry("economy.town_growth_cargo_transported"));
				towns->Add(new SettingEntry("economy.town_zone_calc_mode"));
				towns->Add(new SettingEntry("economy.allow_town_roads"));
				towns->Add(new SettingEntry("economy.allow_town_level_crossings"));
				towns->Add(new SettingEntry("economy.allow_town_bridges"));
				towns->Add(new SettingEntry("economy.town_build_tunnels"));
				towns->Add(new SettingEntry("economy.town_max_road_slope"));
				towns->Add(new SettingEntry("economy.found_town"));
				towns->Add(new SettingEntry("economy.town_layout"));
				towns->Add(new SettingEntry("economy.larger_towns"));
				towns->Add(new SettingEntry("economy.initial_city_size"));
				towns->Add(new SettingEntry("economy.town_min_distance"));
				towns->Add(new SettingEntry("economy.max_town_heightlevel"));
				towns->Add(new SettingEntry("economy.min_town_land_area"));
				towns->Add(new SettingEntry("economy.min_city_land_area"));
				towns->Add(new SettingEntry("economy.town_cargogen_mode"));
				towns->Add(new SettingEntry("economy.random_road_reconstruction"));
			}

			SettingsPage *industries = environment->Add(new SettingsPage(STR_CONFIG_SETTING_ENVIRONMENT_INDUSTRIES));
			{
				industries->Add(new SettingEntry("economy.industry_cargo_scale"));
<<<<<<< HEAD
				industries->Add(new SettingEntry("economy.industry_cargo_scale_mode"));
=======
>>>>>>> 782cbe95
				industries->Add(new SettingEntry("difficulty.industry_density"));
				industries->Add(new SettingEntry("construction.raw_industry_construction"));
				industries->Add(new SettingEntry("construction.industry_platform"));
				industries->Add(new SettingEntry("economy.multiple_industry_per_town"));
				industries->Add(new SettingEntry("game_creation.oil_refinery_limit"));
				industries->Add(new SettingEntry("economy.type"));
				industries->Add(new SettingEntry("station.serve_neutral_industries"));
				industries->Add(new SettingEntry("station.station_delivery_mode"));
			}

			SettingsPage *cdist = environment->Add(new SettingsPage(STR_CONFIG_SETTING_ENVIRONMENT_CARGODIST));
			{
				cdist->Add(new SettingEntry("linkgraph.recalc_time"));
				cdist->Add(new SettingEntry("linkgraph.recalc_interval"));
				cdist->Add(new SettingEntry("linkgraph.distribution_pax"));
				cdist->Add(new SettingEntry("linkgraph.distribution_mail"));
				cdist->Add(new SettingEntry("linkgraph.distribution_armoured"));
				cdist->Add(new SettingEntry("linkgraph.distribution_default"));
				SettingsPage *cdist_override = cdist->Add(new SettingsPage(STR_CONFIG_SETTING_ENVIRONMENT_CARGODIST_PER_CARGO_OVERRIDE));
				{
					const SettingTable &linkgraph_table = GetLinkGraphSettingTable();
					uint base_index = GetSettingIndexByFullName(linkgraph_table, "linkgraph.distribution_per_cargo[0]");
					assert(base_index != UINT32_MAX);
					for (CargoID c = 0; c < NUM_CARGO; c++) {
						cdist_override->Add(new CargoDestPerCargoSettingEntry(c, GetSettingDescription(linkgraph_table, base_index + c)->AsIntSetting()));
					}
				}
				cdist->Add(new SettingEntry("linkgraph.accuracy"));
				cdist->Add(new SettingEntry("linkgraph.demand_distance"));
				cdist->Add(new SettingEntry("linkgraph.demand_size"));
				cdist->Add(new SettingEntry("linkgraph.short_path_saturation"));
				cdist->Add(new SettingEntry("linkgraph.aircraft_link_scale"));
			}

			SettingsPage *trees = environment->Add(new SettingsPage(STR_CONFIG_SETTING_ENVIRONMENT_TREES));
			{
				trees->Add(new SettingEntry("game_creation.tree_placer"));
				trees->Add(new SettingEntry("construction.extra_tree_placement"));
				trees->Add(new SettingEntry("construction.trees_around_snow_line_enabled"));
				trees->Add(new SettingEntry("construction.trees_around_snow_line_range"));
				trees->Add(new SettingEntry("construction.trees_around_snow_line_dynamic_range"));
				trees->Add(new SettingEntry("construction.tree_growth_rate"));
			}

			environment->Add(new SettingEntry("construction.flood_from_edges"));
			environment->Add(new SettingEntry("construction.map_edge_mode"));
			environment->Add(new SettingEntry("station.cargo_class_rating_wait_time"));
			environment->Add(new SettingEntry("station.station_size_rating_cargo_amount"));
		}

		SettingsPage *ai = main->Add(new SettingsPage(STR_CONFIG_SETTING_AI));
		{
			SettingsPage *npc = ai->Add(new SettingsPage(STR_CONFIG_SETTING_AI_NPC));
			{
				npc->Add(new SettingEntry("script.settings_profile"));
				npc->Add(new SettingEntry("script.script_max_opcode_till_suspend"));
				npc->Add(new SettingEntry("script.script_max_memory_megabytes"));
				npc->Add(new SettingEntry("difficulty.competitor_speed"));
				npc->Add(new SettingEntry("ai.ai_in_multiplayer"));
				npc->Add(new SettingEntry("ai.ai_disable_veh_train"));
				npc->Add(new SettingEntry("ai.ai_disable_veh_roadveh"));
				npc->Add(new SettingEntry("ai.ai_disable_veh_aircraft"));
				npc->Add(new SettingEntry("ai.ai_disable_veh_ship"));
			}

			SettingsPage *sharing = ai->Add(new SettingsPage(STR_CONFIG_SETTING_SHARING));
			{
				sharing->Add(new SettingEntry("economy.infrastructure_sharing[0]"));
				sharing->Add(new SettingEntry("economy.infrastructure_sharing[1]"));
				sharing->Add(new SettingEntry("economy.infrastructure_sharing[2]"));
				sharing->Add(new SettingEntry("economy.infrastructure_sharing[3]"));
				sharing->Add(new SettingEntry("economy.sharing_fee[0]"));
				sharing->Add(new SettingEntry("economy.sharing_fee[1]"));
				sharing->Add(new SettingEntry("economy.sharing_fee[2]"));
				sharing->Add(new SettingEntry("economy.sharing_fee[3]"));
				sharing->Add(new SettingEntry("economy.sharing_payment_in_debt"));
			}

			ai->Add(new SettingEntry("economy.give_money"));
			ai->Add(new SettingEntry("economy.allow_shares"));
			ai->Add(new ConditionallyHiddenSettingEntry("economy.min_years_for_shares", []() -> bool { return !GetGameSettings().economy.allow_shares; }));
			ai->Add(new SettingEntry("difficulty.money_cheat_in_multiplayer"));
			ai->Add(new SettingEntry("difficulty.rename_towns_in_multiplayer"));
			ai->Add(new SettingEntry("difficulty.override_town_settings_in_multiplayer"));
		}

		SettingsPage *scenario = main->Add(new SettingsPage(STR_CONFIG_SETTING_SCENARIO_EDITOR));
		scenario->hide_callback = []() -> bool {
			return _game_mode == GM_NORMAL;
		};
		{
			scenario->Add(new SettingEntry("scenario.multiple_buildings"));
			scenario->Add(new SettingEntry("scenario.house_ignore_dates"));
			scenario->Add(new SettingEntry("scenario.house_ignore_zones"));
			scenario->Add(new SettingEntry("scenario.house_ignore_grf"));
		}

		SettingsPage *network = main->Add(new SettingsPage(STR_CONFIG_SETTING_NETWORK));
		{
			network->Add(new SettingEntry("network.use_relay_service"));
		}

		main->Init();
	}
	return *main;
}

static const StringID _game_settings_restrict_dropdown[] = {
	STR_CONFIG_SETTING_RESTRICT_BASIC,                            // RM_BASIC
	STR_CONFIG_SETTING_RESTRICT_ADVANCED,                         // RM_ADVANCED
	STR_CONFIG_SETTING_RESTRICT_ALL,                              // RM_ALL
	STR_CONFIG_SETTING_RESTRICT_CHANGED_AGAINST_DEFAULT,          // RM_CHANGED_AGAINST_DEFAULT
	STR_CONFIG_SETTING_RESTRICT_CHANGED_AGAINST_NEW,              // RM_CHANGED_AGAINST_NEW
	STR_CONFIG_SETTING_RESTRICT_PATCH,                            // RM_PATCH
};
static_assert(lengthof(_game_settings_restrict_dropdown) == RM_END);

/** Warnings about hidden search results. */
enum WarnHiddenResult {
	WHR_NONE,          ///< Nothing was filtering matches away.
	WHR_CATEGORY,      ///< Category setting filtered matches away.
	WHR_TYPE,          ///< Type setting filtered matches away.
	WHR_CATEGORY_TYPE, ///< Both category and type settings filtered matches away.
};

/**
 * Callback function for the reset all settings button
 * @param w Window which is calling this callback
 * @param confirmed boolean value, true when yes was clicked, false otherwise
 */
static void ResetAllSettingsConfirmationCallback(Window *w, bool confirmed)
{
	if (confirmed) {
		GetSettingsTree().ResetAll();
		GetSettingsTree().FoldAll();
		w->InvalidateData();
	}
}

/** Window to edit settings of the game. */
struct GameSettingsWindow : Window {
	static GameSettings *settings_ptr; ///< Pointer to the game settings being displayed and modified.

	SettingEntry *valuewindow_entry;   ///< If non-nullptr, pointer to setting for which a value-entering window has been opened.
	SettingEntry *clicked_entry;       ///< If non-nullptr, pointer to a clicked numeric setting (with a depressed left or right button).
	SettingEntry *last_clicked;        ///< If non-nullptr, pointer to the last clicked setting.
	SettingEntry *valuedropdown_entry; ///< If non-nullptr, pointer to the value for which a dropdown window is currently opened.
	bool closing_dropdown;             ///< True, if the dropdown list is currently closing.

	SettingFilter filter;              ///< Filter for the list.
	QueryString filter_editbox;        ///< Filter editbox;
	bool manually_changed_folding;     ///< Whether the user expanded/collapsed something manually.
	WarnHiddenResult warn_missing;     ///< Whether and how to warn about missing search results.
	int warn_lines;                    ///< Number of lines used for warning about missing search results.

	Scrollbar *vscroll;

	GameSettingsWindow(WindowDesc *desc) : Window(desc), filter_editbox(50)
	{
		this->warn_missing = WHR_NONE;
		this->warn_lines = 0;
		this->filter.mode = (RestrictionMode)_settings_client.gui.settings_restriction_mode;
		this->filter.min_cat = RM_ALL;
		this->filter.type = ST_ALL;
		this->filter.type_hides = false;
		this->settings_ptr = &GetGameSettings();

		GetSettingsTree().FoldAll(); // Close all sub-pages

		this->valuewindow_entry = nullptr; // No setting entry for which a entry window is opened
		this->clicked_entry = nullptr; // No numeric setting buttons are depressed
		this->last_clicked = nullptr;
		this->valuedropdown_entry = nullptr;
		this->closing_dropdown = false;
		this->manually_changed_folding = false;

		this->CreateNestedTree();
		this->vscroll = this->GetScrollbar(WID_GS_SCROLLBAR);
		this->FinishInitNested(WN_GAME_OPTIONS_GAME_SETTINGS);

		this->querystrings[WID_GS_FILTER] = &this->filter_editbox;
		this->filter_editbox.cancel_button = QueryString::ACTION_CLEAR;
		this->SetFocusedWidget(WID_GS_FILTER);

		this->InvalidateData();
	}

	void OnInit() override
	{
		_circle_size = maxdim(GetSpriteSize(SPR_CIRCLE_FOLDED), GetSpriteSize(SPR_CIRCLE_UNFOLDED));
	}

	void UpdateWidgetSize(WidgetID widget, Dimension *size, [[maybe_unused]] const Dimension &padding, [[maybe_unused]] Dimension *fill, [[maybe_unused]] Dimension *resize) override
	{
		switch (widget) {
			case WID_GS_OPTIONSPANEL:
				resize->height = SETTING_HEIGHT = std::max({(int)_circle_size.height, SETTING_BUTTON_HEIGHT, GetCharacterHeight(FS_NORMAL)}) + WidgetDimensions::scaled.vsep_normal;
				resize->width = 1;

				size->height = 5 * resize->height + WidgetDimensions::scaled.framerect.Vertical();
				break;

			case WID_GS_HELP_TEXT: {
				static const StringID setting_types[] = {
					STR_CONFIG_SETTING_TYPE_CLIENT,
					STR_CONFIG_SETTING_TYPE_COMPANY_MENU, STR_CONFIG_SETTING_TYPE_COMPANY_INGAME,
					STR_CONFIG_SETTING_TYPE_GAME_MENU, STR_CONFIG_SETTING_TYPE_GAME_INGAME,
				};
				for (uint i = 0; i < lengthof(setting_types); i++) {
					SetDParam(0, setting_types[i]);
					size->width = std::max(size->width, GetStringBoundingBox(STR_CONFIG_SETTING_TYPE).width + padding.width);
				}
				size->height = 2 * GetCharacterHeight(FS_NORMAL) + WidgetDimensions::scaled.vsep_normal +
						std::max(size->height, GetSettingsTree().GetMaxHelpHeight(size->width));
				break;
			}

			case WID_GS_RESTRICT_CATEGORY:
			case WID_GS_RESTRICT_TYPE:
				size->width = std::max(GetStringBoundingBox(STR_CONFIG_SETTING_RESTRICT_CATEGORY).width, GetStringBoundingBox(STR_CONFIG_SETTING_RESTRICT_TYPE).width);
				break;

			default:
				break;
		}
	}

	void OnPaint() override
	{
		if (this->closing_dropdown) {
			this->closing_dropdown = false;
			assert(this->valuedropdown_entry != nullptr);
			this->valuedropdown_entry->SetButtons(0);
			this->valuedropdown_entry = nullptr;
		}

		/* Reserve the correct number of lines for the 'some search results are hidden' notice in the central settings display panel. */
		const Rect panel = this->GetWidget<NWidgetBase>(WID_GS_OPTIONSPANEL)->GetCurrentRect().Shrink(WidgetDimensions::scaled.frametext);
		StringID warn_str = STR_CONFIG_SETTING_CATEGORY_HIDES - 1 + this->warn_missing;
		int new_warn_lines;
		if (this->warn_missing == WHR_NONE) {
			new_warn_lines = 0;
		} else {
			SetDParam(0, _game_settings_restrict_dropdown[this->filter.min_cat]);
			new_warn_lines = GetStringLineCount(warn_str, panel.Width());
		}
		if (this->warn_lines != new_warn_lines) {
			this->vscroll->SetCount(this->vscroll->GetCount() - this->warn_lines + new_warn_lines);
			this->warn_lines = new_warn_lines;
		}

		this->DrawWidgets();

		/* Draw the 'some search results are hidden' notice. */
		if (this->warn_missing != WHR_NONE) {
			SetDParam(0, _game_settings_restrict_dropdown[this->filter.min_cat]);
			DrawStringMultiLine(panel.WithHeight(this->warn_lines * GetCharacterHeight(FS_NORMAL)), warn_str, TC_FROMSTRING, SA_CENTER);
		}
	}

	void SetStringParameters(WidgetID widget) const override
	{
		switch (widget) {
			case WID_GS_RESTRICT_DROPDOWN:
				SetDParam(0, _game_settings_restrict_dropdown[this->filter.mode]);
				break;

			case WID_GS_TYPE_DROPDOWN:
				switch (this->filter.type) {
					case ST_GAME:    SetDParam(0, _game_mode == GM_MENU ? STR_CONFIG_SETTING_TYPE_DROPDOWN_GAME_MENU : STR_CONFIG_SETTING_TYPE_DROPDOWN_GAME_INGAME); break;
					case ST_COMPANY: SetDParam(0, _game_mode == GM_MENU ? STR_CONFIG_SETTING_TYPE_DROPDOWN_COMPANY_MENU : STR_CONFIG_SETTING_TYPE_DROPDOWN_COMPANY_INGAME); break;
					case ST_CLIENT:  SetDParam(0, STR_CONFIG_SETTING_TYPE_DROPDOWN_CLIENT); break;
					default:         SetDParam(0, STR_CONFIG_SETTING_TYPE_DROPDOWN_ALL); break;
				}
				break;
		}
	}

	DropDownList BuildDropDownList(WidgetID widget) const
	{
		DropDownList list;
		switch (widget) {
			case WID_GS_RESTRICT_DROPDOWN:
				for (int mode = 0; mode != RM_END; mode++) {
					/* If we are in adv. settings screen for the new game's settings,
					 * we don't want to allow comparing with new game's settings. */
					bool disabled = mode == RM_CHANGED_AGAINST_NEW && settings_ptr == &_settings_newgame;

					list.push_back(std::make_unique<DropDownListStringItem>(_game_settings_restrict_dropdown[mode], mode, disabled));
				}
				break;

			case WID_GS_TYPE_DROPDOWN:
				list.push_back(std::make_unique<DropDownListStringItem>(STR_CONFIG_SETTING_TYPE_DROPDOWN_ALL, ST_ALL, false));
				list.push_back(std::make_unique<DropDownListStringItem>(_game_mode == GM_MENU ? STR_CONFIG_SETTING_TYPE_DROPDOWN_GAME_MENU : STR_CONFIG_SETTING_TYPE_DROPDOWN_GAME_INGAME, ST_GAME, false));
				list.push_back(std::make_unique<DropDownListStringItem>(_game_mode == GM_MENU ? STR_CONFIG_SETTING_TYPE_DROPDOWN_COMPANY_MENU : STR_CONFIG_SETTING_TYPE_DROPDOWN_COMPANY_INGAME, ST_COMPANY, false));
				list.push_back(std::make_unique<DropDownListStringItem>(STR_CONFIG_SETTING_TYPE_DROPDOWN_CLIENT, ST_CLIENT, false));
				break;
		}
		return list;
	}

	void DrawWidget(const Rect &r, WidgetID widget) const override
	{
		switch (widget) {
			case WID_GS_OPTIONSPANEL: {
				Rect tr = r.Shrink(WidgetDimensions::scaled.frametext, WidgetDimensions::scaled.framerect);
				tr.top += this->warn_lines * SETTING_HEIGHT;
				uint last_row = this->vscroll->GetPosition() + this->vscroll->GetCapacity() - this->warn_lines;
				int next_row = GetSettingsTree().Draw(settings_ptr, tr.left, tr.right, tr.top,
						this->vscroll->GetPosition(), last_row, this->last_clicked);
				if (next_row == 0) DrawString(tr, STR_CONFIG_SETTINGS_NONE);
				break;
			}

			case WID_GS_HELP_TEXT:
				if (this->last_clicked != nullptr) {
					const IntSettingDesc *sd = this->last_clicked->setting;

					Rect tr = r;
					switch (sd->GetType()) {
						case ST_COMPANY: SetDParam(0, _game_mode == GM_MENU ? STR_CONFIG_SETTING_TYPE_COMPANY_MENU : STR_CONFIG_SETTING_TYPE_COMPANY_INGAME); break;
						case ST_CLIENT:  SetDParam(0, STR_CONFIG_SETTING_TYPE_CLIENT); break;
						case ST_GAME:    SetDParam(0, _game_mode == GM_MENU ? STR_CONFIG_SETTING_TYPE_GAME_MENU : STR_CONFIG_SETTING_TYPE_GAME_INGAME); break;
						default: NOT_REACHED();
					}
					DrawString(tr, STR_CONFIG_SETTING_TYPE);
					tr.top += GetCharacterHeight(FS_NORMAL);

					sd->SetValueDParams(0, sd->def);
					DrawString(tr, STR_CONFIG_SETTING_DEFAULT_VALUE);
					tr.top += GetCharacterHeight(FS_NORMAL) + WidgetDimensions::scaled.vsep_normal;

					if (sd->guiproc != nullptr) {
						SettingOnGuiCtrlData data;
						data.type = SOGCT_GUI_WARNING_TEXT;
						data.text = STR_NULL;
						data.val = sd->Read(ResolveObject(settings_ptr, sd));
						if (sd->guiproc(data)) {
							const Dimension warning_dimensions = GetSpriteSize(SPR_WARNING_SIGN);
							const int step_height = std::max<int>(warning_dimensions.height, GetCharacterHeight(FS_NORMAL));
							const int text_offset_y = (step_height - GetCharacterHeight(FS_NORMAL)) / 2;
							const int warning_offset_y = (step_height - warning_dimensions.height) / 2;
							const bool rtl = _current_text_dir == TD_RTL;

							int left = tr.left;
							int right = tr.right;
							DrawSprite(SPR_WARNING_SIGN, 0, rtl ? right - warning_dimensions.width - 5 : left + 5, tr.top + warning_offset_y);
							if (rtl) {
								right -= (warning_dimensions.width + 10);
							} else {
								left += (warning_dimensions.width + 10);
							}
							DrawString(left, right, tr.top + text_offset_y, data.text, TC_RED);

							tr.top += step_height + WidgetDimensions::scaled.vsep_normal;
						}
					}

					DrawStringMultiLine(tr, sd->GetHelp(), TC_WHITE);
				}
				break;

			default:
				break;
		}
	}

	/**
	 * Set the entry that should have its help text displayed, and mark the window dirty so it gets repainted.
	 * @param pe Setting to display help text of, use \c nullptr to stop displaying help of the currently displayed setting.
	 */
	void SetDisplayedHelpText(SettingEntry *pe)
	{
		if (this->last_clicked != pe) this->SetDirty();
		this->last_clicked = pe;
	}

	void OnClick([[maybe_unused]] Point pt, WidgetID widget, [[maybe_unused]] int click_count) override
	{
		switch (widget) {
			case WID_GS_EXPAND_ALL:
				this->manually_changed_folding = true;
				GetSettingsTree().UnFoldAll();
				this->InvalidateData();
				break;

			case WID_GS_COLLAPSE_ALL:
				this->manually_changed_folding = true;
				GetSettingsTree().FoldAll();
				this->InvalidateData();
				break;

			case WID_GS_RESET_ALL:
				ShowQuery(
					STR_CONFIG_SETTING_RESET_ALL_CONFIRMATION_DIALOG_CAPTION,
					STR_CONFIG_SETTING_RESET_ALL_CONFIRMATION_DIALOG_TEXT,
					this,
					ResetAllSettingsConfirmationCallback
				);
				break;

			case WID_GS_RESTRICT_DROPDOWN: {
				DropDownList list = this->BuildDropDownList(widget);
				if (!list.empty()) {
					ShowDropDownList(this, std::move(list), this->filter.mode, widget);
				}
				break;
			}

			case WID_GS_TYPE_DROPDOWN: {
				DropDownList list = this->BuildDropDownList(widget);
				if (!list.empty()) {
					ShowDropDownList(this, std::move(list), this->filter.type, widget);
				}
				break;
			}
		}

		if (widget != WID_GS_OPTIONSPANEL) return;

		uint btn = this->vscroll->GetScrolledRowFromWidget(pt.y, this, WID_GS_OPTIONSPANEL, WidgetDimensions::scaled.framerect.top);
		if (btn == INT_MAX || (int)btn < this->warn_lines) return;
		btn -= this->warn_lines;

		uint cur_row = 0;
		BaseSettingEntry *clicked_entry = GetSettingsTree().FindEntry(btn, &cur_row);

		if (clicked_entry == nullptr) return;  // Clicked below the last setting of the page

		int x = (_current_text_dir == TD_RTL ? this->width - 1 - pt.x : pt.x) - WidgetDimensions::scaled.frametext.left - (clicked_entry->level + 1) * WidgetDimensions::scaled.hsep_indent;  // Shift x coordinate
		if (x < 0) return;  // Clicked left of the entry

		SettingsPage *clicked_page = dynamic_cast<SettingsPage*>(clicked_entry);
		if (clicked_page != nullptr) {
			this->SetDisplayedHelpText(nullptr);
			clicked_page->folded = !clicked_page->folded; // Flip 'folded'-ness of the sub-page

			this->manually_changed_folding = true;

			this->InvalidateData();
			return;
		}

		SettingEntry *pe = dynamic_cast<SettingEntry*>(clicked_entry);
		assert(pe != nullptr);
		const IntSettingDesc *sd = pe->setting;

		/* return if action is only active in network, or only settable by server */
		if (!pe->IsGUIEditable()) {
			this->SetDisplayedHelpText(pe);
			return;
		}

		int32_t value = sd->Read(ResolveObject(settings_ptr, sd));

		/* clicked on the icon on the left side. Either scroller, bool on/off or dropdown */
		if (x < SETTING_BUTTON_WIDTH && (sd->flags & (SF_GUI_DROPDOWN | SF_ENUM))) {
			this->SetDisplayedHelpText(pe);

			if (this->valuedropdown_entry == pe) {
				/* unclick the dropdown */
				HideDropDownMenu(this);
				this->closing_dropdown = false;
				this->valuedropdown_entry->SetButtons(0);
				this->valuedropdown_entry = nullptr;
			} else {
				if (this->valuedropdown_entry != nullptr) this->valuedropdown_entry->SetButtons(0);
				this->closing_dropdown = false;

				const NWidgetBase *wid = this->GetWidget<NWidgetBase>(WID_GS_OPTIONSPANEL);
				int rel_y = (pt.y - wid->pos_y - WidgetDimensions::scaled.framerect.top) % wid->resize_y;

				Rect wi_rect;
				wi_rect.left = pt.x - (_current_text_dir == TD_RTL ? SETTING_BUTTON_WIDTH - 1 - x : x);
				wi_rect.right = wi_rect.left + SETTING_BUTTON_WIDTH - 1;
				wi_rect.top = pt.y - rel_y + (SETTING_HEIGHT - SETTING_BUTTON_HEIGHT) / 2;
				wi_rect.bottom = wi_rect.top + SETTING_BUTTON_HEIGHT - 1;

				/* For dropdowns we also have to check the y position thoroughly, the mouse may not above the just opening dropdown */
				if (pt.y >= wi_rect.top && pt.y <= wi_rect.bottom) {
					this->valuedropdown_entry = pe;
					this->valuedropdown_entry->SetButtons(SEF_LEFT_DEPRESSED);

					DropDownList list;
					if (sd->flags & SF_GUI_DROPDOWN) {
						for (int i = sd->min; i <= (int)sd->max; i++) {
							int val = i;
							if (sd->guiproc != nullptr) {
								SettingOnGuiCtrlData data;
								data.type = SOGCT_GUI_DROPDOWN_ORDER;
								data.val = i - sd->min;
								if (sd->guiproc(data)) {
									val = data.val;
								}
							}
							assert_msg(val >= sd->min && val <= (int)sd->max, "min: %d, max: %d, val: %d", sd->min, sd->max, val);
							sd->SetValueDParams(0, val);
							list.push_back(std::make_unique<DropDownListStringItem>(STR_JUST_STRING2, val, false));
						}
					} else if ((sd->flags & SF_ENUM)) {
						for (const SettingDescEnumEntry *enumlist = sd->enumlist; enumlist != nullptr && enumlist->str != STR_NULL; enumlist++) {
							list.push_back(std::make_unique<DropDownListStringItem>(enumlist->str, enumlist->val, false));
						}
					}

					ShowDropDownListAt(this, std::move(list), value, WID_GS_SETTING_DROPDOWN, wi_rect, COLOUR_ORANGE);
				}
			}
			this->SetDirty();
		} else if (x < SETTING_BUTTON_WIDTH) {
			this->SetDisplayedHelpText(pe);
			int32_t oldvalue = value;

			if (sd->IsBoolSetting()) {
				value ^= 1;
			} else {
				/* Add a dynamic step-size to the scroller. In a maximum of
				 * 50-steps you should be able to get from min to max,
				 * unless specified otherwise in the 'interval' variable
				 * of the current setting. */
				uint32_t step = (sd->interval == 0) ? ((sd->max - sd->min) / 50) : sd->interval;
				if (step == 0) step = 1;

				/* don't allow too fast scrolling */
				if ((this->flags & WF_TIMEOUT) && this->timeout_timer > 1) {
					_left_button_clicked = false;
					return;
				}

				/* Increase or decrease the value and clamp it to extremes */
				if (x >= SETTING_BUTTON_WIDTH / 2) {
					value += step;
					if (sd->min < 0) {
						assert((int32_t)sd->max >= 0);
						if (value > (int32_t)sd->max) value = (int32_t)sd->max;
					} else {
						if ((uint32_t)value > sd->max) value = (int32_t)sd->max;
					}
					if (value < sd->min) value = sd->min; // skip between "disabled" and minimum
				} else {
					value -= step;
					if (value < sd->min) value = (sd->flags & SF_GUI_0_IS_SPECIAL) ? 0 : sd->min;
				}

				/* Set up scroller timeout for numeric values */
				if (value != oldvalue) {
					if (this->clicked_entry != nullptr) { // Release previous buttons if any
						this->clicked_entry->SetButtons(0);
					}
					this->clicked_entry = pe;
					this->clicked_entry->SetButtons((x >= SETTING_BUTTON_WIDTH / 2) != (_current_text_dir == TD_RTL) ? SEF_RIGHT_DEPRESSED : SEF_LEFT_DEPRESSED);
					this->SetTimeout();
					_left_button_clicked = false;
				}
			}

			if (value != oldvalue) {
				SetSettingValue(sd, value);
				this->SetDirty();
			}
		} else {
			/* Only open editbox if clicked for the second time, and only for types where it is sensible for. */
			if (this->last_clicked == pe && !sd->IsBoolSetting() && !(sd->flags & (SF_GUI_DROPDOWN | SF_ENUM))) {
				int64_t value64 = value;
				/* Show the correct currency or velocity translated value */
				if (sd->flags & SF_GUI_CURRENCY) value64 *= _currency->rate;
				if (sd->flags & SF_GUI_VELOCITY) value64 = ConvertKmhishSpeedToDisplaySpeed((uint)value64, VEH_TRAIN);

				this->valuewindow_entry = pe;
				if (sd->flags & SF_GUI_VELOCITY && _settings_game.locale.units_velocity == 3) {
					CharSetFilter charset_filter = CS_NUMERAL_DECIMAL; //default, only numeric input and decimal point allowed
					if (sd->min < 0) charset_filter = CS_NUMERAL_DECIMAL_SIGNED; // special case, also allow '-' sign for negative input

					SetDParam(0, value64);
					ShowQueryString(STR_JUST_DECIMAL1, STR_CONFIG_SETTING_QUERY_CAPTION, 10, this, charset_filter, QSF_ENABLE_DEFAULT);
				} else {
					CharSetFilter charset_filter = CS_NUMERAL; //default, only numeric input allowed
					if (sd->min < 0) charset_filter = CS_NUMERAL_SIGNED; // special case, also allow '-' sign for negative input

					SetDParam(0, value64);
					/* Limit string length to 14 so that MAX_INT32 * max currency rate doesn't exceed MAX_INT64. */
					ShowQueryString(STR_JUST_INT, STR_CONFIG_SETTING_QUERY_CAPTION, 15, this, charset_filter, QSF_ENABLE_DEFAULT);
				}
			}
			this->SetDisplayedHelpText(pe);
		}
	}

	void OnTimeout() override
	{
		if (this->clicked_entry != nullptr) { // On timeout, release any depressed buttons
			this->clicked_entry->SetButtons(0);
			this->clicked_entry = nullptr;
			this->SetDirty();
		}
	}

	void OnQueryTextFinished(char *str) override
	{
		/* The user pressed cancel */
		if (str == nullptr) return;

		assert(this->valuewindow_entry != nullptr);
		const IntSettingDesc *sd = this->valuewindow_entry->setting;

		int32_t value;
		if (!StrEmpty(str)) {
			long long llvalue;
			if (sd->flags & SF_GUI_VELOCITY && _settings_game.locale.units_velocity == 3) {
				llvalue = atof(str) * 10;
			} else {
				llvalue = atoll(str);
			}

			/* Save the correct currency-translated value */
			if (sd->flags & SF_GUI_CURRENCY) llvalue /= _currency->rate;

			value = ClampTo<int32_t>(llvalue);

			/* Save the correct velocity-translated value */
			if (sd->flags & SF_GUI_VELOCITY) value = ConvertDisplaySpeedToKmhishSpeed(value, VEH_TRAIN);
		} else {
			value = sd->def;
		}

		SetSettingValue(this->valuewindow_entry->setting, value);
		this->SetDirty();
	}

	void OnDropdownSelect(WidgetID widget, int index) override
	{
		switch (widget) {
			case WID_GS_RESTRICT_DROPDOWN:
				this->filter.mode = (RestrictionMode)index;
				if (this->filter.mode == RM_CHANGED_AGAINST_DEFAULT ||
						this->filter.mode == RM_CHANGED_AGAINST_NEW) {

					if (!this->manually_changed_folding) {
						/* Expand all when selecting 'changes'. Update the filter state first, in case it becomes less restrictive in some cases. */
						GetSettingsTree().UpdateFilterState(this->filter, false);
						GetSettingsTree().UnFoldAll();
					}
				} else {
					/* Non-'changes' filter. Save as default. */
					_settings_client.gui.settings_restriction_mode = this->filter.mode;
				}
				this->InvalidateData();
				break;

			case WID_GS_TYPE_DROPDOWN:
				this->filter.type = (SettingType)index;
				this->InvalidateData();
				break;

			case WID_GS_SETTING_DROPDOWN:
				/* Deal with drop down boxes on the panel. */
				assert(this->valuedropdown_entry != nullptr);
				const IntSettingDesc *sd = this->valuedropdown_entry->setting;
				assert(sd->flags & (SF_GUI_DROPDOWN | SF_ENUM));

				SetSettingValue(sd, index);
				this->SetDirty();
				break;
		}
	}

	void OnDropdownClose(Point pt, WidgetID widget, int index, bool instant_close) override
	{
		if (widget != WID_GS_SETTING_DROPDOWN) {
			/* Normally the default implementation of OnDropdownClose() takes care of
			 * a few things. We want that behaviour here too, but only for
			 * "normal" dropdown boxes. The special dropdown boxes added for every
			 * setting that needs one can't have this call. */
			Window::OnDropdownClose(pt, widget, index, instant_close);
		} else {
			/* We cannot raise the dropdown button just yet. OnClick needs some hint, whether
			 * the same dropdown button was clicked again, and then not open the dropdown again.
			 * So, we only remember that it was closed, and process it on the next OnPaint, which is
			 * after OnClick. */
			assert(this->valuedropdown_entry != nullptr);
			this->closing_dropdown = true;
			this->SetDirty();
		}
	}

	void OnInvalidateData([[maybe_unused]] int data = 0, [[maybe_unused]] bool gui_scope = true) override
	{
		if (!gui_scope) return;

		/* Update which settings are to be visible. */
		RestrictionMode min_level = (this->filter.mode <= RM_ALL || this->filter.mode == RM_PATCH) ? this->filter.mode : RM_BASIC;
		this->filter.min_cat = min_level;
		this->filter.type_hides = false;
		GetSettingsTree().UpdateFilterState(this->filter, false);

		if (this->filter.string.IsEmpty()) {
			this->warn_missing = WHR_NONE;
		} else if (min_level < this->filter.min_cat || (min_level == RM_PATCH && min_level != this->filter.min_cat)) {
			this->warn_missing = this->filter.type_hides ? WHR_CATEGORY_TYPE : WHR_CATEGORY;
		} else {
			this->warn_missing = this->filter.type_hides ? WHR_TYPE : WHR_NONE;
		}
		this->vscroll->SetCount(GetSettingsTree().Length() + this->warn_lines);

		if (this->last_clicked != nullptr && !GetSettingsTree().IsVisible(this->last_clicked)) {
			this->SetDisplayedHelpText(nullptr);
		}

		bool all_folded = true;
		bool all_unfolded = true;
		GetSettingsTree().GetFoldingState(all_folded, all_unfolded);
		this->SetWidgetDisabledState(WID_GS_EXPAND_ALL, all_unfolded);
		this->SetWidgetDisabledState(WID_GS_COLLAPSE_ALL, all_folded);
	}

	void OnEditboxChanged(WidgetID wid) override
	{
		if (wid == WID_GS_FILTER) {
			this->filter.string.SetFilterTerm(this->filter_editbox.text.buf);
			if (!this->filter.string.IsEmpty() && !this->manually_changed_folding) {
				/* User never expanded/collapsed single pages and entered a filter term.
				 * Expand everything, to save weird expand clicks, */
				GetSettingsTree().UnFoldAll();
			}
			this->InvalidateData();
		}
	}

	void OnResize() override
	{
		this->vscroll->SetCapacityFromWidget(this, WID_GS_OPTIONSPANEL, WidgetDimensions::scaled.framerect.Vertical());
	}
};

GameSettings *GameSettingsWindow::settings_ptr = nullptr;

static constexpr NWidgetPart _nested_settings_selection_widgets[] = {
	NWidget(NWID_HORIZONTAL),
		NWidget(WWT_CLOSEBOX, COLOUR_MAUVE),
		NWidget(WWT_CAPTION, COLOUR_MAUVE), SetDataTip(STR_CONFIG_SETTING_TREE_CAPTION, STR_TOOLTIP_WINDOW_TITLE_DRAG_THIS),
		NWidget(WWT_DEFSIZEBOX, COLOUR_MAUVE),
	EndContainer(),
	NWidget(WWT_PANEL, COLOUR_MAUVE),
		NWidget(NWID_VERTICAL), SetPIP(WidgetDimensions::unscaled.frametext.top, WidgetDimensions::unscaled.vsep_normal, WidgetDimensions::unscaled.frametext.bottom),
			NWidget(NWID_HORIZONTAL), SetPIP(WidgetDimensions::unscaled.frametext.left, WidgetDimensions::unscaled.hsep_wide, WidgetDimensions::unscaled.frametext.right),
				NWidget(WWT_TEXT, COLOUR_MAUVE, WID_GS_RESTRICT_CATEGORY), SetDataTip(STR_CONFIG_SETTING_RESTRICT_CATEGORY, STR_NULL),
				NWidget(WWT_DROPDOWN, COLOUR_MAUVE, WID_GS_RESTRICT_DROPDOWN), SetMinimalSize(100, 12), SetDataTip(STR_JUST_STRING, STR_CONFIG_SETTING_RESTRICT_DROPDOWN_HELPTEXT), SetFill(1, 0), SetResize(1, 0),
			EndContainer(),
			NWidget(NWID_HORIZONTAL), SetPIP(WidgetDimensions::unscaled.frametext.left, WidgetDimensions::unscaled.hsep_wide, WidgetDimensions::unscaled.frametext.right),
				NWidget(WWT_TEXT, COLOUR_MAUVE, WID_GS_RESTRICT_TYPE), SetDataTip(STR_CONFIG_SETTING_RESTRICT_TYPE, STR_NULL),
				NWidget(WWT_DROPDOWN, COLOUR_MAUVE, WID_GS_TYPE_DROPDOWN), SetMinimalSize(100, 12), SetDataTip(STR_JUST_STRING, STR_CONFIG_SETTING_TYPE_DROPDOWN_HELPTEXT), SetFill(1, 0), SetResize(1, 0),
			EndContainer(),
			NWidget(NWID_HORIZONTAL), SetPIP(WidgetDimensions::unscaled.frametext.left, WidgetDimensions::unscaled.hsep_wide, WidgetDimensions::unscaled.frametext.right),
				NWidget(WWT_TEXT, COLOUR_MAUVE), SetFill(0, 1), SetDataTip(STR_CONFIG_SETTING_FILTER_TITLE, STR_NULL),
				NWidget(WWT_EDITBOX, COLOUR_MAUVE, WID_GS_FILTER), SetMinimalSize(50, 12), SetDataTip(STR_LIST_FILTER_OSKTITLE, STR_LIST_FILTER_TOOLTIP), SetFill(1, 0), SetResize(1, 0),
			EndContainer(),
		EndContainer(),
	EndContainer(),
	NWidget(NWID_HORIZONTAL),
		NWidget(WWT_PANEL, COLOUR_MAUVE, WID_GS_OPTIONSPANEL), SetMinimalSize(400, 174), SetScrollbar(WID_GS_SCROLLBAR), EndContainer(),
		NWidget(NWID_VSCROLLBAR, COLOUR_MAUVE, WID_GS_SCROLLBAR),
	EndContainer(),
	NWidget(WWT_PANEL, COLOUR_MAUVE),
		NWidget(WWT_EMPTY, INVALID_COLOUR, WID_GS_HELP_TEXT), SetMinimalSize(300, 25), SetFill(1, 1), SetResize(1, 0),
				SetPadding(WidgetDimensions::unscaled.frametext),
	EndContainer(),
	NWidget(NWID_HORIZONTAL),
		NWidget(WWT_PUSHTXTBTN, COLOUR_MAUVE, WID_GS_EXPAND_ALL), SetDataTip(STR_CONFIG_SETTING_EXPAND_ALL, STR_NULL),
		NWidget(WWT_PUSHTXTBTN, COLOUR_MAUVE, WID_GS_COLLAPSE_ALL), SetDataTip(STR_CONFIG_SETTING_COLLAPSE_ALL, STR_NULL),
		NWidget(WWT_PUSHTXTBTN, COLOUR_MAUVE, WID_GS_RESET_ALL), SetDataTip(STR_CONFIG_SETTING_RESET_ALL, STR_NULL),
		NWidget(WWT_PANEL, COLOUR_MAUVE), SetFill(1, 0), SetResize(1, 0),
		EndContainer(),
		NWidget(WWT_RESIZEBOX, COLOUR_MAUVE),
	EndContainer(),
};

static WindowDesc _settings_selection_desc(__FILE__, __LINE__,
	WDP_CENTER, "settings", 510, 450,
	WC_GAME_OPTIONS, WC_NONE,
	0,
	std::begin(_nested_settings_selection_widgets), std::end(_nested_settings_selection_widgets)
);

/** Open advanced settings window. */
void ShowGameSettings()
{
	CloseWindowByClass(WC_GAME_OPTIONS);
	new GameSettingsWindow(&_settings_selection_desc);
}


/**
 * Draw [<][>] boxes.
 * @param x the x position to draw
 * @param y the y position to draw
 * @param button_colour the colour of the button
 * @param state 0 = none clicked, 1 = first clicked, 2 = second clicked
 * @param clickable_left is the left button clickable?
 * @param clickable_right is the right button clickable?
 */
void DrawArrowButtons(int x, int y, Colours button_colour, byte state, bool clickable_left, bool clickable_right)
{
	int colour = _colour_gradient[button_colour][2];
	Dimension dim = NWidgetScrollbar::GetHorizontalDimension();

	Rect lr = {x,                  y, x + (int)dim.width     - 1, y + (int)dim.height - 1};
	Rect rr = {x + (int)dim.width, y, x + (int)dim.width * 2 - 1, y + (int)dim.height - 1};

	DrawFrameRect(lr, button_colour, (state == 1) ? FR_LOWERED : FR_NONE);
	DrawFrameRect(rr, button_colour, (state == 2) ? FR_LOWERED : FR_NONE);
	DrawSpriteIgnorePadding(SPR_ARROW_LEFT,  PAL_NONE, lr, SA_CENTER);
	DrawSpriteIgnorePadding(SPR_ARROW_RIGHT, PAL_NONE, rr, SA_CENTER);

	/* Grey out the buttons that aren't clickable */
	bool rtl = _current_text_dir == TD_RTL;
	if (rtl ? !clickable_right : !clickable_left) {
		GfxFillRect(lr.Shrink(WidgetDimensions::scaled.bevel), colour, FILLRECT_CHECKER);
	}
	if (rtl ? !clickable_left : !clickable_right) {
		GfxFillRect(rr.Shrink(WidgetDimensions::scaled.bevel), colour, FILLRECT_CHECKER);
	}
}

/**
 * Draw a dropdown button.
 * @param x the x position to draw
 * @param y the y position to draw
 * @param button_colour the colour of the button
 * @param state true = lowered
 * @param clickable is the button clickable?
 */
void DrawDropDownButton(int x, int y, Colours button_colour, bool state, bool clickable)
{
	int colour = _colour_gradient[button_colour][2];

	Rect r = {x, y, x + SETTING_BUTTON_WIDTH - 1, y + SETTING_BUTTON_HEIGHT - 1};

	DrawFrameRect(r, button_colour, state ? FR_LOWERED : FR_NONE);
	DrawSpriteIgnorePadding(SPR_ARROW_DOWN, PAL_NONE, r, SA_CENTER);

	if (!clickable) {
		GfxFillRect(r.Shrink(WidgetDimensions::scaled.bevel), colour, FILLRECT_CHECKER);
	}
}

/**
 * Draw a toggle button.
 * @param x the x position to draw
 * @param y the y position to draw
 * @param state true = lowered
 * @param clickable is the button clickable?
 */
void DrawBoolButton(int x, int y, bool state, bool clickable)
{
	static const Colours _bool_ctabs[2][2] = {{COLOUR_CREAM, COLOUR_RED}, {COLOUR_DARK_GREEN, COLOUR_GREEN}};

	Rect r = {x, y, x + SETTING_BUTTON_WIDTH - 1, y + SETTING_BUTTON_HEIGHT - 1};
	DrawFrameRect(r, _bool_ctabs[state][clickable], state ? FR_LOWERED : FR_NONE);
}

struct CustomCurrencyWindow : Window {
	int query_widget;

	CustomCurrencyWindow(WindowDesc *desc) : Window(desc)
	{
		this->InitNested();

		SetButtonState();
	}

	void SetButtonState()
	{
		this->SetWidgetDisabledState(WID_CC_RATE_DOWN, _custom_currency.rate == 1);
		this->SetWidgetDisabledState(WID_CC_RATE_UP, _custom_currency.rate == UINT16_MAX);
		this->SetWidgetDisabledState(WID_CC_YEAR_DOWN, _custom_currency.to_euro == CF_NOEURO);
		this->SetWidgetDisabledState(WID_CC_YEAR_UP, _custom_currency.to_euro == CalTime::MAX_YEAR);
	}

	void SetStringParameters(WidgetID widget) const override
	{
		switch (widget) {
			case WID_CC_RATE:      SetDParam(0, 1); SetDParam(1, 1);            break;
			case WID_CC_SEPARATOR: SetDParamStr(0, _custom_currency.separator); break;
			case WID_CC_PREFIX:    SetDParamStr(0, _custom_currency.prefix);    break;
			case WID_CC_SUFFIX:    SetDParamStr(0, _custom_currency.suffix);    break;
			case WID_CC_YEAR:
				SetDParam(0, (_custom_currency.to_euro != CF_NOEURO) ? STR_CURRENCY_SWITCH_TO_EURO : STR_CURRENCY_SWITCH_TO_EURO_NEVER);
				SetDParam(1, _custom_currency.to_euro);
				break;

			case WID_CC_PREVIEW:
				SetDParam(0, 10000);
				break;
		}
	}

	void UpdateWidgetSize(WidgetID widget, Dimension *size, [[maybe_unused]] const Dimension &padding, [[maybe_unused]] Dimension *fill, [[maybe_unused]] Dimension *resize) override
	{
		switch (widget) {
			/* Set the appropriate width for the up/down buttons. */
			case WID_CC_RATE_DOWN:
			case WID_CC_RATE_UP:
			case WID_CC_YEAR_DOWN:
			case WID_CC_YEAR_UP:
				*size = maxdim(*size, {(uint)SETTING_BUTTON_WIDTH / 2, (uint)SETTING_BUTTON_HEIGHT});
				break;

			/* Set the appropriate width for the edit buttons. */
			case WID_CC_SEPARATOR_EDIT:
			case WID_CC_PREFIX_EDIT:
			case WID_CC_SUFFIX_EDIT:
				*size = maxdim(*size, {(uint)SETTING_BUTTON_WIDTH, (uint)SETTING_BUTTON_HEIGHT});
				break;

			/* Make sure the window is wide enough for the widest exchange rate */
			case WID_CC_RATE:
				SetDParam(0, 1);
				SetDParam(1, INT32_MAX);
				*size = GetStringBoundingBox(STR_CURRENCY_EXCHANGE_RATE);
				break;
		}
	}

	void OnClick([[maybe_unused]] Point pt, WidgetID widget, [[maybe_unused]] int click_count) override
	{
		int line = 0;
		int len = 0;
		StringID str = 0;
		CharSetFilter afilter = CS_ALPHANUMERAL;

		switch (widget) {
			case WID_CC_RATE_DOWN:
				if (_custom_currency.rate > 1) _custom_currency.rate--;
				if (_custom_currency.rate == 1) this->DisableWidget(WID_CC_RATE_DOWN);
				this->EnableWidget(WID_CC_RATE_UP);
				break;

			case WID_CC_RATE_UP:
				if (_custom_currency.rate < UINT16_MAX) _custom_currency.rate++;
				if (_custom_currency.rate == UINT16_MAX) this->DisableWidget(WID_CC_RATE_UP);
				this->EnableWidget(WID_CC_RATE_DOWN);
				break;

			case WID_CC_RATE:
				SetDParam(0, _custom_currency.rate);
				str = STR_JUST_INT;
				len = 5;
				line = WID_CC_RATE;
				afilter = CS_NUMERAL;
				break;

			case WID_CC_SEPARATOR_EDIT:
			case WID_CC_SEPARATOR:
				SetDParamStr(0, _custom_currency.separator);
				str = STR_JUST_RAW_STRING;
				len = 7;
				line = WID_CC_SEPARATOR;
				break;

			case WID_CC_PREFIX_EDIT:
			case WID_CC_PREFIX:
				SetDParamStr(0, _custom_currency.prefix);
				str = STR_JUST_RAW_STRING;
				len = 15;
				line = WID_CC_PREFIX;
				break;

			case WID_CC_SUFFIX_EDIT:
			case WID_CC_SUFFIX:
				SetDParamStr(0, _custom_currency.suffix);
				str = STR_JUST_RAW_STRING;
				len = 15;
				line = WID_CC_SUFFIX;
				break;

			case WID_CC_YEAR_DOWN:
				_custom_currency.to_euro = (_custom_currency.to_euro <= 2000) ? CF_NOEURO : _custom_currency.to_euro - 1;
				if (_custom_currency.to_euro == CF_NOEURO) this->DisableWidget(WID_CC_YEAR_DOWN);
				this->EnableWidget(WID_CC_YEAR_UP);
				break;

			case WID_CC_YEAR_UP:
				_custom_currency.to_euro = Clamp<CalTime::Year>(_custom_currency.to_euro + 1, 2000, CalTime::MAX_YEAR);
				if (_custom_currency.to_euro == CalTime::MAX_YEAR) this->DisableWidget(WID_CC_YEAR_UP);
				this->EnableWidget(WID_CC_YEAR_DOWN);
				break;

			case WID_CC_YEAR:
				SetDParam(0, _custom_currency.to_euro);
				str = STR_JUST_INT;
				len = 7;
				line = WID_CC_YEAR;
				afilter = CS_NUMERAL;
				break;
		}

		if (len != 0) {
			this->query_widget = line;
			ShowQueryString(str, STR_CURRENCY_CHANGE_PARAMETER, len + 1, this, afilter, QSF_NONE);
		}

		this->SetTimeout();
		this->SetDirty();
	}

	void OnQueryTextFinished(char *str) override
	{
		if (str == nullptr) return;

		switch (this->query_widget) {
			case WID_CC_RATE:
				_custom_currency.rate = Clamp(atoi(str), 1, UINT16_MAX);
				break;

			case WID_CC_SEPARATOR: // Thousands separator
				_custom_currency.separator = str;
				break;

			case WID_CC_PREFIX:
				_custom_currency.prefix = str;
				break;

			case WID_CC_SUFFIX:
				_custom_currency.suffix = str;
				break;

			case WID_CC_YEAR: { // Year to switch to euro
				int val = atoi(str);

				_custom_currency.to_euro = (val < 2000 ? CF_NOEURO : std::min<CalTime::Year>(val, CalTime::MAX_YEAR));
				break;
			}
		}
		MarkWholeScreenDirty();
		SetButtonState();
	}

	void OnTimeout() override
	{
		this->SetDirty();
	}
};

static constexpr NWidgetPart _nested_cust_currency_widgets[] = {
	NWidget(NWID_HORIZONTAL),
		NWidget(WWT_CLOSEBOX, COLOUR_GREY),
		NWidget(WWT_CAPTION, COLOUR_GREY), SetDataTip(STR_CURRENCY_WINDOW, STR_TOOLTIP_WINDOW_TITLE_DRAG_THIS),
	EndContainer(),
	NWidget(WWT_PANEL, COLOUR_GREY),
		NWidget(NWID_VERTICAL), SetPIP(0, WidgetDimensions::unscaled.vsep_wide, 0), SetPadding(WidgetDimensions::unscaled.sparse),
			NWidget(NWID_VERTICAL, NC_EQUALSIZE), SetPIP(0, WidgetDimensions::unscaled.vsep_normal, 0),
				NWidget(NWID_HORIZONTAL), SetPIP(0, WidgetDimensions::unscaled.hsep_wide, 0),
					NWidget(NWID_HORIZONTAL, NC_EQUALSIZE),
						NWidget(WWT_PUSHARROWBTN, COLOUR_YELLOW, WID_CC_RATE_DOWN), SetDataTip(AWV_DECREASE, STR_CURRENCY_DECREASE_EXCHANGE_RATE_TOOLTIP),
						NWidget(WWT_PUSHARROWBTN, COLOUR_YELLOW, WID_CC_RATE_UP), SetDataTip(AWV_INCREASE, STR_CURRENCY_INCREASE_EXCHANGE_RATE_TOOLTIP),
					EndContainer(),
					NWidget(WWT_TEXT, COLOUR_BLUE, WID_CC_RATE), SetDataTip(STR_CURRENCY_EXCHANGE_RATE, STR_CURRENCY_SET_EXCHANGE_RATE_TOOLTIP), SetFill(1, 0),
				EndContainer(),
				NWidget(NWID_HORIZONTAL), SetPIP(0, WidgetDimensions::unscaled.hsep_wide, 0),
					NWidget(WWT_PUSHBTN, COLOUR_DARK_BLUE, WID_CC_SEPARATOR_EDIT), SetDataTip(0x0, STR_CURRENCY_SET_CUSTOM_CURRENCY_SEPARATOR_TOOLTIP), SetFill(0, 1),
					NWidget(WWT_TEXT, COLOUR_BLUE, WID_CC_SEPARATOR), SetDataTip(STR_CURRENCY_SEPARATOR, STR_CURRENCY_SET_CUSTOM_CURRENCY_SEPARATOR_TOOLTIP), SetFill(1, 0),
				EndContainer(),
				NWidget(NWID_HORIZONTAL), SetPIP(0, WidgetDimensions::unscaled.hsep_wide, 0),
					NWidget(WWT_PUSHBTN, COLOUR_DARK_BLUE, WID_CC_PREFIX_EDIT), SetDataTip(0x0, STR_CURRENCY_SET_CUSTOM_CURRENCY_PREFIX_TOOLTIP), SetFill(0, 1),
					NWidget(WWT_TEXT, COLOUR_BLUE, WID_CC_PREFIX), SetDataTip(STR_CURRENCY_PREFIX, STR_CURRENCY_SET_CUSTOM_CURRENCY_PREFIX_TOOLTIP), SetFill(1, 0),
				EndContainer(),
				NWidget(NWID_HORIZONTAL), SetPIP(0, WidgetDimensions::unscaled.hsep_wide, 0),
					NWidget(WWT_PUSHBTN, COLOUR_DARK_BLUE, WID_CC_SUFFIX_EDIT), SetDataTip(0x0, STR_CURRENCY_SET_CUSTOM_CURRENCY_SUFFIX_TOOLTIP), SetFill(0, 1),
					NWidget(WWT_TEXT, COLOUR_BLUE, WID_CC_SUFFIX), SetDataTip(STR_CURRENCY_SUFFIX, STR_CURRENCY_SET_CUSTOM_CURRENCY_SUFFIX_TOOLTIP), SetFill(1, 0),
				EndContainer(),
				NWidget(NWID_HORIZONTAL), SetPIP(0, WidgetDimensions::unscaled.hsep_wide, 0),
					NWidget(NWID_HORIZONTAL, NC_EQUALSIZE),
						NWidget(WWT_PUSHARROWBTN, COLOUR_YELLOW, WID_CC_YEAR_DOWN), SetDataTip(AWV_DECREASE, STR_CURRENCY_DECREASE_CUSTOM_CURRENCY_TO_EURO_TOOLTIP),
						NWidget(WWT_PUSHARROWBTN, COLOUR_YELLOW, WID_CC_YEAR_UP), SetDataTip(AWV_INCREASE, STR_CURRENCY_INCREASE_CUSTOM_CURRENCY_TO_EURO_TOOLTIP),
					EndContainer(),
					NWidget(WWT_TEXT, COLOUR_BLUE, WID_CC_YEAR), SetDataTip(STR_JUST_STRING1, STR_CURRENCY_SET_CUSTOM_CURRENCY_TO_EURO_TOOLTIP), SetFill(1, 0),
				EndContainer(),
			EndContainer(),
			NWidget(WWT_LABEL, COLOUR_BLUE, WID_CC_PREVIEW),
					SetDataTip(STR_CURRENCY_PREVIEW, STR_CURRENCY_CUSTOM_CURRENCY_PREVIEW_TOOLTIP),
		EndContainer(),
	EndContainer(),
};

static WindowDesc _cust_currency_desc(__FILE__, __LINE__,
	WDP_CENTER, nullptr, 0, 0,
	WC_CUSTOM_CURRENCY, WC_NONE,
	0,
	std::begin(_nested_cust_currency_widgets), std::end(_nested_cust_currency_widgets)
);

/** Open custom currency window. */
static void ShowCustCurrency()
{
	CloseWindowById(WC_CUSTOM_CURRENCY, 0);
	new CustomCurrencyWindow(&_cust_currency_desc);
}<|MERGE_RESOLUTION|>--- conflicted
+++ resolved
@@ -2599,7 +2599,6 @@
 
 			SettingsPage *towns = environment->Add(new SettingsPage(STR_CONFIG_SETTING_ENVIRONMENT_TOWNS));
 			{
-<<<<<<< HEAD
 				SettingsPage *town_zone = towns->Add(new SettingsPage(STR_CONFIG_SETTING_TOWN_ZONES));
 				{
 					town_zone->hide_callback = []() -> bool {
@@ -2618,9 +2617,6 @@
 				}
 				towns->Add(new SettingEntry("economy.town_cargo_scale"));
 				towns->Add(new SettingEntry("economy.town_cargo_scale_mode"));
-=======
-				towns->Add(new SettingEntry("economy.town_cargo_scale"));
->>>>>>> 782cbe95
 				towns->Add(new SettingEntry("economy.town_growth_rate"));
 				towns->Add(new SettingEntry("economy.town_growth_cargo_transported"));
 				towns->Add(new SettingEntry("economy.town_zone_calc_mode"));
@@ -2644,10 +2640,7 @@
 			SettingsPage *industries = environment->Add(new SettingsPage(STR_CONFIG_SETTING_ENVIRONMENT_INDUSTRIES));
 			{
 				industries->Add(new SettingEntry("economy.industry_cargo_scale"));
-<<<<<<< HEAD
 				industries->Add(new SettingEntry("economy.industry_cargo_scale_mode"));
-=======
->>>>>>> 782cbe95
 				industries->Add(new SettingEntry("difficulty.industry_density"));
 				industries->Add(new SettingEntry("construction.raw_industry_construction"));
 				industries->Add(new SettingEntry("construction.industry_platform"));
