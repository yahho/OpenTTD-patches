/*
 * This file is part of OpenTTD.
 * OpenTTD is free software; you can redistribute it and/or modify it under the terms of the GNU General Public License as published by the Free Software Foundation, version 2.
 * OpenTTD is distributed in the hope that it will be useful, but WITHOUT ANY WARRANTY; without even the implied warranty of MERCHANTABILITY or FITNESS FOR A PARTICULAR PURPOSE.
 * See the GNU General Public License for more details. You should have received a copy of the GNU General Public License along with OpenTTD. If not, see <http://www.gnu.org/licenses/>.
 */

/** @file settings_gui.cpp GUI for settings. */

#include "stdafx.h"
#include "currency.h"
#include "error.h"
#include "settings_gui.h"
#include "textbuf_gui.h"
#include "command_func.h"
#include "network/network.h"
#include "town.h"
#include "settings_internal.h"
#include "strings_func.h"
#include "window_func.h"
#include "string_func.h"
#include "widgets/dropdown_type.h"
#include "widgets/dropdown_func.h"
#include "widgets/slider_func.h"
#include "highscore.h"
#include "base_media_base.h"
#include "company_base.h"
#include "company_func.h"
#include "viewport_func.h"
#include "core/geometry_func.hpp"
#include "ai/ai.hpp"
#include "blitter/factory.hpp"
#include "language.h"
#include "textfile_gui.h"
#include "stringfilter_type.h"
#include "querystring_gui.h"
#include "fontcache.h"
#include "zoom_func.h"
#include "rev.h"
#include "video/video_driver.hpp"
#include "music/music_driver.hpp"
#include "gui.h"
#include "scope.h"

#include <vector>
#include <functional>
#include <iterator>
#include <set>
#include <cmath>

#include "safeguards.h"
#include "video/video_driver.hpp"

uint GetSettingIndexByFullName(const char *name);
const SettingDesc *GetSettingDescription(uint index);

extern void FlushDeparturesWindowTextCaches();

static const StringID _autosave_dropdown[] = {
	STR_GAME_OPTIONS_AUTOSAVE_DROPDOWN_OFF,
	STR_GAME_OPTIONS_AUTOSAVE_DROPDOWN_EVERY_1_MONTH,
	STR_GAME_OPTIONS_AUTOSAVE_DROPDOWN_EVERY_3_MONTHS,
	STR_GAME_OPTIONS_AUTOSAVE_DROPDOWN_EVERY_6_MONTHS,
	STR_GAME_OPTIONS_AUTOSAVE_DROPDOWN_EVERY_12_MONTHS,
	STR_GAME_OPTIONS_AUTOSAVE_DROPDOWN_EVERY_DAYS_CUSTOM_LABEL,
	STR_GAME_OPTIONS_AUTOSAVE_DROPDOWN_EVERY_MINUTES_CUSTOM_LABEL,
	INVALID_STRING_ID,
};

static Dimension _circle_size; ///< Dimension of the circle +/- icon. This is here as not all users are within the class of the settings window.

static const void *ResolveObject(const GameSettings *settings_ptr, const IntSettingDesc *sd);

/**
 * Get index of the current screen resolution.
 * @return Index of the current screen resolution if it is a known resolution, _resolutions.size() otherwise.
 */
static uint GetCurrentResolutionIndex()
{
	auto it = std::find(_resolutions.begin(), _resolutions.end(), Dimension(_screen.width, _screen.height));
	return std::distance(_resolutions.begin(), it);
}

static void ShowCustCurrency();

template <class T>
static DropDownList BuildSetDropDownList(int *selected_index, bool allow_selection)
{
	int n = T::GetNumSets();
	*selected_index = T::GetIndexOfUsedSet();

	DropDownList list;
	for (int i = 0; i < n; i++) {
		list.emplace_back(new DropDownListCharStringItem(T::GetSet(i)->name, i, !allow_selection && (*selected_index != i)));
	}

	return list;
}

DropDownList BuildMusicSetDropDownList(int *selected_index)
{
	return BuildSetDropDownList<BaseMusic>(selected_index, true);
}

/** Window for displaying the textfile of a BaseSet. */
template <class TBaseSet>
struct BaseSetTextfileWindow : public TextfileWindow {
	const TBaseSet* baseset; ///< View the textfile of this BaseSet.
	StringID content_type;   ///< STR_CONTENT_TYPE_xxx for title.

	BaseSetTextfileWindow(TextfileType file_type, const TBaseSet* baseset, StringID content_type) : TextfileWindow(file_type), baseset(baseset), content_type(content_type)
	{
		const char *textfile = this->baseset->GetTextfile(file_type);
		this->LoadTextfile(textfile, BASESET_DIR);
	}

	void SetStringParameters(int widget) const override
	{
		if (widget == WID_TF_CAPTION) {
			SetDParam(0, content_type);
			SetDParamStr(1, this->baseset->name);
		}
	}
};

/**
 * Open the BaseSet version of the textfile window.
 * @param file_type The type of textfile to display.
 * @param baseset The BaseSet to use.
 * @param content_type STR_CONTENT_TYPE_xxx for title.
 */
template <class TBaseSet>
void ShowBaseSetTextfileWindow(TextfileType file_type, const TBaseSet* baseset, StringID content_type)
{
	DeleteWindowById(WC_TEXTFILE, file_type);
	new BaseSetTextfileWindow<TBaseSet>(file_type, baseset, content_type);
}

std::set<int> _refresh_rates = { 30, 60, 75, 90, 100, 120, 144, 240 };

/**
 * Add the refresh rate from the config and the refresh rates from all the monitors to
 * our list of refresh rates shown in the GUI.
 */
static void AddCustomRefreshRates()
{
	/* Add the refresh rate as selected in the config. */
	_refresh_rates.insert(_settings_client.gui.refresh_rate);

	/* Add all the refresh rates of all monitors connected to the machine.  */
	std::vector<int> monitorRates = VideoDriver::GetInstance()->GetListOfMonitorRefreshRates();
	std::copy(monitorRates.begin(), monitorRates.end(), std::inserter(_refresh_rates, _refresh_rates.end()));
}

static const std::map<int, StringID> _scale_labels = {
	{  100, STR_GAME_OPTIONS_GUI_SCALE_1X },
	{  125, STR_NULL },
	{  150, STR_NULL },
	{  175, STR_NULL },
	{  200, STR_GAME_OPTIONS_GUI_SCALE_2X },
	{  225, STR_NULL },
	{  250, STR_NULL },
	{  275, STR_NULL },
	{  300, STR_GAME_OPTIONS_GUI_SCALE_3X },
	{  325, STR_NULL },
	{  350, STR_NULL },
	{  375, STR_NULL },
	{  400, STR_GAME_OPTIONS_GUI_SCALE_4X },
	{  425, STR_NULL },
	{  450, STR_NULL },
	{  475, STR_NULL },
	{  500, STR_GAME_OPTIONS_GUI_SCALE_5X },
};

struct GameOptionsWindow : Window {
	GameSettings *opt;
	bool reload;
	int gui_scale;

	enum class QueryTextItem {
		None,
		AutosaveCustomDays,
		AutosaveCustomRealTimeMinutes,
	};
	QueryTextItem current_query_text_item = QueryTextItem::None;

	GameOptionsWindow(WindowDesc *desc) : Window(desc)
	{
		this->opt = &GetGameSettings();
		this->reload = false;
		this->gui_scale = _gui_scale;

		AddCustomRefreshRates();

		this->InitNested(WN_GAME_OPTIONS_GAME_OPTIONS);
		this->OnInvalidateData(0);
	}

	~GameOptionsWindow()
	{
		DeleteWindowById(WC_CUSTOM_CURRENCY, 0);
		DeleteWindowByClass(WC_TEXTFILE);
		if (this->reload) _switch_mode = SM_MENU;
	}

	/**
	 * Build the dropdown list for a specific widget.
	 * @param widget         Widget to build list for
	 * @param selected_index Currently selected item
	 * @return the built dropdown list, or nullptr if the widget has no dropdown menu.
	 */
	DropDownList BuildDropDownList(int widget, int *selected_index) const
	{
		DropDownList list;
		switch (widget) {
			case WID_GO_CURRENCY_DROPDOWN: { // Setup currencies dropdown
				*selected_index = this->opt->locale.currency;
				StringID *items = BuildCurrencyDropdown();
				uint64 disabled = _game_mode == GM_MENU ? 0LL : ~GetMaskOfAllowedCurrencies();

				/* Add non-custom currencies; sorted naturally */
				for (uint i = 0; i < CURRENCY_END; items++, i++) {
					if (i == CURRENCY_CUSTOM) continue;
					list.emplace_back(new DropDownListStringItem(*items, i, HasBit(disabled, i)));
				}
				std::sort(list.begin(), list.end(), DropDownListStringItem::NatSortFunc);

				/* Append custom currency at the end */
				list.emplace_back(new DropDownListItem(-1, false)); // separator line
				list.emplace_back(new DropDownListStringItem(STR_GAME_OPTIONS_CURRENCY_CUSTOM, CURRENCY_CUSTOM, HasBit(disabled, CURRENCY_CUSTOM)));
				break;
			}

			case WID_GO_AUTOSAVE_DROPDOWN: { // Setup autosave dropdown
				*selected_index = _settings_client.gui.autosave;
				const StringID *items = _autosave_dropdown;
				for (uint i = 0; *items != INVALID_STRING_ID; items++, i++) {
					list.emplace_back(new DropDownListStringItem(*items, i, false));
				}
				break;
			}

			case WID_GO_LANG_DROPDOWN: { // Setup interface language dropdown
				for (uint i = 0; i < _languages.size(); i++) {
					bool hide_language = IsReleasedVersion() && !_languages[i].IsReasonablyFinished();
					if (hide_language) continue;
					bool hide_percentage = IsReleasedVersion() || _languages[i].missing < _settings_client.gui.missing_strings_threshold;
					auto item = new DropDownListParamStringItem(hide_percentage ? STR_JUST_RAW_STRING : STR_GAME_OPTIONS_LANGUAGE_PERCENTAGE, i, false);
					if (&_languages[i] == _current_language) {
						*selected_index = i;
						item->SetParamStr(0, _languages[i].own_name);
					} else {
						/* Especially with sprite-fonts, not all localized
						 * names can be rendered. So instead, we use the
						 * international names for anything but the current
						 * selected language. This avoids showing a few ????
						 * entries in the dropdown list. */
						item->SetParamStr(0, _languages[i].name);
					}
					item->SetParam(1, (LANGUAGE_TOTAL_STRINGS - _languages[i].missing) * 100 / LANGUAGE_TOTAL_STRINGS);
					list.emplace_back(item);
				}
				std::sort(list.begin(), list.end(), DropDownListStringItem::NatSortFunc);
				break;
			}

			case WID_GO_RESOLUTION_DROPDOWN: // Setup resolution dropdown
				if (_resolutions.empty()) break;

				*selected_index = GetCurrentResolutionIndex();
				for (uint i = 0; i < _resolutions.size(); i++) {
					auto item = new DropDownListParamStringItem(STR_GAME_OPTIONS_RESOLUTION_ITEM, i, false);
					item->SetParam(0, _resolutions[i].width);
					item->SetParam(1, _resolutions[i].height);
					list.emplace_back(item);
				}
				break;

			case WID_GO_REFRESH_RATE_DROPDOWN: // Setup refresh rate dropdown
				for (auto it = _refresh_rates.begin(); it != _refresh_rates.end(); it++) {
					auto i = std::distance(_refresh_rates.begin(), it);
					if (*it == _settings_client.gui.refresh_rate) *selected_index = i;
					auto item = new DropDownListParamStringItem(STR_GAME_OPTIONS_REFRESH_RATE_ITEM, i, false);
					item->SetParam(0, *it);
					list.emplace_back(item);
				}
				break;

			case WID_GO_BASE_GRF_DROPDOWN:
				list = BuildSetDropDownList<BaseGraphics>(selected_index, (_game_mode == GM_MENU));
				break;

			case WID_GO_BASE_SFX_DROPDOWN:
				list = BuildSetDropDownList<BaseSounds>(selected_index, (_game_mode == GM_MENU));
				break;

			case WID_GO_BASE_MUSIC_DROPDOWN:
				list = BuildMusicSetDropDownList(selected_index);
				break;
		}

		return list;
	}

	void SetStringParameters(int widget) const override
	{
		switch (widget) {
			case WID_GO_CURRENCY_DROPDOWN:     SetDParam(0, _currency_specs[this->opt->locale.currency].name); break;
			case WID_GO_AUTOSAVE_DROPDOWN: {
				if (_settings_client.gui.autosave == 5) {
					SetDParam(0, _settings_client.gui.autosave_custom_days == 1 ? STR_GAME_OPTIONS_AUTOSAVE_DROPDOWN_EVERY_DAYS_CUSTOM_SINGULAR : STR_GAME_OPTIONS_AUTOSAVE_DROPDOWN_EVERY_DAYS_CUSTOM);
					SetDParam(1, _settings_client.gui.autosave_custom_days);
				} else if (_settings_client.gui.autosave == 6) {
					SetDParam(0, STR_GAME_OPTIONS_AUTOSAVE_DROPDOWN_EVERY_MINUTES_CUSTOM);
					SetDParam(1, _settings_client.gui.autosave_custom_minutes);
				} else {
					SetDParam(0, _autosave_dropdown[_settings_client.gui.autosave]);
				}
				break;
			}
			case WID_GO_LANG_DROPDOWN:         SetDParamStr(0, _current_language->own_name); break;
			case WID_GO_BASE_GRF_DROPDOWN:     SetDParamStr(0, BaseGraphics::GetUsedSet()->name); break;
			case WID_GO_BASE_GRF_STATUS:       SetDParam(0, BaseGraphics::GetUsedSet()->GetNumInvalid()); break;
			case WID_GO_BASE_SFX_DROPDOWN:     SetDParamStr(0, BaseSounds::GetUsedSet()->name); break;
			case WID_GO_BASE_MUSIC_DROPDOWN:   SetDParamStr(0, BaseMusic::GetUsedSet()->name); break;
			case WID_GO_BASE_MUSIC_STATUS:     SetDParam(0, BaseMusic::GetUsedSet()->GetNumInvalid()); break;
			case WID_GO_VIDEO_DRIVER_INFO:     SetDParamStr(0, VideoDriver::GetInstance()->GetInfoString()); break;
			case WID_GO_REFRESH_RATE_DROPDOWN: SetDParam(0, _settings_client.gui.refresh_rate); break;
			case WID_GO_RESOLUTION_DROPDOWN: {
				auto current_resolution = GetCurrentResolutionIndex();

				if (current_resolution == _resolutions.size()) {
					SetDParam(0, STR_GAME_OPTIONS_RESOLUTION_OTHER);
				} else {
					SetDParam(0, STR_GAME_OPTIONS_RESOLUTION_ITEM);
					SetDParam(1, _resolutions[current_resolution].width);
					SetDParam(2, _resolutions[current_resolution].height);
				}
				break;
			}
		}
	}

	void DrawWidget(const Rect &r, int widget) const override
	{
		switch (widget) {
			case WID_GO_BASE_GRF_DESCRIPTION:
				SetDParamStr(0, BaseGraphics::GetUsedSet()->GetDescription(GetCurrentLanguageIsoCode()));
				DrawStringMultiLine(r.left, r.right, r.top, UINT16_MAX, STR_BLACK_RAW_STRING);
				break;

			case WID_GO_BASE_SFX_DESCRIPTION:
				SetDParamStr(0, BaseSounds::GetUsedSet()->GetDescription(GetCurrentLanguageIsoCode()));
				DrawStringMultiLine(r.left, r.right, r.top, UINT16_MAX, STR_BLACK_RAW_STRING);
				break;

			case WID_GO_BASE_MUSIC_DESCRIPTION:
				SetDParamStr(0, BaseMusic::GetUsedSet()->GetDescription(GetCurrentLanguageIsoCode()));
				DrawStringMultiLine(r.left, r.right, r.top, UINT16_MAX, STR_BLACK_RAW_STRING);
				break;

			case WID_GO_GUI_SCALE:
				DrawSliderWidget(r, MIN_INTERFACE_SCALE, MAX_INTERFACE_SCALE, this->gui_scale, _scale_labels);
				break;

			case WID_GO_BASE_SFX_VOLUME:
				DrawSliderWidget(r, 0, INT8_MAX, _settings_client.music.effect_vol, {});
				break;

			case WID_GO_BASE_MUSIC_VOLUME:
				DrawSliderWidget(r, 0, INT8_MAX, _settings_client.music.music_vol, {});
				break;
		}
	}

	void UpdateWidgetSize(int widget, Dimension *size, const Dimension &padding, Dimension *fill, Dimension *resize) override
	{
		switch (widget) {
			case WID_GO_BASE_GRF_DESCRIPTION:
				/* Find the biggest description for the default size. */
				for (int i = 0; i < BaseGraphics::GetNumSets(); i++) {
					SetDParamStr(0, BaseGraphics::GetSet(i)->GetDescription(GetCurrentLanguageIsoCode()));
					size->height = std::max(size->height, (uint)GetStringHeight(STR_BLACK_RAW_STRING, size->width));
				}
				break;

			case WID_GO_BASE_GRF_STATUS:
				/* Find the biggest description for the default size. */
				for (int i = 0; i < BaseGraphics::GetNumSets(); i++) {
					uint invalid_files = BaseGraphics::GetSet(i)->GetNumInvalid();
					if (invalid_files == 0) continue;

					SetDParam(0, invalid_files);
					*size = maxdim(*size, GetStringBoundingBox(STR_GAME_OPTIONS_BASE_GRF_STATUS));
				}
				break;

			case WID_GO_BASE_SFX_DESCRIPTION:
				/* Find the biggest description for the default size. */
				for (int i = 0; i < BaseSounds::GetNumSets(); i++) {
					SetDParamStr(0, BaseSounds::GetSet(i)->GetDescription(GetCurrentLanguageIsoCode()));
					size->height = std::max(size->height, (uint)GetStringHeight(STR_BLACK_RAW_STRING, size->width));
				}
				break;

			case WID_GO_BASE_MUSIC_DESCRIPTION:
				/* Find the biggest description for the default size. */
				for (int i = 0; i < BaseMusic::GetNumSets(); i++) {
					SetDParamStr(0, BaseMusic::GetSet(i)->GetDescription(GetCurrentLanguageIsoCode()));
					size->height = std::max(size->height, (uint)GetStringHeight(STR_BLACK_RAW_STRING, size->width));
				}
				break;

			case WID_GO_BASE_MUSIC_STATUS:
				/* Find the biggest description for the default size. */
				for (int i = 0; i < BaseMusic::GetNumSets(); i++) {
					uint invalid_files = BaseMusic::GetSet(i)->GetNumInvalid();
					if (invalid_files == 0) continue;

					SetDParam(0, invalid_files);
					*size = maxdim(*size, GetStringBoundingBox(STR_GAME_OPTIONS_BASE_MUSIC_STATUS));
				}
				break;

			default: {
				int selected;
				DropDownList list = this->BuildDropDownList(widget, &selected);
				if (!list.empty()) {
					/* Find the biggest item for the default size. */
					for (const auto &ddli : list) {
						Dimension string_dim;
						int width = ddli->Width();
						string_dim.width = width + padding.width;
						string_dim.height = ddli->Height(width) + padding.height;
						*size = maxdim(*size, string_dim);
					}
				}
			}
		}
	}

	void OnClick(Point pt, int widget, int click_count) override
	{
		if (widget >= WID_GO_BASE_GRF_TEXTFILE && widget < WID_GO_BASE_GRF_TEXTFILE + TFT_END) {
			if (BaseGraphics::GetUsedSet() == nullptr) return;

			ShowBaseSetTextfileWindow((TextfileType)(widget - WID_GO_BASE_GRF_TEXTFILE), BaseGraphics::GetUsedSet(), STR_CONTENT_TYPE_BASE_GRAPHICS);
			return;
		}
		if (widget >= WID_GO_BASE_SFX_TEXTFILE && widget < WID_GO_BASE_SFX_TEXTFILE + TFT_END) {
			if (BaseSounds::GetUsedSet() == nullptr) return;

			ShowBaseSetTextfileWindow((TextfileType)(widget - WID_GO_BASE_SFX_TEXTFILE), BaseSounds::GetUsedSet(), STR_CONTENT_TYPE_BASE_SOUNDS);
			return;
		}
		if (widget >= WID_GO_BASE_MUSIC_TEXTFILE && widget < WID_GO_BASE_MUSIC_TEXTFILE + TFT_END) {
			if (BaseMusic::GetUsedSet() == nullptr) return;

			ShowBaseSetTextfileWindow((TextfileType)(widget - WID_GO_BASE_MUSIC_TEXTFILE), BaseMusic::GetUsedSet(), STR_CONTENT_TYPE_BASE_MUSIC);
			return;
		}
		switch (widget) {
			case WID_GO_FULLSCREEN_BUTTON: // Click fullscreen on/off
				/* try to toggle full-screen on/off */
				if (!ToggleFullScreen(!_fullscreen)) {
					ShowErrorMessage(STR_ERROR_FULLSCREEN_FAILED, INVALID_STRING_ID, WL_ERROR);
				}
				this->SetWidgetLoweredState(WID_GO_FULLSCREEN_BUTTON, _fullscreen);
				this->SetWidgetDirty(WID_GO_FULLSCREEN_BUTTON);
				break;

			case WID_GO_VIDEO_ACCEL_BUTTON:
				_video_hw_accel = !_video_hw_accel;
				ShowErrorMessage(STR_GAME_OPTIONS_VIDEO_ACCELERATION_RESTART, INVALID_STRING_ID, WL_INFO);
				this->SetWidgetLoweredState(WID_GO_VIDEO_ACCEL_BUTTON, _video_hw_accel);
				this->SetWidgetDirty(WID_GO_VIDEO_ACCEL_BUTTON);
#ifndef __APPLE__
				this->SetWidgetDisabledState(WID_GO_VIDEO_VSYNC_BUTTON, !_video_hw_accel);
				this->SetWidgetDirty(WID_GO_VIDEO_VSYNC_BUTTON);
#endif
				break;

			case WID_GO_VIDEO_VSYNC_BUTTON:
				if (!_video_hw_accel) break;

				_video_vsync = !_video_vsync;
				VideoDriver::GetInstance()->ToggleVsync(_video_vsync);

				this->SetWidgetLoweredState(WID_GO_VIDEO_VSYNC_BUTTON, _video_vsync);
				this->SetWidgetDirty(WID_GO_VIDEO_VSYNC_BUTTON);
				this->SetWidgetDisabledState(WID_GO_REFRESH_RATE_DROPDOWN, _video_vsync);
				this->SetWidgetDirty(WID_GO_REFRESH_RATE_DROPDOWN);
				break;

			case WID_GO_GUI_SCALE_BEVEL_BUTTON: {
				_settings_client.gui.scale_bevels = !_settings_client.gui.scale_bevels;

				this->SetWidgetLoweredState(WID_GO_GUI_SCALE_BEVEL_BUTTON, _settings_client.gui.scale_bevels);
				this->SetDirty();

				SetupWidgetDimensions();
				ReInitAllWindows(true);
				break;
			}

			case WID_GO_GUI_SCALE:
				if (ClickSliderWidget(this->GetWidget<NWidgetBase>(widget)->GetCurrentRect(), pt, MIN_INTERFACE_SCALE, MAX_INTERFACE_SCALE, this->gui_scale)) {
					if (!_ctrl_pressed) this->gui_scale = ((this->gui_scale + 12) / 25) * 25;
					this->SetWidgetDirty(widget);
				}

				if (click_count > 0) this->mouse_capture_widget = widget;
				break;

			case WID_GO_GUI_SCALE_AUTO:
			{
				if (_gui_scale_cfg == -1) {
					_gui_scale_cfg = _gui_scale;
					this->SetWidgetLoweredState(WID_GO_GUI_SCALE_AUTO, false);
				} else {
					_gui_scale_cfg = -1;
					this->SetWidgetLoweredState(WID_GO_GUI_SCALE_AUTO, true);
					if (AdjustGUIZoom(false)) ReInitAllWindows(true);
					this->gui_scale = _gui_scale;
				}
				this->SetWidgetDirty(widget);
				break;
			}

			case WID_GO_BASE_SFX_VOLUME:
			case WID_GO_BASE_MUSIC_VOLUME: {
				byte &vol = (widget == WID_GO_BASE_MUSIC_VOLUME) ? _settings_client.music.music_vol : _settings_client.music.effect_vol;
				if (ClickSliderWidget(this->GetWidget<NWidgetBase>(widget)->GetCurrentRect(), pt, 0, INT8_MAX, vol)) {
					if (widget == WID_GO_BASE_MUSIC_VOLUME) MusicDriver::GetInstance()->SetVolume(vol);
					this->SetWidgetDirty(widget);
					SetWindowClassesDirty(WC_MUSIC_WINDOW);
				}

				if (click_count > 0) this->mouse_capture_widget = widget;
				break;
			}

			case WID_GO_BASE_MUSIC_JUKEBOX: {
				ShowMusicWindow();
				break;
			}

			default: {
				int selected;
				DropDownList list = this->BuildDropDownList(widget, &selected);
				if (!list.empty()) {
					ShowDropDownList(this, std::move(list), selected, widget);
				} else {
					if (widget == WID_GO_RESOLUTION_DROPDOWN) ShowErrorMessage(STR_ERROR_RESOLUTION_LIST_FAILED, INVALID_STRING_ID, WL_ERROR);
				}
				break;
			}
		}
	}

	void OnMouseLoop() override
	{
		if (_left_button_down || this->gui_scale == _gui_scale) return;

		_gui_scale_cfg = this->gui_scale;

		if (AdjustGUIZoom(false)) {
			ReInitAllWindows(true);
			this->SetWidgetLoweredState(WID_GO_GUI_SCALE_AUTO, false);
			this->SetDirty();
		}
	}

	/**
	 * Set the base media set.
	 * @param index the index of the media set
	 * @tparam T class of media set
	 */
	template <class T>
	void SetMediaSet(int index)
	{
		if (_game_mode == GM_MENU) {
			auto name = T::GetSet(index)->name;

			T::ini_set = name;

			T::SetSet(name);
			this->reload = true;
			this->InvalidateData();
		}
	}

	void OnDropdownSelect(int widget, int index) override
	{
		switch (widget) {
			case WID_GO_CURRENCY_DROPDOWN: // Currency
				if (index == CURRENCY_CUSTOM) ShowCustCurrency();
				this->opt->locale.currency = index;
				ReInitAllWindows(false);
				break;

			case WID_GO_AUTOSAVE_DROPDOWN: // Autosave options
				if (index == 5) {
					this->current_query_text_item = QueryTextItem::AutosaveCustomDays;
					SetDParam(0, _settings_client.gui.autosave_custom_days);
					ShowQueryString(STR_JUST_INT, STR_GAME_OPTIONS_AUTOSAVE_DAYS_QUERY_CAPT, 4, this, CS_NUMERAL, QSF_ACCEPT_UNCHANGED);
				} else if (index == 6) {
					this->current_query_text_item = QueryTextItem::AutosaveCustomRealTimeMinutes;
					SetDParam(0, _settings_client.gui.autosave_custom_minutes);
					ShowQueryString(STR_JUST_INT, STR_GAME_OPTIONS_AUTOSAVE_MINUTES_QUERY_CAPT, 4, this, CS_NUMERAL, QSF_ACCEPT_UNCHANGED);
				} else {
					_settings_client.gui.autosave = index;
					this->SetDirty();
				}
				break;

			case WID_GO_LANG_DROPDOWN: // Change interface language
				ReadLanguagePack(&_languages[index]);
				DeleteWindowByClass(WC_QUERY_STRING);
				CheckForMissingGlyphs();
				ClearAllCachedNames();
				UpdateAllVirtCoords();
				CheckBlitter();
				ReInitAllWindows(false);
				FlushDeparturesWindowTextCaches();
				break;

			case WID_GO_RESOLUTION_DROPDOWN: // Change resolution
				if ((uint)index < _resolutions.size() && ChangeResInGame(_resolutions[index].width, _resolutions[index].height)) {
					this->SetDirty();
				}
				break;

			case WID_GO_REFRESH_RATE_DROPDOWN: {
				_settings_client.gui.refresh_rate = *std::next(_refresh_rates.begin(), index);
				if (_settings_client.gui.refresh_rate > 60) {
					/* Show warning to the user that this refresh rate might not be suitable on
					 * larger maps with many NewGRFs and vehicles. */
					ShowErrorMessage(STR_GAME_OPTIONS_REFRESH_RATE_WARNING, INVALID_STRING_ID, WL_INFO);
				}
				break;
			}

<<<<<<< HEAD
			case WID_GO_GUI_ZOOM_DROPDOWN: {
				int8 new_zoom = index > 0 ? ZOOM_LVL_OUT_4X - index + 1 : ZOOM_LVL_CFG_AUTO;
				if (new_zoom != _gui_zoom_cfg) {
					GfxClearSpriteCache();
					_gui_zoom_cfg = new_zoom;
					UpdateGUIZoom();
					UpdateCursorSize();
					UpdateRouteStepSpriteSize();
					UpdateAllVirtCoords();
					FixTitleGameZoom();
					ReInitAllWindows(true);
					FlushDeparturesWindowTextCaches();
				}
				break;
			}

			case WID_GO_FONT_ZOOM_DROPDOWN: {
				int8 new_zoom = index > 0 ? ZOOM_LVL_OUT_4X - index + 1 : ZOOM_LVL_CFG_AUTO;
				if (new_zoom != _font_zoom_cfg) {
					GfxClearSpriteCache();
					_font_zoom_cfg = new_zoom;
					UpdateGUIZoom();
					UpdateRouteStepSpriteSize();
					LoadStringWidthTable();
					UpdateAllVirtCoords();
					ReInitAllWindows(true);
					FlushDeparturesWindowTextCaches();
				}
				break;
			}

=======
>>>>>>> 1c82200e
			case WID_GO_BASE_GRF_DROPDOWN:
				this->SetMediaSet<BaseGraphics>(index);
				break;

			case WID_GO_BASE_SFX_DROPDOWN:
				this->SetMediaSet<BaseSounds>(index);
				break;

			case WID_GO_BASE_MUSIC_DROPDOWN:
				ChangeMusicSet(index);
				break;
		}
	}

	void OnQueryTextFinished(char *str) override
	{
		auto guard = scope_guard([this]() {
			this->current_query_text_item = QueryTextItem::None;
		});

		/* Was 'cancel' pressed? */
		if (str == nullptr) return;

		if (!StrEmpty(str)) {
			int value = atoi(str);
			switch (this->current_query_text_item) {
				case QueryTextItem::None:
					break;

				case QueryTextItem::AutosaveCustomDays:
					_settings_client.gui.autosave = 5;
					_settings_client.gui.autosave_custom_days = Clamp(value, 1, 4000);
					this->SetDirty();
					break;

				case QueryTextItem::AutosaveCustomRealTimeMinutes:
					_settings_client.gui.autosave = 6;
					_settings_client.gui.autosave_custom_minutes = Clamp(value, 1, 8000);
					this->SetDirty();
					break;
			}
		}
	}

	/**
	 * Some data on this window has become invalid.
	 * @param data Information about the changed data. @see GameOptionsInvalidationData
	 * @param gui_scope Whether the call is done from GUI scope. You may not do everything when not in GUI scope. See #InvalidateWindowData() for details.
	 */
	void OnInvalidateData(int data = 0, bool gui_scope = true) override
	{
		if (!gui_scope) return;
		this->SetWidgetLoweredState(WID_GO_FULLSCREEN_BUTTON, _fullscreen);
		this->SetWidgetLoweredState(WID_GO_VIDEO_ACCEL_BUTTON, _video_hw_accel);
		this->SetWidgetDisabledState(WID_GO_REFRESH_RATE_DROPDOWN, _video_vsync);

#ifndef __APPLE__
		this->SetWidgetLoweredState(WID_GO_VIDEO_VSYNC_BUTTON, _video_vsync);
		this->SetWidgetDisabledState(WID_GO_VIDEO_VSYNC_BUTTON, !_video_hw_accel);
#endif

		this->SetWidgetLoweredState(WID_GO_GUI_SCALE_AUTO, _gui_scale_cfg == -1);
		this->SetWidgetLoweredState(WID_GO_GUI_SCALE_BEVEL_BUTTON, _settings_client.gui.scale_bevels);

		bool missing_files = BaseGraphics::GetUsedSet()->GetNumMissing() == 0;
		this->GetWidget<NWidgetCore>(WID_GO_BASE_GRF_STATUS)->SetDataTip(missing_files ? STR_EMPTY : STR_GAME_OPTIONS_BASE_GRF_STATUS, STR_NULL);

		for (TextfileType tft = TFT_BEGIN; tft < TFT_END; tft++) {
			this->SetWidgetDisabledState(WID_GO_BASE_GRF_TEXTFILE + tft, BaseGraphics::GetUsedSet() == nullptr || BaseGraphics::GetUsedSet()->GetTextfile(tft) == nullptr);
			this->SetWidgetDisabledState(WID_GO_BASE_SFX_TEXTFILE + tft, BaseSounds::GetUsedSet() == nullptr || BaseSounds::GetUsedSet()->GetTextfile(tft) == nullptr);
			this->SetWidgetDisabledState(WID_GO_BASE_MUSIC_TEXTFILE + tft, BaseMusic::GetUsedSet() == nullptr || BaseMusic::GetUsedSet()->GetTextfile(tft) == nullptr);
		}

		missing_files = BaseMusic::GetUsedSet()->GetNumInvalid() == 0;
		this->GetWidget<NWidgetCore>(WID_GO_BASE_MUSIC_STATUS)->SetDataTip(missing_files ? STR_EMPTY : STR_GAME_OPTIONS_BASE_MUSIC_STATUS, STR_NULL);
	}
};

static const NWidgetPart _nested_game_options_widgets[] = {
	NWidget(NWID_HORIZONTAL),
		NWidget(WWT_CLOSEBOX, COLOUR_GREY),
		NWidget(WWT_CAPTION, COLOUR_GREY), SetDataTip(STR_GAME_OPTIONS_CAPTION, STR_TOOLTIP_WINDOW_TITLE_DRAG_THIS),
	EndContainer(),
	NWidget(WWT_PANEL, COLOUR_GREY, WID_GO_BACKGROUND), SetPIP(6, 6, 10),
		NWidget(NWID_HORIZONTAL), SetPIP(10, 10, 10),
			NWidget(NWID_VERTICAL), SetPIP(0, 6, 0),
				NWidget(WWT_FRAME, COLOUR_GREY), SetDataTip(STR_GAME_OPTIONS_AUTOSAVE_FRAME, STR_NULL),
					NWidget(WWT_DROPDOWN, COLOUR_GREY, WID_GO_AUTOSAVE_DROPDOWN), SetMinimalSize(150, 12), SetDataTip(STR_BLACK_STRING, STR_GAME_OPTIONS_AUTOSAVE_DROPDOWN_TOOLTIP), SetFill(1, 0),
				EndContainer(),
				NWidget(WWT_FRAME, COLOUR_GREY), SetDataTip(STR_GAME_OPTIONS_CURRENCY_UNITS_FRAME, STR_NULL),
					NWidget(WWT_DROPDOWN, COLOUR_GREY, WID_GO_CURRENCY_DROPDOWN), SetMinimalSize(150, 12), SetDataTip(STR_BLACK_STRING, STR_GAME_OPTIONS_CURRENCY_UNITS_DROPDOWN_TOOLTIP), SetFill(1, 0),
				EndContainer(),
			EndContainer(),

			NWidget(NWID_VERTICAL), SetPIP(0, 6, 0),
				NWidget(WWT_FRAME, COLOUR_GREY), SetDataTip(STR_GAME_OPTIONS_LANGUAGE, STR_NULL),
					NWidget(WWT_DROPDOWN, COLOUR_GREY, WID_GO_LANG_DROPDOWN), SetMinimalSize(150, 12), SetDataTip(STR_BLACK_RAW_STRING, STR_GAME_OPTIONS_LANGUAGE_TOOLTIP), SetFill(1, 0),
				EndContainer(),
				NWidget(WWT_FRAME, COLOUR_GREY), SetDataTip(STR_GAME_OPTIONS_GUI_SCALE_FRAME, STR_NULL),
					NWidget(NWID_VERTICAL), SetPIP(0, WidgetDimensions::unscaled.vsep_normal, 0),
						NWidget(WWT_EMPTY, COLOUR_GREY, WID_GO_GUI_SCALE), SetMinimalSize(67, 0), SetMinimalTextLines(1, 12 + WidgetDimensions::unscaled.vsep_normal, FS_SMALL), SetFill(0, 0), SetDataTip(0x0, STR_GAME_OPTIONS_GUI_SCALE_TOOLTIP),
						NWidget(NWID_HORIZONTAL),
							NWidget(WWT_TEXT, COLOUR_GREY), SetMinimalSize(0, 12), SetDataTip(STR_GAME_OPTIONS_GUI_SCALE_AUTO, STR_NULL),
							NWidget(NWID_SPACER), SetMinimalSize(1, 0), SetFill(1, 0),
							NWidget(WWT_TEXTBTN, COLOUR_GREY, WID_GO_GUI_SCALE_AUTO), SetMinimalSize(21, 9), SetDataTip(STR_EMPTY, STR_GAME_OPTIONS_GUI_SCALE_AUTO_TOOLTIP),
						EndContainer(),
						NWidget(NWID_HORIZONTAL),
							NWidget(WWT_TEXT, COLOUR_GREY), SetMinimalSize(0, 12), SetDataTip(STR_GAME_OPTIONS_GUI_SCALE_BEVELS, STR_NULL),
							NWidget(NWID_SPACER), SetMinimalSize(1, 0), SetFill(1, 0),
							NWidget(WWT_TEXTBTN, COLOUR_GREY, WID_GO_GUI_SCALE_BEVEL_BUTTON), SetMinimalSize(21, 9), SetDataTip(STR_EMPTY, STR_GAME_OPTIONS_GUI_SCALE_BEVELS_TOOLTIP),
						EndContainer(),
					EndContainer(),
				EndContainer(),
			EndContainer(),
		EndContainer(),

		NWidget(WWT_FRAME, COLOUR_GREY), SetDataTip(STR_GAME_OPTIONS_GRAPHICS, STR_NULL), SetPadding(0, 10, 0, 10),
			NWidget(NWID_HORIZONTAL),
				NWidget(NWID_VERTICAL), SetPIP(0, 2, 0),
					NWidget(NWID_HORIZONTAL),
						NWidget(WWT_TEXT, COLOUR_GREY), SetMinimalSize(0, 12),SetDataTip(STR_GAME_OPTIONS_RESOLUTION, STR_NULL),
						NWidget(NWID_SPACER), SetMinimalSize(1, 0), SetFill(1, 0),
						NWidget(WWT_DROPDOWN, COLOUR_GREY, WID_GO_RESOLUTION_DROPDOWN), SetMinimalSize(200, 12), SetDataTip(STR_BLACK_STRING, STR_GAME_OPTIONS_RESOLUTION_TOOLTIP),
					EndContainer(),
					NWidget(NWID_HORIZONTAL),
						NWidget(WWT_TEXT, COLOUR_GREY), SetMinimalSize(0, 12), SetDataTip(STR_GAME_OPTIONS_REFRESH_RATE, STR_NULL),
						NWidget(NWID_SPACER), SetMinimalSize(1, 0), SetFill(1, 0),
						NWidget(WWT_DROPDOWN, COLOUR_GREY, WID_GO_REFRESH_RATE_DROPDOWN), SetMinimalSize(200, 12), SetDataTip(STR_GAME_OPTIONS_REFRESH_RATE_ITEM, STR_GAME_OPTIONS_REFRESH_RATE_TOOLTIP),
					EndContainer(),
					NWidget(NWID_HORIZONTAL),
						NWidget(WWT_TEXT, COLOUR_GREY), SetMinimalSize(0, 12), SetDataTip(STR_GAME_OPTIONS_FULLSCREEN, STR_NULL),
						NWidget(NWID_SPACER), SetMinimalSize(1, 0), SetFill(1, 0),
						NWidget(WWT_TEXTBTN, COLOUR_GREY, WID_GO_FULLSCREEN_BUTTON), SetMinimalSize(21, 9), SetDataTip(STR_EMPTY, STR_GAME_OPTIONS_FULLSCREEN_TOOLTIP),
					EndContainer(),
					NWidget(NWID_HORIZONTAL),
						NWidget(WWT_TEXT, COLOUR_GREY), SetMinimalSize(0, 12), SetDataTip(STR_GAME_OPTIONS_VIDEO_ACCELERATION, STR_NULL),
						NWidget(NWID_SPACER), SetMinimalSize(1, 0), SetFill(1, 0),
						NWidget(WWT_TEXTBTN, COLOUR_GREY, WID_GO_VIDEO_ACCEL_BUTTON), SetMinimalSize(21, 9), SetDataTip(STR_EMPTY, STR_GAME_OPTIONS_VIDEO_ACCELERATION_TOOLTIP),
					EndContainer(),
#ifndef __APPLE__
					NWidget(NWID_HORIZONTAL),
						NWidget(WWT_TEXT, COLOUR_GREY), SetMinimalSize(0, 12), SetDataTip(STR_GAME_OPTIONS_VIDEO_VSYNC, STR_NULL),
						NWidget(NWID_SPACER), SetMinimalSize(1, 0), SetFill(1, 0),
						NWidget(WWT_TEXTBTN, COLOUR_GREY, WID_GO_VIDEO_VSYNC_BUTTON), SetMinimalSize(21, 9), SetDataTip(STR_EMPTY, STR_GAME_OPTIONS_VIDEO_VSYNC_TOOLTIP),
					EndContainer(),
#endif
					NWidget(NWID_HORIZONTAL),
						NWidget(WWT_TEXT, COLOUR_GREY, WID_GO_VIDEO_DRIVER_INFO), SetMinimalSize(0, 12), SetFill(1, 0), SetDataTip(STR_GAME_OPTIONS_VIDEO_DRIVER_INFO, STR_NULL),
					EndContainer(),
				EndContainer(),
			EndContainer(),
		EndContainer(),

		NWidget(WWT_FRAME, COLOUR_GREY), SetDataTip(STR_GAME_OPTIONS_BASE_GRF, STR_NULL), SetPadding(0, 10, 0, 10),
			NWidget(NWID_HORIZONTAL), SetPIP(0, 30, 0),
				NWidget(WWT_DROPDOWN, COLOUR_GREY, WID_GO_BASE_GRF_DROPDOWN), SetMinimalSize(150, 12), SetDataTip(STR_BLACK_RAW_STRING, STR_GAME_OPTIONS_BASE_GRF_TOOLTIP),
				NWidget(WWT_TEXT, COLOUR_GREY, WID_GO_BASE_GRF_STATUS), SetMinimalSize(150, 12), SetDataTip(STR_EMPTY, STR_NULL), SetFill(1, 0),
			EndContainer(),
			NWidget(WWT_TEXT, COLOUR_GREY, WID_GO_BASE_GRF_DESCRIPTION), SetMinimalSize(330, 0), SetDataTip(STR_EMPTY, STR_GAME_OPTIONS_BASE_GRF_DESCRIPTION_TOOLTIP), SetFill(1, 0), SetPadding(6, 0, 6, 0),
			NWidget(NWID_HORIZONTAL, NC_EQUALSIZE), SetPIP(7, 0, 7),
				NWidget(WWT_PUSHTXTBTN, COLOUR_GREY, WID_GO_BASE_GRF_TEXTFILE + TFT_README), SetFill(1, 0), SetResize(1, 0), SetDataTip(STR_TEXTFILE_VIEW_README, STR_NULL),
				NWidget(WWT_PUSHTXTBTN, COLOUR_GREY, WID_GO_BASE_GRF_TEXTFILE + TFT_CHANGELOG), SetFill(1, 0), SetResize(1, 0), SetDataTip(STR_TEXTFILE_VIEW_CHANGELOG, STR_NULL),
				NWidget(WWT_PUSHTXTBTN, COLOUR_GREY, WID_GO_BASE_GRF_TEXTFILE + TFT_LICENSE), SetFill(1, 0), SetResize(1, 0), SetDataTip(STR_TEXTFILE_VIEW_LICENCE, STR_NULL),
			EndContainer(),
		EndContainer(),

		NWidget(WWT_FRAME, COLOUR_GREY), SetDataTip(STR_GAME_OPTIONS_BASE_SFX, STR_NULL), SetPadding(0, 10, 0, 10),
			NWidget(NWID_HORIZONTAL), SetPIP(0, 30, 7),
				NWidget(WWT_DROPDOWN, COLOUR_GREY, WID_GO_BASE_SFX_DROPDOWN), SetMinimalSize(150, 12), SetDataTip(STR_BLACK_RAW_STRING, STR_GAME_OPTIONS_BASE_SFX_TOOLTIP),
				NWidget(NWID_SPACER), SetMinimalSize(150, 12), SetFill(1, 0),
				NWidget(WWT_EMPTY, COLOUR_GREY, WID_GO_BASE_SFX_VOLUME), SetMinimalSize(67, 12), SetFill(0, 0), SetDataTip(0x0, STR_MUSIC_TOOLTIP_DRAG_SLIDERS_TO_SET_MUSIC),
			EndContainer(),
			NWidget(WWT_TEXT, COLOUR_GREY, WID_GO_BASE_SFX_DESCRIPTION), SetMinimalSize(330, 0), SetDataTip(STR_EMPTY, STR_GAME_OPTIONS_BASE_SFX_DESCRIPTION_TOOLTIP), SetFill(1, 0), SetPadding(6, 0, 6, 0),
			NWidget(NWID_HORIZONTAL, NC_EQUALSIZE), SetPIP(7, 0, 7),
				NWidget(WWT_PUSHTXTBTN, COLOUR_GREY, WID_GO_BASE_SFX_TEXTFILE + TFT_README), SetFill(1, 0), SetResize(1, 0), SetDataTip(STR_TEXTFILE_VIEW_README, STR_NULL),
				NWidget(WWT_PUSHTXTBTN, COLOUR_GREY, WID_GO_BASE_SFX_TEXTFILE + TFT_CHANGELOG), SetFill(1, 0), SetResize(1, 0), SetDataTip(STR_TEXTFILE_VIEW_CHANGELOG, STR_NULL),
				NWidget(WWT_PUSHTXTBTN, COLOUR_GREY, WID_GO_BASE_SFX_TEXTFILE + TFT_LICENSE), SetFill(1, 0), SetResize(1, 0), SetDataTip(STR_TEXTFILE_VIEW_LICENCE, STR_NULL),
			EndContainer(),
		EndContainer(),

		NWidget(WWT_FRAME, COLOUR_GREY), SetDataTip(STR_GAME_OPTIONS_BASE_MUSIC, STR_NULL), SetPadding(0, 10, 0, 10),
			NWidget(NWID_HORIZONTAL), SetPIP(0, 30, 7),
				NWidget(WWT_DROPDOWN, COLOUR_GREY, WID_GO_BASE_MUSIC_DROPDOWN), SetMinimalSize(150, 12), SetDataTip(STR_BLACK_RAW_STRING, STR_GAME_OPTIONS_BASE_MUSIC_TOOLTIP),
				NWidget(WWT_TEXT, COLOUR_GREY, WID_GO_BASE_MUSIC_STATUS), SetMinimalSize(150, 12), SetDataTip(STR_EMPTY, STR_NULL), SetFill(1, 0),
				NWidget(WWT_EMPTY, COLOUR_GREY, WID_GO_BASE_MUSIC_VOLUME), SetMinimalSize(67, 12), SetFill(0, 0), SetDataTip(0x0, STR_MUSIC_TOOLTIP_DRAG_SLIDERS_TO_SET_MUSIC),
			EndContainer(),
			NWidget(NWID_HORIZONTAL), SetPIP(0, 30, 7),
				NWidget(WWT_TEXT, COLOUR_GREY, WID_GO_BASE_MUSIC_DESCRIPTION), SetMinimalSize(330, 0), SetDataTip(STR_EMPTY, STR_GAME_OPTIONS_BASE_MUSIC_DESCRIPTION_TOOLTIP), SetFill(1, 0), SetPadding(6, 0, 6, 0),
				NWidget(NWID_VERTICAL), SetPIP(0, 0, 0),
					NWidget(WWT_PUSHIMGBTN, COLOUR_GREY, WID_GO_BASE_MUSIC_JUKEBOX), SetMinimalSize(22, 22), SetDataTip(SPR_IMG_MUSIC, STR_TOOLBAR_TOOLTIP_SHOW_SOUND_MUSIC_WINDOW), SetPadding(6, 0, 6, 0),
				EndContainer(),
			EndContainer(),
			NWidget(NWID_HORIZONTAL, NC_EQUALSIZE), SetPIP(7, 0, 7),
				NWidget(WWT_PUSHTXTBTN, COLOUR_GREY, WID_GO_BASE_MUSIC_TEXTFILE + TFT_README), SetFill(1, 0), SetResize(1, 0), SetDataTip(STR_TEXTFILE_VIEW_README, STR_NULL),
				NWidget(WWT_PUSHTXTBTN, COLOUR_GREY, WID_GO_BASE_MUSIC_TEXTFILE + TFT_CHANGELOG), SetFill(1, 0), SetResize(1, 0), SetDataTip(STR_TEXTFILE_VIEW_CHANGELOG, STR_NULL),
				NWidget(WWT_PUSHTXTBTN, COLOUR_GREY, WID_GO_BASE_MUSIC_TEXTFILE + TFT_LICENSE), SetFill(1, 0), SetResize(1, 0), SetDataTip(STR_TEXTFILE_VIEW_LICENCE, STR_NULL),
			EndContainer(),
		EndContainer(),
	EndContainer(),
};

static WindowDesc _game_options_desc(
	WDP_CENTER, "settings_game", 0, 0,
	WC_GAME_OPTIONS, WC_NONE,
	0,
	_nested_game_options_widgets, lengthof(_nested_game_options_widgets)
);

/** Open the game options window. */
void ShowGameOptions()
{
	DeleteWindowByClass(WC_GAME_OPTIONS);
	new GameOptionsWindow(&_game_options_desc);
}

static int SETTING_HEIGHT = 11;    ///< Height of a single setting in the tree view in pixels

/**
 * Flags for #SettingEntry
 * @note The #SEF_BUTTONS_MASK matches expectations of the formal parameter 'state' of #DrawArrowButtons
 */
enum SettingEntryFlags {
	SEF_LEFT_DEPRESSED  = 0x01, ///< Of a numeric setting entry, the left button is depressed
	SEF_RIGHT_DEPRESSED = 0x02, ///< Of a numeric setting entry, the right button is depressed
	SEF_BUTTONS_MASK = (SEF_LEFT_DEPRESSED | SEF_RIGHT_DEPRESSED), ///< Bit-mask for button flags

	SEF_LAST_FIELD = 0x04, ///< This entry is the last one in a (sub-)page
	SEF_FILTERED   = 0x08, ///< Entry is hidden by the string filter
};

/** How the list of advanced settings is filtered. */
enum RestrictionMode {
	RM_BASIC,                            ///< Display settings associated to the "basic" list.
	RM_ADVANCED,                         ///< Display settings associated to the "advanced" list.
	RM_ALL,                              ///< List all settings regardless of the default/newgame/... values.
	RM_CHANGED_AGAINST_DEFAULT,          ///< Show only settings which are different compared to default values.
	RM_CHANGED_AGAINST_NEW,              ///< Show only settings which are different compared to the user's new game setting values.
	RM_END,                              ///< End for iteration.
};
DECLARE_POSTFIX_INCREMENT(RestrictionMode)

/** Filter for settings list. */
struct SettingFilter {
	StringFilter string;     ///< Filter string.
	RestrictionMode min_cat; ///< Minimum category needed to display all filtered strings (#RM_BASIC, #RM_ADVANCED, or #RM_ALL).
	bool type_hides;         ///< Whether the type hides filtered strings.
	RestrictionMode mode;    ///< Filter based on category.
	SettingType type;        ///< Filter based on type.
};

/** Data structure describing a single setting in a tab */
struct BaseSettingEntry {
	byte flags; ///< Flags of the setting entry. @see SettingEntryFlags
	byte level; ///< Nesting level of this setting entry

	BaseSettingEntry() : flags(0), level(0) {}
	virtual ~BaseSettingEntry() {}

	virtual void Init(byte level = 0);
	virtual void FoldAll() {}
	virtual void UnFoldAll() {}
	virtual void ResetAll() = 0;

	/**
	 * Set whether this is the last visible entry of the parent node.
	 * @param last_field Value to set
	 */
	void SetLastField(bool last_field) { if (last_field) SETBITS(this->flags, SEF_LAST_FIELD); else CLRBITS(this->flags, SEF_LAST_FIELD); }

	virtual uint Length() const = 0;
	virtual void GetFoldingState(bool &all_folded, bool &all_unfolded) const {}
	virtual bool IsVisible(const BaseSettingEntry *item) const;
	virtual BaseSettingEntry *FindEntry(uint row, uint *cur_row);
	virtual uint GetMaxHelpHeight(int maxw) { return 0; }

	/**
	 * Check whether an entry is hidden due to filters
	 * @return true if hidden.
	 */
	bool IsFiltered() const { return (this->flags & SEF_FILTERED) != 0; }

	virtual bool UpdateFilterState(SettingFilter &filter, bool force_visible) = 0;

	virtual uint Draw(GameSettings *settings_ptr, int left, int right, int y, uint first_row, uint max_row, BaseSettingEntry *selected, uint cur_row = 0, uint parent_last = 0) const;

protected:
	virtual void DrawSetting(GameSettings *settings_ptr, int left, int right, int y, bool highlight) const = 0;
};

/** Standard setting */
struct SettingEntry : BaseSettingEntry {
	const char *name;              ///< Name of the setting
	const IntSettingDesc *setting; ///< Setting description of the setting

	SettingEntry(const char *name);

	virtual void Init(byte level = 0);
	virtual void ResetAll();
	virtual uint Length() const;
	virtual uint GetMaxHelpHeight(int maxw);
	virtual bool UpdateFilterState(SettingFilter &filter, bool force_visible);

	void SetButtons(byte new_val);
	StringID GetHelpText() const;

	struct SetValueDParamsTempData {
		char buffer[512];
	};

	void SetValueDParams(uint first_param, int32 value, std::unique_ptr<SetValueDParamsTempData> &tempdata) const;

protected:
	SettingEntry(const IntSettingDesc *setting);
	virtual void DrawSetting(GameSettings *settings_ptr, int left, int right, int y, bool highlight) const;
	virtual void DrawSettingString(uint left, uint right, int y, bool highlight, int32 value) const;

private:
	bool IsVisibleByRestrictionMode(RestrictionMode mode) const;
};

/**
 * Get the help text of a single setting.
 * @return The requested help text.
 */
StringID SettingEntry::GetHelpText() const
{
	StringID str = this->setting->str_help;
	if (this->setting->guiproc != nullptr) {
		SettingOnGuiCtrlData data;
		data.type = SOGCT_DESCRIPTION_TEXT;
		data.text = str;
		if (this->setting->guiproc(data)) {
			str = data.text;
		}
	}
	return str;
}

/** Cargodist per-cargo setting */
struct CargoDestPerCargoSettingEntry : SettingEntry {
	CargoID cargo;

	CargoDestPerCargoSettingEntry(CargoID cargo, const IntSettingDesc *setting);
	virtual void Init(byte level = 0);
	virtual bool UpdateFilterState(SettingFilter &filter, bool force_visible);

protected:
	virtual void DrawSettingString(uint left, uint right, int y, bool highlight, int32 value) const;
};

/** Conditionally hidden standard setting */
struct ConditionallyHiddenSettingEntry : SettingEntry {
	std::function<bool()> hide_callback;

	ConditionallyHiddenSettingEntry(const char *name, std::function<bool()> hide_callback)
		: SettingEntry(name), hide_callback(hide_callback) {}

	virtual bool UpdateFilterState(SettingFilter &filter, bool force_visible);
};

/** Containers for BaseSettingEntry */
struct SettingsContainer {
	typedef std::vector<BaseSettingEntry*> EntryVector;
	EntryVector entries; ///< Settings on this page

	template<typename T>
	T *Add(T *item)
	{
		this->entries.push_back(item);
		return item;
	}

	void Init(byte level = 0);
	void ResetAll();
	void FoldAll();
	void UnFoldAll();

	uint Length() const;
	void GetFoldingState(bool &all_folded, bool &all_unfolded) const;
	bool IsVisible(const BaseSettingEntry *item) const;
	BaseSettingEntry *FindEntry(uint row, uint *cur_row);
	uint GetMaxHelpHeight(int maxw);

	bool UpdateFilterState(SettingFilter &filter, bool force_visible);

	uint Draw(GameSettings *settings_ptr, int left, int right, int y, uint first_row, uint max_row, BaseSettingEntry *selected, uint cur_row = 0, uint parent_last = 0) const;
};

/** Data structure describing one page of settings in the settings window. */
struct SettingsPage : BaseSettingEntry, SettingsContainer {
	StringID title;     ///< Title of the sub-page
	bool folded;        ///< Sub-page is folded (not visible except for its title)
	std::function<bool()> hide_callback; ///< optional callback, returns true if this shouldbe hidden

	SettingsPage(StringID title);

	virtual void Init(byte level = 0);
	virtual void ResetAll();
	virtual void FoldAll();
	virtual void UnFoldAll();

	virtual uint Length() const;
	virtual void GetFoldingState(bool &all_folded, bool &all_unfolded) const;
	virtual bool IsVisible(const BaseSettingEntry *item) const;
	virtual BaseSettingEntry *FindEntry(uint row, uint *cur_row);
	virtual uint GetMaxHelpHeight(int maxw) { return SettingsContainer::GetMaxHelpHeight(maxw); }

	virtual bool UpdateFilterState(SettingFilter &filter, bool force_visible);

	virtual uint Draw(GameSettings *settings_ptr, int left, int right, int y, uint first_row, uint max_row, BaseSettingEntry *selected, uint cur_row = 0, uint parent_last = 0) const;

protected:
	virtual void DrawSetting(GameSettings *settings_ptr, int left, int right, int y, bool highlight) const;
};

/* == BaseSettingEntry methods == */

/**
 * Initialization of a setting entry
 * @param level      Page nesting level of this entry
 */
void BaseSettingEntry::Init(byte level)
{
	this->level = level;
}

/**
 * Check whether an entry is visible and not folded or filtered away.
 * Note: This does not consider the scrolling range; it might still require scrolling to make the setting really visible.
 * @param item Entry to search for.
 * @return true if entry is visible.
 */
bool BaseSettingEntry::IsVisible(const BaseSettingEntry *item) const
{
	if (this->IsFiltered()) return false;
	return this == item;
}

/**
 * Find setting entry at row \a row_num
 * @param row_num Index of entry to return
 * @param cur_row Current row number
 * @return The requested setting entry or \c nullptr if it not found (folded or filtered)
 */
BaseSettingEntry *BaseSettingEntry::FindEntry(uint row_num, uint *cur_row)
{
	if (this->IsFiltered()) return nullptr;
	if (row_num == *cur_row) return this;
	(*cur_row)++;
	return nullptr;
}

/**
 * Draw a row in the settings panel.
 *
 * The scrollbar uses rows of the page, while the page data structure is a tree of #SettingsPage and #SettingEntry objects.
 * As a result, the drawing routing traverses the tree from top to bottom, counting rows in \a cur_row until it reaches \a first_row.
 * Then it enables drawing rows while traversing until \a max_row is reached, at which point drawing is terminated.
 *
 * The \a parent_last parameter ensures that the vertical lines at the left are
 * only drawn when another entry follows, that it prevents output like
 * \verbatim
 *  |-- setting
 *  |-- (-) - Title
 *  |    |-- setting
 *  |    |-- setting
 * \endverbatim
 * The left-most vertical line is not wanted. It is prevented by setting the
 * appropriate bit in the \a parent_last parameter.
 *
 * @param settings_ptr Pointer to current values of all settings
 * @param left         Left-most position in window/panel to start drawing \a first_row
 * @param right        Right-most x position to draw strings at.
 * @param y            Upper-most position in window/panel to start drawing \a first_row
 * @param first_row    First row number to draw
 * @param max_row      Row-number to stop drawing (the row-number of the row below the last row to draw)
 * @param selected     Selected entry by the user.
 * @param cur_row      Current row number (internal variable)
 * @param parent_last  Last-field booleans of parent page level (page level \e i sets bit \e i to 1 if it is its last field)
 * @return Row number of the next row to draw
 */
uint BaseSettingEntry::Draw(GameSettings *settings_ptr, int left, int right, int y, uint first_row, uint max_row, BaseSettingEntry *selected, uint cur_row, uint parent_last) const
{
	if (this->IsFiltered()) return cur_row;
	if (cur_row >= max_row) return cur_row;

	bool rtl = _current_text_dir == TD_RTL;
	int offset = (rtl ? -(int)_circle_size.width : _circle_size.width) / 2;
	int level_width = rtl ? -WidgetDimensions::scaled.hsep_indent : WidgetDimensions::scaled.hsep_indent;

	int x = rtl ? right : left;
	if (cur_row >= first_row) {
		int colour = _colour_gradient[COLOUR_ORANGE][4];
		y += (cur_row - first_row) * SETTING_HEIGHT; // Compute correct y start position

		/* Draw vertical for parent nesting levels */
		for (uint lvl = 0; lvl < this->level; lvl++) {
			if (!HasBit(parent_last, lvl)) GfxDrawLine(x + offset, y, x + offset, y + SETTING_HEIGHT - 1, colour);
			x += level_width;
		}
		/* draw own |- prefix */
		int halfway_y = y + SETTING_HEIGHT / 2;
		int bottom_y = (flags & SEF_LAST_FIELD) ? halfway_y : y + SETTING_HEIGHT - 1;
		GfxDrawLine(x + offset, y, x + offset, bottom_y, colour);
		/* Small horizontal line from the last vertical line */
		GfxDrawLine(x + offset, halfway_y, x + level_width - WidgetDimensions::scaled.hsep_normal, halfway_y, colour);
		x += level_width;

		this->DrawSetting(settings_ptr, rtl ? left : x, rtl ? x : right, y, this == selected);
	}
	cur_row++;

	return cur_row;
}

/* == SettingEntry methods == */

/**
 * Constructor for a single setting in the 'advanced settings' window
 * @param name Name of the setting in the setting table
 */
SettingEntry::SettingEntry(const char *name)
{
	this->name = name;
	this->setting = nullptr;
}

SettingEntry::SettingEntry(const IntSettingDesc *setting)
{
	this->name = nullptr;
	this->setting = setting;
}

/**
 * Initialization of a setting entry
 * @param level      Page nesting level of this entry
 */
void SettingEntry::Init(byte level)
{
	BaseSettingEntry::Init(level);
	const SettingDesc *st = GetSettingFromName(this->name);
	assert_msg(st != nullptr, "name: %s", this->name);
	this->setting = st->AsIntSetting();
}

/* Sets the given setting entry to its default value */
void SettingEntry::ResetAll()
{
	SetSettingValue(this->setting, this->setting->def);
}

/**
 * Set the button-depressed flags (#SEF_LEFT_DEPRESSED and #SEF_RIGHT_DEPRESSED) to a specified value
 * @param new_val New value for the button flags
 * @see SettingEntryFlags
 */
void SettingEntry::SetButtons(byte new_val)
{
	assert((new_val & ~SEF_BUTTONS_MASK) == 0); // Should not touch any flags outside the buttons
	this->flags = (this->flags & ~SEF_BUTTONS_MASK) | new_val;
}

/** Return number of rows needed to display the (filtered) entry */
uint SettingEntry::Length() const
{
	return this->IsFiltered() ? 0 : 1;
}

/**
 * Get the biggest height of the help text(s), if the width is at least \a maxw. Help text gets wrapped if needed.
 * @param maxw Maximal width of a line help text.
 * @return Biggest height needed to display any help text of this node (and its descendants).
 */
uint SettingEntry::GetMaxHelpHeight(int maxw)
{
	return GetStringHeight(this->GetHelpText(), maxw);
}

/**
 * Checks whether an entry shall be made visible based on the restriction mode.
 * @param mode The current status of the restriction drop down box.
 * @return true if the entry shall be visible.
 */
bool SettingEntry::IsVisibleByRestrictionMode(RestrictionMode mode) const
{
	/* There shall not be any restriction, i.e. all settings shall be visible. */
	if (mode == RM_ALL) return true;

	const IntSettingDesc *sd = this->setting;

	if (mode == RM_BASIC) return (this->setting->cat & SC_BASIC_LIST) != 0;
	if (mode == RM_ADVANCED) return (this->setting->cat & SC_ADVANCED_LIST) != 0;

	/* Read the current value. */
	const void *object = ResolveObject(&GetGameSettings(), sd);
	int64 current_value = sd->Read(object);
	int64 filter_value;

	if (mode == RM_CHANGED_AGAINST_DEFAULT) {
		/* This entry shall only be visible, if the value deviates from its default value. */

		/* Read the default value. */
		filter_value = sd->def;
	} else {
		assert(mode == RM_CHANGED_AGAINST_NEW);
		/* This entry shall only be visible, if the value deviates from
		 * its value is used when starting a new game. */

		/* Make sure we're not comparing the new game settings against itself. */
		assert(&GetGameSettings() != &_settings_newgame);

		/* Read the new game's value. */
		filter_value = sd->Read(ResolveObject(&_settings_newgame, sd));
	}

	return current_value != filter_value;
}

/**
 * Update the filter state.
 * @param filter Filter
 * @param force_visible Whether to force all items visible, no matter what (due to filter text; not affected by restriction drop down box).
 * @return true if item remains visible
 */
bool SettingEntry::UpdateFilterState(SettingFilter &filter, bool force_visible)
{
	if (this->setting->flags & SF_NO_NEWGAME && _game_mode == GM_MENU) {
		SETBITS(this->flags, SEF_FILTERED);
		return false;
	}
	CLRBITS(this->flags, SEF_FILTERED);

	bool visible = true;

	const IntSettingDesc *sd = this->setting;
	if (!force_visible && !filter.string.IsEmpty()) {
		/* Process the search text filter for this item. */
		filter.string.ResetState();

		SetDParam(0, STR_EMPTY);
		filter.string.AddLine(sd->str);
		filter.string.AddLine(this->GetHelpText());

		visible = filter.string.GetState();
	}

	if (visible) {
		if (filter.type != ST_ALL && sd->GetType() != filter.type) {
			filter.type_hides = true;
			visible = false;
		}
		if (!this->IsVisibleByRestrictionMode(filter.mode)) {
			while (filter.min_cat < RM_ALL && (filter.min_cat == filter.mode || !this->IsVisibleByRestrictionMode(filter.min_cat))) filter.min_cat++;
			visible = false;
		}
	}

	if (!visible) SETBITS(this->flags, SEF_FILTERED);
	return visible;
}

static const void *ResolveObject(const GameSettings *settings_ptr, const IntSettingDesc *sd)
{
	if ((sd->flags & SF_PER_COMPANY) != 0) {
		if (Company::IsValidID(_local_company) && _game_mode != GM_MENU) {
			return &Company::Get(_local_company)->settings;
		}
		return &_settings_client.company;
	}
	return settings_ptr;
}

/**
 * Set the DParams for drawing the value of a setting.
 * @param first_param First DParam to use
 * @param value Setting value to set params for.
 */
void SettingEntry::SetValueDParams(uint first_param, int32 value, std::unique_ptr<SettingEntry::SetValueDParamsTempData> &tempdata) const
{
	if (this->setting->IsBoolSetting()) {
		SetDParam(first_param++, value != 0 ? STR_CONFIG_SETTING_ON : STR_CONFIG_SETTING_OFF);
	} else if (this->setting->flags & SF_DEC1SCALE) {
		tempdata.reset(new SettingEntry::SetValueDParamsTempData());
		double scale = std::exp2(((double)value) / 10);
		int log = -std::min(0, (int)std::floor(std::log10(scale)) - 2);

		int64 args_array[] = { value, (int64)(scale * std::pow(10.f, (float)log)), log };
		StringParameters tmp_params(args_array);
		GetStringWithArgs(tempdata->buffer, this->setting->str_val, &tmp_params, lastof(tempdata->buffer));
		SetDParam(first_param++, STR_JUST_RAW_STRING);
		SetDParamStr(first_param++, tempdata->buffer);
	} else {
		if ((this->setting->flags & SF_ENUM) != 0) {
			StringID str = STR_UNDEFINED;
			for (const SettingDescEnumEntry *enumlist = this->setting->enumlist; enumlist != nullptr && enumlist->str != STR_NULL; enumlist++) {
				if (enumlist->val == value) {
					str = enumlist->str;
					break;
				}
			}
			SetDParam(first_param++, str);
		} else if ((this->setting->flags & SF_GUI_DROPDOWN) != 0) {
			SetDParam(first_param++, this->setting->str_val - this->setting->min + value);
		} else if ((this->setting->flags & SF_GUI_NEGATIVE_IS_SPECIAL) != 0) {
			SetDParam(first_param++, this->setting->str_val + ((value >= 0) ? 1 : 0));
			value = abs(value);
		} else {
			SetDParam(first_param++, this->setting->str_val + ((value == 0 && (this->setting->flags & SF_GUI_0_IS_SPECIAL) != 0) ? 1 : 0));
		}
		SetDParam(first_param++, value);
	}
}

/**
 * Function to draw setting value (button + text + current value)
 * @param settings_ptr Pointer to current values of all settings
 * @param left         Left-most position in window/panel to start drawing
 * @param right        Right-most position in window/panel to draw
 * @param y            Upper-most position in window/panel to start drawing
 * @param highlight    Highlight entry.
 */
void SettingEntry::DrawSetting(GameSettings *settings_ptr, int left, int right, int y, bool highlight) const
{
	const IntSettingDesc *sd = this->setting;
	int state = this->flags & SEF_BUTTONS_MASK;

	bool rtl = _current_text_dir == TD_RTL;
	uint buttons_left = rtl ? right + 1 - SETTING_BUTTON_WIDTH : left;
	uint text_left  = left + (rtl ? 0 : SETTING_BUTTON_WIDTH + WidgetDimensions::scaled.hsep_wide);
	uint text_right = right - (rtl ? SETTING_BUTTON_WIDTH + WidgetDimensions::scaled.hsep_wide : 0);
	uint button_y = y + (SETTING_HEIGHT - SETTING_BUTTON_HEIGHT) / 2;

	/* We do not allow changes of some items when we are a client in a networkgame */
	bool editable = sd->IsEditable();

	SetDParam(0, highlight ? STR_ORANGE_STRING1_WHITE : STR_ORANGE_STRING1_LTBLUE);
	int32 value = sd->Read(ResolveObject(settings_ptr, sd));
	if (sd->IsBoolSetting()) {
		/* Draw checkbox for boolean-value either on/off */
		DrawBoolButton(buttons_left, button_y, value != 0, editable);
	} else if ((sd->flags & (SF_GUI_DROPDOWN | SF_ENUM)) != 0) {
		/* Draw [v] button for settings of an enum-type */
		DrawDropDownButton(buttons_left, button_y, COLOUR_YELLOW, state != 0, editable);
	} else {
		/* Draw [<][>] boxes for settings of an integer-type */
		DrawArrowButtons(buttons_left, button_y, COLOUR_YELLOW, state,
				editable && value != (sd->flags & SF_GUI_0_IS_SPECIAL ? 0 : sd->min), editable && (uint32)value != sd->max);
	}
	this->DrawSettingString(text_left, text_right, y + (SETTING_HEIGHT - FONT_HEIGHT_NORMAL) / 2, highlight, value);
}

void SettingEntry::DrawSettingString(uint left, uint right, int y, bool highlight, int32 value) const
{
	std::unique_ptr<SettingEntry::SetValueDParamsTempData> tempdata;
	this->SetValueDParams(1, value, tempdata);
	int edge = DrawString(left, right, y, this->setting->str, highlight ? TC_WHITE : TC_LIGHT_BLUE);
	if (this->setting->flags & SF_GUI_ADVISE_DEFAULT && value != this->setting->def && edge != 0) {
		const Dimension warning_dimensions = GetSpriteSize(SPR_WARNING_SIGN);
		if ((int)warning_dimensions.height <= SETTING_HEIGHT) {
			DrawSprite(SPR_WARNING_SIGN, 0, (_current_text_dir == TD_RTL) ? edge - warning_dimensions.width - 5 : edge + 5,
					y + (((int)FONT_HEIGHT_NORMAL - (int)warning_dimensions.height) / 2));
		}
	}
}

/* == CargoDestPerCargoSettingEntry methods == */

CargoDestPerCargoSettingEntry::CargoDestPerCargoSettingEntry(CargoID cargo, const IntSettingDesc *setting)
	: SettingEntry(setting), cargo(cargo) {}

void CargoDestPerCargoSettingEntry::Init(byte level)
{
	BaseSettingEntry::Init(level);
}

void CargoDestPerCargoSettingEntry::DrawSettingString(uint left, uint right, int y, bool highlight, int32 value) const
{
	assert(this->setting->str == STR_CONFIG_SETTING_DISTRIBUTION_PER_CARGO);
	SetDParam(0, CargoSpec::Get(this->cargo)->name);
	SetDParam(1, highlight ? STR_ORANGE_STRING1_WHITE : STR_ORANGE_STRING1_LTBLUE);
	std::unique_ptr<SettingEntry::SetValueDParamsTempData> tempdata;
	this->SetValueDParams(2, value, tempdata);
	DrawString(left, right, y, STR_CONFIG_SETTING_DISTRIBUTION_PER_CARGO_PARAM, highlight ? TC_WHITE : TC_LIGHT_BLUE);
}

bool CargoDestPerCargoSettingEntry::UpdateFilterState(SettingFilter &filter, bool force_visible)
{
	if (!HasBit(_cargo_mask, this->cargo)) {
		SETBITS(this->flags, SEF_FILTERED);
		return false;
	} else {
		return SettingEntry::UpdateFilterState(filter, force_visible);
	}
}

bool ConditionallyHiddenSettingEntry::UpdateFilterState(SettingFilter &filter, bool force_visible)
{
	if (this->hide_callback && this->hide_callback()) {
		SETBITS(this->flags, SEF_FILTERED);
		return false;
	} else {
		return SettingEntry::UpdateFilterState(filter, force_visible);
	}
}

/* == SettingsContainer methods == */

/**
 * Initialization of an entire setting page
 * @param level Nesting level of this page (internal variable, do not provide a value for it when calling)
 */
void SettingsContainer::Init(byte level)
{
	for (EntryVector::iterator it = this->entries.begin(); it != this->entries.end(); ++it) {
		(*it)->Init(level);
	}
}

/** Resets all settings to their default values */
void SettingsContainer::ResetAll()
{
	for (auto settings_entry : this->entries) {
		settings_entry->ResetAll();
	}
}

/** Recursively close all folds of sub-pages */
void SettingsContainer::FoldAll()
{
	for (EntryVector::iterator it = this->entries.begin(); it != this->entries.end(); ++it) {
		(*it)->FoldAll();
	}
}

/** Recursively open all folds of sub-pages */
void SettingsContainer::UnFoldAll()
{
	for (EntryVector::iterator it = this->entries.begin(); it != this->entries.end(); ++it) {
		(*it)->UnFoldAll();
	}
}

/**
 * Recursively accumulate the folding state of the tree.
 * @param[in,out] all_folded Set to false, if one entry is not folded.
 * @param[in,out] all_unfolded Set to false, if one entry is folded.
 */
void SettingsContainer::GetFoldingState(bool &all_folded, bool &all_unfolded) const
{
	for (EntryVector::const_iterator it = this->entries.begin(); it != this->entries.end(); ++it) {
		(*it)->GetFoldingState(all_folded, all_unfolded);
	}
}

/**
 * Update the filter state.
 * @param filter Filter
 * @param force_visible Whether to force all items visible, no matter what
 * @return true if item remains visible
 */
bool SettingsContainer::UpdateFilterState(SettingFilter &filter, bool force_visible)
{
	bool visible = false;
	bool first_visible = true;
	for (EntryVector::reverse_iterator it = this->entries.rbegin(); it != this->entries.rend(); ++it) {
		visible |= (*it)->UpdateFilterState(filter, force_visible);
		(*it)->SetLastField(first_visible);
		if (visible && first_visible) first_visible = false;
	}
	return visible;
}


/**
 * Check whether an entry is visible and not folded or filtered away.
 * Note: This does not consider the scrolling range; it might still require scrolling to make the setting really visible.
 * @param item Entry to search for.
 * @return true if entry is visible.
 */
bool SettingsContainer::IsVisible(const BaseSettingEntry *item) const
{
	for (EntryVector::const_iterator it = this->entries.begin(); it != this->entries.end(); ++it) {
		if ((*it)->IsVisible(item)) return true;
	}
	return false;
}

/** Return number of rows needed to display the whole page */
uint SettingsContainer::Length() const
{
	uint length = 0;
	for (EntryVector::const_iterator it = this->entries.begin(); it != this->entries.end(); ++it) {
		length += (*it)->Length();
	}
	return length;
}

/**
 * Find the setting entry at row number \a row_num
 * @param row_num Index of entry to return
 * @param cur_row Variable used for keeping track of the current row number. Should point to memory initialized to \c 0 when first called.
 * @return The requested setting entry or \c nullptr if it does not exist
 */
BaseSettingEntry *SettingsContainer::FindEntry(uint row_num, uint *cur_row)
{
	BaseSettingEntry *pe = nullptr;
	for (EntryVector::iterator it = this->entries.begin(); it != this->entries.end(); ++it) {
		pe = (*it)->FindEntry(row_num, cur_row);
		if (pe != nullptr) {
			break;
		}
	}
	return pe;
}

/**
 * Get the biggest height of the help texts, if the width is at least \a maxw. Help text gets wrapped if needed.
 * @param maxw Maximal width of a line help text.
 * @return Biggest height needed to display any help text of this (sub-)tree.
 */
uint SettingsContainer::GetMaxHelpHeight(int maxw)
{
	uint biggest = 0;
	for (EntryVector::const_iterator it = this->entries.begin(); it != this->entries.end(); ++it) {
		biggest = std::max(biggest, (*it)->GetMaxHelpHeight(maxw));
	}
	return biggest;
}

/**
 * Draw a row in the settings panel.
 *
 * @param settings_ptr Pointer to current values of all settings
 * @param left         Left-most position in window/panel to start drawing \a first_row
 * @param right        Right-most x position to draw strings at.
 * @param y            Upper-most position in window/panel to start drawing \a first_row
 * @param first_row    First row number to draw
 * @param max_row      Row-number to stop drawing (the row-number of the row below the last row to draw)
 * @param selected     Selected entry by the user.
 * @param cur_row      Current row number (internal variable)
 * @param parent_last  Last-field booleans of parent page level (page level \e i sets bit \e i to 1 if it is its last field)
 * @return Row number of the next row to draw
 */
uint SettingsContainer::Draw(GameSettings *settings_ptr, int left, int right, int y, uint first_row, uint max_row, BaseSettingEntry *selected, uint cur_row, uint parent_last) const
{
	for (EntryVector::const_iterator it = this->entries.begin(); it != this->entries.end(); ++it) {
		cur_row = (*it)->Draw(settings_ptr, left, right, y, first_row, max_row, selected, cur_row, parent_last);
		if (cur_row >= max_row) {
			break;
		}
	}
	return cur_row;
}

/* == SettingsPage methods == */

/**
 * Constructor for a sub-page in the 'advanced settings' window
 * @param title Title of the sub-page
 */
SettingsPage::SettingsPage(StringID title)
{
	this->title = title;
	this->folded = true;
}

/**
 * Initialization of an entire setting page
 * @param level Nesting level of this page (internal variable, do not provide a value for it when calling)
 */
void SettingsPage::Init(byte level)
{
	BaseSettingEntry::Init(level);
	SettingsContainer::Init(level + 1);
}

/** Resets all settings to their default values */
void SettingsPage::ResetAll()
{
	for (auto settings_entry : this->entries) {
		settings_entry->ResetAll();
	}
}

/** Recursively close all (filtered) folds of sub-pages */
void SettingsPage::FoldAll()
{
	if (this->IsFiltered()) return;
	this->folded = true;

	SettingsContainer::FoldAll();
}

/** Recursively open all (filtered) folds of sub-pages */
void SettingsPage::UnFoldAll()
{
	if (this->IsFiltered()) return;
	this->folded = false;

	SettingsContainer::UnFoldAll();
}

/**
 * Recursively accumulate the folding state of the (filtered) tree.
 * @param[in,out] all_folded Set to false, if one entry is not folded.
 * @param[in,out] all_unfolded Set to false, if one entry is folded.
 */
void SettingsPage::GetFoldingState(bool &all_folded, bool &all_unfolded) const
{
	if (this->IsFiltered()) return;

	if (this->folded) {
		all_unfolded = false;
	} else {
		all_folded = false;
	}

	SettingsContainer::GetFoldingState(all_folded, all_unfolded);
}

/**
 * Update the filter state.
 * @param filter Filter
 * @param force_visible Whether to force all items visible, no matter what (due to filter text; not affected by restriction drop down box).
 * @return true if item remains visible
 */
bool SettingsPage::UpdateFilterState(SettingFilter &filter, bool force_visible)
{
	if (!force_visible && !filter.string.IsEmpty()) {
		filter.string.ResetState();
		filter.string.AddLine(this->title);
		force_visible = filter.string.GetState();
	}

	bool visible = SettingsContainer::UpdateFilterState(filter, force_visible);
	if (this->hide_callback && this->hide_callback()) visible = false;
	if (visible) {
		CLRBITS(this->flags, SEF_FILTERED);
	} else {
		SETBITS(this->flags, SEF_FILTERED);
	}
	return visible;
}

/**
 * Check whether an entry is visible and not folded or filtered away.
 * Note: This does not consider the scrolling range; it might still require scrolling to make the setting really visible.
 * @param item Entry to search for.
 * @return true if entry is visible.
 */
bool SettingsPage::IsVisible(const BaseSettingEntry *item) const
{
	if (this->IsFiltered()) return false;
	if (this == item) return true;
	if (this->folded) return false;

	return SettingsContainer::IsVisible(item);
}

/** Return number of rows needed to display the (filtered) entry */
uint SettingsPage::Length() const
{
	if (this->IsFiltered()) return 0;
	if (this->folded) return 1; // Only displaying the title

	return 1 + SettingsContainer::Length();
}

/**
 * Find setting entry at row \a row_num
 * @param row_num Index of entry to return
 * @param cur_row Current row number
 * @return The requested setting entry or \c nullptr if it not found (folded or filtered)
 */
BaseSettingEntry *SettingsPage::FindEntry(uint row_num, uint *cur_row)
{
	if (this->IsFiltered()) return nullptr;
	if (row_num == *cur_row) return this;
	(*cur_row)++;
	if (this->folded) return nullptr;

	return SettingsContainer::FindEntry(row_num, cur_row);
}

/**
 * Draw a row in the settings panel.
 *
 * @param settings_ptr Pointer to current values of all settings
 * @param left         Left-most position in window/panel to start drawing \a first_row
 * @param right        Right-most x position to draw strings at.
 * @param y            Upper-most position in window/panel to start drawing \a first_row
 * @param first_row    First row number to draw
 * @param max_row      Row-number to stop drawing (the row-number of the row below the last row to draw)
 * @param selected     Selected entry by the user.
 * @param cur_row      Current row number (internal variable)
 * @param parent_last  Last-field booleans of parent page level (page level \e i sets bit \e i to 1 if it is its last field)
 * @return Row number of the next row to draw
 */
uint SettingsPage::Draw(GameSettings *settings_ptr, int left, int right, int y, uint first_row, uint max_row, BaseSettingEntry *selected, uint cur_row, uint parent_last) const
{
	if (this->IsFiltered()) return cur_row;
	if (cur_row >= max_row) return cur_row;

	cur_row = BaseSettingEntry::Draw(settings_ptr, left, right, y, first_row, max_row, selected, cur_row, parent_last);

	if (!this->folded) {
		if (this->flags & SEF_LAST_FIELD) {
			assert(this->level < 8 * sizeof(parent_last));
			SetBit(parent_last, this->level); // Add own last-field state
		}

		cur_row = SettingsContainer::Draw(settings_ptr, left, right, y, first_row, max_row, selected, cur_row, parent_last);
	}

	return cur_row;
}

/**
 * Function to draw setting value (button + text + current value)
 * @param settings_ptr Pointer to current values of all settings
 * @param left         Left-most position in window/panel to start drawing
 * @param right        Right-most position in window/panel to draw
 * @param y            Upper-most position in window/panel to start drawing
 * @param highlight    Highlight entry.
 */
void SettingsPage::DrawSetting(GameSettings *settings_ptr, int left, int right, int y, bool highlight) const
{
	bool rtl = _current_text_dir == TD_RTL;
	DrawSprite((this->folded ? SPR_CIRCLE_FOLDED : SPR_CIRCLE_UNFOLDED), PAL_NONE, rtl ? right - _circle_size.width : left, y + (SETTING_HEIGHT - _circle_size.height) / 2);
	DrawString(rtl ? left : left + _circle_size.width + WidgetDimensions::scaled.hsep_normal, rtl ? right - _circle_size.width - WidgetDimensions::scaled.hsep_normal : right, y + (SETTING_HEIGHT - FONT_HEIGHT_NORMAL) / 2, this->title);
}

/** Construct settings tree */
static SettingsContainer &GetSettingsTree()
{
	static SettingsContainer *main = nullptr;

	if (main == nullptr)
	{
		/* Build up the dynamic settings-array only once per OpenTTD session */
		main = new SettingsContainer();

		SettingsPage *localisation = main->Add(new SettingsPage(STR_CONFIG_SETTING_LOCALISATION));
		{
			localisation->Add(new SettingEntry("locale.units_velocity"));
			localisation->Add(new SettingEntry("locale.units_power"));
			localisation->Add(new SettingEntry("locale.units_weight"));
			localisation->Add(new SettingEntry("locale.units_volume"));
			localisation->Add(new SettingEntry("locale.units_force"));
			localisation->Add(new SettingEntry("locale.units_height"));
			localisation->Add(new SettingEntry("gui.date_format_in_default_names"));
			localisation->Add(new SettingEntry("client_locale.sync_locale_network_server"));
		}

		SettingsPage *graphics = main->Add(new SettingsPage(STR_CONFIG_SETTING_GRAPHICS));
		{
			graphics->Add(new SettingEntry("gui.zoom_min"));
			graphics->Add(new SettingEntry("gui.zoom_max"));
			graphics->Add(new SettingEntry("gui.sprite_zoom_min"));
			graphics->Add(new SettingEntry("gui.shade_trees_on_slopes"));
			graphics->Add(new SettingEntry("gui.smallmap_land_colour"));
			graphics->Add(new SettingEntry("gui.linkgraph_colours"));
			graphics->Add(new SettingEntry("gui.graph_line_thickness"));
		}

		SettingsPage *sound = main->Add(new SettingsPage(STR_CONFIG_SETTING_SOUND));
		{
			sound->Add(new SettingEntry("sound.click_beep"));
			sound->Add(new SettingEntry("sound.confirm"));
			sound->Add(new SettingEntry("sound.news_ticker"));
			sound->Add(new SettingEntry("sound.news_full"));
			sound->Add(new SettingEntry("sound.new_year"));
			sound->Add(new SettingEntry("sound.disaster"));
			sound->Add(new SettingEntry("sound.vehicle"));
			sound->Add(new SettingEntry("sound.ambient"));
		}

		SettingsPage *interface = main->Add(new SettingsPage(STR_CONFIG_SETTING_INTERFACE));
		{
			SettingsPage *general = interface->Add(new SettingsPage(STR_CONFIG_SETTING_INTERFACE_GENERAL));
			{
				general->Add(new SettingEntry("gui.osk_activation"));
				general->Add(new SettingEntry("gui.hover_delay_ms"));
				general->Add(new SettingEntry("gui.errmsg_duration"));
				general->Add(new SettingEntry("gui.window_snap_radius"));
				general->Add(new SettingEntry("gui.window_soft_limit"));
				general->Add(new SettingEntry("gui.right_mouse_wnd_close"));
			}

			SettingsPage *viewports = interface->Add(new SettingsPage(STR_CONFIG_SETTING_INTERFACE_VIEWPORTS));
			{
				SettingsPage *viewport_map = viewports->Add(new SettingsPage(STR_CONFIG_SETTING_VIEWPORT_MAP_OPTIONS));
				{
					viewport_map->Add(new SettingEntry("gui.default_viewport_map_mode"));
					viewport_map->Add(new SettingEntry("gui.action_when_viewport_map_is_dblclicked"));
					viewport_map->Add(new SettingEntry("gui.viewport_map_scan_surroundings"));
					viewport_map->Add(new SettingEntry("gui.show_scrolling_viewport_on_map"));
					viewport_map->Add(new SettingEntry("gui.show_slopes_on_viewport_map"));
					viewport_map->Add(new SettingEntry("gui.show_bridges_on_map"));
					viewport_map->Add(new SettingEntry("gui.show_tunnels_on_map"));
					viewport_map->Add(new SettingEntry("gui.use_owner_colour_for_tunnelbridge"));
				}
				SettingsPage *viewport_signals = viewports->Add(new SettingsPage(STR_CONFIG_SETTING_VIEWPORT_SIGNALS));
				{
					viewport_signals->Add(new SettingEntry("construction.train_signal_side"));
					viewport_signals->Add(new SettingEntry("gui.show_restricted_signal_default"));
					viewport_signals->Add(new SettingEntry("gui.show_all_signal_default"));
				}
				SettingsPage *viewport_route_overlay = viewports->Add(new SettingsPage(STR_CONFIG_SETTING_VEHICLE_ROUTE_OVERLAY));
				{
					viewport_route_overlay->Add(new SettingEntry("gui.show_vehicle_route_mode"));
					viewport_route_overlay->Add(new ConditionallyHiddenSettingEntry("gui.show_vehicle_route_steps", []() -> bool { return _settings_client.gui.show_vehicle_route_mode == 0; }));
					viewport_route_overlay->Add(new ConditionallyHiddenSettingEntry("gui.show_vehicle_route", []() -> bool { return _settings_client.gui.show_vehicle_route_mode == 0; }));
					viewport_route_overlay->Add(new ConditionallyHiddenSettingEntry("gui.dash_level_of_route_lines", []() -> bool { return _settings_client.gui.show_vehicle_route_mode == 0 || !_settings_client.gui.show_vehicle_route; }));
				}

				viewports->Add(new SettingEntry("gui.auto_scrolling"));
				viewports->Add(new SettingEntry("gui.scroll_mode"));
				viewports->Add(new SettingEntry("gui.smooth_scroll"));
				/* While the horizontal scrollwheel scrolling is written as general code, only
				 *  the cocoa (OSX) driver generates input for it.
				 *  Since it's also able to completely disable the scrollwheel will we display it on all platforms anyway */
				viewports->Add(new SettingEntry("gui.scrollwheel_scrolling"));
				viewports->Add(new SettingEntry("gui.scrollwheel_multiplier"));
#ifdef __APPLE__
				/* We might need to emulate a right mouse button on mac */
				viewports->Add(new SettingEntry("gui.right_mouse_btn_emulation"));
#endif
				viewports->Add(new SettingEntry("gui.population_in_label"));
				viewports->Add(new SettingEntry("gui.liveries"));
				viewports->Add(new SettingEntry("gui.measure_tooltip"));
				viewports->Add(new SettingEntry("gui.loading_indicators"));
				viewports->Add(new SettingEntry("gui.show_track_reservation"));
			}

			SettingsPage *construction = interface->Add(new SettingsPage(STR_CONFIG_SETTING_INTERFACE_CONSTRUCTION));
			{
				construction->Add(new SettingEntry("gui.link_terraform_toolbar"));
				construction->Add(new SettingEntry("gui.persistent_buildingtools"));
				construction->Add(new SettingEntry("gui.quick_goto"));
				construction->Add(new SettingEntry("gui.default_rail_type"));
				construction->Add(new SettingEntry("gui.default_road_type"));
				construction->Add(new SettingEntry("gui.demolish_confirm_mode"));
			}

			SettingsPage *departureboards = interface->Add(new SettingsPage(STR_CONFIG_SETTING_INTERFACE_DEPARTUREBOARDS));
			{
				departureboards->Add(new SettingEntry("gui.max_departures"));
				departureboards->Add(new SettingEntry("gui.max_departure_time"));
				departureboards->Add(new SettingEntry("gui.departure_calc_frequency"));
				departureboards->Add(new SettingEntry("gui.departure_show_vehicle"));
				departureboards->Add(new SettingEntry("gui.departure_show_group"));
				departureboards->Add(new SettingEntry("gui.departure_show_company"));
				departureboards->Add(new SettingEntry("gui.departure_show_vehicle_type"));
				departureboards->Add(new SettingEntry("gui.departure_show_vehicle_color"));
				departureboards->Add(new SettingEntry("gui.departure_larger_font"));
				departureboards->Add(new SettingEntry("gui.departure_destination_type"));
				departureboards->Add(new SettingEntry("gui.departure_show_both"));
				departureboards->Add(new SettingEntry("gui.departure_only_passengers"));
				departureboards->Add(new SettingEntry("gui.departure_smart_terminus"));
				departureboards->Add(new SettingEntry("gui.departure_conditionals"));
				departureboards->Add(new SettingEntry("gui.departure_show_all_stops"));
				departureboards->Add(new SettingEntry("gui.departure_merge_identical"));
			}

			SettingsPage *wallclock = interface->Add(new SettingsPage(STR_CONFIG_SETTING_INTERFACE_WALLCLOCK));
			{
				wallclock->Add(new SettingEntry("gui.override_time_settings"));
				SettingsPage *game = wallclock->Add(new SettingsPage(STR_CONFIG_SETTING_INTERFACE_TIME_SAVEGAME));
				{
					game->hide_callback = []() -> bool {
						return _game_mode == GM_MENU;
					};
					game->Add(new SettingEntry("game_time.time_in_minutes"));
					game->Add(new SettingEntry("game_time.ticks_per_minute"));
					game->Add(new SettingEntry("game_time.clock_offset"));
				}
				SettingsPage *client = wallclock->Add(new SettingsPage(STR_CONFIG_SETTING_INTERFACE_TIME_CLIENT));
				{
					client->hide_callback = []() -> bool {
						return _game_mode != GM_MENU && !_settings_client.gui.override_time_settings;
					};
					client->Add(new SettingEntry("gui.time_in_minutes"));
					client->Add(new SettingEntry("gui.ticks_per_minute"));
					client->Add(new SettingEntry("gui.clock_offset"));
				}

				wallclock->Add(new SettingEntry("gui.date_with_time"));
			}

			SettingsPage *timetable = interface->Add(new SettingsPage(STR_CONFIG_SETTING_INTERFACE_TIMETABLE));
			{
				timetable->Add(new SettingEntry("gui.timetable_in_ticks"));
				timetable->Add(new SettingEntry("gui.timetable_leftover_ticks"));
				timetable->Add(new SettingEntry("gui.timetable_arrival_departure"));
				timetable->Add(new SettingEntry("gui.timetable_start_text_entry"));
			}

			SettingsPage *advsig = interface->Add(new SettingsPage(STR_CONFIG_SETTING_INTERFACE_ADV_SIGNALS));
			{
				advsig->Add(new SettingEntry("gui.show_progsig_ui"));
				advsig->Add(new SettingEntry("gui.show_noentrysig_ui"));
				advsig->Add(new SettingEntry("gui.show_adv_tracerestrict_features"));
			}

			interface->Add(new SettingEntry("gui.fast_forward_speed_limit"));
			interface->Add(new SettingEntry("gui.autosave"));
			interface->Add(new ConditionallyHiddenSettingEntry("gui.autosave_custom_days", []() -> bool { return _settings_client.gui.autosave != 5; }));
			interface->Add(new ConditionallyHiddenSettingEntry("gui.autosave_custom_minutes", []() -> bool { return _settings_client.gui.autosave != 6; }));
			interface->Add(new SettingEntry("gui.autosave_on_network_disconnect"));
			interface->Add(new SettingEntry("gui.savegame_overwrite_confirm"));
			interface->Add(new SettingEntry("gui.toolbar_pos"));
			interface->Add(new SettingEntry("gui.statusbar_pos"));
			interface->Add(new SettingEntry("gui.prefer_teamchat"));
			interface->Add(new SettingEntry("gui.advanced_vehicle_list"));
			interface->Add(new SettingEntry("gui.show_newgrf_name"));
<<<<<<< HEAD
			interface->Add(new SettingEntry("gui.show_wagon_intro_year"));
			interface->Add(new SettingEntry("gui.show_train_length_in_details"));
			interface->Add(new SettingEntry("gui.show_train_weight_ratios_in_details"));
			interface->Add(new SettingEntry("gui.show_vehicle_group_in_details"));
			interface->Add(new SettingEntry("gui.show_vehicle_list_company_colour"));
			interface->Add(new SettingEntry("gui.show_veh_list_cargo_filter"));
			interface->Add(new SettingEntry("gui.show_adv_load_mode_features"));
			interface->Add(new SettingEntry("gui.disable_top_veh_list_mass_actions"));
			interface->Add(new SettingEntry("gui.adv_sig_bridge_tun_modes"));
			interface->Add(new SettingEntry("gui.sort_track_types_by_speed"));
			interface->Add(new SettingEntry("gui.show_depot_sell_gui"));
			interface->Add(new SettingEntry("gui.open_vehicle_gui_clone_share"));
			interface->Add(new SettingEntry("gui.vehicle_names"));
			interface->Add(new SettingEntry("gui.station_rating_tooltip_mode"));
			interface->Add(new SettingEntry("gui.dual_pane_train_purchase_window"));
			interface->Add(new ConditionallyHiddenSettingEntry("gui.dual_pane_train_purchase_window_dual_buttons", []() -> bool { return !_settings_client.gui.dual_pane_train_purchase_window; }));
			interface->Add(new SettingEntry("gui.allow_hiding_waypoint_labels"));
			interface->Add(new SettingEntry("gui.disable_water_animation"));
			interface->Add(new SettingEntry("gui.show_order_occupancy_by_default"));
			interface->Add(new SettingEntry("gui.show_order_management_button"));
			interface->Add(new SettingEntry("gui.show_group_hierarchy_name"));
			interface->Add(new ConditionallyHiddenSettingEntry("gui.show_vehicle_group_hierarchy_name", []() -> bool { return !_settings_client.gui.show_group_hierarchy_name; }));
=======
			interface->Add(new SettingEntry("gui.show_cargo_in_vehicle_lists"));
>>>>>>> 1c82200e
		}

		SettingsPage *advisors = main->Add(new SettingsPage(STR_CONFIG_SETTING_ADVISORS));
		{
			advisors->Add(new SettingEntry("gui.coloured_news_year"));
			advisors->Add(new SettingEntry("news_display.general"));
			advisors->Add(new SettingEntry("news_display.new_vehicles"));
			advisors->Add(new SettingEntry("news_display.accident"));
			advisors->Add(new SettingEntry("news_display.accident_other"));
			advisors->Add(new SettingEntry("news_display.company_info"));
			advisors->Add(new SettingEntry("news_display.acceptance"));
			advisors->Add(new SettingEntry("news_display.arrival_player"));
			advisors->Add(new SettingEntry("news_display.arrival_other"));
			advisors->Add(new SettingEntry("news_display.advice"));
			advisors->Add(new SettingEntry("gui.order_review_system"));
			advisors->Add(new SettingEntry("gui.no_depot_order_warn"));
			advisors->Add(new SettingEntry("gui.vehicle_income_warn"));
			advisors->Add(new SettingEntry("gui.lost_vehicle_warn"));
			advisors->Add(new SettingEntry("gui.restriction_wait_vehicle_warn"));
			advisors->Add(new SettingEntry("gui.show_finances"));
			advisors->Add(new SettingEntry("news_display.economy"));
			advisors->Add(new SettingEntry("news_display.subsidies"));
			advisors->Add(new SettingEntry("news_display.open"));
			advisors->Add(new SettingEntry("news_display.close"));
			advisors->Add(new SettingEntry("news_display.production_player"));
			advisors->Add(new SettingEntry("news_display.production_other"));
			advisors->Add(new SettingEntry("news_display.production_nobody"));
		}

		SettingsPage *company = main->Add(new SettingsPage(STR_CONFIG_SETTING_COMPANY));
		{
			company->Add(new SettingEntry("gui.semaphore_build_before"));
			company->Add(new SettingEntry("gui.cycle_signal_types"));
			company->Add(new SettingEntry("gui.signal_gui_mode"));
			company->Add(new SettingEntry("gui.drag_signals_fixed_distance"));
			company->Add(new SettingEntry("gui.auto_remove_signals"));
			company->Add(new SettingEntry("gui.new_nonstop"));
			company->Add(new SettingEntry("gui.stop_location"));
			company->Add(new SettingEntry("gui.starting_colour"));
			company->Add(new SettingEntry("company.engine_renew"));
			company->Add(new SettingEntry("company.engine_renew_months"));
			company->Add(new SettingEntry("company.engine_renew_money"));
			company->Add(new SettingEntry("vehicle.servint_ispercent"));
			company->Add(new SettingEntry("vehicle.servint_trains"));
			company->Add(new SettingEntry("vehicle.servint_roadveh"));
			company->Add(new SettingEntry("vehicle.servint_ships"));
			company->Add(new SettingEntry("vehicle.servint_aircraft"));
			company->Add(new SettingEntry("vehicle.auto_timetable_by_default"));
			company->Add(new SettingEntry("vehicle.auto_separation_by_default"));
			company->Add(new SettingEntry("auto_timetable_separation_rate"));
			company->Add(new SettingEntry("timetable_autofill_rounding"));
			company->Add(new SettingEntry("order_occupancy_smoothness"));
			company->Add(new SettingEntry("company.infra_others_buy_in_depot[0]"));
			company->Add(new SettingEntry("company.infra_others_buy_in_depot[1]"));
			company->Add(new SettingEntry("company.infra_others_buy_in_depot[2]"));
			company->Add(new SettingEntry("company.infra_others_buy_in_depot[3]"));
			company->Add(new SettingEntry("company.advance_order_on_clone"));
			company->Add(new SettingEntry("company.copy_clone_add_to_group"));
		}

		SettingsPage *accounting = main->Add(new SettingsPage(STR_CONFIG_SETTING_ACCOUNTING));
		{
			accounting->Add(new SettingEntry("economy.inflation"));
			accounting->Add(new SettingEntry("economy.inflation_fixed_dates"));
			accounting->Add(new SettingEntry("difficulty.initial_interest"));
			accounting->Add(new SettingEntry("difficulty.max_loan"));
			accounting->Add(new SettingEntry("difficulty.subsidy_multiplier"));
			accounting->Add(new SettingEntry("difficulty.subsidy_duration"));
			accounting->Add(new SettingEntry("economy.feeder_payment_share"));
			accounting->Add(new SettingEntry("economy.infrastructure_maintenance"));
			accounting->Add(new SettingEntry("difficulty.vehicle_costs"));
			accounting->Add(new SettingEntry("difficulty.vehicle_costs_in_depot"));
			accounting->Add(new SettingEntry("difficulty.vehicle_costs_when_stopped"));
			accounting->Add(new SettingEntry("difficulty.construction_cost"));
		}

		SettingsPage *vehicles = main->Add(new SettingsPage(STR_CONFIG_SETTING_VEHICLES));
		{
			SettingsPage *physics = vehicles->Add(new SettingsPage(STR_CONFIG_SETTING_VEHICLES_PHYSICS));
			{
				physics->Add(new SettingEntry("vehicle.train_acceleration_model"));
				physics->Add(new SettingEntry("vehicle.train_braking_model"));
				physics->Add(new ConditionallyHiddenSettingEntry("vehicle.realistic_braking_aspect_limited", []() -> bool { return GetGameSettings().vehicle.train_braking_model != TBM_REALISTIC; }));
				physics->Add(new SettingEntry("vehicle.train_slope_steepness"));
				physics->Add(new SettingEntry("vehicle.wagon_speed_limits"));
				physics->Add(new SettingEntry("vehicle.train_speed_adaptation"));
				physics->Add(new SettingEntry("vehicle.freight_trains"));
				physics->Add(new SettingEntry("vehicle.roadveh_acceleration_model"));
				physics->Add(new SettingEntry("vehicle.roadveh_slope_steepness"));
				physics->Add(new SettingEntry("vehicle.smoke_amount"));
				physics->Add(new SettingEntry("vehicle.plane_speed"));
				physics->Add(new SettingEntry("vehicle.ship_collision_avoidance"));
				physics->Add(new SettingEntry("vehicle.roadveh_articulated_overtaking"));
				physics->Add(new SettingEntry("vehicle.roadveh_cant_quantum_tunnel"));
				physics->Add(new SettingEntry("vehicle.slow_road_vehicles_in_curves"));
			}

			SettingsPage *routing = vehicles->Add(new SettingsPage(STR_CONFIG_SETTING_VEHICLES_ROUTING));
			{
				routing->Add(new SettingEntry("pf.pathfinder_for_trains"));
				routing->Add(new SettingEntry("difficulty.line_reverse_mode"));
				routing->Add(new SettingEntry("pf.reverse_at_signals"));
				routing->Add(new SettingEntry("pf.back_of_one_way_pbs_waiting_point"));
				routing->Add(new SettingEntry("pf.forbid_90_deg"));
				routing->Add(new SettingEntry("pf.pathfinder_for_roadvehs"));
				routing->Add(new SettingEntry("pf.pathfinder_for_ships"));
				routing->Add(new SettingEntry("pf.reroute_rv_on_layout_change"));
				routing->Add(new SettingEntry("vehicle.drive_through_train_depot"));
			}

			vehicles->Add(new SettingEntry("order.no_servicing_if_no_breakdowns"));
			vehicles->Add(new SettingEntry("order.serviceathelipad"));
			vehicles->Add(new SettingEntry("order.nonstop_only"));
			vehicles->Add(new SettingEntry("vehicle.adjacent_crossings"));
			vehicles->Add(new SettingEntry("vehicle.safer_crossings"));
			vehicles->Add(new SettingEntry("vehicle.flip_direction_all_trains"));
		}

		SettingsPage *limitations = main->Add(new SettingsPage(STR_CONFIG_SETTING_LIMITATIONS));
		{
			limitations->Add(new SettingEntry("construction.command_pause_level"));
			limitations->Add(new SettingEntry("construction.autoslope"));
			limitations->Add(new SettingEntry("construction.extra_dynamite"));
			limitations->Add(new SettingEntry("construction.map_height_limit"));
			limitations->Add(new SettingEntry("construction.max_bridge_length"));
			limitations->Add(new SettingEntry("construction.max_bridge_height"));
			limitations->Add(new SettingEntry("construction.max_tunnel_length"));
			limitations->Add(new SettingEntry("construction.chunnel"));
			limitations->Add(new SettingEntry("station.never_expire_airports"));
			limitations->Add(new SettingEntry("vehicle.never_expire_vehicles"));
			limitations->Add(new SettingEntry("vehicle.no_expire_vehicles_after"));
			limitations->Add(new SettingEntry("vehicle.no_introduce_vehicles_after"));
			limitations->Add(new SettingEntry("vehicle.max_trains"));
			limitations->Add(new SettingEntry("vehicle.max_roadveh"));
			limitations->Add(new SettingEntry("vehicle.max_aircraft"));
			limitations->Add(new SettingEntry("vehicle.max_ships"));
			limitations->Add(new SettingEntry("vehicle.max_train_length"));
			limitations->Add(new SettingEntry("vehicle.through_load_speed_limit"));
			limitations->Add(new SettingEntry("station.station_spread"));
			limitations->Add(new SettingEntry("station.distant_join_stations"));
			limitations->Add(new SettingEntry("construction.road_stop_on_town_road"));
			limitations->Add(new SettingEntry("construction.road_stop_on_competitor_road"));
			limitations->Add(new SettingEntry("vehicle.disable_elrails"));
			limitations->Add(new SettingEntry("construction.maximum_signal_evaluations"));
			limitations->Add(new SettingEntry("construction.enable_build_river"));
			limitations->Add(new SettingEntry("construction.enable_remove_water"));
			limitations->Add(new SettingEntry("construction.road_custom_bridge_heads"));
			limitations->Add(new SettingEntry("construction.rail_custom_bridge_heads"));
			limitations->Add(new SettingEntry("construction.allow_grf_objects_under_bridges"));
			limitations->Add(new SettingEntry("construction.allow_stations_under_bridges"));
			limitations->Add(new SettingEntry("construction.allow_road_stops_under_bridges"));
			limitations->Add(new SettingEntry("construction.allow_docks_under_bridges"));
			limitations->Add(new SettingEntry("construction.purchase_land_permitted"));
			limitations->Add(new SettingEntry("construction.build_object_area_permitted"));
			limitations->Add(new SettingEntry("construction.no_expire_objects_after"));
			limitations->Add(new SettingEntry("construction.ignore_object_intro_dates"));
		}

		SettingsPage *disasters = main->Add(new SettingsPage(STR_CONFIG_SETTING_ACCIDENTS));
		{
			disasters->Add(new SettingEntry("difficulty.disasters"));
			disasters->Add(new SettingEntry("difficulty.economy"));
			disasters->Add(new SettingEntry("difficulty.vehicle_breakdowns"));
			disasters->Add(new SettingEntry("vehicle.improved_breakdowns"));
			disasters->Add(new SettingEntry("vehicle.pay_for_repair"));
			disasters->Add(new SettingEntry("vehicle.repair_cost"));
			disasters->Add(new SettingEntry("vehicle.plane_crashes"));
			disasters->Add(new SettingEntry("vehicle.no_train_crash_other_company"));
		}

		SettingsPage *genworld = main->Add(new SettingsPage(STR_CONFIG_SETTING_GENWORLD));
		{
			SettingsPage *rivers = genworld->Add(new SettingsPage(STR_CONFIG_SETTING_GENWORLD_RIVERS_LAKES));
			{
				rivers->Add(new SettingEntry("game_creation.amount_of_rivers"));
				rivers->Add(new SettingEntry("game_creation.min_river_length"));
				rivers->Add(new SettingEntry("game_creation.river_route_random"));
				rivers->Add(new SettingEntry("game_creation.rivers_top_of_hill"));
				rivers->Add(new SettingEntry("game_creation.river_tropics_width"));
				rivers->Add(new SettingEntry("game_creation.lake_tropics_width"));
				rivers->Add(new SettingEntry("game_creation.coast_tropics_width"));
				rivers->Add(new SettingEntry("game_creation.lake_size"));
				rivers->Add(new SettingEntry("game_creation.lakes_allowed_in_deserts"));
			}
			genworld->Add(new SettingEntry("game_creation.landscape"));
			genworld->Add(new SettingEntry("game_creation.land_generator"));
			genworld->Add(new SettingEntry("difficulty.terrain_type"));
			genworld->Add(new SettingEntry("game_creation.tgen_smoothness"));
			genworld->Add(new SettingEntry("game_creation.variety"));
			genworld->Add(new SettingEntry("game_creation.climate_threshold_mode"));
			auto coverage_hide = []() -> bool { return GetGameSettings().game_creation.climate_threshold_mode != 0; };
			auto snow_line_height_hide = []() -> bool { return GetGameSettings().game_creation.climate_threshold_mode != 1 && _game_mode == GM_MENU; };
			auto rainforest_line_height_hide = []() -> bool { return GetGameSettings().game_creation.climate_threshold_mode != 1; };
			genworld->Add(new ConditionallyHiddenSettingEntry("game_creation.snow_coverage", coverage_hide));
			genworld->Add(new ConditionallyHiddenSettingEntry("game_creation.snow_line_height", snow_line_height_hide));
			genworld->Add(new ConditionallyHiddenSettingEntry("game_creation.desert_coverage", coverage_hide));
			genworld->Add(new ConditionallyHiddenSettingEntry("game_creation.rainforest_line_height", rainforest_line_height_hide));
			genworld->Add(new SettingEntry("game_creation.amount_of_rocks"));
			genworld->Add(new SettingEntry("game_creation.height_affects_rocks"));
			genworld->Add(new SettingEntry("game_creation.tree_placer"));
			genworld->Add(new SettingEntry("vehicle.road_side"));
			genworld->Add(new SettingEntry("economy.larger_towns"));
			genworld->Add(new SettingEntry("economy.initial_city_size"));
			genworld->Add(new SettingEntry("economy.town_layout"));
			genworld->Add(new SettingEntry("economy.town_min_distance"));
			genworld->Add(new SettingEntry("economy.max_town_heightlevel"));
			genworld->Add(new SettingEntry("economy.min_town_land_area"));
			genworld->Add(new SettingEntry("economy.min_city_land_area"));
			genworld->Add(new SettingEntry("game_creation.build_public_roads"));
			genworld->Add(new SettingEntry("difficulty.industry_density"));
			genworld->Add(new SettingEntry("gui.pause_on_newgame"));
			genworld->Add(new SettingEntry("game_creation.ending_year"));
		}

		SettingsPage *environment = main->Add(new SettingsPage(STR_CONFIG_SETTING_ENVIRONMENT));
		{
			SettingsPage *authorities = environment->Add(new SettingsPage(STR_CONFIG_SETTING_ENVIRONMENT_AUTHORITIES));
			{
				authorities->Add(new SettingEntry("difficulty.town_council_tolerance"));
				authorities->Add(new SettingEntry("economy.bribe"));
				authorities->Add(new SettingEntry("economy.exclusive_rights"));
				authorities->Add(new SettingEntry("economy.fund_roads"));
				authorities->Add(new SettingEntry("economy.fund_buildings"));
				authorities->Add(new SettingEntry("economy.station_noise_level"));
			}

			SettingsPage *towns = environment->Add(new SettingsPage(STR_CONFIG_SETTING_ENVIRONMENT_TOWNS));
			{
				SettingsPage *town_zone = towns->Add(new SettingsPage(STR_CONFIG_SETTING_TOWN_ZONES));
				{
					town_zone->hide_callback = []() -> bool {
						return !GetGameSettings().economy.town_zone_calc_mode;
					};
					town_zone->Add(new SettingEntry("economy.town_zone_0_mult"));
					town_zone->Add(new SettingEntry("economy.town_zone_1_mult"));
					town_zone->Add(new SettingEntry("economy.town_zone_2_mult"));
					town_zone->Add(new SettingEntry("economy.town_zone_3_mult"));
					town_zone->Add(new SettingEntry("economy.town_zone_4_mult"));
					town_zone->Add(new SettingEntry("economy.city_zone_0_mult"));
					town_zone->Add(new SettingEntry("economy.city_zone_1_mult"));
					town_zone->Add(new SettingEntry("economy.city_zone_2_mult"));
					town_zone->Add(new SettingEntry("economy.city_zone_3_mult"));
					town_zone->Add(new SettingEntry("economy.city_zone_4_mult"));
				}
				towns->Add(new SettingEntry("economy.town_growth_rate"));
				towns->Add(new SettingEntry("economy.town_growth_cargo_transported"));
				towns->Add(new SettingEntry("economy.town_zone_calc_mode"));
				towns->Add(new SettingEntry("economy.allow_town_roads"));
				towns->Add(new SettingEntry("economy.allow_town_level_crossings"));
				towns->Add(new SettingEntry("economy.town_build_tunnels"));
				towns->Add(new SettingEntry("economy.town_max_road_slope"));
				towns->Add(new SettingEntry("economy.found_town"));
				towns->Add(new SettingEntry("economy.town_cargogen_mode"));
				towns->Add(new SettingEntry("economy.town_cargo_scale_factor"));
				towns->Add(new SettingEntry("economy.random_road_reconstruction"));
			}

			SettingsPage *industries = environment->Add(new SettingsPage(STR_CONFIG_SETTING_ENVIRONMENT_INDUSTRIES));
			{
				industries->Add(new SettingEntry("construction.raw_industry_construction"));
				industries->Add(new SettingEntry("construction.industry_platform"));
				industries->Add(new SettingEntry("economy.multiple_industry_per_town"));
				industries->Add(new SettingEntry("game_creation.oil_refinery_limit"));
				industries->Add(new SettingEntry("economy.type"));
				industries->Add(new SettingEntry("station.serve_neutral_industries"));
				industries->Add(new SettingEntry("economy.industry_cargo_scale_factor"));
				industries->Add(new SettingEntry("station.station_delivery_mode"));
			}

			SettingsPage *cdist = environment->Add(new SettingsPage(STR_CONFIG_SETTING_ENVIRONMENT_CARGODIST));
			{
				cdist->Add(new SettingEntry("linkgraph.recalc_time"));
				cdist->Add(new SettingEntry("linkgraph.recalc_interval"));
				cdist->Add(new SettingEntry("linkgraph.distribution_pax"));
				cdist->Add(new SettingEntry("linkgraph.distribution_mail"));
				cdist->Add(new SettingEntry("linkgraph.distribution_armoured"));
				cdist->Add(new SettingEntry("linkgraph.distribution_default"));
				SettingsPage *cdist_override = cdist->Add(new SettingsPage(STR_CONFIG_SETTING_ENVIRONMENT_CARGODIST_PER_CARGO_OVERRIDE));
				{
					uint base_index = GetSettingIndexByFullName("linkgraph.distribution_per_cargo[0]");
					assert(base_index != UINT32_MAX);
					for (CargoID c = 0; c < NUM_CARGO; c++) {
						cdist_override->Add(new CargoDestPerCargoSettingEntry(c, GetSettingDescription(base_index + c)->AsIntSetting()));
					}
				}
				cdist->Add(new SettingEntry("linkgraph.accuracy"));
				cdist->Add(new SettingEntry("linkgraph.demand_distance"));
				cdist->Add(new SettingEntry("linkgraph.demand_size"));
				cdist->Add(new SettingEntry("linkgraph.short_path_saturation"));
				cdist->Add(new SettingEntry("linkgraph.recalc_not_scaled_by_daylength"));
				cdist->Add(new SettingEntry("linkgraph.aircraft_link_scale"));
			}
			SettingsPage *treedist = environment->Add(new SettingsPage(STR_CONFIG_SETTING_ENVIRONMENT_TREES));
			{
				treedist->Add(new SettingEntry("construction.extra_tree_placement"));
				treedist->Add(new SettingEntry("construction.trees_around_snow_line_enabled"));
				treedist->Add(new SettingEntry("construction.trees_around_snow_line_range"));
				treedist->Add(new SettingEntry("construction.trees_around_snow_line_dynamic_range"));
				treedist->Add(new SettingEntry("construction.tree_growth_rate"));
			}

			environment->Add(new SettingEntry("economy.day_length_factor"));
			environment->Add(new SettingEntry("station.modified_catchment"));
			environment->Add(new SettingEntry("station.catchment_increase"));
			environment->Add(new SettingEntry("station.cargo_class_rating_wait_time"));
			environment->Add(new SettingEntry("station.station_size_rating_cargo_amount"));
		}

		SettingsPage *ai = main->Add(new SettingsPage(STR_CONFIG_SETTING_AI));
		{
			SettingsPage *npc = ai->Add(new SettingsPage(STR_CONFIG_SETTING_AI_NPC));
			{
				npc->Add(new SettingEntry("script.settings_profile"));
				npc->Add(new SettingEntry("script.script_max_opcode_till_suspend"));
				npc->Add(new SettingEntry("script.script_max_memory_megabytes"));
				npc->Add(new SettingEntry("difficulty.competitor_speed"));
				npc->Add(new SettingEntry("ai.ai_in_multiplayer"));
				npc->Add(new SettingEntry("ai.ai_disable_veh_train"));
				npc->Add(new SettingEntry("ai.ai_disable_veh_roadveh"));
				npc->Add(new SettingEntry("ai.ai_disable_veh_aircraft"));
				npc->Add(new SettingEntry("ai.ai_disable_veh_ship"));
			}

			SettingsPage *sharing = ai->Add(new SettingsPage(STR_CONFIG_SETTING_SHARING));
			{
				sharing->Add(new SettingEntry("economy.infrastructure_sharing[0]"));
				sharing->Add(new SettingEntry("economy.infrastructure_sharing[1]"));
				sharing->Add(new SettingEntry("economy.infrastructure_sharing[2]"));
				sharing->Add(new SettingEntry("economy.infrastructure_sharing[3]"));
				sharing->Add(new SettingEntry("economy.sharing_fee[0]"));
				sharing->Add(new SettingEntry("economy.sharing_fee[1]"));
				sharing->Add(new SettingEntry("economy.sharing_fee[2]"));
				sharing->Add(new SettingEntry("economy.sharing_fee[3]"));
				sharing->Add(new SettingEntry("economy.sharing_payment_in_debt"));
			}

			ai->Add(new SettingEntry("economy.give_money"));
			ai->Add(new SettingEntry("economy.allow_shares"));
			ai->Add(new SettingEntry("economy.min_years_for_shares"));
			ai->Add(new SettingEntry("difficulty.money_cheat_in_multiplayer"));
			ai->Add(new SettingEntry("difficulty.rename_towns_in_multiplayer"));
			ai->Add(new SettingEntry("difficulty.override_town_settings_in_multiplayer"));
		}

		SettingsPage *scenario = main->Add(new SettingsPage(STR_CONFIG_SETTING_SCENARIO_EDITOR));
		scenario->hide_callback = []() -> bool {
			return _game_mode == GM_NORMAL;
		};
		{
			scenario->Add(new SettingEntry("scenario.multiple_buildings"));
			scenario->Add(new SettingEntry("scenario.house_ignore_dates"));
			scenario->Add(new SettingEntry("scenario.house_ignore_zones"));
			scenario->Add(new SettingEntry("scenario.house_ignore_grf"));
		}

		SettingsPage *network = main->Add(new SettingsPage(STR_CONFIG_SETTING_NETWORK));
		{
			network->Add(new SettingEntry("network.use_relay_service"));
		}

		main->Init();
	}
	return *main;
}

static const StringID _game_settings_restrict_dropdown[] = {
	STR_CONFIG_SETTING_RESTRICT_BASIC,                            // RM_BASIC
	STR_CONFIG_SETTING_RESTRICT_ADVANCED,                         // RM_ADVANCED
	STR_CONFIG_SETTING_RESTRICT_ALL,                              // RM_ALL
	STR_CONFIG_SETTING_RESTRICT_CHANGED_AGAINST_DEFAULT,          // RM_CHANGED_AGAINST_DEFAULT
	STR_CONFIG_SETTING_RESTRICT_CHANGED_AGAINST_NEW,              // RM_CHANGED_AGAINST_NEW
};
static_assert(lengthof(_game_settings_restrict_dropdown) == RM_END);

/** Warnings about hidden search results. */
enum WarnHiddenResult {
	WHR_NONE,          ///< Nothing was filtering matches away.
	WHR_CATEGORY,      ///< Category setting filtered matches away.
	WHR_TYPE,          ///< Type setting filtered matches away.
	WHR_CATEGORY_TYPE, ///< Both category and type settings filtered matches away.
};

/**
 * Callback function for the reset all settings button
 * @param w Window which is calling this callback
 * @param confirmed boolean value, true when yes was clicked, false otherwise
 */
static void ResetAllSettingsConfirmationCallback(Window *w, bool confirmed)
{
	if (confirmed) {
		GetSettingsTree().ResetAll();
		GetSettingsTree().FoldAll();
		w->InvalidateData();
	}
}

/** Window to edit settings of the game. */
struct GameSettingsWindow : Window {
	static GameSettings *settings_ptr; ///< Pointer to the game settings being displayed and modified.

	SettingEntry *valuewindow_entry;   ///< If non-nullptr, pointer to setting for which a value-entering window has been opened.
	SettingEntry *clicked_entry;       ///< If non-nullptr, pointer to a clicked numeric setting (with a depressed left or right button).
	SettingEntry *last_clicked;        ///< If non-nullptr, pointer to the last clicked setting.
	SettingEntry *valuedropdown_entry; ///< If non-nullptr, pointer to the value for which a dropdown window is currently opened.
	bool closing_dropdown;             ///< True, if the dropdown list is currently closing.

	SettingFilter filter;              ///< Filter for the list.
	QueryString filter_editbox;        ///< Filter editbox;
	bool manually_changed_folding;     ///< Whether the user expanded/collapsed something manually.
	WarnHiddenResult warn_missing;     ///< Whether and how to warn about missing search results.
	int warn_lines;                    ///< Number of lines used for warning about missing search results.

	Scrollbar *vscroll;

	GameSettingsWindow(WindowDesc *desc) : Window(desc), filter_editbox(50)
	{
		this->warn_missing = WHR_NONE;
		this->warn_lines = 0;
		this->filter.mode = (RestrictionMode)_settings_client.gui.settings_restriction_mode;
		this->filter.min_cat = RM_ALL;
		this->filter.type = ST_ALL;
		this->filter.type_hides = false;
		this->settings_ptr = &GetGameSettings();

		GetSettingsTree().FoldAll(); // Close all sub-pages

		this->valuewindow_entry = nullptr; // No setting entry for which a entry window is opened
		this->clicked_entry = nullptr; // No numeric setting buttons are depressed
		this->last_clicked = nullptr;
		this->valuedropdown_entry = nullptr;
		this->closing_dropdown = false;
		this->manually_changed_folding = false;

		this->CreateNestedTree();
		this->vscroll = this->GetScrollbar(WID_GS_SCROLLBAR);
		this->FinishInitNested(WN_GAME_OPTIONS_GAME_SETTINGS);

		this->querystrings[WID_GS_FILTER] = &this->filter_editbox;
		this->filter_editbox.cancel_button = QueryString::ACTION_CLEAR;
		this->SetFocusedWidget(WID_GS_FILTER);

		this->InvalidateData();
	}

	void OnInit() override
	{
		_circle_size = maxdim(GetSpriteSize(SPR_CIRCLE_FOLDED), GetSpriteSize(SPR_CIRCLE_UNFOLDED));
	}

	void UpdateWidgetSize(int widget, Dimension *size, const Dimension &padding, Dimension *fill, Dimension *resize) override
	{
		switch (widget) {
			case WID_GS_OPTIONSPANEL:
				resize->height = SETTING_HEIGHT = std::max({(int)_circle_size.height, SETTING_BUTTON_HEIGHT, FONT_HEIGHT_NORMAL}) + WidgetDimensions::scaled.vsep_normal;
				resize->width = 1;

				size->height = 5 * resize->height + WidgetDimensions::scaled.framerect.Vertical();
				break;

			case WID_GS_HELP_TEXT: {
				static const StringID setting_types[] = {
					STR_CONFIG_SETTING_TYPE_CLIENT,
					STR_CONFIG_SETTING_TYPE_COMPANY_MENU, STR_CONFIG_SETTING_TYPE_COMPANY_INGAME,
					STR_CONFIG_SETTING_TYPE_GAME_MENU, STR_CONFIG_SETTING_TYPE_GAME_INGAME,
				};
				for (uint i = 0; i < lengthof(setting_types); i++) {
					SetDParam(0, setting_types[i]);
					size->width = std::max(size->width, GetStringBoundingBox(STR_CONFIG_SETTING_TYPE).width);
				}
				size->height = 2 * FONT_HEIGHT_NORMAL + WidgetDimensions::scaled.vsep_normal +
						std::max(size->height, GetSettingsTree().GetMaxHelpHeight(size->width));
				break;
			}

			case WID_GS_RESTRICT_CATEGORY:
			case WID_GS_RESTRICT_TYPE:
				size->width = std::max(GetStringBoundingBox(STR_CONFIG_SETTING_RESTRICT_CATEGORY).width, GetStringBoundingBox(STR_CONFIG_SETTING_RESTRICT_TYPE).width);
				break;

			default:
				break;
		}
	}

	void OnPaint() override
	{
		if (this->closing_dropdown) {
			this->closing_dropdown = false;
			assert(this->valuedropdown_entry != nullptr);
			this->valuedropdown_entry->SetButtons(0);
			this->valuedropdown_entry = nullptr;
		}

		/* Reserve the correct number of lines for the 'some search results are hidden' notice in the central settings display panel. */
		const Rect panel = this->GetWidget<NWidgetBase>(WID_GS_OPTIONSPANEL)->GetCurrentRect().Shrink(WidgetDimensions::scaled.frametext);
		StringID warn_str = STR_CONFIG_SETTING_CATEGORY_HIDES - 1 + this->warn_missing;
		int new_warn_lines;
		if (this->warn_missing == WHR_NONE) {
			new_warn_lines = 0;
		} else {
			SetDParam(0, _game_settings_restrict_dropdown[this->filter.min_cat]);
			new_warn_lines = GetStringLineCount(warn_str, panel.Width());
		}
		if (this->warn_lines != new_warn_lines) {
			this->vscroll->SetCount(this->vscroll->GetCount() - this->warn_lines + new_warn_lines);
			this->warn_lines = new_warn_lines;
		}

		this->DrawWidgets();

		/* Draw the 'some search results are hidden' notice. */
		if (this->warn_missing != WHR_NONE) {
			SetDParam(0, _game_settings_restrict_dropdown[this->filter.min_cat]);
			DrawStringMultiLine(panel.WithHeight(this->warn_lines * FONT_HEIGHT_NORMAL), warn_str, TC_FROMSTRING, SA_CENTER);
		}
	}

	void SetStringParameters(int widget) const override
	{
		switch (widget) {
			case WID_GS_RESTRICT_DROPDOWN:
				SetDParam(0, _game_settings_restrict_dropdown[this->filter.mode]);
				break;

			case WID_GS_TYPE_DROPDOWN:
				switch (this->filter.type) {
					case ST_GAME:    SetDParam(0, _game_mode == GM_MENU ? STR_CONFIG_SETTING_TYPE_DROPDOWN_GAME_MENU : STR_CONFIG_SETTING_TYPE_DROPDOWN_GAME_INGAME); break;
					case ST_COMPANY: SetDParam(0, _game_mode == GM_MENU ? STR_CONFIG_SETTING_TYPE_DROPDOWN_COMPANY_MENU : STR_CONFIG_SETTING_TYPE_DROPDOWN_COMPANY_INGAME); break;
					case ST_CLIENT:  SetDParam(0, STR_CONFIG_SETTING_TYPE_DROPDOWN_CLIENT); break;
					default:         SetDParam(0, STR_CONFIG_SETTING_TYPE_DROPDOWN_ALL); break;
				}
				break;
		}
	}

	DropDownList BuildDropDownList(int widget) const
	{
		DropDownList list;
		switch (widget) {
			case WID_GS_RESTRICT_DROPDOWN:
				for (int mode = 0; mode != RM_END; mode++) {
					/* If we are in adv. settings screen for the new game's settings,
					 * we don't want to allow comparing with new game's settings. */
					bool disabled = mode == RM_CHANGED_AGAINST_NEW && settings_ptr == &_settings_newgame;

					list.emplace_back(new DropDownListStringItem(_game_settings_restrict_dropdown[mode], mode, disabled));
				}
				break;

			case WID_GS_TYPE_DROPDOWN:
				list.emplace_back(new DropDownListStringItem(STR_CONFIG_SETTING_TYPE_DROPDOWN_ALL, ST_ALL, false));
				list.emplace_back(new DropDownListStringItem(_game_mode == GM_MENU ? STR_CONFIG_SETTING_TYPE_DROPDOWN_GAME_MENU : STR_CONFIG_SETTING_TYPE_DROPDOWN_GAME_INGAME, ST_GAME, false));
				list.emplace_back(new DropDownListStringItem(_game_mode == GM_MENU ? STR_CONFIG_SETTING_TYPE_DROPDOWN_COMPANY_MENU : STR_CONFIG_SETTING_TYPE_DROPDOWN_COMPANY_INGAME, ST_COMPANY, false));
				list.emplace_back(new DropDownListStringItem(STR_CONFIG_SETTING_TYPE_DROPDOWN_CLIENT, ST_CLIENT, false));
				break;
		}
		return list;
	}

	void DrawWidget(const Rect &r, int widget) const override
	{
		switch (widget) {
			case WID_GS_OPTIONSPANEL: {
				Rect tr = r.Shrink(WidgetDimensions::scaled.frametext, WidgetDimensions::scaled.framerect);
				tr.top += this->warn_lines * SETTING_HEIGHT;
				uint last_row = this->vscroll->GetPosition() + this->vscroll->GetCapacity() - this->warn_lines;
				int next_row = GetSettingsTree().Draw(settings_ptr, tr.left, tr.right, tr.top,
						this->vscroll->GetPosition(), last_row, this->last_clicked);
				if (next_row == 0) DrawString(tr, STR_CONFIG_SETTINGS_NONE);
				break;
			}

			case WID_GS_HELP_TEXT:
				if (this->last_clicked != nullptr) {
					const IntSettingDesc *sd = this->last_clicked->setting;

					Rect tr = r;
					switch (sd->GetType()) {
						case ST_COMPANY: SetDParam(0, _game_mode == GM_MENU ? STR_CONFIG_SETTING_TYPE_COMPANY_MENU : STR_CONFIG_SETTING_TYPE_COMPANY_INGAME); break;
						case ST_CLIENT:  SetDParam(0, STR_CONFIG_SETTING_TYPE_CLIENT); break;
						case ST_GAME:    SetDParam(0, _game_mode == GM_MENU ? STR_CONFIG_SETTING_TYPE_GAME_MENU : STR_CONFIG_SETTING_TYPE_GAME_INGAME); break;
						default: NOT_REACHED();
					}
					DrawString(tr, STR_CONFIG_SETTING_TYPE);
					tr.top += FONT_HEIGHT_NORMAL;

					std::unique_ptr<SettingEntry::SetValueDParamsTempData> tempdata;
					this->last_clicked->SetValueDParams(0, sd->def, tempdata);
					DrawString(tr, STR_CONFIG_SETTING_DEFAULT_VALUE);
					tr.top += FONT_HEIGHT_NORMAL + WidgetDimensions::scaled.vsep_normal;

					if (sd->flags & SF_GUI_ADVISE_DEFAULT) {
						const Dimension warning_dimensions = GetSpriteSize(SPR_WARNING_SIGN);
						const int step_height = std::max<int>(warning_dimensions.height, FONT_HEIGHT_NORMAL);
						const int text_offset_y = (step_height - FONT_HEIGHT_NORMAL) / 2;
						const int warning_offset_y = (step_height - warning_dimensions.height) / 2;
						const bool rtl = _current_text_dir == TD_RTL;

						int left = tr.left;
						int right = tr.right;
						DrawSprite(SPR_WARNING_SIGN, 0, rtl ? right - warning_dimensions.width - 5 : left + 5, tr.top + warning_offset_y);
						if (rtl) {
							right -= (warning_dimensions.width + 10);
						} else {
							left += (warning_dimensions.width + 10);
						}
						DrawString(left, right, tr.top + text_offset_y, STR_CONFIG_SETTING_ADVISED_LEAVE_DEFAULT, TC_RED);

						tr.top += step_height + WD_PAR_VSEP_NORMAL;
					}

					DrawStringMultiLine(tr, this->last_clicked->GetHelpText(), TC_WHITE);
				}
				break;

			default:
				break;
		}
	}

	/**
	 * Set the entry that should have its help text displayed, and mark the window dirty so it gets repainted.
	 * @param pe Setting to display help text of, use \c nullptr to stop displaying help of the currently displayed setting.
	 */
	void SetDisplayedHelpText(SettingEntry *pe)
	{
		if (this->last_clicked != pe) this->SetDirty();
		this->last_clicked = pe;
	}

	void OnClick(Point pt, int widget, int click_count) override
	{
		switch (widget) {
			case WID_GS_EXPAND_ALL:
				this->manually_changed_folding = true;
				GetSettingsTree().UnFoldAll();
				this->InvalidateData();
				break;

			case WID_GS_COLLAPSE_ALL:
				this->manually_changed_folding = true;
				GetSettingsTree().FoldAll();
				this->InvalidateData();
				break;

			case WID_GS_RESET_ALL:
				ShowQuery(
					STR_CONFIG_SETTING_RESET_ALL_CONFIRMATION_DIALOG_CAPTION,
					STR_CONFIG_SETTING_RESET_ALL_CONFIRMATION_DIALOG_TEXT,
					this,
					ResetAllSettingsConfirmationCallback
				);
				break;

			case WID_GS_RESTRICT_DROPDOWN: {
				DropDownList list = this->BuildDropDownList(widget);
				if (!list.empty()) {
					ShowDropDownList(this, std::move(list), this->filter.mode, widget);
				}
				break;
			}

			case WID_GS_TYPE_DROPDOWN: {
				DropDownList list = this->BuildDropDownList(widget);
				if (!list.empty()) {
					ShowDropDownList(this, std::move(list), this->filter.type, widget);
				}
				break;
			}
		}

		if (widget != WID_GS_OPTIONSPANEL) return;

		uint btn = this->vscroll->GetScrolledRowFromWidget(pt.y, this, WID_GS_OPTIONSPANEL, WidgetDimensions::scaled.framerect.top);
		if (btn == INT_MAX || (int)btn < this->warn_lines) return;
		btn -= this->warn_lines;

		uint cur_row = 0;
		BaseSettingEntry *clicked_entry = GetSettingsTree().FindEntry(btn, &cur_row);

		if (clicked_entry == nullptr) return;  // Clicked below the last setting of the page

		int x = (_current_text_dir == TD_RTL ? this->width - 1 - pt.x : pt.x) - WidgetDimensions::scaled.frametext.left - (clicked_entry->level + 1) * WidgetDimensions::scaled.hsep_indent;  // Shift x coordinate
		if (x < 0) return;  // Clicked left of the entry

		SettingsPage *clicked_page = dynamic_cast<SettingsPage*>(clicked_entry);
		if (clicked_page != nullptr) {
			this->SetDisplayedHelpText(nullptr);
			clicked_page->folded = !clicked_page->folded; // Flip 'folded'-ness of the sub-page

			this->manually_changed_folding = true;

			this->InvalidateData();
			return;
		}

		SettingEntry *pe = dynamic_cast<SettingEntry*>(clicked_entry);
		assert(pe != nullptr);
		const IntSettingDesc *sd = pe->setting;

		/* return if action is only active in network, or only settable by server */
		if (!sd->IsEditable()) {
			this->SetDisplayedHelpText(pe);
			return;
		}

		int32 value = sd->Read(ResolveObject(settings_ptr, sd));

		/* clicked on the icon on the left side. Either scroller, bool on/off or dropdown */
		if (x < SETTING_BUTTON_WIDTH && (sd->flags & (SF_GUI_DROPDOWN | SF_ENUM))) {
			this->SetDisplayedHelpText(pe);

			if (this->valuedropdown_entry == pe) {
				/* unclick the dropdown */
				HideDropDownMenu(this);
				this->closing_dropdown = false;
				this->valuedropdown_entry->SetButtons(0);
				this->valuedropdown_entry = nullptr;
			} else {
				if (this->valuedropdown_entry != nullptr) this->valuedropdown_entry->SetButtons(0);
				this->closing_dropdown = false;

				const NWidgetBase *wid = this->GetWidget<NWidgetBase>(WID_GS_OPTIONSPANEL);
				int rel_y = (pt.y - (int)wid->pos_y - WidgetDimensions::scaled.framerect.top) % wid->resize_y;

				Rect wi_rect;
				wi_rect.left = pt.x - (_current_text_dir == TD_RTL ? SETTING_BUTTON_WIDTH - 1 - x : x);
				wi_rect.right = wi_rect.left + SETTING_BUTTON_WIDTH - 1;
				wi_rect.top = pt.y - rel_y + (SETTING_HEIGHT - SETTING_BUTTON_HEIGHT) / 2;
				wi_rect.bottom = wi_rect.top + SETTING_BUTTON_HEIGHT - 1;

				/* For dropdowns we also have to check the y position thoroughly, the mouse may not above the just opening dropdown */
				if (pt.y >= wi_rect.top && pt.y <= wi_rect.bottom) {
					this->valuedropdown_entry = pe;
					this->valuedropdown_entry->SetButtons(SEF_LEFT_DEPRESSED);

					DropDownList list;
					if (sd->flags & SF_GUI_DROPDOWN) {
						for (int i = sd->min; i <= (int)sd->max; i++) {
							int val = i;
							if (sd->guiproc != nullptr) {
								SettingOnGuiCtrlData data;
								data.type = SOGCT_GUI_DROPDOWN_ORDER;
								data.val = i - sd->min;
								if (sd->guiproc(data)) {
									val = data.val;
								}
							}
							assert_msg(val >= sd->min && val <= (int)sd->max, "min: %d, max: %d, val: %d", sd->min, sd->max, val);
							list.emplace_back(new DropDownListStringItem(sd->str_val + val - sd->min, val, false));
						}
					} else if ((sd->flags & SF_ENUM)) {
						for (const SettingDescEnumEntry *enumlist = sd->enumlist; enumlist != nullptr && enumlist->str != STR_NULL; enumlist++) {
							list.emplace_back(new DropDownListStringItem(enumlist->str, enumlist->val, false));
						}
					}

					ShowDropDownListAt(this, std::move(list), value, -1, wi_rect, COLOUR_ORANGE, true);
				}
			}
			this->SetDirty();
		} else if (x < SETTING_BUTTON_WIDTH) {
			this->SetDisplayedHelpText(pe);
			int32 oldvalue = value;

			if (sd->IsBoolSetting()) {
				value ^= 1;
			} else {
				/* Add a dynamic step-size to the scroller. In a maximum of
				 * 50-steps you should be able to get from min to max,
				 * unless specified otherwise in the 'interval' variable
				 * of the current setting. */
				uint32 step = (sd->interval == 0) ? ((sd->max - sd->min) / 50) : sd->interval;
				if (step == 0) step = 1;

				/* don't allow too fast scrolling */
				if ((this->flags & WF_TIMEOUT) && this->timeout_timer > 1) {
					_left_button_clicked = false;
					return;
				}

				/* Increase or decrease the value and clamp it to extremes */
				if (x >= SETTING_BUTTON_WIDTH / 2) {
					value += step;
					if (sd->min < 0) {
						assert((int32)sd->max >= 0);
						if (value > (int32)sd->max) value = (int32)sd->max;
					} else {
						if ((uint32)value > sd->max) value = (int32)sd->max;
					}
					if (value < sd->min) value = sd->min; // skip between "disabled" and minimum
				} else {
					value -= step;
					if (value < sd->min) value = (sd->flags & SF_GUI_0_IS_SPECIAL) ? 0 : sd->min;
				}

				/* Set up scroller timeout for numeric values */
				if (value != oldvalue) {
					if (this->clicked_entry != nullptr) { // Release previous buttons if any
						this->clicked_entry->SetButtons(0);
					}
					this->clicked_entry = pe;
					this->clicked_entry->SetButtons((x >= SETTING_BUTTON_WIDTH / 2) != (_current_text_dir == TD_RTL) ? SEF_RIGHT_DEPRESSED : SEF_LEFT_DEPRESSED);
					this->SetTimeout();
					_left_button_clicked = false;
				}
			}

			if (value != oldvalue) {
				SetSettingValue(sd, value);
				this->SetDirty();
			}
		} else {
			/* Only open editbox if clicked for the second time, and only for types where it is sensible for. */
			if (this->last_clicked == pe && !sd->IsBoolSetting() && !(sd->flags & (SF_GUI_DROPDOWN | SF_ENUM))) {
				int64 value64 = value;
				/* Show the correct currency or velocity translated value */
				if (sd->flags & SF_GUI_CURRENCY) value64 *= _currency->rate;
				if (sd->flags & SF_GUI_VELOCITY) value64 = ConvertKmhishSpeedToDisplaySpeed((uint)value64);

				this->valuewindow_entry = pe;
				if (sd->flags & SF_DECIMAL1 || (sd->flags & SF_GUI_VELOCITY && _settings_game.locale.units_velocity == 3)) {
					SetDParam(0, value64);
					ShowQueryString(STR_JUST_DECIMAL1, STR_CONFIG_SETTING_QUERY_CAPTION, 10, this, CS_NUMERAL_DECIMAL, QSF_ENABLE_DEFAULT);
				} else {
					CharSetFilter charset_filter = CS_NUMERAL; //default, only numeric input allowed
					if (sd->min < 0) charset_filter = CS_NUMERAL_SIGNED; // special case, also allow '-' sign for negative input

					SetDParam(0, value64);
					/* Limit string length to 14 so that MAX_INT32 * max currency rate doesn't exceed MAX_INT64. */
					ShowQueryString(STR_JUST_INT, STR_CONFIG_SETTING_QUERY_CAPTION, 15, this, charset_filter, QSF_ENABLE_DEFAULT);
				}
			}
			this->SetDisplayedHelpText(pe);
		}
	}

	void OnTimeout() override
	{
		if (this->clicked_entry != nullptr) { // On timeout, release any depressed buttons
			this->clicked_entry->SetButtons(0);
			this->clicked_entry = nullptr;
			this->SetDirty();
		}
	}

	void OnQueryTextFinished(char *str) override
	{
		/* The user pressed cancel */
		if (str == nullptr) return;

		assert(this->valuewindow_entry != nullptr);
		const IntSettingDesc *sd = this->valuewindow_entry->setting;

		int32 value;
		if (!StrEmpty(str)) {
			long long llvalue;
			if (sd->flags & SF_DECIMAL1 || (sd->flags & SF_GUI_VELOCITY && _settings_game.locale.units_velocity == 3)) {
				llvalue = atof(str) * 10;
			} else {
				llvalue = atoll(str);
			}

			/* Save the correct currency-translated value */
			if (sd->flags & SF_GUI_CURRENCY) llvalue /= _currency->rate;

			value = (int32)ClampToI32(llvalue);

			/* Save the correct velocity-translated value */
			if (sd->flags & SF_GUI_VELOCITY) value = ConvertDisplaySpeedToKmhishSpeed(value);
		} else {
			value = sd->def;
		}

		SetSettingValue(this->valuewindow_entry->setting, value);
		this->SetDirty();
	}

	void OnDropdownSelect(int widget, int index) override
	{
		switch (widget) {
			case WID_GS_RESTRICT_DROPDOWN:
				this->filter.mode = (RestrictionMode)index;
				if (this->filter.mode == RM_CHANGED_AGAINST_DEFAULT ||
						this->filter.mode == RM_CHANGED_AGAINST_NEW) {

					if (!this->manually_changed_folding) {
						/* Expand all when selecting 'changes'. Update the filter state first, in case it becomes less restrictive in some cases. */
						GetSettingsTree().UpdateFilterState(this->filter, false);
						GetSettingsTree().UnFoldAll();
					}
				} else {
					/* Non-'changes' filter. Save as default. */
					_settings_client.gui.settings_restriction_mode = this->filter.mode;
				}
				this->InvalidateData();
				break;

			case WID_GS_TYPE_DROPDOWN:
				this->filter.type = (SettingType)index;
				this->InvalidateData();
				break;

			default:
				if (widget < 0) {
					/* Deal with drop down boxes on the panel. */
					assert(this->valuedropdown_entry != nullptr);
					const IntSettingDesc *sd = this->valuedropdown_entry->setting;
					assert(sd->flags & (SF_GUI_DROPDOWN | SF_ENUM));

					SetSettingValue(sd, index);
					this->SetDirty();
				}
				break;
		}
	}

	void OnDropdownClose(Point pt, int widget, int index, bool instant_close) override
	{
		if (widget >= 0) {
			/* Normally the default implementation of OnDropdownClose() takes care of
			 * a few things. We want that behaviour here too, but only for
			 * "normal" dropdown boxes. The special dropdown boxes added for every
			 * setting that needs one can't have this call. */
			Window::OnDropdownClose(pt, widget, index, instant_close);
		} else {
			/* We cannot raise the dropdown button just yet. OnClick needs some hint, whether
			 * the same dropdown button was clicked again, and then not open the dropdown again.
			 * So, we only remember that it was closed, and process it on the next OnPaint, which is
			 * after OnClick. */
			assert(this->valuedropdown_entry != nullptr);
			this->closing_dropdown = true;
			this->SetDirty();
		}
	}

	void OnInvalidateData(int data = 0, bool gui_scope = true) override
	{
		if (!gui_scope) return;

		/* Update which settings are to be visible. */
		RestrictionMode min_level = (this->filter.mode <= RM_ALL) ? this->filter.mode : RM_BASIC;
		this->filter.min_cat = min_level;
		this->filter.type_hides = false;
		GetSettingsTree().UpdateFilterState(this->filter, false);

		if (this->filter.string.IsEmpty()) {
			this->warn_missing = WHR_NONE;
		} else if (min_level < this->filter.min_cat) {
			this->warn_missing = this->filter.type_hides ? WHR_CATEGORY_TYPE : WHR_CATEGORY;
		} else {
			this->warn_missing = this->filter.type_hides ? WHR_TYPE : WHR_NONE;
		}
		this->vscroll->SetCount(GetSettingsTree().Length() + this->warn_lines);

		if (this->last_clicked != nullptr && !GetSettingsTree().IsVisible(this->last_clicked)) {
			this->SetDisplayedHelpText(nullptr);
		}

		bool all_folded = true;
		bool all_unfolded = true;
		GetSettingsTree().GetFoldingState(all_folded, all_unfolded);
		this->SetWidgetDisabledState(WID_GS_EXPAND_ALL, all_unfolded);
		this->SetWidgetDisabledState(WID_GS_COLLAPSE_ALL, all_folded);
	}

	void OnEditboxChanged(int wid) override
	{
		if (wid == WID_GS_FILTER) {
			this->filter.string.SetFilterTerm(this->filter_editbox.text.buf);
			if (!this->filter.string.IsEmpty() && !this->manually_changed_folding) {
				/* User never expanded/collapsed single pages and entered a filter term.
				 * Expand everything, to save weird expand clicks, */
				GetSettingsTree().UnFoldAll();
			}
			this->InvalidateData();
		}
	}

	void OnResize() override
	{
		this->vscroll->SetCapacityFromWidget(this, WID_GS_OPTIONSPANEL, WidgetDimensions::scaled.framerect.Vertical());
	}
};

GameSettings *GameSettingsWindow::settings_ptr = nullptr;

static const NWidgetPart _nested_settings_selection_widgets[] = {
	NWidget(NWID_HORIZONTAL),
		NWidget(WWT_CLOSEBOX, COLOUR_MAUVE),
		NWidget(WWT_CAPTION, COLOUR_MAUVE), SetDataTip(STR_CONFIG_SETTING_TREE_CAPTION, STR_TOOLTIP_WINDOW_TITLE_DRAG_THIS),
		NWidget(WWT_DEFSIZEBOX, COLOUR_MAUVE),
	EndContainer(),
	NWidget(WWT_PANEL, COLOUR_MAUVE),
		NWidget(NWID_VERTICAL), SetPIP(WidgetDimensions::unscaled.frametext.top, WidgetDimensions::unscaled.vsep_normal, WidgetDimensions::unscaled.frametext.bottom),
			NWidget(NWID_HORIZONTAL), SetPIP(WidgetDimensions::unscaled.frametext.left, WidgetDimensions::unscaled.hsep_wide, WidgetDimensions::unscaled.frametext.right),
				NWidget(WWT_TEXT, COLOUR_MAUVE, WID_GS_RESTRICT_CATEGORY), SetDataTip(STR_CONFIG_SETTING_RESTRICT_CATEGORY, STR_NULL),
				NWidget(WWT_DROPDOWN, COLOUR_MAUVE, WID_GS_RESTRICT_DROPDOWN), SetMinimalSize(100, 12), SetDataTip(STR_BLACK_STRING, STR_CONFIG_SETTING_RESTRICT_DROPDOWN_HELPTEXT), SetFill(1, 0), SetResize(1, 0),
			EndContainer(),
			NWidget(NWID_HORIZONTAL), SetPIP(WidgetDimensions::unscaled.frametext.left, WidgetDimensions::unscaled.hsep_wide, WidgetDimensions::unscaled.frametext.right),
				NWidget(WWT_TEXT, COLOUR_MAUVE, WID_GS_RESTRICT_TYPE), SetDataTip(STR_CONFIG_SETTING_RESTRICT_TYPE, STR_NULL),
				NWidget(WWT_DROPDOWN, COLOUR_MAUVE, WID_GS_TYPE_DROPDOWN), SetMinimalSize(100, 12), SetDataTip(STR_BLACK_STRING, STR_CONFIG_SETTING_TYPE_DROPDOWN_HELPTEXT), SetFill(1, 0), SetResize(1, 0),
			EndContainer(),
			NWidget(NWID_HORIZONTAL), SetPIP(WidgetDimensions::unscaled.frametext.left, WidgetDimensions::unscaled.hsep_wide, WidgetDimensions::unscaled.frametext.right),
				NWidget(WWT_TEXT, COLOUR_MAUVE), SetFill(0, 1), SetDataTip(STR_CONFIG_SETTING_FILTER_TITLE, STR_NULL),
				NWidget(WWT_EDITBOX, COLOUR_MAUVE, WID_GS_FILTER), SetMinimalSize(50, 12), SetDataTip(STR_LIST_FILTER_OSKTITLE, STR_LIST_FILTER_TOOLTIP), SetFill(1, 0), SetResize(1, 0),
			EndContainer(),
		EndContainer(),
	EndContainer(),
	NWidget(NWID_HORIZONTAL),
		NWidget(WWT_PANEL, COLOUR_MAUVE, WID_GS_OPTIONSPANEL), SetMinimalSize(400, 174), SetScrollbar(WID_GS_SCROLLBAR), EndContainer(),
		NWidget(NWID_VSCROLLBAR, COLOUR_MAUVE, WID_GS_SCROLLBAR),
	EndContainer(),
	NWidget(WWT_PANEL, COLOUR_MAUVE),
		NWidget(WWT_EMPTY, INVALID_COLOUR, WID_GS_HELP_TEXT), SetMinimalSize(300, 25), SetFill(1, 1), SetResize(1, 0),
				SetPadding(WidgetDimensions::unscaled.frametext),
	EndContainer(),
	NWidget(NWID_HORIZONTAL),
		NWidget(WWT_PUSHTXTBTN, COLOUR_MAUVE, WID_GS_EXPAND_ALL), SetDataTip(STR_CONFIG_SETTING_EXPAND_ALL, STR_NULL),
		NWidget(WWT_PUSHTXTBTN, COLOUR_MAUVE, WID_GS_COLLAPSE_ALL), SetDataTip(STR_CONFIG_SETTING_COLLAPSE_ALL, STR_NULL),
		NWidget(WWT_PUSHTXTBTN, COLOUR_MAUVE, WID_GS_RESET_ALL), SetDataTip(STR_CONFIG_SETTING_RESET_ALL, STR_NULL),
		NWidget(WWT_PANEL, COLOUR_MAUVE), SetFill(1, 0), SetResize(1, 0),
		EndContainer(),
		NWidget(WWT_RESIZEBOX, COLOUR_MAUVE),
	EndContainer(),
};

static WindowDesc _settings_selection_desc(
	WDP_CENTER, "settings", 510, 450,
	WC_GAME_OPTIONS, WC_NONE,
	0,
	_nested_settings_selection_widgets, lengthof(_nested_settings_selection_widgets)
);

/** Open advanced settings window. */
void ShowGameSettings()
{
	DeleteWindowByClass(WC_GAME_OPTIONS);
	new GameSettingsWindow(&_settings_selection_desc);
}


/**
 * Draw [<][>] boxes.
 * @param x the x position to draw
 * @param y the y position to draw
 * @param button_colour the colour of the button
 * @param state 0 = none clicked, 1 = first clicked, 2 = second clicked
 * @param clickable_left is the left button clickable?
 * @param clickable_right is the right button clickable?
 */
void DrawArrowButtons(int x, int y, Colours button_colour, byte state, bool clickable_left, bool clickable_right)
{
	int colour = _colour_gradient[button_colour][2];
	Dimension dim = NWidgetScrollbar::GetHorizontalDimension();

	Rect lr = {x,                  y, x + (int)dim.width     - 1, y + (int)dim.height - 1};
	Rect rr = {x + (int)dim.width, y, x + (int)dim.width * 2 - 1, y + (int)dim.height - 1};

	DrawFrameRect(lr, button_colour, (state == 1) ? FR_LOWERED : FR_NONE);
	DrawFrameRect(rr, button_colour, (state == 2) ? FR_LOWERED : FR_NONE);
	DrawSpriteIgnorePadding(SPR_ARROW_LEFT,  PAL_NONE, lr, (state == 1), SA_CENTER);
	DrawSpriteIgnorePadding(SPR_ARROW_RIGHT, PAL_NONE, rr, (state == 2), SA_CENTER);

	/* Grey out the buttons that aren't clickable */
	bool rtl = _current_text_dir == TD_RTL;
	if (rtl ? !clickable_right : !clickable_left) {
		GfxFillRect(lr.Shrink(WidgetDimensions::scaled.bevel), colour, FILLRECT_CHECKER);
	}
	if (rtl ? !clickable_left : !clickable_right) {
		GfxFillRect(rr.Shrink(WidgetDimensions::scaled.bevel), colour, FILLRECT_CHECKER);
	}
}

/**
 * Draw a dropdown button.
 * @param x the x position to draw
 * @param y the y position to draw
 * @param button_colour the colour of the button
 * @param state true = lowered
 * @param clickable is the button clickable?
 */
void DrawDropDownButton(int x, int y, Colours button_colour, bool state, bool clickable)
{
	int colour = _colour_gradient[button_colour][2];

	Rect r = {x, y, x + SETTING_BUTTON_WIDTH - 1, y + SETTING_BUTTON_HEIGHT - 1};

	DrawFrameRect(r, button_colour, state ? FR_LOWERED : FR_NONE);
	DrawSpriteIgnorePadding(SPR_ARROW_DOWN, PAL_NONE, r, state, SA_CENTER);

	if (!clickable) {
		GfxFillRect(r.Shrink(WidgetDimensions::scaled.bevel), colour, FILLRECT_CHECKER);
	}
}

/**
 * Draw a toggle button.
 * @param x the x position to draw
 * @param y the y position to draw
 * @param state true = lowered
 * @param clickable is the button clickable?
 */
void DrawBoolButton(int x, int y, bool state, bool clickable)
{
	static const Colours _bool_ctabs[2][2] = {{COLOUR_CREAM, COLOUR_RED}, {COLOUR_DARK_GREEN, COLOUR_GREEN}};

	Rect r = {x, y, x + SETTING_BUTTON_WIDTH - 1, y + SETTING_BUTTON_HEIGHT - 1};
	DrawFrameRect(r, _bool_ctabs[state][clickable], state ? FR_LOWERED : FR_NONE);
}

struct CustomCurrencyWindow : Window {
	int query_widget;

	CustomCurrencyWindow(WindowDesc *desc) : Window(desc)
	{
		this->InitNested();

		SetButtonState();
	}

	void SetButtonState()
	{
		this->SetWidgetDisabledState(WID_CC_RATE_DOWN, _custom_currency.rate == 1);
		this->SetWidgetDisabledState(WID_CC_RATE_UP, _custom_currency.rate == UINT16_MAX);
		this->SetWidgetDisabledState(WID_CC_YEAR_DOWN, _custom_currency.to_euro == CF_NOEURO);
		this->SetWidgetDisabledState(WID_CC_YEAR_UP, _custom_currency.to_euro == MAX_YEAR);
	}

	void SetStringParameters(int widget) const override
	{
		switch (widget) {
			case WID_CC_RATE:      SetDParam(0, 1); SetDParam(1, 1);            break;
			case WID_CC_SEPARATOR: SetDParamStr(0, _custom_currency.separator); break;
			case WID_CC_PREFIX:    SetDParamStr(0, _custom_currency.prefix);    break;
			case WID_CC_SUFFIX:    SetDParamStr(0, _custom_currency.suffix);    break;
			case WID_CC_YEAR:
				SetDParam(0, (_custom_currency.to_euro != CF_NOEURO) ? STR_CURRENCY_SWITCH_TO_EURO : STR_CURRENCY_SWITCH_TO_EURO_NEVER);
				SetDParam(1, _custom_currency.to_euro);
				break;

			case WID_CC_PREVIEW:
				SetDParam(0, 10000);
				break;
		}
	}

	void UpdateWidgetSize(int widget, Dimension *size, const Dimension &padding, Dimension *fill, Dimension *resize) override
	{
		switch (widget) {
			/* Set the appropriate width for the edit 'buttons' */
			case WID_CC_SEPARATOR_EDIT:
			case WID_CC_PREFIX_EDIT:
			case WID_CC_SUFFIX_EDIT:
				size->width  = this->GetWidget<NWidgetBase>(WID_CC_RATE_DOWN)->smallest_x + this->GetWidget<NWidgetBase>(WID_CC_RATE_UP)->smallest_x;
				break;

			/* Make sure the window is wide enough for the widest exchange rate */
			case WID_CC_RATE:
				SetDParam(0, 1);
				SetDParam(1, INT32_MAX);
				*size = GetStringBoundingBox(STR_CURRENCY_EXCHANGE_RATE);
				break;
		}
	}

	void OnClick(Point pt, int widget, int click_count) override
	{
		int line = 0;
		int len = 0;
		StringID str = 0;
		CharSetFilter afilter = CS_ALPHANUMERAL;

		switch (widget) {
			case WID_CC_RATE_DOWN:
				if (_custom_currency.rate > 1) _custom_currency.rate--;
				if (_custom_currency.rate == 1) this->DisableWidget(WID_CC_RATE_DOWN);
				this->EnableWidget(WID_CC_RATE_UP);
				break;

			case WID_CC_RATE_UP:
				if (_custom_currency.rate < UINT16_MAX) _custom_currency.rate++;
				if (_custom_currency.rate == UINT16_MAX) this->DisableWidget(WID_CC_RATE_UP);
				this->EnableWidget(WID_CC_RATE_DOWN);
				break;

			case WID_CC_RATE:
				SetDParam(0, _custom_currency.rate);
				str = STR_JUST_INT;
				len = 5;
				line = WID_CC_RATE;
				afilter = CS_NUMERAL;
				break;

			case WID_CC_SEPARATOR_EDIT:
			case WID_CC_SEPARATOR:
				SetDParamStr(0, _custom_currency.separator);
				str = STR_JUST_RAW_STRING;
				len = 7;
				line = WID_CC_SEPARATOR;
				break;

			case WID_CC_PREFIX_EDIT:
			case WID_CC_PREFIX:
				SetDParamStr(0, _custom_currency.prefix);
				str = STR_JUST_RAW_STRING;
				len = 15;
				line = WID_CC_PREFIX;
				break;

			case WID_CC_SUFFIX_EDIT:
			case WID_CC_SUFFIX:
				SetDParamStr(0, _custom_currency.suffix);
				str = STR_JUST_RAW_STRING;
				len = 15;
				line = WID_CC_SUFFIX;
				break;

			case WID_CC_YEAR_DOWN:
				_custom_currency.to_euro = (_custom_currency.to_euro <= 2000) ? CF_NOEURO : _custom_currency.to_euro - 1;
				if (_custom_currency.to_euro == CF_NOEURO) this->DisableWidget(WID_CC_YEAR_DOWN);
				this->EnableWidget(WID_CC_YEAR_UP);
				break;

			case WID_CC_YEAR_UP:
				_custom_currency.to_euro = Clamp(_custom_currency.to_euro + 1, 2000, MAX_YEAR);
				if (_custom_currency.to_euro == MAX_YEAR) this->DisableWidget(WID_CC_YEAR_UP);
				this->EnableWidget(WID_CC_YEAR_DOWN);
				break;

			case WID_CC_YEAR:
				SetDParam(0, _custom_currency.to_euro);
				str = STR_JUST_INT;
				len = 7;
				line = WID_CC_YEAR;
				afilter = CS_NUMERAL;
				break;
		}

		if (len != 0) {
			this->query_widget = line;
			ShowQueryString(str, STR_CURRENCY_CHANGE_PARAMETER, len + 1, this, afilter, QSF_NONE);
		}

		this->SetTimeout();
		this->SetDirty();
	}

	void OnQueryTextFinished(char *str) override
	{
		if (str == nullptr) return;

		switch (this->query_widget) {
			case WID_CC_RATE:
				_custom_currency.rate = Clamp(atoi(str), 1, UINT16_MAX);
				break;

			case WID_CC_SEPARATOR: // Thousands separator
				_custom_currency.separator = str;
				break;

			case WID_CC_PREFIX:
				_custom_currency.prefix = str;
				break;

			case WID_CC_SUFFIX:
				_custom_currency.suffix = str;
				break;

			case WID_CC_YEAR: { // Year to switch to euro
				int val = atoi(str);

				_custom_currency.to_euro = (val < 2000 ? CF_NOEURO : std::min(val, MAX_YEAR));
				break;
			}
		}
		MarkWholeScreenDirty();
		SetButtonState();
	}

	void OnTimeout() override
	{
		this->SetDirty();
	}
};

static const NWidgetPart _nested_cust_currency_widgets[] = {
	NWidget(NWID_HORIZONTAL),
		NWidget(WWT_CLOSEBOX, COLOUR_GREY),
		NWidget(WWT_CAPTION, COLOUR_GREY), SetDataTip(STR_CURRENCY_WINDOW, STR_TOOLTIP_WINDOW_TITLE_DRAG_THIS),
	EndContainer(),
	NWidget(WWT_PANEL, COLOUR_GREY),
		NWidget(NWID_VERTICAL, NC_EQUALSIZE), SetPIP(7, 3, 0),
			NWidget(NWID_HORIZONTAL), SetPIP(10, 0, 5),
				NWidget(WWT_PUSHARROWBTN, COLOUR_YELLOW, WID_CC_RATE_DOWN), SetDataTip(AWV_DECREASE, STR_CURRENCY_DECREASE_EXCHANGE_RATE_TOOLTIP),
				NWidget(WWT_PUSHARROWBTN, COLOUR_YELLOW, WID_CC_RATE_UP), SetDataTip(AWV_INCREASE, STR_CURRENCY_INCREASE_EXCHANGE_RATE_TOOLTIP),
				NWidget(NWID_SPACER), SetMinimalSize(5, 0),
				NWidget(WWT_TEXT, COLOUR_BLUE, WID_CC_RATE), SetDataTip(STR_CURRENCY_EXCHANGE_RATE, STR_CURRENCY_SET_EXCHANGE_RATE_TOOLTIP), SetFill(1, 0),
			EndContainer(),
			NWidget(NWID_HORIZONTAL), SetPIP(10, 0, 5),
				NWidget(WWT_PUSHBTN, COLOUR_DARK_BLUE, WID_CC_SEPARATOR_EDIT), SetDataTip(0x0, STR_CURRENCY_SET_CUSTOM_CURRENCY_SEPARATOR_TOOLTIP), SetFill(0, 1),
				NWidget(NWID_SPACER), SetMinimalSize(5, 0),
				NWidget(WWT_TEXT, COLOUR_BLUE, WID_CC_SEPARATOR), SetDataTip(STR_CURRENCY_SEPARATOR, STR_CURRENCY_SET_CUSTOM_CURRENCY_SEPARATOR_TOOLTIP), SetFill(1, 0),
			EndContainer(),
			NWidget(NWID_HORIZONTAL), SetPIP(10, 0, 5),
				NWidget(WWT_PUSHBTN, COLOUR_DARK_BLUE, WID_CC_PREFIX_EDIT), SetDataTip(0x0, STR_CURRENCY_SET_CUSTOM_CURRENCY_PREFIX_TOOLTIP), SetFill(0, 1),
				NWidget(NWID_SPACER), SetMinimalSize(5, 0),
				NWidget(WWT_TEXT, COLOUR_BLUE, WID_CC_PREFIX), SetDataTip(STR_CURRENCY_PREFIX, STR_CURRENCY_SET_CUSTOM_CURRENCY_PREFIX_TOOLTIP), SetFill(1, 0),
			EndContainer(),
			NWidget(NWID_HORIZONTAL), SetPIP(10, 0, 5),
				NWidget(WWT_PUSHBTN, COLOUR_DARK_BLUE, WID_CC_SUFFIX_EDIT), SetDataTip(0x0, STR_CURRENCY_SET_CUSTOM_CURRENCY_SUFFIX_TOOLTIP), SetFill(0, 1),
				NWidget(NWID_SPACER), SetMinimalSize(5, 0),
				NWidget(WWT_TEXT, COLOUR_BLUE, WID_CC_SUFFIX), SetDataTip(STR_CURRENCY_SUFFIX, STR_CURRENCY_SET_CUSTOM_CURRENCY_SUFFIX_TOOLTIP), SetFill(1, 0),
			EndContainer(),
			NWidget(NWID_HORIZONTAL), SetPIP(10, 0, 5),
				NWidget(WWT_PUSHARROWBTN, COLOUR_YELLOW, WID_CC_YEAR_DOWN), SetDataTip(AWV_DECREASE, STR_CURRENCY_DECREASE_CUSTOM_CURRENCY_TO_EURO_TOOLTIP),
				NWidget(WWT_PUSHARROWBTN, COLOUR_YELLOW, WID_CC_YEAR_UP), SetDataTip(AWV_INCREASE, STR_CURRENCY_INCREASE_CUSTOM_CURRENCY_TO_EURO_TOOLTIP),
				NWidget(NWID_SPACER), SetMinimalSize(5, 0),
				NWidget(WWT_TEXT, COLOUR_BLUE, WID_CC_YEAR), SetDataTip(STR_JUST_STRING, STR_CURRENCY_SET_CUSTOM_CURRENCY_TO_EURO_TOOLTIP), SetFill(1, 0),
			EndContainer(),
		EndContainer(),
		NWidget(WWT_LABEL, COLOUR_BLUE, WID_CC_PREVIEW),
								SetDataTip(STR_CURRENCY_PREVIEW, STR_CURRENCY_CUSTOM_CURRENCY_PREVIEW_TOOLTIP), SetPadding(15, 1, 18, 2),
	EndContainer(),
};

static WindowDesc _cust_currency_desc(
	WDP_CENTER, nullptr, 0, 0,
	WC_CUSTOM_CURRENCY, WC_NONE,
	0,
	_nested_cust_currency_widgets, lengthof(_nested_cust_currency_widgets)
);

/** Open custom currency window. */
static void ShowCustCurrency()
{
	DeleteWindowById(WC_CUSTOM_CURRENCY, 0);
	new CustomCurrencyWindow(&_cust_currency_desc);
}<|MERGE_RESOLUTION|>--- conflicted
+++ resolved
@@ -641,40 +641,6 @@
 				break;
 			}
 
-<<<<<<< HEAD
-			case WID_GO_GUI_ZOOM_DROPDOWN: {
-				int8 new_zoom = index > 0 ? ZOOM_LVL_OUT_4X - index + 1 : ZOOM_LVL_CFG_AUTO;
-				if (new_zoom != _gui_zoom_cfg) {
-					GfxClearSpriteCache();
-					_gui_zoom_cfg = new_zoom;
-					UpdateGUIZoom();
-					UpdateCursorSize();
-					UpdateRouteStepSpriteSize();
-					UpdateAllVirtCoords();
-					FixTitleGameZoom();
-					ReInitAllWindows(true);
-					FlushDeparturesWindowTextCaches();
-				}
-				break;
-			}
-
-			case WID_GO_FONT_ZOOM_DROPDOWN: {
-				int8 new_zoom = index > 0 ? ZOOM_LVL_OUT_4X - index + 1 : ZOOM_LVL_CFG_AUTO;
-				if (new_zoom != _font_zoom_cfg) {
-					GfxClearSpriteCache();
-					_font_zoom_cfg = new_zoom;
-					UpdateGUIZoom();
-					UpdateRouteStepSpriteSize();
-					LoadStringWidthTable();
-					UpdateAllVirtCoords();
-					ReInitAllWindows(true);
-					FlushDeparturesWindowTextCaches();
-				}
-				break;
-			}
-
-=======
->>>>>>> 1c82200e
 			case WID_GO_BASE_GRF_DROPDOWN:
 				this->SetMediaSet<BaseGraphics>(index);
 				break;
@@ -1991,7 +1957,7 @@
 			interface->Add(new SettingEntry("gui.prefer_teamchat"));
 			interface->Add(new SettingEntry("gui.advanced_vehicle_list"));
 			interface->Add(new SettingEntry("gui.show_newgrf_name"));
-<<<<<<< HEAD
+			interface->Add(new SettingEntry("gui.show_cargo_in_vehicle_lists"));
 			interface->Add(new SettingEntry("gui.show_wagon_intro_year"));
 			interface->Add(new SettingEntry("gui.show_train_length_in_details"));
 			interface->Add(new SettingEntry("gui.show_train_weight_ratios_in_details"));
@@ -2014,9 +1980,6 @@
 			interface->Add(new SettingEntry("gui.show_order_management_button"));
 			interface->Add(new SettingEntry("gui.show_group_hierarchy_name"));
 			interface->Add(new ConditionallyHiddenSettingEntry("gui.show_vehicle_group_hierarchy_name", []() -> bool { return !_settings_client.gui.show_group_hierarchy_name; }));
-=======
-			interface->Add(new SettingEntry("gui.show_cargo_in_vehicle_lists"));
->>>>>>> 1c82200e
 		}
 
 		SettingsPage *advisors = main->Add(new SettingsPage(STR_CONFIG_SETTING_ADVISORS));
@@ -2625,7 +2588,7 @@
 						}
 						DrawString(left, right, tr.top + text_offset_y, STR_CONFIG_SETTING_ADVISED_LEAVE_DEFAULT, TC_RED);
 
-						tr.top += step_height + WD_PAR_VSEP_NORMAL;
+						tr.top += step_height + WidgetDimensions::scaled.vsep_normal;
 					}
 
 					DrawStringMultiLine(tr, this->last_clicked->GetHelpText(), TC_WHITE);
