/* $Id$ */

/*
 * This file is part of OpenTTD.
 * OpenTTD is free software; you can redistribute it and/or modify it under the terms of the GNU General Public License as published by the Free Software Foundation, version 2.
 * OpenTTD is distributed in the hope that it will be useful, but WITHOUT ANY WARRANTY; without even the implied warranty of MERCHANTABILITY or FITNESS FOR A PARTICULAR PURPOSE.
 * See the GNU General Public License for more details. You should have received a copy of the GNU General Public License along with OpenTTD. If not, see <http://www.gnu.org/licenses/>.
 */

/** @file settings_gui.cpp GUI for settings. */

#include "stdafx.h"
#include "currency.h"
#include "error.h"
#include "settings_gui.h"
#include "textbuf_gui.h"
#include "command_func.h"
#include "network/network.h"
#include "town.h"
#include "settings_internal.h"
#include "newgrf_townname.h"
#include "strings_func.h"
#include "window_func.h"
#include "string_func.h"
#include "widgets/dropdown_type.h"
#include "widgets/dropdown_func.h"
#include "highscore.h"
#include "base_media_base.h"
#include "company_base.h"
#include "company_func.h"
#include "viewport_func.h"
#include "core/geometry_func.hpp"
#include "ai/ai.hpp"
#include "blitter/factory.hpp"
#include "language.h"
#include "textfile_gui.h"
#include "stringfilter_type.h"
#include "querystring_gui.h"
#include "fontcache.h"

#include <vector>

#include "safeguards.h"


static const StringID _driveside_dropdown[] = {
	STR_GAME_OPTIONS_ROAD_VEHICLES_DROPDOWN_LEFT,
	STR_GAME_OPTIONS_ROAD_VEHICLES_DROPDOWN_RIGHT,
	INVALID_STRING_ID
};

static const StringID _autosave_dropdown[] = {
	STR_GAME_OPTIONS_AUTOSAVE_DROPDOWN_OFF,
	STR_GAME_OPTIONS_AUTOSAVE_DROPDOWN_EVERY_1_MONTH,
	STR_GAME_OPTIONS_AUTOSAVE_DROPDOWN_EVERY_3_MONTHS,
	STR_GAME_OPTIONS_AUTOSAVE_DROPDOWN_EVERY_6_MONTHS,
	STR_GAME_OPTIONS_AUTOSAVE_DROPDOWN_EVERY_12_MONTHS,
	INVALID_STRING_ID,
};

static const StringID _gui_zoom_dropdown[] = {
	STR_GAME_OPTIONS_GUI_ZOOM_DROPDOWN_NORMAL,
	STR_GAME_OPTIONS_GUI_ZOOM_DROPDOWN_2X_ZOOM,
	STR_GAME_OPTIONS_GUI_ZOOM_DROPDOWN_4X_ZOOM,
	INVALID_STRING_ID,
};

static const StringID _font_zoom_dropdown[] = {
	STR_GAME_OPTIONS_FONT_ZOOM_DROPDOWN_NORMAL,
	STR_GAME_OPTIONS_FONT_ZOOM_DROPDOWN_2X_ZOOM,
	STR_GAME_OPTIONS_FONT_ZOOM_DROPDOWN_4X_ZOOM,
	INVALID_STRING_ID,
};

int _nb_orig_names = SPECSTR_TOWNNAME_LAST - SPECSTR_TOWNNAME_START + 1; ///< Number of original town names.
static StringID *_grf_names = NULL; ///< Pointer to town names defined by NewGRFs.
static int _nb_grf_names = 0;       ///< Number of town names defined by NewGRFs.

static Dimension _circle_size; ///< Dimension of the circle +/- icon. This is here as not all users are within the class of the settings window.

static const void *ResolveVariableAddress(const GameSettings *settings_ptr, const SettingDesc *sd);

/** Allocate memory for the NewGRF town names. */
void InitGRFTownGeneratorNames()
{
	free(_grf_names);
	_grf_names = GetGRFTownNameList();
	_nb_grf_names = 0;
	for (StringID *s = _grf_names; *s != INVALID_STRING_ID; s++) _nb_grf_names++;
}

/**
 * Get a town name.
 * @param town_name Number of the wanted town name.
 * @return Name of the town as string ID.
 */
static inline StringID TownName(int town_name)
{
	if (town_name < _nb_orig_names) return STR_GAME_OPTIONS_TOWN_NAME_ORIGINAL_ENGLISH + town_name;
	town_name -= _nb_orig_names;
	if (town_name < _nb_grf_names) return _grf_names[town_name];
	return STR_UNDEFINED;
}

/**
 * Get index of the current screen resolution.
 * @return Index of the current screen resolution if it is a known resolution, #_num_resolutions otherwise.
 */
static int GetCurRes()
{
	int i;

	for (i = 0; i != _num_resolutions; i++) {
		if ((int)_resolutions[i].width == _screen.width &&
				(int)_resolutions[i].height == _screen.height) {
			break;
		}
	}
	return i;
}

static void ShowCustCurrency();

template <class T>
static DropDownList *BuildSetDropDownList(int *selected_index, bool allow_selection)
{
	int n = T::GetNumSets();
	*selected_index = T::GetIndexOfUsedSet();

	DropDownList *list = new DropDownList();
	for (int i = 0; i < n; i++) {
<<<<<<< HEAD
		*list->Append() = new DropDownListCharStringItem(T::GetSet(i)->name, i, !allow_selection && (*selected_index != i));
=======
		list->push_back(new DropDownListCharStringItem(T::GetSet(i)->name, i, !allow_selection && (*selected_index != i)));
>>>>>>> 01261dae
	}

	return list;
}

DropDownList *BuildMusicSetDropDownList(int *selected_index)
{
	return BuildSetDropDownList<BaseMusic>(selected_index, true);
}

/** Window for displaying the textfile of a BaseSet. */
template <class TBaseSet>
struct BaseSetTextfileWindow : public TextfileWindow {
	const TBaseSet* baseset; ///< View the textfile of this BaseSet.
	StringID content_type;   ///< STR_CONTENT_TYPE_xxx for title.

	BaseSetTextfileWindow(TextfileType file_type, const TBaseSet* baseset, StringID content_type) : TextfileWindow(file_type), baseset(baseset), content_type(content_type)
	{
		const char *textfile = this->baseset->GetTextfile(file_type);
		this->LoadTextfile(textfile, BASESET_DIR);
	}

	void SetStringParameters(int widget) const override
	{
		if (widget == WID_TF_CAPTION) {
			SetDParam(0, content_type);
			SetDParamStr(1, this->baseset->name);
		}
	}
};

/**
 * Open the BaseSet version of the textfile window.
 * @param file_type The type of textfile to display.
 * @param baseset The BaseSet to use.
 * @param content_type STR_CONTENT_TYPE_xxx for title.
 */
template <class TBaseSet>
void ShowBaseSetTextfileWindow(TextfileType file_type, const TBaseSet* baseset, StringID content_type)
{
	DeleteWindowById(WC_TEXTFILE, file_type);
	new BaseSetTextfileWindow<TBaseSet>(file_type, baseset, content_type);
}

struct GameOptionsWindow : Window {
	GameSettings *opt;
	bool reload;

	GameOptionsWindow(WindowDesc *desc) : Window(desc)
	{
		this->opt = &GetGameSettings();
		this->reload = false;

		this->InitNested(WN_GAME_OPTIONS_GAME_OPTIONS);
		this->OnInvalidateData(0);
	}

	~GameOptionsWindow()
	{
		DeleteWindowById(WC_CUSTOM_CURRENCY, 0);
		DeleteWindowByClass(WC_TEXTFILE);
		if (this->reload) _switch_mode = SM_MENU;
	}

	/**
	 * Build the dropdown list for a specific widget.
	 * @param widget         Widget to build list for
	 * @param selected_index Currently selected item
	 * @return the built dropdown list, or NULL if the widget has no dropdown menu.
	 */
	DropDownList *BuildDropDownList(int widget, int *selected_index) const
	{
		DropDownList *list = NULL;
		switch (widget) {
			case WID_GO_CURRENCY_DROPDOWN: { // Setup currencies dropdown
				list = new DropDownList();
				*selected_index = this->opt->locale.currency;
				StringID *items = BuildCurrencyDropdown();
				uint64 disabled = _game_mode == GM_MENU ? 0LL : ~GetMaskOfAllowedCurrencies();

				/* Add non-custom currencies; sorted naturally */
				for (uint i = 0; i < CURRENCY_END; items++, i++) {
					if (i == CURRENCY_CUSTOM) continue;
					list->push_back(new DropDownListStringItem(*items, i, HasBit(disabled, i)));
				}
				QSortT(list->data(), list->size(), DropDownListStringItem::NatSortFunc);

				/* Append custom currency at the end */
				list->push_back(new DropDownListItem(-1, false)); // separator line
				list->push_back(new DropDownListStringItem(STR_GAME_OPTIONS_CURRENCY_CUSTOM, CURRENCY_CUSTOM, HasBit(disabled, CURRENCY_CUSTOM)));
				break;
			}

			case WID_GO_ROADSIDE_DROPDOWN: { // Setup road-side dropdown
				list = new DropDownList();
				*selected_index = this->opt->vehicle.road_side;
				const StringID *items = _driveside_dropdown;
				uint disabled = 0;

				/* You can only change the drive side if you are in the menu or ingame with
				 * no vehicles present. In a networking game only the server can change it */
				extern bool RoadVehiclesAreBuilt();
				if ((_game_mode != GM_MENU && RoadVehiclesAreBuilt()) || (_networking && !_network_server)) {
					disabled = ~(1 << this->opt->vehicle.road_side); // disable the other value
				}

				for (uint i = 0; *items != INVALID_STRING_ID; items++, i++) {
					list->push_back(new DropDownListStringItem(*items, i, HasBit(disabled, i)));
				}
				break;
			}

			case WID_GO_TOWNNAME_DROPDOWN: { // Setup townname dropdown
				list = new DropDownList();
				*selected_index = this->opt->game_creation.town_name;

				int enabled_item = (_game_mode == GM_MENU || Town::GetNumItems() == 0) ? -1 : *selected_index;

				/* Add and sort newgrf townnames generators */
				for (int i = 0; i < _nb_grf_names; i++) {
					int result = _nb_orig_names + i;
					list->push_back(new DropDownListStringItem(_grf_names[i], result, enabled_item != result && enabled_item >= 0));
				}
				QSortT(list->data(), list->size(), DropDownListStringItem::NatSortFunc);

				size_t newgrf_size = list->size();
				/* Insert newgrf_names at the top of the list */
				if (newgrf_size > 0) {
					list->push_back(new DropDownListItem(-1, false)); // separator line
					newgrf_size++;
				}

				/* Add and sort original townnames generators */
				for (int i = 0; i < _nb_orig_names; i++) {
					list->push_back(new DropDownListStringItem(STR_GAME_OPTIONS_TOWN_NAME_ORIGINAL_ENGLISH + i, i, enabled_item != i && enabled_item >= 0));
				}
				QSortT(list->data() + newgrf_size, list->size() - newgrf_size, DropDownListStringItem::NatSortFunc);
				break;
			}

			case WID_GO_AUTOSAVE_DROPDOWN: { // Setup autosave dropdown
				list = new DropDownList();
				*selected_index = _settings_client.gui.autosave;
				const StringID *items = _autosave_dropdown;
				for (uint i = 0; *items != INVALID_STRING_ID; items++, i++) {
					list->push_back(new DropDownListStringItem(*items, i, false));
				}
				break;
			}

			case WID_GO_LANG_DROPDOWN: { // Setup interface language dropdown
				list = new DropDownList();
				for (uint i = 0; i < _languages.size(); i++) {
					if (&_languages[i] == _current_language) *selected_index = i;
					list->push_back(new DropDownListStringItem(SPECSTR_LANGUAGE_START + i, i, false));
				}
				QSortT(list->data(), list->size(), DropDownListStringItem::NatSortFunc);
				break;
			}

			case WID_GO_RESOLUTION_DROPDOWN: // Setup resolution dropdown
				if (_num_resolutions == 0) break;

				list = new DropDownList();
				*selected_index = GetCurRes();
				for (int i = 0; i < _num_resolutions; i++) {
					list->push_back(new DropDownListStringItem(SPECSTR_RESOLUTION_START + i, i, false));
				}
				break;

			case WID_GO_GUI_ZOOM_DROPDOWN: {
				list = new DropDownList();
				*selected_index = ZOOM_LVL_OUT_4X - _gui_zoom;
				const StringID *items = _gui_zoom_dropdown;
				for (int i = 0; *items != INVALID_STRING_ID; items++, i++) {
					list->push_back(new DropDownListStringItem(*items, i, _settings_client.gui.zoom_min > ZOOM_LVL_OUT_4X - i));
				}
				break;
			}

			case WID_GO_FONT_ZOOM_DROPDOWN: {
				list = new DropDownList();
				*selected_index = ZOOM_LVL_OUT_4X - _font_zoom;
				const StringID *items = _font_zoom_dropdown;
				for (int i = 0; *items != INVALID_STRING_ID; items++, i++) {
					list->push_back(new DropDownListStringItem(*items, i, false));
				}
				break;
			}

			case WID_GO_BASE_GRF_DROPDOWN:
				list = BuildSetDropDownList<BaseGraphics>(selected_index, (_game_mode == GM_MENU));
				break;

			case WID_GO_BASE_SFX_DROPDOWN:
				list = BuildSetDropDownList<BaseSounds>(selected_index, (_game_mode == GM_MENU));
				break;

			case WID_GO_BASE_MUSIC_DROPDOWN:
				list = BuildMusicSetDropDownList(selected_index);
				break;

			default:
				return NULL;
		}

		return list;
	}

	void SetStringParameters(int widget) const override
	{
		switch (widget) {
			case WID_GO_CURRENCY_DROPDOWN:   SetDParam(0, _currency_specs[this->opt->locale.currency].name); break;
			case WID_GO_ROADSIDE_DROPDOWN:   SetDParam(0, STR_GAME_OPTIONS_ROAD_VEHICLES_DROPDOWN_LEFT + this->opt->vehicle.road_side); break;
			case WID_GO_TOWNNAME_DROPDOWN:   SetDParam(0, TownName(this->opt->game_creation.town_name)); break;
			case WID_GO_AUTOSAVE_DROPDOWN:   SetDParam(0, _autosave_dropdown[_settings_client.gui.autosave]); break;
			case WID_GO_LANG_DROPDOWN:       SetDParamStr(0, _current_language->own_name); break;
			case WID_GO_RESOLUTION_DROPDOWN: SetDParam(0, GetCurRes() == _num_resolutions ? STR_GAME_OPTIONS_RESOLUTION_OTHER : SPECSTR_RESOLUTION_START + GetCurRes()); break;
			case WID_GO_GUI_ZOOM_DROPDOWN:   SetDParam(0, _gui_zoom_dropdown[ZOOM_LVL_OUT_4X - _gui_zoom]); break;
			case WID_GO_FONT_ZOOM_DROPDOWN:  SetDParam(0, _font_zoom_dropdown[ZOOM_LVL_OUT_4X - _font_zoom]); break;
			case WID_GO_BASE_GRF_DROPDOWN:   SetDParamStr(0, BaseGraphics::GetUsedSet()->name); break;
			case WID_GO_BASE_GRF_STATUS:     SetDParam(0, BaseGraphics::GetUsedSet()->GetNumInvalid()); break;
			case WID_GO_BASE_SFX_DROPDOWN:   SetDParamStr(0, BaseSounds::GetUsedSet()->name); break;
			case WID_GO_BASE_MUSIC_DROPDOWN: SetDParamStr(0, BaseMusic::GetUsedSet()->name); break;
			case WID_GO_BASE_MUSIC_STATUS:   SetDParam(0, BaseMusic::GetUsedSet()->GetNumInvalid()); break;
		}
	}

	void DrawWidget(const Rect &r, int widget) const override
	{
		switch (widget) {
			case WID_GO_BASE_GRF_DESCRIPTION:
				SetDParamStr(0, BaseGraphics::GetUsedSet()->GetDescription(GetCurrentLanguageIsoCode()));
				DrawStringMultiLine(r.left, r.right, r.top, UINT16_MAX, STR_BLACK_RAW_STRING);
				break;

			case WID_GO_BASE_SFX_DESCRIPTION:
				SetDParamStr(0, BaseSounds::GetUsedSet()->GetDescription(GetCurrentLanguageIsoCode()));
				DrawStringMultiLine(r.left, r.right, r.top, UINT16_MAX, STR_BLACK_RAW_STRING);
				break;

			case WID_GO_BASE_MUSIC_DESCRIPTION:
				SetDParamStr(0, BaseMusic::GetUsedSet()->GetDescription(GetCurrentLanguageIsoCode()));
				DrawStringMultiLine(r.left, r.right, r.top, UINT16_MAX, STR_BLACK_RAW_STRING);
				break;
		}
	}

	void UpdateWidgetSize(int widget, Dimension *size, const Dimension &padding, Dimension *fill, Dimension *resize) override
	{
		switch (widget) {
			case WID_GO_BASE_GRF_DESCRIPTION:
				/* Find the biggest description for the default size. */
				for (int i = 0; i < BaseGraphics::GetNumSets(); i++) {
					SetDParamStr(0, BaseGraphics::GetSet(i)->GetDescription(GetCurrentLanguageIsoCode()));
					size->height = max(size->height, (uint)GetStringHeight(STR_BLACK_RAW_STRING, size->width));
				}
				break;

			case WID_GO_BASE_GRF_STATUS:
				/* Find the biggest description for the default size. */
				for (int i = 0; i < BaseGraphics::GetNumSets(); i++) {
					uint invalid_files = BaseGraphics::GetSet(i)->GetNumInvalid();
					if (invalid_files == 0) continue;

					SetDParam(0, invalid_files);
					*size = maxdim(*size, GetStringBoundingBox(STR_GAME_OPTIONS_BASE_GRF_STATUS));
				}
				break;

			case WID_GO_BASE_SFX_DESCRIPTION:
				/* Find the biggest description for the default size. */
				for (int i = 0; i < BaseSounds::GetNumSets(); i++) {
					SetDParamStr(0, BaseSounds::GetSet(i)->GetDescription(GetCurrentLanguageIsoCode()));
					size->height = max(size->height, (uint)GetStringHeight(STR_BLACK_RAW_STRING, size->width));
				}
				break;

			case WID_GO_BASE_MUSIC_DESCRIPTION:
				/* Find the biggest description for the default size. */
				for (int i = 0; i < BaseMusic::GetNumSets(); i++) {
					SetDParamStr(0, BaseMusic::GetSet(i)->GetDescription(GetCurrentLanguageIsoCode()));
					size->height = max(size->height, (uint)GetStringHeight(STR_BLACK_RAW_STRING, size->width));
				}
				break;

			case WID_GO_BASE_MUSIC_STATUS:
				/* Find the biggest description for the default size. */
				for (int i = 0; i < BaseMusic::GetNumSets(); i++) {
					uint invalid_files = BaseMusic::GetSet(i)->GetNumInvalid();
					if (invalid_files == 0) continue;

					SetDParam(0, invalid_files);
					*size = maxdim(*size, GetStringBoundingBox(STR_GAME_OPTIONS_BASE_MUSIC_STATUS));
				}
				break;

			default: {
				int selected;
				DropDownList *list = this->BuildDropDownList(widget, &selected);
				if (list != NULL) {
					/* Find the biggest item for the default size. */
					for (const DropDownListItem * const ddli : *list) {
						Dimension string_dim;
						int width = ddli->Width();
						string_dim.width = width + padding.width;
						string_dim.height = ddli->Height(width) + padding.height;
						*size = maxdim(*size, string_dim);
					}
					delete list;
				}
			}
		}
	}

	void OnClick(Point pt, int widget, int click_count) override
	{
		if (widget >= WID_GO_BASE_GRF_TEXTFILE && widget < WID_GO_BASE_GRF_TEXTFILE + TFT_END) {
			if (BaseGraphics::GetUsedSet() == NULL) return;

			ShowBaseSetTextfileWindow((TextfileType)(widget - WID_GO_BASE_GRF_TEXTFILE), BaseGraphics::GetUsedSet(), STR_CONTENT_TYPE_BASE_GRAPHICS);
			return;
		}
		if (widget >= WID_GO_BASE_SFX_TEXTFILE && widget < WID_GO_BASE_SFX_TEXTFILE + TFT_END) {
			if (BaseSounds::GetUsedSet() == NULL) return;

			ShowBaseSetTextfileWindow((TextfileType)(widget - WID_GO_BASE_SFX_TEXTFILE), BaseSounds::GetUsedSet(), STR_CONTENT_TYPE_BASE_SOUNDS);
			return;
		}
		if (widget >= WID_GO_BASE_MUSIC_TEXTFILE && widget < WID_GO_BASE_MUSIC_TEXTFILE + TFT_END) {
			if (BaseMusic::GetUsedSet() == NULL) return;

			ShowBaseSetTextfileWindow((TextfileType)(widget - WID_GO_BASE_MUSIC_TEXTFILE), BaseMusic::GetUsedSet(), STR_CONTENT_TYPE_BASE_MUSIC);
			return;
		}
		switch (widget) {
			case WID_GO_FULLSCREEN_BUTTON: // Click fullscreen on/off
				/* try to toggle full-screen on/off */
				if (!ToggleFullScreen(!_fullscreen)) {
					ShowErrorMessage(STR_ERROR_FULLSCREEN_FAILED, INVALID_STRING_ID, WL_ERROR);
				}
				this->SetWidgetLoweredState(WID_GO_FULLSCREEN_BUTTON, _fullscreen);
				this->SetDirty();
				break;

			default: {
				int selected;
				DropDownList *list = this->BuildDropDownList(widget, &selected);
				if (list != NULL) {
					ShowDropDownList(this, list, selected, widget);
				} else {
					if (widget == WID_GO_RESOLUTION_DROPDOWN) ShowErrorMessage(STR_ERROR_RESOLUTION_LIST_FAILED, INVALID_STRING_ID, WL_ERROR);
				}
				break;
			}
		}
	}

	/**
	 * Set the base media set.
	 * @param index the index of the media set
	 * @tparam T class of media set
	 */
	template <class T>
	void SetMediaSet(int index)
	{
		if (_game_mode == GM_MENU) {
			const char *name = T::GetSet(index)->name;

			free(T::ini_set);
			T::ini_set = stredup(name);

			T::SetSet(name);
			this->reload = true;
			this->InvalidateData();
		}
	}

	void OnDropdownSelect(int widget, int index) override
	{
		switch (widget) {
			case WID_GO_CURRENCY_DROPDOWN: // Currency
				if (index == CURRENCY_CUSTOM) ShowCustCurrency();
				this->opt->locale.currency = index;
				ReInitAllWindows();
				break;

			case WID_GO_ROADSIDE_DROPDOWN: // Road side
				if (this->opt->vehicle.road_side != index) { // only change if setting changed
					uint i;
					if (GetSettingFromName("vehicle.road_side", &i) == NULL) NOT_REACHED();
					SetSettingValue(i, index);
					MarkWholeScreenDirty();
				}
				break;

			case WID_GO_TOWNNAME_DROPDOWN: // Town names
				if (_game_mode == GM_MENU || Town::GetNumItems() == 0) {
					this->opt->game_creation.town_name = index;
					SetWindowDirty(WC_GAME_OPTIONS, WN_GAME_OPTIONS_GAME_OPTIONS);
				}
				break;

			case WID_GO_AUTOSAVE_DROPDOWN: // Autosave options
				_settings_client.gui.autosave = index;
				this->SetDirty();
				break;

			case WID_GO_LANG_DROPDOWN: // Change interface language
				ReadLanguagePack(&_languages[index]);
				DeleteWindowByClass(WC_QUERY_STRING);
				CheckForMissingGlyphs();
				UpdateAllVirtCoords();
				ReInitAllWindows();
				break;

			case WID_GO_RESOLUTION_DROPDOWN: // Change resolution
				if (index < _num_resolutions && ChangeResInGame(_resolutions[index].width, _resolutions[index].height)) {
					this->SetDirty();
				}
				break;

			case WID_GO_GUI_ZOOM_DROPDOWN:
				GfxClearSpriteCache();
				_gui_zoom = (ZoomLevel)(ZOOM_LVL_OUT_4X - index);
				UpdateCursorSize();
				UpdateAllVirtCoords();
				ReInitAllWindows();
				break;

			case WID_GO_FONT_ZOOM_DROPDOWN:
				GfxClearSpriteCache();
				_font_zoom = (ZoomLevel)(ZOOM_LVL_OUT_4X - index);
				ClearFontCache();
				LoadStringWidthTable();
				UpdateAllVirtCoords();
				break;

			case WID_GO_BASE_GRF_DROPDOWN:
				this->SetMediaSet<BaseGraphics>(index);
				break;

			case WID_GO_BASE_SFX_DROPDOWN:
				this->SetMediaSet<BaseSounds>(index);
				break;

			case WID_GO_BASE_MUSIC_DROPDOWN:
				ChangeMusicSet(index);
				break;
		}
	}

	/**
	 * Some data on this window has become invalid.
	 * @param data Information about the changed data. @see GameOptionsInvalidationData
	 * @param gui_scope Whether the call is done from GUI scope. You may not do everything when not in GUI scope. See #InvalidateWindowData() for details.
	 */
	void OnInvalidateData(int data = 0, bool gui_scope = true) override
	{
		if (!gui_scope) return;
		this->SetWidgetLoweredState(WID_GO_FULLSCREEN_BUTTON, _fullscreen);

		bool missing_files = BaseGraphics::GetUsedSet()->GetNumMissing() == 0;
		this->GetWidget<NWidgetCore>(WID_GO_BASE_GRF_STATUS)->SetDataTip(missing_files ? STR_EMPTY : STR_GAME_OPTIONS_BASE_GRF_STATUS, STR_NULL);

		for (TextfileType tft = TFT_BEGIN; tft < TFT_END; tft++) {
			this->SetWidgetDisabledState(WID_GO_BASE_GRF_TEXTFILE + tft, BaseGraphics::GetUsedSet() == NULL || BaseGraphics::GetUsedSet()->GetTextfile(tft) == NULL);
			this->SetWidgetDisabledState(WID_GO_BASE_SFX_TEXTFILE + tft, BaseSounds::GetUsedSet() == NULL || BaseSounds::GetUsedSet()->GetTextfile(tft) == NULL);
			this->SetWidgetDisabledState(WID_GO_BASE_MUSIC_TEXTFILE + tft, BaseMusic::GetUsedSet() == NULL || BaseMusic::GetUsedSet()->GetTextfile(tft) == NULL);
		}

		missing_files = BaseMusic::GetUsedSet()->GetNumInvalid() == 0;
		this->GetWidget<NWidgetCore>(WID_GO_BASE_MUSIC_STATUS)->SetDataTip(missing_files ? STR_EMPTY : STR_GAME_OPTIONS_BASE_MUSIC_STATUS, STR_NULL);
	}
};

static const NWidgetPart _nested_game_options_widgets[] = {
	NWidget(NWID_HORIZONTAL),
		NWidget(WWT_CLOSEBOX, COLOUR_GREY),
		NWidget(WWT_CAPTION, COLOUR_GREY), SetDataTip(STR_GAME_OPTIONS_CAPTION, STR_TOOLTIP_WINDOW_TITLE_DRAG_THIS),
	EndContainer(),
	NWidget(WWT_PANEL, COLOUR_GREY, WID_GO_BACKGROUND), SetPIP(6, 6, 10),
		NWidget(NWID_HORIZONTAL), SetPIP(10, 10, 10),
			NWidget(NWID_VERTICAL), SetPIP(0, 6, 0),
				NWidget(WWT_FRAME, COLOUR_GREY), SetDataTip(STR_GAME_OPTIONS_ROAD_VEHICLES_FRAME, STR_NULL),
					NWidget(WWT_DROPDOWN, COLOUR_GREY, WID_GO_ROADSIDE_DROPDOWN), SetMinimalSize(150, 12), SetDataTip(STR_BLACK_STRING, STR_GAME_OPTIONS_ROAD_VEHICLES_DROPDOWN_TOOLTIP), SetFill(1, 0),
				EndContainer(),
				NWidget(WWT_FRAME, COLOUR_GREY), SetDataTip(STR_GAME_OPTIONS_AUTOSAVE_FRAME, STR_NULL),
					NWidget(WWT_DROPDOWN, COLOUR_GREY, WID_GO_AUTOSAVE_DROPDOWN), SetMinimalSize(150, 12), SetDataTip(STR_BLACK_STRING, STR_GAME_OPTIONS_AUTOSAVE_DROPDOWN_TOOLTIP), SetFill(1, 0),
				EndContainer(),
				NWidget(WWT_FRAME, COLOUR_GREY), SetDataTip(STR_GAME_OPTIONS_RESOLUTION, STR_NULL),
					NWidget(WWT_DROPDOWN, COLOUR_GREY, WID_GO_RESOLUTION_DROPDOWN), SetMinimalSize(150, 12), SetDataTip(STR_BLACK_STRING, STR_GAME_OPTIONS_RESOLUTION_TOOLTIP), SetFill(1, 0), SetPadding(0, 0, 3, 0),
					NWidget(NWID_HORIZONTAL),
						NWidget(WWT_TEXT, COLOUR_GREY), SetMinimalSize(0, 12), SetFill(1, 0), SetDataTip(STR_GAME_OPTIONS_FULLSCREEN, STR_NULL),
						NWidget(WWT_TEXTBTN, COLOUR_GREY, WID_GO_FULLSCREEN_BUTTON), SetMinimalSize(21, 9), SetDataTip(STR_EMPTY, STR_GAME_OPTIONS_FULLSCREEN_TOOLTIP),
					EndContainer(),
				EndContainer(),
				NWidget(WWT_FRAME, COLOUR_GREY), SetDataTip(STR_GAME_OPTIONS_GUI_ZOOM_FRAME, STR_NULL),
					NWidget(WWT_DROPDOWN, COLOUR_GREY, WID_GO_GUI_ZOOM_DROPDOWN), SetMinimalSize(150, 12), SetDataTip(STR_BLACK_STRING, STR_GAME_OPTIONS_GUI_ZOOM_DROPDOWN_TOOLTIP), SetFill(1, 0),
				EndContainer(),
			EndContainer(),

			NWidget(NWID_VERTICAL), SetPIP(0, 6, 0),
				NWidget(WWT_FRAME, COLOUR_GREY), SetDataTip(STR_GAME_OPTIONS_TOWN_NAMES_FRAME, STR_NULL),
					NWidget(WWT_DROPDOWN, COLOUR_GREY, WID_GO_TOWNNAME_DROPDOWN), SetMinimalSize(150, 12), SetDataTip(STR_BLACK_STRING, STR_GAME_OPTIONS_TOWN_NAMES_DROPDOWN_TOOLTIP), SetFill(1, 0),
				EndContainer(),
				NWidget(WWT_FRAME, COLOUR_GREY), SetDataTip(STR_GAME_OPTIONS_LANGUAGE, STR_NULL),
					NWidget(WWT_DROPDOWN, COLOUR_GREY, WID_GO_LANG_DROPDOWN), SetMinimalSize(150, 12), SetDataTip(STR_BLACK_RAW_STRING, STR_GAME_OPTIONS_LANGUAGE_TOOLTIP), SetFill(1, 0),
				EndContainer(),
				NWidget(WWT_FRAME, COLOUR_GREY), SetDataTip(STR_GAME_OPTIONS_CURRENCY_UNITS_FRAME, STR_NULL),
					NWidget(WWT_DROPDOWN, COLOUR_GREY, WID_GO_CURRENCY_DROPDOWN), SetMinimalSize(150, 12), SetDataTip(STR_BLACK_STRING, STR_GAME_OPTIONS_CURRENCY_UNITS_DROPDOWN_TOOLTIP), SetFill(1, 0),
				EndContainer(),
				NWidget(NWID_SPACER), SetMinimalSize(0, 0), SetFill(0, 1),
				NWidget(WWT_FRAME, COLOUR_GREY), SetDataTip(STR_GAME_OPTIONS_FONT_ZOOM, STR_NULL),
					NWidget(WWT_DROPDOWN, COLOUR_GREY, WID_GO_FONT_ZOOM_DROPDOWN), SetMinimalSize(150, 12), SetDataTip(STR_BLACK_STRING, STR_GAME_OPTIONS_FONT_ZOOM_DROPDOWN_TOOLTIP), SetFill(1, 0),
				EndContainer(),
			EndContainer(),
		EndContainer(),

		NWidget(WWT_FRAME, COLOUR_GREY), SetDataTip(STR_GAME_OPTIONS_BASE_GRF, STR_NULL), SetPadding(0, 10, 0, 10),
			NWidget(NWID_HORIZONTAL), SetPIP(0, 30, 0),
				NWidget(WWT_DROPDOWN, COLOUR_GREY, WID_GO_BASE_GRF_DROPDOWN), SetMinimalSize(150, 12), SetDataTip(STR_BLACK_RAW_STRING, STR_GAME_OPTIONS_BASE_GRF_TOOLTIP),
				NWidget(WWT_TEXT, COLOUR_GREY, WID_GO_BASE_GRF_STATUS), SetMinimalSize(150, 12), SetDataTip(STR_EMPTY, STR_NULL), SetFill(1, 0),
			EndContainer(),
			NWidget(WWT_TEXT, COLOUR_GREY, WID_GO_BASE_GRF_DESCRIPTION), SetMinimalSize(330, 0), SetDataTip(STR_EMPTY, STR_GAME_OPTIONS_BASE_GRF_DESCRIPTION_TOOLTIP), SetFill(1, 0), SetPadding(6, 0, 6, 0),
			NWidget(NWID_HORIZONTAL, NC_EQUALSIZE), SetPIP(7, 0, 7),
				NWidget(WWT_PUSHTXTBTN, COLOUR_GREY, WID_GO_BASE_GRF_TEXTFILE + TFT_README), SetFill(1, 0), SetResize(1, 0), SetDataTip(STR_TEXTFILE_VIEW_README, STR_NULL),
				NWidget(WWT_PUSHTXTBTN, COLOUR_GREY, WID_GO_BASE_GRF_TEXTFILE + TFT_CHANGELOG), SetFill(1, 0), SetResize(1, 0), SetDataTip(STR_TEXTFILE_VIEW_CHANGELOG, STR_NULL),
				NWidget(WWT_PUSHTXTBTN, COLOUR_GREY, WID_GO_BASE_GRF_TEXTFILE + TFT_LICENSE), SetFill(1, 0), SetResize(1, 0), SetDataTip(STR_TEXTFILE_VIEW_LICENCE, STR_NULL),
			EndContainer(),
		EndContainer(),

		NWidget(WWT_FRAME, COLOUR_GREY), SetDataTip(STR_GAME_OPTIONS_BASE_SFX, STR_NULL), SetPadding(0, 10, 0, 10),
			NWidget(NWID_HORIZONTAL), SetPIP(0, 30, 0),
				NWidget(WWT_DROPDOWN, COLOUR_GREY, WID_GO_BASE_SFX_DROPDOWN), SetMinimalSize(150, 12), SetDataTip(STR_BLACK_RAW_STRING, STR_GAME_OPTIONS_BASE_SFX_TOOLTIP),
				NWidget(NWID_SPACER), SetFill(1, 0),
			EndContainer(),
			NWidget(WWT_TEXT, COLOUR_GREY, WID_GO_BASE_SFX_DESCRIPTION), SetMinimalSize(330, 0), SetDataTip(STR_EMPTY, STR_GAME_OPTIONS_BASE_SFX_DESCRIPTION_TOOLTIP), SetFill(1, 0), SetPadding(6, 0, 6, 0),
			NWidget(NWID_HORIZONTAL, NC_EQUALSIZE), SetPIP(7, 0, 7),
				NWidget(WWT_PUSHTXTBTN, COLOUR_GREY, WID_GO_BASE_SFX_TEXTFILE + TFT_README), SetFill(1, 0), SetResize(1, 0), SetDataTip(STR_TEXTFILE_VIEW_README, STR_NULL),
				NWidget(WWT_PUSHTXTBTN, COLOUR_GREY, WID_GO_BASE_SFX_TEXTFILE + TFT_CHANGELOG), SetFill(1, 0), SetResize(1, 0), SetDataTip(STR_TEXTFILE_VIEW_CHANGELOG, STR_NULL),
				NWidget(WWT_PUSHTXTBTN, COLOUR_GREY, WID_GO_BASE_SFX_TEXTFILE + TFT_LICENSE), SetFill(1, 0), SetResize(1, 0), SetDataTip(STR_TEXTFILE_VIEW_LICENCE, STR_NULL),
			EndContainer(),
		EndContainer(),

		NWidget(WWT_FRAME, COLOUR_GREY), SetDataTip(STR_GAME_OPTIONS_BASE_MUSIC, STR_NULL), SetPadding(0, 10, 0, 10),
			NWidget(NWID_HORIZONTAL), SetPIP(0, 30, 0),
				NWidget(WWT_DROPDOWN, COLOUR_GREY, WID_GO_BASE_MUSIC_DROPDOWN), SetMinimalSize(150, 12), SetDataTip(STR_BLACK_RAW_STRING, STR_GAME_OPTIONS_BASE_MUSIC_TOOLTIP),
				NWidget(WWT_TEXT, COLOUR_GREY, WID_GO_BASE_MUSIC_STATUS), SetMinimalSize(150, 12), SetDataTip(STR_EMPTY, STR_NULL), SetFill(1, 0),
			EndContainer(),
			NWidget(WWT_TEXT, COLOUR_GREY, WID_GO_BASE_MUSIC_DESCRIPTION), SetMinimalSize(330, 0), SetDataTip(STR_EMPTY, STR_GAME_OPTIONS_BASE_MUSIC_DESCRIPTION_TOOLTIP), SetFill(1, 0), SetPadding(6, 0, 6, 0),
			NWidget(NWID_HORIZONTAL, NC_EQUALSIZE), SetPIP(7, 0, 7),
				NWidget(WWT_PUSHTXTBTN, COLOUR_GREY, WID_GO_BASE_MUSIC_TEXTFILE + TFT_README), SetFill(1, 0), SetResize(1, 0), SetDataTip(STR_TEXTFILE_VIEW_README, STR_NULL),
				NWidget(WWT_PUSHTXTBTN, COLOUR_GREY, WID_GO_BASE_MUSIC_TEXTFILE + TFT_CHANGELOG), SetFill(1, 0), SetResize(1, 0), SetDataTip(STR_TEXTFILE_VIEW_CHANGELOG, STR_NULL),
				NWidget(WWT_PUSHTXTBTN, COLOUR_GREY, WID_GO_BASE_MUSIC_TEXTFILE + TFT_LICENSE), SetFill(1, 0), SetResize(1, 0), SetDataTip(STR_TEXTFILE_VIEW_LICENCE, STR_NULL),
			EndContainer(),
		EndContainer(),
	EndContainer(),
};

static WindowDesc _game_options_desc(
	WDP_CENTER, "settings_game", 0, 0,
	WC_GAME_OPTIONS, WC_NONE,
	0,
	_nested_game_options_widgets, lengthof(_nested_game_options_widgets)
);

/** Open the game options window. */
void ShowGameOptions()
{
	DeleteWindowByClass(WC_GAME_OPTIONS);
	new GameOptionsWindow(&_game_options_desc);
}

static int SETTING_HEIGHT = 11;    ///< Height of a single setting in the tree view in pixels
static const int LEVEL_WIDTH = 15; ///< Indenting width of a sub-page in pixels

/**
 * Flags for #SettingEntry
 * @note The #SEF_BUTTONS_MASK matches expectations of the formal parameter 'state' of #DrawArrowButtons
 */
enum SettingEntryFlags {
	SEF_LEFT_DEPRESSED  = 0x01, ///< Of a numeric setting entry, the left button is depressed
	SEF_RIGHT_DEPRESSED = 0x02, ///< Of a numeric setting entry, the right button is depressed
	SEF_BUTTONS_MASK = (SEF_LEFT_DEPRESSED | SEF_RIGHT_DEPRESSED), ///< Bit-mask for button flags

	SEF_LAST_FIELD = 0x04, ///< This entry is the last one in a (sub-)page
	SEF_FILTERED   = 0x08, ///< Entry is hidden by the string filter
};

/** How the list of advanced settings is filtered. */
enum RestrictionMode {
	RM_BASIC,                            ///< Display settings associated to the "basic" list.
	RM_ADVANCED,                         ///< Display settings associated to the "advanced" list.
	RM_ALL,                              ///< List all settings regardless of the default/newgame/... values.
	RM_CHANGED_AGAINST_DEFAULT,          ///< Show only settings which are different compared to default values.
	RM_CHANGED_AGAINST_NEW,              ///< Show only settings which are different compared to the user's new game setting values.
	RM_END,                              ///< End for iteration.
};
DECLARE_POSTFIX_INCREMENT(RestrictionMode)

/** Filter for settings list. */
struct SettingFilter {
	StringFilter string;     ///< Filter string.
	RestrictionMode min_cat; ///< Minimum category needed to display all filtered strings (#RM_BASIC, #RM_ADVANCED, or #RM_ALL).
	bool type_hides;         ///< Whether the type hides filtered strings.
	RestrictionMode mode;    ///< Filter based on category.
	SettingType type;        ///< Filter based on type.
};

/** Data structure describing a single setting in a tab */
struct BaseSettingEntry {
	byte flags; ///< Flags of the setting entry. @see SettingEntryFlags
	byte level; ///< Nesting level of this setting entry

	BaseSettingEntry() : flags(0), level(0) {}
	virtual ~BaseSettingEntry() {}

	virtual void Init(byte level = 0);
	virtual void FoldAll() {}
	virtual void UnFoldAll() {}

	/**
	 * Set whether this is the last visible entry of the parent node.
	 * @param last_field Value to set
	 */
	void SetLastField(bool last_field) { if (last_field) SETBITS(this->flags, SEF_LAST_FIELD); else CLRBITS(this->flags, SEF_LAST_FIELD); }

	virtual uint Length() const = 0;
	virtual void GetFoldingState(bool &all_folded, bool &all_unfolded) const {}
	virtual bool IsVisible(const BaseSettingEntry *item) const;
	virtual BaseSettingEntry *FindEntry(uint row, uint *cur_row);
	virtual uint GetMaxHelpHeight(int maxw) { return 0; }

	/**
	 * Check whether an entry is hidden due to filters
	 * @return true if hidden.
	 */
	bool IsFiltered() const { return (this->flags & SEF_FILTERED) != 0; }

	virtual bool UpdateFilterState(SettingFilter &filter, bool force_visible) = 0;

	virtual uint Draw(GameSettings *settings_ptr, int left, int right, int y, uint first_row, uint max_row, BaseSettingEntry *selected, uint cur_row = 0, uint parent_last = 0) const;

protected:
	virtual void DrawSetting(GameSettings *settings_ptr, int left, int right, int y, bool highlight) const = 0;
};

/** Standard setting */
struct SettingEntry : BaseSettingEntry {
	const char *name;           ///< Name of the setting
	const SettingDesc *setting; ///< Setting description of the setting
	uint index;                 ///< Index of the setting in the settings table

	SettingEntry(const char *name);

	virtual void Init(byte level = 0);
	virtual uint Length() const;
	virtual uint GetMaxHelpHeight(int maxw);
	virtual bool UpdateFilterState(SettingFilter &filter, bool force_visible);

	void SetButtons(byte new_val);

	/**
	 * Get the help text of a single setting.
	 * @return The requested help text.
	 */
	inline StringID GetHelpText() const
	{
		return this->setting->desc.str_help;
	}

	void SetValueDParams(uint first_param, int32 value) const;

protected:
	virtual void DrawSetting(GameSettings *settings_ptr, int left, int right, int y, bool highlight) const;

private:
	bool IsVisibleByRestrictionMode(RestrictionMode mode) const;
};

/** Containers for BaseSettingEntry */
struct SettingsContainer {
	typedef std::vector<BaseSettingEntry*> EntryVector;
	EntryVector entries; ///< Settings on this page

	template<typename T>
	T *Add(T *item)
	{
		this->entries.push_back(item);
		return item;
	}

	void Init(byte level = 0);
	void FoldAll();
	void UnFoldAll();

	uint Length() const;
	void GetFoldingState(bool &all_folded, bool &all_unfolded) const;
	bool IsVisible(const BaseSettingEntry *item) const;
	BaseSettingEntry *FindEntry(uint row, uint *cur_row);
	uint GetMaxHelpHeight(int maxw);

	bool UpdateFilterState(SettingFilter &filter, bool force_visible);

	uint Draw(GameSettings *settings_ptr, int left, int right, int y, uint first_row, uint max_row, BaseSettingEntry *selected, uint cur_row = 0, uint parent_last = 0) const;
};

/** Data structure describing one page of settings in the settings window. */
struct SettingsPage : BaseSettingEntry, SettingsContainer {
	StringID title;     ///< Title of the sub-page
	bool folded;        ///< Sub-page is folded (not visible except for its title)

	SettingsPage(StringID title);

	virtual void Init(byte level = 0);
	virtual void FoldAll();
	virtual void UnFoldAll();

	virtual uint Length() const;
	virtual void GetFoldingState(bool &all_folded, bool &all_unfolded) const;
	virtual bool IsVisible(const BaseSettingEntry *item) const;
	virtual BaseSettingEntry *FindEntry(uint row, uint *cur_row);
	virtual uint GetMaxHelpHeight(int maxw) { return SettingsContainer::GetMaxHelpHeight(maxw); }

	virtual bool UpdateFilterState(SettingFilter &filter, bool force_visible);

	virtual uint Draw(GameSettings *settings_ptr, int left, int right, int y, uint first_row, uint max_row, BaseSettingEntry *selected, uint cur_row = 0, uint parent_last = 0) const;

protected:
	virtual void DrawSetting(GameSettings *settings_ptr, int left, int right, int y, bool highlight) const;
};

/* == BaseSettingEntry methods == */

/**
 * Initialization of a setting entry
 * @param level      Page nesting level of this entry
 */
void BaseSettingEntry::Init(byte level)
{
	this->level = level;
}

/**
 * Check whether an entry is visible and not folded or filtered away.
 * Note: This does not consider the scrolling range; it might still require scrolling to make the setting really visible.
 * @param item Entry to search for.
 * @return true if entry is visible.
 */
bool BaseSettingEntry::IsVisible(const BaseSettingEntry *item) const
{
	if (this->IsFiltered()) return false;
	if (this == item) return true;
	return false;
}

/**
 * Find setting entry at row \a row_num
 * @param row_num Index of entry to return
 * @param cur_row Current row number
 * @return The requested setting entry or \c NULL if it not found (folded or filtered)
 */
BaseSettingEntry *BaseSettingEntry::FindEntry(uint row_num, uint *cur_row)
{
	if (this->IsFiltered()) return NULL;
	if (row_num == *cur_row) return this;
	(*cur_row)++;
	return NULL;
}

/**
 * Draw a row in the settings panel.
 *
 * The scrollbar uses rows of the page, while the page data structure is a tree of #SettingsPage and #SettingEntry objects.
 * As a result, the drawing routing traverses the tree from top to bottom, counting rows in \a cur_row until it reaches \a first_row.
 * Then it enables drawing rows while traversing until \a max_row is reached, at which point drawing is terminated.
 *
 * The \a parent_last parameter ensures that the vertical lines at the left are
 * only drawn when another entry follows, that it prevents output like
 * \verbatim
 *  |-- setting
 *  |-- (-) - Title
 *  |    |-- setting
 *  |    |-- setting
 * \endverbatim
 * The left-most vertical line is not wanted. It is prevented by setting the
 * appropriate bit in the \a parent_last parameter.
 *
 * @param settings_ptr Pointer to current values of all settings
 * @param left         Left-most position in window/panel to start drawing \a first_row
 * @param right        Right-most x position to draw strings at.
 * @param y            Upper-most position in window/panel to start drawing \a first_row
 * @param first_row    First row number to draw
 * @param max_row      Row-number to stop drawing (the row-number of the row below the last row to draw)
 * @param selected     Selected entry by the user.
 * @param cur_row      Current row number (internal variable)
 * @param parent_last  Last-field booleans of parent page level (page level \e i sets bit \e i to 1 if it is its last field)
 * @return Row number of the next row to draw
 */
uint BaseSettingEntry::Draw(GameSettings *settings_ptr, int left, int right, int y, uint first_row, uint max_row, BaseSettingEntry *selected, uint cur_row, uint parent_last) const
{
	if (this->IsFiltered()) return cur_row;
	if (cur_row >= max_row) return cur_row;

	bool rtl = _current_text_dir == TD_RTL;
	int offset = rtl ? -4 : 4;
	int level_width = rtl ? -LEVEL_WIDTH : LEVEL_WIDTH;

	int x = rtl ? right : left;
	if (cur_row >= first_row) {
		int colour = _colour_gradient[COLOUR_ORANGE][4];
		y += (cur_row - first_row) * SETTING_HEIGHT; // Compute correct y start position

		/* Draw vertical for parent nesting levels */
		for (uint lvl = 0; lvl < this->level; lvl++) {
			if (!HasBit(parent_last, lvl)) GfxDrawLine(x + offset, y, x + offset, y + SETTING_HEIGHT - 1, colour);
			x += level_width;
		}
		/* draw own |- prefix */
		int halfway_y = y + SETTING_HEIGHT / 2;
		int bottom_y = (flags & SEF_LAST_FIELD) ? halfway_y : y + SETTING_HEIGHT - 1;
		GfxDrawLine(x + offset, y, x + offset, bottom_y, colour);
		/* Small horizontal line from the last vertical line */
		GfxDrawLine(x + offset, halfway_y, x + level_width - offset, halfway_y, colour);
		x += level_width;

		this->DrawSetting(settings_ptr, rtl ? left : x, rtl ? x : right, y, this == selected);
	}
	cur_row++;

	return cur_row;
}

/* == SettingEntry methods == */

/**
 * Constructor for a single setting in the 'advanced settings' window
 * @param name Name of the setting in the setting table
 */
SettingEntry::SettingEntry(const char *name)
{
	this->name = name;
	this->setting = NULL;
	this->index = 0;
}

/**
 * Initialization of a setting entry
 * @param level      Page nesting level of this entry
 */
void SettingEntry::Init(byte level)
{
	BaseSettingEntry::Init(level);
	this->setting = GetSettingFromName(this->name, &this->index);
	assert(this->setting != NULL);
}

/**
 * Set the button-depressed flags (#SEF_LEFT_DEPRESSED and #SEF_RIGHT_DEPRESSED) to a specified value
 * @param new_val New value for the button flags
 * @see SettingEntryFlags
 */
void SettingEntry::SetButtons(byte new_val)
{
	assert((new_val & ~SEF_BUTTONS_MASK) == 0); // Should not touch any flags outside the buttons
	this->flags = (this->flags & ~SEF_BUTTONS_MASK) | new_val;
}

/** Return number of rows needed to display the (filtered) entry */
uint SettingEntry::Length() const
{
	return this->IsFiltered() ? 0 : 1;
}

/**
 * Get the biggest height of the help text(s), if the width is at least \a maxw. Help text gets wrapped if needed.
 * @param maxw Maximal width of a line help text.
 * @return Biggest height needed to display any help text of this node (and its descendants).
 */
uint SettingEntry::GetMaxHelpHeight(int maxw)
{
	return GetStringHeight(this->GetHelpText(), maxw);
}

/**
 * Checks whether an entry shall be made visible based on the restriction mode.
 * @param mode The current status of the restriction drop down box.
 * @return true if the entry shall be visible.
 */
bool SettingEntry::IsVisibleByRestrictionMode(RestrictionMode mode) const
{
	/* There shall not be any restriction, i.e. all settings shall be visible. */
	if (mode == RM_ALL) return true;

	GameSettings *settings_ptr = &GetGameSettings();
	const SettingDesc *sd = this->setting;

	if (mode == RM_BASIC) return (this->setting->desc.cat & SC_BASIC_LIST) != 0;
	if (mode == RM_ADVANCED) return (this->setting->desc.cat & SC_ADVANCED_LIST) != 0;

	/* Read the current value. */
	const void *var = ResolveVariableAddress(settings_ptr, sd);
	int64 current_value = ReadValue(var, sd->save.conv);

	int64 filter_value;

	if (mode == RM_CHANGED_AGAINST_DEFAULT) {
		/* This entry shall only be visible, if the value deviates from its default value. */

		/* Read the default value. */
		filter_value = ReadValue(&sd->desc.def, sd->save.conv);
	} else {
		assert(mode == RM_CHANGED_AGAINST_NEW);
		/* This entry shall only be visible, if the value deviates from
		 * its value is used when starting a new game. */

		/* Make sure we're not comparing the new game settings against itself. */
		assert(settings_ptr != &_settings_newgame);

		/* Read the new game's value. */
		var = ResolveVariableAddress(&_settings_newgame, sd);
		filter_value = ReadValue(var, sd->save.conv);
	}

	return current_value != filter_value;
}

/**
 * Update the filter state.
 * @param filter Filter
 * @param force_visible Whether to force all items visible, no matter what (due to filter text; not affected by restriction drop down box).
 * @return true if item remains visible
 */
bool SettingEntry::UpdateFilterState(SettingFilter &filter, bool force_visible)
{
	CLRBITS(this->flags, SEF_FILTERED);

	bool visible = true;

	const SettingDesc *sd = this->setting;
	if (!force_visible && !filter.string.IsEmpty()) {
		/* Process the search text filter for this item. */
		filter.string.ResetState();

		const SettingDescBase *sdb = &sd->desc;

		SetDParam(0, STR_EMPTY);
		filter.string.AddLine(sdb->str);
		filter.string.AddLine(this->GetHelpText());

		visible = filter.string.GetState();
	}

	if (visible) {
		if (filter.type != ST_ALL && sd->GetType() != filter.type) {
			filter.type_hides = true;
			visible = false;
		}
		if (!this->IsVisibleByRestrictionMode(filter.mode)) {
			while (filter.min_cat < RM_ALL && (filter.min_cat == filter.mode || !this->IsVisibleByRestrictionMode(filter.min_cat))) filter.min_cat++;
			visible = false;
		}
	}

	if (!visible) SETBITS(this->flags, SEF_FILTERED);
	return visible;
}


static const void *ResolveVariableAddress(const GameSettings *settings_ptr, const SettingDesc *sd)
{
	if ((sd->desc.flags & SGF_PER_COMPANY) != 0) {
		if (Company::IsValidID(_local_company) && _game_mode != GM_MENU) {
			return GetVariableAddress(&Company::Get(_local_company)->settings, &sd->save);
		} else {
			return GetVariableAddress(&_settings_client.company, &sd->save);
		}
	} else {
		return GetVariableAddress(settings_ptr, &sd->save);
	}
}

/**
 * Set the DParams for drawing the value of a setting.
 * @param first_param First DParam to use
 * @param value Setting value to set params for.
 */
void SettingEntry::SetValueDParams(uint first_param, int32 value) const
{
	const SettingDescBase *sdb = &this->setting->desc;
	if (sdb->cmd == SDT_BOOLX) {
		SetDParam(first_param++, value != 0 ? STR_CONFIG_SETTING_ON : STR_CONFIG_SETTING_OFF);
	} else {
		if ((sdb->flags & SGF_MULTISTRING) != 0) {
			SetDParam(first_param++, sdb->str_val - sdb->min + value);
		} else if ((sdb->flags & SGF_DISPLAY_ABS) != 0) {
			SetDParam(first_param++, sdb->str_val + ((value >= 0) ? 1 : 0));
			value = abs(value);
		} else {
			SetDParam(first_param++, sdb->str_val + ((value == 0 && (sdb->flags & SGF_0ISDISABLED) != 0) ? 1 : 0));
		}
		SetDParam(first_param++, value);
	}
}

/**
 * Function to draw setting value (button + text + current value)
 * @param settings_ptr Pointer to current values of all settings
 * @param left         Left-most position in window/panel to start drawing
 * @param right        Right-most position in window/panel to draw
 * @param y            Upper-most position in window/panel to start drawing
 * @param highlight    Highlight entry.
 */
void SettingEntry::DrawSetting(GameSettings *settings_ptr, int left, int right, int y, bool highlight) const
{
	const SettingDesc *sd = this->setting;
	const SettingDescBase *sdb = &sd->desc;
	const void *var = ResolveVariableAddress(settings_ptr, sd);
	int state = this->flags & SEF_BUTTONS_MASK;

	bool rtl = _current_text_dir == TD_RTL;
	uint buttons_left = rtl ? right + 1 - SETTING_BUTTON_WIDTH : left;
	uint text_left  = left + (rtl ? 0 : SETTING_BUTTON_WIDTH + 5);
	uint text_right = right - (rtl ? SETTING_BUTTON_WIDTH + 5 : 0);
	uint button_y = y + (SETTING_HEIGHT - SETTING_BUTTON_HEIGHT) / 2;

	/* We do not allow changes of some items when we are a client in a networkgame */
	bool editable = sd->IsEditable();

	SetDParam(0, highlight ? STR_ORANGE_STRING1_WHITE : STR_ORANGE_STRING1_LTBLUE);
	int32 value = (int32)ReadValue(var, sd->save.conv);
	if (sdb->cmd == SDT_BOOLX) {
		/* Draw checkbox for boolean-value either on/off */
		DrawBoolButton(buttons_left, button_y, value != 0, editable);
	} else if ((sdb->flags & SGF_MULTISTRING) != 0) {
		/* Draw [v] button for settings of an enum-type */
		DrawDropDownButton(buttons_left, button_y, COLOUR_YELLOW, state != 0, editable);
	} else {
		/* Draw [<][>] boxes for settings of an integer-type */
		DrawArrowButtons(buttons_left, button_y, COLOUR_YELLOW, state,
				editable && value != (sdb->flags & SGF_0ISDISABLED ? 0 : sdb->min), editable && (uint32)value != sdb->max);
	}
	this->SetValueDParams(1, value);
	DrawString(text_left, text_right, y + (SETTING_HEIGHT - FONT_HEIGHT_NORMAL) / 2, sdb->str, highlight ? TC_WHITE : TC_LIGHT_BLUE);
}

/* == SettingsContainer methods == */

/**
 * Initialization of an entire setting page
 * @param level Nesting level of this page (internal variable, do not provide a value for it when calling)
 */
void SettingsContainer::Init(byte level)
{
	for (EntryVector::iterator it = this->entries.begin(); it != this->entries.end(); ++it) {
		(*it)->Init(level);
	}
}

/** Recursively close all folds of sub-pages */
void SettingsContainer::FoldAll()
{
	for (EntryVector::iterator it = this->entries.begin(); it != this->entries.end(); ++it) {
		(*it)->FoldAll();
	}
}

/** Recursively open all folds of sub-pages */
void SettingsContainer::UnFoldAll()
{
	for (EntryVector::iterator it = this->entries.begin(); it != this->entries.end(); ++it) {
		(*it)->UnFoldAll();
	}
}

/**
 * Recursively accumulate the folding state of the tree.
 * @param[in,out] all_folded Set to false, if one entry is not folded.
 * @param[in,out] all_unfolded Set to false, if one entry is folded.
 */
void SettingsContainer::GetFoldingState(bool &all_folded, bool &all_unfolded) const
{
	for (EntryVector::const_iterator it = this->entries.begin(); it != this->entries.end(); ++it) {
		(*it)->GetFoldingState(all_folded, all_unfolded);
	}
}

/**
 * Update the filter state.
 * @param filter Filter
 * @param force_visible Whether to force all items visible, no matter what
 * @return true if item remains visible
 */
bool SettingsContainer::UpdateFilterState(SettingFilter &filter, bool force_visible)
{
	bool visible = false;
	bool first_visible = true;
	for (EntryVector::reverse_iterator it = this->entries.rbegin(); it != this->entries.rend(); ++it) {
		visible |= (*it)->UpdateFilterState(filter, force_visible);
		(*it)->SetLastField(first_visible);
		if (visible && first_visible) first_visible = false;
	}
	return visible;
}


/**
 * Check whether an entry is visible and not folded or filtered away.
 * Note: This does not consider the scrolling range; it might still require scrolling to make the setting really visible.
 * @param item Entry to search for.
 * @return true if entry is visible.
 */
bool SettingsContainer::IsVisible(const BaseSettingEntry *item) const
{
	for (EntryVector::const_iterator it = this->entries.begin(); it != this->entries.end(); ++it) {
		if ((*it)->IsVisible(item)) return true;
	}
	return false;
}

/** Return number of rows needed to display the whole page */
uint SettingsContainer::Length() const
{
	uint length = 0;
	for (EntryVector::const_iterator it = this->entries.begin(); it != this->entries.end(); ++it) {
		length += (*it)->Length();
	}
	return length;
}

/**
 * Find the setting entry at row number \a row_num
 * @param row_num Index of entry to return
 * @param cur_row Variable used for keeping track of the current row number. Should point to memory initialized to \c 0 when first called.
 * @return The requested setting entry or \c NULL if it does not exist
 */
BaseSettingEntry *SettingsContainer::FindEntry(uint row_num, uint *cur_row)
{
	BaseSettingEntry *pe = NULL;
	for (EntryVector::iterator it = this->entries.begin(); it != this->entries.end(); ++it) {
		pe = (*it)->FindEntry(row_num, cur_row);
		if (pe != NULL) {
			break;
		}
	}
	return pe;
}

/**
 * Get the biggest height of the help texts, if the width is at least \a maxw. Help text gets wrapped if needed.
 * @param maxw Maximal width of a line help text.
 * @return Biggest height needed to display any help text of this (sub-)tree.
 */
uint SettingsContainer::GetMaxHelpHeight(int maxw)
{
	uint biggest = 0;
	for (EntryVector::const_iterator it = this->entries.begin(); it != this->entries.end(); ++it) {
		biggest = max(biggest, (*it)->GetMaxHelpHeight(maxw));
	}
	return biggest;
}


/**
 * Draw a row in the settings panel.
 *
 * @param settings_ptr Pointer to current values of all settings
 * @param left         Left-most position in window/panel to start drawing \a first_row
 * @param right        Right-most x position to draw strings at.
 * @param y            Upper-most position in window/panel to start drawing \a first_row
 * @param first_row    First row number to draw
 * @param max_row      Row-number to stop drawing (the row-number of the row below the last row to draw)
 * @param selected     Selected entry by the user.
 * @param cur_row      Current row number (internal variable)
 * @param parent_last  Last-field booleans of parent page level (page level \e i sets bit \e i to 1 if it is its last field)
 * @return Row number of the next row to draw
 */
uint SettingsContainer::Draw(GameSettings *settings_ptr, int left, int right, int y, uint first_row, uint max_row, BaseSettingEntry *selected, uint cur_row, uint parent_last) const
{
	for (EntryVector::const_iterator it = this->entries.begin(); it != this->entries.end(); ++it) {
		cur_row = (*it)->Draw(settings_ptr, left, right, y, first_row, max_row, selected, cur_row, parent_last);
		if (cur_row >= max_row) {
			break;
		}
	}
	return cur_row;
}

/* == SettingsPage methods == */

/**
 * Constructor for a sub-page in the 'advanced settings' window
 * @param title Title of the sub-page
 */
SettingsPage::SettingsPage(StringID title)
{
	this->title = title;
	this->folded = true;
}

/**
 * Initialization of an entire setting page
 * @param level Nesting level of this page (internal variable, do not provide a value for it when calling)
 */
void SettingsPage::Init(byte level)
{
	BaseSettingEntry::Init(level);
	SettingsContainer::Init(level + 1);
}

/** Recursively close all (filtered) folds of sub-pages */
void SettingsPage::FoldAll()
{
	if (this->IsFiltered()) return;
	this->folded = true;

	SettingsContainer::FoldAll();
}

/** Recursively open all (filtered) folds of sub-pages */
void SettingsPage::UnFoldAll()
{
	if (this->IsFiltered()) return;
	this->folded = false;

	SettingsContainer::UnFoldAll();
}

/**
 * Recursively accumulate the folding state of the (filtered) tree.
 * @param[in,out] all_folded Set to false, if one entry is not folded.
 * @param[in,out] all_unfolded Set to false, if one entry is folded.
 */
void SettingsPage::GetFoldingState(bool &all_folded, bool &all_unfolded) const
{
	if (this->IsFiltered()) return;

	if (this->folded) {
		all_unfolded = false;
	} else {
		all_folded = false;
	}

	SettingsContainer::GetFoldingState(all_folded, all_unfolded);
}

/**
 * Update the filter state.
 * @param filter Filter
 * @param force_visible Whether to force all items visible, no matter what (due to filter text; not affected by restriction drop down box).
 * @return true if item remains visible
 */
bool SettingsPage::UpdateFilterState(SettingFilter &filter, bool force_visible)
{
	if (!force_visible && !filter.string.IsEmpty()) {
		filter.string.ResetState();
		filter.string.AddLine(this->title);
		force_visible = filter.string.GetState();
	}

	bool visible = SettingsContainer::UpdateFilterState(filter, force_visible);
	if (visible) {
		CLRBITS(this->flags, SEF_FILTERED);
	} else {
		SETBITS(this->flags, SEF_FILTERED);
	}
	return visible;
}

/**
 * Check whether an entry is visible and not folded or filtered away.
 * Note: This does not consider the scrolling range; it might still require scrolling to make the setting really visible.
 * @param item Entry to search for.
 * @return true if entry is visible.
 */
bool SettingsPage::IsVisible(const BaseSettingEntry *item) const
{
	if (this->IsFiltered()) return false;
	if (this == item) return true;
	if (this->folded) return false;

	return SettingsContainer::IsVisible(item);
}

/** Return number of rows needed to display the (filtered) entry */
uint SettingsPage::Length() const
{
	if (this->IsFiltered()) return 0;
	if (this->folded) return 1; // Only displaying the title

	return 1 + SettingsContainer::Length();
}

/**
 * Find setting entry at row \a row_num
 * @param row_num Index of entry to return
 * @param cur_row Current row number
 * @return The requested setting entry or \c NULL if it not found (folded or filtered)
 */
BaseSettingEntry *SettingsPage::FindEntry(uint row_num, uint *cur_row)
{
	if (this->IsFiltered()) return NULL;
	if (row_num == *cur_row) return this;
	(*cur_row)++;
	if (this->folded) return NULL;

	return SettingsContainer::FindEntry(row_num, cur_row);
}

/**
 * Draw a row in the settings panel.
 *
 * @param settings_ptr Pointer to current values of all settings
 * @param left         Left-most position in window/panel to start drawing \a first_row
 * @param right        Right-most x position to draw strings at.
 * @param y            Upper-most position in window/panel to start drawing \a first_row
 * @param first_row    First row number to draw
 * @param max_row      Row-number to stop drawing (the row-number of the row below the last row to draw)
 * @param selected     Selected entry by the user.
 * @param cur_row      Current row number (internal variable)
 * @param parent_last  Last-field booleans of parent page level (page level \e i sets bit \e i to 1 if it is its last field)
 * @return Row number of the next row to draw
 */
uint SettingsPage::Draw(GameSettings *settings_ptr, int left, int right, int y, uint first_row, uint max_row, BaseSettingEntry *selected, uint cur_row, uint parent_last) const
{
	if (this->IsFiltered()) return cur_row;
	if (cur_row >= max_row) return cur_row;

	cur_row = BaseSettingEntry::Draw(settings_ptr, left, right, y, first_row, max_row, selected, cur_row, parent_last);

	if (!this->folded) {
		if (this->flags & SEF_LAST_FIELD) {
			assert(this->level < 8 * sizeof(parent_last));
			SetBit(parent_last, this->level); // Add own last-field state
		}

		cur_row = SettingsContainer::Draw(settings_ptr, left, right, y, first_row, max_row, selected, cur_row, parent_last);
	}

	return cur_row;
}

/**
 * Function to draw setting value (button + text + current value)
 * @param settings_ptr Pointer to current values of all settings
 * @param left         Left-most position in window/panel to start drawing
 * @param right        Right-most position in window/panel to draw
 * @param y            Upper-most position in window/panel to start drawing
 * @param highlight    Highlight entry.
 */
void SettingsPage::DrawSetting(GameSettings *settings_ptr, int left, int right, int y, bool highlight) const
{
	bool rtl = _current_text_dir == TD_RTL;
	DrawSprite((this->folded ? SPR_CIRCLE_FOLDED : SPR_CIRCLE_UNFOLDED), PAL_NONE, rtl ? right - _circle_size.width : left, y + (SETTING_HEIGHT - _circle_size.height) / 2);
	DrawString(rtl ? left : left + _circle_size.width + 2, rtl ? right - _circle_size.width - 2 : right, y + (SETTING_HEIGHT - FONT_HEIGHT_NORMAL) / 2, this->title);
}

/** Construct settings tree */
static SettingsContainer &GetSettingsTree()
{
	static SettingsContainer *main = NULL;

	if (main == NULL)
	{
		/* Build up the dynamic settings-array only once per OpenTTD session */
		main = new SettingsContainer();

		SettingsPage *localisation = main->Add(new SettingsPage(STR_CONFIG_SETTING_LOCALISATION));
		{
			localisation->Add(new SettingEntry("locale.units_velocity"));
			localisation->Add(new SettingEntry("locale.units_power"));
			localisation->Add(new SettingEntry("locale.units_weight"));
			localisation->Add(new SettingEntry("locale.units_volume"));
			localisation->Add(new SettingEntry("locale.units_force"));
			localisation->Add(new SettingEntry("locale.units_height"));
			localisation->Add(new SettingEntry("gui.date_format_in_default_names"));
		}

		SettingsPage *graphics = main->Add(new SettingsPage(STR_CONFIG_SETTING_GRAPHICS));
		{
			graphics->Add(new SettingEntry("gui.zoom_min"));
			graphics->Add(new SettingEntry("gui.zoom_max"));
			graphics->Add(new SettingEntry("gui.smallmap_land_colour"));
			graphics->Add(new SettingEntry("gui.graph_line_thickness"));
		}

		SettingsPage *sound = main->Add(new SettingsPage(STR_CONFIG_SETTING_SOUND));
		{
			sound->Add(new SettingEntry("sound.click_beep"));
			sound->Add(new SettingEntry("sound.confirm"));
			sound->Add(new SettingEntry("sound.news_ticker"));
			sound->Add(new SettingEntry("sound.news_full"));
			sound->Add(new SettingEntry("sound.new_year"));
			sound->Add(new SettingEntry("sound.disaster"));
			sound->Add(new SettingEntry("sound.vehicle"));
			sound->Add(new SettingEntry("sound.ambient"));
		}

		SettingsPage *interface = main->Add(new SettingsPage(STR_CONFIG_SETTING_INTERFACE));
		{
			SettingsPage *general = interface->Add(new SettingsPage(STR_CONFIG_SETTING_INTERFACE_GENERAL));
			{
				general->Add(new SettingEntry("gui.osk_activation"));
				general->Add(new SettingEntry("gui.hover_delay_ms"));
				general->Add(new SettingEntry("gui.errmsg_duration"));
				general->Add(new SettingEntry("gui.window_snap_radius"));
				general->Add(new SettingEntry("gui.window_soft_limit"));
				general->Add(new SettingEntry("gui.right_mouse_wnd_close"));
			}

			SettingsPage *viewports = interface->Add(new SettingsPage(STR_CONFIG_SETTING_INTERFACE_VIEWPORTS));
			{
				viewports->Add(new SettingEntry("gui.auto_scrolling"));
				viewports->Add(new SettingEntry("gui.scroll_mode"));
				viewports->Add(new SettingEntry("gui.smooth_scroll"));
				/* While the horizontal scrollwheel scrolling is written as general code, only
				 *  the cocoa (OSX) driver generates input for it.
				 *  Since it's also able to completely disable the scrollwheel will we display it on all platforms anyway */
				viewports->Add(new SettingEntry("gui.scrollwheel_scrolling"));
				viewports->Add(new SettingEntry("gui.scrollwheel_multiplier"));
#ifdef __APPLE__
				/* We might need to emulate a right mouse button on mac */
				viewports->Add(new SettingEntry("gui.right_mouse_btn_emulation"));
#endif
				viewports->Add(new SettingEntry("gui.population_in_label"));
				viewports->Add(new SettingEntry("gui.liveries"));
				viewports->Add(new SettingEntry("construction.train_signal_side"));
				viewports->Add(new SettingEntry("gui.measure_tooltip"));
				viewports->Add(new SettingEntry("gui.loading_indicators"));
				viewports->Add(new SettingEntry("gui.show_track_reservation"));
			}

			SettingsPage *construction = interface->Add(new SettingsPage(STR_CONFIG_SETTING_INTERFACE_CONSTRUCTION));
			{
				construction->Add(new SettingEntry("gui.link_terraform_toolbar"));
				construction->Add(new SettingEntry("gui.enable_signal_gui"));
				construction->Add(new SettingEntry("gui.persistent_buildingtools"));
				construction->Add(new SettingEntry("gui.quick_goto"));
				construction->Add(new SettingEntry("gui.default_rail_type"));
				construction->Add(new SettingEntry("gui.disable_unsuitable_building"));
			}

			interface->Add(new SettingEntry("gui.autosave"));
			interface->Add(new SettingEntry("gui.toolbar_pos"));
			interface->Add(new SettingEntry("gui.statusbar_pos"));
			interface->Add(new SettingEntry("gui.prefer_teamchat"));
			interface->Add(new SettingEntry("gui.advanced_vehicle_list"));
			interface->Add(new SettingEntry("gui.timetable_in_ticks"));
			interface->Add(new SettingEntry("gui.timetable_arrival_departure"));
			interface->Add(new SettingEntry("gui.expenses_layout"));
		}

		SettingsPage *advisors = main->Add(new SettingsPage(STR_CONFIG_SETTING_ADVISORS));
		{
			advisors->Add(new SettingEntry("gui.coloured_news_year"));
			advisors->Add(new SettingEntry("news_display.general"));
			advisors->Add(new SettingEntry("news_display.new_vehicles"));
			advisors->Add(new SettingEntry("news_display.accident"));
			advisors->Add(new SettingEntry("news_display.company_info"));
			advisors->Add(new SettingEntry("news_display.acceptance"));
			advisors->Add(new SettingEntry("news_display.arrival_player"));
			advisors->Add(new SettingEntry("news_display.arrival_other"));
			advisors->Add(new SettingEntry("news_display.advice"));
			advisors->Add(new SettingEntry("gui.order_review_system"));
			advisors->Add(new SettingEntry("gui.vehicle_income_warn"));
			advisors->Add(new SettingEntry("gui.lost_vehicle_warn"));
			advisors->Add(new SettingEntry("gui.show_finances"));
			advisors->Add(new SettingEntry("news_display.economy"));
			advisors->Add(new SettingEntry("news_display.subsidies"));
			advisors->Add(new SettingEntry("news_display.open"));
			advisors->Add(new SettingEntry("news_display.close"));
			advisors->Add(new SettingEntry("news_display.production_player"));
			advisors->Add(new SettingEntry("news_display.production_other"));
			advisors->Add(new SettingEntry("news_display.production_nobody"));
		}

		SettingsPage *company = main->Add(new SettingsPage(STR_CONFIG_SETTING_COMPANY));
		{
			company->Add(new SettingEntry("gui.semaphore_build_before"));
			company->Add(new SettingEntry("gui.default_signal_type"));
			company->Add(new SettingEntry("gui.cycle_signal_types"));
			company->Add(new SettingEntry("gui.drag_signals_fixed_distance"));
			company->Add(new SettingEntry("gui.new_nonstop"));
			company->Add(new SettingEntry("gui.stop_location"));
			company->Add(new SettingEntry("gui.starting_colour"));
			company->Add(new SettingEntry("company.engine_renew"));
			company->Add(new SettingEntry("company.engine_renew_months"));
			company->Add(new SettingEntry("company.engine_renew_money"));
			company->Add(new SettingEntry("vehicle.servint_ispercent"));
			company->Add(new SettingEntry("vehicle.servint_trains"));
			company->Add(new SettingEntry("vehicle.servint_roadveh"));
			company->Add(new SettingEntry("vehicle.servint_ships"));
			company->Add(new SettingEntry("vehicle.servint_aircraft"));
		}

		SettingsPage *accounting = main->Add(new SettingsPage(STR_CONFIG_SETTING_ACCOUNTING));
		{
			accounting->Add(new SettingEntry("economy.inflation"));
			accounting->Add(new SettingEntry("difficulty.initial_interest"));
			accounting->Add(new SettingEntry("difficulty.max_loan"));
			accounting->Add(new SettingEntry("difficulty.subsidy_multiplier"));
			accounting->Add(new SettingEntry("economy.feeder_payment_share"));
			accounting->Add(new SettingEntry("economy.infrastructure_maintenance"));
			accounting->Add(new SettingEntry("difficulty.vehicle_costs"));
			accounting->Add(new SettingEntry("difficulty.construction_cost"));
		}

		SettingsPage *vehicles = main->Add(new SettingsPage(STR_CONFIG_SETTING_VEHICLES));
		{
			SettingsPage *physics = vehicles->Add(new SettingsPage(STR_CONFIG_SETTING_VEHICLES_PHYSICS));
			{
				physics->Add(new SettingEntry("vehicle.train_acceleration_model"));
				physics->Add(new SettingEntry("vehicle.train_slope_steepness"));
				physics->Add(new SettingEntry("vehicle.wagon_speed_limits"));
				physics->Add(new SettingEntry("vehicle.freight_trains"));
				physics->Add(new SettingEntry("vehicle.roadveh_acceleration_model"));
				physics->Add(new SettingEntry("vehicle.roadveh_slope_steepness"));
				physics->Add(new SettingEntry("vehicle.smoke_amount"));
				physics->Add(new SettingEntry("vehicle.plane_speed"));
			}

			SettingsPage *routing = vehicles->Add(new SettingsPage(STR_CONFIG_SETTING_VEHICLES_ROUTING));
			{
				routing->Add(new SettingEntry("pf.pathfinder_for_trains"));
				routing->Add(new SettingEntry("difficulty.line_reverse_mode"));
				routing->Add(new SettingEntry("pf.reverse_at_signals"));
				routing->Add(new SettingEntry("pf.forbid_90_deg"));
				routing->Add(new SettingEntry("pf.pathfinder_for_roadvehs"));
				routing->Add(new SettingEntry("pf.pathfinder_for_ships"));
			}

			vehicles->Add(new SettingEntry("order.no_servicing_if_no_breakdowns"));
			vehicles->Add(new SettingEntry("order.serviceathelipad"));
		}

		SettingsPage *limitations = main->Add(new SettingsPage(STR_CONFIG_SETTING_LIMITATIONS));
		{
			limitations->Add(new SettingEntry("construction.command_pause_level"));
			limitations->Add(new SettingEntry("construction.autoslope"));
			limitations->Add(new SettingEntry("construction.extra_dynamite"));
			limitations->Add(new SettingEntry("construction.max_heightlevel"));
			limitations->Add(new SettingEntry("construction.max_bridge_length"));
			limitations->Add(new SettingEntry("construction.max_bridge_height"));
			limitations->Add(new SettingEntry("construction.max_tunnel_length"));
			limitations->Add(new SettingEntry("station.never_expire_airports"));
			limitations->Add(new SettingEntry("vehicle.never_expire_vehicles"));
			limitations->Add(new SettingEntry("vehicle.max_trains"));
			limitations->Add(new SettingEntry("vehicle.max_roadveh"));
			limitations->Add(new SettingEntry("vehicle.max_aircraft"));
			limitations->Add(new SettingEntry("vehicle.max_ships"));
			limitations->Add(new SettingEntry("vehicle.max_train_length"));
			limitations->Add(new SettingEntry("station.station_spread"));
			limitations->Add(new SettingEntry("station.distant_join_stations"));
			limitations->Add(new SettingEntry("construction.road_stop_on_town_road"));
			limitations->Add(new SettingEntry("construction.road_stop_on_competitor_road"));
			limitations->Add(new SettingEntry("vehicle.disable_elrails"));
		}

		SettingsPage *disasters = main->Add(new SettingsPage(STR_CONFIG_SETTING_ACCIDENTS));
		{
			disasters->Add(new SettingEntry("difficulty.disasters"));
			disasters->Add(new SettingEntry("difficulty.economy"));
			disasters->Add(new SettingEntry("difficulty.vehicle_breakdowns"));
			disasters->Add(new SettingEntry("vehicle.plane_crashes"));
		}

		SettingsPage *genworld = main->Add(new SettingsPage(STR_CONFIG_SETTING_GENWORLD));
		{
			genworld->Add(new SettingEntry("game_creation.landscape"));
			genworld->Add(new SettingEntry("game_creation.land_generator"));
			genworld->Add(new SettingEntry("difficulty.terrain_type"));
			genworld->Add(new SettingEntry("game_creation.tgen_smoothness"));
			genworld->Add(new SettingEntry("game_creation.variety"));
			genworld->Add(new SettingEntry("game_creation.snow_line_height"));
			genworld->Add(new SettingEntry("game_creation.amount_of_rivers"));
			genworld->Add(new SettingEntry("game_creation.tree_placer"));
			genworld->Add(new SettingEntry("vehicle.road_side"));
			genworld->Add(new SettingEntry("economy.larger_towns"));
			genworld->Add(new SettingEntry("economy.initial_city_size"));
			genworld->Add(new SettingEntry("economy.town_layout"));
			genworld->Add(new SettingEntry("difficulty.industry_density"));
			genworld->Add(new SettingEntry("gui.pause_on_newgame"));
		}

		SettingsPage *environment = main->Add(new SettingsPage(STR_CONFIG_SETTING_ENVIRONMENT));
		{
			SettingsPage *authorities = environment->Add(new SettingsPage(STR_CONFIG_SETTING_ENVIRONMENT_AUTHORITIES));
			{
				authorities->Add(new SettingEntry("difficulty.town_council_tolerance"));
				authorities->Add(new SettingEntry("economy.bribe"));
				authorities->Add(new SettingEntry("economy.exclusive_rights"));
				authorities->Add(new SettingEntry("economy.fund_roads"));
				authorities->Add(new SettingEntry("economy.fund_buildings"));
				authorities->Add(new SettingEntry("economy.station_noise_level"));
			}

			SettingsPage *towns = environment->Add(new SettingsPage(STR_CONFIG_SETTING_ENVIRONMENT_TOWNS));
			{
				towns->Add(new SettingEntry("economy.town_growth_rate"));
				towns->Add(new SettingEntry("economy.allow_town_roads"));
				towns->Add(new SettingEntry("economy.allow_town_level_crossings"));
				towns->Add(new SettingEntry("economy.found_town"));
				towns->Add(new SettingEntry("economy.town_cargogen_mode"));
			}

			SettingsPage *industries = environment->Add(new SettingsPage(STR_CONFIG_SETTING_ENVIRONMENT_INDUSTRIES));
			{
				industries->Add(new SettingEntry("construction.raw_industry_construction"));
				industries->Add(new SettingEntry("construction.industry_platform"));
				industries->Add(new SettingEntry("economy.multiple_industry_per_town"));
				industries->Add(new SettingEntry("game_creation.oil_refinery_limit"));
				industries->Add(new SettingEntry("economy.smooth_economy"));
				industries->Add(new SettingEntry("station.serve_neutral_industries"));
			}

			SettingsPage *cdist = environment->Add(new SettingsPage(STR_CONFIG_SETTING_ENVIRONMENT_CARGODIST));
			{
				cdist->Add(new SettingEntry("linkgraph.recalc_time"));
				cdist->Add(new SettingEntry("linkgraph.recalc_interval"));
				cdist->Add(new SettingEntry("linkgraph.distribution_pax"));
				cdist->Add(new SettingEntry("linkgraph.distribution_mail"));
				cdist->Add(new SettingEntry("linkgraph.distribution_armoured"));
				cdist->Add(new SettingEntry("linkgraph.distribution_default"));
				cdist->Add(new SettingEntry("linkgraph.accuracy"));
				cdist->Add(new SettingEntry("linkgraph.demand_distance"));
				cdist->Add(new SettingEntry("linkgraph.demand_size"));
				cdist->Add(new SettingEntry("linkgraph.short_path_saturation"));
			}

			environment->Add(new SettingEntry("station.modified_catchment"));
			environment->Add(new SettingEntry("construction.extra_tree_placement"));
		}

		SettingsPage *ai = main->Add(new SettingsPage(STR_CONFIG_SETTING_AI));
		{
			SettingsPage *npc = ai->Add(new SettingsPage(STR_CONFIG_SETTING_AI_NPC));
			{
				npc->Add(new SettingEntry("script.settings_profile"));
				npc->Add(new SettingEntry("script.script_max_opcode_till_suspend"));
				npc->Add(new SettingEntry("difficulty.competitor_speed"));
				npc->Add(new SettingEntry("ai.ai_in_multiplayer"));
				npc->Add(new SettingEntry("ai.ai_disable_veh_train"));
				npc->Add(new SettingEntry("ai.ai_disable_veh_roadveh"));
				npc->Add(new SettingEntry("ai.ai_disable_veh_aircraft"));
				npc->Add(new SettingEntry("ai.ai_disable_veh_ship"));
			}

			ai->Add(new SettingEntry("economy.give_money"));
			ai->Add(new SettingEntry("economy.allow_shares"));
		}

		main->Init();
	}
	return *main;
}

static const StringID _game_settings_restrict_dropdown[] = {
	STR_CONFIG_SETTING_RESTRICT_BASIC,                            // RM_BASIC
	STR_CONFIG_SETTING_RESTRICT_ADVANCED,                         // RM_ADVANCED
	STR_CONFIG_SETTING_RESTRICT_ALL,                              // RM_ALL
	STR_CONFIG_SETTING_RESTRICT_CHANGED_AGAINST_DEFAULT,          // RM_CHANGED_AGAINST_DEFAULT
	STR_CONFIG_SETTING_RESTRICT_CHANGED_AGAINST_NEW,              // RM_CHANGED_AGAINST_NEW
};
assert_compile(lengthof(_game_settings_restrict_dropdown) == RM_END);

/** Warnings about hidden search results. */
enum WarnHiddenResult {
	WHR_NONE,          ///< Nothing was filtering matches away.
	WHR_CATEGORY,      ///< Category setting filtered matches away.
	WHR_TYPE,          ///< Type setting filtered matches away.
	WHR_CATEGORY_TYPE, ///< Both category and type settings filtered matches away.
};

/** Window to edit settings of the game. */
struct GameSettingsWindow : Window {
	static const int SETTINGTREE_LEFT_OFFSET   = 5; ///< Position of left edge of setting values
	static const int SETTINGTREE_RIGHT_OFFSET  = 5; ///< Position of right edge of setting values
	static const int SETTINGTREE_TOP_OFFSET    = 5; ///< Position of top edge of setting values
	static const int SETTINGTREE_BOTTOM_OFFSET = 5; ///< Position of bottom edge of setting values

	static GameSettings *settings_ptr; ///< Pointer to the game settings being displayed and modified.

	SettingEntry *valuewindow_entry;   ///< If non-NULL, pointer to setting for which a value-entering window has been opened.
	SettingEntry *clicked_entry;       ///< If non-NULL, pointer to a clicked numeric setting (with a depressed left or right button).
	SettingEntry *last_clicked;        ///< If non-NULL, pointer to the last clicked setting.
	SettingEntry *valuedropdown_entry; ///< If non-NULL, pointer to the value for which a dropdown window is currently opened.
	bool closing_dropdown;             ///< True, if the dropdown list is currently closing.

	SettingFilter filter;              ///< Filter for the list.
	QueryString filter_editbox;        ///< Filter editbox;
	bool manually_changed_folding;     ///< Whether the user expanded/collapsed something manually.
	WarnHiddenResult warn_missing;     ///< Whether and how to warn about missing search results.
	int warn_lines;                    ///< Number of lines used for warning about missing search results.

	Scrollbar *vscroll;

	GameSettingsWindow(WindowDesc *desc) : Window(desc), filter_editbox(50)
	{
		this->warn_missing = WHR_NONE;
		this->warn_lines = 0;
		this->filter.mode = (RestrictionMode)_settings_client.gui.settings_restriction_mode;
		this->filter.min_cat = RM_ALL;
		this->filter.type = ST_ALL;
		this->filter.type_hides = false;
		this->settings_ptr = &GetGameSettings();

		_circle_size = maxdim(GetSpriteSize(SPR_CIRCLE_FOLDED), GetSpriteSize(SPR_CIRCLE_UNFOLDED));
		GetSettingsTree().FoldAll(); // Close all sub-pages

		this->valuewindow_entry = NULL; // No setting entry for which a entry window is opened
		this->clicked_entry = NULL; // No numeric setting buttons are depressed
		this->last_clicked = NULL;
		this->valuedropdown_entry = NULL;
		this->closing_dropdown = false;
		this->manually_changed_folding = false;

		this->CreateNestedTree();
		this->vscroll = this->GetScrollbar(WID_GS_SCROLLBAR);
		this->FinishInitNested(WN_GAME_OPTIONS_GAME_SETTINGS);

		this->querystrings[WID_GS_FILTER] = &this->filter_editbox;
		this->filter_editbox.cancel_button = QueryString::ACTION_CLEAR;
		this->SetFocusedWidget(WID_GS_FILTER);

		this->InvalidateData();
	}

	void UpdateWidgetSize(int widget, Dimension *size, const Dimension &padding, Dimension *fill, Dimension *resize) override
	{
		switch (widget) {
			case WID_GS_OPTIONSPANEL:
				resize->height = SETTING_HEIGHT = max(max<int>(_circle_size.height, SETTING_BUTTON_HEIGHT), FONT_HEIGHT_NORMAL) + 1;
				resize->width  = 1;

				size->height = 5 * resize->height + SETTINGTREE_TOP_OFFSET + SETTINGTREE_BOTTOM_OFFSET;
				break;

			case WID_GS_HELP_TEXT: {
				static const StringID setting_types[] = {
					STR_CONFIG_SETTING_TYPE_CLIENT,
					STR_CONFIG_SETTING_TYPE_COMPANY_MENU, STR_CONFIG_SETTING_TYPE_COMPANY_INGAME,
					STR_CONFIG_SETTING_TYPE_GAME_MENU, STR_CONFIG_SETTING_TYPE_GAME_INGAME,
				};
				for (uint i = 0; i < lengthof(setting_types); i++) {
					SetDParam(0, setting_types[i]);
					size->width = max(size->width, GetStringBoundingBox(STR_CONFIG_SETTING_TYPE).width);
				}
				size->height = 2 * FONT_HEIGHT_NORMAL + WD_PAR_VSEP_NORMAL +
						max(size->height, GetSettingsTree().GetMaxHelpHeight(size->width));
				break;
			}

			case WID_GS_RESTRICT_CATEGORY:
			case WID_GS_RESTRICT_TYPE:
				size->width = max(GetStringBoundingBox(STR_CONFIG_SETTING_RESTRICT_CATEGORY).width, GetStringBoundingBox(STR_CONFIG_SETTING_RESTRICT_TYPE).width);
				break;

			default:
				break;
		}
	}

	void OnPaint() override
	{
		if (this->closing_dropdown) {
			this->closing_dropdown = false;
			assert(this->valuedropdown_entry != NULL);
			this->valuedropdown_entry->SetButtons(0);
			this->valuedropdown_entry = NULL;
		}

		/* Reserve the correct number of lines for the 'some search results are hidden' notice in the central settings display panel. */
		const NWidgetBase *panel = this->GetWidget<NWidgetBase>(WID_GS_OPTIONSPANEL);
		StringID warn_str = STR_CONFIG_SETTING_CATEGORY_HIDES - 1 + this->warn_missing;
		int new_warn_lines;
		if (this->warn_missing == WHR_NONE) {
			new_warn_lines = 0;
		} else {
			SetDParam(0, _game_settings_restrict_dropdown[this->filter.min_cat]);
			new_warn_lines = GetStringLineCount(warn_str, panel->current_x);
		}
		if (this->warn_lines != new_warn_lines) {
			this->vscroll->SetCount(this->vscroll->GetCount() - this->warn_lines + new_warn_lines);
			this->warn_lines = new_warn_lines;
		}

		this->DrawWidgets();

		/* Draw the 'some search results are hidden' notice. */
		if (this->warn_missing != WHR_NONE) {
			const int left = panel->pos_x;
			const int right = left + panel->current_x - 1;
			const int top = panel->pos_y + WD_FRAMETEXT_TOP + (SETTING_HEIGHT - FONT_HEIGHT_NORMAL) * this->warn_lines / 2;
			SetDParam(0, _game_settings_restrict_dropdown[this->filter.min_cat]);
			if (this->warn_lines == 1) {
				/* If the warning fits at one line, center it. */
				DrawString(left + WD_FRAMETEXT_LEFT, right - WD_FRAMETEXT_RIGHT, top, warn_str, TC_FROMSTRING, SA_HOR_CENTER);
			} else {
				DrawStringMultiLine(left + WD_FRAMERECT_LEFT, right - WD_FRAMERECT_RIGHT, top, INT32_MAX, warn_str, TC_FROMSTRING, SA_HOR_CENTER);
			}
		}
	}

	void SetStringParameters(int widget) const override
	{
		switch (widget) {
			case WID_GS_RESTRICT_DROPDOWN:
				SetDParam(0, _game_settings_restrict_dropdown[this->filter.mode]);
				break;

			case WID_GS_TYPE_DROPDOWN:
				switch (this->filter.type) {
					case ST_GAME:    SetDParam(0, _game_mode == GM_MENU ? STR_CONFIG_SETTING_TYPE_DROPDOWN_GAME_MENU : STR_CONFIG_SETTING_TYPE_DROPDOWN_GAME_INGAME); break;
					case ST_COMPANY: SetDParam(0, _game_mode == GM_MENU ? STR_CONFIG_SETTING_TYPE_DROPDOWN_COMPANY_MENU : STR_CONFIG_SETTING_TYPE_DROPDOWN_COMPANY_INGAME); break;
					case ST_CLIENT:  SetDParam(0, STR_CONFIG_SETTING_TYPE_DROPDOWN_CLIENT); break;
					default:         SetDParam(0, STR_CONFIG_SETTING_TYPE_DROPDOWN_ALL); break;
				}
				break;
		}
	}

	DropDownList *BuildDropDownList(int widget) const
	{
		DropDownList *list = NULL;
		switch (widget) {
			case WID_GS_RESTRICT_DROPDOWN:
				list = new DropDownList();

				for (int mode = 0; mode != RM_END; mode++) {
					/* If we are in adv. settings screen for the new game's settings,
					 * we don't want to allow comparing with new game's settings. */
					bool disabled = mode == RM_CHANGED_AGAINST_NEW && settings_ptr == &_settings_newgame;

					list->push_back(new DropDownListStringItem(_game_settings_restrict_dropdown[mode], mode, disabled));
				}
				break;

			case WID_GS_TYPE_DROPDOWN:
				list = new DropDownList();
				list->push_back(new DropDownListStringItem(STR_CONFIG_SETTING_TYPE_DROPDOWN_ALL, ST_ALL, false));
				list->push_back(new DropDownListStringItem(_game_mode == GM_MENU ? STR_CONFIG_SETTING_TYPE_DROPDOWN_GAME_MENU : STR_CONFIG_SETTING_TYPE_DROPDOWN_GAME_INGAME, ST_GAME, false));
				list->push_back(new DropDownListStringItem(_game_mode == GM_MENU ? STR_CONFIG_SETTING_TYPE_DROPDOWN_COMPANY_MENU : STR_CONFIG_SETTING_TYPE_DROPDOWN_COMPANY_INGAME, ST_COMPANY, false));
				list->push_back(new DropDownListStringItem(STR_CONFIG_SETTING_TYPE_DROPDOWN_CLIENT, ST_CLIENT, false));
				break;
		}
		return list;
	}

	void DrawWidget(const Rect &r, int widget) const override
	{
		switch (widget) {
			case WID_GS_OPTIONSPANEL: {
				int top_pos = r.top + SETTINGTREE_TOP_OFFSET + 1 + this->warn_lines * SETTING_HEIGHT;
				uint last_row = this->vscroll->GetPosition() + this->vscroll->GetCapacity() - this->warn_lines;
				int next_row = GetSettingsTree().Draw(settings_ptr, r.left + SETTINGTREE_LEFT_OFFSET, r.right - SETTINGTREE_RIGHT_OFFSET, top_pos,
						this->vscroll->GetPosition(), last_row, this->last_clicked);
				if (next_row == 0) DrawString(r.left + SETTINGTREE_LEFT_OFFSET, r.right - SETTINGTREE_RIGHT_OFFSET, top_pos, STR_CONFIG_SETTINGS_NONE);
				break;
			}

			case WID_GS_HELP_TEXT:
				if (this->last_clicked != NULL) {
					const SettingDesc *sd = this->last_clicked->setting;

					int y = r.top;
					switch (sd->GetType()) {
						case ST_COMPANY: SetDParam(0, _game_mode == GM_MENU ? STR_CONFIG_SETTING_TYPE_COMPANY_MENU : STR_CONFIG_SETTING_TYPE_COMPANY_INGAME); break;
						case ST_CLIENT:  SetDParam(0, STR_CONFIG_SETTING_TYPE_CLIENT); break;
						case ST_GAME:    SetDParam(0, _game_mode == GM_MENU ? STR_CONFIG_SETTING_TYPE_GAME_MENU : STR_CONFIG_SETTING_TYPE_GAME_INGAME); break;
						default: NOT_REACHED();
					}
					DrawString(r.left, r.right, y, STR_CONFIG_SETTING_TYPE);
					y += FONT_HEIGHT_NORMAL;

					int32 default_value = ReadValue(&sd->desc.def, sd->save.conv);
					this->last_clicked->SetValueDParams(0, default_value);
					DrawString(r.left, r.right, y, STR_CONFIG_SETTING_DEFAULT_VALUE);
					y += FONT_HEIGHT_NORMAL + WD_PAR_VSEP_NORMAL;

					DrawStringMultiLine(r.left, r.right, y, r.bottom, this->last_clicked->GetHelpText(), TC_WHITE);
				}
				break;

			default:
				break;
		}
	}

	/**
	 * Set the entry that should have its help text displayed, and mark the window dirty so it gets repainted.
	 * @param pe Setting to display help text of, use \c NULL to stop displaying help of the currently displayed setting.
	 */
	void SetDisplayedHelpText(SettingEntry *pe)
	{
		if (this->last_clicked != pe) this->SetDirty();
		this->last_clicked = pe;
	}

	void OnClick(Point pt, int widget, int click_count) override
	{
		switch (widget) {
			case WID_GS_EXPAND_ALL:
				this->manually_changed_folding = true;
				GetSettingsTree().UnFoldAll();
				this->InvalidateData();
				break;

			case WID_GS_COLLAPSE_ALL:
				this->manually_changed_folding = true;
				GetSettingsTree().FoldAll();
				this->InvalidateData();
				break;

			case WID_GS_RESTRICT_DROPDOWN: {
				DropDownList *list = this->BuildDropDownList(widget);
				if (list != NULL) {
					ShowDropDownList(this, list, this->filter.mode, widget);
				}
				break;
			}

			case WID_GS_TYPE_DROPDOWN: {
				DropDownList *list = this->BuildDropDownList(widget);
				if (list != NULL) {
					ShowDropDownList(this, list, this->filter.type, widget);
				}
				break;
			}
		}

		if (widget != WID_GS_OPTIONSPANEL) return;

		uint btn = this->vscroll->GetScrolledRowFromWidget(pt.y, this, WID_GS_OPTIONSPANEL, SETTINGTREE_TOP_OFFSET);
		if (btn == INT_MAX || (int)btn < this->warn_lines) return;
		btn -= this->warn_lines;

		uint cur_row = 0;
		BaseSettingEntry *clicked_entry = GetSettingsTree().FindEntry(btn, &cur_row);

		if (clicked_entry == NULL) return;  // Clicked below the last setting of the page

		int x = (_current_text_dir == TD_RTL ? this->width - 1 - pt.x : pt.x) - SETTINGTREE_LEFT_OFFSET - (clicked_entry->level + 1) * LEVEL_WIDTH;  // Shift x coordinate
		if (x < 0) return;  // Clicked left of the entry

		SettingsPage *clicked_page = dynamic_cast<SettingsPage*>(clicked_entry);
		if (clicked_page != NULL) {
			this->SetDisplayedHelpText(NULL);
			clicked_page->folded = !clicked_page->folded; // Flip 'folded'-ness of the sub-page

			this->manually_changed_folding = true;

			this->InvalidateData();
			return;
		}

		SettingEntry *pe = dynamic_cast<SettingEntry*>(clicked_entry);
		assert(pe != NULL);
		const SettingDesc *sd = pe->setting;

		/* return if action is only active in network, or only settable by server */
		if (!sd->IsEditable()) {
			this->SetDisplayedHelpText(pe);
			return;
		}

		const void *var = ResolveVariableAddress(settings_ptr, sd);
		int32 value = (int32)ReadValue(var, sd->save.conv);

		/* clicked on the icon on the left side. Either scroller, bool on/off or dropdown */
		if (x < SETTING_BUTTON_WIDTH && (sd->desc.flags & SGF_MULTISTRING)) {
			const SettingDescBase *sdb = &sd->desc;
			this->SetDisplayedHelpText(pe);

			if (this->valuedropdown_entry == pe) {
				/* unclick the dropdown */
				HideDropDownMenu(this);
				this->closing_dropdown = false;
				this->valuedropdown_entry->SetButtons(0);
				this->valuedropdown_entry = NULL;
			} else {
				if (this->valuedropdown_entry != NULL) this->valuedropdown_entry->SetButtons(0);
				this->closing_dropdown = false;

				const NWidgetBase *wid = this->GetWidget<NWidgetBase>(WID_GS_OPTIONSPANEL);
				int rel_y = (pt.y - (int)wid->pos_y - SETTINGTREE_TOP_OFFSET) % wid->resize_y;

				Rect wi_rect;
				wi_rect.left = pt.x - (_current_text_dir == TD_RTL ? SETTING_BUTTON_WIDTH - 1 - x : x);
				wi_rect.right = wi_rect.left + SETTING_BUTTON_WIDTH - 1;
				wi_rect.top = pt.y - rel_y + (SETTING_HEIGHT - SETTING_BUTTON_HEIGHT) / 2;
				wi_rect.bottom = wi_rect.top + SETTING_BUTTON_HEIGHT - 1;

				/* For dropdowns we also have to check the y position thoroughly, the mouse may not above the just opening dropdown */
				if (pt.y >= wi_rect.top && pt.y <= wi_rect.bottom) {
					this->valuedropdown_entry = pe;
					this->valuedropdown_entry->SetButtons(SEF_LEFT_DEPRESSED);

					DropDownList *list = new DropDownList();
					for (int i = sdb->min; i <= (int)sdb->max; i++) {
						list->push_back(new DropDownListStringItem(sdb->str_val + i - sdb->min, i, false));
					}

					ShowDropDownListAt(this, list, value, -1, wi_rect, COLOUR_ORANGE, true);
				}
			}
			this->SetDirty();
		} else if (x < SETTING_BUTTON_WIDTH) {
			this->SetDisplayedHelpText(pe);
			const SettingDescBase *sdb = &sd->desc;
			int32 oldvalue = value;

			switch (sdb->cmd) {
				case SDT_BOOLX: value ^= 1; break;
				case SDT_ONEOFMANY:
				case SDT_NUMX: {
					/* Add a dynamic step-size to the scroller. In a maximum of
					 * 50-steps you should be able to get from min to max,
					 * unless specified otherwise in the 'interval' variable
					 * of the current setting. */
					uint32 step = (sdb->interval == 0) ? ((sdb->max - sdb->min) / 50) : sdb->interval;
					if (step == 0) step = 1;

					/* don't allow too fast scrolling */
					if ((this->flags & WF_TIMEOUT) && this->timeout_timer > 1) {
						_left_button_clicked = false;
						return;
					}

					/* Increase or decrease the value and clamp it to extremes */
					if (x >= SETTING_BUTTON_WIDTH / 2) {
						value += step;
						if (sdb->min < 0) {
							assert((int32)sdb->max >= 0);
							if (value > (int32)sdb->max) value = (int32)sdb->max;
						} else {
							if ((uint32)value > sdb->max) value = (int32)sdb->max;
						}
						if (value < sdb->min) value = sdb->min; // skip between "disabled" and minimum
					} else {
						value -= step;
						if (value < sdb->min) value = (sdb->flags & SGF_0ISDISABLED) ? 0 : sdb->min;
					}

					/* Set up scroller timeout for numeric values */
					if (value != oldvalue) {
						if (this->clicked_entry != NULL) { // Release previous buttons if any
							this->clicked_entry->SetButtons(0);
						}
						this->clicked_entry = pe;
						this->clicked_entry->SetButtons((x >= SETTING_BUTTON_WIDTH / 2) != (_current_text_dir == TD_RTL) ? SEF_RIGHT_DEPRESSED : SEF_LEFT_DEPRESSED);
						this->SetTimeout();
						_left_button_clicked = false;
					}
					break;
				}

				default: NOT_REACHED();
			}

			if (value != oldvalue) {
				if ((sd->desc.flags & SGF_PER_COMPANY) != 0) {
					SetCompanySetting(pe->index, value);
				} else {
					SetSettingValue(pe->index, value);
				}
				this->SetDirty();
			}
		} else {
			/* Only open editbox if clicked for the second time, and only for types where it is sensible for. */
			if (this->last_clicked == pe && sd->desc.cmd != SDT_BOOLX && !(sd->desc.flags & SGF_MULTISTRING)) {
				/* Show the correct currency-translated value */
				if (sd->desc.flags & SGF_CURRENCY) value *= _currency->rate;

				this->valuewindow_entry = pe;
				SetDParam(0, value);
				ShowQueryString(STR_JUST_INT, STR_CONFIG_SETTING_QUERY_CAPTION, 10, this, CS_NUMERAL, QSF_ENABLE_DEFAULT);
			}
			this->SetDisplayedHelpText(pe);
		}
	}

	void OnTimeout() override
	{
		if (this->clicked_entry != NULL) { // On timeout, release any depressed buttons
			this->clicked_entry->SetButtons(0);
			this->clicked_entry = NULL;
			this->SetDirty();
		}
	}

	void OnQueryTextFinished(char *str) override
	{
		/* The user pressed cancel */
		if (str == NULL) return;

		assert(this->valuewindow_entry != NULL);
		const SettingDesc *sd = this->valuewindow_entry->setting;

		int32 value;
		if (!StrEmpty(str)) {
			value = atoi(str);

			/* Save the correct currency-translated value */
			if (sd->desc.flags & SGF_CURRENCY) value /= _currency->rate;
		} else {
			value = (int32)(size_t)sd->desc.def;
		}

		if ((sd->desc.flags & SGF_PER_COMPANY) != 0) {
			SetCompanySetting(this->valuewindow_entry->index, value);
		} else {
			SetSettingValue(this->valuewindow_entry->index, value);
		}
		this->SetDirty();
	}

	void OnDropdownSelect(int widget, int index) override
	{
		switch (widget) {
			case WID_GS_RESTRICT_DROPDOWN:
				this->filter.mode = (RestrictionMode)index;
				if (this->filter.mode == RM_CHANGED_AGAINST_DEFAULT ||
						this->filter.mode == RM_CHANGED_AGAINST_NEW) {

					if (!this->manually_changed_folding) {
						/* Expand all when selecting 'changes'. Update the filter state first, in case it becomes less restrictive in some cases. */
						GetSettingsTree().UpdateFilterState(this->filter, false);
						GetSettingsTree().UnFoldAll();
					}
				} else {
					/* Non-'changes' filter. Save as default. */
					_settings_client.gui.settings_restriction_mode = this->filter.mode;
				}
				this->InvalidateData();
				break;

			case WID_GS_TYPE_DROPDOWN:
				this->filter.type = (SettingType)index;
				this->InvalidateData();
				break;

			default:
				if (widget < 0) {
					/* Deal with drop down boxes on the panel. */
					assert(this->valuedropdown_entry != NULL);
					const SettingDesc *sd = this->valuedropdown_entry->setting;
					assert(sd->desc.flags & SGF_MULTISTRING);

					if ((sd->desc.flags & SGF_PER_COMPANY) != 0) {
						SetCompanySetting(this->valuedropdown_entry->index, index);
					} else {
						SetSettingValue(this->valuedropdown_entry->index, index);
					}

					this->SetDirty();
				}
				break;
		}
	}

	void OnDropdownClose(Point pt, int widget, int index, bool instant_close) override
	{
		if (widget >= 0) {
			/* Normally the default implementation of OnDropdownClose() takes care of
			 * a few things. We want that behaviour here too, but only for
			 * "normal" dropdown boxes. The special dropdown boxes added for every
			 * setting that needs one can't have this call. */
			Window::OnDropdownClose(pt, widget, index, instant_close);
		} else {
			/* We cannot raise the dropdown button just yet. OnClick needs some hint, whether
			 * the same dropdown button was clicked again, and then not open the dropdown again.
			 * So, we only remember that it was closed, and process it on the next OnPaint, which is
			 * after OnClick. */
			assert(this->valuedropdown_entry != NULL);
			this->closing_dropdown = true;
			this->SetDirty();
		}
	}

	void OnInvalidateData(int data = 0, bool gui_scope = true) override
	{
		if (!gui_scope) return;

		/* Update which settings are to be visible. */
		RestrictionMode min_level = (this->filter.mode <= RM_ALL) ? this->filter.mode : RM_BASIC;
		this->filter.min_cat = min_level;
		this->filter.type_hides = false;
		GetSettingsTree().UpdateFilterState(this->filter, false);

		if (this->filter.string.IsEmpty()) {
			this->warn_missing = WHR_NONE;
		} else if (min_level < this->filter.min_cat) {
			this->warn_missing = this->filter.type_hides ? WHR_CATEGORY_TYPE : WHR_CATEGORY;
		} else {
			this->warn_missing = this->filter.type_hides ? WHR_TYPE : WHR_NONE;
		}
		this->vscroll->SetCount(GetSettingsTree().Length() + this->warn_lines);

		if (this->last_clicked != NULL && !GetSettingsTree().IsVisible(this->last_clicked)) {
			this->SetDisplayedHelpText(NULL);
		}

		bool all_folded = true;
		bool all_unfolded = true;
		GetSettingsTree().GetFoldingState(all_folded, all_unfolded);
		this->SetWidgetDisabledState(WID_GS_EXPAND_ALL, all_unfolded);
		this->SetWidgetDisabledState(WID_GS_COLLAPSE_ALL, all_folded);
	}

	void OnEditboxChanged(int wid) override
	{
		if (wid == WID_GS_FILTER) {
			this->filter.string.SetFilterTerm(this->filter_editbox.text.buf);
			if (!this->filter.string.IsEmpty() && !this->manually_changed_folding) {
				/* User never expanded/collapsed single pages and entered a filter term.
				 * Expand everything, to save weird expand clicks, */
				GetSettingsTree().UnFoldAll();
			}
			this->InvalidateData();
		}
	}

	void OnResize() override
	{
		this->vscroll->SetCapacityFromWidget(this, WID_GS_OPTIONSPANEL, SETTINGTREE_TOP_OFFSET + SETTINGTREE_BOTTOM_OFFSET);
	}
};

GameSettings *GameSettingsWindow::settings_ptr = NULL;

static const NWidgetPart _nested_settings_selection_widgets[] = {
	NWidget(NWID_HORIZONTAL),
		NWidget(WWT_CLOSEBOX, COLOUR_MAUVE),
		NWidget(WWT_CAPTION, COLOUR_MAUVE), SetDataTip(STR_CONFIG_SETTING_TREE_CAPTION, STR_TOOLTIP_WINDOW_TITLE_DRAG_THIS),
		NWidget(WWT_DEFSIZEBOX, COLOUR_MAUVE),
	EndContainer(),
	NWidget(WWT_PANEL, COLOUR_MAUVE),
		NWidget(NWID_VERTICAL), SetPIP(0, WD_PAR_VSEP_NORMAL, 0), SetPadding(WD_TEXTPANEL_TOP, 0, WD_TEXTPANEL_BOTTOM, 0),
			NWidget(NWID_HORIZONTAL), SetPIP(WD_FRAMETEXT_LEFT, WD_FRAMETEXT_RIGHT, WD_FRAMETEXT_RIGHT),
				NWidget(WWT_TEXT, COLOUR_MAUVE, WID_GS_RESTRICT_CATEGORY), SetDataTip(STR_CONFIG_SETTING_RESTRICT_CATEGORY, STR_NULL),
				NWidget(WWT_DROPDOWN, COLOUR_MAUVE, WID_GS_RESTRICT_DROPDOWN), SetMinimalSize(100, 12), SetDataTip(STR_BLACK_STRING, STR_CONFIG_SETTING_RESTRICT_DROPDOWN_HELPTEXT), SetFill(1, 0), SetResize(1, 0),
			EndContainer(),
			NWidget(NWID_HORIZONTAL), SetPIP(WD_FRAMETEXT_LEFT, WD_FRAMETEXT_RIGHT, WD_FRAMETEXT_RIGHT),
				NWidget(WWT_TEXT, COLOUR_MAUVE, WID_GS_RESTRICT_TYPE), SetDataTip(STR_CONFIG_SETTING_RESTRICT_TYPE, STR_NULL),
				NWidget(WWT_DROPDOWN, COLOUR_MAUVE, WID_GS_TYPE_DROPDOWN), SetMinimalSize(100, 12), SetDataTip(STR_BLACK_STRING, STR_CONFIG_SETTING_TYPE_DROPDOWN_HELPTEXT), SetFill(1, 0), SetResize(1, 0),
			EndContainer(),
		EndContainer(),
		NWidget(NWID_HORIZONTAL), SetPadding(0, 0, WD_TEXTPANEL_BOTTOM, 0),
				SetPIP(WD_FRAMETEXT_LEFT, WD_FRAMETEXT_RIGHT, WD_FRAMETEXT_RIGHT),
			NWidget(WWT_TEXT, COLOUR_MAUVE), SetFill(0, 1), SetDataTip(STR_CONFIG_SETTING_FILTER_TITLE, STR_NULL),
			NWidget(WWT_EDITBOX, COLOUR_MAUVE, WID_GS_FILTER), SetFill(1, 0), SetMinimalSize(50, 12), SetResize(1, 0),
					SetDataTip(STR_LIST_FILTER_OSKTITLE, STR_LIST_FILTER_TOOLTIP),
		EndContainer(),
	EndContainer(),
	NWidget(NWID_HORIZONTAL),
		NWidget(WWT_PANEL, COLOUR_MAUVE, WID_GS_OPTIONSPANEL), SetMinimalSize(400, 174), SetScrollbar(WID_GS_SCROLLBAR), EndContainer(),
		NWidget(NWID_VSCROLLBAR, COLOUR_MAUVE, WID_GS_SCROLLBAR),
	EndContainer(),
	NWidget(WWT_PANEL, COLOUR_MAUVE), SetMinimalSize(400, 40),
		NWidget(WWT_EMPTY, INVALID_COLOUR, WID_GS_HELP_TEXT), SetMinimalSize(300, 25), SetFill(1, 1), SetResize(1, 0),
				SetPadding(WD_FRAMETEXT_TOP, WD_FRAMETEXT_RIGHT, WD_FRAMETEXT_BOTTOM, WD_FRAMETEXT_LEFT),
	EndContainer(),
	NWidget(NWID_HORIZONTAL),
		NWidget(WWT_PUSHTXTBTN, COLOUR_MAUVE, WID_GS_EXPAND_ALL), SetDataTip(STR_CONFIG_SETTING_EXPAND_ALL, STR_NULL),
		NWidget(WWT_PUSHTXTBTN, COLOUR_MAUVE, WID_GS_COLLAPSE_ALL), SetDataTip(STR_CONFIG_SETTING_COLLAPSE_ALL, STR_NULL),
		NWidget(WWT_PANEL, COLOUR_MAUVE), SetFill(1, 0), SetResize(1, 0),
		EndContainer(),
		NWidget(WWT_RESIZEBOX, COLOUR_MAUVE),
	EndContainer(),
};

static WindowDesc _settings_selection_desc(
	WDP_CENTER, "settings", 510, 450,
	WC_GAME_OPTIONS, WC_NONE,
	0,
	_nested_settings_selection_widgets, lengthof(_nested_settings_selection_widgets)
);

/** Open advanced settings window. */
void ShowGameSettings()
{
	DeleteWindowByClass(WC_GAME_OPTIONS);
	new GameSettingsWindow(&_settings_selection_desc);
}


/**
 * Draw [<][>] boxes.
 * @param x the x position to draw
 * @param y the y position to draw
 * @param button_colour the colour of the button
 * @param state 0 = none clicked, 1 = first clicked, 2 = second clicked
 * @param clickable_left is the left button clickable?
 * @param clickable_right is the right button clickable?
 */
void DrawArrowButtons(int x, int y, Colours button_colour, byte state, bool clickable_left, bool clickable_right)
{
	int colour = _colour_gradient[button_colour][2];
	Dimension dim = NWidgetScrollbar::GetHorizontalDimension();

	DrawFrameRect(x,             y, x + dim.width - 1,             y + dim.height - 1, button_colour, (state == 1) ? FR_LOWERED : FR_NONE);
	DrawFrameRect(x + dim.width, y, x + dim.width + dim.width - 1, y + dim.height - 1, button_colour, (state == 2) ? FR_LOWERED : FR_NONE);
	DrawSprite(SPR_ARROW_LEFT, PAL_NONE, x + WD_IMGBTN_LEFT, y + WD_IMGBTN_TOP);
	DrawSprite(SPR_ARROW_RIGHT, PAL_NONE, x + WD_IMGBTN_LEFT + dim.width, y + WD_IMGBTN_TOP);

	/* Grey out the buttons that aren't clickable */
	bool rtl = _current_text_dir == TD_RTL;
	if (rtl ? !clickable_right : !clickable_left) {
		GfxFillRect(x + 1, y, x + dim.width - 1, y + dim.height - 2, colour, FILLRECT_CHECKER);
	}
	if (rtl ? !clickable_left : !clickable_right) {
		GfxFillRect(x + dim.width + 1, y, x + dim.width + dim.width - 1, y + dim.height - 2, colour, FILLRECT_CHECKER);
	}
}

/**
 * Draw a dropdown button.
 * @param x the x position to draw
 * @param y the y position to draw
 * @param button_colour the colour of the button
 * @param state true = lowered
 * @param clickable is the button clickable?
 */
void DrawDropDownButton(int x, int y, Colours button_colour, bool state, bool clickable)
{
	int colour = _colour_gradient[button_colour][2];

	DrawFrameRect(x, y, x + SETTING_BUTTON_WIDTH - 1, y + SETTING_BUTTON_HEIGHT - 1, button_colour, state ? FR_LOWERED : FR_NONE);
	DrawSprite(SPR_ARROW_DOWN, PAL_NONE, x + (SETTING_BUTTON_WIDTH - NWidgetScrollbar::GetVerticalDimension().width) / 2 + state, y + 2 + state);

	if (!clickable) {
		GfxFillRect(x +  1, y, x + SETTING_BUTTON_WIDTH - 1, y + SETTING_BUTTON_HEIGHT - 2, colour, FILLRECT_CHECKER);
	}
}

/**
 * Draw a toggle button.
 * @param x the x position to draw
 * @param y the y position to draw
 * @param state true = lowered
 * @param clickable is the button clickable?
 */
void DrawBoolButton(int x, int y, bool state, bool clickable)
{
	static const Colours _bool_ctabs[2][2] = {{COLOUR_CREAM, COLOUR_RED}, {COLOUR_DARK_GREEN, COLOUR_GREEN}};
	DrawFrameRect(x, y, x + SETTING_BUTTON_WIDTH - 1, y + SETTING_BUTTON_HEIGHT - 1, _bool_ctabs[state][clickable], state ? FR_LOWERED : FR_NONE);
}

struct CustomCurrencyWindow : Window {
	int query_widget;

	CustomCurrencyWindow(WindowDesc *desc) : Window(desc)
	{
		this->InitNested();

		SetButtonState();
	}

	void SetButtonState()
	{
		this->SetWidgetDisabledState(WID_CC_RATE_DOWN, _custom_currency.rate == 1);
		this->SetWidgetDisabledState(WID_CC_RATE_UP, _custom_currency.rate == UINT16_MAX);
		this->SetWidgetDisabledState(WID_CC_YEAR_DOWN, _custom_currency.to_euro == CF_NOEURO);
		this->SetWidgetDisabledState(WID_CC_YEAR_UP, _custom_currency.to_euro == MAX_YEAR);
	}

	void SetStringParameters(int widget) const override
	{
		switch (widget) {
			case WID_CC_RATE:      SetDParam(0, 1); SetDParam(1, 1);            break;
			case WID_CC_SEPARATOR: SetDParamStr(0, _custom_currency.separator); break;
			case WID_CC_PREFIX:    SetDParamStr(0, _custom_currency.prefix);    break;
			case WID_CC_SUFFIX:    SetDParamStr(0, _custom_currency.suffix);    break;
			case WID_CC_YEAR:
				SetDParam(0, (_custom_currency.to_euro != CF_NOEURO) ? STR_CURRENCY_SWITCH_TO_EURO : STR_CURRENCY_SWITCH_TO_EURO_NEVER);
				SetDParam(1, _custom_currency.to_euro);
				break;

			case WID_CC_PREVIEW:
				SetDParam(0, 10000);
				break;
		}
	}

	void UpdateWidgetSize(int widget, Dimension *size, const Dimension &padding, Dimension *fill, Dimension *resize) override
	{
		switch (widget) {
			/* Set the appropriate width for the edit 'buttons' */
			case WID_CC_SEPARATOR_EDIT:
			case WID_CC_PREFIX_EDIT:
			case WID_CC_SUFFIX_EDIT:
				size->width  = this->GetWidget<NWidgetBase>(WID_CC_RATE_DOWN)->smallest_x + this->GetWidget<NWidgetBase>(WID_CC_RATE_UP)->smallest_x;
				break;

			/* Make sure the window is wide enough for the widest exchange rate */
			case WID_CC_RATE:
				SetDParam(0, 1);
				SetDParam(1, INT32_MAX);
				*size = GetStringBoundingBox(STR_CURRENCY_EXCHANGE_RATE);
				break;
		}
	}

	void OnClick(Point pt, int widget, int click_count) override
	{
		int line = 0;
		int len = 0;
		StringID str = 0;
		CharSetFilter afilter = CS_ALPHANUMERAL;

		switch (widget) {
			case WID_CC_RATE_DOWN:
				if (_custom_currency.rate > 1) _custom_currency.rate--;
				if (_custom_currency.rate == 1) this->DisableWidget(WID_CC_RATE_DOWN);
				this->EnableWidget(WID_CC_RATE_UP);
				break;

			case WID_CC_RATE_UP:
				if (_custom_currency.rate < UINT16_MAX) _custom_currency.rate++;
				if (_custom_currency.rate == UINT16_MAX) this->DisableWidget(WID_CC_RATE_UP);
				this->EnableWidget(WID_CC_RATE_DOWN);
				break;

			case WID_CC_RATE:
				SetDParam(0, _custom_currency.rate);
				str = STR_JUST_INT;
				len = 5;
				line = WID_CC_RATE;
				afilter = CS_NUMERAL;
				break;

			case WID_CC_SEPARATOR_EDIT:
			case WID_CC_SEPARATOR:
				SetDParamStr(0, _custom_currency.separator);
				str = STR_JUST_RAW_STRING;
				len = 1;
				line = WID_CC_SEPARATOR;
				break;

			case WID_CC_PREFIX_EDIT:
			case WID_CC_PREFIX:
				SetDParamStr(0, _custom_currency.prefix);
				str = STR_JUST_RAW_STRING;
				len = 12;
				line = WID_CC_PREFIX;
				break;

			case WID_CC_SUFFIX_EDIT:
			case WID_CC_SUFFIX:
				SetDParamStr(0, _custom_currency.suffix);
				str = STR_JUST_RAW_STRING;
				len = 12;
				line = WID_CC_SUFFIX;
				break;

			case WID_CC_YEAR_DOWN:
				_custom_currency.to_euro = (_custom_currency.to_euro <= 2000) ? CF_NOEURO : _custom_currency.to_euro - 1;
				if (_custom_currency.to_euro == CF_NOEURO) this->DisableWidget(WID_CC_YEAR_DOWN);
				this->EnableWidget(WID_CC_YEAR_UP);
				break;

			case WID_CC_YEAR_UP:
				_custom_currency.to_euro = Clamp(_custom_currency.to_euro + 1, 2000, MAX_YEAR);
				if (_custom_currency.to_euro == MAX_YEAR) this->DisableWidget(WID_CC_YEAR_UP);
				this->EnableWidget(WID_CC_YEAR_DOWN);
				break;

			case WID_CC_YEAR:
				SetDParam(0, _custom_currency.to_euro);
				str = STR_JUST_INT;
				len = 7;
				line = WID_CC_YEAR;
				afilter = CS_NUMERAL;
				break;
		}

		if (len != 0) {
			this->query_widget = line;
			ShowQueryString(str, STR_CURRENCY_CHANGE_PARAMETER, len + 1, this, afilter, QSF_NONE);
		}

		this->SetTimeout();
		this->SetDirty();
	}

	void OnQueryTextFinished(char *str) override
	{
		if (str == NULL) return;

		switch (this->query_widget) {
			case WID_CC_RATE:
				_custom_currency.rate = Clamp(atoi(str), 1, UINT16_MAX);
				break;

			case WID_CC_SEPARATOR: // Thousands separator
				strecpy(_custom_currency.separator, str, lastof(_custom_currency.separator));
				break;

			case WID_CC_PREFIX:
				strecpy(_custom_currency.prefix, str, lastof(_custom_currency.prefix));
				break;

			case WID_CC_SUFFIX:
				strecpy(_custom_currency.suffix, str, lastof(_custom_currency.suffix));
				break;

			case WID_CC_YEAR: { // Year to switch to euro
				int val = atoi(str);

				_custom_currency.to_euro = (val < 2000 ? CF_NOEURO : min(val, MAX_YEAR));
				break;
			}
		}
		MarkWholeScreenDirty();
		SetButtonState();
	}

	void OnTimeout() override
	{
		this->SetDirty();
	}
};

static const NWidgetPart _nested_cust_currency_widgets[] = {
	NWidget(NWID_HORIZONTAL),
		NWidget(WWT_CLOSEBOX, COLOUR_GREY),
		NWidget(WWT_CAPTION, COLOUR_GREY), SetDataTip(STR_CURRENCY_WINDOW, STR_TOOLTIP_WINDOW_TITLE_DRAG_THIS),
	EndContainer(),
	NWidget(WWT_PANEL, COLOUR_GREY),
		NWidget(NWID_VERTICAL, NC_EQUALSIZE), SetPIP(7, 3, 0),
			NWidget(NWID_HORIZONTAL), SetPIP(10, 0, 5),
				NWidget(WWT_PUSHARROWBTN, COLOUR_YELLOW, WID_CC_RATE_DOWN), SetDataTip(AWV_DECREASE, STR_CURRENCY_DECREASE_EXCHANGE_RATE_TOOLTIP),
				NWidget(WWT_PUSHARROWBTN, COLOUR_YELLOW, WID_CC_RATE_UP), SetDataTip(AWV_INCREASE, STR_CURRENCY_INCREASE_EXCHANGE_RATE_TOOLTIP),
				NWidget(NWID_SPACER), SetMinimalSize(5, 0),
				NWidget(WWT_TEXT, COLOUR_BLUE, WID_CC_RATE), SetDataTip(STR_CURRENCY_EXCHANGE_RATE, STR_CURRENCY_SET_EXCHANGE_RATE_TOOLTIP), SetFill(1, 0),
			EndContainer(),
			NWidget(NWID_HORIZONTAL), SetPIP(10, 0, 5),
				NWidget(WWT_PUSHBTN, COLOUR_DARK_BLUE, WID_CC_SEPARATOR_EDIT), SetDataTip(0x0, STR_CURRENCY_SET_CUSTOM_CURRENCY_SEPARATOR_TOOLTIP), SetFill(0, 1),
				NWidget(NWID_SPACER), SetMinimalSize(5, 0),
				NWidget(WWT_TEXT, COLOUR_BLUE, WID_CC_SEPARATOR), SetDataTip(STR_CURRENCY_SEPARATOR, STR_CURRENCY_SET_CUSTOM_CURRENCY_SEPARATOR_TOOLTIP), SetFill(1, 0),
			EndContainer(),
			NWidget(NWID_HORIZONTAL), SetPIP(10, 0, 5),
				NWidget(WWT_PUSHBTN, COLOUR_DARK_BLUE, WID_CC_PREFIX_EDIT), SetDataTip(0x0, STR_CURRENCY_SET_CUSTOM_CURRENCY_PREFIX_TOOLTIP), SetFill(0, 1),
				NWidget(NWID_SPACER), SetMinimalSize(5, 0),
				NWidget(WWT_TEXT, COLOUR_BLUE, WID_CC_PREFIX), SetDataTip(STR_CURRENCY_PREFIX, STR_CURRENCY_SET_CUSTOM_CURRENCY_PREFIX_TOOLTIP), SetFill(1, 0),
			EndContainer(),
			NWidget(NWID_HORIZONTAL), SetPIP(10, 0, 5),
				NWidget(WWT_PUSHBTN, COLOUR_DARK_BLUE, WID_CC_SUFFIX_EDIT), SetDataTip(0x0, STR_CURRENCY_SET_CUSTOM_CURRENCY_SUFFIX_TOOLTIP), SetFill(0, 1),
				NWidget(NWID_SPACER), SetMinimalSize(5, 0),
				NWidget(WWT_TEXT, COLOUR_BLUE, WID_CC_SUFFIX), SetDataTip(STR_CURRENCY_SUFFIX, STR_CURRENCY_SET_CUSTOM_CURRENCY_SUFFIX_TOOLTIP), SetFill(1, 0),
			EndContainer(),
			NWidget(NWID_HORIZONTAL), SetPIP(10, 0, 5),
				NWidget(WWT_PUSHARROWBTN, COLOUR_YELLOW, WID_CC_YEAR_DOWN), SetDataTip(AWV_DECREASE, STR_CURRENCY_DECREASE_CUSTOM_CURRENCY_TO_EURO_TOOLTIP),
				NWidget(WWT_PUSHARROWBTN, COLOUR_YELLOW, WID_CC_YEAR_UP), SetDataTip(AWV_INCREASE, STR_CURRENCY_INCREASE_CUSTOM_CURRENCY_TO_EURO_TOOLTIP),
				NWidget(NWID_SPACER), SetMinimalSize(5, 0),
				NWidget(WWT_TEXT, COLOUR_BLUE, WID_CC_YEAR), SetDataTip(STR_JUST_STRING, STR_CURRENCY_SET_CUSTOM_CURRENCY_TO_EURO_TOOLTIP), SetFill(1, 0),
			EndContainer(),
		EndContainer(),
		NWidget(WWT_LABEL, COLOUR_BLUE, WID_CC_PREVIEW),
								SetDataTip(STR_CURRENCY_PREVIEW, STR_CURRENCY_CUSTOM_CURRENCY_PREVIEW_TOOLTIP), SetPadding(15, 1, 18, 2),
	EndContainer(),
};

static WindowDesc _cust_currency_desc(
	WDP_CENTER, NULL, 0, 0,
	WC_CUSTOM_CURRENCY, WC_NONE,
	0,
	_nested_cust_currency_widgets, lengthof(_nested_cust_currency_widgets)
);

/** Open custom currency window. */
static void ShowCustCurrency()
{
	DeleteWindowById(WC_CUSTOM_CURRENCY, 0);
	new CustomCurrencyWindow(&_cust_currency_desc);
}<|MERGE_RESOLUTION|>--- conflicted
+++ resolved
@@ -129,11 +129,7 @@
 
 	DropDownList *list = new DropDownList();
 	for (int i = 0; i < n; i++) {
-<<<<<<< HEAD
-		*list->Append() = new DropDownListCharStringItem(T::GetSet(i)->name, i, !allow_selection && (*selected_index != i));
-=======
 		list->push_back(new DropDownListCharStringItem(T::GetSet(i)->name, i, !allow_selection && (*selected_index != i)));
->>>>>>> 01261dae
 	}
 
 	return list;
