/*
 * This file is part of OpenTTD.
 * OpenTTD is free software; you can redistribute it and/or modify it under the terms of the GNU General Public License as published by the Free Software Foundation, version 2.
 * OpenTTD is distributed in the hope that it will be useful, but WITHOUT ANY WARRANTY; without even the implied warranty of MERCHANTABILITY or FITNESS FOR A PARTICULAR PURPOSE.
 * See the GNU General Public License for more details. You should have received a copy of the GNU General Public License along with OpenTTD. If not, see <http://www.gnu.org/licenses/>.
 */

/** @file settings_gui.cpp GUI for settings. */

#include "stdafx.h"
#include "currency.h"
#include "error.h"
#include "settings_gui.h"
#include "textbuf_gui.h"
#include "command_func.h"
#include "network/network.h"
#include "town.h"
#include "settings_internal.h"
#include "strings_func.h"
#include "window_func.h"
#include "string_func.h"
#include "widgets/dropdown_type.h"
#include "widgets/dropdown_func.h"
#include "widgets/slider_func.h"
#include "highscore.h"
#include "base_media_base.h"
#include "company_base.h"
#include "company_func.h"
#include "viewport_func.h"
#include "core/geometry_func.hpp"
#include "ai/ai.hpp"
#include "blitter/factory.hpp"
#include "language.h"
#include "textfile_gui.h"
#include "stringfilter_type.h"
#include "querystring_gui.h"
#include "fontcache.h"
#include "zoom_func.h"
#include "rev.h"
#include "video/video_driver.hpp"
#include "music/music_driver.hpp"
#include "gui.h"
#include "mixer.h"
#include "scope.h"
#include "network/core/config.h"
#include "network/network_gui.h"
#include "network/network_survey.h"
#include "video/video_driver.hpp"

#include <vector>
#include <functional>
#include <iterator>
#include <set>
#include <cmath>

#include "safeguards.h"

uint GetSettingIndexByFullName(const char *name);
const SettingDesc *GetSettingDescription(uint index);

extern void FlushDeparturesWindowTextCaches();

static const StringID _autosave_dropdown[] = {
	STR_GAME_OPTIONS_AUTOSAVE_DROPDOWN_OFF,
	STR_GAME_OPTIONS_AUTOSAVE_DROPDOWN_EVERY_10_MINUTES,
	STR_GAME_OPTIONS_AUTOSAVE_DROPDOWN_EVERY_30_MINUTES,
	STR_GAME_OPTIONS_AUTOSAVE_DROPDOWN_EVERY_60_MINUTES,
	STR_GAME_OPTIONS_AUTOSAVE_DROPDOWN_EVERY_120_MINUTES,
	STR_GAME_OPTIONS_AUTOSAVE_DROPDOWN_EVERY_MINUTES_CUSTOM_LABEL,
	INVALID_STRING_ID,
};

/** Available settings for autosave intervals. */
static const uint32 _autosave_dropdown_to_minutes[] = {
	0, ///< never
	10,
	30,
	60,
	120,
};

static Dimension _circle_size; ///< Dimension of the circle +/- icon. This is here as not all users are within the class of the settings window.

static const void *ResolveObject(const GameSettings *settings_ptr, const IntSettingDesc *sd);

/**
 * Get index of the current screen resolution.
 * @return Index of the current screen resolution if it is a known resolution, _resolutions.size() otherwise.
 */
static uint GetCurrentResolutionIndex()
{
	auto it = std::find(_resolutions.begin(), _resolutions.end(), Dimension(_screen.width, _screen.height));
	return std::distance(_resolutions.begin(), it);
}

static void ShowCustCurrency();

/** Window for displaying the textfile of a BaseSet. */
template <class TBaseSet>
struct BaseSetTextfileWindow : public TextfileWindow {
	const TBaseSet* baseset; ///< View the textfile of this BaseSet.
	StringID content_type;   ///< STR_CONTENT_TYPE_xxx for title.

	BaseSetTextfileWindow(TextfileType file_type, const TBaseSet* baseset, StringID content_type) : TextfileWindow(file_type), baseset(baseset), content_type(content_type)
	{
		const char *textfile = this->baseset->GetTextfile(file_type);
		this->LoadTextfile(textfile, BASESET_DIR);
	}

	void SetStringParameters(int widget) const override
	{
		if (widget == WID_TF_CAPTION) {
			SetDParam(0, content_type);
			SetDParamStr(1, this->baseset->name);
		}
	}
};

/**
 * Open the BaseSet version of the textfile window.
 * @param file_type The type of textfile to display.
 * @param baseset The BaseSet to use.
 * @param content_type STR_CONTENT_TYPE_xxx for title.
 */
template <class TBaseSet>
void ShowBaseSetTextfileWindow(TextfileType file_type, const TBaseSet* baseset, StringID content_type)
{
	CloseWindowById(WC_TEXTFILE, file_type);
	new BaseSetTextfileWindow<TBaseSet>(file_type, baseset, content_type);
}

std::set<int> _refresh_rates = { 30, 60, 75, 90, 100, 120, 144, 240 };

/**
 * Add the refresh rate from the config and the refresh rates from all the monitors to
 * our list of refresh rates shown in the GUI.
 */
static void AddCustomRefreshRates()
{
	/* Add the refresh rate as selected in the config. */
	_refresh_rates.insert(_settings_client.gui.refresh_rate);

	/* Add all the refresh rates of all monitors connected to the machine.  */
	std::vector<int> monitorRates = VideoDriver::GetInstance()->GetListOfMonitorRefreshRates();
	std::copy(monitorRates.begin(), monitorRates.end(), std::inserter(_refresh_rates, _refresh_rates.end()));
}

static const std::map<int, StringID> _scale_labels = {
	{  100, STR_GAME_OPTIONS_GUI_SCALE_1X },
	{  125, STR_NULL },
	{  150, STR_NULL },
	{  175, STR_NULL },
	{  200, STR_GAME_OPTIONS_GUI_SCALE_2X },
	{  225, STR_NULL },
	{  250, STR_NULL },
	{  275, STR_NULL },
	{  300, STR_GAME_OPTIONS_GUI_SCALE_3X },
	{  325, STR_NULL },
	{  350, STR_NULL },
	{  375, STR_NULL },
	{  400, STR_GAME_OPTIONS_GUI_SCALE_4X },
	{  425, STR_NULL },
	{  450, STR_NULL },
	{  475, STR_NULL },
	{  500, STR_GAME_OPTIONS_GUI_SCALE_5X },
};

static const std::map<int, StringID> _volume_labels = {
	{  0, STR_GAME_OPTIONS_VOLUME_0 },
	{  15, STR_NULL },
	{  31, STR_GAME_OPTIONS_VOLUME_25 },
	{  47, STR_NULL },
	{  63, STR_GAME_OPTIONS_VOLUME_50 },
	{  79, STR_NULL },
	{  95, STR_GAME_OPTIONS_VOLUME_75 },
	{  111, STR_NULL },
	{  127, STR_GAME_OPTIONS_VOLUME_100 },
};

struct GameOptionsWindow : Window {
	GameSettings *opt;
	bool reload;
	int gui_scale;

	enum class QueryTextItem {
		None,
		AutosaveCustomRealTimeMinutes,
	};
	QueryTextItem current_query_text_item = QueryTextItem::None;

	GameOptionsWindow(WindowDesc *desc) : Window(desc)
	{
		this->opt = &GetGameSettings();
		this->reload = false;
		this->gui_scale = _gui_scale;

		AddCustomRefreshRates();

		this->InitNested(WN_GAME_OPTIONS_GAME_OPTIONS);
		this->OnInvalidateData(0);

		this->SetTab(WID_GO_TAB_GENERAL);

		if constexpr (!NetworkSurveyHandler::IsSurveyPossible()) this->GetWidget<NWidgetStacked>(WID_GO_SURVEY_SEL)->SetDisplayedPlane(SZSP_NONE);
	}

	void Close() override
	{
		CloseWindowById(WC_CUSTOM_CURRENCY, 0);
		CloseWindowByClass(WC_TEXTFILE);
		if (this->reload) _switch_mode = SM_MENU;
		this->Window::Close();
	}

	/**
	 * Build the dropdown list for a specific widget.
	 * @param widget         Widget to build list for
	 * @param selected_index Currently selected item
	 * @return the built dropdown list, or nullptr if the widget has no dropdown menu.
	 */
	DropDownList BuildDropDownList(int widget, int *selected_index) const
	{
		DropDownList list;
		switch (widget) {
			case WID_GO_CURRENCY_DROPDOWN: { // Setup currencies dropdown
				*selected_index = this->opt->locale.currency;
				uint64_t disabled = _game_mode == GM_MENU ? 0LL : ~GetMaskOfAllowedCurrencies();

				/* Add non-custom currencies; sorted naturally */
				for (const CurrencySpec &currency : _currency_specs) {
					int i = &currency - _currency_specs;
					if (i == CURRENCY_CUSTOM) continue;
					if (currency.code.empty()) {
						list.emplace_back(new DropDownListStringItem(currency.name, i, HasBit(disabled, i)));
					} else {
						SetDParam(0, currency.name);
						SetDParamStr(1, currency.code);
						list.emplace_back(new DropDownListStringItem(STR_GAME_OPTIONS_CURRENCY_CODE, i, HasBit(disabled, i)));
					}
				}
				std::sort(list.begin(), list.end(), DropDownListStringItem::NatSortFunc);

				/* Append custom currency at the end */
				list.emplace_back(new DropDownListItem(-1, false)); // separator line
				list.emplace_back(new DropDownListStringItem(STR_GAME_OPTIONS_CURRENCY_CUSTOM, CURRENCY_CUSTOM, HasBit(disabled, CURRENCY_CUSTOM)));
				break;
			}

			case WID_GO_AUTOSAVE_DROPDOWN: { // Setup autosave dropdown
				*selected_index = 5;
				int index = 0;
				for (auto &minutes : _autosave_dropdown_to_minutes) {
					if (_settings_client.gui.autosave_interval == minutes) {
						*selected_index = index;
						break;
					}
					index++;
				}

				const StringID *items = _autosave_dropdown;
				for (uint i = 0; *items != INVALID_STRING_ID; items++, i++) {
					list.emplace_back(new DropDownListStringItem(*items, i, false));
				}
				break;
			}

			case WID_GO_LANG_DROPDOWN: { // Setup interface language dropdown
				for (uint i = 0; i < _languages.size(); i++) {
					bool hide_language = IsReleasedVersion() && !_languages[i].IsReasonablyFinished();
					if (hide_language) continue;
					bool hide_percentage = IsReleasedVersion() || _languages[i].missing < _settings_client.gui.missing_strings_threshold;
					if (&_languages[i] == _current_language) {
						*selected_index = i;
						SetDParamStr(0, _languages[i].own_name);
					} else {
						/* Especially with sprite-fonts, not all localized
						 * names can be rendered. So instead, we use the
						 * international names for anything but the current
						 * selected language. This avoids showing a few ????
						 * entries in the dropdown list. */
						SetDParamStr(0, _languages[i].name);
					}
					SetDParam(1, (LANGUAGE_TOTAL_STRINGS - _languages[i].missing) * 100 / LANGUAGE_TOTAL_STRINGS);
					list.emplace_back(new DropDownListStringItem(hide_percentage ? STR_JUST_RAW_STRING : STR_GAME_OPTIONS_LANGUAGE_PERCENTAGE, i, false));
				}
				std::sort(list.begin(), list.end(), DropDownListStringItem::NatSortFunc);
				break;
			}

			case WID_GO_RESOLUTION_DROPDOWN: // Setup resolution dropdown
				if (_resolutions.empty()) break;

				*selected_index = GetCurrentResolutionIndex();
				for (uint i = 0; i < _resolutions.size(); i++) {
					SetDParam(0, _resolutions[i].width);
					SetDParam(1, _resolutions[i].height);
					list.emplace_back(new DropDownListStringItem(STR_GAME_OPTIONS_RESOLUTION_ITEM, i, false));
				}
				break;

			case WID_GO_REFRESH_RATE_DROPDOWN: // Setup refresh rate dropdown
				for (auto it = _refresh_rates.begin(); it != _refresh_rates.end(); it++) {
					auto i = std::distance(_refresh_rates.begin(), it);
					if (*it == _settings_client.gui.refresh_rate) *selected_index = i;
					SetDParam(0, *it);
					list.emplace_back(new DropDownListStringItem(STR_GAME_OPTIONS_REFRESH_RATE_ITEM, i, false));
				}
				break;

			case WID_GO_BASE_GRF_DROPDOWN:
				list = BuildSetDropDownList<BaseGraphics>(selected_index);
				break;

			case WID_GO_BASE_SFX_DROPDOWN:
				list = BuildSetDropDownList<BaseSounds>(selected_index);
				break;

			case WID_GO_BASE_MUSIC_DROPDOWN:
				list = BuildSetDropDownList<BaseMusic>(selected_index);
				break;
		}

		return list;
	}

	void SetStringParameters(int widget) const override
	{
		switch (widget) {
			case WID_GO_CURRENCY_DROPDOWN: {
				const CurrencySpec &currency = _currency_specs[this->opt->locale.currency];
				if (currency.code.empty()) {
					SetDParam(0, currency.name);
				} else {
					SetDParam(0, STR_GAME_OPTIONS_CURRENCY_CODE);
					SetDParam(1, currency.name);
					SetDParamStr(2, currency.code);
				}
				break;
			}
			case WID_GO_AUTOSAVE_DROPDOWN: {
				SetDParam(0, STR_GAME_OPTIONS_AUTOSAVE_DROPDOWN_EVERY_MINUTES_CUSTOM);
				SetDParam(1, _settings_client.gui.autosave_interval);
				int index = 0;
				for (auto &minutes : _autosave_dropdown_to_minutes) {
					if (_settings_client.gui.autosave_interval == minutes) {
						SetDParam(0, _autosave_dropdown[index]);
						break;
					}
					index++;
				}
				break;
			}
			case WID_GO_LANG_DROPDOWN:         SetDParamStr(0, _current_language->own_name); break;
			case WID_GO_BASE_GRF_DROPDOWN:     SetDParamStr(0, BaseGraphics::GetUsedSet()->name); break;
			case WID_GO_BASE_GRF_STATUS:       SetDParam(0, BaseGraphics::GetUsedSet()->GetNumInvalid()); break;
			case WID_GO_BASE_SFX_DROPDOWN:     SetDParamStr(0, BaseSounds::GetUsedSet()->name); break;
			case WID_GO_BASE_MUSIC_DROPDOWN:   SetDParamStr(0, BaseMusic::GetUsedSet()->name); break;
			case WID_GO_BASE_MUSIC_STATUS:     SetDParam(0, BaseMusic::GetUsedSet()->GetNumInvalid()); break;
			case WID_GO_REFRESH_RATE_DROPDOWN: SetDParam(0, _settings_client.gui.refresh_rate); break;
			case WID_GO_RESOLUTION_DROPDOWN: {
				auto current_resolution = GetCurrentResolutionIndex();

				if (current_resolution == _resolutions.size()) {
					SetDParam(0, STR_GAME_OPTIONS_RESOLUTION_OTHER);
				} else {
					SetDParam(0, STR_GAME_OPTIONS_RESOLUTION_ITEM);
					SetDParam(1, _resolutions[current_resolution].width);
					SetDParam(2, _resolutions[current_resolution].height);
				}
				break;
			}
		}
	}

	void DrawWidget(const Rect &r, int widget) const override
	{
		switch (widget) {
			case WID_GO_BASE_GRF_DESCRIPTION:
				SetDParamStr(0, BaseGraphics::GetUsedSet()->GetDescription(GetCurrentLanguageIsoCode()));
				DrawStringMultiLine(r.left, r.right, r.top, UINT16_MAX, STR_JUST_RAW_STRING, TC_BLACK);
				break;

			case WID_GO_BASE_SFX_DESCRIPTION:
				SetDParamStr(0, BaseSounds::GetUsedSet()->GetDescription(GetCurrentLanguageIsoCode()));
				DrawStringMultiLine(r.left, r.right, r.top, UINT16_MAX, STR_JUST_RAW_STRING, TC_BLACK);
				break;

			case WID_GO_BASE_MUSIC_DESCRIPTION:
				SetDParamStr(0, BaseMusic::GetUsedSet()->GetDescription(GetCurrentLanguageIsoCode()));
				DrawStringMultiLine(r.left, r.right, r.top, UINT16_MAX, STR_JUST_RAW_STRING, TC_BLACK);
				break;

			case WID_GO_GUI_SCALE:
				DrawSliderWidget(r, MIN_INTERFACE_SCALE, MAX_INTERFACE_SCALE, this->gui_scale, _scale_labels);
				break;

			case WID_GO_VIDEO_DRIVER_INFO:
				SetDParamStr(0, VideoDriver::GetInstance()->GetInfoString());
				DrawStringMultiLine(r, STR_GAME_OPTIONS_VIDEO_DRIVER_INFO);
				break;

			case WID_GO_BASE_SFX_VOLUME:
				DrawSliderWidget(r, 0, INT8_MAX, _settings_client.music.effect_vol, _volume_labels);
				break;

			case WID_GO_BASE_MUSIC_VOLUME:
				DrawSliderWidget(r, 0, INT8_MAX, _settings_client.music.music_vol, _volume_labels);
				break;
		}
	}

	void SetTab(int widget)
	{
		this->SetWidgetsLoweredState(false, WID_GO_TAB_GENERAL, WID_GO_TAB_GRAPHICS, WID_GO_TAB_SOUND, WIDGET_LIST_END);
		this->LowerWidget(widget);

		int pane = 0;
		if (widget == WID_GO_TAB_GRAPHICS) pane = 1;
		else if (widget == WID_GO_TAB_SOUND) pane = 2;
		this->GetWidget<NWidgetStacked>(WID_GO_TAB_SELECTION)->SetDisplayedPlane(pane);
		this->SetDirty();
	}

	void OnResize() override
	{
		bool changed = false;

		NWidgetResizeBase *wid = this->GetWidget<NWidgetResizeBase>(WID_GO_BASE_GRF_DESCRIPTION);
		int y = 0;
		for (int i = 0; i < BaseGraphics::GetNumSets(); i++) {
			SetDParamStr(0, BaseGraphics::GetSet(i)->GetDescription(GetCurrentLanguageIsoCode()));
			y = std::max(y, GetStringHeight(STR_JUST_RAW_STRING, wid->current_x));
		}
		changed |= wid->UpdateVerticalSize(y);

		wid = this->GetWidget<NWidgetResizeBase>(WID_GO_BASE_SFX_DESCRIPTION);
		y = 0;
		for (int i = 0; i < BaseSounds::GetNumSets(); i++) {
			SetDParamStr(0, BaseSounds::GetSet(i)->GetDescription(GetCurrentLanguageIsoCode()));
			y = std::max(y, GetStringHeight(STR_JUST_RAW_STRING, wid->current_x));
		}
		changed |= wid->UpdateVerticalSize(y);

		wid = this->GetWidget<NWidgetResizeBase>(WID_GO_BASE_MUSIC_DESCRIPTION);
		y = 0;
		for (int i = 0; i < BaseMusic::GetNumSets(); i++) {
			SetDParamStr(0, BaseMusic::GetSet(i)->GetDescription(GetCurrentLanguageIsoCode()));
			y = std::max(y, GetStringHeight(STR_JUST_RAW_STRING, wid->current_x));
		}
		changed |= wid->UpdateVerticalSize(y);

		wid = this->GetWidget<NWidgetResizeBase>(WID_GO_VIDEO_DRIVER_INFO);
		SetDParamStr(0, VideoDriver::GetInstance()->GetInfoString());
		y = GetStringHeight(STR_GAME_OPTIONS_VIDEO_DRIVER_INFO, wid->current_x);
		changed |= wid->UpdateVerticalSize(y);

		if (changed) this->ReInit(0, 0, this->flags & WF_CENTERED);
	}

	void UpdateWidgetSize(int widget, Dimension *size, const Dimension &padding, Dimension *fill, Dimension *resize) override
	{
		switch (widget) {
			case WID_GO_BASE_GRF_STATUS:
				/* Find the biggest description for the default size. */
				for (int i = 0; i < BaseGraphics::GetNumSets(); i++) {
					uint invalid_files = BaseGraphics::GetSet(i)->GetNumInvalid();
					if (invalid_files == 0) continue;

					SetDParam(0, invalid_files);
					*size = maxdim(*size, GetStringBoundingBox(STR_GAME_OPTIONS_BASE_GRF_STATUS));
				}
				break;

			case WID_GO_BASE_MUSIC_STATUS:
				/* Find the biggest description for the default size. */
				for (int i = 0; i < BaseMusic::GetNumSets(); i++) {
					uint invalid_files = BaseMusic::GetSet(i)->GetNumInvalid();
					if (invalid_files == 0) continue;

					SetDParam(0, invalid_files);
					*size = maxdim(*size, GetStringBoundingBox(STR_GAME_OPTIONS_BASE_MUSIC_STATUS));
				}
				break;

			case WID_GO_TEXT_SFX_VOLUME:
			case WID_GO_TEXT_MUSIC_VOLUME: {
				Dimension d = maxdim(GetStringBoundingBox(STR_GAME_OPTIONS_SFX_VOLUME), GetStringBoundingBox(STR_GAME_OPTIONS_MUSIC_VOLUME));
				d.width += padding.width;
				d.height += padding.height;
				*size = maxdim(*size, d);
				break;
			}

			default: {
				int selected;
				DropDownList list = this->BuildDropDownList(widget, &selected);
				if (!list.empty()) {
					/* Find the biggest item for the default size. */
					for (const auto &ddli : list) {
						Dimension string_dim;
						int width = ddli->Width();
						string_dim.width = width + padding.width;
						string_dim.height = ddli->Height(width) + padding.height;
						*size = maxdim(*size, string_dim);
					}
				}
			}
		}
	}

	void OnClick(Point pt, int widget, int click_count) override
	{
		if (widget >= WID_GO_BASE_GRF_TEXTFILE && widget < WID_GO_BASE_GRF_TEXTFILE + TFT_CONTENT_END) {
			if (BaseGraphics::GetUsedSet() == nullptr) return;

			ShowBaseSetTextfileWindow((TextfileType)(widget - WID_GO_BASE_GRF_TEXTFILE), BaseGraphics::GetUsedSet(), STR_CONTENT_TYPE_BASE_GRAPHICS);
			return;
		}
		if (widget >= WID_GO_BASE_SFX_TEXTFILE && widget < WID_GO_BASE_SFX_TEXTFILE + TFT_CONTENT_END) {
			if (BaseSounds::GetUsedSet() == nullptr) return;

			ShowBaseSetTextfileWindow((TextfileType)(widget - WID_GO_BASE_SFX_TEXTFILE), BaseSounds::GetUsedSet(), STR_CONTENT_TYPE_BASE_SOUNDS);
			return;
		}
		if (widget >= WID_GO_BASE_MUSIC_TEXTFILE && widget < WID_GO_BASE_MUSIC_TEXTFILE + TFT_CONTENT_END) {
			if (BaseMusic::GetUsedSet() == nullptr) return;

			ShowBaseSetTextfileWindow((TextfileType)(widget - WID_GO_BASE_MUSIC_TEXTFILE), BaseMusic::GetUsedSet(), STR_CONTENT_TYPE_BASE_MUSIC);
			return;
		}
		switch (widget) {
			case WID_GO_TAB_GENERAL:
			case WID_GO_TAB_GRAPHICS:
			case WID_GO_TAB_SOUND:
				this->SetTab(widget);
				break;

			case WID_GO_SURVEY_PARTICIPATE_BUTTON:
				switch (_settings_client.network.participate_survey) {
					case PS_ASK:
					case PS_NO:
						_settings_client.network.participate_survey = PS_YES;
						break;

					case PS_YES:
						_settings_client.network.participate_survey = PS_NO;
						break;
				}

				this->SetWidgetLoweredState(WID_GO_SURVEY_PARTICIPATE_BUTTON, _settings_client.network.participate_survey == PS_YES);
				this->SetWidgetDirty(WID_GO_SURVEY_PARTICIPATE_BUTTON);
				break;

			case WID_GO_SURVEY_LINK_BUTTON:
				OpenBrowser(NETWORK_SURVEY_DETAILS_LINK.c_str());
				break;

			case WID_GO_SURVEY_PREVIEW_BUTTON:
				ShowSurveyResultTextfileWindow();
				break;

			case WID_GO_FULLSCREEN_BUTTON: // Click fullscreen on/off
				/* try to toggle full-screen on/off */
				if (!ToggleFullScreen(!_fullscreen)) {
					ShowErrorMessage(STR_ERROR_FULLSCREEN_FAILED, INVALID_STRING_ID, WL_ERROR);
				}
				this->SetWidgetLoweredState(WID_GO_FULLSCREEN_BUTTON, _fullscreen);
				this->SetWidgetDirty(WID_GO_FULLSCREEN_BUTTON);
				break;

			case WID_GO_VIDEO_ACCEL_BUTTON:
				_video_hw_accel = !_video_hw_accel;
				ShowErrorMessage(STR_GAME_OPTIONS_VIDEO_ACCELERATION_RESTART, INVALID_STRING_ID, WL_INFO);
				this->SetWidgetLoweredState(WID_GO_VIDEO_ACCEL_BUTTON, _video_hw_accel);
				this->SetWidgetDirty(WID_GO_VIDEO_ACCEL_BUTTON);
#ifndef __APPLE__
				this->SetWidgetDisabledState(WID_GO_VIDEO_VSYNC_BUTTON, !_video_hw_accel);
				this->SetWidgetDirty(WID_GO_VIDEO_VSYNC_BUTTON);
#endif
				break;

			case WID_GO_VIDEO_VSYNC_BUTTON:
				if (!_video_hw_accel) break;

				_video_vsync = !_video_vsync;
				VideoDriver::GetInstance()->ToggleVsync(_video_vsync);

				this->SetWidgetLoweredState(WID_GO_VIDEO_VSYNC_BUTTON, _video_vsync);
				this->SetWidgetDirty(WID_GO_VIDEO_VSYNC_BUTTON);
				this->SetWidgetDisabledState(WID_GO_REFRESH_RATE_DROPDOWN, _video_vsync);
				this->SetWidgetDirty(WID_GO_REFRESH_RATE_DROPDOWN);
				break;

			case WID_GO_GUI_SCALE_BEVEL_BUTTON: {
				_settings_client.gui.scale_bevels = !_settings_client.gui.scale_bevels;

				this->SetWidgetLoweredState(WID_GO_GUI_SCALE_BEVEL_BUTTON, _settings_client.gui.scale_bevels);
				this->SetDirty();

				SetupWidgetDimensions();
				ReInitAllWindows(true);
				break;
			}

			case WID_GO_GUI_SCALE_MAIN_TOOLBAR: {
				_settings_client.gui.bigger_main_toolbar = !_settings_client.gui.bigger_main_toolbar;

				this->SetWidgetLoweredState(WID_GO_GUI_SCALE_MAIN_TOOLBAR, _settings_client.gui.bigger_main_toolbar);
				this->SetDirty();

				ReInitAllWindows(true);
				break;
			}

			case WID_GO_GUI_SCALE:
				if (ClickSliderWidget(this->GetWidget<NWidgetBase>(widget)->GetCurrentRect(), pt, MIN_INTERFACE_SCALE, MAX_INTERFACE_SCALE, this->gui_scale)) {
					if (!_ctrl_pressed) this->gui_scale = ((this->gui_scale + 12) / 25) * 25;
					this->SetWidgetDirty(widget);
				}

				if (click_count > 0) this->mouse_capture_widget = widget;
				break;

			case WID_GO_GUI_SCALE_AUTO:
			{
				if (_gui_scale_cfg == -1) {
					_gui_scale_cfg = _gui_scale;
					this->SetWidgetLoweredState(WID_GO_GUI_SCALE_AUTO, false);
				} else {
					_gui_scale_cfg = -1;
					this->SetWidgetLoweredState(WID_GO_GUI_SCALE_AUTO, true);
					if (AdjustGUIZoom(AGZM_MANUAL)) ReInitAllWindows(true);
					this->gui_scale = _gui_scale;
				}
				this->SetWidgetDirty(widget);
				break;
			}

			case WID_GO_BASE_SFX_VOLUME:
			case WID_GO_BASE_MUSIC_VOLUME: {
				byte &vol = (widget == WID_GO_BASE_MUSIC_VOLUME) ? _settings_client.music.music_vol : _settings_client.music.effect_vol;
				if (ClickSliderWidget(this->GetWidget<NWidgetBase>(widget)->GetCurrentRect(), pt, 0, INT8_MAX, vol)) {
					if (widget == WID_GO_BASE_MUSIC_VOLUME) {
						MusicDriver::GetInstance()->SetVolume(vol);
					} else {
						SetEffectVolume(vol);
					}
					this->SetWidgetDirty(widget);
					SetWindowClassesDirty(WC_MUSIC_WINDOW);
				}

				if (click_count > 0) this->mouse_capture_widget = widget;
				break;
			}

			case WID_GO_BASE_MUSIC_JUKEBOX: {
				ShowMusicWindow();
				break;
			}

			default: {
				int selected;
				DropDownList list = this->BuildDropDownList(widget, &selected);
				if (!list.empty()) {
					ShowDropDownList(this, std::move(list), selected, widget);
				} else {
					if (widget == WID_GO_RESOLUTION_DROPDOWN) ShowErrorMessage(STR_ERROR_RESOLUTION_LIST_FAILED, INVALID_STRING_ID, WL_ERROR);
				}
				break;
			}
		}
	}

	void OnMouseLoop() override
	{
		if (_left_button_down || this->gui_scale == _gui_scale) return;

		_gui_scale_cfg = this->gui_scale;

		if (AdjustGUIZoom(AGZM_MANUAL)) {
			ReInitAllWindows(true);
			this->SetWidgetLoweredState(WID_GO_GUI_SCALE_AUTO, false);
			this->SetDirty();
		}
	}

	/**
	 * Set the base media set.
	 * @param index the index of the media set
	 * @tparam T class of media set
	 */
	template <class T>
	void SetMediaSet(int index)
	{
		if (_game_mode == GM_MENU) {
			auto name = T::GetSet(index)->name;

			T::ini_set = name;

			T::SetSet(name);
			this->reload = true;
			this->InvalidateData();
		}
	}

	void OnDropdownSelect(int widget, int index) override
	{
		switch (widget) {
			case WID_GO_CURRENCY_DROPDOWN: // Currency
				if (index == CURRENCY_CUSTOM) ShowCustCurrency();
				this->opt->locale.currency = index;
				ReInitAllWindows(false);
				break;

			case WID_GO_AUTOSAVE_DROPDOWN: // Autosave options
				if (index == 5) {
					this->current_query_text_item = QueryTextItem::AutosaveCustomRealTimeMinutes;
					SetDParam(0, _settings_client.gui.autosave_interval);
					ShowQueryString(STR_JUST_INT, STR_GAME_OPTIONS_AUTOSAVE_MINUTES_QUERY_CAPT, 4, this, CS_NUMERAL, QSF_ACCEPT_UNCHANGED);
				} else {
					_settings_client.gui.autosave_interval = _autosave_dropdown_to_minutes[index];
					this->SetDirty();
				}
				break;

			case WID_GO_LANG_DROPDOWN: // Change interface language
				ReadLanguagePack(&_languages[index]);
				CloseWindowByClass(WC_QUERY_STRING);
				CheckForMissingGlyphs();
				ClearAllCachedNames();
				UpdateAllVirtCoords();
				CheckBlitter();
				ReInitAllWindows(false);
				FlushDeparturesWindowTextCaches();
				break;

			case WID_GO_RESOLUTION_DROPDOWN: // Change resolution
				if ((uint)index < _resolutions.size() && ChangeResInGame(_resolutions[index].width, _resolutions[index].height)) {
					this->SetDirty();
				}
				break;

			case WID_GO_REFRESH_RATE_DROPDOWN: {
				_settings_client.gui.refresh_rate = *std::next(_refresh_rates.begin(), index);
				if (_settings_client.gui.refresh_rate > 60) {
					/* Show warning to the user that this refresh rate might not be suitable on
					 * larger maps with many NewGRFs and vehicles. */
					ShowErrorMessage(STR_GAME_OPTIONS_REFRESH_RATE_WARNING, INVALID_STRING_ID, WL_INFO);
				}
				break;
			}

			case WID_GO_BASE_GRF_DROPDOWN:
				this->SetMediaSet<BaseGraphics>(index);
				break;

			case WID_GO_BASE_SFX_DROPDOWN:
				this->SetMediaSet<BaseSounds>(index);
				break;

			case WID_GO_BASE_MUSIC_DROPDOWN:
				ChangeMusicSet(index);
				break;
		}
	}

	void OnQueryTextFinished(char *str) override
	{
		auto guard = scope_guard([this]() {
			this->current_query_text_item = QueryTextItem::None;
		});

		/* Was 'cancel' pressed? */
		if (str == nullptr) return;

		if (!StrEmpty(str)) {
			int value = atoi(str);
			switch (this->current_query_text_item) {
				case QueryTextItem::None:
					break;

				case QueryTextItem::AutosaveCustomRealTimeMinutes:
					_settings_client.gui.autosave_interval = Clamp(value, 1, 8000);
					this->SetDirty();
					break;
			}
		}
	}

	/**
	 * Some data on this window has become invalid.
	 * @param data Information about the changed data. @see GameOptionsInvalidationData
	 * @param gui_scope Whether the call is done from GUI scope. You may not do everything when not in GUI scope. See #InvalidateWindowData() for details.
	 */
	void OnInvalidateData(int data = 0, bool gui_scope = true) override
	{
		if (!gui_scope) return;
		this->SetWidgetLoweredState(WID_GO_SURVEY_PARTICIPATE_BUTTON, _settings_client.network.participate_survey == PS_YES);
		this->SetWidgetLoweredState(WID_GO_FULLSCREEN_BUTTON, _fullscreen);
		this->SetWidgetLoweredState(WID_GO_VIDEO_ACCEL_BUTTON, _video_hw_accel);
		this->SetWidgetDisabledState(WID_GO_REFRESH_RATE_DROPDOWN, _video_vsync);

#ifndef __APPLE__
		this->SetWidgetLoweredState(WID_GO_VIDEO_VSYNC_BUTTON, _video_vsync);
		this->SetWidgetDisabledState(WID_GO_VIDEO_VSYNC_BUTTON, !_video_hw_accel);
#endif

		this->SetWidgetLoweredState(WID_GO_GUI_SCALE_AUTO, _gui_scale_cfg == -1);
		this->SetWidgetLoweredState(WID_GO_GUI_SCALE_BEVEL_BUTTON, _settings_client.gui.scale_bevels);
		this->SetWidgetLoweredState(WID_GO_GUI_SCALE_MAIN_TOOLBAR, _settings_client.gui.bigger_main_toolbar);

		this->SetWidgetDisabledState(WID_GO_BASE_GRF_DROPDOWN, _game_mode != GM_MENU);
		this->SetWidgetDisabledState(WID_GO_BASE_SFX_DROPDOWN, _game_mode != GM_MENU);

		bool missing_files = BaseGraphics::GetUsedSet()->GetNumMissing() == 0;
		this->GetWidget<NWidgetCore>(WID_GO_BASE_GRF_STATUS)->SetDataTip(missing_files ? STR_EMPTY : STR_GAME_OPTIONS_BASE_GRF_STATUS, STR_NULL);

		for (TextfileType tft = TFT_CONTENT_BEGIN; tft < TFT_CONTENT_END; tft++) {
			this->SetWidgetDisabledState(WID_GO_BASE_GRF_TEXTFILE + tft, BaseGraphics::GetUsedSet() == nullptr || BaseGraphics::GetUsedSet()->GetTextfile(tft) == nullptr);
			this->SetWidgetDisabledState(WID_GO_BASE_SFX_TEXTFILE + tft, BaseSounds::GetUsedSet() == nullptr || BaseSounds::GetUsedSet()->GetTextfile(tft) == nullptr);
			this->SetWidgetDisabledState(WID_GO_BASE_MUSIC_TEXTFILE + tft, BaseMusic::GetUsedSet() == nullptr || BaseMusic::GetUsedSet()->GetTextfile(tft) == nullptr);
		}

		missing_files = BaseMusic::GetUsedSet()->GetNumInvalid() == 0;
		this->GetWidget<NWidgetCore>(WID_GO_BASE_MUSIC_STATUS)->SetDataTip(missing_files ? STR_EMPTY : STR_GAME_OPTIONS_BASE_MUSIC_STATUS, STR_NULL);
	}
};

static const NWidgetPart _nested_game_options_widgets[] = {
	NWidget(NWID_HORIZONTAL),
		NWidget(WWT_CLOSEBOX, COLOUR_GREY),
		NWidget(WWT_CAPTION, COLOUR_GREY), SetDataTip(STR_GAME_OPTIONS_CAPTION, STR_TOOLTIP_WINDOW_TITLE_DRAG_THIS),
	EndContainer(),
	NWidget(WWT_PANEL, COLOUR_GREY),
		NWidget(NWID_HORIZONTAL, NC_EQUALSIZE), SetPadding(5, 10, 5, 10),
			NWidget(WWT_TEXTBTN, COLOUR_YELLOW, WID_GO_TAB_GENERAL),  SetMinimalTextLines(2, 0), SetDataTip(STR_GAME_OPTIONS_TAB_GENERAL, STR_GAME_OPTIONS_TAB_GENERAL_TT), SetFill(1, 0),
			NWidget(WWT_TEXTBTN, COLOUR_YELLOW, WID_GO_TAB_GRAPHICS), SetMinimalTextLines(2, 0), SetDataTip(STR_GAME_OPTIONS_TAB_GRAPHICS, STR_GAME_OPTIONS_TAB_GRAPHICS_TT), SetFill(1, 0),
			NWidget(WWT_TEXTBTN, COLOUR_YELLOW, WID_GO_TAB_SOUND),    SetMinimalTextLines(2, 0), SetDataTip(STR_GAME_OPTIONS_TAB_SOUND, STR_GAME_OPTIONS_TAB_SOUND_TT), SetFill(1, 0),
		EndContainer(),
	EndContainer(),
	NWidget(WWT_PANEL, COLOUR_GREY),
		NWidget(NWID_SELECTION, INVALID_COLOUR, WID_GO_TAB_SELECTION),
			/* General tab */
			NWidget(NWID_VERTICAL), SetPadding(10), SetPIP(0, WidgetDimensions::unscaled.vsep_wide, 0),
				NWidget(WWT_FRAME, COLOUR_GREY), SetDataTip(STR_GAME_OPTIONS_LANGUAGE, STR_NULL),
					NWidget(WWT_DROPDOWN, COLOUR_GREY, WID_GO_LANG_DROPDOWN), SetMinimalSize(100, 12), SetDataTip(STR_JUST_RAW_STRING, STR_GAME_OPTIONS_LANGUAGE_TOOLTIP), SetFill(1, 0),
				EndContainer(),

				NWidget(WWT_FRAME, COLOUR_GREY), SetDataTip(STR_GAME_OPTIONS_AUTOSAVE_FRAME, STR_NULL),
					NWidget(WWT_DROPDOWN, COLOUR_GREY, WID_GO_AUTOSAVE_DROPDOWN), SetMinimalSize(100, 12), SetDataTip(STR_JUST_STRING2, STR_GAME_OPTIONS_AUTOSAVE_DROPDOWN_TOOLTIP), SetFill(1, 0),
				EndContainer(),

				NWidget(WWT_FRAME, COLOUR_GREY), SetDataTip(STR_GAME_OPTIONS_CURRENCY_UNITS_FRAME, STR_NULL),
					NWidget(WWT_DROPDOWN, COLOUR_GREY, WID_GO_CURRENCY_DROPDOWN), SetMinimalSize(100, 12), SetDataTip(STR_JUST_STRING2, STR_GAME_OPTIONS_CURRENCY_UNITS_DROPDOWN_TOOLTIP), SetFill(1, 0),
				EndContainer(),

				NWidget(NWID_SELECTION, INVALID_COLOUR, WID_GO_SURVEY_SEL),
					NWidget(WWT_FRAME, COLOUR_GREY), SetDataTip(STR_GAME_OPTIONS_PARTICIPATE_SURVEY_FRAME, STR_NULL), SetPIP(0, WidgetDimensions::unscaled.vsep_normal, 0),
						NWidget(NWID_HORIZONTAL),
							NWidget(WWT_TEXT, COLOUR_GREY), SetMinimalSize(0, 12), SetDataTip(STR_GAME_OPTIONS_PARTICIPATE_SURVEY, STR_NULL),
							NWidget(NWID_SPACER), SetMinimalSize(1, 0), SetFill(1, 0),
							NWidget(WWT_TEXTBTN, COLOUR_GREY, WID_GO_SURVEY_PARTICIPATE_BUTTON), SetMinimalSize(21, 9), SetDataTip(STR_EMPTY, STR_GAME_OPTIONS_PARTICIPATE_SURVEY_TOOLTIP),
						EndContainer(),
						NWidget(NWID_HORIZONTAL, NC_EQUALSIZE), SetPIP(7, 0, 7),
							NWidget(WWT_TEXTBTN, COLOUR_GREY, WID_GO_SURVEY_PREVIEW_BUTTON), SetFill(1, 0), SetResize(1, 0), SetDataTip(STR_GAME_OPTIONS_PARTICIPATE_SURVEY_PREVIEW, STR_GAME_OPTIONS_PARTICIPATE_SURVEY_PREVIEW_TOOLTIP),
							NWidget(WWT_TEXTBTN, COLOUR_GREY, WID_GO_SURVEY_LINK_BUTTON), SetFill(1, 0), SetResize(1, 0), SetDataTip(STR_GAME_OPTIONS_PARTICIPATE_SURVEY_LINK, STR_GAME_OPTIONS_PARTICIPATE_SURVEY_LINK_TOOLTIP),
						EndContainer(),
					EndContainer(),
				EndContainer(),
			EndContainer(),

			/* Graphics tab */
			NWidget(NWID_VERTICAL), SetPadding(10), SetPIP(0, WidgetDimensions::unscaled.vsep_wide, 0),
				NWidget(WWT_FRAME, COLOUR_GREY), SetDataTip(STR_GAME_OPTIONS_GUI_SCALE_FRAME, STR_NULL),
					NWidget(NWID_VERTICAL), SetPIP(0, WidgetDimensions::unscaled.vsep_normal, 0),
						NWidget(WWT_EMPTY, COLOUR_GREY, WID_GO_GUI_SCALE), SetMinimalSize(67, 0), SetMinimalTextLines(1, 12 + WidgetDimensions::unscaled.vsep_normal, FS_SMALL), SetFill(0, 0), SetDataTip(0x0, STR_GAME_OPTIONS_GUI_SCALE_TOOLTIP),
						NWidget(NWID_HORIZONTAL),
							NWidget(WWT_TEXT, COLOUR_GREY), SetMinimalSize(0, 12), SetDataTip(STR_GAME_OPTIONS_GUI_SCALE_AUTO, STR_NULL),
							NWidget(NWID_SPACER), SetMinimalSize(1, 0), SetFill(1, 0),
							NWidget(WWT_TEXTBTN, COLOUR_GREY, WID_GO_GUI_SCALE_AUTO), SetMinimalSize(21, 9), SetDataTip(STR_EMPTY, STR_GAME_OPTIONS_GUI_SCALE_AUTO_TOOLTIP),
						EndContainer(),
						NWidget(NWID_HORIZONTAL),
							NWidget(WWT_TEXT, COLOUR_GREY), SetMinimalSize(0, 12), SetDataTip(STR_GAME_OPTIONS_GUI_SCALE_BEVELS, STR_NULL),
							NWidget(NWID_SPACER), SetMinimalSize(1, 0), SetFill(1, 0),
							NWidget(WWT_TEXTBTN, COLOUR_GREY, WID_GO_GUI_SCALE_BEVEL_BUTTON), SetMinimalSize(21, 9), SetDataTip(STR_EMPTY, STR_GAME_OPTIONS_GUI_SCALE_BEVELS_TOOLTIP),
						EndContainer(),
						NWidget(NWID_HORIZONTAL),
							NWidget(WWT_TEXT, COLOUR_GREY), SetMinimalSize(0, 12), SetDataTip(STR_GAME_OPTIONS_GUI_SCALE_MAIN_TOOLBAR, STR_NULL),
							NWidget(NWID_SPACER), SetMinimalSize(1, 0), SetFill(1, 0),
							NWidget(WWT_TEXTBTN, COLOUR_GREY, WID_GO_GUI_SCALE_MAIN_TOOLBAR), SetMinimalSize(21, 9), SetDataTip(STR_EMPTY, STR_GAME_OPTIONS_GUI_SCALE_MAIN_TOOLBAR_TOOLTIP),
						EndContainer(),
					EndContainer(),
				EndContainer(),

				NWidget(WWT_FRAME, COLOUR_GREY), SetDataTip(STR_GAME_OPTIONS_GRAPHICS, STR_NULL),
					NWidget(NWID_VERTICAL), SetPIP(0, WidgetDimensions::unscaled.vsep_normal, 0),
						NWidget(NWID_HORIZONTAL),
							NWidget(WWT_TEXT, COLOUR_GREY), SetMinimalSize(0, 12),SetDataTip(STR_GAME_OPTIONS_RESOLUTION, STR_NULL),
							NWidget(NWID_SPACER), SetMinimalSize(1, 0), SetFill(1, 0),
							NWidget(WWT_DROPDOWN, COLOUR_GREY, WID_GO_RESOLUTION_DROPDOWN), SetMinimalSize(100, 12), SetDataTip(STR_JUST_STRING2, STR_GAME_OPTIONS_RESOLUTION_TOOLTIP),
						EndContainer(),
						NWidget(NWID_HORIZONTAL),
							NWidget(WWT_TEXT, COLOUR_GREY), SetMinimalSize(0, 12), SetDataTip(STR_GAME_OPTIONS_REFRESH_RATE, STR_NULL),
							NWidget(NWID_SPACER), SetMinimalSize(1, 0), SetFill(1, 0),
							NWidget(WWT_DROPDOWN, COLOUR_GREY, WID_GO_REFRESH_RATE_DROPDOWN), SetMinimalSize(100, 12), SetDataTip(STR_GAME_OPTIONS_REFRESH_RATE_ITEM, STR_GAME_OPTIONS_REFRESH_RATE_TOOLTIP),
						EndContainer(),
						NWidget(NWID_HORIZONTAL),
							NWidget(WWT_TEXT, COLOUR_GREY), SetMinimalSize(0, 12), SetDataTip(STR_GAME_OPTIONS_FULLSCREEN, STR_NULL),
							NWidget(NWID_SPACER), SetMinimalSize(1, 0), SetFill(1, 0),
							NWidget(WWT_TEXTBTN, COLOUR_GREY, WID_GO_FULLSCREEN_BUTTON), SetMinimalSize(21, 9), SetDataTip(STR_EMPTY, STR_GAME_OPTIONS_FULLSCREEN_TOOLTIP),
						EndContainer(),
						NWidget(NWID_HORIZONTAL),
							NWidget(WWT_TEXT, COLOUR_GREY), SetMinimalSize(0, 12), SetDataTip(STR_GAME_OPTIONS_VIDEO_ACCELERATION, STR_NULL),
							NWidget(NWID_SPACER), SetMinimalSize(1, 0), SetFill(1, 0),
							NWidget(WWT_TEXTBTN, COLOUR_GREY, WID_GO_VIDEO_ACCEL_BUTTON), SetMinimalSize(21, 9), SetDataTip(STR_EMPTY, STR_GAME_OPTIONS_VIDEO_ACCELERATION_TOOLTIP),
						EndContainer(),
#ifndef __APPLE__
						NWidget(NWID_HORIZONTAL),
							NWidget(WWT_TEXT, COLOUR_GREY), SetMinimalSize(0, 12), SetDataTip(STR_GAME_OPTIONS_VIDEO_VSYNC, STR_NULL),
							NWidget(NWID_SPACER), SetMinimalSize(1, 0), SetFill(1, 0),
							NWidget(WWT_TEXTBTN, COLOUR_GREY, WID_GO_VIDEO_VSYNC_BUTTON), SetMinimalSize(21, 9), SetDataTip(STR_EMPTY, STR_GAME_OPTIONS_VIDEO_VSYNC_TOOLTIP),
						EndContainer(),
#endif
						NWidget(NWID_HORIZONTAL),
							NWidget(WWT_EMPTY, INVALID_COLOUR, WID_GO_VIDEO_DRIVER_INFO), SetMinimalTextLines(1, 0), SetFill(1, 0),
						EndContainer(),
					EndContainer(),
				EndContainer(),

				NWidget(WWT_FRAME, COLOUR_GREY), SetDataTip(STR_GAME_OPTIONS_BASE_GRF, STR_NULL),
					NWidget(NWID_HORIZONTAL), SetPIP(0, 30, 0),
						NWidget(WWT_DROPDOWN, COLOUR_GREY, WID_GO_BASE_GRF_DROPDOWN), SetMinimalSize(100, 12), SetDataTip(STR_JUST_RAW_STRING, STR_GAME_OPTIONS_BASE_GRF_TOOLTIP),
						NWidget(WWT_TEXT, COLOUR_GREY, WID_GO_BASE_GRF_STATUS), SetMinimalSize(100, 12), SetDataTip(STR_EMPTY, STR_NULL), SetFill(1, 0),
					EndContainer(),
					NWidget(WWT_TEXT, COLOUR_GREY, WID_GO_BASE_GRF_DESCRIPTION), SetMinimalSize(200, 0), SetDataTip(STR_EMPTY, STR_GAME_OPTIONS_BASE_GRF_DESCRIPTION_TOOLTIP), SetFill(1, 0), SetPadding(6, 0, 6, 0),
					NWidget(NWID_HORIZONTAL, NC_EQUALSIZE), SetPIP(7, 0, 7),
						NWidget(WWT_PUSHTXTBTN, COLOUR_GREY, WID_GO_BASE_GRF_TEXTFILE + TFT_README), SetFill(1, 0), SetResize(1, 0), SetDataTip(STR_TEXTFILE_VIEW_README, STR_NULL),
						NWidget(WWT_PUSHTXTBTN, COLOUR_GREY, WID_GO_BASE_GRF_TEXTFILE + TFT_CHANGELOG), SetFill(1, 0), SetResize(1, 0), SetDataTip(STR_TEXTFILE_VIEW_CHANGELOG, STR_NULL),
						NWidget(WWT_PUSHTXTBTN, COLOUR_GREY, WID_GO_BASE_GRF_TEXTFILE + TFT_LICENSE), SetFill(1, 0), SetResize(1, 0), SetDataTip(STR_TEXTFILE_VIEW_LICENCE, STR_NULL),
					EndContainer(),
				EndContainer(),
			EndContainer(),

			/* Sound/Music tab */
			NWidget(NWID_VERTICAL), SetPadding(10), SetPIP(0, WidgetDimensions::unscaled.vsep_wide, 0),
				NWidget(WWT_FRAME, COLOUR_GREY), SetDataTip(STR_GAME_OPTIONS_VOLUME, STR_NULL),
					NWidget(NWID_VERTICAL), SetPIP(0, WidgetDimensions::unscaled.vsep_wide, 0),
						NWidget(NWID_HORIZONTAL), SetPIP(0, WidgetDimensions::unscaled.hsep_wide, 0),
							NWidget(WWT_TEXT, COLOUR_GREY, WID_GO_TEXT_SFX_VOLUME), SetMinimalSize(0, 12), SetDataTip(STR_GAME_OPTIONS_SFX_VOLUME, STR_NULL),
							NWidget(WWT_EMPTY, COLOUR_GREY, WID_GO_BASE_SFX_VOLUME), SetMinimalSize(67, 0), SetMinimalTextLines(1, 12 + WidgetDimensions::unscaled.vsep_normal, FS_SMALL), SetFill(1, 0), SetDataTip(0x0, STR_MUSIC_TOOLTIP_DRAG_SLIDERS_TO_SET_MUSIC),
						EndContainer(),
						NWidget(NWID_HORIZONTAL), SetPIP(0, WidgetDimensions::unscaled.hsep_wide, 0),
							NWidget(WWT_TEXT, COLOUR_GREY, WID_GO_TEXT_MUSIC_VOLUME), SetMinimalSize(0, 12), SetDataTip(STR_GAME_OPTIONS_MUSIC_VOLUME, STR_NULL),
							NWidget(WWT_EMPTY, COLOUR_GREY, WID_GO_BASE_MUSIC_VOLUME), SetMinimalSize(67, 0), SetMinimalTextLines(1, 12 + WidgetDimensions::unscaled.vsep_normal, FS_SMALL), SetFill(1, 0), SetDataTip(0x0, STR_MUSIC_TOOLTIP_DRAG_SLIDERS_TO_SET_MUSIC),
						EndContainer(),
					EndContainer(),
				EndContainer(),

				NWidget(WWT_FRAME, COLOUR_GREY), SetDataTip(STR_GAME_OPTIONS_BASE_SFX, STR_NULL),
					NWidget(NWID_HORIZONTAL), SetPIP(0, 30, 7),
						NWidget(WWT_DROPDOWN, COLOUR_GREY, WID_GO_BASE_SFX_DROPDOWN), SetMinimalSize(100, 12), SetDataTip(STR_JUST_RAW_STRING, STR_GAME_OPTIONS_BASE_SFX_TOOLTIP),
						NWidget(NWID_SPACER), SetMinimalSize(100, 12), SetFill(1, 0),
					EndContainer(),
					NWidget(WWT_EMPTY, INVALID_COLOUR, WID_GO_BASE_SFX_DESCRIPTION), SetMinimalSize(200, 0), SetMinimalTextLines(1, 0), SetDataTip(STR_NULL, STR_GAME_OPTIONS_BASE_SFX_DESCRIPTION_TOOLTIP), SetFill(1, 0), SetPadding(6, 0, 6, 0),
					NWidget(NWID_HORIZONTAL, NC_EQUALSIZE), SetPIP(7, 0, 7),
						NWidget(WWT_PUSHTXTBTN, COLOUR_GREY, WID_GO_BASE_SFX_TEXTFILE + TFT_README), SetFill(1, 0), SetResize(1, 0), SetDataTip(STR_TEXTFILE_VIEW_README, STR_NULL),
						NWidget(WWT_PUSHTXTBTN, COLOUR_GREY, WID_GO_BASE_SFX_TEXTFILE + TFT_CHANGELOG), SetFill(1, 0), SetResize(1, 0), SetDataTip(STR_TEXTFILE_VIEW_CHANGELOG, STR_NULL),
						NWidget(WWT_PUSHTXTBTN, COLOUR_GREY, WID_GO_BASE_SFX_TEXTFILE + TFT_LICENSE), SetFill(1, 0), SetResize(1, 0), SetDataTip(STR_TEXTFILE_VIEW_LICENCE, STR_NULL),
					EndContainer(),
				EndContainer(),

				NWidget(WWT_FRAME, COLOUR_GREY), SetDataTip(STR_GAME_OPTIONS_BASE_MUSIC, STR_NULL),
					NWidget(NWID_HORIZONTAL), SetPIP(0, 30, 7),
						NWidget(WWT_DROPDOWN, COLOUR_GREY, WID_GO_BASE_MUSIC_DROPDOWN), SetMinimalSize(100, 12), SetDataTip(STR_JUST_RAW_STRING, STR_GAME_OPTIONS_BASE_MUSIC_TOOLTIP),
						NWidget(WWT_TEXT, COLOUR_GREY, WID_GO_BASE_MUSIC_STATUS), SetMinimalSize(100, 12), SetDataTip(STR_EMPTY, STR_NULL), SetFill(1, 0),
					EndContainer(),
					NWidget(NWID_HORIZONTAL), SetPIP(0, 30, 7),
						NWidget(WWT_EMPTY, INVALID_COLOUR, WID_GO_BASE_MUSIC_DESCRIPTION), SetMinimalSize(200, 0), SetMinimalTextLines(1, 0), SetDataTip(STR_NULL, STR_GAME_OPTIONS_BASE_MUSIC_DESCRIPTION_TOOLTIP), SetFill(1, 0), SetPadding(6, 0, 6, 0),
						NWidget(NWID_VERTICAL), SetPIP(0, 0, 0),
							NWidget(WWT_PUSHIMGBTN, COLOUR_GREY, WID_GO_BASE_MUSIC_JUKEBOX), SetMinimalSize(22, 22), SetDataTip(SPR_IMG_MUSIC, STR_TOOLBAR_TOOLTIP_SHOW_SOUND_MUSIC_WINDOW), SetPadding(6, 0, 6, 0),
						EndContainer(),
					EndContainer(),
					NWidget(NWID_HORIZONTAL, NC_EQUALSIZE), SetPIP(7, 0, 7),
						NWidget(WWT_PUSHTXTBTN, COLOUR_GREY, WID_GO_BASE_MUSIC_TEXTFILE + TFT_README), SetFill(1, 0), SetResize(1, 0), SetDataTip(STR_TEXTFILE_VIEW_README, STR_NULL),
						NWidget(WWT_PUSHTXTBTN, COLOUR_GREY, WID_GO_BASE_MUSIC_TEXTFILE + TFT_CHANGELOG), SetFill(1, 0), SetResize(1, 0), SetDataTip(STR_TEXTFILE_VIEW_CHANGELOG, STR_NULL),
						NWidget(WWT_PUSHTXTBTN, COLOUR_GREY, WID_GO_BASE_MUSIC_TEXTFILE + TFT_LICENSE), SetFill(1, 0), SetResize(1, 0), SetDataTip(STR_TEXTFILE_VIEW_LICENCE, STR_NULL),
					EndContainer(),
				EndContainer(),
			EndContainer(),
		EndContainer(),
	EndContainer(),
};

static WindowDesc _game_options_desc(
	WDP_CENTER, nullptr, 0, 0,
	WC_GAME_OPTIONS, WC_NONE,
	0,
	_nested_game_options_widgets, lengthof(_nested_game_options_widgets)
);

/** Open the game options window. */
void ShowGameOptions()
{
	CloseWindowByClass(WC_GAME_OPTIONS);
	new GameOptionsWindow(&_game_options_desc);
}

static int SETTING_HEIGHT = 11;    ///< Height of a single setting in the tree view in pixels

/**
 * Flags for #SettingEntry
 * @note The #SEF_BUTTONS_MASK matches expectations of the formal parameter 'state' of #DrawArrowButtons
 */
enum SettingEntryFlags {
	SEF_LEFT_DEPRESSED  = 0x01, ///< Of a numeric setting entry, the left button is depressed
	SEF_RIGHT_DEPRESSED = 0x02, ///< Of a numeric setting entry, the right button is depressed
	SEF_BUTTONS_MASK = (SEF_LEFT_DEPRESSED | SEF_RIGHT_DEPRESSED), ///< Bit-mask for button flags

	SEF_LAST_FIELD = 0x04, ///< This entry is the last one in a (sub-)page
	SEF_FILTERED   = 0x08, ///< Entry is hidden by the string filter
};

/** How the list of advanced settings is filtered. */
enum RestrictionMode {
	RM_BASIC,                            ///< Display settings associated to the "basic" list.
	RM_ADVANCED,                         ///< Display settings associated to the "advanced" list.
	RM_ALL,                              ///< List all settings regardless of the default/newgame/... values.
	RM_CHANGED_AGAINST_DEFAULT,          ///< Show only settings which are different compared to default values.
	RM_CHANGED_AGAINST_NEW,              ///< Show only settings which are different compared to the user's new game setting values.
	RM_PATCH,                            ///< Show only "patch" settings which are not in vanilla.
	RM_END,                              ///< End for iteration.
};
DECLARE_POSTFIX_INCREMENT(RestrictionMode)

/** Filter for settings list. */
struct SettingFilter {
	StringFilter string;     ///< Filter string.
	RestrictionMode min_cat; ///< Minimum category needed to display all filtered strings (#RM_BASIC, #RM_ADVANCED, or #RM_ALL).
	bool type_hides;         ///< Whether the type hides filtered strings.
	RestrictionMode mode;    ///< Filter based on category.
	SettingType type;        ///< Filter based on type.
};

/** Data structure describing a single setting in a tab */
struct BaseSettingEntry {
	byte flags; ///< Flags of the setting entry. @see SettingEntryFlags
	byte level; ///< Nesting level of this setting entry

	BaseSettingEntry() : flags(0), level(0) {}
	virtual ~BaseSettingEntry() = default;

	virtual void Init(byte level = 0);
	virtual void FoldAll() {}
	virtual void UnFoldAll() {}
	virtual void ResetAll() = 0;

	/**
	 * Set whether this is the last visible entry of the parent node.
	 * @param last_field Value to set
	 */
	void SetLastField(bool last_field) { if (last_field) SETBITS(this->flags, SEF_LAST_FIELD); else CLRBITS(this->flags, SEF_LAST_FIELD); }

	virtual uint Length() const = 0;
	virtual void GetFoldingState(bool &all_folded, bool &all_unfolded) const {}
	virtual bool IsVisible(const BaseSettingEntry *item) const;
	virtual BaseSettingEntry *FindEntry(uint row, uint *cur_row);
	virtual uint GetMaxHelpHeight(int maxw) { return 0; }

	/**
	 * Check whether an entry is hidden due to filters
	 * @return true if hidden.
	 */
	bool IsFiltered() const { return (this->flags & SEF_FILTERED) != 0; }

	virtual bool UpdateFilterState(SettingFilter &filter, bool force_visible) = 0;

	virtual uint Draw(GameSettings *settings_ptr, int left, int right, int y, uint first_row, uint max_row, BaseSettingEntry *selected, uint cur_row = 0, uint parent_last = 0) const;

protected:
	virtual void DrawSetting(GameSettings *settings_ptr, int left, int right, int y, bool highlight) const = 0;
};

/** Standard setting */
struct SettingEntry : BaseSettingEntry {
	const char *name;              ///< Name of the setting
	const IntSettingDesc *setting; ///< Setting description of the setting

	SettingEntry(const char *name);

	virtual void Init(byte level = 0);
	virtual void ResetAll();
	virtual uint Length() const;
	virtual uint GetMaxHelpHeight(int maxw);
	virtual bool UpdateFilterState(SettingFilter &filter, bool force_visible);

	void SetButtons(byte new_val);
	StringID GetHelpText() const;

	struct SetValueDParamsTempData {
		char buffer[512];
	};

<<<<<<< HEAD
	void SetValueDParams(uint first_param, int32 value, std::unique_ptr<SetValueDParamsTempData> &tempdata) const;
=======
	void SetValueDParams(uint first_param, int32_t value) const;
>>>>>>> 536d2cb7

protected:
	SettingEntry(const IntSettingDesc *setting);
	virtual void DrawSetting(GameSettings *settings_ptr, int left, int right, int y, bool highlight) const;
	virtual void DrawSettingString(uint left, uint right, int y, bool highlight, int32 value) const;

private:
	bool IsVisibleByRestrictionMode(RestrictionMode mode) const;
};

/**
 * Get the help text of a single setting.
 * @return The requested help text.
 */
StringID SettingEntry::GetHelpText() const
{
	StringID str = this->setting->str_help;
	if (this->setting->guiproc != nullptr) {
		SettingOnGuiCtrlData data;
		data.type = SOGCT_DESCRIPTION_TEXT;
		data.text = str;
		if (this->setting->guiproc(data)) {
			str = data.text;
		}
	}
	return str;
}

/** Cargodist per-cargo setting */
struct CargoDestPerCargoSettingEntry : SettingEntry {
	CargoID cargo;

	CargoDestPerCargoSettingEntry(CargoID cargo, const IntSettingDesc *setting);
	virtual void Init(byte level = 0);
	virtual bool UpdateFilterState(SettingFilter &filter, bool force_visible);

protected:
	virtual void DrawSettingString(uint left, uint right, int y, bool highlight, int32 value) const;
};

/** Conditionally hidden standard setting */
struct ConditionallyHiddenSettingEntry : SettingEntry {
	std::function<bool()> hide_callback;

	ConditionallyHiddenSettingEntry(const char *name, std::function<bool()> hide_callback)
		: SettingEntry(name), hide_callback(hide_callback) {}

	virtual bool UpdateFilterState(SettingFilter &filter, bool force_visible);
};

/** Containers for BaseSettingEntry */
struct SettingsContainer {
	typedef std::vector<BaseSettingEntry*> EntryVector;
	EntryVector entries; ///< Settings on this page

	template<typename T>
	T *Add(T *item)
	{
		this->entries.push_back(item);
		return item;
	}

	void Init(byte level = 0);
	void ResetAll();
	void FoldAll();
	void UnFoldAll();

	uint Length() const;
	void GetFoldingState(bool &all_folded, bool &all_unfolded) const;
	bool IsVisible(const BaseSettingEntry *item) const;
	BaseSettingEntry *FindEntry(uint row, uint *cur_row);
	uint GetMaxHelpHeight(int maxw);

	bool UpdateFilterState(SettingFilter &filter, bool force_visible);

	uint Draw(GameSettings *settings_ptr, int left, int right, int y, uint first_row, uint max_row, BaseSettingEntry *selected, uint cur_row = 0, uint parent_last = 0) const;
};

/** Data structure describing one page of settings in the settings window. */
struct SettingsPage : BaseSettingEntry, SettingsContainer {
	StringID title;     ///< Title of the sub-page
	bool folded;        ///< Sub-page is folded (not visible except for its title)
	std::function<bool()> hide_callback; ///< optional callback, returns true if this shouldbe hidden

	SettingsPage(StringID title);

	virtual void Init(byte level = 0);
	virtual void ResetAll();
	virtual void FoldAll();
	virtual void UnFoldAll();

	virtual uint Length() const;
	virtual void GetFoldingState(bool &all_folded, bool &all_unfolded) const;
	virtual bool IsVisible(const BaseSettingEntry *item) const;
	virtual BaseSettingEntry *FindEntry(uint row, uint *cur_row);
	virtual uint GetMaxHelpHeight(int maxw) { return SettingsContainer::GetMaxHelpHeight(maxw); }

	virtual bool UpdateFilterState(SettingFilter &filter, bool force_visible);

	virtual uint Draw(GameSettings *settings_ptr, int left, int right, int y, uint first_row, uint max_row, BaseSettingEntry *selected, uint cur_row = 0, uint parent_last = 0) const;

protected:
	virtual void DrawSetting(GameSettings *settings_ptr, int left, int right, int y, bool highlight) const;
};

/* == BaseSettingEntry methods == */

/**
 * Initialization of a setting entry
 * @param level      Page nesting level of this entry
 */
void BaseSettingEntry::Init(byte level)
{
	this->level = level;
}

/**
 * Check whether an entry is visible and not folded or filtered away.
 * Note: This does not consider the scrolling range; it might still require scrolling to make the setting really visible.
 * @param item Entry to search for.
 * @return true if entry is visible.
 */
bool BaseSettingEntry::IsVisible(const BaseSettingEntry *item) const
{
	if (this->IsFiltered()) return false;
	return this == item;
}

/**
 * Find setting entry at row \a row_num
 * @param row_num Index of entry to return
 * @param cur_row Current row number
 * @return The requested setting entry or \c nullptr if it not found (folded or filtered)
 */
BaseSettingEntry *BaseSettingEntry::FindEntry(uint row_num, uint *cur_row)
{
	if (this->IsFiltered()) return nullptr;
	if (row_num == *cur_row) return this;
	(*cur_row)++;
	return nullptr;
}

/**
 * Draw a row in the settings panel.
 *
 * The scrollbar uses rows of the page, while the page data structure is a tree of #SettingsPage and #SettingEntry objects.
 * As a result, the drawing routing traverses the tree from top to bottom, counting rows in \a cur_row until it reaches \a first_row.
 * Then it enables drawing rows while traversing until \a max_row is reached, at which point drawing is terminated.
 *
 * The \a parent_last parameter ensures that the vertical lines at the left are
 * only drawn when another entry follows, that it prevents output like
 * \verbatim
 *  |-- setting
 *  |-- (-) - Title
 *  |    |-- setting
 *  |    |-- setting
 * \endverbatim
 * The left-most vertical line is not wanted. It is prevented by setting the
 * appropriate bit in the \a parent_last parameter.
 *
 * @param settings_ptr Pointer to current values of all settings
 * @param left         Left-most position in window/panel to start drawing \a first_row
 * @param right        Right-most x position to draw strings at.
 * @param y            Upper-most position in window/panel to start drawing \a first_row
 * @param first_row    First row number to draw
 * @param max_row      Row-number to stop drawing (the row-number of the row below the last row to draw)
 * @param selected     Selected entry by the user.
 * @param cur_row      Current row number (internal variable)
 * @param parent_last  Last-field booleans of parent page level (page level \e i sets bit \e i to 1 if it is its last field)
 * @return Row number of the next row to draw
 */
uint BaseSettingEntry::Draw(GameSettings *settings_ptr, int left, int right, int y, uint first_row, uint max_row, BaseSettingEntry *selected, uint cur_row, uint parent_last) const
{
	if (this->IsFiltered()) return cur_row;
	if (cur_row >= max_row) return cur_row;

	bool rtl = _current_text_dir == TD_RTL;
	int offset = (rtl ? -(int)_circle_size.width : (int)_circle_size.width) / 2;
	int level_width = rtl ? -WidgetDimensions::scaled.hsep_indent : WidgetDimensions::scaled.hsep_indent;

	int x = rtl ? right : left;
	if (cur_row >= first_row) {
		int colour = _colour_gradient[COLOUR_ORANGE][4];
		y += (cur_row - first_row) * SETTING_HEIGHT; // Compute correct y start position

		/* Draw vertical for parent nesting levels */
		for (uint lvl = 0; lvl < this->level; lvl++) {
			if (!HasBit(parent_last, lvl)) GfxDrawLine(x + offset, y, x + offset, y + SETTING_HEIGHT - 1, colour);
			x += level_width;
		}
		/* draw own |- prefix */
		int halfway_y = y + SETTING_HEIGHT / 2;
		int bottom_y = (flags & SEF_LAST_FIELD) ? halfway_y : y + SETTING_HEIGHT - 1;
		GfxDrawLine(x + offset, y, x + offset, bottom_y, colour);
		/* Small horizontal line from the last vertical line */
		GfxDrawLine(x + offset, halfway_y, x + level_width - (rtl ? -WidgetDimensions::scaled.hsep_normal : WidgetDimensions::scaled.hsep_normal), halfway_y, colour);
		x += level_width;

		this->DrawSetting(settings_ptr, rtl ? left : x, rtl ? x : right, y, this == selected);
	}
	cur_row++;

	return cur_row;
}

/* == SettingEntry methods == */

/**
 * Constructor for a single setting in the 'advanced settings' window
 * @param name Name of the setting in the setting table
 */
SettingEntry::SettingEntry(const char *name)
{
	this->name = name;
	this->setting = nullptr;
}

SettingEntry::SettingEntry(const IntSettingDesc *setting)
{
	this->name = nullptr;
	this->setting = setting;
}

/**
 * Initialization of a setting entry
 * @param level      Page nesting level of this entry
 */
void SettingEntry::Init(byte level)
{
	BaseSettingEntry::Init(level);
	const SettingDesc *st = GetSettingFromName(this->name);
	assert_msg(st != nullptr, "name: %s", this->name);
	this->setting = st->AsIntSetting();
}

/* Sets the given setting entry to its default value */
void SettingEntry::ResetAll()
{
	SetSettingValue(this->setting, this->setting->def);
}

/**
 * Set the button-depressed flags (#SEF_LEFT_DEPRESSED and #SEF_RIGHT_DEPRESSED) to a specified value
 * @param new_val New value for the button flags
 * @see SettingEntryFlags
 */
void SettingEntry::SetButtons(byte new_val)
{
	assert((new_val & ~SEF_BUTTONS_MASK) == 0); // Should not touch any flags outside the buttons
	this->flags = (this->flags & ~SEF_BUTTONS_MASK) | new_val;
}

/** Return number of rows needed to display the (filtered) entry */
uint SettingEntry::Length() const
{
	return this->IsFiltered() ? 0 : 1;
}

/**
 * Get the biggest height of the help text(s), if the width is at least \a maxw. Help text gets wrapped if needed.
 * @param maxw Maximal width of a line help text.
 * @return Biggest height needed to display any help text of this node (and its descendants).
 */
uint SettingEntry::GetMaxHelpHeight(int maxw)
{
	return GetStringHeight(this->GetHelpText(), maxw);
}

/**
 * Checks whether an entry shall be made visible based on the restriction mode.
 * @param mode The current status of the restriction drop down box.
 * @return true if the entry shall be visible.
 */
bool SettingEntry::IsVisibleByRestrictionMode(RestrictionMode mode) const
{
	/* There shall not be any restriction, i.e. all settings shall be visible. */
	if (mode == RM_ALL) return true;

	const IntSettingDesc *sd = this->setting;

	if (mode == RM_BASIC) return (this->setting->cat & SC_BASIC_LIST) != 0;
	if (mode == RM_ADVANCED) return (this->setting->cat & SC_ADVANCED_LIST) != 0;
	if (mode == RM_PATCH) return (this->setting->cat & SC_PATCH_LIST) != 0;

	/* Read the current value. */
	const void *object = ResolveObject(&GetGameSettings(), sd);
	int64_t current_value = sd->Read(object);
	int64_t filter_value;

	if (mode == RM_CHANGED_AGAINST_DEFAULT) {
		/* This entry shall only be visible, if the value deviates from its default value. */

		/* Read the default value. */
		filter_value = sd->def;
	} else {
		assert(mode == RM_CHANGED_AGAINST_NEW);
		/* This entry shall only be visible, if the value deviates from
		 * its value is used when starting a new game. */

		/* Make sure we're not comparing the new game settings against itself. */
		assert(&GetGameSettings() != &_settings_newgame);

		/* Read the new game's value. */
		filter_value = sd->Read(ResolveObject(&_settings_newgame, sd));
	}

	return current_value != filter_value;
}

/**
 * Update the filter state.
 * @param filter Filter
 * @param force_visible Whether to force all items visible, no matter what (due to filter text; not affected by restriction drop down box).
 * @return true if item remains visible
 */
bool SettingEntry::UpdateFilterState(SettingFilter &filter, bool force_visible)
{
	if (this->setting->flags & SF_NO_NEWGAME && _game_mode == GM_MENU) {
		SETBITS(this->flags, SEF_FILTERED);
		return false;
	}
	CLRBITS(this->flags, SEF_FILTERED);

	bool visible = true;

	const IntSettingDesc *sd = this->setting;
	if (!force_visible && !filter.string.IsEmpty()) {
		/* Process the search text filter for this item. */
		filter.string.ResetState();

		SetDParam(0, STR_EMPTY);
		filter.string.AddLine(sd->str);
		filter.string.AddLine(this->GetHelpText());

		visible = filter.string.GetState();
	}

	if (visible) {
		if (filter.type != ST_ALL && sd->GetType() != filter.type) {
			filter.type_hides = true;
			visible = false;
		}
		if (!this->IsVisibleByRestrictionMode(filter.mode)) {
			if (filter.mode == RM_PATCH) filter.min_cat = RM_ALL;
			while (filter.min_cat < RM_ALL && (filter.min_cat == filter.mode || !this->IsVisibleByRestrictionMode(filter.min_cat))) filter.min_cat++;
			visible = false;
		}
	}

	if (!visible) SETBITS(this->flags, SEF_FILTERED);
	return visible;
}

static const void *ResolveObject(const GameSettings *settings_ptr, const IntSettingDesc *sd)
{
	if ((sd->flags & SF_PER_COMPANY) != 0) {
		if (Company::IsValidID(_local_company) && _game_mode != GM_MENU) {
			return &Company::Get(_local_company)->settings;
		}
		return &_settings_client.company;
	}
	return settings_ptr;
}

/**
 * Set the DParams for drawing the value of a setting.
 * @param first_param First DParam to use
 * @param value Setting value to set params for.
 */
<<<<<<< HEAD
void SettingEntry::SetValueDParams(uint first_param, int32 value, std::unique_ptr<SettingEntry::SetValueDParamsTempData> &tempdata) const
=======
void SettingEntry::SetValueDParams(uint first_param, int32_t value) const
>>>>>>> 536d2cb7
{
	if (this->setting->IsBoolSetting()) {
		SetDParam(first_param++, value != 0 ? STR_CONFIG_SETTING_ON : STR_CONFIG_SETTING_OFF);
	} else if (this->setting->flags & SF_DEC1SCALE) {
		tempdata.reset(new SettingEntry::SetValueDParamsTempData());
		double scale = std::exp2(((double)value) / 10);
		int log = -std::min(0, (int)std::floor(std::log10(scale)) - 2);

		auto tmp_params = MakeParameters(value, (int64)(scale * std::pow(10.f, (float)log)), log);
		GetStringWithArgs(tempdata->buffer, this->setting->str_val, tmp_params, lastof(tempdata->buffer));
		SetDParam(first_param++, STR_JUST_RAW_STRING);
		SetDParamStr(first_param++, tempdata->buffer);
	} else {
		if ((this->setting->flags & SF_ENUM) != 0) {
			StringID str = STR_UNDEFINED;
			for (const SettingDescEnumEntry *enumlist = this->setting->enumlist; enumlist != nullptr && enumlist->str != STR_NULL; enumlist++) {
				if (enumlist->val == value) {
					str = enumlist->str;
					break;
				}
			}
			SetDParam(first_param++, str);
		} else if ((this->setting->flags & SF_GUI_DROPDOWN) != 0) {
			SetDParam(first_param++, this->setting->str_val - this->setting->min + value);
		} else if ((this->setting->flags & SF_GUI_NEGATIVE_IS_SPECIAL) != 0) {
			SetDParam(first_param++, this->setting->str_val + ((value >= 0) ? 1 : 0));
			value = abs(value);
		} else {
			SetDParam(first_param++, this->setting->str_val + ((value == 0 && (this->setting->flags & SF_GUI_0_IS_SPECIAL) != 0) ? 1 : 0));
		}
		SetDParam(first_param++, value);
	}
}

/**
 * Function to draw setting value (button + text + current value)
 * @param settings_ptr Pointer to current values of all settings
 * @param left         Left-most position in window/panel to start drawing
 * @param right        Right-most position in window/panel to draw
 * @param y            Upper-most position in window/panel to start drawing
 * @param highlight    Highlight entry.
 */
void SettingEntry::DrawSetting(GameSettings *settings_ptr, int left, int right, int y, bool highlight) const
{
	const IntSettingDesc *sd = this->setting;
	int state = this->flags & SEF_BUTTONS_MASK;

	bool rtl = _current_text_dir == TD_RTL;
	uint buttons_left = rtl ? right + 1 - SETTING_BUTTON_WIDTH : left;
	uint text_left  = left + (rtl ? 0 : SETTING_BUTTON_WIDTH + WidgetDimensions::scaled.hsep_wide);
	uint text_right = right - (rtl ? SETTING_BUTTON_WIDTH + WidgetDimensions::scaled.hsep_wide : 0);
	uint button_y = y + (SETTING_HEIGHT - SETTING_BUTTON_HEIGHT) / 2;

	/* We do not allow changes of some items when we are a client in a networkgame */
	bool editable = sd->IsEditable();

	SetDParam(0, STR_CONFIG_SETTING_VALUE);
	int32_t value = sd->Read(ResolveObject(settings_ptr, sd));
	if (sd->IsBoolSetting()) {
		/* Draw checkbox for boolean-value either on/off */
		DrawBoolButton(buttons_left, button_y, value != 0, editable);
	} else if ((sd->flags & (SF_GUI_DROPDOWN | SF_ENUM)) != 0) {
		/* Draw [v] button for settings of an enum-type */
		DrawDropDownButton(buttons_left, button_y, COLOUR_YELLOW, state != 0, editable);
	} else {
		/* Draw [<][>] boxes for settings of an integer-type */
		DrawArrowButtons(buttons_left, button_y, COLOUR_YELLOW, state,
				editable && value != (sd->flags & SF_GUI_0_IS_SPECIAL ? 0 : sd->min), editable && (uint32_t)value != sd->max);
	}
	this->DrawSettingString(text_left, text_right, y + (SETTING_HEIGHT - FONT_HEIGHT_NORMAL) / 2, highlight, value);
}

void SettingEntry::DrawSettingString(uint left, uint right, int y, bool highlight, int32 value) const
{
	std::unique_ptr<SettingEntry::SetValueDParamsTempData> tempdata;
	this->SetValueDParams(1, value, tempdata);
	int edge = DrawString(left, right, y, this->setting->str, highlight ? TC_WHITE : TC_LIGHT_BLUE);
	if (this->setting->flags & SF_GUI_ADVISE_DEFAULT && value != this->setting->def && edge != 0) {
		const Dimension warning_dimensions = GetSpriteSize(SPR_WARNING_SIGN);
		if ((int)warning_dimensions.height <= SETTING_HEIGHT) {
			DrawSprite(SPR_WARNING_SIGN, 0, (_current_text_dir == TD_RTL) ? edge - warning_dimensions.width - 5 : edge + 5,
					y + (((int)FONT_HEIGHT_NORMAL - (int)warning_dimensions.height) / 2));
		}
	}
}

/* == CargoDestPerCargoSettingEntry methods == */

CargoDestPerCargoSettingEntry::CargoDestPerCargoSettingEntry(CargoID cargo, const IntSettingDesc *setting)
	: SettingEntry(setting), cargo(cargo) {}

void CargoDestPerCargoSettingEntry::Init(byte level)
{
	BaseSettingEntry::Init(level);
}

void CargoDestPerCargoSettingEntry::DrawSettingString(uint left, uint right, int y, bool highlight, int32 value) const
{
	assert(this->setting->str == STR_CONFIG_SETTING_DISTRIBUTION_PER_CARGO);
	SetDParam(0, CargoSpec::Get(this->cargo)->name);
	SetDParam(1, STR_CONFIG_SETTING_VALUE);
	std::unique_ptr<SettingEntry::SetValueDParamsTempData> tempdata;
	this->SetValueDParams(2, value, tempdata);
	DrawString(left, right, y, STR_CONFIG_SETTING_DISTRIBUTION_PER_CARGO_PARAM, highlight ? TC_WHITE : TC_LIGHT_BLUE);
}

bool CargoDestPerCargoSettingEntry::UpdateFilterState(SettingFilter &filter, bool force_visible)
{
	if (!HasBit(_cargo_mask, this->cargo)) {
		SETBITS(this->flags, SEF_FILTERED);
		return false;
	} else {
		return SettingEntry::UpdateFilterState(filter, force_visible);
	}
}

bool ConditionallyHiddenSettingEntry::UpdateFilterState(SettingFilter &filter, bool force_visible)
{
	if (this->hide_callback && this->hide_callback()) {
		SETBITS(this->flags, SEF_FILTERED);
		return false;
	} else {
		return SettingEntry::UpdateFilterState(filter, force_visible);
	}
}

/* == SettingsContainer methods == */

/**
 * Initialization of an entire setting page
 * @param level Nesting level of this page (internal variable, do not provide a value for it when calling)
 */
void SettingsContainer::Init(byte level)
{
	for (auto &it : this->entries) {
		it->Init(level);
	}
}

/** Resets all settings to their default values */
void SettingsContainer::ResetAll()
{
	for (auto settings_entry : this->entries) {
		settings_entry->ResetAll();
	}
}

/** Recursively close all folds of sub-pages */
void SettingsContainer::FoldAll()
{
	for (auto &it : this->entries) {
		it->FoldAll();
	}
}

/** Recursively open all folds of sub-pages */
void SettingsContainer::UnFoldAll()
{
	for (auto &it : this->entries) {
		it->UnFoldAll();
	}
}

/**
 * Recursively accumulate the folding state of the tree.
 * @param[in,out] all_folded Set to false, if one entry is not folded.
 * @param[in,out] all_unfolded Set to false, if one entry is folded.
 */
void SettingsContainer::GetFoldingState(bool &all_folded, bool &all_unfolded) const
{
	for (auto &it : this->entries) {
		it->GetFoldingState(all_folded, all_unfolded);
	}
}

/**
 * Update the filter state.
 * @param filter Filter
 * @param force_visible Whether to force all items visible, no matter what
 * @return true if item remains visible
 */
bool SettingsContainer::UpdateFilterState(SettingFilter &filter, bool force_visible)
{
	bool visible = false;
	bool first_visible = true;
	for (EntryVector::reverse_iterator it = this->entries.rbegin(); it != this->entries.rend(); ++it) {
		visible |= (*it)->UpdateFilterState(filter, force_visible);
		(*it)->SetLastField(first_visible);
		if (visible && first_visible) first_visible = false;
	}
	return visible;
}


/**
 * Check whether an entry is visible and not folded or filtered away.
 * Note: This does not consider the scrolling range; it might still require scrolling to make the setting really visible.
 * @param item Entry to search for.
 * @return true if entry is visible.
 */
bool SettingsContainer::IsVisible(const BaseSettingEntry *item) const
{
	for (const auto &it : this->entries) {
		if (it->IsVisible(item)) return true;
	}
	return false;
}

/** Return number of rows needed to display the whole page */
uint SettingsContainer::Length() const
{
	uint length = 0;
	for (const auto &it : this->entries) {
		length += it->Length();
	}
	return length;
}

/**
 * Find the setting entry at row number \a row_num
 * @param row_num Index of entry to return
 * @param cur_row Variable used for keeping track of the current row number. Should point to memory initialized to \c 0 when first called.
 * @return The requested setting entry or \c nullptr if it does not exist
 */
BaseSettingEntry *SettingsContainer::FindEntry(uint row_num, uint *cur_row)
{
	BaseSettingEntry *pe = nullptr;
	for (const auto &it : this->entries) {
		pe = it->FindEntry(row_num, cur_row);
		if (pe != nullptr) {
			break;
		}
	}
	return pe;
}

/**
 * Get the biggest height of the help texts, if the width is at least \a maxw. Help text gets wrapped if needed.
 * @param maxw Maximal width of a line help text.
 * @return Biggest height needed to display any help text of this (sub-)tree.
 */
uint SettingsContainer::GetMaxHelpHeight(int maxw)
{
	uint biggest = 0;
	for (const auto &it : this->entries) {
		biggest = std::max(biggest, it->GetMaxHelpHeight(maxw));
	}
	return biggest;
}

/**
 * Draw a row in the settings panel.
 *
 * @param settings_ptr Pointer to current values of all settings
 * @param left         Left-most position in window/panel to start drawing \a first_row
 * @param right        Right-most x position to draw strings at.
 * @param y            Upper-most position in window/panel to start drawing \a first_row
 * @param first_row    First row number to draw
 * @param max_row      Row-number to stop drawing (the row-number of the row below the last row to draw)
 * @param selected     Selected entry by the user.
 * @param cur_row      Current row number (internal variable)
 * @param parent_last  Last-field booleans of parent page level (page level \e i sets bit \e i to 1 if it is its last field)
 * @return Row number of the next row to draw
 */
uint SettingsContainer::Draw(GameSettings *settings_ptr, int left, int right, int y, uint first_row, uint max_row, BaseSettingEntry *selected, uint cur_row, uint parent_last) const
{
	for (const auto &it : this->entries) {
		cur_row = it->Draw(settings_ptr, left, right, y, first_row, max_row, selected, cur_row, parent_last);
		if (cur_row >= max_row) break;
	}
	return cur_row;
}

/* == SettingsPage methods == */

/**
 * Constructor for a sub-page in the 'advanced settings' window
 * @param title Title of the sub-page
 */
SettingsPage::SettingsPage(StringID title)
{
	this->title = title;
	this->folded = true;
}

/**
 * Initialization of an entire setting page
 * @param level Nesting level of this page (internal variable, do not provide a value for it when calling)
 */
void SettingsPage::Init(byte level)
{
	BaseSettingEntry::Init(level);
	SettingsContainer::Init(level + 1);
}

/** Resets all settings to their default values */
void SettingsPage::ResetAll()
{
	for (auto settings_entry : this->entries) {
		settings_entry->ResetAll();
	}
}

/** Recursively close all (filtered) folds of sub-pages */
void SettingsPage::FoldAll()
{
	if (this->IsFiltered()) return;
	this->folded = true;

	SettingsContainer::FoldAll();
}

/** Recursively open all (filtered) folds of sub-pages */
void SettingsPage::UnFoldAll()
{
	if (this->IsFiltered()) return;
	this->folded = false;

	SettingsContainer::UnFoldAll();
}

/**
 * Recursively accumulate the folding state of the (filtered) tree.
 * @param[in,out] all_folded Set to false, if one entry is not folded.
 * @param[in,out] all_unfolded Set to false, if one entry is folded.
 */
void SettingsPage::GetFoldingState(bool &all_folded, bool &all_unfolded) const
{
	if (this->IsFiltered()) return;

	if (this->folded) {
		all_unfolded = false;
	} else {
		all_folded = false;
	}

	SettingsContainer::GetFoldingState(all_folded, all_unfolded);
}

/**
 * Update the filter state.
 * @param filter Filter
 * @param force_visible Whether to force all items visible, no matter what (due to filter text; not affected by restriction drop down box).
 * @return true if item remains visible
 */
bool SettingsPage::UpdateFilterState(SettingFilter &filter, bool force_visible)
{
	if (!force_visible && !filter.string.IsEmpty()) {
		filter.string.ResetState();
		filter.string.AddLine(this->title);
		force_visible = filter.string.GetState();
	}

	bool visible = SettingsContainer::UpdateFilterState(filter, force_visible);
	if (this->hide_callback && this->hide_callback()) visible = false;
	if (visible) {
		CLRBITS(this->flags, SEF_FILTERED);
	} else {
		SETBITS(this->flags, SEF_FILTERED);
	}
	return visible;
}

/**
 * Check whether an entry is visible and not folded or filtered away.
 * Note: This does not consider the scrolling range; it might still require scrolling to make the setting really visible.
 * @param item Entry to search for.
 * @return true if entry is visible.
 */
bool SettingsPage::IsVisible(const BaseSettingEntry *item) const
{
	if (this->IsFiltered()) return false;
	if (this == item) return true;
	if (this->folded) return false;

	return SettingsContainer::IsVisible(item);
}

/** Return number of rows needed to display the (filtered) entry */
uint SettingsPage::Length() const
{
	if (this->IsFiltered()) return 0;
	if (this->folded) return 1; // Only displaying the title

	return 1 + SettingsContainer::Length();
}

/**
 * Find setting entry at row \a row_num
 * @param row_num Index of entry to return
 * @param cur_row Current row number
 * @return The requested setting entry or \c nullptr if it not found (folded or filtered)
 */
BaseSettingEntry *SettingsPage::FindEntry(uint row_num, uint *cur_row)
{
	if (this->IsFiltered()) return nullptr;
	if (row_num == *cur_row) return this;
	(*cur_row)++;
	if (this->folded) return nullptr;

	return SettingsContainer::FindEntry(row_num, cur_row);
}

/**
 * Draw a row in the settings panel.
 *
 * @param settings_ptr Pointer to current values of all settings
 * @param left         Left-most position in window/panel to start drawing \a first_row
 * @param right        Right-most x position to draw strings at.
 * @param y            Upper-most position in window/panel to start drawing \a first_row
 * @param first_row    First row number to draw
 * @param max_row      Row-number to stop drawing (the row-number of the row below the last row to draw)
 * @param selected     Selected entry by the user.
 * @param cur_row      Current row number (internal variable)
 * @param parent_last  Last-field booleans of parent page level (page level \e i sets bit \e i to 1 if it is its last field)
 * @return Row number of the next row to draw
 */
uint SettingsPage::Draw(GameSettings *settings_ptr, int left, int right, int y, uint first_row, uint max_row, BaseSettingEntry *selected, uint cur_row, uint parent_last) const
{
	if (this->IsFiltered()) return cur_row;
	if (cur_row >= max_row) return cur_row;

	cur_row = BaseSettingEntry::Draw(settings_ptr, left, right, y, first_row, max_row, selected, cur_row, parent_last);

	if (!this->folded) {
		if (this->flags & SEF_LAST_FIELD) {
			assert(this->level < 8 * sizeof(parent_last));
			SetBit(parent_last, this->level); // Add own last-field state
		}

		cur_row = SettingsContainer::Draw(settings_ptr, left, right, y, first_row, max_row, selected, cur_row, parent_last);
	}

	return cur_row;
}

/**
 * Function to draw setting value (button + text + current value)
 * @param settings_ptr Pointer to current values of all settings
 * @param left         Left-most position in window/panel to start drawing
 * @param right        Right-most position in window/panel to draw
 * @param y            Upper-most position in window/panel to start drawing
 * @param highlight    Highlight entry.
 */
void SettingsPage::DrawSetting(GameSettings *settings_ptr, int left, int right, int y, bool highlight) const
{
	bool rtl = _current_text_dir == TD_RTL;
	DrawSprite((this->folded ? SPR_CIRCLE_FOLDED : SPR_CIRCLE_UNFOLDED), PAL_NONE, rtl ? right - _circle_size.width : left, y + (SETTING_HEIGHT - _circle_size.height) / 2);
	DrawString(rtl ? left : left + _circle_size.width + WidgetDimensions::scaled.hsep_normal, rtl ? right - _circle_size.width - WidgetDimensions::scaled.hsep_normal : right, y + (SETTING_HEIGHT - FONT_HEIGHT_NORMAL) / 2, this->title, TC_ORANGE);
}

/** Construct settings tree */
static SettingsContainer &GetSettingsTree()
{
	static SettingsContainer *main = nullptr;

	if (main == nullptr)
	{
		/* Build up the dynamic settings-array only once per OpenTTD session */
		main = new SettingsContainer();

		SettingsPage *localisation = main->Add(new SettingsPage(STR_CONFIG_SETTING_LOCALISATION));
		{
			localisation->Add(new SettingEntry("locale.units_velocity"));
			localisation->Add(new SettingEntry("locale.units_velocity_nautical"));
			localisation->Add(new SettingEntry("locale.units_power"));
			localisation->Add(new SettingEntry("locale.units_weight"));
			localisation->Add(new SettingEntry("locale.units_volume"));
			localisation->Add(new SettingEntry("locale.units_force"));
			localisation->Add(new SettingEntry("locale.units_height"));
			localisation->Add(new SettingEntry("gui.date_format_in_default_names"));
			localisation->Add(new SettingEntry("client_locale.sync_locale_network_server"));
		}

		SettingsPage *graphics = main->Add(new SettingsPage(STR_CONFIG_SETTING_GRAPHICS));
		{
			graphics->Add(new SettingEntry("gui.zoom_min"));
			graphics->Add(new SettingEntry("gui.zoom_max"));
			graphics->Add(new SettingEntry("gui.sprite_zoom_min"));
			graphics->Add(new SettingEntry("gui.shade_trees_on_slopes"));
			graphics->Add(new SettingEntry("gui.smallmap_land_colour"));
			graphics->Add(new SettingEntry("gui.linkgraph_colours"));
			graphics->Add(new SettingEntry("gui.graph_line_thickness"));
		}

		SettingsPage *sound = main->Add(new SettingsPage(STR_CONFIG_SETTING_SOUND));
		{
			sound->Add(new SettingEntry("sound.click_beep"));
			sound->Add(new SettingEntry("sound.confirm"));
			sound->Add(new SettingEntry("sound.news_ticker"));
			sound->Add(new SettingEntry("sound.news_full"));
			sound->Add(new SettingEntry("sound.new_year"));
			sound->Add(new SettingEntry("sound.disaster"));
			sound->Add(new SettingEntry("sound.vehicle"));
			sound->Add(new SettingEntry("sound.ambient"));
		}

		SettingsPage *interface = main->Add(new SettingsPage(STR_CONFIG_SETTING_INTERFACE));
		{
			SettingsPage *general = interface->Add(new SettingsPage(STR_CONFIG_SETTING_INTERFACE_GENERAL));
			{
				general->Add(new SettingEntry("gui.osk_activation"));
				general->Add(new SettingEntry("gui.errmsg_duration"));
				general->Add(new SettingEntry("gui.window_snap_radius"));
				general->Add(new SettingEntry("gui.window_soft_limit"));
				general->Add(new SettingEntry("gui.right_click_wnd_close"));
			}

			SettingsPage *tooltips = interface->Add(new SettingsPage(STR_CONFIG_SETTING_INTERFACE_TOOLTIPS));
			{
				tooltips->Add(new SettingEntry("gui.hover_delay_ms"));
				tooltips->Add(new ConditionallyHiddenSettingEntry("gui.instant_tile_tooltip", []() -> bool { return _settings_client.gui.hover_delay_ms != 0; }));
				tooltips->Add(new SettingEntry("gui.town_name_tooltip_mode"));
				tooltips->Add(new SettingEntry("gui.industry_tooltip_show"));
				tooltips->Add(new ConditionallyHiddenSettingEntry("gui.industry_tooltip_show_name", []() -> bool { return !_settings_client.gui.industry_tooltip_show; }));
				tooltips->Add(new ConditionallyHiddenSettingEntry("gui.industry_tooltip_show_required", []() -> bool { return !_settings_client.gui.industry_tooltip_show; }));
				tooltips->Add(new ConditionallyHiddenSettingEntry("gui.industry_tooltip_show_stockpiled", []() -> bool { return !_settings_client.gui.industry_tooltip_show; }));
				tooltips->Add(new ConditionallyHiddenSettingEntry("gui.industry_tooltip_show_produced", []() -> bool { return !_settings_client.gui.industry_tooltip_show; }));
				tooltips->Add(new SettingEntry("gui.depot_tooltip_mode"));
				tooltips->Add(new SettingEntry("gui.waypoint_viewport_tooltip_name"));
				tooltips->Add(new SettingEntry("gui.station_viewport_tooltip_name"));
				tooltips->Add(new SettingEntry("gui.station_viewport_tooltip_cargo"));
				tooltips->Add(new SettingEntry("gui.station_rating_tooltip_mode"));
			}

			SettingsPage *save = interface->Add(new SettingsPage(STR_CONFIG_SETTING_INTERFACE_SAVE));
			{
				save->Add(new SettingEntry("gui.autosave_interval"));
				save->Add(new SettingEntry("gui.autosave_on_network_disconnect"));
				save->Add(new SettingEntry("gui.savegame_overwrite_confirm"));
			}

			SettingsPage *viewports = interface->Add(new SettingsPage(STR_CONFIG_SETTING_INTERFACE_VIEWPORTS));
			{
				SettingsPage *viewport_map = viewports->Add(new SettingsPage(STR_CONFIG_SETTING_VIEWPORT_MAP_OPTIONS));
				{
					viewport_map->Add(new SettingEntry("gui.default_viewport_map_mode"));
					viewport_map->Add(new SettingEntry("gui.action_when_viewport_map_is_dblclicked"));
					viewport_map->Add(new SettingEntry("gui.show_scrolling_viewport_on_map"));
					viewport_map->Add(new SettingEntry("gui.show_slopes_on_viewport_map"));
					viewport_map->Add(new SettingEntry("gui.show_height_on_viewport_map"));
					viewport_map->Add(new SettingEntry("gui.show_bridges_on_map"));
					viewport_map->Add(new SettingEntry("gui.show_tunnels_on_map"));
					viewport_map->Add(new SettingEntry("gui.use_owner_colour_for_tunnelbridge"));
				}
				SettingsPage *viewport_signals = viewports->Add(new SettingsPage(STR_CONFIG_SETTING_VIEWPORT_SIGNALS));
				{
					viewport_signals->Add(new SettingEntry("construction.train_signal_side"));
					viewport_signals->Add(new SettingEntry("gui.show_restricted_signal_default"));
					viewport_signals->Add(new SettingEntry("gui.show_all_signal_default"));
				}
				SettingsPage *viewport_route_overlay = viewports->Add(new SettingsPage(STR_CONFIG_SETTING_VEHICLE_ROUTE_OVERLAY));
				{
					viewport_route_overlay->Add(new SettingEntry("gui.show_vehicle_route_mode"));
					viewport_route_overlay->Add(new ConditionallyHiddenSettingEntry("gui.show_vehicle_route_steps", []() -> bool { return _settings_client.gui.show_vehicle_route_mode == 0; }));
					viewport_route_overlay->Add(new ConditionallyHiddenSettingEntry("gui.show_vehicle_route", []() -> bool { return _settings_client.gui.show_vehicle_route_mode == 0; }));
					viewport_route_overlay->Add(new ConditionallyHiddenSettingEntry("gui.dash_level_of_route_lines", []() -> bool { return _settings_client.gui.show_vehicle_route_mode == 0 || !_settings_client.gui.show_vehicle_route; }));
				}

				viewports->Add(new SettingEntry("gui.auto_scrolling"));
				viewports->Add(new SettingEntry("gui.scroll_mode"));
				viewports->Add(new SettingEntry("gui.smooth_scroll"));
				/* While the horizontal scrollwheel scrolling is written as general code, only
				 *  the cocoa (OSX) driver generates input for it.
				 *  Since it's also able to completely disable the scrollwheel will we display it on all platforms anyway */
				viewports->Add(new SettingEntry("gui.scrollwheel_scrolling"));
				viewports->Add(new SettingEntry("gui.scrollwheel_multiplier"));
#ifdef __APPLE__
				/* We might need to emulate a right mouse button on mac */
				viewports->Add(new SettingEntry("gui.right_mouse_btn_emulation"));
#endif
				viewports->Add(new SettingEntry("gui.population_in_label"));
				viewports->Add(new SettingEntry("gui.city_in_label"));
				viewports->Add(new SettingEntry("gui.liveries"));
				viewports->Add(new SettingEntry("gui.measure_tooltip"));
				viewports->Add(new SettingEntry("gui.loading_indicators"));
				viewports->Add(new SettingEntry("gui.show_track_reservation"));
				viewports->Add(new SettingEntry("gui.disable_water_animation"));
			}

			SettingsPage *construction = interface->Add(new SettingsPage(STR_CONFIG_SETTING_INTERFACE_CONSTRUCTION));
			{
				construction->Add(new SettingEntry("gui.link_terraform_toolbar"));
				construction->Add(new SettingEntry("gui.persistent_buildingtools"));
				construction->Add(new SettingEntry("gui.quick_goto"));
				construction->Add(new SettingEntry("gui.default_rail_type"));
				construction->Add(new SettingEntry("gui.default_road_type"));
				construction->Add(new SettingEntry("gui.demolish_confirm_mode"));
			}

			SettingsPage *vehicle_windows = interface->Add(new SettingsPage(STR_CONFIG_SETTING_INTERFACE_VEHICLE_WINDOWS));
			{
				vehicle_windows->Add(new SettingEntry("gui.advanced_vehicle_list"));
				vehicle_windows->Add(new SettingEntry("gui.show_newgrf_name"));
				vehicle_windows->Add(new SettingEntry("gui.show_cargo_in_vehicle_lists"));
				vehicle_windows->Add(new SettingEntry("gui.show_wagon_intro_year"));
				vehicle_windows->Add(new SettingEntry("gui.show_train_length_in_details"));
				vehicle_windows->Add(new SettingEntry("gui.show_train_weight_ratios_in_details"));
				vehicle_windows->Add(new SettingEntry("gui.show_vehicle_group_in_details"));
				vehicle_windows->Add(new SettingEntry("gui.show_vehicle_list_company_colour"));
				vehicle_windows->Add(new SettingEntry("gui.show_veh_list_cargo_filter"));
				vehicle_windows->Add(new SettingEntry("gui.show_adv_load_mode_features"));
				vehicle_windows->Add(new SettingEntry("gui.disable_top_veh_list_mass_actions"));
				vehicle_windows->Add(new SettingEntry("gui.show_depot_sell_gui"));
				vehicle_windows->Add(new SettingEntry("gui.open_vehicle_gui_clone_share"));
				vehicle_windows->Add(new SettingEntry("gui.vehicle_names"));
				vehicle_windows->Add(new SettingEntry("gui.dual_pane_train_purchase_window"));
				vehicle_windows->Add(new ConditionallyHiddenSettingEntry("gui.dual_pane_train_purchase_window_dual_buttons", []() -> bool { return !_settings_client.gui.dual_pane_train_purchase_window; }));
				vehicle_windows->Add(new SettingEntry("gui.show_order_occupancy_by_default"));
				vehicle_windows->Add(new SettingEntry("gui.show_order_management_button"));
				vehicle_windows->Add(new SettingEntry("gui.show_group_hierarchy_name"));
				vehicle_windows->Add(new ConditionallyHiddenSettingEntry("gui.show_vehicle_group_hierarchy_name", []() -> bool { return !_settings_client.gui.show_group_hierarchy_name; }));
				vehicle_windows->Add(new SettingEntry("gui.enable_single_veh_shared_order_gui"));
				vehicle_windows->Add(new SettingEntry("gui.show_order_number_vehicle_view"));
			}

			SettingsPage *departureboards = interface->Add(new SettingsPage(STR_CONFIG_SETTING_INTERFACE_DEPARTUREBOARDS));
			{
				departureboards->Add(new SettingEntry("gui.max_departures"));
				departureboards->Add(new ConditionallyHiddenSettingEntry("gui.max_departure_time", []() -> bool { return _settings_time.time_in_minutes; }));
				departureboards->Add(new ConditionallyHiddenSettingEntry("gui.max_departure_time_minutes", []() -> bool { return !_settings_time.time_in_minutes; }));
				departureboards->Add(new SettingEntry("gui.departure_calc_frequency"));
				departureboards->Add(new SettingEntry("gui.departure_show_vehicle"));
				departureboards->Add(new SettingEntry("gui.departure_show_group"));
				departureboards->Add(new SettingEntry("gui.departure_show_company"));
				departureboards->Add(new SettingEntry("gui.departure_show_vehicle_type"));
				departureboards->Add(new SettingEntry("gui.departure_show_vehicle_color"));
				departureboards->Add(new SettingEntry("gui.departure_larger_font"));
				departureboards->Add(new SettingEntry("gui.departure_destination_type"));
				departureboards->Add(new SettingEntry("gui.departure_show_both"));
				departureboards->Add(new SettingEntry("gui.departure_only_passengers"));
				departureboards->Add(new SettingEntry("gui.departure_smart_terminus"));
				departureboards->Add(new SettingEntry("gui.departure_conditionals"));
				departureboards->Add(new SettingEntry("gui.departure_show_all_stops"));
				departureboards->Add(new SettingEntry("gui.departure_merge_identical"));
			}

			SettingsPage *wallclock = interface->Add(new SettingsPage(STR_CONFIG_SETTING_INTERFACE_WALLCLOCK));
			{
				wallclock->Add(new SettingEntry("gui.override_time_settings"));
				SettingsPage *game = wallclock->Add(new SettingsPage(STR_CONFIG_SETTING_INTERFACE_TIME_SAVEGAME));
				{
					game->hide_callback = []() -> bool {
						return _game_mode == GM_MENU;
					};
					game->Add(new SettingEntry("game_time.time_in_minutes"));
					game->Add(new SettingEntry("game_time.ticks_per_minute"));
					game->Add(new SettingEntry("game_time.clock_offset"));
				}
				SettingsPage *client = wallclock->Add(new SettingsPage(STR_CONFIG_SETTING_INTERFACE_TIME_CLIENT));
				{
					client->hide_callback = []() -> bool {
						return _game_mode != GM_MENU && !_settings_client.gui.override_time_settings;
					};
					client->Add(new SettingEntry("gui.time_in_minutes"));
					client->Add(new SettingEntry("gui.ticks_per_minute"));
					client->Add(new SettingEntry("gui.clock_offset"));
				}

				wallclock->Add(new SettingEntry("gui.date_with_time"));
			}

			SettingsPage *timetable = interface->Add(new SettingsPage(STR_CONFIG_SETTING_INTERFACE_TIMETABLE));
			{
				timetable->Add(new SettingEntry("gui.timetable_in_ticks"));
				timetable->Add(new SettingEntry("gui.timetable_leftover_ticks"));
				timetable->Add(new SettingEntry("gui.timetable_arrival_departure"));
				timetable->Add(new SettingEntry("gui.timetable_start_text_entry"));
			}

			SettingsPage *advsig = interface->Add(new SettingsPage(STR_CONFIG_SETTING_INTERFACE_ADV_SIGNALS));
			{
				advsig->Add(new SettingEntry("gui.show_progsig_ui"));
				advsig->Add(new SettingEntry("gui.show_noentrysig_ui"));
				advsig->Add(new SettingEntry("gui.show_adv_tracerestrict_features"));
				advsig->Add(new SettingEntry("gui.adv_sig_bridge_tun_modes"));
			}

			interface->Add(new SettingEntry("gui.fast_forward_speed_limit"));
			interface->Add(new SettingEntry("gui.toolbar_pos"));
			interface->Add(new SettingEntry("gui.statusbar_pos"));
			interface->Add(new SettingEntry("gui.prefer_teamchat"));
			interface->Add(new SettingEntry("gui.sort_track_types_by_speed"));
			interface->Add(new SettingEntry("gui.allow_hiding_waypoint_labels"));
		}

		SettingsPage *advisors = main->Add(new SettingsPage(STR_CONFIG_SETTING_ADVISORS));
		{
			advisors->Add(new SettingEntry("gui.coloured_news_year"));
			advisors->Add(new SettingEntry("news_display.general"));
			advisors->Add(new SettingEntry("news_display.new_vehicles"));
			advisors->Add(new SettingEntry("news_display.accident"));
			advisors->Add(new SettingEntry("news_display.accident_other"));
			advisors->Add(new SettingEntry("news_display.company_info"));
			advisors->Add(new SettingEntry("news_display.acceptance"));
			advisors->Add(new SettingEntry("news_display.arrival_player"));
			advisors->Add(new SettingEntry("news_display.arrival_other"));
			advisors->Add(new SettingEntry("news_display.advice"));
			advisors->Add(new SettingEntry("gui.order_review_system"));
			advisors->Add(new SettingEntry("gui.no_depot_order_warn"));
			advisors->Add(new SettingEntry("gui.vehicle_income_warn"));
			advisors->Add(new SettingEntry("gui.lost_vehicle_warn"));
			advisors->Add(new SettingEntry("gui.restriction_wait_vehicle_warn"));
			advisors->Add(new SettingEntry("gui.show_finances"));
			advisors->Add(new SettingEntry("news_display.economy"));
			advisors->Add(new SettingEntry("news_display.subsidies"));
			advisors->Add(new SettingEntry("news_display.open"));
			advisors->Add(new SettingEntry("news_display.close"));
			advisors->Add(new SettingEntry("news_display.production_player"));
			advisors->Add(new SettingEntry("news_display.production_other"));
			advisors->Add(new SettingEntry("news_display.production_nobody"));
		}

		SettingsPage *company = main->Add(new SettingsPage(STR_CONFIG_SETTING_COMPANY));
		{
			company->Add(new SettingEntry("gui.semaphore_build_before"));
			company->Add(new SettingEntry("gui.cycle_signal_types"));
			company->Add(new SettingEntry("gui.signal_gui_mode"));
			company->Add(new SettingEntry("gui.drag_signals_fixed_distance"));
			company->Add(new SettingEntry("gui.auto_remove_signals"));
			company->Add(new SettingEntry("gui.new_nonstop"));
			company->Add(new SettingEntry("gui.stop_location"));
			company->Add(new SettingEntry("gui.starting_colour"));
			company->Add(new SettingEntry("gui.starting_colour_secondary"));
			company->Add(new SettingEntry("company.engine_renew"));
			company->Add(new SettingEntry("company.engine_renew_months"));
			company->Add(new SettingEntry("company.engine_renew_money"));
			company->Add(new SettingEntry("vehicle.servint_ispercent"));
			company->Add(new SettingEntry("vehicle.servint_trains"));
			company->Add(new SettingEntry("vehicle.servint_roadveh"));
			company->Add(new SettingEntry("vehicle.servint_ships"));
			company->Add(new SettingEntry("vehicle.servint_aircraft"));
			company->Add(new SettingEntry("vehicle.auto_timetable_by_default"));
			company->Add(new SettingEntry("vehicle.auto_separation_by_default"));
			company->Add(new SettingEntry("auto_timetable_separation_rate"));
			company->Add(new SettingEntry("timetable_autofill_rounding"));
			company->Add(new SettingEntry("order_occupancy_smoothness"));
			company->Add(new SettingEntry("company.infra_others_buy_in_depot[0]"));
			company->Add(new SettingEntry("company.infra_others_buy_in_depot[1]"));
			company->Add(new SettingEntry("company.infra_others_buy_in_depot[2]"));
			company->Add(new SettingEntry("company.infra_others_buy_in_depot[3]"));
			company->Add(new SettingEntry("company.advance_order_on_clone"));
			company->Add(new SettingEntry("company.copy_clone_add_to_group"));
			company->Add(new SettingEntry("company.remain_if_next_order_same_station"));
		}

		SettingsPage *accounting = main->Add(new SettingsPage(STR_CONFIG_SETTING_ACCOUNTING));
		{
			accounting->Add(new SettingEntry("economy.inflation"));
			accounting->Add(new SettingEntry("economy.inflation_fixed_dates"));
			accounting->Add(new SettingEntry("difficulty.initial_interest"));
			accounting->Add(new SettingEntry("difficulty.max_loan"));
			accounting->Add(new SettingEntry("difficulty.subsidy_multiplier"));
			accounting->Add(new SettingEntry("difficulty.subsidy_duration"));
			accounting->Add(new SettingEntry("economy.feeder_payment_share"));
			accounting->Add(new SettingEntry("economy.infrastructure_maintenance"));
			accounting->Add(new SettingEntry("difficulty.vehicle_costs"));
			accounting->Add(new SettingEntry("difficulty.vehicle_costs_in_depot"));
			accounting->Add(new SettingEntry("difficulty.vehicle_costs_when_stopped"));
			accounting->Add(new SettingEntry("difficulty.construction_cost"));
			accounting->Add(new SettingEntry("economy.payment_algorithm"));
		}

		SettingsPage *vehicles = main->Add(new SettingsPage(STR_CONFIG_SETTING_VEHICLES));
		{
			SettingsPage *physics = vehicles->Add(new SettingsPage(STR_CONFIG_SETTING_VEHICLES_PHYSICS));
			{
				physics->Add(new SettingEntry("vehicle.train_acceleration_model"));
				physics->Add(new SettingEntry("vehicle.train_braking_model"));
				physics->Add(new ConditionallyHiddenSettingEntry("vehicle.realistic_braking_aspect_limited", []() -> bool { return GetGameSettings().vehicle.train_braking_model != TBM_REALISTIC; }));
				physics->Add(new ConditionallyHiddenSettingEntry("vehicle.limit_train_acceleration", []() -> bool { return GetGameSettings().vehicle.train_braking_model != TBM_REALISTIC; }));
				physics->Add(new SettingEntry("vehicle.train_slope_steepness"));
				physics->Add(new SettingEntry("vehicle.wagon_speed_limits"));
				physics->Add(new SettingEntry("vehicle.train_speed_adaptation"));
				physics->Add(new SettingEntry("vehicle.freight_trains"));
				physics->Add(new SettingEntry("vehicle.roadveh_acceleration_model"));
				physics->Add(new SettingEntry("vehicle.roadveh_slope_steepness"));
				physics->Add(new SettingEntry("vehicle.smoke_amount"));
				physics->Add(new SettingEntry("vehicle.plane_speed"));
				physics->Add(new SettingEntry("vehicle.ship_collision_avoidance"));
				physics->Add(new SettingEntry("vehicle.roadveh_articulated_overtaking"));
				physics->Add(new SettingEntry("vehicle.roadveh_cant_quantum_tunnel"));
				physics->Add(new SettingEntry("vehicle.slow_road_vehicles_in_curves"));
			}

			SettingsPage *routing = vehicles->Add(new SettingsPage(STR_CONFIG_SETTING_VEHICLES_ROUTING));
			{
				routing->Add(new SettingEntry("pf.pathfinder_for_trains"));
				routing->Add(new SettingEntry("difficulty.line_reverse_mode"));
				routing->Add(new SettingEntry("pf.reverse_at_signals"));
				routing->Add(new SettingEntry("pf.back_of_one_way_pbs_waiting_point"));
				routing->Add(new SettingEntry("pf.forbid_90_deg"));
				routing->Add(new SettingEntry("pf.pathfinder_for_roadvehs"));
				routing->Add(new SettingEntry("pf.pathfinder_for_ships"));
				routing->Add(new SettingEntry("pf.reroute_rv_on_layout_change"));
				routing->Add(new SettingEntry("vehicle.drive_through_train_depot"));
			}

			vehicles->Add(new SettingEntry("order.no_servicing_if_no_breakdowns"));
			vehicles->Add(new SettingEntry("order.serviceathelipad"));
			vehicles->Add(new SettingEntry("order.nonstop_only"));
			vehicles->Add(new SettingEntry("vehicle.adjacent_crossings"));
			vehicles->Add(new SettingEntry("vehicle.safer_crossings"));
			vehicles->Add(new SettingEntry("vehicle.non_leading_engines_keep_name"));
		}

		SettingsPage *limitations = main->Add(new SettingsPage(STR_CONFIG_SETTING_LIMITATIONS));
		{
			limitations->Add(new SettingEntry("construction.command_pause_level"));
			limitations->Add(new SettingEntry("construction.autoslope"));
			limitations->Add(new SettingEntry("construction.extra_dynamite"));
			limitations->Add(new SettingEntry("construction.map_height_limit"));
			limitations->Add(new SettingEntry("construction.max_bridge_length"));
			limitations->Add(new SettingEntry("construction.max_bridge_height"));
			limitations->Add(new SettingEntry("construction.max_tunnel_length"));
			limitations->Add(new SettingEntry("construction.chunnel"));
			limitations->Add(new SettingEntry("station.never_expire_airports"));
			limitations->Add(new SettingEntry("vehicle.never_expire_vehicles"));
			limitations->Add(new SettingEntry("vehicle.no_expire_vehicles_after"));
			limitations->Add(new SettingEntry("vehicle.no_introduce_vehicles_after"));
			limitations->Add(new SettingEntry("vehicle.max_trains"));
			limitations->Add(new SettingEntry("vehicle.max_roadveh"));
			limitations->Add(new SettingEntry("vehicle.max_aircraft"));
			limitations->Add(new SettingEntry("vehicle.max_ships"));
			limitations->Add(new SettingEntry("vehicle.max_train_length"));
			limitations->Add(new SettingEntry("vehicle.through_load_speed_limit"));
			limitations->Add(new SettingEntry("vehicle.rail_depot_speed_limit"));
			limitations->Add(new SettingEntry("station.station_spread"));
			limitations->Add(new SettingEntry("station.distant_join_stations"));
			limitations->Add(new SettingEntry("construction.road_stop_on_town_road"));
			limitations->Add(new SettingEntry("construction.road_stop_on_competitor_road"));
			limitations->Add(new SettingEntry("construction.convert_town_road_no_houses"));
			limitations->Add(new SettingEntry("vehicle.disable_elrails"));
			limitations->Add(new SettingEntry("construction.maximum_signal_evaluations"));
			limitations->Add(new SettingEntry("construction.enable_build_river"));
			limitations->Add(new SettingEntry("construction.enable_remove_water"));
			limitations->Add(new SettingEntry("construction.road_custom_bridge_heads"));
			limitations->Add(new SettingEntry("construction.rail_custom_bridge_heads"));
			limitations->Add(new SettingEntry("construction.allow_grf_objects_under_bridges"));
			limitations->Add(new SettingEntry("construction.allow_stations_under_bridges"));
			limitations->Add(new SettingEntry("construction.allow_road_stops_under_bridges"));
			limitations->Add(new SettingEntry("construction.allow_docks_under_bridges"));
			limitations->Add(new SettingEntry("construction.purchase_land_permitted"));
			limitations->Add(new SettingEntry("construction.build_object_area_permitted"));
			limitations->Add(new SettingEntry("construction.no_expire_objects_after"));
			limitations->Add(new SettingEntry("construction.ignore_object_intro_dates"));
		}

		SettingsPage *disasters = main->Add(new SettingsPage(STR_CONFIG_SETTING_ACCIDENTS));
		{
			disasters->Add(new SettingEntry("difficulty.disasters"));
			disasters->Add(new SettingEntry("difficulty.economy"));
			disasters->Add(new SettingEntry("difficulty.vehicle_breakdowns"));
			disasters->Add(new SettingEntry("vehicle.improved_breakdowns"));
			disasters->Add(new SettingEntry("vehicle.pay_for_repair"));
			disasters->Add(new SettingEntry("vehicle.repair_cost"));
			disasters->Add(new SettingEntry("vehicle.plane_crashes"));
			disasters->Add(new SettingEntry("vehicle.no_train_crash_other_company"));
		}

		SettingsPage *genworld = main->Add(new SettingsPage(STR_CONFIG_SETTING_GENWORLD));
		{
			SettingsPage *rivers = genworld->Add(new SettingsPage(STR_CONFIG_SETTING_GENWORLD_RIVERS_LAKES));
			{
				rivers->Add(new SettingEntry("game_creation.amount_of_rivers"));
				rivers->Add(new SettingEntry("game_creation.min_river_length"));
				rivers->Add(new SettingEntry("game_creation.river_route_random"));
				rivers->Add(new SettingEntry("game_creation.rivers_top_of_hill"));
				rivers->Add(new SettingEntry("game_creation.river_tropics_width"));
				rivers->Add(new SettingEntry("game_creation.lake_tropics_width"));
				rivers->Add(new SettingEntry("game_creation.coast_tropics_width"));
				rivers->Add(new SettingEntry("game_creation.lake_size"));
				rivers->Add(new SettingEntry("game_creation.lakes_allowed_in_deserts"));
			}
			genworld->Add(new SettingEntry("game_creation.landscape"));
			genworld->Add(new SettingEntry("game_creation.land_generator"));
			genworld->Add(new SettingEntry("difficulty.terrain_type"));
			genworld->Add(new SettingEntry("game_creation.tgen_smoothness"));
			genworld->Add(new SettingEntry("game_creation.variety"));
			genworld->Add(new SettingEntry("game_creation.climate_threshold_mode"));
			auto coverage_hide = []() -> bool { return GetGameSettings().game_creation.climate_threshold_mode != 0; };
			auto snow_line_height_hide = []() -> bool { return GetGameSettings().game_creation.climate_threshold_mode != 1 && _game_mode == GM_MENU; };
			auto rainforest_line_height_hide = []() -> bool { return GetGameSettings().game_creation.climate_threshold_mode != 1; };
			genworld->Add(new ConditionallyHiddenSettingEntry("game_creation.snow_coverage", coverage_hide));
			genworld->Add(new ConditionallyHiddenSettingEntry("game_creation.snow_line_height", snow_line_height_hide));
			genworld->Add(new ConditionallyHiddenSettingEntry("game_creation.desert_coverage", coverage_hide));
			genworld->Add(new ConditionallyHiddenSettingEntry("game_creation.rainforest_line_height", rainforest_line_height_hide));
			genworld->Add(new SettingEntry("game_creation.amount_of_rocks"));
			genworld->Add(new SettingEntry("game_creation.height_affects_rocks"));
			genworld->Add(new SettingEntry("game_creation.tree_placer"));
			genworld->Add(new SettingEntry("vehicle.road_side"));
			genworld->Add(new SettingEntry("economy.larger_towns"));
			genworld->Add(new SettingEntry("economy.initial_city_size"));
			genworld->Add(new SettingEntry("economy.town_layout"));
			genworld->Add(new SettingEntry("economy.town_min_distance"));
			genworld->Add(new SettingEntry("economy.max_town_heightlevel"));
			genworld->Add(new SettingEntry("economy.min_town_land_area"));
			genworld->Add(new SettingEntry("economy.min_city_land_area"));
			genworld->Add(new SettingEntry("game_creation.build_public_roads"));
			genworld->Add(new SettingEntry("difficulty.industry_density"));
			genworld->Add(new SettingEntry("gui.pause_on_newgame"));
			genworld->Add(new SettingEntry("game_creation.ending_year"));
		}

		SettingsPage *environment = main->Add(new SettingsPage(STR_CONFIG_SETTING_ENVIRONMENT));
		{
			SettingsPage *authorities = environment->Add(new SettingsPage(STR_CONFIG_SETTING_ENVIRONMENT_AUTHORITIES));
			{
				authorities->Add(new SettingEntry("difficulty.town_council_tolerance"));
				authorities->Add(new SettingEntry("economy.bribe"));
				authorities->Add(new SettingEntry("economy.exclusive_rights"));
				authorities->Add(new SettingEntry("economy.fund_roads"));
				authorities->Add(new SettingEntry("economy.fund_buildings"));
				authorities->Add(new SettingEntry("economy.station_noise_level"));
			}

			SettingsPage *towns = environment->Add(new SettingsPage(STR_CONFIG_SETTING_ENVIRONMENT_TOWNS));
			{
				SettingsPage *town_zone = towns->Add(new SettingsPage(STR_CONFIG_SETTING_TOWN_ZONES));
				{
					town_zone->hide_callback = []() -> bool {
						return !GetGameSettings().economy.town_zone_calc_mode;
					};
					town_zone->Add(new SettingEntry("economy.town_zone_0_mult"));
					town_zone->Add(new SettingEntry("economy.town_zone_1_mult"));
					town_zone->Add(new SettingEntry("economy.town_zone_2_mult"));
					town_zone->Add(new SettingEntry("economy.town_zone_3_mult"));
					town_zone->Add(new SettingEntry("economy.town_zone_4_mult"));
					town_zone->Add(new SettingEntry("economy.city_zone_0_mult"));
					town_zone->Add(new SettingEntry("economy.city_zone_1_mult"));
					town_zone->Add(new SettingEntry("economy.city_zone_2_mult"));
					town_zone->Add(new SettingEntry("economy.city_zone_3_mult"));
					town_zone->Add(new SettingEntry("economy.city_zone_4_mult"));
				}
				towns->Add(new SettingEntry("economy.town_growth_rate"));
				towns->Add(new SettingEntry("economy.town_growth_cargo_transported"));
				towns->Add(new SettingEntry("economy.town_zone_calc_mode"));
				towns->Add(new SettingEntry("economy.allow_town_roads"));
				towns->Add(new SettingEntry("economy.allow_town_level_crossings"));
				towns->Add(new SettingEntry("economy.allow_town_bridges"));
				towns->Add(new SettingEntry("economy.town_build_tunnels"));
				towns->Add(new SettingEntry("economy.town_max_road_slope"));
				towns->Add(new SettingEntry("economy.found_town"));
				towns->Add(new SettingEntry("economy.town_cargogen_mode"));
				towns->Add(new SettingEntry("economy.town_cargo_scale_factor"));
				towns->Add(new SettingEntry("economy.random_road_reconstruction"));
			}

			SettingsPage *industries = environment->Add(new SettingsPage(STR_CONFIG_SETTING_ENVIRONMENT_INDUSTRIES));
			{
				industries->Add(new SettingEntry("construction.raw_industry_construction"));
				industries->Add(new SettingEntry("construction.industry_platform"));
				industries->Add(new SettingEntry("economy.multiple_industry_per_town"));
				industries->Add(new SettingEntry("game_creation.oil_refinery_limit"));
				industries->Add(new SettingEntry("economy.type"));
				industries->Add(new SettingEntry("station.serve_neutral_industries"));
				industries->Add(new SettingEntry("economy.industry_cargo_scale_factor"));
				industries->Add(new SettingEntry("station.station_delivery_mode"));
			}

			SettingsPage *cdist = environment->Add(new SettingsPage(STR_CONFIG_SETTING_ENVIRONMENT_CARGODIST));
			{
				cdist->Add(new SettingEntry("linkgraph.recalc_time"));
				cdist->Add(new SettingEntry("linkgraph.recalc_interval"));
				cdist->Add(new SettingEntry("linkgraph.distribution_pax"));
				cdist->Add(new SettingEntry("linkgraph.distribution_mail"));
				cdist->Add(new SettingEntry("linkgraph.distribution_armoured"));
				cdist->Add(new SettingEntry("linkgraph.distribution_default"));
				SettingsPage *cdist_override = cdist->Add(new SettingsPage(STR_CONFIG_SETTING_ENVIRONMENT_CARGODIST_PER_CARGO_OVERRIDE));
				{
					uint base_index = GetSettingIndexByFullName("linkgraph.distribution_per_cargo[0]");
					assert(base_index != UINT32_MAX);
					for (CargoID c = 0; c < NUM_CARGO; c++) {
						cdist_override->Add(new CargoDestPerCargoSettingEntry(c, GetSettingDescription(base_index + c)->AsIntSetting()));
					}
				}
				cdist->Add(new SettingEntry("linkgraph.accuracy"));
				cdist->Add(new SettingEntry("linkgraph.demand_distance"));
				cdist->Add(new SettingEntry("linkgraph.demand_size"));
				cdist->Add(new SettingEntry("linkgraph.short_path_saturation"));
				cdist->Add(new SettingEntry("linkgraph.aircraft_link_scale"));
			}
			SettingsPage *treedist = environment->Add(new SettingsPage(STR_CONFIG_SETTING_ENVIRONMENT_TREES));
			{
				treedist->Add(new SettingEntry("construction.extra_tree_placement"));
				treedist->Add(new SettingEntry("construction.trees_around_snow_line_enabled"));
				treedist->Add(new SettingEntry("construction.trees_around_snow_line_range"));
				treedist->Add(new SettingEntry("construction.trees_around_snow_line_dynamic_range"));
				treedist->Add(new SettingEntry("construction.tree_growth_rate"));
			}

			environment->Add(new SettingEntry("construction.flood_from_edges"));
			environment->Add(new SettingEntry("economy.day_length_factor"));
			environment->Add(new SettingEntry("station.modified_catchment"));
			environment->Add(new SettingEntry("station.catchment_increase"));
			environment->Add(new SettingEntry("station.cargo_class_rating_wait_time"));
			environment->Add(new SettingEntry("station.station_size_rating_cargo_amount"));
			environment->Add(new SettingEntry("economy.tick_rate"));
		}

		SettingsPage *ai = main->Add(new SettingsPage(STR_CONFIG_SETTING_AI));
		{
			SettingsPage *npc = ai->Add(new SettingsPage(STR_CONFIG_SETTING_AI_NPC));
			{
				npc->Add(new SettingEntry("script.settings_profile"));
				npc->Add(new SettingEntry("script.script_max_opcode_till_suspend"));
				npc->Add(new SettingEntry("script.script_max_memory_megabytes"));
				npc->Add(new SettingEntry("difficulty.competitor_speed"));
				npc->Add(new SettingEntry("ai.ai_in_multiplayer"));
				npc->Add(new SettingEntry("ai.ai_disable_veh_train"));
				npc->Add(new SettingEntry("ai.ai_disable_veh_roadveh"));
				npc->Add(new SettingEntry("ai.ai_disable_veh_aircraft"));
				npc->Add(new SettingEntry("ai.ai_disable_veh_ship"));
			}

			SettingsPage *sharing = ai->Add(new SettingsPage(STR_CONFIG_SETTING_SHARING));
			{
				sharing->Add(new SettingEntry("economy.infrastructure_sharing[0]"));
				sharing->Add(new SettingEntry("economy.infrastructure_sharing[1]"));
				sharing->Add(new SettingEntry("economy.infrastructure_sharing[2]"));
				sharing->Add(new SettingEntry("economy.infrastructure_sharing[3]"));
				sharing->Add(new SettingEntry("economy.sharing_fee[0]"));
				sharing->Add(new SettingEntry("economy.sharing_fee[1]"));
				sharing->Add(new SettingEntry("economy.sharing_fee[2]"));
				sharing->Add(new SettingEntry("economy.sharing_fee[3]"));
				sharing->Add(new SettingEntry("economy.sharing_payment_in_debt"));
			}

			ai->Add(new SettingEntry("economy.give_money"));
			ai->Add(new SettingEntry("economy.allow_shares"));
			ai->Add(new ConditionallyHiddenSettingEntry("economy.min_years_for_shares", []() -> bool { return !GetGameSettings().economy.allow_shares; }));
			ai->Add(new SettingEntry("difficulty.money_cheat_in_multiplayer"));
			ai->Add(new SettingEntry("difficulty.rename_towns_in_multiplayer"));
			ai->Add(new SettingEntry("difficulty.override_town_settings_in_multiplayer"));
		}

		SettingsPage *scenario = main->Add(new SettingsPage(STR_CONFIG_SETTING_SCENARIO_EDITOR));
		scenario->hide_callback = []() -> bool {
			return _game_mode == GM_NORMAL;
		};
		{
			scenario->Add(new SettingEntry("scenario.multiple_buildings"));
			scenario->Add(new SettingEntry("scenario.house_ignore_dates"));
			scenario->Add(new SettingEntry("scenario.house_ignore_zones"));
			scenario->Add(new SettingEntry("scenario.house_ignore_grf"));
		}

		SettingsPage *network = main->Add(new SettingsPage(STR_CONFIG_SETTING_NETWORK));
		{
			network->Add(new SettingEntry("network.use_relay_service"));
		}

		main->Init();
	}
	return *main;
}

static const StringID _game_settings_restrict_dropdown[] = {
	STR_CONFIG_SETTING_RESTRICT_BASIC,                            // RM_BASIC
	STR_CONFIG_SETTING_RESTRICT_ADVANCED,                         // RM_ADVANCED
	STR_CONFIG_SETTING_RESTRICT_ALL,                              // RM_ALL
	STR_CONFIG_SETTING_RESTRICT_CHANGED_AGAINST_DEFAULT,          // RM_CHANGED_AGAINST_DEFAULT
	STR_CONFIG_SETTING_RESTRICT_CHANGED_AGAINST_NEW,              // RM_CHANGED_AGAINST_NEW
	STR_CONFIG_SETTING_RESTRICT_PATCH,                            // RM_PATCH
};
static_assert(lengthof(_game_settings_restrict_dropdown) == RM_END);

/** Warnings about hidden search results. */
enum WarnHiddenResult {
	WHR_NONE,          ///< Nothing was filtering matches away.
	WHR_CATEGORY,      ///< Category setting filtered matches away.
	WHR_TYPE,          ///< Type setting filtered matches away.
	WHR_CATEGORY_TYPE, ///< Both category and type settings filtered matches away.
};

/**
 * Callback function for the reset all settings button
 * @param w Window which is calling this callback
 * @param confirmed boolean value, true when yes was clicked, false otherwise
 */
static void ResetAllSettingsConfirmationCallback(Window *w, bool confirmed)
{
	if (confirmed) {
		GetSettingsTree().ResetAll();
		GetSettingsTree().FoldAll();
		w->InvalidateData();
	}
}

/** Window to edit settings of the game. */
struct GameSettingsWindow : Window {
	static GameSettings *settings_ptr; ///< Pointer to the game settings being displayed and modified.

	SettingEntry *valuewindow_entry;   ///< If non-nullptr, pointer to setting for which a value-entering window has been opened.
	SettingEntry *clicked_entry;       ///< If non-nullptr, pointer to a clicked numeric setting (with a depressed left or right button).
	SettingEntry *last_clicked;        ///< If non-nullptr, pointer to the last clicked setting.
	SettingEntry *valuedropdown_entry; ///< If non-nullptr, pointer to the value for which a dropdown window is currently opened.
	bool closing_dropdown;             ///< True, if the dropdown list is currently closing.

	SettingFilter filter;              ///< Filter for the list.
	QueryString filter_editbox;        ///< Filter editbox;
	bool manually_changed_folding;     ///< Whether the user expanded/collapsed something manually.
	WarnHiddenResult warn_missing;     ///< Whether and how to warn about missing search results.
	int warn_lines;                    ///< Number of lines used for warning about missing search results.

	Scrollbar *vscroll;

	GameSettingsWindow(WindowDesc *desc) : Window(desc), filter_editbox(50)
	{
		this->warn_missing = WHR_NONE;
		this->warn_lines = 0;
		this->filter.mode = (RestrictionMode)_settings_client.gui.settings_restriction_mode;
		this->filter.min_cat = RM_ALL;
		this->filter.type = ST_ALL;
		this->filter.type_hides = false;
		this->settings_ptr = &GetGameSettings();

		GetSettingsTree().FoldAll(); // Close all sub-pages

		this->valuewindow_entry = nullptr; // No setting entry for which a entry window is opened
		this->clicked_entry = nullptr; // No numeric setting buttons are depressed
		this->last_clicked = nullptr;
		this->valuedropdown_entry = nullptr;
		this->closing_dropdown = false;
		this->manually_changed_folding = false;

		this->CreateNestedTree();
		this->vscroll = this->GetScrollbar(WID_GS_SCROLLBAR);
		this->FinishInitNested(WN_GAME_OPTIONS_GAME_SETTINGS);

		this->querystrings[WID_GS_FILTER] = &this->filter_editbox;
		this->filter_editbox.cancel_button = QueryString::ACTION_CLEAR;
		this->SetFocusedWidget(WID_GS_FILTER);

		this->InvalidateData();
	}

	void OnInit() override
	{
		_circle_size = maxdim(GetSpriteSize(SPR_CIRCLE_FOLDED), GetSpriteSize(SPR_CIRCLE_UNFOLDED));
	}

	void UpdateWidgetSize(int widget, Dimension *size, const Dimension &padding, Dimension *fill, Dimension *resize) override
	{
		switch (widget) {
			case WID_GS_OPTIONSPANEL:
				resize->height = SETTING_HEIGHT = std::max({(int)_circle_size.height, SETTING_BUTTON_HEIGHT, FONT_HEIGHT_NORMAL}) + WidgetDimensions::scaled.vsep_normal;
				resize->width = 1;

				size->height = 5 * resize->height + WidgetDimensions::scaled.framerect.Vertical();
				break;

			case WID_GS_HELP_TEXT: {
				static const StringID setting_types[] = {
					STR_CONFIG_SETTING_TYPE_CLIENT,
					STR_CONFIG_SETTING_TYPE_COMPANY_MENU, STR_CONFIG_SETTING_TYPE_COMPANY_INGAME,
					STR_CONFIG_SETTING_TYPE_GAME_MENU, STR_CONFIG_SETTING_TYPE_GAME_INGAME,
				};
				for (uint i = 0; i < lengthof(setting_types); i++) {
					SetDParam(0, setting_types[i]);
					size->width = std::max(size->width, GetStringBoundingBox(STR_CONFIG_SETTING_TYPE).width + padding.width);
				}
				size->height = 2 * FONT_HEIGHT_NORMAL + WidgetDimensions::scaled.vsep_normal +
						std::max(size->height, GetSettingsTree().GetMaxHelpHeight(size->width));
				break;
			}

			case WID_GS_RESTRICT_CATEGORY:
			case WID_GS_RESTRICT_TYPE:
				size->width = std::max(GetStringBoundingBox(STR_CONFIG_SETTING_RESTRICT_CATEGORY).width, GetStringBoundingBox(STR_CONFIG_SETTING_RESTRICT_TYPE).width);
				break;

			default:
				break;
		}
	}

	void OnPaint() override
	{
		if (this->closing_dropdown) {
			this->closing_dropdown = false;
			assert(this->valuedropdown_entry != nullptr);
			this->valuedropdown_entry->SetButtons(0);
			this->valuedropdown_entry = nullptr;
		}

		/* Reserve the correct number of lines for the 'some search results are hidden' notice in the central settings display panel. */
		const Rect panel = this->GetWidget<NWidgetBase>(WID_GS_OPTIONSPANEL)->GetCurrentRect().Shrink(WidgetDimensions::scaled.frametext);
		StringID warn_str = STR_CONFIG_SETTING_CATEGORY_HIDES - 1 + this->warn_missing;
		int new_warn_lines;
		if (this->warn_missing == WHR_NONE) {
			new_warn_lines = 0;
		} else {
			SetDParam(0, _game_settings_restrict_dropdown[this->filter.min_cat]);
			new_warn_lines = GetStringLineCount(warn_str, panel.Width());
		}
		if (this->warn_lines != new_warn_lines) {
			this->vscroll->SetCount(this->vscroll->GetCount() - this->warn_lines + new_warn_lines);
			this->warn_lines = new_warn_lines;
		}

		this->DrawWidgets();

		/* Draw the 'some search results are hidden' notice. */
		if (this->warn_missing != WHR_NONE) {
			SetDParam(0, _game_settings_restrict_dropdown[this->filter.min_cat]);
			DrawStringMultiLine(panel.WithHeight(this->warn_lines * FONT_HEIGHT_NORMAL), warn_str, TC_FROMSTRING, SA_CENTER);
		}
	}

	void SetStringParameters(int widget) const override
	{
		switch (widget) {
			case WID_GS_RESTRICT_DROPDOWN:
				SetDParam(0, _game_settings_restrict_dropdown[this->filter.mode]);
				break;

			case WID_GS_TYPE_DROPDOWN:
				switch (this->filter.type) {
					case ST_GAME:    SetDParam(0, _game_mode == GM_MENU ? STR_CONFIG_SETTING_TYPE_DROPDOWN_GAME_MENU : STR_CONFIG_SETTING_TYPE_DROPDOWN_GAME_INGAME); break;
					case ST_COMPANY: SetDParam(0, _game_mode == GM_MENU ? STR_CONFIG_SETTING_TYPE_DROPDOWN_COMPANY_MENU : STR_CONFIG_SETTING_TYPE_DROPDOWN_COMPANY_INGAME); break;
					case ST_CLIENT:  SetDParam(0, STR_CONFIG_SETTING_TYPE_DROPDOWN_CLIENT); break;
					default:         SetDParam(0, STR_CONFIG_SETTING_TYPE_DROPDOWN_ALL); break;
				}
				break;
		}
	}

	DropDownList BuildDropDownList(int widget) const
	{
		DropDownList list;
		switch (widget) {
			case WID_GS_RESTRICT_DROPDOWN:
				for (int mode = 0; mode != RM_END; mode++) {
					/* If we are in adv. settings screen for the new game's settings,
					 * we don't want to allow comparing with new game's settings. */
					bool disabled = mode == RM_CHANGED_AGAINST_NEW && settings_ptr == &_settings_newgame;

					list.emplace_back(new DropDownListStringItem(_game_settings_restrict_dropdown[mode], mode, disabled));
				}
				break;

			case WID_GS_TYPE_DROPDOWN:
				list.emplace_back(new DropDownListStringItem(STR_CONFIG_SETTING_TYPE_DROPDOWN_ALL, ST_ALL, false));
				list.emplace_back(new DropDownListStringItem(_game_mode == GM_MENU ? STR_CONFIG_SETTING_TYPE_DROPDOWN_GAME_MENU : STR_CONFIG_SETTING_TYPE_DROPDOWN_GAME_INGAME, ST_GAME, false));
				list.emplace_back(new DropDownListStringItem(_game_mode == GM_MENU ? STR_CONFIG_SETTING_TYPE_DROPDOWN_COMPANY_MENU : STR_CONFIG_SETTING_TYPE_DROPDOWN_COMPANY_INGAME, ST_COMPANY, false));
				list.emplace_back(new DropDownListStringItem(STR_CONFIG_SETTING_TYPE_DROPDOWN_CLIENT, ST_CLIENT, false));
				break;
		}
		return list;
	}

	void DrawWidget(const Rect &r, int widget) const override
	{
		switch (widget) {
			case WID_GS_OPTIONSPANEL: {
				Rect tr = r.Shrink(WidgetDimensions::scaled.frametext, WidgetDimensions::scaled.framerect);
				tr.top += this->warn_lines * SETTING_HEIGHT;
				uint last_row = this->vscroll->GetPosition() + this->vscroll->GetCapacity() - this->warn_lines;
				int next_row = GetSettingsTree().Draw(settings_ptr, tr.left, tr.right, tr.top,
						this->vscroll->GetPosition(), last_row, this->last_clicked);
				if (next_row == 0) DrawString(tr, STR_CONFIG_SETTINGS_NONE);
				break;
			}

			case WID_GS_HELP_TEXT:
				if (this->last_clicked != nullptr) {
					const IntSettingDesc *sd = this->last_clicked->setting;

					Rect tr = r;
					switch (sd->GetType()) {
						case ST_COMPANY: SetDParam(0, _game_mode == GM_MENU ? STR_CONFIG_SETTING_TYPE_COMPANY_MENU : STR_CONFIG_SETTING_TYPE_COMPANY_INGAME); break;
						case ST_CLIENT:  SetDParam(0, STR_CONFIG_SETTING_TYPE_CLIENT); break;
						case ST_GAME:    SetDParam(0, _game_mode == GM_MENU ? STR_CONFIG_SETTING_TYPE_GAME_MENU : STR_CONFIG_SETTING_TYPE_GAME_INGAME); break;
						default: NOT_REACHED();
					}
					DrawString(tr, STR_CONFIG_SETTING_TYPE);
					tr.top += FONT_HEIGHT_NORMAL;

					std::unique_ptr<SettingEntry::SetValueDParamsTempData> tempdata;
					this->last_clicked->SetValueDParams(0, sd->def, tempdata);
					DrawString(tr, STR_CONFIG_SETTING_DEFAULT_VALUE);
					tr.top += FONT_HEIGHT_NORMAL + WidgetDimensions::scaled.vsep_normal;

					if (sd->flags & SF_GUI_ADVISE_DEFAULT) {
						const Dimension warning_dimensions = GetSpriteSize(SPR_WARNING_SIGN);
						const int step_height = std::max<int>(warning_dimensions.height, FONT_HEIGHT_NORMAL);
						const int text_offset_y = (step_height - FONT_HEIGHT_NORMAL) / 2;
						const int warning_offset_y = (step_height - warning_dimensions.height) / 2;
						const bool rtl = _current_text_dir == TD_RTL;

						int left = tr.left;
						int right = tr.right;
						DrawSprite(SPR_WARNING_SIGN, 0, rtl ? right - warning_dimensions.width - 5 : left + 5, tr.top + warning_offset_y);
						if (rtl) {
							right -= (warning_dimensions.width + 10);
						} else {
							left += (warning_dimensions.width + 10);
						}
						DrawString(left, right, tr.top + text_offset_y, STR_CONFIG_SETTING_ADVISED_LEAVE_DEFAULT, TC_RED);

						tr.top += step_height + WidgetDimensions::scaled.vsep_normal;
					}

					DrawStringMultiLine(tr, this->last_clicked->GetHelpText(), TC_WHITE);
				}
				break;

			default:
				break;
		}
	}

	/**
	 * Set the entry that should have its help text displayed, and mark the window dirty so it gets repainted.
	 * @param pe Setting to display help text of, use \c nullptr to stop displaying help of the currently displayed setting.
	 */
	void SetDisplayedHelpText(SettingEntry *pe)
	{
		if (this->last_clicked != pe) this->SetDirty();
		this->last_clicked = pe;
	}

	void OnClick(Point pt, int widget, int click_count) override
	{
		switch (widget) {
			case WID_GS_EXPAND_ALL:
				this->manually_changed_folding = true;
				GetSettingsTree().UnFoldAll();
				this->InvalidateData();
				break;

			case WID_GS_COLLAPSE_ALL:
				this->manually_changed_folding = true;
				GetSettingsTree().FoldAll();
				this->InvalidateData();
				break;

			case WID_GS_RESET_ALL:
				ShowQuery(
					STR_CONFIG_SETTING_RESET_ALL_CONFIRMATION_DIALOG_CAPTION,
					STR_CONFIG_SETTING_RESET_ALL_CONFIRMATION_DIALOG_TEXT,
					this,
					ResetAllSettingsConfirmationCallback
				);
				break;

			case WID_GS_RESTRICT_DROPDOWN: {
				DropDownList list = this->BuildDropDownList(widget);
				if (!list.empty()) {
					ShowDropDownList(this, std::move(list), this->filter.mode, widget);
				}
				break;
			}

			case WID_GS_TYPE_DROPDOWN: {
				DropDownList list = this->BuildDropDownList(widget);
				if (!list.empty()) {
					ShowDropDownList(this, std::move(list), this->filter.type, widget);
				}
				break;
			}
		}

		if (widget != WID_GS_OPTIONSPANEL) return;

		uint btn = this->vscroll->GetScrolledRowFromWidget(pt.y, this, WID_GS_OPTIONSPANEL, WidgetDimensions::scaled.framerect.top);
		if (btn == INT_MAX || (int)btn < this->warn_lines) return;
		btn -= this->warn_lines;

		uint cur_row = 0;
		BaseSettingEntry *clicked_entry = GetSettingsTree().FindEntry(btn, &cur_row);

		if (clicked_entry == nullptr) return;  // Clicked below the last setting of the page

		int x = (_current_text_dir == TD_RTL ? this->width - 1 - pt.x : pt.x) - WidgetDimensions::scaled.frametext.left - (clicked_entry->level + 1) * WidgetDimensions::scaled.hsep_indent;  // Shift x coordinate
		if (x < 0) return;  // Clicked left of the entry

		SettingsPage *clicked_page = dynamic_cast<SettingsPage*>(clicked_entry);
		if (clicked_page != nullptr) {
			this->SetDisplayedHelpText(nullptr);
			clicked_page->folded = !clicked_page->folded; // Flip 'folded'-ness of the sub-page

			this->manually_changed_folding = true;

			this->InvalidateData();
			return;
		}

		SettingEntry *pe = dynamic_cast<SettingEntry*>(clicked_entry);
		assert(pe != nullptr);
		const IntSettingDesc *sd = pe->setting;

		/* return if action is only active in network, or only settable by server */
		if (!sd->IsEditable()) {
			this->SetDisplayedHelpText(pe);
			return;
		}

		int32_t value = sd->Read(ResolveObject(settings_ptr, sd));

		/* clicked on the icon on the left side. Either scroller, bool on/off or dropdown */
		if (x < SETTING_BUTTON_WIDTH && (sd->flags & (SF_GUI_DROPDOWN | SF_ENUM))) {
			this->SetDisplayedHelpText(pe);

			if (this->valuedropdown_entry == pe) {
				/* unclick the dropdown */
				HideDropDownMenu(this);
				this->closing_dropdown = false;
				this->valuedropdown_entry->SetButtons(0);
				this->valuedropdown_entry = nullptr;
			} else {
				if (this->valuedropdown_entry != nullptr) this->valuedropdown_entry->SetButtons(0);
				this->closing_dropdown = false;

				const NWidgetBase *wid = this->GetWidget<NWidgetBase>(WID_GS_OPTIONSPANEL);
				int rel_y = (pt.y - wid->pos_y - WidgetDimensions::scaled.framerect.top) % wid->resize_y;

				Rect wi_rect;
				wi_rect.left = pt.x - (_current_text_dir == TD_RTL ? SETTING_BUTTON_WIDTH - 1 - x : x);
				wi_rect.right = wi_rect.left + SETTING_BUTTON_WIDTH - 1;
				wi_rect.top = pt.y - rel_y + (SETTING_HEIGHT - SETTING_BUTTON_HEIGHT) / 2;
				wi_rect.bottom = wi_rect.top + SETTING_BUTTON_HEIGHT - 1;

				/* For dropdowns we also have to check the y position thoroughly, the mouse may not above the just opening dropdown */
				if (pt.y >= wi_rect.top && pt.y <= wi_rect.bottom) {
					this->valuedropdown_entry = pe;
					this->valuedropdown_entry->SetButtons(SEF_LEFT_DEPRESSED);

					DropDownList list;
					if (sd->flags & SF_GUI_DROPDOWN) {
						for (int i = sd->min; i <= (int)sd->max; i++) {
							int val = i;
							if (sd->guiproc != nullptr) {
								SettingOnGuiCtrlData data;
								data.type = SOGCT_GUI_DROPDOWN_ORDER;
								data.val = i - sd->min;
								if (sd->guiproc(data)) {
									val = data.val;
								}
							}
							assert_msg(val >= sd->min && val <= (int)sd->max, "min: %d, max: %d, val: %d", sd->min, sd->max, val);
							list.emplace_back(new DropDownListStringItem(sd->str_val + val - sd->min, val, false));
						}
					} else if ((sd->flags & SF_ENUM)) {
						for (const SettingDescEnumEntry *enumlist = sd->enumlist; enumlist != nullptr && enumlist->str != STR_NULL; enumlist++) {
							list.emplace_back(new DropDownListStringItem(enumlist->str, enumlist->val, false));
						}
					}

					ShowDropDownListAt(this, std::move(list), value, -1, wi_rect, COLOUR_ORANGE);
				}
			}
			this->SetDirty();
		} else if (x < SETTING_BUTTON_WIDTH) {
			this->SetDisplayedHelpText(pe);
			int32_t oldvalue = value;

			if (sd->IsBoolSetting()) {
				value ^= 1;
			} else {
				/* Add a dynamic step-size to the scroller. In a maximum of
				 * 50-steps you should be able to get from min to max,
				 * unless specified otherwise in the 'interval' variable
				 * of the current setting. */
				uint32_t step = (sd->interval == 0) ? ((sd->max - sd->min) / 50) : sd->interval;
				if (step == 0) step = 1;

				/* don't allow too fast scrolling */
				if ((this->flags & WF_TIMEOUT) && this->timeout_timer > 1) {
					_left_button_clicked = false;
					return;
				}

				/* Increase or decrease the value and clamp it to extremes */
				if (x >= SETTING_BUTTON_WIDTH / 2) {
					value += step;
					if (sd->min < 0) {
						assert((int32_t)sd->max >= 0);
						if (value > (int32_t)sd->max) value = (int32_t)sd->max;
					} else {
						if ((uint32_t)value > sd->max) value = (int32_t)sd->max;
					}
					if (value < sd->min) value = sd->min; // skip between "disabled" and minimum
				} else {
					value -= step;
					if (value < sd->min) value = (sd->flags & SF_GUI_0_IS_SPECIAL) ? 0 : sd->min;
				}

				/* Set up scroller timeout for numeric values */
				if (value != oldvalue) {
					if (this->clicked_entry != nullptr) { // Release previous buttons if any
						this->clicked_entry->SetButtons(0);
					}
					this->clicked_entry = pe;
					this->clicked_entry->SetButtons((x >= SETTING_BUTTON_WIDTH / 2) != (_current_text_dir == TD_RTL) ? SEF_RIGHT_DEPRESSED : SEF_LEFT_DEPRESSED);
					this->SetTimeout();
					_left_button_clicked = false;
				}
			}

			if (value != oldvalue) {
				SetSettingValue(sd, value);
				this->SetDirty();
			}
		} else {
			/* Only open editbox if clicked for the second time, and only for types where it is sensible for. */
<<<<<<< HEAD
			if (this->last_clicked == pe && !sd->IsBoolSetting() && !(sd->flags & (SF_GUI_DROPDOWN | SF_ENUM))) {
				int64 value64 = value;
				/* Show the correct currency or velocity translated value */
=======
			if (this->last_clicked == pe && !sd->IsBoolSetting() && !(sd->flags & SF_GUI_DROPDOWN)) {
				int64_t value64 = value;
				/* Show the correct currency-translated value */
>>>>>>> 536d2cb7
				if (sd->flags & SF_GUI_CURRENCY) value64 *= _currency->rate;
				if (sd->flags & SF_GUI_VELOCITY) value64 = ConvertKmhishSpeedToDisplaySpeed((uint)value64, VEH_TRAIN);

				this->valuewindow_entry = pe;
				if (sd->flags & SF_DECIMAL1 || (sd->flags & SF_GUI_VELOCITY && _settings_game.locale.units_velocity == 3)) {
					CharSetFilter charset_filter = CS_NUMERAL_DECIMAL; //default, only numeric input and decimal point allowed
					if (sd->min < 0) charset_filter = CS_NUMERAL_DECIMAL_SIGNED; // special case, also allow '-' sign for negative input

					SetDParam(0, value64);
					ShowQueryString(STR_JUST_DECIMAL1, STR_CONFIG_SETTING_QUERY_CAPTION, 10, this, charset_filter, QSF_ENABLE_DEFAULT);
				} else {
					CharSetFilter charset_filter = CS_NUMERAL; //default, only numeric input allowed
					if (sd->min < 0) charset_filter = CS_NUMERAL_SIGNED; // special case, also allow '-' sign for negative input

					SetDParam(0, value64);
					/* Limit string length to 14 so that MAX_INT32 * max currency rate doesn't exceed MAX_INT64. */
					ShowQueryString(STR_JUST_INT, STR_CONFIG_SETTING_QUERY_CAPTION, 15, this, charset_filter, QSF_ENABLE_DEFAULT);
				}
			}
			this->SetDisplayedHelpText(pe);
		}
	}

	void OnTimeout() override
	{
		if (this->clicked_entry != nullptr) { // On timeout, release any depressed buttons
			this->clicked_entry->SetButtons(0);
			this->clicked_entry = nullptr;
			this->SetDirty();
		}
	}

	void OnQueryTextFinished(char *str) override
	{
		/* The user pressed cancel */
		if (str == nullptr) return;

		assert(this->valuewindow_entry != nullptr);
		const IntSettingDesc *sd = this->valuewindow_entry->setting;

		int32_t value;
		if (!StrEmpty(str)) {
			long long llvalue;
			if (sd->flags & SF_DECIMAL1 || (sd->flags & SF_GUI_VELOCITY && _settings_game.locale.units_velocity == 3)) {
				llvalue = atof(str) * 10;
			} else {
				llvalue = atoll(str);
			}

			/* Save the correct currency-translated value */
			if (sd->flags & SF_GUI_CURRENCY) llvalue /= _currency->rate;

			value = ClampTo<int32>(llvalue);

			/* Save the correct velocity-translated value */
			if (sd->flags & SF_GUI_VELOCITY) value = ConvertDisplaySpeedToKmhishSpeed(value, VEH_TRAIN);
		} else {
			value = sd->def;
		}

		SetSettingValue(this->valuewindow_entry->setting, value);
		this->SetDirty();
	}

	void OnDropdownSelect(int widget, int index) override
	{
		switch (widget) {
			case WID_GS_RESTRICT_DROPDOWN:
				this->filter.mode = (RestrictionMode)index;
				if (this->filter.mode == RM_CHANGED_AGAINST_DEFAULT ||
						this->filter.mode == RM_CHANGED_AGAINST_NEW) {

					if (!this->manually_changed_folding) {
						/* Expand all when selecting 'changes'. Update the filter state first, in case it becomes less restrictive in some cases. */
						GetSettingsTree().UpdateFilterState(this->filter, false);
						GetSettingsTree().UnFoldAll();
					}
				} else {
					/* Non-'changes' filter. Save as default. */
					_settings_client.gui.settings_restriction_mode = this->filter.mode;
				}
				this->InvalidateData();
				break;

			case WID_GS_TYPE_DROPDOWN:
				this->filter.type = (SettingType)index;
				this->InvalidateData();
				break;

			default:
				if (widget < 0) {
					/* Deal with drop down boxes on the panel. */
					assert(this->valuedropdown_entry != nullptr);
					const IntSettingDesc *sd = this->valuedropdown_entry->setting;
					assert(sd->flags & (SF_GUI_DROPDOWN | SF_ENUM));

					SetSettingValue(sd, index);
					this->SetDirty();
				}
				break;
		}
	}

	void OnDropdownClose(Point pt, int widget, int index, bool instant_close) override
	{
		if (widget >= 0) {
			/* Normally the default implementation of OnDropdownClose() takes care of
			 * a few things. We want that behaviour here too, but only for
			 * "normal" dropdown boxes. The special dropdown boxes added for every
			 * setting that needs one can't have this call. */
			Window::OnDropdownClose(pt, widget, index, instant_close);
		} else {
			/* We cannot raise the dropdown button just yet. OnClick needs some hint, whether
			 * the same dropdown button was clicked again, and then not open the dropdown again.
			 * So, we only remember that it was closed, and process it on the next OnPaint, which is
			 * after OnClick. */
			assert(this->valuedropdown_entry != nullptr);
			this->closing_dropdown = true;
			this->SetDirty();
		}
	}

	void OnInvalidateData(int data = 0, bool gui_scope = true) override
	{
		if (!gui_scope) return;

		/* Update which settings are to be visible. */
		RestrictionMode min_level = (this->filter.mode <= RM_ALL || this->filter.mode == RM_PATCH) ? this->filter.mode : RM_BASIC;
		this->filter.min_cat = min_level;
		this->filter.type_hides = false;
		GetSettingsTree().UpdateFilterState(this->filter, false);

		if (this->filter.string.IsEmpty()) {
			this->warn_missing = WHR_NONE;
		} else if (min_level < this->filter.min_cat || (min_level == RM_PATCH && min_level != this->filter.min_cat)) {
			this->warn_missing = this->filter.type_hides ? WHR_CATEGORY_TYPE : WHR_CATEGORY;
		} else {
			this->warn_missing = this->filter.type_hides ? WHR_TYPE : WHR_NONE;
		}
		this->vscroll->SetCount(GetSettingsTree().Length() + this->warn_lines);

		if (this->last_clicked != nullptr && !GetSettingsTree().IsVisible(this->last_clicked)) {
			this->SetDisplayedHelpText(nullptr);
		}

		bool all_folded = true;
		bool all_unfolded = true;
		GetSettingsTree().GetFoldingState(all_folded, all_unfolded);
		this->SetWidgetDisabledState(WID_GS_EXPAND_ALL, all_unfolded);
		this->SetWidgetDisabledState(WID_GS_COLLAPSE_ALL, all_folded);
	}

	void OnEditboxChanged(int wid) override
	{
		if (wid == WID_GS_FILTER) {
			this->filter.string.SetFilterTerm(this->filter_editbox.text.buf);
			if (!this->filter.string.IsEmpty() && !this->manually_changed_folding) {
				/* User never expanded/collapsed single pages and entered a filter term.
				 * Expand everything, to save weird expand clicks, */
				GetSettingsTree().UnFoldAll();
			}
			this->InvalidateData();
		}
	}

	void OnResize() override
	{
		this->vscroll->SetCapacityFromWidget(this, WID_GS_OPTIONSPANEL, WidgetDimensions::scaled.framerect.Vertical());
	}
};

GameSettings *GameSettingsWindow::settings_ptr = nullptr;

static const NWidgetPart _nested_settings_selection_widgets[] = {
	NWidget(NWID_HORIZONTAL),
		NWidget(WWT_CLOSEBOX, COLOUR_MAUVE),
		NWidget(WWT_CAPTION, COLOUR_MAUVE), SetDataTip(STR_CONFIG_SETTING_TREE_CAPTION, STR_TOOLTIP_WINDOW_TITLE_DRAG_THIS),
		NWidget(WWT_DEFSIZEBOX, COLOUR_MAUVE),
	EndContainer(),
	NWidget(WWT_PANEL, COLOUR_MAUVE),
		NWidget(NWID_VERTICAL), SetPIP(WidgetDimensions::unscaled.frametext.top, WidgetDimensions::unscaled.vsep_normal, WidgetDimensions::unscaled.frametext.bottom),
			NWidget(NWID_HORIZONTAL), SetPIP(WidgetDimensions::unscaled.frametext.left, WidgetDimensions::unscaled.hsep_wide, WidgetDimensions::unscaled.frametext.right),
				NWidget(WWT_TEXT, COLOUR_MAUVE, WID_GS_RESTRICT_CATEGORY), SetDataTip(STR_CONFIG_SETTING_RESTRICT_CATEGORY, STR_NULL),
				NWidget(WWT_DROPDOWN, COLOUR_MAUVE, WID_GS_RESTRICT_DROPDOWN), SetMinimalSize(100, 12), SetDataTip(STR_JUST_STRING, STR_CONFIG_SETTING_RESTRICT_DROPDOWN_HELPTEXT), SetFill(1, 0), SetResize(1, 0),
			EndContainer(),
			NWidget(NWID_HORIZONTAL), SetPIP(WidgetDimensions::unscaled.frametext.left, WidgetDimensions::unscaled.hsep_wide, WidgetDimensions::unscaled.frametext.right),
				NWidget(WWT_TEXT, COLOUR_MAUVE, WID_GS_RESTRICT_TYPE), SetDataTip(STR_CONFIG_SETTING_RESTRICT_TYPE, STR_NULL),
				NWidget(WWT_DROPDOWN, COLOUR_MAUVE, WID_GS_TYPE_DROPDOWN), SetMinimalSize(100, 12), SetDataTip(STR_JUST_STRING, STR_CONFIG_SETTING_TYPE_DROPDOWN_HELPTEXT), SetFill(1, 0), SetResize(1, 0),
			EndContainer(),
			NWidget(NWID_HORIZONTAL), SetPIP(WidgetDimensions::unscaled.frametext.left, WidgetDimensions::unscaled.hsep_wide, WidgetDimensions::unscaled.frametext.right),
				NWidget(WWT_TEXT, COLOUR_MAUVE), SetFill(0, 1), SetDataTip(STR_CONFIG_SETTING_FILTER_TITLE, STR_NULL),
				NWidget(WWT_EDITBOX, COLOUR_MAUVE, WID_GS_FILTER), SetMinimalSize(50, 12), SetDataTip(STR_LIST_FILTER_OSKTITLE, STR_LIST_FILTER_TOOLTIP), SetFill(1, 0), SetResize(1, 0),
			EndContainer(),
		EndContainer(),
	EndContainer(),
	NWidget(NWID_HORIZONTAL),
		NWidget(WWT_PANEL, COLOUR_MAUVE, WID_GS_OPTIONSPANEL), SetMinimalSize(400, 174), SetScrollbar(WID_GS_SCROLLBAR), EndContainer(),
		NWidget(NWID_VSCROLLBAR, COLOUR_MAUVE, WID_GS_SCROLLBAR),
	EndContainer(),
	NWidget(WWT_PANEL, COLOUR_MAUVE),
		NWidget(WWT_EMPTY, INVALID_COLOUR, WID_GS_HELP_TEXT), SetMinimalSize(300, 25), SetFill(1, 1), SetResize(1, 0),
				SetPadding(WidgetDimensions::unscaled.frametext),
	EndContainer(),
	NWidget(NWID_HORIZONTAL),
		NWidget(WWT_PUSHTXTBTN, COLOUR_MAUVE, WID_GS_EXPAND_ALL), SetDataTip(STR_CONFIG_SETTING_EXPAND_ALL, STR_NULL),
		NWidget(WWT_PUSHTXTBTN, COLOUR_MAUVE, WID_GS_COLLAPSE_ALL), SetDataTip(STR_CONFIG_SETTING_COLLAPSE_ALL, STR_NULL),
		NWidget(WWT_PUSHTXTBTN, COLOUR_MAUVE, WID_GS_RESET_ALL), SetDataTip(STR_CONFIG_SETTING_RESET_ALL, STR_NULL),
		NWidget(WWT_PANEL, COLOUR_MAUVE), SetFill(1, 0), SetResize(1, 0),
		EndContainer(),
		NWidget(WWT_RESIZEBOX, COLOUR_MAUVE),
	EndContainer(),
};

static WindowDesc _settings_selection_desc(
	WDP_CENTER, "settings", 510, 450,
	WC_GAME_OPTIONS, WC_NONE,
	0,
	_nested_settings_selection_widgets, lengthof(_nested_settings_selection_widgets)
);

/** Open advanced settings window. */
void ShowGameSettings()
{
	CloseWindowByClass(WC_GAME_OPTIONS);
	new GameSettingsWindow(&_settings_selection_desc);
}


/**
 * Draw [<][>] boxes.
 * @param x the x position to draw
 * @param y the y position to draw
 * @param button_colour the colour of the button
 * @param state 0 = none clicked, 1 = first clicked, 2 = second clicked
 * @param clickable_left is the left button clickable?
 * @param clickable_right is the right button clickable?
 */
void DrawArrowButtons(int x, int y, Colours button_colour, byte state, bool clickable_left, bool clickable_right)
{
	int colour = _colour_gradient[button_colour][2];
	Dimension dim = NWidgetScrollbar::GetHorizontalDimension();

	Rect lr = {x,                  y, x + (int)dim.width     - 1, y + (int)dim.height - 1};
	Rect rr = {x + (int)dim.width, y, x + (int)dim.width * 2 - 1, y + (int)dim.height - 1};

	DrawFrameRect(lr, button_colour, (state == 1) ? FR_LOWERED : FR_NONE);
	DrawFrameRect(rr, button_colour, (state == 2) ? FR_LOWERED : FR_NONE);
	DrawSpriteIgnorePadding(SPR_ARROW_LEFT,  PAL_NONE, lr, (state == 1), SA_CENTER);
	DrawSpriteIgnorePadding(SPR_ARROW_RIGHT, PAL_NONE, rr, (state == 2), SA_CENTER);

	/* Grey out the buttons that aren't clickable */
	bool rtl = _current_text_dir == TD_RTL;
	if (rtl ? !clickable_right : !clickable_left) {
		GfxFillRect(lr.Shrink(WidgetDimensions::scaled.bevel), colour, FILLRECT_CHECKER);
	}
	if (rtl ? !clickable_left : !clickable_right) {
		GfxFillRect(rr.Shrink(WidgetDimensions::scaled.bevel), colour, FILLRECT_CHECKER);
	}
}

/**
 * Draw a dropdown button.
 * @param x the x position to draw
 * @param y the y position to draw
 * @param button_colour the colour of the button
 * @param state true = lowered
 * @param clickable is the button clickable?
 */
void DrawDropDownButton(int x, int y, Colours button_colour, bool state, bool clickable)
{
	int colour = _colour_gradient[button_colour][2];

	Rect r = {x, y, x + SETTING_BUTTON_WIDTH - 1, y + SETTING_BUTTON_HEIGHT - 1};

	DrawFrameRect(r, button_colour, state ? FR_LOWERED : FR_NONE);
	DrawSpriteIgnorePadding(SPR_ARROW_DOWN, PAL_NONE, r, state, SA_CENTER);

	if (!clickable) {
		GfxFillRect(r.Shrink(WidgetDimensions::scaled.bevel), colour, FILLRECT_CHECKER);
	}
}

/**
 * Draw a toggle button.
 * @param x the x position to draw
 * @param y the y position to draw
 * @param state true = lowered
 * @param clickable is the button clickable?
 */
void DrawBoolButton(int x, int y, bool state, bool clickable)
{
	static const Colours _bool_ctabs[2][2] = {{COLOUR_CREAM, COLOUR_RED}, {COLOUR_DARK_GREEN, COLOUR_GREEN}};

	Rect r = {x, y, x + SETTING_BUTTON_WIDTH - 1, y + SETTING_BUTTON_HEIGHT - 1};
	DrawFrameRect(r, _bool_ctabs[state][clickable], state ? FR_LOWERED : FR_NONE);
}

struct CustomCurrencyWindow : Window {
	int query_widget;

	CustomCurrencyWindow(WindowDesc *desc) : Window(desc)
	{
		this->InitNested();

		SetButtonState();
	}

	void SetButtonState()
	{
		this->SetWidgetDisabledState(WID_CC_RATE_DOWN, _custom_currency.rate == 1);
		this->SetWidgetDisabledState(WID_CC_RATE_UP, _custom_currency.rate == UINT16_MAX);
		this->SetWidgetDisabledState(WID_CC_YEAR_DOWN, _custom_currency.to_euro == CF_NOEURO);
		this->SetWidgetDisabledState(WID_CC_YEAR_UP, _custom_currency.to_euro == MAX_YEAR);
	}

	void SetStringParameters(int widget) const override
	{
		switch (widget) {
			case WID_CC_RATE:      SetDParam(0, 1); SetDParam(1, 1);            break;
			case WID_CC_SEPARATOR: SetDParamStr(0, _custom_currency.separator); break;
			case WID_CC_PREFIX:    SetDParamStr(0, _custom_currency.prefix);    break;
			case WID_CC_SUFFIX:    SetDParamStr(0, _custom_currency.suffix);    break;
			case WID_CC_YEAR:
				SetDParam(0, (_custom_currency.to_euro != CF_NOEURO) ? STR_CURRENCY_SWITCH_TO_EURO : STR_CURRENCY_SWITCH_TO_EURO_NEVER);
				SetDParam(1, _custom_currency.to_euro);
				break;

			case WID_CC_PREVIEW:
				SetDParam(0, 10000);
				break;
		}
	}

	void UpdateWidgetSize(int widget, Dimension *size, const Dimension &padding, Dimension *fill, Dimension *resize) override
	{
		switch (widget) {
			/* Set the appropriate width for the edit 'buttons' */
			case WID_CC_SEPARATOR_EDIT:
			case WID_CC_PREFIX_EDIT:
			case WID_CC_SUFFIX_EDIT:
				size->width  = this->GetWidget<NWidgetBase>(WID_CC_RATE_DOWN)->smallest_x + this->GetWidget<NWidgetBase>(WID_CC_RATE_UP)->smallest_x;
				break;

			/* Make sure the window is wide enough for the widest exchange rate */
			case WID_CC_RATE:
				SetDParam(0, 1);
				SetDParam(1, INT32_MAX);
				*size = GetStringBoundingBox(STR_CURRENCY_EXCHANGE_RATE);
				break;
		}
	}

	void OnClick(Point pt, int widget, int click_count) override
	{
		int line = 0;
		int len = 0;
		StringID str = 0;
		CharSetFilter afilter = CS_ALPHANUMERAL;

		switch (widget) {
			case WID_CC_RATE_DOWN:
				if (_custom_currency.rate > 1) _custom_currency.rate--;
				if (_custom_currency.rate == 1) this->DisableWidget(WID_CC_RATE_DOWN);
				this->EnableWidget(WID_CC_RATE_UP);
				break;

			case WID_CC_RATE_UP:
				if (_custom_currency.rate < UINT16_MAX) _custom_currency.rate++;
				if (_custom_currency.rate == UINT16_MAX) this->DisableWidget(WID_CC_RATE_UP);
				this->EnableWidget(WID_CC_RATE_DOWN);
				break;

			case WID_CC_RATE:
				SetDParam(0, _custom_currency.rate);
				str = STR_JUST_INT;
				len = 5;
				line = WID_CC_RATE;
				afilter = CS_NUMERAL;
				break;

			case WID_CC_SEPARATOR_EDIT:
			case WID_CC_SEPARATOR:
				SetDParamStr(0, _custom_currency.separator);
				str = STR_JUST_RAW_STRING;
				len = 7;
				line = WID_CC_SEPARATOR;
				break;

			case WID_CC_PREFIX_EDIT:
			case WID_CC_PREFIX:
				SetDParamStr(0, _custom_currency.prefix);
				str = STR_JUST_RAW_STRING;
				len = 15;
				line = WID_CC_PREFIX;
				break;

			case WID_CC_SUFFIX_EDIT:
			case WID_CC_SUFFIX:
				SetDParamStr(0, _custom_currency.suffix);
				str = STR_JUST_RAW_STRING;
				len = 15;
				line = WID_CC_SUFFIX;
				break;

			case WID_CC_YEAR_DOWN:
				_custom_currency.to_euro = (_custom_currency.to_euro <= 2000) ? CF_NOEURO : _custom_currency.to_euro - 1;
				if (_custom_currency.to_euro == CF_NOEURO) this->DisableWidget(WID_CC_YEAR_DOWN);
				this->EnableWidget(WID_CC_YEAR_UP);
				break;

			case WID_CC_YEAR_UP:
				_custom_currency.to_euro = Clamp(_custom_currency.to_euro + 1, 2000, MAX_YEAR);
				if (_custom_currency.to_euro == MAX_YEAR) this->DisableWidget(WID_CC_YEAR_UP);
				this->EnableWidget(WID_CC_YEAR_DOWN);
				break;

			case WID_CC_YEAR:
				SetDParam(0, _custom_currency.to_euro);
				str = STR_JUST_INT;
				len = 7;
				line = WID_CC_YEAR;
				afilter = CS_NUMERAL;
				break;
		}

		if (len != 0) {
			this->query_widget = line;
			ShowQueryString(str, STR_CURRENCY_CHANGE_PARAMETER, len + 1, this, afilter, QSF_NONE);
		}

		this->SetTimeout();
		this->SetDirty();
	}

	void OnQueryTextFinished(char *str) override
	{
		if (str == nullptr) return;

		switch (this->query_widget) {
			case WID_CC_RATE:
				_custom_currency.rate = Clamp(atoi(str), 1, UINT16_MAX);
				break;

			case WID_CC_SEPARATOR: // Thousands separator
				_custom_currency.separator = str;
				break;

			case WID_CC_PREFIX:
				_custom_currency.prefix = str;
				break;

			case WID_CC_SUFFIX:
				_custom_currency.suffix = str;
				break;

			case WID_CC_YEAR: { // Year to switch to euro
				int val = atoi(str);

				_custom_currency.to_euro = (val < 2000 ? CF_NOEURO : std::min(val, MAX_YEAR));
				break;
			}
		}
		MarkWholeScreenDirty();
		SetButtonState();
	}

	void OnTimeout() override
	{
		this->SetDirty();
	}
};

static const NWidgetPart _nested_cust_currency_widgets[] = {
	NWidget(NWID_HORIZONTAL),
		NWidget(WWT_CLOSEBOX, COLOUR_GREY),
		NWidget(WWT_CAPTION, COLOUR_GREY), SetDataTip(STR_CURRENCY_WINDOW, STR_TOOLTIP_WINDOW_TITLE_DRAG_THIS),
	EndContainer(),
	NWidget(WWT_PANEL, COLOUR_GREY),
		NWidget(NWID_VERTICAL, NC_EQUALSIZE), SetPIP(7, 3, 0),
			NWidget(NWID_HORIZONTAL), SetPIP(10, 0, 5),
				NWidget(WWT_PUSHARROWBTN, COLOUR_YELLOW, WID_CC_RATE_DOWN), SetDataTip(AWV_DECREASE, STR_CURRENCY_DECREASE_EXCHANGE_RATE_TOOLTIP),
				NWidget(WWT_PUSHARROWBTN, COLOUR_YELLOW, WID_CC_RATE_UP), SetDataTip(AWV_INCREASE, STR_CURRENCY_INCREASE_EXCHANGE_RATE_TOOLTIP),
				NWidget(NWID_SPACER), SetMinimalSize(5, 0),
				NWidget(WWT_TEXT, COLOUR_BLUE, WID_CC_RATE), SetDataTip(STR_CURRENCY_EXCHANGE_RATE, STR_CURRENCY_SET_EXCHANGE_RATE_TOOLTIP), SetFill(1, 0),
			EndContainer(),
			NWidget(NWID_HORIZONTAL), SetPIP(10, 0, 5),
				NWidget(WWT_PUSHBTN, COLOUR_DARK_BLUE, WID_CC_SEPARATOR_EDIT), SetDataTip(0x0, STR_CURRENCY_SET_CUSTOM_CURRENCY_SEPARATOR_TOOLTIP), SetFill(0, 1),
				NWidget(NWID_SPACER), SetMinimalSize(5, 0),
				NWidget(WWT_TEXT, COLOUR_BLUE, WID_CC_SEPARATOR), SetDataTip(STR_CURRENCY_SEPARATOR, STR_CURRENCY_SET_CUSTOM_CURRENCY_SEPARATOR_TOOLTIP), SetFill(1, 0),
			EndContainer(),
			NWidget(NWID_HORIZONTAL), SetPIP(10, 0, 5),
				NWidget(WWT_PUSHBTN, COLOUR_DARK_BLUE, WID_CC_PREFIX_EDIT), SetDataTip(0x0, STR_CURRENCY_SET_CUSTOM_CURRENCY_PREFIX_TOOLTIP), SetFill(0, 1),
				NWidget(NWID_SPACER), SetMinimalSize(5, 0),
				NWidget(WWT_TEXT, COLOUR_BLUE, WID_CC_PREFIX), SetDataTip(STR_CURRENCY_PREFIX, STR_CURRENCY_SET_CUSTOM_CURRENCY_PREFIX_TOOLTIP), SetFill(1, 0),
			EndContainer(),
			NWidget(NWID_HORIZONTAL), SetPIP(10, 0, 5),
				NWidget(WWT_PUSHBTN, COLOUR_DARK_BLUE, WID_CC_SUFFIX_EDIT), SetDataTip(0x0, STR_CURRENCY_SET_CUSTOM_CURRENCY_SUFFIX_TOOLTIP), SetFill(0, 1),
				NWidget(NWID_SPACER), SetMinimalSize(5, 0),
				NWidget(WWT_TEXT, COLOUR_BLUE, WID_CC_SUFFIX), SetDataTip(STR_CURRENCY_SUFFIX, STR_CURRENCY_SET_CUSTOM_CURRENCY_SUFFIX_TOOLTIP), SetFill(1, 0),
			EndContainer(),
			NWidget(NWID_HORIZONTAL), SetPIP(10, 0, 5),
				NWidget(WWT_PUSHARROWBTN, COLOUR_YELLOW, WID_CC_YEAR_DOWN), SetDataTip(AWV_DECREASE, STR_CURRENCY_DECREASE_CUSTOM_CURRENCY_TO_EURO_TOOLTIP),
				NWidget(WWT_PUSHARROWBTN, COLOUR_YELLOW, WID_CC_YEAR_UP), SetDataTip(AWV_INCREASE, STR_CURRENCY_INCREASE_CUSTOM_CURRENCY_TO_EURO_TOOLTIP),
				NWidget(NWID_SPACER), SetMinimalSize(5, 0),
				NWidget(WWT_TEXT, COLOUR_BLUE, WID_CC_YEAR), SetDataTip(STR_JUST_STRING1, STR_CURRENCY_SET_CUSTOM_CURRENCY_TO_EURO_TOOLTIP), SetFill(1, 0),
			EndContainer(),
		EndContainer(),
		NWidget(WWT_LABEL, COLOUR_BLUE, WID_CC_PREVIEW),
								SetDataTip(STR_CURRENCY_PREVIEW, STR_CURRENCY_CUSTOM_CURRENCY_PREVIEW_TOOLTIP), SetPadding(15, 1, 18, 2),
	EndContainer(),
};

static WindowDesc _cust_currency_desc(
	WDP_CENTER, nullptr, 0, 0,
	WC_CUSTOM_CURRENCY, WC_NONE,
	0,
	_nested_cust_currency_widgets, lengthof(_nested_cust_currency_widgets)
);

/** Open custom currency window. */
static void ShowCustCurrency()
{
	CloseWindowById(WC_CUSTOM_CURRENCY, 0);
	new CustomCurrencyWindow(&_cust_currency_desc);
}<|MERGE_RESOLUTION|>--- conflicted
+++ resolved
@@ -224,7 +224,7 @@
 		switch (widget) {
 			case WID_GO_CURRENCY_DROPDOWN: { // Setup currencies dropdown
 				*selected_index = this->opt->locale.currency;
-				uint64_t disabled = _game_mode == GM_MENU ? 0LL : ~GetMaskOfAllowedCurrencies();
+				uint64 disabled = _game_mode == GM_MENU ? 0LL : ~GetMaskOfAllowedCurrencies();
 
 				/* Add non-custom currencies; sorted naturally */
 				for (const CurrencySpec &currency : _currency_specs) {
@@ -1100,11 +1100,7 @@
 		char buffer[512];
 	};
 
-<<<<<<< HEAD
 	void SetValueDParams(uint first_param, int32 value, std::unique_ptr<SetValueDParamsTempData> &tempdata) const;
-=======
-	void SetValueDParams(uint first_param, int32_t value) const;
->>>>>>> 536d2cb7
 
 protected:
 	SettingEntry(const IntSettingDesc *setting);
@@ -1391,8 +1387,8 @@
 
 	/* Read the current value. */
 	const void *object = ResolveObject(&GetGameSettings(), sd);
-	int64_t current_value = sd->Read(object);
-	int64_t filter_value;
+	int64 current_value = sd->Read(object);
+	int64 filter_value;
 
 	if (mode == RM_CHANGED_AGAINST_DEFAULT) {
 		/* This entry shall only be visible, if the value deviates from its default value. */
@@ -1474,11 +1470,7 @@
  * @param first_param First DParam to use
  * @param value Setting value to set params for.
  */
-<<<<<<< HEAD
 void SettingEntry::SetValueDParams(uint first_param, int32 value, std::unique_ptr<SettingEntry::SetValueDParamsTempData> &tempdata) const
-=======
-void SettingEntry::SetValueDParams(uint first_param, int32_t value) const
->>>>>>> 536d2cb7
 {
 	if (this->setting->IsBoolSetting()) {
 		SetDParam(first_param++, value != 0 ? STR_CONFIG_SETTING_ON : STR_CONFIG_SETTING_OFF);
@@ -1536,7 +1528,7 @@
 	bool editable = sd->IsEditable();
 
 	SetDParam(0, STR_CONFIG_SETTING_VALUE);
-	int32_t value = sd->Read(ResolveObject(settings_ptr, sd));
+	int32 value = sd->Read(ResolveObject(settings_ptr, sd));
 	if (sd->IsBoolSetting()) {
 		/* Draw checkbox for boolean-value either on/off */
 		DrawBoolButton(buttons_left, button_y, value != 0, editable);
@@ -1546,7 +1538,7 @@
 	} else {
 		/* Draw [<][>] boxes for settings of an integer-type */
 		DrawArrowButtons(buttons_left, button_y, COLOUR_YELLOW, state,
-				editable && value != (sd->flags & SF_GUI_0_IS_SPECIAL ? 0 : sd->min), editable && (uint32_t)value != sd->max);
+				editable && value != (sd->flags & SF_GUI_0_IS_SPECIAL ? 0 : sd->min), editable && (uint32)value != sd->max);
 	}
 	this->DrawSettingString(text_left, text_right, y + (SETTING_HEIGHT - FONT_HEIGHT_NORMAL) / 2, highlight, value);
 }
@@ -2878,7 +2870,7 @@
 			return;
 		}
 
-		int32_t value = sd->Read(ResolveObject(settings_ptr, sd));
+		int32 value = sd->Read(ResolveObject(settings_ptr, sd));
 
 		/* clicked on the icon on the left side. Either scroller, bool on/off or dropdown */
 		if (x < SETTING_BUTTON_WIDTH && (sd->flags & (SF_GUI_DROPDOWN | SF_ENUM))) {
@@ -2935,7 +2927,7 @@
 			this->SetDirty();
 		} else if (x < SETTING_BUTTON_WIDTH) {
 			this->SetDisplayedHelpText(pe);
-			int32_t oldvalue = value;
+			int32 oldvalue = value;
 
 			if (sd->IsBoolSetting()) {
 				value ^= 1;
@@ -2944,7 +2936,7 @@
 				 * 50-steps you should be able to get from min to max,
 				 * unless specified otherwise in the 'interval' variable
 				 * of the current setting. */
-				uint32_t step = (sd->interval == 0) ? ((sd->max - sd->min) / 50) : sd->interval;
+				uint32 step = (sd->interval == 0) ? ((sd->max - sd->min) / 50) : sd->interval;
 				if (step == 0) step = 1;
 
 				/* don't allow too fast scrolling */
@@ -2957,10 +2949,10 @@
 				if (x >= SETTING_BUTTON_WIDTH / 2) {
 					value += step;
 					if (sd->min < 0) {
-						assert((int32_t)sd->max >= 0);
-						if (value > (int32_t)sd->max) value = (int32_t)sd->max;
+						assert((int32)sd->max >= 0);
+						if (value > (int32)sd->max) value = (int32)sd->max;
 					} else {
-						if ((uint32_t)value > sd->max) value = (int32_t)sd->max;
+						if ((uint32)value > sd->max) value = (int32)sd->max;
 					}
 					if (value < sd->min) value = sd->min; // skip between "disabled" and minimum
 				} else {
@@ -2986,15 +2978,9 @@
 			}
 		} else {
 			/* Only open editbox if clicked for the second time, and only for types where it is sensible for. */
-<<<<<<< HEAD
 			if (this->last_clicked == pe && !sd->IsBoolSetting() && !(sd->flags & (SF_GUI_DROPDOWN | SF_ENUM))) {
 				int64 value64 = value;
 				/* Show the correct currency or velocity translated value */
-=======
-			if (this->last_clicked == pe && !sd->IsBoolSetting() && !(sd->flags & SF_GUI_DROPDOWN)) {
-				int64_t value64 = value;
-				/* Show the correct currency-translated value */
->>>>>>> 536d2cb7
 				if (sd->flags & SF_GUI_CURRENCY) value64 *= _currency->rate;
 				if (sd->flags & SF_GUI_VELOCITY) value64 = ConvertKmhishSpeedToDisplaySpeed((uint)value64, VEH_TRAIN);
 
@@ -3035,7 +3021,7 @@
 		assert(this->valuewindow_entry != nullptr);
 		const IntSettingDesc *sd = this->valuewindow_entry->setting;
 
-		int32_t value;
+		int32 value;
 		if (!StrEmpty(str)) {
 			long long llvalue;
 			if (sd->flags & SF_DECIMAL1 || (sd->flags & SF_GUI_VELOCITY && _settings_game.locale.units_velocity == 3)) {
