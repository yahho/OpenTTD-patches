/*
 * This file is part of OpenTTD.
 * OpenTTD is free software; you can redistribute it and/or modify it under the terms of the GNU General Public License as published by the Free Software Foundation, version 2.
 * OpenTTD is distributed in the hope that it will be useful, but WITHOUT ANY WARRANTY; without even the implied warranty of MERCHANTABILITY or FITNESS FOR A PARTICULAR PURPOSE.
 * See the GNU General Public License for more details. You should have received a copy of the GNU General Public License along with OpenTTD. If not, see <http://www.gnu.org/licenses/>.
 */

/** @file engine.cpp Base for all engine handling. */

#include "stdafx.h"
#include "company_func.h"
#include "command_func.h"
#include "news_func.h"
#include "aircraft.h"
#include "newgrf.h"
#include "newgrf_engine.h"
#include "strings_func.h"
#include "core/random_func.hpp"
#include "window_func.h"
#include "date_func.h"
#include "autoreplace_gui.h"
#include "string_func.h"
#include "ai/ai.hpp"
#include "core/pool_func.hpp"
#include "engine_gui.h"
#include "engine_func.h"
#include "engine_base.h"
#include "company_base.h"
#include "vehicle_func.h"
#include "articulated_vehicles.h"
#include "settings_type.h"
#include "error.h"

#include "table/strings.h"
#include "table/engines.h"

#include "safeguards.h"

EnginePool _engine_pool("Engine");
INSTANTIATE_POOL_METHODS(Engine)

EngineOverrideManager _engine_mngr;

/**
 * Year that engine aging stops. Engines will not reduce in reliability
 * and no more engines will be introduced
 */
static Year _year_engine_aging_stops;

/** Number of engines of each vehicle type in original engine data */
const uint8 _engine_counts[4] = {
	lengthof(_orig_rail_vehicle_info),
	lengthof(_orig_road_vehicle_info),
	lengthof(_orig_ship_vehicle_info),
	lengthof(_orig_aircraft_vehicle_info),
};

/** Offset of the first engine of each vehicle type in original engine data */
const uint8 _engine_offsets[4] = {
	0,
	lengthof(_orig_rail_vehicle_info),
	lengthof(_orig_rail_vehicle_info) + lengthof(_orig_road_vehicle_info),
	lengthof(_orig_rail_vehicle_info) + lengthof(_orig_road_vehicle_info) + lengthof(_orig_ship_vehicle_info),
};

static_assert(lengthof(_orig_rail_vehicle_info) + lengthof(_orig_road_vehicle_info) + lengthof(_orig_ship_vehicle_info) + lengthof(_orig_aircraft_vehicle_info) == lengthof(_orig_engine_info));

const uint EngineOverrideManager::NUM_DEFAULT_ENGINES = _engine_counts[VEH_TRAIN] + _engine_counts[VEH_ROAD] + _engine_counts[VEH_SHIP] + _engine_counts[VEH_AIRCRAFT];

Engine::Engine(VehicleType type, EngineID base)
{
	this->type = type;
	this->grf_prop.local_id = base;
	this->list_position = base;
	this->preview_company = INVALID_COMPANY;
	this->display_last_variant = INVALID_ENGINE;

	/* Check if this base engine is within the original engine data range */
	if (base >= _engine_counts[type]) {
		/* 'power' defaults to zero, so we also have to default to 'wagon' */
		if (type == VEH_TRAIN) this->u.rail.railveh_type = RAILVEH_WAGON;
		/* Set model life to maximum to make wagons available */
		this->info.base_life = 0xFF;
		/* Set road vehicle tractive effort to the default value */
		if (type == VEH_ROAD) this->u.road.tractive_effort = 0x4C;
		/* Aircraft must have CT_INVALID as default, as there is no property */
		if (type == VEH_AIRCRAFT) this->info.cargo_type = CT_INVALID;
		/* Set visual effect to the default value */
		switch (type) {
			case VEH_TRAIN: this->u.rail.visual_effect = VE_DEFAULT; break;
			case VEH_ROAD:  this->u.road.visual_effect = VE_DEFAULT; break;
			case VEH_SHIP:  this->u.ship.visual_effect = VE_DEFAULT; break;
			default: break; // The aircraft, disasters and especially visual effects have no NewGRF configured visual effects
		}
		/* Set cargo aging period to the default value. */
		this->info.cargo_age_period = CARGO_AGING_TICKS;
		/* Not a variant */
		this->info.variant_id = INVALID_ENGINE;
		return;
	}

	/* Copy the original engine info for this slot */
	this->info = _orig_engine_info[_engine_offsets[type] + base];

	/* Copy the original engine data for this slot */
	switch (type) {
		default: NOT_REACHED();

		case VEH_TRAIN:
			this->u.rail = _orig_rail_vehicle_info[base];
			this->original_image_index = this->u.rail.image_index;
			this->info.string_id = STR_VEHICLE_NAME_TRAIN_ENGINE_RAIL_KIRBY_PAUL_TANK_STEAM + base;

			/* Set the default model life of original wagons to "infinite" */
			if (this->u.rail.railveh_type == RAILVEH_WAGON) this->info.base_life = 0xFF;

			break;

		case VEH_ROAD:
			this->u.road = _orig_road_vehicle_info[base];
			this->original_image_index = this->u.road.image_index;
			this->info.string_id = STR_VEHICLE_NAME_ROAD_VEHICLE_MPS_REGAL_BUS + base;
			break;

		case VEH_SHIP:
			this->u.ship = _orig_ship_vehicle_info[base];
			this->original_image_index = this->u.ship.image_index;
			this->info.string_id = STR_VEHICLE_NAME_SHIP_MPS_OIL_TANKER + base;
			break;

		case VEH_AIRCRAFT:
			this->u.air = _orig_aircraft_vehicle_info[base];
			this->original_image_index = this->u.air.image_index;
			this->info.string_id = STR_VEHICLE_NAME_AIRCRAFT_SAMPSON_U52 + base;
			break;
	}
}

/**
 * Checks whether the engine is a valid (non-articulated part of an) engine.
 * @return true if enabled
 */
bool Engine::IsEnabled() const
{
	return this->info.string_id != STR_NEWGRF_INVALID_ENGINE && HasBit(this->info.climates, _settings_game.game_creation.landscape);
}

/**
 * Retrieve the GRF ID of the NewGRF the engine is tied to.
 * This is the GRF providing the Action 3.
 * @return GRF ID of the associated NewGRF.
 */
uint32 Engine::GetGRFID() const
{
	const GRFFile *file = this->GetGRF();
	return file == nullptr ? 0 : file->grfid;
}

/**
 * Determines whether an engine can carry something.
 * A vehicle cannot carry anything if its capacity is zero, or none of the possible cargoes is available in the climate.
 * @return true if the vehicle can carry something.
 */
bool Engine::CanCarryCargo() const
{
	/* For engines that can appear in a consist (i.e. rail vehicles and (articulated) road vehicles), a capacity
	 * of zero is a special case, to define the vehicle to not carry anything. The default cargotype is still used
	 * for livery selection etc.
	 * Note: Only the property is tested. A capacity callback returning 0 does not have the same effect.
	 */
	switch (this->type) {
		case VEH_TRAIN:
			if (this->u.rail.capacity == 0) return false;
			break;

		case VEH_ROAD:
			if (this->u.road.capacity == 0) return false;
			break;

		case VEH_SHIP:
		case VEH_AIRCRAFT:
			break;

		default: NOT_REACHED();
	}
	return this->GetDefaultCargoType() != CT_INVALID;
}

bool Engine::CanPossiblyCarryCargo() const
{
	if (this->IsArticulatedCallbackVehicleType() && HasBit(this->info.callback_mask, CBM_VEHICLE_ARTIC_ENGINE)) return true;

	switch (this->type) {
		case VEH_TRAIN:
			if (HasBit(this->cb36_properties_used, PROP_TRAIN_CARGO_CAPACITY)) return true;
			break;

		case VEH_ROAD:
			if (HasBit(this->cb36_properties_used, PROP_ROADVEH_CARGO_CAPACITY)) return true;
			break;

		case VEH_SHIP:
			if (HasBit(this->cb36_properties_used, PROP_SHIP_CARGO_CAPACITY)) return true;
			break;

		case VEH_AIRCRAFT:
			if (HasBit(this->cb36_properties_used, PROP_AIRCRAFT_PASSENGER_CAPACITY)) return true;
			if (HasBit(this->cb36_properties_used, PROP_AIRCRAFT_MAIL_CAPACITY)) return true;
			break;

		default:
			NOT_REACHED();
	}

	return this->CanCarryCargo();
}


/**
 * Determines capacity of a given vehicle from scratch.
 * For aircraft the main capacity is determined. Mail might be present as well.
 * @param v Vehicle of interest; nullptr in purchase list
 * @param mail_capacity returns secondary cargo (mail) capacity of aircraft
 * @return Capacity
 */
uint Engine::DetermineCapacity(const Vehicle *v, uint16 *mail_capacity) const
{
	assert(v == nullptr || this->index == v->engine_type);
	if (mail_capacity != nullptr) *mail_capacity = 0;

	if (!this->CanCarryCargo()) return 0;

	bool new_multipliers = HasBit(this->info.misc_flags, EF_NO_DEFAULT_CARGO_MULTIPLIER);
	CargoID default_cargo = this->GetDefaultCargoType();
	CargoID cargo_type = (v != nullptr) ? v->cargo_type : default_cargo;

	if (mail_capacity != nullptr && this->type == VEH_AIRCRAFT && IsCargoInClass(cargo_type, CC_PASSENGERS)) {
		*mail_capacity = GetEngineProperty(this->index, PROP_AIRCRAFT_MAIL_CAPACITY, this->u.air.mail_capacity, v);
	}

	/* Check the refit capacity callback if we are not in the default configuration, or if we are using the new multiplier algorithm. */
	if (HasBit(this->info.callback_mask, CBM_VEHICLE_REFIT_CAPACITY) &&
			(new_multipliers || default_cargo != cargo_type || (v != nullptr && v->cargo_subtype != 0))) {
		uint16 callback;
		if (this->refit_capacity_values != nullptr) {
			const EngineRefitCapacityValue *caps = this->refit_capacity_values.get();
			while (true) {
				if (HasBit(caps->cargoes, cargo_type)) {
					callback = caps->capacity;
					break;
				}
				caps++;
			}
		} else {
			callback = GetVehicleCallback(CBID_VEHICLE_REFIT_CAPACITY, 0, 0, this->index, v);
		}
		if (callback != CALLBACK_FAILED) return callback;
	}

	/* Get capacity according to property resp. CB */
	uint capacity;
	uint extra_mail_cap = 0;
	switch (this->type) {
		case VEH_TRAIN:
			capacity = GetEngineProperty(this->index, PROP_TRAIN_CARGO_CAPACITY,        this->u.rail.capacity, v);

			/* In purchase list add the capacity of the second head. Always use the plain property for this. */
			if (v == nullptr && this->u.rail.railveh_type == RAILVEH_MULTIHEAD) capacity += this->u.rail.capacity;
			break;

		case VEH_ROAD:
			capacity = GetEngineProperty(this->index, PROP_ROADVEH_CARGO_CAPACITY,      this->u.road.capacity, v);
			break;

		case VEH_SHIP:
			capacity = GetEngineProperty(this->index, PROP_SHIP_CARGO_CAPACITY,         this->u.ship.capacity, v);
			break;

		case VEH_AIRCRAFT:
			capacity = GetEngineProperty(this->index, PROP_AIRCRAFT_PASSENGER_CAPACITY, this->u.air.passenger_capacity, v);
			if (!IsCargoInClass(cargo_type, CC_PASSENGERS)) {
				extra_mail_cap = GetEngineProperty(this->index, PROP_AIRCRAFT_MAIL_CAPACITY, this->u.air.mail_capacity, v);
			}
			if (!new_multipliers && cargo_type == CT_MAIL) return capacity + extra_mail_cap;
			default_cargo = CT_PASSENGERS; // Always use 'passengers' wrt. cargo multipliers
			break;

		default: NOT_REACHED();
	}

	if (!new_multipliers) {
		/* Use the passenger multiplier for mail as well */
		capacity += extra_mail_cap;
		extra_mail_cap = 0;
	}

	/* Apply multipliers depending on cargo- and vehicletype. */
	if (new_multipliers || (this->type != VEH_SHIP && default_cargo != cargo_type)) {
		uint16 default_multiplier = new_multipliers ? 0x100 : CargoSpec::Get(default_cargo)->multiplier;
		uint16 cargo_multiplier = CargoSpec::Get(cargo_type)->multiplier;
		capacity *= cargo_multiplier;
		if (extra_mail_cap > 0) {
			uint mail_multiplier = CargoSpec::Get(CT_MAIL)->multiplier;
			capacity += (default_multiplier * extra_mail_cap * cargo_multiplier + mail_multiplier / 2) / mail_multiplier;
		}
		capacity = (capacity + default_multiplier / 2) / default_multiplier;
	}

	return capacity;
}

/**
 * Return display value of how much the running costs of this engine are.
 * @return Yearly running cost of the engine.
 */
Money Engine::GetDisplayRunningCost() const
{
	return this->GetRunningCost() * _settings_game.economy.day_length_factor;
}

/**
 * Return how much the running costs of this engine are.
 * @return Yearly running cost of the engine.
 */
Money Engine::GetRunningCost() const
{
	Price base_price;
	uint cost_factor;
	switch (this->type) {
		case VEH_ROAD:
			base_price = this->u.road.running_cost_class;
			if (base_price == INVALID_PRICE) return 0;
			cost_factor = GetEngineProperty(this->index, PROP_ROADVEH_RUNNING_COST_FACTOR, this->u.road.running_cost);
			break;

		case VEH_TRAIN:
			base_price = this->u.rail.running_cost_class;
			if (base_price == INVALID_PRICE) return 0;
			cost_factor = GetEngineProperty(this->index, PROP_TRAIN_RUNNING_COST_FACTOR, this->u.rail.running_cost);
			break;

		case VEH_SHIP:
			base_price = PR_RUNNING_SHIP;
			cost_factor = GetEngineProperty(this->index, PROP_SHIP_RUNNING_COST_FACTOR, this->u.ship.running_cost);
			break;

		case VEH_AIRCRAFT:
			base_price = PR_RUNNING_AIRCRAFT;
			cost_factor = GetEngineProperty(this->index, PROP_AIRCRAFT_RUNNING_COST_FACTOR, this->u.air.running_cost);
			break;

		default: NOT_REACHED();
	}

	return GetPrice(base_price, cost_factor, this->GetGRF(), -8);
}

/**
 * Return how much a new engine costs.
 * @return Cost of the engine.
 */
Money Engine::GetCost() const
{
	Price base_price;
	uint cost_factor;
	switch (this->type) {
		case VEH_ROAD:
			base_price = PR_BUILD_VEHICLE_ROAD;
			cost_factor = GetEngineProperty(this->index, PROP_ROADVEH_COST_FACTOR, this->u.road.cost_factor);
			break;

		case VEH_TRAIN:
			if (this->u.rail.railveh_type == RAILVEH_WAGON) {
				base_price = PR_BUILD_VEHICLE_WAGON;
				cost_factor = GetEngineProperty(this->index, PROP_TRAIN_COST_FACTOR, this->u.rail.cost_factor);
			} else {
				base_price = PR_BUILD_VEHICLE_TRAIN;
				cost_factor = GetEngineProperty(this->index, PROP_TRAIN_COST_FACTOR, this->u.rail.cost_factor);
			}
			break;

		case VEH_SHIP:
			base_price = PR_BUILD_VEHICLE_SHIP;
			cost_factor = GetEngineProperty(this->index, PROP_SHIP_COST_FACTOR, this->u.ship.cost_factor);
			break;

		case VEH_AIRCRAFT:
			base_price = PR_BUILD_VEHICLE_AIRCRAFT;
			cost_factor = GetEngineProperty(this->index, PROP_AIRCRAFT_COST_FACTOR, this->u.air.cost_factor);
			break;

		default: NOT_REACHED();
	}

	return GetPrice(base_price, cost_factor, this->GetGRF(), -8);
}

/**
 * Returns max speed of the engine for display purposes
 * @return max speed in km-ish/h
 */
uint Engine::GetDisplayMaxSpeed() const
{
	switch (this->type) {
		case VEH_TRAIN:
			return GetEngineProperty(this->index, PROP_TRAIN_SPEED, this->u.rail.max_speed);

		case VEH_ROAD: {
			uint max_speed = GetEngineProperty(this->index, PROP_ROADVEH_SPEED, 0);
			return (max_speed != 0) ? max_speed * 2 : this->u.road.max_speed / 2;
		}

		case VEH_SHIP:
			return GetEngineProperty(this->index, PROP_SHIP_SPEED, this->u.ship.max_speed) / 2;

		case VEH_AIRCRAFT: {
			uint max_speed = GetEngineProperty(this->index, PROP_AIRCRAFT_SPEED, 0);
			if (max_speed != 0) {
				return (max_speed * 128) / 10;
			}
			return this->u.air.max_speed;
		}

		default: NOT_REACHED();
	}
}

/**
 * Returns the power of the engine for display
 * and sorting purposes.
 * Only trains and road vehicles have power
 * @return power in display units hp
 */
uint Engine::GetPower() const
{
	/* Only trains and road vehicles have 'power'. */
	switch (this->type) {
		case VEH_TRAIN:
			return GetEngineProperty(this->index, PROP_TRAIN_POWER, this->u.rail.power);
		case VEH_ROAD:
			return GetEngineProperty(this->index, PROP_ROADVEH_POWER, this->u.road.power) * 10;

		default: NOT_REACHED();
	}
}

/**
 * Returns the weight of the engine for display purposes.
 * For dual-headed train-engines this is the weight of both heads
 * @return weight in display units metric tons
 */
uint Engine::GetDisplayWeight() const
{
	/* Only trains and road vehicles have 'weight'. */
	switch (this->type) {
		case VEH_TRAIN:
			return GetEngineProperty(this->index, PROP_TRAIN_WEIGHT, this->u.rail.weight) << (this->u.rail.railveh_type == RAILVEH_MULTIHEAD ? 1 : 0);
		case VEH_ROAD:
			return GetEngineProperty(this->index, PROP_ROADVEH_WEIGHT, this->u.road.weight) / 4;

		default: NOT_REACHED();
	}
}

/**
 * Returns the tractive effort of the engine for display purposes.
 * For dual-headed train-engines this is the tractive effort of both heads
 * @return tractive effort in display units kN
 */
uint Engine::GetDisplayMaxTractiveEffort() const
{
	/* Only trains and road vehicles have 'tractive effort'. */
	switch (this->type) {
		case VEH_TRAIN:
			return (GROUND_ACCELERATION * this->GetDisplayWeight() * GetEngineProperty(this->index, PROP_TRAIN_TRACTIVE_EFFORT, this->u.rail.tractive_effort)) / 256 / 1000;
		case VEH_ROAD:
			return (GROUND_ACCELERATION * this->GetDisplayWeight() * GetEngineProperty(this->index, PROP_ROADVEH_TRACTIVE_EFFORT, this->u.road.tractive_effort)) / 256 / 1000;

		default: NOT_REACHED();
	}
}

/**
 * Returns the vehicle's (not model's!) life length in days.
 * @return the life length
 */
Date Engine::GetLifeLengthInDays() const
{
	/* Assume leap years; this gives the player a bit more than the given amount of years, but never less. */
	return (this->info.lifelength + _settings_game.vehicle.extend_vehicle_life) * DAYS_IN_LEAP_YEAR;
}

/**
 * Get the range of an aircraft type.
 * @return Range of the aircraft type in tiles or 0 if unlimited range.
 */
uint16 Engine::GetRange() const
{
	switch (this->type) {
		case VEH_AIRCRAFT:
			return GetEngineProperty(this->index, PROP_AIRCRAFT_RANGE, this->u.air.max_range);

		default: NOT_REACHED();
	}
}

/**
 * Get the name of the aircraft type for display purposes.
 * @return Aircraft type string.
 */
StringID Engine::GetAircraftTypeText() const
{
	switch (this->type) {
		case VEH_AIRCRAFT:
			switch (this->u.air.subtype) {
				case AIR_HELI: return STR_LIVERY_HELICOPTER;
				case AIR_CTOL: return STR_LIVERY_SMALL_PLANE;
				case AIR_CTOL | AIR_FAST: return STR_LIVERY_LARGE_PLANE;
				default: NOT_REACHED();
			}

		default: NOT_REACHED();
	}
}

/**
 * Check whether the engine variant chain is hidden in the GUI for the given company.
 * @param c Company to check.
 * @return \c true iff the engine variant chain is hidden in the GUI for the given company.
 */
bool Engine::IsVariantHidden(CompanyID c) const
{
	/* In case company is spectator. */
	if (c >= MAX_COMPANIES) return false;

	/* Shortcut if this engine is explicitly hidden. */
	if (this->IsHidden(c)) return true;

	/* Check for hidden parent variants. This is a bit convoluted as we must check hidden status of
	 * the last display variant rather than the actual parent variant. */
	const Engine *re = this;
	const Engine *ve = re->GetDisplayVariant();
	while (!(ve->IsHidden(c)) && re->info.variant_id != INVALID_ENGINE && re->info.variant_id != re->index) {
		re = Engine::Get(re->info.variant_id);
		ve = re->GetDisplayVariant();
	}
	return ve->IsHidden(c);
}

/**
 * Initializes the #EngineOverrideManager with the default engines.
 */
void EngineOverrideManager::ResetToDefaultMapping()
{
	this->clear();
	for (VehicleType type = VEH_TRAIN; type <= VEH_AIRCRAFT; type++) {
		for (uint internal_id = 0; internal_id < _engine_counts[type]; internal_id++) {
			EngineIDMapping &eid = this->emplace_back();
			eid.type            = type;
			eid.grfid           = INVALID_GRFID;
			eid.internal_id     = internal_id;
			eid.substitute_id   = internal_id;
		}
	}
}

/**
 * Looks up an EngineID in the EngineOverrideManager
 * @param type Vehicle type
 * @param grf_local_id The local id in the newgrf
 * @param grfid The GrfID that defines the scope of grf_local_id.
 *              If a newgrf overrides the engines of another newgrf, the "scope grfid" is the ID of the overridden newgrf.
 *              If dynnamic_engines is disabled, all newgrf share the same ID scope identified by INVALID_GRFID.
 * @return The engine ID if present, or INVALID_ENGINE if not.
 */
EngineID EngineOverrideManager::GetID(VehicleType type, uint16 grf_local_id, uint32 grfid)
{
	EngineID index = 0;
	for (const EngineIDMapping &eid : *this) {
		if (eid.type == type && eid.grfid == grfid && eid.internal_id == grf_local_id) {
			return index;
		}
		index++;
	}
	return INVALID_ENGINE;
}

/**
 * Tries to reset the engine mapping to match the current NewGRF configuration.
 * This is only possible when there are currently no vehicles in the game.
 * @return false if resetting failed due to present vehicles.
 */
bool EngineOverrideManager::ResetToCurrentNewGRFConfig()
{
	for (const Vehicle *v : Vehicle::Iterate()) {
		if (IsCompanyBuildableVehicleType(v)) return false;
	}

	/* Reset the engines, they will get new EngineIDs */
	_engine_mngr.ResetToDefaultMapping();
	ReloadNewGRFData();

	return true;
}

/**
 * Initialise the engine pool with the data from the original vehicles.
 */
void SetupEngines()
{
	DeleteWindowByClass(WC_ENGINE_PREVIEW);
	_engine_pool.CleanPool();

	assert(_engine_mngr.size() >= _engine_mngr.NUM_DEFAULT_ENGINES);
	[[maybe_unused]] uint index = 0;
	for (const EngineIDMapping &eid : _engine_mngr) {
		/* Assert is safe; there won't be more than 256 original vehicles
		 * in any case, and we just cleaned the pool. */
		assert(Engine::CanAllocateItem());
		[[maybe_unused]] const Engine *e = new Engine(eid.type, eid.internal_id);
		assert(e->index == index);
		index++;
	}
}

void ShowEnginePreviewWindow(EngineID engine);

/**
 * Determine whether an engine type is a wagon (and not a loco).
 * @param index %Engine getting queried.
 * @return Whether the queried engine is a wagon.
 */
static bool IsWagon(EngineID index)
{
	const Engine *e = Engine::Get(index);
	return e->type == VEH_TRAIN && e->u.rail.railveh_type == RAILVEH_WAGON;
}

/**
 * Ensure engine is not set as the last used variant for any other engine.
 * @param engine_id Engine being removed.
 * @param type      Type of engine.
 */
static void ClearLastVariant(EngineID engine_id, VehicleType type)
{
	for (Engine *e : Engine::IterateType(type)) {
		if (e->display_last_variant == engine_id) e->display_last_variant = INVALID_ENGINE;
	}
}

static void RetireEngineIfPossible(Engine *e, int age_threshold)
{
	if (_settings_game.vehicle.no_expire_vehicles_after > 0) {
		YearMonthDay ymd;
		ConvertDateToYMD(e->intro_date, &ymd);
		if ((ymd.year * 12) + ymd.month + age_threshold >= _settings_game.vehicle.no_expire_vehicles_after * 12) return;
	}

	e->company_avail = 0;
	ClearLastVariant(e->index, e->type);
	AddRemoveEngineFromAutoreplaceAndBuildWindows(e->type);
}

/**
 * Update #Engine::reliability and (if needed) update the engine GUIs.
 * @param e %Engine to update.
 */
void CalcEngineReliability(Engine *e, bool new_month)
{
	/* Get source engine for reliability age. This is normally our engine unless variant reliability syncing is requested. */
	Engine *re = e;
	while (re->info.variant_id != INVALID_ENGINE && re->info.variant_id != re->index && (re->info.extra_flags & ExtraEngineFlags::SyncReliability) != ExtraEngineFlags::None) {
		re = Engine::Get(re->info.variant_id);
	}

	uint age = re->age;
	if (new_month && re->index > e->index && age != MAX_DAY) age++; /* parent variant's age has not yet updated. */

	/* Check for early retirement */
	if (e->company_avail != 0 && !_settings_game.vehicle.never_expire_vehicles && e->info.base_life != 0xFF) {
		int retire_early = e->info.retire_early;
		uint retire_early_max_age = std::max(0, e->duration_phase_1 + e->duration_phase_2 - retire_early * 12);
		if (retire_early != 0 && age >= retire_early_max_age) {
			/* Early retirement is enabled and we're past the date... */

			RetireEngineIfPossible(e, retire_early_max_age);
		}
	}

	if (age < e->duration_phase_1) {
		uint start = e->reliability_start;
		e->reliability = age * (e->reliability_max - start) / e->duration_phase_1 + start;
	} else if ((age -= e->duration_phase_1) < e->duration_phase_2 || _settings_game.vehicle.never_expire_vehicles || e->info.base_life == 0xFF) {
		/* We are at the peak of this engines life. It will have max reliability.
		 * This is also true if the engines never expire. They will not go bad over time */
		e->reliability = e->reliability_max;
	} else if ((age -= e->duration_phase_2) < e->duration_phase_3) {
		uint max = e->reliability_max;
		e->reliability = (int)age * (int)(e->reliability_final - max) / e->duration_phase_3 + max;
	} else {
		e->reliability = e->reliability_final;
		/* time's up for this engine.
		 * We will now completely retire this design */
		/* Kick this engine out of the lists */
		RetireEngineIfPossible(e, e->duration_phase_1 + e->duration_phase_2 + e->duration_phase_3);
	}

	SetWindowClassesDirty(WC_BUILD_VEHICLE); // Update to show the new reliability
	SetWindowClassesDirty(WC_BUILD_VIRTUAL_TRAIN);

	SetWindowClassesDirty(WC_REPLACE_VEHICLE);
}

/** Compute the value for #_year_engine_aging_stops. */
void SetYearEngineAgingStops()
{
	/* Determine last engine aging year, default to 2050 as previously. */
	_year_engine_aging_stops = 2050;

	for (const Engine *e : Engine::Iterate()) {
		const EngineInfo *ei = &e->info;

		/* Exclude certain engines */
		if (!HasBit(ei->climates, _settings_game.game_creation.landscape)) continue;
		if (e->type == VEH_TRAIN && e->u.rail.railveh_type == RAILVEH_WAGON) continue;

		/* Base year ending date on half the model life */
		YearMonthDay ymd;
		ConvertDateToYMD(ei->base_intro + (ei->lifelength * DAYS_IN_LEAP_YEAR) / 2, &ymd);

		_year_engine_aging_stops = std::max(_year_engine_aging_stops, ymd.year);
	}
}

/**
 * Start/initialise one engine.
 * @param e The engine to initialise.
 * @param aging_date The date used for age calculations.
 * @param seed Random seed.
 */
void StartupOneEngine(Engine *e, Date aging_date, uint32 seed, Date no_introduce_after_date)
{
	const EngineInfo *ei = &e->info;

	e->age = 0;
	e->flags = 0;
	e->company_avail = 0;
	e->company_hidden = 0;

	/* Vehicles with the same base_intro date shall be introduced at the same time.
	 * Make sure they use the same randomisation of the date. */
	SavedRandomSeeds saved_seeds;
	SaveRandomSeeds(&saved_seeds);
	SetRandomSeed(_settings_game.game_creation.generation_seed ^ seed ^
	              ei->base_intro ^
	              e->type ^
	              e->GetGRFID());
	uint32 r = Random();

	/* Don't randomise the start-date in the first two years after gamestart to ensure availability
	 * of engines in early starting games.
	 * Note: TTDP uses fixed 1922 */
	e->intro_date = ei->base_intro <= ConvertYMDToDate(_settings_game.game_creation.starting_year + 2, 0, 1) ? ei->base_intro : (Date)GB(r, 0, 9) + ei->base_intro;
<<<<<<< HEAD
	if (e->intro_date <= _date && e->intro_date <= no_introduce_after_date) {
=======
	if (e->intro_date <= TimerGameCalendar::date) {
>>>>>>> 1697dff7
		e->age = (aging_date - e->intro_date) >> 5;
		e->company_avail = MAX_UVALUE(CompanyMask);
		e->flags |= ENGINE_AVAILABLE;
	}

	/* Get parent variant index for syncing reliability via random seed. */
	const Engine *re = e;
	while (re->info.variant_id != INVALID_ENGINE && re->info.variant_id != re->index && (re->info.extra_flags & ExtraEngineFlags::SyncReliability) != ExtraEngineFlags::None) {
		re = Engine::Get(re->info.variant_id);
	}

	SetRandomSeed(_settings_game.game_creation.generation_seed ^ seed ^
	              (re->index << 16) ^ (re->info.base_intro << 12) ^ (re->info.decay_speed << 8) ^
	              (re->info.lifelength << 4) ^ re->info.retire_early ^
	              e->type ^
	              e->GetGRFID());

	r = Random();
	e->reliability_start = GB(r, 16, 14) + 0x7AE0;
	e->reliability_max   = GB(r,  0, 14) + 0xBFFF;

	r = Random();
	e->reliability_final = GB(r, 16, 14) + 0x3FFF;
	e->duration_phase_1 = GB(r, 0, 5) + 7;
	e->duration_phase_2 = GB(r, 5, 4) + ei->base_life * 12 - 96;
	e->duration_phase_3 = GB(r, 9, 7) + 120;

	RestoreRandomSeeds(saved_seeds);

	e->reliability_spd_dec = ei->decay_speed << 2;

	/* prevent certain engines from ever appearing. */
	if (!HasBit(ei->climates, _settings_game.game_creation.landscape)) {
		e->flags |= ENGINE_AVAILABLE;
		e->company_avail = 0;
	}
}

/**
 * Start/initialise all our engines. Must be called whenever there are changes
 * to the NewGRF config.
 */
void StartupEngines()
{
	/* Aging of vehicles stops, so account for that when starting late */
<<<<<<< HEAD
	Year aging_stop_year = _year_engine_aging_stops;
	if (_settings_game.vehicle.no_introduce_vehicles_after > 0 && _settings_game.vehicle.no_expire_vehicles_after > 0) {
		aging_stop_year = std::min<Year>(aging_stop_year, std::max<Year>(_settings_game.vehicle.no_introduce_vehicles_after, _settings_game.vehicle.no_expire_vehicles_after));
	}
	const Date aging_date = std::min(_date, ConvertYMDToDate(aging_stop_year, 0, 1));

	Date no_introduce_after_date = INT_MAX;
	if (_settings_game.vehicle.no_introduce_vehicles_after > 0) {
		no_introduce_after_date = ConvertYMDToDate(_settings_game.vehicle.no_introduce_vehicles_after, 0, 1) - 1;
	}

=======
	const Date aging_date = std::min(TimerGameCalendar::date, ConvertYMDToDate(_year_engine_aging_stops, 0, 1));
>>>>>>> 1697dff7
	uint32 seed = Random();

	for (Engine *e : Engine::Iterate()) {
		StartupOneEngine(e, aging_date, seed, no_introduce_after_date);
	}
	for (Engine *e : Engine::Iterate()) {
		CalcEngineReliability(e, false);
	}

	/* Update the bitmasks for the vehicle lists */
	for (Company *c : Company::Iterate()) {
		c->avail_railtypes = GetCompanyRailtypes(c->index);
		c->avail_roadtypes = GetCompanyRoadTypes(c->index);
	}

	/* Invalidate any open purchase lists */
	InvalidateWindowClassesData(WC_BUILD_VEHICLE);
	InvalidateWindowClassesData(WC_BUILD_VIRTUAL_TRAIN);

	SetWindowClassesDirty(WC_BUILD_VEHICLE);
	SetWindowClassesDirty(WC_REPLACE_VEHICLE);
}

/**
 * Allows engine \a eid to be used by a company \a company.
 * @param eid The engine to enable.
 * @param company The company to allow using the engine.
 */
static void EnableEngineForCompany(EngineID eid, CompanyID company)
{
	Engine *e = Engine::Get(eid);
	Company *c = Company::Get(company);

	SetBit(e->company_avail, company);
	if (e->type == VEH_TRAIN) {
		c->avail_railtypes = GetCompanyRailtypes(c->index);
	} else if (e->type == VEH_ROAD) {
		c->avail_roadtypes = GetCompanyRoadTypes(c->index);
	}

	if (company == _local_company) {
		AddRemoveEngineFromAutoreplaceAndBuildWindows(e->type);

		/* Update the toolbar. */
		InvalidateWindowData(WC_MAIN_TOOLBAR, 0);
		if (e->type == VEH_ROAD) InvalidateWindowData(WC_BUILD_TOOLBAR, TRANSPORT_ROAD);
		if (e->type == VEH_SHIP) InvalidateWindowData(WC_BUILD_TOOLBAR, TRANSPORT_WATER);
		if (e->type == VEH_AIRCRAFT) InvalidateWindowData(WC_BUILD_TOOLBAR, TRANSPORT_AIR);
	}
}

/**
 * Forbids engine \a eid to be used by a company \a company.
 * @param eid The engine to disable.
 * @param company The company to forbid using the engine.
 */
static void DisableEngineForCompany(EngineID eid, CompanyID company)
{
	Engine *e = Engine::Get(eid);
	Company *c = Company::Get(company);

	ClrBit(e->company_avail, company);
	if (e->type == VEH_TRAIN) {
		c->avail_railtypes = GetCompanyRailtypes(c->index);
	} else if (e->type == VEH_ROAD) {
		c->avail_roadtypes = GetCompanyRoadTypes(c->index);
	}

	if (company == _local_company) {
		ClearLastVariant(e->index, e->type);
		AddRemoveEngineFromAutoreplaceAndBuildWindows(e->type);
	}
}

/**
 * Company \a company accepts engine \a eid for preview.
 * @param eid Engine being accepted (is under preview).
 * @param company Current company previewing the engine.
 * @param recursion_depth Recursion depth to avoid infinite loop.
 */
static void AcceptEnginePreview(EngineID eid, CompanyID company, int recursion_depth = 0)
{
	Engine *e = Engine::Get(eid);

	e->preview_company = INVALID_COMPANY;
	e->preview_asked = MAX_UVALUE(CompanyMask);

	EnableEngineForCompany(eid, company);

	/* Notify preview window, that it might want to close.
	 * Note: We cannot directly close the window.
	 *       In singleplayer this function is called from the preview window, so
	 *       we have to use the GUI-scope scheduling of InvalidateWindowData.
	 */
	InvalidateWindowData(WC_ENGINE_PREVIEW, eid);

	/* Don't search for variants to include if we are 10 levels deep already. */
	if (recursion_depth >= 10) return;

	/* Find variants to be included in preview. */
	for (Engine *ve : Engine::IterateType(e->type)) {
		if (ve->index != eid && ve->info.variant_id == eid && (ve->info.extra_flags & ExtraEngineFlags::JoinPreview) != ExtraEngineFlags::None) {
			AcceptEnginePreview(ve->index, company, recursion_depth + 1);
		}
	}
}

/**
 * Get the best company for an engine preview.
 * @param e Engine to preview.
 * @return Best company if it exists, #INVALID_COMPANY otherwise.
 */
static CompanyID GetPreviewCompany(Engine *e)
{
	CompanyID best_company = INVALID_COMPANY;

	/* For trains the cargomask has no useful meaning, since you can attach other wagons */
	CargoTypes cargomask = e->type != VEH_TRAIN ? GetUnionOfArticulatedRefitMasks(e->index, true) : ALL_CARGOTYPES;

	int32 best_hist = -1;
	for (const Company *c : Company::Iterate()) {
		if (c->block_preview == 0 && !HasBit(e->preview_asked, c->index) &&
				c->old_economy[0].performance_history > best_hist) {

			/* Check whether the company uses similar vehicles */
			for (const Vehicle *v : Vehicle::Iterate()) {
				if (v->owner != c->index || v->type != e->type || HasBit(v->subtype, GVSF_VIRTUAL)) continue;
				if (!v->GetEngine()->CanCarryCargo() || !HasBit(cargomask, v->cargo_type)) continue;

				best_hist = c->old_economy[0].performance_history;
				best_company = c->index;
				break;
			}
		}
	}

	return best_company;
}

/**
 * Checks if a vehicle type is disabled for all/ai companies.
 * @param type The vehicle type which shall be checked.
 * @param ai If true, check if the type is disabled for AI companies, otherwise check if
 *           the vehicle type is disabled for human companies.
 * @return Whether or not a vehicle type is disabled.
 */
static bool IsVehicleTypeDisabled(VehicleType type, bool ai)
{
	switch (type) {
		case VEH_TRAIN:    return _settings_game.vehicle.max_trains == 0   || (ai && _settings_game.ai.ai_disable_veh_train);
		case VEH_ROAD:     return _settings_game.vehicle.max_roadveh == 0  || (ai && _settings_game.ai.ai_disable_veh_roadveh);
		case VEH_SHIP:     return _settings_game.vehicle.max_ships == 0    || (ai && _settings_game.ai.ai_disable_veh_ship);
		case VEH_AIRCRAFT: return _settings_game.vehicle.max_aircraft == 0 || (ai && _settings_game.ai.ai_disable_veh_aircraft);

		default: NOT_REACHED();
	}
}

/** Daily check to offer an exclusive engine preview to the companies. */
void EnginesDailyLoop()
{
	for (Company *c : Company::Iterate()) {
		c->avail_railtypes = AddDateIntroducedRailTypes(c->avail_railtypes, TimerGameCalendar::date);
		c->avail_roadtypes = AddDateIntroducedRoadTypes(c->avail_roadtypes, TimerGameCalendar::date);
	}

	if (TimerGameCalendar::year >= _year_engine_aging_stops) return;

	for (Engine *e : Engine::Iterate()) {
		EngineID i = e->index;
		if (e->flags & ENGINE_EXCLUSIVE_PREVIEW) {
			if (e->preview_company != INVALID_COMPANY) {
				if (!--e->preview_wait) {
					DeleteWindowById(WC_ENGINE_PREVIEW, i);
					e->preview_company = INVALID_COMPANY;
				}
			} else if (CountBits(e->preview_asked) < MAX_COMPANIES) {
				e->preview_company = GetPreviewCompany(e);

				if (e->preview_company == INVALID_COMPANY) {
					e->preview_asked = MAX_UVALUE(CompanyMask);
					continue;
				}

				SetBit(e->preview_asked, e->preview_company);
				e->preview_wait = 20;
				/* AIs are intentionally not skipped for preview even if they cannot build a certain
				 * vehicle type. This is done to not give poor performing human companies an "unfair"
				 * boost that they wouldn't have gotten against other human companies. The check on
				 * the line below is just to make AIs not notice that they have a preview if they
				 * cannot build the vehicle. */
				if (!IsVehicleTypeDisabled(e->type, true)) AI::NewEvent(e->preview_company, new ScriptEventEnginePreview(i));
				if (IsInteractiveCompany(e->preview_company)) ShowEnginePreviewWindow(i);
			}
		}
	}
}

/**
 * Clear the 'hidden' flag for all engines of a new company.
 * @param cid Company being created.
 */
void ClearEnginesHiddenFlagOfCompany(CompanyID cid)
{
	for (Engine *e : Engine::Iterate()) {
		SB(e->company_hidden, cid, 1, 0);
	}
}

/**
 * Set the visibility of an engine.
 * @param tile Unused.
 * @param flags Operation to perform.
 * @param p1 Unused.
 * @param p2 Bit 31: 0=visible, 1=hidden, other bits for the #EngineID.
 * @param text Unused.
 * @return The cost of this operation or an error.
 */
CommandCost CmdSetVehicleVisibility(TileIndex tile, DoCommandFlag flags, uint32 p1, uint32 p2, const char *text)
{
	Engine *e = Engine::GetIfValid(GB(p2, 0, 31));
	if (e == nullptr || _current_company >= MAX_COMPANIES) return CMD_ERROR;
	if (!IsEngineBuildable(e->index, e->type, _current_company)) return CMD_ERROR;

	if ((flags & DC_EXEC) != 0) {
		SB(e->company_hidden, _current_company, 1, GB(p2, 31, 1));
		AddRemoveEngineFromAutoreplaceAndBuildWindows(e->type);
	}

	return CommandCost();
}

/**
 * Accept an engine prototype. XXX - it is possible that the top-company
 * changes while you are waiting to accept the offer? Then it becomes invalid
 * @param tile unused
 * @param flags operation to perform
 * @param p1 engine-prototype offered
 * @param p2 unused
 * @param text unused
 * @return the cost of this operation or an error
 */
CommandCost CmdWantEnginePreview(TileIndex tile, DoCommandFlag flags, uint32 p1, uint32 p2, const char *text)
{
	Engine *e = Engine::GetIfValid(p1);
	if (e == nullptr || !(e->flags & ENGINE_EXCLUSIVE_PREVIEW) || e->preview_company != _current_company) return CMD_ERROR;

	if (flags & DC_EXEC) AcceptEnginePreview(p1, _current_company);

	return CommandCost();
}

/**
 * Allow or forbid a specific company to use an engine
 * @param tile unused
 * @param flags operation to perform
 * @param p1 engine id
 * @param p2 various bitstuffed elements
 * - p2 = (bit  0 - 7) - Company to allow/forbid the use of an engine.
 * - p2 = (bit 31) - 0 to forbid, 1 to allow.
 * @param text unused
 * @return the cost of this operation or an error
 */
CommandCost CmdEngineCtrl(TileIndex tile, DoCommandFlag flags, uint32 p1, uint32 p2, const char *text)
{
	if (_current_company != OWNER_DEITY) return CMD_ERROR;
	EngineID engine_id = (EngineID)p1;
	CompanyID company_id = (CompanyID)GB(p2, 0, 8);
	bool allow = HasBit(p2, 31);

	if (!Engine::IsValidID(engine_id) || !Company::IsValidID(company_id)) return CMD_ERROR;

	if (flags & DC_EXEC) {
		if (allow) {
			EnableEngineForCompany(engine_id, company_id);
		} else {
			DisableEngineForCompany(engine_id, company_id);
		}
	}

	return CommandCost();
}

/**
 * An engine has become available for general use.
 * Also handle the exclusive engine preview contract.
 * @param e Engine generally available as of now.
 */
static void NewVehicleAvailable(Engine *e)
{
	EngineID index = e->index;

	/* In case the company didn't build the vehicle during the intro period,
	 * prevent that company from getting future intro periods for a while. */
	if (e->flags & ENGINE_EXCLUSIVE_PREVIEW) {
		for (Company *c : Company::Iterate()) {
			uint block_preview = c->block_preview;

			if (!HasBit(e->company_avail, c->index)) continue;

			/* We assume the user did NOT build it.. prove me wrong ;) */
			c->block_preview = 20;

			for (const Vehicle *v : Vehicle::Iterate()) {
				if ((v->type == VEH_TRAIN && !HasBit(v->subtype, GVSF_VIRTUAL)) || v->type == VEH_ROAD || v->type == VEH_SHIP ||
						(v->type == VEH_AIRCRAFT && Aircraft::From(v)->IsNormalAircraft())) {
					if (v->owner == c->index && v->engine_type == index) {
						/* The user did prove me wrong, so restore old value */
						c->block_preview = block_preview;
						break;
					}
				}
			}
		}
	}

	e->flags = (e->flags & ~ENGINE_EXCLUSIVE_PREVIEW) | ENGINE_AVAILABLE;
	AddRemoveEngineFromAutoreplaceAndBuildWindows(e->type);

	/* Now available for all companies */
	e->company_avail = MAX_UVALUE(CompanyMask);

	/* Do not introduce new rail wagons */
	if (IsWagon(index)) return;

	if (e->type == VEH_TRAIN) {
		/* maybe make another rail type available */
		assert(e->u.rail.railtype < RAILTYPE_END);
		for (Company *c : Company::Iterate()) c->avail_railtypes = AddDateIntroducedRailTypes(c->avail_railtypes | GetRailTypeInfo(e->u.rail.railtype)->introduces_railtypes, TimerGameCalendar::date);
	} else if (e->type == VEH_ROAD) {
		/* maybe make another road type available */
		assert(e->u.road.roadtype < ROADTYPE_END);
		for (Company* c : Company::Iterate()) c->avail_roadtypes = AddDateIntroducedRoadTypes(c->avail_roadtypes | GetRoadTypeInfo(e->u.road.roadtype)->introduces_roadtypes, TimerGameCalendar::date);
	}

	/* Only broadcast event if AIs are able to build this vehicle type. */
	if (!IsVehicleTypeDisabled(e->type, true)) AI::BroadcastNewEvent(new ScriptEventEngineAvailable(index));

	/* Only provide the "New Vehicle available" news paper entry, if engine can be built. */
	if (!IsVehicleTypeDisabled(e->type, false) && (e->info.extra_flags & ExtraEngineFlags::NoNews) == ExtraEngineFlags::None) {
		SetDParam(0, GetEngineCategoryName(index));
		SetDParam(1, PackEngineNameDParam(index, EngineNameContext::PreviewNews));
		AddNewsItem(STR_NEWS_NEW_VEHICLE_NOW_AVAILABLE_WITH_TYPE, NT_NEW_VEHICLES, NF_VEHICLE, NR_ENGINE, index);
	}

	/* Update the toolbar. */
	if (e->type == VEH_ROAD) InvalidateWindowData(WC_BUILD_TOOLBAR, TRANSPORT_ROAD);
	if (e->type == VEH_SHIP) InvalidateWindowData(WC_BUILD_TOOLBAR, TRANSPORT_WATER);
	if (e->type == VEH_AIRCRAFT) InvalidateWindowData(WC_BUILD_TOOLBAR, TRANSPORT_AIR);

	/* Close pending preview windows */
	DeleteWindowById(WC_ENGINE_PREVIEW, index);
}

/** Monthly update of the availability, reliability, and preview offers of the engines. */
void EnginesMonthlyLoop()
{
<<<<<<< HEAD
	if (_cur_year < _year_engine_aging_stops) {
		Date no_introduce_after = INT_MAX;
		if (_settings_game.vehicle.no_introduce_vehicles_after > 0) {
			if (_settings_game.vehicle.no_expire_vehicles_after > 0 && _cur_year >= std::max<Year>(_settings_game.vehicle.no_introduce_vehicles_after, _settings_game.vehicle.no_expire_vehicles_after)) {
				return;
			}
			no_introduce_after = ConvertYMDToDate(_settings_game.vehicle.no_introduce_vehicles_after, 0, 1) - 1;
		}

=======
	if (TimerGameCalendar::year < _year_engine_aging_stops) {
>>>>>>> 1697dff7
		bool refresh = false;
		for (Engine *e : Engine::Iterate()) {
			/* Age the vehicle */
			if ((e->flags & ENGINE_AVAILABLE) && e->age != MAX_DAY) {
				e->age++;
				CalcEngineReliability(e, true);
				refresh = true;
			}

			/* Do not introduce invalid engines */
			if (!e->IsEnabled()) continue;

<<<<<<< HEAD
			if (e->intro_date > no_introduce_after) continue;

			if (!(e->flags & ENGINE_AVAILABLE) && _date >= (e->intro_date + DAYS_IN_YEAR)) {
=======
			if (!(e->flags & ENGINE_AVAILABLE) && TimerGameCalendar::date >= (e->intro_date + DAYS_IN_YEAR)) {
>>>>>>> 1697dff7
				/* Introduce it to all companies */
				NewVehicleAvailable(e);
			} else if (!(e->flags & (ENGINE_AVAILABLE | ENGINE_EXCLUSIVE_PREVIEW)) && TimerGameCalendar::date >= e->intro_date) {
				/* Introduction date has passed...
				 * Check if it is allowed to build this vehicle type at all
				 * based on the current game settings. If not, it does not
				 * make sense to show the preview dialog to any company. */
				if (IsVehicleTypeDisabled(e->type, false)) continue;

				/* Do not introduce new rail wagons */
				if (IsWagon(e->index)) continue;

				/* Engine has no preview */
				if ((e->info.extra_flags & ExtraEngineFlags::NoPreview) != ExtraEngineFlags::None) continue;

				/* Show preview dialog to one of the companies. */
				e->flags |= ENGINE_EXCLUSIVE_PREVIEW;
				e->preview_company = INVALID_COMPANY;
				e->preview_asked = 0;
			}
		}

		InvalidateWindowClassesData(WC_BUILD_VEHICLE); // rebuild the purchase list (esp. when sorted by reliability)
		InvalidateWindowClassesData(WC_BUILD_VIRTUAL_TRAIN);

		if (refresh) {
			SetWindowClassesDirty(WC_BUILD_VEHICLE);
			SetWindowClassesDirty(WC_BUILD_VIRTUAL_TRAIN);
			SetWindowClassesDirty(WC_REPLACE_VEHICLE);
		}
	}
}

/**
 * Is \a name still free as name for an engine?
 * @param name New name of an engine.
 * @return \c false if the name is being used already, else \c true.
 */
static bool IsUniqueEngineName(const char *name)
{
	for (const Engine *e : Engine::Iterate()) {
		if (!e->name.empty() && e->name == name) return false;
	}

	return true;
}

/**
 * Rename an engine.
 * @param tile unused
 * @param flags operation to perform
 * @param p1 engine ID to rename
 * @param p2 unused
 * @param text the new name or an empty string when resetting to the default
 * @return the cost of this operation or an error
 */
CommandCost CmdRenameEngine(TileIndex tile, DoCommandFlag flags, uint32 p1, uint32 p2, const char *text)
{
	Engine *e = Engine::GetIfValid(p1);
	if (e == nullptr) return CMD_ERROR;

	bool reset = StrEmpty(text);

	if (!reset) {
		if (Utf8StringLength(text) >= MAX_LENGTH_ENGINE_NAME_CHARS) return CMD_ERROR;
		if (!IsUniqueEngineName(text)) return_cmd_error(STR_ERROR_NAME_MUST_BE_UNIQUE);
	}

	if (flags & DC_EXEC) {
		if (reset) {
			e->name.clear();
		} else {
			e->name = text;
		}

		MarkWholeScreenDirty();
	}

	return CommandCost();
}


/**
 * Check if an engine is buildable.
 * @param engine  index of the engine to check.
 * @param type    the type the engine should be.
 * @param company index of the company.
 * @return True if an engine is valid, of the specified type, and buildable by
 *              the given company.
 */
bool IsEngineBuildable(EngineID engine, VehicleType type, CompanyID company)
{
	const Engine *e = Engine::GetIfValid(engine);

	/* check if it's an engine that is in the engine array */
	if (e == nullptr) return false;

	/* check if it's an engine of specified type */
	if (e->type != type) return false;

	/* check if it's available ... */
	if (company == OWNER_DEITY) {
		/* ... for any company (preview does not count) */
		if (!(e->flags & ENGINE_AVAILABLE) || e->company_avail == 0) return false;
	} else {
		/* ... for this company */
		if (!HasBit(e->company_avail, company)) return false;
	}

	if (!e->IsEnabled()) return false;

	if (type == VEH_TRAIN && company != OWNER_DEITY) {
		/* Check if the rail type is available to this company */
		const Company *c = Company::Get(company);
		if (((GetRailTypeInfo(e->u.rail.railtype))->compatible_railtypes & c->avail_railtypes) == 0) return false;
	}
	if (type == VEH_ROAD && company != OWNER_DEITY) {
		/* Check if the road type is available to this company */
		const Company *c = Company::Get(company);
		if ((GetRoadTypeInfo(e->u.road.roadtype)->powered_roadtypes & c->avail_roadtypes) == ROADTYPES_NONE) return false;
	}

	return true;
}

/**
 * Check if an engine is refittable.
 * Note: Likely you want to use IsArticulatedVehicleRefittable().
 * @param engine index of the engine to check.
 * @return true if the engine is refittable.
 */
bool IsEngineRefittable(EngineID engine)
{
	const Engine *e = Engine::GetIfValid(engine);

	/* check if it's an engine that is in the engine array */
	if (e == nullptr) return false;

	if (!e->CanCarryCargo()) return false;

	const EngineInfo *ei = &e->info;
	if (ei->refit_mask == 0) return false;

	/* Are there suffixes?
	 * Note: This does not mean the suffixes are actually available for every consist at any time. */
	if (HasBit(ei->callback_mask, CBM_VEHICLE_CARGO_SUFFIX)) return true;

	/* Is there any cargo except the default cargo? */
	CargoID default_cargo = e->GetDefaultCargoType();
	CargoTypes default_cargo_mask = 0;
	SetBit(default_cargo_mask, default_cargo);
	return default_cargo != CT_INVALID && ei->refit_mask != default_cargo_mask;
}

/**
 * Check for engines that have an appropriate availability.
 */
void CheckEngines()
{
	Date min_date = INT32_MAX;

	for (const Engine *e : Engine::Iterate()) {
		if (!e->IsEnabled()) continue;

		/* Don't consider train wagons, we need a powered engine available. */
		if (e->type == VEH_TRAIN && e->u.rail.railveh_type == RAILVEH_WAGON) continue;

		/* We have an available engine... yay! */
		if ((e->flags & ENGINE_AVAILABLE) != 0 && e->company_avail != 0) return;

		/* Okay, try to find the earliest date. */
		min_date = std::min(min_date, e->info.base_intro);
	}

	if (min_date < INT32_MAX) {
		SetDParam(0, min_date);
		ShowErrorMessage(STR_ERROR_NO_VEHICLES_AVAILABLE_YET, STR_ERROR_NO_VEHICLES_AVAILABLE_YET_EXPLANATION, WL_WARNING);
	} else {
		ShowErrorMessage(STR_ERROR_NO_VEHICLES_AVAILABLE_AT_ALL, STR_ERROR_NO_VEHICLES_AVAILABLE_AT_ALL_EXPLANATION, WL_WARNING);
	}
}<|MERGE_RESOLUTION|>--- conflicted
+++ resolved
@@ -761,11 +761,7 @@
 	 * of engines in early starting games.
 	 * Note: TTDP uses fixed 1922 */
 	e->intro_date = ei->base_intro <= ConvertYMDToDate(_settings_game.game_creation.starting_year + 2, 0, 1) ? ei->base_intro : (Date)GB(r, 0, 9) + ei->base_intro;
-<<<<<<< HEAD
 	if (e->intro_date <= _date && e->intro_date <= no_introduce_after_date) {
-=======
-	if (e->intro_date <= TimerGameCalendar::date) {
->>>>>>> 1697dff7
 		e->age = (aging_date - e->intro_date) >> 5;
 		e->company_avail = MAX_UVALUE(CompanyMask);
 		e->flags |= ENGINE_AVAILABLE;
@@ -811,7 +807,6 @@
 void StartupEngines()
 {
 	/* Aging of vehicles stops, so account for that when starting late */
-<<<<<<< HEAD
 	Year aging_stop_year = _year_engine_aging_stops;
 	if (_settings_game.vehicle.no_introduce_vehicles_after > 0 && _settings_game.vehicle.no_expire_vehicles_after > 0) {
 		aging_stop_year = std::min<Year>(aging_stop_year, std::max<Year>(_settings_game.vehicle.no_introduce_vehicles_after, _settings_game.vehicle.no_expire_vehicles_after));
@@ -823,9 +818,6 @@
 		no_introduce_after_date = ConvertYMDToDate(_settings_game.vehicle.no_introduce_vehicles_after, 0, 1) - 1;
 	}
 
-=======
-	const Date aging_date = std::min(TimerGameCalendar::date, ConvertYMDToDate(_year_engine_aging_stops, 0, 1));
->>>>>>> 1697dff7
 	uint32 seed = Random();
 
 	for (Engine *e : Engine::Iterate()) {
@@ -988,11 +980,11 @@
 void EnginesDailyLoop()
 {
 	for (Company *c : Company::Iterate()) {
-		c->avail_railtypes = AddDateIntroducedRailTypes(c->avail_railtypes, TimerGameCalendar::date);
-		c->avail_roadtypes = AddDateIntroducedRoadTypes(c->avail_roadtypes, TimerGameCalendar::date);
-	}
-
-	if (TimerGameCalendar::year >= _year_engine_aging_stops) return;
+		c->avail_railtypes = AddDateIntroducedRailTypes(c->avail_railtypes, _date);
+		c->avail_roadtypes = AddDateIntroducedRoadTypes(c->avail_roadtypes, _date);
+	}
+
+	if (_cur_year >= _year_engine_aging_stops) return;
 
 	for (Engine *e : Engine::Iterate()) {
 		EngineID i = e->index;
@@ -1154,11 +1146,11 @@
 	if (e->type == VEH_TRAIN) {
 		/* maybe make another rail type available */
 		assert(e->u.rail.railtype < RAILTYPE_END);
-		for (Company *c : Company::Iterate()) c->avail_railtypes = AddDateIntroducedRailTypes(c->avail_railtypes | GetRailTypeInfo(e->u.rail.railtype)->introduces_railtypes, TimerGameCalendar::date);
+		for (Company *c : Company::Iterate()) c->avail_railtypes = AddDateIntroducedRailTypes(c->avail_railtypes | GetRailTypeInfo(e->u.rail.railtype)->introduces_railtypes, _date);
 	} else if (e->type == VEH_ROAD) {
 		/* maybe make another road type available */
 		assert(e->u.road.roadtype < ROADTYPE_END);
-		for (Company* c : Company::Iterate()) c->avail_roadtypes = AddDateIntroducedRoadTypes(c->avail_roadtypes | GetRoadTypeInfo(e->u.road.roadtype)->introduces_roadtypes, TimerGameCalendar::date);
+		for (Company* c : Company::Iterate()) c->avail_roadtypes = AddDateIntroducedRoadTypes(c->avail_roadtypes | GetRoadTypeInfo(e->u.road.roadtype)->introduces_roadtypes, _date);
 	}
 
 	/* Only broadcast event if AIs are able to build this vehicle type. */
@@ -1183,7 +1175,6 @@
 /** Monthly update of the availability, reliability, and preview offers of the engines. */
 void EnginesMonthlyLoop()
 {
-<<<<<<< HEAD
 	if (_cur_year < _year_engine_aging_stops) {
 		Date no_introduce_after = INT_MAX;
 		if (_settings_game.vehicle.no_introduce_vehicles_after > 0) {
@@ -1193,9 +1184,6 @@
 			no_introduce_after = ConvertYMDToDate(_settings_game.vehicle.no_introduce_vehicles_after, 0, 1) - 1;
 		}
 
-=======
-	if (TimerGameCalendar::year < _year_engine_aging_stops) {
->>>>>>> 1697dff7
 		bool refresh = false;
 		for (Engine *e : Engine::Iterate()) {
 			/* Age the vehicle */
@@ -1208,16 +1196,12 @@
 			/* Do not introduce invalid engines */
 			if (!e->IsEnabled()) continue;
 
-<<<<<<< HEAD
 			if (e->intro_date > no_introduce_after) continue;
 
 			if (!(e->flags & ENGINE_AVAILABLE) && _date >= (e->intro_date + DAYS_IN_YEAR)) {
-=======
-			if (!(e->flags & ENGINE_AVAILABLE) && TimerGameCalendar::date >= (e->intro_date + DAYS_IN_YEAR)) {
->>>>>>> 1697dff7
 				/* Introduce it to all companies */
 				NewVehicleAvailable(e);
-			} else if (!(e->flags & (ENGINE_AVAILABLE | ENGINE_EXCLUSIVE_PREVIEW)) && TimerGameCalendar::date >= e->intro_date) {
+			} else if (!(e->flags & (ENGINE_AVAILABLE | ENGINE_EXCLUSIVE_PREVIEW)) && _date >= e->intro_date) {
 				/* Introduction date has passed...
 				 * Check if it is allowed to build this vehicle type at all
 				 * based on the current game settings. If not, it does not
