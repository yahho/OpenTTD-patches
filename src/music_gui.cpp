--- conflicted
+++ resolved
@@ -173,12 +173,9 @@
 {
 	BaseMusic::SetSet(set_name);
 
-<<<<<<< HEAD
-=======
 	free(BaseMusic::ini_set);
 	BaseMusic::ini_set = stredup(set_name);
 
->>>>>>> 01261dae
 	this->BuildPlaylists();
 	this->ChangePlaylist(this->selected_playlist);
 
@@ -220,17 +217,10 @@
 	MusicDriver::GetInstance()->StopSong();
 	/* Make sure playlist_position is a valid index, if playlist has changed etc. */
 	this->ChangePlaylistPosition(0);
-<<<<<<< HEAD
 
 	/* If there is no music, don't try to play it */
 	if (this->active_playlist.empty()) return;
 
-=======
-
-	/* If there is no music, don't try to play it */
-	if (this->active_playlist.empty()) return;
-
->>>>>>> 01261dae
 	MusicSongInfo song = this->active_playlist[this->playlist_position];
 	if (_game_mode == GM_MENU && this->selected_playlist == PLCH_THEMEONLY) song.loop = true;
 	MusicDriver::GetInstance()->PlaySong(song);
@@ -593,21 +583,6 @@
 			case WID_MTS_ALL: case WID_MTS_OLD: case WID_MTS_NEW:
 			case WID_MTS_EZY: case WID_MTS_CUSTOM1: case WID_MTS_CUSTOM2: // set playlist
 				_music.ChangePlaylist((MusicSystem::PlaylistChoices)(widget - WID_MTS_ALL));
-<<<<<<< HEAD
-				break;
-		}
-	}
-
-	virtual void OnDropdownSelect(int widget, int index)
-	{
-		switch (widget) {
-			case WID_MTS_MUSICSET:
-				ChangeMusicSet(index);
-				break;
-			default:
-				NOT_REACHED();
-=======
->>>>>>> 01261dae
 				break;
 		}
 	}
