--- conflicted
+++ resolved
@@ -122,11 +122,7 @@
  * @param bridge_level_offset Height of bridge on tile to also mark dirty. (Height level relative to north corner.)
  * @ingroup dirty
  */
-<<<<<<< HEAD
-static inline void MarkTileDirtyByTile(TileIndex tile, ViewportMarkDirtyFlags flags = VMDF_NONE, int bridge_level_offset = 0)
-=======
-inline void MarkTileDirtyByTile(TileIndex tile, int bridge_level_offset = 0)
->>>>>>> 1e56bd1e
+inline void MarkTileDirtyByTile(TileIndex tile, ViewportMarkDirtyFlags flags = VMDF_NONE, int bridge_level_offset = 0)
 {
 	MarkTileDirtyByTile(tile, flags, bridge_level_offset, TileHeight(tile));
 }
