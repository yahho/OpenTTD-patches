/*
 * This file is part of OpenTTD.
 * OpenTTD is free software; you can redistribute it and/or modify it under the terms of the GNU General Public License as published by the Free Software Foundation, version 2.
 * OpenTTD is distributed in the hope that it will be useful, but WITHOUT ANY WARRANTY; without even the implied warranty of MERCHANTABILITY or FITNESS FOR A PARTICULAR PURPOSE.
 * See the GNU General Public License for more details. You should have received a copy of the GNU General Public License along with OpenTTD. If not, see <http://www.gnu.org/licenses/>.
 */

/** @file console_cmds.cpp Implementation of the console hooks. */

#include "stdafx.h"
#include "console_internal.h"
#include "debug.h"
#include "engine_func.h"
#include "landscape.h"
<<<<<<< HEAD
#include "sl/saveload.h"
#include "network/core/game_info.h"
=======
#include "saveload/saveload.h"
#include "network/core/network_game_info.h"
>>>>>>> 30eba33f
#include "network/network.h"
#include "network/network_func.h"
#include "network/network_base.h"
#include "network/network_admin.h"
#include "network/network_client.h"
#include "network/network_server.h"
#include "command_func.h"
#include "command_log.h"
#include "settings_func.h"
#include "fios.h"
#include "fileio_func.h"
#include "fontcache.h"
#include "screenshot.h"
#include "genworld.h"
#include "strings_func.h"
#include "viewport_func.h"
#include "window_func.h"
#include "date_func.h"
#include "company_func.h"
#include "gamelog.h"
#include "ai/ai.hpp"
#include "ai/ai_config.hpp"
#include "newgrf.h"
#include "newgrf_profiling.h"
#include "console_func.h"
#include "engine_base.h"
#include "road.h"
#include "rail.h"
#include "game/game.hpp"
#include "table/strings.h"
#include "aircraft.h"
#include "airport.h"
#include "station_base.h"
#include "waypoint_base.h"
#include "waypoint_func.h"
#include "economy_func.h"
#include "town.h"
#include "industry.h"
#include "string_func_extra.h"
#include "linkgraph/linkgraphjob.h"
#include "base_media_base.h"
#include "debug_settings.h"
#include "walltime_func.h"
#include "debug_desync.h"
#include "scope_info.h"
#include "event_logs.h"
#include "tile_cmd.h"
#include "object_base.h"
#include "newgrf_newsignals.h"
#include <time.h>

#include "3rdparty/cpp-btree/btree_set.h"

#include <sstream>

#include "safeguards.h"

/* scriptfile handling */
static uint _script_current_depth; ///< Depth of scripts running (used to abort execution when #ConReturn is encountered).

/** File list storage for the console, for caching the last 'ls' command. */
class ConsoleFileList : public FileList {
public:
	ConsoleFileList() : FileList()
	{
		this->file_list_valid = false;
	}

	/** Declare the file storage cache as being invalid, also clears all stored files. */
	void InvalidateFileList()
	{
		this->clear();
		this->file_list_valid = false;
	}

	/**
	 * (Re-)validate the file storage cache. Only makes a change if the storage was invalid, or if \a force_reload.
	 * @param force_reload Always reload the file storage cache.
	 */
	void ValidateFileList(bool force_reload = false)
	{
		if (force_reload || !this->file_list_valid) {
			this->BuildFileList(FT_SAVEGAME, SLO_LOAD);
			this->file_list_valid = true;
		}
	}

	bool file_list_valid; ///< If set, the file list is valid.
};

static ConsoleFileList _console_file_list; ///< File storage cache for the console.

/* console command defines */
#define DEF_CONSOLE_CMD(function) static bool function(byte argc, char *argv[])
#define DEF_CONSOLE_HOOK(function) static ConsoleHookResult function(bool echo)

/****************
 * command hooks
 ****************/

/**
 * Check network availability and inform in console about failure of detection.
 * @return Network availability.
 */
static inline bool NetworkAvailable(bool echo)
{
	if (!_network_available) {
		if (echo) IConsoleError("You cannot use this command because there is no network available.");
		return false;
	}
	return true;
}

/**
 * Check whether we are a server.
 * @return Are we a server? True when yes, false otherwise.
 */
DEF_CONSOLE_HOOK(ConHookServerOnly)
{
	if (!NetworkAvailable(echo)) return CHR_DISALLOW;

	if (!_network_server) {
		if (echo) IConsoleError("This command is only available to a network server.");
		return CHR_DISALLOW;
	}
	return CHR_ALLOW;
}

/**
 * Check whether we are a client in a network game.
 * @return Are we a client in a network game? True when yes, false otherwise.
 */
DEF_CONSOLE_HOOK(ConHookClientOnly)
{
	if (!NetworkAvailable(echo)) return CHR_DISALLOW;

	if (_network_server) {
		if (echo) IConsoleError("This command is not available to a network server.");
		return CHR_DISALLOW;
	}
	return CHR_ALLOW;
}

/**
 * Check whether we are in a multiplayer game.
 * @return True when we are client or server in a network game.
 */
DEF_CONSOLE_HOOK(ConHookNeedNetwork)
{
	if (!NetworkAvailable(echo)) return CHR_DISALLOW;

	if (!_networking || (!_network_server && !MyClient::IsConnected())) {
		if (echo) IConsoleError("Not connected. This command is only available in multiplayer.");
		return CHR_DISALLOW;
	}
	return CHR_ALLOW;
}

/**
 * Check whether we are in singleplayer mode.
 * @return True when no network is active.
 */
DEF_CONSOLE_HOOK(ConHookNoNetwork)
{
	if (_networking) {
		if (echo) IConsoleError("This command is forbidden in multiplayer.");
		return CHR_DISALLOW;
	}
	return CHR_ALLOW;
}

/**
 * Check if are either in singleplayer or a server.
 * @return True iff we are either in singleplayer or a server.
 */
DEF_CONSOLE_HOOK(ConHookServerOrNoNetwork)
{
	if (_networking && !_network_server) {
		if (echo) IConsoleError("This command is only available to a network server, or in single-player.");
		return CHR_DISALLOW;
	}
	return CHR_ALLOW;
}

DEF_CONSOLE_HOOK(ConHookNewGRFDeveloperTool)
{
	if (_settings_client.gui.newgrf_developer_tools) {
		if (_game_mode == GM_MENU) {
			if (echo) IConsoleError("This command is only available in-game and in the editor.");
			return CHR_DISALLOW;
		}
		return ConHookNoNetwork(echo);
	}
	return CHR_HIDE;
}

DEF_CONSOLE_HOOK(ConHookSpecialCmd)
{
	if (HasBit(_misc_debug_flags, MDF_SPECIAL_CMDS)) {
		return ConHookNoNetwork(echo);
	}
	return CHR_HIDE;
}

/**
 * Show help for the console.
 * @param str String to print in the console.
 */
static void IConsoleHelp(const char *str)
{
	IConsolePrintF(CC_WARNING, "- %s", str);
}

/**
 * Reset status of all engines.
 * @return Will always succeed.
 */
DEF_CONSOLE_CMD(ConResetEngines)
{
	if (argc == 0) {
		IConsoleHelp("Reset status data of all engines. This might solve some issues with 'lost' engines. Usage: 'resetengines'");
		return true;
	}

	StartupEngines();
	return true;
}

/**
 * Reset status of the engine pool.
 * @return Will always return true.
 * @note Resetting the pool only succeeds when there are no vehicles ingame.
 */
DEF_CONSOLE_CMD(ConResetEnginePool)
{
	if (argc == 0) {
		IConsoleHelp("Reset NewGRF allocations of engine slots. This will remove invalid engine definitions, and might make default engines available again.");
		return true;
	}

	if (_game_mode == GM_MENU) {
		IConsoleError("This command is only available in-game and in the editor.");
		return true;
	}

	if (!EngineOverrideManager::ResetToCurrentNewGRFConfig()) {
		IConsoleError("This can only be done when there are no vehicles in the game.");
		return true;
	}

	return true;
}

#ifdef _DEBUG
/**
 * Reset a tile to bare land in debug mode.
 * param tile number.
 * @return True when the tile is reset or the help on usage was printed (0 or two parameters).
 */
DEF_CONSOLE_CMD(ConResetTile)
{
	if (argc == 0) {
		IConsoleHelp("Reset a tile to bare land. Usage: 'resettile <tile>'");
		IConsoleHelp("Tile can be either decimal (34161) or hexadecimal (0x4a5B)");
		return true;
	}

	if (argc == 2) {
		uint32 result;
		if (GetArgumentInteger(&result, argv[1])) {
			DoClearSquare((TileIndex)result);
			return true;
		}
	}

	return false;
}
#endif /* _DEBUG */

/**
 * Zoom map to given level.
 * param level As defined by ZoomLevel and as limited by zoom_min/zoom_max from GUISettings.
 * @return True when either console help was shown or a proper amount of parameters given.
 */
DEF_CONSOLE_CMD(ConZoomToLevel)
{
	switch (argc) {
		case 0:
			IConsoleHelp("Set the current zoom level of the main viewport.");
			IConsoleHelp("Usage: 'zoomto <level>'.");
			IConsolePrintF(
				CC_WARNING,
				ZOOM_LVL_MIN < _settings_client.gui.zoom_min ?
					"- The lowest zoom-in level allowed by current client settings is %u." :
					"- The lowest supported zoom-in level is %u.",
				std::max(ZOOM_LVL_MIN, _settings_client.gui.zoom_min)
			);
			IConsolePrintF(
				CC_WARNING,
				_settings_client.gui.zoom_max < ZOOM_LVL_MAX ?
					"- The highest zoom-out level allowed by current client settings is %u." :
					"- The highest supported zoom-out level is %u.",
				std::min(_settings_client.gui.zoom_max, ZOOM_LVL_MAX)
			);
			return true;

		case 2: {
			uint32 level;
			if (GetArgumentInteger(&level, argv[1])) {
				/* In case ZOOM_LVL_MIN is more than 0, the next if statement needs to be amended.
				 * A simple check for less than ZOOM_LVL_MIN does not work here because we are
				 * reading an unsigned integer from the console, so just check for a '-' char. */
				static_assert(ZOOM_LVL_MIN == 0);
				if (argv[1][0] == '-') {
					IConsolePrintF(CC_ERROR, "Zoom-in levels below %u are not supported.", ZOOM_LVL_MIN);
				} else if (level < _settings_client.gui.zoom_min) {
					IConsolePrintF(CC_ERROR, "Current client settings do not allow zooming in below level %u.", _settings_client.gui.zoom_min);
				} else if (level > ZOOM_LVL_MAX) {
					IConsolePrintF(CC_ERROR, "Zoom-in levels above %u are not supported.", ZOOM_LVL_MAX);
				} else if (level > _settings_client.gui.zoom_max) {
					IConsolePrintF(CC_ERROR, "Current client settings do not allow zooming out beyond level %u.", _settings_client.gui.zoom_max);
				} else {
					Window *w = GetMainWindow();
					Viewport *vp = w->viewport;
					while (vp->zoom > level) DoZoomInOutWindow(ZOOM_IN, w);
					while (vp->zoom < level) DoZoomInOutWindow(ZOOM_OUT, w);
				}
				return true;
			}
			break;
		}
	}

	return false;
}

/**
 * Scroll to a tile on the map.
 * param x tile number or tile x coordinate.
 * param y optional y coordinate.
 * @note When only one argument is given it is interpreted as the tile number.
 *       When two arguments are given, they are interpreted as the tile's x
 *       and y coordinates.
 * @return True when either console help was shown or a proper amount of parameters given.
 */
DEF_CONSOLE_CMD(ConScrollToTile)
{
	if (argc == 0) {
		IConsoleHelp("Center the screen on a given tile.");
		IConsoleHelp("Usage: 'scrollto [instant] <tile>' or 'scrollto [instant] <x> <y>'.");
		IConsoleHelp("Numbers can be either decimal (34161) or hexadecimal (0x4a5B).");
		IConsoleHelp("'instant' will immediately move and redraw viewport without smooth scrolling.");
		return true;
	}
	if (argc < 2) return false;

	uint32 arg_index = 1;
	bool instant = false;
	if (strcmp(argv[arg_index], "instant") == 0) {
		++arg_index;
		instant = true;
	}

	switch (argc - arg_index) {
		case 1: {
			uint32 result;
			if (GetArgumentInteger(&result, argv[arg_index])) {
				if (result >= MapSize()) {
					IConsolePrint(CC_ERROR, "Tile does not exist");
					return true;
				}
				ScrollMainWindowToTile((TileIndex)result, instant);
				return true;
			}
			break;
		}

		case 2: {
			uint32 x, y;
			if (GetArgumentInteger(&x, argv[arg_index]) && GetArgumentInteger(&y, argv[arg_index + 1])) {
				if (x >= MapSizeX() || y >= MapSizeY()) {
					IConsolePrint(CC_ERROR, "Tile does not exist");
					return true;
				}
				ScrollMainWindowToTile(TileXY(x, y), instant);
				return true;
			}
			break;
		}
	}

	return false;
}

/**
 * Highlight a tile on the map.
 * param x tile number or tile x coordinate.
 * param y optional y coordinate.
 * @note When only one argument is given it is intepreted as the tile number.
 *       When two arguments are given, they are interpreted as the tile's x
 *       and y coordinates.
 * @return True when either console help was shown or a proper amount of parameters given.
 */
DEF_CONSOLE_CMD(ConHighlightTile)
{
	switch (argc) {
		case 0:
			IConsoleHelp("Highlight a given tile.");
			IConsoleHelp("Usage: 'highlight_tile <tile>' or 'highlight_tile <x> <y>'");
			IConsoleHelp("Numbers can be either decimal (34161) or hexadecimal (0x4a5B).");
			return true;

		case 2: {
			uint32 result;
			if (GetArgumentInteger(&result, argv[1])) {
				if (result >= MapSize()) {
					IConsolePrint(CC_ERROR, "Tile does not exist");
					return true;
				}
				SetRedErrorSquare((TileIndex)result);
				return true;
			}
			break;
		}

		case 3: {
			uint32 x, y;
			if (GetArgumentInteger(&x, argv[1]) && GetArgumentInteger(&y, argv[2])) {
				if (x >= MapSizeX() || y >= MapSizeY()) {
					IConsolePrint(CC_ERROR, "Tile does not exist");
					return true;
				}
				SetRedErrorSquare(TileXY(x, y));
				return true;
			}
			break;
		}
	}

	return false;
}

/**
 * Save the map to a file.
 * param filename the filename to save the map to.
 * @return True when help was displayed or the file attempted to be saved.
 */
DEF_CONSOLE_CMD(ConSave)
{
	if (argc == 0) {
		IConsoleHelp("Save the current game. Usage: 'save <filename>'");
		return true;
	}

	if (argc == 2) {
		std::string filename = stdstr_fmt("%s.sav", argv[1]);
		IConsolePrint(CC_DEFAULT, "Saving map...");

		if (SaveOrLoad(filename, SLO_SAVE, DFT_GAME_FILE, SAVE_DIR) != SL_OK) {
			IConsolePrint(CC_ERROR, "Saving map failed");
		} else {
			IConsolePrintF(CC_DEFAULT, "Map successfully saved to %s", filename.c_str());
		}
		return true;
	}

	return false;
}

/**
 * Explicitly save the configuration.
 * @return True.
 */
DEF_CONSOLE_CMD(ConSaveConfig)
{
	if (argc == 0) {
		IConsoleHelp("Saves the configuration for new games to the configuration file, typically 'openttd.cfg'.");
		IConsoleHelp("It does not save the configuration of the current game to the configuration file.");
		return true;
	}

	SaveToConfig(STCF_ALL);
	IConsolePrint(CC_DEFAULT, "Saved config.");
	return true;
}

DEF_CONSOLE_CMD(ConLoad)
{
	if (argc == 0) {
		IConsoleHelp("Load a game by name or index. Usage: 'load <file | number>'");
		return true;
	}

	if (argc != 2) return false;

	const char *file = argv[1];
	_console_file_list.ValidateFileList();
	const FiosItem *item = _console_file_list.FindItem(file);
	if (item != nullptr) {
		if (GetAbstractFileType(item->type) == FT_SAVEGAME) {
			_switch_mode = SM_LOAD_GAME;
			_file_to_saveload.Set(*item);
		} else {
			IConsolePrintF(CC_ERROR, "%s: Not a savegame.", file);
		}
	} else {
		IConsolePrintF(CC_ERROR, "%s: No such file or directory.", file);
	}

	return true;
}


DEF_CONSOLE_CMD(ConRemove)
{
	if (argc == 0) {
		IConsoleHelp("Remove a savegame by name or index. Usage: 'rm <file | number>'");
		return true;
	}

	if (argc != 2) return false;

	const char *file = argv[1];
	_console_file_list.ValidateFileList();
	const FiosItem *item = _console_file_list.FindItem(file);
	if (item != nullptr) {
		if (unlink(item->name.c_str()) != 0) {
			IConsolePrintF(CC_ERROR, "%s: Failed to delete file", file);
		}
	} else {
		IConsolePrintF(CC_ERROR, "%s: No such file or directory.", file);
	}

	_console_file_list.InvalidateFileList();
	return true;
}


/* List all the files in the current dir via console */
DEF_CONSOLE_CMD(ConListFiles)
{
	if (argc == 0) {
		IConsoleHelp("List all loadable savegames and directories in the current dir via console. Usage: 'ls | dir'");
		return true;
	}

	_console_file_list.ValidateFileList(true);
	for (uint i = 0; i < _console_file_list.size(); i++) {
		IConsolePrintF(CC_DEFAULT, "%d) %s", i, _console_file_list[i].title.c_str());
	}

	return true;
}

/* Change the dir via console */
DEF_CONSOLE_CMD(ConChangeDirectory)
{
	if (argc == 0) {
		IConsoleHelp("Change the dir via console. Usage: 'cd <directory | number>'");
		return true;
	}

	if (argc != 2) return false;

	const char *file = argv[1];
	_console_file_list.ValidateFileList(true);
	const FiosItem *item = _console_file_list.FindItem(file);
	if (item != nullptr) {
		switch (item->type) {
			case FIOS_TYPE_DIR: case FIOS_TYPE_DRIVE: case FIOS_TYPE_PARENT:
				FiosBrowseTo(item);
				break;
			default: IConsolePrintF(CC_ERROR, "%s: Not a directory.", file);
		}
	} else {
		IConsolePrintF(CC_ERROR, "%s: No such file or directory.", file);
	}

	_console_file_list.InvalidateFileList();
	return true;
}

DEF_CONSOLE_CMD(ConPrintWorkingDirectory)
{
	if (argc == 0) {
		IConsoleHelp("Print out the current working directory. Usage: 'pwd'");
		return true;
	}

	/* XXX - Workaround for broken file handling */
	_console_file_list.ValidateFileList(true);
	_console_file_list.InvalidateFileList();

	IConsolePrint(CC_DEFAULT, FiosGetCurrentPath().c_str());
	return true;
}

DEF_CONSOLE_CMD(ConClearBuffer)
{
	if (argc == 0) {
		IConsoleHelp("Clear the console buffer. Usage: 'clear'");
		return true;
	}

	IConsoleClearBuffer();
	SetWindowDirty(WC_CONSOLE, 0);
	return true;
}


/**********************************
 * Network Core Console Commands
 **********************************/

static bool ConKickOrBan(const char *argv, bool ban, const std::string &reason)
{
	uint n;

	if (strchr(argv, '.') == nullptr && strchr(argv, ':') == nullptr) { // banning with ID
		ClientID client_id = (ClientID)atoi(argv);

		/* Don't kill the server, or the client doing the rcon. The latter can't be kicked because
		 * kicking frees closes and subsequently free the connection related instances, which we
		 * would be reading from and writing to after returning. So we would read or write data
		 * from freed memory up till the segfault triggers. */
		if (client_id == CLIENT_ID_SERVER || client_id == _redirect_console_to_client) {
			IConsolePrintF(CC_ERROR, "ERROR: You can not %s yourself!", ban ? "ban" : "kick");
			return true;
		}

		NetworkClientInfo *ci = NetworkClientInfo::GetByClientID(client_id);
		if (ci == nullptr) {
			IConsoleError("Invalid client");
			return true;
		}

		if (!ban) {
			/* Kick only this client, not all clients with that IP */
			NetworkServerKickClient(client_id, reason);
			return true;
		}

		/* When banning, kick+ban all clients with that IP */
		n = NetworkServerKickOrBanIP(client_id, ban, reason);
	} else {
		n = NetworkServerKickOrBanIP(argv, ban, reason);
	}

	if (n == 0) {
		IConsolePrint(CC_DEFAULT, ban ? "Client not online, address added to banlist" : "Client not found");
	} else {
		IConsolePrintF(CC_DEFAULT, "%sed %u client(s)", ban ? "Bann" : "Kick", n);
	}

	return true;
}

DEF_CONSOLE_CMD(ConKick)
{
	if (argc == 0) {
		IConsoleHelp("Kick a client from a network game. Usage: 'kick <ip | client-id> [<kick-reason>]'");
		IConsoleHelp("For client-id's, see the command 'clients'");
		return true;
	}

	if (argc != 2 && argc != 3) return false;

	/* No reason supplied for kicking */
	if (argc == 2) return ConKickOrBan(argv[1], false, {});

	/* Reason for kicking supplied */
	size_t kick_message_length = strlen(argv[2]);
	if (kick_message_length >= 255) {
		IConsolePrintF(CC_ERROR, "ERROR: Maximum kick message length is 254 characters. You entered " PRINTF_SIZE " characters.", kick_message_length);
		return false;
	} else {
		return ConKickOrBan(argv[1], false, argv[2]);
	}
}

DEF_CONSOLE_CMD(ConBan)
{
	if (argc == 0) {
		IConsoleHelp("Ban a client from a network game. Usage: 'ban <ip | client-id> [<ban-reason>]'");
		IConsoleHelp("For client-id's, see the command 'clients'");
		IConsoleHelp("If the client is no longer online, you can still ban their IP");
		return true;
	}

	if (argc != 2 && argc != 3) return false;

	/* No reason supplied for kicking */
	if (argc == 2) return ConKickOrBan(argv[1], true, {});

	/* Reason for kicking supplied */
	size_t kick_message_length = strlen(argv[2]);
	if (kick_message_length >= 255) {
		IConsolePrintF(CC_ERROR, "ERROR: Maximum kick message length is 254 characters. You entered " PRINTF_SIZE " characters.", kick_message_length);
		return false;
	} else {
		return ConKickOrBan(argv[1], true, argv[2]);
	}
}

DEF_CONSOLE_CMD(ConUnBan)
{
	if (argc == 0) {
		IConsoleHelp("Unban a client from a network game. Usage: 'unban <ip | banlist-index>'");
		IConsoleHelp("For a list of banned IP's, see the command 'banlist'");
		return true;
	}

	if (argc != 2) return false;

	/* Try by IP. */
	uint index;
	for (index = 0; index < _network_ban_list.size(); index++) {
		if (_network_ban_list[index] == argv[1]) break;
	}

	/* Try by index. */
	if (index >= _network_ban_list.size()) {
		index = atoi(argv[1]) - 1U; // let it wrap
	}

	if (index < _network_ban_list.size()) {
		char msg[64];
		seprintf(msg, lastof(msg), "Unbanned %s", _network_ban_list[index].c_str());
		IConsolePrint(CC_DEFAULT, msg);
		_network_ban_list.erase(_network_ban_list.begin() + index);
	} else {
		IConsolePrint(CC_DEFAULT, "Invalid list index or IP not in ban-list.");
		IConsolePrint(CC_DEFAULT, "For a list of banned IP's, see the command 'banlist'");
	}

	return true;
}

DEF_CONSOLE_CMD(ConBanList)
{
	if (argc == 0) {
		IConsoleHelp("List the IP's of banned clients: Usage 'banlist'");
		return true;
	}

	IConsolePrint(CC_DEFAULT, "Banlist: ");

	uint i = 1;
	for (const auto &entry : _network_ban_list) {
		IConsolePrintF(CC_DEFAULT, "  %d) %s", i, entry.c_str());
		i++;
	}

	return true;
}

DEF_CONSOLE_CMD(ConPauseGame)
{
	if (argc == 0) {
		IConsoleHelp("Pause a network game. Usage: 'pause'");
		return true;
	}

	if (_game_mode == GM_MENU) {
		IConsoleError("This command is only available in-game and in the editor.");
		return true;
	}

	if ((_pause_mode & PM_PAUSED_NORMAL) == PM_UNPAUSED) {
		DoCommandP(0, PM_PAUSED_NORMAL, 1, CMD_PAUSE);
		if (!_networking) IConsolePrint(CC_DEFAULT, "Game paused.");
	} else {
		IConsolePrint(CC_DEFAULT, "Game is already paused.");
	}

	return true;
}

DEF_CONSOLE_CMD(ConUnpauseGame)
{
	if (argc == 0) {
		IConsoleHelp("Unpause a network game. Usage: 'unpause'");
		return true;
	}

	if (_game_mode == GM_MENU) {
		IConsoleError("This command is only available in-game and in the editor.");
		return true;
	}

	if ((_pause_mode & PM_PAUSED_NORMAL) != PM_UNPAUSED) {
		DoCommandP(0, PM_PAUSED_NORMAL, 0, CMD_PAUSE);
		if (!_networking) IConsolePrint(CC_DEFAULT, "Game unpaused.");
	} else if ((_pause_mode & PM_PAUSED_ERROR) != PM_UNPAUSED) {
		IConsolePrint(CC_DEFAULT, "Game is in error state and cannot be unpaused via console.");
	} else if (_pause_mode != PM_UNPAUSED) {
		IConsolePrint(CC_DEFAULT, "Game cannot be unpaused manually; disable pause_on_join/min_active_clients.");
	} else {
		IConsolePrint(CC_DEFAULT, "Game is already unpaused.");
	}

	return true;
}

DEF_CONSOLE_CMD(ConStepGame)
{
	if (argc == 0 || argc > 2) {
		IConsoleHelp("Advances the game for a certain amount of ticks (default 1). Usage: 'step [n]'");
		return true;
	}
	auto n = (argc > 1 ? atoi(argv[1]) : 1);

	DoCommandP(0, PM_PAUSED_NORMAL, 0 | (n << 1), CMD_PAUSE);

	return true;
}

DEF_CONSOLE_CMD(ConRcon)
{
	if (argc == 0) {
		IConsoleHelp("Remote control the server from another client. Usage: 'rcon <password> <command>'");
		IConsoleHelp("Remember to enclose the command in quotes, otherwise only the first parameter is sent");
		return true;
	}

	if (argc < 3) return false;

	if (_network_server) {
		IConsoleCmdExec(argv[2]);
	} else {
		NetworkClientSendRcon(argv[1], argv[2]);
	}
	return true;
}

DEF_CONSOLE_CMD(ConSettingsAccess)
{
	if (argc == 0) {
		IConsoleHelp("Enable changing game settings from this client. Usage: 'settings_access <password>'");
		IConsoleHelp("Send an empty password \"\" to drop access");
		return true;
	}

	if (argc < 2) return false;

	if (!_network_server) {
		NetworkClientSendSettingsPassword(argv[1]);
	}
	return true;
}

DEF_CONSOLE_CMD(ConStatus)
{
	if (argc == 0) {
		IConsoleHelp("List the status of all clients connected to the server. Usage 'status'");
		return true;
	}

	NetworkServerShowStatusToConsole();
	return true;
}

DEF_CONSOLE_CMD(ConServerInfo)
{
	if (argc == 0) {
		IConsoleHelp("List current and maximum client/company limits. Usage 'server_info'");
		IConsoleHelp("You can change these values by modifying settings 'network.max_clients' and 'network.max_companies'");
		return true;
	}

	IConsolePrintF(CC_DEFAULT, "Invite code:                %s", _network_server_invite_code.c_str());
	IConsolePrintF(CC_DEFAULT, "Current/maximum clients:    %3d/%3d", _network_game_info.clients_on, _settings_client.network.max_clients);
	IConsolePrintF(CC_DEFAULT, "Current/maximum companies:  %3d/%3d", (int)Company::GetNumItems(), _settings_client.network.max_companies);
	IConsolePrintF(CC_DEFAULT, "Current spectators:         %3d", NetworkSpectatorCount());

	return true;
}

DEF_CONSOLE_CMD(ConClientNickChange)
{
	if (argc != 3) {
		IConsoleHelp("Change the nickname of a connected client. Usage: 'client_name <client-id> <new-name>'");
		IConsoleHelp("For client-id's, see the command 'clients'");
		return true;
	}

	ClientID client_id = (ClientID)atoi(argv[1]);

	if (client_id == CLIENT_ID_SERVER) {
		IConsoleError("Please use the command 'name' to change your own name!");
		return true;
	}

	if (NetworkClientInfo::GetByClientID(client_id) == nullptr) {
		IConsoleError("Invalid client");
		return true;
	}

	std::string client_name(argv[2]);
	StrTrimInPlace(client_name);
	if (!NetworkIsValidClientName(client_name)) {
		IConsoleError("Cannot give a client an empty name");
		return true;
	}

	if (!NetworkServerChangeClientName(client_id, client_name)) {
		IConsoleError("Cannot give a client a duplicate name");
	}

	return true;
}

DEF_CONSOLE_CMD(ConJoinCompany)
{
	if (argc < 2) {
		IConsoleHelp("Request joining another company. Usage: join <company-id> [<password>]");
		IConsoleHelp("For valid company-id see company list, use 255 for spectator");
		return true;
	}

	CompanyID company_id = (CompanyID)(atoi(argv[1]) <= MAX_COMPANIES ? atoi(argv[1]) - 1 : atoi(argv[1]));

	/* Check we have a valid company id! */
	if (!Company::IsValidID(company_id) && company_id != COMPANY_SPECTATOR) {
		IConsolePrintF(CC_ERROR, "Company does not exist. Company-id must be between 1 and %d.", MAX_COMPANIES);
		return true;
	}

	if (NetworkClientInfo::GetByClientID(_network_own_client_id)->client_playas == company_id) {
		IConsoleError("You are already there!");
		return true;
	}

	if (company_id != COMPANY_SPECTATOR && !Company::IsHumanID(company_id)) {
		IConsoleError("Cannot join AI company.");
		return true;
	}

	/* Check if the company requires a password */
	if (NetworkCompanyIsPassworded(company_id) && argc < 3) {
		IConsolePrintF(CC_ERROR, "Company %d requires a password to join.", company_id + 1);
		return true;
	}

	/* non-dedicated server may just do the move! */
	if (_network_server) {
		NetworkServerDoMove(CLIENT_ID_SERVER, company_id);
	} else {
		NetworkClientRequestMove(company_id, NetworkCompanyIsPassworded(company_id) ? argv[2] : "");
	}

	return true;
}

DEF_CONSOLE_CMD(ConMoveClient)
{
	if (argc < 3) {
		IConsoleHelp("Move a client to another company. Usage: move <client-id> <company-id>");
		IConsoleHelp("For valid client-id see 'clients', for valid company-id see 'companies', use 255 for moving to spectators");
		return true;
	}

	const NetworkClientInfo *ci = NetworkClientInfo::GetByClientID((ClientID)atoi(argv[1]));
	CompanyID company_id = (CompanyID)(atoi(argv[2]) <= MAX_COMPANIES ? atoi(argv[2]) - 1 : atoi(argv[2]));

	/* check the client exists */
	if (ci == nullptr) {
		IConsoleError("Invalid client-id, check the command 'clients' for valid client-id's.");
		return true;
	}

	if (!Company::IsValidID(company_id) && company_id != COMPANY_SPECTATOR) {
		IConsolePrintF(CC_ERROR, "Company does not exist. Company-id must be between 1 and %d.", MAX_COMPANIES);
		return true;
	}

	if (company_id != COMPANY_SPECTATOR && !Company::IsHumanID(company_id)) {
		IConsoleError("You cannot move clients to AI companies.");
		return true;
	}

	if (ci->client_id == CLIENT_ID_SERVER && _network_dedicated) {
		IConsoleError("You cannot move the server!");
		return true;
	}

	if (ci->client_playas == company_id) {
		IConsoleError("You cannot move someone to where they already are!");
		return true;
	}

	/* we are the server, so force the update */
	NetworkServerDoMove(ci->client_id, company_id);

	return true;
}

DEF_CONSOLE_CMD(ConResetCompany)
{
	if (argc == 0) {
		IConsoleHelp("Remove an idle company from the game. Usage: 'reset_company <company-id>'");
		IConsoleHelp("For company-id's, see the list of companies from the dropdown menu. Company 1 is 1, etc.");
		return true;
	}

	if (argc != 2) return false;

	CompanyID index = (CompanyID)(atoi(argv[1]) - 1);

	/* Check valid range */
	if (!Company::IsValidID(index)) {
		IConsolePrintF(CC_ERROR, "Company does not exist. Company-id must be between 1 and %d.", MAX_COMPANIES);
		return true;
	}

	if (!Company::IsHumanID(index)) {
		IConsoleError("Company is owned by an AI.");
		return true;
	}

	if (NetworkCompanyHasClients(index)) {
		IConsoleError("Cannot remove company: a client is connected to that company.");
		return false;
	}
	const NetworkClientInfo *ci = NetworkClientInfo::GetByClientID(CLIENT_ID_SERVER);
	assert(ci != nullptr);
	if (ci->client_playas == index) {
		IConsoleError("Cannot remove company: the server is connected to that company.");
		return true;
	}

	/* It is safe to remove this company */
	DoCommandP(0, CCA_DELETE | index << 16 | CRR_MANUAL << 24, 0, CMD_COMPANY_CTRL);
	IConsolePrint(CC_DEFAULT, "Company deleted.");

	return true;
}

DEF_CONSOLE_CMD(ConOfferCompanySale)
{
	if (argc == 0) {
		IConsoleHelp("Offer a company for sale. Usage: 'offer_company_sale <company-id>'");
		IConsoleHelp("For company-id's, see the list of companies from the dropdown menu. Company 1 is 1, etc.");
		return true;
	}

	if (argc != 2) return false;

	CompanyID index = (CompanyID)(atoi(argv[1]) - 1);

	/* Check valid range */
	if (!Company::IsValidID(index)) {
		IConsolePrintF(CC_ERROR, "Company does not exist. Company-id must be between 1 and %d.", MAX_COMPANIES);
		return true;
	}

	DoCommandP(0, CCA_SALE | index << 16, 0, CMD_COMPANY_CTRL);
	IConsolePrint(CC_DEFAULT, "Company offered for sale.");

	return true;
}

DEF_CONSOLE_CMD(ConNetworkClients)
{
	if (argc == 0) {
		IConsoleHelp("Get a list of connected clients including their ID, name, company-id, and IP. Usage: 'clients'");
		return true;
	}

	NetworkPrintClients();

	return true;
}

DEF_CONSOLE_CMD(ConNetworkReconnect)
{
	if (argc == 0) {
		IConsoleHelp("Reconnect to server to which you were connected last time. Usage: 'reconnect [<company>]'");
		IConsoleHelp("Company 255 is spectator (default, if not specified), 0 means creating new company.");
		IConsoleHelp("All others are a certain company with Company 1 being #1");
		return true;
	}

	CompanyID playas = (argc >= 2) ? (CompanyID)atoi(argv[1]) : COMPANY_SPECTATOR;
	switch (playas) {
		case 0: playas = COMPANY_NEW_COMPANY; break;
		case COMPANY_SPECTATOR: /* nothing to do */ break;
		default:
			/* From a user pov 0 is a new company, internally it's different and all
			 * companies are offset by one to ease up on users (eg companies 1-8 not 0-7) */
			if (playas < COMPANY_FIRST + 1 || playas > MAX_COMPANIES + 1) return false;
			break;
	}

	if (_settings_client.network.last_joined.empty()) {
		IConsolePrint(CC_DEFAULT, "No server for reconnecting.");
		return true;
	}

	/* Don't resolve the address first, just print it directly as it comes from the config file. */
	IConsolePrintF(CC_DEFAULT, "Reconnecting to %s ...", _settings_client.network.last_joined.c_str());

	return NetworkClientConnectGame(_settings_client.network.last_joined, playas);
}

DEF_CONSOLE_CMD(ConNetworkConnect)
{
	if (argc == 0) {
		IConsoleHelp("Connect to a remote OTTD server and join the game. Usage: 'connect <ip>'");
		IConsoleHelp("IP can contain port and company: 'IP[:Port][#Company]', eg: 'server.ottd.org:443#2'");
		IConsoleHelp("Company #255 is spectator all others are a certain company with Company 1 being #1");
		return true;
	}

	if (argc < 2) return false;

	return NetworkClientConnectGame(argv[1], COMPANY_NEW_COMPANY);
}

/*********************************
 *  script file console commands
 *********************************/

DEF_CONSOLE_CMD(ConExec)
{
	if (argc == 0) {
		IConsoleHelp("Execute a local script file. Usage: 'exec <script> <?>'");
		return true;
	}

	if (argc < 2) return false;

	FILE *script_file = FioFOpenFile(argv[1], "r", BASE_DIR);

	if (script_file == nullptr) {
		if (argc == 2 || atoi(argv[2]) != 0) IConsoleError("script file not found");
		return true;
	}

	if (_script_current_depth == 11) {
		FioFCloseFile(script_file);
		IConsoleError("Maximum 'exec' depth reached; script A is calling script B is calling script C ... more than 10 times.");
		return true;
	}

	_script_current_depth++;
	uint script_depth = _script_current_depth;

	char cmdline[ICON_CMDLN_SIZE];
	while (fgets(cmdline, sizeof(cmdline), script_file) != nullptr) {
		/* Remove newline characters from the executing script */
		for (char *cmdptr = cmdline; *cmdptr != '\0'; cmdptr++) {
			if (*cmdptr == '\n' || *cmdptr == '\r') {
				*cmdptr = '\0';
				break;
			}
		}
		IConsoleCmdExec(cmdline);
		/* Ensure that we are still on the same depth or that we returned via 'return'. */
		assert(_script_current_depth == script_depth || _script_current_depth == script_depth - 1);

		/* The 'return' command was executed. */
		if (_script_current_depth == script_depth - 1) break;
	}

	if (ferror(script_file)) {
		IConsoleError("Encountered error while trying to read from script file");
	}

	if (_script_current_depth == script_depth) _script_current_depth--;
	FioFCloseFile(script_file);
	return true;
}

DEF_CONSOLE_CMD(ConReturn)
{
	if (argc == 0) {
		IConsoleHelp("Stop executing a running script. Usage: 'return'");
		return true;
	}

	_script_current_depth--;
	return true;
}

/*****************************
 *  default console commands
 ******************************/
extern bool CloseConsoleLogIfActive();
extern const std::vector<GRFFile *> &GetAllGRFFiles();
extern void ConPrintFramerate(); // framerate_gui.cpp
extern void ShowFramerateWindow();

DEF_CONSOLE_CMD(ConScript)
{
	extern FILE *_iconsole_output_file;

	if (argc == 0) {
		IConsoleHelp("Start or stop logging console output to a file. Usage: 'script <filename>'");
		IConsoleHelp("If filename is omitted, a running log is stopped if it is active");
		return true;
	}

	if (!CloseConsoleLogIfActive()) {
		if (argc < 2) return false;

		IConsolePrintF(CC_DEFAULT, "file output started to: %s", argv[1]);
		_iconsole_output_file = fopen(argv[1], "ab");
		if (_iconsole_output_file == nullptr) IConsoleError("could not open file");
	}

	return true;
}


DEF_CONSOLE_CMD(ConEcho)
{
	if (argc == 0) {
		IConsoleHelp("Print back the first argument to the console. Usage: 'echo <arg>'");
		return true;
	}

	if (argc < 2) return false;
	IConsolePrint(CC_DEFAULT, argv[1]);
	return true;
}

DEF_CONSOLE_CMD(ConEchoC)
{
	if (argc == 0) {
		IConsoleHelp("Print back the first argument to the console in a given colour. Usage: 'echoc <colour> <arg2>'");
		return true;
	}

	if (argc < 3) return false;
	IConsolePrint((TextColour)Clamp(atoi(argv[1]), TC_BEGIN, TC_END - 1), argv[2]);
	return true;
}

DEF_CONSOLE_CMD(ConNewGame)
{
	if (argc == 0) {
		IConsoleHelp("Start a new game. Usage: 'newgame [seed]'");
		IConsoleHelp("The server can force a new game using 'newgame'; any client joined will rejoin after the server is done generating the new game.");
		return true;
	}

	StartNewGameWithoutGUI((argc == 2) ? std::strtoul(argv[1], nullptr, 10) : GENERATE_NEW_SEED);
	return true;
}

DEF_CONSOLE_CMD(ConRestart)
{
	if (argc == 0) {
		IConsoleHelp("Restart game. Usage: 'restart'");
		IConsoleHelp("Restarts a game. It tries to reproduce the exact same map as the game started with.");
		IConsoleHelp("However:");
		IConsoleHelp(" * restarting games started in another version might create another map due to difference in map generation");
		IConsoleHelp(" * restarting games based on scenarios, loaded games or heightmaps will start a new game based on the settings stored in the scenario/savegame");
		return true;
	}

	/* Don't copy the _newgame pointers to the real pointers, so call SwitchToMode directly */
	_settings_game.game_creation.map_x = MapLogX();
	_settings_game.game_creation.map_y = MapLogY();
	_switch_mode = SM_RESTARTGAME;
	return true;
}

DEF_CONSOLE_CMD(ConReload)
{
	if (argc == 0) {
		IConsoleHelp("Reload game. Usage: 'reload'");
		IConsoleHelp("Reloads a game.");
		IConsoleHelp(" * if you started from a savegame / scenario / heightmap, that exact same savegame / scenario / heightmap will be loaded.");
		IConsoleHelp(" * if you started from a new game, this acts the same as 'restart'.");
		return true;
	}

	/* Don't copy the _newgame pointers to the real pointers, so call SwitchToMode directly */
	_settings_game.game_creation.map_x = MapLogX();
	_settings_game.game_creation.map_y = MapLogY();
	_switch_mode = SM_RELOADGAME;
	return true;
}

/**
 * Print a text buffer line by line to the console. Lines are separated by '\n'.
 * @param buf The buffer to print.
 * @note All newlines are replace by '\0' characters.
 */
static void PrintLineByLine(char *buf)
{
	ProcessLineByLine(buf, [&](const char *line) {
		IConsolePrintF(CC_DEFAULT, "%s", line);
	});
}

/**
 * Print a text buffer line by line to the console. Lines are separated by '\n'.
 * @param full_string The multi-line string to print.
 */
static void PrintLineByLine(const std::string &full_string)
{
	std::istringstream in(full_string);
	std::string line;
	while (std::getline(in, line)) {
		IConsolePrint(CC_DEFAULT, line.c_str());
	}
}

DEF_CONSOLE_CMD(ConListAILibs)
{
	if (argc == 0) {
		IConsoleHelp("List installed AI libraries. Usage: 'list_ai_libs'.");
		return true;
	}

	const std::string output_str = AI::GetConsoleLibraryList();
	PrintLineByLine(output_str);

	return true;
}

DEF_CONSOLE_CMD(ConListAI)
{
	if (argc == 0) {
		IConsoleHelp("List installed AIs. Usage: 'list_ai'.");
		return true;
	}

	const std::string output_str = AI::GetConsoleList();
	PrintLineByLine(output_str);

	return true;
}

DEF_CONSOLE_CMD(ConListGameLibs)
{
	if (argc == 0) {
		IConsoleHelp("List installed Game Script libraries. Usage: 'list_game_libs'.");
		return true;
	}

	const std::string output_str = Game::GetConsoleLibraryList();
	PrintLineByLine(output_str);

	return true;
}

DEF_CONSOLE_CMD(ConListGame)
{
	if (argc == 0) {
		IConsoleHelp("List installed Game Scripts. Usage: 'list_game'.");
		return true;
	}

	const std::string output_str = Game::GetConsoleList();
	PrintLineByLine(output_str);

	return true;
}

DEF_CONSOLE_CMD(ConStartAI)
{
	if (argc == 0 || argc > 3) {
		IConsoleHelp("Start a new AI. Usage: 'start_ai [<AI>] [<settings>]'");
		IConsoleHelp("Start a new AI. If <AI> is given, it starts that specific AI (if found).");
		IConsoleHelp("If <settings> is given, it is parsed and the AI settings are set to that.");
		return true;
	}

	if (_game_mode != GM_NORMAL) {
		IConsoleWarning("AIs can only be managed in a game.");
		return true;
	}

	if (Company::GetNumItems() == CompanyPool::MAX_SIZE) {
		IConsoleWarning("Can't start a new AI (no more free slots).");
		return true;
	}
	if (_networking && !_network_server) {
		IConsoleWarning("Only the server can start a new AI.");
		return true;
	}
	if (_networking && !_settings_game.ai.ai_in_multiplayer) {
		IConsoleWarning("AIs are not allowed in multiplayer by configuration.");
		IConsoleWarning("Switch AI -> AI in multiplayer to True.");
		return true;
	}
	if (!AI::CanStartNew()) {
		IConsoleWarning("Can't start a new AI.");
		return true;
	}

	int n = 0;
	/* Find the next free slot */
	for (const Company *c : Company::Iterate()) {
		if (c->index != n) break;
		n++;
	}

	AIConfig *config = AIConfig::GetConfig((CompanyID)n);
	if (argc >= 2) {
		config->Change(argv[1], -1, false);

		/* If the name is not found, and there is a dot in the name,
		 * try again with the assumption everything right of the dot is
		 * the version the user wants to load. */
		if (!config->HasScript()) {
			const char *e = strrchr(argv[1], '.');
			if (e != nullptr) {
				size_t name_length = e - argv[1];
				e++;

				int version = atoi(e);
				config->Change(std::string(argv[1], name_length), version, true);
			}
		}

		if (!config->HasScript()) {
			IConsoleWarning("Failed to load the specified AI");
			return true;
		}
		if (argc == 3) {
			config->StringToSettings(argv[2]);
		}
	}

	/* Start a new AI company */
	DoCommandP(0, CCA_NEW_AI | INVALID_COMPANY << 16, 0, CMD_COMPANY_CTRL);

	return true;
}

DEF_CONSOLE_CMD(ConReloadAI)
{
	if (argc != 2) {
		IConsoleHelp("Reload an AI. Usage: 'reload_ai <company-id>'");
		IConsoleHelp("Reload the AI with the given company id. For company-id's, see the list of companies from the dropdown menu. Company 1 is 1, etc.");
		return true;
	}

	if (_game_mode != GM_NORMAL) {
		IConsoleWarning("AIs can only be managed in a game.");
		return true;
	}

	if (_networking && !_network_server) {
		IConsoleWarning("Only the server can reload an AI.");
		return true;
	}

	CompanyID company_id = (CompanyID)(atoi(argv[1]) - 1);
	if (!Company::IsValidID(company_id)) {
		IConsolePrintF(CC_DEFAULT, "Unknown company. Company range is between 1 and %d.", MAX_COMPANIES);
		return true;
	}

	/* In singleplayer mode the player can be in an AI company, after cheating or loading network save with an AI in first slot. */
	if (Company::IsHumanID(company_id) || company_id == _local_company) {
		IConsoleWarning("Company is not controlled by an AI.");
		return true;
	}

	/* First kill the company of the AI, then start a new one. This should start the current AI again */
	DoCommandP(0, CCA_DELETE | company_id << 16 | CRR_MANUAL << 24, 0, CMD_COMPANY_CTRL);
	DoCommandP(0, CCA_NEW_AI | company_id << 16, 0, CMD_COMPANY_CTRL);
	IConsolePrint(CC_DEFAULT, "AI reloaded.");

	return true;
}

DEF_CONSOLE_CMD(ConStopAI)
{
	if (argc != 2) {
		IConsoleHelp("Stop an AI. Usage: 'stop_ai <company-id>'");
		IConsoleHelp("Stop the AI with the given company id. For company-id's, see the list of companies from the dropdown menu. Company 1 is 1, etc.");
		return true;
	}

	if (_game_mode != GM_NORMAL) {
		IConsoleWarning("AIs can only be managed in a game.");
		return true;
	}

	if (_networking && !_network_server) {
		IConsoleWarning("Only the server can stop an AI.");
		return true;
	}

	CompanyID company_id = (CompanyID)(atoi(argv[1]) - 1);
	if (!Company::IsValidID(company_id)) {
		IConsolePrintF(CC_DEFAULT, "Unknown company. Company range is between 1 and %d.", MAX_COMPANIES);
		return true;
	}

	/* In singleplayer mode the player can be in an AI company, after cheating or loading network save with an AI in first slot. */
	if (Company::IsHumanID(company_id) || company_id == _local_company) {
		IConsoleWarning("Company is not controlled by an AI.");
		return true;
	}

	/* Now kill the company of the AI. */
	DoCommandP(0, CCA_DELETE | company_id << 16 | CRR_MANUAL << 24, 0, CMD_COMPANY_CTRL);
	IConsolePrint(CC_DEFAULT, "AI stopped, company deleted.");

	return true;
}

DEF_CONSOLE_CMD(ConRescanAI)
{
	if (argc == 0) {
		IConsoleHelp("Rescan the AI dir for scripts. Usage: 'rescan_ai'");
		return true;
	}

	if (_networking && !_network_server) {
		IConsoleWarning("Only the server can rescan the AI dir for scripts.");
		return true;
	}

	AI::Rescan();

	return true;
}

DEF_CONSOLE_CMD(ConRescanGame)
{
	if (argc == 0) {
		IConsoleHelp("Rescan the Game Script dir for scripts. Usage: 'rescan_game'");
		return true;
	}

	if (_networking && !_network_server) {
		IConsoleWarning("Only the server can rescan the Game Script dir for scripts.");
		return true;
	}

	Game::Rescan();

	return true;
}

DEF_CONSOLE_CMD(ConRescanNewGRF)
{
	if (argc == 0) {
		IConsoleHelp("Rescan the data dir for NewGRFs. Usage: 'rescan_newgrf'");
		return true;
	}

	if (!RequestNewGRFScan()) {
		IConsoleWarning("NewGRF scanning is already running. Please wait until completed to run again.");
	}

	return true;
}

DEF_CONSOLE_CMD(ConGetSeed)
{
	if (argc == 0) {
		IConsoleHelp("Returns the seed used to create this game. Usage: 'getseed'");
		IConsoleHelp("The seed can be used to reproduce the exact same map as the game started with.");
		return true;
	}

	IConsolePrintF(CC_DEFAULT, "Generation Seed: %u", _settings_game.game_creation.generation_seed);
	return true;
}

DEF_CONSOLE_CMD(ConGetDate)
{
	if (argc == 0) {
		IConsoleHelp("Returns the current date (year-month-day) of the game. Usage: 'getdate'");
		return true;
	}

	IConsolePrintF(CC_DEFAULT, "Date: %04d-%02d-%02d", _cur_date_ymd.year, _cur_date_ymd.month + 1, _cur_date_ymd.day);
	return true;
}

DEF_CONSOLE_CMD(ConGetSysDate)
{
	if (argc == 0) {
		IConsoleHelp("Returns the current date (year-month-day) of your system. Usage: 'getsysdate'");
		return true;
	}

	char buffer[lengthof("2000-01-02 03:04:05")];
	LocalTime::Format(buffer, lastof(buffer), "%Y-%m-%d %H:%M:%S");
	IConsolePrintF(CC_DEFAULT, "System Date: %s", buffer);
	return true;
}


DEF_CONSOLE_CMD(ConAlias)
{
	IConsoleAlias *alias;

	if (argc == 0) {
		IConsoleHelp("Add a new alias, or redefine the behaviour of an existing alias . Usage: 'alias <name> <command>'");
		return true;
	}

	if (argc < 3) return false;

	alias = IConsole::AliasGet(argv[1]);
	if (alias == nullptr) {
		IConsole::AliasRegister(argv[1], argv[2]);
	} else {
		alias->cmdline = argv[2];
	}
	return true;
}

DEF_CONSOLE_CMD(ConScreenShot)
{
	if (argc == 0) {
		IConsoleHelp("Create a screenshot of the game. Usage: 'screenshot [viewport | normal | big | giant | world | heightmap | minimap] [no_con] [size <width> <height>] [<filename>]'");
		IConsoleHelp("  'viewport' (default) makes a screenshot of the current viewport (including menus, windows, ..).");
		IConsoleHelp("  'normal' makes a screenshot of the visible area.");
		IConsoleHelp("  'big' makes a zoomed-in screenshot of the visible area.");
		IConsoleHelp("  'giant' makes a screenshot of the whole map using the default zoom level.");
		IConsoleHelp("  'world' makes a screenshot of the whole map using the current zoom level.");
		IConsoleHelp("  'heightmap' makes a heightmap screenshot of the map that can be loaded in as heightmap.");
		IConsoleHelp("  'minimap' makes a top-viewed minimap screenshot of the whole world which represents one tile by one pixel.");
		IConsoleHelp("  'topography' makes a top-viewed topography screenshot of the whole world which represents one tile by one pixel.");
		IConsoleHelp("  'industry' makes a top-viewed industries screenshot of the whole world which represents one tile by one pixel.");
		IConsoleHelp("  'no_con' hides the console to create the screenshot (only useful in combination with 'viewport').");
		IConsoleHelp("  'size' sets the width and height of the viewport to make a screenshot of (only useful in combination with 'normal' or 'big').");
		IConsoleHelp("  A filename ending in # will prevent overwriting existing files and will number files counting upwards.");
		return true;
	}

	if (argc > 7) return false;

	ScreenshotType type = SC_VIEWPORT;
	uint32 width = 0;
	uint32 height = 0;
	std::string name{};
	uint32 arg_index = 1;

	if (argc > arg_index) {
		if (strcmp(argv[arg_index], "viewport") == 0) {
			type = SC_VIEWPORT;
			arg_index += 1;
		} else if (strcmp(argv[arg_index], "normal") == 0) {
			type = SC_DEFAULTZOOM;
			arg_index += 1;
		} else if (strcmp(argv[arg_index], "big") == 0) {
			type = SC_ZOOMEDIN;
			arg_index += 1;
		} else if (strcmp(argv[arg_index], "giant") == 0) {
			type = SC_WORLD;
			arg_index += 1;
		} else if (strcmp(argv[arg_index], "world") == 0) {
			type = SC_WORLD_ZOOM;
			arg_index += 1;
		} else if (strcmp(argv[arg_index], "heightmap") == 0) {
			type = SC_HEIGHTMAP;
			arg_index += 1;
		} else if (strcmp(argv[arg_index], "minimap") == 0) {
			type = SC_MINIMAP;
			arg_index += 1;
		} else if (strcmp(argv[arg_index], "topography") == 0) {
			type = SC_TOPOGRAPHY;
			arg_index += 1;
		} else if (strcmp(argv[arg_index], "industry") == 0) {
			type = SC_INDUSTRY;
			arg_index += 1;
		}
	}

	if (argc > arg_index && strcmp(argv[arg_index], "no_con") == 0) {
		if (type != SC_VIEWPORT) {
			IConsoleError("'no_con' can only be used in combination with 'viewport'");
			return true;
		}
		IConsoleClose();
		arg_index += 1;
	}

	if (argc > arg_index + 2 && strcmp(argv[arg_index], "size") == 0) {
		/* size <width> <height> */
		if (type != SC_DEFAULTZOOM && type != SC_ZOOMEDIN) {
			IConsoleError("'size' can only be used in combination with 'normal' or 'big'");
			return true;
		}
		GetArgumentInteger(&width, argv[arg_index + 1]);
		GetArgumentInteger(&height, argv[arg_index + 2]);
		arg_index += 3;
	}

	if (argc > arg_index) {
		/* Last parameter that was not one of the keywords must be the filename. */
		name = argv[arg_index];
		arg_index += 1;
	}

	if (argc > arg_index) {
		/* We have parameters we did not process; means we misunderstood any of the above. */
		return false;
	}

	MakeScreenshot(type, name, width, height);
	return true;
}

DEF_CONSOLE_CMD(ConMinimap)
{
	if (argc == 0) {
		IConsoleHelp("Create a flat image of the game minimap. Usage: 'minimap [owner] [file name]'");
		IConsoleHelp("'owner' uses the tile owner to colour the minimap image, this is the only mode at present");
		return true;
	}

	const char *name = nullptr;
	if (argc > 1) {
		if (strcmp(argv[1], "owner") != 0) {
			/* invalid mode */
			return false;
		}
	}
	if (argc > 2) {
		name = argv[2];
	}

	MakeMinimapWorldScreenshot(name);
	return true;
}

DEF_CONSOLE_CMD(ConInfoCmd)
{
	if (argc == 0) {
		IConsoleHelp("Print out debugging information about a command. Usage: 'info_cmd <cmd>'");
		return true;
	}

	if (argc < 2) return false;

	const IConsoleCmd *cmd = IConsole::CmdGet(argv[1]);
	if (cmd == nullptr) {
		IConsoleError("the given command was not found");
		return true;
	}

	IConsolePrintF(CC_DEFAULT, "command name: %s", cmd->name.c_str());
	IConsolePrintF(CC_DEFAULT, "command proc: %p", cmd->proc);

	if (cmd->hook != nullptr) IConsoleWarning("command is hooked");

	return true;
}

DEF_CONSOLE_CMD(ConDebugLevel)
{
	if (argc == 0) {
		IConsoleHelp("Get/set the default debugging level for the game. Usage: 'debug_level [<level>]'");
		IConsoleHelp("Level can be any combination of names, levels. Eg 'net=5 ms=4'. Remember to enclose it in \"'s");
		return true;
	}

	if (argc > 2) return false;

	if (argc == 1) {
		IConsolePrintF(CC_DEFAULT, "Current debug-level: '%s'", GetDebugString().c_str());
	} else {
		SetDebugString(argv[1], [](const char *err) { IConsolePrint(CC_ERROR, err); });
	}

	return true;
}

DEF_CONSOLE_CMD(ConExit)
{
	if (argc == 0) {
		IConsoleHelp("Exit the game. Usage: 'exit'");
		return true;
	}

	if (_game_mode == GM_NORMAL && _settings_client.gui.autosave_on_exit) DoExitSave();

	_exit_game = true;
	return true;
}

DEF_CONSOLE_CMD(ConPart)
{
	if (argc == 0) {
		IConsoleHelp("Leave the currently joined/running game (only ingame). Usage: 'part'");
		return true;
	}

	if (_game_mode != GM_NORMAL) return false;

	_switch_mode = SM_MENU;
	return true;
}

DEF_CONSOLE_CMD(ConHelp)
{
	if (argc == 2) {
		const IConsoleCmd *cmd;
		const IConsoleAlias *alias;

		cmd = IConsole::CmdGet(argv[1]);
		if (cmd != nullptr) {
			cmd->proc(0, nullptr);
			return true;
		}

		alias = IConsole::AliasGet(argv[1]);
		if (alias != nullptr) {
			cmd = IConsole::CmdGet(alias->cmdline);
			if (cmd != nullptr) {
				cmd->proc(0, nullptr);
				return true;
			}
			IConsolePrintF(CC_ERROR, "ERROR: alias is of special type, please see its execution-line: '%s'", alias->cmdline.c_str());
			return true;
		}

		IConsoleError("command not found");
		return true;
	}

	IConsolePrint(CC_WARNING, " ---- OpenTTD Console Help ---- ");
	IConsolePrint(CC_DEFAULT, " - commands: [command to list all commands: list_cmds]");
	IConsolePrint(CC_DEFAULT, " call commands with '<command> <arg2> <arg3>...'");
	IConsolePrint(CC_DEFAULT, " - to assign strings, or use them as arguments, enclose it within quotes");
	IConsolePrint(CC_DEFAULT, " like this: '<command> \"string argument with spaces\"'");
	IConsolePrint(CC_DEFAULT, " - use 'help <command>' to get specific information");
	IConsolePrint(CC_DEFAULT, " - scroll console output with shift + (up | down | pageup | pagedown)");
	IConsolePrint(CC_DEFAULT, " - scroll console input history with the up or down arrows");
	IConsolePrint(CC_DEFAULT, "");
	return true;
}

DEF_CONSOLE_CMD(ConListCommands)
{
	if (argc == 0) {
		IConsoleHelp("List all registered commands. Usage: 'list_cmds [<pre-filter>]'");
		return true;
	}

	for (auto &it : IConsole::Commands()) {
		const IConsoleCmd *cmd = &it.second;
		if (argv[1] == nullptr || cmd->name.find(argv[1]) != std::string::npos) {
			if ((_settings_client.gui.console_show_unlisted || !cmd->unlisted) && (cmd->hook == nullptr || cmd->hook(false) != CHR_HIDE)) IConsolePrintF(CC_DEFAULT, "%s", cmd->name.c_str());
		}
	}

	return true;
}

DEF_CONSOLE_CMD(ConListAliases)
{
	if (argc == 0) {
		IConsoleHelp("List all registered aliases. Usage: 'list_aliases [<pre-filter>]'");
		return true;
	}

	for (auto &it : IConsole::Aliases()) {
		const IConsoleAlias *alias = &it.second;
		if (argv[1] == nullptr || alias->name.find(argv[1]) != std::string::npos) {
			IConsolePrintF(CC_DEFAULT, "%s => %s", alias->name.c_str(), alias->cmdline.c_str());
		}
	}

	return true;
}

DEF_CONSOLE_CMD(ConCompanies)
{
	if (argc == 0) {
		IConsoleHelp("List the details of all companies in the game. Usage 'companies'");
		return true;
	}

	for (const Company *c : Company::Iterate()) {
		/* Grab the company name */
		char company_name[512];
		SetDParam(0, c->index);
		GetString(company_name, STR_COMPANY_NAME, lastof(company_name));

		const char *password_state = "";
		if (c->is_ai) {
			password_state = "AI";
		} else if (_network_server) {
			password_state = _network_company_states[c->index].password.empty() ? "unprotected" : "protected";
		}

		char colour[512];
		GetString(colour, STR_COLOUR_DARK_BLUE + _company_colours[c->index], lastof(colour));
		IConsolePrintF(CC_INFO, "#:%d(%s) Company Name: '%s'  Year Founded: %d  Money: " OTTD_PRINTF64 "  Loan: " OTTD_PRINTF64 "  Value: " OTTD_PRINTF64 "  (T:%d, R:%d, P:%d, S:%d) %s",
			c->index + 1, colour, company_name,
			c->inaugurated_year, (int64)c->money, (int64)c->current_loan, (int64)CalculateCompanyValue(c),
			c->group_all[VEH_TRAIN].num_vehicle,
			c->group_all[VEH_ROAD].num_vehicle,
			c->group_all[VEH_AIRCRAFT].num_vehicle,
			c->group_all[VEH_SHIP].num_vehicle,
			password_state);
	}

	return true;
}

DEF_CONSOLE_CMD(ConSay)
{
	if (argc == 0) {
		IConsoleHelp("Chat to your fellow players in a multiplayer game. Usage: 'say \"<msg>\"'");
		return true;
	}

	if (argc != 2) return false;

	if (!_network_server) {
		NetworkClientSendChat(NETWORK_ACTION_CHAT, DESTTYPE_BROADCAST, 0 /* param does not matter */, argv[1]);
	} else {
		bool from_admin = (_redirect_console_to_admin < INVALID_ADMIN_ID);
		NetworkServerSendChat(NETWORK_ACTION_CHAT, DESTTYPE_BROADCAST, 0, argv[1], CLIENT_ID_SERVER, from_admin);
	}

	return true;
}

DEF_CONSOLE_CMD(ConSayCompany)
{
	if (argc == 0) {
		IConsoleHelp("Chat to a certain company in a multiplayer game. Usage: 'say_company <company-no> \"<msg>\"'");
		IConsoleHelp("CompanyNo is the company that plays as company <companyno>, 1 through max_companies");
		return true;
	}

	if (argc != 3) return false;

	CompanyID company_id = (CompanyID)(atoi(argv[1]) - 1);
	if (!Company::IsValidID(company_id)) {
		IConsolePrintF(CC_DEFAULT, "Unknown company. Company range is between 1 and %d.", MAX_COMPANIES);
		return true;
	}

	if (!_network_server) {
		NetworkClientSendChat(NETWORK_ACTION_CHAT_COMPANY, DESTTYPE_TEAM, company_id, argv[2]);
	} else {
		bool from_admin = (_redirect_console_to_admin < INVALID_ADMIN_ID);
		NetworkServerSendChat(NETWORK_ACTION_CHAT_COMPANY, DESTTYPE_TEAM, company_id, argv[2], CLIENT_ID_SERVER, from_admin);
	}

	return true;
}

DEF_CONSOLE_CMD(ConSayClient)
{
	if (argc == 0) {
		IConsoleHelp("Chat to a certain client in a multiplayer game. Usage: 'say_client <client-no> \"<msg>\"'");
		IConsoleHelp("For client-id's, see the command 'clients'");
		return true;
	}

	if (argc != 3) return false;

	if (!_network_server) {
		NetworkClientSendChat(NETWORK_ACTION_CHAT_CLIENT, DESTTYPE_CLIENT, atoi(argv[1]), argv[2]);
	} else {
		bool from_admin = (_redirect_console_to_admin < INVALID_ADMIN_ID);
		NetworkServerSendChat(NETWORK_ACTION_CHAT_CLIENT, DESTTYPE_CLIENT, atoi(argv[1]), argv[2], CLIENT_ID_SERVER, from_admin);
	}

	return true;
}

DEF_CONSOLE_CMD(ConCompanyPassword)
{
	if (argc == 0) {
		const char *helpmsg;

		if (_network_dedicated) {
			helpmsg = "Change the password of a company. Usage: 'company_pw <company-no> \"<password>\"";
		} else if (_network_server) {
			helpmsg = "Change the password of your or any other company. Usage: 'company_pw [<company-no>] \"<password>\"'";
		} else {
			helpmsg = "Change the password of your company. Usage: 'company_pw \"<password>\"'";
		}

		IConsoleHelp(helpmsg);
		IConsoleHelp("Use \"*\" to disable the password.");
		return true;
	}

	CompanyID company_id;
	std::string password;
	const char *errormsg;

	if (argc == 2) {
		company_id = _local_company;
		password = argv[1];
		errormsg = "You have to own a company to make use of this command.";
	} else if (argc == 3 && _network_server) {
		company_id = (CompanyID)(atoi(argv[1]) - 1);
		password = argv[2];
		errormsg = "You have to specify the ID of a valid human controlled company.";
	} else {
		return false;
	}

	if (!Company::IsValidHumanID(company_id)) {
		IConsoleError(errormsg);
		return false;
	}

	password = NetworkChangeCompanyPassword(company_id, password);

	if (password.empty()) {
		IConsolePrintF(CC_WARNING, "Company password cleared");
	} else {
		IConsolePrintF(CC_WARNING, "Company password changed to: %s", password.c_str());
	}

	return true;
}

DEF_CONSOLE_CMD(ConCompanyPasswordHash)
{
	if (argc == 0) {
		IConsoleHelp("Change the password hash of a company. Usage: 'company_pw_hash <company-no> \"<password_hash>\"");
		IConsoleHelp("Use \"*\" to disable the password.");
		return true;
	}

	if (argc != 3) return false;

	CompanyID company_id = (CompanyID)(atoi(argv[1]) - 1);
	const char *password = argv[2];

	if (!Company::IsValidHumanID(company_id)) {
		IConsoleError("You have to specify the ID of a valid human controlled company.");
		return false;
	}

	if (strcmp(password, "*") == 0) password = "";

	NetworkServerSetCompanyPassword(company_id, password, true);

	if (StrEmpty(password)) {
		IConsolePrintF(CC_WARNING, "Company password hash cleared");
	} else {
		IConsolePrintF(CC_WARNING, "Company password hash changed to: %s", password);
	}

	return true;
}

DEF_CONSOLE_CMD(ConCompanyPasswordHashes)
{
	if (argc == 0) {
		IConsoleHelp("List the password hashes of all companies in the game. Usage 'company_pw_hashes'");
		return true;
	}

	for (const Company *c : Company::Iterate()) {
		/* Grab the company name */
		char company_name[512];
		SetDParam(0, c->index);
		GetString(company_name, STR_COMPANY_NAME, lastof(company_name));

		char colour[512];
		GetString(colour, STR_COLOUR_DARK_BLUE + _company_colours[c->index], lastof(colour));
		IConsolePrintF(CC_INFO, "#:%d(%s) Company Name: '%s'  Hash: '%s'",
			c->index + 1, colour, company_name, _network_company_states[c->index].password.c_str());
	}

	return true;
}

/* Content downloading only is available with ZLIB */
#if defined(WITH_ZLIB)
#include "network/network_content.h"

/** Resolve a string to a content type. */
static ContentType StringToContentType(const char *str)
{
	static const char * const inv_lookup[] = { "", "base", "newgrf", "ai", "ailib", "scenario", "heightmap" };
	for (uint i = 1 /* there is no type 0 */; i < lengthof(inv_lookup); i++) {
		if (StrEqualsIgnoreCase(str, inv_lookup[i])) return (ContentType)i;
	}
	return CONTENT_TYPE_END;
}

/** Asynchronous callback */
struct ConsoleContentCallback : public ContentCallback {
	void OnConnect(bool success)
	{
		IConsolePrintF(CC_DEFAULT, "Content server connection %s", success ? "established" : "failed");
	}

	void OnDisconnect()
	{
		IConsolePrintF(CC_DEFAULT, "Content server connection closed");
	}

	void OnDownloadComplete(ContentID cid)
	{
		IConsolePrintF(CC_DEFAULT, "Completed download of %d", cid);
	}
};

/**
 * Outputs content state information to console
 * @param ci the content info
 */
static void OutputContentState(const ContentInfo *const ci)
{
	static const char * const types[] = { "Base graphics", "NewGRF", "AI", "AI library", "Scenario", "Heightmap", "Base sound", "Base music", "Game script", "GS library" };
	static_assert(lengthof(types) == CONTENT_TYPE_END - CONTENT_TYPE_BEGIN);
	static const char * const states[] = { "Not selected", "Selected", "Dep Selected", "Installed", "Unknown" };
	static const TextColour state_to_colour[] = { CC_COMMAND, CC_INFO, CC_INFO, CC_WHITE, CC_ERROR };

	char buf[sizeof(ci->md5sum) * 2 + 1];
	md5sumToString(buf, lastof(buf), ci->md5sum);
	IConsolePrintF(state_to_colour[ci->state], "%d, %s, %s, %s, %08X, %s", ci->id, types[ci->type - 1], states[ci->state], ci->name.c_str(), ci->unique_id, buf);
}

DEF_CONSOLE_CMD(ConContent)
{
	static ContentCallback *cb = nullptr;
	if (cb == nullptr) {
		cb = new ConsoleContentCallback();
		_network_content_client.AddCallback(cb);
	}

	if (argc <= 1) {
		IConsoleHelp("Query, select and download content. Usage: 'content update|upgrade|select [id]|unselect [all|id]|state [filter]|download'");
		IConsoleHelp("  update: get a new list of downloadable content; must be run first");
		IConsoleHelp("  upgrade: select all items that are upgrades");
		IConsoleHelp("  select: select a specific item given by its id. If no parameter is given, all selected content will be listed");
		IConsoleHelp("  unselect: unselect a specific item given by its id or 'all' to unselect all");
		IConsoleHelp("  state: show the download/select state of all downloadable content. Optionally give a filter string");
		IConsoleHelp("  download: download all content you've selected");
		return true;
	}

	if (StrEqualsIgnoreCase(argv[1], "update")) {
		_network_content_client.RequestContentList((argc > 2) ? StringToContentType(argv[2]) : CONTENT_TYPE_END);
		return true;
	}

	if (StrEqualsIgnoreCase(argv[1], "upgrade")) {
		_network_content_client.SelectUpgrade();
		return true;
	}

	if (StrEqualsIgnoreCase(argv[1], "select")) {
		if (argc <= 2) {
			/* List selected content */
			IConsolePrintF(CC_WHITE, "id, type, state, name");
			for (ConstContentIterator iter = _network_content_client.Begin(); iter != _network_content_client.End(); iter++) {
				if ((*iter)->state != ContentInfo::SELECTED && (*iter)->state != ContentInfo::AUTOSELECTED) continue;
				OutputContentState(*iter);
			}
		} else if (StrEqualsIgnoreCase(argv[2], "all")) {
			/* The intention of this function was that you could download
			 * everything after a filter was applied; but this never really
			 * took off. Instead, a select few people used this functionality
			 * to download every available package on BaNaNaS. This is not in
			 * the spirit of this service. Additionally, these few people were
			 * good for 70% of the consumed bandwidth of BaNaNaS. */
			IConsoleError("'select all' is no longer supported since 1.11");
		} else {
			_network_content_client.Select((ContentID)atoi(argv[2]));
		}
		return true;
	}

	if (StrEqualsIgnoreCase(argv[1], "unselect")) {
		if (argc <= 2) {
			IConsoleError("You must enter the id.");
			return false;
		}
		if (StrEqualsIgnoreCase(argv[2], "all")) {
			_network_content_client.UnselectAll();
		} else {
			_network_content_client.Unselect((ContentID)atoi(argv[2]));
		}
		return true;
	}

	if (StrEqualsIgnoreCase(argv[1], "state")) {
		IConsolePrintF(CC_WHITE, "id, type, state, name");
		for (ConstContentIterator iter = _network_content_client.Begin(); iter != _network_content_client.End(); iter++) {
			if (argc > 2 && strcasestr((*iter)->name.c_str(), argv[2]) == nullptr) continue;
			OutputContentState(*iter);
		}
		return true;
	}

	if (StrEqualsIgnoreCase(argv[1], "download")) {
		uint files;
		uint bytes;
		_network_content_client.DownloadSelectedContent(files, bytes);
		IConsolePrintF(CC_DEFAULT, "Downloading %d file(s) (%d bytes)", files, bytes);
		return true;
	}

	return false;
}
#endif /* defined(WITH_ZLIB) */

DEF_CONSOLE_CMD(ConFont)
{
	if (argc == 0) {
		IConsoleHelp("Manage the fonts configuration.");
		IConsoleHelp("Usage 'font'.");
		IConsoleHelp("  Print out the fonts configuration.");
		IConsoleHelp("Usage 'font [medium|small|large|mono] [<name>] [<size>] [aa|noaa]'.");
		IConsoleHelp("  Change the configuration for a font.");
		IConsoleHelp("  Omitting an argument will keep the current value.");
		IConsoleHelp("  Set <name> to \"\" for the sprite font (size and aa have no effect on sprite font).");
		return true;
	}

	FontSize argfs;
	for (argfs = FS_BEGIN; argfs < FS_END; argfs++) {
		if (argc > 1 && StrEqualsIgnoreCase(argv[1], FontSizeToName(argfs))) break;
	}

	/* First argument must be a FontSize. */
	if (argc > 1 && argfs == FS_END) return false;

	if (argc > 2) {
		FontCacheSubSetting *setting = GetFontCacheSubSetting(argfs);
		std::string font = setting->font;
		uint size = setting->size;
		bool aa = setting->aa;

		byte arg_index = 2;
		/* We may encounter "aa" or "noaa" but it must be the last argument. */
		if (StrEqualsIgnoreCase(argv[arg_index], "aa") || StrEqualsIgnoreCase(argv[arg_index], "noaa")) {
			aa = !StrStartsWithIgnoreCase(argv[arg_index++], "no");
			if (argc > arg_index) return false;
		} else {
			/* For <name> we want a string. */
			uint v;
			if (!GetArgumentInteger(&v, argv[arg_index])) {
				font = argv[arg_index++];
			}
		}

		if (argc > arg_index) {
			/* For <size> we want a number. */
			uint v;
			if (GetArgumentInteger(&v, argv[arg_index])) {
				size = v;
				arg_index++;
			}
		}

		if (argc > arg_index) {
			/* Last argument must be "aa" or "noaa". */
			if (!StrEqualsIgnoreCase(argv[arg_index], "aa") && !StrEqualsIgnoreCase(argv[arg_index], "noaa")) return false;
			aa = !StrStartsWithIgnoreCase(argv[arg_index++], "no");
			if (argc > arg_index) return false;
		}

		SetFont(argfs, font, size, aa);
	}

	for (FontSize fs = FS_BEGIN; fs < FS_END; fs++) {
		FontCache *fc = FontCache::Get(fs);
		FontCacheSubSetting *setting = GetFontCacheSubSetting(fs);
		/* Make sure all non sprite fonts are loaded. */
		if (!setting->font.empty() && !fc->HasParent()) {
			InitFontCache(fs == FS_MONO);
			fc = FontCache::Get(fs);
		}
		IConsolePrintF(CC_DEFAULT, "%s: \"%s\" %d %s [\"%s\" %d %s]", FontSizeToName(fs), fc->GetFontName().c_str(), fc->GetFontSize(), GetFontAAState(fs) ? "aa" : "noaa", setting->font.c_str(), setting->size, setting->aa ? "aa" : "noaa");
	}

	return true;
}

DEF_CONSOLE_CMD(ConSetting)
{
	if (argc == 0) {
		IConsoleHelp("Change setting for all clients. Usage: 'setting <name> [<value>]'");
		IConsoleHelp("Omitting <value> will print out the current value of the setting.");
		return true;
	}

	if (argc == 1 || argc > 3) return false;

	if (argc == 2) {
		IConsoleGetSetting(argv[1]);
	} else {
		IConsoleSetSetting(argv[1], argv[2]);
	}

	return true;
}

DEF_CONSOLE_CMD(ConSettingNewgame)
{
	if (argc == 0) {
		IConsoleHelp("Change setting for the next game. Usage: 'setting_newgame <name> [<value>]'");
		IConsoleHelp("Omitting <value> will print out the current value of the setting.");
		return true;
	}

	if (argc == 1 || argc > 3) return false;

	if (argc == 2) {
		IConsoleGetSetting(argv[1], true);
	} else {
		IConsoleSetSetting(argv[1], argv[2], true);
	}

	return true;
}

DEF_CONSOLE_CMD(ConListSettings)
{
	if (argc == 0) {
		IConsoleHelp("List settings. Usage: 'list_settings [<pre-filter>]'");
		return true;
	}

	if (argc > 2) return false;

	IConsoleListSettings((argc == 2) ? argv[1] : nullptr, false);
	return true;
}

DEF_CONSOLE_CMD(ConListSettingsDefaults)
{
	if (argc == 0) {
		IConsoleHelp("List settings and also show default value. Usage: 'list_settings_def [<pre-filter>]'");
		return true;
	}

	if (argc > 2) return false;

	IConsoleListSettings((argc == 2) ? argv[1] : nullptr, true);
	return true;
}

DEF_CONSOLE_CMD(ConGamelogPrint)
{
	if (argc == 0) {
		IConsoleHelp("Print logged fundamental changes to the game since the start. Usage: 'gamelog'.");
		return true;
	}

	GamelogPrintConsole();
	return true;
}

DEF_CONSOLE_CMD(ConNewGRFReload)
{
	if (argc == 0) {
		IConsoleHelp("Reloads all active NewGRFs from disk. Equivalent to reapplying NewGRFs via the settings, but without asking for confirmation. This might crash OpenTTD!");
		return true;
	}

	ReloadNewGRFData();

	extern void PostCheckNewGRFLoadWarnings();
	PostCheckNewGRFLoadWarnings();
	return true;
}

DEF_CONSOLE_CMD(ConListDirs)
{
	struct SubdirNameMap {
		Subdirectory subdir; ///< Index of subdirectory type
		const char *name;    ///< UI name for the directory
		bool default_only;   ///< Whether only the default (first existing) directory for this is interesting
	};
	static const SubdirNameMap subdir_name_map[] = {
		/* Game data directories */
		{ BASESET_DIR,      "baseset",    false },
		{ NEWGRF_DIR,       "newgrf",     false },
		{ AI_DIR,           "ai",         false },
		{ AI_LIBRARY_DIR,   "ailib",      false },
		{ GAME_DIR,         "gs",         false },
		{ GAME_LIBRARY_DIR, "gslib",      false },
		{ SCENARIO_DIR,     "scenario",   false },
		{ HEIGHTMAP_DIR,    "heightmap",  false },
		/* Default save locations for user data */
		{ SAVE_DIR,         "save",       true  },
		{ AUTOSAVE_DIR,     "autosave",   true  },
		{ SCREENSHOT_DIR,   "screenshot", true  },
	};

	if (argc != 2) {
		IConsoleHelp("List all search paths or default directories for various categories.");
		IConsoleHelp("Usage: list_dirs <category>");
		std::string cats = subdir_name_map[0].name;
		bool first = true;
		for (const SubdirNameMap &sdn : subdir_name_map) {
			if (!first) cats = cats + ", " + sdn.name;
			first = false;
		}
		IConsolePrintF(CC_WARNING, "Valid categories: %s", cats.c_str());
		return true;
	}

	btree::btree_set<std::string> seen_dirs;
	for (const SubdirNameMap &sdn : subdir_name_map) {
		if (!StrEqualsIgnoreCase(argv[1], sdn.name))  continue;
		bool found = false;
		for (Searchpath sp : _valid_searchpaths) {
			/* Get the directory */
			std::string path = FioGetDirectory(sp, sdn.subdir);
			/* Check it hasn't already been listed */
			if (seen_dirs.find(path) != seen_dirs.end()) continue;
			seen_dirs.insert(path);
			/* Check if exists and mark found */
			bool exists = FileExists(path);
			found |= exists;
			/* Print */
			if (!sdn.default_only || exists) {
				IConsolePrintF(exists ? CC_DEFAULT : CC_INFO, "%s %s", path.c_str(), exists ? "[ok]" : "[not found]");
				if (sdn.default_only) break;
			}
		}
		if (!found) {
			IConsolePrintF(CC_ERROR, "No directories exist for category %s", argv[1]);
		}
		return true;
	}

	IConsolePrintF(CC_ERROR, "Invalid category name: %s", argv[1]);
	return false;
}

DEF_CONSOLE_CMD(ConResetBlockedHeliports)
{
	if (argc == 0) {
		IConsoleHelp("Resets heliports blocked by the improved breakdowns bug, for single-player use only.");
		return true;
	}

	unsigned int count = 0;
	for (Station *st : Station::Iterate()) {
		if (st->airport.tile == INVALID_TILE) continue;
		if (st->airport.HasHangar()) continue;
		if (!st->airport.flags) continue;

		bool occupied = false;
		for (const Aircraft *a : Aircraft::Iterate()) {
			if (a->targetairport == st->index && a->state != FLYING) {
				occupied = true;
				break;
			}
		}
		if (!occupied) {
			st->airport.flags = 0;
			count++;
			char buffer[256];
			SetDParam(0, st->index);
			GetString(buffer, STR_STATION_NAME, lastof(buffer));
			IConsolePrintF(CC_DEFAULT, "Unblocked: %s", buffer);
		}
	}

	IConsolePrintF(CC_DEFAULT, "Unblocked %u heliports", count);
	return true;
}

DEF_CONSOLE_CMD(ConMergeLinkgraphJobsAsap)
{
	if (argc == 0) {
		IConsoleHelp("Merge linkgraph jobs asap, for single-player use only.");
		return true;
	}

	for (LinkGraphJob *lgj : LinkGraphJob::Iterate()) lgj->ShiftJoinDate((((_date * DAY_TICKS) + _date_fract) - lgj->JoinDateTicks()) / DAY_TICKS);
	return true;
}

DEF_CONSOLE_CMD(ConDbgSpecial)
{
	if (argc == 0) {
		IConsoleHelp("Debug special.");
		return true;
	}

	if (argc == 2) {
		if (strcmp(argv[1], "error") == 0) {
			error("User triggered");
			return true;
		}
	}

	return false;
}

#ifdef _DEBUG
DEF_CONSOLE_CMD(ConDeleteVehicleID)
{
	if (argc == 0) {
		IConsoleHelp("Delete vehicle ID, for emergency single-player use only.");
		return true;
	}

	if (argc == 2) {
		uint32 result;
		if (GetArgumentInteger(&result, argv[1])) {
			extern void ConsoleRemoveVehicle(VehicleID id);
			ConsoleRemoveVehicle(result);
			return true;
		}
	}

	return false;
}

DEF_CONSOLE_CMD(ConRunTileLoopTile)
{
	if (argc == 0 || argc > 3) {
		IConsoleHelp("Run tile loop proc on tile.");
		return true;
	}

	if (argc >= 2) {
		uint32 tile;
		if (!GetArgumentInteger(&tile, argv[1])) return false;

		if (tile >= MapSize()) {
			IConsolePrint(CC_ERROR, "Tile does not exist");
			return true;
		}
		uint32 count = 1;
		if (argc >= 3) {
			if (!GetArgumentInteger(&count, argv[2])) return false;
		}
		for (uint32 i = 0; i < count; i++) {
			_tile_type_procs[GetTileType(tile)]->tile_loop_proc(tile);
		}
		return true;
	}

	return false;
}
#endif

DEF_CONSOLE_CMD(ConGetFullDate)
{
	if (argc == 0) {
		IConsoleHelp("Returns the current full date (year-month-day, date fract, tick skip, counter) of the game. Usage: 'getfulldate'");
		return true;
	}

	IConsolePrintF(CC_DEFAULT, "Date: %04d-%02d-%02d, %i, %i", _cur_date_ymd.year, _cur_date_ymd.month + 1, _cur_date_ymd.day, _date_fract, _tick_skip_counter);
	return true;
}

DEF_CONSOLE_CMD(ConDumpCommandLog)
{
	if (argc == 0) {
		IConsoleHelp("Dump log of recently executed commands.");
		return true;
	}

	char buffer[2048];
	DumpCommandLog(buffer, lastof(buffer), [&](char *current) -> char * {
		PrintLineByLine(buffer);
		return buffer;
	});
	return true;
}

DEF_CONSOLE_CMD(ConDumpSpecialEventsLog)
{
	if (argc == 0) {
		IConsoleHelp("Dump log of special events.");
		return true;
	}

	char buffer[32768];
	DumpSpecialEventsLog(buffer, lastof(buffer));
	PrintLineByLine(buffer);
	return true;
}

DEF_CONSOLE_CMD(ConDumpDesyncMsgLog)
{
	if (argc == 0) {
		IConsoleHelp("Dump log of desync messages.");
		return true;
	}

	char buffer[32768];
	DumpDesyncMsgLog(buffer, lastof(buffer));
	PrintLineByLine(buffer);
	return true;
}

DEF_CONSOLE_CMD(ConDumpInflation)
{
	if (argc == 0) {
		IConsoleHelp("Dump inflation data.");
		return true;
	}

	IConsolePrintF(CC_DEFAULT, "interest_rate: %u", _economy.interest_rate);
	IConsolePrintF(CC_DEFAULT, "infl_amount: %u", _economy.infl_amount);
	IConsolePrintF(CC_DEFAULT, "infl_amount_pr: %u", _economy.infl_amount_pr);
	IConsolePrintF(CC_DEFAULT, "inflation_prices: %f", _economy.inflation_prices / 65536.0);
	IConsolePrintF(CC_DEFAULT, "inflation_payment: %f", _economy.inflation_payment / 65536.0);
	IConsolePrintF(CC_DEFAULT, "inflation ratio: %f", (double) _economy.inflation_prices / (double) _economy.inflation_payment);
	return true;
}

DEF_CONSOLE_CMD(ConDumpCpdpStats)
{
	if (argc == 0) {
		IConsoleHelp("Dump cargo packet deferred payment stats.");
		return true;
	}

	extern void DumpCargoPacketDeferredPaymentStats(char *buffer, const char *last);
	char buffer[32768];
	DumpCargoPacketDeferredPaymentStats(buffer, lastof(buffer));
	PrintLineByLine(buffer);
	return true;
}

DEF_CONSOLE_CMD(ConVehicleStats)
{
	if (argc == 0) {
		IConsoleHelp("Dump vehicle stats.");
		return true;
	}

	extern void DumpVehicleStats(char *buffer, const char *last);
	char buffer[32768];
	DumpVehicleStats(buffer, lastof(buffer));
	PrintLineByLine(buffer);
	return true;
}

DEF_CONSOLE_CMD(ConMapStats)
{
	if (argc == 0) {
		IConsoleHelp("Dump map stats.");
		return true;
	}

	extern void DumpMapStats(char *b, const char *last);
	char buffer[32768];
	DumpMapStats(buffer, lastof(buffer));
	PrintLineByLine(buffer);

	IConsolePrint(CC_DEFAULT, "");
	IConsolePrintF(CC_DEFAULT, "towns: %u", (uint) Town::GetNumItems());
	IConsolePrintF(CC_DEFAULT, "industries: %u", (uint) Industry::GetNumItems());
	IConsolePrintF(CC_DEFAULT, "objects: %u", (uint) Object::GetNumItems());
	return true;
}

DEF_CONSOLE_CMD(ConStFlowStats)
{
	if (argc == 0) {
		IConsoleHelp("Dump station flow stats.");
		return true;
	}

	extern void DumpStationFlowStats(char *b, const char *last);
	char buffer[32768];
	DumpStationFlowStats(buffer, lastof(buffer));
	PrintLineByLine(buffer);
	return true;
}

DEF_CONSOLE_CMD(ConDumpGameEvents)
{
	if (argc == 0) {
		IConsoleHelp("Dump game events.");
		return true;
	}

	char buffer[256];
	DumpGameEventFlags(_game_events_since_load, buffer, lastof(buffer));
	IConsolePrintF(CC_DEFAULT, "Since load: %s", buffer);
	DumpGameEventFlags(_game_events_overall, buffer, lastof(buffer));
	IConsolePrintF(CC_DEFAULT, "Overall: %s", buffer);
	return true;
}

DEF_CONSOLE_CMD(ConDumpLoadDebugLog)
{
	if (argc == 0) {
		IConsoleHelp("Dump load debug log.");
		return true;
	}

	std::string dbgl = _loadgame_DBGL_data;
	PrintLineByLine(dbgl.data());
	return true;
}

DEF_CONSOLE_CMD(ConDumpLoadDebugConfig)
{
	if (argc == 0) {
		IConsoleHelp("Dump load debug config.");
		return true;
	}

	std::string dbgc = _loadgame_DBGC_data;
	PrintLineByLine(dbgc.data());
	return true;
}


DEF_CONSOLE_CMD(ConDumpLinkgraphJobs)
{
	if (argc == 0) {
		IConsoleHelp("Dump link-graph jobs.");
		return true;
	}

	IConsolePrintF(CC_DEFAULT, PRINTF_SIZE " link graph jobs", LinkGraphJob::GetNumItems());
	for (const LinkGraphJob *lgj : LinkGraphJob::Iterate()) {
		YearMonthDay start_ymd;
		ConvertDateToYMD(lgj->StartDateTicks() / DAY_TICKS, &start_ymd);
		YearMonthDay join_ymd;
		ConvertDateToYMD(lgj->JoinDateTicks() / DAY_TICKS, &join_ymd);
		IConsolePrintF(CC_DEFAULT, "  Job: %5u, nodes: %u, cost: " OTTD_PRINTF64U ", start: (%u, %4i-%02i-%02i, %i), end: (%u, %4i-%02i-%02i, %i), duration: %u",
				lgj->index, lgj->Graph().Size(), lgj->Graph().CalculateCostEstimate(),
				lgj->StartDateTicks(), start_ymd.year, start_ymd.month + 1, start_ymd.day, lgj->StartDateTicks() % DAY_TICKS,
				lgj->JoinDateTicks(), join_ymd.year, join_ymd.month + 1, join_ymd.day, lgj->JoinDateTicks() % DAY_TICKS,
				lgj->JoinDateTicks() - lgj->StartDateTicks());
	 }
	return true;
}

DEF_CONSOLE_CMD(ConDumpRoadTypes)
{
	if (argc == 0) {
		IConsoleHelp("Dump road/tram types.");
		return true;
	}

	IConsolePrintF(CC_DEFAULT, "  Flags:");
	IConsolePrintF(CC_DEFAULT, "    c = catenary");
	IConsolePrintF(CC_DEFAULT, "    l = no level crossings");
	IConsolePrintF(CC_DEFAULT, "    X = no houses");
	IConsolePrintF(CC_DEFAULT, "    h = hidden");
	IConsolePrintF(CC_DEFAULT, "    T = buildable by towns");
	IConsolePrintF(CC_DEFAULT, "  Extra flags:");
	IConsolePrintF(CC_DEFAULT, "    s = not available to scripts (AI/GS)");
	IConsolePrintF(CC_DEFAULT, "    t = not modifiable by towns");
	IConsolePrintF(CC_DEFAULT, "    T = disallow tunnels");
	IConsolePrintF(CC_DEFAULT, "    c = disallow collisions with trains for vehicles of this type");

	btree::btree_map<uint32, const GRFFile *> grfs;
	for (RoadType rt = ROADTYPE_BEGIN; rt < ROADTYPE_END; rt++) {
		const RoadTypeInfo *rti = GetRoadTypeInfo(rt);
		if (rti->label == 0) continue;
		uint32 grfid = 0;
		const GRFFile *grf = rti->grffile[ROTSG_GROUND];
		if (grf == nullptr) {
			uint32 str_grfid = GetStringGRFID(rti->strings.name);
			if (str_grfid != 0) {
				extern GRFFile *GetFileByGRFID(uint32 grfid);
				grf = GetFileByGRFID(grfid);
			}
		}
		if (grf != nullptr) {
			grfid = grf->grfid;
			grfs.insert(std::pair<uint32, const GRFFile *>(grfid, grf));
		}
		IConsolePrintF(CC_DEFAULT, "  %02u %s %c%c%c%c, Flags: %c%c%c%c%c, Extra Flags: %c%c%c%c, GRF: %08X, %s",
				(uint) rt,
				RoadTypeIsTram(rt) ? "Tram" : "Road",
				rti->label >> 24, rti->label >> 16, rti->label >> 8, rti->label,
				HasBit(rti->flags, ROTF_CATENARY)                   ? 'c' : '-',
				HasBit(rti->flags, ROTF_NO_LEVEL_CROSSING)          ? 'l' : '-',
				HasBit(rti->flags, ROTF_NO_HOUSES)                  ? 'X' : '-',
				HasBit(rti->flags, ROTF_HIDDEN)                     ? 'h' : '-',
				HasBit(rti->flags, ROTF_TOWN_BUILD)                 ? 'T' : '-',
				HasBit(rti->extra_flags, RXTF_NOT_AVAILABLE_AI_GS)  ? 's' : '-',
				HasBit(rti->extra_flags, RXTF_NO_TOWN_MODIFICATION) ? 't' : '-',
				HasBit(rti->extra_flags, RXTF_NO_TUNNELS)           ? 'T' : '-',
				HasBit(rti->extra_flags, RXTF_NO_TRAIN_COLLISION)   ? 'c' : '-',
				BSWAP32(grfid),
				GetStringPtr(rti->strings.name)
		);
	}
	for (const auto &grf : grfs) {
		IConsolePrintF(CC_DEFAULT, "  GRF: %08X = %s", BSWAP32(grf.first), grf.second->filename.c_str());
	}
	return true;
}

DEF_CONSOLE_CMD(ConDumpRailTypes)
{
	if (argc == 0) {
		IConsoleHelp("Dump rail types.");
		return true;
	}

	IConsolePrintF(CC_DEFAULT, "  Flags:");
	IConsolePrintF(CC_DEFAULT, "    c = catenary");
	IConsolePrintF(CC_DEFAULT, "    l = no level crossings");
	IConsolePrintF(CC_DEFAULT, "    h = hidden");
	IConsolePrintF(CC_DEFAULT, "    s = no sprite combine");
	IConsolePrintF(CC_DEFAULT, "    a = allow 90° turns");
	IConsolePrintF(CC_DEFAULT, "    d = disallow 90° turns");
	IConsolePrintF(CC_DEFAULT, "  Ctrl flags:");
	IConsolePrintF(CC_DEFAULT, "    p = signal graphics callback enabled for programmable pre-signals");
	IConsolePrintF(CC_DEFAULT, "    r = signal graphics callback restricted signal flag enabled");

	btree::btree_map<uint32, const GRFFile *> grfs;
	for (RailType rt = RAILTYPE_BEGIN; rt < RAILTYPE_END; rt++) {
		const RailtypeInfo *rti = GetRailTypeInfo(rt);
		if (rti->label == 0) continue;
		uint32 grfid = 0;
		const GRFFile *grf = rti->grffile[RTSG_GROUND];
		if (grf == nullptr) {
			uint32 str_grfid = GetStringGRFID(rti->strings.name);
			if (str_grfid != 0) {
				extern GRFFile *GetFileByGRFID(uint32 grfid);
				grf = GetFileByGRFID(grfid);
			}
		}
		if (grf != nullptr) {
			grfid = grf->grfid;
			grfs.insert(std::pair<uint32, const GRFFile *>(grfid, grf));
		}
		IConsolePrintF(CC_DEFAULT, "  %02u %c%c%c%c, Flags: %c%c%c%c%c%c, Ctrl Flags: %c%c%c%c, GRF: %08X, %s",
				(uint) rt,
				rti->label >> 24, rti->label >> 16, rti->label >> 8, rti->label,
				HasBit(rti->flags, RTF_CATENARY)            ? 'c' : '-',
				HasBit(rti->flags, RTF_NO_LEVEL_CROSSING)   ? 'l' : '-',
				HasBit(rti->flags, RTF_HIDDEN)              ? 'h' : '-',
				HasBit(rti->flags, RTF_NO_SPRITE_COMBINE)   ? 's' : '-',
				HasBit(rti->flags, RTF_ALLOW_90DEG)         ? 'a' : '-',
				HasBit(rti->flags, RTF_DISALLOW_90DEG)      ? 'd' : '-',
				HasBit(rti->ctrl_flags, RTCF_PROGSIG)       ? 'p' : '-',
				HasBit(rti->ctrl_flags, RTCF_RESTRICTEDSIG) ? 'r' : '-',
				HasBit(rti->ctrl_flags, RTCF_NOREALISTICBRAKING) ? 'b' : '-',
				HasBit(rti->ctrl_flags, RTCF_NOENTRYSIG)    ? 'n' : '-',
				BSWAP32(grfid),
				GetStringPtr(rti->strings.name)
		);
	}
	for (const auto &grf : grfs) {
		IConsolePrintF(CC_DEFAULT, "  GRF: %08X = %s", BSWAP32(grf.first), grf.second->filename.c_str());
	}
	return true;
}

DEF_CONSOLE_CMD(ConDumpBridgeTypes)
{
	if (argc == 0) {
		IConsoleHelp("Dump bridge types.");
		return true;
	}

	IConsolePrintF(CC_DEFAULT, "  Ctrl flags:");
	IConsolePrintF(CC_DEFAULT, "    c = custom pillar flags");
	IConsolePrintF(CC_DEFAULT, "    i = invalid pillar flags");
	IConsolePrintF(CC_DEFAULT, "    t = not available to towns");
	IConsolePrintF(CC_DEFAULT, "    s = not available to scripts (AI/GS)");

	btree::btree_set<uint32> grfids;
	for (BridgeType bt = 0; bt < MAX_BRIDGES; bt++) {
		const BridgeSpec *spec = GetBridgeSpec(bt);
		uint32 grfid = GetStringGRFID(spec->material);
		if (grfid != 0) grfids.insert(grfid);
		IConsolePrintF(CC_DEFAULT, "  %02u Year: %7u, Min: %3u, Max: %5u, Flags: %02X, Ctrl Flags: %c%c%c%c, Pillars: %02X %02X %02X %02X %02X %02X %02X %02X %02X %02X %02X %02X, GRF: %08X, %s",
				(uint) bt,
				spec->avail_year,
				spec->min_length,
				spec->max_length,
				spec->flags,
				HasBit(spec->ctrl_flags, BSCF_CUSTOM_PILLAR_FLAGS) ? 'c' : '-',
				HasBit(spec->ctrl_flags, BSCF_INVALID_PILLAR_FLAGS) ? 'i' : '-',
				HasBit(spec->ctrl_flags, BSCF_NOT_AVAILABLE_TOWN) ? 't' : '-',
				HasBit(spec->ctrl_flags, BSCF_NOT_AVAILABLE_AI_GS) ? 's' : '-',
				spec->pillar_flags[0],
				spec->pillar_flags[1],
				spec->pillar_flags[2],
				spec->pillar_flags[3],
				spec->pillar_flags[4],
				spec->pillar_flags[5],
				spec->pillar_flags[6],
				spec->pillar_flags[7],
				spec->pillar_flags[8],
				spec->pillar_flags[9],
				spec->pillar_flags[10],
				spec->pillar_flags[11],
				BSWAP32(grfid),
				GetStringPtr(spec->material)
		);
	}
	for (uint32 grfid : grfids) {
		extern GRFFile *GetFileByGRFID(uint32 grfid);
		const GRFFile *grffile = GetFileByGRFID(grfid);
		IConsolePrintF(CC_DEFAULT, "  GRF: %08X = %s", BSWAP32(grfid), grffile ? grffile->filename.c_str() : "????");
	}
	return true;
}

DEF_CONSOLE_CMD(ConDumpCargoTypes)
{
	if (argc == 0) {
		IConsoleHelp("Dump cargo types.");
		return true;
	}

	IConsolePrintF(CC_DEFAULT, "  Cargo classes:");
	IConsolePrintF(CC_DEFAULT, "    p = passenger");
	IConsolePrintF(CC_DEFAULT, "    m = mail");
	IConsolePrintF(CC_DEFAULT, "    x = express");
	IConsolePrintF(CC_DEFAULT, "    a = armoured");
	IConsolePrintF(CC_DEFAULT, "    b = bulk");
	IConsolePrintF(CC_DEFAULT, "    g = piece goods");
	IConsolePrintF(CC_DEFAULT, "    l = liquid");
	IConsolePrintF(CC_DEFAULT, "    r = refrigerated");
	IConsolePrintF(CC_DEFAULT, "    h = hazardous");
	IConsolePrintF(CC_DEFAULT, "    c = covered/sheltered");
	IConsolePrintF(CC_DEFAULT, "    S = special");

	btree::btree_map<uint32, const GRFFile *> grfs;
	for (CargoID i = 0; i < NUM_CARGO; i++) {
		const CargoSpec *spec = CargoSpec::Get(i);
		if (!spec->IsValid()) continue;
		uint32 grfid = 0;
		const GRFFile *grf = spec->grffile;
		if (grf == nullptr) {
			uint32 str_grfid = GetStringGRFID(spec->name);
			if (str_grfid != 0) {
				extern GRFFile *GetFileByGRFID(uint32 grfid);
				grf = GetFileByGRFID(grfid);
			}
		}
		if (grf != nullptr) {
			grfid = grf->grfid;
			grfs.insert(std::pair<uint32, const GRFFile *>(grfid, grf));
		}
		IConsolePrintF(CC_DEFAULT, "  %02u Bit: %2u, Label: %c%c%c%c, Callback mask: 0x%02X, Cargo class: %c%c%c%c%c%c%c%c%c%c%c, GRF: %08X, %s",
				(uint) i,
				spec->bitnum,
				spec->label >> 24, spec->label >> 16, spec->label >> 8, spec->label,
				spec->callback_mask,
				(spec->classes & CC_PASSENGERS)   != 0 ? 'p' : '-',
				(spec->classes & CC_MAIL)         != 0 ? 'm' : '-',
				(spec->classes & CC_EXPRESS)      != 0 ? 'x' : '-',
				(spec->classes & CC_ARMOURED)     != 0 ? 'a' : '-',
				(spec->classes & CC_BULK)         != 0 ? 'b' : '-',
				(spec->classes & CC_PIECE_GOODS)  != 0 ? 'g' : '-',
				(spec->classes & CC_LIQUID)       != 0 ? 'l' : '-',
				(spec->classes & CC_REFRIGERATED) != 0 ? 'r' : '-',
				(spec->classes & CC_HAZARDOUS)    != 0 ? 'h' : '-',
				(spec->classes & CC_COVERED)      != 0 ? 'c' : '-',
				(spec->classes & CC_SPECIAL)      != 0 ? 'S' : '-',
				BSWAP32(grfid),
				GetStringPtr(spec->name)
		);
	}
	for (const auto &grf : grfs) {
		IConsolePrintF(CC_DEFAULT, "  GRF: %08X = %s", BSWAP32(grf.first), grf.second->filename.c_str());
	}
	return true;
}

DEF_CONSOLE_CMD(ConDumpVehicle)
{
	if (argc != 2) {
		IConsoleHelp("Debug: Show vehicle information.  Usage: 'dump_vehicle <vehicle-id>'");
		return true;
	}

	const Vehicle *v = Vehicle::GetIfValid(atoi(argv[1]));
	if (v != nullptr) {
		IConsolePrint(CC_DEFAULT, scope_dumper().VehicleInfo(v));
	} else {
		IConsolePrint(CC_DEFAULT, "No such vehicle");
	}

	return true;
}

/**
 * Dump the state of a tile on the map.
 * param x tile number or tile x coordinate.
 * param y optional y coordinate.
 * @note When only one argument is given it is interpreted as the tile number.
 *       When two arguments are given, they are interpreted as the tile's x
 *       and y coordinates.
 * @return True when either console help was shown or a proper amount of parameters given.
 */
DEF_CONSOLE_CMD(ConDumpTile)
{
	char buffer[128];

	switch (argc) {
		case 0:
			IConsoleHelp("Dump the map state of a given tile.");
			IConsoleHelp("Usage: 'dump_tile <tile>' or 'dump_tile <x> <y>'");
			IConsoleHelp("Numbers can be either decimal (34161) or hexadecimal (0x4a5B).");
			return true;

		case 2: {
			uint32 result;
			if (GetArgumentInteger(&result, argv[1])) {
				if (result >= MapSize()) {
					IConsolePrint(CC_ERROR, "Tile does not exist");
					return true;
				}
				DumpTileInfo(buffer, lastof(buffer), (TileIndex)result);
				IConsolePrintF(CC_DEFAULT, "  %s", buffer);
				return true;
			}
			break;
		}

		case 3: {
			uint32 x, y;
			if (GetArgumentInteger(&x, argv[1]) && GetArgumentInteger(&y, argv[2])) {
				if (x >= MapSizeX() || y >= MapSizeY()) {
					IConsolePrint(CC_ERROR, "Tile does not exist");
					return true;
				}
				DumpTileInfo(buffer, lastof(buffer), TileXY(x, y));
				IConsolePrintF(CC_DEFAULT, "  %s", buffer);
				return true;
			}
			break;
		}
	}

	return false;
}

DEF_CONSOLE_CMD(ConDumpGrfCargoTables)
{
	if (argc == 0) {
		IConsoleHelp("Dump GRF cargo translation tables.");
		return true;
	}

	const std::vector<GRFFile *> &files = GetAllGRFFiles();

	char buffer[256];

	for (const GRFFile *grf : files) {
		if (grf->cargo_list.empty()) continue;

		IConsolePrintF(CC_DEFAULT, "[%08X] %s: %u cargoes", BSWAP32(grf->grfid), grf->filename.c_str(), uint(grf->cargo_list.size()));

		uint i = 0;
		for (const CargoLabel &cl : grf->cargo_list) {
			buffer[0] = 0;
			char *b = buffer;
			for (const CargoSpec *cs : CargoSpec::Iterate()) {
				if (grf->cargo_map[cs->Index()] == i) {
					b += seprintf(b, lastof(buffer), "%s%02u[%c%c%c%c]", (b == buffer) ? ": " : ", ", cs->Index(), GB(cs->label, 24, 8), GB(cs->label, 16, 8), GB(cs->label, 8, 8), GB(cs->label, 0, 8));
				}
			}
			IConsolePrintF(CC_DEFAULT, "  %c%c%c%c%s", GB(cl, 24, 8), GB(cl, 16, 8), GB(cl, 8, 8), GB(cl, 0, 8), buffer);
			i++;
		}
	}

	return true;
}

DEF_CONSOLE_CMD(ConDumpSignalStyles)
{
	if (argc == 0) {
		IConsoleHelp("Dump custom signal styles.");
		return true;
	}

	IConsolePrintF(CC_DEFAULT, "  Flags:");
	IConsolePrintF(CC_DEFAULT, "    n = no aspect increment");
	IConsolePrintF(CC_DEFAULT, "    a = always reserve through");
	IConsolePrintF(CC_DEFAULT, "    l = lookahead aspects set");
	IConsolePrintF(CC_DEFAULT, "    o = opposite side");
	IConsolePrintF(CC_DEFAULT, "    s = lookahead single signal");
	IConsolePrintF(CC_DEFAULT, "    c = combined normal and shunt");
	IConsolePrintF(CC_DEFAULT, "    r = realistic braking only");
	IConsolePrintF(CC_DEFAULT, "  Extra aspects: %u", _extra_aspects);

	btree::btree_map<uint32, const GRFFile *> grfs;
	for (uint8 i = 0; i < _num_new_signal_styles; i++) {
		const NewSignalStyle &style = _new_signal_styles[i];

		uint32 grfid = 0;
		if (style.grffile != nullptr) {
			grfid = style.grffile->grfid;
			grfs.insert(std::pair<uint32, const GRFFile *>(grfid, style.grffile));
		}
		IConsolePrintF(CC_DEFAULT, "  %2u: GRF: %08X, Local: %2u, Extra aspects: %3u, Flags: %c%c%c%c%c%c%c, %s",
				(uint) (i + 1),
				BSWAP32(grfid),
				style.grf_local_id,
				style.lookahead_extra_aspects,
				HasBit(style.style_flags, NSSF_NO_ASPECT_INC)           ? 'n' : '-',
				HasBit(style.style_flags, NSSF_ALWAYS_RESERVE_THROUGH)  ? 'a' : '-',
				HasBit(style.style_flags, NSSF_LOOKAHEAD_ASPECTS_SET)   ? 'l' : '-',
				HasBit(style.style_flags, NSSF_OPPOSITE_SIDE)           ? 'o' : '-',
				HasBit(style.style_flags, NSSF_LOOKAHEAD_SINGLE_SIGNAL) ? 's' : '-',
				HasBit(style.style_flags, NSSF_COMBINED_NORMAL_SHUNT)   ? 'c' : '-',
				HasBit(style.style_flags, NSSF_REALISTIC_BRAKING_ONLY)  ? 'r' : '-',
				GetStringPtr(style.name)
		);
	}
	for (const auto &grf : grfs) {
		IConsolePrintF(CC_DEFAULT, "  GRF: %08X = %s", BSWAP32(grf.first), grf.second->filename.c_str());
	}

	return true;
}

DEF_CONSOLE_CMD(ConSpriteCacheStats)
{
	if (argc == 0) {
		IConsoleHelp("Dump sprite cache stats.");
		return true;
	}

	extern void DumpSpriteCacheStats(char *buffer, const char *last);
	char buffer[8192];
	DumpSpriteCacheStats(buffer, lastof(buffer));
	PrintLineByLine(buffer);
	return true;
}

DEF_CONSOLE_CMD(ConCheckCaches)
{
	if (argc == 0) {
		IConsoleHelp("Debug: Check caches. Usage: 'check_caches [<broadcast>]'");
		return true;
	}

	if (argc > 2) return false;

	bool broadcast = (argc == 2 && atoi(argv[1]) > 0 && (!_networking || _network_server));
	if (broadcast) {
		DoCommandP(0, 0, 0, CMD_DESYNC_CHECK);
	} else {
		auto logger = [&](const char *str) {
			IConsolePrint(CC_WARNING, str);
		};
		CheckCaches(true, logger, CHECK_CACHE_ALL | CHECK_CACHE_EMIT_LOG);
	}

	return true;
}

DEF_CONSOLE_CMD(ConShowTownWindow)
{
	if (argc != 2) {
		IConsoleHelp("Debug: Show town window.  Usage: 'show_town_window <town-id>'");
		return true;
	}

	if (_game_mode != GM_NORMAL && _game_mode != GM_EDITOR) {
		return true;
	}

	TownID town_id = (TownID)(atoi(argv[1]));
	if (!Town::IsValidID(town_id)) {
		return true;
	}

	ShowTownViewWindow(town_id);

	return true;
}

DEF_CONSOLE_CMD(ConShowStationWindow)
{
	if (argc != 2) {
		IConsoleHelp("Debug: Show station window.  Usage: 'show_station_window <station-id>'");
		return true;
	}

	if (_game_mode != GM_NORMAL && _game_mode != GM_EDITOR) {
		return true;
	}

	const BaseStation *bst = BaseStation::GetIfValid(atoi(argv[1]));
	if (bst == nullptr) return true;
	if (bst->facilities & FACIL_WAYPOINT) {
		ShowWaypointWindow(Waypoint::From(bst));
	} else {
		ShowStationViewWindow(bst->index);
	}

	return true;
}

DEF_CONSOLE_CMD(ConShowIndustryWindow)
{
	if (argc != 2) {
		IConsoleHelp("Debug: Show industry window.  Usage: 'show_industry_window <industry-id>'");
		return true;
	}

	if (_game_mode != GM_NORMAL && _game_mode != GM_EDITOR) {
		return true;
	}

	IndustryID ind_id = (IndustryID)(atoi(argv[1]));
	if (!Industry::IsValidID(ind_id)) {
		return true;
	}

	extern void ShowIndustryViewWindow(int industry);
	ShowIndustryViewWindow(ind_id);

	return true;
}

DEF_CONSOLE_CMD(ConViewportDebug)
{
	if (argc < 1 || argc > 2) {
		IConsoleHelp("Debug: viewports flags.  Usage: 'viewport_debug [<flags>]'");
		IConsoleHelp("   1: VDF_DIRTY_BLOCK_PER_DRAW");
		IConsoleHelp("   2: VDF_DIRTY_WHOLE_VIEWPORT");
		IConsoleHelp("   4: VDF_DIRTY_BLOCK_PER_SPLIT");
		IConsoleHelp("   8: VDF_DISABLE_DRAW_SPLIT");
		IConsoleHelp("  10: VDF_SHOW_NO_LANDSCAPE_MAP_DRAW");
		IConsoleHelp("  20: VDF_DISABLE_LANDSCAPE_CACHE");
		IConsoleHelp("  40: VDF_DISABLE_THREAD");
		return true;
	}

	extern uint32 _viewport_debug_flags;
	if (argc == 1) {
		IConsolePrintF(CC_DEFAULT, "Viewport debug flags: %X", _viewport_debug_flags);
	} else {
		_viewport_debug_flags = std::strtoul(argv[1], nullptr, 16);
	}

	return true;
}

DEF_CONSOLE_CMD(ConViewportMarkDirty)
{
	if (argc < 3 || argc > 5) {
		IConsoleHelp("Debug: Mark main viewport dirty.  Usage: 'viewport_mark_dirty <x> <y> [<w> <h>]'");
		return true;
	}

	Viewport *vp = FindWindowByClass(WC_MAIN_WINDOW)->viewport;
	uint l = std::strtoul(argv[1], nullptr, 0);
	uint t = std::strtoul(argv[2], nullptr, 0);
	uint r = std::min<uint>(l + ((argc > 3) ? strtoul(argv[3], nullptr, 0) : 1), vp->dirty_blocks_per_row);
	uint b = std::min<uint>(t + ((argc > 4) ? strtoul(argv[4], nullptr, 0) : 1), vp->dirty_blocks_per_column);
	for (uint x = l; x < r; x++) {
		for (uint y = t; y < b; y++) {
			vp->dirty_blocks[(x * vp->dirty_blocks_per_column) + y] = true;
		}
	}
	vp->is_dirty = true;

	return true;
}


DEF_CONSOLE_CMD(ConViewportMarkStationOverlayDirty)
{
	if (argc != 2) {
		IConsoleHelp("Debug: Mark main viewport link graph overlay station links.  Usage: 'viewport_mark_dirty_st_overlay <station-id>'");
		return true;
	}

	if (_game_mode != GM_NORMAL && _game_mode != GM_EDITOR) {
		return true;
	}

	const Station *st = Station::GetIfValid(atoi(argv[1]));
	if (st == nullptr) return true;
	MarkAllViewportOverlayStationLinksDirty(st);

	return true;
}

DEF_CONSOLE_CMD(ConGfxDebug)
{
	if (argc < 1 || argc > 2) {
		IConsoleHelp("Debug: gfx flags.  Usage: 'gfx_debug [<flags>]'");
		IConsoleHelp("  1: GDF_SHOW_WINDOW_DIRTY");
		IConsoleHelp("  2: GDF_SHOW_WIDGET_DIRTY");
		IConsoleHelp("  4: GDF_SHOW_RECT_DIRTY");
		return true;
	}

	extern uint32 _gfx_debug_flags;
	if (argc == 1) {
		IConsolePrintF(CC_DEFAULT, "Gfx debug flags: %X", _gfx_debug_flags);
	} else {
		_gfx_debug_flags = std::strtoul(argv[1], nullptr, 16);
	}

	return true;
}

DEF_CONSOLE_CMD(ConCSleep)
{
	if (argc != 2) {
		IConsoleHelp("Debug: Sleep.  Usage: 'csleep <milliseconds>'");
		return true;
	}

	CSleep(atoi(argv[1]));

	return true;
}

DEF_CONSOLE_CMD(ConRecalculateRoadCachedOneWayStates)
{
	if (argc == 0) {
		IConsoleHelp("Debug: Recalculate road cached one way states");
		return true;
	}

	extern void RecalculateRoadCachedOneWayStates();
	RecalculateRoadCachedOneWayStates();

	return true;
}

DEF_CONSOLE_CMD(ConMiscDebug)
{
	if (argc < 1 || argc > 2) {
		IConsoleHelp("Debug: misc flags.  Usage: 'misc_debug [<flags>]'");
		IConsoleHelp("  1: MDF_OVERHEAT_BREAKDOWN_OPEN_WIN");
		IConsoleHelp("  2: MDF_ZONING_RS_WATER_FLOOD_STATE");
		IConsoleHelp("  4: MDF_ZONING_RS_TROPIC_ZONE");
		IConsoleHelp("  8: MDF_ZONING_RS_ANIMATED_TILE");
		IConsoleHelp(" 10: MDF_NEWGRF_SG_SAVE_RAW");
		IConsoleHelp(" 20: MDF_NEWGRF_SG_DUMP_MORE_DETAIL");
		IConsoleHelp(" 40: MDF_SPECIAL_CMDS");
		return true;
	}

	if (argc == 1) {
		IConsolePrintF(CC_DEFAULT, "Misc debug flags: %X", _misc_debug_flags);
	} else {
		_misc_debug_flags = std::strtoul(argv[1], nullptr, 16);
	}

	return true;
}

DEF_CONSOLE_CMD(ConSetNewGRFOptimiserFlags)
{
	if (argc < 1 || argc > 2) {
		IConsoleHelp("Debug: misc set_newgrf_optimiser_flags.  Usage: 'set_newgrf_optimiser_flags [<flags>]'");
		return true;
	}

	if (argc == 1) {
		IConsolePrintF(CC_DEFAULT, "NewGRF optimiser flags: %X", _settings_game.debug.newgrf_optimiser_flags);
	} else {
		if (_game_mode == GM_MENU || (_networking && !_network_server)) {
			IConsoleError("This command is only available in-game and in the editor, and not as a network client.");
			return true;
		}
		extern uint NetworkClientCount();
		if (_networking && NetworkClientCount() > 1) {
			IConsoleError("This command is not available when network clients are connected.");
			return true;
		}

		uint value = std::strtoul(argv[1], nullptr, 16);
		if (_settings_game.debug.newgrf_optimiser_flags == value) return true;
		_settings_game.debug.newgrf_optimiser_flags = value;

		ReloadNewGRFData();

		extern void PostCheckNewGRFLoadWarnings();
		PostCheckNewGRFLoadWarnings();
	}

	return true;
}

DEF_CONSOLE_CMD(ConDoDisaster)
{
	if (argc == 0) {
		IConsoleHelp("Debug: Do disaster");
		return true;
	}

	extern void DoDisaster();
	DoDisaster();

	return true;
}

DEF_CONSOLE_CMD(ConBankruptCompany)
{
	if (argc != 2) {
		IConsoleHelp("Debug: Mark company as bankrupt.  Usage: 'bankrupt_company <company-id>'");
		return true;
	}

	if (_game_mode != GM_NORMAL) {
		IConsoleWarning("Companies can only be managed in a game.");
		return true;
	}

	CompanyID company_id = (CompanyID)(atoi(argv[1]) - 1);
	if (!Company::IsValidID(company_id)) {
		IConsolePrintF(CC_DEFAULT, "Unknown company. Company range is between 1 and %d.", MAX_COMPANIES);
		return true;
	}

	Company *c = Company::Get(company_id);
	c->bankrupt_value = 42;
	c->bankrupt_asked = 1 << c->index; // Don't ask the owner
	c->bankrupt_timeout = 0;
	c->money = INT64_MIN / 2;
	IConsolePrint(CC_DEFAULT, "Company marked as bankrupt.");

	return true;
}

DEF_CONSOLE_CMD(ConDeleteCompany)
{
	if (argc != 2) {
		IConsoleHelp("Debug: Delete company.  Usage: 'delete_company <company-id>'");
		return true;
	}

	if (_game_mode != GM_NORMAL) {
		IConsoleWarning("Companies can only be managed in a game.");
		return true;
	}

	CompanyID company_id = (CompanyID)(atoi(argv[1]) - 1);
	if (!Company::IsValidID(company_id)) {
		IConsolePrintF(CC_DEFAULT, "Unknown company. Company range is between 1 and %d.", MAX_COMPANIES);
		return true;
	}

	if (company_id == _local_company) {
		IConsoleWarning("Cannot delete current company.");
		return true;
	}

	DoCommandP(0, CCA_DELETE | company_id << 16 | CRR_MANUAL << 24, 0, CMD_COMPANY_CTRL);
	IConsolePrint(CC_DEFAULT, "Company deleted.");

	return true;
}

DEF_CONSOLE_CMD(ConNewGRFProfile)
{
	if (argc == 0) {
		IConsoleHelp("Collect performance data about NewGRF sprite requests and callbacks. Sub-commands can be abbreviated.");
		IConsoleHelp("Usage: newgrf_profile [list]");
		IConsoleHelp("  List all NewGRFs that can be profiled, and their status.");
		IConsoleHelp("Usage: newgrf_profile select <grf-num>...");
		IConsoleHelp("  Select one or more GRFs for profiling.");
		IConsoleHelp("Usage: newgrf_profile unselect <grf-num>...");
		IConsoleHelp("  Unselect one or more GRFs from profiling. Use the keyword \"all\" instead of a GRF number to unselect all. Removing an active profiler aborts data collection.");
		IConsoleHelp("Usage: 'newgrf_profile start [<num-ticks>]':");
		IConsoleHelp("  Begin profiling all selected GRFs. If a number of ticks is provided, profiling stops after that many game ticks. There are 74 ticks in a calendar day.");
		IConsoleHelp("Usage: newgrf_profile stop");
		IConsoleHelp("  End profiling and write the collected data to CSV files.");
		IConsoleHelp("Usage: newgrf_profile abort");
		IConsoleHelp("  End profiling and discard all collected data.");
		return true;
	}

	const std::vector<GRFFile *> &files = GetAllGRFFiles();

	/* "list" sub-command */
	if (argc == 1 || StrStartsWithIgnoreCase(argv[1], "lis")) {
		IConsolePrint(CC_INFO, "Loaded GRF files:");
		int i = 1;
		for (GRFFile *grf : files) {
			auto profiler = std::find_if(_newgrf_profilers.begin(), _newgrf_profilers.end(), [&](NewGRFProfiler &pr) { return pr.grffile == grf; });
			bool selected = profiler != _newgrf_profilers.end();
			bool active = selected && profiler->active;
			TextColour tc = active ? TC_LIGHT_BLUE : selected ? TC_GREEN : CC_INFO;
			const char *statustext = active ? " (active)" : selected ? " (selected)" : "";
			IConsolePrintF(tc, "%d: [%08X] %s%s", i, BSWAP32(grf->grfid), grf->filename.c_str(), statustext);
			i++;
		}
		return true;
	}

	/* "select" sub-command */
	if (StrStartsWithIgnoreCase(argv[1], "sel") && argc >= 3) {
		for (size_t argnum = 2; argnum < argc; ++argnum) {
			int grfnum = atoi(argv[argnum]);
			if (grfnum < 1 || grfnum > (int)files.size()) { // safe cast, files.size() should not be larger than a few hundred in the most extreme cases
				IConsolePrintF(CC_WARNING, "GRF number %d out of range, not added.", grfnum);
				continue;
			}
			GRFFile *grf = files[grfnum - 1];
			if (std::any_of(_newgrf_profilers.begin(), _newgrf_profilers.end(), [&](NewGRFProfiler &pr) { return pr.grffile == grf; })) {
				IConsolePrintF(CC_WARNING, "GRF number %d [%08X] is already selected for profiling.", grfnum, BSWAP32(grf->grfid));
				continue;
			}
			_newgrf_profilers.emplace_back(grf);
		}
		return true;
	}

	/* "unselect" sub-command */
	if (StrStartsWithIgnoreCase(argv[1], "uns") && argc >= 3) {
		for (size_t argnum = 2; argnum < argc; ++argnum) {
			if (StrEqualsIgnoreCase(argv[argnum], "all")) {
				_newgrf_profilers.clear();
				break;
			}
			int grfnum = atoi(argv[argnum]);
			if (grfnum < 1 || grfnum > (int)files.size()) {
				IConsolePrintF(CC_WARNING, "GRF number %d out of range, not removing.", grfnum);
				continue;
			}
			GRFFile *grf = files[grfnum - 1];
			auto pos = std::find_if(_newgrf_profilers.begin(), _newgrf_profilers.end(), [&](NewGRFProfiler &pr) { return pr.grffile == grf; });
			if (pos != _newgrf_profilers.end()) _newgrf_profilers.erase(pos);
		}
		return true;
	}

	/* "start" sub-command */
	if (StrStartsWithIgnoreCase(argv[1], "sta")) {
		std::string grfids;
		size_t started = 0;
		for (NewGRFProfiler &pr : _newgrf_profilers) {
			if (!pr.active) {
				pr.Start();
				started++;

				if (!grfids.empty()) grfids += ", ";
				char grfidstr[12]{ 0 };
				seprintf(grfidstr, lastof(grfidstr), "[%08X]", BSWAP32(pr.grffile->grfid));
				grfids += grfidstr;
			}
		}
		if (started > 0) {
			IConsolePrintF(CC_DEBUG, "Started profiling for GRFID%s %s", (started > 1) ? "s" : "", grfids.c_str());
			if (argc >= 3) {
				uint64 ticks = std::max(atoi(argv[2]), 1);
				NewGRFProfiler::StartTimer(ticks);
				IConsolePrintF(CC_DEBUG, "Profiling will automatically stop after %u ticks.", (uint)ticks);
			}
		} else if (_newgrf_profilers.empty()) {
			IConsolePrintF(CC_WARNING, "No GRFs selected for profiling, did not start.");
		} else {
			IConsolePrintF(CC_WARNING, "Did not start profiling for any GRFs, all selected GRFs are already profiling.");
		}
		return true;
	}

	/* "stop" sub-command */
	if (StrStartsWithIgnoreCase(argv[1], "sto")) {
		NewGRFProfiler::FinishAll();
		return true;
	}

	/* "abort" sub-command */
	if (StrStartsWithIgnoreCase(argv[1], "abo")) {
		for (NewGRFProfiler &pr : _newgrf_profilers) {
			pr.Abort();
		}
		NewGRFProfiler::AbortTimer();
		return true;
	}

	return false;
}

DEF_CONSOLE_CMD(ConRoadTypeFlagCtl)
{
	if (argc != 3) {
		IConsoleHelp("Debug: Road/tram type flag control.");
		return true;
	}

	RoadType rt = (RoadType)atoi(argv[1]);
	uint flag = atoi(argv[2]);

	if (rt >= ROADTYPE_END) return true;
	extern RoadTypeInfo _roadtypes[ROADTYPE_END];

	if (flag >= 100) {
		ToggleBit(_roadtypes[rt].extra_flags, flag - 100);
	} else {
		ToggleBit(_roadtypes[rt].flags, flag);
	}

	return true;
}

DEF_CONSOLE_CMD(ConRailTypeMapColourCtl)
{
	if (argc != 3) {
		IConsoleHelp("Debug: Rail type map colour control.");
		return true;
	}

	RailType rt = (RailType)atoi(argv[1]);
	uint8 map_colour = atoi(argv[2]);

	if (rt >= RAILTYPE_END) return true;
	extern RailtypeInfo _railtypes[RAILTYPE_END];

	_railtypes[rt].map_colour = map_colour;
	MarkAllViewportMapLandscapesDirty();

	return true;
}

DEF_CONSOLE_CMD(ConSwitchBaseset)
{
	if (argc != 2) {
		IConsoleHelp("Debug: Try to switch baseset and reload NewGRFs. Usage: 'switch_baseset <baseset-name>'");
		return true;
	}

	for (int i = 0; i < BaseGraphics::GetNumSets(); i++) {
		const GraphicsSet *basegfx = BaseGraphics::GetSet(i);
		if (argv[1] == basegfx->name) {
			extern std::string _switch_baseset;
			_switch_baseset = basegfx->name;
			_check_special_modes = true;
			return true;
		}
	}

	IConsolePrintF(CC_WARNING, "No such baseset: %s.", argv[1]);
	return 1;
}

static bool ConConditionalCommon(byte argc, char *argv[], int value, const char *value_name, const char *name)
{
	if (argc < 4) {
		IConsolePrintF(CC_WARNING, "- Execute command if %s is within the specified range. Usage: '%s <minimum> <maximum> <command...>'", value_name, name);
		return true;
	}

	int min_value = atoi(argv[1]);
	int max_value = atoi(argv[2]);

	if (value >= min_value && value <= max_value) IConsoleCmdExecTokens(argc - 3, argv + 3);

	return true;
}

DEF_CONSOLE_CMD(ConIfYear)
{
	return ConConditionalCommon(argc, argv, _cur_date_ymd.year, "the current year (in game)", "if_year");
}

DEF_CONSOLE_CMD(ConIfMonth)
{
	return ConConditionalCommon(argc, argv, _cur_date_ymd.month + 1, "the current month (in game)", "if_month");
}

DEF_CONSOLE_CMD(ConIfDay)
{
	return ConConditionalCommon(argc, argv, _cur_date_ymd.day, "the current day of the month (in game)", "if_day");
}

DEF_CONSOLE_CMD(ConIfHour)
{
	Minutes minutes = _scaled_date_ticks / _settings_time.ticks_per_minute + _settings_time.clock_offset;
	return ConConditionalCommon(argc, argv,  MINUTES_HOUR(minutes), "the current hour (in game, assuming time is in minutes)", "if_hour");
}

DEF_CONSOLE_CMD(ConIfMinute)
{
	Minutes minutes = _scaled_date_ticks / _settings_time.ticks_per_minute + _settings_time.clock_offset;
	return ConConditionalCommon(argc, argv, MINUTES_MINUTE(minutes), "the current minute (in game, assuming time is in minutes)", "if_minute");
}

DEF_CONSOLE_CMD(ConIfHourMinute)
{
	Minutes minutes = _scaled_date_ticks / _settings_time.ticks_per_minute + _settings_time.clock_offset;
	return ConConditionalCommon(argc, argv, (MINUTES_HOUR(minutes) * 100) + MINUTES_MINUTE(minutes), "the current hour and minute 0000 - 2359 (in game, assuming time is in minutes)", "if_hour_minute");
}

#ifdef _DEBUG
/******************
 *  debug commands
 ******************/

static void IConsoleDebugLibRegister()
{
	IConsole::CmdRegister("resettile",        ConResetTile);
	IConsole::AliasRegister("dbg_echo",       "echo %A; echo %B");
	IConsole::AliasRegister("dbg_echo2",      "echo %!");
}
#endif

DEF_CONSOLE_CMD(ConFramerate)
{
	if (argc == 0) {
		IConsoleHelp("Show frame rate and game speed information");
		return true;
	}

	ConPrintFramerate();
	return true;
}

DEF_CONSOLE_CMD(ConFramerateWindow)
{
	if (argc == 0) {
		IConsoleHelp("Open the frame rate window");
		return true;
	}

	if (_network_dedicated) {
		IConsoleError("Can not open frame rate window on a dedicated server");
		return false;
	}

	ShowFramerateWindow();
	return true;
}

DEF_CONSOLE_CMD(ConFindNonRealisticBrakingSignal)
{
	if (argc == 0) {
		IConsoleHelp("Find the next signal tile which prevents enabling of realistic braking");
		return true;
	}

<<<<<<< HEAD
	for (TileIndex t = 0; t < MapSize(); t++) {
		if (IsTileType(t, MP_RAILWAY) && GetRailTileType(t) == RAIL_TILE_SIGNALS) {
			uint signals = GetPresentSignals(t);
			if ((signals & 0x3) & ((signals & 0x3) - 1) || (signals & 0xC) & ((signals & 0xC) - 1)) {
				/* Signals in both directions */
				ScrollMainWindowToTile(t);
				SetRedErrorSquare(t);
				return true;
			}
			if (((signals & 0x3) && IsSignalTypeUnsuitableForRealisticBraking(GetSignalType(t, TRACK_LOWER))) ||
					((signals & 0xC) && IsSignalTypeUnsuitableForRealisticBraking(GetSignalType(t, TRACK_UPPER)))) {
				/* Banned signal types present */
				ScrollMainWindowToTile(t);
				SetRedErrorSquare(t);
				return true;
			}
=======
	std::map<uint32_t, const GRFFile *> grfs;
	for (RailType rt = RAILTYPE_BEGIN; rt < RAILTYPE_END; rt++) {
		const RailTypeInfo *rti = GetRailTypeInfo(rt);
		if (rti->label == 0) continue;
		uint32_t grfid = 0;
		const GRFFile *grf = rti->grffile[RTSG_GROUND];
		if (grf != nullptr) {
			grfid = grf->grfid;
			grfs.emplace(grfid, grf);
>>>>>>> 30eba33f
		}
	}

	return true;
}

DEF_CONSOLE_CMD(ConDumpInfo)
{
	if (argc != 2) {
		IConsoleHelp("Dump debugging information.");
		IConsoleHelp("Usage: dump_info roadtypes|railtypes|cargotypes");
		IConsoleHelp("  Show information about road/tram types, rail types or cargo types.");
		return true;
	}

	if (StrEqualsIgnoreCase(argv[1], "roadtypes")) {
		ConDumpRoadTypes(argc, argv);
		return true;
	}

	if (StrEqualsIgnoreCase(argv[1], "railtypes")) {
		ConDumpRailTypes(argc, argv);
		return true;
	}

	if (StrEqualsIgnoreCase(argv[1], "cargotypes")) {
		ConDumpCargoTypes(argc, argv);
		return true;
	}

	return false;
}

/*******************************
 * console command registration
 *******************************/

void IConsoleStdLibRegister()
{
	IConsole::CmdRegister("debug_level",             ConDebugLevel);
	IConsole::CmdRegister("echo",                    ConEcho);
	IConsole::CmdRegister("echoc",                   ConEchoC);
	IConsole::CmdRegister("exec",                    ConExec);
	IConsole::CmdRegister("exit",                    ConExit);
	IConsole::CmdRegister("part",                    ConPart);
	IConsole::CmdRegister("help",                    ConHelp);
	IConsole::CmdRegister("info_cmd",                ConInfoCmd);
	IConsole::CmdRegister("list_cmds",               ConListCommands);
	IConsole::CmdRegister("list_aliases",            ConListAliases);
	IConsole::CmdRegister("newgame",                 ConNewGame);
	IConsole::CmdRegister("restart",                 ConRestart);
	IConsole::CmdRegister("reload",                  ConReload);
	IConsole::CmdRegister("getseed",                 ConGetSeed);
	IConsole::CmdRegister("getdate",                 ConGetDate);
	IConsole::CmdRegister("getsysdate",              ConGetSysDate);
	IConsole::CmdRegister("quit",                    ConExit);
	IConsole::CmdRegister("resetengines",            ConResetEngines,     ConHookNoNetwork);
	IConsole::CmdRegister("reset_enginepool",        ConResetEnginePool,  ConHookNoNetwork);
	IConsole::CmdRegister("return",                  ConReturn);
	IConsole::CmdRegister("screenshot",              ConScreenShot);
	IConsole::CmdRegister("minimap",                 ConMinimap);
	IConsole::CmdRegister("script",                  ConScript);
	IConsole::CmdRegister("zoomto",                  ConZoomToLevel);
	IConsole::CmdRegister("scrollto",                ConScrollToTile);
	IConsole::CmdRegister("highlight_tile",          ConHighlightTile);
	IConsole::AliasRegister("scrollto_highlight",    "scrollto %+; highlight_tile %+");
	IConsole::CmdRegister("alias",                   ConAlias);
	IConsole::CmdRegister("load",                    ConLoad);
	IConsole::CmdRegister("rm",                      ConRemove);
	IConsole::CmdRegister("save",                    ConSave);
	IConsole::CmdRegister("saveconfig",              ConSaveConfig);
	IConsole::CmdRegister("ls",                      ConListFiles);
	IConsole::CmdRegister("cd",                      ConChangeDirectory);
	IConsole::CmdRegister("pwd",                     ConPrintWorkingDirectory);
	IConsole::CmdRegister("clear",                   ConClearBuffer);
	IConsole::CmdRegister("font",                    ConFont);
	IConsole::CmdRegister("setting",                 ConSetting);
	IConsole::CmdRegister("setting_newgame",         ConSettingNewgame);
	IConsole::CmdRegister("list_settings",           ConListSettings);
	IConsole::CmdRegister("list_settings_def",       ConListSettingsDefaults);
	IConsole::CmdRegister("gamelog",                 ConGamelogPrint);
	IConsole::CmdRegister("rescan_newgrf",           ConRescanNewGRF);
	IConsole::CmdRegister("list_dirs",               ConListDirs);

	IConsole::AliasRegister("dir",                   "ls");
	IConsole::AliasRegister("del",                   "rm %+");
	IConsole::AliasRegister("newmap",                "newgame");
	IConsole::AliasRegister("patch",                 "setting %+");
	IConsole::AliasRegister("set",                   "setting %+");
	IConsole::AliasRegister("set_newgame",           "setting_newgame %+");
	IConsole::AliasRegister("list_patches",          "list_settings %+");
	IConsole::AliasRegister("developer",             "setting developer %+");

	IConsole::CmdRegister("list_ai_libs",            ConListAILibs);
	IConsole::CmdRegister("list_ai",                 ConListAI);
	IConsole::CmdRegister("reload_ai",               ConReloadAI);
	IConsole::CmdRegister("rescan_ai",               ConRescanAI);
	IConsole::CmdRegister("start_ai",                ConStartAI);
	IConsole::CmdRegister("stop_ai",                 ConStopAI);

	IConsole::CmdRegister("list_game",               ConListGame);
	IConsole::CmdRegister("list_game_libs",          ConListGameLibs);
	IConsole::CmdRegister("rescan_game",             ConRescanGame);

	IConsole::CmdRegister("companies",               ConCompanies);
	IConsole::AliasRegister("players",               "companies");

	/* networking functions */

/* Content downloading is only available with ZLIB */
#if defined(WITH_ZLIB)
	IConsole::CmdRegister("content",                 ConContent);
#endif /* defined(WITH_ZLIB) */

	/*** Networking commands ***/
	IConsole::CmdRegister("say",                     ConSay,              ConHookNeedNetwork);
	IConsole::CmdRegister("say_company",             ConSayCompany,       ConHookNeedNetwork);
	IConsole::AliasRegister("say_player",            "say_company %+");
	IConsole::CmdRegister("say_client",              ConSayClient,        ConHookNeedNetwork);

	IConsole::CmdRegister("connect",                 ConNetworkConnect,   ConHookClientOnly);
	IConsole::CmdRegister("clients",                 ConNetworkClients,   ConHookNeedNetwork);
	IConsole::CmdRegister("status",                  ConStatus,           ConHookServerOnly);
	IConsole::CmdRegister("server_info",             ConServerInfo,       ConHookServerOnly);
	IConsole::AliasRegister("info",                  "server_info");
	IConsole::CmdRegister("reconnect",               ConNetworkReconnect, ConHookClientOnly);
	IConsole::CmdRegister("rcon",                    ConRcon,             ConHookNeedNetwork);
	IConsole::CmdRegister("settings_access",         ConSettingsAccess,   ConHookNeedNetwork);

	IConsole::CmdRegister("join",                    ConJoinCompany,      ConHookNeedNetwork);
	IConsole::AliasRegister("spectate",              "join 255");
	IConsole::CmdRegister("move",                    ConMoveClient,       ConHookServerOnly);
	IConsole::CmdRegister("reset_company",           ConResetCompany,     ConHookServerOnly);
	IConsole::AliasRegister("clean_company",         "reset_company %A");
	IConsole::CmdRegister("offer_company_sale",      ConOfferCompanySale, ConHookServerOrNoNetwork);
	IConsole::CmdRegister("client_name",             ConClientNickChange, ConHookServerOnly);
	IConsole::CmdRegister("kick",                    ConKick,             ConHookServerOnly);
	IConsole::CmdRegister("ban",                     ConBan,              ConHookServerOnly);
	IConsole::CmdRegister("unban",                   ConUnBan,            ConHookServerOnly);
	IConsole::CmdRegister("banlist",                 ConBanList,          ConHookServerOnly);

	IConsole::CmdRegister("pause",                   ConPauseGame,        ConHookServerOrNoNetwork);
	IConsole::CmdRegister("unpause",                 ConUnpauseGame,      ConHookServerOrNoNetwork);
	IConsole::CmdRegister("step",                    ConStepGame,         ConHookNoNetwork);

	IConsole::CmdRegister("company_pw",              ConCompanyPassword,  ConHookNeedNetwork);
	IConsole::AliasRegister("company_password",      "company_pw %+");
	IConsole::CmdRegister("company_pw_hash",         ConCompanyPasswordHash, ConHookServerOnly);
	IConsole::AliasRegister("company_password_hash", "company_pw %+");
	IConsole::CmdRegister("company_pw_hashes",       ConCompanyPasswordHashes, ConHookServerOnly);
	IConsole::AliasRegister("company_password_hashes", "company_pw_hashes");

	IConsole::AliasRegister("net_frame_freq",        "setting frame_freq %+");
	IConsole::AliasRegister("net_sync_freq",         "setting sync_freq %+");
	IConsole::AliasRegister("server_pw",             "setting server_password %+");
	IConsole::AliasRegister("server_password",       "setting server_password %+");
	IConsole::AliasRegister("rcon_pw",               "setting rcon_password %+");
	IConsole::AliasRegister("rcon_password",         "setting rcon_password %+");
	IConsole::AliasRegister("settings_pw",           "setting settings_password %+");
	IConsole::AliasRegister("settings_password",     "setting settings_password %+");
	IConsole::AliasRegister("name",                  "setting client_name %+");
	IConsole::AliasRegister("server_name",           "setting server_name %+");
	IConsole::AliasRegister("server_port",           "setting server_port %+");
	IConsole::AliasRegister("max_clients",           "setting max_clients %+");
	IConsole::AliasRegister("max_companies",         "setting max_companies %+");
	IConsole::AliasRegister("max_join_time",         "setting max_join_time %+");
	IConsole::AliasRegister("pause_on_join",         "setting pause_on_join %+");
	IConsole::AliasRegister("autoclean_companies",   "setting autoclean_companies %+");
	IConsole::AliasRegister("autoclean_protected",   "setting autoclean_protected %+");
	IConsole::AliasRegister("autoclean_unprotected", "setting autoclean_unprotected %+");
	IConsole::AliasRegister("restart_game_year",     "setting restart_game_year %+");
	IConsole::AliasRegister("min_players",           "setting min_active_clients %+");
	IConsole::AliasRegister("reload_cfg",            "setting reload_cfg %+");

	/* conditionals */
	IConsole::CmdRegister("if_year",                 ConIfYear);
	IConsole::CmdRegister("if_month",                ConIfMonth);
	IConsole::CmdRegister("if_day",                  ConIfDay);
	IConsole::CmdRegister("if_hour",                 ConIfHour);
	IConsole::CmdRegister("if_minute",               ConIfMinute);
	IConsole::CmdRegister("if_hour_minute",          ConIfHourMinute);

	/* debugging stuff */
#ifdef _DEBUG
	IConsoleDebugLibRegister();
#endif
	IConsole::CmdRegister("fps",                     ConFramerate);
	IConsole::CmdRegister("fps_wnd",                 ConFramerateWindow);

	IConsole::CmdRegister("find_non_realistic_braking_signal", ConFindNonRealisticBrakingSignal);

	IConsole::CmdRegister("getfulldate",             ConGetFullDate,      nullptr, true);
	IConsole::CmdRegister("dump_command_log",        ConDumpCommandLog,   nullptr, true);
	IConsole::CmdRegister("dump_special_events_log", ConDumpSpecialEventsLog, nullptr, true);
	IConsole::CmdRegister("dump_desync_msgs",        ConDumpDesyncMsgLog, nullptr, true);
	IConsole::CmdRegister("dump_inflation",          ConDumpInflation,    nullptr, true);
	IConsole::CmdRegister("dump_cpdp_stats",         ConDumpCpdpStats,    nullptr, true);
	IConsole::CmdRegister("dump_veh_stats",          ConVehicleStats,     nullptr, true);
	IConsole::CmdRegister("dump_map_stats",          ConMapStats,         nullptr, true);
	IConsole::CmdRegister("dump_st_flow_stats",      ConStFlowStats,      nullptr, true);
	IConsole::CmdRegister("dump_game_events",        ConDumpGameEvents,   nullptr, true);
	IConsole::CmdRegister("dump_load_debug_log",     ConDumpLoadDebugLog, nullptr, true);
	IConsole::CmdRegister("dump_load_debug_config",  ConDumpLoadDebugConfig, nullptr, true);
	IConsole::CmdRegister("dump_linkgraph_jobs",     ConDumpLinkgraphJobs, nullptr, true);
	IConsole::CmdRegister("dump_road_types",         ConDumpRoadTypes,    nullptr, true);
	IConsole::CmdRegister("dump_rail_types",         ConDumpRailTypes,    nullptr, true);
	IConsole::CmdRegister("dump_bridge_types",       ConDumpBridgeTypes,  nullptr, true);
	IConsole::CmdRegister("dump_cargo_types",        ConDumpCargoTypes,   nullptr, true);
	IConsole::CmdRegister("dump_vehicle",            ConDumpVehicle,      nullptr, true);
	IConsole::CmdRegister("dump_tile",               ConDumpTile,         nullptr, true);
	IConsole::CmdRegister("dump_grf_cargo_tables",   ConDumpGrfCargoTables, nullptr, true);
	IConsole::CmdRegister("dump_signal_styles",      ConDumpSignalStyles, nullptr, true);
	IConsole::CmdRegister("dump_sprite_cache_stats", ConSpriteCacheStats, nullptr, true);
	IConsole::CmdRegister("check_caches",            ConCheckCaches,      nullptr, true);
	IConsole::CmdRegister("show_town_window",        ConShowTownWindow,   nullptr, true);
	IConsole::CmdRegister("show_station_window",     ConShowStationWindow, nullptr, true);
	IConsole::CmdRegister("show_industry_window",    ConShowIndustryWindow, nullptr, true);
	IConsole::CmdRegister("viewport_debug",          ConViewportDebug,    nullptr, true);
	IConsole::CmdRegister("viewport_mark_dirty",     ConViewportMarkDirty, nullptr, true);
	IConsole::CmdRegister("viewport_mark_dirty_st_overlay", ConViewportMarkStationOverlayDirty, nullptr, true);
	IConsole::CmdRegister("gfx_debug",               ConGfxDebug,         nullptr, true);
	IConsole::CmdRegister("csleep",                  ConCSleep,           nullptr, true);
	IConsole::CmdRegister("recalculate_road_cached_one_way_states", ConRecalculateRoadCachedOneWayStates, ConHookNoNetwork, true);
	IConsole::CmdRegister("misc_debug",              ConMiscDebug,        nullptr, true);
	IConsole::CmdRegister("set_newgrf_optimiser_flags", ConSetNewGRFOptimiserFlags, nullptr, true);

	/* NewGRF development stuff */
	IConsole::CmdRegister("reload_newgrfs",          ConNewGRFReload,     ConHookNewGRFDeveloperTool);
	IConsole::CmdRegister("newgrf_profile",          ConNewGRFProfile,    ConHookNewGRFDeveloperTool);
	IConsole::CmdRegister("dump_info",               ConDumpInfo);
	IConsole::CmdRegister("do_disaster",             ConDoDisaster,       ConHookNewGRFDeveloperTool, true);
	IConsole::CmdRegister("bankrupt_company",        ConBankruptCompany,  ConHookNewGRFDeveloperTool, true);
	IConsole::CmdRegister("delete_company",          ConDeleteCompany,    ConHookNewGRFDeveloperTool, true);
	IConsole::CmdRegister("road_type_flag_ctl",      ConRoadTypeFlagCtl,  ConHookNewGRFDeveloperTool, true);
	IConsole::CmdRegister("rail_type_map_colour_ctl", ConRailTypeMapColourCtl, ConHookNewGRFDeveloperTool, true);
	IConsole::CmdRegister("switch_baseset",          ConSwitchBaseset,    ConHookNewGRFDeveloperTool, true);

	/* Bug workarounds */
	IConsole::CmdRegister("jgrpp_bug_workaround_unblock_heliports", ConResetBlockedHeliports, ConHookNoNetwork, true);
	IConsole::CmdRegister("merge_linkgraph_jobs_asap", ConMergeLinkgraphJobsAsap, ConHookNoNetwork, true);

	IConsole::CmdRegister("dbgspecial",              ConDbgSpecial,       ConHookSpecialCmd, true);

#ifdef _DEBUG
	IConsole::CmdRegister("delete_vehicle_id",       ConDeleteVehicleID,  ConHookNoNetwork, true);
	IConsole::CmdRegister("run_tile_loop_tile",      ConRunTileLoopTile,  ConHookNoNetwork, true);
#endif
}<|MERGE_RESOLUTION|>--- conflicted
+++ resolved
@@ -12,13 +12,8 @@
 #include "debug.h"
 #include "engine_func.h"
 #include "landscape.h"
-<<<<<<< HEAD
 #include "sl/saveload.h"
-#include "network/core/game_info.h"
-=======
-#include "saveload/saveload.h"
 #include "network/core/network_game_info.h"
->>>>>>> 30eba33f
 #include "network/network.h"
 #include "network/network_func.h"
 #include "network/network_base.h"
@@ -2835,7 +2830,7 @@
 
 	btree::btree_map<uint32, const GRFFile *> grfs;
 	for (RailType rt = RAILTYPE_BEGIN; rt < RAILTYPE_END; rt++) {
-		const RailtypeInfo *rti = GetRailTypeInfo(rt);
+		const RailTypeInfo *rti = GetRailTypeInfo(rt);
 		if (rti->label == 0) continue;
 		uint32 grfid = 0;
 		const GRFFile *grf = rti->grffile[RTSG_GROUND];
@@ -3630,7 +3625,7 @@
 	uint8 map_colour = atoi(argv[2]);
 
 	if (rt >= RAILTYPE_END) return true;
-	extern RailtypeInfo _railtypes[RAILTYPE_END];
+	extern RailTypeInfo _railtypes[RAILTYPE_END];
 
 	_railtypes[rt].map_colour = map_colour;
 	MarkAllViewportMapLandscapesDirty();
@@ -3754,7 +3749,6 @@
 		return true;
 	}
 
-<<<<<<< HEAD
 	for (TileIndex t = 0; t < MapSize(); t++) {
 		if (IsTileType(t, MP_RAILWAY) && GetRailTileType(t) == RAIL_TILE_SIGNALS) {
 			uint signals = GetPresentSignals(t);
@@ -3771,17 +3765,6 @@
 				SetRedErrorSquare(t);
 				return true;
 			}
-=======
-	std::map<uint32_t, const GRFFile *> grfs;
-	for (RailType rt = RAILTYPE_BEGIN; rt < RAILTYPE_END; rt++) {
-		const RailTypeInfo *rti = GetRailTypeInfo(rt);
-		if (rti->label == 0) continue;
-		uint32_t grfid = 0;
-		const GRFFile *grf = rti->grffile[RTSG_GROUND];
-		if (grf != nullptr) {
-			grfid = grf->grfid;
-			grfs.emplace(grfid, grf);
->>>>>>> 30eba33f
 		}
 	}
 
