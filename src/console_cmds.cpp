--- conflicted
+++ resolved
@@ -1385,7 +1385,7 @@
 		return true;
 	}
 
-	const char *name = NULL;
+	const char *name = nullptr;
 	if (argc > 1) {
 		if (strcmp(argv[1], "owner") != 0) {
 			/* invalid mode */
@@ -1515,15 +1515,9 @@
 		return true;
 	}
 
-<<<<<<< HEAD
-	for (const IConsoleCmd *cmd = _iconsole_cmds; cmd != NULL; cmd = cmd->next) {
-		if (argv[1] == NULL || strstr(cmd->name, argv[1]) != NULL) {
-			if (cmd->unlisted == false && (cmd->hook == NULL || cmd->hook(false) != CHR_HIDE)) IConsolePrintF(CC_DEFAULT, "%s", cmd->name);
-=======
 	for (const IConsoleCmd *cmd = _iconsole_cmds; cmd != nullptr; cmd = cmd->next) {
 		if (argv[1] == nullptr || strstr(cmd->name, argv[1]) != nullptr) {
-			if (cmd->hook == nullptr || cmd->hook(false) != CHR_HIDE) IConsolePrintF(CC_DEFAULT, "%s", cmd->name);
->>>>>>> 7c8e7c6b
+			if (cmd->unlisted == false && (cmd->hook == nullptr || cmd->hook(false) != CHR_HIDE)) IConsolePrintF(CC_DEFAULT, "%s", cmd->name);
 		}
 	}
 
