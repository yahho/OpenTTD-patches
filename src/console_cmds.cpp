/*
 * This file is part of OpenTTD.
 * OpenTTD is free software; you can redistribute it and/or modify it under the terms of the GNU General Public License as published by the Free Software Foundation, version 2.
 * OpenTTD is distributed in the hope that it will be useful, but WITHOUT ANY WARRANTY; without even the implied warranty of MERCHANTABILITY or FITNESS FOR A PARTICULAR PURPOSE.
 * See the GNU General Public License for more details. You should have received a copy of the GNU General Public License along with OpenTTD. If not, see <http://www.gnu.org/licenses/>.
 */

/** @file console_cmds.cpp Implementation of the console hooks. */

#include "stdafx.h"
#include "console_internal.h"
#include "debug.h"
#include "engine_func.h"
#include "landscape.h"
#include "saveload/saveload.h"
#include "network/core/game_info.h"
#include "network/network.h"
#include "network/network_func.h"
#include "network/network_base.h"
#include "network/network_admin.h"
#include "network/network_client.h"
#include "network/network_server.h"
#include "command_func.h"
#include "settings_func.h"
#include "fios.h"
#include "fileio_func.h"
#include "fontcache.h"
#include "screenshot.h"
#include "genworld.h"
#include "strings_func.h"
#include "viewport_func.h"
#include "window_func.h"
<<<<<<< HEAD
#include "date_func.h"
=======
#include "timer/timer_game_calendar.h"
>>>>>>> 045a99dd
#include "company_func.h"
#include "gamelog.h"
#include "ai/ai.hpp"
#include "ai/ai_config.hpp"
#include "newgrf.h"
#include "newgrf_profiling.h"
#include "console_func.h"
#include "engine_base.h"
#include "road.h"
#include "rail.h"
#include "game/game.hpp"
#include "table/strings.h"
#include "aircraft.h"
#include "airport.h"
#include "station_base.h"
#include "waypoint_base.h"
#include "waypoint_func.h"
#include "economy_func.h"
#include "town.h"
#include "industry.h"
#include "string_func_extra.h"
#include "linkgraph/linkgraphjob.h"
#include "base_media_base.h"
#include "debug_settings.h"
#include "walltime_func.h"
#include "debug_desync.h"
#include "scope_info.h"
#include "event_logs.h"
#include "tile_cmd.h"
#include "object_base.h"
#include <time.h>

#include <set>

#include <sstream>

#include "safeguards.h"

/* scriptfile handling */
static uint _script_current_depth; ///< Depth of scripts running (used to abort execution when #ConReturn is encountered).

/** File list storage for the console, for caching the last 'ls' command. */
class ConsoleFileList : public FileList {
public:
	ConsoleFileList() : FileList()
	{
		this->file_list_valid = false;
	}

	/** Declare the file storage cache as being invalid, also clears all stored files. */
	void InvalidateFileList()
	{
		this->clear();
		this->file_list_valid = false;
	}

	/**
	 * (Re-)validate the file storage cache. Only makes a change if the storage was invalid, or if \a force_reload.
	 * @param force_reload Always reload the file storage cache.
	 */
	void ValidateFileList(bool force_reload = false)
	{
		if (force_reload || !this->file_list_valid) {
			this->BuildFileList(FT_SAVEGAME, SLO_LOAD);
			this->file_list_valid = true;
		}
	}

	bool file_list_valid; ///< If set, the file list is valid.
};

static ConsoleFileList _console_file_list; ///< File storage cache for the console.

/* console command defines */
#define DEF_CONSOLE_CMD(function) static bool function(byte argc, char *argv[])
#define DEF_CONSOLE_HOOK(function) static ConsoleHookResult function(bool echo)

/****************
 * command hooks
 ****************/

/**
 * Check network availability and inform in console about failure of detection.
 * @return Network availability.
 */
static inline bool NetworkAvailable(bool echo)
{
	if (!_network_available) {
		if (echo) IConsoleError("You cannot use this command because there is no network available.");
		return false;
	}
	return true;
}

/**
 * Check whether we are a server.
 * @return Are we a server? True when yes, false otherwise.
 */
DEF_CONSOLE_HOOK(ConHookServerOnly)
{
	if (!NetworkAvailable(echo)) return CHR_DISALLOW;

	if (!_network_server) {
		if (echo) IConsoleError("This command is only available to a network server.");
		return CHR_DISALLOW;
	}
	return CHR_ALLOW;
}

/**
 * Check whether we are a client in a network game.
 * @return Are we a client in a network game? True when yes, false otherwise.
 */
DEF_CONSOLE_HOOK(ConHookClientOnly)
{
	if (!NetworkAvailable(echo)) return CHR_DISALLOW;

	if (_network_server) {
		if (echo) IConsoleError("This command is not available to a network server.");
		return CHR_DISALLOW;
	}
	return CHR_ALLOW;
}

/**
 * Check whether we are in a multiplayer game.
 * @return True when we are client or server in a network game.
 */
DEF_CONSOLE_HOOK(ConHookNeedNetwork)
{
	if (!NetworkAvailable(echo)) return CHR_DISALLOW;

	if (!_networking || (!_network_server && !MyClient::IsConnected())) {
		if (echo) IConsoleError("Not connected. This command is only available in multiplayer.");
		return CHR_DISALLOW;
	}
	return CHR_ALLOW;
}

/**
 * Check whether we are in singleplayer mode.
 * @return True when no network is active.
 */
DEF_CONSOLE_HOOK(ConHookNoNetwork)
{
	if (_networking) {
		if (echo) IConsoleError("This command is forbidden in multiplayer.");
		return CHR_DISALLOW;
	}
	return CHR_ALLOW;
}

/**
 * Check if are either in singleplayer or a server.
 * @return True iff we are either in singleplayer or a server.
 */
DEF_CONSOLE_HOOK(ConHookServerOrNoNetwork)
{
	if (_networking && !_network_server) {
		if (echo) IConsoleError("This command is only available to a network server, or in single-player.");
		return CHR_DISALLOW;
	}
	return CHR_ALLOW;
}

DEF_CONSOLE_HOOK(ConHookNewGRFDeveloperTool)
{
	if (_settings_client.gui.newgrf_developer_tools) {
		if (_game_mode == GM_MENU) {
			if (echo) IConsoleError("This command is only available in-game and in the editor.");
			return CHR_DISALLOW;
		}
		return ConHookNoNetwork(echo);
	}
	return CHR_HIDE;
}

/**
 * Show help for the console.
 * @param str String to print in the console.
 */
static void IConsoleHelp(const char *str)
{
	IConsolePrintF(CC_WARNING, "- %s", str);
}

/**
 * Reset status of all engines.
 * @return Will always succeed.
 */
DEF_CONSOLE_CMD(ConResetEngines)
{
	if (argc == 0) {
		IConsoleHelp("Reset status data of all engines. This might solve some issues with 'lost' engines. Usage: 'resetengines'");
		return true;
	}

	StartupEngines();
	return true;
}

/**
 * Reset status of the engine pool.
 * @return Will always return true.
 * @note Resetting the pool only succeeds when there are no vehicles ingame.
 */
DEF_CONSOLE_CMD(ConResetEnginePool)
{
	if (argc == 0) {
		IConsoleHelp("Reset NewGRF allocations of engine slots. This will remove invalid engine definitions, and might make default engines available again.");
		return true;
	}

	if (_game_mode == GM_MENU) {
		IConsoleError("This command is only available in-game and in the editor.");
		return true;
	}

	if (!EngineOverrideManager::ResetToCurrentNewGRFConfig()) {
		IConsoleError("This can only be done when there are no vehicles in the game.");
		return true;
	}

	return true;
}

#ifdef _DEBUG
/**
 * Reset a tile to bare land in debug mode.
 * param tile number.
 * @return True when the tile is reset or the help on usage was printed (0 or two parameters).
 */
DEF_CONSOLE_CMD(ConResetTile)
{
	if (argc == 0) {
		IConsoleHelp("Reset a tile to bare land. Usage: 'resettile <tile>'");
		IConsoleHelp("Tile can be either decimal (34161) or hexadecimal (0x4a5B)");
		return true;
	}

	if (argc == 2) {
		uint32 result;
		if (GetArgumentInteger(&result, argv[1])) {
			DoClearSquare((TileIndex)result);
			return true;
		}
	}

	return false;
}
#endif /* _DEBUG */

/**
 * Zoom map to given level.
 * param level As defined by ZoomLevel and as limited by zoom_min/zoom_max from GUISettings.
 * @return True when either console help was shown or a proper amount of parameters given.
 */
DEF_CONSOLE_CMD(ConZoomToLevel)
{
	switch (argc) {
		case 0:
			IConsoleHelp("Set the current zoom level of the main viewport.");
			IConsoleHelp("Usage: 'zoomto <level>'.");
			IConsolePrintF(
				CC_WARNING,
				ZOOM_LVL_MIN < _settings_client.gui.zoom_min ?
					"- The lowest zoom-in level allowed by current client settings is %u." :
					"- The lowest supported zoom-in level is %u.",
				std::max(ZOOM_LVL_MIN, _settings_client.gui.zoom_min)
			);
			IConsolePrintF(
				CC_WARNING,
				_settings_client.gui.zoom_max < ZOOM_LVL_MAX ?
					"- The highest zoom-out level allowed by current client settings is %u." :
					"- The highest supported zoom-out level is %u.",
				std::min(_settings_client.gui.zoom_max, ZOOM_LVL_MAX)
			);
			return true;

		case 2: {
			uint32 level;
			if (GetArgumentInteger(&level, argv[1])) {
				/* In case ZOOM_LVL_MIN is more than 0, the next if statement needs to be amended.
				 * A simple check for less than ZOOM_LVL_MIN does not work here because we are
				 * reading an unsigned integer from the console, so just check for a '-' char. */
				static_assert(ZOOM_LVL_MIN == 0);
				if (argv[1][0] == '-') {
					IConsolePrintF(CC_ERROR, "Zoom-in levels below %u are not supported.", ZOOM_LVL_MIN);
				} else if (level < _settings_client.gui.zoom_min) {
					IConsolePrintF(CC_ERROR, "Current client settings do not allow zooming in below level %u.", _settings_client.gui.zoom_min);
				} else if (level > ZOOM_LVL_MAX) {
					IConsolePrintF(CC_ERROR, "Zoom-in levels above %u are not supported.", ZOOM_LVL_MAX);
				} else if (level > _settings_client.gui.zoom_max) {
					IConsolePrintF(CC_ERROR, "Current client settings do not allow zooming out beyond level %u.", _settings_client.gui.zoom_max);
				} else {
					Window *w = GetMainWindow();
					Viewport *vp = w->viewport;
					while (vp->zoom > level) DoZoomInOutWindow(ZOOM_IN, w);
					while (vp->zoom < level) DoZoomInOutWindow(ZOOM_OUT, w);
				}
				return true;
			}
			break;
		}
	}

	return false;
}

/**
 * Scroll to a tile on the map.
 * param x tile number or tile x coordinate.
 * param y optional y coordinate.
 * @note When only one argument is given it is interpreted as the tile number.
 *       When two arguments are given, they are interpreted as the tile's x
 *       and y coordinates.
 * @return True when either console help was shown or a proper amount of parameters given.
 */
DEF_CONSOLE_CMD(ConScrollToTile)
{
	if (argc == 0) {
		IConsoleHelp("Center the screen on a given tile.");
		IConsoleHelp("Usage: 'scrollto [instant] <tile>' or 'scrollto [instant] <x> <y>'.");
		IConsoleHelp("Numbers can be either decimal (34161) or hexadecimal (0x4a5B).");
		IConsoleHelp("'instant' will immediately move and redraw viewport without smooth scrolling.");
		return true;
	}
	if (argc < 2) return false;

	uint32 arg_index = 1;
	bool instant = false;
	if (strcmp(argv[arg_index], "instant") == 0) {
		++arg_index;
		instant = true;
	}

	switch (argc - arg_index) {
		case 1: {
			uint32 result;
			if (GetArgumentInteger(&result, argv[arg_index])) {
				if (result >= MapSize()) {
					IConsolePrint(CC_ERROR, "Tile does not exist");
					return true;
				}
				ScrollMainWindowToTile((TileIndex)result, instant);
				return true;
			}
			break;
		}

		case 2: {
			uint32 x, y;
			if (GetArgumentInteger(&x, argv[arg_index]) && GetArgumentInteger(&y, argv[arg_index + 1])) {
				if (x >= MapSizeX() || y >= MapSizeY()) {
					IConsolePrint(CC_ERROR, "Tile does not exist");
					return true;
				}
				ScrollMainWindowToTile(TileXY(x, y), instant);
				return true;
			}
			break;
		}
	}

	return false;
}

/**
 * Highlight a tile on the map.
 * param x tile number or tile x coordinate.
 * param y optional y coordinate.
 * @note When only one argument is given it is intepreted as the tile number.
 *       When two arguments are given, they are interpreted as the tile's x
 *       and y coordinates.
 * @return True when either console help was shown or a proper amount of parameters given.
 */
DEF_CONSOLE_CMD(ConHighlightTile)
{
	switch (argc) {
		case 0:
			IConsoleHelp("Highlight a given tile.");
			IConsoleHelp("Usage: 'highlight_tile <tile>' or 'highlight_tile <x> <y>'");
			IConsoleHelp("Numbers can be either decimal (34161) or hexadecimal (0x4a5B).");
			return true;

		case 2: {
			uint32 result;
			if (GetArgumentInteger(&result, argv[1])) {
				if (result >= MapSize()) {
					IConsolePrint(CC_ERROR, "Tile does not exist");
					return true;
				}
				SetRedErrorSquare((TileIndex)result);
				return true;
			}
			break;
		}

		case 3: {
			uint32 x, y;
			if (GetArgumentInteger(&x, argv[1]) && GetArgumentInteger(&y, argv[2])) {
				if (x >= MapSizeX() || y >= MapSizeY()) {
					IConsolePrint(CC_ERROR, "Tile does not exist");
					return true;
				}
				SetRedErrorSquare(TileXY(x, y));
				return true;
			}
			break;
		}
	}

	return false;
}

/**
 * Save the map to a file.
 * param filename the filename to save the map to.
 * @return True when help was displayed or the file attempted to be saved.
 */
DEF_CONSOLE_CMD(ConSave)
{
	if (argc == 0) {
		IConsoleHelp("Save the current game. Usage: 'save <filename>'");
		return true;
	}

	if (argc == 2) {
		std::string filename = stdstr_fmt("%s.sav", argv[1]);
		IConsolePrint(CC_DEFAULT, "Saving map...");

		if (SaveOrLoad(filename, SLO_SAVE, DFT_GAME_FILE, SAVE_DIR) != SL_OK) {
			IConsolePrint(CC_ERROR, "Saving map failed");
		} else {
			IConsolePrintF(CC_DEFAULT, "Map successfully saved to %s", filename.c_str());
		}
		return true;
	}

	return false;
}

/**
 * Explicitly save the configuration.
 * @return True.
 */
DEF_CONSOLE_CMD(ConSaveConfig)
{
	if (argc == 0) {
		IConsoleHelp("Saves the configuration for new games to the configuration file, typically 'openttd.cfg'.");
		IConsoleHelp("It does not save the configuration of the current game to the configuration file.");
		return true;
	}

	SaveToConfig();
	IConsolePrint(CC_DEFAULT, "Saved config.");
	return true;
}

DEF_CONSOLE_CMD(ConLoad)
{
	if (argc == 0) {
		IConsoleHelp("Load a game by name or index. Usage: 'load <file | number>'");
		return true;
	}

	if (argc != 2) return false;

	const char *file = argv[1];
	_console_file_list.ValidateFileList();
	const FiosItem *item = _console_file_list.FindItem(file);
	if (item != nullptr) {
		if (GetAbstractFileType(item->type) == FT_SAVEGAME) {
			_switch_mode = SM_LOAD_GAME;
			_file_to_saveload.Set(*item);
		} else {
			IConsolePrintF(CC_ERROR, "%s: Not a savegame.", file);
		}
	} else {
		IConsolePrintF(CC_ERROR, "%s: No such file or directory.", file);
	}

	return true;
}


DEF_CONSOLE_CMD(ConRemove)
{
	if (argc == 0) {
		IConsoleHelp("Remove a savegame by name or index. Usage: 'rm <file | number>'");
		return true;
	}

	if (argc != 2) return false;

	const char *file = argv[1];
	_console_file_list.ValidateFileList();
	const FiosItem *item = _console_file_list.FindItem(file);
	if (item != nullptr) {
		if (unlink(item->name.c_str()) != 0) {
			IConsolePrintF(CC_ERROR, "%s: Failed to delete file", file);
		}
	} else {
		IConsolePrintF(CC_ERROR, "%s: No such file or directory.", file);
	}

	_console_file_list.InvalidateFileList();
	return true;
}


/* List all the files in the current dir via console */
DEF_CONSOLE_CMD(ConListFiles)
{
	if (argc == 0) {
		IConsoleHelp("List all loadable savegames and directories in the current dir via console. Usage: 'ls | dir'");
		return true;
	}

	_console_file_list.ValidateFileList(true);
	for (uint i = 0; i < _console_file_list.size(); i++) {
		IConsolePrintF(CC_DEFAULT, "%d) %s", i, _console_file_list[i].title.c_str());
	}

	return true;
}

/* Change the dir via console */
DEF_CONSOLE_CMD(ConChangeDirectory)
{
	if (argc == 0) {
		IConsoleHelp("Change the dir via console. Usage: 'cd <directory | number>'");
		return true;
	}

	if (argc != 2) return false;

	const char *file = argv[1];
	_console_file_list.ValidateFileList(true);
	const FiosItem *item = _console_file_list.FindItem(file);
	if (item != nullptr) {
		switch (item->type) {
			case FIOS_TYPE_DIR: case FIOS_TYPE_DRIVE: case FIOS_TYPE_PARENT:
				FiosBrowseTo(item);
				break;
			default: IConsolePrintF(CC_ERROR, "%s: Not a directory.", file);
		}
	} else {
		IConsolePrintF(CC_ERROR, "%s: No such file or directory.", file);
	}

	_console_file_list.InvalidateFileList();
	return true;
}

DEF_CONSOLE_CMD(ConPrintWorkingDirectory)
{
	const char *path;

	if (argc == 0) {
		IConsoleHelp("Print out the current working directory. Usage: 'pwd'");
		return true;
	}

	/* XXX - Workaround for broken file handling */
	_console_file_list.ValidateFileList(true);
	_console_file_list.InvalidateFileList();

	FiosGetDescText(&path, nullptr);
	IConsolePrint(CC_DEFAULT, path);
	return true;
}

DEF_CONSOLE_CMD(ConClearBuffer)
{
	if (argc == 0) {
		IConsoleHelp("Clear the console buffer. Usage: 'clear'");
		return true;
	}

	IConsoleClearBuffer();
	SetWindowDirty(WC_CONSOLE, 0);
	return true;
}


/**********************************
 * Network Core Console Commands
 **********************************/

static bool ConKickOrBan(const char *argv, bool ban, const std::string &reason)
{
	uint n;

	if (strchr(argv, '.') == nullptr && strchr(argv, ':') == nullptr) { // banning with ID
		ClientID client_id = (ClientID)atoi(argv);

		/* Don't kill the server, or the client doing the rcon. The latter can't be kicked because
		 * kicking frees closes and subsequently free the connection related instances, which we
		 * would be reading from and writing to after returning. So we would read or write data
		 * from freed memory up till the segfault triggers. */
		if (client_id == CLIENT_ID_SERVER || client_id == _redirect_console_to_client) {
			IConsolePrintF(CC_ERROR, "ERROR: You can not %s yourself!", ban ? "ban" : "kick");
			return true;
		}

		NetworkClientInfo *ci = NetworkClientInfo::GetByClientID(client_id);
		if (ci == nullptr) {
			IConsoleError("Invalid client");
			return true;
		}

		if (!ban) {
			/* Kick only this client, not all clients with that IP */
			NetworkServerKickClient(client_id, reason);
			return true;
		}

		/* When banning, kick+ban all clients with that IP */
		n = NetworkServerKickOrBanIP(client_id, ban, reason);
	} else {
		n = NetworkServerKickOrBanIP(argv, ban, reason);
	}

	if (n == 0) {
		IConsolePrint(CC_DEFAULT, ban ? "Client not online, address added to banlist" : "Client not found");
	} else {
		IConsolePrintF(CC_DEFAULT, "%sed %u client(s)", ban ? "Bann" : "Kick", n);
	}

	return true;
}

DEF_CONSOLE_CMD(ConKick)
{
	if (argc == 0) {
		IConsoleHelp("Kick a client from a network game. Usage: 'kick <ip | client-id> [<kick-reason>]'");
		IConsoleHelp("For client-id's, see the command 'clients'");
		return true;
	}

	if (argc != 2 && argc != 3) return false;

	/* No reason supplied for kicking */
	if (argc == 2) return ConKickOrBan(argv[1], false, {});

	/* Reason for kicking supplied */
	size_t kick_message_length = strlen(argv[2]);
	if (kick_message_length >= 255) {
		IConsolePrintF(CC_ERROR, "ERROR: Maximum kick message length is 254 characters. You entered " PRINTF_SIZE " characters.", kick_message_length);
		return false;
	} else {
		return ConKickOrBan(argv[1], false, argv[2]);
	}
}

DEF_CONSOLE_CMD(ConBan)
{
	if (argc == 0) {
		IConsoleHelp("Ban a client from a network game. Usage: 'ban <ip | client-id> [<ban-reason>]'");
		IConsoleHelp("For client-id's, see the command 'clients'");
		IConsoleHelp("If the client is no longer online, you can still ban their IP");
		return true;
	}

	if (argc != 2 && argc != 3) return false;

	/* No reason supplied for kicking */
	if (argc == 2) return ConKickOrBan(argv[1], true, {});

	/* Reason for kicking supplied */
	size_t kick_message_length = strlen(argv[2]);
	if (kick_message_length >= 255) {
		IConsolePrintF(CC_ERROR, "ERROR: Maximum kick message length is 254 characters. You entered " PRINTF_SIZE " characters.", kick_message_length);
		return false;
	} else {
		return ConKickOrBan(argv[1], true, argv[2]);
	}
}

DEF_CONSOLE_CMD(ConUnBan)
{
	if (argc == 0) {
		IConsoleHelp("Unban a client from a network game. Usage: 'unban <ip | banlist-index>'");
		IConsoleHelp("For a list of banned IP's, see the command 'banlist'");
		return true;
	}

	if (argc != 2) return false;

	/* Try by IP. */
	uint index;
	for (index = 0; index < _network_ban_list.size(); index++) {
		if (_network_ban_list[index] == argv[1]) break;
	}

	/* Try by index. */
	if (index >= _network_ban_list.size()) {
		index = atoi(argv[1]) - 1U; // let it wrap
	}

	if (index < _network_ban_list.size()) {
		char msg[64];
		seprintf(msg, lastof(msg), "Unbanned %s", _network_ban_list[index].c_str());
		IConsolePrint(CC_DEFAULT, msg);
		_network_ban_list.erase(_network_ban_list.begin() + index);
	} else {
		IConsolePrint(CC_DEFAULT, "Invalid list index or IP not in ban-list.");
		IConsolePrint(CC_DEFAULT, "For a list of banned IP's, see the command 'banlist'");
	}

	return true;
}

DEF_CONSOLE_CMD(ConBanList)
{
	if (argc == 0) {
		IConsoleHelp("List the IP's of banned clients: Usage 'banlist'");
		return true;
	}

	IConsolePrint(CC_DEFAULT, "Banlist: ");

	uint i = 1;
	for (const auto &entry : _network_ban_list) {
		IConsolePrintF(CC_DEFAULT, "  %d) %s", i, entry.c_str());
		i++;
	}

	return true;
}

DEF_CONSOLE_CMD(ConPauseGame)
{
	if (argc == 0) {
		IConsoleHelp("Pause a network game. Usage: 'pause'");
		return true;
	}

	if (_game_mode == GM_MENU) {
		IConsoleError("This command is only available in-game and in the editor.");
		return true;
	}

	if ((_pause_mode & PM_PAUSED_NORMAL) == PM_UNPAUSED) {
		DoCommandP(0, PM_PAUSED_NORMAL, 1, CMD_PAUSE);
		if (!_networking) IConsolePrint(CC_DEFAULT, "Game paused.");
	} else {
		IConsolePrint(CC_DEFAULT, "Game is already paused.");
	}

	return true;
}

DEF_CONSOLE_CMD(ConUnpauseGame)
{
	if (argc == 0) {
		IConsoleHelp("Unpause a network game. Usage: 'unpause'");
		return true;
	}

	if (_game_mode == GM_MENU) {
		IConsoleError("This command is only available in-game and in the editor.");
		return true;
	}

	if ((_pause_mode & PM_PAUSED_NORMAL) != PM_UNPAUSED) {
		DoCommandP(0, PM_PAUSED_NORMAL, 0, CMD_PAUSE);
		if (!_networking) IConsolePrint(CC_DEFAULT, "Game unpaused.");
	} else if ((_pause_mode & PM_PAUSED_ERROR) != PM_UNPAUSED) {
		IConsolePrint(CC_DEFAULT, "Game is in error state and cannot be unpaused via console.");
	} else if (_pause_mode != PM_UNPAUSED) {
		IConsolePrint(CC_DEFAULT, "Game cannot be unpaused manually; disable pause_on_join/min_active_clients.");
	} else {
		IConsolePrint(CC_DEFAULT, "Game is already unpaused.");
	}

	return true;
}

DEF_CONSOLE_CMD(ConStepGame)
{
	if (argc == 0 || argc > 2) {
		IConsoleHelp("Advances the game for a certain amount of ticks (default 1). Usage: 'step [n]'");
		return true;
	}
	auto n = (argc > 1 ? atoi(argv[1]) : 1);

	DoCommandP(0, PM_PAUSED_NORMAL, 0 | (n << 1), CMD_PAUSE);

	return true;
}

DEF_CONSOLE_CMD(ConRcon)
{
	if (argc == 0) {
		IConsoleHelp("Remote control the server from another client. Usage: 'rcon <password> <command>'");
		IConsoleHelp("Remember to enclose the command in quotes, otherwise only the first parameter is sent");
		return true;
	}

	if (argc < 3) return false;

	if (_network_server) {
		IConsoleCmdExec(argv[2]);
	} else {
		NetworkClientSendRcon(argv[1], argv[2]);
	}
	return true;
}

DEF_CONSOLE_CMD(ConSettingsAccess)
{
	if (argc == 0) {
		IConsoleHelp("Enable changing game settings from this client. Usage: 'settings_access <password>'");
		IConsoleHelp("Send an empty password \"\" to drop access");
		return true;
	}

	if (argc < 2) return false;

	if (!_network_server) {
		NetworkClientSendSettingsPassword(argv[1]);
	}
	return true;
}

DEF_CONSOLE_CMD(ConStatus)
{
	if (argc == 0) {
		IConsoleHelp("List the status of all clients connected to the server. Usage 'status'");
		return true;
	}

	NetworkServerShowStatusToConsole();
	return true;
}

DEF_CONSOLE_CMD(ConServerInfo)
{
	if (argc == 0) {
		IConsoleHelp("List current and maximum client/company limits. Usage 'server_info'");
		IConsoleHelp("You can change these values by modifying settings 'network.max_clients' and 'network.max_companies'");
		return true;
	}

	IConsolePrintF(CC_DEFAULT, "Invite code:                %s", _network_server_invite_code.c_str());
	IConsolePrintF(CC_DEFAULT, "Current/maximum clients:    %3d/%3d", _network_game_info.clients_on, _settings_client.network.max_clients);
	IConsolePrintF(CC_DEFAULT, "Current/maximum companies:  %3d/%3d", (int)Company::GetNumItems(), _settings_client.network.max_companies);
	IConsolePrintF(CC_DEFAULT, "Current spectators:         %3d", NetworkSpectatorCount());

	return true;
}

DEF_CONSOLE_CMD(ConClientNickChange)
{
	if (argc != 3) {
		IConsoleHelp("Change the nickname of a connected client. Usage: 'client_name <client-id> <new-name>'");
		IConsoleHelp("For client-id's, see the command 'clients'");
		return true;
	}

	ClientID client_id = (ClientID)atoi(argv[1]);

	if (client_id == CLIENT_ID_SERVER) {
		IConsoleError("Please use the command 'name' to change your own name!");
		return true;
	}

	if (NetworkClientInfo::GetByClientID(client_id) == nullptr) {
		IConsoleError("Invalid client");
		return true;
	}

	std::string client_name(argv[2]);
	StrTrimInPlace(client_name);
	if (!NetworkIsValidClientName(client_name)) {
		IConsoleError("Cannot give a client an empty name");
		return true;
	}

	if (!NetworkServerChangeClientName(client_id, client_name)) {
		IConsoleError("Cannot give a client a duplicate name");
	}

	return true;
}

DEF_CONSOLE_CMD(ConJoinCompany)
{
	if (argc < 2) {
		IConsoleHelp("Request joining another company. Usage: join <company-id> [<password>]");
		IConsoleHelp("For valid company-id see company list, use 255 for spectator");
		return true;
	}

	CompanyID company_id = (CompanyID)(atoi(argv[1]) <= MAX_COMPANIES ? atoi(argv[1]) - 1 : atoi(argv[1]));

	/* Check we have a valid company id! */
	if (!Company::IsValidID(company_id) && company_id != COMPANY_SPECTATOR) {
		IConsolePrintF(CC_ERROR, "Company does not exist. Company-id must be between 1 and %d.", MAX_COMPANIES);
		return true;
	}

	if (NetworkClientInfo::GetByClientID(_network_own_client_id)->client_playas == company_id) {
		IConsoleError("You are already there!");
		return true;
	}

	if (company_id != COMPANY_SPECTATOR && !Company::IsHumanID(company_id)) {
		IConsoleError("Cannot join AI company.");
		return true;
	}

	/* Check if the company requires a password */
	if (NetworkCompanyIsPassworded(company_id) && argc < 3) {
		IConsolePrintF(CC_ERROR, "Company %d requires a password to join.", company_id + 1);
		return true;
	}

	/* non-dedicated server may just do the move! */
	if (_network_server) {
		NetworkServerDoMove(CLIENT_ID_SERVER, company_id);
	} else {
		NetworkClientRequestMove(company_id, NetworkCompanyIsPassworded(company_id) ? argv[2] : "");
	}

	return true;
}

DEF_CONSOLE_CMD(ConMoveClient)
{
	if (argc < 3) {
		IConsoleHelp("Move a client to another company. Usage: move <client-id> <company-id>");
		IConsoleHelp("For valid client-id see 'clients', for valid company-id see 'companies', use 255 for moving to spectators");
		return true;
	}

	const NetworkClientInfo *ci = NetworkClientInfo::GetByClientID((ClientID)atoi(argv[1]));
	CompanyID company_id = (CompanyID)(atoi(argv[2]) <= MAX_COMPANIES ? atoi(argv[2]) - 1 : atoi(argv[2]));

	/* check the client exists */
	if (ci == nullptr) {
		IConsoleError("Invalid client-id, check the command 'clients' for valid client-id's.");
		return true;
	}

	if (!Company::IsValidID(company_id) && company_id != COMPANY_SPECTATOR) {
		IConsolePrintF(CC_ERROR, "Company does not exist. Company-id must be between 1 and %d.", MAX_COMPANIES);
		return true;
	}

	if (company_id != COMPANY_SPECTATOR && !Company::IsHumanID(company_id)) {
		IConsoleError("You cannot move clients to AI companies.");
		return true;
	}

	if (ci->client_id == CLIENT_ID_SERVER && _network_dedicated) {
		IConsoleError("You cannot move the server!");
		return true;
	}

	if (ci->client_playas == company_id) {
		IConsoleError("You cannot move someone to where they already are!");
		return true;
	}

	/* we are the server, so force the update */
	NetworkServerDoMove(ci->client_id, company_id);

	return true;
}

DEF_CONSOLE_CMD(ConResetCompany)
{
	if (argc == 0) {
		IConsoleHelp("Remove an idle company from the game. Usage: 'reset_company <company-id>'");
		IConsoleHelp("For company-id's, see the list of companies from the dropdown menu. Company 1 is 1, etc.");
		return true;
	}

	if (argc != 2) return false;

	CompanyID index = (CompanyID)(atoi(argv[1]) - 1);

	/* Check valid range */
	if (!Company::IsValidID(index)) {
		IConsolePrintF(CC_ERROR, "Company does not exist. Company-id must be between 1 and %d.", MAX_COMPANIES);
		return true;
	}

	if (!Company::IsHumanID(index)) {
		IConsoleError("Company is owned by an AI.");
		return true;
	}

	if (NetworkCompanyHasClients(index)) {
		IConsoleError("Cannot remove company: a client is connected to that company.");
		return false;
	}
	const NetworkClientInfo *ci = NetworkClientInfo::GetByClientID(CLIENT_ID_SERVER);
	assert(ci != nullptr);
	if (ci->client_playas == index) {
		IConsoleError("Cannot remove company: the server is connected to that company.");
		return true;
	}

	/* It is safe to remove this company */
	DoCommandP(0, CCA_DELETE | index << 16 | CRR_MANUAL << 24, 0, CMD_COMPANY_CTRL);
	IConsolePrint(CC_DEFAULT, "Company deleted.");

	return true;
}

DEF_CONSOLE_CMD(ConOfferCompanySale)
{
	if (argc == 0) {
		IConsoleHelp("Offer a company for sale. Usage: 'offer_company_sale <company-id>'");
		IConsoleHelp("For company-id's, see the list of companies from the dropdown menu. Company 1 is 1, etc.");
		return true;
	}

	if (argc != 2) return false;

	CompanyID index = (CompanyID)(atoi(argv[1]) - 1);

	/* Check valid range */
	if (!Company::IsValidID(index)) {
		IConsolePrintF(CC_ERROR, "Company does not exist. Company-id must be between 1 and %d.", MAX_COMPANIES);
		return true;
	}

	DoCommandP(0, CCA_SALE | index << 16, 0, CMD_COMPANY_CTRL);
	IConsolePrint(CC_DEFAULT, "Company offered for sale.");

	return true;
}

DEF_CONSOLE_CMD(ConNetworkClients)
{
	if (argc == 0) {
		IConsoleHelp("Get a list of connected clients including their ID, name, company-id, and IP. Usage: 'clients'");
		return true;
	}

	NetworkPrintClients();

	return true;
}

DEF_CONSOLE_CMD(ConNetworkReconnect)
{
	if (argc == 0) {
		IConsoleHelp("Reconnect to server to which you were connected last time. Usage: 'reconnect [<company>]'");
		IConsoleHelp("Company 255 is spectator (default, if not specified), 0 means creating new company.");
		IConsoleHelp("All others are a certain company with Company 1 being #1");
		return true;
	}

	CompanyID playas = (argc >= 2) ? (CompanyID)atoi(argv[1]) : COMPANY_SPECTATOR;
	switch (playas) {
		case 0: playas = COMPANY_NEW_COMPANY; break;
		case COMPANY_SPECTATOR: /* nothing to do */ break;
		default:
			/* From a user pov 0 is a new company, internally it's different and all
			 * companies are offset by one to ease up on users (eg companies 1-8 not 0-7) */
			if (playas < COMPANY_FIRST + 1 || playas > MAX_COMPANIES + 1) return false;
			break;
	}

	if (_settings_client.network.last_joined.empty()) {
		IConsolePrint(CC_DEFAULT, "No server for reconnecting.");
		return true;
	}

	/* Don't resolve the address first, just print it directly as it comes from the config file. */
	IConsolePrintF(CC_DEFAULT, "Reconnecting to %s ...", _settings_client.network.last_joined.c_str());

	return NetworkClientConnectGame(_settings_client.network.last_joined, playas);
}

DEF_CONSOLE_CMD(ConNetworkConnect)
{
	if (argc == 0) {
		IConsoleHelp("Connect to a remote OTTD server and join the game. Usage: 'connect <ip>'");
		IConsoleHelp("IP can contain port and company: 'IP[:Port][#Company]', eg: 'server.ottd.org:443#2'");
		IConsoleHelp("Company #255 is spectator all others are a certain company with Company 1 being #1");
		return true;
	}

	if (argc < 2) return false;

	return NetworkClientConnectGame(argv[1], COMPANY_NEW_COMPANY);
}

/*********************************
 *  script file console commands
 *********************************/

DEF_CONSOLE_CMD(ConExec)
{
	if (argc == 0) {
		IConsoleHelp("Execute a local script file. Usage: 'exec <script> <?>'");
		return true;
	}

	if (argc < 2) return false;

	FILE *script_file = FioFOpenFile(argv[1], "r", BASE_DIR);

	if (script_file == nullptr) {
		if (argc == 2 || atoi(argv[2]) != 0) IConsoleError("script file not found");
		return true;
	}

	if (_script_current_depth == 11) {
		FioFCloseFile(script_file);
		IConsoleError("Maximum 'exec' depth reached; script A is calling script B is calling script C ... more than 10 times.");
		return true;
	}

	_script_current_depth++;
	uint script_depth = _script_current_depth;

	char cmdline[ICON_CMDLN_SIZE];
	while (fgets(cmdline, sizeof(cmdline), script_file) != nullptr) {
		/* Remove newline characters from the executing script */
		for (char *cmdptr = cmdline; *cmdptr != '\0'; cmdptr++) {
			if (*cmdptr == '\n' || *cmdptr == '\r') {
				*cmdptr = '\0';
				break;
			}
		}
		IConsoleCmdExec(cmdline);
		/* Ensure that we are still on the same depth or that we returned via 'return'. */
		assert(_script_current_depth == script_depth || _script_current_depth == script_depth - 1);

		/* The 'return' command was executed. */
		if (_script_current_depth == script_depth - 1) break;
	}

	if (ferror(script_file)) {
		IConsoleError("Encountered error while trying to read from script file");
	}

	if (_script_current_depth == script_depth) _script_current_depth--;
	FioFCloseFile(script_file);
	return true;
}

DEF_CONSOLE_CMD(ConReturn)
{
	if (argc == 0) {
		IConsoleHelp("Stop executing a running script. Usage: 'return'");
		return true;
	}

	_script_current_depth--;
	return true;
}

/*****************************
 *  default console commands
 ******************************/
extern bool CloseConsoleLogIfActive();
extern const std::vector<GRFFile *> &GetAllGRFFiles();
extern void ConPrintFramerate(); // framerate_gui.cpp
extern void ShowFramerateWindow();

DEF_CONSOLE_CMD(ConScript)
{
	extern FILE *_iconsole_output_file;

	if (argc == 0) {
		IConsoleHelp("Start or stop logging console output to a file. Usage: 'script <filename>'");
		IConsoleHelp("If filename is omitted, a running log is stopped if it is active");
		return true;
	}

	if (!CloseConsoleLogIfActive()) {
		if (argc < 2) return false;

		IConsolePrintF(CC_DEFAULT, "file output started to: %s", argv[1]);
		_iconsole_output_file = fopen(argv[1], "ab");
		if (_iconsole_output_file == nullptr) IConsoleError("could not open file");
	}

	return true;
}


DEF_CONSOLE_CMD(ConEcho)
{
	if (argc == 0) {
		IConsoleHelp("Print back the first argument to the console. Usage: 'echo <arg>'");
		return true;
	}

	if (argc < 2) return false;
	IConsolePrint(CC_DEFAULT, argv[1]);
	return true;
}

DEF_CONSOLE_CMD(ConEchoC)
{
	if (argc == 0) {
		IConsoleHelp("Print back the first argument to the console in a given colour. Usage: 'echoc <colour> <arg2>'");
		return true;
	}

	if (argc < 3) return false;
	IConsolePrint((TextColour)Clamp(atoi(argv[1]), TC_BEGIN, TC_END - 1), argv[2]);
	return true;
}

DEF_CONSOLE_CMD(ConNewGame)
{
	if (argc == 0) {
		IConsoleHelp("Start a new game. Usage: 'newgame [seed]'");
		IConsoleHelp("The server can force a new game using 'newgame'; any client joined will rejoin after the server is done generating the new game.");
		return true;
	}

	StartNewGameWithoutGUI((argc == 2) ? std::strtoul(argv[1], nullptr, 10) : GENERATE_NEW_SEED);
	return true;
}

DEF_CONSOLE_CMD(ConRestart)
{
	if (argc == 0) {
		IConsoleHelp("Restart game. Usage: 'restart'");
		IConsoleHelp("Restarts a game. It tries to reproduce the exact same map as the game started with.");
		IConsoleHelp("However:");
		IConsoleHelp(" * restarting games started in another version might create another map due to difference in map generation");
		IConsoleHelp(" * restarting games based on scenarios, loaded games or heightmaps will start a new game based on the settings stored in the scenario/savegame");
		return true;
	}

	/* Don't copy the _newgame pointers to the real pointers, so call SwitchToMode directly */
	_settings_game.game_creation.map_x = MapLogX();
	_settings_game.game_creation.map_y = MapLogY();
	_switch_mode = SM_RESTARTGAME;
	return true;
}

DEF_CONSOLE_CMD(ConReload)
{
	if (argc == 0) {
		IConsoleHelp("Reload game. Usage: 'reload'");
		IConsoleHelp("Reloads a game.");
		IConsoleHelp(" * if you started from a savegame / scenario / heightmap, that exact same savegame / scenario / heightmap will be loaded.");
		IConsoleHelp(" * if you started from a new game, this acts the same as 'restart'.");
		return true;
	}

	/* Don't copy the _newgame pointers to the real pointers, so call SwitchToMode directly */
	_settings_game.game_creation.map_x = MapLogX();
	_settings_game.game_creation.map_y = MapLogY();
	_switch_mode = SM_RELOADGAME;
	return true;
}

/**
 * Print a text buffer line by line to the console. Lines are separated by '\n'.
 * @param buf The buffer to print.
 * @note All newlines are replace by '\0' characters.
 */
static void PrintLineByLine(char *buf)
{
	ProcessLineByLine(buf, [&](const char *line) {
		IConsolePrintF(CC_DEFAULT, "%s", line);
	});
}

/**
 * Print a text buffer line by line to the console. Lines are separated by '\n'.
 * @param full_string The multi-line string to print.
 */
static void PrintLineByLine(const std::string &full_string)
{
	std::istringstream in(full_string);
	std::string line;
	while (std::getline(in, line)) {
		IConsolePrint(CC_DEFAULT, line.c_str());
	}
}

DEF_CONSOLE_CMD(ConListAILibs)
{
	if (argc == 0) {
		IConsoleHelp("List installed AI libraries. Usage: 'list_ai_libs'.");
		return true;
	}

	const std::string output_str = AI::GetConsoleLibraryList();
	PrintLineByLine(output_str);

	return true;
}

DEF_CONSOLE_CMD(ConListAI)
{
	if (argc == 0) {
		IConsoleHelp("List installed AIs. Usage: 'list_ai'.");
		return true;
	}

	const std::string output_str = AI::GetConsoleList();
	PrintLineByLine(output_str);

	return true;
}

DEF_CONSOLE_CMD(ConListGameLibs)
{
	if (argc == 0) {
		IConsoleHelp("List installed Game Script libraries. Usage: 'list_game_libs'.");
		return true;
	}

	const std::string output_str = Game::GetConsoleLibraryList();
	PrintLineByLine(output_str);

	return true;
}

DEF_CONSOLE_CMD(ConListGame)
{
	if (argc == 0) {
		IConsoleHelp("List installed Game Scripts. Usage: 'list_game'.");
		return true;
	}

	const std::string output_str = Game::GetConsoleList();
	PrintLineByLine(output_str);

	return true;
}

DEF_CONSOLE_CMD(ConStartAI)
{
	if (argc == 0 || argc > 3) {
		IConsoleHelp("Start a new AI. Usage: 'start_ai [<AI>] [<settings>]'");
		IConsoleHelp("Start a new AI. If <AI> is given, it starts that specific AI (if found).");
		IConsoleHelp("If <settings> is given, it is parsed and the AI settings are set to that.");
		return true;
	}

	if (_game_mode != GM_NORMAL) {
		IConsoleWarning("AIs can only be managed in a game.");
		return true;
	}

	if (Company::GetNumItems() == CompanyPool::MAX_SIZE) {
		IConsoleWarning("Can't start a new AI (no more free slots).");
		return true;
	}
	if (_networking && !_network_server) {
		IConsoleWarning("Only the server can start a new AI.");
		return true;
	}
	if (_networking && !_settings_game.ai.ai_in_multiplayer) {
		IConsoleWarning("AIs are not allowed in multiplayer by configuration.");
		IConsoleWarning("Switch AI -> AI in multiplayer to True.");
		return true;
	}
	if (!AI::CanStartNew()) {
		IConsoleWarning("Can't start a new AI.");
		return true;
	}

	int n = 0;
	/* Find the next free slot */
	for (const Company *c : Company::Iterate()) {
		if (c->index != n) break;
		n++;
	}

	AIConfig *config = AIConfig::GetConfig((CompanyID)n);
	if (argc >= 2) {
		config->Change(argv[1], -1, false);

		/* If the name is not found, and there is a dot in the name,
		 * try again with the assumption everything right of the dot is
		 * the version the user wants to load. */
		if (!config->HasScript()) {
			char *name = stredup(argv[1]);
			char *e = strrchr(name, '.');
			if (e != nullptr) {
				*e = '\0';
				e++;

				int version = atoi(e);
				config->Change(name, version, true);
			}
			free(name);
		}

		if (!config->HasScript()) {
			IConsoleWarning("Failed to load the specified AI");
			return true;
		}
		if (argc == 3) {
			config->StringToSettings(argv[2]);
		}
	}

	/* Start a new AI company */
	DoCommandP(0, CCA_NEW_AI | INVALID_COMPANY << 16, 0, CMD_COMPANY_CTRL);

	return true;
}

DEF_CONSOLE_CMD(ConReloadAI)
{
	if (argc != 2) {
		IConsoleHelp("Reload an AI. Usage: 'reload_ai <company-id>'");
		IConsoleHelp("Reload the AI with the given company id. For company-id's, see the list of companies from the dropdown menu. Company 1 is 1, etc.");
		return true;
	}

	if (_game_mode != GM_NORMAL) {
		IConsoleWarning("AIs can only be managed in a game.");
		return true;
	}

	if (_networking && !_network_server) {
		IConsoleWarning("Only the server can reload an AI.");
		return true;
	}

	CompanyID company_id = (CompanyID)(atoi(argv[1]) - 1);
	if (!Company::IsValidID(company_id)) {
		IConsolePrintF(CC_DEFAULT, "Unknown company. Company range is between 1 and %d.", MAX_COMPANIES);
		return true;
	}

	/* In singleplayer mode the player can be in an AI company, after cheating or loading network save with an AI in first slot. */
	if (Company::IsHumanID(company_id) || company_id == _local_company) {
		IConsoleWarning("Company is not controlled by an AI.");
		return true;
	}

	/* First kill the company of the AI, then start a new one. This should start the current AI again */
	DoCommandP(0, CCA_DELETE | company_id << 16 | CRR_MANUAL << 24, 0, CMD_COMPANY_CTRL);
	DoCommandP(0, CCA_NEW_AI | company_id << 16, 0, CMD_COMPANY_CTRL);
	IConsolePrint(CC_DEFAULT, "AI reloaded.");

	return true;
}

DEF_CONSOLE_CMD(ConStopAI)
{
	if (argc != 2) {
		IConsoleHelp("Stop an AI. Usage: 'stop_ai <company-id>'");
		IConsoleHelp("Stop the AI with the given company id. For company-id's, see the list of companies from the dropdown menu. Company 1 is 1, etc.");
		return true;
	}

	if (_game_mode != GM_NORMAL) {
		IConsoleWarning("AIs can only be managed in a game.");
		return true;
	}

	if (_networking && !_network_server) {
		IConsoleWarning("Only the server can stop an AI.");
		return true;
	}

	CompanyID company_id = (CompanyID)(atoi(argv[1]) - 1);
	if (!Company::IsValidID(company_id)) {
		IConsolePrintF(CC_DEFAULT, "Unknown company. Company range is between 1 and %d.", MAX_COMPANIES);
		return true;
	}

	/* In singleplayer mode the player can be in an AI company, after cheating or loading network save with an AI in first slot. */
	if (Company::IsHumanID(company_id) || company_id == _local_company) {
		IConsoleWarning("Company is not controlled by an AI.");
		return true;
	}

	/* Now kill the company of the AI. */
	DoCommandP(0, CCA_DELETE | company_id << 16 | CRR_MANUAL << 24, 0, CMD_COMPANY_CTRL);
	IConsolePrint(CC_DEFAULT, "AI stopped, company deleted.");

	return true;
}

DEF_CONSOLE_CMD(ConRescanAI)
{
	if (argc == 0) {
		IConsoleHelp("Rescan the AI dir for scripts. Usage: 'rescan_ai'");
		return true;
	}

	if (_networking && !_network_server) {
		IConsoleWarning("Only the server can rescan the AI dir for scripts.");
		return true;
	}

	AI::Rescan();

	return true;
}

DEF_CONSOLE_CMD(ConRescanGame)
{
	if (argc == 0) {
		IConsoleHelp("Rescan the Game Script dir for scripts. Usage: 'rescan_game'");
		return true;
	}

	if (_networking && !_network_server) {
		IConsoleWarning("Only the server can rescan the Game Script dir for scripts.");
		return true;
	}

	Game::Rescan();

	return true;
}

DEF_CONSOLE_CMD(ConRescanNewGRF)
{
	if (argc == 0) {
		IConsoleHelp("Rescan the data dir for NewGRFs. Usage: 'rescan_newgrf'");
		return true;
	}

	if (!RequestNewGRFScan()) {
		IConsoleWarning("NewGRF scanning is already running. Please wait until completed to run again.");
	}

	return true;
}

DEF_CONSOLE_CMD(ConGetSeed)
{
	if (argc == 0) {
		IConsoleHelp("Returns the seed used to create this game. Usage: 'getseed'");
		IConsoleHelp("The seed can be used to reproduce the exact same map as the game started with.");
		return true;
	}

	IConsolePrintF(CC_DEFAULT, "Generation Seed: %u", _settings_game.game_creation.generation_seed);
	return true;
}

DEF_CONSOLE_CMD(ConGetDate)
{
	if (argc == 0) {
		IConsoleHelp("Returns the current date (year-month-day) of the game. Usage: 'getdate'");
		return true;
	}

<<<<<<< HEAD
	IConsolePrintF(CC_DEFAULT, "Date: %04d-%02d-%02d", _cur_date_ymd.year, _cur_date_ymd.month + 1, _cur_date_ymd.day);
=======
	TimerGameCalendar::YearMonthDay ymd;
	TimerGameCalendar::ConvertDateToYMD(TimerGameCalendar::date, &ymd);
	IConsolePrint(CC_DEFAULT, "Date: {:04d}-{:02d}-{:02d}", ymd.year, ymd.month + 1, ymd.day);
>>>>>>> 045a99dd
	return true;
}

DEF_CONSOLE_CMD(ConGetSysDate)
{
	if (argc == 0) {
		IConsoleHelp("Returns the current date (year-month-day) of your system. Usage: 'getsysdate'");
		return true;
	}

	char buffer[lengthof("2000-01-02 03:04:05")];
	LocalTime::Format(buffer, lastof(buffer), "%Y-%m-%d %H:%M:%S");
	IConsolePrintF(CC_DEFAULT, "System Date: %s", buffer);
	return true;
}


DEF_CONSOLE_CMD(ConAlias)
{
	IConsoleAlias *alias;

	if (argc == 0) {
		IConsoleHelp("Add a new alias, or redefine the behaviour of an existing alias . Usage: 'alias <name> <command>'");
		return true;
	}

	if (argc < 3) return false;

	alias = IConsole::AliasGet(argv[1]);
	if (alias == nullptr) {
		IConsole::AliasRegister(argv[1], argv[2]);
	} else {
		alias->cmdline = argv[2];
	}
	return true;
}

DEF_CONSOLE_CMD(ConScreenShot)
{
	if (argc == 0) {
		IConsoleHelp("Create a screenshot of the game. Usage: 'screenshot [viewport | normal | big | giant | world | heightmap | minimap] [no_con] [size <width> <height>] [<filename>]'");
		IConsoleHelp("  'viewport' (default) makes a screenshot of the current viewport (including menus, windows, ..).");
		IConsoleHelp("  'normal' makes a screenshot of the visible area.");
		IConsoleHelp("  'big' makes a zoomed-in screenshot of the visible area.");
		IConsoleHelp("  'giant' makes a screenshot of the whole map using the default zoom level.");
		IConsoleHelp("  'world' makes a screenshot of the whole map using the current zoom level.");
		IConsoleHelp("  'heightmap' makes a heightmap screenshot of the map that can be loaded in as heightmap.");
		IConsoleHelp("  'minimap' makes a top-viewed minimap screenshot of the whole world which represents one tile by one pixel.");
		IConsoleHelp("  'topography' makes a top-viewed topography screenshot of the whole world which represents one tile by one pixel.");
		IConsoleHelp("  'industry' makes a top-viewed industries screenshot of the whole world which represents one tile by one pixel.");
		IConsoleHelp("  'no_con' hides the console to create the screenshot (only useful in combination with 'viewport').");
		IConsoleHelp("  'size' sets the width and height of the viewport to make a screenshot of (only useful in combination with 'normal' or 'big').");
		IConsoleHelp("  A filename ending in # will prevent overwriting existing files and will number files counting upwards.");
		return true;
	}

	if (argc > 7) return false;

	ScreenshotType type = SC_VIEWPORT;
	uint32 width = 0;
	uint32 height = 0;
	std::string name{};
	uint32 arg_index = 1;

	if (argc > arg_index) {
		if (strcmp(argv[arg_index], "viewport") == 0) {
			type = SC_VIEWPORT;
			arg_index += 1;
		} else if (strcmp(argv[arg_index], "normal") == 0) {
			type = SC_DEFAULTZOOM;
			arg_index += 1;
		} else if (strcmp(argv[arg_index], "big") == 0) {
			type = SC_ZOOMEDIN;
			arg_index += 1;
		} else if (strcmp(argv[arg_index], "giant") == 0) {
			type = SC_WORLD;
			arg_index += 1;
		} else if (strcmp(argv[arg_index], "world") == 0) {
			type = SC_WORLD_ZOOM;
			arg_index += 1;
		} else if (strcmp(argv[arg_index], "heightmap") == 0) {
			type = SC_HEIGHTMAP;
			arg_index += 1;
		} else if (strcmp(argv[arg_index], "minimap") == 0) {
			type = SC_MINIMAP;
			arg_index += 1;
		} else if (strcmp(argv[arg_index], "topography") == 0) {
			type = SC_TOPOGRAPHY;
			arg_index += 1;
		} else if (strcmp(argv[arg_index], "industry") == 0) {
			type = SC_INDUSTRY;
			arg_index += 1;
		}
	}

	if (argc > arg_index && strcmp(argv[arg_index], "no_con") == 0) {
		if (type != SC_VIEWPORT) {
			IConsoleError("'no_con' can only be used in combination with 'viewport'");
			return true;
		}
		IConsoleClose();
		arg_index += 1;
	}

	if (argc > arg_index + 2 && strcmp(argv[arg_index], "size") == 0) {
		/* size <width> <height> */
		if (type != SC_DEFAULTZOOM && type != SC_ZOOMEDIN) {
			IConsoleError("'size' can only be used in combination with 'normal' or 'big'");
			return true;
		}
		GetArgumentInteger(&width, argv[arg_index + 1]);
		GetArgumentInteger(&height, argv[arg_index + 2]);
		arg_index += 3;
	}

	if (argc > arg_index) {
		/* Last parameter that was not one of the keywords must be the filename. */
		name = argv[arg_index];
		arg_index += 1;
	}

	if (argc > arg_index) {
		/* We have parameters we did not process; means we misunderstood any of the above. */
		return false;
	}

	MakeScreenshot(type, name, width, height);
	return true;
}

DEF_CONSOLE_CMD(ConMinimap)
{
	if (argc == 0) {
		IConsoleHelp("Create a flat image of the game minimap. Usage: 'minimap [owner] [file name]'");
		IConsoleHelp("'owner' uses the tile owner to colour the minimap image, this is the only mode at present");
		return true;
	}

	const char *name = nullptr;
	if (argc > 1) {
		if (strcmp(argv[1], "owner") != 0) {
			/* invalid mode */
			return false;
		}
	}
	if (argc > 2) {
		name = argv[2];
	}

	MakeMinimapWorldScreenshot(name);
	return true;
}

DEF_CONSOLE_CMD(ConInfoCmd)
{
	if (argc == 0) {
		IConsoleHelp("Print out debugging information about a command. Usage: 'info_cmd <cmd>'");
		return true;
	}

	if (argc < 2) return false;

	const IConsoleCmd *cmd = IConsole::CmdGet(argv[1]);
	if (cmd == nullptr) {
		IConsoleError("the given command was not found");
		return true;
	}

	IConsolePrintF(CC_DEFAULT, "command name: %s", cmd->name.c_str());
	IConsolePrintF(CC_DEFAULT, "command proc: %p", cmd->proc);

	if (cmd->hook != nullptr) IConsoleWarning("command is hooked");

	return true;
}

DEF_CONSOLE_CMD(ConDebugLevel)
{
	if (argc == 0) {
		IConsoleHelp("Get/set the default debugging level for the game. Usage: 'debug_level [<level>]'");
		IConsoleHelp("Level can be any combination of names, levels. Eg 'net=5 ms=4'. Remember to enclose it in \"'s");
		return true;
	}

	if (argc > 2) return false;

	if (argc == 1) {
		IConsolePrintF(CC_DEFAULT, "Current debug-level: '%s'", GetDebugString());
	} else {
		SetDebugString(argv[1], [](const char *err) { IConsolePrint(CC_ERROR, err); });
	}

	return true;
}

DEF_CONSOLE_CMD(ConExit)
{
	if (argc == 0) {
		IConsoleHelp("Exit the game. Usage: 'exit'");
		return true;
	}

	if (_game_mode == GM_NORMAL && _settings_client.gui.autosave_on_exit) DoExitSave();

	_exit_game = true;
	return true;
}

DEF_CONSOLE_CMD(ConPart)
{
	if (argc == 0) {
		IConsoleHelp("Leave the currently joined/running game (only ingame). Usage: 'part'");
		return true;
	}

	if (_game_mode != GM_NORMAL) return false;

	_switch_mode = SM_MENU;
	return true;
}

DEF_CONSOLE_CMD(ConHelp)
{
	if (argc == 2) {
		const IConsoleCmd *cmd;
		const IConsoleAlias *alias;

		cmd = IConsole::CmdGet(argv[1]);
		if (cmd != nullptr) {
			cmd->proc(0, nullptr);
			return true;
		}

		alias = IConsole::AliasGet(argv[1]);
		if (alias != nullptr) {
			cmd = IConsole::CmdGet(alias->cmdline);
			if (cmd != nullptr) {
				cmd->proc(0, nullptr);
				return true;
			}
			IConsolePrintF(CC_ERROR, "ERROR: alias is of special type, please see its execution-line: '%s'", alias->cmdline.c_str());
			return true;
		}

		IConsoleError("command not found");
		return true;
	}

	IConsolePrint(CC_WARNING, " ---- OpenTTD Console Help ---- ");
	IConsolePrint(CC_DEFAULT, " - commands: [command to list all commands: list_cmds]");
	IConsolePrint(CC_DEFAULT, " call commands with '<command> <arg2> <arg3>...'");
	IConsolePrint(CC_DEFAULT, " - to assign strings, or use them as arguments, enclose it within quotes");
	IConsolePrint(CC_DEFAULT, " like this: '<command> \"string argument with spaces\"'");
	IConsolePrint(CC_DEFAULT, " - use 'help <command>' to get specific information");
	IConsolePrint(CC_DEFAULT, " - scroll console output with shift + (up | down | pageup | pagedown)");
	IConsolePrint(CC_DEFAULT, " - scroll console input history with the up or down arrows");
	IConsolePrint(CC_DEFAULT, "");
	return true;
}

DEF_CONSOLE_CMD(ConListCommands)
{
	if (argc == 0) {
		IConsoleHelp("List all registered commands. Usage: 'list_cmds [<pre-filter>]'");
		return true;
	}

	for (auto &it : IConsole::Commands()) {
		const IConsoleCmd *cmd = &it.second;
		if (argv[1] == nullptr || cmd->name.find(argv[1]) != std::string::npos) {
			if ((_settings_client.gui.console_show_unlisted || !cmd->unlisted) && (cmd->hook == nullptr || cmd->hook(false) != CHR_HIDE)) IConsolePrintF(CC_DEFAULT, "%s", cmd->name.c_str());
		}
	}

	return true;
}

DEF_CONSOLE_CMD(ConListAliases)
{
	if (argc == 0) {
		IConsoleHelp("List all registered aliases. Usage: 'list_aliases [<pre-filter>]'");
		return true;
	}

	for (auto &it : IConsole::Aliases()) {
		const IConsoleAlias *alias = &it.second;
		if (argv[1] == nullptr || alias->name.find(argv[1]) != std::string::npos) {
			IConsolePrintF(CC_DEFAULT, "%s => %s", alias->name.c_str(), alias->cmdline.c_str());
		}
	}

	return true;
}

DEF_CONSOLE_CMD(ConCompanies)
{
	if (argc == 0) {
		IConsoleHelp("List the details of all companies in the game. Usage 'companies'");
		return true;
	}

	for (const Company *c : Company::Iterate()) {
		/* Grab the company name */
		char company_name[512];
		SetDParam(0, c->index);
		GetString(company_name, STR_COMPANY_NAME, lastof(company_name));

		const char *password_state = "";
		if (c->is_ai) {
			password_state = "AI";
		} else if (_network_server) {
			password_state = _network_company_states[c->index].password.empty() ? "unprotected" : "protected";
		}

		char colour[512];
		GetString(colour, STR_COLOUR_DARK_BLUE + _company_colours[c->index], lastof(colour));
		IConsolePrintF(CC_INFO, "#:%d(%s) Company Name: '%s'  Year Founded: %d  Money: " OTTD_PRINTF64 "  Loan: " OTTD_PRINTF64 "  Value: " OTTD_PRINTF64 "  (T:%d, R:%d, P:%d, S:%d) %s",
			c->index + 1, colour, company_name,
			c->inaugurated_year, (int64)c->money, (int64)c->current_loan, (int64)CalculateCompanyValue(c),
			c->group_all[VEH_TRAIN].num_vehicle,
			c->group_all[VEH_ROAD].num_vehicle,
			c->group_all[VEH_AIRCRAFT].num_vehicle,
			c->group_all[VEH_SHIP].num_vehicle,
			password_state);
	}

	return true;
}

DEF_CONSOLE_CMD(ConSay)
{
	if (argc == 0) {
		IConsoleHelp("Chat to your fellow players in a multiplayer game. Usage: 'say \"<msg>\"'");
		return true;
	}

	if (argc != 2) return false;

	if (!_network_server) {
		NetworkClientSendChat(NETWORK_ACTION_CHAT, DESTTYPE_BROADCAST, 0 /* param does not matter */, argv[1]);
	} else {
		bool from_admin = (_redirect_console_to_admin < INVALID_ADMIN_ID);
		NetworkServerSendChat(NETWORK_ACTION_CHAT, DESTTYPE_BROADCAST, 0, argv[1], CLIENT_ID_SERVER, from_admin);
	}

	return true;
}

DEF_CONSOLE_CMD(ConSayCompany)
{
	if (argc == 0) {
		IConsoleHelp("Chat to a certain company in a multiplayer game. Usage: 'say_company <company-no> \"<msg>\"'");
		IConsoleHelp("CompanyNo is the company that plays as company <companyno>, 1 through max_companies");
		return true;
	}

	if (argc != 3) return false;

	CompanyID company_id = (CompanyID)(atoi(argv[1]) - 1);
	if (!Company::IsValidID(company_id)) {
		IConsolePrintF(CC_DEFAULT, "Unknown company. Company range is between 1 and %d.", MAX_COMPANIES);
		return true;
	}

	if (!_network_server) {
		NetworkClientSendChat(NETWORK_ACTION_CHAT_COMPANY, DESTTYPE_TEAM, company_id, argv[2]);
	} else {
		bool from_admin = (_redirect_console_to_admin < INVALID_ADMIN_ID);
		NetworkServerSendChat(NETWORK_ACTION_CHAT_COMPANY, DESTTYPE_TEAM, company_id, argv[2], CLIENT_ID_SERVER, from_admin);
	}

	return true;
}

DEF_CONSOLE_CMD(ConSayClient)
{
	if (argc == 0) {
		IConsoleHelp("Chat to a certain client in a multiplayer game. Usage: 'say_client <client-no> \"<msg>\"'");
		IConsoleHelp("For client-id's, see the command 'clients'");
		return true;
	}

	if (argc != 3) return false;

	if (!_network_server) {
		NetworkClientSendChat(NETWORK_ACTION_CHAT_CLIENT, DESTTYPE_CLIENT, atoi(argv[1]), argv[2]);
	} else {
		bool from_admin = (_redirect_console_to_admin < INVALID_ADMIN_ID);
		NetworkServerSendChat(NETWORK_ACTION_CHAT_CLIENT, DESTTYPE_CLIENT, atoi(argv[1]), argv[2], CLIENT_ID_SERVER, from_admin);
	}

	return true;
}

DEF_CONSOLE_CMD(ConCompanyPassword)
{
	if (argc == 0) {
		const char *helpmsg;

		if (_network_dedicated) {
			helpmsg = "Change the password of a company. Usage: 'company_pw <company-no> \"<password>\"";
		} else if (_network_server) {
			helpmsg = "Change the password of your or any other company. Usage: 'company_pw [<company-no>] \"<password>\"'";
		} else {
			helpmsg = "Change the password of your company. Usage: 'company_pw \"<password>\"'";
		}

		IConsoleHelp(helpmsg);
		IConsoleHelp("Use \"*\" to disable the password.");
		return true;
	}

	CompanyID company_id;
	std::string password;
	const char *errormsg;

	if (argc == 2) {
		company_id = _local_company;
		password = argv[1];
		errormsg = "You have to own a company to make use of this command.";
	} else if (argc == 3 && _network_server) {
		company_id = (CompanyID)(atoi(argv[1]) - 1);
		password = argv[2];
		errormsg = "You have to specify the ID of a valid human controlled company.";
	} else {
		return false;
	}

	if (!Company::IsValidHumanID(company_id)) {
		IConsoleError(errormsg);
		return false;
	}

	password = NetworkChangeCompanyPassword(company_id, password);

	if (password.empty()) {
		IConsolePrintF(CC_WARNING, "Company password cleared");
	} else {
		IConsolePrintF(CC_WARNING, "Company password changed to: %s", password.c_str());
	}

	return true;
}

DEF_CONSOLE_CMD(ConCompanyPasswordHash)
{
	if (argc == 0) {
		IConsoleHelp("Change the password hash of a company. Usage: 'company_pw_hash <company-no> \"<password_hash>\"");
		IConsoleHelp("Use \"*\" to disable the password.");
		return true;
	}

	if (argc != 3) return false;

	CompanyID company_id = (CompanyID)(atoi(argv[1]) - 1);
	const char *password = argv[2];

	if (!Company::IsValidHumanID(company_id)) {
		IConsoleError("You have to specify the ID of a valid human controlled company.");
		return false;
	}

	if (strcmp(password, "*") == 0) password = "";

	NetworkServerSetCompanyPassword(company_id, password, true);

	if (StrEmpty(password)) {
		IConsolePrintF(CC_WARNING, "Company password hash cleared");
	} else {
		IConsolePrintF(CC_WARNING, "Company password hash changed to: %s", password);
	}

	return true;
}

DEF_CONSOLE_CMD(ConCompanyPasswordHashes)
{
	if (argc == 0) {
		IConsoleHelp("List the password hashes of all companies in the game. Usage 'company_pw_hashes'");
		return true;
	}

	for (const Company *c : Company::Iterate()) {
		/* Grab the company name */
		char company_name[512];
		SetDParam(0, c->index);
		GetString(company_name, STR_COMPANY_NAME, lastof(company_name));

		char colour[512];
		GetString(colour, STR_COLOUR_DARK_BLUE + _company_colours[c->index], lastof(colour));
		IConsolePrintF(CC_INFO, "#:%d(%s) Company Name: '%s'  Hash: '%s'",
			c->index + 1, colour, company_name, _network_company_states[c->index].password.c_str());
	}

	return true;
}

/* Content downloading only is available with ZLIB */
#if defined(WITH_ZLIB)
#include "network/network_content.h"

/** Resolve a string to a content type. */
static ContentType StringToContentType(const char *str)
{
	static const char * const inv_lookup[] = { "", "base", "newgrf", "ai", "ailib", "scenario", "heightmap" };
	for (uint i = 1 /* there is no type 0 */; i < lengthof(inv_lookup); i++) {
		if (StrEqualsIgnoreCase(str, inv_lookup[i])) return (ContentType)i;
	}
	return CONTENT_TYPE_END;
}

/** Asynchronous callback */
struct ConsoleContentCallback : public ContentCallback {
	void OnConnect(bool success)
	{
		IConsolePrintF(CC_DEFAULT, "Content server connection %s", success ? "established" : "failed");
	}

	void OnDisconnect()
	{
		IConsolePrintF(CC_DEFAULT, "Content server connection closed");
	}

	void OnDownloadComplete(ContentID cid)
	{
		IConsolePrintF(CC_DEFAULT, "Completed download of %d", cid);
	}
};

/**
 * Outputs content state information to console
 * @param ci the content info
 */
static void OutputContentState(const ContentInfo *const ci)
{
	static const char * const types[] = { "Base graphics", "NewGRF", "AI", "AI library", "Scenario", "Heightmap", "Base sound", "Base music", "Game script", "GS library" };
	static_assert(lengthof(types) == CONTENT_TYPE_END - CONTENT_TYPE_BEGIN);
	static const char * const states[] = { "Not selected", "Selected", "Dep Selected", "Installed", "Unknown" };
	static const TextColour state_to_colour[] = { CC_COMMAND, CC_INFO, CC_INFO, CC_WHITE, CC_ERROR };

<<<<<<< HEAD
	char buf[sizeof(ci->md5sum) * 2 + 1];
	md5sumToString(buf, lastof(buf), ci->md5sum);
	IConsolePrintF(state_to_colour[ci->state], "%d, %s, %s, %s, %08X, %s", ci->id, types[ci->type - 1], states[ci->state], ci->name.c_str(), ci->unique_id, buf);
=======
	IConsolePrint(state_to_colour[ci->state], "{}, {}, {}, {}, {:08X}, {}", ci->id, types[ci->type - 1], states[ci->state], ci->name, ci->unique_id, MD5SumToString(ci->md5sum));
>>>>>>> 045a99dd
}

DEF_CONSOLE_CMD(ConContent)
{
	static ContentCallback *cb = nullptr;
	if (cb == nullptr) {
		cb = new ConsoleContentCallback();
		_network_content_client.AddCallback(cb);
	}

	if (argc <= 1) {
		IConsoleHelp("Query, select and download content. Usage: 'content update|upgrade|select [id]|unselect [all|id]|state [filter]|download'");
		IConsoleHelp("  update: get a new list of downloadable content; must be run first");
		IConsoleHelp("  upgrade: select all items that are upgrades");
		IConsoleHelp("  select: select a specific item given by its id. If no parameter is given, all selected content will be listed");
		IConsoleHelp("  unselect: unselect a specific item given by its id or 'all' to unselect all");
		IConsoleHelp("  state: show the download/select state of all downloadable content. Optionally give a filter string");
		IConsoleHelp("  download: download all content you've selected");
		return true;
	}

	if (StrEqualsIgnoreCase(argv[1], "update")) {
		_network_content_client.RequestContentList((argc > 2) ? StringToContentType(argv[2]) : CONTENT_TYPE_END);
		return true;
	}

	if (StrEqualsIgnoreCase(argv[1], "upgrade")) {
		_network_content_client.SelectUpgrade();
		return true;
	}

	if (StrEqualsIgnoreCase(argv[1], "select")) {
		if (argc <= 2) {
			/* List selected content */
			IConsolePrintF(CC_WHITE, "id, type, state, name");
			for (ConstContentIterator iter = _network_content_client.Begin(); iter != _network_content_client.End(); iter++) {
				if ((*iter)->state != ContentInfo::SELECTED && (*iter)->state != ContentInfo::AUTOSELECTED) continue;
				OutputContentState(*iter);
			}
		} else if (StrEqualsIgnoreCase(argv[2], "all")) {
			/* The intention of this function was that you could download
			 * everything after a filter was applied; but this never really
			 * took off. Instead, a select few people used this functionality
			 * to download every available package on BaNaNaS. This is not in
			 * the spirit of this service. Additionally, these few people were
			 * good for 70% of the consumed bandwidth of BaNaNaS. */
			IConsoleError("'select all' is no longer supported since 1.11");
		} else {
			_network_content_client.Select((ContentID)atoi(argv[2]));
		}
		return true;
	}

	if (StrEqualsIgnoreCase(argv[1], "unselect")) {
		if (argc <= 2) {
			IConsoleError("You must enter the id.");
			return false;
		}
		if (StrEqualsIgnoreCase(argv[2], "all")) {
			_network_content_client.UnselectAll();
		} else {
			_network_content_client.Unselect((ContentID)atoi(argv[2]));
		}
		return true;
	}

	if (StrEqualsIgnoreCase(argv[1], "state")) {
		IConsolePrintF(CC_WHITE, "id, type, state, name");
		for (ConstContentIterator iter = _network_content_client.Begin(); iter != _network_content_client.End(); iter++) {
			if (argc > 2 && strcasestr((*iter)->name.c_str(), argv[2]) == nullptr) continue;
			OutputContentState(*iter);
		}
		return true;
	}

	if (StrEqualsIgnoreCase(argv[1], "download")) {
		uint files;
		uint bytes;
		_network_content_client.DownloadSelectedContent(files, bytes);
		IConsolePrintF(CC_DEFAULT, "Downloading %d file(s) (%d bytes)", files, bytes);
		return true;
	}

	return false;
}
#endif /* defined(WITH_ZLIB) */

DEF_CONSOLE_CMD(ConFont)
{
	if (argc == 0) {
		IConsoleHelp("Manage the fonts configuration.");
		IConsoleHelp("Usage 'font'.");
		IConsoleHelp("  Print out the fonts configuration.");
		IConsoleHelp("Usage 'font [medium|small|large|mono] [<name>] [<size>] [aa|noaa]'.");
		IConsoleHelp("  Change the configuration for a font.");
		IConsoleHelp("  Omitting an argument will keep the current value.");
		IConsoleHelp("  Set <name> to \"\" for the sprite font (size and aa have no effect on sprite font).");
		return true;
	}

	FontSize argfs;
	for (argfs = FS_BEGIN; argfs < FS_END; argfs++) {
		if (argc > 1 && StrEqualsIgnoreCase(argv[1], FontSizeToName(argfs))) break;
	}

	/* First argument must be a FontSize. */
	if (argc > 1 && argfs == FS_END) return false;

	if (argc > 2) {
		FontCacheSubSetting *setting = GetFontCacheSubSetting(argfs);
		std::string font = setting->font;
		uint size = setting->size;
		bool aa = setting->aa;

		byte arg_index = 2;
		/* We may encounter "aa" or "noaa" but it must be the last argument. */
		if (StrEqualsIgnoreCase(argv[arg_index], "aa") || StrEqualsIgnoreCase(argv[arg_index], "noaa")) {
			aa = !StrStartsWithIgnoreCase(argv[arg_index++], "no");
			if (argc > arg_index) return false;
		} else {
			/* For <name> we want a string. */
			uint v;
			if (!GetArgumentInteger(&v, argv[arg_index])) {
				font = argv[arg_index++];
			}
		}

		if (argc > arg_index) {
			/* For <size> we want a number. */
			uint v;
			if (GetArgumentInteger(&v, argv[arg_index])) {
				size = v;
				arg_index++;
			}
		}

		if (argc > arg_index) {
			/* Last argument must be "aa" or "noaa". */
			if (!StrEqualsIgnoreCase(argv[arg_index], "aa") && !StrEqualsIgnoreCase(argv[arg_index], "noaa")) return false;
			aa = !StrStartsWithIgnoreCase(argv[arg_index++], "no");
			if (argc > arg_index) return false;
		}

		SetFont(argfs, font, size, aa);
	}

	for (FontSize fs = FS_BEGIN; fs < FS_END; fs++) {
		FontCache *fc = FontCache::Get(fs);
		FontCacheSubSetting *setting = GetFontCacheSubSetting(fs);
		/* Make sure all non sprite fonts are loaded. */
		if (!setting->font.empty() && !fc->HasParent()) {
			InitFontCache(fs == FS_MONO);
			fc = FontCache::Get(fs);
		}
		IConsolePrintF(CC_DEFAULT, "%s: \"%s\" %d %s [\"%s\" %d %s]", FontSizeToName(fs), fc->GetFontName(), fc->GetFontSize(), GetFontAAState(fs) ? "aa" : "noaa", setting->font.c_str(), setting->size, setting->aa ? "aa" : "noaa");
	}

	return true;
}

DEF_CONSOLE_CMD(ConSetting)
{
	if (argc == 0) {
		IConsoleHelp("Change setting for all clients. Usage: 'setting <name> [<value>]'");
		IConsoleHelp("Omitting <value> will print out the current value of the setting.");
		return true;
	}

	if (argc == 1 || argc > 3) return false;

	if (argc == 2) {
		IConsoleGetSetting(argv[1]);
	} else {
		IConsoleSetSetting(argv[1], argv[2]);
	}

	return true;
}

DEF_CONSOLE_CMD(ConSettingNewgame)
{
	if (argc == 0) {
		IConsoleHelp("Change setting for the next game. Usage: 'setting_newgame <name> [<value>]'");
		IConsoleHelp("Omitting <value> will print out the current value of the setting.");
		return true;
	}

	if (argc == 1 || argc > 3) return false;

	if (argc == 2) {
		IConsoleGetSetting(argv[1], true);
	} else {
		IConsoleSetSetting(argv[1], argv[2], true);
	}

	return true;
}

DEF_CONSOLE_CMD(ConListSettings)
{
	if (argc == 0) {
		IConsoleHelp("List settings. Usage: 'list_settings [<pre-filter>]'");
		return true;
	}

	if (argc > 2) return false;

	IConsoleListSettings((argc == 2) ? argv[1] : nullptr, false);
	return true;
}

DEF_CONSOLE_CMD(ConListSettingsDefaults)
{
	if (argc == 0) {
		IConsoleHelp("List settings and also show default value. Usage: 'list_settings_def [<pre-filter>]'");
		return true;
	}

	if (argc > 2) return false;

	IConsoleListSettings((argc == 2) ? argv[1] : nullptr, true);
	return true;
}

DEF_CONSOLE_CMD(ConGamelogPrint)
{
	_gamelog.PrintConsole();
	return true;
}

DEF_CONSOLE_CMD(ConNewGRFReload)
{
	if (argc == 0) {
		IConsoleHelp("Reloads all active NewGRFs from disk. Equivalent to reapplying NewGRFs via the settings, but without asking for confirmation. This might crash OpenTTD!");
		return true;
	}

	ReloadNewGRFData();

	extern void PostCheckNewGRFLoadWarnings();
	PostCheckNewGRFLoadWarnings();
	return true;
}

DEF_CONSOLE_CMD(ConListDirs)
{
	struct SubdirNameMap {
		Subdirectory subdir; ///< Index of subdirectory type
		const char *name;    ///< UI name for the directory
		bool default_only;   ///< Whether only the default (first existing) directory for this is interesting
	};
	static const SubdirNameMap subdir_name_map[] = {
		/* Game data directories */
		{ BASESET_DIR,      "baseset",    false },
		{ NEWGRF_DIR,       "newgrf",     false },
		{ AI_DIR,           "ai",         false },
		{ AI_LIBRARY_DIR,   "ailib",      false },
		{ GAME_DIR,         "gs",         false },
		{ GAME_LIBRARY_DIR, "gslib",      false },
		{ SCENARIO_DIR,     "scenario",   false },
		{ HEIGHTMAP_DIR,    "heightmap",  false },
		/* Default save locations for user data */
		{ SAVE_DIR,         "save",       true  },
		{ AUTOSAVE_DIR,     "autosave",   true  },
		{ SCREENSHOT_DIR,   "screenshot", true  },
	};

	if (argc != 2) {
		IConsoleHelp("List all search paths or default directories for various categories.");
		IConsoleHelp("Usage: list_dirs <category>");
		std::string cats = subdir_name_map[0].name;
		bool first = true;
		for (const SubdirNameMap &sdn : subdir_name_map) {
			if (!first) cats = cats + ", " + sdn.name;
			first = false;
		}
		IConsolePrintF(CC_WARNING, "Valid categories: %s", cats.c_str());
		return true;
	}

	std::set<std::string> seen_dirs;
	for (const SubdirNameMap &sdn : subdir_name_map) {
		if (!StrEqualsIgnoreCase(argv[1], sdn.name))  continue;
		bool found = false;
		for (Searchpath sp : _valid_searchpaths) {
			/* Get the directory */
			std::string path = FioGetDirectory(sp, sdn.subdir);
			/* Check it hasn't already been listed */
			if (seen_dirs.find(path) != seen_dirs.end()) continue;
			seen_dirs.insert(path);
			/* Check if exists and mark found */
			bool exists = FileExists(path);
			found |= exists;
			/* Print */
			if (!sdn.default_only || exists) {
				IConsolePrintF(exists ? CC_DEFAULT : CC_INFO, "%s %s", path.c_str(), exists ? "[ok]" : "[not found]");
				if (sdn.default_only) break;
			}
		}
		if (!found) {
			IConsolePrintF(CC_ERROR, "No directories exist for category %s", argv[1]);
		}
		return true;
	}

	IConsolePrintF(CC_ERROR, "Invalid category name: %s", argv[1]);
	return false;
}

DEF_CONSOLE_CMD(ConResetBlockedHeliports)
{
	if (argc == 0) {
		IConsoleHelp("Resets heliports blocked by the improved breakdowns bug, for single-player use only.");
		return true;
	}

	unsigned int count = 0;
	for (Station *st : Station::Iterate()) {
		if (st->airport.tile == INVALID_TILE) continue;
		if (st->airport.HasHangar()) continue;
		if (!st->airport.flags) continue;

		bool occupied = false;
		for (const Aircraft *a : Aircraft::Iterate()) {
			if (a->targetairport == st->index && a->state != FLYING) {
				occupied = true;
				break;
			}
		}
		if (!occupied) {
			st->airport.flags = 0;
			count++;
			char buffer[256];
			SetDParam(0, st->index);
			GetString(buffer, STR_STATION_NAME, lastof(buffer));
			IConsolePrintF(CC_DEFAULT, "Unblocked: %s", buffer);
		}
	}

	IConsolePrintF(CC_DEFAULT, "Unblocked %u heliports", count);
	return true;
}

DEF_CONSOLE_CMD(ConMergeLinkgraphJobsAsap)
{
	if (argc == 0) {
		IConsoleHelp("Merge linkgraph jobs asap, for single-player use only.");
		return true;
	}

	for (LinkGraphJob *lgj : LinkGraphJob::Iterate()) lgj->ShiftJoinDate((((_date * DAY_TICKS) + _date_fract) - lgj->JoinDateTicks()) / DAY_TICKS);
	return true;
}

#ifdef _DEBUG
DEF_CONSOLE_CMD(ConDeleteVehicleID)
{
	if (argc == 0) {
		IConsoleHelp("Delete vehicle ID, for emergency single-player use only.");
		return true;
	}

	if (argc == 2) {
		uint32 result;
		if (GetArgumentInteger(&result, argv[1])) {
			extern void ConsoleRemoveVehicle(VehicleID id);
			ConsoleRemoveVehicle(result);
			return true;
		}
	}

	return false;
}

DEF_CONSOLE_CMD(ConRunTileLoopTile)
{
	if (argc == 0 || argc > 3) {
		IConsoleHelp("Run tile loop proc on tile.");
		return true;
	}

	if (argc >= 2) {
		uint32 tile;
		if (!GetArgumentInteger(&tile, argv[1])) return false;

		if (tile >= MapSize()) {
			IConsolePrint(CC_ERROR, "Tile does not exist");
			return true;
		}
		uint32 count = 1;
		if (argc >= 3) {
			if (!GetArgumentInteger(&count, argv[2])) return false;
		}
		for (uint32 i = 0; i < count; i++) {
			_tile_type_procs[GetTileType(tile)]->tile_loop_proc(tile);
		}
		return true;
	}

	return false;
}
#endif

DEF_CONSOLE_CMD(ConGetFullDate)
{
	if (argc == 0) {
		IConsoleHelp("Returns the current full date (year-month-day, date fract, tick skip, counter) of the game. Usage: 'getfulldate'");
		return true;
	}

	IConsolePrintF(CC_DEFAULT, "Date: %04d-%02d-%02d, %i, %i", _cur_date_ymd.year, _cur_date_ymd.month + 1, _cur_date_ymd.day, _date_fract, _tick_skip_counter);
	return true;
}

DEF_CONSOLE_CMD(ConDumpCommandLog)
{
	if (argc == 0) {
		IConsoleHelp("Dump log of recently executed commands.");
		return true;
	}

	char buffer[32768];
	DumpCommandLog(buffer, lastof(buffer));
	PrintLineByLine(buffer);
	return true;
}

DEF_CONSOLE_CMD(ConDumpSpecialEventsLog)
{
	if (argc == 0) {
		IConsoleHelp("Dump log of special events.");
		return true;
	}

	char buffer[32768];
	DumpSpecialEventsLog(buffer, lastof(buffer));
	PrintLineByLine(buffer);
	return true;
}

DEF_CONSOLE_CMD(ConDumpDesyncMsgLog)
{
	if (argc == 0) {
		IConsoleHelp("Dump log of desync messages.");
		return true;
	}

	char buffer[32768];
	DumpDesyncMsgLog(buffer, lastof(buffer));
	PrintLineByLine(buffer);
	return true;
}

DEF_CONSOLE_CMD(ConDumpInflation)
{
	if (argc == 0) {
		IConsoleHelp("Dump inflation data.");
		return true;
	}

	IConsolePrintF(CC_DEFAULT, "interest_rate: %u", _economy.interest_rate);
	IConsolePrintF(CC_DEFAULT, "infl_amount: %u", _economy.infl_amount);
	IConsolePrintF(CC_DEFAULT, "infl_amount_pr: %u", _economy.infl_amount_pr);
	IConsolePrintF(CC_DEFAULT, "inflation_prices: %f", _economy.inflation_prices / 65536.0);
	IConsolePrintF(CC_DEFAULT, "inflation_payment: %f", _economy.inflation_payment / 65536.0);
	IConsolePrintF(CC_DEFAULT, "inflation ratio: %f", (double) _economy.inflation_prices / (double) _economy.inflation_payment);
	return true;
}

DEF_CONSOLE_CMD(ConDumpCpdpStats)
{
	if (argc == 0) {
		IConsoleHelp("Dump cargo packet deferred payment stats.");
		return true;
	}

	extern void DumpCargoPacketDeferredPaymentStats(char *buffer, const char *last);
	char buffer[32768];
	DumpCargoPacketDeferredPaymentStats(buffer, lastof(buffer));
	PrintLineByLine(buffer);
	return true;
}

DEF_CONSOLE_CMD(ConVehicleStats)
{
	if (argc == 0) {
		IConsoleHelp("Dump vehicle stats.");
		return true;
	}

	extern void DumpVehicleStats(char *buffer, const char *last);
	char buffer[32768];
	DumpVehicleStats(buffer, lastof(buffer));
	PrintLineByLine(buffer);
	return true;
}

DEF_CONSOLE_CMD(ConMapStats)
{
	if (argc == 0) {
		IConsoleHelp("Dump map stats.");
		return true;
	}

	extern void DumpMapStats(char *b, const char *last);
	char buffer[32768];
	DumpMapStats(buffer, lastof(buffer));
	PrintLineByLine(buffer);

	IConsolePrint(CC_DEFAULT, "");
	IConsolePrintF(CC_DEFAULT, "towns: %u", (uint) Town::GetNumItems());
	IConsolePrintF(CC_DEFAULT, "industries: %u", (uint) Industry::GetNumItems());
	IConsolePrintF(CC_DEFAULT, "objects: %u", (uint) Object::GetNumItems());
	return true;
}

DEF_CONSOLE_CMD(ConStFlowStats)
{
	if (argc == 0) {
		IConsoleHelp("Dump station flow stats.");
		return true;
	}

	extern void DumpStationFlowStats(char *b, const char *last);
	char buffer[32768];
	DumpStationFlowStats(buffer, lastof(buffer));
	PrintLineByLine(buffer);
	return true;
}

DEF_CONSOLE_CMD(ConDumpGameEvents)
{
	if (argc == 0) {
		IConsoleHelp("Dump game events.");
		return true;
	}

	char buffer[256];
	DumpGameEventFlags(_game_events_since_load, buffer, lastof(buffer));
	IConsolePrintF(CC_DEFAULT, "Since load: %s", buffer);
	DumpGameEventFlags(_game_events_overall, buffer, lastof(buffer));
	IConsolePrintF(CC_DEFAULT, "Overall: %s", buffer);
	return true;
}

DEF_CONSOLE_CMD(ConDumpLoadDebugLog)
{
	if (argc == 0) {
		IConsoleHelp("Dump load debug log.");
		return true;
	}

	std::string dbgl = _loadgame_DBGL_data;
	PrintLineByLine(dbgl.data());
	return true;
}

DEF_CONSOLE_CMD(ConDumpLoadDebugConfig)
{
	if (argc == 0) {
		IConsoleHelp("Dump load debug config.");
		return true;
	}

	std::string dbgc = _loadgame_DBGC_data;
	PrintLineByLine(dbgc.data());
	return true;
}


DEF_CONSOLE_CMD(ConDumpLinkgraphJobs)
{
	if (argc == 0) {
		IConsoleHelp("Dump link-graph jobs.");
		return true;
	}

	IConsolePrintF(CC_DEFAULT, PRINTF_SIZE " link graph jobs", LinkGraphJob::GetNumItems());
	for (const LinkGraphJob *lgj : LinkGraphJob::Iterate()) {
		YearMonthDay start_ymd;
		ConvertDateToYMD(lgj->StartDateTicks() / DAY_TICKS, &start_ymd);
		YearMonthDay join_ymd;
		ConvertDateToYMD(lgj->JoinDateTicks() / DAY_TICKS, &join_ymd);
		IConsolePrintF(CC_DEFAULT, "  Job: %5u, nodes: %u, cost: " OTTD_PRINTF64U ", start: (%u, %4i-%02i-%02i, %i), end: (%u, %4i-%02i-%02i, %i), duration: %u",
				lgj->index, lgj->Graph().Size(), lgj->Graph().CalculateCostEstimate(),
				lgj->StartDateTicks(), start_ymd.year, start_ymd.month + 1, start_ymd.day, lgj->StartDateTicks() % DAY_TICKS,
				lgj->JoinDateTicks(), join_ymd.year, join_ymd.month + 1, join_ymd.day, lgj->JoinDateTicks() % DAY_TICKS,
				lgj->JoinDateTicks() - lgj->StartDateTicks());
	 }
	return true;
}

DEF_CONSOLE_CMD(ConDumpRoadTypes)
{
	if (argc == 0) {
		IConsoleHelp("Dump road/tram types.");
		return true;
	}

	IConsolePrintF(CC_DEFAULT, "  Flags:");
	IConsolePrintF(CC_DEFAULT, "    c = catenary");
	IConsolePrintF(CC_DEFAULT, "    l = no level crossings");
	IConsolePrintF(CC_DEFAULT, "    X = no houses");
	IConsolePrintF(CC_DEFAULT, "    h = hidden");
	IConsolePrintF(CC_DEFAULT, "    T = buildable by towns");
	IConsolePrintF(CC_DEFAULT, "  Extra flags:");
	IConsolePrintF(CC_DEFAULT, "    s = not available to scripts (AI/GS)");
	IConsolePrintF(CC_DEFAULT, "    t = not modifiable by towns");

	btree::btree_map<uint32, const GRFFile *> grfs;
	for (RoadType rt = ROADTYPE_BEGIN; rt < ROADTYPE_END; rt++) {
		const RoadTypeInfo *rti = GetRoadTypeInfo(rt);
		if (rti->label == 0) continue;
		uint32 grfid = 0;
		const GRFFile *grf = rti->grffile[ROTSG_GROUND];
		if (grf == nullptr) {
			uint32 str_grfid = GetStringGRFID(rti->strings.name);
			if (str_grfid != 0) {
				extern GRFFile *GetFileByGRFID(uint32 grfid);
				grf = GetFileByGRFID(grfid);
			}
		}
		if (grf != nullptr) {
			grfid = grf->grfid;
			grfs.insert(std::pair<uint32, const GRFFile *>(grfid, grf));
		}
		IConsolePrintF(CC_DEFAULT, "  %02u %s %c%c%c%c, Flags: %c%c%c%c%c, Extra Flags: %c%c, GRF: %08X, %s",
				(uint) rt,
				RoadTypeIsTram(rt) ? "Tram" : "Road",
				rti->label >> 24, rti->label >> 16, rti->label >> 8, rti->label,
				HasBit(rti->flags, ROTF_CATENARY)                   ? 'c' : '-',
				HasBit(rti->flags, ROTF_NO_LEVEL_CROSSING)          ? 'l' : '-',
				HasBit(rti->flags, ROTF_NO_HOUSES)                  ? 'X' : '-',
				HasBit(rti->flags, ROTF_HIDDEN)                     ? 'h' : '-',
				HasBit(rti->flags, ROTF_TOWN_BUILD)                 ? 'T' : '-',
				HasBit(rti->extra_flags, RXTF_NOT_AVAILABLE_AI_GS)  ? 's' : '-',
				HasBit(rti->extra_flags, RXTF_NO_TOWN_MODIFICATION) ? 't' : '-',
				BSWAP32(grfid),
				GetStringPtr(rti->strings.name)
		);
	}
	for (const auto &grf : grfs) {
		IConsolePrintF(CC_DEFAULT, "  GRF: %08X = %s", BSWAP32(grf.first), grf.second->filename);
	}
	return true;
}

DEF_CONSOLE_CMD(ConDumpRailTypes)
{
	if (argc == 0) {
		IConsoleHelp("Dump rail types.");
		return true;
	}

	IConsolePrintF(CC_DEFAULT, "  Flags:");
	IConsolePrintF(CC_DEFAULT, "    c = catenary");
	IConsolePrintF(CC_DEFAULT, "    l = no level crossings");
	IConsolePrintF(CC_DEFAULT, "    h = hidden");
	IConsolePrintF(CC_DEFAULT, "    s = no sprite combine");
	IConsolePrintF(CC_DEFAULT, "    a = allow 90° turns");
	IConsolePrintF(CC_DEFAULT, "    d = disallow 90° turns");
	IConsolePrintF(CC_DEFAULT, "  Ctrl flags:");
	IConsolePrintF(CC_DEFAULT, "    p = signal graphics callback enabled for programmable pre-signals");
	IConsolePrintF(CC_DEFAULT, "    r = signal graphics callback restricted signal flag enabled");

	btree::btree_map<uint32, const GRFFile *> grfs;
	for (RailType rt = RAILTYPE_BEGIN; rt < RAILTYPE_END; rt++) {
		const RailtypeInfo *rti = GetRailTypeInfo(rt);
		if (rti->label == 0) continue;
		uint32 grfid = 0;
		const GRFFile *grf = rti->grffile[RTSG_GROUND];
		if (grf == nullptr) {
			uint32 str_grfid = GetStringGRFID(rti->strings.name);
			if (str_grfid != 0) {
				extern GRFFile *GetFileByGRFID(uint32 grfid);
				grf = GetFileByGRFID(grfid);
			}
		}
		if (grf != nullptr) {
			grfid = grf->grfid;
			grfs.insert(std::pair<uint32, const GRFFile *>(grfid, grf));
		}
		IConsolePrintF(CC_DEFAULT, "  %02u %c%c%c%c, Flags: %c%c%c%c%c%c, Ctrl Flags: %c%c%c%c, GRF: %08X, %s",
				(uint) rt,
				rti->label >> 24, rti->label >> 16, rti->label >> 8, rti->label,
				HasBit(rti->flags, RTF_CATENARY)            ? 'c' : '-',
				HasBit(rti->flags, RTF_NO_LEVEL_CROSSING)   ? 'l' : '-',
				HasBit(rti->flags, RTF_HIDDEN)              ? 'h' : '-',
				HasBit(rti->flags, RTF_NO_SPRITE_COMBINE)   ? 's' : '-',
				HasBit(rti->flags, RTF_ALLOW_90DEG)         ? 'a' : '-',
				HasBit(rti->flags, RTF_DISALLOW_90DEG)      ? 'd' : '-',
				HasBit(rti->ctrl_flags, RTCF_PROGSIG)       ? 'p' : '-',
				HasBit(rti->ctrl_flags, RTCF_RESTRICTEDSIG) ? 'r' : '-',
				HasBit(rti->ctrl_flags, RTCF_NOREALISTICBRAKING) ? 'b' : '-',
				HasBit(rti->ctrl_flags, RTCF_NOENTRYSIG)    ? 'n' : '-',
				BSWAP32(grfid),
				GetStringPtr(rti->strings.name)
		);
	}
	for (const auto &grf : grfs) {
		IConsolePrintF(CC_DEFAULT, "  GRF: %08X = %s", BSWAP32(grf.first), grf.second->filename);
	}
	return true;
}

DEF_CONSOLE_CMD(ConDumpBridgeTypes)
{
	if (argc == 0) {
		IConsoleHelp("Dump bridge types.");
		return true;
	}

	IConsolePrintF(CC_DEFAULT, "  Ctrl flags:");
	IConsolePrintF(CC_DEFAULT, "    c = custom pillar flags");
	IConsolePrintF(CC_DEFAULT, "    i = invalid pillar flags");
	IConsolePrintF(CC_DEFAULT, "    t = not available to towns");
	IConsolePrintF(CC_DEFAULT, "    s = not available to scripts (AI/GS)");

	btree::btree_set<uint32> grfids;
	for (BridgeType bt = 0; bt < MAX_BRIDGES; bt++) {
		const BridgeSpec *spec = GetBridgeSpec(bt);
		uint32 grfid = GetStringGRFID(spec->material);
		if (grfid != 0) grfids.insert(grfid);
		IConsolePrintF(CC_DEFAULT, "  %02u Year: %7u, Min: %3u, Max: %5u, Flags: %02X, Ctrl Flags: %c%c%c%c, Pillars: %02X %02X %02X %02X %02X %02X %02X %02X %02X %02X %02X %02X, GRF: %08X, %s",
				(uint) bt,
				spec->avail_year,
				spec->min_length,
				spec->max_length,
				spec->flags,
				HasBit(spec->ctrl_flags, BSCF_CUSTOM_PILLAR_FLAGS) ? 'c' : '-',
				HasBit(spec->ctrl_flags, BSCF_INVALID_PILLAR_FLAGS) ? 'i' : '-',
				HasBit(spec->ctrl_flags, BSCF_NOT_AVAILABLE_TOWN) ? 't' : '-',
				HasBit(spec->ctrl_flags, BSCF_NOT_AVAILABLE_AI_GS) ? 's' : '-',
				spec->pillar_flags[0],
				spec->pillar_flags[1],
				spec->pillar_flags[2],
				spec->pillar_flags[3],
				spec->pillar_flags[4],
				spec->pillar_flags[5],
				spec->pillar_flags[6],
				spec->pillar_flags[7],
				spec->pillar_flags[8],
				spec->pillar_flags[9],
				spec->pillar_flags[10],
				spec->pillar_flags[11],
				BSWAP32(grfid),
				GetStringPtr(spec->material)
		);
	}
	for (uint32 grfid : grfids) {
		extern GRFFile *GetFileByGRFID(uint32 grfid);
		const GRFFile *grffile = GetFileByGRFID(grfid);
		IConsolePrintF(CC_DEFAULT, "  GRF: %08X = %s", BSWAP32(grfid), grffile ? grffile->filename : "????");
	}
	return true;
}

DEF_CONSOLE_CMD(ConDumpCargoTypes)
{
	if (argc == 0) {
		IConsoleHelp("Dump cargo types.");
		return true;
	}

	IConsolePrintF(CC_DEFAULT, "  Cargo classes:");
	IConsolePrintF(CC_DEFAULT, "    p = passenger");
	IConsolePrintF(CC_DEFAULT, "    m = mail");
	IConsolePrintF(CC_DEFAULT, "    x = express");
	IConsolePrintF(CC_DEFAULT, "    a = armoured");
	IConsolePrintF(CC_DEFAULT, "    b = bulk");
	IConsolePrintF(CC_DEFAULT, "    g = piece goods");
	IConsolePrintF(CC_DEFAULT, "    l = liquid");
	IConsolePrintF(CC_DEFAULT, "    r = refrigerated");
	IConsolePrintF(CC_DEFAULT, "    h = hazardous");
	IConsolePrintF(CC_DEFAULT, "    c = covered/sheltered");
	IConsolePrintF(CC_DEFAULT, "    S = special");

	btree::btree_map<uint32, const GRFFile *> grfs;
	for (CargoID i = 0; i < NUM_CARGO; i++) {
		const CargoSpec *spec = CargoSpec::Get(i);
		if (!spec->IsValid()) continue;
		uint32 grfid = 0;
		const GRFFile *grf = spec->grffile;
		if (grf == nullptr) {
			uint32 str_grfid = GetStringGRFID(spec->name);
			if (str_grfid != 0) {
				extern GRFFile *GetFileByGRFID(uint32 grfid);
				grf = GetFileByGRFID(grfid);
			}
		}
		if (grf != nullptr) {
			grfid = grf->grfid;
			grfs.insert(std::pair<uint32, const GRFFile *>(grfid, grf));
		}
		IConsolePrintF(CC_DEFAULT, "  %02u Bit: %2u, Label: %c%c%c%c, Callback mask: 0x%02X, Cargo class: %c%c%c%c%c%c%c%c%c%c%c, GRF: %08X, %s",
				(uint) i,
				spec->bitnum,
				spec->label >> 24, spec->label >> 16, spec->label >> 8, spec->label,
				spec->callback_mask,
				(spec->classes & CC_PASSENGERS)   != 0 ? 'p' : '-',
				(spec->classes & CC_MAIL)         != 0 ? 'm' : '-',
				(spec->classes & CC_EXPRESS)      != 0 ? 'x' : '-',
				(spec->classes & CC_ARMOURED)     != 0 ? 'a' : '-',
				(spec->classes & CC_BULK)         != 0 ? 'b' : '-',
				(spec->classes & CC_PIECE_GOODS)  != 0 ? 'g' : '-',
				(spec->classes & CC_LIQUID)       != 0 ? 'l' : '-',
				(spec->classes & CC_REFRIGERATED) != 0 ? 'r' : '-',
				(spec->classes & CC_HAZARDOUS)    != 0 ? 'h' : '-',
				(spec->classes & CC_COVERED)      != 0 ? 'c' : '-',
				(spec->classes & CC_SPECIAL)      != 0 ? 'S' : '-',
				BSWAP32(grfid),
				GetStringPtr(spec->name)
		);
	}
	for (const auto &grf : grfs) {
		IConsolePrintF(CC_DEFAULT, "  GRF: %08X = %s", BSWAP32(grf.first), grf.second->filename);
	}
	return true;
}

DEF_CONSOLE_CMD(ConDumpVehicle)
{
	if (argc != 2) {
		IConsoleHelp("Debug: Show vehicle information.  Usage: 'dump_vehicle <vehicle-id>'");
		return true;
	}

	const Vehicle *v = Vehicle::GetIfValid(atoi(argv[1]));
	if (v != nullptr) {
		IConsolePrint(CC_DEFAULT, scope_dumper().VehicleInfo(v));
	} else {
		IConsolePrint(CC_DEFAULT, "No such vehicle");
	}

	return true;
}

/**
 * Dump the state of a tile on the map.
 * param x tile number or tile x coordinate.
 * param y optional y coordinate.
 * @note When only one argument is given it is interpreted as the tile number.
 *       When two arguments are given, they are interpreted as the tile's x
 *       and y coordinates.
 * @return True when either console help was shown or a proper amount of parameters given.
 */
DEF_CONSOLE_CMD(ConDumpTile)
{
	char buffer[128];

	switch (argc) {
		case 0:
			IConsoleHelp("Dump the map state of a given tile.");
			IConsoleHelp("Usage: 'dump_tile <tile>' or 'dump_tile <x> <y>'");
			IConsoleHelp("Numbers can be either decimal (34161) or hexadecimal (0x4a5B).");
			return true;

		case 2: {
			uint32 result;
			if (GetArgumentInteger(&result, argv[1])) {
				if (result >= MapSize()) {
					IConsolePrint(CC_ERROR, "Tile does not exist");
					return true;
				}
				DumpTileInfo(buffer, lastof(buffer), (TileIndex)result);
				IConsolePrintF(CC_DEFAULT, "  %s", buffer);
				return true;
			}
			break;
		}

		case 3: {
			uint32 x, y;
			if (GetArgumentInteger(&x, argv[1]) && GetArgumentInteger(&y, argv[2])) {
				if (x >= MapSizeX() || y >= MapSizeY()) {
					IConsolePrint(CC_ERROR, "Tile does not exist");
					return true;
				}
				DumpTileInfo(buffer, lastof(buffer), TileXY(x, y));
				IConsolePrintF(CC_DEFAULT, "  %s", buffer);
				return true;
			}
			break;
		}
	}

	return false;
}

DEF_CONSOLE_CMD(ConCheckCaches)
{
	if (argc == 0) {
		IConsoleHelp("Debug: Check caches. Usage: 'check_caches [<broadcast>]'");
		return true;
	}

	if (argc > 2) return false;

	bool broadcast = (argc == 2 && atoi(argv[1]) > 0 && (!_networking || _network_server));
	if (broadcast) {
		DoCommandP(0, 0, 0, CMD_DESYNC_CHECK);
	} else {
		auto logger = [&](const char *str) {
			IConsolePrint(CC_WARNING, str);
		};
		CheckCaches(true, logger, CHECK_CACHE_ALL | CHECK_CACHE_EMIT_LOG);
	}

	return true;
}

DEF_CONSOLE_CMD(ConShowTownWindow)
{
	if (argc != 2) {
		IConsoleHelp("Debug: Show town window.  Usage: 'show_town_window <town-id>'");
		return true;
	}

	if (_game_mode != GM_NORMAL && _game_mode != GM_EDITOR) {
		return true;
	}

	TownID town_id = (TownID)(atoi(argv[1]));
	if (!Town::IsValidID(town_id)) {
		return true;
	}

	ShowTownViewWindow(town_id);

	return true;
}

DEF_CONSOLE_CMD(ConShowStationWindow)
{
	if (argc != 2) {
		IConsoleHelp("Debug: Show station window.  Usage: 'show_station_window <station-id>'");
		return true;
	}

	if (_game_mode != GM_NORMAL && _game_mode != GM_EDITOR) {
		return true;
	}

	const BaseStation *bst = BaseStation::GetIfValid(atoi(argv[1]));
	if (bst == nullptr) return true;
	if (bst->facilities & FACIL_WAYPOINT) {
		ShowWaypointWindow(Waypoint::From(bst));
	} else {
		ShowStationViewWindow(bst->index);
	}

	return true;
}

DEF_CONSOLE_CMD(ConShowIndustryWindow)
{
	if (argc != 2) {
		IConsoleHelp("Debug: Show industry window.  Usage: 'show_industry_window <industry-id>'");
		return true;
	}

	if (_game_mode != GM_NORMAL && _game_mode != GM_EDITOR) {
		return true;
	}

	IndustryID ind_id = (IndustryID)(atoi(argv[1]));
	if (!Industry::IsValidID(ind_id)) {
		return true;
	}

	extern void ShowIndustryViewWindow(int industry);
	ShowIndustryViewWindow(ind_id);

	return true;
}

DEF_CONSOLE_CMD(ConViewportDebug)
{
	if (argc < 1 || argc > 2) {
		IConsoleHelp("Debug: viewports flags.  Usage: 'viewport_debug [<flags>]'");
		IConsoleHelp("   1: VDF_DIRTY_BLOCK_PER_DRAW");
		IConsoleHelp("   2: VDF_DIRTY_WHOLE_VIEWPORT");
		IConsoleHelp("   4: VDF_DIRTY_BLOCK_PER_SPLIT");
		IConsoleHelp("   8: VDF_DISABLE_DRAW_SPLIT");
		IConsoleHelp("  10: VDF_SHOW_NO_LANDSCAPE_MAP_DRAW");
		IConsoleHelp("  20: VDF_DISABLE_LANDSCAPE_CACHE");
		IConsoleHelp("  40: VDF_DISABLE_THREAD");
		return true;
	}

	extern uint32 _viewport_debug_flags;
	if (argc == 1) {
		IConsolePrintF(CC_DEFAULT, "Viewport debug flags: %X", _viewport_debug_flags);
	} else {
		_viewport_debug_flags = std::strtoul(argv[1], nullptr, 16);
	}

	return true;
}

DEF_CONSOLE_CMD(ConViewportMarkDirty)
{
	if (argc < 3 || argc > 5) {
		IConsoleHelp("Debug: Mark main viewport dirty.  Usage: 'viewport_mark_dirty <x> <y> [<w> <h>]'");
		return true;
	}

	Viewport *vp = FindWindowByClass(WC_MAIN_WINDOW)->viewport;
	uint l = std::strtoul(argv[1], nullptr, 0);
	uint t = std::strtoul(argv[2], nullptr, 0);
	uint r = std::min<uint>(l + ((argc > 3) ? strtoul(argv[3], nullptr, 0) : 1), vp->dirty_blocks_per_row);
	uint b = std::min<uint>(t + ((argc > 4) ? strtoul(argv[4], nullptr, 0) : 1), vp->dirty_blocks_per_column);
	for (uint x = l; x < r; x++) {
		for (uint y = t; y < b; y++) {
			vp->dirty_blocks[(x * vp->dirty_blocks_per_column) + y] = true;
		}
	}
	vp->is_dirty = true;

	return true;
}


DEF_CONSOLE_CMD(ConViewportMarkStationOverlayDirty)
{
	if (argc != 2) {
		IConsoleHelp("Debug: Mark main viewport link graph overlay station links.  Usage: 'viewport_mark_dirty_st_overlay <station-id>'");
		return true;
	}

	if (_game_mode != GM_NORMAL && _game_mode != GM_EDITOR) {
		return true;
	}

	const Station *st = Station::GetIfValid(atoi(argv[1]));
	if (st == nullptr) return true;
	MarkAllViewportOverlayStationLinksDirty(st);

	return true;
}

DEF_CONSOLE_CMD(ConGfxDebug)
{
	if (argc < 1 || argc > 2) {
		IConsoleHelp("Debug: gfx flags.  Usage: 'gfx_debug [<flags>]'");
		IConsoleHelp("  1: GDF_SHOW_WINDOW_DIRTY");
		IConsoleHelp("  2: GDF_SHOW_WIDGET_DIRTY");
		IConsoleHelp("  4: GDF_SHOW_RECT_DIRTY");
		return true;
	}

	extern uint32 _gfx_debug_flags;
	if (argc == 1) {
		IConsolePrintF(CC_DEFAULT, "Gfx debug flags: %X", _gfx_debug_flags);
	} else {
		_gfx_debug_flags = std::strtoul(argv[1], nullptr, 16);
	}

	return true;
}

DEF_CONSOLE_CMD(ConCSleep)
{
	if (argc != 2) {
		IConsoleHelp("Debug: Sleep.  Usage: 'csleep <milliseconds>'");
		return true;
	}

	CSleep(atoi(argv[1]));

	return true;
}

DEF_CONSOLE_CMD(ConRecalculateRoadCachedOneWayStates)
{
	if (argc == 0) {
		IConsoleHelp("Debug: Recalculate road cached one way states");
		return true;
	}

	extern void RecalculateRoadCachedOneWayStates();
	RecalculateRoadCachedOneWayStates();

	return true;
}

DEF_CONSOLE_CMD(ConMiscDebug)
{
	if (argc < 1 || argc > 2) {
		IConsoleHelp("Debug: misc flags.  Usage: 'misc_debug [<flags>]'");
		IConsoleHelp("  1: MDF_OVERHEAT_BREAKDOWN_OPEN_WIN");
		IConsoleHelp("  2: MDF_ZONING_RS_WATER_FLOOD_STATE");
		IConsoleHelp("  4: MDF_ZONING_RS_TROPIC_ZONE");
		IConsoleHelp("  8: MDF_ZONING_RS_ANIMATED_TILE");
		IConsoleHelp(" 10: MDF_NEWGRF_SG_SAVE_RAW");
		IConsoleHelp(" 20: MDF_NEWGRF_SG_DUMP_MORE_DETAIL");
		return true;
	}

	if (argc == 1) {
		IConsolePrintF(CC_DEFAULT, "Misc debug flags: %X", _misc_debug_flags);
	} else {
		_misc_debug_flags = std::strtoul(argv[1], nullptr, 16);
	}

	return true;
}

DEF_CONSOLE_CMD(ConSetNewGRFOptimiserFlags)
{
	if (argc < 1 || argc > 2) {
		IConsoleHelp("Debug: misc set_newgrf_optimiser_flags.  Usage: 'set_newgrf_optimiser_flags [<flags>]'");
		return true;
	}

	if (argc == 1) {
		IConsolePrintF(CC_DEFAULT, "NewGRF optimiser flags: %X", _settings_game.debug.newgrf_optimiser_flags);
	} else {
		if (_game_mode == GM_MENU || (_networking && !_network_server)) {
			IConsoleError("This command is only available in-game and in the editor, and not as a network client.");
			return true;
		}
		extern uint NetworkClientCount();
		if (_networking && NetworkClientCount() > 1) {
			IConsoleError("This command is not available when network clients are connected.");
			return true;
		}

		uint value = std::strtoul(argv[1], nullptr, 16);
		if (_settings_game.debug.newgrf_optimiser_flags == value) return true;
		_settings_game.debug.newgrf_optimiser_flags = value;

		ReloadNewGRFData();

		extern void PostCheckNewGRFLoadWarnings();
		PostCheckNewGRFLoadWarnings();
	}

	return true;
}

DEF_CONSOLE_CMD(ConDoDisaster)
{
	if (argc == 0) {
		IConsoleHelp("Debug: Do disaster");
		return true;
	}

	extern void DoDisaster();
	DoDisaster();

	return true;
}

DEF_CONSOLE_CMD(ConBankruptCompany)
{
	if (argc != 2) {
		IConsoleHelp("Debug: Mark company as bankrupt.  Usage: 'bankrupt_company <company-id>'");
		return true;
	}

	if (_game_mode != GM_NORMAL) {
		IConsoleWarning("Companies can only be managed in a game.");
		return true;
	}

	CompanyID company_id = (CompanyID)(atoi(argv[1]) - 1);
	if (!Company::IsValidID(company_id)) {
		IConsolePrintF(CC_DEFAULT, "Unknown company. Company range is between 1 and %d.", MAX_COMPANIES);
		return true;
	}

	Company *c = Company::Get(company_id);
	c->bankrupt_value = 42;
	c->bankrupt_asked = 1 << c->index; // Don't ask the owner
	c->bankrupt_timeout = 0;
	c->money = INT64_MIN / 2;
	IConsolePrint(CC_DEFAULT, "Company marked as bankrupt.");

	return true;
}

DEF_CONSOLE_CMD(ConDeleteCompany)
{
	if (argc != 2) {
		IConsoleHelp("Debug: Delete company.  Usage: 'delete_company <company-id>'");
		return true;
	}

	if (_game_mode != GM_NORMAL) {
		IConsoleWarning("Companies can only be managed in a game.");
		return true;
	}

	CompanyID company_id = (CompanyID)(atoi(argv[1]) - 1);
	if (!Company::IsValidID(company_id)) {
		IConsolePrintF(CC_DEFAULT, "Unknown company. Company range is between 1 and %d.", MAX_COMPANIES);
		return true;
	}

	if (company_id == _local_company) {
		IConsoleWarning("Cannot delete current company.");
		return true;
	}

	DoCommandP(0, CCA_DELETE | company_id << 16 | CRR_MANUAL << 24, 0, CMD_COMPANY_CTRL);
	IConsolePrint(CC_DEFAULT, "Company deleted.");

	return true;
}

DEF_CONSOLE_CMD(ConNewGRFProfile)
{
	if (argc == 0) {
		IConsoleHelp("Collect performance data about NewGRF sprite requests and callbacks. Sub-commands can be abbreviated.");
		IConsoleHelp("Usage: newgrf_profile [list]");
		IConsoleHelp("  List all NewGRFs that can be profiled, and their status.");
		IConsoleHelp("Usage: newgrf_profile select <grf-num>...");
		IConsoleHelp("  Select one or more GRFs for profiling.");
		IConsoleHelp("Usage: newgrf_profile unselect <grf-num>...");
		IConsoleHelp("  Unselect one or more GRFs from profiling. Use the keyword \"all\" instead of a GRF number to unselect all. Removing an active profiler aborts data collection.");
		IConsoleHelp("Usage: newgrf_profile start [<num-days>]");
		IConsoleHelp("  Begin profiling all selected GRFs. If a number of days is provided, profiling stops after that many in-game days.");
		IConsoleHelp("Usage: newgrf_profile stop");
		IConsoleHelp("  End profiling and write the collected data to CSV files.");
		IConsoleHelp("Usage: newgrf_profile abort");
		IConsoleHelp("  End profiling and discard all collected data.");
		return true;
	}

	const std::vector<GRFFile *> &files = GetAllGRFFiles();

	/* "list" sub-command */
	if (argc == 1 || strncasecmp(argv[1], "lis", 3) == 0) {
		IConsolePrint(CC_INFO, "Loaded GRF files:");
		int i = 1;
		for (GRFFile *grf : files) {
			auto profiler = std::find_if(_newgrf_profilers.begin(), _newgrf_profilers.end(), [&](NewGRFProfiler &pr) { return pr.grffile == grf; });
			bool selected = profiler != _newgrf_profilers.end();
			bool active = selected && profiler->active;
			TextColour tc = active ? TC_LIGHT_BLUE : selected ? TC_GREEN : CC_INFO;
			const char *statustext = active ? " (active)" : selected ? " (selected)" : "";
			IConsolePrintF(tc, "%d: [%08X] %s%s", i, BSWAP32(grf->grfid), grf->filename, statustext);
			i++;
		}
		return true;
	}

	/* "select" sub-command */
	if (StrStartsWithIgnoreCase(argv[1], "sel") && argc >= 3) {
		for (size_t argnum = 2; argnum < argc; ++argnum) {
			int grfnum = atoi(argv[argnum]);
			if (grfnum < 1 || grfnum > (int)files.size()) { // safe cast, files.size() should not be larger than a few hundred in the most extreme cases
				IConsolePrintF(CC_WARNING, "GRF number %d out of range, not added.", grfnum);
				continue;
			}
			GRFFile *grf = files[grfnum - 1];
			if (std::any_of(_newgrf_profilers.begin(), _newgrf_profilers.end(), [&](NewGRFProfiler &pr) { return pr.grffile == grf; })) {
				IConsolePrintF(CC_WARNING, "GRF number %d [%08X] is already selected for profiling.", grfnum, BSWAP32(grf->grfid));
				continue;
			}
			_newgrf_profilers.emplace_back(grf);
		}
		return true;
	}

	/* "unselect" sub-command */
	if (StrStartsWithIgnoreCase(argv[1], "uns") && argc >= 3) {
		for (size_t argnum = 2; argnum < argc; ++argnum) {
			if (StrEqualsIgnoreCase(argv[argnum], "all")) {
				_newgrf_profilers.clear();
				break;
			}
			int grfnum = atoi(argv[argnum]);
			if (grfnum < 1 || grfnum > (int)files.size()) {
				IConsolePrintF(CC_WARNING, "GRF number %d out of range, not removing.", grfnum);
				continue;
			}
			GRFFile *grf = files[grfnum - 1];
			auto pos = std::find_if(_newgrf_profilers.begin(), _newgrf_profilers.end(), [&](NewGRFProfiler &pr) { return pr.grffile == grf; });
			if (pos != _newgrf_profilers.end()) _newgrf_profilers.erase(pos);
		}
		return true;
	}

	/* "start" sub-command */
	if (StrStartsWithIgnoreCase(argv[1], "sta")) {
		std::string grfids;
		size_t started = 0;
		for (NewGRFProfiler &pr : _newgrf_profilers) {
			if (!pr.active) {
				pr.Start();
				started++;

				if (!grfids.empty()) grfids += ", ";
				char grfidstr[12]{ 0 };
				seprintf(grfidstr, lastof(grfidstr), "[%08X]", BSWAP32(pr.grffile->grfid));
				grfids += grfidstr;
			}
		}
		if (started > 0) {
			IConsolePrintF(CC_DEBUG, "Started profiling for GRFID%s %s", (started > 1) ? "s" : "", grfids.c_str());
			if (argc >= 3) {
				int days = std::max(atoi(argv[2]), 1);
				_newgrf_profile_end_date = _date + days;

				char datestrbuf[32]{ 0 };
				SetDParam(0, _newgrf_profile_end_date);
				GetString(datestrbuf, STR_JUST_DATE_ISO, lastof(datestrbuf));
				IConsolePrintF(CC_DEBUG, "Profiling will automatically stop on game date %s", datestrbuf);
			} else {
				_newgrf_profile_end_date = MAX_DAY;
			}
		} else if (_newgrf_profilers.empty()) {
			IConsolePrintF(CC_WARNING, "No GRFs selected for profiling, did not start.");
		} else {
			IConsolePrintF(CC_WARNING, "Did not start profiling for any GRFs, all selected GRFs are already profiling.");
		}
		return true;
	}

	/* "stop" sub-command */
	if (StrStartsWithIgnoreCase(argv[1], "sto")) {
		NewGRFProfiler::FinishAll();
		return true;
	}

	/* "abort" sub-command */
	if (StrStartsWithIgnoreCase(argv[1], "abo")) {
		for (NewGRFProfiler &pr : _newgrf_profilers) {
			pr.Abort();
		}
		_newgrf_profile_end_date = MAX_DAY;
		return true;
	}

	return false;
}

DEF_CONSOLE_CMD(ConRoadTypeFlagCtl)
{
	if (argc != 3) {
		IConsoleHelp("Debug: Road/tram type flag control.");
		return true;
	}

	RoadType rt = (RoadType)atoi(argv[1]);
	uint flag = atoi(argv[2]);

	if (rt >= ROADTYPE_END) return true;
	extern RoadTypeInfo _roadtypes[ROADTYPE_END];

	if (flag >= 100) {
		ToggleBit(_roadtypes[rt].extra_flags, flag - 100);
	} else {
		ToggleBit(_roadtypes[rt].flags, flag);
	}

	return true;
}

DEF_CONSOLE_CMD(ConRailTypeMapColourCtl)
{
	if (argc != 3) {
		IConsoleHelp("Debug: Rail type map colour control.");
		return true;
	}

	RailType rt = (RailType)atoi(argv[1]);
	uint8 map_colour = atoi(argv[2]);

	if (rt >= RAILTYPE_END) return true;
	extern RailtypeInfo _railtypes[RAILTYPE_END];

	_railtypes[rt].map_colour = map_colour;
	MarkAllViewportMapLandscapesDirty();

	return true;
}

DEF_CONSOLE_CMD(ConSwitchBaseset)
{
	if (argc != 2) {
		IConsoleHelp("Debug: Try to switch baseset and reload NewGRFs. Usage: 'switch_baseset <baseset-name>'");
		return true;
	}

	for (int i = 0; i < BaseGraphics::GetNumSets(); i++) {
		const GraphicsSet *basegfx = BaseGraphics::GetSet(i);
		if (argv[1] == basegfx->name) {
			extern std::string _switch_baseset;
			_switch_baseset = basegfx->name;
			_check_special_modes = true;
			return true;
		}
	}

	IConsolePrintF(CC_WARNING, "No such baseset: %s.", argv[1]);
	return 1;
}

static bool ConConditionalCommon(byte argc, char *argv[], int value, const char *value_name, const char *name)
{
	if (argc < 4) {
		IConsolePrintF(CC_WARNING, "- Execute command if %s is within the specified range. Usage: '%s <minimum> <maximum> <command...>'", value_name, name);
		return true;
	}

	int min_value = atoi(argv[1]);
	int max_value = atoi(argv[2]);

	if (value >= min_value && value <= max_value) IConsoleCmdExecTokens(argc - 3, argv + 3);

	return true;
}

DEF_CONSOLE_CMD(ConIfYear)
{
	return ConConditionalCommon(argc, argv, _cur_date_ymd.year, "the current year (in game)", "if_year");
}

DEF_CONSOLE_CMD(ConIfMonth)
{
	return ConConditionalCommon(argc, argv, _cur_date_ymd.month + 1, "the current month (in game)", "if_month");
}

DEF_CONSOLE_CMD(ConIfDay)
{
	return ConConditionalCommon(argc, argv, _cur_date_ymd.day, "the current day of the month (in game)", "if_day");
}

DEF_CONSOLE_CMD(ConIfHour)
{
	Minutes minutes = _scaled_date_ticks / _settings_time.ticks_per_minute + _settings_time.clock_offset;
	return ConConditionalCommon(argc, argv,  MINUTES_HOUR(minutes), "the current hour (in game, assuming time is in minutes)", "if_hour");
}

DEF_CONSOLE_CMD(ConIfMinute)
{
	Minutes minutes = _scaled_date_ticks / _settings_time.ticks_per_minute + _settings_time.clock_offset;
	return ConConditionalCommon(argc, argv, MINUTES_MINUTE(minutes), "the current minute (in game, assuming time is in minutes)", "if_minute");
}

DEF_CONSOLE_CMD(ConIfHourMinute)
{
	Minutes minutes = _scaled_date_ticks / _settings_time.ticks_per_minute + _settings_time.clock_offset;
	return ConConditionalCommon(argc, argv, (MINUTES_HOUR(minutes) * 100) + MINUTES_MINUTE(minutes), "the current hour and minute 0000 - 2359 (in game, assuming time is in minutes)", "if_hour_minute");
}

#ifdef _DEBUG
/******************
 *  debug commands
 ******************/

static void IConsoleDebugLibRegister()
{
	IConsole::CmdRegister("resettile",        ConResetTile);
	IConsole::AliasRegister("dbg_echo",       "echo %A; echo %B");
	IConsole::AliasRegister("dbg_echo2",      "echo %!");
}
#endif

DEF_CONSOLE_CMD(ConFramerate)
{
	if (argc == 0) {
		IConsoleHelp("Show frame rate and game speed information");
		return true;
	}

	ConPrintFramerate();
	return true;
}

DEF_CONSOLE_CMD(ConFramerateWindow)
{
	if (argc == 0) {
		IConsoleHelp("Open the frame rate window");
		return true;
	}

	if (_network_dedicated) {
		IConsoleError("Can not open frame rate window on a dedicated server");
		return false;
	}

	ShowFramerateWindow();
	return true;
}

DEF_CONSOLE_CMD(ConFindNonRealisticBrakingSignal)
{
	if (argc == 0) {
		IConsoleHelp("Find the next signal tile which prevents enabling of realistic braking");
		return true;
	}

	for (TileIndex t = 0; t < MapSize(); t++) {
		if (IsTileType(t, MP_RAILWAY) && GetRailTileType(t) == RAIL_TILE_SIGNALS) {
			uint signals = GetPresentSignals(t);
			if ((signals & 0x3) & ((signals & 0x3) - 1) || (signals & 0xC) & ((signals & 0xC) - 1)) {
				/* Signals in both directions */
				ScrollMainWindowToTile(t);
				SetRedErrorSquare(t);
				return true;
			}
			if (((signals & 0x3) && IsSignalTypeUnsuitableForRealisticBraking(GetSignalType(t, TRACK_LOWER))) ||
					((signals & 0xC) && IsSignalTypeUnsuitableForRealisticBraking(GetSignalType(t, TRACK_UPPER)))) {
				/* Banned signal types present */
				ScrollMainWindowToTile(t);
				SetRedErrorSquare(t);
				return true;
			}
		}
	}

	return true;
}

DEF_CONSOLE_CMD(ConDumpInfo)
{
	if (argc != 2) {
		IConsoleHelp("Dump debugging information.");
		IConsoleHelp("Usage: dump_info roadtypes|railtypes|cargotypes");
		IConsoleHelp("  Show information about road/tram types, rail types or cargo types.");
		return true;
	}

	if (StrEqualsIgnoreCase(argv[1], "roadtypes")) {
		ConDumpRoadTypes(argc, argv);
		return true;
	}

	if (StrEqualsIgnoreCase(argv[1], "railtypes")) {
		ConDumpRailTypes(argc, argv);
		return true;
	}

	if (StrEqualsIgnoreCase(argv[1], "cargotypes")) {
		ConDumpCargoTypes(argc, argv);
		return true;
	}

	return false;
}

/*******************************
 * console command registration
 *******************************/

void IConsoleStdLibRegister()
{
	IConsole::CmdRegister("debug_level",             ConDebugLevel);
	IConsole::CmdRegister("echo",                    ConEcho);
	IConsole::CmdRegister("echoc",                   ConEchoC);
	IConsole::CmdRegister("exec",                    ConExec);
	IConsole::CmdRegister("exit",                    ConExit);
	IConsole::CmdRegister("part",                    ConPart);
	IConsole::CmdRegister("help",                    ConHelp);
	IConsole::CmdRegister("info_cmd",                ConInfoCmd);
	IConsole::CmdRegister("list_cmds",               ConListCommands);
	IConsole::CmdRegister("list_aliases",            ConListAliases);
	IConsole::CmdRegister("newgame",                 ConNewGame);
	IConsole::CmdRegister("restart",                 ConRestart);
	IConsole::CmdRegister("reload",                  ConReload);
	IConsole::CmdRegister("getseed",                 ConGetSeed);
	IConsole::CmdRegister("getdate",                 ConGetDate);
	IConsole::CmdRegister("getsysdate",              ConGetSysDate);
	IConsole::CmdRegister("quit",                    ConExit);
	IConsole::CmdRegister("resetengines",            ConResetEngines,     ConHookNoNetwork);
	IConsole::CmdRegister("reset_enginepool",        ConResetEnginePool,  ConHookNoNetwork);
	IConsole::CmdRegister("return",                  ConReturn);
	IConsole::CmdRegister("screenshot",              ConScreenShot);
	IConsole::CmdRegister("minimap",                 ConMinimap);
	IConsole::CmdRegister("script",                  ConScript);
	IConsole::CmdRegister("zoomto",                  ConZoomToLevel);
	IConsole::CmdRegister("scrollto",                ConScrollToTile);
	IConsole::CmdRegister("highlight_tile",          ConHighlightTile);
	IConsole::AliasRegister("scrollto_highlight",    "scrollto %+; highlight_tile %+");
	IConsole::CmdRegister("alias",                   ConAlias);
	IConsole::CmdRegister("load",                    ConLoad);
	IConsole::CmdRegister("rm",                      ConRemove);
	IConsole::CmdRegister("save",                    ConSave);
	IConsole::CmdRegister("saveconfig",              ConSaveConfig);
	IConsole::CmdRegister("ls",                      ConListFiles);
	IConsole::CmdRegister("cd",                      ConChangeDirectory);
	IConsole::CmdRegister("pwd",                     ConPrintWorkingDirectory);
	IConsole::CmdRegister("clear",                   ConClearBuffer);
	IConsole::CmdRegister("font",                    ConFont);
	IConsole::CmdRegister("setting",                 ConSetting);
	IConsole::CmdRegister("setting_newgame",         ConSettingNewgame);
	IConsole::CmdRegister("list_settings",           ConListSettings);
	IConsole::CmdRegister("list_settings_def",       ConListSettingsDefaults);
	IConsole::CmdRegister("gamelog",                 ConGamelogPrint);
	IConsole::CmdRegister("rescan_newgrf",           ConRescanNewGRF);
	IConsole::CmdRegister("list_dirs",               ConListDirs);

	IConsole::AliasRegister("dir",                   "ls");
	IConsole::AliasRegister("del",                   "rm %+");
	IConsole::AliasRegister("newmap",                "newgame");
	IConsole::AliasRegister("patch",                 "setting %+");
	IConsole::AliasRegister("set",                   "setting %+");
	IConsole::AliasRegister("set_newgame",           "setting_newgame %+");
	IConsole::AliasRegister("list_patches",          "list_settings %+");
	IConsole::AliasRegister("developer",             "setting developer %+");

	IConsole::CmdRegister("list_ai_libs",            ConListAILibs);
	IConsole::CmdRegister("list_ai",                 ConListAI);
	IConsole::CmdRegister("reload_ai",               ConReloadAI);
	IConsole::CmdRegister("rescan_ai",               ConRescanAI);
	IConsole::CmdRegister("start_ai",                ConStartAI);
	IConsole::CmdRegister("stop_ai",                 ConStopAI);

	IConsole::CmdRegister("list_game",               ConListGame);
	IConsole::CmdRegister("list_game_libs",          ConListGameLibs);
	IConsole::CmdRegister("rescan_game",             ConRescanGame);

	IConsole::CmdRegister("companies",               ConCompanies);
	IConsole::AliasRegister("players",               "companies");

	/* networking functions */

/* Content downloading is only available with ZLIB */
#if defined(WITH_ZLIB)
	IConsole::CmdRegister("content",                 ConContent);
#endif /* defined(WITH_ZLIB) */

	/*** Networking commands ***/
	IConsole::CmdRegister("say",                     ConSay,              ConHookNeedNetwork);
	IConsole::CmdRegister("say_company",             ConSayCompany,       ConHookNeedNetwork);
	IConsole::AliasRegister("say_player",            "say_company %+");
	IConsole::CmdRegister("say_client",              ConSayClient,        ConHookNeedNetwork);

	IConsole::CmdRegister("connect",                 ConNetworkConnect,   ConHookClientOnly);
	IConsole::CmdRegister("clients",                 ConNetworkClients,   ConHookNeedNetwork);
	IConsole::CmdRegister("status",                  ConStatus,           ConHookServerOnly);
	IConsole::CmdRegister("server_info",             ConServerInfo,       ConHookServerOnly);
	IConsole::AliasRegister("info",                  "server_info");
	IConsole::CmdRegister("reconnect",               ConNetworkReconnect, ConHookClientOnly);
	IConsole::CmdRegister("rcon",                    ConRcon,             ConHookNeedNetwork);
	IConsole::CmdRegister("settings_access",         ConSettingsAccess,   ConHookNeedNetwork);

	IConsole::CmdRegister("join",                    ConJoinCompany,      ConHookNeedNetwork);
	IConsole::AliasRegister("spectate",              "join 255");
	IConsole::CmdRegister("move",                    ConMoveClient,       ConHookServerOnly);
	IConsole::CmdRegister("reset_company",           ConResetCompany,     ConHookServerOnly);
	IConsole::AliasRegister("clean_company",         "reset_company %A");
	IConsole::CmdRegister("offer_company_sale",      ConOfferCompanySale, ConHookServerOrNoNetwork);
	IConsole::CmdRegister("client_name",             ConClientNickChange, ConHookServerOnly);
	IConsole::CmdRegister("kick",                    ConKick,             ConHookServerOnly);
	IConsole::CmdRegister("ban",                     ConBan,              ConHookServerOnly);
	IConsole::CmdRegister("unban",                   ConUnBan,            ConHookServerOnly);
	IConsole::CmdRegister("banlist",                 ConBanList,          ConHookServerOnly);

	IConsole::CmdRegister("pause",                   ConPauseGame,        ConHookServerOrNoNetwork);
	IConsole::CmdRegister("unpause",                 ConUnpauseGame,      ConHookServerOrNoNetwork);
	IConsole::CmdRegister("step",                    ConStepGame,         ConHookNoNetwork);

	IConsole::CmdRegister("company_pw",              ConCompanyPassword,  ConHookNeedNetwork);
	IConsole::AliasRegister("company_password",      "company_pw %+");
	IConsole::CmdRegister("company_pw_hash",         ConCompanyPasswordHash, ConHookServerOnly);
	IConsole::AliasRegister("company_password_hash", "company_pw %+");
	IConsole::CmdRegister("company_pw_hashes",       ConCompanyPasswordHashes, ConHookServerOnly);
	IConsole::AliasRegister("company_password_hashes", "company_pw_hashes");

	IConsole::AliasRegister("net_frame_freq",        "setting frame_freq %+");
	IConsole::AliasRegister("net_sync_freq",         "setting sync_freq %+");
	IConsole::AliasRegister("server_pw",             "setting server_password %+");
	IConsole::AliasRegister("server_password",       "setting server_password %+");
	IConsole::AliasRegister("rcon_pw",               "setting rcon_password %+");
	IConsole::AliasRegister("rcon_password",         "setting rcon_password %+");
	IConsole::AliasRegister("settings_pw",           "setting settings_password %+");
	IConsole::AliasRegister("settings_password",     "setting settings_password %+");
	IConsole::AliasRegister("name",                  "setting client_name %+");
	IConsole::AliasRegister("server_name",           "setting server_name %+");
	IConsole::AliasRegister("server_port",           "setting server_port %+");
	IConsole::AliasRegister("max_clients",           "setting max_clients %+");
	IConsole::AliasRegister("max_companies",         "setting max_companies %+");
	IConsole::AliasRegister("max_join_time",         "setting max_join_time %+");
	IConsole::AliasRegister("pause_on_join",         "setting pause_on_join %+");
	IConsole::AliasRegister("autoclean_companies",   "setting autoclean_companies %+");
	IConsole::AliasRegister("autoclean_protected",   "setting autoclean_protected %+");
	IConsole::AliasRegister("autoclean_unprotected", "setting autoclean_unprotected %+");
	IConsole::AliasRegister("restart_game_year",     "setting restart_game_year %+");
	IConsole::AliasRegister("min_players",           "setting min_active_clients %+");
	IConsole::AliasRegister("reload_cfg",            "setting reload_cfg %+");

	/* conditionals */
	IConsole::CmdRegister("if_year",                 ConIfYear);
	IConsole::CmdRegister("if_month",                ConIfMonth);
	IConsole::CmdRegister("if_day",                  ConIfDay);
	IConsole::CmdRegister("if_hour",                 ConIfHour);
	IConsole::CmdRegister("if_minute",               ConIfMinute);
	IConsole::CmdRegister("if_hour_minute",          ConIfHourMinute);

	/* debugging stuff */
#ifdef _DEBUG
	IConsoleDebugLibRegister();
#endif
	IConsole::CmdRegister("fps",                     ConFramerate);
	IConsole::CmdRegister("fps_wnd",                 ConFramerateWindow);

	IConsole::CmdRegister("find_non_realistic_braking_signal", ConFindNonRealisticBrakingSignal);

	IConsole::CmdRegister("getfulldate",             ConGetFullDate,      nullptr, true);
	IConsole::CmdRegister("dump_command_log",        ConDumpCommandLog,   nullptr, true);
	IConsole::CmdRegister("dump_special_events_log", ConDumpSpecialEventsLog, nullptr, true);
	IConsole::CmdRegister("dump_desync_msgs",        ConDumpDesyncMsgLog, nullptr, true);
	IConsole::CmdRegister("dump_inflation",          ConDumpInflation,    nullptr, true);
	IConsole::CmdRegister("dump_cpdp_stats",         ConDumpCpdpStats,    nullptr, true);
	IConsole::CmdRegister("dump_veh_stats",          ConVehicleStats,     nullptr, true);
	IConsole::CmdRegister("dump_map_stats",          ConMapStats,         nullptr, true);
	IConsole::CmdRegister("dump_st_flow_stats",      ConStFlowStats,      nullptr, true);
	IConsole::CmdRegister("dump_game_events",        ConDumpGameEvents,   nullptr, true);
	IConsole::CmdRegister("dump_load_debug_log",     ConDumpLoadDebugLog, nullptr, true);
	IConsole::CmdRegister("dump_load_debug_config",  ConDumpLoadDebugConfig, nullptr, true);
	IConsole::CmdRegister("dump_linkgraph_jobs",     ConDumpLinkgraphJobs, nullptr, true);
	IConsole::CmdRegister("dump_road_types",         ConDumpRoadTypes,    nullptr, true);
	IConsole::CmdRegister("dump_rail_types",         ConDumpRailTypes,    nullptr, true);
	IConsole::CmdRegister("dump_bridge_types",       ConDumpBridgeTypes,  nullptr, true);
	IConsole::CmdRegister("dump_cargo_types",        ConDumpCargoTypes,   nullptr, true);
	IConsole::CmdRegister("dump_vehicle",            ConDumpVehicle,      nullptr, true);
	IConsole::CmdRegister("dump_tile",               ConDumpTile,         nullptr, true);
	IConsole::CmdRegister("check_caches",            ConCheckCaches,      nullptr, true);
	IConsole::CmdRegister("show_town_window",        ConShowTownWindow,   nullptr, true);
	IConsole::CmdRegister("show_station_window",     ConShowStationWindow, nullptr, true);
	IConsole::CmdRegister("show_industry_window",    ConShowIndustryWindow, nullptr, true);
	IConsole::CmdRegister("viewport_debug",          ConViewportDebug,    nullptr, true);
	IConsole::CmdRegister("viewport_mark_dirty",     ConViewportMarkDirty, nullptr, true);
	IConsole::CmdRegister("viewport_mark_dirty_st_overlay", ConViewportMarkStationOverlayDirty, nullptr, true);
	IConsole::CmdRegister("gfx_debug",               ConGfxDebug,         nullptr, true);
	IConsole::CmdRegister("csleep",                  ConCSleep,           nullptr, true);
	IConsole::CmdRegister("recalculate_road_cached_one_way_states", ConRecalculateRoadCachedOneWayStates, ConHookNoNetwork, true);
	IConsole::CmdRegister("misc_debug",              ConMiscDebug,        nullptr, true);
	IConsole::CmdRegister("set_newgrf_optimiser_flags", ConSetNewGRFOptimiserFlags, nullptr, true);

	/* NewGRF development stuff */
	IConsole::CmdRegister("reload_newgrfs",          ConNewGRFReload,     ConHookNewGRFDeveloperTool);
	IConsole::CmdRegister("newgrf_profile",          ConNewGRFProfile,    ConHookNewGRFDeveloperTool);
	IConsole::CmdRegister("dump_info",               ConDumpInfo);
	IConsole::CmdRegister("do_disaster",             ConDoDisaster,       ConHookNewGRFDeveloperTool, true);
	IConsole::CmdRegister("bankrupt_company",        ConBankruptCompany,  ConHookNewGRFDeveloperTool, true);
	IConsole::CmdRegister("delete_company",          ConDeleteCompany,    ConHookNewGRFDeveloperTool, true);
	IConsole::CmdRegister("road_type_flag_ctl",      ConRoadTypeFlagCtl,  ConHookNewGRFDeveloperTool, true);
	IConsole::CmdRegister("rail_type_map_colour_ctl", ConRailTypeMapColourCtl, ConHookNewGRFDeveloperTool, true);
	IConsole::CmdRegister("switch_baseset",          ConSwitchBaseset,    ConHookNewGRFDeveloperTool, true);

	/* Bug workarounds */
	IConsole::CmdRegister("jgrpp_bug_workaround_unblock_heliports", ConResetBlockedHeliports, ConHookNoNetwork, true);
	IConsole::CmdRegister("merge_linkgraph_jobs_asap", ConMergeLinkgraphJobsAsap, ConHookNoNetwork, true);

#ifdef _DEBUG
	IConsole::CmdRegister("delete_vehicle_id",       ConDeleteVehicleID,  ConHookNoNetwork, true);
	IConsole::CmdRegister("run_tile_loop_tile",      ConRunTileLoopTile,  ConHookNoNetwork, true);
#endif
}<|MERGE_RESOLUTION|>--- conflicted
+++ resolved
@@ -30,11 +30,7 @@
 #include "strings_func.h"
 #include "viewport_func.h"
 #include "window_func.h"
-<<<<<<< HEAD
 #include "date_func.h"
-=======
-#include "timer/timer_game_calendar.h"
->>>>>>> 045a99dd
 #include "company_func.h"
 #include "gamelog.h"
 #include "ai/ai.hpp"
@@ -1590,13 +1586,7 @@
 		return true;
 	}
 
-<<<<<<< HEAD
 	IConsolePrintF(CC_DEFAULT, "Date: %04d-%02d-%02d", _cur_date_ymd.year, _cur_date_ymd.month + 1, _cur_date_ymd.day);
-=======
-	TimerGameCalendar::YearMonthDay ymd;
-	TimerGameCalendar::ConvertDateToYMD(TimerGameCalendar::date, &ymd);
-	IConsolePrint(CC_DEFAULT, "Date: {:04d}-{:02d}-{:02d}", ymd.year, ymd.month + 1, ymd.day);
->>>>>>> 045a99dd
 	return true;
 }
 
@@ -2137,13 +2127,9 @@
 	static const char * const states[] = { "Not selected", "Selected", "Dep Selected", "Installed", "Unknown" };
 	static const TextColour state_to_colour[] = { CC_COMMAND, CC_INFO, CC_INFO, CC_WHITE, CC_ERROR };
 
-<<<<<<< HEAD
 	char buf[sizeof(ci->md5sum) * 2 + 1];
 	md5sumToString(buf, lastof(buf), ci->md5sum);
 	IConsolePrintF(state_to_colour[ci->state], "%d, %s, %s, %s, %08X, %s", ci->id, types[ci->type - 1], states[ci->state], ci->name.c_str(), ci->unique_id, buf);
-=======
-	IConsolePrint(state_to_colour[ci->state], "{}, {}, {}, {}, {:08X}, {}", ci->id, types[ci->type - 1], states[ci->state], ci->name, ci->unique_id, MD5SumToString(ci->md5sum));
->>>>>>> 045a99dd
 }
 
 DEF_CONSOLE_CMD(ConContent)
@@ -2370,7 +2356,7 @@
 
 DEF_CONSOLE_CMD(ConGamelogPrint)
 {
-	_gamelog.PrintConsole();
+	GamelogPrintConsole();
 	return true;
 }
 
@@ -2786,7 +2772,7 @@
 		);
 	}
 	for (const auto &grf : grfs) {
-		IConsolePrintF(CC_DEFAULT, "  GRF: %08X = %s", BSWAP32(grf.first), grf.second->filename);
+		IConsolePrintF(CC_DEFAULT, "  GRF: %08X = %s", BSWAP32(grf.first), grf.second->filename.c_str());
 	}
 	return true;
 }
@@ -2844,7 +2830,7 @@
 		);
 	}
 	for (const auto &grf : grfs) {
-		IConsolePrintF(CC_DEFAULT, "  GRF: %08X = %s", BSWAP32(grf.first), grf.second->filename);
+		IConsolePrintF(CC_DEFAULT, "  GRF: %08X = %s", BSWAP32(grf.first), grf.second->filename.c_str());
 	}
 	return true;
 }
@@ -2896,7 +2882,7 @@
 	for (uint32 grfid : grfids) {
 		extern GRFFile *GetFileByGRFID(uint32 grfid);
 		const GRFFile *grffile = GetFileByGRFID(grfid);
-		IConsolePrintF(CC_DEFAULT, "  GRF: %08X = %s", BSWAP32(grfid), grffile ? grffile->filename : "????");
+		IConsolePrintF(CC_DEFAULT, "  GRF: %08X = %s", BSWAP32(grfid), grffile ? grffile->filename.c_str() : "????");
 	}
 	return true;
 }
@@ -2959,7 +2945,7 @@
 		);
 	}
 	for (const auto &grf : grfs) {
-		IConsolePrintF(CC_DEFAULT, "  GRF: %08X = %s", BSWAP32(grf.first), grf.second->filename);
+		IConsolePrintF(CC_DEFAULT, "  GRF: %08X = %s", BSWAP32(grf.first), grf.second->filename.c_str());
 	}
 	return true;
 }
@@ -3386,7 +3372,7 @@
 			bool active = selected && profiler->active;
 			TextColour tc = active ? TC_LIGHT_BLUE : selected ? TC_GREEN : CC_INFO;
 			const char *statustext = active ? " (active)" : selected ? " (selected)" : "";
-			IConsolePrintF(tc, "%d: [%08X] %s%s", i, BSWAP32(grf->grfid), grf->filename, statustext);
+			IConsolePrintF(tc, "%d: [%08X] %s%s", i, BSWAP32(grf->grfid), grf->filename.c_str(), statustext);
 			i++;
 		}
 		return true;
