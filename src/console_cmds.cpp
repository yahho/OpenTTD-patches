/* $Id$ */

/*
 * This file is part of OpenTTD.
 * OpenTTD is free software; you can redistribute it and/or modify it under the terms of the GNU General Public License as published by the Free Software Foundation, version 2.
 * OpenTTD is distributed in the hope that it will be useful, but WITHOUT ANY WARRANTY; without even the implied warranty of MERCHANTABILITY or FITNESS FOR A PARTICULAR PURPOSE.
 * See the GNU General Public License for more details. You should have received a copy of the GNU General Public License along with OpenTTD. If not, see <http://www.gnu.org/licenses/>.
 */

/** @file console_cmds.cpp Implementation of the console hooks. */

#include "stdafx.h"
#include "console_internal.h"
#include "debug.h"
#include "engine_func.h"
#include "landscape.h"
#include "saveload/saveload.h"
#include "network/network.h"
#include "network/network_func.h"
#include "network/network_base.h"
#include "network/network_admin.h"
#include "network/network_client.h"
#include "command_func.h"
#include "settings_func.h"
#include "fios.h"
#include "fileio_func.h"
#include "screenshot.h"
#include "genworld.h"
#include "strings_func.h"
#include "viewport_func.h"
#include "window_func.h"
#include "date_func.h"
#include "company_func.h"
#include "gamelog.h"
#include "ai/ai.hpp"
#include "ai/ai_config.hpp"
#include "newgrf.h"
#include "console_func.h"
#include "engine_base.h"
#include "game/game.hpp"
#include "table/strings.h"
#include "aircraft.h"
#include "airport.h"
#include "station_base.h"

#include "safeguards.h"

/* scriptfile handling */
static bool _script_running; ///< Script is running (used to abort execution when #ConReturn is encountered).

/** File list storage for the console, for caching the last 'ls' command. */
class ConsoleFileList : public FileList {
public:
	ConsoleFileList() : FileList()
	{
		this->file_list_valid = false;
	}

	/** Declare the file storage cache as being invalid, also clears all stored files. */
	void InvalidateFileList()
	{
		this->Clear();
		this->file_list_valid = false;
	}

	/**
	 * (Re-)validate the file storage cache. Only makes a change if the storage was invalid, or if \a force_reload.
	 * @param Always reload the file storage cache.
	 */
	void ValidateFileList(bool force_reload = false)
	{
		if (force_reload || !this->file_list_valid) {
			this->BuildFileList(FT_SAVEGAME, SLO_LOAD);
			this->file_list_valid = true;
		}
	}

	bool file_list_valid; ///< If set, the file list is valid.
};

static ConsoleFileList _console_file_list; ///< File storage cache for the console.

/* console command defines */
#define DEF_CONSOLE_CMD(function) static bool function(byte argc, char *argv[])
#define DEF_CONSOLE_HOOK(function) static ConsoleHookResult function(bool echo)

/****************
 * command hooks
 ****************/

#ifdef ENABLE_NETWORK

/**
 * Check network availability and inform in console about failure of detection.
 * @return Network availability.
 */
static inline bool NetworkAvailable(bool echo)
{
	if (!_network_available) {
		if (echo) IConsoleError("You cannot use this command because there is no network available.");
		return false;
	}
	return true;
}

/**
 * Check whether we are a server.
 * @return Are we a server? True when yes, false otherwise.
 */
DEF_CONSOLE_HOOK(ConHookServerOnly)
{
	if (!NetworkAvailable(echo)) return CHR_DISALLOW;

	if (!_network_server) {
		if (echo) IConsoleError("This command is only available to a network server.");
		return CHR_DISALLOW;
	}
	return CHR_ALLOW;
}

/**
 * Check whether we are a client in a network game.
 * @return Are we a client in a network game? True when yes, false otherwise.
 */
DEF_CONSOLE_HOOK(ConHookClientOnly)
{
	if (!NetworkAvailable(echo)) return CHR_DISALLOW;

	if (_network_server) {
		if (echo) IConsoleError("This command is not available to a network server.");
		return CHR_DISALLOW;
	}
	return CHR_ALLOW;
}

/**
 * Check whether we are in a multiplayer game.
 * @return True when we are client or server in a network game.
 */
DEF_CONSOLE_HOOK(ConHookNeedNetwork)
{
	if (!NetworkAvailable(echo)) return CHR_DISALLOW;

	if (!_networking || (!_network_server && !MyClient::IsConnected())) {
		if (echo) IConsoleError("Not connected. This command is only available in multiplayer.");
		return CHR_DISALLOW;
	}
	return CHR_ALLOW;
}

/**
 * Check whether we are in single player mode.
 * @return True when no network is active.
 */
DEF_CONSOLE_HOOK(ConHookNoNetwork)
{
	if (_networking) {
		if (echo) IConsoleError("This command is forbidden in multiplayer.");
		return CHR_DISALLOW;
	}
	return CHR_ALLOW;
}

#else
#	define ConHookNoNetwork NULL
#endif /* ENABLE_NETWORK */

DEF_CONSOLE_HOOK(ConHookNewGRFDeveloperTool)
{
	if (_settings_client.gui.newgrf_developer_tools) {
		if (_game_mode == GM_MENU) {
			if (echo) IConsoleError("This command is only available in game and editor.");
			return CHR_DISALLOW;
		}
#ifdef ENABLE_NETWORK
		return ConHookNoNetwork(echo);
#else
		return CHR_ALLOW;
#endif
	}
	return CHR_HIDE;
}

/**
 * Show help for the console.
 * @param str String to print in the console.
 */
static void IConsoleHelp(const char *str)
{
	IConsolePrintF(CC_WARNING, "- %s", str);
}

/**
 * Reset status of all engines.
 * @return Will always succeed.
 */
DEF_CONSOLE_CMD(ConResetEngines)
{
	if (argc == 0) {
		IConsoleHelp("Reset status data of all engines. This might solve some issues with 'lost' engines. Usage: 'resetengines'");
		return true;
	}

	StartupEngines();
	return true;
}

/**
 * Reset status of the engine pool.
 * @return Will always return true.
 * @note Resetting the pool only succeeds when there are no vehicles ingame.
 */
DEF_CONSOLE_CMD(ConResetEnginePool)
{
	if (argc == 0) {
		IConsoleHelp("Reset NewGRF allocations of engine slots. This will remove invalid engine definitions, and might make default engines available again.");
		return true;
	}

	if (_game_mode == GM_MENU) {
		IConsoleError("This command is only available in game and editor.");
		return true;
	}

	if (!EngineOverrideManager::ResetToCurrentNewGRFConfig()) {
		IConsoleError("This can only be done when there are no vehicles in the game.");
		return true;
	}

	return true;
}

#ifdef _DEBUG
/**
 * Reset a tile to bare land in debug mode.
 * param tile number.
 * @return True when the tile is reset or the help on usage was printed (0 or two parameters).
 */
DEF_CONSOLE_CMD(ConResetTile)
{
	if (argc == 0) {
		IConsoleHelp("Reset a tile to bare land. Usage: 'resettile <tile>'");
		IConsoleHelp("Tile can be either decimal (34161) or hexadecimal (0x4a5B)");
		return true;
	}

	if (argc == 2) {
		uint32 result;
		if (GetArgumentInteger(&result, argv[1])) {
			DoClearSquare((TileIndex)result);
			return true;
		}
	}

	return false;
}
#endif /* _DEBUG */

/**
 * Scroll to a tile on the map.
 * @param arg1 tile tile number or tile x coordinate.
 * @param arg2 optionally tile y coordinate.
 * @note When only one argument is given it is intepreted as the tile number.
 *       When two arguments are given, they are interpreted as the tile's x
 *       and y coordinates.
 * @return True when either console help was shown or a proper amount of parameters given.
 */
DEF_CONSOLE_CMD(ConScrollToTile)
{
	switch (argc) {
		case 0:
			IConsoleHelp("Center the screen on a given tile.");
			IConsoleHelp("Usage: 'scrollto <tile>' or 'scrollto <x> <y>'");
			IConsoleHelp("Numbers can be either decimal (34161) or hexadecimal (0x4a5B).");
			return true;

		case 2: {
			uint32 result;
			if (GetArgumentInteger(&result, argv[1])) {
				if (result >= MapSize()) {
					IConsolePrint(CC_ERROR, "Tile does not exist");
					return true;
				}
				ScrollMainWindowToTile((TileIndex)result);
				return true;
			}
			break;
		}

		case 3: {
			uint32 x, y;
			if (GetArgumentInteger(&x, argv[1]) && GetArgumentInteger(&y, argv[2])) {
				if (x >= MapSizeX() || y >= MapSizeY()) {
					IConsolePrint(CC_ERROR, "Tile does not exist");
					return true;
				}
				ScrollMainWindowToTile(TileXY(x, y));
				return true;
			}
			break;
		}
	}

	return false;
}

/**
 * Save the map to a file.
 * @param filename the filename to save the map to.
 * @return True when help was displayed or the file attempted to be saved.
 */
DEF_CONSOLE_CMD(ConSave)
{
	if (argc == 0) {
		IConsoleHelp("Save the current game. Usage: 'save <filename>'");
		return true;
	}

	if (argc == 2) {
		char *filename = str_fmt("%s.sav", argv[1]);
		IConsolePrint(CC_DEFAULT, "Saving map...");

		if (SaveOrLoad(filename, SLO_SAVE, DFT_GAME_FILE, SAVE_DIR) != SL_OK) {
			IConsolePrint(CC_ERROR, "Saving map failed");
		} else {
			IConsolePrintF(CC_DEFAULT, "Map successfully saved to %s", filename);
		}
		free(filename);
		return true;
	}

	return false;
}

/**
 * Explicitly save the configuration.
 * @return True.
 */
DEF_CONSOLE_CMD(ConSaveConfig)
{
	if (argc == 0) {
		IConsoleHelp("Saves the configuration for new games to the configuration file, typically 'openttd.cfg'.");
		IConsoleHelp("It does not save the configuration of the current game to the configuration file.");
		return true;
	}

	SaveToConfig();
	IConsolePrint(CC_DEFAULT, "Saved config.");
	return true;
}

DEF_CONSOLE_CMD(ConLoad)
{
	if (argc == 0) {
		IConsoleHelp("Load a game by name or index. Usage: 'load <file | number>'");
		return true;
	}

	if (argc != 2) return false;

	const char *file = argv[1];
	_console_file_list.ValidateFileList();
	const FiosItem *item = _console_file_list.FindItem(file);
	if (item != NULL) {
		if (GetAbstractFileType(item->type) == FT_SAVEGAME) {
			_switch_mode = SM_LOAD_GAME;
			_file_to_saveload.SetMode(item->type);
			_file_to_saveload.SetName(FiosBrowseTo(item));
			_file_to_saveload.SetTitle(item->title);
		} else {
			IConsolePrintF(CC_ERROR, "%s: Not a savegame.", file);
		}
	} else {
		IConsolePrintF(CC_ERROR, "%s: No such file or directory.", file);
	}

	return true;
}


DEF_CONSOLE_CMD(ConRemove)
{
	if (argc == 0) {
		IConsoleHelp("Remove a savegame by name or index. Usage: 'rm <file | number>'");
		return true;
	}

	if (argc != 2) return false;

	const char *file = argv[1];
	_console_file_list.ValidateFileList();
	const FiosItem *item = _console_file_list.FindItem(file);
	if (item != NULL) {
		if (!FiosDelete(item->name)) {
			IConsolePrintF(CC_ERROR, "%s: Failed to delete file", file);
		}
	} else {
		IConsolePrintF(CC_ERROR, "%s: No such file or directory.", file);
	}

	_console_file_list.InvalidateFileList();
	return true;
}


/* List all the files in the current dir via console */
DEF_CONSOLE_CMD(ConListFiles)
{
	if (argc == 0) {
		IConsoleHelp("List all loadable savegames and directories in the current dir via console. Usage: 'ls | dir'");
		return true;
	}

	_console_file_list.ValidateFileList(true);
	for (uint i = 0; i < _console_file_list.Length(); i++) {
		IConsolePrintF(CC_DEFAULT, "%d) %s", i, _console_file_list[i].title);
	}

	return true;
}

/* Change the dir via console */
DEF_CONSOLE_CMD(ConChangeDirectory)
{
	if (argc == 0) {
		IConsoleHelp("Change the dir via console. Usage: 'cd <directory | number>'");
		return true;
	}

	if (argc != 2) return false;

	const char *file = argv[1];
	_console_file_list.ValidateFileList(true);
	const FiosItem *item = _console_file_list.FindItem(file);
	if (item != NULL) {
		switch (item->type) {
			case FIOS_TYPE_DIR: case FIOS_TYPE_DRIVE: case FIOS_TYPE_PARENT:
				FiosBrowseTo(item);
				break;
			default: IConsolePrintF(CC_ERROR, "%s: Not a directory.", file);
		}
	} else {
		IConsolePrintF(CC_ERROR, "%s: No such file or directory.", file);
	}

	_console_file_list.InvalidateFileList();
	return true;
}

DEF_CONSOLE_CMD(ConPrintWorkingDirectory)
{
	const char *path;

	if (argc == 0) {
		IConsoleHelp("Print out the current working directory. Usage: 'pwd'");
		return true;
	}

	/* XXX - Workaround for broken file handling */
	_console_file_list.ValidateFileList(true);
	_console_file_list.InvalidateFileList();

	FiosGetDescText(&path, NULL);
	IConsolePrint(CC_DEFAULT, path);
	return true;
}

DEF_CONSOLE_CMD(ConClearBuffer)
{
	if (argc == 0) {
		IConsoleHelp("Clear the console buffer. Usage: 'clear'");
		return true;
	}

	IConsoleClearBuffer();
	SetWindowDirty(WC_CONSOLE, 0);
	return true;
}


/**********************************
 * Network Core Console Commands
 **********************************/
#ifdef ENABLE_NETWORK

static bool ConKickOrBan(const char *argv, bool ban)
{
	uint n;

	if (strchr(argv, '.') == NULL && strchr(argv, ':') == NULL) { // banning with ID
		ClientID client_id = (ClientID)atoi(argv);

		/* Don't kill the server, or the client doing the rcon. The latter can't be kicked because
		 * kicking frees closes and subsequently free the connection related instances, which we
		 * would be reading from and writing to after returning. So we would read or write data
		 * from freed memory up till the segfault triggers. */
		if (client_id == CLIENT_ID_SERVER || client_id == _redirect_console_to_client) {
			IConsolePrintF(CC_ERROR, "ERROR: Silly boy, you can not %s yourself!", ban ? "ban" : "kick");
			return true;
		}

		NetworkClientInfo *ci = NetworkClientInfo::GetByClientID(client_id);
		if (ci == NULL) {
			IConsoleError("Invalid client");
			return true;
		}

		if (!ban) {
			/* Kick only this client, not all clients with that IP */
			NetworkServerKickClient(client_id);
			return true;
		}

		/* When banning, kick+ban all clients with that IP */
		n = NetworkServerKickOrBanIP(client_id, ban);
	} else {
		n = NetworkServerKickOrBanIP(argv, ban);
	}

	if (n == 0) {
		IConsolePrint(CC_DEFAULT, ban ? "Client not online, address added to banlist" : "Client not found");
	} else {
		IConsolePrintF(CC_DEFAULT, "%sed %u client(s)", ban ? "Bann" : "Kick", n);
	}

	return true;
}

DEF_CONSOLE_CMD(ConKick)
{
	if (argc == 0) {
		IConsoleHelp("Kick a client from a network game. Usage: 'kick <ip | client-id>'");
		IConsoleHelp("For client-id's, see the command 'clients'");
		return true;
	}

	if (argc != 2) return false;

	return ConKickOrBan(argv[1], false);
}

DEF_CONSOLE_CMD(ConBan)
{
	if (argc == 0) {
		IConsoleHelp("Ban a client from a network game. Usage: 'ban <ip | client-id>'");
		IConsoleHelp("For client-id's, see the command 'clients'");
		IConsoleHelp("If the client is no longer online, you can still ban his/her IP");
		return true;
	}

	if (argc != 2) return false;

	return ConKickOrBan(argv[1], true);
}

DEF_CONSOLE_CMD(ConUnBan)
{

	if (argc == 0) {
		IConsoleHelp("Unban a client from a network game. Usage: 'unban <ip | client-id>'");
		IConsoleHelp("For a list of banned IP's, see the command 'banlist'");
		return true;
	}

	if (argc != 2) return false;

	uint index = (strchr(argv[1], '.') == NULL) ? atoi(argv[1]) : 0;
	index--;
	uint i = 0;

	for (char **iter = _network_ban_list.Begin(); iter != _network_ban_list.End(); iter++, i++) {
		if (strcmp(_network_ban_list[i], argv[1]) == 0 || index == i) {
			free(_network_ban_list[i]);
			_network_ban_list.Erase(iter);
			IConsolePrint(CC_DEFAULT, "IP unbanned.");
			return true;
		}
	}

	IConsolePrint(CC_DEFAULT, "IP not in ban-list.");
	return true;
}

DEF_CONSOLE_CMD(ConBanList)
{
	if (argc == 0) {
		IConsoleHelp("List the IP's of banned clients: Usage 'banlist'");
		return true;
	}

	IConsolePrint(CC_DEFAULT, "Banlist: ");

	uint i = 1;
	for (char **iter = _network_ban_list.Begin(); iter != _network_ban_list.End(); iter++, i++) {
		IConsolePrintF(CC_DEFAULT, "  %d) %s", i, *iter);
	}

	return true;
}

DEF_CONSOLE_CMD(ConPauseGame)
{
	if (argc == 0) {
		IConsoleHelp("Pause a network game. Usage: 'pause'");
		return true;
	}

	if ((_pause_mode & PM_PAUSED_NORMAL) == PM_UNPAUSED) {
		DoCommandP(0, PM_PAUSED_NORMAL, 1, CMD_PAUSE);
		if (!_networking) IConsolePrint(CC_DEFAULT, "Game paused.");
	} else {
		IConsolePrint(CC_DEFAULT, "Game is already paused.");
	}

	return true;
}

DEF_CONSOLE_CMD(ConUnpauseGame)
{
	if (argc == 0) {
		IConsoleHelp("Unpause a network game. Usage: 'unpause'");
		return true;
	}

	if ((_pause_mode & PM_PAUSED_NORMAL) != PM_UNPAUSED) {
		DoCommandP(0, PM_PAUSED_NORMAL, 0, CMD_PAUSE);
		if (!_networking) IConsolePrint(CC_DEFAULT, "Game unpaused.");
	} else if ((_pause_mode & PM_PAUSED_ERROR) != PM_UNPAUSED) {
		IConsolePrint(CC_DEFAULT, "Game is in error state and cannot be unpaused via console.");
	} else if (_pause_mode != PM_UNPAUSED) {
		IConsolePrint(CC_DEFAULT, "Game cannot be unpaused manually; disable pause_on_join/min_active_clients.");
	} else {
		IConsolePrint(CC_DEFAULT, "Game is already unpaused.");
	}

	return true;
}

DEF_CONSOLE_CMD(ConRcon)
{
	if (argc == 0) {
		IConsoleHelp("Remote control the server from another client. Usage: 'rcon <password> <command>'");
		IConsoleHelp("Remember to enclose the command in quotes, otherwise only the first parameter is sent");
		return true;
	}

	if (argc < 3) return false;

	if (_network_server) {
		IConsoleCmdExec(argv[2]);
	} else {
		NetworkClientSendRcon(argv[1], argv[2]);
	}
	return true;
}

DEF_CONSOLE_CMD(ConStatus)
{
	if (argc == 0) {
		IConsoleHelp("List the status of all clients connected to the server. Usage 'status'");
		return true;
	}

	NetworkServerShowStatusToConsole();
	return true;
}

DEF_CONSOLE_CMD(ConServerInfo)
{
	if (argc == 0) {
		IConsoleHelp("List current and maximum client/company limits. Usage 'server_info'");
		IConsoleHelp("You can change these values by modifying settings 'network.max_clients', 'network.max_companies' and 'network.max_spectators'");
		return true;
	}

	IConsolePrintF(CC_DEFAULT, "Current/maximum clients:    %2d/%2d", _network_game_info.clients_on, _settings_client.network.max_clients);
	IConsolePrintF(CC_DEFAULT, "Current/maximum companies:  %2d/%2d", (int)Company::GetNumItems(), _settings_client.network.max_companies);
	IConsolePrintF(CC_DEFAULT, "Current/maximum spectators: %2d/%2d", NetworkSpectatorCount(), _settings_client.network.max_spectators);

	return true;
}

DEF_CONSOLE_CMD(ConClientNickChange)
{
	if (argc != 3) {
		IConsoleHelp("Change the nickname of a connected client. Usage: 'client_name <client-id> <new-name>'");
		IConsoleHelp("For client-id's, see the command 'clients'");
		return true;
	}

	ClientID client_id = (ClientID)atoi(argv[1]);

	if (client_id == CLIENT_ID_SERVER) {
		IConsoleError("Please use the command 'name' to change your own name!");
		return true;
	}

	if (NetworkClientInfo::GetByClientID(client_id) == NULL) {
		IConsoleError("Invalid client");
		return true;
	}

	if (!NetworkServerChangeClientName(client_id, argv[2])) {
		IConsoleError("Cannot give a client a duplicate name");
	}

	return true;
}

DEF_CONSOLE_CMD(ConJoinCompany)
{
	if (argc < 2) {
		IConsoleHelp("Request joining another company. Usage: join <company-id> [<password>]");
		IConsoleHelp("For valid company-id see company list, use 255 for spectator");
		return true;
	}

	CompanyID company_id = (CompanyID)(atoi(argv[1]) <= MAX_COMPANIES ? atoi(argv[1]) - 1 : atoi(argv[1]));

	/* Check we have a valid company id! */
	if (!Company::IsValidID(company_id) && company_id != COMPANY_SPECTATOR) {
		IConsolePrintF(CC_ERROR, "Company does not exist. Company-id must be between 1 and %d.", MAX_COMPANIES);
		return true;
	}

	if (NetworkClientInfo::GetByClientID(_network_own_client_id)->client_playas == company_id) {
		IConsoleError("You are already there!");
		return true;
	}

	if (company_id == COMPANY_SPECTATOR && NetworkMaxSpectatorsReached()) {
		IConsoleError("Cannot join spectators, maximum number of spectators reached.");
		return true;
	}

	if (company_id != COMPANY_SPECTATOR && !Company::IsHumanID(company_id)) {
		IConsoleError("Cannot join AI company.");
		return true;
	}

	/* Check if the company requires a password */
	if (NetworkCompanyIsPassworded(company_id) && argc < 3) {
		IConsolePrintF(CC_ERROR, "Company %d requires a password to join.", company_id + 1);
		return true;
	}

	/* non-dedicated server may just do the move! */
	if (_network_server) {
		NetworkServerDoMove(CLIENT_ID_SERVER, company_id);
	} else {
		NetworkClientRequestMove(company_id, NetworkCompanyIsPassworded(company_id) ? argv[2] : "");
	}

	return true;
}

DEF_CONSOLE_CMD(ConMoveClient)
{
	if (argc < 3) {
		IConsoleHelp("Move a client to another company. Usage: move <client-id> <company-id>");
		IConsoleHelp("For valid client-id see 'clients', for valid company-id see 'companies', use 255 for moving to spectators");
		return true;
	}

	const NetworkClientInfo *ci = NetworkClientInfo::GetByClientID((ClientID)atoi(argv[1]));
	CompanyID company_id = (CompanyID)(atoi(argv[2]) <= MAX_COMPANIES ? atoi(argv[2]) - 1 : atoi(argv[2]));

	/* check the client exists */
	if (ci == NULL) {
		IConsoleError("Invalid client-id, check the command 'clients' for valid client-id's.");
		return true;
	}

	if (!Company::IsValidID(company_id) && company_id != COMPANY_SPECTATOR) {
		IConsolePrintF(CC_ERROR, "Company does not exist. Company-id must be between 1 and %d.", MAX_COMPANIES);
		return true;
	}

	if (company_id != COMPANY_SPECTATOR && !Company::IsHumanID(company_id)) {
		IConsoleError("You cannot move clients to AI companies.");
		return true;
	}

	if (ci->client_id == CLIENT_ID_SERVER && _network_dedicated) {
		IConsoleError("Silly boy, you cannot move the server!");
		return true;
	}

	if (ci->client_playas == company_id) {
		IConsoleError("You cannot move someone to where he/she already is!");
		return true;
	}

	/* we are the server, so force the update */
	NetworkServerDoMove(ci->client_id, company_id);

	return true;
}

DEF_CONSOLE_CMD(ConResetCompany)
{
	if (argc == 0) {
		IConsoleHelp("Remove an idle company from the game. Usage: 'reset_company <company-id>'");
		IConsoleHelp("For company-id's, see the list of companies from the dropdown menu. Company 1 is 1, etc.");
		return true;
	}

	if (argc != 2) return false;

	CompanyID index = (CompanyID)(atoi(argv[1]) - 1);

	/* Check valid range */
	if (!Company::IsValidID(index)) {
		IConsolePrintF(CC_ERROR, "Company does not exist. Company-id must be between 1 and %d.", MAX_COMPANIES);
		return true;
	}

	if (!Company::IsHumanID(index)) {
		IConsoleError("Company is owned by an AI.");
		return true;
	}

	if (NetworkCompanyHasClients(index)) {
		IConsoleError("Cannot remove company: a client is connected to that company.");
		return false;
	}
	const NetworkClientInfo *ci = NetworkClientInfo::GetByClientID(CLIENT_ID_SERVER);
	if (ci->client_playas == index) {
		IConsoleError("Cannot remove company: the server is connected to that company.");
		return true;
	}

	/* It is safe to remove this company */
	DoCommandP(0, 2 | index << 16, CRR_MANUAL, CMD_COMPANY_CTRL);
	IConsolePrint(CC_DEFAULT, "Company deleted.");

	return true;
}

DEF_CONSOLE_CMD(ConNetworkClients)
{
	if (argc == 0) {
		IConsoleHelp("Get a list of connected clients including their ID, name, company-id, and IP. Usage: 'clients'");
		return true;
	}

	NetworkPrintClients();

	return true;
}

DEF_CONSOLE_CMD(ConNetworkReconnect)
{
	if (argc == 0) {
		IConsoleHelp("Reconnect to server to which you were connected last time. Usage: 'reconnect [<company>]'");
		IConsoleHelp("Company 255 is spectator (default, if not specified), 0 means creating new company.");
		IConsoleHelp("All others are a certain company with Company 1 being #1");
		return true;
	}

	CompanyID playas = (argc >= 2) ? (CompanyID)atoi(argv[1]) : COMPANY_SPECTATOR;
	switch (playas) {
		case 0: playas = COMPANY_NEW_COMPANY; break;
		case COMPANY_SPECTATOR: /* nothing to do */ break;
		default:
			/* From a user pov 0 is a new company, internally it's different and all
			 * companies are offset by one to ease up on users (eg companies 1-8 not 0-7) */
			playas--;
			if (playas < COMPANY_FIRST || playas >= MAX_COMPANIES) return false;
			break;
	}

	if (StrEmpty(_settings_client.network.last_host)) {
		IConsolePrint(CC_DEFAULT, "No server for reconnecting.");
		return true;
	}

	/* Don't resolve the address first, just print it directly as it comes from the config file. */
	IConsolePrintF(CC_DEFAULT, "Reconnecting to %s:%d...", _settings_client.network.last_host, _settings_client.network.last_port);

	NetworkClientConnectGame(NetworkAddress(_settings_client.network.last_host, _settings_client.network.last_port), playas);
	return true;
}

DEF_CONSOLE_CMD(ConNetworkConnect)
{
	if (argc == 0) {
		IConsoleHelp("Connect to a remote OTTD server and join the game. Usage: 'connect <ip>'");
		IConsoleHelp("IP can contain port and company: 'IP[:Port][#Company]', eg: 'server.ottd.org:443#2'");
		IConsoleHelp("Company #255 is spectator all others are a certain company with Company 1 being #1");
		return true;
	}

	if (argc < 2) return false;
	if (_networking) NetworkDisconnect(); // we are in network-mode, first close it!

	const char *port = NULL;
	const char *company = NULL;
	char *ip = argv[1];
	/* Default settings: default port and new company */
	uint16 rport = NETWORK_DEFAULT_PORT;
	CompanyID join_as = COMPANY_NEW_COMPANY;

	ParseConnectionString(&company, &port, ip);

	IConsolePrintF(CC_DEFAULT, "Connecting to %s...", ip);
	if (company != NULL) {
		join_as = (CompanyID)atoi(company);
		IConsolePrintF(CC_DEFAULT, "    company-no: %d", join_as);

		/* From a user pov 0 is a new company, internally it's different and all
		 * companies are offset by one to ease up on users (eg companies 1-8 not 0-7) */
		if (join_as != COMPANY_SPECTATOR) {
			if (join_as > MAX_COMPANIES) return false;
			join_as--;
		}
	}
	if (port != NULL) {
		rport = atoi(port);
		IConsolePrintF(CC_DEFAULT, "    port: %s", port);
	}

	NetworkClientConnectGame(NetworkAddress(ip, rport), join_as);

	return true;
}

#endif /* ENABLE_NETWORK */

/*********************************
 *  script file console commands
 *********************************/

DEF_CONSOLE_CMD(ConExec)
{
	if (argc == 0) {
		IConsoleHelp("Execute a local script file. Usage: 'exec <script> <?>'");
		return true;
	}

	if (argc < 2) return false;

	FILE *script_file = FioFOpenFile(argv[1], "r", BASE_DIR);

	if (script_file == NULL) {
		if (argc == 2 || atoi(argv[2]) != 0) IConsoleError("script file not found");
		return true;
	}

	_script_running = true;

	char cmdline[ICON_CMDLN_SIZE];
	while (_script_running && fgets(cmdline, sizeof(cmdline), script_file) != NULL) {
		/* Remove newline characters from the executing script */
		for (char *cmdptr = cmdline; *cmdptr != '\0'; cmdptr++) {
			if (*cmdptr == '\n' || *cmdptr == '\r') {
				*cmdptr = '\0';
				break;
			}
		}
		IConsoleCmdExec(cmdline);
	}

	if (ferror(script_file)) {
		IConsoleError("Encountered error while trying to read from script file");
	}

	_script_running = false;
	FioFCloseFile(script_file);
	return true;
}

DEF_CONSOLE_CMD(ConReturn)
{
	if (argc == 0) {
		IConsoleHelp("Stop executing a running script. Usage: 'return'");
		return true;
	}

	_script_running = false;
	return true;
}

/*****************************
 *  default console commands
 ******************************/
extern bool CloseConsoleLogIfActive();

DEF_CONSOLE_CMD(ConScript)
{
	extern FILE *_iconsole_output_file;

	if (argc == 0) {
		IConsoleHelp("Start or stop logging console output to a file. Usage: 'script <filename>'");
		IConsoleHelp("If filename is omitted, a running log is stopped if it is active");
		return true;
	}

	if (!CloseConsoleLogIfActive()) {
		if (argc < 2) return false;

		IConsolePrintF(CC_DEFAULT, "file output started to: %s", argv[1]);
		_iconsole_output_file = fopen(argv[1], "ab");
		if (_iconsole_output_file == NULL) IConsoleError("could not open file");
	}

	return true;
}


DEF_CONSOLE_CMD(ConEcho)
{
	if (argc == 0) {
		IConsoleHelp("Print back the first argument to the console. Usage: 'echo <arg>'");
		return true;
	}

	if (argc < 2) return false;
	IConsolePrint(CC_DEFAULT, argv[1]);
	return true;
}

DEF_CONSOLE_CMD(ConEchoC)
{
	if (argc == 0) {
		IConsoleHelp("Print back the first argument to the console in a given colour. Usage: 'echoc <colour> <arg2>'");
		return true;
	}

	if (argc < 3) return false;
	IConsolePrint((TextColour)Clamp(atoi(argv[1]), TC_BEGIN, TC_END - 1), argv[2]);
	return true;
}

DEF_CONSOLE_CMD(ConNewGame)
{
	if (argc == 0) {
		IConsoleHelp("Start a new game. Usage: 'newgame [seed]'");
		IConsoleHelp("The server can force a new game using 'newgame'; any client joined will rejoin after the server is done generating the new game.");
		return true;
	}

	StartNewGameWithoutGUI((argc == 2) ? strtoul(argv[1], NULL, 10) : GENERATE_NEW_SEED);
	return true;
}

DEF_CONSOLE_CMD(ConRestart)
{
	if (argc == 0) {
		IConsoleHelp("Restart game. Usage: 'restart'");
		IConsoleHelp("Restarts a game. It tries to reproduce the exact same map as the game started with.");
		IConsoleHelp("However:");
		IConsoleHelp(" * restarting games started in another version might create another map due to difference in map generation");
		IConsoleHelp(" * restarting games based on scenarios, loaded games or heightmaps will start a new game based on the settings stored in the scenario/savegame");
		return true;
	}

	/* Don't copy the _newgame pointers to the real pointers, so call SwitchToMode directly */
	_settings_game.game_creation.map_x = MapLogX();
	_settings_game.game_creation.map_y = FindFirstBit(MapSizeY());
	_switch_mode = SM_RESTARTGAME;
	return true;
}

/**
 * Print a text buffer line by line to the console. Lines are separated by '\n'.
 * @param buf The buffer to print.
 * @note All newlines are replace by '\0' characters.
 */
static void PrintLineByLine(char *buf)
{
	char *p = buf;
	/* Print output line by line */
	for (char *p2 = buf; *p2 != '\0'; p2++) {
		if (*p2 == '\n') {
			*p2 = '\0';
			IConsolePrintF(CC_DEFAULT, "%s", p);
			p = p2 + 1;
		}
	}
}

DEF_CONSOLE_CMD(ConListAILibs)
{
	char buf[4096];
	AI::GetConsoleLibraryList(buf, lastof(buf));

	PrintLineByLine(buf);

	return true;
}

DEF_CONSOLE_CMD(ConListAI)
{
	char buf[4096];
	AI::GetConsoleList(buf, lastof(buf));

	PrintLineByLine(buf);

	return true;
}

DEF_CONSOLE_CMD(ConListGameLibs)
{
	char buf[4096];
	Game::GetConsoleLibraryList(buf, lastof(buf));

	PrintLineByLine(buf);

	return true;
}

DEF_CONSOLE_CMD(ConListGame)
{
	char buf[4096];
	Game::GetConsoleList(buf, lastof(buf));

	PrintLineByLine(buf);

	return true;
}

DEF_CONSOLE_CMD(ConStartAI)
{
	if (argc == 0 || argc > 3) {
		IConsoleHelp("Start a new AI. Usage: 'start_ai [<AI>] [<settings>]'");
		IConsoleHelp("Start a new AI. If <AI> is given, it starts that specific AI (if found).");
		IConsoleHelp("If <settings> is given, it is parsed and the AI settings are set to that.");
		return true;
	}

	if (_game_mode != GM_NORMAL) {
		IConsoleWarning("AIs can only be managed in a game.");
		return true;
	}

	if (Company::GetNumItems() == CompanyPool::MAX_SIZE) {
		IConsoleWarning("Can't start a new AI (no more free slots).");
		return true;
	}
	if (_networking && !_network_server) {
		IConsoleWarning("Only the server can start a new AI.");
		return true;
	}
	if (_networking && !_settings_game.ai.ai_in_multiplayer) {
		IConsoleWarning("AIs are not allowed in multiplayer by configuration.");
		IConsoleWarning("Switch AI -> AI in multiplayer to True.");
		return true;
	}
	if (!AI::CanStartNew()) {
		IConsoleWarning("Can't start a new AI.");
		return true;
	}

	int n = 0;
	Company *c;
	/* Find the next free slot */
	FOR_ALL_COMPANIES(c) {
		if (c->index != n) break;
		n++;
	}

	AIConfig *config = AIConfig::GetConfig((CompanyID)n);
	if (argc >= 2) {
		config->Change(argv[1], -1, true);
		if (!config->HasScript()) {
			IConsoleWarning("Failed to load the specified AI");
			return true;
		}
		if (argc == 3) {
			config->StringToSettings(argv[2]);
		}
	}

	/* Start a new AI company */
	DoCommandP(0, 1 | INVALID_COMPANY << 16, 0, CMD_COMPANY_CTRL);

	return true;
}

DEF_CONSOLE_CMD(ConReloadAI)
{
	if (argc != 2) {
		IConsoleHelp("Reload an AI. Usage: 'reload_ai <company-id>'");
		IConsoleHelp("Reload the AI with the given company id. For company-id's, see the list of companies from the dropdown menu. Company 1 is 1, etc.");
		return true;
	}

	if (_game_mode != GM_NORMAL) {
		IConsoleWarning("AIs can only be managed in a game.");
		return true;
	}

	if (_networking && !_network_server) {
		IConsoleWarning("Only the server can reload an AI.");
		return true;
	}

	CompanyID company_id = (CompanyID)(atoi(argv[1]) - 1);
	if (!Company::IsValidID(company_id)) {
		IConsolePrintF(CC_DEFAULT, "Unknown company. Company range is between 1 and %d.", MAX_COMPANIES);
		return true;
	}

	if (Company::IsHumanID(company_id)) {
		IConsoleWarning("Company is not controlled by an AI.");
		return true;
	}

	/* First kill the company of the AI, then start a new one. This should start the current AI again */
	DoCommandP(0, 2 | company_id << 16, CRR_MANUAL, CMD_COMPANY_CTRL);
	DoCommandP(0, 1 | company_id << 16, 0, CMD_COMPANY_CTRL);
	IConsolePrint(CC_DEFAULT, "AI reloaded.");

	return true;
}

DEF_CONSOLE_CMD(ConStopAI)
{
	if (argc != 2) {
		IConsoleHelp("Stop an AI. Usage: 'stop_ai <company-id>'");
		IConsoleHelp("Stop the AI with the given company id. For company-id's, see the list of companies from the dropdown menu. Company 1 is 1, etc.");
		return true;
	}

	if (_game_mode != GM_NORMAL) {
		IConsoleWarning("AIs can only be managed in a game.");
		return true;
	}

	if (_networking && !_network_server) {
		IConsoleWarning("Only the server can stop an AI.");
		return true;
	}

	CompanyID company_id = (CompanyID)(atoi(argv[1]) - 1);
	if (!Company::IsValidID(company_id)) {
		IConsolePrintF(CC_DEFAULT, "Unknown company. Company range is between 1 and %d.", MAX_COMPANIES);
		return true;
	}

	if (Company::IsHumanID(company_id) || company_id == _local_company) {
		IConsoleWarning("Company is not controlled by an AI.");
		return true;
	}

	/* Now kill the company of the AI. */
	DoCommandP(0, 2 | company_id << 16, CRR_MANUAL, CMD_COMPANY_CTRL);
	IConsolePrint(CC_DEFAULT, "AI stopped, company deleted.");

	return true;
}

DEF_CONSOLE_CMD(ConRescanAI)
{
	if (argc == 0) {
		IConsoleHelp("Rescan the AI dir for scripts. Usage: 'rescan_ai'");
		return true;
	}

	if (_networking && !_network_server) {
		IConsoleWarning("Only the server can rescan the AI dir for scripts.");
		return true;
	}

	AI::Rescan();

	return true;
}

DEF_CONSOLE_CMD(ConRescanGame)
{
	if (argc == 0) {
		IConsoleHelp("Rescan the Game Script dir for scripts. Usage: 'rescan_game'");
		return true;
	}

	if (_networking && !_network_server) {
		IConsoleWarning("Only the server can rescan the Game Script dir for scripts.");
		return true;
	}

	Game::Rescan();

	return true;
}

DEF_CONSOLE_CMD(ConRescanNewGRF)
{
	if (argc == 0) {
		IConsoleHelp("Rescan the data dir for NewGRFs. Usage: 'rescan_newgrf'");
		return true;
	}

	ScanNewGRFFiles(NULL);

	return true;
}

DEF_CONSOLE_CMD(ConGetSeed)
{
	if (argc == 0) {
		IConsoleHelp("Returns the seed used to create this game. Usage: 'getseed'");
		IConsoleHelp("The seed can be used to reproduce the exact same map as the game started with.");
		return true;
	}

	IConsolePrintF(CC_DEFAULT, "Generation Seed: %u", _settings_game.game_creation.generation_seed);
	return true;
}

DEF_CONSOLE_CMD(ConGetDate)
{
	if (argc == 0) {
		IConsoleHelp("Returns the current date (day-month-year) of the game. Usage: 'getdate'");
		return true;
	}

	YearMonthDay ymd;
	ConvertDateToYMD(_date, &ymd);
	IConsolePrintF(CC_DEFAULT, "Date: %d-%d-%d", ymd.day, ymd.month + 1, ymd.year);
	return true;
}


DEF_CONSOLE_CMD(ConAlias)
{
	IConsoleAlias *alias;

	if (argc == 0) {
		IConsoleHelp("Add a new alias, or redefine the behaviour of an existing alias . Usage: 'alias <name> <command>'");
		return true;
	}

	if (argc < 3) return false;

	alias = IConsoleAliasGet(argv[1]);
	if (alias == NULL) {
		IConsoleAliasRegister(argv[1], argv[2]);
	} else {
		free(alias->cmdline);
		alias->cmdline = stredup(argv[2]);
	}
	return true;
}

DEF_CONSOLE_CMD(ConScreenShot)
{
	if (argc == 0) {
		IConsoleHelp("Create a screenshot of the game. Usage: 'screenshot [big | giant | no_con] [file name]'");
		IConsoleHelp("'big' makes a zoomed-in screenshot of the visible area, 'giant' makes a screenshot of the "
				"whole map, 'no_con' hides the console to create the screenshot. 'big' or 'giant' "
				"screenshots are always drawn without console");
		return true;
	}

	if (argc > 3) return false;

	ScreenshotType type = SC_VIEWPORT;
	const char *name = NULL;

	if (argc > 1) {
		if (strcmp(argv[1], "big") == 0) {
			/* screenshot big [filename] */
			type = SC_ZOOMEDIN;
			if (argc > 2) name = argv[2];
		} else if (strcmp(argv[1], "giant") == 0) {
			/* screenshot giant [filename] */
			type = SC_WORLD;
			if (argc > 2) name = argv[2];
		} else if (strcmp(argv[1], "no_con") == 0) {
			/* screenshot no_con [filename] */
			IConsoleClose();
			if (argc > 2) name = argv[2];
		} else if (argc == 2) {
			/* screenshot filename */
			name = argv[1];
		} else {
			/* screenshot argv[1] argv[2] - invalid */
			return false;
		}
	}

	MakeScreenshot(type, name);
	return true;
}

DEF_CONSOLE_CMD(ConMinimap)
{
	if (argc == 0) {
		IConsoleHelp("Create a flat image of the game minimap. Usage: 'minimap [owner] [file name]'");
		IConsoleHelp("'owner' uses the tile owner to colour the minimap image, this is the only mode at present");
		return true;
	}

	const char *name = NULL;
	if (argc > 1) {
		if (strcmp(argv[1], "owner") != 0) {
			/* invalid mode */
			return false;
		}
	}
	if (argc > 2) {
		name = argv[2];
	}

	SaveMinimap(name);
	return true;
}

DEF_CONSOLE_CMD(ConInfoCmd)
{
	if (argc == 0) {
		IConsoleHelp("Print out debugging information about a command. Usage: 'info_cmd <cmd>'");
		return true;
	}

	if (argc < 2) return false;

	const IConsoleCmd *cmd = IConsoleCmdGet(argv[1]);
	if (cmd == NULL) {
		IConsoleError("the given command was not found");
		return true;
	}

	IConsolePrintF(CC_DEFAULT, "command name: %s", cmd->name);
	IConsolePrintF(CC_DEFAULT, "command proc: %p", cmd->proc);

	if (cmd->hook != NULL) IConsoleWarning("command is hooked");

	return true;
}

DEF_CONSOLE_CMD(ConDebugLevel)
{
	if (argc == 0) {
		IConsoleHelp("Get/set the default debugging level for the game. Usage: 'debug_level [<level>]'");
		IConsoleHelp("Level can be any combination of names, levels. Eg 'net=5 ms=4'. Remember to enclose it in \"'s");
		return true;
	}

	if (argc > 2) return false;

	if (argc == 1) {
		IConsolePrintF(CC_DEFAULT, "Current debug-level: '%s'", GetDebugString());
	} else {
		SetDebugString(argv[1]);
	}

	return true;
}

DEF_CONSOLE_CMD(ConExit)
{
	if (argc == 0) {
		IConsoleHelp("Exit the game. Usage: 'exit'");
		return true;
	}

	if (_game_mode == GM_NORMAL && _settings_client.gui.autosave_on_exit) DoExitSave();

	_exit_game = true;
	return true;
}

DEF_CONSOLE_CMD(ConPart)
{
	if (argc == 0) {
		IConsoleHelp("Leave the currently joined/running game (only ingame). Usage: 'part'");
		return true;
	}

	if (_game_mode != GM_NORMAL) return false;

	_switch_mode = SM_MENU;
	return true;
}

DEF_CONSOLE_CMD(ConHelp)
{
	if (argc == 2) {
		const IConsoleCmd *cmd;
		const IConsoleAlias *alias;

		RemoveUnderscores(argv[1]);
		cmd = IConsoleCmdGet(argv[1]);
		if (cmd != NULL) {
			cmd->proc(0, NULL);
			return true;
		}

		alias = IConsoleAliasGet(argv[1]);
		if (alias != NULL) {
			cmd = IConsoleCmdGet(alias->cmdline);
			if (cmd != NULL) {
				cmd->proc(0, NULL);
				return true;
			}
			IConsolePrintF(CC_ERROR, "ERROR: alias is of special type, please see its execution-line: '%s'", alias->cmdline);
			return true;
		}

		IConsoleError("command not found");
		return true;
	}

	IConsolePrint(CC_WARNING, " ---- OpenTTD Console Help ---- ");
	IConsolePrint(CC_DEFAULT, " - commands: [command to list all commands: list_cmds]");
	IConsolePrint(CC_DEFAULT, " call commands with '<command> <arg2> <arg3>...'");
	IConsolePrint(CC_DEFAULT, " - to assign strings, or use them as arguments, enclose it within quotes");
	IConsolePrint(CC_DEFAULT, " like this: '<command> \"string argument with spaces\"'");
	IConsolePrint(CC_DEFAULT, " - use 'help <command>' to get specific information");
	IConsolePrint(CC_DEFAULT, " - scroll console output with shift + (up | down | pageup | pagedown)");
	IConsolePrint(CC_DEFAULT, " - scroll console input history with the up or down arrows");
	IConsolePrint(CC_DEFAULT, "");
	return true;
}

DEF_CONSOLE_CMD(ConListCommands)
{
	if (argc == 0) {
		IConsoleHelp("List all registered commands. Usage: 'list_cmds [<pre-filter>]'");
		return true;
	}

	for (const IConsoleCmd *cmd = _iconsole_cmds; cmd != NULL; cmd = cmd->next) {
		if (argv[1] == NULL || strstr(cmd->name, argv[1]) != NULL) {
			if (cmd->unlisted == false && (cmd->hook == NULL || cmd->hook(false) != CHR_HIDE)) IConsolePrintF(CC_DEFAULT, "%s", cmd->name);
		}
	}

	return true;
}

DEF_CONSOLE_CMD(ConListAliases)
{
	if (argc == 0) {
		IConsoleHelp("List all registered aliases. Usage: 'list_aliases [<pre-filter>]'");
		return true;
	}

	for (const IConsoleAlias *alias = _iconsole_aliases; alias != NULL; alias = alias->next) {
		if (argv[1] == NULL || strstr(alias->name, argv[1]) != NULL) {
			IConsolePrintF(CC_DEFAULT, "%s => %s", alias->name, alias->cmdline);
		}
	}

	return true;
}

DEF_CONSOLE_CMD(ConCompanies)
{
	if (argc == 0) {
		IConsoleHelp("List the details of all companies in the game. Usage 'companies'");
		return true;
	}

	Company *c;
	FOR_ALL_COMPANIES(c) {
		/* Grab the company name */
		char company_name[512];
		SetDParam(0, c->index);
		GetString(company_name, STR_COMPANY_NAME, lastof(company_name));

		const char *password_state = "";
		if (c->is_ai) {
			password_state = "AI";
		}
#ifdef ENABLE_NETWORK
		else if (_network_server) {
				password_state = StrEmpty(_network_company_states[c->index].password) ? "unprotected" : "protected";
		}
#endif

		char colour[512];
		GetString(colour, STR_COLOUR_DARK_BLUE + _company_colours[c->index], lastof(colour));
		IConsolePrintF(CC_INFO, "#:%d(%s) Company Name: '%s'  Year Founded: %d  Money: " OTTD_PRINTF64 "  Loan: " OTTD_PRINTF64 "  Value: " OTTD_PRINTF64 "  (T:%d, R:%d, P:%d, S:%d) %s",
			c->index + 1, colour, company_name,
			c->inaugurated_year, (int64)c->money, (int64)c->current_loan, (int64)CalculateCompanyValue(c),
			c->group_all[VEH_TRAIN].num_vehicle,
			c->group_all[VEH_ROAD].num_vehicle,
			c->group_all[VEH_AIRCRAFT].num_vehicle,
			c->group_all[VEH_SHIP].num_vehicle,
			password_state);
	}

	return true;
}

#ifdef ENABLE_NETWORK

DEF_CONSOLE_CMD(ConSay)
{
	if (argc == 0) {
		IConsoleHelp("Chat to your fellow players in a multiplayer game. Usage: 'say \"<msg>\"'");
		return true;
	}

	if (argc != 2) return false;

	if (!_network_server) {
		NetworkClientSendChat(NETWORK_ACTION_CHAT, DESTTYPE_BROADCAST, 0 /* param does not matter */, argv[1]);
	} else {
		bool from_admin = (_redirect_console_to_admin < INVALID_ADMIN_ID);
		NetworkServerSendChat(NETWORK_ACTION_CHAT, DESTTYPE_BROADCAST, 0, argv[1], CLIENT_ID_SERVER, from_admin);
	}

	return true;
}

DEF_CONSOLE_CMD(ConSayCompany)
{
	if (argc == 0) {
		IConsoleHelp("Chat to a certain company in a multiplayer game. Usage: 'say_company <company-no> \"<msg>\"'");
		IConsoleHelp("CompanyNo is the company that plays as company <companyno>, 1 through max_companies");
		return true;
	}

	if (argc != 3) return false;

	CompanyID company_id = (CompanyID)(atoi(argv[1]) - 1);
	if (!Company::IsValidID(company_id)) {
		IConsolePrintF(CC_DEFAULT, "Unknown company. Company range is between 1 and %d.", MAX_COMPANIES);
		return true;
	}

	if (!_network_server) {
		NetworkClientSendChat(NETWORK_ACTION_CHAT_COMPANY, DESTTYPE_TEAM, company_id, argv[2]);
	} else {
		bool from_admin = (_redirect_console_to_admin < INVALID_ADMIN_ID);
		NetworkServerSendChat(NETWORK_ACTION_CHAT_COMPANY, DESTTYPE_TEAM, company_id, argv[2], CLIENT_ID_SERVER, from_admin);
	}

	return true;
}

DEF_CONSOLE_CMD(ConSayClient)
{
	if (argc == 0) {
		IConsoleHelp("Chat to a certain client in a multiplayer game. Usage: 'say_client <client-no> \"<msg>\"'");
		IConsoleHelp("For client-id's, see the command 'clients'");
		return true;
	}

	if (argc != 3) return false;

	if (!_network_server) {
		NetworkClientSendChat(NETWORK_ACTION_CHAT_CLIENT, DESTTYPE_CLIENT, atoi(argv[1]), argv[2]);
	} else {
		bool from_admin = (_redirect_console_to_admin < INVALID_ADMIN_ID);
		NetworkServerSendChat(NETWORK_ACTION_CHAT_CLIENT, DESTTYPE_CLIENT, atoi(argv[1]), argv[2], CLIENT_ID_SERVER, from_admin);
	}

	return true;
}

DEF_CONSOLE_CMD(ConCompanyPassword)
{
	if (argc == 0) {
		const char *helpmsg;

		if (_network_dedicated) {
			helpmsg = "Change the password of a company. Usage: 'company_pw <company-no> \"<password>\"";
		} else if (_network_server) {
			helpmsg = "Change the password of your or any other company. Usage: 'company_pw [<company-no>] \"<password>\"'";
		} else {
			helpmsg = "Change the password of your company. Usage: 'company_pw \"<password>\"'";
		}

		IConsoleHelp(helpmsg);
		IConsoleHelp("Use \"*\" to disable the password.");
		return true;
	}

	CompanyID company_id;
	const char *password;
	const char *errormsg;

	if (argc == 2) {
		company_id = _local_company;
		password = argv[1];
		errormsg = "You have to own a company to make use of this command.";
	} else if (argc == 3 && _network_server) {
		company_id = (CompanyID)(atoi(argv[1]) - 1);
		password = argv[2];
		errormsg = "You have to specify the ID of a valid human controlled company.";
	} else {
		return false;
	}

	if (!Company::IsValidHumanID(company_id)) {
		IConsoleError(errormsg);
		return false;
	}

	password = NetworkChangeCompanyPassword(company_id, password);

	if (StrEmpty(password)) {
		IConsolePrintF(CC_WARNING, "Company password cleared");
	} else {
		IConsolePrintF(CC_WARNING, "Company password changed to: %s", password);
	}

	return true;
}

/* Content downloading only is available with ZLIB */
#if defined(WITH_ZLIB)
#include "network/network_content.h"

/** Resolve a string to a content type. */
static ContentType StringToContentType(const char *str)
{
	static const char * const inv_lookup[] = { "", "base", "newgrf", "ai", "ailib", "scenario", "heightmap" };
	for (uint i = 1 /* there is no type 0 */; i < lengthof(inv_lookup); i++) {
		if (strcasecmp(str, inv_lookup[i]) == 0) return (ContentType)i;
	}
	return CONTENT_TYPE_END;
}

/** Asynchronous callback */
struct ConsoleContentCallback : public ContentCallback {
	void OnConnect(bool success)
	{
		IConsolePrintF(CC_DEFAULT, "Content server connection %s", success ? "established" : "failed");
	}

	void OnDisconnect()
	{
		IConsolePrintF(CC_DEFAULT, "Content server connection closed");
	}

	void OnDownloadComplete(ContentID cid)
	{
		IConsolePrintF(CC_DEFAULT, "Completed download of %d", cid);
	}
};

/**
 * Outputs content state information to console
 * @param ci the content info
 */
static void OutputContentState(const ContentInfo *const ci)
{
	static const char * const types[] = { "Base graphics", "NewGRF", "AI", "AI library", "Scenario", "Heightmap", "Base sound", "Base music", "Game script", "GS library" };
	assert_compile(lengthof(types) == CONTENT_TYPE_END - CONTENT_TYPE_BEGIN);
	static const char * const states[] = { "Not selected", "Selected", "Dep Selected", "Installed", "Unknown" };
	static const TextColour state_to_colour[] = { CC_COMMAND, CC_INFO, CC_INFO, CC_WHITE, CC_ERROR };

	char buf[sizeof(ci->md5sum) * 2 + 1];
	md5sumToString(buf, lastof(buf), ci->md5sum);
	IConsolePrintF(state_to_colour[ci->state], "%d, %s, %s, %s, %08X, %s", ci->id, types[ci->type - 1], states[ci->state], ci->name, ci->unique_id, buf);
}

DEF_CONSOLE_CMD(ConContent)
{
	static ContentCallback *cb = NULL;
	if (cb == NULL) {
		cb = new ConsoleContentCallback();
		_network_content_client.AddCallback(cb);
	}

	if (argc <= 1) {
		IConsoleHelp("Query, select and download content. Usage: 'content update|upgrade|select [all|id]|unselect [all|id]|state [filter]|download'");
		IConsoleHelp("  update: get a new list of downloadable content; must be run first");
		IConsoleHelp("  upgrade: select all items that are upgrades");
		IConsoleHelp("  select: select a specific item given by its id or 'all' to select all. If no parameter is given, all selected content will be listed");
		IConsoleHelp("  unselect: unselect a specific item given by its id or 'all' to unselect all");
		IConsoleHelp("  state: show the download/select state of all downloadable content. Optionally give a filter string");
		IConsoleHelp("  download: download all content you've selected");
		return true;
	}

	if (strcasecmp(argv[1], "update") == 0) {
		_network_content_client.RequestContentList((argc > 2) ? StringToContentType(argv[2]) : CONTENT_TYPE_END);
		return true;
	}

	if (strcasecmp(argv[1], "upgrade") == 0) {
		_network_content_client.SelectUpgrade();
		return true;
	}

	if (strcasecmp(argv[1], "select") == 0) {
		if (argc <= 2) {
			/* List selected content */
			IConsolePrintF(CC_WHITE, "id, type, state, name");
			for (ConstContentIterator iter = _network_content_client.Begin(); iter != _network_content_client.End(); iter++) {
				if ((*iter)->state != ContentInfo::SELECTED && (*iter)->state != ContentInfo::AUTOSELECTED) continue;
				OutputContentState(*iter);
			}
		} else if (strcasecmp(argv[2], "all") == 0) {
			_network_content_client.SelectAll();
		} else {
			_network_content_client.Select((ContentID)atoi(argv[2]));
		}
		return true;
	}

	if (strcasecmp(argv[1], "unselect") == 0) {
		if (argc <= 2) {
			IConsoleError("You must enter the id.");
			return false;
		}
		if (strcasecmp(argv[2], "all") == 0) {
			_network_content_client.UnselectAll();
		} else {
			_network_content_client.Unselect((ContentID)atoi(argv[2]));
		}
		return true;
	}

	if (strcasecmp(argv[1], "state") == 0) {
		IConsolePrintF(CC_WHITE, "id, type, state, name");
		for (ConstContentIterator iter = _network_content_client.Begin(); iter != _network_content_client.End(); iter++) {
			if (argc > 2 && strcasestr((*iter)->name, argv[2]) == NULL) continue;
			OutputContentState(*iter);
		}
		return true;
	}

	if (strcasecmp(argv[1], "download") == 0) {
		uint files;
		uint bytes;
		_network_content_client.DownloadSelectedContent(files, bytes);
		IConsolePrintF(CC_DEFAULT, "Downloading %d file(s) (%d bytes)", files, bytes);
		return true;
	}

	return false;
}
#endif /* defined(WITH_ZLIB) */
#endif /* ENABLE_NETWORK */

DEF_CONSOLE_CMD(ConSetting)
{
	if (argc == 0) {
		IConsoleHelp("Change setting for all clients. Usage: 'setting <name> [<value>]'");
		IConsoleHelp("Omitting <value> will print out the current value of the setting.");
		return true;
	}

	if (argc == 1 || argc > 3) return false;

	if (argc == 2) {
		IConsoleGetSetting(argv[1]);
	} else {
		IConsoleSetSetting(argv[1], argv[2]);
	}

	return true;
}

DEF_CONSOLE_CMD(ConSettingNewgame)
{
	if (argc == 0) {
		IConsoleHelp("Change setting for the next game. Usage: 'setting_newgame <name> [<value>]'");
		IConsoleHelp("Omitting <value> will print out the current value of the setting.");
		return true;
	}

	if (argc == 1 || argc > 3) return false;

	if (argc == 2) {
		IConsoleGetSetting(argv[1], true);
	} else {
		IConsoleSetSetting(argv[1], argv[2], true);
	}

	return true;
}

DEF_CONSOLE_CMD(ConListSettings)
{
	if (argc == 0) {
		IConsoleHelp("List settings. Usage: 'list_settings [<pre-filter>]'");
		return true;
	}

	if (argc > 2) return false;

	IConsoleListSettings((argc == 2) ? argv[1] : NULL);
	return true;
}

DEF_CONSOLE_CMD(ConGamelogPrint)
{
	GamelogPrintConsole();
	return true;
}

DEF_CONSOLE_CMD(ConNewGRFReload)
{
	if (argc == 0) {
		IConsoleHelp("Reloads all active NewGRFs from disk. Equivalent to reapplying NewGRFs via the settings, but without asking for confirmation. This might crash OpenTTD!");
		return true;
	}

	ReloadNewGRFData();

	extern void PostCheckNewGRFLoadWarnings();
	PostCheckNewGRFLoadWarnings();
	return true;
}

<<<<<<< HEAD
DEF_CONSOLE_CMD(ConResetBlockedHeliports)
{
	if (argc == 0) {
		IConsoleHelp("Resets heliports blocked by the improved breakdowns bug, for single-player use only.");
		return true;
	}

	unsigned int count = 0;
	Station *st;
	FOR_ALL_STATIONS(st) {
		if (st->airport.tile == INVALID_TILE) continue;
		if (st->airport.HasHangar()) continue;
		if (!st->airport.flags) continue;

		bool occupied = false;
		const Aircraft *a;
		FOR_ALL_AIRCRAFT(a) {
			if (a->targetairport == st->index && a->state != FLYING) {
				occupied = true;
				break;
			}
		}
		if (!occupied) {
			st->airport.flags = 0;
			count++;
			char buffer[256];
			SetDParam(0, st->index);
			GetString(buffer, STR_STATION_NAME, lastof(buffer));
			IConsolePrintF(CC_DEFAULT, "Unblocked: %s", buffer);
		}
	}

	IConsolePrintF(CC_DEFAULT, "Unblocked %u heliports", count);
	return true;
}



=======
DEF_CONSOLE_CMD(ConDumpCommandLog)
{
	if (argc == 0) {
		IConsoleHelp("Dump log of recently executed commands.");
		return true;
	}

	char buffer[32768];
	DumpCommandLog(buffer, lastof(buffer));
	PrintLineByLine(buffer);
	return true;
}

>>>>>>> 349ddd90
#ifdef _DEBUG
/******************
 *  debug commands
 ******************/

static void IConsoleDebugLibRegister()
{
	IConsoleCmdRegister("resettile",        ConResetTile);
	IConsoleAliasRegister("dbg_echo",       "echo %A; echo %B");
	IConsoleAliasRegister("dbg_echo2",      "echo %!");
}
#endif

/*******************************
 * console command registration
 *******************************/

void IConsoleStdLibRegister()
{
	IConsoleCmdRegister("debug_level",  ConDebugLevel);
	IConsoleCmdRegister("echo",         ConEcho);
	IConsoleCmdRegister("echoc",        ConEchoC);
	IConsoleCmdRegister("exec",         ConExec);
	IConsoleCmdRegister("exit",         ConExit);
	IConsoleCmdRegister("part",         ConPart);
	IConsoleCmdRegister("help",         ConHelp);
	IConsoleCmdRegister("info_cmd",     ConInfoCmd);
	IConsoleCmdRegister("list_cmds",    ConListCommands);
	IConsoleCmdRegister("list_aliases", ConListAliases);
	IConsoleCmdRegister("newgame",      ConNewGame);
	IConsoleCmdRegister("restart",      ConRestart);
	IConsoleCmdRegister("getseed",      ConGetSeed);
	IConsoleCmdRegister("getdate",      ConGetDate);
	IConsoleCmdRegister("quit",         ConExit);
	IConsoleCmdRegister("resetengines", ConResetEngines, ConHookNoNetwork);
	IConsoleCmdRegister("reset_enginepool", ConResetEnginePool, ConHookNoNetwork);
	IConsoleCmdRegister("return",       ConReturn);
	IConsoleCmdRegister("screenshot",   ConScreenShot);
	IConsoleCmdRegister("minimap",      ConMinimap);
	IConsoleCmdRegister("script",       ConScript);
	IConsoleCmdRegister("scrollto",     ConScrollToTile);
	IConsoleCmdRegister("alias",        ConAlias);
	IConsoleCmdRegister("load",         ConLoad);
	IConsoleCmdRegister("rm",           ConRemove);
	IConsoleCmdRegister("save",         ConSave);
	IConsoleCmdRegister("saveconfig",   ConSaveConfig);
	IConsoleCmdRegister("ls",           ConListFiles);
	IConsoleCmdRegister("cd",           ConChangeDirectory);
	IConsoleCmdRegister("pwd",          ConPrintWorkingDirectory);
	IConsoleCmdRegister("clear",        ConClearBuffer);
	IConsoleCmdRegister("setting",      ConSetting);
	IConsoleCmdRegister("setting_newgame", ConSettingNewgame);
	IConsoleCmdRegister("list_settings",ConListSettings);
	IConsoleCmdRegister("gamelog",      ConGamelogPrint);
	IConsoleCmdRegister("rescan_newgrf", ConRescanNewGRF);

	IConsoleAliasRegister("dir",          "ls");
	IConsoleAliasRegister("del",          "rm %+");
	IConsoleAliasRegister("newmap",       "newgame");
	IConsoleAliasRegister("patch",        "setting %+");
	IConsoleAliasRegister("set",          "setting %+");
	IConsoleAliasRegister("set_newgame",  "setting_newgame %+");
	IConsoleAliasRegister("list_patches", "list_settings %+");
	IConsoleAliasRegister("developer",    "setting developer %+");

	IConsoleCmdRegister("list_ai_libs", ConListAILibs);
	IConsoleCmdRegister("list_ai",      ConListAI);
	IConsoleCmdRegister("reload_ai",    ConReloadAI);
	IConsoleCmdRegister("rescan_ai",    ConRescanAI);
	IConsoleCmdRegister("start_ai",     ConStartAI);
	IConsoleCmdRegister("stop_ai",      ConStopAI);

	IConsoleCmdRegister("list_game",    ConListGame);
	IConsoleCmdRegister("list_game_libs", ConListGameLibs);
	IConsoleCmdRegister("rescan_game",    ConRescanGame);

	IConsoleCmdRegister("companies",       ConCompanies);
	IConsoleAliasRegister("players",       "companies");

	/* networking functions */
#ifdef ENABLE_NETWORK
/* Content downloading is only available with ZLIB */
#if defined(WITH_ZLIB)
	IConsoleCmdRegister("content",         ConContent);
#endif /* defined(WITH_ZLIB) */

	/*** Networking commands ***/
	IConsoleCmdRegister("say",             ConSay, ConHookNeedNetwork);
	IConsoleCmdRegister("say_company",     ConSayCompany, ConHookNeedNetwork);
	IConsoleAliasRegister("say_player",    "say_company %+");
	IConsoleCmdRegister("say_client",      ConSayClient, ConHookNeedNetwork);

	IConsoleCmdRegister("connect",         ConNetworkConnect, ConHookClientOnly);
	IConsoleCmdRegister("clients",         ConNetworkClients, ConHookNeedNetwork);
	IConsoleCmdRegister("status",          ConStatus, ConHookServerOnly);
	IConsoleCmdRegister("server_info",     ConServerInfo, ConHookServerOnly);
	IConsoleAliasRegister("info",          "server_info");
	IConsoleCmdRegister("reconnect",       ConNetworkReconnect, ConHookClientOnly);
	IConsoleCmdRegister("rcon",            ConRcon, ConHookNeedNetwork);

	IConsoleCmdRegister("join",            ConJoinCompany, ConHookNeedNetwork);
	IConsoleAliasRegister("spectate",      "join 255");
	IConsoleCmdRegister("move",            ConMoveClient, ConHookServerOnly);
	IConsoleCmdRegister("reset_company",   ConResetCompany, ConHookServerOnly);
	IConsoleAliasRegister("clean_company", "reset_company %A");
	IConsoleCmdRegister("client_name",     ConClientNickChange, ConHookServerOnly);
	IConsoleCmdRegister("kick",            ConKick, ConHookServerOnly);
	IConsoleCmdRegister("ban",             ConBan, ConHookServerOnly);
	IConsoleCmdRegister("unban",           ConUnBan, ConHookServerOnly);
	IConsoleCmdRegister("banlist",         ConBanList, ConHookServerOnly);

	IConsoleCmdRegister("pause",           ConPauseGame, ConHookServerOnly);
	IConsoleCmdRegister("unpause",         ConUnpauseGame, ConHookServerOnly);

	IConsoleCmdRegister("company_pw",      ConCompanyPassword, ConHookNeedNetwork);
	IConsoleAliasRegister("company_password",      "company_pw %+");

	IConsoleAliasRegister("net_frame_freq",        "setting frame_freq %+");
	IConsoleAliasRegister("net_sync_freq",         "setting sync_freq %+");
	IConsoleAliasRegister("server_pw",             "setting server_password %+");
	IConsoleAliasRegister("server_password",       "setting server_password %+");
	IConsoleAliasRegister("rcon_pw",               "setting rcon_password %+");
	IConsoleAliasRegister("rcon_password",         "setting rcon_password %+");
	IConsoleAliasRegister("name",                  "setting client_name %+");
	IConsoleAliasRegister("server_name",           "setting server_name %+");
	IConsoleAliasRegister("server_port",           "setting server_port %+");
	IConsoleAliasRegister("server_advertise",      "setting server_advertise %+");
	IConsoleAliasRegister("max_clients",           "setting max_clients %+");
	IConsoleAliasRegister("max_companies",         "setting max_companies %+");
	IConsoleAliasRegister("max_spectators",        "setting max_spectators %+");
	IConsoleAliasRegister("max_join_time",         "setting max_join_time %+");
	IConsoleAliasRegister("pause_on_join",         "setting pause_on_join %+");
	IConsoleAliasRegister("autoclean_companies",   "setting autoclean_companies %+");
	IConsoleAliasRegister("autoclean_protected",   "setting autoclean_protected %+");
	IConsoleAliasRegister("autoclean_unprotected", "setting autoclean_unprotected %+");
	IConsoleAliasRegister("restart_game_year",     "setting restart_game_year %+");
	IConsoleAliasRegister("min_players",           "setting min_active_clients %+");
	IConsoleAliasRegister("reload_cfg",            "setting reload_cfg %+");
#endif /* ENABLE_NETWORK */

	/* debugging stuff */
#ifdef _DEBUG
	IConsoleDebugLibRegister();
#endif
	IConsoleCmdRegister("dump_command_log", ConDumpCommandLog, nullptr, true);

	/* NewGRF development stuff */
	IConsoleCmdRegister("reload_newgrfs",  ConNewGRFReload, ConHookNewGRFDeveloperTool);

	/* Bug workarounds */
	IConsoleCmdRegister("jgrpp_bug_workaround_unblock_heliports", ConResetBlockedHeliports, ConHookNoNetwork);
}<|MERGE_RESOLUTION|>--- conflicted
+++ resolved
@@ -1903,7 +1903,6 @@
 	return true;
 }
 
-<<<<<<< HEAD
 DEF_CONSOLE_CMD(ConResetBlockedHeliports)
 {
 	if (argc == 0) {
@@ -1940,9 +1939,6 @@
 	return true;
 }
 
-
-
-=======
 DEF_CONSOLE_CMD(ConDumpCommandLog)
 {
 	if (argc == 0) {
@@ -1956,7 +1952,6 @@
 	return true;
 }
 
->>>>>>> 349ddd90
 #ifdef _DEBUG
 /******************
  *  debug commands
