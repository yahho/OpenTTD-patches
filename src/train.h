/*
 * This file is part of OpenTTD.
 * OpenTTD is free software; you can redistribute it and/or modify it under the terms of the GNU General Public License as published by the Free Software Foundation, version 2.
 * OpenTTD is distributed in the hope that it will be useful, but WITHOUT ANY WARRANTY; without even the implied warranty of MERCHANTABILITY or FITNESS FOR A PARTICULAR PURPOSE.
 * See the GNU General Public License for more details. You should have received a copy of the GNU General Public License along with OpenTTD. If not, see <http://www.gnu.org/licenses/>.
 */

/** @file train.h Base for the train class. */

#ifndef TRAIN_H
#define TRAIN_H

#include "core/enum_type.hpp"

#include "newgrf_engine.h"
#include "cargotype.h"
#include "rail.h"
#include "engine_base.h"
#include "rail_map.h"
#include "ground_vehicle.hpp"
#include "pbs.h"

struct Train;

/** Rail vehicle flags. */
enum VehicleRailFlags {
	VRF_REVERSING                     = 0,
	VRF_WAITING_RESTRICTION           = 1, ///< Train is waiting due to a routing restriction, only valid when VRF_TRAIN_STUCK is also set.
	/* gap, was VRF_HAVE_SLOT */
	VRF_POWEREDWAGON                  = 3, ///< Wagon is powered.
	VRF_REVERSE_DIRECTION             = 4, ///< Reverse the visible direction of the vehicle.
	VRF_HAS_HIT_RV                    = 5, ///< Train has hit road vehicle
	VRF_EL_ENGINE_ALLOWED_NORMAL_RAIL = 6, ///< Electric train engine is allowed to run on normal rail. */
	VRF_TOGGLE_REVERSE                = 7, ///< Used for vehicle var 0xFE bit 8 (toggled each time the train is reversed, accurate for first vehicle only).
	VRF_TRAIN_STUCK                   = 8, ///< Train can't get a path reservation.
	VRF_LEAVING_STATION               = 9, ///< Train is just leaving a station.
	VRF_BREAKDOWN_BRAKING             = 10,///< used to mark a train that is braking because it is broken down
	VRF_BREAKDOWN_POWER               = 11,///< used to mark a train in which the power of one (or more) of the engines is reduced because of a breakdown
	VRF_BREAKDOWN_SPEED               = 12,///< used to mark a train that has a reduced maximum speed because of a breakdown
	VRF_BREAKDOWN_STOPPED             = 13,///< used to mark a train that is stopped because of a breakdown
	VRF_NEED_REPAIR                   = 14,///< used to mark a train that has a reduced maximum speed because of a critical breakdown
	VRF_TOO_HEAVY                     = 15,
	VRF_BEYOND_PLATFORM_END           = 16,
	VRF_NOT_YET_IN_PLATFORM           = 17,
	VRF_ADVANCE_IN_PLATFORM           = 18,
	VRF_CONSIST_BREAKDOWN             = 19,///< one or more vehicles in this consist have a breakdown of some sort (breakdown_ctr != 0)
	VRF_CONSIST_SPEED_REDUCTION       = 20,///< one or more vehicles in this consist may be in a depot or on a bridge (may be false positive but not false negative)
	VRF_PENDING_SPEED_RESTRICTION     = 21,///< This vehicle has one or more pending speed restriction changes
	VRF_SPEED_ADAPTATION_EXEMPT       = 22,///< This vehicle is exempt from train speed adaptation

	VRF_IS_BROKEN = (1 << VRF_BREAKDOWN_POWER) | (1 << VRF_BREAKDOWN_SPEED) | (1 << VRF_BREAKDOWN_STOPPED), ///< Bitmask of all flags that indicate a broken train (braking is not included)
};

/** Modes for ignoring signals. */
enum TrainForceProceeding : byte {
	TFP_NONE   = 0,    ///< Normal operation.
	TFP_STUCK  = 1,    ///< Proceed till next signal, but ignore being stuck till then. This includes force leaving depots.
	TFP_SIGNAL = 2,    ///< Ignore next signal, after the signal ignore being stuck.
};

/** Flags for Train::ConsistChanged */
enum ConsistChangeFlags {
	CCF_LENGTH     = 0x01,     ///< Allow vehicles to change length.
	CCF_CAPACITY   = 0x02,     ///< Allow vehicles to change capacity.

	CCF_TRACK      = 0,                          ///< Valid changes while vehicle is driving, and possibly changing tracks.
	CCF_LOADUNLOAD = 0,                          ///< Valid changes while vehicle is loading/unloading.
	CCF_AUTOREFIT  = CCF_CAPACITY,               ///< Valid changes for autorefitting in stations.
	CCF_REFIT      = CCF_LENGTH | CCF_CAPACITY,  ///< Valid changes for refitting in a depot.
	CCF_ARRANGE    = CCF_LENGTH | CCF_CAPACITY,  ///< Valid changes for arranging the consist in a depot.
	CCF_SAVELOAD   = CCF_LENGTH,                 ///< Valid changes when loading a savegame. (Everything that is not stored in the save.)
};
DECLARE_ENUM_AS_BIT_SET(ConsistChangeFlags)

enum RealisticBrakingConstants {
	RBC_BRAKE_FORCE_PER_LENGTH      = 2400,      ///< Additional force-based brake force per unit of train length
	RBC_BRAKE_POWER_PER_LENGTH      = 15000,     ///< Additional power-based brake force per unit of train length (excludes maglevs)
};

byte FreightWagonMult(CargoID cargo);

void CheckTrainsLengths();

void FreeTrainTrackReservation(Train *v, TileIndex origin = INVALID_TILE, Trackdir orig_td = INVALID_TRACKDIR);
bool TryPathReserve(Train *v, bool mark_as_stuck = false, bool first_tile_okay = false);

void DeleteVisibleTrain(Train *v);

void CheckBreakdownFlags(Train *v);
void GetTrainSpriteSize(EngineID engine, uint &width, uint &height, int &xoffs, int &yoffs, EngineImageType image_type);

bool TrainOnCrossing(TileIndex tile);
void NormalizeTrainVehInDepot(const Train *u);

inline int GetTrainRealisticBrakingTargetDecelerationLimit(int acceleration_type)
{
	return 120 + (acceleration_type * 48);
}

/** Flags for TrainCache::cached_tflags */
enum TrainCacheFlags : byte {
	TCF_NONE         = 0,        ///< No flags
	TCF_TILT         = 0x01,     ///< Train can tilt; feature provides a bonus in curves.
	TCF_RL_BRAKING   = 0x02,     ///< Train realistic braking (movement physics) in effect for this vehicle
	TCF_SPD_RAILTYPE = 0x04,     ///< Train speed varies depending on railtype
};
DECLARE_ENUM_AS_BIT_SET(TrainCacheFlags)

/** Variables that are cached to improve performance and such */
struct TrainCache {
	/* Cached wagon override spritegroup */
	const struct SpriteGroup *cached_override;

	/* cached max. speed / acceleration data */
	int cached_max_curve_speed;     ///< max consist speed limited by curves

	/* cached values, recalculated on load and each time a vehicle is added to/removed from the consist. */
	int cached_curve_speed_mod;     ///< curve speed modifier of the entire train
	TrainCacheFlags cached_tflags;  ///< train cached flags
	uint8_t cached_num_engines;     ///< total number of engines, including rear ends of multiheaded engines
	uint16_t cached_centre_mass;    ///< Cached position of the centre of mass, from the front
	uint16_t cached_braking_length; ///< Cached effective length used for deceleration force and power purposes
	uint16_t cached_veh_weight;     ///< Cached individual vehicle weight
	uint16_t cached_uncapped_decel; ///< Uncapped cached deceleration for realistic braking lookahead purposes
	uint8_t cached_deceleration;    ///< Cached deceleration for realistic braking lookahead purposes

	byte user_def_data;             ///< Cached property 0x25. Can be set by Callback 0x36.
};

/**
 * 'Train' is either a loco or a wagon.
 */
<<<<<<< HEAD
struct Train FINAL : public GroundVehicle<Train, VEH_TRAIN> {
	TrackBits track;
	RailType railtype;
	uint32_t flags;
=======
struct Train final : public GroundVehicle<Train, VEH_TRAIN> {
>>>>>>> 22eed961
	TrainCache tcache;

	/* Link between the two ends of a multiheaded engine */
	Train *other_multiheaded_part;

	std::unique_ptr<TrainReservationLookAhead> lookahead;

	RailTypes compatible_railtypes;

	TrainForceProceeding force_proceed;
	byte critical_breakdown_count; ///< Counter for the number of critical breakdowns since last service

	/** Ticks waiting in front of a signal, ticks being stuck or a counter for forced proceeding through signals. */
	uint16_t wait_counter;

	uint16_t reverse_distance;
	uint16_t tunnel_bridge_signal_num;
	uint16_t speed_restriction;
	uint16_t signal_speed_restriction;
	uint16_t crash_anim_pos; ///< Crash animation counter, also used for realistic braking train brake overheating

	/** We don't want GCC to zero our struct! It already is zeroed and has an index! */
	Train() : GroundVehicleBase() {}
	/** We want to 'destruct' the right class. */
	virtual ~Train() { this->PreDestructor(); }

	friend struct GroundVehicle<Train, VEH_TRAIN>; // GroundVehicle needs to use the acceleration functions defined at Train.

	void MarkDirty() override;
	void UpdateDeltaXY() override;
	ExpensesType GetExpenseType(bool income) const override { return income ? EXPENSES_TRAIN_REVENUE : EXPENSES_TRAIN_RUN; }
	void PlayLeaveStationSound(bool force = false) const override;
	bool IsPrimaryVehicle() const override { return this->IsFrontEngine(); }
	void GetImage(Direction direction, EngineImageType image_type, VehicleSpriteSeq *result) const override;
	int GetDisplaySpeed() const override { return this->gcache.last_speed; }
	int GetDisplayMaxSpeed() const override { return this->vcache.cached_max_speed; }
	Money GetRunningCost() const override;
	int GetCursorImageOffset() const;
	int GetDisplayImageWidth(Point *offset = nullptr) const;
	bool IsInDepot() const override { return this->track == TRACK_BIT_DEPOT; }
	bool Tick() override;
	void OnNewDay() override;
	void OnPeriodic() override;
	uint Crash(bool flooded = false) override;
	Money CalculateCurrentOverallValue() const;
	Trackdir GetVehicleTrackdir() const override;
	TileIndex GetOrderStationLocation(StationID station) override;
	ClosestDepot FindClosestDepot() override;

	void ReserveTrackUnderConsist() const;

	int GetCurveSpeedLimit() const;

	void ConsistChanged(ConsistChangeFlags allowed_changes);

	struct MaxSpeedInfo {
		int strict_max_speed;
		int advisory_max_speed;
	};

	int UpdateSpeed(MaxSpeedInfo max_speed_info);

	void UpdateAcceleration();

	bool ConsistNeedsRepair() const;

private:
	MaxSpeedInfo GetCurrentMaxSpeedInfoInternal(bool update_state) const;

public:
	MaxSpeedInfo GetCurrentMaxSpeedInfo() const
	{
		return this->GetCurrentMaxSpeedInfoInternal(false);
	}

	MaxSpeedInfo GetCurrentMaxSpeedInfoAndUpdate()
	{
		return this->GetCurrentMaxSpeedInfoInternal(true);
	}

	int GetCurrentMaxSpeed() const override;

	uint8_t GetZPosCacheUpdateInterval() const
	{
		return Clamp<uint16_t>(std::min<uint16_t>(this->gcache.cached_total_length / 4, this->tcache.cached_centre_mass / 2), 2, 32);
	}

	uint32_t CalculateOverallZPos() const;

	bool UsingRealisticBraking() const { return this->tcache.cached_tflags & TCF_RL_BRAKING; }

	/**
	 * Get the next real (non-articulated part and non rear part of dualheaded engine) vehicle in the consist.
	 * @return Next vehicle in the consist.
	 */
	inline Train *GetNextUnit() const
	{
		Train *v = this->GetNextVehicle();
		if (v != nullptr && v->IsRearDualheaded()) v = v->GetNextVehicle();

		return v;
	}

	/**
	 * Get the previous real (non-articulated part and non rear part of dualheaded engine) vehicle in the consist.
	 * @return Previous vehicle in the consist.
	 */
	inline Train *GetPrevUnit()
	{
		Train *v = this->GetPrevVehicle();
		if (v != nullptr && v->IsRearDualheaded()) v = v->GetPrevVehicle();

		return v;
	}

	/* Get the last vehicle of a chain
	 * @return pointer the last vehicle in a chain
	 */
	inline Train *GetLastUnit() {
		Train *tmp = this;
		while (tmp->GetNextUnit()) {
			tmp = tmp->GetNextUnit();
		}
		return tmp;
	}

	/**
	 * Calculate the offset from this vehicle's center to the following center taking the vehicle lengths into account.
	 * @return Offset from center to center.
	 */
	int CalcNextVehicleOffset() const
	{
		/* For vehicles with odd lengths the part before the center will be one unit
		 * longer than the part after the center. This means we have to round up the
		 * length of the next vehicle but may not round the length of the current
		 * vehicle. */
		return this->gcache.cached_veh_length / 2 + (this->Next() != nullptr ? this->Next()->gcache.cached_veh_length + 1 : 0) / 2;
	}

	const Train *GetStationLoadingVehicle() const
	{
		const Train *v = this->First();
		while (v && HasBit(v->flags, VRF_BEYOND_PLATFORM_END)) v = v->Next();
		return v;
	}

	Train *GetStationLoadingVehicle()
	{
		return const_cast<Train *>(const_cast<const Train *>(this)->GetStationLoadingVehicle());
	}

	uint16_t GetCargoWeight(uint cargo_amount) const
	{
		if (cargo_amount > 0) {
			CargoSpec::Get(this->cargo_type)->WeightOfNUnitsInTrain(cargo_amount);
			return (CargoSpec::Get(this->cargo_type)->weight * cargo_amount * FreightWagonMult(this->cargo_type)) / 16;
		} else {
			return 0;
		}
	}

	/**
	 * Allows to know the weight value that this vehicle will use (excluding cargo).
	 * @return Weight value from the engine in tonnes.
	 */
	uint16_t GetWeightWithoutCargo() const
	{
		uint16_t weight = 0;

		/* Vehicle weight is not added for articulated parts. */
		if (!this->IsArticulatedPart()) {
			weight += GetVehicleProperty(this, PROP_TRAIN_WEIGHT, RailVehInfo(this->engine_type)->weight);
		}

		/* Powered wagons have extra weight added. */
		if (HasBit(this->flags, VRF_POWEREDWAGON)) {
			weight += RailVehInfo(this->gcache.first_engine)->pow_wag_weight;
		}

		return weight;
	}

	/**
	 * Allows to know the weight value that this vehicle will use (cargo only).
	 * @return Weight value from the engine in tonnes.
	 */
	uint16_t GetCargoWeight() const
	{
		return this->GetCargoWeight(this->cargo.StoredCount());
	}

	/**
	 * Allows to know the acceleration type of a vehicle.
	 * @return Acceleration type of the vehicle.
	 */
	inline int GetAccelerationType() const
	{
		return GetRailTypeInfo(this->railtype)->acceleration_type;
	}

protected: // These functions should not be called outside acceleration code.
	/**
	 * Gets the speed a broken down train (low speed breakdown) is limited to.
	 * @note This value is not cached, because changing cached_max_speed would have unwanted consequences (e.g. in the GUI).
	 * @param v The front engine of the vehicle.
	 * @return The speed the train is limited to.
	 */
	inline uint16_t GetBreakdownSpeed() const
	{
		assert(this->IsFrontEngine());
		uint16_t speed = UINT16_MAX;

		for (const Train *w = this; w != nullptr; w = w->Next()) {
			if (w->breakdown_ctr == 1 && w->breakdown_type == BREAKDOWN_LOW_SPEED) {
				speed = std::min<uint16_t>(speed, w->breakdown_severity);
			}
		}
		return speed;
	}

	/**
	 * Allows to know the power value that this vehicle will use.
	 * @return Power value from the engine in HP, or zero if the vehicle is not powered.
	 */
	inline uint16_t GetPower() const
	{
		/* Power is not added for articulated parts */
		if (!this->IsArticulatedPart() && (this->IsVirtual() || HasPowerOnRail(this->railtype, GetRailTypeByTrackBit(this->tile, this->track)))) {
			uint16_t power = GetVehicleProperty(this, PROP_TRAIN_POWER, RailVehInfo(this->engine_type)->power);
			/* Halve power for multiheaded parts */
			if (this->IsMultiheaded()) power /= 2;
			return power;
		}

		return 0;
	}

	/**
	 * Returns a value if this articulated part is powered.
	 * @return Power value from the articulated part in HP, or zero if it is not powered.
	 */
	inline uint16_t GetPoweredPartPower(const Train *head) const
	{
		/* For powered wagons the engine defines the type of engine (i.e. railtype) */
		if (HasBit(this->flags, VRF_POWEREDWAGON) && (head->IsVirtual() || HasPowerOnRail(head->railtype, GetRailTypeByTrackBit(this->tile, this->track)))) {
			return RailVehInfo(this->gcache.first_engine)->pow_wag_power;
		}

		return 0;
	}

	/**
	 * Allows to know the weight value that this vehicle will use.
	 * @return Weight value from the engine in tonnes.
	 */
	inline uint16_t GetWeight() const
	{
		return this->GetWeightWithoutCargo() + this->GetCargoWeight();
	}

	/**
	 * Calculates the weight value that this vehicle will have when fully loaded with its current cargo.
	 * @return Weight value in tonnes.
	 */
	uint16_t GetMaxWeight() const override;

	/**
	 * Allows to know the tractive effort value that this vehicle will use.
	 * @return Tractive effort value from the engine.
	 */
	inline byte GetTractiveEffort() const
	{
		return GetVehicleProperty(this, PROP_TRAIN_TRACTIVE_EFFORT, RailVehInfo(this->engine_type)->tractive_effort);
	}

	/**
	 * Gets the area used for calculating air drag.
	 * @return Area of the engine in m^2.
	 */
	inline byte GetAirDragArea() const
	{
		/* Air drag is higher in tunnels due to the limited cross-section. */
		return (this->track & TRACK_BIT_WORMHOLE && this->vehstatus & VS_HIDDEN) ? 28 : 14;
	}

	/**
	 * Gets the air drag coefficient of this vehicle.
	 * @return Air drag value from the engine.
	 */
	inline byte GetAirDrag() const
	{
		return RailVehInfo(this->engine_type)->air_drag;
	}

	/**
	 * Checks the current acceleration status of this vehicle.
	 * @return Acceleration status.
	 */
	inline AccelStatus GetAccelerationStatus() const
	{
		return ((this->vehstatus & VS_STOPPED) || HasBit(this->flags, VRF_REVERSING) || HasBit(this->flags, VRF_TRAIN_STUCK) || HasBit(this->flags, VRF_BREAKDOWN_BRAKING)) ? AS_BRAKE : AS_ACCEL;
	}

	/**
	 * Calculates the current speed of this vehicle.
	 * @return Current speed in km/h-ish.
	 */
	inline uint16_t GetCurrentSpeed() const
	{
		return this->cur_speed;
	}

	/**
	 * Returns the rolling friction coefficient of this vehicle.
	 * @return Rolling friction coefficient in [1e-4].
	 */
	inline uint32_t GetRollingFriction() const
	{
		/* Rolling friction for steel on steel is between 0.1% and 0.2%.
		 * The friction coefficient increases with speed in a way that
		 * it doubles at 512 km/h, triples at 1024 km/h and so on. */
		return 15 * (512 + this->GetCurrentSpeed()) / 512;
	}

	/**
	 * Returns the slope steepness used by this vehicle.
	 * @return Slope steepness used by the vehicle.
	 */
	inline uint32_t GetSlopeSteepness() const
	{
		return _settings_game.vehicle.train_slope_steepness;
	}

	/**
	 * Gets the maximum speed allowed by the track for this vehicle.
	 * @return Maximum speed allowed.
	 */
	inline uint16_t GetMaxTrackSpeed() const
	{
		return GetRailTypeInfo(GetRailTypeByTrackBit(this->tile, this->track))->max_speed;
	}

	/**
	 * Returns the curve speed modifier of this vehicle.
	 * @return Current curve speed modifier, in fixed-point binary representation with 8 fractional bits.
	 */
	inline int GetCurveSpeedModifier() const
	{
		return GetVehicleProperty(this, PROP_TRAIN_CURVE_SPEED_MOD, RailVehInfo(this->engine_type)->curve_speed_mod, true);
	}

	/**
	 * Checks if the vehicle is at a tile that can be sloped.
	 * @return True if the tile can be sloped.
	 */
	inline bool TileMayHaveSlopedTrack() const
	{
		/* Any track that isn't TRACK_BIT_X or TRACK_BIT_Y cannot be sloped. */
		return this->track == TRACK_BIT_X || this->track == TRACK_BIT_Y;
	}

	/**
	 * Trains can always use the faster algorithm because they
	 * have always the same direction as the track under them.
	 * @return false
	 */
	inline bool HasToUseGetSlopePixelZ()
	{
		return false;
	}
};

struct TrainDecelerationStats {
	int deceleration_x2;
	int uncapped_deceleration_x2;
	int z_pos;
	const Train *t;

	TrainDecelerationStats(const Train *t, int z_pos);
};

CommandCost CmdMoveRailVehicle(TileIndex, DoCommandFlag , uint32_t, uint32_t, const char *);
CommandCost CmdMoveVirtualRailVehicle(TileIndex, DoCommandFlag, uint32_t, uint32_t, const char*);

Train* BuildVirtualRailVehicle(EngineID, StringID &error, uint32_t user, bool no_consist_change);

int GetTileMarginInFrontOfTrain(const Train *v, int x_pos, int y_pos);

inline int GetTileMarginInFrontOfTrain(const Train *v)
{
	return GetTileMarginInFrontOfTrain(v, v->x_pos, v->y_pos);
}

int GetTrainStopLocation(StationID station_id, TileIndex tile, Train *v, bool update_train_state, int *station_ahead, int *station_length);

int GetTrainRealisticAccelerationAtSpeed(const int speed, const int mass, const uint32_t cached_power, const uint32_t max_te, const uint32_t air_drag, const RailType railtype);
int GetTrainEstimatedMaxAchievableSpeed(const Train *train, int mass, const int speed_cap);

#endif /* TRAIN_H */<|MERGE_RESOLUTION|>--- conflicted
+++ resolved
@@ -130,14 +130,10 @@
 /**
  * 'Train' is either a loco or a wagon.
  */
-<<<<<<< HEAD
-struct Train FINAL : public GroundVehicle<Train, VEH_TRAIN> {
+struct Train final : public GroundVehicle<Train, VEH_TRAIN> {
 	TrackBits track;
 	RailType railtype;
 	uint32_t flags;
-=======
-struct Train final : public GroundVehicle<Train, VEH_TRAIN> {
->>>>>>> 22eed961
 	TrainCache tcache;
 
 	/* Link between the two ends of a multiheaded engine */
