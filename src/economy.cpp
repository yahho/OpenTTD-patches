/*
 * This file is part of OpenTTD.
 * OpenTTD is free software; you can redistribute it and/or modify it under the terms of the GNU General Public License as published by the Free Software Foundation, version 2.
 * OpenTTD is distributed in the hope that it will be useful, but WITHOUT ANY WARRANTY; without even the implied warranty of MERCHANTABILITY or FITNESS FOR A PARTICULAR PURPOSE.
 * See the GNU General Public License for more details. You should have received a copy of the GNU General Public License along with OpenTTD. If not, see <http://www.gnu.org/licenses/>.
 */

/** @file economy.cpp Handling of the economy. */

#include "stdafx.h"
#include "company_func.h"
#include "command_func.h"
#include "industry.h"
#include "town.h"
#include "news_func.h"
#include "network/network.h"
#include "network/network_func.h"
#include "ai/ai.hpp"
#include "aircraft.h"
#include "train.h"
#include "newgrf_engine.h"
#include "engine_base.h"
#include "ground_vehicle.hpp"
#include "newgrf_cargo.h"
#include "newgrf_sound.h"
#include "newgrf_industrytiles.h"
#include "newgrf_station.h"
#include "newgrf_airporttiles.h"
#include "newgrf_roadstop.h"
#include "object.h"
#include "strings_func.h"
#include "date_func.h"
#include "vehicle_func.h"
#include "sound_func.h"
#include "autoreplace_func.h"
#include "company_gui.h"
#include "signs_base.h"
#include "subsidy_base.h"
#include "subsidy_func.h"
#include "station_base.h"
#include "waypoint_base.h"
#include "economy_base.h"
#include "core/pool_func.hpp"
#include "core/backup_type.hpp"
#include "core/container_func.hpp"
#include "infrastructure_func.h"
#include "cargo_type.h"
#include "water.h"
#include "game/game.hpp"
#include "cargomonitor.h"
#include "goal_base.h"
#include "story_base.h"
#include "linkgraph/refresh.h"
#include "tracerestrict.h"
#include "tbtr_template_vehicle.h"
#include "tbtr_template_vehicle_func.h"
#include "scope_info.h"
#include "pathfinder/yapf/yapf_cache.h"
#include "debug_desync.h"
#include "event_logs.h"
#include "plans_func.h"

#include "table/strings.h"
#include "table/pricebase.h"

#include "safeguards.h"


/* Initialize the cargo payment-pool */
CargoPaymentPool _cargo_payment_pool("CargoPayment");
INSTANTIATE_POOL_METHODS(CargoPayment)

/**
 * Multiply two integer values and shift the results to right.
 *
 * This function multiplies two integer values. The result is
 * shifted by the amount of shift to right.
 *
 * @param a The first integer
 * @param b The second integer
 * @param shift The amount to shift the value to right.
 * @return The shifted result
 */
static inline int32_t BigMulS(const int32_t a, const int32_t b, const uint8_t shift)
{
	return (int32_t)((int64_t)a * (int64_t)b >> shift);
}

typedef std::vector<Industry *> SmallIndustryList;

/**
 * Score info, values used for computing the detailed performance rating.
 */
const ScoreInfo _score_info[] = {
	{     120, 100}, // SCORE_VEHICLES
	{      80, 100}, // SCORE_STATIONS
	{   10000, 100}, // SCORE_MIN_PROFIT
	{   50000,  50}, // SCORE_MIN_INCOME
	{  100000, 100}, // SCORE_MAX_INCOME
	{   40000, 400}, // SCORE_DELIVERED
	{       8,  50}, // SCORE_CARGO
	{10000000,  50}, // SCORE_MONEY
	{  250000,  50}, // SCORE_LOAN
	{       0,   0}  // SCORE_TOTAL
};

int64_t _score_part[MAX_COMPANIES][SCORE_END];
Economy _economy;
Prices _price;
Money _additional_cash_required;
static PriceMultipliers _price_base_multiplier;

CargoScaler _town_cargo_scaler;
CargoScaler _industry_cargo_scaler;
CargoScaler _industry_inverse_cargo_scaler;

extern int GetAmountOwnedBy(const Company *c, Owner owner);

/**
 * Calculate the value of the assets of a company.
 *
 * @param c The company to calculate the value of.
 * @return The value of the assets of the company.
 */
static Money CalculateCompanyAssetValue(const Company *c)
{
	Money owned_shares_value = 0;

	for (const Company *co : Company::Iterate()) {
		int shares_owned = GetAmountOwnedBy(co, c->index);

		if (shares_owned > 0) owned_shares_value += (CalculateCompanyValueExcludingShares(co) / 4) * shares_owned;
	}

	return owned_shares_value + CalculateCompanyValueExcludingShares(c);
}

Money CalculateCompanyValueExcludingShares(const Company *c, bool including_loan)
{
	Owner owner = c->index;

	uint num = 0;

	for (const Station *st : Station::Iterate()) {
		if (st->owner == owner) num += CountBits((byte)st->facilities);
	}

	Money value = num * _price[PR_STATION_VALUE] * 25;

	for (const Vehicle *v : Vehicle::Iterate()) {
		if (v->owner != owner) continue;
		if (HasBit(v->subtype, GVSF_VIRTUAL)) continue;

		if (v->type == VEH_TRAIN ||
				v->type == VEH_ROAD ||
				(v->type == VEH_AIRCRAFT && Aircraft::From(v)->IsNormalAircraft()) ||
				v->type == VEH_SHIP) {
			value += v->value * 3 >> 1;
		}
	}

	return value;
}

/**
 * Calculate the value of the company. That is the value of all
 * assets (vehicles, stations) and money (including loan),
 * except when including_loan is \c false which is useful when
 * we want to calculate the value for bankruptcy.
 * @param c the company to get the value of.
 * @param including_loan include the loan in the company value.
 * @return the value of the company.
 */
Money CalculateCompanyValue(const Company *c, bool including_loan)
{
	Money value = CalculateCompanyAssetValue(c);

	/* Add real money value */
	if (including_loan) value -= c->current_loan;
	value += c->money;

	return std::max<Money>(value, 1);
}

/**
 * Calculate what you have to pay to take over a company.
 *
 * This is different from bankruptcy and company value, and involves a few
 * more parameters to make it more realistic.
 *
 * You have to pay for:
 * - The value of all the assets in the company.
 * - The loan the company has (the investors really want their money back).
 * - The profit for the next two years (if positive) based on the last four quarters.
 *
 * And on top of that, they walk away with all the money they have in the bank.
 *
 * @param c the company to get the value of.
 * @return The value of the company.
 */
Money CalculateHostileTakeoverValue(const Company *c)
{
	Money value = CalculateCompanyAssetValue(c);

	value += c->current_loan;
	/* Negative balance is basically a loan. */
	if (c->money < 0) {
		value += -c->money;
	}

	for (int quarter = 0; quarter < 4; quarter++) {
		value += std::max<Money>(c->old_economy[quarter].income - c->old_economy[quarter].expenses, 0) * 2;
	}

	return std::max<Money>(value, 1);
}

/**
 * if update is set to true, the economy is updated with this score
 *  (also the house is updated, should only be true in the on-tick event)
 * @param update the economy with calculated score
 * @param c company been evaluated
 * @return actual score of this company
 *
 */
int UpdateCompanyRatingAndValue(Company *c, bool update)
{
	Owner owner = c->index;
	int score = 0;

	memset(_score_part[owner], 0, sizeof(_score_part[owner]));

	/* Count vehicles */
	{
		Money min_profit = 0;
		bool min_profit_first = true;
		uint num = 0;

		for (const Vehicle *v : Vehicle::Iterate()) {
			if (v->owner != owner) continue;
			if (IsCompanyBuildableVehicleType(v->type) && v->IsPrimaryVehicle() && !HasBit(v->subtype, GVSF_VIRTUAL)) {
				if (v->profit_last_year > 0) num++; // For the vehicle score only count profitable vehicles
				if (v->age > 730) {
					/* Find the vehicle with the lowest amount of profit */
					if (min_profit_first || min_profit > v->profit_last_year) {
						min_profit = v->profit_last_year;
						min_profit_first = false;
					}
				}
			}
		}

		min_profit >>= 8; // remove the fract part

		_score_part[owner][SCORE_VEHICLES] = num;
		/* Don't allow negative min_profit to show */
		if (min_profit > 0) {
			_score_part[owner][SCORE_MIN_PROFIT] = min_profit;
		}
	}

	/* Count stations */
	{
		uint num = 0;
		for (const Station *st : Station::Iterate()) {
			/* Only count stations that are actually serviced */
			if (st->owner == owner && (st->time_since_load <= 20 || st->time_since_unload <= 20)) num += CountBits((byte)st->facilities);
		}
		_score_part[owner][SCORE_STATIONS] = num;
	}

	/* Generate statistics depending on recent income statistics */
	{
		int numec = std::min<uint>(c->num_valid_stat_ent, 12u);
		if (numec != 0) {
			const CompanyEconomyEntry *cee = c->old_economy;
			Money min_income = cee->income + cee->expenses;
			Money max_income = cee->income + cee->expenses;

			do {
				min_income = std::min(min_income, cee->income + cee->expenses);
				max_income = std::max(max_income, cee->income + cee->expenses);
			} while (++cee, --numec);

			if (min_income > 0) {
				_score_part[owner][SCORE_MIN_INCOME] = min_income;
			}

			_score_part[owner][SCORE_MAX_INCOME] = max_income;
		}
	}

	/* Generate score depending on amount of transported cargo */
	{
		int numec = std::min<uint>(c->num_valid_stat_ent, 4u);
		if (numec != 0) {
			const CompanyEconomyEntry *cee = c->old_economy;
			OverflowSafeInt64 total_delivered = 0;
			do {
				total_delivered += cee->delivered_cargo.GetSum<OverflowSafeInt64>();
			} while (++cee, --numec);

			_score_part[owner][SCORE_DELIVERED] = total_delivered;
		}
	}

	/* Generate score for variety of cargo */
	{
		_score_part[owner][SCORE_CARGO] = c->old_economy->delivered_cargo.GetCount();
	}

	/* Generate score for company's money */
	{
		if (c->money > 0) {
			_score_part[owner][SCORE_MONEY] = c->money;
		}
	}

	/* Generate score for loan */
	{
		_score_part[owner][SCORE_LOAN] = _score_info[SCORE_LOAN].needed - c->current_loan;
	}

	/* Now we calculate the score for each item.. */
	{
		int total_score = 0;
		int s;
		score = 0;
		for (ScoreID i = SCORE_BEGIN; i < SCORE_END; i++) {
			/* Skip the total */
			if (i == SCORE_TOTAL) continue;
			/*  Check the score */
			s = Clamp<int64_t>(_score_part[owner][i], 0, _score_info[i].needed) * _score_info[i].score / _score_info[i].needed;
			score += s;
			total_score += _score_info[i].score;
		}

		_score_part[owner][SCORE_TOTAL] = score;

		/*  We always want the score scaled to SCORE_MAX (1000) */
		if (total_score != SCORE_MAX) score = score * SCORE_MAX / total_score;
	}

	if (update) {
		c->old_economy[0].performance_history = score;
		UpdateCompanyHQ(c->location_of_HQ, score);
		c->old_economy[0].company_value = CalculateCompanyValue(c);
	}

	SetWindowDirty(WC_PERFORMANCE_DETAIL, 0);
	return score;
}

/**
 * Change the ownership of all the items of a company.
 * @param old_owner The company that gets removed.
 * @param new_owner The company to merge to, or INVALID_OWNER to remove the company.
 */
void ChangeOwnershipOfCompanyItems(Owner old_owner, Owner new_owner)
{
	/* We need to set _current_company to old_owner before we try to move
	 * the client. This is needed as it needs to know whether "you" really
	 * are the current local company. */
	Backup<CompanyID> cur_company(_current_company, old_owner, FILE_LINE);
	/* In all cases, make spectators of clients connected to that company */
	if (_networking) NetworkClientsToSpectators(old_owner);
	if (old_owner == _local_company) {
		/* Single player cheated to AI company.
		 * There are no spectators in singleplayer mode, so we must pick some other company. */
		assert(!_networking);
		Backup<CompanyID> cur_company2(_current_company, FILE_LINE);
		for (const Company *c : Company::Iterate()) {
			if (c->index != old_owner) {
				SetLocalCompany(c->index);
				break;
			}
		}
		cur_company2.Restore();
		assert(old_owner != _local_company);
	}

	ClearOrderDestinationRefcountMap();

	assert(old_owner != new_owner);

	{
		uint i;

		/* See if the old_owner had shares in other companies */
		for (const Company *c : Company::Iterate()) {
			for (i = 0; i < 4; i++) {
				if (c->share_owners[i] == old_owner) {
					/* Sell its shares */
					CommandCost res = DoCommand(0, c->index, 0, DC_EXEC | DC_BANKRUPT, CMD_SELL_SHARE_IN_COMPANY);
					/* Because we are in a DoCommand, we can't just execute another one and
					 *  expect the money to be removed. We need to do it ourself! */
					SubtractMoneyFromCompany(res);
				}
			}
		}

		/* Sell all the shares that people have on this company */
		Backup<CompanyID> cur_company2(_current_company, FILE_LINE);
		Company *c = Company::Get(old_owner);
		for (i = 0; i < 4; i++) {
			if (c->share_owners[i] == INVALID_OWNER) continue;

			if (c->bankrupt_value == 0 && c->share_owners[i] == new_owner) {
				/* You are the one buying the company; so don't sell the shares back to you. */
				c->share_owners[i] = INVALID_OWNER;
			} else {
				cur_company2.Change(c->share_owners[i]);
				/* Sell the shares */
				CommandCost res = DoCommand(0, old_owner, 0, DC_EXEC | DC_BANKRUPT, CMD_SELL_SHARE_IN_COMPANY);
				/* Because we are in a DoCommand, we can't just execute another one and
				 *  expect the money to be removed. We need to do it ourself! */
				SubtractMoneyFromCompany(res);
			}
		}
		cur_company2.Restore();
	}

	/* Temporarily increase the company's money, to be sure that
	 * removing their property doesn't fail because of lack of money.
	 * Not too drastically though, because it could overflow */
	if (new_owner == INVALID_OWNER) {
		Company::Get(old_owner)->money = UINT64_MAX >> 2; // jackpot ;p
	}

	for (Subsidy *s : Subsidy::Iterate()) {
		if (s->awarded == old_owner) {
			if (new_owner == INVALID_OWNER) {
				delete s;
			} else {
				s->awarded = new_owner;
			}
		}
	}
	if (new_owner == INVALID_OWNER) RebuildSubsidisedSourceAndDestinationCache();

	/* Take care of rating and transport rights in towns */
	for (Town *t : Town::Iterate()) {
		/* If a company takes over, give the ratings to that company. */
		if (new_owner != INVALID_OWNER) {
			if (HasBit(t->have_ratings, old_owner)) {
				if (HasBit(t->have_ratings, new_owner)) {
					/* use max of the two ratings. */
					t->ratings[new_owner] = std::max(t->ratings[new_owner], t->ratings[old_owner]);
				} else {
					SetBit(t->have_ratings, new_owner);
					t->ratings[new_owner] = t->ratings[old_owner];
				}
			}
		}

		/* Reset the ratings for the old owner */
		t->ratings[old_owner] = RATING_INITIAL;
		ClrBit(t->have_ratings, old_owner);

		/* Transfer exclusive rights */
		if (t->exclusive_counter > 0 && t->exclusivity == old_owner) {
			if (new_owner != INVALID_OWNER) {
				t->exclusivity = new_owner;
			} else {
				t->exclusive_counter = 0;
				t->exclusivity = INVALID_COMPANY;
			}
		}
	}

	{
		for (Vehicle *v : Vehicle::Iterate()) {
			if (v->owner == old_owner && IsCompanyBuildableVehicleType(v->type)) {
				if (new_owner == INVALID_OWNER) {
					if (v->Previous() == nullptr) {
						if (_settings_game.economy.infrastructure_sharing[VEH_TRAIN] && v->type == VEH_TRAIN && Train::From(v)->IsFrontEngine() && !Train::From(v)->IsVirtual()) {
							DeleteVisibleTrain(Train::From(v));
						} else {
							delete v;
						}
					}
				} else {
					if (v->IsEngineCountable()) GroupStatistics::CountEngine(v, -1);
					if (v->IsPrimaryVehicle()) GroupStatistics::CountVehicle(v, -1);
				}
			}
		}
	}

	/* In all cases clear replace engine rules.
	 * Even if it was copied, it could interfere with new owner's rules */
	RemoveAllEngineReplacementForCompany(Company::Get(old_owner));

	if (new_owner == INVALID_OWNER) {
		RemoveAllGroupsForCompany(old_owner);
	} else {
		for (Group *g : Group::Iterate()) {
			if (g->owner == old_owner) g->owner = new_owner;
		}
	}

	/* Change ownership of vehicles */
	if (new_owner != INVALID_OWNER) {
		FreeUnitIDGenerator unitidgen[] = {
			FreeUnitIDGenerator(VEH_TRAIN, new_owner), FreeUnitIDGenerator(VEH_ROAD,     new_owner),
			FreeUnitIDGenerator(VEH_SHIP,  new_owner), FreeUnitIDGenerator(VEH_AIRCRAFT, new_owner)
		};

		/* Override company settings to new company defaults in case we need to convert them.
		 * This is required as the CmdChangeServiceInt doesn't copy the supplied value when it is non-custom
		 */
		if (new_owner != INVALID_OWNER) {
			Company *old_company = Company::Get(old_owner);
			Company *new_company = Company::Get(new_owner);

			old_company->settings.vehicle.servint_aircraft = new_company->settings.vehicle.servint_aircraft;
			old_company->settings.vehicle.servint_trains = new_company->settings.vehicle.servint_trains;
			old_company->settings.vehicle.servint_roadveh = new_company->settings.vehicle.servint_roadveh;
			old_company->settings.vehicle.servint_ships = new_company->settings.vehicle.servint_ships;
			old_company->settings.vehicle.servint_ispercent = new_company->settings.vehicle.servint_ispercent;
		}

		for (Vehicle *v : Vehicle::Iterate()) {
			if (v->owner == old_owner && IsCompanyBuildableVehicleType(v->type)) {
				assert(new_owner != INVALID_OWNER);

				/* Correct default values of interval settings while maintaining custom set ones.
				 * This prevents invalid values on mismatching company defaults being accepted.
				 */
				if (!v->ServiceIntervalIsCustom()) {
					Company *new_company = Company::Get(new_owner);

					/* Technically, passing the interval is not needed as the command will query the default value itself.
					 * However, do not rely on that behaviour.
					 */
					int interval = CompanyServiceInterval(new_company, v->type);
					DoCommand(v->tile, v->index, interval | (new_company->settings.vehicle.servint_ispercent << 17), DC_EXEC | DC_BANKRUPT, CMD_CHANGE_SERVICE_INT);
				}

				v->owner = new_owner;

				/* Owner changes, clear cache */
				v->colourmap = PAL_NONE;
				v->InvalidateNewGRFCache();
				v->InvalidateImageCache();

				if (v->IsEngineCountable()) {
					GroupStatistics::CountEngine(v, 1);
				}
				if (v->IsPrimaryVehicle() && !HasBit(v->subtype, GVSF_VIRTUAL)) {
					GroupStatistics::CountVehicle(v, 1);
					v->unitnumber = unitidgen[v->type].NextID();
				}

				/* Invalidate the vehicle's cargo payment "owner cache". */
				if (v->cargo_payment != nullptr) v->cargo_payment->owner = nullptr;
			}
		}

		if (new_owner != INVALID_OWNER) GroupStatistics::UpdateAutoreplace(new_owner);
	} else {
		/* Depending on sharing settings, other companies could be affected too.
		 * Let the infrastructure sharing code handle this. */
		HandleSharingCompanyDeletion(old_owner);
	}
	TraceRestrictUpdateCompanyID(old_owner, new_owner);

	/* Change ownership of template vehicles */
	if (new_owner == INVALID_OWNER) {
		for (TemplateVehicle *tv : TemplateVehicle::Iterate()) {
			if (tv->owner == old_owner && tv->Prev() == nullptr) {
				for (TemplateReplacement *tr : TemplateReplacement::Iterate()) {
					if (tr->Template() == tv->index) {
						delete tr;
					}
				}
				delete tv;
			}
		}
		ReindexTemplateReplacements();
	} else {
		for (TemplateVehicle *tv : TemplateVehicle::Iterate()) {
			if (tv->owner == old_owner) tv->owner = new_owner;
		}
	}

	/*  Change ownership of tiles */
	{
		TileIndex tile = 0;
		do {
			ChangeTileOwner(tile, old_owner, new_owner);
		} while (++tile != MapSize());

		if (new_owner != INVALID_OWNER) {
			/* Update all signals because there can be new segment that was owned by two companies
			 * and signals were not propagated
			 * Similar with crossings - it is needed to bar crossings that weren't before
			 * because of different owner of crossing and approaching train */

			UpdateAllBlockSignals(new_owner);
		} else if (_settings_game.economy.infrastructure_sharing[VEH_TRAIN]) {
			/* tracks are being removed while sharing is enabled.
			 * Thus, update all signals and crossings. */
			UpdateAllBlockSignals();
		}
		/* Update any signals in the buffer */
		UpdateSignalsInBuffer();
	}

	/* Add airport infrastructure count of the old company to the new one. */
	if (new_owner != INVALID_OWNER) Company::Get(new_owner)->infrastructure.airport += Company::Get(old_owner)->infrastructure.airport;

	/* convert owner of stations (including deleted ones, but excluding buoys) */
	for (Station *st : Station::Iterate()) {
		if (st->owner == old_owner) {
			/* if a company goes bankrupt, set owner to OWNER_NONE so the sign doesn't disappear immediately
			 * also, drawing station window would cause reading invalid company's colour */
			st->owner = new_owner == INVALID_OWNER ? OWNER_NONE : new_owner;
		}
	}

	/* do the same for waypoints (we need to do this here so deleted waypoints are converted too) */
	for (Waypoint *wp : Waypoint::Iterate()) {
		if (wp->owner == old_owner) {
			wp->owner = new_owner == INVALID_OWNER ? OWNER_NONE : new_owner;
		}
	}

	for (Sign *si : Sign::Iterate()) {
		if (si->owner == old_owner) si->owner = new_owner == INVALID_OWNER ? OWNER_NONE : new_owner;
	}

	/* Remove Game Script created Goals, CargoMonitors and Story pages. */
	for (Goal *g : Goal::Iterate()) {
		if (g->company == old_owner) delete g;
	}

	ClearCargoPickupMonitoring(old_owner);
	ClearCargoDeliveryMonitoring(old_owner);

	for (StoryPage *sp : StoryPage::Iterate()) {
		if (sp->company == old_owner) delete sp;
	}

	/* Change colour of existing windows */
	if (new_owner != INVALID_OWNER) ChangeWindowOwner(old_owner, new_owner);

	/* Change owner of deferred cargo payments */
	ChangeOwnershipOfCargoPacketDeferredPayments(old_owner, new_owner);

	IntialiseOrderDestinationRefcountMap();

	YapfNotifyTrackLayoutChange(INVALID_TILE, INVALID_TRACK);

	NotifyRoadLayoutChanged();

	InvalidateTemplateReplacementImages();

	cur_company.Restore();

	if (new_owner != INVALID_OWNER) {
		AppendSpecialEventsLogEntry(stdstr_fmt("Company merge: old: %u, new %u", old_owner, new_owner));
	} else {
		AppendSpecialEventsLogEntry(stdstr_fmt("Company deletion: old: %u", old_owner));
	}

	RegisterGameEvents(new_owner != INVALID_OWNER ? GEF_COMPANY_MERGE : GEF_COMPANY_DELETE);

	MarkWholeScreenDirty();

	extern void MarkAllViewportMapLandscapesDirty();
	MarkAllViewportMapLandscapesDirty();

	InvalidatePlanCaches();
}

/**
 * Check for bankruptcy of a company. Called every three months.
 * @param c Company to check.
 */
static void CompanyCheckBankrupt(Company *c)
{
	/* If "Infinite money" setting is on, companies should not go bankrupt. */
	if (_settings_game.difficulty.infinite_money) return;

	/*  If the company has money again, it does not go bankrupt */
<<<<<<< HEAD
	if (c->bankrupt_flags & CBRF_SALE) return;
	if (c->money - c->current_loan >= -_economy.max_loan) {
=======
	if (c->money - c->current_loan >= -c->GetMaxLoan()) {
>>>>>>> 782cbe95
		int previous_months_of_bankruptcy = CeilDiv(c->months_of_bankruptcy, 3);
		c->months_of_bankruptcy = 0;
		c->bankrupt_asked = 0;
		CloseWindowById(WC_BUY_COMPANY, c->index);
		if (previous_months_of_bankruptcy != 0) CompanyAdminUpdate(c);
		return;
	}

	c->months_of_bankruptcy++;

	switch (c->months_of_bankruptcy) {
		/* All the boring cases (months) with a bad balance where no action is taken */
		case 0:
		case 1:
		case 2:
		case 3:

		case 5:
		case 6:

		case 8:
		case 9:
			break;

		/* Warn about bankruptcy after 3 months */
		case 4: {
			CompanyNewsInformation *cni = new CompanyNewsInformation(c);
			SetDParam(0, STR_NEWS_COMPANY_IN_TROUBLE_TITLE);
			SetDParam(1, STR_NEWS_COMPANY_IN_TROUBLE_DESCRIPTION);
			SetDParamStr(2, cni->company_name);
			AddCompanyNewsItem(STR_MESSAGE_NEWS_FORMAT, cni);
			AI::BroadcastNewEvent(new ScriptEventCompanyInTrouble(c->index));
			Game::NewEvent(new ScriptEventCompanyInTrouble(c->index));
			break;
		}

		/* Offer company for sale after 6 months */
		case 7: {
			/* Don't consider the loan */
			Money val = CalculateCompanyValue(c, false);

			c->bankrupt_value = val;
			c->bankrupt_asked = 1 << c->index; // Don't ask the owner
			c->bankrupt_timeout = 0;

			/* The company assets should always have some value */
			assert(c->bankrupt_value > 0);
			break;
		}

		/* Bankrupt company after 6 months (if the company has no value) or latest
		 * after 9 months (if it still had value after 6 months) */
		default:
		case 10: {
			if (!_networking && _local_company == c->index) {
				/* If we are in singleplayer mode, leave the company playing. Eg. there
				 * is no THE-END, otherwise mark the client as spectator to make sure
				 * they are no longer in control of this company. However... when you
				 * join another company (cheat) the "unowned" company can bankrupt. */
				c->bankrupt_asked = MAX_UVALUE(CompanyMask);
				break;
			}

			/* Actually remove the company, but not when we're a network client.
			 * In case of network clients we will be getting a command from the
			 * server. It is done in this way as we are called from the
			 * StateGameLoop which can't change the current company, and thus
			 * updating the local company triggers an assert later on. In the
			 * case of a network game the command will be processed at a time
			 * that changing the current company is okay. In case of single
			 * player we are sure (the above check) that we are not the local
			 * company and thus we won't be moved. */
			if (!_networking || _network_server) {
				DoCommandP(0, CCA_DELETE | (c->index << 16) | (CRR_BANKRUPT << 24), 0, CMD_COMPANY_CTRL);
				return;
			}
			break;
		}
	}

	if (CeilDiv(c->months_of_bankruptcy, 3) != CeilDiv(c->months_of_bankruptcy - 1, 3)) CompanyAdminUpdate(c);
}

/**
 * Update the finances of all companies.
 * Pay for the stations, update the history graph, update ratings and company values, and deal with bankruptcy.
 */
static void CompaniesGenStatistics()
{
	/* Check for bankruptcy each month */
	for (Company *c : Company::Iterate()) {
		CompanyCheckBankrupt(c);
	}

	Backup<CompanyID> cur_company(_current_company, FILE_LINE);

	/* Pay Infrastructure Maintenance, if enabled */
	if (_settings_game.economy.infrastructure_maintenance) {
		/* Improved monthly infrastructure costs. */
		for (const Company *c : Company::Iterate()) {
			cur_company.Change(c->index);

			CommandCost cost(EXPENSES_PROPERTY);
			uint32_t rail_total = c->infrastructure.GetRailTotal();
			for (RailType rt = RAILTYPE_BEGIN; rt < RAILTYPE_END; rt++) {
				if (c->infrastructure.rail[rt] != 0) cost.AddCost(RailMaintenanceCost(rt, c->infrastructure.rail[rt], rail_total));
			}
			cost.AddCost(SignalMaintenanceCost(c->infrastructure.signal));
			uint32_t road_total = c->infrastructure.GetRoadTotal();
			uint32_t tram_total = c->infrastructure.GetTramTotal();
			for (RoadType rt = ROADTYPE_BEGIN; rt < ROADTYPE_END; rt++) {
				if (c->infrastructure.road[rt] != 0) cost.AddCost(RoadMaintenanceCost(rt, c->infrastructure.road[rt], RoadTypeIsRoad(rt) ? road_total : tram_total));
			}
			cost.AddCost(CanalMaintenanceCost(c->infrastructure.water));
			cost.AddCost(StationMaintenanceCost(c->infrastructure.station));
			cost.AddCost(AirportMaintenanceCost(c->index));

			SubtractMoneyFromCompany(cost);
		}
	}
	cur_company.Restore();

	/* Only run the economic statics and update company stats every 3rd month (1st of quarter). */
	if ((EconTime::CurMonth() % 3) == 0) return;

	for (Company *c : Company::Iterate()) {
		/* Drop the oldest history off the end */
		std::copy_backward(c->old_economy, c->old_economy + MAX_HISTORY_QUARTERS - 1, c->old_economy + MAX_HISTORY_QUARTERS);
		c->old_economy[0] = c->cur_economy;
		c->cur_economy = {};

		if (c->num_valid_stat_ent != MAX_HISTORY_QUARTERS) c->num_valid_stat_ent++;

		UpdateCompanyRatingAndValue(c, true);
		if (c->block_preview != 0) c->block_preview--;
	}

	SetWindowDirty(WC_INCOME_GRAPH, 0);
	SetWindowDirty(WC_OPERATING_PROFIT, 0);
	SetWindowDirty(WC_DELIVERED_CARGO, 0);
	SetWindowDirty(WC_PERFORMANCE_HISTORY, 0);
	SetWindowDirty(WC_COMPANY_VALUE, 0);
	SetWindowDirty(WC_COMPANY_LEAGUE, 0);
}

/**
 * Add monthly inflation
 * @param check_year Shall the inflation get stopped after 170 years?
 * @return true if inflation is maxed and nothing was changed
 */
bool AddInflation(bool check_year)
{
	/* The cargo payment inflation differs from the normal inflation, so the
	 * relative amount of money you make with a transport decreases slowly over
	 * the 170 years. After a few hundred years we reach a level in which the
	 * games will become unplayable as the maximum income will be less than
	 * the minimum running cost.
	 *
	 * Furthermore there are a lot of inflation related overflows all over the
	 * place. Solving them is hardly possible because inflation will always
	 * reach the overflow threshold some day. So we'll just perform the
	 * inflation mechanism during the first 170 years (the amount of years that
	 * one had in the original TTD) and stop doing the inflation after that
	 * because it only causes problems that can't be solved nicely and the
	 * inflation doesn't add anything after that either; it even makes playing
	 * it impossible due to the diverging cost and income rates.
	 */
	if (_settings_game.economy.inflation_fixed_dates) {
		if (check_year && (CalTime::CurYear() < CalTime::ORIGINAL_BASE_YEAR || CalTime::CurYear() >= CalTime::ORIGINAL_MAX_YEAR)) return true;
	} else {
		if (check_year && (CalTime::CurYear() - _settings_game.game_creation.starting_year) >= (CalTime::ORIGINAL_MAX_YEAR - CalTime::ORIGINAL_BASE_YEAR)) return true;
	}

	if (_economy.inflation_prices == MAX_INFLATION || _economy.inflation_payment == MAX_INFLATION) return true;

	/* Approximation for (100 + infl_amount)% ** (1 / 12) - 100%
	 * scaled by 65536
	 * 12 -> months per year
	 * This is only a good approximation for small values
	 */
	_economy.inflation_prices  += (_economy.inflation_prices  * _economy.infl_amount    * 54) >> 16;
	_economy.inflation_payment += (_economy.inflation_payment * _economy.infl_amount_pr * 54) >> 16;

	if (_economy.inflation_prices > MAX_INFLATION) _economy.inflation_prices = MAX_INFLATION;
	if (_economy.inflation_payment > MAX_INFLATION) _economy.inflation_payment = MAX_INFLATION;

	return false;
}

/**
 * Computes all prices, payments and maximum loan.
 */
void RecomputePrices()
{
	/* Setup maximum loan as a rounded down multiple of LOAN_INTERVAL. */
	_economy.max_loan = ((uint64_t)_settings_game.difficulty.max_loan * _economy.inflation_prices >> 16) / LOAN_INTERVAL * LOAN_INTERVAL;

	/* Setup price bases */
	for (Price i = PR_BEGIN; i < PR_END; i++) {
		Money price = _price_base_specs[i].start_price;

		/* Apply difficulty settings */
		uint mod = 1;
		switch (_price_base_specs[i].category) {
			case PCAT_RUNNING:
				mod = _settings_game.difficulty.vehicle_costs;
				break;

			case PCAT_CONSTRUCTION:
				mod = _settings_game.difficulty.construction_cost;
				break;

			default: break;
		}
		switch (mod) {
			case 0: price *= 6; break;
			case 1: price *= 8; break; // normalised to 1 below
			case 2: price *= 9; break;
			default: NOT_REACHED();
		}

		/* Apply inflation */
		price = (int64_t)price * _economy.inflation_prices;

		/* Apply newgrf modifiers, remove fractional part of inflation, and normalise on medium difficulty. */
		int shift = _price_base_multiplier[i] - 16 - 3;
		if (shift >= 0) {
			price <<= shift;
		} else {
			price >>= -shift;
		}

		/* Make sure the price does not get reduced to zero.
		 * Zero breaks quite a few commands that use a zero
		 * cost to see whether something got changed or not
		 * and based on that cause an error. When the price
		 * is zero that fails even when things are done. */
		if (price == 0) {
			price = Clamp(_price_base_specs[i].start_price, -1, 1);
			/* No base price should be zero, but be sure. */
			assert(price != 0);
		}
		/* Store value */
		_price[i] = price;
	}

	/* Setup cargo payment */
	for (CargoSpec *cs : CargoSpec::Iterate()) {
		cs->current_payment = (cs->initial_payment * (int64_t)_economy.inflation_payment) >> 16;
	}

	SetWindowClassesDirty(WC_BUILD_VEHICLE);
	SetWindowClassesDirty(WC_BUILD_VIRTUAL_TRAIN);
	SetWindowClassesDirty(WC_REPLACE_VEHICLE);
	SetWindowClassesDirty(WC_VEHICLE_DETAILS);
	SetWindowClassesDirty(WC_COMPANY_INFRASTRUCTURE);
	InvalidateWindowData(WC_PAYMENT_RATES, 0);
}

/** Let all companies pay the monthly interest on their loan. */
static void CompaniesPayInterest()
{
	Backup<CompanyID> cur_company(_current_company, FILE_LINE);
	for (const Company *c : Company::Iterate()) {
		cur_company.Change(c->index);

		/* Over a year the paid interest should be "loan * interest percentage",
		 * but... as that number is likely not dividable by 12 (pay each month),
		 * one needs to account for that in the monthly fee calculations.
		 *
		 * To easily calculate what one should pay "this" month, you calculate
		 * what (total) should have been paid up to this month and you subtract
		 * whatever has been paid in the previous months. This will mean one month
		 * it'll be a bit more and the other it'll be a bit less than the average
		 * monthly fee, but on average it will be exact.
		 *
		 * In order to prevent cheating or abuse (just not paying interest by not
		 * taking a loan) we make companies pay interest on negative cash as well,
		 * except if infinite money is enabled.
		 */
		Money yearly_fee = c->current_loan * _economy.interest_rate / 100;
		Money available_money = GetAvailableMoney(c->index);
		if (available_money < 0) {
			yearly_fee += -available_money * _economy.interest_rate / 100;
		}
		Money up_to_previous_month = yearly_fee * EconTime::CurMonth() / 12;
		Money up_to_this_month = yearly_fee * (EconTime::CurMonth() + 1) / 12;

		SubtractMoneyFromCompany(CommandCost(EXPENSES_LOAN_INTEREST, up_to_this_month - up_to_previous_month));

		SubtractMoneyFromCompany(CommandCost(EXPENSES_OTHER, _price[PR_STATION_VALUE] >> 2));
	}
	cur_company.Restore();
}

static void HandleEconomyFluctuations()
{
	if (_settings_game.difficulty.economy != 0) {
		/* When economy is Fluctuating, decrease counter */
		_economy.fluct--;
	} else if (EconomyIsInRecession()) {
		/* When it's Steady and we are in recession, end it now */
		_economy.fluct = -12;
	} else {
		/* No need to do anything else in other cases */
		return;
	}

	if (_economy.fluct == 0) {
		_economy.fluct = -(int)GB(Random(), 0, 2);
		AddNewsItem(STR_NEWS_BEGIN_OF_RECESSION, NT_ECONOMY, NF_NORMAL);
	} else if (_economy.fluct == -12) {
		_economy.fluct = GB(Random(), 0, 8) + 312;
		AddNewsItem(STR_NEWS_END_OF_RECESSION, NT_ECONOMY, NF_NORMAL);
	}
}


/**
 * Reset changes to the price base multipliers.
 */
void ResetPriceBaseMultipliers()
{
	memset(_price_base_multiplier, 0, sizeof(_price_base_multiplier));
}

/**
 * Change a price base by the given factor.
 * The price base is altered by factors of two.
 * NewBaseCost = OldBaseCost * 2^n
 * @param price Index of price base to change.
 * @param factor Amount to change by.
 */
void SetPriceBaseMultiplier(Price price, int factor)
{
	assert(price < PR_END);
	_price_base_multiplier[price] = Clamp(factor, MIN_PRICE_MODIFIER, MAX_PRICE_MODIFIER);
}

/**
 * Initialize the variables that will maintain the daily industry change system.
 * @param init_counter specifies if the counter is required to be initialized
 */
void StartupIndustryDailyChanges(bool init_counter)
{
	uint map_size = MapLogX() + MapLogY();
	/* After getting map size, it needs to be scaled appropriately and divided by 31,
	 * which stands for the days in a month.
	 * Using just 31 will make it so that a monthly reset (based on the real number of days of that month)
	 * would not be needed.
	 * Since it is based on "fractional parts", the leftover days will not make much of a difference
	 * on the overall total number of changes performed */
	_economy.industry_daily_increment = (1 << map_size) / 31;

	if (init_counter) {
		/* A new game or a savegame from an older version will require the counter to be initialized */
		_economy.industry_daily_change_counter = 0;
	}
}

void StartupEconomy()
{
	_economy.interest_rate = _settings_game.difficulty.initial_interest;
	_economy.infl_amount = _settings_game.difficulty.initial_interest;
	_economy.infl_amount_pr = std::max(0, _settings_game.difficulty.initial_interest - 1);
	_economy.fluct = GB(Random(), 0, 8) + 168;

	if (_settings_game.economy.inflation && _settings_game.economy.inflation_fixed_dates) {
		/* Apply inflation that happened before our game start year. */
		int months = (std::min(CalTime::CurYear(), CalTime::ORIGINAL_MAX_YEAR) - CalTime::ORIGINAL_BASE_YEAR).base() * 12;
		for (int i = 0; i < months; i++) {
			AddInflation(false);
		}
	}

	/* Set up prices */
	RecomputePrices();

	StartupIndustryDailyChanges(true); // As we are starting a new game, initialize the counter too

}

/**
 * Resets economy to initial values
 */
void InitializeEconomy()
{
	_economy.inflation_prices = _economy.inflation_payment = 1 << 16;
	ClearCargoPickupMonitoring();
	ClearCargoDeliveryMonitoring();
}

/**
 * Determine a certain price
 * @param index Price base
 * @param cost_factor Price factor
 * @param grf_file NewGRF to use local price multipliers from.
 * @param shift Extra bit shifting after the computation
 * @return Price
 */
Money GetPrice(Price index, uint cost_factor, const GRFFile *grf_file, int shift)
{
	if (index >= PR_END) return 0;

	Money cost = _price[index] * cost_factor;
	if (grf_file != nullptr) shift += grf_file->price_base_multipliers[index];

	if (shift >= 0) {
		cost <<= shift;
	} else {
		cost >>= -shift;
	}

	return cost;
}

Money GetTransportedGoodsIncome(uint num_pieces, uint dist, uint16_t transit_periods, CargoID cargo_type)
{
	const CargoSpec *cs = CargoSpec::Get(cargo_type);
	if (!cs->IsValid()) {
		/* User changed newgrfs and some vehicle still carries some cargo which is no longer available. */
		return 0;
	}

	/* Use callback to calculate cargo profit, if available */
	if (HasBit(cs->callback_mask, CBM_CARGO_PROFIT_CALC)) {
		uint32_t var18 = ClampTo<uint16_t>(dist) | (ClampTo<uint8_t>(num_pieces) << 16) | (ClampTo<uint8_t>(transit_periods) << 24);
		uint16_t callback = GetCargoCallback(CBID_CARGO_PROFIT_CALC, 0, var18, cs);
		if (callback != CALLBACK_FAILED) {
			int result = GB(callback, 0, 14);

			/* Simulate a 15 bit signed value */
			if (HasBit(callback, 14)) result -= 0x4000;

			/* "The result should be a signed multiplier that gets multiplied
			 * by the amount of cargo moved and the price factor, then gets
			 * divided by 8192." */
			return result * num_pieces * cs->current_payment / 8192;
		}
	}

	static const int MIN_TIME_FACTOR = 31;
	static const int MAX_TIME_FACTOR = 255;
	static const int TIME_FACTOR_FRAC_BITS = 4;
	static const int TIME_FACTOR_FRAC = 1 << TIME_FACTOR_FRAC_BITS;

	if (_settings_game.economy.payment_algorithm == CPA_TRADITIONAL) transit_periods = std::min<uint16_t>(transit_periods, 0xFFu);

	const int periods1 = cs->transit_periods[0];
	const int periods2 = cs->transit_periods[1];
	const int periods_over_periods1 = std::max(transit_periods - periods1, 0);
	const int periods_over_periods2 = std::max(periods_over_periods1 - periods2, 0);
	int periods_over_max = MIN_TIME_FACTOR - MAX_TIME_FACTOR;
	if (periods2 > -periods_over_max) {
		periods_over_max += transit_periods - periods1;
	} else {
		periods_over_max += 2 * (transit_periods - periods1) - periods2;
	}

	/*
	 * The time factor is calculated based on the time it took
	 * (transit_periods) compared two cargo-depending values. The
	 * range is divided into four parts:
	 *
	 *  - constant for fast transits
	 *  - linear decreasing with time with a slope of -1 for medium transports
	 *  - linear decreasing with time with a slope of -2 for slow transports
	 *  - after hitting MIN_TIME_FACTOR, the time factor will be asymptotically decreased to a limit of 1 with a scaled 1/(x+1) function.
	 *
	 */
	if (periods_over_max > 0) {
		const int time_factor = std::max(2 * MIN_TIME_FACTOR * TIME_FACTOR_FRAC * TIME_FACTOR_FRAC / (periods_over_max + 2 * TIME_FACTOR_FRAC), 1); // MIN_TIME_FACTOR / (x/(2 * TIME_FACTOR_FRAC) + 1) + 1, expressed as fixed point with TIME_FACTOR_FRAC_BITS.
		return BigMulS(dist * time_factor * num_pieces, cs->current_payment, 21 + TIME_FACTOR_FRAC_BITS);
	} else {
		const int time_factor = std::max(MAX_TIME_FACTOR - periods_over_periods1 - periods_over_periods2, MIN_TIME_FACTOR);
		return BigMulS(dist * time_factor * num_pieces, cs->current_payment, 21);
	}
}

/** The industries we've currently brought cargo to. */
static SmallIndustryList _cargo_delivery_destinations;

template <class F>
void ForAcceptingIndustries(const Station *st, CargoID cargo_type, IndustryID source, CompanyID company, F&& f) {
	for (const auto &i : st->industries_near) {
		Industry *ind = i.industry;
		if (ind->index == source) continue;

		int cargo_index = ind->GetCargoAcceptedIndex(cargo_type);
		/* Check if matching cargo has been found */
		if (cargo_index < 0) continue;

		/* Check if industry temporarily refuses acceptance */
		if (IndustryTemporarilyRefusesCargo(ind, cargo_type)) continue;

		if (ind->exclusive_supplier != INVALID_OWNER && ind->exclusive_supplier != st->owner) continue;

		if (!f(ind, cargo_index)) break;
	}
}

uint DeliverGoodsToIndustryNearestFirst(const Station *st, CargoID cargo_type, uint num_pieces, IndustryID source, CompanyID company)
{
	/* Find the nearest industrytile to the station sign inside the catchment area, whose industry accepts the cargo.
	 * This fails in three cases:
	 *  1) The station accepts the cargo because there are enough houses around it accepting the cargo.
	 *  2) The industries in the catchment area temporarily reject the cargo, and the daily station loop has not yet updated station acceptance.
	 *  3) The results of callbacks CBID_INDUSTRY_REFUSE_CARGO and CBID_INDTILE_CARGO_ACCEPTANCE are inconsistent. (documented behaviour)
	 */

	uint accepted = 0;

	ForAcceptingIndustries(st, cargo_type, source, company, [&](Industry *ind, uint cargo_index) {
		/* Insert the industry into _cargo_delivery_destinations, if not yet contained */
		include(_cargo_delivery_destinations, ind);

		uint amount = std::min(num_pieces, 0xFFFFu - ind->incoming_cargo_waiting[cargo_index]);
		ind->incoming_cargo_waiting[cargo_index] += amount;
		ind->last_cargo_accepted_at[cargo_index] = EconTime::CurDate();
		num_pieces -= amount;
		accepted += amount;

		/* Update the cargo monitor. */
		AddCargoDelivery(cargo_type, company, amount, SourceType::Industry, source, st, ind->index);

		return num_pieces != 0;
	});

	return accepted;
}

uint DeliverGoodsToIndustryEqually(const Station *st, CargoID cargo_type, uint num_pieces, IndustryID source, CompanyID company)
{
	struct AcceptingIndustry {
		Industry *ind;
		uint cargo_index;
		uint capacity;
		uint delivered;
	};

	std::vector<AcceptingIndustry> acceptingIndustries;

	ForAcceptingIndustries(st, cargo_type, source, company, [&](Industry *ind, uint cargo_index) {
		uint capacity = 0xFFFFu - ind->incoming_cargo_waiting[cargo_index];
		if (capacity > 0) acceptingIndustries.push_back({ ind, cargo_index, capacity, 0 });
		return true;
	});

	if (acceptingIndustries.empty()) return 0;

	uint accepted = 0;

	auto distributeCargo = [&](AcceptingIndustry &e, uint amount) {
		e.capacity -= amount;
		e.delivered += amount;
		num_pieces -= amount;
		accepted += amount;
	};

	auto finalizeCargo = [&](AcceptingIndustry &e) {
		if (e.delivered == 0) return;
		include(_cargo_delivery_destinations, e.ind);
		e.ind->incoming_cargo_waiting[e.cargo_index] += e.delivered;
		e.ind->last_cargo_accepted_at[e.cargo_index] = EconTime::CurDate();
		AddCargoDelivery(cargo_type, company, e.delivered, SourceType::Industry, source, st, e.ind->index);
	};

	if (acceptingIndustries.size() == 1) {
		distributeCargo(acceptingIndustries[0], std::min<uint>(acceptingIndustries[0].capacity, num_pieces));
		finalizeCargo(acceptingIndustries[0]);
		return accepted;
	}

	/* Sort in order of decreasing capacity */
	std::sort(acceptingIndustries.begin(), acceptingIndustries.end(), [](AcceptingIndustry &a, AcceptingIndustry &b) {
		return std::tie(a.capacity, a.ind->index) > std::tie(b.capacity, b.ind->index);
	});

	/* Handle low-capacity industries first */
	do {
		uint amount = num_pieces / static_cast<uint>(acceptingIndustries.size());
		AcceptingIndustry &acc = acceptingIndustries.back();
		if (amount >= acc.capacity) {
			distributeCargo(acc, acc.capacity);
			finalizeCargo(acc);
			acceptingIndustries.pop_back();
		} else {
			break;
		}
	} while (!acceptingIndustries.empty());

	/* Remaining industries can accept all remaining cargo when distributed evenly */
	if (!acceptingIndustries.empty()) {
		uint amount = num_pieces / static_cast<uint>(acceptingIndustries.size());

		if (amount > 0) {
			for (auto &e : acceptingIndustries) {
				distributeCargo(e, amount);
			}
		}

		/* If cargo didn't divide evenly into remaining industries, distribute the remainder randomly */
		if (num_pieces > 0) {
			assert(num_pieces < acceptingIndustries.size());

			uint idx = RandomRange((uint)acceptingIndustries.size());
			for (uint i = 0; i < acceptingIndustries.size(); ++i) {
				if (acceptingIndustries[idx].capacity > 0) {
					distributeCargo(acceptingIndustries[idx], 1);
					if (num_pieces == 0) break;
				}
				idx++;
				if (idx == acceptingIndustries.size()) idx = 0;
			}
		}

		for (auto &e : acceptingIndustries) {
			finalizeCargo(e);
		}
	}

	return accepted;
}

/**
 * Transfer goods from station to industry.
 * Original distribution mode: All cargo is delivered to the nearest (Manhattan) industry to the station sign, which is inside the acceptance rectangle and actually accepts the cargo.
 * Balanced distribution: Cargo distributed equally amongst the accepting industries in the acceptance rectangle.
 * @param st The station that accepted the cargo
 * @param cargo_type Type of cargo delivered
 * @param num_pieces Amount of cargo delivered
 * @param source The source of the cargo
 * @param company The company delivering the cargo
 * @return actually accepted pieces of cargo
 */
static uint DeliverGoodsToIndustry(const Station *st, CargoID cargo_type, uint num_pieces, IndustryID source, CompanyID company)
{
	switch (_settings_game.station.station_delivery_mode) {
		case SD_BALANCED:
			return DeliverGoodsToIndustryEqually(st, cargo_type, num_pieces, source, company);
		default:
			return DeliverGoodsToIndustryNearestFirst(st, cargo_type, num_pieces, source, company);
	}
}

/**
 * Delivers goods to industries/towns and calculates the payment
 * @param num_pieces amount of cargo delivered
 * @param cargo_type the type of cargo that is delivered
 * @param dest Station the cargo has been unloaded
 * @param distance The distance the cargo has traveled.
 * @param periods_in_transit Travel time in cargo aging periods
 * @param company The company delivering the cargo
 * @param src_type Type of source of cargo (industry, town, headquarters)
 * @param src Index of source of cargo
 * @return Revenue for delivering cargo
 * @note The cargo is just added to the stockpile of the industry. It is due to the caller to trigger the industry's production machinery
 */
static Money DeliverGoods(int num_pieces, CargoID cargo_type, StationID dest, uint distance, uint16_t periods_in_transit, Company *company, SourceType src_type, SourceID src)
{
	assert(num_pieces > 0);

	Station *st = Station::Get(dest);

	/* Give the goods to the industry. */
	uint accepted_ind = DeliverGoodsToIndustry(st, cargo_type, num_pieces, src_type == SourceType::Industry ? src : INVALID_INDUSTRY, company->index);

	/* If this cargo type is always accepted, accept all */
	uint accepted_total = HasBit(st->always_accepted, cargo_type) ? num_pieces : accepted_ind;

	/* Update station statistics */
	if (accepted_total > 0) {
		SetBit(st->goods[cargo_type].status, GoodsEntry::GES_EVER_ACCEPTED);
		SetBit(st->goods[cargo_type].status, GoodsEntry::GES_CURRENT_MONTH);
		SetBit(st->goods[cargo_type].status, GoodsEntry::GES_ACCEPTED_BIGTICK);
	}

	/* Update company statistics */
	company->cur_economy.delivered_cargo[cargo_type] += accepted_total;

	/* Increase town's counter for town effects */
	const CargoSpec *cs = CargoSpec::Get(cargo_type);
	st->town->received[cs->town_effect].new_act += accepted_total;

	/* Determine profit */
	Money profit = GetTransportedGoodsIncome(accepted_total, distance, periods_in_transit, cargo_type);

	/* Update the cargo monitor. */
	AddCargoDelivery(cargo_type, company->index, accepted_total - accepted_ind, src_type, src, st);

	/* Modify profit if a subsidy is in effect */
	if (CheckSubsidised(cargo_type, company->index, src_type, src, st))  {
		switch (_settings_game.difficulty.subsidy_multiplier) {
			case 0:  profit += profit >> 1; break;
			case 1:  profit *= 2; break;
			case 2:  profit *= 3; break;
			default: profit *= 4; break;
		}
	}

	return profit;
}

/**
 * Inform the industry about just delivered cargo
 * DeliverGoodsToIndustry() silently incremented incoming_cargo_waiting, now it is time to do something with the new cargo.
 * @param i The industry to process
 */
static void TriggerIndustryProduction(Industry *i)
{
	const IndustrySpec *indspec = GetIndustrySpec(i->type);
	uint16_t callback = indspec->callback_mask;

	i->was_cargo_delivered = true;

	if (HasBit(callback, CBM_IND_PRODUCTION_CARGO_ARRIVAL) || HasBit(callback, CBM_IND_PRODUCTION_256_TICKS)) {
		if (HasBit(callback, CBM_IND_PRODUCTION_CARGO_ARRIVAL)) {
			IndustryProductionCallback(i, 0);
		} else {
			SetWindowDirty(WC_INDUSTRY_VIEW, i->index);
		}
	} else {
		for (uint ci_in = 0; ci_in < lengthof(i->incoming_cargo_waiting); ci_in++) {
			uint cargo_waiting = i->incoming_cargo_waiting[ci_in];
			if (cargo_waiting == 0 || i->accepts_cargo[ci_in] == INVALID_CARGO) continue;

			for (uint ci_out = 0; ci_out < lengthof(i->produced_cargo_waiting); ci_out++) {
				if (i->produced_cargo[ci_out] == INVALID_CARGO) continue;
				i->produced_cargo_waiting[ci_out] = ClampTo<uint16_t>(i->produced_cargo_waiting[ci_out] + (cargo_waiting * indspec->input_cargo_multiplier[ci_in][ci_out] / 256));
			}

			i->incoming_cargo_waiting[ci_in] = 0;
		}
	}

	TriggerIndustry(i, INDUSTRY_TRIGGER_RECEIVED_CARGO);
	StartStopIndustryTileAnimation(i, IAT_INDUSTRY_RECEIVED_CARGO);
}

/**
 * Makes us a new cargo payment helper.
 * @param front The front of the train
 */
CargoPayment::CargoPayment(Vehicle *front) :
	current_station(front->last_station_visited),
	front(front)
{
}

CargoPayment::~CargoPayment()
{
	if (this->CleaningPool()) return;

	this->front->cargo_payment = nullptr;

	if (this->visual_profit == 0 && this->visual_transfer == 0) return;

	Backup<CompanyID> cur_company(_current_company, this->front->owner, FILE_LINE);

	SubtractMoneyFromCompany(CommandCost(this->front->GetExpenseType(true), -this->route_profit));
	this->front->profit_this_year += (this->visual_profit + this->visual_transfer) << 8;

	if (this->route_profit != 0 && IsLocalCompany() && !PlayVehicleSound(this->front, VSE_LOAD_UNLOAD)) {
		SndPlayVehicleFx(SND_14_CASHTILL, this->front);
	}

	if (HasBit(_extra_display_opt, XDO_SHOW_MONEY_TEXT_EFFECTS)) {
		if (this->visual_transfer != 0) {
			ShowFeederIncomeAnimation(this->front->x_pos, this->front->y_pos,
					this->front->z_pos, this->visual_transfer, -this->visual_profit);
		} else {
			ShowCostOrIncomeAnimation(this->front->x_pos, this->front->y_pos,
					this->front->z_pos, -this->visual_profit);
		}
	}

	cur_company.Restore();
}

/**
 * Handle payment for final delivery of the given cargo packet.
 * @param cp The cargo packet to pay for.
 * @param count The number of packets to pay for.
 * @param current_tile Current tile the payment is happening on.
 */
void CargoPayment::PayFinalDelivery(CargoPacket *cp, uint count, TileIndex current_tile)
{
	if (this->owner == nullptr) {
		this->owner = Company::Get(this->front->owner);
	}

	/* Handle end of route payment */
	Money profit = DeliverGoods(count, this->ct, this->current_station, cp->GetDistance(current_tile), cp->GetPeriodsInTransit(), this->owner, cp->GetSourceType(), cp->GetSourceID());

	profit -= cp->GetFeederShare(count);

	/* For Infrastructure patch. Handling transfers between other companies */
	this->route_profit += profit;
	cp->PayDeferredPayments();

	/* The vehicle's profit is whatever route profit there is minus feeder shares. */
	this->visual_profit += profit;
}

/**
 * Handle payment for transfer of the given cargo packet.
 * @param cp The cargo packet to pay for; actual payment won't be made!.
 * @param count The number of packets to pay for.
 * @param current_tile Current tile the payment is happening on.
 * @return The amount of money paid for the transfer.
 */
Money CargoPayment::PayTransfer(CargoPacket *cp, uint count, TileIndex current_tile)
{
	/* Pay transfer vehicle the difference between the payment for the journey from
	 * the source to the current point, and the sum of the previous transfer payments */
	Money profit = -cp->GetFeederShare(count) + GetTransportedGoodsIncome(
			count,
			cp->GetDistance(current_tile),
			cp->GetPeriodsInTransit(),
			this->ct);

	profit = profit * _settings_game.economy.feeder_payment_share / 100;

	/* For Infrastructure patch. Handling transfers between other companies */
	cp->RegisterDeferredCargoPayment(this->front->owner, this->front->type, profit);

	this->visual_transfer += profit; // accumulate transfer profits for whole vehicle
	return profit; // account for the (virtual) profit already made for the cargo packet
}

/**
 * Returns the load type of a vehicle.
 * In case of cargo type order, the load type returned depends on the cargo carriable by the vehicle.
 * @pre v != nullptr
 * @param v A pointer to a vehicle.
 * @return the load type of this vehicle.
 */
static OrderLoadFlags GetLoadType(const Vehicle *v)
{
	return v->First()->current_order.GetCargoLoadType(v->cargo_type);
}

/**
 * Returns the unload type of a vehicle.
 * In case of cargo type order, the unload type returned depends on the cargo carriable by the vehicle.
 * @pre v != nullptr
 * @param v A pointer to a vehicle.
 * @return The unload type of this vehicle.
 */
static OrderUnloadFlags GetUnloadType(const Vehicle *v)
{
	return v->First()->current_order.GetCargoUnloadType(v->cargo_type);
}

/**
 * Prepare the vehicle to be unloaded.
 * @param front_v the vehicle to be unloaded
 */
void PrepareUnload(Vehicle *front_v)
{
	Station *curr_station = Station::Get(front_v->last_station_visited);
	curr_station->loading_vehicles.push_back(front_v);

	/* At this moment loading cannot be finished */
	ClrBit(front_v->vehicle_flags, VF_LOADING_FINISHED);

	/* Start unloading at the first possible moment */
	front_v->load_unload_ticks = 1;

	assert(front_v->cargo_payment == nullptr);
	/* One CargoPayment per vehicle and the vehicle limit equals the
	 * limit in number of CargoPayments. Can't go wrong. */
	static_assert(CargoPaymentPool::MAX_SIZE == VehiclePool::MAX_SIZE);
	assert(CargoPayment::CanAllocateItem());
	front_v->cargo_payment = new CargoPayment(front_v);

	CargoStationIDStackSet next_station = front_v->GetNextStoppingStation();
	if (front_v->orders == nullptr || (front_v->current_order.GetUnloadType() & OUFB_NO_UNLOAD) == 0) {
		Station *st = Station::Get(front_v->last_station_visited);
		for (Vehicle *v = front_v; v != nullptr; v = v->Next()) {
			if (GetUnloadType(v) & OUFB_NO_UNLOAD) continue;
			const GoodsEntry *ge = &st->goods[v->cargo_type];
			if (v->cargo_cap > 0 && v->cargo.TotalCount() > 0) {
				v->cargo.Stage(
						HasBit(ge->status, GoodsEntry::GES_ACCEPTANCE),
						front_v->last_station_visited, next_station.Get(v->cargo_type),
						GetUnloadType(v), ge,
						front_v->cargo_payment,
						v->tile);
				if (v->cargo.UnloadCount() > 0) SetBit(v->vehicle_flags, VF_CARGO_UNLOADING);
			}
		}
	}
}

/**
 * Gets the amount of cargo the given vehicle can load in the current tick.
 * This is only about loading speed. The free capacity is ignored.
 * @param v Vehicle to be queried.
 * @return Amount of cargo the vehicle can load at once.
 */
static uint GetLoadAmount(Vehicle *v)
{
	const Engine *e = v->GetEngine();
	uint load_amount = e->info.load_amount;

	/* The default loadamount for mail is 1/4 of the load amount for passengers */
	bool air_mail = v->type == VEH_AIRCRAFT && !Aircraft::From(v)->IsNormalAircraft();
	if (air_mail) load_amount = CeilDiv(load_amount, 4);

	if (_settings_game.order.gradual_loading) {
		uint16_t cb_load_amount = CALLBACK_FAILED;
		if (e->GetGRF() != nullptr && e->GetGRF()->grf_version >= 8) {
			/* Use callback 36 */
			cb_load_amount = GetVehicleProperty(v, PROP_VEHICLE_LOAD_AMOUNT, CALLBACK_FAILED);
		} else if (HasBit(e->info.callback_mask, CBM_VEHICLE_LOAD_AMOUNT)) {
			/* Use callback 12 */
			cb_load_amount = GetVehicleCallback(CBID_VEHICLE_LOAD_AMOUNT, 0, 0, v->engine_type, v);
		}
		if (cb_load_amount != CALLBACK_FAILED) {
			if (e->GetGRF()->grf_version < 8) cb_load_amount = GB(cb_load_amount, 0, 8);
			if (cb_load_amount >= 0x100) {
				ErrorUnknownCallbackResult(e->GetGRFID(), CBID_VEHICLE_LOAD_AMOUNT, cb_load_amount);
			} else if (cb_load_amount != 0) {
				load_amount = cb_load_amount;
			}
		}
	}

	/* Scale load amount the same as capacity */
	if (HasBit(e->info.misc_flags, EF_NO_DEFAULT_CARGO_MULTIPLIER) && !air_mail) load_amount = CeilDiv(load_amount * CargoSpec::Get(v->cargo_type)->multiplier, 0x100);

	/* Zero load amount breaks a lot of things. */
	return std::max(1u, load_amount);
}

/**
 * Iterate the articulated parts of a vehicle, also considering the special cases of "normal"
 * aircraft and double headed trains. Apply an action to each vehicle and immediately return false
 * if that action does so. Otherwise return true.
 * @tparam Taction Class of action to be applied. Must implement bool operator()([const] Vehicle *).
 * @param v First articulated part.
 * @param action Instance of Taction.
 * @param ignore_multihead_rear Don't call action on multihead rear.
 * @return false if any of the action invocations returned false, true otherwise.
 */
template<class Taction>
bool IterateVehicleParts(Vehicle *v, Taction action, bool ignore_multihead_rear = false)
{
	for (Vehicle *w = v; w != nullptr;
			w = w->HasArticulatedPart() ? w->GetNextArticulatedPart() : nullptr) {
		if (!action(w)) return false;
		if (!ignore_multihead_rear && w->type == VEH_TRAIN) {
			Train *train = Train::From(w);
			if (train->IsMultiheaded() && !action(train->other_multiheaded_part)) return false;
		}
	}
	if (v->type == VEH_AIRCRAFT && Aircraft::From(v)->IsNormalAircraft()) return action(v->Next());
	return true;
}

/**
 * Action to check if a vehicle has no stored cargo.
 */
struct IsEmptyAction
{
	/**
	 * Checks if the vehicle has stored cargo.
	 * @param v Vehicle to be checked.
	 * @return true if v is either empty or has only reserved cargo, false otherwise.
	 */
	bool operator()(const Vehicle *v)
	{
		return v->cargo.StoredCount() == 0;
	}
};

/**
 * Action to check whether a vehicle is wholly in the platform.
 */
struct ThroughLoadTrainInPlatformAction
{
	/**
	 * Checks if the vehicle has stored cargo.
	 * @param v Vehicle to be checked.
	 * @return true if v is either empty or has only reserved cargo, false otherwise.
	 */
	bool operator()(const Vehicle *v)
	{
		assert(v->type == VEH_TRAIN);
		return !HasBit(Train::From(v)->flags, VRF_BEYOND_PLATFORM_END) && !HasBit(Train::From(v)->flags, VRF_NOT_YET_IN_PLATFORM);
	}
};

/**
 * Refit preparation action.
 */
struct PrepareRefitAction
{
	CargoArray &consist_capleft; ///< Capacities left in the consist.
	CargoTypes &refit_mask;          ///< Bitmask of possible refit cargoes.

	/**
	 * Create a refit preparation action.
	 * @param consist_capleft Capacities left in consist, to be updated here.
	 * @param refit_mask Refit mask to be constructed from refit information of vehicles.
	 */
	PrepareRefitAction(CargoArray &consist_capleft, CargoTypes &refit_mask) :
		consist_capleft(consist_capleft), refit_mask(refit_mask) {}

	/**
	 * Prepares for refitting of a vehicle, subtracting its free capacity from consist_capleft and
	 * adding the cargoes it can refit to to the refit mask.
	 * @param v The vehicle to be refitted.
	 * @return true.
	 */
	bool operator()(const Vehicle *v)
	{
		this->consist_capleft[v->cargo_type] -= v->cargo_cap - v->cargo.ReservedCount();
		this->refit_mask |= EngInfo(v->engine_type)->refit_mask;
		return true;
	}
};

/**
 * Action for returning reserved cargo.
 */
struct ReturnCargoAction
{
	Station *st;        ///< Station to give the returned cargo to.
	StationID next_hop; ///< Next hop the cargo should be assigned to.

	/**
	 * Construct a cargo return action.
	 * @param st Station to give the returned cargo to.
	 * @param next_one Next hop the cargo should be assigned to.
	 */
	ReturnCargoAction(Station *st, StationID next_one) : st(st), next_hop(next_one) {}

	/**
	 * Return all reserved cargo from a vehicle.
	 * @param v Vehicle to return cargo from.
	 * @return true.
	 */
	bool operator()(Vehicle *v)
	{
		v->cargo.Return(UINT_MAX, &this->st->goods[v->cargo_type].CreateData().cargo, this->next_hop, v->tile);
		return true;
	}
};

/**
 * Action for finalizing a refit.
 */
struct FinalizeRefitAction
{
	CargoArray &consist_capleft;  ///< Capacities left in the consist.
	Station *st;                  ///< Station to reserve cargo from.
	const CargoStationIDStackSet &next_station; ///< Next hops to reserve cargo for.
	bool do_reserve;              ///< If the vehicle should reserve.
	Vehicle *cargo_type_loading;  ///< Non-null if vehicle should reserve if the cargo type of the vehicle is a cargo-specific full-load order using this pointer

	/**
	 * Create a finalizing action.
	 * @param consist_capleft Capacities left in the consist.
	 * @param st Station to reserve cargo from.
	 * @param next_station Next hops to reserve cargo for.
	 * @param do_reserve If we should reserve cargo or just add up the capacities.
	 * @param cargo_type_loading Non-null if vehicle should reserve if the cargo type of the vehicle is a cargo-specific full-load order using this pointer
	 */
	FinalizeRefitAction(CargoArray &consist_capleft, Station *st, const CargoStationIDStackSet &next_station, bool do_reserve, Vehicle *cargo_type_loading) :
		consist_capleft(consist_capleft), st(st), next_station(next_station), do_reserve(do_reserve), cargo_type_loading(cargo_type_loading) {}

	/**
	 * Reserve cargo from the station and update the remaining consist capacities with the
	 * vehicle's remaining free capacity.
	 * @param v Vehicle to be finalized.
	 * @return true.
	 */
	bool operator()(Vehicle *v)
	{
		if (this->do_reserve || (cargo_type_loading == nullptr || (cargo_type_loading->current_order.GetCargoLoadTypeRaw(v->cargo_type) & OLFB_FULL_LOAD))) {
			this->st->goods[v->cargo_type].CreateData().cargo.Reserve(v->cargo_cap - v->cargo.RemainingCount(),
					&v->cargo, this->next_station.Get(v->cargo_type), v->tile);
		}
		this->consist_capleft[v->cargo_type] += v->cargo_cap - v->cargo.RemainingCount();
		return true;
	}
};

/**
 * Refit a vehicle in a station.
 * @param v Vehicle to be refitted.
 * @param consist_capleft Added cargo capacities in the consist.
 * @param st Station the vehicle is loading at.
 * @param next_station Possible next stations the vehicle can travel to.
 * @param new_cid Target cargo for refit.
 */
static void HandleStationRefit(Vehicle *v, CargoArray &consist_capleft, Station *st, CargoStationIDStackSet next_station, CargoID new_cid)
{
	Vehicle *v_start = v->GetFirstEnginePart();
	if (!IterateVehicleParts(v_start, IsEmptyAction())) return;
	if (v->type == VEH_TRAIN && !IterateVehicleParts(v_start, ThroughLoadTrainInPlatformAction())) return;

	Backup<CompanyID> cur_company(_current_company, v->owner, FILE_LINE);

	CargoTypes refit_mask = v->GetEngine()->info.refit_mask;

	/* Remove old capacity from consist capacity and collect refit mask. */
	IterateVehicleParts(v_start, PrepareRefitAction(consist_capleft, refit_mask));

	bool is_auto_refit = new_cid == CARGO_AUTO_REFIT;
	bool check_order = (v->First()->current_order.GetLoadType() == OLFB_CARGO_TYPE_LOAD);
	if (is_auto_refit) {
		/* Get a refittable cargo type with waiting cargo for next_station or INVALID_STATION. */
		new_cid = v_start->cargo_type;
		for (CargoID cid : SetCargoBitIterator(refit_mask)) {
			if (check_order && v->First()->current_order.GetCargoLoadType(cid) == OLFB_NO_LOAD) continue;
			if (st->goods[cid].data != nullptr && st->goods[cid].data->cargo.HasCargoFor(next_station.Get(cid))) {
				/* Try to find out if auto-refitting would succeed. In case the refit is allowed,
				 * the returned refit capacity will be greater than zero. */
				DoCommand(v_start->tile, v_start->index, cid | 1U << 24 | 0xFF << 8 | 1U << 16, DC_QUERY_COST, GetCmdRefitVeh(v_start)); // Auto-refit and only this vehicle including artic parts.
				/* Try to balance different loadable cargoes between parts of the consist, so that
				 * all of them can be loaded. Avoid a situation where all vehicles suddenly switch
				 * to the first loadable cargo for which there is only one packet. If the capacities
				 * are equal refit to the cargo of which most is available. This is important for
				 * consists of only a single vehicle as those will generally have a consist_capleft
				 * of 0 for all cargoes. */
				if (_returned_refit_capacity > 0 && (consist_capleft[cid] < consist_capleft[new_cid] ||
						(consist_capleft[cid] == consist_capleft[new_cid] &&
						st->goods[cid].data->cargo.AvailableCount() > st->goods[new_cid].CargoAvailableCount()))) {
					new_cid = cid;
				}
			}
		}
	}

	/* Refit if given a valid cargo. */
	if (new_cid < NUM_CARGO && new_cid != GetOverallCargoOfArticulatedVehicle(v_start)) {
		/* INVALID_STATION because in the DT_MANUAL case that's correct and in the DT_(A)SYMMETRIC
		 * cases the next hop of the vehicle doesn't really tell us anything if the cargo had been
		 * "via any station" before reserving. We rather produce some more "any station" cargo than
		 * misrouting it. */
		IterateVehicleParts(v_start, ReturnCargoAction(st, INVALID_STATION));
		CommandCost cost = DoCommand(v_start->tile, v_start->index, new_cid | 1U << 24 | 0xFF << 8 | 1U << 16, DC_EXEC, GetCmdRefitVeh(v_start)); // Auto-refit and only this vehicle including artic parts.
		if (cost.Succeeded()) v->First()->profit_this_year -= cost.GetCost() << 8;
	}

	/* Add new capacity to consist capacity and reserve cargo */
	IterateVehicleParts(v_start, FinalizeRefitAction(consist_capleft, st, next_station,
			is_auto_refit || (v->First()->current_order.GetLoadType() & OLFB_FULL_LOAD) != 0,
			(v->First()->current_order.GetLoadType() == OLFB_CARGO_TYPE_LOAD) ? v->First() : nullptr));

	cur_company.Restore();
}

/**
 * Test whether a vehicle can load cargo at a station even if exclusive transport rights are present.
 * @param st Station with cargo waiting to be loaded.
 * @param v Vehicle loading the cargo.
 * @return true when a vehicle can load the cargo.
 */
static bool MayLoadUnderExclusiveRights(const Station *st, const Vehicle *v)
{
	return st->owner != OWNER_NONE || st->town->exclusive_counter == 0 || st->town->exclusivity == v->owner;
}

struct ReserveCargoAction {
	Station *st;
	const CargoStationIDStackSet &next_station;
	Vehicle *cargo_type_loading;
	bool through_load;

	ReserveCargoAction(Station *st, const CargoStationIDStackSet &next_station, Vehicle *cargo_type_loading, bool through_load) :
		st(st), next_station(next_station), cargo_type_loading(cargo_type_loading), through_load(through_load) {}

	bool operator()(Vehicle *v)
	{
		/* Don't try to reserve cargo if the vehicle has already advanced beyond the station platform */
		if (v->type == VEH_TRAIN && HasBit(Train::From(v)->flags, VRF_BEYOND_PLATFORM_END)) return true;

		if (cargo_type_loading != nullptr) {
			OrderLoadFlags flags = cargo_type_loading->current_order.GetCargoLoadTypeRaw(v->cargo_type);
			if (flags & OLFB_NO_LOAD) return true;
			if (!(flags & OLFB_FULL_LOAD) && !through_load) return true;
		}
		if (v->cargo_cap > v->cargo.RemainingCount() && MayLoadUnderExclusiveRights(st, v)) {
			st->goods[v->cargo_type].CreateData().cargo.Reserve(v->cargo_cap - v->cargo.RemainingCount(),
					&v->cargo, next_station.Get(v->cargo_type), v->tile);
		}

		return true;
	}

};

/**
 * Reserves cargo if the full load order and improved_load is set or if the
 * current order allows autorefit.
 * @param st Station where the consist is loading at the moment.
 * @param u Front of the loading vehicle consist.
 * @param consist_capleft If given, save free capacities after reserving there.
 * @param next_station Station(s) the vehicle will stop at next.
 * @param cargo_type_loading check cargo-specific loading type
 * @param through_load through load mode
 */
static void ReserveConsist(Station *st, Vehicle *u, CargoArray *consist_capleft, const CargoStationIDStackSet &next_station,
		bool cargo_type_loading, bool through_load)
{
	/* If there is a cargo payment not all vehicles of the consist have tried to do the refit.
	 * In that case, only reserve if it's a fixed refit and the equivalent of "articulated chain"
	 * a vehicle belongs to already has the right cargo. */
	bool must_reserve = !u->current_order.IsRefit() || u->cargo_payment == nullptr;
	for (Vehicle *v = u; v != nullptr; v = v->Next()) {
		assert(v->cargo_cap >= v->cargo.RemainingCount());

		/* Exclude various ways in which the vehicle might not be the head of an equivalent of
		 * "articulated chain". Also don't do the reservation if the vehicle is going to refit
		 * to a different cargo and hasn't tried to do so, yet. */
		if (!v->IsArticulatedPart() &&
				(v->type != VEH_TRAIN || !Train::From(v)->IsRearDualheaded()) &&
				(v->type != VEH_AIRCRAFT || Aircraft::From(v)->IsNormalAircraft()) &&
				(must_reserve || u->current_order.GetRefitCargo() == v->cargo_type)) {
			IterateVehicleParts(v, ReserveCargoAction(st, next_station, cargo_type_loading ? u : nullptr, through_load), through_load);
		} else if (through_load && v->type == VEH_TRAIN && Train::From(v)->IsRearDualheaded()) {
			ReserveCargoAction(st, next_station, cargo_type_loading ? u : nullptr, through_load)(v);
		}
		if (consist_capleft == nullptr || v->cargo_cap == 0) continue;
		if (cargo_type_loading) {
			OrderLoadFlags flags = u->current_order.GetCargoLoadTypeRaw(v->cargo_type);
			if (flags & OLFB_NO_LOAD) continue;
			if (!(flags & OLFB_FULL_LOAD) && !through_load) continue;
		 }
		(*consist_capleft)[v->cargo_type] += v->cargo_cap - v->cargo.RemainingCount();
	}
}

/**
 * Update the vehicle's load_unload_ticks, the time it will wait until it tries to load or unload
 * again. Adjust for overhang of trains and set it at least to 1.
 * @param front The vehicle to be updated.
 * @param st The station the vehicle is loading at.
 * @param ticks The time it would normally wait, based on cargo loaded and unloaded.
 * @param platform_length_left Platform length left, negative values indicate train is overhanging platform
 */
static void UpdateLoadUnloadTicks(Vehicle *front, const Station *st, int ticks, int platform_length_left)
{
	if (front->type == VEH_TRAIN && _settings_game.order.station_length_loading_penalty) {
		/* Each platform tile is worth 2 rail vehicles. */
		int overhang = -platform_length_left;
		if (overhang > 0) {
			ticks <<= 1;
			ticks += (overhang * ticks) / 8;
		}
	}
	/* Always wait at least 1, otherwise we'll wait 'infinitively' long. */
	front->load_unload_ticks = std::max(1, ticks);
}

/**
 * Loads/unload the vehicle if possible.
 * @param front the vehicle to be (un)loaded
 */
static void LoadUnloadVehicle(Vehicle *front)
{
	assert(front->current_order.IsType(OT_LOADING));

	StationID last_visited = front->last_station_visited;
	Station *st = Station::Get(last_visited);

	Vehicle *station_vehicle = front;
	if (front->type == VEH_TRAIN) station_vehicle = Train::From(front)->GetStationLoadingVehicle();
	TileIndex station_tile = station_vehicle->tile;

	SCOPE_INFO_FMT([&], "LoadUnloadVehicle: %s, %s, %s, %X", scope_dumper().StationInfo(st), scope_dumper().VehicleInfo(front), scope_dumper().VehicleInfo(station_vehicle), station_tile);

	bool pull_through_mode = false;
	bool load_unload_not_yet_in_station = false;
	bool unload_payment_not_yet_in_station = false;
	if (front->type == VEH_TRAIN && front->cur_real_order_index < front->GetNumOrders()) {
		Order *order = front->GetOrder(front->cur_real_order_index);
		if (order->IsType(OT_GOTO_STATION) && order->GetDestination() == last_visited &&
				order->GetStopLocation() == OSL_PLATFORM_THROUGH) {
			pull_through_mode = true;
			for (Vehicle *v = front; v != nullptr; v = v->Next()) {
				/* Passengers may not be through-loaded */
				if (v->cargo_cap > 0 && IsCargoInClass(v->cargo_type, CC_PASSENGERS)) {
					pull_through_mode = false;
					break;
				}
				/* Disallow through-load when any part of train is in a depot, to prevent cheating */
				if (Train::From(v)->IsInDepot()) {
					pull_through_mode = false;
					break;
				}
			}
		}
	}
	int platform_length_left = 0;
	if (pull_through_mode) {
		platform_length_left = st->GetPlatformLength(station_tile, ReverseDiagDir(DirToDiagDir(station_vehicle->direction))) * TILE_SIZE - GetTileMarginInFrontOfTrain(Train::From(station_vehicle));
	} else if (front->type == VEH_TRAIN) {
		platform_length_left = st->GetPlatformLength(station_tile) * TILE_SIZE - front->GetGroundVehicleCache()->cached_total_length;
	}

	CargoStationIDStackSet next_station = front->GetNextStoppingStation();

	bool use_autorefit = front->current_order.IsRefit() && front->current_order.GetRefitCargo() == CARGO_AUTO_REFIT;
	CargoArray consist_capleft{};
	bool should_reserve_consist = false;
	bool reserve_consist_cargo_type_loading = false;
	if (_settings_game.order.improved_load && use_autorefit) {
		if (front->cargo_payment == nullptr) should_reserve_consist = true;
	} else {
		if ((front->current_order.GetLoadType() & OLFB_FULL_LOAD) || (front->current_order.GetLoadType() == OLFB_CARGO_TYPE_LOAD) || pull_through_mode) {
			should_reserve_consist = true;
			reserve_consist_cargo_type_loading = (front->current_order.GetLoadType() == OLFB_CARGO_TYPE_LOAD);
		}
	}
	if (should_reserve_consist) {
		ReserveConsist(st, front,
				(use_autorefit && front->load_unload_ticks != 0) ? &consist_capleft : nullptr,
				next_station,
				reserve_consist_cargo_type_loading,
				pull_through_mode);
	}

	/* We have not waited enough time till the next round of loading/unloading */
	if (front->load_unload_ticks != 0) return;

	if (front->type == VEH_TRAIN && (!IsTileType(station_tile, MP_STATION) || GetStationIndex(station_tile) != st->index)) {
		/* The train reversed in the station. Take the "easy" way
		 * out and let the train just leave as it always did. */
		SetBit(front->vehicle_flags, VF_LOADING_FINISHED);
		front->load_unload_ticks = 1;
		return;
	}

	int new_load_unload_ticks = 0;
	bool dirty_vehicle = false;
	bool dirty_station = false;

	bool completely_emptied = true;
	bool anything_unloaded  = false;
	bool anything_loaded    = false;
	CargoTypes full_load_amount = 0;
	CargoTypes cargo_not_full   = 0;
	CargoTypes cargo_full       = 0;
	CargoTypes reservation_left = 0;
	CargoTypes not_yet_in_station_cargo_not_full   = 0;
	CargoTypes not_yet_in_station_cargo_full       = 0;
	CargoTypes beyond_platform_end_cargo_full      = 0;

	front->cur_speed = 0;

	CargoPayment *payment = front->cargo_payment;

	uint artic_part = 0; // Articulated part we are currently trying to load. (not counting parts without capacity)
	for (Vehicle *v = front; v != nullptr; v = v->Next()) {
		if (pull_through_mode && HasBit(Train::From(v)->flags, VRF_BEYOND_PLATFORM_END)) {
			if (v->cargo_cap != 0) {
				if (v->cargo.StoredCount() >= v->cargo_cap) {
					SetBit(beyond_platform_end_cargo_full, v->cargo_type);
				}
			}
			continue;
		}
		if (pull_through_mode && !v->IsArticulatedPart()) {
			int length = Train::From(v)->gcache.cached_veh_length;
			Vehicle *u = v;
			while (u->HasArticulatedPart()) {
				u = u->GetNextArticulatedPart();
				length += Train::From(u)->gcache.cached_veh_length;
			}
			if (v != station_vehicle && !HasBit(Train::From(v->Previous())->flags, VRF_BEYOND_PLATFORM_END) && length > platform_length_left) {
				for (Vehicle *skip = v; skip != nullptr; skip = skip->Next()) {
					SetBit(Train::From(skip)->flags, VRF_NOT_YET_IN_PLATFORM);
					if (HasBit(skip->vehicle_flags, VF_CARGO_UNLOADING)) {
						unload_payment_not_yet_in_station = true;
						load_unload_not_yet_in_station = true;
					} else if (skip->cargo.ReservedCount() || skip->cargo.UnloadCount() || (skip->cargo_cap != 0 && front->current_order.IsRefit())) {
						load_unload_not_yet_in_station = true;
					}
					if (skip->cargo_cap != 0) {
						if (skip->cargo.StoredCount() >= skip->cargo_cap) {
							SetBit(not_yet_in_station_cargo_full, skip->cargo_type);
						} else {
							SetBit(not_yet_in_station_cargo_not_full, skip->cargo_type);
						}
					}
				}
				break; // articulated vehicle won't fit in platform, no loading
			}
			platform_length_left -= length;
		}
		if (v == front || !v->Previous()->HasArticulatedPart()) artic_part = 0;
		if (v->cargo_cap == 0) continue;
		artic_part++;

		/* ge and ged must both be changed together, when the cargo is changed (e.g. after HandleStationRefit) */
		GoodsEntry *ge = &st->goods[v->cargo_type];
		GoodsEntryData *ged = &ge->CreateData();

		if (HasBit(v->vehicle_flags, VF_CARGO_UNLOADING) && payment == nullptr) {
			/* Once the payment has been made, never attempt to unload again */
			ClrBit(v->vehicle_flags, VF_CARGO_UNLOADING);
		}

		if (HasBit(v->vehicle_flags, VF_CARGO_UNLOADING) && (GetUnloadType(v) & OUFB_NO_UNLOAD) == 0) {
			uint cargo_count = v->cargo.UnloadCount();
			uint amount_unloaded = _settings_game.order.gradual_loading ? std::min(cargo_count, GetLoadAmount(v)) : cargo_count;
			bool remaining = false; // Are there cargo entities in this vehicle that can still be unloaded here?

			assert(payment != nullptr);
			payment->SetCargo(v->cargo_type);

			if (!HasBit(ge->status, GoodsEntry::GES_ACCEPTANCE) && v->cargo.ActionCount(VehicleCargoList::MTA_DELIVER) > 0) {
				/* The station does not accept our goods anymore. */
				if (GetUnloadType(v) & (OUFB_TRANSFER | OUFB_UNLOAD)) {
					/* Transfer instead of delivering. */
					v->cargo.Reassign<VehicleCargoList::MTA_DELIVER, VehicleCargoList::MTA_TRANSFER>(
							v->cargo.ActionCount(VehicleCargoList::MTA_DELIVER));
				} else {
					uint new_remaining = v->cargo.RemainingCount() + v->cargo.ActionCount(VehicleCargoList::MTA_DELIVER);
					if (v->cargo_cap < new_remaining) {
						/* Return some of the reserved cargo to not overload the vehicle. */
						v->cargo.Return(new_remaining - v->cargo_cap, &ged->cargo, INVALID_STATION, v->tile);
					}

					/* Keep instead of delivering. This may lead to no cargo being unloaded, so ...*/
					v->cargo.Reassign<VehicleCargoList::MTA_DELIVER, VehicleCargoList::MTA_KEEP>(
							v->cargo.ActionCount(VehicleCargoList::MTA_DELIVER));

					/* ... say we unloaded something, otherwise we'll think we didn't unload
					 * something and we didn't load something, so we must be finished
					 * at this station. Setting the unloaded means that we will get a
					 * retry for loading in the next cycle. */
					anything_unloaded = true;
				}
			}

			if (v->cargo.ActionCount(VehicleCargoList::MTA_TRANSFER) > 0) {
				/* Mark the station dirty if we transfer, but not if we only deliver. */
				dirty_station = true;

				if (!ge->HasRating()) {
					/* Upon transferring cargo, make sure the station has a rating. Fake a pickup for the
					 * first unload to prevent the cargo from quickly decaying after the initial drop. */
					ge->time_since_pickup = 0;
					SetBit(ge->status, GoodsEntry::GES_RATING);
				}
			}

			amount_unloaded = v->cargo.Unload(amount_unloaded, &ged->cargo, payment, v->tile);
			remaining = v->cargo.UnloadCount() > 0;
			if (amount_unloaded > 0) {
				dirty_vehicle = true;
				anything_unloaded = true;
				new_load_unload_ticks += amount_unloaded;

				/* Deliver goods to the station */
				st->time_since_unload = 0;
			}

			if (_settings_game.order.gradual_loading && remaining) {
				completely_emptied = false;
			} else {
				/* We have finished unloading (cargo count == 0) */
				ClrBit(v->vehicle_flags, VF_CARGO_UNLOADING);
			}

			continue;
		}

		/* Do not pick up goods when we have no-load set or loading is stopped.
		 * Per-cargo no-load orders can only be checked after attempting to refit. */
		if (front->current_order.GetLoadType() & OLFB_NO_LOAD || HasBit(front->vehicle_flags, VF_STOP_LOADING)) continue;

		/* This order has a refit, if this is the first vehicle part carrying cargo and the whole vehicle is empty, try refitting. */
		if (front->current_order.IsRefit() && artic_part == 1) {
			HandleStationRefit(v, consist_capleft, st, next_station, front->current_order.GetRefitCargo());
			ge = &st->goods[v->cargo_type];
			ged = &ge->CreateData();
		}

		/* Do not pick up goods when we have no-load set. */
		if (GetLoadType(v) & OLFB_NO_LOAD) continue;

		/* As we're loading here the following link can carry the full capacity of the vehicle. */
		v->refit_cap = v->cargo_cap;

		/* update stats */
		int t;
		switch (front->type) {
			case VEH_TRAIN:
			case VEH_SHIP:
				t = front->vcache.cached_max_speed;
				break;

			case VEH_ROAD:
				t = front->vcache.cached_max_speed / 2;
				break;

			case VEH_AIRCRAFT:
				t = Aircraft::From(front)->GetSpeedOldUnits(); // Convert to old units.
				break;

			default: NOT_REACHED();
		}

		/* if last speed is 0, we treat that as if no vehicle has ever visited the station. */
		ge->last_speed = ClampTo<uint8_t>(t);
		ge->last_age = ClampTo<uint8_t>(DateDeltaToYearDelta(front->age));

		assert(v->cargo_cap >= v->cargo.StoredCount());
		/* Capacity available for loading more cargo. */
		uint cap_left = v->cargo_cap - v->cargo.StoredCount();

		if (cap_left > 0) {
			/* If vehicle can load cargo, reset time_since_pickup. */
			ge->time_since_pickup = 0;
			ge->last_vehicle_type = v->type;

			/* If there's goods waiting at the station, and the vehicle
			 * has capacity for it, load it on the vehicle. */
			if ((v->cargo.ActionCount(VehicleCargoList::MTA_LOAD) > 0 || ged->cargo.AvailableCount() > 0) && MayLoadUnderExclusiveRights(st, v)) {
				if (v->cargo.StoredCount() == 0) TriggerVehicle(v, VEHICLE_TRIGGER_NEW_CARGO);
				if (_settings_game.order.gradual_loading) cap_left = std::min(cap_left, GetLoadAmount(v));

				uint loaded = ged->cargo.Load(cap_left, &v->cargo, next_station.Get(v->cargo_type), v->tile);
				if (v->cargo.ActionCount(VehicleCargoList::MTA_LOAD) > 0) {
					/* Remember if there are reservations left so that we don't stop
					 * loading before they're loaded. */
					SetBit(reservation_left, v->cargo_type);
				}

				/* Store whether the maximum possible load amount was loaded or not.*/
				if (loaded == cap_left) {
					SetBit(full_load_amount, v->cargo_type);
				} else {
					ClrBit(full_load_amount, v->cargo_type);
				}

				/* TODO: Regarding this, when we do gradual loading, we
				 * should first unload all vehicles and then start
				 * loading them. Since this will cause
				 * VEHICLE_TRIGGER_EMPTY to be called at the time when
				 * the whole vehicle chain is really totally empty, the
				 * completely_emptied assignment can then be safely
				 * removed; that's how TTDPatch behaves too. --pasky */
				if (loaded > 0) {
					completely_emptied = false;
					anything_loaded = true;

					st->time_since_load = 0;

					if (ged->cargo.TotalCount() == 0) {
						TriggerStationRandomisation(st, st->xy, SRT_CARGO_TAKEN, v->cargo_type);
						TriggerStationAnimation(st, st->xy, SAT_CARGO_TAKEN, v->cargo_type);
						AirportAnimationTrigger(st, AAT_STATION_CARGO_TAKEN, v->cargo_type);
						TriggerRoadStopAnimation(st, st->xy, SAT_CARGO_TAKEN, v->cargo_type);
						TriggerRoadStopRandomisation(st, st->xy, RSRT_CARGO_TAKEN, v->cargo_type);
					}

					new_load_unload_ticks += loaded;

					dirty_vehicle = dirty_station = true;
				}
			}
		}

		if (v->cargo.StoredCount() >= v->cargo_cap) {
			SetBit(cargo_full, v->cargo_type);
		} else {
			SetBit(cargo_not_full, v->cargo_type);
		}
	}

	if (anything_loaded || anything_unloaded) {
		if (front->type == VEH_TRAIN) {
			TriggerStationRandomisation(st, station_tile, SRT_TRAIN_LOADS);
			TriggerStationAnimation(st, station_tile, SAT_TRAIN_LOADS);
		} else if (front->type == VEH_ROAD) {
			TriggerRoadStopRandomisation(st, station_tile, RSRT_VEH_LOADS);
			TriggerRoadStopAnimation(st, station_tile, SAT_TRAIN_LOADS);
		}
	}

	/* Only set completely_emptied, if we just unloaded all remaining cargo */
	completely_emptied &= anything_unloaded;

	if (!anything_unloaded && !unload_payment_not_yet_in_station) delete payment;

	ClrBit(front->vehicle_flags, VF_STOP_LOADING);

	CargoTypes full_load_cargo_mask = 0;
	if (front->current_order.GetLoadType() & OLFB_FULL_LOAD) {
		full_load_cargo_mask = ALL_CARGOTYPES;
	} else if (front->current_order.GetLoadType() == OLFB_CARGO_TYPE_LOAD) {
		for (Vehicle *v = front; v != nullptr; v = v->Next()) {
			if (front->current_order.GetCargoLoadTypeRaw(v->cargo_type) & OLFB_FULL_LOAD) {
				SetBit(full_load_cargo_mask, v->cargo_type);
			}
		}
	}
	auto may_leave_early = [&]() -> bool {
		switch (front->current_order.GetLeaveType()) {
			case OLT_NORMAL:
				return false;

			case OLT_LEAVE_EARLY:
				return true;

			case OLT_LEAVE_EARLY_FULL_ANY:
				return !((front->type == VEH_AIRCRAFT && IsCargoInClass(front->cargo_type, CC_PASSENGERS) && front->cargo_cap > front->cargo.StoredCount()) ||
					((cargo_not_full | not_yet_in_station_cargo_not_full) != 0 && ((cargo_full | beyond_platform_end_cargo_full) & ~(cargo_not_full | not_yet_in_station_cargo_not_full)) == 0));

			case OLT_LEAVE_EARLY_FULL_ALL:
				return (cargo_not_full | not_yet_in_station_cargo_not_full) == 0;

			default:
				NOT_REACHED();
		}
	};
	if (anything_loaded || anything_unloaded) {
		if (_settings_game.order.gradual_loading) {
			/* The time it takes to load one 'slice' of cargo or passengers depends
			 * on the vehicle type - the values here are those found in TTDPatch */
			const uint gradual_loading_wait_time[] = { 40, 20, 10, 20 };

			new_load_unload_ticks = gradual_loading_wait_time[front->type];
		}
		/* We loaded less cargo than possible for all cargo types and it's not full
		 * load and we're not supposed to wait any longer: stop loading. */
		if (!anything_unloaded && full_load_amount == 0 && reservation_left == 0 && full_load_cargo_mask == 0 &&
				(front->current_order_time >= (uint)std::max<int>((int)front->current_order.GetTimetabledWait() - (int)front->lateness_counter, 0) ||
				may_leave_early())) {
			SetBit(front->vehicle_flags, VF_STOP_LOADING);
			if (may_leave_early()) {
				front->current_order.SetLeaveType(OLT_LEAVE_EARLY);
			}
		}

		UpdateLoadUnloadTicks(front, st, new_load_unload_ticks, platform_length_left);
	} else {
		UpdateLoadUnloadTicks(front, st, 20, platform_length_left); // We need the ticks for link refreshing.
		bool finished_loading = true;
		if (full_load_cargo_mask != 0) {
			const bool full_load_any_order = front->current_order.GetLoadType() == OLF_FULL_LOAD_ANY;
			if (full_load_any_order) {
				/* if the aircraft carries passengers and is NOT full, then
				 * continue loading, no matter how much mail is in */
				if ((front->type == VEH_AIRCRAFT && IsCargoInClass(front->cargo_type, CC_PASSENGERS) && front->cargo_cap > front->cargo.StoredCount()) ||
						(cargo_not_full != 0 && ((cargo_full | beyond_platform_end_cargo_full) & ~cargo_not_full) == 0)) { // There are still non-full cargoes
					finished_loading = false;
				}
			} else if ((cargo_not_full & full_load_cargo_mask) != 0) {
				finished_loading = false;
			}
			if (finished_loading && pull_through_mode) {
				if (full_load_any_order) {
					if (not_yet_in_station_cargo_not_full != 0 &&
							((cargo_full | not_yet_in_station_cargo_full) & ~(cargo_not_full | not_yet_in_station_cargo_not_full)) == 0) {
						finished_loading = false;
						SetBit(Train::From(front)->flags, VRF_ADVANCE_IN_PLATFORM);
					}
				} else if (not_yet_in_station_cargo_not_full) {
					finished_loading = false;
					SetBit(Train::From(front)->flags, VRF_ADVANCE_IN_PLATFORM);
				}
			}
		}

		if (finished_loading && pull_through_mode && load_unload_not_yet_in_station) {
			finished_loading = false;
			SetBit(Train::From(front)->flags, VRF_ADVANCE_IN_PLATFORM);
		}

		/* Refresh next hop stats if we're full loading to make the links
		 * known to the distribution algorithm and allow cargo to be sent
		 * along them. Otherwise the vehicle could wait for cargo
		 * indefinitely if it hasn't visited the other links yet, or if the
		 * links die while it's loading. */
		if (!finished_loading) LinkRefresher::Run(front, true, true);

		SB(front->vehicle_flags, VF_LOADING_FINISHED, 1, finished_loading);

		if (finished_loading && may_leave_early()) {
			front->current_order.SetLeaveType(OLT_LEAVE_EARLY);
		}
	}

	/* Calculate the loading indicator fill percent and display
	 * In the Game Menu do not display indicators
	 * If _settings_client.gui.loading_indicators == 2, show indicators (bool can be promoted to int as 0 or 1 - results in 2 > 0,1 )
	 * if _settings_client.gui.loading_indicators == 1, _local_company must be the owner or must be a spectator to show ind., so 1 > 0
	 * if _settings_client.gui.loading_indicators == 0, do not display indicators ... 0 is never greater than anything
	 */
	if (_game_mode != GM_MENU && !IsHeadless() && (_settings_client.gui.loading_indicators > (uint)(front->owner != _local_company && _local_company != COMPANY_SPECTATOR))
			&& !front->current_order.IsType(OT_LOADING_ADVANCE)) {
		StringID percent_up_down = STR_NULL;
		int percent = CalcPercentVehicleFilled(front, &percent_up_down);
		if (front->fill_percent_te_id == INVALID_TE_ID) {
			front->fill_percent_te_id = ShowFillingPercent(front->x_pos, front->y_pos, front->z_pos + 20, percent, percent_up_down);
		} else {
			UpdateFillingPercent(front->fill_percent_te_id, percent, percent_up_down);
		}
	}

	if (completely_emptied) {
		/* Make sure the vehicle is marked dirty, since we need to update the NewGRF
		 * properties such as weight, power and TE whenever the trigger runs. */
		dirty_vehicle = true;
		TriggerVehicle(front, VEHICLE_TRIGGER_EMPTY);
	}

	if (dirty_vehicle) {
		DirtyVehicleListWindowForVehicle(front);
		SetWindowDirty(WC_VEHICLE_DETAILS, front->index);
		front->MarkDirty();
	}
	if (dirty_station) {
		st->MarkTilesDirty(true);
		SetWindowDirty(WC_STATION_VIEW, st->index);
		InvalidateWindowData(WC_STATION_LIST, st->owner);
	}
}

/**
 * Load/unload the vehicles in this station according to the order
 * they entered.
 * @param st the station to do the loading/unloading for
 */
void LoadUnloadStation(Station *st)
{
	/* No vehicle is here... */
	if (st->loading_vehicles.empty()) return;

	Vehicle *last_loading = nullptr;

	/* Check if anything will be loaded at all. Otherwise we don't need to reserve either. */
	for (Vehicle *v : st->loading_vehicles) {
		if ((v->vehstatus & (VS_STOPPED | VS_CRASHED)) || v->current_order.IsType(OT_LOADING_ADVANCE)) continue;

		assert(v->load_unload_ticks != 0);
		if (--v->load_unload_ticks == 0) last_loading = v;
	}

	/* We only need to reserve and load/unload up to the last loading vehicle.
	 * Anything else will be forgotten anyway after returning from this function.
	 *
	 * Especially this means we do _not_ need to reserve cargo for a single
	 * consist in a station which is not allowed to load yet because its
	 * load_unload_ticks is still not 0.
	 */
	if (last_loading == nullptr) return;

	for (Vehicle *v : st->loading_vehicles) {
		if (!(v->vehstatus & (VS_STOPPED | VS_CRASHED)) && !v->current_order.IsType(OT_LOADING_ADVANCE)) LoadUnloadVehicle(v);
		if (v == last_loading) break;
	}

	/* Call the production machinery of industries */
	for (Industry *iid : _cargo_delivery_destinations) {
		TriggerIndustryProduction(iid);
	}
	_cargo_delivery_destinations.clear();
}

/**
 * Monthly update of the economic data (of the companies as well as economic fluctuations).
 */
void CompaniesCalendarMonthlyLoop()
{
	if (_settings_game.economy.inflation) {
		AddInflation();
		RecomputePrices();
	}
}

/**
 * Monthly update of the economic data (of the companies as well as economic fluctuations).
 */
void CompaniesEconomyMonthlyLoop()
{
	CompaniesPayInterest();
	CompaniesGenStatistics();
	HandleEconomyFluctuations();
}

static void DoAcquireCompany(Company *c, bool hostile_takeover)
{
	CompanyID ci = c->index;

	DEBUG(desync, 1, "buy_company: %s, buyer: %u, bought: %u", debug_date_dumper().HexDate(), (uint) _current_company, (uint) ci);

	CompanyNewsInformation *cni = new CompanyNewsInformation(c, Company::Get(_current_company));

	SetDParam(0, STR_NEWS_COMPANY_MERGER_TITLE);
	SetDParam(1, hostile_takeover ? STR_NEWS_MERGER_TAKEOVER_TITLE : STR_NEWS_COMPANY_MERGER_DESCRIPTION);
	SetDParamStr(2, cni->company_name);
	SetDParamStr(3, cni->other_company_name);
	SetDParam(4, c->bankrupt_value);
	AddCompanyNewsItem(STR_MESSAGE_NEWS_FORMAT, cni);
	AI::BroadcastNewEvent(new ScriptEventCompanyMerger(ci, _current_company));
	Game::NewEvent(new ScriptEventCompanyMerger(ci, _current_company));

	ChangeOwnershipOfCompanyItems(ci, _current_company);

	if (c->is_ai) AI::Stop(c->index);

	c->bankrupt_asked = 0;

	DeleteCompanyWindows(ci);
	InvalidateWindowClassesData(WC_TRAINS_LIST, 0);
	InvalidateWindowClassesData(WC_TRACE_RESTRICT_SLOTS, 0);
	InvalidateWindowClassesData(WC_SHIPS_LIST, 0);
	InvalidateWindowClassesData(WC_ROADVEH_LIST, 0);
	InvalidateWindowClassesData(WC_AIRCRAFT_LIST, 0);
	InvalidateWindowClassesData(WC_DEPARTURES_BOARD, 0);

	delete c;

	CheckCaches(true, nullptr, CHECK_CACHE_ALL | CHECK_CACHE_EMIT_LOG);
}

/**
 * Acquire shares in an opposing company.
 * @param tile unused
 * @param flags type of operation
 * @param p1 company to buy the shares from
 * @param p2 unused
 * @param text unused
 * @return the cost of this operation or an error
 */
CommandCost CmdBuyShareInCompany(TileIndex tile, DoCommandFlag flags, uint32_t p1, uint32_t p2, const char *text)
{
	CommandCost cost(EXPENSES_OTHER);
	CompanyID target_company = (CompanyID)p1;
	Company *c = Company::GetIfValid(target_company);

	/* Check if buying shares is allowed (protection against modified clients)
	 * Cannot buy own shares */
	if (c == nullptr || !_settings_game.economy.allow_shares || _current_company == target_company) return CMD_ERROR;

	/* Protect new companies from hostile takeovers */
	if (CalTime::CurYear() - c->inaugurated_year < _settings_game.economy.min_years_for_shares) return_cmd_error(STR_ERROR_PROTECTED);

	/* Those lines are here for network-protection (clients can be slow) */
	if (GetAmountOwnedBy(c, COMPANY_SPECTATOR) == 0) return cost;

	if (GetAmountOwnedBy(c, COMPANY_SPECTATOR) == 1) {
		if (!c->is_ai) return cost; //  We can not buy out a real company (temporarily). TODO: well, enable it obviously.

		if (GetAmountOwnedBy(c, _current_company) == 3 && !MayCompanyTakeOver(_current_company, target_company)) return_cmd_error(STR_ERROR_TOO_MANY_VEHICLES_IN_GAME);
	}


	cost.AddCost(CalculateCompanyValue(c) >> 2);
	if (flags & DC_EXEC) {
		auto unowned_share = std::find(c->share_owners.begin(), c->share_owners.end(), INVALID_OWNER);
		assert(unowned_share != c->share_owners.end()); // share owners is guaranteed to contain at least one INVALID_OWNER, i.e. unowned share
		*unowned_share = _current_company;

		auto current_company_owns_share = [](auto share_owner) { return share_owner == _current_company; };
		if (std::all_of(c->share_owners.begin(), c->share_owners.end(), current_company_owns_share)) {
			DoAcquireCompany(c, true);
		}
		InvalidateWindowData(WC_COMPANY, target_company);
		CompanyAdminUpdate(c);
	}
	return cost;
}

/**
 * Sell shares in an opposing company.
 * @param tile unused
 * @param flags type of operation
 * @param p1 company to sell the shares from
 * @param p2 unused
 * @param text unused
 * @return the cost of this operation or an error
 */
CommandCost CmdSellShareInCompany(TileIndex tile, DoCommandFlag flags, uint32_t p1, uint32_t p2, const char *text)
{
	CompanyID target_company = (CompanyID)p1;
	Company *c = Company::GetIfValid(target_company);

	/* Cannot sell own shares */
	if (c == nullptr || _current_company == target_company) return CMD_ERROR;

	/* Check if selling shares is allowed (protection against modified clients).
	 * However, we must sell shares of companies being closed down. */
	if (!_settings_game.economy.allow_shares && !(flags & DC_BANKRUPT)) return CMD_ERROR;

	/* Those lines are here for network-protection (clients can be slow) */
	if (GetAmountOwnedBy(c, _current_company) == 0) return CommandCost();

	/* adjust it a little to make it less profitable to sell and buy */
	Money cost = CalculateCompanyValue(c) >> 2;
	cost = -(cost - (cost >> 7));

	if (flags & DC_EXEC) {
		auto our_owner = std::find(c->share_owners.begin(), c->share_owners.end(), _current_company);
		assert(our_owner != c->share_owners.end()); // share owners is guaranteed to contain at least one INVALID_OWNER
		*our_owner = INVALID_OWNER;
		InvalidateWindowData(WC_COMPANY, target_company);
		CompanyAdminUpdate(c);
	}
	return CommandCost(EXPENSES_OTHER, cost);
}

/**
 * Buy up another company.
 * When a competing company is gone bankrupt you get the chance to purchase
 * that company.
 * @todo currently this only works for AI companies
 * @param tile unused
 * @param flags type of operation
 * @param p1 company to buy up
 * @param p2 various bitstuffed elements
 * - p2 = (bit 0) - hostile_takeover whether to buy up the company even if it is not bankrupt
 * @param text unused
 * @return the cost of this operation or an error
 */
CommandCost CmdBuyCompany(TileIndex tile, DoCommandFlag flags, uint32_t p1, uint32_t p2, const char *text)
{
	CompanyID target_company = (CompanyID)p1;
	Company *c = Company::GetIfValid(target_company);
	if (c == nullptr) return CMD_ERROR;

	bool hostile_takeover = HasBit(p2, 0);
	if (hostile_takeover && _settings_game.economy.allow_shares) return CMD_ERROR;

	/* If you do a hostile takeover but the company went bankrupt, buy it via bankruptcy rules. */
	if (hostile_takeover && HasBit(c->bankrupt_asked, _current_company)) hostile_takeover = false;

	/* Disable takeovers when not asked */
	if (!hostile_takeover && !HasBit(c->bankrupt_asked, _current_company)) return CMD_ERROR;

	/* Only allow hostile takeover of AI companies and when in single player */
	if (hostile_takeover && !c->is_ai) return CMD_ERROR;
	if (hostile_takeover && _networking) return CMD_ERROR;

	/* Disable taking over the local company in singleplayer mode */
	if (!_networking && _local_company == c->index) return CMD_ERROR;

	/* Do not allow companies to take over themselves */
	if (target_company == _current_company) return CMD_ERROR;

	/* Disable taking over when not allowed. */
	if (!MayCompanyTakeOver(_current_company, target_company)) return CMD_ERROR;

	/* Get the cost here as the company is deleted in DoAcquireCompany.
	 * For bankruptcy this amount is calculated when the offer was made;
	 * for hostile takeover you pay the current price. */
	CommandCost cost(EXPENSES_OTHER, hostile_takeover ? CalculateHostileTakeoverValue(c) : c->bankrupt_value);

	if (flags & DC_EXEC) {
		DoAcquireCompany(c, hostile_takeover);
	}
	return cost;
}

/**
 * Decline to buy up another company.
 * When a competing company is gone bankrupt you get the chance to purchase
 * that company, actively decline the offer.
 * @param tile unused
 * @param flags type of operation
 * @param p1 company to buy up
 * @param p2 unused
 * @param text unused
 * @return the cost of this operation or an error
 */
CommandCost CmdDeclineBuyCompany(TileIndex tile, DoCommandFlag flags, uint32_t p1, uint32_t p2, const char *text)
{
	CompanyID target_company = (CompanyID)p1;
	Company *c = Company::GetIfValid(target_company);
	if (c == nullptr) return CommandCost();

	if (flags & DC_EXEC) {
		if (c->bankrupt_last_asked == _current_company) {
			c->bankrupt_timeout = 0;
		}
	}
	return CommandCost();
}

uint ScaleQuantity(uint amount, int scale_factor, bool allow_trunc)
{
	scale_factor += 200; // ensure factor is positive
	assert(scale_factor >= 0);
	int cf = (scale_factor / 10) - 20;
	int fine = scale_factor % 10;
	return ScaleQuantity(amount, cf, fine, allow_trunc);
}

uint ScaleQuantity(uint amount, int cf, int fine, bool allow_trunc)
{
	if (fine != 0) {
		// 2^0.1 << 16 to 2^0.9 << 16
		const uint32_t adj[9] = {70239, 75281, 80684, 86475, 92681, 99334, 106463, 114104, 122294};
		uint64_t scaled_amount = ((uint64_t) amount) * ((uint64_t) adj[fine - 1]);
		amount = scaled_amount >> 16;
	}

	// apply scale factor
	if (cf < 0) {
		// approx (amount / 2^cf)
		// when allow_trunc is false: adjust with a constant offset of {(2 ^ cf) - 1} (i.e. add cf * 1-bits) before dividing to ensure that it doesn't become zero
		// this skews the curve a little so that isn't entirely exponential, but will still decrease
		// when allow_trunc is true: adjust with a randomised offset
		uint offset = ((1 << -cf) - 1);
		if (allow_trunc) offset &= Random();
		amount = (amount + offset) >> -cf;
	} else if (cf > 0) {
		// approx (amount * 2^cf)
		amount = amount << cf;
	}

	return amount;
}

int PercentageToScaleQuantityFactor(uint percentage)
{
	const uint32_t adj[11] = {65536, 70239, 75281, 80684, 86475, 92681, 99334, 106463, 114104, 122294, 65536 * 2};

	const uint64_t base = (((uint64_t)1) << 32);
	uint64_t scale = CeilDivT<uint64_t>(base, 100) * percentage;
	const uint8_t first_bit = FindLastBit(scale);
	if (first_bit >= 16) {
		scale >>= (first_bit - 16);
	} else {
		scale <<= (16 - first_bit);
	}

	uint32_t best_distance = INT32_MAX;
	int best = 0;
	for (int i = 0; i < 11; i++) {
		uint32_t distance = Delta((uint32_t)scale, adj[i]);
		if (distance < best_distance) {
			best = i;
			best_distance = distance;
		}
	}

	return ((((int)first_bit) - 32) * 10) + best;
}

uint CargoScaler::ScaleAllowTrunc(uint num)
{
	return this->ScaleWithBias(num, Random() & 0xFFFF);
}

void UpdateCargoScalers()
{
	uint town_scale = _settings_game.economy.town_cargo_scale;
	if (_settings_game.economy.town_cargo_scale_mode == CSM_DAYLENGTH) {
		town_scale = Clamp<uint>(town_scale * DayLengthFactor(), 1, 5000);
	}
	_town_cargo_scaler.SetScale((town_scale << 16) / 100);

	uint industry_scale = _settings_game.economy.industry_cargo_scale;
	if (_settings_game.economy.industry_cargo_scale_mode == CSM_DAYLENGTH) {
		industry_scale = Clamp<uint>(industry_scale * DayLengthFactor(), 5, 3000);
	}
	_industry_cargo_scaler.SetScale((industry_scale << 16) / 100);
	_industry_inverse_cargo_scaler.SetScale((100 << 16) / std::max<uint>(1, industry_scale));
}<|MERGE_RESOLUTION|>--- conflicted
+++ resolved
@@ -684,12 +684,8 @@
 	if (_settings_game.difficulty.infinite_money) return;
 
 	/*  If the company has money again, it does not go bankrupt */
-<<<<<<< HEAD
 	if (c->bankrupt_flags & CBRF_SALE) return;
-	if (c->money - c->current_loan >= -_economy.max_loan) {
-=======
 	if (c->money - c->current_loan >= -c->GetMaxLoan()) {
->>>>>>> 782cbe95
 		int previous_months_of_bankruptcy = CeilDiv(c->months_of_bankruptcy, 3);
 		c->months_of_bankruptcy = 0;
 		c->bankrupt_asked = 0;
