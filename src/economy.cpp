--- conflicted
+++ resolved
@@ -499,22 +499,14 @@
 		}
 	}
 
-<<<<<<< HEAD
 	/* Change ownership of vehicles */
 	if (new_owner != INVALID_OWNER) {
-		FreeUnitIDGenerator unitidgen[] = {
-			FreeUnitIDGenerator(VEH_TRAIN, new_owner), FreeUnitIDGenerator(VEH_ROAD,     new_owner),
-			FreeUnitIDGenerator(VEH_SHIP,  new_owner), FreeUnitIDGenerator(VEH_AIRCRAFT, new_owner)
-		};
-=======
-	{
-		Company *new_company = new_owner == INVALID_OWNER ? nullptr : Company::Get(new_owner);
->>>>>>> 7b1e3cfe
+		Company *new_company = Company::Get(new_owner);
 
 		/* Override company settings to new company defaults in case we need to convert them.
 		 * This is required as the CmdChangeServiceInt doesn't copy the supplied value when it is non-custom
 		 */
-		if (new_owner != INVALID_OWNER) {
+		{
 			Company *old_company = Company::Get(old_owner);
 
 			old_company->settings.vehicle.servint_aircraft = new_company->settings.vehicle.servint_aircraft;
@@ -526,8 +518,6 @@
 
 		for (Vehicle *v : Vehicle::Iterate()) {
 			if (v->owner == old_owner && IsCompanyBuildableVehicleType(v->type)) {
-				assert(new_owner != INVALID_OWNER);
-
 				/* Correct default values of interval settings while maintaining custom set ones.
 				 * This prevents invalid values on mismatching company defaults being accepted.
 				 */
