/* $Id$ */

/*
 * This file is part of OpenTTD.
 * OpenTTD is free software; you can redistribute it and/or modify it under the terms of the GNU General Public License as published by the Free Software Foundation, version 2.
 * OpenTTD is distributed in the hope that it will be useful, but WITHOUT ANY WARRANTY; without even the implied warranty of MERCHANTABILITY or FITNESS FOR A PARTICULAR PURPOSE.
 * See the GNU General Public License for more details. You should have received a copy of the GNU General Public License along with OpenTTD. If not, see <http://www.gnu.org/licenses/>.
 */

/** @file economy.cpp Handling of the economy. */

#include "stdafx.h"
#include "company_func.h"
#include "command_func.h"
#include "industry.h"
#include "town.h"
#include "news_func.h"
#include "network/network.h"
#include "network/network_func.h"
#include "ai/ai.hpp"
#include "aircraft.h"
#include "train.h"
#include "newgrf_engine.h"
#include "engine_base.h"
#include "ground_vehicle.hpp"
#include "newgrf_cargo.h"
#include "newgrf_sound.h"
#include "newgrf_industrytiles.h"
#include "newgrf_station.h"
#include "newgrf_airporttiles.h"
#include "object.h"
#include "strings_func.h"
#include "date_func.h"
#include "vehicle_func.h"
#include "sound_func.h"
#include "autoreplace_func.h"
#include "company_gui.h"
#include "signs_base.h"
#include "subsidy_base.h"
#include "subsidy_func.h"
#include "station_base.h"
#include "waypoint_base.h"
#include "economy_base.h"
#include "core/pool_func.hpp"
#include "core/backup_type.hpp"
#include "infrastructure_func.h"
#include "cargo_type.h"
#include "water.h"
#include "game/game.hpp"
#include "cargomonitor.h"
#include "goal_base.h"
#include "story_base.h"
#include "linkgraph/refresh.h"
#include "tracerestrict.h"
#include "tbtr_template_vehicle.h"
#include "scope_info.h"

#include "table/strings.h"
#include "table/pricebase.h"

#include "safeguards.h"


/* Initialize the cargo payment-pool */
CargoPaymentPool _cargo_payment_pool("CargoPayment");
INSTANTIATE_POOL_METHODS(CargoPayment)

/**
 * Multiply two integer values and shift the results to right.
 *
 * This function multiplies two integer values. The result is
 * shifted by the amount of shift to right.
 *
 * @param a The first integer
 * @param b The second integer
 * @param shift The amount to shift the value to right.
 * @return The shifted result
 */
static inline int32 BigMulS(const int32 a, const int32 b, const uint8 shift)
{
	return (int32)((int64)a * (int64)b >> shift);
}

typedef std::vector<Industry *> SmallIndustryList;

/**
 * Score info, values used for computing the detailed performance rating.
 */
const ScoreInfo _score_info[] = {
	{     120, 100}, // SCORE_VEHICLES
	{      80, 100}, // SCORE_STATIONS
	{   10000, 100}, // SCORE_MIN_PROFIT
	{   50000,  50}, // SCORE_MIN_INCOME
	{  100000, 100}, // SCORE_MAX_INCOME
	{   40000, 400}, // SCORE_DELIVERED
	{       8,  50}, // SCORE_CARGO
	{10000000,  50}, // SCORE_MONEY
	{  250000,  50}, // SCORE_LOAN
	{       0,   0}  // SCORE_TOTAL
};

int64 _score_part[MAX_COMPANIES][SCORE_END];
Economy _economy;
Prices _price;
Money _additional_cash_required;
static PriceMultipliers _price_base_multiplier;

/**
 * Calculate the value of the company. That is the value of all
 * assets (vehicles, stations, etc) and money minus the loan,
 * except when including_loan is \c false which is useful when
 * we want to calculate the value for bankruptcy.
 * @param c              the company to get the value of.
 * @param including_loan include the loan in the company value.
 * @return the value of the company.
 */
Money CalculateCompanyValue(const Company *c, bool including_loan)
{
	Owner owner = c->index;

	Station *st;
	uint num = 0;

	FOR_ALL_STATIONS(st) {
		if (st->owner == owner) num += CountBits((byte)st->facilities);
	}

	Money value = num * _price[PR_STATION_VALUE] * 25;

	Vehicle *v;
	FOR_ALL_VEHICLES(v) {
		if (v->owner != owner) continue;

		if (v->type == VEH_TRAIN ||
				v->type == VEH_ROAD ||
				(v->type == VEH_AIRCRAFT && Aircraft::From(v)->IsNormalAircraft()) ||
				v->type == VEH_SHIP) {
			value += v->value * 3 >> 1;
		}
	}

	/* Add real money value */
	if (including_loan) value -= c->current_loan;
	value += c->money;

	return max(value, (Money)1);
}

/**
 * if update is set to true, the economy is updated with this score
 *  (also the house is updated, should only be true in the on-tick event)
 * @param update the economy with calculated score
 * @param c company been evaluated
 * @return actual score of this company
 *
 */
int UpdateCompanyRatingAndValue(Company *c, bool update)
{
	Owner owner = c->index;
	int score = 0;

	memset(_score_part[owner], 0, sizeof(_score_part[owner]));

	/* Count vehicles */
	{
		Vehicle *v;
		Money min_profit = 0;
		bool min_profit_first = true;
		uint num = 0;

		FOR_ALL_VEHICLES(v) {
			if (v->owner != owner) continue;
			if (IsCompanyBuildableVehicleType(v->type) && v->IsPrimaryVehicle()) {
				if (v->profit_last_year > 0) num++; // For the vehicle score only count profitable vehicles
				if (v->age > 730) {
					/* Find the vehicle with the lowest amount of profit */
					if (min_profit_first || min_profit > v->profit_last_year) {
						min_profit = v->profit_last_year;
						min_profit_first = false;
					}
				}
			}
		}

		min_profit >>= 8; // remove the fract part

		_score_part[owner][SCORE_VEHICLES] = num;
		/* Don't allow negative min_profit to show */
		if (min_profit > 0) {
			_score_part[owner][SCORE_MIN_PROFIT] = min_profit;
		}
	}

	/* Count stations */
	{
		uint num = 0;
		const Station *st;

		FOR_ALL_STATIONS(st) {
			/* Only count stations that are actually serviced */
			if (st->owner == owner && (st->time_since_load <= 20 || st->time_since_unload <= 20)) num += CountBits((byte)st->facilities);
		}
		_score_part[owner][SCORE_STATIONS] = num;
	}

	/* Generate statistics depending on recent income statistics */
	{
		int numec = min(c->num_valid_stat_ent, 12);
		if (numec != 0) {
			const CompanyEconomyEntry *cee = c->old_economy;
			Money min_income = cee->income + cee->expenses;
			Money max_income = cee->income + cee->expenses;

			do {
				min_income = min(min_income, cee->income + cee->expenses);
				max_income = max(max_income, cee->income + cee->expenses);
			} while (++cee, --numec);

			if (min_income > 0) {
				_score_part[owner][SCORE_MIN_INCOME] = min_income;
			}

			_score_part[owner][SCORE_MAX_INCOME] = max_income;
		}
	}

	/* Generate score depending on amount of transported cargo */
	{
		int numec = min(c->num_valid_stat_ent, 4);
		if (numec != 0) {
			const CompanyEconomyEntry *cee = c->old_economy;
			OverflowSafeInt64 total_delivered = 0;
			do {
				total_delivered += cee->delivered_cargo.GetSum<OverflowSafeInt64>();
			} while (++cee, --numec);

			_score_part[owner][SCORE_DELIVERED] = total_delivered;
		}
	}

	/* Generate score for variety of cargo */
	{
		_score_part[owner][SCORE_CARGO] = c->old_economy->delivered_cargo.GetCount();
	}

	/* Generate score for company's money */
	{
		if (c->money > 0) {
			_score_part[owner][SCORE_MONEY] = c->money;
		}
	}

	/* Generate score for loan */
	{
		_score_part[owner][SCORE_LOAN] = _score_info[SCORE_LOAN].needed - c->current_loan;
	}

	/* Now we calculate the score for each item.. */
	{
		int total_score = 0;
		int s;
		score = 0;
		for (ScoreID i = SCORE_BEGIN; i < SCORE_END; i++) {
			/* Skip the total */
			if (i == SCORE_TOTAL) continue;
			/*  Check the score */
			s = Clamp<int64>(_score_part[owner][i], 0, _score_info[i].needed) * _score_info[i].score / _score_info[i].needed;
			score += s;
			total_score += _score_info[i].score;
		}

		_score_part[owner][SCORE_TOTAL] = score;

		/*  We always want the score scaled to SCORE_MAX (1000) */
		if (total_score != SCORE_MAX) score = score * SCORE_MAX / total_score;
	}

	if (update) {
		c->old_economy[0].performance_history = score;
		UpdateCompanyHQ(c->location_of_HQ, score);
		c->old_economy[0].company_value = CalculateCompanyValue(c);
	}

	SetWindowDirty(WC_PERFORMANCE_DETAIL, 0);
	return score;
}

/**
 * Change the ownership of all the items of a company.
 * @param old_owner The company that gets removed.
 * @param new_owner The company to merge to, or INVALID_OWNER to remove the company.
 */
void ChangeOwnershipOfCompanyItems(Owner old_owner, Owner new_owner)
{
	/* We need to set _current_company to old_owner before we try to move
	 * the client. This is needed as it needs to know whether "you" really
	 * are the current local company. */
	Backup<CompanyByte> cur_company(_current_company, old_owner, FILE_LINE);
	/* In all cases, make spectators of clients connected to that company */
	if (_networking) NetworkClientsToSpectators(old_owner);
	if (old_owner == _local_company) {
		/* Single player cheated to AI company.
		 * There are no spectators in single player, so we must pick some other company. */
		assert(!_networking);
		Backup<CompanyByte> cur_company2(_current_company, FILE_LINE);
		Company *c;
		FOR_ALL_COMPANIES(c) {
			if (c->index != old_owner) {
				SetLocalCompany(c->index);
				break;
			}
		}
		cur_company2.Restore();
		assert(old_owner != _local_company);
	}

	Town *t;

	assert(old_owner != new_owner);

	{
		Company *c;
		uint i;

		/* See if the old_owner had shares in other companies */
		FOR_ALL_COMPANIES(c) {
			for (i = 0; i < 4; i++) {
				if (c->share_owners[i] == old_owner) {
					/* Sell his shares */
					CommandCost res = DoCommand(0, c->index, 0, DC_EXEC | DC_BANKRUPT, CMD_SELL_SHARE_IN_COMPANY);
					/* Because we are in a DoCommand, we can't just execute another one and
					 *  expect the money to be removed. We need to do it ourself! */
					SubtractMoneyFromCompany(res);
				}
			}
		}

		/* Sell all the shares that people have on this company */
		Backup<CompanyByte> cur_company2(_current_company, FILE_LINE);
		c = Company::Get(old_owner);
		for (i = 0; i < 4; i++) {
			cur_company2.Change(c->share_owners[i]);
			if (_current_company != INVALID_OWNER) {
				/* Sell the shares */
				CommandCost res = DoCommand(0, old_owner, 0, DC_EXEC | DC_BANKRUPT, CMD_SELL_SHARE_IN_COMPANY);
				/* Because we are in a DoCommand, we can't just execute another one and
				 *  expect the money to be removed. We need to do it ourself! */
				SubtractMoneyFromCompany(res);
			}
		}
		cur_company2.Restore();
	}

	/* Temporarily increase the company's money, to be sure that
	 * removing his/her property doesn't fail because of lack of money.
	 * Not too drastically though, because it could overflow */
	if (new_owner == INVALID_OWNER) {
		Company::Get(old_owner)->money = UINT64_MAX >> 2; // jackpot ;p
	}

	Subsidy *s;
	FOR_ALL_SUBSIDIES(s) {
		if (s->awarded == old_owner) {
			if (new_owner == INVALID_OWNER) {
				delete s;
			} else {
				s->awarded = new_owner;
			}
		}
	}
	if (new_owner == INVALID_OWNER) RebuildSubsidisedSourceAndDestinationCache();

	/* Take care of rating and transport rights in towns */
	FOR_ALL_TOWNS(t) {
		/* If a company takes over, give the ratings to that company. */
		if (new_owner != INVALID_OWNER) {
			if (HasBit(t->have_ratings, old_owner)) {
				if (HasBit(t->have_ratings, new_owner)) {
					/* use max of the two ratings. */
					t->ratings[new_owner] = max(t->ratings[new_owner], t->ratings[old_owner]);
				} else {
					SetBit(t->have_ratings, new_owner);
					t->ratings[new_owner] = t->ratings[old_owner];
				}
			}
		}

		/* Reset the ratings for the old owner */
		t->ratings[old_owner] = RATING_INITIAL;
		ClrBit(t->have_ratings, old_owner);

		/* Transfer exclusive rights */
		if (t->exclusive_counter > 0 && t->exclusivity == old_owner) {
			if (new_owner != INVALID_OWNER) {
				t->exclusivity = new_owner;
			} else {
				t->exclusive_counter = 0;
				t->exclusivity = INVALID_COMPANY;
			}
		}
	}

	{
		Vehicle *v;
		FOR_ALL_VEHICLES(v) {
			if (v->owner == old_owner && IsCompanyBuildableVehicleType(v->type)) {
				if (new_owner == INVALID_OWNER) {
<<<<<<< HEAD
					if (v->Previous() == NULL) {
						if (_settings_game.economy.infrastructure_sharing[VEH_TRAIN] && v->type == VEH_TRAIN && Train::From(v)->IsFrontEngine() && !Train::From(v)->IsVirtual()) {
							DeleteVisibleTrain(Train::From(v));
						} else {
							delete v;
						}
					}
=======
					if (v->Previous() == nullptr) delete v;
>>>>>>> 7c8e7c6b
				} else {
					if (v->IsEngineCountable()) GroupStatistics::CountEngine(v, -1);
					if (v->IsPrimaryVehicle()) GroupStatistics::CountVehicle(v, -1);
				}
			}
		}
	}

	/* In all cases clear replace engine rules.
	 * Even if it was copied, it could interfere with new owner's rules */
	RemoveAllEngineReplacementForCompany(Company::Get(old_owner));

	if (new_owner == INVALID_OWNER) {
		RemoveAllGroupsForCompany(old_owner);
	} else {
		Group *g;
		FOR_ALL_GROUPS(g) {
			if (g->owner == old_owner) g->owner = new_owner;
		}
	}

	/* Change ownership of vehicles */
	if (new_owner != INVALID_OWNER) {
		FreeUnitIDGenerator unitidgen[] = {
			FreeUnitIDGenerator(VEH_TRAIN, new_owner), FreeUnitIDGenerator(VEH_ROAD,     new_owner),
			FreeUnitIDGenerator(VEH_SHIP,  new_owner), FreeUnitIDGenerator(VEH_AIRCRAFT, new_owner)
		};

		/* Override company settings to new company defaults in case we need to convert them.
		 * This is required as the CmdChangeServiceInt doesn't copy the supplied value when it is non-custom
		 */
		if (new_owner != INVALID_OWNER) {
			Company *old_company = Company::Get(old_owner);
			Company *new_company = Company::Get(new_owner);

			old_company->settings.vehicle.servint_aircraft = new_company->settings.vehicle.servint_aircraft;
			old_company->settings.vehicle.servint_trains = new_company->settings.vehicle.servint_trains;
			old_company->settings.vehicle.servint_roadveh = new_company->settings.vehicle.servint_roadveh;
			old_company->settings.vehicle.servint_ships = new_company->settings.vehicle.servint_ships;
			old_company->settings.vehicle.servint_ispercent = new_company->settings.vehicle.servint_ispercent;
		}

		Vehicle *v;
		FOR_ALL_VEHICLES(v) {
			if (v->owner == old_owner && IsCompanyBuildableVehicleType(v->type)) {
				assert(new_owner != INVALID_OWNER);

				/* Correct default values of interval settings while maintaining custom set ones.
				 * This prevents invalid values on mismatching company defaults being accepted.
				 */
				if (!v->ServiceIntervalIsCustom()) {
					Company *new_company = Company::Get(new_owner);

					/* Technically, passing the interval is not needed as the command will query the default value itself.
					 * However, do not rely on that behaviour.
					 */
					int interval = CompanyServiceInterval(new_company, v->type);
					DoCommand(v->tile, v->index, interval | (new_company->settings.vehicle.servint_ispercent << 17), DC_EXEC | DC_BANKRUPT, CMD_CHANGE_SERVICE_INT);
				}

				v->owner = new_owner;

				/* Owner changes, clear cache */
				v->colourmap = PAL_NONE;
				v->InvalidateNewGRFCache();

				if (v->IsEngineCountable()) {
					GroupStatistics::CountEngine(v, 1);
				}
				if (v->IsPrimaryVehicle()) {
					GroupStatistics::CountVehicle(v, 1);
					v->unitnumber = unitidgen[v->type].NextID();
				}

				/* Invalidate the vehicle's cargo payment "owner cache". */
				if (v->cargo_payment != nullptr) v->cargo_payment->owner = nullptr;
			}
		}

		if (new_owner != INVALID_OWNER) GroupStatistics::UpdateAutoreplace(new_owner);
	} else {
		/* Depending on sharing settings, other companies could be affected too.
		 * Let the infrastructure sharing code handle this. */
		HandleSharingCompanyDeletion(old_owner);
	}
	TraceRestrictUpdateCompanyID(old_owner, new_owner);

	/* Change ownership of template vehicles */
	if (new_owner == INVALID_OWNER) {
		TemplateVehicle *tv;
		FOR_ALL_TEMPLATES(tv) {
			if (tv->owner == old_owner) {
				TemplateReplacement *tr;
				FOR_ALL_TEMPLATE_REPLACEMENTS(tr) {
					if (tr->Template() == tv->index) {
						delete tr;
					}
				}
				delete tv;
			}
		}
	} else {
		TemplateVehicle *tv;
		FOR_ALL_TEMPLATES(tv) {
			if (tv->owner == old_owner) tv->owner = new_owner;
		}
	}

	/*  Change ownership of tiles */
	{
		TileIndex tile = 0;
		do {
			ChangeTileOwner(tile, old_owner, new_owner);
		} while (++tile != MapSize());

		if (new_owner != INVALID_OWNER) {
			/* Update all signals because there can be new segment that was owned by two companies
			 * and signals were not propagated
			 * Similar with crossings - it is needed to bar crossings that weren't before
			 * because of different owner of crossing and approaching train */

			UpdateAllBlockSignals(new_owner);
		} else if (_settings_game.economy.infrastructure_sharing[VEH_TRAIN]) {
			/* tracks are being removed while sharing is enabled.
			 * Thus, update all signals and crossings. */
			UpdateAllBlockSignals();
		}
		/* Update any signals in the buffer */
		UpdateSignalsInBuffer();
	}

	/* Add airport infrastructure count of the old company to the new one. */
	if (new_owner != INVALID_OWNER) Company::Get(new_owner)->infrastructure.airport += Company::Get(old_owner)->infrastructure.airport;

	/* convert owner of stations (including deleted ones, but excluding buoys) */
	Station *st;
	FOR_ALL_STATIONS(st) {
		if (st->owner == old_owner) {
			/* if a company goes bankrupt, set owner to OWNER_NONE so the sign doesn't disappear immediately
			 * also, drawing station window would cause reading invalid company's colour */
			st->owner = new_owner == INVALID_OWNER ? OWNER_NONE : new_owner;
		}
	}

	/* do the same for waypoints (we need to do this here so deleted waypoints are converted too) */
	Waypoint *wp;
	FOR_ALL_WAYPOINTS(wp) {
		if (wp->owner == old_owner) {
			wp->owner = new_owner == INVALID_OWNER ? OWNER_NONE : new_owner;
		}
	}

	Sign *si;
	FOR_ALL_SIGNS(si) {
		if (si->owner == old_owner) si->owner = new_owner == INVALID_OWNER ? OWNER_NONE : new_owner;
	}

	/* Remove Game Script created Goals, CargoMonitors and Story pages. */
	Goal *g;
	FOR_ALL_GOALS(g) {
		if (g->company == old_owner) delete g;
	}

	ClearCargoPickupMonitoring(old_owner);
	ClearCargoDeliveryMonitoring(old_owner);

	StoryPage *sp;
	FOR_ALL_STORY_PAGES(sp) {
		if (sp->company == old_owner) delete sp;
	}

	/* Change colour of existing windows */
	if (new_owner != INVALID_OWNER) ChangeWindowOwner(old_owner, new_owner);

	/* Change owner of deferred cargo payments */
	ChangeOwnershipOfCargoPacketDeferredPayments(old_owner, new_owner);

	cur_company.Restore();

	MarkWholeScreenDirty();
}

/**
 * Check for bankruptcy of a company. Called every three months.
 * @param c Company to check.
 */
static void CompanyCheckBankrupt(Company *c)
{
	/*  If the company has money again, it does not go bankrupt */
	if (c->money - c->current_loan >= -_economy.max_loan) {
		c->months_of_bankruptcy = 0;
		c->bankrupt_asked = 0;
		return;
	}

	c->months_of_bankruptcy++;

	switch (c->months_of_bankruptcy) {
		/* All the boring cases (months) with a bad balance where no action is taken */
		case 0:
		case 1:
		case 2:
		case 3:

		case 5:
		case 6:

		case 8:
		case 9:
			break;

		/* Warn about bankruptcy after 3 months */
		case 4: {
			CompanyNewsInformation *cni = MallocT<CompanyNewsInformation>(1);
			cni->FillData(c);
			SetDParam(0, STR_NEWS_COMPANY_IN_TROUBLE_TITLE);
			SetDParam(1, STR_NEWS_COMPANY_IN_TROUBLE_DESCRIPTION);
			SetDParamStr(2, cni->company_name);
			AddCompanyNewsItem(STR_MESSAGE_NEWS_FORMAT, cni);
			AI::BroadcastNewEvent(new ScriptEventCompanyInTrouble(c->index));
			Game::NewEvent(new ScriptEventCompanyInTrouble(c->index));
			break;
		}

		/* Offer company for sale after 6 months */
		case 7: {
			/* Don't consider the loan */
			Money val = CalculateCompanyValue(c, false);

			c->bankrupt_value = val;
			c->bankrupt_asked = 1 << c->index; // Don't ask the owner
			c->bankrupt_timeout = 0;

			/* The company assets should always have some value */
			assert(c->bankrupt_value > 0);
			break;
		}

		/* Bankrupt company after 6 months (if the company has no value) or latest
		 * after 9 months (if it still had value after 6 months) */
		default:
		case 10: {
			if (!_networking && _local_company == c->index) {
				/* If we are in offline mode, leave the company playing. Eg. there
				 * is no THE-END, otherwise mark the client as spectator to make sure
				 * he/she is no long in control of this company. However... when you
				 * join another company (cheat) the "unowned" company can bankrupt. */
				c->bankrupt_asked = MAX_UVALUE(CompanyMask);
				break;
			}

			/* Actually remove the company, but not when we're a network client.
			 * In case of network clients we will be getting a command from the
			 * server. It is done in this way as we are called from the
			 * StateGameLoop which can't change the current company, and thus
			 * updating the local company triggers an assert later on. In the
			 * case of a network game the command will be processed at a time
			 * that changing the current company is okay. In case of single
			 * player we are sure (the above check) that we are not the local
			 * company and thus we won't be moved. */
			if (!_networking || _network_server) DoCommandP(0, CCA_DELETE | (c->index << 16) | (CRR_BANKRUPT << 24), 0, CMD_COMPANY_CTRL);
			break;
		}
	}
}

/**
 * Update the finances of all companies.
 * Pay for the stations, update the history graph, update ratings and company values, and deal with bankruptcy.
 */
static void CompaniesGenStatistics()
{
	/* Check for bankruptcy each month */
	Company *c;
	FOR_ALL_COMPANIES(c) {
		CompanyCheckBankrupt(c);
	}

	Backup<CompanyByte> cur_company(_current_company, FILE_LINE);

	if (!_settings_game.economy.infrastructure_maintenance) {
		Station *st;
		FOR_ALL_STATIONS(st) {
			cur_company.Change(st->owner);
			CommandCost cost(EXPENSES_PROPERTY, _price[PR_STATION_VALUE] >> 1);
			SubtractMoneyFromCompany(cost);
		}
	} else {
		/* Improved monthly infrastructure costs. */
		FOR_ALL_COMPANIES(c) {
			cur_company.Change(c->index);

			CommandCost cost(EXPENSES_PROPERTY);
			uint32 rail_total = c->infrastructure.GetRailTotal();
			for (RailType rt = RAILTYPE_BEGIN; rt < RAILTYPE_END; rt++) {
				if (c->infrastructure.rail[rt] != 0) cost.AddCost(RailMaintenanceCost(rt, c->infrastructure.rail[rt], rail_total));
			}
			cost.AddCost(SignalMaintenanceCost(c->infrastructure.signal));
			for (RoadType rt = ROADTYPE_BEGIN; rt < ROADTYPE_END; rt++) {
				if (c->infrastructure.road[rt] != 0) cost.AddCost(RoadMaintenanceCost(rt, c->infrastructure.road[rt]));
			}
			cost.AddCost(CanalMaintenanceCost(c->infrastructure.water));
			cost.AddCost(StationMaintenanceCost(c->infrastructure.station));
			cost.AddCost(AirportMaintenanceCost(c->index));

			SubtractMoneyFromCompany(cost);
		}
	}
	cur_company.Restore();

	/* Only run the economic statics and update company stats every 3rd month (1st of quarter). */
	if (!HasBit(1 << 0 | 1 << 3 | 1 << 6 | 1 << 9, _cur_month)) return;

	FOR_ALL_COMPANIES(c) {
		/* Drop the oldest history off the end */
		std::copy_backward(c->old_economy, c->old_economy + MAX_HISTORY_QUARTERS - 1, c->old_economy + MAX_HISTORY_QUARTERS);
		c->old_economy[0] = c->cur_economy;
		c->cur_economy = {};

		if (c->num_valid_stat_ent != MAX_HISTORY_QUARTERS) c->num_valid_stat_ent++;

		UpdateCompanyRatingAndValue(c, true);
		if (c->block_preview != 0) c->block_preview--;
	}

	SetWindowDirty(WC_INCOME_GRAPH, 0);
	SetWindowDirty(WC_OPERATING_PROFIT, 0);
	SetWindowDirty(WC_DELIVERED_CARGO, 0);
	SetWindowDirty(WC_PERFORMANCE_HISTORY, 0);
	SetWindowDirty(WC_COMPANY_VALUE, 0);
	SetWindowDirty(WC_COMPANY_LEAGUE, 0);
}

/**
 * Add monthly inflation
 * @param check_year Shall the inflation get stopped after 170 years?
 * @return true if inflation is maxed and nothing was changed
 */
bool AddInflation(bool check_year)
{
	/* The cargo payment inflation differs from the normal inflation, so the
	 * relative amount of money you make with a transport decreases slowly over
	 * the 170 years. After a few hundred years we reach a level in which the
	 * games will become unplayable as the maximum income will be less than
	 * the minimum running cost.
	 *
	 * Furthermore there are a lot of inflation related overflows all over the
	 * place. Solving them is hardly possible because inflation will always
	 * reach the overflow threshold some day. So we'll just perform the
	 * inflation mechanism during the first 170 years (the amount of years that
	 * one had in the original TTD) and stop doing the inflation after that
	 * because it only causes problems that can't be solved nicely and the
	 * inflation doesn't add anything after that either; it even makes playing
	 * it impossible due to the diverging cost and income rates.
	 */
	if (check_year && (_cur_year - _settings_game.game_creation.starting_year) >= (ORIGINAL_MAX_YEAR - ORIGINAL_BASE_YEAR)) return true;

	if (_economy.inflation_prices == MAX_INFLATION || _economy.inflation_payment == MAX_INFLATION) return true;

	/* Approximation for (100 + infl_amount)% ** (1 / 12) - 100%
	 * scaled by 65536
	 * 12 -> months per year
	 * This is only a good approximation for small values
	 */
	_economy.inflation_prices  += (_economy.inflation_prices  * _economy.infl_amount    * 54) >> 16;
	_economy.inflation_payment += (_economy.inflation_payment * _economy.infl_amount_pr * 54) >> 16;

	if (_economy.inflation_prices > MAX_INFLATION) _economy.inflation_prices = MAX_INFLATION;
	if (_economy.inflation_payment > MAX_INFLATION) _economy.inflation_payment = MAX_INFLATION;

	return false;
}

/**
 * Computes all prices, payments and maximum loan.
 */
void RecomputePrices()
{
	/* Setup maximum loan */
	_economy.max_loan = (_settings_game.difficulty.max_loan * _economy.inflation_prices >> 16) / 50000 * 50000;

	/* Setup price bases */
	for (Price i = PR_BEGIN; i < PR_END; i++) {
		Money price = _price_base_specs[i].start_price;

		/* Apply difficulty settings */
		uint mod = 1;
		switch (_price_base_specs[i].category) {
			case PCAT_RUNNING:
				mod = _settings_game.difficulty.vehicle_costs;
				break;

			case PCAT_CONSTRUCTION:
				mod = _settings_game.difficulty.construction_cost;
				break;

			default: break;
		}
		switch (mod) {
			case 0: price *= 6; break;
			case 1: price *= 8; break; // normalised to 1 below
			case 2: price *= 9; break;
			default: NOT_REACHED();
		}

		/* Apply inflation */
		price = (int64)price * _economy.inflation_prices;

		/* Apply newgrf modifiers, remove fractional part of inflation, and normalise on medium difficulty. */
		int shift = _price_base_multiplier[i] - 16 - 3;
		if (shift >= 0) {
			price <<= shift;
		} else {
			price >>= -shift;
		}

		/* Make sure the price does not get reduced to zero.
		 * Zero breaks quite a few commands that use a zero
		 * cost to see whether something got changed or not
		 * and based on that cause an error. When the price
		 * is zero that fails even when things are done. */
		if (price == 0) {
			price = Clamp(_price_base_specs[i].start_price, -1, 1);
			/* No base price should be zero, but be sure. */
			assert(price != 0);
		}
		/* Store value */
		_price[i] = price;
	}

	/* Setup cargo payment */
	CargoSpec *cs;
	FOR_ALL_CARGOSPECS(cs) {
		cs->current_payment = ((int64)cs->initial_payment * _economy.inflation_payment) >> 16;
	}

	SetWindowClassesDirty(WC_BUILD_VEHICLE);
	SetWindowClassesDirty(WC_REPLACE_VEHICLE);
	SetWindowClassesDirty(WC_VEHICLE_DETAILS);
	SetWindowClassesDirty(WC_COMPANY_INFRASTRUCTURE);
	InvalidateWindowData(WC_PAYMENT_RATES, 0);
}

/** Let all companies pay the monthly interest on their loan. */
static void CompaniesPayInterest()
{
	const Company *c;

	Backup<CompanyByte> cur_company(_current_company, FILE_LINE);
	FOR_ALL_COMPANIES(c) {
		cur_company.Change(c->index);

		/* Over a year the paid interest should be "loan * interest percentage",
		 * but... as that number is likely not dividable by 12 (pay each month),
		 * one needs to account for that in the monthly fee calculations.
		 * To easily calculate what one should pay "this" month, you calculate
		 * what (total) should have been paid up to this month and you subtract
		 * whatever has been paid in the previous months. This will mean one month
		 * it'll be a bit more and the other it'll be a bit less than the average
		 * monthly fee, but on average it will be exact.
		 * In order to prevent cheating or abuse (just not paying interest by not
		 * taking a loan we make companies pay interest on negative cash as well
		 */
		Money yearly_fee = c->current_loan * _economy.interest_rate / 100;
		if (c->money < 0) {
			yearly_fee += -c->money *_economy.interest_rate / 100;
		}
		Money up_to_previous_month = yearly_fee * _cur_month / 12;
		Money up_to_this_month = yearly_fee * (_cur_month + 1) / 12;

		SubtractMoneyFromCompany(CommandCost(EXPENSES_LOAN_INT, up_to_this_month - up_to_previous_month));

		SubtractMoneyFromCompany(CommandCost(EXPENSES_OTHER, _price[PR_STATION_VALUE] >> 2));
	}
	cur_company.Restore();
}

static void HandleEconomyFluctuations()
{
	if (_settings_game.difficulty.economy != 0) {
		/* When economy is Fluctuating, decrease counter */
		_economy.fluct--;
	} else if (EconomyIsInRecession()) {
		/* When it's Steady and we are in recession, end it now */
		_economy.fluct = -12;
	} else {
		/* No need to do anything else in other cases */
		return;
	}

	if (_economy.fluct == 0) {
		_economy.fluct = -(int)GB(Random(), 0, 2);
		AddNewsItem(STR_NEWS_BEGIN_OF_RECESSION, NT_ECONOMY, NF_NORMAL);
	} else if (_economy.fluct == -12) {
		_economy.fluct = GB(Random(), 0, 8) + 312;
		AddNewsItem(STR_NEWS_END_OF_RECESSION, NT_ECONOMY, NF_NORMAL);
	}
}


/**
 * Reset changes to the price base multipliers.
 */
void ResetPriceBaseMultipliers()
{
	memset(_price_base_multiplier, 0, sizeof(_price_base_multiplier));
}

/**
 * Change a price base by the given factor.
 * The price base is altered by factors of two.
 * NewBaseCost = OldBaseCost * 2^n
 * @param price Index of price base to change.
 * @param factor Amount to change by.
 */
void SetPriceBaseMultiplier(Price price, int factor)
{
	assert(price < PR_END);
	_price_base_multiplier[price] = Clamp(factor, MIN_PRICE_MODIFIER, MAX_PRICE_MODIFIER);
}

/**
 * Initialize the variables that will maintain the daily industry change system.
 * @param init_counter specifies if the counter is required to be initialized
 */
void StartupIndustryDailyChanges(bool init_counter)
{
	uint map_size = MapLogX() + MapLogY();
	/* After getting map size, it needs to be scaled appropriately and divided by 31,
	 * which stands for the days in a month.
	 * Using just 31 will make it so that a monthly reset (based on the real number of days of that month)
	 * would not be needed.
	 * Since it is based on "fractional parts", the leftover days will not make much of a difference
	 * on the overall total number of changes performed */
	_economy.industry_daily_increment = (1 << map_size) / 31;

	if (init_counter) {
		/* A new game or a savegame from an older version will require the counter to be initialized */
		_economy.industry_daily_change_counter = 0;
	}
}

void StartupEconomy()
{
	_economy.interest_rate = _settings_game.difficulty.initial_interest;
	_economy.infl_amount = _settings_game.difficulty.initial_interest;
	_economy.infl_amount_pr = max(0, _settings_game.difficulty.initial_interest - 1);
	_economy.fluct = GB(Random(), 0, 8) + 168;

	/* Set up prices */
	RecomputePrices();

	StartupIndustryDailyChanges(true); // As we are starting a new game, initialize the counter too

}

/**
 * Resets economy to initial values
 */
void InitializeEconomy()
{
	_economy.inflation_prices = _economy.inflation_payment = 1 << 16;
	ClearCargoPickupMonitoring();
	ClearCargoDeliveryMonitoring();
}

/**
 * Determine a certain price
 * @param index Price base
 * @param cost_factor Price factor
 * @param grf_file NewGRF to use local price multipliers from.
 * @param shift Extra bit shifting after the computation
 * @return Price
 */
Money GetPrice(Price index, uint cost_factor, const GRFFile *grf_file, int shift)
{
	if (index >= PR_END) return 0;

	Money cost = _price[index] * cost_factor;
	if (grf_file != nullptr) shift += grf_file->price_base_multipliers[index];

	if (shift >= 0) {
		cost <<= shift;
	} else {
		cost >>= -shift;
	}

	return cost;
}

Money GetTransportedGoodsIncome(uint num_pieces, uint dist, byte transit_days, CargoID cargo_type)
{
	const CargoSpec *cs = CargoSpec::Get(cargo_type);
	if (!cs->IsValid()) {
		/* User changed newgrfs and some vehicle still carries some cargo which is no longer available. */
		return 0;
	}

	/* Use callback to calculate cargo profit, if available */
	if (HasBit(cs->callback_mask, CBM_CARGO_PROFIT_CALC)) {
		uint32 var18 = min(dist, 0xFFFF) | (min(num_pieces, 0xFF) << 16) | (transit_days << 24);
		uint16 callback = GetCargoCallback(CBID_CARGO_PROFIT_CALC, 0, var18, cs);
		if (callback != CALLBACK_FAILED) {
			int result = GB(callback, 0, 14);

			/* Simulate a 15 bit signed value */
			if (HasBit(callback, 14)) result -= 0x4000;

			/* "The result should be a signed multiplier that gets multiplied
			 * by the amount of cargo moved and the price factor, then gets
			 * divided by 8192." */
			return result * num_pieces * cs->current_payment / 8192;
		}
	}

	static const int MIN_TIME_FACTOR = 31;
	static const int MAX_TIME_FACTOR = 255;

	const int days1 = cs->transit_days[0];
	const int days2 = cs->transit_days[1];
	const int days_over_days1 = max(   transit_days - days1, 0);
	const int days_over_days2 = max(days_over_days1 - days2, 0);

	/*
	 * The time factor is calculated based on the time it took
	 * (transit_days) compared two cargo-depending values. The
	 * range is divided into three parts:
	 *
	 *  - constant for fast transits
	 *  - linear decreasing with time with a slope of -1 for medium transports
	 *  - linear decreasing with time with a slope of -2 for slow transports
	 *
	 */
	const int time_factor = max(MAX_TIME_FACTOR - days_over_days1 - days_over_days2, MIN_TIME_FACTOR);

	return BigMulS(dist * time_factor * num_pieces, cs->current_payment, 21);
}

/** The industries we've currently brought cargo to. */
static SmallIndustryList _cargo_delivery_destinations;

/**
 * Transfer goods from station to industry.
 * All cargo is delivered to the nearest (Manhattan) industry to the station sign, which is inside the acceptance rectangle and actually accepts the cargo.
 * @param st The station that accepted the cargo
 * @param cargo_type Type of cargo delivered
 * @param num_pieces Amount of cargo delivered
 * @param source The source of the cargo
 * @param company The company delivering the cargo
 * @return actually accepted pieces of cargo
 */
static uint DeliverGoodsToIndustry(const Station *st, CargoID cargo_type, uint num_pieces, IndustryID source, CompanyID company)
{
	/* Find the nearest industrytile to the station sign inside the catchment area, whose industry accepts the cargo.
	 * This fails in three cases:
	 *  1) The station accepts the cargo because there are enough houses around it accepting the cargo.
	 *  2) The industries in the catchment area temporarily reject the cargo, and the daily station loop has not yet updated station acceptance.
	 *  3) The results of callbacks CBID_INDUSTRY_REFUSE_CARGO and CBID_INDTILE_CARGO_ACCEPTANCE are inconsistent. (documented behaviour)
	 */

	uint accepted = 0;

	for (Industry *ind : st->industries_near) {
		if (num_pieces == 0) break;

		if (ind->index == source) continue;

		uint cargo_index;
		for (cargo_index = 0; cargo_index < lengthof(ind->accepts_cargo); cargo_index++) {
			if (cargo_type == ind->accepts_cargo[cargo_index]) break;
		}
		/* Check if matching cargo has been found */
		if (cargo_index >= lengthof(ind->accepts_cargo)) continue;

		/* Check if industry temporarily refuses acceptance */
		if (IndustryTemporarilyRefusesCargo(ind, cargo_type)) continue;

		/* Insert the industry into _cargo_delivery_destinations, if not yet contained */
		include(_cargo_delivery_destinations, ind);

		uint amount = min(num_pieces, 0xFFFFU - ind->incoming_cargo_waiting[cargo_index]);
		ind->incoming_cargo_waiting[cargo_index] += amount;
		ind->last_cargo_accepted_at[cargo_index] = _date;
		num_pieces -= amount;
		accepted += amount;

		/* Update the cargo monitor. */
		AddCargoDelivery(cargo_type, company, amount, ST_INDUSTRY, source, st, ind->index);
	}

	return accepted;
}

/**
 * Delivers goods to industries/towns and calculates the payment
 * @param num_pieces amount of cargo delivered
 * @param cargo_type the type of cargo that is delivered
 * @param dest Station the cargo has been unloaded
 * @param source_tile The origin of the cargo for distance calculation
 * @param days_in_transit Travel time
 * @param company The company delivering the cargo
 * @param src_type Type of source of cargo (industry, town, headquarters)
 * @param src Index of source of cargo
 * @return Revenue for delivering cargo
 * @note The cargo is just added to the stockpile of the industry. It is due to the caller to trigger the industry's production machinery
 */
static Money DeliverGoods(int num_pieces, CargoID cargo_type, StationID dest, TileIndex source_tile, byte days_in_transit, Company *company, SourceType src_type, SourceID src)
{
	assert(num_pieces > 0);

	Station *st = Station::Get(dest);

	/* Give the goods to the industry. */
	uint accepted_ind = DeliverGoodsToIndustry(st, cargo_type, num_pieces, src_type == ST_INDUSTRY ? src : INVALID_INDUSTRY, company->index);

	/* If this cargo type is always accepted, accept all */
	uint accepted_total = HasBit(st->always_accepted, cargo_type) ? num_pieces : accepted_ind;

	/* Update station statistics */
	if (accepted_total > 0) {
		SetBit(st->goods[cargo_type].status, GoodsEntry::GES_EVER_ACCEPTED);
		SetBit(st->goods[cargo_type].status, GoodsEntry::GES_CURRENT_MONTH);
		SetBit(st->goods[cargo_type].status, GoodsEntry::GES_ACCEPTED_BIGTICK);
	}

	/* Update company statistics */
	company->cur_economy.delivered_cargo[cargo_type] += accepted_total;

	/* Increase town's counter for town effects */
	const CargoSpec *cs = CargoSpec::Get(cargo_type);
	st->town->received[cs->town_effect].new_act += accepted_total;

	/* Determine profit */
	Money profit = GetTransportedGoodsIncome(accepted_total, DistanceManhattan(source_tile, st->xy), days_in_transit, cargo_type);

	/* Update the cargo monitor. */
	AddCargoDelivery(cargo_type, company->index, accepted_total - accepted_ind, src_type, src, st);

	/* Modify profit if a subsidy is in effect */
	if (CheckSubsidised(cargo_type, company->index, src_type, src, st))  {
		switch (_settings_game.difficulty.subsidy_multiplier) {
			case 0:  profit += profit >> 1; break;
			case 1:  profit *= 2; break;
			case 2:  profit *= 3; break;
			default: profit *= 4; break;
		}
	}

	return profit;
}

/**
 * Inform the industry about just delivered cargo
 * DeliverGoodsToIndustry() silently incremented incoming_cargo_waiting, now it is time to do something with the new cargo.
 * @param i The industry to process
 */
static void TriggerIndustryProduction(Industry *i)
{
	const IndustrySpec *indspec = GetIndustrySpec(i->type);
	uint16 callback = indspec->callback_mask;

	i->was_cargo_delivered = true;

	if (HasBit(callback, CBM_IND_PRODUCTION_CARGO_ARRIVAL) || HasBit(callback, CBM_IND_PRODUCTION_256_TICKS)) {
		if (HasBit(callback, CBM_IND_PRODUCTION_CARGO_ARRIVAL)) {
			IndustryProductionCallback(i, 0);
		} else {
			SetWindowDirty(WC_INDUSTRY_VIEW, i->index);
		}
	} else {
		for (uint ci_in = 0; ci_in < lengthof(i->incoming_cargo_waiting); ci_in++) {
			uint cargo_waiting = i->incoming_cargo_waiting[ci_in];
			if (cargo_waiting == 0) continue;

			for (uint ci_out = 0; ci_out < lengthof(i->produced_cargo_waiting); ci_out++) {
				i->produced_cargo_waiting[ci_out] = min(i->produced_cargo_waiting[ci_out] + (cargo_waiting * indspec->input_cargo_multiplier[ci_in][ci_out] / 256), 0xFFFF);
			}

			i->incoming_cargo_waiting[ci_in] = 0;
		}
	}

	TriggerIndustry(i, INDUSTRY_TRIGGER_RECEIVED_CARGO);
	StartStopIndustryTileAnimation(i, IAT_INDUSTRY_RECEIVED_CARGO);
}

/**
 * Makes us a new cargo payment helper.
 * @param front The front of the train
 */
CargoPayment::CargoPayment(Vehicle *front) :
	front(front),
	current_station(front->last_station_visited)
{
}

CargoPayment::~CargoPayment()
{
	if (this->CleaningPool()) return;

	this->front->cargo_payment = nullptr;

	if (this->visual_profit == 0 && this->visual_transfer == 0) return;

	Backup<CompanyByte> cur_company(_current_company, this->front->owner, FILE_LINE);

	SubtractMoneyFromCompany(CommandCost(this->front->GetExpenseType(true), -this->route_profit));
	this->front->profit_this_year += (this->visual_profit + this->visual_transfer) << 8;

	if (this->route_profit != 0 && IsLocalCompany() && !PlayVehicleSound(this->front, VSE_LOAD_UNLOAD)) {
		SndPlayVehicleFx(SND_14_CASHTILL, this->front);
	}

	if (this->visual_transfer != 0) {
		ShowFeederIncomeAnimation(this->front->x_pos, this->front->y_pos,
				this->front->z_pos, this->visual_transfer, -this->visual_profit);
	} else if (this->visual_profit != 0) {
		ShowCostOrIncomeAnimation(this->front->x_pos, this->front->y_pos,
				this->front->z_pos, -this->visual_profit);
	}

	cur_company.Restore();
}

/**
 * Handle payment for final delivery of the given cargo packet.
 * @param cp The cargo packet to pay for.
 * @param count The number of packets to pay for.
 */
void CargoPayment::PayFinalDelivery(CargoPacket *cp, uint count)
{
	if (this->owner == nullptr) {
		this->owner = Company::Get(this->front->owner);
	}

	/* Handle end of route payment */
	Money profit = DeliverGoods(count, this->ct, this->current_station, cp->SourceStationXY(), cp->DaysInTransit(), this->owner, cp->SourceSubsidyType(), cp->SourceSubsidyID());

	profit -= cp->FeederShare(count);

	/* For Infrastructure patch. Handling transfers between other companies */
	this->route_profit += profit;
	cp->PayDeferredPayments();

	/* The vehicle's profit is whatever route profit there is minus feeder shares. */
	this->visual_profit += profit;
}

/**
 * Handle payment for transfer of the given cargo packet.
 * @param cp The cargo packet to pay for; actual payment won't be made!.
 * @param count The number of packets to pay for.
 * @return The amount of money paid for the transfer.
 */
Money CargoPayment::PayTransfer(CargoPacket *cp, uint count)
{
	Money profit = GetTransportedGoodsIncome(
			count,
			/* pay transfer vehicle for only the part of transfer it has done: ie. cargo_loaded_at_xy to here */
			DistanceManhattan(_settings_game.economy.feeder_payment_src_station ? cp->SourceStationXY() : cp->LoadedAtXY(), Station::Get(this->current_station)->xy),
			cp->DaysInTransit(),
			this->ct);

	if (_settings_game.economy.feeder_payment_src_station) profit -= cp->FeederShare(count);

	profit = profit * _settings_game.economy.feeder_payment_share / 100;

	/* For Infrastructure patch. Handling transfers between other companies */
	cp->RegisterDeferredCargoPayment(this->front->owner, this->front->type, profit);

	this->visual_transfer += profit; // accumulate transfer profits for whole vehicle
	return profit; // account for the (virtual) profit already made for the cargo packet
}

/**
 * Returns the load type of a vehicle.
 * In case of cargo type order, the load type returned depends on the cargo carriable by the vehicle.
 * @pre v != NULL
 * @param v A pointer to a vehicle.
 * @return the load type of this vehicle.
 */
static OrderLoadFlags GetLoadType(const Vehicle *v)
{
	return v->First()->current_order.GetCargoLoadType(v->cargo_type);
}

/**
 * Returns the unload type of a vehicle.
 * In case of cargo type order, the unload type returned depends on the cargo carriable by the vehicle.
 * @pre v != NULL
 * @param v A pointer to a vehicle.
 * @return The unload type of this vehicle.
 */
static OrderUnloadFlags GetUnloadType(const Vehicle *v)
{
	return v->First()->current_order.GetCargoUnloadType(v->cargo_type);
}

/**
 * Prepare the vehicle to be unloaded.
 * @param front_v the vehicle to be unloaded
 */
void PrepareUnload(Vehicle *front_v)
{
	Station *curr_station = Station::Get(front_v->last_station_visited);
	curr_station->loading_vehicles.push_back(front_v);

	/* At this moment loading cannot be finished */
	ClrBit(front_v->vehicle_flags, VF_LOADING_FINISHED);

	/* Start unloading at the first possible moment */
	front_v->load_unload_ticks = 1;

	assert(front_v->cargo_payment == nullptr);
	/* One CargoPayment per vehicle and the vehicle limit equals the
	 * limit in number of CargoPayments. Can't go wrong. */
	assert_compile(CargoPaymentPool::MAX_SIZE == VehiclePool::MAX_SIZE);
	assert(CargoPayment::CanAllocateItem());
	front_v->cargo_payment = new CargoPayment(front_v);

<<<<<<< HEAD
	CargoStationIDStackSet next_station = front_v->GetNextStoppingStation();
	if (front_v->orders.list == NULL || (front_v->current_order.GetUnloadType() & OUFB_NO_UNLOAD) == 0) {
		Station *st = Station::Get(front_v->last_station_visited);
		for (Vehicle *v = front_v; v != NULL; v = v->Next()) {
			if (GetUnloadType(v) & OUFB_NO_UNLOAD) continue;
=======
	StationIDStack next_station = front_v->GetNextStoppingStation();
	if (front_v->orders.list == nullptr || (front_v->current_order.GetUnloadType() & OUFB_NO_UNLOAD) == 0) {
		Station *st = Station::Get(front_v->last_station_visited);
		for (Vehicle *v = front_v; v != nullptr; v = v->Next()) {
>>>>>>> 7c8e7c6b
			const GoodsEntry *ge = &st->goods[v->cargo_type];
			if (v->cargo_cap > 0 && v->cargo.TotalCount() > 0) {
				v->cargo.Stage(
						HasBit(ge->status, GoodsEntry::GES_ACCEPTANCE),
						front_v->last_station_visited, next_station.Get(v->cargo_type),
						GetUnloadType(v), ge,
						front_v->cargo_payment);
				if (v->cargo.UnloadCount() > 0) SetBit(v->vehicle_flags, VF_CARGO_UNLOADING);
			}
		}
	}
}

/**
 * Gets the amount of cargo the given vehicle can load in the current tick.
 * This is only about loading speed. The free capacity is ignored.
 * @param v Vehicle to be queried.
 * @return Amount of cargo the vehicle can load at once.
 */
static uint GetLoadAmount(Vehicle *v)
{
	const Engine *e = v->GetEngine();
	uint load_amount = e->info.load_amount;

	/* The default loadamount for mail is 1/4 of the load amount for passengers */
	bool air_mail = v->type == VEH_AIRCRAFT && !Aircraft::From(v)->IsNormalAircraft();
	if (air_mail) load_amount = CeilDiv(load_amount, 4);

	if (_settings_game.order.gradual_loading) {
		uint16 cb_load_amount = CALLBACK_FAILED;
		if (e->GetGRF() != nullptr && e->GetGRF()->grf_version >= 8) {
			/* Use callback 36 */
			cb_load_amount = GetVehicleProperty(v, PROP_VEHICLE_LOAD_AMOUNT, CALLBACK_FAILED);
		} else if (HasBit(e->info.callback_mask, CBM_VEHICLE_LOAD_AMOUNT)) {
			/* Use callback 12 */
			cb_load_amount = GetVehicleCallback(CBID_VEHICLE_LOAD_AMOUNT, 0, 0, v->engine_type, v);
		}
		if (cb_load_amount != CALLBACK_FAILED) {
			if (e->GetGRF()->grf_version < 8) cb_load_amount = GB(cb_load_amount, 0, 8);
			if (cb_load_amount >= 0x100) {
				ErrorUnknownCallbackResult(e->GetGRFID(), CBID_VEHICLE_LOAD_AMOUNT, cb_load_amount);
			} else if (cb_load_amount != 0) {
				load_amount = cb_load_amount;
			}
		}
	}

	/* Scale load amount the same as capacity */
	if (HasBit(e->info.misc_flags, EF_NO_DEFAULT_CARGO_MULTIPLIER) && !air_mail) load_amount = CeilDiv(load_amount * CargoSpec::Get(v->cargo_type)->multiplier, 0x100);

	/* Zero load amount breaks a lot of things. */
	return max(1u, load_amount);
}

/**
 * Iterate the articulated parts of a vehicle, also considering the special cases of "normal"
 * aircraft and double headed trains. Apply an action to each vehicle and immediately return false
 * if that action does so. Otherwise return true.
 * @tparam Taction Class of action to be applied. Must implement bool operator()([const] Vehicle *).
 * @param v First articulated part.
 * @param action Instance of Taction.
 * @param ignore_multihead_rear Don't call action on multihead rear.
 * @return false if any of the action invocations returned false, true otherwise.
 */
template<class Taction>
bool IterateVehicleParts(Vehicle *v, Taction action, bool ignore_multihead_rear = false)
{
	for (Vehicle *w = v; w != nullptr;
			w = w->HasArticulatedPart() ? w->GetNextArticulatedPart() : nullptr) {
		if (!action(w)) return false;
		if (!ignore_multihead_rear && w->type == VEH_TRAIN) {
			Train *train = Train::From(w);
			if (train->IsMultiheaded() && !action(train->other_multiheaded_part)) return false;
		}
	}
	if (v->type == VEH_AIRCRAFT && Aircraft::From(v)->IsNormalAircraft()) return action(v->Next());
	return true;
}

/**
 * Action to check if a vehicle has no stored cargo.
 */
struct IsEmptyAction
{
	/**
	 * Checks if the vehicle has stored cargo.
	 * @param v Vehicle to be checked.
	 * @return true if v is either empty or has only reserved cargo, false otherwise.
	 */
	bool operator()(const Vehicle *v)
	{
		return v->cargo.StoredCount() == 0;
	}
};

/**
 * Action to check whether a vehicle is wholly in the platform.
 */
struct ThroughLoadTrainInPlatformAction
{
	/**
	 * Checks if the vehicle has stored cargo.
	 * @param v Vehicle to be checked.
	 * @return true if v is either empty or has only reserved cargo, false otherwise.
	 */
	bool operator()(const Vehicle *v)
	{
		assert(v->type == VEH_TRAIN);
		return !HasBit(Train::From(v)->flags, VRF_BEYOND_PLATFORM_END) && !HasBit(Train::From(v)->flags, VRF_NOT_YET_IN_PLATFORM);
	}
};

/**
 * Refit preparation action.
 */
struct PrepareRefitAction
{
	CargoArray &consist_capleft; ///< Capacities left in the consist.
	CargoTypes &refit_mask;          ///< Bitmask of possible refit cargoes.

	/**
	 * Create a refit preparation action.
	 * @param consist_capleft Capacities left in consist, to be updated here.
	 * @param refit_mask Refit mask to be constructed from refit information of vehicles.
	 */
	PrepareRefitAction(CargoArray &consist_capleft, CargoTypes &refit_mask) :
		consist_capleft(consist_capleft), refit_mask(refit_mask) {}

	/**
	 * Prepares for refitting of a vehicle, subtracting its free capacity from consist_capleft and
	 * adding the cargoes it can refit to to the refit mask.
	 * @param v The vehicle to be refitted.
	 * @return true.
	 */
	bool operator()(const Vehicle *v)
	{
		this->consist_capleft[v->cargo_type] -= v->cargo_cap - v->cargo.ReservedCount();
		this->refit_mask |= EngInfo(v->engine_type)->refit_mask;
		return true;
	}
};

/**
 * Action for returning reserved cargo.
 */
struct ReturnCargoAction
{
	Station *st;        ///< Station to give the returned cargo to.
	StationID next_hop; ///< Next hop the cargo should be assigned to.

	/**
	 * Construct a cargo return action.
	 * @param st Station to give the returned cargo to.
	 * @param next_one Next hop the cargo should be assigned to.
	 */
	ReturnCargoAction(Station *st, StationID next_one) : st(st), next_hop(next_one) {}

	/**
	 * Return all reserved cargo from a vehicle.
	 * @param v Vehicle to return cargo from.
	 * @return true.
	 */
	bool operator()(Vehicle *v)
	{
		v->cargo.Return(UINT_MAX, &this->st->goods[v->cargo_type].cargo, this->next_hop);
		return true;
	}
};

/**
 * Action for finalizing a refit.
 */
struct FinalizeRefitAction
{
	CargoArray &consist_capleft;  ///< Capacities left in the consist.
	Station *st;                  ///< Station to reserve cargo from.
	const CargoStationIDStackSet &next_station; ///< Next hops to reserve cargo for.
	bool do_reserve;              ///< If the vehicle should reserve.
	Vehicle *cargo_type_loading;  ///< Non-null if vehicle should reserve if the cargo type of the vehicle is a cargo-specific full-load order using this pointer

	/**
	 * Create a finalizing action.
	 * @param consist_capleft Capacities left in the consist.
	 * @param st Station to reserve cargo from.
	 * @param next_station Next hops to reserve cargo for.
	 * @param do_reserve If we should reserve cargo or just add up the capacities.
	 * @param cargo_type_loading Non-null if vehicle should reserve if the cargo type of the vehicle is a cargo-specific full-load order using this pointer
	 */
	FinalizeRefitAction(CargoArray &consist_capleft, Station *st, const CargoStationIDStackSet &next_station, bool do_reserve, Vehicle *cargo_type_loading) :
		consist_capleft(consist_capleft), st(st), next_station(next_station), do_reserve(do_reserve), cargo_type_loading(cargo_type_loading) {}

	/**
	 * Reserve cargo from the station and update the remaining consist capacities with the
	 * vehicle's remaining free capacity.
	 * @param v Vehicle to be finalized.
	 * @return true.
	 */
	bool operator()(Vehicle *v)
	{
		if (this->do_reserve || (cargo_type_loading == NULL || (cargo_type_loading->current_order.GetCargoLoadTypeRaw(v->cargo_type) & OLFB_FULL_LOAD))) {
			this->st->goods[v->cargo_type].cargo.Reserve(v->cargo_cap - v->cargo.RemainingCount(),
					&v->cargo, st->xy, this->next_station.Get(v->cargo_type));
		}
		this->consist_capleft[v->cargo_type] += v->cargo_cap - v->cargo.RemainingCount();
		return true;
	}
};

/**
 * Refit a vehicle in a station.
 * @param v Vehicle to be refitted.
 * @param consist_capleft Added cargo capacities in the consist.
 * @param st Station the vehicle is loading at.
 * @param next_station Possible next stations the vehicle can travel to.
 * @param new_cid Target cargo for refit.
 */
static void HandleStationRefit(Vehicle *v, CargoArray &consist_capleft, Station *st, CargoStationIDStackSet next_station, CargoID new_cid)
{
	Vehicle *v_start = v->GetFirstEnginePart();
	if (!IterateVehicleParts(v_start, IsEmptyAction())) return;
	if (v->type == VEH_TRAIN && !IterateVehicleParts(v_start, ThroughLoadTrainInPlatformAction())) return;

	Backup<CompanyByte> cur_company(_current_company, v->owner, FILE_LINE);

	CargoTypes refit_mask = v->GetEngine()->info.refit_mask;

	/* Remove old capacity from consist capacity and collect refit mask. */
	IterateVehicleParts(v_start, PrepareRefitAction(consist_capleft, refit_mask));

	bool is_auto_refit = new_cid == CT_AUTO_REFIT;
	bool check_order = (v->First()->current_order.GetLoadType() == OLFB_CARGO_TYPE_LOAD);
	if (is_auto_refit) {
		/* Get a refittable cargo type with waiting cargo for next_station or INVALID_STATION. */
		CargoID cid;
		new_cid = v_start->cargo_type;
		FOR_EACH_SET_CARGO_ID(cid, refit_mask) {
			if (check_order && v->First()->current_order.GetCargoLoadType(cid) == OLFB_NO_LOAD) continue;
			if (st->goods[cid].cargo.HasCargoFor(next_station.Get(cid))) {
				/* Try to find out if auto-refitting would succeed. In case the refit is allowed,
				 * the returned refit capacity will be greater than zero. */
				DoCommand(v_start->tile, v_start->index, cid | 1U << 24 | 0xFF << 8 | 1U << 16, DC_QUERY_COST, GetCmdRefitVeh(v_start)); // Auto-refit and only this vehicle including artic parts.
				/* Try to balance different loadable cargoes between parts of the consist, so that
				 * all of them can be loaded. Avoid a situation where all vehicles suddenly switch
				 * to the first loadable cargo for which there is only one packet. If the capacities
				 * are equal refit to the cargo of which most is available. This is important for
				 * consists of only a single vehicle as those will generally have a consist_capleft
				 * of 0 for all cargoes. */
				if (_returned_refit_capacity > 0 && (consist_capleft[cid] < consist_capleft[new_cid] ||
						(consist_capleft[cid] == consist_capleft[new_cid] &&
						st->goods[cid].cargo.AvailableCount() > st->goods[new_cid].cargo.AvailableCount()))) {
					new_cid = cid;
				}
			}
		}
	}

	/* Refit if given a valid cargo. */
	if (new_cid < NUM_CARGO && new_cid != v_start->cargo_type) {
		/* INVALID_STATION because in the DT_MANUAL case that's correct and in the DT_(A)SYMMETRIC
		 * cases the next hop of the vehicle doesn't really tell us anything if the cargo had been
		 * "via any station" before reserving. We rather produce some more "any station" cargo than
		 * misrouting it. */
		IterateVehicleParts(v_start, ReturnCargoAction(st, INVALID_STATION));
		CommandCost cost = DoCommand(v_start->tile, v_start->index, new_cid | 1U << 24 | 0xFF << 8 | 1U << 16, DC_EXEC, GetCmdRefitVeh(v_start)); // Auto-refit and only this vehicle including artic parts.
		if (cost.Succeeded()) v->First()->profit_this_year -= cost.GetCost() << 8;
	}

	/* Add new capacity to consist capacity and reserve cargo */
	IterateVehicleParts(v_start, FinalizeRefitAction(consist_capleft, st, next_station,
			is_auto_refit || (v->First()->current_order.GetLoadType() & OLFB_FULL_LOAD) != 0,
			(v->First()->current_order.GetLoadType() == OLFB_CARGO_TYPE_LOAD) ? v->First() : NULL));

	cur_company.Restore();
}

/**
 * Test whether a vehicle can load cargo at a station even if exclusive transport rights are present.
 * @param st Station with cargo waiting to be loaded.
 * @param v Vehicle loading the cargo.
 * @return true when a vehicle can load the cargo.
 */
static bool MayLoadUnderExclusiveRights(const Station *st, const Vehicle *v)
{
	return st->owner != OWNER_NONE || st->town->exclusive_counter == 0 || st->town->exclusivity == v->owner;
}

struct ReserveCargoAction {
	Station *st;
	const CargoStationIDStackSet &next_station;
	Vehicle *cargo_type_loading;
	bool through_load;

	ReserveCargoAction(Station *st, const CargoStationIDStackSet &next_station, Vehicle *cargo_type_loading, bool through_load) :
		st(st), next_station(next_station), cargo_type_loading(cargo_type_loading), through_load(through_load) {}

	bool operator()(Vehicle *v)
	{
		/* Don't try to reserve cargo if the vehicle has already advanced beyond the station platform */
		if (v->type == VEH_TRAIN && HasBit(Train::From(v)->flags, VRF_BEYOND_PLATFORM_END)) return true;

		if (cargo_type_loading != NULL) {
			OrderLoadFlags flags = cargo_type_loading->current_order.GetCargoLoadTypeRaw(v->cargo_type);
			if (flags & OLFB_NO_LOAD) return true;
			if (!(flags & OLFB_FULL_LOAD) && !through_load) return true;
		}
		if (v->cargo_cap > v->cargo.RemainingCount() && MayLoadUnderExclusiveRights(st, v)) {
			st->goods[v->cargo_type].cargo.Reserve(v->cargo_cap - v->cargo.RemainingCount(),
					&v->cargo, st->xy, next_station.Get(v->cargo_type));
		}

		return true;
	}

};

/**
 * Reserves cargo if the full load order and improved_load is set or if the
 * current order allows autorefit.
 * @param st Station where the consist is loading at the moment.
 * @param u Front of the loading vehicle consist.
 * @param consist_capleft If given, save free capacities after reserving there.
 * @param next_station Station(s) the vehicle will stop at next.
 * @param cargo_type_loading check cargo-specific loading type
 * @param through_load through load mode
 */
static void ReserveConsist(Station *st, Vehicle *u, CargoArray *consist_capleft, const CargoStationIDStackSet &next_station,
		bool cargo_type_loading, bool through_load)
{
	/* If there is a cargo payment not all vehicles of the consist have tried to do the refit.
	 * In that case, only reserve if it's a fixed refit and the equivalent of "articulated chain"
	 * a vehicle belongs to already has the right cargo. */
	bool must_reserve = !u->current_order.IsRefit() || u->cargo_payment == nullptr;
	for (Vehicle *v = u; v != nullptr; v = v->Next()) {
		assert(v->cargo_cap >= v->cargo.RemainingCount());

		/* Exclude various ways in which the vehicle might not be the head of an equivalent of
		 * "articulated chain". Also don't do the reservation if the vehicle is going to refit
		 * to a different cargo and hasn't tried to do so, yet. */
		if (!v->IsArticulatedPart() &&
				(v->type != VEH_TRAIN || !Train::From(v)->IsRearDualheaded()) &&
				(v->type != VEH_AIRCRAFT || Aircraft::From(v)->IsNormalAircraft()) &&
				(must_reserve || u->current_order.GetRefitCargo() == v->cargo_type)) {
			IterateVehicleParts(v, ReserveCargoAction(st, next_station, cargo_type_loading ? u : NULL, through_load), through_load);
		} else if (through_load && v->type == VEH_TRAIN && Train::From(v)->IsRearDualheaded()) {
			ReserveCargoAction(st, next_station, cargo_type_loading ? u : NULL, through_load)(v);
		}
<<<<<<< HEAD
		if (consist_capleft == NULL || v->cargo_cap == 0) continue;
		if (cargo_type_loading) {
			OrderLoadFlags flags = u->current_order.GetCargoLoadTypeRaw(v->cargo_type);
			if (flags & OLFB_NO_LOAD) continue;
			if (!(flags & OLFB_FULL_LOAD) && !through_load) continue;
		 }
=======
		if (consist_capleft == nullptr || v->cargo_cap == 0) continue;
>>>>>>> 7c8e7c6b
		(*consist_capleft)[v->cargo_type] += v->cargo_cap - v->cargo.RemainingCount();
	}
}

/**
 * Update the vehicle's load_unload_ticks, the time it will wait until it tries to load or unload
 * again. Adjust for overhang of trains and set it at least to 1.
 * @param front The vehicle to be updated.
 * @param st The station the vehicle is loading at.
 * @param ticks The time it would normally wait, based on cargo loaded and unloaded.
 * @param platform_length_left Platform length left, negative values indicate train is overhanging platform
 */
static void UpdateLoadUnloadTicks(Vehicle *front, const Station *st, int ticks, int platform_length_left)
{
	if (front->type == VEH_TRAIN) {
		/* Each platform tile is worth 2 rail vehicles. */
		int overhang = -platform_length_left;
		if (overhang > 0) {
			ticks <<= 1;
			ticks += (overhang * ticks) / 8;
		}
	}
	/* Always wait at least 1, otherwise we'll wait 'infinitively' long. */
	front->load_unload_ticks = max(1, ticks);
}

/**
 * Loads/unload the vehicle if possible.
 * @param front the vehicle to be (un)loaded
 */
static void LoadUnloadVehicle(Vehicle *front)
{
	assert(front->current_order.IsType(OT_LOADING));

	StationID last_visited = front->last_station_visited;
	Station *st = Station::Get(last_visited);

	Vehicle *station_vehicle = front;
	if (front->type == VEH_TRAIN) station_vehicle = Train::From(front)->GetStationLoadingVehicle();
	TileIndex station_tile = station_vehicle->tile;

	SCOPE_INFO_FMT([&], "LoadUnloadVehicle: %s, %s, %s, %X", scope_dumper().StationInfo(st), scope_dumper().VehicleInfo(front), scope_dumper().VehicleInfo(station_vehicle), station_tile);

	bool pull_through_mode = false;
	bool load_unload_not_yet_in_station = false;
	bool unload_payment_not_yet_in_station = false;
	if (front->type == VEH_TRAIN && front->cur_real_order_index < front->GetNumOrders()) {
		Order *order = front->GetOrder(front->cur_real_order_index);
		if (order->IsType(OT_GOTO_STATION) && order->GetDestination() == last_visited &&
				order->GetStopLocation() == OSL_PLATFORM_THROUGH) {
			pull_through_mode = true;
			for (Vehicle *v = front; v != NULL; v = v->Next()) {
				/* Passengers may not be through-loaded */
				if (v->cargo_cap > 0 && IsCargoInClass(v->cargo_type, CC_PASSENGERS)) {
					pull_through_mode = false;
					break;
				}
				/* Disallow through-load when any part of train is in a depot, to prevent cheating */
				if (Train::From(v)->IsInDepot()) {
					pull_through_mode = false;
					break;
				}
			}
		}
	}
	int platform_length_left = 0;
	if (pull_through_mode) {
		platform_length_left = st->GetPlatformLength(station_tile, ReverseDiagDir(DirToDiagDir(station_vehicle->direction))) * TILE_SIZE - GetTileMarginInFrontOfTrain(Train::From(station_vehicle));
	} else if (front->type == VEH_TRAIN) {
		platform_length_left = st->GetPlatformLength(station_tile) * TILE_SIZE - front->GetGroundVehicleCache()->cached_total_length;
	}

	CargoStationIDStackSet next_station = front->GetNextStoppingStation();

	bool use_autorefit = front->current_order.IsRefit() && front->current_order.GetRefitCargo() == CT_AUTO_REFIT;
	CargoArray consist_capleft;
<<<<<<< HEAD
	bool should_reserve_consist = false;
	bool reserve_consist_cargo_type_loading = false;
	if (_settings_game.order.improved_load && use_autorefit) {
		if (front->cargo_payment == NULL) should_reserve_consist = true;
	} else {
		if ((front->current_order.GetLoadType() & OLFB_FULL_LOAD) || (front->current_order.GetLoadType() == OLFB_CARGO_TYPE_LOAD) || pull_through_mode) {
			should_reserve_consist = true;
			reserve_consist_cargo_type_loading = (front->current_order.GetLoadType() == OLFB_CARGO_TYPE_LOAD);
		}
	}
	if (should_reserve_consist) {
		ReserveConsist(st, front,
				(use_autorefit && front->load_unload_ticks != 0) ? &consist_capleft : NULL,
				next_station,
				reserve_consist_cargo_type_loading,
				pull_through_mode);
=======
	if (_settings_game.order.improved_load && use_autorefit ?
			front->cargo_payment == nullptr : (front->current_order.GetLoadType() & OLFB_FULL_LOAD) != 0) {
		ReserveConsist(st, front,
				(use_autorefit && front->load_unload_ticks != 0) ? &consist_capleft : nullptr,
				&next_station);
>>>>>>> 7c8e7c6b
	}

	/* We have not waited enough time till the next round of loading/unloading */
	if (front->load_unload_ticks != 0) return;

	if (front->type == VEH_TRAIN && (!IsTileType(station_tile, MP_STATION) || GetStationIndex(station_tile) != st->index)) {
		/* The train reversed in the station. Take the "easy" way
		 * out and let the train just leave as it always did. */
		SetBit(front->vehicle_flags, VF_LOADING_FINISHED);
		front->load_unload_ticks = 1;
		return;
	}

	int new_load_unload_ticks = 0;
	bool dirty_vehicle = false;
	bool dirty_station = false;

	bool completely_emptied = true;
	bool anything_unloaded  = false;
	bool anything_loaded    = false;
	CargoTypes full_load_amount = 0;
	CargoTypes cargo_not_full   = 0;
	CargoTypes cargo_full       = 0;
	CargoTypes reservation_left = 0;
	CargoTypes not_yet_in_station_cargo_not_full   = 0;
	CargoTypes not_yet_in_station_cargo_full       = 0;

	front->cur_speed = 0;

	CargoPayment *payment = front->cargo_payment;

	uint artic_part = 0; // Articulated part we are currently trying to load. (not counting parts without capacity)
<<<<<<< HEAD
	for (Vehicle *v = front; v != NULL; v = v->Next()) {
		if (pull_through_mode && HasBit(Train::From(v)->flags, VRF_BEYOND_PLATFORM_END)) continue;
		if (pull_through_mode && !v->IsArticulatedPart()) {
			int length = Train::From(v)->gcache.cached_veh_length;
			Vehicle *u = v;
			while (u->HasArticulatedPart()) {
				u = u->GetNextArticulatedPart();
				length += Train::From(u)->gcache.cached_veh_length;
			}
			if (v != station_vehicle && !HasBit(Train::From(v->Previous())->flags, VRF_BEYOND_PLATFORM_END) && length > platform_length_left) {
				for (Vehicle *skip = v; skip != NULL; skip = skip->Next()) {
					SetBit(Train::From(skip)->flags, VRF_NOT_YET_IN_PLATFORM);
					if (HasBit(skip->vehicle_flags, VF_CARGO_UNLOADING)) {
						unload_payment_not_yet_in_station = true;
						load_unload_not_yet_in_station = true;
					} else if (skip->cargo.ReservedCount() || skip->cargo.UnloadCount() || (skip->cargo_cap != 0 && front->current_order.IsRefit())) {
						load_unload_not_yet_in_station = true;
					}
					if (skip->cargo_cap != 0) {
						if (skip->cargo.StoredCount() >= skip->cargo_cap) {
							SetBit(not_yet_in_station_cargo_full, skip->cargo_type);
						} else {
							SetBit(not_yet_in_station_cargo_not_full, skip->cargo_type);
						}
					}
				}
				break; // articulated vehicle won't fit in platform, no loading
			}
			platform_length_left -= length;
		}
=======
	for (Vehicle *v = front; v != nullptr; v = v->Next()) {
>>>>>>> 7c8e7c6b
		if (v == front || !v->Previous()->HasArticulatedPart()) artic_part = 0;
		if (v->cargo_cap == 0) continue;
		artic_part++;

		GoodsEntry *ge = &st->goods[v->cargo_type];

		if (HasBit(v->vehicle_flags, VF_CARGO_UNLOADING) && (GetUnloadType(v) & OUFB_NO_UNLOAD) == 0) {
			uint cargo_count = v->cargo.UnloadCount();
			uint amount_unloaded = _settings_game.order.gradual_loading ? min(cargo_count, GetLoadAmount(v)) : cargo_count;
			bool remaining = false; // Are there cargo entities in this vehicle that can still be unloaded here?

			assert(payment != nullptr);
			payment->SetCargo(v->cargo_type);

			if (!HasBit(ge->status, GoodsEntry::GES_ACCEPTANCE) && v->cargo.ActionCount(VehicleCargoList::MTA_DELIVER) > 0) {
				/* The station does not accept our goods anymore. */
				if (GetUnloadType(v) & (OUFB_TRANSFER | OUFB_UNLOAD)) {
					/* Transfer instead of delivering. */
					v->cargo.Reassign<VehicleCargoList::MTA_DELIVER, VehicleCargoList::MTA_TRANSFER>(
							v->cargo.ActionCount(VehicleCargoList::MTA_DELIVER), INVALID_STATION);
				} else {
					uint new_remaining = v->cargo.RemainingCount() + v->cargo.ActionCount(VehicleCargoList::MTA_DELIVER);
					if (v->cargo_cap < new_remaining) {
						/* Return some of the reserved cargo to not overload the vehicle. */
						v->cargo.Return(new_remaining - v->cargo_cap, &ge->cargo, INVALID_STATION);
					}

					/* Keep instead of delivering. This may lead to no cargo being unloaded, so ...*/
					v->cargo.Reassign<VehicleCargoList::MTA_DELIVER, VehicleCargoList::MTA_KEEP>(
							v->cargo.ActionCount(VehicleCargoList::MTA_DELIVER));

					/* ... say we unloaded something, otherwise we'll think we didn't unload
					 * something and we didn't load something, so we must be finished
					 * at this station. Setting the unloaded means that we will get a
					 * retry for loading in the next cycle. */
					anything_unloaded = true;
				}
			}

			if (v->cargo.ActionCount(VehicleCargoList::MTA_TRANSFER) > 0) {
				/* Mark the station dirty if we transfer, but not if we only deliver. */
				dirty_station = true;

				if (!ge->HasRating()) {
					/* Upon transfering cargo, make sure the station has a rating. Fake a pickup for the
					 * first unload to prevent the cargo from quickly decaying after the initial drop. */
					ge->time_since_pickup = 0;
					SetBit(ge->status, GoodsEntry::GES_RATING);
				}
			}

			amount_unloaded = v->cargo.Unload(amount_unloaded, &ge->cargo, payment);
			remaining = v->cargo.UnloadCount() > 0;
			if (amount_unloaded > 0) {
				dirty_vehicle = true;
				anything_unloaded = true;
				new_load_unload_ticks += amount_unloaded;

				/* Deliver goods to the station */
				st->time_since_unload = 0;
			}

			if (_settings_game.order.gradual_loading && remaining) {
				completely_emptied = false;
			} else {
				/* We have finished unloading (cargo count == 0) */
				ClrBit(v->vehicle_flags, VF_CARGO_UNLOADING);
			}

			continue;
		} else if (HasBit(v->vehicle_flags, VF_CARGO_UNLOADING) && payment == nullptr) {
			/* Once the payment has been made, never attempt to unload again */
			ClrBit(v->vehicle_flags, VF_CARGO_UNLOADING);
		}

		/* Do not pick up goods when we have no-load set or loading is stopped. */
		if (GetLoadType(v) & OLFB_NO_LOAD || HasBit(front->vehicle_flags, VF_STOP_LOADING)) continue;

		/* This order has a refit, if this is the first vehicle part carrying cargo and the whole vehicle is empty, try refitting. */
		if (front->current_order.IsRefit() && artic_part == 1) {
			HandleStationRefit(v, consist_capleft, st, next_station, front->current_order.GetRefitCargo());
			ge = &st->goods[v->cargo_type];
		}

		/* As we're loading here the following link can carry the full capacity of the vehicle. */
		v->refit_cap = v->cargo_cap;

		/* update stats */
		int t;
		switch (front->type) {
			case VEH_TRAIN:
			case VEH_SHIP:
				t = front->vcache.cached_max_speed;
				break;

			case VEH_ROAD:
				t = front->vcache.cached_max_speed / 2;
				break;

			case VEH_AIRCRAFT:
				t = Aircraft::From(front)->GetSpeedOldUnits(); // Convert to old units.
				break;

			default: NOT_REACHED();
		}

		/* if last speed is 0, we treat that as if no vehicle has ever visited the station. */
		ge->last_speed = min(t, 255);
		ge->last_age = min(_cur_year - front->build_year, 255);
		ge->time_since_pickup = 0;

		assert(v->cargo_cap >= v->cargo.StoredCount());
		/* If there's goods waiting at the station, and the vehicle
		 * has capacity for it, load it on the vehicle. */
		uint cap_left = v->cargo_cap - v->cargo.StoredCount();
		if (cap_left > 0 && (v->cargo.ActionCount(VehicleCargoList::MTA_LOAD) > 0 || ge->cargo.AvailableCount() > 0) && MayLoadUnderExclusiveRights(st, v)) {
			if (v->cargo.StoredCount() == 0) TriggerVehicle(v, VEHICLE_TRIGGER_NEW_CARGO);
			if (_settings_game.order.gradual_loading) cap_left = min(cap_left, GetLoadAmount(v));

			uint loaded = ge->cargo.Load(cap_left, &v->cargo, st->xy, next_station.Get(v->cargo_type));
			if (v->cargo.ActionCount(VehicleCargoList::MTA_LOAD) > 0) {
				/* Remember if there are reservations left so that we don't stop
				 * loading before they're loaded. */
				SetBit(reservation_left, v->cargo_type);
			}

			/* Store whether the maximum possible load amount was loaded or not.*/
			if (loaded == cap_left) {
				SetBit(full_load_amount, v->cargo_type);
			} else {
				ClrBit(full_load_amount, v->cargo_type);
			}

			/* TODO: Regarding this, when we do gradual loading, we
			 * should first unload all vehicles and then start
			 * loading them. Since this will cause
			 * VEHICLE_TRIGGER_EMPTY to be called at the time when
			 * the whole vehicle chain is really totally empty, the
			 * completely_emptied assignment can then be safely
			 * removed; that's how TTDPatch behaves too. --pasky */
			if (loaded > 0) {
				completely_emptied = false;
				anything_loaded = true;

				st->time_since_load = 0;
				ge->last_vehicle_type = v->type;

				if (ge->cargo.TotalCount() == 0) {
					TriggerStationRandomisation(st, st->xy, SRT_CARGO_TAKEN, v->cargo_type);
					TriggerStationAnimation(st, st->xy, SAT_CARGO_TAKEN, v->cargo_type);
					AirportAnimationTrigger(st, AAT_STATION_CARGO_TAKEN, v->cargo_type);
				}

				new_load_unload_ticks += loaded;

				dirty_vehicle = dirty_station = true;
			}
		}

		if (v->cargo.StoredCount() >= v->cargo_cap) {
			SetBit(cargo_full, v->cargo_type);
		} else {
			SetBit(cargo_not_full, v->cargo_type);
		}
	}

	if (anything_loaded || anything_unloaded) {
		if (front->type == VEH_TRAIN) {
			TriggerStationRandomisation(st, station_tile, SRT_TRAIN_LOADS);
			TriggerStationAnimation(st, station_tile, SAT_TRAIN_LOADS);
		}
	}

	/* Only set completely_emptied, if we just unloaded all remaining cargo */
	completely_emptied &= anything_unloaded;

	if (!anything_unloaded && !unload_payment_not_yet_in_station) delete payment;

	ClrBit(front->vehicle_flags, VF_STOP_LOADING);

	bool has_full_load_order = front->current_order.GetLoadType() & OLFB_FULL_LOAD;
	if (front->current_order.GetLoadType() == OLFB_CARGO_TYPE_LOAD) {
		for (Vehicle *v = front; v != NULL; v = v->Next()) {
			if (front->current_order.GetCargoLoadTypeRaw(v->cargo_type) & OLFB_FULL_LOAD) {
				has_full_load_order = true;
				break;
			}
		}
	}
	if (anything_loaded || anything_unloaded) {
		if (_settings_game.order.gradual_loading) {
			/* The time it takes to load one 'slice' of cargo or passengers depends
			 * on the vehicle type - the values here are those found in TTDPatch */
			const uint gradual_loading_wait_time[] = { 40, 20, 10, 20 };

			new_load_unload_ticks = gradual_loading_wait_time[front->type];
		}
		/* We loaded less cargo than possible for all cargo types and it's not full
		 * load and we're not supposed to wait any longer: stop loading. */
		if (!anything_unloaded && full_load_amount == 0 && reservation_left == 0 && !has_full_load_order &&
				(front->current_order_time >= (uint)max<int>(front->current_order.GetTimetabledWait() - front->lateness_counter, 0) ||
				front->current_order.GetLeaveType() == OLT_LEAVE_EARLY)) {
			SetBit(front->vehicle_flags, VF_STOP_LOADING);
		}

		UpdateLoadUnloadTicks(front, st, new_load_unload_ticks, platform_length_left);
	} else {
		UpdateLoadUnloadTicks(front, st, 20, platform_length_left); // We need the ticks for link refreshing.
		bool finished_loading = true;
		if (has_full_load_order) {
			const bool full_load_any_order = front->current_order.GetLoadType() == OLF_FULL_LOAD_ANY;
			if (full_load_any_order) {
				/* if the aircraft carries passengers and is NOT full, then
				 * continue loading, no matter how much mail is in */
				if ((front->type == VEH_AIRCRAFT && IsCargoInClass(front->cargo_type, CC_PASSENGERS) && front->cargo_cap > front->cargo.StoredCount()) ||
						(cargo_not_full != 0 && (cargo_full & ~cargo_not_full) == 0)) { // There are still non-full cargoes
					finished_loading = false;
				}
			} else if (cargo_not_full != 0) {
				finished_loading = false;
			}
			if (finished_loading && pull_through_mode) {
				if (full_load_any_order) {
					if (not_yet_in_station_cargo_not_full != 0 &&
							((cargo_full | not_yet_in_station_cargo_full) & ~(cargo_not_full | not_yet_in_station_cargo_not_full)) == 0) {
						finished_loading = false;
						SetBit(Train::From(front)->flags, VRF_ADVANCE_IN_PLATFORM);
					}
				} else if (not_yet_in_station_cargo_not_full) {
					finished_loading = false;
					SetBit(Train::From(front)->flags, VRF_ADVANCE_IN_PLATFORM);
				}
			}
		}

		if (finished_loading && pull_through_mode && load_unload_not_yet_in_station) {
			finished_loading = false;
			SetBit(Train::From(front)->flags, VRF_ADVANCE_IN_PLATFORM);
		}

		/* Refresh next hop stats if we're full loading to make the links
		 * known to the distribution algorithm and allow cargo to be sent
		 * along them. Otherwise the vehicle could wait for cargo
		 * indefinitely if it hasn't visited the other links yet, or if the
		 * links die while it's loading. */
		if (!finished_loading) LinkRefresher::Run(front, true, true);

		SB(front->vehicle_flags, VF_LOADING_FINISHED, 1, finished_loading);
	}

	/* Calculate the loading indicator fill percent and display
	 * In the Game Menu do not display indicators
	 * If _settings_client.gui.loading_indicators == 2, show indicators (bool can be promoted to int as 0 or 1 - results in 2 > 0,1 )
	 * if _settings_client.gui.loading_indicators == 1, _local_company must be the owner or must be a spectator to show ind., so 1 > 0
	 * if _settings_client.gui.loading_indicators == 0, do not display indicators ... 0 is never greater than anything
	 */
	if (_game_mode != GM_MENU && (_settings_client.gui.loading_indicators > (uint)(front->owner != _local_company && _local_company != COMPANY_SPECTATOR))
			&& !front->current_order.IsType(OT_LOADING_ADVANCE)) {
		StringID percent_up_down = STR_NULL;
		int percent = CalcPercentVehicleFilled(front, &percent_up_down);
		if (front->fill_percent_te_id == INVALID_TE_ID) {
			front->fill_percent_te_id = ShowFillingPercent(front->x_pos, front->y_pos, front->z_pos + 20, percent, percent_up_down);
		} else {
			UpdateFillingPercent(front->fill_percent_te_id, percent, percent_up_down);
		}
	}

	if (completely_emptied) {
		/* Make sure the vehicle is marked dirty, since we need to update the NewGRF
		 * properties such as weight, power and TE whenever the trigger runs. */
		dirty_vehicle = true;
		TriggerVehicle(front, VEHICLE_TRIGGER_EMPTY);
	}

	if (dirty_vehicle) {
		SetWindowDirty(GetWindowClassForVehicleType(front->type), front->owner);
		SetWindowDirty(WC_VEHICLE_DETAILS, front->index);
		front->MarkDirty();
	}
	if (dirty_station) {
		st->MarkTilesDirty(true);
		SetWindowDirty(WC_STATION_VIEW, last_visited);
		InvalidateWindowData(WC_STATION_LIST, last_visited);
	}
}

/**
 * Load/unload the vehicles in this station according to the order
 * they entered.
 * @param st the station to do the loading/unloading for
 */
void LoadUnloadStation(Station *st)
{
	/* No vehicle is here... */
	if (st->loading_vehicles.empty()) return;

<<<<<<< HEAD
	Vehicle *last_loading = NULL;
=======
	Vehicle *last_loading = nullptr;
	std::list<Vehicle *>::iterator iter;
>>>>>>> 7c8e7c6b

	/* Check if anything will be loaded at all. Otherwise we don't need to reserve either. */
	for (Vehicle *v : st->loading_vehicles) {
		if ((v->vehstatus & (VS_STOPPED | VS_CRASHED)) || v->current_order.IsType(OT_LOADING_ADVANCE)) continue;

		assert(v->load_unload_ticks != 0);
		if (--v->load_unload_ticks == 0) last_loading = v;
	}

	/* We only need to reserve and load/unload up to the last loading vehicle.
	 * Anything else will be forgotten anyway after returning from this function.
	 *
	 * Especially this means we do _not_ need to reserve cargo for a single
	 * consist in a station which is not allowed to load yet because its
	 * load_unload_ticks is still not 0.
	 */
	if (last_loading == nullptr) return;

	for (Vehicle *v : st->loading_vehicles) {
		if (!(v->vehstatus & (VS_STOPPED | VS_CRASHED)) && !v->current_order.IsType(OT_LOADING_ADVANCE)) LoadUnloadVehicle(v);
		if (v == last_loading) break;
	}

	/* Call the production machinery of industries */
	for (Industry *iid : _cargo_delivery_destinations) {
		TriggerIndustryProduction(iid);
	}
	_cargo_delivery_destinations.clear();
}

/**
 * Monthly update of the economic data (of the companies as well as economic fluctuations).
 */
void CompaniesMonthlyLoop()
{
	CompaniesGenStatistics();
	if (_settings_game.economy.inflation) {
		AddInflation();
		RecomputePrices();
	}
	CompaniesPayInterest();
	HandleEconomyFluctuations();
}

static void DoAcquireCompany(Company *c)
{
	CompanyID ci = c->index;

	CompanyNewsInformation *cni = MallocT<CompanyNewsInformation>(1);
	cni->FillData(c, Company::Get(_current_company));

	SetDParam(0, STR_NEWS_COMPANY_MERGER_TITLE);
	SetDParam(1, c->bankrupt_value == 0 ? STR_NEWS_MERGER_TAKEOVER_TITLE : STR_NEWS_COMPANY_MERGER_DESCRIPTION);
	SetDParamStr(2, cni->company_name);
	SetDParamStr(3, cni->other_company_name);
	SetDParam(4, c->bankrupt_value);
	AddCompanyNewsItem(STR_MESSAGE_NEWS_FORMAT, cni);
	AI::BroadcastNewEvent(new ScriptEventCompanyMerger(ci, _current_company));
	Game::NewEvent(new ScriptEventCompanyMerger(ci, _current_company));

	ChangeOwnershipOfCompanyItems(ci, _current_company);

	if (c->bankrupt_value == 0) {
		Company *owner = Company::Get(_current_company);
		owner->current_loan += c->current_loan;
	}

	if (c->is_ai) AI::Stop(c->index);

	DeleteCompanyWindows(ci);
	InvalidateWindowClassesData(WC_TRAINS_LIST, 0);
	InvalidateWindowClassesData(WC_TRACE_RESTRICT_SLOTS, 0);
	InvalidateWindowClassesData(WC_SHIPS_LIST, 0);
	InvalidateWindowClassesData(WC_ROADVEH_LIST, 0);
	InvalidateWindowClassesData(WC_AIRCRAFT_LIST, 0);

	delete c;
}

extern int GetAmountOwnedBy(const Company *c, Owner owner);

/**
 * Acquire shares in an opposing company.
 * @param tile unused
 * @param flags type of operation
 * @param p1 company to buy the shares from
 * @param p2 unused
 * @param text unused
 * @return the cost of this operation or an error
 */
CommandCost CmdBuyShareInCompany(TileIndex tile, DoCommandFlag flags, uint32 p1, uint32 p2, const char *text)
{
	CommandCost cost(EXPENSES_OTHER);
	CompanyID target_company = (CompanyID)p1;
	Company *c = Company::GetIfValid(target_company);

	/* Check if buying shares is allowed (protection against modified clients)
	 * Cannot buy own shares */
	if (c == nullptr || !_settings_game.economy.allow_shares || _current_company == target_company) return CMD_ERROR;

	/* Protect new companies from hostile takeovers */
	if (_cur_year - c->inaugurated_year < 6) return_cmd_error(STR_ERROR_PROTECTED);

	/* Those lines are here for network-protection (clients can be slow) */
	if (GetAmountOwnedBy(c, COMPANY_SPECTATOR) == 0) return cost;

	if (GetAmountOwnedBy(c, COMPANY_SPECTATOR) == 1) {
		if (!c->is_ai) return cost; //  We can not buy out a real company (temporarily). TODO: well, enable it obviously.

		if (GetAmountOwnedBy(c, _current_company) == 3 && !MayCompanyTakeOver(_current_company, target_company)) return_cmd_error(STR_ERROR_TOO_MANY_VEHICLES_IN_GAME);
	}


	cost.AddCost(CalculateCompanyValue(c) >> 2);
	if (flags & DC_EXEC) {
		OwnerByte *b = c->share_owners;

		while (*b != COMPANY_SPECTATOR) b++; // share owners is guaranteed to contain at least one COMPANY_SPECTATOR
		*b = _current_company;

		for (int i = 0; c->share_owners[i] == _current_company;) {
			if (++i == 4) {
				c->bankrupt_value = 0;
				DoAcquireCompany(c);
				break;
			}
		}
		InvalidateWindowData(WC_COMPANY, target_company);
		CompanyAdminUpdate(c);
	}
	return cost;
}

/**
 * Sell shares in an opposing company.
 * @param tile unused
 * @param flags type of operation
 * @param p1 company to sell the shares from
 * @param p2 unused
 * @param text unused
 * @return the cost of this operation or an error
 */
CommandCost CmdSellShareInCompany(TileIndex tile, DoCommandFlag flags, uint32 p1, uint32 p2, const char *text)
{
	CompanyID target_company = (CompanyID)p1;
	Company *c = Company::GetIfValid(target_company);

	/* Cannot sell own shares */
	if (c == nullptr || _current_company == target_company) return CMD_ERROR;

	/* Check if selling shares is allowed (protection against modified clients).
	 * However, we must sell shares of companies being closed down. */
	if (!_settings_game.economy.allow_shares && !(flags & DC_BANKRUPT)) return CMD_ERROR;

	/* Those lines are here for network-protection (clients can be slow) */
	if (GetAmountOwnedBy(c, _current_company) == 0) return CommandCost();

	/* adjust it a little to make it less profitable to sell and buy */
	Money cost = CalculateCompanyValue(c) >> 2;
	cost = -(cost - (cost >> 7));

	if (flags & DC_EXEC) {
		OwnerByte *b = c->share_owners;
		while (*b != _current_company) b++; // share owners is guaranteed to contain company
		*b = COMPANY_SPECTATOR;
		InvalidateWindowData(WC_COMPANY, target_company);
		CompanyAdminUpdate(c);
	}
	return CommandCost(EXPENSES_OTHER, cost);
}

/**
 * Buy up another company.
 * When a competing company is gone bankrupt you get the chance to purchase
 * that company.
 * @todo currently this only works for AI companies
 * @param tile unused
 * @param flags type of operation
 * @param p1 company to buy up
 * @param p2 unused
 * @param text unused
 * @return the cost of this operation or an error
 */
CommandCost CmdBuyCompany(TileIndex tile, DoCommandFlag flags, uint32 p1, uint32 p2, const char *text)
{
	CompanyID target_company = (CompanyID)p1;
	Company *c = Company::GetIfValid(target_company);
	if (c == nullptr) return CMD_ERROR;

	/* Disable takeovers when not asked */
	if (!HasBit(c->bankrupt_asked, _current_company)) return CMD_ERROR;

	/* Disable taking over the local company in single player */
	if (!_networking && _local_company == c->index) return CMD_ERROR;

	/* Do not allow companies to take over themselves */
	if (target_company == _current_company) return CMD_ERROR;

	/* Disable taking over when not allowed. */
	if (!MayCompanyTakeOver(_current_company, target_company)) return CMD_ERROR;

	/* Get the cost here as the company is deleted in DoAcquireCompany. */
	CommandCost cost(EXPENSES_OTHER, c->bankrupt_value);

	if (flags & DC_EXEC) {
		DoAcquireCompany(c);
	}
	return cost;
}<|MERGE_RESOLUTION|>--- conflicted
+++ resolved
@@ -405,17 +405,13 @@
 		FOR_ALL_VEHICLES(v) {
 			if (v->owner == old_owner && IsCompanyBuildableVehicleType(v->type)) {
 				if (new_owner == INVALID_OWNER) {
-<<<<<<< HEAD
-					if (v->Previous() == NULL) {
+					if (v->Previous() == nullptr) {
 						if (_settings_game.economy.infrastructure_sharing[VEH_TRAIN] && v->type == VEH_TRAIN && Train::From(v)->IsFrontEngine() && !Train::From(v)->IsVirtual()) {
 							DeleteVisibleTrain(Train::From(v));
 						} else {
 							delete v;
 						}
 					}
-=======
-					if (v->Previous() == nullptr) delete v;
->>>>>>> 7c8e7c6b
 				} else {
 					if (v->IsEngineCountable()) GroupStatistics::CountEngine(v, -1);
 					if (v->IsPrimaryVehicle()) GroupStatistics::CountVehicle(v, -1);
@@ -1293,7 +1289,7 @@
 /**
  * Returns the load type of a vehicle.
  * In case of cargo type order, the load type returned depends on the cargo carriable by the vehicle.
- * @pre v != NULL
+ * @pre v != nullptr
  * @param v A pointer to a vehicle.
  * @return the load type of this vehicle.
  */
@@ -1305,7 +1301,7 @@
 /**
  * Returns the unload type of a vehicle.
  * In case of cargo type order, the unload type returned depends on the cargo carriable by the vehicle.
- * @pre v != NULL
+ * @pre v != nullptr
  * @param v A pointer to a vehicle.
  * @return The unload type of this vehicle.
  */
@@ -1336,18 +1332,11 @@
 	assert(CargoPayment::CanAllocateItem());
 	front_v->cargo_payment = new CargoPayment(front_v);
 
-<<<<<<< HEAD
 	CargoStationIDStackSet next_station = front_v->GetNextStoppingStation();
-	if (front_v->orders.list == NULL || (front_v->current_order.GetUnloadType() & OUFB_NO_UNLOAD) == 0) {
-		Station *st = Station::Get(front_v->last_station_visited);
-		for (Vehicle *v = front_v; v != NULL; v = v->Next()) {
-			if (GetUnloadType(v) & OUFB_NO_UNLOAD) continue;
-=======
-	StationIDStack next_station = front_v->GetNextStoppingStation();
 	if (front_v->orders.list == nullptr || (front_v->current_order.GetUnloadType() & OUFB_NO_UNLOAD) == 0) {
 		Station *st = Station::Get(front_v->last_station_visited);
 		for (Vehicle *v = front_v; v != nullptr; v = v->Next()) {
->>>>>>> 7c8e7c6b
+			if (GetUnloadType(v) & OUFB_NO_UNLOAD) continue;
 			const GoodsEntry *ge = &st->goods[v->cargo_type];
 			if (v->cargo_cap > 0 && v->cargo.TotalCount() > 0) {
 				v->cargo.Stage(
@@ -1547,7 +1536,7 @@
 	 */
 	bool operator()(Vehicle *v)
 	{
-		if (this->do_reserve || (cargo_type_loading == NULL || (cargo_type_loading->current_order.GetCargoLoadTypeRaw(v->cargo_type) & OLFB_FULL_LOAD))) {
+		if (this->do_reserve || (cargo_type_loading == nullptr || (cargo_type_loading->current_order.GetCargoLoadTypeRaw(v->cargo_type) & OLFB_FULL_LOAD))) {
 			this->st->goods[v->cargo_type].cargo.Reserve(v->cargo_cap - v->cargo.RemainingCount(),
 					&v->cargo, st->xy, this->next_station.Get(v->cargo_type));
 		}
@@ -1618,7 +1607,7 @@
 	/* Add new capacity to consist capacity and reserve cargo */
 	IterateVehicleParts(v_start, FinalizeRefitAction(consist_capleft, st, next_station,
 			is_auto_refit || (v->First()->current_order.GetLoadType() & OLFB_FULL_LOAD) != 0,
-			(v->First()->current_order.GetLoadType() == OLFB_CARGO_TYPE_LOAD) ? v->First() : NULL));
+			(v->First()->current_order.GetLoadType() == OLFB_CARGO_TYPE_LOAD) ? v->First() : nullptr));
 
 	cur_company.Restore();
 }
@@ -1648,7 +1637,7 @@
 		/* Don't try to reserve cargo if the vehicle has already advanced beyond the station platform */
 		if (v->type == VEH_TRAIN && HasBit(Train::From(v)->flags, VRF_BEYOND_PLATFORM_END)) return true;
 
-		if (cargo_type_loading != NULL) {
+		if (cargo_type_loading != nullptr) {
 			OrderLoadFlags flags = cargo_type_loading->current_order.GetCargoLoadTypeRaw(v->cargo_type);
 			if (flags & OLFB_NO_LOAD) return true;
 			if (!(flags & OLFB_FULL_LOAD) && !through_load) return true;
@@ -1690,20 +1679,16 @@
 				(v->type != VEH_TRAIN || !Train::From(v)->IsRearDualheaded()) &&
 				(v->type != VEH_AIRCRAFT || Aircraft::From(v)->IsNormalAircraft()) &&
 				(must_reserve || u->current_order.GetRefitCargo() == v->cargo_type)) {
-			IterateVehicleParts(v, ReserveCargoAction(st, next_station, cargo_type_loading ? u : NULL, through_load), through_load);
+			IterateVehicleParts(v, ReserveCargoAction(st, next_station, cargo_type_loading ? u : nullptr, through_load), through_load);
 		} else if (through_load && v->type == VEH_TRAIN && Train::From(v)->IsRearDualheaded()) {
-			ReserveCargoAction(st, next_station, cargo_type_loading ? u : NULL, through_load)(v);
-		}
-<<<<<<< HEAD
-		if (consist_capleft == NULL || v->cargo_cap == 0) continue;
+			ReserveCargoAction(st, next_station, cargo_type_loading ? u : nullptr, through_load)(v);
+		}
+		if (consist_capleft == nullptr || v->cargo_cap == 0) continue;
 		if (cargo_type_loading) {
 			OrderLoadFlags flags = u->current_order.GetCargoLoadTypeRaw(v->cargo_type);
 			if (flags & OLFB_NO_LOAD) continue;
 			if (!(flags & OLFB_FULL_LOAD) && !through_load) continue;
 		 }
-=======
-		if (consist_capleft == nullptr || v->cargo_cap == 0) continue;
->>>>>>> 7c8e7c6b
 		(*consist_capleft)[v->cargo_type] += v->cargo_cap - v->cargo.RemainingCount();
 	}
 }
@@ -1755,7 +1740,7 @@
 		if (order->IsType(OT_GOTO_STATION) && order->GetDestination() == last_visited &&
 				order->GetStopLocation() == OSL_PLATFORM_THROUGH) {
 			pull_through_mode = true;
-			for (Vehicle *v = front; v != NULL; v = v->Next()) {
+			for (Vehicle *v = front; v != nullptr; v = v->Next()) {
 				/* Passengers may not be through-loaded */
 				if (v->cargo_cap > 0 && IsCargoInClass(v->cargo_type, CC_PASSENGERS)) {
 					pull_through_mode = false;
@@ -1780,11 +1765,10 @@
 
 	bool use_autorefit = front->current_order.IsRefit() && front->current_order.GetRefitCargo() == CT_AUTO_REFIT;
 	CargoArray consist_capleft;
-<<<<<<< HEAD
 	bool should_reserve_consist = false;
 	bool reserve_consist_cargo_type_loading = false;
 	if (_settings_game.order.improved_load && use_autorefit) {
-		if (front->cargo_payment == NULL) should_reserve_consist = true;
+		if (front->cargo_payment == nullptr) should_reserve_consist = true;
 	} else {
 		if ((front->current_order.GetLoadType() & OLFB_FULL_LOAD) || (front->current_order.GetLoadType() == OLFB_CARGO_TYPE_LOAD) || pull_through_mode) {
 			should_reserve_consist = true;
@@ -1793,17 +1777,10 @@
 	}
 	if (should_reserve_consist) {
 		ReserveConsist(st, front,
-				(use_autorefit && front->load_unload_ticks != 0) ? &consist_capleft : NULL,
+				(use_autorefit && front->load_unload_ticks != 0) ? &consist_capleft : nullptr,
 				next_station,
 				reserve_consist_cargo_type_loading,
 				pull_through_mode);
-=======
-	if (_settings_game.order.improved_load && use_autorefit ?
-			front->cargo_payment == nullptr : (front->current_order.GetLoadType() & OLFB_FULL_LOAD) != 0) {
-		ReserveConsist(st, front,
-				(use_autorefit && front->load_unload_ticks != 0) ? &consist_capleft : nullptr,
-				&next_station);
->>>>>>> 7c8e7c6b
 	}
 
 	/* We have not waited enough time till the next round of loading/unloading */
@@ -1836,8 +1813,7 @@
 	CargoPayment *payment = front->cargo_payment;
 
 	uint artic_part = 0; // Articulated part we are currently trying to load. (not counting parts without capacity)
-<<<<<<< HEAD
-	for (Vehicle *v = front; v != NULL; v = v->Next()) {
+	for (Vehicle *v = front; v != nullptr; v = v->Next()) {
 		if (pull_through_mode && HasBit(Train::From(v)->flags, VRF_BEYOND_PLATFORM_END)) continue;
 		if (pull_through_mode && !v->IsArticulatedPart()) {
 			int length = Train::From(v)->gcache.cached_veh_length;
@@ -1847,7 +1823,7 @@
 				length += Train::From(u)->gcache.cached_veh_length;
 			}
 			if (v != station_vehicle && !HasBit(Train::From(v->Previous())->flags, VRF_BEYOND_PLATFORM_END) && length > platform_length_left) {
-				for (Vehicle *skip = v; skip != NULL; skip = skip->Next()) {
+				for (Vehicle *skip = v; skip != nullptr; skip = skip->Next()) {
 					SetBit(Train::From(skip)->flags, VRF_NOT_YET_IN_PLATFORM);
 					if (HasBit(skip->vehicle_flags, VF_CARGO_UNLOADING)) {
 						unload_payment_not_yet_in_station = true;
@@ -1867,9 +1843,6 @@
 			}
 			platform_length_left -= length;
 		}
-=======
-	for (Vehicle *v = front; v != nullptr; v = v->Next()) {
->>>>>>> 7c8e7c6b
 		if (v == front || !v->Previous()->HasArticulatedPart()) artic_part = 0;
 		if (v->cargo_cap == 0) continue;
 		artic_part++;
@@ -2052,7 +2025,7 @@
 
 	bool has_full_load_order = front->current_order.GetLoadType() & OLFB_FULL_LOAD;
 	if (front->current_order.GetLoadType() == OLFB_CARGO_TYPE_LOAD) {
-		for (Vehicle *v = front; v != NULL; v = v->Next()) {
+		for (Vehicle *v = front; v != nullptr; v = v->Next()) {
 			if (front->current_order.GetCargoLoadTypeRaw(v->cargo_type) & OLFB_FULL_LOAD) {
 				has_full_load_order = true;
 				break;
@@ -2166,12 +2139,7 @@
 	/* No vehicle is here... */
 	if (st->loading_vehicles.empty()) return;
 
-<<<<<<< HEAD
-	Vehicle *last_loading = NULL;
-=======
 	Vehicle *last_loading = nullptr;
-	std::list<Vehicle *>::iterator iter;
->>>>>>> 7c8e7c6b
 
 	/* Check if anything will be loaded at all. Otherwise we don't need to reserve either. */
 	for (Vehicle *v : st->loading_vehicles) {
