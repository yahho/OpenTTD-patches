--- conflicted
+++ resolved
@@ -332,13 +332,6 @@
 	p->Send_bool  (c->is_ai);
 	p->Send_uint8 (CeilDiv(c->months_of_bankruptcy, 3)); // send as quarters_of_bankruptcy
 
-<<<<<<< HEAD
-	for (size_t i = 0; i < lengthof(c->share_owners); i++) {
-		p->Send_uint8(c->share_owners[i]);
-	}
-
-=======
->>>>>>> 908be596
 	this->SendPacket(p);
 
 	return NETWORK_RECV_STATUS_OKAY;
@@ -362,13 +355,6 @@
 	p->Send_bool  (NetworkCompanyIsPassworded(c->index));
 	p->Send_uint8 (CeilDiv(c->months_of_bankruptcy, 3)); // send as quarters_of_bankruptcy
 
-<<<<<<< HEAD
-	for (size_t i = 0; i < lengthof(c->share_owners); i++) {
-		p->Send_uint8(c->share_owners[i]);
-	}
-
-=======
->>>>>>> 908be596
 	this->SendPacket(p);
 
 	return NETWORK_RECV_STATUS_OKAY;
@@ -636,10 +622,16 @@
 	p->Send_uint32(client_id);
 	p->Send_uint8 (cp->company);
 	p->Send_uint16(cp->cmd & CMD_ID_MASK);
-	p->Send_uint32(cp->p1);
-	p->Send_uint32(cp->p2);
-	p->Send_uint32(cp->tile);
-	p->Send_string(cp->text.c_str());
+
+	p->Send_uint16(4 + 4 + 8 + 4 + (uint16)cp->text.size() + 1);
+	{
+		p->Send_uint32(cp->p1);
+		p->Send_uint32(cp->p2);
+		p->Send_uint64(cp->p3);
+		p->Send_uint32(cp->tile);
+		p->Send_string(cp->text.c_str());
+	}
+
 	p->Send_uint32(cp->frame);
 
 	this->SendPacket(p);
