--- conflicted
+++ resolved
@@ -234,7 +234,7 @@
 		this->CloseConnection(res);
 		_networking = false;
 
-		CloseWindowById(WC_NETWORK_STATUS_WINDOW, WN_NETWORK_STATUS_WINDOW_JOIN);
+		DeleteWindowById(WC_NETWORK_STATUS_WINDOW, WN_NETWORK_STATUS_WINDOW_JOIN);
 		return;
 	}
 
@@ -681,7 +681,7 @@
 {
 	/* We try to join a server which is full */
 	ShowErrorMessage(STR_NETWORK_ERROR_SERVER_FULL, INVALID_STRING_ID, WL_CRITICAL);
-	CloseWindowById(WC_NETWORK_STATUS_WINDOW, WN_NETWORK_STATUS_WINDOW_JOIN);
+	DeleteWindowById(WC_NETWORK_STATUS_WINDOW, WN_NETWORK_STATUS_WINDOW_JOIN);
 
 	return NETWORK_RECV_STATUS_SERVER_FULL;
 }
@@ -690,7 +690,7 @@
 {
 	/* We try to join a server where we are banned */
 	ShowErrorMessage(STR_NETWORK_ERROR_SERVER_BANNED, INVALID_STRING_ID, WL_CRITICAL);
-	CloseWindowById(WC_NETWORK_STATUS_WINDOW, WN_NETWORK_STATUS_WINDOW_JOIN);
+	DeleteWindowById(WC_NETWORK_STATUS_WINDOW, WN_NETWORK_STATUS_WINDOW_JOIN);
 
 	return NETWORK_RECV_STATUS_SERVER_BANNED;
 }
@@ -897,7 +897,7 @@
 	/* Perform an emergency save if we had already entered the game */
 	if (this->status == STATUS_ACTIVE) ClientNetworkEmergencySave();
 
-	CloseWindowById(WC_NETWORK_STATUS_WINDOW, WN_NETWORK_STATUS_WINDOW_JOIN);
+	DeleteWindowById(WC_NETWORK_STATUS_WINDOW, WN_NETWORK_STATUS_WINDOW_JOIN);
 
 	return NETWORK_RECV_STATUS_SERVER_ERROR;
 }
@@ -1075,7 +1075,7 @@
 	this->last_packet = std::chrono::steady_clock::now();
 
 	if (!load_success) {
-		CloseWindowById(WC_NETWORK_STATUS_WINDOW, WN_NETWORK_STATUS_WINDOW_JOIN);
+		DeleteWindowById(WC_NETWORK_STATUS_WINDOW, WN_NETWORK_STATUS_WINDOW_JOIN);
 		ShowErrorMessage(STR_NETWORK_ERROR_SAVEGAMEERROR, INVALID_STRING_ID, WL_CRITICAL);
 		return NETWORK_RECV_STATUS_SAVEGAME;
 	}
@@ -1095,11 +1095,7 @@
 			 * the server will give us a client-id and let us in */
 			_network_join_status = NETWORK_JOIN_STATUS_REGISTERING;
 			ShowJoinStatusWindow();
-<<<<<<< HEAD
 			NetworkSendCommand(0, CCA_NEW, 0, 0, CMD_COMPANY_CTRL, nullptr, nullptr, _local_company, 0);
-=======
-			NetworkSendCommand(0, CCA_NEW, 0, CMD_COMPANY_CTRL, nullptr, {}, _local_company);
->>>>>>> f8dd5dd0
 		}
 	} else {
 		/* take control over an existing company */
