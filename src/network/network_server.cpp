--- conflicted
+++ resolved
@@ -167,11 +167,7 @@
 
 		byte *bufe = buf + size;
 		while (buf != bufe) {
-<<<<<<< HEAD
-			size_t to_write = min(SHRT_MAX - this->current->size, bufe - buf);
-=======
-			size_t to_write = std::min<size_t>(SEND_MTU - this->current->size, bufe - buf);
->>>>>>> cd36e171
+			size_t to_write = std::min<size_t>(SHRT_MAX - this->current->size, bufe - buf);
 			memcpy(this->current->buffer + this->current->size, buf, to_write);
 			this->current->size += (PacketSize)to_write;
 			buf += to_write;
@@ -479,7 +475,7 @@
 {
 	for (size_t offset = 0; offset < log.size();) {
 		Packet *p = new Packet(PACKET_SERVER_DESYNC_LOG);
-		size_t size = min<size_t>(log.size() - offset, SHRT_MAX - 2 - p->size);
+		size_t size = std::min<size_t>(log.size() - offset, SHRT_MAX - 2 - p->size);
 		p->Send_uint16(size);
 		p->Send_binary(log.data() + offset, size);
 		this->SendPacket(p);
@@ -1245,7 +1241,7 @@
 		this->SendDesyncLog(server_desync_log);
 
 		// decrease the sync frequency for this point onwards
-		_settings_client.network.sync_freq = min<uint16>(_settings_client.network.sync_freq, 16);
+		_settings_client.network.sync_freq = std::min<uint16>(_settings_client.network.sync_freq, 16);
 
 		// have the server and all clients run some sanity checks
 		NetworkSendCommand(0, 0, 0, 0, CMD_DESYNC_CHECK, nullptr, nullptr, _local_company, 0);
