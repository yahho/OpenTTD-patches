--- conflicted
+++ resolved
@@ -445,12 +445,7 @@
  */
 NetworkRecvStatus ServerNetworkGameSocketHandler::SendError(NetworkErrorCode error, const char *reason)
 {
-<<<<<<< HEAD
-	char str[100];
 	Packet *p = new Packet(PACKET_SERVER_ERROR, SHRT_MAX);
-=======
-	Packet *p = new Packet(PACKET_SERVER_ERROR);
->>>>>>> ac99a381
 
 	p->Send_uint8(error);
 	if (reason != nullptr) p->Send_string(reason);
@@ -761,11 +756,7 @@
  * @param msg The actual message.
  * @param data Arbitrary extra data.
  */
-<<<<<<< HEAD
-NetworkRecvStatus ServerNetworkGameSocketHandler::SendChat(NetworkAction action, ClientID client_id, bool self_send, const char *msg, NetworkTextMessageData data)
-=======
-NetworkRecvStatus ServerNetworkGameSocketHandler::SendChat(NetworkAction action, ClientID client_id, bool self_send, const std::string &msg, int64 data)
->>>>>>> ac99a381
+NetworkRecvStatus ServerNetworkGameSocketHandler::SendChat(NetworkAction action, ClientID client_id, bool self_send, const std::string &msg, NetworkTextMessageData data)
 {
 	if (this->status < STATUS_PRE_ACTIVE) return NETWORK_RECV_STATUS_OKAY;
 
@@ -1016,13 +1007,8 @@
 	std::string password = p->Recv_string(NETWORK_PASSWORD_LENGTH);
 
 	/* Check game password. Allow joining if we cleared the password meanwhile */
-<<<<<<< HEAD
-	if (!StrEmpty(_settings_client.network.server_password) &&
-			strcmp(password, GenerateCompanyPasswordHash(_settings_client.network.server_password, _settings_client.network.network_id, _settings_game.game_creation.generation_seed ^ this->server_hash_bits)) != 0) {
-=======
 	if (!_settings_client.network.server_password.empty() &&
-			_settings_client.network.server_password.compare(password) != 0) {
->>>>>>> ac99a381
+			password != GenerateCompanyPasswordHash(_settings_client.network.server_password.c_str(), _settings_client.network.network_id.c_str(), _settings_game.game_creation.generation_seed ^ this->server_hash_bits)) {
 		/* Password is invalid */
 		return this->SendError(NETWORK_ERROR_WRONG_PASSWORD);
 	}
@@ -1071,8 +1057,8 @@
 	if (StrEmpty(password)) {
 		if (this->settings_authed) DEBUG(net, 0, "[settings-ctrl] client-id %d deauthed", this->client_id);
 		this->settings_authed = false;
-	} else if (StrEmpty(_settings_client.network.settings_password) ||
-			strcmp(password, GenerateCompanyPasswordHash(_settings_client.network.settings_password, _settings_client.network.network_id, _settings_game.game_creation.generation_seed ^ this->settings_hash_bits)) != 0) {
+	} else if (_settings_client.network.settings_password.empty() ||
+			password != GenerateCompanyPasswordHash(_settings_client.network.settings_password.c_str(), _settings_client.network.network_id.c_str(), _settings_game.game_creation.generation_seed ^ this->settings_hash_bits)) {
 		DEBUG(net, 0, "[settings-ctrl] wrong password from client-id %d", this->client_id);
 		NetworkServerSendRcon(this->client_id, CC_ERROR, "Access Denied");
 		this->settings_authed = false;
@@ -1231,8 +1217,7 @@
 
 	/* The client was never joined.. thank the client for the packet, but ignore it */
 	if (this->status < STATUS_DONE_MAP || this->HasClientQuit()) {
-		if (_debug_net_level >= 2) GetString(str, GetNetworkErrorMsg(errorno), lastof(str));
-		DEBUG(net, 2, "non-joined client %d reported an error and is closing its connection (%s) (%d, %d, %d)", this->client_id, str, rx_status, status, last_pkt_type);
+		DEBUG(net, 2, "non-joined client %d reported an error and is closing its connection (%s) (%d, %d, %d)", this->client_id, GetString(GetNetworkErrorMsg(errorno)).c_str(), rx_status, status, last_pkt_type);
 		return this->CloseConnection(NETWORK_RECV_STATUS_CLIENT_QUIT);
 	}
 
@@ -1240,11 +1225,7 @@
 
 	StringID strid = GetNetworkErrorMsg(errorno);
 
-<<<<<<< HEAD
-	DEBUG(net, 1, "'%s' reported an error and is closing its connection (%s) (%d, %d, %d)", client_name, str, rx_status, status, last_pkt_type);
-=======
-	DEBUG(net, 1, "'%s' reported an error and is closing its connection: %s", client_name, GetString(strid).c_str());
->>>>>>> ac99a381
+	DEBUG(net, 1, "'%s' reported an error and is closing its connection (%s) (%d, %d, %d)", client_name, GetString(strid).c_str(), rx_status, status, last_pkt_type);
 
 	NetworkTextMessage(NETWORK_ACTION_LEAVE, CC_DEFAULT, false, client_name, "", strid);
 
@@ -1381,11 +1362,7 @@
  * @param data Arbitrary data.
  * @param from_admin Whether the origin is an admin or not.
  */
-<<<<<<< HEAD
-void NetworkServerSendChat(NetworkAction action, DestType desttype, int dest, const char *msg, ClientID from_id, NetworkTextMessageData data, bool from_admin)
-=======
-void NetworkServerSendChat(NetworkAction action, DestType desttype, int dest, const std::string &msg, ClientID from_id, int64 data, bool from_admin)
->>>>>>> ac99a381
+void NetworkServerSendChat(NetworkAction action, DestType desttype, int dest, const std::string &msg, ClientID from_id, NetworkTextMessageData data, bool from_admin)
 {
 	const NetworkClientInfo *ci, *ci_own, *ci_to;
 
@@ -1509,14 +1486,9 @@
 	DestType desttype = (DestType)p->Recv_uint8();
 	int dest = p->Recv_uint32();
 
-<<<<<<< HEAD
-	p->Recv_string(msg, NETWORK_CHAT_LENGTH);
+	std::string msg = p->Recv_string(NETWORK_CHAT_LENGTH);
 	NetworkTextMessageData data;
 	data.recv(p);
-=======
-	std::string msg = p->Recv_string(NETWORK_CHAT_LENGTH);
-	int64 data = p->Recv_uint64();
->>>>>>> ac99a381
 
 	NetworkClientInfo *ci = this->GetInfo();
 	switch (action) {
@@ -1588,26 +1560,17 @@
 
 	char command[NETWORK_RCONCOMMAND_LENGTH];
 
-<<<<<<< HEAD
-	if (StrEmpty(_settings_client.network.rcon_password)) {
+	if (_settings_client.network.rcon_password.empty()) {
 		NetworkServerSendRcon(this->client_id, CC_ERROR, "Access Denied");
 		return NETWORK_RECV_STATUS_OKAY;
 	}
-=======
-	if (_settings_client.network.rcon_password.empty()) return NETWORK_RECV_STATUS_OKAY;
->>>>>>> ac99a381
 
 	std::string password = p->Recv_string(NETWORK_PASSWORD_LENGTH);
 	p->Recv_string(command, sizeof(command));
 
-<<<<<<< HEAD
-	if (strcmp(pass, GenerateCompanyPasswordHash(_settings_client.network.rcon_password, _settings_client.network.network_id, _settings_game.game_creation.generation_seed ^ this->rcon_hash_bits)) != 0) {
+	if (password != GenerateCompanyPasswordHash(_settings_client.network.rcon_password.c_str(), _settings_client.network.network_id.c_str(), _settings_game.game_creation.generation_seed ^ this->rcon_hash_bits)) {
 		DEBUG(net, 0, "[rcon] wrong password from client-id %d", this->client_id);
 		NetworkServerSendRcon(this->client_id, CC_ERROR, "Access Denied");
-=======
-	if (_settings_client.network.rcon_password.compare(password) != 0) {
-		DEBUG(net, 1, "[rcon] Wrong password from client-id %d", this->client_id);
->>>>>>> ac99a381
 		return NETWORK_RECV_STATUS_OKAY;
 	}
 
@@ -2386,11 +2349,7 @@
 		/* ci is nullptr when replaying, or for AIs. In neither case there is a client. */
 		ci->client_playas = c->index;
 		NetworkUpdateClientInfo(ci->client_id);
-<<<<<<< HEAD
-		NetworkSendCommand(0, 0, 0, 0, CMD_RENAME_PRESIDENT, nullptr, ci->client_name, c->index, 0);
-=======
-		NetworkSendCommand(0, 0, 0, CMD_RENAME_PRESIDENT, nullptr, ci->client_name.c_str(), c->index);
->>>>>>> ac99a381
+		NetworkSendCommand(0, 0, 0, 0, CMD_RENAME_PRESIDENT, nullptr, ci->client_name.c_str(), c->index, 0);
 	}
 
 	/* Announce new company on network. */
