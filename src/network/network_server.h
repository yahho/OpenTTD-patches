--- conflicted
+++ resolved
@@ -71,16 +71,12 @@
 	uint32 last_token_frame;     ///< The last frame we received the right token
 	ClientStatus status;         ///< Status of this client
 	CommandQueue outgoing_queue; ///< The command-queue awaiting delivery
-<<<<<<< HEAD
-	int receive_limit;           ///< Amount of bytes that we can receive at this moment
+	size_t receive_limit;        ///< Amount of bytes that we can receive at this moment
 	uint32 server_hash_bits;     ///< Server password hash entropy bits
 	uint32 rcon_hash_bits;       ///< Rcon password hash entropy bits
 	uint32 settings_hash_bits;   ///< Settings password hash entropy bits
 	bool settings_authed = false;///< Authorised to control all game settings
 	bool supports_zstd = false;  ///< Client supports zstd compression
-=======
-	size_t receive_limit;        ///< Amount of bytes that we can receive at this moment
->>>>>>> 75386873
 
 	struct PacketWriter *savegame; ///< Writer used to write the savegame.
 	NetworkAddress client_address; ///< IP-address of the client (so he can be banned)
