/*
 * This file is part of OpenTTD.
 * OpenTTD is free software; you can redistribute it and/or modify it under the terms of the GNU General Public License as published by the Free Software Foundation, version 2.
 * OpenTTD is distributed in the hope that it will be useful, but WITHOUT ANY WARRANTY; without even the implied warranty of MERCHANTABILITY or FITNESS FOR A PARTICULAR PURPOSE.
 * See the GNU General Public License for more details. You should have received a copy of the GNU General Public License along with OpenTTD. If not, see <http://www.gnu.org/licenses/>.
 */

/**
 * @file tcp_admin.cpp Basic functions to receive and send TCP packets to and from the admin network.
 */

#include "../../stdafx.h"

#include "../network_internal.h"
#include "tcp_admin.h"
#include "../../debug.h"

#include "../../safeguards.h"

/* Make sure that these enums match. */
static_assert((int)CRR_MANUAL    == (int)ADMIN_CRR_MANUAL);
static_assert((int)CRR_AUTOCLEAN == (int)ADMIN_CRR_AUTOCLEAN);
static_assert((int)CRR_BANKRUPT  == (int)ADMIN_CRR_BANKRUPT);
static_assert((int)CRR_END       == (int)ADMIN_CRR_END);

/**
 * Create the admin handler for the given socket.
 * @param s The socket to communicate over.
 */
NetworkAdminSocketHandler::NetworkAdminSocketHandler(SOCKET s) : status(ADMIN_STATUS_INACTIVE)
{
	this->sock = s;
}

NetworkRecvStatus NetworkAdminSocketHandler::CloseConnection(bool)
{
	delete this;
	return NETWORK_RECV_STATUS_CLIENT_QUIT;
}

/**
 * Handle the given packet, i.e. pass it to the right parser receive command.
 * @param p the packet to handle.
 * @return #NetworkRecvStatus of handling.
 */
NetworkRecvStatus NetworkAdminSocketHandler::HandlePacket(Packet &p)
{
	PacketAdminType type = (PacketAdminType)p.Recv_uint8();

	if (this->HasClientQuit()) {
		DEBUG(net, 0, "[tcp/admin] Received invalid packet from '%s' (%s)", this->admin_name.c_str(), this->admin_version.c_str());
		this->CloseConnection();
		return NETWORK_RECV_STATUS_MALFORMED_PACKET;
	}

	switch (type) {
		case ADMIN_PACKET_ADMIN_JOIN:             return this->Receive_ADMIN_JOIN(p);
		case ADMIN_PACKET_ADMIN_QUIT:             return this->Receive_ADMIN_QUIT(p);
		case ADMIN_PACKET_ADMIN_UPDATE_FREQUENCY: return this->Receive_ADMIN_UPDATE_FREQUENCY(p);
		case ADMIN_PACKET_ADMIN_POLL:             return this->Receive_ADMIN_POLL(p);
		case ADMIN_PACKET_ADMIN_CHAT:             return this->Receive_ADMIN_CHAT(p);
		case ADMIN_PACKET_ADMIN_EXTERNAL_CHAT:    return this->Receive_ADMIN_EXTERNAL_CHAT(p);
		case ADMIN_PACKET_ADMIN_RCON:             return this->Receive_ADMIN_RCON(p);
		case ADMIN_PACKET_ADMIN_GAMESCRIPT:       return this->Receive_ADMIN_GAMESCRIPT(p);
		case ADMIN_PACKET_ADMIN_PING:             return this->Receive_ADMIN_PING(p);

		case ADMIN_PACKET_SERVER_FULL:            return this->Receive_SERVER_FULL(p);
		case ADMIN_PACKET_SERVER_BANNED:          return this->Receive_SERVER_BANNED(p);
		case ADMIN_PACKET_SERVER_ERROR:           return this->Receive_SERVER_ERROR(p);
		case ADMIN_PACKET_SERVER_PROTOCOL:        return this->Receive_SERVER_PROTOCOL(p);
		case ADMIN_PACKET_SERVER_WELCOME:         return this->Receive_SERVER_WELCOME(p);
		case ADMIN_PACKET_SERVER_NEWGAME:         return this->Receive_SERVER_NEWGAME(p);
		case ADMIN_PACKET_SERVER_SHUTDOWN:        return this->Receive_SERVER_SHUTDOWN(p);

		case ADMIN_PACKET_SERVER_DATE:            return this->Receive_SERVER_DATE(p);
		case ADMIN_PACKET_SERVER_CLIENT_JOIN:     return this->Receive_SERVER_CLIENT_JOIN(p);
		case ADMIN_PACKET_SERVER_CLIENT_INFO:     return this->Receive_SERVER_CLIENT_INFO(p);
		case ADMIN_PACKET_SERVER_CLIENT_UPDATE:   return this->Receive_SERVER_CLIENT_UPDATE(p);
		case ADMIN_PACKET_SERVER_CLIENT_QUIT:     return this->Receive_SERVER_CLIENT_QUIT(p);
		case ADMIN_PACKET_SERVER_CLIENT_ERROR:    return this->Receive_SERVER_CLIENT_ERROR(p);
		case ADMIN_PACKET_SERVER_COMPANY_NEW:     return this->Receive_SERVER_COMPANY_NEW(p);
		case ADMIN_PACKET_SERVER_COMPANY_INFO:    return this->Receive_SERVER_COMPANY_INFO(p);
		case ADMIN_PACKET_SERVER_COMPANY_UPDATE:  return this->Receive_SERVER_COMPANY_UPDATE(p);
		case ADMIN_PACKET_SERVER_COMPANY_REMOVE:  return this->Receive_SERVER_COMPANY_REMOVE(p);
		case ADMIN_PACKET_SERVER_COMPANY_ECONOMY: return this->Receive_SERVER_COMPANY_ECONOMY(p);
		case ADMIN_PACKET_SERVER_COMPANY_STATS:   return this->Receive_SERVER_COMPANY_STATS(p);
		case ADMIN_PACKET_SERVER_CHAT:            return this->Receive_SERVER_CHAT(p);
		case ADMIN_PACKET_SERVER_RCON:            return this->Receive_SERVER_RCON(p);
		case ADMIN_PACKET_SERVER_CONSOLE:         return this->Receive_SERVER_CONSOLE(p);
		case ADMIN_PACKET_SERVER_CMD_NAMES:       return this->Receive_SERVER_CMD_NAMES(p);
		case ADMIN_PACKET_SERVER_CMD_LOGGING:     return this->Receive_SERVER_CMD_LOGGING(p);
		case ADMIN_PACKET_SERVER_RCON_END:        return this->Receive_SERVER_RCON_END(p);
		case ADMIN_PACKET_SERVER_PONG:            return this->Receive_SERVER_PONG(p);

		default:
			DEBUG(net, 0, "[tcp/admin] Received invalid packet type %d from '%s' (%s)", type, this->admin_name.c_str(), this->admin_version.c_str());
			this->CloseConnection();
			return NETWORK_RECV_STATUS_MALFORMED_PACKET;
	}
}

/**
 * Do the actual receiving of packets.
 * As long as HandlePacket returns OKAY packets are handled. Upon
 * failure, or no more packets to process the last result of
 * HandlePacket is returned.
 * @return #NetworkRecvStatus of the last handled packet.
 */
NetworkRecvStatus NetworkAdminSocketHandler::ReceivePackets()
{
	std::unique_ptr<Packet> p;
	while ((p = this->ReceivePacket()) != nullptr) {
<<<<<<< HEAD
		NetworkRecvStatus res = this->HandlePacket(p.get());
=======
		NetworkRecvStatus res = this->HandlePacket(*p);
>>>>>>> b085f610
		if (res != NETWORK_RECV_STATUS_OKAY) return res;
	}

	return NETWORK_RECV_STATUS_OKAY;
}

/**
 * Helper for logging receiving invalid packets.
 * @param type The received packet type.
 * @return The status the network should have, in this case: "malformed packet error".
 */
NetworkRecvStatus NetworkAdminSocketHandler::ReceiveInvalidPacket(PacketAdminType type)
{
	DEBUG(net, 0, "[tcp/admin] Received illegal packet type %d from admin %s (%s)", type, this->admin_name.c_str(), this->admin_version.c_str());
	return NETWORK_RECV_STATUS_MALFORMED_PACKET;
}

NetworkRecvStatus NetworkAdminSocketHandler::Receive_ADMIN_JOIN(Packet &) { return this->ReceiveInvalidPacket(ADMIN_PACKET_ADMIN_JOIN); }
NetworkRecvStatus NetworkAdminSocketHandler::Receive_ADMIN_QUIT(Packet &) { return this->ReceiveInvalidPacket(ADMIN_PACKET_ADMIN_QUIT); }
NetworkRecvStatus NetworkAdminSocketHandler::Receive_ADMIN_UPDATE_FREQUENCY(Packet &) { return this->ReceiveInvalidPacket(ADMIN_PACKET_ADMIN_UPDATE_FREQUENCY); }
NetworkRecvStatus NetworkAdminSocketHandler::Receive_ADMIN_POLL(Packet &) { return this->ReceiveInvalidPacket(ADMIN_PACKET_ADMIN_POLL); }
NetworkRecvStatus NetworkAdminSocketHandler::Receive_ADMIN_CHAT(Packet &) { return this->ReceiveInvalidPacket(ADMIN_PACKET_ADMIN_CHAT); }
NetworkRecvStatus NetworkAdminSocketHandler::Receive_ADMIN_EXTERNAL_CHAT(Packet &) { return this->ReceiveInvalidPacket(ADMIN_PACKET_ADMIN_EXTERNAL_CHAT); }
NetworkRecvStatus NetworkAdminSocketHandler::Receive_ADMIN_RCON(Packet &) { return this->ReceiveInvalidPacket(ADMIN_PACKET_ADMIN_RCON); }
NetworkRecvStatus NetworkAdminSocketHandler::Receive_ADMIN_GAMESCRIPT(Packet &) { return this->ReceiveInvalidPacket(ADMIN_PACKET_ADMIN_GAMESCRIPT); }
NetworkRecvStatus NetworkAdminSocketHandler::Receive_ADMIN_PING(Packet &) { return this->ReceiveInvalidPacket(ADMIN_PACKET_ADMIN_PING); }

NetworkRecvStatus NetworkAdminSocketHandler::Receive_SERVER_FULL(Packet &) { return this->ReceiveInvalidPacket(ADMIN_PACKET_SERVER_FULL); }
NetworkRecvStatus NetworkAdminSocketHandler::Receive_SERVER_BANNED(Packet &) { return this->ReceiveInvalidPacket(ADMIN_PACKET_SERVER_BANNED); }
NetworkRecvStatus NetworkAdminSocketHandler::Receive_SERVER_ERROR(Packet &) { return this->ReceiveInvalidPacket(ADMIN_PACKET_SERVER_ERROR); }
NetworkRecvStatus NetworkAdminSocketHandler::Receive_SERVER_PROTOCOL(Packet &) { return this->ReceiveInvalidPacket(ADMIN_PACKET_SERVER_PROTOCOL); }
NetworkRecvStatus NetworkAdminSocketHandler::Receive_SERVER_WELCOME(Packet &) { return this->ReceiveInvalidPacket(ADMIN_PACKET_SERVER_WELCOME); }
NetworkRecvStatus NetworkAdminSocketHandler::Receive_SERVER_NEWGAME(Packet &) { return this->ReceiveInvalidPacket(ADMIN_PACKET_SERVER_NEWGAME); }
NetworkRecvStatus NetworkAdminSocketHandler::Receive_SERVER_SHUTDOWN(Packet &) { return this->ReceiveInvalidPacket(ADMIN_PACKET_SERVER_SHUTDOWN); }

NetworkRecvStatus NetworkAdminSocketHandler::Receive_SERVER_DATE(Packet &) { return this->ReceiveInvalidPacket(ADMIN_PACKET_SERVER_DATE); }
NetworkRecvStatus NetworkAdminSocketHandler::Receive_SERVER_CLIENT_JOIN(Packet &) { return this->ReceiveInvalidPacket(ADMIN_PACKET_SERVER_CLIENT_JOIN); }
NetworkRecvStatus NetworkAdminSocketHandler::Receive_SERVER_CLIENT_INFO(Packet &) { return this->ReceiveInvalidPacket(ADMIN_PACKET_SERVER_CLIENT_INFO); }
NetworkRecvStatus NetworkAdminSocketHandler::Receive_SERVER_CLIENT_UPDATE(Packet &) { return this->ReceiveInvalidPacket(ADMIN_PACKET_SERVER_CLIENT_UPDATE); }
NetworkRecvStatus NetworkAdminSocketHandler::Receive_SERVER_CLIENT_QUIT(Packet &) { return this->ReceiveInvalidPacket(ADMIN_PACKET_SERVER_CLIENT_QUIT); }
NetworkRecvStatus NetworkAdminSocketHandler::Receive_SERVER_CLIENT_ERROR(Packet &) { return this->ReceiveInvalidPacket(ADMIN_PACKET_SERVER_CLIENT_ERROR); }
NetworkRecvStatus NetworkAdminSocketHandler::Receive_SERVER_COMPANY_NEW(Packet &) { return this->ReceiveInvalidPacket(ADMIN_PACKET_SERVER_COMPANY_NEW); }
NetworkRecvStatus NetworkAdminSocketHandler::Receive_SERVER_COMPANY_INFO(Packet &) { return this->ReceiveInvalidPacket(ADMIN_PACKET_SERVER_COMPANY_INFO); }
NetworkRecvStatus NetworkAdminSocketHandler::Receive_SERVER_COMPANY_UPDATE(Packet &) { return this->ReceiveInvalidPacket(ADMIN_PACKET_SERVER_COMPANY_UPDATE); }
NetworkRecvStatus NetworkAdminSocketHandler::Receive_SERVER_COMPANY_REMOVE(Packet &) { return this->ReceiveInvalidPacket(ADMIN_PACKET_SERVER_COMPANY_REMOVE); }
NetworkRecvStatus NetworkAdminSocketHandler::Receive_SERVER_COMPANY_ECONOMY(Packet &) { return this->ReceiveInvalidPacket(ADMIN_PACKET_SERVER_COMPANY_ECONOMY); }
NetworkRecvStatus NetworkAdminSocketHandler::Receive_SERVER_COMPANY_STATS(Packet &) { return this->ReceiveInvalidPacket(ADMIN_PACKET_SERVER_COMPANY_STATS); }
NetworkRecvStatus NetworkAdminSocketHandler::Receive_SERVER_CHAT(Packet &) { return this->ReceiveInvalidPacket(ADMIN_PACKET_SERVER_CHAT); }
NetworkRecvStatus NetworkAdminSocketHandler::Receive_SERVER_RCON(Packet &) { return this->ReceiveInvalidPacket(ADMIN_PACKET_SERVER_RCON); }
NetworkRecvStatus NetworkAdminSocketHandler::Receive_SERVER_CONSOLE(Packet &) { return this->ReceiveInvalidPacket(ADMIN_PACKET_SERVER_CONSOLE); }
NetworkRecvStatus NetworkAdminSocketHandler::Receive_SERVER_CMD_NAMES(Packet &) { return this->ReceiveInvalidPacket(ADMIN_PACKET_SERVER_CMD_NAMES); }
NetworkRecvStatus NetworkAdminSocketHandler::Receive_SERVER_CMD_LOGGING(Packet &) { return this->ReceiveInvalidPacket(ADMIN_PACKET_SERVER_CMD_LOGGING); }
NetworkRecvStatus NetworkAdminSocketHandler::Receive_SERVER_RCON_END(Packet &) { return this->ReceiveInvalidPacket(ADMIN_PACKET_SERVER_RCON_END); }
NetworkRecvStatus NetworkAdminSocketHandler::Receive_SERVER_PONG(Packet &) { return this->ReceiveInvalidPacket(ADMIN_PACKET_SERVER_PONG); }<|MERGE_RESOLUTION|>--- conflicted
+++ resolved
@@ -110,11 +110,7 @@
 {
 	std::unique_ptr<Packet> p;
 	while ((p = this->ReceivePacket()) != nullptr) {
-<<<<<<< HEAD
-		NetworkRecvStatus res = this->HandlePacket(p.get());
-=======
 		NetworkRecvStatus res = this->HandlePacket(*p);
->>>>>>> b085f610
 		if (res != NETWORK_RECV_STATUS_OKAY) return res;
 	}
 
