/*
 * This file is part of OpenTTD.
 * OpenTTD is free software; you can redistribute it and/or modify it under the terms of the GNU General Public License as published by the Free Software Foundation, version 2.
 * OpenTTD is distributed in the hope that it will be useful, but WITHOUT ANY WARRANTY; without even the implied warranty of MERCHANTABILITY or FITNESS FOR A PARTICULAR PURPOSE.
 * See the GNU General Public License for more details. You should have received a copy of the GNU General Public License along with OpenTTD. If not, see <http://www.gnu.org/licenses/>.
 */

/**
 * @file os_abstraction.cpp OS specific implementations of functions of the OS abstraction layer for network stuff.
 *
 * The general idea is to have simple abstracting functions for things that
 * require different implementations for different environments.
 * In here the functions, and their documentation, are defined only once
 * and the implementation contains the #ifdefs to change the implementation.
 * Since Windows is usually different that is usually the first case, after
 * that the behaviour is usually Unix/BSD-like with occasional variation.
 */

#include "stdafx.h"
#include "os_abstraction.h"
#include "../../string_func.h"
#include <mutex>

#include "../../safeguards.h"

/**
 * Construct the network error with the given error code.
 * @param error The error code.
 */
NetworkError::NetworkError(int error) : error(error)
{
}

/**
 * Check whether this error describes that the operation would block.
 * @return True iff the operation would block.
 */
bool NetworkError::WouldBlock() const
{
#if defined(_WIN32)
	return this->error == WSAEWOULDBLOCK;
#else
	/* Usually EWOULDBLOCK and EAGAIN are the same, but sometimes they are not
	 * and the POSIX.1 specification states that either should be checked. */
	return this->error == EWOULDBLOCK || this->error == EAGAIN;
#endif
}

/**
 * Check whether this error describes a connection reset.
 * @return True iff the connection is reset.
 */
bool NetworkError::IsConnectionReset() const
{
#if defined(_WIN32)
	return this->error == WSAECONNRESET;
#else
	return this->error == ECONNRESET;
#endif
}

/**
 * Check whether this error describes a connect is in progress.
 * @return True iff the connect is already in progress.
 */
bool NetworkError::IsConnectInProgress() const
{
#if defined(_WIN32)
	return this->error == WSAEWOULDBLOCK;
#else
	return this->error == EINPROGRESS;
#endif
}

/**
 * Get the string representation of the error message.
 * @return The string representation that will get overwritten by next calls.
 */
const char *NetworkError::AsString() const
{
	if (this->message.empty()) {
#if defined(_WIN32)
<<<<<<< HEAD
		char buffer[512];
		if (FormatMessageA(FORMAT_MESSAGE_FROM_SYSTEM | FORMAT_MESSAGE_IGNORE_INSERTS, nullptr, this->error,
			MAKELANGID(LANG_NEUTRAL, SUBLANG_DEFAULT), buffer, sizeof(buffer), nullptr) == 0) {
			seprintf(buffer, lastof(buffer), "Unknown error %d", this->error);
=======
		wchar_t buffer[512];
		if (FormatMessage(FORMAT_MESSAGE_FROM_SYSTEM | FORMAT_MESSAGE_IGNORE_INSERTS, nullptr, this->error,
			MAKELANGID(LANG_NEUTRAL, SUBLANG_DEFAULT), buffer, lengthof(buffer), nullptr) == 0) {
			this->message.assign(fmt::format("Unknown error {}", this->error));
		} else {
			this->message.assign(FS2OTTD(buffer));
>>>>>>> 782cbe95
		}
		this->message.assign(buffer);
#else
		/* Make strerror thread safe by locking access to it. There is a thread safe strerror_r, however
		 * the non-POSIX variant is available due to defining _GNU_SOURCE meaning it is not portable.
		 * The problem with the non-POSIX variant is that it does not necessarily fill the buffer with
		 * the error message but can also return a pointer to a static bit of memory, whereas the POSIX
		 * variant always fills the buffer. This makes the behaviour too erratic to work with. */
		static std::mutex mutex;
		std::lock_guard<std::mutex> guard(mutex);
		this->message.assign(strerror(this->error));
#endif
	}
	return this->message.c_str();
}

/**
 * Check whether an error was actually set.
 * @return True iff an error was set.
 */
bool NetworkError::HasError() const
{
	return this->error != 0;
}

/**
 * Get the last network error.
 * @return The network error.
 */
/* static */ NetworkError NetworkError::GetLast()
{
#if defined(_WIN32)
	return NetworkError(WSAGetLastError());
#else
	return NetworkError(errno);
#endif
}


/**
 * Try to set the socket into non-blocking mode.
 * @param d The socket to set the non-blocking more for.
 * @return True if setting the non-blocking mode succeeded, otherwise false.
 */
bool SetNonBlocking([[maybe_unused]] SOCKET d)
{
#if defined(_WIN32)
	u_long nonblocking = 1;
	return ioctlsocket(d, FIONBIO, &nonblocking) == 0;
#elif defined __EMSCRIPTEN__
	return true;
#else
	int nonblocking = 1;
	return ioctl(d, FIONBIO, &nonblocking) == 0;
#endif
}

/**
 * Try to set the socket into blocking mode.
 * @param d The socket to set the blocking more for.
 * @return True if setting the blocking mode succeeded, otherwise false.
 */
bool SetBlocking(SOCKET d)
{
#if defined(_WIN32)
	u_long nonblocking = 0;
	return ioctlsocket(d, FIONBIO, &nonblocking) == 0;
#elif defined __EMSCRIPTEN__
	return true;
#else
	int nonblocking = 0;
	return ioctl(d, FIONBIO, &nonblocking) == 0;
#endif
}

/**
 * Try to set the socket to not delay sending.
 * @param d The socket to disable the delaying for.
 * @return True if disabling the delaying succeeded, otherwise false.
 */
bool SetNoDelay([[maybe_unused]] SOCKET d)
{
#ifdef __EMSCRIPTEN__
	return true;
#else
	int flags = 1;
	/* The (const char*) cast is needed for windows */
	return setsockopt(d, IPPROTO_TCP, TCP_NODELAY, (const char *)&flags, sizeof(flags)) == 0;
#endif
}

/**
 * Try to set the socket to reuse ports.
 * @param d The socket to reuse ports on.
 * @return True if disabling the delaying succeeded, otherwise false.
 */
bool SetReusePort(SOCKET d)
{
#ifdef _WIN32
	/* Windows has no SO_REUSEPORT, but for our usecases SO_REUSEADDR does the same job. */
	int reuse_port = 1;
	return setsockopt(d, SOL_SOCKET, SO_REUSEADDR, (const char *)&reuse_port, sizeof(reuse_port)) == 0;
#else
	int reuse_port = 1;
	return setsockopt(d, SOL_SOCKET, SO_REUSEPORT, &reuse_port, sizeof(reuse_port)) == 0;
#endif
}

/**
 * Try to shutdown the socket in one or both directions.
 * @param d The socket to disable the delaying for.
 * @param read Whether to shutdown the read direction.
 * @param write Whether to shutdown the write direction.
 * @param linger_timeout The socket linger timeout.
 * @return True if successful
 */
bool ShutdownSocket(SOCKET d, bool read, bool write, uint linger_timeout)
{
	if (!read && !write) return true;
#ifdef _WIN32
	LINGER ln = { 1U, (uint16_t) linger_timeout };
#else
	struct linger ln = { 1, (int) linger_timeout };
#endif

	setsockopt(d, SOL_SOCKET, SO_LINGER, (const char*)&ln, sizeof(ln));

	int how = SD_BOTH;
	if (!read) how = SD_SEND;
	if (!write) how = SD_RECEIVE;
	return shutdown(d, how) == 0;
}

/**
 * Get the error from a socket, if any.
 * @param d The socket to get the error from.
 * @return The errno on the socket.
 */
NetworkError GetSocketError(SOCKET d)
{
	int err;
	socklen_t len = sizeof(err);
	getsockopt(d, SOL_SOCKET, SO_ERROR, (char *)&err, &len);

	return NetworkError(err);
}<|MERGE_RESOLUTION|>--- conflicted
+++ resolved
@@ -80,21 +80,15 @@
 {
 	if (this->message.empty()) {
 #if defined(_WIN32)
-<<<<<<< HEAD
-		char buffer[512];
-		if (FormatMessageA(FORMAT_MESSAGE_FROM_SYSTEM | FORMAT_MESSAGE_IGNORE_INSERTS, nullptr, this->error,
-			MAKELANGID(LANG_NEUTRAL, SUBLANG_DEFAULT), buffer, sizeof(buffer), nullptr) == 0) {
-			seprintf(buffer, lastof(buffer), "Unknown error %d", this->error);
-=======
 		wchar_t buffer[512];
 		if (FormatMessage(FORMAT_MESSAGE_FROM_SYSTEM | FORMAT_MESSAGE_IGNORE_INSERTS, nullptr, this->error,
 			MAKELANGID(LANG_NEUTRAL, SUBLANG_DEFAULT), buffer, lengthof(buffer), nullptr) == 0) {
-			this->message.assign(fmt::format("Unknown error {}", this->error));
+			char errbuffer[32];
+			seprintf(errbuffer, lastof(errbuffer), "Unknown error %d", this->error);
+			this->message.assign(errbuffer);
 		} else {
 			this->message.assign(FS2OTTD(buffer));
->>>>>>> 782cbe95
 		}
-		this->message.assign(buffer);
 #else
 		/* Make strerror thread safe by locking access to it. There is a thread safe strerror_r, however
 		 * the non-POSIX variant is available due to defining _GNU_SOURCE meaning it is not portable.
