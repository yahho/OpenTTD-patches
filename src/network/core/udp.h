/*
 * This file is part of OpenTTD.
 * OpenTTD is free software; you can redistribute it and/or modify it under the terms of the GNU General Public License as published by the Free Software Foundation, version 2.
 * OpenTTD is distributed in the hope that it will be useful, but WITHOUT ANY WARRANTY; without even the implied warranty of MERCHANTABILITY or FITNESS FOR A PARTICULAR PURPOSE.
 * See the GNU General Public License for more details. You should have received a copy of the GNU General Public License along with OpenTTD. If not, see <http://www.gnu.org/licenses/>.
 */

/**
 * @file core/udp.h Basic functions to receive and send UDP packets.
 */

#ifndef NETWORK_CORE_UDP_H
#define NETWORK_CORE_UDP_H

#include "address.h"
#include "packet.h"

#include <vector>
#include <string>
#include <time.h>

/** Enum with all types of UDP packets. The order MUST not be changed **/
enum PacketUDPType {
	PACKET_UDP_CLIENT_FIND_SERVER,   ///< Queries a game server for game information
	PACKET_UDP_SERVER_RESPONSE,      ///< Reply of the game server with game information
	PACKET_UDP_CLIENT_DETAIL_INFO,   ///< Queries a game server about details of the game, such as companies
	PACKET_UDP_SERVER_DETAIL_INFO,   ///< Reply of the game server about details of the game, such as companies
	PACKET_UDP_SERVER_REGISTER,      ///< Packet to register itself to the master server
	PACKET_UDP_MASTER_ACK_REGISTER,  ///< Packet indicating registration has succeeded
	PACKET_UDP_CLIENT_GET_LIST,      ///< Request for serverlist from master server
	PACKET_UDP_MASTER_RESPONSE_LIST, ///< Response from master server with server ip's + port's
	PACKET_UDP_SERVER_UNREGISTER,    ///< Request to be removed from the server-list
	PACKET_UDP_CLIENT_GET_NEWGRFS,   ///< Requests the name for a list of GRFs (GRF_ID and MD5)
	PACKET_UDP_SERVER_NEWGRFS,       ///< Sends the list of NewGRF's requested.
	PACKET_UDP_MASTER_SESSION_KEY,   ///< Sends a fresh session key to the client
	PACKET_UDP_END,                  ///< Must ALWAYS be the last non-extended item in the list!! (period)

	PACKET_UDP_EX_MULTI = 128,       ///< Extended/multi packet type
	PACKET_UDP_EX_SERVER_RESPONSE,   ///< Reply of the game server with extended game information
};

/** The types of server lists we can get */
enum ServerListType {
	SLT_IPv4 = 0,   ///< Get the IPv4 addresses
	SLT_IPv6 = 1,   ///< Get the IPv6 addresses
	SLT_AUTODETECT, ///< Autodetect the type based on the connection

	SLT_END = SLT_AUTODETECT, ///< End of 'arrays' marker
};

/** Base socket handler for all UDP sockets */
class NetworkUDPSocketHandler : public NetworkSocketHandler {
protected:
	/** The address to bind to. */
	NetworkAddressList bind;
	/** The opened sockets. */
	SocketList sockets;

	uint64 fragment_token;

	struct FragmentSet {
		uint64 token;
		NetworkAddress address;
		time_t create_time;
		std::vector<std::string> fragments;
	};
	std::vector<FragmentSet> fragments;

	NetworkRecvStatus CloseConnection(bool error = true) override;

	void ReceiveInvalidPacket(PacketUDPType, NetworkAddress *client_addr);

	/**
	 * Queries to the server for information about the game.
	 * @param p           The received packet.
	 * @param client_addr The origin of the packet.
	 */
	virtual void Receive_CLIENT_FIND_SERVER(Packet *p, NetworkAddress *client_addr);

	/**
	 * Return of server information to the client.
	 * Serialized NetworkGameInfo. See game_info.h for details.
	 * @param p           The received packet.
	 * @param client_addr The origin of the packet.
	 */
	virtual void Receive_SERVER_RESPONSE(Packet *p, NetworkAddress *client_addr);

	virtual void Receive_EX_SERVER_RESPONSE(Packet *p, NetworkAddress *client_addr);

	/**
	 * Query for detailed information about companies.
	 * @param p           The received packet.
	 * @param client_addr The origin of the packet.
	 */
	virtual void Receive_CLIENT_DETAIL_INFO(Packet *p, NetworkAddress *client_addr);

	/**
	 * Reply with detailed company information.
	 * uint8   Version of the packet.
	 * uint8   Number of companies.
	 * For each company:
	 *   uint8   ID of the company.
	 *   string  Name of the company.
	 *   uint32  Year the company was inaugurated.
	 *   uint64  Value.
	 *   uint64  Money.
	 *   uint64  Income.
	 *   uint16  Performance (last quarter).
	 *   bool    Company is password protected.
	 *   uint16  Number of trains.
	 *   uint16  Number of lorries.
	 *   uint16  Number of busses.
	 *   uint16  Number of planes.
	 *   uint16  Number of ships.
	 *   uint16  Number of train stations.
	 *   uint16  Number of lorry stations.
	 *   uint16  Number of bus stops.
	 *   uint16  Number of airports and heliports.
	 *   uint16  Number of harbours.
	 *   bool    Company is an AI.
	 * @param p           The received packet.
	 * @param client_addr The origin of the packet.
	 */
	virtual void Receive_SERVER_DETAIL_INFO(Packet *p, NetworkAddress *client_addr);

	/**
	 * Registers the server to the master server.
	 * string  The "welcome" message to root out other binary packets.
	 * uint8   Version of the protocol.
	 * uint16  The port to unregister.
	 * uint64  The session key.
	 * @param p           The received packet.
	 * @param client_addr The origin of the packet.
	 */
	virtual void Receive_SERVER_REGISTER(Packet *p, NetworkAddress *client_addr);

	/**
	 * The master server acknowledges the registration.
	 * @param p           The received packet.
	 * @param client_addr The origin of the packet.
	 */
	virtual void Receive_MASTER_ACK_REGISTER(Packet *p, NetworkAddress *client_addr);

	/**
	 * The client requests a list of servers.
	 * uint8   The protocol version.
	 * uint8   The type of server to look for: IPv4, IPv6 or based on the received packet.
	 * @param p           The received packet.
	 * @param client_addr The origin of the packet.
	 */
	virtual void Receive_CLIENT_GET_LIST(Packet *p, NetworkAddress *client_addr);

	/**
	 * The server sends a list of servers.
	 * uint8   The protocol version.
	 * For each server:
	 *   4 or 16 bytes of IPv4 or IPv6 address.
	 *   uint8   The port.
	 * @param p           The received packet.
	 * @param client_addr The origin of the packet.
	 */
	virtual void Receive_MASTER_RESPONSE_LIST(Packet *p, NetworkAddress *client_addr);

	/**
	 * A server unregisters itself at the master server.
	 * uint8   Version of the protocol.
	 * uint16  The port to unregister.
	 * @param p           The received packet.
	 * @param client_addr The origin of the packet.
	 */
	virtual void Receive_SERVER_UNREGISTER(Packet *p, NetworkAddress *client_addr);

	/**
	 * The client requests information about some NewGRFs.
	 * uint8   The number of NewGRFs information is requested about.
	 * For each NewGRF:
	 *   uint32      The GRFID.
	 *   16 * uint8  MD5 checksum of the GRF.
	 * @param p           The received packet.
	 * @param client_addr The origin of the packet.
	 */
	virtual void Receive_CLIENT_GET_NEWGRFS(Packet *p, NetworkAddress *client_addr);

	/**
	 * The server returns information about some NewGRFs.
	 * uint8   The number of NewGRFs information is requested about.
	 * For each NewGRF:
	 *   uint32      The GRFID.
	 *   16 * uint8  MD5 checksum of the GRF.
	 *   string      The name of the NewGRF.
	 * @param p           The received packet.
	 * @param client_addr The origin of the packet.
	 */
	virtual void Receive_SERVER_NEWGRFS(Packet *p, NetworkAddress *client_addr);

	/**
	 * The master server sends us a session key.
	 * uint64  The session key.
	 * @param p           The received packet.
	 * @param client_addr The origin of the packet.
	 */
	virtual void Receive_MASTER_SESSION_KEY(Packet *p, NetworkAddress *client_addr);

	void HandleUDPPacket(Packet *p, NetworkAddress *client_addr);
<<<<<<< HEAD

	/**
	 * Function that is called for every GRFConfig that is read when receiving
	 * a NetworkGameInfo. Only grfid and md5sum are set, the rest is zero. This
	 * function must set all appropriate fields. This GRF is later appended to
	 * the grfconfig list of the NetworkGameInfo.
	 * @param config the GRF to handle
	 */
	virtual void HandleIncomingNetworkGameInfoGRFConfig(GRFConfig *config) { NOT_REACHED(); }

	virtual void Receive_EX_MULTI(Packet *p, NetworkAddress *client_addr);
=======
>>>>>>> 31f1db2d
public:
	NetworkUDPSocketHandler(NetworkAddressList *bind = nullptr);

	/** On destructing of this class, the socket needs to be closed */
	virtual ~NetworkUDPSocketHandler() { this->Close(); }

	bool Listen();
	void Close() override;

	void SendPacket(Packet *p, NetworkAddress *recv, bool all = false, bool broadcast = false, bool short_mtu = false);
	void ReceivePackets();
<<<<<<< HEAD

	void SendNetworkGameInfo(Packet *p, const NetworkGameInfo *info);
	void SendNetworkGameInfoExtended(Packet *p, const NetworkGameInfo *info, uint16 flags, uint16 version);
	void ReceiveNetworkGameInfo(Packet *p, NetworkGameInfo *info);
	void ReceiveNetworkGameInfoExtended(Packet *p, NetworkGameInfo *info);
=======
>>>>>>> 31f1db2d
};

#endif /* NETWORK_CORE_UDP_H */<|MERGE_RESOLUTION|>--- conflicted
+++ resolved
@@ -202,20 +202,8 @@
 	virtual void Receive_MASTER_SESSION_KEY(Packet *p, NetworkAddress *client_addr);
 
 	void HandleUDPPacket(Packet *p, NetworkAddress *client_addr);
-<<<<<<< HEAD
-
-	/**
-	 * Function that is called for every GRFConfig that is read when receiving
-	 * a NetworkGameInfo. Only grfid and md5sum are set, the rest is zero. This
-	 * function must set all appropriate fields. This GRF is later appended to
-	 * the grfconfig list of the NetworkGameInfo.
-	 * @param config the GRF to handle
-	 */
-	virtual void HandleIncomingNetworkGameInfoGRFConfig(GRFConfig *config) { NOT_REACHED(); }
 
 	virtual void Receive_EX_MULTI(Packet *p, NetworkAddress *client_addr);
-=======
->>>>>>> 31f1db2d
 public:
 	NetworkUDPSocketHandler(NetworkAddressList *bind = nullptr);
 
@@ -227,14 +215,6 @@
 
 	void SendPacket(Packet *p, NetworkAddress *recv, bool all = false, bool broadcast = false, bool short_mtu = false);
 	void ReceivePackets();
-<<<<<<< HEAD
-
-	void SendNetworkGameInfo(Packet *p, const NetworkGameInfo *info);
-	void SendNetworkGameInfoExtended(Packet *p, const NetworkGameInfo *info, uint16 flags, uint16 version);
-	void ReceiveNetworkGameInfo(Packet *p, NetworkGameInfo *info);
-	void ReceiveNetworkGameInfoExtended(Packet *p, NetworkGameInfo *info);
-=======
->>>>>>> 31f1db2d
 };
 
 #endif /* NETWORK_CORE_UDP_H */