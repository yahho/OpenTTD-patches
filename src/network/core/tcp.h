/*
 * This file is part of OpenTTD.
 * OpenTTD is free software; you can redistribute it and/or modify it under the terms of the GNU General Public License as published by the Free Software Foundation, version 2.
 * OpenTTD is distributed in the hope that it will be useful, but WITHOUT ANY WARRANTY; without even the implied warranty of MERCHANTABILITY or FITNESS FOR A PARTICULAR PURPOSE.
 * See the GNU General Public License for more details. You should have received a copy of the GNU General Public License along with OpenTTD. If not, see <http://www.gnu.org/licenses/>.
 */

/**
 * @file tcp.h Basic functions to receive and send TCP packets.
 */

#ifndef NETWORK_CORE_TCP_H
#define NETWORK_CORE_TCP_H

#include "address.h"
#include "packet.h"
#include "../../core/ring_buffer.hpp"

#include <atomic>
#include <chrono>
#include <map>
#include <memory>
#include <vector>
#include <thread>

/** The states of sending the packets. */
enum SendPacketsState {
	SPS_CLOSED,      ///< The connection got closed.
	SPS_NONE_SENT,   ///< The buffer is still full, so no (parts of) packets could be sent.
	SPS_PARTLY_SENT, ///< The packets are partly sent; there are more packets to be sent in the queue.
	SPS_ALL_SENT,    ///< All packets in the queue are sent.
};

/** Base socket handler for all TCP sockets */
class NetworkTCPSocketHandler : public NetworkSocketHandler {
private:
<<<<<<< HEAD
	ring_buffer<std::unique_ptr<Packet>> packet_queue; ///< Packets that are awaiting delivery
	std::unique_ptr<Packet> packet_recv;              ///< Partially received packet
=======
	std::deque<std::unique_ptr<Packet>> packet_queue; ///< Packets that are awaiting delivery. Cannot be std::queue as that does not have a clear() function.
	std::unique_ptr<Packet> packet_recv; ///< Partially received packet
>>>>>>> b085f610

	void EmptyPacketQueue();
public:
	SOCKET sock;              ///< The socket currently connected to
	bool writable;            ///< Can we write to this socket?

	/**
	 * Whether this socket is currently bound to a socket.
	 * @return true when the socket is bound, false otherwise
	 */
	bool IsConnected() const { return this->sock != INVALID_SOCKET; }

	virtual NetworkRecvStatus CloseConnection(bool error = true);
	void CloseSocket();

<<<<<<< HEAD
	void SendPacket(std::unique_ptr<Packet> packet);
	void SendPrependPacket(std::unique_ptr<Packet> packet, int queue_after_packet_type);
	void ShrinkToFitSendQueue();

	void SendPacket(Packet *packet)
	{
		this->SendPacket(std::unique_ptr<Packet>(packet));
	}

	SendPacketsState SendPackets(bool closing_down = false);

	virtual std::unique_ptr<Packet> ReceivePacket();
	virtual void LogSentPacket(const Packet &pkt);
=======
	virtual void SendPacket(std::unique_ptr<Packet> &&packet);
	SendPacketsState SendPackets(bool closing_down = false);

	virtual std::unique_ptr<Packet> ReceivePacket();
>>>>>>> b085f610

	bool CanSendReceive();

	/**
	 * Whether there is something pending in the send queue.
	 * @return true when something is pending in the send queue.
	 */
	bool HasSendQueue() { return !this->packet_queue.empty(); }

	NetworkTCPSocketHandler(SOCKET s = INVALID_SOCKET);
	~NetworkTCPSocketHandler();
};

/**
 * "Helper" class for creating TCP connections in a non-blocking manner
 */
class TCPConnecter {
private:
	/**
	 * The current status of the connecter.
	 *
	 * We track the status like this to ensure everything is executed from the
	 * game-thread, and not at another random time where we might not have the
	 * lock on the game-state.
	 */
	enum class Status {
		Init,       ///< TCPConnecter is created but resolving hasn't started.
		Resolving,  ///< The hostname is being resolved (threaded).
		Failure,    ///< Resolving failed.
		Connecting, ///< We are currently connecting.
		Connected,  ///< The connection is established.
	};

	std::thread resolve_thread;                         ///< Thread used during resolving.
	std::atomic<Status> status = Status::Init;          ///< The current status of the connecter.
	std::atomic<bool> killed = false;                   ///< Whether this connecter is marked as killed.

	addrinfo *ai = nullptr;                             ///< getaddrinfo() allocated linked-list of resolved addresses.
	std::vector<addrinfo *> addresses;                  ///< Addresses we can connect to.
	std::map<SOCKET, NetworkAddress> sock_to_address;   ///< Mapping of a socket to the real address it is connecting to. USed for DEBUG statements.
	size_t current_address = 0;                         ///< Current index in addresses we are trying.

	std::vector<SOCKET> sockets;                        ///< Pending connect() attempts.
	std::chrono::steady_clock::time_point last_attempt; ///< Time we last tried to connect.

	std::string connection_string;                      ///< Current address we are connecting to (before resolving).
	NetworkAddress bind_address;                        ///< Address we're binding to, if any.
	int family = AF_UNSPEC;                             ///< Family we are using to connect with.

	static std::vector<std::shared_ptr<TCPConnecter>> connecters; ///< List of connections that are currently being created.

	void Resolve();
	void OnResolved(addrinfo *ai);
	bool TryNextAddress();
	void Connect(addrinfo *address);
	virtual bool CheckActivity();

	/* We do not want any other derived classes from this class being able to
	 * access these private members, but it is okay for TCPServerConnecter. */
	friend class TCPServerConnecter;

	static void ResolveThunk(TCPConnecter *connecter);

public:
	TCPConnecter() {};
	TCPConnecter(const std::string &connection_string, uint16_t default_port, const NetworkAddress &bind_address = {}, int family = AF_UNSPEC);
	virtual ~TCPConnecter();

	/**
	 * Callback when the connection succeeded.
	 * @param s the socket that we opened
	 */
	virtual void OnConnect([[maybe_unused]] SOCKET s) {}

	/**
	 * Callback for when the connection attempt failed.
	 */
	virtual void OnFailure() {}

	void Kill();

	static void CheckCallbacks();
	static void KillAll();

	/**
	 * Create the connecter, and initiate connecting by putting it in the collection of TCP connections to make.
	 * @tparam T The type of connecter to create.
	 * @param args The arguments to the constructor of T.
	 * @return Shared pointer to the connecter.
	 */
	template <class T, typename... Args>
	static std::shared_ptr<TCPConnecter> Create(Args&& ... args)
	{
		return TCPConnecter::connecters.emplace_back(std::make_shared<T>(std::forward<Args>(args)...));
	}
};

class TCPServerConnecter : public TCPConnecter {
private:
	SOCKET socket = INVALID_SOCKET; ///< The socket when a connection is established.

	bool CheckActivity() override;

public:
	ServerAddress server_address; ///< Address we are connecting to.

	TCPServerConnecter(const std::string &connection_string, uint16_t default_port);

	void SetConnected(SOCKET sock);
	void SetFailure();
};

#endif /* NETWORK_CORE_TCP_H */<|MERGE_RESOLUTION|>--- conflicted
+++ resolved
@@ -34,15 +34,9 @@
 /** Base socket handler for all TCP sockets */
 class NetworkTCPSocketHandler : public NetworkSocketHandler {
 private:
-<<<<<<< HEAD
 	ring_buffer<std::unique_ptr<Packet>> packet_queue; ///< Packets that are awaiting delivery
-	std::unique_ptr<Packet> packet_recv;              ///< Partially received packet
-=======
-	std::deque<std::unique_ptr<Packet>> packet_queue; ///< Packets that are awaiting delivery. Cannot be std::queue as that does not have a clear() function.
-	std::unique_ptr<Packet> packet_recv; ///< Partially received packet
->>>>>>> b085f610
+	std::unique_ptr<Packet> packet_recv;               ///< Partially received packet
 
-	void EmptyPacketQueue();
 public:
 	SOCKET sock;              ///< The socket currently connected to
 	bool writable;            ///< Can we write to this socket?
@@ -56,26 +50,14 @@
 	virtual NetworkRecvStatus CloseConnection(bool error = true);
 	void CloseSocket();
 
-<<<<<<< HEAD
 	void SendPacket(std::unique_ptr<Packet> packet);
 	void SendPrependPacket(std::unique_ptr<Packet> packet, int queue_after_packet_type);
 	void ShrinkToFitSendQueue();
-
-	void SendPacket(Packet *packet)
-	{
-		this->SendPacket(std::unique_ptr<Packet>(packet));
-	}
 
 	SendPacketsState SendPackets(bool closing_down = false);
 
 	virtual std::unique_ptr<Packet> ReceivePacket();
 	virtual void LogSentPacket(const Packet &pkt);
-=======
-	virtual void SendPacket(std::unique_ptr<Packet> &&packet);
-	SendPacketsState SendPackets(bool closing_down = false);
-
-	virtual std::unique_ptr<Packet> ReceivePacket();
->>>>>>> b085f610
 
 	bool CanSendReceive();
 
