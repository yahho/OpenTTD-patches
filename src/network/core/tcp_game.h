--- conflicted
+++ resolved
@@ -215,7 +215,6 @@
 	virtual NetworkRecvStatus Receive_SERVER_GAME_INFO(Packet *p);
 
 	/**
-<<<<<<< HEAD
 	 * Sends information about the game (extended).
 	 * Serialized NetworkGameInfo. See game_info.h for details.
 	 * @param p The packet that was just received.
@@ -223,42 +222,6 @@
 	virtual NetworkRecvStatus Receive_SERVER_GAME_INFO_EXTENDED(Packet *p);
 
 	/**
-	 * Request company information (in detail).
-	 * @param p The packet that was just received.
-	 */
-	virtual NetworkRecvStatus Receive_CLIENT_COMPANY_INFO(Packet *p);
-
-	/**
-	 * Sends information about the companies (one packet per company):
-	 * uint8   Version of the structure of this packet (NETWORK_COMPANY_INFO_VERSION).
-	 * bool    Contains data (false marks the end of updates).
-	 * uint8   ID of the company.
-	 * string  Name of the company.
-	 * uint32  Year the company was inaugurated.
-	 * uint64  Value.
-	 * uint64  Money.
-	 * uint64  Income.
-	 * uint16  Performance (last quarter).
-	 * bool    Company is password protected.
-	 * uint16  Number of trains.
-	 * uint16  Number of lorries.
-	 * uint16  Number of busses.
-	 * uint16  Number of planes.
-	 * uint16  Number of ships.
-	 * uint16  Number of train stations.
-	 * uint16  Number of lorry stations.
-	 * uint16  Number of bus stops.
-	 * uint16  Number of airports and heliports.
-	 * uint16  Number of harbours.
-	 * bool    Company is an AI.
-	 * string  Client names (comma separated list)
-	 * @param p The packet that was just received.
-	 */
-	virtual NetworkRecvStatus Receive_SERVER_COMPANY_INFO(Packet *p);
-
-	/**
-=======
->>>>>>> b67ef1e5
 	 * Send information about a client:
 	 * uint32  ID of the client (always unique on a server. 1 = server, 0 is invalid).
 	 * uint8   ID of the company the client is playing as (255 for spectators).
