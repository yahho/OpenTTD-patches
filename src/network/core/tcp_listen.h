/*
 * This file is part of OpenTTD.
 * OpenTTD is free software; you can redistribute it and/or modify it under the terms of the GNU General Public License as published by the Free Software Foundation, version 2.
 * OpenTTD is distributed in the hope that it will be useful, but WITHOUT ANY WARRANTY; without even the implied warranty of MERCHANTABILITY or FITNESS FOR A PARTICULAR PURPOSE.
 * See the GNU General Public License for more details. You should have received a copy of the GNU General Public License along with OpenTTD. If not, see <http://www.gnu.org/licenses/>.
 */

/**
 * @file tcp_listen.h Basic functions to listen for TCP connections.
 */

#ifndef NETWORK_CORE_TCP_LISTEN_H
#define NETWORK_CORE_TCP_LISTEN_H

#include "tcp.h"
#include "../network.h"
#include "../../core/pool_type.hpp"
#include "../../debug.h"
#include "table/strings.h"

/**
 * Template for TCP listeners.
 * @param Tsocket      The class we create sockets for.
 * @param Tfull_packet The packet type to return when we don't allow more sockets.
 * @param Tban_packet  The packet type to return when the client is banned.
 */
template <class Tsocket, PacketType Tfull_packet, PacketType Tban_packet>
class TCPListenHandler {
	/** List of sockets we listen on. */
	static SocketList sockets;

public:
	static bool ValidateClient(SOCKET s, NetworkAddress &address)
	{
		/* Check if the client is banned. */
		for (const auto &entry : _network_ban_list) {
			if (address.IsInNetmask(entry.c_str())) {
				Packet p(Tban_packet);
				p.PrepareToSend();

				DEBUG(net, 2, "[%s] Banned ip tried to join (%s), refused", Tsocket::GetName(), entry.c_str());

				if (p.TransferOut<int>(send, s, 0) < 0) {
					DEBUG(net, 0, "[%s] send failed: %s", Tsocket::GetName(), NetworkError::GetLast().AsString());
				}
				closesocket(s);
				return false;
			}
		}

		/* Can we handle a new client? */
		if (!Tsocket::AllowConnection()) {
			/* No more clients allowed?
			 * Send to the client that we are full! */
			Packet p(Tfull_packet);
			p.PrepareToSend();

			if (p.TransferOut<int>(send, s, 0) < 0) {
				DEBUG(net, 0, "[%s] send failed: %s", Tsocket::GetName(), NetworkError::GetLast().AsString());
			}
			closesocket(s);

			return false;
		}

		return true;
	}

	/**
	 * Accepts clients from the sockets.
	 * @param ls Socket to accept clients from.
	 */
	static void AcceptClient(SOCKET ls)
	{
		for (;;) {
			struct sockaddr_storage sin;
			memset(&sin, 0, sizeof(sin));
			socklen_t sin_len = sizeof(sin);
			SOCKET s = accept(ls, (struct sockaddr*)&sin, &sin_len);
			if (s == INVALID_SOCKET) return;
#ifdef __EMSCRIPTEN__
			sin_len = FixAddrLenForEmscripten(sin);
#endif

			SetNonBlocking(s); // XXX error handling?

			NetworkAddress address(sin, sin_len);
			DEBUG(net, 3, "[%s] Client connected from %s on frame %d", Tsocket::GetName(), address.GetHostname(), _frame_counter);

			SetNoDelay(s); // XXX error handling?

			if (!Tsocket::ValidateClient(s, address)) continue;
			Tsocket::AcceptConnection(s, address);
		}
	}

	/**
	 * Handle the receiving of packets.
	 * @return true if everything went okay.
	 */
	static bool Receive()
	{
		fd_set read_fd, write_fd;
		struct timeval tv;

		FD_ZERO(&read_fd);
		FD_ZERO(&write_fd);


		for (Tsocket *cs : Tsocket::Iterate()) {
			FD_SET(cs->sock, &read_fd);
			FD_SET(cs->sock, &write_fd);
		}

		/* take care of listener port */
		for (auto &s : sockets) {
			FD_SET(s.first, &read_fd);
		}

		tv.tv_sec = tv.tv_usec = 0; // don't block at all.
		if (select(FD_SETSIZE, &read_fd, &write_fd, nullptr, &tv) < 0) return false;

		/* accept clients.. */
		for (auto &s : sockets) {
			if (FD_ISSET(s.first, &read_fd)) AcceptClient(s.first);
		}

		/* read stuff from clients */
		for (Tsocket *cs : Tsocket::Iterate()) {
			cs->writable = !!FD_ISSET(cs->sock, &write_fd);
			if (FD_ISSET(cs->sock, &read_fd)) {
				cs->ReceivePackets();
			}
		}
		return _networking;
	}

	/**
	 * Listen on a particular port.
	 * @param port The port to listen on.
	 * @return true if listening succeeded.
	 */
	static bool Listen(uint16 port)
	{
		assert(sockets.empty());

		NetworkAddressList addresses;
		GetBindAddresses(&addresses, port);

		for (NetworkAddress &address : addresses) {
			address.Listen(SOCK_STREAM, &sockets);
		}

<<<<<<< HEAD
		if (sockets.size() == 0) {
			DEBUG(net, 0, "Could not start network: could not create listening socket");
=======
		if (sockets.empty()) {
			Debug(net, 0, "Could not start network: could not create listening socket");
>>>>>>> 37f84b73
			ShowNetworkError(STR_NETWORK_ERROR_SERVER_START);
			return false;
		}

		return true;
	}

	/** Close the sockets we're listening on. */
	static void CloseListeners()
	{
		for (auto &s : sockets) {
			closesocket(s.first);
		}
		sockets.clear();
		DEBUG(net, 5, "[%s] Closed listeners", Tsocket::GetName());
	}
};

template <class Tsocket, PacketType Tfull_packet, PacketType Tban_packet> SocketList TCPListenHandler<Tsocket, Tfull_packet, Tban_packet>::sockets;

#endif /* NETWORK_CORE_TCP_LISTEN_H */<|MERGE_RESOLUTION|>--- conflicted
+++ resolved
@@ -151,13 +151,8 @@
 			address.Listen(SOCK_STREAM, &sockets);
 		}
 
-<<<<<<< HEAD
-		if (sockets.size() == 0) {
+		if (sockets.empty()) {
 			DEBUG(net, 0, "Could not start network: could not create listening socket");
-=======
-		if (sockets.empty()) {
-			Debug(net, 0, "Could not start network: could not create listening socket");
->>>>>>> 37f84b73
 			ShowNetworkError(STR_NETWORK_ERROR_SERVER_START);
 			return false;
 		}
