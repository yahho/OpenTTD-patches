/* $Id$ */

/*
 * This file is part of OpenTTD.
 * OpenTTD is free software; you can redistribute it and/or modify it under the terms of the GNU General Public License as published by the Free Software Foundation, version 2.
 * OpenTTD is distributed in the hope that it will be useful, but WITHOUT ANY WARRANTY; without even the implied warranty of MERCHANTABILITY or FITNESS FOR A PARTICULAR PURPOSE.
 * See the GNU General Public License for more details. You should have received a copy of the GNU General Public License along with OpenTTD. If not, see <http://www.gnu.org/licenses/>.
 */

/**
 * @file tcp_http.cpp Basic functions to receive and send HTTP TCP packets.
 */

#include "../../stdafx.h"
#include "../../debug.h"
#include "../../rev.h"
#include "../network_func.h"

#include "tcp_http.h"

#include "../../safeguards.h"

/** List of open HTTP connections. */
static std::vector<NetworkHTTPSocketHandler *> _http_connections;

/**
 * Start the querying
 * @param s        the socket of this connection
 * @param callback the callback for HTTP retrieval
 * @param host     the hostname of the server to connect to
 * @param url      the url at the server
 * @param data     the data to send
 * @param depth    the depth (redirect recursion) of the queries
 */
NetworkHTTPSocketHandler::NetworkHTTPSocketHandler(SOCKET s,
		HTTPCallback *callback, const char *host, const char *url,
		const char *data, int depth) :
	NetworkSocketHandler(),
	recv_pos(0),
	recv_length(0),
	callback(callback),
	data(data),
	redirect_depth(depth),
	sock(s)
{
<<<<<<< HEAD
	size_t bufferSize = strlen(url) + strlen(host) + strlen(_openttd_revision) + (data == NULL ? 0 : strlen(data)) + 128;
	char *buffer = AllocaM(char, bufferSize);

	DEBUG(net, 7, "[tcp/http] requesting %s%s", host, url);
	if (data != NULL) {
		seprintf(buffer, buffer + bufferSize - 1, "POST %s HTTP/1.0\r\nHost: %s\r\nUser-Agent: OpenTTD/%s\r\nContent-Type: text/plain\r\nContent-Length: %d\r\n\r\n%s\r\n", url, host, _openttd_revision, (int)strlen(data), data);
=======
	size_t bufferSize = strlen(url) + strlen(host) + strlen(GetNetworkRevisionString()) + (data == nullptr ? 0 : strlen(data)) + 128;
	char *buffer = AllocaM(char, bufferSize);

	DEBUG(net, 7, "[tcp/http] requesting %s%s", host, url);
	if (data != nullptr) {
		seprintf(buffer, buffer + bufferSize - 1, "POST %s HTTP/1.0\r\nHost: %s\r\nUser-Agent: OpenTTD/%s\r\nContent-Type: text/plain\r\nContent-Length: %d\r\n\r\n%s\r\n", url, host, GetNetworkRevisionString(), (int)strlen(data), data);
>>>>>>> 7c8e7c6b
	} else {
		seprintf(buffer, buffer + bufferSize - 1, "GET %s HTTP/1.0\r\nHost: %s\r\nUser-Agent: OpenTTD/%s\r\n\r\n", url, host, _openttd_revision);
	}

	ssize_t size = strlen(buffer);
	ssize_t res = send(this->sock, (const char*)buffer, size, 0);
	if (res != size) {
		/* Sending all data failed. Socket can't handle this little bit
		 * of information? Just fall back to the old system! */
		this->callback->OnFailure();
		delete this;
		return;
	}

	_http_connections.push_back(this);
}

/** Free whatever needs to be freed. */
NetworkHTTPSocketHandler::~NetworkHTTPSocketHandler()
{
	this->CloseConnection();

	if (this->sock != INVALID_SOCKET) closesocket(this->sock);
	this->sock = INVALID_SOCKET;
	free(this->data);
}

NetworkRecvStatus NetworkHTTPSocketHandler::CloseConnection(bool error)
{
	NetworkSocketHandler::CloseConnection(error);
	return NETWORK_RECV_STATUS_OKAY;
}

/**
 * Helper to simplify the error handling.
 * @param msg the error message to show.
 */
#define return_error(msg) { DEBUG(net, 0, msg); return -1; }

static const char * const NEWLINE        = "\r\n";             ///< End of line marker
static const char * const END_OF_HEADER  = "\r\n\r\n";         ///< End of header marker
static const char * const HTTP_1_0       = "HTTP/1.0 ";        ///< Preamble for HTTP 1.0 servers
static const char * const HTTP_1_1       = "HTTP/1.1 ";        ///< Preamble for HTTP 1.1 servers
static const char * const CONTENT_LENGTH = "Content-Length: "; ///< Header for the length of the content
static const char * const LOCATION       = "Location: ";       ///< Header for location

/**
 * Handle the header of a HTTP reply.
 * @return amount of data to continue downloading.
 *         > 0: we need to download N bytes.
 *         = 0: we're being redirected.
 *         < 0: an error occurred. Downloading failed.
 * @note if an error occurred the header might not be in its
 *       original state. No effort is undertaken to bring
 *       the header in its original state.
 */
int NetworkHTTPSocketHandler::HandleHeader()
{
	assert(strlen(HTTP_1_0) == strlen(HTTP_1_1));
	assert(strstr(this->recv_buffer, END_OF_HEADER) != nullptr);

	/* We expect a HTTP/1.[01] reply */
	if (strncmp(this->recv_buffer, HTTP_1_0, strlen(HTTP_1_0)) != 0 &&
			strncmp(this->recv_buffer, HTTP_1_1, strlen(HTTP_1_1)) != 0) {
		return_error("[tcp/http] received invalid HTTP reply");
	}

	char *status = this->recv_buffer + strlen(HTTP_1_0);
	if (strncmp(status, "200", 3) == 0) {
		/* We are going to receive a document. */

		/* Get the length of the document to receive */
		char *length = strcasestr(this->recv_buffer, CONTENT_LENGTH);
		if (length == nullptr) return_error("[tcp/http] missing 'content-length' header");

		/* Skip the header */
		length += strlen(CONTENT_LENGTH);

		/* Search the end of the line. This is safe because the header will
		 * always end with two newlines. */
		char *end_of_line = strstr(length, NEWLINE);

		/* Read the length */
		*end_of_line = '\0';
		int len = atoi(length);
		/* Restore the header. */
		*end_of_line = '\r';

		/* Make sure we're going to download at least something;
		 * zero sized files are, for OpenTTD's purposes, always
		 * wrong. You can't have gzips of 0 bytes! */
		if (len == 0) return_error("[tcp/http] refusing to download 0 bytes");

		DEBUG(net, 7, "[tcp/http] downloading %i bytes", len);
		return len;
	}

	if (strncmp(status, "301", 3) != 0 &&
			strncmp(status, "302", 3) != 0 &&
			strncmp(status, "303", 3) != 0 &&
			strncmp(status, "307", 3) != 0) {
		/* We are not going to be redirected :(. */

		/* Search the end of the line. This is safe because the header will
		 * always end with two newlines. */
		*strstr(status, NEWLINE) = '\0';
		DEBUG(net, 0, "[tcp/http] unhandled status reply %s", status);
		return -1;
	}

	if (this->redirect_depth == 5) return_error("[tcp/http] too many redirects, looping redirects?");

	/* Redirect to other URL */
	char *uri = strcasestr(this->recv_buffer, LOCATION);
	if (uri == nullptr) return_error("[tcp/http] missing 'location' header for redirect");

	uri += strlen(LOCATION);

	/* Search the end of the line. This is safe because the header will
	 * always end with two newlines. */
	char *end_of_line = strstr(uri, NEWLINE);
	*end_of_line = '\0';

	DEBUG(net, 6, "[tcp/http] redirecting to %s", uri);

	int ret = NetworkHTTPSocketHandler::Connect(uri, this->callback, this->data, this->redirect_depth + 1);
	if (ret != 0) return ret;

	/* We've relinquished control of data now. */
	this->data = nullptr;

	/* Restore the header. */
	*end_of_line = '\r';
	return 0;
}

/**
 * Connect to the given URI.
 * @param uri      the URI to connect to.
 * @param callback the callback to send data back on.
 * @param data     the data we want to send (as POST).
 * @param depth    the recursion/redirect depth.
 */
/* static */ int NetworkHTTPSocketHandler::Connect(char *uri, HTTPCallback *callback, const char *data, int depth)
{
	char *hname = strstr(uri, "://");
	if (hname == nullptr) return_error("[tcp/http] invalid location");

	hname += 3;

	char *url = strchr(hname, '/');
	if (url == nullptr) return_error("[tcp/http] invalid location");

	*url = '\0';

	/* Fetch the hostname, and possible port number. */
	const char *company = nullptr;
	const char *port = nullptr;
	ParseConnectionString(&company, &port, hname);
	if (company != nullptr) return_error("[tcp/http] invalid hostname");

	NetworkAddress address(hname, port == nullptr ? 80 : atoi(port));

	/* Restore the URL. */
	*url = '/';
	new NetworkHTTPContentConnecter(address, callback, url, data, depth);
	return 0;
}

#undef return_error

/**
 * Handle receiving of HTTP data.
 * @return state of the receival of HTTP data.
 *         > 0: we need more cycles for downloading
 *         = 0: we are done downloading
 *         < 0: we have hit an error
 */
int NetworkHTTPSocketHandler::Receive()
{
	for (;;) {
		ssize_t res = recv(this->sock, (char *)this->recv_buffer + this->recv_pos, lengthof(this->recv_buffer) - this->recv_pos, 0);
		if (res == -1) {
			int err = GET_LAST_ERROR();
			if (err != EWOULDBLOCK) {
				/* Something went wrong... (104 is connection reset by peer) */
				if (err != 104) DEBUG(net, 0, "recv failed with error %d", err);
				return -1;
			}
			/* Connection would block, so stop for now */
			return 1;
		}

		/* No more data... did we get everything we wanted? */
		if (res == 0) {
			if (this->recv_length != 0) return -1;

			this->callback->OnReceiveData(nullptr, 0);
			return 0;
		}

		/* Wait till we read the end-of-header identifier */
		if (this->recv_length == 0) {
			int read = this->recv_pos + res;
			int end = min(read, lengthof(this->recv_buffer) - 1);

			/* Do a 'safe' search for the end of the header. */
			char prev = this->recv_buffer[end];
			this->recv_buffer[end] = '\0';
			char *end_of_header = strstr(this->recv_buffer, END_OF_HEADER);
			this->recv_buffer[end] = prev;

			if (end_of_header == nullptr) {
				if (read == lengthof(this->recv_buffer)) {
					DEBUG(net, 0, "[tcp/http] header too big");
					return -1;
				}
				this->recv_pos = read;
			} else {
				int ret = this->HandleHeader();
				if (ret <= 0) return ret;

				this->recv_length = ret;

				end_of_header += strlen(END_OF_HEADER);
				int len = min(read - (end_of_header - this->recv_buffer), res);
				if (len != 0) {
					this->callback->OnReceiveData(end_of_header, len);
					this->recv_length -= len;
				}

				this->recv_pos = 0;
			}
		} else {
			res = min(this->recv_length, res);
			/* Receive whatever we're expecting. */
			this->callback->OnReceiveData(this->recv_buffer, res);
			this->recv_length -= res;
		}
	}
}

/**
 * Do the receiving for all HTTP connections.
 */
/* static */ void NetworkHTTPSocketHandler::HTTPReceive()
{
	/* No connections, just bail out. */
	if (_http_connections.size() == 0) return;

	fd_set read_fd;
	struct timeval tv;

	FD_ZERO(&read_fd);
	for (NetworkHTTPSocketHandler *handler : _http_connections) {
		FD_SET(handler->sock, &read_fd);
	}

	tv.tv_sec = tv.tv_usec = 0; // don't block at all.
	int n = select(FD_SETSIZE, &read_fd, nullptr, nullptr, &tv);
	if (n == -1) return;

	for (auto iter = _http_connections.begin(); iter < _http_connections.end(); /* nothing */) {
		NetworkHTTPSocketHandler *cur = *iter;

		if (FD_ISSET(cur->sock, &read_fd)) {
			int ret = cur->Receive();
			/* First send the failure. */
			if (ret < 0) cur->callback->OnFailure();
			if (ret <= 0) {
				/* Then... the connection can be closed */
				cur->CloseConnection();
				iter = _http_connections.erase(iter);
				delete cur;
				continue;
			}
		}
		iter++;
	}
}<|MERGE_RESOLUTION|>--- conflicted
+++ resolved
@@ -43,21 +43,12 @@
 	redirect_depth(depth),
 	sock(s)
 {
-<<<<<<< HEAD
-	size_t bufferSize = strlen(url) + strlen(host) + strlen(_openttd_revision) + (data == NULL ? 0 : strlen(data)) + 128;
-	char *buffer = AllocaM(char, bufferSize);
-
-	DEBUG(net, 7, "[tcp/http] requesting %s%s", host, url);
-	if (data != NULL) {
-		seprintf(buffer, buffer + bufferSize - 1, "POST %s HTTP/1.0\r\nHost: %s\r\nUser-Agent: OpenTTD/%s\r\nContent-Type: text/plain\r\nContent-Length: %d\r\n\r\n%s\r\n", url, host, _openttd_revision, (int)strlen(data), data);
-=======
-	size_t bufferSize = strlen(url) + strlen(host) + strlen(GetNetworkRevisionString()) + (data == nullptr ? 0 : strlen(data)) + 128;
+	size_t bufferSize = strlen(url) + strlen(host) + strlen(_openttd_revision) + (data == nullptr ? 0 : strlen(data)) + 128;
 	char *buffer = AllocaM(char, bufferSize);
 
 	DEBUG(net, 7, "[tcp/http] requesting %s%s", host, url);
 	if (data != nullptr) {
-		seprintf(buffer, buffer + bufferSize - 1, "POST %s HTTP/1.0\r\nHost: %s\r\nUser-Agent: OpenTTD/%s\r\nContent-Type: text/plain\r\nContent-Length: %d\r\n\r\n%s\r\n", url, host, GetNetworkRevisionString(), (int)strlen(data), data);
->>>>>>> 7c8e7c6b
+		seprintf(buffer, buffer + bufferSize - 1, "POST %s HTTP/1.0\r\nHost: %s\r\nUser-Agent: OpenTTD/%s\r\nContent-Type: text/plain\r\nContent-Length: %d\r\n\r\n%s\r\n", url, host, _openttd_revision, (int)strlen(data), data);
 	} else {
 		seprintf(buffer, buffer + bufferSize - 1, "GET %s HTTP/1.0\r\nHost: %s\r\nUser-Agent: OpenTTD/%s\r\n\r\n", url, host, _openttd_revision);
 	}
