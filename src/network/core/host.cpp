--- conflicted
+++ resolved
@@ -22,11 +22,7 @@
  */
 static void NetworkFindBroadcastIPsInternal(NetworkAddressList *broadcast);
 
-<<<<<<< HEAD
-#if defined(BEOS_NET_SERVER) || defined(__HAIKU__) /* doesn't have neither getifaddrs or net/if.h */
-=======
 #if defined(__HAIKU__) /* doesn't have neither getifaddrs or net/if.h */
->>>>>>> 01261dae
 /* Based on Andrew Bachmann's netstat+.c. Big thanks to him! */
 extern "C" int _netstat(int fd, char **output, int verbose);
 
