--- conflicted
+++ resolved
@@ -204,13 +204,8 @@
 	}
 
 	if (_debug_net_level >= 6) {
-<<<<<<< HEAD
-		if (this->addresses.size() == 0) {
+		if (this->addresses.empty()) {
 			DEBUG(net, 6, "%s did not resolve", this->connection_string.c_str());
-=======
-		if (this->addresses.empty()) {
-			Debug(net, 6, "{} did not resolve", this->connection_string);
->>>>>>> 37f84b73
 		} else {
 			DEBUG(net, 6, "%s resolved in:", this->connection_string.c_str());
 			for (const auto &address : this->addresses) {
