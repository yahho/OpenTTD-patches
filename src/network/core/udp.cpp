--- conflicted
+++ resolved
@@ -120,24 +120,14 @@
 		if (broadcast) {
 			/* Enable broadcast */
 			unsigned long val = 1;
-<<<<<<< HEAD
-			if (setsockopt(s.second, SOL_SOCKET, SO_BROADCAST, (char *) &val, sizeof(val)) < 0) {
+			if (setsockopt(s.first, SOL_SOCKET, SO_BROADCAST, (char *) &val, sizeof(val)) < 0) {
 				DEBUG(net, 1, "Setting broadcast mode failed: %s", NetworkError::GetLast().AsString());
-=======
-			if (setsockopt(s.first, SOL_SOCKET, SO_BROADCAST, (char *) &val, sizeof(val)) < 0) {
-				Debug(net, 1, "Setting broadcast mode failed: {}", NetworkError::GetLast().AsString());
->>>>>>> 91e140c7
 			}
 		}
 
 		/* Send the buffer */
-<<<<<<< HEAD
-		ssize_t res = p->TransferOut<int>(sendto, s.second, 0, (const struct sockaddr *)send.GetAddress(), send.GetAddressLength());
+		ssize_t res = p->TransferOut<int>(sendto, s.first, 0, (const struct sockaddr *)send.GetAddress(), send.GetAddressLength());
 		DEBUG(net, 7, "sendto(%s)",  NetworkAddressDumper().GetAddressAsString(&send));
-=======
-		ssize_t res = p->TransferOut<int>(sendto, s.first, 0, (const struct sockaddr *)send.GetAddress(), send.GetAddressLength());
-		Debug(net, 7, "sendto({})", send.GetAddressAsString());
->>>>>>> 91e140c7
 
 		/* Check for any errors, but ignore it otherwise */
 		if (res == -1) DEBUG(net, 1, "sendto(%s) failed with: %s", NetworkAddressDumper().GetAddressAsString(&send), NetworkError::GetLast().AsString());
