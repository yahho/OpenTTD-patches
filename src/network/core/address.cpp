--- conflicted
+++ resolved
@@ -336,15 +336,8 @@
 		DEBUG(net, 1, "Setting no-delay mode failed: %s", NetworkError::GetLast().AsString());
 	}
 
-<<<<<<< HEAD
-	int on = 1;
-	/* The (const char*) cast is needed for windows!! */
-	if (setsockopt(sock, SOL_SOCKET, SO_REUSEADDR, (const char*)&on, sizeof(on)) == -1) {
+	if (!SetReusePort(sock)) {
 		DEBUG(net, 0, "Setting reuse-address mode failed: %s", NetworkError::GetLast().AsString());
-=======
-	if (!SetReusePort(sock)) {
-		Debug(net, 0, "Setting reuse-address mode failed: {}", NetworkError::GetLast().AsString());
->>>>>>> 16abdd52
 	}
 
 #ifndef __OS2__
@@ -439,7 +432,7 @@
 	sockaddr_storage addr = {};
 	socklen_t addr_len = sizeof(addr);
 	if (getpeername(sock, (sockaddr *)&addr, &addr_len) != 0) {
-		Debug(net, 0, "Failed to get address of the peer: {}", NetworkError::GetLast().AsString());
+		DEBUG(net, 0, "Failed to get address of the peer: %s", NetworkError::GetLast().AsString());
 		return NetworkAddress();
 	}
 	return NetworkAddress(addr, addr_len);
@@ -455,7 +448,7 @@
 	sockaddr_storage addr = {};
 	socklen_t addr_len = sizeof(addr);
 	if (getsockname(sock, (sockaddr *)&addr, &addr_len) != 0) {
-		Debug(net, 0, "Failed to get address of the socket: {}", NetworkError::GetLast().AsString());
+		DEBUG(net, 0, "Failed to get address of the socket: %s", NetworkError::GetLast().AsString());
 		return NetworkAddress();
 	}
 	return NetworkAddress(addr, addr_len);
