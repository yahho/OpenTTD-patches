--- conflicted
+++ resolved
@@ -69,15 +69,9 @@
 	uint dependency_count = p.Recv_uint8();
 	ci->dependencies.reserve(dependency_count);
 	for (uint i = 0; i < dependency_count; i++) {
-<<<<<<< HEAD
-		ContentID cid = (ContentID)p->Recv_uint32();
-		ci->dependencies.push_back(cid);
-		this->reverse_dependency_map.insert({ cid, ci->id });
-=======
 		ContentID dependency_cid = (ContentID)p.Recv_uint32();
 		ci->dependencies.push_back(dependency_cid);
 		this->reverse_dependency_map.insert({ dependency_cid, ci->id });
->>>>>>> b085f610
 	}
 
 	uint tag_count = p.Recv_uint8();
@@ -223,14 +217,10 @@
 	 * issue on https://github.com/OpenTTD/bananas-api asking for this.
 	 */
 
-<<<<<<< HEAD
 	p->Send_string("jgrpp");
 	p->Send_string(_openttd_release_version);
 
-	this->SendPacket(p);
-=======
 	this->SendPacket(std::move(p));
->>>>>>> b085f610
 }
 
 /**
@@ -276,15 +266,10 @@
 	const uint max_per_packet = std::min<uint>(255, (TCP_MTU - sizeof(PacketSize) - sizeof(byte) - sizeof(uint8_t)) /
 			(sizeof(uint8_t) + sizeof(uint32_t) + (send_md5sum ? MD5_HASH_BYTES : 0))) - 1;
 
-<<<<<<< HEAD
 	uint offset = 0;
-=======
-	auto p = std::make_unique<Packet>(send_md5sum ? PACKET_CONTENT_CLIENT_INFO_EXTID_MD5 : PACKET_CONTENT_CLIENT_INFO_EXTID, TCP_MTU);
-	p->Send_uint8((uint8_t)cv->size());
->>>>>>> b085f610
 
 	while (cv->size() > offset) {
-		Packet *p = new Packet(send_md5sum ? PACKET_CONTENT_CLIENT_INFO_EXTID_MD5 : PACKET_CONTENT_CLIENT_INFO_EXTID, TCP_MTU);
+		auto p = std::make_unique<Packet>(send_md5sum ? PACKET_CONTENT_CLIENT_INFO_EXTID_MD5 : PACKET_CONTENT_CLIENT_INFO_EXTID, TCP_MTU);
 		const uint to_send = std::min<uint>(static_cast<uint>(cv->size() - offset), max_per_packet);
 		p->Send_uint8(static_cast<uint8_t>(to_send));
 
@@ -299,14 +284,10 @@
 			}
 		}
 
-<<<<<<< HEAD
-		this->SendPacket(p);
+		this->SendPacket(std::move(p));
 
 		offset += to_send;
 	}
-=======
-	this->SendPacket(std::move(p));
->>>>>>> b085f610
 
 	for (ContentInfo *ci : *cv) {
 		bool found = false;
