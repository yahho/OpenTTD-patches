##name Luxembourgish
##ownname Lëtzebuergesch
##isocode lb_LU
##plural 0
##textdir ltr
##digitsep .
##digitsepcur .
##decimalsep ,
##winlangid 0x046e
##grflangid 0x23


# $Id$

# This file is part of OpenTTD.
# OpenTTD is free software; you can redistribute it and/or modify it under the terms of the GNU General Public License as published by the Free Software Foundation, version 2.
# OpenTTD is distributed in the hope that it will be useful, but WITHOUT ANY WARRANTY; without even the implied warranty of MERCHANTABILITY or FITNESS FOR A PARTICULAR PURPOSE.
# See the GNU General Public License for more details. You should have received a copy of the GNU General Public License along with OpenTTD. If not, see <http://www.gnu.org/licenses/>.


##id 0x0000
STR_NULL                                                        :
STR_EMPTY                                                       :
STR_UNDEFINED                                                   :(ondefinéierten string)
STR_JUST_NOTHING                                                :Näischt

# Cargo related strings
# Plural cargo name
STR_CARGO_PLURAL_NOTHING                                        :
STR_CARGO_PLURAL_PASSENGERS                                     :Passagéier
STR_CARGO_PLURAL_COAL                                           :Kuelen
STR_CARGO_PLURAL_MAIL                                           :Post
STR_CARGO_PLURAL_OIL                                            :Ueleg
STR_CARGO_PLURAL_LIVESTOCK                                      :Véi
STR_CARGO_PLURAL_GOODS                                          :Wueren
STR_CARGO_PLURAL_GRAIN                                          :Kar
STR_CARGO_PLURAL_WOOD                                           :Holz
STR_CARGO_PLURAL_IRON_ORE                                       :Eisenäerz
STR_CARGO_PLURAL_STEEL                                          :Stol
STR_CARGO_PLURAL_VALUABLES                                      :Wäertsaachen
STR_CARGO_PLURAL_COPPER_ORE                                     :Kofferäerz
STR_CARGO_PLURAL_MAIZE                                          :Mais
STR_CARGO_PLURAL_FRUIT                                          :Friichten
STR_CARGO_PLURAL_DIAMONDS                                       :Diamanten
STR_CARGO_PLURAL_FOOD                                           :Iesswueren
STR_CARGO_PLURAL_PAPER                                          :Pabeier
STR_CARGO_PLURAL_GOLD                                           :Gold
STR_CARGO_PLURAL_WATER                                          :Waasser
STR_CARGO_PLURAL_WHEAT                                          :Weess
STR_CARGO_PLURAL_RUBBER                                         :Kautschuk
STR_CARGO_PLURAL_SUGAR                                          :Zocker
STR_CARGO_PLURAL_TOYS                                           :Spillsaachen
STR_CARGO_PLURAL_CANDY                                          :Séissegkeeten
STR_CARGO_PLURAL_COLA                                           :Cola
STR_CARGO_PLURAL_COTTON_CANDY                                   :Zockerwatt
STR_CARGO_PLURAL_BUBBLES                                        :Blosen
STR_CARGO_PLURAL_TOFFEE                                         :Karamell
STR_CARGO_PLURAL_BATTERIES                                      :Batterien
STR_CARGO_PLURAL_PLASTIC                                        :Plastik
STR_CARGO_PLURAL_FIZZY_DRINKS                                   :Spruddel-Gedrénks

# Singular cargo name
STR_CARGO_SINGULAR_NOTHING                                      :
STR_CARGO_SINGULAR_PASSENGER                                    :Passagéier
STR_CARGO_SINGULAR_COAL                                         :Kuelen
STR_CARGO_SINGULAR_MAIL                                         :Post
STR_CARGO_SINGULAR_OIL                                          :Ueleg
STR_CARGO_SINGULAR_LIVESTOCK                                    :Véi
STR_CARGO_SINGULAR_GOODS                                        :Wueren
STR_CARGO_SINGULAR_GRAIN                                        :Kar
STR_CARGO_SINGULAR_WOOD                                         :Holz
STR_CARGO_SINGULAR_IRON_ORE                                     :Eisenäerz
STR_CARGO_SINGULAR_STEEL                                        :Stol
STR_CARGO_SINGULAR_VALUABLES                                    :Wäertsaachen
STR_CARGO_SINGULAR_COPPER_ORE                                   :Kofferäerz
STR_CARGO_SINGULAR_MAIZE                                        :Mais
STR_CARGO_SINGULAR_FRUIT                                        :Friichten
STR_CARGO_SINGULAR_DIAMOND                                      :Diamanten
STR_CARGO_SINGULAR_FOOD                                         :Iessen
STR_CARGO_SINGULAR_PAPER                                        :Pabeier
STR_CARGO_SINGULAR_GOLD                                         :Gold
STR_CARGO_SINGULAR_WATER                                        :Waasser
STR_CARGO_SINGULAR_WHEAT                                        :Weess
STR_CARGO_SINGULAR_RUBBER                                       :Kautschuck
STR_CARGO_SINGULAR_SUGAR                                        :Zocker
STR_CARGO_SINGULAR_TOY                                          :Spillsaach
STR_CARGO_SINGULAR_CANDY                                        :Séissegkeet
STR_CARGO_SINGULAR_COLA                                         :Cola
STR_CARGO_SINGULAR_COTTON_CANDY                                 :Zockerwatt
STR_CARGO_SINGULAR_BUBBLE                                       :Blos
STR_CARGO_SINGULAR_TOFFEE                                       :Karamell
STR_CARGO_SINGULAR_BATTERY                                      :Batterie
STR_CARGO_SINGULAR_PLASTIC                                      :Plastik
STR_CARGO_SINGULAR_FIZZY_DRINK                                  :Spruddel-Gedrénks

# Quantity of cargo
STR_QUANTITY_NOTHING                                            :
STR_QUANTITY_PASSENGERS                                         :{COMMA}{NBSP}Passagéier
STR_QUANTITY_COAL                                               :{WEIGHT_LONG} Kuel
STR_QUANTITY_MAIL                                               :{COMMA}{NBSP}Posts{P ak äck}
STR_QUANTITY_OIL                                                :{VOLUME_LONG} Ueleg
STR_QUANTITY_LIVESTOCK                                          :{COMMA}{NBSP}Eenheet{P "" e} Véi
STR_QUANTITY_GOODS                                              :{COMMA}{NBSP}Wuerekëscht{P "" en}
STR_QUANTITY_GRAIN                                              :{WEIGHT_LONG} Kar
STR_QUANTITY_WOOD                                               :{WEIGHT_LONG} Holz
STR_QUANTITY_IRON_ORE                                           :{WEIGHT_LONG} Eisenäerz
STR_QUANTITY_STEEL                                              :{WEIGHT_LONG} Stol
STR_QUANTITY_VALUABLES                                          :{COMMA}{NBSP}S{P ak äck} mat Wäertsaachen
STR_QUANTITY_COPPER_ORE                                         :{WEIGHT_LONG} Kofferäerz
STR_QUANTITY_MAIZE                                              :{WEIGHT_LONG} Mais
STR_QUANTITY_FRUIT                                              :{WEIGHT_LONG} Friichten
STR_QUANTITY_DIAMONDS                                           :{COMMA}{NBSP}S{P ak äck} mat Diamanten
STR_QUANTITY_FOOD                                               :{WEIGHT_LONG} Iesswueren
STR_QUANTITY_PAPER                                              :{WEIGHT_LONG} Pabeier
STR_QUANTITY_GOLD                                               :{COMMA}{NBSP}S{P ak äck} mat Gold
STR_QUANTITY_WATER                                              :{VOLUME_LONG} Waasser
STR_QUANTITY_WHEAT                                              :{WEIGHT_LONG} Weess
STR_QUANTITY_RUBBER                                             :{VOLUME_LONG} Kautschuck
STR_QUANTITY_SUGAR                                              :{WEIGHT_LONG} Zocker
STR_QUANTITY_TOYS                                               :{COMMA}{NBSP}Spillsaach{P "" en}
STR_QUANTITY_SWEETS                                             :{COMMA}{NBSP}S{P ak äck} mat Séissegkeeten
STR_QUANTITY_COLA                                               :{VOLUME_LONG} Cola
STR_QUANTITY_CANDYFLOSS                                         :{WEIGHT_LONG} Zockerwatt
STR_QUANTITY_BUBBLES                                            :{COMMA} Blos{P "" en}
STR_QUANTITY_TOFFEE                                             :{WEIGHT_LONG} Karamell
STR_QUANTITY_BATTERIES                                          :{COMMA} Batterie{P "" n}
STR_QUANTITY_PLASTIC                                            :{VOLUME_LONG} Plastik
STR_QUANTITY_FIZZY_DRINKS                                       :{COMMA} Spruddelgedrénks
STR_QUANTITY_N_A                                                :N/A

# Two letter abbreviation of cargo name
STR_ABBREV_NOTHING                                              :
STR_ABBREV_PASSENGERS                                           :{TINY_FONT}PS
STR_ABBREV_COAL                                                 :{TINY_FONT}KU
STR_ABBREV_MAIL                                                 :{TINY_FONT}PO
STR_ABBREV_OIL                                                  :{TINY_FONT}UL
STR_ABBREV_LIVESTOCK                                            :{TINY_FONT}VE
STR_ABBREV_GOODS                                                :{TINY_FONT}WU
STR_ABBREV_GRAIN                                                :{TINY_FONT}KA
STR_ABBREV_WOOD                                                 :{TINY_FONT}HO
STR_ABBREV_IRON_ORE                                             :{TINY_FONT}EA
STR_ABBREV_STEEL                                                :{TINY_FONT}ST
STR_ABBREV_VALUABLES                                            :{TINY_FONT}WS
STR_ABBREV_COPPER_ORE                                           :{TINY_FONT}KE
STR_ABBREV_MAIZE                                                :{TINY_FONT}MA
STR_ABBREV_FRUIT                                                :{TINY_FONT}FR
STR_ABBREV_DIAMONDS                                             :{TINY_FONT}DM
STR_ABBREV_FOOD                                                 :{TINY_FONT}IE
STR_ABBREV_PAPER                                                :{TINY_FONT}PB
STR_ABBREV_GOLD                                                 :{TINY_FONT}GD
STR_ABBREV_WATER                                                :{TINY_FONT}WA
STR_ABBREV_WHEAT                                                :{TINY_FONT}WE
STR_ABBREV_RUBBER                                               :{TINY_FONT}KT
STR_ABBREV_SUGAR                                                :{TINY_FONT}ZO
STR_ABBREV_TOYS                                                 :{TINY_FONT}SP
STR_ABBREV_SWEETS                                               :{TINY_FONT}SE
STR_ABBREV_COLA                                                 :{TINY_FONT}CO
STR_ABBREV_CANDYFLOSS                                           :{TINY_FONT}ZW
STR_ABBREV_BUBBLES                                              :{TINY_FONT}BL
STR_ABBREV_TOFFEE                                               :{TINY_FONT}KA
STR_ABBREV_BATTERIES                                            :{TINY_FONT}BA
STR_ABBREV_PLASTIC                                              :{TINY_FONT}PL
STR_ABBREV_FIZZY_DRINKS                                         :{TINY_FONT}KG
STR_ABBREV_NONE                                                 :{TINY_FONT}KG
STR_ABBREV_ALL                                                  :{TINY_FONT}ALL

# 'Mode' of transport for cargoes
STR_PASSENGERS                                                  :{COMMA}{NBSP}Passagéier
STR_BAGS                                                        :{COMMA}{NBSP}S{P ak äck}
STR_TONS                                                        :{COMMA}{NBSP}Tonn{P "" en}
STR_LITERS                                                      :{COMMA}{NBSP}Liter
STR_ITEMS                                                       :{COMMA}{NBSP}Eenheet{P "" en}
STR_CRATES                                                      :{COMMA}{NBSP}Këscht{P "" en}

# Colours, do not shuffle
STR_COLOUR_DARK_BLUE                                            :Donkelblo
STR_COLOUR_PALE_GREEN                                           :Bleechgréng
STR_COLOUR_PINK                                                 :Pink
STR_COLOUR_YELLOW                                               :Giel
STR_COLOUR_RED                                                  :Rout
STR_COLOUR_LIGHT_BLUE                                           :Hellblo
STR_COLOUR_GREEN                                                :Gréng
STR_COLOUR_DARK_GREEN                                           :Donkelgréng
STR_COLOUR_BLUE                                                 :Blo
STR_COLOUR_CREAM                                                :Beige
STR_COLOUR_MAUVE                                                :Mof
STR_COLOUR_PURPLE                                               :Purpur
STR_COLOUR_ORANGE                                               :Orange
STR_COLOUR_BROWN                                                :Brong
STR_COLOUR_GREY                                                 :Gro
STR_COLOUR_WHITE                                                :Wäiss

# Units used in OpenTTD
STR_UNITS_VELOCITY_IMPERIAL                                     :{COMMA}{NBSP}mph
STR_UNITS_VELOCITY_METRIC                                       :{COMMA}{NBSP}km/h
STR_UNITS_VELOCITY_SI                                           :{COMMA}{NBSP}m/s

STR_UNITS_POWER_IMPERIAL                                        :{COMMA}{NBSP}bhp
STR_UNITS_POWER_METRIC                                          :{COMMA}{NBSP}ps
STR_UNITS_POWER_SI                                              :{COMMA}{NBSP}kW

STR_UNITS_WEIGHT_SHORT_IMPERIAL                                 :{COMMA}{NBSP}t
STR_UNITS_WEIGHT_SHORT_METRIC                                   :{COMMA}{NBSP}t
STR_UNITS_WEIGHT_SHORT_SI                                       :{COMMA}{NBSP}kg

STR_UNITS_WEIGHT_LONG_IMPERIAL                                  :{COMMA}{NBSP}Tonn{P "" en}
STR_UNITS_WEIGHT_LONG_METRIC                                    :{COMMA}{NBSP}Tonn{P "" en}
STR_UNITS_WEIGHT_LONG_SI                                        :{COMMA}{NBSP}kg

STR_UNITS_VOLUME_SHORT_IMPERIAL                                 :{COMMA}{NBSP}gal
STR_UNITS_VOLUME_SHORT_METRIC                                   :{COMMA}{NBSP}l
STR_UNITS_VOLUME_SHORT_SI                                       :{COMMA}{NBSP}m³

STR_UNITS_VOLUME_LONG_IMPERIAL                                  :{COMMA}{NBSP}Galloun{P "" en}
STR_UNITS_VOLUME_LONG_METRIC                                    :{COMMA}{NBSP}Liter{P "" ""}
STR_UNITS_VOLUME_LONG_SI                                        :{COMMA}{NBSP}m³

STR_UNITS_FORCE_IMPERIAL                                        :{COMMA}{NBSP}lbf
STR_UNITS_FORCE_METRIC                                          :{COMMA}{NBSP}kgf
STR_UNITS_FORCE_SI                                              :{COMMA}{NBSP}kN

STR_UNITS_HEIGHT_IMPERIAL                                       :{COMMA}{NBSP}ft
STR_UNITS_HEIGHT_METRIC                                         :{COMMA}{NBSP}m
STR_UNITS_HEIGHT_SI                                             :{COMMA}{NBSP}m

# Common window strings
STR_LIST_FILTER_TITLE                                           :{BLACK}Filter String:
STR_LIST_FILTER_OSKTITLE                                        :{BLACK}Filter String
STR_LIST_FILTER_TOOLTIP                                         :{BLACK}Filter d'Lëscht op e Wuert

STR_TOOLTIP_GROUP_ORDER                                         :{BLACK}Wiel Gruppéierreihefollëg
STR_TOOLTIP_SORT_ORDER                                          :{BLACK}Richtung fir ze sortéieren (ofsteigend/opsteigend)
STR_TOOLTIP_SORT_CRITERIA                                       :{BLACK}Argument fir ze sortéieren
STR_TOOLTIP_FILTER_CRITERIA                                     :{BLACK}Filterkritère wielen
STR_BUTTON_SORT_BY                                              :{BLACK}Sortéier no
STR_BUTTON_LOCATION                                             :{BLACK}Plaz
STR_BUTTON_RENAME                                               :{BLACK}Ëmbenennen

STR_TOOLTIP_CLOSE_WINDOW                                        :{BLACK}Fënster zoumaachen
STR_TOOLTIP_WINDOW_TITLE_DRAG_THIS                              :{BLACK}Fënstertitel - hei zéien fir d'Fënster ze bewegen
STR_TOOLTIP_SHADE                                               :{BLACK}Fenster verklengeren - Weis nëmmen Titelbar
STR_TOOLTIP_DEBUG                                               :{BLACK}Weis NewGRF Debug Informatioun
STR_TOOLTIP_DEFSIZE                                             :{BLACK}Änner d'Fënster op d'Standardgréisst. Ctrl+Klick fir déi aktuell Gréisst als Standard ze späichern
STR_TOOLTIP_STICKY                                              :{BLACK}Markéier dës Fënster fir net zougemeet ze ginn vun dem "All Fënsteren zoumaachen" Knäppchen. Ctrl+Klick späichert déi Actioun als Standard
STR_TOOLTIP_RESIZE                                              :{BLACK}Klicken an zéihen fir d'Fënstergréisst ze änneren
STR_TOOLTIP_TOGGLE_LARGE_SMALL_WINDOW                           :{BLACK}Wiesselt grouss/kleng Fënstergréisst
STR_TOOLTIP_VSCROLL_BAR_SCROLLS_LIST                            :{BLACK}Scrollbar - scrollt d'Lëscht erop/erof
STR_TOOLTIP_HSCROLL_BAR_SCROLLS_LIST                            :{BLACK}Scrollbar - scrollt d'Lëscht no lénks/riets
STR_TOOLTIP_DEMOLISH_BUILDINGS_ETC                              :{BLACK}Objeten op engem Stëck Land zerstéieren. Ctrl wielt d'Land diagonal. Shift wiesselt tëscht bauen/ongeféier Käschten uweisen

# Show engines button
STR_SHOW_HIDDEN_ENGINES_VEHICLE_TRAIN                           :{BLACK}Verstoppten uweisen
STR_SHOW_HIDDEN_ENGINES_VEHICLE_ROAD_VEHICLE                    :{BLACK}Verstoppten uweisen
STR_SHOW_HIDDEN_ENGINES_VEHICLE_SHIP                            :{BLACK}Verstoppten uweisen
STR_SHOW_HIDDEN_ENGINES_VEHICLE_AIRCRAFT                        :{BLACK}Verstoppten uweisen

STR_SHOW_HIDDEN_ENGINES_VEHICLE_TRAIN_TOOLTIP                   :{BLACK}Mat dësem Knäppchen ginn verstoppten Zich och ugewisen
STR_SHOW_HIDDEN_ENGINES_VEHICLE_ROAD_VEHICLE_TOOLTIP            :{BLACK}Mat dësem Knäppchen ginn verstoppte Gefierer och ugewisen
STR_SHOW_HIDDEN_ENGINES_VEHICLE_SHIP_TOOLTIP                    :{BLACK}Mat dësem Knäppchen ginn verstoppte Schëffer och ugewisen
STR_SHOW_HIDDEN_ENGINES_VEHICLE_AIRCRAFT_TOOLTIP                :{BLACK}Mat dësem Knäppchen ginn verstoppte Fliger och ugewisen

# Query window
STR_BUTTON_DEFAULT                                              :{BLACK}Standard
STR_BUTTON_CANCEL                                               :{BLACK}Ofbriechen
STR_BUTTON_OK                                                   :{BLACK}OK

# On screen keyboard window
STR_OSK_KEYBOARD_LAYOUT                                         :§1234567890'^\qwertzuiopè¨asdfghjkléà  yxcvbnm,.- .
STR_OSK_KEYBOARD_LAYOUT_CAPS                                    :~!@#$%^&*()_+|QWERTZUIOP{{}}ASDFGHJKL:"  YXCVBNM<>? .

# Measurement tooltip
STR_MEASURE_LENGTH                                              :{BLACK}Längt: {NUM}
STR_MEASURE_AREA                                                :{BLACK}Areal: {NUM} x {NUM}
STR_MEASURE_LENGTH_HEIGHTDIFF                                   :{BLACK}Längt: {NUM}{}Héichtenënnerscheed: {HEIGHT}
STR_MEASURE_AREA_HEIGHTDIFF                                     :{BLACK}Areal: {NUM} x {NUM}{}Héichtenënnerscheed: {HEIGHT}


# These are used in buttons
STR_SORT_BY_CAPTION_NAME                                        :{BLACK}Numm
STR_SORT_BY_CAPTION_DATE                                        :{BLACK}Datum
# These are used in dropdowns
STR_SORT_BY_NAME                                                :Numm
STR_SORT_BY_PRODUCTION                                          :Produktioun
STR_SORT_BY_TYPE                                                :Typ
STR_SORT_BY_TRANSPORTED                                         :Transportéiert
STR_SORT_BY_NUMBER                                              :Nummer
STR_SORT_BY_PROFIT_LAST_YEAR                                    :Profit am leschten Joer
STR_SORT_BY_PROFIT_THIS_YEAR                                    :Profit dëst Joer
STR_SORT_BY_AGE                                                 :Alter
STR_SORT_BY_RELIABILITY                                         :Zouverlässegkeet
STR_SORT_BY_TOTAL_CAPACITY_PER_CARGOTYPE                        :Total Kapazitéit pro Luedungstyp
STR_SORT_BY_MAX_SPEED                                           :Maximal Geschwindegkeet
STR_SORT_BY_MODEL                                               :Model
STR_SORT_BY_VALUE                                               :Wäert
STR_SORT_BY_LENGTH                                              :Längt
STR_SORT_BY_LIFE_TIME                                           :Reschtlaafzäit
STR_SORT_BY_TIMETABLE_DELAY                                     :Zäitplangverspéidung
STR_SORT_BY_FACILITY                                            :Statiounstyp
STR_SORT_BY_WAITING_TOTAL                                       :Gesamt waardend Gidder
STR_SORT_BY_WAITING_AVAILABLE                                   :Verfügbar waardend Gidder
STR_SORT_BY_RATING_MAX                                          :Héchste Luedungsbewäertung
STR_SORT_BY_RATING_MIN                                          :Niddregst Luedungsbewäertung
STR_SORT_BY_ENGINE_ID                                           :ID (klassësch Sortéierung)
STR_SORT_BY_COST                                                :Käschten
STR_SORT_BY_POWER                                               :Kraaft
STR_SORT_BY_TRACTIVE_EFFORT                                     :Zéikraaft
STR_SORT_BY_INTRO_DATE                                          :Aféirungsdatum
STR_SORT_BY_RUNNING_COST                                        :Betribskäschten
STR_SORT_BY_POWER_VS_RUNNING_COST                               :Kraaft/Betribskäschten
STR_SORT_BY_CARGO_CAPACITY                                      :Luedungskapazitéit
STR_SORT_BY_RANGE                                               :Längt
STR_SORT_BY_POPULATION                                          :Bevölkerung
STR_SORT_BY_RATING                                              :Rating

# Tooltips for the main toolbar
STR_TOOLBAR_TOOLTIP_PAUSE_GAME                                  :{BLACK}Spill pausen
STR_TOOLBAR_TOOLTIP_FORWARD                                     :{BLACK}Spill schnell lafe loossen
STR_TOOLBAR_TOOLTIP_OPTIONS                                     :{BLACK}Optiounen
STR_TOOLBAR_TOOLTIP_SAVE_GAME_ABANDON_GAME                      :{BLACK}Spill späicheren, Spill ophalen, Eraus
STR_TOOLBAR_TOOLTIP_DISPLAY_MAP                                 :{BLACK}Weis d'Kaart, extra Usiicht oder d'Lëscht vun den Zeeschen
STR_TOOLBAR_TOOLTIP_DISPLAY_TOWN_DIRECTORY                      :{BLACK}Weis d'Stiedverzeeschnëss
STR_TOOLBAR_TOOLTIP_DISPLAY_SUBSIDIES                           :{BLACK}Subventiounen uweisen
STR_TOOLBAR_TOOLTIP_DISPLAY_LIST_OF_COMPANY_STATIONS            :{BLACK}Weis d'Lëscht vun de Firmestatiounen
STR_TOOLBAR_TOOLTIP_DISPLAY_COMPANY_FINANCES                    :{BLACK}Informatiounen zu de Firmefinanzen
STR_TOOLBAR_TOOLTIP_DISPLAY_COMPANY_GENERAL                     :{BLACK}Generell Firmeninformatioun
STR_TOOLBAR_TOOLTIP_DISPLAY_STORY_BOOK                          :{BLACK}Weis d'Storybuch
STR_TOOLBAR_TOOLTIP_DISPLAY_GOALS_LIST                          :{BLACK}Weis d'Zillëscht
STR_TOOLBAR_TOOLTIP_DISPLAY_GRAPHS                              :{BLACK}Weis Grafiken
STR_TOOLBAR_TOOLTIP_DISPLAY_COMPANY_LEAGUE                      :{BLACK}Weis d'Firmen-Ranglëscht
STR_TOOLBAR_TOOLTIP_FUND_CONSTRUCTION_OF_NEW                    :{BLACK}Finanzéiert de Bau vun enger neier Industrie oder lëscht all d'Industrien op
STR_TOOLBAR_TOOLTIP_DISPLAY_LIST_OF_COMPANY_TRAINS              :{BLACK}Lëscht vun de Firmenzich. Ctrl+Klick wiesselt tëscht Grupp/Zuch Lëscht
STR_TOOLBAR_TOOLTIP_DISPLAY_LIST_OF_COMPANY_ROAD_VEHICLES       :{BLACK}Lëscht vun de Stroossegefierer vun der Firma. Ctrl+Klick wiesselt tëscht Gruppe/Stroossegefiererlescht
STR_TOOLBAR_TOOLTIP_DISPLAY_LIST_OF_COMPANY_SHIPS               :{BLACK}Lëscht vun de Firmeschëffer. Ctrl+Klick wiesselt tëscht Gruppen/Schëfflëscht.
STR_TOOLBAR_TOOLTIP_DISPLAY_LIST_OF_COMPANY_AIRCRAFT            :{BLACK}Lëscht vun de Firmefligeren. Ctrl+Klick wiesselt tëscht Gruppen/Fligerlëscht.
STR_TOOLBAR_TOOLTIP_ZOOM_THE_VIEW_IN                            :{BLACK}Vergréisser d'Sicht
STR_TOOLBAR_TOOLTIP_ZOOM_THE_VIEW_OUT                           :{BLACK}Verklenger d'Sicht
STR_TOOLBAR_TOOLTIP_BUILD_RAILROAD_TRACK                        :{BLACK}Schinne bauen
STR_TOOLBAR_TOOLTIP_BUILD_ROADS                                 :{BLACK}Stroosse bauen
STR_TOOLBAR_TOOLTIP_BUILD_SHIP_DOCKS                            :{BLACK}Schëffhafe bauen
STR_TOOLBAR_TOOLTIP_BUILD_AIRPORTS                              :{BLACK}Fluchhafe bauen
STR_TOOLBAR_TOOLTIP_LANDSCAPING                                 :{BLACK}Landschafts-Toolbar opman fir Land ze erhéijen/senken, Beem planzen, etc.
STR_TOOLBAR_TOOLTIP_SHOW_SOUND_MUSIC_WINDOW                     :{BLACK}Sound/Musik Fënster
STR_TOOLBAR_TOOLTIP_SHOW_LAST_MESSAGE_NEWS                      :{BLACK}Weis déi lescht Meldung/Neiegkeet, oder d'Astellungen
STR_TOOLBAR_TOOLTIP_LAND_BLOCK_INFORMATION                      :{BLACK}Informatiounen zum Land, Konsole, Script debug, Screenshots, iwwer OpenTTD
STR_TOOLBAR_TOOLTIP_SWITCH_TOOLBAR                              :{BLACK}Wiessel Toolbars

# Extra tooltips for the scenario editor toolbar
STR_SCENEDIT_TOOLBAR_TOOLTIP_SAVE_SCENARIO_LOAD_SCENARIO        :{BLACK}Szenario späicheren, Szenario lueden, Eraus aus dem Szenarioeditor, Eraus
STR_SCENEDIT_TOOLBAR_OPENTTD                                    :{YELLOW}OpenTTD
STR_SCENEDIT_TOOLBAR_SCENARIO_EDITOR                            :{YELLOW}Szenarien Editor
STR_SCENEDIT_TOOLBAR_TOOLTIP_MOVE_THE_STARTING_DATE_BACKWARD    :{BLACK}Änner de Startdatum 1 Joer nohannen
STR_SCENEDIT_TOOLBAR_TOOLTIP_MOVE_THE_STARTING_DATE_FORWARD     :{BLACK}Änner de Startdatum 1 Joer no vir
STR_SCENEDIT_TOOLBAR_TOOLTIP_SET_DATE                           :{BLACK}Klick fir d'Startjoer festzeleeën
STR_SCENEDIT_TOOLBAR_TOOLTIP_DISPLAY_MAP_TOWN_DIRECTORY         :{BLACK}Weis d'Kaart, Stiedverzeeschnëss
STR_SCENEDIT_TOOLBAR_LANDSCAPE_GENERATION                       :{BLACK}Landschaftserstellung
STR_SCENEDIT_TOOLBAR_TOWN_GENERATION                            :{BLACK}Stiederstellung
STR_SCENEDIT_TOOLBAR_INDUSTRY_GENERATION                        :{BLACK}Industrieerstellung
STR_SCENEDIT_TOOLBAR_ROAD_CONSTRUCTION                          :{BLACK}Stroossebau
STR_SCENEDIT_TOOLBAR_PLANT_TREES                                :{BLACK}Beem planzen. Shift wiesselt tëscht bauen/ongeféier Käschten uweisen
STR_SCENEDIT_TOOLBAR_PLACE_SIGN                                 :{BLACK}Schëld opstellen
STR_SCENEDIT_TOOLBAR_PLACE_OBJECT                               :{BLACK}Objet plazéiren. Shift wiesselt tëscht bauen/ongeféier Käschten uweisen

############ range for SE file menu starts
STR_SCENEDIT_FILE_MENU_SAVE_SCENARIO                            :Szenario späicheren
STR_SCENEDIT_FILE_MENU_LOAD_SCENARIO                            :Szenario lueden
STR_SCENEDIT_FILE_MENU_SAVE_HEIGHTMAP                           :Héichtekaart späicheren
STR_SCENEDIT_FILE_MENU_LOAD_HEIGHTMAP                           :Lued Héichtekaart
STR_SCENEDIT_FILE_MENU_QUIT_EDITOR                              :Eraus aus dem Editor
STR_SCENEDIT_FILE_MENU_SEPARATOR                                :
STR_SCENEDIT_FILE_MENU_QUIT                                     :Eraus
############ range for SE file menu starts

############ range for settings menu starts
STR_SETTINGS_MENU_GAME_OPTIONS                                  :Spilloptiounen
STR_SETTINGS_MENU_CONFIG_SETTINGS_TREE                          :Astellungen
STR_SETTINGS_MENU_SCRIPT_SETTINGS                               :KI / Spill-Script Astellungen
STR_SETTINGS_MENU_NEWGRF_SETTINGS                               :NewGRF Astellungen
STR_SETTINGS_MENU_TRANSPARENCY_OPTIONS                          :Transparenz Optiounen
STR_SETTINGS_MENU_TOWN_NAMES_DISPLAYED                          :Stiednimm uweisen
STR_SETTINGS_MENU_STATION_NAMES_DISPLAYED                       :Statiounsnimm uweisen
STR_SETTINGS_MENU_WAYPOINTS_DISPLAYED                           :Weepunktnimm uweisen
STR_SETTINGS_MENU_SIGNS_DISPLAYED                               :Schëlder uweisen
STR_SETTINGS_MENU_SHOW_COMPETITOR_SIGNS                         :Géignerschëlder an Nimm uweisen
STR_SETTINGS_MENU_FULL_ANIMATION                                :Ganz Animatiounen
STR_SETTINGS_MENU_FULL_DETAIL                                   :Ganz Detailer
STR_SETTINGS_MENU_TRANSPARENT_BUILDINGS                         :Transparent Gebaier
STR_SETTINGS_MENU_TRANSPARENT_SIGNS                             :Transparent Schëlder
############ range ends here

############ range for file menu starts
STR_FILE_MENU_SAVE_GAME                                         :Spill späicheren
STR_FILE_MENU_LOAD_GAME                                         :Spill lueden
STR_FILE_MENU_QUIT_GAME                                         :Spill ophalen
STR_FILE_MENU_SEPARATOR                                         :
STR_FILE_MENU_EXIT                                              :Eraus
############ range ends here

# map menu
STR_MAP_MENU_MAP_OF_WORLD                                       :Weltkaart
STR_MAP_MENU_EXTRA_VIEW_PORT                                    :Extra Usiicht
STR_MAP_MENU_LINGRAPH_LEGEND                                    :Cargo Flow Legend
STR_MAP_MENU_SIGN_LIST                                          :Schëlderlëscht

############ range for town menu starts
STR_TOWN_MENU_TOWN_DIRECTORY                                    :Stiedverzeeschnëss
STR_TOWN_MENU_FOUND_TOWN                                        :Stad grënnen
############ range ends here

############ range for subsidies menu starts
STR_SUBSIDIES_MENU_SUBSIDIES                                    :Subventiounen
############ range ends here

############ range for graph menu starts
STR_GRAPH_MENU_OPERATING_PROFIT_GRAPH                           :Grafik: Operative Gewënn
STR_GRAPH_MENU_INCOME_GRAPH                                     :Grafik: Akommes
STR_GRAPH_MENU_DELIVERED_CARGO_GRAPH                            :Grafik: Geliwwert Luedungen
STR_GRAPH_MENU_PERFORMANCE_HISTORY_GRAPH                        :Grafik: Performance
STR_GRAPH_MENU_COMPANY_VALUE_GRAPH                              :Grafik: Betribswäert
STR_GRAPH_MENU_CARGO_PAYMENT_RATES                              :Luedungs Bezuelraten
############ range ends here

############ range for company league menu starts
STR_GRAPH_MENU_COMPANY_LEAGUE_TABLE                             :Betribsranglëscht
STR_GRAPH_MENU_DETAILED_PERFORMANCE_RATING                      :Detailléiert Leeschtungsbewäertung
STR_GRAPH_MENU_HIGHSCORE                                        :Beschtelëscht
############ range ends here

############ range for industry menu starts
STR_INDUSTRY_MENU_INDUSTRY_DIRECTORY                            :Industrielëscht
STR_INDUSTRY_MENU_INDUSTRY_CHAIN                                :Industrieketten
STR_INDUSTRY_MENU_FUND_NEW_INDUSTRY                             :Finanzéiert eng nei Industrie
############ range ends here

############ range for railway construction menu starts
STR_RAIL_MENU_RAILROAD_CONSTRUCTION                             :Schinnebau
STR_RAIL_MENU_ELRAIL_CONSTRUCTION                               :Elektrësche Schinnebau
STR_RAIL_MENU_MONORAIL_CONSTRUCTION                             :Monorailbau
STR_RAIL_MENU_MAGLEV_CONSTRUCTION                               :Magnéitbunnbau
############ range ends here

############ range for road construction menu starts
STR_ROAD_MENU_ROAD_CONSTRUCTION                                 :Stroossebau
STR_ROAD_MENU_TRAM_CONSTRUCTION                                 :Trambau
############ range ends here

############ range for waterways construction menu starts
STR_WATERWAYS_MENU_WATERWAYS_CONSTRUCTION                       :Waasserstroosse bauen
############ range ends here

############ range for airport construction menu starts
STR_AIRCRAFT_MENU_AIRPORT_CONSTRUCTION                          :Fluchhafebau
############ range ends here

############ range for landscaping menu starts
STR_LANDSCAPING_MENU_LANDSCAPING                                :Landschaftsbau
STR_LANDSCAPING_MENU_PLANT_TREES                                :Beem planzen
STR_LANDSCAPING_MENU_PLACE_SIGN                                 :Schëld opstellen
############ range ends here

############ range for music menu starts
STR_TOOLBAR_SOUND_MUSIC                                         :Sound/Musik
############ range ends here

############ range for message menu starts
STR_NEWS_MENU_LAST_MESSAGE_NEWS_REPORT                          :Läscht Meldung/Neiegkeet
STR_NEWS_MENU_MESSAGE_HISTORY_MENU                              :Meldungshistorie
############ range ends here

############ range for about menu starts
STR_ABOUT_MENU_LAND_BLOCK_INFO                                  :Landinformatiounen
STR_ABOUT_MENU_SEPARATOR                                        :
STR_ABOUT_MENU_TOGGLE_CONSOLE                                   :Konsole un/aus
STR_ABOUT_MENU_AI_DEBUG                                         :KI / Spill-Script Debug
STR_ABOUT_MENU_SCREENSHOT                                       :Screenshot (Ctrl+S)
STR_ABOUT_MENU_ZOOMIN_SCREENSHOT                                :Voll eragezoomte Screenshot
STR_ABOUT_MENU_DEFAULTZOOM_SCREENSHOT                           :Standard Zoom Screenshot
STR_ABOUT_MENU_GIANT_SCREENSHOT                                 :Screenshot vun der ganzer Kaart
STR_ABOUT_MENU_ABOUT_OPENTTD                                    :Iwwert 'OpenTTD'
STR_ABOUT_MENU_SPRITE_ALIGNER                                   :Sprite Alignéirer
STR_ABOUT_MENU_TOGGLE_BOUNDING_BOXES                            :Zeechen-Boxen un/aus
STR_ABOUT_MENU_TOGGLE_DIRTY_BLOCKS                              :Knaschteg blocks fierwen un/aus
############ range ends here

############ range for ordinal numbers used for the place in the highscore window
STR_ORDINAL_NUMBER_1ST                                          :1ten
STR_ORDINAL_NUMBER_2ND                                          :2ten
STR_ORDINAL_NUMBER_3RD                                          :3ten
STR_ORDINAL_NUMBER_4TH                                          :4ten
STR_ORDINAL_NUMBER_5TH                                          :5ten
STR_ORDINAL_NUMBER_6TH                                          :6ten
STR_ORDINAL_NUMBER_7TH                                          :7ten
STR_ORDINAL_NUMBER_8TH                                          :8ten
STR_ORDINAL_NUMBER_9TH                                          :9ten
STR_ORDINAL_NUMBER_10TH                                         :10ten
STR_ORDINAL_NUMBER_11TH                                         :11ten
STR_ORDINAL_NUMBER_12TH                                         :12ten
STR_ORDINAL_NUMBER_13TH                                         :13ten
STR_ORDINAL_NUMBER_14TH                                         :14ten
STR_ORDINAL_NUMBER_15TH                                         :15ten
############ range for ordinal numbers ends

############ range for days starts
STR_DAY_NUMBER_1ST                                              :1ten
STR_DAY_NUMBER_2ND                                              :2ten
STR_DAY_NUMBER_3RD                                              :3ten
STR_DAY_NUMBER_4TH                                              :4ten
STR_DAY_NUMBER_5TH                                              :5ten
STR_DAY_NUMBER_6TH                                              :6ten
STR_DAY_NUMBER_7TH                                              :7ten
STR_DAY_NUMBER_8TH                                              :8ten
STR_DAY_NUMBER_9TH                                              :9ten
STR_DAY_NUMBER_10TH                                             :10ten
STR_DAY_NUMBER_11TH                                             :11ten
STR_DAY_NUMBER_12TH                                             :12ten
STR_DAY_NUMBER_13TH                                             :13ten
STR_DAY_NUMBER_14TH                                             :14ten
STR_DAY_NUMBER_15TH                                             :15ten
STR_DAY_NUMBER_16TH                                             :16ten
STR_DAY_NUMBER_17TH                                             :17ten
STR_DAY_NUMBER_18TH                                             :18ten
STR_DAY_NUMBER_19TH                                             :19ten
STR_DAY_NUMBER_20TH                                             :20ten
STR_DAY_NUMBER_21ST                                             :21ten
STR_DAY_NUMBER_22ND                                             :22ten
STR_DAY_NUMBER_23RD                                             :23ten
STR_DAY_NUMBER_24TH                                             :24ten
STR_DAY_NUMBER_25TH                                             :25ten
STR_DAY_NUMBER_26TH                                             :26ten
STR_DAY_NUMBER_27TH                                             :27ten
STR_DAY_NUMBER_28TH                                             :28ten
STR_DAY_NUMBER_29TH                                             :29ten
STR_DAY_NUMBER_30TH                                             :30ten
STR_DAY_NUMBER_31ST                                             :31ten
############ range for days ends

############ range for months starts
STR_MONTH_ABBREV_JAN                                            :Jan
STR_MONTH_ABBREV_FEB                                            :Feb
STR_MONTH_ABBREV_MAR                                            :Mär
STR_MONTH_ABBREV_APR                                            :Abr
STR_MONTH_ABBREV_MAY                                            :Mee
STR_MONTH_ABBREV_JUN                                            :Jun
STR_MONTH_ABBREV_JUL                                            :Jul
STR_MONTH_ABBREV_AUG                                            :Aug
STR_MONTH_ABBREV_SEP                                            :Sep
STR_MONTH_ABBREV_OCT                                            :Oct
STR_MONTH_ABBREV_NOV                                            :Nov
STR_MONTH_ABBREV_DEC                                            :Dez

STR_MONTH_JAN                                                   :Januar
STR_MONTH_FEB                                                   :Februar
STR_MONTH_MAR                                                   :Mäerz
STR_MONTH_APR                                                   :Abrëll
STR_MONTH_MAY                                                   :Mee
STR_MONTH_JUN                                                   :Juni
STR_MONTH_JUL                                                   :Juli
STR_MONTH_AUG                                                   :August
STR_MONTH_SEP                                                   :September
STR_MONTH_OCT                                                   :Oktober
STR_MONTH_NOV                                                   :November
STR_MONTH_DEC                                                   :Dezember
############ range for months ends

# Graph window
STR_GRAPH_KEY_BUTTON                                            :{BLACK}Legend
STR_GRAPH_KEY_TOOLTIP                                           :{BLACK}Weis d'Legend vun der Grafik
STR_GRAPH_X_LABEL_MONTH                                         :{TINY_FONT}{STRING}{} {STRING}
STR_GRAPH_X_LABEL_MONTH_YEAR                                    :{TINY_FONT}{STRING}{} {STRING}{}{NUM}
STR_GRAPH_Y_LABEL                                               :{TINY_FONT}{STRING}
STR_GRAPH_Y_LABEL_NUMBER                                        :{TINY_FONT}{COMMA}

STR_GRAPH_OPERATING_PROFIT_CAPTION                              :{WHITE}Grafik: Betribsgewënn
STR_GRAPH_INCOME_CAPTION                                        :{WHITE}Grafik: Akommes
STR_GRAPH_CARGO_DELIVERED_CAPTION                               :{WHITE}Eenheete vu Luedung geliwwert
STR_GRAPH_COMPANY_PERFORMANCE_RATINGS_CAPTION                   :{WHITE}Firmen Performancebewäertung (max Bewäertung=1000)
STR_GRAPH_COMPANY_VALUES_CAPTION                                :{WHITE}Firmewäert

STR_GRAPH_CARGO_PAYMENT_RATES_CAPTION                           :{WHITE}Luedungs Bezuelraten
STR_GRAPH_CARGO_PAYMENT_RATES_X_LABEL                           :{TINY_FONT}{BLACK}Deeg am Emlaf
STR_GRAPH_CARGO_PAYMENT_RATES_TITLE                             :{TINY_FONT}{BLACK}Bezuelung fir Liwwerung vun 10 Eenheeten (oder 10.000 liter) Luedungen op Distanz vun 20 Felder
STR_GRAPH_CARGO_ENABLE_ALL                                      :{TINY_FONT}{BLACK}All wielen
STR_GRAPH_CARGO_DISABLE_ALL                                     :{TINY_FONT}{BLACK}All ofwielen
STR_GRAPH_CARGO_TOOLTIP_ENABLE_ALL                              :{BLACK}All Wueren op der Wuerenwäertgrafik weisen
STR_GRAPH_CARGO_TOOLTIP_DISABLE_ALL                             :{BLACK}Keng Wuer op der Wuerenwäertgrafik weisen
STR_GRAPH_CARGO_PAYMENT_TOGGLE_CARGO                            :{BLACK}Schalt d'Grafik fir de Luedungstyp un/aus
STR_GRAPH_CARGO_PAYMENT_CARGO                                   :{TINY_FONT}{BLACK}{STRING}

STR_GRAPH_PERFORMANCE_DETAIL_TOOLTIP                            :{BLACK}Weis detailléiert performance Astellungen

# Graph key window
STR_GRAPH_KEY_CAPTION                                           :{WHITE}Legend vun de Firmegrafiken
STR_GRAPH_KEY_COMPANY_SELECTION_TOOLTIP                         :{BLACK}Klick hei fir d'Firma an der Grafik an/aus zeschalten

# Company league window
STR_COMPANY_LEAGUE_TABLE_CAPTION                                :{WHITE}Firmeliga Tabell
STR_COMPANY_LEAGUE_COMPANY_NAME                                 :{ORANGE}{COMPANY} {BLACK}{COMPANY_NUM} '{STRING}'
STR_COMPANY_LEAGUE_PERFORMANCE_TITLE_ENGINEER                   :Techniker
STR_COMPANY_LEAGUE_PERFORMANCE_TITLE_TRAFFIC_MANAGER            :Verkéiersmanager
STR_COMPANY_LEAGUE_PERFORMANCE_TITLE_TRANSPORT_COORDINATOR      :Transportkoordinator
STR_COMPANY_LEAGUE_PERFORMANCE_TITLE_ROUTE_SUPERVISOR           :Stroossenopsiicht
STR_COMPANY_LEAGUE_PERFORMANCE_TITLE_DIRECTOR                   :Direkter
STR_COMPANY_LEAGUE_PERFORMANCE_TITLE_CHIEF_EXECUTIVE            :Firmechef
STR_COMPANY_LEAGUE_PERFORMANCE_TITLE_CHAIRMAN                   :Virsëtzenden
STR_COMPANY_LEAGUE_PERFORMANCE_TITLE_PRESIDENT                  :President
STR_COMPANY_LEAGUE_PERFORMANCE_TITLE_TYCOON                     :Tycoon

# Performance detail window
STR_PERFORMANCE_DETAIL                                          :{WHITE}Detailléiert Leeschtungsbewäertung
STR_PERFORMANCE_DETAIL_KEY                                      :{BLACK}Detail
STR_PERFORMANCE_DETAIL_AMOUNT_CURRENCY                          :{BLACK}({CURRENCY_SHORT}/{CURRENCY_SHORT})
STR_PERFORMANCE_DETAIL_AMOUNT_INT                               :{BLACK}({COMMA}/{COMMA})
STR_PERFORMANCE_DETAIL_PERCENT                                  :{WHITE}{NUM}%
STR_PERFORMANCE_DETAIL_SELECT_COMPANY_TOOLTIP                   :{BLACK}Detailer fir des Firma uweisen
############ Those following lines need to be in this order!!
STR_PERFORMANCE_DETAIL_VEHICLES                                 :{BLACK}Gefierer:
STR_PERFORMANCE_DETAIL_STATIONS                                 :{BLACK}Statiounen:
STR_PERFORMANCE_DETAIL_MIN_PROFIT                               :{BLACK}Min. Profit:
STR_PERFORMANCE_DETAIL_MIN_INCOME                               :{BLACK}Min. Akommes:
STR_PERFORMANCE_DETAIL_MAX_INCOME                               :{BLACK}Max. Akommes:
STR_PERFORMANCE_DETAIL_DELIVERED                                :{BLACK}Geliwwert:
STR_PERFORMANCE_DETAIL_CARGO                                    :{BLACK}Luedung:
STR_PERFORMANCE_DETAIL_MONEY                                    :{BLACK}Suen:
STR_PERFORMANCE_DETAIL_LOAN                                     :{BLACK}Kredit:
STR_PERFORMANCE_DETAIL_TOTAL                                    :{BLACK}Total:
############ End of order list
STR_PERFORMANCE_DETAIL_VEHICLES_TOOLTIP                         :{BLACK}Unzuel Gefierer déi lescht Joer Profit gemeet hunn; dëst betrëfft Stroossegefierer, Zich, Schëffer a Fligeren.
STR_PERFORMANCE_DETAIL_STATIONS_TOOLTIP                         :{BLACK}Unzuel un kierzlech beliwwerte Statiounsdeeler. All Deel vun enger Statioun (z.B. Gare, Busarret, Fluchhafen) gëtt gezielt,och wann déi als eng Statioun verbonne sinn.
STR_PERFORMANCE_DETAIL_MIN_PROFIT_TOOLTIP                       :{BLACK}Profit vum Gefier mam mannsten Akommes (vun alle Gefierer déi méi wéi 2 Joer al sinn)
STR_PERFORMANCE_DETAIL_MIN_INCOME_TOOLTIP                       :{BLACK}Betrag u Geld den am Mount mam mansten Profit gemeet gouf an de leschten 12 Quartaler
STR_PERFORMANCE_DETAIL_MAX_INCOME_TOOLTIP                       :{BLACK}Betrag u Geld den am Mount mam héchsten Profit gemeet gouf an de leschten 12 Quartaler
STR_PERFORMANCE_DETAIL_DELIVERED_TOOLTIP                        :{BLACK}Unzuel un Type Wueren déi déi 4 lescht Quartaler geliwwert goufen
STR_PERFORMANCE_DETAIL_CARGO_TOOLTIP                            :{BLACK}Unzuel un Type Wueren déi lescht Quartal geliwwert goufen
STR_PERFORMANCE_DETAIL_MONEY_TOOLTIP                            :{BLACK}Betrag u Suen den des Firma op der Bank huet
STR_PERFORMANCE_DETAIL_LOAN_TOOLTIP                             :{BLACK}Betrag u Geld den des Firma geléint huet
STR_PERFORMANCE_DETAIL_TOTAL_TOOLTIP                            :{BLACK}Total Punkte vu méigleche Punkten

# Music window
STR_MUSIC_JAZZ_JUKEBOX_CAPTION                                  :{WHITE}Jazz Jukebox
STR_MUSIC_PLAYLIST_ALL                                          :{TINY_FONT}{BLACK}All
STR_MUSIC_PLAYLIST_OLD_STYLE                                    :{TINY_FONT}{BLACK}Ale Stil
STR_MUSIC_PLAYLIST_NEW_STYLE                                    :{TINY_FONT}{BLACK}Neie Stil
STR_MUSIC_PLAYLIST_EZY_STREET                                   :{TINY_FONT}{BLACK}Ezy Street
STR_MUSIC_PLAYLIST_CUSTOM_1                                     :{TINY_FONT}{BLACK}Benotzerdéf. 1
STR_MUSIC_PLAYLIST_CUSTOM_2                                     :{TINY_FONT}{BLACK}Benotzerdéf. 2
STR_MUSIC_MUSIC_VOLUME                                          :{TINY_FONT}{BLACK}Musikvolume
STR_MUSIC_EFFECTS_VOLUME                                        :{TINY_FONT}{BLACK}Volume vun den Effekter
STR_MUSIC_RULER_MIN                                             :{TINY_FONT}{BLACK}MIN
STR_MUSIC_RULER_MAX                                             :{TINY_FONT}{BLACK}MAX
STR_MUSIC_RULER_MARKER                                          :{TINY_FONT}{BLACK}'
STR_MUSIC_TRACK_NONE                                            :{TINY_FONT}{DKGREEN}--
STR_MUSIC_TRACK_DIGIT                                           :{TINY_FONT}{DKGREEN}{ZEROFILL_NUM}
STR_MUSIC_TITLE_NONE                                            :{TINY_FONT}{DKGREEN}------
STR_MUSIC_TITLE_NAME                                            :{TINY_FONT}{DKGREEN}"{STRING}"
STR_MUSIC_TRACK                                                 :{TINY_FONT}{BLACK}Nummer
STR_MUSIC_XTITLE                                                :{TINY_FONT}{BLACK}Titel
STR_MUSIC_SHUFFLE                                               :{TINY_FONT}{BLACK}Shuffle
STR_MUSIC_PROGRAM                                               :{TINY_FONT}{BLACK}Programm
STR_MUSIC_TOOLTIP_SKIP_TO_PREVIOUS_TRACK                        :{BLACK}Sprang op d'Stéck firdrun vun der Selektioun
STR_MUSIC_TOOLTIP_SKIP_TO_NEXT_TRACK_IN_SELECTION               :{BLACK}Sprang op dat nächst Stéck vun der Selektioun
STR_MUSIC_TOOLTIP_STOP_PLAYING_MUSIC                            :{BLACK}Stop d'Musik
STR_MUSIC_TOOLTIP_START_PLAYING_MUSIC                           :{BLACK}Start d'Musik
STR_MUSIC_TOOLTIP_DRAG_SLIDERS_TO_SET_MUSIC                     :{BLACK}Zéi de Regler fir de Volume vun der Musik an den Effekter anzestellen
STR_MUSIC_TOOLTIP_SELECT_ALL_TRACKS_PROGRAM                     :{BLACK}Wielt den 'all Lidder' Programm
STR_MUSIC_TOOLTIP_SELECT_OLD_STYLE_MUSIC                        :{BLACK}Wielt den 'ale Stil' Musiksprogramm
STR_MUSIC_TOOLTIP_SELECT_NEW_STYLE_MUSIC                        :{BLACK}Wielt den 'neie Stil' Musiksprogramm
STR_MUSIC_TOOLTIP_SELECT_EZY_STREET_STYLE                       :{BLACK}Wielt den 'Ezy Street style music' Programm
STR_MUSIC_TOOLTIP_SELECT_CUSTOM_1_USER_DEFINED                  :{BLACK}Wielt den 'Benotzerdéf. 1' Programm
STR_MUSIC_TOOLTIP_SELECT_CUSTOM_2_USER_DEFINED                  :{BLACK}Wielt den 'Benotzerdéf. 2' Programm
STR_MUSIC_TOOLTIP_TOGGLE_PROGRAM_SHUFFLE                        :{BLACK}Schalt den "shuffle" un/aus
STR_MUSIC_TOOLTIP_SHOW_MUSIC_TRACK_SELECTION                    :{BLACK}Weis d'Fënster fir Musik ze wielen

# Playlist window
STR_PLAYLIST_TRACK_NAME                                         :{TINY_FONT}{LTBLUE}{ZEROFILL_NUM} "{STRING}"
STR_PLAYLIST_TRACK_INDEX                                        :{TINY_FONT}{BLACK}Lidder Index
STR_PLAYLIST_PROGRAM                                            :{TINY_FONT}{BLACK}Programm - '{STRING}'
STR_PLAYLIST_CLEAR                                              :{TINY_FONT}{BLACK}Läschen
STR_PLAYLIST_TOOLTIP_CLEAR_CURRENT_PROGRAM_CUSTOM1              :{BLACK}De gewielte Program reseten (nëmmen Benotzerdéf.1 oder Benotzerdéf.2)
STR_PLAYLIST_TOOLTIP_CLICK_TO_ADD_TRACK                         :{BLACK}Klick op d'Lidd fir et zum aktuellen Program dobäi zesetzen (nëmme Benotzerdéf.1 oder Benotzerdéf.2)
STR_PLAYLIST_TOOLTIP_CLICK_TO_REMOVE_TRACK                      :{BLACK}Klick op d'Lidd fir et vum aktuellen Programm ze läschen (Benotzerdefinéiert 1 an 2 nëmmen)

# Highscore window
STR_HIGHSCORE_TOP_COMPANIES_WHO_REACHED                         :{BIG_FONT}{BLACK}Top Firmen déi {NUM} erreecht hunn
STR_HIGHSCORE_TOP_COMPANIES_NETWORK_GAME                        :{BIG_FONT}{BLACK}Firmeligatabell {NUM}
STR_HIGHSCORE_POSITION                                          :{BIG_FONT}{BLACK}{COMMA}.
STR_HIGHSCORE_PERFORMANCE_TITLE_BUSINESSMAN                     :Kafmann
STR_HIGHSCORE_PERFORMANCE_TITLE_ENTREPRENEUR                    :Entrepreneur
STR_HIGHSCORE_PERFORMANCE_TITLE_INDUSTRIALIST                   :Industriellen
STR_HIGHSCORE_PERFORMANCE_TITLE_CAPITALIST                      :Kapitalist
STR_HIGHSCORE_PERFORMANCE_TITLE_MAGNATE                         :Magnat
STR_HIGHSCORE_PERFORMANCE_TITLE_MOGUL                           :Mogul
STR_HIGHSCORE_PERFORMANCE_TITLE_TYCOON_OF_THE_CENTURY           :Tycoon vum Jorhonnert
STR_HIGHSCORE_NAME                                              :{PRESIDENT_NAME}, {COMPANY}
STR_HIGHSCORE_STATS                                             :{BIG_FONT}'{STRING}'   ({COMMA})
STR_HIGHSCORE_COMPANY_ACHIEVES_STATUS                           :{BIG_FONT}{BLACK}{COMPANY} erreecht de Status '{STRING}'!
STR_HIGHSCORE_PRESIDENT_OF_COMPANY_ACHIEVES_STATUS              :{BIG_FONT}{WHITE}{PRESIDENT_NAME} vun {COMPANY} erreecht de Status '{STRING}'!

# Smallmap window
STR_SMALLMAP_CAPTION                                            :{WHITE}Kaart - {STRING}

STR_SMALLMAP_TYPE_CONTOURS                                      :Konturen
STR_SMALLMAP_TYPE_VEHICLES                                      :Gefierer
STR_SMALLMAP_TYPE_INDUSTRIES                                    :Industrien
STR_SMALLMAP_TYPE_ROUTEMAP                                      :Cargo Flow
STR_SMALLMAP_TYPE_ROUTES                                        :Routen
STR_SMALLMAP_TYPE_VEGETATION                                    :Vegetatioun
STR_SMALLMAP_TYPE_OWNERS                                        :Besëtzer
STR_SMALLMAP_TOOLTIP_SHOW_LAND_CONTOURS_ON_MAP                  :{BLACK}Weis d'Landkonturen op der Kaart
STR_SMALLMAP_TOOLTIP_SHOW_VEHICLES_ON_MAP                       :{BLACK}Weis d'Gefierer op der Kaart
STR_SMALLMAP_TOOLTIP_SHOW_INDUSTRIES_ON_MAP                     :{BLACK}Weis d'Industrien op der Kaart
STR_SMALLMAP_TOOLTIP_SHOW_LINK_STATS_ON_MAP                     :{BLACK}Weis de Cargo Flow op der Kaart
STR_SMALLMAP_TOOLTIP_SHOW_TRANSPORT_ROUTES_ON                   :{BLACK}Weis d'Transportrouten op der Kaart
STR_SMALLMAP_TOOLTIP_SHOW_VEGETATION_ON_MAP                     :{BLACK}Weis d'Vegetatioun op der Kaart
STR_SMALLMAP_TOOLTIP_SHOW_LAND_OWNERS_ON_MAP                    :{BLACK}Weis d'Landbesëtzer op der Kaart
STR_SMALLMAP_TOOLTIP_INDUSTRY_SELECTION                         :{BLACK}Klick op en Industrietyp fir en unzeweisen. Ctrl+Klick weist just déi ugewielte Wuer. Ctrl+Klick nach emol fir all Wueren unzeweisen
STR_SMALLMAP_TOOLTIP_COMPANY_SELECTION                          :{BLACK}Klick op eng Firma fir de Besëtz unzeweisen. Ctrl+Klick weist just déi ugewielten aus. Ctrl+Klick nach emol fir all Firmen ze weisen
STR_SMALLMAP_TOOLTIP_CARGO_SELECTION                            :{BLACK}Klick op eng Wuer fir tëscht den Eegenschaften ze wiesselen. Ctrl+Klick wielt Alles of ausser déi gewielte Wuer. Ctrl+Klick nach emol fir erëm Alles unzeweisen

STR_SMALLMAP_LEGENDA_ROADS                                      :{TINY_FONT}{BLACK}Stroossen
STR_SMALLMAP_LEGENDA_RAILROADS                                  :{TINY_FONT}{BLACK}Schinnen
STR_SMALLMAP_LEGENDA_STATIONS_AIRPORTS_DOCKS                    :{TINY_FONT}{BLACK}Statiounen/Fluchhafen/Hafen
STR_SMALLMAP_LEGENDA_BUILDINGS_INDUSTRIES                       :{TINY_FONT}{BLACK}Gebaier/Industrien
STR_SMALLMAP_LEGENDA_VEHICLES                                   :{TINY_FONT}{BLACK}Gefierer
STR_SMALLMAP_LEGENDA_TRAINS                                     :{TINY_FONT}{BLACK}Zich
STR_SMALLMAP_LEGENDA_ROAD_VEHICLES                              :{TINY_FONT}{BLACK}Stroossegefierer
STR_SMALLMAP_LEGENDA_SHIPS                                      :{TINY_FONT}{BLACK}Schëffer
STR_SMALLMAP_LEGENDA_AIRCRAFT                                   :{TINY_FONT}{BLACK}Fligeren
STR_SMALLMAP_LEGENDA_TRANSPORT_ROUTES                           :{TINY_FONT}{BLACK}Transport Routen
STR_SMALLMAP_LEGENDA_FOREST                                     :{TINY_FONT}{BLACK}Bësch
STR_SMALLMAP_LEGENDA_RAILROAD_STATION                           :{TINY_FONT}{BLACK}Gare
STR_SMALLMAP_LEGENDA_TRUCK_LOADING_BAY                          :{TINY_FONT}{BLACK}Camionsluedeplaz
STR_SMALLMAP_LEGENDA_BUS_STATION                                :{TINY_FONT}{BLACK}Busarrêt
STR_SMALLMAP_LEGENDA_AIRPORT_HELIPORT                           :{TINY_FONT}{BLACK}Fluchhafen/Helikopterlandeplaz
STR_SMALLMAP_LEGENDA_DOCK                                       :{TINY_FONT}{BLACK}Hafen
STR_SMALLMAP_LEGENDA_ROUGH_LAND                                 :{TINY_FONT}{BLACK}Knubbelegt Land
STR_SMALLMAP_LEGENDA_GRASS_LAND                                 :{TINY_FONT}{BLACK}Grasland
STR_SMALLMAP_LEGENDA_BARE_LAND                                  :{TINY_FONT}{BLACK}Onerschlossend Land
STR_SMALLMAP_LEGENDA_FIELDS                                     :{TINY_FONT}{BLACK}Felder
STR_SMALLMAP_LEGENDA_TREES                                      :{TINY_FONT}{BLACK}Beem
STR_SMALLMAP_LEGENDA_ROCKS                                      :{TINY_FONT}{BLACK}Fielsen
STR_SMALLMAP_LEGENDA_WATER                                      :{TINY_FONT}{BLACK}Waasser
STR_SMALLMAP_LEGENDA_NO_OWNER                                   :{TINY_FONT}{BLACK}Kee Besëtzer
STR_SMALLMAP_LEGENDA_TOWNS                                      :{TINY_FONT}{BLACK}Stied
STR_SMALLMAP_LEGENDA_INDUSTRIES                                 :{TINY_FONT}{BLACK}Industrien
STR_SMALLMAP_LEGENDA_DESERT                                     :{TINY_FONT}{BLACK}Wüst
STR_SMALLMAP_LEGENDA_SNOW                                       :{TINY_FONT}{BLACK}Schnéi

STR_SMALLMAP_TOOLTIP_TOGGLE_TOWN_NAMES_ON_OFF                   :{BLACK}Schalt d'Stiednimm op der Kaart un/aus
STR_SMALLMAP_CENTER                                             :{BLACK}Zentréiert d'kleng Kaart op déi aktuell Positioun
STR_SMALLMAP_INDUSTRY                                           :{TINY_FONT}{STRING} ({NUM})
STR_SMALLMAP_LINKSTATS                                          :{TINY_FONT}{STRING}
STR_SMALLMAP_COMPANY                                            :{TINY_FONT}{COMPANY}
STR_SMALLMAP_TOWN                                               :{TINY_FONT}{WHITE}{TOWN}
STR_SMALLMAP_DISABLE_ALL                                        :{BLACK}All ausschalten
STR_SMALLMAP_ENABLE_ALL                                         :{BLACK}All uschalten
STR_SMALLMAP_SHOW_HEIGHT                                        :{BLACK}D'Héicht uweisen
STR_SMALLMAP_TOOLTIP_DISABLE_ALL_INDUSTRIES                     :{BLACK}Keng Industrien op der Kaart uweisen
STR_SMALLMAP_TOOLTIP_ENABLE_ALL_INDUSTRIES                      :{BLACK}All Industrien op der Kaart uweisen
STR_SMALLMAP_TOOLTIP_SHOW_HEIGHT                                :{BLACK}Wiessel d'Usiicht vun der Héichtenkaart
STR_SMALLMAP_TOOLTIP_DISABLE_ALL_COMPANIES                      :{BLACK}Weis kee Besëtz vun der Firma op der Kaart un
STR_SMALLMAP_TOOLTIP_ENABLE_ALL_COMPANIES                       :{BLACK}Weis de ganze Besëtz vun der Firma op der Kaart un
STR_SMALLMAP_TOOLTIP_DISABLE_ALL_CARGOS                         :{BLACK}Weis keng Wueren op der Kaart
STR_SMALLMAP_TOOLTIP_ENABLE_ALL_CARGOS                          :{BLACK}Weis all Wueren op der Kaart

# Status bar messages
STR_STATUSBAR_TOOLTIP_SHOW_LAST_NEWS                            :{BLACK}Lescht Meldung oder News
STR_STATUSBAR_COMPANY_NAME                                      :{SILVER}- -  {COMPANY}  - -
STR_STATUSBAR_PAUSED                                            :{YELLOW}*  *  PAUSEIERT  *  *
STR_STATUSBAR_AUTOSAVE                                          :{RED}AUTOSPÄICHEREN
STR_STATUSBAR_SAVING_GAME                                       :{RED}*  *  SPÄICHERT D'SPILL  *  *

# News message history
STR_MESSAGE_HISTORY                                             :{WHITE}Meldungshistorie
STR_MESSAGE_HISTORY_TOOLTIP                                     :{BLACK}Eng Lëscht vun de leschten Meldungen
STR_MESSAGE_NEWS_FORMAT                                         :{STRING}  -  {STRING}

STR_NEWS_MESSAGE_CAPTION                                        :{WHITE}Meldung
STR_NEWS_CUSTOM_ITEM                                            :{BIG_FONT}{BLACK}{STRING}

STR_NEWS_FIRST_TRAIN_ARRIVAL                                    :{BIG_FONT}{BLACK}Bierger feieren . . .{}Éischten Zuch kënnt zu {STATION} un!
STR_NEWS_FIRST_BUS_ARRIVAL                                      :{BIG_FONT}{BLACK}Bierger feieren . . .{}Éischte Bus kënnt zu {STATION} un!
STR_NEWS_FIRST_TRUCK_ARRIVAL                                    :{BIG_FONT}{BLACK}Bierger feieren . . .{}Eischte Camion kënnt zu {STATION} un!
STR_NEWS_FIRST_PASSENGER_TRAM_ARRIVAL                           :{BIG_FONT}{BLACK}Bierger feieren . . .{}Eischten Tram kënnt zu {STATION} un!
STR_NEWS_FIRST_CARGO_TRAM_ARRIVAL                               :{BIG_FONT}{BLACK}Bierger feieren . . .{}Eischte Wueren-Tram kënnt zu {STATION} un!
STR_NEWS_FIRST_SHIP_ARRIVAL                                     :{BIG_FONT}{BLACK}Bierger feieren . . .{}Éischt Schëff kënnt zu {STATION} un!
STR_NEWS_FIRST_AIRCRAFT_ARRIVAL                                 :{BIG_FONT}{BLACK}Bierger feieren . . .{}Éischte Fliger kënnt zu {STATION} un!

STR_NEWS_TRAIN_CRASH                                            :{BIG_FONT}{BLACK}Zuchakzident!{}{COMMA} Leit stiewen an der Explosioun nom Akzident
STR_NEWS_ROAD_VEHICLE_CRASH_DRIVER                              :{BIG_FONT}{BLACK}Stroossenakzident!{}Fuerer stierft an der Explosioun no Akzident mat Zuch
STR_NEWS_ROAD_VEHICLE_CRASH                                     :{BIG_FONT}{BLACK}Stroossegefierakzident!{}{COMMA} Leit stiewen an der Explosioun no Akzident mam Zuch
STR_NEWS_AIRCRAFT_CRASH                                         :{BIG_FONT}{BLACK}Fligerakzident!{}{COMMA} Leit stiewen an der Explosioun bei {STATION}
STR_NEWS_PLANE_CRASH_OUT_OF_FUEL                                :{BIG_FONT}{BLACK}Fligerakzident!{}Fliger hat kee Bensin méi, {COMMA} Leit stiewen an Explosioun!

STR_NEWS_DISASTER_ZEPPELIN                                      :{BIG_FONT}{BLACK}Zeppelinkatastroph zu {STATION}!
STR_NEWS_DISASTER_SMALL_UFO                                     :{BIG_FONT}{BLACK}Stroossegefier bei 'UFO'-Zesummestouss zerstéiert!
STR_NEWS_DISASTER_AIRPLANE_OIL_REFINERY                         :{BIG_FONT}{BLACK}Uelegraffinerie bei {TOWN} explodéiert!
STR_NEWS_DISASTER_HELICOPTER_FACTORY                            :{BIG_FONT}{BLACK}Fabrik ass zu {TOWN} ënner verdächtegen Ëmmstänn zerstéiert ginn!
STR_NEWS_DISASTER_BIG_UFO                                       :{BIG_FONT}{BLACK}'UFO' bei {TOWN} geland!
STR_NEWS_DISASTER_COAL_MINE_SUBSIDENCE                          :{BIG_FONT}{BLACK}Kuelestollenzesummebroch hannerléisst eng Spuer vu Verwüstung bei {TOWN}!
STR_NEWS_DISASTER_FLOOD_VEHICLE                                 :{BIG_FONT}{BLACK}Flut!{}Opmanst {COMMA} Leit vermësst, wahrscheinlech doud no grousser Flut!

STR_NEWS_COMPANY_IN_TROUBLE_TITLE                               :{BIG_FONT}{BLACK}Transportfirma huet Problemer!
STR_NEWS_COMPANY_IN_TROUBLE_DESCRIPTION                         :{BIG_FONT}{BLACK}{STRING} gëtt verkaf oder Bankrott erklärt, wann sëch d'Performance net verbessert!
STR_NEWS_COMPANY_MERGER_TITLE                                   :{BIG_FONT}{BLACK}Transportfirme-Fusioun!
STR_NEWS_COMPANY_MERGER_DESCRIPTION                             :{BIG_FONT}{BLACK}{STRING} ass un {STRING} fir {CURRENCY_LONG} verkaf ginn!
STR_NEWS_COMPANY_BANKRUPT_TITLE                                 :{BIG_FONT}{BLACK}Bankrott!
STR_NEWS_COMPANY_BANKRUPT_DESCRIPTION                           :{BIG_FONT}{BLACK}{STRING} ass zougemaach ginn, an all Reschtposte si verkaf!
STR_NEWS_COMPANY_LAUNCH_TITLE                                   :{BIG_FONT}{BLACK}Nei Transportfirma gegrënnt!
STR_NEWS_COMPANY_LAUNCH_DESCRIPTION                             :{BIG_FONT}{BLACK}{STRING} baut bei {TOWN}!
STR_NEWS_MERGER_TAKEOVER_TITLE                                  :{BIG_FONT}{BLACK}{STRING} ass vun {STRING} iwwerholl ginn!
STR_PRESIDENT_NAME_MANAGER                                      :{BLACK}{PRESIDENT_NAME}{}(Manager)

STR_NEWS_NEW_TOWN                                               :{BLACK}{BIG_FONT}{STRING} huet Kontruktioun vun der Stad {TOWN} gesponsort!

STR_NEWS_INDUSTRY_CONSTRUCTION                                  :{BIG_FONT}{BLACK}{STRING} gëtt bei {TOWN} gebaut!
STR_NEWS_INDUSTRY_PLANTED                                       :{BIG_FONT}{BLACK}{STRING} gëtt bei {TOWN} geplanzt!

STR_NEWS_INDUSTRY_CLOSURE_GENERAL                               :{BIG_FONT}{BLACK}{STRING} gëtt glaich zougemaach!
STR_NEWS_INDUSTRY_CLOSURE_SUPPLY_PROBLEMS                       :{BIG_FONT}{BLACK}Liwwerungsproblemer féieren dozou dass {STRING} gläich zougemach gëtt!
STR_NEWS_INDUSTRY_CLOSURE_LACK_OF_TREES                         :{BIG_FONT}{BLACK}Mangel u Beem féiert dozou dass {STRING} gläich zougemaach gëtt!

STR_NEWS_EURO_INTRODUCTION                                      :{BIG_FONT}{BLACK}Europäesch Währungsunioun!{}{}Den Euro ass als nei Währung am Land agefouert ginn!
STR_NEWS_BEGIN_OF_RECESSION                                     :{BIG_FONT}{BLACK}Wirtschaftsréckgang!{}{}Finanzexperten rechnen mat schlëmmsten Abrëch!
STR_NEWS_END_OF_RECESSION                                       :{BIG_FONT}{BLACK}Wirtschaftsflaut eriwwer!{}{}Verbesserung am Handel bréngt Hoffnung fir Industrien an d'Economie gëtt gestäerkt!

STR_NEWS_INDUSTRY_PRODUCTION_INCREASE_GENERAL                   :{BIG_FONT}{BLACK}{INDUSTRY} erhéicht d'Produktioun!
STR_NEWS_INDUSTRY_PRODUCTION_INCREASE_COAL                      :{BIG_FONT}{BLACK}Nei Kuelenvirkommes bei {INDUSTRY} fonnt!{}Verdueblung vun der Produktioun erwaart!
STR_NEWS_INDUSTRY_PRODUCTION_INCREASE_OIL                       :{BIG_FONT}{BLACK}Nei Uelegreserven bei {INDUSTRY} font!{}Verdueblung vun der Produktioun erwaart!
STR_NEWS_INDUSTRY_PRODUCTION_INCREASE_FARM                      :{BIG_FONT}{BLACK}{INDUSTRY} huet verbessert Ofbaumethoden erfonnt!{}Verdueblung vun der Produktioun erwaard!
STR_NEWS_INDUSTRY_PRODUCTION_INCREASE_SMOOTH                    :{BIG_FONT}{BLACK}{STRING} Produktioun vun {INDUSTRY} geet ëm {COMMA}% erop!
STR_NEWS_INDUSTRY_PRODUCTION_DECREASE_GENERAL                   :{BIG_FONT}{BLACK}{INDUSTRY} Produktioun geet ëm 50% erof
STR_NEWS_INDUSTRY_PRODUCTION_DECREASE_FARM                      :{BIG_FONT}{BLACK}Insektebefall mat héijem Schued zu {INDUSTRY}!{}Produktioun geet ëm 50% erof
STR_NEWS_INDUSTRY_PRODUCTION_DECREASE_SMOOTH                    :{BIG_FONT}{BLACK}{STRING} Produktioun vun {INDUSTRY} geet ëm {COMMA}% erof!

STR_NEWS_TRAIN_IS_WAITING                                       :{WHITE}{VEHICLE} waard am Schapp
STR_NEWS_ROAD_VEHICLE_IS_WAITING                                :{WHITE}{VEHICLE} waard am Schapp
STR_NEWS_SHIP_IS_WAITING                                        :{WHITE}{VEHICLE} waard am Schapp
STR_NEWS_AIRCRAFT_IS_WAITING                                    :{WHITE}{VEHICLE} waard am Hangar

# Order review system / warnings
STR_NEWS_VEHICLE_HAS_TOO_FEW_ORDERS                             :{WHITE}{VEHICLE} huet ze mann Opträg am Plang
STR_NEWS_VEHICLE_HAS_VOID_ORDER                                 :{WHITE}{VEHICLE} huet en eidelen Optrag
STR_NEWS_VEHICLE_HAS_DUPLICATE_ENTRY                            :{WHITE}{VEHICLE} huet duebel Opträg
STR_NEWS_VEHICLE_HAS_INVALID_ENTRY                              :{WHITE}{VEHICLE} huet eng falsch Statioun an den Opträg
STR_NEWS_PLANE_USES_TOO_SHORT_RUNWAY                            :{WHITE}{VEHICLE} huet an séngen Opträg en Fluchhafen dem séng Landebunn ze kuerz ass

STR_NEWS_VEHICLE_IS_GETTING_OLD                                 :{WHITE}{VEHICLE} gëtt al
STR_NEWS_VEHICLE_IS_GETTING_VERY_OLD                            :{WHITE}{VEHICLE} gëtt ganz al
STR_NEWS_VEHICLE_IS_GETTING_VERY_OLD_AND                        :{WHITE}{VEHICLE} ass ganz al, an sollt schnellstens ersaat ginn
STR_NEWS_TRAIN_IS_STUCK                                         :{WHITE}{VEHICLE} kann de Wee fir weider ze fueren net fannen
STR_NEWS_VEHICLE_IS_LOST                                        :{WHITE}{VEHICLE} ass verluer
STR_NEWS_VEHICLE_IS_UNPROFITABLE                                :{WHITE}Dëm {VEHICLE} säin Profit vum leschten Joer war {CURRENCY_LONG}
STR_NEWS_AIRCRAFT_DEST_TOO_FAR                                  :{WHITE}{VEHICLE} kann net op d'nächst Destinatioun kommen, se ass ze wäit ewech

STR_NEWS_ORDER_REFIT_FAILED                                     :{WHITE}{VEHICLE} huet gestoppt well eng Optragennerung net geklappt huet
STR_NEWS_VEHICLE_AUTORENEW_FAILED                               :{WHITE}Fehler beim Autoerneieren vum {VEHICLE}{}{STRING}

STR_NEWS_NEW_VEHICLE_NOW_AVAILABLE                              :{BIG_FONT}{BLACK}Neie {STRING} verfügbar!
STR_NEWS_NEW_VEHICLE_TYPE                                       :{BIG_FONT}{BLACK}{ENGINE}
STR_NEWS_NEW_VEHICLE_NOW_AVAILABLE_WITH_TYPE                    :{BLACK}Neie/Neit {STRING} verfügbar!  -  {ENGINE}

STR_NEWS_STATION_NO_LONGER_ACCEPTS_CARGO                        :{WHITE}{STATION} akzeptéiert {STRING} net méi
STR_NEWS_STATION_NO_LONGER_ACCEPTS_CARGO_OR_CARGO               :{WHITE}{STATION} akzeptéiert {STRING} oder {STRING} net méi
STR_NEWS_STATION_NOW_ACCEPTS_CARGO                              :{WHITE}{STATION} akzeptéiert elo {STRING}
STR_NEWS_STATION_NOW_ACCEPTS_CARGO_AND_CARGO                    :{WHITE}{STATION} akzeptéiert elo {STRING} an {STRING}

STR_NEWS_OFFER_OF_SUBSIDY_EXPIRED                               :{BIG_FONT}{BLACK}Subventioun ofgelaaf:{}{}{STRING} vun {STRING} op {STRING} gëtt net méi subventionéiert
STR_NEWS_SUBSIDY_WITHDRAWN_SERVICE                              :{BIG_FONT}{BLACK}Subventioun entzunn:{}{}{STRING} Service vun {STRING} op {STRING} gëtt net méi subventionéiert
STR_NEWS_SERVICE_SUBSIDY_OFFERED                                :{BIG_FONT}{BLACK}Subventioun offréiert:{}{}Eischten {STRING} Service vun {STRING} op {STRING} gëtt mat énger Subventioun vun 1 Joer belount.!
STR_NEWS_SERVICE_SUBSIDY_AWARDED_HALF                           :{BIG_FONT}{BLACK}Subventioun geet un {STRING}!{}{}{STRING} Service vun {STRING} op {STRING} gëtt nächst Joer mat 50% Bonus bezuelt!
STR_NEWS_SERVICE_SUBSIDY_AWARDED_DOUBLE                         :{BIG_FONT}{BLACK}Subventioun geet un {STRING}!{}{}{STRING} Service vun {STRING} op {STRING} gëtt nächst Joer duebel bezuelt!
STR_NEWS_SERVICE_SUBSIDY_AWARDED_TRIPLE                         :{BIG_FONT}{BLACK}Subventioun geet un {STRING}!{}{}{STRING} Service vun {STRING} op {STRING} gëtt nächst Joer dräifach bezuelt!
STR_NEWS_SERVICE_SUBSIDY_AWARDED_QUADRUPLE                      :{BIG_FONT}{BLACK}Subventioun geet un {STRING}!{}{}{STRING} Service vun {STRING} op {STRING} gëtt nächst Joer mat 400% bezuelt!

STR_NEWS_ROAD_REBUILDING                                        :{BIG_FONT}{BLACK}Trafficchaos an {TOWN}!{}{}Stroossenneibau deen vun {STRING} finanzéiert ginn ass bréngt 6 Méint Misère fir d'Autosfuerer!
STR_NEWS_EXCLUSIVE_RIGHTS_TITLE                                 :{BIG_FONT}{BLACK}Transportmonopol!
STR_NEWS_EXCLUSIVE_RIGHTS_DESCRIPTION                           :{BIG_FONT}{BLACK}D'Gemeng {TOWN} ënnerschreiwt Kontrakt mat {STRING} fir ee Joer laang exklusiv Transportrechter!

# Extra view window
STR_EXTRA_VIEW_PORT_TITLE                                       :{WHITE}Usiicht {COMMA}
STR_EXTRA_VIEW_MOVE_VIEW_TO_MAIN                                :{BLACK}Kopéiert op d'Usiicht
STR_EXTRA_VIEW_MOVE_VIEW_TO_MAIN_TT                             :{BLACK}Kopéiert d'Plaz vun der globaler Usiicht op des Usiicht
STR_EXTRA_VIEW_MOVE_MAIN_TO_VIEW                                :{BLACK}Vun der Usiicht drasetzen
STR_EXTRA_VIEW_MOVE_MAIN_TO_VIEW_TT                             :{BLACK}Setzt d'Plaz vun dëser Usiicht op déi global Usiicht

# Game options window
STR_GAME_OPTIONS_CAPTION                                        :{WHITE}Spill Optiounen
STR_GAME_OPTIONS_CURRENCY_UNITS_FRAME                           :{BLACK}Währungseenheet
STR_GAME_OPTIONS_CURRENCY_UNITS_DROPDOWN_TOOLTIP                :{BLACK}Währungseenheet wielen

############ start of currency region
STR_GAME_OPTIONS_CURRENCY_GBP                                   :Pond (£)
STR_GAME_OPTIONS_CURRENCY_USD                                   :Dollar ($)
STR_GAME_OPTIONS_CURRENCY_EUR                                   :Euro (€)
STR_GAME_OPTIONS_CURRENCY_JPY                                   :Yen (¥)
STR_GAME_OPTIONS_CURRENCY_ATS                                   :Eisträichesche Schilling (ATS)
STR_GAME_OPTIONS_CURRENCY_BEF                                   :Belsch Frang (BEF)
STR_GAME_OPTIONS_CURRENCY_CHF                                   :Schwäizer Frang (CHF)
STR_GAME_OPTIONS_CURRENCY_CZK                                   :Tschechesch Kroun (CZK)
STR_GAME_OPTIONS_CURRENCY_DEM                                   :Däitsch Mark (DM)
STR_GAME_OPTIONS_CURRENCY_DKK                                   :Dänesch Kroun (DKK)
STR_GAME_OPTIONS_CURRENCY_ESP                                   :Peseten (ESP)
STR_GAME_OPTIONS_CURRENCY_FIM                                   :Finnesch Mark (FIM)
STR_GAME_OPTIONS_CURRENCY_FRF                                   :Franséische Frang (FRF)
STR_GAME_OPTIONS_CURRENCY_GRD                                   :Griechësch Drachme (GRD)
STR_GAME_OPTIONS_CURRENCY_HUF                                   :Ungaresche Forint (HUF)
STR_GAME_OPTIONS_CURRENCY_ISK                                   :Isländesch Kroun (ISK)
STR_GAME_OPTIONS_CURRENCY_ITL                                   :Italienesch Lire (ITL)
STR_GAME_OPTIONS_CURRENCY_NLG                                   :Holländesche Gulden (NLG)
STR_GAME_OPTIONS_CURRENCY_NOK                                   :Norwegesch Kroun (NOK)
STR_GAME_OPTIONS_CURRENCY_PLN                                   :Polnesch Zloty (PLN)
STR_GAME_OPTIONS_CURRENCY_RON                                   :Rumänesch Leu (RON)
STR_GAME_OPTIONS_CURRENCY_RUR                                   :Russesche Rubel (RUR)
STR_GAME_OPTIONS_CURRENCY_SIT                                   :Sloweneschen Tolar (SIT)
STR_GAME_OPTIONS_CURRENCY_SEK                                   :Schwedesch Kroun (SEK)
STR_GAME_OPTIONS_CURRENCY_TRY                                   :Türkesch Lire (TRY)
STR_GAME_OPTIONS_CURRENCY_SKK                                   :Slovakesch Kroun (SKK)
STR_GAME_OPTIONS_CURRENCY_BRL                                   :Brasilianesche Real (BRL)
STR_GAME_OPTIONS_CURRENCY_EEK                                   :Estnesch Kroun (EEK)
STR_GAME_OPTIONS_CURRENCY_LTL                                   :Litauesch Litas (LTL)
STR_GAME_OPTIONS_CURRENCY_KRW                                   :Südkoreanesche Won (KRW)
STR_GAME_OPTIONS_CURRENCY_ZAR                                   :Südafrikanesche Rand (ZAR)
STR_GAME_OPTIONS_CURRENCY_CUSTOM                                :Eegen...
STR_GAME_OPTIONS_CURRENCY_GEL                                   :Georgesche Lari (GEL)
STR_GAME_OPTIONS_CURRENCY_IRR                                   :Iranësche Rial (IRR)
############ end of currency region

STR_GAME_OPTIONS_ROAD_VEHICLES_FRAME                            :{BLACK}Stroossegefierer
STR_GAME_OPTIONS_ROAD_VEHICLES_DROPDOWN_TOOLTIP                 :{BLACK}Wéi eng Stroossesäit sollen d'Gefierer fueren
STR_GAME_OPTIONS_ROAD_VEHICLES_DROPDOWN_LEFT                    :Lénks fueren
STR_GAME_OPTIONS_ROAD_VEHICLES_DROPDOWN_RIGHT                   :Riets fueren

STR_GAME_OPTIONS_TOWN_NAMES_FRAME                               :{BLACK}Stiednimm
STR_GAME_OPTIONS_TOWN_NAMES_DROPDOWN_TOOLTIP                    :{BLACK}Stil vun de Stiednimm wielen

############ start of townname region
STR_GAME_OPTIONS_TOWN_NAME_ORIGINAL_ENGLISH                     :Englesch (Original)
STR_GAME_OPTIONS_TOWN_NAME_FRENCH                               :Franséisch
STR_GAME_OPTIONS_TOWN_NAME_GERMAN                               :Däitsch
STR_GAME_OPTIONS_TOWN_NAME_ADDITIONAL_ENGLISH                   :Englesch (Erweidert)
STR_GAME_OPTIONS_TOWN_NAME_LATIN_AMERICAN                       :Lateinamerikanesch
STR_GAME_OPTIONS_TOWN_NAME_SILLY                                :Blöd
STR_GAME_OPTIONS_TOWN_NAME_SWEDISH                              :Schwedesch
STR_GAME_OPTIONS_TOWN_NAME_DUTCH                                :Holländesch
STR_GAME_OPTIONS_TOWN_NAME_FINNISH                              :Finnesch
STR_GAME_OPTIONS_TOWN_NAME_POLISH                               :Polnesch
STR_GAME_OPTIONS_TOWN_NAME_SLOVAK                               :Slovakesch
STR_GAME_OPTIONS_TOWN_NAME_NORWEGIAN                            :Norwegesch
STR_GAME_OPTIONS_TOWN_NAME_HUNGARIAN                            :Ungaresch
STR_GAME_OPTIONS_TOWN_NAME_AUSTRIAN                             :Éisträichesch
STR_GAME_OPTIONS_TOWN_NAME_ROMANIAN                             :Rumänesch
STR_GAME_OPTIONS_TOWN_NAME_CZECH                                :Tschechesch
STR_GAME_OPTIONS_TOWN_NAME_SWISS                                :Schwäitzer
STR_GAME_OPTIONS_TOWN_NAME_DANISH                               :Dänesch
STR_GAME_OPTIONS_TOWN_NAME_TURKISH                              :Türkesch
STR_GAME_OPTIONS_TOWN_NAME_ITALIAN                              :Italienesch
STR_GAME_OPTIONS_TOWN_NAME_CATALAN                              :Katalanesch
############ end of townname region

STR_GAME_OPTIONS_AUTOSAVE_FRAME                                 :{BLACK}Autospäicheren
STR_GAME_OPTIONS_AUTOSAVE_DROPDOWN_TOOLTIP                      :{BLACK}Wiel den Intervall aus fir d'Autospäicherung

############ start of autosave dropdown
STR_GAME_OPTIONS_AUTOSAVE_DROPDOWN_OFF                          :Aus
STR_GAME_OPTIONS_AUTOSAVE_DROPDOWN_EVERY_1_MONTH                :All Mount
STR_GAME_OPTIONS_AUTOSAVE_DROPDOWN_EVERY_3_MONTHS               :All 3 Méint
STR_GAME_OPTIONS_AUTOSAVE_DROPDOWN_EVERY_6_MONTHS               :All 6 Méint
STR_GAME_OPTIONS_AUTOSAVE_DROPDOWN_EVERY_12_MONTHS              :All 12 Méint
############ end of autosave dropdown

STR_GAME_OPTIONS_LANGUAGE                                       :{BLACK}Sprooch
STR_GAME_OPTIONS_LANGUAGE_TOOLTIP                               :{BLACK}Wielt d'Interfacesprooch aus

STR_GAME_OPTIONS_FULLSCREEN                                     :{BLACK}Vollbild
STR_GAME_OPTIONS_FULLSCREEN_TOOLTIP                             :{BLACK}Klick dës Optioun un fir OpenTTD am Vollbild ze spillen

STR_GAME_OPTIONS_RESOLUTION                                     :{BLACK}Bildopléisung
STR_GAME_OPTIONS_RESOLUTION_TOOLTIP                             :{BLACK}Wielt d'Bildopléisung
STR_GAME_OPTIONS_RESOLUTION_OTHER                               :Aaner

STR_GAME_OPTIONS_GUI_ZOOM_FRAME                                 :{BLACK}Interfacegréisst
STR_GAME_OPTIONS_GUI_ZOOM_DROPDOWN_TOOLTIP                      :{BLACK}Wiel d'Gréisst déi fir den Interface soll benotzt ginn

STR_GAME_OPTIONS_GUI_ZOOM_DROPDOWN_NORMAL                       :Normal
STR_GAME_OPTIONS_GUI_ZOOM_DROPDOWN_2X_ZOOM                      :Duebel
STR_GAME_OPTIONS_GUI_ZOOM_DROPDOWN_4X_ZOOM                      :Véierfach

STR_GAME_OPTIONS_BASE_GRF                                       :{BLACK}Basis Grafikset
STR_GAME_OPTIONS_BASE_GRF_TOOLTIP                               :{BLACK}Wielt de Basis Grafikset dee soll benotzt ginn
STR_GAME_OPTIONS_BASE_GRF_STATUS                                :{RED}{NUM} fehlend/korrupt Datei{P "" en}
STR_GAME_OPTIONS_BASE_GRF_DESCRIPTION_TOOLTIP                   :{BLACK}Méi Infos iwwert de Basis Grafikset

STR_GAME_OPTIONS_BASE_SFX                                       :{BLACK}Basis Soundset
STR_GAME_OPTIONS_BASE_SFX_TOOLTIP                               :{BLACK}Wiel de Basis Soundset dee soll benotzt ginn
STR_GAME_OPTIONS_BASE_SFX_DESCRIPTION_TOOLTIP                   :{BLACK}Méi Informatiounen iwwer d'Basis Soundset

STR_GAME_OPTIONS_BASE_MUSIC                                     :{BLACK}Basis Musikset
STR_GAME_OPTIONS_BASE_MUSIC_TOOLTIP                             :{BLACK}Wiel de Basis Musikset dee soll benotzt ginn
STR_GAME_OPTIONS_BASE_MUSIC_STATUS                              :{RED}{NUM} korrupt Datei{P "" en}
STR_GAME_OPTIONS_BASE_MUSIC_DESCRIPTION_TOOLTIP                 :{BLACK}Méi Informatiounen iwwer de Basis Musikset

STR_ERROR_RESOLUTION_LIST_FAILED                                :{WHITE}Konnt keng Lëscht vun supportéierten Opléisunge fannen
STR_ERROR_FULLSCREEN_FAILED                                     :{WHITE}Fehler beim Vollbild

# Custom currency window

STR_CURRENCY_WINDOW                                             :{WHITE}Eegen Währung
STR_CURRENCY_EXCHANGE_RATE                                      :{LTBLUE}Wiesselkuer: {ORANGE}{CURRENCY_LONG} = £ {COMMA}
STR_CURRENCY_DECREASE_EXCHANGE_RATE_TOOLTIP                     :{BLACK}Setz de Betrag Suen dee fir 1 Pond (£) gebraucht gëtt erof
STR_CURRENCY_INCREASE_EXCHANGE_RATE_TOOLTIP                     :{BLACK}Setz de Betrag Suen dee fir 1 Pond (£) gebraucht gëtt erop
STR_CURRENCY_SET_EXCHANGE_RATE_TOOLTIP                          :{BLACK}Setzt de Wiesselcours fir deng Währung fir 1 Pond (£)

STR_CURRENCY_SEPARATOR                                          :{LTBLUE}Komma-Stil: {ORANGE}{STRING}
STR_CURRENCY_SET_CUSTOM_CURRENCY_SEPARATOR_TOOLTIP              :{BLACK}Setzt de Separateur fir deng Währung

STR_CURRENCY_PREFIX                                             :{LTBLUE}Prefix: {ORANGE}{STRING}
STR_CURRENCY_SET_CUSTOM_CURRENCY_PREFIX_TOOLTIP                 :{BLACK}Setzt de Prefix fir deng Währung
STR_CURRENCY_SUFFIX                                             :{LTBLUE}Suffix: {ORANGE}{STRING}
STR_CURRENCY_SET_CUSTOM_CURRENCY_SUFFIX_TOOLTIP                 :{BLACK}Setzt de Suffix fir deng Währung

STR_CURRENCY_SWITCH_TO_EURO                                     :{LTBLUE}Op Euro wiesselen ab: {ORANGE}{NUM}
STR_CURRENCY_SWITCH_TO_EURO_NEVER                               :{LTBLUE}Zum Euro wiesselen: {ORANGE}nie
STR_CURRENCY_SET_CUSTOM_CURRENCY_TO_EURO_TOOLTIP                :{BLACK}Wielt d'Joer wou op den Euro gewiesselt gëtt
STR_CURRENCY_DECREASE_CUSTOM_CURRENCY_TO_EURO_TOOLTIP           :{BLACK}Wiessel éischter op den Euro
STR_CURRENCY_INCREASE_CUSTOM_CURRENCY_TO_EURO_TOOLTIP           :{BLACK}Wiessel méi spéit op den Euro

STR_CURRENCY_PREVIEW                                            :{LTBLUE}Prouf: {ORANGE}{CURRENCY_LONG}
STR_CURRENCY_CUSTOM_CURRENCY_PREVIEW_TOOLTIP                    :{BLACK}10000 Pond (£) an denger Währung
STR_CURRENCY_CHANGE_PARAMETER                                   :{BLACK}Änner Währungsparameter

STR_DIFFICULTY_LEVEL_SETTING_MAXIMUM_NO_COMPETITORS             :{LTBLUE}Maximal Unzuel vu Géigner: {ORANGE}{COMMA}

STR_NONE                                                        :Keng
STR_FUNDING_ONLY                                                :Nëmmen finanzéiren
STR_MINIMAL                                                     :Minimal
STR_NUM_VERY_LOW                                                :Ganz niddreg
STR_NUM_LOW                                                     :Wéineg
STR_NUM_NORMAL                                                  :Normal
STR_NUM_HIGH                                                    :Vill
STR_NUM_CUSTOM                                                  :Benotzerdefinéiert
STR_NUM_CUSTOM_NUMBER                                           :Eegen ({NUM})

STR_VARIETY_NONE                                                :Keng
STR_VARIETY_VERY_LOW                                            :Ganz niddreg
STR_VARIETY_LOW                                                 :Niddreg
STR_VARIETY_MEDIUM                                              :Mëttel
STR_VARIETY_HIGH                                                :Héich
STR_VARIETY_VERY_HIGH                                           :Ganz héich

STR_AI_SPEED_VERY_SLOW                                          :Ganz lues
STR_AI_SPEED_SLOW                                               :Lues
STR_AI_SPEED_MEDIUM                                             :Mëttel
STR_AI_SPEED_FAST                                               :Séier
STR_AI_SPEED_VERY_FAST                                          :Ganz séier

STR_SEA_LEVEL_VERY_LOW                                          :Ganz niddreg
STR_SEA_LEVEL_LOW                                               :Niddreg
STR_SEA_LEVEL_MEDIUM                                            :Mëttel
STR_SEA_LEVEL_HIGH                                              :Héich
STR_SEA_LEVEL_CUSTOM                                            :Eegen
STR_SEA_LEVEL_CUSTOM_PERCENTAGE                                 :Eegen ({NUM}%)

STR_RIVERS_NONE                                                 :Keng
STR_RIVERS_FEW                                                  :Wéineg
STR_RIVERS_MODERATE                                             :Mëttel
STR_RIVERS_LOT                                                  :Vill

STR_DISASTER_NONE                                               :Keng
STR_DISASTER_REDUCED                                            :Manner
STR_DISASTER_NORMAL                                             :Normal

STR_SUBSIDY_X1_5                                                :x1.5
STR_SUBSIDY_X2                                                  :x2
STR_SUBSIDY_X3                                                  :x3
STR_SUBSIDY_X4                                                  :x4

STR_TERRAIN_TYPE_VERY_FLAT                                      :Ganz Flaach
STR_TERRAIN_TYPE_FLAT                                           :Flaach
STR_TERRAIN_TYPE_HILLY                                          :Hiwwelech
STR_TERRAIN_TYPE_MOUNTAINOUS                                    :Bierger
STR_TERRAIN_TYPE_ALPINIST                                       :Alpin

STR_CITY_APPROVAL_PERMISSIVE                                    :Fräizügeg
STR_CITY_APPROVAL_TOLERANT                                      :Tolerant
STR_CITY_APPROVAL_HOSTILE                                       :Ofleenend

STR_WARNING_NO_SUITABLE_AI                                      :{WHITE}Keng KI fonnt...{}KI kënnen iwwert den 'Online Content' system downgeload ginn

# Settings tree window
STR_CONFIG_SETTING_TREE_CAPTION                                 :{WHITE}Astellungen
STR_CONFIG_SETTING_FILTER_TITLE                                 :{BLACK}Filter-String:
STR_CONFIG_SETTING_EXPAND_ALL                                   :{BLACK}Alles erweideren
STR_CONFIG_SETTING_COLLAPSE_ALL                                 :{BLACK}Alles reduzéiren
STR_CONFIG_SETTING_NO_EXPLANATION_AVAILABLE_HELPTEXT            :(keng Erklärung verfügbar)
STR_CONFIG_SETTING_DEFAULT_VALUE                                :{LTBLUE}Standardwäert: {ORANGE}{STRING}
STR_CONFIG_SETTING_TYPE                                         :{LTBLUE}Astellungstyp: {ORANGE}{STRING}
STR_CONFIG_SETTING_TYPE_CLIENT                                  :Clientastellung (net am Save gespäichert; betrëfft all Spiller)
STR_CONFIG_SETTING_TYPE_GAME_MENU                               :Spillastellung (am Save gespäichert; betrëfft just nei Spiller)
STR_CONFIG_SETTING_TYPE_GAME_INGAME                             :Spillastellung (am Save gespäichert; betrëfft just aktuellt Spill)
STR_CONFIG_SETTING_TYPE_COMPANY_MENU                            :Firmenastellung (am Save gespäichert; betrëfft just nei Spiller)
STR_CONFIG_SETTING_TYPE_COMPANY_INGAME                          :Firmenastellung (am Save gespäichert; betrëfft just déi aktuell Firma)

STR_CONFIG_SETTING_RESTRICT_CATEGORY                            :{BLACK}Kategorie:
STR_CONFIG_SETTING_RESTRICT_TYPE                                :{BLACK}Typ:
STR_CONFIG_SETTING_RESTRICT_DROPDOWN_HELPTEXT                   :{BLACK}Limitéiert d'Lëscht mat virdefinéierten Filter
STR_CONFIG_SETTING_RESTRICT_BASIC                               :Basis (nëmmen wichteg Astellungen)
STR_CONFIG_SETTING_RESTRICT_ADVANCED                            :Erweidert (weist déi meescht Astellungen)
STR_CONFIG_SETTING_RESTRICT_ALL                                 :Expertenastellungen (all Astellungen, och komescher)
STR_CONFIG_SETTING_RESTRICT_CHANGED_AGAINST_DEFAULT             :Astellungen mat engem aneren Wäert wéi de Standardwäert
STR_CONFIG_SETTING_RESTRICT_CHANGED_AGAINST_NEW                 :Astellungen mat engem aneren Wäert wéi d'Neit-Spill-Astellungen

STR_CONFIG_SETTING_TYPE_DROPDOWN_HELPTEXT                       :{BLACK}Beschränkt déi folgend Lëscht op bestëmmten Astellungstypen
STR_CONFIG_SETTING_TYPE_DROPDOWN_ALL                            :All Astellungen
STR_CONFIG_SETTING_TYPE_DROPDOWN_CLIENT                         :Clientastellung (net am Save gespäichert; betrëfft all Spiller)
STR_CONFIG_SETTING_TYPE_DROPDOWN_GAME_MENU                      :Spillastellungen (am Save gespäichert; betrëfft just nei Spiller)
STR_CONFIG_SETTING_TYPE_DROPDOWN_GAME_INGAME                    :Spillastellungen (am Save gespäichert; betrëfft just aktuellt Spill)
STR_CONFIG_SETTING_TYPE_DROPDOWN_COMPANY_MENU                   :Firmenastellungen (am Save gespäichert; betrëfft just nei Spiller)
STR_CONFIG_SETTING_TYPE_DROPDOWN_COMPANY_INGAME                 :Firmenastellungen (am Save gespäichert; betrëfft just déi aktuell Firma)
STR_CONFIG_SETTING_CATEGORY_HIDES                               :{BLACK}Weis all Sich-Resultater no der Astellung{}{SILVER}Kategorie {BLACK}bis {WHITE}{STRING}
STR_CONFIG_SETTING_TYPE_HIDES                                   :{BLACK}Weis all Sich-Resultater no der Astellung{}{SILVER}Typ {BLACK}bis {WHITE}All Astellungstypen
STR_CONFIG_SETTING_CATEGORY_AND_TYPE_HIDES                      :{BLACK}Weis all Sich-Resultater no der Astellung{}{SILVER}Kategorie {BLACK}bis {WHITE}{STRING} {BLACK}an {SILVER}Typ {BLACK}bis {WHITE}All Astellungstypen
STR_CONFIG_SETTINGS_NONE                                        :{WHITE}- Keng -

STR_CONFIG_SETTING_OFF                                          :Aus
STR_CONFIG_SETTING_ON                                           :Un
STR_CONFIG_SETTING_DISABLED                                     :ausgeschalt

STR_CONFIG_SETTING_COMPANIES_OFF                                :Aus
STR_CONFIG_SETTING_COMPANIES_OWN                                :Eege Firma
STR_CONFIG_SETTING_COMPANIES_ALL                                :All Firmen

STR_CONFIG_SETTING_NONE                                         :Keng
STR_CONFIG_SETTING_ORIGINAL                                     :Original
STR_CONFIG_SETTING_REALISTIC                                    :Realistesch

STR_CONFIG_SETTING_HORIZONTAL_POS_LEFT                          :Lénks
STR_CONFIG_SETTING_HORIZONTAL_POS_CENTER                        :Zentréiert
STR_CONFIG_SETTING_HORIZONTAL_POS_RIGHT                         :Riets

STR_CONFIG_SETTING_MAXIMUM_INITIAL_LOAN                         :Maximalen Ufanksloun: {STRING}
STR_CONFIG_SETTING_MAXIMUM_INITIAL_LOAN_HELPTEXT                :Maximalwäert den eng Firma kann léinen (ouni Inflatioun matzerechnen)
STR_CONFIG_SETTING_INTEREST_RATE                                :Zënssaz: {STRING}
STR_CONFIG_SETTING_INTEREST_RATE_HELPTEXT                       :Zënssaz; kontrolléiert och d'Inflatioun wann ugeschalt
STR_CONFIG_SETTING_RUNNING_COSTS                                :Betribskäschten: {STRING}
STR_CONFIG_SETTING_RUNNING_COSTS_HELPTEXT                       :Fixéier den Niveau vun de Betribskäschten vu Gefierer an Infrastruktur
STR_CONFIG_SETTING_CONSTRUCTION_SPEED                           :Baugeschwindegkeet: {STRING}
STR_CONFIG_SETTING_CONSTRUCTION_SPEED_HELPTEXT                  :Limitéier d'Unzuel u Bauaktiounen fir d'KI
STR_CONFIG_SETTING_VEHICLE_BREAKDOWNS                           :Gefierpannen: {STRING}
STR_CONFIG_SETTING_VEHICLE_BREAKDOWNS_HELPTEXT                  :Kontrolléirt wéi oft Gefierer eng Pann hunn déi net ordentlech an der Revisioun waren
STR_CONFIG_SETTING_SUBSIDY_MULTIPLIER                           :Subventiounemultiplikator: {STRING}
STR_CONFIG_SETTING_SUBSIDY_MULTIPLIER_HELPTEXT                  :Fixéiert wéivill fir subsidéiert Verbindunge bezuelt gëtt
STR_CONFIG_SETTING_CONSTRUCTION_COSTS                           :Konstruktiounskäschten: {STRING}
STR_CONFIG_SETTING_CONSTRUCTION_COSTS_HELPTEXT                  :Bestëmm den Niveau vu Bau- a Kafkäschten
STR_CONFIG_SETTING_RECESSIONS                                   :Rezessiounen: {STRING}
STR_CONFIG_SETTING_RECESSIONS_HELPTEXT                          :Wann ugeschalt kann all puer Joer eng Rezessioun kommen. Während enger Rezessioun ass d'Produktioun däitlech méi niddreg (an klëmmt erëm op den alen Niveau no der Rezessioun)
STR_CONFIG_SETTING_TRAIN_REVERSING                              :Den Zich verbidden an enger Statioun emzedréinen: {STRING}
STR_CONFIG_SETTING_TRAIN_REVERSING_HELPTEXT                     :Wann ugeschalt kënnen Zich net an Net-Terminusen emdréinen, och wann et en méi kuerzen Wee op d'Destinatioun gëtt wann en emdréint
STR_CONFIG_SETTING_DISASTERS                                    :Katastrophen: {STRING}
STR_CONFIG_SETTING_DISASTERS_HELPTEXT                           :Stell Katastrophen un oder aus déi eventuell Gefierer an Industrien blockéiren oder zerstéiren
STR_CONFIG_SETTING_CITY_APPROVAL                                :Dem Stadrot seng Astellung géigeniwwer dem Embau vun der Landschaft: {STRING}
STR_CONFIG_SETTING_CITY_APPROVAL_HELPTEXT                       :Wielt aus, wéivill vun der Firma verursachten Kaméidi an Emweltschiedegung sech op d'Stadbewäertung an op weider Bauaktiounen auswierkt

STR_CONFIG_SETTING_MAX_HEIGHTLEVEL                              :Maximal Kaartenhéicht: {STRING}
STR_CONFIG_SETTING_MAX_HEIGHTLEVEL_HELPTEXT                     :Setzt déi maximal erlabten Héicht fir Bierger op dëser Kaart
STR_CONFIG_SETTING_TOO_HIGH_MOUNTAIN                            :{WHITE}Du kanns d'maximal Kaartenhéischt net op dësen Wäert setzen. Op manst ee Bierg op der Kaart ass méi héich
STR_CONFIG_SETTING_AUTOSLOPE                                    :Erlaabt Landformung ënnert Gebaier, Stroossen, etc.: {STRING}
STR_CONFIG_SETTING_AUTOSLOPE_HELPTEXT                           :Erlaabt Terraintransformatioun ënnert Gebaier an Schinnen ouni dës ewechzehuelen
STR_CONFIG_SETTING_CATCHMENT                                    :Erlaabt méi realistësch Einzugsberäicher: {STRING}
STR_CONFIG_SETTING_CATCHMENT_HELPTEXT                           :Statiounen a Fluchhäfen hunn verschidde grouss Einzugsberäicher
STR_CONFIG_SETTING_EXTRADYNAMITE                                :Erlaabt d'Ewechhuelen vu méi Stroossen, Brécken, etc. vun der Stad: {STRING}
STR_CONFIG_SETTING_EXTRADYNAMITE_HELPTEXT                       :Mach et méi einfach fir Infrastruktur oder Gebaier ewechzehuelen déi enger Stad gehéiren
STR_CONFIG_SETTING_TRAIN_LENGTH                                 :Maximal Längt vun Zich: {STRING}
STR_CONFIG_SETTING_TRAIN_LENGTH_HELPTEXT                        :Maximal Längt vun Zich fixéiren
STR_CONFIG_SETTING_TILE_LENGTH                                  :{COMMA} Feld{P 0 "" er}
STR_CONFIG_SETTING_SMOKE_AMOUNT                                 :Unzuel vu Gefierdamp/funken: {STRING}
STR_CONFIG_SETTING_SMOKE_AMOUNT_HELPTEXT                        :Fixéiert wéivill Damp oder Funken vu Gefierer ausgestouss gëtt
STR_CONFIG_SETTING_TRAIN_ACCELERATION_MODEL                     :Zuchbeschleunegung: {STRING}
STR_CONFIG_SETTING_TRAIN_ACCELERATION_MODEL_HELPTEXT            :Wielt de physesche Modell fir d'Zuchbeschleunegung. Den "Orginalmodell" bestroft Häng fir all Gefierer d'selwecht. Den "realistëschen" bestroft Häng a Kéiren ofhängeg vu verschiddenen Eegenschaften, wéi Längt an Stäerkt vum Gefier
STR_CONFIG_SETTING_ROAD_VEHICLE_ACCELERATION_MODEL              :Stroossegefier Beschleunegungsmodell: {STRING}
STR_CONFIG_SETTING_ROAD_VEHICLE_ACCELERATION_MODEL_HELPTEXT     :Wielt de physesche Modell fir d'Stroossegefierbeschleunegung. Den "Orginalmodell" bestroft Häng fir all Gefierer d'selwecht. Den "realistëschen" bestroft Häng an Kéiren ofhängeg vu verschiddenen Eegenschaften, wéi Längt a Stäerkt vum Gefier
STR_CONFIG_SETTING_TRAIN_SLOPE_STEEPNESS                        :Hangsteigung fir Zich: {STRING}
STR_CONFIG_SETTING_TRAIN_SLOPE_STEEPNESS_HELPTEXT               :Steigung vun engem Hang fir Zich. Méi grouss Wäerter mécht et méi schwéier den Hang ropzefueren
STR_CONFIG_SETTING_PERCENTAGE                                   :{COMMA}%
STR_CONFIG_SETTING_ROAD_VEHICLE_SLOPE_STEEPNESS                 :Hangsteigung fir Stroossegefierer: {STRING}
STR_CONFIG_SETTING_ROAD_VEHICLE_SLOPE_STEEPNESS_HELPTEXT        :Steigung vun engem Hang fir Stroossegefierer. Méi grouss Wäerter mécht et méi schwéier den Hang ropzefueren
STR_CONFIG_SETTING_FORBID_90_DEG                                :Verbidd Zich an Schëffer fir 90°-Kéieren ze maachen: {STRING}
STR_CONFIG_SETTING_FORBID_90_DEG_HELPTEXT                       :90°-Kéieren entsti wann eng horizontal Spur direkt op eng vertikal trëfft, sou dass den Zuch misst ëm 90 Grad dréinen fir op dat nächst Stéck ze kommen, amplaz vun den üblechen 45 Grad. Dëst zielt och fir d'Weeër vu Schëffer
STR_CONFIG_SETTING_DISTANT_JOIN_STATIONS                        :Erlaabt Statiounen zesummen ze setzen och wann se net direkt uneneen leien: {STRING}
STR_CONFIG_SETTING_DISTANT_JOIN_STATIONS_HELPTEXT               :Erlaabt Statiounsdeeler un eng Statioun unzehenken ouni déi existéiernd Statioun ze beréiren. Ctr+Klick fir déi nei Deeler unzehenken
STR_CONFIG_SETTING_INFLATION                                    :Inflatioun: {STRING}
STR_CONFIG_SETTING_INFLATION_HELPTEXT                           :Erlab Inflatioun an der Economie, wou d'Käschten méi séier klammen wéi d'Bezuelungen
STR_CONFIG_SETTING_MAX_BRIDGE_LENGTH                            :Maximal Bréckelängt: {STRING}
STR_CONFIG_SETTING_MAX_BRIDGE_LENGTH_HELPTEXT                   :Maximal Längt déi eng Bréck dierf hunn
STR_CONFIG_SETTING_MAX_BRIDGE_HEIGHT                            :Maximal Bréckenhéicht: {STRING}
STR_CONFIG_SETTING_MAX_BRIDGE_HEIGHT_HELPTEXT                   :Maximalhéicht fir Brécken ze bauen
STR_CONFIG_SETTING_MAX_TUNNEL_LENGTH                            :Maximal Tunnellängt: {STRING}
STR_CONFIG_SETTING_MAX_TUNNEL_LENGTH_HELPTEXT                   :Maximal Längt déi en Tunnel dierf hunn
STR_CONFIG_SETTING_RAW_INDUSTRY_CONSTRUCTION_METHOD             :Manuell Primär Industriebau Method: {STRING}
STR_CONFIG_SETTING_RAW_INDUSTRY_CONSTRUCTION_METHOD_HELPTEXT    :Method fir eng primär Industrie ze finanzéiren. 'keng' heescht, dass een guer keng kann finanzéiren. 'fördern' bedeit, dass eng nei Industrie gebaut gëtt, op enger zoufällëger Plaz op der Kaart, mee kann och schief goën. 'wéi aner Industrien' bedeit, dass Quellenindustrie kënne vu Firmen op enger gewënschter Plaz gebaut ginn wéi verschaffend Industrien
STR_CONFIG_SETTING_RAW_INDUSTRY_CONSTRUCTION_METHOD_NONE        :Keng
STR_CONFIG_SETTING_RAW_INDUSTRY_CONSTRUCTION_METHOD_NORMAL      :Wéi aaner Industrien
STR_CONFIG_SETTING_RAW_INDUSTRY_CONSTRUCTION_METHOD_PROSPECTING :Förderung
STR_CONFIG_SETTING_INDUSTRY_PLATFORM                            :Flaacht Land ronderëm Industrien: {STRING}
STR_CONFIG_SETTING_INDUSTRY_PLATFORM_HELPTEXT                   :Unzuel vu flaache Felder ronderëm eng Industrie. Dëst garantéiert, dass eidel Felder ronderëm eng Industrie fräi bleiwen fir Schinnen etc. ze bauen
STR_CONFIG_SETTING_MULTIPINDTOWN                                :Erlaabt méi der selwecht Industrien pro Stad: {STRING}
STR_CONFIG_SETTING_MULTIPINDTOWN_HELPTEXT                       :Normalerweis well eng Stad net méi wéi eng Industrie vun all Typ. Mat dëser Astellung erlaabt d'Stad méi Industrien vun dem selwëschten Typ
STR_CONFIG_SETTING_SIGNALSIDE                                   :Signaler uweisen: {STRING}
STR_CONFIG_SETTING_SIGNALSIDE_HELPTEXT                          :Wielt opp wéienger Säit vun der Schinn d'Signaler plazéiert ginn
STR_CONFIG_SETTING_SIGNALSIDE_LEFT                              :Lénks
STR_CONFIG_SETTING_SIGNALSIDE_DRIVING_SIDE                      :Op der Fuerersäit
STR_CONFIG_SETTING_SIGNALSIDE_RIGHT                             :Riets
STR_CONFIG_SETTING_SHOWFINANCES                                 :Weis de Bilan um Enn vum Joer: {STRING}
STR_CONFIG_SETTING_SHOWFINANCES_HELPTEXT                        :Wann ugeschalt, gëtt eng Fënster um Enn vum Joer gewisen, déi eng einfach Iwwersicht iwwert d'Finanzen vun der Firma erlaabt
STR_CONFIG_SETTING_NONSTOP_BY_DEFAULT                           :Nei Opträg sinn standardméisseg 'non-stop': {STRING}
STR_CONFIG_SETTING_NONSTOP_BY_DEFAULT_HELPTEXT                  :Normalerweis stoppt en Gefier op all Statioun op sengem Wee. Wann des Astellung ageschalt ass, bleift et op kenger Statioun stoen bis op seng final Statioun
STR_CONFIG_SETTING_STOP_LOCATION                                :Nei Zichuerder stoppen um {STRING} vun der Plattform
STR_CONFIG_SETTING_STOP_LOCATION_HELPTEXT                       :Plaz wou en Zuch standardméisseg op enger Gare stoe bleift. 'No um Ufank' bedeit no beim Agangspunkt, 'an der Mëtt' bedeit an der Mëtt vun der Plattform, 'wäit Enn' bedeit wäit ewech vum Agangspunkt. Dëst gëllt fir Standardopträg, individuell Opträg kënnen explizit gesat ginn
STR_CONFIG_SETTING_STOP_LOCATION_NEAR_END                       :no um Enn
STR_CONFIG_SETTING_STOP_LOCATION_MIDDLE                         :an der Mëtt
STR_CONFIG_SETTING_STOP_LOCATION_FAR_END                        :um Enn
STR_CONFIG_SETTING_AUTOSCROLL                                   :D'Fënster schwenken wann d'Maus um Rand ass: {STRING}
STR_CONFIG_SETTING_AUTOSCROLL_HELPTEXT                          :Wann ugeschalt, scrollt d'Usiicht wann d'Maus no um Rand vun der Fënster ass
STR_CONFIG_SETTING_AUTOSCROLL_DISABLED                          :Ausgeschalt
STR_CONFIG_SETTING_AUTOSCROLL_MAIN_VIEWPORT_FULLSCREEN          :Haptusiicht, nëmmen Vollbild
STR_CONFIG_SETTING_AUTOSCROLL_MAIN_VIEWPORT                     :Haptusiicht
STR_CONFIG_SETTING_AUTOSCROLL_EVERY_VIEWPORT                    :All Usiicht
STR_CONFIG_SETTING_BRIBE                                        :Erlaabt d'Gemengen ze bestiechen: {STRING}
STR_CONFIG_SETTING_BRIBE_HELPTEXT                               :Erlaabt Firmen d'Stad ze bestiechen. Wann et opflitt, kann d'Firma während 6 Méint net mat der Stad agéiren
STR_CONFIG_SETTING_ALLOW_EXCLUSIVE                              :Erlaabt exklusiv Transportrechter ze kafen: {STRING}
STR_CONFIG_SETTING_ALLOW_EXCLUSIVE_HELPTEXT                     :Wann eng Firma exklusiv Transportrechter fir eng Stad keeft, kréien géignerësch Statiounen (Passagéier an Wueren) keng Wueren fir e ganzt Joer
STR_CONFIG_SETTING_ALLOW_FUND_BUILDINGS                         :Gebaier finanzéiren erlaben: {STRING}
STR_CONFIG_SETTING_ALLOW_FUND_BUILDINGS_HELPTEXT                :Erlaabt Firmen de Stied Geld ze ginn fir nei Haiser ze bauen
STR_CONFIG_SETTING_ALLOW_FUND_ROAD                              :Erlab Stroossenrenovatiounen ze finanzéiren: {STRING}
STR_CONFIG_SETTING_ALLOW_FUND_ROAD_HELPTEXT                     :Erlaabt Firmen de Stied Geld ze ginn fir d'Stroossen ze renovéieren an sou de Stroosseverkéier ze sabotéieren
STR_CONFIG_SETTING_ALLOW_GIVE_MONEY                             :Erlaabt d'Schécken vu Suen un aner Firmen: {STRING}
STR_CONFIG_SETTING_ALLOW_GIVE_MONEY_HELPTEXT                    :Erlaabt den Transfert vu Geld tëschent Firmen am Multiplayermodus
STR_CONFIG_SETTING_FREIGHT_TRAINS                               :Gewiichtsmultiplikator fir Luedunge fir schwéier Zich: {STRING}
STR_CONFIG_SETTING_FREIGHT_TRAINS_HELPTEXT                      :Leet den Impakt fest dee schwéier Fracht op Zich huet. En méi héije Wäert bréngt d'Zich éischter un d'Schaffen, speziell bei Bierger
STR_CONFIG_SETTING_PLANE_SPEED                                  :Fligergeschwindegkeetsfaktor: {STRING}
STR_CONFIG_SETTING_PLANE_SPEED_HELPTEXT                         :Leet d'relativ Geschwindegkeet vu Fligeren am Verglach mat anere Gefierer fest, fir d'Akomme vum Transport vu Fligeren ze reduzéiren
STR_CONFIG_SETTING_PLANE_SPEED_VALUE                            :1 / {COMMA}
STR_CONFIG_SETTING_PLANE_CRASHES                                :Unzuel Fligerakzidenter: {STRING}
STR_CONFIG_SETTING_PLANE_CRASHES_HELPTEXT                       :Leet d'Chance fir en Fligerakzident fest
STR_CONFIG_SETTING_PLANE_CRASHES_NONE                           :Keng
STR_CONFIG_SETTING_PLANE_CRASHES_REDUCED                        :Reduzéiert
STR_CONFIG_SETTING_PLANE_CRASHES_NORMAL                         :Normal
STR_CONFIG_SETTING_STOP_ON_TOWN_ROAD                            :Erlaabt d'Iwwerfueren vu Stopschëlder op Stroossen vun der Stad: {STRING}
STR_CONFIG_SETTING_STOP_ON_TOWN_ROAD_HELPTEXT                   :Erlaabt d'Bauen vu säitlechen Busarrêten op Stroossen déi der Stad gehéieren
STR_CONFIG_SETTING_STOP_ON_COMPETITOR_ROAD                      :Erlaabt d'Iwwerfueren vu Stopschëlder op Stroossen vun der Konkurrenz: {STRING}
STR_CONFIG_SETTING_STOP_ON_COMPETITOR_ROAD_HELPTEXT             :Erlaabt d'Bauen vu säitlechen Busarrêten op Stroossen déi enger anerer Firma gehéieren
STR_CONFIG_SETTING_DYNAMIC_ENGINES_EXISTING_VEHICLES            :{WHITE}Déi Astellung kann net geännert ginn wann et Gefierer gëtt
STR_CONFIG_SETTING_INFRASTRUCTURE_MAINTENANCE                   :Infrastrukturënnerhalt {STRING}
STR_CONFIG_SETTING_INFRASTRUCTURE_MAINTENANCE_HELPTEXT          :Wann ugeschalt, kaschten Infrastrukturen Ennerhaltskäschten. D'Käschten wuessen iwwerproportional zu der Netzwierkgréisst, an treffen sou grouss Firmen méi wéi klenger


STR_CONFIG_SETTING_NEVER_EXPIRE_AIRPORTS                        :Fluchhäfen lafen nie of: {STRING}
STR_CONFIG_SETTING_NEVER_EXPIRE_AIRPORTS_HELPTEXT               :Wann ugeschalt, bleift all Fluchhafentyp säit senger Aféierung bestoen

STR_CONFIG_SETTING_WARN_LOST_VEHICLE                            :Warnen wann en Gefier verluer ass: {STRING}
STR_CONFIG_SETTING_WARN_LOST_VEHICLE_HELPTEXT                   :Messagen uweisen wann Gefierer keen Wee op hiert Ziel fannen
STR_CONFIG_SETTING_ORDER_REVIEW                                 :Opträg vun de Gefierer nopréifen: {STRING}
STR_CONFIG_SETTING_ORDER_REVIEW_HELPTEXT                        :Wann ugeschalt, ginn d'Opträg vu Gefierer periodesch kontrolléiert, an e puer evident Fehler ginn mat enger Noriichtenmessage gemellt wann se fonnt ginn
STR_CONFIG_SETTING_ORDER_REVIEW_OFF                             :Nee
STR_CONFIG_SETTING_ORDER_REVIEW_EXDEPOT                         :Jo, mee net déi gestoppten Gefierer
STR_CONFIG_SETTING_ORDER_REVIEW_ON                              :Vun allen Gefierer
STR_CONFIG_SETTING_WARN_INCOME_LESS                             :Warnen wann en Gefier en negativt Akommes huet: {STRING}
STR_CONFIG_SETTING_WARN_INCOME_LESS_HELPTEXT                    :Wann ugeschalt, gëtt eng Noorichtenmessage gesent , wann en Gefier een Joer laang keen Profit gemeet huet
STR_CONFIG_SETTING_NEVER_EXPIRE_VEHICLES                        :Gefierer lafen nie of: {STRING}
STR_CONFIG_SETTING_NEVER_EXPIRE_VEHICLES_HELPTEXT               :Wann ugeschalt, bleiwen all Modeller vu Gefierer éiweg verfügbar
STR_CONFIG_SETTING_AUTORENEW_VEHICLE                            :Gefier automatesch ernéieren wann et al gëtt: {STRING}
STR_CONFIG_SETTING_AUTORENEW_VEHICLE_HELPTEXT                   :Wann ugeschalt, gëtt e Gefier wat un säin Lafzäitenn kënnt, automatesch ausgetosch
STR_CONFIG_SETTING_AUTORENEW_MONTHS                             :Automatesch erneieren wann d'Gefier maximal {STRING} Joer al ass
STR_CONFIG_SETTING_AUTORENEW_MONTHS_HELPTEXT                    :Relativen Alter wann en Gefier an Fro kennt fir auto-erneiert ze ginn
STR_CONFIG_SETTING_AUTORENEW_MONTHS_VALUE_BEFORE                :{COMMA} M{P ount éint} firdrun
STR_CONFIG_SETTING_AUTORENEW_MONTHS_VALUE_AFTER                 :{COMMA} M{P ount éint} dono
STR_CONFIG_SETTING_AUTORENEW_MONEY                              :Minimalen Budget fir d'automatesch Erneierung: {STRING}
STR_CONFIG_SETTING_AUTORENEW_MONEY_HELPTEXT                     :Minimalt Geld wat um Konto muss bleiwen, iert en Gefier kann ausgetosch ginn
STR_CONFIG_SETTING_ERRMSG_DURATION                              :Dauer vun der Feelermeldung: {STRING}
STR_CONFIG_SETTING_ERRMSG_DURATION_HELPTEXT                     :Zäit déi eng Feelermeldung an enger rouder Fënster ugewisen gëtt. E puer kritesch Meldungen ginn net zougemeet
STR_CONFIG_SETTING_ERRMSG_DURATION_VALUE                        :{COMMA} Sekonn{P 0 "" en}
STR_CONFIG_SETTING_HOVER_DELAY                                  :Weis Tooltips: {STRING}
STR_CONFIG_SETTING_HOVER_DELAY_HELPTEXT                         :Verzögerung bis d'Tooltips ugewisen ginn, wann een mat der Maus iwwert en Element geet. Alternativ kënnen d'Tooltips och op d'riets Maustast geluet ginn wann dësen Wäert op 0 gesat gouf.
STR_CONFIG_SETTING_HOVER_DELAY_VALUE                            :Fir {COMMA} Millisekonn{P 0 "" en} dropbleiwen
STR_CONFIG_SETTING_HOVER_DELAY_DISABLED                         :Rietsklick
STR_CONFIG_SETTING_POPULATION_IN_LABEL                          :Weis d'Awunnerzuel am Numm vun der Stad: {STRING}
STR_CONFIG_SETTING_POPULATION_IN_LABEL_HELPTEXT                 :Weis d'Awunnerzuel vu Stied an deenen hirem Label un op der Kaart
STR_CONFIG_SETTING_GRAPH_LINE_THICKNESS                         :Déckt vun de Linnen vun de Grafiken: {STRING}
STR_CONFIG_SETTING_GRAPH_LINE_THICKNESS_HELPTEXT                :Breed vun de Linnen an de Grafiken. Eng dënn Linn kann méi präzis gelies ginn, eng méi déck kann besser gesinn ginn an d'Faarwen sinn besser ze ënnerscheeden

STR_CONFIG_SETTING_LANDSCAPE                                    :Landschaft: {STRING}
STR_CONFIG_SETTING_LANDSCAPE_HELPTEXT                           :Landschaften definéiren basis Spillszenarien mat verschiddenen Wueren an Stiedwuesstumviraussetzungen. NewGRF an Gamescripter erlaben méi fein Astellungen.
STR_CONFIG_SETTING_LAND_GENERATOR                               :Landgenerator: {STRING}
STR_CONFIG_SETTING_LAND_GENERATOR_HELPTEXT                      :Den original Generator henkt vum basis Grafikset of, an erstellt fixéiert Landschaftstypen. TerraGenesis ass en op Perlin noise baséierten Generator mat méi feinen Astellungen.
STR_CONFIG_SETTING_LAND_GENERATOR_ORIGINAL                      :Original
STR_CONFIG_SETTING_LAND_GENERATOR_TERRA_GENESIS                 :TerraGenesis
STR_CONFIG_SETTING_TERRAIN_TYPE                                 :Terraintyp: {STRING}
STR_CONFIG_SETTING_TERRAIN_TYPE_HELPTEXT                        :(Nëmmen TerraGenesis) Hiwwelegkeet vun der Landschaft
STR_CONFIG_SETTING_INDUSTRY_DENSITY                             :Industriedicht: {STRING}
STR_CONFIG_SETTING_INDUSTRY_DENSITY_HELPTEXT                    :Definéiert wéivill Industrien generéiert sollen ginn an wéivill der während dem Spill sollen behalen ginn.
STR_CONFIG_SETTING_OIL_REF_EDGE_DISTANCE                        :Maximal Distanz vum Kaartenenn bis zu enger Uelegraffinerie: {STRING}
STR_CONFIG_SETTING_OIL_REF_EDGE_DISTANCE_HELPTEXT               :Uelëgraffinerien ginn nëmmen um Rand gebaut, dat ass un der Küst fir Inselkaarten
STR_CONFIG_SETTING_SNOWLINE_HEIGHT                              :Schnéigrenz Héicht: {STRING}
STR_CONFIG_SETTING_SNOWLINE_HEIGHT_HELPTEXT                     :Kontrolléiert ab welcher Héicht de Schnéi ufenkt an der subarktëscher Landschaft. Schnéi affektéiert och Industriegeneratioun an de Wuesstum vu Stied.
STR_CONFIG_SETTING_ROUGHNESS_OF_TERRAIN                         :Knubbelegkeet vum Terrain (nëmmen TerraGenesis) : {STRING}
STR_CONFIG_SETTING_ROUGHNESS_OF_TERRAIN_HELPTEXT                :(Nëmmen TerraGenesis) Wiel d'Heefegkeet vun Hiwwelen: Mëll Landschafter hunn manner, breed verdeelten Hiwwelen. Rau Landschaften hunn méi Bierger déi repetitiv ausgesinn kënnen.
STR_CONFIG_SETTING_ROUGHNESS_OF_TERRAIN_VERY_SMOOTH             :Ganz Flaach
STR_CONFIG_SETTING_ROUGHNESS_OF_TERRAIN_SMOOTH                  :Flaach
STR_CONFIG_SETTING_ROUGHNESS_OF_TERRAIN_ROUGH                   :Fielseg
STR_CONFIG_SETTING_ROUGHNESS_OF_TERRAIN_VERY_ROUGH              :Ganz Fielseg
STR_CONFIG_SETTING_VARIETY                                      :Vielfaltverdeelung: {STRING}
STR_CONFIG_SETTING_VARIETY_HELPTEXT                             :(Nëmmen TerraGenesis) Kontrolléiert op d'Kaart flaach Stécker an och Bierger huet. Wëll dëst d'Kaart méi flaach mécht, sollen aner Astellungen op Bierger gesat ginn
STR_CONFIG_SETTING_RIVER_AMOUNT                                 :Unzuel Flëss: {STRING}
STR_CONFIG_SETTING_RIVER_AMOUNT_HELPTEXT                        :Wiel wéivill Flëss generéiert ginn
STR_CONFIG_SETTING_TREE_PLACER                                  :Baamplanzalgorithmus: {STRING}
STR_CONFIG_SETTING_TREE_PLACER_HELPTEXT                         :Wiel d'Verdeelung vun de Beem op der Kaart: 'Orginal' setzt d'Beem uniform verspreet, 'Verbessert' setzt se an Gruppen
STR_CONFIG_SETTING_TREE_PLACER_NONE                             :Keen
STR_CONFIG_SETTING_TREE_PLACER_ORIGINAL                         :Original
STR_CONFIG_SETTING_TREE_PLACER_IMPROVED                         :Verbessert
STR_CONFIG_SETTING_ROAD_SIDE                                    :Stroossegefierer: {STRING}
STR_CONFIG_SETTING_ROAD_SIDE_HELPTEXT                           :Wiel d'Säit op där gefuer gëtt
STR_CONFIG_SETTING_HEIGHTMAP_ROTATION                           :Héichtenkaartrotatioun: {STRING}
STR_CONFIG_SETTING_HEIGHTMAP_ROTATION_COUNTER_CLOCKWISE         :Géint d'Auer
STR_CONFIG_SETTING_HEIGHTMAP_ROTATION_CLOCKWISE                 :Matt der Auer
STR_CONFIG_SETTING_SE_FLAT_WORLD_HEIGHT                         :Héichtenintervall den eng flaach Szenariokaart kritt: {STRING}
STR_CONFIG_SETTING_EDGES_NOT_EMPTY                              :{WHITE}Een oder méi Felder um nördlechsten Rand sinn net eidel
STR_CONFIG_SETTING_EDGES_NOT_WATER                              :{WHITE}Een oder méi Felder op engem Eck sinn keen Waasser

STR_CONFIG_SETTING_STATION_SPREAD                               :Maximal Ausdehnung vu Statiounen: {STRING}
STR_CONFIG_SETTING_STATION_SPREAD_HELPTEXT                      :Maximal Distanz déi eenzel Statiounsdeeler dierfen auseneenleien. Méi héich Wäerter maachen d'Spill méi lues
STR_CONFIG_SETTING_SERVICEATHELIPAD                             :Automatesch Maintenance vun Helikopteren: {STRING}
STR_CONFIG_SETTING_SERVICEATHELIPAD_HELPTEXT                    :Schéck Helikopter no all Landung an d'Revisioun, och wann keen Schapp um Fluchhafen ass
STR_CONFIG_SETTING_LINK_TERRAFORM_TOOLBAR                       :Landschaft-Toolbar op Zuch/Strooss/Schëff/Fluchhafen-Toolbar linken: {STRING}
STR_CONFIG_SETTING_LINK_TERRAFORM_TOOLBAR_HELPTEXT              :Wann eng Toolbar fir Konstruktiounen opgemeet gëtt, gëtt och d'Toolbar fir d'Terrainverännerung opgemeet
STR_CONFIG_SETTING_SMALLMAP_LAND_COLOUR                         :Landfaarf déi op der klénger Kaart benotzt get: {STRING}
STR_CONFIG_SETTING_SMALLMAP_LAND_COLOUR_HELPTEXT                :Faarf vum Terrain vun der klenger Kaart
STR_CONFIG_SETTING_SMALLMAP_LAND_COLOUR_GREEN                   :Gréng
STR_CONFIG_SETTING_SMALLMAP_LAND_COLOUR_DARK_GREEN              :Donkelgréng
STR_CONFIG_SETTING_SMALLMAP_LAND_COLOUR_VIOLET                  :Mof
STR_CONFIG_SETTING_SMOOTH_SCROLLING                             :Feine Scrolling: {STRING}
STR_CONFIG_SETTING_SMOOTH_SCROLLING_HELPTEXT                    :Kontrolléiert wéi d'Haptusiicht op eng bestëmmten Positioun scrollt, wann een op déi kléng Kaart klickt oder en Befehl fir ob en spezifescht Objet ze scrollen gëtt. Wann ugeschalt, gëtt bis dohin gescrollt, wann ausgeschalt, spréngt d'Vue op den Zielobjet
STR_CONFIG_SETTING_MEASURE_TOOLTIP                              :Weis en Mooss-Tooltip wann verschidde Bau-Tools benotzt ginn: {STRING}
STR_CONFIG_SETTING_MEASURE_TOOLTIP_HELPTEXT                     :Weis Felderdistanzen an Héichtenënnerscheed beim Zéien während dem Bauen un
STR_CONFIG_SETTING_LIVERIES                                     :Weis Faarwen je no Gefiertyp: {STRING}
STR_CONFIG_SETTING_LIVERIES_HELPTEXT                            :Definéiert de Gebrauch vu gefierspezifesch Lackéirungen fir Gefierer (am Géigensaz zu firmenspezifëschen Lackéirungen)
STR_CONFIG_SETTING_LIVERIES_NONE                                :Keng
STR_CONFIG_SETTING_LIVERIES_OWN                                 :Eege Firma
STR_CONFIG_SETTING_LIVERIES_ALL                                 :All Firmen
STR_CONFIG_SETTING_PREFER_TEAMCHAT                              :Preferéier Teamchat mat <ENTER>: {STRING}
STR_CONFIG_SETTING_PREFER_TEAMCHAT_HELPTEXT                     :Wiessel d'Firmen-intern Chat-Tast an Effentlechen-Chat op <ENTER> resp. <Ctrl-ENTER>
STR_CONFIG_SETTING_SCROLLWHEEL_SCROLLING                        :Fonktioun vum Scrollrad: {STRING}
STR_CONFIG_SETTING_SCROLLWHEEL_SCROLLING_HELPTEXT               :Schalt d'Scrollen mat zwee-dimensionalen Mausrieder un
STR_CONFIG_SETTING_SCROLLWHEEL_ZOOM                             :Kaart Zoomen
STR_CONFIG_SETTING_SCROLLWHEEL_SCROLL                           :Kaart Scrollen
STR_CONFIG_SETTING_SCROLLWHEEL_OFF                              :Aus
STR_CONFIG_SETTING_SCROLLWHEEL_MULTIPLIER                       :Geschw. vum Scrollrad op der Kaart : {STRING}
STR_CONFIG_SETTING_SCROLLWHEEL_MULTIPLIER_HELPTEXT              :Kontrolléier d'Sensibilitéit vum scrollen mam Mausrad
STR_CONFIG_SETTING_OSK_ACTIVATION                               :Onscreen-Tastatur: {STRING}
STR_CONFIG_SETTING_OSK_ACTIVATION_HELPTEXT                      :Wiel d'Method fir d'Onscreentastatur unzeman fir Text an eng Textbox ze schreiwen andems just eng Maus benotzt gëtt. Dëst as geduet fir kleng Geräter ouni richteg Tastatur
STR_CONFIG_SETTING_OSK_ACTIVATION_DISABLED                      :Ausgeschalt
STR_CONFIG_SETTING_OSK_ACTIVATION_DOUBLE_CLICK                  :Duebelklick
STR_CONFIG_SETTING_OSK_ACTIVATION_SINGLE_CLICK_FOCUS            :Ee Klick (wann fokusséiert)
STR_CONFIG_SETTING_OSK_ACTIVATION_SINGLE_CLICK                  :Ee Klick (direkt)

STR_CONFIG_SETTING_RIGHT_MOUSE_BTN_EMU                          :Rietsklickemulatioun: {STRING}
STR_CONFIG_SETTING_RIGHT_MOUSE_BTN_EMU_HELPTEXT                 :Wiel d'Method aus fir déi riets Maustast ze emuléiren
STR_CONFIG_SETTING_RIGHT_MOUSE_BTN_EMU_COMMAND                  :COMM+Klick
STR_CONFIG_SETTING_RIGHT_MOUSE_BTN_EMU_CONTROL                  :CTRL+Klick
STR_CONFIG_SETTING_RIGHT_MOUSE_BTN_EMU_OFF                      :Aus

STR_CONFIG_SETTING_RIGHT_MOUSE_WND_CLOSE                        :Fënster mat rietsem Mausklick zouman: {STRING}
STR_CONFIG_SETTING_RIGHT_MOUSE_WND_CLOSE_HELPTEXT               :Mécht eng Fenster mat engem Rietsklick zou, wann een an d'Fënster klickt. Schalt Tooltips aus déi per Rietsklick gemet ginn!

STR_CONFIG_SETTING_AUTOSAVE                                     :Autospäicheren: {STRING}
STR_CONFIG_SETTING_AUTOSAVE_HELPTEXT                            :Setz den Interval tëschend automateschen Späicherstänn

STR_CONFIG_SETTING_DATE_FORMAT_IN_SAVE_NAMES                    :Benotz {STRING} Datumsformat fir Späichernimm
STR_CONFIG_SETTING_DATE_FORMAT_IN_SAVE_NAMES_HELPTEXT           :Format vum Datum am Numm vum Späicherstand
STR_CONFIG_SETTING_DATE_FORMAT_IN_SAVE_NAMES_LONG               :laangen (31ten Dez 2008)
STR_CONFIG_SETTING_DATE_FORMAT_IN_SAVE_NAMES_SHORT              :kuerzen (31-12-2008)
STR_CONFIG_SETTING_DATE_FORMAT_IN_SAVE_NAMES_ISO                :ISO (2008-12-31)

STR_CONFIG_SETTING_PAUSE_ON_NEW_GAME                            :Paus d'Spill beim Start vun enger neier Partie: {STRING}
STR_CONFIG_SETTING_PAUSE_ON_NEW_GAME_HELPTEXT                   :Wann ugeschalt, pauséiert d'Spill automatesch wann en neit Spill gestart gëtt, wat erlaabt d'Kaart besser ze studéieren
STR_CONFIG_SETTING_COMMAND_PAUSE_LEVEL                          :Wa Paus ass, erlab: {STRING}
STR_CONFIG_SETTING_COMMAND_PAUSE_LEVEL_HELPTEXT                 :Wielt aus, wat kann gemeet ginn wann d'Spill pauséiert gouf
STR_CONFIG_SETTING_COMMAND_PAUSE_LEVEL_NO_ACTIONS               :Keng Aktiounen
STR_CONFIG_SETTING_COMMAND_PAUSE_LEVEL_ALL_NON_CONSTRUCTION     :All Net-Bauaktiounen
STR_CONFIG_SETTING_COMMAND_PAUSE_LEVEL_ALL_NON_LANDSCAPING      :All ausser Landëmformungen
STR_CONFIG_SETTING_COMMAND_PAUSE_LEVEL_ALL_ACTIONS              :All Aktiounen
STR_CONFIG_SETTING_ADVANCED_VEHICLE_LISTS                       :Benotz Gruppen an der Gefierlëscht: {STRING}
STR_CONFIG_SETTING_ADVANCED_VEHICLE_LISTS_HELPTEXT              :Schalt d'erweidert Gefiererlëscht un fir Gefierer ze gruppéieren
STR_CONFIG_SETTING_LOADING_INDICATORS                           :Weist de Luedstatus un: {STRING}
STR_CONFIG_SETTING_LOADING_INDICATORS_HELPTEXT                  :Wielt aus, ob Luedindikatoren iwwert engem Gefier ugewise ginn oder net, wann et beluede gëtt
STR_CONFIG_SETTING_TIMETABLE_IN_TICKS                           :Weis den Zäitplang an Ticken amplaz vun Deeg: {STRING}
STR_CONFIG_SETTING_TIMETABLE_IN_TICKS_HELPTEXT                  :Weist d'Transportdauer an der Zäittafel als Gameticks un, amplaz an Deeg
STR_CONFIG_SETTING_TIMETABLE_SHOW_ARRIVAL_DEPARTURE             :Weis Arrivée an Départ am Zäitplang un: {STRING}
STR_CONFIG_SETTING_TIMETABLE_SHOW_ARRIVAL_DEPARTURE_HELPTEXT    :Weis d'geplangten Departen an Arrivéeën an der Zäittafel un
STR_CONFIG_SETTING_QUICKGOTO                                    :Schnellkreatioun vu Gefieropträg: {STRING}
STR_CONFIG_SETTING_QUICKGOTO_HELPTEXT                           :Wiel den 'géi op Zeiger' un, wann d'Optragsfënster opgemeet gëtt
STR_CONFIG_SETTING_DEFAULT_RAIL_TYPE                            :Standard Schinnentyp (no neiem Spill/geluedenem Spill): {STRING}
STR_CONFIG_SETTING_DEFAULT_RAIL_TYPE_HELPTEXT                   :Schinnentyp de gewielt gëtt nom starten oder luede vun engem Spill. 'éischt verfügbar' wielt den eelsten Typ Schinnen, 'lescht verfügbar' wielt den neisten Typ Schinnen, an 'meescht gebraucht' wielt den Typ de grad am meeschten gebraucht gëtt
STR_CONFIG_SETTING_DEFAULT_RAIL_TYPE_FIRST                      :Eischt verfügbar
STR_CONFIG_SETTING_DEFAULT_RAIL_TYPE_LAST                       :Läscht verfügbar
STR_CONFIG_SETTING_DEFAULT_RAIL_TYPE_MOST_USED                  :Meescht benotzten
STR_CONFIG_SETTING_SHOW_TRACK_RESERVATION                       :Weis de reservéierte Wee op de Schinnen: {STRING}
STR_CONFIG_SETTING_SHOW_TRACK_RESERVATION_HELPTEXT              :Fierf reservéiert Schinnen an enger anerer Faarf fir engem ze hëllefen wann Zich refuséieren fir an Wee-baséiert Bléck ze fueren
STR_CONFIG_SETTING_PERSISTENT_BUILDINGTOOLS                     :Bau-Tools nom Gebrauch aktiv loossen: {STRING}
STR_CONFIG_SETTING_PERSISTENT_BUILDINGTOOLS_HELPTEXT            :Looss d'Bauoptiounen fir Brécken, Tunnelen etc. nom Gebrauch op
STR_CONFIG_SETTING_EXPENSES_LAYOUT                              :Ausgaben vun der Firma an der Finanzfënster gruppéiren: {STRING}
STR_CONFIG_SETTING_EXPENSES_LAYOUT_HELPTEXT                     :Definéiert de Layout fir d'Firmenausgabefënster

STR_CONFIG_SETTING_SOUND_TICKER                                 :Newsticker: {STRING}
STR_CONFIG_SETTING_SOUND_TICKER_HELPTEXT                        :Spill Sound of fir resuméiert Neiegkeeten
STR_CONFIG_SETTING_SOUND_NEWS                                   :Zeitung: {STRING}
STR_CONFIG_SETTING_SOUND_NEWS_HELPTEXT                          :Spill Soundeffekt of wann eng Zeitung rauskënnt
STR_CONFIG_SETTING_SOUND_NEW_YEAR                               :Enn vum Joer: {STRING}
STR_CONFIG_SETTING_SOUND_NEW_YEAR_HELPTEXT                      :Spill Soundeffekt of um Enn vum Joer, wann d'Performance vun der Firma resuméiert gëtt am Verglach mam Viirjoer
STR_CONFIG_SETTING_SOUND_CONFIRM                                :Konstruktioun: {STRING}
STR_CONFIG_SETTING_SOUND_CONFIRM_HELPTEXT                       :Spill Soundeffekter of wa Konstruktiounen an aner Aktiounen ausgefouert goufen
STR_CONFIG_SETTING_SOUND_CLICK                                  :Kneppercherklicks: {STRING}
STR_CONFIG_SETTING_SOUND_CLICK_HELPTEXT                         :Beep beim Klicken vu Kneppercher
STR_CONFIG_SETTING_SOUND_DISASTER                               :Katastrophen/Akzidenter: {STRING}
STR_CONFIG_SETTING_SOUND_DISASTER_HELPTEXT                      :Spill Soundeffekter vun Akzidenter a Katastrophen of
STR_CONFIG_SETTING_SOUND_VEHICLE                                :Gefierer: {STRING}
STR_CONFIG_SETTING_SOUND_VEHICLE_HELPTEXT                       :Spill Soundeffekter vu Gefierer of
STR_CONFIG_SETTING_SOUND_AMBIENT                                :Ambiance: {STRING}
STR_CONFIG_SETTING_SOUND_AMBIENT_HELPTEXT                       :Spillt Ambience Soundeffekter vun der Landschaft, Industrien an Stied of

STR_CONFIG_SETTING_DISABLE_UNSUITABLE_BUILDING                  :Gebai ausschalten wann keng passend Gefierer verfügbar sinn: {STRING}
STR_CONFIG_SETTING_DISABLE_UNSUITABLE_BUILDING_HELPTEXT         :Wann ugeschalt, ass d'Infrastruktur just verfügbar, wann och Gefierer verfügbar sinn, fir dass keen Geld an keng Zäit verschwend gëtt, sënnlos Infrastrukturen ze bauen
STR_CONFIG_SETTING_MAX_TRAINS                                   :Maximum un Zich pro Firma: {STRING}
STR_CONFIG_SETTING_MAX_TRAINS_HELPTEXT                          :Maximal Unzuel un Zich déi eng Firma kann hunn
STR_CONFIG_SETTING_MAX_ROAD_VEHICLES                            :Maximum un Stroossegefierer pro Firma: {STRING}
STR_CONFIG_SETTING_MAX_ROAD_VEHICLES_HELPTEXT                   :Maximal Unzuel u Gefierer déi eng Firma kann hunn
STR_CONFIG_SETTING_MAX_AIRCRAFT                                 :Maximum un Fligeren pro Firma: {STRING}
STR_CONFIG_SETTING_MAX_AIRCRAFT_HELPTEXT                        :Maximal Unzuel u Fligeren déi eng Firma kann hunn
STR_CONFIG_SETTING_MAX_SHIPS                                    :Maximum u Schëffer pro Firma: {STRING}
STR_CONFIG_SETTING_MAX_SHIPS_HELPTEXT                           :Maximal Unzuel u Schëffer déi eng Firma kann hunn

STR_CONFIG_SETTING_AI_BUILDS_TRAINS                             :Zich fir de Computer ausschalten: {STRING}
STR_CONFIG_SETTING_AI_BUILDS_TRAINS_HELPTEXT                    :Wann des Astellung ugeschalt ass, kann e Computergéigner keng Zich bauen
STR_CONFIG_SETTING_AI_BUILDS_ROAD_VEHICLES                      :Stroossegefierer fir de Computer ausschalten: {STRING}
STR_CONFIG_SETTING_AI_BUILDS_ROAD_VEHICLES_HELPTEXT             :Wann des Astellung ugeschalt ass, kann e Computergéigner keng Gefierer bauen
STR_CONFIG_SETTING_AI_BUILDS_AIRCRAFT                           :Fligeren fir de Computer ausschalten: {STRING}
STR_CONFIG_SETTING_AI_BUILDS_AIRCRAFT_HELPTEXT                  :Wann des Astellung ugeschalt ass, kann e Computergéigner keng Fligeren bauen
STR_CONFIG_SETTING_AI_BUILDS_SHIPS                              :Schëffer fir de Computer ausschalten: {STRING}
STR_CONFIG_SETTING_AI_BUILDS_SHIPS_HELPTEXT                     :Wann des Astellung ugeschalt ass, kann e Computergéigner keng Schëffer bauen

STR_CONFIG_SETTING_AI_PROFILE                                   :Standard Astellungsprofil: {STRING}
STR_CONFIG_SETTING_AI_PROFILE_HELPTEXT                          :Wielt aus wellechen Astellungsprofil benotzt gëtt fir d'zoufälleg KI oder fir Ufankswäerter wann eng nei KI oder Spillscript ugeschalt ginn
STR_CONFIG_SETTING_AI_PROFILE_EASY                              :Einfach
STR_CONFIG_SETTING_AI_PROFILE_MEDIUM                            :Normal
STR_CONFIG_SETTING_AI_PROFILE_HARD                              :Schwéier

STR_CONFIG_SETTING_AI_IN_MULTIPLAYER                            :Erlaabt KI am Multiplayer: {STRING}
STR_CONFIG_SETTING_AI_IN_MULTIPLAYER_HELPTEXT                   :Erlaabt Computergéigner a Multiplayer Spiller matzeman
STR_CONFIG_SETTING_SCRIPT_MAX_OPCODES                           :#opcodes befier de Script suspendéiert gëtt: {STRING}
STR_CONFIG_SETTING_SCRIPT_MAX_OPCODES_HELPTEXT                  :Maximal Unzuel u Rechenschrëtt déi e Script kann an engem Tuer man

STR_CONFIG_SETTING_SERVINT_ISPERCENT                            :Revisiounsintervallen a Prozenter: {STRING}
STR_CONFIG_SETTING_SERVINT_ISPERCENT_HELPTEXT                   :Wiel op eng Revisioun ausgeléist gëtt durch Zäit déi säit der leschter Revisioun vergangen ass oder well Zouverlessëgkeet en gewëssen Prozentsaz vun der maximaler Zouverlässëgkeet erofgaang ass
STR_CONFIG_SETTING_SERVINT_TRAINS                               :Standard Revisiounsintervall fir Zich: {STRING}
STR_CONFIG_SETTING_SERVINT_TRAINS_HELPTEXT                      :Definéiert de Standardrevisiounsintervall fir nei Zich, wann keen expliziten Revisiounsintervall uginn ass
STR_CONFIG_SETTING_SERVINT_VALUE                                :{COMMA}{NBSP}D{P 0 ag eeg}/%
STR_CONFIG_SETTING_SERVINT_DISABLED                             :Ausgeschalt
STR_CONFIG_SETTING_SERVINT_ROAD_VEHICLES                        :Standard Revisiounsintervall fir Gefierer: {STRING}
STR_CONFIG_SETTING_SERVINT_ROAD_VEHICLES_HELPTEXT               :Definéiert de Standardrevisiounsintervall fir nei Gefierer, wann keen spezifëschen Revisiounsintervall uginn ass
STR_CONFIG_SETTING_SERVINT_AIRCRAFT                             :Standard Revisiounsintervall fir Fligeren: {STRING}
STR_CONFIG_SETTING_SERVINT_AIRCRAFT_HELPTEXT                    :Definéiert de Standardrevisiounsintervall fir nei Fligeren, wann keen expliziten Revisiounsintervall uginn ass
STR_CONFIG_SETTING_SERVINT_SHIPS                                :Standard Revisiounsintervall fir Schëffer: {STRING}
STR_CONFIG_SETTING_SERVINT_SHIPS_HELPTEXT                       :Definéiert de Standardrevisiounsintervall fir nei Schëffer, wann keen expliziten Revisiounsintervall uginn ass
STR_CONFIG_SETTING_NOSERVICE                                    :Revisiounen ausschalten wann Pannen op "Keng" gestallt sinn: {STRING}
STR_CONFIG_SETTING_NOSERVICE_HELPTEXT                           :Wann ugeschalt, ginn Gefierer net an d'Revisioun geschéckt, wann se keng Pann kënne kréien
STR_CONFIG_SETTING_WAGONSPEEDLIMITS                             :Geschwindegkeetsbegrenzungen fir Waggonen: {STRING}
STR_CONFIG_SETTING_WAGONSPEEDLIMITS_HELPTEXT                    :Wann ugeschalt, benotz och Geschwindegkeetslimitatiounen fir Waggonen fir d'maximal Geschwindegkeet vun engem Zuch ze definéiren
STR_CONFIG_SETTING_DISABLE_ELRAILS                              :Elektreschschinnen ausschalten: {STRING}
STR_CONFIG_SETTING_DISABLE_ELRAILS_HELPTEXT                     :Wann dës Astellung ugeschalt ass, ginn keng elektresch Schinnen gebraucht fir mat elektreschen Zich ze fueren

STR_CONFIG_SETTING_NEWS_ARRIVAL_FIRST_VEHICLE_OWN               :Ukonft vum éischte Gefier op enger Statioun vum Spiller: {STRING}
STR_CONFIG_SETTING_NEWS_ARRIVAL_FIRST_VEHICLE_OWN_HELPTEXT      :Weis d'Zeitung wann dat éischt Gefier op enger eegener Statioun ukënnt
STR_CONFIG_SETTING_NEWS_ARRIVAL_FIRST_VEHICLE_OTHER             :Ukonft vum éischten Gefier op enger Géigenspillerstatioun: {STRING}
STR_CONFIG_SETTING_NEWS_ARRIVAL_FIRST_VEHICLE_OTHER_HELPTEXT    :Weis d'Zeitung wann dat éischt Gefier op enger géignerescher Statioun ukënnt
STR_CONFIG_SETTING_NEWS_ACCIDENTS_DISASTERS                     :Akzidenter / Katastrophen: {STRING}
STR_CONFIG_SETTING_NEWS_ACCIDENTS_DISASTERS_HELPTEXT            :Weis d'Zeitung wann Akzidenter oder Katastrophen passéiren
STR_CONFIG_SETTING_NEWS_COMPANY_INFORMATION                     :Firmeninformatiounen: {STRING}
STR_CONFIG_SETTING_NEWS_COMPANY_INFORMATION_HELPTEXT            :Weis d'Zeitung wann eng nei Firma opgeet, oder wann ee riskéiert Bankrott ze goen
STR_CONFIG_SETTING_NEWS_INDUSTRY_OPEN                           :Grënnung vun enger Industrie: {STRING}
STR_CONFIG_SETTING_NEWS_INDUSTRY_OPEN_HELPTEXT                  :Weis d'Zeitung wann eng nei Industrie opmécht
STR_CONFIG_SETTING_NEWS_INDUSTRY_CLOSE                          :Industrie gëtt zougemaach: {STRING}
STR_CONFIG_SETTING_NEWS_INDUSTRY_CLOSE_HELPTEXT                 :Weis d'Zeitung wann eng Industrie zoumécht
STR_CONFIG_SETTING_NEWS_ECONOMY_CHANGES                         :Wiertschaftsännerungen: {STRING}
STR_CONFIG_SETTING_NEWS_ECONOMY_CHANGES_HELPTEXT                :Weis d'Zeitung iwwert d'global Wiertschaft
STR_CONFIG_SETTING_NEWS_INDUSTRY_CHANGES_COMPANY                :Produktiounswiessel vun der Industrie dei vun der Firma beliwwert gëtt: {STRING}
STR_CONFIG_SETTING_NEWS_INDUSTRY_CHANGES_COMPANY_HELPTEXT       :Weis d'Zeitung wann d'Produktioun vun enger Industrie ännert, déi vun der Firma beliwwert gëtt
STR_CONFIG_SETTING_NEWS_INDUSTRY_CHANGES_OTHER                  :Produktiounswiessel vun der Industrie dei vun der Konkurrenz beliwwert gëtt: {STRING}
STR_CONFIG_SETTING_NEWS_INDUSTRY_CHANGES_OTHER_HELPTEXT         :Weis d'Zeitung wann d'Produktioun vun enger Industrie ännert, déi vun engem Spiller beliwwert gëtt
STR_CONFIG_SETTING_NEWS_INDUSTRY_CHANGES_UNSERVED               :Aaneren industrielle Produktiounswiessel: {STRING}
STR_CONFIG_SETTING_NEWS_INDUSTRY_CHANGES_UNSERVED_HELPTEXT      :Weis d'Zeitung wann d'Produktioun vun enger Industrie ännert, déi vu kengem Spiller beliwwert gëtt
STR_CONFIG_SETTING_NEWS_ADVICE                                  :Hinweis / Informatioun iwwert Firmegefierer: {STRING}
STR_CONFIG_SETTING_NEWS_ADVICE_HELPTEXT                         :Weis Messagen wa Gefierer Opmierksamkeet brauchen
STR_CONFIG_SETTING_NEWS_NEW_VEHICLES                            :Nei Gefierer: {STRING}
STR_CONFIG_SETTING_NEWS_NEW_VEHICLES_HELPTEXT                   :Weis d'Zeitung wann en neit Gefier rauskënnt
STR_CONFIG_SETTING_NEWS_CHANGES_ACCEPTANCE                      :Ännerung vun akzeptéierte Luedungen: {STRING}
STR_CONFIG_SETTING_NEWS_CHANGES_ACCEPTANCE_HELPTEXT             :Weis Messagen wa Statiounen Gidder akzeptéiren / net méi akzeptéiren
STR_CONFIG_SETTING_NEWS_SUBSIDIES                               :Subventiounen: {STRING}
STR_CONFIG_SETTING_NEWS_SUBSIDIES_HELPTEXT                      :Weis d'Zeitung a Relatioun mat Subventiounen
STR_CONFIG_SETTING_NEWS_GENERAL_INFORMATION                     :Generell Informatiounen: {STRING}
STR_CONFIG_SETTING_NEWS_GENERAL_INFORMATION_HELPTEXT            :Weis Zeitung iwwert generell Evenementer, wéi z.b de Kaf vun exklusiven Transportrechter oder Stroosserenovéierungen

STR_CONFIG_SETTING_NEWS_MESSAGES_OFF                            :Aus
STR_CONFIG_SETTING_NEWS_MESSAGES_SUMMARY                        :Resumé
STR_CONFIG_SETTING_NEWS_MESSAGES_FULL                           :Ganz

STR_CONFIG_SETTING_COLOURED_NEWS_YEAR                           :Faarweg News ab: {STRING}
STR_CONFIG_SETTING_COLOURED_NEWS_YEAR_HELPTEXT                  :Joer vun dem uns d'Zeitung farweg erauskënnt. Firun dësem Joer ass se schwarz/wäiss
STR_CONFIG_SETTING_STARTING_YEAR                                :Startjoer: {STRING}
STR_CONFIG_SETTING_SMOOTH_ECONOMY                               :Gläichméisseg Wiertschaft aschalten (méi oft an kleng Wiessel): {STRING}
STR_CONFIG_SETTING_SMOOTH_ECONOMY_HELPTEXT                      :Wann ugeschalt, ännert d'Industrieproduktioun méi oft, an méi kléngen Schrëtter. Dës Astellung huet keng Auswierkung op NewGRF-Industrien
STR_CONFIG_SETTING_ALLOW_SHARES                                 :Undeeler vun aaneren Firmen kafen: {STRING}
STR_CONFIG_SETTING_ALLOW_SHARES_HELPTEXT                        :Wann ugeschalt, dierfen Aktien vu Firmen kaf an verkaf ginn. Aktien si just fir Firme verfügbar, déi en gewëssen Alter erreecht hunn
STR_CONFIG_SETTING_FEEDER_PAYMENT_SHARE                         :Prozentsaz vum Etappenprofit den am Feeder-System bezuelt gëtt: {STRING}
STR_CONFIG_SETTING_FEEDER_PAYMENT_SHARE_HELPTEXT                :Prozentsaz vum Akommes déi un d'Zwëschenetappen an engem Feeder-System gi ginn, wat méi Kontroll iwwert d'Akommes erméiglegt
STR_CONFIG_SETTING_DRAG_SIGNALS_DENSITY                         :Wa gezunn gëtt, setz en Signal all: {STRING}
STR_CONFIG_SETTING_DRAG_SIGNALS_DENSITY_HELPTEXT                :Definéiert d'Distanz an däer Signaler gesat ginn, bis zum nächsten Obstakel (Signal, Kräizung), wa Signaler gezu ginn
STR_CONFIG_SETTING_DRAG_SIGNALS_DENSITY_VALUE                   :{COMMA} Feld{P 0 "" er}
STR_CONFIG_SETTING_DRAG_SIGNALS_FIXED_DISTANCE                  :Beim Zéien, behal eng fix Distanz tëscht Signaler: {STRING}
STR_CONFIG_SETTING_DRAG_SIGNALS_FIXED_DISTANCE_HELPTEXT         :Wielt d'Verhale vum Signalsetzen, wa mat Ctrl gezu gëtt. Wann ausgeschalt, gi Signaler firu laange Streckenabschnitter wéi Brécken an Tunnelen gesat. Wann ugeschalt, gi Signaler all N Felder gesat, fir e parallelt Setzen vu Signaler ze erméiglechen
STR_CONFIG_SETTING_SEMAPHORE_BUILD_BEFORE_DATE                  :Automatesch Diksen bauen firun: {STRING}
STR_CONFIG_SETTING_SEMAPHORE_BUILD_BEFORE_DATE_HELPTEXT         :Definéiert d'Joer wou elektresch Signaler benotzt ginn. Firun dësem Joer ginn nët-elektresch Signaler benotzt (déi déi selwescht Funktioun hunn, an just anescht ausgesinn)
STR_CONFIG_SETTING_ENABLE_SIGNAL_GUI                            :Signaler GUI uschalten: {STRING}
STR_CONFIG_SETTING_ENABLE_SIGNAL_GUI_HELPTEXT                   :Weist eng Fënster an däer den Typ vu Signaler déi gebaut kënne ginn, amplaz ouni Fënster an durch Ctrl-klicken op d'Signaler
STR_CONFIG_SETTING_DEFAULT_SIGNAL_TYPE                          :Standard Signal-Typ: {STRING}
STR_CONFIG_SETTING_DEFAULT_SIGNAL_TYPE_HELPTEXT                 :Standard Signaltyp dee soll benotzt ginn
STR_CONFIG_SETTING_DEFAULT_SIGNAL_NORMAL                        :Blocksignaler
STR_CONFIG_SETTING_DEFAULT_SIGNAL_PBS                           :Wee-Signaler
STR_CONFIG_SETTING_DEFAULT_SIGNAL_PBSOWAY                       :Einbahn-Wee-Signaler
STR_CONFIG_SETTING_CYCLE_SIGNAL_TYPES                           :Wiessel duerch Signal-Typen: {STRING}
STR_CONFIG_SETTING_CYCLE_SIGNAL_TYPES_HELPTEXT                  :Wielt Signaltypen déi durchgewielt ginn, wann ee mat Ctrl op e gebaute Signal dréckt
STR_CONFIG_SETTING_CYCLE_SIGNAL_NORMAL                          :Nëmmen Blocksignaler
STR_CONFIG_SETTING_CYCLE_SIGNAL_PBS                             :Nëmmen Wee-Signaler
STR_CONFIG_SETTING_CYCLE_SIGNAL_ALL                             :Alleguerten

STR_CONFIG_SETTING_TOWN_LAYOUT                                  :Stroosselayout an neie Stied: {STRING}
STR_CONFIG_SETTING_TOWN_LAYOUT_HELPTEXT                         :Layout fir d'Stroossennetz vun enger Stad
STR_CONFIG_SETTING_TOWN_LAYOUT_DEFAULT                          :Original
STR_CONFIG_SETTING_TOWN_LAYOUT_BETTER_ROADS                     :Besser Stroossen
STR_CONFIG_SETTING_TOWN_LAYOUT_2X2_GRID                         :2x2 Gitter
STR_CONFIG_SETTING_TOWN_LAYOUT_3X3_GRID                         :3x3 Gitter
STR_CONFIG_SETTING_TOWN_LAYOUT_RANDOM                           :Zoufälleg
STR_CONFIG_SETTING_ALLOW_TOWN_ROADS                             :Stied däerfen Stroossen bauen: {STRING}
STR_CONFIG_SETTING_ALLOW_TOWN_ROADS_HELPTEXT                    :Erlaabt Stied Stroossen ze bauen fir ze wuessen. Ausschalten fir d'Stiedréid dorun ze hënneren fir Stroossen selwer ze bauen
STR_CONFIG_SETTING_ALLOW_TOWN_LEVEL_CROSSINGS                   :Stied dierfen Barrièren bauen: {STRING}
STR_CONFIG_SETTING_ALLOW_TOWN_LEVEL_CROSSINGS_HELPTEXT          :Wann dës Astellung ugeschalt ass, kënnen Stied Stroossen iwwert Schinne bauen
STR_CONFIG_SETTING_NOISE_LEVEL                                  :Erlab e stadkontrolléierte Kaméidisniveau fir Fluchhäfen: {STRING}
STR_CONFIG_SETTING_NOISE_LEVEL_HELPTEXT                         :Wann dës Astellung ausgeschalt ass, kënnen zwee Fluchhäfen an all Stad gebaut ginn. Wann dës Astellung ugeschalt ass, henkt et vun der Fluchhafengréisst, Distanz, Kaméidisniveau of wéivill Fluchhäfen kënne gebaut ginn
STR_CONFIG_SETTING_TOWN_FOUNDING                                :Stiedgrënnung am Spill: {STRING}
STR_CONFIG_SETTING_TOWN_FOUNDING_HELPTEXT                       :Wann dës Astellung ugeschalt ass, kënnen Spiller nei Stied am Spill grënnen
STR_CONFIG_SETTING_TOWN_FOUNDING_FORBIDDEN                      :Verbueden
STR_CONFIG_SETTING_TOWN_FOUNDING_ALLOWED                        :Erlaabt
STR_CONFIG_SETTING_TOWN_FOUNDING_ALLOWED_CUSTOM_LAYOUT          :Erlaabt, custom Stad-Layout

STR_CONFIG_SETTING_EXTRA_TREE_PLACEMENT                         :Bamplazéirung: {STRING}
STR_CONFIG_SETTING_EXTRA_TREE_PLACEMENT_HELPTEXT                :Kontrolléiert zoufälleg Optauche vu Beem während dem Spill. Dëst kann Industrie beaflossen, déi op d'Wuessen vu Beem ugewisen sinn
STR_CONFIG_SETTING_EXTRA_TREE_PLACEMENT_NONE                    :Keng{RED}(zerstéiert Bauholzfabrik)
STR_CONFIG_SETTING_EXTRA_TREE_PLACEMENT_RAINFOREST              :Nëmmen am Reebësch
STR_CONFIG_SETTING_EXTRA_TREE_PLACEMENT_ALL                     :Iwwerall

STR_CONFIG_SETTING_TOOLBAR_POS                                  :Positioun vun der Haapt-Toolbar: {STRING}
STR_CONFIG_SETTING_TOOLBAR_POS_HELPTEXT                         :Horizontal Positioun vun der Haapt-Toolbar uewen um Schierm
STR_CONFIG_SETTING_STATUSBAR_POS                                :Positioun vun der Statusbar: {STRING}
STR_CONFIG_SETTING_STATUSBAR_POS_HELPTEXT                       :Horizontal Positioun vun der Statusbar ënnen um Schierm
STR_CONFIG_SETTING_SNAP_RADIUS                                  :Radius wou d'Fënsteren uschnapen: {STRING}
STR_CONFIG_SETTING_SNAP_RADIUS_HELPTEXT                         :Distanz tëscht Fënsteren befier d'Fënsteren automatesch alignéiert ginn
STR_CONFIG_SETTING_SNAP_RADIUS_VALUE                            :{COMMA} Pixel
STR_CONFIG_SETTING_SNAP_RADIUS_DISABLED                         :Ausgeschalt
STR_CONFIG_SETTING_SOFT_LIMIT                                   :Maximal Unzuel vun net-gepinnte Fënster: {STRING}
STR_CONFIG_SETTING_SOFT_LIMIT_HELPTEXT                          :Unzuel un net-gepinnten openen Fënster befier al Fënsteren automatesch zougemaach ginn fir nei Plaz ze man fir nei Fënsteren
STR_CONFIG_SETTING_SOFT_LIMIT_VALUE                             :{COMMA}
STR_CONFIG_SETTING_SOFT_LIMIT_DISABLED                          :ausgeschalt
STR_CONFIG_SETTING_ZOOM_MIN                                     :Maximalen Ranzoom Level: {STRING}
STR_CONFIG_SETTING_ZOOM_MIN_HELPTEXT                            :Maximal Ranzoomstuf fir Usiichtsfënsteren. Et gëtt méi Späicher gebraucht wann d'Stufen ze grouss ginn
STR_CONFIG_SETTING_ZOOM_MAX                                     :Maximalen Rauszoom Level: {STRING}
STR_CONFIG_SETTING_ZOOM_MAX_HELPTEXT                            :Maximal Rauszoom-Stuf fir Usiichtsfënsteren. Méi grouss Rauszoom-Stufen kënnen Ruckeler verursaachen
STR_CONFIG_SETTING_ZOOM_LVL_MIN                                 :4x
STR_CONFIG_SETTING_ZOOM_LVL_IN_2X                               :2x
STR_CONFIG_SETTING_ZOOM_LVL_NORMAL                              :Normal
STR_CONFIG_SETTING_ZOOM_LVL_OUT_2X                              :2x
STR_CONFIG_SETTING_ZOOM_LVL_OUT_4X                              :4x
STR_CONFIG_SETTING_ZOOM_LVL_OUT_8X                              :8x
STR_CONFIG_SETTING_TOWN_GROWTH                                  :Geschw. vum Stad-Wuesstem: {STRING}
STR_CONFIG_SETTING_TOWN_GROWTH_HELPTEXT                         :Geschwindegkeet mat däer Stied wuessen
STR_CONFIG_SETTING_TOWN_GROWTH_NONE                             :Keen
STR_CONFIG_SETTING_TOWN_GROWTH_SLOW                             :Lues
STR_CONFIG_SETTING_TOWN_GROWTH_NORMAL                           :Normal
STR_CONFIG_SETTING_TOWN_GROWTH_FAST                             :Schnell
STR_CONFIG_SETTING_TOWN_GROWTH_VERY_FAST                        :Ganz schnell
STR_CONFIG_SETTING_LARGER_TOWNS                                 :Proportioun vun Dierfer déi kënne Stied ginn: {STRING}
STR_CONFIG_SETTING_LARGER_TOWNS_HELPTEXT                        :Unzuel un Dierfer déi eng Stad kënne ginn, folglesch start en Duerf méi grouss an wiisst méi séier
STR_CONFIG_SETTING_LARGER_TOWNS_VALUE                           :1 zu {COMMA}
STR_CONFIG_SETTING_LARGER_TOWNS_DISABLED                        :Keng
STR_CONFIG_SETTING_CITY_SIZE_MULTIPLIER                         :Ufangs-Gréisst vu Stied multiplizéiren mat: {STRING}
STR_CONFIG_SETTING_CITY_SIZE_MULTIPLIER_HELPTEXT                :Duerchschnëttsgréisst vu Stied an Proportioun zu normalen Dierfer um Spillstart

STR_CONFIG_SETTING_LINKGRAPH_INTERVAL                           :Aktualiséier d'Distributiounsgrafik all {STRING}{NBSP}D{P 0:2 ag eeg}
STR_CONFIG_SETTING_LINKGRAPH_INTERVAL_HELPTEXT                  :Zäit tëscht nofolgenden Neiberechnungen vun der Linkgrafik. All Neiberechnung rechent d'Pläng fir eng Komponent vun der Grafik. Dat heescht dass en Wert X fir dës Astellung net all X Deeg aktualiséiert gëtt. Nëmmen een Komponent gëtt aktualiséiert. Wat méi kuerz gesat, wat méi CPU Rechenzäit gebraucht gëtt. Wat se méi laang gesat gëtt, wat méi Zäit vergeet bis Wuerendistributioun op enger neier Route gestart gëtt.
STR_CONFIG_SETTING_LINKGRAPH_TIME                               :Benotz {STRING}{NBSP}D{P 0:2 ag eeg} fir d'Neiberechnung vum Distributiounsgraf
STR_CONFIG_SETTING_LINKGRAPH_TIME_HELPTEXT                      :Zäit déi gebraucht gëtt fir all Neiberechnung vun enger Linkgrafikkomponent. Wann eng Neiberechnung ufenkt, gëtt en Thread erstallt dee fir dës Unzuel un Deeg leeft. Wann de Wäert ze kleng ass, kann den Thread net an der gewënschter Zäit faerdeg ginn an et kënnt zu engem Lag. Wann de Wäert méi héich gesat gëtt, brauch d'Distributioun méi lang fir erneiert ze ginn wann eng Streck ännert
STR_CONFIG_SETTING_DISTRIBUTION_MANUAL                          :manuell
STR_CONFIG_SETTING_DISTRIBUTION_ASYMMETRIC                      :asymmetresch
STR_CONFIG_SETTING_DISTRIBUTION_SYMMETRIC                       :symmetresch
STR_CONFIG_SETTING_DISTRIBUTION_PAX                             :Distributiounsmodus fir Passagéier: {STRING}
STR_CONFIG_SETTING_DISTRIBUTION_PAX_HELPTEXT                    :"symmetresch" heescht, dass ongeféier d'selwecht vill Passagéier vun A op B wéi vu B op A geschéckt ginn. "asymmetresch" heescht, dass eng arbiträr Unzuel u Wueren an d'jeweileg Richtung geschéckt ginn. "manuell" heescht dass keng automatësch Distributioun stattfënnt fir Passagéier
STR_CONFIG_SETTING_DISTRIBUTION_MAIL                            :Distributiounsmodus fir Post: {STRING}
STR_CONFIG_SETTING_DISTRIBUTION_MAIL_HELPTEXT                   :"symmetresch" heescht, dass ongeféier d'selwecht vill vun A op B wéi vu B op A geschéckt ginn. "asymmetresch" heescht, dass eng arbiträr Unzuel u Wueren an d'jeweileg Richtung geschéckt ginn. "manuell" heescht dass keng automatësch Distributioun stattfënnt fir Post
STR_CONFIG_SETTING_DISTRIBUTION_ARMOURED                        :Distributiounsmodus fir d'GEPANZERT Wuereklass: {STRING}
STR_CONFIG_SETTING_DISTRIBUTION_ARMOURED_HELPTEXT               :D'GEPANZERT Wuereklass huet Wäertsaachen am geméissegte Klima, Diamanten am Sub-Tropenklima an Gold am sub-arktësche Klima. NewGRFen kënnen dat änneren. "Symmetrësch" heescht, dass ongeféier d'selwecht vill vun A op B wéi vu B op A geschéckt ginn. "asymmetrësch" heescht, dass eng arbiträr Unzuel u Wueren an d'jeweileg Richtung geschéckt ginn. "manuell" heescht dass keng automatësch Distributioun stattfënnt. Et gëtt emfuelen dëst op asymmetrësch oder manuell ze loossen wann ee sub-arktësch spillt, well Banken kee Gold zréck an d’Minen liwweren. Fir geméissegt Klima an sub-tropësch Klima kann eng Bank mat der anerer Wäertsachen zeréckschécken.
STR_CONFIG_SETTING_DISTRIBUTION_DEFAULT                         :Distributiounsmodus fir aner Wuerenklassen: {STRING}
STR_CONFIG_SETTING_DISTRIBUTION_DEFAULT_HELPTEXT                :"asymmetresch" heescht dass eng beléiweg Unzuel un Wueren an béid Richtungen verschéckt ginn. "manuell" heescht dass keng automatësch Distributioun stattfënnt. Meeschtens gëtt "asymmetresch" oder manuell gewielt.
STR_CONFIG_SETTING_LINKGRAPH_ACCURACY                           :Distributiounsgenauegkeet: {STRING}
STR_CONFIG_SETTING_LINKGRAPH_ACCURACY_HELPTEXT                  :Wat de Wäert méi héich ass, wat méi CPU benotzt gëtt fir d'Linkgrafik ze zeechnen. Wann ze héich gesat, kann et zu Lags kommen. Ze niddreg gesat kann d'Distributioun ongenau ginn an d'Wueren net sou verdeelt ginn wéi geduet
STR_CONFIG_SETTING_DEMAND_DISTANCE                              :Afloss vun der Distanz op d'Nofro: {STRING}
STR_CONFIG_SETTING_DEMAND_DISTANCE_HELPTEXT                     :Wann's de en méi héije Wäert wéi 0 wiels, huet d'Differenz tëscht 2 Statiounen A an B en Afloss dorop wéivill Wueren geschéckt ginn. Wat B méi wäit ewech vun A ass, wat manner Wueren geschéckt ginn. Wat de Wäert méi héich gesat gëtt, wat manner Wueren op eng Statioun wait ewech an méi Wueren op eng Statioun méi no geschéckt ginn.
STR_CONFIG_SETTING_DEMAND_SIZE                                  :Unzuel vun zeréckgeschéckte Wueren fir de symmetreschen Modus: {STRING}
STR_CONFIG_SETTING_DEMAND_SIZE_HELPTEXT                         :Wann een dëst op manner wéi 100% setzt, gëtt déi symmetresch Distributioun méi wéi eng asymmetrësch behandelt. Manner Wueren ginn zeréckgeschéckt wann en bestëmmten Wäert op eng Statioun geschéckt gouf. Bei 0% verhält sech d'symmetresch Distributioun wéi eng asymmetresch
STR_CONFIG_SETTING_SHORT_PATH_SATURATION                        :Sättegung vu kuerzen Weeër befier grouss Weeër benotzt ginn: {STRING}
STR_CONFIG_SETTING_SHORT_PATH_SATURATION_HELPTEXT               :Oft gëtt et e puer Weeër tëscht zwou Statiounen. Cargodist siedegt fir d'éischt de kierzten, dann den zweetkierzten a.s.w. Siedegung gëtt bestemmt durch Kapazitéit an geplangten Notzung. Wann all Wee gesiedegt ass, an nach emmer eng Nofro do ass, ginn all d'Weeër iwwersiedegt, mat Präferenz déi mat grousser Kapazitéit. Gréissten Deel vun der Zäit rechent den Algorithmus d'Kapazitéit allerdéngs net richteg. Des Astellung erlabt engem en Prozentsaz ze bestëmmen fir den éischten Wee befier en zweeten Wee benotzt gëtt. Setz en enner 100% fir iwwerfëllten Statiounen ze vermeide wann d'Kapazitéit iwwerschat gouf.

STR_CONFIG_SETTING_LOCALISATION_UNITS_VELOCITY                  :Geschwindegkeetseenheeten: {STRING}
STR_CONFIG_SETTING_LOCALISATION_UNITS_VELOCITY_HELPTEXT         :Emmer wann eng Geschwindegkeet am Userinterface ugewisen gëtt, weis se an den ausgewielten Eenheeten un
STR_CONFIG_SETTING_LOCALISATION_UNITS_VELOCITY_IMPERIAL         :Britesch (mph)
STR_CONFIG_SETTING_LOCALISATION_UNITS_VELOCITY_METRIC           :Metresch (km/h)
STR_CONFIG_SETTING_LOCALISATION_UNITS_VELOCITY_SI               :SI (m/s)

STR_CONFIG_SETTING_LOCALISATION_UNITS_POWER                     :Kraafteenheeten: {STRING}
STR_CONFIG_SETTING_LOCALISATION_UNITS_POWER_HELPTEXT            :Emmer wann d'Kraaft vun engem Gefier am Userinterface ugewisen gëtt, weis se an den ausgewielten Eenheeten un
STR_CONFIG_SETTING_LOCALISATION_UNITS_POWER_IMPERIAL            :Britesch (PS)
STR_CONFIG_SETTING_LOCALISATION_UNITS_POWER_METRIC              :Metresch (PS)
STR_CONFIG_SETTING_LOCALISATION_UNITS_POWER_SI                  :SI (kW)

STR_CONFIG_SETTING_LOCALISATION_UNITS_WEIGHT                    :Gewichtseenheeten: {STRING}
STR_CONFIG_SETTING_LOCALISATION_UNITS_WEIGHT_HELPTEXT           :Emmer wann Gewiichter am Userinterface ugewisen ginn, weis se an den ausgewielten Eenheeten un
STR_CONFIG_SETTING_LOCALISATION_UNITS_WEIGHT_IMPERIAL           :Britesch (kuerz t/Tonn)
STR_CONFIG_SETTING_LOCALISATION_UNITS_WEIGHT_METRIC             :Metresch (t/Tonn)
STR_CONFIG_SETTING_LOCALISATION_UNITS_WEIGHT_SI                 :SI (kg)

STR_CONFIG_SETTING_LOCALISATION_UNITS_VOLUME                    :Volumeneenheeten: {STRING}
STR_CONFIG_SETTING_LOCALISATION_UNITS_VOLUME_HELPTEXT           :Emmer wann Volumen am Userinterface ugewisen ginn, weis se an den ausgewielten Eenheeten un
STR_CONFIG_SETTING_LOCALISATION_UNITS_VOLUME_IMPERIAL           :Britesch (gal)
STR_CONFIG_SETTING_LOCALISATION_UNITS_VOLUME_METRIC             :Metresch (l)
STR_CONFIG_SETTING_LOCALISATION_UNITS_VOLUME_SI                 :SI (m³)

STR_CONFIG_SETTING_LOCALISATION_UNITS_FORCE                     :Zuchkraaft Eenheeten: {STRING}
STR_CONFIG_SETTING_LOCALISATION_UNITS_FORCE_HELPTEXT            :Emmer wann eng Zuchkraaft am Userinterface ugewisen gëtt, weis se an den ugewielten Eenheeten un
STR_CONFIG_SETTING_LOCALISATION_UNITS_FORCE_IMPERIAL            :Britesch (lbf)
STR_CONFIG_SETTING_LOCALISATION_UNITS_FORCE_METRIC              :Metresch (kgf)
STR_CONFIG_SETTING_LOCALISATION_UNITS_FORCE_SI                  :SI (kN)

STR_CONFIG_SETTING_LOCALISATION_UNITS_HEIGHT                    :Héichteneenheeten: {STRING}
STR_CONFIG_SETTING_LOCALISATION_UNITS_HEIGHT_HELPTEXT           :Emmer wann Héichten am Userinterface ugewisen ginn, weis se an den ausgewielten Eenheeten un
STR_CONFIG_SETTING_LOCALISATION_UNITS_HEIGHT_IMPERIAL           :Britesch (ft)
STR_CONFIG_SETTING_LOCALISATION_UNITS_HEIGHT_METRIC             :Metresch (m)
STR_CONFIG_SETTING_LOCALISATION_UNITS_HEIGHT_SI                 :SI (m)

STR_CONFIG_SETTING_LOCALISATION                                 :{ORANGE}Lokaliséirung
STR_CONFIG_SETTING_GRAPHICS                                     :{ORANGE}Grafik
STR_CONFIG_SETTING_SOUND                                        :{ORANGE}Soundeffekter
STR_CONFIG_SETTING_INTERFACE                                    :{ORANGE}Interface
STR_CONFIG_SETTING_INTERFACE_GENERAL                            :{ORANGE}Generell
STR_CONFIG_SETTING_INTERFACE_VIEWPORTS                          :{ORANGE}Usiicht
STR_CONFIG_SETTING_INTERFACE_CONSTRUCTION                       :{ORANGE}Konstruktioun
STR_CONFIG_SETTING_ADVISORS                                     :{ORANGE}News / Meldungen
STR_CONFIG_SETTING_COMPANY                                      :{ORANGE}Firma
STR_CONFIG_SETTING_ACCOUNTING                                   :{ORANGE}Compta
STR_CONFIG_SETTING_VEHICLES                                     :{ORANGE}Gefierer
STR_CONFIG_SETTING_VEHICLES_PHYSICS                             :{ORANGE}Physik
STR_CONFIG_SETTING_VEHICLES_ROUTING                             :{ORANGE}Routeplangung
STR_CONFIG_SETTING_LIMITATIONS                                  :{ORANGE}Limitatiounen
STR_CONFIG_SETTING_ACCIDENTS                                    :{ORANGE}Katastrophen / Akzidenter
STR_CONFIG_SETTING_GENWORLD                                     :{ORANGE}Welt Generatioun
STR_CONFIG_SETTING_ENVIRONMENT                                  :{ORANGE}Emwelt
STR_CONFIG_SETTING_ENVIRONMENT_AUTHORITIES                      :{ORANGE}Autoritéiten
STR_CONFIG_SETTING_ENVIRONMENT_TOWNS                            :{ORANGE}Stied
STR_CONFIG_SETTING_ENVIRONMENT_INDUSTRIES                       :{ORANGE}Industrien
STR_CONFIG_SETTING_ENVIRONMENT_CARGODIST                        :{ORANGE}Wuereverdeelung
STR_CONFIG_SETTING_AI                                           :{ORANGE}Géigner
STR_CONFIG_SETTING_AI_NPC                                       :{ORANGE}Computerspiller

STR_CONFIG_SETTING_PATHFINDER_OPF                               :Original
STR_CONFIG_SETTING_PATHFINDER_NPF                               :NPF
STR_CONFIG_SETTING_PATHFINDER_YAPF_RECOMMENDED                  :YAPF {BLUE}(recommandéiert)

STR_CONFIG_SETTING_PATHFINDER_FOR_TRAINS                        :Pfadfinder fir Zich: {STRING}
STR_CONFIG_SETTING_PATHFINDER_FOR_TRAINS_HELPTEXT               :Pfadfinder dee fir Zich benotzt gëtt
STR_CONFIG_SETTING_PATHFINDER_FOR_ROAD_VEHICLES                 :Pfadfinder fir Stroossegefierer: {STRING}
STR_CONFIG_SETTING_PATHFINDER_FOR_ROAD_VEHICLES_HELPTEXT        :Pfadfinder dee fir Gefierer benotzt gëtt
STR_CONFIG_SETTING_PATHFINDER_FOR_SHIPS                         :Pfadfinder fir Schëffer: {STRING}
STR_CONFIG_SETTING_PATHFINDER_FOR_SHIPS_HELPTEXT                :Pfadfinder dee fir Schëffer benotzt gëtt
STR_CONFIG_SETTING_REVERSE_AT_SIGNALS                           :Automatescht Emdréinen bei Signaler: {STRING}
STR_CONFIG_SETTING_REVERSE_AT_SIGNALS_HELPTEXT                  :Erlab Zich bei engem Signal emzedréinen, wann se eng laang Zäit geward hunn

STR_CONFIG_SETTING_QUERY_CAPTION                                :{WHITE}Astellung änneren

# Config errors
STR_CONFIG_ERROR                                                :{WHITE}Fehler mat der Konfiguratiounsdatei...
STR_CONFIG_ERROR_ARRAY                                          :{WHITE}... Fehler am Array '{STRING}'
STR_CONFIG_ERROR_INVALID_VALUE                                  :{WHITE}... falsche Wäert '{STRING}' fir '{STRING}'
STR_CONFIG_ERROR_TRAILING_CHARACTERS                            :{WHITE}... Trailing-characters um Enn vun der Astellung '{STRING}'
STR_CONFIG_ERROR_DUPLICATE_GRFID                                :{WHITE}... ignoréiren NewGRF '{STRING}': Duplikat-GRF ID wéi '{STRING}'
STR_CONFIG_ERROR_INVALID_GRF                                    :{WHITE}... ignoréiren ongültëgen NewGRF '{STRING}': {STRING}
STR_CONFIG_ERROR_INVALID_GRF_NOT_FOUND                          :net fonnt
STR_CONFIG_ERROR_INVALID_GRF_UNSAFE                             :onsécher fir statesche Gebrauch
STR_CONFIG_ERROR_INVALID_GRF_SYSTEM                             :System NewGRF
STR_CONFIG_ERROR_INVALID_GRF_INCOMPATIBLE                       :net mat dëser Versioun vun OpenTTD kompatibel
STR_CONFIG_ERROR_INVALID_GRF_UNKNOWN                            :onbekannt
STR_CONFIG_ERROR_INVALID_SAVEGAME_COMPRESSION_LEVEL             :{WHITE}... Kompressiounslevel '{STRING}' ass net gültëg.
STR_CONFIG_ERROR_INVALID_SAVEGAME_COMPRESSION_ALGORITHM         :{WHITE}... Spillstand format '{STRING}' gëtt et net. Revertéiren zu '{STRING}'
STR_CONFIG_ERROR_INVALID_BASE_GRAPHICS_NOT_FOUND                :{WHITE}... ignoréiren Basis Grafik Set '{STRING}': net fonnt
STR_CONFIG_ERROR_INVALID_BASE_SOUNDS_NOT_FOUND                  :{WHITE}... ignoréiren Basis Sound Set '{STRING}': net fonnt
STR_CONFIG_ERROR_INVALID_BASE_MUSIC_NOT_FOUND                   :{WHITE}... ignoréiren Basis Musik Set '{STRING}': net fonnt
STR_CONFIG_ERROR_OUT_OF_MEMORY                                  :{WHITE}Net genuch Mémoire
STR_CONFIG_ERROR_SPRITECACHE_TOO_BIG                            :{WHITE}Reservéirung vun {BYTES} Spritecache versot. De Spritecache gouf reduzéiert op {BYTES}. Dëst reduzéiert d'Performance vun OpenTTD. Fir Späicher ze spueren kann een probéiren 32bpp Grafiken auszeschalten an/oder Zoom-Eran Stufen

# Intro window
STR_INTRO_CAPTION                                               :{WHITE}OpenTTD {REV}

STR_INTRO_NEW_GAME                                              :{BLACK}Neit Spill
STR_INTRO_LOAD_GAME                                             :{BLACK}Spill lueden
STR_INTRO_PLAY_SCENARIO                                         :{BLACK}Szenario spillen
STR_INTRO_PLAY_HEIGHTMAP                                        :{BLACK}Héichtekaart spillen
STR_INTRO_SCENARIO_EDITOR                                       :{BLACK}Szenarien Editor
STR_INTRO_MULTIPLAYER                                           :{BLACK}Multiplayer

STR_INTRO_GAME_OPTIONS                                          :{BLACK}Spilloptiounen
STR_INTRO_HIGHSCORE                                             :{BLACK}Beschtelëscht
STR_INTRO_CONFIG_SETTINGS_TREE                                  :{BLACK}Astellungen
STR_INTRO_NEWGRF_SETTINGS                                       :{BLACK}NewGRF Astellungen
STR_INTRO_ONLINE_CONTENT                                        :{BLACK}Check Online Inhalt
STR_INTRO_SCRIPT_SETTINGS                                       :{BLACK}KI / Spill-Script Astellungen
STR_INTRO_QUIT                                                  :{BLACK}Eraus

STR_INTRO_TOOLTIP_NEW_GAME                                      :{BLACK}Start en neit Spill. Ctrl+Klick iwwerspréngt Kaartenkonfiguratioun
STR_INTRO_TOOLTIP_LOAD_GAME                                     :{BLACK}Spill lueden
STR_INTRO_TOOLTIP_PLAY_HEIGHTMAP                                :{BLACK}Nei Partie starten, mat enger Héichtekaart als Landschaft
STR_INTRO_TOOLTIP_PLAY_SCENARIO                                 :{BLACK}Start eng nei Partie, mat engem eegenen Szenario
STR_INTRO_TOOLTIP_SCENARIO_EDITOR                               :{BLACK}Erstell eng eegen Spillwelt/Szenario
STR_INTRO_TOOLTIP_MULTIPLAYER                                   :{BLACK}Start en Multiplayer-Spill

STR_INTRO_TOOLTIP_TEMPERATE                                     :{BLACK}Wielt de Landschaftsstil 'temperéiert'
STR_INTRO_TOOLTIP_SUB_ARCTIC_LANDSCAPE                          :{BLACK}Wielt de Landschaftsstil 'sub-arktesch'
STR_INTRO_TOOLTIP_SUB_TROPICAL_LANDSCAPE                        :{BLACK}Wielt de Landschaftsstil 'sub-tropesch'
STR_INTRO_TOOLTIP_TOYLAND_LANDSCAPE                             :{BLACK}Wielt de Landschaftsstil 'Spillsaacheland'

STR_INTRO_TOOLTIP_GAME_OPTIONS                                  :{BLACK}Spilloptiounen
STR_INTRO_TOOLTIP_HIGHSCORE                                     :{BLACK}Beschtelëscht uweisen
STR_INTRO_TOOLTIP_CONFIG_SETTINGS_TREE                          :{BLACK}Displayastellungen
STR_INTRO_TOOLTIP_NEWGRF_SETTINGS                               :{BLACK}NewGRF Astellungen uweisen
STR_INTRO_TOOLTIP_ONLINE_CONTENT                                :{BLACK}Check op neien Inhalt kann downgeload gin
STR_INTRO_TOOLTIP_SCRIPT_SETTINGS                               :{BLACK}Weis KI an Spill-Script-Astellungen
STR_INTRO_TOOLTIP_QUIT                                          :{BLACK}Aus 'OpenTTD' eraus goen

STR_INTRO_BASESET                                               :{BLACK}Dem grad ausgewielte Basis Grafikset fehlen {NUM} Srite{P "" s}. W.e.g. no Updates fir dëse Set sichen.
STR_INTRO_TRANSLATION                                           :{BLACK}Dës Iwwersetzung huet {NUM} String{P "" s}. Hëllef OpenTTD besser ze man andems du dech als Iwwersetzer mells! Lies readme.txt fir d'Detailer.

# Quit window
STR_QUIT_CAPTION                                                :{WHITE}Eraus
STR_QUIT_ARE_YOU_SURE_YOU_WANT_TO_EXIT_OPENTTD                  :{YELLOW}Bass du sécher, dass du aus OpenTTD eraus wëlls, an an den {STRING} zeréck?
STR_QUIT_YES                                                    :{BLACK}Jo
STR_QUIT_NO                                                     :{BLACK}Nee

# Supported OSes
STR_OSNAME_WINDOWS                                              :Windows
STR_OSNAME_DOS                                                  :DOS
STR_OSNAME_UNIX                                                 :Unix
STR_OSNAME_OSX                                                  :OS{NBSP}X
STR_OSNAME_BEOS                                                 :BeOS
STR_OSNAME_HAIKU                                                :Haiku
STR_OSNAME_MORPHOS                                              :MorphOS
STR_OSNAME_AMIGAOS                                              :AmigaOS
STR_OSNAME_OS2                                                  :OS/2
STR_OSNAME_SUNOS                                                :SunOS

# Abandon game
STR_ABANDON_GAME_CAPTION                                        :{WHITE}Spill ofbriechen
STR_ABANDON_GAME_QUERY                                          :{YELLOW}Bass du sécher dass du des Partie ofbrieche wëlls?
STR_ABANDON_SCENARIO_QUERY                                      :{YELLOW}Sécher dass du aus dësem Szenario eraus wëlls ?

# Cheat window
STR_CHEATS                                                      :{WHITE}Cheater
STR_CHEATS_TOOLTIP                                              :{BLACK}Checkboxen weisen un dass du den Cheat schon eng Kéier benotzt hues
STR_CHEATS_WARNING                                              :{BLACK}Warnung! Du bass um Wee de Géigner ze verroden. Sou eng Ongnod gëtt bis an all Éiwegkeet behalen
STR_CHEAT_MONEY                                                 :{LTBLUE}Suen ëm {CURRENCY_LONG} erhéijen
STR_CHEAT_CHANGE_COMPANY                                        :{LTBLUE}Als Firma {ORANGE}{COMMA} spillen
STR_CHEAT_EXTRA_DYNAMITE                                        :{LTBLUE}Magësche Bulldozer (Industrien ofrappen, onzerstéierbar Objeten): {ORANGE}{STRING}
STR_CHEAT_CROSSINGTUNNELS                                       :{LTBLUE}Tunnelle kënne sech kräizen: {ORANGE}{STRING}
STR_CHEAT_NO_JETCRASH                                           :{LTBLUE}Jet'en maachen net regelméisseg en Akzident op klenge Fluchhäfen: {ORANGE} {STRING}
STR_CHEAT_EDIT_MAX_HL                                           :{LTBLUE}Änner d'Maximalhéicht vu Bierger op der Kaart: {ORANGE}{NUM}
STR_CHEAT_EDIT_MAX_HL_QUERY_CAPT                                :{WHITE}Änner d'Maximalhéicht vu Bierger op der Kaart
STR_CHEAT_SWITCH_CLIMATE_TEMPERATE_LANDSCAPE                    :Gemässegt Klima Landschaft
STR_CHEAT_SWITCH_CLIMATE_SUB_ARCTIC_LANDSCAPE                   :Sub-Arktesch Landschaft
STR_CHEAT_SWITCH_CLIMATE_SUB_TROPICAL_LANDSCAPE                 :Sub-Tropesch Landschaft
STR_CHEAT_SWITCH_CLIMATE_TOYLAND_LANDSCAPE                      :Spillsaacheland Landschaft
STR_CHEAT_CHANGE_DATE                                           :{LTBLUE}Datum wiesselen: {ORANGE} {DATE_SHORT}
STR_CHEAT_CHANGE_DATE_QUERY_CAPT                                :{WHITE}Wiessel d'aktuellt Joer
STR_CHEAT_SETUP_PROD                                            :{LTBLUE}Erlaabt d'ännere vun de Produktiounswäerter: {ORANGE}{STRING}

# Livery window

STR_LIVERY_GENERAL_TOOLTIP                                      :{BLACK}Weis generell Faarfschemen
STR_LIVERY_TRAIN_TOOLTIP                                        :{BLACK}Weis Zuch Faarfschemen
STR_LIVERY_ROAD_VEHICLE_TOOLTIP                                 :{BLACK}Weis Stroossegefierer Faarfschemen
STR_LIVERY_SHIP_TOOLTIP                                         :{BLACK}Weis d'Schëff Faarfschemen
STR_LIVERY_AIRCRAFT_TOOLTIP                                     :{BLACK}Weis Fliger Faarfschemen
STR_LIVERY_PRIMARY_TOOLTIP                                      :{BLACK}Wiel d'Primärfaarf fir den ausgewieltene Schema. Ctrl+Klick wielt dës Faarf fir all Schema
STR_LIVERY_SECONDARY_TOOLTIP                                    :{BLACK}Wiel d'Sekundärfaarf fir den ausgewieltenen Schema. Ctrl+Klick wielt dës Faarf fir all Schema
STR_LIVERY_PANEL_TOOLTIP                                        :{BLACK}Wiel en Faarfschema fir ze änneren, oder e puer Schemen mat Ctrl+Klick. Klick op d'Këscht fir d'Schemanotzung ze wiesselen

STR_LIVERY_DEFAULT                                              :Standard Firmefaarwen
STR_LIVERY_STEAM                                                :Damplok
STR_LIVERY_DIESEL                                               :Diesellok
STR_LIVERY_ELECTRIC                                             :Elektrolok
STR_LIVERY_MONORAIL                                             :Monorail Lok
STR_LIVERY_MAGLEV                                               :Magnéitbunnlok
STR_LIVERY_DMU                                                  :DMU
STR_LIVERY_EMU                                                  :EMU
STR_LIVERY_PASSENGER_WAGON_STEAM                                :Passagéierwaggon (Damp)
STR_LIVERY_PASSENGER_WAGON_DIESEL                               :Passagéierwaggon (Diesel)
STR_LIVERY_PASSENGER_WAGON_ELECTRIC                             :Passagéierwaggon (Elektresch)
STR_LIVERY_PASSENGER_WAGON_MONORAIL                             :Passagéierwaggon (Monorail)
STR_LIVERY_PASSENGER_WAGON_MAGLEV                               :Passagéierwaggon (Magnéitbunn)
STR_LIVERY_FREIGHT_WAGON                                        :Gidderwaggon
STR_LIVERY_BUS                                                  :Bus
STR_LIVERY_TRUCK                                                :Camion
STR_LIVERY_PASSENGER_SHIP                                       :Passagéierfähr
STR_LIVERY_FREIGHT_SHIP                                         :Frachtschëff
STR_LIVERY_HELICOPTER                                           :Helikopter
STR_LIVERY_SMALL_PLANE                                          :Klenge Fliger
STR_LIVERY_LARGE_PLANE                                          :Grousse Fliger
STR_LIVERY_PASSENGER_TRAM                                       :Passagéiertram
STR_LIVERY_FREIGHT_TRAM                                         :Wuerentram

# Face selection window
STR_FACE_CAPTION                                                :{WHITE}Gesiichtsauswiel
STR_FACE_CANCEL_TOOLTIP                                         :{BLACK}Briech d'Auswiel vum Gesiicht of
STR_FACE_OK_TOOLTIP                                             :{BLACK}Neit Gesiicht akzeptéieren
STR_FACE_RANDOM                                                 :{BLACK}Duercherneen wierfelen

STR_FACE_MALE_BUTTON                                            :{BLACK}Männlech
STR_FACE_MALE_TOOLTIP                                           :{BLACK}Wielt männlech Gesiichter
STR_FACE_FEMALE_BUTTON                                          :{BLACK}Weiblech
STR_FACE_FEMALE_TOOLTIP                                         :{BLACK}Wielt weiblech Gesiichter
STR_FACE_NEW_FACE_BUTTON                                        :{BLACK}Neit Gesiicht
STR_FACE_NEW_FACE_TOOLTIP                                       :{BLACK}Generéiert zoufällegt neit Gesiicht
STR_FACE_ADVANCED                                               :{BLACK}Erweidert
STR_FACE_ADVANCED_TOOLTIP                                       :{BLACK}Erweidert Gesiichtsauswiel
STR_FACE_SIMPLE                                                 :{BLACK}Einfach
STR_FACE_SIMPLE_TOOLTIP                                         :{BLACK}Einfach Gesiichtsauswiel
STR_FACE_LOAD                                                   :{BLACK}Lueden
STR_FACE_LOAD_TOOLTIP                                           :{BLACK}Favoriséiert Gesiicht lueden
STR_FACE_LOAD_DONE                                              :{WHITE}Äert favoriséiert Gesiicht ass aus der OpenTTD Konfiguratiounsdatei geluede ginn.
STR_FACE_FACECODE                                               :{BLACK}Gesiicht N°.
STR_FACE_FACECODE_TOOLTIP                                       :{BLACK}Kuckt an wielt d'Gesiichtsnummer vum Firmepresident
STR_FACE_FACECODE_CAPTION                                       :{WHITE}Kuckt an wielt d'Gesiichtsnummer
STR_FACE_FACECODE_SET                                           :{WHITE}Nei Gesiichtsnummer ass agestallt ginn
STR_FACE_FACECODE_ERR                                           :{WHITE}Konnt d'Gesiichtsnummer net setzen - muss en numereschen Wäert tëscht 0 an 4,294,967,295 sinn!
STR_FACE_SAVE                                                   :{BLACK}Späicheren
STR_FACE_SAVE_TOOLTIP                                           :{BLACK}Späichert favoriséiert Gesiicht
STR_FACE_SAVE_DONE                                              :{WHITE}Dëst Gesiicht gëtt als favoriséiert an der OpenTTD Konfiguratiounsdatei gespäichert.
STR_FACE_EUROPEAN                                               :{BLACK}Europäesch
STR_FACE_SELECT_EUROPEAN                                        :{BLACK}Wielt europäesch Gesiichter
STR_FACE_AFRICAN                                                :{BLACK}Afrikanesch
STR_FACE_SELECT_AFRICAN                                         :{BLACK}Wielt afrikanesch Gesiichter
STR_FACE_YES                                                    :Jo
STR_FACE_NO                                                     :Nee
STR_FACE_MOUSTACHE_EARRING_TOOLTIP                              :{BLACK}Schalt Schnauz oder Ouerréng un
STR_FACE_HAIR                                                   :Hoer:
STR_FACE_HAIR_TOOLTIP                                           :{BLACK}Hoer änneren
STR_FACE_EYEBROWS                                               :Aperhoer:
STR_FACE_EYEBROWS_TOOLTIP                                       :{BLACK}Apenhoer änneren
STR_FACE_EYECOLOUR                                              :Aafaarf:
STR_FACE_EYECOLOUR_TOOLTIP                                      :{BLACK}Aafaarf änneren
STR_FACE_GLASSES                                                :Brëll:
STR_FACE_GLASSES_TOOLTIP                                        :{BLACK}Brëll aschalten
STR_FACE_GLASSES_TOOLTIP_2                                      :{BLACK}Brëll änneren
STR_FACE_NOSE                                                   :Nues:
STR_FACE_NOSE_TOOLTIP                                           :{BLACK}Nues änneren
STR_FACE_LIPS                                                   :Lëpsen:
STR_FACE_MOUSTACHE                                              :Schnauz:
STR_FACE_LIPS_MOUSTACHE_TOOLTIP                                 :{BLACK}Lëpsen oder Schnauz änneren
STR_FACE_CHIN                                                   :Kënn:
STR_FACE_CHIN_TOOLTIP                                           :{BLACK}Kënn änneren
STR_FACE_JACKET                                                 :Paltong:
STR_FACE_JACKET_TOOLTIP                                         :{BLACK}Paltong änneren
STR_FACE_COLLAR                                                 :Halsband:
STR_FACE_COLLAR_TOOLTIP                                         :{BLACK}Halsband änneren
STR_FACE_TIE                                                    :Krawatt:
STR_FACE_EARRING                                                :Ouerréng:
STR_FACE_TIE_EARRING_TOOLTIP                                    :{BLACK}Krawatt oder Ouerréng änneren

# Network server list
STR_NETWORK_SERVER_LIST_CAPTION                                 :{WHITE}Multiplayer
STR_NETWORK_SERVER_LIST_ADVERTISED                              :{BLACK}Ugekënnegt
STR_NETWORK_SERVER_LIST_ADVERTISED_TOOLTIP                      :{BLACK}Wiel tëschent engem ugekënnegten (Internet) an net ugekënnegten (LAN) Spill
STR_NETWORK_SERVER_LIST_ADVERTISED_NO                           :Nee
STR_NETWORK_SERVER_LIST_ADVERTISED_YES                          :Jo
STR_NETWORK_SERVER_LIST_PLAYER_NAME                             :{BLACK}Spillernumm:
STR_NETWORK_SERVER_LIST_ENTER_NAME_TOOLTIP                      :{BLACK}Daat ass den Numm mat deem iech déi aner Spiller Identifizéieren kënnen

STR_NETWORK_SERVER_LIST_GAME_NAME                               :{BLACK}Numm
STR_NETWORK_SERVER_LIST_GAME_NAME_TOOLTIP                       :{BLACK}Numm vum Spill
STR_NETWORK_SERVER_LIST_GENERAL_ONLINE                          :{BLACK}{COMMA}/{COMMA} - {COMMA}/{COMMA}
STR_NETWORK_SERVER_LIST_CLIENTS_CAPTION                         :{BLACK}Spiller
STR_NETWORK_SERVER_LIST_CLIENTS_CAPTION_TOOLTIP                 :{BLACK}Spiller online / max Spiller{}Firmen online / max Firmen
STR_NETWORK_SERVER_LIST_MAP_SIZE_SHORT                          :{BLACK}{COMMA}x{COMMA}
STR_NETWORK_SERVER_LIST_MAP_SIZE_CAPTION                        :{BLACK}Kaartegréisst
STR_NETWORK_SERVER_LIST_MAP_SIZE_CAPTION_TOOLTIP                :{BLACK}Kaartegréisst vum Spill{}Klicken fir dorop ze sortéieren
STR_NETWORK_SERVER_LIST_DATE_CAPTION                            :{BLACK}Datum
STR_NETWORK_SERVER_LIST_DATE_CAPTION_TOOLTIP                    :{BLACK}Momentanen Datum
STR_NETWORK_SERVER_LIST_YEARS_CAPTION                           :{BLACK}Joer
STR_NETWORK_SERVER_LIST_YEARS_CAPTION_TOOLTIP                   :{BLACK}Unzuel u Joer wou{}daat Spill leeft
STR_NETWORK_SERVER_LIST_INFO_ICONS_TOOLTIP                      :{BLACK}Sprooch, Serverversioun, etc.

STR_NETWORK_SERVER_LIST_CLICK_GAME_TO_SELECT                    :{BLACK}Klick op en Spill aus der Lëscht fir et auszewielen
STR_NETWORK_SERVER_LIST_LAST_JOINED_SERVER                      :{BLACK}Server deems du d'leschte Kéier bäigetruede bass:
STR_NETWORK_SERVER_LIST_CLICK_TO_SELECT_LAST                    :{BLACK}Klick fir de Server ze wielen deens du d'leschte Kéier haas

STR_NETWORK_SERVER_LIST_GAME_INFO                               :{SILVER}SPILL INFO
STR_NETWORK_SERVER_LIST_CLIENTS                                 :{SILVER}Spiller: {WHITE}{COMMA} / {COMMA} - {COMMA} / {COMMA}
STR_NETWORK_SERVER_LIST_LANGUAGE                                :{SILVER}Sprooch: {WHITE}{STRING}
STR_NETWORK_SERVER_LIST_LANDSCAPE                               :{SILVER}Landschaft: {WHITE}{STRING}
STR_NETWORK_SERVER_LIST_MAP_SIZE                                :{SILVER}Kaartegréisst: {WHITE}{COMMA}x{COMMA}
STR_NETWORK_SERVER_LIST_SERVER_VERSION                          :{SILVER}Serverversioun: {WHITE}{STRING}
STR_NETWORK_SERVER_LIST_SERVER_ADDRESS                          :{SILVER}Serveradress: {WHITE}{STRING}
STR_NETWORK_SERVER_LIST_START_DATE                              :{SILVER}Startdatum: {WHITE}{DATE_SHORT}
STR_NETWORK_SERVER_LIST_CURRENT_DATE                            :{SILVER}Momentanen Datum: {WHITE}{DATE_SHORT}
STR_NETWORK_SERVER_LIST_PASSWORD                                :{SILVER}Passwuertgeschützt!
STR_NETWORK_SERVER_LIST_SERVER_OFFLINE                          :{SILVER}SERVER OFFLINE
STR_NETWORK_SERVER_LIST_SERVER_FULL                             :{SILVER}SERVER VOLL
STR_NETWORK_SERVER_LIST_VERSION_MISMATCH                        :{SILVER}VERSIOUNSËNNERSCHEED
STR_NETWORK_SERVER_LIST_GRF_MISMATCH                            :{SILVER}NEWGRF ËNNERSCHEEDLECH

STR_NETWORK_SERVER_LIST_JOIN_GAME                               :{BLACK}Spill bäitrieden
STR_NETWORK_SERVER_LIST_REFRESH                                 :{BLACK}Server erneieren
STR_NETWORK_SERVER_LIST_REFRESH_TOOLTIP                         :{BLACK}Serverinfo erneieren

STR_NETWORK_SERVER_LIST_FIND_SERVER                             :{BLACK}Server sichen
STR_NETWORK_SERVER_LIST_FIND_SERVER_TOOLTIP                     :{BLACK}Am Netzwierk no engem Server sichen
STR_NETWORK_SERVER_LIST_ADD_SERVER                              :{BLACK}Server bäisetzen
STR_NETWORK_SERVER_LIST_ADD_SERVER_TOOLTIP                      :{BLACK}Setzt en Server op d'Lëscht wou ëmmer no enger Partie gesicht gëtt
STR_NETWORK_SERVER_LIST_START_SERVER                            :{BLACK}Server starten
STR_NETWORK_SERVER_LIST_START_SERVER_TOOLTIP                    :{BLACK}Eegenen Server starten

STR_NETWORK_SERVER_LIST_PLAYER_NAME_OSKTITLE                    :{BLACK}Gëff däin Numm an
STR_NETWORK_SERVER_LIST_ENTER_IP                                :{BLACK}D'Address vum Host uginn

# Start new multiplayer server
STR_NETWORK_START_SERVER_CAPTION                                :{WHITE}Nei Multiplayerpartie starten

STR_NETWORK_START_SERVER_NEW_GAME_NAME                          :{BLACK}Spillnumm:
STR_NETWORK_START_SERVER_NEW_GAME_NAME_TOOLTIP                  :{BLACK}Den Numm deen an der Lëscht vun de Spiller ugewisen gëtt
STR_NETWORK_START_SERVER_SET_PASSWORD                           :{BLACK}Passwuert setzen
STR_NETWORK_START_SERVER_PASSWORD_TOOLTIP                       :{BLACK}En Passwuert fir d'Spill setzen, dass et net Public accessibel ass

STR_NETWORK_START_SERVER_UNADVERTISED                           :Nee
STR_NETWORK_START_SERVER_ADVERTISED                             :Jo
STR_NETWORK_START_SERVER_CLIENTS_SELECT                         :{BLACK}{NUM} Spiller
STR_NETWORK_START_SERVER_NUMBER_OF_CLIENTS                      :{BLACK}Maximal Spiller:
STR_NETWORK_START_SERVER_NUMBER_OF_CLIENTS_TOOLTIP              :{BLACK}Maximal Unzuel vun de Clients. Et muss net all Slot gefëllt sinn.
STR_NETWORK_START_SERVER_COMPANIES_SELECT                       :{BLACK}{NUM} Firm{P a en}
STR_NETWORK_START_SERVER_NUMBER_OF_COMPANIES                    :{BLACK}Maximal Firmen:
STR_NETWORK_START_SERVER_NUMBER_OF_COMPANIES_TOOLTIP            :{BLACK}D'Unzuel vun de Firme limitéieren
STR_NETWORK_START_SERVER_SPECTATORS_SELECT                      :{BLACK}{NUM} Zuschauer
STR_NETWORK_START_SERVER_NUMBER_OF_SPECTATORS                   :{BLACK}Maximal Zuschauer:
STR_NETWORK_START_SERVER_NUMBER_OF_SPECTATORS_TOOLTIP           :{BLACK}D'Unzuel vun den Zuschauer limitéiren
STR_NETWORK_START_SERVER_LANGUAGE_SPOKEN                        :{BLACK}Geschwate Sprooch:
STR_NETWORK_START_SERVER_LANGUAGE_TOOLTIP                       :{BLACK}Aner Leit gesinn wéieng Sprooch um Server geschwat gëtt

STR_NETWORK_START_SERVER_NEW_GAME_NAME_OSKTITLE                 :{BLACK}Gëff en Numm fir d'Spill un

# Network game languages
############ Leave those lines in this order!!
STR_NETWORK_LANG_ANY                                            :Egal
STR_NETWORK_LANG_ENGLISH                                        :Englesch
STR_NETWORK_LANG_GERMAN                                         :Däitsch
STR_NETWORK_LANG_FRENCH                                         :Franséisch
STR_NETWORK_LANG_BRAZILIAN                                      :Brasilianesch
STR_NETWORK_LANG_BULGARIAN                                      :Bulgaresch
STR_NETWORK_LANG_CHINESE                                        :Chinesesch
STR_NETWORK_LANG_CZECH                                          :Tschechesch
STR_NETWORK_LANG_DANISH                                         :Dänesch
STR_NETWORK_LANG_DUTCH                                          :Holländesch
STR_NETWORK_LANG_ESPERANTO                                      :Esperanto
STR_NETWORK_LANG_FINNISH                                        :Finnesch
STR_NETWORK_LANG_HUNGARIAN                                      :Ungaresch
STR_NETWORK_LANG_ICELANDIC                                      :Isländesch
STR_NETWORK_LANG_ITALIAN                                        :Italienesch
STR_NETWORK_LANG_JAPANESE                                       :Japanesch
STR_NETWORK_LANG_KOREAN                                         :Koreanesch
STR_NETWORK_LANG_LITHUANIAN                                     :Litauesch
STR_NETWORK_LANG_NORWEGIAN                                      :Norwegesch
STR_NETWORK_LANG_POLISH                                         :Polnesch
STR_NETWORK_LANG_PORTUGUESE                                     :Portugiesesch
STR_NETWORK_LANG_ROMANIAN                                       :Rumänesch
STR_NETWORK_LANG_RUSSIAN                                        :Russesch
STR_NETWORK_LANG_SLOVAK                                         :Slovakesch
STR_NETWORK_LANG_SLOVENIAN                                      :Slovenesch
STR_NETWORK_LANG_SPANISH                                        :Spuenesch
STR_NETWORK_LANG_SWEDISH                                        :Schwedesch
STR_NETWORK_LANG_TURKISH                                        :Türkesch
STR_NETWORK_LANG_UKRAINIAN                                      :Ukrainesch
STR_NETWORK_LANG_AFRIKAANS                                      :Afrikaans
STR_NETWORK_LANG_CROATIAN                                       :Kroatesch
STR_NETWORK_LANG_CATALAN                                        :Katalanesch
STR_NETWORK_LANG_ESTONIAN                                       :Estnesch
STR_NETWORK_LANG_GALICIAN                                       :Gälesch
STR_NETWORK_LANG_GREEK                                          :Griechesch
STR_NETWORK_LANG_LATVIAN                                        :Lettesch
############ End of leave-in-this-order

# Network game lobby
STR_NETWORK_GAME_LOBBY_CAPTION                                  :{WHITE}Multiplayer-Spill Lobby

STR_NETWORK_GAME_LOBBY_PREPARE_TO_JOIN                          :{BLACK}Preparéiert fir bäizetrieden: {ORANGE}{STRING}
STR_NETWORK_GAME_LOBBY_COMPANY_LIST_TOOLTIP                     :{BLACK}Eng Lëscht vun de Firmen an dësem Spill. Du kanns enger bäitrieden oder eng nei opmaachen.

STR_NETWORK_GAME_LOBBY_COMPANY_INFO                             :{SILVER}FIRMENINFO
STR_NETWORK_GAME_LOBBY_COMPANY_NAME                             :{SILVER}Firmennumm: {WHITE}{STRING}
STR_NETWORK_GAME_LOBBY_INAUGURATION_YEAR                        :{SILVER}Grënnung: {WHITE}{NUM}
STR_NETWORK_GAME_LOBBY_VALUE                                    :{SILVER}Firmewäert: {WHITE}{CURRENCY_LONG}
STR_NETWORK_GAME_LOBBY_CURRENT_BALANCE                          :{SILVER}Kontostand: {WHITE}{CURRENCY_LONG}
STR_NETWORK_GAME_LOBBY_LAST_YEARS_INCOME                        :{SILVER}Akommes vum leschte Joer: {WHITE}{CURRENCY_LONG}
STR_NETWORK_GAME_LOBBY_PERFORMANCE                              :{SILVER}Performance: {WHITE}{NUM}

STR_NETWORK_GAME_LOBBY_VEHICLES                                 :{SILVER}Gefierer: {WHITE}{NUM} {TRAIN}, {NUM} {LORRY}, {NUM} {BUS}, {NUM} {SHIP}, {NUM} {PLANE}
STR_NETWORK_GAME_LOBBY_STATIONS                                 :{SILVER}Statiounen: {WHITE}{NUM} {TRAIN}, {NUM} {LORRY}, {NUM} {BUS}, {NUM} {SHIP}, {NUM} {PLANE}
STR_NETWORK_GAME_LOBBY_PLAYERS                                  :{SILVER}Spiller: {WHITE}{STRING}

STR_NETWORK_GAME_LOBBY_NEW_COMPANY                              :{BLACK}Nei Firma
STR_NETWORK_GAME_LOBBY_NEW_COMPANY_TOOLTIP                      :{BLACK}Nei Firma erstellen
STR_NETWORK_GAME_LOBBY_SPECTATE_GAME                            :{BLACK}Dem Spill nokucken
STR_NETWORK_GAME_LOBBY_SPECTATE_GAME_TOOLTIP                    :{BLACK}Dem Spill als Zuschauer nokucken
STR_NETWORK_GAME_LOBBY_JOIN_COMPANY                             :{BLACK}Firma bäitrieden
STR_NETWORK_GAME_LOBBY_JOIN_COMPANY_TOOLTIP                     :{BLACK}Des Firma matverwalten

# Network connecting window
STR_NETWORK_CONNECTING_CAPTION                                  :{WHITE}Connectioun...

############ Leave those lines in this order!!
STR_NETWORK_CONNECTING_1                                        :{BLACK}(1/6) Connectéiert...
STR_NETWORK_CONNECTING_2                                        :{BLACK}(2/6) Authoriséiert...
STR_NETWORK_CONNECTING_3                                        :{BLACK}(3/6) Waarden...
STR_NETWORK_CONNECTING_4                                        :{BLACK}(4/6) Kaart eroflueden...
STR_NETWORK_CONNECTING_5                                        :{BLACK}(5/6) Daten verarbëschten...
STR_NETWORK_CONNECTING_6                                        :{BLACK}(6/6) Registréierung...

STR_NETWORK_CONNECTING_SPECIAL_1                                :{BLACK}Ruffen d'Spillinfo of..
STR_NETWORK_CONNECTING_SPECIAL_2                                :{BLACK}Ruffen d'Firmeninfos of...
############ End of leave-in-this-order
STR_NETWORK_CONNECTING_WAITING                                  :{BLACK}{NUM} Spiller firun dir
STR_NETWORK_CONNECTING_DOWNLOADING_1                            :{BLACK}{BYTES} souwäit erofgelueden
STR_NETWORK_CONNECTING_DOWNLOADING_2                            :{BLACK}{BYTES} / {BYTES} erofgelueden

STR_NETWORK_CONNECTION_DISCONNECT                               :{BLACK}Verbindung trennen

STR_NETWORK_NEED_GAME_PASSWORD_CAPTION                          :{WHITE}Server ass geschützt. Passwuert aginn
STR_NETWORK_NEED_COMPANY_PASSWORD_CAPTION                       :{WHITE}Firma ass geschützt. Passwuert aginn

# Network company list added strings
STR_NETWORK_COMPANY_LIST_CLIENT_LIST                            :Spillerlëscht
STR_NETWORK_COMPANY_LIST_SPECTATE                               :Nokucken
STR_NETWORK_COMPANY_LIST_NEW_COMPANY                            :Nei Firma

# Network client list
STR_NETWORK_CLIENTLIST_KICK                                     :Kicken
STR_NETWORK_CLIENTLIST_BAN                                      :Bannen
STR_NETWORK_CLIENTLIST_SPEAK_TO_ALL                             :Mat alle schwetzen
STR_NETWORK_CLIENTLIST_SPEAK_TO_COMPANY                         :Mat der Firma schwetzen
STR_NETWORK_CLIENTLIST_SPEAK_TO_CLIENT                          :Privatmessage

STR_NETWORK_SERVER                                              :Server
STR_NETWORK_CLIENT                                              :Spiller
STR_NETWORK_SPECTATORS                                          :Zuschauer

<<<<<<< HEAD
STR_NETWORK_TOOLBAR_LIST_SPECTATOR                              :{BLACK}Zuschauer
=======
STR_NETWORK_GIVE_MONEY_CAPTION                                  :{WHITE}Gëff de Betrag un deens du wëlls ginn
>>>>>>> ba55f93f

# Network set password
STR_COMPANY_PASSWORD_CANCEL                                     :{BLACK}Späicher d'Passwuert net
STR_COMPANY_PASSWORD_OK                                         :{BLACK}Benotz daat neit Passwuert fir d'Firma
STR_COMPANY_PASSWORD_CAPTION                                    :{WHITE}Firme-Passwuert
STR_COMPANY_PASSWORD_MAKE_DEFAULT                               :{BLACK}Standard Firme-Passwuert
STR_COMPANY_PASSWORD_MAKE_DEFAULT_TOOLTIP                       :{BLACK}Benotzt dëst Passwuert als Standard fir nei Firmen

# Network company info join/password
STR_COMPANY_VIEW_JOIN                                           :{BLACK}Bäitrieden
STR_COMPANY_VIEW_JOIN_TOOLTIP                                   :{BLACK}Bäitrieden an mat deser Firma spillen
STR_COMPANY_VIEW_PASSWORD                                       :{BLACK}Passwuert
STR_COMPANY_VIEW_PASSWORD_TOOLTIP                               :{BLACK}Setzt en Passwuert fir nëmmen authoriséiert Benotzer spillen ze loossen
STR_COMPANY_VIEW_SET_PASSWORD                                   :{BLACK}Setzt d'Firmen-Passwuert

# Network chat
STR_NETWORK_CHAT_SEND                                           :{BLACK}Ofschécken
STR_NETWORK_CHAT_COMPANY_CAPTION                                :[Team] :
STR_NETWORK_CHAT_CLIENT_CAPTION                                 :[Privat] {STRING}:
STR_NETWORK_CHAT_ALL_CAPTION                                    :[All] :

STR_NETWORK_CHAT_COMPANY                                        :[Team] {STRING}: {WHITE}{STRING}
STR_NETWORK_CHAT_TO_COMPANY                                     :[Team] Un: {STRING}: {WHITE}{STRING}
STR_NETWORK_CHAT_CLIENT                                         :[Privat] {STRING}: {WHITE}{STRING}
STR_NETWORK_CHAT_TO_CLIENT                                      :[Privat] Un: {STRING}: {WHITE}{STRING}
STR_NETWORK_CHAT_ALL                                            :[All] {STRING}: {WHITE}{STRING}
STR_NETWORK_CHAT_OSKTITLE                                       :{BLACK}Text fir Chat aginn

# Network messages
STR_NETWORK_ERROR_NOTAVAILABLE                                  :{WHITE}Keng Netzwierkgeräter fonnt oder compiléiert ouni ENABLE_NETWORK
STR_NETWORK_ERROR_NOSERVER                                      :{WHITE}Konnt keng Netzwierkspiller fannen
STR_NETWORK_ERROR_NOCONNECTION                                  :{WHITE}De Server huet net op d'Ufro geäntwert
STR_NETWORK_ERROR_NEWGRF_MISMATCH                               :{WHITE}Konnt sech wéinst ënnerscheedlechen NewGRF net connectéieren
STR_NETWORK_ERROR_DESYNC                                        :{WHITE}Netzwierksyncronisatiouns-Fehler
STR_NETWORK_ERROR_LOSTCONNECTION                                :{WHITE}Netzwierkverbindung verluer
STR_NETWORK_ERROR_SAVEGAMEERROR                                 :{WHITE}Konnt de Spillstand net lueden
STR_NETWORK_ERROR_SERVER_START                                  :{WHITE}Konnt de Server net starten
STR_NETWORK_ERROR_CLIENT_START                                  :{WHITE}Konnt sech net connectéieren
STR_NETWORK_ERROR_TIMEOUT                                       :{WHITE}Connectioun #{NUM} ofgelaaf
STR_NETWORK_ERROR_SERVER_ERROR                                  :{WHITE}En Protokolfehler ass entstaanen an d'Connectioun ass getrennt ginn
STR_NETWORK_ERROR_WRONG_REVISION                                :{WHITE}D'Versioun vum Client stëmmt net mat däer vum Server iwwereneen
STR_NETWORK_ERROR_WRONG_PASSWORD                                :{WHITE}Falscht Passwuert
STR_NETWORK_ERROR_SERVER_FULL                                   :{WHITE}De Server ass voll
STR_NETWORK_ERROR_SERVER_BANNED                                 :{WHITE}Du bass vun dësem Server gebannt
STR_NETWORK_ERROR_KICKED                                        :{WHITE}Du goufs aus dem Spill geheit
STR_NETWORK_ERROR_CHEATER                                       :{WHITE}Cheaten ass op dësem Server net erlaabt
STR_NETWORK_ERROR_TOO_MANY_COMMANDS                             :{WHITE}Du hues zevill Befehler un de Server geschéckt
STR_NETWORK_ERROR_TIMEOUT_PASSWORD                              :{WHITE}Du hues ze laang gebraucht fir e Passwuert anzeginn
STR_NETWORK_ERROR_TIMEOUT_COMPUTER                              :{WHITE}Däin Computer brauch ze laang fir bäizetrieden
STR_NETWORK_ERROR_TIMEOUT_MAP                                   :{WHITE}Du hues ze laang gebraucht fir d'Kaart rofzelueden
STR_NETWORK_ERROR_TIMEOUT_JOIN                                  :{WHITE}Du hues ze laang gebraucht fir dem Server bäizetrieden

############ Leave those lines in this order!!
STR_NETWORK_ERROR_CLIENT_GENERAL                                :generellen Fehler
STR_NETWORK_ERROR_CLIENT_DESYNC                                 :desync Fehler
STR_NETWORK_ERROR_CLIENT_SAVEGAME                               :konnt d'Kaart net lueden
STR_NETWORK_ERROR_CLIENT_CONNECTION_LOST                        :Connectioun verluer
STR_NETWORK_ERROR_CLIENT_PROTOCOL_ERROR                         :Protokollfehler
STR_NETWORK_ERROR_CLIENT_NEWGRF_MISMATCH                        :NewGRF ënnerscheedlech
STR_NETWORK_ERROR_CLIENT_NOT_AUTHORIZED                         :net authoriséiert
STR_NETWORK_ERROR_CLIENT_NOT_EXPECTED                           :invaliden oder onerwaarte Packet kritt
STR_NETWORK_ERROR_CLIENT_WRONG_REVISION                         :Falsch Versioun
STR_NETWORK_ERROR_CLIENT_NAME_IN_USE                            :Numm gëtt schon benotzt
STR_NETWORK_ERROR_CLIENT_WRONG_PASSWORD                         :falscht Passwuert
STR_NETWORK_ERROR_CLIENT_COMPANY_MISMATCH                       :falsch Firmen-ID am "DoCommand"
STR_NETWORK_ERROR_CLIENT_KICKED                                 :vum Server gekickt
STR_NETWORK_ERROR_CLIENT_CHEATER                                :huet probéiert ze cheaten
STR_NETWORK_ERROR_CLIENT_SERVER_FULL                            :Server voll
STR_NETWORK_ERROR_CLIENT_TOO_MANY_COMMANDS                      :huet zevill Befehler geschéckt
STR_NETWORK_ERROR_CLIENT_TIMEOUT_PASSWORD                       :krut keen Passwuert mat Zäit
STR_NETWORK_ERROR_CLIENT_TIMEOUT_COMPUTER                       :generellen Timeout
STR_NETWORK_ERROR_CLIENT_TIMEOUT_MAP                            :Kaart rofzelueden huet ze laang gedauert
STR_NETWORK_ERROR_CLIENT_TIMEOUT_JOIN                           :Kaart ze verarbëschten huet ze laang gedauert
############ End of leave-in-this-order

STR_NETWORK_ERROR_CLIENT_GUI_LOST_CONNECTION_CAPTION            :{WHITE}Méiglechen Verbindungsverloscht
STR_NETWORK_ERROR_CLIENT_GUI_LOST_CONNECTION                    :{WHITE}Déi lescht {NUM} Sekonnen{P "" s} sinn keng Daten vum Server komm

# Network related errors
STR_NETWORK_SERVER_MESSAGE                                      :*** {1:STRING}
############ Leave those lines in this order!!
STR_NETWORK_SERVER_MESSAGE_GAME_PAUSED                          :Spill pauséiert ({STRING})
STR_NETWORK_SERVER_MESSAGE_GAME_STILL_PAUSED_1                  :Spill nach ëmmer pauséiert ({STRING})
STR_NETWORK_SERVER_MESSAGE_GAME_STILL_PAUSED_2                  :Spill nach ëmmer pauséiert ({STRING}, {STRING})
STR_NETWORK_SERVER_MESSAGE_GAME_STILL_PAUSED_3                  :Spill nach ëmmer pauséiert ({STRING}, {STRING}, {STRING})
STR_NETWORK_SERVER_MESSAGE_GAME_STILL_PAUSED_4                  :Spill nach pauséiert ({STRING}, {STRING}, {STRING}, {STRING})
STR_NETWORK_SERVER_MESSAGE_GAME_UNPAUSED                        :Spill geet weider ({STRING})
STR_NETWORK_SERVER_MESSAGE_GAME_REASON_NOT_ENOUGH_PLAYERS       :Unzuel Spiller
STR_NETWORK_SERVER_MESSAGE_GAME_REASON_CONNECTING_CLIENTS       :Spiller verbannen
STR_NETWORK_SERVER_MESSAGE_GAME_REASON_MANUAL                   :manuell
STR_NETWORK_SERVER_MESSAGE_GAME_REASON_GAME_SCRIPT              :Spill-Script
############ End of leave-in-this-order
STR_NETWORK_MESSAGE_CLIENT_LEAVING                              :verloossen
STR_NETWORK_MESSAGE_CLIENT_JOINED                               :*** {STRING} ass dem Spill bäigetrueden
STR_NETWORK_MESSAGE_CLIENT_JOINED_ID                            :*** {STRING} ass an d'Spill komm (Client #{2:NUM})
STR_NETWORK_MESSAGE_CLIENT_COMPANY_JOIN                         :*** {STRING} ass bei d'Firma #{2:NUM} gaangen
STR_NETWORK_MESSAGE_CLIENT_COMPANY_SPECTATE                     :*** {STRING} ass als Zuschauer do
STR_NETWORK_MESSAGE_CLIENT_COMPANY_NEW                          :*** {STRING} huet eng nei Firma gegrënnt (#{2:NUM})
STR_NETWORK_MESSAGE_CLIENT_LEFT                                 :*** {STRING} huet d'Spill verlooss ({2:STRING})
STR_NETWORK_MESSAGE_NAME_CHANGE                                 :*** {STRING} huet säin Numm op {STRING} gewiesselt
STR_NETWORK_MESSAGE_GIVE_MONEY                                  :*** {STRING} huet ärer Firma {2:CURRENCY_LONG} ginn
STR_NETWORK_MESSAGE_GAVE_MONEY_AWAY                             :*** Du hues dem {1:STRING} {2:CURRENCY_LONG} ginn
STR_NETWORK_MESSAGE_SERVER_SHUTDOWN                             :{WHITE}De Server huet d'Sessioun zougemaach
STR_NETWORK_MESSAGE_SERVER_REBOOT                               :{WHITE}De Server gëtt nei gestart...{}W.e.g. waarden...

# Content downloading window
STR_CONTENT_TITLE                                               :{WHITE}Lueden Inhalt erof
STR_CONTENT_TYPE_CAPTION                                        :{BLACK}Typ
STR_CONTENT_TYPE_CAPTION_TOOLTIP                                :{BLACK}Typ vum Inhalt
STR_CONTENT_NAME_CAPTION                                        :{BLACK}Numm
STR_CONTENT_NAME_CAPTION_TOOLTIP                                :{BLACK}Numm vum Inhalt
STR_CONTENT_MATRIX_TOOLTIP                                      :{BLACK}Klick op eng Linn fir Detailer{}Klick Checkbox fir et downzeloaden
STR_CONTENT_SELECT_ALL_CAPTION                                  :{BLACK}Alles uwielen
STR_CONTENT_SELECT_ALL_CAPTION_TOOLTIP                          :{BLACK}Wiel all Inhalt fir den Download
STR_CONTENT_SELECT_UPDATES_CAPTION                              :{BLACK}Upgrades uwielen
STR_CONTENT_SELECT_UPDATES_CAPTION_TOOLTIP                      :{BLACK}Markéier all Inhalt,den en Upgrade fir existéirenden Inhalt ass als Download
STR_CONTENT_UNSELECT_ALL_CAPTION                                :{BLACK}Alles ofwielen
STR_CONTENT_UNSELECT_ALL_CAPTION_TOOLTIP                        :{BLACK}Alles markéiren fir net downzeloaden
STR_CONTENT_SEARCH_EXTERNAL                                     :{BLACK}Extern Websäiten durchsichen
STR_CONTENT_SEARCH_EXTERNAL_TOOLTIP                             :{BLACK}Sich Inhalter déi net op der OpenTTD Downloadwebsäit stin op aneren Websäiten
STR_CONTENT_SEARCH_EXTERNAL_DISCLAIMER_CAPTION                  :{WHITE}Du verléiss OpenTTD!
STR_CONTENT_SEARCH_EXTERNAL_DISCLAIMER                          :{WHITE}Terms and conditions fir Inhalter vun externe Websäiten ze downloade goufe geännert.{}Du muss op där Säit nokucken wéi een den Inhalt installéiert.{}Wellsde weiderman?
STR_CONTENT_FILTER_TITLE                                        :{BLACK}Tag-/Nummfilter:
STR_CONTENT_OPEN_URL                                            :{BLACK}Websäit besichen
STR_CONTENT_OPEN_URL_TOOLTIP                                    :{BLACK}Besicht d'Websäit vun dësem Inhalt
STR_CONTENT_DOWNLOAD_CAPTION                                    :{BLACK}Download
STR_CONTENT_DOWNLOAD_CAPTION_TOOLTIP                            :{BLACK}Start den Download vum ausgewielten Inhalt
STR_CONTENT_TOTAL_DOWNLOAD_SIZE                                 :{SILVER}Total Downloadgréisst: {WHITE}{BYTES}
STR_CONTENT_DETAIL_TITLE                                        :{SILVER}INFO
STR_CONTENT_DETAIL_SUBTITLE_UNSELECTED                          :{SILVER}Dest gouf net fir den Download gewielt
STR_CONTENT_DETAIL_SUBTITLE_SELECTED                            :{SILVER}Du hues dest fir den Download gewielt
STR_CONTENT_DETAIL_SUBTITLE_AUTOSELECTED                        :{SILVER}Des Ofhängegkeet gouf ausgewielt fir den Download
STR_CONTENT_DETAIL_SUBTITLE_ALREADY_HERE                        :{SILVER}Du hues dest schon
STR_CONTENT_DETAIL_SUBTITLE_DOES_NOT_EXIST                      :{SILVER}Dësen Inhalt ass net bekannt an kann net an OpenTTD downgeload ginn
STR_CONTENT_DETAIL_UPDATE                                       :{SILVER}Dest ass en Austausch fir en existent/en {STRING}
STR_CONTENT_DETAIL_NAME                                         :{SILVER}Numm: {WHITE}{STRING}
STR_CONTENT_DETAIL_VERSION                                      :{SILVER}Versioun: {WHITE}{STRING}
STR_CONTENT_DETAIL_DESCRIPTION                                  :{SILVER}Beschreiwung: {WHITE}{STRING}
STR_CONTENT_DETAIL_URL                                          :{SILVER}URL: {WHITE}{STRING}
STR_CONTENT_DETAIL_TYPE                                         :{SILVER}Typ: {WHITE}{STRING}
STR_CONTENT_DETAIL_FILESIZE                                     :{SILVER}Downloadgréisst: {WHITE}{BYTES}
STR_CONTENT_DETAIL_SELECTED_BECAUSE_OF                          :{SILVER}Ausgewielt wéinst: {WHITE}{STRING}
STR_CONTENT_DETAIL_DEPENDENCIES                                 :{SILVER}Ofhängegkeeten: {WHITE}{STRING}
STR_CONTENT_DETAIL_TAGS                                         :{SILVER}Tags: {WHITE}{STRING}
STR_CONTENT_NO_ZLIB                                             :{WHITE}OpenTTD ass ouni "zlib" Support compiléiert...
STR_CONTENT_NO_ZLIB_SUB                                         :{WHITE}... Inhalt eroflueden ass net méiglech!

# Order of these is important!
STR_CONTENT_TYPE_BASE_GRAPHICS                                  :Standard Grafiken
STR_CONTENT_TYPE_NEWGRF                                         :NewGRF
STR_CONTENT_TYPE_AI                                             :KI
STR_CONTENT_TYPE_AI_LIBRARY                                     :KI Librairie
STR_CONTENT_TYPE_SCENARIO                                       :Szenario
STR_CONTENT_TYPE_HEIGHTMAP                                      :Héischtekaart
STR_CONTENT_TYPE_BASE_SOUNDS                                    :Basis Sounds
STR_CONTENT_TYPE_BASE_MUSIC                                     :Basis Musik
STR_CONTENT_TYPE_GAME_SCRIPT                                    :Spill-Script
STR_CONTENT_TYPE_GS_LIBRARY                                     :GS Librairie

# Content downloading progress window
STR_CONTENT_DOWNLOAD_TITLE                                      :{WHITE}Lueden Inhalt erof...
STR_CONTENT_DOWNLOAD_INITIALISE                                 :{WHITE}Froen Daten un...
STR_CONTENT_DOWNLOAD_FILE                                       :{WHITE}Lueden grad {STRING} erof. ({NUM} vun {NUM})
STR_CONTENT_DOWNLOAD_COMPLETE                                   :{WHITE}Download fäerdeg
STR_CONTENT_DOWNLOAD_PROGRESS_SIZE                              :{WHITE}{BYTES} vun {BYTES} downgeload ({NUM} %)

# Content downloading error messages
STR_CONTENT_ERROR_COULD_NOT_CONNECT                             :{WHITE}Konnt net op de Contentserver konnektéiren...
STR_CONTENT_ERROR_COULD_NOT_DOWNLOAD                            :{WHITE}Download mësslong...
STR_CONTENT_ERROR_COULD_NOT_DOWNLOAD_CONNECTION_LOST            :{WHITE}... Connectioun verluer
STR_CONTENT_ERROR_COULD_NOT_DOWNLOAD_FILE_NOT_WRITABLE          :{WHITE}... Datei net beschreiwbar
STR_CONTENT_ERROR_COULD_NOT_EXTRACT                             :{WHITE}Konnt d'erofgelueden Datei net dekompriméiren

STR_MISSING_GRAPHICS_SET_CAPTION                                :{WHITE}Fehlend Grafiken
STR_MISSING_GRAPHICS_SET_MESSAGE                                :{BLACK}OpenTTD brauch Grafiken fir ze funktionéiren, mee et konnten keng fonnt ginn. Wëllsde OpenTTD se downloaden an installéiren loossen ?
STR_MISSING_GRAPHICS_YES_DOWNLOAD                               :{BLACK}Jo, download d'Grafiken
STR_MISSING_GRAPHICS_NO_QUIT                                    :{BLACK}Nee, verlooss OpenTTD

# Transparency settings window
STR_TRANSPARENCY_CAPTION                                        :{WHITE}Transparenzoptiounen
STR_TRANSPARENT_SIGNS_TOOLTIP                                   :{BLACK}Wiesselt d'Transparenz fir d'Schëlder. Ctrl+Klick fir festzesetzen
STR_TRANSPARENT_TREES_TOOLTIP                                   :{BLACK}Wiesselt d'Transparenz fir d'Beem. Ctrl+Klick fir festzesetzen
STR_TRANSPARENT_HOUSES_TOOLTIP                                  :{BLACK}Wiesselt d'Transparenz fir d'Haiser. Ctrl+Klick fir festzesetzen
STR_TRANSPARENT_INDUSTRIES_TOOLTIP                              :{BLACK}Wiesselt d'Transparenz fir d'Industrien. Ctrl+Klick fir festzesetzen
STR_TRANSPARENT_BUILDINGS_TOOLTIP                               :{BLACK}Wiesselt d'Transparenz fir d'Firmegebaier. Ctrl+Klick fir festzesetzen
STR_TRANSPARENT_BRIDGES_TOOLTIP                                 :{BLACK}Wiesselt d'Transparenz fir d'Brécken. Ctrl+Klick fir festzesetzen
STR_TRANSPARENT_STRUCTURES_TOOLTIP                              :{BLACK}Wiesselt d'Transparenz fir d'Gebaier wéi d'Liichttierm oder Antennen. Ctrl+Klick fir festzesetzen
STR_TRANSPARENT_CATENARY_TOOLTIP                                :{BLACK}Wiesselt d'Transparenz fir d'Catenaire. Ctrl+Klick fir festzesetzen
STR_TRANSPARENT_LOADING_TOOLTIP                                 :{BLACK}Wiesselt d'Transparenz fir d'Luedungsindikatoren. Ctrl+Klick fir festzesetzen
STR_TRANSPARENT_INVISIBLE_TOOLTIP                               :{BLACK}Setzt d'Objeten op onsichtbar amplaz transparent

# Linkgraph legend window
STR_LINKGRAPH_LEGEND_CAPTION                                    :{BLACK}Cargo Flow Legend
STR_LINKGRAPH_LEGEND_ALL                                        :{BLACK}All
STR_LINKGRAPH_LEGEND_NONE                                       :{BLACK}Keng
STR_LINKGRAPH_LEGEND_SELECT_COMPANIES                           :{BLACK}Wiel d'Firmen aus déi ugewise ginn

# Linkgraph legend window and linkgraph legend in smallmap
STR_LINKGRAPH_LEGEND_UNUSED                                     :{TINY_FONT}{BLACK}onbenotzt
STR_LINKGRAPH_LEGEND_SATURATED                                  :{TINY_FONT}{BLACK}gesättegt
STR_LINKGRAPH_LEGEND_OVERLOADED                                 :{TINY_FONT}{BLACK}iwwerlaascht

# Base for station construction window(s)
STR_STATION_BUILD_COVERAGE_AREA_TITLE                           :{BLACK}Reechwäit markéieren
STR_STATION_BUILD_COVERAGE_OFF                                  :{BLACK}Aus
STR_STATION_BUILD_COVERAGE_ON                                   :{BLACK}Un
STR_STATION_BUILD_COVERAGE_AREA_OFF_TOOLTIP                     :{BLACK}Weis d'Reechwäit vun dem Gebäi net un
STR_STATION_BUILD_COVERAGE_AREA_ON_TOOLTIP                      :{BLACK}Weis d'Reechwäit vun dem Gebäi un
STR_STATION_BUILD_ACCEPTS_CARGO                                 :{BLACK}Akzeptéiert: {GOLD}{CARGO_LIST}
STR_STATION_BUILD_SUPPLIES_CARGO                                :{BLACK}Liwwert: {GOLD}{CARGO_LIST}

# Join station window
STR_JOIN_STATION_CAPTION                                        :{WHITE}Statioun verbannen
STR_JOIN_STATION_CREATE_SPLITTED_STATION                        :{YELLOW}Eng separat Statioun bauen

STR_JOIN_WAYPOINT_CAPTION                                       :{WHITE}Weepunkt verbannen
STR_JOIN_WAYPOINT_CREATE_SPLITTED_WAYPOINT                      :{YELLOW}Separate Weepunkt bauen

# Rail construction toolbar
STR_RAIL_TOOLBAR_RAILROAD_CONSTRUCTION_CAPTION                  :Schinnebau
STR_RAIL_TOOLBAR_ELRAIL_CONSTRUCTION_CAPTION                    :Elektresche Schinnebau
STR_RAIL_TOOLBAR_MONORAIL_CONSTRUCTION_CAPTION                  :Monorailbau
STR_RAIL_TOOLBAR_MAGLEV_CONSTRUCTION_CAPTION                    :Magnéitbunnbau

STR_RAIL_TOOLBAR_TOOLTIP_BUILD_RAILROAD_TRACK                   :{BLACK}Schinne bauen. Ctrl wiesselt tëscht bauen/ofrappen. Shift wiesselt tëscht bauen/ongeféier Käschten uweisen
STR_RAIL_TOOLBAR_TOOLTIP_BUILD_AUTORAIL                         :{BLACK}Schinnen am automatesche Modus bauen. Ctrl wiesselt tëscht bauen/ofrappen. Shift wiesselt tëscht bauen/ongeféier Käschten uweisen
STR_RAIL_TOOLBAR_TOOLTIP_BUILD_TRAIN_DEPOT_FOR_BUILDING         :{BLACK}Zuchschapp bauen (fir Zich ze kafen an ze flécken). Shift wiesselt tëscht bauen/ongeféier Käschten uweisen
STR_RAIL_TOOLBAR_TOOLTIP_CONVERT_RAIL_TO_WAYPOINT               :{BLACK}Konvertéiert d'Schinnen zum Weepunkt. Ctrl aktivéiert Weepunkter ze verbannen. Shift wiesselt tëscht bauen/ongeféier Käschten uweisen
STR_RAIL_TOOLBAR_TOOLTIP_BUILD_RAILROAD_STATION                 :{BLACK}Gare bauen. Ctrl aktivéiert fir d'Statioun unzebauen. Shift wiesselt tëscht bauen/ongeféier Käschten uweisen
STR_RAIL_TOOLBAR_TOOLTIP_BUILD_RAILROAD_SIGNALS                 :{BLACK}Zuchsignaler bauen. Ctrl wiesselt tëscht Diks/Luuten{}Zéien baut Signaler laanscht eng Zuchstreck. Ctrl baut Signaler bis déi nächst Weich{}Ctrl+Klick mécht Auswielfënster op.Shift wiesselt tëscht bauen/ongeféier Käschten uweisen
STR_RAIL_TOOLBAR_TOOLTIP_BUILD_RAILROAD_BRIDGE                  :{BLACK}Zuchbréck bauen. Shift wiesselt tëscht bauen/ongeféier Käschten uweisen
STR_RAIL_TOOLBAR_TOOLTIP_BUILD_RAILROAD_TUNNEL                  :{BLACK}Zuchtunnel bauen. Shift wiesselt tëscht bauen/ongeféier Käschten uweisen
STR_RAIL_TOOLBAR_TOOLTIP_TOGGLE_BUILD_REMOVE_FOR                :{BLACK}Wiesselt tëscht bauen/ofrappe vu Schinnen, Signaler a Statiounen. Ctrl unhale rappt och Schinne vu Weepunkter a Statiounen of
STR_RAIL_TOOLBAR_TOOLTIP_CONVERT_RAIL                           :{BLACK}Konvertéiert/upgrade den Typ vu Schinnen. Shift wiesselt tëscht bauen/ongeféier Käschten uweisen

STR_RAIL_NAME_RAILROAD                                          :Schinnen
STR_RAIL_NAME_ELRAIL                                            :Elektresch Schinnen
STR_RAIL_NAME_MONORAIL                                          :Monorail
STR_RAIL_NAME_MAGLEV                                            :Magnéitbunn

# Rail depot construction window
STR_BUILD_DEPOT_TRAIN_ORIENTATION_CAPTION                       :{WHITE}Richtung vum Zuchschapp
STR_BUILD_DEPOT_TRAIN_ORIENTATION_TOOLTIP                       :{BLACK}Wielt d'Richtung vum Zuchschapp

# Rail waypoint construction window
STR_WAYPOINT_CAPTION                                            :{WHITE}Weepunkt
STR_WAYPOINT_GRAPHICS_TOOLTIP                                   :{BLACK}Wielt de Weepunktyp

# Rail station construction window
STR_STATION_BUILD_RAIL_CAPTION                                  :{WHITE}Gare Auswiel
STR_STATION_BUILD_ORIENTATION                                   :{BLACK}Richtung
STR_STATION_BUILD_RAILROAD_ORIENTATION_TOOLTIP                  :{BLACK}Wielt d'Richtung vun der Gare
STR_STATION_BUILD_NUMBER_OF_TRACKS                              :{BLACK}Unzuel vu Schinnen
STR_STATION_BUILD_NUMBER_OF_TRACKS_TOOLTIP                      :{BLACK}Wielt d'Unzuel vun de Gleisen fir d'Gare
STR_STATION_BUILD_PLATFORM_LENGTH                               :{BLACK}Plattformlängt
STR_STATION_BUILD_PLATFORM_LENGTH_TOOLTIP                       :{BLACK}Wielt d'Längt vun der Gare
STR_STATION_BUILD_DRAG_DROP                                     :{BLACK}Drag & Drop
STR_STATION_BUILD_DRAG_DROP_TOOLTIP                             :{BLACK}D'Statioun per drag & drop bauen

STR_STATION_BUILD_STATION_CLASS_TOOLTIP                         :{BLACK}Wielt eng Statiounsklass déi ugewise gëtt
STR_STATION_BUILD_STATION_TYPE_TOOLTIP                          :{BLACK}Wielt den Typ vu Statioun dee gebaut gëtt

STR_STATION_CLASS_DFLT                                          :Standard Statioun
STR_STATION_CLASS_WAYP                                          :Weepunkten

# Signal window
STR_BUILD_SIGNAL_CAPTION                                        :{WHITE}Signalauswiel
STR_BUILD_SIGNAL_SEMAPHORE_NORM_TOOLTIP                         :{BLACK}Block Signal (Diks){} Dest ass e Basis-Signal, wat nëmmen engem Zuch zur selwechter Zait erlaabt an engem Block ze sinn
STR_BUILD_SIGNAL_SEMAPHORE_ENTRY_TOOLTIP                        :{BLACK}Agangs-Signal (Diks){}Gréng soulaang een oder méi gréng Ausgangs-Signaler op dem nächsten Streckenabschnitt sinn. Anescht ass et rout.
STR_BUILD_SIGNAL_SEMAPHORE_EXIT_TOOLTIP                         :{BLACK}Ausgangs-Signal (Diks){}Verhält sech wéi en Block-Signal mee gëtt gebraucht fir déi korrekt Faarf ob Agangs- an Combo-Pre-Signaler ze setzen
STR_BUILD_SIGNAL_SEMAPHORE_COMBO_TOOLTIP                        :{BLACK}Combo-Signal (Diks){}E Combo-Signal agéiert wéi en Agangs- a wéi en Ausgangs-Signal. Dest erlaabt engem vill "Beem" vu Pre-Signaler ze bauen
STR_BUILD_SIGNAL_SEMAPHORE_PBS_TOOLTIP                          :{BLACK}Wee-Signal (Diks){}E Wee-Signal erlaabt méi wéi engem Zuch an en Block ze fueren zur selweschter Zäit, wann den Zuch en Wee op en sécheren Stop-Punkt kann reservéiren. Standard Wee-Signaler kënne vu béide Säiten duerchfuer ginn
STR_BUILD_SIGNAL_SEMAPHORE_PBS_OWAY_TOOLTIP                     :{BLACK}Einbahn-Wee-Signal (Diks){}E Wee-Signal erlaabt méi wéi engem Zuch an en Block ze fueren zur selweschter Zäit, wann den Zuch en Wee op en sécheren Stop-Punkt kann reservéiren. Einbahn-Wee-Signaler kënnen net de falsche Wee duerchfuer ginn
STR_BUILD_SIGNAL_ELECTRIC_NORM_TOOLTIP                          :{BLACK}Block Signal (Elektresch){}Dest ass e Basis-Signal, mat dem een en Zuch an engem selwechten Block zur selwechter Zäit erlaabt
STR_BUILD_SIGNAL_ELECTRIC_ENTRY_TOOLTIP                         :{BLACK}Agangs-Signal (Elektresch){}Gréng soulaang een oder méi gréng Ausgangssignaler vum nächsten Streckenabschnitt kommen. Anescht ass et rout
STR_BUILD_SIGNAL_ELECTRIC_EXIT_TOOLTIP                          :{BLACK}Ausgangs-Signal (Elektresch){}Verhält sech wéi e Block-Signal mee gëtt gebraucht fir déi korrekt Faarf vun den Agangs- an Combo Pre-Signaler ze setzen
STR_BUILD_SIGNAL_ELECTRIC_COMBO_TOOLTIP                         :{BLACK}Combo-Signal (Elektresch){}D'Combo-Signal ass einfach en An- an Ausgangssignal. Dëst erlaabt grouss "Beem" Presignaler ze bauen
STR_BUILD_SIGNAL_ELECTRIC_PBS_TOOLTIP                           :{BLACK}Wee-Signal (Elektresch){}E Wee-Signal erlaabt méi wéi engem Zuch an e Block eranzefueren, wann den Zuch e Wee op en Stop-Punkt reservéiren kann. Standard Wee-Signaler kënne vu béide Säiten duerchfuer ginn
STR_BUILD_SIGNAL_ELECTRIC_PBS_OWAY_TOOLTIP                      :{BLACK}Einbahn-Wee-Signal (Elektresch){}En Einbahn-Signal erlaabt méi wéi een Zuch zur selwechter Zäit an engem Block ze sin, wann den Zuch en Wee op en sécheren Stop-Punkt reservéiren kann. Einbahn-Signaler kënnen net vun der falscher Säit duerchfuer ginn
STR_BUILD_SIGNAL_CONVERT_TOOLTIP                                :{BLACK}Signal konvertéiren{}Wann gewielt, gëtt en geklickten Signal an dat gewielten Signal konvertéiert, Ctrl+Klick wiesselt tëscht de Varianten. Shift weist ongeféier Konvertéirungskäschten
STR_BUILD_SIGNAL_DRAG_SIGNALS_DENSITY_TOOLTIP                   :{BLACK}Dicht vu Signaler beim Zéien
STR_BUILD_SIGNAL_DRAG_SIGNALS_DENSITY_DECREASE_TOOLTIP          :{BLACK}Setzt Signaldicht erof
STR_BUILD_SIGNAL_DRAG_SIGNALS_DENSITY_INCREASE_TOOLTIP          :{BLACK}Setzt Signaldicht erop

# Bridge selection window
STR_SELECT_RAIL_BRIDGE_CAPTION                                  :{WHITE}Zuchbréck auswielen
STR_SELECT_ROAD_BRIDGE_CAPTION                                  :{WHITE}Stroossebréck auswielen
STR_SELECT_BRIDGE_SELECTION_TOOLTIP                             :{BLACK}Bréckenauswiel - Wiel deng Bréck aus
STR_SELECT_BRIDGE_INFO                                          :{GOLD}{STRING},{} {VELOCITY} {WHITE}{CURRENCY_LONG}
STR_SELECT_BRIDGE_SCENEDIT_INFO                                 :{GOLD}{STRING},{} {VELOCITY}
STR_BRIDGE_NAME_SUSPENSION_STEEL                                :Stolen Hängebréck
STR_BRIDGE_NAME_GIRDER_STEEL                                    :Stoldréier Bréck
STR_BRIDGE_NAME_CANTILEVER_STEEL                                :Fräidroend Stolbréck
STR_BRIDGE_NAME_SUSPENSION_CONCRETE                             :Betons Hängebréck
STR_BRIDGE_NAME_WOODEN                                          :Holze Bréck
STR_BRIDGE_NAME_CONCRETE                                        :Betons Bréck
STR_BRIDGE_NAME_TUBULAR_STEEL                                   :Rouerstol Bréck
STR_BRIDGE_TUBULAR_SILICON                                      :Rouer, Silikon


# Road construction toolbar
STR_ROAD_TOOLBAR_ROAD_CONSTRUCTION_CAPTION                      :{WHITE}Stroossebau
STR_ROAD_TOOLBAR_TRAM_CONSTRUCTION_CAPTION                      :{WHITE}Tramkonstruktioun
STR_ROAD_TOOLBAR_TOOLTIP_BUILD_ROAD_SECTION                     :{BLACK}Baut Stroossen.Ctrl+Klick wiësselt tëscht Stroosse bauen/ofrappen. Shift wiesselt tëscht bauen/ongeféier Käschten uweisen
STR_ROAD_TOOLBAR_TOOLTIP_BUILD_TRAMWAY_SECTION                  :{BLACK}Tramschinne bauen. Ctrl+Klick wiësselt tëscht Tramschinne bauen/ofrappen. Shift wiesselt tëscht bauen/ongeféier Käschten uweisen
STR_ROAD_TOOLBAR_TOOLTIP_BUILD_AUTOROAD                         :{BLACK}D'Strooss mat der Bau-Automatik bauen. Ctrl wiësselt tëscht Stroossen bauen/ofrappen. Shift wiesselt tëscht bauen/ongeféier Käschten uweisen
STR_ROAD_TOOLBAR_TOOLTIP_BUILD_AUTOTRAM                         :{BLACK}Tramschinne mam "Autotram" Modus bauen. Ctrl wiesselt tëscht Tramschinne bauen/ofrappen. Shift wiesselt tëschtbauen/ongeféier Käschten uweisen
STR_ROAD_TOOLBAR_TOOLTIP_BUILD_ROAD_VEHICLE_DEPOT               :{BLACK}Baut Stroossendepot (fir Gefierer ze kafen an ze flécken). Shift wiesselt tëscht bauen/ongeféier Käschten uweisen
STR_ROAD_TOOLBAR_TOOLTIP_BUILD_TRAM_VEHICLE_DEPOT               :{BLACK}Tramschapp bauen (fir Gefierer ze kafen an d'Revisioun). Shift wiesselt tëscht bauen/ongeféier Käschten uweisen
STR_ROAD_TOOLBAR_TOOLTIP_BUILD_BUS_STATION                      :{BLACK}Baut Busarrêt. Ctrl aktivéiert ubaue vu Statiounen. Shift wiesselt tëscht bauen/ongeféier Käschten uweisen
STR_ROAD_TOOLBAR_TOOLTIP_BUILD_PASSENGER_TRAM_STATION           :{BLACK}Tramarrêt bauen. Ctrl aktivéiert ubaue vu Statiounen. Shift wiesselt tëscht bauen/ongeféier Käschten uweisen
STR_ROAD_TOOLBAR_TOOLTIP_BUILD_TRUCK_LOADING_BAY                :{BLACK}Baut Camionsgare. Ctrl aktivéiert ubaue vu Statiounen. Shift wiesselt tëscht bauen/ongeféier Käschten uweisen
STR_ROAD_TOOLBAR_TOOLTIP_BUILD_CARGO_TRAM_STATION               :{BLACK}Wueren-Tramstatioun bauen. Ctrl aktivéiert ubaue vu Statiounen. Shift wiesselt tëscht bauen/ongeféier Käschten uweisen
STR_ROAD_TOOLBAR_TOOLTIP_TOGGLE_ONE_WAY_ROAD                    :{BLACK}Einbahnstroossen aktivéieren/déaktivéieren
STR_ROAD_TOOLBAR_TOOLTIP_BUILD_ROAD_BRIDGE                      :{BLACK}Baut Stroossebréck. Shift wiesselt tëscht bauen/ongeféier Käschten uweisen
STR_ROAD_TOOLBAR_TOOLTIP_BUILD_TRAMWAY_BRIDGE                   :{BLACK}Tramsbréck bauen. Shift wiesselt tëscht bauen/ongeféier Käschten uweisen
STR_ROAD_TOOLBAR_TOOLTIP_BUILD_ROAD_TUNNEL                      :{BLACK}Baut Stroossentunnel. Shift wiesselt tëscht bauen/ongeféier Käschten uweisen
STR_ROAD_TOOLBAR_TOOLTIP_BUILD_TRAMWAY_TUNNEL                   :{BLACK}Tramtunnel bauen. Shift wiesselt tëscht bauen/ongeféier Käschten uweisen
STR_ROAD_TOOLBAR_TOOLTIP_TOGGLE_BUILD_REMOVE_FOR_ROAD           :{BLACK}Wiesselt bauen/ofrappen vu Stroossekonstruktiounen
STR_ROAD_TOOLBAR_TOOLTIP_TOGGLE_BUILD_REMOVE_FOR_TRAMWAYS       :{BLACK}Wiesselt tëscht bauen/ofrappen beim Trambau

# Road depot construction window
STR_BUILD_DEPOT_ROAD_ORIENTATION_CAPTION                        :{WHITE}Ausriichtung vum Stroossendepot
STR_BUILD_DEPOT_ROAD_ORIENTATION_SELECT_TOOLTIP                 :{BLACK}Wielt d'Stroossendepot Ausriichtung
STR_BUILD_DEPOT_TRAM_ORIENTATION_CAPTION                        :{WHITE}Ausriichtung vum Tramschapp
STR_BUILD_DEPOT_TRAM_ORIENTATION_SELECT_TOOLTIP                 :{BLACK}Tramschapp Ausriichtung wielen

# Road vehicle station construction window
STR_STATION_BUILD_BUS_ORIENTATION                               :{WHITE}Ausriichtung vum Busarrêt
STR_STATION_BUILD_BUS_ORIENTATION_TOOLTIP                       :{BLACK}Wielt Busarrêtsausriichtung
STR_STATION_BUILD_TRUCK_ORIENTATION                             :{WHITE}Ausriichtung vun der Camionsgare
STR_STATION_BUILD_TRUCK_ORIENTATION_TOOLTIP                     :{BLACK}Wielt d'Camionsgareausriichtung
STR_STATION_BUILD_PASSENGER_TRAM_ORIENTATION                    :{WHITE}Ausriichtung vun dem Passagéier-Tramsarrêt
STR_STATION_BUILD_PASSENGER_TRAM_ORIENTATION_TOOLTIP            :{BLACK}Passagéier-Tramsarrêt Ausriichtung wielen
STR_STATION_BUILD_CARGO_TRAM_ORIENTATION                        :{WHITE}Ausriichtung vun der Wueren-Tramstatioun
STR_STATION_BUILD_CARGO_TRAM_ORIENTATION_TOOLTIP                :{BLACK}Wueren-Tramstatioun Ausriichtung wielen

# Waterways toolbar (last two for SE only)
STR_WATERWAYS_TOOLBAR_CAPTION                                   :{WHITE}Waasserstroosse bauen
STR_WATERWAYS_TOOLBAR_CAPTION_SE                                :{WHITE}Waasserstroossen
STR_WATERWAYS_TOOLBAR_BUILD_CANALS_TOOLTIP                      :{BLACK}Kanäl bauen. Shift wiesselt tëscht bauen/ongeféier Käschten uweisen
STR_WATERWAYS_TOOLBAR_BUILD_LOCKS_TOOLTIP                       :{BLACK}Schleise bauen. Shift wiesselt tëscht bauen/ongeféier Käschten uweisen
STR_WATERWAYS_TOOLBAR_BUILD_DEPOT_TOOLTIP                       :{BLACK}Schëffsschapp bauen (fir Schëffer ze bauen an ze reparéiren). Shift wiesselt tëscht bauen/ongeféier Käschten uweisen
STR_WATERWAYS_TOOLBAR_BUILD_DOCK_TOOLTIP                        :{BLACK}Schëffsquai bauen. Ctrl aktivéiert ubaue vu Statiounen. Shift wiesselt tëscht bauen/ongeféier Käschten uweisen
STR_WATERWAYS_TOOLBAR_BUOY_TOOLTIP                              :{BLACK}Plazéiert eng Boje, déi als Weepunkt kann benotzt ginn. Shift wiesselt tëscht bauen/ongeféier Käschten uweisen
STR_WATERWAYS_TOOLBAR_BUILD_AQUEDUCT_TOOLTIP                    :{BLACK}Aquadukt bauen. Shift wiesselt tëscht bauen/ongeféier Käschten uweisen
STR_WATERWAYS_TOOLBAR_CREATE_LAKE_TOOLTIP                       :{BLACK}Waasserareal definéieren.{}Mécht en Kanal. Mat Ctrl gedréckt halen um Mieresspigel klicken, iwwerflut d'Géigent
STR_WATERWAYS_TOOLBAR_CREATE_RIVER_TOOLTIP                      :{BLACK}Plazéier Flëss

# Ship depot construction window
STR_DEPOT_BUILD_SHIP_CAPTION                                    :{WHITE}Schëffsschapp Ausriichtung
STR_DEPOT_BUILD_SHIP_ORIENTATION_TOOLTIP                        :{BLACK}Wielt d'Ausriichtung vum Schëffsschapp

# Dock construction window
STR_STATION_BUILD_DOCK_CAPTION                                  :{WHITE}Hafen

# Airport toolbar
STR_TOOLBAR_AIRCRAFT_CAPTION                                    :{WHITE}Fluchhäfen
STR_TOOLBAR_AIRCRAFT_BUILD_AIRPORT_TOOLTIP                      :{BLACK}Fluchhafe bauen. Ctrl aktivéiert ubaue vu Statiounen. Shift wiesselt tëscht bauen/ongeféier Käschten uweisen

# Airport construction window
STR_STATION_BUILD_AIRPORT_CAPTION                               :{WHITE}Fluchhafen Auswiel
STR_STATION_BUILD_AIRPORT_TOOLTIP                               :{BLACK}Wielt Gréisst/Typ vum Fluchhafen
STR_STATION_BUILD_AIRPORT_CLASS_LABEL                           :{BLACK}Fluchhafeklass
STR_STATION_BUILD_AIRPORT_LAYOUT_NAME                           :{BLACK}Layout {NUM}

STR_AIRPORT_SMALL                                               :Kleng
STR_AIRPORT_CITY                                                :City
STR_AIRPORT_METRO                                               :Metropole Fluchhafen
STR_AIRPORT_INTERNATIONAL                                       :Internationale Fluchhafen
STR_AIRPORT_COMMUTER                                            :Pendler
STR_AIRPORT_INTERCONTINENTAL                                    :Interkontinental
STR_AIRPORT_HELIPORT                                            :Heliport
STR_AIRPORT_HELIDEPOT                                           :Helidepot
STR_AIRPORT_HELISTATION                                         :Helistatioun

STR_AIRPORT_CLASS_SMALL                                         :Kleng Fluchhäfen
STR_AIRPORT_CLASS_LARGE                                         :Grouss Fluchhäfen
STR_AIRPORT_CLASS_HUB                                           :Fluchhafeverdeeler
STR_AIRPORT_CLASS_HELIPORTS                                     :Helikopter Fluchhafen

STR_STATION_BUILD_NOISE                                         :{BLACK}Kaméidi: {GOLD}{COMMA}

# Landscaping toolbar
STR_LANDSCAPING_TOOLBAR                                         :{WHITE}Landschaftsbau
STR_LANDSCAPING_TOOLTIP_LOWER_A_CORNER_OF_LAND                  :{BLACK}En Eck vum Land erofsetzen. Zéien setzt den éischten ugewielten Eck erof an planéiert d'ugewielten Land op déi nei Eckhéicht. Ctrl wielt d'Land diagonal. Shift wiesselt tëscht bauen/ongeféier Käschten uweisen
STR_LANDSCAPING_TOOLTIP_RAISE_A_CORNER_OF_LAND                  :{BLACK}En Eck vum Land unhiewen. Zéien wielt den éischten Eck an planéiert d'ugewielten Land ob déi nei Eckhéicht. Ctrl wielt d'Land diagonal. Shift wiesselt tëscht bauen/ongeféier Käschten uweisen
STR_LANDSCAPING_LEVEL_LAND_TOOLTIP                              :{BLACK}Land planéiren. Ctrl wielt d'Land diagonal aus. Shift wiesselt tëscht bauen/ongeféier Käschten uweisen
STR_LANDSCAPING_TOOLTIP_PURCHASE_LAND                           :{BLACK}Kaf Land fir zukünftëg Benotzung. Shift wiesselt tëscht bauen/ongeféier Käschten uweisen

# Object construction window
STR_OBJECT_BUILD_CAPTION                                        :{WHITE}Objetsauswiel
STR_OBJECT_BUILD_TOOLTIP                                        :{BLACK}Wiel den Objet dee gebaut gëtt. Shift wiesselt tescht bauen / ongeféier Käschten uweisen
STR_OBJECT_BUILD_CLASS_TOOLTIP                                  :{BLACK}Wiel d'Klass vun dem Objet dee sollt gebaut ginn
STR_OBJECT_BUILD_PREVIEW_TOOLTIP                                :{BLACK}Preview vum Objet
STR_OBJECT_BUILD_SIZE                                           :{BLACK}Gréisst: {GOLD}{NUM} x {NUM} Felder

STR_OBJECT_CLASS_LTHS                                           :Liichttierm
STR_OBJECT_CLASS_TRNS                                           :Antennen

# Tree planting window (last two for SE only)
STR_PLANT_TREE_CAPTION                                          :{WHITE}Beem
STR_PLANT_TREE_TOOLTIP                                          :{BLACK}Wielt de Baamtyp. Wann d'Feld schons e Baam huet, ginn méi Beem vu verschiddenen Arten gesat
STR_TREES_RANDOM_TYPE                                           :{BLACK}Zoufälleg Beem
STR_TREES_RANDOM_TYPE_TOOLTIP                                   :{BLACK}Zoufälleg Beem planzen. Shift wiesselt tëscht bauen an ongeféier Käschten uweisen
STR_TREES_RANDOM_TREES_BUTTON                                   :{BLACK}Zoufälleg Beem
STR_TREES_RANDOM_TREES_TOOLTIP                                  :{BLACK}Beem zoufälleg iwwert d'Landschaft setzen

# Land generation window (SE)
STR_TERRAFORM_TOOLBAR_LAND_GENERATION_CAPTION                   :{WHITE}Landerstellung
STR_TERRAFORM_TOOLTIP_PLACE_ROCKY_AREAS_ON_LANDSCAPE            :{BLACK}Fielsen iwwert d'Landschaft setzen
STR_TERRAFORM_TOOLTIP_DEFINE_DESERT_AREA                        :{BLACK}Zone fir Wüst défineieren.{}CTRL unhalen fir se ze läschen
STR_TERRAFORM_TOOLTIP_INCREASE_SIZE_OF_LAND_AREA                :{BLACK}Vergréisser d'Zone fir d'Land unzehiewen/erofzesetzen
STR_TERRAFORM_TOOLTIP_DECREASE_SIZE_OF_LAND_AREA                :{BLACK}Verklenger d'Zone fir d'Land unzehiewen/erofzesetzen
STR_TERRAFORM_TOOLTIP_GENERATE_RANDOM_LAND                      :{BLACK}Generéier en Zoufallsland
STR_TERRAFORM_SE_NEW_WORLD                                      :{BLACK}Neie Szenario erstellen
STR_TERRAFORM_RESET_LANDSCAPE                                   :{BLACK}Setz d'Landschaft zeréck
STR_TERRAFORM_RESET_LANDSCAPE_TOOLTIP                           :{BLACK}Huel all Grondstécker vun der Firma ewech

STR_QUERY_RESET_LANDSCAPE_CAPTION                               :{WHITE}Setz d'Landschaft zeréck
STR_RESET_LANDSCAPE_CONFIRMATION_TEXT                           :{WHITE}Bass du sécher dass du all Grondstécker vun der Firma ewechhuelen wëlls?

# Town generation window (SE)
STR_FOUND_TOWN_CAPTION                                          :{WHITE}Staderstellung
STR_FOUND_TOWN_NEW_TOWN_BUTTON                                  :{BLACK}Nei Stad
STR_FOUND_TOWN_NEW_TOWN_TOOLTIP                                 :{BLACK}Grënn eng nei Stad. Shift+Klick weist ongeféier Käschten
STR_FOUND_TOWN_RANDOM_TOWN_BUTTON                               :{BLACK}Zoufallsstad
STR_FOUND_TOWN_RANDOM_TOWN_TOOLTIP                              :{BLACK}Grënn d'Stad op enger zoufälleger Plaz
STR_FOUND_TOWN_MANY_RANDOM_TOWNS                                :{BLACK}Vill zoufälleg Dierfer
STR_FOUND_TOWN_RANDOM_TOWNS_TOOLTIP                             :{BLACK}D'Kaart zoufälleg mat Dierfer fëllen

STR_FOUND_TOWN_NAME_TITLE                                       :{YELLOW}Stadnumm:
STR_FOUND_TOWN_NAME_EDITOR_TITLE                                :{BLACK}Stadnumm agin
STR_FOUND_TOWN_NAME_EDITOR_HELP                                 :{BLACK}Klick fir Stad ze benennen
STR_FOUND_TOWN_NAME_RANDOM_BUTTON                               :{BLACK}Zoufällegen Numm
STR_FOUND_TOWN_NAME_RANDOM_TOOLTIP                              :{BLACK}Neien Zoufallsnumm generéiren

STR_FOUND_TOWN_INITIAL_SIZE_TITLE                               :{YELLOW}Stadgréisst:
STR_FOUND_TOWN_INITIAL_SIZE_SMALL_BUTTON                        :{BLACK}Kleng
STR_FOUND_TOWN_INITIAL_SIZE_MEDIUM_BUTTON                       :{BLACK}Mëttel
STR_FOUND_TOWN_INITIAL_SIZE_LARGE_BUTTON                        :{BLACK}Grouss
STR_FOUND_TOWN_SIZE_RANDOM                                      :{BLACK}Zoufall
STR_FOUND_TOWN_INITIAL_SIZE_TOOLTIP                             :{BLACK}Wiel d'Stadgréisst
STR_FOUND_TOWN_CITY                                             :{BLACK}Stad
STR_FOUND_TOWN_CITY_TOOLTIP                                     :{BLACK}Stied wuessen méi schnell wéi Dierfer{}Ofhängeg vun den Astellungen, sinn se méi grouss am Ufank

STR_FOUND_TOWN_ROAD_LAYOUT                                      :{YELLOW}Stroosselayout vun der Stad:
STR_FOUND_TOWN_SELECT_TOWN_ROAD_LAYOUT                          :{BLACK}Stroosselayout fir des Stad wielen
STR_FOUND_TOWN_SELECT_LAYOUT_ORIGINAL                           :{BLACK}Original
STR_FOUND_TOWN_SELECT_LAYOUT_BETTER_ROADS                       :{BLACK}Besser Stroossen
STR_FOUND_TOWN_SELECT_LAYOUT_2X2_GRID                           :{BLACK}2x2 Gitter
STR_FOUND_TOWN_SELECT_LAYOUT_3X3_GRID                           :{BLACK}3x3 Gitter
STR_FOUND_TOWN_SELECT_LAYOUT_RANDOM                             :{BLACK}Zoufall

# Fund new industry window
STR_FUND_INDUSTRY_CAPTION                                       :{WHITE}Nei Industrie finanzéieren
STR_FUND_INDUSTRY_SELECTION_TOOLTIP                             :{BLACK}Wielt déi gewënschten Industrie op der Lëscht aus
STR_FUND_INDUSTRY_MANY_RANDOM_INDUSTRIES                        :Vill zoufälleg Industrien
STR_FUND_INDUSTRY_MANY_RANDOM_INDUSTRIES_TOOLTIP                :{BLACK}D'Kaart mat villen zoufällegen Industrien fëllen
STR_FUND_INDUSTRY_INDUSTRY_BUILD_COST                           :{BLACK}Käschten: {YELLOW}{CURRENCY_LONG}
STR_FUND_INDUSTRY_PROSPECT_NEW_INDUSTRY                         :{BLACK}Förderen
STR_FUND_INDUSTRY_BUILD_NEW_INDUSTRY                            :{BLACK}Bauen
STR_FUND_INDUSTRY_FUND_NEW_INDUSTRY                             :{BLACK}Grënnen

# Industry cargoes window
STR_INDUSTRY_CARGOES_INDUSTRY_CAPTION                           :{WHITE}Industrieketten fir {STRING} Industrie
STR_INDUSTRY_CARGOES_CARGO_CAPTION                              :{WHITE}Industrieketten fir {STRING} Wueren
STR_INDUSTRY_CARGOES_PRODUCERS                                  :{WHITE}Produzéirent Industrien
STR_INDUSTRY_CARGOES_CUSTOMERS                                  :{WHITE}Akzeptéirend Industrien
STR_INDUSTRY_CARGOES_HOUSES                                     :{WHITE}Haiser
STR_INDUSTRY_CARGOES_INDUSTRY_TOOLTIP                           :{BLACK}Klick op d'Industrie fir d'Liwweranten an Verbraucher ze gesinn
STR_INDUSTRY_CARGOES_CARGO_TOOLTIP                              :{BLACK}{STRING}{}Klick op d'Wueren fir d'Liwweranten an Verbraucher ze gesinn
STR_INDUSTRY_DISPLAY_CHAIN                                      :{BLACK}Wuereketten uweisen
STR_INDUSTRY_DISPLAY_CHAIN_TOOLTIP                              :{BLACK}Weis Industrien un déi Wueren liwweren an akzeptéiren
STR_INDUSTRY_CARGOES_NOTIFY_SMALLMAP                            :{BLACK}Link op déi kleng Kaart
STR_INDUSTRY_CARGOES_NOTIFY_SMALLMAP_TOOLTIP                    :{BLACK}Wiel déi ugewisen Industrien och op der klenger Kaart aus
STR_INDUSTRY_CARGOES_SELECT_CARGO                               :{BLACK}Gidder wielen
STR_INDUSTRY_CARGOES_SELECT_CARGO_TOOLTIP                       :{BLACK}Wiel d'Gidder déis du wëlls uweisen
STR_INDUSTRY_CARGOES_SELECT_INDUSTRY                            :{BLACK}Industrie auswielen
STR_INDUSTRY_CARGOES_SELECT_INDUSTRY_TOOLTIP                    :{BLACK}Wiel d'Industrie aus déis du wëlls uweisen

# Land area window
STR_LAND_AREA_INFORMATION_CAPTION                               :{WHITE}Land Informatiounen
STR_LAND_AREA_INFORMATION_COST_TO_CLEAR_N_A                     :{BLACK}Käschte fir ze raumen: {LTBLUE}Keng
STR_LAND_AREA_INFORMATION_COST_TO_CLEAR                         :{BLACK}Käschte fir ze raumen: {RED}{CURRENCY_LONG}
STR_LAND_AREA_INFORMATION_REVENUE_WHEN_CLEARED                  :{BLACK}Akommes wann ofgerappt: {LTBLUE}{CURRENCY_LONG}
STR_LAND_AREA_INFORMATION_OWNER_N_A                             :Keen
STR_LAND_AREA_INFORMATION_OWNER                                 :{BLACK}Besëtzer: {LTBLUE}{STRING}
STR_LAND_AREA_INFORMATION_ROAD_OWNER                            :{BLACK}Stroossebesëtzer: {LTBLUE}{STRING}
STR_LAND_AREA_INFORMATION_TRAM_OWNER                            :{BLACK}Tramschinnebesëtzer: {LTBLUE}{STRING}
STR_LAND_AREA_INFORMATION_RAIL_OWNER                            :{BLACK}Schinnebesëtzer: {LTBLUE}{STRING}
STR_LAND_AREA_INFORMATION_LOCAL_AUTHORITY                       :{BLACK}Gemeng: {LTBLUE}{STRING}
STR_LAND_AREA_INFORMATION_LOCAL_AUTHORITY_NONE                  :Keng
STR_LAND_AREA_INFORMATION_LANDINFO_COORDS                       :{BLACK}Koordinaten: {LTBLUE}{NUM} x {NUM} x {NUM} ({STRING})
STR_LAND_AREA_INFORMATION_BUILD_DATE                            :{BLACK}Gebaut: {LTBLUE}{DATE_LONG}
STR_LAND_AREA_INFORMATION_STATION_CLASS                         :{BLACK}Statiounsklass: {LTBLUE}{STRING}
STR_LAND_AREA_INFORMATION_STATION_TYPE                          :{BLACK}Statiounstyp: {LTBLUE}{STRING}
STR_LAND_AREA_INFORMATION_AIRPORT_CLASS                         :{BLACK}Fluchhafeklass: {LTBLUE}{STRING}
STR_LAND_AREA_INFORMATION_AIRPORT_NAME                          :{BLACK}Fluchhafennumm: {LTBLUE}{STRING}
STR_LAND_AREA_INFORMATION_AIRPORTTILE_NAME                      :{BLACK}Fluchhafefeldnumm: {LTBLUE}{STRING}
STR_LAND_AREA_INFORMATION_NEWGRF_NAME                           :{BLACK}NewGRF: {LTBLUE}{STRING}
STR_LAND_AREA_INFORMATION_CARGO_ACCEPTED                        :{BLACK}Akzeptéiert Wuer: {LTBLUE}
STR_LAND_AREA_INFORMATION_CARGO_EIGHTS                          :({COMMA}/8 {STRING})
STR_LANG_AREA_INFORMATION_RAIL_TYPE                             :{BLACK}Schinnentyp: {LTBLUE}{STRING}
STR_LANG_AREA_INFORMATION_RAIL_SPEED_LIMIT                      :{BLACK}Schinne-Geschw.-Limit: {LTBLUE}{VELOCITY}
STR_LANG_AREA_INFORMATION_ROAD_SPEED_LIMIT                      :{BLACK}Stroosse-Geschw.-Limit: {LTBLUE}{VELOCITY}

# Description of land area of different tiles
STR_LAI_CLEAR_DESCRIPTION_ROCKS                                 :Fielsen
STR_LAI_CLEAR_DESCRIPTION_ROUGH_LAND                            :Knubbelegt Land
STR_LAI_CLEAR_DESCRIPTION_BARE_LAND                             :Eidelt Land
STR_LAI_CLEAR_DESCRIPTION_GRASS                                 :Gras
STR_LAI_CLEAR_DESCRIPTION_FIELDS                                :Felder
STR_LAI_CLEAR_DESCRIPTION_SNOW_COVERED_LAND                     :Schnéibedeckt Land
STR_LAI_CLEAR_DESCRIPTION_DESERT                                :Wüst

STR_LAI_RAIL_DESCRIPTION_TRACK                                  :Schinn
STR_LAI_RAIL_DESCRIPTION_TRACK_WITH_NORMAL_SIGNALS              :Schinn mat Blocksignaler
STR_LAI_RAIL_DESCRIPTION_TRACK_WITH_PRESIGNALS                  :Schinn mat Presignaler
STR_LAI_RAIL_DESCRIPTION_TRACK_WITH_EXITSIGNALS                 :Schinn mat Ausgangs-Signaler
STR_LAI_RAIL_DESCRIPTION_TRACK_WITH_COMBOSIGNALS                :Schinn mat Kombo-Signaler
STR_LAI_RAIL_DESCRIPTION_TRACK_WITH_PBSSIGNALS                  :Schinn mat Weesignaler
STR_LAI_RAIL_DESCRIPTION_TRACK_WITH_NOENTRYSIGNALS              :Schinn mat Einbahnsignaler
STR_LAI_RAIL_DESCRIPTION_TRACK_WITH_NORMAL_PRESIGNALS           :Schinn mat Block- an Presignaler
STR_LAI_RAIL_DESCRIPTION_TRACK_WITH_NORMAL_EXITSIGNALS          :Schinn mat Block- an Ausgangssignaler
STR_LAI_RAIL_DESCRIPTION_TRACK_WITH_NORMAL_COMBOSIGNALS         :Schinn mat Block- a Kombosignaler
STR_LAI_RAIL_DESCRIPTION_TRACK_WITH_NORMAL_PBSSIGNALS           :Schinn mat Block- a Weesignaler
STR_LAI_RAIL_DESCRIPTION_TRACK_WITH_NORMAL_NOENTRYSIGNALS       :Schinn mat Block- a Einbahnsignaler
STR_LAI_RAIL_DESCRIPTION_TRACK_WITH_PRE_EXITSIGNALS             :Schinn mat Pre- an Ausgangssignaler
STR_LAI_RAIL_DESCRIPTION_TRACK_WITH_PRE_COMBOSIGNALS            :Schinn mat Pre- a Kombosignaler
STR_LAI_RAIL_DESCRIPTION_TRACK_WITH_PRE_PBSSIGNALS              :Schinn mat Pre- a Weesignaler
STR_LAI_RAIL_DESCRIPTION_TRACK_WITH_PRE_NOENTRYSIGNALS          :Schinn mat Pre- an Einbahnweesignaler
STR_LAI_RAIL_DESCRIPTION_TRACK_WITH_EXIT_COMBOSIGNALS           :Schinn mat Ausgangs- a Kombosignaler
STR_LAI_RAIL_DESCRIPTION_TRACK_WITH_EXIT_PBSSIGNALS             :Schinn mat Ausgangs- a Weesignaler
STR_LAI_RAIL_DESCRIPTION_TRACK_WITH_EXIT_NOENTRYSIGNALS         :Schinn mat Ausgang- an Einbahnweesignaler
STR_LAI_RAIL_DESCRIPTION_TRACK_WITH_COMBO_PBSSIGNALS            :Schinn mat Kombo- an Weesignaler
STR_LAI_RAIL_DESCRIPTION_TRACK_WITH_COMBO_NOENTRYSIGNALS        :Schinn mat Kombo- an Einbahnweesignaler
STR_LAI_RAIL_DESCRIPTION_TRACK_WITH_PBS_NOENTRYSIGNALS          :Schinn mat Wee- and Einbahnweesignaler
STR_LAI_RAIL_DESCRIPTION_TRAIN_DEPOT                            :Zuchschapp

STR_LAI_ROAD_DESCRIPTION_ROAD                                   :Strooss
STR_LAI_ROAD_DESCRIPTION_ROAD_WITH_STREETLIGHTS                 :Strooss mat Luuchten
STR_LAI_ROAD_DESCRIPTION_TREE_LINED_ROAD                        :Strooss mat Beem
STR_LAI_ROAD_DESCRIPTION_ROAD_VEHICLE_DEPOT                     :Stroossendepot
STR_LAI_ROAD_DESCRIPTION_ROAD_RAIL_LEVEL_CROSSING               :Zuche/Stroosse-Barrière
STR_LAI_ROAD_DESCRIPTION_TRAMWAY                                :Tram

# Houses come directly from their building names
STR_LAI_TOWN_INDUSTRY_DESCRIPTION_UNDER_CONSTRUCTION            :{STRING} (gëtt gebaut)

STR_LAI_TREE_NAME_TREES                                         :Beem
STR_LAI_TREE_NAME_RAINFOREST                                    :Reebësch
STR_LAI_TREE_NAME_CACTUS_PLANTS                                 :Kaktus

STR_LAI_STATION_DESCRIPTION_RAILROAD_STATION                    :Gare
STR_LAI_STATION_DESCRIPTION_AIRCRAFT_HANGAR                     :Fligerhangar
STR_LAI_STATION_DESCRIPTION_AIRPORT                             :Fluchhafen
STR_LAI_STATION_DESCRIPTION_TRUCK_LOADING_AREA                  :Camionsgare
STR_LAI_STATION_DESCRIPTION_BUS_STATION                         :Busarrêt
STR_LAI_STATION_DESCRIPTION_SHIP_DOCK                           :Schëffshafen
STR_LAI_STATION_DESCRIPTION_BUOY                                :Boje
STR_LAI_STATION_DESCRIPTION_WAYPOINT                            :Weepunkt

STR_LAI_WATER_DESCRIPTION_WATER                                 :Waasser
STR_LAI_WATER_DESCRIPTION_CANAL                                 :Kanal
STR_LAI_WATER_DESCRIPTION_LOCK                                  :Schleis
STR_LAI_WATER_DESCRIPTION_RIVER                                 :Floss
STR_LAI_WATER_DESCRIPTION_COAST_OR_RIVERBANK                    :Küst oder Flossufer
STR_LAI_WATER_DESCRIPTION_SHIP_DEPOT                            :Schëffsschapp

# Industries come directly from their industry names

STR_LAI_TUNNEL_DESCRIPTION_RAILROAD                             :Zuchtunnel
STR_LAI_TUNNEL_DESCRIPTION_ROAD                                 :Stroossentunnel

STR_LAI_BRIDGE_DESCRIPTION_RAIL_SUSPENSION_STEEL                :Stolen Zuchhängebréck
STR_LAI_BRIDGE_DESCRIPTION_RAIL_GIRDER_STEEL                    :Stoldréier Zuchbréck
STR_LAI_BRIDGE_DESCRIPTION_RAIL_CANTILEVER_STEEL                :Stole fräidroend Zuchbréck
STR_LAI_BRIDGE_DESCRIPTION_RAIL_SUSPENSION_CONCRETE             :Stolbeton Zuchhängebréck
STR_LAI_BRIDGE_DESCRIPTION_RAIL_WOODEN                          :Holzen Zuchbréck
STR_LAI_BRIDGE_DESCRIPTION_RAIL_CONCRETE                        :Betons Zuchbréck
STR_LAI_BRIDGE_DESCRIPTION_RAIL_TUBULAR_STEEL                   :Rouerstol Zuchbréck

STR_LAI_BRIDGE_DESCRIPTION_ROAD_SUSPENSION_STEEL                :Stolen Hängebréck
STR_LAI_BRIDGE_DESCRIPTION_ROAD_GIRDER_STEEL                    :Stoldréier Bréck
STR_LAI_BRIDGE_DESCRIPTION_ROAD_CANTILEVER_STEEL                :Fräidroend Stolbréck
STR_LAI_BRIDGE_DESCRIPTION_ROAD_SUSPENSION_CONCRETE             :Stolbetons Hängebréck
STR_LAI_BRIDGE_DESCRIPTION_ROAD_WOODEN                          :Holze Bréck
STR_LAI_BRIDGE_DESCRIPTION_ROAD_CONCRETE                        :Betons Bréck
STR_LAI_BRIDGE_DESCRIPTION_ROAD_TUBULAR_STEEL                   :Rouerstol Brèck

STR_LAI_BRIDGE_DESCRIPTION_AQUEDUCT                             :Aquadukt

STR_LAI_OBJECT_DESCRIPTION_TRANSMITTER                          :Antenne
STR_LAI_OBJECT_DESCRIPTION_LIGHTHOUSE                           :Liichttuerm
STR_LAI_OBJECT_DESCRIPTION_COMPANY_HEADQUARTERS                 :Firmen Haaptgebai
STR_LAI_OBJECT_DESCRIPTION_COMPANY_OWNED_LAND                   :Land am Firmenbesëtz

# About OpenTTD window
STR_ABOUT_OPENTTD                                               :{WHITE}Iwwert OpenTTD
STR_ABOUT_ORIGINAL_COPYRIGHT                                    :{BLACK}Original Copyright {COPYRIGHT} 1995 Chris Sawyer, All Rechter virbehalen
STR_ABOUT_VERSION                                               :{BLACK}OpenTTD Versioun {REV}
STR_ABOUT_COPYRIGHT_OPENTTD                                     :{BLACK}OpenTTD {COPYRIGHT} 2002-2019 D'OpenTTD team

# Framerate display window
############ Leave those lines in this order!!
############ End of leave-in-this-order
############ Leave those lines in this order!!
############ End of leave-in-this-order


# Save/load game/scenario
STR_SAVELOAD_SAVE_CAPTION                                       :{WHITE}Spill späicheren
STR_SAVELOAD_LOAD_CAPTION                                       :{WHITE}Spill lueden
STR_SAVELOAD_SAVE_SCENARIO                                      :{WHITE}Szenario späicheren
STR_SAVELOAD_LOAD_SCENARIO                                      :{WHITE}Szenario lueden
STR_SAVELOAD_LOAD_HEIGHTMAP                                     :{WHITE}Héichtekaart lueden
STR_SAVELOAD_SAVE_HEIGHTMAP                                     :{WHITE}Héichtenkaart späichern
STR_SAVELOAD_HOME_BUTTON                                        :{BLACK}Klick hei fir op d'Standard Späicher-/Luedverzeeschnis ze goen
STR_SAVELOAD_BYTES_FREE                                         :{BLACK}{BYTES} fräi
STR_SAVELOAD_LIST_TOOLTIP                                       :{BLACK}Lëscht vun de Lafwierker, Dossieren a Späicherstänn
STR_SAVELOAD_EDITBOX_TOOLTIP                                    :{BLACK}Momentan gewielten Numm fir de Spillstand
STR_SAVELOAD_DELETE_BUTTON                                      :{BLACK}Läschen
STR_SAVELOAD_DELETE_TOOLTIP                                     :{BLACK}Läscht de momentan gewielte Spillstand
STR_SAVELOAD_SAVE_BUTTON                                        :{BLACK}Späicheren
STR_SAVELOAD_SAVE_TOOLTIP                                       :{BLACK}Späichert dei aktuell Partie ënnert dem gewielten Numm
STR_SAVELOAD_LOAD_BUTTON                                        :{BLACK}Lueden
STR_SAVELOAD_LOAD_TOOLTIP                                       :{BLACK}Lued d'ugewielten Spill
STR_SAVELOAD_LOAD_HEIGHTMAP_TOOLTIP                             :{BLACK}Ugewielten Héichtekaart lueden
STR_SAVELOAD_DETAIL_CAPTION                                     :{BLACK}Detailer vum Spill
STR_SAVELOAD_DETAIL_NOT_AVAILABLE                               :{BLACK}Keng Informatioun do
STR_SAVELOAD_DETAIL_COMPANY_INDEX                               :{SILVER}{COMMA}: {WHITE}{STRING}
STR_SAVELOAD_DETAIL_GRFSTATUS                                   :{SILVER}NewGRF: {WHITE}{STRING}

STR_SAVELOAD_OSKTITLE                                           :{BLACK}Gëff dem Spillstand en Numm

# World generation
STR_MAPGEN_WORLD_GENERATION_CAPTION                             :{WHITE}Welt Generatioun
STR_MAPGEN_MAPSIZE                                              :{BLACK}Kaartegréisst:
STR_MAPGEN_MAPSIZE_TOOLTIP                                      :{BLACK}Wiel d'Gréisst vun der Kaart a Felder. D'Unzuel vu benotzbare Felder wäert e bësse méi kleng sinn
STR_MAPGEN_BY                                                   :{BLACK}*
STR_MAPGEN_NUMBER_OF_TOWNS                                      :{BLACK}Unz. Dierfer:
STR_MAPGEN_DATE                                                 :{BLACK}Datum:
STR_MAPGEN_NUMBER_OF_INDUSTRIES                                 :{BLACK}Unz. Industrien:
STR_MAPGEN_MAX_HEIGHTLEVEL                                      :{BLACK}Maximal Kaartenhéicht:
STR_MAPGEN_MAX_HEIGHTLEVEL_UP                                   :{BLACK}Setzt d'Maximalhéicht vu Bierger op der Kaart em 1 erop
STR_MAPGEN_MAX_HEIGHTLEVEL_DOWN                                 :{BLACK}Setzt d'Maximalhéicht vu Bierger op der Kaart em 1 erof
STR_MAPGEN_SNOW_LINE_HEIGHT                                     :{BLACK}Weis d'Schnéilinnhéicht
STR_MAPGEN_SNOW_LINE_UP                                         :{BLACK}Beweg Schnéilinnhéicht erop
STR_MAPGEN_SNOW_LINE_DOWN                                       :{BLACK}Beweg Schnéilinnhéicht erof
STR_MAPGEN_LAND_GENERATOR                                       :{BLACK}Landgenerator:
STR_MAPGEN_TREE_PLACER                                          :{BLACK}Baam Algorithmus:
STR_MAPGEN_TERRAIN_TYPE                                         :{BLACK}Terrain Typ:
STR_MAPGEN_QUANTITY_OF_SEA_LAKES                                :{BLACK}Mieresspigel:
STR_MAPGEN_QUANTITY_OF_RIVERS                                   :{BLACK}Flëss:
STR_MAPGEN_SMOOTHNESS                                           :{BLACK}Mëllt:
STR_MAPGEN_VARIETY                                              :{BLACK}Vielfaltverdeelung:
STR_MAPGEN_GENERATE                                             :{WHITE}Generéiren

# Strings for map borders at game generation
STR_MAPGEN_BORDER_TYPE                                          :{BLACK}Kaartenenner:
STR_MAPGEN_NORTHWEST                                            :{BLACK}Nordwest
STR_MAPGEN_NORTHEAST                                            :{BLACK}Nordost
STR_MAPGEN_SOUTHEAST                                            :{BLACK}Südost
STR_MAPGEN_SOUTHWEST                                            :{BLACK}Südwest
STR_MAPGEN_BORDER_FREEFORM                                      :{BLACK}Fräiform
STR_MAPGEN_BORDER_WATER                                         :{BLACK}Waasser
STR_MAPGEN_BORDER_RANDOM                                        :{BLACK}Zoufälleg
STR_MAPGEN_BORDER_RANDOMIZE                                     :{BLACK}Zoufall
STR_MAPGEN_BORDER_MANUAL                                        :{BLACK}Manuell

STR_MAPGEN_HEIGHTMAP_ROTATION                                   :{BLACK}Héichtekaart-Rotatioun:
STR_MAPGEN_HEIGHTMAP_NAME                                       :{BLACK}Héichtekaart-Numm:
STR_MAPGEN_HEIGHTMAP_SIZE_LABEL                                 :{BLACK}Gréisst:
STR_MAPGEN_HEIGHTMAP_SIZE                                       :{ORANGE}{NUM} x {NUM}

STR_MAPGEN_MAX_HEIGHTLEVEL_QUERY_CAPT                           :{WHITE}Maximal Kaartenhéicht änneren
STR_MAPGEN_SNOW_LINE_QUERY_CAPT                                 :{WHITE}Ännert d'Schnéilinnhéicht
STR_MAPGEN_START_DATE_QUERY_CAPT                                :{WHITE}Änner d'Startjoer

# SE Map generation
STR_SE_MAPGEN_CAPTION                                           :{WHITE}Szenarientyp
STR_SE_MAPGEN_FLAT_WORLD                                        :{WHITE}Flaachland
STR_SE_MAPGEN_FLAT_WORLD_TOOLTIP                                :{BLACK}Generéier e flaacht Land
STR_SE_MAPGEN_RANDOM_LAND                                       :{WHITE}Zoufallsland
STR_SE_MAPGEN_FLAT_WORLD_HEIGHT                                 :{BLACK}Héicht vum flaache Land:
STR_SE_MAPGEN_FLAT_WORLD_HEIGHT_DOWN                            :{BLACK}Héicht vum flaache Land 1 erofsetzen
STR_SE_MAPGEN_FLAT_WORLD_HEIGHT_UP                              :{BLACK}Héicht vum flaache Land 1 eropsetzen

STR_SE_MAPGEN_FLAT_WORLD_HEIGHT_QUERY_CAPT                      :{WHITE}Héicht vum flaache Land änneren

# Map generation progress
STR_GENERATION_WORLD                                            :{WHITE}Generéiren d'Welt...
STR_GENERATION_ABORT                                            :{BLACK}Ofbriechen
STR_GENERATION_ABORT_CAPTION                                    :{WHITE}Welt-Generatioun ofbriechen
STR_GENERATION_ABORT_MESSAGE                                    :{YELLOW}Wëlls du wierklech d'Generatioun ofbriechen?
STR_GENERATION_PROGRESS                                         :{WHITE}{NUM}% komplett
STR_GENERATION_PROGRESS_NUM                                     :{BLACK}{NUM} / {NUM}
STR_GENERATION_WORLD_GENERATION                                 :{BLACK}Welt-Generatioun
STR_GENERATION_RIVER_GENERATION                                 :{BLACK}Generéiren vu Flëss
STR_GENERATION_TREE_GENERATION                                  :{BLACK}Baam Generatioun
STR_GENERATION_OBJECT_GENERATION                                :{BLACK}Objets-Generatioun
STR_GENERATION_CLEARING_TILES                                   :{BLACK}Generatioun vu knubbelegem a stengege Land
STR_GENERATION_SETTINGUP_GAME                                   :{BLACK}Spill gëtt opgestallt
STR_GENERATION_PREPARING_TILELOOP                               :{BLACK}Felder-Verdeelung
STR_GENERATION_PREPARING_SCRIPT                                 :{BLACK}Lafende Script
STR_GENERATION_PREPARING_GAME                                   :{BLACK}Preparéiren d'Spill

# NewGRF settings
STR_NEWGRF_SETTINGS_CAPTION                                     :{WHITE}NewGRF Astellungen
STR_NEWGRF_SETTINGS_INFO_TITLE                                  :{WHITE}Detailléiert NewGRF Informatioun
STR_NEWGRF_SETTINGS_ACTIVE_LIST                                 :{WHITE}Aktiv NewGRF Dateien
STR_NEWGRF_SETTINGS_INACTIVE_LIST                               :{WHITE}Inaktiv NewGRF Dateien
STR_NEWGRF_SETTINGS_SELECT_PRESET                               :{ORANGE}Preset auswielen:
STR_NEWGRF_FILTER_TITLE                                         :{ORANGE}String filteren:
STR_NEWGRF_SETTINGS_PRESET_LIST_TOOLTIP                         :{BLACK}Gewielte Preset lueden
STR_NEWGRF_SETTINGS_PRESET_SAVE                                 :{BLACK}Preset späichern
STR_NEWGRF_SETTINGS_PRESET_SAVE_TOOLTIP                         :{BLACK}Aktuell Lëscht als Preset späichern
STR_NEWGRF_SETTINGS_PRESET_SAVE_QUERY                           :{BLACK}Presetnumm uginn
STR_NEWGRF_SETTINGS_PRESET_DELETE                               :{BLACK}Preset läschen
STR_NEWGRF_SETTINGS_PRESET_DELETE_TOOLTIP                       :{BLACK}Gewielte Preset läschen
STR_NEWGRF_SETTINGS_ADD                                         :{BLACK}Baifügen
STR_NEWGRF_SETTINGS_ADD_FILE_TOOLTIP                            :{BLACK}Ausgewielte NewGRF an d'Config bäisetzen
STR_NEWGRF_SETTINGS_RESCAN_FILES                                :{BLACK}Dateien nei scannen
STR_NEWGRF_SETTINGS_RESCAN_FILES_TOOLTIP                        :{BLACK}Update d'Lëscht vu verfügbare NewGRF Dateien.
STR_NEWGRF_SETTINGS_REMOVE                                      :{BLACK}Wechhhuelen
STR_NEWGRF_SETTINGS_REMOVE_TOOLTIP                              :{BLACK}Ausgewielten NewGRF aus der Lëscht huelen
STR_NEWGRF_SETTINGS_MOVEUP                                      :{BLACK}Rop
STR_NEWGRF_SETTINGS_MOVEUP_TOOLTIP                              :{BLACK}Setzt den NewGRF an der Lëscht erop
STR_NEWGRF_SETTINGS_MOVEDOWN                                    :{BLACK}Rof
STR_NEWGRF_SETTINGS_MOVEDOWN_TOOLTIP                            :{BLACK}Setzt d'NewGRF an der Lëscht erof
STR_NEWGRF_SETTINGS_UPGRADE                                     :{BLACK}Upgrade
STR_NEWGRF_SETTINGS_UPGRADE_TOOLTIP                             :{BLACK}Upgrade NewGRF Dateien fir déis du eng méi nei Versioun installéiert hues
STR_NEWGRF_SETTINGS_FILE_TOOLTIP                                :{BLACK}Eng Lëscht vun NewGRF Dateien déi installéiert sinn.

STR_NEWGRF_SETTINGS_SET_PARAMETERS                              :{BLACK}Parameter setzen
STR_NEWGRF_SETTINGS_SHOW_PARAMETERS                             :{BLACK}Parameter uweisen
STR_NEWGRF_SETTINGS_TOGGLE_PALETTE                              :{BLACK}Palette wiesselen
STR_NEWGRF_SETTINGS_TOGGLE_PALETTE_TOOLTIP                      :{BLACK}Wiessel d'Palette vun den ausgewielten NewGRF.{} Maach dat wann d'Grafiken vun deser NewGRF rosa am Spill ausgesinn
STR_NEWGRF_SETTINGS_APPLY_CHANGES                               :{BLACK}Ännerungen unhuelen

STR_NEWGRF_SETTINGS_FIND_MISSING_CONTENT_BUTTON                 :{BLACK}Fehlenden Inhalt online downloaden
STR_NEWGRF_SETTINGS_FIND_MISSING_CONTENT_TOOLTIP                :{BLACK}Check op den Inhalt de fehlt online ka fonnt ginn

STR_NEWGRF_SETTINGS_FILENAME                                    :{BLACK}Dateinumm: {SILVER}{STRING}
STR_NEWGRF_SETTINGS_GRF_ID                                      :{BLACK}GRF ID: {SILVER}{STRING}
STR_NEWGRF_SETTINGS_VERSION                                     :{BLACK}Versioun: {SILVER}{NUM}
STR_NEWGRF_SETTINGS_MIN_VERSION                                 :{BLACK}Min. kompatibel Versioun: {SILVER}{NUM}
STR_NEWGRF_SETTINGS_MD5SUM                                      :{BLACK}MD5sum: {SILVER}{STRING}
STR_NEWGRF_SETTINGS_PALETTE                                     :{BLACK}Palette: {SILVER}{STRING}
STR_NEWGRF_SETTINGS_PARAMETER                                   :{BLACK}Parameter: {SILVER}{STRING}

STR_NEWGRF_SETTINGS_NO_INFO                                     :{BLACK}Keng Info verfügbar
STR_NEWGRF_SETTINGS_NOT_FOUND                                   :{RED}Datei net fonnt.
STR_NEWGRF_SETTINGS_DISABLED                                    :{RED}Ausgeschalt
STR_NEWGRF_SETTINGS_INCOMPATIBLE                                :{RED}Onkompatibel mat deser Versioun vun OpenTTD

# NewGRF save preset window
STR_SAVE_PRESET_CAPTION                                         :{WHITE}Preset späichern
STR_SAVE_PRESET_LIST_TOOLTIP                                    :{BLACK}Lëscht vu Presets, wiel een den op den Numm ënnendrënner kopéiert gëtt
STR_SAVE_PRESET_TITLE                                           :{BLACK}Wiel en Numm fir de Preset
STR_SAVE_PRESET_EDITBOX_TOOLTIP                                 :{BLACK}Grad ausgewielten Numm fir de Preset dee gespäichert soll ginn
STR_SAVE_PRESET_CANCEL                                          :{BLACK}Ofbriechen
STR_SAVE_PRESET_CANCEL_TOOLTIP                                  :{BLACK}Den Preset net änneren
STR_SAVE_PRESET_SAVE                                            :{BLACK}Späichern
STR_SAVE_PRESET_SAVE_TOOLTIP                                    :{BLACK}Späicher de Preset op dee grad ausgewielten Numm

# NewGRF parameters window
STR_NEWGRF_PARAMETERS_CAPTION                                   :{WHITE}NewGRF Parameter änneren
STR_NEWGRF_PARAMETERS_CLOSE                                     :{BLACK}Zoumaachen
STR_NEWGRF_PARAMETERS_RESET                                     :{BLACK}Reset
STR_NEWGRF_PARAMETERS_RESET_TOOLTIP                             :{BLACK}Setzt all Paramater op de Standard zréck
STR_NEWGRF_PARAMETERS_DEFAULT_NAME                              :Parameter {NUM}
STR_NEWGRF_PARAMETERS_SETTING                                   :{STRING}: {ORANGE}{STRING}
STR_NEWGRF_PARAMETERS_NUM_PARAM                                 :{LTBLUE}Unzuel Parameter: {ORANGE}{NUM}

# NewGRF inspect window
STR_NEWGRF_INSPECT_CAPTION                                      :{WHITE}Inspizéier - {STRING}
STR_NEWGRF_INSPECT_PARENT_BUTTON                                :{BLACK}Parent
STR_NEWGRF_INSPECT_PARENT_TOOLTIP                               :{BLACK}Inspizéier den Objet vun der "parent scope"

STR_NEWGRF_INSPECT_CAPTION_OBJECT_AT                            :{STRING} op {HEX}
STR_NEWGRF_INSPECT_CAPTION_OBJECT_AT_OBJECT                     :Objet
STR_NEWGRF_INSPECT_CAPTION_OBJECT_AT_RAIL_TYPE                  :Schinnentyp

STR_NEWGRF_INSPECT_QUERY_CAPTION                                :{WHITE}NewGRF Variabel 60+x Parameter (hexadezimal)

# Sprite aligner window
STR_SPRITE_ALIGNER_CAPTION                                      :{WHITE}Alignéiren d'Sprite {COMMA} ({STRING})
STR_SPRITE_ALIGNER_NEXT_BUTTON                                  :{BLACK}Nächst Sprite
STR_SPRITE_ALIGNER_NEXT_TOOLTIP                                 :{BLACK}Géi weider op déi nächst normal Sprite, iwwersprang all pseudo/recolour/font Sprite an sprang un den Ufank no der leschter.
STR_SPRITE_ALIGNER_GOTO_BUTTON                                  :{BLACK}Géi op Sprite
STR_SPRITE_ALIGNER_GOTO_TOOLTIP                                 :{BLACK}Géi op d'Sprite. Wann d'Sprite keng normal Sprite ass, géi op déi nächst normal Sprite
STR_SPRITE_ALIGNER_PREVIOUS_BUTTON                              :{BLACK}Viregt Sprite
STR_SPRITE_ALIGNER_PREVIOUS_TOOLTIP                             :{BLACK}Géi weider op déi nächst normal Sprite, iwwersprang all pseudo/recolour/font Sprite an sprang zréck op den Ufank no der leschter.
STR_SPRITE_ALIGNER_SPRITE_TOOLTIP                               :{BLACK}Representatioun vun der grad gewielter Sprite. Den Alignement gëtt ignoréiert wann d'Sprite gezun gëtt
STR_SPRITE_ALIGNER_MOVE_TOOLTIP                                 :{BLACK}Beweg Sprite, X an Y offsets enneren sech. Ctrl+Klick fir de Sprite8 Eenheete matenen ze bewegen.
STR_SPRITE_ALIGNER_RESET_BUTTON                                 :{BLACK}Relativ zerécksetzen
STR_SPRITE_ALIGNER_RESET_TOOLTIP                                :{BLACK}Momentan relativ Offsets zerécksetzen
STR_SPRITE_ALIGNER_OFFSETS_ABS                                  :{BLACK}X-Offset: {NUM}, Y-Offset: {NUM} (Absolut)
STR_SPRITE_ALIGNER_OFFSETS_REL                                  :{BLACK}X-Offset: {NUM}, Y-Offset: {NUM} (Relativ)
STR_SPRITE_ALIGNER_PICKER_BUTTON                                :{BLACK}Wiel Sprite
STR_SPRITE_ALIGNER_PICKER_TOOLTIP                               :{BLACK}Wiel en Sprite egalwou um Schierm aus

STR_SPRITE_ALIGNER_GOTO_CAPTION                                 :{WHITE}Géi op Sprite

# NewGRF (self) generated warnings/errors
STR_NEWGRF_ERROR_MSG_INFO                                       :{SILVER}{STRING}
STR_NEWGRF_ERROR_MSG_WARNING                                    :{RED}Warnung: {SILVER}{STRING}
STR_NEWGRF_ERROR_MSG_ERROR                                      :{RED}Fehler: {SILVER}{STRING}
STR_NEWGRF_ERROR_MSG_FATAL                                      :{RED}Fatal: {SILVER}{STRING}
STR_NEWGRF_ERROR_FATAL_POPUP                                    :{WHITE}E fatalen NewGRF Fehler ass geschitt:{}{STRING}
STR_NEWGRF_ERROR_VERSION_NUMBER                                 :{1:STRING} wärt net mat der TTDPatch Versioun déi vun OpenTTD erkannt gouf funktionéiren
STR_NEWGRF_ERROR_DOS_OR_WINDOWS                                 :{1:STRING} ass fir {STRING} Versioun vun TTD
STR_NEWGRF_ERROR_UNSET_SWITCH                                   :{1:STRING} ass designed fir mat {STRING} benotzt ze ginn
STR_NEWGRF_ERROR_INVALID_PARAMETER                              :Invalide Parameter fir {1:STRING}: Parameter {STRING} ({NUM})
STR_NEWGRF_ERROR_LOAD_BEFORE                                    :{1:STRING} muss firun {STRING} geluede ginn
STR_NEWGRF_ERROR_LOAD_AFTER                                     :{1:STRING} muss no {STRING} geluede ginn
STR_NEWGRF_ERROR_OTTD_VERSION_NUMBER                            :{1:STRING} brauch OpenTTD Versioun {STRING} oder méi nei
STR_NEWGRF_ERROR_AFTER_TRANSLATED_FILE                          :GRF Datei déi designed gouf fir ze iwwersetzen
STR_NEWGRF_ERROR_TOO_MANY_NEWGRFS_LOADED                        :Zevill NewGRFen gelueden.
STR_NEWGRF_ERROR_STATIC_GRF_CAUSES_DESYNC                       :{1:STRING} als statesch NewGRF lueden mat {STRING} kann Desyncs verursaachen
STR_NEWGRF_ERROR_UNEXPECTED_SPRITE                              :Onerwaarte Sprite (Sprite {3:NUM})
STR_NEWGRF_ERROR_UNKNOWN_PROPERTY                               :Onbekannten Aktioun 0 property {4:HEX} (Sprite {3:NUM})
STR_NEWGRF_ERROR_INVALID_ID                                     :Versicht invalid ID ze benotzen (Sprite {3:NUM})
STR_NEWGRF_ERROR_CORRUPT_SPRITE                                 :{YELLOW}{STRING} huet eng korrupt Sprite. All korrupt Sprites ginn als Fragezeichen (?) duergestallt
STR_NEWGRF_ERROR_MULTIPLE_ACTION_8                              :Huet eng Rei Action 8 Einträg (Sprite {3:NUM})
STR_NEWGRF_ERROR_READ_BOUNDS                                    :Lanscht d'Enn vum Pseudo-Sprite gelies (Sprite {3:NUM})
STR_NEWGRF_ERROR_GRM_FAILED                                     :Ugefroten GRF Ressource net verfügbar (sprite {3:NUM})
STR_NEWGRF_ERROR_FORCEFULLY_DISABLED                            :{1:STRING} gouf ausgeschalt vun {STRING}
STR_NEWGRF_ERROR_INVALID_SPRITE_LAYOUT                          :Invalid/onbekannten Sprite Layout Format (Sprite {3:NUM})

# NewGRF related 'general' warnings
STR_NEWGRF_POPUP_CAUTION_CAPTION                                :{WHITE}Opgepasst!
STR_NEWGRF_CONFIRMATION_TEXT                                    :{YELLOW}Du mëss Ännerungen an engem lafende Spill. Dest kann OpenTTD crashen.W.e.g dest net als Bug melden.{}Bass du sécher?

STR_NEWGRF_DUPLICATE_GRFID                                      :{WHITE}Kann Datei net bäisetzen: Duplikat GRF ID
STR_NEWGRF_COMPATIBLE_LOADED                                    :{ORANGE}Passend Datei net fonnt (kompatibel GRF gelued)
STR_NEWGRF_TOO_MANY_NEWGRFS                                     :{WHITE}Kann Fichier net dobäisetzen : NewGRF Limite erreecht

STR_NEWGRF_COMPATIBLE_LOAD_WARNING                              :{WHITE}Kompatibel GRF(s) geluede fir fehlend Dateien
STR_NEWGRF_DISABLED_WARNING                                     :{WHITE}Fehlend GRF Datei(en) sinn ausgeschalt
STR_NEWGRF_UNPAUSE_WARNING_TITLE                                :{YELLOW}Fehlend GRF Datei(en)
STR_NEWGRF_UNPAUSE_WARNING                                      :{WHITE}Entpausen kann OpenTTD crashen.{} Wellsde wierklech entpausen ?

# NewGRF status
STR_NEWGRF_LIST_NONE                                            :Keng
STR_NEWGRF_LIST_ALL_FOUND                                       :All Dateien fonnt
STR_NEWGRF_LIST_COMPATIBLE                                      :{YELLOW}Kompatibel Dateien fonnt
STR_NEWGRF_LIST_MISSING                                         :{RED}Dateien fehlen

# NewGRF 'it's broken' warnings
STR_NEWGRF_BROKEN                                               :{WHITE}Verhalen vun der NewGRF '{0:STRING}' kann Desyncs oder Crashen verursachen
STR_NEWGRF_BROKEN_POWERED_WAGON                                 :{WHITE}Ännert den Zoustand fir '{1:ENGINE}' wann net an engem Schapp
STR_NEWGRF_BROKEN_VEHICLE_LENGTH                                :{WHITE}Ännert d'Gefierlängt fir '{1:ENGINE}' wann net an engem Schapp
STR_NEWGRF_BROKEN_CAPACITY                                      :{WHITE}Geännerte Gefierkapazitéit vun '{1:ENGINE}' wann net an engem Schapp oder amgaang emgebaut ze ginn
STR_BROKEN_VEHICLE_LENGTH                                       :{WHITE}Zuch'{VEHICLE}' vun der Firma '{COMPANY}' huet eng falsch Längt. Et kënnt wahrscheinlech wéinst den NewGRFs. Spill kann desyncroniséiren oder ofstierzen

STR_NEWGRF_BUGGY                                                :{WHITE}NewGRF '{0:STRING}' huet Fehlinformatiounen
STR_NEWGRF_BUGGY_ARTICULATED_CARGO                              :{WHITE}Cargo/refit Informatioun fir '{1:ENGINE}' ass anescht wéi an der Kaflëscht no der Constructioun. Dëst kann en Autoerneirung/-ersetzen Fehler oprufen
STR_NEWGRF_BUGGY_ENDLESS_PRODUCTION_CALLBACK                    :{WHITE}'{1:STRING}' huet eng Endlosschläif am Production callback verursaacht
STR_NEWGRF_BUGGY_UNKNOWN_CALLBACK_RESULT                        :{WHITE}Callback {1:HEX} huet en onbekannten/invalid Resultat {2:HEX}

# 'User removed essential NewGRFs'-placeholders for stuff without specs
STR_NEWGRF_INVALID_CARGO                                        :<invalid Wuer>
STR_NEWGRF_INVALID_CARGO_ABBREV                                 :??
STR_NEWGRF_INVALID_CARGO_QUANTITY                               :{COMMA} vun <invalider Wuer>
STR_NEWGRF_INVALID_ENGINE                                       :<invalide Gefier-Modell>
STR_NEWGRF_INVALID_INDUSTRYTYPE                                 :<invalid Industrie>

# Placeholders for other invalid stuff, e.g. vehicles that have gone (Game Script).
STR_INVALID_VEHICLE                                             :<invalid Gefier>

# NewGRF scanning window
STR_NEWGRF_SCAN_CAPTION                                         :{WHITE}Scannen NewGRFen
STR_NEWGRF_SCAN_MESSAGE                                         :{BLACK}Scannen NewGRFen. Dest kann eng Weil dauern...
STR_NEWGRF_SCAN_STATUS                                          :{BLACK}{NUM} NewGRF{P "" en} gescanned vun ongeféier {NUM} NewGRF{P "" en}
STR_NEWGRF_SCAN_ARCHIVES                                        :Archiver scannen

# Sign list window
STR_SIGN_LIST_CAPTION                                           :{WHITE}Schëlderlëscht - {COMMA} Schëld{P "" er}
STR_SIGN_LIST_MATCH_CASE                                        :{BLACK}Passende Fall
STR_SIGN_LIST_MATCH_CASE_TOOLTIP                                :{BLACK}Zoutreffend Fäll wiesselen wann Schëldernimm mam String-Filter verglach ginn

# Sign window
STR_EDIT_SIGN_CAPTION                                           :{WHITE}Schëldtext änneren
STR_EDIT_SIGN_NEXT_SIGN_TOOLTIP                                 :{BLACK}Géi bei d'nächst Schëld
STR_EDIT_SIGN_PREVIOUS_SIGN_TOOLTIP                             :{BLACK}Géi bei d'Schëld firdrun

STR_EDIT_SIGN_SIGN_OSKTITLE                                     :{BLACK}Gëff en Numm fir d'Schëld an

# Town directory window
STR_TOWN_DIRECTORY_CAPTION                                      :{WHITE}Stied
STR_TOWN_DIRECTORY_NONE                                         :{ORANGE}- Keng -
STR_TOWN_DIRECTORY_TOWN                                         :{ORANGE}{TOWN}{BLACK} ({COMMA})
STR_TOWN_DIRECTORY_LIST_TOOLTIP                                 :{BLACK}Stiednimm - klick op den Numm fir d'Usiicht drop ze zentréieren. Ctrl+Klick erstellt eng nei Usiicht vun der Stad
STR_TOWN_POPULATION                                             :{BLACK}Weltbevölkerung: {COMMA}

# Town view window
STR_TOWN_VIEW_TOWN_CAPTION                                      :{WHITE}{TOWN}
STR_TOWN_VIEW_CITY_CAPTION                                      :{WHITE}{TOWN} (Stad)
STR_TOWN_VIEW_POPULATION_HOUSES                                 :{BLACK}Awunner: {ORANGE}{COMMA}{BLACK}  Haiser: {ORANGE}{COMMA}
STR_TOWN_VIEW_CARGO_FOR_TOWNGROWTH                              :{BLACK}Gidder gebraucht fir Stadwuesstem:
STR_TOWN_VIEW_CARGO_FOR_TOWNGROWTH_REQUIRED_GENERAL             :{ORANGE}{STRING}{RED} gebraucht
STR_TOWN_VIEW_CARGO_FOR_TOWNGROWTH_REQUIRED_WINTER              :{ORANGE}{STRING}{BLACK} gebraucht am Wanter
STR_TOWN_VIEW_CARGO_FOR_TOWNGROWTH_DELIVERED_GENERAL            :{ORANGE}{STRING}{GREEN} geliwwert
STR_TOWN_VIEW_CARGO_FOR_TOWNGROWTH_REQUIRED                     :{ORANGE}{CARGO_TINY} / {CARGO_LONG}{RED} (nach gebraucht)
STR_TOWN_VIEW_CARGO_FOR_TOWNGROWTH_DELIVERED                    :{ORANGE}{CARGO_TINY} / {CARGO_LONG}{GREEN} (geliwwert)
STR_TOWN_VIEW_TOWN_GROWS_EVERY                                  :{BLACK}Stad wiisst all {ORANGE}{COMMA}{BLACK}{NBSP}D{P ag eeg}
STR_TOWN_VIEW_TOWN_GROWS_EVERY_FUNDED                           :{BLACK}Stad wiisst all {ORANGE}{COMMA}{BLACK}{NBSP}D{P ag eeg} (finanzéiert)
STR_TOWN_VIEW_TOWN_GROW_STOPPED                                 :{BLACK}Stad wiisst{RED} net{BLACK}
STR_TOWN_VIEW_NOISE_IN_TOWN                                     :{BLACK}Kaméidislimit an der Stad: {ORANGE}{COMMA}{BLACK}  max: {ORANGE}{COMMA}
STR_TOWN_VIEW_CENTER_TOOLTIP                                    :{BLACK}Zentréiert d'Usiicht op d'Stad. Ctrl+Klick erstellt eng nei Usiicht op d'Stad
STR_TOWN_VIEW_LOCAL_AUTHORITY_BUTTON                            :{BLACK}Gemeng
STR_TOWN_VIEW_LOCAL_AUTHORITY_TOOLTIP                           :{BLACK}Weist d'Informatiounen zu der Gemeng
STR_TOWN_VIEW_RENAME_TOOLTIP                                    :{BLACK}Wiesselt de Stadnumm

STR_TOWN_VIEW_EXPAND_BUTTON                                     :{BLACK}Erweideren
STR_TOWN_VIEW_EXPAND_TOOLTIP                                    :{BLACK}Stad méi grouss maachen
STR_TOWN_VIEW_DELETE_BUTTON                                     :{BLACK}Läschen
STR_TOWN_VIEW_DELETE_TOOLTIP                                    :{BLACK}Des Stad ganz läschen

STR_TOWN_VIEW_RENAME_TOWN_BUTTON                                :Stad ëmbenennen

# Town local authority window
STR_LOCAL_AUTHORITY_CAPTION                                     :{WHITE}Gemeng {TOWN}
STR_LOCAL_AUTHORITY_COMPANY_RATINGS                             :{BLACK}Transportfirme-Bewäertung:
STR_LOCAL_AUTHORITY_COMPANY_RATING                              :{YELLOW}{COMPANY} {COMPANY_NUM}: {ORANGE}{STRING}
STR_LOCAL_AUTHORITY_ACTIONS_TITLE                               :{BLACK}Verfügbar Aktiounen:
STR_LOCAL_AUTHORITY_ACTIONS_TOOLTIP                             :{BLACK}Lëscht vu Saachen déi an der Stad gemaach kënne ginn - klick op eng Optioun fir méi Informatiounen
STR_LOCAL_AUTHORITY_DO_IT_BUTTON                                :{BLACK}Maach et
STR_LOCAL_AUTHORITY_DO_IT_TOOLTIP                               :{BLACK}Féiert déi gewielten Aktioun aus

STR_LOCAL_AUTHORITY_ACTION_SMALL_ADVERTISING_CAMPAIGN           :Kleng Marketingaktioun
STR_LOCAL_AUTHORITY_ACTION_MEDIUM_ADVERTISING_CAMPAIGN          :Mëttel Marketingsaktioun
STR_LOCAL_AUTHORITY_ACTION_LARGE_ADVERTISING_CAMPAIGN           :Grouss Marketingsaktioun
STR_LOCAL_AUTHORITY_ACTION_ROAD_RECONSTRUCTION                  :Stroossenneibau finanzéieren
STR_LOCAL_AUTHORITY_ACTION_STATUE_OF_COMPANY                    :Statu vum Firmenbesëtzer bauen
STR_LOCAL_AUTHORITY_ACTION_NEW_BUILDINGS                        :Nei Gebaier finanzéieren
STR_LOCAL_AUTHORITY_ACTION_EXCLUSIVE_TRANSPORT                  :Exklusiv Transportrechter kafen
STR_LOCAL_AUTHORITY_ACTION_BRIBE                                :D'Gemeng bestiechen

STR_LOCAL_AUTHORITY_ACTION_TOOLTIP_SMALL_ADVERTISING            :{YELLOW}Eng kleng Marketingaktioun starten, fir méi Passagéier a Wueren ze gewannen.{} Käschten: {CURRENCY_LONG}
STR_LOCAL_AUTHORITY_ACTION_TOOLTIP_MEDIUM_ADVERTISING           :{YELLOW}Eng mëttel Marketingaktioun starten, fir méi Passagéier a Wueren ze gewannen.{} Käschten: {CURRENCY_LONG}
STR_LOCAL_AUTHORITY_ACTION_TOOLTIP_LARGE_ADVERTISING            :{YELLOW}Eng grouss Marketingaktioun starten, fir méi Passagéier a Wueren ze gewannen.{} Käschten: {CURRENCY_LONG}
STR_LOCAL_AUTHORITY_ACTION_TOOLTIP_ROAD_RECONSTRUCTION          :{YELLOW}Stroossenneibau an der Stad finanzéieren. Stéiert den Traffic op de Stroossen fir déi nächst 6 Méint.{} Käschten: {CURRENCY_LONG}
STR_LOCAL_AUTHORITY_ACTION_TOOLTIP_STATUE_OF_COMPANY            :{YELLOW}Eng Statu zur Éier vun der Firma bauen.{} Käschten: {CURRENCY_LONG}
STR_LOCAL_AUTHORITY_ACTION_TOOLTIP_NEW_BUILDINGS                :{YELLOW}De Bau vun neie Kommerzgebaier finanzéieren.{} Käschten: {CURRENCY_LONG}
STR_LOCAL_AUTHORITY_ACTION_TOOLTIP_EXCLUSIVE_TRANSPORT          :{YELLOW}Kaaft fir 1 Joer exklusiv Transportrechter an deser Stad. D'Gemeng erlaabt den Transport vu Passagéier a Wueren nëmmen äerer Firma.{} Käschten: {CURRENCY_LONG}
STR_LOCAL_AUTHORITY_ACTION_TOOLTIP_BRIBE                        :{YELLOW}D'Gemeng bestiechen fir d'Bewäertung ze erhéijen, mam Risiko fir eng grouss Bestrofung, falls der erwëscht gitt.{} Käschten: {CURRENCY_LONG}

# Goal window
STR_GOALS_CAPTION                                               :{WHITE}{COMPANY} Ziler
STR_GOALS_SPECTATOR_CAPTION                                     :{WHITE}Global Ziler
STR_GOALS_GLOBAL_TITLE                                          :{BLACK}Global Ziler:
STR_GOALS_TEXT                                                  :{ORANGE}{STRING}
STR_GOALS_NONE                                                  :{ORANGE}- Keng -
STR_GOALS_SPECTATOR_NONE                                        :{ORANGE}- Net uwendbar -
STR_GOALS_PROGRESS                                              :{ORANGE}{STRING}
STR_GOALS_PROGRESS_COMPLETE                                     :{GREEN}{STRING}
STR_GOALS_COMPANY_TITLE                                         :{BLACK}Firmenziler:
STR_GOALS_TOOLTIP_CLICK_ON_SERVICE_TO_CENTER                    :{BLACK}Klick op Ziel fir d'Haptfënster op d'Industrie/Stad/Feld ze zentréiren. Ctrl+Klick mëcht eng nei Fënster op der Industrie/Stad/Feld-Positioun op

# Goal question window
STR_GOAL_QUESTION_CAPTION_QUESTION                              :Fro
STR_GOAL_QUESTION_CAPTION_INFORMATION                           :Informatioun
STR_GOAL_QUESTION_CAPTION_WARNING                               :Warnung
STR_GOAL_QUESTION_CAPTION_ERROR                                 :Fehler

############ Start of Goal Question button list
STR_GOAL_QUESTION_BUTTON_CANCEL                                 :Ofbriechen
STR_GOAL_QUESTION_BUTTON_OK                                     :OK
STR_GOAL_QUESTION_BUTTON_NO                                     :Nee
STR_GOAL_QUESTION_BUTTON_YES                                    :Jo
STR_GOAL_QUESTION_BUTTON_DECLINE                                :Ofleenen
STR_GOAL_QUESTION_BUTTON_ACCEPT                                 :Unhuelen
STR_GOAL_QUESTION_BUTTON_IGNORE                                 :Ignoréiren
STR_GOAL_QUESTION_BUTTON_RETRY                                  :Nach emol..
STR_GOAL_QUESTION_BUTTON_PREVIOUS                               :Zeréck
STR_GOAL_QUESTION_BUTTON_NEXT                                   :Nächst
STR_GOAL_QUESTION_BUTTON_STOP                                   :Stop
STR_GOAL_QUESTION_BUTTON_START                                  :Start
STR_GOAL_QUESTION_BUTTON_GO                                     :Lass
STR_GOAL_QUESTION_BUTTON_CONTINUE                               :Weiderman
STR_GOAL_QUESTION_BUTTON_RESTART                                :Nei man
STR_GOAL_QUESTION_BUTTON_POSTPONE                               :Ofwaarden
STR_GOAL_QUESTION_BUTTON_SURRENDER                              :Opginn
STR_GOAL_QUESTION_BUTTON_CLOSE                                  :Zouman
############ End of Goal Question button list

# Subsidies window
STR_SUBSIDIES_CAPTION                                           :{WHITE}Subventiounen
STR_SUBSIDIES_OFFERED_TITLE                                     :{BLACK}Subventiounen fir de Service:
STR_SUBSIDIES_OFFERED_FROM_TO                                   :{ORANGE}{STRING} vun {STRING} op {STRING}{YELLOW} (bis {DATE_SHORT})
STR_SUBSIDIES_NONE                                              :{ORANGE}- Keng -
STR_SUBSIDIES_SUBSIDISED_TITLE                                  :{BLACK}Servicer mat Subventiounen:
STR_SUBSIDIES_SUBSIDISED_FROM_TO                                :{ORANGE}{STRING} vun {STRING} op {STRING}{YELLOW} ({COMPANY}{YELLOW}, bis {DATE_SHORT})
STR_SUBSIDIES_TOOLTIP_CLICK_ON_SERVICE_TO_CENTER                :{BLACK}Klick op de Service fir d'Usiicht op d'Industrie/Stad ze zentréieren. Ctrl+Klick erstellt eng nei Usiicht op d'Industrie/Stad

# Story book window
STR_STORY_BOOK_CAPTION                                          :{WHITE}{COMPANY} Storybuch
STR_STORY_BOOK_SPECTATOR_CAPTION                                :{WHITE}Globalt Storybuch
STR_STORY_BOOK_TITLE                                            :{YELLOW}{STRING}
STR_STORY_BOOK_GENERIC_PAGE_ITEM                                :Säit {NUM}
STR_STORY_BOOK_SEL_PAGE_TOOLTIP                                 :{BLACK}Géi op eng spezifësch Säit andems se aus der Dropdownlëscht ausgewielt gëtt
STR_STORY_BOOK_PREV_PAGE                                        :{BLACK}Zeréck
STR_STORY_BOOK_PREV_PAGE_TOOLTIP                                :{BLACK}Géi op d'Säit firdrun
STR_STORY_BOOK_NEXT_PAGE                                        :{BLACK}Nächst
STR_STORY_BOOK_NEXT_PAGE_TOOLTIP                                :{BLACK}Géi op déi nächst Säit
STR_STORY_BOOK_INVALID_GOAL_REF                                 :{RED}Ongültëg Zil Referenz

# Station list window
STR_STATION_LIST_TOOLTIP                                        :{BLACK}Statiounennimm - klick op den Numm fir d'Usiicht dorop ze zentréieren. Ctrl+Klick erstellt eng nei Usiicht op d'Statioun
STR_STATION_LIST_USE_CTRL_TO_SELECT_MORE                        :{BLACK}Hal Ctrl un fir méi wéi 1 Objet auszewielen
STR_STATION_LIST_CAPTION                                        :{WHITE}{COMPANY} - {COMMA} Statioun{P "" en}
STR_STATION_LIST_STATION                                        :{YELLOW}{STATION} {STATION_FEATURES}
STR_STATION_LIST_WAYPOINT                                       :{YELLOW}{WAYPOINT}
STR_STATION_LIST_NONE                                           :{YELLOW}- Näischt -
STR_STATION_LIST_SELECT_ALL_FACILITIES                          :{BLACK}Wiel all d'Fabriken
STR_STATION_LIST_SELECT_ALL_TYPES                               :{BLACK}Wielt all Luedungstyp (ouni Luedung déi waard)
STR_STATION_LIST_NO_WAITING_CARGO                               :{BLACK}Keng Luedung

# Station view window
STR_STATION_VIEW_CAPTION                                        :{WHITE}{STATION} {STATION_FEATURES}
STR_STATION_VIEW_WAITING_CARGO                                  :{WHITE}{CARGO_LONG}
STR_STATION_VIEW_EN_ROUTE_FROM                                  :{YELLOW}({CARGO_SHORT} ënnerwee vun {STATION})
STR_STATION_VIEW_RESERVED                                       :{YELLOW}({CARGO_SHORT} reservéiert fir gelueden ze ginn)

STR_STATION_VIEW_ACCEPTS_BUTTON                                 :{BLACK}Akzeptéiert
STR_STATION_VIEW_ACCEPTS_TOOLTIP                                :{BLACK}Weis d'Lëscht vun den akzptéierten Wueren
STR_STATION_VIEW_ACCEPTS_CARGO                                  :{BLACK}Akzeptéiert: {WHITE}{CARGO_LIST}

STR_STATION_VIEW_EXCLUSIVE_RIGHTS_SELF                          :{BLACK}Des Statioun huet exklusiv Transportrechter an deser Stad
STR_STATION_VIEW_EXCLUSIVE_RIGHTS_COMPANY                       :{YELLOW}{COMPANY}{BLACK} huet exklusiv Transportrechter an deser Stad kaf.

STR_STATION_VIEW_RATINGS_BUTTON                                 :{BLACK}Bewäertungen
STR_STATION_VIEW_RATINGS_TOOLTIP                                :{BLACK}Weis d'Statiounsbewäertungen
STR_STATION_VIEW_SUPPLY_RATINGS_TITLE                           :{BLACK}Lokal Bewäertung an Liwwerung pro Mount
STR_STATION_VIEW_CARGO_SUPPLY_RATING                            :{WHITE}{STRING}: {YELLOW}{COMMA} / {STRING} ({COMMA}%)

STR_STATION_VIEW_GROUP                                          :{BLACK}Gruppéier no
STR_STATION_VIEW_WAITING_STATION                                :Statioun: Waardend
STR_STATION_VIEW_WAITING_AMOUNT                                 :Unzuel: Waardend
STR_STATION_VIEW_PLANNED_STATION                                :Statioun: Geplangt
STR_STATION_VIEW_PLANNED_AMOUNT                                 :Unzuel: Geplangt
STR_STATION_VIEW_FROM                                           :{YELLOW}{CARGO_SHORT} vun {STATION}
STR_STATION_VIEW_VIA                                            :{YELLOW}{CARGO_SHORT} via {STATION}
STR_STATION_VIEW_TO                                             :{YELLOW}{CARGO_SHORT} op {STATION}
STR_STATION_VIEW_FROM_ANY                                       :{RED}{CARGO_SHORT} vun iergendenger Statioun
STR_STATION_VIEW_TO_ANY                                         :{RED}{CARGO_SHORT} op iergendeng Statioun
STR_STATION_VIEW_VIA_ANY                                        :{RED}{CARGO_SHORT} via iergendeng Statioun
STR_STATION_VIEW_FROM_HERE                                      :{GREEN}{CARGO_SHORT} vun deser Statioun
STR_STATION_VIEW_VIA_HERE                                       :{GREEN}{CARGO_SHORT} stoppt op deser Statioun
STR_STATION_VIEW_TO_HERE                                        :{GREEN}{CARGO_SHORT} op des Statioun
STR_STATION_VIEW_NONSTOP                                        :{YELLOW}{CARGO_SHORT} non-stop

STR_STATION_VIEW_GROUP_S_V_D                                    :Quell-Via-Destinatioun
STR_STATION_VIEW_GROUP_S_D_V                                    :Quell-Destinatioun-Via
STR_STATION_VIEW_GROUP_V_S_D                                    :Via-Quell-Destinatioun
STR_STATION_VIEW_GROUP_V_D_S                                    :Via-Destinatioun-Quell
STR_STATION_VIEW_GROUP_D_S_V                                    :Destinatioun-Quell-Via
STR_STATION_VIEW_GROUP_D_V_S                                    :Destinatioun-Via-Quell

############ range for rating starts
STR_CARGO_RATING_APPALLING                                      :Schrecklech
STR_CARGO_RATING_VERY_POOR                                      :Ganz schlecht
STR_CARGO_RATING_POOR                                           :Schlecht
STR_CARGO_RATING_MEDIOCRE                                       :Mëttelméisseg
STR_CARGO_RATING_GOOD                                           :Gutt
STR_CARGO_RATING_VERY_GOOD                                      :Ganz gutt
STR_CARGO_RATING_EXCELLENT                                      :Exzellent
STR_CARGO_RATING_OUTSTANDING                                    :Perfekt
############ range for rating ends

STR_STATION_VIEW_CENTER_TOOLTIP                                 :{BLACK}Zentréiert d'Usiicht op d'Statioun. Ctrl+Klick erstellt eng nei Usiicht op d'Statioun
STR_STATION_VIEW_RENAME_TOOLTIP                                 :{BLACK}Den Numm vun der Statioun änneren

STR_STATION_VIEW_SCHEDULED_TRAINS_TOOLTIP                       :{BLACK}Weis all Zich déi des Statioun an hierem Zäitplang hunn
STR_STATION_VIEW_SCHEDULED_ROAD_VEHICLES_TOOLTIP                :{BLACK}Weis all Stroossegefierer déi des Statioun an hierem Zäitplang hunn
STR_STATION_VIEW_SCHEDULED_AIRCRAFT_TOOLTIP                     :{BLACK}Weis all Fliger déi des Statioun an hierem Zäitplang hunn
STR_STATION_VIEW_SCHEDULED_SHIPS_TOOLTIP                        :{BLACK}Weis all Schëffer déi des Statioun an hierem Zäitplang hunn

STR_STATION_VIEW_RENAME_STATION_CAPTION                         :D'Gare ëmbenennen

STR_STATION_VIEW_CLOSE_AIRPORT                                  :{BLACK}Fluchhafen zoumaachen
STR_STATION_VIEW_CLOSE_AIRPORT_TOOLTIP                          :{BLACK}Hal de Fliger dovun of op dësem Fluchhafen ze landen

# Waypoint/buoy view window
STR_WAYPOINT_VIEW_CAPTION                                       :{WHITE}{WAYPOINT}
STR_WAYPOINT_VIEW_CENTER_TOOLTIP                                :{BLACK}Zentréiert d'Usiicht op de Weepunkt. Ctrl+Klick erstellt eng nei Usiicht um Weepunkt
STR_WAYPOINT_VIEW_CHANGE_WAYPOINT_NAME                          :{BLACK}Weepunkt Numm änneren
STR_BUOY_VIEW_CENTER_TOOLTIP                                    :{BLACK}Zentréiert d'Usiicht op d'Boje. Ctrl+Klick erstellt eng nei Usiicht op der Boje
STR_BUOY_VIEW_CHANGE_BUOY_NAME                                  :{BLACK}Boje ëmbenennen

STR_EDIT_WAYPOINT_NAME                                          :{WHITE}Weepunktnumm

# Finances window
STR_FINANCES_CAPTION                                            :{WHITE}{COMPANY} Finanzen {BLACK}{COMPANY_NUM}
STR_FINANCES_EXPENDITURE_INCOME_TITLE                           :{WHITE}Ausgaben/Akommes
STR_FINANCES_YEAR                                               :{WHITE}{NUM}
STR_FINANCES_SECTION_CONSTRUCTION                               :{GOLD}Konstruktioun
STR_FINANCES_SECTION_NEW_VEHICLES                               :{GOLD}Nei Gefierer
STR_FINANCES_SECTION_TRAIN_RUNNING_COSTS                        :{GOLD}Zuch Betribskäschten
STR_FINANCES_SECTION_ROAD_VEHICLE_RUNNING_COSTS                 :{GOLD}Stroossegefierer Betribskäschten
STR_FINANCES_SECTION_AIRCRAFT_RUNNING_COSTS                     :{GOLD}Fliger Betribskäschten
STR_FINANCES_SECTION_SHIP_RUNNING_COSTS                         :{GOLD}Schëff Betribskäschten
STR_FINANCES_SECTION_PROPERTY_MAINTENANCE                       :{GOLD}Ennerhaltskäschte vum Besëtz
STR_FINANCES_SECTION_TRAIN_INCOME                               :{GOLD}Zuch Akommes
STR_FINANCES_SECTION_ROAD_VEHICLE_INCOME                        :{GOLD}Stroossegefierer Akommes
STR_FINANCES_SECTION_AIRCRAFT_INCOME                            :{GOLD}Fliger Akommes
STR_FINANCES_SECTION_SHIP_INCOME                                :{GOLD}Schëff Akommes
STR_FINANCES_SECTION_LOAN_INTEREST                              :{GOLD}Zënssaz
STR_FINANCES_SECTION_OTHER                                      :{GOLD}Aaner
STR_FINANCES_NEGATIVE_INCOME                                    :{BLACK}-{CURRENCY_LONG}
STR_FINANCES_POSITIVE_INCOME                                    :{BLACK}+{CURRENCY_LONG}
STR_FINANCES_TOTAL_CAPTION                                      :{WHITE}Total:
STR_FINANCES_BANK_BALANCE_TITLE                                 :{WHITE}Kontostand
STR_FINANCES_LOAN_TITLE                                         :{WHITE}Kredit
STR_FINANCES_MAX_LOAN                                           :{WHITE}Maximale Kredit: {BLACK}{CURRENCY_LONG}
STR_FINANCES_TOTAL_CURRENCY                                     :{BLACK}{CURRENCY_LONG}
STR_FINANCES_BORROW_BUTTON                                      :{BLACK}{CURRENCY_LONG} léinen
STR_FINANCES_BORROW_TOOLTIP                                     :{BLACK}Erhéicht de Kredit. Ctrl+Klick léint de Maximum
STR_FINANCES_REPAY_BUTTON                                       :{BLACK}{CURRENCY_LONG} zeréckbezuelen
STR_FINANCES_REPAY_TOOLTIP                                      :{BLACK}Bezuelt en Deel vum Kredit zeréck. Ctrl+Klick bezillt sou vill wéi méiglech zeréck
STR_FINANCES_INFRASTRUCTURE_BUTTON                              :{BLACK}Infrastruktur

# Company view
STR_COMPANY_VIEW_CAPTION                                        :{WHITE}{COMPANY} {BLACK}{COMPANY_NUM}
STR_COMPANY_VIEW_PRESIDENT_MANAGER_TITLE                        :{WHITE}{PRESIDENT_NAME}{}{GOLD}(Manager)

STR_COMPANY_VIEW_INAUGURATED_TITLE                              :{GOLD}Gegrënnt: {WHITE}{NUM}
STR_COMPANY_VIEW_COLOUR_SCHEME_TITLE                            :{GOLD}Faarfschema:
STR_COMPANY_VIEW_VEHICLES_TITLE                                 :{GOLD}Gefierer:
STR_COMPANY_VIEW_TRAINS                                         :{WHITE}{COMMA} Z{P uch ich}
STR_COMPANY_VIEW_ROAD_VEHICLES                                  :{WHITE}{COMMA} Stroossegefier{P "" er}
STR_COMPANY_VIEW_AIRCRAFT                                       :{WHITE}{COMMA} Fliger
STR_COMPANY_VIEW_SHIPS                                          :{WHITE}{COMMA} Schëff{P "" er}
STR_COMPANY_VIEW_VEHICLES_NONE                                  :{WHITE}Keng
STR_COMPANY_VIEW_COMPANY_VALUE                                  :{GOLD}Firmewäert: {WHITE}{CURRENCY_LONG}
STR_COMPANY_VIEW_SHARES_OWNED_BY                                :{WHITE}({COMMA}% am Besëtz vun {COMPANY})
STR_COMPANY_VIEW_INFRASTRUCTURE                                 :{GOLD}Infrastruktur:
STR_COMPANY_VIEW_INFRASTRUCTURE_RAIL                            :{WHITE}{COMMA} Schinnendeel{P "" er}
STR_COMPANY_VIEW_INFRASTRUCTURE_ROAD                            :{WHITE}{COMMA} Stroossendeel{P "" er}
STR_COMPANY_VIEW_INFRASTRUCTURE_WATER                           :{WHITE}{COMMA} Waasserdeel{P "" er}
STR_COMPANY_VIEW_INFRASTRUCTURE_STATION                         :{WHITE}{COMMA} Statiounendeel{P "" er}
STR_COMPANY_VIEW_INFRASTRUCTURE_AIRPORT                         :{WHITE}{COMMA} Fluchh{P afen äfen}
STR_COMPANY_VIEW_INFRASTRUCTURE_NONE                            :{WHITE}Keng

STR_COMPANY_VIEW_BUILD_HQ_BUTTON                                :{BLACK}Haaptgebai bauen
STR_COMPANY_VIEW_BUILD_HQ_TOOLTIP                               :{BLACK}Haaptgebai bauen
STR_COMPANY_VIEW_VIEW_HQ_BUTTON                                 :{BLACK}Weis d'Haaptgebai
STR_COMPANY_VIEW_VIEW_HQ_TOOLTIP                                :{BLACK}Haaptgebai uweisen
STR_COMPANY_VIEW_RELOCATE_HQ                                    :{BLACK}Firmenhaaptgebai réckelen
STR_COMPANY_VIEW_RELOCATE_COMPANY_HEADQUARTERS                  :{BLACK}Bau d'Firmenhaaptgebai op eng aaner Plaz.Käschten: 1% vun dem Firmewäert. Shift+Klick weist ongeféier Käschten ouni ze réckelen
STR_COMPANY_VIEW_INFRASTRUCTURE_BUTTON                          :{BLACK}Detailer
STR_COMPANY_VIEW_INFRASTRUCTURE_TOOLTIP                         :{BLACK}Detailléiert Infrastrukturen uweisen
STR_COMPANY_VIEW_GIVE_MONEY_BUTTON                              :{BLACK}Suen ginn

STR_COMPANY_VIEW_NEW_FACE_BUTTON                                :{BLACK}Neit Gesiicht
STR_COMPANY_VIEW_NEW_FACE_TOOLTIP                               :{BLACK}Wielt en neit Gesiicht fir de Manager
STR_COMPANY_VIEW_COLOUR_SCHEME_BUTTON                           :{BLACK}Faarfschema
STR_COMPANY_VIEW_COLOUR_SCHEME_TOOLTIP                          :{BLACK}Ännert d'Firmengefiererfaarf
STR_COMPANY_VIEW_COMPANY_NAME_BUTTON                            :{BLACK}Firmennumm
STR_COMPANY_VIEW_COMPANY_NAME_TOOLTIP                           :{BLACK}Ännert de Firmennumm
STR_COMPANY_VIEW_PRESIDENT_NAME_BUTTON                          :{BLACK}Managernumm
STR_COMPANY_VIEW_PRESIDENT_NAME_TOOLTIP                         :{BLACK}Ännert den Numm vum Manager

STR_COMPANY_VIEW_BUY_SHARE_BUTTON                               :{BLACK}Kaaft 25% Undeel vun der Firma
STR_COMPANY_VIEW_SELL_SHARE_BUTTON                              :{BLACK}Verkaaft 25% Undeel vun der Firma
STR_COMPANY_VIEW_BUY_SHARE_TOOLTIP                              :{BLACK}Kaaft 25% Undeel vun deser Firma. Shift+Klick weist ongeféier Käschten ouni Kaf vun Aktien
STR_COMPANY_VIEW_SELL_SHARE_TOOLTIP                             :{BLACK}Verkaaft 25% Undeel vun deser Firma. Shift+Klick weist ongeféier Käschten ouni Verkaf vun Aktien

STR_COMPANY_VIEW_COMPANY_NAME_QUERY_CAPTION                     :Firmennumm
STR_COMPANY_VIEW_PRESIDENT_S_NAME_QUERY_CAPTION                 :Numm vum Manager
STR_COMPANY_VIEW_GIVE_MONEY_QUERY_CAPTION                       :Gëff den Betrag un deenst du wëlls ginn

STR_BUY_COMPANY_MESSAGE                                         :{WHITE}Mir sichen eng Transportfirma déi eis Firma iwwerhuelen wëll.{}{}Wëlls du {COMPANY} fir {CURRENCY_LONG} kafen?

# Company infrastructure window
STR_COMPANY_INFRASTRUCTURE_VIEW_CAPTION                         :{WHITE}Infrastruktur vun {COMPANY}
STR_COMPANY_INFRASTRUCTURE_VIEW_RAIL_SECT                       :{GOLD}Schinnestécker:
STR_COMPANY_INFRASTRUCTURE_VIEW_SIGNALS                         :{WHITE}Signaler
STR_COMPANY_INFRASTRUCTURE_VIEW_ROAD_SECT                       :{GOLD}Stroossestécker:
STR_COMPANY_INFRASTRUCTURE_VIEW_ROAD                            :{WHITE}Strooss
STR_COMPANY_INFRASTRUCTURE_VIEW_TRAMWAY                         :{WHITE}Tram
STR_COMPANY_INFRASTRUCTURE_VIEW_WATER_SECT                      :{GOLD}Waasserfelder:
STR_COMPANY_INFRASTRUCTURE_VIEW_CANALS                          :{WHITE}Kanäl
STR_COMPANY_INFRASTRUCTURE_VIEW_STATION_SECT                    :{GOLD}Statiounen:
STR_COMPANY_INFRASTRUCTURE_VIEW_STATIONS                        :{WHITE}Statiounsfelder
STR_COMPANY_INFRASTRUCTURE_VIEW_AIRPORTS                        :{WHITE}Fluchhäfen
STR_COMPANY_INFRASTRUCTURE_VIEW_TOTAL                           :{WHITE}{CURRENCY_LONG}/Jr

# Industry directory
STR_INDUSTRY_DIRECTORY_CAPTION                                  :{WHITE}Industrien
STR_INDUSTRY_DIRECTORY_NONE                                     :{ORANGE}- Keng -
STR_INDUSTRY_DIRECTORY_ITEM                                     :{ORANGE}{INDUSTRY}{BLACK} ({CARGO_LONG}{STRING}){YELLOW} ({COMMA}% transportéiert)
STR_INDUSTRY_DIRECTORY_ITEM_TWO                                 :{ORANGE}{INDUSTRY}{BLACK} ({CARGO_LONG}{STRING}/{CARGO_LONG}{STRING}){YELLOW} ({COMMA}%/{COMMA}% transportéiert)
STR_INDUSTRY_DIRECTORY_ITEM_NOPROD                              :{ORANGE}{INDUSTRY}
STR_INDUSTRY_DIRECTORY_LIST_CAPTION                             :{BLACK}Industrienimm - klick op en Numm fir d'Usiicht do drop ze zentréieren. Ctrl+Klick erstellt eng nei Usiicht op d'Industrie

# Industry view
STR_INDUSTRY_VIEW_CAPTION                                       :{WHITE}{INDUSTRY}
STR_INDUSTRY_VIEW_PRODUCTION_LAST_MONTH_TITLE                   :{BLACK}Produktioun läschte Mount:
STR_INDUSTRY_VIEW_TRANSPORTED                                   :{YELLOW}{CARGO_LONG}{STRING}{BLACK} ({COMMA}% transportéiert)
STR_INDUSTRY_VIEW_LOCATION_TOOLTIP                              :{BLACK}Zentréiert d'Siicht op d'Industrie. Ctrl+Klick erstellt eng nei Usiicht op d'Industrie
STR_INDUSTRY_VIEW_PRODUCTION_LEVEL                              :{BLACK}Produktiounslevel: {YELLOW}{COMMA}%
STR_INDUSTRY_VIEW_INDUSTRY_ANNOUNCED_CLOSURE                    :{YELLOW}D'Industrie annoncéiert dass se zougemaach gëtt


STR_INDUSTRY_VIEW_REQUIRES                                      :{BLACK}Brauch:
STR_INDUSTRY_VIEW_ACCEPT_CARGO                                  :{YELLOW}{STRING}{BLACK}{3:STRING}
STR_INDUSTRY_VIEW_ACCEPT_CARGO_AMOUNT                           :{YELLOW}{STRING}{BLACK}: {CARGO_SHORT} um waarden{STRING}

STR_CONFIG_GAME_PRODUCTION                                      :{WHITE}D'Produktioun änneren (Multipel vun 8, bis op 2040)
STR_CONFIG_GAME_PRODUCTION_LEVEL                                :{WHITE}Änner de Produktiounslevel (Prozenter, bis zu 800%)

# Vehicle lists
STR_VEHICLE_LIST_TRAIN_CAPTION                                  :{WHITE}{STRING} - {COMMA} Z{P uch ich}
STR_VEHICLE_LIST_ROAD_VEHICLE_CAPTION                           :{WHITE}{STRING} - {COMMA} Gefier{P "" er}
STR_VEHICLE_LIST_SHIP_CAPTION                                   :{WHITE}{STRING} - {COMMA} Schëff{P "" er}
STR_VEHICLE_LIST_AIRCRAFT_CAPTION                               :{WHITE}{STRING} - {COMMA} Fliger

STR_VEHICLE_LIST_TRAIN_LIST_TOOLTIP                             :{BLACK}Zich - klick op den Zuch fir Informatiounen
STR_VEHICLE_LIST_ROAD_VEHICLE_TOOLTIP                           :{BLACK}Stroossegefierer - klick op e Gefier fir Informatiounen
STR_VEHICLE_LIST_SHIP_TOOLTIP                                   :{BLACK}Schëffer - klick op d'Schëff fir Informatiounen
STR_VEHICLE_LIST_AIRCRAFT_TOOLTIP                               :{BLACK}Fliger - klick op de Fliger fir Informatiounen

STR_VEHICLE_LIST_PROFIT_THIS_YEAR_LAST_YEAR                     :{TINY_FONT}{BLACK}Profit dëst Joer: {CURRENCY_LONG} (lescht Joer: {CURRENCY_LONG})

STR_VEHICLE_LIST_AVAILABLE_TRAINS                               :Verfügbar Zich
STR_VEHICLE_LIST_AVAILABLE_ROAD_VEHICLES                        :Verfügbar Gefierer
STR_VEHICLE_LIST_AVAILABLE_SHIPS                                :Verfügbar Schëffer
STR_VEHICLE_LIST_AVAILABLE_AIRCRAFT                             :Verfügbar Fligern
STR_VEHICLE_LIST_AVAILABLE_ENGINES_TOOLTIP                      :{BLACK}Lëscht vun alle Maschinen fir dësen Typ weisen

STR_VEHICLE_LIST_MANAGE_LIST                                    :{BLACK}Verwaltungslëscht
STR_VEHICLE_LIST_MANAGE_LIST_TOOLTIP                            :{BLACK}Schéckt d'Instructiounen un all Gefierer an der Lëscht
STR_VEHICLE_LIST_REPLACE_VEHICLES                               :Gefierer ersetzen
STR_VEHICLE_LIST_SEND_FOR_SERVICING                             :An d'Revisioun schécken

STR_VEHICLE_LIST_SEND_TRAIN_TO_DEPOT                            :An de Schapp schécken
STR_VEHICLE_LIST_SEND_ROAD_VEHICLE_TO_DEPOT                     :An den Depot schécken
STR_VEHICLE_LIST_SEND_SHIP_TO_DEPOT                             :An de Schapp schécken
STR_VEHICLE_LIST_SEND_AIRCRAFT_TO_HANGAR                        :An den Hangar schécken

STR_VEHICLE_LIST_MASS_STOP_LIST_TOOLTIP                         :{BLACK}Klick fir all Gefierer an der Lëscht ze stoppen
STR_VEHICLE_LIST_MASS_START_LIST_TOOLTIP                        :{BLACK}Klick fir all Gefirer an der Lëscht ze starten

STR_VEHICLE_LIST_SHARED_ORDERS_LIST_CAPTION                     :{WHITE}Gedeelten Opträg vun {COMMA} Gefier{P "" er}

# Group window
STR_GROUP_ALL_TRAINS                                            :All Zich
STR_GROUP_ALL_ROAD_VEHICLES                                     :All Stroossegefierer
STR_GROUP_ALL_SHIPS                                             :All Schëffer
STR_GROUP_ALL_AIRCRAFTS                                         :All Fligeren

STR_GROUP_DEFAULT_TRAINS                                        :Ongruppéiert Zich
STR_GROUP_DEFAULT_ROAD_VEHICLES                                 :Ongruppéiert Stroossegefierer
STR_GROUP_DEFAULT_SHIPS                                         :Ongruppéiert Schëffer
STR_GROUP_DEFAULT_AIRCRAFTS                                     :Ongruppéiert Fligeren

STR_GROUPS_CLICK_ON_GROUP_FOR_TOOLTIP                           :{BLACK}Gruppen - klick op eng Grupp fir d'Gefierer aus der Grupp ze gesinn. Per Drag and Drop d'Hierarchie änneren.
STR_GROUP_CREATE_TOOLTIP                                        :{BLACK}Klick fir eng Grupp ze maachen
STR_GROUP_DELETE_TOOLTIP                                        :{BLACK}Déi ungewielte Grupp läschen
STR_GROUP_RENAME_TOOLTIP                                        :{BLACK}Déi ungewielte Grupp ëmbenennen
STR_GROUP_REPLACE_PROTECTION_TOOLTIP                            :{BLACK}Klick fir déi Grupp vum globalen "Autoersetzen" auszeschléissen

STR_QUERY_GROUP_DELETE_CAPTION                                  :{WHITE}Grupp läschen
STR_GROUP_DELETE_QUERY_TEXT                                     :{WHITE}Bassde sécher, dass du des Grupp an all Ennergruppen läsche wëlls?

STR_GROUP_ADD_SHARED_VEHICLE                                    :Gedeelte Gefierer bäisetzen
STR_GROUP_REMOVE_ALL_VEHICLES                                   :All Gefierer ewechhuelen

STR_GROUP_RENAME_CAPTION                                        :{BLACK}Eng Grupp ëmbenennen

STR_GROUP_PROFIT_THIS_YEAR                                      :Profit dëst Joer:
STR_GROUP_PROFIT_LAST_YEAR                                      :Profit lescht Joer:
STR_GROUP_OCCUPANCY                                             :Aktuell Benotzung:
STR_GROUP_OCCUPANCY_VALUE                                       :{NUM}%

# Build vehicle window
STR_BUY_VEHICLE_TRAIN_RAIL_CAPTION                              :Nei Zich
STR_BUY_VEHICLE_TRAIN_ELRAIL_CAPTION                            :Nei Elektrozich
STR_BUY_VEHICLE_TRAIN_MONORAIL_CAPTION                          :Nei Monorailgefierer
STR_BUY_VEHICLE_TRAIN_MAGLEV_CAPTION                            :Nei Magnéitbunngefierer

STR_BUY_VEHICLE_TRAIN_ALL_CAPTION                               :Nei Zich
STR_BUY_VEHICLE_ROAD_VEHICLE_CAPTION                            :Nei Stroossegefierer
STR_BUY_VEHICLE_SHIP_CAPTION                                    :Nei Schëffer
STR_BUY_VEHICLE_AIRCRAFT_CAPTION                                :Neie Fliger

STR_PURCHASE_INFO_COST_WEIGHT                                   :{BLACK}Käschten: {GOLD}{CURRENCY_LONG}{BLACK} Gewiicht: {GOLD}{WEIGHT_SHORT}
STR_PURCHASE_INFO_SPEED_POWER                                   :{BLACK}Geschw.: {GOLD}{VELOCITY}{BLACK} Kraaft: {GOLD}{POWER}
STR_PURCHASE_INFO_SPEED                                         :{BLACK}Geschw.: {GOLD}{VELOCITY}
STR_PURCHASE_INFO_SPEED_OCEAN                                   :{BLACK}Geschwindegkeet um Ozean: {GOLD}{VELOCITY}
STR_PURCHASE_INFO_SPEED_CANAL                                   :{BLACK}Geschwindegkeet um Kanal/Floss: {GOLD}{VELOCITY}
STR_PURCHASE_INFO_RUNNINGCOST                                   :{BLACK}Betribskäschten: {GOLD}{CURRENCY_LONG}/Jr
STR_PURCHASE_INFO_CAPACITY                                      :{BLACK}Kapazitéit: {GOLD}{CARGO_LONG} {STRING}
STR_PURCHASE_INFO_REFITTABLE                                    :(ëmbaubar)
STR_PURCHASE_INFO_DESIGNED_LIFE                                 :{BLACK}Designt: {GOLD}{NUM}{BLACK} Liewenszäit: {GOLD}{COMMA} Joer
STR_PURCHASE_INFO_RELIABILITY                                   :{BLACK}Max. Zouverläss.: {GOLD}{COMMA}%
STR_PURCHASE_INFO_COST                                          :{BLACK}Käschten: {GOLD}{CURRENCY_LONG}
STR_PURCHASE_INFO_WEIGHT_CWEIGHT                                :{BLACK}Gewiicht: {GOLD}{WEIGHT_SHORT} ({WEIGHT_SHORT})
STR_PURCHASE_INFO_COST_SPEED                                    :{BLACK}Käschten: {GOLD}{CURRENCY_LONG}{BLACK} Geschw.: {GOLD}{VELOCITY}
STR_PURCHASE_INFO_AIRCRAFT_CAPACITY                             :{BLACK}Kapazitéit: {GOLD}{CARGO_LONG}, {CARGO_LONG}
STR_PURCHASE_INFO_PWAGPOWER_PWAGWEIGHT                          :{BLACK}Ugedriwwen Waggonen: {GOLD}+{POWER}{BLACK} Gewiicht: {GOLD}+{WEIGHT_SHORT}
STR_PURCHASE_INFO_REFITTABLE_TO                                 :{BLACK}Embaubar zu: {GOLD}{STRING}
STR_PURCHASE_INFO_ALL_TYPES                                     :All Wuerentyp
STR_PURCHASE_INFO_ALL_BUT                                       :Alles ausser {CARGO_LIST}
STR_PURCHASE_INFO_MAX_TE                                        :{BLACK}Max. Zéikraaft: {GOLD}{FORCE}
STR_PURCHASE_INFO_AIRCRAFT_RANGE                                :{BLACK}Distanz: {GOLD}{COMMA} Felder
STR_PURCHASE_INFO_AIRCRAFT_TYPE                                 :{BLACK}Fliger Typ: {GOLD}{STRING}

STR_BUY_VEHICLE_TRAIN_LIST_TOOLTIP                              :{BLACK}Zuchlëscht - klick op en Zuch fir Informatiounen. Ctrl+Klick fir tëscht dem Verstoppen hin an hier ze sprangen
STR_BUY_VEHICLE_ROAD_VEHICLE_LIST_TOOLTIP                       :{BLACK}Stroossegefierlëscht - klick op en Gefier fir Informatiounen. Ctrl+Klick fir tëscht dem Verstoppen hin an hier ze sprangen
STR_BUY_VEHICLE_SHIP_LIST_TOOLTIP                               :{BLACK}Schëffslëscht - Klick op d'Schëff fir Informatiounen. Ctrl+Klick fir tëscht dem Verstoppen hin an hier ze sprangen
STR_BUY_VEHICLE_AIRCRAFT_LIST_TOOLTIP                           :{BLACK}Fligerlëscht - Klick op de Fliger fir Informatiounen. Ctrl+Klick fir tëscht dem Verstoppen hin an hier ze sprangen

STR_BUY_VEHICLE_TRAIN_BUY_VEHICLE_BUTTON                        :{BLACK}Gefier kafen
STR_BUY_VEHICLE_ROAD_VEHICLE_BUY_VEHICLE_BUTTON                 :{BLACK}Gefier kafen
STR_BUY_VEHICLE_SHIP_BUY_VEHICLE_BUTTON                         :{BLACK}Schëff kafen
STR_BUY_VEHICLE_AIRCRAFT_BUY_VEHICLE_BUTTON                     :{BLACK}Fliger kafen

STR_BUY_VEHICLE_TRAIN_BUY_VEHICLE_TOOLTIP                       :{BLACK}Keeft den ungewielten Zuch. Shift+Klick weist ongeféier Käschten ouni Kaf
STR_BUY_VEHICLE_ROAD_VEHICLE_BUY_VEHICLE_TOOLTIP                :{BLACK}Keeft dat ugewielte Stroossegefier. Shift+Klick weist ongeféier Käschten ouni Kaf
STR_BUY_VEHICLE_SHIP_BUY_VEHICLE_TOOLTIP                        :{BLACK}Keeft dat ugewielte Schëff. Shift+Klick weist ongeféier Käschten ouni Kaf
STR_BUY_VEHICLE_AIRCRAFT_BUY_VEHICLE_TOOLTIP                    :{BLACK}Keeft den ungewielte Fliger. Shift+Klick weist ongeféier Käschten ouni Kaf

STR_BUY_VEHICLE_TRAIN_RENAME_BUTTON                             :{BLACK}Ëmbenennen
STR_BUY_VEHICLE_ROAD_VEHICLE_RENAME_BUTTON                      :{BLACK}Ëmbenennen
STR_BUY_VEHICLE_SHIP_RENAME_BUTTON                              :{BLACK}Ëmbenennen
STR_BUY_VEHICLE_AIRCRAFT_RENAME_BUTTON                          :{BLACK}Ëmbenennen

STR_BUY_VEHICLE_TRAIN_RENAME_TOOLTIP                            :{BLACK}Zuch ëmbenennen
STR_BUY_VEHICLE_ROAD_VEHICLE_RENAME_TOOLTIP                     :{BLACK}Gefiertyp ëmbenennen
STR_BUY_VEHICLE_SHIP_RENAME_TOOLTIP                             :{BLACK}Schëffstyp ëmbenennen
STR_BUY_VEHICLE_AIRCRAFT_RENAME_TOOLTIP                         :{BLACK}Fligertyp ëmbenennen

STR_BUY_VEHICLE_TRAIN_HIDE_TOGGLE_BUTTON                        :{BLACK}Verstoppen
STR_BUY_VEHICLE_ROAD_VEHICLE_HIDE_TOGGLE_BUTTON                 :{BLACK}Verstoppen
STR_BUY_VEHICLE_SHIP_HIDE_TOGGLE_BUTTON                         :{BLACK}Verstoppen
STR_BUY_VEHICLE_AIRCRAFT_HIDE_TOGGLE_BUTTON                     :{BLACK}Verstoppen

STR_BUY_VEHICLE_TRAIN_SHOW_TOGGLE_BUTTON                        :{BLACK}Uweisen
STR_BUY_VEHICLE_ROAD_VEHICLE_SHOW_TOGGLE_BUTTON                 :{BLACK}Uweisen
STR_BUY_VEHICLE_SHIP_SHOW_TOGGLE_BUTTON                         :{BLACK}Uweisen
STR_BUY_VEHICLE_AIRCRAFT_SHOW_TOGGLE_BUTTON                     :{BLACK}Uweisen

STR_BUY_VEHICLE_TRAIN_HIDE_SHOW_TOGGLE_TOOLTIP                  :{BLACK}Emschalten tëscht uweise/verstoppe vun Zuchtypen
STR_BUY_VEHICLE_ROAD_VEHICLE_HIDE_SHOW_TOGGLE_TOOLTIP           :{BLACK}Emschalten tëscht uweise/verstoppe vu Gefiertypen
STR_BUY_VEHICLE_SHIP_HIDE_SHOW_TOGGLE_TOOLTIP                   :{BLACK}Emschalten tëscht uweise/verstoppe vu Schëfftypen
STR_BUY_VEHICLE_AIRCRAFT_HIDE_SHOW_TOGGLE_TOOLTIP               :{BLACK}Emschalten tëscht uweise/verstoppe vu Fligertypen

STR_QUERY_RENAME_TRAIN_TYPE_CAPTION                             :{WHITE}Zuchgefiertyp ëmbenennen
STR_QUERY_RENAME_ROAD_VEHICLE_TYPE_CAPTION                      :{WHITE}Gefiertyp ëmbenennen
STR_QUERY_RENAME_SHIP_TYPE_CAPTION                              :{WHITE}Schëffstyp ëmbenennen
STR_QUERY_RENAME_AIRCRAFT_TYPE_CAPTION                          :{WHITE}Fligertyp ëmbenennen

# Depot window
STR_DEPOT_CAPTION                                               :{WHITE}{DEPOT}

STR_DEPOT_RENAME_TOOLTIP                                        :{BLACK}Enner den Numm vum Schapp
STR_DEPOT_RENAME_DEPOT_CAPTION                                  :Schapp ëmbenennen

STR_DEPOT_NO_ENGINE                                             :{BLACK}-
STR_DEPOT_VEHICLE_TOOLTIP                                       :{BLACK}{ENGINE}{STRING}
STR_DEPOT_VEHICLE_TOOLTIP_CHAIN                                 :{BLACK}{NUM} Gefier{P "" er}{STRING}
STR_DEPOT_VEHICLE_TOOLTIP_CARGO                                 :{}{CARGO_LONG} ({CARGO_SHORT})

STR_DEPOT_TRAIN_LIST_TOOLTIP                                    :{BLACK}Zich - zidd d'Gefier fir en unzehänken/wechzehuelen, Rietsklick fir Informatiounen. Ctrl unhalen dass béid Fonktiounen fir déi nächst Ketten gëllen
STR_DEPOT_ROAD_VEHICLE_LIST_TOOLTIP                             :{BLACK}Gefierer - Rietsklick op en Gefier fir Informatiounen
STR_DEPOT_SHIP_LIST_TOOLTIP                                     :{BLACK}Schëffer - Rietsklick op d'Schëff fir Informatiounen
STR_DEPOT_AIRCRAFT_LIST_TOOLTIP                                 :{BLACK}Fliger - Rietsklick op de Fliger fir Informatiounen

STR_DEPOT_TRAIN_SELL_TOOLTIP                                    :{BLACK}Zéi den Zuch heihin fir en ze verkafen
STR_DEPOT_ROAD_VEHICLE_SELL_TOOLTIP                             :{BLACK}Zéi d'Stroossegefier heihin fir et ze verkafen
STR_DEPOT_SHIP_SELL_TOOLTIP                                     :{BLACK}Zéi d'Schëff heihin fir et ze verkafen
STR_DEPOT_AIRCRAFT_SELL_TOOLTIP                                 :{BLACK}Zéi de Fliger heihin fir en ze verkafen

STR_DEPOT_DRAG_WHOLE_TRAIN_TO_SELL_TOOLTIP                      :{BLACK}Lokomotiv heihinner zéien fir de ganzen Zuch ze läschen

STR_DEPOT_SELL_ALL_BUTTON_TRAIN_TOOLTIP                         :{BLACK}All Zich am Schapp verkafen
STR_DEPOT_SELL_ALL_BUTTON_ROAD_VEHICLE_TOOLTIP                  :{BLACK}All Gefier am Depot verkafen
STR_DEPOT_SELL_ALL_BUTTON_SHIP_TOOLTIP                          :{BLACK}All Schëff am Schapp verkafen
STR_DEPOT_SELL_ALL_BUTTON_AIRCRAFT_TOOLTIP                      :{BLACK}All Fliger am Hangar verkafen

STR_DEPOT_AUTOREPLACE_TRAIN_TOOLTIP                             :{BLACK}All Zich am Schapp automatesch ersetzen
STR_DEPOT_AUTOREPLACE_ROAD_VEHICLE_TOOLTIP                      :{BLACK}All Gefierer am Depot automatesch ersetzen
STR_DEPOT_AUTOREPLACE_SHIP_TOOLTIP                              :{BLACK}All Schëffer am Schapp automatesch ersetzen
STR_DEPOT_AUTOREPLACE_AIRCRAFT_TOOLTIP                          :{BLACK}All Fliger am Hangar automatesch ersetzen

STR_DEPOT_TRAIN_NEW_VEHICLES_BUTTON                             :{BLACK}Nei Zich
STR_DEPOT_ROAD_VEHICLE_NEW_VEHICLES_BUTTON                      :{BLACK}Nei Gefierer
STR_DEPOT_SHIP_NEW_VEHICLES_BUTTON                              :{BLACK}Nei Schëffer
STR_DEPOT_AIRCRAFT_NEW_VEHICLES_BUTTON                          :{BLACK}Nei Fligeren

STR_DEPOT_TRAIN_NEW_VEHICLES_TOOLTIP                            :{BLACK}Kaf en neien Zuch
STR_DEPOT_ROAD_VEHICLE_NEW_VEHICLES_TOOLTIP                     :{BLACK}Neit Stroossegefier kafen
STR_DEPOT_SHIP_NEW_VEHICLES_TOOLTIP                             :{BLACK}Neit Schëff kafen
STR_DEPOT_AIRCRAFT_NEW_VEHICLES_TOOLTIP                         :{BLACK}Neie Fliger kafen

STR_DEPOT_CLONE_TRAIN                                           :{BLACK}Zuch klonen
STR_DEPOT_CLONE_ROAD_VEHICLE                                    :{BLACK}Gefier klonen
STR_DEPOT_CLONE_SHIP                                            :{BLACK}Schëff klonen
STR_DEPOT_CLONE_AIRCRAFT                                        :{BLACK}Fliger klonen

STR_DEPOT_CLONE_TRAIN_DEPOT_INFO                                :{BLACK}Dest baut eng Kopie vun engem Zuch mat all de Waggonen. Klick op dese Knäppchen an dann op en Zuch am Schapp oder baussen. Ctrl+Klick fir Opträg ze deelen. Shift+Klick weist ongeféier Käschten ouni Kaf
STR_DEPOT_CLONE_ROAD_VEHICLE_DEPOT_INFO                         :{BLACK}Keeft eng Kopie vum Stroossegefier. Klick dese Kneppchen an dann op e Stroossegefier am oder baussent dem Depot. Ctrl+Klick deelt och d'Opträg. Shift+Klick weist ongeféier Käschten ouni Kaf
STR_DEPOT_CLONE_SHIP_DEPOT_INFO                                 :{BLACK}Dest baut eng Kopie vum Schëff. Klick op dese Knäppchen an dann op en Schëff am Schapp oder baussen.Ctrl+Klick kopéiert och d'Opträg. Shift+Klick weist ongeféier Käschten ouni Kaf
STR_DEPOT_CLONE_AIRCRAFT_INFO_HANGAR_WINDOW                     :{BLACK}Dest baut eng Kopie vun engem Fliger. Klick op dese Knäppchen, an dann op en Fliger am Hangar oder baussen. Ctrl+Klick fir Uerder ze deelen. Shift+Klick weist ongeféier Käschten ouni Kaf

STR_DEPOT_TRAIN_LOCATION_TOOLTIP                                :{BLACK}Zentréiert d'Usiicht op de Schapp. Ctrl+Klick erstellt eng nei Usiicht op de Schapp
STR_DEPOT_ROAD_VEHICLE_LOCATION_TOOLTIP                         :{BLACK}Zentréiert d'Usiicht op den Depot. Ctrl+Klick erstellt eng nei Usiicht op den Depot
STR_DEPOT_SHIP_LOCATION_TOOLTIP                                 :{BLACK}Zentréiert d'Usiicht op de Schapp. Ctrl+Klick erstellt eng nei Usiicht op de Schapp
STR_DEPOT_AIRCRAFT_LOCATION_TOOLTIP                             :{BLACK}Zentréiert d'Usiicht op den Hangar. Ctrl+Klick erstellt eng nei Usiicht op den Hangar

STR_DEPOT_VEHICLE_ORDER_LIST_TRAIN_TOOLTIP                      :{BLACK}Lëscht mat all Zich an dësem Schapp
STR_DEPOT_VEHICLE_ORDER_LIST_ROAD_VEHICLE_TOOLTIP               :{BLACK}Lëscht mat all Gefierer an dësem Depot
STR_DEPOT_VEHICLE_ORDER_LIST_SHIP_TOOLTIP                       :{BLACK}Lëscht mat all Schëffer an dësem Schapp
STR_DEPOT_VEHICLE_ORDER_LIST_AIRCRAFT_TOOLTIP                   :{BLACK}Lëscht mat all Fliger am Hangar op dësem Fluchhafen

STR_DEPOT_MASS_STOP_DEPOT_TRAIN_TOOLTIP                         :{BLACK}Klick fir all Zich am Schapp ze stoppen
STR_DEPOT_MASS_STOP_DEPOT_ROAD_VEHICLE_TOOLTIP                  :{BLACK}Klick fir all Gefierer am Depot ze stoppen
STR_DEPOT_MASS_STOP_DEPOT_SHIP_TOOLTIP                          :{BLACK}Klick fir all Schëffer am Schapp ze stoppen
STR_DEPOT_MASS_STOP_HANGAR_TOOLTIP                              :{BLACK}Klick fir all Fliger am Hangar ze stoppen

STR_DEPOT_MASS_START_DEPOT_TRAIN_TOOLTIP                        :{BLACK}Klick fir all Zich am Schapp ze starten
STR_DEPOT_MASS_START_DEPOT_ROAD_VEHICLE_TOOLTIP                 :{BLACK}Klick fir all Gefierer am Depot ze starten
STR_DEPOT_MASS_START_DEPOT_SHIP_TOOLTIP                         :{BLACK}Klick fir all Schëff am Schapp ze starten
STR_DEPOT_MASS_START_HANGAR_TOOLTIP                             :{BLACK}Klick fir all Fliger am Hangar ze starten

STR_DEPOT_SELL_CONFIRMATION_TEXT                                :{YELLOW}Du verkeefs grad all Gefierer am Schapp. Bass du sécher ?

# Engine preview window
STR_ENGINE_PREVIEW_CAPTION                                      :{WHITE}Meldung vum Gefierkonstrukteur
STR_ENGINE_PREVIEW_MESSAGE                                      :{GOLD}Mir hunn elo en neien {STRING} gebaut - bass du dorun interesséiert dëst Gefier 1 Joer exklusiv ze notzen, fir ze testen op et komplett maarträif ass?
STR_ENGINE_PREVIEW_RAILROAD_LOCOMOTIVE                          :Lokomotiv
STR_ENGINE_PREVIEW_ROAD_VEHICLE                                 :Stroossegefier
STR_ENGINE_PREVIEW_AIRCRAFT                                     :Fliger
STR_ENGINE_PREVIEW_SHIP                                         :Schëff
STR_ENGINE_PREVIEW_MONORAIL_LOCOMOTIVE                          :Monorail Lokomotiv
STR_ENGINE_PREVIEW_MAGLEV_LOCOMOTIVE                            :Magnéitbunnlokomotiv

STR_ENGINE_PREVIEW_COST_WEIGHT_SPEED_POWER                      :{BLACK}Käschten: {CURRENCY_LONG} Gewiicht: {WEIGHT_SHORT}{}Geschwindegkeet: {VELOCITY}  Kraaft: {POWER}{}Betribskäschten {CURRENCY_LONG}/Jr{}Kapazitéit: {CARGO_LONG}
STR_ENGINE_PREVIEW_COST_WEIGHT_SPEED_POWER_MAX_TE               :{BLACK}Käschten: {CURRENCY_LONG} Gewicht: {WEIGHT_SHORT}{}Geschw.: {VELOCITY}  Kraaft: {POWER}  Max. T.E.: {6:FORCE}{}Betribskäschten: {4:CURRENCY_LONG}/Jr{}Kapazitéit: {5:CARGO_LONG}
STR_ENGINE_PREVIEW_COST_MAX_SPEED_CAP_RUNCOST                   :{BLACK}Käschten: {CURRENCY_LONG} Max. Geschwindegkeet: {VELOCITY}{}Kapazitéit: {CARGO_LONG}{}Betribskäschten: {CURRENCY_LONG}/Jr
STR_ENGINE_PREVIEW_COST_MAX_SPEED_TYPE_CAP_CAP_RUNCOST          :{BLACK}Käschten: {CURRENCY_LONG} Max. Geschw.: {VELOCITY}{}Fliger Typ: {STRING}{}Kapazitéit: {CARGO_LONG}, {CARGO_LONG}{}Betribskäschten: {CURRENCY_LONG}/Jr
STR_ENGINE_PREVIEW_COST_MAX_SPEED_TYPE_CAP_RUNCOST              :{BLACK}Käschten: {CURRENCY_LONG} Max. Geschw.: {VELOCITY}{}Fliger Typ: {STRING}{}Kapazitéit: {CARGO_LONG}{}Betribskäschten: {CURRENCY_LONG}/Jr
STR_ENGINE_PREVIEW_COST_MAX_SPEED_TYPE_RANGE_CAP_CAP_RUNCOST    :{BLACK}Käschten: {CURRENCY_LONG} Max. Geschw.: {VELOCITY}{}Fliger Typ: {STRING} Reeschwäit: {COMMA} Felder{}Kapazitéit: {CARGO_LONG}, {CARGO_LONG}{}Betribskäschten: {CURRENCY_LONG}/Jr
STR_ENGINE_PREVIEW_COST_MAX_SPEED_TYPE_RANGE_CAP_RUNCOST        :{BLACK}Käschten: {CURRENCY_LONG} Max. Geschw.: {VELOCITY}{}Fliger Typ: {STRING} Reechwäit: {COMMA} Felder{}Kapazitéit: {CARGO_LONG}{}Betribskäschten: {CURRENCY_LONG}/Jr

# Autoreplace window
STR_REPLACE_VEHICLES_WHITE                                      :{WHITE}Ersetz {STRING} - {STRING}
STR_REPLACE_VEHICLE_TRAIN                                       :Zuch
STR_REPLACE_VEHICLE_ROAD_VEHICLE                                :Stroossegefier
STR_REPLACE_VEHICLE_SHIP                                        :Schëff
STR_REPLACE_VEHICLE_AIRCRAFT                                    :Fliger

STR_REPLACE_VEHICLE_VEHICLES_IN_USE                             :{YELLOW}Gefierer am Gebrauch
STR_REPLACE_VEHICLE_VEHICLES_IN_USE_TOOLTIP                     :{BLACK}Kolonn mat Gefierer déis du hues
STR_REPLACE_VEHICLE_AVAILABLE_VEHICLES                          :{YELLOW}Verfügbar Gefierer
STR_REPLACE_VEHICLE_AVAILABLE_VEHICLES_TOOLTIP                  :{BLACK}Kolonn mat Gefierer déi prett fir ze ersetze sinn

STR_REPLACE_HELP_LEFT_ARRAY                                     :{BLACK}Wielt de Maschinentyp fir auszetauschen
STR_REPLACE_HELP_RIGHT_ARRAY                                    :{BLACK}Wielt den neien Typ de benotzt soll ginn amplaz vun der lénks gewielter Maschin

STR_REPLACE_VEHICLES_START                                      :{BLACK}Start Gefieraustosch
STR_REPLACE_VEHICLES_NOW                                        :All Gefier elo ersetzen
STR_REPLACE_VEHICLES_WHEN_OLD                                   :Nëmmen al Gefierer ersetzen
STR_REPLACE_HELP_START_BUTTON                                   :{BLACK}Drécken fir den Austosch vun der lénker mat der rietser Maschin unzefenken
STR_REPLACE_NOT_REPLACING                                       :{BLACK}Net ausgetosch:
STR_REPLACE_NOT_REPLACING_VEHICLE_SELECTED                      :{BLACK}Keen gefier gewielt
STR_REPLACE_REPLACING_WHEN_OLD                                  :{ENGINE} wann al
STR_REPLACE_VEHICLES_STOP                                       :{BLACK}Stop Gefieraustosch
STR_REPLACE_HELP_STOP_BUTTON                                    :{BLACK}Drécken fir den Austosch ze stoppen

STR_REPLACE_ENGINE_WAGON_SELECT_HELP                            :{BLACK}Wiessel tëscht Maschin- an Waggonaustosch-Fënster
STR_REPLACE_ENGINES                                             :Lokomotiven
STR_REPLACE_WAGONS                                              :Waggonen
STR_REPLACE_ALL_RAILTYPE                                        :All Zich

STR_REPLACE_HELP_RAILTYPE                                       :{BLACK}Wielt de Schinnentyp fir déi Lokomotiven ausgetosch ginn
STR_REPLACE_HELP_REPLACE_INFO_TAB                               :{BLACK}Weist un wellech Lokomotiv vun der lénks ugewielter Lokomotiv ausgetosch soll ginn, wann et zoutrëfft
STR_REPLACE_RAIL_VEHICLES                                       :Zich
STR_REPLACE_ELRAIL_VEHICLES                                     :Elektresch Zich
STR_REPLACE_MONORAIL_VEHICLES                                   :Monorail Gefierer
STR_REPLACE_MAGLEV_VEHICLES                                     :Magnéitbunn Gefierer

STR_REPLACE_REMOVE_WAGON                                        :{BLACK}Waggon raushuelen: {ORANGE}{STRING}
STR_REPLACE_REMOVE_WAGON_HELP                                   :{BLACK}Mécht dass d'automatescht Austauschen d'Längt vum Zuch behält, an dem e Waggonen (vu lénks un) wechhëllt, wann d'Lok den Zuch ze laang mécht

# Vehicle view
STR_VEHICLE_VIEW_CAPTION                                        :{WHITE}{VEHICLE}

STR_VEHICLE_VIEW_TRAIN_LOCATION_TOOLTIP                         :{BLACK}Zentréiert d'Usiicht op den Zuch. Ctrl+Klick follegt dem Zuch an der Haaptusiicht
STR_VEHICLE_VIEW_ROAD_VEHICLE_LOCATION_TOOLTIP                  :{BLACK}Zentréiert d'Usiicht op d'Gefier. Ctrl+Klick follegt dem Gefier an der Haaptusiicht
STR_VEHICLE_VIEW_SHIP_LOCATION_TOOLTIP                          :{BLACK}Zentréiert d'Usiicht op d'Schëff. Ctrl+Klick follegt dem Schëff an der Haaptusiicht
STR_VEHICLE_VIEW_AIRCRAFT_LOCATION_TOOLTIP                      :{BLACK}Zentréiert d'Usiicht op de Fliger. Ctrl+Klick follegt dem Fliger an der Haaptusiicht

STR_VEHICLE_VIEW_TRAIN_SEND_TO_DEPOT_TOOLTIP                    :{BLACK}Schéckt den Zuch an de Schapp. Ctrl+Klick fir nëmmen Revisioun
STR_VEHICLE_VIEW_ROAD_VEHICLE_SEND_TO_DEPOT_TOOLTIP             :{BLACK}Schéckt d'Gefier an den Depot. Ctrl+Klick fir nëmmen Revisioun
STR_VEHICLE_VIEW_SHIP_SEND_TO_DEPOT_TOOLTIP                     :{BLACK}Schéckt d'Schëff an de Schapp. Ctrl+Klick fir nëmmen Revisioun
STR_VEHICLE_VIEW_AIRCRAFT_SEND_TO_DEPOT_TOOLTIP                 :{BLACK}Schéckt de Fliger an den Hangar. Ctrl+Klick mécht nëmmen eng Revisioun

STR_VEHICLE_VIEW_CLONE_TRAIN_INFO                               :{BLACK}Dëst baut eng Kopie vun engem Zuch mat all de Waggonen. Ctrl+Klick kopéiert och d'Opträg. Shift+Klick weist ongeféier Käschten ouni Kaf
STR_VEHICLE_VIEW_CLONE_ROAD_VEHICLE_INFO                        :{BLACK}Baut eng Kopie vum Stroossegefier. Ctrl+Klick kopéiert och d'Opträg. Shift+Klick weist ongeféier Käschten ouni Kaf
STR_VEHICLE_VIEW_CLONE_SHIP_INFO                                :{BLACK}Dëst baut eng Kopie vum Schëff. Ctrl+Klick kopéiert och d'Opträg. Shift+Klick weist ongeféier Käschten ouni Kaf
STR_VEHICLE_VIEW_CLONE_AIRCRAFT_INFO                            :{BLACK}Dëst baut eng Kopie vum Fliger. Ctrl+Klick kopéiert och d'Opträg. Shift+Klick weist ongeféier Käschten ouni Kaf

STR_VEHICLE_VIEW_TRAIN_IGNORE_SIGNAL_TOOLTIP                    :{BLACK}Zwéngt den Zuch durch d'Signal ze fueren

STR_VEHICLE_VIEW_TRAIN_REFIT_TOOLTIP                            :{BLACK}Den Zuch upassen fir aaner Luedungen ze transportéieren
STR_VEHICLE_VIEW_ROAD_VEHICLE_REFIT_TOOLTIP                     :{BLACK}Stroossegefier ëmbauen fir eng aner Wuer ze transportéiren
STR_VEHICLE_VIEW_SHIP_REFIT_TOOLTIP                             :{BLACK}Schëff ëmbauen fir aaner Luedungen ze transportéieren
STR_VEHICLE_VIEW_AIRCRAFT_REFIT_TOOLTIP                         :{BLACK}Fliger ëmbauen fir aaner Wueren ze transportéieren

STR_VEHICLE_VIEW_TRAIN_REVERSE_TOOLTIP                          :{BLACK}Richtung vum Zuch wiesselen
STR_VEHICLE_VIEW_ROAD_VEHICLE_REVERSE_TOOLTIP                   :{BLACK}Zwéngt d'Gefier ze dréinen

STR_VEHICLE_VIEW_TRAIN_ORDERS_TOOLTIP                           :{BLACK}Weist d'Opträg vum Zuch. Ctrl+Klick weist den Zäitplang
STR_VEHICLE_VIEW_ROAD_VEHICLE_ORDERS_TOOLTIP                    :{BLACK}Weist d'Opträg vum Gefier. Ctrl+Klick weist den Zäitplang
STR_VEHICLE_VIEW_SHIP_ORDERS_TOOLTIP                            :{BLACK}Weist d'Opträg vum Schëff. Ctrl+Klick weist den Zäitplang
STR_VEHICLE_VIEW_AIRCRAFT_ORDERS_TOOLTIP                        :{BLACK}Weist d'Opträg vum Fliger. Ctrl+Klick weist den Zäitplang

STR_VEHICLE_VIEW_TRAIN_SHOW_DETAILS_TOOLTIP                     :{BLACK}Weist d'Detailer vum Zuch
STR_VEHICLE_VIEW_ROAD_VEHICLE_SHOW_DETAILS_TOOLTIP              :{BLACK}Weist Stroossegefier Detailer
STR_VEHICLE_VIEW_SHIP_SHOW_DETAILS_TOOLTIP                      :{BLACK}Weis Schëffsdetailer
STR_VEHICLE_VIEW_AIRCRAFT_SHOW_DETAILS_TOOLTIP                  :{BLACK}Weist d'Fligerdetailer

STR_VEHICLE_VIEW_TRAIN_STATE_START_STOP_TOOLTIP                 :{BLACK}Momentan Aktioun - klick hei fir den Zuch ze stoppen/starten. Ctrl+Klick fir op Destinatioun ze scrollen
STR_VEHICLE_VIEW_ROAD_VEHICLE_STATE_START_STOP_TOOLTIP          :{BLACK}Momentan Aktioun - klick hei fir d'Gefier ze stoppen/starten. Ctrl+Klick fir op Destinatioun ze scrollen
STR_VEHICLE_VIEW_SHIP_STATE_START_STOP_TOOLTIP                  :{BLACK}Momentan Aktioun - Klick hei fir d'Schëff ze stoppen/starten. Ctrl+Klick fir op Destinatioun ze scrollen
STR_VEHICLE_VIEW_AIRCRAFT_STATE_START_STOP_TOOLTIP              :{BLACK}Momentan Aktioun - Klick hei fir de Fliger ze stoppen/starten. Ctrl+Klick fir op Destinatioun ze scrollen

# Messages in the start stop button in the vehicle view
STR_VEHICLE_STATUS_LOADING_UNLOADING                            :{LTBLUE}Lueden / Entlueden
STR_VEHICLE_STATUS_LEAVING                                      :{LTBLUE}Verloossen
STR_VEHICLE_STATUS_CRASHED                                      :{RED}Akzident!
STR_VEHICLE_STATUS_BROKEN_DOWN                                  :{RED}Pann
STR_VEHICLE_STATUS_STOPPED                                      :{RED}Gestoppt
STR_VEHICLE_STATUS_TRAIN_STOPPING_VEL                           :{RED}Stoppt, {VELOCITY}
STR_VEHICLE_STATUS_TRAIN_NO_POWER                               :{RED}Keng Energie
STR_VEHICLE_STATUS_TRAIN_STUCK                                  :{ORANGE}Waard op en fräie Wee
STR_VEHICLE_STATUS_AIRCRAFT_TOO_FAR                             :{ORANGE}Ze wäit op nächst Destinatioun

STR_VEHICLE_STATUS_HEADING_FOR_STATION_VEL                      :{LTBLUE}Ennerwee op {STATION}, {VELOCITY}
STR_VEHICLE_STATUS_NO_ORDERS_VEL                                :{LTBLUE}Keng Opträg, {VELOCITY}
STR_VEHICLE_STATUS_HEADING_FOR_WAYPOINT_VEL                     :{LTBLUE}Ennerwee op {WAYPOINT}, {VELOCITY}
STR_VEHICLE_STATUS_HEADING_FOR_DEPOT_VEL                        :{ORANGE}Ennerwee an den {DEPOT}, {VELOCITY}
STR_VEHICLE_STATUS_HEADING_FOR_DEPOT_SERVICE_VEL                :{LTBLUE}Revisioun am {DEPOT}, {VELOCITY}

# Vehicle stopped/started animations
STR_VEHICLE_COMMAND_STOPPED_SMALL                               :{TINY_FONT}{RED}Gestoppt
STR_VEHICLE_COMMAND_STOPPED                                     :{RED}Gestoppt
STR_VEHICLE_COMMAND_STARTED_SMALL                               :{TINY_FONT}{GREEN}Gestart
STR_VEHICLE_COMMAND_STARTED                                     :{GREEN}Gestart

# Vehicle details
STR_VEHICLE_DETAILS_CAPTION                                     :{WHITE}{VEHICLE} (Detailer)
STR_VEHICLE_NAME_BUTTON                                         :{BLACK}Numm

STR_VEHICLE_DETAILS_TRAIN_RENAME                                :{BLACK}Zuch benennen
STR_VEHICLE_DETAILS_ROAD_VEHICLE_RENAME                         :{BLACK}Stroossegefier benennen
STR_VEHICLE_DETAILS_SHIP_RENAME                                 :{BLACK}Schëff benennen
STR_VEHICLE_DETAILS_AIRCRAFT_RENAME                             :{BLACK}Fliger benennen

STR_VEHICLE_INFO_AGE_RUNNING_COST_YR                            :{BLACK}Alter: {LTBLUE}{STRING}{BLACK}   Betribskäschten: {LTBLUE}{CURRENCY_LONG}/Joer
# The next two need to stay in this order
STR_VEHICLE_INFO_AGE                                            :{COMMA} Joer ({COMMA})
STR_VEHICLE_INFO_AGE_RED                                        :{RED}{COMMA} Joer ({COMMA})

STR_VEHICLE_INFO_MAX_SPEED                                      :{BLACK}Max. Geschwindegkeet: {LTBLUE}{VELOCITY}
STR_VEHICLE_INFO_MAX_SPEED_TYPE                                 :{BLACK}Max. Geschw.: {LTBLUE}{VELOCITY} {BLACK}Fliger Typ: {LTBLUE}{STRING}
STR_VEHICLE_INFO_MAX_SPEED_TYPE_RANGE                           :{BLACK}Max. Geschw.: {LTBLUE}{VELOCITY} {BLACK}Fliger Typ: {LTBLUE}{STRING} {BLACK}Reechwäit: {LTBLUE}{COMMA} Felder
STR_VEHICLE_INFO_WEIGHT_POWER_MAX_SPEED                         :{BLACK}Gewiicht: {LTBLUE}{WEIGHT_SHORT} {BLACK}Kraaft: {LTBLUE}{POWER}{BLACK} Max. Geschwindegkeet: {LTBLUE}{VELOCITY}
STR_VEHICLE_INFO_WEIGHT_POWER_MAX_SPEED_MAX_TE                  :{BLACK}Gewiicht: {LTBLUE}{WEIGHT_SHORT} {BLACK}Kraaft: {LTBLUE}{POWER}{BLACK} Max. Geschwindegkeet: {LTBLUE}{VELOCITY} {BLACK}Max. T.E.: {LTBLUE}{FORCE}

STR_VEHICLE_INFO_PROFIT_THIS_YEAR_LAST_YEAR                     :{BLACK}Profit dëst Joer: {LTBLUE}{CURRENCY_LONG} (lescht Joer: {CURRENCY_LONG})
STR_VEHICLE_INFO_RELIABILITY_BREAKDOWNS                         :{BLACK}Zouverlässegkeet: {LTBLUE}{COMMA}%  {BLACK}Pannen säit leschter Revisioun: {LTBLUE}{COMMA}

STR_VEHICLE_INFO_BUILT_VALUE                                    :{LTBLUE}{ENGINE} {BLACK}Gebaut: {LTBLUE}{NUM}{BLACK} Wäert: {LTBLUE}{CURRENCY_LONG}
STR_VEHICLE_INFO_NO_CAPACITY                                    :{BLACK}Kapazitéit: {LTBLUE}Keng{STRING}
STR_VEHICLE_INFO_CAPACITY                                       :{BLACK}Kapazitéit: {LTBLUE}{CARGO_LONG}{3:STRING}
STR_VEHICLE_INFO_CAPACITY_MULT                                  :{BLACK}Kapazitéit: {LTBLUE}{CARGO_LONG}{3:STRING} (x{4:NUM})
STR_VEHICLE_INFO_CAPACITY_CAPACITY                              :{BLACK}Kapazitéit: {LTBLUE}{CARGO_LONG}, {CARGO_LONG}{STRING}

STR_VEHICLE_INFO_FEEDER_CARGO_VALUE                             :{BLACK}Transferts-Suen: {LTBLUE}{CURRENCY_LONG}

STR_VEHICLE_DETAILS_SERVICING_INTERVAL_DAYS                     :{BLACK}Revisiounsintervall: {LTBLUE}{COMMA}{NBSP}Deeg{BLACK}   Lescht Revisioun: {LTBLUE}{DATE_LONG}
STR_VEHICLE_DETAILS_SERVICING_INTERVAL_PERCENT                  :{BLACK}Revisiounsintervall: {LTBLUE}{COMMA}%{BLACK}  Lescht Revisioun: {LTBLUE}{DATE_LONG}
STR_VEHICLE_DETAILS_INCREASE_SERVICING_INTERVAL_TOOLTIP         :{BLACK}Revisiounsintervall em 10 erhéijen. Ctrl+Klick erhéicht Intervall em 5
STR_VEHICLE_DETAILS_DECREASE_SERVICING_INTERVAL_TOOLTIP         :{BLACK}Revisiounsintervall em 10 erofsetzen. Ctrl+Klick setzt den Intervall em 5 rof

STR_SERVICE_INTERVAL_DROPDOWN_TOOLTIP                           :{BLACK}Wiesselt de Revisiounsintervall
STR_VEHICLE_DETAILS_DEFAULT                                     :Standard
STR_VEHICLE_DETAILS_DAYS                                        :Deeg
STR_VEHICLE_DETAILS_PERCENT                                     :Prozent

STR_QUERY_RENAME_TRAIN_CAPTION                                  :{WHITE}Zuch benennen
STR_QUERY_RENAME_ROAD_VEHICLE_CAPTION                           :{WHITE}Stroossegefier benennen
STR_QUERY_RENAME_SHIP_CAPTION                                   :{WHITE}Schëff benennen
STR_QUERY_RENAME_AIRCRAFT_CAPTION                               :{WHITE}Fliger benennen

# Extra buttons for train details windows
STR_VEHICLE_DETAILS_TRAIN_ENGINE_BUILT_AND_VALUE                :{LTBLUE}{ENGINE}{BLACK}   Gebaut: {LTBLUE}{NUM}{BLACK} Wäert: {LTBLUE}{CURRENCY_LONG}
STR_VEHICLE_DETAILS_TRAIN_WAGON_VALUE                           :{LTBLUE}{ENGINE}{BLACK}   Wäert: {LTBLUE}{CURRENCY_LONG}

STR_VEHICLE_DETAILS_TRAIN_TOTAL_CAPACITY_TEXT                   :{BLACK}Total Kapazitéit fir dësen Zuch:
STR_VEHICLE_DETAILS_TRAIN_TOTAL_CAPACITY                        :{LTBLUE}- {CARGO_LONG} ({CARGO_SHORT})
STR_VEHICLE_DETAILS_TRAIN_TOTAL_CAPACITY_MULT                   :{LTBLUE}- {CARGO_LONG} ({CARGO_SHORT}) (x{NUM})

STR_VEHICLE_DETAILS_CARGO_EMPTY                                 :{LTBLUE}Eidel
STR_VEHICLE_DETAILS_CARGO_FROM                                  :{LTBLUE}{CARGO_LONG} vun {STATION}
STR_VEHICLE_DETAILS_CARGO_FROM_MULT                             :{LTBLUE}{CARGO_LONG} vun {STATION} (x{NUM})

STR_VEHICLE_DETAIL_TAB_CARGO                                    :{BLACK}Luedung
STR_VEHICLE_DETAILS_TRAIN_CARGO_TOOLTIP                         :{BLACK}Weis d'Detailer vun der Luedung
STR_VEHICLE_DETAIL_TAB_INFORMATION                              :{BLACK}Informatioun
STR_VEHICLE_DETAILS_TRAIN_INFORMATION_TOOLTIP                   :{BLACK}Weist d'Detailer vun de Waggonen
STR_VEHICLE_DETAIL_TAB_CAPACITIES                               :{BLACK}Kapazitéiten
STR_VEHICLE_DETAILS_TRAIN_CAPACITIES_TOOLTIP                    :{BLACK}Weist d'Kapazitéite vun de Waggonen
STR_VEHICLE_DETAIL_TAB_TOTAL_CARGO                              :{BLACK}Total Luedung
STR_VEHICLE_DETAILS_TRAIN_TOTAL_CARGO_TOOLTIP                   :{BLACK}Weist d'Total Kapazitéit vum Zuch, opgedeelt op d'Wuerentypen

STR_VEHICLE_DETAILS_TRAIN_ARTICULATED_RV_CAPACITY               :{BLACK}Kapazitéit: {LTBLUE}

# Vehicle refit
STR_REFIT_CAPTION                                               :{WHITE}{VEHICLE} (Refit)
STR_REFIT_TITLE                                                 :{GOLD}Wielt de Luedungstyp:
STR_REFIT_NEW_CAPACITY_COST_OF_REFIT                            :{BLACK}Nei Kapazitéit: {GOLD}{CARGO_LONG}{}{BLACK}Käschten fir ëmzebauen: {RED}{CURRENCY_LONG}
STR_REFIT_NEW_CAPACITY_INCOME_FROM_REFIT                        :{BLACK}Nei Kapazitéit: {GOLD}{CARGO_LONG}{}{BLACK}Akommes vum Embau: {GREEN}{CURRENCY_LONG}
STR_REFIT_NEW_CAPACITY_COST_OF_AIRCRAFT_REFIT                   :{BLACK}Nei Kapazitéit: {GOLD}{CARGO_LONG}, {GOLD}{CARGO_LONG}{}{BLACK}Käschten fir den Embau: {RED}{CURRENCY_LONG}
STR_REFIT_NEW_CAPACITY_INCOME_FROM_AIRCRAFT_REFIT               :{BLACK}Nei Kapazitéit: {GOLD}{CARGO_LONG}, {GOLD}{CARGO_LONG}{}{BLACK}Akommes vum Embau: {GREEN}{CURRENCY_LONG}
STR_REFIT_SELECT_VEHICLES_TOOLTIP                               :{BLACK}Wiel d'Gefierer fir den Embau. Mat der Maus zéien erlaabt den Embau vu méi Gefierer. Op eng eidel Plaz klicken wielt d'ganzt Gefier. Ctrl+Klick wielt e Gefier an de Rescht vun der Ketten

STR_REFIT_TRAIN_LIST_TOOLTIP                                    :{BLACK}Wielt d'Wuer déi transportéiert soll ginn
STR_REFIT_ROAD_VEHICLE_LIST_TOOLTIP                             :{BLACK}Wielt den Typ vu Wueren fir d'Stroossegefier
STR_REFIT_SHIP_LIST_TOOLTIP                                     :{BLACK}Wielt de Wuerentyp fir d'Schëff
STR_REFIT_AIRCRAFT_LIST_TOOLTIP                                 :{BLACK}Wielt de Wuerentyp aus

STR_REFIT_TRAIN_REFIT_BUTTON                                    :{BLACK}Zuch ëmbauen
STR_REFIT_ROAD_VEHICLE_REFIT_BUTTON                             :{BLACK}Stroossegefier ëmbauen
STR_REFIT_SHIP_REFIT_BUTTON                                     :{BLACK}Schëff ëmbauen
STR_REFIT_AIRCRAFT_REFIT_BUTTON                                 :{BLACK}Fliger ëmbauen

STR_REFIT_TRAIN_REFIT_TOOLTIP                                   :{BLACK}Passt den Zuch un den ugewielten Luedungstyp un
STR_REFIT_ROAD_VEHICLE_REFIT_TOOLTIP                            :{BLACK}Stroossegefier ëmbauen fir déi gewielte Wuer ze transportéiren
STR_REFIT_SHIP_REFIT_TOOLTIP                                    :{BLACK}Schëff fir déi ugewielte Wuer ëmbauen
STR_REFIT_AIRCRAFT_REFIT_TOOLTIP                                :{BLACK}Baut de Fliger fir den ugewieltenen Luedungstyp ëm

# Order view
STR_ORDERS_CAPTION                                              :{WHITE}{VEHICLE} (Opträg)
STR_ORDERS_TIMETABLE_VIEW                                       :{BLACK}Zäitplang
STR_ORDERS_TIMETABLE_VIEW_TOOLTIP                               :{BLACK}Wiesselt op d'Zäitplangunzeig

STR_ORDERS_LIST_TOOLTIP                                         :{BLACK}Optragslëscht - Klick op en Optrag fir en ze wielen. Ctrl+Klick scrollt op d'Optragdestinatioun
STR_ORDER_INDEX                                                 :{COMMA}:{NBSP}
STR_ORDER_TEXT                                                  :{STRING} {STRING} {STRING}

STR_ORDERS_END_OF_ORDERS                                        :- - Enn vun den Opträg - -
STR_ORDERS_END_OF_SHARED_ORDERS                                 :- - Enn vun der Optragslëscht - -

# Order bottom buttons
STR_ORDER_NON_STOP                                              :{BLACK}Non-stop
STR_ORDER_GO_TO                                                 :Géi op
STR_ORDER_GO_NON_STOP_TO                                        :Géi non-stop op
STR_ORDER_GO_VIA                                                :Géi via
STR_ORDER_GO_NON_STOP_VIA                                       :Géi non-stop iwwert
STR_ORDER_TOOLTIP_NON_STOP                                      :{BLACK}Wiesselt d'Stoppen vun dem ungewielten Optrag

STR_ORDER_TOGGLE_FULL_LOAD                                      :{BLACK}Voll luede mat all Wuer
STR_ORDER_DROP_LOAD_IF_POSSIBLE                                 :Luede wa méiglech
STR_ORDER_DROP_FULL_LOAD_ALL                                    :Mat Allem voll lueden
STR_ORDER_DROP_FULL_LOAD_ANY                                    :Voll lueden mat all Wuer
STR_ORDER_DROP_NO_LOADING                                       :Net belueden
STR_ORDER_TOOLTIP_FULL_LOAD                                     :{BLACK}Wiesselt d'Luedverhale vun dem ungewielten Optrag

STR_ORDER_TOGGLE_UNLOAD                                         :{BLACK}Alles entlueden
STR_ORDER_DROP_UNLOAD_IF_ACCEPTED                               :Entluede wann akzeptéiert
STR_ORDER_DROP_UNLOAD                                           :Alles entlueden
STR_ORDER_DROP_TRANSFER                                         :Transferéieren
STR_ORDER_DROP_NO_UNLOADING                                     :Net entlueden
STR_ORDER_TOOLTIP_UNLOAD                                        :{BLACK}Wiesselt d'Entluedverhale vun dem ungewielten Optrag

STR_ORDER_REFIT                                                 :{BLACK}Ëmbauen
STR_ORDER_REFIT_TOOLTIP                                         :{BLACK}Wielt an wéi een Luedungstyp sollt emgebaut ginn. Ctrl+Klick fir den Ëmbau ze läschen
STR_ORDER_REFIT_AUTO                                            :{BLACK}Embauen an der Statioun
STR_ORDER_REFIT_AUTO_TOOLTIP                                    :{BLACK}Wiel wellëch Wuerentypen sollen auto-ersat ginn an dësem Optrag. Ctrl+Klick fir all Auto-Erneierungen wechzehuelen. Auto-Erneiern geht just wann d'Gefier ët erlaabt
STR_ORDER_DROP_REFIT_AUTO                                       :Festgelueten Wuer
STR_ORDER_DROP_REFIT_AUTO_ANY                                   :Verfügbar Wueren

STR_ORDER_SERVICE                                               :{BLACK}Revisioun
STR_ORDER_DROP_GO_ALWAYS_DEPOT                                  :Géi ëmmer
STR_ORDER_DROP_SERVICE_DEPOT                                    :Revisioun falls néideg
STR_ORDER_DROP_HALT_DEPOT                                       :Stop
STR_ORDER_SERVICE_TOOLTIP                                       :{BLACK}Iwwersprang dësen Optrag wann keng Revisioun néideg ass

STR_ORDER_CONDITIONAL_VARIABLE_TOOLTIP                          :{BLACK}Gefierdaten als Basis fir den Optragssprong

# Conditional order variables, must follow order of OrderConditionVariable enum
STR_ORDER_CONDITIONAL_LOAD_PERCENTAGE                           :Prozent gelueden
STR_ORDER_CONDITIONAL_RELIABILITY                               :Zouverlässegkeet
STR_ORDER_CONDITIONAL_MAX_SPEED                                 :Maximal Geschwindegkeet
STR_ORDER_CONDITIONAL_AGE                                       :Alter (Joer)
STR_ORDER_CONDITIONAL_REQUIRES_SERVICE                          :Brauch eng Revisioun
STR_ORDER_CONDITIONAL_UNCONDITIONALLY                           :Ëmmer
STR_ORDER_CONDITIONAL_REMAINING_LIFETIME                        :Reschtlaafzäit (Joer)

STR_ORDER_CONDITIONAL_COMPARATOR_TOOLTIP                        :{BLACK}Wéi Gefierdaten verglach solle ginn
STR_ORDER_CONDITIONAL_COMPARATOR_EQUALS                         :ass gläich
STR_ORDER_CONDITIONAL_COMPARATOR_NOT_EQUALS                     :ass net gläich
STR_ORDER_CONDITIONAL_COMPARATOR_LESS_THAN                      :ass manner wéi
STR_ORDER_CONDITIONAL_COMPARATOR_LESS_EQUALS                    :ass manner oder gläich wéi
STR_ORDER_CONDITIONAL_COMPARATOR_MORE_THAN                      :ass méi wéi
STR_ORDER_CONDITIONAL_COMPARATOR_MORE_EQUALS                    :ass méi oder gläich wéi
STR_ORDER_CONDITIONAL_COMPARATOR_IS_TRUE                        :ass richteg (true)
STR_ORDER_CONDITIONAL_COMPARATOR_IS_FALSE                       :ass falsch (false)

STR_ORDER_CONDITIONAL_VALUE_TOOLTIP                             :{BLACK}De Wäert dee mat de Gefierdaten verglach gëtt
STR_ORDER_CONDITIONAL_VALUE_CAPT                                :{WHITE}Wäert aginn fir ze vergläichen

STR_ORDERS_SKIP_BUTTON                                          :{BLACK}Iwwersprangen
STR_ORDERS_SKIP_TOOLTIP                                         :{BLACK}Iwwersprang de momentanen Optrag. CTRL+Klick iwwerspréngt op den ungewieltenen Optrag

STR_ORDERS_DELETE_BUTTON                                        :{BLACK}Läschen
STR_ORDERS_DELETE_TOOLTIP                                       :{BLACK}Läscht den ungewielten Optrag
STR_ORDERS_DELETE_ALL_TOOLTIP                                   :{BLACK}All Opträg läschen
STR_ORDERS_STOP_SHARING_BUTTON                                  :{BLACK}D'Deele stoppen
STR_ORDERS_STOP_SHARING_TOOLTIP                                 :{BLACK}Stop d'Deele vun der Optragslëscht. Ctrl+Klick lescht ausserdem all Opträg vun dësem Gefier

STR_ORDERS_GO_TO_BUTTON                                         :{BLACK}Géi op
STR_ORDER_GO_TO_NEAREST_DEPOT                                   :Géi an den nooste Schapp
STR_ORDER_GO_TO_NEAREST_HANGAR                                  :Géi an den noosten Hangar
STR_ORDER_CONDITIONAL                                           :Bedéngten Optragssprong
STR_ORDER_SHARE                                                 :Opträg deelen
STR_ORDERS_GO_TO_TOOLTIP                                        :{BLACK}Setzt en neien Optrag firun den ungewielten Optrag, oder un d'Enn vun der Lëscht. Ctrl setzt Statioun Opträg op voll lueden, Weepunkter op 'non-stop', an Schapp Opträg 'Revisioun'. Op en Gefier klicken, kopéiert d'Opträg vun dem Gefier

STR_ORDERS_VEH_WITH_SHARED_ORDERS_LIST_TOOLTIP                  :{BLACK}Weis all Gefierer déi dësen Plang deelen

# String parts to build the order string
STR_ORDER_GO_TO_WAYPOINT                                        :Iwwert {WAYPOINT}
STR_ORDER_GO_NON_STOP_TO_WAYPOINT                               :Géi non-stop via {WAYPOINT}

STR_ORDER_SERVICE_AT                                            :Revisioun am/an
STR_ORDER_SERVICE_NON_STOP_AT                                   :Revisioun non-stop am/an

STR_ORDER_NEAREST_DEPOT                                         :den noosten
STR_ORDER_NEAREST_HANGAR                                        :den noosten Hangar
STR_ORDER_TRAIN_DEPOT                                           :Zuchschapp
STR_ORDER_ROAD_VEHICLE_DEPOT                                    :Stroossegefier-Depot
STR_ORDER_SHIP_DEPOT                                            :Schëffsschapp
STR_ORDER_GO_TO_NEAREST_DEPOT_FORMAT                            :{STRING} {STRING} {STRING}
STR_ORDER_GO_TO_DEPOT_FORMAT                                    :{STRING} {DEPOT}

STR_ORDER_REFIT_ORDER                                           :(Ëmbau op {STRING})
STR_ORDER_REFIT_STOP_ORDER                                      :(Ëmbau op {STRING} an stoppen)
STR_ORDER_STOP_ORDER                                            :(Stop)

STR_ORDER_GO_TO_STATION                                         :{STRING} {STATION} {STRING}

STR_ORDER_IMPLICIT                                              :(Implizit)

STR_ORDER_FULL_LOAD                                             :(Voll lueden)
STR_ORDER_FULL_LOAD_ANY                                         :(Voll lueden mat all Wuer)
STR_ORDER_NO_LOAD                                               :(Net lueden)
STR_ORDER_UNLOAD                                                :(Entlueden an Luedung huelen)
STR_ORDER_UNLOAD_FULL_LOAD                                      :(Entlueden an erem voll lueden)
STR_ORDER_UNLOAD_FULL_LOAD_ANY                                  :(Entlueden an mat all Wuer voll lueden)
STR_ORDER_UNLOAD_NO_LOAD                                        :(Entlueden an eidel loosen)
STR_ORDER_TRANSFER                                              :(Transferéieren an Lueden)
STR_ORDER_TRANSFER_FULL_LOAD                                    :(Transferéieren an voll lueden)
STR_ORDER_TRANSFER_FULL_LOAD_ANY                                :(Transferéieren an mat all Wuer voll lueden)
STR_ORDER_TRANSFER_NO_LOAD                                      :(Transferéieren an eidel loosen)
STR_ORDER_NO_UNLOAD                                             :(Net entlueden an Wueren lueden)
STR_ORDER_NO_UNLOAD_FULL_LOAD                                   :(Net entlueden an op voll Beluedung waarden)
STR_ORDER_NO_UNLOAD_FULL_LOAD_ANY                               :(Net entlueden an op iergendeng voll Beluedung waarden)
STR_ORDER_NO_UNLOAD_NO_LOAD                                     :(Keen Ent- an Belueden)

STR_ORDER_AUTO_REFIT                                            :(Embauen op {STRING})
STR_ORDER_FULL_LOAD_REFIT                                       :(Voll lueden mat Embauen op {STRING})
STR_ORDER_FULL_LOAD_ANY_REFIT                                   :(Voll lueden mat all Wueren mat Embauen op {STRING})
STR_ORDER_UNLOAD_REFIT                                          :(Entlueden an Wueren lueden mat Embauen op {STRING})
STR_ORDER_UNLOAD_FULL_LOAD_REFIT                                :(Entlueden an op voll Luedung waarden mat Embauen op {STRING})
STR_ORDER_UNLOAD_FULL_LOAD_ANY_REFIT                            :(Entlueden an waard op iergendeng Volluedung mat Embauen op {STRING})
STR_ORDER_TRANSFER_REFIT                                        :(Transfer an lued Wueren mat Auto-Embauen zu {STRING})
STR_ORDER_TRANSFER_FULL_LOAD_REFIT                              :(Transfer an waard op Vollueden mat Auto-Embauen op {STRING})
STR_ORDER_TRANSFER_FULL_LOAD_ANY_REFIT                          :(Transfer an waard op iergendeng Volluedung mat Auto-Embauen op {STRING})
STR_ORDER_NO_UNLOAD_REFIT                                       :(Keen Entlueden an huel Wueren mat Auto-Embauen op {STRING})
STR_ORDER_NO_UNLOAD_FULL_LOAD_REFIT                             :(Keen Entlueden an waard op Vollueden mat Auto-Embauen op {STRING})
STR_ORDER_NO_UNLOAD_FULL_LOAD_ANY_REFIT                         :(Keen Entlueden an waard op iergendend Volluedung mat Auto-Embauen op {STRING})

STR_ORDER_AUTO_REFIT_ANY                                        :verfügbar Wueren

STR_ORDER_STOP_LOCATION_NEAR_END                                :[noosten Enn]
STR_ORDER_STOP_LOCATION_MIDDLE                                  :[Mëtt]
STR_ORDER_STOP_LOCATION_FAR_END                                 :[wäit Enn]

STR_ORDER_OUT_OF_RANGE                                          :{RED} (Nächst Destinatioun ass ze wäit fort)

STR_ORDER_CONDITIONAL_UNCONDITIONAL                             :Sprang zum Optrag {COMMA}
STR_ORDER_CONDITIONAL_NUM                                       :Sprang zum Optrag {COMMA} wann {STRING} {STRING} {COMMA}
STR_ORDER_CONDITIONAL_TRUE_FALSE                                :Sprang zum Optrag {COMMA} wann {STRING} {STRING}

STR_INVALID_ORDER                                               :{RED} (ongültegen Optrag)

# Time table window
STR_TIMETABLE_TITLE                                             :{WHITE}{VEHICLE} (Zäitplang)
STR_TIMETABLE_ORDER_VIEW                                        :{BLACK}Opträg
STR_TIMETABLE_ORDER_VIEW_TOOLTIP                                :{BLACK}Wiesselt op d'Opträgunzeig

STR_TIMETABLE_TOOLTIP                                           :{BLACK}Zäitplang - klick op en Optrag fir en ze wielen

STR_TIMETABLE_NO_TRAVEL                                         :Net ënnerwee
STR_TIMETABLE_NOT_TIMETABLEABLE                                 :Rees (automatesch; Zäitplang durch manuell Opträg)
STR_TIMETABLE_TRAVEL_NOT_TIMETABLED                             :Ënnerwee (ouni Zäitplang)
STR_TIMETABLE_TRAVEL_NOT_TIMETABLED_SPEED                       :Fuer maximal {2:VELOCITY} (ouni Zäitplang)
STR_TIMETABLE_TRAVEL_FOR                                        :Ënnerwee während {STRING}
STR_TIMETABLE_TRAVEL_FOR_SPEED                                  :Fiert während {STRING} mat maximal {VELOCITY}
STR_TIMETABLE_TRAVEL_FOR_ESTIMATED                              :Fuer (während {STRING}, ouni Zäitplang)
STR_TIMETABLE_TRAVEL_FOR_SPEED_ESTIMATED                        :Fuer (während {STRING}, ouni Zäitplang) mat maximal {VELOCITY}
STR_TIMETABLE_STAY_FOR_ESTIMATED                                :(bleif während {STRING}, ouni Zäitplang)
STR_TIMETABLE_AND_TRAVEL_FOR_ESTIMATED                          :(fuer während {STRING}, ouni Zäitplang)
STR_TIMETABLE_STAY_FOR                                          :an bleif fir {STRING}
STR_TIMETABLE_AND_TRAVEL_FOR                                    :an ënnerwee während {STRING}
STR_TIMETABLE_DAYS                                              :{COMMA}{NBSP}D{P ag eeg}
STR_TIMETABLE_TICKS                                             :{COMMA}{NBSP}Tick{P "" en}

STR_TIMETABLE_TOTAL_TIME                                        :{BLACK}Dësen Zäitplang brauch {STRING} fir faërdeg ze ginn
STR_TIMETABLE_TOTAL_TIME_INCOMPLETE                             :{BLACK}Dësen Zäitplang brauch op manst {STRING} (net all geplangt)

STR_TIMETABLE_STATUS_ON_TIME                                    :{BLACK}D'Gefier ass mat Zäit
STR_TIMETABLE_STATUS_LATE                                       :{BLACK}D'Gefier ass grad {STRING} ze spéit
STR_TIMETABLE_STATUS_EARLY                                      :{BLACK}D'Gefier ass grad {STRING} ze fréi
STR_TIMETABLE_STATUS_NOT_STARTED                                :{BLACK}Dësen Zäitplang gouf nach net gestart
STR_TIMETABLE_STATUS_START_AT                                   :{BLACK}Dësen Zäitplang start um {STRING}

STR_TIMETABLE_STARTING_DATE                                     :{BLACK}Start Datum
STR_TIMETABLE_STARTING_DATE_TOOLTIP                             :{BLACK}Wiel en Datum als Startpunkt fir dësen Zäitplang. Ctrl+Klick setzt de Startpunkt vun dësem Zäitplang an verdeelt et en gläichméisseg op all Gefierer déi dësen Optrag hunn, wann den Optrag komplett mat engem Zäitplang versinn ass

STR_TIMETABLE_CHANGE_TIME                                       :{BLACK}Zäit wiesselen
STR_TIMETABLE_WAIT_TIME_TOOLTIP                                 :{BLACK}Änner Zäit déi den ugewielten Optrag brauche soll

STR_TIMETABLE_CLEAR_TIME                                        :{BLACK}Zäit läschen
STR_TIMETABLE_CLEAR_TIME_TOOLTIP                                :{BLACK}Läsch Zäit fir de gewielten Optrag

STR_TIMETABLE_CHANGE_SPEED                                      :{BLACK}Änner de Geschwindegkeetslimit
STR_TIMETABLE_CHANGE_SPEED_TOOLTIP                              :{BLACK}Änner d'maximal Reesgeschwindëgkeet fir de gewielten Optrag

STR_TIMETABLE_CLEAR_SPEED                                       :{BLACK}Geschwindegkeetslimit läschen
STR_TIMETABLE_CLEAR_SPEED_TOOLTIP                               :{BLACK}Maximal Reesgeschwindegkeet vum gewielten Optrag läschen

STR_TIMETABLE_RESET_LATENESS                                    :{BLACK}Verspeidungszieler zerécksetzen
STR_TIMETABLE_RESET_LATENESS_TOOLTIP                            :{BLACK}Setzt de Verspéidungszieler zréck, sou dass d'Gefier mat Zäit ukënnt

STR_TIMETABLE_AUTOFILL                                          :{BLACK}Autofëllen
STR_TIMETABLE_AUTOFILL_TOOLTIP                                  :{BLACK}Fëll den Zäitplang automatesch mat de Wäerter vum nächsten Trajet (Ctrl+Klick fir Wardzäiten probéiren bäizehalen)

STR_TIMETABLE_EXPECTED                                          :{BLACK}Erwaard
STR_TIMETABLE_SCHEDULED                                         :{BLACK}Geplangt
STR_TIMETABLE_EXPECTED_TOOLTIP                                  :{BLACK}Tëschent erwaard a geplangt wiesselen

STR_TIMETABLE_ARRIVAL_ABBREVIATION                              :A:
STR_TIMETABLE_DEPARTURE_ABBREVIATION                            :D:


# Date window (for timetable)
STR_DATE_CAPTION                                                :{WHITE}Datum setzen
STR_DATE_SET_DATE                                               :{BLACK}Datum setzen
STR_DATE_SET_DATE_TOOLTIP                                       :{BLACK}De gewielten Datum als Startdatum fir den Zäitplang benotzen
STR_DATE_DAY_TOOLTIP                                            :{BLACK}Dag wielen
STR_DATE_MONTH_TOOLTIP                                          :{BLACK}Mount wielen
STR_DATE_YEAR_TOOLTIP                                           :{BLACK}Joer wielen


# AI debug window
STR_AI_DEBUG                                                    :{WHITE}KI /Spill-Script Debug
STR_AI_DEBUG_NAME_AND_VERSION                                   :{BLACK}{STRING} (v{NUM})
STR_AI_DEBUG_NAME_TOOLTIP                                       :{BLACK}Numm vun dem Script
STR_AI_DEBUG_SETTINGS                                           :{BLACK}Astellungen
STR_AI_DEBUG_SETTINGS_TOOLTIP                                   :{BLACK}Script Astellungen änneren
STR_AI_DEBUG_RELOAD                                             :{BLACK}KI nei lueden
STR_AI_DEBUG_RELOAD_TOOLTIP                                     :{BLACK}KI stoppen, Skript nei lueden, KI nei starten
STR_AI_DEBUG_BREAK_STR_ON_OFF_TOOLTIP                           :{BLACK}Erlab/Verbidd breaks wann en KI Log Message zum break string passt
STR_AI_DEBUG_BREAK_ON_LABEL                                     :{BLACK}Break un/op:
STR_AI_DEBUG_BREAK_STR_OSKTITLE                                 :{BLACK}Break un
STR_AI_DEBUG_BREAK_STR_TOOLTIP                                  :{BLACK}Wann en KI Log message zum String passt, pauséiert d'Spill
STR_AI_DEBUG_MATCH_CASE                                         :{BLACK}Passende Fall
STR_AI_DEBUG_MATCH_CASE_TOOLTIP                                 :{BLACK}Wiessel tëscht passende Fäll beim vergläichen vu KI Log Messagen mam Break-String
STR_AI_DEBUG_CONTINUE                                           :{BLACK}Weider
STR_AI_DEBUG_CONTINUE_TOOLTIP                                   :{BLACK}Entpaus an fuer weider mat der KI
STR_AI_DEBUG_SELECT_AI_TOOLTIP                                  :{BLACK}Debug-output fir dës KI uweisen
STR_AI_GAME_SCRIPT                                              :{BLACK}Spill-Script
STR_AI_GAME_SCRIPT_TOOLTIP                                      :{BLACK}Check de Spill-Scipt-Log

STR_ERROR_AI_NO_AI_FOUND                                        :Keng passend KI fonnt fir ze lueden.{}Dës KI ass en Dummy an wäert näischt maachen.{}KI'en kënnen iwwert den 'Online Content' System downgeload ginn.
STR_ERROR_AI_PLEASE_REPORT_CRASH                                :{WHITE}En Script ass ofgestierzt. W.e.g mellt dës dem Autor mat engem Screenshot vun der KI/Spill-Script Debugfënster
STR_ERROR_AI_DEBUG_SERVER_ONLY                                  :{YELLOW}KI / Spill-Script Debugfënster ass nëmmen fir Serveren verfügbar

# AI configuration window
STR_AI_CONFIG_CAPTION                                           :{WHITE}KI /Spill-Script Konfiguratioun
STR_AI_CONFIG_GAMELIST_TOOLTIP                                  :{BLACK}D'Spill-Script dat am nächsten Spill geluede gëtt
STR_AI_CONFIG_AILIST_TOOLTIP                                    :{BLACK}D'KIën déi am nächsten Spill geluede ginn
STR_AI_CONFIG_HUMAN_PLAYER                                      :Mënschleche Spiller
STR_AI_CONFIG_RANDOM_AI                                         :Zoufälleg KI
STR_AI_CONFIG_NONE                                              :(keng)

STR_AI_CONFIG_MOVE_UP                                           :{BLACK}No uewen setzen
STR_AI_CONFIG_MOVE_UP_TOOLTIP                                   :{BLACK}Gewielte KI an der Lëscht no uewen setzen
STR_AI_CONFIG_MOVE_DOWN                                         :{BLACK}Erof setzen
STR_AI_CONFIG_MOVE_DOWN_TOOLTIP                                 :{BLACK}Gewielte KI an der Lëscht no ënne setzen

STR_AI_CONFIG_GAMESCRIPT                                        :{SILVER}Spill-Script
STR_AI_CONFIG_AI                                                :{SILVER}KIën

STR_AI_CONFIG_CHANGE                                            :{BLACK}Wiel {STRING} aus
STR_AI_CONFIG_CHANGE_NONE                                       :
STR_AI_CONFIG_CHANGE_AI                                         :KI
STR_AI_CONFIG_CHANGE_GAMESCRIPT                                 :Spill-Script
STR_AI_CONFIG_CHANGE_TOOLTIP                                    :{BLACK}Lued en aneren Script
STR_AI_CONFIG_CONFIGURE                                         :{BLACK}Konfiguréieren
STR_AI_CONFIG_CONFIGURE_TOOLTIP                                 :{BLACK}All Parameter vun dem Script konfiguréieren

# Available AIs window
STR_AI_LIST_CAPTION                                             :{WHITE}Verfügbar {STRING}
STR_AI_LIST_CAPTION_AI                                          :KIs
STR_AI_LIST_CAPTION_GAMESCRIPT                                  :Spill-Scripter
STR_AI_LIST_TOOLTIP                                             :{BLACK}Klick fir en Script auszewielen

STR_AI_LIST_AUTHOR                                              :{LTBLUE}Autor: {ORANGE}{STRING}
STR_AI_LIST_VERSION                                             :{LTBLUE}Versioun: {ORANGE}{NUM}
STR_AI_LIST_URL                                                 :{LTBLUE}URL: {ORANGE}{STRING}

STR_AI_LIST_ACCEPT                                              :{BLACK}Akzeptéiert
STR_AI_LIST_ACCEPT_TOOLTIP                                      :{BLACK}Wiel de markéierten Script
STR_AI_LIST_CANCEL                                              :{BLACK}Ofbriechen
STR_AI_LIST_CANCEL_TOOLTIP                                      :{BLACK}Script net änneren

# AI Parameters
STR_AI_SETTINGS_CAPTION                                         :{WHITE}{STRING} Parameter
STR_AI_SETTINGS_CAPTION_AI                                      :KI
STR_AI_SETTINGS_CAPTION_GAMESCRIPT                              :Spill-Script
STR_AI_SETTINGS_CLOSE                                           :{BLACK}Zoumaachen
STR_AI_SETTINGS_RESET                                           :{BLACK}Reset
STR_AI_SETTINGS_SETTING                                         :{STRING}: {ORANGE}{STRING}
STR_AI_SETTINGS_START_DELAY                                     :Unzuel un Deeg wou des KI gestart gëtt no der leschter: {ORANGE}{STRING}


# Textfile window
STR_TEXTFILE_README_CAPTION                                     :{WHITE}{STRING} readme vun {STRING}
STR_TEXTFILE_CHANGELOG_CAPTION                                  :{WHITE}{STRING} Changelog vun {STRING}
STR_TEXTFILE_LICENCE_CAPTION                                    :{WHITE}{STRING} Lizenz vun {STRING}
STR_TEXTFILE_WRAP_TEXT                                          :{WHITE}Text änneren
STR_TEXTFILE_WRAP_TEXT_TOOLTIP                                  :{BLACK}Ännert den Text vun der Fënster esou dass alles erapasst ouni ze scrollen
STR_TEXTFILE_VIEW_README                                        :{BLACK}Readme liesen
STR_TEXTFILE_VIEW_CHANGELOG                                     :{BLACK}Changelog
STR_TEXTFILE_VIEW_LICENCE                                       :{BLACK}Lizenz


# Vehicle loading indicators
STR_PERCENT_UP_SMALL                                            :{TINY_FONT}{WHITE}{NUM}%{UP_ARROW}
STR_PERCENT_UP                                                  :{WHITE}{NUM}%{UP_ARROW}
STR_PERCENT_DOWN_SMALL                                          :{TINY_FONT}{WHITE}{NUM}%{DOWN_ARROW}
STR_PERCENT_DOWN                                                :{WHITE}{NUM}%{DOWN_ARROW}
STR_PERCENT_UP_DOWN_SMALL                                       :{TINY_FONT}{WHITE}{NUM}%{UP_ARROW}{DOWN_ARROW}
STR_PERCENT_UP_DOWN                                             :{WHITE}{NUM}%{UP_ARROW}{DOWN_ARROW}
STR_PERCENT_NONE_SMALL                                          :{TINY_FONT}{WHITE}{NUM}%
STR_PERCENT_NONE                                                :{WHITE}{NUM}%

# Income 'floats'
STR_INCOME_FLOAT_COST_SMALL                                     :{TINY_FONT}{RED}Käschten: {CURRENCY_LONG}
STR_INCOME_FLOAT_COST                                           :{RED}Käschten: {CURRENCY_LONG}
STR_INCOME_FLOAT_INCOME_SMALL                                   :{TINY_FONT}{GREEN}Akommes: {CURRENCY_LONG}
STR_INCOME_FLOAT_INCOME                                         :{GREEN}Akommes: {CURRENCY_LONG}
STR_FEEDER_TINY                                                 :{TINY_FONT}{YELLOW}Transfert: {CURRENCY_LONG}
STR_FEEDER                                                      :{YELLOW}Transfert: {CURRENCY_LONG}
STR_FEEDER_INCOME_TINY                                          :{TINY_FONT}{YELLOW}Transfert: {CURRENCY_LONG}{WHITE} / {GREEN}Akommes: {CURRENCY_LONG}
STR_FEEDER_INCOME                                               :{YELLOW}Transfert: {CURRENCY_LONG}{WHITE} / {GREEN}Akommes: {CURRENCY_LONG}
STR_FEEDER_COST_TINY                                            :{TINY_FONT}{YELLOW}Transfert: {CURRENCY_LONG}{WHITE} / {RED}Käschten: {CURRENCY_LONG}
STR_FEEDER_COST                                                 :{YELLOW}Transfert: {CURRENCY_LONG}{WHITE} / {RED}Käschten: {CURRENCY_LONG}
STR_MESSAGE_ESTIMATED_COST                                      :{WHITE}Geschätzte Käschten: {CURRENCY_LONG}
STR_MESSAGE_ESTIMATED_INCOME                                    :{WHITE}Geschätzten Akommes: {CURRENCY_LONG}

# Saveload messages
STR_ERROR_SAVE_STILL_IN_PROGRESS                                :{WHITE}Nach amgaangen ze späicheren.{} W.e.g. waarde bis daat fäerdeg ass!
STR_ERROR_AUTOSAVE_FAILED                                       :{WHITE}Fehler beim Autospäicheren
STR_ERROR_UNABLE_TO_READ_DRIVE                                  :{BLACK}Kann net um Laafwierk liesen
STR_ERROR_GAME_SAVE_FAILED                                      :{WHITE}Fehler beim Späicheren{}{STRING}
STR_ERROR_UNABLE_TO_DELETE_FILE                                 :{WHITE}Kann d'Datei net läschen
STR_ERROR_GAME_LOAD_FAILED                                      :{WHITE}Fehler beim Lueden{}{STRING}
STR_GAME_SAVELOAD_ERROR_BROKEN_INTERNAL_ERROR                   :Interne Fehler: {STRING}
STR_GAME_SAVELOAD_ERROR_BROKEN_SAVEGAME                         :Futtissen Spillstand - {STRING}
STR_GAME_SAVELOAD_ERROR_TOO_NEW_SAVEGAME                        :Spillstand ass mat enger méi neier Versioun gemaach
STR_GAME_SAVELOAD_ERROR_FILE_NOT_READABLE                       :Datei net liesbar
STR_GAME_SAVELOAD_ERROR_FILE_NOT_WRITEABLE                      :Datei net beschreiwbar
STR_GAME_SAVELOAD_ERROR_DATA_INTEGRITY_CHECK_FAILED             :Datenintegritéitfehler
STR_GAME_SAVELOAD_NOT_AVAILABLE                                 :<keen do>
STR_WARNING_LOADGAME_REMOVED_TRAMS                              :{WHITE}Spill gouf an enger Versioun ouni Tram support gesaved. All Tram gouf wechgeholl

# Map generation messages
STR_ERROR_COULD_NOT_CREATE_TOWN                                 :{WHITE}Kaartenerstellung ofgebrach...{}... keng passend Stadplazen
STR_ERROR_NO_TOWN_IN_SCENARIO                                   :{WHITE}... et ass keng Stad an dësem Szenario

STR_ERROR_PNGMAP                                                :{WHITE}Kann d'Landschaft net vum PNG lueden...
STR_ERROR_PNGMAP_FILE_NOT_FOUND                                 :{WHITE}... Datei net fonnt
STR_ERROR_PNGMAP_IMAGE_TYPE                                     :{WHITE}... konnt de Bildtyp net konvertéieren. Brauch en 8 oder 24-bit PNG Bild.
STR_ERROR_PNGMAP_MISC                                           :{WHITE}... eppes ass schief gaangen (warscheinlech eng korrupt Datei)

STR_ERROR_BMPMAP                                                :{WHITE}Kann d'Landschaft net aus der BMP lueden...
STR_ERROR_BMPMAP_IMAGE_TYPE                                     :{WHITE}... konnt de Bildtyp net konvertéieren

STR_ERROR_HEIGHTMAP_TOO_LARGE                                   :{WHITE}... Bild ass ze grouss

STR_WARNING_HEIGHTMAP_SCALE_CAPTION                             :{WHITE}Scaléirungswarnung
STR_WARNING_HEIGHTMAP_SCALE_MESSAGE                             :{YELLOW}Quellekaart zevill an der Gréisst änneren ass net ugeroden. Weiderman ?

# Soundset messages
STR_WARNING_FALLBACK_SOUNDSET                                   :{WHITE}Et gouf nëmmen en Ersatzsoundset fonnt. Wann Sounds erwënscht sinn, kënnen se iwwer den Downloadsystem installéiert ginn.

# Screenshot related messages
STR_WARNING_SCREENSHOT_SIZE_CAPTION                             :{WHITE}Riesenscreenshot
STR_WARNING_SCREENSHOT_SIZE_MESSAGE                             :{YELLOW}De Screenshot wäert eng Opléisung vun {COMMA} x {COMMA} Pixel hunn. Et kann e bëssen dauere bis en gemet ass. Wëllsde weiderman?

STR_MESSAGE_SCREENSHOT_SUCCESSFULLY                             :{WHITE}Screenshot gespäichert als '{STRING}'
STR_ERROR_SCREENSHOT_FAILED                                     :{WHITE}Screenshotfehler!

# Error message titles
STR_ERROR_MESSAGE_CAPTION                                       :{YELLOW}Meldung
STR_ERROR_MESSAGE_CAPTION_OTHER_COMPANY                         :{YELLOW}Matdeelung vun {STRING}

# Generic construction errors
STR_ERROR_OFF_EDGE_OF_MAP                                       :{WHITE}Ausserhalb vun der Kaart
STR_ERROR_TOO_CLOSE_TO_EDGE_OF_MAP                              :{WHITE}Ze noo um Rand vun der Kaart
STR_ERROR_NOT_ENOUGH_CASH_REQUIRES_CURRENCY                     :{WHITE}Net genuch Geld - des Aktioun kascht {CURRENCY_LONG}
STR_ERROR_FLAT_LAND_REQUIRED                                    :{WHITE}D'Land muss flaach sinn
STR_ERROR_LAND_SLOPED_IN_WRONG_DIRECTION                        :{WHITE}Land ass an déi falsch Richtung geneigt
STR_ERROR_CAN_T_DO_THIS                                         :{WHITE}Kann dat net maachen...
STR_ERROR_BUILDING_MUST_BE_DEMOLISHED                           :{WHITE}Gebai muss fir d'éischt ofgerapt ginn
STR_ERROR_CAN_T_CLEAR_THIS_AREA                                 :{WHITE}Kann des Plaz net raumen...
STR_ERROR_SITE_UNSUITABLE                                       :{WHITE}... Plaz net gëeegent
STR_ERROR_ALREADY_BUILT                                         :{WHITE}... scho gebaut
STR_ERROR_OWNED_BY                                              :{WHITE}... am Besëtz vun {STRING}
STR_ERROR_AREA_IS_OWNED_BY_ANOTHER                              :{WHITE}... d'Plaz ass am Besëtz vun enger aanerer Firma
STR_ERROR_TERRAFORM_LIMIT_REACHED                               :{WHITE}... Limit fir d'Emformen vu Land erreecht
STR_ERROR_CLEARING_LIMIT_REACHED                                :{WHITE}... Limit fir d'Raume vu Felder erreecht
STR_ERROR_TREE_PLANT_LIMIT_REACHED                              :{WHITE}... Limit fir Beem ze planzen erreecht
STR_ERROR_NAME_MUST_BE_UNIQUE                                   :{WHITE}Numm muss eenzegarteg sinn
STR_ERROR_GENERIC_OBJECT_IN_THE_WAY                             :{WHITE}{1:STRING} am Wee
STR_ERROR_NOT_ALLOWED_WHILE_PAUSED                              :{WHITE}Net erlaabt an der Paus

# Local authority errors
STR_ERROR_LOCAL_AUTHORITY_REFUSES_TO_ALLOW_THIS                 :{WHITE}D'Gemeng {TOWN} wëll dat net erlaben
STR_ERROR_LOCAL_AUTHORITY_REFUSES_AIRPORT                       :{WHITE}D'Gemeng {TOWN} erlaabt keen weidere Fluchhafen an der Stad
STR_ERROR_LOCAL_AUTHORITY_REFUSES_NOISE                         :{WHITE}D'Gemeng {TOWN} refuséiert de Bau vum Fluchhafen wéinst Kaméidi
STR_ERROR_BRIBE_FAILED                                          :{WHITE}D'Bestiechung as enger regionaler Ennersichung opgefall

# Levelling errors
STR_ERROR_CAN_T_RAISE_LAND_HERE                                 :{WHITE}Kann d'Land hei net unhiewen...
STR_ERROR_CAN_T_LOWER_LAND_HERE                                 :{WHITE}Kann d'Land hei net erofsetzen...
STR_ERROR_CAN_T_LEVEL_LAND_HERE                                 :{WHITE}Kann d'Land net ebenen...
STR_ERROR_EXCAVATION_WOULD_DAMAGE                               :{WHITE}Verdéiwung géif den Tunnel beschiedegen
STR_ERROR_ALREADY_AT_SEA_LEVEL                                  :{WHITE}... schon op Mieresspigel
STR_ERROR_TOO_HIGH                                              :{WHITE}... ze héich
STR_ERROR_ALREADY_LEVELLED                                      :{WHITE}... scho flaach
STR_ERROR_BRIDGE_TOO_HIGH_AFTER_LOWER_LAND                      :{WHITE}Dono wier d'Bréck ze héich fir dësen Terrain.

# Company related errors
STR_ERROR_CAN_T_CHANGE_COMPANY_NAME                             :{WHITE}Kann de Firmennumm net änneren...
STR_ERROR_CAN_T_CHANGE_PRESIDENT                                :{WHITE}Kann den Numm vum Manager net änneren...

STR_ERROR_MAXIMUM_PERMITTED_LOAN                                :{WHITE}... maximale Kredit ass {CURRENCY_LONG}
STR_ERROR_CAN_T_BORROW_ANY_MORE_MONEY                           :{WHITE}Kann net méi Geld léinen...
STR_ERROR_LOAN_ALREADY_REPAYED                                  :{WHITE}... keen Kredit zeréckzebezuelen
STR_ERROR_CURRENCY_REQUIRED                                     :{WHITE}... et ginn {CURRENCY_LONG} gebraucht
STR_ERROR_CAN_T_REPAY_LOAN                                      :{WHITE}Kann de Kredit net zeréckbezuelen...
STR_ERROR_INSUFFICIENT_FUNDS                                    :{WHITE}Kann keng Suen ginn déi vun der Bank geléint sinn...
STR_ERROR_CAN_T_BUY_COMPANY                                     :{WHITE}Kann d'Firma net kafen...
STR_ERROR_CAN_T_BUILD_COMPANY_HEADQUARTERS                      :{WHITE}Kann d'Firmenhaaptgebai net bauen...
STR_ERROR_CAN_T_BUY_25_SHARE_IN_THIS                            :{WHITE}Kann keng 25% Undeeler vun dëser Firma kafen...
STR_ERROR_CAN_T_SELL_25_SHARE_IN                                :{WHITE}Kann keng 25% Undeeler vun dëser Firma verkafen...
STR_ERROR_PROTECTED                                             :{WHITE}Des Firma ass nach net al genuch fir Undeeler ze handelen...

# Town related errors
STR_ERROR_CAN_T_GENERATE_TOWN                                   :{WHITE}Ka keng Stied bauen
STR_ERROR_CAN_T_RENAME_TOWN                                     :{WHITE}Kann d'Stad net ëmbenennen...
STR_ERROR_CAN_T_FOUND_TOWN_HERE                                 :{WHITE}Kann d'Stad hei net bauen...
STR_ERROR_CAN_T_EXPAND_TOWN                                     :{WHITE}Kann d'Stad net vergréisseren...
STR_ERROR_TOO_CLOSE_TO_EDGE_OF_MAP_SUB                          :{WHITE}... ze noo um Enn vun der Kaart
STR_ERROR_TOO_CLOSE_TO_ANOTHER_TOWN                             :{WHITE}... ze noo un enger anerer Stad
STR_ERROR_TOO_MANY_TOWNS                                        :{WHITE}... ze vill Stied
STR_ERROR_NO_SPACE_FOR_TOWN                                     :{WHITE}... et ass keng Plaz méi op der Kaart
STR_ERROR_TOWN_EXPAND_WARN_NO_ROADS                             :{WHITE}Stied bauen keng Stroossen. Du kanns de Bau iwwert Astellungen->Economie->Stied aschalten
STR_ERROR_ROAD_WORKS_IN_PROGRESS                                :{WHITE}Stroossenarbeschten amgaangen
STR_ERROR_TOWN_CAN_T_DELETE                                     :{WHITE}Kann des Stad net läschen...{}Eng Statioun oder Schapp huet den Numm vun dëser Stad oder en Stéck dat der Stad gehéiert kann net ewechgeholl ginn
STR_ERROR_STATUE_NO_SUITABLE_PLACE                              :{WHITE}... et gëtt keng gëeegent Plaz fir eng Statu am Stadzentrum

# Industry related errors
STR_ERROR_TOO_MANY_INDUSTRIES                                   :{WHITE}... zevill Industrien
STR_ERROR_CAN_T_GENERATE_INDUSTRIES                             :{WHITE}Kann keng Industrien bauen...
STR_ERROR_CAN_T_BUILD_HERE                                      :{WHITE}Kann {STRING} net hei bauen...
STR_ERROR_CAN_T_CONSTRUCT_THIS_INDUSTRY                         :{WHITE}Kann deen Industrietyp hei net bauen...
STR_ERROR_INDUSTRY_TOO_CLOSE                                    :{WHITE}... ze noo bei enger anerer Fabrik
STR_ERROR_MUST_FOUND_TOWN_FIRST                                 :{WHITE}... muss fir d'éischt eng Stad bauen
STR_ERROR_ONLY_ONE_ALLOWED_PER_TOWN                             :{WHITE}... nëmmen 1 pro Stad erlaabt
STR_ERROR_CAN_ONLY_BE_BUILT_IN_TOWNS_WITH_POPULATION_OF_1200    :{WHITE}... kann nëmmen an Stied mat op mannst 1200 Anwunner gebaut ginn
STR_ERROR_CAN_ONLY_BE_BUILT_IN_RAINFOREST                       :{WHITE}... kann nëmmen am Reebësch gebaut ginn
STR_ERROR_CAN_ONLY_BE_BUILT_IN_DESERT                           :{WHITE}... kann nëmmen an der Wüst gebaut ginn
STR_ERROR_CAN_ONLY_BE_BUILT_IN_TOWNS                            :{WHITE}... kann nëmmen a Stied gebaut ginn (ersetzt Haiser)
STR_ERROR_CAN_ONLY_BE_BUILT_NEAR_TOWN_CENTER                    :{WHITE}... kann nëmmen an der Géigend vum Zentrum vun der Stad gebaut ginn
STR_ERROR_CAN_ONLY_BE_BUILT_IN_LOW_AREAS                        :{WHITE}... kann nëmmen an niddregen Beräicher gebaut ginn
STR_ERROR_CAN_ONLY_BE_POSITIONED                                :{WHITE}... kann nëmmen no un den Ecker vun der Kaart positionéiert ginn
STR_ERROR_FOREST_CAN_ONLY_BE_PLANTED                            :{WHITE}... Bësch kann nëmmen iwwert der Schnéilinn geplanzt ginn
STR_ERROR_CAN_ONLY_BE_BUILT_ABOVE_SNOW_LINE                     :{WHITE}... kann nëmmen iwwert der Schnéilinn gebaut ginn
STR_ERROR_CAN_ONLY_BE_BUILT_BELOW_SNOW_LINE                     :{WHITE}... kann nëmmen ënnert der Schnéilinn gebaut ginn

STR_ERROR_NO_SUITABLE_PLACES_FOR_INDUSTRIES                     :{WHITE}Et gouf keng brauchbar Plaz fir '{STRING}' Industrien fonnt
STR_ERROR_NO_SUITABLE_PLACES_FOR_INDUSTRIES_EXPLANATION         :{WHITE}Änner d'Parameter fir d'Kaartegeneratioun fir eng besser Kaart ze erstellen

# Station construction related errors
STR_ERROR_CAN_T_BUILD_RAILROAD_STATION                          :{WHITE}Kann d'Gare hei net bauen...
STR_ERROR_CAN_T_BUILD_BUS_STATION                               :{WHITE}Kann de Busarrêt hei net bauen...
STR_ERROR_CAN_T_BUILD_TRUCK_STATION                             :{WHITE}Kann d'Camionsgare net bauen...
STR_ERROR_CAN_T_BUILD_PASSENGER_TRAM_STATION                    :{WHITE}Kann d'Passagéier-Tramsarrêt net bauen...
STR_ERROR_CAN_T_BUILD_CARGO_TRAM_STATION                        :{WHITE}Kann d'Wueren-Tramstatioun net bauen...
STR_ERROR_CAN_T_BUILD_DOCK_HERE                                 :{WHITE}Kann den Dock hei net bauen...
STR_ERROR_CAN_T_BUILD_AIRPORT_HERE                              :{WHITE}Kann de Fluchhafen hei net bauen...

STR_ERROR_ADJOINS_MORE_THAN_ONE_EXISTING                        :{WHITE}Grenzt un méi wéi eng Gare un
STR_ERROR_STATION_TOO_SPREAD_OUT                                :{WHITE}... Statioun ze ausgebreed
STR_ERROR_TOO_MANY_STATIONS_LOADING                             :{WHITE}Ze vill Garen/Luedstatiounen
STR_ERROR_TOO_MANY_STATION_SPECS                                :{WHITE}Ze vill Garesdeeler
STR_ERROR_TOO_MANY_BUS_STOPS                                    :{WHITE}Ze vill Busarrêten
STR_ERROR_TOO_MANY_TRUCK_STOPS                                  :{WHITE}Ze vill Camionsgaren
STR_ERROR_TOO_CLOSE_TO_ANOTHER_DOCK                             :{WHITE}Ze noo un engem aanerem Hafen
STR_ERROR_TOO_CLOSE_TO_ANOTHER_AIRPORT                          :{WHITE}Ze noo un engem aaneren Fluchhafen
STR_ERROR_CAN_T_RENAME_STATION                                  :{WHITE}Kann d'Statioun net ëmbenennen...
STR_ERROR_DRIVE_THROUGH_ON_TOWN_ROAD                            :{WHITE}... d'Strooss ass am Besëtz vun der Stad
STR_ERROR_DRIVE_THROUGH_DIRECTION                               :{WHITE}... Strooss geet an dei falsch Richtung
STR_ERROR_DRIVE_THROUGH_CORNER                                  :{WHITE}... Duerchfahrtstops kënnen keng Kéiren hunn
STR_ERROR_DRIVE_THROUGH_JUNCTION                                :{WHITE}... Duerchfahrtstops kënnen keng Kräizungen hunn

# Station destruction related errors
STR_ERROR_CAN_T_REMOVE_PART_OF_STATION                          :{WHITE}Kann den Deel vun der Gare net ofrappen...
STR_ERROR_MUST_REMOVE_RAILWAY_STATION_FIRST                     :{WHITE}Muss d'Gare fir d'éischt ofrappen
STR_ERROR_CAN_T_REMOVE_BUS_STATION                              :{WHITE}Kann de Busarrêt net ofrappen...
STR_ERROR_CAN_T_REMOVE_TRUCK_STATION                            :{WHITE}Kann d'Camionsgare net ofrappen...
STR_ERROR_CAN_T_REMOVE_PASSENGER_TRAM_STATION                   :{WHITE}Kann d'Tramstatioun net ofrappen...
STR_ERROR_CAN_T_REMOVE_CARGO_TRAM_STATION                       :{WHITE}Kann d'Wueren-Tramstatioun net ofrappen...
STR_ERROR_MUST_REMOVE_ROAD_STOP_FIRST                           :{WHITE}Busarrêt muss fir d'éischt wechgeholl ginn
STR_ERROR_THERE_IS_NO_STATION                                   :{WHITE}... et ass keng Statioun do

STR_ERROR_MUST_DEMOLISH_RAILROAD                                :{WHITE}Muss d'Gare fir d'éischt ofrappen
STR_ERROR_MUST_DEMOLISH_BUS_STATION_FIRST                       :{WHITE}Busarrêt muss fir d'éischt ofgerapt ginn
STR_ERROR_MUST_DEMOLISH_TRUCK_STATION_FIRST                     :{WHITE}Muss d'Camionsgare fir d'éischt ofrappen
STR_ERROR_MUST_DEMOLISH_PASSENGER_TRAM_STATION_FIRST            :{WHITE}Muss d'Tramstatioun fir d'éischt ofrappen
STR_ERROR_MUST_DEMOLISH_CARGO_TRAM_STATION_FIRST                :{WHITE}Muss d'Tramstatioun fir d'éischt ofrappen
STR_ERROR_MUST_DEMOLISH_DOCK_FIRST                              :{WHITE}Muss den Hafen fir déischt ofrappen
STR_ERROR_MUST_DEMOLISH_AIRPORT_FIRST                           :{WHITE}Muss de Fluchhafe fir d'éischt ofrappen

# Waypoint related errors
STR_ERROR_WAYPOINT_ADJOINS_MORE_THAN_ONE_EXISTING               :{WHITE}Grenzt un méi wéi een Weepunkt
STR_ERROR_TOO_CLOSE_TO_ANOTHER_WAYPOINT                         :{WHITE}Ze no un engem aneren Weepunkt

STR_ERROR_CAN_T_BUILD_TRAIN_WAYPOINT                            :{WHITE}Kann keen Zuchweepunkt héi bauen...
STR_ERROR_CAN_T_POSITION_BUOY_HERE                              :{WHITE}Kann Boje net hei plazéieren...
STR_ERROR_CAN_T_CHANGE_WAYPOINT_NAME                            :{WHITE}Kann de Weepunktnumm net änneren...

STR_ERROR_CAN_T_REMOVE_TRAIN_WAYPOINT                           :{WHITE}Kann de Wee-Punkt hei net ofrappen...
STR_ERROR_MUST_REMOVE_RAILWAYPOINT_FIRST                        :{WHITE}Zuchweepunkt muss fir d'éischt ofgerappt ginn
STR_ERROR_BUOY_IN_THE_WAY                                       :{WHITE}... Boje am Wee
STR_ERROR_BUOY_IS_IN_USE                                        :{WHITE}... Boje ass am Gebrauch vun enger anerer Firma!

# Depot related errors
STR_ERROR_CAN_T_BUILD_TRAIN_DEPOT                               :{WHITE}Kann den Zuchschapp hei net bauen...
STR_ERROR_CAN_T_BUILD_ROAD_DEPOT                                :{WHITE}Kann de Schapp hei net bauen...
STR_ERROR_CAN_T_BUILD_TRAM_DEPOT                                :{WHITE}Kann den Tramschapp hei net bauen...
STR_ERROR_CAN_T_BUILD_SHIP_DEPOT                                :{WHITE}Kann de Schëffsschapp hei net bauen...

STR_ERROR_CAN_T_RENAME_DEPOT                                    :{WHITE}Kann de Schapp net ëmbenennen

STR_ERROR_TRAIN_MUST_BE_STOPPED_INSIDE_DEPOT                    :{WHITE}... muss an engem Schapp gestoppt ginn
STR_ERROR_ROAD_VEHICLE_MUST_BE_STOPPED_INSIDE_DEPOT             :{WHITE}... muss an engem Depot gestoppt ginn
STR_ERROR_SHIP_MUST_BE_STOPPED_INSIDE_DEPOT                     :{WHITE}... muss an engem Schëffsschapp gestoppt ginn
STR_ERROR_AIRCRAFT_MUST_BE_STOPPED_INSIDE_HANGAR                :{WHITE}... muss an engem Hangar gestoppt ginn

STR_ERROR_TRAINS_CAN_ONLY_BE_ALTERED_INSIDE_A_DEPOT             :{WHITE}Zich kënnen nëmmen an engem Schapp verännert ginn
STR_ERROR_TRAIN_TOO_LONG                                        :{WHITE}Zuch ze laang
STR_ERROR_CAN_T_REVERSE_DIRECTION_RAIL_VEHICLE                  :{WHITE}Kann d'Gefier hei net ëmdréinen...
STR_ERROR_CAN_T_REVERSE_DIRECTION_RAIL_VEHICLE_MULTIPLE_UNITS   :{WHITE}... ass aus e puer Eenheeten zesummegesat
STR_ERROR_INCOMPATIBLE_RAIL_TYPES                               :Onkompatibel Schinnentypen

STR_ERROR_CAN_T_MOVE_VEHICLE                                    :{WHITE}Kann d'Gefier net réckelen...
STR_ERROR_REAR_ENGINE_FOLLOW_FRONT                              :{WHITE}D'hënnescht Maschinn geet ëmmer der viischter no.
STR_ERROR_UNABLE_TO_FIND_ROUTE_TO                               :{WHITE}Kann de Wee an de Schapp net fannen
STR_ERROR_UNABLE_TO_FIND_LOCAL_DEPOT                            :{WHITE}Kann de Schapp net fannen

STR_ERROR_DEPOT_WRONG_DEPOT_TYPE                                :Falschen Schapp-Typ

# Autoreplace related errors
STR_ERROR_TRAIN_TOO_LONG_AFTER_REPLACEMENT                      :{WHITE}{VEHICLE} ass ze laang nom Auswiesselen
STR_ERROR_AUTOREPLACE_NOTHING_TO_DO                             :{WHITE}Keng Autoerneierungsregel festgeluet.
STR_ERROR_AUTOREPLACE_MONEY_LIMIT                               :(Geldlimit)

# Rail construction errors
STR_ERROR_IMPOSSIBLE_TRACK_COMBINATION                          :{WHITE}Onméiglech Streckenkombinatioun
STR_ERROR_MUST_REMOVE_SIGNALS_FIRST                             :{WHITE}Signaler mussen fir d'éischt ewechgeholl ginn
STR_ERROR_NO_SUITABLE_RAILROAD_TRACK                            :{WHITE}Keng gëeegent Schinnen
STR_ERROR_MUST_REMOVE_RAILROAD_TRACK                            :{WHITE}D'Schinne musse fir d'éischt ewech
STR_ERROR_CROSSING_ON_ONEWAY_ROAD                               :{WHITE}D'Strooss ass eng Einbahn oder blockéiert
STR_ERROR_CROSSING_DISALLOWED                                   :{WHITE}Barrièren si fir dësen Schinnentyp net erlaabt
STR_ERROR_CAN_T_BUILD_SIGNALS_HERE                              :{WHITE}Kann d'Signaler hei net bauen...
STR_ERROR_CAN_T_BUILD_RAILROAD_TRACK                            :{WHITE}Kann d'Schinnen hei net bauen...
STR_ERROR_CAN_T_REMOVE_RAILROAD_TRACK                           :{WHITE}Kann d'Schinnen hei net ewech huelen...
STR_ERROR_CAN_T_REMOVE_SIGNALS_FROM                             :{WHITE}Kann d'Signaler hei net ewech huelen...
STR_ERROR_SIGNAL_CAN_T_CONVERT_SIGNALS_HERE                     :{WHITE}Kann d'Signal hei net konvertéieren...
STR_ERROR_THERE_IS_NO_RAILROAD_TRACK                            :{WHITE}... et si keng Schinnen do
STR_ERROR_THERE_ARE_NO_SIGNALS                                  :{WHITE}... et si keng Signaler do

STR_ERROR_CAN_T_CONVERT_RAIL                                    :{WHITE}Kann de Schinnentyp hei net konvertéiren...

# Road construction errors
STR_ERROR_MUST_REMOVE_ROAD_FIRST                                :{WHITE}Muss d'Strooss ewech huelen
STR_ERROR_ONEWAY_ROADS_CAN_T_HAVE_JUNCTION                      :{WHITE}... Einbahnstroossen kënnen keng Kräizung hunn
STR_ERROR_CAN_T_BUILD_ROAD_HERE                                 :{WHITE}Kann d'Strooss hei net bauen...
STR_ERROR_CAN_T_BUILD_TRAMWAY_HERE                              :{WHITE}Kann den Tram hei net bauen...
STR_ERROR_CAN_T_REMOVE_ROAD_FROM                                :{WHITE}Kann d'Strooss hei net ewech huelen...
STR_ERROR_CAN_T_REMOVE_TRAMWAY_FROM                             :{WHITE}Kann den Tram net ewech huelen...
STR_ERROR_THERE_IS_NO_ROAD                                      :{WHITE}... et ass keng Strooss do
STR_ERROR_THERE_IS_NO_TRAMWAY                                   :{WHITE}... et ass keen Tram do

# Waterway construction errors
STR_ERROR_CAN_T_BUILD_CANALS                                    :{WHITE}Kann hei keen Kanal bauen...
STR_ERROR_CAN_T_BUILD_LOCKS                                     :{WHITE}Kann d'Schleis hei net bauen...
STR_ERROR_CAN_T_PLACE_RIVERS                                    :{WHITE}Kann hei kee Floss plazéiren...
STR_ERROR_MUST_BE_BUILT_ON_WATER                                :{WHITE}... muss op Waasser gebaut ginn
STR_ERROR_CAN_T_BUILD_ON_WATER                                  :{WHITE}... kann net op d'Waasser gebaut ginn
STR_ERROR_CAN_T_BUILD_ON_SEA                                    :{WHITE}... kann net op opener Séi bauen
STR_ERROR_CAN_T_BUILD_ON_CANAL                                  :{WHITE}... kann net um Kanal bauen
STR_ERROR_CAN_T_BUILD_ON_RIVER                                  :{WHITE}... kann net um Floss bauen
STR_ERROR_MUST_DEMOLISH_CANAL_FIRST                             :{WHITE}Muss de Kanal fir d'éischt ofrappen
STR_ERROR_CAN_T_BUILD_AQUEDUCT_HERE                             :{WHITE}Kann den Aquadukt hei net bauen...

# Tree related errors
STR_ERROR_TREE_ALREADY_HERE                                     :{WHITE}... et ass schon e Bam hei
STR_ERROR_TREE_WRONG_TERRAIN_FOR_TREE_TYPE                      :{WHITE}... falschen Terrain fir dësen Typ bam
STR_ERROR_CAN_T_PLANT_TREE_HERE                                 :{WHITE}Kann d'Beem hei net planzen...

# Bridge related errors
STR_ERROR_CAN_T_BUILD_BRIDGE_HERE                               :{WHITE}Kann d'Bréck hei net bauen...
STR_ERROR_MUST_DEMOLISH_BRIDGE_FIRST                            :{WHITE}Muss d'Bréck fir d'éischt ofrappen
STR_ERROR_CAN_T_START_AND_END_ON                                :{WHITE}Kann net op der selwechter Plaz ufänken an ophalen
STR_ERROR_BRIDGEHEADS_NOT_SAME_HEIGHT                           :{WHITE}Bréckenenner net op der selwechter Héicht
STR_ERROR_BRIDGE_TOO_LOW_FOR_TERRAIN                            :{WHITE}Bréck ass ze déif fir dësen Terrain
STR_ERROR_BRIDGE_TOO_HIGH_FOR_TERRAIN                           :{WHITE}Bréck ass ze héich fir dësen Terrain.
STR_ERROR_START_AND_END_MUST_BE_IN                              :{WHITE}Start an Enn mussen op enger Linn sinn
STR_ERROR_ENDS_OF_BRIDGE_MUST_BOTH                              :{WHITE}... dei zwee Enner vun der Bréck mussen u Land sinn
STR_ERROR_BRIDGE_TOO_LONG                                       :{WHITE}... Bréck ze laang
STR_ERROR_BRIDGE_THROUGH_MAP_BORDER                             :{WHITE}Bréck géif ausserhalb der Kaart ukommen

# Tunnel related errors
STR_ERROR_CAN_T_BUILD_TUNNEL_HERE                               :{WHITE}Kann den Tunnel hei net bauen...
STR_ERROR_SITE_UNSUITABLE_FOR_TUNNEL                            :{WHITE}Plaz onpassend fir den Tunnelsagang
STR_ERROR_MUST_DEMOLISH_TUNNEL_FIRST                            :{WHITE}Muss den Tunnel fir d'éischt ofrappen
STR_ERROR_ANOTHER_TUNNEL_IN_THE_WAY                             :{WHITE}Aaneren Tunnel am Wee
STR_ERROR_TUNNEL_THROUGH_MAP_BORDER                             :{WHITE}Tunnel géif ausserhalb der Kaart erauskommen
STR_ERROR_UNABLE_TO_EXCAVATE_LAND                               :{WHITE}Kann d'Land net fir dei aaner Säit vum Tunnel fräi leen
STR_ERROR_TUNNEL_TOO_LONG                                       :{WHITE}... Tunnel ze laang

# Object related errors
STR_ERROR_TOO_MANY_OBJECTS                                      :{WHITE}... zevill Objeten
STR_ERROR_CAN_T_BUILD_OBJECT                                    :{WHITE}Kann Objet net bauen...
STR_ERROR_OBJECT_IN_THE_WAY                                     :{WHITE}Objet am Wee
STR_ERROR_COMPANY_HEADQUARTERS_IN                               :{WHITE}... Firmen Haaptgebai am Wee
STR_ERROR_CAN_T_PURCHASE_THIS_LAND                              :{WHITE}Kann dat Land net kafen...
STR_ERROR_YOU_ALREADY_OWN_IT                                    :{WHITE}... schon am Besëtz!

# Group related errors
STR_ERROR_GROUP_CAN_T_CREATE                                    :{WHITE}Kann d'Grupp net erstellen...
STR_ERROR_GROUP_CAN_T_DELETE                                    :{WHITE}Kann d'Grupp net läschen...
STR_ERROR_GROUP_CAN_T_RENAME                                    :{WHITE}Kann d'Grupp net ëmbenennen...
STR_ERROR_GROUP_CAN_T_SET_PARENT                                :{WHITE}Kann iwwergeuerdent Grupp net setzen...
STR_ERROR_GROUP_CAN_T_REMOVE_ALL_VEHICLES                       :{WHITE}Kann net all d'Gefierer aus der Grupp läschen...
STR_ERROR_GROUP_CAN_T_ADD_VEHICLE                               :{WHITE}Kann d'Gefier net bei d'Grupp bäisetzen...
STR_ERROR_GROUP_CAN_T_ADD_SHARED_VEHICLE                        :{WHITE}Kann dei gedeelten Gefierer net bei d'Grupp bäisetzen...

# Generic vehicle errors
STR_ERROR_TRAIN_IN_THE_WAY                                      :{WHITE}Zuch am Wee
STR_ERROR_ROAD_VEHICLE_IN_THE_WAY                               :{WHITE}Stroossegefier am Wee
STR_ERROR_SHIP_IN_THE_WAY                                       :{WHITE}Schëff am Wee
STR_ERROR_AIRCRAFT_IN_THE_WAY                                   :{WHITE}Fliger am Wee

STR_ERROR_CAN_T_REFIT_TRAIN                                     :{WHITE}Kann den Zuch net ëmbauen...
STR_ERROR_CAN_T_REFIT_ROAD_VEHICLE                              :{WHITE}Kann Stroossegefier net ëmbauen...
STR_ERROR_CAN_T_REFIT_SHIP                                      :{WHITE}Kann d'Schëff net ëmbauen...
STR_ERROR_CAN_T_REFIT_AIRCRAFT                                  :{WHITE}Kann de Fliger net ëmbauen...

STR_ERROR_CAN_T_RENAME_TRAIN                                    :{WHITE}Kann den Zuch net benennen...
STR_ERROR_CAN_T_RENAME_ROAD_VEHICLE                             :{WHITE}Kann d'Stroossegefier net benennen...
STR_ERROR_CAN_T_RENAME_SHIP                                     :{WHITE}Kann d'Schëff net benennen...
STR_ERROR_CAN_T_RENAME_AIRCRAFT                                 :{WHITE}Kann de Fliger net benennen...

STR_ERROR_CAN_T_STOP_START_TRAIN                                :{WHITE}Kann den Zuch net stoppen/starten...
STR_ERROR_CAN_T_STOP_START_ROAD_VEHICLE                         :{WHITE}Kann d'Stroossegefier net stoppen/starten...
STR_ERROR_CAN_T_STOP_START_SHIP                                 :{WHITE}Kann d'Schëff net stoppen/starten...
STR_ERROR_CAN_T_STOP_START_AIRCRAFT                             :{WHITE}Kann de Fliger net stoppen/starten...

STR_ERROR_CAN_T_SEND_TRAIN_TO_DEPOT                             :{WHITE}Kann den Zuch net an de Schapp schécken...
STR_ERROR_CAN_T_SEND_ROAD_VEHICLE_TO_DEPOT                      :{WHITE}Kann d'Gefier net an den Depot schécken...
STR_ERROR_CAN_T_SEND_SHIP_TO_DEPOT                              :{WHITE}Kann d'Schëff net an de Schapp schécken...
STR_ERROR_CAN_T_SEND_AIRCRAFT_TO_HANGAR                         :{WHITE}Kann de Fliger net an den Hangar schécken...

STR_ERROR_CAN_T_BUY_TRAIN                                       :{WHITE}Kann den Zuch net bauen...
STR_ERROR_CAN_T_BUY_ROAD_VEHICLE                                :{WHITE}Kann d'Stroossegefier net kafen...
STR_ERROR_CAN_T_BUY_SHIP                                        :{WHITE}Kann Schëff net kafen...
STR_ERROR_CAN_T_BUY_AIRCRAFT                                    :{WHITE}Kann de Fliger net kafen...

STR_ERROR_CAN_T_RENAME_TRAIN_TYPE                               :{WHITE}Kann den Zuchgefiertyp net ëmbenennen...
STR_ERROR_CAN_T_RENAME_ROAD_VEHICLE_TYPE                        :{WHITE}Kann de Gefiertyp net ëmbenennen...
STR_ERROR_CAN_T_RENAME_SHIP_TYPE                                :{WHITE}Kann de Schëffstyp net ëmbenennen...
STR_ERROR_CAN_T_RENAME_AIRCRAFT_TYPE                            :{WHITE}Kann de Fligertyp net ëmbenennen...

STR_ERROR_CAN_T_SELL_TRAIN                                      :{WHITE}Kann den Zuch net verkafen...
STR_ERROR_CAN_T_SELL_ROAD_VEHICLE                               :{WHITE}Kann d'Stroossegefier net verkafen...
STR_ERROR_CAN_T_SELL_SHIP                                       :{WHITE}Kann Schëff net verkafen...
STR_ERROR_CAN_T_SELL_AIRCRAFT                                   :{WHITE}Kann de Fliger net verkafen...

STR_ERROR_RAIL_VEHICLE_NOT_AVAILABLE                            :{WHITE}Gefier net verfügbar
STR_ERROR_ROAD_VEHICLE_NOT_AVAILABLE                            :{WHITE}Stroossegefier net verfügbar
STR_ERROR_SHIP_NOT_AVAILABLE                                    :{WHITE}Schëff net verfügbar
STR_ERROR_AIRCRAFT_NOT_AVAILABLE                                :{WHITE}Fliger net verfügbar

STR_ERROR_TOO_MANY_VEHICLES_IN_GAME                             :{WHITE}Ze vill Gefierer am Spill
STR_ERROR_CAN_T_CHANGE_SERVICING                                :{WHITE}De Service-Intervall kann net geännert ginn...

STR_ERROR_VEHICLE_IS_DESTROYED                                  :{WHITE}... Gefier ass zerstéiert

STR_ERROR_NO_VEHICLES_AVAILABLE_AT_ALL                          :{WHITE}Keng Gefierer verfügbar
STR_ERROR_NO_VEHICLES_AVAILABLE_AT_ALL_EXPLANATION              :{WHITE}Änner d'NewGRF Konfiguratioun
STR_ERROR_NO_VEHICLES_AVAILABLE_YET                             :{WHITE}Nach keng Gefierer verfügbar
STR_ERROR_NO_VEHICLES_AVAILABLE_YET_EXPLANATION                 :{WHITE}En neit Spill no {DATE_SHORT} ufenken oder benotz en NewGRF den al Gefierer erlaabt

# Specific vehicle errors
STR_ERROR_CAN_T_MAKE_TRAIN_PASS_SIGNAL                          :{WHITE}Kann den Zuch net bei Gefor durch d'Signal schécken...
STR_ERROR_CAN_T_REVERSE_DIRECTION_TRAIN                         :{WHITE}Kann d'Richtung vum Zuch net änneren...
STR_ERROR_TRAIN_START_NO_POWER                                  :Zuch huet keng Kraaft

STR_ERROR_CAN_T_MAKE_ROAD_VEHICLE_TURN                          :{WHITE}Kann d'Stroossegefier net ëmdréinen...

STR_ERROR_AIRCRAFT_IS_IN_FLIGHT                                 :{WHITE}Fliger ass an der Loft

# Order related errors
STR_ERROR_NO_MORE_SPACE_FOR_ORDERS                              :{WHITE}Keng Plaz méi fir Opträg
STR_ERROR_TOO_MANY_ORDERS                                       :{WHITE}Ze vill Opträg
STR_ERROR_CAN_T_INSERT_NEW_ORDER                                :{WHITE}Kann keen neien Optrag bäisetzen...
STR_ERROR_CAN_T_DELETE_THIS_ORDER                               :{WHITE}Kann den Optrag net läschen...
STR_ERROR_CAN_T_MODIFY_THIS_ORDER                               :{WHITE}Kann den Optrag net änneren...
STR_ERROR_CAN_T_MOVE_THIS_ORDER                                 :{WHITE}Kann den Optrag net réckelen...
STR_ERROR_CAN_T_SKIP_ORDER                                      :{WHITE}Kann den Optrag net iwwersprangen...
STR_ERROR_CAN_T_SKIP_TO_ORDER                                   :{WHITE}Kann net op den ugewieltenen Optrag iwwersprangen...
STR_ERROR_CAN_T_COPY_SHARE_ORDER                                :{WHITE}... Gefier kann net op all Statioun goen
STR_ERROR_CAN_T_ADD_ORDER                                       :{WHITE}... Gefier kann net op déi Statioun goen
STR_ERROR_CAN_T_ADD_ORDER_SHARED                                :{WHITE}... en Gefier dat dësen Optrag deelt kann net op déi Statioun goen

STR_ERROR_CAN_T_SHARE_ORDER_LIST                                :{WHITE}Kann d'Optragslëscht net deelen...
STR_ERROR_CAN_T_STOP_SHARING_ORDER_LIST                         :{WHITE}Kann d'Deelen vun der Optragslëscht net stoppen...
STR_ERROR_CAN_T_COPY_ORDER_LIST                                 :{WHITE}Kann d'Optragslëscht net kopéieren...
STR_ERROR_TOO_FAR_FROM_PREVIOUS_DESTINATION                     :{WHITE}... ze wäit ewech vu leschter Destinatioun
STR_ERROR_AIRCRAFT_NOT_ENOUGH_RANGE                             :{WHITE}... Fliger huet net genuch Distanz

# Timetable related errors
STR_ERROR_CAN_T_TIMETABLE_VEHICLE                               :{WHITE}Kann dem Gefier keen Zäitplang ginn...
STR_ERROR_TIMETABLE_ONLY_WAIT_AT_STATIONS                       :{WHITE}Gefierer kënnen nëmmen op Statiounen halen.
STR_ERROR_TIMETABLE_NOT_STOPPING_HERE                           :{WHITE}Dëst Gefier bleift net op dëser Statioun stoën.

# Sign related errors
STR_ERROR_TOO_MANY_SIGNS                                        :{WHITE}... ze vill Schëlder
STR_ERROR_CAN_T_PLACE_SIGN_HERE                                 :{WHITE}Kann d'Schëld hei net opriichten...
STR_ERROR_CAN_T_CHANGE_SIGN_NAME                                :{WHITE}Kann den Numm vum Schëld net änneren...
STR_ERROR_CAN_T_DELETE_SIGN                                     :{WHITE}Kann d'Schëld net läschen...

# Translatable comment for OpenTTD's desktop shortcut
STR_DESKTOP_SHORTCUT_COMMENT                                    :Eng Simulatioun déi op Transport Tycoon Deluxe baséiert

# Translatable descriptions in media/baseset/*.ob* files
STR_BASEGRAPHICS_DOS_DESCRIPTION                                :Original Transport Tycoon Deluxe DOS Editioun Grafik.
STR_BASEGRAPHICS_DOS_DE_DESCRIPTION                             :Original Transport Tycoon Deluxe DOS (Däitsch) Editioun Grafik.
STR_BASEGRAPHICS_WIN_DESCRIPTION                                :Original Transport Tycoon Deluxe Windows Editioun Grafik.
STR_BASESOUNDS_DOS_DESCRIPTION                                  :Original Transport Tycoon Deluxe DOS Editioun Sound.
STR_BASESOUNDS_WIN_DESCRIPTION                                  :Original Transport Tycoon Deluxe Windows Editioun Sound.
STR_BASESOUNDS_NONE_DESCRIPTION                                 :E Soundpack ouni iergendee Sound.
STR_BASEMUSIC_WIN_DESCRIPTION                                   :Original Transport Tycoon Deluxe Windows Editioun Musik.
STR_BASEMUSIC_NONE_DESCRIPTION                                  :E Musikpack ouni aktuell Musik.

##id 0x2000
# Town building names
STR_TOWN_BUILDING_NAME_TALL_OFFICE_BLOCK_1                      :Héije Büroblock
STR_TOWN_BUILDING_NAME_OFFICE_BLOCK_1                           :Büroblock
STR_TOWN_BUILDING_NAME_SMALL_BLOCK_OF_FLATS_1                   :Klengen Appartementsblock
STR_TOWN_BUILDING_NAME_CHURCH_1                                 :Kierch
STR_TOWN_BUILDING_NAME_LARGE_OFFICE_BLOCK_1                     :Grousse Büroblock
STR_TOWN_BUILDING_NAME_TOWN_HOUSES_1                            :Stadhaiser
STR_TOWN_BUILDING_NAME_HOTEL_1                                  :Hotel
STR_TOWN_BUILDING_NAME_STATUE_1                                 :Statu
STR_TOWN_BUILDING_NAME_FOUNTAIN_1                               :Sprangbuer
STR_TOWN_BUILDING_NAME_PARK_1                                   :Park
STR_TOWN_BUILDING_NAME_OFFICE_BLOCK_2                           :Büroblock
STR_TOWN_BUILDING_NAME_SHOPS_AND_OFFICES_1                      :Geschäfter a Büroen
STR_TOWN_BUILDING_NAME_MODERN_OFFICE_BUILDING_1                 :Modernt Bürosgebai
STR_TOWN_BUILDING_NAME_WAREHOUSE_1                              :Lagerhaus
STR_TOWN_BUILDING_NAME_OFFICE_BLOCK_3                           :Büroblock
STR_TOWN_BUILDING_NAME_STADIUM_1                                :Stadion
STR_TOWN_BUILDING_NAME_OLD_HOUSES_1                             :Al Haiser
STR_TOWN_BUILDING_NAME_COTTAGES_1                               :Hütten
STR_TOWN_BUILDING_NAME_HOUSES_1                                 :Haiser
STR_TOWN_BUILDING_NAME_FLATS_1                                  :Appartementer
STR_TOWN_BUILDING_NAME_TALL_OFFICE_BLOCK_2                      :Héije Bürosblock
STR_TOWN_BUILDING_NAME_SHOPS_AND_OFFICES_2                      :Geschäfter a Büroen
STR_TOWN_BUILDING_NAME_SHOPS_AND_OFFICES_3                      :Geschäfter a Büroen
STR_TOWN_BUILDING_NAME_THEATER_1                                :Theater
STR_TOWN_BUILDING_NAME_STADIUM_2                                :Stadion
STR_TOWN_BUILDING_NAME_OFFICES_1                                :Büroen
STR_TOWN_BUILDING_NAME_HOUSES_2                                 :Haiser
STR_TOWN_BUILDING_NAME_CINEMA_1                                 :Kino
STR_TOWN_BUILDING_NAME_SHOPPING_MALL_1                          :Akaafszentrum
STR_TOWN_BUILDING_NAME_IGLOO_1                                  :Iglu
STR_TOWN_BUILDING_NAME_TEPEES_1                                 :Tipien
STR_TOWN_BUILDING_NAME_TEAPOT_HOUSE_1                           :Téikaan-Haus
STR_TOWN_BUILDING_NAME_PIGGY_BANK_1                             :Spuerschwäin-Bank

##id 0x4800
# industry names
STR_INDUSTRY_NAME_COAL_MINE                                     :Kuelestollen
STR_INDUSTRY_NAME_POWER_STATION                                 :Kraaftwierk
STR_INDUSTRY_NAME_SAWMILL                                       :Seeërei
STR_INDUSTRY_NAME_FOREST                                        :Bësch
STR_INDUSTRY_NAME_OIL_REFINERY                                  :Uelegraffinerie
STR_INDUSTRY_NAME_OIL_RIG                                       :Uelegbuerinsel
STR_INDUSTRY_NAME_FACTORY                                       :Fabrik
STR_INDUSTRY_NAME_PRINTING_WORKS                                :Dréckerei
STR_INDUSTRY_NAME_STEEL_MILL                                    :Stolwierk
STR_INDUSTRY_NAME_FARM                                          :Bauerenhaff
STR_INDUSTRY_NAME_COPPER_ORE_MINE                               :Kofferäerzstollen
STR_INDUSTRY_NAME_OIL_WELLS                                     :Uelegquellen
STR_INDUSTRY_NAME_BANK                                          :Bank
STR_INDUSTRY_NAME_FOOD_PROCESSING_PLANT                         :Iessensverarbeschtungsfabrik
STR_INDUSTRY_NAME_PAPER_MILL                                    :Pabeierfabrik
STR_INDUSTRY_NAME_GOLD_MINE                                     :Goldstollen
STR_INDUSTRY_NAME_BANK_TROPIC_ARCTIC                            :Bank
STR_INDUSTRY_NAME_DIAMOND_MINE                                  :Diamantstollen
STR_INDUSTRY_NAME_IRON_ORE_MINE                                 :Eisenäerzstollen
STR_INDUSTRY_NAME_FRUIT_PLANTATION                              :Uebstplantage
STR_INDUSTRY_NAME_RUBBER_PLANTATION                             :Kautschuckplantage
STR_INDUSTRY_NAME_WATER_SUPPLY                                  :Waasserwierk
STR_INDUSTRY_NAME_WATER_TOWER                                   :Waassertuerm
STR_INDUSTRY_NAME_FACTORY_2                                     :Fabrik
STR_INDUSTRY_NAME_FARM_2                                        :Bauerenhaff
STR_INDUSTRY_NAME_LUMBER_MILL                                   :Seewierk
STR_INDUSTRY_NAME_COTTON_CANDY_FOREST                           :Zockerwattbësch
STR_INDUSTRY_NAME_CANDY_FACTORY                                 :Séissegkeetenfabrik
STR_INDUSTRY_NAME_BATTERY_FARM                                  :Batteriefarm
STR_INDUSTRY_NAME_COLA_WELLS                                    :Colaquellen
STR_INDUSTRY_NAME_TOY_SHOP                                      :Spillgeschäft
STR_INDUSTRY_NAME_TOY_FACTORY                                   :Spillsaachen Fabrik
STR_INDUSTRY_NAME_PLASTIC_FOUNTAINS                             :Plastikpëtz
STR_INDUSTRY_NAME_FIZZY_DRINK_FACTORY                           :Spruddelgedrenks Fabrik
STR_INDUSTRY_NAME_BUBBLE_GENERATOR                              :Blosegenerator
STR_INDUSTRY_NAME_TOFFEE_QUARRY                                 :Karamellbroch
STR_INDUSTRY_NAME_SUGAR_MINE                                    :Zockerminn

############ WARNING, using range 0x6000 for strings that are stored in the savegame
############ These strings may never get a new id, or savegames will break!
##id 0x6000
STR_SV_EMPTY                                                    :
STR_SV_UNNAMED                                                  :Onbenannt
STR_SV_TRAIN_NAME                                               :Zuch {COMMA}
STR_SV_ROAD_VEHICLE_NAME                                        :Stroossegefier {COMMA}
STR_SV_SHIP_NAME                                                :Schëff {COMMA}
STR_SV_AIRCRAFT_NAME                                            :Fliger {COMMA}

STR_SV_STNAME                                                   :{STRING}
STR_SV_STNAME_NORTH                                             :{STRING} Norden
STR_SV_STNAME_SOUTH                                             :{STRING} Süden
STR_SV_STNAME_EAST                                              :{STRING} Osten
STR_SV_STNAME_WEST                                              :{STRING} Westen
STR_SV_STNAME_CENTRAL                                           :{STRING} Zentrum
STR_SV_STNAME_TRANSFER                                          :{STRING}er Transfert
STR_SV_STNAME_HALT                                              :{STRING}er Stopp
STR_SV_STNAME_VALLEY                                            :{STRING}er Dall
STR_SV_STNAME_HEIGHTS                                           :{STRING}er Bierg
STR_SV_STNAME_WOODS                                             :{STRING} beim Bësch
STR_SV_STNAME_LAKESIDE                                          :{STRING} um Séi
STR_SV_STNAME_EXCHANGE                                          :{STRING}er Wiessel
STR_SV_STNAME_AIRPORT                                           :{STRING}er Fluchhafen
STR_SV_STNAME_OILFIELD                                          :{STRING}er Uelegfeld
STR_SV_STNAME_MINES                                             :{STRING}er Minnen
STR_SV_STNAME_DOCKS                                             :{STRING} Hafen
STR_SV_STNAME_BUOY                                              :{STRING}
STR_SV_STNAME_WAYPOINT                                          :{STRING}
##id 0x6020
STR_SV_STNAME_ANNEXE                                            :{STRING} Annex
STR_SV_STNAME_SIDINGS                                           :{STRING}er Ofstellgleis
STR_SV_STNAME_BRANCH                                            :{STRING}er Ofzweigung
STR_SV_STNAME_UPPER                                             :Uewer {STRING}
STR_SV_STNAME_LOWER                                             :Nidder {STRING}
STR_SV_STNAME_HELIPORT                                          :{STRING}er Heliport
STR_SV_STNAME_FOREST                                            :{STRING} Bësch
STR_SV_STNAME_FALLBACK                                          :{STRING} Statioun #{NUM}
############ end of savegame specific region!

##id 0x8000
# Vehicle names
STR_VEHICLE_NAME_TRAIN_ENGINE_RAIL_KIRBY_PAUL_TANK_STEAM        :Kirby Paul Tank (Damp)
STR_VEHICLE_NAME_TRAIN_ENGINE_RAIL_MJS_250_DIESEL               :MJS 250 (Diesel)
STR_VEHICLE_NAME_TRAIN_ENGINE_RAIL_PLODDYPHUT_CHOO_CHOO         :Ploddyphut Chu-Chu
STR_VEHICLE_NAME_TRAIN_ENGINE_RAIL_POWERNAUT_CHOO_CHOO          :Powernaut Chu-Chu
STR_VEHICLE_NAME_TRAIN_ENGINE_RAIL_MIGHTYMOVER_CHOO_CHOO        :MightyMover Chu-Chu
STR_VEHICLE_NAME_TRAIN_ENGINE_RAIL_PLODDYPHUT_DIESEL            :Ploddyphut Diesel
STR_VEHICLE_NAME_TRAIN_ENGINE_RAIL_POWERNAUT_DIESEL             :Powernaut Diesel
STR_VEHICLE_NAME_TRAIN_ENGINE_RAIL_WILLS_2_8_0_STEAM            :Wills 2-8-0 (Damp)
STR_VEHICLE_NAME_TRAIN_ENGINE_RAIL_CHANEY_JUBILEE_STEAM         :Chaney 'Jubilee' (Damp)
STR_VEHICLE_NAME_TRAIN_ENGINE_RAIL_GINZU_A4_STEAM               :Gresley 'A4' (Damp)
STR_VEHICLE_NAME_TRAIN_ENGINE_RAIL_SH_8P_STEAM                  :BR '8P' (Damp)
STR_VEHICLE_NAME_TRAIN_ENGINE_RAIL_MANLEY_MOREL_DMU_DIESEL      :Manley-Morel DMU (Diesel)
STR_VEHICLE_NAME_TRAIN_ENGINE_RAIL_DASH_DIESEL                  :'Sprinter' (Diesel)
STR_VEHICLE_NAME_TRAIN_ENGINE_RAIL_SH_HENDRY_25_DIESEL          :SH/Hendry '25' (Diesel)
STR_VEHICLE_NAME_TRAIN_ENGINE_RAIL_UU_37_DIESEL                 :EE '37' (Diesel)
STR_VEHICLE_NAME_TRAIN_ENGINE_RAIL_FLOSS_47_DIESEL              :Brush '47' (Diesel)
STR_VEHICLE_NAME_TRAIN_ENGINE_RAIL_CS_4000_DIESEL               :CS 4000 (Diesel)
STR_VEHICLE_NAME_TRAIN_ENGINE_RAIL_CS_2400_DIESEL               :CS 2400 (Diesel)
STR_VEHICLE_NAME_TRAIN_ENGINE_RAIL_CENTENNIAL_DIESEL            :Centennial (Diesel)
STR_VEHICLE_NAME_TRAIN_ENGINE_RAIL_KELLING_3100_DIESEL          :Kelling 3100 (Diesel)
STR_VEHICLE_NAME_TRAIN_ENGINE_RAIL_TURNER_TURBO_DIESEL          :Turner Turbo (Diesel)
STR_VEHICLE_NAME_TRAIN_ENGINE_RAIL_MJS_1000_DIESEL              :MJS 1000 (Diesel)
STR_VEHICLE_NAME_TRAIN_ENGINE_RAIL_SH_125_DIESEL                :BR 'IC125' (Diesel)
STR_VEHICLE_NAME_TRAIN_ENGINE_RAIL_SH_30_ELECTRIC               :BR '30' (Elektresch)
STR_VEHICLE_NAME_TRAIN_ENGINE_RAIL_SH_40_ELECTRIC               :BR '40' (Elektresch)
STR_VEHICLE_NAME_TRAIN_ENGINE_RAIL_T_I_M_ELECTRIC               :'T.G.V.' (Elektresch)
STR_VEHICLE_NAME_TRAIN_ENGINE_RAIL_ASIASTAR_ELECTRIC            :'EuroStar' (Elektresch)
STR_VEHICLE_NAME_TRAIN_WAGON_RAIL_PASSENGER_CAR                 :Passagéierwaggon
STR_VEHICLE_NAME_TRAIN_WAGON_RAIL_MAIL_VAN                      :Postwaggon
STR_VEHICLE_NAME_TRAIN_WAGON_RAIL_COAL_CAR                      :Kuelewaggon
STR_VEHICLE_NAME_TRAIN_WAGON_RAIL_OIL_TANKER                    :Uelegwaggon
STR_VEHICLE_NAME_TRAIN_WAGON_RAIL_LIVESTOCK_VAN                 :Véiwaggon
STR_VEHICLE_NAME_TRAIN_WAGON_RAIL_GOODS_VAN                     :Wuerewaggon
STR_VEHICLE_NAME_TRAIN_WAGON_RAIL_GRAIN_HOPPER                  :Karwaggon
STR_VEHICLE_NAME_TRAIN_WAGON_RAIL_WOOD_TRUCK                    :Holzwaggon
STR_VEHICLE_NAME_TRAIN_WAGON_RAIL_IRON_ORE_HOPPER               :Eisenäerzwaggon
STR_VEHICLE_NAME_TRAIN_WAGON_RAIL_STEEL_TRUCK                   :Stolwaggon
STR_VEHICLE_NAME_TRAIN_WAGON_RAIL_ARMORED_VAN                   :Gepanzerten Waggon
STR_VEHICLE_NAME_TRAIN_WAGON_RAIL_FOOD_VAN                      :Iesswuerenwaggon
STR_VEHICLE_NAME_TRAIN_WAGON_RAIL_PAPER_TRUCK                   :Pabeierwaggon
STR_VEHICLE_NAME_TRAIN_WAGON_RAIL_COPPER_ORE_HOPPER             :Kofferäerzwaggon
STR_VEHICLE_NAME_TRAIN_WAGON_RAIL_WATER_TANKER                  :Waasserwaggon
STR_VEHICLE_NAME_TRAIN_WAGON_RAIL_FRUIT_TRUCK                   :Friichtewaggon
STR_VEHICLE_NAME_TRAIN_WAGON_RAIL_RUBBER_TRUCK                  :Kautschuckwaggon
STR_VEHICLE_NAME_TRAIN_WAGON_RAIL_SUGAR_TRUCK                   :Zockerwaggon
STR_VEHICLE_NAME_TRAIN_WAGON_RAIL_COTTON_CANDY_HOPPER           :Zockerwattwaggon
STR_VEHICLE_NAME_TRAIN_WAGON_RAIL_TOFFEE_HOPPER                 :Karamellwaggon
STR_VEHICLE_NAME_TRAIN_WAGON_RAIL_BUBBLE_VAN                    :Blosenwaggon
STR_VEHICLE_NAME_TRAIN_WAGON_RAIL_COLA_TANKER                   :Colawaggon
STR_VEHICLE_NAME_TRAIN_WAGON_RAIL_CANDY_VAN                     :Séissegkeetewaggon
STR_VEHICLE_NAME_TRAIN_WAGON_RAIL_TOY_VAN                       :Spillsaachewaggon
STR_VEHICLE_NAME_TRAIN_WAGON_RAIL_BATTERY_TRUCK                 :Batteriewaggon
STR_VEHICLE_NAME_TRAIN_WAGON_RAIL_FIZZY_DRINK_TRUCK             :Spruddelgedrénks Waggon
STR_VEHICLE_NAME_TRAIN_WAGON_RAIL_PLASTIC_TRUCK                 :Plastikwaggon
STR_VEHICLE_NAME_TRAIN_ENGINE_MONORAIL_X2001_ELECTRIC           :'X2001' (Elektresch)
STR_VEHICLE_NAME_TRAIN_ENGINE_MONORAIL_MILLENNIUM_Z1_ELECTRIC   :'Millennium Z1' (Elektresch)
STR_VEHICLE_NAME_TRAIN_ENGINE_MONORAIL_WIZZOWOW_Z99             :Wizzowow Z99
STR_VEHICLE_NAME_TRAIN_WAGON_MONORAIL_PASSENGER_CAR             :Passagéierwaggon
STR_VEHICLE_NAME_TRAIN_WAGON_MONORAIL_MAIL_VAN                  :Postwaggon
STR_VEHICLE_NAME_TRAIN_WAGON_MONORAIL_COAL_CAR                  :Kuelenwaggon
STR_VEHICLE_NAME_TRAIN_WAGON_MONORAIL_OIL_TANKER                :Uelegwaggon
STR_VEHICLE_NAME_TRAIN_WAGON_MONORAIL_LIVESTOCK_VAN             :Véiwaggon
STR_VEHICLE_NAME_TRAIN_WAGON_MONORAIL_GOODS_VAN                 :Wuerewaggon
STR_VEHICLE_NAME_TRAIN_WAGON_MONORAIL_GRAIN_HOPPER              :Karwaggon
STR_VEHICLE_NAME_TRAIN_WAGON_MONORAIL_WOOD_TRUCK                :Holzwaggon
STR_VEHICLE_NAME_TRAIN_WAGON_MONORAIL_IRON_ORE_HOPPER           :Eisenäerzwaggon
STR_VEHICLE_NAME_TRAIN_WAGON_MONORAIL_STEEL_TRUCK               :Stolwaggon
STR_VEHICLE_NAME_TRAIN_WAGON_MONORAIL_ARMORED_VAN               :Gepanzerte Waggon
STR_VEHICLE_NAME_TRAIN_WAGON_MONORAIL_FOOD_VAN                  :Iesswuerewaggon
STR_VEHICLE_NAME_TRAIN_WAGON_MONORAIL_PAPER_TRUCK               :Pabeierwaggon
STR_VEHICLE_NAME_TRAIN_WAGON_MONORAIL_COPPER_ORE_HOPPER         :Kofferäerzwaggon
STR_VEHICLE_NAME_TRAIN_WAGON_MONORAIL_WATER_TANKER              :Waasserwaggon
STR_VEHICLE_NAME_TRAIN_WAGON_MONORAIL_FRUIT_TRUCK               :Friichtewaggon
STR_VEHICLE_NAME_TRAIN_WAGON_MONORAIL_RUBBER_TRUCK              :Kautschuckwaggon
STR_VEHICLE_NAME_TRAIN_WAGON_MONORAIL_SUGAR_TRUCK               :Zockerwaggon
STR_VEHICLE_NAME_TRAIN_WAGON_MONORAIL_COTTON_CANDY_HOPPER       :Zockerwattwaggon
STR_VEHICLE_NAME_TRAIN_WAGON_MONORAIL_TOFFEE_HOPPER             :Karamellwaggon
STR_VEHICLE_NAME_TRAIN_WAGON_MONORAIL_BUBBLE_VAN                :Blosenwaggon
STR_VEHICLE_NAME_TRAIN_WAGON_MONORAIL_COLA_TANKER               :Colawaggon
STR_VEHICLE_NAME_TRAIN_WAGON_MONORAIL_CANDY_VAN                 :Séissegkeetewaggon
STR_VEHICLE_NAME_TRAIN_WAGON_MONORAIL_TOY_VAN                   :Spillsaachewaggon
STR_VEHICLE_NAME_TRAIN_WAGON_MONORAIL_BATTERY_TRUCK             :Batteriewaggon
STR_VEHICLE_NAME_TRAIN_WAGON_MONORAIL_FIZZY_DRINK_TRUCK         :Spruddelgedrénkswaggon
STR_VEHICLE_NAME_TRAIN_WAGON_MONORAIL_PLASTIC_TRUCK             :Plastikwaggon
STR_VEHICLE_NAME_TRAIN_ENGINE_MAGLEV_LEV1_LEVIATHAN_ELECTRIC    :Lev1 'Leviathan' (Elektresch)
STR_VEHICLE_NAME_TRAIN_ENGINE_MAGLEV_LEV2_CYCLOPS_ELECTRIC      :Lev2 'Cyclops' (Elektresch)
STR_VEHICLE_NAME_TRAIN_ENGINE_MAGLEV_LEV3_PEGASUS_ELECTRIC      :Lev3 'Pegasus' (Elektresch)
STR_VEHICLE_NAME_TRAIN_ENGINE_MAGLEV_LEV4_CHIMAERA_ELECTRIC     :Lev4 'Chimaera' (Elektresch)
STR_VEHICLE_NAME_TRAIN_ENGINE_MAGLEV_WIZZOWOW_ROCKETEER         :Wizzowow Rocketeer
STR_VEHICLE_NAME_TRAIN_WAGON_MAGLEV_PASSENGER_CAR               :Passagéierwaggon
STR_VEHICLE_NAME_TRAIN_WAGON_MAGLEV_MAIL_VAN                    :Postwaggon
STR_VEHICLE_NAME_TRAIN_WAGON_MAGLEV_COAL_CAR                    :Kuelewaggon
STR_VEHICLE_NAME_TRAIN_WAGON_MAGLEV_OIL_TANKER                  :Uelegwaggon
STR_VEHICLE_NAME_TRAIN_WAGON_MAGLEV_LIVESTOCK_VAN               :Véiwaggon
STR_VEHICLE_NAME_TRAIN_WAGON_MAGLEV_GOODS_VAN                   :Wuerewaggon
STR_VEHICLE_NAME_TRAIN_WAGON_MAGLEV_GRAIN_HOPPER                :Karwaggon
STR_VEHICLE_NAME_TRAIN_WAGON_MAGLEV_WOOD_TRUCK                  :Holzwaggon
STR_VEHICLE_NAME_TRAIN_WAGON_MAGLEV_IRON_ORE_HOPPER             :Eisenäerzwaggon
STR_VEHICLE_NAME_TRAIN_WAGON_MAGLEV_STEEL_TRUCK                 :Stolwaggon
STR_VEHICLE_NAME_TRAIN_WAGON_MAGLEV_ARMORED_VAN                 :Gepanzerten Waggon
STR_VEHICLE_NAME_TRAIN_WAGON_MAGLEV_FOOD_VAN                    :Iesswuerewaggon
STR_VEHICLE_NAME_TRAIN_WAGON_MAGLEV_PAPER_TRUCK                 :Pabeierwaggon
STR_VEHICLE_NAME_TRAIN_WAGON_MAGLEV_COPPER_ORE_HOPPER           :Kofferäerzwaggon
STR_VEHICLE_NAME_TRAIN_WAGON_MAGLEV_WATER_TANKER                :Waasserwaggon
STR_VEHICLE_NAME_TRAIN_WAGON_MAGLEV_FRUIT_TRUCK                 :Friichtewaggon
STR_VEHICLE_NAME_TRAIN_WAGON_MAGLEV_RUBBER_TRUCK                :Kautschuckwaggon
STR_VEHICLE_NAME_TRAIN_WAGON_MAGLEV_SUGAR_TRUCK                 :Zockerwaggon
STR_VEHICLE_NAME_TRAIN_WAGON_MAGLEV_COTTON_CANDY_HOPPER         :Zockerwattwaggon
STR_VEHICLE_NAME_TRAIN_WAGON_MAGLEV_TOFFEE_HOPPER               :Karamellwaggon
STR_VEHICLE_NAME_TRAIN_WAGON_MAGLEV_BUBBLE_VAN                  :Blosewaggon
STR_VEHICLE_NAME_TRAIN_WAGON_MAGLEV_COLA_TANKER                 :Colawaggon
STR_VEHICLE_NAME_TRAIN_WAGON_MAGLEV_CANDY_VAN                   :Séissegkeetewaggon
STR_VEHICLE_NAME_TRAIN_WAGON_MAGLEV_TOY_VAN                     :Spillsaachewaggon
STR_VEHICLE_NAME_TRAIN_WAGON_MAGLEV_BATTERY_TRUCK               :Batteriewaggon
STR_VEHICLE_NAME_TRAIN_WAGON_MAGLEV_FIZZY_DRINK_TRUCK           :Spruddelgedrénkswaggon
STR_VEHICLE_NAME_TRAIN_WAGON_MAGLEV_PLASTIC_TRUCK               :Plastikwaggon
STR_VEHICLE_NAME_ROAD_VEHICLE_MPS_REGAL_BUS                     :MPS Regal Bus
STR_VEHICLE_NAME_ROAD_VEHICLE_HEREFORD_LEOPARD_BUS              :Hereford Leopard Bus
STR_VEHICLE_NAME_ROAD_VEHICLE_FOSTER_BUS                        :Foster Bus
STR_VEHICLE_NAME_ROAD_VEHICLE_FOSTER_MKII_SUPERBUS              :Foster MkII Superbus
STR_VEHICLE_NAME_ROAD_VEHICLE_PLODDYPHUT_MKI_BUS                :Ploddyphut MkI Bus
STR_VEHICLE_NAME_ROAD_VEHICLE_PLODDYPHUT_MKII_BUS               :Ploddyphut MkII Bus
STR_VEHICLE_NAME_ROAD_VEHICLE_PLODDYPHUT_MKIII_BUS              :Ploddyphut MkIII Bus
STR_VEHICLE_NAME_ROAD_VEHICLE_BALOGH_COAL_TRUCK                 :Balogh Kuelecamion
STR_VEHICLE_NAME_ROAD_VEHICLE_UHL_COAL_TRUCK                    :Uhl Kuelecamion
STR_VEHICLE_NAME_ROAD_VEHICLE_DW_COAL_TRUCK                     :DW Kuelecamion
STR_VEHICLE_NAME_ROAD_VEHICLE_MPS_MAIL_TRUCK                    :MPS Postcamion
STR_VEHICLE_NAME_ROAD_VEHICLE_REYNARD_MAIL_TRUCK                :Reynard Postcamion
STR_VEHICLE_NAME_ROAD_VEHICLE_PERRY_MAIL_TRUCK                  :Perry Postcamion
STR_VEHICLE_NAME_ROAD_VEHICLE_MIGHTYMOVER_MAIL_TRUCK            :MightyMover Postcamion
STR_VEHICLE_NAME_ROAD_VEHICLE_POWERNAUGHT_MAIL_TRUCK            :Powernaught Postcamion
STR_VEHICLE_NAME_ROAD_VEHICLE_WIZZOWOW_MAIL_TRUCK               :Wizzowow Postcamion
STR_VEHICLE_NAME_ROAD_VEHICLE_WITCOMBE_OIL_TANKER               :Witcombe Uelegcamion
STR_VEHICLE_NAME_ROAD_VEHICLE_FOSTER_OIL_TANKER                 :Foster Uelegcamion
STR_VEHICLE_NAME_ROAD_VEHICLE_PERRY_OIL_TANKER                  :Perry Uelegcamion
STR_VEHICLE_NAME_ROAD_VEHICLE_TALBOTT_LIVESTOCK_VAN             :Talbott Véitransporter
STR_VEHICLE_NAME_ROAD_VEHICLE_UHL_LIVESTOCK_VAN                 :Uhl Véitransporter
STR_VEHICLE_NAME_ROAD_VEHICLE_FOSTER_LIVESTOCK_VAN              :Foster Véitransporter
STR_VEHICLE_NAME_ROAD_VEHICLE_BALOGH_GOODS_TRUCK                :Balogh Wuerecamion
STR_VEHICLE_NAME_ROAD_VEHICLE_CRAIGHEAD_GOODS_TRUCK             :Craighead Wuerecamion
STR_VEHICLE_NAME_ROAD_VEHICLE_GOSS_GOODS_TRUCK                  :Goss Wuerecamion
STR_VEHICLE_NAME_ROAD_VEHICLE_HEREFORD_GRAIN_TRUCK              :Hereford Karcamion
STR_VEHICLE_NAME_ROAD_VEHICLE_THOMAS_GRAIN_TRUCK                :Thomas Karcamion
STR_VEHICLE_NAME_ROAD_VEHICLE_GOSS_GRAIN_TRUCK                  :Goss Karcamion
STR_VEHICLE_NAME_ROAD_VEHICLE_WITCOMBE_WOOD_TRUCK               :Witcombe Holzcamion
STR_VEHICLE_NAME_ROAD_VEHICLE_FOSTER_WOOD_TRUCK                 :Foster Holzcamion
STR_VEHICLE_NAME_ROAD_VEHICLE_MORELAND_WOOD_TRUCK               :Moreland Holzcamion
STR_VEHICLE_NAME_ROAD_VEHICLE_MPS_IRON_ORE_TRUCK                :MPS Eisenäerzcamion
STR_VEHICLE_NAME_ROAD_VEHICLE_UHL_IRON_ORE_TRUCK                :Uhl Eisenäerzcamion
STR_VEHICLE_NAME_ROAD_VEHICLE_CHIPPY_IRON_ORE_TRUCK             :Chippy Eisenäerzcamion
STR_VEHICLE_NAME_ROAD_VEHICLE_BALOGH_STEEL_TRUCK                :Balogh Stolcamion
STR_VEHICLE_NAME_ROAD_VEHICLE_UHL_STEEL_TRUCK                   :Uhl Stolcamion
STR_VEHICLE_NAME_ROAD_VEHICLE_KELLING_STEEL_TRUCK               :Kelling Stolcamion
STR_VEHICLE_NAME_ROAD_VEHICLE_BALOGH_ARMORED_TRUCK              :Balogh gepanzerte Camion
STR_VEHICLE_NAME_ROAD_VEHICLE_UHL_ARMORED_TRUCK                 :Uhl gepanzerte Camion
STR_VEHICLE_NAME_ROAD_VEHICLE_FOSTER_ARMORED_TRUCK              :Foster gepanzerte Camion
STR_VEHICLE_NAME_ROAD_VEHICLE_FOSTER_FOOD_VAN                   :Foster Iessenscamion
STR_VEHICLE_NAME_ROAD_VEHICLE_PERRY_FOOD_VAN                    :Perry Iessenscamion
STR_VEHICLE_NAME_ROAD_VEHICLE_CHIPPY_FOOD_VAN                   :Chippy Iessenscamion
STR_VEHICLE_NAME_ROAD_VEHICLE_UHL_PAPER_TRUCK                   :Uhl Pabeiercamion
STR_VEHICLE_NAME_ROAD_VEHICLE_BALOGH_PAPER_TRUCK                :Balogh Pabeiercamion
STR_VEHICLE_NAME_ROAD_VEHICLE_MPS_PAPER_TRUCK                   :MPS Pabeiercamion
STR_VEHICLE_NAME_ROAD_VEHICLE_MPS_COPPER_ORE_TRUCK              :MPS Kofferäerzcamion
STR_VEHICLE_NAME_ROAD_VEHICLE_UHL_COPPER_ORE_TRUCK              :Uhl Kofferäerzcamion
STR_VEHICLE_NAME_ROAD_VEHICLE_GOSS_COPPER_ORE_TRUCK             :Goss Kofferäerzcamion
STR_VEHICLE_NAME_ROAD_VEHICLE_UHL_WATER_TANKER                  :Uhl Waassercamion
STR_VEHICLE_NAME_ROAD_VEHICLE_BALOGH_WATER_TANKER               :Balogh Waassercamion
STR_VEHICLE_NAME_ROAD_VEHICLE_MPS_WATER_TANKER                  :MPS Waassercamion
STR_VEHICLE_NAME_ROAD_VEHICLE_BALOGH_FRUIT_TRUCK                :Balogh Friichtecamion
STR_VEHICLE_NAME_ROAD_VEHICLE_UHL_FRUIT_TRUCK                   :Uhl Friichtecamion
STR_VEHICLE_NAME_ROAD_VEHICLE_KELLING_FRUIT_TRUCK               :Kelling Friichtecamion
STR_VEHICLE_NAME_ROAD_VEHICLE_BALOGH_RUBBER_TRUCK               :Balogh Kautschuckcamion
STR_VEHICLE_NAME_ROAD_VEHICLE_UHL_RUBBER_TRUCK                  :Uhl Kautschuckcamion
STR_VEHICLE_NAME_ROAD_VEHICLE_RMT_RUBBER_TRUCK                  :RMT Kautschuckcamion
STR_VEHICLE_NAME_ROAD_VEHICLE_MIGHTYMOVER_SUGAR_TRUCK           :MightyMover Zockercamion
STR_VEHICLE_NAME_ROAD_VEHICLE_POWERNAUGHT_SUGAR_TRUCK           :Powernaught Zockercamion
STR_VEHICLE_NAME_ROAD_VEHICLE_WIZZOWOW_SUGAR_TRUCK              :Wizzowow Zockercamion
STR_VEHICLE_NAME_ROAD_VEHICLE_MIGHTYMOVER_COLA_TRUCK            :MightyMover Colacamion
STR_VEHICLE_NAME_ROAD_VEHICLE_POWERNAUGHT_COLA_TRUCK            :Powernaught Colacamion
STR_VEHICLE_NAME_ROAD_VEHICLE_WIZZOWOW_COLA_TRUCK               :Wizzowow Colacamion
STR_VEHICLE_NAME_ROAD_VEHICLE_MIGHTYMOVER_COTTON_CANDY          :MightyMover Zockerwattcamion
STR_VEHICLE_NAME_ROAD_VEHICLE_POWERNAUGHT_COTTON_CANDY          :Powernaught Zockerwattcamion
STR_VEHICLE_NAME_ROAD_VEHICLE_WIZZOWOW_COTTON_CANDY_TRUCK       :Wizzowow Zockerwattcamion
STR_VEHICLE_NAME_ROAD_VEHICLE_MIGHTYMOVER_TOFFEE_TRUCK          :MightyMover Karamellcamion
STR_VEHICLE_NAME_ROAD_VEHICLE_POWERNAUGHT_TOFFEE_TRUCK          :Powernaught Karamellcamion
STR_VEHICLE_NAME_ROAD_VEHICLE_WIZZOWOW_TOFFEE_TRUCK             :Wizzowow Karamellcamion
STR_VEHICLE_NAME_ROAD_VEHICLE_MIGHTYMOVER_TOY_VAN               :MightyMover Spillsaachecamion
STR_VEHICLE_NAME_ROAD_VEHICLE_POWERNAUGHT_TOY_VAN               :Powernaught Spillsaachecamion
STR_VEHICLE_NAME_ROAD_VEHICLE_WIZZOWOW_TOY_VAN                  :Wizzowow Spillsaachecamion
STR_VEHICLE_NAME_ROAD_VEHICLE_MIGHTYMOVER_CANDY_TRUCK           :MightyMover Séissegkeetecamion
STR_VEHICLE_NAME_ROAD_VEHICLE_POWERNAUGHT_CANDY_TRUCK           :Powernaught Séissegkeetecamion
STR_VEHICLE_NAME_ROAD_VEHICLE_WIZZOWOW_CANDY_TRUCK              :Wizzowow Séissegkeetecamion
STR_VEHICLE_NAME_ROAD_VEHICLE_MIGHTYMOVER_BATTERY_TRUCK         :MightyMover Batteriecamion
STR_VEHICLE_NAME_ROAD_VEHICLE_POWERNAUGHT_BATTERY_TRUCK         :Powernaught Batteriecamion
STR_VEHICLE_NAME_ROAD_VEHICLE_WIZZOWOW_BATTERY_TRUCK            :Wizzowow Batteriecamion
STR_VEHICLE_NAME_ROAD_VEHICLE_MIGHTYMOVER_FIZZY_DRINK           :MightyMover Spruddelgedrénks Camion
STR_VEHICLE_NAME_ROAD_VEHICLE_POWERNAUGHT_FIZZY_DRINK           :Powernaught Spruddelgedrénks Camion
STR_VEHICLE_NAME_ROAD_VEHICLE_WIZZOWOW_FIZZY_DRINK_TRUCK        :Wizzowow Spruddelgedrénks Camion
STR_VEHICLE_NAME_ROAD_VEHICLE_MIGHTYMOVER_PLASTIC_TRUCK         :MightyMover Plastikcamion
STR_VEHICLE_NAME_ROAD_VEHICLE_POWERNAUGHT_PLASTIC_TRUCK         :Powernaught Plastikcamion
STR_VEHICLE_NAME_ROAD_VEHICLE_WIZZOWOW_PLASTIC_TRUCK            :Wizzowow Plastikcamion
STR_VEHICLE_NAME_ROAD_VEHICLE_MIGHTYMOVER_BUBBLE_TRUCK          :MightyMover Blosecamion
STR_VEHICLE_NAME_ROAD_VEHICLE_POWERNAUGHT_BUBBLE_TRUCK          :Powernaught Blosecamion
STR_VEHICLE_NAME_ROAD_VEHICLE_WIZZOWOW_BUBBLE_TRUCK             :Wizzowow Blosecamion
STR_VEHICLE_NAME_SHIP_MPS_OIL_TANKER                            :MPS Uelegtanker
STR_VEHICLE_NAME_SHIP_CS_INC_OIL_TANKER                         :CS-Inc. Uelegtanker
STR_VEHICLE_NAME_SHIP_MPS_PASSENGER_FERRY                       :MPS Passagéierfähr
STR_VEHICLE_NAME_SHIP_FFP_PASSENGER_FERRY                       :FFP Passagéierfähr
STR_VEHICLE_NAME_SHIP_BAKEWELL_300_HOVERCRAFT                   :Bakewell 300 Loftkësseboot
STR_VEHICLE_NAME_SHIP_CHUGGER_CHUG_PASSENGER                    :Chugger-Chug Passagéierfähr
STR_VEHICLE_NAME_SHIP_SHIVERSHAKE_PASSENGER_FERRY               :Shivershake Passagéierfähr
STR_VEHICLE_NAME_SHIP_YATE_CARGO_SHIP                           :Yate Frachtschëff
STR_VEHICLE_NAME_SHIP_BAKEWELL_CARGO_SHIP                       :Bakewell Frachtschëff
STR_VEHICLE_NAME_SHIP_MIGHTYMOVER_CARGO_SHIP                    :MightyMover Frachtschëff
STR_VEHICLE_NAME_SHIP_POWERNAUT_CARGO_SHIP                      :Powernaut Frachtschëff
STR_VEHICLE_NAME_AIRCRAFT_SAMPSON_U52                           :Sampson U52
STR_VEHICLE_NAME_AIRCRAFT_COLEMAN_COUNT                         :Coleman Count
STR_VEHICLE_NAME_AIRCRAFT_FFP_DART                              :FFP Dart
STR_VEHICLE_NAME_AIRCRAFT_YATE_HAUGAN                           :Yate Haugan
STR_VEHICLE_NAME_AIRCRAFT_BAKEWELL_COTSWALD_LB_3                :Bakewell Cotswald LB-3
STR_VEHICLE_NAME_AIRCRAFT_BAKEWELL_LUCKETT_LB_8                 :Bakewell Luckett LB-8
STR_VEHICLE_NAME_AIRCRAFT_BAKEWELL_LUCKETT_LB_9                 :Bakewell Luckett LB-9
STR_VEHICLE_NAME_AIRCRAFT_BAKEWELL_LUCKETT_LB80                 :Bakewell Luckett LB80
STR_VEHICLE_NAME_AIRCRAFT_BAKEWELL_LUCKETT_LB_10                :Bakewell Luckett LB-10
STR_VEHICLE_NAME_AIRCRAFT_BAKEWELL_LUCKETT_LB_11                :Bakewell Luckett LB-11
STR_VEHICLE_NAME_AIRCRAFT_YATE_AEROSPACE_YAC_1_11               :Yate Aerospace YAC 1-11
STR_VEHICLE_NAME_AIRCRAFT_DARWIN_100                            :Boeing 727
STR_VEHICLE_NAME_AIRCRAFT_DARWIN_200                            :Boeing 737
STR_VEHICLE_NAME_AIRCRAFT_DARWIN_300                            :Boeing 747
STR_VEHICLE_NAME_AIRCRAFT_DARWIN_400                            :Boeing 757
STR_VEHICLE_NAME_AIRCRAFT_DARWIN_500                            :Boeing 767
STR_VEHICLE_NAME_AIRCRAFT_DARWIN_600                            :Boeing 777
STR_VEHICLE_NAME_AIRCRAFT_GURU_GALAXY                           :Guru Galaxy
STR_VEHICLE_NAME_AIRCRAFT_AIRTAXI_A21                           :Airbus A300
STR_VEHICLE_NAME_AIRCRAFT_AIRTAXI_A31                           :Airbus A310
STR_VEHICLE_NAME_AIRCRAFT_AIRTAXI_A32                           :Airbus A320
STR_VEHICLE_NAME_AIRCRAFT_AIRTAXI_A33                           :Airbus A330
STR_VEHICLE_NAME_AIRCRAFT_YATE_AEROSPACE_YAE46                  :Yate Aerospace YAe46
STR_VEHICLE_NAME_AIRCRAFT_DINGER_100                            :Dinger 100
STR_VEHICLE_NAME_AIRCRAFT_AIRTAXI_A34_1000                      :Airbus A340-1000
STR_VEHICLE_NAME_AIRCRAFT_YATE_Z_SHUTTLE                        :Yate Z-Shuttle
STR_VEHICLE_NAME_AIRCRAFT_KELLING_K1                            :Kelling K1
STR_VEHICLE_NAME_AIRCRAFT_KELLING_K6                            :Kelling K6
STR_VEHICLE_NAME_AIRCRAFT_KELLING_K7                            :Kelling K7
STR_VEHICLE_NAME_AIRCRAFT_DARWIN_700                            :Darwin 700
STR_VEHICLE_NAME_AIRCRAFT_FFP_HYPERDART_2                       :FFP Hyperdart 2
STR_VEHICLE_NAME_AIRCRAFT_DINGER_200                            :Dinger 200
STR_VEHICLE_NAME_AIRCRAFT_DINGER_1000                           :Dinger 1000
STR_VEHICLE_NAME_AIRCRAFT_PLODDYPHUT_100                        :Ploddyphut 100
STR_VEHICLE_NAME_AIRCRAFT_PLODDYPHUT_500                        :Ploddyphut 500
STR_VEHICLE_NAME_AIRCRAFT_FLASHBANG_X1                          :Flashbang X1
STR_VEHICLE_NAME_AIRCRAFT_JUGGERPLANE_M1                        :Juggerplane M1
STR_VEHICLE_NAME_AIRCRAFT_FLASHBANG_WIZZER                      :Flashbang Wizzer
STR_VEHICLE_NAME_AIRCRAFT_TRICARIO_HELICOPTER                   :Tricario Helikopter
STR_VEHICLE_NAME_AIRCRAFT_GURU_X2_HELICOPTER                    :Guru X2 Helikopter
STR_VEHICLE_NAME_AIRCRAFT_POWERNAUT_HELICOPTER                  :Powernaut Helikopter

##id 0x8800
# Formatting of some strings
STR_FORMAT_DATE_TINY                                            :{STRING}-{STRING}-{NUM}
STR_FORMAT_DATE_SHORT                                           :{STRING} {NUM}
STR_FORMAT_DATE_LONG                                            :{STRING} {STRING} {NUM}
STR_FORMAT_DATE_ISO                                             :{2:NUM}-{1:STRING}-{0:STRING}

STR_FORMAT_BUOY_NAME                                            :{TOWN}-Boje
STR_FORMAT_BUOY_NAME_SERIAL                                     :{TOWN} Boje #{COMMA}
STR_FORMAT_COMPANY_NUM                                          :(Firma {COMMA})
STR_FORMAT_GROUP_NAME                                           :Grupp {COMMA}
STR_FORMAT_INDUSTRY_NAME                                        :{TOWN} {STRING}
STR_FORMAT_WAYPOINT_NAME                                        :Weepunkt {TOWN}
STR_FORMAT_WAYPOINT_NAME_SERIAL                                 :Weepunkt {TOWN} #{COMMA}

STR_FORMAT_DEPOT_NAME_TRAIN                                     :Zuchschapp vun {TOWN}
STR_FORMAT_DEPOT_NAME_TRAIN_SERIAL                              :{TOWN} Zuchschapp #{COMMA}
STR_FORMAT_DEPOT_NAME_ROAD_VEHICLE                              :Stroossegefierdepot vun {TOWN}
STR_FORMAT_DEPOT_NAME_ROAD_VEHICLE_SERIAL                       :{TOWN} Stroossendepot #{COMMA}
STR_FORMAT_DEPOT_NAME_SHIP                                      :Schëffsschapp vun {TOWN}
STR_FORMAT_DEPOT_NAME_SHIP_SERIAL                               :{TOWN} Schëffsschapp #{COMMA}
STR_FORMAT_DEPOT_NAME_AIRCRAFT                                  :{STATION} Hangar

STR_UNKNOWN_STATION                                             :onbekannt Statioun
STR_DEFAULT_SIGN_NAME                                           :Schëld
STR_COMPANY_SOMEONE                                             :iergendeen

STR_SAVEGAME_NAME_DEFAULT                                       :{COMPANY}, {STRING}
STR_SAVEGAME_NAME_SPECTATOR                                     :Zuschauer, {1:STRING}

# Viewport strings
STR_VIEWPORT_TOWN_POP                                           :{WHITE}{TOWN} ({COMMA})
STR_VIEWPORT_TOWN                                               :{WHITE}{TOWN}
STR_VIEWPORT_TOWN_TINY_BLACK                                    :{TINY_FONT}{BLACK}{TOWN}
STR_VIEWPORT_TOWN_TINY_WHITE                                    :{TINY_FONT}{WHITE}{TOWN}

STR_VIEWPORT_SIGN_SMALL_BLACK                                   :{TINY_FONT}{BLACK}{SIGN}
STR_VIEWPORT_SIGN_SMALL_WHITE                                   :{TINY_FONT}{WHITE}{SIGN}

STR_VIEWPORT_STATION                                            :{STATION} {STATION_FEATURES}
STR_VIEWPORT_STATION_TINY                                       :{TINY_FONT}{STATION}

STR_VIEWPORT_WAYPOINT                                           :{WAYPOINT}
STR_VIEWPORT_WAYPOINT_TINY                                      :{TINY_FONT}{WAYPOINT}

# Simple strings to get specific types of data
STR_COMPANY_NAME                                                :{COMPANY}
STR_COMPANY_NAME_COMPANY_NUM                                    :{COMPANY} {COMPANY_NUM}
STR_DEPOT_NAME                                                  :{DEPOT}
STR_ENGINE_NAME                                                 :{ENGINE}
STR_HIDDEN_ENGINE_NAME                                          :{ENGINE} (verstoppt)
STR_GROUP_NAME                                                  :{GROUP}
STR_INDUSTRY_NAME                                               :{INDUSTRY}
STR_PRESIDENT_NAME                                              :{PRESIDENT_NAME}
STR_SIGN_NAME                                                   :{SIGN}
STR_STATION_NAME                                                :{STATION}
STR_TOWN_NAME                                                   :{TOWN}
STR_VEHICLE_NAME                                                :{VEHICLE}
STR_WAYPOINT_NAME                                               :{WAYPOINT}

STR_JUST_CARGO                                                  :{CARGO_LONG}
STR_JUST_CHECKMARK                                              :{CHECKMARK}
STR_JUST_COMMA                                                  :{COMMA}
STR_JUST_CURRENCY_SHORT                                         :{CURRENCY_SHORT}
STR_JUST_CURRENCY_LONG                                          :{CURRENCY_LONG}
STR_JUST_CARGO_LIST                                             :{CARGO_LIST}
STR_JUST_INT                                                    :{NUM}
STR_JUST_DATE_TINY                                              :{DATE_TINY}
STR_JUST_DATE_SHORT                                             :{DATE_SHORT}
STR_JUST_DATE_LONG                                              :{DATE_LONG}
STR_JUST_DATE_ISO                                               :{DATE_ISO}
STR_JUST_STRING                                                 :{STRING}
STR_JUST_STRING_STRING                                          :{STRING}{STRING}
STR_JUST_RAW_STRING                                             :{STRING}
STR_JUST_BIG_RAW_STRING                                         :{BIG_FONT}{STRING}

# Slightly 'raw' stringcodes with colour or size
STR_BLACK_COMMA                                                 :{BLACK}{COMMA}
STR_TINY_BLACK_COMA                                             :{TINY_FONT}{BLACK}{COMMA}
STR_TINY_COMMA                                                  :{TINY_FONT}{COMMA}
STR_BLUE_COMMA                                                  :{BLUE}{COMMA}
STR_RED_COMMA                                                   :{RED}{COMMA}
STR_WHITE_COMMA                                                 :{WHITE}{COMMA}
STR_TINY_BLACK_DECIMAL                                          :{TINY_FONT}{BLACK}{DECIMAL}
STR_COMPANY_MONEY                                               :{WHITE}{CURRENCY_LONG}
STR_BLACK_DATE_LONG                                             :{BLACK}{DATE_LONG}
STR_WHITE_DATE_LONG                                             :{WHITE}{DATE_LONG}
STR_SHORT_DATE                                                  :{WHITE}{DATE_TINY}
STR_DATE_LONG_SMALL                                             :{TINY_FONT}{BLACK}{DATE_LONG}
STR_TINY_GROUP                                                  :{TINY_FONT}{GROUP}
STR_BLACK_INT                                                   :{BLACK}{NUM}
STR_ORANGE_INT                                                  :{ORANGE}{NUM}
STR_WHITE_SIGN                                                  :{WHITE}{SIGN}
STR_TINY_BLACK_STATION                                          :{TINY_FONT}{BLACK}{STATION}
STR_BLACK_STRING                                                :{BLACK}{STRING}
STR_BLACK_RAW_STRING                                            :{BLACK}{STRING}
STR_ORANGE_STRING                                               :{ORANGE}{STRING}
STR_LTBLUE_STRING                                               :{LTBLUE}{STRING}
STR_WHITE_STRING                                                :{WHITE}{STRING}
STR_ORANGE_STRING1_WHITE                                        :{ORANGE}{STRING}{WHITE}
STR_ORANGE_STRING1_LTBLUE                                       :{ORANGE}{STRING}{LTBLUE}
STR_TINY_BLACK_HEIGHT                                           :{TINY_FONT}{BLACK}{HEIGHT}
STR_TINY_BLACK_VEHICLE                                          :{TINY_FONT}{BLACK}{VEHICLE}
STR_TINY_RIGHT_ARROW                                            :{TINY_FONT}{RIGHT_ARROW}

STR_BLACK_1                                                     :{BLACK}1
STR_BLACK_2                                                     :{BLACK}2
STR_BLACK_3                                                     :{BLACK}3
STR_BLACK_4                                                     :{BLACK}4
STR_BLACK_5                                                     :{BLACK}5
STR_BLACK_6                                                     :{BLACK}6
STR_BLACK_7                                                     :{BLACK}7

STR_TRAIN                                                       :{BLACK}{TRAIN}
STR_BUS                                                         :{BLACK}{BUS}
STR_LORRY                                                       :{BLACK}{LORRY}
STR_PLANE                                                       :{BLACK}{PLANE}
STR_SHIP                                                        :{BLACK}{SHIP}

STR_TOOLBAR_RAILTYPE_VELOCITY                                   :{STRING} ({VELOCITY})<|MERGE_RESOLUTION|>--- conflicted
+++ resolved
@@ -2078,12 +2078,6 @@
 STR_NETWORK_SERVER                                              :Server
 STR_NETWORK_CLIENT                                              :Spiller
 STR_NETWORK_SPECTATORS                                          :Zuschauer
-
-<<<<<<< HEAD
-STR_NETWORK_TOOLBAR_LIST_SPECTATOR                              :{BLACK}Zuschauer
-=======
-STR_NETWORK_GIVE_MONEY_CAPTION                                  :{WHITE}Gëff de Betrag un deens du wëlls ginn
->>>>>>> ba55f93f
 
 # Network set password
 STR_COMPANY_PASSWORD_CANCEL                                     :{BLACK}Späicher d'Passwuert net
