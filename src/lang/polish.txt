##name Polish
##ownname Polski
##isocode pl_PL
##plural 7
##textdir ltr
##digitsep .
##digitsepcur .
##decimalsep ,
##winlangid 0x0415
##grflangid 0x30
##gender m f n
##case d c b n m w


# $Id$

# This file is part of OpenTTD.
# OpenTTD is free software; you can redistribute it and/or modify it under the terms of the GNU General Public License as published by the Free Software Foundation, version 2.
# OpenTTD is distributed in the hope that it will be useful, but WITHOUT ANY WARRANTY; without even the implied warranty of MERCHANTABILITY or FITNESS FOR A PARTICULAR PURPOSE.
# See the GNU General Public License for more details. You should have received a copy of the GNU General Public License along with OpenTTD. If not, see <http://www.gnu.org/licenses/>.


##id 0x0000
STR_NULL                                                        :
STR_EMPTY                                                       :
STR_UNDEFINED                                                   :(nieokreślony tekst)
STR_JUST_NOTHING                                                :Nic

# Cargo related strings
# Plural cargo name
STR_CARGO_PLURAL_NOTHING                                        :
STR_CARGO_PLURAL_PASSENGERS                                     :Pasażerowie
STR_CARGO_PLURAL_PASSENGERS.d                                   :pasażerów
STR_CARGO_PLURAL_PASSENGERS.c                                   :pasażerom
STR_CARGO_PLURAL_PASSENGERS.b                                   :pasażerów
STR_CARGO_PLURAL_PASSENGERS.n                                   :pasażerami
STR_CARGO_PLURAL_PASSENGERS.m                                   :pasażerach
STR_CARGO_PLURAL_PASSENGERS.w                                   :pasażerowie
STR_CARGO_PLURAL_COAL                                           :Węgiel
STR_CARGO_PLURAL_COAL.d                                         :węgla
STR_CARGO_PLURAL_COAL.c                                         :węglowi
STR_CARGO_PLURAL_COAL.b                                         :węgiel
STR_CARGO_PLURAL_COAL.n                                         :węglem
STR_CARGO_PLURAL_COAL.m                                         :węglu
STR_CARGO_PLURAL_COAL.w                                         :węglu
STR_CARGO_PLURAL_MAIL                                           :Poczta
STR_CARGO_PLURAL_MAIL.d                                         :poczty
STR_CARGO_PLURAL_MAIL.c                                         :poczcie
STR_CARGO_PLURAL_MAIL.b                                         :pocztę
STR_CARGO_PLURAL_MAIL.n                                         :pocztą
STR_CARGO_PLURAL_MAIL.m                                         :poczcie
STR_CARGO_PLURAL_MAIL.w                                         :poczto
STR_CARGO_PLURAL_OIL                                            :Ropa
STR_CARGO_PLURAL_OIL.d                                          :ropy
STR_CARGO_PLURAL_OIL.c                                          :ropie
STR_CARGO_PLURAL_OIL.b                                          :ropę
STR_CARGO_PLURAL_OIL.n                                          :ropą
STR_CARGO_PLURAL_OIL.m                                          :ropie
STR_CARGO_PLURAL_OIL.w                                          :ropo
STR_CARGO_PLURAL_LIVESTOCK                                      :Żywiec
STR_CARGO_PLURAL_LIVESTOCK.d                                    :żywca
STR_CARGO_PLURAL_LIVESTOCK.c                                    :żywcowi
STR_CARGO_PLURAL_LIVESTOCK.b                                    :żywiec
STR_CARGO_PLURAL_LIVESTOCK.n                                    :żywcem
STR_CARGO_PLURAL_LIVESTOCK.m                                    :żywcu
STR_CARGO_PLURAL_LIVESTOCK.w                                    :żywcze
STR_CARGO_PLURAL_GOODS                                          :Towary
STR_CARGO_PLURAL_GOODS.d                                        :towarów
STR_CARGO_PLURAL_GOODS.c                                        :towarom
STR_CARGO_PLURAL_GOODS.b                                        :towary
STR_CARGO_PLURAL_GOODS.n                                        :towarami
STR_CARGO_PLURAL_GOODS.m                                        :towarach
STR_CARGO_PLURAL_GOODS.w                                        :towary
STR_CARGO_PLURAL_GRAIN                                          :Zboże
STR_CARGO_PLURAL_GRAIN.d                                        :zboża
STR_CARGO_PLURAL_GRAIN.c                                        :zbożu
STR_CARGO_PLURAL_GRAIN.b                                        :zboże
STR_CARGO_PLURAL_GRAIN.n                                        :zbożem
STR_CARGO_PLURAL_GRAIN.m                                        :zbożu
STR_CARGO_PLURAL_GRAIN.w                                        :zboże
STR_CARGO_PLURAL_WOOD                                           :Drewno
STR_CARGO_PLURAL_WOOD.d                                         :drewna
STR_CARGO_PLURAL_WOOD.c                                         :drewnu
STR_CARGO_PLURAL_WOOD.b                                         :drewno
STR_CARGO_PLURAL_WOOD.n                                         :drewnem
STR_CARGO_PLURAL_WOOD.m                                         :drewnie
STR_CARGO_PLURAL_WOOD.w                                         :drewno
STR_CARGO_PLURAL_IRON_ORE                                       :Ruda żelaza
STR_CARGO_PLURAL_IRON_ORE.d                                     :rudy żelaza
STR_CARGO_PLURAL_IRON_ORE.c                                     :rudzie żelaza
STR_CARGO_PLURAL_IRON_ORE.b                                     :rudę żelaza
STR_CARGO_PLURAL_IRON_ORE.n                                     :rudą żelaza
STR_CARGO_PLURAL_IRON_ORE.m                                     :rudzie żelaza
STR_CARGO_PLURAL_IRON_ORE.w                                     :rudo żelaza
STR_CARGO_PLURAL_STEEL                                          :Stal
STR_CARGO_PLURAL_STEEL.d                                        :stali
STR_CARGO_PLURAL_STEEL.c                                        :stali
STR_CARGO_PLURAL_STEEL.b                                        :stal
STR_CARGO_PLURAL_STEEL.n                                        :stalą
STR_CARGO_PLURAL_STEEL.m                                        :stali
STR_CARGO_PLURAL_STEEL.w                                        :stali
STR_CARGO_PLURAL_VALUABLES                                      :Kosztowności
STR_CARGO_PLURAL_VALUABLES.d                                    :kosztowności
STR_CARGO_PLURAL_VALUABLES.c                                    :kosztownościom
STR_CARGO_PLURAL_VALUABLES.b                                    :kosztowności
STR_CARGO_PLURAL_VALUABLES.n                                    :kosztownościami
STR_CARGO_PLURAL_VALUABLES.m                                    :kosztownościach
STR_CARGO_PLURAL_VALUABLES.w                                    :kosztowności
STR_CARGO_PLURAL_COPPER_ORE                                     :Ruda miedzi
STR_CARGO_PLURAL_COPPER_ORE.d                                   :rudy miedzi
STR_CARGO_PLURAL_COPPER_ORE.c                                   :rudzie miedzi
STR_CARGO_PLURAL_COPPER_ORE.b                                   :rudę miedzi
STR_CARGO_PLURAL_COPPER_ORE.n                                   :rudą miedzi
STR_CARGO_PLURAL_COPPER_ORE.m                                   :rudzie miedzi
STR_CARGO_PLURAL_COPPER_ORE.w                                   :rudo miedzi
STR_CARGO_PLURAL_MAIZE                                          :Kukurydza
STR_CARGO_PLURAL_MAIZE.d                                        :kukurydzy
STR_CARGO_PLURAL_MAIZE.c                                        :kukurydzy
STR_CARGO_PLURAL_MAIZE.b                                        :kukurydzę
STR_CARGO_PLURAL_MAIZE.n                                        :kukurydzą
STR_CARGO_PLURAL_MAIZE.m                                        :kukurydzy
STR_CARGO_PLURAL_MAIZE.w                                        :kukurydzo
STR_CARGO_PLURAL_FRUIT                                          :Owoce
STR_CARGO_PLURAL_FRUIT.d                                        :owoców
STR_CARGO_PLURAL_FRUIT.c                                        :owocom
STR_CARGO_PLURAL_FRUIT.b                                        :owoce
STR_CARGO_PLURAL_FRUIT.n                                        :owocami
STR_CARGO_PLURAL_FRUIT.m                                        :owocach
STR_CARGO_PLURAL_FRUIT.w                                        :owoce
STR_CARGO_PLURAL_DIAMONDS                                       :Diamenty
STR_CARGO_PLURAL_DIAMONDS.d                                     :diamentów
STR_CARGO_PLURAL_DIAMONDS.c                                     :diamentom
STR_CARGO_PLURAL_DIAMONDS.b                                     :diamenty
STR_CARGO_PLURAL_DIAMONDS.n                                     :diamentami
STR_CARGO_PLURAL_DIAMONDS.m                                     :diamentach
STR_CARGO_PLURAL_DIAMONDS.w                                     :diamenty
STR_CARGO_PLURAL_FOOD                                           :Żywność
STR_CARGO_PLURAL_FOOD.d                                         :żywności
STR_CARGO_PLURAL_FOOD.c                                         :żywności
STR_CARGO_PLURAL_FOOD.b                                         :żywność
STR_CARGO_PLURAL_FOOD.n                                         :żywnością
STR_CARGO_PLURAL_FOOD.m                                         :żywności
STR_CARGO_PLURAL_FOOD.w                                         :żywności
STR_CARGO_PLURAL_PAPER                                          :Papier
STR_CARGO_PLURAL_PAPER.d                                        :papieru
STR_CARGO_PLURAL_PAPER.c                                        :papierowi
STR_CARGO_PLURAL_PAPER.b                                        :papier
STR_CARGO_PLURAL_PAPER.n                                        :papierem
STR_CARGO_PLURAL_PAPER.m                                        :papierze
STR_CARGO_PLURAL_PAPER.w                                        :papierze
STR_CARGO_PLURAL_GOLD                                           :Złoto
STR_CARGO_PLURAL_GOLD.d                                         :złota
STR_CARGO_PLURAL_GOLD.c                                         :złotu
STR_CARGO_PLURAL_GOLD.b                                         :złoto
STR_CARGO_PLURAL_GOLD.n                                         :złotem
STR_CARGO_PLURAL_GOLD.m                                         :złocie
STR_CARGO_PLURAL_GOLD.w                                         :złoto
STR_CARGO_PLURAL_WATER                                          :Woda
STR_CARGO_PLURAL_WATER.d                                        :wody
STR_CARGO_PLURAL_WATER.c                                        :wodzie
STR_CARGO_PLURAL_WATER.b                                        :wodę
STR_CARGO_PLURAL_WATER.n                                        :wodą
STR_CARGO_PLURAL_WATER.m                                        :wodzie
STR_CARGO_PLURAL_WATER.w                                        :wodo
STR_CARGO_PLURAL_WHEAT                                          :Pszenica
STR_CARGO_PLURAL_WHEAT.d                                        :pszenicy
STR_CARGO_PLURAL_WHEAT.c                                        :pszenicy
STR_CARGO_PLURAL_WHEAT.b                                        :pszenicę
STR_CARGO_PLURAL_WHEAT.n                                        :pszenicą
STR_CARGO_PLURAL_WHEAT.m                                        :pszenicy
STR_CARGO_PLURAL_WHEAT.w                                        :pszenico
STR_CARGO_PLURAL_RUBBER                                         :Kauczuk
STR_CARGO_PLURAL_RUBBER.d                                       :kauczuku
STR_CARGO_PLURAL_RUBBER.c                                       :kauczukowi
STR_CARGO_PLURAL_RUBBER.b                                       :kauczuk
STR_CARGO_PLURAL_RUBBER.n                                       :kauczukiem
STR_CARGO_PLURAL_RUBBER.m                                       :kauczuku
STR_CARGO_PLURAL_RUBBER.w                                       :kauczuku
STR_CARGO_PLURAL_SUGAR                                          :Cukier
STR_CARGO_PLURAL_SUGAR.d                                        :cukru
STR_CARGO_PLURAL_SUGAR.c                                        :cukrowi
STR_CARGO_PLURAL_SUGAR.b                                        :cukier
STR_CARGO_PLURAL_SUGAR.n                                        :cukrem
STR_CARGO_PLURAL_SUGAR.m                                        :cukrze
STR_CARGO_PLURAL_SUGAR.w                                        :cukrze
STR_CARGO_PLURAL_TOYS                                           :Zabawki
STR_CARGO_PLURAL_TOYS.d                                         :zabawek
STR_CARGO_PLURAL_TOYS.c                                         :zabawkom
STR_CARGO_PLURAL_TOYS.b                                         :zabawki
STR_CARGO_PLURAL_TOYS.n                                         :zabawkami
STR_CARGO_PLURAL_TOYS.m                                         :zabawkach
STR_CARGO_PLURAL_TOYS.w                                         :zabawki
STR_CARGO_PLURAL_CANDY                                          :Słodycze
STR_CARGO_PLURAL_CANDY.d                                        :słodyczy
STR_CARGO_PLURAL_CANDY.c                                        :słodyczom
STR_CARGO_PLURAL_CANDY.b                                        :słodycze
STR_CARGO_PLURAL_CANDY.n                                        :słodyczami
STR_CARGO_PLURAL_CANDY.m                                        :słodyczach
STR_CARGO_PLURAL_CANDY.w                                        :słodycze
STR_CARGO_PLURAL_COLA                                           :Cola
STR_CARGO_PLURAL_COLA.d                                         :coli
STR_CARGO_PLURAL_COLA.c                                         :coli
STR_CARGO_PLURAL_COLA.b                                         :colę
STR_CARGO_PLURAL_COLA.n                                         :colą
STR_CARGO_PLURAL_COLA.m                                         :coli
STR_CARGO_PLURAL_COLA.w                                         :colo
STR_CARGO_PLURAL_COTTON_CANDY                                   :Wata cukrowa
STR_CARGO_PLURAL_COTTON_CANDY.d                                 :waty cukrowej
STR_CARGO_PLURAL_COTTON_CANDY.c                                 :wacie cukrowej
STR_CARGO_PLURAL_COTTON_CANDY.b                                 :watę cukrową
STR_CARGO_PLURAL_COTTON_CANDY.n                                 :watą cukrową
STR_CARGO_PLURAL_COTTON_CANDY.m                                 :wacie cukrowej
STR_CARGO_PLURAL_COTTON_CANDY.w                                 :wato cukrowa
STR_CARGO_PLURAL_BUBBLES                                        :Bąbelki
STR_CARGO_PLURAL_BUBBLES.d                                      :bąbelków
STR_CARGO_PLURAL_BUBBLES.c                                      :bąbelkom
STR_CARGO_PLURAL_BUBBLES.b                                      :bąbelki
STR_CARGO_PLURAL_BUBBLES.n                                      :bąbelkami
STR_CARGO_PLURAL_BUBBLES.m                                      :bąbelkach
STR_CARGO_PLURAL_BUBBLES.w                                      :bąbelki
STR_CARGO_PLURAL_TOFFEE                                         :Toffi
STR_CARGO_PLURAL_TOFFEE.d                                       :toffi
STR_CARGO_PLURAL_TOFFEE.c                                       :toffi
STR_CARGO_PLURAL_TOFFEE.b                                       :toffi
STR_CARGO_PLURAL_TOFFEE.n                                       :toffi
STR_CARGO_PLURAL_TOFFEE.m                                       :toffi
STR_CARGO_PLURAL_TOFFEE.w                                       :toffi
STR_CARGO_PLURAL_BATTERIES                                      :Baterie
STR_CARGO_PLURAL_BATTERIES.d                                    :baterii
STR_CARGO_PLURAL_BATTERIES.c                                    :bateriom
STR_CARGO_PLURAL_BATTERIES.b                                    :baterie
STR_CARGO_PLURAL_BATTERIES.n                                    :bateriami
STR_CARGO_PLURAL_BATTERIES.m                                    :bateriach
STR_CARGO_PLURAL_BATTERIES.w                                    :baterie
STR_CARGO_PLURAL_PLASTIC                                        :Plastik
STR_CARGO_PLURAL_PLASTIC.d                                      :plastiku
STR_CARGO_PLURAL_PLASTIC.c                                      :plastikowi
STR_CARGO_PLURAL_PLASTIC.b                                      :plastik
STR_CARGO_PLURAL_PLASTIC.n                                      :plastikiem
STR_CARGO_PLURAL_PLASTIC.m                                      :plastiku
STR_CARGO_PLURAL_PLASTIC.w                                      :plastiku
STR_CARGO_PLURAL_FIZZY_DRINKS                                   :Napoje gazowane
STR_CARGO_PLURAL_FIZZY_DRINKS.d                                 :napoi gazowanych
STR_CARGO_PLURAL_FIZZY_DRINKS.c                                 :napojom gazowanym
STR_CARGO_PLURAL_FIZZY_DRINKS.b                                 :napoje gazowane
STR_CARGO_PLURAL_FIZZY_DRINKS.n                                 :napojami gazowanymi
STR_CARGO_PLURAL_FIZZY_DRINKS.m                                 :napojach gazowanych
STR_CARGO_PLURAL_FIZZY_DRINKS.w                                 :napoje gazowane

# Singular cargo name
STR_CARGO_SINGULAR_NOTHING                                      :
STR_CARGO_SINGULAR_PASSENGER                                    :Pasażer
STR_CARGO_SINGULAR_PASSENGER.d                                  :pasażera
STR_CARGO_SINGULAR_PASSENGER.c                                  :pasażerowi
STR_CARGO_SINGULAR_PASSENGER.b                                  :pasażera
STR_CARGO_SINGULAR_PASSENGER.n                                  :pasażerem
STR_CARGO_SINGULAR_PASSENGER.m                                  :pasażerze
STR_CARGO_SINGULAR_PASSENGER.w                                  :pasażerze
STR_CARGO_SINGULAR_COAL                                         :Węgiel
STR_CARGO_SINGULAR_COAL.d                                       :węgla
STR_CARGO_SINGULAR_COAL.c                                       :węglowi
STR_CARGO_SINGULAR_COAL.b                                       :węgiel
STR_CARGO_SINGULAR_COAL.n                                       :węglem
STR_CARGO_SINGULAR_COAL.m                                       :węglu
STR_CARGO_SINGULAR_COAL.w                                       :węglu
STR_CARGO_SINGULAR_MAIL                                         :Poczta
STR_CARGO_SINGULAR_MAIL.d                                       :poczty
STR_CARGO_SINGULAR_MAIL.c                                       :poczcie
STR_CARGO_SINGULAR_MAIL.b                                       :pocztę
STR_CARGO_SINGULAR_MAIL.n                                       :pocztą
STR_CARGO_SINGULAR_MAIL.m                                       :poczcie
STR_CARGO_SINGULAR_MAIL.w                                       :poczto
STR_CARGO_SINGULAR_OIL                                          :Ropa
STR_CARGO_SINGULAR_OIL.d                                        :ropy
STR_CARGO_SINGULAR_OIL.c                                        :ropie
STR_CARGO_SINGULAR_OIL.b                                        :ropę
STR_CARGO_SINGULAR_OIL.n                                        :ropą
STR_CARGO_SINGULAR_OIL.m                                        :ropie
STR_CARGO_SINGULAR_OIL.w                                        :ropo
STR_CARGO_SINGULAR_LIVESTOCK                                    :Żywiec
STR_CARGO_SINGULAR_LIVESTOCK.d                                  :żywca
STR_CARGO_SINGULAR_LIVESTOCK.c                                  :żywcowi
STR_CARGO_SINGULAR_LIVESTOCK.b                                  :żywiec
STR_CARGO_SINGULAR_LIVESTOCK.n                                  :żywcem
STR_CARGO_SINGULAR_LIVESTOCK.m                                  :żywcu
STR_CARGO_SINGULAR_LIVESTOCK.w                                  :żywcu
STR_CARGO_SINGULAR_GOODS                                        :Towar
STR_CARGO_SINGULAR_GOODS.d                                      :towaru
STR_CARGO_SINGULAR_GOODS.c                                      :towarowi
STR_CARGO_SINGULAR_GOODS.b                                      :towar
STR_CARGO_SINGULAR_GOODS.n                                      :towarem
STR_CARGO_SINGULAR_GOODS.m                                      :towarze
STR_CARGO_SINGULAR_GOODS.w                                      :towarze
STR_CARGO_SINGULAR_GRAIN                                        :Zboże
STR_CARGO_SINGULAR_GRAIN.d                                      :zboża
STR_CARGO_SINGULAR_GRAIN.c                                      :zbożu
STR_CARGO_SINGULAR_GRAIN.b                                      :zboże
STR_CARGO_SINGULAR_GRAIN.n                                      :zbożem
STR_CARGO_SINGULAR_GRAIN.m                                      :zbożu
STR_CARGO_SINGULAR_GRAIN.w                                      :zboże
STR_CARGO_SINGULAR_WOOD                                         :Drewno
STR_CARGO_SINGULAR_WOOD.d                                       :drewna
STR_CARGO_SINGULAR_WOOD.c                                       :drewnu
STR_CARGO_SINGULAR_WOOD.b                                       :drewno
STR_CARGO_SINGULAR_WOOD.n                                       :drewnem
STR_CARGO_SINGULAR_WOOD.m                                       :drewnie
STR_CARGO_SINGULAR_WOOD.w                                       :drewno
STR_CARGO_SINGULAR_IRON_ORE                                     :Ruda żelaza
STR_CARGO_SINGULAR_IRON_ORE.d                                   :rudy żelaza
STR_CARGO_SINGULAR_IRON_ORE.c                                   :rudzie żelaza
STR_CARGO_SINGULAR_IRON_ORE.b                                   :rudę żelaza
STR_CARGO_SINGULAR_IRON_ORE.n                                   :rudą żelaza
STR_CARGO_SINGULAR_IRON_ORE.m                                   :rudzie żelaza
STR_CARGO_SINGULAR_IRON_ORE.w                                   :rudo żelaza
STR_CARGO_SINGULAR_STEEL                                        :Stal
STR_CARGO_SINGULAR_STEEL.d                                      :stali
STR_CARGO_SINGULAR_STEEL.c                                      :stali
STR_CARGO_SINGULAR_STEEL.b                                      :stal
STR_CARGO_SINGULAR_STEEL.n                                      :stalą
STR_CARGO_SINGULAR_STEEL.m                                      :stali
STR_CARGO_SINGULAR_STEEL.w                                      :stali
STR_CARGO_SINGULAR_VALUABLES                                    :Kosztowność
STR_CARGO_SINGULAR_VALUABLES.d                                  :kosztowności
STR_CARGO_SINGULAR_VALUABLES.c                                  :kosztowności
STR_CARGO_SINGULAR_VALUABLES.b                                  :kosztowność
STR_CARGO_SINGULAR_VALUABLES.n                                  :kosztownością
STR_CARGO_SINGULAR_VALUABLES.m                                  :kosztowności
STR_CARGO_SINGULAR_VALUABLES.w                                  :kosztowności
STR_CARGO_SINGULAR_COPPER_ORE                                   :Ruda miedzi
STR_CARGO_SINGULAR_COPPER_ORE.d                                 :rudy miedzi
STR_CARGO_SINGULAR_COPPER_ORE.c                                 :rudzie miedzi
STR_CARGO_SINGULAR_COPPER_ORE.b                                 :rudę miedzi
STR_CARGO_SINGULAR_COPPER_ORE.n                                 :rudą miedzi
STR_CARGO_SINGULAR_COPPER_ORE.m                                 :rudzie miedzi
STR_CARGO_SINGULAR_COPPER_ORE.w                                 :rudo miedzi
STR_CARGO_SINGULAR_MAIZE                                        :Kukurydza
STR_CARGO_SINGULAR_MAIZE.d                                      :kukurydzy
STR_CARGO_SINGULAR_MAIZE.c                                      :kukurydzy
STR_CARGO_SINGULAR_MAIZE.b                                      :kukurydzę
STR_CARGO_SINGULAR_MAIZE.n                                      :kukurydzą
STR_CARGO_SINGULAR_MAIZE.m                                      :kukurydzy
STR_CARGO_SINGULAR_MAIZE.w                                      :kukurydzo
STR_CARGO_SINGULAR_FRUIT                                        :Owoc
STR_CARGO_SINGULAR_FRUIT.d                                      :owoca
STR_CARGO_SINGULAR_FRUIT.c                                      :owocowi
STR_CARGO_SINGULAR_FRUIT.b                                      :owoc
STR_CARGO_SINGULAR_FRUIT.n                                      :owocem
STR_CARGO_SINGULAR_FRUIT.m                                      :owocu
STR_CARGO_SINGULAR_FRUIT.w                                      :owocu
STR_CARGO_SINGULAR_DIAMOND                                      :Diament
STR_CARGO_SINGULAR_DIAMOND.d                                    :diamentu
STR_CARGO_SINGULAR_DIAMOND.c                                    :diamentowi
STR_CARGO_SINGULAR_DIAMOND.b                                    :diament
STR_CARGO_SINGULAR_DIAMOND.n                                    :diamentem
STR_CARGO_SINGULAR_DIAMOND.m                                    :diamencie
STR_CARGO_SINGULAR_DIAMOND.w                                    :diamencie
STR_CARGO_SINGULAR_FOOD                                         :Żywność
STR_CARGO_SINGULAR_FOOD.d                                       :żywności
STR_CARGO_SINGULAR_FOOD.c                                       :żywności
STR_CARGO_SINGULAR_FOOD.b                                       :żywność
STR_CARGO_SINGULAR_FOOD.n                                       :żywnością
STR_CARGO_SINGULAR_FOOD.m                                       :żywności
STR_CARGO_SINGULAR_FOOD.w                                       :żywności
STR_CARGO_SINGULAR_PAPER                                        :Papier
STR_CARGO_SINGULAR_PAPER.d                                      :papieru
STR_CARGO_SINGULAR_PAPER.c                                      :papierowi
STR_CARGO_SINGULAR_PAPER.b                                      :papier
STR_CARGO_SINGULAR_PAPER.n                                      :papierem
STR_CARGO_SINGULAR_PAPER.m                                      :papierze
STR_CARGO_SINGULAR_PAPER.w                                      :papierze
STR_CARGO_SINGULAR_GOLD                                         :Złoto
STR_CARGO_SINGULAR_GOLD.d                                       :złota
STR_CARGO_SINGULAR_GOLD.c                                       :złotu
STR_CARGO_SINGULAR_GOLD.b                                       :złoto
STR_CARGO_SINGULAR_GOLD.n                                       :złotem
STR_CARGO_SINGULAR_GOLD.m                                       :złocie
STR_CARGO_SINGULAR_GOLD.w                                       :złoto
STR_CARGO_SINGULAR_WATER                                        :Woda
STR_CARGO_SINGULAR_WATER.d                                      :wody
STR_CARGO_SINGULAR_WATER.c                                      :wodzie
STR_CARGO_SINGULAR_WATER.b                                      :wodę
STR_CARGO_SINGULAR_WATER.n                                      :wodą
STR_CARGO_SINGULAR_WATER.m                                      :wodzie
STR_CARGO_SINGULAR_WATER.w                                      :wodo
STR_CARGO_SINGULAR_WHEAT                                        :Pszenica
STR_CARGO_SINGULAR_WHEAT.d                                      :pszenicy
STR_CARGO_SINGULAR_WHEAT.c                                      :pszenicy
STR_CARGO_SINGULAR_WHEAT.b                                      :pszenicę
STR_CARGO_SINGULAR_WHEAT.n                                      :pszenicą
STR_CARGO_SINGULAR_WHEAT.m                                      :pszenicy
STR_CARGO_SINGULAR_WHEAT.w                                      :pszenico
STR_CARGO_SINGULAR_RUBBER                                       :Kauczuk
STR_CARGO_SINGULAR_RUBBER.d                                     :kauczuku
STR_CARGO_SINGULAR_RUBBER.c                                     :kauczukowi
STR_CARGO_SINGULAR_RUBBER.b                                     :kauczuk
STR_CARGO_SINGULAR_RUBBER.n                                     :kauczukiem
STR_CARGO_SINGULAR_RUBBER.m                                     :kauczuku
STR_CARGO_SINGULAR_RUBBER.w                                     :kauczuku
STR_CARGO_SINGULAR_SUGAR                                        :Cukier
STR_CARGO_SINGULAR_SUGAR.d                                      :cukru
STR_CARGO_SINGULAR_SUGAR.c                                      :cukrowi
STR_CARGO_SINGULAR_SUGAR.b                                      :cukier
STR_CARGO_SINGULAR_SUGAR.n                                      :cukrem
STR_CARGO_SINGULAR_SUGAR.m                                      :cukrze
STR_CARGO_SINGULAR_SUGAR.w                                      :cukrze
STR_CARGO_SINGULAR_TOY                                          :Zabawka
STR_CARGO_SINGULAR_TOY.d                                        :zabawki
STR_CARGO_SINGULAR_TOY.c                                        :zabawce
STR_CARGO_SINGULAR_TOY.b                                        :zabawkę
STR_CARGO_SINGULAR_TOY.n                                        :zabawką
STR_CARGO_SINGULAR_TOY.m                                        :zabawce
STR_CARGO_SINGULAR_TOY.w                                        :zabawko
STR_CARGO_SINGULAR_CANDY                                        :Słodycz
STR_CARGO_SINGULAR_CANDY.d                                      :słodyczy
STR_CARGO_SINGULAR_CANDY.c                                      :słodyczy
STR_CARGO_SINGULAR_CANDY.b                                      :słodycz
STR_CARGO_SINGULAR_CANDY.n                                      :słodyczą
STR_CARGO_SINGULAR_CANDY.m                                      :słodyczy
STR_CARGO_SINGULAR_COLA                                         :Cola
STR_CARGO_SINGULAR_COLA.d                                       :coli
STR_CARGO_SINGULAR_COLA.c                                       :coli
STR_CARGO_SINGULAR_COLA.b                                       :colę
STR_CARGO_SINGULAR_COLA.n                                       :colą
STR_CARGO_SINGULAR_COLA.m                                       :coli
STR_CARGO_SINGULAR_COLA.w                                       :colo
STR_CARGO_SINGULAR_COTTON_CANDY                                 :Wata cukrowa
STR_CARGO_SINGULAR_COTTON_CANDY.d                               :waty cukrowej
STR_CARGO_SINGULAR_COTTON_CANDY.c                               :wacie cukrowej
STR_CARGO_SINGULAR_COTTON_CANDY.b                               :watę cukrową
STR_CARGO_SINGULAR_COTTON_CANDY.n                               :watą cukrową
STR_CARGO_SINGULAR_COTTON_CANDY.m                               :wacie cukrowej
STR_CARGO_SINGULAR_COTTON_CANDY.w                               :wato cukrowa
STR_CARGO_SINGULAR_BUBBLE                                       :Bąbelek
STR_CARGO_SINGULAR_BUBBLE.d                                     :bąbelka
STR_CARGO_SINGULAR_BUBBLE.c                                     :bąbelkowi
STR_CARGO_SINGULAR_BUBBLE.b                                     :bąbelek
STR_CARGO_SINGULAR_BUBBLE.n                                     :bąbelkiem
STR_CARGO_SINGULAR_BUBBLE.m                                     :bąbelku
STR_CARGO_SINGULAR_BUBBLE.w                                     :bąbelku
STR_CARGO_SINGULAR_TOFFEE                                       :Toffi
STR_CARGO_SINGULAR_TOFFEE.d                                     :toffi
STR_CARGO_SINGULAR_TOFFEE.c                                     :toffi
STR_CARGO_SINGULAR_TOFFEE.b                                     :toffi
STR_CARGO_SINGULAR_TOFFEE.n                                     :toffi
STR_CARGO_SINGULAR_TOFFEE.m                                     :toffi
STR_CARGO_SINGULAR_TOFFEE.w                                     :toffi
STR_CARGO_SINGULAR_BATTERY                                      :Bateria
STR_CARGO_SINGULAR_BATTERY.d                                    :baterii
STR_CARGO_SINGULAR_BATTERY.c                                    :baterii
STR_CARGO_SINGULAR_BATTERY.b                                    :baterię
STR_CARGO_SINGULAR_BATTERY.n                                    :baterią
STR_CARGO_SINGULAR_BATTERY.m                                    :baterii
STR_CARGO_SINGULAR_BATTERY.w                                    :baterio
STR_CARGO_SINGULAR_PLASTIC                                      :Plastik
STR_CARGO_SINGULAR_PLASTIC.d                                    :plastiku
STR_CARGO_SINGULAR_PLASTIC.c                                    :plastikowi
STR_CARGO_SINGULAR_PLASTIC.b                                    :plastik
STR_CARGO_SINGULAR_PLASTIC.n                                    :plastikiem
STR_CARGO_SINGULAR_PLASTIC.m                                    :plastiku
STR_CARGO_SINGULAR_PLASTIC.w                                    :plastiku
STR_CARGO_SINGULAR_FIZZY_DRINK                                  :Napój gazowany
STR_CARGO_SINGULAR_FIZZY_DRINK.d                                :napoju gazowanego
STR_CARGO_SINGULAR_FIZZY_DRINK.c                                :napojowi gazowanemu
STR_CARGO_SINGULAR_FIZZY_DRINK.b                                :napój gazowany
STR_CARGO_SINGULAR_FIZZY_DRINK.n                                :napojem gazowanym
STR_CARGO_SINGULAR_FIZZY_DRINK.m                                :napoju gazowanym
STR_CARGO_SINGULAR_FIZZY_DRINK.w                                :napoju gazowany

# Quantity of cargo
STR_QUANTITY_NOTHING                                            :
STR_QUANTITY_PASSENGERS                                         :{COMMA}{NBSP}pasażer{P "" ów ów}
STR_QUANTITY_COAL                                               :{WEIGHT_LONG} węgla
STR_QUANTITY_MAIL                                               :{COMMA}{NBSP}pacz{P ka ki ek} poczty
STR_QUANTITY_OIL                                                :{VOLUME_LONG} ropy
STR_QUANTITY_LIVESTOCK                                          :{COMMA}{NBSP}sztuk{P a i ""} żywca
STR_QUANTITY_GOODS                                              :{COMMA}{NBSP}skrzy{P nia nie ń} towarów
STR_QUANTITY_GRAIN                                              :{WEIGHT_LONG} zboża
STR_QUANTITY_WOOD                                               :{WEIGHT_LONG} drewna
STR_QUANTITY_IRON_ORE                                           :{WEIGHT_LONG} rudy żelaza
STR_QUANTITY_STEEL                                              :{WEIGHT_LONG} stali
STR_QUANTITY_VALUABLES                                          :{COMMA}{NBSP}pacz{P ka ki ek} kosztowności
STR_QUANTITY_COPPER_ORE                                         :{WEIGHT_LONG} rudy miedzi
STR_QUANTITY_MAIZE                                              :{WEIGHT_LONG} kukurydzy
STR_QUANTITY_FRUIT                                              :{WEIGHT_LONG} owoców
STR_QUANTITY_DIAMONDS                                           :{COMMA}{NBSP}pacz{P ka ki ek} diamentów
STR_QUANTITY_FOOD                                               :{WEIGHT_LONG} żywności
STR_QUANTITY_PAPER                                              :{WEIGHT_LONG} papieru
STR_QUANTITY_GOLD                                               :{COMMA}{NBSP}wor{P ek ki ków} złota
STR_QUANTITY_WATER                                              :{VOLUME_LONG} wody
STR_QUANTITY_WHEAT                                              :{WEIGHT_LONG} pszenicy
STR_QUANTITY_RUBBER                                             :{VOLUME_LONG} kauczuku
STR_QUANTITY_SUGAR                                              :{WEIGHT_LONG} cukru
STR_QUANTITY_TOYS                                               :{COMMA}{NBSP}zabaw{P ka ki ek}
STR_QUANTITY_SWEETS                                             :{COMMA}{NBSP}pacz{P ka ki ek} słodyczy
STR_QUANTITY_COLA                                               :{VOLUME_LONG} coli
STR_QUANTITY_CANDYFLOSS                                         :{WEIGHT_LONG} waty cukrowej
STR_QUANTITY_BUBBLES                                            :{COMMA} bąbel{P ek ki ków}
STR_QUANTITY_TOFFEE                                             :{WEIGHT_LONG} toffi
STR_QUANTITY_BATTERIES                                          :{COMMA} bateri{P a e i}
STR_QUANTITY_PLASTIC                                            :{VOLUME_LONG} plastiku
STR_QUANTITY_FIZZY_DRINKS                                       :{COMMA} nap{P ój oje ojów} gazowan{P y e ych}
STR_QUANTITY_N_A                                                :N/D

# Two letter abbreviation of cargo name
STR_ABBREV_NOTHING                                              :
STR_ABBREV_PASSENGERS                                           :{TINY_FONT}PŻ
STR_ABBREV_COAL                                                 :{TINY_FONT}WG
STR_ABBREV_MAIL                                                 :{TINY_FONT}PC
STR_ABBREV_OIL                                                  :{TINY_FONT}RP
STR_ABBREV_LIVESTOCK                                            :{TINY_FONT}ŻC
STR_ABBREV_GOODS                                                :{TINY_FONT}TW
STR_ABBREV_GRAIN                                                :{TINY_FONT}ZB
STR_ABBREV_WOOD                                                 :{TINY_FONT}DR
STR_ABBREV_IRON_ORE                                             :{TINY_FONT}RŻ
STR_ABBREV_STEEL                                                :{TINY_FONT}ST
STR_ABBREV_VALUABLES                                            :{TINY_FONT}KS
STR_ABBREV_COPPER_ORE                                           :{TINY_FONT}RM
STR_ABBREV_MAIZE                                                :{TINY_FONT}KK
STR_ABBREV_FRUIT                                                :{TINY_FONT}OW
STR_ABBREV_DIAMONDS                                             :{TINY_FONT}DM
STR_ABBREV_FOOD                                                 :{TINY_FONT}ŻN
STR_ABBREV_PAPER                                                :{TINY_FONT}PP
STR_ABBREV_GOLD                                                 :{TINY_FONT}ZŁ
STR_ABBREV_WATER                                                :{TINY_FONT}WD
STR_ABBREV_WHEAT                                                :{TINY_FONT}PS
STR_ABBREV_RUBBER                                               :{TINY_FONT}KC
STR_ABBREV_SUGAR                                                :{TINY_FONT}CK
STR_ABBREV_TOYS                                                 :{TINY_FONT}ZA
STR_ABBREV_SWEETS                                               :{TINY_FONT}SŁ
STR_ABBREV_COLA                                                 :{TINY_FONT}CL
STR_ABBREV_CANDYFLOSS                                           :{TINY_FONT}WC
STR_ABBREV_BUBBLES                                              :{TINY_FONT}BB
STR_ABBREV_TOFFEE                                               :{TINY_FONT}TF
STR_ABBREV_BATTERIES                                            :{TINY_FONT}BT
STR_ABBREV_PLASTIC                                              :{TINY_FONT}PL
STR_ABBREV_FIZZY_DRINKS                                         :{TINY_FONT}NG
STR_ABBREV_NONE                                                 :{TINY_FONT}0
STR_ABBREV_ALL                                                  :{TINY_FONT}+

# 'Mode' of transport for cargoes
STR_PASSENGERS                                                  :{COMMA}{NBSP}pasażer{P "" ów ów}
STR_BAGS                                                        :{COMMA}{NBSP}wor{P ek ki ków}
STR_BAGS.d                                                      :{COMMA} worków
STR_BAGS.c                                                      :{COMMA} workom
STR_BAGS.b                                                      :{COMMA} worki
STR_BAGS.n                                                      :{COMMA} workami
STR_BAGS.m                                                      :{COMMA} workach
STR_BAGS.w                                                      :{COMMA} worki
STR_TONS                                                        :{COMMA}{NBSP}ton{P a y ""}
STR_LITERS                                                      :{COMMA}{NBSP}litr{P "" y ów}
STR_ITEMS                                                       :{COMMA}{NBSP}sztuk{P a i ""}
STR_CRATES                                                      :{COMMA}{NBSP}skrzy{P nia nie ń}

# Colours, do not shuffle
STR_COLOUR_DARK_BLUE                                            :Ciemnoniebieski
STR_COLOUR_PALE_GREEN                                           :Bladozielony
STR_COLOUR_PINK                                                 :Różowy
STR_COLOUR_YELLOW                                               :Żółty
STR_COLOUR_RED                                                  :Czerwony
STR_COLOUR_LIGHT_BLUE                                           :Jasnoniebieski
STR_COLOUR_GREEN                                                :Zielony
STR_COLOUR_DARK_GREEN                                           :Ciemnozielony
STR_COLOUR_BLUE                                                 :Niebieski
STR_COLOUR_CREAM                                                :Kremowy
STR_COLOUR_MAUVE                                                :Fiołkoworóżowy
STR_COLOUR_PURPLE                                               :Purpurowy
STR_COLOUR_ORANGE                                               :Pomarańczowy
STR_COLOUR_BROWN                                                :Brązowy
STR_COLOUR_GREY                                                 :Szary
STR_COLOUR_WHITE                                                :Biały
STR_COLOUR_RANDOM                                               :Losowy
STR_COLOUR_DEFAULT                                              :Domyślny

# Units used in OpenTTD
STR_UNITS_VELOCITY_IMPERIAL                                     :{COMMA}{NBSP}mph
STR_UNITS_VELOCITY_METRIC                                       :{COMMA}{NBSP}km/h
STR_UNITS_VELOCITY_SI                                           :{COMMA}{NBSP}m/s

STR_UNITS_POWER_IMPERIAL                                        :{COMMA}{NBSP}KM
STR_UNITS_POWER_METRIC                                          :{COMMA}{NBSP}KM
STR_UNITS_POWER_SI                                              :{COMMA}{NBSP}kW

STR_UNITS_WEIGHT_SHORT_IMPERIAL                                 :{COMMA}{NBSP}t
STR_UNITS_WEIGHT_SHORT_METRIC                                   :{COMMA}{NBSP}t
STR_UNITS_WEIGHT_SHORT_SI                                       :{COMMA}{NBSP}kg

STR_UNITS_WEIGHT_LONG_IMPERIAL                                  :{COMMA}{NBSP}ton{P a y ""}
STR_UNITS_WEIGHT_LONG_METRIC                                    :{COMMA}{NBSP}ton{P a y ""}
STR_UNITS_WEIGHT_LONG_SI                                        :{COMMA}{NBSP}kg

STR_UNITS_VOLUME_SHORT_IMPERIAL                                 :{COMMA}{NBSP}gal
STR_UNITS_VOLUME_SHORT_METRIC                                   :{COMMA}{NBSP}l
STR_UNITS_VOLUME_SHORT_SI                                       :{COMMA}{NBSP}m³

STR_UNITS_VOLUME_LONG_IMPERIAL                                  :{COMMA}{NBSP}galon{P "" y ów}
STR_UNITS_VOLUME_LONG_METRIC                                    :{COMMA}{NBSP}litr{P "" y ów}
STR_UNITS_VOLUME_LONG_SI                                        :{COMMA}{NBSP}m³

STR_UNITS_FORCE_IMPERIAL                                        :{COMMA}{NBSP}lbf
STR_UNITS_FORCE_METRIC                                          :{COMMA}{NBSP}kgf
STR_UNITS_FORCE_SI                                              :{COMMA}{NBSP}kN

STR_UNITS_HEIGHT_IMPERIAL                                       :{COMMA}{NBSP}st{P opa opy óp}
STR_UNITS_HEIGHT_METRIC                                         :{COMMA}{NBSP}m
STR_UNITS_HEIGHT_SI                                             :{COMMA}{NBSP}m

# Common window strings
STR_LIST_FILTER_TITLE                                           :{BLACK}Filtr:
STR_LIST_FILTER_OSKTITLE                                        :{BLACK}Wpisz słowo filtru
STR_LIST_FILTER_TOOLTIP                                         :{BLACK}Wpisz słowo, wg którego filtrować listę

STR_TOOLTIP_GROUP_ORDER                                         :{BLACK}Wybierz kolejność grupowania
STR_TOOLTIP_SORT_ORDER                                          :{BLACK}Wybierz kolejność sortowania (malejąco/rosnąco)
STR_TOOLTIP_SORT_CRITERIA                                       :{BLACK}Wybierz kryterium sortowania
STR_TOOLTIP_FILTER_CRITERIA                                     :{BLACK}Wybierz kryteria filtrowania
STR_BUTTON_SORT_BY                                              :{BLACK}Sortuj wg
STR_BUTTON_LOCATION                                             :{BLACK}Położenie
STR_BUTTON_RENAME                                               :{BLACK}Zmień nazwę

STR_TOOLTIP_CLOSE_WINDOW                                        :{BLACK}Zamknij okno
STR_TOOLTIP_WINDOW_TITLE_DRAG_THIS                              :{BLACK}Tytuł okna - przeciągnij, aby przesunąć okno
STR_TOOLTIP_SHADE                                               :{BLACK}Zwiń okno - pokaż tylko nagłówek
STR_TOOLTIP_DEBUG                                               :{BLACK}Pokaż informacje debugerra NewGRF
STR_TOOLTIP_DEFSIZE                                             :{BLACK}Zmień rozmiar okna na domyślny. Ctrl+klik zapisze obecne wymiary jako domyślne
STR_TOOLTIP_STICKY                                              :{BLACK}Zaznacz to okno jako niezamykalne przyciskiem 'Zamknij Wszystkie Okna'. Ctrl+klik dodatkowo zapisze to ustawienie jako domyślne
STR_TOOLTIP_RESIZE                                              :{BLACK}Kliknij i przeciągnij, by zmienić rozmiar okna
STR_TOOLTIP_TOGGLE_LARGE_SMALL_WINDOW                           :{BLACK}Przełącz na duży/mały rozmiar okna
STR_TOOLTIP_VSCROLL_BAR_SCROLLS_LIST                            :{BLACK}Suwak - przesuwa listę w górę/w dół
STR_TOOLTIP_HSCROLL_BAR_SCROLLS_LIST                            :{BLACK}Pasek przewijania - przewija listę w prawo/w lewo
STR_TOOLTIP_DEMOLISH_BUILDINGS_ETC                              :{BLACK}Niszczenie budynków itp. w danym kwadracie terenu. Ctrl zaznacza obszar po przekątnej. Shift przełącza pomiędzy trybem burzenia a szacowaniem jego kosztów

# Show engines button
STR_SHOW_HIDDEN_ENGINES_VEHICLE_TRAIN                           :{BLACK}Pokaż ukryte
STR_SHOW_HIDDEN_ENGINES_VEHICLE_ROAD_VEHICLE                    :{BLACK}Pokaż ukryte
STR_SHOW_HIDDEN_ENGINES_VEHICLE_SHIP                            :{BLACK}Pokaż ukryte
STR_SHOW_HIDDEN_ENGINES_VEHICLE_AIRCRAFT                        :{BLACK}Pokaż ukryte

STR_SHOW_HIDDEN_ENGINES_VEHICLE_TRAIN_TOOLTIP                   :{BLACK}Włączenie tego przycisku pokazuje wszystkie ukryte typy taboru
STR_SHOW_HIDDEN_ENGINES_VEHICLE_ROAD_VEHICLE_TOOLTIP            :{BLACK}Włączenie tego przycisku pokazuje wszystkie ukryte typy pojazdów
STR_SHOW_HIDDEN_ENGINES_VEHICLE_SHIP_TOOLTIP                    :{BLACK}Włączenie tego przycisku pokazuje wszystkie ukryte typy statków
STR_SHOW_HIDDEN_ENGINES_VEHICLE_AIRCRAFT_TOOLTIP                :{BLACK}Włączenie tego przycisku pokazuje wszystkie ukryte typy samolotów

# Query window
STR_BUTTON_DEFAULT                                              :{BLACK}Domyślna
STR_BUTTON_CANCEL                                               :{BLACK}Anuluj
STR_BUTTON_OK                                                   :{BLACK}OK

# On screen keyboard window
STR_OSK_KEYBOARD_LAYOUT                                         :`1234567890-=\qwertyuiop[]asdfghjkl;'  zxcvbnm,./ .
STR_OSK_KEYBOARD_LAYOUT_CAPS                                    :~!@#$%^&*()_+|QWERTYUIOP{{}}ASDFGHJKL:"  ZXCVBNM<>? .

# Measurement tooltip
STR_MEASURE_LENGTH                                              :{BLACK}Długość: {NUM}
STR_MEASURE_AREA                                                :{BLACK}Obszar: {NUM} x {NUM}
STR_MEASURE_LENGTH_HEIGHTDIFF                                   :{BLACK}Długość: {NUM}{}Różnica wysokości: {HEIGHT}
STR_MEASURE_AREA_HEIGHTDIFF                                     :{BLACK}Obszar: {NUM} x {NUM}{}Różnica wysokości: {HEIGHT}


# These are used in buttons
STR_SORT_BY_CAPTION_NAME                                        :{BLACK}Nazwa
STR_SORT_BY_CAPTION_DATE                                        :{BLACK}Data
# These are used in dropdowns
STR_SORT_BY_NAME                                                :Nazwa
STR_SORT_BY_PRODUCTION                                          :Produkcja
STR_SORT_BY_TYPE                                                :Typ
STR_SORT_BY_TRANSPORTED                                         :Przetransportowano
STR_SORT_BY_NUMBER                                              :Numer
STR_SORT_BY_PROFIT_LAST_YEAR                                    :Zysk w ostatnim roku
STR_SORT_BY_PROFIT_THIS_YEAR                                    :Zysk w tym roku
STR_SORT_BY_AGE                                                 :Wiek
STR_SORT_BY_RELIABILITY                                         :Niezawodność
STR_SORT_BY_TOTAL_CAPACITY_PER_CARGOTYPE                        :Całkowita ładowność po typie ładunku
STR_SORT_BY_MAX_SPEED                                           :Prędkość maksymalna
STR_SORT_BY_MODEL                                               :Model
STR_SORT_BY_VALUE                                               :Wartość
STR_SORT_BY_LENGTH                                              :Długość
STR_SORT_BY_LIFE_TIME                                           :Pozostały czas życia
STR_SORT_BY_TIMETABLE_DELAY                                     :Opóźnienie rozkładu jazdy
STR_SORT_BY_FACILITY                                            :Typ stacji
STR_SORT_BY_WAITING_TOTAL                                       :Cały czekający ładunek
STR_SORT_BY_WAITING_AVAILABLE                                   :Dostępny czekający ładunek
STR_SORT_BY_RATING_MAX                                          :Towar najwyżej oceniany
STR_SORT_BY_RATING_MIN                                          :Towar najniżej oceniany
STR_SORT_BY_ENGINE_ID                                           :ID pojazdu (klasyczne sortowanie)
STR_SORT_BY_COST                                                :Cena
STR_SORT_BY_POWER                                               :Moc
STR_SORT_BY_TRACTIVE_EFFORT                                     :Siła pociągowa
STR_SORT_BY_INTRO_DATE                                          :Data wprowadzenia
STR_SORT_BY_RUNNING_COST                                        :Koszt utrzymania
STR_SORT_BY_POWER_VS_RUNNING_COST                               :Moc/Koszt utrzymania
STR_SORT_BY_CARGO_CAPACITY                                      :Ładowność
STR_SORT_BY_RANGE                                               :Zasięg
STR_SORT_BY_POPULATION                                          :Liczba mieszkańców
STR_SORT_BY_RATING                                              :Ocena

# Tooltips for the main toolbar
STR_TOOLBAR_TOOLTIP_PAUSE_GAME                                  :{BLACK}Pauza
STR_TOOLBAR_TOOLTIP_FORWARD                                     :{BLACK}Szybkie przemijanie czasu w grze
STR_TOOLBAR_TOOLTIP_OPTIONS                                     :{BLACK}Opcje
STR_TOOLBAR_TOOLTIP_SAVE_GAME_ABANDON_GAME                      :{BLACK}Zapis gry, opuszczenie gry, wyjście
STR_TOOLBAR_TOOLTIP_DISPLAY_MAP                                 :{BLACK}Wyświetl mapę, dodatkowy podgląd lub listę napisów
STR_TOOLBAR_TOOLTIP_DISPLAY_TOWN_DIRECTORY                      :{BLACK}Wyświetl listę miast
STR_TOOLBAR_TOOLTIP_DISPLAY_SUBSIDIES                           :{BLACK}Wyświetl subsydia
STR_TOOLBAR_TOOLTIP_DISPLAY_LIST_OF_COMPANY_STATIONS            :{BLACK}Wyświetl listę stacji firmy
STR_TOOLBAR_TOOLTIP_DISPLAY_COMPANY_FINANCES                    :{BLACK}Wyświetl informacje finansowe firmy
STR_TOOLBAR_TOOLTIP_DISPLAY_COMPANY_GENERAL                     :{BLACK}Wyświetl informacje ogólne firmy
STR_TOOLBAR_TOOLTIP_DISPLAY_STORY_BOOK                          :{BLACK}Pokaż dziennik
STR_TOOLBAR_TOOLTIP_DISPLAY_GOALS_LIST                          :{BLACK}Pokaż listę celów
STR_TOOLBAR_TOOLTIP_DISPLAY_GRAPHS                              :{BLACK}Wyświetl wykresy
STR_TOOLBAR_TOOLTIP_DISPLAY_COMPANY_LEAGUE                      :{BLACK}Wyświetl ranking firm
STR_TOOLBAR_TOOLTIP_FUND_CONSTRUCTION_OF_NEW                    :{BLACK}Ufunduj budowę nowego przedsiębiorstwa
STR_TOOLBAR_TOOLTIP_DISPLAY_LIST_OF_COMPANY_TRAINS              :{BLACK}Wyświetl listę pociągów firmy. Ctrl+klik otwiera listę grup/pojazdów
STR_TOOLBAR_TOOLTIP_DISPLAY_LIST_OF_COMPANY_ROAD_VEHICLES       :{BLACK}Wyświetl listę pojazdów firmy. Ctrl+klik otwiera listę grup/pojazdów
STR_TOOLBAR_TOOLTIP_DISPLAY_LIST_OF_COMPANY_SHIPS               :{BLACK}Wyświetl listę statków firmy. Ctrl+klik otwiera listę grup/pojazdów
STR_TOOLBAR_TOOLTIP_DISPLAY_LIST_OF_COMPANY_AIRCRAFT            :{BLACK}Wyświetl listę samolotów firmy. Ctrl+klik otwiera listę grup/pojazdów
STR_TOOLBAR_TOOLTIP_ZOOM_THE_VIEW_IN                            :{BLACK}Przybliżenie
STR_TOOLBAR_TOOLTIP_ZOOM_THE_VIEW_OUT                           :{BLACK}Oddalenie
STR_TOOLBAR_TOOLTIP_BUILD_RAILROAD_TRACK                        :{BLACK}Budowa kolei
STR_TOOLBAR_TOOLTIP_BUILD_ROADS                                 :{BLACK}Budowa dróg
STR_TOOLBAR_TOOLTIP_BUILD_SHIP_DOCKS                            :{BLACK}Budowa portów
STR_TOOLBAR_TOOLTIP_BUILD_AIRPORTS                              :{BLACK}Budowa lotnisk
STR_TOOLBAR_TOOLTIP_LANDSCAPING                                 :{BLACK}Zmiana terenu, podwyższanie/obniżanie lądu, sadzenie drzew, itp.
STR_TOOLBAR_TOOLTIP_SHOW_SOUND_MUSIC_WINDOW                     :{BLACK}Pokaż okno dźwięk/muzyka
STR_TOOLBAR_TOOLTIP_SHOW_LAST_MESSAGE_NEWS                      :{BLACK}Pokaż ostatnią wiadomość/ogłoszenie, pokaż ustawienia wiadomości
STR_TOOLBAR_TOOLTIP_LAND_BLOCK_INFORMATION                      :{BLACK}Informacje o terenie, konsola, debugowanie skryptów, zrzut ekranu, o grze OpenTTD
STR_TOOLBAR_TOOLTIP_SWITCH_TOOLBAR                              :{BLACK}Przełącz paski narzędzi

# Extra tooltips for the scenario editor toolbar
STR_SCENEDIT_TOOLBAR_TOOLTIP_SAVE_SCENARIO_LOAD_SCENARIO        :{BLACK}Zapis scenariusza, wczytanie scenariusza, opuść edytor, wyjście
STR_SCENEDIT_TOOLBAR_OPENTTD                                    :{YELLOW}OpenTTD
STR_SCENEDIT_TOOLBAR_SCENARIO_EDITOR                            :{YELLOW}Edytor scenariuszy
STR_SCENEDIT_TOOLBAR_TOOLTIP_MOVE_THE_STARTING_DATE_BACKWARD    :{BLACK}Zmień datę początkową do tyłu o 1 rok
STR_SCENEDIT_TOOLBAR_TOOLTIP_MOVE_THE_STARTING_DATE_FORWARD     :{BLACK}Zmień datę początkową do przodu o 1 rok
STR_SCENEDIT_TOOLBAR_TOOLTIP_SET_DATE                           :{BLACK}Kliknij aby wpisać datę początkową
STR_SCENEDIT_TOOLBAR_TOOLTIP_DISPLAY_MAP_TOWN_DIRECTORY         :{BLACK}Wyświetl mapę, listę miast
STR_SCENEDIT_TOOLBAR_LANDSCAPE_GENERATION                       :{BLACK}Tworzenie krajobrazu
STR_SCENEDIT_TOOLBAR_TOWN_GENERATION                            :{BLACK}Tworzenie miast
STR_SCENEDIT_TOOLBAR_INDUSTRY_GENERATION                        :{BLACK}Tworzenie przedsiębiorstw
STR_SCENEDIT_TOOLBAR_ROAD_CONSTRUCTION                          :{BLACK}Konstrukcja dróg
STR_SCENEDIT_TOOLBAR_PLANT_TREES                                :{BLACK}Posadź drzewa. Shift przełącza pomiędzy trybem sadzenia a szacowaniem jego kosztów
STR_SCENEDIT_TOOLBAR_PLACE_SIGN                                 :{BLACK}Umieść napis
STR_SCENEDIT_TOOLBAR_PLACE_OBJECT                               :{BLACK}Umieść obiekt. Shift przełącza pomiędzy trybem budowania a szacowaniem jego kosztów

############ range for SE file menu starts
STR_SCENEDIT_FILE_MENU_SAVE_SCENARIO                            :Zapisz scenariusz
STR_SCENEDIT_FILE_MENU_LOAD_SCENARIO                            :Wczytaj scenariusz
STR_SCENEDIT_FILE_MENU_SAVE_HEIGHTMAP                           :Zapisz mapę wysokości
STR_SCENEDIT_FILE_MENU_LOAD_HEIGHTMAP                           :Wczytaj mapę wysokości
STR_SCENEDIT_FILE_MENU_QUIT_EDITOR                              :Opuść edytor scenariuszy
STR_SCENEDIT_FILE_MENU_SEPARATOR                                :
STR_SCENEDIT_FILE_MENU_QUIT                                     :Wyjście
############ range for SE file menu starts

############ range for settings menu starts
STR_SETTINGS_MENU_GAME_OPTIONS                                  :Opcje gry
STR_SETTINGS_MENU_CONFIG_SETTINGS_TREE                          :Ustawienia
STR_SETTINGS_MENU_SCRIPT_SETTINGS                               :Ustawienia SI / Game Script
STR_SETTINGS_MENU_NEWGRF_SETTINGS                               :Ustawienia NewGRF
STR_SETTINGS_MENU_TRANSPARENCY_OPTIONS                          :Opcje przeźroczystości
STR_SETTINGS_MENU_TOWN_NAMES_DISPLAYED                          :Wyświetlanie nazw miast
STR_SETTINGS_MENU_STATION_NAMES_DISPLAYED                       :Wyświetlanie nazw stacji
STR_SETTINGS_MENU_WAYPOINTS_DISPLAYED                           :Wyświetlanie nazw posterunków
STR_SETTINGS_MENU_SIGNS_DISPLAYED                               :Wyświetlanie napisów
STR_SETTINGS_MENU_SHOW_COMPETITOR_SIGNS                         :Znaki konkurentów i nazwy są wyświetlane
STR_SETTINGS_MENU_FULL_ANIMATION                                :Pełna animacja
STR_SETTINGS_MENU_FULL_DETAIL                                   :Wszystkie detale
STR_SETTINGS_MENU_TRANSPARENT_BUILDINGS                         :Przeźroczyste budynki
STR_SETTINGS_MENU_TRANSPARENT_SIGNS                             :Przeźroczyste znaki
############ range ends here

############ range for file menu starts
STR_FILE_MENU_SAVE_GAME                                         :Zapisz grę
STR_FILE_MENU_LOAD_GAME                                         :Wczytaj grę
STR_FILE_MENU_QUIT_GAME                                         :Opuść grę
STR_FILE_MENU_SEPARATOR                                         :
STR_FILE_MENU_EXIT                                              :Wyjście
############ range ends here

# map menu
STR_MAP_MENU_MAP_OF_WORLD                                       :Mapa świata
STR_MAP_MENU_EXTRA_VIEW_PORT                                    :Dodatkowy podgląd
STR_MAP_MENU_LINGRAPH_LEGEND                                    :Legenda przepływu towarów
STR_MAP_MENU_SIGN_LIST                                          :Lista napisów

############ range for town menu starts
STR_TOWN_MENU_TOWN_DIRECTORY                                    :Lista miast
STR_TOWN_MENU_FOUND_TOWN                                        :Załóż miasto
############ range ends here

############ range for subsidies menu starts
STR_SUBSIDIES_MENU_SUBSIDIES                                    :Subsydia
############ range ends here

############ range for graph menu starts
STR_GRAPH_MENU_OPERATING_PROFIT_GRAPH                           :Wykres dochodów
STR_GRAPH_MENU_INCOME_GRAPH                                     :Wykres przychodów
STR_GRAPH_MENU_DELIVERED_CARGO_GRAPH                            :Wykres przewożonego ładunku
STR_GRAPH_MENU_PERFORMANCE_HISTORY_GRAPH                        :Ocena działalności firmy
STR_GRAPH_MENU_COMPANY_VALUE_GRAPH                              :Wykres wartości firmy
STR_GRAPH_MENU_CARGO_PAYMENT_RATES                              :Stawki za ładunek
############ range ends here

############ range for company league menu starts
STR_GRAPH_MENU_COMPANY_LEAGUE_TABLE                             :Ranking Firm
STR_GRAPH_MENU_DETAILED_PERFORMANCE_RATING                      :Szczegółowa tabela efektywności
STR_GRAPH_MENU_HIGHSCORE                                        :Tabela wyników
############ range ends here

############ range for industry menu starts
STR_INDUSTRY_MENU_INDUSTRY_DIRECTORY                            :Spis przedsiębiorstw
STR_INDUSTRY_MENU_INDUSTRY_CHAIN                                :Łańcuchy produkcji
STR_INDUSTRY_MENU_FUND_NEW_INDUSTRY                             :Ufunduj nowe przedsiębiorstwo
############ range ends here

############ range for railway construction menu starts
STR_RAIL_MENU_RAILROAD_CONSTRUCTION                             :Konstrukcja linii kolejowej
STR_RAIL_MENU_ELRAIL_CONSTRUCTION                               :Konstrukcja linii zelektryfikowanej
STR_RAIL_MENU_MONORAIL_CONSTRUCTION                             :Konstrukcja linii jednoszynowej
STR_RAIL_MENU_MAGLEV_CONSTRUCTION                               :Konstrukcja linii Maglev
############ range ends here

############ range for road construction menu starts
STR_ROAD_MENU_ROAD_CONSTRUCTION                                 :Budowa drogi
STR_ROAD_MENU_TRAM_CONSTRUCTION                                 :Budowa linii tramwajowej
############ range ends here

############ range for waterways construction menu starts
STR_WATERWAYS_MENU_WATERWAYS_CONSTRUCTION                       :Konstrukcja kanału wodnego
############ range ends here

############ range for airport construction menu starts
STR_AIRCRAFT_MENU_AIRPORT_CONSTRUCTION                          :Konstrukcje lotnicze
############ range ends here

############ range for landscaping menu starts
STR_LANDSCAPING_MENU_LANDSCAPING                                :Krajobraz
STR_LANDSCAPING_MENU_PLANT_TREES                                :Posadź drzewa
STR_LANDSCAPING_MENU_PLACE_SIGN                                 :Umieść napis
############ range ends here

############ range for music menu starts
STR_TOOLBAR_SOUND_MUSIC                                         :Dźwięk/muzyka
############ range ends here

############ range for message menu starts
STR_NEWS_MENU_LAST_MESSAGE_NEWS_REPORT                          :Ostatnia wiadomość/ogłoszenie
STR_NEWS_MENU_MESSAGE_HISTORY_MENU                              :Poprzednie wiadomości
############ range ends here

############ range for about menu starts
STR_ABOUT_MENU_LAND_BLOCK_INFO                                  :Informacje o terenie
STR_ABOUT_MENU_SEPARATOR                                        :
STR_ABOUT_MENU_TOGGLE_CONSOLE                                   :Przełącz konsolę
STR_ABOUT_MENU_AI_DEBUG                                         :Debugowanie SI / Game Script
STR_ABOUT_MENU_SCREENSHOT                                       :Zrzut ekranu
STR_ABOUT_MENU_ZOOMIN_SCREENSHOT                                :Zrzut ekranu z pełnym przybliżeniem
STR_ABOUT_MENU_DEFAULTZOOM_SCREENSHOT                           :Zrzut ekranu z przybliżeniem domyślnym
STR_ABOUT_MENU_GIANT_SCREENSHOT                                 :Zrzut ekranu całej mapy
STR_ABOUT_MENU_SHOW_FRAMERATE                                   :Pokaż ilość klatek na sekundę
STR_ABOUT_MENU_ABOUT_OPENTTD                                    :Info o 'OpenTTD'
STR_ABOUT_MENU_SPRITE_ALIGNER                                   :Wyrównywanie sprite'ów
STR_ABOUT_MENU_TOGGLE_BOUNDING_BOXES                            :Włącz/wyłącz ramki
STR_ABOUT_MENU_TOGGLE_DIRTY_BLOCKS                              :Włącz/wyłącz kolorowanie brudnych bloków
############ range ends here

############ range for ordinal numbers used for the place in the highscore window
STR_ORDINAL_NUMBER_1ST                                          :1.
STR_ORDINAL_NUMBER_2ND                                          :2.
STR_ORDINAL_NUMBER_3RD                                          :3.
STR_ORDINAL_NUMBER_4TH                                          :4.
STR_ORDINAL_NUMBER_5TH                                          :5.
STR_ORDINAL_NUMBER_6TH                                          :6.
STR_ORDINAL_NUMBER_7TH                                          :7.
STR_ORDINAL_NUMBER_8TH                                          :8.
STR_ORDINAL_NUMBER_9TH                                          :9.
STR_ORDINAL_NUMBER_10TH                                         :10.
STR_ORDINAL_NUMBER_11TH                                         :11.
STR_ORDINAL_NUMBER_12TH                                         :12.
STR_ORDINAL_NUMBER_13TH                                         :13.
STR_ORDINAL_NUMBER_14TH                                         :14.
STR_ORDINAL_NUMBER_15TH                                         :15.
############ range for ordinal numbers ends

############ range for days starts
STR_DAY_NUMBER_1ST                                              :1
STR_DAY_NUMBER_2ND                                              :2
STR_DAY_NUMBER_3RD                                              :3
STR_DAY_NUMBER_4TH                                              :4
STR_DAY_NUMBER_5TH                                              :5
STR_DAY_NUMBER_6TH                                              :6
STR_DAY_NUMBER_7TH                                              :7
STR_DAY_NUMBER_8TH                                              :8
STR_DAY_NUMBER_9TH                                              :9
STR_DAY_NUMBER_10TH                                             :10
STR_DAY_NUMBER_11TH                                             :11
STR_DAY_NUMBER_12TH                                             :12
STR_DAY_NUMBER_13TH                                             :13
STR_DAY_NUMBER_14TH                                             :14
STR_DAY_NUMBER_15TH                                             :15
STR_DAY_NUMBER_16TH                                             :16
STR_DAY_NUMBER_17TH                                             :17
STR_DAY_NUMBER_18TH                                             :18
STR_DAY_NUMBER_19TH                                             :19
STR_DAY_NUMBER_20TH                                             :20
STR_DAY_NUMBER_21ST                                             :21
STR_DAY_NUMBER_22ND                                             :22
STR_DAY_NUMBER_23RD                                             :23
STR_DAY_NUMBER_24TH                                             :24
STR_DAY_NUMBER_25TH                                             :25
STR_DAY_NUMBER_26TH                                             :26
STR_DAY_NUMBER_27TH                                             :27
STR_DAY_NUMBER_28TH                                             :28
STR_DAY_NUMBER_29TH                                             :29
STR_DAY_NUMBER_30TH                                             :30
STR_DAY_NUMBER_31ST                                             :31
############ range for days ends

############ range for months starts
STR_MONTH_ABBREV_JAN                                            :sty
STR_MONTH_ABBREV_FEB                                            :lut
STR_MONTH_ABBREV_MAR                                            :mar
STR_MONTH_ABBREV_APR                                            :kwi
STR_MONTH_ABBREV_MAY                                            :maj
STR_MONTH_ABBREV_JUN                                            :cze
STR_MONTH_ABBREV_JUL                                            :lip
STR_MONTH_ABBREV_AUG                                            :sie
STR_MONTH_ABBREV_SEP                                            :wrz
STR_MONTH_ABBREV_OCT                                            :paź
STR_MONTH_ABBREV_NOV                                            :lis
STR_MONTH_ABBREV_DEC                                            :gru

STR_MONTH_JAN                                                   :Styczeń
STR_MONTH_FEB                                                   :Luty
STR_MONTH_MAR                                                   :Marzec
STR_MONTH_APR                                                   :Kwiecień
STR_MONTH_MAY                                                   :Maj
STR_MONTH_JUN                                                   :Czerwiec
STR_MONTH_JUL                                                   :Lipiec
STR_MONTH_AUG                                                   :Sierpień
STR_MONTH_SEP                                                   :Wrzesień
STR_MONTH_OCT                                                   :Październik
STR_MONTH_NOV                                                   :Listopad
STR_MONTH_DEC                                                   :Grudzień
############ range for months ends

# Graph window
STR_GRAPH_KEY_BUTTON                                            :{BLACK}Legenda
STR_GRAPH_KEY_TOOLTIP                                           :{BLACK}Pokaż legendę na wykresie
STR_GRAPH_X_LABEL_MONTH                                         :{TINY_FONT}{STRING}{} {STRING}
STR_GRAPH_X_LABEL_MONTH_YEAR                                    :{TINY_FONT}{STRING}{} {STRING}{}{NUM}
STR_GRAPH_Y_LABEL                                               :{TINY_FONT}{STRING}
STR_GRAPH_Y_LABEL_NUMBER                                        :{TINY_FONT}{COMMA}

STR_GRAPH_OPERATING_PROFIT_CAPTION                              :{WHITE}Wykres obrotów
STR_GRAPH_INCOME_CAPTION                                        :{WHITE}Wykres przychodów
STR_GRAPH_CARGO_DELIVERED_CAPTION                               :{WHITE}Dostarczonych jednostek ładunku
STR_GRAPH_COMPANY_PERFORMANCE_RATINGS_CAPTION                   :{WHITE}Ocena działalności firmy (maks. ocena=1000)
STR_GRAPH_COMPANY_VALUES_CAPTION                                :{WHITE}Wartości firm

STR_GRAPH_CARGO_PAYMENT_RATES_CAPTION                           :{WHITE}Stawki za ładunek
STR_GRAPH_CARGO_PAYMENT_RATES_X_LABEL                           :{TINY_FONT}{BLACK}Dni w transporcie
STR_GRAPH_CARGO_PAYMENT_RATES_TITLE                             :{TINY_FONT}{BLACK}Dochód z przewozu 10 jednostek (lub 10,000 litrów) ładunku na odległość 20 pól
STR_GRAPH_CARGO_ENABLE_ALL                                      :{TINY_FONT}{BLACK}Włącz wszystko
STR_GRAPH_CARGO_DISABLE_ALL                                     :{TINY_FONT}{BLACK}Wyłącz wszystko
STR_GRAPH_CARGO_TOOLTIP_ENABLE_ALL                              :{BLACK}Wyświetl wszystkie ładunki na wykresie cen za ładunek
STR_GRAPH_CARGO_TOOLTIP_DISABLE_ALL                             :{BLACK}Nie wyświetlaj towarów na wykresie cen towarów
STR_GRAPH_CARGO_PAYMENT_TOGGLE_CARGO                            :{BLACK}Przełącznik wykresu ładunku wł./wył.
STR_GRAPH_CARGO_PAYMENT_CARGO                                   :{TINY_FONT}{BLACK}{STRING}

STR_GRAPH_PERFORMANCE_DETAIL_TOOLTIP                            :{BLACK}Pokaż szczegóły wyników

# Graph key window
STR_GRAPH_KEY_CAPTION                                           :{WHITE}Legenda do wykresów firm
STR_GRAPH_KEY_COMPANY_SELECTION_TOOLTIP                         :{BLACK}Kliknij tutaj aby wł./wył. wyświetlanie danych firmy na wykresie

# Company league window
STR_COMPANY_LEAGUE_TABLE_CAPTION                                :{WHITE}Ranking Firm
STR_COMPANY_LEAGUE_COMPANY_NAME                                 :{ORANGE}{COMPANY} {BLACK}{COMPANY_NUM} '{STRING}'
STR_COMPANY_LEAGUE_PERFORMANCE_TITLE_ENGINEER                   :Inżynier
STR_COMPANY_LEAGUE_PERFORMANCE_TITLE_TRAFFIC_MANAGER            :Administrator Ruchu
STR_COMPANY_LEAGUE_PERFORMANCE_TITLE_TRANSPORT_COORDINATOR      :Koordynator Transportu
STR_COMPANY_LEAGUE_PERFORMANCE_TITLE_ROUTE_SUPERVISOR           :Nadzorca Dróg
STR_COMPANY_LEAGUE_PERFORMANCE_TITLE_DIRECTOR                   :Dyrektor
STR_COMPANY_LEAGUE_PERFORMANCE_TITLE_CHIEF_EXECUTIVE            :Dyrektor Wykonawczy
STR_COMPANY_LEAGUE_PERFORMANCE_TITLE_CHAIRMAN                   :Przewodniczący
STR_COMPANY_LEAGUE_PERFORMANCE_TITLE_PRESIDENT                  :Prezes
STR_COMPANY_LEAGUE_PERFORMANCE_TITLE_TYCOON                     :Magnat

# Performance detail window
STR_PERFORMANCE_DETAIL                                          :{WHITE}Szczegóły oceny działalności
STR_PERFORMANCE_DETAIL_KEY                                      :{BLACK}Szczegóły
STR_PERFORMANCE_DETAIL_AMOUNT_CURRENCY                          :{BLACK}({CURRENCY_SHORT}/{CURRENCY_SHORT})
STR_PERFORMANCE_DETAIL_AMOUNT_INT                               :{BLACK}({COMMA}/{COMMA})
STR_PERFORMANCE_DETAIL_PERCENT                                  :{WHITE}{NUM}%
STR_PERFORMANCE_DETAIL_SELECT_COMPANY_TOOLTIP                   :{BLACK}Pokaż szczegóły tej firmy
############ Those following lines need to be in this order!!
STR_PERFORMANCE_DETAIL_VEHICLES                                 :{BLACK}Pojazdy:
STR_PERFORMANCE_DETAIL_STATIONS                                 :{BLACK}Stacje:
STR_PERFORMANCE_DETAIL_MIN_PROFIT                               :{BLACK}Min. zysk:
STR_PERFORMANCE_DETAIL_MIN_INCOME                               :{BLACK}Min. przychód:
STR_PERFORMANCE_DETAIL_MAX_INCOME                               :{BLACK}Maks. przychód:
STR_PERFORMANCE_DETAIL_DELIVERED                                :{BLACK}Przewieziono:
STR_PERFORMANCE_DETAIL_CARGO                                    :{BLACK}Ładunek:
STR_PERFORMANCE_DETAIL_MONEY                                    :{BLACK}Pieniądze:
STR_PERFORMANCE_DETAIL_LOAN                                     :{BLACK}Pożyczka:
STR_PERFORMANCE_DETAIL_TOTAL                                    :{BLACK}Łącznie:
############ End of order list
STR_PERFORMANCE_DETAIL_VEHICLES_TOOLTIP                         :{BLACK}Liczba pojazdów, które przyniosły zysk w zeszłym roku: dotyczy pojazdów drogowych, pociągów, statków i samolotów
STR_PERFORMANCE_DETAIL_STATIONS_TOOLTIP                         :{BLACK}Liczba ostatnio obsłużonych stacji. Dworce, przystanki, lotniska itp. są liczone osobno, nawet jeśli są połączone w jedną stację
STR_PERFORMANCE_DETAIL_MIN_PROFIT_TOOLTIP                       :{BLACK}Zysk pojazdu o najniższym dochodzie (dotyczy pojazdów, które mają co najmniej 2 lata)
STR_PERFORMANCE_DETAIL_MIN_INCOME_TOOLTIP                       :{BLACK}Ilość zarobionych pieniędzy w kwartale z najmniejszym zyskiem z ostatnich 12 kwartałów
STR_PERFORMANCE_DETAIL_MAX_INCOME_TOOLTIP                       :{BLACK}Ilość zarobionych pieniędzy w kwartale z największym zyskiem z ostatnich 12 kwartałów
STR_PERFORMANCE_DETAIL_DELIVERED_TOOLTIP                        :{BLACK}Ilość ładunku przewiezionego w poprzednich 4 kwartałach
STR_PERFORMANCE_DETAIL_CARGO_TOOLTIP                            :{BLACK}Ilość różnych typów ładunku przewiezionych w ostatnim kwartale
STR_PERFORMANCE_DETAIL_MONEY_TOOLTIP                            :{BLACK}Ilość dostępnych środków pieniężnych
STR_PERFORMANCE_DETAIL_LOAN_TOOLTIP                             :{BLACK}Wielkość pożyczki wziętej przez firmę
STR_PERFORMANCE_DETAIL_TOTAL_TOOLTIP                            :{BLACK}Suma przyznanych punktów

# Music window
STR_MUSIC_JAZZ_JUKEBOX_CAPTION                                  :{WHITE}Jazz Jukebox
STR_MUSIC_PLAYLIST_ALL                                          :{TINY_FONT}{BLACK}Wszystko
STR_MUSIC_PLAYLIST_OLD_STYLE                                    :{TINY_FONT}{BLACK}Stary styl
STR_MUSIC_PLAYLIST_NEW_STYLE                                    :{TINY_FONT}{BLACK}Nowy styl
STR_MUSIC_PLAYLIST_EZY_STREET                                   :{TINY_FONT}{BLACK}Ezy Street
STR_MUSIC_PLAYLIST_CUSTOM_1                                     :{TINY_FONT}{BLACK}Własny 1
STR_MUSIC_PLAYLIST_CUSTOM_2                                     :{TINY_FONT}{BLACK}Własny 2
STR_MUSIC_MUSIC_VOLUME                                          :{TINY_FONT}{BLACK}Głośność muzyki
STR_MUSIC_EFFECTS_VOLUME                                        :{TINY_FONT}{BLACK}Głośność efektów
STR_MUSIC_RULER_MIN                                             :{TINY_FONT}{BLACK}MIN
STR_MUSIC_RULER_MAX                                             :{TINY_FONT}{BLACK}MAX
STR_MUSIC_RULER_MARKER                                          :{TINY_FONT}{BLACK}'
STR_MUSIC_TRACK_NONE                                            :{TINY_FONT}{DKGREEN}--
STR_MUSIC_TRACK_DIGIT                                           :{TINY_FONT}{DKGREEN}{ZEROFILL_NUM}
STR_MUSIC_TITLE_NONE                                            :{TINY_FONT}{DKGREEN}------
STR_MUSIC_TITLE_NOMUSIC                                         :{TINY_FONT}{DKGREEN}Brak dostępnej muzyki
STR_MUSIC_TITLE_NAME                                            :{TINY_FONT}{DKGREEN}"{STRING}"
STR_MUSIC_TRACK                                                 :{TINY_FONT}{BLACK}Ścieżka
STR_MUSIC_XTITLE                                                :{TINY_FONT}{BLACK}Tytuł
STR_MUSIC_SHUFFLE                                               :{TINY_FONT}{BLACK}Losowo
STR_MUSIC_PROGRAM                                               :{TINY_FONT}{BLACK}Program
STR_MUSIC_TOOLTIP_SKIP_TO_PREVIOUS_TRACK                        :{BLACK}Przejdź do następnej ścieżki
STR_MUSIC_TOOLTIP_SKIP_TO_NEXT_TRACK_IN_SELECTION               :{BLACK}Przejdź do następnej ścieżki
STR_MUSIC_TOOLTIP_STOP_PLAYING_MUSIC                            :{BLACK}Zatrzymaj muzykę
STR_MUSIC_TOOLTIP_START_PLAYING_MUSIC                           :{BLACK}Odgrywaj muzykę
STR_MUSIC_TOOLTIP_DRAG_SLIDERS_TO_SET_MUSIC                     :{BLACK}Przesuń suwaki żeby ustawić głośność dźwięków i muzyki
STR_MUSIC_TOOLTIP_SELECT_ALL_TRACKS_PROGRAM                     :{BLACK}Wybierz program 'Wszystko'
STR_MUSIC_TOOLTIP_SELECT_OLD_STYLE_MUSIC                        :{BLACK}Wybierz program 'Stary styl'
STR_MUSIC_TOOLTIP_SELECT_NEW_STYLE_MUSIC                        :{BLACK}Wybierz program 'Nowy styl'
STR_MUSIC_TOOLTIP_SELECT_EZY_STREET_STYLE                       :{BLACK}Wybierz program 'Ezy Street'
STR_MUSIC_TOOLTIP_SELECT_CUSTOM_1_USER_DEFINED                  :{BLACK}Wybierz program 'Własny 1' (definiowany)
STR_MUSIC_TOOLTIP_SELECT_CUSTOM_2_USER_DEFINED                  :{BLACK}Wybierz program 'Własny 2' (definiowany)
STR_MUSIC_TOOLTIP_TOGGLE_PROGRAM_SHUFFLE                        :{BLACK}Losowe odtwarzanie wł./wył.
STR_MUSIC_TOOLTIP_SHOW_MUSIC_TRACK_SELECTION                    :{BLACK}Pokaż okno wyboru ścieżek

# Playlist window
STR_PLAYLIST_TRACK_NAME                                         :{TINY_FONT}{LTBLUE}{ZEROFILL_NUM} "{STRING}"
STR_PLAYLIST_TRACK_INDEX                                        :{TINY_FONT}{BLACK}Wykaz ścieżek
STR_PLAYLIST_PROGRAM                                            :{TINY_FONT}{BLACK}Programuj - '{STRING}'
STR_PLAYLIST_CLEAR                                              :{TINY_FONT}{BLACK}Wyczyść
STR_PLAYLIST_CHANGE_SET                                         :{BLACK}Zmień zestaw
STR_PLAYLIST_TOOLTIP_CLEAR_CURRENT_PROGRAM_CUSTOM1              :{BLACK}Wyczyść obecny program (tylko Wlasny1 lub Wlasny2)
STR_PLAYLIST_TOOLTIP_CHANGE_SET                                 :{BLACK}Zmień wybór muzyki na następny zainstalowany zestaw
STR_PLAYLIST_TOOLTIP_CLICK_TO_ADD_TRACK                         :{BLACK}Klik na ścieżce aby dodać do obecnego programu (Wlasny1 i Wlasny2)
STR_PLAYLIST_TOOLTIP_CLICK_TO_REMOVE_TRACK                      :{BLACK}Kliknij na ścieżce muzycznej aby usunąć ją z wybranego programu (Wlasny1 lub Wlasny2)

# Highscore window
STR_HIGHSCORE_TOP_COMPANIES_WHO_REACHED                         :{BIG_FONT}{BLACK}Ranking firm, które osiągnęły rok {NUM}
STR_HIGHSCORE_TOP_COMPANIES_NETWORK_GAME                        :{BIG_FONT}{BLACK}Ranking Firm w {NUM}
STR_HIGHSCORE_POSITION                                          :{BIG_FONT}{BLACK}{COMMA}.
STR_HIGHSCORE_PERFORMANCE_TITLE_BUSINESSMAN                     :Biznesmen
STR_HIGHSCORE_PERFORMANCE_TITLE_ENTREPRENEUR                    :Przedsiębiorca
STR_HIGHSCORE_PERFORMANCE_TITLE_INDUSTRIALIST                   :Przemysłowiec
STR_HIGHSCORE_PERFORMANCE_TITLE_CAPITALIST                      :Kapitalista
STR_HIGHSCORE_PERFORMANCE_TITLE_MAGNATE                         :Magnat
STR_HIGHSCORE_PERFORMANCE_TITLE_MOGUL                           :Potentat
STR_HIGHSCORE_PERFORMANCE_TITLE_TYCOON_OF_THE_CENTURY           :Tycoon Stulecia
STR_HIGHSCORE_NAME                                              :{PRESIDENT_NAME}, {COMPANY}
STR_HIGHSCORE_STATS                                             :{BIG_FONT}'{STRING}'   ({COMMA})
STR_HIGHSCORE_COMPANY_ACHIEVES_STATUS                           :{BIG_FONT}{BLACK}{COMPANY} osiąga status: '{STRING}'!
STR_HIGHSCORE_PRESIDENT_OF_COMPANY_ACHIEVES_STATUS              :{BIG_FONT}{WHITE}{PRESIDENT_NAME} z {COMPANY} osiągnęło status '{STRING}'!

# Smallmap window
STR_SMALLMAP_CAPTION                                            :{WHITE}Mapa - {STRING}

STR_SMALLMAP_TYPE_CONTOURS                                      :Ukształtowanie
STR_SMALLMAP_TYPE_VEHICLES                                      :Pojazdy
STR_SMALLMAP_TYPE_INDUSTRIES                                    :Przedsiębiorstwa
STR_SMALLMAP_TYPE_ROUTEMAP                                      :Przepływ towarów
STR_SMALLMAP_TYPE_ROUTES                                        :Trasy
STR_SMALLMAP_TYPE_VEGETATION                                    :Roślinność
STR_SMALLMAP_TYPE_OWNERS                                        :Właściciele
STR_SMALLMAP_TOOLTIP_SHOW_LAND_CONTOURS_ON_MAP                  :{BLACK}Pokaż zarysy lądu na mapie
STR_SMALLMAP_TOOLTIP_SHOW_VEHICLES_ON_MAP                       :{BLACK}Pokaż pojazdy na mapie
STR_SMALLMAP_TOOLTIP_SHOW_INDUSTRIES_ON_MAP                     :{BLACK}Pokaż przedsiębiorstwa na mapie
STR_SMALLMAP_TOOLTIP_SHOW_LINK_STATS_ON_MAP                     :{BLACK}Pokaż przepływ towarów na mapie
STR_SMALLMAP_TOOLTIP_SHOW_TRANSPORT_ROUTES_ON                   :{BLACK}Pokaż drogi na mapie
STR_SMALLMAP_TOOLTIP_SHOW_VEGETATION_ON_MAP                     :{BLACK}Pokaż roślinność na mapie
STR_SMALLMAP_TOOLTIP_SHOW_LAND_OWNERS_ON_MAP                    :{BLACK}Pokaż teren mający właściciela
STR_SMALLMAP_TOOLTIP_INDUSTRY_SELECTION                         :{BLACK}Klik na typie przedsiębiorstwa żeby przełączyć jego wyświetlanie. Ctrl+klik wyłącza wszystkie typy prócz wybranego. Ponowne Ctrl+klik włącza wszystkie typy przedsiębiorstw
STR_SMALLMAP_TOOLTIP_COMPANY_SELECTION                          :{BLACK}Klik na firmie żeby wyświetlić jej posiadłości. Ctrl+klik wyłącza wszystkie firmy prócz wybranej. Ponowne Ctrl+klik włącza wszystkie firmy
STR_SMALLMAP_TOOLTIP_CARGO_SELECTION                            :{BLACK}Kliknij towar by przełączać wyświetlanie jego własności. Ctrl+klik wyłącza wszystkie towary oprócz zaznaczonego. Ponowny Ctrl+klik na nim włącza wszystkie towary

STR_SMALLMAP_LEGENDA_ROADS                                      :{TINY_FONT}{BLACK}Drogi
STR_SMALLMAP_LEGENDA_RAILROADS                                  :{TINY_FONT}{BLACK}Koleje
STR_SMALLMAP_LEGENDA_STATIONS_AIRPORTS_DOCKS                    :{TINY_FONT}{BLACK}Stacje/Lotniska/Porty
STR_SMALLMAP_LEGENDA_BUILDINGS_INDUSTRIES                       :{TINY_FONT}{BLACK}Budynki/Przedsiębiorstwa
STR_SMALLMAP_LEGENDA_VEHICLES                                   :{TINY_FONT}{BLACK}Pojazdy
STR_SMALLMAP_LEGENDA_TRAINS                                     :{TINY_FONT}{BLACK}Pociągi
STR_SMALLMAP_LEGENDA_ROAD_VEHICLES                              :{TINY_FONT}{BLACK}Samochody i tramwaje
STR_SMALLMAP_LEGENDA_SHIPS                                      :{TINY_FONT}{BLACK}Statki
STR_SMALLMAP_LEGENDA_AIRCRAFT                                   :{TINY_FONT}{BLACK}Samoloty
STR_SMALLMAP_LEGENDA_TRANSPORT_ROUTES                           :{TINY_FONT}{BLACK}Trasy transportowe
STR_SMALLMAP_LEGENDA_FOREST                                     :{G=m}{TINY_FONT}{BLACK}Las
STR_SMALLMAP_LEGENDA_FOREST.d                                   :{TINY_FONT}{BLACK}Lasu
STR_SMALLMAP_LEGENDA_RAILROAD_STATION                           :{TINY_FONT}{BLACK}Stacja kolejowa
STR_SMALLMAP_LEGENDA_TRUCK_LOADING_BAY                          :{TINY_FONT}{BLACK}Załadunek ciężarówek
STR_SMALLMAP_LEGENDA_BUS_STATION                                :{TINY_FONT}{BLACK}Przystanek
STR_SMALLMAP_LEGENDA_AIRPORT_HELIPORT                           :{TINY_FONT}{BLACK}Lotnisko
STR_SMALLMAP_LEGENDA_DOCK                                       :{TINY_FONT}{BLACK}Port
STR_SMALLMAP_LEGENDA_ROUGH_LAND                                 :{TINY_FONT}{BLACK}Wyboisty teren
STR_SMALLMAP_LEGENDA_GRASS_LAND                                 :{TINY_FONT}{BLACK}Trawa
STR_SMALLMAP_LEGENDA_BARE_LAND                                  :{TINY_FONT}{BLACK}Odsłonięta ziemia
STR_SMALLMAP_LEGENDA_FIELDS                                     :{TINY_FONT}{BLACK}Pola
STR_SMALLMAP_LEGENDA_TREES                                      :{TINY_FONT}{BLACK}Drzewa
STR_SMALLMAP_LEGENDA_ROCKS                                      :{TINY_FONT}{BLACK}Skały
STR_SMALLMAP_LEGENDA_WATER                                      :{TINY_FONT}{BLACK}Woda
STR_SMALLMAP_LEGENDA_NO_OWNER                                   :{TINY_FONT}{BLACK}Brak właściciela
STR_SMALLMAP_LEGENDA_TOWNS                                      :{TINY_FONT}{BLACK}Miasta
STR_SMALLMAP_LEGENDA_INDUSTRIES                                 :{TINY_FONT}{BLACK}Przedsiębiorstwa
STR_SMALLMAP_LEGENDA_DESERT                                     :{TINY_FONT}{BLACK}Pustynia
STR_SMALLMAP_LEGENDA_SNOW                                       :{TINY_FONT}{BLACK}Śnieg

STR_SMALLMAP_TOOLTIP_TOGGLE_TOWN_NAMES_ON_OFF                   :{BLACK}Pokaż nazwy miast na mapie
STR_SMALLMAP_CENTER                                             :{BLACK}Wyśrodkuj mapę na aktualnej lokalizacji
STR_SMALLMAP_INDUSTRY                                           :{TINY_FONT}{STRING} ({NUM})
STR_SMALLMAP_LINKSTATS                                          :{TINY_FONT}{STRING}
STR_SMALLMAP_COMPANY                                            :{TINY_FONT}{COMPANY}
STR_SMALLMAP_TOWN                                               :{TINY_FONT}{WHITE}{TOWN}
STR_SMALLMAP_DISABLE_ALL                                        :{BLACK}Wyłącz wszystko
STR_SMALLMAP_ENABLE_ALL                                         :{BLACK}Włącz wszystko
STR_SMALLMAP_SHOW_HEIGHT                                        :{BLACK}Pokaż wysokość
STR_SMALLMAP_TOOLTIP_DISABLE_ALL_INDUSTRIES                     :{BLACK}Nie pokazuj przedsiębiorstw na mapie
STR_SMALLMAP_TOOLTIP_ENABLE_ALL_INDUSTRIES                      :{BLACK}Pokaż wszystkie przedsiębiorstwa na mapie
STR_SMALLMAP_TOOLTIP_SHOW_HEIGHT                                :{BLACK}Przełącz wyświetlanie mapy wysokości
STR_SMALLMAP_TOOLTIP_DISABLE_ALL_COMPANIES                      :{BLACK}Nie wyświetlaj posiadłości firmy na mapie
STR_SMALLMAP_TOOLTIP_ENABLE_ALL_COMPANIES                       :{BLACK}Wyświetl wszystkie posiadłości firmy na mapie
STR_SMALLMAP_TOOLTIP_DISABLE_ALL_CARGOS                         :{BLACK}Nie wyświetlaj towarów na mapie
STR_SMALLMAP_TOOLTIP_ENABLE_ALL_CARGOS                          :{BLACK}Wyświetl wszystkie towary na mapie

# Status bar messages
STR_STATUSBAR_TOOLTIP_SHOW_LAST_NEWS                            :{BLACK}Pokaż ostatnią wiadomość lub ogłoszenie
STR_STATUSBAR_COMPANY_NAME                                      :{SILVER}- -  {COMPANY}  - -
STR_STATUSBAR_PAUSED                                            :{YELLOW}* *  PAUZA  *  *
STR_STATUSBAR_AUTOSAVE                                          :{RED}AUTOZAPIS
STR_STATUSBAR_SAVING_GAME                                       :{RED}*  *  ZAPISYWANIE GRY  *  *

# News message history
STR_MESSAGE_HISTORY                                             :{WHITE}Poprzednie wiadomości
STR_MESSAGE_HISTORY_TOOLTIP                                     :{BLACK}Lista ostatnich wiadomości
STR_MESSAGE_NEWS_FORMAT                                         :{STRING}  -  {STRING}

STR_NEWS_MESSAGE_CAPTION                                        :{WHITE}Wiadomość
STR_NEWS_CUSTOM_ITEM                                            :{BIG_FONT}{BLACK}{STRING}

STR_NEWS_FIRST_TRAIN_ARRIVAL                                    :{BIG_FONT}{BLACK}Mieszkańcy świętują . . .{}Pierwszy pociąg przybył do {STATION}!
STR_NEWS_FIRST_BUS_ARRIVAL                                      :{BIG_FONT}{BLACK}Mieszkańcy świętują . . .{}Pierwszy autobus przybył do {STATION}!
STR_NEWS_FIRST_TRUCK_ARRIVAL                                    :{BIG_FONT}{BLACK}Mieszkańcy świętują . . .{}Pierwsza ciężarówka przybyła do {STATION}!
STR_NEWS_FIRST_PASSENGER_TRAM_ARRIVAL                           :{BIG_FONT}{BLACK}Mieszkańcy świętują . . .{}Pierwszy tramwaj pasażerski przybył do {STATION}!
STR_NEWS_FIRST_CARGO_TRAM_ARRIVAL                               :{BIG_FONT}{BLACK}Mieszkańcy świętują . . .{}Pierwszy tramwaj towarowy przybył do {STATION}!
STR_NEWS_FIRST_SHIP_ARRIVAL                                     :{BIG_FONT}{BLACK}Mieszkańcy świętują . . .{}Pierwszy statek przybył do {STATION}!
STR_NEWS_FIRST_AIRCRAFT_ARRIVAL                                 :{BIG_FONT}{BLACK}Mieszkańcy świętują . . .{}Pierwszy samolot przyleciał na {STATION}!

STR_NEWS_TRAIN_CRASH                                            :{BIG_FONT}{BLACK}Wypadek kolejowy!{}{COMMA} ofiar{P a y ""} w kolizji
STR_NEWS_ROAD_VEHICLE_CRASH_DRIVER                              :{BIG_FONT}{BLACK}Wypadek samochodowy!{}Kierowca zginął w zderzeniu z pociągiem
STR_NEWS_ROAD_VEHICLE_CRASH                                     :{BIG_FONT}{BLACK}Wypadek samochodowy!{}{COMMA} ofiar{P a y ""} zderzenia z pociągiem
STR_NEWS_AIRCRAFT_CRASH                                         :{BIG_FONT}{BLACK}Katastrofa lotnicza!{}{COMMA} ofiar{P a y ""} na {STATION}
STR_NEWS_PLANE_CRASH_OUT_OF_FUEL                                :{BIG_FONT}{BLACK}Wypadek lotniczy!{}Samolot rozbił się z powodu braku paliwa, zginęł{P 0 a y o} {COMMA} os{P oba oby ób}!

STR_NEWS_DISASTER_ZEPPELIN                                      :{BIG_FONT}{BLACK}Katastrofa Zeppelina na {STATION}!
STR_NEWS_DISASTER_SMALL_UFO                                     :{BIG_FONT}{BLACK}Pojazd zniszczony w kolizji z 'UFO'!
STR_NEWS_DISASTER_AIRPLANE_OIL_REFINERY                         :{BIG_FONT}{BLACK}Eksplozja rafinerii w pobliżu {TOWN}!
STR_NEWS_DISASTER_HELICOPTER_FACTORY                            :{BIG_FONT}{BLACK}Fabryka zniszczona w podejrzanych okolicznościach w pobliżu {TOWN}!
STR_NEWS_DISASTER_BIG_UFO                                       :{BIG_FONT}{BLACK}'UFO' wylądowało w pobliżu {TOWN}!
STR_NEWS_DISASTER_COAL_MINE_SUBSIDENCE                          :{BIG_FONT}{BLACK}Tąpnięcie przy kopalni pozostawiło pas zniszczenia blisko {TOWN}!
STR_NEWS_DISASTER_FLOOD_VEHICLE                                 :{BIG_FONT}{BLACK}Powódź!{}Przynajmniej {COMMA} zaginęło lub utonęło w czasie powodzi!

STR_NEWS_COMPANY_IN_TROUBLE_TITLE                               :{BIG_FONT}{BLACK}Firma ma problemy!
STR_NEWS_COMPANY_IN_TROUBLE_DESCRIPTION                         :{BIG_FONT}{BLACK}{STRING} będzie odsprzedane lub ogłoszone upadłym jeżeli zysk firmy nie wzrośnie!
STR_NEWS_COMPANY_MERGER_TITLE                                   :{BIG_FONT}{BLACK}Połączenie firm transportowych!
STR_NEWS_COMPANY_MERGER_DESCRIPTION                             :{BIG_FONT}{BLACK}{STRING} został sprzedany {STRING} za {CURRENCY_LONG}!
STR_NEWS_COMPANY_BANKRUPT_TITLE                                 :{BIG_FONT}{BLACK}Bankrut!
STR_NEWS_COMPANY_BANKRUPT_DESCRIPTION                           :{BIG_FONT}{BLACK}{STRING} zostaje zamknięty przez wierzycieli i wszystkie udziały zostają sprzedane!
STR_NEWS_COMPANY_LAUNCH_TITLE                                   :{BIG_FONT}{BLACK}Nowa firma rozpoczęła działalność!
STR_NEWS_COMPANY_LAUNCH_DESCRIPTION                             :{BIG_FONT}{BLACK}{STRING} rozpoczyna budowę w pobliżu miasta {TOWN}!
STR_NEWS_MERGER_TAKEOVER_TITLE                                  :{BIG_FONT}{BLACK}{STRING} zostało przejęte przez {STRING}!
STR_PRESIDENT_NAME_MANAGER                                      :{BLACK}{PRESIDENT_NAME}{}(Prezes)

STR_NEWS_NEW_TOWN                                               :{BLACK}{BIG_FONT}{STRING} sponsoruje konstrukcję nowego miasta {TOWN}!
STR_NEWS_NEW_TOWN_UNSPONSORED                                   :{BLACK}{BIG_FONT}Zostało wybudowane nowe miasto o nazwie {TOWN}!

STR_NEWS_INDUSTRY_CONSTRUCTION                                  :{BIG_FONT}{BLACK}Rozpoczęto budowę nowe{G go j go} {STRING.d} blisko {TOWN}!
STR_NEWS_INDUSTRY_PLANTED                                       :{BIG_FONT}{BLACK}Now{G y a e} {STRING} został{G 0 "" a o} posadzon{G 0 y a e} blisko {TOWN}!

STR_NEWS_INDUSTRY_CLOSURE_GENERAL                               :{BIG_FONT}{BLACK}{STRING} ogłasza bliskie zamknięcie!
STR_NEWS_INDUSTRY_CLOSURE_SUPPLY_PROBLEMS                       :{BIG_FONT}{BLACK}Problemy z zaopatrzeniem {STRING} powodują ogłoszenie zamknięcia!
STR_NEWS_INDUSTRY_CLOSURE_LACK_OF_TREES                         :{BIG_FONT}{BLACK}Niedobór drzew powoduje ogłoszenie zamknięcia {STRING}!

STR_NEWS_EURO_INTRODUCTION                                      :{BIG_FONT}{BLACK}Europejska Unia Monetarna!{}{}Euro zostało wprowadzone jako jedyna waluta do wszystkich transakcji w twoim kraju!
STR_NEWS_BEGIN_OF_RECESSION                                     :{BIG_FONT}{BLACK}Światowa recesja!{}{}Eksperci finansowi obawiają się najgorszego z powodu kryzysu!
STR_NEWS_END_OF_RECESSION                                       :{BIG_FONT}{BLACK}Koniec recesji!{}{}Polepszenie się transakcji handlowych daje pewność przedsiębiorstwom dzięki umacniającej się ekonomii!

STR_NEWS_INDUSTRY_PRODUCTION_INCREASE_GENERAL                   :{BIG_FONT}{BLACK}{INDUSTRY} zwiększa produkcję!
STR_NEWS_INDUSTRY_PRODUCTION_INCREASE_COAL                      :{BIG_FONT}{BLACK}Odkryto nowy pokład węgla w {INDUSTRY}!{} Podwojenie produkcji!
STR_NEWS_INDUSTRY_PRODUCTION_INCREASE_OIL                       :{BIG_FONT}{BLACK}Odkryte nowe rezerwy ropy w {INDUSTRY}!{} Podwojenie produkcji!
STR_NEWS_INDUSTRY_PRODUCTION_INCREASE_FARM                      :{BIG_FONT}{BLACK}Polepszone metody rolne w {INDUSTRY} spowodują podwojenie produkcji!
STR_NEWS_INDUSTRY_PRODUCTION_INCREASE_SMOOTH                    :{BIG_FONT}{BLACK}Produkcja {STRING.d} w {INDUSTRY} wzrasta o {COMMA}%!
STR_NEWS_INDUSTRY_PRODUCTION_DECREASE_GENERAL                   :{BIG_FONT}{BLACK}produkcja w {INDUSTRY} maleje o 50%
STR_NEWS_INDUSTRY_PRODUCTION_DECREASE_FARM                      :{BIG_FONT}{BLACK}Plaga insektów w {INDUSTRY}!{}Produkcja maleje o 50%
STR_NEWS_INDUSTRY_PRODUCTION_DECREASE_SMOOTH                    :{BIG_FONT}{BLACK}Produkcja {STRING.d} w {INDUSTRY} maleje o {COMMA}%!

STR_NEWS_TRAIN_IS_WAITING                                       :{WHITE}{VEHICLE} czeka w warsztatach
STR_NEWS_ROAD_VEHICLE_IS_WAITING                                :{WHITE}{VEHICLE} czeka w zajezdni
STR_NEWS_SHIP_IS_WAITING                                        :{WHITE}{VEHICLE} czeka w stoczni
STR_NEWS_AIRCRAFT_IS_WAITING                                    :{WHITE}{VEHICLE} czeka w hangarze

# Order review system / warnings
STR_NEWS_VEHICLE_HAS_TOO_FEW_ORDERS                             :{WHITE}{VEHICLE} ma za mało poleceń w rozkładzie
STR_NEWS_VEHICLE_HAS_VOID_ORDER                                 :{WHITE}{VEHICLE} ma nieważne polecenie
STR_NEWS_VEHICLE_HAS_DUPLICATE_ENTRY                            :{WHITE}{VEHICLE} ma zdublowane polecenia
STR_NEWS_VEHICLE_HAS_INVALID_ENTRY                              :{WHITE}{VEHICLE} ma nieprawiodłową stację w poleceniach
STR_NEWS_PLANE_USES_TOO_SHORT_RUNWAY                            :{WHITE}{VEHICLE} ma w poleceniach lotnisko ze zbyt krótkim pasem startowym

STR_NEWS_VEHICLE_IS_GETTING_OLD                                 :{WHITE}{VEHICLE} starzeje się
STR_NEWS_VEHICLE_IS_GETTING_VERY_OLD                            :{WHITE}{VEHICLE} bardzo się starzeje
STR_NEWS_VEHICLE_IS_GETTING_VERY_OLD_AND                        :{WHITE}{VEHICLE} bardzo się starzeje i potrzebuje natychmiastowej wymiany
STR_NEWS_TRAIN_IS_STUCK                                         :{WHITE}{VEHICLE} nie potrafi znaleźć trasy, aby kontynuować
STR_NEWS_VEHICLE_IS_LOST                                        :{WHITE}{VEHICLE} się zgubił
STR_NEWS_VEHICLE_IS_UNPROFITABLE                                :{WHITE}Dochód {VEHICLE} w zeszłym roku to {CURRENCY_LONG}
STR_NEWS_AIRCRAFT_DEST_TOO_FAR                                  :{WHITE}{VEHICLE} nie może dotrzeć do kolejnego punktu docelowego, ponieważ jest on poza zasięgiem

STR_NEWS_ORDER_REFIT_FAILED                                     :{WHITE}Zaplanowane przeładowanie zatrzymane {VEHICLE}
STR_NEWS_VEHICLE_AUTORENEW_FAILED                               :{WHITE}Autoodnowa zawiodła przy {VEHICLE}{}{STRING}

STR_NEWS_NEW_VEHICLE_NOW_AVAILABLE                              :{BIG_FONT}{BLACK}Dostępn{G y a e} now{G y a e} {STRING}!
STR_NEWS_NEW_VEHICLE_TYPE                                       :{BIG_FONT}{BLACK}{ENGINE}
STR_NEWS_NEW_VEHICLE_NOW_AVAILABLE_WITH_TYPE                    :{BLACK}Dostępn{G y a e} now{G y a e} {STRING} - {ENGINE}!

STR_NEWS_STATION_NO_LONGER_ACCEPTS_CARGO                        :{WHITE}{STATION} nie akceptuje już {STRING.d}
STR_NEWS_STATION_NO_LONGER_ACCEPTS_CARGO_OR_CARGO               :{WHITE}{STATION} nie akceptuje już {STRING.d} ani {STRING.d}
STR_NEWS_STATION_NOW_ACCEPTS_CARGO                              :{WHITE}{STATION} już akceptuje {STRING.b}
STR_NEWS_STATION_NOW_ACCEPTS_CARGO_AND_CARGO                    :{WHITE}{STATION} już akceptuje {STRING.b} i {STRING.b}

STR_NEWS_OFFER_OF_SUBSIDY_EXPIRED                               :{BIG_FONT}{BLACK}Subsydiowanie wygasło:{}{}{STRING} z {STRING} do {STRING} nie będzie już dotowane
STR_NEWS_SUBSIDY_WITHDRAWN_SERVICE                              :{BIG_FONT}{BLACK}Koniec dotacji:{}{}Przewóz {STRING.d} z {STRING} do {STRING} nie jest już subsydiowany
STR_NEWS_SERVICE_SUBSIDY_OFFERED                                :{BIG_FONT}{BLACK}Oferta usługi dotowanej:{}{}Pierwszy przewóz {STRING.d} z {STRING} do {STRING} będzie dotowany przez rok przez lokalne władze!
STR_NEWS_SERVICE_SUBSIDY_AWARDED_HALF                           :{BIG_FONT}{BLACK}Przyznano subsydia dla {STRING}!{}{}Przewóz {STRING.d} z {STRING} do {STRING} będzie opłacany o 50% więcej przez następny rok!
STR_NEWS_SERVICE_SUBSIDY_AWARDED_DOUBLE                         :{BIG_FONT}{BLACK}Przyznano subsydia dla {STRING}!{}{}Przewóz {STRING.d} z {STRING} do {STRING} będzie opłacany podwójnie przez następny rok!
STR_NEWS_SERVICE_SUBSIDY_AWARDED_TRIPLE                         :{BIG_FONT}{BLACK}Przyznano subsydia dla {STRING}!{}{}Przewóz {STRING.d} z {STRING} do {STRING} będzie opłacany potrójnie przez następny rok!
STR_NEWS_SERVICE_SUBSIDY_AWARDED_QUADRUPLE                      :{BIG_FONT}{BLACK}Przyznano subsydia dla {STRING}!{}{}Przewóz {STRING.d} z {STRING} do {STRING} będzie opłacany poczwórnie przez następny rok!

STR_NEWS_ROAD_REBUILDING                                        :{BIG_FONT}{BLACK}Chaos na drogach w {TOWN}!{}{}Program przebudowy dróg ufundowany przez {STRING} przynosi 6 miesięcy męki dla kierowców!
STR_NEWS_EXCLUSIVE_RIGHTS_TITLE                                 :{BIG_FONT}{BLACK}Monopol transportowy!
STR_NEWS_EXCLUSIVE_RIGHTS_DESCRIPTION                           :{BIG_FONT}{BLACK}Lokalne władze miasta {TOWN} podpisują umowę z {STRING} na wyłączność usług transportowych!

# Extra view window
STR_EXTRA_VIEW_PORT_TITLE                                       :{WHITE}Podgląd {COMMA}
STR_EXTRA_VIEW_MOVE_VIEW_TO_MAIN                                :{BLACK}Kopiuj do podglądu
STR_EXTRA_VIEW_MOVE_VIEW_TO_MAIN_TT                             :{BLACK}Kopiuj pozycję głównego okna do podglądu
STR_EXTRA_VIEW_MOVE_MAIN_TO_VIEW                                :{BLACK}Wstaw z podglądu
STR_EXTRA_VIEW_MOVE_MAIN_TO_VIEW_TT                             :{BLACK}Przesuń główne okno na pozycję podglądu

# Game options window
STR_GAME_OPTIONS_CAPTION                                        :{WHITE}Opcje gry
STR_GAME_OPTIONS_CURRENCY_UNITS_FRAME                           :{BLACK}Waluta
STR_GAME_OPTIONS_CURRENCY_UNITS_DROPDOWN_TOOLTIP                :{BLACK}Wybór waluty

############ start of currency region
STR_GAME_OPTIONS_CURRENCY_GBP                                   :Funt brytyjski (£)
STR_GAME_OPTIONS_CURRENCY_USD                                   :Dolar amerykański ($)
STR_GAME_OPTIONS_CURRENCY_EUR                                   :Euro (€)
STR_GAME_OPTIONS_CURRENCY_JPY                                   :Jen japoński (¥)
STR_GAME_OPTIONS_CURRENCY_ATS                                   :Szyling austriacki (ATS)
STR_GAME_OPTIONS_CURRENCY_BEF                                   :Frank belgijski (BEF)
STR_GAME_OPTIONS_CURRENCY_CHF                                   :Frank szwajcarski (CHF)
STR_GAME_OPTIONS_CURRENCY_CZK                                   :Korona czeska (CZK)
STR_GAME_OPTIONS_CURRENCY_DEM                                   :Marki niemieckie (DEM)
STR_GAME_OPTIONS_CURRENCY_DKK                                   :Korona duńska (DKK)
STR_GAME_OPTIONS_CURRENCY_ESP                                   :Peseta hiszpańska (ESP)
STR_GAME_OPTIONS_CURRENCY_FIM                                   :Marka fińska (FIM)
STR_GAME_OPTIONS_CURRENCY_FRF                                   :Frank francuski (FRF)
STR_GAME_OPTIONS_CURRENCY_GRD                                   :Drachma grecka (GRD)
STR_GAME_OPTIONS_CURRENCY_HUF                                   :Forint węgierski (HUF)
STR_GAME_OPTIONS_CURRENCY_ISK                                   :Korona islandzka (ISK)
STR_GAME_OPTIONS_CURRENCY_ITL                                   :Lira włoska (ITL)
STR_GAME_OPTIONS_CURRENCY_NLG                                   :Gulden holenderski (NLG)
STR_GAME_OPTIONS_CURRENCY_NOK                                   :Korona norweska (NOK)
STR_GAME_OPTIONS_CURRENCY_PLN                                   :Polski złoty (PLN)
STR_GAME_OPTIONS_CURRENCY_RON                                   :Lej rumuński (RON)
STR_GAME_OPTIONS_CURRENCY_RUR                                   :Rubel rosyjski (RUR)
STR_GAME_OPTIONS_CURRENCY_SIT                                   :Tolar słowenski (SIT)
STR_GAME_OPTIONS_CURRENCY_SEK                                   :Korona szwedzka (SEK)
STR_GAME_OPTIONS_CURRENCY_TRY                                   :Lira turecka (TRY)
STR_GAME_OPTIONS_CURRENCY_SKK                                   :Korona słowacka (SKK)
STR_GAME_OPTIONS_CURRENCY_BRL                                   :Real brazylijski (BRL)
STR_GAME_OPTIONS_CURRENCY_EEK                                   :Korony estońskie (EEK)
STR_GAME_OPTIONS_CURRENCY_LTL                                   :Lit litewski (LTL)
STR_GAME_OPTIONS_CURRENCY_KRW                                   :Won południowokoreański (KRW)
STR_GAME_OPTIONS_CURRENCY_ZAR                                   :Rand Południowej Afryki (ZAR)
STR_GAME_OPTIONS_CURRENCY_CUSTOM                                :Własna...
STR_GAME_OPTIONS_CURRENCY_GEL                                   :Lari gruzińskie (GEL)
STR_GAME_OPTIONS_CURRENCY_IRR                                   :Rial irański (IRR)
STR_GAME_OPTIONS_CURRENCY_RUB                                   :Nowy rubel rosyjski (RUB)
STR_GAME_OPTIONS_CURRENCY_MXN                                   :Peso meksykańskie (MXN)
############ end of currency region

STR_GAME_OPTIONS_ROAD_VEHICLES_FRAME                            :{BLACK}Pojazdy drogowe
STR_GAME_OPTIONS_ROAD_VEHICLES_DROPDOWN_TOOLTIP                 :{BLACK}Wybierz stronę, po której będą jeździć samochody
STR_GAME_OPTIONS_ROAD_VEHICLES_DROPDOWN_LEFT                    :Jazda po lewej
STR_GAME_OPTIONS_ROAD_VEHICLES_DROPDOWN_RIGHT                   :Jazda po prawej

STR_GAME_OPTIONS_TOWN_NAMES_FRAME                               :{BLACK}Nazwy miast
STR_GAME_OPTIONS_TOWN_NAMES_DROPDOWN_TOOLTIP                    :{BLACK}Wybierz styl nazw miast

############ start of townname region
STR_GAME_OPTIONS_TOWN_NAME_ORIGINAL_ENGLISH                     :Angielskie (Oryginalne)
STR_GAME_OPTIONS_TOWN_NAME_FRENCH                               :Francuskie
STR_GAME_OPTIONS_TOWN_NAME_GERMAN                               :Niemieckie
STR_GAME_OPTIONS_TOWN_NAME_ADDITIONAL_ENGLISH                   :Angielskie (Rozszerzone)
STR_GAME_OPTIONS_TOWN_NAME_LATIN_AMERICAN                       :Południowoamerykańskie
STR_GAME_OPTIONS_TOWN_NAME_SILLY                                :Śmieszne
STR_GAME_OPTIONS_TOWN_NAME_SWEDISH                              :Szwedzkie
STR_GAME_OPTIONS_TOWN_NAME_DUTCH                                :Holenderskie
STR_GAME_OPTIONS_TOWN_NAME_FINNISH                              :Fińskie
STR_GAME_OPTIONS_TOWN_NAME_POLISH                               :Polskie
STR_GAME_OPTIONS_TOWN_NAME_SLOVAK                               :Słowackie
STR_GAME_OPTIONS_TOWN_NAME_NORWEGIAN                            :Norweskie
STR_GAME_OPTIONS_TOWN_NAME_HUNGARIAN                            :Węgierskie
STR_GAME_OPTIONS_TOWN_NAME_AUSTRIAN                             :Austriackie
STR_GAME_OPTIONS_TOWN_NAME_ROMANIAN                             :Rumuńskie
STR_GAME_OPTIONS_TOWN_NAME_CZECH                                :Czeskie
STR_GAME_OPTIONS_TOWN_NAME_SWISS                                :Szwajcarskie
STR_GAME_OPTIONS_TOWN_NAME_DANISH                               :Duńskie
STR_GAME_OPTIONS_TOWN_NAME_TURKISH                              :Tureckie
STR_GAME_OPTIONS_TOWN_NAME_ITALIAN                              :Włoskie
STR_GAME_OPTIONS_TOWN_NAME_CATALAN                              :Katalońskie
############ end of townname region

STR_GAME_OPTIONS_AUTOSAVE_FRAME                                 :{BLACK}Autozapis
STR_GAME_OPTIONS_AUTOSAVE_DROPDOWN_TOOLTIP                      :{BLACK}Częstotliwość automatycznego zapisu stanu gry

############ start of autosave dropdown
STR_GAME_OPTIONS_AUTOSAVE_DROPDOWN_OFF                          :Wył.
STR_GAME_OPTIONS_AUTOSAVE_DROPDOWN_EVERY_1_MONTH                :Co 1 miesiąc
STR_GAME_OPTIONS_AUTOSAVE_DROPDOWN_EVERY_3_MONTHS               :Co 3 miesiące
STR_GAME_OPTIONS_AUTOSAVE_DROPDOWN_EVERY_6_MONTHS               :Co 6 miesięcy
STR_GAME_OPTIONS_AUTOSAVE_DROPDOWN_EVERY_12_MONTHS              :Co 12 miesięcy
############ end of autosave dropdown

STR_GAME_OPTIONS_LANGUAGE                                       :{BLACK}Język
STR_GAME_OPTIONS_LANGUAGE_TOOLTIP                               :{BLACK}Wybierz język interfejsu

STR_GAME_OPTIONS_FULLSCREEN                                     :{BLACK}Pełny ekran
STR_GAME_OPTIONS_FULLSCREEN_TOOLTIP                             :{BLACK}Zaznacz, jeśli chcesz grać w OpenTTD w trybie pełnoekranowym

STR_GAME_OPTIONS_RESOLUTION                                     :{BLACK}Rozdzielczość ekranu
STR_GAME_OPTIONS_RESOLUTION_TOOLTIP                             :{BLACK}Wybierz rozdzielczość ekranu
STR_GAME_OPTIONS_RESOLUTION_OTHER                               :inna

STR_GAME_OPTIONS_GUI_ZOOM_FRAME                                 :{BLACK}Rozmiar interfejsu
STR_GAME_OPTIONS_GUI_ZOOM_DROPDOWN_TOOLTIP                      :{BLACK}Wybierz rozmiar elementów interfejsu

STR_GAME_OPTIONS_GUI_ZOOM_DROPDOWN_NORMAL                       :Normalne
STR_GAME_OPTIONS_GUI_ZOOM_DROPDOWN_2X_ZOOM                      :Podwójny
STR_GAME_OPTIONS_GUI_ZOOM_DROPDOWN_4X_ZOOM                      :Poczwórny


STR_GAME_OPTIONS_FONT_ZOOM_DROPDOWN_4X_ZOOM                     :Poczwórny

STR_GAME_OPTIONS_BASE_GRF                                       :{BLACK}Podstawowy zestaw grafik
STR_GAME_OPTIONS_BASE_GRF_TOOLTIP                               :{BLACK}Wybierz podstawowy zestaw grafik do użycia
STR_GAME_OPTIONS_BASE_GRF_STATUS                                :{RED}{NUM} brak/uszkodzony plik{P "" i ów}
STR_GAME_OPTIONS_BASE_GRF_DESCRIPTION_TOOLTIP                   :{BLACK}Dodatkowe informacje o grafice

STR_GAME_OPTIONS_BASE_SFX                                       :{BLACK}Podstawowy zestaw dźwięków
STR_GAME_OPTIONS_BASE_SFX_TOOLTIP                               :{BLACK}Wybierz podstawowy zestaw dźwięków do użycia
STR_GAME_OPTIONS_BASE_SFX_DESCRIPTION_TOOLTIP                   :{BLACK}Dodatkowe informacje o zestawie podstawowych dźwięków

STR_GAME_OPTIONS_BASE_MUSIC                                     :{BLACK}Podstawowy zestaw muzyki
STR_GAME_OPTIONS_BASE_MUSIC_TOOLTIP                             :{BLACK}Wybierz podstawowy zestaw muzyki do użycia
STR_GAME_OPTIONS_BASE_MUSIC_STATUS                              :{RED}{NUM} plik{P "" i ów} uszkodzony
STR_GAME_OPTIONS_BASE_MUSIC_DESCRIPTION_TOOLTIP                 :{BLACK}Dodatkowe informacje o muzyce podstawowej

STR_ERROR_RESOLUTION_LIST_FAILED                                :{WHITE}Nie udało się pobrać listy obsługiwanych rozdzielczości
STR_ERROR_FULLSCREEN_FAILED                                     :{WHITE}Uruchomienie trybu pełnoekranowego nie powiodło się

# Custom currency window

STR_CURRENCY_WINDOW                                             :{WHITE}Własna waluta
STR_CURRENCY_EXCHANGE_RATE                                      :{LTBLUE}Współczynnik wymiany: {ORANGE}{CURRENCY_LONG} = £ {COMMA}
STR_CURRENCY_DECREASE_EXCHANGE_RATE_TOOLTIP                     :{BLACK}Zmniejsz kurs wymiany za jednego funta (£)
STR_CURRENCY_INCREASE_EXCHANGE_RATE_TOOLTIP                     :{BLACK}Zwiększ kurs wymiany za jednego funta (£)
STR_CURRENCY_SET_EXCHANGE_RATE_TOOLTIP                          :{BLACK}Ustal kurs wymiany za jednego funta (£)

STR_CURRENCY_SEPARATOR                                          :{LTBLUE}Separator: {ORANGE}{STRING}
STR_CURRENCY_SET_CUSTOM_CURRENCY_SEPARATOR_TOOLTIP              :{BLACK}Ustaw znak oddzielający w twojej walucie

STR_CURRENCY_PREFIX                                             :{LTBLUE}Prefiks: {ORANGE}{STRING}
STR_CURRENCY_SET_CUSTOM_CURRENCY_PREFIX_TOOLTIP                 :{BLACK}Ustaw przedrostek dla swojej waluty
STR_CURRENCY_SUFFIX                                             :{LTBLUE}Sufiks: {ORANGE}{STRING}
STR_CURRENCY_SET_CUSTOM_CURRENCY_SUFFIX_TOOLTIP                 :{BLACK}Ustaw symbol dla twojej waluty

STR_CURRENCY_SWITCH_TO_EURO                                     :{LTBLUE}Przejście na euro: {ORANGE}w {NUM} roku
STR_CURRENCY_SWITCH_TO_EURO_NEVER                               :{LTBLUE}Przejście na euro: {ORANGE}nigdy
STR_CURRENCY_SET_CUSTOM_CURRENCY_TO_EURO_TOOLTIP                :{BLACK}Ustaw rok przełączenia na euro
STR_CURRENCY_DECREASE_CUSTOM_CURRENCY_TO_EURO_TOOLTIP           :{BLACK}Przełącz na euro wcześniej
STR_CURRENCY_INCREASE_CUSTOM_CURRENCY_TO_EURO_TOOLTIP           :{BLACK}Przełącz na euro później

STR_CURRENCY_PREVIEW                                            :{LTBLUE}Podgląd: {ORANGE}{CURRENCY_LONG}
STR_CURRENCY_CUSTOM_CURRENCY_PREVIEW_TOOLTIP                    :{BLACK}10000 funtów (£) w twojej walucie
STR_CURRENCY_CHANGE_PARAMETER                                   :{BLACK}Zmień parametr własnej waluty

STR_DIFFICULTY_LEVEL_SETTING_MAXIMUM_NO_COMPETITORS             :{LTBLUE}Maksymalna liczba przeciwników: {ORANGE}{COMMA}

STR_NONE                                                        :Brak
STR_FUNDING_ONLY                                                :Tylko sponsorowanie
STR_MINIMAL                                                     :Minimum
STR_NUM_VERY_LOW                                                :Bardzo mało
STR_NUM_LOW                                                     :Mało
STR_NUM_NORMAL                                                  :Średnio
STR_NUM_HIGH                                                    :Dużo
STR_NUM_CUSTOM                                                  :Własne
STR_NUM_CUSTOM_NUMBER                                           :Własna ({NUM})

STR_VARIETY_NONE                                                :Brak
STR_VARIETY_VERY_LOW                                            :Bardzo mała
STR_VARIETY_LOW                                                 :Mała
STR_VARIETY_MEDIUM                                              :Średnia
STR_VARIETY_HIGH                                                :Duża
STR_VARIETY_VERY_HIGH                                           :Bardzo duża

STR_AI_SPEED_VERY_SLOW                                          :Bardzo wolno
STR_AI_SPEED_SLOW                                               :Wolno
STR_AI_SPEED_MEDIUM                                             :Umiarkowanie
STR_AI_SPEED_FAST                                               :Szybko
STR_AI_SPEED_VERY_FAST                                          :Bardzo szybko

STR_SEA_LEVEL_VERY_LOW                                          :Bardzo niski
STR_SEA_LEVEL_LOW                                               :Niski
STR_SEA_LEVEL_MEDIUM                                            :Średni
STR_SEA_LEVEL_HIGH                                              :Wysoki
STR_SEA_LEVEL_CUSTOM                                            :Własny
STR_SEA_LEVEL_CUSTOM_PERCENTAGE                                 :Własny ({NUM}%)

STR_RIVERS_NONE                                                 :Brak
STR_RIVERS_FEW                                                  :Mało
STR_RIVERS_MODERATE                                             :Średnio
STR_RIVERS_LOT                                                  :Dużo

STR_DISASTER_NONE                                               :Brak
STR_DISASTER_REDUCED                                            :Zredukowane
STR_DISASTER_NORMAL                                             :Normalne

STR_SUBSIDY_X1_5                                                :x1.5
STR_SUBSIDY_X2                                                  :x2
STR_SUBSIDY_X3                                                  :x3
STR_SUBSIDY_X4                                                  :x4

STR_TERRAIN_TYPE_VERY_FLAT                                      :Bardzo płaski
STR_TERRAIN_TYPE_FLAT                                           :Płaski
STR_TERRAIN_TYPE_HILLY                                          :Pagórkowaty
STR_TERRAIN_TYPE_MOUNTAINOUS                                    :Górzysty
STR_TERRAIN_TYPE_ALPINIST                                       :Alpejski

STR_CITY_APPROVAL_PERMISSIVE                                    :Przyjazne
STR_CITY_APPROVAL_TOLERANT                                      :Tolerancyjne
STR_CITY_APPROVAL_HOSTILE                                       :Wrogie

STR_WARNING_NO_SUITABLE_AI                                      :{WHITE}Brak pasujących SI...{}Możesz pobrać wszystkie SI przez system "Zawartości online"

# Settings tree window
STR_CONFIG_SETTING_TREE_CAPTION                                 :{WHITE}Ustawienia
STR_CONFIG_SETTING_FILTER_TITLE                                 :{BLACK}Filtrowanie po frazie:
STR_CONFIG_SETTING_EXPAND_ALL                                   :{BLACK}Otwórz wszystko
STR_CONFIG_SETTING_COLLAPSE_ALL                                 :{BLACK}Zamknij wszystko
STR_CONFIG_SETTING_NO_EXPLANATION_AVAILABLE_HELPTEXT            :(wyjaśnienie niedostępne)
STR_CONFIG_SETTING_DEFAULT_VALUE                                :{LTBLUE}Domyślna wartość: {ORANGE}{STRING}
STR_CONFIG_SETTING_TYPE                                         :{LTBLUE}Typ ustawienia: {ORANGE}{STRING}
STR_CONFIG_SETTING_TYPE_CLIENT                                  :Ustawienie klienta (nie przechowywane w plikach zapisu; ma wpływ na wszystkie gry)
STR_CONFIG_SETTING_TYPE_GAME_MENU                               :Ustawienie gry (przechowywane w plikach zapisu; ma wpływ tylko na nowe gry)
STR_CONFIG_SETTING_TYPE_GAME_INGAME                             :Ustawienie gry (przechowywane w pliku zapisu; ma wpływ tylko na aktualną grę)
STR_CONFIG_SETTING_TYPE_COMPANY_MENU                            :Ustawienie firmy (przechowywane w plikach zapisu; ma wpływ tylko na nowe gry)
STR_CONFIG_SETTING_TYPE_COMPANY_INGAME                          :Ustawienie firmy (przechowywane w pliku zapisu; ma wpływ tylko na aktualną firmę)

STR_CONFIG_SETTING_RESTRICT_CATEGORY                            :{BLACK}Kategoria:
STR_CONFIG_SETTING_RESTRICT_TYPE                                :{BLACK}Typ:
STR_CONFIG_SETTING_RESTRICT_DROPDOWN_HELPTEXT                   :{BLACK}Ogranicza poniższą listę używając zdefiniowanych filtrów
STR_CONFIG_SETTING_RESTRICT_BASIC                               :Podstawowe (pokaż tylko ważne opcje)
STR_CONFIG_SETTING_RESTRICT_ADVANCED                            :Zaawansowane (pokaż większość opcji)
STR_CONFIG_SETTING_RESTRICT_ALL                                 :Ekspert (pokaż wszystkie opcje, włącznie z dziwnymi)
STR_CONFIG_SETTING_RESTRICT_CHANGED_AGAINST_DEFAULT             :Ustawienie z inną wartością niż domyślna
STR_CONFIG_SETTING_RESTRICT_CHANGED_AGAINST_NEW                 :Ustawienia z wartościami innymi niż twoje ustawienia dla nowej gry

STR_CONFIG_SETTING_TYPE_DROPDOWN_HELPTEXT                       :{BLACK}Ogranicza poniższą listę do pewnych typów ustawień
STR_CONFIG_SETTING_TYPE_DROPDOWN_ALL                            :Wszystkie typy ustawień
STR_CONFIG_SETTING_TYPE_DROPDOWN_CLIENT                         :Ustawienia klienta (nie przechowywane w plikach zapisu; wpływa na wszystkie gry)
STR_CONFIG_SETTING_TYPE_DROPDOWN_GAME_MENU                      :Ustawienia gry (przechowywane w pliku zapisu; wpływa tylko na nowo rozpoczęte gry)
STR_CONFIG_SETTING_TYPE_DROPDOWN_GAME_INGAME                    :Ustawienia gry (przechowywane w pliku zapisu; wpływa tylko na aktualną grę)
STR_CONFIG_SETTING_TYPE_DROPDOWN_COMPANY_MENU                   :Ustawienia firmy (przechowywane w pliku zapisu; wpływa tylko na nowo rozpoczęte gry)
STR_CONFIG_SETTING_TYPE_DROPDOWN_COMPANY_INGAME                 :Ustawienia firmy (przechowywane w pliku zapisu; wpływa tylko na aktualną firmę)
STR_CONFIG_SETTING_CATEGORY_HIDES                               :{BLACK}Pokaż wszystkie wyniki wyszukiwania według ustawień{}{SILVER}Kategoria {BLACK}do {WHITE}{STRING}
STR_CONFIG_SETTING_TYPE_HIDES                                   :{BLACK}Pokaż wszystkie wyniki wyszukiwania według ustawień{}{SILVER}Typ {BLACK}do {WHITE}Wszystkie typy ustawień
STR_CONFIG_SETTING_CATEGORY_AND_TYPE_HIDES                      :{BLACK}Pokaż wszystkie wyniki według ustawień{}{SILVER}Kategorii {BLACK} {WHITE}{STRING} {BLACK}i {SILVER} Typu {BLACK} {WHITE}Wszystkie typy ustawień
STR_CONFIG_SETTINGS_NONE                                        :{WHITE}- Żadne -

STR_CONFIG_SETTING_OFF                                          :wył.
STR_CONFIG_SETTING_ON                                           :wł.
STR_CONFIG_SETTING_DISABLED                                     :Wyłączone

STR_CONFIG_SETTING_COMPANIES_OFF                                :wył.
STR_CONFIG_SETTING_COMPANIES_OWN                                :dla własnej firmy
STR_CONFIG_SETTING_COMPANIES_ALL                                :dla wszystkich firm

STR_CONFIG_SETTING_NONE                                         :brak
STR_CONFIG_SETTING_ORIGINAL                                     :oryginalnie
STR_CONFIG_SETTING_REALISTIC                                    :realistycznie

STR_CONFIG_SETTING_HORIZONTAL_POS_LEFT                          :z lewej strony
STR_CONFIG_SETTING_HORIZONTAL_POS_CENTER                        :wyśrodkowany
STR_CONFIG_SETTING_HORIZONTAL_POS_RIGHT                         :z prawej strony

STR_CONFIG_SETTING_MAXIMUM_INITIAL_LOAN                         :Maksymalna wysokość początkowej pożyczki: {STRING}
STR_CONFIG_SETTING_MAXIMUM_INITIAL_LOAN_HELPTEXT                :Maksymalna wysokość pożyczki, jaką firma może zaciągnąć (bez uwzględnienia inflacji)
STR_CONFIG_SETTING_INTEREST_RATE                                :Oprocentowanie: {STRING}
STR_CONFIG_SETTING_INTEREST_RATE_HELPTEXT                       :Oprocentowanie pożyczki; kontroluje też inflację, jeśli jest włączona
STR_CONFIG_SETTING_RUNNING_COSTS                                :Koszty amortyzacji: {STRING}
STR_CONFIG_SETTING_RUNNING_COSTS_HELPTEXT                       :Ustaw poziom kosztów utrzymania i amortyzacji pojazdów i infrastruktury
STR_CONFIG_SETTING_CONSTRUCTION_SPEED                           :Szybkość budowy: {STRING}
STR_CONFIG_SETTING_CONSTRUCTION_SPEED_HELPTEXT                  :Ogranicz ilość czynności konstrukcyjnych wykonywanych przez SI
STR_CONFIG_SETTING_VEHICLE_BREAKDOWNS                           :Awarie pojazdów: {STRING}
STR_CONFIG_SETTING_VEHICLE_BREAKDOWNS_HELPTEXT                  :Kontroluj jak często nieodpowiednio serwisowane pojazdy mogą się psuć
STR_CONFIG_SETTING_SUBSIDY_MULTIPLIER                           :Mnożnik dofinansowania: {STRING}
STR_CONFIG_SETTING_SUBSIDY_MULTIPLIER_HELPTEXT                  :Ustaw wysokość zapłaty za połączenia dofinansowywane
STR_CONFIG_SETTING_CONSTRUCTION_COSTS                           :Koszty konstrukcji: {STRING}
STR_CONFIG_SETTING_CONSTRUCTION_COSTS_HELPTEXT                  :Ustaw poziom kosztów konstrukcji i kupna
STR_CONFIG_SETTING_RECESSIONS                                   :Kryzys: {STRING}
STR_CONFIG_SETTING_RECESSIONS_HELPTEXT                          :Jeśli włączone, kryzys może wystąpić co kilka lat. Podczas kryzysu produkcja jest znacznie niższa (powraca do poprzedniego poziomu, kiedy kryzys się kończy)
STR_CONFIG_SETTING_TRAIN_REVERSING                              :Nie pozwalaj pociągom zawracać na stacjach: {STRING}
STR_CONFIG_SETTING_TRAIN_REVERSING_HELPTEXT                     :Jeśli włączone, pociągi nie będą zawracać na stacjach dwu-wjazdowych, nawet jeśli droga do następnego celu jest krótsza po zawróceniu
STR_CONFIG_SETTING_DISASTERS                                    :Katastrofy: {STRING}
STR_CONFIG_SETTING_DISASTERS_HELPTEXT                           :Ustaw katastrofy, które mogą okazjonalnie zablokować lub zniszczyć pojazdy albo infrastrukturę
STR_CONFIG_SETTING_CITY_APPROVAL                                :Nastawienie władz miasta do przekształcania terenu: {STRING}
STR_CONFIG_SETTING_CITY_APPROVAL_HELPTEXT                       :Wybierz jak bardzo hałas i niszczenie środowiska przez firmy wpływa na ich ocenę przez miasto i dalsze konstrukcje na ich obszarze

STR_CONFIG_SETTING_MAX_HEIGHTLEVEL                              :Maksymalna wysokość mapy: {STRING}
STR_CONFIG_SETTING_MAX_HEIGHTLEVEL_HELPTEXT                     :Ustaw maksymalną możliwą wysokość dla gór na mapie
STR_CONFIG_SETTING_TOO_HIGH_MOUNTAIN                            :{WHITE}Nie możesz ustawić maksymalnej wysokości mapy na tę wartość. Conajmniej jedna góra na mapie jest wyższa
STR_CONFIG_SETTING_AUTOSLOPE                                    :Pozwól na zmiany terenu pod budynkami, torami itp.: {STRING}
STR_CONFIG_SETTING_AUTOSLOPE_HELPTEXT                           :Pozwalaj na modyfikowanie terenu pod budynkami i torami bez usuwania ich
STR_CONFIG_SETTING_CATCHMENT                                    :Pozwól na bardziej realistyczny zasięg obejmowania: {STRING}
STR_CONFIG_SETTING_CATCHMENT_HELPTEXT                           :Używaj różnych rozmiarów pokrywania obszaru dla różnych typów stacji i lotnisk
STR_CONFIG_SETTING_EXTRADYNAMITE                                :Pozwól usuwać drogi, mosty, tunele, itp. należące do miasta: {STRING}
STR_CONFIG_SETTING_EXTRADYNAMITE_HELPTEXT                       :Ułatwiaj usuwanie infrastruktury i budynków należących do miast
STR_CONFIG_SETTING_TRAIN_LENGTH                                 :Maksymalna długość pociągów: {STRING}
STR_CONFIG_SETTING_TRAIN_LENGTH_HELPTEXT                        :Ustaw maksymalną długość pociągów
STR_CONFIG_SETTING_TILE_LENGTH                                  :{COMMA} p{P ole ola ól}
STR_CONFIG_SETTING_SMOKE_AMOUNT                                 :Ilość dymu / iskier lokomotywy: {STRING}
STR_CONFIG_SETTING_SMOKE_AMOUNT_HELPTEXT                        :Ustaw jak dużo dymu lub iskier jest emitowanych przez pojazdy
STR_CONFIG_SETTING_TRAIN_ACCELERATION_MODEL                     :Model przyspieszania pociągu: {STRING}
STR_CONFIG_SETTING_TRAIN_ACCELERATION_MODEL_HELPTEXT            :Wybierz model fizyki dla przyspieszania pociągów. Oryginalny model daje takie same mandaty na stokach dla wszystkich pojazdów. Realistyczny model daje mandaty na stokach i zakrętach biorąc pod uwagę różne właściwości, takie jak długość i siłę pociągową
STR_CONFIG_SETTING_ROAD_VEHICLE_ACCELERATION_MODEL              :Model przyspieszania samochodów: {STRING}
STR_CONFIG_SETTING_ROAD_VEHICLE_ACCELERATION_MODEL_HELPTEXT     :Wybierz model fizyki dla przyspieszania pojazdów drogowych. Oryginalny model daje takie same mandaty na stokach dla wszystkich pojazdów. Realistyczny model daje mandaty na stokach biorąc pod uwagę właściwości silnika, np. 'siłę pociągową'
STR_CONFIG_SETTING_TRAIN_SLOPE_STEEPNESS                        :Nachylenie stoków dla pociągów: {STRING}
STR_CONFIG_SETTING_TRAIN_SLOPE_STEEPNESS_HELPTEXT               :Pochylenie pola stoku dla pociągów. Wyższa wartość utrudnia podjazd pod górę
STR_CONFIG_SETTING_PERCENTAGE                                   :{COMMA}%
STR_CONFIG_SETTING_ROAD_VEHICLE_SLOPE_STEEPNESS                 :Nachylenie stoków dla pojazdów drogowych: {STRING}
STR_CONFIG_SETTING_ROAD_VEHICLE_SLOPE_STEEPNESS_HELPTEXT        :Pochylenie pola stoku dla pojazdów drogowych. Wyższa wartość utrudnia podjazd pod górę
STR_CONFIG_SETTING_FORBID_90_DEG                                :Zabroń pociągom i statkom skręcać o 90 stopni: {STRING}
STR_CONFIG_SETTING_FORBID_90_DEG_HELPTEXT                       :90-stopniowy zakręt występuje wtedy, gdy bezpośrednio po poziomym odcinku toru występuje odcinek pionowy na sąsiadującym polu zmuszając pociąg do skrętu o 90 stopni pokonując krawędź pola zamiast normalnego, 45-stopniowego skrętu w innych kombinacjach torów. Dotyczy to również kąta skrętu dla statków
STR_CONFIG_SETTING_DISTANT_JOIN_STATIONS                        :Pozwól na łączenie stacji nie sąsiadujących bezpośrednio: {STRING}
STR_CONFIG_SETTING_DISTANT_JOIN_STATIONS_HELPTEXT               :Pozwalaj na dodawanie części stacji nie stykających się ze sobą. Naciśnij Ctrl przed postawieniem nowej części
STR_CONFIG_SETTING_INFLATION                                    :Inflacja: {STRING}
STR_CONFIG_SETTING_INFLATION_HELPTEXT                           :Włącz inflację w ekonomii, gdzie koszty rosną nieco szybciej niż zapłaty
STR_CONFIG_SETTING_MAX_BRIDGE_LENGTH                            :Maksymalna długość mostu: {STRING}
STR_CONFIG_SETTING_MAX_BRIDGE_LENGTH_HELPTEXT                   :Maksymalna długość budowanych mostów
STR_CONFIG_SETTING_MAX_BRIDGE_HEIGHT                            :Maksymalna wysokość mostu: {STRING}
STR_CONFIG_SETTING_MAX_BRIDGE_HEIGHT_HELPTEXT                   :Maksymalna wysokośc dla budowy mostów
STR_CONFIG_SETTING_MAX_TUNNEL_LENGTH                            :Maksymalna długość tunelu: {STRING}
STR_CONFIG_SETTING_MAX_TUNNEL_LENGTH_HELPTEXT                   :Maksymalna długość budowanych tuneli
STR_CONFIG_SETTING_RAW_INDUSTRY_CONSTRUCTION_METHOD             :Budowa przedsiębiorstw wydobywczych: {STRING}
STR_CONFIG_SETTING_RAW_INDUSTRY_CONSTRUCTION_METHOD_HELPTEXT    :Metoda finansowania podstawowego przemysłu. 'żadne' oznacza brak możliwości finansowania czegokolwiek, 'obiecujące' oznacza, że finansowanie jest możliwe, ale konstrukcja pojawi się w losowym miejscu na mapie oraz losowo budowa może zakończyć się porażką, 'jak inne gałęzi przemysłu' oznacza, że przemysł wydobywczy może być budowany tak jak fabryki przetwórcze, w dowolnym miejscu
STR_CONFIG_SETTING_RAW_INDUSTRY_CONSTRUCTION_METHOD_NONE        :Niedostępna
STR_CONFIG_SETTING_RAW_INDUSTRY_CONSTRUCTION_METHOD_NORMAL      :Jak inne przedsiębiorstwa
STR_CONFIG_SETTING_RAW_INDUSTRY_CONSTRUCTION_METHOD_PROSPECTING :Poszukiwania
STR_CONFIG_SETTING_INDUSTRY_PLATFORM                            :Płaska przestrzeń wokół przedsiębiorstw: {STRING}
STR_CONFIG_SETTING_INDUSTRY_PLATFORM_HELPTEXT                   :Ilość płaskiej przestrzeni wokół zakładu. To zapewnia puste miejsce dostępne przy zakładach do budowy torów itp.
STR_CONFIG_SETTING_MULTIPINDTOWN                                :Pozwól na wiele podobnych przedsiębiorstw w mieście: {STRING}
STR_CONFIG_SETTING_MULTIPINDTOWN_HELPTEXT                       :Normalnie każde miasto nie chce mieć więcej niż jedno przedsiębiorstwo jednego typu. Ta opcja pozwala na kilka takich samych przedsiębiorstw w jednym mieście
STR_CONFIG_SETTING_SIGNALSIDE                                   :Pokaż semafory: {STRING}
STR_CONFIG_SETTING_SIGNALSIDE_HELPTEXT                          :Wybierz po której stronie torów stawiać semafory
STR_CONFIG_SETTING_SIGNALSIDE_LEFT                              :Po lewej
STR_CONFIG_SETTING_SIGNALSIDE_DRIVING_SIDE                      :Po stronie kierunku jazdy
STR_CONFIG_SETTING_SIGNALSIDE_RIGHT                             :Po prawej
STR_CONFIG_SETTING_SHOWFINANCES                                 :Pokazuj okno finansów na koniec roku: {STRING}
STR_CONFIG_SETTING_SHOWFINANCES_HELPTEXT                        :Jeśli włączone, to okienko finansowe pokazuje się na zakończenie każdego roku, by ułatwić śledzenie sytuacji finansowej firmy
STR_CONFIG_SETTING_NONSTOP_BY_DEFAULT                           :Nowe polecenia są domyślnie 'bez zatrzymywania się': {STRING}
STR_CONFIG_SETTING_NONSTOP_BY_DEFAULT_HELPTEXT                  :Normalnie pojazd zatrzyma się na każdej stacji, przez którą przejeżdża. Włączając tę opcję, pojazd przejedzie do swojego celu bez zatrzymywania się. Zwróć uwagę na to, że to ustawienie ma wpływ tylko na nowe rozkazy. Indywidualne rozkazy mogą być ustalane bez względu na wartość tej opcji
STR_CONFIG_SETTING_STOP_LOCATION                                :Rozkazy nowego pociągu kończą się domyślnie na {STRING} peronu
STR_CONFIG_SETTING_STOP_LOCATION_HELPTEXT                       :Miejsce, w którym pociąg domyślnie zatrzyma się na peronie. 'Bliższy koniec' oznacza blisko kierunku przyjazdu, 'środek' oznacza środkową część peronu, a 'daleki koniec' oznacza daleko od kierunku przyjazdu. Zapamiętaj, że to ustawienie określa tylko domyślną wartość dla nowych rozkazów. Wszystkie rozkazy mogą być zmienione, bez względu na wartość ustawienia
STR_CONFIG_SETTING_STOP_LOCATION_NEAR_END                       :początku
STR_CONFIG_SETTING_STOP_LOCATION_MIDDLE                         :środku
STR_CONFIG_SETTING_STOP_LOCATION_FAR_END                        :końcu
STR_CONFIG_SETTING_AUTOSCROLL                                   :Przesuń okno, kiedy kursor jest przy krawędzi: {STRING}
STR_CONFIG_SETTING_AUTOSCROLL_HELPTEXT                          :Kiedy włączone, okna podglądu będą się przewijać, gdy kursor znajdzie się przy krańcu okna
STR_CONFIG_SETTING_AUTOSCROLL_DISABLED                          :Wyłączone
STR_CONFIG_SETTING_AUTOSCROLL_MAIN_VIEWPORT_FULLSCREEN          :Główne okno podglądu, tylko w trybie pełnego ekran
STR_CONFIG_SETTING_AUTOSCROLL_MAIN_VIEWPORT                     :Główne okno podglądu
STR_CONFIG_SETTING_AUTOSCROLL_EVERY_VIEWPORT                    :Wszystkie okna podglądu
STR_CONFIG_SETTING_BRIBE                                        :Pozwól dawać łapówki lokalnym władzom: {STRING}
STR_CONFIG_SETTING_BRIBE_HELPTEXT                               :Pozwalaj firmom na próby przekupienia lokalnych władz miast. Jeśli przekupstwo zostanie wykryte przez inspektora, firma nie będzie mogła działać w danym mieście przez 6 miesięcy
STR_CONFIG_SETTING_ALLOW_EXCLUSIVE                              :Pozwól na kupno wyłączności transportowej: {STRING}
STR_CONFIG_SETTING_ALLOW_EXCLUSIVE_HELPTEXT                     :Kiedy firma wykupuje wyłączność na transport w mieście, to stacje i przystanki przeciwników (pasażerskie i towarowe) nie otrzymają żadnego towaru przez cały rok
STR_CONFIG_SETTING_ALLOW_FUND_BUILDINGS                         :Pozwól na fundowywanie budynków: {STRING}
STR_CONFIG_SETTING_ALLOW_FUND_BUILDINGS_HELPTEXT                :Pozwalaj firmom na sponsorowanie budowy nowych budynków w miastach
STR_CONFIG_SETTING_ALLOW_FUND_ROAD                              :Pozwalaj na sponsorowanie odbudowy lokalnych dróg: {STRING}
STR_CONFIG_SETTING_ALLOW_FUND_ROAD_HELPTEXT                     :Pozwalaj firmom na przekazywanie miastom funduszy na rekonstrukcję dróg, by sabotować transport drogowy w mieście
STR_CONFIG_SETTING_ALLOW_GIVE_MONEY                             :Pozwól na wysyłanie pieniędzy do innych firm: {STRING}
STR_CONFIG_SETTING_ALLOW_GIVE_MONEY_HELPTEXT                    :Pozwalaj na przelewy pieniężne pomiędzy firmami w trybie gry dla wielu graczy
STR_CONFIG_SETTING_FREIGHT_TRAINS                               :Mnożnik wagi dla symulacji ciężkich pociągów towarowych: {STRING}
STR_CONFIG_SETTING_FREIGHT_TRAINS_HELPTEXT                      :Ustaw wpływ przewożenia towaru przez pociągi. Wyższa wartość utrudnia transport towarów przez pociągi, w szczególności na wzniesieniach
STR_CONFIG_SETTING_PLANE_SPEED                                  :Prędkość samolotów: {STRING}
STR_CONFIG_SETTING_PLANE_SPEED_HELPTEXT                         :Ustaw zależną prędkość samolotów w porównaniu do innych typów pojazdów, aby zmniejszyć przychód generowany przez transport samolotami
STR_CONFIG_SETTING_PLANE_SPEED_VALUE                            :1 / {COMMA}
STR_CONFIG_SETTING_PLANE_CRASHES                                :Liczba katastrof lotniczych: {STRING}
STR_CONFIG_SETTING_PLANE_CRASHES_HELPTEXT                       :Ustaw szanse na katastrofy lotnicze
STR_CONFIG_SETTING_PLANE_CRASHES_NONE                           :Brak
STR_CONFIG_SETTING_PLANE_CRASHES_REDUCED                        :Zredukowana
STR_CONFIG_SETTING_PLANE_CRASHES_NORMAL                         :Normalna
STR_CONFIG_SETTING_STOP_ON_TOWN_ROAD                            :Pozwól na budowę przystanków przelotowych na drogach miejskich: {STRING}
STR_CONFIG_SETTING_STOP_ON_TOWN_ROAD_HELPTEXT                   :Pozwalaj budować przystanki przelotowe na drogach własnościowych miast
STR_CONFIG_SETTING_STOP_ON_COMPETITOR_ROAD                      :Pozwól na przejazd przez przystanki należące do przeciwników: {STRING}
STR_CONFIG_SETTING_STOP_ON_COMPETITOR_ROAD_HELPTEXT             :Pozwalaj budować przystanki przelotowe na drogach własnościowych innych graczy
STR_CONFIG_SETTING_DYNAMIC_ENGINES_EXISTING_VEHICLES            :{WHITE}Zmiana tego ustawienia nie jest możliwa, gdy znajdują się tutaj pojazdy
STR_CONFIG_SETTING_INFRASTRUCTURE_MAINTENANCE                   :Utrzymywanie infrastruktury: {STRING}
STR_CONFIG_SETTING_INFRASTRUCTURE_MAINTENANCE_HELPTEXT          :Kiedy włączone, utrzymanie infrastruktury jest naliczane w kosztach. Koszty wzrastają nadproporcjonalnie do rozmiarów sieci połączeń, a więc dotykają bardziej duże niż małe firmy

STR_CONFIG_SETTING_COMPANY_STARTING_COLOUR                      :Początkowy kolor firmy: {STRING}
STR_CONFIG_SETTING_COMPANY_STARTING_COLOUR_HELPTEXT             :Wybierz początkowy kolor dla firmy

STR_CONFIG_SETTING_NEVER_EXPIRE_AIRPORTS                        :Pozwól budować stare lotniska: {STRING}
STR_CONFIG_SETTING_NEVER_EXPIRE_AIRPORTS_HELPTEXT               :Włączona opcja sprawia, że każdy typ lotniska będzie dostępny na zawsze od chwili wprowadzenia

STR_CONFIG_SETTING_WARN_LOST_VEHICLE                            :Ostrzeż, jeśli pojazd się zgubi: {STRING}
STR_CONFIG_SETTING_WARN_LOST_VEHICLE_HELPTEXT                   :Pokazuj wiadomości o pojazdach, które nie są w stanie znaleźć ścieżki do swoich wyznaczonych celów
STR_CONFIG_SETTING_ORDER_REVIEW                                 :Kontroluj polecenia pojazdów: {STRING}
STR_CONFIG_SETTING_ORDER_REVIEW_HELPTEXT                        :Kiedy włączone, rozkazy wszystkich pojazdów są sprawdzane co jakiś czas, a wykryte nieprawidłowości są zgłaszane w oknach wiadomości
STR_CONFIG_SETTING_ORDER_REVIEW_OFF                             :Nie
STR_CONFIG_SETTING_ORDER_REVIEW_EXDEPOT                         :Tak, ale wyklucz zatrzymane
STR_CONFIG_SETTING_ORDER_REVIEW_ON                              :Wszystkich pojazdów
STR_CONFIG_SETTING_WARN_INCOME_LESS                             :Powiadom, jeśli pojazd przynosi straty: {STRING}
STR_CONFIG_SETTING_WARN_INCOME_LESS_HELPTEXT                    :Kiedy włączone, otrzymasz wiadomość o tym, że pojazd nie przyniósł żadnych zysków w całym roku kalendarzowym
STR_CONFIG_SETTING_NEVER_EXPIRE_VEHICLES                        :Pojazdy nigdy nie są wycofywane: {STRING}
STR_CONFIG_SETTING_NEVER_EXPIRE_VEHICLES_HELPTEXT               :Kiedy włączone, wszystkie modele pojazdów pozostają dostępne na zawsze od daty ich wprowadzenia
STR_CONFIG_SETTING_AUTORENEW_VEHICLE                            :Autoodnawianie pojazdów gdy stają się stare: {STRING}
STR_CONFIG_SETTING_AUTORENEW_VEHICLE_HELPTEXT                   :Kiedy włączone, pojazd zbliżający się do końca swojej żywotności zostaje automatycznie zastąpiony, gdy warunki jego odnowienia są spełnione
STR_CONFIG_SETTING_AUTORENEW_MONTHS                             :Automatyczna odnowa, gdy pojazd ma {STRING} maksymalnym wieku
STR_CONFIG_SETTING_AUTORENEW_MONTHS_HELPTEXT                    :Odpowiedni wiek pojazdu, kiedy powinien on zostać automatycznie odnowiony
STR_CONFIG_SETTING_AUTORENEW_MONTHS_VALUE_BEFORE                :{COMMA} miesi{P ąc ące ęcy} do
STR_CONFIG_SETTING_AUTORENEW_MONTHS_VALUE_AFTER                 :{COMMA} miesi{P ąc ące ęcy} po
STR_CONFIG_SETTING_AUTORENEW_MONEY                              :Min. ilość pieniędzy potrzebna do autoodnowienia: {STRING}
STR_CONFIG_SETTING_AUTORENEW_MONEY_HELPTEXT                     :Minimalna ilość pieniędzy, która musi znajdować się w banku zanim auto-odnawianie będzie brane pod uwagę
STR_CONFIG_SETTING_ERRMSG_DURATION                              :Czas wyświetlania komunikatów o błędach: {STRING}
STR_CONFIG_SETTING_ERRMSG_DURATION_HELPTEXT                     :Czas wyświetlania komunikatów o błędach w czerwonym oknie. Niektóre (krytyczne) komunikaty o błędach nie zamykają się automatycznie po tym czasie, tylko muszą zostać zamknięte ręcznie
STR_CONFIG_SETTING_ERRMSG_DURATION_VALUE                        :{COMMA} sekund{P a y ""}
STR_CONFIG_SETTING_HOVER_DELAY                                  :Pokaż wskazówki: {STRING}
STR_CONFIG_SETTING_HOVER_DELAY_HELPTEXT                         :Opóźnienie, zanim wskazówka zostanie wyświetlona po najechaniu myszką na element interfejsu. Alternatywnie wskazówki mogą zostać przypisane do prawego przycisku myszki, kiedy ta wartość jest ustawiona na 0.
STR_CONFIG_SETTING_HOVER_DELAY_VALUE                            :Zatrzymaj kursor przez {COMMA} milisekund{P ę y ""}
STR_CONFIG_SETTING_HOVER_DELAY_DISABLED                         :prawy klik
STR_CONFIG_SETTING_POPULATION_IN_LABEL                          :Pokaż populację miasta w jego nazwie: {STRING}
STR_CONFIG_SETTING_POPULATION_IN_LABEL_HELPTEXT                 :Wyświetlaj populację miast w ich etykietach na mapie
STR_CONFIG_SETTING_GRAPH_LINE_THICKNESS                         :Grubość linii na wykresie: {STRING}
STR_CONFIG_SETTING_GRAPH_LINE_THICKNESS_HELPTEXT                :Grubość linii na wykresach. Cienka linia jest dokładniejsza, grubsza linia jest bardziej widoczna a kolory łatwiejsze do odróżnienia

STR_CONFIG_SETTING_LANDSCAPE                                    :Krajobraz: {STRING}
STR_CONFIG_SETTING_LANDSCAPE_HELPTEXT                           :Krajobrazy określają podstawowe scenariusze gry, które różnią się przedsiębiorstwami, towarami i wymogami dla rozwoju miast. Pliki NewGRF i skrypty umożliwiają dokładniejszą kontrolę warunków rozgrywki
STR_CONFIG_SETTING_LAND_GENERATOR                               :Generator krajobrazu: {STRING}
STR_CONFIG_SETTING_LAND_GENERATOR_HELPTEXT                      :Oryginalny generator tworzy tylko proste kształty krajobrazu i jest zależny od podstawowego zestawu grafiki. TerraGenesis jest oparty na generatorze szumu Perlina, który umożliwia precyzyjną kontrolę parametrów
STR_CONFIG_SETTING_LAND_GENERATOR_ORIGINAL                      :Oryginalny
STR_CONFIG_SETTING_LAND_GENERATOR_TERRA_GENESIS                 :TerraGenesis
STR_CONFIG_SETTING_TERRAIN_TYPE                                 :Typ terenu: {STRING}
STR_CONFIG_SETTING_TERRAIN_TYPE_HELPTEXT                        :Określa ukształtowanie terenu (tylko dla TerraGenesis)
STR_CONFIG_SETTING_INDUSTRY_DENSITY                             :Liczba przedsiębiorstw: {STRING}
STR_CONFIG_SETTING_INDUSTRY_DENSITY_HELPTEXT                    :Określa liczbę przedsiębiorstw na początku i w trakcie gry
STR_CONFIG_SETTING_OIL_REF_EDGE_DISTANCE                        :Maksymalna odległość od krawędzi dla rafinerii: {STRING}
STR_CONFIG_SETTING_OIL_REF_EDGE_DISTANCE_HELPTEXT               :Rafinerie są budowane tylko w pobliżu krawędzi map, to znaczy na wybrzeżach dla map wyspiarskich
STR_CONFIG_SETTING_SNOWLINE_HEIGHT                              :Wysokość granicy wiecznych śniegów: {STRING}
STR_CONFIG_SETTING_SNOWLINE_HEIGHT_HELPTEXT                     :Wysokość linii śniegu w klimacie arktycznym. Poziom pokrywy śnieżnej wpływa na rozmieszczenie przedsiębiorstw i na warunki rozwoju miast
STR_CONFIG_SETTING_ROUGHNESS_OF_TERRAIN                         :Gładkość terenu: {STRING}
STR_CONFIG_SETTING_ROUGHNESS_OF_TERRAIN_HELPTEXT                :(Tylko dla TerraGenesis) Określa liczbę wzgórz na mapie. Łagodne krajobrazy posiadają nieliczne, bardzo rozległe wzgórza, natomiast na terenach pofałdowanych jest ich znacznie więcej i mogą wyglądać podobnie
STR_CONFIG_SETTING_ROUGHNESS_OF_TERRAIN_VERY_SMOOTH             :Bardzo łagodny
STR_CONFIG_SETTING_ROUGHNESS_OF_TERRAIN_SMOOTH                  :Łagodny
STR_CONFIG_SETTING_ROUGHNESS_OF_TERRAIN_ROUGH                   :Pofałdowany
STR_CONFIG_SETTING_ROUGHNESS_OF_TERRAIN_VERY_ROUGH              :Bardzo pofałdowany
STR_CONFIG_SETTING_VARIETY                                      :Różnorodność terenu: {STRING}
STR_CONFIG_SETTING_VARIETY_HELPTEXT                             :(Tylko dla TerraGenesis) Umożliwia jednoczesne występowanie obszarów górskich i płaskich. Działa na zasadzie obniżania powierzchni, dlatego inny parametr powinien definiować teren górzysty
STR_CONFIG_SETTING_RIVER_AMOUNT                                 :Liczba rzek: {STRING}
STR_CONFIG_SETTING_RIVER_AMOUNT_HELPTEXT                        :Określa liczbę rzek na mapie
STR_CONFIG_SETTING_TREE_PLACER                                  :Algorytm rozmieszczenia drzew: {STRING}
STR_CONFIG_SETTING_TREE_PLACER_HELPTEXT                         :Metoda generowania terenów zalesionych. Algorytm "Oryginalny" rozmieszcza drzewa równomiernie na całej mapie, a "Ulepszony" gromadzi je w skupiska
STR_CONFIG_SETTING_TREE_PLACER_NONE                             :Brak
STR_CONFIG_SETTING_TREE_PLACER_ORIGINAL                         :Oryginalny
STR_CONFIG_SETTING_TREE_PLACER_IMPROVED                         :Ulepszony
STR_CONFIG_SETTING_ROAD_SIDE                                    :Pojazdy drogowe: {STRING}
STR_CONFIG_SETTING_ROAD_SIDE_HELPTEXT                           :Wybierz stronę, po której będą jeździć samochody
STR_CONFIG_SETTING_HEIGHTMAP_ROTATION                           :Obrót mapy wysokości: {STRING}
STR_CONFIG_SETTING_HEIGHTMAP_ROTATION_COUNTER_CLOCKWISE         :Przeciwnie do wsk. zegara
STR_CONFIG_SETTING_HEIGHTMAP_ROTATION_CLOCKWISE                 :Zgodnie ze wsk. zegara
STR_CONFIG_SETTING_SE_FLAT_WORLD_HEIGHT                         :Wysokość jaką dostaje płaska mapa: {STRING}
STR_CONFIG_SETTING_EDGES_NOT_EMPTY                              :{WHITE}Jedno lub więcej pól na północnej krawędzi nie jest puste
STR_CONFIG_SETTING_EDGES_NOT_WATER                              :{WHITE}Jedno lub więcej pól na krawędzi nie jest wodą

STR_CONFIG_SETTING_STATION_SPREAD                               :Maksymalna rozpiętość stacji: {STRING}
STR_CONFIG_SETTING_STATION_SPREAD_HELPTEXT                      :Maksymalny obszar na jakim mogą znajdować się poszczególne elementy stacji. Pamiętaj, że wysoka wartość spowalnia grę
STR_CONFIG_SETTING_SERVICEATHELIPAD                             :Automatycznie serwisuj helikoptery na lądowiskach: {STRING}
STR_CONFIG_SETTING_SERVICEATHELIPAD_HELPTEXT                    :Serwisuj helikoptery po każdym lądowaniu, nawet jeśli na lądowisku nie ma hangaru
STR_CONFIG_SETTING_LINK_TERRAFORM_TOOLBAR                       :Przyłącz narzędzia krajobrazu do okien środków transportu: {STRING}
STR_CONFIG_SETTING_LINK_TERRAFORM_TOOLBAR_HELPTEXT              :Otwierając pasek konstrukcji typu transportu, otwieraj też pasek formowania terenu
STR_CONFIG_SETTING_SMALLMAP_LAND_COLOUR                         :Kolor lądu używany w minimapie: {STRING}
STR_CONFIG_SETTING_SMALLMAP_LAND_COLOUR_HELPTEXT                :Kolor terenu na mini-mapie
STR_CONFIG_SETTING_SMALLMAP_LAND_COLOUR_GREEN                   :zielony
STR_CONFIG_SETTING_SMALLMAP_LAND_COLOUR_DARK_GREEN              :ciemnozielony
STR_CONFIG_SETTING_SMALLMAP_LAND_COLOUR_VIOLET                  :fioletowy
STR_CONFIG_SETTING_SCROLLMODE_HELPTEXT                          :Zachowanie podczas przeciągania mapy
<<<<<<< HEAD
=======
STR_CONFIG_SETTING_SCROLLMODE_DEFAULT                           :Przeciągnij okno podglądu prawym przyciskiem myszy, pozycja myszy zablokowana
STR_CONFIG_SETTING_SCROLLMODE_RMB_LOCKED                        :Przeciągnij mapę prawym przyciskiem myszy, pozycja myszy zablokowana
>>>>>>> 01261dae
STR_CONFIG_SETTING_SCROLLMODE_RMB                               :Przeciągnij mapę prawym przyciskiem myszy
STR_CONFIG_SETTING_SCROLLMODE_LMB                               :Przeciągnij mapę lewym przyciskiem myszy
STR_CONFIG_SETTING_SMOOTH_SCROLLING                             :Wygładź przesuwanie widoku: {STRING}
STR_CONFIG_SETTING_SMOOTH_SCROLLING_HELPTEXT                    :Zdecyduj, jak główny widok przesuwa się do konkretnej lokacji, gdy klikasz na mini-mapie lub gdy używasz komendy do przesunięcia do danego obiektu na mapie. Kiedy włączone, widok przesuwa się płynnie, kiedy wyłączone, następuje skok bezpośrednio do wybranego miejsca
STR_CONFIG_SETTING_MEASURE_TOOLTIP                              :Pokaż dymek z pomiarem podczas używania różnych narzędzi: {STRING}
STR_CONFIG_SETTING_MEASURE_TOOLTIP_HELPTEXT                     :Wyświetlaj długość budowanych odcinków i różnicę wysokości przy przeciąganiu w trakcie operacji budowlanych
STR_CONFIG_SETTING_LIVERIES                                     :Pokaż barwy firm wg typu pojazdu: {STRING}
STR_CONFIG_SETTING_LIVERIES_HELPTEXT                            :Kontrolka stosowania schematu kolorów pojazdów specyficznych dla typów pojazdów (w przeciwieństwie do specyfiki firmy)
STR_CONFIG_SETTING_LIVERIES_NONE                                :brak
STR_CONFIG_SETTING_LIVERIES_OWN                                 :własnej firmy
STR_CONFIG_SETTING_LIVERIES_ALL                                 :wszystkich firm
STR_CONFIG_SETTING_PREFER_TEAMCHAT                              :Preferuj czat drużynowy po użyciu <ENTER> lub <T>: {STRING}
STR_CONFIG_SETTING_PREFER_TEAMCHAT_HELPTEXT                     :Przypisz przyciski <ENTER> i <Ctrl+ENTER> odpowiednio do czatu firmowego i czatu publicznego
STR_CONFIG_SETTING_SCROLLWHEEL_SCROLLING                        :Funkcja rolki myszy: {STRING}
STR_CONFIG_SETTING_SCROLLWHEEL_SCROLLING_HELPTEXT               :Włączenie przewijania z użyciem dwuwymiarowych rolek myszy
STR_CONFIG_SETTING_SCROLLWHEEL_ZOOM                             :powiększ widok
STR_CONFIG_SETTING_SCROLLWHEEL_SCROLL                           :przesuń widok
STR_CONFIG_SETTING_SCROLLWHEEL_OFF                              :wył.
STR_CONFIG_SETTING_SCROLLWHEEL_MULTIPLIER                       :Prędkość przesuwania widoku: {STRING}
STR_CONFIG_SETTING_SCROLLWHEEL_MULTIPLIER_HELPTEXT              :Kontroluj czułość przewijania kółkiem myszki
STR_CONFIG_SETTING_OSK_ACTIVATION                               :Klawiatura ekranowa: {STRING}
STR_CONFIG_SETTING_OSK_ACTIVATION_HELPTEXT                      :Wybierz metodę włączania klawiatury ekranowej do wprowadzania tekstu do pól tekstowych używając tylko urządzenia wskazującego. Jest to dedykowane dla małych urządzeń bez klawiatury
STR_CONFIG_SETTING_OSK_ACTIVATION_DISABLED                      :Wyłączone
STR_CONFIG_SETTING_OSK_ACTIVATION_DOUBLE_CLICK                  :Podwójny klik
STR_CONFIG_SETTING_OSK_ACTIVATION_SINGLE_CLICK_FOCUS            :Pojedyncze kliknięcie (w przybliżeniu)
STR_CONFIG_SETTING_OSK_ACTIVATION_SINGLE_CLICK                  :Pojedyncze kliknięcie (natychmiast)

STR_CONFIG_SETTING_RIGHT_MOUSE_BTN_EMU                          :Emulacja prawego przycisku myszy: {STRING}
STR_CONFIG_SETTING_RIGHT_MOUSE_BTN_EMU_HELPTEXT                 :Wybierz metodę emulacji klikania prawym przyciskiem myszki
STR_CONFIG_SETTING_RIGHT_MOUSE_BTN_EMU_COMMAND                  :Command+klik
STR_CONFIG_SETTING_RIGHT_MOUSE_BTN_EMU_CONTROL                  :Ctrl+klik
STR_CONFIG_SETTING_RIGHT_MOUSE_BTN_EMU_OFF                      :Wyłączona

STR_CONFIG_SETTING_RIGHT_MOUSE_WND_CLOSE                        :Zamknij okno prawym przyciskiem: {STRING}
STR_CONFIG_SETTING_RIGHT_MOUSE_WND_CLOSE_HELPTEXT               :Zamyka okno poprzez kliknięcie prawym przyciskiem. Wyłącza pomoc kontekstową!

STR_CONFIG_SETTING_AUTOSAVE                                     :Autozapis: {STRING}
STR_CONFIG_SETTING_AUTOSAVE_HELPTEXT                            :Częstotliwość automatycznego zapisu stanu gry

STR_CONFIG_SETTING_DATE_FORMAT_IN_SAVE_NAMES                    :Użyj {STRING} formatu daty dla nazw zapisów gry
STR_CONFIG_SETTING_DATE_FORMAT_IN_SAVE_NAMES_HELPTEXT           :Format daty w nazwach plików zapisu gry
STR_CONFIG_SETTING_DATE_FORMAT_IN_SAVE_NAMES_LONG               :długiego (31 grudnia 2008)
STR_CONFIG_SETTING_DATE_FORMAT_IN_SAVE_NAMES_SHORT              :krótkiego (31-12-2008)
STR_CONFIG_SETTING_DATE_FORMAT_IN_SAVE_NAMES_ISO                :ISO (2008-12-31)

STR_CONFIG_SETTING_PAUSE_ON_NEW_GAME                            :Automatycznie włącz pauzę przy rozpoczęciu nowej gry: {STRING}
STR_CONFIG_SETTING_PAUSE_ON_NEW_GAME_HELPTEXT                   :Kiedy włączone, gra zostanie automatycznie zatrzymana na samym początku, pozwalając na lepsze rozpoznanie mapy
STR_CONFIG_SETTING_COMMAND_PAUSE_LEVEL                          :Zezwól w czasie wstrzymania gry na: {STRING}
STR_CONFIG_SETTING_COMMAND_PAUSE_LEVEL_HELPTEXT                 :Wybierz, jakich akcji można dokonywac, gdy gra jest wstrzymana
STR_CONFIG_SETTING_COMMAND_PAUSE_LEVEL_NO_ACTIONS               :Brak działań
STR_CONFIG_SETTING_COMMAND_PAUSE_LEVEL_ALL_NON_CONSTRUCTION     :Wszystkie niezwiązane z konstrukcją
STR_CONFIG_SETTING_COMMAND_PAUSE_LEVEL_ALL_NON_LANDSCAPING      :Wszystkie oprócz modyfikowania terenu
STR_CONFIG_SETTING_COMMAND_PAUSE_LEVEL_ALL_ACTIONS              :Wszystkie działania
STR_CONFIG_SETTING_ADVANCED_VEHICLE_LISTS                       :Używaj grup w liście pojazdów: {STRING}
STR_CONFIG_SETTING_ADVANCED_VEHICLE_LISTS_HELPTEXT              :Wlącz obsługę zaawansowanych list pojazdów do grupowania pojazdów
STR_CONFIG_SETTING_LOADING_INDICATORS                           :Pokazuj wskaźniki załadunku: {STRING}
STR_CONFIG_SETTING_LOADING_INDICATORS_HELPTEXT                  :Wybierz, czy wskaźnik załadunku pokazuje się nad ładowanym/rozładowywanym pojazdem
STR_CONFIG_SETTING_TIMETABLE_IN_TICKS                           :Pokazuj rozkłady jazdy w tickach, a nie w dniach: {STRING}
STR_CONFIG_SETTING_TIMETABLE_IN_TICKS_HELPTEXT                  :W tabelach czasu, czas podróży pokaż w tickach gry zamiast w dniach
STR_CONFIG_SETTING_TIMETABLE_SHOW_ARRIVAL_DEPARTURE             :Pokazuj przyjazdy i odjazdy w rozkładach: {STRING}
STR_CONFIG_SETTING_TIMETABLE_SHOW_ARRIVAL_DEPARTURE_HELPTEXT    :Wyświetlanie przewidywanego przyjazdu i odjazdu w rozkładach
STR_CONFIG_SETTING_QUICKGOTO                                    :Szybkie tworzenie poleceń pojazdu: {STRING}
STR_CONFIG_SETTING_QUICKGOTO_HELPTEXT                           :Po wybraniu stacji docelowej automatycznie włącz ponownie narzędzie 'idź do'
STR_CONFIG_SETTING_DEFAULT_RAIL_TYPE                            :Domyślny typ torów: {STRING}
STR_CONFIG_SETTING_DEFAULT_RAIL_TYPE_HELPTEXT                   :Rodzaj torów wybierany przy rozpoczęciu lub załadowaniu gry. 'Pierwszy dostępny' wybiera najstarszy rodzaj torów, 'najnowszy' wybiera najnowszy rodzaj torów, a 'najczęściej używany' wybiera ten, który jest używany najczęściej
STR_CONFIG_SETTING_DEFAULT_RAIL_TYPE_FIRST                      :pierwszy dostępny
STR_CONFIG_SETTING_DEFAULT_RAIL_TYPE_LAST                       :najnowszy
STR_CONFIG_SETTING_DEFAULT_RAIL_TYPE_MOST_USED                  :najczęściej używany
STR_CONFIG_SETTING_SHOW_TRACK_RESERVATION                       :Pokaż zarezerwowane tory: {STRING}
STR_CONFIG_SETTING_SHOW_TRACK_RESERVATION_HELPTEXT              :Nadaj inny kolor zarezerwowanym torom, aby pomóc w odnajdywaniu problemów z pociągami odmawiającymi wjazdu na blok trasy
STR_CONFIG_SETTING_PERSISTENT_BUILDINGTOOLS                     :Pozostaw aktywne narzędzia do budowania po ich użyciu: {STRING}
STR_CONFIG_SETTING_PERSISTENT_BUILDINGTOOLS_HELPTEXT            :Zachowaj narzędzia budowy mostów, tuneli, itp. po użyciu
STR_CONFIG_SETTING_EXPENSES_LAYOUT                              :Pogrupuj wydatki w oknie finsnasów firmy: {STRING}
STR_CONFIG_SETTING_EXPENSES_LAYOUT_HELPTEXT                     :Określa układ okienka wydatków firmy

STR_CONFIG_SETTING_SOUND_TICKER                                 :Pasek informacji: {STRING}
STR_CONFIG_SETTING_SOUND_TICKER_HELPTEXT                        :Odtwarzaj dźwięk dla podsumowania wiadomości
STR_CONFIG_SETTING_SOUND_NEWS                                   :Gazeta: {STRING}
STR_CONFIG_SETTING_SOUND_NEWS_HELPTEXT                          :Odtwarzaj dźwięk po wyświetleniu gazety
STR_CONFIG_SETTING_SOUND_NEW_YEAR                               :Koniec roku: {STRING}
STR_CONFIG_SETTING_SOUND_NEW_YEAR_HELPTEXT                      :Odtwarzaj dźwięk na koniec roku podsumowując roczną sytuację przedsiębiorstwa w porównaniu do roku poprzedniego
STR_CONFIG_SETTING_SOUND_CONFIRM                                :Budowa: {STRING}
STR_CONFIG_SETTING_SOUND_CONFIRM_HELPTEXT                       :Odtwarzaj dźwięk po udanej budowie lub innych działaniach
STR_CONFIG_SETTING_SOUND_CLICK                                  :Kliknięcia: {STRING}
STR_CONFIG_SETTING_SOUND_CLICK_HELPTEXT                         :Dźwięk przy kliknięciach
STR_CONFIG_SETTING_SOUND_DISASTER                               :Wypadki/katastrofy: {STRING}
STR_CONFIG_SETTING_SOUND_DISASTER_HELPTEXT                      :Odtwarzaj efekty dźwiękowe wypadków i katastrof
STR_CONFIG_SETTING_SOUND_VEHICLE                                :Pojazdy: {STRING}
STR_CONFIG_SETTING_SOUND_VEHICLE_HELPTEXT                       :Odtwarzaj efekty dźwiękowe pojazdów
STR_CONFIG_SETTING_SOUND_AMBIENT                                :Odgłosy: {STRING}
STR_CONFIG_SETTING_SOUND_AMBIENT_HELPTEXT                       :Odtwarzaj dźwięki otoczenia - środowisko, przedsiębiorstwa i miasta

STR_CONFIG_SETTING_DISABLE_UNSUITABLE_BUILDING                  :Zablokuj budowę infrastruktury, kiedy brak odpowiednich pojazdów: {STRING}
STR_CONFIG_SETTING_DISABLE_UNSUITABLE_BUILDING_HELPTEXT         :Kiedy włączone, rodzaj infrastruktury jest dostępny tylko wtedy, gdy są dostępne również pojazdy, zapobiegając marnowaniu czasu i pieniędzy na zbędną infrastrukturę
STR_CONFIG_SETTING_MAX_TRAINS                                   :Makymalna liczba pociągów na firmę: {STRING}
STR_CONFIG_SETTING_MAX_TRAINS_HELPTEXT                          :Maksymalna ilość pociągów, jakie firma może posiadać
STR_CONFIG_SETTING_MAX_ROAD_VEHICLES                            :Maksymalna liczba samochodów na firmę: {STRING}
STR_CONFIG_SETTING_MAX_ROAD_VEHICLES_HELPTEXT                   :Maksymalna ilość pojazdów drogowych, jakie firma może posiadać
STR_CONFIG_SETTING_MAX_AIRCRAFT                                 :Maksymalna liczba samolotów na firmę: {STRING}
STR_CONFIG_SETTING_MAX_AIRCRAFT_HELPTEXT                        :Maksymalna ilość maszyn latających, jakie firma może posiadać
STR_CONFIG_SETTING_MAX_SHIPS                                    :Maksymalna liczba statków na firmę: {STRING}
STR_CONFIG_SETTING_MAX_SHIPS_HELPTEXT                           :Maksymalna ilość statków, jakie firma może posiadać

STR_CONFIG_SETTING_AI_BUILDS_TRAINS                             :Pociągi niedostępne dla komputera: {STRING}
STR_CONFIG_SETTING_AI_BUILDS_TRAINS_HELPTEXT                    :Włączona opcja nie pozwala na budowanie pociągów graczom komputerowym
STR_CONFIG_SETTING_AI_BUILDS_ROAD_VEHICLES                      :Samochody niedostępne dla komputera: {STRING}
STR_CONFIG_SETTING_AI_BUILDS_ROAD_VEHICLES_HELPTEXT             :Włączona opcja nie pozwala na budowanie dróg graczom komputerowym
STR_CONFIG_SETTING_AI_BUILDS_AIRCRAFT                           :Samoloty niedostępne dla komputera: {STRING}
STR_CONFIG_SETTING_AI_BUILDS_AIRCRAFT_HELPTEXT                  :Włączona opcja nie pozwala na budowanie lotnisk graczom komputerowym
STR_CONFIG_SETTING_AI_BUILDS_SHIPS                              :Statki niedostępne dla komputera: {STRING}
STR_CONFIG_SETTING_AI_BUILDS_SHIPS_HELPTEXT                     :Włączona opcja nie pozwala na budowanie statków graczom komputerowym

STR_CONFIG_SETTING_AI_PROFILE                                   :Domyślny profil ustawień: {STRING}
STR_CONFIG_SETTING_AI_PROFILE_HELPTEXT                          :Wybierz, którego profilu ustawień używać dla losowych SI lub dla wartości początkowych przy dodawaniu nowych SI lub Game Script
STR_CONFIG_SETTING_AI_PROFILE_EASY                              :Łatwy
STR_CONFIG_SETTING_AI_PROFILE_MEDIUM                            :Średni
STR_CONFIG_SETTING_AI_PROFILE_HARD                              :Trudny

STR_CONFIG_SETTING_AI_IN_MULTIPLAYER                            :Pozwól na SI w grze wieloosobowej: {STRING}
STR_CONFIG_SETTING_AI_IN_MULTIPLAYER_HELPTEXT                   :Pozwól komputerowym graczom SI na udział w grach dla wielu graczy
STR_CONFIG_SETTING_SCRIPT_MAX_OPCODES                           :ilość #opcodes przed uśpieniem skryptu: {STRING}
STR_CONFIG_SETTING_SCRIPT_MAX_OPCODES_HELPTEXT                  :Maksymalna liczba kroków obliczeniowych, jakie skrypt może zrobić w jednej kolejce

STR_CONFIG_SETTING_SERVINT_ISPERCENT                            :Okres między serwisowaniami w procentach: {STRING}
STR_CONFIG_SETTING_SERVINT_ISPERCENT_HELPTEXT                   :Wybierz, czy serwisowanie pojazdów odbywa się na podstawie czasu od ostatniego serwisu, czy sprawności malejącej o pewien procent maksymalnej sprawności
STR_CONFIG_SETTING_SERVINT_TRAINS                               :Domyślny interwał serwisowania pociągów: {STRING}
STR_CONFIG_SETTING_SERVINT_TRAINS_HELPTEXT                      :Ustaw domyślny okres serwisowania dla nowych pojazdów kolejowych, jeśli takowy nie istnieje dla określonego pojazdu
STR_CONFIG_SETTING_SERVINT_VALUE                                :{COMMA}{NBSP}d{P zień ni ni}/%
STR_CONFIG_SETTING_SERVINT_DISABLED                             :Wyłączone
STR_CONFIG_SETTING_SERVINT_ROAD_VEHICLES                        :Domyślny interwał serwisowania pojazdów: {STRING}
STR_CONFIG_SETTING_SERVINT_ROAD_VEHICLES_HELPTEXT               :Ustaw domyślny okres serwisowania dla nowych pojazdów drogowych, jeśli takowy nie istnieje dla określonego pojazdu
STR_CONFIG_SETTING_SERVINT_AIRCRAFT                             :Domyślny interwał serwisowania samolotów: {STRING}
STR_CONFIG_SETTING_SERVINT_AIRCRAFT_HELPTEXT                    :Ustaw domyślny okres serwisowania dla nowych maszyn latających, jeśli takowy nie istnieje dla określonego pojazdu
STR_CONFIG_SETTING_SERVINT_SHIPS                                :Domyślny interwał serwisowania statków: {STRING}
STR_CONFIG_SETTING_SERVINT_SHIPS_HELPTEXT                       :Ustaw domyślny okres serwisowania dla nowych statków, jeśli takowy nie istnieje dla określonego pojazdu
STR_CONFIG_SETTING_NOSERVICE                                    :Wyłącz serwisowanie jeśli awarie pojazdów są wyłączone: {STRING}
STR_CONFIG_SETTING_NOSERVICE_HELPTEXT                           :Kiedy włączone, pojazdy nie są serwisowane, jeśli nie mogą się popsuć
STR_CONFIG_SETTING_WAGONSPEEDLIMITS                             :Włącz limity prędkości wagonów: {STRING}
STR_CONFIG_SETTING_WAGONSPEEDLIMITS_HELPTEXT                    :Kiedy włączone, użyj także ograniczenia prędkości dla wagonów do obliczenia maksymalnej prędkości pociągu
STR_CONFIG_SETTING_DISABLE_ELRAILS                              :Tylko jeden rodzaj torów: {STRING}
STR_CONFIG_SETTING_DISABLE_ELRAILS_HELPTEXT                     :Przy włączonym ustawieniu nie jest już wymagane elektryfikowanie torów, aby elektrowozy mogły po nich jeździć

STR_CONFIG_SETTING_NEWS_ARRIVAL_FIRST_VEHICLE_OWN               :Przybycie pierwszego pojazdu do stacji gracza: {STRING}
STR_CONFIG_SETTING_NEWS_ARRIVAL_FIRST_VEHICLE_OWN_HELPTEXT      :Wyświetl wiadomość w gazecie kiedy pierwszy pojazd dojedzie do stacji gracza
STR_CONFIG_SETTING_NEWS_ARRIVAL_FIRST_VEHICLE_OTHER             :Przybycie pierwszego pojazdu do stacji przeciwnika: {STRING}
STR_CONFIG_SETTING_NEWS_ARRIVAL_FIRST_VEHICLE_OTHER_HELPTEXT    :Wyświetl wiadomość w gazecie kiedy pierwszy pojazd dojedzie do stacji nowego konkurenta
STR_CONFIG_SETTING_NEWS_ACCIDENTS_DISASTERS                     :Wypadki / klęski: {STRING}
STR_CONFIG_SETTING_NEWS_ACCIDENTS_DISASTERS_HELPTEXT            :Wyświetl wiadomość w gazecie kiedy zdarzy się wypadek lub nastąpi katastrofa
STR_CONFIG_SETTING_NEWS_COMPANY_INFORMATION                     :Informacja firmy: {STRING}
STR_CONFIG_SETTING_NEWS_COMPANY_INFORMATION_HELPTEXT            :Wyświetl wiadomość w gazecie kiedy powstaje nowa firma lub kiedy istniejącym firmom grozi bankructwo
STR_CONFIG_SETTING_NEWS_INDUSTRY_OPEN                           :Otwarcie przedsiębiorstw: {STRING}
STR_CONFIG_SETTING_NEWS_INDUSTRY_OPEN_HELPTEXT                  :Wyświetl wiadomość w gazecie kiedy powstają nowe przedsiębiorstwa
STR_CONFIG_SETTING_NEWS_INDUSTRY_CLOSE                          :Zamknięcie przedsiębiorstw: {STRING}
STR_CONFIG_SETTING_NEWS_INDUSTRY_CLOSE_HELPTEXT                 :Wyświetl wiadomość w gazecie kiedy przedsiębiorstwa są likwidowane
STR_CONFIG_SETTING_NEWS_ECONOMY_CHANGES                         :Zmiany ekonomiczne: {STRING}
STR_CONFIG_SETTING_NEWS_ECONOMY_CHANGES_HELPTEXT                :Wyświetl wiadomość w gazecie o globalnych zmianach w ekonomii
STR_CONFIG_SETTING_NEWS_INDUSTRY_CHANGES_COMPANY                :Zmiany w produkcji przedsiębiorstw obsługiwanych przez firmę: {STRING}
STR_CONFIG_SETTING_NEWS_INDUSTRY_CHANGES_COMPANY_HELPTEXT       :Wyświetl wiadomość w gazecie kiedy zmieniają się poziomy produkcji przedsiębiorstw, które są obsługiwane przez firmę
STR_CONFIG_SETTING_NEWS_INDUSTRY_CHANGES_OTHER                  :Zmiany w produkcji przedsiębiorstw obsługiwanych przez przeciwników: {STRING}
STR_CONFIG_SETTING_NEWS_INDUSTRY_CHANGES_OTHER_HELPTEXT         :Wyświetl wiadomość w gazecie kiedy zmieniają się poziomy produkcji przedsiębiorstw, które są obsługiwane przez konkurencyjne firmy
STR_CONFIG_SETTING_NEWS_INDUSTRY_CHANGES_UNSERVED               :Zmiany w produkcji w pozostałych przedsiębiorstwach: {STRING}
STR_CONFIG_SETTING_NEWS_INDUSTRY_CHANGES_UNSERVED_HELPTEXT      :Wyświetl wiadomość w gazecie kiedy zmieniają się poziomy produkcji przedsiębiorstw, które nie są obsługiwane przez konkurencyjne firmy
STR_CONFIG_SETTING_NEWS_ADVICE                                  :Rada / informacja o pojazdach firmy: {STRING}
STR_CONFIG_SETTING_NEWS_ADVICE_HELPTEXT                         :Wyświetl wiadomość o pojazdach wymagających uwagi
STR_CONFIG_SETTING_NEWS_NEW_VEHICLES                            :Nowe pojazdy: {STRING}
STR_CONFIG_SETTING_NEWS_NEW_VEHICLES_HELPTEXT                   :Wyświetl wiadomość w gazecie o dostępnym nowym typie pojazdu
STR_CONFIG_SETTING_NEWS_CHANGES_ACCEPTANCE                      :Zmiany w akceptowaniu ładunku: {STRING}
STR_CONFIG_SETTING_NEWS_CHANGES_ACCEPTANCE_HELPTEXT             :Wyświetlaj wiadomości o zmianach w akceptowaniu towarów przez stacje
STR_CONFIG_SETTING_NEWS_SUBSIDIES                               :Subsydia: {STRING}
STR_CONFIG_SETTING_NEWS_SUBSIDIES_HELPTEXT                      :Wyświetl wiadomość w gazecie o wydarzeniach związanych z subsydiami
STR_CONFIG_SETTING_NEWS_GENERAL_INFORMATION                     :Ogólne informacje: {STRING}
STR_CONFIG_SETTING_NEWS_GENERAL_INFORMATION_HELPTEXT            :Wyświetl wiadomość w gazecie o wydarzeniach takich jak zakup ekskluzywnych praw lub fundowanie przebudowy dróg

STR_CONFIG_SETTING_NEWS_MESSAGES_OFF                            :Wyłączone
STR_CONFIG_SETTING_NEWS_MESSAGES_SUMMARY                        :Sumaryczne
STR_CONFIG_SETTING_NEWS_MESSAGES_FULL                           :Pełne

STR_CONFIG_SETTING_COLOURED_NEWS_YEAR                           :Pojawienie się kolorowych wiadomości w: {STRING}
STR_CONFIG_SETTING_COLOURED_NEWS_YEAR_HELPTEXT                  :Rok, w którym wiadomości w gazetach są drukowane w kolorze. Przed tym rokiem drukowane są monochromatyczne czarno-białe
STR_CONFIG_SETTING_STARTING_YEAR                                :Data rozpoczęcia gry: {STRING}
STR_CONFIG_SETTING_SMOOTH_ECONOMY                               :Pozwól na łagodną ekonomię (więcej małych zmian): {STRING}
STR_CONFIG_SETTING_SMOOTH_ECONOMY_HELPTEXT                      :Kiedy włączone, produkcja zakładów zmienia się częściej, ale mniejszymi krokami. To ustawienie zazwyczaj nie daje żadnego efektu, jeśli typy zakładów są pobierane z NewGRFów
STR_CONFIG_SETTING_ALLOW_SHARES                                 :Pozwól kupować udziały w innych firmach: {STRING}
STR_CONFIG_SETTING_ALLOW_SHARES_HELPTEXT                        :Kiedy włączone, pozwala na kupowanie i sprzedawanie udziałów w firmie. Udziały będą dostępne tylko dla firm z odpowiednim stażem
STR_CONFIG_SETTING_FEEDER_PAYMENT_SHARE                         :Podział przychodów w przypadku przeładunków: {STRING}
STR_CONFIG_SETTING_FEEDER_PAYMENT_SHARE_HELPTEXT                :Manipulowanie zrównoważeniem podziałów w łańcuchu dowozowym: przy 0% przychód zostanie zaksięgowany na konto wyłącznie ostatniego pojazdu w łańcuchu, wyższa wartość zwiększa zrównoważenie podziału
STR_CONFIG_SETTING_DRAG_SIGNALS_DENSITY                         :Podczas przeciągania ustaw semafor co: {STRING}
STR_CONFIG_SETTING_DRAG_SIGNALS_DENSITY_HELPTEXT                :Ustaw dystans, na jakim semafory będą budowane przy torach aż do następnej przeszkody (semafor, zwrotnica), przy przeciąganiu
STR_CONFIG_SETTING_DRAG_SIGNALS_DENSITY_VALUE                   :{COMMA} p{P ole ola ól}
STR_CONFIG_SETTING_DRAG_SIGNALS_FIXED_DISTANCE                  :Zachowaj stały odstęp między semaforami przy przeciąganiu: {STRING}
STR_CONFIG_SETTING_DRAG_SIGNALS_FIXED_DISTANCE_HELPTEXT         :Wybierz sposób budowania semaforów przy przeciąganiu z wciśniętym Ctrl. Kiedy wyłączone, semafory są stawiane przy tunelach lub mostach, by nie zostawiać długich odcinków bez sygnałów. Kiedy włączone, semafory są stawiane co X pól, sprawiając, że stawianie semaforów na rownoległych torach jest łatwiejsze
STR_CONFIG_SETTING_SEMAPHORE_BUILD_BEFORE_DATE                  :Automatycznie buduj semafory przed: {STRING}
STR_CONFIG_SETTING_SEMAPHORE_BUILD_BEFORE_DATE_HELPTEXT         :Ustaw rok, w którym semafory świetlne będą używane. Przed tym rokiem w użyciu będą semafory kształtowe (które mają te same właściwości, tylko inny wygląd)
STR_CONFIG_SETTING_ENABLE_SIGNAL_GUI                            :Uaktywnij okno budowania sygnałów: {STRING}
STR_CONFIG_SETTING_ENABLE_SIGNAL_GUI_HELPTEXT                   :Wyświetlaj okno wyboru typu semaforów do budowy, zamiast samego przełączania typu semafora bez okna z Ctrl+klik na zbudowanym semaforze
STR_CONFIG_SETTING_DEFAULT_SIGNAL_TYPE                          :Domyślny typ sygnalizatorów: {STRING}
STR_CONFIG_SETTING_DEFAULT_SIGNAL_TYPE_HELPTEXT                 :Domyślny typ semaforów
STR_CONFIG_SETTING_DEFAULT_SIGNAL_NORMAL                        :sygnalizatory blokowe
STR_CONFIG_SETTING_DEFAULT_SIGNAL_PBS                           :sygnalizatory jazdy
STR_CONFIG_SETTING_DEFAULT_SIGNAL_PBSOWAY                       :sygnalizatory jazdy - jednokierunkowe
STR_CONFIG_SETTING_CYCLE_SIGNAL_TYPES                           :Przełączaj typy sygnalizatorów: {STRING}
STR_CONFIG_SETTING_CYCLE_SIGNAL_TYPES_HELPTEXT                  :Wybierz, między jakimi typami semaforów przełączać, po naciśnięciu Ctrl+klik przy budowaniu semaforów
STR_CONFIG_SETTING_CYCLE_SIGNAL_NORMAL                          :tylko sygnalizatory blokowe
STR_CONFIG_SETTING_CYCLE_SIGNAL_PBS                             :tylko sygnalizatory jazdy
STR_CONFIG_SETTING_CYCLE_SIGNAL_ALL                             :wszystkie

STR_CONFIG_SETTING_TOWN_LAYOUT                                  :Układ dróg dla nowych miast: {STRING}
STR_CONFIG_SETTING_TOWN_LAYOUT_HELPTEXT                         :Układ sieci dróg w miastach
STR_CONFIG_SETTING_TOWN_LAYOUT_DEFAULT                          :Oryginalny
STR_CONFIG_SETTING_TOWN_LAYOUT_BETTER_ROADS                     :Lepsze drogi
STR_CONFIG_SETTING_TOWN_LAYOUT_2X2_GRID                         :siatka 2x2
STR_CONFIG_SETTING_TOWN_LAYOUT_3X3_GRID                         :siatka 3x3
STR_CONFIG_SETTING_TOWN_LAYOUT_RANDOM                           :Losowy
STR_CONFIG_SETTING_ALLOW_TOWN_ROADS                             :Miasta, które mogą budować drogi: {STRING}
STR_CONFIG_SETTING_ALLOW_TOWN_ROADS_HELPTEXT                    :Pozwalaj miastom na budowę dróg, by się rozrastać. Wyłącz, by miasta same nie mogły budować dróg
STR_CONFIG_SETTING_ALLOW_TOWN_LEVEL_CROSSINGS                   :Miasta, które mogą budować przejazdy kolejowe: {STRING}
STR_CONFIG_SETTING_ALLOW_TOWN_LEVEL_CROSSINGS_HELPTEXT          :Aktywacja tej opcji pozwala miastom budować przejazdy kolejowe
STR_CONFIG_SETTING_NOISE_LEVEL                                  :Pozwól miastom kontrolować poziom hałasu dla lotnisk: {STRING}
STR_CONFIG_SETTING_NOISE_LEVEL_HELPTEXT                         :Kiedy ta opcja jest wyłączona, w miastach można zbudować 2 lotniska. Kiedy ta opcja jest włączona, liczba lotnisk jest ograniczona przez tolerancję hałasu tego miasta, która zależna jest od populacji oraz rozmiaru lotniska i jego odległości
STR_CONFIG_SETTING_TOWN_FOUNDING                                :Zakładanie miast w grze: {STRING}
STR_CONFIG_SETTING_TOWN_FOUNDING_HELPTEXT                       :Aktywacja tej opcji umożliwia graczom zakładanie nowych miast w grze
STR_CONFIG_SETTING_TOWN_FOUNDING_FORBIDDEN                      :Zabronione
STR_CONFIG_SETTING_TOWN_FOUNDING_ALLOWED                        :Dozwolone
STR_CONFIG_SETTING_TOWN_FOUNDING_ALLOWED_CUSTOM_LAYOUT          :Dozwolone, dowolny układ miasta
STR_CONFIG_SETTING_TOWN_CARGOGENMODE_BITCOUNT                   :Liniowy

STR_CONFIG_SETTING_EXTRA_TREE_PLACEMENT                         :Rozmieszczenie drzew w grze: {STRING}
STR_CONFIG_SETTING_EXTRA_TREE_PLACEMENT_HELPTEXT                :Losowe pojawianie się drzew podczas gry. Może mieć to wpływ na zakłady opierające się na wyrastaniu drzew, np. tartaki
STR_CONFIG_SETTING_EXTRA_TREE_PLACEMENT_NONE                    :Brak {RED}(tartaki nie działają)
STR_CONFIG_SETTING_EXTRA_TREE_PLACEMENT_RAINFOREST              :Tylko w lasach deszczowych
STR_CONFIG_SETTING_EXTRA_TREE_PLACEMENT_ALL                     :Wszędzie

STR_CONFIG_SETTING_TOOLBAR_POS                                  :Pozycja głównego paska narzędzi: {STRING}
STR_CONFIG_SETTING_TOOLBAR_POS_HELPTEXT                         :Pozioma pozycja głównego paska narzędzi na górze ekranu
STR_CONFIG_SETTING_STATUSBAR_POS                                :Pozycja paska stanu: {STRING}
STR_CONFIG_SETTING_STATUSBAR_POS_HELPTEXT                       :Pozioma pozycja paska statusu na dole ekranu
STR_CONFIG_SETTING_SNAP_RADIUS                                  :Promień przyciągania okna: {STRING}
STR_CONFIG_SETTING_SNAP_RADIUS_HELPTEXT                         :Odległość między okienkami zanim przesuwane okno zostanie automatycznie dosunięte do sąsiedniego okna
STR_CONFIG_SETTING_SNAP_RADIUS_VALUE                            :{COMMA} piksel{P "" e i}
STR_CONFIG_SETTING_SNAP_RADIUS_DISABLED                         :Wyłączone
STR_CONFIG_SETTING_SOFT_LIMIT                                   :Maksymalna liczba nie przyszpilonych okien: {STRING}
STR_CONFIG_SETTING_SOFT_LIMIT_HELPTEXT                          :Liczba nie przyklejonych okienek zanim stare okienka zostaną automatycznie zamknięte, by zrobić miejsce dla nowych
STR_CONFIG_SETTING_SOFT_LIMIT_VALUE                             :{COMMA}
STR_CONFIG_SETTING_SOFT_LIMIT_DISABLED                          :wyłączone
STR_CONFIG_SETTING_ZOOM_MIN                                     :Maksymalne przybliżenie: {STRING}
STR_CONFIG_SETTING_ZOOM_MIN_HELPTEXT                            :Maksymalne zbliżenie w dodatkowych oknach podglądu. Wyższa wartość oznacza większe zużycie pamięci
STR_CONFIG_SETTING_ZOOM_MAX                                     :Maksymalne oddalenie: {STRING}
STR_CONFIG_SETTING_ZOOM_MAX_HELPTEXT                            :Maksymalne oddalenie w dodatkowych oknach podglądu. Wyższa wartość może powodować opóźnienia (lagi) podczas ich używania
STR_CONFIG_SETTING_ZOOM_LVL_MIN                                 :4x
STR_CONFIG_SETTING_ZOOM_LVL_IN_2X                               :2x
STR_CONFIG_SETTING_ZOOM_LVL_NORMAL                              :normalne
STR_CONFIG_SETTING_ZOOM_LVL_OUT_2X                              :2x
STR_CONFIG_SETTING_ZOOM_LVL_OUT_4X                              :4x
STR_CONFIG_SETTING_ZOOM_LVL_OUT_8X                              :8x
STR_CONFIG_SETTING_TOWN_GROWTH                                  :Szybkość rozwoju miast: {STRING}
STR_CONFIG_SETTING_TOWN_GROWTH_HELPTEXT                         :Szybkość rozwoju miast
STR_CONFIG_SETTING_TOWN_GROWTH_NONE                             :brak
STR_CONFIG_SETTING_TOWN_GROWTH_SLOW                             :mała
STR_CONFIG_SETTING_TOWN_GROWTH_NORMAL                           :normalna
STR_CONFIG_SETTING_TOWN_GROWTH_FAST                             :duża
STR_CONFIG_SETTING_TOWN_GROWTH_VERY_FAST                        :bardzo duża
STR_CONFIG_SETTING_LARGER_TOWNS                                 :Proporcje miejscowości, które będą miastami: {STRING}
STR_CONFIG_SETTING_LARGER_TOWNS_HELPTEXT                        :Liczba miasteczek, które staną się miastami, czyli miasteczka od początku większe i rozwijające się szybciej
STR_CONFIG_SETTING_LARGER_TOWNS_VALUE                           :1 z {COMMA}
STR_CONFIG_SETTING_LARGER_TOWNS_DISABLED                        :Żadne
STR_CONFIG_SETTING_CITY_SIZE_MULTIPLIER                         :Początkowy mnożnik rozmiarów metropolii: {STRING}
STR_CONFIG_SETTING_CITY_SIZE_MULTIPLIER_HELPTEXT                :Średni rozmiar dużych miast w porównaniu do normalnych miast na początku gry

STR_CONFIG_SETTING_LINKGRAPH_INTERVAL                           :Aktualizuj wykres dystrybucji co {STRING}{NBSP}{P 0:2 dzień dni dni}
STR_CONFIG_SETTING_LINKGRAPH_INTERVAL_HELPTEXT                  :Czas pomiędzy kolejnymi rekalkulacjami komonentów wykresu połączeń. Każda rekalkulacja oblicza plany dla jednego komponentu wykresu. To oznacza, że wartość X dla tego ustawienia nie oznacza, że cały wykres będzie aktualizowany co X dni, tylko że niektóre komponenty będą. Im krótszy czas ustawisz, tym więcej czasu obliczeniowego (CPU) będzie potrzebne na te obliczenia. Im dłuższy czas ustawisz, tym więcej czasu minie zanim dystrybucja towarów rozpocznie się na nowych trasach.
STR_CONFIG_SETTING_LINKGRAPH_TIME                               :Przekalkulowanie wykresu dystrybucji zajmuje {STRING}{NBSP}{P 0:2 dzień dni dni}
STR_CONFIG_SETTING_LINKGRAPH_TIME_HELPTEXT                      :Czas potrzebny na każdą rekalkulację komponentu wykresu połączeń. Kiedy rekalkulacja startuje, powstaje proces, który może trwać określoną liczbę dni. Im krótszy czas ustawisz, tym większe prawdopodobieństwo, że ten proces nie zakończy się wtedy, kiedy powinien. Wtedy gra zatrzymuje się do czasu jego zakończenia ("lag"). Im dłuższy czas ustawisz, tym dłużej trwa aktualizacja dystrybucji, gdy zmieniają się trasy.
STR_CONFIG_SETTING_DISTRIBUTION_MANUAL                          :manualnie
STR_CONFIG_SETTING_DISTRIBUTION_ASYMMETRIC                      :asymetrycznie
STR_CONFIG_SETTING_DISTRIBUTION_SYMMETRIC                       :symetrycznie
STR_CONFIG_SETTING_DISTRIBUTION_PAX                             :Tryb dystrybucji dla pasażerów: {STRING}
STR_CONFIG_SETTING_DISTRIBUTION_PAX_HELPTEXT                    :"Symetryczna" oznacza, że mniej więcej tyle samo pasażerów będzie podróżowało ze stacji A do stacji B, co z B do A. "Asymetryczna" znaczy, że narzucone ilości pasażerów mogą podróżować w obu kierunkach. "Ręczna" oznacza, że nie będzie automatycznej dystrybucji dla pasażerów.
STR_CONFIG_SETTING_DISTRIBUTION_MAIL                            :Tryb dystrybucji dla poczty: {STRING}
STR_CONFIG_SETTING_DISTRIBUTION_MAIL_HELPTEXT                   :"Symetryczna" oznacza, że mniej więcej tyle samo poczty będzie wysłane ze stacji A do stacji B, co z B do A. "Asymetryczna" znaczy, że narzucone ilości poczty mogą być wysłane w obu kierunkach. "Ręczna" oznacza, że nie będzie automatycznej dystrybucji dla poczty.
STR_CONFIG_SETTING_DISTRIBUTION_ARMOURED                        :Typ dystrybucji dla CHRONIONEJ klasy towarów: {STRING}
STR_CONFIG_SETTING_DISTRIBUTION_ARMOURED_HELPTEXT               :CHRONIONA klasa towarów zawiera kosztowności w umiarkowanym, diamenty w tropikalnym lub złoto w arktycznym klimacie. NewGRF-y mogą to zmieniać. "Symetryczna" oznacza, że mniej więcej tyle samo towaru będzie wysłane ze stacji A do stacji B, co z B do A. "Asymetryczna" znaczy, że narzucone ilości towarów mogą być wysłane w obu kierunkach. "Ręczna" oznacza, że nie będzie automatycznej dystrybucji dla tych towarów. Rekomendowane ustawienie to asymetryczne lub ręczne dla klimatu arktycznego, ponieważ banki nie będą wysyłać złota spowrotem do kopalni złota. Dla umiarkowanego i tropikalnego klimatu możesz także wybrać symetryczne, ponieważ banki będą wysyłać kosztowności spowrotem do banku, z którego pochodzi część kosztowności.
STR_CONFIG_SETTING_DISTRIBUTION_DEFAULT                         :Tryb dystrybucji dla innych typów ładunku: {STRING}
STR_CONFIG_SETTING_DISTRIBUTION_DEFAULT_HELPTEXT                :"asymetrycznie" oznacza, że określone ilości ładunków mogą być wysłane w obu kierunkach. "manualnie" oznacza, że dystrybucja nie będzie odbywać się automatycznie.
STR_CONFIG_SETTING_LINKGRAPH_ACCURACY                           :Dokładność dystrybucji: {STRING}
STR_CONFIG_SETTING_LINKGRAPH_ACCURACY_HELPTEXT                  :Im wyżej ustawisz, tym wiecej czasu zajmie procesorowi obliczenie wykresu. Jeśli zajmuje zbyt dużo czasu, może pojawić sie lag. Natomiast zbyt mała ilość powoduje niedokładną dystrybucję, co można zauważyć gdy towar nie jest wysyłany do miejsc do których się spodziewasz aby dotarł.
STR_CONFIG_SETTING_DEMAND_DISTANCE                              :Wpływ odległości na dystrybucję: {STRING}
STR_CONFIG_SETTING_DEMAND_DISTANCE_HELPTEXT                     :Jeśli ładunki z jednej stacji trafiają na kilka różnych stacji, na ich dystrybucję wpływ ma odległość. Im wyższą wartość ustawisz, tym bliższe stacje będą preferowane. Zerowa wartość ustawienia sprawi, że odległość nie będzie wpływała na podział dystrybucji.
STR_CONFIG_SETTING_DEMAND_SIZE                                  :Ilość powracającego ładunku dla trybu symetrycznego: {STRING}
STR_CONFIG_SETTING_DEMAND_SIZE_HELPTEXT                         :Ustawiając to na mniej niż 100% powoduje, że symetryczna dystrybucja zachowuje się podobnie do asymetrycznej. Mniej towaru będzie zwróconego jeśli pewna ilość zostanie wysłana do stacji. Jeśli ustawisz to na 0%, to symetryczna dystrybucja zachowuje się jak asymetryczna.
STR_CONFIG_SETTING_SHORT_PATH_SATURATION                        :Zapełnienie krótkich tras przed wybraniem tras o dużej przepustowości: {STRING}
STR_CONFIG_SETTING_SHORT_PATH_SATURATION_HELPTEXT               :Często są różne trasy pomiędzy dwoma stacjami. Cargodist zapełni najpierw najkrótsza trasę, później wykorzystuje kolejną z najkrótszych tras aż ta jest pełna itd. Zapełnienie jest określone przez obliczenie pojemności wraz z planowanym użyciem. Kiedy już wszystkie trasy są zapełnione, a istnieje wciąż zapotrzebowanie, przepełni wszystkie trasy, preferując jednak te z dużą pojemnością.Jednak w większości algorytm oblicza pojemności niedokładnie. Te ustawienia pozwolą Ci sprecyzować, jaki ma być procent zapełnienia krótszych tras zanim zostaną wybrane dłuższe. Ustaw na mniej niż 100% w celu uniknięcia przepełnienia stacji w razie zawyżenia pojemności.

STR_CONFIG_SETTING_LOCALISATION_UNITS_VELOCITY                  :Jednostki prędkości: {STRING}
STR_CONFIG_SETTING_LOCALISATION_UNITS_VELOCITY_HELPTEXT         :Kiedy prędkość jest pokazywana w interfejsie użytkownika, wyświetl ją w wybranych jednostkach
STR_CONFIG_SETTING_LOCALISATION_UNITS_VELOCITY_IMPERIAL         :Imperialne (mph)
STR_CONFIG_SETTING_LOCALISATION_UNITS_VELOCITY_METRIC           :Metryczne (km/h)
STR_CONFIG_SETTING_LOCALISATION_UNITS_VELOCITY_SI               :SI (m/s)

STR_CONFIG_SETTING_LOCALISATION_UNITS_POWER                     :Jednostka mocy pojazdów: {STRING}
STR_CONFIG_SETTING_LOCALISATION_UNITS_POWER_HELPTEXT            :Kiedy moc pojazdu jest pokazywana w interfejsie użytkownika, wyświetl ją w wybranych jednostkach
STR_CONFIG_SETTING_LOCALISATION_UNITS_POWER_IMPERIAL            :Imperialne (hp)
STR_CONFIG_SETTING_LOCALISATION_UNITS_POWER_METRIC              :Metryczne (hp)
STR_CONFIG_SETTING_LOCALISATION_UNITS_POWER_SI                  :SI (kW)

STR_CONFIG_SETTING_LOCALISATION_UNITS_WEIGHT                    :Jednostki wagi: {STRING}
STR_CONFIG_SETTING_LOCALISATION_UNITS_WEIGHT_HELPTEXT           :Jeśli kiedykolwiek waga jest pokazywana w interfejsie użytkownika, wyświetl ją w wybranych jednostkach
STR_CONFIG_SETTING_LOCALISATION_UNITS_WEIGHT_IMPERIAL           :Imperialne (skrót t/tona)
STR_CONFIG_SETTING_LOCALISATION_UNITS_WEIGHT_METRIC             :Metryczne (t/tony)
STR_CONFIG_SETTING_LOCALISATION_UNITS_WEIGHT_SI                 :SI (kg)

STR_CONFIG_SETTING_LOCALISATION_UNITS_VOLUME                    :Jednostki objętości: {STRING}
STR_CONFIG_SETTING_LOCALISATION_UNITS_VOLUME_HELPTEXT           :Jeśli kiedykolwiek objętość jest pokazywana w interfejsie użytkownika, wyświetl ją w wybranych jednostkach
STR_CONFIG_SETTING_LOCALISATION_UNITS_VOLUME_IMPERIAL           :Imperialne (gal)
STR_CONFIG_SETTING_LOCALISATION_UNITS_VOLUME_METRIC             :Metryczne (l)
STR_CONFIG_SETTING_LOCALISATION_UNITS_VOLUME_SI                 :SI (m³)

STR_CONFIG_SETTING_LOCALISATION_UNITS_FORCE                     :Jednostka siły napędowej: {STRING}
STR_CONFIG_SETTING_LOCALISATION_UNITS_FORCE_HELPTEXT            :Jeśli kiedykolwiek siła napędowa jest pokazana w interfejsie użytkownika, pokaż ją w wybranych jednostkach
STR_CONFIG_SETTING_LOCALISATION_UNITS_FORCE_IMPERIAL            :Imperialna (lbf)
STR_CONFIG_SETTING_LOCALISATION_UNITS_FORCE_METRIC              :Metryczna (kgf)
STR_CONFIG_SETTING_LOCALISATION_UNITS_FORCE_SI                  :SI (kN)

STR_CONFIG_SETTING_LOCALISATION_UNITS_HEIGHT                    :Jednostki wysokości: {STRING}
STR_CONFIG_SETTING_LOCALISATION_UNITS_HEIGHT_HELPTEXT           :Jeśli kiedykolwiek wysokości są pokazywane w interfejsie użytkownika, pokaż je w wybranych jednostkach
STR_CONFIG_SETTING_LOCALISATION_UNITS_HEIGHT_IMPERIAL           :Imperialne (ft)
STR_CONFIG_SETTING_LOCALISATION_UNITS_HEIGHT_METRIC             :Metryczne (m)
STR_CONFIG_SETTING_LOCALISATION_UNITS_HEIGHT_SI                 :SI (m)

STR_CONFIG_SETTING_LOCALISATION                                 :{ORANGE}Lokalizacja
STR_CONFIG_SETTING_GRAPHICS                                     :{ORANGE}Grafika
STR_CONFIG_SETTING_SOUND                                        :{ORANGE}Dźwięk
STR_CONFIG_SETTING_INTERFACE                                    :{ORANGE}Interfejs
STR_CONFIG_SETTING_INTERFACE_GENERAL                            :{ORANGE}Ogólne
STR_CONFIG_SETTING_INTERFACE_VIEWPORTS                          :{ORANGE}Widok
STR_CONFIG_SETTING_INTERFACE_CONSTRUCTION                       :{ORANGE}Konstrukcje
STR_CONFIG_SETTING_ADVISORS                                     :{ORANGE}Wiadomości i porady
STR_CONFIG_SETTING_COMPANY                                      :{ORANGE}Firma
STR_CONFIG_SETTING_ACCOUNTING                                   :{ORANGE}Finanse
STR_CONFIG_SETTING_VEHICLES                                     :{ORANGE}Pojazdy
STR_CONFIG_SETTING_VEHICLES_PHYSICS                             :{ORANGE}Fizyka
STR_CONFIG_SETTING_VEHICLES_ROUTING                             :{ORANGE}Wyznaczanie trasy
STR_CONFIG_SETTING_LIMITATIONS                                  :{ORANGE}Ograniczenia
STR_CONFIG_SETTING_ACCIDENTS                                    :{ORANGE}Awarie i katastrofy
STR_CONFIG_SETTING_GENWORLD                                     :{ORANGE}Tworzenie mapy
STR_CONFIG_SETTING_ENVIRONMENT                                  :{ORANGE}Środowisko
STR_CONFIG_SETTING_ENVIRONMENT_AUTHORITIES                      :{ORANGE}Władze lokalne
STR_CONFIG_SETTING_ENVIRONMENT_TOWNS                            :{ORANGE}Miasta
STR_CONFIG_SETTING_ENVIRONMENT_INDUSTRIES                       :{ORANGE}Przedsiębiorstwa
STR_CONFIG_SETTING_ENVIRONMENT_CARGODIST                        :{ORANGE}Dystrybucja towarów
STR_CONFIG_SETTING_AI                                           :{ORANGE}Rywale
STR_CONFIG_SETTING_AI_NPC                                       :{ORANGE}Gracze komputerowi

STR_CONFIG_SETTING_PATHFINDER_NPF                               :NPF
STR_CONFIG_SETTING_PATHFINDER_YAPF_RECOMMENDED                  :YAPF {BLUE}(Zalecane)

STR_CONFIG_SETTING_PATHFINDER_FOR_TRAINS                        :Wytyczanie drogi dla pociągów: {STRING}
STR_CONFIG_SETTING_PATHFINDER_FOR_TRAINS_HELPTEXT               :System wyszukiwania trasy dla pociągów
STR_CONFIG_SETTING_PATHFINDER_FOR_ROAD_VEHICLES                 :Wytyczanie drogi dla pojazdów: {STRING}
STR_CONFIG_SETTING_PATHFINDER_FOR_ROAD_VEHICLES_HELPTEXT        :System wyszukiwania trasy dla pojazdów drogowych
STR_CONFIG_SETTING_PATHFINDER_FOR_SHIPS                         :Wytyczanie drogi dla statków: {STRING}
STR_CONFIG_SETTING_PATHFINDER_FOR_SHIPS_HELPTEXT                :System wyszukiwania trasy dla statków
STR_CONFIG_SETTING_REVERSE_AT_SIGNALS                           :Automatycznie zawracaj przy sygnałach: {STRING}
STR_CONFIG_SETTING_REVERSE_AT_SIGNALS_HELPTEXT                  :Pozwól pociągom zawracać przed semaforem, jeśli czekają tam bardzo długo

STR_CONFIG_SETTING_QUERY_CAPTION                                :{WHITE}Zmiana wartości

# Config errors
STR_CONFIG_ERROR                                                :{WHITE}Błąd w pliku konfiguracyjnym
STR_CONFIG_ERROR_ARRAY                                          :{WHITE}... błąd w tablicy '{STRING}'
STR_CONFIG_ERROR_INVALID_VALUE                                  :{WHITE}... nieprawidłowa wartość '{STRING}' dla '{STRING}'
STR_CONFIG_ERROR_TRAILING_CHARACTERS                            :{WHITE}... zbędne znaki na końcu ustawienia '{STRING}'
STR_CONFIG_ERROR_DUPLICATE_GRFID                                :{WHITE}... ignorowanie NewGRFa '{STRING}': zduplikowany GRF ID z '{STRING}'
STR_CONFIG_ERROR_INVALID_GRF                                    :{WHITE}... pominięcie nieprawidłowych NewGRFów '{STRING}': {STRING}
STR_CONFIG_ERROR_INVALID_GRF_NOT_FOUND                          :nie znaleziono
STR_CONFIG_ERROR_INVALID_GRF_UNSAFE                             :{G=n}niebezpieczne w stałym użyciu
STR_CONFIG_ERROR_INVALID_GRF_SYSTEM                             :systemowe NewGRF
STR_CONFIG_ERROR_INVALID_GRF_INCOMPATIBLE                       :niezgodne z tą wersją OpenTTD
STR_CONFIG_ERROR_INVALID_GRF_UNKNOWN                            :nieznany
STR_CONFIG_ERROR_INVALID_SAVEGAME_COMPRESSION_LEVEL             :{WHITE}... poziom kompresji '{STRING}' nie jest poprawny
STR_CONFIG_ERROR_INVALID_SAVEGAME_COMPRESSION_ALGORITHM         :{WHITE}... format zapisu gry '{STRING}' jest niedostępny. Powracanie do '{STRING}'
STR_CONFIG_ERROR_INVALID_BASE_GRAPHICS_NOT_FOUND                :{WHITE}... ignoruję zestaw Base Graphics '{STRING}': nie odnaleziono
STR_CONFIG_ERROR_INVALID_BASE_SOUNDS_NOT_FOUND                  :{WHITE}... ignoruję zestaw Base Sounds '{STRING}': nie odnaleziono
STR_CONFIG_ERROR_INVALID_BASE_MUSIC_NOT_FOUND                   :{WHITE}... ignoruję zestaw Base Music '{STRING}': nie odnaleziono
STR_CONFIG_ERROR_OUT_OF_MEMORY                                  :{WHITE}Brak pamięci
STR_CONFIG_ERROR_SPRITECACHE_TOO_BIG                            :{WHITE}Nie powiodła się rezerwacja pamięci cache dla sprite'ów od wielkości {BYTES}. Pamięć cache sprite'ów została zredukowana do {BYTES}. Obniży to wydajność OpenTTD. By zmniejszyć zapotrzebowanie pamięci, możesz spróbować wyłączyć grafikę 32bpp i/lub poziomy zbliżenia

# Intro window
STR_INTRO_CAPTION                                               :{WHITE}OpenTTD {REV}

STR_INTRO_NEW_GAME                                              :{BLACK}Nowa gra
STR_INTRO_LOAD_GAME                                             :{BLACK}Wczytaj grę
STR_INTRO_PLAY_SCENARIO                                         :{BLACK}Scenariusze
STR_INTRO_PLAY_HEIGHTMAP                                        :{BLACK}Graj z mapą wysokościową
STR_INTRO_SCENARIO_EDITOR                                       :{BLACK}Edytor scenariuszy
STR_INTRO_MULTIPLAYER                                           :{BLACK}Gra wieloosobowa

STR_INTRO_GAME_OPTIONS                                          :{BLACK}Opcje gry
STR_INTRO_HIGHSCORE                                             :{BLACK}Tabela wyników
STR_INTRO_CONFIG_SETTINGS_TREE                                  :{BLACK}Ustawienia
STR_INTRO_NEWGRF_SETTINGS                                       :{BLACK}Ustawienia NewGRF
STR_INTRO_ONLINE_CONTENT                                        :{BLACK}Sprawdź dodatki online
STR_INTRO_SCRIPT_SETTINGS                                       :{BLACK}Ustawienia SI/Game Script
STR_INTRO_QUIT                                                  :{BLACK}Wyjście

STR_INTRO_TOOLTIP_NEW_GAME                                      :{BLACK}Rozpocznij nową grę. Ctrl+klik pomija konfigurowanie mapy
STR_INTRO_TOOLTIP_LOAD_GAME                                     :{BLACK}Wczytaj zapisaną grę
STR_INTRO_TOOLTIP_PLAY_HEIGHTMAP                                :{BLACK}Rozpocznij nowa grę używając mapy wysokości jako krajobrazu
STR_INTRO_TOOLTIP_PLAY_SCENARIO                                 :{BLACK}Rozpocznij grę używając własnego scenariusza
STR_INTRO_TOOLTIP_SCENARIO_EDITOR                               :{BLACK}Stwórz własny świat/scenariusz
STR_INTRO_TOOLTIP_MULTIPLAYER                                   :{BLACK}Rozpocznij grę wieloosobową

STR_INTRO_TOOLTIP_TEMPERATE                                     :{BLACK}Wybierz krajobraz 'umiarkowany'
STR_INTRO_TOOLTIP_SUB_ARCTIC_LANDSCAPE                          :{BLACK}Wybierz krajobraz 'arktyczny'
STR_INTRO_TOOLTIP_SUB_TROPICAL_LANDSCAPE                        :{BLACK}Wybierz krajobraz 'tropikalny'
STR_INTRO_TOOLTIP_TOYLAND_LANDSCAPE                             :{BLACK}Wybierz krajobraz 'zabawkowy'

STR_INTRO_TOOLTIP_GAME_OPTIONS                                  :{BLACK}Wyświetl opcje gry
STR_INTRO_TOOLTIP_HIGHSCORE                                     :{BLACK}Wyświetl tabelę wyników
STR_INTRO_TOOLTIP_CONFIG_SETTINGS_TREE                          :{BLACK}Ustawienia wyświetlania
STR_INTRO_TOOLTIP_NEWGRF_SETTINGS                               :{BLACK}Wyświetl ustawienia NewGRF
STR_INTRO_TOOLTIP_ONLINE_CONTENT                                :{BLACK}Poszukaj nowych lub zaktualizowanych dodatków do pobrania
STR_INTRO_TOOLTIP_SCRIPT_SETTINGS                               :{BLACK}Pokaż ustawienia SI / Game Script
STR_INTRO_TOOLTIP_QUIT                                          :{BLACK}Wyjdź z 'OpenTTD'

STR_INTRO_BASESET                                               :{BLACK}Aktualnie używany podstawowy zestaw graficzny nie posiada {NUM} wymagan{P ego ych ych} sprite{P 'u 'ów 'ów}. Proszę poszukać aktualizacji dla zestawu podstawowego.
STR_INTRO_TRANSLATION                                           :{BLACK}Tej wersji językowej brakuje jeszcze {NUM} wpis{P "" y ów}. Możesz pomóc ulepszyć nam OpenTTD rejestrując się jako tłumacz. Szczegóły znajdziesz w pliku readme.txt.

# Quit window
STR_QUIT_CAPTION                                                :{WHITE}Wyjście
STR_QUIT_ARE_YOU_SURE_YOU_WANT_TO_EXIT_OPENTTD                  :{YELLOW}Czy jesteś pewien, że chcesz zakończyć tę grę i wrócić do {STRING}?
STR_QUIT_YES                                                    :{BLACK}Tak
STR_QUIT_NO                                                     :{BLACK}Nie

# Supported OSes
STR_OSNAME_WINDOWS                                              :Windows
STR_OSNAME_UNIX                                                 :Unix
STR_OSNAME_OSX                                                  :OS{NBSP}X
STR_OSNAME_HAIKU                                                :Haiku
STR_OSNAME_OS2                                                  :OS/2
STR_OSNAME_SUNOS                                                :SunOS

# Abandon game
STR_ABANDON_GAME_CAPTION                                        :{WHITE}Wyjście
STR_ABANDON_GAME_QUERY                                          :{YELLOW}Czy jesteś pewien że chcesz skończyć grę?
STR_ABANDON_SCENARIO_QUERY                                      :{YELLOW}Czy jesteś pewien że chcesz opuścić ten scenariusz?

# Cheat window
STR_CHEATS                                                      :{WHITE}Oszukiwanie
STR_CHEATS_TOOLTIP                                              :{BLACK}Pole wyboru wskazuje czy użyłeś już wcześniej tego oszustwa
STR_CHEATS_WARNING                                              :{BLACK}Ostrzeżenie! Właśnie chcesz zdradzić swoich współzawodników. Miej na uwadze, że taka hańba będzie pamiętana na wieki
STR_CHEAT_MONEY                                                 :{LTBLUE}Zwiększ ilość pieniędzy o {CURRENCY_LONG}
STR_CHEAT_CHANGE_COMPANY                                        :{LTBLUE}Grasz jako firma: {ORANGE}{COMMA}
STR_CHEAT_EXTRA_DYNAMITE                                        :{LTBLUE}Magiczny buldożer (usuwanie przedsiębiorstw, obiektów nieprzesuwalnych): {ORANGE}{STRING}
STR_CHEAT_CROSSINGTUNNELS                                       :{LTBLUE}Tunele mogą się przecinać: {ORANGE}{STRING}
STR_CHEAT_NO_JETCRASH                                           :{LTBLUE}Odrzutowce nie będą rozbijać się (często) na małych lotniskach: {ORANGE} {STRING}
STR_CHEAT_EDIT_MAX_HL                                           :{LTBLUE}Edytuj maksymalną wysokość mapy: {ORANGE}{NUM}
STR_CHEAT_EDIT_MAX_HL_QUERY_CAPT                                :{WHITE}Edytuj maksymalną wysokość gór na mapie
STR_CHEAT_SWITCH_CLIMATE_TEMPERATE_LANDSCAPE                    :Klimat umiarkowany
STR_CHEAT_SWITCH_CLIMATE_SUB_ARCTIC_LANDSCAPE                   :Klimat arktyczny
STR_CHEAT_SWITCH_CLIMATE_SUB_TROPICAL_LANDSCAPE                 :Klimat tropikalny
STR_CHEAT_SWITCH_CLIMATE_TOYLAND_LANDSCAPE                      :Krajobraz zabawkowy
STR_CHEAT_CHANGE_DATE                                           :{LTBLUE}Zmień datę: {ORANGE}{DATE_SHORT}
STR_CHEAT_CHANGE_DATE_QUERY_CAPT                                :{WHITE}Zmiana obecnego roku
STR_CHEAT_SETUP_PROD                                            :{LTBLUE}Pozwól modyfikować wielkość produkcji przedsiębiorstw: {ORANGE}{STRING}

# Livery window
STR_LIVERY_CAPTION                                              :{WHITE}{COMPANY} - Schemat kolorów

STR_LIVERY_GENERAL_TOOLTIP                                      :{BLACK}Pokaż ogólne schematy koloru
STR_LIVERY_TRAIN_TOOLTIP                                        :{BLACK}Pokaż schematy koloru pociągów
STR_LIVERY_ROAD_VEHICLE_TOOLTIP                                 :{BLACK}Pokaż schematy koloru pojazdów
STR_LIVERY_SHIP_TOOLTIP                                         :{BLACK}Pokaż schematy koloru statków
STR_LIVERY_AIRCRAFT_TOOLTIP                                     :{BLACK}Pokaż schematy koloru samolotów
STR_LIVERY_PRIMARY_TOOLTIP                                      :{BLACK}Wybierz główny kolor dla wybranego schematu. Ctrl + klik ustawi ten kolor dla wszystkich schematów
STR_LIVERY_SECONDARY_TOOLTIP                                    :{BLACK}Wybierz drugi kolor dla wybranego schematu. Ctrl + klik ustawi ten kolor dla wszystkich schematów
STR_LIVERY_PANEL_TOOLTIP                                        :{BLACK}Wybierz schemat kolorów do zmiany, albo wiele schematów z CTRL+klik. Kliknij na okienku aby wł./wył. używanie schematu.

STR_LIVERY_DEFAULT                                              :Standardowy wygląd
STR_LIVERY_STEAM                                                :Parowóz
STR_LIVERY_DIESEL                                               :Lokomotywa spalinowa
STR_LIVERY_ELECTRIC                                             :Lokomotywa elektryczna
STR_LIVERY_MONORAIL                                             :Lokomotywa jednoszynowa
STR_LIVERY_MAGLEV                                               :Lokomotywa Maglev
STR_LIVERY_DMU                                                  :DMU
STR_LIVERY_EMU                                                  :EMU
STR_LIVERY_PASSENGER_WAGON_STEAM                                :Wagon pasażerski (parowóz)
STR_LIVERY_PASSENGER_WAGON_DIESEL                               :Wagon pasażerski (spalinowy)
STR_LIVERY_PASSENGER_WAGON_ELECTRIC                             :Wagon pasażerski (elektryczny)
STR_LIVERY_PASSENGER_WAGON_MONORAIL                             :Wagon osobowy (jednotorowy)
STR_LIVERY_PASSENGER_WAGON_MAGLEV                               :Wagon osobowy (Maglev)
STR_LIVERY_FREIGHT_WAGON                                        :Wagon towarowy
STR_LIVERY_BUS                                                  :Autobus
STR_LIVERY_TRUCK                                                :Ciężarówka
STR_LIVERY_PASSENGER_SHIP                                       :Prom pasażerski
STR_LIVERY_FREIGHT_SHIP                                         :Statek towarowy
STR_LIVERY_HELICOPTER                                           :Helikopter
STR_LIVERY_SMALL_PLANE                                          :Mały samolot
STR_LIVERY_LARGE_PLANE                                          :Duży samolot
STR_LIVERY_PASSENGER_TRAM                                       :Tramwaj pasażerski
STR_LIVERY_FREIGHT_TRAM                                         :Tramwaj towarowy

# Face selection window
STR_FACE_CAPTION                                                :{WHITE}Wybór twarzy
STR_FACE_CANCEL_TOOLTIP                                         :{BLACK}Anuluj wybór nowej twarzy
STR_FACE_OK_TOOLTIP                                             :{BLACK}Zatwierdź wybór nowej twarzy
STR_FACE_RANDOM                                                 :{BLACK}Losuj

STR_FACE_MALE_BUTTON                                            :{BLACK}Mężczyzna
STR_FACE_MALE_TOOLTIP                                           :{BLACK}Wybierz męską twarz
STR_FACE_FEMALE_BUTTON                                          :{BLACK}Kobieta
STR_FACE_FEMALE_TOOLTIP                                         :{BLACK}Wybierz kobiecą twarz
STR_FACE_NEW_FACE_BUTTON                                        :{BLACK}Nowa twarz
STR_FACE_NEW_FACE_TOOLTIP                                       :{BLACK}Stwórz nową losową twarz
STR_FACE_ADVANCED                                               :{BLACK}Zaawansowane
STR_FACE_ADVANCED_TOOLTIP                                       :{BLACK}Zaawansowany widok wyboru twarzy
STR_FACE_SIMPLE                                                 :{BLACK}Prosty widok
STR_FACE_SIMPLE_TOOLTIP                                         :{BLACK}Prosty widok wyboru twarzy
STR_FACE_LOAD                                                   :{BLACK}Wczytaj
STR_FACE_LOAD_TOOLTIP                                           :{BLACK}Wczytaj ulubioną twarz
STR_FACE_LOAD_DONE                                              :{WHITE}Twoja ulubiona twarz została wczytana z pliku konfiguracyjnego OpenTTD
STR_FACE_FACECODE                                               :{BLACK}Numer twarzy gracza
STR_FACE_FACECODE_TOOLTIP                                       :{BLACK}Obejrzyj i/lub ustaw numer twarzy prezesa firmy
STR_FACE_FACECODE_CAPTION                                       :{WHITE}Obejrzyj i/lub ustaw numer twarzy prezesa
STR_FACE_FACECODE_SET                                           :{WHITE}Ustawiono nowy numer twarzy gracza
STR_FACE_FACECODE_ERR                                           :{WHITE}Nie można ustawić numeru twarzy prezesa - musi być liczbą pomiędzy 0 a 4'294'967'295!
STR_FACE_SAVE                                                   :{BLACK}Zapisz
STR_FACE_SAVE_TOOLTIP                                           :{BLACK}Zapisz ulubioną twarz
STR_FACE_SAVE_DONE                                              :{WHITE}Ta twarz będzie zapisana w pliku konfiguracyjnym OpenTTD jako Twoja ulubiona
STR_FACE_EUROPEAN                                               :{BLACK}Europejska
STR_FACE_SELECT_EUROPEAN                                        :{BLACK}Wybierz twarz o karnacji europejskiej
STR_FACE_AFRICAN                                                :{BLACK}Afrykańska
STR_FACE_SELECT_AFRICAN                                         :{BLACK}Wybierz twarz o karnacji afrykańskiej
STR_FACE_YES                                                    :Tak
STR_FACE_NO                                                     :Nie
STR_FACE_MOUSTACHE_EARRING_TOOLTIP                              :{BLACK}Pokaż wąsy lub kolczyk
STR_FACE_HAIR                                                   :Włosy:
STR_FACE_HAIR_TOOLTIP                                           :{BLACK}Zmień włosy
STR_FACE_EYEBROWS                                               :Brwi:
STR_FACE_EYEBROWS_TOOLTIP                                       :{BLACK}Zmień brwi
STR_FACE_EYECOLOUR                                              :Kolor oczu:
STR_FACE_EYECOLOUR_TOOLTIP                                      :{BLACK}Zmień kolor oczu
STR_FACE_GLASSES                                                :Okulary
STR_FACE_GLASSES_TOOLTIP                                        :{BLACK}Uaktywnij okulary
STR_FACE_GLASSES_TOOLTIP_2                                      :{BLACK}Zmień okulary
STR_FACE_NOSE                                                   :Nos:
STR_FACE_NOSE_TOOLTIP                                           :{BLACK}Zmień nos
STR_FACE_LIPS                                                   :Usta:
STR_FACE_MOUSTACHE                                              :Wąsy:
STR_FACE_LIPS_MOUSTACHE_TOOLTIP                                 :{BLACK}Zmień usta lub wąsy
STR_FACE_CHIN                                                   :Broda:
STR_FACE_CHIN_TOOLTIP                                           :{BLACK}Zmień brodę
STR_FACE_JACKET                                                 :Marynarka:
STR_FACE_JACKET_TOOLTIP                                         :{BLACK}Zmień marynarkę
STR_FACE_COLLAR                                                 :Kołnierz:
STR_FACE_COLLAR_TOOLTIP                                         :{BLACK}Zmień kołnierz
STR_FACE_TIE                                                    :Krawat:
STR_FACE_EARRING                                                :Kolczyk:
STR_FACE_TIE_EARRING_TOOLTIP                                    :{BLACK}Zmień krawat lub kolczyk

# Network server list
STR_NETWORK_SERVER_LIST_CAPTION                                 :{WHITE}Gra wieloosobowa
STR_NETWORK_SERVER_LIST_ADVERTISED                              :{BLACK}Publiczny
STR_NETWORK_SERVER_LIST_ADVERTISED_TOOLTIP                      :{BLACK}Wybierz między rozgrywkami reklamowanymi (internetowymi) a niereklamowanymi (w sieci lokalnej LAN)
STR_NETWORK_SERVER_LIST_ADVERTISED_NO                           :Nie
STR_NETWORK_SERVER_LIST_ADVERTISED_YES                          :Tak
STR_NETWORK_SERVER_LIST_PLAYER_NAME                             :{BLACK}Nazwa gracza:
STR_NETWORK_SERVER_LIST_ENTER_NAME_TOOLTIP                      :{BLACK}To jest nazwa pod którą będą Cię widzieć inni gracze

STR_NETWORK_SERVER_LIST_GAME_NAME                               :{BLACK}Nazwa
STR_NETWORK_SERVER_LIST_GAME_NAME_TOOLTIP                       :{BLACK}Nazwa gry
STR_NETWORK_SERVER_LIST_GENERAL_ONLINE                          :{BLACK}{COMMA}/{COMMA} - {COMMA}/{COMMA}
STR_NETWORK_SERVER_LIST_CLIENTS_CAPTION                         :{BLACK}Klientów
STR_NETWORK_SERVER_LIST_CLIENTS_CAPTION_TOOLTIP                 :{BLACK}Klientów podłączonych / maks.{}Firm podłączonych / maks.
STR_NETWORK_SERVER_LIST_MAP_SIZE_SHORT                          :{BLACK}{COMMA}x{COMMA}
STR_NETWORK_SERVER_LIST_MAP_SIZE_CAPTION                        :{BLACK}Rozmiar mapy
STR_NETWORK_SERVER_LIST_MAP_SIZE_CAPTION_TOOLTIP                :{BLACK}Rozmiar mapy{}Kliknij, by sortować wg powierzchni
STR_NETWORK_SERVER_LIST_DATE_CAPTION                            :{BLACK}Data
STR_NETWORK_SERVER_LIST_DATE_CAPTION_TOOLTIP                    :{BLACK}Bieżąca data
STR_NETWORK_SERVER_LIST_YEARS_CAPTION                           :{BLACK}Lata
STR_NETWORK_SERVER_LIST_YEARS_CAPTION_TOOLTIP                   :{BLACK}Ilość lat{}trwania gry
STR_NETWORK_SERVER_LIST_INFO_ICONS_TOOLTIP                      :{BLACK}Język, wersja serwera, itp.

STR_NETWORK_SERVER_LIST_CLICK_GAME_TO_SELECT                    :{BLACK}Kliknij na grze z listy by ją wybrać
STR_NETWORK_SERVER_LIST_LAST_JOINED_SERVER                      :{BLACK}Serwer z którym ostatnio się połączyłeś:
STR_NETWORK_SERVER_LIST_CLICK_TO_SELECT_LAST                    :{BLACK}Kliknij, aby wybrać serwer na którym grałeś ostatnio

STR_NETWORK_SERVER_LIST_GAME_INFO                               :{SILVER}INFORMACJE O GRZE
STR_NETWORK_SERVER_LIST_CLIENTS                                 :{SILVER}Klienci: {WHITE}{COMMA} / {COMMA} - {COMMA} / {COMMA}
STR_NETWORK_SERVER_LIST_LANGUAGE                                :{SILVER}Język: {WHITE}{STRING}
STR_NETWORK_SERVER_LIST_LANDSCAPE                               :{SILVER}Krajobraz: {WHITE}{STRING}
STR_NETWORK_SERVER_LIST_MAP_SIZE                                :{SILVER}Rozmiar mapy: {WHITE}{COMMA}x{COMMA}
STR_NETWORK_SERVER_LIST_SERVER_VERSION                          :{SILVER}Wersja serwera: {WHITE}{STRING}
STR_NETWORK_SERVER_LIST_SERVER_ADDRESS                          :{SILVER}Adres serwera: {WHITE}{STRING}
STR_NETWORK_SERVER_LIST_START_DATE                              :{SILVER}Data uruchomienia: {WHITE}{DATE_SHORT}
STR_NETWORK_SERVER_LIST_CURRENT_DATE                            :{SILVER}Aktualna data: {WHITE}{DATE_SHORT}
STR_NETWORK_SERVER_LIST_PASSWORD                                :{SILVER}Chronione hasłem!
STR_NETWORK_SERVER_LIST_SERVER_OFFLINE                          :{SILVER}SERWER WYŁĄCZONY
STR_NETWORK_SERVER_LIST_SERVER_FULL                             :{SILVER}SERWER PEŁNY
STR_NETWORK_SERVER_LIST_VERSION_MISMATCH                        :{SILVER}NIEZGODNA WERSJA
STR_NETWORK_SERVER_LIST_GRF_MISMATCH                            :{SILVER}NIEZGODNE NEWGRF

STR_NETWORK_SERVER_LIST_JOIN_GAME                               :{BLACK}Przyłącz się do gry
STR_NETWORK_SERVER_LIST_REFRESH                                 :{BLACK}Odśwież serwer
STR_NETWORK_SERVER_LIST_REFRESH_TOOLTIP                         :{BLACK}Odśwież informacje o serwerze

STR_NETWORK_SERVER_LIST_FIND_SERVER                             :{BLACK}Znajdź serwery
STR_NETWORK_SERVER_LIST_FIND_SERVER_TOOLTIP                     :{BLACK}Przeszukuje sieć w poszukiwaniu serwera
STR_NETWORK_SERVER_LIST_ADD_SERVER                              :{BLACK}Dodaj serwer
STR_NETWORK_SERVER_LIST_ADD_SERVER_TOOLTIP                      :{BLACK}Dodaj serwer do listy, która będzie przeszukiwana w poszukiwaniu uruchomionych gier
STR_NETWORK_SERVER_LIST_START_SERVER                            :{BLACK}Uruchom serwer
STR_NETWORK_SERVER_LIST_START_SERVER_TOOLTIP                    :{BLACK}Uruchom własny serwer

STR_NETWORK_SERVER_LIST_PLAYER_NAME_OSKTITLE                    :{BLACK}Wprowadź swoje imię
STR_NETWORK_SERVER_LIST_ENTER_IP                                :{BLACK}Wpisz adres IP serwera

# Start new multiplayer server
STR_NETWORK_START_SERVER_CAPTION                                :{WHITE}Rozpocznij nową grę wieloosobową

STR_NETWORK_START_SERVER_NEW_GAME_NAME                          :{BLACK}Nazwa gry:
STR_NETWORK_START_SERVER_NEW_GAME_NAME_TOOLTIP                  :{BLACK}Nazwa gry będzie wyświetlana u innych graczy w menu gry wieloosobowej
STR_NETWORK_START_SERVER_SET_PASSWORD                           :{BLACK}Ustaw hasło
STR_NETWORK_START_SERVER_PASSWORD_TOOLTIP                       :{BLACK}Zabezpiecz grę hasłem jeśli nie chcesz, by była publicznie dostępna

STR_NETWORK_START_SERVER_UNADVERTISED                           :Nie
STR_NETWORK_START_SERVER_ADVERTISED                             :Tak
STR_NETWORK_START_SERVER_CLIENTS_SELECT                         :{BLACK}{NUM} klient{P "" ów ów}
STR_NETWORK_START_SERVER_NUMBER_OF_CLIENTS                      :{BLACK}Dopuszczalna liczba klientów:
STR_NETWORK_START_SERVER_NUMBER_OF_CLIENTS_TOOLTIP              :{BLACK}Ustaw maksymalną liczbę klientów. Nie wszystkie pola muszą być wypełnione.
STR_NETWORK_START_SERVER_COMPANIES_SELECT                       :{BLACK}{NUM} firm{P a y ""}
STR_NETWORK_START_SERVER_NUMBER_OF_COMPANIES                    :{BLACK}Maksymalna liczba firm:
STR_NETWORK_START_SERVER_NUMBER_OF_COMPANIES_TOOLTIP            :{BLACK}Ogranicz serwer do określonej ilości firm
STR_NETWORK_START_SERVER_SPECTATORS_SELECT                      :{BLACK}{NUM} widz{P "" ów ów}
STR_NETWORK_START_SERVER_NUMBER_OF_SPECTATORS                   :{BLACK}Maksymalna liczba widzów:
STR_NETWORK_START_SERVER_NUMBER_OF_SPECTATORS_TOOLTIP           :{BLACK}Ogranicz serwer do określonej ilości widzów
STR_NETWORK_START_SERVER_LANGUAGE_SPOKEN                        :{BLACK}Używany język:
STR_NETWORK_START_SERVER_LANGUAGE_TOOLTIP                       :{BLACK}Inni gracze będą poinformowani jaki język jest używany na serwerze

STR_NETWORK_START_SERVER_NEW_GAME_NAME_OSKTITLE                 :{BLACK}Wpisz nazwę dla gry sieciowej

# Network game languages
############ Leave those lines in this order!!
STR_NETWORK_LANG_ANY                                            :Dowolny
STR_NETWORK_LANG_ENGLISH                                        :Angielski
STR_NETWORK_LANG_GERMAN                                         :Niemiecki
STR_NETWORK_LANG_FRENCH                                         :Francuski
STR_NETWORK_LANG_BRAZILIAN                                      :Brazylijski
STR_NETWORK_LANG_BULGARIAN                                      :Bułgarski
STR_NETWORK_LANG_CHINESE                                        :Chiński
STR_NETWORK_LANG_CZECH                                          :Czeski
STR_NETWORK_LANG_DANISH                                         :Duński
STR_NETWORK_LANG_DUTCH                                          :Holenderski
STR_NETWORK_LANG_ESPERANTO                                      :Esperanto
STR_NETWORK_LANG_FINNISH                                        :Fiński
STR_NETWORK_LANG_HUNGARIAN                                      :Węgierski
STR_NETWORK_LANG_ICELANDIC                                      :Islandzki
STR_NETWORK_LANG_ITALIAN                                        :Włoski
STR_NETWORK_LANG_JAPANESE                                       :Japoński
STR_NETWORK_LANG_KOREAN                                         :Koreański
STR_NETWORK_LANG_LITHUANIAN                                     :Litewski
STR_NETWORK_LANG_NORWEGIAN                                      :Norweski
STR_NETWORK_LANG_POLISH                                         :Polski
STR_NETWORK_LANG_PORTUGUESE                                     :Portugalski
STR_NETWORK_LANG_ROMANIAN                                       :Rumuński
STR_NETWORK_LANG_RUSSIAN                                        :Rosyjski
STR_NETWORK_LANG_SLOVAK                                         :Słowacki
STR_NETWORK_LANG_SLOVENIAN                                      :Słoweński
STR_NETWORK_LANG_SPANISH                                        :Hiszpański
STR_NETWORK_LANG_SWEDISH                                        :Szwedzki
STR_NETWORK_LANG_TURKISH                                        :Turecki
STR_NETWORK_LANG_UKRAINIAN                                      :Ukraiński
STR_NETWORK_LANG_AFRIKAANS                                      :Afrykanerski
STR_NETWORK_LANG_CROATIAN                                       :Chorwacki
STR_NETWORK_LANG_CATALAN                                        :Kataloński
STR_NETWORK_LANG_ESTONIAN                                       :Estoński
STR_NETWORK_LANG_GALICIAN                                       :Galicyjski
STR_NETWORK_LANG_GREEK                                          :Grecki
STR_NETWORK_LANG_LATVIAN                                        :Łotewski
############ End of leave-in-this-order

# Network game lobby
STR_NETWORK_GAME_LOBBY_CAPTION                                  :{WHITE}Rozpoczęcie gry wieloosobowej

STR_NETWORK_GAME_LOBBY_PREPARE_TO_JOIN                          :{BLACK}Przygotowanie do połączenia: {ORANGE}{STRING}
STR_NETWORK_GAME_LOBBY_COMPANY_LIST_TOOLTIP                     :{BLACK}Lista wszystkich firm w grze. Możesz przyłączyć się do jednej z nich, lub założyć nową

STR_NETWORK_GAME_LOBBY_COMPANY_INFO                             :{SILVER}INFO O FIRMIE
STR_NETWORK_GAME_LOBBY_COMPANY_NAME                             :{SILVER}Nazwa firmy: {WHITE}{STRING}
STR_NETWORK_GAME_LOBBY_INAUGURATION_YEAR                        :{SILVER}Inauguracja: {WHITE}{NUM}
STR_NETWORK_GAME_LOBBY_VALUE                                    :{SILVER}Wartość firmy: {WHITE}{CURRENCY_LONG}
STR_NETWORK_GAME_LOBBY_CURRENT_BALANCE                          :{SILVER}Bieżący bilans: {WHITE}{CURRENCY_LONG}
STR_NETWORK_GAME_LOBBY_LAST_YEARS_INCOME                        :{SILVER}Dochód w ostatnim roku: {WHITE}{CURRENCY_LONG}
STR_NETWORK_GAME_LOBBY_PERFORMANCE                              :{SILVER}Wydajność: {WHITE}{NUM}

STR_NETWORK_GAME_LOBBY_VEHICLES                                 :{SILVER}Pojazdy: {WHITE}{NUM} {TRAIN}, {NUM} {LORRY}, {NUM} {BUS}, {NUM} {SHIP}, {NUM} {PLANE}
STR_NETWORK_GAME_LOBBY_STATIONS                                 :{SILVER}Stacje: {WHITE}{NUM} {TRAIN}, {NUM} {LORRY}, {NUM} {BUS}, {NUM} {SHIP}, {NUM} {PLANE}
STR_NETWORK_GAME_LOBBY_PLAYERS                                  :{SILVER}Gracze: {WHITE}{STRING}

STR_NETWORK_GAME_LOBBY_NEW_COMPANY                              :{BLACK}Nowa firma
STR_NETWORK_GAME_LOBBY_NEW_COMPANY_TOOLTIP                      :{BLACK}Rozpoczęcie działalności nowej firmy
STR_NETWORK_GAME_LOBBY_SPECTATE_GAME                            :{BLACK}Obserwuj grę
STR_NETWORK_GAME_LOBBY_SPECTATE_GAME_TOOLTIP                    :{BLACK}Oglądaj grę jako widz
STR_NETWORK_GAME_LOBBY_JOIN_COMPANY                             :{BLACK}Dołącz do firmy
STR_NETWORK_GAME_LOBBY_JOIN_COMPANY_TOOLTIP                     :{BLACK}Pomóż zarządzać tą firmą

# Network connecting window
STR_NETWORK_CONNECTING_CAPTION                                  :{WHITE}Łączenie...

############ Leave those lines in this order!!
STR_NETWORK_CONNECTING_1                                        :{BLACK}(1/6) Łączenie...
STR_NETWORK_CONNECTING_2                                        :{BLACK}(2/6) Autoryzacja...
STR_NETWORK_CONNECTING_3                                        :{BLACK}(3/6) Oczekiwanie...
STR_NETWORK_CONNECTING_4                                        :{BLACK}(4/6) Pobieranie mapy...
STR_NETWORK_CONNECTING_5                                        :{BLACK}(5/6) Przetwarzanie danych...
STR_NETWORK_CONNECTING_6                                        :{BLACK}(6/6) Rejestracja...

STR_NETWORK_CONNECTING_SPECIAL_1                                :{BLACK}Uzyskiwanie informacji o grze...
STR_NETWORK_CONNECTING_SPECIAL_2                                :{BLACK}Uzyskiwanie informacji o firmach...
############ End of leave-in-this-order
STR_NETWORK_CONNECTING_WAITING                                  :{BLACK}{NUM} klient{P "" ów ów} chce się przyłączyć
STR_NETWORK_CONNECTING_DOWNLOADING_1                            :{BLACK}Dotychczas pobrano {BYTES}
STR_NETWORK_CONNECTING_DOWNLOADING_2                            :{BLACK}{BYTES} / {BYTES} dotąd pobranych

STR_NETWORK_CONNECTION_DISCONNECT                               :{BLACK}Rozłącz

STR_NETWORK_NEED_GAME_PASSWORD_CAPTION                          :{WHITE}Serwer jest chroniony. Wprowadź hasło
STR_NETWORK_NEED_COMPANY_PASSWORD_CAPTION                       :{WHITE}Firma jest chroniona. Wprowadź hasło

# Network company list added strings
STR_NETWORK_COMPANY_LIST_CLIENT_LIST                            :Lista klientów
STR_NETWORK_COMPANY_LIST_SPECTATE                               :Obserwuj
STR_NETWORK_COMPANY_LIST_NEW_COMPANY                            :Nowa firma

# Network client list
STR_NETWORK_CLIENTLIST_KICK                                     :Wyrzuć
STR_NETWORK_CLIENTLIST_BAN                                      :Banuj
STR_NETWORK_CLIENTLIST_GIVE_MONEY                               :Przekazanie pieniędzy
STR_NETWORK_CLIENTLIST_SPEAK_TO_ALL                             :Mów do wszystkich
STR_NETWORK_CLIENTLIST_SPEAK_TO_COMPANY                         :Mów do firmy
STR_NETWORK_CLIENTLIST_SPEAK_TO_CLIENT                          :Prywatna wiadomość

STR_NETWORK_SERVER                                              :Serwer
STR_NETWORK_CLIENT                                              :Klient
STR_NETWORK_SPECTATORS                                          :Widzowie

STR_NETWORK_GIVE_MONEY_CAPTION                                  :{WHITE}Wprowadź ilość pieniędzy, które chcesz przekazać

# Network set password
STR_COMPANY_PASSWORD_CANCEL                                     :{BLACK}Nie zapisuj podanego hasła
STR_COMPANY_PASSWORD_OK                                         :{BLACK}Nadaj firmie nowe hasło
STR_COMPANY_PASSWORD_CAPTION                                    :{WHITE}Hasło firmy
STR_COMPANY_PASSWORD_MAKE_DEFAULT                               :{BLACK}Hasło domyślne
STR_COMPANY_PASSWORD_MAKE_DEFAULT_TOOLTIP                       :{BLACK}Użyj tego hasła jako domyślnego dla nowych firm

# Network company info join/password
STR_COMPANY_VIEW_JOIN                                           :{BLACK}Dołącz
STR_COMPANY_VIEW_JOIN_TOOLTIP                                   :{BLACK}Dołącz i graj jako ta firma
STR_COMPANY_VIEW_PASSWORD                                       :{BLACK}Hasło
STR_COMPANY_VIEW_PASSWORD_TOOLTIP                               :{BLACK}Ochrona hasłem Twojej firmy zapobiega nieautoryzowanemu przyłączeniu się
STR_COMPANY_VIEW_SET_PASSWORD                                   :{BLACK}Ustaw hasło firmy

# Network chat
STR_NETWORK_CHAT_SEND                                           :{BLACK}Wyślij
STR_NETWORK_CHAT_COMPANY_CAPTION                                :[Zespół] :
STR_NETWORK_CHAT_CLIENT_CAPTION                                 :[Prywatna] {STRING}:
STR_NETWORK_CHAT_ALL_CAPTION                                    :[Wszyscy] :

STR_NETWORK_CHAT_COMPANY                                        :[Zespół] {STRING}: {WHITE}{STRING}
STR_NETWORK_CHAT_TO_COMPANY                                     :[Zespół] Do {STRING}: {WHITE}{STRING}
STR_NETWORK_CHAT_CLIENT                                         :[Prywatna] {STRING}: {WHITE}{STRING}
STR_NETWORK_CHAT_TO_CLIENT                                      :[Prywatna] Do {STRING}: {WHITE}{STRING}
STR_NETWORK_CHAT_ALL                                            :[Wszyscy] {STRING}: {WHITE}{STRING}
STR_NETWORK_CHAT_OSKTITLE                                       :{BLACK}Wpisz tekst do chat'u

# Network messages
STR_NETWORK_ERROR_NOTAVAILABLE                                  :{WHITE}Brak interface'u sieciowego lub skompilowano bez opcji ENABLE_NETWORK
STR_NETWORK_ERROR_NOSERVER                                      :{WHITE}Nie można znaleźć żadnej gry w sieci
STR_NETWORK_ERROR_NOCONNECTION                                  :{WHITE}Serwer nie odpowiada
STR_NETWORK_ERROR_NEWGRF_MISMATCH                               :{WHITE}Nie można było połączyć z powodu niezgodności NewGRF
STR_NETWORK_ERROR_DESYNC                                        :{WHITE}Błąd synchronizacji gry sieciowej.
STR_NETWORK_ERROR_LOSTCONNECTION                                :{WHITE}Połączenie utracone w grze sieciowej.
STR_NETWORK_ERROR_SAVEGAMEERROR                                 :{WHITE}Nie można wczytać zapisanej gry z serwera.
STR_NETWORK_ERROR_SERVER_START                                  :{WHITE}Nie można uruchomić serwera
STR_NETWORK_ERROR_CLIENT_START                                  :{WHITE}Nie można połączyć
STR_NETWORK_ERROR_TIMEOUT                                       :{WHITE}Przekroczony limit czasu dla połączenia #{NUM}
STR_NETWORK_ERROR_SERVER_ERROR                                  :{WHITE}Błąd protokołu, połączenie zostało przerwane
STR_NETWORK_ERROR_WRONG_REVISION                                :{WHITE}Wersja gry nie zgadza się z wersją gry na serwerze
STR_NETWORK_ERROR_WRONG_PASSWORD                                :{WHITE}Złe hasło
STR_NETWORK_ERROR_SERVER_FULL                                   :{WHITE}Serwer jest pełny
STR_NETWORK_ERROR_SERVER_BANNED                                 :{WHITE}Masz zabroniony dostęp do tego serwera
STR_NETWORK_ERROR_KICKED                                        :{WHITE}Zostałeś wyrzucony z serwera
STR_NETWORK_ERROR_CHEATER                                       :{WHITE}Ułatwienia są niedozwolone na tym serwerze
STR_NETWORK_ERROR_TOO_MANY_COMMANDS                             :{WHITE}Wysyłano zbyt dużo komend na serwer
STR_NETWORK_ERROR_TIMEOUT_PASSWORD                              :{WHITE}Zbyt długo wprowadzałeś hasło
STR_NETWORK_ERROR_TIMEOUT_COMPUTER                              :{WHITE}Twój komputer jest zbyt wolny, by nadążyć za serwerem
STR_NETWORK_ERROR_TIMEOUT_MAP                                   :{WHITE}Twój komputer zbyt długo pobierał mapę
STR_NETWORK_ERROR_TIMEOUT_JOIN                                  :{WHITE}Twój komputer zbyt długo łączył się z serwerem

############ Leave those lines in this order!!
STR_NETWORK_ERROR_CLIENT_GENERAL                                :błąd ogólny
STR_NETWORK_ERROR_CLIENT_DESYNC                                 :błąd synchronizacji
STR_NETWORK_ERROR_CLIENT_SAVEGAME                               :nie można załadować mapy
STR_NETWORK_ERROR_CLIENT_CONNECTION_LOST                        :połączenie utracone
STR_NETWORK_ERROR_CLIENT_PROTOCOL_ERROR                         :błąd protokołu
STR_NETWORK_ERROR_CLIENT_NEWGRF_MISMATCH                        :niezgodność NewGRF
STR_NETWORK_ERROR_CLIENT_NOT_AUTHORIZED                         :nie autoryzowane
STR_NETWORK_ERROR_CLIENT_NOT_EXPECTED                           :odebrany nieznany pakiet
STR_NETWORK_ERROR_CLIENT_WRONG_REVISION                         :zła wersja
STR_NETWORK_ERROR_CLIENT_NAME_IN_USE                            :nazwa już w użyciu
STR_NETWORK_ERROR_CLIENT_WRONG_PASSWORD                         :złe hasło gry
STR_NETWORK_ERROR_CLIENT_COMPANY_MISMATCH                       :zła nazwa firmy w DoCommand
STR_NETWORK_ERROR_CLIENT_KICKED                                 :wyrzucony przez serwer
STR_NETWORK_ERROR_CLIENT_CHEATER                                :próbował użyć ułatwień
STR_NETWORK_ERROR_CLIENT_SERVER_FULL                            :serwer jest pełny
STR_NETWORK_ERROR_CLIENT_TOO_MANY_COMMANDS                      :wysyłał zbyt wiele komend
STR_NETWORK_ERROR_CLIENT_TIMEOUT_PASSWORD                       :nie otrzymano hasła w odpowiednim czasie
STR_NETWORK_ERROR_CLIENT_TIMEOUT_COMPUTER                       :przekroczono czas
STR_NETWORK_ERROR_CLIENT_TIMEOUT_MAP                            :pobieranie mapy trwało zbyt długo
STR_NETWORK_ERROR_CLIENT_TIMEOUT_JOIN                           :przetwarzanie mapy trwało za długo
############ End of leave-in-this-order

STR_NETWORK_ERROR_CLIENT_GUI_LOST_CONNECTION_CAPTION            :{WHITE}Możliwa utrata połączenia
STR_NETWORK_ERROR_CLIENT_GUI_LOST_CONNECTION                    :{WHITE}Przez ostatni{P 0 ą e e} {NUM} sekund{P ę y ""} nie otrzymano żadnych danych z serwera

# Network related errors
STR_NETWORK_SERVER_MESSAGE                                      :*** {1:STRING}
############ Leave those lines in this order!!
STR_NETWORK_SERVER_MESSAGE_GAME_PAUSED                          :Gra wstrzymana ({STRING})
STR_NETWORK_SERVER_MESSAGE_GAME_STILL_PAUSED_1                  :Gra nadal wstrzymana ({STRING})
STR_NETWORK_SERVER_MESSAGE_GAME_STILL_PAUSED_2                  :Gra nadal wstrzymana ({STRING}, {STRING})
STR_NETWORK_SERVER_MESSAGE_GAME_STILL_PAUSED_3                  :Gra nadal wstrzymana ({STRING}, {STRING}, {STRING})
STR_NETWORK_SERVER_MESSAGE_GAME_STILL_PAUSED_4                  :Gra wciąż wstrzymana ({STRING}, {STRING}, {STRING}, {STRING})
STR_NETWORK_SERVER_MESSAGE_GAME_UNPAUSED                        :Gra wznowiona ({STRING})
STR_NETWORK_SERVER_MESSAGE_GAME_REASON_NOT_ENOUGH_PLAYERS       :ilość graczy
STR_NETWORK_SERVER_MESSAGE_GAME_REASON_CONNECTING_CLIENTS       :łączenie klientów
STR_NETWORK_SERVER_MESSAGE_GAME_REASON_MANUAL                   :ręczny
STR_NETWORK_SERVER_MESSAGE_GAME_REASON_GAME_SCRIPT              :skrypt gry
############ End of leave-in-this-order
STR_NETWORK_MESSAGE_CLIENT_LEAVING                              :opuszczanie
STR_NETWORK_MESSAGE_CLIENT_JOINED                               :*** {STRING} dołączył do gry.
STR_NETWORK_MESSAGE_CLIENT_JOINED_ID                            :*** {STRING} dołączył do gry (Klient #{2:NUM})
STR_NETWORK_MESSAGE_CLIENT_COMPANY_JOIN                         :*** {STRING} dołączył do firmy #{2:NUM}
STR_NETWORK_MESSAGE_CLIENT_COMPANY_SPECTATE                     :*** {STRING} dołączył do obserwatorów
STR_NETWORK_MESSAGE_CLIENT_COMPANY_NEW                          :*** {STRING} założył nową firmę (#{2:NUM})
STR_NETWORK_MESSAGE_CLIENT_LEFT                                 :*** {STRING} opuścił grę ({2:STRING})
STR_NETWORK_MESSAGE_NAME_CHANGE                                 :*** {STRING} zmienił/zmieniła swoje imię na {STRING}
STR_NETWORK_MESSAGE_GIVE_MONEY                                  :*** {STRING} dał/dała twojemu przedsiębiorstwu {2:CURRENCY_LONG}
STR_NETWORK_MESSAGE_GAVE_MONEY_AWAY                             :*** Dałeś {1:STRING} {2:CURRENCY_LONG}
STR_NETWORK_MESSAGE_SERVER_SHUTDOWN                             :{WHITE}Serwer zamknął sesję
STR_NETWORK_MESSAGE_SERVER_REBOOT                               :{WHITE}Restart serwera...{}Proszę czekać...

# Content downloading window
STR_CONTENT_TITLE                                               :{WHITE}Przeglądarka dodatkowej zawartości
STR_CONTENT_TYPE_CAPTION                                        :{BLACK}Typ
STR_CONTENT_TYPE_CAPTION_TOOLTIP                                :{BLACK}Rodzaj zawartości
STR_CONTENT_NAME_CAPTION                                        :{BLACK}Nazwa
STR_CONTENT_NAME_CAPTION_TOOLTIP                                :{BLACK}Nazwa zawartości
STR_CONTENT_MATRIX_TOOLTIP                                      :{BLACK}Kliknij na linii, aby zobaczyć szczegóły{}Kliknij na kwadracie wyboru, aby zaznaczyć go do pobrania
STR_CONTENT_SELECT_ALL_CAPTION                                  :{BLACK}Zaznacz wszystko
STR_CONTENT_SELECT_ALL_CAPTION_TOOLTIP                          :{BLACK}Zaznacz całą zawartość do pobrania
STR_CONTENT_SELECT_UPDATES_CAPTION                              :{BLACK}Wybierz uaktualnienia
STR_CONTENT_SELECT_UPDATES_CAPTION_TOOLTIP                      :{BLACK}Wybierz całą zawartość do pobrania, która jest ulepszeniem dla istniejącej zawartości
STR_CONTENT_UNSELECT_ALL_CAPTION                                :{BLACK}Odznacz wszystko
STR_CONTENT_UNSELECT_ALL_CAPTION_TOOLTIP                        :{BLACK}Zaznacz całą zawartość, aby nie była pobrana
STR_CONTENT_SEARCH_EXTERNAL                                     :{BLACK}Przeszukaj zewnętrzne strony internetowe
STR_CONTENT_SEARCH_EXTERNAL_TOOLTIP                             :{BLACK}Przeszukaj dodatki niedostępne w serwisie OpenTTD na stronach nie współpracujących z OpenTTD
STR_CONTENT_SEARCH_EXTERNAL_DISCLAIMER_CAPTION                  :{WHITE}Opuszczasz OpenTTD!
STR_CONTENT_SEARCH_EXTERNAL_DISCLAIMER                          :{WHITE}Warunki pobierania dodatków z zewnętrznych stron internetowych są inne.{}Będziesz musiał(a) odnieść się do zewnętrznych stron w celu uzyskania wskazówek dotyczących instalacji dodatku w OpenTTD.{}Czy chcesz kontynuować?
STR_CONTENT_FILTER_TITLE                                        :{BLACK}Filtr etykiety/nazwy:
STR_CONTENT_OPEN_URL                                            :{BLACK}Wejdź na stronę
STR_CONTENT_OPEN_URL_TOOLTIP                                    :{BLACK}Wejdź na stronę, by pobrać tę zawartość
STR_CONTENT_DOWNLOAD_CAPTION                                    :{BLACK}Pobierz
STR_CONTENT_DOWNLOAD_CAPTION_TOOLTIP                            :{BLACK}Rozpocznij pobieranie zaznaczonych danych
STR_CONTENT_TOTAL_DOWNLOAD_SIZE                                 :{SILVER}Całkowity rozmiar: {WHITE}{BYTES}
STR_CONTENT_DETAIL_TITLE                                        :{SILVER}OPIS ZAWARTOŚCI
STR_CONTENT_DETAIL_SUBTITLE_UNSELECTED                          :{SILVER}Ten dodatek nie został wybrany do pobrania
STR_CONTENT_DETAIL_SUBTITLE_SELECTED                            :{SILVER}Dodatek ten został wybrany do pobrania
STR_CONTENT_DETAIL_SUBTITLE_AUTOSELECTED                        :{SILVER}Zależność ta została wybrana do pobrania
STR_CONTENT_DETAIL_SUBTITLE_ALREADY_HERE                        :{SILVER}Już to posiadasz
STR_CONTENT_DETAIL_SUBTITLE_DOES_NOT_EXIST                      :{SILVER}Ta zawartość jest nieznana i nie może zostać pobrana do OpenTTD
STR_CONTENT_DETAIL_UPDATE                                       :{SILVER}Jest to uaktualnienie dla dodatku {STRING}
STR_CONTENT_DETAIL_NAME                                         :{SILVER}Nazwa: {WHITE}{STRING}
STR_CONTENT_DETAIL_VERSION                                      :{SILVER}Wersja: {WHITE}{STRING}
STR_CONTENT_DETAIL_DESCRIPTION                                  :{SILVER}Opis: {WHITE}{STRING}
STR_CONTENT_DETAIL_URL                                          :{SILVER}URL: {WHITE}{STRING}
STR_CONTENT_DETAIL_TYPE                                         :{SILVER}Typ: {WHITE}{STRING}
STR_CONTENT_DETAIL_FILESIZE                                     :{SILVER}Rozmiar pobrania: {WHITE}{BYTES}
STR_CONTENT_DETAIL_SELECTED_BECAUSE_OF                          :{SILVER}Zaznaczono z powodu: {WHITE}{STRING}
STR_CONTENT_DETAIL_DEPENDENCIES                                 :{SILVER}Zależności: {WHITE}{STRING}
STR_CONTENT_DETAIL_TAGS                                         :{SILVER}Tagi: {WHITE}{STRING}
STR_CONTENT_NO_ZLIB                                             :{WHITE}OpenTTD jest zbudowany bez wsparcia dla "zlib"...
STR_CONTENT_NO_ZLIB_SUB                                         :{WHITE}... pobieranie zawartości nie jest możliwe!

# Order of these is important!
STR_CONTENT_TYPE_BASE_GRAPHICS                                  :Grafiki bazowe
STR_CONTENT_TYPE_NEWGRF                                         :NewGRF
STR_CONTENT_TYPE_AI                                             :SI
STR_CONTENT_TYPE_AI_LIBRARY                                     :Biblioteka SI
STR_CONTENT_TYPE_SCENARIO                                       :Scenariusz
STR_CONTENT_TYPE_HEIGHTMAP                                      :Mapa wysokościowa
STR_CONTENT_TYPE_BASE_SOUNDS                                    :Podstawowe dźwięki
STR_CONTENT_TYPE_BASE_MUSIC                                     :Podstawowa muzyka
STR_CONTENT_TYPE_GAME_SCRIPT                                    :Skrypt gry
STR_CONTENT_TYPE_GS_LIBRARY                                     :Bilbioteka GS

# Content downloading progress window
STR_CONTENT_DOWNLOAD_TITLE                                      :{WHITE}Pobieranie dodatkowej zawartości...
STR_CONTENT_DOWNLOAD_INITIALISE                                 :{WHITE}Żądanie plików...
STR_CONTENT_DOWNLOAD_FILE                                       :{WHITE}Aktualnie pobierane {STRING} ({NUM} z {NUM})
STR_CONTENT_DOWNLOAD_COMPLETE                                   :{WHITE}Pobieranie ukończone
STR_CONTENT_DOWNLOAD_PROGRESS_SIZE                              :{WHITE}Pobrano {BYTES} z {BYTES} ({NUM} %)

# Content downloading error messages
STR_CONTENT_ERROR_COULD_NOT_CONNECT                             :{WHITE}Nie można połączyć do serwera dodatków...
STR_CONTENT_ERROR_COULD_NOT_DOWNLOAD                            :{WHITE}Pobieranie nie powiodło się...
STR_CONTENT_ERROR_COULD_NOT_DOWNLOAD_CONNECTION_LOST            :{WHITE}... utracono połączenie
STR_CONTENT_ERROR_COULD_NOT_DOWNLOAD_FILE_NOT_WRITABLE          :{WHITE}... plik tylko do odczytu
STR_CONTENT_ERROR_COULD_NOT_EXTRACT                             :{WHITE}Nie udało się dekompresować pobranego pliku

STR_MISSING_GRAPHICS_SET_CAPTION                                :{WHITE}Brak grafiki
STR_MISSING_GRAPHICS_SET_MESSAGE                                :{BLACK}OpenTTD potrzebuje grafiki do poprawnego działania, ale żadne nie zostały znalezione. Czy zgadzasz się, żeby OpenTTD pobrał i zainstalował grafikę?
STR_MISSING_GRAPHICS_YES_DOWNLOAD                               :{BLACK}Tak, pobierz grafikę
STR_MISSING_GRAPHICS_NO_QUIT                                    :{BLACK}Nie, opuść OpenTTD

# Transparency settings window
STR_TRANSPARENCY_CAPTION                                        :{WHITE}Opcje przeźroczystości
STR_TRANSPARENT_SIGNS_TOOLTIP                                   :{BLACK}Przełącz przeźroczystość dla znaków. Ctrl+klik, aby zablokować
STR_TRANSPARENT_TREES_TOOLTIP                                   :{BLACK}Przełącz przeźroczystość dla drzew. Ctrl+klik, aby zablokować
STR_TRANSPARENT_HOUSES_TOOLTIP                                  :{BLACK}Przełącz przeźroczystość dla budynków miejskich. Ctrl+klik, aby zablokować
STR_TRANSPARENT_INDUSTRIES_TOOLTIP                              :{BLACK}Przełącz przeźroczystość dla przedsiębiorstw. Ctrl+klik, aby zablokować
STR_TRANSPARENT_BUILDINGS_TOOLTIP                               :{BLACK}Przełącz przeźroczystość dla infrastruktury takiej jak stacje, zajezdnie i pkt. orientacyjne. Ctrl+klik, aby zablokować
STR_TRANSPARENT_BRIDGES_TOOLTIP                                 :{BLACK}Przełącz przeźroczystość dla mostów. Ctrl+klik, aby zablokować
STR_TRANSPARENT_STRUCTURES_TOOLTIP                              :{BLACK}Przełącz przeźroczystość dla obiektów takich jak latarnie morskie i anteny. Ctrl+klik, aby zablokować
STR_TRANSPARENT_CATENARY_TOOLTIP                                :{BLACK}Przełącz przeźroczystość dla trakcji (linii nośnych). Ctrl+klik, aby zablokować
STR_TRANSPARENT_LOADING_TOOLTIP                                 :{BLACK}Przełącz przeźroczystość dla wskaźników załadunku. Ctrl+klik, aby zablokować
STR_TRANSPARENT_INVISIBLE_TOOLTIP                               :{BLACK}Ustaw obiekty jako niewidoczne zamiast przeźroczyste

# Linkgraph legend window
STR_LINKGRAPH_LEGEND_CAPTION                                    :{BLACK}Legenda przepływu towarów
STR_LINKGRAPH_LEGEND_ALL                                        :{BLACK}Wszystkie
STR_LINKGRAPH_LEGEND_NONE                                       :{BLACK}Żadne
STR_LINKGRAPH_LEGEND_SELECT_COMPANIES                           :{BLACK}Wybierz firmy, które mają być wyświetlane

# Linkgraph legend window and linkgraph legend in smallmap
STR_LINKGRAPH_LEGEND_UNUSED                                     :{TINY_FONT}{BLACK}nieużywany
STR_LINKGRAPH_LEGEND_SATURATED                                  :{TINY_FONT}{BLACK}nasycony
STR_LINKGRAPH_LEGEND_OVERLOADED                                 :{TINY_FONT}{BLACK}przeładowany

# Base for station construction window(s)
STR_STATION_BUILD_COVERAGE_AREA_TITLE                           :{BLACK}Podświetlaj zasięg
STR_STATION_BUILD_COVERAGE_OFF                                  :{BLACK}Wył.
STR_STATION_BUILD_COVERAGE_ON                                   :{BLACK}Wł.
STR_STATION_BUILD_COVERAGE_AREA_OFF_TOOLTIP                     :{BLACK}Nie podświetlaj zasięgu projektowanej stacji
STR_STATION_BUILD_COVERAGE_AREA_ON_TOOLTIP                      :{BLACK}Podświetl zasięg projektowanej stacji
STR_STATION_BUILD_ACCEPTS_CARGO                                 :{BLACK}Akceptuje: {GOLD}{CARGO_LIST}
STR_STATION_BUILD_SUPPLIES_CARGO                                :{BLACK}Zasoby: {GOLD}{CARGO_LIST}

# Join station window
STR_JOIN_STATION_CAPTION                                        :{WHITE}Połącz stację
STR_JOIN_STATION_CREATE_SPLITTED_STATION                        :{YELLOW}Zbuduj oddzielną stację

STR_JOIN_WAYPOINT_CAPTION                                       :{WHITE}Połącz posterunki
STR_JOIN_WAYPOINT_CREATE_SPLITTED_WAYPOINT                      :{YELLOW}Zbuduj oddzielny posterunek

# Rail construction toolbar
STR_RAIL_TOOLBAR_RAILROAD_CONSTRUCTION_CAPTION                  :Konstrukcja linii kolejowej
STR_RAIL_TOOLBAR_ELRAIL_CONSTRUCTION_CAPTION                    :Konstrukcja linii zelektryfikowanej
STR_RAIL_TOOLBAR_MONORAIL_CONSTRUCTION_CAPTION                  :Konstrukcja linii jednoszynowej
STR_RAIL_TOOLBAR_MAGLEV_CONSTRUCTION_CAPTION                    :Konstrukcja linii Maglev

STR_RAIL_TOOLBAR_TOOLTIP_BUILD_RAILROAD_TRACK                   :{BLACK}Budowa torów kolejowych. Ctrl przełącza buduj/usuń dla konstrukcji kolejowych. Shift przełącza pomiędzy trybem budowania a szacowaniem jego kosztów
STR_RAIL_TOOLBAR_TOOLTIP_BUILD_AUTORAIL                         :{BLACK}Zbuduj tory kolejowe za pomocą trybu Autotory. Ctrl przełącza buduj/usuń dla konstrukcji kolejowych. Shift przełącza pomiędzy trybem budowania a szacowaniem jego kosztów
STR_RAIL_TOOLBAR_TOOLTIP_BUILD_TRAIN_DEPOT_FOR_BUILDING         :{BLACK}Budowa warsztatów (do kupowania i serwisowania pociągów). Shift przełącza pomiędzy trybem budowania a szacowaniem jego kosztów
STR_RAIL_TOOLBAR_TOOLTIP_CONVERT_RAIL_TO_WAYPOINT               :{BLACK}Zamiana torów na posterunek. Ctrl umożliwia łączenie posterunków. Shift przełącza pomiędzy trybem budowania a szacowaniem jego kosztów
STR_RAIL_TOOLBAR_TOOLTIP_BUILD_RAILROAD_STATION                 :{BLACK}Zbuduj stację kolejową. Ctrl umożliwia łączenie stacji. Shift przełącza pomiędzy trybem budowania a szacowaniem jego kosztów
STR_RAIL_TOOLBAR_TOOLTIP_BUILD_RAILROAD_SIGNALS                 :{BLACK}Zbuduj sygnały kolejowe. Ctrl przełącza semafory/sygnały świetlne{}Przeciągnięcie pozwala na budowę sygnałów wzdłuż prostej linii torów. Ctrl pozwala na budowę sygnałów do następnego skrzyżowania{}Ctrl+klik przełącza do okna wyboru sygnałów. Shift przełącza pomiędzy budowaniem a szacowaniem kosztów
STR_RAIL_TOOLBAR_TOOLTIP_BUILD_RAILROAD_BRIDGE                  :{BLACK}Zbuduj most kolejowy. Shift przełącza pomiędzy trybem budowania a szacowaniem jego kosztów
STR_RAIL_TOOLBAR_TOOLTIP_BUILD_RAILROAD_TUNNEL                  :{BLACK}Zbuduj tunel kolejowy. Shift przełącza pomiędzy trybem budowania a szacowaniem jego kosztów
STR_RAIL_TOOLBAR_TOOLTIP_TOGGLE_BUILD_REMOVE_FOR                :{BLACK}Przełącz buduj/usuń dla torów kolejowych, sygnałów, posterunków i stacji. Przetrzymanie Ctrl usuwa także tory kolejowe z posterunków i stacji
STR_RAIL_TOOLBAR_TOOLTIP_CONVERT_RAIL                           :{BLACK}Zamiana typu torów. Shift przełącza pomiędzy trybem budowania a szacowaniem jego kosztów

STR_RAIL_NAME_RAILROAD                                          :Kolej
STR_RAIL_NAME_ELRAIL                                            :Kolej elektryczna
STR_RAIL_NAME_MONORAIL                                          :Kolej jednoszynowa
STR_RAIL_NAME_MAGLEV                                            :Kolej magnetyczna (Maglev)

# Rail depot construction window
STR_BUILD_DEPOT_TRAIN_ORIENTATION_CAPTION                       :{WHITE}Ukierunkowanie hali warsztatów
STR_BUILD_DEPOT_TRAIN_ORIENTATION_TOOLTIP                       :{BLACK}Wybierz ukierunkowanie warsztatów

# Rail waypoint construction window
STR_WAYPOINT_CAPTION                                            :{WHITE}Posterunek
STR_WAYPOINT_GRAPHICS_TOOLTIP                                   :{BLACK}Wybierz typ posterunku

# Rail station construction window
STR_STATION_BUILD_RAIL_CAPTION                                  :{WHITE}Wybór stacji
STR_STATION_BUILD_ORIENTATION                                   :{BLACK}Ukierunkowanie
STR_STATION_BUILD_RAILROAD_ORIENTATION_TOOLTIP                  :{BLACK}Wybierz ukierunkowanie stacji
STR_STATION_BUILD_NUMBER_OF_TRACKS                              :{BLACK}Ilość peronów
STR_STATION_BUILD_NUMBER_OF_TRACKS_TOOLTIP                      :{BLACK}Wybierz ilość peronów na stacji
STR_STATION_BUILD_PLATFORM_LENGTH                               :{BLACK}Długość peronu
STR_STATION_BUILD_PLATFORM_LENGTH_TOOLTIP                       :{BLACK}Wybierz długość stacji
STR_STATION_BUILD_DRAG_DROP                                     :{BLACK}Przeciągnij i upuść
STR_STATION_BUILD_DRAG_DROP_TOOLTIP                             :{BLACK}Buduj stację używając "przeciągnij i upuść"

STR_STATION_BUILD_STATION_CLASS_TOOLTIP                         :{BLACK}Wybierz rodzaj stacji do pokazania
STR_STATION_BUILD_STATION_TYPE_TOOLTIP                          :{BLACK}Wybierz typ stacji do zbudowania

STR_STATION_CLASS_DFLT                                          :Typowa stacja
STR_STATION_CLASS_WAYP                                          :Posterunki

# Signal window
STR_BUILD_SIGNAL_CAPTION                                        :{WHITE}Wybór sygnałów
STR_BUILD_SIGNAL_SEMAPHORE_NORM_TOOLTIP                         :{BLACK}Sygnalizator bloku (semafor){}Najprostszy typ sygnału pozwalający na przebywanie w jednym bloku wyłącznie jednemu pociągowi naraz
STR_BUILD_SIGNAL_SEMAPHORE_ENTRY_TOOLTIP                        :{BLACK}Sygnalizator wejściowy (semafor){}Zielony, póki choć jeden sygnalizator wyjściowy dla kolejnego odcinka trasy jest zielony. W przeciwnym wypadku czerwony.
STR_BUILD_SIGNAL_SEMAPHORE_EXIT_TOOLTIP                         :{BLACK}Sygnalizator wyjściowy (semafor){}Zachowuje się jak sygnalizator blokowy, lecz jest niezbędny do zmiany na poprawny kolor w presygnalizatorach wejściowych i złożonych
STR_BUILD_SIGNAL_SEMAPHORE_COMBO_TOOLTIP                        :{BLACK}Sygnalizator złożony (semafor){}Sygnalizator złożony zachowuje się jak kombinacja sygnalizatorów wejściowych oraz wyjściowych. Umożliwia to budowę wielkich "drzew" presygnalizatorów
STR_BUILD_SIGNAL_SEMAPHORE_PBS_TOOLTIP                          :{BLACK}Sygnalizator trasy (semafor){}Sygnalizator trasy umożliwiający wejście więcej niż jednemu pociagowi do bloku sygnalizatorów, o ile pociąg może zarezerwować trasę do bezpiecznego punktu zatrzymania. Zwykłe sygnalizatory trasy mogą być mijane w przeciwnym kierunku
STR_BUILD_SIGNAL_SEMAPHORE_PBS_OWAY_TOOLTIP                     :{BLACK}Jednokierunkowy sygnalizator trasy (semafor){}Sygnalizator trasy umożliwiający wejście więcej niż jednemu pociagowi do bloku sygnalizatorów, o ile pociąg może zarezerwować trasę do bezpiecznego punktu zatrzymania. Sygnalizatory jednokierunkowe nie mogą być mijane w przeciwnym kierunku
STR_BUILD_SIGNAL_ELECTRIC_NORM_TOOLTIP                          :{BLACK}Sygnalizator bloku (elektryczny){}Najprostszy typ sygnału pozwalający na przebywanie w jednym bloku wyłącznie jednemu pociągowi naraz
STR_BUILD_SIGNAL_ELECTRIC_ENTRY_TOOLTIP                         :{BLACK}Sygnalizator wejściowy (elektryczny){}Zielony, póki choć jeden sygnalizator wyjściowy dla kolejnego odcinka trasy jest zielony. W przeciwnym przypadku czerwony
STR_BUILD_SIGNAL_ELECTRIC_EXIT_TOOLTIP                          :{BLACK}Sygnalizator wyjściowy (elektryczny){}Zachowuje się jak sygnalizator blokowy, lecz jest niezbędny do zmiany na poprawny kolor w presygnalizatorach wejściowych i złożonych
STR_BUILD_SIGNAL_ELECTRIC_COMBO_TOOLTIP                         :{BLACK}Sygnalizator złożony (elektryczny){}Sygnalizator złożony działa jako sygnał wejściowy i wyjściowy. Umożliwia to budowę wielkich "drzew" presygnalizatorów
STR_BUILD_SIGNAL_ELECTRIC_PBS_TOOLTIP                           :{BLACK}Sygnalizator trasy (elektryczny){}Sygnalizator trasy umożliwiający wejście więcej niż jednemu pociagowi do bloku sygnalizatorów, o ile pociąg może zarezerwować trasę do bezpiecznego punktu zatrzymania. Zwykłe sygnalizatory trasy mogą być mijane w przeciwnym kierunku
STR_BUILD_SIGNAL_ELECTRIC_PBS_OWAY_TOOLTIP                      :{BLACK}Jednokierunkowy sygnalizator trasy (elektryczny){}Sygnalizator trasy umożliwiający wejście więcej niż jednemu pociagowi do bloku sygnalizatorów, o ile pociąg może zarezerwować trasę do bezpiecznego punktu zatrzymania. Sygnalizatory jednokierunkowe nie mogą być mijane w przeciwnym kierunku
STR_BUILD_SIGNAL_CONVERT_TOOLTIP                                :{BLACK}Zamiana sygnałów{}Jeżeli włączone, kliknięcie na istniejący sygnał spowoduje zamianę go na wybrany typ i wariant. CTRL+klik przełącza istniejący wariant. Shift+klik pokazuje szacowany koszt zamiany
STR_BUILD_SIGNAL_DRAG_SIGNALS_DENSITY_TOOLTIP                   :{BLACK}Gęstość sygnałów przy przeciąganiu
STR_BUILD_SIGNAL_DRAG_SIGNALS_DENSITY_DECREASE_TOOLTIP          :{BLACK}Zmniejsz odległość między sygnałami przy przeciąganiu
STR_BUILD_SIGNAL_DRAG_SIGNALS_DENSITY_INCREASE_TOOLTIP          :{BLACK}Zwiększ odległość między sygnałami przy przeciąganiu

# Bridge selection window
STR_SELECT_RAIL_BRIDGE_CAPTION                                  :{WHITE}Wybierz rodzaj mostu kolejowego
STR_SELECT_ROAD_BRIDGE_CAPTION                                  :{WHITE}Wybierz most drogowy
STR_SELECT_BRIDGE_SELECTION_TOOLTIP                             :{BLACK}Wybór mostu - kliknij na wybranym moście, aby go zbudować
STR_SELECT_BRIDGE_INFO                                          :{GOLD}{STRING},{} {VELOCITY} {WHITE}{CURRENCY_LONG}
STR_SELECT_BRIDGE_SCENEDIT_INFO                                 :{GOLD}{STRING},{} {VELOCITY}
STR_BRIDGE_NAME_SUSPENSION_STEEL                                :Podwieszany, stalowy
STR_BRIDGE_NAME_GIRDER_STEEL                                    :Dźwigarowy, stalowy
STR_BRIDGE_NAME_CANTILEVER_STEEL                                :Wspornikowy, stalowy
STR_BRIDGE_NAME_SUSPENSION_CONCRETE                             :Podwieszany, betonowy
STR_BRIDGE_NAME_WOODEN                                          :Drewniany
STR_BRIDGE_NAME_CONCRETE                                        :Betonowy
STR_BRIDGE_NAME_TUBULAR_STEEL                                   :Cylindryczny, stalowy
STR_BRIDGE_TUBULAR_SILICON                                      :Cylindryczny, krzemowy


# Road construction toolbar
STR_ROAD_TOOLBAR_ROAD_CONSTRUCTION_CAPTION                      :{WHITE}Budowa dróg
STR_ROAD_TOOLBAR_TRAM_CONSTRUCTION_CAPTION                      :{WHITE}Budowa linii tramwajowej
STR_ROAD_TOOLBAR_TOOLTIP_BUILD_ROAD_SECTION                     :{BLACK}Zbuduj drogę. Ctrl przełącza buduj/usuń dla konstrukcji drogowych. Shift przełącza pomiędzy trybem budowania a szacowaniem jego kosztów
STR_ROAD_TOOLBAR_TOOLTIP_BUILD_TRAMWAY_SECTION                  :{BLACK}Zbuduj tory tramwajowe. Ctrl przełącza buduj/usuń dla konstrukcji tramwajowych. Shift przełącza pomiędzy trybem budowania a szacowaniem jego kosztów
STR_ROAD_TOOLBAR_TOOLTIP_BUILD_AUTOROAD                         :{BLACK}Zbuduj drogę używając trybu Autoroad. Ctrl przełącza buduj/usuń dla konstrukcji drogowych. Shift przełącza pomiędzy trybem budowania a szacowaniem jego kosztów
STR_ROAD_TOOLBAR_TOOLTIP_BUILD_AUTOTRAM                         :{BLACK}Zbuduj tory tramwajowe używając trybu Autotram. Ctrl przełącza buduj/usuń dla konstrukcji tramwajowych. Shift przełącza pomiędzy trybem budowania a szacowaniem jego kosztów
STR_ROAD_TOOLBAR_TOOLTIP_BUILD_ROAD_VEHICLE_DEPOT               :{BLACK}Wybuduj zajezdnię samochodową (do kupowania i serwisowania pojazdów). Shift przełącza pomiędzy trybem budowania a szacowaniem jego kosztów
STR_ROAD_TOOLBAR_TOOLTIP_BUILD_TRAM_VEHICLE_DEPOT               :{BLACK}Wybuduj zajezdnię tramwajową (do kupowania i serwisowania pojazdów). Shift przełącza pomiędzy trybem budowania a szacowaniem jego kosztów
STR_ROAD_TOOLBAR_TOOLTIP_BUILD_BUS_STATION                      :{BLACK}Zbuduj przystanek autobusowy. Ctrl umożliwia łączenie stacji. Shift przełącza pomiędzy trybem budowania a szacowaniem jego kosztów
STR_ROAD_TOOLBAR_TOOLTIP_BUILD_PASSENGER_TRAM_STATION           :{BLACK}Zbuduj pasażerski przystanek tramwajowy. Ctrl umożliwia łączenie stacji. Shift przełącza pomiędzy trybem budowania a szacowaniem jego kosztów
STR_ROAD_TOOLBAR_TOOLTIP_BUILD_TRUCK_LOADING_BAY                :{BLACK}Zbuduj stację załadunku ciężarówek. Ctrl umożliwia łączenie stacji. Shift przełącza pomiędzy trybem budowania a szacowaniem jego kosztów
STR_ROAD_TOOLBAR_TOOLTIP_BUILD_CARGO_TRAM_STATION               :{BLACK}Zbuduj tramwajową stację załadunkową. Ctrl umożliwia łączenie stacji. Shift przełącza pomiędzy trybem budowania a szacowaniem jego kosztów
STR_ROAD_TOOLBAR_TOOLTIP_TOGGLE_ONE_WAY_ROAD                    :{BLACK}Włącz/wyłącz drogi jednokierunkowe
STR_ROAD_TOOLBAR_TOOLTIP_BUILD_ROAD_BRIDGE                      :{BLACK}Zbuduj most drogowy. Shift przełącza pomiędzy trybem budowania a szacowaniem jego kosztów
STR_ROAD_TOOLBAR_TOOLTIP_BUILD_TRAMWAY_BRIDGE                   :{BLACK}Zbuduj most tramwajowy. Shift przełącza pomiędzy trybem budowania a szacowaniem jego kosztów
STR_ROAD_TOOLBAR_TOOLTIP_BUILD_ROAD_TUNNEL                      :{BLACK}Zbuduj tunel drogowy. Shift przełącza pomiędzy trybem budowania a szacowaniem jego kosztów
STR_ROAD_TOOLBAR_TOOLTIP_BUILD_TRAMWAY_TUNNEL                   :{BLACK}Zbuduj tunel tramwajowy. Shift przełącza pomiędzy trybem budowania a szacowaniem jego kosztów
STR_ROAD_TOOLBAR_TOOLTIP_TOGGLE_BUILD_REMOVE_FOR_ROAD           :{BLACK}Przełącz buduj/usuń dla konstrukcji dróg
STR_ROAD_TOOLBAR_TOOLTIP_TOGGLE_BUILD_REMOVE_FOR_TRAMWAYS       :{BLACK}Przełącz buduj/usuń dla konstrukcji tramwajowej

# Road depot construction window
STR_BUILD_DEPOT_ROAD_ORIENTATION_CAPTION                        :{WHITE}Ukierunkowanie zajezdni samochodowej
STR_BUILD_DEPOT_ROAD_ORIENTATION_SELECT_TOOLTIP                 :{BLACK}Wybierz umiejscowienie zajezdni samochodowej
STR_BUILD_DEPOT_TRAM_ORIENTATION_CAPTION                        :{WHITE}Orientacja zajezdni tramwajowej
STR_BUILD_DEPOT_TRAM_ORIENTATION_SELECT_TOOLTIP                 :{BLACK}Wybierz ukierunkowanie zajezdni tramwajowej

# Road vehicle station construction window
STR_STATION_BUILD_BUS_ORIENTATION                               :{WHITE}Ukierunkowanie przystanku
STR_STATION_BUILD_BUS_ORIENTATION_TOOLTIP                       :{BLACK}Wybierz ukierunkowanie przystanku
STR_STATION_BUILD_TRUCK_ORIENTATION                             :{WHITE}Ukierunkowanie stacji załadunku ciężarówek
STR_STATION_BUILD_TRUCK_ORIENTATION_TOOLTIP                     :{BLACK}Wybierz ukierunkowanie stacji załadunku ciężarówek
STR_STATION_BUILD_PASSENGER_TRAM_ORIENTATION                    :{WHITE}Ukierunkowanie Przystanku Tramwajowego
STR_STATION_BUILD_PASSENGER_TRAM_ORIENTATION_TOOLTIP            :{BLACK}Wybierz ukierunkowanie przystanku tramwajowego
STR_STATION_BUILD_CARGO_TRAM_ORIENTATION                        :{WHITE}Ukierunkowanie Tramwajowej Stacji Towarowej
STR_STATION_BUILD_CARGO_TRAM_ORIENTATION_TOOLTIP                :{BLACK}Wybierz ukierunkowanie tramwajowej stacji załadunkowej

# Waterways toolbar (last two for SE only)
STR_WATERWAYS_TOOLBAR_CAPTION                                   :{WHITE}Konstrukcja kanału wodnego
STR_WATERWAYS_TOOLBAR_CAPTION_SE                                :{WHITE}Kanał wodny
STR_WATERWAYS_TOOLBAR_BUILD_CANALS_TOOLTIP                      :{BLACK}Buduj kanały. Shift przełącza pomiędzy trybem budowania a szacowaniem jego kosztów
STR_WATERWAYS_TOOLBAR_BUILD_LOCKS_TOOLTIP                       :{BLACK}Buduj śluzy. Shift przełącza pomiędzy trybem budowania a szacowaniem jego kosztów
STR_WATERWAYS_TOOLBAR_BUILD_DEPOT_TOOLTIP                       :{BLACK}Wybuduj stocznię (do kupowania i serwisowania statków). Shift przełącza pomiędzy trybem budowania a szacowaniem jego kosztów
STR_WATERWAYS_TOOLBAR_BUILD_DOCK_TOOLTIP                        :{BLACK}Zbuduj port. Ctrl umożliwia łączenie stacji. Shift przełącza pomiędzy trybem budowania a szacowaniem jego kosztów
STR_WATERWAYS_TOOLBAR_BUOY_TOOLTIP                              :{BLACK}Ustaw boję, która może być użyta jako pkt. orientacyjny. Shift przełącza pomiędzy trybem budowania a szacowaniem jego kosztów
STR_WATERWAYS_TOOLBAR_BUILD_AQUEDUCT_TOOLTIP                    :{BLACK}Zbuduj akwedukt. Shift przełącza pomiędzy trybem budowania a szacowaniem jego kosztów
STR_WATERWAYS_TOOLBAR_CREATE_LAKE_TOOLTIP                       :{BLACK}Stwórz akwen wodny.{}Tworzy kanał, chyba że przyrzymany jest CTRL na poziomie morza, wtedy pobliski teren zostanie zatopiony
STR_WATERWAYS_TOOLBAR_CREATE_RIVER_TOOLTIP                      :{BLACK}Umieszczanie rzek

# Ship depot construction window
STR_DEPOT_BUILD_SHIP_CAPTION                                    :{WHITE}Ukierunkowanie stoczni
STR_DEPOT_BUILD_SHIP_ORIENTATION_TOOLTIP                        :{BLACK}Wybierz ukierunkowanie stoczni

# Dock construction window
STR_STATION_BUILD_DOCK_CAPTION                                  :{WHITE}Port

# Airport toolbar
STR_TOOLBAR_AIRCRAFT_CAPTION                                    :{WHITE}Lotniska
STR_TOOLBAR_AIRCRAFT_BUILD_AIRPORT_TOOLTIP                      :{BLACK}Zbuduj lotnisko. Ctrl umożliwia łączenie stacji. Shift przełącza pomiędzy trybem budowania a szacowaniem jego kosztów

# Airport construction window
STR_STATION_BUILD_AIRPORT_CAPTION                               :{WHITE}Wybór lotniska
STR_STATION_BUILD_AIRPORT_TOOLTIP                               :{BLACK}Wybierz wielkość/typ lotniska
STR_STATION_BUILD_AIRPORT_CLASS_LABEL                           :{BLACK}Kategoria lotniska
STR_STATION_BUILD_AIRPORT_LAYOUT_NAME                           :{BLACK}Układ {NUM}

STR_AIRPORT_SMALL                                               :Małe
STR_AIRPORT_CITY                                                :Miejskie
STR_AIRPORT_METRO                                               :Stołeczne
STR_AIRPORT_INTERNATIONAL                                       :Międzynarodowe
STR_AIRPORT_COMMUTER                                            :Lokalne
STR_AIRPORT_INTERCONTINENTAL                                    :Międzykontynentalne
STR_AIRPORT_HELIPORT                                            :Klasyczne
STR_AIRPORT_HELIDEPOT                                           :Serwisowe
STR_AIRPORT_HELISTATION                                         :Lotnisko helikopterów

STR_AIRPORT_CLASS_SMALL                                         :Małe lotniska
STR_AIRPORT_CLASS_LARGE                                         :Duże lotniska
STR_AIRPORT_CLASS_HUB                                           :Główne lotniska
STR_AIRPORT_CLASS_HELIPORTS                                     :Lądowiska

STR_STATION_BUILD_NOISE                                         :{BLACK}Wytwarzany hałas: {GOLD}{COMMA}

# Landscaping toolbar
STR_LANDSCAPING_TOOLBAR                                         :{WHITE}Krajobraz
STR_LANDSCAPING_TOOLTIP_LOWER_A_CORNER_OF_LAND                  :{BLACK}Obniżenie narożnika terenu. Przeciągnięcie obniża pierwszy zaznaczony róg i wyrównuje zaznaczony obszar do nowej wysokości rogu. Ctrl zaznacza obszar po przekątnej. Shift przełącza pomiędzy trybem budowania a szacowaniem jego kosztów
STR_LANDSCAPING_TOOLTIP_RAISE_A_CORNER_OF_LAND                  :{BLACK}Podwyższenie narożnika terenu. Przeciągnięcie podnosi pierwszy zaznaczony róg i wyrównuje zaznaczony obszar do nowej wysokości rogu. Ctrl zaznacza obszar po przekątnej. Shift przełącza pomiędzy trybem budowania a szacowaniem jego kosztów
STR_LANDSCAPING_LEVEL_LAND_TOOLTIP                              :{BLACK}Wyrównaj teren do wysykości pierwszego zaznaczonego rogu. Ctrl zaznacza teren po przekątnej. Shift przełącza pomiędzy trybem budowania a szacowaniem jego kosztów
STR_LANDSCAPING_TOOLTIP_PURCHASE_LAND                           :{BLACK}Zakup teren do przyszłego użycia. Shift przełącza pomiędzy trybem kupowania a szacowaniem jego kosztów

# Object construction window
STR_OBJECT_BUILD_CAPTION                                        :{WHITE}Wybór obiektu
STR_OBJECT_BUILD_TOOLTIP                                        :{BLACK}Wybierz obiekt do budowy. Shift przełącza pomiędzy trybem budowy a szacowaniem jej kosztów
STR_OBJECT_BUILD_CLASS_TOOLTIP                                  :{BLACK}Wybierz rodzaj obiektu do budowy
STR_OBJECT_BUILD_PREVIEW_TOOLTIP                                :{BLACK}Podgląd obiektu
STR_OBJECT_BUILD_SIZE                                           :{BLACK}Rozmiar: {GOLD}{NUM} x {NUM} pól

STR_OBJECT_CLASS_LTHS                                           :Latarnie morskie
STR_OBJECT_CLASS_TRNS                                           :Nadajniki

# Tree planting window (last two for SE only)
STR_PLANT_TREE_CAPTION                                          :{WHITE}Drzewa
STR_PLANT_TREE_TOOLTIP                                          :{BLACK}Wybierz typ drzew do sadzenia. Jeśli na wybranym miejscu są już drzewa, to dodasz więcej drzew różnego typu, bez względu na wybraną opcję.
STR_TREES_RANDOM_TYPE                                           :{BLACK}Drzewa różnych rodzajów
STR_TREES_RANDOM_TYPE_TOOLTIP                                   :{BLACK}Sadzenie drzew różnych rodzajów. Shift przełącza pomiędzy trybem sadzenia a szacowaniem jego kosztów
STR_TREES_RANDOM_TREES_BUTTON                                   :{BLACK}Losowe drzewa
STR_TREES_RANDOM_TREES_TOOLTIP                                  :{BLACK}Pokryj losowo krajobraz drzewami

# Land generation window (SE)
STR_TERRAFORM_TOOLBAR_LAND_GENERATION_CAPTION                   :{WHITE}Tworzenie terenu
STR_TERRAFORM_TOOLTIP_PLACE_ROCKY_AREAS_ON_LANDSCAPE            :{BLACK}Umieść kamieniste tereny
STR_TERRAFORM_TOOLTIP_DEFINE_DESERT_AREA                        :{BLACK}Definiuj obszar pustyni.{}Wciśnij i trzymaj Ctrl, aby usunąć
STR_TERRAFORM_TOOLTIP_INCREASE_SIZE_OF_LAND_AREA                :{BLACK}Zwiększ powierzchnie do podwyższenia/obniżenia
STR_TERRAFORM_TOOLTIP_DECREASE_SIZE_OF_LAND_AREA                :{BLACK}Zmniejsz powierzchnie do podwyższenia/obniżenia
STR_TERRAFORM_TOOLTIP_GENERATE_RANDOM_LAND                      :{BLACK}Tworzenie przypadkowego lądu
STR_TERRAFORM_SE_NEW_WORLD                                      :{BLACK}Stwórz nowy scenariusz
STR_TERRAFORM_RESET_LANDSCAPE                                   :{BLACK}Resetuj krajobraz
STR_TERRAFORM_RESET_LANDSCAPE_TOOLTIP                           :{BLACK}Usuń całą własność firmy z mapy

STR_QUERY_RESET_LANDSCAPE_CAPTION                               :{WHITE}Resetuj krajobraz
STR_RESET_LANDSCAPE_CONFIRMATION_TEXT                           :{WHITE}Jesteś pewien że chcesz usunąć całą własność firmy?

# Town generation window (SE)
STR_FOUND_TOWN_CAPTION                                          :{WHITE}Tworzenie miast
STR_FOUND_TOWN_NEW_TOWN_BUTTON                                  :{BLACK}Nowe miasto
STR_FOUND_TOWN_NEW_TOWN_TOOLTIP                                 :{BLACK}Zbuduj nowe miasto. Shift+klik pokazuje szacunkowy koszt
STR_FOUND_TOWN_RANDOM_TOWN_BUTTON                               :{BLACK}Losowe miasto
STR_FOUND_TOWN_RANDOM_TOWN_TOOLTIP                              :{BLACK}Budowa miasta w losowym miejscu
STR_FOUND_TOWN_MANY_RANDOM_TOWNS                                :{BLACK}Wiele losowych miast
STR_FOUND_TOWN_RANDOM_TOWNS_TOOLTIP                             :{BLACK}Pokryj mapę losowo położonymi miastami

STR_FOUND_TOWN_NAME_TITLE                                       :{YELLOW}Nazwa miasta:
STR_FOUND_TOWN_NAME_EDITOR_TITLE                                :{BLACK}Wprowadź nazwę miasta
STR_FOUND_TOWN_NAME_EDITOR_HELP                                 :{BLACK}Kliknij by wprowadzić nazwę miasta
STR_FOUND_TOWN_NAME_RANDOM_BUTTON                               :{BLACK}Losowa nazwa
STR_FOUND_TOWN_NAME_RANDOM_TOOLTIP                              :{BLACK}Stwórz nową losową nazwę

STR_FOUND_TOWN_INITIAL_SIZE_TITLE                               :{YELLOW}Wielkość miasta:
STR_FOUND_TOWN_INITIAL_SIZE_SMALL_BUTTON                        :{BLACK}Małe
STR_FOUND_TOWN_INITIAL_SIZE_MEDIUM_BUTTON                       :{BLACK}Średnie
STR_FOUND_TOWN_INITIAL_SIZE_LARGE_BUTTON                        :{BLACK}Duże
STR_FOUND_TOWN_SIZE_RANDOM                                      :{BLACK}Losowo
STR_FOUND_TOWN_INITIAL_SIZE_TOOLTIP                             :{BLACK}Wybierz wielkość miasta
STR_FOUND_TOWN_CITY                                             :{BLACK}Metropolia
STR_FOUND_TOWN_CITY_TOOLTIP                                     :{BLACK}Duże miasta rozwijają się szybciej o małych miast{}W zależności od ustawień, są większe przy zakładaniu

STR_FOUND_TOWN_ROAD_LAYOUT                                      :{YELLOW}Układ dróg miasta:
STR_FOUND_TOWN_SELECT_TOWN_ROAD_LAYOUT                          :{BLACK}Wybierz układ dróg dla tego miasta
STR_FOUND_TOWN_SELECT_LAYOUT_ORIGINAL                           :{BLACK}Oryginalnie
STR_FOUND_TOWN_SELECT_LAYOUT_BETTER_ROADS                       :{BLACK}Lepsze drogi
STR_FOUND_TOWN_SELECT_LAYOUT_2X2_GRID                           :{BLACK}Siatka 2x2
STR_FOUND_TOWN_SELECT_LAYOUT_3X3_GRID                           :{BLACK}Siatka 3x3
STR_FOUND_TOWN_SELECT_LAYOUT_RANDOM                             :{BLACK}Losowo

# Fund new industry window
STR_FUND_INDUSTRY_CAPTION                                       :{WHITE}Ufunduj nowe przedsiębiorstwo
STR_FUND_INDUSTRY_SELECTION_TOOLTIP                             :{BLACK}Wybierz przedsiębiorstwo z listy
STR_FUND_INDUSTRY_MANY_RANDOM_INDUSTRIES                        :Wiele losowych
STR_FUND_INDUSTRY_MANY_RANDOM_INDUSTRIES_TOOLTIP                :{BLACK}Pokryj mapę losowo położonymi przedsiębiorstwami
STR_FUND_INDUSTRY_INDUSTRY_BUILD_COST                           :{BLACK}Koszt: {YELLOW}{CURRENCY_LONG}
STR_FUND_INDUSTRY_PROSPECT_NEW_INDUSTRY                         :{BLACK}Zleć poszukiwanie
STR_FUND_INDUSTRY_BUILD_NEW_INDUSTRY                            :{BLACK}Zbuduj
STR_FUND_INDUSTRY_FUND_NEW_INDUSTRY                             :{BLACK}Ufunduj

# Industry cargoes window
STR_INDUSTRY_CARGOES_INDUSTRY_CAPTION                           :{WHITE}Kolejność przetwarzania dla {STRING}
STR_INDUSTRY_CARGOES_CARGO_CAPTION                              :{WHITE}Kolejność przetwarzania dla {STRING}
STR_INDUSTRY_CARGOES_PRODUCERS                                  :{WHITE}Przedsiębiorstwa produkujące
STR_INDUSTRY_CARGOES_CUSTOMERS                                  :{WHITE}Przedsiębiorstwa odbierające
STR_INDUSTRY_CARGOES_HOUSES                                     :{WHITE}Domy
STR_INDUSTRY_CARGOES_INDUSTRY_TOOLTIP                           :{BLACK}Kliknij na przedsiębiorstwie aby zobaczyć jego dostawców i odbiorców
STR_INDUSTRY_CARGOES_CARGO_TOOLTIP                              :{BLACK}{STRING}{}Kliknij na towar aby zobaczyć jego dostawców i odbiorców
STR_INDUSTRY_DISPLAY_CHAIN                                      :{BLACK}Łańcuch przetwarzania
STR_INDUSTRY_DISPLAY_CHAIN_TOOLTIP                              :{BLACK}Wyświetla dostawców i odbiorców dla towaru
STR_INDUSTRY_CARGOES_NOTIFY_SMALLMAP                            :{BLACK}Pokaż na mapie
STR_INDUSTRY_CARGOES_NOTIFY_SMALLMAP_TOOLTIP                    :{BLACK}Pokazuje aktualnie wyświetlone przedsiębiorstwa na mapie
STR_INDUSTRY_CARGOES_SELECT_CARGO                               :{BLACK}Wybierz towar
STR_INDUSTRY_CARGOES_SELECT_CARGO_TOOLTIP                       :{BLACK}Wybierz towar, który chcesz wyświetlić
STR_INDUSTRY_CARGOES_SELECT_INDUSTRY                            :{BLACK}Wybierz zakład
STR_INDUSTRY_CARGOES_SELECT_INDUSTRY_TOOLTIP                    :{BLACK}Wybierz zakład, który chcesz wyświetlić

# Land area window
STR_LAND_AREA_INFORMATION_CAPTION                               :{WHITE}Informacja o terenie
STR_LAND_AREA_INFORMATION_COST_TO_CLEAR_N_A                     :{BLACK}Koszt czyszczenia: {LTBLUE}N/D
STR_LAND_AREA_INFORMATION_COST_TO_CLEAR                         :{BLACK}Koszt czyszczenia: {RED}{CURRENCY_LONG}
STR_LAND_AREA_INFORMATION_REVENUE_WHEN_CLEARED                  :{BLACK}Zysk gdy czyszczone: {LTBLUE}{CURRENCY_LONG}
STR_LAND_AREA_INFORMATION_OWNER_N_A                             :Brak
STR_LAND_AREA_INFORMATION_OWNER                                 :{BLACK}Właściciel: {LTBLUE}{STRING}
STR_LAND_AREA_INFORMATION_ROAD_OWNER                            :{BLACK}Wlasciciel drogi: {LTBLUE}{STRING}
STR_LAND_AREA_INFORMATION_TRAM_OWNER                            :{BLACK}Wlasciciel linii tramwajowej: {LTBLUE}{STRING}
STR_LAND_AREA_INFORMATION_RAIL_OWNER                            :{BLACK}Wlaściciel linii kolejowej: {LTBLUE}{STRING}
STR_LAND_AREA_INFORMATION_LOCAL_AUTHORITY                       :{BLACK}Lokalne władze: {LTBLUE}{STRING}
STR_LAND_AREA_INFORMATION_LOCAL_AUTHORITY_NONE                  :Brak
STR_LAND_AREA_INFORMATION_LANDINFO_COORDS                       :{BLACK}Współrzędne: {LTBLUE}{NUM} x {NUM} x {NUM} ({STRING})
STR_LAND_AREA_INFORMATION_BUILD_DATE                            :{BLACK}Zbudowano: {LTBLUE}{DATE_LONG}
STR_LAND_AREA_INFORMATION_STATION_CLASS                         :{BLACK}Rodzaj stacji: {LTBLUE}{STRING}
STR_LAND_AREA_INFORMATION_STATION_TYPE                          :{BLACK}Typ stacji: {LTBLUE}{STRING}
STR_LAND_AREA_INFORMATION_AIRPORT_CLASS                         :{BLACK}Rodzaj lotniska: {LTBLUE}{STRING}
STR_LAND_AREA_INFORMATION_AIRPORT_NAME                          :{BLACK}Nazwa lotniska: {LTBLUE}{STRING}
STR_LAND_AREA_INFORMATION_AIRPORTTILE_NAME                      :{BLACK}Nazwa pola lotniska: {LTBLUE}{STRING}
STR_LAND_AREA_INFORMATION_NEWGRF_NAME                           :{BLACK}NewGRF: {LTBLUE}{STRING}
STR_LAND_AREA_INFORMATION_CARGO_ACCEPTED                        :{BLACK}Akceptowany ładunek: {LTBLUE}
STR_LAND_AREA_INFORMATION_CARGO_EIGHTS                          :({COMMA}/8 {STRING})
STR_LANG_AREA_INFORMATION_RAIL_TYPE                             :{BLACK}Typ torów: {LTBLUE}{STRING}
STR_LANG_AREA_INFORMATION_RAIL_SPEED_LIMIT                      :{BLACK}Limit prędkości linii kolejowej: {LTBLUE}{VELOCITY}
STR_LANG_AREA_INFORMATION_ROAD_SPEED_LIMIT                      :{BLACK}Drogowe ograniczenie prędkości: {LTBLUE}{VELOCITY}

# Description of land area of different tiles
STR_LAI_CLEAR_DESCRIPTION_ROCKS                                 :Skały
STR_LAI_CLEAR_DESCRIPTION_ROUGH_LAND                            :Wyboisty teren
STR_LAI_CLEAR_DESCRIPTION_BARE_LAND                             :Odkryty teren
STR_LAI_CLEAR_DESCRIPTION_GRASS                                 :Trawa
STR_LAI_CLEAR_DESCRIPTION_FIELDS                                :Pola
STR_LAI_CLEAR_DESCRIPTION_SNOW_COVERED_LAND                     :Zaśnieżony teren
STR_LAI_CLEAR_DESCRIPTION_DESERT                                :Pustynia

STR_LAI_RAIL_DESCRIPTION_TRACK                                  :{G=m}Tor kolejowy
STR_LAI_RAIL_DESCRIPTION_TRACK_WITH_NORMAL_SIGNALS              :Tor kolejowy z semaforam blokowymi
STR_LAI_RAIL_DESCRIPTION_TRACK_WITH_PRESIGNALS                  :Tor kolejowy z semaforami wejściowymi
STR_LAI_RAIL_DESCRIPTION_TRACK_WITH_EXITSIGNALS                 :Tor kolejowy z semaforem wyjściowym
STR_LAI_RAIL_DESCRIPTION_TRACK_WITH_COMBOSIGNALS                :Tor kolejowy z semaforami złożonymi (combo)
STR_LAI_RAIL_DESCRIPTION_TRACK_WITH_PBSSIGNALS                  :Tor kolejowy z semaforami trasy
STR_LAI_RAIL_DESCRIPTION_TRACK_WITH_NOENTRYSIGNALS              :Tor kolejowy z jednokierunkowymi semaforami trasy
STR_LAI_RAIL_DESCRIPTION_TRACK_WITH_NORMAL_PRESIGNALS           :Tor kolejowy z semaforami blokowymi i semaforami wejścia
STR_LAI_RAIL_DESCRIPTION_TRACK_WITH_NORMAL_EXITSIGNALS          :Tor kolejowy z semaforami blokowymi i semaforami wyjścia
STR_LAI_RAIL_DESCRIPTION_TRACK_WITH_NORMAL_COMBOSIGNALS         :Tor kolejowy z semaforami blokowymi i semaforami złożonymi (combo)
STR_LAI_RAIL_DESCRIPTION_TRACK_WITH_NORMAL_PBSSIGNALS           :Tor kolejowy z semaforami blokowymi i semaforami trasy
STR_LAI_RAIL_DESCRIPTION_TRACK_WITH_NORMAL_NOENTRYSIGNALS       :Tor kolejowy z semaforami blokowymi i jednokierunkowymi semaforami trasy
STR_LAI_RAIL_DESCRIPTION_TRACK_WITH_PRE_EXITSIGNALS             :Tor kolejowy z semaforami wejścia i wyjścia
STR_LAI_RAIL_DESCRIPTION_TRACK_WITH_PRE_COMBOSIGNALS            :Tor kolejowy z semaforami wejścia i semaforami złożonymi (combo)
STR_LAI_RAIL_DESCRIPTION_TRACK_WITH_PRE_PBSSIGNALS              :Tor kolejowy z semaforami wejścia i semaforami trasy
STR_LAI_RAIL_DESCRIPTION_TRACK_WITH_PRE_NOENTRYSIGNALS          :Tor kolejowy z semaforami wejścia i jednokierunkowymi semaforami trasy
STR_LAI_RAIL_DESCRIPTION_TRACK_WITH_EXIT_COMBOSIGNALS           :Tor kolejowy z semaforami wyjścia i semaforami złożonymi (combo)
STR_LAI_RAIL_DESCRIPTION_TRACK_WITH_EXIT_PBSSIGNALS             :Tor kolejowy z semaforami wyjścia i semaforami trasy
STR_LAI_RAIL_DESCRIPTION_TRACK_WITH_EXIT_NOENTRYSIGNALS         :Tor kolejowy z semaforami wyjścia i jednokierunkowymi semaforami trasy
STR_LAI_RAIL_DESCRIPTION_TRACK_WITH_COMBO_PBSSIGNALS            :Tor kolejowy z semaforami złożonymi (combo) i semaforami trasy
STR_LAI_RAIL_DESCRIPTION_TRACK_WITH_COMBO_NOENTRYSIGNALS        :Tor kolejowy z semaforami złożonymi (combo) i jednokierunkowymi semaforami trasy
STR_LAI_RAIL_DESCRIPTION_TRACK_WITH_PBS_NOENTRYSIGNALS          :Tor kolejowy z semaforami trasy i jednokierunkowymi semaforami trasy
STR_LAI_RAIL_DESCRIPTION_TRAIN_DEPOT                            :{G=f}Warsztaty kolejowe

STR_LAI_ROAD_DESCRIPTION_ROAD                                   :Droga
STR_LAI_ROAD_DESCRIPTION_ROAD_WITH_STREETLIGHTS                 :Droga z oświetleniem ulicznym
STR_LAI_ROAD_DESCRIPTION_TREE_LINED_ROAD                        :Droga z drzewami
STR_LAI_ROAD_DESCRIPTION_ROAD_VEHICLE_DEPOT                     :Zajezdnia samochodowa
STR_LAI_ROAD_DESCRIPTION_ROAD_RAIL_LEVEL_CROSSING               :Przejazd kolejowy
STR_LAI_ROAD_DESCRIPTION_TRAMWAY                                :Szyny tramwajowe

# Houses come directly from their building names
STR_LAI_TOWN_INDUSTRY_DESCRIPTION_UNDER_CONSTRUCTION            :{STRING} (w budowie)

STR_LAI_TREE_NAME_TREES                                         :Drzewa
STR_LAI_TREE_NAME_RAINFOREST                                    :Las deszczowy
STR_LAI_TREE_NAME_CACTUS_PLANTS                                 :Kaktusy

STR_LAI_STATION_DESCRIPTION_RAILROAD_STATION                    :Stacja kolejowa
STR_LAI_STATION_DESCRIPTION_AIRCRAFT_HANGAR                     :Hangar
STR_LAI_STATION_DESCRIPTION_AIRPORT                             :Lotnisko
STR_LAI_STATION_DESCRIPTION_TRUCK_LOADING_AREA                  :Stacja załadunku ciężarówek
STR_LAI_STATION_DESCRIPTION_BUS_STATION                         :Przystanek
STR_LAI_STATION_DESCRIPTION_SHIP_DOCK                           :Port
STR_LAI_STATION_DESCRIPTION_BUOY                                :Boja
STR_LAI_STATION_DESCRIPTION_WAYPOINT                            :Posterunek

STR_LAI_WATER_DESCRIPTION_WATER                                 :Woda
STR_LAI_WATER_DESCRIPTION_CANAL                                 :Kanał
STR_LAI_WATER_DESCRIPTION_LOCK                                  :Śluza
STR_LAI_WATER_DESCRIPTION_RIVER                                 :Rzeka
STR_LAI_WATER_DESCRIPTION_COAST_OR_RIVERBANK                    :Wybrzeże lub brzeg rzeki
STR_LAI_WATER_DESCRIPTION_SHIP_DEPOT                            :Stocznia

# Industries come directly from their industry names

STR_LAI_TUNNEL_DESCRIPTION_RAILROAD                             :Tunel kolejowy
STR_LAI_TUNNEL_DESCRIPTION_ROAD                                 :Tunel drogowy

STR_LAI_BRIDGE_DESCRIPTION_RAIL_SUSPENSION_STEEL                :Podwieszany most kolejowy ze stali
STR_LAI_BRIDGE_DESCRIPTION_RAIL_GIRDER_STEEL                    :Dźwigarowy most kolejowy ze stali
STR_LAI_BRIDGE_DESCRIPTION_RAIL_CANTILEVER_STEEL                :Stalowy wspornikowy most kolejowy
STR_LAI_BRIDGE_DESCRIPTION_RAIL_SUSPENSION_CONCRETE             :Podwieszany most kolejowy wzmocniony betonem
STR_LAI_BRIDGE_DESCRIPTION_RAIL_WOODEN                          :Drewniany most kolejowy
STR_LAI_BRIDGE_DESCRIPTION_RAIL_CONCRETE                        :Most kolejowy z betonu
STR_LAI_BRIDGE_DESCRIPTION_RAIL_TUBULAR_STEEL                   :Cylindryczny most kolejowy

STR_LAI_BRIDGE_DESCRIPTION_ROAD_SUSPENSION_STEEL                :Podwieszany most drogowy ze stali
STR_LAI_BRIDGE_DESCRIPTION_ROAD_GIRDER_STEEL                    :Dźwigarowy most drogowy ze stali
STR_LAI_BRIDGE_DESCRIPTION_ROAD_CANTILEVER_STEEL                :Wspornikowy most drogowy ze stali
STR_LAI_BRIDGE_DESCRIPTION_ROAD_SUSPENSION_CONCRETE             :Podwieszany most drogowy wzmocniony betonem
STR_LAI_BRIDGE_DESCRIPTION_ROAD_WOODEN                          :Drewniany most drogowy
STR_LAI_BRIDGE_DESCRIPTION_ROAD_CONCRETE                        :Betonowy most drogowy
STR_LAI_BRIDGE_DESCRIPTION_ROAD_TUBULAR_STEEL                   :Cylindryczny most drogowy

STR_LAI_BRIDGE_DESCRIPTION_AQUEDUCT                             :Akwedukt

STR_LAI_OBJECT_DESCRIPTION_TRANSMITTER                          :Nadajnik
STR_LAI_OBJECT_DESCRIPTION_LIGHTHOUSE                           :Latarnia morska
STR_LAI_OBJECT_DESCRIPTION_COMPANY_HEADQUARTERS                 :Siedziba firmy
STR_LAI_OBJECT_DESCRIPTION_COMPANY_OWNED_LAND                   :Teren w posiadaniu firmy

# About OpenTTD window
STR_ABOUT_OPENTTD                                               :{WHITE}OpenTTD
STR_ABOUT_ORIGINAL_COPYRIGHT                                    :{BLACK}Prawa Autorskie {COPYRIGHT} 1995 Chris Sawyer, Wszelkie prawa zastrzeżone
STR_ABOUT_VERSION                                               :{BLACK}OpenTTD wersja {REV}
STR_ABOUT_COPYRIGHT_OPENTTD                                     :{BLACK}OpenTTD {COPYRIGHT}2002-2019 Zespół OpenTTD

# Framerate display window
STR_FRAMERATE_CAPTION                                           :{WHITE}Ilość klatek na sekundę
STR_FRAMERATE_CAPTION_SMALL                                     :{STRING}{WHITE} ({DECIMAL}x)
STR_FRAMERATE_RATE_GAMELOOP_TOOLTIP                             :{BLACK}Liczba ticków gry symulowanych na sekundę.
STR_FRAMERATE_RATE_BLITTER_TOOLTIP                              :{BLACK}Liczba renderowanych klatek wideo na sekundę.
STR_FRAMERATE_SPEED_FACTOR_TOOLTIP                              :{BLACK}Jak szybko gra obecnie działa, w porównaniu do oczekiwanej prędkości przy normalnym tempie symulacji.
STR_FRAMERATE_CURRENT                                           :{WHITE}Obecny
STR_FRAMERATE_AVERAGE                                           :{WHITE}Średnia
STR_FRAMERATE_DATA_POINTS                                       :{BLACK}Dane oparte na {COMMA} pomiarach
STR_FRAMERATE_MS_GOOD                                           :{LTBLUE}{DECIMAL} ms
STR_FRAMERATE_MS_WARN                                           :{YELLOW}{DECIMAL} ms
STR_FRAMERATE_MS_BAD                                            :{RED}{DECIMAL} ms
STR_FRAMERATE_FPS_GOOD                                          :{LTBLUE}{DECIMAL} klatek/sek.
STR_FRAMERATE_FPS_WARN                                          :{YELLOW}{DECIMAL} klatek/sek.
STR_FRAMERATE_FPS_BAD                                           :{RED}{DECIMAL} klatek/sek.
STR_FRAMERATE_GRAPH_MILLISECONDS                                :{TINY_FONT}{COMMA} ms
STR_FRAMERATE_GRAPH_SECONDS                                     :{TINY_FONT}{COMMA} sek.
############ Leave those lines in this order!!
STR_FRAMERATE_GL_ECONOMY                                        :{BLACK}  Obsługa ładunku:
STR_FRAMERATE_GL_LINKGRAPH                                      :{WHITE}  Opóźnienie wykresu połączeń:
STR_FRAMERATE_DRAWING                                           :{BLACK}Renderowanie grafiki:
STR_FRAMERATE_DRAWING_VIEWPORTS                                 :{BLACK}  Okna podgląu świata:
STR_FRAMERATE_VIDEO                                             :{WHITE}Wyjście video:
STR_FRAMERATE_SOUND                                             :{WHITE}Miksowanie dźwięku:
############ End of leave-in-this-order
############ Leave those lines in this order!!
STR_FRAMETIME_CAPTION_GAMELOOP                                  :Pętla gry
STR_FRAMETIME_CAPTION_GL_ECONOMY                                :Obsługa ładunku
STR_FRAMETIME_CAPTION_GL_LINKGRAPH                              :Opóźnienie wykresu połączeń
STR_FRAMETIME_CAPTION_DRAWING                                   :Renderowanie grafiki
STR_FRAMETIME_CAPTION_DRAWING_VIEWPORTS                         :Renderowanie okna podgląu świata
STR_FRAMETIME_CAPTION_VIDEO                                     :Wyjście wideo
STR_FRAMETIME_CAPTION_SOUND                                     :Miksowanie dźwięku
############ End of leave-in-this-order


# Framerate display window
############ Leave those lines in this order!!
############ End of leave-in-this-order
############ Leave those lines in this order!!
############ End of leave-in-this-order


# Save/load game/scenario
STR_SAVELOAD_SAVE_CAPTION                                       :{WHITE}Zapisz grę
STR_SAVELOAD_LOAD_CAPTION                                       :{WHITE}Wczytaj grę
STR_SAVELOAD_SAVE_SCENARIO                                      :{WHITE}Zapisz scenariusz
STR_SAVELOAD_LOAD_SCENARIO                                      :{WHITE}Wczytaj scenariusz
STR_SAVELOAD_LOAD_HEIGHTMAP                                     :{WHITE}Wczytaj mapę wysokości
STR_SAVELOAD_SAVE_HEIGHTMAP                                     :{WHITE}Zapisz mapę wysokości
STR_SAVELOAD_HOME_BUTTON                                        :{BLACK}Kliknij tutaj aby przejść do domyślnego katalogu
STR_SAVELOAD_BYTES_FREE                                         :{BLACK}{BYTES} wolnego miejsca
STR_SAVELOAD_LIST_TOOLTIP                                       :{BLACK}Lista napędów, katalogów i zapisanych gier
STR_SAVELOAD_EDITBOX_TOOLTIP                                    :{BLACK}Obecnie zaznaczona nazwa dla zapisanej gry
STR_SAVELOAD_DELETE_BUTTON                                      :{BLACK}Usuń
STR_SAVELOAD_DELETE_TOOLTIP                                     :{BLACK}Skasuj zaznaczoną zapisaną grę
STR_SAVELOAD_SAVE_BUTTON                                        :{BLACK}Zapisz
STR_SAVELOAD_SAVE_TOOLTIP                                       :{BLACK}Zapisz bieżącą grę używając wybranej nazwy
STR_SAVELOAD_LOAD_BUTTON                                        :{BLACK}Wczytaj
STR_SAVELOAD_LOAD_TOOLTIP                                       :{BLACK}Wczytaj wybraną grę
STR_SAVELOAD_LOAD_HEIGHTMAP_TOOLTIP                             :{BLACK}Wczytaj wybraną mapę wysokości
STR_SAVELOAD_DETAIL_CAPTION                                     :{BLACK}Szczegóły gry
STR_SAVELOAD_DETAIL_NOT_AVAILABLE                               :{BLACK}Brak dostępnych informacji
STR_SAVELOAD_DETAIL_COMPANY_INDEX                               :{SILVER}{COMMA}: {WHITE}{STRING}
STR_SAVELOAD_DETAIL_GRFSTATUS                                   :{SILVER}NewGRF: {WHITE}{STRING}
STR_SAVELOAD_FILTER_TITLE                                       :{BLACK}Fraza filtru:
STR_SAVELOAD_OVERWRITE_TITLE                                    :{WHITE}Zastąp plik
STR_SAVELOAD_OVERWRITE_WARNING                                  :{YELLOW}Czy na pewno chcesz zastąpić istniejący stan gry?

STR_SAVELOAD_OSKTITLE                                           :{BLACK}Wprowadź nazwę pod jaką zapisać grę

# World generation
STR_MAPGEN_WORLD_GENERATION_CAPTION                             :{WHITE}Tworzenie świata
STR_MAPGEN_MAPSIZE                                              :{BLACK}Rozmiar mapy:
STR_MAPGEN_MAPSIZE_TOOLTIP                                      :{BLACK}Wybierz rozmiar mapy w kwadratach. Liczba dostępnych kwadratów będzie nieco mniejsza
STR_MAPGEN_BY                                                   :{BLACK}*
STR_MAPGEN_NUMBER_OF_TOWNS                                      :{BLACK}Liczba miast:
STR_MAPGEN_DATE                                                 :{BLACK}Data:
STR_MAPGEN_NUMBER_OF_INDUSTRIES                                 :{BLACK}Liczba przedsiębiorstw:
STR_MAPGEN_MAX_HEIGHTLEVEL                                      :{BLACK}Maksymalna wysokość mapy
STR_MAPGEN_MAX_HEIGHTLEVEL_UP                                   :{BLACK}Podnieś maksymalną wysokość gór na mapie o jeden
STR_MAPGEN_MAX_HEIGHTLEVEL_DOWN                                 :{BLACK}Zmniejsz maksymalną wysokość gór na mapie o jeden
STR_MAPGEN_SNOW_LINE_HEIGHT                                     :{BLACK}Śnieg od wysokości:
STR_MAPGEN_SNOW_LINE_UP                                         :{BLACK}Podnieś wysokość śniegu o jeden w górę
STR_MAPGEN_SNOW_LINE_DOWN                                       :{BLACK}Obniż wysokość śniegu o jeden w dół
STR_MAPGEN_LAND_GENERATOR                                       :{BLACK}Generator terenu:
STR_MAPGEN_TREE_PLACER                                          :{BLACK}Algorytm drzew:
STR_MAPGEN_TERRAIN_TYPE                                         :{BLACK}Typ terenu:
STR_MAPGEN_QUANTITY_OF_SEA_LAKES                                :{BLACK}Poziom wody:
STR_MAPGEN_QUANTITY_OF_RIVERS                                   :{BLACK}Liczba rzek:
STR_MAPGEN_SMOOTHNESS                                           :{BLACK}Gładkość:
STR_MAPGEN_VARIETY                                              :{BLACK}Różnorodność:
STR_MAPGEN_GENERATE                                             :{WHITE}Stwórz

# Strings for map borders at game generation
STR_MAPGEN_BORDER_TYPE                                          :{BLACK}Krańce mapy:
STR_MAPGEN_NORTHWEST                                            :{BLACK}Płn.-zach.
STR_MAPGEN_NORTHEAST                                            :{BLACK}Płn.-wsch.
STR_MAPGEN_SOUTHEAST                                            :{BLACK}Płd.-wsch.
STR_MAPGEN_SOUTHWEST                                            :{BLACK}Płd.-zach.
STR_MAPGEN_BORDER_FREEFORM                                      :{BLACK}Ląd
STR_MAPGEN_BORDER_WATER                                         :{BLACK}Woda
STR_MAPGEN_BORDER_RANDOM                                        :{BLACK}Losowe
STR_MAPGEN_BORDER_RANDOMIZE                                     :{BLACK}Losowo
STR_MAPGEN_BORDER_MANUAL                                        :{BLACK}Użytkownika

STR_MAPGEN_HEIGHTMAP_ROTATION                                   :{BLACK}Obrót mapy wysokości:
STR_MAPGEN_HEIGHTMAP_NAME                                       :{BLACK}Nazwa mapy wysokosci:
STR_MAPGEN_HEIGHTMAP_SIZE_LABEL                                 :{BLACK}Rozmiar:
STR_MAPGEN_HEIGHTMAP_SIZE                                       :{ORANGE}{NUM} x {NUM}

STR_MAPGEN_MAX_HEIGHTLEVEL_QUERY_CAPT                           :{WHITE}Zmień maksymalną wysokość mapy
STR_MAPGEN_SNOW_LINE_QUERY_CAPT                                 :{WHITE}Zmień wysokość linii śniegowej
STR_MAPGEN_START_DATE_QUERY_CAPT                                :{WHITE}Zmień datę rozpoczęcia

# SE Map generation
STR_SE_MAPGEN_CAPTION                                           :{WHITE}Typ scenariusza
STR_SE_MAPGEN_FLAT_WORLD                                        :{WHITE}Płaski świat
STR_SE_MAPGEN_FLAT_WORLD_TOOLTIP                                :{BLACK}Stwórz płaski świat
STR_SE_MAPGEN_RANDOM_LAND                                       :{WHITE}Losowy teren
STR_SE_MAPGEN_FLAT_WORLD_HEIGHT                                 :{BLACK}Wysokość płaskiego świata:
STR_SE_MAPGEN_FLAT_WORLD_HEIGHT_DOWN                            :{BLACK}Obniż wysokość terenu o jeden w dół
STR_SE_MAPGEN_FLAT_WORLD_HEIGHT_UP                              :{BLACK}Podnieś wysokość terenu o jeden w górę

STR_SE_MAPGEN_FLAT_WORLD_HEIGHT_QUERY_CAPT                      :{WHITE}Zmień wysokość płaskiego świata

# Map generation progress
STR_GENERATION_WORLD                                            :{WHITE}Tworzenie świata...
STR_GENERATION_ABORT                                            :{BLACK}Przerwij
STR_GENERATION_ABORT_CAPTION                                    :{WHITE}Przerwij tworzenie świata
STR_GENERATION_ABORT_MESSAGE                                    :{YELLOW}Czy na pewno chcesz przerwać tworzenie?
STR_GENERATION_PROGRESS                                         :{WHITE}Ukończono w {NUM}%
STR_GENERATION_PROGRESS_NUM                                     :{BLACK}{NUM} / {NUM}
STR_GENERATION_WORLD_GENERATION                                 :{BLACK}Tworzenie świata
STR_GENERATION_RIVER_GENERATION                                 :{BLACK}Generator rzek
STR_GENERATION_TREE_GENERATION                                  :{BLACK}Tworzenie drzew
STR_GENERATION_OBJECT_GENERATION                                :{BLACK}Tworzenie obiektów
STR_GENERATION_CLEARING_TILES                                   :{BLACK}Tworzenie terenów skalistych i nierówności
STR_GENERATION_SETTINGUP_GAME                                   :{BLACK}Ustawianie gry
STR_GENERATION_PREPARING_TILELOOP                               :{BLACK}Uaktywnianie pól
STR_GENERATION_PREPARING_SCRIPT                                 :{BLACK}Uruchamianie skryptu
STR_GENERATION_PREPARING_GAME                                   :{BLACK}Przygotowywanie gry

# NewGRF settings
STR_NEWGRF_SETTINGS_CAPTION                                     :{WHITE}Ustawienia NewGRF
STR_NEWGRF_SETTINGS_INFO_TITLE                                  :{WHITE}Szczegółowe informacje o NewGRF
STR_NEWGRF_SETTINGS_ACTIVE_LIST                                 :{WHITE}Aktywne pliki NewGRF
STR_NEWGRF_SETTINGS_INACTIVE_LIST                               :{WHITE}Nieaktywne pliki NewGRF
STR_NEWGRF_SETTINGS_SELECT_PRESET                               :{ORANGE}Wybierz konfigurację:
STR_NEWGRF_FILTER_TITLE                                         :{ORANGE}Filtruj napis:
STR_NEWGRF_SETTINGS_PRESET_LIST_TOOLTIP                         :{BLACK}Załaduj wskazany stan ustawień
STR_NEWGRF_SETTINGS_PRESET_SAVE                                 :{BLACK}Zapisz schemat
STR_NEWGRF_SETTINGS_PRESET_SAVE_TOOLTIP                         :{BLACK}Zapisz obecną listę jako stan ustawień
STR_NEWGRF_SETTINGS_PRESET_SAVE_QUERY                           :{BLACK}Nadaj nazwę dla stanu ustawień
STR_NEWGRF_SETTINGS_PRESET_DELETE                               :{BLACK}Usuń schemat
STR_NEWGRF_SETTINGS_PRESET_DELETE_TOOLTIP                       :{BLACK}Usuń obecnie wskazany stan ustawień
STR_NEWGRF_SETTINGS_ADD                                         :{BLACK}Dodaj
STR_NEWGRF_SETTINGS_ADD_FILE_TOOLTIP                            :{BLACK}Dodaj zaznaczony plik NewGRF do Twojego ustawienia
STR_NEWGRF_SETTINGS_RESCAN_FILES                                :{BLACK}Przeskanuj pliki
STR_NEWGRF_SETTINGS_RESCAN_FILES_TOOLTIP                        :{BLACK}Odśwież listę dostępnych plików NewGRF
STR_NEWGRF_SETTINGS_REMOVE                                      :{BLACK}Usuń
STR_NEWGRF_SETTINGS_REMOVE_TOOLTIP                              :{BLACK}Usuń zaznaczony plik NewGRF z listy
STR_NEWGRF_SETTINGS_MOVEUP                                      :{BLACK}Do góry
STR_NEWGRF_SETTINGS_MOVEUP_TOOLTIP                              :{BLACK}Przesuń zaznaczony plik NewGRF w górę listy
STR_NEWGRF_SETTINGS_MOVEDOWN                                    :{BLACK}Na dół
STR_NEWGRF_SETTINGS_MOVEDOWN_TOOLTIP                            :{BLACK}Przesuń zaznaczony plik NewGRF na dół listy
STR_NEWGRF_SETTINGS_UPGRADE                                     :{BLACK}Aktualizacja
STR_NEWGRF_SETTINGS_UPGRADE_TOOLTIP                             :{BLACK}Aktualizacja pliku NewGRF do już zainstalowanej nowszej wersji
STR_NEWGRF_SETTINGS_FILE_TOOLTIP                                :{BLACK}Lista zainstalowanych plików NewGRF

STR_NEWGRF_SETTINGS_SET_PARAMETERS                              :{BLACK}Ustaw parametry
STR_NEWGRF_SETTINGS_SHOW_PARAMETERS                             :{BLACK}Pokaż parametry
STR_NEWGRF_SETTINGS_TOGGLE_PALETTE                              :{BLACK}Zmień paletę
STR_NEWGRF_SETTINGS_TOGGLE_PALETTE_TOOLTIP                      :{BLACK}Zmień paletę kolorów wybranego NewGRF.{}Zrób to gdy grafika tego NewGRF jest różowa
STR_NEWGRF_SETTINGS_APPLY_CHANGES                               :{BLACK}Zastosuj zmiany

STR_NEWGRF_SETTINGS_FIND_MISSING_CONTENT_BUTTON                 :{BLACK}Znajdź brakujące dodatki online
STR_NEWGRF_SETTINGS_FIND_MISSING_CONTENT_TOOLTIP                :{BLACK}Sprawdź czy zagubiony dodatek może być znaleziony online

STR_NEWGRF_SETTINGS_FILENAME                                    :{BLACK}Nazwa pliku: {SILVER}{STRING}
STR_NEWGRF_SETTINGS_GRF_ID                                      :{BLACK}Identyfikator GRF: {SILVER}{STRING}
STR_NEWGRF_SETTINGS_VERSION                                     :{BLACK}Wersja: {SILVER}{NUM}
STR_NEWGRF_SETTINGS_MIN_VERSION                                 :{BLACK}Kompatybilność z wersją min.: {SILVER}{NUM}
STR_NEWGRF_SETTINGS_MD5SUM                                      :{BLACK}Suma MD5: {SILVER}{STRING}
STR_NEWGRF_SETTINGS_PALETTE                                     :{BLACK}Paleta: {SILVER}{STRING}
STR_NEWGRF_SETTINGS_PALETTE_DEFAULT                             :Domyslny (D)
STR_NEWGRF_SETTINGS_PALETTE_DEFAULT_32BPP                       :Domyślny (D) / 32 bpp
STR_NEWGRF_SETTINGS_PARAMETER                                   :{BLACK}Parametry: {SILVER}{STRING}
STR_NEWGRF_SETTINGS_PARAMETER_NONE                              :Żadne

STR_NEWGRF_SETTINGS_NO_INFO                                     :{BLACK}Brak dostępnych informacji
STR_NEWGRF_SETTINGS_NOT_FOUND                                   :{RED}Nie znaleziono pasującego pliku
STR_NEWGRF_SETTINGS_DISABLED                                    :{RED}Niedostępny
STR_NEWGRF_SETTINGS_INCOMPATIBLE                                :{G=n}{RED}Niekompatybilne z tą wersją OpenTTD

# NewGRF save preset window
STR_SAVE_PRESET_CAPTION                                         :{WHITE}Zapis schematu
STR_SAVE_PRESET_LIST_TOOLTIP                                    :{BLACK}Lista dostępnych schematów. Wybierz jeden z nich, aby wykonać zapis z taką nazwą
STR_SAVE_PRESET_TITLE                                           :{BLACK}Wprowadź nazwę schematu
STR_SAVE_PRESET_EDITBOX_TOOLTIP                                 :{BLACK}Aktualna nazwa dla zapisywanego schematu
STR_SAVE_PRESET_CANCEL                                          :{BLACK}Anuluj
STR_SAVE_PRESET_CANCEL_TOOLTIP                                  :{BLACK}Nie wprowadzaj zmian
STR_SAVE_PRESET_SAVE                                            :{BLACK}Zapisz
STR_SAVE_PRESET_SAVE_TOOLTIP                                    :{BLACK}Zapisz schemat z wybraną nazwą

# NewGRF parameters window
STR_NEWGRF_PARAMETERS_CAPTION                                   :{WHITE}Zmień parametry NewGRF
STR_NEWGRF_PARAMETERS_CLOSE                                     :{BLACK}Zamknij
STR_NEWGRF_PARAMETERS_RESET                                     :{BLACK}Resetuj
STR_NEWGRF_PARAMETERS_RESET_TOOLTIP                             :{BLACK}Przywróć domyślne wartości parametrów
STR_NEWGRF_PARAMETERS_DEFAULT_NAME                              :Parametr {NUM}
STR_NEWGRF_PARAMETERS_SETTING                                   :{STRING}: {ORANGE}{STRING}
STR_NEWGRF_PARAMETERS_NUM_PARAM                                 :{LTBLUE}Liczba parametrów: {ORANGE}{NUM}

# NewGRF inspect window
STR_NEWGRF_INSPECT_CAPTION                                      :{WHITE}Zbadaj - {STRING}
STR_NEWGRF_INSPECT_PARENT_BUTTON                                :{BLACK}Poprzedni
STR_NEWGRF_INSPECT_PARENT_TOOLTIP                               :{BLACK}Zbadaj obiekt z poprzedniego obszaru

STR_NEWGRF_INSPECT_CAPTION_OBJECT_AT                            :{STRING} w {HEX}
STR_NEWGRF_INSPECT_CAPTION_OBJECT_AT_OBJECT                     :Obiekt
STR_NEWGRF_INSPECT_CAPTION_OBJECT_AT_RAIL_TYPE                  :Typ szyn

STR_NEWGRF_INSPECT_QUERY_CAPTION                                :{WHITE}NewGFR zmienna 60+parametr x (heksadecymalnie)

# Sprite aligner window
STR_SPRITE_ALIGNER_CAPTION                                      :{WHITE}Dostosowanie obrazka {COMMA} ({STRING})
STR_SPRITE_ALIGNER_NEXT_BUTTON                                  :{BLACK}Następny obrazek
STR_SPRITE_ALIGNER_NEXT_TOOLTIP                                 :{BLACK}Idź do następnego normalnego obrazka, pomijając jakiekolwiek pseudo/kolorowe/znakowe obrazki i zawijaj je od ostatniego do pierwszego
STR_SPRITE_ALIGNER_GOTO_BUTTON                                  :{BLACK}Idź do obrazka
STR_SPRITE_ALIGNER_GOTO_TOOLTIP                                 :{BLACK}Idź do danego obrazka. Jeśli dany obrazek nie jest normalnym obrazkiem, idź do następnego normalnego obrazka
STR_SPRITE_ALIGNER_PREVIOUS_BUTTON                              :{BLACK}Poprzedni obrazek
STR_SPRITE_ALIGNER_PREVIOUS_TOOLTIP                             :{BLACK}Idź do poprzedniego normalnego obrazka, pomijając jakiekolwiek pseudo/kolorowe/znakowe obrazki i zawijaj je od pierwszego do ostatniego
STR_SPRITE_ALIGNER_SPRITE_TOOLTIP                               :{BLACK}Przedstawienie wybranego orbazka. Dostosowanie jest ignorowane podczas rysowania tego obrazka
STR_SPRITE_ALIGNER_MOVE_TOOLTIP                                 :{BLACK}Poruszaj obrazkiem, zmieniając przesunięcia X i Y. Ctrl+klik aby przesunąć o 8 jednostek  na raz.
STR_SPRITE_ALIGNER_RESET_BUTTON                                 :{BLACK}Resetuj zależność
STR_SPRITE_ALIGNER_RESET_TOOLTIP                                :{BLACK}Resetuj aktualne offsety zależne
STR_SPRITE_ALIGNER_OFFSETS_ABS                                  :{BLACK}X offset: {NUM}, Y offset: {NUM} (Całkowity)
STR_SPRITE_ALIGNER_OFFSETS_REL                                  :{BLACK}X offset: {NUM}, Y offset: {NUM} (Zależny)
STR_SPRITE_ALIGNER_PICKER_BUTTON                                :{BLACK}Wybierz obrazek
STR_SPRITE_ALIGNER_PICKER_TOOLTIP                               :{BLACK}Wybierz obrazek z dowolnego miejsca na ekranie

STR_SPRITE_ALIGNER_GOTO_CAPTION                                 :{WHITE}Idź do obrazka

# NewGRF (self) generated warnings/errors
STR_NEWGRF_ERROR_MSG_INFO                                       :{SILVER}{STRING}
STR_NEWGRF_ERROR_MSG_WARNING                                    :{RED}Ostrzeżenie: {SILVER}{STRING}
STR_NEWGRF_ERROR_MSG_ERROR                                      :{RED}Błąd: {SILVER}{STRING}
STR_NEWGRF_ERROR_MSG_FATAL                                      :{RED}Błąd krytyczny: {SILVER}{STRING}
STR_NEWGRF_ERROR_FATAL_POPUP                                    :{WHITE}Wystąpił błąd krytyczny NewGRF:{}{STRING}
STR_NEWGRF_ERROR_VERSION_NUMBER                                 :{1:STRING} nie zadziała z wersją TTDPatcha zgłoszoną przez OpenTTD
STR_NEWGRF_ERROR_DOS_OR_WINDOWS                                 :{1:STRING} jest przeznaczony dla TTD wersji {STRING}
STR_NEWGRF_ERROR_UNSET_SWITCH                                   :{1:STRING} jest zaprojektowany do użycia z {STRING}
STR_NEWGRF_ERROR_INVALID_PARAMETER                              :Niewłaściwy parametr dla {1:STRING}: parametr {STRING} ({NUM})
STR_NEWGRF_ERROR_LOAD_BEFORE                                    :{1:STRING} musi być wczytany przed {STRING}
STR_NEWGRF_ERROR_LOAD_AFTER                                     :{1:STRING} musi być wczytany po {STRING}
STR_NEWGRF_ERROR_OTTD_VERSION_NUMBER                            :{1:STRING} wymaga OpenTTD w wersji {STRING} lub nowszej
STR_NEWGRF_ERROR_AFTER_TRANSLATED_FILE                          :pliku GRF który miał być tłumaczony
STR_NEWGRF_ERROR_TOO_MANY_NEWGRFS_LOADED                        :Wczytano zbyt wiele NewGRF
STR_NEWGRF_ERROR_STATIC_GRF_CAUSES_DESYNC                       :Ładowanie {1:STRING} jako statyczne NewGRF z {STRING} może spowodować desynchronizacje
STR_NEWGRF_ERROR_UNEXPECTED_SPRITE                              :Nieoczekiwany sprite (sprite {3:NUM})
STR_NEWGRF_ERROR_UNKNOWN_PROPERTY                               :Nieznana wartość Action 0 {4:HEX} (sprite {3:NUM})
STR_NEWGRF_ERROR_INVALID_ID                                     :Próba użycia niepoprawnego ID (sprite {3:NUM})
STR_NEWGRF_ERROR_CORRUPT_SPRITE                                 :{YELLOW}{STRING} zawiera uszkodzoną teksturę. Wszystkie uszkodzone tekstury będą pokazane jako czerwony znak zapytania (?)
STR_NEWGRF_ERROR_MULTIPLE_ACTION_8                              :Zawiera wiele wpisów Action 8 (sprite {3:NUM})
STR_NEWGRF_ERROR_READ_BOUNDS                                    :Odczyt poza obszar pseudo-sprite'u (sprite {3:NUM})
STR_NEWGRF_ERROR_GRM_FAILED                                     :Potrzebne źródło GRF nie jest dostępne (sprite {3:NUM})
STR_NEWGRF_ERROR_FORCEFULLY_DISABLED                            :{1:STRING} został wyłączony przez {STRING}
STR_NEWGRF_ERROR_INVALID_SPRITE_LAYOUT                          :Niepoprawny/nieznany format układu sprite'u (sprite {3:NUM})

# NewGRF related 'general' warnings
STR_NEWGRF_POPUP_CAUTION_CAPTION                                :{WHITE}Uwaga!
STR_NEWGRF_CONFIRMATION_TEXT                                    :{YELLOW}Zamierzasz wprowadzić zmiany do uruchomionej gry; to może zawiesić OpenTTD lub uszkodzić stan gry. W takim przypadku nie wysyłaj raportów o błędach.{}Czy jesteś całkowicie pewien?

STR_NEWGRF_DUPLICATE_GRFID                                      :{WHITE}Nie można dodać pliku: taki sam GRF ID
STR_NEWGRF_COMPATIBLE_LOADED                                    :{ORANGE}Nie znaleziono pasującego pliku (wczytano kompatybilny GRF)
STR_NEWGRF_TOO_MANY_NEWGRFS                                     :{WHITE}Nie można dodać pliku: osiągnięto limit plików NewGRF

STR_NEWGRF_COMPATIBLE_LOAD_WARNING                              :{WHITE}Wczytano kompatybilne GRF dla brakujących plików
STR_NEWGRF_DISABLED_WARNING                                     :{WHITE}Brakujące pliki GRF zostały wyłączone
STR_NEWGRF_UNPAUSE_WARNING_TITLE                                :{YELLOW}Brakujące pliki GRF
STR_NEWGRF_UNPAUSE_WARNING                                      :{WHITE}Wyłączenie pauzy może zawiesić OpenTTD. Nie zgłaszaj błędów o powtarzających się zawieszeniach.{}Czy na pewno chcesz wyłączyć pauzę?

# NewGRF status
STR_NEWGRF_LIST_NONE                                            :Nic
STR_NEWGRF_LIST_ALL_FOUND                                       :Wszystkie pliki są dostępne
STR_NEWGRF_LIST_COMPATIBLE                                      :{YELLOW}Znaleziono kompatybilne pliki
STR_NEWGRF_LIST_MISSING                                         :{RED}Brakujące pliki

# NewGRF 'it's broken' warnings
STR_NEWGRF_BROKEN                                               :{WHITE}Zachowanie NewGRF '{0:STRING}' może powodować desynchronizacje i/lub błędy
STR_NEWGRF_BROKEN_POWERED_WAGON                                 :{WHITE}Zmieniony stan wagonu silnikowego '{1:ENGINE}', gdy był poza halą warsztatów
STR_NEWGRF_BROKEN_VEHICLE_LENGTH                                :{WHITE}Zmiana długości pojazdu '{1:ENGINE}' , który nie jest zatrzymany w hali
STR_NEWGRF_BROKEN_CAPACITY                                      :{WHITE}Zmieniono ładowność pojazdu na '{1:ENGINE}', kiedy nie był w hali warsztatów lub w trakcie przebudowy
STR_BROKEN_VEHICLE_LENGTH                                       :{WHITE}Pociąg '{VEHICLE}' należący do '{COMPANY}' ma niepoprawną długość. Prawdopodobnie spowodowane jest to problemami z NewGRFami. Gra może stracić synchronizację lub się zawiesić

STR_NEWGRF_BUGGY                                                :{WHITE}NewGRF '{0:STRING}' dostarcza niepoprawnych danych
STR_NEWGRF_BUGGY_ARTICULATED_CARGO                              :{WHITE}Informacje o ładunku/naprawie dla '{1:ENGINE}' różnią się od listy zakupu po zbudowaniu. Może to spowodować, że autoodnowienie/-zamiana nie wykona remontu poprawnie
STR_NEWGRF_BUGGY_ENDLESS_PRODUCTION_CALLBACK                    :{WHITE}'{1:STRING}' spowodował nieskończoną pętlę w wywołaniu produkcji
STR_NEWGRF_BUGGY_UNKNOWN_CALLBACK_RESULT                        :{WHITE}Wywołanie {1:HEX} zwróciło nieznany/błędny wynik {2:HEX}

# 'User removed essential NewGRFs'-placeholders for stuff without specs
STR_NEWGRF_INVALID_CARGO                                        :<nieprawidłowy ładunek>
STR_NEWGRF_INVALID_CARGO_ABBREV                                 :??
STR_NEWGRF_INVALID_CARGO_QUANTITY                               :{COMMA} jednost{P ka ki ek} <nieprawidłowego ładunku>
STR_NEWGRF_INVALID_ENGINE                                       :<nieprawidłowy model pojazdu>
STR_NEWGRF_INVALID_INDUSTRYTYPE                                 :<nieprawidłowy przemysł>

# Placeholders for other invalid stuff, e.g. vehicles that have gone (Game Script).
STR_INVALID_VEHICLE                                             :<nieprawidłowy pojazd>

# NewGRF scanning window
STR_NEWGRF_SCAN_CAPTION                                         :{WHITE}Skanowanie NewGRFów
STR_NEWGRF_SCAN_MESSAGE                                         :{BLACK}Skanuję NewGRFy. Może to zająć chwilę w zależności od ich ilości...
STR_NEWGRF_SCAN_STATUS                                          :{BLACK}Przeskanowano {NUM} NewGRF{P "" y ów} z około {NUM} NewGRFów
STR_NEWGRF_SCAN_ARCHIVES                                        :Skanowanie w poszukiwaniu archiwum

# Sign list window
STR_SIGN_LIST_CAPTION                                           :{WHITE}Lista napisów - {COMMA} napis{P "" y ów}
STR_SIGN_LIST_MATCH_CASE                                        :{BLACK}Wielkość znaków
STR_SIGN_LIST_MATCH_CASE_TOOLTIP                                :{BLACK}Przełącza uwzględnianie wielkości znaków przy porównywaniu tekstu napisu z filtrem

# Sign window
STR_EDIT_SIGN_CAPTION                                           :{WHITE}Edycja tekstu napisu
STR_EDIT_SIGN_NEXT_SIGN_TOOLTIP                                 :{BLACK}Idź do następnego napisu
STR_EDIT_SIGN_PREVIOUS_SIGN_TOOLTIP                             :{BLACK}Idź do poprzedniego napisu

STR_EDIT_SIGN_SIGN_OSKTITLE                                     :{BLACK}Wpisz nazwę dla znaku

# Town directory window
STR_TOWN_DIRECTORY_CAPTION                                      :{WHITE}Miasta
STR_TOWN_DIRECTORY_NONE                                         :{ORANGE}- Żaden -
STR_TOWN_DIRECTORY_TOWN                                         :{ORANGE}{TOWN}{BLACK} ({COMMA})
STR_TOWN_DIRECTORY_CITY                                         :{ORANGE}{TOWN}{YELLOW} (Miasto){BLACK} ({COMMA})
STR_TOWN_DIRECTORY_LIST_TOOLTIP                                 :{BLACK}Nazwy miast - klik na nazwie aby wycentrować widok na mieście. Ctrl+klik otwiera nowy podgląd na lokację miasta
STR_TOWN_POPULATION                                             :{BLACK}Populacja świata: {COMMA}

# Town view window
STR_TOWN_VIEW_TOWN_CAPTION                                      :{WHITE}{TOWN}
STR_TOWN_VIEW_CITY_CAPTION                                      :{WHITE}{TOWN} (Miasto)
STR_TOWN_VIEW_POPULATION_HOUSES                                 :{BLACK}Populacja: {ORANGE}{COMMA}{BLACK}  Domów: {ORANGE}{COMMA}
STR_TOWN_VIEW_CARGO_LAST_MONTH_MAX                              :{BLACK}{CARGO_LIST} w ostatnim miesiącu: {ORANGE}{COMMA}{BLACK}  najwięcej: {ORANGE}{COMMA}
STR_TOWN_VIEW_CARGO_FOR_TOWNGROWTH                              :{BLACK}Towar potrzebny do rozwoju miasta:
STR_TOWN_VIEW_CARGO_FOR_TOWNGROWTH_REQUIRED_GENERAL             :{RED}Wymagana {ORANGE}{STRING}
STR_TOWN_VIEW_CARGO_FOR_TOWNGROWTH_REQUIRED_WINTER              :{ORANGE}{STRING}{BLACK} wymagane zimą
STR_TOWN_VIEW_CARGO_FOR_TOWNGROWTH_DELIVERED_GENERAL            :{G=f}{ORANGE}{STRING}{GREEN} dostarczona
STR_TOWN_VIEW_CARGO_FOR_TOWNGROWTH_REQUIRED                     :{G=m}{ORANGE}{CARGO_TINY} / {CARGO_LONG}{RED} (wciąż wymagany)
STR_TOWN_VIEW_CARGO_FOR_TOWNGROWTH_DELIVERED                    :{G=m}{ORANGE}{CARGO_TINY} / {CARGO_LONG}{GREEN} (dostarczony)
STR_TOWN_VIEW_TOWN_GROWS_EVERY                                  :{BLACK}Miasto rośnie co {ORANGE}{COMMA}{BLACK}{NBSP}{P dzień dni dni}
STR_TOWN_VIEW_TOWN_GROWS_EVERY_FUNDED                           :{BLACK}Miasto rośnie co {ORANGE}{COMMA}{BLACK}{NBSP}{P dzień dni dni} (ufundowane)
STR_TOWN_VIEW_TOWN_GROW_STOPPED                                 :{BLACK}Miasto {RED}nie{BLACK} rośnie
STR_TOWN_VIEW_NOISE_IN_TOWN                                     :{BLACK}Limit hałasu w mieście: {ORANGE}{COMMA}{BLACK}  maksymalnie: {ORANGE}{COMMA}
STR_TOWN_VIEW_CENTER_TOOLTIP                                    :{BLACK}Centruj główny widok na mieście. Ctrl+klik otwiera nowy podgląd na lokację miasta
STR_TOWN_VIEW_LOCAL_AUTHORITY_BUTTON                            :{BLACK}Lokalne władze
STR_TOWN_VIEW_LOCAL_AUTHORITY_TOOLTIP                           :{BLACK}Pokaż informacje o lokalnych władzach
STR_TOWN_VIEW_RENAME_TOOLTIP                                    :{BLACK}Zmień nazwę miasta

STR_TOWN_VIEW_EXPAND_BUTTON                                     :{BLACK}Rozszerz
STR_TOWN_VIEW_EXPAND_TOOLTIP                                    :{BLACK}Zwiększ rozmiar miasta
STR_TOWN_VIEW_DELETE_BUTTON                                     :{BLACK}Skasuj
STR_TOWN_VIEW_DELETE_TOOLTIP                                    :{BLACK}Skasuj to miasto

STR_TOWN_VIEW_RENAME_TOWN_BUTTON                                :Zmień nazwę miasta

# Town local authority window
STR_LOCAL_AUTHORITY_CAPTION                                     :{WHITE}Lokalne władze m. {TOWN}
STR_LOCAL_AUTHORITY_COMPANY_RATINGS                             :{BLACK}Ocena transportu firmy:
STR_LOCAL_AUTHORITY_COMPANY_RATING                              :{YELLOW}{COMPANY} {COMPANY_NUM}: {ORANGE}{STRING}
STR_LOCAL_AUTHORITY_ACTIONS_TITLE                               :{BLACK}Możliwe działania:
STR_LOCAL_AUTHORITY_ACTIONS_TOOLTIP                             :{BLACK}Lista rzeczy do zrobienia w tym mieście - klik po więcej detali
STR_LOCAL_AUTHORITY_DO_IT_BUTTON                                :{BLACK}Wykonaj
STR_LOCAL_AUTHORITY_DO_IT_TOOLTIP                               :{BLACK}Wykonaj zaznaczone działanie z listy powyżej

STR_LOCAL_AUTHORITY_ACTION_SMALL_ADVERTISING_CAMPAIGN           :Mała kampania reklamowa
STR_LOCAL_AUTHORITY_ACTION_MEDIUM_ADVERTISING_CAMPAIGN          :Średnia kampania reklamowa
STR_LOCAL_AUTHORITY_ACTION_LARGE_ADVERTISING_CAMPAIGN           :Duża kampania reklamowa
STR_LOCAL_AUTHORITY_ACTION_ROAD_RECONSTRUCTION                  :Ufunduj miastu rekonstrukcję dróg
STR_LOCAL_AUTHORITY_ACTION_STATUE_OF_COMPANY                    :Zbuduj statuę właściciela
STR_LOCAL_AUTHORITY_ACTION_NEW_BUILDINGS                        :Ufunduj nowe budynki
STR_LOCAL_AUTHORITY_ACTION_EXCLUSIVE_TRANSPORT                  :Kup wyłączność transportową
STR_LOCAL_AUTHORITY_ACTION_BRIBE                                :Daj łapówkę lokalnym władzom

STR_LOCAL_AUTHORITY_ACTION_TOOLTIP_SMALL_ADVERTISING            :{YELLOW}Rozpocznij małą kampanię reklamową aby zachęcić pasażerów i fabryki do Twoich usług.{}Koszt: {CURRENCY_LONG}
STR_LOCAL_AUTHORITY_ACTION_TOOLTIP_MEDIUM_ADVERTISING           :{YELLOW}Rozpocznij średnią kampanię reklamową aby zachęcić więcej pasażerów i fabryk do Twoich usług transportowych.{}Koszt: {CURRENCY_LONG}
STR_LOCAL_AUTHORITY_ACTION_TOOLTIP_LARGE_ADVERTISING            :{YELLOW}Rozpocznij dużą kampanię reklamową aby zachęcić więcej pasażerów i fabryk do Twoich usług transportowych.{}Koszt: {CURRENCY_LONG}
STR_LOCAL_AUTHORITY_ACTION_TOOLTIP_ROAD_RECONSTRUCTION          :{YELLOW}Ufunduj remont sieci dróg. Powoduje zakłócenia w ruchu ulicznym do 6 miesięcy.{}Koszt: {CURRENCY_LONG}
STR_LOCAL_AUTHORITY_ACTION_TOOLTIP_STATUE_OF_COMPANY            :{YELLOW}Zbuduj pomnik dla uczczenia Twojej firmy.{}Koszt: {CURRENCY_LONG}
STR_LOCAL_AUTHORITY_ACTION_TOOLTIP_NEW_BUILDINGS                :{YELLOW}Ufundowanie nowych budynków komercyjnych w mieście.{}Koszt: {CURRENCY_LONG}
STR_LOCAL_AUTHORITY_ACTION_TOOLTIP_EXCLUSIVE_TRANSPORT          :{YELLOW}Kup roczną wyłączność na prawa transportowe w mieście. Lokalne władze pozwolą korzystać tylko z usług Twojej firmy.{}Koszt: {CURRENCY_LONG}
STR_LOCAL_AUTHORITY_ACTION_TOOLTIP_BRIBE                        :{YELLOW}Daj łapówkę lokalnym władzom, powiększ swoją ocenę, ryzykując poważne kary w razie złapania.{}Koszt: {CURRENCY_LONG}

# Goal window
STR_GOALS_CAPTION                                               :{WHITE}Cele firmy {COMPANY}
STR_GOALS_SPECTATOR_CAPTION                                     :{WHITE}Cele globalne
STR_GOALS_SPECTATOR                                             :Cele globalne
STR_GOALS_GLOBAL_TITLE                                          :{BLACK}Cele globalne:
STR_GOALS_TEXT                                                  :{ORANGE}{STRING}
STR_GOALS_NONE                                                  :{ORANGE}- Brak -
STR_GOALS_SPECTATOR_NONE                                        :{ORANGE}- Nie dotyczy -
STR_GOALS_PROGRESS                                              :{ORANGE}{STRING}
STR_GOALS_PROGRESS_COMPLETE                                     :{GREEN}{STRING}
STR_GOALS_COMPANY_TITLE                                         :{BLACK}Cele firmy:
STR_GOALS_TOOLTIP_CLICK_ON_SERVICE_TO_CENTER                    :{BLACK}Kliknij na celu by wyśrodkować widok na przedsiębiorstwie/mieście/polu. Ctrl+klik otwiera nowe okno podglądu

# Goal question window
STR_GOAL_QUESTION_CAPTION_QUESTION                              :Pytanie
STR_GOAL_QUESTION_CAPTION_INFORMATION                           :Informacja
STR_GOAL_QUESTION_CAPTION_WARNING                               :Ostrzeżenie
STR_GOAL_QUESTION_CAPTION_ERROR                                 :Błąd

############ Start of Goal Question button list
STR_GOAL_QUESTION_BUTTON_CANCEL                                 :Anuluj
STR_GOAL_QUESTION_BUTTON_OK                                     :OK
STR_GOAL_QUESTION_BUTTON_NO                                     :Nie
STR_GOAL_QUESTION_BUTTON_YES                                    :Tak
STR_GOAL_QUESTION_BUTTON_DECLINE                                :Odrzuć
STR_GOAL_QUESTION_BUTTON_ACCEPT                                 :Akceptuj
STR_GOAL_QUESTION_BUTTON_IGNORE                                 :Ignoruj
STR_GOAL_QUESTION_BUTTON_RETRY                                  :Spróbuj ponownie
STR_GOAL_QUESTION_BUTTON_PREVIOUS                               :Poprzedni
STR_GOAL_QUESTION_BUTTON_NEXT                                   :Następny
STR_GOAL_QUESTION_BUTTON_STOP                                   :Stop
STR_GOAL_QUESTION_BUTTON_START                                  :Start
STR_GOAL_QUESTION_BUTTON_GO                                     :Idź
STR_GOAL_QUESTION_BUTTON_CONTINUE                               :Kontynuuj
STR_GOAL_QUESTION_BUTTON_RESTART                                :Restartuj
STR_GOAL_QUESTION_BUTTON_POSTPONE                               :Odłóż
STR_GOAL_QUESTION_BUTTON_SURRENDER                              :Poddaj się
STR_GOAL_QUESTION_BUTTON_CLOSE                                  :Zamknij
############ End of Goal Question button list

# Subsidies window
STR_SUBSIDIES_CAPTION                                           :{WHITE}Subsydia
STR_SUBSIDIES_OFFERED_TITLE                                     :{BLACK}Oferta subsydiów dla usługi przewozu:
STR_SUBSIDIES_OFFERED_FROM_TO                                   :{ORANGE}{STRING} z {STRING} do {STRING}{YELLOW} (do {DATE_SHORT})
STR_SUBSIDIES_NONE                                              :{ORANGE}- Żadne -
STR_SUBSIDIES_SUBSIDISED_TITLE                                  :{BLACK}Usługi już subsydiowane:
STR_SUBSIDIES_SUBSIDISED_FROM_TO                                :{ORANGE}{STRING} z {STRING} do {STRING}{YELLOW} ({COMPANY}{YELLOW}, do {DATE_SHORT})
STR_SUBSIDIES_TOOLTIP_CLICK_ON_SERVICE_TO_CENTER                :{BLACK}Klik na usłudze żeby wyśrodkować widok na fabrykę/miasto. Ctrl+klik otwiera nowy podgląd na pozycji fabryki/miasta

# Story book window
STR_STORY_BOOK_CAPTION                                          :{WHITE}Dziennik Historii Firmy {COMPANY}
STR_STORY_BOOK_SPECTATOR_CAPTION                                :{WHITE}Ogólny przewodnik
STR_STORY_BOOK_SPECTATOR                                        :Ogólny przewodnik
STR_STORY_BOOK_TITLE                                            :{YELLOW}{STRING}
STR_STORY_BOOK_GENERIC_PAGE_ITEM                                :Strona {NUM}
STR_STORY_BOOK_SEL_PAGE_TOOLTIP                                 :{BLACK}Skocz na właściwą stronę wybierając ją z listy.
STR_STORY_BOOK_PREV_PAGE                                        :{BLACK}Wstecz
STR_STORY_BOOK_PREV_PAGE_TOOLTIP                                :{BLACK}Idź na poprzednią stronę
STR_STORY_BOOK_NEXT_PAGE                                        :{BLACK}Dalej
STR_STORY_BOOK_NEXT_PAGE_TOOLTIP                                :{BLACK}Idź na następną stronę
STR_STORY_BOOK_INVALID_GOAL_REF                                 :{RED}Niepoprawne odniesienie do celu

# Station list window
STR_STATION_LIST_TOOLTIP                                        :{BLACK}Nazwa stacji - kliknij na nazwie aby wyśrodkować główny widok na stacji. Ctrl+klik otwiera nowy podgląd na lokację stacji
STR_STATION_LIST_USE_CTRL_TO_SELECT_MORE                        :{BLACK}Przytrzymaj Ctrl, aby zaznaczyć więcej niż jedną opcję
STR_STATION_LIST_CAPTION                                        :{WHITE}{COMPANY} - {COMMA}
STR_STATION_LIST_STATION                                        :{YELLOW}{STATION} {STATION_FEATURES}
STR_STATION_LIST_WAYPOINT                                       :{YELLOW}{WAYPOINT}
STR_STATION_LIST_NONE                                           :{YELLOW}- Nic -
STR_STATION_LIST_SELECT_ALL_FACILITIES                          :{BLACK}Zaznacz wszystkie typy stacji
STR_STATION_LIST_SELECT_ALL_TYPES                               :{BLACK}Zaznacz wszystkie typy ładunku (oraz brak czekającego ładunku)
STR_STATION_LIST_NO_WAITING_CARGO                               :{BLACK}Nie ma żadnego czekającego ładunku

# Station view window
STR_STATION_VIEW_CAPTION                                        :{WHITE}{STATION} {STATION_FEATURES}
STR_STATION_VIEW_WAITING_CARGO                                  :{WHITE}{CARGO_LONG}
STR_STATION_VIEW_EN_ROUTE_FROM                                  :{YELLOW}({CARGO_SHORT} z {STATION})
STR_STATION_VIEW_RESERVED                                       :{YELLOW}({CARGO_SHORT} zarezerwowane do załadunku)

STR_STATION_VIEW_ACCEPTS_BUTTON                                 :{BLACK}Akceptuje
STR_STATION_VIEW_ACCEPTS_TOOLTIP                                :{BLACK}Pokaż listę akceptowanych ładunków
STR_STATION_VIEW_ACCEPTS_CARGO                                  :{BLACK}Akceptuje: {WHITE}{CARGO_LIST}

STR_STATION_VIEW_EXCLUSIVE_RIGHTS_SELF                          :{BLACK}Ta stacja posiada wyłączność na usługi transportowe w tym mieście.
STR_STATION_VIEW_EXCLUSIVE_RIGHTS_COMPANY                       :Firma {YELLOW}{COMPANY}{BLACK} kupiła wyłączność na usługi transportowe w tym mieście.

STR_STATION_VIEW_RATINGS_BUTTON                                 :{BLACK}Oceny
STR_STATION_VIEW_RATINGS_TOOLTIP                                :{BLACK}Pokaż ocenę stacji
STR_STATION_VIEW_SUPPLY_RATINGS_TITLE                           :{BLACK}Miesięczna dostawa i lokalna ocena:
STR_STATION_VIEW_CARGO_SUPPLY_RATING                            :{WHITE}{STRING}: {YELLOW}{COMMA} / {STRING} ({COMMA}%)

STR_STATION_VIEW_GROUP                                          :{BLACK}Grupuj według
STR_STATION_VIEW_WAITING_STATION                                :Stacja: W oczekiwaniu
STR_STATION_VIEW_WAITING_AMOUNT                                 :Ilość: W oczekiwaniu
STR_STATION_VIEW_PLANNED_STATION                                :Stacja: Planowana
STR_STATION_VIEW_PLANNED_AMOUNT                                 :Ilość: Planowana
STR_STATION_VIEW_FROM                                           :{YELLOW}{CARGO_SHORT} ze stacji {STATION}
STR_STATION_VIEW_VIA                                            :{YELLOW}{CARGO_SHORT} przez stację {STATION}
STR_STATION_VIEW_TO                                             :{YELLOW}{CARGO_SHORT} na stację {STATION}
STR_STATION_VIEW_FROM_ANY                                       :{RED}{CARGO_SHORT} z nieznanej stacji
STR_STATION_VIEW_TO_ANY                                         :{RED}{CARGO_SHORT} na dowolną stację
STR_STATION_VIEW_VIA_ANY                                        :{RED}{CARGO_SHORT} za pośrednictwem dowolnej stacji
STR_STATION_VIEW_FROM_HERE                                      :{GREEN}{CARGO_SHORT} z tej stacji
STR_STATION_VIEW_VIA_HERE                                       :{GREEN}{CARGO_SHORT} zatrzymuje się na tej stacji
STR_STATION_VIEW_TO_HERE                                        :{GREEN}{CARGO_SHORT} do tej stacji
STR_STATION_VIEW_NONSTOP                                        :{YELLOW}{CARGO_SHORT} non-stop

STR_STATION_VIEW_GROUP_S_V_D                                    :Źródło-Przez-Cel
STR_STATION_VIEW_GROUP_S_D_V                                    :Źródło-Cel-Przez
STR_STATION_VIEW_GROUP_V_S_D                                    :Przez-Źródło-Cel
STR_STATION_VIEW_GROUP_V_D_S                                    :Przez-Cel-Źródło
STR_STATION_VIEW_GROUP_D_S_V                                    :Cel-Źródło-Przez
STR_STATION_VIEW_GROUP_D_V_S                                    :Cel-Przez-Źródło

############ range for rating starts
STR_CARGO_RATING_APPALLING                                      :Zatrważające
STR_CARGO_RATING_VERY_POOR                                      :Liche
STR_CARGO_RATING_POOR                                           :Marne
STR_CARGO_RATING_MEDIOCRE                                       :Przeciętne
STR_CARGO_RATING_GOOD                                           :Dobre
STR_CARGO_RATING_VERY_GOOD                                      :Bardzo dobre
STR_CARGO_RATING_EXCELLENT                                      :Wyśmienite
STR_CARGO_RATING_OUTSTANDING                                    :Niezrównane
############ range for rating ends

STR_STATION_VIEW_CENTER_TOOLTIP                                 :{BLACK}Centruj główny widok na pozycji stacji. Ctrl+klik otwiera nowy podgląd na lokację stacji
STR_STATION_VIEW_RENAME_TOOLTIP                                 :{BLACK}Zmień nazwę stacji

STR_STATION_VIEW_SCHEDULED_TRAINS_TOOLTIP                       :{BLACK}Pokazuje wszystkie pociągi, które mają tę stację w swoim rozkładzie
STR_STATION_VIEW_SCHEDULED_ROAD_VEHICLES_TOOLTIP                :{BLACK}Pokazuje wszystkie pojazdy, które mają ten przystanek w swoim rozkładzie
STR_STATION_VIEW_SCHEDULED_AIRCRAFT_TOOLTIP                     :{BLACK}Pokazuje wszystkie samoloty, które mają tę stację w swoim rozkładzie
STR_STATION_VIEW_SCHEDULED_SHIPS_TOOLTIP                        :{BLACK}Pokazuje wszystkie statki, które mają tę stację w swoim rozkładzie

STR_STATION_VIEW_RENAME_STATION_CAPTION                         :Zmień nazwę stacji

STR_STATION_VIEW_CLOSE_AIRPORT                                  :{BLACK}Zamknij lotnisko
STR_STATION_VIEW_CLOSE_AIRPORT_TOOLTIP                          :{BLACK}Nie zezwalaj maszynie lądować na tym lotnisku

# Waypoint/buoy view window
STR_WAYPOINT_VIEW_CAPTION                                       :{WHITE}{WAYPOINT}
STR_WAYPOINT_VIEW_CENTER_TOOLTIP                                :{BLACK}Centruj główny widok na posterunku. Ctrl+klik otwiera nowy podgląd na lokacji posterunku
STR_WAYPOINT_VIEW_CHANGE_WAYPOINT_NAME                          :{BLACK}Zmień nazwę posterunku
STR_BUOY_VIEW_CENTER_TOOLTIP                                    :{BLACK}Centruj główny widok na pozycji boi. Ctrl+klik otwiera nowy podgląd na lokacji boi
STR_BUOY_VIEW_CHANGE_BUOY_NAME                                  :{BLACK}Zmień nazwę boji

STR_EDIT_WAYPOINT_NAME                                          :{WHITE}Edytuj nazwę pkt. orientacyjnego

# Finances window
STR_FINANCES_CAPTION                                            :{WHITE}{COMPANY} Finanse {BLACK}{COMPANY_NUM}
STR_FINANCES_EXPENDITURE_INCOME_TITLE                           :{WHITE}Wydatki/Przychody
STR_FINANCES_YEAR                                               :{WHITE}{NUM}
STR_FINANCES_SECTION_CONSTRUCTION                               :{GOLD}Konstrukcje
STR_FINANCES_SECTION_NEW_VEHICLES                               :{GOLD}Nowe pojazdy
STR_FINANCES_SECTION_TRAIN_RUNNING_COSTS                        :{GOLD}Utrzymanie pociągów
STR_FINANCES_SECTION_ROAD_VEHICLE_RUNNING_COSTS                 :{GOLD}Utrzymanie pojazdów drogowych
STR_FINANCES_SECTION_AIRCRAFT_RUNNING_COSTS                     :{GOLD}Utrzymanie samolotów
STR_FINANCES_SECTION_SHIP_RUNNING_COSTS                         :{GOLD}Utrzymanie statków
STR_FINANCES_SECTION_PROPERTY_MAINTENANCE                       :{GOLD}Utrzymywanie własności
STR_FINANCES_SECTION_TRAIN_INCOME                               :{GOLD}Przychód z pociągów
STR_FINANCES_SECTION_ROAD_VEHICLE_INCOME                        :{GOLD}Przychód z pojazdów drogowych
STR_FINANCES_SECTION_AIRCRAFT_INCOME                            :{GOLD}Przychód z samolotów
STR_FINANCES_SECTION_SHIP_INCOME                                :{GOLD}Przychód ze statków
STR_FINANCES_SECTION_LOAN_INTEREST                              :{GOLD}Odsetki od pożyczki
STR_FINANCES_SECTION_OTHER                                      :{GOLD}Inne
STR_FINANCES_NEGATIVE_INCOME                                    :{BLACK}-{CURRENCY_LONG}
STR_FINANCES_POSITIVE_INCOME                                    :{BLACK}+{CURRENCY_LONG}
STR_FINANCES_TOTAL_CAPTION                                      :{WHITE}Łącznie:
STR_FINANCES_BANK_BALANCE_TITLE                                 :{WHITE}Bilans bankowy
STR_FINANCES_LOAN_TITLE                                         :{WHITE}Pożyczka
STR_FINANCES_MAX_LOAN                                           :{WHITE}Maksymalna pożyczka: {BLACK}{CURRENCY_LONG}
STR_FINANCES_TOTAL_CURRENCY                                     :{BLACK}{CURRENCY_LONG}
STR_FINANCES_BORROW_BUTTON                                      :{BLACK}Pożyczka {CURRENCY_LONG}
STR_FINANCES_BORROW_TOOLTIP                                     :{BLACK}Zwiększ wielkość pożyczki. Ctrl+Klik spłaca maksymalną możliwą kwotę pożyczki
STR_FINANCES_REPAY_BUTTON                                       :{BLACK}Zwrot {CURRENCY_LONG}
STR_FINANCES_REPAY_TOOLTIP                                      :{BLACK}Zwróć cześć pożyczki. Ctrl+Kliknięcie zwraca największą możliwą sumę
STR_FINANCES_INFRASTRUCTURE_BUTTON                              :{BLACK}Infrastruktura

# Company view
STR_COMPANY_VIEW_CAPTION                                        :{WHITE}{COMPANY} {BLACK}{COMPANY_NUM}
STR_COMPANY_VIEW_PRESIDENT_MANAGER_TITLE                        :{WHITE}{PRESIDENT_NAME}{}{GOLD}(Prezes)

STR_COMPANY_VIEW_INAUGURATED_TITLE                              :{GOLD}Inauguracja: {WHITE}{NUM}
STR_COMPANY_VIEW_COLOUR_SCHEME_TITLE                            :{GOLD}Schemat kolorów:
STR_COMPANY_VIEW_VEHICLES_TITLE                                 :{GOLD}Pojazdy:
STR_COMPANY_VIEW_TRAINS                                         :{WHITE}{COMMA} pociąg{P "" i ów}
STR_COMPANY_VIEW_ROAD_VEHICLES                                  :{WHITE}{COMMA} pojazd{P "" y ów}
STR_COMPANY_VIEW_AIRCRAFT                                       :{WHITE}{COMMA} samolot{P "" y ów}
STR_COMPANY_VIEW_SHIPS                                          :{WHITE}{COMMA} stat{P ek ki ków}
STR_COMPANY_VIEW_VEHICLES_NONE                                  :{WHITE}Brak
STR_COMPANY_VIEW_COMPANY_VALUE                                  :{GOLD}Wartość firmy: {WHITE}{CURRENCY_LONG}
STR_COMPANY_VIEW_SHARES_OWNED_BY                                :{WHITE}({COMMA}% w posiadaniu przez {COMPANY})
STR_COMPANY_VIEW_INFRASTRUCTURE                                 :{GOLD}Infrastruktura:
STR_COMPANY_VIEW_INFRASTRUCTURE_RAIL                            :{WHITE}{COMMA} element{P "" y ów} kolei
STR_COMPANY_VIEW_INFRASTRUCTURE_ROAD                            :{WHITE}{COMMA} element{P "" y ów} drogi
STR_COMPANY_VIEW_INFRASTRUCTURE_WATER                           :{WHITE}{COMMA} p{P ole ola ól} wody
STR_COMPANY_VIEW_INFRASTRUCTURE_STATION                         :{WHITE}{COMMA} p{P ole ola ól} stacji
STR_COMPANY_VIEW_INFRASTRUCTURE_AIRPORT                         :{WHITE}{COMMA} lotnisk{P o a ""}
STR_COMPANY_VIEW_INFRASTRUCTURE_NONE                            :{WHITE}Żaden

STR_COMPANY_VIEW_BUILD_HQ_BUTTON                                :{BLACK}Budowa Siedziby
STR_COMPANY_VIEW_BUILD_HQ_TOOLTIP                               :{BLACK}Zbuduj siedzibę firmy
STR_COMPANY_VIEW_VIEW_HQ_BUTTON                                 :{BLACK}Zobacz SG
STR_COMPANY_VIEW_VIEW_HQ_TOOLTIP                                :{BLACK}Zobacz siedzibę firmy
STR_COMPANY_VIEW_RELOCATE_HQ                                    :{BLACK}Przenieś SG
STR_COMPANY_VIEW_RELOCATE_COMPANY_HEADQUARTERS                  :{BLACK}Zbuduj siedzibę główną w innym miejscu za cenę 1% wartości firmy. Shift+klik pokazuje szacunkowy koszt bez przenoszenia siedziby
STR_COMPANY_VIEW_INFRASTRUCTURE_BUTTON                          :{BLACK}Szczegóły
STR_COMPANY_VIEW_INFRASTRUCTURE_TOOLTIP                         :{BLACK}Zobacz szczegółowe wartości infrastruktury

STR_COMPANY_VIEW_NEW_FACE_BUTTON                                :{BLACK}Nowa twarz
STR_COMPANY_VIEW_NEW_FACE_TOOLTIP                               :{BLACK}Wybierz nową twarz prezesa
STR_COMPANY_VIEW_COLOUR_SCHEME_BUTTON                           :{BLACK}Schemat kolorów
STR_COMPANY_VIEW_COLOUR_SCHEME_TOOLTIP                          :{BLACK}Zmień kolor pojazdów firmy
STR_COMPANY_VIEW_COMPANY_NAME_BUTTON                            :{BLACK}Nazwa Firmy
STR_COMPANY_VIEW_COMPANY_NAME_TOOLTIP                           :{BLACK}Zmień nazwę firmy
STR_COMPANY_VIEW_PRESIDENT_NAME_BUTTON                          :{BLACK}Prezes
STR_COMPANY_VIEW_PRESIDENT_NAME_TOOLTIP                         :{BLACK}Zmień imię prezesa

STR_COMPANY_VIEW_BUY_SHARE_BUTTON                               :{BLACK}Kup 25% udziałów w firmie
STR_COMPANY_VIEW_SELL_SHARE_BUTTON                              :{BLACK}Sprzedaj 25% udziałów w firmie
STR_COMPANY_VIEW_BUY_SHARE_TOOLTIP                              :{BLACK}Kup 25% udziałów w tej firmie. Shift+klik pokazuje szacunkowy koszt bez dokonania zakupu
STR_COMPANY_VIEW_SELL_SHARE_TOOLTIP                             :{BLACK}Sprzedaj 25% udziałów tej firmy. Shift+klik pokazuje szacunkowy koszt bez dokonania zakupu

STR_COMPANY_VIEW_COMPANY_NAME_QUERY_CAPTION                     :Nazwa firmy
STR_COMPANY_VIEW_PRESIDENT_S_NAME_QUERY_CAPTION                 :Nazwisko prezesa

STR_BUY_COMPANY_MESSAGE                                         :{WHITE}Szukamy firmy transportowej, która przejęłaby naszą firmę{}{}Chcesz kupić {COMPANY} za {CURRENCY_LONG}?

# Company infrastructure window
STR_COMPANY_INFRASTRUCTURE_VIEW_CAPTION                         :{WHITE}Infrastruktura firmy {COMPANY}
STR_COMPANY_INFRASTRUCTURE_VIEW_RAIL_SECT                       :{GOLD}Elementy kolei:
STR_COMPANY_INFRASTRUCTURE_VIEW_SIGNALS                         :{WHITE}Sygnalizatory
STR_COMPANY_INFRASTRUCTURE_VIEW_ROAD_SECT                       :{GOLD}Elementy dróg:
STR_COMPANY_INFRASTRUCTURE_VIEW_ROAD                            :{WHITE}Droga
STR_COMPANY_INFRASTRUCTURE_VIEW_TRAMWAY                         :{WHITE}Tramwaj
STR_COMPANY_INFRASTRUCTURE_VIEW_WATER_SECT                      :{GOLD}Pola wody:
STR_COMPANY_INFRASTRUCTURE_VIEW_CANALS                          :{WHITE}Kanały
STR_COMPANY_INFRASTRUCTURE_VIEW_STATION_SECT                    :{GOLD}Stacje:
STR_COMPANY_INFRASTRUCTURE_VIEW_STATIONS                        :{WHITE}Pola stacji
STR_COMPANY_INFRASTRUCTURE_VIEW_AIRPORTS                        :{WHITE}Lotniska
STR_COMPANY_INFRASTRUCTURE_VIEW_TOTAL                           :{WHITE}{CURRENCY_LONG}/rok

# Industry directory
STR_INDUSTRY_DIRECTORY_CAPTION                                  :{WHITE}Przedsiębiorstwa
STR_INDUSTRY_DIRECTORY_NONE                                     :{ORANGE}- Żaden -
STR_INDUSTRY_DIRECTORY_ITEM                                     :{ORANGE}{INDUSTRY}{BLACK} ({CARGO_LONG}{STRING}){YELLOW} (przetransportowano {COMMA}%)
STR_INDUSTRY_DIRECTORY_ITEM_TWO                                 :{ORANGE}{INDUSTRY}{BLACK} ({CARGO_LONG}{STRING}/{CARGO_LONG}{STRING}){YELLOW} (przetransportowano {COMMA}%/{COMMA}%)
STR_INDUSTRY_DIRECTORY_ITEM_NOPROD                              :{ORANGE}{INDUSTRY}
STR_INDUSTRY_DIRECTORY_LIST_CAPTION                             :{BLACK}Nazwy zakładów - kliknij na nazwie zakładu by wyśrodkować na nim widok. Ctrl+klik otwiera nowy podgląd na lokacji zakładu

# Industry view
STR_INDUSTRY_VIEW_CAPTION                                       :{WHITE}{INDUSTRY}
STR_INDUSTRY_VIEW_PRODUCTION_LAST_MONTH_TITLE                   :{BLACK}Wyprodukowano w ostatnim miesiącu:
STR_INDUSTRY_VIEW_TRANSPORTED                                   :{YELLOW}{CARGO_LONG}{STRING}{BLACK} ({COMMA}% przetransportowano)
STR_INDUSTRY_VIEW_LOCATION_TOOLTIP                              :{BLACK}Centruj główny widok na przedsiębiorstwie. Ctrl+klik otwiera nowy podgląd na pozycji przedsiębiorstwa
STR_INDUSTRY_VIEW_PRODUCTION_LEVEL                              :{BLACK}Poziom produkcji: {YELLOW}{COMMA}%
STR_INDUSTRY_VIEW_INDUSTRY_ANNOUNCED_CLOSURE                    :{YELLOW}Przedsiębiorstwo ogłosiło likwidację!


STR_INDUSTRY_VIEW_REQUIRES                                      :{BLACK}Potrzebuje:
STR_INDUSTRY_VIEW_ACCEPT_CARGO                                  :{YELLOW}{STRING}{BLACK}{3:STRING}
STR_INDUSTRY_VIEW_ACCEPT_CARGO_AMOUNT                           :{YELLOW}{STRING}{BLACK}: {CARGO_SHORT} oczekuje{STRING}

STR_CONFIG_GAME_PRODUCTION                                      :{WHITE}Zmiana produkcji (wielokrotność 8, do 2040)
STR_CONFIG_GAME_PRODUCTION_LEVEL                                :{WHITE}Zmiana poziomu produkcji (procentowo, do 800%)

# Vehicle lists
STR_VEHICLE_LIST_TRAIN_CAPTION                                  :{WHITE}{STRING} - {COMMA} pociąg{P "" i ów}
STR_VEHICLE_LIST_ROAD_VEHICLE_CAPTION                           :{WHITE}{STRING} - {COMMA} samoch{P ód ody odów}
STR_VEHICLE_LIST_SHIP_CAPTION                                   :{WHITE}{STRING} - {COMMA} stat{P ek ki ków}
STR_VEHICLE_LIST_AIRCRAFT_CAPTION                               :{WHITE}{STRING} - {COMMA} samolot{P "" y ów}

STR_VEHICLE_LIST_TRAIN_LIST_TOOLTIP                             :{BLACK}Pociągi - klik na pojeździe aby uzyskać informacje
STR_VEHICLE_LIST_ROAD_VEHICLE_TOOLTIP                           :{BLACK}Pojazdy drogowe - klik na pojeździe po więcej informacji
STR_VEHICLE_LIST_SHIP_TOOLTIP                                   :{BLACK}Statki - kliknij aby uzyskać informacje o statku
STR_VEHICLE_LIST_AIRCRAFT_TOOLTIP                               :{BLACK}Samolot - klik na samolocie aby uzyskać informacje

STR_VEHICLE_LIST_PROFIT_THIS_YEAR_LAST_YEAR                     :{TINY_FONT}{BLACK}Zysk w tym roku: {CURRENCY_LONG} (ostatni rok: {CURRENCY_LONG})

STR_VEHICLE_LIST_AVAILABLE_TRAINS                               :Dostępne lokomotywy
STR_VEHICLE_LIST_AVAILABLE_ROAD_VEHICLES                        :Dostępne pojazdy
STR_VEHICLE_LIST_AVAILABLE_SHIPS                                :Dostępne statki
STR_VEHICLE_LIST_AVAILABLE_AIRCRAFT                             :Dostępne samoloty
STR_VEHICLE_LIST_AVAILABLE_ENGINES_TOOLTIP                      :{BLACK}Zobacz listę pojazdów dostępnych dla tego typu transportu

STR_VEHICLE_LIST_MANAGE_LIST                                    :{BLACK}Zarządzaj listą
STR_VEHICLE_LIST_MANAGE_LIST_TOOLTIP                            :{BLACK}Wyślij instrukcje wszystkim pojazdom na tej liście
STR_VEHICLE_LIST_REPLACE_VEHICLES                               :Zastąp pojazdy
STR_VEHICLE_LIST_SEND_FOR_SERVICING                             :Wyślij do serwisu

STR_VEHICLE_LIST_SEND_TRAIN_TO_DEPOT                            :Wyślij do warsztatów
STR_VEHICLE_LIST_SEND_ROAD_VEHICLE_TO_DEPOT                     :Wyślij do zajezdni
STR_VEHICLE_LIST_SEND_SHIP_TO_DEPOT                             :Wyślij do stoczni
STR_VEHICLE_LIST_SEND_AIRCRAFT_TO_HANGAR                        :Wyślij do hangaru

STR_VEHICLE_LIST_MASS_STOP_LIST_TOOLTIP                         :{BLACK}Kliknij, aby zatrzymać wszystkie pojazdy z listy
STR_VEHICLE_LIST_MASS_START_LIST_TOOLTIP                        :{BLACK}Kliknij, aby wystartować wszystkie pojazdy z listy

STR_VEHICLE_LIST_SHARED_ORDERS_LIST_CAPTION                     :{WHITE}Polecenia współdziel{P 0 i ą i} {COMMA} pojazd{P "" y ów}

# Group window
STR_GROUP_ALL_TRAINS                                            :Wszystkie pociągi
STR_GROUP_ALL_ROAD_VEHICLES                                     :Wszystkie pojazdy
STR_GROUP_ALL_SHIPS                                             :Wszystkie statki
STR_GROUP_ALL_AIRCRAFTS                                         :Wszystkie samoloty

STR_GROUP_DEFAULT_TRAINS                                        :Pociągi bez grupy
STR_GROUP_DEFAULT_ROAD_VEHICLES                                 :Pojazdy bez grupy
STR_GROUP_DEFAULT_SHIPS                                         :Statki bez grupy
STR_GROUP_DEFAULT_AIRCRAFTS                                     :Samoloty bez grupy


STR_GROUPS_CLICK_ON_GROUP_FOR_TOOLTIP                           :{BLACK}Grupy - kliknij na grupę, aby wyświetlić wszystkie pojazdy z grupy. Przeciągnij i upuść grupy, aby dostosować hierarchię.
STR_GROUP_CREATE_TOOLTIP                                        :{BLACK}Kliknij aby stworzyć grupę
STR_GROUP_DELETE_TOOLTIP                                        :{BLACK}Usuń zaznaczoną grupę
STR_GROUP_RENAME_TOOLTIP                                        :{BLACK}Zmień nazwę zaznaczonej grupy
STR_GROUP_LIVERY_TOOLTIP                                        :{BLACK}Zmień kolor zaznaczonej grupy
STR_GROUP_REPLACE_PROTECTION_TOOLTIP                            :{BLACK}Kliknij, aby ochronić tę grupę przed globalną zamianą pojazdów

STR_QUERY_GROUP_DELETE_CAPTION                                  :{WHITE}Skasuj Grupę
STR_GROUP_DELETE_QUERY_TEXT                                     :{WHITE}Jesteś pewien, że chcesz skasować tą grupę i wszytskich jej członków?

STR_GROUP_ADD_SHARED_VEHICLE                                    :Dodaj poj. współdzielące
STR_GROUP_REMOVE_ALL_VEHICLES                                   :Usuń wszystkie pojazdy

STR_GROUP_RENAME_CAPTION                                        :{BLACK}Zmień nazwę grupy

STR_GROUP_PROFIT_THIS_YEAR                                      :Zysk w tym roku:
STR_GROUP_PROFIT_LAST_YEAR                                      :Zysk w zeszłym roku:
STR_GROUP_OCCUPANCY                                             :Aktualne wykorzystanie:
STR_GROUP_OCCUPANCY_VALUE                                       :{NUM}%

# Build vehicle window
STR_BUY_VEHICLE_TRAIN_RAIL_CAPTION                              :Nowe pociągi
STR_BUY_VEHICLE_TRAIN_ELRAIL_CAPTION                            :Nowe elektryczne pojazdy szynowe
STR_BUY_VEHICLE_TRAIN_MONORAIL_CAPTION                          :Nowe pociągi jednoszynowe
STR_BUY_VEHICLE_TRAIN_MAGLEV_CAPTION                            :Nowe pociągi Maglev

STR_BUY_VEHICLE_TRAIN_ALL_CAPTION                               :Nowe Pojazdy Szynowe
STR_BUY_VEHICLE_ROAD_VEHICLE_CAPTION                            :Nowy pojazd drogowy
STR_BUY_VEHICLE_SHIP_CAPTION                                    :Nowe statki
STR_BUY_VEHICLE_AIRCRAFT_CAPTION                                :Nowy samolot

STR_PURCHASE_INFO_COST_WEIGHT                                   :{BLACK}Koszt: {GOLD}{CURRENCY_LONG}{BLACK} Masa: {GOLD}{WEIGHT_SHORT}
STR_PURCHASE_INFO_SPEED_POWER                                   :{BLACK}Prędkość: {GOLD}{VELOCITY}{BLACK} Moc: {GOLD}{POWER}
STR_PURCHASE_INFO_SPEED                                         :{BLACK}Prędkość: {GOLD}{VELOCITY}
STR_PURCHASE_INFO_SPEED_OCEAN                                   :{BLACK}Prędkość na oceanie: {GOLD}{VELOCITY}
STR_PURCHASE_INFO_SPEED_CANAL                                   :{BLACK}Prędkość na kanale/rzece: {GOLD}{VELOCITY}
STR_PURCHASE_INFO_RUNNINGCOST                                   :{BLACK}Koszt utrzymania: {GOLD}{CURRENCY_LONG}/rok
STR_PURCHASE_INFO_CAPACITY                                      :{BLACK}Ładowność: {GOLD}{CARGO_LONG} {STRING}
STR_PURCHASE_INFO_REFITTABLE                                    :(przebudowywalny)
STR_PURCHASE_INFO_DESIGNED_LIFE                                 :{BLACK}Zaprojektowany: {GOLD}{NUM}{BLACK} Żywotność: {GOLD}{COMMA} lat
STR_PURCHASE_INFO_RELIABILITY                                   :{BLACK}Maksymalna niezawodność: {GOLD}{COMMA}%
STR_PURCHASE_INFO_COST                                          :{BLACK}Koszt: {GOLD}{CURRENCY_LONG}
STR_PURCHASE_INFO_WEIGHT_CWEIGHT                                :{BLACK}Masa: {GOLD}{WEIGHT_SHORT} ({WEIGHT_SHORT})
STR_PURCHASE_INFO_COST_SPEED                                    :{BLACK}Koszt: {GOLD}{CURRENCY_LONG}{BLACK} Prędkość: {GOLD}{VELOCITY}
STR_PURCHASE_INFO_AIRCRAFT_CAPACITY                             :{BLACK}Ładowność: {GOLD}{CARGO_LONG}, {CARGO_LONG}
STR_PURCHASE_INFO_PWAGPOWER_PWAGWEIGHT                          :{BLACK}Moc: {GOLD}+{POWER}{BLACK} Masa: {GOLD}+{WEIGHT_SHORT}
STR_PURCHASE_INFO_REFITTABLE_TO                                 :{BLACK}Można przystosować do: {GOLD}{STRING}
STR_PURCHASE_INFO_ALL_TYPES                                     :wszystkie typy ładunków
STR_PURCHASE_INFO_NONE                                          :Żadne
STR_PURCHASE_INFO_ALL_BUT                                       :wszystko oprócz {CARGO_LIST}
STR_PURCHASE_INFO_MAX_TE                                        :{BLACK}Maks. siła pociągowa: {GOLD}{FORCE}
STR_PURCHASE_INFO_AIRCRAFT_RANGE                                :{BLACK}Zasięg: {GOLD}{COMMA} pól
STR_PURCHASE_INFO_AIRCRAFT_TYPE                                 :{BLACK}Typ samolotu: {GOLD}{STRING}

STR_BUY_VEHICLE_TRAIN_LIST_TOOLTIP                              :{BLACK}Lista wyboru pociągów - kliknij na pojeździe, aby uzyskać informacje. Ctrl+klik przełącza ukrywanie typu pojazdu
STR_BUY_VEHICLE_ROAD_VEHICLE_LIST_TOOLTIP                       :{BLACK}Lista wyboru pojazdów drogowych - kliknij na pojeździe, aby uzyskać więcej informacji. Ctrl+klik przełącza ukrywanie typu pojazdu
STR_BUY_VEHICLE_SHIP_LIST_TOOLTIP                               :{BLACK}Lista wyboru statków - kliknij na statku, aby uzyskać informacje. Ctrl+klik przełącza ukrywanie typu statku
STR_BUY_VEHICLE_AIRCRAFT_LIST_TOOLTIP                           :{BLACK}Lista wyboru samolotów - kliknij na samolocie, aby uzyskać informacje. Ctrl+klik przełącza ukrywanie typu samolotu

STR_BUY_VEHICLE_TRAIN_BUY_VEHICLE_BUTTON                        :{BLACK}Kup tabor kolejowy
STR_BUY_VEHICLE_ROAD_VEHICLE_BUY_VEHICLE_BUTTON                 :{BLACK}Kup pojazd drogowy
STR_BUY_VEHICLE_SHIP_BUY_VEHICLE_BUTTON                         :{BLACK}Kup statek
STR_BUY_VEHICLE_AIRCRAFT_BUY_VEHICLE_BUTTON                     :{BLACK}Kup samolot


STR_BUY_VEHICLE_TRAIN_BUY_VEHICLE_TOOLTIP                       :{BLACK}Kup zaznaczony pociąg. Shift+klik pokazuje szacunkowy koszt bez dokonania zakupu
STR_BUY_VEHICLE_ROAD_VEHICLE_BUY_VEHICLE_TOOLTIP                :{BLACK}Kup zaznaczony pojazd drogowy. Shift+klik pokazuje szacunkowy koszt bez dokonania zakupu
STR_BUY_VEHICLE_SHIP_BUY_VEHICLE_TOOLTIP                        :{BLACK}Kup zaznaczony statek. Shift+klik pokazuje szacunkowy koszt bez dokonania zakupu
STR_BUY_VEHICLE_AIRCRAFT_BUY_VEHICLE_TOOLTIP                    :{BLACK}Kup zaznaczony samolot. Shift+klik pokazuje szacunkowy koszt bez dokonania zakupu


STR_BUY_VEHICLE_TRAIN_RENAME_BUTTON                             :{BLACK}Zmień nazwę
STR_BUY_VEHICLE_ROAD_VEHICLE_RENAME_BUTTON                      :{BLACK}Zmień nazwę
STR_BUY_VEHICLE_SHIP_RENAME_BUTTON                              :{BLACK}Zmień nazwę
STR_BUY_VEHICLE_AIRCRAFT_RENAME_BUTTON                          :{BLACK}Zmień nazwę

STR_BUY_VEHICLE_TRAIN_RENAME_TOOLTIP                            :{BLACK}Zmiana nazwy typu pociągu
STR_BUY_VEHICLE_ROAD_VEHICLE_RENAME_TOOLTIP                     :{BLACK}Zmień nazwę typu pojazdu
STR_BUY_VEHICLE_SHIP_RENAME_TOOLTIP                             :{BLACK}Zmień nazwę typu statku
STR_BUY_VEHICLE_AIRCRAFT_RENAME_TOOLTIP                         :{BLACK}Zmień nazwę typu samolotu

STR_BUY_VEHICLE_TRAIN_HIDE_TOGGLE_BUTTON                        :{BLACK}Ukryj
STR_BUY_VEHICLE_ROAD_VEHICLE_HIDE_TOGGLE_BUTTON                 :{BLACK}Ukryj
STR_BUY_VEHICLE_SHIP_HIDE_TOGGLE_BUTTON                         :{BLACK}Ukryj
STR_BUY_VEHICLE_AIRCRAFT_HIDE_TOGGLE_BUTTON                     :{BLACK}Ukryj

STR_BUY_VEHICLE_TRAIN_SHOW_TOGGLE_BUTTON                        :{BLACK}Wyświetl
STR_BUY_VEHICLE_ROAD_VEHICLE_SHOW_TOGGLE_BUTTON                 :{BLACK}Wyświetl
STR_BUY_VEHICLE_SHIP_SHOW_TOGGLE_BUTTON                         :{BLACK}Wyświetl
STR_BUY_VEHICLE_AIRCRAFT_SHOW_TOGGLE_BUTTON                     :{BLACK}Wyświetl

STR_BUY_VEHICLE_TRAIN_HIDE_SHOW_TOGGLE_TOOLTIP                  :{BLACK}Przełącz ukrywanie/wyświetlanie danego typu taboru
STR_BUY_VEHICLE_ROAD_VEHICLE_HIDE_SHOW_TOGGLE_TOOLTIP           :{BLACK}Przełącz ukrywanie/wyświetlanie danego typu pojazdu
STR_BUY_VEHICLE_SHIP_HIDE_SHOW_TOGGLE_TOOLTIP                   :{BLACK}Przełącz ukrywanie/wyświetlanie danego typu statku
STR_BUY_VEHICLE_AIRCRAFT_HIDE_SHOW_TOGGLE_TOOLTIP               :{BLACK}Przełącz ukrywanie/wyświetlanie danego typu ssamolotu

STR_QUERY_RENAME_TRAIN_TYPE_CAPTION                             :{WHITE}Zmiana nazwy typu pociągu
STR_QUERY_RENAME_ROAD_VEHICLE_TYPE_CAPTION                      :{WHITE}Zmień nazwę typu pojazdu
STR_QUERY_RENAME_SHIP_TYPE_CAPTION                              :{WHITE}Zmień nazwę typu statku
STR_QUERY_RENAME_AIRCRAFT_TYPE_CAPTION                          :{WHITE}Zmień nazwę typu samolotu

# Depot window
STR_DEPOT_CAPTION                                               :{WHITE}{DEPOT}

STR_DEPOT_RENAME_TOOLTIP                                        :{BLACK}Zmiana nazwy hali warsztatów
STR_DEPOT_RENAME_DEPOT_CAPTION                                  :Zmień nazwę hali warsztatów

STR_DEPOT_NO_ENGINE                                             :{BLACK}-
STR_DEPOT_VEHICLE_TOOLTIP                                       :{BLACK}{ENGINE}{STRING}
STR_DEPOT_VEHICLE_TOOLTIP_CHAIN                                 :{BLACK}{NUM} pojazd{P "" y ów}{STRING}
STR_DEPOT_VEHICLE_TOOLTIP_CARGO                                 :{}{CARGO_LONG} ({CARGO_SHORT})

STR_DEPOT_TRAIN_LIST_TOOLTIP                                    :{BLACK}Pociągi - przeciągnij pojazd/wagon przytrzymując lewy klawisz myszy aby go dodać/usunąć ze składu pociągu, prawy-klik na pociągu aby uzyskać informacje, przytrzymując ctrl dla podanych akcji stosuje zmiany do całego składu pociągu
STR_DEPOT_ROAD_VEHICLE_LIST_TOOLTIP                             :{BLACK}Pojazdy - prawy-klik na pojeździe po więcej informacji
STR_DEPOT_SHIP_LIST_TOOLTIP                                     :{BLACK}Statki - prawy-kliknij aby uzyskać informacje o statku
STR_DEPOT_AIRCRAFT_LIST_TOOLTIP                                 :{BLACK}Samolot - prawy-klik na samolocie aby uzyskać informacje

STR_DEPOT_TRAIN_SELL_TOOLTIP                                    :{BLACK}Przeciągnij tutaj pociąg aby go sprzedać
STR_DEPOT_ROAD_VEHICLE_SELL_TOOLTIP                             :{BLACK}Przeciągnij tutaj pojazd, aby go sprzedać
STR_DEPOT_SHIP_SELL_TOOLTIP                                     :{BLACK}Przeciągnij tutaj statek aby go sprzedać
STR_DEPOT_AIRCRAFT_SELL_TOOLTIP                                 :{BLACK}Przeciągnij tutaj samolot aby go sprzedać

STR_DEPOT_DRAG_WHOLE_TRAIN_TO_SELL_TOOLTIP                      :{BLACK}Przeciągnij tutaj lokomotywę, by sprzedać cały pociąg

STR_DEPOT_SELL_ALL_BUTTON_TRAIN_TOOLTIP                         :{BLACK}Sprzedaj wszystkie pociągi z hali warsztatów
STR_DEPOT_SELL_ALL_BUTTON_ROAD_VEHICLE_TOOLTIP                  :{BLACK}Sprzedaj wszystkie pojazdy z tej zajezdni
STR_DEPOT_SELL_ALL_BUTTON_SHIP_TOOLTIP                          :{BLACK}Sprzedaj wszystkie statki ze stoczni
STR_DEPOT_SELL_ALL_BUTTON_AIRCRAFT_TOOLTIP                      :{BLACK}Sprzedaj wszystkie samoloty z hangaru

STR_DEPOT_AUTOREPLACE_TRAIN_TOOLTIP                             :{BLACK}Autoodnowa wszystkich pociągów z hali warsztatów
STR_DEPOT_AUTOREPLACE_ROAD_VEHICLE_TOOLTIP                      :{BLACK}Autoodnowa wszystkich pojazdów stojących w zajezdni
STR_DEPOT_AUTOREPLACE_SHIP_TOOLTIP                              :{BLACK}Autoodnowa wszystkich statków stojących w stoczni
STR_DEPOT_AUTOREPLACE_AIRCRAFT_TOOLTIP                          :{BLACK}Autoodnowa wszystkich samolotów stojących w hangarze

STR_DEPOT_TRAIN_NEW_VEHICLES_BUTTON                             :{BLACK}Nowe pojazdy
STR_DEPOT_ROAD_VEHICLE_NEW_VEHICLES_BUTTON                      :{BLACK}Nowe pojazdy
STR_DEPOT_SHIP_NEW_VEHICLES_BUTTON                              :{BLACK}Nowe statki
STR_DEPOT_AIRCRAFT_NEW_VEHICLES_BUTTON                          :{BLACK}Nowy samolot

STR_DEPOT_TRAIN_NEW_VEHICLES_TOOLTIP                            :{BLACK}Kup nowy pociąg
STR_DEPOT_ROAD_VEHICLE_NEW_VEHICLES_TOOLTIP                     :{BLACK}Kup nowy pojazd drogowy
STR_DEPOT_SHIP_NEW_VEHICLES_TOOLTIP                             :{BLACK}Kup nowy statek
STR_DEPOT_AIRCRAFT_NEW_VEHICLES_TOOLTIP                         :{BLACK}Kup nowy samolot

STR_DEPOT_CLONE_TRAIN                                           :{BLACK}Klonuj pociąg
STR_DEPOT_CLONE_ROAD_VEHICLE                                    :{BLACK}Klonuj pojazd
STR_DEPOT_CLONE_SHIP                                            :{BLACK}Klonuj statek
STR_DEPOT_CLONE_AIRCRAFT                                        :{BLACK}Klonuj samolot

STR_DEPOT_CLONE_TRAIN_DEPOT_INFO                                :{BLACK}Spowoduje zakup kopii pociągu wraz ze wszystkimi wagonami. Kliknij na przycisk a następnie na pociąg wewnątrz lub na zewnątrz zajezdni. Ctrl+klik spowoduje współdzielenie poleceń. Shift+klik pokazuje szacunkowy koszt bez dokonania zakupu
STR_DEPOT_CLONE_ROAD_VEHICLE_DEPOT_INFO                         :{BLACK}Spowoduje zakup kopii pojazdu drogowego. Kliknij na przycisk a następnie na pojazd wewnątrz lub na zewnątrz zajezdni. Ctrl+klik spowoduje współdzielenie poleceń. Shift+klik pokazuje szacunkowy koszt bez dokonania zakupu
STR_DEPOT_CLONE_SHIP_DEPOT_INFO                                 :{BLACK}Spowoduje zakup kopii statku. Kliknij na przycisk a następnie na statek wewnątrz lub na zewnątrz stoczni. Ctrl+klik spowoduje współdzielenie poleceń. Shift+klik pokazuje szacunkowy koszt bez dokonania zakupu
STR_DEPOT_CLONE_AIRCRAFT_INFO_HANGAR_WINDOW                     :{BLACK}Spowoduje zakup kopii samolotu. Kliknij na przycisk a następnie na samolot wewnątrz lub na zewnątrz hangaru. Ctrl+klik spowoduje współdzielenie poleceń. Shift+klik pokazuje szacunkowy koszt bez dokonania zakupu

STR_DEPOT_TRAIN_LOCATION_TOOLTIP                                :{BLACK}Centruj główny widok na warsztatach. Ctrl+klik otwiera nowy podgląd na pozycji hali
STR_DEPOT_ROAD_VEHICLE_LOCATION_TOOLTIP                         :{BLACK}Centruj główne okno na pozycji zajezdni samochodowej. Ctrl+klik otwiera nowy podgląd na pozycję zajezdni samochodowej
STR_DEPOT_SHIP_LOCATION_TOOLTIP                                 :{BLACK}Centruj główny widok na stoczni. Ctrl+klik otwiera nowy podgląd na pozycję stoczni
STR_DEPOT_AIRCRAFT_LOCATION_TOOLTIP                             :{BLACK}Centruj główny widok na pozycji hangaru. Ctrl+klik otwiera nowy podgląd na pozycję hangaru

STR_DEPOT_VEHICLE_ORDER_LIST_TRAIN_TOOLTIP                      :{BLACK}Pokaż listę wszystkich pociągów z tymi warsztatami w swoich poleceniach
STR_DEPOT_VEHICLE_ORDER_LIST_ROAD_VEHICLE_TOOLTIP               :{BLACK}Pokaż listę wszystkich pojazdów z tą zajezdnią w swoich poleceniach
STR_DEPOT_VEHICLE_ORDER_LIST_SHIP_TOOLTIP                       :{BLACK}Pokaż listę wszystkich statków z tą stocznią w swoich poleceniach
STR_DEPOT_VEHICLE_ORDER_LIST_AIRCRAFT_TOOLTIP                   :{BLACK}Pokaż listę wszystkich samolotów z hangarem na tym lotnisku w swoich poleceniach

STR_DEPOT_MASS_STOP_DEPOT_TRAIN_TOOLTIP                         :{BLACK}Kliknij, aby zatrzymać wszystkie pociągi w hali warsztatów
STR_DEPOT_MASS_STOP_DEPOT_ROAD_VEHICLE_TOOLTIP                  :{BLACK}Kliknij aby zatrzymać wszystkie pojazdy w zajezdni
STR_DEPOT_MASS_STOP_DEPOT_SHIP_TOOLTIP                          :{BLACK}Kliknij aby zatrzymać wszystkie statki w stoczni
STR_DEPOT_MASS_STOP_HANGAR_TOOLTIP                              :{BLACK}Kliknij aby zatrzymać wszystkie samoloty w hangarze

STR_DEPOT_MASS_START_DEPOT_TRAIN_TOOLTIP                        :{BLACK}Kliknij, aby uruchomić wszystkie pociągi z warsztatów
STR_DEPOT_MASS_START_DEPOT_ROAD_VEHICLE_TOOLTIP                 :{BLACK}Kliknij, aby uruchomić wszystkie pojazdy w zajezdni
STR_DEPOT_MASS_START_DEPOT_SHIP_TOOLTIP                         :{BLACK}Kliknij, aby uruchomić wszystkie statki w stoczni
STR_DEPOT_MASS_START_HANGAR_TOOLTIP                             :{BLACK}Kliknij, aby uruchomić wszystkie samoloty w hangarze

STR_DEPOT_SELL_CONFIRMATION_TEXT                                :{YELLOW}Sprzedajesz wszystkie pojazdy z tych warsztatów. Jesteś pewien?

# Engine preview window
STR_ENGINE_PREVIEW_CAPTION                                      :{WHITE}Wiadomość od producenta pojazdów
STR_ENGINE_PREVIEW_MESSAGE                                      :{GOLD}Właśnie zaprojektowaliśmy now{G y ą e} {STRING.b} - czy jesteś zainteresowany w rocznej wyłączności na użycie tego pojazdu, żebyśmy mogli zobaczyć przed wypuszczeniem na rynek jak się sprawuje?
STR_ENGINE_PREVIEW_RAILROAD_LOCOMOTIVE                          :{G=f}lokomotywa
STR_ENGINE_PREVIEW_RAILROAD_LOCOMOTIVE.b                        :lokomotywę
STR_ENGINE_PREVIEW_ROAD_VEHICLE                                 :{G=m}pojazd
STR_ENGINE_PREVIEW_ROAD_VEHICLE.b                               :pojazd
STR_ENGINE_PREVIEW_AIRCRAFT                                     :{G=m}samolot
STR_ENGINE_PREVIEW_AIRCRAFT.b                                   :samolot
STR_ENGINE_PREVIEW_SHIP                                         :{G=m}statek
STR_ENGINE_PREVIEW_SHIP.b                                       :statek
STR_ENGINE_PREVIEW_MONORAIL_LOCOMOTIVE                          :{G=f}lokomotywa jednoszynowa
STR_ENGINE_PREVIEW_MONORAIL_LOCOMOTIVE.b                        :lokomotywę jednoszynową
STR_ENGINE_PREVIEW_MAGLEV_LOCOMOTIVE                            :{G=f}lokomotywa Maglev
STR_ENGINE_PREVIEW_MAGLEV_LOCOMOTIVE.b                          :lokomotywę Maglev

STR_ENGINE_PREVIEW_COST_WEIGHT_SPEED_POWER                      :{BLACK}Koszt: {CURRENCY_LONG} Masa: {WEIGHT_SHORT}{}Prędkość: {VELOCITY}  Moc: {POWER}{}Koszt utrzymania: {CURRENCY_LONG}/rok{}Ładowność: {CARGO_LONG}
STR_ENGINE_PREVIEW_COST_WEIGHT_SPEED_POWER_MAX_TE               :{BLACK}Koszt: {CURRENCY_LONG} Masa: {WEIGHT_SHORT}{}Prędkość: {VELOCITY}  Moc: {POWER}  Maksymalna siła pociągowa: {6:FORCE}{}Koszt utrzymania: {4:CURRENCY_LONG}/rok{}Ładowność: {5:CARGO_LONG}
STR_ENGINE_PREVIEW_COST_MAX_SPEED_CAP_RUNCOST                   :{BLACK}Koszt: {CURRENCY_LONG} Prędkość maksymalna: {VELOCITY}{}Ładowność: {CARGO_LONG}{}Koszt utrzymania: {CURRENCY_LONG}/rok
STR_ENGINE_PREVIEW_COST_MAX_SPEED_TYPE_CAP_CAP_RUNCOST          :{BLACK}Koszt: {CURRENCY_LONG} Max. prędkość: {VELOCITY}{}Typ samolotu: {STRING}{}Ładowność: {CARGO_LONG}, {CARGO_LONG}{}Koszt utrzymania: {CURRENCY_LONG}/rok
STR_ENGINE_PREVIEW_COST_MAX_SPEED_TYPE_CAP_RUNCOST              :{BLACK}Koszt: {CURRENCY_LONG} Max. prędkość: {VELOCITY}{}Typ samolotu: {STRING}{}Ładowność: {CARGO_LONG}{}Koszt utrzymania: {CURRENCY_LONG}/rok
STR_ENGINE_PREVIEW_COST_MAX_SPEED_TYPE_RANGE_CAP_CAP_RUNCOST    :{BLACK}Koszt: {CURRENCY_LONG} Max. prędkość: {VELOCITY}{}Typ samolotu: {STRING} Zasięg: {COMMA}{}Ładowność: {CARGO_LONG}, {CARGO_LONG}{}Koszt utrzymania: {CURRENCY_LONG}/rok
STR_ENGINE_PREVIEW_COST_MAX_SPEED_TYPE_RANGE_CAP_RUNCOST        :{BLACK}Koszt: {CURRENCY_LONG} Max. prędkość: {VELOCITY}{}Typ samolotu: {STRING} Zasięg: {COMMA}{}Ładowność: {CARGO_LONG}{}Koszt utrzymania: {CURRENCY_LONG}/rok

# Autoreplace window
STR_REPLACE_VEHICLES_WHITE                                      :{WHITE}Zastąp {STRING} - {STRING}
STR_REPLACE_VEHICLE_TRAIN                                       :Pociąg
STR_REPLACE_VEHICLE_ROAD_VEHICLE                                :Pojazd
STR_REPLACE_VEHICLE_SHIP                                        :Statek
STR_REPLACE_VEHICLE_AIRCRAFT                                    :Samolot

STR_REPLACE_VEHICLE_VEHICLES_IN_USE                             :{YELLOW}Używane pojazdy
STR_REPLACE_VEHICLE_VEHICLES_IN_USE_TOOLTIP                     :{BLACK}Lista posiadanych pojazdów
STR_REPLACE_VEHICLE_AVAILABLE_VEHICLES                          :{YELLOW}Dostępne pojazdy
STR_REPLACE_VEHICLE_AVAILABLE_VEHICLES_TOOLTIP                  :{BLACK}Lista pojazdów dostępnych do zamiany

STR_REPLACE_HELP_LEFT_ARRAY                                     :{BLACK}Wybierz typ pojazdu do zamiany
STR_REPLACE_HELP_RIGHT_ARRAY                                    :{BLACK}Wybierz typ pojazdu jakim chcesz zastąpić pojazd zaznaczony po lewej stronie

STR_REPLACE_VEHICLES_START                                      :{BLACK}Rozpocznij zastępowanie
STR_REPLACE_VEHICLES_NOW                                        :Zastąp wszystkie pojazdy teraz
STR_REPLACE_VEHICLES_WHEN_OLD                                   :Zastąp tylko stare pojazdy
STR_REPLACE_HELP_START_BUTTON                                   :{BLACK}Naciśnij jeśli chcesz zastąpić pojazd zaznaczony po lewej stronie wybranym pojazdem po prawej stronie
STR_REPLACE_NOT_REPLACING                                       :{BLACK}Nie zastępowane
STR_REPLACE_NOT_REPLACING_VEHICLE_SELECTED                      :{BLACK}Brak zaznaczonych pojazdów
STR_REPLACE_REPLACING_WHEN_OLD                                  :{ENGINE} kiedy stary
STR_REPLACE_VEHICLES_STOP                                       :{BLACK}Zatrzymaj zastępowanie
STR_REPLACE_HELP_STOP_BUTTON                                    :{BLACK}Wciśnij ten przycisk jeśli nie chcesz zmieniać pojazdu zaznaczone po lewej stronie

STR_REPLACE_ENGINE_WAGON_SELECT_HELP                            :{BLACK}Przejdź pomiędzy oknami zamiany lokomotyw i wagonów
STR_REPLACE_ENGINES                                             :Lokomotywy
STR_REPLACE_WAGONS                                              :Wagony
STR_REPLACE_ALL_RAILTYPE                                        :Wszystkie pojazdy szynowe

STR_REPLACE_HELP_RAILTYPE                                       :{BLACK}Wybierz dla jakiego typu torów chcesz zastąpić lokomotywy
STR_REPLACE_HELP_REPLACE_INFO_TAB                               :{BLACK}Wyświetla typ pojazdu na jaki będzie zastąpiony pojazd zaznaczony po lewej stronie
STR_REPLACE_RAIL_VEHICLES                                       :Kolej
STR_REPLACE_ELRAIL_VEHICLES                                     :Kolej elektryczna
STR_REPLACE_MONORAIL_VEHICLES                                   :Kolej jednoszynowa
STR_REPLACE_MAGLEV_VEHICLES                                     :Kolej Maglev

STR_REPLACE_REMOVE_WAGON                                        :{BLACK}Usunięcie wagonów: {ORANGE}{STRING}
STR_REPLACE_REMOVE_WAGON_HELP                                   :{BLACK}Autowymiana zachowuje długość pociągu poprzez usuwanie wagonów (począwszy od początku), jeśli wymiana lokomotywy spowoduje wydłużenie pociągu

# Vehicle view
STR_VEHICLE_VIEW_CAPTION                                        :{WHITE}{VEHICLE}

STR_VEHICLE_VIEW_TRAIN_LOCATION_TOOLTIP                         :{BLACK}Centruj główny widok na pozycji pociągu. Ctrl+klik by podążać za pociągiem w głównym oknie
STR_VEHICLE_VIEW_ROAD_VEHICLE_LOCATION_TOOLTIP                  :{BLACK}Centruj główne okno na pozycji pojazdu. Ctrl+klik by podążać za pojazdem w głównym oknie
STR_VEHICLE_VIEW_SHIP_LOCATION_TOOLTIP                          :{BLACK}Centruj główny widok na pozycji statku. Ctrl+klik by podążać za statkiem w głównym oknie
STR_VEHICLE_VIEW_AIRCRAFT_LOCATION_TOOLTIP                      :{BLACK}Centruj główny widok na pozycji samolotu. Ctrl+klik by podążać za samolotem w głównym oknie

STR_VEHICLE_VIEW_TRAIN_SEND_TO_DEPOT_TOOLTIP                    :{BLACK}Wyślij pociąg do warsztatów
STR_VEHICLE_VIEW_ROAD_VEHICLE_SEND_TO_DEPOT_TOOLTIP             :{BLACK}Wyślij pojazd do zajezdni
STR_VEHICLE_VIEW_SHIP_SEND_TO_DEPOT_TOOLTIP                     :{BLACK}Wyślij statek do stoczni
STR_VEHICLE_VIEW_AIRCRAFT_SEND_TO_DEPOT_TOOLTIP                 :{BLACK}Wyślij samolot do hangaru

STR_VEHICLE_VIEW_CLONE_TRAIN_INFO                               :{BLACK}Spowoduje zakup kopii pociągu wraz ze wszystkimi wagonami. Ctrl+klik spowoduje współdzielenie poleceń. Shift+klik tylko pokazuje szacowany koszt
STR_VEHICLE_VIEW_CLONE_ROAD_VEHICLE_INFO                        :{BLACK}Spowoduje zakup kopii pojazdu drogowego. Ctrl+klik spowoduje współdzielenie poleceń. Shift+klik tylko pokazuje szacowany koszt
STR_VEHICLE_VIEW_CLONE_SHIP_INFO                                :{BLACK}Spowoduje zakup kopii statku. Ctrl+klik spowoduje współdzielenie poleceń. Shift+klik tylko pokazuje szacunkowy koszt
STR_VEHICLE_VIEW_CLONE_AIRCRAFT_INFO                            :{BLACK}Spowoduje zakup kopii samolotu. Ctrl+klik spowoduje współdzielenie poleceń. Shift+klik pokazuje tylko szacowany koszt

STR_VEHICLE_VIEW_TRAIN_IGNORE_SIGNAL_TOOLTIP                    :{BLACK}Wymuszony start pociągu bez czekania na sygnał

STR_VEHICLE_VIEW_TRAIN_REFIT_TOOLTIP                            :{BLACK}Przebudowa pociągu do przewozu innego typu ładunku
STR_VEHICLE_VIEW_ROAD_VEHICLE_REFIT_TOOLTIP                     :{BLACK}Przebudowa pojazdu do przewozu innego typu ładunku
STR_VEHICLE_VIEW_SHIP_REFIT_TOOLTIP                             :{BLACK}Przebudowa statku do przewozu innego typu ładunku
STR_VEHICLE_VIEW_AIRCRAFT_REFIT_TOOLTIP                         :{BLACK}Przebudowa samolotu do przewozu innego typu ładunku

STR_VEHICLE_VIEW_TRAIN_REVERSE_TOOLTIP                          :{BLACK}Odwróć kierunek jazdy pociągu
STR_VEHICLE_VIEW_ROAD_VEHICLE_REVERSE_TOOLTIP                   :{BLACK}Zmuś pojazd do zawrócenia

STR_VEHICLE_VIEW_TRAIN_ORDERS_TOOLTIP                           :{BLACK}Pokaż polecenia pociągu. Ctrl+klik pokazuje rozkład jazdy pociągu
STR_VEHICLE_VIEW_ROAD_VEHICLE_ORDERS_TOOLTIP                    :{BLACK}Pokaż polecenia pojazdu. Ctrl+klik pokazuje rozkład jazdy pojazdu
STR_VEHICLE_VIEW_SHIP_ORDERS_TOOLTIP                            :{BLACK}Pokaż polecenia statku. Ctrl+klik pokazuje harmonogram rejsów statku.
STR_VEHICLE_VIEW_AIRCRAFT_ORDERS_TOOLTIP                        :{BLACK}Pokaż polecenia samolotu. Ctrl+klik pokazuje harmonogram lotów samolotu.

STR_VEHICLE_VIEW_TRAIN_SHOW_DETAILS_TOOLTIP                     :{BLACK}Pokaż szczegóły pociągu
STR_VEHICLE_VIEW_ROAD_VEHICLE_SHOW_DETAILS_TOOLTIP              :{BLACK}Pokaż detale pojazdu
STR_VEHICLE_VIEW_SHIP_SHOW_DETAILS_TOOLTIP                      :{BLACK}Pokaż szczegóły statku
STR_VEHICLE_VIEW_AIRCRAFT_SHOW_DETAILS_TOOLTIP                  :{BLACK}Pokaż szczegóły samolotu

STR_VEHICLE_VIEW_TRAIN_STATE_START_STOP_TOOLTIP                 :{BLACK}Obecny stan pociągu - kliknij aby zatrzymać/ruszyć pociąg. Ctrl+klik by przejść do punktu docelowego
STR_VEHICLE_VIEW_ROAD_VEHICLE_STATE_START_STOP_TOOLTIP          :{BLACK}Obecny stan pojazdu - kliknij aby zatrzymać/ruszyć pojazd. Ctrl+klik by przejść do punktu docelowego
STR_VEHICLE_VIEW_SHIP_STATE_START_STOP_TOOLTIP                  :{BLACK}Obecny stan statku - kliknij aby zatrzymać/ruszyć statek. Ctrl+klik by przejść do punktu docelowego
STR_VEHICLE_VIEW_AIRCRAFT_STATE_START_STOP_TOOLTIP              :{BLACK}Obecny stan samolotu - kliknij aby zatrzymać/ruszyć samolot. Ctrl+klik by przejść do punktu docelowego

# Messages in the start stop button in the vehicle view
STR_VEHICLE_STATUS_LOADING_UNLOADING                            :{LTBLUE}Załadunek / Wyładunek
STR_VEHICLE_STATUS_LEAVING                                      :{LTBLUE}Opuszcza
STR_VEHICLE_STATUS_CRASHED                                      :{RED}Wypadek!
STR_VEHICLE_STATUS_BROKEN_DOWN                                  :{RED}Zepsuty
STR_VEHICLE_STATUS_STOPPED                                      :{RED}Zatrzymany
STR_VEHICLE_STATUS_TRAIN_STOPPING_VEL                           :{RED}Hamowanie, {VELOCITY}
STR_VEHICLE_STATUS_TRAIN_NO_POWER                               :{RED}Brak zasilania
STR_VEHICLE_STATUS_TRAIN_STUCK                                  :{ORANGE}Czeka na wolną drogę
STR_VEHICLE_STATUS_AIRCRAFT_TOO_FAR                             :{ORANGE}Zbyt daleko do następnego celu

STR_VEHICLE_STATUS_HEADING_FOR_STATION_VEL                      :{LTBLUE}Zmierza do {STATION}, {VELOCITY}
STR_VEHICLE_STATUS_NO_ORDERS_VEL                                :{LTBLUE}Bez poleceń, {VELOCITY}
STR_VEHICLE_STATUS_HEADING_FOR_WAYPOINT_VEL                     :{LTBLUE}Zmierza do {WAYPOINT}, {VELOCITY}
STR_VEHICLE_STATUS_HEADING_FOR_DEPOT_VEL                        :{ORANGE}Zmierza do {DEPOT}, {VELOCITY}
STR_VEHICLE_STATUS_HEADING_FOR_DEPOT_SERVICE_VEL                :{LTBLUE}Serwisuj w {DEPOT}, {VELOCITY}

# Vehicle stopped/started animations
STR_VEHICLE_COMMAND_STOPPED_SMALL                               :{TINY_FONT}{RED}Zatrzymany
STR_VEHICLE_COMMAND_STOPPED                                     :{RED}Zatrzymany
STR_VEHICLE_COMMAND_STARTED_SMALL                               :{TINY_FONT}{GREEN}Uruchomiono
STR_VEHICLE_COMMAND_STARTED                                     :{GREEN}Uruchomiono

# Vehicle details
STR_VEHICLE_DETAILS_CAPTION                                     :{WHITE}{VEHICLE} (Szczegóły)
STR_VEHICLE_NAME_BUTTON                                         :{BLACK}Nazwa

STR_VEHICLE_DETAILS_TRAIN_RENAME                                :{BLACK}Zmień nazwę pociągu
STR_VEHICLE_DETAILS_ROAD_VEHICLE_RENAME                         :{BLACK}Zmień nazwę pojazdu
STR_VEHICLE_DETAILS_SHIP_RENAME                                 :{BLACK}Zmień nazwę statku
STR_VEHICLE_DETAILS_AIRCRAFT_RENAME                             :{BLACK}Zmień nazwę samolotu

STR_VEHICLE_INFO_AGE_RUNNING_COST_YR                            :{BLACK}Wiek: {LTBLUE}{STRING}{BLACK}   Koszt utrzymania: {LTBLUE}{CURRENCY_LONG}/rok
# The next two need to stay in this order
STR_VEHICLE_INFO_AGE                                            :{COMMA} {P rok lata lat} ({COMMA})
STR_VEHICLE_INFO_AGE_RED                                        :{RED}{COMMA} {P rok lata lat} ({COMMA})

STR_VEHICLE_INFO_MAX_SPEED                                      :{BLACK}Prędkość maksymalna: {LTBLUE}{VELOCITY}
STR_VEHICLE_INFO_MAX_SPEED_TYPE                                 :{BLACK}Max. prędkość: {LTBLUE}{VELOCITY} {BLACK}Typ samolotu: {LTBLUE}{STRING}
STR_VEHICLE_INFO_MAX_SPEED_TYPE_RANGE                           :{BLACK}Max. prędkość: {LTBLUE}{VELOCITY} {BLACK}Typ samolotu: {LTBLUE}{STRING} {BLACK}Zasięg: {LTBLUE}{COMMA}
STR_VEHICLE_INFO_WEIGHT_POWER_MAX_SPEED                         :{BLACK}Masa: {LTBLUE}{WEIGHT_SHORT} {BLACK}Moc: {LTBLUE}{POWER}{BLACK} Prędkość maksymalna: {LTBLUE}{VELOCITY}
STR_VEHICLE_INFO_WEIGHT_POWER_MAX_SPEED_MAX_TE                  :{BLACK}Masa: {LTBLUE}{WEIGHT_SHORT} {BLACK}Moc: {LTBLUE}{POWER}{BLACK} Prędkość maksymalna: {LTBLUE}{VELOCITY} {BLACK}Maksymalna siła pociągowa: {LTBLUE}{FORCE}

STR_VEHICLE_INFO_PROFIT_THIS_YEAR_LAST_YEAR                     :{BLACK}Zysk w tym roku: {LTBLUE}{CURRENCY_LONG} (w zeszłym roku: {CURRENCY_LONG})
STR_VEHICLE_INFO_RELIABILITY_BREAKDOWNS                         :{BLACK}Niezawodność: {LTBLUE}{COMMA}%  {BLACK}Awarie od ostatniego serwisowania: {LTBLUE}{COMMA}

STR_VEHICLE_INFO_BUILT_VALUE                                    :{LTBLUE}{ENGINE} {BLACK}Zakupiony: {LTBLUE}{NUM}{BLACK} Wartość: {LTBLUE}{CURRENCY_LONG}
STR_VEHICLE_INFO_NO_CAPACITY                                    :{BLACK}Ładowność: {LTBLUE}żadna{STRING}
STR_VEHICLE_INFO_CAPACITY                                       :{BLACK}Ładowność: {LTBLUE}{CARGO_LONG}{3:STRING}
STR_VEHICLE_INFO_CAPACITY_MULT                                  :{BLACK}Ładowność: {LTBLUE}{CARGO_LONG}{3:STRING} (x{4:NUM})
STR_VEHICLE_INFO_CAPACITY_CAPACITY                              :{BLACK}Ładowność: {LTBLUE}{CARGO_LONG}, {CARGO_LONG}{STRING}

STR_VEHICLE_INFO_FEEDER_CARGO_VALUE                             :{BLACK}Wartość ładunku: {LTBLUE}{CURRENCY_LONG}

STR_VEHICLE_DETAILS_SERVICING_INTERVAL_DAYS                     :{BLACK}Okres między serwisami: {LTBLUE}{COMMA}{NBSP}dni{BLACK}   Ostatni serwis: {LTBLUE}{DATE_LONG}
STR_VEHICLE_DETAILS_SERVICING_INTERVAL_PERCENT                  :{BLACK}Okres między serwisami: {LTBLUE}{COMMA}%{BLACK}   Ostatni serwis: {LTBLUE}{DATE_LONG}
STR_VEHICLE_DETAILS_INCREASE_SERVICING_INTERVAL_TOOLTIP         :{BLACK}Zwiększ okres między serwisowaniami o 10. Ctrl+klik zwiększa okres między serwisowaniami o 5
STR_VEHICLE_DETAILS_DECREASE_SERVICING_INTERVAL_TOOLTIP         :{BLACK}Zmniejsz okres między serwisowaniami o 10. Ctrl+klik zmniejsza okres między serwisowaniami o 5

STR_SERVICE_INTERVAL_DROPDOWN_TOOLTIP                           :{BLACK}Zmień typ interwału serwisowania
STR_VEHICLE_DETAILS_DEFAULT                                     :Domyślne
STR_VEHICLE_DETAILS_DAYS                                        :Dni
STR_VEHICLE_DETAILS_PERCENT                                     :Procent

STR_QUERY_RENAME_TRAIN_CAPTION                                  :{WHITE}Nazwa pociągu
STR_QUERY_RENAME_ROAD_VEHICLE_CAPTION                           :{WHITE}Nazwa pojazdu
STR_QUERY_RENAME_SHIP_CAPTION                                   :{WHITE}Nazwa statku
STR_QUERY_RENAME_AIRCRAFT_CAPTION                               :{WHITE}Nazwa samolotu

# Extra buttons for train details windows
STR_VEHICLE_DETAILS_TRAIN_ENGINE_BUILT_AND_VALUE                :{LTBLUE}{ENGINE}{BLACK}   Budowa: {LTBLUE}{NUM}{BLACK} Wartość: {LTBLUE}{CURRENCY_LONG}
STR_VEHICLE_DETAILS_TRAIN_WAGON_VALUE                           :{LTBLUE}{ENGINE}{BLACK}   Wartość: {LTBLUE}{CURRENCY_LONG}

STR_VEHICLE_DETAILS_TRAIN_TOTAL_CAPACITY_TEXT                   :{BLACK}Całkowita ładowność tego pociągu:
STR_VEHICLE_DETAILS_TRAIN_TOTAL_CAPACITY                        :{LTBLUE}- {CARGO_LONG} ({CARGO_SHORT})
STR_VEHICLE_DETAILS_TRAIN_TOTAL_CAPACITY_MULT                   :{LTBLUE}- {CARGO_LONG} ({CARGO_SHORT}) (x{NUM})

STR_VEHICLE_DETAILS_CARGO_EMPTY                                 :{LTBLUE}Pusty
STR_VEHICLE_DETAILS_CARGO_FROM                                  :{LTBLUE}{CARGO_LONG} z {STATION}
STR_VEHICLE_DETAILS_CARGO_FROM_MULT                             :{LTBLUE}{CARGO_LONG} z {STATION} (x{NUM})

STR_VEHICLE_DETAIL_TAB_CARGO                                    :{BLACK}Ładunek
STR_VEHICLE_DETAILS_TRAIN_CARGO_TOOLTIP                         :{BLACK}Pokaż szczegóły przewożonych ładunków
STR_VEHICLE_DETAIL_TAB_INFORMATION                              :{BLACK}Informacje
STR_VEHICLE_DETAILS_TRAIN_INFORMATION_TOOLTIP                   :{BLACK}Pokaż szczegóły pociągu
STR_VEHICLE_DETAIL_TAB_CAPACITIES                               :{BLACK}Ładowność
STR_VEHICLE_DETAILS_TRAIN_CAPACITIES_TOOLTIP                    :{BLACK}Pokaż ładowność każdego wagonu
STR_VEHICLE_DETAIL_TAB_TOTAL_CARGO                              :{BLACK}Całkowita ładowność
STR_VEHICLE_DETAILS_TRAIN_TOTAL_CARGO_TOOLTIP                   :{BLACK}Pokaż całkowitą ładowność pociągu, według typu ładunku

STR_VEHICLE_DETAILS_TRAIN_ARTICULATED_RV_CAPACITY               :{BLACK}Ładowność: {LTBLUE}

# Vehicle refit
STR_REFIT_CAPTION                                               :{WHITE}{VEHICLE} (Przebudowa)
STR_REFIT_TITLE                                                 :{GOLD}Wybierz typ ładunku do przewozu:
STR_REFIT_NEW_CAPACITY_COST_OF_REFIT                            :{BLACK}Nowa ładowność: {GOLD}{CARGO_LONG}{}{BLACK}Koszt przebudowy: {RED}{CURRENCY_LONG}
STR_REFIT_NEW_CAPACITY_INCOME_FROM_REFIT                        :{BLACK}Nowa ładowność: {GOLD}{CARGO_LONG}{}{BLACK}Przychód z przebudowy: {GREEN}{CURRENCY_LONG}
STR_REFIT_NEW_CAPACITY_COST_OF_AIRCRAFT_REFIT                   :{BLACK}Nowa ładowność: {GOLD}{CARGO_LONG}, {GOLD}{CARGO_LONG}{}{BLACK}Koszt przebudowy: {RED}{CURRENCY_LONG}
STR_REFIT_NEW_CAPACITY_INCOME_FROM_AIRCRAFT_REFIT               :{BLACK}Nowa ładowność: {GOLD}{CARGO_LONG}, {GOLD}{CARGO_LONG}{}{BLACK}Przychód z przebudowy: {GREEN}{CURRENCY_LONG}
STR_REFIT_SELECT_VEHICLES_TOOLTIP                               :{BLACK}Wybierz pojazdy do przebudowania. Przeciągając myszkę można wybierać więcej pojazdów. Klikając na puste pole zaznaczysz cały pojazd. Ctrl+klik zaznaczy pojazd i dołączony skład

STR_REFIT_TRAIN_LIST_TOOLTIP                                    :{BLACK}Wybierz jaki ładunek ma przewozić pociąg
STR_REFIT_ROAD_VEHICLE_LIST_TOOLTIP                             :{BLACK}Wybierz ładunek, jaki ma przewozić ten pojazd
STR_REFIT_SHIP_LIST_TOOLTIP                                     :{BLACK}Wybierz jaki ładunek ma przewozić statek
STR_REFIT_AIRCRAFT_LIST_TOOLTIP                                 :{BLACK}Wybierz jaki ładunek ma przenosić samolot

STR_REFIT_TRAIN_REFIT_BUTTON                                    :{BLACK}Przebudowa pociągu
STR_REFIT_ROAD_VEHICLE_REFIT_BUTTON                             :{BLACK}Przebudowa pojazdu
STR_REFIT_SHIP_REFIT_BUTTON                                     :{BLACK}Przebudowa statku
STR_REFIT_AIRCRAFT_REFIT_BUTTON                                 :{BLACK}Przebudowa samolotu

STR_REFIT_TRAIN_REFIT_TOOLTIP                                   :{BLACK}Przebuduj pociąg do przewozu zaznaczonego typu ładunku
STR_REFIT_ROAD_VEHICLE_REFIT_TOOLTIP                            :{BLACK}Przebuduj pojazd do przewozu zaznaczonego typu ładunku
STR_REFIT_SHIP_REFIT_TOOLTIP                                    :{BLACK}Przebuduj statek do przewozu zaznaczonego typu ładunku
STR_REFIT_AIRCRAFT_REFIT_TOOLTIP                                :{BLACK}Przebuduj samolot do przewozu zaznaczonego typu ładunku

# Order view
STR_ORDERS_CAPTION                                              :{WHITE}{VEHICLE} (Polecenia)
STR_ORDERS_TIMETABLE_VIEW                                       :{BLACK}Rozkład
STR_ORDERS_TIMETABLE_VIEW_TOOLTIP                               :{BLACK}Otwórz widok rozkładu jazdy

STR_ORDERS_LIST_TOOLTIP                                         :{BLACK}Lista poleceń - kliknij na poleceniu, aby zaznaczyć. Ctrl+kliknięcie przenosi do stacji docelowej
STR_ORDER_INDEX                                                 :{COMMA}:{NBSP}
STR_ORDER_TEXT                                                  :{STRING} {STRING} {STRING}

STR_ORDERS_END_OF_ORDERS                                        :- - Koniec poleceń - -
STR_ORDERS_END_OF_SHARED_ORDERS                                 :- - Koniec współdzielonych poleceń - -

# Order bottom buttons
STR_ORDER_NON_STOP                                              :{BLACK}Non-stop
STR_ORDER_GO_TO                                                 :Idź do
STR_ORDER_GO_NON_STOP_TO                                        :Idź bezpośrednio do
STR_ORDER_GO_VIA                                                :Idź przez
STR_ORDER_GO_NON_STOP_VIA                                       :Idź bezpośrednio poprzez
STR_ORDER_TOOLTIP_NON_STOP                                      :{BLACK}Zmień sposób przejazdu w podświetlonym poleceniu

STR_ORDER_TOGGLE_FULL_LOAD                                      :{BLACK}Pełny załadunek któregoś z towarów
STR_ORDER_DROP_LOAD_IF_POSSIBLE                                 :Załaduj jeśli dostępne
STR_ORDER_DROP_FULL_LOAD_ALL                                    :Pełny załadunek wszystkiego
STR_ORDER_DROP_FULL_LOAD_ANY                                    :Pełny załadunek któregoś z towarów
STR_ORDER_DROP_NO_LOADING                                       :Nie ładować
STR_ORDER_TOOLTIP_FULL_LOAD                                     :{BLACK}Zmień sposób załadunku w podświetlonym poleceniu

STR_ORDER_TOGGLE_UNLOAD                                         :{BLACK}Rozładuj i załaduj
STR_ORDER_DROP_UNLOAD_IF_ACCEPTED                               :Rozładuj jeśli akceptowane
STR_ORDER_DROP_UNLOAD                                           :Rozładuj wszystko
STR_ORDER_DROP_TRANSFER                                         :Pozostaw do przeładunku
STR_ORDER_DROP_NO_UNLOADING                                     :Nie rozładowuj
STR_ORDER_TOOLTIP_UNLOAD                                        :{BLACK}Zmień sposób wyładunku w podświetlonym poleceniu

STR_ORDER_REFIT                                                 :{BLACK}Przebudowa
STR_ORDER_REFIT_TOOLTIP                                         :{BLACK}Wybierz typ ładunku do przebudowy. Ctrl+klik usuwa polecenie
STR_ORDER_REFIT_AUTO                                            :{BLACK}Przebudowa na stacji
STR_ORDER_REFIT_AUTO_TOOLTIP                                    :{BLACK}Wybierz typ ładunku do przebudowy. Ctrl+klik usuwa polecenie. Przebudowa na stacji zostanie wykonana jedynie, jeśli dany pojazd na to pozwala i nie powoduje to zmiany jego wyglądu
STR_ORDER_DROP_REFIT_AUTO                                       :Ustalony ładunek
STR_ORDER_DROP_REFIT_AUTO_ANY                                   :Dostępny ładunek

STR_ORDER_SERVICE                                               :{BLACK}Serwis
STR_ORDER_DROP_GO_ALWAYS_DEPOT                                  :Zawsze do
STR_ORDER_DROP_SERVICE_DEPOT                                    :Serwisuj jeśli trzeba
STR_ORDER_DROP_HALT_DEPOT                                       :Zatrzymaj
STR_ORDER_SERVICE_TOOLTIP                                       :{BLACK}Pomiń to polecenie jesli serwis nie jest wymagany

STR_ORDER_CONDITIONAL_VARIABLE_TOOLTIP                          :{BLACK}Dane pojazdu wykorzystane w warunku

# Conditional order variables, must follow order of OrderConditionVariable enum
STR_ORDER_CONDITIONAL_LOAD_PERCENTAGE                           :Procent załadowania
STR_ORDER_CONDITIONAL_RELIABILITY                               :Niezawodność
STR_ORDER_CONDITIONAL_MAX_SPEED                                 :Prędkość maksymalna
STR_ORDER_CONDITIONAL_AGE                                       :Wiek (w latach)
STR_ORDER_CONDITIONAL_REQUIRES_SERVICE                          :Wymaga serwisowania
STR_ORDER_CONDITIONAL_UNCONDITIONALLY                           :Zawsze
STR_ORDER_CONDITIONAL_REMAINING_LIFETIME                        :Pozostały czas życia (w latach)
STR_ORDER_CONDITIONAL_MAX_RELIABILITY                           :Maksymalna niezawodność

STR_ORDER_CONDITIONAL_COMPARATOR_TOOLTIP                        :{BLACK}Jak porównać dane pojazdu z zadaną wartością
STR_ORDER_CONDITIONAL_COMPARATOR_EQUALS                         :jest równy
STR_ORDER_CONDITIONAL_COMPARATOR_NOT_EQUALS                     :różny od
STR_ORDER_CONDITIONAL_COMPARATOR_LESS_THAN                      :mniejszy niż
STR_ORDER_CONDITIONAL_COMPARATOR_LESS_EQUALS                    :mniejszy lub równy
STR_ORDER_CONDITIONAL_COMPARATOR_MORE_THAN                      :większy niż
STR_ORDER_CONDITIONAL_COMPARATOR_MORE_EQUALS                    :większy lub równy
STR_ORDER_CONDITIONAL_COMPARATOR_IS_TRUE                        :prawda
STR_ORDER_CONDITIONAL_COMPARATOR_IS_FALSE                       :nie prawda

STR_ORDER_CONDITIONAL_VALUE_TOOLTIP                             :{BLACK}Wartość do porównania z danymi pojazdu
STR_ORDER_CONDITIONAL_VALUE_CAPT                                :{WHITE}Podaj wartość do porównania

STR_ORDERS_SKIP_BUTTON                                          :{BLACK}Pomiń
STR_ORDERS_SKIP_TOOLTIP                                         :{BLACK}Pomiń obecne polecenie i rozpocznij kolejne. Ctrl+klik pomija aż do zaznaczonego polecenia

STR_ORDERS_DELETE_BUTTON                                        :{BLACK}Usuń
STR_ORDERS_DELETE_TOOLTIP                                       :{BLACK}Usuń podświetlone polecenie
STR_ORDERS_DELETE_ALL_TOOLTIP                                   :{BLACK}Usuń wszystkie polecenia
STR_ORDERS_STOP_SHARING_BUTTON                                  :{BLACK}Przestań dzielić
STR_ORDERS_STOP_SHARING_TOOLTIP                                 :{BLACK}Przestań dzielić listę poleceń. Ctrl+Klik dodatkowo usuwa wszystkie polecenia tego pojazdu

STR_ORDERS_GO_TO_BUTTON                                         :{BLACK}Idź do
STR_ORDER_GO_TO_NEAREST_DEPOT                                   :Idź do najbliższego serwisu
STR_ORDER_GO_TO_NEAREST_HANGAR                                  :Leć do najbliższego hangaru
STR_ORDER_CONDITIONAL                                           :Warunkowy skok poleceń
STR_ORDER_SHARE                                                 :Współdzielenie poleceń
STR_ORDERS_GO_TO_TOOLTIP                                        :{BLACK}Wstaw nowe polecenie na końcu listy lub przed zaznaczonym poleceniem. Ctrl ustawia polecenia stacji na 'pełny załadunek dowolnego towaru', polecenia pkt. orientacyjnych na 'bez zatrzymywania się', a polecenia zajezdni na 'serwisuj'. 'Współdzielenie poleceń' lub Ctrl pozwala na dzielenie poleceń z wybranym pojazdem. Kliknięcie pojazdu kopiuje jego polecenia. Polecenie zajezdni wyłącza automatyczne serwisowanie pojazdu

STR_ORDERS_VEH_WITH_SHARED_ORDERS_LIST_TOOLTIP                  :{BLACK}Pokaż wszystkie pojazdy współdzielące te polecenia

# String parts to build the order string
STR_ORDER_GO_TO_WAYPOINT                                        :Idź przez {WAYPOINT}
STR_ORDER_GO_NON_STOP_TO_WAYPOINT                               :Idź bezpośrednio poprzez {WAYPOINT}

STR_ORDER_SERVICE_AT                                            :Serwisuj w
STR_ORDER_SERVICE_NON_STOP_AT                                   :Serwisuj non-stop w

STR_ORDER_NEAREST_DEPOT                                         :najbliższego
STR_ORDER_NEAREST_HANGAR                                        :najbliższego hangaru
STR_ORDER_TRAIN_DEPOT                                           :serwisu w warsztatach
STR_ORDER_ROAD_VEHICLE_DEPOT                                    :serwisu w zajezdni
STR_ORDER_SHIP_DEPOT                                            :Doku
STR_ORDER_GO_TO_NEAREST_DEPOT_FORMAT                            :{STRING} {STRING} {STRING}
STR_ORDER_GO_TO_DEPOT_FORMAT                                    :{STRING} {DEPOT}

STR_ORDER_REFIT_ORDER                                           :(Przebuduj na {STRING.b})
STR_ORDER_REFIT_STOP_ORDER                                      :(Przebuduj na {STRING.b} i zatrzymaj)
STR_ORDER_STOP_ORDER                                            :(Stop)

STR_ORDER_GO_TO_STATION                                         :{STRING} {STATION} {STRING}

STR_ORDER_IMPLICIT                                              :(sugerowany)

STR_ORDER_FULL_LOAD                                             :(Pełny załadunek)
STR_ORDER_FULL_LOAD_ANY                                         :(Pełny załadunek dowolnego towaru)
STR_ORDER_NO_LOAD                                               :(Nie ładować)
STR_ORDER_UNLOAD                                                :(Rozładuj i zabierz ładunek)
STR_ORDER_UNLOAD_FULL_LOAD                                      :(Rozładuj i czekaj na pełny załadunek)
STR_ORDER_UNLOAD_FULL_LOAD_ANY                                  :(Rozładuj i czekaj na pełny załadunek któregoś z towarów)
STR_ORDER_UNLOAD_NO_LOAD                                        :(Rozładuj i pozostaw pusty)
STR_ORDER_TRANSFER                                              :(Przeładunek i zabranie ładunku)
STR_ORDER_TRANSFER_FULL_LOAD                                    :(Przeładunek i oczekiwanie na pełny załadunek)
STR_ORDER_TRANSFER_FULL_LOAD_ANY                                :(Przeładunek i oczekiwanie na pełny załadunek któregoś z towarów)
STR_ORDER_TRANSFER_NO_LOAD                                      :(Przeładunek, pozostaw pusty)
STR_ORDER_NO_UNLOAD                                             :(Nie rozładowuj i zabierz ładunek)
STR_ORDER_NO_UNLOAD_FULL_LOAD                                   :(Nie rozładowuj i czekaj na pełny załadunek)
STR_ORDER_NO_UNLOAD_FULL_LOAD_ANY                               :(Nie rozładowuj i czekaj na pełny załadunek któregoś z towarów)
STR_ORDER_NO_UNLOAD_NO_LOAD                                     :(Nie rozładowuj i nie ładuj)

STR_ORDER_AUTO_REFIT                                            :(Przebuduj na {STRING.b})
STR_ORDER_FULL_LOAD_REFIT                                       :(Przebuduj na {STRING.b} i czekaj na pełny załadunek)
STR_ORDER_FULL_LOAD_ANY_REFIT                                   :(Przebuduj na {STRING.b} i czekaj na pełny załadunek któregoś z towarów)
STR_ORDER_UNLOAD_REFIT                                          :(Rozładuj, przebuduj na {STRING.b} i zabierz ładunek)
STR_ORDER_UNLOAD_FULL_LOAD_REFIT                                :(Rozładuj, przebuduj na {STRING.b} i czekaj na pełny załadunek)
STR_ORDER_UNLOAD_FULL_LOAD_ANY_REFIT                            :(Rozładuj, przebuduj na {STRING.b} i czekaj na pełny załadunek któregoś z towarów)
STR_ORDER_TRANSFER_REFIT                                        :(Przeładunek, przebudowa na {STRING.b} i zabranie ładunku)
STR_ORDER_TRANSFER_FULL_LOAD_REFIT                              :(Przeładunek, przebudowa na {STRING.b} i oczekiwanie na pełny załadunek)
STR_ORDER_TRANSFER_FULL_LOAD_ANY_REFIT                          :(Przeładunek, przebudowa na {STRING.b} i oczekiwanie na dowolny pełny załadunek)
STR_ORDER_NO_UNLOAD_REFIT                                       :(Nie rozładowuj, przebuduj na {STRING.b} i zabierz ładunek)
STR_ORDER_NO_UNLOAD_FULL_LOAD_REFIT                             :(Nie rozładowuj, przebuduj na {STRING.b} i czekaj na pełny załadunek)
STR_ORDER_NO_UNLOAD_FULL_LOAD_ANY_REFIT                         :(Nie rozładowuj, przebuduj na {STRING.b} i czekaj na dowolny pełny załadunek)

STR_ORDER_AUTO_REFIT_ANY                                        :dostępny ładunek

STR_ORDER_STOP_LOCATION_NEAR_END                                :[bliższy koniec]
STR_ORDER_STOP_LOCATION_MIDDLE                                  :[środek]
STR_ORDER_STOP_LOCATION_FAR_END                                 :[dalszy koniec]

STR_ORDER_OUT_OF_RANGE                                          :{RED} (Kolejny punkt docelowy jest poza zasięgiem)

STR_ORDER_CONDITIONAL_UNCONDITIONAL                             :Skocz do rozkazu {COMMA}
STR_ORDER_CONDITIONAL_NUM                                       :Skocz do rozkazu {COMMA} kiedy {STRING} {STRING} {COMMA}
STR_ORDER_CONDITIONAL_TRUE_FALSE                                :Skocz do rozkazu {0:COMMA} kiedy {2:STRING} że {1:STRING}

STR_INVALID_ORDER                                               :{RED} (Błędne polecenie)

# Time table window
STR_TIMETABLE_TITLE                                             :{WHITE}{VEHICLE} (Rozkład jazdy)
STR_TIMETABLE_ORDER_VIEW                                        :{BLACK}Rozkazy
STR_TIMETABLE_ORDER_VIEW_TOOLTIP                                :{BLACK}Przełącz do okna poleceń

STR_TIMETABLE_TOOLTIP                                           :{BLACK}Rozkład jazdy - kliknij na poleceniu aby je zaznaczyć

STR_TIMETABLE_NO_TRAVEL                                         :Nie podróżuje
STR_TIMETABLE_NOT_TIMETABLEABLE                                 :Podróż (automatycznie; zaplanowana przez następny ręczny rozkaz)
STR_TIMETABLE_TRAVEL_NOT_TIMETABLED                             :Przejazd (bez ustalonego czasu)
STR_TIMETABLE_TRAVEL_NOT_TIMETABLED_SPEED                       :Podróżuj (poza rozkładem) z maksymalną prędkością {2:VELOCITY}
STR_TIMETABLE_TRAVEL_FOR                                        :Przejazd przez {STRING}
STR_TIMETABLE_TRAVEL_FOR_SPEED                                  :Podróżuj przez {STRING} z maksymalną prędkością {VELOCITY}
STR_TIMETABLE_TRAVEL_FOR_ESTIMATED                              :Przejazd przez {STRING} (poza rozkładem)
STR_TIMETABLE_TRAVEL_FOR_SPEED_ESTIMATED                        :Podróżuj przez {STRING} z prędkością {VELOCITY} maks. (poza rozkładem)
STR_TIMETABLE_STAY_FOR_ESTIMATED                                :(postój w {STRING} poza rozkładem)
STR_TIMETABLE_AND_TRAVEL_FOR_ESTIMATED                          :(przejazd przez {STRING} poza rozkładem)
STR_TIMETABLE_STAY_FOR                                          :i zostań tam przez {STRING}
STR_TIMETABLE_AND_TRAVEL_FOR                                    :i podróżuje przez{STRING}
STR_TIMETABLE_DAYS                                              :{COMMA}{NBSP}d{P zień ni ni}
STR_TIMETABLE_TICKS                                             :{COMMA}{NBSP}tick{P "" i ów}

STR_TIMETABLE_TOTAL_TIME                                        :{BLACK}Ten rozkład jazdy zajmie {STRING}
STR_TIMETABLE_TOTAL_TIME_INCOMPLETE                             :{BLACK}Ten rozkład jazdy zajmie przynajmniej {STRING} (nie wszystkie stacje są na rozkładzie)

STR_TIMETABLE_STATUS_ON_TIME                                    :{BLACK}Ten pojazd podróżuje teraz zgodnie z rozkładem jazdy
STR_TIMETABLE_STATUS_LATE                                       :{BLACK}Ten pojazd jest teraz spóźniony o {STRING}
STR_TIMETABLE_STATUS_EARLY                                      :{BLACK}Ten pojazd spieszy się teraz o {STRING}
STR_TIMETABLE_STATUS_NOT_STARTED                                :{BLACK}Ten rozkład jazdy jeszcze się nie rozpoczął
STR_TIMETABLE_STATUS_START_AT                                   :{BLACK}Ten rozkład jazdy rozpocznie się {STRING}

STR_TIMETABLE_STARTING_DATE                                     :{BLACK}Data początkowa
STR_TIMETABLE_STARTING_DATE_TOOLTIP                             :{BLACK}Wybierz początkową datę rozkładu jazdy. Ctrl+klik ustawia startowy punkt tego rozkładu oraz, jeśli ten jest kompletny, rozdziela go po kolei wszystkim pojazdom współdzielącym go, zależnie od ich kolejności ułożenia

STR_TIMETABLE_CHANGE_TIME                                       :{BLACK}Zmień czas
STR_TIMETABLE_WAIT_TIME_TOOLTIP                                 :{BLACK}Zmień ilość czasu którą zaznaczone zadanie powinno zająć

STR_TIMETABLE_CLEAR_TIME                                        :{BLACK}Usuń czas
STR_TIMETABLE_CLEAR_TIME_TOOLTIP                                :{BLACK}Usuń ilość czasu przeznaczoną na zaznaczone zadanie

STR_TIMETABLE_CHANGE_SPEED                                      :{BLACK}Zmień limit prędkości
STR_TIMETABLE_CHANGE_SPEED_TOOLTIP                              :{BLACK}Zmień maksymalną prędkość podróży w zaznaczonym poleceniu

STR_TIMETABLE_CLEAR_SPEED                                       :{BLACK}Wyczyść limit prędkości
STR_TIMETABLE_CLEAR_SPEED_TOOLTIP                               :{BLACK}Wyczyść maksymalną prędkość podróży w zaznaczonym poleceniu

STR_TIMETABLE_RESET_LATENESS                                    :{BLACK}Wyzeruj spóźnienia
STR_TIMETABLE_RESET_LATENESS_TOOLTIP                            :{BLACK}Wyzeruj licznik spóźnienia, aby pojazd podróżował zgodnie z rozkładem jazdy

STR_TIMETABLE_AUTOFILL                                          :{BLACK}Automat. wypełnienie
STR_TIMETABLE_AUTOFILL_TOOLTIP                                  :{BLACK}Wypełnij automatycznie rozkład jazdy wartościami z następnego przejazdu (Ctrl+klik, aby spróbować utrzymać czasy oczekiwania)

STR_TIMETABLE_EXPECTED                                          :{BLACK}Wymagany
STR_TIMETABLE_SCHEDULED                                         :{BLACK}Zaplanowany
STR_TIMETABLE_EXPECTED_TOOLTIP                                  :{BLACK}Przełącz między spodziewanymi i zaplanowanymi

STR_TIMETABLE_ARRIVAL_ABBREVIATION                              :P:
STR_TIMETABLE_DEPARTURE_ABBREVIATION                            :O:


# Date window (for timetable)
STR_DATE_CAPTION                                                :{WHITE}Ustaw datę
STR_DATE_SET_DATE                                               :{BLACK}Ustaw datę
STR_DATE_SET_DATE_TOOLTIP                                       :{BLACK}Użyj wybranej daty jako datę rozpoczęcia rozkładu jazdy
STR_DATE_DAY_TOOLTIP                                            :{BLACK}Wybierz dzień
STR_DATE_MONTH_TOOLTIP                                          :{BLACK}Wybierz miesiąc
STR_DATE_YEAR_TOOLTIP                                           :{BLACK}Wybierz rok


# AI debug window
STR_AI_DEBUG                                                    :{WHITE}Debugowanie SI / Game Script
STR_AI_DEBUG_NAME_AND_VERSION                                   :{BLACK}{STRING} (v{NUM})
STR_AI_DEBUG_NAME_TOOLTIP                                       :{BLACK}Nazwa skryptu
STR_AI_DEBUG_SETTINGS                                           :{BLACK}Ustawienia
STR_AI_DEBUG_SETTINGS_TOOLTIP                                   :{BLACK}Zmień ustawienia skryptu
STR_AI_DEBUG_RELOAD                                             :{BLACK}Przeładuj SI
STR_AI_DEBUG_RELOAD_TOOLTIP                                     :{BLACK}Wyłącz SI, przeładuj skrypt i zrestartuj SI
STR_AI_DEBUG_BREAK_STR_ON_OFF_TOOLTIP                           :{BLACK}Włącz/wyłącz przerwanie, kiedy wiadomość SI zgadza się z wiadomością przerywającą
STR_AI_DEBUG_BREAK_ON_LABEL                                     :{BLACK}Zatrzymaj gdy:
STR_AI_DEBUG_BREAK_STR_OSKTITLE                                 :{BLACK}Zatrzymaj gdy
STR_AI_DEBUG_BREAK_STR_TOOLTIP                                  :{BLACK}Kiedy wiadomość SI zgadza się, gra zostaje wstrzymana
STR_AI_DEBUG_MATCH_CASE                                         :{BLACK}Uwzględnij wielkość
STR_AI_DEBUG_MATCH_CASE_TOOLTIP                                 :{BLACK}Przełącz uwzględnianie wielkości liter przy porównywaniu wyrazu przerywającego
STR_AI_DEBUG_CONTINUE                                           :{BLACK}Kontynuuj
STR_AI_DEBUG_CONTINUE_TOOLTIP                                   :{BLACK}Odpauzowanie i kontynuuowanie SI
STR_AI_DEBUG_SELECT_AI_TOOLTIP                                  :{BLACK}Pokaż okno debugowania tej SI
STR_AI_GAME_SCRIPT                                              :{BLACK}Game Script
STR_AI_GAME_SCRIPT_TOOLTIP                                      :{BLACK}Sprawdź log Game Script

STR_ERROR_AI_NO_AI_FOUND                                        :Nie znaleziono SI do wczytania.{}SI jest nieaktywne i nic nie robi.{}Możesz ściągnąć SI z 'Dodatki Online' w głównym menu gry
STR_ERROR_AI_PLEASE_REPORT_CRASH                                :{WHITE}Jeden z uruchomionych skryptów przestał działać. Prosimy o zgłoszenie tego autorowi skryptu dołączając zrzut ekranu okna debugowania SI / GameScript
STR_ERROR_AI_DEBUG_SERVER_ONLY                                  :{YELLOW}Okno debugowania SI / Game Script jest dostępne tylko na serwerze

# AI configuration window
STR_AI_CONFIG_CAPTION                                           :{WHITE}Konfiguracja SI / Game Script
STR_AI_CONFIG_GAMELIST_TOOLTIP                                  :{BLACK}Game Script, który zostanie załadowany dla następnej gry
STR_AI_CONFIG_AILIST_TOOLTIP                                    :{BLACK}SI, które zostaną załadowane podczas kolejnej gry
STR_AI_CONFIG_HUMAN_PLAYER                                      :Ludzki gracz
STR_AI_CONFIG_RANDOM_AI                                         :Losowe SI
STR_AI_CONFIG_NONE                                              :(brak)

STR_AI_CONFIG_MOVE_UP                                           :{BLACK}Przesuń w górę
STR_AI_CONFIG_MOVE_UP_TOOLTIP                                   :{BLACK}Przesuń wybraną SI w górę listy
STR_AI_CONFIG_MOVE_DOWN                                         :{BLACK}Przesuń w dół
STR_AI_CONFIG_MOVE_DOWN_TOOLTIP                                 :{BLACK}Przesuń wybraną SI w dół listy

STR_AI_CONFIG_GAMESCRIPT                                        :{SILVER}Game Script
STR_AI_CONFIG_AI                                                :{SILVER}SI

STR_AI_CONFIG_CHANGE                                            :{BLACK}Wybierz {STRING}
STR_AI_CONFIG_CHANGE_NONE                                       :
STR_AI_CONFIG_CHANGE_AI                                         :SI
STR_AI_CONFIG_CHANGE_GAMESCRIPT                                 :Game Script
STR_AI_CONFIG_CHANGE_TOOLTIP                                    :{BLACK}Wczytaj kolejny skrypt
STR_AI_CONFIG_CONFIGURE                                         :{BLACK}Konfiguruj
STR_AI_CONFIG_CONFIGURE_TOOLTIP                                 :{BLACK}Konfiguruj parametry skryptu

# Available AIs window
STR_AI_LIST_CAPTION                                             :{WHITE}Dostępny {STRING}
STR_AI_LIST_CAPTION_AI                                          :Gracze SI
STR_AI_LIST_CAPTION_GAMESCRIPT                                  :Game Script'y
STR_AI_LIST_TOOLTIP                                             :{BLACK}Kliknij, aby wybrać skrypt

STR_AI_LIST_AUTHOR                                              :{LTBLUE}Autor: {ORANGE}{STRING}
STR_AI_LIST_VERSION                                             :{LTBLUE}Wersja: {ORANGE}{NUM}
STR_AI_LIST_URL                                                 :{LTBLUE}Adres: {ORANGE}{STRING}

STR_AI_LIST_ACCEPT                                              :{BLACK}Zaakceptuj
STR_AI_LIST_ACCEPT_TOOLTIP                                      :{BLACK}Wybierz zaznaczony skrypt
STR_AI_LIST_CANCEL                                              :{BLACK}Anuluj
STR_AI_LIST_CANCEL_TOOLTIP                                      :{BLACK}Nie zmieniaj skryptu

# AI Parameters
STR_AI_SETTINGS_CAPTION                                         :{WHITE}{STRING} Parametry
STR_AI_SETTINGS_CAPTION_AI                                      :SI
STR_AI_SETTINGS_CAPTION_GAMESCRIPT                              :Game Script
STR_AI_SETTINGS_CLOSE                                           :{BLACK}Zamknij
STR_AI_SETTINGS_RESET                                           :{BLACK}Resetuj
STR_AI_SETTINGS_SETTING                                         :{STRING}: {ORANGE}{STRING}
STR_AI_SETTINGS_START_DELAY                                     :Liczba dni, które odczekuje SI przed aktywacją po uruchomieniu poprzedniego (zwiększ lub zmniejsz): {ORANGE}{STRING}


# Textfile window
STR_TEXTFILE_README_CAPTION                                     :{WHITE}'CzytajTo' dla {STRING} {STRING}
STR_TEXTFILE_CHANGELOG_CAPTION                                  :{WHITE}Zmiany w {STRING} dla {STRING}
STR_TEXTFILE_LICENCE_CAPTION                                    :{WHITE}Licencja dla {STRING} {STRING}
STR_TEXTFILE_WRAP_TEXT                                          :{WHITE}Zawijaj tekst
STR_TEXTFILE_WRAP_TEXT_TOOLTIP                                  :{BLACK}Zawijjaj tekst w oknie, żeby był cały widoczny bez konieczności przewijania
STR_TEXTFILE_VIEW_README                                        :{BLACK}Odczytaj plik readme
STR_TEXTFILE_VIEW_CHANGELOG                                     :{BLACK}Lista zmian
STR_TEXTFILE_VIEW_LICENCE                                       :{BLACK}Licencja


# Vehicle loading indicators
STR_PERCENT_UP_SMALL                                            :{TINY_FONT}{WHITE}{NUM}%{UP_ARROW}
STR_PERCENT_UP                                                  :{WHITE}{NUM}%{UP_ARROW}
STR_PERCENT_DOWN_SMALL                                          :{TINY_FONT}{WHITE}{NUM}%{DOWN_ARROW}
STR_PERCENT_DOWN                                                :{WHITE}{NUM}%{DOWN_ARROW}
STR_PERCENT_UP_DOWN_SMALL                                       :{TINY_FONT}{WHITE}{NUM}%{UP_ARROW}{DOWN_ARROW}
STR_PERCENT_UP_DOWN                                             :{WHITE}{NUM}%{UP_ARROW}{DOWN_ARROW}
STR_PERCENT_NONE_SMALL                                          :{TINY_FONT}{WHITE}{NUM}%
STR_PERCENT_NONE                                                :{WHITE}{NUM}%

# Income 'floats'
STR_INCOME_FLOAT_COST_SMALL                                     :{TINY_FONT}{RED}Koszt: {CURRENCY_LONG}
STR_INCOME_FLOAT_COST                                           :{RED}Koszt: {CURRENCY_LONG}
STR_INCOME_FLOAT_INCOME_SMALL                                   :{TINY_FONT}{GREEN}Przychód: {CURRENCY_LONG}
STR_INCOME_FLOAT_INCOME                                         :{GREEN}Przychód: {CURRENCY_LONG}
STR_FEEDER_TINY                                                 :{TINY_FONT}{YELLOW}Transfer: {CURRENCY_LONG}
STR_FEEDER                                                      :{YELLOW}Transfer: {CURRENCY_LONG}
STR_FEEDER_INCOME_TINY                                          :{TINY_FONT}{YELLOW}Transfer: {CURRENCY_LONG}{WHITE} / {GREEN}Zysk: {CURRENCY_LONG}
STR_FEEDER_INCOME                                               :{YELLOW}Transfer: {CURRENCY_LONG}{WHITE} / {GREEN}Zysk: {CURRENCY_LONG}
STR_FEEDER_COST_TINY                                            :{TINY_FONT}{YELLOW}Transfer: {CURRENCY_LONG}{WHITE} / {RED}Koszt: {CURRENCY_LONG}
STR_FEEDER_COST                                                 :{YELLOW}Transfer: {CURRENCY_LONG}{WHITE} / {RED}Koszt: {CURRENCY_LONG}
STR_MESSAGE_ESTIMATED_COST                                      :{WHITE}Szacowany koszt: {CURRENCY_LONG}
STR_MESSAGE_ESTIMATED_INCOME                                    :{WHITE}Szacowany przychód: {CURRENCY_LONG}

# Saveload messages
STR_ERROR_SAVE_STILL_IN_PROGRESS                                :{WHITE}Zapisywanie trwa,{}proszę zaczekać do zakończenia!
STR_ERROR_AUTOSAVE_FAILED                                       :{WHITE}Błąd autozapisu
STR_ERROR_UNABLE_TO_READ_DRIVE                                  :{BLACK}Nie można odczytać napędu
STR_ERROR_GAME_SAVE_FAILED                                      :{WHITE}Nie można zapisać gry{}{STRING}
STR_ERROR_UNABLE_TO_DELETE_FILE                                 :{WHITE}Nie można usunąć pliku
STR_ERROR_GAME_LOAD_FAILED                                      :{WHITE}Nie można wczytać gry{}{STRING}
STR_GAME_SAVELOAD_ERROR_BROKEN_INTERNAL_ERROR                   :Błąd wewnętrzny: {STRING}
STR_GAME_SAVELOAD_ERROR_BROKEN_SAVEGAME                         :Zepsuta zapisana gra - {STRING}
STR_GAME_SAVELOAD_ERROR_TOO_NEW_SAVEGAME                        :Zapisana gra zrobiona w nowszej wersji
STR_GAME_SAVELOAD_ERROR_FILE_NOT_READABLE                       :Plik nie jest odczytywalny
STR_GAME_SAVELOAD_ERROR_FILE_NOT_WRITEABLE                      :Plik nie jest zapisywalny
STR_GAME_SAVELOAD_ERROR_DATA_INTEGRITY_CHECK_FAILED             :Sprawdzenie integralności danych nie powiodło się
STR_GAME_SAVELOAD_NOT_AVAILABLE                                 :<not available>
STR_WARNING_LOADGAME_REMOVED_TRAMS                              :{WHITE}Gra została zapisana w wersji nie obsługującej tramwajów. Wszystkie tramwaje zostały usunięte

# Map generation messages
STR_ERROR_COULD_NOT_CREATE_TOWN                                 :{WHITE}Generowanie mapy anulowane...{}... brak odpowiednich miejsc dla miast
STR_ERROR_NO_TOWN_IN_SCENARIO                                   :{WHITE}... nie ma żadnego miasta w scenariuszu

STR_ERROR_PNGMAP                                                :{WHITE}Nie można wczytać krajobrazu z PNG...
STR_ERROR_PNGMAP_FILE_NOT_FOUND                                 :{WHITE}... nie znaleziono pliku
STR_ERROR_PNGMAP_IMAGE_TYPE                                     :{WHITE}... nie można konwertować typu obrazu. Wymagany 8- lub 24-bitowy PNG
STR_ERROR_PNGMAP_MISC                                           :{WHITE}... coś poszło nie tak (prawdopodobnie zepsuty plik)

STR_ERROR_BMPMAP                                                :{WHITE}Nie można wczytać krajobrazu z BMP...
STR_ERROR_BMPMAP_IMAGE_TYPE                                     :{WHITE}... nie można skonwertować tego typu obrazu

STR_ERROR_HEIGHTMAP_TOO_LARGE                                   :{WHITE}... obraz jest za duży

STR_WARNING_HEIGHTMAP_SCALE_CAPTION                             :{WHITE}Ostrzeżenie o skali
STR_WARNING_HEIGHTMAP_SCALE_MESSAGE                             :{YELLOW}Nie zaleca się zbyt dużej zmiany wielkości mapy źródłowej. Kontynuować tworzenie?

# Soundset messages
STR_WARNING_FALLBACK_SOUNDSET                                   :{WHITE}Znaleziono tylko podstawowy schemat dźwiękowy. Jeśli chcesz mieć pełny dźwięk, zainstaluj inny schemat dźwiękowy używając menadżera pobierania

# Screenshot related messages
STR_WARNING_SCREENSHOT_SIZE_CAPTION                             :{WHITE}Ogromny zrzut ekranu
STR_WARNING_SCREENSHOT_SIZE_MESSAGE                             :{YELLOW}Zrzut ekranu będzie miał rozdzielczość {COMMA} x {COMMA} pikseli. Zrzut ekranu może zająć chwilę. Kontynuować?

STR_MESSAGE_SCREENSHOT_SUCCESSFULLY                             :{WHITE}Zrzut ekranu zapisany na dysk z powodzeniem '{STRING}'
STR_ERROR_SCREENSHOT_FAILED                                     :{WHITE}Błąd zrzutu ekranu!

# Error message titles
STR_ERROR_MESSAGE_CAPTION                                       :{YELLOW}Wiadomość
STR_ERROR_MESSAGE_CAPTION_OTHER_COMPANY                         :{YELLOW}Wiadomość od {STRING}

# Generic construction errors
STR_ERROR_OFF_EDGE_OF_MAP                                       :{WHITE}Poza krawędzią mapy
STR_ERROR_TOO_CLOSE_TO_EDGE_OF_MAP                              :{WHITE}Zbyt blisko krawędzi mapy
STR_ERROR_NOT_ENOUGH_CASH_REQUIRES_CURRENCY                     :{WHITE}Za mało pieniędzy - wymagane {CURRENCY_LONG}
STR_ERROR_FLAT_LAND_REQUIRED                                    :{WHITE}Wymagany płaski teren
STR_ERROR_LAND_SLOPED_IN_WRONG_DIRECTION                        :{WHITE}Teren pochylony w złym kierunku
STR_ERROR_CAN_T_DO_THIS                                         :{WHITE}Nie można tego zrobić...
STR_ERROR_BUILDING_MUST_BE_DEMOLISHED                           :{WHITE}Należy najpierw zburzyć budynek
STR_ERROR_CAN_T_CLEAR_THIS_AREA                                 :{WHITE}Nie można wyczyścić terenu...
STR_ERROR_SITE_UNSUITABLE                                       :{WHITE}... niewłaściwa parcela
STR_ERROR_ALREADY_BUILT                                         :{WHITE}... już zbudowano
STR_ERROR_OWNED_BY                                              :{WHITE}... w posiadaniu {STRING}
STR_ERROR_AREA_IS_OWNED_BY_ANOTHER                              :{WHITE}... teren jest własnością innej firmy
STR_ERROR_TERRAFORM_LIMIT_REACHED                               :{WHITE}... osiągnięto limit terraformowania
STR_ERROR_CLEARING_LIMIT_REACHED                                :{WHITE}... osiągnięto limit czyszczenia pól
STR_ERROR_TREE_PLANT_LIMIT_REACHED                              :{WHITE}... wykorzystano limit sadzenia drzew
STR_ERROR_NAME_MUST_BE_UNIQUE                                   :{WHITE}Nazwa nie może się powtarzać
STR_ERROR_GENERIC_OBJECT_IN_THE_WAY                             :{WHITE}{1:STRING} na drodze
STR_ERROR_NOT_ALLOWED_WHILE_PAUSED                              :{WHITE}Niedozwolone w trakcie pauzy

# Local authority errors
STR_ERROR_LOCAL_AUTHORITY_REFUSES_TO_ALLOW_THIS                 :{WHITE}Lokalne władze miasta {TOWN} nie pozwalają na to
STR_ERROR_LOCAL_AUTHORITY_REFUSES_AIRPORT                       :{WHITE}Lokalne władze miasta {TOWN} nie pozwalają na budowę kolejnego lotniska w tym mieście
STR_ERROR_LOCAL_AUTHORITY_REFUSES_NOISE                         :{WHITE}Lokalne władze miasta {TOWN} odmawiają zgody na lotnisko ze względu na poziom hałasu
STR_ERROR_BRIBE_FAILED                                          :{WHITE}Twoja próba przekupstwa została wykryta przez miejscowych śledczych

# Levelling errors
STR_ERROR_CAN_T_RAISE_LAND_HERE                                 :{WHITE}Nie można tutaj podnieść lądu...
STR_ERROR_CAN_T_LOWER_LAND_HERE                                 :{WHITE}Nie można tutaj obniżyć lądu...
STR_ERROR_CAN_T_LEVEL_LAND_HERE                                 :{WHITE}Nie można tutaj wyrównać terenu...
STR_ERROR_EXCAVATION_WOULD_DAMAGE                               :{WHITE}Wykop zniszczyłby tunel
STR_ERROR_ALREADY_AT_SEA_LEVEL                                  :{WHITE}... już na poziomie morza
STR_ERROR_TOO_HIGH                                              :{WHITE}... zbyt wysoko
STR_ERROR_ALREADY_LEVELLED                                      :{WHITE}... już wyrównany
STR_ERROR_BRIDGE_TOO_HIGH_AFTER_LOWER_LAND                      :{WHITE}Potem most powyżej byłby zbyt wysoko.

# Company related errors
STR_ERROR_CAN_T_CHANGE_COMPANY_NAME                             :{WHITE}Nie można zmienić nazwy firmy...
STR_ERROR_CAN_T_CHANGE_PRESIDENT                                :{WHITE}Nie można zmienić nazwiska prezesa...

STR_ERROR_MAXIMUM_PERMITTED_LOAN                                :{WHITE}... maksymalna dozwolona pożyczka wynosi {CURRENCY_LONG}
STR_ERROR_CAN_T_BORROW_ANY_MORE_MONEY                           :{WHITE}Nie można pożyczyć więcej pieniędzy...
STR_ERROR_LOAN_ALREADY_REPAYED                                  :{WHITE}... pożyczka już jest spłacona
STR_ERROR_CURRENCY_REQUIRED                                     :{WHITE}...{CURRENCY_LONG} wymagane
STR_ERROR_CAN_T_REPAY_LOAN                                      :{WHITE}Nie można zwrócić pożyczki...
STR_ERROR_INSUFFICIENT_FUNDS                                    :{WHITE}Nie możesz wydać pieniędzy, które są pożyczone z banku...
STR_ERROR_CAN_T_BUY_COMPANY                                     :{WHITE}Nie można kupić firmy...
STR_ERROR_CAN_T_BUILD_COMPANY_HEADQUARTERS                      :{WHITE}Nie można zbudować siedziby firmy...
STR_ERROR_CAN_T_BUY_25_SHARE_IN_THIS                            :{WHITE}Nie można kupić 25% udziałów w tej firmie...
STR_ERROR_CAN_T_SELL_25_SHARE_IN                                :{WHITE}Nie można sprzedać 25% udziałów tej firmy...
STR_ERROR_PROTECTED                                             :{WHITE}Ta firma jeszcze nie sprzedaje akcji...

# Town related errors
STR_ERROR_CAN_T_GENERATE_TOWN                                   :{WHITE}Nie można wybudować miasta
STR_ERROR_CAN_T_RENAME_TOWN                                     :{WHITE}Nie można zmienić nazwy miasta...
STR_ERROR_CAN_T_FOUND_TOWN_HERE                                 :{WHITE}Nie można tutaj zbudować miasta...
STR_ERROR_CAN_T_EXPAND_TOWN                                     :{WHITE}Nie można rozszerzyć miasta...
STR_ERROR_TOO_CLOSE_TO_EDGE_OF_MAP_SUB                          :{WHITE}... zbyt blisko krawędzi mapy
STR_ERROR_TOO_CLOSE_TO_ANOTHER_TOWN                             :{WHITE}... zbyt blisko innego miasta
STR_ERROR_TOO_MANY_TOWNS                                        :{WHITE}... zbyt wiele miast
STR_ERROR_NO_SPACE_FOR_TOWN                                     :{WHITE}... nie ma więcej miejsca na mapie
STR_ERROR_TOWN_EXPAND_WARN_NO_ROADS                             :{WHITE}Miasto nie będzie budować dróg. Możesz zezwolić na budowę dróg poprzez Ustawienia->Środowisko->Miasta
STR_ERROR_ROAD_WORKS_IN_PROGRESS                                :{WHITE}Trwają roboty drogowe
STR_ERROR_TOWN_CAN_T_DELETE                                     :{WHITE}Nie można usunąć tego miasta...{}Stacja lub zajezdnia przynależy do tego miasta lub obszar miasta nie może być usunięty
STR_ERROR_STATUE_NO_SUITABLE_PLACE                              :{WHITE}... w centrum tego miasta nie ma odpowiedniego miejsca na pomnik

# Industry related errors
STR_ERROR_TOO_MANY_INDUSTRIES                                   :{WHITE}... zbyt wiele przedsiębiorstw
STR_ERROR_CAN_T_GENERATE_INDUSTRIES                             :{WHITE}Nie można stworzyć przedsiębiorstw...
STR_ERROR_CAN_T_BUILD_HERE                                      :{WHITE}Nie można tutaj wybudować: {STRING}...
STR_ERROR_CAN_T_CONSTRUCT_THIS_INDUSTRY                         :{WHITE}Nie można tutaj wybudować tego przedsiębiorstwa...
STR_ERROR_INDUSTRY_TOO_CLOSE                                    :{WHITE}... zbyt blisko innego przedsiębiorstwa
STR_ERROR_MUST_FOUND_TOWN_FIRST                                 :{WHITE}... należy najpierw wybudować miasto
STR_ERROR_ONLY_ONE_ALLOWED_PER_TOWN                             :{WHITE}... dozwolone jedno na miasto
STR_ERROR_CAN_ONLY_BE_BUILT_IN_TOWNS_WITH_POPULATION_OF_1200    :{WHITE}... można zbudować jedynie w miastach o populacji przynajmniej 1200
STR_ERROR_CAN_ONLY_BE_BUILT_IN_RAINFOREST                       :{WHITE}... może być wybudowane tylko w lasach deszczowych
STR_ERROR_CAN_ONLY_BE_BUILT_IN_DESERT                           :{WHITE}... może być wybudowane tylko na pustyni
STR_ERROR_CAN_ONLY_BE_BUILT_IN_TOWNS                            :{WHITE}... można wybudować tylko w mieście (zastępując domy)
STR_ERROR_CAN_ONLY_BE_BUILT_NEAR_TOWN_CENTER                    :{WHITE}... można wybudować tylko w pobliżu centrum miast
STR_ERROR_CAN_ONLY_BE_BUILT_IN_LOW_AREAS                        :{WHITE}... może być budowane tylko na niskich terenach
STR_ERROR_CAN_ONLY_BE_POSITIONED                                :{WHITE}... może być usytuowane tylko blisko krawędzi mapy
STR_ERROR_FOREST_CAN_ONLY_BE_PLANTED                            :{WHITE}... las może być posadzony tylko powyżej linii śniegu
STR_ERROR_CAN_ONLY_BE_BUILT_ABOVE_SNOW_LINE                     :{WHITE}... można zbudować tylko powyżej linii śniegu
STR_ERROR_CAN_ONLY_BE_BUILT_BELOW_SNOW_LINE                     :{WHITE}... można zbudować tylko poniżej linii śniegu

STR_ERROR_NO_SUITABLE_PLACES_FOR_INDUSTRIES                     :{WHITE}Nie ma odpowiednich miejsc dla przedsiębiorstw '{STRING}'
STR_ERROR_NO_SUITABLE_PLACES_FOR_INDUSTRIES_EXPLANATION         :{WHITE}Zmień parametry tworzenia map, żeby uzyskać lepsze mapy

# Station construction related errors
STR_ERROR_CAN_T_BUILD_RAILROAD_STATION                          :{WHITE}Nie można tutaj wybudować stacji...
STR_ERROR_CAN_T_BUILD_BUS_STATION                               :{WHITE}Nie można zbudować przystanku...
STR_ERROR_CAN_T_BUILD_TRUCK_STATION                             :{WHITE}Nie można zbudować stacji ciężarówek...
STR_ERROR_CAN_T_BUILD_PASSENGER_TRAM_STATION                    :{WHITE}Nie można zbudować przystanku tramwajowego...
STR_ERROR_CAN_T_BUILD_CARGO_TRAM_STATION                        :{WHITE}Nie można zbudować tramwajowej stacji załadunkowej...
STR_ERROR_CAN_T_BUILD_DOCK_HERE                                 :{WHITE}Nie można tutaj wybudować portu...
STR_ERROR_CAN_T_BUILD_AIRPORT_HERE                              :{WHITE}Nie można tutaj wybudować lotniska...

STR_ERROR_ADJOINS_MORE_THAN_ONE_EXISTING                        :{WHITE}Przylega do więcej niż jednej stacji
STR_ERROR_STATION_TOO_SPREAD_OUT                                :{WHITE}... stacja zbyt rozległa
STR_ERROR_TOO_MANY_STATIONS_LOADING                             :{WHITE}Za duzo stacji
STR_ERROR_TOO_MANY_STATION_SPECS                                :{WHITE}Za dużo części stacji kolejowej
STR_ERROR_TOO_MANY_BUS_STOPS                                    :{WHITE}Zbyt wiele przystanków autobusowych
STR_ERROR_TOO_MANY_TRUCK_STOPS                                  :{WHITE}Zbyt wiele stacji załadunku ciężarówek
STR_ERROR_TOO_CLOSE_TO_ANOTHER_DOCK                             :{WHITE}Zbyt blisko innego portu
STR_ERROR_TOO_CLOSE_TO_ANOTHER_AIRPORT                          :{WHITE}Zbyt blisko innego lotniska
STR_ERROR_CAN_T_RENAME_STATION                                  :{WHITE}Nie można zmienić nazwy stacji...
STR_ERROR_DRIVE_THROUGH_ON_TOWN_ROAD                            :{WHITE}... ta droga należy do miasta
STR_ERROR_DRIVE_THROUGH_DIRECTION                               :{WHITE}... droga jest zorientowana w złym kierunku
STR_ERROR_DRIVE_THROUGH_CORNER                                  :{WHITE}... przystanki przelotowe nie mogą mieć zakrętów
STR_ERROR_DRIVE_THROUGH_JUNCTION                                :{WHITE}... przystanki przelotowe nie mogą mieć skrzyżowań
STR_ERROR_DRIVE_THROUGH_ON_ONEWAY_ROAD                          :{WHITE}... droga jest jednokierunkowa lub zablokowana

# Station destruction related errors
STR_ERROR_CAN_T_REMOVE_PART_OF_STATION                          :{WHITE}Nie można usunąć części stacji...
STR_ERROR_MUST_REMOVE_RAILWAY_STATION_FIRST                     :{WHITE}Należy najpierw usunąć stację kolejową
STR_ERROR_CAN_T_REMOVE_BUS_STATION                              :{WHITE}Nie można usunąć przystanku...
STR_ERROR_CAN_T_REMOVE_TRUCK_STATION                            :{WHITE}Nie można usunąć stacji załadunkowej...
STR_ERROR_CAN_T_REMOVE_PASSENGER_TRAM_STATION                   :{WHITE}Nie można usunąć przystanku tramwajowego...
STR_ERROR_CAN_T_REMOVE_CARGO_TRAM_STATION                       :{WHITE}Nie można usunąć tramwajowej stacji załadunkowej...
STR_ERROR_MUST_REMOVE_ROAD_STOP_FIRST                           :{WHITE}Należy najpierw usunąć przystanek
STR_ERROR_THERE_IS_NO_STATION                                   :{WHITE}...brak stacji

STR_ERROR_MUST_DEMOLISH_RAILROAD                                :{WHITE}Należy najpierw usunąć stację kolejową
STR_ERROR_MUST_DEMOLISH_BUS_STATION_FIRST                       :{WHITE}Należy najpierw usunąć przystanek autobusowy
STR_ERROR_MUST_DEMOLISH_TRUCK_STATION_FIRST                     :{WHITE}Należy najpierw usunąć stację załadunku ciężarówek
STR_ERROR_MUST_DEMOLISH_PASSENGER_TRAM_STATION_FIRST            :{WHITE}Najpierw musisz zburzyć przystanek tramwajowy
STR_ERROR_MUST_DEMOLISH_CARGO_TRAM_STATION_FIRST                :{WHITE}Najpierw musisz zburzyć tramwajową stację załadunkową
STR_ERROR_MUST_DEMOLISH_DOCK_FIRST                              :{WHITE}Należy najpierw usunąć port
STR_ERROR_MUST_DEMOLISH_AIRPORT_FIRST                           :{WHITE}Należy najpierw usunąć lotnisko

# Waypoint related errors
STR_ERROR_WAYPOINT_ADJOINS_MORE_THAN_ONE_EXISTING               :{WHITE}Przylega do więcej niż jednego istniejącego posterunku
STR_ERROR_TOO_CLOSE_TO_ANOTHER_WAYPOINT                         :{WHITE}Zbyt blisko innego posterunku

STR_ERROR_CAN_T_BUILD_TRAIN_WAYPOINT                            :{WHITE}Nie można budować tutaj punktu orientacyjnego...
STR_ERROR_CAN_T_POSITION_BUOY_HERE                              :{WHITE}Nie można tutaj ustawić boi...
STR_ERROR_CAN_T_CHANGE_WAYPOINT_NAME                            :{WHITE}Nie można zmienić nazwy posterunku...

STR_ERROR_CAN_T_REMOVE_TRAIN_WAYPOINT                           :{WHITE}Nie można usunąć stąd posterunku kolejowego...
STR_ERROR_MUST_REMOVE_RAILWAYPOINT_FIRST                        :{WHITE}Musisz usunąć najpierw posterunek kolejowy
STR_ERROR_BUOY_IN_THE_WAY                                       :{WHITE}... boja na drodze
STR_ERROR_BUOY_IS_IN_USE                                        :{WHITE}... boja w użyciu przez inna firmę!

# Depot related errors
STR_ERROR_CAN_T_BUILD_TRAIN_DEPOT                               :{WHITE}Nie można tutaj wybudować warsztatów kolejowych...
STR_ERROR_CAN_T_BUILD_ROAD_DEPOT                                :{WHITE}Nie można tutaj zbudować zajezdni...
STR_ERROR_CAN_T_BUILD_TRAM_DEPOT                                :{WHITE}Nie można tutaj zbudować zajezdni tramwajowej...
STR_ERROR_CAN_T_BUILD_SHIP_DEPOT                                :{WHITE}Nie można tutaj wybudować stoczni...

STR_ERROR_CAN_T_RENAME_DEPOT                                    :{WHITE}Nie można zmienić nazwy warsztatów...

STR_ERROR_TRAIN_MUST_BE_STOPPED_INSIDE_DEPOT                    :{WHITE}... musi być zatrzymany w hali warsztatów
STR_ERROR_ROAD_VEHICLE_MUST_BE_STOPPED_INSIDE_DEPOT             :{WHITE}... musi być zatrzymany w zajezdni samochodowej
STR_ERROR_SHIP_MUST_BE_STOPPED_INSIDE_DEPOT                     :{WHITE}... musi być zatrzymany w stoczni
STR_ERROR_AIRCRAFT_MUST_BE_STOPPED_INSIDE_HANGAR                :{WHITE}... musi być zatrzymany w hangarze

STR_ERROR_TRAINS_CAN_ONLY_BE_ALTERED_INSIDE_A_DEPOT             :{WHITE}Pociąg może być modyfikowany tylko, gdy jest zatrzymany w hali warsztatów
STR_ERROR_TRAIN_TOO_LONG                                        :{WHITE}Pociąg jest zbyt długi
STR_ERROR_CAN_T_REVERSE_DIRECTION_RAIL_VEHICLE                  :{WHITE}Nie można zawrócić pociągu...
STR_ERROR_CAN_T_REVERSE_DIRECTION_RAIL_VEHICLE_MULTIPLE_UNITS   :{WHITE}... składa się z wielu jednostek
STR_ERROR_INCOMPATIBLE_RAIL_TYPES                               :Niezgodne typy torów

STR_ERROR_CAN_T_MOVE_VEHICLE                                    :{WHITE}Nie można ruszyć pojazdem...
STR_ERROR_REAR_ENGINE_FOLLOW_FRONT                              :{WHITE}Tylna lokomotywa zawsze porusza się razem z przednią
STR_ERROR_UNABLE_TO_FIND_ROUTE_TO                               :{WHITE}Nie można znaleźć drogi do najbliższych warsztatów
STR_ERROR_UNABLE_TO_FIND_LOCAL_DEPOT                            :{WHITE}Nie można znaleźć zajezdni

STR_ERROR_DEPOT_WRONG_DEPOT_TYPE                                :Zły typ zajezdni

# Autoreplace related errors
STR_ERROR_TRAIN_TOO_LONG_AFTER_REPLACEMENT                      :{WHITE}{VEHICLE} jest za długi po wymianie
STR_ERROR_AUTOREPLACE_NOTHING_TO_DO                             :{WHITE}Brak reguł autozastępowania/odnawiania
STR_ERROR_AUTOREPLACE_MONEY_LIMIT                               :(limit funduszy)

# Rail construction errors
STR_ERROR_IMPOSSIBLE_TRACK_COMBINATION                          :{WHITE}Niemożliwa kombinacja torów
STR_ERROR_MUST_REMOVE_SIGNALS_FIRST                             :{WHITE}Należy najpierw usunąć sygnalizację
STR_ERROR_NO_SUITABLE_RAILROAD_TRACK                            :{WHITE}Nieodpowiednie tory/brak torów
STR_ERROR_MUST_REMOVE_RAILROAD_TRACK                            :{WHITE}Należy najpierw usunąć tory
STR_ERROR_CROSSING_ON_ONEWAY_ROAD                               :{WHITE}Droga jest jednokierunkowa lub zablokowana
STR_ERROR_CROSSING_DISALLOWED                                   :{WHITE}Przejazd kolejowy nie dozwolony dla tego typu torów
STR_ERROR_CAN_T_BUILD_SIGNALS_HERE                              :{WHITE}Nie można tutaj postawić sygnałów...
STR_ERROR_CAN_T_BUILD_RAILROAD_TRACK                            :{WHITE}Nie można tutaj ułożyć torów...
STR_ERROR_CAN_T_REMOVE_RAILROAD_TRACK                           :{WHITE}Nie można stąd usunąć torów...
STR_ERROR_CAN_T_REMOVE_SIGNALS_FROM                             :{WHITE}Nie można stąd usunąć sygnałów...
STR_ERROR_SIGNAL_CAN_T_CONVERT_SIGNALS_HERE                     :{WHITE}Nie można tutaj zmienić sygnałów...
STR_ERROR_THERE_IS_NO_RAILROAD_TRACK                            :{WHITE}... brak torów kolejowych
STR_ERROR_THERE_ARE_NO_SIGNALS                                  :{WHITE}... brak sygnałów

STR_ERROR_CAN_T_CONVERT_RAIL                                    :{WHITE}Nie można zmienić typu torów w tym miejscu...

# Road construction errors
STR_ERROR_MUST_REMOVE_ROAD_FIRST                                :{WHITE}Należy najpierw usunąć drogę
STR_ERROR_ONEWAY_ROADS_CAN_T_HAVE_JUNCTION                      :{WHITE}... drogi jednokierunkowe nie mogą mieć skrzyżowań
STR_ERROR_CAN_T_BUILD_ROAD_HERE                                 :{WHITE}Nie można tutaj zbudować drogi...
STR_ERROR_CAN_T_BUILD_TRAMWAY_HERE                              :{WHITE}Nie można tutaj zbudować torowiska...
STR_ERROR_CAN_T_REMOVE_ROAD_FROM                                :{WHITE}Nie można usunąć drogi z tego miejsca...
STR_ERROR_CAN_T_REMOVE_TRAMWAY_FROM                             :{WHITE}Nie można usunąć torowiska z tego miejsca...
STR_ERROR_THERE_IS_NO_ROAD                                      :{WHITE}...brak drogi
STR_ERROR_THERE_IS_NO_TRAMWAY                                   :{WHITE}...brak torowiska tramwajowego

# Waterway construction errors
STR_ERROR_CAN_T_BUILD_CANALS                                    :{WHITE}Nie można tutaj zbudować kanału...
STR_ERROR_CAN_T_BUILD_LOCKS                                     :{WHITE}Nie można tutaj zbudować śluzy...
STR_ERROR_CAN_T_PLACE_RIVERS                                    :{WHITE}Nie można tutaj umieścić rzeki...
STR_ERROR_MUST_BE_BUILT_ON_WATER                                :{WHITE}... musi być wybudowane na wodzie
STR_ERROR_CAN_T_BUILD_ON_WATER                                  :{WHITE}... nie można zbudować na wodzie
STR_ERROR_CAN_T_BUILD_ON_SEA                                    :{WHITE}... nie można zbudować na otwartym morzu
STR_ERROR_CAN_T_BUILD_ON_CANAL                                  :{WHITE}... nie można zbudować na kanale
STR_ERROR_CAN_T_BUILD_ON_RIVER                                  :{WHITE}... nie można budować na rzece
STR_ERROR_MUST_DEMOLISH_CANAL_FIRST                             :{WHITE}Należy najpierw usunąć kanał
STR_ERROR_CAN_T_BUILD_AQUEDUCT_HERE                             :{WHITE}Nie można zbudować tutaj akweduktu...

# Tree related errors
STR_ERROR_TREE_ALREADY_HERE                                     :{WHITE}... drzewo już tu jest
STR_ERROR_TREE_WRONG_TERRAIN_FOR_TREE_TYPE                      :{WHITE}... niewłaściwy teren pod drzewo
STR_ERROR_CAN_T_PLANT_TREE_HERE                                 :{WHITE}Nie można posadzić drzewa...

# Bridge related errors
STR_ERROR_CAN_T_BUILD_BRIDGE_HERE                               :{WHITE}Nie można tutaj wybudować mostu...
STR_ERROR_MUST_DEMOLISH_BRIDGE_FIRST                            :{WHITE}Należy najpierw usunąć most
STR_ERROR_CAN_T_START_AND_END_ON                                :{WHITE}Nie można zaczynać i kończyć w tym samym miejscu
STR_ERROR_BRIDGEHEADS_NOT_SAME_HEIGHT                           :{WHITE}Początki mostu nie są na tej samej wysokości
STR_ERROR_BRIDGE_TOO_LOW_FOR_TERRAIN                            :{WHITE}Most jest za nisko dla tego terenu
STR_ERROR_BRIDGE_TOO_HIGH_FOR_TERRAIN                           :{WHITE}Most jest zbyt wysoki dla tego terenu.
STR_ERROR_START_AND_END_MUST_BE_IN                              :{WHITE}Początek i koniec muszą być w jednej linii
STR_ERROR_ENDS_OF_BRIDGE_MUST_BOTH                              :{WHITE}... końce mostu muszą znajdować się na lądzie
STR_ERROR_BRIDGE_TOO_LONG                                       :{WHITE}... za długi most
STR_ERROR_BRIDGE_THROUGH_MAP_BORDER                             :{WHITE}Koniec mostu poza mapą

# Tunnel related errors
STR_ERROR_CAN_T_BUILD_TUNNEL_HERE                               :{WHITE}Nie można tutaj wybudować tunelu...
STR_ERROR_SITE_UNSUITABLE_FOR_TUNNEL                            :{WHITE}Nieodpowiednie miejsce na wejście tunelu
STR_ERROR_MUST_DEMOLISH_TUNNEL_FIRST                            :{WHITE}Należy najpierw usunąć tunel
STR_ERROR_ANOTHER_TUNNEL_IN_THE_WAY                             :{WHITE}Inny tunel na drodze
STR_ERROR_TUNNEL_THROUGH_MAP_BORDER                             :{WHITE}Koniec tunelu poza mapą
STR_ERROR_UNABLE_TO_EXCAVATE_LAND                               :{WHITE}Nie można wydrążyć drugiego końca tunelu
STR_ERROR_TUNNEL_TOO_LONG                                       :{WHITE}... tunel jest za długi

# Object related errors
STR_ERROR_TOO_MANY_OBJECTS                                      :{WHITE}... zbyt wiele obiektów
STR_ERROR_CAN_T_BUILD_OBJECT                                    :{WHITE}Nie można zbudować obiektu...
STR_ERROR_OBJECT_IN_THE_WAY                                     :{WHITE}Obiekt na drodze
STR_ERROR_COMPANY_HEADQUARTERS_IN                               :{WHITE}... siedziba firmy na drodze
STR_ERROR_CAN_T_PURCHASE_THIS_LAND                              :{WHITE}Nie można nabyć tego terenu...
STR_ERROR_YOU_ALREADY_OWN_IT                                    :{WHITE}... to już jest Twoje!

# Group related errors
STR_ERROR_GROUP_CAN_T_CREATE                                    :{WHITE}Nie można stworzyć grupy...
STR_ERROR_GROUP_CAN_T_DELETE                                    :{WHITE}Nie można usunąć tej grupy...
STR_ERROR_GROUP_CAN_T_RENAME                                    :{WHITE}Nie można zmienić nazwy grupy...
STR_ERROR_GROUP_CAN_T_SET_PARENT                                :{WHITE}Nie można ustawić grupy nadrzędnej...
STR_ERROR_GROUP_CAN_T_REMOVE_ALL_VEHICLES                       :{WHITE}Nie można usunąć wszystkich pojazdów z tej grupy...
STR_ERROR_GROUP_CAN_T_ADD_VEHICLE                               :{WHITE}Nie można dodać pojazdu do tej grupy...
STR_ERROR_GROUP_CAN_T_ADD_SHARED_VEHICLE                        :{WHITE}Nie można dodać pojazdów współdzielących polecenia do grupy...

# Generic vehicle errors
STR_ERROR_TRAIN_IN_THE_WAY                                      :{WHITE}Pociąg na drodze
STR_ERROR_ROAD_VEHICLE_IN_THE_WAY                               :{WHITE}Pojazd na drodze
STR_ERROR_SHIP_IN_THE_WAY                                       :{WHITE}Statek na drodze
STR_ERROR_AIRCRAFT_IN_THE_WAY                                   :{WHITE}Samolot na drodze

STR_ERROR_CAN_T_REFIT_TRAIN                                     :{WHITE}Nie można przebudować pociągu...
STR_ERROR_CAN_T_REFIT_ROAD_VEHICLE                              :{WHITE}Nie można przebudować pojazdu...
STR_ERROR_CAN_T_REFIT_SHIP                                      :{WHITE}Nie można przebudować statku...
STR_ERROR_CAN_T_REFIT_AIRCRAFT                                  :{WHITE}Nie można przebudować samolotu...

STR_ERROR_CAN_T_RENAME_TRAIN                                    :{WHITE}Nie można zmienić nazwy pociągu...
STR_ERROR_CAN_T_RENAME_ROAD_VEHICLE                             :{WHITE}Nie można zmienić nazwy pojazdu...
STR_ERROR_CAN_T_RENAME_SHIP                                     :{WHITE}Nie można zmienić nazwy statku...
STR_ERROR_CAN_T_RENAME_AIRCRAFT                                 :{WHITE}Nie można zmienić nazwy samolotu...

STR_ERROR_CAN_T_STOP_START_TRAIN                                :{WHITE}Nie można zatrzymać/ruszyć pociagu...
STR_ERROR_CAN_T_STOP_START_ROAD_VEHICLE                         :{WHITE}Nie można zatrzymać/ruszyć pojazdu...
STR_ERROR_CAN_T_STOP_START_SHIP                                 :{WHITE}Nie można zatrzymać/ruszyć statku...
STR_ERROR_CAN_T_STOP_START_AIRCRAFT                             :{WHITE}Nie można zatrzymać/ruszyć samolotu...

STR_ERROR_CAN_T_SEND_TRAIN_TO_DEPOT                             :{WHITE}Nie można wysłać pociągu do warsztatów...
STR_ERROR_CAN_T_SEND_ROAD_VEHICLE_TO_DEPOT                      :{WHITE}Nie można wysłać pojazdu do zajezdni...
STR_ERROR_CAN_T_SEND_SHIP_TO_DEPOT                              :{WHITE}Nie można wysłać statku do stoczni...
STR_ERROR_CAN_T_SEND_AIRCRAFT_TO_HANGAR                         :{WHITE}Nie można wysłać samolotu do hangaru...

STR_ERROR_CAN_T_BUY_TRAIN                                       :{WHITE}Nie można kupić pociągu...
STR_ERROR_CAN_T_BUY_ROAD_VEHICLE                                :{WHITE}Nie można kupić pojazdu drogowego...
STR_ERROR_CAN_T_BUY_SHIP                                        :{WHITE}Nie można kupić statku...
STR_ERROR_CAN_T_BUY_AIRCRAFT                                    :{WHITE}Nie można kupić samolotu...

STR_ERROR_CAN_T_RENAME_TRAIN_TYPE                               :{WHITE}Nie można zmienić nazwy typu pociągu...
STR_ERROR_CAN_T_RENAME_ROAD_VEHICLE_TYPE                        :{WHITE}Nie można zmienić nazwy typu pojazdu...
STR_ERROR_CAN_T_RENAME_SHIP_TYPE                                :{WHITE}Nie można zmienić nazwy typu statku...
STR_ERROR_CAN_T_RENAME_AIRCRAFT_TYPE                            :{WHITE}Nie można zmienić nazwy typu samolotu...

STR_ERROR_CAN_T_SELL_TRAIN                                      :{WHITE}Nie można sprzedać lokomotywy...
STR_ERROR_CAN_T_SELL_ROAD_VEHICLE                               :{WHITE}Nie można sprzedać pojazdu...
STR_ERROR_CAN_T_SELL_SHIP                                       :{WHITE}Nie można sprzedać statku...
STR_ERROR_CAN_T_SELL_AIRCRAFT                                   :{WHITE}Nie można sprzedać samolotu...

STR_ERROR_RAIL_VEHICLE_NOT_AVAILABLE                            :{WHITE}Pojazd jest niedostępny
STR_ERROR_ROAD_VEHICLE_NOT_AVAILABLE                            :{WHITE}Pojazd jest niedostępny
STR_ERROR_SHIP_NOT_AVAILABLE                                    :{WHITE}Statek jest niedostępny
STR_ERROR_AIRCRAFT_NOT_AVAILABLE                                :{WHITE}Samolot jest niedostępny

STR_ERROR_TOO_MANY_VEHICLES_IN_GAME                             :{WHITE}Za dużo pojazdów w grze
STR_ERROR_CAN_T_CHANGE_SERVICING                                :{WHITE}Nie można zmienić okresu między serwisowaniami...

STR_ERROR_VEHICLE_IS_DESTROYED                                  :{WHITE}... pojazd jest zniszczony

STR_ERROR_NO_VEHICLES_AVAILABLE_AT_ALL                          :{WHITE}Żadne pojazdy nie będą dostępne
STR_ERROR_NO_VEHICLES_AVAILABLE_AT_ALL_EXPLANATION              :{WHITE}Zmień konfigurację swoich NewGRF-ów
STR_ERROR_NO_VEHICLES_AVAILABLE_YET                             :{WHITE}Obecnie żaden pojazd nie jest dostępny
STR_ERROR_NO_VEHICLES_AVAILABLE_YET_EXPLANATION                 :{WHITE}Zacznij grę po {DATE_SHORT} albo użyj zestawu NewGRF, który zawiera wczesne pojazdy

# Specific vehicle errors
STR_ERROR_CAN_T_MAKE_TRAIN_PASS_SIGNAL                          :{WHITE}Nie można przepuścić pociągu za sygnał, niebezpieczeństwo...
STR_ERROR_CAN_T_REVERSE_DIRECTION_TRAIN                         :{WHITE}Nie można odwrócić kierunku jazdy pociągu...
STR_ERROR_TRAIN_START_NO_POWER                                  :Pociąg nie ma mocy

STR_ERROR_CAN_T_MAKE_ROAD_VEHICLE_TURN                          :{WHITE}Nie można zawrócić pojazdu...

STR_ERROR_AIRCRAFT_IS_IN_FLIGHT                                 :{WHITE}Samolot jest w locie

# Order related errors
STR_ERROR_NO_MORE_SPACE_FOR_ORDERS                              :{WHITE}Brak miejsca na polecenia
STR_ERROR_TOO_MANY_ORDERS                                       :{WHITE}Zbyt wiele poleceń
STR_ERROR_CAN_T_INSERT_NEW_ORDER                                :{WHITE}Nie można wstawić nowego polecenia...
STR_ERROR_CAN_T_DELETE_THIS_ORDER                               :{WHITE}Nie można usunąć tego polecenia...
STR_ERROR_CAN_T_MODIFY_THIS_ORDER                               :{WHITE}Nie można zmodyfikować tego polecenia...
STR_ERROR_CAN_T_MOVE_THIS_ORDER                                 :{WHITE}Nie można przenieść tego polecenia...
STR_ERROR_CAN_T_SKIP_ORDER                                      :{WHITE}Nie można pominąć obecnego polecenia...
STR_ERROR_CAN_T_SKIP_TO_ORDER                                   :{WHITE}Nie można przejść do wybranego polecenia...
STR_ERROR_CAN_T_COPY_SHARE_ORDER                                :{WHITE}... pojazd nie może jechać do wszystkich stacji
STR_ERROR_CAN_T_ADD_ORDER                                       :{WHITE}... pojazd nie może jechać do tej stacji
STR_ERROR_CAN_T_ADD_ORDER_SHARED                                :{WHITE}... pojazd dzielący ten rozkaz nie może jechać do tej stacji

STR_ERROR_CAN_T_SHARE_ORDER_LIST                                :{WHITE}Nie można współdzielić listy poleceń...
STR_ERROR_CAN_T_STOP_SHARING_ORDER_LIST                         :{WHITE}Nie można zaprzestać współdzielenia listy poleceń...
STR_ERROR_CAN_T_COPY_ORDER_LIST                                 :{WHITE}Nie można skopiować listy poleceń...
STR_ERROR_TOO_FAR_FROM_PREVIOUS_DESTINATION                     :{WHITE}... zbyt daleko od poprzedniego celu
STR_ERROR_AIRCRAFT_NOT_ENOUGH_RANGE                             :{WHITE}... samolot nie ma wystarczającego zasięgu

# Timetable related errors
STR_ERROR_CAN_T_TIMETABLE_VEHICLE                               :{WHITE}Nie można wyznaczyć rozkładu jazdy pojazdu...
STR_ERROR_TIMETABLE_ONLY_WAIT_AT_STATIONS                       :{WHITE}Pojazdy mogą czekać tylko na stacjach
STR_ERROR_TIMETABLE_NOT_STOPPING_HERE                           :{WHITE}Ten pojazd nie zatrzymuje się na tej stacji.

# Sign related errors
STR_ERROR_TOO_MANY_SIGNS                                        :{WHITE}... zbyt wiele napisów
STR_ERROR_CAN_T_PLACE_SIGN_HERE                                 :{WHITE}Nie można umieścić tutaj napisu...
STR_ERROR_CAN_T_CHANGE_SIGN_NAME                                :{WHITE}Nie można zmienić nazwy napisu...
STR_ERROR_CAN_T_DELETE_SIGN                                     :{WHITE}Nie można usunąć napisu...

# Translatable comment for OpenTTD's desktop shortcut
STR_DESKTOP_SHORTCUT_COMMENT                                    :Gra symulacyjna oparta na Transport Tycoon Deluxe

# Translatable descriptions in media/baseset/*.ob* files
STR_BASEGRAPHICS_DOS_DESCRIPTION                                :Oryginalna edycja grafik dla Transport Tycoon Deluxe DOS.
STR_BASEGRAPHICS_DOS_DE_DESCRIPTION                             :Oryginalna edycja grafik dla Transport Tycoon Deluxe DOS (German).
STR_BASEGRAPHICS_WIN_DESCRIPTION                                :Oryginalna edycja grafik dla Transport Tycoon Deluxe Windows.
STR_BASESOUNDS_DOS_DESCRIPTION                                  :Oryginalna edycja dźwięków dla Transport Tycoon Deluxe DOS.
STR_BASESOUNDS_WIN_DESCRIPTION                                  :Oryginalna edycja dźwięków dla Transport Tycoon Deluxe Windows.
STR_BASESOUNDS_NONE_DESCRIPTION                                 :Zestaw dźwięków nie zawierający żadnych dźwięków.
STR_BASEMUSIC_WIN_DESCRIPTION                                   :Oryginalna edycja utworów muzycznych w Transport Tycoon Deluxe Windows.
STR_BASEMUSIC_DOS_DESCRIPTION                                   :Oryginalna edycja utworów muzycznych dla Transport Tycoon Deluxe DOS.
STR_BASEMUSIC_TTO_DESCRIPTION                                   :Oryginalna edycja utworów muzycznych dla Transport Tycoon DOS.
STR_BASEMUSIC_NONE_DESCRIPTION                                  :Zestaw utworów muzycznych nie zawierający żadnej muzyki.

##id 0x2000
# Town building names
STR_TOWN_BUILDING_NAME_TALL_OFFICE_BLOCK_1                      :Wysoki biurowiec
STR_TOWN_BUILDING_NAME_OFFICE_BLOCK_1                           :Biurowiec
STR_TOWN_BUILDING_NAME_SMALL_BLOCK_OF_FLATS_1                   :Mały blok mieszkalny
STR_TOWN_BUILDING_NAME_CHURCH_1                                 :Kościół
STR_TOWN_BUILDING_NAME_LARGE_OFFICE_BLOCK_1                     :Duży biurowiec
STR_TOWN_BUILDING_NAME_TOWN_HOUSES_1                            :Domki miejskie
STR_TOWN_BUILDING_NAME_HOTEL_1                                  :Hotel
STR_TOWN_BUILDING_NAME_STATUE_1                                 :Pomnik
STR_TOWN_BUILDING_NAME_FOUNTAIN_1                               :Fontanna
STR_TOWN_BUILDING_NAME_PARK_1                                   :Park
STR_TOWN_BUILDING_NAME_OFFICE_BLOCK_2                           :Biurowiec
STR_TOWN_BUILDING_NAME_SHOPS_AND_OFFICES_1                      :Sklepy i biura
STR_TOWN_BUILDING_NAME_MODERN_OFFICE_BUILDING_1                 :Nowoczesny biurowiec
STR_TOWN_BUILDING_NAME_WAREHOUSE_1                              :Magazyny
STR_TOWN_BUILDING_NAME_OFFICE_BLOCK_3                           :Biurowiec
STR_TOWN_BUILDING_NAME_STADIUM_1                                :Stadion
STR_TOWN_BUILDING_NAME_OLD_HOUSES_1                             :Stare domy
STR_TOWN_BUILDING_NAME_COTTAGES_1                               :Domki
STR_TOWN_BUILDING_NAME_HOUSES_1                                 :Domy
STR_TOWN_BUILDING_NAME_FLATS_1                                  :Mieszkania
STR_TOWN_BUILDING_NAME_TALL_OFFICE_BLOCK_2                      :Wysoki biurowiec
STR_TOWN_BUILDING_NAME_SHOPS_AND_OFFICES_2                      :Sklepy i biura
STR_TOWN_BUILDING_NAME_SHOPS_AND_OFFICES_3                      :Sklepy i biura
STR_TOWN_BUILDING_NAME_THEATER_1                                :Teatr
STR_TOWN_BUILDING_NAME_STADIUM_2                                :Stadion
STR_TOWN_BUILDING_NAME_OFFICES_1                                :Biura
STR_TOWN_BUILDING_NAME_HOUSES_2                                 :Domy
STR_TOWN_BUILDING_NAME_CINEMA_1                                 :Kino
STR_TOWN_BUILDING_NAME_SHOPPING_MALL_1                          :Centrum handlowe
STR_TOWN_BUILDING_NAME_IGLOO_1                                  :Igloo
STR_TOWN_BUILDING_NAME_TEPEES_1                                 :Tipi
STR_TOWN_BUILDING_NAME_TEAPOT_HOUSE_1                           :Dom-czajniczek
STR_TOWN_BUILDING_NAME_PIGGY_BANK_1                             :Świnka-skarbonka

##id 0x4800
# industry names
STR_INDUSTRY_NAME_COAL_MINE                                     :{G=f}Kopalnia węgla
STR_INDUSTRY_NAME_COAL_MINE.d                                   :kopalni węgla
STR_INDUSTRY_NAME_POWER_STATION                                 :{G=f}Elektrownia
STR_INDUSTRY_NAME_POWER_STATION.d                               :elektrowni
STR_INDUSTRY_NAME_SAWMILL                                       :{G=m}Tartak
STR_INDUSTRY_NAME_SAWMILL.d                                     :tartaku
STR_INDUSTRY_NAME_FOREST                                        :{G=m}Las
STR_INDUSTRY_NAME_FOREST.d                                      :lasu
STR_INDUSTRY_NAME_OIL_REFINERY                                  :{G=f}Rafineria
STR_INDUSTRY_NAME_OIL_REFINERY.d                                :rafinerii
STR_INDUSTRY_NAME_OIL_RIG                                       :{G=f}Platforma wiertnicza
STR_INDUSTRY_NAME_OIL_RIG.d                                     :platformy wiertniczej
STR_INDUSTRY_NAME_FACTORY                                       :{G=f}Fabryka
STR_INDUSTRY_NAME_FACTORY.d                                     :fabryki
STR_INDUSTRY_NAME_PRINTING_WORKS                                :{G=f}Drukarnia
STR_INDUSTRY_NAME_PRINTING_WORKS.d                              :drukarni
STR_INDUSTRY_NAME_STEEL_MILL                                    :{G=f}Huta
STR_INDUSTRY_NAME_STEEL_MILL.d                                  :huty
STR_INDUSTRY_NAME_FARM                                          :{G=f}Farma
STR_INDUSTRY_NAME_FARM.d                                        :farmy
STR_INDUSTRY_NAME_COPPER_ORE_MINE                               :{G=f}Kopalnia rudy miedzi
STR_INDUSTRY_NAME_COPPER_ORE_MINE.d                             :kopalni rudy miedzi
STR_INDUSTRY_NAME_OIL_WELLS                                     :{G=m}Pole naftowe
STR_INDUSTRY_NAME_OIL_WELLS.d                                   :pola naftowego
STR_INDUSTRY_NAME_BANK                                          :{G=m}Bank
STR_INDUSTRY_NAME_BANK.d                                        :banku
STR_INDUSTRY_NAME_FOOD_PROCESSING_PLANT                         :{G=f}Przetwórnia żywności
STR_INDUSTRY_NAME_FOOD_PROCESSING_PLANT.d                       :przetwórni żywności
STR_INDUSTRY_NAME_PAPER_MILL                                    :{G=m}Zakład papierniczy
STR_INDUSTRY_NAME_PAPER_MILL.d                                  :zakładu papierniczego
STR_INDUSTRY_NAME_GOLD_MINE                                     :{G=f}Kopalnia złota
STR_INDUSTRY_NAME_GOLD_MINE.d                                   :kopalni złota
STR_INDUSTRY_NAME_BANK_TROPIC_ARCTIC                            :{G=m}Bank
STR_INDUSTRY_NAME_BANK_TROPIC_ARCTIC.d                          :banku
STR_INDUSTRY_NAME_DIAMOND_MINE                                  :{G=f}Kopalnia diamentów
STR_INDUSTRY_NAME_DIAMOND_MINE.d                                :kopalni diamentów
STR_INDUSTRY_NAME_IRON_ORE_MINE                                 :{G=f}Kopalnia rudy żelaza
STR_INDUSTRY_NAME_IRON_ORE_MINE.d                               :kopalni rudy żelaza
STR_INDUSTRY_NAME_FRUIT_PLANTATION                              :{G=f}Plantacja owoców
STR_INDUSTRY_NAME_FRUIT_PLANTATION.d                            :plantacji owoców
STR_INDUSTRY_NAME_RUBBER_PLANTATION                             :{G=f}Plantacja kauczuku
STR_INDUSTRY_NAME_RUBBER_PLANTATION.d                           :plantacji kauczuku
STR_INDUSTRY_NAME_WATER_SUPPLY                                  :{G=n}Ujęcie wody
STR_INDUSTRY_NAME_WATER_SUPPLY.d                                :ujęcia wody
STR_INDUSTRY_NAME_WATER_TOWER                                   :{G=f}Wieża ciśnień
STR_INDUSTRY_NAME_WATER_TOWER.d                                 :wieży ciśnień
STR_INDUSTRY_NAME_FACTORY_2                                     :{G=f}Fabryka
STR_INDUSTRY_NAME_FACTORY_2.d                                   :fabryki
STR_INDUSTRY_NAME_FARM_2                                        :{G=f}Farma
STR_INDUSTRY_NAME_FARM_2.d                                      :farmy
STR_INDUSTRY_NAME_LUMBER_MILL                                   :{G=m}Tartak
STR_INDUSTRY_NAME_LUMBER_MILL.d                                 :tartaku
STR_INDUSTRY_NAME_COTTON_CANDY_FOREST                           :{G=m}Las waty cukrowej
STR_INDUSTRY_NAME_COTTON_CANDY_FOREST.d                         :lasu waty cukrowej
STR_INDUSTRY_NAME_CANDY_FACTORY                                 :{G=m}Zakład cukierniczy
STR_INDUSTRY_NAME_CANDY_FACTORY.d                               :zakładu cukierniczego
STR_INDUSTRY_NAME_BATTERY_FARM                                  :{G=f}Farma baterii
STR_INDUSTRY_NAME_BATTERY_FARM.d                                :farmy baterii
STR_INDUSTRY_NAME_COLA_WELLS                                    :{G=f}Studnia coli
STR_INDUSTRY_NAME_COLA_WELLS.d                                  :studni coli
STR_INDUSTRY_NAME_TOY_SHOP                                      :{G=m}Sklep z zabawkami
STR_INDUSTRY_NAME_TOY_SHOP.d                                    :sklepu z zabawkami
STR_INDUSTRY_NAME_TOY_FACTORY                                   :{G=f}Fabryka zabawek
STR_INDUSTRY_NAME_TOY_FACTORY.d                                 :fabryki zabawek
STR_INDUSTRY_NAME_PLASTIC_FOUNTAINS                             :{G=f}Fontanny plastiku
STR_INDUSTRY_NAME_PLASTIC_FOUNTAINS.d                           :fontann plastiku
STR_INDUSTRY_NAME_FIZZY_DRINK_FACTORY                           :{G=f}Fabryka napojów gazowanych
STR_INDUSTRY_NAME_FIZZY_DRINK_FACTORY.d                         :fabryki napojów gazowanych
STR_INDUSTRY_NAME_BUBBLE_GENERATOR                              :{G=m}Generator bąbelków
STR_INDUSTRY_NAME_BUBBLE_GENERATOR.d                            :generatora bąbelków
STR_INDUSTRY_NAME_TOFFEE_QUARRY                                 :{G=f}Odkrywka toffi
STR_INDUSTRY_NAME_TOFFEE_QUARRY.d                               :odkrywkę toffi
STR_INDUSTRY_NAME_SUGAR_MINE                                    :{G=f}Kopalnia cukru
STR_INDUSTRY_NAME_SUGAR_MINE.d                                  :kopalni cukru

############ WARNING, using range 0x6000 for strings that are stored in the savegame
############ These strings may never get a new id, or savegames will break!
##id 0x6000
STR_SV_EMPTY                                                    :
STR_SV_UNNAMED                                                  :Bez nazwy
STR_SV_TRAIN_NAME                                               :Pociąg {COMMA}
STR_SV_ROAD_VEHICLE_NAME                                        :Pojazd {COMMA}
STR_SV_SHIP_NAME                                                :Statek {COMMA}
STR_SV_AIRCRAFT_NAME                                            :Samolot {COMMA}

STR_SV_STNAME                                                   :{STRING}
STR_SV_STNAME_NORTH                                             :{STRING} Północ
STR_SV_STNAME_SOUTH                                             :{STRING} Południe
STR_SV_STNAME_EAST                                              :{STRING} Wschód
STR_SV_STNAME_WEST                                              :{STRING} Zachód
STR_SV_STNAME_CENTRAL                                           :{STRING} Główny
STR_SV_STNAME_TRANSFER                                          :{STRING} Transfer
STR_SV_STNAME_HALT                                              :Przedmieścia {STRING}
STR_SV_STNAME_VALLEY                                            :{STRING} Dolina
STR_SV_STNAME_HEIGHTS                                           :{STRING} Wzgórza
STR_SV_STNAME_WOODS                                             :{STRING} Podlesie
STR_SV_STNAME_LAKESIDE                                          :{STRING} Jezioro
STR_SV_STNAME_EXCHANGE                                          :{STRING} Wymiana
STR_SV_STNAME_AIRPORT                                           :Lotnisko {STRING}
STR_SV_STNAME_OILFIELD                                          :Platforma Wiertnicza {STRING}
STR_SV_STNAME_MINES                                             :{STRING} Kopalnia
STR_SV_STNAME_DOCKS                                             :{STRING} Port
STR_SV_STNAME_BUOY                                              :{STRING}
STR_SV_STNAME_WAYPOINT                                          :{STRING}
##id 0x6020
STR_SV_STNAME_ANNEXE                                            :{STRING} Pawilon
STR_SV_STNAME_SIDINGS                                           :{STRING} Bocznica
STR_SV_STNAME_BRANCH                                            :{STRING} Rozjazd
STR_SV_STNAME_UPPER                                             :{STRING} Górny
STR_SV_STNAME_LOWER                                             :{STRING} Dolny
STR_SV_STNAME_HELIPORT                                          :{STRING} Lądowisko
STR_SV_STNAME_FOREST                                            :{STRING} Las
STR_SV_STNAME_FALLBACK                                          :{STRING} Stacja nr {NUM}
############ end of savegame specific region!

##id 0x8000
# Vehicle names
STR_VEHICLE_NAME_TRAIN_ENGINE_RAIL_KIRBY_PAUL_TANK_STEAM        :Kirby Paul Tank (Parowóz)
STR_VEHICLE_NAME_TRAIN_ENGINE_RAIL_MJS_250_DIESEL               :MJS 250 (Diesel)
STR_VEHICLE_NAME_TRAIN_ENGINE_RAIL_PLODDYPHUT_CHOO_CHOO         :Ploddyphut Choo-Choo
STR_VEHICLE_NAME_TRAIN_ENGINE_RAIL_POWERNAUT_CHOO_CHOO          :Powernaut Choo-Choo
STR_VEHICLE_NAME_TRAIN_ENGINE_RAIL_MIGHTYMOVER_CHOO_CHOO        :MightyMover Choo-Choo
STR_VEHICLE_NAME_TRAIN_ENGINE_RAIL_PLODDYPHUT_DIESEL            :Ploddyphut Diesel
STR_VEHICLE_NAME_TRAIN_ENGINE_RAIL_POWERNAUT_DIESEL             :Powernaut Diesel
STR_VEHICLE_NAME_TRAIN_ENGINE_RAIL_WILLS_2_8_0_STEAM            :Wills 2-8-0 (Parowóz)
STR_VEHICLE_NAME_TRAIN_ENGINE_RAIL_CHANEY_JUBILEE_STEAM         :Chaney 'Jubilee' (Parowóz)
STR_VEHICLE_NAME_TRAIN_ENGINE_RAIL_GINZU_A4_STEAM               :Ginzu 'A4' (Parowóz)
STR_VEHICLE_NAME_TRAIN_ENGINE_RAIL_SH_8P_STEAM                  :SH '8P' (Parowóz)
STR_VEHICLE_NAME_TRAIN_ENGINE_RAIL_MANLEY_MOREL_DMU_DIESEL      :Manley-Morel DMU (Diesel)
STR_VEHICLE_NAME_TRAIN_ENGINE_RAIL_DASH_DIESEL                  :'Dash' (Diesel)
STR_VEHICLE_NAME_TRAIN_ENGINE_RAIL_SH_HENDRY_25_DIESEL          :SH/Hendry '25' (Diesel)
STR_VEHICLE_NAME_TRAIN_ENGINE_RAIL_UU_37_DIESEL                 :UU '37' (Diesel)
STR_VEHICLE_NAME_TRAIN_ENGINE_RAIL_FLOSS_47_DIESEL              :Floss '47' (Diesel)
STR_VEHICLE_NAME_TRAIN_ENGINE_RAIL_CS_4000_DIESEL               :CS 4000 (Diesel)
STR_VEHICLE_NAME_TRAIN_ENGINE_RAIL_CS_2400_DIESEL               :CS 2400 (Diesel)
STR_VEHICLE_NAME_TRAIN_ENGINE_RAIL_CENTENNIAL_DIESEL            :Centennial (Diesel)
STR_VEHICLE_NAME_TRAIN_ENGINE_RAIL_KELLING_3100_DIESEL          :Kelling 3100 (Diesel)
STR_VEHICLE_NAME_TRAIN_ENGINE_RAIL_TURNER_TURBO_DIESEL          :Turner Turbo (Diesel)
STR_VEHICLE_NAME_TRAIN_ENGINE_RAIL_MJS_1000_DIESEL              :MJS 1000 (Diesel)
STR_VEHICLE_NAME_TRAIN_ENGINE_RAIL_SH_125_DIESEL                :SH '125' (Diesel)
STR_VEHICLE_NAME_TRAIN_ENGINE_RAIL_SH_30_ELECTRIC               :SH '30' (Elektrowóz)
STR_VEHICLE_NAME_TRAIN_ENGINE_RAIL_SH_40_ELECTRIC               :SH '40' (Elektrowóz)
STR_VEHICLE_NAME_TRAIN_ENGINE_RAIL_T_I_M_ELECTRIC               :'T.I.M.' (Elektrowóz)
STR_VEHICLE_NAME_TRAIN_ENGINE_RAIL_ASIASTAR_ELECTRIC            :'AsiaStar' (Elektrowóz)
STR_VEHICLE_NAME_TRAIN_WAGON_RAIL_PASSENGER_CAR                 :Wagon pasażerski
STR_VEHICLE_NAME_TRAIN_WAGON_RAIL_MAIL_VAN                      :Wagon pocztowy
STR_VEHICLE_NAME_TRAIN_WAGON_RAIL_COAL_CAR                      :Wagon na węgiel
STR_VEHICLE_NAME_TRAIN_WAGON_RAIL_OIL_TANKER                    :Cysterna na ropę
STR_VEHICLE_NAME_TRAIN_WAGON_RAIL_LIVESTOCK_VAN                 :Wagon na żywiec
STR_VEHICLE_NAME_TRAIN_WAGON_RAIL_GOODS_VAN                     :Wagon towarowy
STR_VEHICLE_NAME_TRAIN_WAGON_RAIL_GRAIN_HOPPER                  :Wagon na ziarno
STR_VEHICLE_NAME_TRAIN_WAGON_RAIL_WOOD_TRUCK                    :Wagon na drewno
STR_VEHICLE_NAME_TRAIN_WAGON_RAIL_IRON_ORE_HOPPER               :Wagon na rudę żelaza
STR_VEHICLE_NAME_TRAIN_WAGON_RAIL_STEEL_TRUCK                   :Wagon na stal
STR_VEHICLE_NAME_TRAIN_WAGON_RAIL_ARMORED_VAN                   :Wagon opancerzony
STR_VEHICLE_NAME_TRAIN_WAGON_RAIL_FOOD_VAN                      :Wagon na żywność
STR_VEHICLE_NAME_TRAIN_WAGON_RAIL_PAPER_TRUCK                   :Wagon na papier
STR_VEHICLE_NAME_TRAIN_WAGON_RAIL_COPPER_ORE_HOPPER             :Wagon na rudę miedzi
STR_VEHICLE_NAME_TRAIN_WAGON_RAIL_WATER_TANKER                  :Cysterna na wodę
STR_VEHICLE_NAME_TRAIN_WAGON_RAIL_FRUIT_TRUCK                   :Wagon na owoce
STR_VEHICLE_NAME_TRAIN_WAGON_RAIL_RUBBER_TRUCK                  :Wagon na kauczuk
STR_VEHICLE_NAME_TRAIN_WAGON_RAIL_SUGAR_TRUCK                   :Wagon na cukier
STR_VEHICLE_NAME_TRAIN_WAGON_RAIL_COTTON_CANDY_HOPPER           :Wagon na watę cukrową
STR_VEHICLE_NAME_TRAIN_WAGON_RAIL_TOFFEE_HOPPER                 :Wagon na toffi
STR_VEHICLE_NAME_TRAIN_WAGON_RAIL_BUBBLE_VAN                    :Wagon na bąbelki
STR_VEHICLE_NAME_TRAIN_WAGON_RAIL_COLA_TANKER                   :Cysterna na colę
STR_VEHICLE_NAME_TRAIN_WAGON_RAIL_CANDY_VAN                     :Wagon na cukierki
STR_VEHICLE_NAME_TRAIN_WAGON_RAIL_TOY_VAN                       :Wagon na zabawki
STR_VEHICLE_NAME_TRAIN_WAGON_RAIL_BATTERY_TRUCK                 :Wagon na baterie
STR_VEHICLE_NAME_TRAIN_WAGON_RAIL_FIZZY_DRINK_TRUCK             :Wagon na napoje gazowane
STR_VEHICLE_NAME_TRAIN_WAGON_RAIL_PLASTIC_TRUCK                 :Wagon na plastik
STR_VEHICLE_NAME_TRAIN_ENGINE_MONORAIL_X2001_ELECTRIC           :'X2001' (Elektrowóz)
STR_VEHICLE_NAME_TRAIN_ENGINE_MONORAIL_MILLENNIUM_Z1_ELECTRIC   :'Millennium Z1' (Elektrowóz)
STR_VEHICLE_NAME_TRAIN_ENGINE_MONORAIL_WIZZOWOW_Z99             :Wizzowow Z99
STR_VEHICLE_NAME_TRAIN_WAGON_MONORAIL_PASSENGER_CAR             :Wagon pasażerski
STR_VEHICLE_NAME_TRAIN_WAGON_MONORAIL_MAIL_VAN                  :Wagon pocztowy
STR_VEHICLE_NAME_TRAIN_WAGON_MONORAIL_COAL_CAR                  :Wagon na węgiel
STR_VEHICLE_NAME_TRAIN_WAGON_MONORAIL_OIL_TANKER                :Cysterna na ropę
STR_VEHICLE_NAME_TRAIN_WAGON_MONORAIL_LIVESTOCK_VAN             :Wagon na żywiec
STR_VEHICLE_NAME_TRAIN_WAGON_MONORAIL_GOODS_VAN                 :Wagon towarowy
STR_VEHICLE_NAME_TRAIN_WAGON_MONORAIL_GRAIN_HOPPER              :Wagon na ziarno
STR_VEHICLE_NAME_TRAIN_WAGON_MONORAIL_WOOD_TRUCK                :Wagon na drewno
STR_VEHICLE_NAME_TRAIN_WAGON_MONORAIL_IRON_ORE_HOPPER           :Wagon na rudę żelaza
STR_VEHICLE_NAME_TRAIN_WAGON_MONORAIL_STEEL_TRUCK               :Wagon na stal
STR_VEHICLE_NAME_TRAIN_WAGON_MONORAIL_ARMORED_VAN               :Wagon opancerzony
STR_VEHICLE_NAME_TRAIN_WAGON_MONORAIL_FOOD_VAN                  :Wagon na żywność
STR_VEHICLE_NAME_TRAIN_WAGON_MONORAIL_PAPER_TRUCK               :Wagon na papier
STR_VEHICLE_NAME_TRAIN_WAGON_MONORAIL_COPPER_ORE_HOPPER         :Wagon na rudę miedzi
STR_VEHICLE_NAME_TRAIN_WAGON_MONORAIL_WATER_TANKER              :Cysterna na wodę
STR_VEHICLE_NAME_TRAIN_WAGON_MONORAIL_FRUIT_TRUCK               :Wagon na owoce
STR_VEHICLE_NAME_TRAIN_WAGON_MONORAIL_RUBBER_TRUCK              :Wagon na kauczuk
STR_VEHICLE_NAME_TRAIN_WAGON_MONORAIL_SUGAR_TRUCK               :Wagon na cukier
STR_VEHICLE_NAME_TRAIN_WAGON_MONORAIL_COTTON_CANDY_HOPPER       :Wagon na watę cukrową
STR_VEHICLE_NAME_TRAIN_WAGON_MONORAIL_TOFFEE_HOPPER             :Wagon na toffi
STR_VEHICLE_NAME_TRAIN_WAGON_MONORAIL_BUBBLE_VAN                :Wagon na bąbelki
STR_VEHICLE_NAME_TRAIN_WAGON_MONORAIL_COLA_TANKER               :Cysterna na colę
STR_VEHICLE_NAME_TRAIN_WAGON_MONORAIL_CANDY_VAN                 :Wagon na cukierki
STR_VEHICLE_NAME_TRAIN_WAGON_MONORAIL_TOY_VAN                   :Wagon na zabawki
STR_VEHICLE_NAME_TRAIN_WAGON_MONORAIL_BATTERY_TRUCK             :Wagon na baterie
STR_VEHICLE_NAME_TRAIN_WAGON_MONORAIL_FIZZY_DRINK_TRUCK         :Wagon na napoje gazowane
STR_VEHICLE_NAME_TRAIN_WAGON_MONORAIL_PLASTIC_TRUCK             :Wagon na plastik
STR_VEHICLE_NAME_TRAIN_ENGINE_MAGLEV_LEV1_LEVIATHAN_ELECTRIC    :Lev1 'Leviathan' (Elektrowóz)
STR_VEHICLE_NAME_TRAIN_ENGINE_MAGLEV_LEV2_CYCLOPS_ELECTRIC      :Lev2 'Cyclops' (Elektrowóz)
STR_VEHICLE_NAME_TRAIN_ENGINE_MAGLEV_LEV3_PEGASUS_ELECTRIC      :Lev3 'Pegasus' (Elektrowóz)
STR_VEHICLE_NAME_TRAIN_ENGINE_MAGLEV_LEV4_CHIMAERA_ELECTRIC     :Lev4 'Chimaera' (Elektrowóz)
STR_VEHICLE_NAME_TRAIN_ENGINE_MAGLEV_WIZZOWOW_ROCKETEER         :Wizzowow Rocketeer
STR_VEHICLE_NAME_TRAIN_WAGON_MAGLEV_PASSENGER_CAR               :Wagon pasażerski
STR_VEHICLE_NAME_TRAIN_WAGON_MAGLEV_MAIL_VAN                    :Wagon pocztowy
STR_VEHICLE_NAME_TRAIN_WAGON_MAGLEV_COAL_CAR                    :Wagon na węgiel
STR_VEHICLE_NAME_TRAIN_WAGON_MAGLEV_OIL_TANKER                  :Cysterna na ropę
STR_VEHICLE_NAME_TRAIN_WAGON_MAGLEV_LIVESTOCK_VAN               :Wagon na żywiec
STR_VEHICLE_NAME_TRAIN_WAGON_MAGLEV_GOODS_VAN                   :Wagon towarowy
STR_VEHICLE_NAME_TRAIN_WAGON_MAGLEV_GRAIN_HOPPER                :Wagon na ziarno
STR_VEHICLE_NAME_TRAIN_WAGON_MAGLEV_WOOD_TRUCK                  :Wagon na drewno
STR_VEHICLE_NAME_TRAIN_WAGON_MAGLEV_IRON_ORE_HOPPER             :Wagon na rudę żelaza
STR_VEHICLE_NAME_TRAIN_WAGON_MAGLEV_STEEL_TRUCK                 :Wagon na stal
STR_VEHICLE_NAME_TRAIN_WAGON_MAGLEV_ARMORED_VAN                 :Wagon opancerzony
STR_VEHICLE_NAME_TRAIN_WAGON_MAGLEV_FOOD_VAN                    :Wagon na żywność
STR_VEHICLE_NAME_TRAIN_WAGON_MAGLEV_PAPER_TRUCK                 :Wagon na papier
STR_VEHICLE_NAME_TRAIN_WAGON_MAGLEV_COPPER_ORE_HOPPER           :Wagon na rudę miedzi
STR_VEHICLE_NAME_TRAIN_WAGON_MAGLEV_WATER_TANKER                :Cysterna na wodę
STR_VEHICLE_NAME_TRAIN_WAGON_MAGLEV_FRUIT_TRUCK                 :Wagon na owoce
STR_VEHICLE_NAME_TRAIN_WAGON_MAGLEV_RUBBER_TRUCK                :Wagon na kauczuk
STR_VEHICLE_NAME_TRAIN_WAGON_MAGLEV_SUGAR_TRUCK                 :Wagon na cukier
STR_VEHICLE_NAME_TRAIN_WAGON_MAGLEV_COTTON_CANDY_HOPPER         :Wagon na watę cukrową
STR_VEHICLE_NAME_TRAIN_WAGON_MAGLEV_TOFFEE_HOPPER               :Wagon na toffi
STR_VEHICLE_NAME_TRAIN_WAGON_MAGLEV_BUBBLE_VAN                  :Wagon na bąbelki
STR_VEHICLE_NAME_TRAIN_WAGON_MAGLEV_COLA_TANKER                 :Cysterna na colę
STR_VEHICLE_NAME_TRAIN_WAGON_MAGLEV_CANDY_VAN                   :Wagon na cukierki
STR_VEHICLE_NAME_TRAIN_WAGON_MAGLEV_TOY_VAN                     :Wagon na zabawki
STR_VEHICLE_NAME_TRAIN_WAGON_MAGLEV_BATTERY_TRUCK               :Wagon na baterie
STR_VEHICLE_NAME_TRAIN_WAGON_MAGLEV_FIZZY_DRINK_TRUCK           :Wagon na napoje gazowane
STR_VEHICLE_NAME_TRAIN_WAGON_MAGLEV_PLASTIC_TRUCK               :Wagon na plastik
STR_VEHICLE_NAME_ROAD_VEHICLE_MPS_REGAL_BUS                     :Autobus MPS Regal
STR_VEHICLE_NAME_ROAD_VEHICLE_HEREFORD_LEOPARD_BUS              :Autobus Hereford Leopard
STR_VEHICLE_NAME_ROAD_VEHICLE_FOSTER_BUS                        :Autobus Foster
STR_VEHICLE_NAME_ROAD_VEHICLE_FOSTER_MKII_SUPERBUS              :Foster MkII Superbus
STR_VEHICLE_NAME_ROAD_VEHICLE_PLODDYPHUT_MKI_BUS                :Autobus Ploddyphut MkI
STR_VEHICLE_NAME_ROAD_VEHICLE_PLODDYPHUT_MKII_BUS               :Autobus Ploddyphut MkII
STR_VEHICLE_NAME_ROAD_VEHICLE_PLODDYPHUT_MKIII_BUS              :Autobus Ploddyphut MkIII
STR_VEHICLE_NAME_ROAD_VEHICLE_BALOGH_COAL_TRUCK                 :Ciężarówka na węgiel Balogh
STR_VEHICLE_NAME_ROAD_VEHICLE_UHL_COAL_TRUCK                    :Ciężarówka na węgiel Uhl
STR_VEHICLE_NAME_ROAD_VEHICLE_DW_COAL_TRUCK                     :Ciężarówka na węgiel DW
STR_VEHICLE_NAME_ROAD_VEHICLE_MPS_MAIL_TRUCK                    :Ciężarówka pocztowa MPS
STR_VEHICLE_NAME_ROAD_VEHICLE_REYNARD_MAIL_TRUCK                :Ciężarówka pocztowa Reynard
STR_VEHICLE_NAME_ROAD_VEHICLE_PERRY_MAIL_TRUCK                  :Ciężarówka pocztowa Perry
STR_VEHICLE_NAME_ROAD_VEHICLE_MIGHTYMOVER_MAIL_TRUCK            :Ciężarówka pocztowa MightyMover
STR_VEHICLE_NAME_ROAD_VEHICLE_POWERNAUGHT_MAIL_TRUCK            :Ciężarówka pocztowa Powernaught
STR_VEHICLE_NAME_ROAD_VEHICLE_WIZZOWOW_MAIL_TRUCK               :Ciężarówka pocztowa Wizzowow
STR_VEHICLE_NAME_ROAD_VEHICLE_WITCOMBE_OIL_TANKER               :Cysterna Witcombe
STR_VEHICLE_NAME_ROAD_VEHICLE_FOSTER_OIL_TANKER                 :Cysterna Foster
STR_VEHICLE_NAME_ROAD_VEHICLE_PERRY_OIL_TANKER                  :Cysterna Perry
STR_VEHICLE_NAME_ROAD_VEHICLE_TALBOTT_LIVESTOCK_VAN             :Ciężarówka na żywiec Talbott
STR_VEHICLE_NAME_ROAD_VEHICLE_UHL_LIVESTOCK_VAN                 :Ciężarówka na żywiec Uhl
STR_VEHICLE_NAME_ROAD_VEHICLE_FOSTER_LIVESTOCK_VAN              :Ciężarówka na żywiec Foster
STR_VEHICLE_NAME_ROAD_VEHICLE_BALOGH_GOODS_TRUCK                :Ciężarówka towarowa Balogh
STR_VEHICLE_NAME_ROAD_VEHICLE_CRAIGHEAD_GOODS_TRUCK             :Ciężarówka towarowa Craighead
STR_VEHICLE_NAME_ROAD_VEHICLE_GOSS_GOODS_TRUCK                  :Ciężarówka towarowa Goss
STR_VEHICLE_NAME_ROAD_VEHICLE_HEREFORD_GRAIN_TRUCK              :Ciężarówka na ziarno Hereford
STR_VEHICLE_NAME_ROAD_VEHICLE_THOMAS_GRAIN_TRUCK                :Ciężarówka na ziarno Thomas
STR_VEHICLE_NAME_ROAD_VEHICLE_GOSS_GRAIN_TRUCK                  :Ciężarówka na ziarno Goss
STR_VEHICLE_NAME_ROAD_VEHICLE_WITCOMBE_WOOD_TRUCK               :Ciężarówka na drewno Witcombe
STR_VEHICLE_NAME_ROAD_VEHICLE_FOSTER_WOOD_TRUCK                 :Ciężarówka na drewno Foster
STR_VEHICLE_NAME_ROAD_VEHICLE_MORELAND_WOOD_TRUCK               :Ciężarówka na drewno Moreland
STR_VEHICLE_NAME_ROAD_VEHICLE_MPS_IRON_ORE_TRUCK                :Ciężarówka na rudę żelaza MPS
STR_VEHICLE_NAME_ROAD_VEHICLE_UHL_IRON_ORE_TRUCK                :Ciężarówka na rudę żelaza Uhl
STR_VEHICLE_NAME_ROAD_VEHICLE_CHIPPY_IRON_ORE_TRUCK             :Ciężarówka na rudę żelaza Chippy
STR_VEHICLE_NAME_ROAD_VEHICLE_BALOGH_STEEL_TRUCK                :Ciężarówka na stal Balogh
STR_VEHICLE_NAME_ROAD_VEHICLE_UHL_STEEL_TRUCK                   :Ciężarówka na stal Uhl
STR_VEHICLE_NAME_ROAD_VEHICLE_KELLING_STEEL_TRUCK               :Ciężarówka na stal Kelling
STR_VEHICLE_NAME_ROAD_VEHICLE_BALOGH_ARMORED_TRUCK              :Ciężarówka opancerzona Balogh
STR_VEHICLE_NAME_ROAD_VEHICLE_UHL_ARMORED_TRUCK                 :Ciężarówka opancerzona Uhl
STR_VEHICLE_NAME_ROAD_VEHICLE_FOSTER_ARMORED_TRUCK              :Ciężarówka opancerzona Foster
STR_VEHICLE_NAME_ROAD_VEHICLE_FOSTER_FOOD_VAN                   :Ciężarówka na żywność Foster
STR_VEHICLE_NAME_ROAD_VEHICLE_PERRY_FOOD_VAN                    :Ciężarówka na żywność Perry
STR_VEHICLE_NAME_ROAD_VEHICLE_CHIPPY_FOOD_VAN                   :Ciężarówka na żywność Chippy
STR_VEHICLE_NAME_ROAD_VEHICLE_UHL_PAPER_TRUCK                   :Ciężarówka na papier Uhl
STR_VEHICLE_NAME_ROAD_VEHICLE_BALOGH_PAPER_TRUCK                :Ciężarówka na papier Balogh
STR_VEHICLE_NAME_ROAD_VEHICLE_MPS_PAPER_TRUCK                   :Ciężarówka na papier MPS
STR_VEHICLE_NAME_ROAD_VEHICLE_MPS_COPPER_ORE_TRUCK              :Ciężarówka na rudę miedzi MPS
STR_VEHICLE_NAME_ROAD_VEHICLE_UHL_COPPER_ORE_TRUCK              :Ciężarówka na rudę miedzi Uhl
STR_VEHICLE_NAME_ROAD_VEHICLE_GOSS_COPPER_ORE_TRUCK             :Ciężarówka na rudę miedzi Goss
STR_VEHICLE_NAME_ROAD_VEHICLE_UHL_WATER_TANKER                  :Cysterna na wodę Uhl
STR_VEHICLE_NAME_ROAD_VEHICLE_BALOGH_WATER_TANKER               :Cysterna na wodę Balogh
STR_VEHICLE_NAME_ROAD_VEHICLE_MPS_WATER_TANKER                  :Cysterna na wodę MPS
STR_VEHICLE_NAME_ROAD_VEHICLE_BALOGH_FRUIT_TRUCK                :Ciężarówka na owoce Balogh
STR_VEHICLE_NAME_ROAD_VEHICLE_UHL_FRUIT_TRUCK                   :Ciężarówka na owoce Uhl
STR_VEHICLE_NAME_ROAD_VEHICLE_KELLING_FRUIT_TRUCK               :Ciężarówka na owoce Kelling
STR_VEHICLE_NAME_ROAD_VEHICLE_BALOGH_RUBBER_TRUCK               :Ciężarówka na kauczuk Balogh
STR_VEHICLE_NAME_ROAD_VEHICLE_UHL_RUBBER_TRUCK                  :Ciężarówka na kauczuk Uhl
STR_VEHICLE_NAME_ROAD_VEHICLE_RMT_RUBBER_TRUCK                  :Ciężarówka na kauczuk RMT
STR_VEHICLE_NAME_ROAD_VEHICLE_MIGHTYMOVER_SUGAR_TRUCK           :Ciężarówka na cukier MightyMover
STR_VEHICLE_NAME_ROAD_VEHICLE_POWERNAUGHT_SUGAR_TRUCK           :Ciężarówka na cukier Powernaught
STR_VEHICLE_NAME_ROAD_VEHICLE_WIZZOWOW_SUGAR_TRUCK              :Ciężarówka na cukier Wizzowow
STR_VEHICLE_NAME_ROAD_VEHICLE_MIGHTYMOVER_COLA_TRUCK            :Cysterna na colę MightyMover
STR_VEHICLE_NAME_ROAD_VEHICLE_POWERNAUGHT_COLA_TRUCK            :Cysterna na colę Powernaught
STR_VEHICLE_NAME_ROAD_VEHICLE_WIZZOWOW_COLA_TRUCK               :Cysterna na colę Wizzowow
STR_VEHICLE_NAME_ROAD_VEHICLE_MIGHTYMOVER_COTTON_CANDY          :Ciężarówka na watę cukrową MightyMover
STR_VEHICLE_NAME_ROAD_VEHICLE_POWERNAUGHT_COTTON_CANDY          :Ciężarówka na watę cukrową Powernaught
STR_VEHICLE_NAME_ROAD_VEHICLE_WIZZOWOW_COTTON_CANDY_TRUCK       :Ciężarówka na watę cukrową Wizzowow
STR_VEHICLE_NAME_ROAD_VEHICLE_MIGHTYMOVER_TOFFEE_TRUCK          :Ciężarówka na toffi MightyMover
STR_VEHICLE_NAME_ROAD_VEHICLE_POWERNAUGHT_TOFFEE_TRUCK          :Ciężarówka na toffi Powernaught
STR_VEHICLE_NAME_ROAD_VEHICLE_WIZZOWOW_TOFFEE_TRUCK             :Ciężarówka na toffi Wizzowow
STR_VEHICLE_NAME_ROAD_VEHICLE_MIGHTYMOVER_TOY_VAN               :Ciężarówka na zabawki MightyMover
STR_VEHICLE_NAME_ROAD_VEHICLE_POWERNAUGHT_TOY_VAN               :Ciężarówka na zabawki Powernaught
STR_VEHICLE_NAME_ROAD_VEHICLE_WIZZOWOW_TOY_VAN                  :Ciężarówka na zabawki Wizzowow
STR_VEHICLE_NAME_ROAD_VEHICLE_MIGHTYMOVER_CANDY_TRUCK           :Ciężarówka na cukierki MightyMover
STR_VEHICLE_NAME_ROAD_VEHICLE_POWERNAUGHT_CANDY_TRUCK           :Ciężarówka na cukierki Powernaught
STR_VEHICLE_NAME_ROAD_VEHICLE_WIZZOWOW_CANDY_TRUCK              :Ciężarówka na cukierki Wizzowow
STR_VEHICLE_NAME_ROAD_VEHICLE_MIGHTYMOVER_BATTERY_TRUCK         :Ciężarówka na baterie MightyMover
STR_VEHICLE_NAME_ROAD_VEHICLE_POWERNAUGHT_BATTERY_TRUCK         :Ciężarówka na baterie Powernaught
STR_VEHICLE_NAME_ROAD_VEHICLE_WIZZOWOW_BATTERY_TRUCK            :Ciężarówka na baterie Wizzowow
STR_VEHICLE_NAME_ROAD_VEHICLE_MIGHTYMOVER_FIZZY_DRINK           :Cysterna na napoje gazowane MightyMover
STR_VEHICLE_NAME_ROAD_VEHICLE_POWERNAUGHT_FIZZY_DRINK           :Cysterna na napoje gazowane Powernaught
STR_VEHICLE_NAME_ROAD_VEHICLE_WIZZOWOW_FIZZY_DRINK_TRUCK        :Cysterna na napoje gazowane Wizzowow
STR_VEHICLE_NAME_ROAD_VEHICLE_MIGHTYMOVER_PLASTIC_TRUCK         :Ciężarówka na plastik MightyMover
STR_VEHICLE_NAME_ROAD_VEHICLE_POWERNAUGHT_PLASTIC_TRUCK         :Ciężarówka na plastik Powernaught
STR_VEHICLE_NAME_ROAD_VEHICLE_WIZZOWOW_PLASTIC_TRUCK            :Ciężarówka na plastik Wizzowow
STR_VEHICLE_NAME_ROAD_VEHICLE_MIGHTYMOVER_BUBBLE_TRUCK          :Ciężarówka na bąbelki MightyMover
STR_VEHICLE_NAME_ROAD_VEHICLE_POWERNAUGHT_BUBBLE_TRUCK          :Ciężarówka na bąbelki Powernaught
STR_VEHICLE_NAME_ROAD_VEHICLE_WIZZOWOW_BUBBLE_TRUCK             :Ciężarówka na bąbelki Wizzowow
STR_VEHICLE_NAME_SHIP_MPS_OIL_TANKER                            :Tankowiec MPS
STR_VEHICLE_NAME_SHIP_CS_INC_OIL_TANKER                         :Tankowiec CS-Inc.
STR_VEHICLE_NAME_SHIP_MPS_PASSENGER_FERRY                       :Liniowiec MPS
STR_VEHICLE_NAME_SHIP_FFP_PASSENGER_FERRY                       :Liniowiec FFP
STR_VEHICLE_NAME_SHIP_BAKEWELL_300_HOVERCRAFT                   :Wodolot Bakewell 300
STR_VEHICLE_NAME_SHIP_CHUGGER_CHUG_PASSENGER                    :Liniowiec Chugger-Chug
STR_VEHICLE_NAME_SHIP_SHIVERSHAKE_PASSENGER_FERRY               :Liniowiec Shivershake
STR_VEHICLE_NAME_SHIP_YATE_CARGO_SHIP                           :Drobnicowiec Yate
STR_VEHICLE_NAME_SHIP_BAKEWELL_CARGO_SHIP                       :Drobnicowiec Bakewell
STR_VEHICLE_NAME_SHIP_MIGHTYMOVER_CARGO_SHIP                    :Drobnicowiec MightyMover
STR_VEHICLE_NAME_SHIP_POWERNAUT_CARGO_SHIP                      :Drobnicowiec Powernaut
STR_VEHICLE_NAME_AIRCRAFT_SAMPSON_U52                           :Sampson U52
STR_VEHICLE_NAME_AIRCRAFT_COLEMAN_COUNT                         :Coleman Count
STR_VEHICLE_NAME_AIRCRAFT_FFP_DART                              :FFP Dart
STR_VEHICLE_NAME_AIRCRAFT_YATE_HAUGAN                           :Yate Haugan
STR_VEHICLE_NAME_AIRCRAFT_BAKEWELL_COTSWALD_LB_3                :Bakewell Cotswald LB-3
STR_VEHICLE_NAME_AIRCRAFT_BAKEWELL_LUCKETT_LB_8                 :Bakewell Luckett LB-8
STR_VEHICLE_NAME_AIRCRAFT_BAKEWELL_LUCKETT_LB_9                 :Bakewell Luckett LB-9
STR_VEHICLE_NAME_AIRCRAFT_BAKEWELL_LUCKETT_LB80                 :Bakewell Luckett LB80
STR_VEHICLE_NAME_AIRCRAFT_BAKEWELL_LUCKETT_LB_10                :Bakewell Luckett LB-10
STR_VEHICLE_NAME_AIRCRAFT_BAKEWELL_LUCKETT_LB_11                :Bakewell Luckett LB-11
STR_VEHICLE_NAME_AIRCRAFT_YATE_AEROSPACE_YAC_1_11               :Yate Aerospace YAC 1-11
STR_VEHICLE_NAME_AIRCRAFT_DARWIN_100                            :Darwin 100
STR_VEHICLE_NAME_AIRCRAFT_DARWIN_200                            :Darwin 200
STR_VEHICLE_NAME_AIRCRAFT_DARWIN_300                            :Darwin 300
STR_VEHICLE_NAME_AIRCRAFT_DARWIN_400                            :Darwin 400
STR_VEHICLE_NAME_AIRCRAFT_DARWIN_500                            :Darwin 500
STR_VEHICLE_NAME_AIRCRAFT_DARWIN_600                            :Darwin 600
STR_VEHICLE_NAME_AIRCRAFT_GURU_GALAXY                           :Guru Galaxy
STR_VEHICLE_NAME_AIRCRAFT_AIRTAXI_A21                           :Airtaxi A21
STR_VEHICLE_NAME_AIRCRAFT_AIRTAXI_A31                           :Airtaxi A31
STR_VEHICLE_NAME_AIRCRAFT_AIRTAXI_A32                           :Airtaxi A32
STR_VEHICLE_NAME_AIRCRAFT_AIRTAXI_A33                           :Airtaxi A33
STR_VEHICLE_NAME_AIRCRAFT_YATE_AEROSPACE_YAE46                  :Yate Aerospace YAe46
STR_VEHICLE_NAME_AIRCRAFT_DINGER_100                            :Dinger 100
STR_VEHICLE_NAME_AIRCRAFT_AIRTAXI_A34_1000                      :AirTaxi A34-1000
STR_VEHICLE_NAME_AIRCRAFT_YATE_Z_SHUTTLE                        :Yate Z-Shuttle
STR_VEHICLE_NAME_AIRCRAFT_KELLING_K1                            :Kelling K1
STR_VEHICLE_NAME_AIRCRAFT_KELLING_K6                            :Kelling K6
STR_VEHICLE_NAME_AIRCRAFT_KELLING_K7                            :Kelling K7
STR_VEHICLE_NAME_AIRCRAFT_DARWIN_700                            :Darwin 700
STR_VEHICLE_NAME_AIRCRAFT_FFP_HYPERDART_2                       :FFP Hyperdart 2
STR_VEHICLE_NAME_AIRCRAFT_DINGER_200                            :Dinger 200
STR_VEHICLE_NAME_AIRCRAFT_DINGER_1000                           :Dinger 1000
STR_VEHICLE_NAME_AIRCRAFT_PLODDYPHUT_100                        :Ploddyphut 100
STR_VEHICLE_NAME_AIRCRAFT_PLODDYPHUT_500                        :Ploddyphut 500
STR_VEHICLE_NAME_AIRCRAFT_FLASHBANG_X1                          :Flashbang X1
STR_VEHICLE_NAME_AIRCRAFT_JUGGERPLANE_M1                        :Juggerplane M1
STR_VEHICLE_NAME_AIRCRAFT_FLASHBANG_WIZZER                      :Flashbang Wizzer
STR_VEHICLE_NAME_AIRCRAFT_TRICARIO_HELICOPTER                   :Helikopter Tricario
STR_VEHICLE_NAME_AIRCRAFT_GURU_X2_HELICOPTER                    :Helikopter Guru X2
STR_VEHICLE_NAME_AIRCRAFT_POWERNAUT_HELICOPTER                  :Helikopter Powernaut

##id 0x8800
# Formatting of some strings
STR_FORMAT_DATE_TINY                                            :{STRING}-{STRING}-{NUM}
STR_FORMAT_DATE_SHORT                                           :{STRING} {NUM}
STR_FORMAT_DATE_LONG                                            :{STRING} {STRING} {NUM}
STR_FORMAT_DATE_ISO                                             :{2:NUM}-{1:STRING}-{0:STRING}

STR_FORMAT_BUOY_NAME                                            :Boja {TOWN}
STR_FORMAT_BUOY_NAME_SERIAL                                     :Boja {TOWN} #{COMMA}
STR_FORMAT_COMPANY_NUM                                          :(Firma {COMMA})
STR_FORMAT_GROUP_NAME                                           :Grupa {COMMA}
STR_FORMAT_INDUSTRY_NAME                                        :{1:STRING} {0:TOWN}
STR_FORMAT_WAYPOINT_NAME                                        :Post. {TOWN}
STR_FORMAT_WAYPOINT_NAME_SERIAL                                 :Post. {TOWN} #{COMMA}

STR_FORMAT_DEPOT_NAME_TRAIN                                     :Warsztaty {TOWN}
STR_FORMAT_DEPOT_NAME_TRAIN_SERIAL                              :Warsztaty {TOWN} #{COMMA}
STR_FORMAT_DEPOT_NAME_ROAD_VEHICLE                              :Zajezdnia {TOWN}
STR_FORMAT_DEPOT_NAME_ROAD_VEHICLE_SERIAL                       :Zajezdnia {TOWN} #{COMMA}
STR_FORMAT_DEPOT_NAME_SHIP                                      :Stocznia {TOWN}
STR_FORMAT_DEPOT_NAME_SHIP_SERIAL                               :Stocznia {TOWN} #{COMMA}
STR_FORMAT_DEPOT_NAME_AIRCRAFT                                  :Hangar {STATION}

STR_UNKNOWN_STATION                                             :Nieznana stacja
STR_DEFAULT_SIGN_NAME                                           :Napis
STR_COMPANY_SOMEONE                                             :ktoś

STR_SAVEGAME_NAME_DEFAULT                                       :{COMPANY}, {STRING}
STR_SAVEGAME_NAME_SPECTATOR                                     :Obserwator, {1:STRING}

# Viewport strings
STR_VIEWPORT_TOWN_POP                                           :{WHITE}{TOWN} ({COMMA})
STR_VIEWPORT_TOWN                                               :{WHITE}{TOWN}
STR_VIEWPORT_TOWN_TINY_BLACK                                    :{TINY_FONT}{BLACK}{TOWN}
STR_VIEWPORT_TOWN_TINY_WHITE                                    :{TINY_FONT}{WHITE}{TOWN}

STR_VIEWPORT_SIGN_SMALL_BLACK                                   :{TINY_FONT}{BLACK}{SIGN}
STR_VIEWPORT_SIGN_SMALL_WHITE                                   :{TINY_FONT}{WHITE}{SIGN}

STR_VIEWPORT_STATION                                            :{STATION} {STATION_FEATURES}
STR_VIEWPORT_STATION_TINY                                       :{TINY_FONT}{STATION}

STR_VIEWPORT_WAYPOINT                                           :{WAYPOINT}
STR_VIEWPORT_WAYPOINT_TINY                                      :{TINY_FONT}{WAYPOINT}

# Simple strings to get specific types of data
STR_COMPANY_NAME                                                :{COMPANY}
STR_COMPANY_NAME_COMPANY_NUM                                    :{COMPANY} {COMPANY_NUM}
STR_DEPOT_NAME                                                  :{DEPOT}
STR_ENGINE_NAME                                                 :{ENGINE}
STR_HIDDEN_ENGINE_NAME                                          :{ENGINE} (ukryty)
STR_GROUP_NAME                                                  :{GROUP}
STR_INDUSTRY_NAME                                               :{INDUSTRY}
STR_PRESIDENT_NAME                                              :{PRESIDENT_NAME}
STR_SIGN_NAME                                                   :{SIGN}
STR_STATION_NAME                                                :{STATION}
STR_TOWN_NAME                                                   :{TOWN}
STR_VEHICLE_NAME                                                :{VEHICLE}
STR_WAYPOINT_NAME                                               :{WAYPOINT}

STR_JUST_CARGO                                                  :{CARGO_LONG}
STR_JUST_CHECKMARK                                              :{CHECKMARK}
STR_JUST_COMMA                                                  :{COMMA}
STR_JUST_CURRENCY_SHORT                                         :{CURRENCY_SHORT}
STR_JUST_CURRENCY_LONG                                          :{CURRENCY_LONG}
STR_JUST_CARGO_LIST                                             :{CARGO_LIST}
STR_JUST_INT                                                    :{NUM}
STR_JUST_DATE_TINY                                              :{DATE_TINY}
STR_JUST_DATE_SHORT                                             :{DATE_SHORT}
STR_JUST_DATE_LONG                                              :{DATE_LONG}
STR_JUST_DATE_ISO                                               :{DATE_ISO}
STR_JUST_STRING                                                 :{STRING}
STR_JUST_STRING_STRING                                          :{STRING}{STRING}
STR_JUST_RAW_STRING                                             :{STRING}
STR_JUST_BIG_RAW_STRING                                         :{BIG_FONT}{STRING}

# Slightly 'raw' stringcodes with colour or size
STR_BLACK_COMMA                                                 :{BLACK}{COMMA}
STR_TINY_BLACK_COMA                                             :{TINY_FONT}{BLACK}{COMMA}
STR_TINY_COMMA                                                  :{TINY_FONT}{COMMA}
STR_BLUE_COMMA                                                  :{BLUE}{COMMA}
STR_RED_COMMA                                                   :{RED}{COMMA}
STR_WHITE_COMMA                                                 :{WHITE}{COMMA}
STR_TINY_BLACK_DECIMAL                                          :{TINY_FONT}{BLACK}{DECIMAL}
STR_COMPANY_MONEY                                               :{WHITE}{CURRENCY_LONG}
STR_BLACK_DATE_LONG                                             :{BLACK}{DATE_LONG}
STR_WHITE_DATE_LONG                                             :{WHITE}{DATE_LONG}
STR_SHORT_DATE                                                  :{WHITE}{DATE_TINY}
STR_DATE_LONG_SMALL                                             :{TINY_FONT}{BLACK}{DATE_LONG}
STR_TINY_GROUP                                                  :{TINY_FONT}{GROUP}
STR_BLACK_INT                                                   :{BLACK}{NUM}
STR_ORANGE_INT                                                  :{ORANGE}{NUM}
STR_WHITE_SIGN                                                  :{WHITE}{SIGN}
STR_TINY_BLACK_STATION                                          :{TINY_FONT}{BLACK}{STATION}
STR_BLACK_STRING                                                :{BLACK}{STRING}
STR_BLACK_RAW_STRING                                            :{BLACK}{STRING}
STR_ORANGE_STRING                                               :{ORANGE}{STRING}
STR_LTBLUE_STRING                                               :{LTBLUE}{STRING}
STR_WHITE_STRING                                                :{WHITE}{STRING}
STR_ORANGE_STRING1_WHITE                                        :{ORANGE}{STRING}{WHITE}
STR_ORANGE_STRING1_LTBLUE                                       :{ORANGE}{STRING}{LTBLUE}
STR_TINY_BLACK_HEIGHT                                           :{TINY_FONT}{BLACK}{HEIGHT}
STR_TINY_BLACK_VEHICLE                                          :{TINY_FONT}{BLACK}{VEHICLE}
STR_TINY_RIGHT_ARROW                                            :{TINY_FONT}{RIGHT_ARROW}

STR_BLACK_1                                                     :{BLACK}1
STR_BLACK_2                                                     :{BLACK}2
STR_BLACK_3                                                     :{BLACK}3
STR_BLACK_4                                                     :{BLACK}4
STR_BLACK_5                                                     :{BLACK}5
STR_BLACK_6                                                     :{BLACK}6
STR_BLACK_7                                                     :{BLACK}7

STR_TRAIN                                                       :{BLACK}{TRAIN}
STR_BUS                                                         :{BLACK}{BUS}
STR_LORRY                                                       :{BLACK}{LORRY}
STR_PLANE                                                       :{BLACK}{PLANE}
STR_SHIP                                                        :{BLACK}{SHIP}

STR_TOOLBAR_RAILTYPE_VELOCITY                                   :{STRING} ({VELOCITY})<|MERGE_RESOLUTION|>--- conflicted
+++ resolved
@@ -1730,11 +1730,8 @@
 STR_CONFIG_SETTING_SMALLMAP_LAND_COLOUR_DARK_GREEN              :ciemnozielony
 STR_CONFIG_SETTING_SMALLMAP_LAND_COLOUR_VIOLET                  :fioletowy
 STR_CONFIG_SETTING_SCROLLMODE_HELPTEXT                          :Zachowanie podczas przeciągania mapy
-<<<<<<< HEAD
-=======
 STR_CONFIG_SETTING_SCROLLMODE_DEFAULT                           :Przeciągnij okno podglądu prawym przyciskiem myszy, pozycja myszy zablokowana
 STR_CONFIG_SETTING_SCROLLMODE_RMB_LOCKED                        :Przeciągnij mapę prawym przyciskiem myszy, pozycja myszy zablokowana
->>>>>>> 01261dae
 STR_CONFIG_SETTING_SCROLLMODE_RMB                               :Przeciągnij mapę prawym przyciskiem myszy
 STR_CONFIG_SETTING_SCROLLMODE_LMB                               :Przeciągnij mapę lewym przyciskiem myszy
 STR_CONFIG_SETTING_SMOOTH_SCROLLING                             :Wygładź przesuwanie widoku: {STRING}
@@ -3117,13 +3114,6 @@
 STR_FRAMETIME_CAPTION_DRAWING_VIEWPORTS                         :Renderowanie okna podgląu świata
 STR_FRAMETIME_CAPTION_VIDEO                                     :Wyjście wideo
 STR_FRAMETIME_CAPTION_SOUND                                     :Miksowanie dźwięku
-############ End of leave-in-this-order
-
-
-# Framerate display window
-############ Leave those lines in this order!!
-############ End of leave-in-this-order
-############ Leave those lines in this order!!
 ############ End of leave-in-this-order
 
 
