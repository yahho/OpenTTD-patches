##name Swedish
##ownname Svenska
##isocode sv_SE
##plural 0
##textdir ltr
##digitsep .
##digitsepcur .
##decimalsep ,
##winlangid 0x081d
##grflangid 0x2e


# This file is part of OpenTTD.
# OpenTTD is free software; you can redistribute it and/or modify it under the terms of the GNU General Public License as published by the Free Software Foundation, version 2.
# OpenTTD is distributed in the hope that it will be useful, but WITHOUT ANY WARRANTY; without even the implied warranty of MERCHANTABILITY or FITNESS FOR A PARTICULAR PURPOSE.
# See the GNU General Public License for more details. You should have received a copy of the GNU General Public License along with OpenTTD. If not, see <http://www.gnu.org/licenses/>.


##id 0x0000
STR_NULL                                                        :
STR_EMPTY                                                       :
STR_UNDEFINED                                                   :(odefinierad sträng)
STR_JUST_NOTHING                                                :Inget

# Cargo related strings
# Plural cargo name
STR_CARGO_PLURAL_NOTHING                                        :
STR_CARGO_PLURAL_PASSENGERS                                     :Passagerare
STR_CARGO_PLURAL_COAL                                           :Kol
STR_CARGO_PLURAL_MAIL                                           :Post
STR_CARGO_PLURAL_OIL                                            :Olja
STR_CARGO_PLURAL_LIVESTOCK                                      :Boskap
STR_CARGO_PLURAL_GOODS                                          :Gods
STR_CARGO_PLURAL_GRAIN                                          :Spannmål
STR_CARGO_PLURAL_WOOD                                           :Timmer
STR_CARGO_PLURAL_IRON_ORE                                       :Järnmalm
STR_CARGO_PLURAL_STEEL                                          :Stål
STR_CARGO_PLURAL_VALUABLES                                      :Värdesaker
STR_CARGO_PLURAL_COPPER_ORE                                     :Kopparmalm
STR_CARGO_PLURAL_MAIZE                                          :Majs
STR_CARGO_PLURAL_FRUIT                                          :Frukt
STR_CARGO_PLURAL_DIAMONDS                                       :Diamanter
STR_CARGO_PLURAL_FOOD                                           :Mat
STR_CARGO_PLURAL_PAPER                                          :Papper
STR_CARGO_PLURAL_GOLD                                           :Guld
STR_CARGO_PLURAL_WATER                                          :Vatten
STR_CARGO_PLURAL_WHEAT                                          :Vete
STR_CARGO_PLURAL_RUBBER                                         :Gummi
STR_CARGO_PLURAL_SUGAR                                          :Socker
STR_CARGO_PLURAL_TOYS                                           :Leksaker
STR_CARGO_PLURAL_SWEETS                                         :Godis
STR_CARGO_PLURAL_COLA                                           :Kola
STR_CARGO_PLURAL_CANDYFLOSS                                     :Sockervadd
STR_CARGO_PLURAL_BUBBLES                                        :Bubblor
STR_CARGO_PLURAL_TOFFEE                                         :Knäck
STR_CARGO_PLURAL_BATTERIES                                      :Batterier
STR_CARGO_PLURAL_PLASTIC                                        :Plast
STR_CARGO_PLURAL_FIZZY_DRINKS                                   :Läsk

# Singular cargo name
STR_CARGO_SINGULAR_NOTHING                                      :
STR_CARGO_SINGULAR_PASSENGER                                    :Passagerare
STR_CARGO_SINGULAR_COAL                                         :Kol
STR_CARGO_SINGULAR_MAIL                                         :Post
STR_CARGO_SINGULAR_OIL                                          :Olja
STR_CARGO_SINGULAR_LIVESTOCK                                    :Boskap
STR_CARGO_SINGULAR_GOODS                                        :Gods
STR_CARGO_SINGULAR_GRAIN                                        :Vete
STR_CARGO_SINGULAR_WOOD                                         :Timmer
STR_CARGO_SINGULAR_IRON_ORE                                     :Järnmalm
STR_CARGO_SINGULAR_STEEL                                        :Stål
STR_CARGO_SINGULAR_VALUABLES                                    :Värdesaker
STR_CARGO_SINGULAR_COPPER_ORE                                   :Kopparmalm
STR_CARGO_SINGULAR_MAIZE                                        :Majs
STR_CARGO_SINGULAR_FRUIT                                        :Frukt
STR_CARGO_SINGULAR_DIAMOND                                      :Diamant
STR_CARGO_SINGULAR_FOOD                                         :Mat
STR_CARGO_SINGULAR_PAPER                                        :Papper
STR_CARGO_SINGULAR_GOLD                                         :Guld
STR_CARGO_SINGULAR_WATER                                        :Vatten
STR_CARGO_SINGULAR_WHEAT                                        :Spannmål
STR_CARGO_SINGULAR_RUBBER                                       :Gummi
STR_CARGO_SINGULAR_SUGAR                                        :Socker
STR_CARGO_SINGULAR_TOY                                          :Leksak
STR_CARGO_SINGULAR_SWEETS                                       :Godis
STR_CARGO_SINGULAR_COLA                                         :Kola
STR_CARGO_SINGULAR_CANDYFLOSS                                   :Sockervadd
STR_CARGO_SINGULAR_BUBBLE                                       :Bubbla
STR_CARGO_SINGULAR_TOFFEE                                       :Knäck
STR_CARGO_SINGULAR_BATTERY                                      :Batteri
STR_CARGO_SINGULAR_PLASTIC                                      :Plast
STR_CARGO_SINGULAR_FIZZY_DRINK                                  :Läsk

# Quantity of cargo
STR_QUANTITY_NOTHING                                            :
STR_QUANTITY_PASSENGERS                                         :{COMMA}{NBSP}passagerare
STR_QUANTITY_COAL                                               :{WEIGHT_LONG} kol
STR_QUANTITY_MAIL                                               :{COMMA}{NBSP}postsäck{P "" ar}
STR_QUANTITY_OIL                                                :{VOLUME_LONG} olja
STR_QUANTITY_LIVESTOCK                                          :{COMMA}{NBSP}boskap
STR_QUANTITY_GOODS                                              :{COMMA}{NBSP}låd{P a or} gods
STR_QUANTITY_GRAIN                                              :{WEIGHT_LONG} spannmål
STR_QUANTITY_WOOD                                               :{WEIGHT_LONG} timmer
STR_QUANTITY_IRON_ORE                                           :{WEIGHT_LONG} järnmalm
STR_QUANTITY_STEEL                                              :{WEIGHT_LONG} stål
STR_QUANTITY_VALUABLES                                          :{COMMA}{NBSP}värdesäck{P "" ar}
STR_QUANTITY_COPPER_ORE                                         :{WEIGHT_LONG} kopparmalm
STR_QUANTITY_MAIZE                                              :{WEIGHT_LONG} majs
STR_QUANTITY_FRUIT                                              :{WEIGHT_LONG} frukt
STR_QUANTITY_DIAMONDS                                           :{COMMA}{NBSP}diamantsäck{P "" ar}
STR_QUANTITY_FOOD                                               :{WEIGHT_LONG} mat
STR_QUANTITY_PAPER                                              :{WEIGHT_LONG} papper
STR_QUANTITY_GOLD                                               :{COMMA}{NBSP}guldsäck{P "" ar}
STR_QUANTITY_WATER                                              :{VOLUME_LONG} vatten
STR_QUANTITY_WHEAT                                              :{WEIGHT_LONG} vete
STR_QUANTITY_RUBBER                                             :{VOLUME_LONG} gummi
STR_QUANTITY_SUGAR                                              :{WEIGHT_LONG} socker
STR_QUANTITY_TOYS                                               :{COMMA}{NBSP}leksak{P "" er}
STR_QUANTITY_SWEETS                                             :{COMMA}{NBSP}godispås{P e ar}
STR_QUANTITY_COLA                                               :{VOLUME_LONG} kola
STR_QUANTITY_CANDYFLOSS                                         :{WEIGHT_LONG} sockervadd
STR_QUANTITY_BUBBLES                                            :{COMMA} bubbl{P a or}
STR_QUANTITY_TOFFEE                                             :{WEIGHT_LONG} knäck
STR_QUANTITY_BATTERIES                                          :{COMMA} batteri{P "" er}
STR_QUANTITY_PLASTIC                                            :{VOLUME_LONG} plast
STR_QUANTITY_FIZZY_DRINKS                                       :{COMMA} läsk
STR_QUANTITY_N_A                                                :N/A

# Two letter abbreviation of cargo name
STR_ABBREV_NOTHING                                              :
STR_ABBREV_PASSENGERS                                           :PS
STR_ABBREV_COAL                                                 :KL
STR_ABBREV_MAIL                                                 :PO
STR_ABBREV_OIL                                                  :OL
STR_ABBREV_LIVESTOCK                                            :BO
STR_ABBREV_GOODS                                                :GD
STR_ABBREV_GRAIN                                                :SP
STR_ABBREV_WOOD                                                 :TI
STR_ABBREV_IRON_ORE                                             :JÄ
STR_ABBREV_STEEL                                                :ST
STR_ABBREV_VALUABLES                                            :VÄ
STR_ABBREV_COPPER_ORE                                           :KO
STR_ABBREV_MAIZE                                                :MA
STR_ABBREV_FRUIT                                                :FR
STR_ABBREV_DIAMONDS                                             :DI
STR_ABBREV_FOOD                                                 :MT
STR_ABBREV_PAPER                                                :PA
STR_ABBREV_GOLD                                                 :GL
STR_ABBREV_WATER                                                :VA
STR_ABBREV_WHEAT                                                :VE
STR_ABBREV_RUBBER                                               :GU
STR_ABBREV_SUGAR                                                :SO
STR_ABBREV_TOYS                                                 :LE
STR_ABBREV_SWEETS                                               :GO
STR_ABBREV_COLA                                                 :KA
STR_ABBREV_CANDYFLOSS                                           :SS
STR_ABBREV_BUBBLES                                              :BU
STR_ABBREV_TOFFEE                                               :KN
STR_ABBREV_BATTERIES                                            :BA
STR_ABBREV_PLASTIC                                              :PL
STR_ABBREV_FIZZY_DRINKS                                         :LÄ
STR_ABBREV_ALL                                                  :ALLA

# 'Mode' of transport for cargoes
STR_PASSENGERS                                                  :{COMMA}{NBSP}passagerare
STR_BAGS                                                        :{COMMA}{NBSP}väsk{P a or}
STR_TONS                                                        :{COMMA}{NBSP}ton
STR_LITERS                                                      :{COMMA}{NBSP}liter
STR_ITEMS                                                       :{COMMA}{NBSP}föremål
STR_CRATES                                                      :{COMMA}{NBSP}låd{P a or}

STR_COLOUR_DEFAULT                                              :Standard
###length 17
STR_COLOUR_DARK_BLUE                                            :Mörkblå
STR_COLOUR_PALE_GREEN                                           :Blekgrön
STR_COLOUR_PINK                                                 :Rosa
STR_COLOUR_YELLOW                                               :Gul
STR_COLOUR_RED                                                  :Röd
STR_COLOUR_LIGHT_BLUE                                           :Ljusblå
STR_COLOUR_GREEN                                                :Grön
STR_COLOUR_DARK_GREEN                                           :Mörkgrön
STR_COLOUR_BLUE                                                 :Blå
STR_COLOUR_CREAM                                                :Gräddvit
STR_COLOUR_MAUVE                                                :Lila
STR_COLOUR_PURPLE                                               :Purpur
STR_COLOUR_ORANGE                                               :Orange
STR_COLOUR_BROWN                                                :Brun
STR_COLOUR_GREY                                                 :Grå
STR_COLOUR_WHITE                                                :Vit
STR_COLOUR_RANDOM                                               :Slumpmässig

###length 17
STR_COLOUR_SECONDARY_DARK_BLUE                                  :Mörkblå
STR_COLOUR_SECONDARY_PALE_GREEN                                 :Blekgrön
STR_COLOUR_SECONDARY_SECONDARY_PINK                             :Rosa
STR_COLOUR_SECONDARY_YELLOW                                     :Gul
STR_COLOUR_SECONDARY_RED                                        :Röd
STR_COLOUR_SECONDARY_LIGHT_BLUE                                 :Ljusblå
STR_COLOUR_SECONDARY_GREEN                                      :Grön
STR_COLOUR_SECONDARY_DARK_GREEN                                 :Mörkgrön
STR_COLOUR_SECONDARY_BLUE                                       :Blå
STR_COLOUR_SECONDARY_CREAM                                      :Gräddvit
STR_COLOUR_SECONDARY_MAUVE                                      :Lila
STR_COLOUR_SECONDARY_PURPLE                                     :Purpur
STR_COLOUR_SECONDARY_ORANGE                                     :Orange
STR_COLOUR_SECONDARY_BROWN                                      :Brun
STR_COLOUR_SECONDARY_GREY                                       :Grå
STR_COLOUR_SECONDARY_WHITE                                      :Vit
STR_COLOUR_SECONDARY_SAME_AS_PRIMARY                            :Samma som huvudfärgen


# Units used in OpenTTD
STR_UNITS_VELOCITY_IMPERIAL                                     :{DECIMAL}{NBSP}mph
STR_UNITS_VELOCITY_METRIC                                       :{DECIMAL}{NBSP}km/h
STR_UNITS_VELOCITY_SI                                           :{DECIMAL}{NBSP}m/s
STR_UNITS_VELOCITY_GAMEUNITS_DAY                                :{DECIMAL}{NBSP}rutor/dag
STR_UNITS_VELOCITY_GAMEUNITS_SEC                                :{DECIMAL}{NBSP}rutor/sek
STR_UNITS_VELOCITY_KNOTS                                        :{DECIMAL}{NBSP}knop

STR_UNITS_POWER_IMPERIAL                                        :{DECIMAL}{NBSP}hk
STR_UNITS_POWER_METRIC                                          :{DECIMAL}{NBSP}hk
STR_UNITS_POWER_SI                                              :{DECIMAL}{NBSP}kW

STR_UNITS_POWER_IMPERIAL_TO_WEIGHT_IMPERIAL                     :{DECIMAL}{NBSP}hk/t
STR_UNITS_POWER_IMPERIAL_TO_WEIGHT_METRIC                       :{DECIMAL}{NBSP}hk/t
STR_UNITS_POWER_IMPERIAL_TO_WEIGHT_SI                           :{DECIMAL}{NBSP}hk/Mg
STR_UNITS_POWER_METRIC_TO_WEIGHT_IMPERIAL                       :{DECIMAL}{NBSP}hk/t
STR_UNITS_POWER_METRIC_TO_WEIGHT_METRIC                         :{DECIMAL}{NBSP}hk/t
STR_UNITS_POWER_METRIC_TO_WEIGHT_SI                             :{DECIMAL}{NBSP}hk/Mg
STR_UNITS_POWER_SI_TO_WEIGHT_IMPERIAL                           :{DECIMAL}{NBSP}kW/t
STR_UNITS_POWER_SI_TO_WEIGHT_METRIC                             :{DECIMAL}{NBSP}kW/t
STR_UNITS_POWER_SI_TO_WEIGHT_SI                                 :{DECIMAL}{NBSP}W/kg

STR_UNITS_WEIGHT_SHORT_IMPERIAL                                 :{DECIMAL}{NBSP}t
STR_UNITS_WEIGHT_SHORT_METRIC                                   :{DECIMAL}{NBSP}t
STR_UNITS_WEIGHT_SHORT_SI                                       :{DECIMAL}{NBSP}kg

STR_UNITS_WEIGHT_LONG_IMPERIAL                                  :{DECIMAL}{NBSP}ton
STR_UNITS_WEIGHT_LONG_METRIC                                    :{DECIMAL}{NBSP}ton
STR_UNITS_WEIGHT_LONG_SI                                        :{DECIMAL}{NBSP}kg

STR_UNITS_VOLUME_SHORT_IMPERIAL                                 :{DECIMAL}{NBSP}gal
STR_UNITS_VOLUME_SHORT_METRIC                                   :{DECIMAL}{NBSP}l
STR_UNITS_VOLUME_SHORT_SI                                       :{DECIMAL}{NBSP}m³

STR_UNITS_VOLUME_LONG_IMPERIAL                                  :{DECIMAL}{NBSP}gallon{P "" s}
STR_UNITS_VOLUME_LONG_METRIC                                    :{DECIMAL}{NBSP}liter
STR_UNITS_VOLUME_LONG_SI                                        :{DECIMAL}{NBSP}m³

STR_UNITS_FORCE_IMPERIAL                                        :{DECIMAL}{NBSP}lbf
STR_UNITS_FORCE_METRIC                                          :{DECIMAL}{NBSP}kgf
STR_UNITS_FORCE_SI                                              :{DECIMAL}{NBSP}kN

STR_UNITS_HEIGHT_IMPERIAL                                       :{DECIMAL}{NBSP}fot
STR_UNITS_HEIGHT_METRIC                                         :{DECIMAL}{NBSP}m
STR_UNITS_HEIGHT_SI                                             :{DECIMAL}{NBSP}m

# Time units used in string control characters
STR_UNITS_DAYS                                                  :{COMMA}{NBSP}dag{P "" ar}
STR_UNITS_SECONDS                                               :{COMMA}{NBSP}sekund{P "" er}
STR_UNITS_TICKS                                                 :{COMMA}{NBSP}tick{P "" ""}

STR_UNITS_MONTHS                                                :{NUM}{NBSP}månad{P "" er}
STR_UNITS_MINUTES                                               :{NUM}{NBSP}minut{P "" er}

STR_UNITS_YEARS                                                 :{NUM}{NBSP}år{P "" ""}
STR_UNITS_PERIODS                                               :{NUM}{NBSP}period{P "" er}

# Common window strings
STR_LIST_FILTER_TITLE                                           :{BLACK}Sökfilter:
STR_LIST_FILTER_OSKTITLE                                        :{BLACK}Skriv in ett eller flera sökord att filtrera listan efter
STR_LIST_FILTER_TOOLTIP                                         :{BLACK}Skriv in ett eller flera sökord att filtrera listan efter

STR_TOOLTIP_GROUP_ORDER                                         :{BLACK}Välj order att gruppera på
STR_TOOLTIP_SORT_ORDER                                          :{BLACK}Välj sorteringsordning (fallande/stigande)
STR_TOOLTIP_SORT_CRITERIA                                       :{BLACK}Välj sortering
STR_TOOLTIP_FILTER_CRITERIA                                     :{BLACK}Angre kriterier för filtrering
STR_BUTTON_SORT_BY                                              :{BLACK}Sortera efter
STR_BUTTON_CATCHMENT                                            :{BLACK}Upptagningsområde
STR_TOOLTIP_CATCHMENT                                           :{BLACK}Växla visning av upptagningsområde

STR_TOOLTIP_CLOSE_WINDOW                                        :{BLACK}Stäng fönster
STR_TOOLTIP_WINDOW_TITLE_DRAG_THIS                              :{BLACK}Fönstertitel - dra för att flytta fönstret
STR_TOOLTIP_SHADE                                               :{BLACK}Dölj fönster - Visa bara namnlisten
STR_TOOLTIP_DEBUG                                               :{BLACK}Visa NewGRF felsökningsinformation
STR_TOOLTIP_DEFSIZE                                             :{BLACK}Återställ fönstret till standardstorlek. Ctrl+Klick för att sätta nuvarande storlek som ny standard
STR_TOOLTIP_STICKY                                              :{BLACK}Markera att fönstret ska lämnas öppet när 'Stäng alla fönster'-knappen används. Ctrl+klick för att spara som standardinställning
STR_TOOLTIP_RESIZE                                              :{BLACK}Klicka och dra för att förstora fönstret
STR_TOOLTIP_TOGGLE_LARGE_SMALL_WINDOW                           :{BLACK}Växla stor/liten fönsterstorlek
STR_TOOLTIP_VSCROLL_BAR_SCROLLS_LIST                            :{BLACK}Rullningslist - rullar listan upp/ned
STR_TOOLTIP_HSCROLL_BAR_SCROLLS_LIST                            :{BLACK}Rullningslist - rullar listan höger/vänster
STR_TOOLTIP_DEMOLISH_BUILDINGS_ETC                              :{BLACK}Riv byggnader etc. på en markruta. Ctrl+Klick+Drag för att välja ytan diagonalt. Håll även in Shift för att endast visa uppskattad kostnad

# Show engines button
###length VEHICLE_TYPES
STR_SHOW_HIDDEN_ENGINES_VEHICLE_TRAIN                           :{BLACK}Visa dolda
STR_SHOW_HIDDEN_ENGINES_VEHICLE_ROAD_VEHICLE                    :{BLACK}Visa dolda
STR_SHOW_HIDDEN_ENGINES_VEHICLE_SHIP                            :{BLACK}Visa dolda
STR_SHOW_HIDDEN_ENGINES_VEHICLE_AIRCRAFT                        :{BLACK}Visa dolda

###length VEHICLE_TYPES
STR_SHOW_HIDDEN_ENGINES_VEHICLE_TRAIN_TOOLTIP                   :{BLACK}När denna knapp aktiveras visas även dolda lok och vagnar
STR_SHOW_HIDDEN_ENGINES_VEHICLE_ROAD_VEHICLE_TOOLTIP            :{BLACK}När denna knapp aktiveras visas även dolda vägfordon
STR_SHOW_HIDDEN_ENGINES_VEHICLE_SHIP_TOOLTIP                    :{BLACK}När denna knapp aktiveras visas även dolda fartyg
STR_SHOW_HIDDEN_ENGINES_VEHICLE_AIRCRAFT_TOOLTIP                :{BLACK}När denna knapp aktiveras visas även dolda flygfarkoster

# Query window
STR_BUTTON_DEFAULT                                              :{BLACK}Standardinställning
STR_BUTTON_CANCEL                                               :{BLACK}Avbryt
STR_BUTTON_OK                                                   :{BLACK}OK
STR_WARNING_PASSWORD_SECURITY                                   :{YELLOW}Varning: Serveradministratörer kan ha möjlighet att läsa text som skrivs här.

# On screen keyboard window
STR_OSK_KEYBOARD_LAYOUT                                         :`1234567890-=\qwertyuiop[]asdfghjkl;'  zxcvbnm,./ .
STR_OSK_KEYBOARD_LAYOUT_CAPS                                    :~!@#$%^&*()_+|QWERTYUIOP{{}}ASDFGHJKL:"  ZXCVBNM<>? .

# Measurement tooltip
STR_MEASURE_LENGTH                                              :{BLACK}Längd: {NUM}
STR_MEASURE_AREA                                                :{BLACK}Yta: {NUM} x {NUM}
STR_MEASURE_LENGTH_HEIGHTDIFF                                   :{BLACK}Längd: {NUM}{}Höjdskillnad: {HEIGHT}
STR_MEASURE_AREA_HEIGHTDIFF                                     :{BLACK}Yta: {NUM} x {NUM}{}Höjdskillnad: {HEIGHT}


# These are used in buttons
STR_SORT_BY_CAPTION_NAME                                        :{BLACK}Namn
STR_SORT_BY_CAPTION_DATE                                        :{BLACK}Datum
# These are used in dropdowns
STR_SORT_BY_NAME                                                :Namn
STR_SORT_BY_PRODUCTION                                          :Produktion
STR_SORT_BY_TYPE                                                :Typ
STR_SORT_BY_TRANSPORTED                                         :Transporterat
STR_SORT_BY_NUMBER                                              :Nummer
STR_SORT_BY_PROFIT_LAST_YEAR                                    :Vinst förra året
STR_SORT_BY_PROFIT_LAST_PERIOD                                  :Vinst förra perioden
STR_SORT_BY_PROFIT_THIS_YEAR                                    :Vinst i år
STR_SORT_BY_PROFIT_THIS_PERIOD                                  :Vinst denna period
STR_SORT_BY_AGE                                                 :Ålder
STR_SORT_BY_RELIABILITY                                         :Tillförlitlighet
STR_SORT_BY_TOTAL_CAPACITY_PER_CARGOTYPE                        :Total kapacitet per godstyp
STR_SORT_BY_MAX_SPEED                                           :Maximal hastighet
STR_SORT_BY_MODEL                                               :Modell
STR_SORT_BY_VALUE                                               :Värde
STR_SORT_BY_LENGTH                                              :Längd
STR_SORT_BY_LIFE_TIME                                           :Återstående livstid
STR_SORT_BY_TIMETABLE_DELAY                                     :Tidtabellsförsening
STR_SORT_BY_FACILITY                                            :Stationstyp
STR_SORT_BY_WAITING_TOTAL                                       :Väntande gods totalt
STR_SORT_BY_WAITING_AVAILABLE                                   :Väntande gods tillgängligt
STR_SORT_BY_RATING_MAX                                          :Högsta godsvärdering
STR_SORT_BY_RATING_MIN                                          :Lägsta godsvärdering
STR_SORT_BY_ENGINE_ID                                           :MotorID (klassisk sortering)
STR_SORT_BY_COST                                                :Kostnad
STR_SORT_BY_POWER                                               :Kraft
STR_SORT_BY_TRACTIVE_EFFORT                                     :Dragkraft
STR_SORT_BY_INTRO_DATE                                          :Introduktionsdatum
STR_SORT_BY_RUNNING_COST                                        :Driftkostnad
STR_SORT_BY_POWER_VS_RUNNING_COST                               :Kraft/Driftkostnad
STR_SORT_BY_CARGO_CAPACITY                                      :Lastkapacitet
STR_SORT_BY_RANGE                                               :Räckvidd
STR_SORT_BY_POPULATION                                          :Folkmängd
STR_SORT_BY_RATING                                              :Värdering
STR_SORT_BY_NUM_VEHICLES                                        :Antal fordon
STR_SORT_BY_TOTAL_PROFIT_LAST_YEAR                              :Total vinst förra året
STR_SORT_BY_TOTAL_PROFIT_LAST_PERIOD                            :Total vinst förra perioden
STR_SORT_BY_TOTAL_PROFIT_THIS_YEAR                              :Total vinst detta år
STR_SORT_BY_TOTAL_PROFIT_THIS_PERIOD                            :Total vinst denna period
STR_SORT_BY_AVERAGE_PROFIT_LAST_YEAR                            :Genomsnittlig vinst förra året
STR_SORT_BY_AVERAGE_PROFIT_LAST_PERIOD                          :Genomsnittlig vinst förra perioden
STR_SORT_BY_AVERAGE_PROFIT_THIS_YEAR                            :Genomsnittlig vinst detta året
STR_SORT_BY_AVERAGE_PROFIT_THIS_PERIOD                          :Genomsnittlig vinst denna period

# Group by options for vehicle list
STR_GROUP_BY_NONE                                               :Ingen
STR_GROUP_BY_SHARED_ORDERS                                      :Delade order

# Order button in shared orders vehicle list
STR_GOTO_ORDER_VIEW                                             :{BLACK}Ordrar
STR_GOTO_ORDER_VIEW_TOOLTIP                                     :{BLACK}Öppna order vyn

# Tooltips for the main toolbar
###length 31
STR_TOOLBAR_TOOLTIP_PAUSE_GAME                                  :{BLACK}Pausa spelet
STR_TOOLBAR_TOOLTIP_FORWARD                                     :{BLACK}Snabbspola spelet
STR_TOOLBAR_TOOLTIP_OPTIONS                                     :{BLACK}Inställningar
STR_TOOLBAR_TOOLTIP_SAVE_GAME_ABANDON_GAME                      :{BLACK}Spara spelet, öppna spel, avsluta spelet eller avsluta programmet
STR_TOOLBAR_TOOLTIP_DISPLAY_MAP                                 :{BLACK}Öppna karta, extra vyfönster, godsflöden eller skyltlista
STR_TOOLBAR_TOOLTIP_DISPLAY_TOWN_DIRECTORY                      :{BLACK}Öppna lista över städer eller grunda stad
STR_TOOLBAR_TOOLTIP_DISPLAY_SUBSIDIES                           :{BLACK}Öppna subventionslista
STR_TOOLBAR_TOOLTIP_DISPLAY_LIST_OF_COMPANY_STATIONS            :{BLACK}Öppna lista över företagets stationer
STR_TOOLBAR_TOOLTIP_DISPLAY_COMPANY_FINANCES                    :{BLACK}Öppna finansiell företagsinformation
STR_TOOLBAR_TOOLTIP_DISPLAY_COMPANY_GENERAL                     :{BLACK}Öppna allmän företagsinformation
STR_TOOLBAR_TOOLTIP_DISPLAY_STORY_BOOK                          :{BLACK}Öppna berättelsebok
STR_TOOLBAR_TOOLTIP_DISPLAY_GOALS_LIST                          :{BLACK}Öppna lista över mål
STR_TOOLBAR_TOOLTIP_DISPLAY_GRAPHS                              :{BLACK}Öppna företagsgrafer och fraktförtjänster
STR_TOOLBAR_TOOLTIP_DISPLAY_COMPANY_LEAGUE                      :{BLACK}Öppna topplistan över företag
STR_TOOLBAR_TOOLTIP_FUND_CONSTRUCTION_OF_NEW                    :{BLACK}Öppna lista över industrier, industrikedja, eller finansiera anläggning av en ny industri
STR_TOOLBAR_TOOLTIP_DISPLAY_LIST_OF_COMPANY_TRAINS              :{BLACK}Öppna lista över företagets tåg. Ctrl+Klick för att visa eller dölja fordonsgrupper i motsats till vald inställning
STR_TOOLBAR_TOOLTIP_DISPLAY_LIST_OF_COMPANY_ROAD_VEHICLES       :{BLACK}Öppna lista över företagets vägfordon. Ctrl+Klick för att visa eller dölja fordonsgrupper i motsats till vald inställning
STR_TOOLBAR_TOOLTIP_DISPLAY_LIST_OF_COMPANY_SHIPS               :{BLACK}Öppna lista över företagets skepp. Ctrl+Klick för att visa eller dölja fordonsgrupper i motsats till vald inställning
STR_TOOLBAR_TOOLTIP_DISPLAY_LIST_OF_COMPANY_AIRCRAFT            :{BLACK}Öppna lista över företagets flygfarkoster. Ctrl+Klick för att visa eller dölja fordonsgrupper i motsats till vald inställning
STR_TOOLBAR_TOOLTIP_ZOOM_THE_VIEW_IN                            :{BLACK}Zooma in
STR_TOOLBAR_TOOLTIP_ZOOM_THE_VIEW_OUT                           :{BLACK}Zooma ut
STR_TOOLBAR_TOOLTIP_BUILD_RAILROAD_TRACK                        :{BLACK}Bygg infrastruktur för järnväg
STR_TOOLBAR_TOOLTIP_BUILD_ROADS                                 :{BLACK}Bygg infrastruktur för vägar
STR_TOOLBAR_TOOLTIP_BUILD_TRAMWAYS                              :{BLACK}Bygg infrastruktur för spårvägar
STR_TOOLBAR_TOOLTIP_BUILD_SHIP_DOCKS                            :{BLACK}Bygg infrastruktur för vattenleder
STR_TOOLBAR_TOOLTIP_BUILD_AIRPORTS                              :{BLACK}Bygg flygplatser
STR_TOOLBAR_TOOLTIP_LANDSCAPING                                 :{BLACK}Öppna menyn för landskapsarkitektur, trädmenyn, eller placera en skylt
STR_TOOLBAR_TOOLTIP_SHOW_SOUND_MUSIC_WINDOW                     :{BLACK}Öppna ljud-/musikfönster
STR_TOOLBAR_TOOLTIP_SHOW_LAST_MESSAGE_NEWS                      :{BLACK}Öppna senaste meddelandet/nyheten, meddelandehistoriken eller ta bort alla meddelanden
STR_TOOLBAR_TOOLTIP_LAND_BLOCK_INFORMATION                      :{BLACK}Öppna markinformation, skärmdump, om OpenTTD, eller utvecklingsverktyg
STR_TOOLBAR_TOOLTIP_SWITCH_TOOLBAR                              :{BLACK}Byt verktygsrad

# Extra tooltips for the scenario editor toolbar
STR_SCENEDIT_TOOLBAR_TOOLTIP_SAVE_SCENARIO_LOAD_SCENARIO        :{BLACK}Spara scenario, öppna scenario, avsluta scenarioeditor, avsluta OpenTTD
STR_SCENEDIT_TOOLBAR_OPENTTD                                    :{YELLOW}OpenTTD
STR_SCENEDIT_TOOLBAR_SCENARIO_EDITOR                            :{YELLOW}Scenarioeditor
STR_SCENEDIT_TOOLBAR_TOOLTIP_MOVE_THE_STARTING_DATE_BACKWARD    :{BLACK}Flytta startdatumet 1 år bakåt
STR_SCENEDIT_TOOLBAR_TOOLTIP_MOVE_THE_STARTING_DATE_FORWARD     :{BLACK}Flytta startdatumet 1 år framåt
STR_SCENEDIT_TOOLBAR_TOOLTIP_SET_DATE                           :{BLACK}Klicka för att mata in startår
STR_SCENEDIT_TOOLBAR_TOOLTIP_DISPLAY_MAP_TOWN_DIRECTORY         :{BLACK}Öppna karta, extra vyfönster, skyltlista, eller lista över städer eller industrier
STR_SCENEDIT_TOOLBAR_LANDSCAPE_GENERATION                       :{BLACK}Öppna menyn för landskapsarkitektur eller generera en ny värld
STR_SCENEDIT_TOOLBAR_TOWN_GENERATION                            :{BLACK}Bygg eller generera städer
STR_SCENEDIT_TOOLBAR_INDUSTRY_GENERATION                        :{BLACK}Bygg eller generera industrier
STR_SCENEDIT_TOOLBAR_ROAD_CONSTRUCTION                          :{BLACK}Bygg infrastruktur för vägar
STR_SCENEDIT_TOOLBAR_TRAM_CONSTRUCTION                          :{BLACK}Bygg infrastruktur för spårvägar
STR_SCENEDIT_TOOLBAR_PLANT_TREES                                :{BLACK}Plantera träd. Ctrl+Klick+Drag för att välja ytan diagonalt. Håll även in Shift för att endast visa uppskattad kostnad
STR_SCENEDIT_TOOLBAR_PLACE_SIGN                                 :{BLACK}Placera skylt
STR_SCENEDIT_TOOLBAR_PLACE_OBJECT                               :{BLACK}Placera objekt. Ctrl+Klick+Drag för att välja ytan diagonalt. Håll även in Shift för att endast visa uppskattad kostnad

# Scenario editor file menu
###length 7
STR_SCENEDIT_FILE_MENU_SAVE_SCENARIO                            :Spara scenario
STR_SCENEDIT_FILE_MENU_LOAD_SCENARIO                            :Öppna scenario
STR_SCENEDIT_FILE_MENU_SAVE_HEIGHTMAP                           :Spara höjdkarta
STR_SCENEDIT_FILE_MENU_LOAD_HEIGHTMAP                           :Ladda höjdkarta
STR_SCENEDIT_FILE_MENU_QUIT_EDITOR                              :Avsluta scenarioeditor
STR_SCENEDIT_FILE_MENU_SEPARATOR                                :
STR_SCENEDIT_FILE_MENU_QUIT                                     :Avsluta

# Settings menu
###length 16
STR_SETTINGS_MENU_GAME_OPTIONS                                  :Spelinställningar
STR_SETTINGS_MENU_CONFIG_SETTINGS_TREE                          :Inställningar
STR_SETTINGS_MENU_AI_SETTINGS                                   :Inställningar för AI
STR_SETTINGS_MENU_GAMESCRIPT_SETTINGS                           :Spelskriptinställningar
STR_SETTINGS_MENU_NEWGRF_SETTINGS                               :Inställningar för NewGRF
STR_SETTINGS_MENU_SANDBOX_OPTIONS                               :Sandbox-inställningar
STR_SETTINGS_MENU_TRANSPARENCY_OPTIONS                          :Inställningar för genomskinlighet
STR_SETTINGS_MENU_TOWN_NAMES_DISPLAYED                          :Stadsnamn visas
STR_SETTINGS_MENU_STATION_NAMES_DISPLAYED                       :Stationsnamn visas
STR_SETTINGS_MENU_WAYPOINTS_DISPLAYED                           :Riktmärken visas
STR_SETTINGS_MENU_SIGNS_DISPLAYED                               :Skyltar visas
STR_SETTINGS_MENU_SHOW_COMPETITOR_SIGNS                         :Motståndarnas skyltar och namn visas
STR_SETTINGS_MENU_FULL_ANIMATION                                :Full animering
STR_SETTINGS_MENU_FULL_DETAIL                                   :Full detaljnivå
STR_SETTINGS_MENU_TRANSPARENT_BUILDINGS                         :Genomskinliga byggnader
STR_SETTINGS_MENU_TRANSPARENT_SIGNS                             :Genomskinliga skyltar

# File menu
STR_FILE_MENU_SAVE_GAME                                         :Spara spelet
STR_FILE_MENU_LOAD_GAME                                         :Ladda ett spel
STR_FILE_MENU_QUIT_GAME                                         :Avsluta spelet
STR_FILE_MENU_EXIT                                              :Avsluta

# Map menu
STR_MAP_MENU_MAP_OF_WORLD                                       :Världskarta
STR_MAP_MENU_EXTRA_VIEWPORT                                     :Nytt vyfönster
STR_MAP_MENU_LINGRAPH_LEGEND                                    :Legend för godsflöden
STR_MAP_MENU_SIGN_LIST                                          :Skyltlista

# Town menu
STR_TOWN_MENU_TOWN_DIRECTORY                                    :Lista med städer
STR_TOWN_MENU_FOUND_TOWN                                        :Grunda stad

# Subsidies menu
STR_SUBSIDIES_MENU_SUBSIDIES                                    :Subventioner

# Graph menu
STR_GRAPH_MENU_OPERATING_PROFIT_GRAPH                           :Graf över gångbar inkomst
STR_GRAPH_MENU_INCOME_GRAPH                                     :Graf över inkomster
STR_GRAPH_MENU_DELIVERED_CARGO_GRAPH                            :Graf över levererat gods
STR_GRAPH_MENU_PERFORMANCE_HISTORY_GRAPH                        :Graf över prestationshistorik
STR_GRAPH_MENU_COMPANY_VALUE_GRAPH                              :Graf över företagets värde
STR_GRAPH_MENU_CARGO_PAYMENT_RATES                              :Fraktförtjänster

# Company league menu
STR_GRAPH_MENU_COMPANY_LEAGUE_TABLE                             :Tabell över ledande företag
STR_GRAPH_MENU_DETAILED_PERFORMANCE_RATING                      :Detaljerad prestationsgradering
STR_GRAPH_MENU_HIGHSCORE                                        :Bästa spelresultat

# Industry menu
STR_INDUSTRY_MENU_INDUSTRY_DIRECTORY                            :Industriförteckning
STR_INDUSTRY_MENU_INDUSTRY_CHAIN                                :Industrikedjor
STR_INDUSTRY_MENU_FUND_NEW_INDUSTRY                             :Bekosta ny industri

# URailway construction menu
STR_RAIL_MENU_RAILROAD_CONSTRUCTION                             :Bygg järnväg
STR_RAIL_MENU_ELRAIL_CONSTRUCTION                               :Bygg elektrifierad järnväg
STR_RAIL_MENU_MONORAIL_CONSTRUCTION                             :Bygg monorail
STR_RAIL_MENU_MAGLEV_CONSTRUCTION                               :Bygg maglev

# Road construction menu
STR_ROAD_MENU_ROAD_CONSTRUCTION                                 :Bygg väg
STR_ROAD_MENU_TRAM_CONSTRUCTION                                 :Bygg spårväg

# Waterways construction menu
STR_WATERWAYS_MENU_WATERWAYS_CONSTRUCTION                       :Bygg kanal

# Aairport construction menu
STR_AIRCRAFT_MENU_AIRPORT_CONSTRUCTION                          :Bygg flygplats

# Landscaping menu
STR_LANDSCAPING_MENU_LANDSCAPING                                :Landskapsarkitektur
STR_LANDSCAPING_MENU_PLANT_TREES                                :Plantera träd
STR_LANDSCAPING_MENU_PLACE_SIGN                                 :Placera skylt

# Music menu
STR_TOOLBAR_SOUND_MUSIC                                         :Ljud/musik

# Message menu
STR_NEWS_MENU_LAST_MESSAGE_NEWS_REPORT                          :Senaste meddelandet/nyheten
STR_NEWS_MENU_MESSAGE_HISTORY_MENU                              :Meddelandehistorik
STR_NEWS_MENU_DELETE_ALL_MESSAGES                               :Ta bort alla meddelanden

# About menu
STR_ABOUT_MENU_LAND_BLOCK_INFO                                  :Information om mark
STR_ABOUT_MENU_HELP                                             :Hjälp & manualer
STR_ABOUT_MENU_TOGGLE_CONSOLE                                   :Visa/dölj konsolen
STR_ABOUT_MENU_AI_DEBUG                                         :Felsökning av datorspelare/spelskript
STR_ABOUT_MENU_SCREENSHOT                                       :Skärmdump
STR_ABOUT_MENU_SHOW_FRAMERATE                                   :Visa bildfrekvens
STR_ABOUT_MENU_ABOUT_OPENTTD                                    :Om 'OpenTTD'
STR_ABOUT_MENU_SPRITE_ALIGNER                                   :Justering av spriteobjekt
STR_ABOUT_MENU_TOGGLE_BOUNDING_BOXES                            :Slå av/på yttre gränser för grafiska element
STR_ABOUT_MENU_TOGGLE_DIRTY_BLOCKS                              :Slå av/på färgläggning av smutsiga block
STR_ABOUT_MENU_TOGGLE_WIDGET_OUTLINES                           :Visa/dölj ramar på grafiska element

###length 31
STR_DAY_NUMBER_1ST                                              :1
STR_DAY_NUMBER_2ND                                              :2
STR_DAY_NUMBER_3RD                                              :3
STR_DAY_NUMBER_4TH                                              :4
STR_DAY_NUMBER_5TH                                              :5
STR_DAY_NUMBER_6TH                                              :6
STR_DAY_NUMBER_7TH                                              :7
STR_DAY_NUMBER_8TH                                              :8
STR_DAY_NUMBER_9TH                                              :9
STR_DAY_NUMBER_10TH                                             :10
STR_DAY_NUMBER_11TH                                             :11
STR_DAY_NUMBER_12TH                                             :12
STR_DAY_NUMBER_13TH                                             :13
STR_DAY_NUMBER_14TH                                             :14
STR_DAY_NUMBER_15TH                                             :15
STR_DAY_NUMBER_16TH                                             :16
STR_DAY_NUMBER_17TH                                             :17
STR_DAY_NUMBER_18TH                                             :18
STR_DAY_NUMBER_19TH                                             :19
STR_DAY_NUMBER_20TH                                             :20
STR_DAY_NUMBER_21ST                                             :21
STR_DAY_NUMBER_22ND                                             :22
STR_DAY_NUMBER_23RD                                             :23
STR_DAY_NUMBER_24TH                                             :24
STR_DAY_NUMBER_25TH                                             :25
STR_DAY_NUMBER_26TH                                             :26
STR_DAY_NUMBER_27TH                                             :27
STR_DAY_NUMBER_28TH                                             :28
STR_DAY_NUMBER_29TH                                             :29
STR_DAY_NUMBER_30TH                                             :30
STR_DAY_NUMBER_31ST                                             :31

###length 12
STR_MONTH_ABBREV_JAN                                            :jan
STR_MONTH_ABBREV_FEB                                            :feb
STR_MONTH_ABBREV_MAR                                            :mar
STR_MONTH_ABBREV_APR                                            :apr
STR_MONTH_ABBREV_MAY                                            :maj
STR_MONTH_ABBREV_JUN                                            :jun
STR_MONTH_ABBREV_JUL                                            :jul
STR_MONTH_ABBREV_AUG                                            :aug
STR_MONTH_ABBREV_SEP                                            :sep
STR_MONTH_ABBREV_OCT                                            :okt
STR_MONTH_ABBREV_NOV                                            :nov
STR_MONTH_ABBREV_DEC                                            :dec

###length 12
STR_MONTH_JAN                                                   :januari
STR_MONTH_FEB                                                   :februari
STR_MONTH_MAR                                                   :mars
STR_MONTH_APR                                                   :april
STR_MONTH_MAY                                                   :maj
STR_MONTH_JUN                                                   :juni
STR_MONTH_JUL                                                   :juli
STR_MONTH_AUG                                                   :augusti
STR_MONTH_SEP                                                   :september
STR_MONTH_OCT                                                   :oktober
STR_MONTH_NOV                                                   :november
STR_MONTH_DEC                                                   :december

# Graph window
STR_GRAPH_KEY_BUTTON                                            :{BLACK}Nyckel
STR_GRAPH_KEY_TOOLTIP                                           :{BLACK}Visa nyckel till grafer
STR_GRAPH_X_LABEL_MONTH                                         :{TINY_FONT}{STRING}
STR_GRAPH_X_LABEL_MONTH_YEAR                                    :{TINY_FONT}{STRING}{}{NUM}
STR_GRAPH_Y_LABEL                                               :{TINY_FONT}{STRING}
STR_GRAPH_Y_LABEL_NUMBER                                        :{TINY_FONT}{COMMA}

STR_GRAPH_OPERATING_PROFIT_CAPTION                              :{WHITE}Graf över vinst
STR_GRAPH_INCOME_CAPTION                                        :{WHITE}Graf över inkomster
STR_GRAPH_CARGO_DELIVERED_CAPTION                               :{WHITE}Enheter levererat gods
STR_GRAPH_COMPANY_PERFORMANCE_RATINGS_CAPTION                   :{WHITE}Företagets prestationsgraderingar (maxgradering=1000)
STR_GRAPH_COMPANY_VALUES_CAPTION                                :{WHITE}Företagsvärdesgraf

STR_GRAPH_LAST_72_MINUTES_TIME_LABEL                            :{TINY_FONT}{BLACK}Senaste 72 minuterna

STR_GRAPH_CARGO_PAYMENT_RATES_CAPTION                           :{WHITE}Fraktförtjänster
STR_GRAPH_CARGO_PAYMENT_RATES_DAYS                              :{TINY_FONT}{BLACK}Dagar av resa
STR_GRAPH_CARGO_PAYMENT_RATES_SECONDS                           :{TINY_FONT}{BLACK}Sekunder av resa
STR_GRAPH_CARGO_PAYMENT_RATES_TITLE                             :{TINY_FONT}{BLACK}Betalning för leverans av 10 enheter (eller 10,000 liter) gods på ett avstånd av 20 rutor
STR_GRAPH_CARGO_ENABLE_ALL                                      :{TINY_FONT}{BLACK}Aktivera alla
STR_GRAPH_CARGO_DISABLE_ALL                                     :{TINY_FONT}{BLACK}Inaktivera alla
STR_GRAPH_CARGO_TOOLTIP_ENABLE_ALL                              :{BLACK}Visa alla godstyper på grafen över fraktförtjänster
STR_GRAPH_CARGO_TOOLTIP_DISABLE_ALL                             :{BLACK}Visa inga godstyper på grafen över fraktförtjänster
STR_GRAPH_CARGO_PAYMENT_TOGGLE_CARGO                            :{BLACK}Växla graf för godstyp av/på
STR_GRAPH_CARGO_PAYMENT_CARGO                                   :{TINY_FONT}{BLACK}{STRING}

STR_GRAPH_PERFORMANCE_DETAIL_TOOLTIP                            :{BLACK}Visa detaljerad prestationsgradering

# Graph key window
STR_GRAPH_KEY_CAPTION                                           :{WHITE}Nyckel till företagsgrafer
STR_GRAPH_KEY_COMPANY_SELECTION_TOOLTIP                         :{BLACK}Klicka här för att visa/dölja företaget i grafen

# Company league window
STR_COMPANY_LEAGUE_TABLE_CAPTION                                :{WHITE}Företagstabell
STR_COMPANY_LEAGUE_COMPANY_NAME                                 :{ORANGE}{COMPANY} {BLACK}{COMPANY_NUM} '{STRING}'
STR_COMPANY_LEAGUE_COMPANY_RANK                                 :{YELLOW}#{NUM}
STR_COMPANY_LEAGUE_PERFORMANCE_TITLE_ENGINEER                   :Lokförare
STR_COMPANY_LEAGUE_PERFORMANCE_TITLE_TRAFFIC_MANAGER            :Trafikledare
STR_COMPANY_LEAGUE_PERFORMANCE_TITLE_TRANSPORT_COORDINATOR      :Transportsamordnare
STR_COMPANY_LEAGUE_PERFORMANCE_TITLE_ROUTE_SUPERVISOR           :Linjeförman
STR_COMPANY_LEAGUE_PERFORMANCE_TITLE_DIRECTOR                   :Chef
STR_COMPANY_LEAGUE_PERFORMANCE_TITLE_CHIEF_EXECUTIVE            :Direktör
STR_COMPANY_LEAGUE_PERFORMANCE_TITLE_CHAIRMAN                   :Ordförande
STR_COMPANY_LEAGUE_PERFORMANCE_TITLE_PRESIDENT                  :Verkställande direktör
STR_COMPANY_LEAGUE_PERFORMANCE_TITLE_TYCOON                     :Pamp

# Performance detail window
STR_PERFORMANCE_DETAIL                                          :{WHITE}Detaljerad prestationsgradering
STR_PERFORMANCE_DETAIL_KEY                                      :{BLACK}Detaljer
STR_PERFORMANCE_DETAIL_AMOUNT_CURRENCY                          :{BLACK}({CURRENCY_SHORT}/{CURRENCY_SHORT})
STR_PERFORMANCE_DETAIL_AMOUNT_INT                               :{BLACK}({COMMA}/{COMMA})
STR_PERFORMANCE_DETAIL_PERCENT                                  :{WHITE}{NUM}%
STR_PERFORMANCE_DETAIL_SELECT_COMPANY_TOOLTIP                   :{BLACK}Visa detaljer om detta företag

###length 10
STR_PERFORMANCE_DETAIL_VEHICLES                                 :{BLACK}Fordon:
STR_PERFORMANCE_DETAIL_STATIONS                                 :{BLACK}Stationer:
STR_PERFORMANCE_DETAIL_MIN_PROFIT                               :{BLACK}Min. vinst:
STR_PERFORMANCE_DETAIL_MIN_INCOME                               :{BLACK}Min. inkomst:
STR_PERFORMANCE_DETAIL_MAX_INCOME                               :{BLACK}Max. inkomst:
STR_PERFORMANCE_DETAIL_DELIVERED                                :{BLACK}Levererat:
STR_PERFORMANCE_DETAIL_CARGO                                    :{BLACK}Gods:
STR_PERFORMANCE_DETAIL_MONEY                                    :{BLACK}Pengar:
STR_PERFORMANCE_DETAIL_LOAN                                     :{BLACK}Lån:
STR_PERFORMANCE_DETAIL_TOTAL                                    :{BLACK}Totalt:
###next-name-looks-similar

STR_PERFORMANCE_DETAIL_VEHICLES_TOOLTIP_YEARS                   :{BLACK}Antalet fordon som genererade en vinst förra året. Detta inkluderar vägfordon, tåg, fartyg och flygfarkoster
STR_PERFORMANCE_DETAIL_VEHICLES_TOOLTIP_PERIODS                 :{BLACK}Antalet fordon som genererade en vinst förra perioden. Detta inkluderar vägfordon, tåg, fartyg och flygfarkoster
STR_PERFORMANCE_DETAIL_STATIONS_TOOLTIP                         :{BLACK}Antalet nyligen betjänade stationer. Tågstationer, busshållplatser, flygplatser osv räknas var för sig även om de tillhör samma station
STR_PERFORMANCE_DETAIL_MIN_PROFIT_TOOLTIP_YEARS                 :{BLACK}Vinsten för fordonet med lägst inkomst (bara fordon äldre än två år beaktas)
STR_PERFORMANCE_DETAIL_MIN_PROFIT_TOOLTIP_PERIODS               :{BLACK}Vinsten för fordonet med lägst inkomst (bara fordon äldre än två perioder beaktas)
STR_PERFORMANCE_DETAIL_MIN_INCOME_TOOLTIP                       :{BLACK}Intjänade pengar det kvartal med lägst vinst av de senaste 12 kvartalen
STR_PERFORMANCE_DETAIL_MAX_INCOME_TOOLTIP                       :{BLACK}Intjänade pengar det kvartal med högst vinst de senaste 12 kvartalen
STR_PERFORMANCE_DETAIL_DELIVERED_TOOLTIP                        :{BLACK}Antalet enheter gods levererat de senaste fyra kvartalen.
STR_PERFORMANCE_DETAIL_CARGO_TOOLTIP                            :{BLACK}Antal olika typer av gods levererat det senaste kvartalet.
STR_PERFORMANCE_DETAIL_MONEY_TOOLTIP                            :{BLACK}Summa som företaget har på bankkontot
STR_PERFORMANCE_DETAIL_LOAN_TOOLTIP                             :{BLACK}Summa som företaget har lånat
STR_PERFORMANCE_DETAIL_TOTAL_TOOLTIP                            :{BLACK}Totalt antal poäng utav möjligt antal poäng

# Music window
STR_MUSIC_JAZZ_JUKEBOX_CAPTION                                  :{WHITE}Jazz Jukebox
STR_MUSIC_PLAYLIST_ALL                                          :{TINY_FONT}{BLACK}Alla
STR_MUSIC_PLAYLIST_OLD_STYLE                                    :{TINY_FONT}{BLACK}Gammaldags
STR_MUSIC_PLAYLIST_NEW_STYLE                                    :{TINY_FONT}{BLACK}Modern
STR_MUSIC_PLAYLIST_EZY_STREET                                   :{TINY_FONT}{BLACK}Ezy Street
STR_MUSIC_PLAYLIST_CUSTOM_1                                     :{TINY_FONT}{BLACK}Personlig 1
STR_MUSIC_PLAYLIST_CUSTOM_2                                     :{TINY_FONT}{BLACK}Personlig 2
STR_MUSIC_MUSIC_VOLUME                                          :{TINY_FONT}{BLACK}Musikvolym
STR_MUSIC_EFFECTS_VOLUME                                        :{TINY_FONT}{BLACK}Effektvolym
STR_MUSIC_TRACK_NONE                                            :{TINY_FONT}{DKGREEN}--
STR_MUSIC_TRACK_DIGIT                                           :{TINY_FONT}{DKGREEN}{ZEROFILL_NUM}
STR_MUSIC_TITLE_NONE                                            :{TINY_FONT}{DKGREEN}------
STR_MUSIC_TITLE_NOMUSIC                                         :{TINY_FONT}{DKGREEN}Ingen musik tillgänglig
STR_MUSIC_TITLE_NAME                                            :{TINY_FONT}{DKGREEN}"{STRING}"
STR_MUSIC_TRACK                                                 :{TINY_FONT}{BLACK}Spår
STR_MUSIC_XTITLE                                                :{TINY_FONT}{BLACK}Titel
STR_MUSIC_SHUFFLE                                               :{TINY_FONT}{BLACK}Slumpa
STR_MUSIC_PROGRAM                                               :{TINY_FONT}{BLACK}Spellista
STR_MUSIC_TOOLTIP_SKIP_TO_PREVIOUS_TRACK                        :{BLACK}Byt till föregående spår
STR_MUSIC_TOOLTIP_SKIP_TO_NEXT_TRACK_IN_SELECTION               :{BLACK}Byt till nästa spår
STR_MUSIC_TOOLTIP_STOP_PLAYING_MUSIC                            :{BLACK}Sluta spela musik
STR_MUSIC_TOOLTIP_START_PLAYING_MUSIC                           :{BLACK}Börja spela musik
STR_MUSIC_TOOLTIP_DRAG_SLIDERS_TO_SET_MUSIC                     :{BLACK}Dra för att ändra musik- och ljudvolym
STR_MUSIC_TOOLTIP_SELECT_ALL_TRACKS_PROGRAM                     :{BLACK}Välj spellistan 'alla'
STR_MUSIC_TOOLTIP_SELECT_OLD_STYLE_MUSIC                        :{BLACK}Välj spellistan 'gammaldags'
STR_MUSIC_TOOLTIP_SELECT_NEW_STYLE_MUSIC                        :{BLACK}Välj spellistan 'modern'
STR_MUSIC_TOOLTIP_SELECT_EZY_STREET_STYLE                       :{BLACK}Välj spellistan 'Ezy Street style music'
STR_MUSIC_TOOLTIP_SELECT_CUSTOM_1_USER_DEFINED                  :{BLACK}Välj spellistan 'Personlig 1' (användardefinerad)
STR_MUSIC_TOOLTIP_SELECT_CUSTOM_2_USER_DEFINED                  :{BLACK}Välj spellistan 'Personlig 2' (användardefinerad)
STR_MUSIC_TOOLTIP_TOGGLE_PROGRAM_SHUFFLE                        :{BLACK}Växla slumpning av/på
STR_MUSIC_TOOLTIP_SHOW_MUSIC_TRACK_SELECTION                    :{BLACK}Visa fönstret för val av musikspår

# Playlist window
STR_PLAYLIST_MUSIC_SELECTION_SETNAME                            :{WHITE}Musikprogram - '{STRING}'
STR_PLAYLIST_TRACK_NAME                                         :{TINY_FONT}{LTBLUE}{ZEROFILL_NUM} "{STRING}"
STR_PLAYLIST_TRACK_INDEX                                        :{TINY_FONT}{BLACK}Spårindex
STR_PLAYLIST_PROGRAM                                            :{TINY_FONT}{BLACK}Spellista - '{STRING}'
STR_PLAYLIST_CLEAR                                              :{TINY_FONT}{BLACK}Töm
STR_PLAYLIST_CHANGE_SET                                         :{BLACK}Byt samling
STR_PLAYLIST_TOOLTIP_CLEAR_CURRENT_PROGRAM_CUSTOM1              :{BLACK}Töm aktuell spellista (enbart Personlig1 eller Personlig2)
STR_PLAYLIST_TOOLTIP_CHANGE_SET                                 :{BLACK}Ändra musikvalet till en annan installerad samling
STR_PLAYLIST_TOOLTIP_CLICK_TO_ADD_TRACK                         :{BLACK}Klicka på ett musikstycke för att lägga till det i spellistan (enbart Personlig1 eller Personlig2)
STR_PLAYLIST_TOOLTIP_CLICK_TO_REMOVE_TRACK                      :{BLACK}Klicka på ett musikstycke för att ta bort det från spellistan (endast Personlig1 och Personlig2)

# Highscore window
STR_HIGHSCORE_TOP_COMPANIES                                     :{BIG_FONT}{BLACK}Ledande företag
STR_HIGHSCORE_POSITION                                          :{BIG_FONT}{BLACK}{COMMA}.
STR_HIGHSCORE_PERFORMANCE_TITLE_BUSINESSMAN                     :Affärsman
STR_HIGHSCORE_PERFORMANCE_TITLE_ENTREPRENEUR                    :Entreprenör
STR_HIGHSCORE_PERFORMANCE_TITLE_INDUSTRIALIST                   :Industrialist
STR_HIGHSCORE_PERFORMANCE_TITLE_CAPITALIST                      :Kapitalist
STR_HIGHSCORE_PERFORMANCE_TITLE_MAGNATE                         :Magnat
STR_HIGHSCORE_PERFORMANCE_TITLE_MOGUL                           :Mogul
STR_HIGHSCORE_PERFORMANCE_TITLE_TYCOON_OF_THE_CENTURY           :Århundradets pamp
STR_HIGHSCORE_NAME                                              :{PRESIDENT_NAME}, {COMPANY}
STR_HIGHSCORE_STATS                                             :{BIG_FONT}'{STRING}'   ({COMMA})
STR_HIGHSCORE_COMPANY_ACHIEVES_STATUS                           :{BIG_FONT}{BLACK}{COMPANY} uppnår '{STRING}'status!
STR_HIGHSCORE_PRESIDENT_OF_COMPANY_ACHIEVES_STATUS              :{BIG_FONT}{WHITE}{PRESIDENT_NAME} från {COMPANY} uppnår '{STRING}'status!

# Smallmap window
STR_SMALLMAP_CAPTION                                            :{WHITE}Karta - {STRING}

###length 7
STR_SMALLMAP_TYPE_CONTOURS                                      :Konturer
STR_SMALLMAP_TYPE_VEHICLES                                      :Fordon
STR_SMALLMAP_TYPE_INDUSTRIES                                    :Industrier
STR_SMALLMAP_TYPE_ROUTEMAP                                      :Godsflöde
STR_SMALLMAP_TYPE_ROUTES                                        :Rutter
STR_SMALLMAP_TYPE_VEGETATION                                    :Vegetation
STR_SMALLMAP_TYPE_OWNERS                                        :Ägare

STR_SMALLMAP_TOOLTIP_SHOW_LAND_CONTOURS_ON_MAP                  :{BLACK}Visa markkonturer på kartan
STR_SMALLMAP_TOOLTIP_SHOW_VEHICLES_ON_MAP                       :{BLACK}Visa fordon på kartan
STR_SMALLMAP_TOOLTIP_SHOW_INDUSTRIES_ON_MAP                     :{BLACK}Visa industrier på kartan
STR_SMALLMAP_TOOLTIP_SHOW_LINK_STATS_ON_MAP                     :{BLACK}Visa godsflöden på kartan
STR_SMALLMAP_TOOLTIP_SHOW_TRANSPORT_ROUTES_ON                   :{BLACK}Visa transportrutter på kartan
STR_SMALLMAP_TOOLTIP_SHOW_VEGETATION_ON_MAP                     :{BLACK}Visa vegetation på kartan
STR_SMALLMAP_TOOLTIP_SHOW_LAND_OWNERS_ON_MAP                    :{BLACK}Visa markägare på kartan
STR_SMALLMAP_TOOLTIP_INDUSTRY_SELECTION                         :{BLACK}Klicka på en typ av industri för att växla om den visas. Ctrl+klick visar inga andra typer av industrier. Ctrl+klick igen visar alla typer av industrier.
STR_SMALLMAP_TOOLTIP_COMPANY_SELECTION                          :{BLACK}Klicka på ett företag för att växla om det företagets egendomar visas. Ctrl+klick visar inga företag utom det valda. Ctrl+klick igen visar alla företag.
STR_SMALLMAP_TOOLTIP_CARGO_SELECTION                            :{BLACK}Klicka på en godstyp för att växla visning av dess egenskap. Ctrl+klick stänger av alla godstyper utom den valda. Ctrl+klicka igen för att aktivera alla godstyper

STR_SMALLMAP_LEGENDA_ROADS                                      :{TINY_FONT}{BLACK}Vägar
STR_SMALLMAP_LEGENDA_RAILROADS                                  :{TINY_FONT}{BLACK}Järnvägar
STR_SMALLMAP_LEGENDA_STATIONS_AIRPORTS_DOCKS                    :{TINY_FONT}{BLACK}Stationer/Flygplatser/Hamnar
STR_SMALLMAP_LEGENDA_BUILDINGS_INDUSTRIES                       :{TINY_FONT}{BLACK}Byggnader/Industrier
STR_SMALLMAP_LEGENDA_VEHICLES                                   :{TINY_FONT}{BLACK}Fordon
STR_SMALLMAP_LEGENDA_TRAINS                                     :{TINY_FONT}{BLACK}Tåg
STR_SMALLMAP_LEGENDA_ROAD_VEHICLES                              :{TINY_FONT}{BLACK}Vägfordon
STR_SMALLMAP_LEGENDA_SHIPS                                      :{TINY_FONT}{BLACK}Skepp
STR_SMALLMAP_LEGENDA_AIRCRAFT                                   :{TINY_FONT}{BLACK}Flygplan
STR_SMALLMAP_LEGENDA_TRANSPORT_ROUTES                           :{TINY_FONT}{BLACK}Transportrutter
STR_SMALLMAP_LEGENDA_FOREST                                     :{TINY_FONT}{BLACK}Skog
STR_SMALLMAP_LEGENDA_RAILROAD_STATION                           :{TINY_FONT}{BLACK}Järnvägsstation
STR_SMALLMAP_LEGENDA_TRUCK_LOADING_BAY                          :{TINY_FONT}{BLACK}Laststation
STR_SMALLMAP_LEGENDA_BUS_STATION                                :{TINY_FONT}{BLACK}Busshållplats
STR_SMALLMAP_LEGENDA_AIRPORT_HELIPORT                           :{TINY_FONT}{BLACK}Flygplats/Helikopterflygplats
STR_SMALLMAP_LEGENDA_DOCK                                       :{TINY_FONT}{BLACK}Hamn
STR_SMALLMAP_LEGENDA_ROUGH_LAND                                 :{TINY_FONT}{BLACK}Obearbetad mark
STR_SMALLMAP_LEGENDA_GRASS_LAND                                 :{TINY_FONT}{BLACK}Gräsmark
STR_SMALLMAP_LEGENDA_BARE_LAND                                  :{TINY_FONT}{BLACK}Barmark
STR_SMALLMAP_LEGENDA_RAINFOREST                                 :{TINY_FONT}{BLACK}Regnskog
STR_SMALLMAP_LEGENDA_FIELDS                                     :{TINY_FONT}{BLACK}Fält
STR_SMALLMAP_LEGENDA_TREES                                      :{TINY_FONT}{BLACK}Träd
STR_SMALLMAP_LEGENDA_ROCKS                                      :{TINY_FONT}{BLACK}Stenar
STR_SMALLMAP_LEGENDA_WATER                                      :{TINY_FONT}{BLACK}Vatten
STR_SMALLMAP_LEGENDA_NO_OWNER                                   :{TINY_FONT}{BLACK}Ingen ägare
STR_SMALLMAP_LEGENDA_TOWNS                                      :{TINY_FONT}{BLACK}Städer
STR_SMALLMAP_LEGENDA_INDUSTRIES                                 :{TINY_FONT}{BLACK}Industrier
STR_SMALLMAP_LEGENDA_DESERT                                     :{TINY_FONT}{BLACK}Öken
STR_SMALLMAP_LEGENDA_SNOW                                       :{TINY_FONT}{BLACK}Snö

STR_SMALLMAP_TOOLTIP_TOGGLE_TOWN_NAMES_ON_OFF                   :{BLACK}Växla stadsnamn på/av på kartan
STR_SMALLMAP_CENTER                                             :{BLACK}Centrera minikartan på den nuvarande positionen
STR_SMALLMAP_INDUSTRY                                           :{TINY_FONT}{STRING} ({NUM})
STR_SMALLMAP_LINKSTATS                                          :{TINY_FONT}{STRING}
STR_SMALLMAP_COMPANY                                            :{TINY_FONT}{COMPANY}
STR_SMALLMAP_TOWN                                               :{TINY_FONT}{WHITE}{TOWN}
STR_SMALLMAP_DISABLE_ALL                                        :{BLACK}Inaktivera alla
STR_SMALLMAP_ENABLE_ALL                                         :{BLACK}Aktivera alla
STR_SMALLMAP_SHOW_HEIGHT                                        :{BLACK}Visa höjd
STR_SMALLMAP_TOOLTIP_DISABLE_ALL_INDUSTRIES                     :{BLACK}Visa inga industrier på kartan
STR_SMALLMAP_TOOLTIP_ENABLE_ALL_INDUSTRIES                      :{BLACK}Visa alla industrier på kartan
STR_SMALLMAP_TOOLTIP_SHOW_HEIGHT                                :{BLACK}Växla visning av höjdkarta
STR_SMALLMAP_TOOLTIP_DISABLE_ALL_COMPANIES                      :{BLACK}Visa inga företags egendomar på kartan
STR_SMALLMAP_TOOLTIP_ENABLE_ALL_COMPANIES                       :{BLACK}Visa alla företags egendomar på kartan
STR_SMALLMAP_TOOLTIP_DISABLE_ALL_CARGOS                         :{BLACK}Visa inga godstyper på kartan
STR_SMALLMAP_TOOLTIP_ENABLE_ALL_CARGOS                          :{BLACK}Visa alla godstyper på kartan

# Status bar messages
STR_STATUSBAR_TOOLTIP_SHOW_LAST_NEWS                            :{BLACK}Visa senaste meddelande eller nyhet
STR_STATUSBAR_COMPANY_NAME                                      :{SILVER}- -  {COMPANY}  - -
STR_STATUSBAR_PAUSED                                            :{YELLOW}*  *  PAUSAD  *  *
STR_STATUSBAR_PAUSED_LINK_GRAPH                                 :{ORANGE}*  *  PAUSAD (väntar på uppdatering av länkgraf) *  *
STR_STATUSBAR_AUTOSAVE                                          :{RED}AUTOSPARA
STR_STATUSBAR_SAVING_GAME                                       :{RED}*  *  SPARAR SPEL  *  *

STR_STATUSBAR_SPECTATOR                                         :{WHITE}(åskådare)
STR_STATUSBAR_INFINITE_MONEY                                    :{WHITE}(obegränsat kapital)

# News message history
STR_MESSAGE_HISTORY                                             :{WHITE}Meddelandehistorik
STR_MESSAGE_HISTORY_TOOLTIP                                     :{BLACK}En lista med de senaste nyheterna
STR_MESSAGE_NEWS_FORMAT                                         :{STRING}  -  {STRING}

STR_NEWS_MESSAGE_CAPTION                                        :{WHITE}Meddelande
STR_NEWS_CUSTOM_ITEM                                            :{BIG_FONT}{BLACK}{STRING}

STR_NEWS_FIRST_TRAIN_ARRIVAL                                    :{BIG_FONT}{BLACK}Invånarna firar . . .{}Första tåget ankommer till {STATION}!
STR_NEWS_FIRST_BUS_ARRIVAL                                      :{BIG_FONT}{BLACK}Invånarna firar . . .{}Första bussen ankommer till {STATION}!
STR_NEWS_FIRST_TRUCK_ARRIVAL                                    :{BIG_FONT}{BLACK}Invånarna firar . . .{}Första lastbilen ankommer till {STATION}!
STR_NEWS_FIRST_PASSENGER_TRAM_ARRIVAL                           :{BIG_FONT}{BLACK}Invånarna firar . . .{}Första passagerarspårvagnen anländer till {STATION}!
STR_NEWS_FIRST_CARGO_TRAM_ARRIVAL                               :{BIG_FONT}{BLACK}Invånarna firar . . .{}Första godsspårvagnen anländer till {STATION}!
STR_NEWS_FIRST_SHIP_ARRIVAL                                     :{BIG_FONT}{BLACK}Invånarna firar . . .{}Första fartyget ankommer till {STATION}!
STR_NEWS_FIRST_AIRCRAFT_ARRIVAL                                 :{BIG_FONT}{BLACK}Invånarna firar . . .{}Första flygplanet ankommer till {STATION}!

STR_NEWS_TRAIN_CRASH                                            :{BIG_FONT}{BLACK}Tågkrasch!{}{COMMA} dog i lågorna efter kollision
STR_NEWS_ROAD_VEHICLE_CRASH_DRIVER                              :{BIG_FONT}{BLACK}Vägfordonskrasch!{}Föraren dog i lågorna efter kollision med tåg
STR_NEWS_ROAD_VEHICLE_CRASH                                     :{BIG_FONT}{BLACK}Vägfordonskrasch!{}{COMMA} dog i lågorna efter kollision med tåg
STR_NEWS_AIRCRAFT_CRASH                                         :{BIG_FONT}{BLACK}Flygplanskrasch!{}{COMMA} dog i lågorna på {STATION}
STR_NEWS_PLANE_CRASH_OUT_OF_FUEL                                :{BIG_FONT}{BLACK}Flygplanskrasch!{}Flygplanet fick slut på bränsle, {COMMA} dog i lågorna!

STR_NEWS_DISASTER_ZEPPELIN                                      :{BIG_FONT}{BLACK}Zeppelinarkatastrof på {STATION}!
STR_NEWS_DISASTER_SMALL_UFO                                     :{BIG_FONT}{BLACK}Vägfordon förstört i 'UFO'-kollision!
STR_NEWS_DISASTER_AIRPLANE_OIL_REFINERY                         :{BIG_FONT}{BLACK}Oljeraffinaderi exploderade nära {TOWN}!
STR_NEWS_DISASTER_HELICOPTER_FACTORY                            :{BIG_FONT}{BLACK}Fabrik förstörd under misstänkta omständigheter nära {TOWN}!
STR_NEWS_DISASTER_BIG_UFO                                       :{BIG_FONT}{BLACK}'UFO' landar nära {TOWN}!
STR_NEWS_DISASTER_COAL_MINE_SUBSIDENCE                          :{BIG_FONT}{BLACK}Kolgruva rasar - lämnar spår av förödelse nära {TOWN}!
STR_NEWS_DISASTER_FLOOD_VEHICLE                                 :{BIG_FONT}{BLACK}Översvämning!{}Minst {COMMA} saknas, förmodas döda efter betydande översvämning!

STR_NEWS_COMPANY_IN_TROUBLE_TITLE                               :{BIG_FONT}{BLACK}Transportföretag har problem!
STR_NEWS_COMPANY_IN_TROUBLE_DESCRIPTION                         :{BIG_FONT}{BLACK}{STRING} kommer att säljas eller förklaras bankrutt om det inte går bättre snart!
STR_NEWS_COMPANY_MERGER_TITLE                                   :{BIG_FONT}{BLACK}Transportföretag slås ihop!
STR_NEWS_COMPANY_MERGER_DESCRIPTION                             :{BIG_FONT}{BLACK}{STRING} har sålts till {STRING} för {CURRENCY_LONG}!
STR_NEWS_COMPANY_BANKRUPT_TITLE                                 :{BIG_FONT}{BLACK}Bankrutt!
STR_NEWS_COMPANY_BANKRUPT_DESCRIPTION                           :{BIG_FONT}{BLACK}{STRING} har avvecklats av investerarna och alla tillgångar har sålts ut!
STR_NEWS_COMPANY_LAUNCH_TITLE                                   :{BIG_FONT}{BLACK}Nytt transportföretag startat!
STR_NEWS_COMPANY_LAUNCH_DESCRIPTION                             :{BIG_FONT}{BLACK}{STRING} börjar bygga nära {TOWN}!
STR_NEWS_MERGER_TAKEOVER_TITLE                                  :{BIG_FONT}{BLACK}{STRING} har tagits över av {STRING} för en hemlig summa!
STR_PRESIDENT_NAME_MANAGER                                      :{BLACK}{PRESIDENT_NAME}{}(VD)

STR_NEWS_NEW_TOWN                                               :{BLACK}{BIG_FONT}{STRING} har sponsrat byggnationen av den nya staden {TOWN}!
STR_NEWS_NEW_TOWN_UNSPONSORED                                   :{BLACK}{BIG_FONT}En ny stad, kallad {TOWN}, har grundats!

STR_NEWS_INDUSTRY_CONSTRUCTION                                  :{BIG_FONT}{BLACK}Ny {STRING} under konstruktion nära {TOWN}!
STR_NEWS_INDUSTRY_PLANTED                                       :{BIG_FONT}{BLACK}Ny {STRING} planteras nära {TOWN}!

STR_NEWS_INDUSTRY_CLOSURE_GENERAL                               :{BIG_FONT}{BLACK}{STRING} meddelar att de stänger ner snarast!
STR_NEWS_INDUSTRY_CLOSURE_SUPPLY_PROBLEMS                       :{BIG_FONT}{BLACK}Leveransproblem får {STRING} att meddela att de stänger ner snarast!
STR_NEWS_INDUSTRY_CLOSURE_LACK_OF_TREES                         :{BIG_FONT}{BLACK}Avsaknad av träd får {STRING} att meddela att de stänger ner snarast!

STR_NEWS_EURO_INTRODUCTION                                      :{BIG_FONT}{BLACK}Europeiska Valutasystemet!{}{}Euron introduceras som enda valuta i ditt land!
STR_NEWS_BEGIN_OF_RECESSION                                     :{BIG_FONT}{BLACK}Lågkonjuktur!{}{}Finansexperter befarar det värsta när ekonomin rasar!
STR_NEWS_END_OF_RECESSION                                       :{BIG_FONT}{BLACK}Lågkonjunkturen över!{}{}Uppsving i handeln ger tillförsikt till industrier när ekonomin stärks!

STR_NEWS_INDUSTRY_PRODUCTION_INCREASE_GENERAL                   :{BIG_FONT}{BLACK}{INDUSTRY} ökar produktionen!
STR_NEWS_INDUSTRY_PRODUCTION_INCREASE_COAL                      :{BIG_FONT}{BLACK}Ny fyndighet av kol upptäckt vid {INDUSTRY}!{}Produktionen fördubblas!
STR_NEWS_INDUSTRY_PRODUCTION_INCREASE_OIL                       :{BIG_FONT}{BLACK}Nya oljereserver funna vid {INDUSTRY}!{}Produktionen fördubblas!
STR_NEWS_INDUSTRY_PRODUCTION_INCREASE_FARM                      :{BIG_FONT}{BLACK}Nya jordbruksmetoder vid {INDUSTRY} ger fördubblad produktion!
STR_NEWS_INDUSTRY_PRODUCTION_INCREASE_SMOOTH                    :{BIG_FONT}{BLACK}Produktionen av {STRING} vid {INDUSTRY} upp med {COMMA}%!
STR_NEWS_INDUSTRY_PRODUCTION_DECREASE_GENERAL                   :{BIG_FONT}{BLACK}Produktionen vid {INDUSTRY} går ned med 50%
STR_NEWS_INDUSTRY_PRODUCTION_DECREASE_FARM                      :{BIG_FONT}{BLACK}Invasion av insekter orsakar ödeläggelse vid {INDUSTRY}!{}Produktionen ned med 50%
STR_NEWS_INDUSTRY_PRODUCTION_DECREASE_SMOOTH                    :{BIG_FONT}{BLACK}Produktionen av {STRING} vid {INDUSTRY} ned med {COMMA}%!

###length VEHICLE_TYPES
STR_NEWS_TRAIN_IS_WAITING                                       :{WHITE}{VEHICLE} väntar i depån
STR_NEWS_ROAD_VEHICLE_IS_WAITING                                :{WHITE}{VEHICLE} väntar i depån
STR_NEWS_SHIP_IS_WAITING                                        :{WHITE}{VEHICLE} väntar i depån
STR_NEWS_AIRCRAFT_IS_WAITING                                    :{WHITE}{VEHICLE} väntar i hangaren
###next-name-looks-similar

# Order review system / warnings
STR_NEWS_VEHICLE_HAS_TOO_FEW_ORDERS                             :{WHITE}{VEHICLE} har för få ordrar i schemat
STR_NEWS_VEHICLE_HAS_VOID_ORDER                                 :{WHITE}{VEHICLE} har en ogiltig order
STR_NEWS_VEHICLE_HAS_DUPLICATE_ENTRY                            :{WHITE}{VEHICLE} har dubblerade destinationer
STR_NEWS_VEHICLE_HAS_INVALID_ENTRY                              :{WHITE}{VEHICLE} har en felaktig station bland destinationerna
STR_NEWS_PLANE_USES_TOO_SHORT_RUNWAY                            :{WHITE}{VEHICLE} har i sitt körschema en flygplats vars bana är för kort

STR_NEWS_VEHICLE_IS_GETTING_OLD                                 :{WHITE}{VEHICLE} börjar bli gammal
STR_NEWS_VEHICLE_IS_GETTING_VERY_OLD                            :{WHITE}{VEHICLE} börjar bli mycket gammal
STR_NEWS_VEHICLE_IS_GETTING_VERY_OLD_AND                        :{WHITE}{VEHICLE} börjar bli mycket gammal och bör bytas ut omgående
STR_NEWS_TRAIN_IS_STUCK                                         :{WHITE}{VEHICLE} kan inte hitta en rutt för att fortsätta
STR_NEWS_VEHICLE_IS_LOST                                        :{WHITE}{VEHICLE} är vilse
STR_NEWS_VEHICLE_UNPROFITABLE_YEAR                              :{WHITE}{VEHICLE}s vinst för förra året var {CURRENCY_LONG}
STR_NEWS_VEHICLE_UNPROFITABLE_PERIOD                            :{WHITE}{VEHICLE}s vinst för förra perioden var {CURRENCY_LONG}
STR_NEWS_AIRCRAFT_DEST_TOO_FAR                                  :{WHITE}{VEHICLE} kan inte ta sig till nästa destination då räckvidden inte är tillräcklig

STR_NEWS_ORDER_REFIT_FAILED                                     :{WHITE}{VEHICLE} stoppades för att en beställd anpassning av godstyp misslyckades
STR_NEWS_VEHICLE_AUTORENEW_FAILED                               :{WHITE}Automatisk förnyelse misslyckades för {VEHICLE}{}{STRING}

STR_NEWS_NEW_VEHICLE_NOW_AVAILABLE                              :{BIG_FONT}{BLACK}Ny {STRING} tillgänglig!
STR_NEWS_NEW_VEHICLE_TYPE                                       :{BIG_FONT}{BLACK}{ENGINE}
STR_NEWS_NEW_VEHICLE_NOW_AVAILABLE_WITH_TYPE                    :{BLACK}Ny {STRING} är nu tillgänglig  -  {ENGINE}

STR_NEWS_SHOW_VEHICLE_GROUP_TOOLTIP                             :{BLACK}Öppna gruppfönstret fokuserat på fordonets grupp

STR_NEWS_STATION_NO_LONGER_ACCEPTS_CARGO_LIST                   :{WHITE}{STATION} accepterar inte längre: {CARGO_LIST}
STR_NEWS_STATION_NOW_ACCEPTS_CARGO_LIST                         :{WHITE}{STATION} accepterar nu: {CARGO_LIST}

STR_NEWS_OFFER_OF_SUBSIDY_EXPIRED                               :{BIG_FONT}{BLACK}Subventionen har gått ut:{}{}{STRING} från {STRING} till {STRING} är inte längre subventionerad
STR_NEWS_SUBSIDY_WITHDRAWN_SERVICE                              :{BIG_FONT}{BLACK}Subventionen gäller inte längre:{}{}{STRING} från {STRING} till {STRING} är inte längre subventionerad
STR_NEWS_SERVICE_SUBSIDY_OFFERED                                :{BIG_FONT}{BLACK}Subvention erbjuden:{}{}Första {STRING} från {STRING} till {STRING} kommer tilldelas en {UNITS_YEARS_OR_MINUTES}s subvention från de lokala myndigheterna!
###length 4
STR_NEWS_SERVICE_SUBSIDY_AWARDED_HALF                           :{BIG_FONT}{BLACK}Subvention tilldelad {STRING}!{}{}{STRING} från {STRING} till {STRING} kommer ge 50% extra utdelning nästkommande {UNITS_YEARS_OR_MINUTES}!
STR_NEWS_SERVICE_SUBSIDY_AWARDED_DOUBLE                         :{BIG_FONT}{BLACK}Subvention tilldelad {STRING}!{}{}{STRING} från {STRING} till {STRING} kommer ge dubbel utdelning nästkommande {UNITS_YEARS_OR_MINUTES}!
STR_NEWS_SERVICE_SUBSIDY_AWARDED_TRIPLE                         :{BIG_FONT}{BLACK}Subvention tilldelad {STRING}!{}{}{STRING} från {STRING} till {STRING} kommer ge tredubbel utdelning nästkommande {UNITS_YEARS_OR_MINUTES}!
STR_NEWS_SERVICE_SUBSIDY_AWARDED_QUADRUPLE                      :{BIG_FONT}{BLACK}Subvention tilldelad {STRING}!{}{}{STRING} från {STRING} till {STRING} kommer ge fyrdubbel utdelning nästkommande {UNITS_YEARS_OR_MINUTES}!

STR_NEWS_ROAD_REBUILDING_MONTHS                                 :{BIG_FONT}{BLACK}Trafikkaos i {TOWN}!{}{}Projektet för återuppbyggnad av vägar finasierat av {STRING} orsakar 6 månaders lidande för motorister!
STR_NEWS_ROAD_REBUILDING_MINUTES                                :{BIG_FONT}{BLACK}Trafikkaos i {TOWN}!{}{}Projektet för återuppbyggnad av vägar finasierat av {STRING} orsakar 6 minuters lidande för motorister!
STR_NEWS_EXCLUSIVE_RIGHTS_TITLE                                 :{BIG_FONT}{BLACK}Transportmonopol!
STR_NEWS_EXCLUSIVE_RIGHTS_DESCRIPTION_MONTHS                    :{BIG_FONT}{BLACK}Lokala myndigheter i {TOWN} skriver kontrakt med {STRING} för 12 månaders ensamrätt på transporter!
STR_NEWS_EXCLUSIVE_RIGHTS_DESCRIPTION_MINUTES                   :{BIG_FONT}{BLACK}Lokala myndigheter i {TOWN} skriver kontrakt med {STRING} för 12 minuters ensamrätt på transporter!

# Extra view window
STR_EXTRA_VIEWPORT_TITLE                                        :{WHITE}Vyfönster {COMMA}
STR_EXTRA_VIEW_MOVE_VIEW_TO_MAIN                                :{BLACK}Byt vy
STR_EXTRA_VIEW_MOVE_VIEW_TO_MAIN_TT                             :{BLACK}Kopiera huvudvyns position till detta vyfönster
STR_EXTRA_VIEW_MOVE_MAIN_TO_VIEW                                :{BLACK}Byt huvudvy
STR_EXTRA_VIEW_MOVE_MAIN_TO_VIEW_TT                             :{BLACK}Kopiera denna vys position till huvudvyn

# Game options window
STR_GAME_OPTIONS_CAPTION                                        :{WHITE}Spelinställningar

STR_GAME_OPTIONS_TAB_GENERAL                                    :Allmänt
STR_GAME_OPTIONS_TAB_GENERAL_TT                                 :{BLACK}Välj generella inställningar
STR_GAME_OPTIONS_TAB_GRAPHICS                                   :Grafik
STR_GAME_OPTIONS_TAB_GRAPHICS_TT                                :{BLACK}Välj grafikinställningar
STR_GAME_OPTIONS_TAB_SOUND                                      :Ljud
STR_GAME_OPTIONS_TAB_SOUND_TT                                   :{BLACK}Välj ljud- och musikinställningar
STR_GAME_OPTIONS_TAB_SOCIAL                                     :Socialt
STR_GAME_OPTIONS_TAB_SOCIAL_TT                                  :{BLACK}Välj inställningar för social integration

STR_GAME_OPTIONS_VOLUME                                         :Volym
STR_GAME_OPTIONS_SFX_VOLUME                                     :Ljudeffekter
STR_GAME_OPTIONS_MUSIC_VOLUME                                   :Musik

STR_GAME_OPTIONS_VOLUME_0                                       :0%
STR_GAME_OPTIONS_VOLUME_25                                      :25%
STR_GAME_OPTIONS_VOLUME_50                                      :50%
STR_GAME_OPTIONS_VOLUME_75                                      :75%
STR_GAME_OPTIONS_VOLUME_100                                     :100%

STR_GAME_OPTIONS_CURRENCY_UNITS_FRAME                           :{BLACK}Valutaenheter
STR_GAME_OPTIONS_CURRENCY_UNITS_DROPDOWN_TOOLTIP                :{BLACK}Välj valutaenhet

STR_GAME_OPTIONS_CURRENCY_CODE                                  :{STRING} ({STRING})

###length 43
STR_GAME_OPTIONS_CURRENCY_GBP                                   :Brittiskt pund
STR_GAME_OPTIONS_CURRENCY_USD                                   :Amerikansk dollar
STR_GAME_OPTIONS_CURRENCY_EUR                                   :Euro
STR_GAME_OPTIONS_CURRENCY_JPY                                   :Japansk yen
STR_GAME_OPTIONS_CURRENCY_ATS                                   :Österrikisk shilling
STR_GAME_OPTIONS_CURRENCY_BEF                                   :Belgisk franc
STR_GAME_OPTIONS_CURRENCY_CHF                                   :Schweizisk franc
STR_GAME_OPTIONS_CURRENCY_CZK                                   :Tjeckisk krona
STR_GAME_OPTIONS_CURRENCY_DEM                                   :D-mark
STR_GAME_OPTIONS_CURRENCY_DKK                                   :Dansk krona
STR_GAME_OPTIONS_CURRENCY_ESP                                   :Spansk peseta
STR_GAME_OPTIONS_CURRENCY_FIM                                   :Finsk mark
STR_GAME_OPTIONS_CURRENCY_FRF                                   :Fransk franc
STR_GAME_OPTIONS_CURRENCY_GRD                                   :Grekisk drachme
STR_GAME_OPTIONS_CURRENCY_HUF                                   :Ungersk forint
STR_GAME_OPTIONS_CURRENCY_ISK                                   :Isländsk krona
STR_GAME_OPTIONS_CURRENCY_ITL                                   :Italiensk lira
STR_GAME_OPTIONS_CURRENCY_NLG                                   :Nederländsk gulden
STR_GAME_OPTIONS_CURRENCY_NOK                                   :Norsk krona
STR_GAME_OPTIONS_CURRENCY_PLN                                   :Polsk złoty
STR_GAME_OPTIONS_CURRENCY_RON                                   :Rumänsk leu
STR_GAME_OPTIONS_CURRENCY_RUR                                   :Rysk rubel
STR_GAME_OPTIONS_CURRENCY_SIT                                   :Slovensk tolar
STR_GAME_OPTIONS_CURRENCY_SEK                                   :Svensk krona
STR_GAME_OPTIONS_CURRENCY_TRY                                   :Turkisk lira
STR_GAME_OPTIONS_CURRENCY_SKK                                   :Slovakisk krona
STR_GAME_OPTIONS_CURRENCY_BRL                                   :Brasiliansk real
STR_GAME_OPTIONS_CURRENCY_EEK                                   :Estnisk krona
STR_GAME_OPTIONS_CURRENCY_LTL                                   :Litauisk litas
STR_GAME_OPTIONS_CURRENCY_KRW                                   :Sydkoreansk won
STR_GAME_OPTIONS_CURRENCY_ZAR                                   :Sydafrikansk rand
STR_GAME_OPTIONS_CURRENCY_CUSTOM                                :Egen...
STR_GAME_OPTIONS_CURRENCY_GEL                                   :Georgisk lari
STR_GAME_OPTIONS_CURRENCY_IRR                                   :Iransk rial
STR_GAME_OPTIONS_CURRENCY_RUB                                   :Ny rysk rubel
STR_GAME_OPTIONS_CURRENCY_MXN                                   :Mexikansk peso
STR_GAME_OPTIONS_CURRENCY_NTD                                   :Ny taiwanesisk dollar
STR_GAME_OPTIONS_CURRENCY_CNY                                   :Kinesisk renminbi
STR_GAME_OPTIONS_CURRENCY_HKD                                   :Hongkongdollar
STR_GAME_OPTIONS_CURRENCY_INR                                   :Indisk rupie
STR_GAME_OPTIONS_CURRENCY_IDR                                   :Indonesisk rupie
STR_GAME_OPTIONS_CURRENCY_MYR                                   :Malaysisk ringgit
STR_GAME_OPTIONS_CURRENCY_LVL                                   :Lettiska Lats

STR_GAME_OPTIONS_AUTOSAVE_FRAME                                 :{BLACK}Spara automatiskt
STR_GAME_OPTIONS_AUTOSAVE_DROPDOWN_TOOLTIP                      :{BLACK}Välj intervall mellan automatiskt sparande

# Autosave dropdown
###length 5
STR_GAME_OPTIONS_AUTOSAVE_DROPDOWN_OFF                          :Avstängd
STR_GAME_OPTIONS_AUTOSAVE_DROPDOWN_EVERY_10_MINUTES             :Var 10:e minut
STR_GAME_OPTIONS_AUTOSAVE_DROPDOWN_EVERY_30_MINUTES             :Var 30:e minut
STR_GAME_OPTIONS_AUTOSAVE_DROPDOWN_EVERY_60_MINUTES             :Var 60:e minut
STR_GAME_OPTIONS_AUTOSAVE_DROPDOWN_EVERY_120_MINUTES            :Var 120:e minut

STR_GAME_OPTIONS_LANGUAGE                                       :{BLACK}Språk
STR_GAME_OPTIONS_LANGUAGE_TOOLTIP                               :{BLACK}Välj vilket språk som ska användas
STR_GAME_OPTIONS_LANGUAGE_PERCENTAGE                            :{STRING} ({NUM}% färdigt)

STR_GAME_OPTIONS_FULLSCREEN                                     :{BLACK}Helskärm
STR_GAME_OPTIONS_FULLSCREEN_TOOLTIP                             :{BLACK}Kryssa i den här rutan för att spela OpenTTD i helskärmsläge

STR_GAME_OPTIONS_RESOLUTION                                     :{BLACK}Skärmupplösning
STR_GAME_OPTIONS_RESOLUTION_TOOLTIP                             :{BLACK}Välj vilken skärmupplösning som ska användas
STR_GAME_OPTIONS_RESOLUTION_OTHER                               :annan
STR_GAME_OPTIONS_RESOLUTION_ITEM                                :{NUM}x{NUM}

STR_GAME_OPTIONS_VIDEO_ACCELERATION                             :{BLACK}Hårdvaruacceleration
STR_GAME_OPTIONS_VIDEO_ACCELERATION_TOOLTIP                     :{BLACK}Markera denna rutan för att tillåta OpenTTD att försöka använda hårdvaruacceleration. Ändrad inställning kommer bara att gälla efter omstart.
STR_GAME_OPTIONS_VIDEO_ACCELERATION_RESTART                     :{WHITE}Inställningen kommer bara att gälla efter omstart av spelet

STR_GAME_OPTIONS_VIDEO_VSYNC                                    :{BLACK}VSync
STR_GAME_OPTIONS_VIDEO_VSYNC_TOOLTIP                            :{BLACK}Markera den här rutan för att v-synka skärmen. Ändringar i den här inställningen kommer bara att tillämpas vid omstart av spelet. Fungerar bara med hårdvaruacceleration aktiverad.

STR_GAME_OPTIONS_VIDEO_DRIVER_INFO                              :{BLACK}Nuvarande drivrutin: {STRING}

STR_GAME_OPTIONS_GUI_SCALE_FRAME                                :{BLACK}Gränssnittets storlek
STR_GAME_OPTIONS_GUI_SCALE_TOOLTIP                              :{BLACK}Dra i reglaget för att ställa in gränssnittets storlek. Ctrl+Drag för steglös justering
STR_GAME_OPTIONS_GUI_SCALE_AUTO                                 :{BLACK}Känn av storleken automatiskt
STR_GAME_OPTIONS_GUI_SCALE_AUTO_TOOLTIP                         :{BLACK}Kryssa i den här rutan för automatisk inställning av gränssnittets storlek

STR_GAME_OPTIONS_GUI_SCALE_BEVELS                               :{BLACK}Skala bården
STR_GAME_OPTIONS_GUI_SCALE_BEVELS_TOOLTIP                       :{BLACK}Kryssa i den här rutan för att skala bården efter gränssnittets storlek

STR_GAME_OPTIONS_GUI_FONT_SPRITE                                :{BLACK}Använd traditionellt sprite-typsnitt
STR_GAME_OPTIONS_GUI_FONT_SPRITE_TOOLTIP                        :{BLACK}Kryssa i den här rutan om du föredrar att använda det traditionella sprite-typsnittet med fast storlek.
STR_GAME_OPTIONS_GUI_FONT_AA                                    :{BLACK}Anti-alias-typsnitt
STR_GAME_OPTIONS_GUI_FONT_AA_TOOLTIP                            :{BLACK}Kryssa i den här rutan för anti-aliasing av typsnitt med justerbar storlek.

STR_GAME_OPTIONS_GUI_SCALE_1X                                   :1x
STR_GAME_OPTIONS_GUI_SCALE_2X                                   :2x
STR_GAME_OPTIONS_GUI_SCALE_3X                                   :3x
STR_GAME_OPTIONS_GUI_SCALE_4X                                   :4x
STR_GAME_OPTIONS_GUI_SCALE_5X                                   :5x

STR_GAME_OPTIONS_PARTICIPATE_SURVEY_FRAME                       :{BLACK}Automatisk undersökning
STR_GAME_OPTIONS_PARTICIPATE_SURVEY                             :{BLACK}Delta i en automatisk undersökning
STR_GAME_OPTIONS_PARTICIPATE_SURVEY_TOOLTIP                     :{BLACK}Om aktiverat, kommer OpenTTD att skicka en enkät när du lämnar ett spel
STR_GAME_OPTIONS_PARTICIPATE_SURVEY_LINK                        :{BLACK}Om undersökning och integritet
STR_GAME_OPTIONS_PARTICIPATE_SURVEY_LINK_TOOLTIP                :{BLACK}Detta öppnar en länk i webbläsaren med mer information om den automatiska undersökningen.
STR_GAME_OPTIONS_PARTICIPATE_SURVEY_PREVIEW                     :{BLACK}Förhandsgranska enkätresultat
STR_GAME_OPTIONS_PARTICIPATE_SURVEY_PREVIEW_TOOLTIP             :{BLACK}Visa enkätresultatet från det nu pågående spelet

STR_GAME_OPTIONS_GRAPHICS                                       :{BLACK}Grafik

STR_GAME_OPTIONS_REFRESH_RATE                                   :{BLACK}Visa uppdateringsfrekvens
STR_GAME_OPTIONS_REFRESH_RATE_TOOLTIP                           :{BLACK}Välj skärmens uppdateringsfrekvens
STR_GAME_OPTIONS_REFRESH_RATE_ITEM                              :{NUM}Hz
STR_GAME_OPTIONS_REFRESH_RATE_WARNING                           :{WHITE}uppdateringsfrekvenser högre än 60Hz kan påverka prestandan.

STR_GAME_OPTIONS_BASE_GRF                                       :{BLACK}Grafikpaket som standard
STR_GAME_OPTIONS_BASE_GRF_TOOLTIP                               :{BLACK}Välj vilket grafikpaket som ska användas som standard (kan ej ändras under spel, utan endast från huvudmenyn)
STR_GAME_OPTIONS_BASE_GRF_DESCRIPTION_TOOLTIP                   :{BLACK}Ytterligare information om basgrafik-settet

STR_GAME_OPTIONS_BASE_SFX                                       :{BLACK}Grundljudspaket
STR_GAME_OPTIONS_BASE_SFX_TOOLTIP                               :{BLACK}Välj vilket grundljudspaket som ska användas (kan inte ändras under spel, utan endast från huvudmenyn)
STR_GAME_OPTIONS_BASE_SFX_DESCRIPTION_TOOLTIP                   :{BLACK}Ytterligare information om grundljudpaketet

STR_GAME_OPTIONS_BASE_MUSIC                                     :{BLACK}Musikpaket valt
STR_GAME_OPTIONS_BASE_MUSIC_TOOLTIP                             :{BLACK}Välj vilket musikpaket som ska användas
STR_GAME_OPTIONS_BASE_MUSIC_DESCRIPTION_TOOLTIP                 :{BLACK}Yttligare information om musikpaketet

STR_GAME_OPTIONS_SOCIAL_PLUGINS_NONE                            :{LTBLUE}(inga tillägg för att integrera med sociala plattformar installerade)

STR_GAME_OPTIONS_SOCIAL_PLUGIN_TITLE                            :{BLACK}{STRING} ({STRING})
STR_GAME_OPTIONS_SOCIAL_PLUGIN_PLATFORM                         :Plattform:
STR_GAME_OPTIONS_SOCIAL_PLUGIN_STATE                            :Tilläggsstatus:

STR_GAME_OPTIONS_SOCIAL_PLUGIN_STATE_RUNNING                    :{GREEN}Startad
STR_GAME_OPTIONS_SOCIAL_PLUGIN_STATE_FAILED                     :{RED}Misslyckades att initialisera
STR_GAME_OPTIONS_SOCIAL_PLUGIN_STATE_PLATFORM_NOT_RUNNING       :{ORANGE}{STRING} ej startad
STR_GAME_OPTIONS_SOCIAL_PLUGIN_STATE_UNLOADED                   :{RED}Avställd
STR_GAME_OPTIONS_SOCIAL_PLUGIN_STATE_DUPLICATE                  :Duplicerat tillägg
STR_GAME_OPTIONS_SOCIAL_PLUGIN_STATE_UNSUPPORTED_API            :{RED}Versionen stöds ej
STR_GAME_OPTIONS_SOCIAL_PLUGIN_STATE_INVALID_SIGNATURE          :{RED}Ogiltig signatur

STR_BASESET_STATUS                                              :{STRING} {RED}({NUM} fil{P "" er} saknas/kunde ej processas)

STR_ERROR_RESOLUTION_LIST_FAILED                                :{WHITE}Det gick inte att hämta en lista över upplösningar som stöds
STR_ERROR_FULLSCREEN_FAILED                                     :{WHITE}Fullskärmsläge misslyckades

# Custom currency window

STR_CURRENCY_WINDOW                                             :{WHITE}Egen valuta
STR_CURRENCY_EXCHANGE_RATE                                      :{LTBLUE}Växlingskurs: {ORANGE}{CURRENCY_LONG} = £ {COMMA}
STR_CURRENCY_DECREASE_EXCHANGE_RATE_TOOLTIP                     :{BLACK}Minska värdet för din valuta med ett pund (£)
STR_CURRENCY_INCREASE_EXCHANGE_RATE_TOOLTIP                     :{BLACK}Öka värdet för din valuta med ett pund (£)
STR_CURRENCY_SET_EXCHANGE_RATE_TOOLTIP                          :{BLACK}Sätt växelkursen för din valuta mot ett pund (£)

STR_CURRENCY_SEPARATOR                                          :{LTBLUE}Avskiljare: {ORANGE}{STRING}
STR_CURRENCY_SET_CUSTOM_CURRENCY_SEPARATOR_TOOLTIP              :{BLACK}Sätt separatorn för din valuta

STR_CURRENCY_PREFIX                                             :{LTBLUE}Prefix: {ORANGE}{STRING}
STR_CURRENCY_SET_CUSTOM_CURRENCY_PREFIX_TOOLTIP                 :{BLACK}Sätt prefix-sträng för din valuta
STR_CURRENCY_SUFFIX                                             :{LTBLUE}Ändelse: {ORANGE}{STRING}
STR_CURRENCY_SET_CUSTOM_CURRENCY_SUFFIX_TOOLTIP                 :{BLACK}Sätt suffix-sträng för din valuta

STR_CURRENCY_SWITCH_TO_EURO                                     :{LTBLUE}Går över till euron: {ORANGE}{NUM}
STR_CURRENCY_SWITCH_TO_EURO_NEVER                               :{LTBLUE}Går över till euron: {ORANGE}aldrig
STR_CURRENCY_SET_CUSTOM_CURRENCY_TO_EURO_TOOLTIP                :{BLACK}Sätt år för byte till euron
STR_CURRENCY_DECREASE_CUSTOM_CURRENCY_TO_EURO_TOOLTIP           :{BLACK}Byt till euron tidigare
STR_CURRENCY_INCREASE_CUSTOM_CURRENCY_TO_EURO_TOOLTIP           :{BLACK}Byt till euron senare

STR_CURRENCY_PREVIEW                                            :{LTBLUE}Förhandsgranska: {ORANGE}{CURRENCY_LONG}
STR_CURRENCY_CUSTOM_CURRENCY_PREVIEW_TOOLTIP                    :{BLACK}10000 pund (£) i din valuta
STR_CURRENCY_CHANGE_PARAMETER                                   :{BLACK}Ändra valutaparametrar

STR_NONE                                                        :Ingen
STR_FUNDING_ONLY                                                :Endast finansiering
STR_MINIMAL                                                     :Minimal
STR_NUM_VERY_LOW                                                :Väldigt låg
STR_NUM_LOW                                                     :Låg
STR_NUM_NORMAL                                                  :Normal
STR_NUM_HIGH                                                    :Hög
STR_NUM_CUSTOM                                                  :Egna
STR_NUM_CUSTOM_NUMBER                                           :Valfri ({NUM})

STR_VARIETY_NONE                                                :Inget
STR_VARIETY_VERY_LOW                                            :Väldigt låg
STR_VARIETY_LOW                                                 :Låg
STR_VARIETY_MEDIUM                                              :Medium
STR_VARIETY_HIGH                                                :Hög
STR_VARIETY_VERY_HIGH                                           :Väldigt hög

###length 5
STR_AI_SPEED_VERY_SLOW                                          :Väldigt långsam
STR_AI_SPEED_SLOW                                               :Långsam
STR_AI_SPEED_MEDIUM                                             :Mellan
STR_AI_SPEED_FAST                                               :Snabb
STR_AI_SPEED_VERY_FAST                                          :Väldigt snabb

###length 6
STR_SEA_LEVEL_VERY_LOW                                          :Väldigt låg
STR_SEA_LEVEL_LOW                                               :Låg
STR_SEA_LEVEL_MEDIUM                                            :Mellan
STR_SEA_LEVEL_HIGH                                              :Hög
STR_SEA_LEVEL_CUSTOM                                            :Valfri
STR_SEA_LEVEL_CUSTOM_PERCENTAGE                                 :Valfri ({NUM}%)

###length 4
STR_RIVERS_NONE                                                 :inga
STR_RIVERS_FEW                                                  :få
STR_RIVERS_MODERATE                                             :mellan
STR_RIVERS_LOT                                                  :många

###length 3
STR_DISASTER_NONE                                               :Ingen
STR_DISASTER_REDUCED                                            :Reducerad
STR_DISASTER_NORMAL                                             :Normal

###length 4
STR_SUBSIDY_X1_5                                                :x1.5
STR_SUBSIDY_X2                                                  :x2
STR_SUBSIDY_X3                                                  :x3
STR_SUBSIDY_X4                                                  :x4

###length 4
STR_CLIMATE_TEMPERATE_LANDSCAPE                                 :Tempererat landskap
STR_CLIMATE_SUB_ARCTIC_LANDSCAPE                                :Sub-arktiskt landskap
STR_CLIMATE_SUB_TROPICAL_LANDSCAPE                              :Sub-tropiskt landskap
STR_CLIMATE_TOYLAND_LANDSCAPE                                   :Leksakslandskap

###length 7
STR_TERRAIN_TYPE_VERY_FLAT                                      :Väldigt platt
STR_TERRAIN_TYPE_FLAT                                           :Platt
STR_TERRAIN_TYPE_HILLY                                          :Kullig
STR_TERRAIN_TYPE_MOUNTAINOUS                                    :Bergig
STR_TERRAIN_TYPE_ALPINIST                                       :Alpin
STR_TERRAIN_TYPE_CUSTOM                                         :Anpassad höjd
STR_TERRAIN_TYPE_CUSTOM_VALUE                                   :Anpassad höjd ({NUM})

###length 4
STR_CITY_APPROVAL_LENIENT                                       :Överseende
STR_CITY_APPROVAL_TOLERANT                                      :Tolerant
STR_CITY_APPROVAL_HOSTILE                                       :Fientlig
STR_CITY_APPROVAL_PERMISSIVE                                    :Tillåtande (ingen effekt på företags handlingar)

STR_WARNING_NO_SUITABLE_AI                                      :{WHITE}Ingen passande datorspelare finns tillgänglig...{}Du kan ladda ner ett flertal datorspelare via 'Online Content'-systemet

# Settings tree window
STR_CONFIG_SETTING_TREE_CAPTION                                 :{WHITE}Inställningar
STR_CONFIG_SETTING_FILTER_TITLE                                 :{BLACK}Sökfilter:
STR_CONFIG_SETTING_EXPAND_ALL                                   :{BLACK}Utöka alla
STR_CONFIG_SETTING_COLLAPSE_ALL                                 :{BLACK}Stäng alla
STR_CONFIG_SETTING_RESET_ALL                                    :{BLACK}Återställ alla värden
STR_CONFIG_SETTING_NO_EXPLANATION_AVAILABLE_HELPTEXT            :(ingen förklaring tillgänglig)
STR_CONFIG_SETTING_VALUE                                        :{PUSH_COLOUR}{ORANGE}{STRING}{POP_COLOUR}
STR_CONFIG_SETTING_DEFAULT_VALUE                                :{LTBLUE}Standardvärde: {ORANGE}{STRING}
STR_CONFIG_SETTING_TYPE                                         :{LTBLUE}Typ av inställning: {ORANGE}{STRING}
STR_CONFIG_SETTING_TYPE_CLIENT                                  :Klientinställning (sparas ej i spel-filer och påverkar alla spel)
STR_CONFIG_SETTING_TYPE_GAME_MENU                               :Spelinställning (sparad i spel-fil och påverkar enbart nya spel)
STR_CONFIG_SETTING_TYPE_GAME_INGAME                             :Spelinställning (sparad i spel-fil och påverkar enbart nuvarande spel)
STR_CONFIG_SETTING_TYPE_COMPANY_MENU                            :Företagsinställning (sparad i spel-fil och påverkar enbart nya spel)
STR_CONFIG_SETTING_TYPE_COMPANY_INGAME                          :Företagsinställning (sparad i spel-fil och påverkar enbart nuvarande företag)
STR_CONFIG_SETTING_RESET_ALL_CONFIRMATION_DIALOG_CAPTION        :{WHITE}Varning!
STR_CONFIG_SETTING_RESET_ALL_CONFIRMATION_DIALOG_TEXT           :{WHITE}Detta kommer att återställa alla spelinställningar till deras standardvärden.{}Är du säker på att du vill fortsätta?

STR_CONFIG_SETTING_RESTRICT_CATEGORY                            :{BLACK}Kategori:
STR_CONFIG_SETTING_RESTRICT_TYPE                                :{BLACK}Typ:
STR_CONFIG_SETTING_RESTRICT_DROPDOWN_HELPTEXT                   :{BLACK}Begränsar listan nedan med fördefinierade filter
STR_CONFIG_SETTING_RESTRICT_BASIC                               :Grundläggande (visa endast viktiga inställningar)
STR_CONFIG_SETTING_RESTRICT_ADVANCED                            :Avancerat (visa de flesta inställningarna)
STR_CONFIG_SETTING_RESTRICT_ALL                                 :Expert (visa alla inställningar, inklusive de konstiga)
STR_CONFIG_SETTING_RESTRICT_CHANGED_AGAINST_DEFAULT             :Inställningar med annat värde än standardvärdet
STR_CONFIG_SETTING_RESTRICT_CHANGED_AGAINST_NEW                 :Inställningar med annat värde än dina inställningar för nytt spel

STR_CONFIG_SETTING_TYPE_DROPDOWN_HELPTEXT                       :{BLACK}Begränsar listan till vissa typer av inställningar
STR_CONFIG_SETTING_TYPE_DROPDOWN_ALL                            :Alla typer av inställningar
STR_CONFIG_SETTING_TYPE_DROPDOWN_CLIENT                         :Klientinställningar (sparas ej i spel-filer och påverkar alla spel)
STR_CONFIG_SETTING_TYPE_DROPDOWN_GAME_MENU                      :Spelinställningar (sparas i spel-fil och påverkar enbart nya spel)
STR_CONFIG_SETTING_TYPE_DROPDOWN_GAME_INGAME                    :Spelinställningar (sparas i spel-fil och påverkar enbart nuvarande spel)
STR_CONFIG_SETTING_TYPE_DROPDOWN_COMPANY_MENU                   :Företagsinställningar (sparas i spel-fil och påverkar enbart nya spel)
STR_CONFIG_SETTING_TYPE_DROPDOWN_COMPANY_INGAME                 :Företagsinställningar (sparas i spel-fil och påverkar bara aktuellt företag)

STR_CONFIG_SETTINGS_NONE                                        :{WHITE}- Inga -
###length 3
STR_CONFIG_SETTING_CATEGORY_HIDES                               :{BLACK}Visa alla sökresultat genom att sätta{}{SILVER}Kategori {BLACK}till {WHITE}{STRING}
STR_CONFIG_SETTING_TYPE_HIDES                                   :{BLACK}Visa alla sökresultat genom att sätta{}{SILVER}Typ {BLACK}till {WHITE}Alla typer av inställningar
STR_CONFIG_SETTING_CATEGORY_AND_TYPE_HIDES                      :{BLACK}Visa alla sökresultat genom att sätta{}{SILVER}Kategori {BLACK}till {WHITE}{STRING} {BLACK}och {SILVER}Typ {BLACK}till {WHITE}Alla typer av inställningar

###length 3
STR_CONFIG_SETTING_OFF                                          :Av
STR_CONFIG_SETTING_ON                                           :På
STR_CONFIG_SETTING_DISABLED                                     :Avstängd

###length 3
STR_CONFIG_SETTING_COMPANIES_OFF                                :Av
STR_CONFIG_SETTING_COMPANIES_OWN                                :Eget företag
STR_CONFIG_SETTING_COMPANIES_ALL                                :Alla företag

###length 3
STR_CONFIG_SETTING_NONE                                         :Ingen
STR_CONFIG_SETTING_ORIGINAL                                     :Original
STR_CONFIG_SETTING_REALISTIC                                    :Realistisk

###length 3
STR_CONFIG_SETTING_HORIZONTAL_POS_LEFT                          :Vänster
STR_CONFIG_SETTING_HORIZONTAL_POS_CENTER                        :Centrerad
STR_CONFIG_SETTING_HORIZONTAL_POS_RIGHT                         :Höger

STR_CONFIG_SETTING_SECONDS_VALUE                                :{COMMA}{NBSP}sekund{P 0 "" er}

STR_CONFIG_SETTING_INFINITE_MONEY                               :Obegränsat kapital: {STRING}
STR_CONFIG_SETTING_INFINITE_MONEY_HELPTEXT                      :Tillåt obegränsat spenderande och inaktivera konkurser av företag

STR_CONFIG_SETTING_MAXIMUM_INITIAL_LOAN                         :Maximalt startlån: {STRING}
STR_CONFIG_SETTING_MAXIMUM_INITIAL_LOAN_HELPTEXT                :Maximalt belopp ett företag kan låna (där inflationen inte tas med i beräkningen)
STR_CONFIG_SETTING_MAXIMUM_INITIAL_LOAN_VALUE                   :{CURRENCY_LONG}
###setting-zero-is-special
STR_CONFIG_SETTING_MAXIMUM_INITIAL_LOAN_DISABLED                :Inget lån {RED}Kräver spelskript som sätter startkapital

STR_CONFIG_SETTING_INTEREST_RATE                                :Räntenivå: {STRING}
STR_CONFIG_SETTING_INTEREST_RATE_HELPTEXT                       :Räntenivå för lån; styr även inflationen om sådan är aktiverad

STR_CONFIG_SETTING_RUNNING_COSTS                                :Driftkostnader: {STRING}
STR_CONFIG_SETTING_RUNNING_COSTS_HELPTEXT                       :Sätt nivån för underhålls- och driftkostnader för fordon och infrastruktur

STR_CONFIG_SETTING_CONSTRUCTION_SPEED                           :Konstruktionshastighet: {STRING}
STR_CONFIG_SETTING_CONSTRUCTION_SPEED_HELPTEXT                  :Begränsar antalet konstruktionshandlingar för datorspelare

STR_CONFIG_SETTING_VEHICLE_BREAKDOWNS                           :Fordonshaverier: {STRING}
STR_CONFIG_SETTING_VEHICLE_BREAKDOWNS_HELPTEXT                  :Styr hur ofta otillräckligt servade fordon kan få motorstopp

STR_CONFIG_SETTING_SUBSIDY_MULTIPLIER                           :Subvention (multiplikativ): {STRING}
STR_CONFIG_SETTING_SUBSIDY_MULTIPLIER_HELPTEXT                  :Ange hur mycket betalt som subventionerade anslutningar ger

STR_CONFIG_SETTING_SUBSIDY_DURATION                             :Subventioners varaktighet: {STRING}
###length 2
STR_CONFIG_SETTING_SUBSIDY_DURATION_HELPTEXT                    :Ställ in antalet år som en subvention ska tilldelas
STR_CONFIG_SETTING_SUBSIDY_DURATION_HELPTEXT_PERIODS            :Ställ in antalet perioder som en subvention ska tilldelas

STR_CONFIG_SETTING_SUBSIDY_DURATION_VALUE                       :{UNITS_YEARS_OR_PERIODS}
###setting-zero-is-special
STR_CONFIG_SETTING_SUBSIDY_DURATION_DISABLED                    :Inga subventioner

STR_CONFIG_SETTING_CONSTRUCTION_COSTS                           :Konstruktionskostnader: {STRING}
STR_CONFIG_SETTING_CONSTRUCTION_COSTS_HELPTEXT                  :Sätt nivån för konstruktions- och inköpskostnader

STR_CONFIG_SETTING_RECESSIONS                                   :Lågkonjunkturer: {STRING}
STR_CONFIG_SETTING_RECESSIONS_HELPTEXT                          :Om det är aktiverat kan lågkonjunkturer uppstå regelbundet. Under en lågkonjunktur är all produktion avsevärt lägre (men återgår till det normala när lågkonjunkturen är över)

STR_CONFIG_SETTING_TRAIN_REVERSING                              :Förbjud tåg att vända vid stationer: {STRING}
STR_CONFIG_SETTING_TRAIN_REVERSING_HELPTEXT                     :Om det är aktiverat så kommer tågen inte vända på genomfartsstationer, ens om vägen till deras destination skulle ha blivit kortare ifall de vände

STR_CONFIG_SETTING_DISASTERS                                    :Katastrofer: {STRING}
STR_CONFIG_SETTING_DISASTERS_HELPTEXT                           :Slår av/på katastrofer vilka då och då kan blockera eller förstöra fordon och infrastruktur

STR_CONFIG_SETTING_CITY_APPROVAL                                :De lokala myndigheternas attityd: {STRING}
STR_CONFIG_SETTING_CITY_APPROVAL_HELPTEXT                       :Välj hur mycket ett företags oväsen och miljöpåverkan ska påverka dess anseende och möjlighet till vidare byggnationer i staden

STR_CONFIG_SETTING_MAP_HEIGHT_LIMIT                             :Karthöjdsgräns: {STRING}
STR_CONFIG_SETTING_MAP_HEIGHT_LIMIT_HELPTEXT                    :Sätt maximal höjd på kartterräng. Med "(Automatiskt)" ett bra värde kommer att väljas efter terräng generation
STR_CONFIG_SETTING_MAP_HEIGHT_LIMIT_VALUE                       :{NUM}
###setting-zero-is-special
STR_CONFIG_SETTING_MAP_HEIGHT_LIMIT_AUTO                        :(automatiskt)
STR_CONFIG_SETTING_TOO_HIGH_MOUNTAIN                            :{WHITE}Du kan inte ändra karthöjd begränsning till detta värde. Åtminstone ett berg på kartan är högre

STR_CONFIG_SETTING_AUTOSLOPE                                    :Tillåt landskapsarkitektur under byggnader, spår, etc.: {STRING}
STR_CONFIG_SETTING_AUTOSLOPE_HELPTEXT                           :Tillåt landskapsarkitektur under byggnader och spår utan att ta bort dem

STR_CONFIG_SETTING_CATCHMENT                                    :Tillåt mer realistiska uppsamlingsområden för stationer: {STRING}
STR_CONFIG_SETTING_CATCHMENT_HELPTEXT                           :Ha olika stora uppsamlingsområden för olika typer av stationer och flygplatser

STR_CONFIG_SETTING_SERVE_NEUTRAL_INDUSTRIES                     :Företagsstationerna kan betjäna industrier med tillhörande neutrala stationer: {STRING}
STR_CONFIG_SETTING_SERVE_NEUTRAL_INDUSTRIES_HELPTEXT            :När det är aktiverat kan industrier med anslutna stationer (t.ex. oljeplattformar) också betjänas av företagsägda stationer som är byggda i närheten. När det är inaktiverat kan dessa industrier endast betjänas av deras anslutna stationer. Inga närliggande företagsstationer kommer att kunna betjäna dem och inte heller kommer den anslutna stationen att betjäna något annat än sin industri

STR_CONFIG_SETTING_EXTRADYNAMITE                                :Tillåt borttagning av fler stadsägda vägar, broar och tunnlar: {STRING}
STR_CONFIG_SETTING_EXTRADYNAMITE_HELPTEXT                       :Underlätta borttagning av stadsägd infrastruktur och byggnader

STR_CONFIG_SETTING_TRAIN_LENGTH                                 :Maximal tåglängd: {STRING}
STR_CONFIG_SETTING_TRAIN_LENGTH_HELPTEXT                        :Sätt maximal tåglängd
STR_CONFIG_SETTING_TILE_LENGTH                                  :{COMMA} rut{P 0 a or}

STR_CONFIG_SETTING_SMOKE_AMOUNT                                 :Mängden rök/gnistor från fordon: {STRING}
STR_CONFIG_SETTING_SMOKE_AMOUNT_HELPTEXT                        :Sätt hur mycket rök och gnistor fordon ger ifrån sig

STR_CONFIG_SETTING_TRAIN_ACCELERATION_MODEL                     :Accelerationsmodell för tåg: {STRING}
STR_CONFIG_SETTING_TRAIN_ACCELERATION_MODEL_HELPTEXT            :Välj fysikmodell för acceleration av tåg. "original"-modellen bestraffar lutningar och kurvor beroende på olika egenskaper av tåget, t.ex. längd och dragkraft

STR_CONFIG_SETTING_ROAD_VEHICLE_ACCELERATION_MODEL              :Accelerationsmodell för vägfordon: {STRING}
STR_CONFIG_SETTING_ROAD_VEHICLE_ACCELERATION_MODEL_HELPTEXT     :Välj fysikmodell för acceleration av vägfordon. "original"-modellen bestraffar lutningar beroende på olika egenskaper av tåget, t.ex. dragkraft

STR_CONFIG_SETTING_TRAIN_SLOPE_STEEPNESS                        :Sluttningars lutningsgrad för tåg: {STRING}
STR_CONFIG_SETTING_TRAIN_SLOPE_STEEPNESS_HELPTEXT               :Lutningsgrad för lutande rutor för tåg. Högre värden gör det svårare att komma upp för en backe
STR_CONFIG_SETTING_PERCENTAGE                                   :{COMMA}%

STR_CONFIG_SETTING_ROAD_VEHICLE_SLOPE_STEEPNESS                 :Sluttningars lutningsgrad för vägfordon: {STRING}
STR_CONFIG_SETTING_ROAD_VEHICLE_SLOPE_STEEPNESS_HELPTEXT        :Lutningsgrad för lutande rutor för vägfordon. Högre värden gör det svårare att komma upp för en backe

STR_CONFIG_SETTING_FORBID_90_DEG                                :Förbjud tåg att göra 90°-svängar: {STRING}
STR_CONFIG_SETTING_FORBID_90_DEG_HELPTEXT                       :90-graderssvängar inträffar då ett horisontellt spår följs direkt av ett vertikalt spår på angränsande ruta, vilket tvingar tåget att svänga 90 grader om det kör utefter spåret. Detta i motsats till andra kombinationer av spårbitar där tåget svänger 45 grader i taget.

STR_CONFIG_SETTING_DISTANT_JOIN_STATIONS                        :Tillåt att stationer som inte är byggda direkt brevid varandra slås ihop: {STRING}
STR_CONFIG_SETTING_DISTANT_JOIN_STATIONS_HELPTEXT               :Tillåt tillägg av stationsdelar till en station utan direktkontakt med existerande delar genom Ctrl+Klick vid utplacering av nya delar.

STR_CONFIG_SETTING_INFLATION                                    :Inflation: {STRING}
STR_CONFIG_SETTING_INFLATION_HELPTEXT                           :Aktivera inflation i ekonomin. Kostnaderna stiger något fortare än inkomsterna.

STR_CONFIG_SETTING_MAX_BRIDGE_LENGTH                            :Maximal brolängd: {STRING}
STR_CONFIG_SETTING_MAX_BRIDGE_LENGTH_HELPTEXT                   :Maximal längd för broar

STR_CONFIG_SETTING_MAX_BRIDGE_HEIGHT                            :Maximal brohöjd: {STRING}
STR_CONFIG_SETTING_MAX_BRIDGE_HEIGHT_HELPTEXT                   :Maximal höjd för att bygga broar

STR_CONFIG_SETTING_MAX_TUNNEL_LENGTH                            :Maximal tunnellängd: {STRING}
STR_CONFIG_SETTING_MAX_TUNNEL_LENGTH_HELPTEXT                   :Maximal längd för tunnlar

STR_CONFIG_SETTING_RAW_INDUSTRY_CONSTRUCTION_METHOD             :Metod för manuell konstruktion av primära industrier: {STRING}
STR_CONFIG_SETTING_RAW_INDUSTRY_CONSTRUCTION_METHOD_HELPTEXT    :Metod för att finansiera en primär industri. 'Ingen' betyder att det inte är tillåtet att finansiera några primära industrier. 'Prospekterande' betyder att finansiering är möjlig men industrin byggs på en slumpvis plats och kan även misslyckas. 'Som andra industrier' betyder att industrier som genererar råmaterial kan byggas av företag på samma sätt som industrier som processar material, dvs på valfri plats.
###length 3
STR_CONFIG_SETTING_RAW_INDUSTRY_CONSTRUCTION_METHOD_NONE        :Ingen
STR_CONFIG_SETTING_RAW_INDUSTRY_CONSTRUCTION_METHOD_NORMAL      :Samma som för andra industrier
STR_CONFIG_SETTING_RAW_INDUSTRY_CONSTRUCTION_METHOD_PROSPECTING :Prospekterande

STR_CONFIG_SETTING_INDUSTRY_PLATFORM                            :Platt yta runt industrier: {STRING}
STR_CONFIG_SETTING_INDUSTRY_PLATFORM_HELPTEXT                   :Hur mycket platt yta som finns runt en industri. Detta säkerställer att tom yta finns tillgänglig runt en industri för byggnation av spår m.m.

STR_CONFIG_SETTING_MULTIPINDTOWN                                :Tillåt flera industrier av samma typ per stad: {STRING}
STR_CONFIG_SETTING_MULTIPINDTOWN_HELPTEXT                       :I normala fall vill en stad inte ha mer än en industri av varje typ. Med den här inställningen tillåts flera industrier av samma typ i samma stad

STR_CONFIG_SETTING_SIGNALSIDE                                   :Visa signaler: {STRING}
STR_CONFIG_SETTING_SIGNALSIDE_HELPTEXT                          :Välj vilken sida av spåren signalerna ska placeras på
###length 3
STR_CONFIG_SETTING_SIGNALSIDE_LEFT                              :På vänster sida
STR_CONFIG_SETTING_SIGNALSIDE_DRIVING_SIDE                      :På förarsidan
STR_CONFIG_SETTING_SIGNALSIDE_RIGHT                             :På höger sida

###length 2
STR_CONFIG_SETTING_SHOWFINANCES                                 :Visa finansfönstret vid slutet av året: {STRING}
STR_CONFIG_SETTING_SHOWFINANCES_PERIOD                          :Visa finansfönstret vid slutet av perioden: {STRING}

###length 2
STR_CONFIG_SETTING_SHOWFINANCES_HELPTEXT                        :Om aktiverad kommer finansfönstret att visas vid slutet av varje år för att möjliggöra enkel granskning av den finansiella statusen för företaget
STR_CONFIG_SETTING_SHOWFINANCES_HELPTEXT_PERIOD                 :Om aktiverad kommer finansfönstret att visas vid slutet av varje period för att möjliggöra enkel granskning av den finansiella statusen för företaget

STR_CONFIG_SETTING_NONSTOP_BY_DEFAULT                           :Nya order är 'non-stop' om inte annat anges.{STRING}
STR_CONFIG_SETTING_NONSTOP_BY_DEFAULT_HELPTEXT                  :I normala fall stannar ett fordon vid varje station det passerar. Aktiveras den här inställningen kommer det istället att köra igenom alla stationer på väg till dess slutdestination utan att stanna. Tänk på att den här inställningen bara definierar ett förinställt värde för nya order. Individuella order kan uttryckligen definiera båda typerna av beteende oavsett inställning

STR_CONFIG_SETTING_STOP_LOCATION                                :Nya tågordrar stannar som standard vid {STRING} av plattformen
STR_CONFIG_SETTING_STOP_LOCATION_HELPTEXT                       :Grundinställning för var tåg stannar utmed plattformar. 'början' betyder i början av plattformen sett från var tåget kommer ifrån. 'mitten' betyder i mitten av plattformen och 'slutet' betyder så långt bort som möjligt. Notera att denna inställning endast anger grundvärdet för nya order. Stoppläge kan ställas in för individuella order genom att klicka på deras orderrad
###length 3
STR_CONFIG_SETTING_STOP_LOCATION_NEAR_END                       :början
STR_CONFIG_SETTING_STOP_LOCATION_MIDDLE                         :mitten
STR_CONFIG_SETTING_STOP_LOCATION_FAR_END                        :slutet

STR_CONFIG_SETTING_AUTOSCROLL                                   :Scrolla vyn när musen är vid kanten: {STRING}
STR_CONFIG_SETTING_AUTOSCROLL_HELPTEXT                          :När det är aktiverat börjar vyer scrolla när muspekaren är nära fönstrets kant
###length 4
STR_CONFIG_SETTING_AUTOSCROLL_DISABLED                          :Avstängd
STR_CONFIG_SETTING_AUTOSCROLL_MAIN_VIEWPORT_FULLSCREEN          :Huvudvy, endast helskärm
STR_CONFIG_SETTING_AUTOSCROLL_MAIN_VIEWPORT                     :Huvudvy
STR_CONFIG_SETTING_AUTOSCROLL_EVERY_VIEWPORT                    :Alla vyfönster

STR_CONFIG_SETTING_BRIBE                                        :Tillåt mutning av de lokala myndigheterna: {STRING}
###length 2
STR_CONFIG_SETTING_BRIBE_HELPTEXT                               :Tillåt företag att försöka muta de lokala myndigheterna. Om mutan upptäcks av en inspektör kommer företaget inte ha möjlighet att verka i staden i sex månader
STR_CONFIG_SETTING_BRIBE_HELPTEXT_MINUTES                       :Tillåt företag att försöka muta de lokala myndigheterna. Om mutan upptäcks av en inspektör kommer företaget inte ha möjlighet att verka i staden i sex minuter

STR_CONFIG_SETTING_ALLOW_EXCLUSIVE                              :Tillåt köp av exklusiva transporträttigheter: {STRING}
###length 2
STR_CONFIG_SETTING_ALLOW_EXCLUSIVE_HELPTEXT                     :Om ett företag köper exklusiva transporträttigheter i en stad kommer konkurrenternas stationer (för passagerare och last) inte ta emot någon last i 12 månader
STR_CONFIG_SETTING_ALLOW_EXCLUSIVE_HELPTEXT_MINUTES             :Om ett företag köper exklusiva transporträttigheter i en stad kommer konkurrenternas stationer (för passagerare och last) inte ta emot någon last i 12 minuter

STR_CONFIG_SETTING_ALLOW_FUND_BUILDINGS                         :Tillåt att byggnader bekostas: {STRING}
STR_CONFIG_SETTING_ALLOW_FUND_BUILDINGS_HELPTEXT                :Tillåt företag att ge pengar till städer för att bekosta nybyggnation av hus

STR_CONFIG_SETTING_ALLOW_FUND_ROAD                              :Tillåt finansiering av lokala vägarbeten: {STRING}
STR_CONFIG_SETTING_ALLOW_FUND_ROAD_HELPTEXT                     :Tillåt att företag ger städer pengar till vägarbeten för att sabotera för vägtransporter i staden

STR_CONFIG_SETTING_ALLOW_GIVE_MONEY                             :Tillåt att skicka pengar till andra företag: {STRING}
STR_CONFIG_SETTING_ALLOW_GIVE_MONEY_HELPTEXT                    :Tillåt överföring av pengar mellan företag i flerspelarläge

STR_CONFIG_SETTING_FREIGHT_TRAINS                               :Godsfaktor för att simulera tunga tåg: {STRING}
STR_CONFIG_SETTING_FREIGHT_TRAINS_HELPTEXT                      :Ställ in påverkan av att frakta gods i tåg. Ett högre värde gör att fraktgods är mer krävande för tågen, speciellt vid lutningar

STR_CONFIG_SETTING_PLANE_SPEED                                  :Hastighetsfaktor för flygplan: {STRING}
STR_CONFIG_SETTING_PLANE_SPEED_HELPTEXT                         :Ställ in relativ hastighet för flygplan relativt övriga fordonstyper. Detta reducerar inkomsterna för flygtransporter.
STR_CONFIG_SETTING_PLANE_SPEED_VALUE                            :1 / {COMMA}

STR_CONFIG_SETTING_PLANE_CRASHES                                :Antal flygplanskrascher: {STRING}
STR_CONFIG_SETTING_PLANE_CRASHES_HELPTEXT                       :Ställ in hur stor sannolikheten för en slumpmässig flygkrasch ska vara.{}* Stora flygplan löper alltid en risk att krascha när de landar på små flygfält
###length 3
STR_CONFIG_SETTING_PLANE_CRASHES_NONE                           :Inga*
STR_CONFIG_SETTING_PLANE_CRASHES_REDUCED                        :Reducerad
STR_CONFIG_SETTING_PLANE_CRASHES_NORMAL                         :Normal

STR_CONFIG_SETTING_CROSSING_WITH_COMPETITOR                     :Tillåt korsningar med vägar och räls ägda av andra företag: {STRING}
STR_CONFIG_SETTING_CROSSING_WITH_COMPETITOR_HELPTEXT            :Tillåt konstruktion av korsningar på vägar och järnvägar som ägs av motståndare

STR_CONFIG_SETTING_STOP_ON_TOWN_ROAD                            :Tillåt genomfartshållplatser på vägar som ägs av städer: {STRING}
STR_CONFIG_SETTING_STOP_ON_TOWN_ROAD_HELPTEXT                   :Tillåt konstruktion av genomfartshållplatser på vägar som ägs av städer
STR_CONFIG_SETTING_STOP_ON_COMPETITOR_ROAD                      :Tillåt dina fordon att köra genom motståndarens hållplatser: {STRING}
STR_CONFIG_SETTING_STOP_ON_COMPETITOR_ROAD_HELPTEXT             :Tillåt konstruktion av genomfartshållplatser på vägar som ägs av andra företag
STR_CONFIG_SETTING_DYNAMIC_ENGINES_EXISTING_VEHICLES            :{WHITE}Det är inte möjligt att ändra denna inställning när det finns fordon

STR_CONFIG_SETTING_INFRASTRUCTURE_MAINTENANCE                   :Underhåll av infrastruktur: {STRING}
STR_CONFIG_SETTING_INFRASTRUCTURE_MAINTENANCE_HELPTEXT          :Om det är aktiverat så kostar underhåll av infrastruktur. Kostnaden ökar mer än proportionellt mot nätverkets storlek, vilket innebär att större företag drabbas hårdare än små företag av underhållskostnader.

STR_CONFIG_SETTING_COMPANY_STARTING_COLOUR                      :Företagets startfärg: {STRING}
STR_CONFIG_SETTING_COMPANY_STARTING_COLOUR_HELPTEXT             :Välj startfärg för företaget

STR_CONFIG_SETTING_COMPANY_STARTING_COLOUR_SECONDARY            :Företagets andravalsstartfärg: {STRING}
STR_CONFIG_SETTING_COMPANY_STARTING_COLOUR_SECONDARY_HELPTEXT   :Välj andravalsfärg för företaget att starta med, om du använder en NewGRF som stöder det.

STR_CONFIG_SETTING_NEVER_EXPIRE_AIRPORTS                        :Flygplatser blir aldrig gamla: {STRING}
STR_CONFIG_SETTING_NEVER_EXPIRE_AIRPORTS_HELPTEXT               :Aktivering av denna inställning gör så att alla flygplatstyper finns kvar i obegränsad tid efter att de blivit tillgängliga

STR_CONFIG_SETTING_WARN_LOST_VEHICLE                            :Varna om fordon är vilse: {STRING}
STR_CONFIG_SETTING_WARN_LOST_VEHICLE_HELPTEXT                   :Aktiverar meddelanden om fordon som är oförmögna att hitta vägen till sin destination.

STR_CONFIG_SETTING_ORDER_REVIEW                                 :Granska fordonens destinationer: {STRING}
STR_CONFIG_SETTING_ORDER_REVIEW_HELPTEXT                        :Om det är aktiverat så kontrolleras fordonens order periodiskt och när uppenbara problem identifieras rapporteras detta med ett nyhetsmeddelande
###length 3
STR_CONFIG_SETTING_ORDER_REVIEW_OFF                             :Nej
STR_CONFIG_SETTING_ORDER_REVIEW_EXDEPOT                         :Ja, förutom för stannade fordon
STR_CONFIG_SETTING_ORDER_REVIEW_ON                              :Ja, för alla fordon

STR_CONFIG_SETTING_WARN_INCOME_LESS                             :Varna om ett fordons inkomst är negativ: {STRING}
###length 2
STR_CONFIG_SETTING_WARN_INCOME_LESS_HELPTEXT                    :Om det är aktiverat skickas ett nyhetsmeddelande ut när ett fordon inte har gått med vinst under ett år
STR_CONFIG_SETTING_WARN_INCOME_LESS_HELPTEXT_PERIOD             :Om det är aktiverat skickas ett nyhetsmeddelande ut när ett fordon inte har gått med vinst under en period

STR_CONFIG_SETTING_NEVER_EXPIRE_VEHICLES                        :Fordon blir aldrig gamla: {STRING}
STR_CONFIG_SETTING_NEVER_EXPIRE_VEHICLES_HELPTEXT               :Om det är aktiverat förblir alla fordonstyper tillgängliga i obegränsad tid efter att de introducerats

STR_CONFIG_SETTING_TIMEKEEPING_UNITS                            :Tidhållning: {STRING}
STR_CONFIG_SETTING_TIMEKEEPING_UNITS_HELPTEXT                   :Välj enheter för spelets tidhållning. Detta kan inte ändras senare.{}{}Kalenderbaserat spelläge är den klassiska OpenTTD-upplevelsen, där ett år består av 12 månader och varje månad har 28-31 dagar.{}{}I Väggklockbaserat spelläge är fordonsrörelse, godsproduktion, och finanser istället baserade på enminutssteg, vilket är ungefär så länge som en 30-dagarsmånad tar i Kalenderbaserat spelläge. Dessa är grupperade i 12-minutersperioder motsvarande ett år i Kalenderbaserat spelläge.{}{}Oavsett spelläge finns det alltid en klassisk kalender som används för introduktionsdatum av fordon, byggnader, och annan infrastruktur.
###length 2
STR_CONFIG_SETTING_TIMEKEEPING_UNITS_CALENDAR                   :Kalender
STR_CONFIG_SETTING_TIMEKEEPING_UNITS_WALLCLOCK                  :Väggklocka

STR_CONFIG_SETTING_MINUTES_PER_YEAR                             :Minuter per år: {STRING}
STR_CONFIG_SETTING_MINUTES_PER_YEAR_HELPTEXT                    :Välj antalet minuter som går i ett kalenderår. Standard är 12 minuter. Sätt till 0 för att stoppa kalendertiden från att ändras. Denna inställning påverkar inte spelets ekonomiska simulering, och är endast tillgänglig för tidhållning medelst väggklocka.

STR_CONFIG_SETTING_MINUTES_PER_YEAR_VALUE                       :{NUM}
###setting-zero-is-special
STR_CONFIG_SETTING_MINUTES_PER_YEAR_FROZEN                      :0 (kalendertid frusen)

STR_CONFIG_SETTING_TOWN_CARGO_SCALE                             :Skala godsproduktionen för städer: {STRING}
STR_CONFIG_SETTING_TOWN_CARGO_SCALE_HELPTEXT                    :Skala godsproduktionen för städer med detta procentantal.
STR_CONFIG_SETTING_INDUSTRY_CARGO_SCALE                         :Skala godsproduktionen för industrier: {STRING}
STR_CONFIG_SETTING_INDUSTRY_CARGO_SCALE_HELPTEXT                :Skala godsproduktionen för industrier med detta procentantal.
STR_CONFIG_SETTING_CARGO_SCALE_VALUE                            :{NUM}%

STR_CONFIG_SETTING_AUTORENEW_VEHICLE                            :Förnya fordon automatiskt när de blir gamla: {STRING}
STR_CONFIG_SETTING_AUTORENEW_VEHICLE_HELPTEXT                   :Om det är aktiverat kommer ett fordon som närmar sig slutet av sin livslängd automatiskt att bytas ut när villkoren för förnyelse är uppfyllda

STR_CONFIG_SETTING_AUTORENEW_MONTHS                             :Förnya automatiskt när fordon är {STRING} än beräknad livslängd
STR_CONFIG_SETTING_AUTORENEW_MONTHS_HELPTEXT                    :Relativ ålder då ett fordon ska bli aktuellt för att förnyas automatiskt
###length 2
STR_CONFIG_SETTING_AUTORENEW_MONTHS_VALUE_BEFORE                :{COMMA} månad{P 0 "" er} yngre
STR_CONFIG_SETTING_AUTORENEW_MONTHS_VALUE_AFTER                 :{COMMA} månad{P 0 "" er} äldre

STR_CONFIG_SETTING_AUTORENEW_MONEY                              :Minsta mängd pengar för auto-förnyelse av fordon: {STRING}
STR_CONFIG_SETTING_AUTORENEW_MONEY_HELPTEXT                     :Minsta belopp som måste finnas i banken för att automatiskt förnyande av fordon ska vara möjligt

STR_CONFIG_SETTING_ERRMSG_DURATION                              :Visningstid för felmeddelanden: {STRING}
STR_CONFIG_SETTING_ERRMSG_DURATION_HELPTEXT                     :Tid som felmeddelanden i ett rött fönster ska visas. Notera att vissa (kritiska) felmeddelanden inte stängs automatiskt efter denna tid, utan måste stängas manuellt

STR_CONFIG_SETTING_HOVER_DELAY                                  :Visa tooltips: {STRING}
STR_CONFIG_SETTING_HOVER_DELAY_HELPTEXT                         :Fördröjning innan tooltips visas när muspekaren hålls över ett gränssnittselement. Alternativt kan tooltips bindas till den högra musknappen när detta värde är satt till 0.
STR_CONFIG_SETTING_HOVER_DELAY_VALUE                            :Håll muspekaren i {COMMA} millisekund{P 0 "" er}
###setting-zero-is-special
STR_CONFIG_SETTING_HOVER_DELAY_DISABLED                         :Högerklick

STR_CONFIG_SETTING_POPULATION_IN_LABEL                          :Visa invånarantal i stadsnamnet: {STRING}
STR_CONFIG_SETTING_POPULATION_IN_LABEL_HELPTEXT                 :Visa antal invånare efter stadsnamnen på kartan

STR_CONFIG_SETTING_GRAPH_LINE_THICKNESS                         :Linjetjocklek i grafer: {STRING}
STR_CONFIG_SETTING_GRAPH_LINE_THICKNESS_HELPTEXT                :Linjernas bredd i grafernas kurvor. En tunn linje är lättare att läsa av mer precist, medan en tjockare linje är lättare att se och gör det lättare att skilja mellan de olika färgerna

STR_CONFIG_SETTING_SHOW_NEWGRF_NAME                             :Visa NewGRF:ens namn i fordonsbyggnadsfönstret: {STRING}
STR_CONFIG_SETTING_SHOW_NEWGRF_NAME_HELPTEXT                    :Lägg till en rad i fordonsbyggnadsfönstret som visar vilken NewGRF det valda fordonet kommer ifrån.
STR_CONFIG_SETTING_SHOW_CARGO_IN_LISTS                          :Visa godstyper som fordonen kan transportera i listorna {STRING}
STR_CONFIG_SETTING_SHOW_CARGO_IN_LISTS_HELPTEXT                 :Om det är aktiverat kommer fordonets transportabla last att visas ovanför den i fordonslistor

STR_CONFIG_SETTING_LANDSCAPE                                    :Landskap: {STRING}
STR_CONFIG_SETTING_LANDSCAPE_HELPTEXT                           :Landskapet definierar grundläggande gameplay scenarier med olika laster och krav på stadstillväxt. NewGRF och spelskript tillåter finare kontroll

STR_CONFIG_SETTING_LAND_GENERATOR                               :Landgenerator: {STRING}
STR_CONFIG_SETTING_LAND_GENERATOR_HELPTEXT                      :Den ursprungliga generatorn beror på bas grafik set, och komponerar fasta landskapsformer. TerraGenesis är en Perlin buller baserad generator med finare inställningar kontroll
###length 2
STR_CONFIG_SETTING_LAND_GENERATOR_ORIGINAL                      :Original
STR_CONFIG_SETTING_LAND_GENERATOR_TERRA_GENESIS                 :TerraGenesis

STR_CONFIG_SETTING_TERRAIN_TYPE                                 :Terrängtyp: {STRING}
STR_CONFIG_SETTING_TERRAIN_TYPE_HELPTEXT                        :Välj höjden på kullar och berg i landskapet

STR_CONFIG_SETTING_INDUSTRY_DENSITY                             :Industritäthet: {STRING}
STR_CONFIG_SETTING_INDUSTRY_DENSITY_HELPTEXT                    :Ange hur många industrier som ska genereras och vilken nivå som ska bibehållas under spelet

STR_CONFIG_SETTING_OIL_REF_EDGE_DISTANCE                        :Maximalt avstånd mellan oljeindustrier och kartans kant: {STRING}
STR_CONFIG_SETTING_OIL_REF_EDGE_DISTANCE_HELPTEXT               :Begränsar hur långt från kartans kant oljeraffinaderier och oljeplattformar kan byggas. På ö-kartor säkerställer detta att de är nära kusten. På kartor större än 256 rutor skalas detta värde upp.

STR_CONFIG_SETTING_SNOWLINE_HEIGHT                              :Snögränsens höjd: {STRING}
STR_CONFIG_SETTING_SNOWLINE_HEIGHT_HELPTEXT                     :Välj på vilken höjd snötäcket börjar i det subarktiska landskapet. Snö påverkar även industrigeneration och städers tillväxtkrav. Kan endast modifieras via Scenarioredigeraren eller beräknas via "snötäckning"

STR_CONFIG_SETTING_SNOW_COVERAGE                                :Snötäckning: {STRING}
STR_CONFIG_SETTING_SNOW_COVERAGE_HELPTEXT                       :Välj ungefärlig mängd snö i det subarktiska landskapet. Snö påverkar även industrigeneration och städernas tillväxtkrav. Används endast under kartgeneration. Havsytan och kustrutorna är alltid snöfria
STR_CONFIG_SETTING_SNOW_COVERAGE_VALUE                          :{NUM}%

STR_CONFIG_SETTING_DESERT_COVERAGE                              :Ökentäckning: {STRING}
STR_CONFIG_SETTING_DESERT_COVERAGE_HELPTEXT                     :Välj den ungefärliga mängden öken för det tropiska landskapet. Öken påverkar även industrigeneration och städers tillväxtkrav. Används endast under kartgeneration
STR_CONFIG_SETTING_DESERT_COVERAGE_VALUE                        :{NUM}%

STR_CONFIG_SETTING_ROUGHNESS_OF_TERRAIN                         :Terrängens svårhetsgrad: {STRING}
STR_CONFIG_SETTING_ROUGHNESS_OF_TERRAIN_HELPTEXT                :Välj form och frekvens av kullar. Böljande landskap har färre, mer utbredda kullar, medan landskap med tuff terräng har fler, mer låga kullar.
###length 4
STR_CONFIG_SETTING_ROUGHNESS_OF_TERRAIN_VERY_SMOOTH             :Väldigt lätt
STR_CONFIG_SETTING_ROUGHNESS_OF_TERRAIN_SMOOTH                  :Lätt
STR_CONFIG_SETTING_ROUGHNESS_OF_TERRAIN_ROUGH                   :Svår
STR_CONFIG_SETTING_ROUGHNESS_OF_TERRAIN_VERY_ROUGH              :Väldigt svår

STR_CONFIG_SETTING_VARIETY                                      :Varierad distribution: {STRING}
STR_CONFIG_SETTING_VARIETY_HELPTEXT                             :Välj om kartan ska innehålla både berg och flacka områden. Ju större variation desto större höjdskillnad mellan bergiga och flacka områden.

STR_CONFIG_SETTING_RIVER_AMOUNT                                 :Antal floder: {STRING}
STR_CONFIG_SETTING_RIVER_AMOUNT_HELPTEXT                        :Välj hur många floder att generera

STR_CONFIG_SETTING_TREE_PLACER                                  :Trädplaceringsalgoritm: {STRING}
STR_CONFIG_SETTING_TREE_PLACER_HELPTEXT                         :Välj hur träd fördelas över kartan: "Original" planterar träden jämnt utspridda, "Förbättrad" planterar dem i grupper
###length 3
STR_CONFIG_SETTING_TREE_PLACER_NONE                             :Inget
STR_CONFIG_SETTING_TREE_PLACER_ORIGINAL                         :Original
STR_CONFIG_SETTING_TREE_PLACER_IMPROVED                         :Förbättrad

STR_CONFIG_SETTING_ROAD_SIDE                                    :Vägfordon: {STRING}
STR_CONFIG_SETTING_ROAD_SIDE_HELPTEXT                           :Välj körsida

###length 2
STR_CONFIG_SETTING_ROAD_SIDE_LEFT                               :Kör på vänster sida
STR_CONFIG_SETTING_ROAD_SIDE_RIGHT                              :Kör på höger sida

STR_CONFIG_SETTING_HEIGHTMAP_ROTATION                           :Höjdkartans rotation: {STRING}
STR_CONFIG_SETTING_HEIGHTMAP_ROTATION_TOOLTIP                   :Välj på vilket sätt höjdkartan ska roteras för att få plats inuti spelvärlden
###length 2
STR_CONFIG_SETTING_HEIGHTMAP_ROTATION_COUNTER_CLOCKWISE         :Motsols
STR_CONFIG_SETTING_HEIGHTMAP_ROTATION_CLOCKWISE                 :Medsols

STR_CONFIG_SETTING_SE_FLAT_WORLD_HEIGHT                         :Vilken nivåhöjd en platt scenario-karta får: {STRING}
###length 2
STR_CONFIG_SETTING_EDGES_NOT_EMPTY                              :{WHITE}En eller fler rutor vid den norra gränsen är inte tomma
STR_CONFIG_SETTING_EDGES_NOT_WATER                              :{WHITE}En eller fler rutor vid en av gränserna är inte vatten

STR_CONFIG_SETTING_STATION_SPREAD                               :Maximal stationsspridning: {STRING}
STR_CONFIG_SETTING_STATION_SPREAD_HELPTEXT                      :Maximalt område de olika delarna av en enda station får spridas ut över. Tänk på att en hög inställning gör spelet långsammare

STR_CONFIG_SETTING_SERVICEATHELIPAD                             :Serva helikoptrar vid landningplattor automatiskt: {STRING}
STR_CONFIG_SETTING_SERVICEATHELIPAD_HELPTEXT                    :Serva helikoptrar efter varje landning, även om det inte finns någon hangar på flygplatsen

STR_CONFIG_SETTING_LINK_TERRAFORM_TOOLBAR                       :Koppla landskapsverktyget till övriga verktygsfält: {STRING}
STR_CONFIG_SETTING_LINK_TERRAFORM_TOOLBAR_HELPTEXT              :När ett konstruktionsverktyg för en transporttyp öppnas, öppna även verktyget för landskapsarkitektur

STR_CONFIG_SETTING_SMALLMAP_LAND_COLOUR                         :Markfärg som används på minikartan: {STRING}
STR_CONFIG_SETTING_SMALLMAP_LAND_COLOUR_HELPTEXT                :Terrängens färg på minikartan
###length 3
STR_CONFIG_SETTING_SMALLMAP_LAND_COLOUR_GREEN                   :Grön
STR_CONFIG_SETTING_SMALLMAP_LAND_COLOUR_DARK_GREEN              :Mörkgrön
STR_CONFIG_SETTING_SMALLMAP_LAND_COLOUR_VIOLET                  :Violett

STR_CONFIG_SETTING_LINKGRAPH_COLOURS                            :Färger på godsflödesöverlägg: {STRING}
STR_CONFIG_SETTING_LINKGRAPH_COLOURS_HELPTEXT                   :Ställ in det färgschema som ska användas på godsflödesöverlägget.
###length 4
STR_CONFIG_SETTING_LINKGRAPH_COLOURS_GREEN_TO_RED               :Grön till röd (original)
STR_CONFIG_SETTING_LINKGRAPH_COLOURS_GREEN_TO_BLUE              :Grön till blå
STR_CONFIG_SETTING_LINKGRAPH_COLOURS_GREY_TO_RED                :Grå till röd
STR_CONFIG_SETTING_LINKGRAPH_COLOURS_GREYSCALE                  :Gråskala

STR_CONFIG_SETTING_SCROLLMODE                                   :Vyfönsters skrollningsbeteende: {STRING}
STR_CONFIG_SETTING_SCROLLMODE_HELPTEXT                          :Beteende vid scrollning av kartan. Valet "muspositionen låst" funkar inte på alla system, såsom webbaserade versioner, pekskärmar, Linux med Wayland, med mera
###length 4
STR_CONFIG_SETTING_SCROLLMODE_DEFAULT                           :Rör vyn med höger musknapp, musens position låst
STR_CONFIG_SETTING_SCROLLMODE_RMB_LOCKED                        :Rör kartan med höger musknapp, musens position låst
STR_CONFIG_SETTING_SCROLLMODE_RMB                               :Rör kartan med höger musknapp
STR_CONFIG_SETTING_SCROLLMODE_LMB                               :Rör kartan med vänster musknapp

STR_CONFIG_SETTING_SMOOTH_SCROLLING                             :Mjuk scrollning av vy: {STRING}
STR_CONFIG_SETTING_SMOOTH_SCROLLING_HELPTEXT                    :Kontrollera hur huvudvyn skrollar till en specifik position vid klick på minikartan eller när ett kommando används för att skrolla till ett specifikt objekt på kartan. Om det är aktiverat skrollar vyn mjukt, om det är inaktiverat hoppar den direkt till målet

STR_CONFIG_SETTING_MEASURE_TOOLTIP                              :Visa måtthjälptext vid användning av byggverktyg: {STRING}
STR_CONFIG_SETTING_MEASURE_TOOLTIP_HELPTEXT                     :Visa rutavstånd och höjdskillnader vid dragning med musen under byggoperationer

STR_CONFIG_SETTING_LIVERIES                                     :Visa fordonstypsspecifika färgscheman för företag: {STRING}
STR_CONFIG_SETTING_LIVERIES_HELPTEXT                            :Kontrollera användning av fordonstyp-specifika färgscheman för fordon (till skillnad från företagsspecifika)
###length 3
STR_CONFIG_SETTING_LIVERIES_NONE                                :Inga
STR_CONFIG_SETTING_LIVERIES_OWN                                 :Egna företaget
STR_CONFIG_SETTING_LIVERIES_ALL                                 :Alla företag

STR_CONFIG_SETTING_PREFER_TEAMCHAT                              :Prioritera lagchat med <ENTER>: {STRING}
STR_CONFIG_SETTING_PREFER_TEAMCHAT_HELPTEXT                     :Växla mellan bindning av intern företagschatt och offentlig chatt till <ENTER> resp. <Ctrl+ENTER>

STR_CONFIG_SETTING_SCROLLWHEEL_MULTIPLIER                       :Mushjulshastighet: {STRING}
STR_CONFIG_SETTING_SCROLLWHEEL_MULTIPLIER_HELPTEXT              :Kontrollera känsligheten hos skrollning med mushjulet

STR_CONFIG_SETTING_SCROLLWHEEL_SCROLLING                        :Mushjulsfunktion: {STRING}
STR_CONFIG_SETTING_SCROLLWHEEL_SCROLLING_HELPTEXT               :Möjliggör skrollning med tvådimensionella mushjul
###length 3
STR_CONFIG_SETTING_SCROLLWHEEL_ZOOM                             :Zooma kartan
STR_CONFIG_SETTING_SCROLLWHEEL_SCROLL                           :Scrolla kartan
STR_CONFIG_SETTING_SCROLLWHEEL_OFF                              :Avstängd

STR_CONFIG_SETTING_OSK_ACTIVATION                               :Skärmtangentbord: {STRING}
STR_CONFIG_SETTING_OSK_ACTIVATION_HELPTEXT                      :Ange metod för hur skärmtangentbordet öppnas för inmatning av text i textrutor. Skärmtangentbordet används med hjälp mus, touch, eller andra pek-indata-enheter och är till för små enheter utan fysiskt tangentbord
###length 4
STR_CONFIG_SETTING_OSK_ACTIVATION_DISABLED                      :Avstängd
STR_CONFIG_SETTING_OSK_ACTIVATION_DOUBLE_CLICK                  :Dubbelklick
STR_CONFIG_SETTING_OSK_ACTIVATION_SINGLE_CLICK_FOCUS            :Enkelklick (om redan fokuserad)
STR_CONFIG_SETTING_OSK_ACTIVATION_SINGLE_CLICK                  :Enkelklick (omedelbart)

STR_CONFIG_SETTING_USE_RELAY_SERVICE                            :Använd relätjänst: {STRING}
STR_CONFIG_SETTING_USE_RELAY_SERVICE_HELPTEXT                   :Om skapandet av en anslutning till servern misslyckas kan man använda en relätjänst för att skapa en anslutning. "Aldrig" förbjuder detta, "fråga" kommer att fråga först, "tillåt" kommer att tillåta det utan att fråga
###length 3
STR_CONFIG_SETTING_USE_RELAY_SERVICE_NEVER                      :Aldrig
STR_CONFIG_SETTING_USE_RELAY_SERVICE_ASK                        :Fråga
STR_CONFIG_SETTING_USE_RELAY_SERVICE_ALLOW                      :Tillåt

STR_CONFIG_SETTING_RIGHT_MOUSE_BTN_EMU                          :Högerklicksemulering: {STRING}
STR_CONFIG_SETTING_RIGHT_MOUSE_BTN_EMU_HELPTEXT                 :Välj metod för att emulera klick med musens högra knapp
###length 3
STR_CONFIG_SETTING_RIGHT_MOUSE_BTN_EMU_COMMAND                  :Command-klick
STR_CONFIG_SETTING_RIGHT_MOUSE_BTN_EMU_CONTROL                  :Control-klick
STR_CONFIG_SETTING_RIGHT_MOUSE_BTN_EMU_OFF                      :Av

STR_CONFIG_SETTING_RIGHT_MOUSE_WND_CLOSE                        :Stäng fönster med högerklick: {STRING}
STR_CONFIG_SETTING_RIGHT_MOUSE_WND_CLOSE_HELPTEXT               :Stänger fönster när man högerklickar inuti dem. Denna inställning inaktiverar tooltips vid högerklick!
###length 3
STR_CONFIG_SETTING_RIGHT_MOUSE_WND_CLOSE_NO                     :Nej
STR_CONFIG_SETTING_RIGHT_MOUSE_WND_CLOSE_YES                    :Ja
STR_CONFIG_SETTING_RIGHT_MOUSE_WND_CLOSE_YES_EXCEPT_STICKY      :Ja, förutom klistrade

STR_CONFIG_SETTING_DATE_FORMAT_IN_SAVE_NAMES                    :Använd {STRING} som datumformat för sparfilsnamn
STR_CONFIG_SETTING_DATE_FORMAT_IN_SAVE_NAMES_HELPTEXT           :Format för datum i filnamnen för sparade spel
###length 3
STR_CONFIG_SETTING_DATE_FORMAT_IN_SAVE_NAMES_LONG               :lång (31st Dec 2008)
STR_CONFIG_SETTING_DATE_FORMAT_IN_SAVE_NAMES_SHORT              :kort (31-12-2008)
STR_CONFIG_SETTING_DATE_FORMAT_IN_SAVE_NAMES_ISO                :ISO (2008-12-31)

STR_CONFIG_SETTING_PAUSE_ON_NEW_GAME                            :Pausa automatiskt vid start av nytt spel: {STRING}
STR_CONFIG_SETTING_PAUSE_ON_NEW_GAME_HELPTEXT                   :Om det är aktiverat kommer OpenTTD automatiskt att pausa vid start av ett nytt spel, så att kartan kan studeras noggrannare

STR_CONFIG_SETTING_COMMAND_PAUSE_LEVEL                          :När spelet är pausat, tillåt: {STRING}
STR_CONFIG_SETTING_COMMAND_PAUSE_LEVEL_HELPTEXT                 :Välj vilka handlingar som är tillåtna att utföra medan spelet är pausat
###length 4
STR_CONFIG_SETTING_COMMAND_PAUSE_LEVEL_NO_ACTIONS               :Inga åtgärder
STR_CONFIG_SETTING_COMMAND_PAUSE_LEVEL_ALL_NON_CONSTRUCTION     :Allt förutom att bygga
STR_CONFIG_SETTING_COMMAND_PAUSE_LEVEL_ALL_NON_LANDSCAPING      :Allt förutom landskapsarkitektur
STR_CONFIG_SETTING_COMMAND_PAUSE_LEVEL_ALL_ACTIONS              :Alla åtgärder

STR_CONFIG_SETTING_ADVANCED_VEHICLE_LISTS                       :Använd grupper i fordonslistan: {STRING}
STR_CONFIG_SETTING_ADVANCED_VEHICLE_LISTS_HELPTEXT              :Möjliggör användning av avancerade fordonslistor för gruppering av fordon

STR_CONFIG_SETTING_LOADING_INDICATORS                           :Använd lastningsindikatorer: {STRING}
STR_CONFIG_SETTING_LOADING_INDICATORS_HELPTEXT                  :Välj om lastningsindikatorer visas ovanför lastande och avlastande fordon, eller ej

STR_CONFIG_SETTING_TIMETABLE_MODE                               :Tidsenheter för tidtabeller: {STRING}
STR_CONFIG_SETTING_TIMETABLE_MODE_HELPTEXT                      :Välj tidsenheter att använda för fordonstidtabeller
###length 3
STR_CONFIG_SETTING_TIMETABLE_MODE_DAYS                          :Dagar
STR_CONFIG_SETTING_TIMETABLE_MODE_SECONDS                       :Sekunder
STR_CONFIG_SETTING_TIMETABLE_MODE_TICKS                         :Tick

STR_CONFIG_SETTING_TIMETABLE_SHOW_ARRIVAL_DEPARTURE             :Visa ankomster och avgångar i tidtabeller: {STRING}
STR_CONFIG_SETTING_TIMETABLE_SHOW_ARRIVAL_DEPARTURE_HELPTEXT    :Visa förväntade ankomst- och avgångstider i tidtabeller

STR_CONFIG_SETTING_QUICKGOTO                                    :Snabbskapande av fordonsorder: {STRING}
STR_CONFIG_SETTING_QUICKGOTO_HELPTEXT                           :Förvälj 'åk till'-pekaren när orderfönstret öppnas

STR_CONFIG_SETTING_DEFAULT_RAIL_TYPE                            :Standardspår-typ (efter nytt/laddat spel): {STRING}
STR_CONFIG_SETTING_DEFAULT_RAIL_TYPE_HELPTEXT                   :Spårtyp som ska förväljas efter att ett spel startas eller laddas. 'Först tillgängliga' väljer den äldsta spårtypen, 'Senast tillgängliga' väljer den nyaste spårtypen och 'Mest använda' väljer den spårtyp som för närvarande är mest använd
###length 3
STR_CONFIG_SETTING_DEFAULT_RAIL_TYPE_FIRST                      :Först tillgängliga
STR_CONFIG_SETTING_DEFAULT_RAIL_TYPE_LAST                       :Senast tillgängliga
STR_CONFIG_SETTING_DEFAULT_RAIL_TYPE_MOST_USED                  :Mest använda

STR_CONFIG_SETTING_SHOW_TRACK_RESERVATION                       :Visa reserverat spår: {STRING}
STR_CONFIG_SETTING_SHOW_TRACK_RESERVATION_HELPTEXT              :Ge reserverade spår en avvikande färg för att underlätta lösning av problem med tåg som vägrar köra in i avancerade signalblock

STR_CONFIG_SETTING_PERSISTENT_BUILDINGTOOLS                     :Behåll byggnadsverktyg aktiva efter att de använts: {STRING}
STR_CONFIG_SETTING_PERSISTENT_BUILDINGTOOLS_HELPTEXT            :Håll verktygen för byggnation av broar, tunnlar, etc. öppna efter användning

STR_CONFIG_SETTING_AUTO_REMOVE_SIGNALS                          :Automatiskt ta bort signaler vid byggande av järnväg: {STRING}
STR_CONFIG_SETTING_AUTO_REMOVE_SIGNALS_HELPTEXT                 :Ta automatiskt bort signaler vid byggande av järnväg om signalerna är i vägen. Notera att detta kan leda till att tåg krockar.

STR_CONFIG_SETTING_FAST_FORWARD_SPEED_LIMIT                     :Begränsning av snabbspolning: {STRING}
STR_CONFIG_SETTING_FAST_FORWARD_SPEED_LIMIT_HELPTEXT            :Begränsa hur snabbt spelet går när snabbspolning är aktiverad. 0 = ingen begränsning (så snabbt som din dator tillåter). Värden under 100% saktar ner spelet. Den övre begränsningen beror på din dators specifikationer och kan variera beroende på spelet.
STR_CONFIG_SETTING_FAST_FORWARD_SPEED_LIMIT_VAL                 :{NUM}% normal spelhastighet
###setting-zero-is-special
STR_CONFIG_SETTING_FAST_FORWARD_SPEED_LIMIT_ZERO                :Ingen begränsning (Så snabbt som din dator tillåter)

STR_CONFIG_SETTING_SOUND_TICKER                                 :Summerade nyheter: {STRING}
STR_CONFIG_SETTING_SOUND_TICKER_HELPTEXT                        :Spela ljudeffekt för sammanfattade nyhetsmeddelanden

STR_CONFIG_SETTING_SOUND_NEWS                                   :Tidningsnyheter: {STRING}
STR_CONFIG_SETTING_SOUND_NEWS_HELPTEXT                          :Spela upp ljud när tidningsnyheter visas

###length 2
STR_CONFIG_SETTING_SOUND_NEW_YEAR                               :Slut på året: {STRING}
STR_CONFIG_SETTING_SOUND_NEW_PERIOD                             :Slutet av perioden: {STRING}

###length 2
STR_CONFIG_SETTING_SOUND_NEW_YEAR_HELPTEXT                      :Spela en ljudeffekt vid årets slut som beskriver företagets resultat från det gångna året jämfört med året innan
STR_CONFIG_SETTING_SOUND_NEW_PERIOD_HELPTEXT                    :Spela en ljudeffekt vid periodens slut som beskriver företagets resultat från den gångna perioden jämfört med perioden innan

STR_CONFIG_SETTING_SOUND_CONFIRM                                :Konstruktion: {STRING}
STR_CONFIG_SETTING_SOUND_CONFIRM_HELPTEXT                       :Spela ljudeffekter när konstruktioner lyckas och vid andra händelser

STR_CONFIG_SETTING_SOUND_CLICK                                  :Knapptryckningar: {STRING}
STR_CONFIG_SETTING_SOUND_CLICK_HELPTEXT                         :Pip vid knapptryckningar

STR_CONFIG_SETTING_SOUND_DISASTER                               :Katastrofer/olyckor: {STRING}
STR_CONFIG_SETTING_SOUND_DISASTER_HELPTEXT                      :Spela ljudeffekter för olyckor och katastrofer

STR_CONFIG_SETTING_SOUND_VEHICLE                                :Fordon: {STRING}
STR_CONFIG_SETTING_SOUND_VEHICLE_HELPTEXT                       :Spela ljudeffekter för fordon

STR_CONFIG_SETTING_SOUND_AMBIENT                                :Bakgrund: {STRING}
STR_CONFIG_SETTING_SOUND_AMBIENT_HELPTEXT                       :Spela bakgrundsljudeffekter för landskap, industrier och städer

STR_CONFIG_SETTING_MAX_TRAINS                                   :Max antal tåg per företag: {STRING}
STR_CONFIG_SETTING_MAX_TRAINS_HELPTEXT                          :Maximalt antal tåg som ett företag kan ha

STR_CONFIG_SETTING_MAX_ROAD_VEHICLES                            :Max antal vägfordon per företag: {STRING}
STR_CONFIG_SETTING_MAX_ROAD_VEHICLES_HELPTEXT                   :Maximalt antal vägfordon som ett företag kan ha

STR_CONFIG_SETTING_MAX_AIRCRAFT                                 :Max antal luftfarkoster per företag: {STRING}
STR_CONFIG_SETTING_MAX_AIRCRAFT_HELPTEXT                        :Maximalt antal flygplan som ett företag kan ha

STR_CONFIG_SETTING_MAX_SHIPS                                    :Max antal skepp per företag: {STRING}
STR_CONFIG_SETTING_MAX_SHIPS_HELPTEXT                           :Maximalt antal skepp som ett företag kan ha

STR_CONFIG_SETTING_AI_BUILDS_TRAINS                             :Förbjud tåg för datorn: {STRING}
STR_CONFIG_SETTING_AI_BUILDS_TRAINS_HELPTEXT                    :När denna inställning aktiveras blir det omöjligt för datorspelare att bygga tåg

STR_CONFIG_SETTING_AI_BUILDS_ROAD_VEHICLES                      :Förbjud vägfordon för datorn: {STRING}
STR_CONFIG_SETTING_AI_BUILDS_ROAD_VEHICLES_HELPTEXT             :När denna inställning aktiveras blir det omöjligt för datorspelare att bygga vägfordon

STR_CONFIG_SETTING_AI_BUILDS_AIRCRAFT                           :Förbjud luftfarkoster för datorn: {STRING}
STR_CONFIG_SETTING_AI_BUILDS_AIRCRAFT_HELPTEXT                  :När denna inställning aktiveras blir det omöjligt för datorspelare att bygga flygplan

STR_CONFIG_SETTING_AI_BUILDS_SHIPS                              :Förbjud skepp för datorn: {STRING}
STR_CONFIG_SETTING_AI_BUILDS_SHIPS_HELPTEXT                     :När denna inställning aktiveras blir det omöjligt för datorspelare att bygga skepp

STR_CONFIG_SETTING_AI_IN_MULTIPLAYER                            :Tillåt datorspelare i flerspelarläge: {STRING}
STR_CONFIG_SETTING_AI_IN_MULTIPLAYER_HELPTEXT                   :Tillåt datorstyrda spelare att delta i spel för flera spelare

STR_CONFIG_SETTING_SCRIPT_MAX_OPCODES                           :#opcodes innan skript sätts i viloläge: {STRING}
STR_CONFIG_SETTING_SCRIPT_MAX_OPCODES_HELPTEXT                  :Maximalt antal beräkningssteg ett skript kan utföra i en omgång
STR_CONFIG_SETTING_SCRIPT_MAX_MEMORY                            :Maximal minnesanvändning per skript: {STRING}
STR_CONFIG_SETTING_SCRIPT_MAX_MEMORY_HELPTEXT                   :Hur mycket minne ett enda skript kan konsumera innan det tvingas avslutas. Det kan behöva ökas för stora kartor.
STR_CONFIG_SETTING_SCRIPT_MAX_MEMORY_VALUE                      :{COMMA} MiB

STR_CONFIG_SETTING_SERVINT_ISPERCENT                            :Visa serviceintervall i procent: {STRING}
STR_CONFIG_SETTING_SERVINT_ISPERCENT_HELPTEXT                   :När det är aktiverat försöker fordon bli servade när deras tillförlitlighet har fallit med en viss procentsats av den maximala tillförlitligheten.{}{}Till exempel, om ett fordons maximala tillförlitlighet är 90% och serviceintervallet är 20% kommer fordonet söka service när tillförlitligheten är 72%.Välj om fordonsservice ska triggas av hur lång tid som har gått sedan senaste service eller av att tillförlitligheten faller med

STR_CONFIG_SETTING_SERVINT_TRAINS                               :Normalt serviceintervall för tåg: {STRING}
STR_CONFIG_SETTING_SERVINT_TRAINS_HELPTEXT                      :Välj vilket serviceintervall som normalt sett ska användas för nya tåg, om inget annat serviceintervall uttryckligen anges
STR_CONFIG_SETTING_SERVINT_ROAD_VEHICLES                        :Normalt serviceintervall för vägfordon: {STRING}
STR_CONFIG_SETTING_SERVINT_ROAD_VEHICLES_HELPTEXT               :Välj vilket serviceintervall som normalt sett ska användas för nya vägfordon, om inget annat serviceintervall uttryckligen anges
STR_CONFIG_SETTING_SERVINT_AIRCRAFT                             :Normalt serviceintervall för luftfarkoster: {STRING}
STR_CONFIG_SETTING_SERVINT_AIRCRAFT_HELPTEXT                    :Välj vilket serviceintervall som normalt sett ska användas för nya flygplan, om inget annat serviceintervall uttryckligen anges
STR_CONFIG_SETTING_SERVINT_SHIPS                                :Normalt serviceintervall för skepp: {STRING}
STR_CONFIG_SETTING_SERVINT_SHIPS_HELPTEXT                       :Välj vilket serviceintervall som normalt sett ska användas för nya skepp, om inget annat serviceintervall uttryckligen anges
STR_CONFIG_SETTING_SERVINT_VALUE                                :{COMMA}{NBSP}Dag{P 0 "" ar}/Minut{P 0 "" er}/%
###setting-zero-is-special
STR_CONFIG_SETTING_SERVINT_DISABLED                             :Inaktiverat

STR_CONFIG_SETTING_NOSERVICE                                    :Inaktivera service när motorstopp är av: {STRING}
STR_CONFIG_SETTING_NOSERVICE_HELPTEXT                           :När det är aktiverat servas inte fordon om de inte kan få motorstopp

STR_CONFIG_SETTING_STATION_LENGTH_LOADING_PENALTY               :Straff i lastningshastighet för tåg som är längre än stationen: {STRING}
STR_CONFIG_SETTING_STATION_LENGTH_LOADING_PENALTY_HELPTEXT      :Om aktiverad, kommer tåg som är för långa för en station att lastas långsammare än tåg som får plats på stationen. Denna inställning påverkar inte vägfinnare.

STR_CONFIG_SETTING_WAGONSPEEDLIMITS                             :Använd hastighetsbegränsningar för tågvagnar: {STRING}
STR_CONFIG_SETTING_WAGONSPEEDLIMITS_HELPTEXT                    :När det är aktiverat tas även hänsyn till vagnarnas hastighetsbegränsningar när ett tågs maxhastighet beräknas

STR_CONFIG_SETTING_DISABLE_ELRAILS                              :Använd inte elektriska spår: {STRING}
STR_CONFIG_SETTING_DISABLE_ELRAILS_HELPTEXT                     :Om denna inställning aktiveras så tas kravet på att elektrifiera spår för att elektriska lok ska kunna köra på dem bort

STR_CONFIG_SETTING_NEWS_ARRIVAL_FIRST_VEHICLE_OWN               :Första fordonets ankomst till spelarens stn.: {STRING}
STR_CONFIG_SETTING_NEWS_ARRIVAL_FIRST_VEHICLE_OWN_HELPTEXT      :Visa en dagstidning när det första fordonet ankommer till egna nya stationer

STR_CONFIG_SETTING_NEWS_ARRIVAL_FIRST_VEHICLE_OTHER             :Första fordonets ankomst till konkurrents stn.: {STRING}
STR_CONFIG_SETTING_NEWS_ARRIVAL_FIRST_VEHICLE_OTHER_HELPTEXT    :Visa en dagstidning när det första fordonet ankommer till motståndares nya stationer

STR_CONFIG_SETTING_NEWS_ACCIDENTS_DISASTERS                     :Olyckor / katastrofer: {STRING}
STR_CONFIG_SETTING_NEWS_ACCIDENTS_DISASTERS_HELPTEXT            :Visa en dagstidning när olyckor eller katastrofer inträffar

STR_CONFIG_SETTING_NEWS_ACCIDENT_OTHER                          :Olyckor med konkurrenters fordon: {STRING}
STR_CONFIG_SETTING_NEWS_ACCIDENT_OTHER_HELPTEXT                 :Visa en dagstidning om motståndares kraschade fordon

STR_CONFIG_SETTING_NEWS_COMPANY_INFORMATION                     :Företagsinformation: {STRING}
STR_CONFIG_SETTING_NEWS_COMPANY_INFORMATION_HELPTEXT            :Visa en dagstidning när nya företag startas, eller när företag riskerar att gå bankrutt

STR_CONFIG_SETTING_NEWS_INDUSTRY_OPEN                           :Invigning av industrier: {STRING}
STR_CONFIG_SETTING_NEWS_INDUSTRY_OPEN_HELPTEXT                  :Visa en dagstidning när nya industrier startas

STR_CONFIG_SETTING_NEWS_INDUSTRY_CLOSE                          :Nedläggning av Industrier: {STRING}
STR_CONFIG_SETTING_NEWS_INDUSTRY_CLOSE_HELPTEXT                 :Visa en dagstidning när industrier läggs ned

STR_CONFIG_SETTING_NEWS_ECONOMY_CHANGES                         :Ekonomiska förändringar: {STRING}
STR_CONFIG_SETTING_NEWS_ECONOMY_CHANGES_HELPTEXT                :Visa en dagstidning om förändringar i den globala ekonomin

STR_CONFIG_SETTING_NEWS_INDUSTRY_CHANGES_COMPANY                :Produktionsförändring vid industri som företaget betjänar: {STRING}
STR_CONFIG_SETTING_NEWS_INDUSTRY_CHANGES_COMPANY_HELPTEXT       :Visa en dagstidning när produktionsnivån för industrier som betjänas av det egna företaget förändras

STR_CONFIG_SETTING_NEWS_INDUSTRY_CHANGES_OTHER                  :Produktionsförändring vid industri som motståndare betjänar: {STRING}
STR_CONFIG_SETTING_NEWS_INDUSTRY_CHANGES_OTHER_HELPTEXT         :Visa en dagstidning när produktionsnivån för industrier som betjänas av motståndare förändras

STR_CONFIG_SETTING_NEWS_INDUSTRY_CHANGES_UNSERVED               :Andra produktionsförändringar vid industrier: {STRING}
STR_CONFIG_SETTING_NEWS_INDUSTRY_CHANGES_UNSERVED_HELPTEXT      :Visa en dagstidning när produktionsnivån för industrier som varken betjänas av det egna företaget eller av motståndare förändras

STR_CONFIG_SETTING_NEWS_ADVICE                                  :Råd / information om företagets fordon: {STRING}
STR_CONFIG_SETTING_NEWS_ADVICE_HELPTEXT                         :Visa meddelanden om fordon som behöver åtgärdas

STR_CONFIG_SETTING_NEWS_NEW_VEHICLES                            :Nya fordon: {STRING}
STR_CONFIG_SETTING_NEWS_NEW_VEHICLES_HELPTEXT                   :Visa en dagstidning när en ny typ av fordon blir tillgänglig

STR_CONFIG_SETTING_NEWS_CHANGES_ACCEPTANCE                      :Ändringar i godsacceptans: {STRING}
STR_CONFIG_SETTING_NEWS_CHANGES_ACCEPTANCE_HELPTEXT             :Visa meddelande vid förändring av stationers varuacceptans

STR_CONFIG_SETTING_NEWS_SUBSIDIES                               :Subventioner: {STRING}
STR_CONFIG_SETTING_NEWS_SUBSIDIES_HELPTEXT                      :Visa nyhetstidning om händelser relaterade till subventioner

STR_CONFIG_SETTING_NEWS_GENERAL_INFORMATION                     :Övergripande information: {STRING}
STR_CONFIG_SETTING_NEWS_GENERAL_INFORMATION_HELPTEXT            :Visa dagstidning om generella händelser, så som köp av exklusiva rättigheter eller finansiering av vägarbeten
###length 3
STR_CONFIG_SETTING_NEWS_MESSAGES_OFF                            :Av
STR_CONFIG_SETTING_NEWS_MESSAGES_SUMMARY                        :Summerad
STR_CONFIG_SETTING_NEWS_MESSAGES_FULL                           :På

STR_CONFIG_SETTING_COLOURED_NEWS_YEAR                           :Nyheter i färg visas efter: {STRING}
STR_CONFIG_SETTING_COLOURED_NEWS_YEAR_HELPTEXT                  :Årtal då tidningens nyhetsartiklar börjar tryckas i färg. Innan detta år används monokromt svart/vitt
STR_CONFIG_SETTING_STARTING_YEAR                                :Startår: {STRING}

STR_CONFIG_SETTING_ENDING_YEAR                                  :Slutår för poängräkning: {STRING}
STR_CONFIG_SETTING_ENDING_YEAR_HELPTEXT                         :Årtal då spelet slutar räkna poäng. Vid slutet av detta år sparas företagets poäng och listan med de bästa spelresultaten visas, men därefter kan spelarna fortsätta att spela.{}Om årtalet är satt till innan startåret visas aldrig de bästa spelresultaten.
STR_CONFIG_SETTING_ENDING_YEAR_VALUE                            :{NUM}
###setting-zero-is-special
STR_CONFIG_SETTING_ENDING_YEAR_ZERO                             :Aldrig

STR_CONFIG_SETTING_ECONOMY_TYPE                                 :Typ av ekonomi: {STRING}
STR_CONFIG_SETTING_ECONOMY_TYPE_HELPTEXT                        :Jämn ekonomi gör att produktionen ändrar sig oftare i mindre steg. Frusen ekonomi förhindrar produktions ändringar och att industrier stänger. Denna inställning har ingen effekt om industrien kommer från en NewGRF.
###length 3
STR_CONFIG_SETTING_ECONOMY_TYPE_ORIGINAL                        :Original
STR_CONFIG_SETTING_ECONOMY_TYPE_SMOOTH                          :Jämn
STR_CONFIG_SETTING_ECONOMY_TYPE_FROZEN                          :Frusen

STR_CONFIG_SETTING_FEEDER_PAYMENT_SHARE                         :Inkomstprocent per etapp i matarsystem: {STRING}
STR_CONFIG_SETTING_FEEDER_PAYMENT_SHARE_HELPTEXT                :Procentandel av inkomsten som ges till de mellanliggande etapperna i matarsystem. Ger mer kontroll över inkomsterna

STR_CONFIG_SETTING_DRAG_SIGNALS_DENSITY                         :Vid dragning med verktyget, placera en signal per: {STRING}
STR_CONFIG_SETTING_DRAG_SIGNALS_DENSITY_HELPTEXT                :Ställ in med vilket avstånd signaler ska byggas utmed ett spår, fram till nästa hinder (signal, korsning), om signalverktyget dras
STR_CONFIG_SETTING_DRAG_SIGNALS_DENSITY_VALUE                   :{COMMA} rut{P 0 a or}
STR_CONFIG_SETTING_DRAG_SIGNALS_FIXED_DISTANCE                  :Vid dragning med verktyget, håll ett fast avstånd mellan signalerna: {STRING}
STR_CONFIG_SETTING_DRAG_SIGNALS_FIXED_DISTANCE_HELPTEXT         :Välj beteende för signalplacering när signalverktyget dras med Ctrl nedtryckt. Om det är avstängt placeras signaler runt tunnlar och broar för att undvika långa sträckor utan signaler. Om det är påslaget placeras signaler ut varje n rutor, vilket gör det lättare att få dem jämsides vid parallella spår

STR_CONFIG_SETTING_SEMAPHORE_BUILD_BEFORE_DATE                  :Bygg automatiskt semaforer innan: {STRING}
STR_CONFIG_SETTING_SEMAPHORE_BUILD_BEFORE_DATE_HELPTEXT         :Välj vilket år elektriska signaler ska börja användas för spår. Innan detta årtal används icke-elektriska signaler (vilka har exakt samma funktion, men annorlunda utseende)

STR_CONFIG_SETTING_CYCLE_SIGNAL_TYPES                           :Gå igenom signaltyper: {STRING}
STR_CONFIG_SETTING_CYCLE_SIGNAL_TYPES_HELPTEXT                  :Välj vilka signaltyper att gå igenom vid Ctrl+Klick med signalverktyget på en redan byggd signal
###length 2
STR_CONFIG_SETTING_CYCLE_SIGNAL_GROUP                           :Aktuell grupp endast
STR_CONFIG_SETTING_CYCLE_SIGNAL_ALL                             :Alla synliga

STR_CONFIG_SETTING_SIGNAL_GUI_MODE                              :Visa signaltyper: {STRING}
STR_CONFIG_SETTING_SIGNAL_GUI_MODE_HELPTEXT                     :Välj vilka signaltyper som ska visas signalverktygsfältet
###length 2
STR_CONFIG_SETTING_SIGNAL_GUI_MODE_PATH                         :Endast avancerade
STR_CONFIG_SETTING_SIGNAL_GUI_MODE_ALL_CYCLE_PATH               :Alla signaler

STR_CONFIG_SETTING_TOWN_LAYOUT                                  :Vägnätslayout för nya städer: {STRING}
STR_CONFIG_SETTING_TOWN_LAYOUT_HELPTEXT                         :Layout för städernas vägnät
###length 5
STR_CONFIG_SETTING_TOWN_LAYOUT_DEFAULT                          :Original
STR_CONFIG_SETTING_TOWN_LAYOUT_BETTER_ROADS                     :Bättre vägar
STR_CONFIG_SETTING_TOWN_LAYOUT_2X2_GRID                         :2x2 rutnät
STR_CONFIG_SETTING_TOWN_LAYOUT_3X3_GRID                         :3x3 rutnät
STR_CONFIG_SETTING_TOWN_LAYOUT_RANDOM                           :Slumpmässig

STR_CONFIG_SETTING_ALLOW_TOWN_ROADS                             :Städer tillåts bygga vägar: {STRING}
STR_CONFIG_SETTING_ALLOW_TOWN_ROADS_HELPTEXT                    :Tillåt städer att bygga vägar för att kunna växa. Stäng av för att hindra städernas lokala myndigheter från att själva bygga vägar
STR_CONFIG_SETTING_ALLOW_TOWN_LEVEL_CROSSINGS                   :Städer tillåts bygga plankorsningar: {STRING}
STR_CONFIG_SETTING_ALLOW_TOWN_LEVEL_CROSSINGS_HELPTEXT          :Om denna inställning aktiveras så blir det tillåtet för städer att bygga plankorsningar

STR_CONFIG_SETTING_NOISE_LEVEL                                  :Begränsa var flygplatser kan placeras baserat på ljudnivå: {STRING}
STR_CONFIG_SETTING_NOISE_LEVEL_HELPTEXT                         :Tillåt städer att stoppa flygplatsbyggen med hänvisning till den bullernivå staden accepterar, vilket styrs av populationen, flygplatsens storlek och avstånd till staden. Om denna inställning inaktiveras tillåter städer endast två flygplatser, såvida de lokala myndigheternas inställning inte är satt till "Tillåtande"

STR_CONFIG_SETTING_TOWN_FOUNDING                                :Grunda städer i spelet: {STRING}
STR_CONFIG_SETTING_TOWN_FOUNDING_HELPTEXT                       :Om denna inställning aktiveras blir det möjligt för spelare att grunda nya städer i spelet
###length 3
STR_CONFIG_SETTING_TOWN_FOUNDING_FORBIDDEN                      :Förbjuden
STR_CONFIG_SETTING_TOWN_FOUNDING_ALLOWED                        :Tillåten
STR_CONFIG_SETTING_TOWN_FOUNDING_ALLOWED_CUSTOM_LAYOUT          :Tillåten, vanlig stads-layout

STR_CONFIG_SETTING_TOWN_CARGOGENMODE                            :Fraktgods som genereras i staden: {STRING}
STR_CONFIG_SETTING_TOWN_CARGOGENMODE_HELPTEXT                   :Hur mycket fraktgods som produceras av hus i städer, i förhållande till den totala befolkningen i staden.{}Kvadratisk tillväxt: En dubbelt så stor stad genererar fyra gånger så många passagerare.{}Linjär tillväxt: En dubbelt så stor stad genererar dubbelt så många passagerare.
###length 2
STR_CONFIG_SETTING_TOWN_CARGOGENMODE_ORIGINAL                   :Kvadratisk (original)
STR_CONFIG_SETTING_TOWN_CARGOGENMODE_BITCOUNT                   :Linjär

STR_CONFIG_SETTING_EXTRA_TREE_PLACEMENT                         :Placering av träd i spelläge: {STRING}
STR_CONFIG_SETTING_EXTRA_TREE_PLACEMENT_HELPTEXT                :Kontrollera den slumpmässiga uppkomsten av träd under spelets gång. Detta kan påverka industrier som är beroende av växande träd, till exempel sågverk
###length 4
STR_CONFIG_SETTING_EXTRA_TREE_PLACEMENT_NO_SPREAD               :Växer, men sprids ej {RED}(sågverk fungerar inte)
STR_CONFIG_SETTING_EXTRA_TREE_PLACEMENT_SPREAD_RAINFOREST       :Växer, men sprids endast i regnskogar
STR_CONFIG_SETTING_EXTRA_TREE_PLACEMENT_SPREAD_ALL              :Växer och sprids överallt
STR_CONFIG_SETTING_EXTRA_TREE_PLACEMENT_NO_GROWTH_NO_SPREAD     :Växer ej, sprids ej {RED}(sågverk fungerar inte)

STR_CONFIG_SETTING_TOOLBAR_POS                                  :Verktygsradens position: {STRING}
STR_CONFIG_SETTING_TOOLBAR_POS_HELPTEXT                         :Verktygsradens horisontella position i skärmens överkant
STR_CONFIG_SETTING_STATUSBAR_POS                                :Statusradens position: {STRING}
STR_CONFIG_SETTING_STATUSBAR_POS_HELPTEXT                       :Statusradens horisontella position i skärmens nederkant
STR_CONFIG_SETTING_SNAP_RADIUS                                  :Fäst-radie för fönster: {STRING}
STR_CONFIG_SETTING_SNAP_RADIUS_HELPTEXT                         :Det avstånd mellan fönstren då det fönster som flyttas automatiskt fästs mot närliggande fönster
STR_CONFIG_SETTING_SNAP_RADIUS_VALUE                            :{COMMA} pix{P 0 el lar}
###setting-zero-is-special
STR_CONFIG_SETTING_SNAP_RADIUS_DISABLED                         :Avstängd
STR_CONFIG_SETTING_SOFT_LIMIT                                   :Maximalt antal icke-klistrade fönster: {STRING}
STR_CONFIG_SETTING_SOFT_LIMIT_HELPTEXT                          :Antal icke-klistrade fönster som kan vara öppna innan gamla fönster börjar stängas automatiskt för att ge plats åt nya
STR_CONFIG_SETTING_SOFT_LIMIT_VALUE                             :{COMMA}
###setting-zero-is-special
STR_CONFIG_SETTING_SOFT_LIMIT_DISABLED                          :avstängd

STR_CONFIG_SETTING_ZOOM_MIN                                     :Maximal inzoomning: {STRING}
STR_CONFIG_SETTING_ZOOM_MIN_HELPTEXT                            :Den maximala inzoomningsnivån för vyer. Tänk på att högre möjliga inzoomningsnivåer kräver högre minneskapacitet
STR_CONFIG_SETTING_ZOOM_MAX                                     :Maximal utzoomning: {STRING}
STR_CONFIG_SETTING_ZOOM_MAX_HELPTEXT                            :Den maximala utzoomningsnivån för vyer. Tänk på att användning av högre utzoomningsnivåer kan få spelet att lagga
###length 6
STR_CONFIG_SETTING_ZOOM_LVL_MIN                                 :4x
STR_CONFIG_SETTING_ZOOM_LVL_IN_2X                               :2x
STR_CONFIG_SETTING_ZOOM_LVL_NORMAL                              :Normal
STR_CONFIG_SETTING_ZOOM_LVL_OUT_2X                              :2x
STR_CONFIG_SETTING_ZOOM_LVL_OUT_4X                              :4x
STR_CONFIG_SETTING_ZOOM_LVL_OUT_8X                              :8x

STR_CONFIG_SETTING_SPRITE_ZOOM_MIN                              :Högsta upplösning som sprites ska använda: {STRING}
STR_CONFIG_SETTING_SPRITE_ZOOM_MIN_HELPTEXT                     :Begränsa den maximala upplösningen för sprites. Begränsning av spritens upplösning hindrar användandet av högre upplösningar även om det finns tillgängligt. Detta kan hjälpa att hålla spelets utseende mer enhetlig vid användandet av flera olika GRF filer med högre och lägre upplösning.
###length 3
STR_CONFIG_SETTING_SPRITE_ZOOM_LVL_MIN                          :4x
STR_CONFIG_SETTING_SPRITE_ZOOM_LVL_IN_2X                        :2x
STR_CONFIG_SETTING_SPRITE_ZOOM_LVL_NORMAL                       :1x

STR_CONFIG_SETTING_TOWN_GROWTH                                  :Stadens tillväxthastighet: {STRING}
STR_CONFIG_SETTING_TOWN_GROWTH_HELPTEXT                         :Hastigheten städer växer med
###length 5
STR_CONFIG_SETTING_TOWN_GROWTH_NONE                             :Ingen
STR_CONFIG_SETTING_TOWN_GROWTH_SLOW                             :Långsamt
STR_CONFIG_SETTING_TOWN_GROWTH_NORMAL                           :Normalt
STR_CONFIG_SETTING_TOWN_GROWTH_FAST                             :Snabbt
STR_CONFIG_SETTING_TOWN_GROWTH_VERY_FAST                        :Väldigt snabbt

STR_CONFIG_SETTING_LARGER_TOWNS                                 :Andel av städerna som ska växa till storstäder: {STRING}
STR_CONFIG_SETTING_LARGER_TOWNS_HELPTEXT                        :Andel av alla städer som med tiden ska bli storstäder; alltså städer som är större från början och växer snabbare än andra
STR_CONFIG_SETTING_LARGER_TOWNS_VALUE                           :1 av {COMMA}
###setting-zero-is-special
STR_CONFIG_SETTING_LARGER_TOWNS_DISABLED                        :Inga
STR_CONFIG_SETTING_CITY_SIZE_MULTIPLIER                         :Initial stadsstorleks-multiplikator: {STRING}
STR_CONFIG_SETTING_CITY_SIZE_MULTIPLIER_HELPTEXT                :Storstäders genomsnittliga storlek i relation till vanliga städers vid spelets början

STR_CONFIG_SETTING_LINKGRAPH_RECALC_INTERVAL                    :Uppdatera distributionsdiagram var {STRING}
STR_CONFIG_SETTING_LINKGRAPH_RECALC_INTERVAL_HELPTEXT           :Tid mellan efterföljande omräkningar av länkgrafen. Varje omräkning beräknar planerna för en komponent i grafen. Det betyder att ett värde X för den här inställningen inte betyder att hela grafen kommer att uppdateras var X:e sekund. Bara viss komponent kommer att göra det. Ju kortare du ställer in den desto mer CPU-tid kommer att behövas för att beräkna den. Ju längre du ställer in den desto längre tid tar det tills lastdistributionen startar på nya rutter.
STR_CONFIG_SETTING_LINKGRAPH_RECALC_TIME                        :Ta {STRING} för omräkning av distributionsdiagrammet
STR_CONFIG_SETTING_LINKGRAPH_RECALC_TIME_HELPTEXT               :Tid som det tar för varje omräkning av en länkdiagramkomponent. När en omräkning startas skapas en tråd som tillåts köra i detta antal sekunder. Ju kortare du ställer in detta desto mer sannolikt är det att tråden inte är färdig när den ska. Sedan stannar spelet tills det är ("lag"). Ju längre du ställer in den desto längre tid tar det för distributionen att uppdateras när rutter ändras.

STR_CONFIG_SETTING_DISTRIBUTION_PAX                             :Distributionssätt för passagerare: {STRING}
STR_CONFIG_SETTING_DISTRIBUTION_PAX_HELPTEXT                    :"Symmetriskt" innebär att ungefär samma antal passagerare färdas från station A till station B som från B till A. "Asymmetriskt" innebär att en godtycklig mängd passagerare kan färdas i vardera riktningen. "Manuellt" innebär att ingen automatisk distribution av passagerare sker.
STR_CONFIG_SETTING_DISTRIBUTION_MAIL                            :Distributionssätt för post: {STRING}
STR_CONFIG_SETTING_DISTRIBUTION_MAIL_HELPTEXT                   :"Symmetriskt" innebär att ungefär samma mängd post skickas från station A till station B som från B till A. "Asymmetriskt" innebär att en godtycklig mängd post kan skickas i vardera riktningen. "Manuellt" innebär att ingen automatisk distribution av post sker.
STR_CONFIG_SETTING_DISTRIBUTION_ARMOURED                        :Distributionssätt för den BEPANSRADE godsklassen: {STRING}
STR_CONFIG_SETTING_DISTRIBUTION_ARMOURED_HELPTEXT               :Den BEPANSRADE godsklassen innehåller värdesaker i det tempererade, diamanter i det subtropiska eller guld i det subarktiska klimatet. NewGRFer kan ändra detta. "Symmetriskt" innebär att ungefär samma mängd av detta gods skickas från station A till station B som från B till A. "Asymmetriskt" innebär att en godtycklig mängd av detta gods kan skickas i vardera riktningen. "Manuellt" innebär att ingen automatisk distribution av denna godstyp sker. Det är rekommenderat att välja "asymmetriskt" eller "manuellt" vid subarktiskt eller subtropiskt klimat, då banker endast tar emot gods i dessa klimat. Vid tempererat klimat kan även "symmetriskt" väljas, då banker kan skicka tillbaka värdesaker till den bank de kom ifrån.
STR_CONFIG_SETTING_DISTRIBUTION_DEFAULT                         :Distributionssätt för övriga godsklasser: {STRING}
STR_CONFIG_SETTING_DISTRIBUTION_DEFAULT_HELPTEXT                :"Asymmetriskt" innebär att en godtycklig mängd gods kan skickas i vardera riktningen. "Manuellt" innebär att ingen automatisk distribution av dessa godstyper sker.
###length 3
STR_CONFIG_SETTING_DISTRIBUTION_MANUAL                          :manuellt
STR_CONFIG_SETTING_DISTRIBUTION_ASYMMETRIC                      :asymmetriskt
STR_CONFIG_SETTING_DISTRIBUTION_SYMMETRIC                       :symmetriskt

STR_CONFIG_SETTING_LINKGRAPH_ACCURACY                           :Distributionsnoggrannhet: {STRING}
STR_CONFIG_SETTING_LINKGRAPH_ACCURACY_HELPTEXT                  :Ju högre du sätter denna, desto längre CPU-tid kommer beräkningen av länkgrafen ta. Om det tar för lång tid kan spelet lagga. Om du däremot sätter den till ett lågt värde kommer distributionen att bli inexakt, vilket kan leda till att godset inte skickas dit du förväntar dig.

STR_CONFIG_SETTING_DEMAND_DISTANCE                              :Avståndets påverkan på efterfrågan: {STRING}
STR_CONFIG_SETTING_DEMAND_DISTANCE_HELPTEXT                     :Om du sätter denna till ett värde högre än 0 kommer avståndet mellan ursprungsstationen A för en viss last och en möjlig destination B påverka mängden last som skickas från A till B. Ju längre B är ifrån A, desto mindre last kommer att skickas. Ju högre du sätter den, desto mindre last kommer att skickas till avlägsna stationer och desto mer last kommer att skickas till närbelägna stationer.
STR_CONFIG_SETTING_DEMAND_SIZE                                  :Mängd återsänd last i symmetriskt läge: {STRING}
STR_CONFIG_SETTING_DEMAND_SIZE_HELPTEXT                         :Genom att sätta denna till mindre än 100% får man den symmetriska distributionen att bete sig mer som den asymmetriska. En mindre andel än vanligt av den last som skickas till en station kommer att skickas tillbaka. Sätter du den till 0% beter sig den symmetriska distributionen precis som den asymmetriska.

STR_CONFIG_SETTING_SHORT_PATH_SATURATION                        :Belastning av korta rutter innan rutter med hög kapacitet används: {STRING}
STR_CONFIG_SETTING_SHORT_PATH_SATURATION_HELPTEXT               :Ofta finns det flera rutter mellan två givna stationer. Godsdistributionen kommer att fylla upp den första rutten först och därefter den näst kortaste tills den är mättad osv. Mättnadsgraden bestäms utifrån en uppskattning av kapaciteten och planerad användning. När godsdristributionen har belastat samtliga rutter, och om det finns kvarvarande behov, då kommer samtliga rutter att överbelastas med preferens för rutterna med högst kapacitet. Uppskattningen av kapaciteten kommer oftast inte ske med hög noggrannhet. Denna inställning tillåter dig att ställa in hur många procent som en kort rutt ska belastas innan algoritmen ska välja nästa längre rutt. Sätt värdet till under 100 % om du vill undvika överfulla stationer i händelse av överskattad kapacitet.

STR_CONFIG_SETTING_LOCALISATION_UNITS_VELOCITY                  :Hastighetsenhet (land)t: {STRING}
STR_CONFIG_SETTING_LOCALISATION_UNITS_VELOCITY_NAUTICAL         :Hastighetsenheter (nautical): {STRING}
STR_CONFIG_SETTING_LOCALISATION_UNITS_VELOCITY_HELPTEXT         :Närhelst en hastighet visas i användargränssnittet, visa den i den valda enheten
STR_CONFIG_SETTING_LOCALISATION_UNITS_VELOCITY_IMPERIAL         :Brittisk (mph)
STR_CONFIG_SETTING_LOCALISATION_UNITS_VELOCITY_METRIC           :Metrisk (km/h)
STR_CONFIG_SETTING_LOCALISATION_UNITS_VELOCITY_SI               :SI (m/s)
STR_CONFIG_SETTING_LOCALISATION_UNITS_VELOCITY_GAMEUNITS_DAYS   :Spelenheter (rutor/dag)
STR_CONFIG_SETTING_LOCALISATION_UNITS_VELOCITY_GAMEUNITS_SECS   :Spelenheter (rutor/sek)
STR_CONFIG_SETTING_LOCALISATION_UNITS_VELOCITY_KNOTS            :Knop

STR_CONFIG_SETTING_LOCALISATION_UNITS_POWER                     :Enhet för fordons motoreffekt: {STRING}
STR_CONFIG_SETTING_LOCALISATION_UNITS_POWER_HELPTEXT            :Närhelst ett fordons motoreffekt visas i användargränssnittet, visa den i den valda enheten
###length 3
STR_CONFIG_SETTING_LOCALISATION_UNITS_POWER_IMPERIAL            :Brittisk (hk)
STR_CONFIG_SETTING_LOCALISATION_UNITS_POWER_METRIC              :Metrisk (hk)
STR_CONFIG_SETTING_LOCALISATION_UNITS_POWER_SI                  :SI (kW)

STR_CONFIG_SETTING_LOCALISATION_UNITS_WEIGHT                    :Viktenhet: {STRING}
STR_CONFIG_SETTING_LOCALISATION_UNITS_WEIGHT_HELPTEXT           :Närhelst vikter visas i användargränssnittet, visa dem i den valda enheten
###length 3
STR_CONFIG_SETTING_LOCALISATION_UNITS_WEIGHT_IMPERIAL           :Brittisk (short t/ton)
STR_CONFIG_SETTING_LOCALISATION_UNITS_WEIGHT_METRIC             :Metrisk (t/ton)
STR_CONFIG_SETTING_LOCALISATION_UNITS_WEIGHT_SI                 :SI (kg)

STR_CONFIG_SETTING_LOCALISATION_UNITS_VOLUME                    :Volymenhet: {STRING}
STR_CONFIG_SETTING_LOCALISATION_UNITS_VOLUME_HELPTEXT           :Närhelst volymer visas i användargränssnittet, visa dem i den valda enheten
###length 3
STR_CONFIG_SETTING_LOCALISATION_UNITS_VOLUME_IMPERIAL           :Brittisk (gal)
STR_CONFIG_SETTING_LOCALISATION_UNITS_VOLUME_METRIC             :Metrisk (l)
STR_CONFIG_SETTING_LOCALISATION_UNITS_VOLUME_SI                 :SI (m³)

STR_CONFIG_SETTING_LOCALISATION_UNITS_FORCE                     :Dragkraftsenheter: {STRING}
STR_CONFIG_SETTING_LOCALISATION_UNITS_FORCE_HELPTEXT            :När dragkraft visas i användargränssnittet, visa den i de valda enheterna
###length 3
STR_CONFIG_SETTING_LOCALISATION_UNITS_FORCE_IMPERIAL            :Brittisk (lbf)
STR_CONFIG_SETTING_LOCALISATION_UNITS_FORCE_METRIC              :Metrisk (kgf)
STR_CONFIG_SETTING_LOCALISATION_UNITS_FORCE_SI                  :SI (kN)

STR_CONFIG_SETTING_LOCALISATION_UNITS_HEIGHT                    :Höjdenhet: {STRING}
STR_CONFIG_SETTING_LOCALISATION_UNITS_HEIGHT_HELPTEXT           :Närhelst en höjd visas i användargränssnittet, visa den i de valda enheterna
###length 3
STR_CONFIG_SETTING_LOCALISATION_UNITS_HEIGHT_IMPERIAL           :Brittisk (ft)
STR_CONFIG_SETTING_LOCALISATION_UNITS_HEIGHT_METRIC             :Metrisk (m)
STR_CONFIG_SETTING_LOCALISATION_UNITS_HEIGHT_SI                 :SI (m)

STR_CONFIG_SETTING_LOCALISATION                                 :Lokalisering
STR_CONFIG_SETTING_GRAPHICS                                     :Grafik
STR_CONFIG_SETTING_SOUND                                        :Ljud
STR_CONFIG_SETTING_INTERFACE                                    :Gränssnitt
STR_CONFIG_SETTING_INTERFACE_GENERAL                            :Generellt
STR_CONFIG_SETTING_INTERFACE_VIEWPORTS                          :Vyfönster
STR_CONFIG_SETTING_INTERFACE_CONSTRUCTION                       :Konstruktion
STR_CONFIG_SETTING_ADVISORS                                     : Nyheter / Rådgivare
STR_CONFIG_SETTING_COMPANY                                      :Företag
STR_CONFIG_SETTING_ACCOUNTING                                   : Redovisning
STR_CONFIG_SETTING_VEHICLES                                     :Fordon
STR_CONFIG_SETTING_VEHICLES_PHYSICS                             : Fysik
STR_CONFIG_SETTING_VEHICLES_ROUTING                             :Planering av resrutt
STR_CONFIG_SETTING_VEHICLES_ORDERS                              :Ordrar
STR_CONFIG_SETTING_LIMITATIONS                                  : Begränsningar
STR_CONFIG_SETTING_ACCIDENTS                                    : Katastrofer / Olyckor
STR_CONFIG_SETTING_GENWORLD                                     :Världsgenerering
STR_CONFIG_SETTING_ENVIRONMENT                                  :Miljö
STR_CONFIG_SETTING_ENVIRONMENT_TIME                             :Tid
STR_CONFIG_SETTING_ENVIRONMENT_AUTHORITIES                      :Mydigheter
STR_CONFIG_SETTING_ENVIRONMENT_TOWNS                            :Städer
STR_CONFIG_SETTING_ENVIRONMENT_INDUSTRIES                       :Industrier
STR_CONFIG_SETTING_ENVIRONMENT_CARGODIST                        :Godsdistribution
STR_CONFIG_SETTING_ENVIRONMENT_TREES                            :Träd
STR_CONFIG_SETTING_AI                                           :Motståndare
STR_CONFIG_SETTING_AI_NPC                                       :Datorspelare
STR_CONFIG_SETTING_NETWORK                                      :Nätverk

STR_CONFIG_SETTING_PATHFINDER_FOR_TRAINS                        :Vägfinnare för tåg: {STRING}
STR_CONFIG_SETTING_PATHFINDER_FOR_TRAINS_HELPTEXT               :Vägfinnare som tåg ska använda
STR_CONFIG_SETTING_PATHFINDER_FOR_ROAD_VEHICLES                 :Vägfinnare för vägfordon: {STRING}
STR_CONFIG_SETTING_PATHFINDER_FOR_ROAD_VEHICLES_HELPTEXT        :Vägfinnare som vägfordon ska använda
STR_CONFIG_SETTING_PATHFINDER_FOR_SHIPS                         :Vägfinnare för skepp: {STRING}
STR_CONFIG_SETTING_PATHFINDER_FOR_SHIPS_HELPTEXT                :Vägfinnare som skepp ska använda
STR_CONFIG_SETTING_REVERSE_AT_SIGNALS                           :Vänd automatiskt vid signaler: {STRING}
STR_CONFIG_SETTING_REVERSE_AT_SIGNALS_HELPTEXT                  :Tillåt att tåg vänder vid en signal om de har väntat där länge
###length 2
STR_CONFIG_SETTING_PATHFINDER_NPF                               :NPF
STR_CONFIG_SETTING_PATHFINDER_YAPF                              :YAPF {BLUE}(Rekommenderad)

STR_CONFIG_SETTING_QUERY_CAPTION                                :{WHITE}Ändra inställningsvärde

# Config errors
STR_CONFIG_ERROR                                                :{WHITE}Problem med konfigurationsfilen...
STR_CONFIG_ERROR_ARRAY                                          :{WHITE}... fel i listan '{STRING}'
STR_CONFIG_ERROR_INVALID_VALUE                                  :{WHITE}... ogiltigt värde '{STRING}' för '{STRING}'
STR_CONFIG_ERROR_TRAILING_CHARACTERS                            :{WHITE}... extra tecken vid slutet av inställning '{STRING}'
STR_CONFIG_ERROR_DUPLICATE_GRFID                                :{WHITE}... ignorerar NewGRF '{STRING}': GRF ID-dublett med '{STRING}'
STR_CONFIG_ERROR_INVALID_GRF                                    :{WHITE}... ignorerar ogiltig NewGRF '{STRING}': {STRING}
STR_CONFIG_ERROR_INVALID_GRF_NOT_FOUND                          :hittades ej
STR_CONFIG_ERROR_INVALID_GRF_UNSAFE                             :osäker för statisk användning
STR_CONFIG_ERROR_INVALID_GRF_SYSTEM                             :system-NewGRF
STR_CONFIG_ERROR_INVALID_GRF_INCOMPATIBLE                       :inkompatibel med denna version av OpenTTD
STR_CONFIG_ERROR_INVALID_GRF_UNKNOWN                            :okänd
STR_CONFIG_ERROR_INVALID_SAVEGAME_COMPRESSION_LEVEL             :{WHITE}... kompressionsnivån '{STRING}' är inte giltig
STR_CONFIG_ERROR_INVALID_SAVEGAME_COMPRESSION_ALGORITHM         :{WHITE}... filformatet '{STRING}' är inte tillgängligt. Återgår till '{STRING}'
STR_CONFIG_ERROR_INVALID_BASE_GRAPHICS_NOT_FOUND                :{WHITE}... ignorerar grafikpaketet '{STRING}': hittades ej
STR_CONFIG_ERROR_INVALID_BASE_SOUNDS_NOT_FOUND                  :{WHITE}... ignorerar grundljudpaketet '{STRING}': hittades ej
STR_CONFIG_ERROR_INVALID_BASE_MUSIC_NOT_FOUND                   :{WHITE}... ignorerar musikpaket '{STRING}': hittades ej
STR_CONFIG_ERROR_OUT_OF_MEMORY                                  :{WHITE}Slut på minne
STR_CONFIG_ERROR_SPRITECACHE_TOO_BIG                            :{WHITE}Allokerandet av {BYTES} till spritecachen misslyckades. Spritecachen begränsades till {BYTES}. Detta kommer att begränsa OpenTTD:s prestanda. För att minska minneskraven kan du försöka att inaktivera 32bpp-grafik och/eller antalet inzoomningsnivåer

# Video initalization errors
STR_VIDEO_DRIVER_ERROR                                          :{WHITE}Fel med video inställningarna...
STR_VIDEO_DRIVER_ERROR_NO_HARDWARE_ACCELERATION                 :{WHITE}... Inget kompatibelt grafikkort hittat. Hårdvaruacceleration inaktiverad
STR_VIDEO_DRIVER_ERROR_HARDWARE_ACCELERATION_CRASH              :{WHITE}... GPU-drivrutinen kraschade spelet. Maskinvaruacceleration inaktiverad

# Intro window
STR_INTRO_CAPTION                                               :{WHITE}OpenTTD {REV}

STR_INTRO_NEW_GAME                                              :{BLACK}Nytt spel
STR_INTRO_LOAD_GAME                                             :{BLACK}Ladda spel
STR_INTRO_PLAY_SCENARIO                                         :{BLACK}Spela scenario
STR_INTRO_PLAY_HEIGHTMAP                                        :{BLACK}Spela höjdkarta
STR_INTRO_SCENARIO_EDITOR                                       :{BLACK}Scenarioeditor
STR_INTRO_MULTIPLAYER                                           :{BLACK}Flera spelare

STR_INTRO_GAME_OPTIONS                                          :{BLACK}Spelinställningar
STR_INTRO_HIGHSCORE                                             :{BLACK}Bästa spelresultat
STR_INTRO_HELP                                                  :Hjälp & Manualer
STR_INTRO_CONFIG_SETTINGS_TREE                                  :{BLACK}Inställningar
STR_INTRO_NEWGRF_SETTINGS                                       :{BLACK}NewGRF-inställningar
STR_INTRO_ONLINE_CONTENT                                        :{BLACK}Kontrollera online-innehåll
STR_INTRO_AI_SETTINGS                                           :{BLACK}AI-inställningar
STR_INTRO_GAMESCRIPT_SETTINGS                                   :{BLACK}Spelskriptinställningar
STR_INTRO_QUIT                                                  :{BLACK}Avsluta

STR_INTRO_TOOLTIP_NEW_GAME                                      :{BLACK}Starta ett nytt spel. Ctrl+klick hoppar över landskapskonfigurationen
STR_INTRO_TOOLTIP_LOAD_GAME                                     :{BLACK}Ladda ett sparat spel
STR_INTRO_TOOLTIP_PLAY_HEIGHTMAP                                :{BLACK}Starta ett nytt spel, och använd en höjdkarta som landskap
STR_INTRO_TOOLTIP_PLAY_SCENARIO                                 :{BLACK}Starta nytt spel, som använder ett eget scenario
STR_INTRO_TOOLTIP_SCENARIO_EDITOR                               :{BLACK}Skapa en egen spelvärld/scenario
STR_INTRO_TOOLTIP_MULTIPLAYER                                   :{BLACK}Starta ett spel i flerspelarläge

STR_INTRO_TOOLTIP_TEMPERATE                                     :{BLACK}Välj 'tempererad' som typ av landskap
STR_INTRO_TOOLTIP_SUB_ARCTIC_LANDSCAPE                          :{BLACK}Välj 'sub-arktiskt' som typ av landskap
STR_INTRO_TOOLTIP_SUB_TROPICAL_LANDSCAPE                        :{BLACK}Välj 'sub-tropiskt' som typ av landskap
STR_INTRO_TOOLTIP_TOYLAND_LANDSCAPE                             :{BLACK}Välj 'leksaksland' som typ av landskap

STR_INTRO_TOOLTIP_GAME_OPTIONS                                  :{BLACK}Öppna spelinställningar
STR_INTRO_TOOLTIP_HIGHSCORE                                     :{BLACK}Öppna topplistan över de bästa spelresultaten
STR_INTRO_TOOLTIP_HELP                                          :{BLACK}Inhämta dokumentation och onlineresurser
STR_INTRO_TOOLTIP_CONFIG_SETTINGS_TREE                          :{BLACK}Öppna inställningar
STR_INTRO_TOOLTIP_NEWGRF_SETTINGS                               :{BLACK}Öppna inställningar för NewGRF
STR_INTRO_TOOLTIP_ONLINE_CONTENT                                :{BLACK}Kolla efter nytt och nyuppdaterat innehåll för nedladdning
STR_INTRO_TOOLTIP_AI_SETTINGS                                   :{BLACK}Öppna inställningar för AI
STR_INTRO_TOOLTIP_GAMESCRIPT_SETTINGS                           :{BLACK}Öppna inställningar för spelskript
STR_INTRO_TOOLTIP_QUIT                                          :{BLACK}Avsluta 'OpenTTD'

STR_INTRO_BASESET                                               :{BLACK}Det grafikpaket som för närvarande är valt som standard saknar {NUM} sprite{P "" s}. Vänligen kontrollera om det finns en uppdatering till paketet.
STR_INTRO_TRANSLATION                                           :{BLACK}Den här översättningen saknar {NUM} sträng{P "" ar}. Hjälp gärna till att förbättra OpenTTD genom att bli översättare. Se readme.txt för mer info.

# Quit window
STR_QUIT_CAPTION                                                :{WHITE}Avsluta
STR_QUIT_ARE_YOU_SURE_YOU_WANT_TO_EXIT_OPENTTD                  :{YELLOW}Är du säker på att du vill avsluta OpenTTD?
STR_QUIT_YES                                                    :{BLACK}Ja
STR_QUIT_NO                                                     :{BLACK}Nej

# Abandon game
STR_ABANDON_GAME_CAPTION                                        :{WHITE}Avsluta spelet
STR_ABANDON_GAME_QUERY                                          :{YELLOW}Är du säker på att du vill avsluta spelet?
STR_ABANDON_SCENARIO_QUERY                                      :{YELLOW}Är du säker på att du vill avsluta detta scenario?

# Help window
STR_HELP_WINDOW_CAPTION                                         :{WHITE}Hjälp & Manualer
STR_HELP_WINDOW_WEBSITES                                        :{BLACK}Webbplatser
STR_HELP_WINDOW_DOCUMENTS                                       :{BLACK}Dokument
STR_HELP_WINDOW_README                                          :{BLACK}Manual
STR_HELP_WINDOW_CHANGELOG                                       :{BLACK}Ändringshistorik
STR_HELP_WINDOW_KNOWN_BUGS                                      :{BLACK}Kända buggar
STR_HELP_WINDOW_LICENSE                                         :{BLACK}Licens
STR_HELP_WINDOW_MAIN_WEBSITE                                    :{BLACK}OpenTTD
STR_HELP_WINDOW_MANUAL_WIKI                                     :{BLACK}Manual / Wiki
STR_HELP_WINDOW_BUGTRACKER                                      :{BLACK}Rapportera en bugg
STR_HELP_WINDOW_COMMUNITY                                       :{BLACK}Gemenskap

# Cheat window
STR_CHEATS                                                      :{WHITE}Sandbox-inställningar
STR_CHEAT_MONEY                                                 :{LTBLUE}Öka pengar med {CURRENCY_LONG}
STR_CHEAT_CHANGE_COMPANY                                        :{LTBLUE}Spelar som företag:: {ORANGE}{COMMA}
STR_CHEAT_EXTRA_DYNAMITE                                        :{LTBLUE}Magisk bulldozer (ta bort industrier, oflyttbara objekt etc.): {ORANGE}{STRING}
STR_CHEAT_CROSSINGTUNNELS                                       :{LTBLUE}Tunnlar kan korsa varandra: {ORANGE}{STRING}
STR_CHEAT_NO_JETCRASH                                           :{LTBLUE}Jetplan kommer inte att störta (frekvent) på små flygplatser: {ORANGE} {STRING}
STR_CHEAT_EDIT_MAX_HL                                           :{LTBLUE}Ändra maximal karthöjd: {ORANGE}{NUM}
STR_CHEAT_EDIT_MAX_HL_QUERY_CAPT                                :{WHITE}Ändra maximal höjd för berg på kartan
STR_CHEAT_CHANGE_DATE                                           :{LTBLUE}Byt datum: {ORANGE} {DATE_SHORT}
STR_CHEAT_CHANGE_DATE_QUERY_CAPT                                :{WHITE}Ändra nuvarande år
STR_CHEAT_SETUP_PROD                                            :{LTBLUE}Aktivera modifiering av produktionsvärden: {ORANGE}{STRING}
STR_CHEAT_STATION_RATING                                        :{LTBLUE}Fixera stationens gradering vid 100%: {ORANGE}{STRING}

# Livery window
STR_LIVERY_CAPTION                                              :{WHITE}{COMPANY} - Färgschema

STR_LIVERY_GENERAL_TOOLTIP                                      :{BLACK}Visa generellt färgschema
STR_LIVERY_TRAIN_TOOLTIP                                        :{BLACK}Visa färgscheman för tåg
STR_LIVERY_ROAD_VEHICLE_TOOLTIP                                 :{BLACK}Visa färgscheman för vägfordon
STR_LIVERY_SHIP_TOOLTIP                                         :{BLACK}Visa färgscheman för skepp
STR_LIVERY_AIRCRAFT_TOOLTIP                                     :{BLACK}Visa färgschema för flygplan
STR_LIVERY_TRAIN_GROUP_TOOLTIP                                  :{BLACK}Visa färger för tåggrupper
STR_LIVERY_ROAD_VEHICLE_GROUP_TOOLTIP                           :{BLACK}Visa färger för vägfordonsgrupper
STR_LIVERY_SHIP_GROUP_TOOLTIP                                   :{BLACK}Visa färger för fartygsgrupper
STR_LIVERY_AIRCRAFT_GROUP_TOOLTIP                               :{BLACK}Visa färger för flygfarkostgrupper
STR_LIVERY_PRIMARY_TOOLTIP                                      :{BLACK}Välj huvudfärg för det aktuella schemat. Ctrl+Klick för att välja denna färg för alla scheman
STR_LIVERY_SECONDARY_TOOLTIP                                    :{BLACK}Välj andravalsfärgen för det aktuella schemat. Ctrl+Klick för att välja denna färg för alla scheman
STR_LIVERY_PANEL_TOOLTIP                                        :{BLACK}Välj ett färgschema att ändra eller välj flera genom Ctrl+klick. Bocka för rutan för att använda scheman
STR_LIVERY_TRAIN_GROUP_EMPTY                                    :Inga tåggrupper har konfigurerats
STR_LIVERY_ROAD_VEHICLE_GROUP_EMPTY                             :Inga vägfordonsgrupper har konfigurerats
STR_LIVERY_SHIP_GROUP_EMPTY                                     :Inga fartygsgrupper har konfigurerats
STR_LIVERY_AIRCRAFT_GROUP_EMPTY                                 :Inga flygfarkostgrupper har konfigurerats

###length 23
STR_LIVERY_DEFAULT                                              :Standard färgschema
STR_LIVERY_STEAM                                                :Ånglok
STR_LIVERY_DIESEL                                               :Dieseltåg
STR_LIVERY_ELECTRIC                                             :Elektriskt tåg
STR_LIVERY_MONORAIL                                             :Monorail-tåg
STR_LIVERY_MAGLEV                                               :Maglev-tåg
STR_LIVERY_DMU                                                  :DMU
STR_LIVERY_EMU                                                  :EMU
STR_LIVERY_PASSENGER_WAGON_STEAM                                :Passagerarvagn (Ånga)
STR_LIVERY_PASSENGER_WAGON_DIESEL                               :Passagervagn (Diesel)
STR_LIVERY_PASSENGER_WAGON_ELECTRIC                             :Passagerarvagn (Elektricitet)
STR_LIVERY_PASSENGER_WAGON_MONORAIL                             :Passagerarvagn (Monorail)
STR_LIVERY_PASSENGER_WAGON_MAGLEV                               :Passagerarvagn (Maglev)
STR_LIVERY_FREIGHT_WAGON                                        :Fraktvagn
STR_LIVERY_BUS                                                  :Buss
STR_LIVERY_TRUCK                                                :Lastbil
STR_LIVERY_PASSENGER_SHIP                                       :Passagerarfärja
STR_LIVERY_FREIGHT_SHIP                                         :Fraktskepp
STR_LIVERY_HELICOPTER                                           :Helikopter
STR_LIVERY_SMALL_PLANE                                          :Litet flygplan
STR_LIVERY_LARGE_PLANE                                          :Stort flygplan
STR_LIVERY_PASSENGER_TRAM                                       :Passagerarspårvagn
STR_LIVERY_FREIGHT_TRAM                                         :Fraktspårvagn

# Face selection window
STR_FACE_CAPTION                                                :{WHITE}Välj ansikte
STR_FACE_CANCEL_TOOLTIP                                         :{BLACK}Avbryt val av ansikte
STR_FACE_OK_TOOLTIP                                             :{BLACK}Acceptera nytt ansikte
STR_FACE_RANDOM                                                 :{BLACK}Slumpa

STR_FACE_MALE_BUTTON                                            :{BLACK}Man
STR_FACE_MALE_TOOLTIP                                           :{BLACK}Välj manliga ansikten
STR_FACE_FEMALE_BUTTON                                          :{BLACK}Kvinna
STR_FACE_FEMALE_TOOLTIP                                         :{BLACK}Välj kvinnliga ansikten
STR_FACE_NEW_FACE_BUTTON                                        :{BLACK}Nytt ansikte
STR_FACE_NEW_FACE_TOOLTIP                                       :{BLACK}Slumpa fram nytt ansikte
STR_FACE_ADVANCED                                               :{BLACK}Avancerad
STR_FACE_ADVANCED_TOOLTIP                                       :{BLACK}Avancerat ansiktsval
STR_FACE_SIMPLE                                                 :{BLACK}Enkelt
STR_FACE_SIMPLE_TOOLTIP                                         :{BLACK}Enkelt ansiktsval
STR_FACE_LOAD                                                   :{BLACK}Ladda
STR_FACE_LOAD_TOOLTIP                                           :{BLACK}Ladda favoritansikte
STR_FACE_LOAD_DONE                                              :{WHITE}Ditt favoritansikte har laddats från OpenTTDs konfigurationsfil.
STR_FACE_FACECODE                                               :{BLACK}Spelaransikte-nummer
STR_FACE_FACECODE_TOOLTIP                                       :{BLACK}Visa och/eller välj ansiktsnummer
STR_FACE_FACECODE_CAPTION                                       :{WHITE}Visa och/eller välj ansiktsnummer
STR_FACE_FACECODE_SET                                           :{WHITE}Nytt ansiktsnummer har valts
STR_FACE_FACECODE_ERR                                           :{WHITE}Kunde inte ange ansiktsnumret. Det måste vara en siffra mellan 0 och 4.294.967.295!
STR_FACE_SAVE                                                   :{BLACK}Spara
STR_FACE_SAVE_TOOLTIP                                           :{BLACK}Spara favoritansikte
STR_FACE_SAVE_DONE                                              :{WHITE}Det här ansiktet kommer att sparas som ditt favoritansikte i OpenTTDs konfigurationsfil.
STR_FACE_EUROPEAN                                               :{BLACK}Europeisk
STR_FACE_SELECT_EUROPEAN                                        :{BLACK}Välj europeiska ansikten
STR_FACE_AFRICAN                                                :{BLACK}Afrikanska
STR_FACE_SELECT_AFRICAN                                         :{BLACK}Välj afrikanska ansikten
STR_FACE_YES                                                    :Ja
STR_FACE_NO                                                     :Nej
STR_FACE_MOUSTACHE_EARRING_TOOLTIP                              :{BLACK}Aktivera mustasch eller örhänge
STR_FACE_HAIR                                                   :Hår:
STR_FACE_HAIR_TOOLTIP                                           :{BLACK}Ändra hår
STR_FACE_EYEBROWS                                               :Ögonbryn:
STR_FACE_EYEBROWS_TOOLTIP                                       :{BLACK}Ändra ögonbryn
STR_FACE_EYECOLOUR                                              :Ögonfärg:
STR_FACE_EYECOLOUR_TOOLTIP                                      :{BLACK}Ändra ögonfärg
STR_FACE_GLASSES                                                :Glasögon:
STR_FACE_GLASSES_TOOLTIP                                        :{BLACK}Aktivera glasögon
STR_FACE_GLASSES_TOOLTIP_2                                      :{BLACK}Ändra glasögon
STR_FACE_NOSE                                                   :Näsa:
STR_FACE_NOSE_TOOLTIP                                           :{BLACK}Ändra näsa
STR_FACE_LIPS                                                   :Läppar:
STR_FACE_MOUSTACHE                                              :Mustasch:
STR_FACE_LIPS_MOUSTACHE_TOOLTIP                                 :{BLACK}Ändra läppar eller mustasch
STR_FACE_CHIN                                                   :Haka:
STR_FACE_CHIN_TOOLTIP                                           :{BLACK}Ändra haka
STR_FACE_JACKET                                                 :Kavaj:
STR_FACE_JACKET_TOOLTIP                                         :{BLACK}Ändra kavaj
STR_FACE_COLLAR                                                 :Krage:
STR_FACE_COLLAR_TOOLTIP                                         :{BLACK}Ändra krage
STR_FACE_TIE                                                    :Slips:
STR_FACE_EARRING                                                :Örhänge:
STR_FACE_TIE_EARRING_TOOLTIP                                    :{BLACK}Ändra slips eller örhänge

# Matches ServerGameType
###length 3
STR_NETWORK_SERVER_VISIBILITY_LOCAL                             :Lokal
STR_NETWORK_SERVER_VISIBILITY_PUBLIC                            :Offentlig
STR_NETWORK_SERVER_VISIBILITY_INVITE_ONLY                       :Endast inbjudna

# Network server list
STR_NETWORK_SERVER_LIST_CAPTION                                 :{WHITE}Flera spelare
STR_NETWORK_SERVER_LIST_PLAYER_NAME                             :{BLACK}Spelarnamn:
STR_NETWORK_SERVER_LIST_ENTER_NAME_TOOLTIP                      :{BLACK}Namnet som andra spelare kommer se dej som

STR_NETWORK_SERVER_LIST_GAME_NAME                               :{BLACK}Namn
STR_NETWORK_SERVER_LIST_GAME_NAME_TOOLTIP                       :{BLACK}Namn på nätverksspelet
STR_NETWORK_SERVER_LIST_GENERAL_ONLINE                          :{BLACK}{COMMA}/{COMMA} - {COMMA}/{COMMA}
STR_NETWORK_SERVER_LIST_CLIENTS_CAPTION                         :{BLACK}Klienter
STR_NETWORK_SERVER_LIST_CLIENTS_CAPTION_TOOLTIP                 :{BLACK}Klienter online / max antal klienter{}Företag online / max antal företag
STR_NETWORK_SERVER_LIST_MAP_SIZE_SHORT                          :{BLACK}{COMMA}x{COMMA}
STR_NETWORK_SERVER_LIST_MAP_SIZE_CAPTION                        :{BLACK}Kartstorlek
STR_NETWORK_SERVER_LIST_MAP_SIZE_CAPTION_TOOLTIP                :{BLACK}Kartstorlek av spelet{}Klicka för att sortera efter område
STR_NETWORK_SERVER_LIST_DATE_CAPTION                            :{BLACK}Datum
STR_NETWORK_SERVER_LIST_DATE_CAPTION_TOOLTIP                    :{BLACK}Nuvarande datum
STR_NETWORK_SERVER_LIST_PLAY_TIME_SHORT                         :{BLACK}{NUM}h {NUM}m
STR_NETWORK_SERVER_LIST_PLAY_TIME_CAPTION                       :{BLACK}Speltid
STR_NETWORK_SERVER_LIST_PLAY_TIME_CAPTION_TOOLTIP               :{BLACK}Tid spelad när{}spelet inte var pausat
STR_NETWORK_SERVER_LIST_INFO_ICONS_TOOLTIP                      :{BLACK}Språk, serverversion, mm

STR_NETWORK_SERVER_LIST_CLICK_GAME_TO_SELECT                    :{BLACK}Klicka på ett spel från listan för att välja det
STR_NETWORK_SERVER_LIST_LAST_JOINED_SERVER                      :{BLACK}Servern du senast anslöt till:
STR_NETWORK_SERVER_LIST_CLICK_TO_SELECT_LAST                    :{BLACK}Välj servern du senast spelade på

STR_NETWORK_SERVER_LIST_GAME_INFO                               :{SILVER}SPELINFO
STR_NETWORK_SERVER_LIST_CLIENTS                                 :{SILVER}Klienter: {WHITE}{COMMA} / {COMMA} - {COMMA} / {COMMA}
STR_NETWORK_SERVER_LIST_LANDSCAPE                               :{SILVER}Klimat: {WHITE}{STRING}
STR_NETWORK_SERVER_LIST_MAP_SIZE                                :{SILVER}Kartstorlek: {WHITE}{COMMA}x{COMMA}
STR_NETWORK_SERVER_LIST_SERVER_VERSION                          :{SILVER}Serverversion: {WHITE}{STRING}
STR_NETWORK_SERVER_LIST_SERVER_ADDRESS                          :{SILVER}Serveradress: {WHITE}{STRING}
STR_NETWORK_SERVER_LIST_INVITE_CODE                             :{SILVER}Inbjudningskod: {WHITE}{STRING}
STR_NETWORK_SERVER_LIST_START_DATE                              :{SILVER}Startdatum: {WHITE}{DATE_SHORT}
STR_NETWORK_SERVER_LIST_CURRENT_DATE                            :{SILVER}Nuvarande datum: {WHITE}{DATE_SHORT}
STR_NETWORK_SERVER_LIST_PLAY_TIME                               :{SILVER}Speltid: {WHITE}{NUM}h {NUM}m
STR_NETWORK_SERVER_LIST_GAMESCRIPT                              :{SILVER}Spelskript: {WHITE}{STRING} (v{NUM})
STR_NETWORK_SERVER_LIST_PASSWORD                                :{SILVER}Lösenordsskyddat!
STR_NETWORK_SERVER_LIST_SERVER_OFFLINE                          :{SILVER}SERVER AVSTÄNGD
STR_NETWORK_SERVER_LIST_SERVER_FULL                             :{SILVER}SERVER FULL
STR_NETWORK_SERVER_LIST_SERVER_BANNED                           :{SILVER}SERVERN BANNLYSTE DIG
STR_NETWORK_SERVER_LIST_SERVER_TOO_OLD                          :{SILVER}SERVERN FÖR GAMMAL
STR_NETWORK_SERVER_LIST_VERSION_MISMATCH                        :{SILVER}VERSIONERNA MATCHAR EJ
STR_NETWORK_SERVER_LIST_GRF_MISMATCH                            :{SILVER}NewGRF Matchar Ej

STR_NETWORK_SERVER_LIST_JOIN_GAME                               :{BLACK}Gå med i spelet
STR_NETWORK_SERVER_LIST_REFRESH                                 :{BLACK}Uppdatera server
STR_NETWORK_SERVER_LIST_REFRESH_TOOLTIP                         :{BLACK}Uppdatera server info

STR_NETWORK_SERVER_LIST_SEARCH_SERVER_INTERNET                  :{BLACK}Sök på internet
STR_NETWORK_SERVER_LIST_SEARCH_SERVER_INTERNET_TOOLTIP          :{BLACK}Sök online efter offentliga servrar
STR_NETWORK_SERVER_LIST_SEARCH_SERVER_LAN                       :{BLACK}Sök LAN
STR_NETWORK_SERVER_LIST_SEARCH_SERVER_LAN_TOOLTIP               :{BLACK}Sök i lokalt nätverk för servrar
STR_NETWORK_SERVER_LIST_ADD_SERVER                              :{BLACK}Lägg till server
STR_NETWORK_SERVER_LIST_ADD_SERVER_TOOLTIP                      :{BLACK}Lägger till en server i listan. Denna kan antingen vara en serveradress eller en inbjudningskod
STR_NETWORK_SERVER_LIST_START_SERVER                            :{BLACK}Starta server
STR_NETWORK_SERVER_LIST_START_SERVER_TOOLTIP                    :{BLACK}Starta en server för andra att ansluta till

STR_NETWORK_SERVER_LIST_PLAYER_NAME_OSKTITLE                    :{BLACK}Mata in ditt namn
STR_NETWORK_SERVER_LIST_ENTER_SERVER_ADDRESS                    :{BLACK}Ange serveradress eller inbjudningskod

# Start new multiplayer server
STR_NETWORK_START_SERVER_CAPTION                                :{WHITE}Starta ett nytt spel i flerspelarläge

STR_NETWORK_START_SERVER_NEW_GAME_NAME                          :{BLACK}Namn:
STR_NETWORK_START_SERVER_NEW_GAME_NAME_TOOLTIP                  :{BLACK}Namnet på nätverksspelet kommer att synas för andra spelare i flerspelarmenyn
STR_NETWORK_START_SERVER_SET_PASSWORD                           :{BLACK}Bestäm lösenord
STR_NETWORK_START_SERVER_PASSWORD_TOOLTIP                       :{BLACK}Skydda spelet med ett lösenord så att inte andra än dem som har lösenordet kan gå med i spelet

STR_NETWORK_START_SERVER_VISIBILITY_LABEL                       :{BLACK}Synlighet:
STR_NETWORK_START_SERVER_VISIBILITY_TOOLTIP                     :{BLACK}Huruvida andra människor kan se din server i den offentliga listan
STR_NETWORK_START_SERVER_CLIENTS_SELECT                         :{BLACK}{NUM} klient{P "" er}
STR_NETWORK_START_SERVER_NUMBER_OF_CLIENTS                      :{BLACK}Max antal tillåtna klienter:
STR_NETWORK_START_SERVER_NUMBER_OF_CLIENTS_TOOLTIP              :{BLACK}Välj max antal tillåtna klienter. Alla platser måste inte fyllas.
STR_NETWORK_START_SERVER_COMPANIES_SELECT                       :{BLACK}{NUM} företag
STR_NETWORK_START_SERVER_NUMBER_OF_COMPANIES                    :{BLACK}Max antal företag:
STR_NETWORK_START_SERVER_NUMBER_OF_COMPANIES_TOOLTIP            :{BLACK}Begränsa antalet företag på servern

STR_NETWORK_START_SERVER_NEW_GAME_NAME_OSKTITLE                 :{BLACK}Mata in ett namn för nätverksspelet

# Network connecting window
STR_NETWORK_CONNECTING_CAPTION                                  :{WHITE}Ansluter...

STR_NETWORK_CONNECTING_WAITING                                  :{BLACK}{NUM} klient{P "" er} före oss
STR_NETWORK_CONNECTING_DOWNLOADING_1                            :{BLACK}{BYTES} nedladdade hittills
STR_NETWORK_CONNECTING_DOWNLOADING_2                            :{BLACK}{BYTES} / {BYTES} nerladdat hittills

###length 8
STR_NETWORK_CONNECTING_1                                        :{BLACK}(1/6) Ansluter...
STR_NETWORK_CONNECTING_2                                        :{BLACK}(2/6) Godkänner...
STR_NETWORK_CONNECTING_3                                        :{BLACK}(3/6) Väntar...
STR_NETWORK_CONNECTING_4                                        :{BLACK}(4/6) Laddar hem karta...
STR_NETWORK_CONNECTING_5                                        :{BLACK}(5/6) Behandlar data...
STR_NETWORK_CONNECTING_6                                        :{BLACK}(6/6) Registrerar...
STR_NETWORK_CONNECTING_SPECIAL_1                                :{BLACK}Hämtar spelinfo...
STR_NETWORK_CONNECTING_SPECIAL_2                                :{BLACK}Hämtar företagsinfo...

STR_NETWORK_CONNECTION_DISCONNECT                               :{BLACK}Koppla ifrån

STR_NETWORK_NEED_GAME_PASSWORD_CAPTION                          :{WHITE}Servern är skyddad. Ange lösenord
STR_NETWORK_NEED_COMPANY_PASSWORD_CAPTION                       :{WHITE}Företaget är skyddat. Ange lösenord

# Network company list added strings
STR_NETWORK_COMPANY_LIST_CLIENT_LIST                            :Spelare online
STR_NETWORK_COMPANY_LIST_SPECTATE                               :Beskåda

# Network client list
STR_NETWORK_CLIENT_LIST_CAPTION                                 :{WHITE}Spelare online
STR_NETWORK_CLIENT_LIST_SERVER                                  :{BLACK}Server
STR_NETWORK_CLIENT_LIST_SERVER_NAME                             :{BLACK}Namn
STR_NETWORK_CLIENT_LIST_SERVER_NAME_TOOLTIP                     :{BLACK}Namnet på servern du spelar på
STR_NETWORK_CLIENT_LIST_SERVER_NAME_EDIT_TOOLTIP                :{BLACK}Ändra din servers namn
STR_NETWORK_CLIENT_LIST_SERVER_NAME_QUERY_CAPTION               :Serverns namn
STR_NETWORK_CLIENT_LIST_SERVER_VISIBILITY                       :{BLACK}Synlighet
STR_NETWORK_CLIENT_LIST_SERVER_VISIBILITY_TOOLTIP               :{BLACK}Huruvida andra människor kan se din server i den offentliga listan
STR_NETWORK_CLIENT_LIST_SERVER_INVITE_CODE                      :{BLACK}Inbjudningskod
STR_NETWORK_CLIENT_LIST_SERVER_INVITE_CODE_TOOLTIP              :{BLACK}Inbjudningskod som andra spelare kan använda för att ansluta till denna server
STR_NETWORK_CLIENT_LIST_SERVER_CONNECTION_TYPE                  :{BLACK}Anslutningstyp
STR_NETWORK_CLIENT_LIST_SERVER_CONNECTION_TYPE_TOOLTIP          :{BLACK}Huruvida, och i så fall hur, din server kan nås av andra
STR_NETWORK_CLIENT_LIST_PLAYER                                  :{BLACK}Spelare
STR_NETWORK_CLIENT_LIST_PLAYER_NAME                             :{BLACK}Namn
STR_NETWORK_CLIENT_LIST_PLAYER_NAME_TOOLTIP                     :{BLACK}Ditt spelarnamn
STR_NETWORK_CLIENT_LIST_PLAYER_NAME_EDIT_TOOLTIP                :{BLACK}Ändra ditt spelarnamn
STR_NETWORK_CLIENT_LIST_PLAYER_NAME_QUERY_CAPTION               :Ditt spelarnamn
STR_NETWORK_CLIENT_LIST_ADMIN_CLIENT_TOOLTIP                    :{BLACK}Administrativa handlingar att utföra för denna klient
STR_NETWORK_CLIENT_LIST_ADMIN_COMPANY_TOOLTIP                   :{BLACK}Administrativa handlingar att utföra för detta företag
STR_NETWORK_CLIENT_LIST_JOIN_TOOLTIP                            :{BLACK}Gå med i detta företag
STR_NETWORK_CLIENT_LIST_CHAT_CLIENT_TOOLTIP                     :{BLACK}Skicka ett meddelande till denna spelare
STR_NETWORK_CLIENT_LIST_CHAT_COMPANY_TOOLTIP                    :{BLACK}Skicka ett meddelande till alla spelare i detta företag
STR_NETWORK_CLIENT_LIST_CHAT_SPECTATOR_TOOLTIP                  :{BLACK}Skicka ett meddelande till alla åskådare
STR_NETWORK_CLIENT_LIST_SPECTATORS                              :Åskådare
STR_NETWORK_CLIENT_LIST_NEW_COMPANY                             :(Nytt företag)
STR_NETWORK_CLIENT_LIST_NEW_COMPANY_TOOLTIP                     :{BLACK}Skapa ett nytt företag och gå med i det
STR_NETWORK_CLIENT_LIST_PLAYER_ICON_SELF_TOOLTIP                :{BLACK}Det här är du
STR_NETWORK_CLIENT_LIST_PLAYER_ICON_HOST_TOOLTIP                :{BLACK}Det här är spelets värd
STR_NETWORK_CLIENT_LIST_CLIENT_COMPANY_COUNT                    :{BLACK}{NUM} klient{P "" er} - {NUM}{NUM} företag
STR_NETWORK_CLIENT_LIST_CLIENT_COMPANY_COUNT_TOOLTIP            :{BLACK}Antal för närvarande anslutna klienter, antal företag och maximalt antal företag som tillåts av serveradministratören

# Matches ConnectionType
###length 5
STR_NETWORK_CLIENT_LIST_SERVER_CONNECTION_TYPE_UNKNOWN          :{BLACK}Lokal
STR_NETWORK_CLIENT_LIST_SERVER_CONNECTION_TYPE_ISOLATED         :{RED}Fjärran belägna spelare kan inte ansluta
STR_NETWORK_CLIENT_LIST_SERVER_CONNECTION_TYPE_DIRECT           :{BLACK}Offentlig
STR_NETWORK_CLIENT_LIST_SERVER_CONNECTION_TYPE_STUN             :{BLACK}Bakom NAT
STR_NETWORK_CLIENT_LIST_SERVER_CONNECTION_TYPE_TURN             :{BLACK}Via relä

STR_NETWORK_CLIENT_LIST_ADMIN_CLIENT_KICK                       :Kasta ut
STR_NETWORK_CLIENT_LIST_ADMIN_CLIENT_BAN                        :Bannlys
STR_NETWORK_CLIENT_LIST_ADMIN_COMPANY_RESET                     :Ta bort
STR_NETWORK_CLIENT_LIST_ADMIN_COMPANY_UNLOCK                    :Lås upp med lösenord

STR_NETWORK_CLIENT_LIST_ASK_CAPTION                             :{WHITE}Administratörshandling
STR_NETWORK_CLIENT_LIST_ASK_CLIENT_KICK                         :{YELLOW}Är du säker på att du vill kasta ut spelaren '{STRING}'?
STR_NETWORK_CLIENT_LIST_ASK_CLIENT_BAN                          :{YELLOW}Är du säker på att du vill bannlysa spelaren '{STRING}'?
STR_NETWORK_CLIENT_LIST_ASK_COMPANY_RESET                       :{YELLOW}Är du säker på att du vill ta bort företaget {COMPANY}?
STR_NETWORK_CLIENT_LIST_ASK_COMPANY_UNLOCK                      :{YELLOW}Är du säker på att du vill återställa företaget {COMPANY}s lösenord?

STR_NETWORK_ASK_RELAY_CAPTION                                   :{WHITE}Använd relä?
STR_NETWORK_ASK_RELAY_TEXT                                      :{YELLOW}Misslyckades med att etablera en anslutning mellan dig och servern '{STRING}'.{}Vill du använda '{STRING}' som relä för denna session?
STR_NETWORK_ASK_RELAY_NO                                        :{BLACK}Nej
STR_NETWORK_ASK_RELAY_YES_ONCE                                  :{BLACK}Ja, den här gången
STR_NETWORK_ASK_RELAY_YES_ALWAYS                                :{BLACK}Ja, fråga inte igen

STR_NETWORK_ASK_SURVEY_CAPTION                                  :Delta i automatiserad undersökning?
STR_NETWORK_ASK_SURVEY_TEXT                                     :Vill du delta i den automatiska undersökningen?{}OpenTTD kommer att skicka en undersökning när du lämnar ett spel.{}Du kan ändra detta när som helst under "Spelalternativ".
STR_NETWORK_ASK_SURVEY_PREVIEW                                  :Förhandsgranska enkätresultat
STR_NETWORK_ASK_SURVEY_LINK                                     :Om undersökning och integritet
STR_NETWORK_ASK_SURVEY_NO                                       :Nej
STR_NETWORK_ASK_SURVEY_YES                                      :Ja

STR_NETWORK_SPECTATORS                                          :Åskådare

# Network set password
STR_COMPANY_PASSWORD_CANCEL                                     :{BLACK}Spara inte det inmatade lösenordet
STR_COMPANY_PASSWORD_OK                                         :{BLACK}Ge företaget det nya lösenordet
STR_COMPANY_PASSWORD_CAPTION                                    :{WHITE}Företagslösenord
STR_COMPANY_PASSWORD_MAKE_DEFAULT                               :{BLACK}Förvalt företagslösenord
STR_COMPANY_PASSWORD_MAKE_DEFAULT_TOOLTIP                       :{BLACK}Använd detta företagslösenord som förval för nya företag

# Network company info join/password
STR_COMPANY_VIEW_JOIN                                           :{BLACK}Gå med
STR_COMPANY_VIEW_JOIN_TOOLTIP                                   :{BLACK}Gå med och spela som detta företag
STR_COMPANY_VIEW_PASSWORD                                       :{BLACK}Lösenord
STR_COMPANY_VIEW_PASSWORD_TOOLTIP                               :{BLACK}Lösenordsskydda ditt företag för att förhindra att obehöriga spelare ansluter
STR_COMPANY_VIEW_SET_PASSWORD                                   :{BLACK}Ange företagets lösenord

# Network chat
STR_NETWORK_CHAT_SEND                                           :{BLACK}Skicka
STR_NETWORK_CHAT_COMPANY_CAPTION                                :[Företaget] :
STR_NETWORK_CHAT_CLIENT_CAPTION                                 :[Privat] {STRING}:
STR_NETWORK_CHAT_ALL_CAPTION                                    :[Alla] :

STR_NETWORK_CHAT_COMPANY                                        :[Företaget] {STRING}: {WHITE}{STRING}
STR_NETWORK_CHAT_TO_COMPANY                                     :[Företaget] Till {STRING}: {WHITE}{STRING}
STR_NETWORK_CHAT_CLIENT                                         :[Privat] {STRING}: {WHITE}{STRING}
STR_NETWORK_CHAT_TO_CLIENT                                      :[Privat] Till {STRING}: {WHITE}{STRING}
STR_NETWORK_CHAT_ALL                                            :[Alla] {STRING}: {WHITE}{STRING}
STR_NETWORK_CHAT_EXTERNAL                                       :[{3:STRING}] {0:STRING}: {WHITE}{1:STRING}
STR_NETWORK_CHAT_OSKTITLE                                       :{BLACK}Mata in text för nätverkschat

# Network messages
STR_NETWORK_ERROR_NOTAVAILABLE                                  :{WHITE}Inget nätverkskort funnet
STR_NETWORK_ERROR_NOCONNECTION                                  :{WHITE}Anslutning till servern tog för lång tid eller avvisades
STR_NETWORK_ERROR_NEWGRF_MISMATCH                               :{WHITE}Kunde inte ansluta på grund av att NewGRF är omaka
STR_NETWORK_ERROR_DESYNC                                        :{WHITE}Synkronisering av nätverks-spel misslyckades
STR_NETWORK_ERROR_LOSTCONNECTION                                :{WHITE}Nätverk, koppling förlorad
STR_NETWORK_ERROR_SAVEGAMEERROR                                 :{WHITE}Kunde inte ladda det sparade spelet
STR_NETWORK_ERROR_SERVER_START                                  :{WHITE}Kunde inte starta servern.
STR_NETWORK_ERROR_SERVER_ERROR                                  :{WHITE}Ett protokollfel uppstod och anslutningen stängdes.
STR_NETWORK_ERROR_BAD_PLAYER_NAME                               :{WHITE}Du har inte angivit något spelarnamn. Namninställning kan göras högst upp i flerspelarfönstret
STR_NETWORK_ERROR_BAD_SERVER_NAME                               :{WHITE}Du har inte angivit något servernamn. Namninställning kan göras högst upp i flerspelarfönstret
STR_NETWORK_ERROR_WRONG_REVISION                                :{WHITE}Servern har en annan version än denna klient
STR_NETWORK_ERROR_WRONG_PASSWORD                                :{WHITE}Fel lösenord
STR_NETWORK_ERROR_SERVER_FULL                                   :{WHITE}Servern är full
STR_NETWORK_ERROR_SERVER_BANNED                                 :{WHITE}Du är bannlyst från den här servern
STR_NETWORK_ERROR_KICKED                                        :{WHITE}Du blev utkastad från spelet
STR_NETWORK_ERROR_KICK_MESSAGE                                  :{WHITE}Orsak: {STRING}
STR_NETWORK_ERROR_CHEATER                                       :{WHITE}Fusk är inte tillåtet på denna server
STR_NETWORK_ERROR_TOO_MANY_COMMANDS                             :{WHITE}Du skickade för många kommandon till servern
STR_NETWORK_ERROR_TIMEOUT_PASSWORD                              :{WHITE}Du tog för lång tid på dig att mata in löserondet
STR_NETWORK_ERROR_TIMEOUT_COMPUTER                              :{WHITE}Din dator tog för lång tid på sig för att ansluta
STR_NETWORK_ERROR_TIMEOUT_MAP                                   :{WHITE}Du tog för lång tid på dig att ladda ner kartan
STR_NETWORK_ERROR_TIMEOUT_JOIN                                  :{WHITE}Du tog för lång tid på dig att ansluta till servern
STR_NETWORK_ERROR_INVALID_CLIENT_NAME                           :{WHITE}Ditt spelarnamn är inte tillåtet

STR_NETWORK_ERROR_CLIENT_GUI_LOST_CONNECTION_CAPTION            :{WHITE}Anslutningen har troligtvis försvunnit
STR_NETWORK_ERROR_CLIENT_GUI_LOST_CONNECTION                    :{WHITE}De senaste {NUM} sekunderna har inget data mottagits från servern

###length 21
STR_NETWORK_ERROR_CLIENT_GENERAL                                :allmänt fel
STR_NETWORK_ERROR_CLIENT_DESYNC                                 :synkroniseringsfel
STR_NETWORK_ERROR_CLIENT_SAVEGAME                               :kunde inte ladda kartan
STR_NETWORK_ERROR_CLIENT_CONNECTION_LOST                        :anslutning förlorad
STR_NETWORK_ERROR_CLIENT_PROTOCOL_ERROR                         :protokollfel
STR_NETWORK_ERROR_CLIENT_NEWGRF_MISMATCH                        :NewGRF är omaka
STR_NETWORK_ERROR_CLIENT_NOT_AUTHORIZED                         :inte godkänd
STR_NETWORK_ERROR_CLIENT_NOT_EXPECTED                           :mottog felaktigt eller oväntat paket
STR_NETWORK_ERROR_CLIENT_WRONG_REVISION                         :fel revision
STR_NETWORK_ERROR_CLIENT_NAME_IN_USE                            :namnet används redan
STR_NETWORK_ERROR_CLIENT_WRONG_PASSWORD                         :fel lösenord
STR_NETWORK_ERROR_CLIENT_COMPANY_MISMATCH                       :fel företags-id i DoCommand
STR_NETWORK_ERROR_CLIENT_KICKED                                 :utkastad av servern
STR_NETWORK_ERROR_CLIENT_CHEATER                                :försökte fuska
STR_NETWORK_ERROR_CLIENT_SERVER_FULL                            :servern är full
STR_NETWORK_ERROR_CLIENT_TOO_MANY_COMMANDS                      :skickade för många kommandon
STR_NETWORK_ERROR_CLIENT_TIMEOUT_PASSWORD                       :inget lösenord togs emot i tid
STR_NETWORK_ERROR_CLIENT_TIMEOUT_COMPUTER                       :generell timeout
STR_NETWORK_ERROR_CLIENT_TIMEOUT_MAP                            :nedladdning av kartan tog för lång tid
STR_NETWORK_ERROR_CLIENT_TIMEOUT_JOIN                           :bearbetning av kartan tog för lång tid
STR_NETWORK_ERROR_CLIENT_INVALID_CLIENT_NAME                    :ogiltigt klientnamn

# Network related errors
STR_NETWORK_SERVER_MESSAGE                                      :*** {1:STRING}

###length 12
STR_NETWORK_SERVER_MESSAGE_GAME_PAUSED                          :Spelet är pausat ({STRING})
STR_NETWORK_SERVER_MESSAGE_GAME_STILL_PAUSED_1                  :Spelet är fortfarande pausat ({STRING})
STR_NETWORK_SERVER_MESSAGE_GAME_STILL_PAUSED_2                  :Spelet är fortfarande pausat ({STRING}, {STRING})
STR_NETWORK_SERVER_MESSAGE_GAME_STILL_PAUSED_3                  :Spelet är fortfarande pausat ({STRING}, {STRING}, {STRING})
STR_NETWORK_SERVER_MESSAGE_GAME_STILL_PAUSED_4                  :Spelet är fortfarande pausat ({STRING}, {STRING}, {STRING}, {STRING})
STR_NETWORK_SERVER_MESSAGE_GAME_STILL_PAUSED_5                  :Spelet är fortfarande pausat ({STRING}, {STRING}, {STRING}, {STRING}, {STRING})
STR_NETWORK_SERVER_MESSAGE_GAME_UNPAUSED                        :Spelet är opausat ({STRING})
STR_NETWORK_SERVER_MESSAGE_GAME_REASON_NOT_ENOUGH_PLAYERS       :antal spelare
STR_NETWORK_SERVER_MESSAGE_GAME_REASON_CONNECTING_CLIENTS       :ansluter klienter
STR_NETWORK_SERVER_MESSAGE_GAME_REASON_MANUAL                   :manuell
STR_NETWORK_SERVER_MESSAGE_GAME_REASON_GAME_SCRIPT              :spelskript
STR_NETWORK_SERVER_MESSAGE_GAME_REASON_LINK_GRAPH               :väntar på uppdatering av länkgraf

STR_NETWORK_MESSAGE_CLIENT_LEAVING                              :lämnar
STR_NETWORK_MESSAGE_CLIENT_JOINED                               :*** {STRING} har gått med i spelet
STR_NETWORK_MESSAGE_CLIENT_JOINED_ID                            :*** {0:STRING} har gått med i spelet (Klient #{2:NUM})
STR_NETWORK_MESSAGE_CLIENT_COMPANY_JOIN                         :*** {0:STRING} har gått med i företag #{2:NUM}
STR_NETWORK_MESSAGE_CLIENT_COMPANY_SPECTATE                     :*** {STRING} har gått med som åskådare
STR_NETWORK_MESSAGE_CLIENT_COMPANY_NEW                          :*** {0:STRING} har startat ett nytt företag (#{2:NUM})
STR_NETWORK_MESSAGE_CLIENT_LEFT                                 :*** {0:STRING} har lämnat spelet ({2:STRING})
STR_NETWORK_MESSAGE_NAME_CHANGE                                 :*** {STRING} har ändrat sitt namn till {STRING}
STR_NETWORK_MESSAGE_GIVE_MONEY                                  :*** {0:STRING} gav {2:CURRENCY_LONG} till {1:STRING}
STR_NETWORK_MESSAGE_SERVER_SHUTDOWN                             :{WHITE}Servern avslutade sessionen
STR_NETWORK_MESSAGE_SERVER_REBOOT                               :{WHITE}Servern startar om...{}Var vänlig vänta...
STR_NETWORK_MESSAGE_KICKED                                      :*** {STRING} kastades ut. Orsak: ({STRING})

STR_NETWORK_ERROR_COORDINATOR_REGISTRATION_FAILED               :{WHITE}Serverregistrering misslyckades
STR_NETWORK_ERROR_COORDINATOR_REUSE_OF_INVITE_CODE              :{WHITE}En annan server med samma inbjudningskod registrerade sig. Växlar till "lokal" speltyp.
STR_NETWORK_ERROR_COORDINATOR_ISOLATED                          :{WHITE}Din server tillåter inte fjärranslutningar
STR_NETWORK_ERROR_COORDINATOR_ISOLATED_DETAIL                   :{WHITE}Andra spelare kommer ej ha möjlighet att ansluta till din server

# Content downloading window
STR_CONTENT_TITLE                                               :{WHITE}Nedladdning av innehåll
STR_CONTENT_TYPE_CAPTION                                        :{BLACK}Typ
STR_CONTENT_TYPE_CAPTION_TOOLTIP                                :{BLACK}Typ av innehåll
STR_CONTENT_NAME_CAPTION                                        :{BLACK}Namn
STR_CONTENT_NAME_CAPTION_TOOLTIP                                :{BLACK}Namn på innehållet
STR_CONTENT_MATRIX_TOOLTIP                                      :{BLACK}Klicka på en av raderna för att se detaljer{}Klicka på kryssrutan för att välja att ladda ned det
STR_CONTENT_SELECT_ALL_CAPTION                                  :{BLACK}Markera allt
STR_CONTENT_SELECT_ALL_CAPTION_TOOLTIP                          :{BLACK}Markera allt innehåll för nedladdning
STR_CONTENT_SELECT_UPDATES_CAPTION                              :{BLACK}Välj uppgraderingar
STR_CONTENT_SELECT_UPDATES_CAPTION_TOOLTIP                      :{BLACK}Markera allt innehåll som är en uppgradering på befintligt innehåll för nedladdning
STR_CONTENT_UNSELECT_ALL_CAPTION                                :{BLACK}Avmarkera allt
STR_CONTENT_UNSELECT_ALL_CAPTION_TOOLTIP                        :{BLACK}Markera att inte ladda hem någonting
STR_CONTENT_SEARCH_EXTERNAL                                     :{BLACK}Sök på externa webbplatser
STR_CONTENT_SEARCH_EXTERNAL_TOOLTIP                             :{BLACK}Sök på webbplatser som är fristående från OpenTTD efter material som ej är tillgängligt på OpenTTD:s innehållstjänst
STR_CONTENT_SEARCH_EXTERNAL_DISCLAIMER_CAPTION                  :{WHITE}Du lämnar nu OpenTTD!
STR_CONTENT_SEARCH_EXTERNAL_DISCLAIMER                          :{WHITE}Villkoren för nedladdning av material från externa webbplatser varierar.{}Du hänvisas till de externa sidorna när det gäller instruktioner för hur materialet ska installeras i OpenTTD.{}Vill du fortsätta?
STR_CONTENT_FILTER_TITLE                                        :{BLACK}Filter för tagg/namn:
STR_CONTENT_OPEN_URL                                            :{BLACK}Hemsida
STR_CONTENT_OPEN_URL_TOOLTIP                                    :{BLACK}Besök hemsidan för det här innehållet
STR_CONTENT_DOWNLOAD_CAPTION                                    :{BLACK}Ladda ned
STR_CONTENT_DOWNLOAD_CAPTION_TOOLTIP                            :{BLACK}Börja ladda hem valt innehåll
STR_CONTENT_TOTAL_DOWNLOAD_SIZE                                 :{SILVER}Total storlek på nedladdning: {WHITE}{BYTES}
STR_CONTENT_DETAIL_TITLE                                        :{SILVER}INNEHÅLLSINFORMATION

###length 5
STR_CONTENT_DETAIL_SUBTITLE_UNSELECTED                          :{SILVER}Du har _inte_ valt att ladda ned detta
STR_CONTENT_DETAIL_SUBTITLE_SELECTED                            :{SILVER}Du har valt att ladda ned detta
STR_CONTENT_DETAIL_SUBTITLE_AUTOSELECTED                        :{SILVER}De filer som behövs har markerats för nedladdning
STR_CONTENT_DETAIL_SUBTITLE_ALREADY_HERE                        :{SILVER}Du har redan denna
STR_CONTENT_DETAIL_SUBTITLE_DOES_NOT_EXIST                      :{SILVER}Detta innehåll är okänt och kan inte laddas ned genom OpenTTD

STR_CONTENT_DETAIL_UPDATE                                       :{SILVER}Denna används istället för {STRING}
STR_CONTENT_DETAIL_NAME                                         :{SILVER}Namn: {WHITE}{STRING}
STR_CONTENT_DETAIL_VERSION                                      :{SILVER}Version: {WHITE}{STRING}
STR_CONTENT_DETAIL_DESCRIPTION                                  :{SILVER}Beskrivning: {WHITE}{STRING}
STR_CONTENT_DETAIL_URL                                          :{SILVER}URL: {WHITE}{STRING}
STR_CONTENT_DETAIL_TYPE                                         :{SILVER}Typ: {WHITE}{STRING}
STR_CONTENT_DETAIL_FILESIZE                                     :{SILVER}Nedladdningsstorlek: {WHITE}{BYTES}
STR_CONTENT_DETAIL_SELECTED_BECAUSE_OF                          :{SILVER}Vald på grund av: {WHITE}{STRING}
STR_CONTENT_DETAIL_DEPENDENCIES                                 :{SILVER}Filer som behövs: {WHITE}{STRING}
STR_CONTENT_DETAIL_TAGS                                         :{SILVER}Taggar: {WHITE}{STRING}
STR_CONTENT_NO_ZLIB                                             :{WHITE}OpenTTD saknar stöd för "zlib"...
STR_CONTENT_NO_ZLIB_SUB                                         :{WHITE}... nerladdning av innehåll är inte möjligt!

# Order of these is important!
STR_CONTENT_TYPE_BASE_GRAPHICS                                  :Grafikpaket
STR_CONTENT_TYPE_NEWGRF                                         :NewGRF
STR_CONTENT_TYPE_AI                                             :Datorspelare
STR_CONTENT_TYPE_AI_LIBRARY                                     :Datorspelarbibliotek
STR_CONTENT_TYPE_SCENARIO                                       :Scenario
STR_CONTENT_TYPE_HEIGHTMAP                                      :Höjdkarta
STR_CONTENT_TYPE_BASE_SOUNDS                                    :Ljudpaket
STR_CONTENT_TYPE_BASE_MUSIC                                     :Musikpaket
STR_CONTENT_TYPE_GAME_SCRIPT                                    :Spelskript
STR_CONTENT_TYPE_GS_LIBRARY                                     :Spelskriptbibliotek

# Content downloading progress window
STR_CONTENT_DOWNLOAD_TITLE                                      :{WHITE}Laddar ned innehåll...
STR_CONTENT_DOWNLOAD_INITIALISE                                 :{WHITE}Begär filer...
STR_CONTENT_DOWNLOAD_FILE                                       :{WHITE}Laddar nu ned {STRING} ({NUM} av {NUM})
STR_CONTENT_DOWNLOAD_COMPLETE                                   :{WHITE}Nedladdning slutförd
STR_CONTENT_DOWNLOAD_PROGRESS_SIZE                              :{WHITE}{BYTES} av {BYTES} nedladdat ({NUM} %)

# Content downloading error messages
STR_CONTENT_ERROR_COULD_NOT_CONNECT                             :{WHITE}Kunde inte ansluta till innehållsservern...
STR_CONTENT_ERROR_COULD_NOT_DOWNLOAD                            :{WHITE}Nedladdning misslyckades...
STR_CONTENT_ERROR_COULD_NOT_DOWNLOAD_FILE_NOT_WRITABLE          :{WHITE}... kunde inte skriva till fil
STR_CONTENT_ERROR_COULD_NOT_EXTRACT                             :{WHITE}Kunde inte packa upp den nedladdade filen

STR_MISSING_GRAPHICS_SET_CAPTION                                :{WHITE}Grafik saknas
STR_MISSING_GRAPHICS_SET_MESSAGE                                :{BLACK}OpenTTD kräver grafik för att fungera, men ingen grafik kunde hittas. Tillåter du att OpenTTD laddar ner dessa grafikfiler?
STR_MISSING_GRAPHICS_YES_DOWNLOAD                               :{BLACK}Ja, ladda ner grafiken
STR_MISSING_GRAPHICS_NO_QUIT                                    :{BLACK}Nej, avsluta OpenTTD

STR_MISSING_GRAPHICS_ERROR_TITLE                                :{WHITE}Nedladdning misslyckades
STR_MISSING_GRAPHICS_ERROR                                      :{BLACK}Nedladdning av grafik misslyckades.{}Vänligen ladda ner grafiken manuellt.
STR_MISSING_GRAPHICS_ERROR_QUIT                                 :{BLACK}Avsluta OpenTTD

# Transparency settings window
STR_TRANSPARENCY_CAPTION                                        :{WHITE}Genomskinlighetsinställningar
STR_TRANSPARENT_SIGNS_TOOLTIP                                   :{BLACK}Växla genomskinlighet för skyltar. Ctrl+klick för att låsa
STR_TRANSPARENT_TREES_TOOLTIP                                   :{BLACK}Växla genomskinlighet för träd. Ctrl+klick för att låsa
STR_TRANSPARENT_HOUSES_TOOLTIP                                  :{BLACK}Växla genomskinlighet för byggnader. Ctrl+klick för att låsa
STR_TRANSPARENT_INDUSTRIES_TOOLTIP                              :{BLACK}Växla genomskinlighet för industrier. Ctrl+klick för att låsa
STR_TRANSPARENT_BUILDINGS_TOOLTIP                               :{BLACK}Växla genomskinlighet för byggnader såsom stationer, depåer och riktmärken. Ctrl+klick för att låsa
STR_TRANSPARENT_BRIDGES_TOOLTIP                                 :{BLACK}Växla genomskinlighet för broar. Ctrl+klick för att låsa
STR_TRANSPARENT_STRUCTURES_TOOLTIP                              :{BLACK}Växla genomskinlighet för byggnader såsom fyrar och antenner. Ctrl+klick för att låsa
STR_TRANSPARENT_CATENARY_TOOLTIP                                :{BLACK}Växla genomskinlighet för kontaktledning. Ctrl+klick för att låsa
STR_TRANSPARENT_TEXT_TOOLTIP                                    :{BLACK} Växla genomskinlighet för pålastnings, kostnads och inkomsttext. Ctrl+klick för att låsa
STR_TRANSPARENT_INVISIBLE_TOOLTIP                               :{BLACK}Gör object osynliga istället för genomskinliga

# Linkgraph legend window
STR_LINKGRAPH_LEGEND_CAPTION                                    :{BLACK}Legend för godsflöden
STR_LINKGRAPH_LEGEND_ALL                                        :{BLACK}Alla
STR_LINKGRAPH_LEGEND_NONE                                       :{BLACK}Inga
STR_LINKGRAPH_LEGEND_SELECT_COMPANIES                           :{BLACK}Välj företag att visa
STR_LINKGRAPH_LEGEND_COMPANY_TOOLTIP                            :{BLACK}{STRING}{}{COMPANY}

# Linkgraph legend window and linkgraph legend in smallmap
STR_LINKGRAPH_LEGEND_UNUSED                                     :{TINY_FONT}{BLACK}oanvänd
STR_LINKGRAPH_LEGEND_SATURATED                                  :{TINY_FONT}{BLACK}mättad
STR_LINKGRAPH_LEGEND_OVERLOADED                                 :{TINY_FONT}{BLACK}överbelastad

# Linkgraph tooltip
STR_LINKGRAPH_STATS_TOOLTIP_MONTH                               :{BLACK}{CARGO_LONG} kommer att transporteras per månad från {STATION} till {STATION} ({COMMA}% av kapaciteten){STRING}
STR_LINKGRAPH_STATS_TOOLTIP_MINUTE                              :{BLACK}{CARGO_LONG} kommer att transporteras per minut från {STATION} till {STATION} ({COMMA}% av kapaciteten){STRING}
STR_LINKGRAPH_STATS_TOOLTIP_RETURN_EXTENSION                    :{}{CARGO_LONG} att transporteras tillbaka ({COMMA}% av kapacitet)
STR_LINKGRAPH_STATS_TOOLTIP_TIME_EXTENSION                      :{}Genomsnittlig restid: {UNITS_DAYS_OR_SECONDS}

# Base for station construction window(s)
STR_STATION_BUILD_COVERAGE_AREA_TITLE                           :{BLACK}Markera upptagningsområde
STR_STATION_BUILD_COVERAGE_OFF                                  :{BLACK}Av
STR_STATION_BUILD_COVERAGE_ON                                   :{BLACK}På
STR_STATION_BUILD_COVERAGE_AREA_OFF_TOOLTIP                     :{BLACK}Markera inte upptagningsområde för stationen
STR_STATION_BUILD_COVERAGE_AREA_ON_TOOLTIP                      :{BLACK}Markera stationens upptagningsområde
STR_STATION_BUILD_ACCEPTS_CARGO                                 :{BLACK}Accepterar: {GOLD}{CARGO_LIST}
STR_STATION_BUILD_SUPPLIES_CARGO                                :{BLACK}Tillhandahåller: {GOLD}{CARGO_LIST}
STR_STATION_BUILD_INFRASTRUCTURE_COST_YEAR                      :{BLACK}Underhållskostnad: {GOLD}{CURRENCY_SHORT}/år
STR_STATION_BUILD_INFRASTRUCTURE_COST_PERIOD                    :{BLACK}Underhållskostnad: {GOLD}{CURRENCY_SHORT}/period

# Join station window
STR_JOIN_STATION_CAPTION                                        :{WHITE}Slå ihop stationer
STR_JOIN_STATION_CREATE_SPLITTED_STATION                        :{YELLOW}Bygg en separat station

STR_JOIN_WAYPOINT_CAPTION                                       :{WHITE}Slå ihop riktmärken
STR_JOIN_WAYPOINT_CREATE_SPLITTED_WAYPOINT                      :{YELLOW}Bygg ett separat riktmärke

# Generic toolbar
STR_TOOLBAR_DISABLED_NO_VEHICLE_AVAILABLE                       :{BLACK}Inaktiverad eftersom det ej finns några tillgängliga fordon till denna infrastruktur

# Rail construction toolbar
STR_RAIL_TOOLBAR_RAILROAD_CONSTRUCTION_CAPTION                  :Bygg järnväg
STR_RAIL_TOOLBAR_ELRAIL_CONSTRUCTION_CAPTION                    :Bygg elektrifierad järnväg
STR_RAIL_TOOLBAR_MONORAIL_CONSTRUCTION_CAPTION                  :Bygg monorail
STR_RAIL_TOOLBAR_MAGLEV_CONSTRUCTION_CAPTION                    :Bygg maglev

STR_RAIL_TOOLBAR_TOOLTIP_BUILD_RAILROAD_TRACK                   :{BLACK}Bygg järnvägspår. Ctrl+Klick för att ta bort järnvägspår. Håll även in Shift för att endast visa uppskattad kostnad
STR_RAIL_TOOLBAR_TOOLTIP_BUILD_AUTORAIL                         :{BLACK}Bygg järnvägspår med Autospårläget. Ctrl+Klick för att ta bort järnvägspår. Håll även in Shift för att endast visa uppskattad kostnad
STR_RAIL_TOOLBAR_TOOLTIP_BUILD_TRAIN_DEPOT_FOR_BUILDING         :{BLACK}Bygg tågdepå (för köp och service av tåg). Håll även in Shift för att endast visa uppskattad kostnad
STR_RAIL_TOOLBAR_TOOLTIP_CONVERT_RAIL_TO_WAYPOINT               :{BLACK}Bygg riktmärke på räls. Ctrl+Klick för att välja ett annat riktmärke att sammanlänka. Håll även in Shift för att endast visa uppskattad kostnad
STR_RAIL_TOOLBAR_TOOLTIP_BUILD_RAILROAD_STATION                 :{BLACK}Bygg järnvägsstation. Ctrl+Klick för att välja en annan station att sammanlänka. Håll även in Shift för att endast visa uppskattad kostnad
STR_RAIL_TOOLBAR_TOOLTIP_BUILD_RAILROAD_SIGNALS                 :{BLACK}Bygg signal på järnväg. Ctrl+Klick för att bygga den alternativa signalstilen{}Klick+Drag för att fylla den valda rälssträckan med signaler med angivet mellanrum. Ctrl+Klick+Drag för att fylla ut med signaler fram till nästa korsning, station, eller signal. Håll även in Shift för att endast visa uppskattad kostnad
STR_RAIL_TOOLBAR_TOOLTIP_BUILD_RAILROAD_BRIDGE                  :{BLACK}Bygg järnvägsbro. Håll även in Shift för att endast visa uppskattad kostnad
STR_RAIL_TOOLBAR_TOOLTIP_BUILD_RAILROAD_TUNNEL                  :{BLACK}Bygg järnvägstunnel. Håll även in Shift för att endast visa uppskattad kostnad
STR_RAIL_TOOLBAR_TOOLTIP_TOGGLE_BUILD_REMOVE_FOR                :{BLACK}Växla mellan att bygga/ta bort järnväg, signaler, riktmärken och stationer. Ctrl+Klick för att även ta bort räls från riktmärken och stationer
STR_RAIL_TOOLBAR_TOOLTIP_CONVERT_RAIL                           :{BLACK}Konvertera/Uppgradera spårtyp. Håll även in Shift för att endast visa uppskattad kostnad

STR_RAIL_NAME_RAILROAD                                          :Järnväg
STR_RAIL_NAME_ELRAIL                                            :Elektrifierad järnväg
STR_RAIL_NAME_MONORAIL                                          :Monorail
STR_RAIL_NAME_MAGLEV                                            :Maglev

# Rail depot construction window
STR_BUILD_DEPOT_TRAIN_ORIENTATION_CAPTION                       :{WHITE}Riktning för tågdepå
STR_BUILD_DEPOT_TRAIN_ORIENTATION_TOOLTIP                       :{BLACK}Välj riktning för tågdepå

# Rail waypoint construction window
STR_WAYPOINT_CAPTION                                            :{WHITE}Riktmärke
STR_WAYPOINT_GRAPHICS_TOOLTIP                                   :{BLACK}Välj riktmärkestyp

# Rail station construction window
STR_STATION_BUILD_RAIL_CAPTION                                  :{WHITE}Val av tågstation
STR_STATION_BUILD_ORIENTATION                                   :{BLACK}Riktning
STR_STATION_BUILD_RAILROAD_ORIENTATION_TOOLTIP                  :{BLACK}Välj riktning för järnvägsstation
STR_STATION_BUILD_NUMBER_OF_TRACKS                              :{BLACK}Antal spår
STR_STATION_BUILD_NUMBER_OF_TRACKS_TOOLTIP                      :{BLACK}Välj antal plattformar för järnvägsstation
STR_STATION_BUILD_PLATFORM_LENGTH                               :{BLACK}Längd på plattform
STR_STATION_BUILD_PLATFORM_LENGTH_TOOLTIP                       :{BLACK}Välj längd på järnvägsstation
STR_STATION_BUILD_DRAG_DROP                                     :{BLACK}Drag & Släpp
STR_STATION_BUILD_DRAG_DROP_TOOLTIP                             :{BLACK}Bygg en station genom att dra & släppa

STR_STATION_BUILD_STATION_CLASS_TOOLTIP                         :{BLACK}Välj vilken stationsklass som ska visas
STR_STATION_BUILD_STATION_TYPE_TOOLTIP                          :{BLACK}Välj stationstyp att bygga

STR_STATION_CLASS_DFLT                                          :Original
STR_STATION_CLASS_DFLT_STATION                                  :Standardstation
STR_STATION_CLASS_DFLT_ROADSTOP                                 :Standardvägstopp
STR_STATION_CLASS_WAYP                                          :Riktmärken
STR_STATION_CLASS_WAYP_WAYPOINT                                 :Standard vägpunkt

# Signal window
STR_BUILD_SIGNAL_CAPTION                                        :{WHITE}Signalval
STR_BUILD_SIGNAL_TOGGLE_ADVANCED_SIGNAL_TOOLTIP                 :{BLACK}Slå av/på visning av avancerade signaltyper
STR_BUILD_SIGNAL_SEMAPHORE_NORM_TOOLTIP                         :{BLACK}Standardsignal (semafor){}Detta är den enklaste typen av signal, som endast tillåter ett tåg per block vid samma tidpunkt
STR_BUILD_SIGNAL_SEMAPHORE_ENTRY_TOOLTIP                        :{BLACK}Infartssignal (semafor){}Grön så länge det finns en eller flera gröna utfartssignaler på efterföljande bit av spår, annars visas rött
STR_BUILD_SIGNAL_SEMAPHORE_EXIT_TOOLTIP                         :{BLACK}Utfartssignal (semafor){}Fungerar på samma sätt som en vanlig signal, men behövs för att utlösa korrekt färg på in- eller kombinationssignaler
STR_BUILD_SIGNAL_SEMAPHORE_COMBO_TOOLTIP                        :{BLACK}Kombinationssignal (semafor){}Kombinationssignalen fungerar som både en infarts- och utfartssignal. Detta gör det möjligt att bygga stora "träd" av för-signaler
STR_BUILD_SIGNAL_SEMAPHORE_PBS_TOOLTIP                          :{BLACK}Avancerad signal (semafor){}En avancerad signal tillåter flera fordon att befinna sig i ett signalblock samtidigt, om fordonet kan reservera en väg till en säker stopp-plats. Avancerade signaler kan passeras bakifrån (gäller inte avancerade envägssignaler)
STR_BUILD_SIGNAL_SEMAPHORE_PBS_OWAY_TOOLTIP                     :{BLACK}Avancerad envägssignal (semafor){}En avancerad signal tillåter flera fordon att befinna sig i ett signalblock samtidigt, om fordonet kan reservera en väg till en säker stopp-plats. Avancerade envägssignaler kan inte passeras bakifrån
STR_BUILD_SIGNAL_ELECTRIC_NORM_TOOLTIP                          :{BLACK}Normal signal (elektrisk){}Detta är den enklaste typen av signal, som endast tillåter ett tåg per block vid samma tidpunkt
STR_BUILD_SIGNAL_ELECTRIC_ENTRY_TOOLTIP                         :{BLACK}Infartssignal (elektrisk){}Grön så länge det finns en eller flera gröna utfartssignaler på efterföljande bit av spår, annars visas rött
STR_BUILD_SIGNAL_ELECTRIC_EXIT_TOOLTIP                          :{BLACK}Utfartssignal (elektrisk){}Fungerar på samma sätt som en vanlig signal men behövs för att utlösa korrekt färg på infarts- och kombinationssignaler
STR_BUILD_SIGNAL_ELECTRIC_COMBO_TOOLTIP                         :{BLACK}Kombinationssignal (elektrisk){}Kombinationssignalen fungerar som både en infarts- och utfartssignal. Detta gör det möjligt att bygga stora "träd" av för-signaler
STR_BUILD_SIGNAL_ELECTRIC_PBS_TOOLTIP                           :{BLACK}Avancerad signal (elektrisk){}En avancerad signal tillåter flera fordon att befinna sig i ett signalblock samtidigt, om fordonet kan reservera en väg till en säker stopp-plats. Avancerade signaler kan passeras bakifrån
STR_BUILD_SIGNAL_ELECTRIC_PBS_OWAY_TOOLTIP                      :{BLACK}Avancerad envägssignal (elektrisk){}En avancerad signal tillåter flera fordon att befinna sig i ett signalblock samtidigt, om fordonet kan reservera en väg till en säker stopp-plats. Avancerade envägssignaler kan inte passeras bakifrån
STR_BUILD_SIGNAL_CONVERT_TOOLTIP                                :{BLACK}Konvertera signal{}Klicka på en existerande signal för att konvertera den till vald signaltyp och -variant. Ctrl-Klick för att ändra den existerande varianten. Shift-Klick visar beräknad konverteringskostnad
STR_BUILD_SIGNAL_DRAG_SIGNALS_DENSITY_TOOLTIP                   :{BLACK}Avstånd mellan signaler
STR_BUILD_SIGNAL_DRAG_SIGNALS_DENSITY_DECREASE_TOOLTIP          :{BLACK}Minska avstånd mellan signaler
STR_BUILD_SIGNAL_DRAG_SIGNALS_DENSITY_INCREASE_TOOLTIP          :{BLACK}Öka avstånd mellan signaler

# Bridge selection window
STR_SELECT_RAIL_BRIDGE_CAPTION                                  :{WHITE}Välj järnvägsbro
STR_SELECT_ROAD_BRIDGE_CAPTION                                  :{WHITE}Välj vägbro
STR_SELECT_BRIDGE_SELECTION_TOOLTIP                             :{BLACK}Välj bro - klicka på önskad bro för att bygga den
STR_SELECT_BRIDGE_INFO_NAME                                     :{GOLD}{STRING}
STR_SELECT_BRIDGE_INFO_NAME_MAX_SPEED                           :{GOLD}{STRING},{} {VELOCITY}
STR_SELECT_BRIDGE_INFO_NAME_COST                                :{GOLD}{0:STRING},{} {WHITE}{2:CURRENCY_LONG}
STR_SELECT_BRIDGE_INFO_NAME_MAX_SPEED_COST                      :{GOLD}{STRING},{} {VELOCITY} {WHITE}{CURRENCY_LONG}
STR_BRIDGE_NAME_SUSPENSION_STEEL                                :Hängbro, Stål
STR_BRIDGE_NAME_GIRDER_STEEL                                    :Balkbro, Stål
STR_BRIDGE_NAME_CANTILEVER_STEEL                                :Konsolbro, Stål
STR_BRIDGE_NAME_SUSPENSION_CONCRETE                             :Hängbro, Betong
STR_BRIDGE_NAME_WOODEN                                          :Träbro
STR_BRIDGE_NAME_CONCRETE                                        :Betongbro
STR_BRIDGE_NAME_TUBULAR_STEEL                                   :Rörbro, Stål
STR_BRIDGE_TUBULAR_SILICON                                      :Rörbro, Kisel


# Road construction toolbar
STR_ROAD_TOOLBAR_ROAD_CONSTRUCTION_CAPTION                      :{WHITE}Bygg väg
STR_ROAD_TOOLBAR_TRAM_CONSTRUCTION_CAPTION                      :{WHITE}Bygg spårväg
STR_ROAD_TOOLBAR_TOOLTIP_BUILD_ROAD_SECTION                     :{BLACK}Bygg vägsektion. Ctrl+Klick för att ta bort vägsektion. Håll även in Shift för att endast visa uppskattad kostnad
STR_ROAD_TOOLBAR_TOOLTIP_BUILD_TRAMWAY_SECTION                  :{BLACK}Bygg spårvägssektion. Ctrl+Klick för att ta bort spårvägssektion. Håll även in Shift för att endast visa uppskattad kostnad
STR_ROAD_TOOLBAR_TOOLTIP_BUILD_AUTOROAD                         :{BLACK}Bygg vägsektion med Autovägläget. Ctrl+Klick för att ta bort vägsektion. Håll även in Shift för att endast visa uppskattad kostnad
STR_ROAD_TOOLBAR_TOOLTIP_BUILD_AUTOTRAM                         :{BLACK}Bygg spårvägssektion med Autospårvägläget. Ctrl+Klick för att ta bort spårvägssektion. Håll även in Shift för att endast visa uppskattad kostnad
STR_ROAD_TOOLBAR_TOOLTIP_BUILD_ROAD_VEHICLE_DEPOT               :{BLACK}Bygg vägfordonsdepå (för köp och service av fordon). Håll även in Shift för att endast visa uppskattad kostnad
STR_ROAD_TOOLBAR_TOOLTIP_BUILD_TRAM_VEHICLE_DEPOT               :{BLACK}Bygg spårvagnsdepå (för köp och service av fordon). Håll även in Shift för att endast visa uppskattad kostnad
STR_ROAD_TOOLBAR_TOOLTIP_BUILD_BUS_STATION                      :{BLACK}Bygg busshållplats. Ctrl+Klick för att välja en annan station att sammanlänka. Håll även in Shift för att endast visa uppskattad kostnad
STR_ROAD_TOOLBAR_TOOLTIP_BUILD_PASSENGER_TRAM_STATION           :{BLACK}Bygg passagerarspårvagnsstation. Ctrl+Klick för att välja en annan station att sammanlänka. Håll även in Shift för att endast visa uppskattad kostnad
STR_ROAD_TOOLBAR_TOOLTIP_BUILD_TRUCK_LOADING_BAY                :{BLACK}Bygg laststation. Ctrl+Klick för att välja en annan station att sammanlänka. Håll även in Shift för att endast visa uppskattad kostnad
STR_ROAD_TOOLBAR_TOOLTIP_BUILD_CARGO_TRAM_STATION               :{BLACK}Bygg godsspårvagnsstation. Ctrl+Klick för att välja en annan station att sammanlänka. Håll även in Shift för att endast visa uppskattad kostnad
STR_ROAD_TOOLBAR_TOOLTIP_TOGGLE_ONE_WAY_ROAD                    :{BLACK}Aktivera/Inaktivera enkelriktade vägar
STR_ROAD_TOOLBAR_TOOLTIP_BUILD_ROAD_BRIDGE                      :{BLACK}Bygg vägbro. Håll även in Shift för att endast visa uppskattad kostnad
STR_ROAD_TOOLBAR_TOOLTIP_BUILD_TRAMWAY_BRIDGE                   :{BLACK}Bygg spårvägsbro. Håll även in Shift för att endast visa uppskattad kostnad
STR_ROAD_TOOLBAR_TOOLTIP_BUILD_ROAD_TUNNEL                      :{BLACK}Bygg vägtunnel. Håll även in Shift för att endast visa uppskattad kostnad
STR_ROAD_TOOLBAR_TOOLTIP_BUILD_TRAMWAY_TUNNEL                   :{BLACK}Bygg spårvägstunnel. Håll även in Shift för att endast visa uppskattad kostnad
STR_ROAD_TOOLBAR_TOOLTIP_TOGGLE_BUILD_REMOVE_FOR_ROAD           :{BLACK}Växla mellan att bygga/riva väg
STR_ROAD_TOOLBAR_TOOLTIP_TOGGLE_BUILD_REMOVE_FOR_TRAMWAYS       :{BLACK}Växla mellan att bygga/riva spårväg
STR_ROAD_TOOLBAR_TOOLTIP_CONVERT_ROAD                           :{BLACK}Konvertera/Uppgradera vägtyp. Håll även in Shift för att endast visa uppskattad kostnad
STR_ROAD_TOOLBAR_TOOLTIP_CONVERT_TRAM                           :{BLACK}Konvertera/Uppgradera spårvagnstyp. Håll även in Shift för att endast visa uppskattad kostnad

STR_ROAD_NAME_ROAD                                              :Väg
STR_ROAD_NAME_TRAM                                              :Spårväg

# Road depot construction window
STR_BUILD_DEPOT_ROAD_ORIENTATION_CAPTION                        :{WHITE}Riktning för vägfordonsdepå
STR_BUILD_DEPOT_ROAD_ORIENTATION_SELECT_TOOLTIP                 :{BLACK}Välj riktning för vägfordonsdepå
STR_BUILD_DEPOT_TRAM_ORIENTATION_CAPTION                        :{WHITE}Riktning för spårvagnsdepå
STR_BUILD_DEPOT_TRAM_ORIENTATION_SELECT_TOOLTIP                 :{BLACK}Välj riktning för spårvagnsdepå

# Road vehicle station construction window
STR_STATION_BUILD_BUS_ORIENTATION                               :{WHITE}Riktining för busshållplats
STR_STATION_BUILD_BUS_ORIENTATION_TOOLTIP                       :{BLACK}Välj riktning för busshållplats
STR_STATION_BUILD_TRUCK_ORIENTATION                             :{WHITE}Riktning för lastbrygga
STR_STATION_BUILD_TRUCK_ORIENTATION_TOOLTIP                     :{BLACK}Välj riktning för laststation
STR_STATION_BUILD_PASSENGER_TRAM_ORIENTATION                    :{WHITE}Riktning för passagerarspårvagnsstation
STR_STATION_BUILD_PASSENGER_TRAM_ORIENTATION_TOOLTIP            :{BLACK}Välj riktning för passagerarspårvagnsstation
STR_STATION_BUILD_CARGO_TRAM_ORIENTATION                        :{WHITE}Riktning för godspårvagnsstation
STR_STATION_BUILD_CARGO_TRAM_ORIENTATION_TOOLTIP                :{BLACK}Välj riktning för godsspårvagnsstation

# Waterways toolbar (last two for SE only)
STR_WATERWAYS_TOOLBAR_CAPTION                                   :{WHITE}Farledskonstruktion
STR_WATERWAYS_TOOLBAR_CAPTION_SE                                :{WHITE}Farled
STR_WATERWAYS_TOOLBAR_BUILD_CANALS_TOOLTIP                      :{BLACK}Bygg kanaler. Håll även in Shift för att endast visa uppskattad kostnad
STR_WATERWAYS_TOOLBAR_BUILD_LOCKS_TOOLTIP                       :{BLACK}Bygg slussar. Håll även in Shift för att endast visa uppskattad kostnad
STR_WATERWAYS_TOOLBAR_BUILD_DEPOT_TOOLTIP                       :{BLACK}Bygg skeppsvarv (för köp och service av skepp). Håll även in Shift för att endast visa uppskattad kostnad
STR_WATERWAYS_TOOLBAR_BUILD_DOCK_TOOLTIP                        :{BLACK}Bygg hamn. Ctrl+Klick för att välja en annan station att sammanlänka. Håll även in Shift för att endast visa uppskattad kostnad
STR_WATERWAYS_TOOLBAR_BUOY_TOOLTIP                              :{BLACK}Placera en boj som kan som kan användas som riktmärke. Håll även in Shift för att endast visa uppskattad kostnad
STR_WATERWAYS_TOOLBAR_BUILD_AQUEDUCT_TOOLTIP                    :{BLACK}Bygg akvedukt. Håll även in Shift för att endast visa uppskattad kostnad
STR_WATERWAYS_TOOLBAR_CREATE_LAKE_TOOLTIP                       :{BLACK}Bygg en kanal. Ctrl+Klick vid havsnivå för att istället översvämma med havsvatten
STR_WATERWAYS_TOOLBAR_CREATE_RIVER_TOOLTIP                      :{BLACK}Placera flod. Ctrl+Klick för att markera diagonalt

# Ship depot construction window
STR_DEPOT_BUILD_SHIP_CAPTION                                    :{WHITE}Riktning för skeppsvarv
STR_DEPOT_BUILD_SHIP_ORIENTATION_TOOLTIP                        :{BLACK}Välj riktning för skeppsvarv

# Dock construction window
STR_STATION_BUILD_DOCK_CAPTION                                  :{WHITE}Hamn

# Airport toolbar
STR_TOOLBAR_AIRCRAFT_CAPTION                                    :{WHITE}Flygplatser
STR_TOOLBAR_AIRCRAFT_BUILD_AIRPORT_TOOLTIP                      :{BLACK}Bygg flygplats. Ctrl+Klick för att välja en annan station att sammanlänka. Håll även in Shift för att endast visa uppskattad kostnad

# Airport construction window
STR_STATION_BUILD_AIRPORT_CAPTION                               :{WHITE}Val av flygplats
STR_STATION_BUILD_AIRPORT_TOOLTIP                               :{BLACK}Välj storlek/typ av flygplats
STR_STATION_BUILD_AIRPORT_CLASS_LABEL                           :{BLACK}Flygplatsklass
STR_STATION_BUILD_AIRPORT_LAYOUT_NAME                           :{BLACK}Layout {NUM}

STR_AIRPORT_SMALL                                               :Liten flygplats
STR_AIRPORT_CITY                                                :Stad
STR_AIRPORT_METRO                                               :Storstadsflygplats
STR_AIRPORT_INTERNATIONAL                                       :Internationell flygplats
STR_AIRPORT_COMMUTER                                            :Pendlare
STR_AIRPORT_INTERCONTINENTAL                                    :Interkontinental flygplats
STR_AIRPORT_HELIPORT                                            :Helikopterplatta
STR_AIRPORT_HELIDEPOT                                           :Helikopterhangar
STR_AIRPORT_HELISTATION                                         :Helikopterstation

STR_AIRPORT_CLASS_SMALL                                         :Små flygfält
STR_AIRPORT_CLASS_LARGE                                         :Stora flygplatser
STR_AIRPORT_CLASS_HUB                                           :Centrala flygplatser
STR_AIRPORT_CLASS_HELIPORTS                                     :Helikopterplattformar

STR_STATION_BUILD_NOISE                                         :{BLACK}Genererat buller: {GOLD}{COMMA}

# Landscaping toolbar
STR_LANDSCAPING_TOOLBAR                                         :{WHITE}Landskapsplanering
STR_LANDSCAPING_TOOLTIP_LOWER_A_CORNER_OF_LAND                  :{BLACK}Sänk ett hörn av marken. Klick+Drag för att sänka det förstvalda hörnet och utjämna vald yta till det nya hörnets höjd. Ctrl+Klick+Drag för att välja ytan diagonalt. Håll även in Shift för att endast visa uppskattad kostnad
STR_LANDSCAPING_TOOLTIP_RAISE_A_CORNER_OF_LAND                  :{BLACK}Höj ett hörn av marken. Klick+Drag för att höja det förstvalda hörnet och utjämna vald yta till det nya hörnets höjd. Ctrl+Klick+Drag för att välja ytan diagonalt. Håll även in Shift för att endast visa uppskattad kostnad
STR_LANDSCAPING_LEVEL_LAND_TOOLTIP                              :{BLACK}Utjämna ett markområde till höjden av det förstvalda hörnet. Ctrl+Klick+Drag för att välja ytan diagonalt. Håll även in Shift för att endast visa uppskattad kostnad
STR_LANDSCAPING_TOOLTIP_PURCHASE_LAND                           :{BLACK}Köp mark för framtida användning. Ctrl+Klick+Drag för att välja ytan diagonalt. Håll även in Shift för att endast visa uppskattad kostnad

# Object construction window
STR_OBJECT_BUILD_CAPTION                                        :{WHITE}Val av objekt
STR_OBJECT_BUILD_TOOLTIP                                        :{BLACK}Välj objekt att bygga. Ctrl+Klick+Drag för att välja ytan diagonalt. Håll även in Shift för att endast visa uppskattad kostnad
STR_OBJECT_BUILD_CLASS_TOOLTIP                                  :{BLACK}Välj typ av objekt att bygga
STR_OBJECT_BUILD_PREVIEW_TOOLTIP                                :{BLACK}Förhandsvisning av objektet
STR_OBJECT_BUILD_SIZE                                           :{BLACK}Storlek: {GOLD}{NUM} x {NUM} rutor

STR_OBJECT_CLASS_LTHS                                           :Fyrar
STR_OBJECT_CLASS_TRNS                                           :Sändare

# Tree planting window (last eight for SE only)
STR_PLANT_TREE_CAPTION                                          :{WHITE}Träd
STR_PLANT_TREE_TOOLTIP                                          :{BLACK}Välj trädtyp att plantera. Om rutan redan har ett träd, kommer ytterliggare träd att vara av slumpmässig typ oberoende av vilken trädtyp som valts
STR_TREES_RANDOM_TYPE                                           :{BLACK}Träd av slumpvald typ
STR_TREES_RANDOM_TYPE_TOOLTIP                                   :{BLACK}Placera träd av slumpvald typ. Ctrl+Klick+Drag för att välja ytan diagonalt. Håll även in Shift för att endast visa uppskattad kostnad
STR_TREES_RANDOM_TREES_BUTTON                                   :{BLACK}Slumpmässigt träd
STR_TREES_RANDOM_TREES_TOOLTIP                                  :{BLACK}Plantera träd slumpmässigt över landskapet
STR_TREES_MODE_NORMAL_BUTTON                                    :{BLACK}Normal
STR_TREES_MODE_NORMAL_TOOLTIP                                   :{BLACK}Plantera träd genom att dra över landskapet.
STR_TREES_MODE_FOREST_SM_BUTTON                                 :{BLACK}Skogsdunge
STR_TREES_MODE_FOREST_SM_TOOLTIP                                :{BLACK}Plantera mindre skogar genom att dra över landskapet.
STR_TREES_MODE_FOREST_LG_BUTTON                                 :{BLACK}Skog
STR_TREES_MODE_FOREST_LG_TOOLTIP                                :{BLACK}Plantera större skogar genom att dra över landskapet.

# Land generation window (SE)
STR_TERRAFORM_TOOLBAR_LAND_GENERATION_CAPTION                   :{WHITE}Skapa mark
STR_TERRAFORM_TOOLTIP_PLACE_ROCKY_AREAS_ON_LANDSCAPE            :{BLACK}Placera stenar i landskapet
STR_TERRAFORM_TOOLTIP_DEFINE_DESERT_AREA                        :{BLACK}Definiera ökenområde.{}Ctrl+Klick för att ta bort ökenområde
STR_TERRAFORM_TOOLTIP_INCREASE_SIZE_OF_LAND_AREA                :{BLACK}Öka storlek på ytan som ska höjas/sänkas
STR_TERRAFORM_TOOLTIP_DECREASE_SIZE_OF_LAND_AREA                :{BLACK}Minska storlek på ytan som ska höjas/sänkas
STR_TERRAFORM_TOOLTIP_GENERATE_RANDOM_LAND                      :{BLACK}Generera slumpmässig mark
STR_TERRAFORM_SE_NEW_WORLD                                      :{BLACK}Skapa ett nytt scenario
STR_TERRAFORM_RESET_LANDSCAPE                                   :{BLACK}Återställ landskap
STR_TERRAFORM_RESET_LANDSCAPE_TOOLTIP                           :{BLACK}Ta bort all företagsägd egendom från kartan

STR_QUERY_RESET_LANDSCAPE_CAPTION                               :{WHITE}Återställ landskap
STR_RESET_LANDSCAPE_CONFIRMATION_TEXT                           :{WHITE}Är du säker på att du vill ta bort all företagsägd egendom?

# Town generation window (SE)
STR_FOUND_TOWN_CAPTION                                          :{WHITE}Generera städer
STR_FOUND_TOWN_NEW_TOWN_BUTTON                                  :{BLACK}Ny stad
STR_FOUND_TOWN_NEW_TOWN_TOOLTIP                                 :{BLACK}Grunda ny stad. Håll även in Shift för att endast visa uppskattad kostnad
STR_FOUND_TOWN_RANDOM_TOWN_BUTTON                               :{BLACK}Slumpmässig stad
STR_FOUND_TOWN_RANDOM_TOWN_TOOLTIP                              :{BLACK}Grunda stad på slumpmässig plats
STR_FOUND_TOWN_MANY_RANDOM_TOWNS                                :{BLACK}Många slumpmässiga städer
STR_FOUND_TOWN_RANDOM_TOWNS_TOOLTIP                             :{BLACK}Täck kartan med slumpmässigt placerade städer
STR_FOUND_TOWN_EXPAND_ALL_TOWNS                                 :{BLACK}Utöka alla städer
STR_FOUND_TOWN_EXPAND_ALL_TOWNS_TOOLTIP                         :{BLACK}Gör så att alla städer växer en aning

STR_FOUND_TOWN_NAME_TITLE                                       :{YELLOW}Stadsnamn:
STR_FOUND_TOWN_NAME_EDITOR_TITLE                                :{BLACK}Skriv in stadsnamn
STR_FOUND_TOWN_NAME_EDITOR_HELP                                 :{BLACK}Klicka för att skriva in stadsnamn
STR_FOUND_TOWN_NAME_RANDOM_BUTTON                               :{BLACK}Slumpmässigt namn
STR_FOUND_TOWN_NAME_RANDOM_TOOLTIP                              :{BLACK}Generera nytt slumpmässigt namn

STR_FOUND_TOWN_INITIAL_SIZE_TITLE                               :{YELLOW}Stadsstorlek:
STR_FOUND_TOWN_INITIAL_SIZE_SMALL_BUTTON                        :{BLACK}Liten
STR_FOUND_TOWN_INITIAL_SIZE_MEDIUM_BUTTON                       :{BLACK}Mellan
STR_FOUND_TOWN_INITIAL_SIZE_LARGE_BUTTON                        :{BLACK}Stor
STR_FOUND_TOWN_SIZE_RANDOM                                      :{BLACK}Slumpa
STR_FOUND_TOWN_INITIAL_SIZE_TOOLTIP                             :{BLACK}Välj stadsstorlek
STR_FOUND_TOWN_CITY                                             :{BLACK}Stad
STR_FOUND_TOWN_CITY_TOOLTIP                                     :{BLACK}Storstäder växer snabbare än vanliga städer{}Beroende på inställningarna så är de större när de grundas

STR_FOUND_TOWN_ROAD_LAYOUT                                      :{YELLOW}Utformning av stadens vägnät:
STR_FOUND_TOWN_SELECT_TOWN_ROAD_LAYOUT                          :{BLACK}Välj vägnätets utformning för denna stad
STR_FOUND_TOWN_SELECT_LAYOUT_ORIGINAL                           :{BLACK}Original
STR_FOUND_TOWN_SELECT_LAYOUT_BETTER_ROADS                       :{BLACK}Bättre vägar
STR_FOUND_TOWN_SELECT_LAYOUT_2X2_GRID                           :{BLACK}2x2 rutnät
STR_FOUND_TOWN_SELECT_LAYOUT_3X3_GRID                           :{BLACK}3x3 rutnät
STR_FOUND_TOWN_SELECT_LAYOUT_RANDOM                             :{BLACK}Slumpa

# Fund new industry window
STR_FUND_INDUSTRY_CAPTION                                       :{WHITE}Industrifinansiering
STR_FUND_INDUSTRY_SELECTION_TOOLTIP                             :{BLACK}Välj lämplig industri från denna lista
STR_FUND_INDUSTRY_MANY_RANDOM_INDUSTRIES                        :{BLACK}Skapa slumpmässiga industrier
STR_FUND_INDUSTRY_MANY_RANDOM_INDUSTRIES_TOOLTIP                :{BLACK}Täck kartan med slumpmässigt placerade industrier
STR_FUND_INDUSTRY_MANY_RANDOM_INDUSTRIES_CAPTION                :{WHITE}Skapa slumpmässiga industrier
STR_FUND_INDUSTRY_MANY_RANDOM_INDUSTRIES_QUERY                  :{YELLOW}Är du säker på att du vill skapa många olika industrier?
STR_FUND_INDUSTRY_INDUSTRY_BUILD_COST                           :{BLACK}Kostnad: {YELLOW}{CURRENCY_LONG}
STR_FUND_INDUSTRY_PROSPECT_NEW_INDUSTRY                         :{BLACK}Prospektera
STR_FUND_INDUSTRY_BUILD_NEW_INDUSTRY                            :{BLACK}Bygga
STR_FUND_INDUSTRY_FUND_NEW_INDUSTRY                             :{BLACK}Grunda
STR_FUND_INDUSTRY_REMOVE_ALL_INDUSTRIES                         :{BLACK}Ta bort alla industrier
STR_FUND_INDUSTRY_REMOVE_ALL_INDUSTRIES_TOOLTIP                 :{BLACK}Ta bort alla industrier från kartan
STR_FUND_INDUSTRY_REMOVE_ALL_INDUSTRIES_CAPTION                 :{WHITE}Ta bort alla industrier
STR_FUND_INDUSTRY_REMOVE_ALL_INDUSTRIES_QUERY                   :{YELLOW}Är du säker på att du vill ta bort alla industrier?

# Industry cargoes window
STR_INDUSTRY_CARGOES_INDUSTRY_CAPTION                           :{WHITE}Industrikedja - {STRING}
STR_INDUSTRY_CARGOES_CARGO_CAPTION                              :{WHITE}Godskedja - {STRING}
STR_INDUSTRY_CARGOES_PRODUCERS                                  :{WHITE}Producerande industrier
STR_INDUSTRY_CARGOES_CUSTOMERS                                  :{WHITE}Mottagande industrier
STR_INDUSTRY_CARGOES_HOUSES                                     :{WHITE}Hus
STR_INDUSTRY_CARGOES_INDUSTRY_TOOLTIP                           :{BLACK}Klicka på industrin för att se dess leverantörer och kunder
STR_INDUSTRY_CARGOES_CARGO_TOOLTIP                              :{BLACK}{STRING}{}Klicka på godset för att se dess leverantörer och kunder
STR_INDUSTRY_DISPLAY_CHAIN                                      :{BLACK}Industrikedja
STR_INDUSTRY_DISPLAY_CHAIN_TOOLTIP                              :{BLACK}Visa industrier som levererar och tar emot gods
STR_INDUSTRY_CARGOES_NOTIFY_SMALLMAP                            :{BLACK}Koppla till minikartan
STR_INDUSTRY_CARGOES_NOTIFY_SMALLMAP_TOOLTIP                    :{BLACK}Markera visade industrier även på minikartan
STR_INDUSTRY_CARGOES_SELECT_CARGO                               :{BLACK}Välj last
STR_INDUSTRY_CARGOES_SELECT_CARGO_TOOLTIP                       :{BLACK}Välj den typ av last du vill visa
STR_INDUSTRY_CARGOES_SELECT_INDUSTRY                            :{BLACK}Välj industri
STR_INDUSTRY_CARGOES_SELECT_INDUSTRY_TOOLTIP                    :{BLACK}Välj den typ av industri du vill visa

# Land area window
STR_LAND_AREA_INFORMATION_CAPTION                               :{WHITE}Markområdesinformation
STR_LAND_AREA_INFORMATION_LOCATION_TOOLTIP                      :{BLACK}Centrera huvudvyn på rutans läge. Ctrl+Klick för att öppna en ny fönstervy över rutans läge
STR_LAND_AREA_INFORMATION_COST_TO_CLEAR_N_A                     :{BLACK}Kostnad att röja: {LTBLUE}N/A
STR_LAND_AREA_INFORMATION_COST_TO_CLEAR                         :{BLACK}Kostnad att röja: {RED}{CURRENCY_LONG}
STR_LAND_AREA_INFORMATION_REVENUE_WHEN_CLEARED                  :{BLACK}Inkomst vid rensning: {LTBLUE}{CURRENCY_LONG}
STR_LAND_AREA_INFORMATION_OWNER_N_A                             :Otillgänglig
STR_LAND_AREA_INFORMATION_OWNER                                 :{BLACK}Ägare: {LTBLUE}{STRING}
STR_LAND_AREA_INFORMATION_ROAD_OWNER                            :{BLACK}Vägens ägare: {LTBLUE}{STRING}
STR_LAND_AREA_INFORMATION_TRAM_OWNER                            :{BLACK}Spårvägens ägare: {LTBLUE}{STRING}
STR_LAND_AREA_INFORMATION_RAIL_OWNER                            :{BLACK}Järnvägens ägare: {LTBLUE}{STRING}
STR_LAND_AREA_INFORMATION_LOCAL_AUTHORITY                       :{BLACK}Lokala myndigheter: {LTBLUE}{STRING}
STR_LAND_AREA_INFORMATION_LOCAL_AUTHORITY_NONE                  :Ingen
STR_LAND_AREA_INFORMATION_LANDINFO_COORDS                       :{BLACK}Koordinater: {LTBLUE}{NUM} x {NUM} x {NUM} ({STRING})
STR_LAND_AREA_INFORMATION_BUILD_DATE                            :{BLACK}Byggd/renoverad: {LTBLUE}{DATE_LONG}
STR_LAND_AREA_INFORMATION_STATION_CLASS                         :{BLACK}Stationsklass: {LTBLUE}{STRING}
STR_LAND_AREA_INFORMATION_STATION_TYPE                          :{BLACK}Stationstyp: {LTBLUE}{STRING}
STR_LAND_AREA_INFORMATION_AIRPORT_CLASS                         :{BLACK}Flygplatsklass: {LTBLUE}{STRING}
STR_LAND_AREA_INFORMATION_AIRPORT_NAME                          :{BLACK}Flygplatsnamn: {LTBLUE}{STRING}
STR_LAND_AREA_INFORMATION_AIRPORTTILE_NAME                      :{BLACK}Flygplatsrutans namn: {LTBLUE}{STRING}
STR_LAND_AREA_INFORMATION_NEWGRF_NAME                           :{BLACK}NewGRF: {LTBLUE}{STRING}
STR_LAND_AREA_INFORMATION_CARGO_ACCEPTED                        :{BLACK}Accepterat gods: {LTBLUE}
STR_LAND_AREA_INFORMATION_CARGO_EIGHTS                          :({COMMA}/8 {STRING})
STR_LANG_AREA_INFORMATION_RAIL_TYPE                             :{BLACK}Spårtyp: {LTBLUE}{STRING}
STR_LANG_AREA_INFORMATION_ROAD_TYPE                             :{BLACK}Vägtyp: {LTBLUE}{STRING}
STR_LANG_AREA_INFORMATION_TRAM_TYPE                             :{BLACK}Spårvagnstyp: {LTBLUE}{STRING}
STR_LANG_AREA_INFORMATION_RAIL_SPEED_LIMIT                      :{BLACK}Hastighetsgräns för järnvägsspår: {LTBLUE}{VELOCITY}
STR_LANG_AREA_INFORMATION_ROAD_SPEED_LIMIT                      :{BLACK}Hastighetsbegränsning på väg: {LTBLUE}{VELOCITY}
STR_LANG_AREA_INFORMATION_TRAM_SPEED_LIMIT                      :{BLACK}Hastighetsgräns för spårvagnar: {LTBLUE}{VELOCITY}

# Description of land area of different tiles
STR_LAI_CLEAR_DESCRIPTION_ROCKS                                 :Stenar
STR_LAI_CLEAR_DESCRIPTION_ROUGH_LAND                            :Ojämn mark
STR_LAI_CLEAR_DESCRIPTION_BARE_LAND                             :Barmark
STR_LAI_CLEAR_DESCRIPTION_GRASS                                 :Gräs
STR_LAI_CLEAR_DESCRIPTION_FIELDS                                :Fält
STR_LAI_CLEAR_DESCRIPTION_SNOW_COVERED_LAND                     :Snötäckt mark
STR_LAI_CLEAR_DESCRIPTION_DESERT                                :Öken

STR_LAI_RAIL_DESCRIPTION_TRACK                                  :Järnvägsspår
STR_LAI_RAIL_DESCRIPTION_TRACK_WITH_NORMAL_SIGNALS              :Järnvägsspår med normal signal
STR_LAI_RAIL_DESCRIPTION_TRACK_WITH_PRESIGNALS                  :Järnvägsspår med försignal
STR_LAI_RAIL_DESCRIPTION_TRACK_WITH_EXITSIGNALS                 :Järnvägsspår med utfartssignal
STR_LAI_RAIL_DESCRIPTION_TRACK_WITH_COMBOSIGNALS                :Järnvägsspår med kombinationssignal
STR_LAI_RAIL_DESCRIPTION_TRACK_WITH_PBSSIGNALS                  :Järnvägsspår med avancerad signal
STR_LAI_RAIL_DESCRIPTION_TRACK_WITH_NOENTRYSIGNALS              :Järnvägsspår med avancerad envägssignal
STR_LAI_RAIL_DESCRIPTION_TRACK_WITH_NORMAL_PRESIGNALS           :Järnvägsspår med normal signal och försignal
STR_LAI_RAIL_DESCRIPTION_TRACK_WITH_NORMAL_EXITSIGNALS          :Järnvägsspår med normal signal och utfartssignal
STR_LAI_RAIL_DESCRIPTION_TRACK_WITH_NORMAL_COMBOSIGNALS         :Järnvägsspår med normal signal och kombinationssignal
STR_LAI_RAIL_DESCRIPTION_TRACK_WITH_NORMAL_PBSSIGNALS           :Järnvägsspår med normal signal och avancerad signal
STR_LAI_RAIL_DESCRIPTION_TRACK_WITH_NORMAL_NOENTRYSIGNALS       :Järnvägsspår med normal signal och avancerad envägssignal
STR_LAI_RAIL_DESCRIPTION_TRACK_WITH_PRE_EXITSIGNALS             :Järnvägsspår med för- och utfartssignal
STR_LAI_RAIL_DESCRIPTION_TRACK_WITH_PRE_COMBOSIGNALS            :Järnvägsspår med för- och kombinationssignal
STR_LAI_RAIL_DESCRIPTION_TRACK_WITH_PRE_PBSSIGNALS              :Järnvägsspår med försignal och avancerad signal
STR_LAI_RAIL_DESCRIPTION_TRACK_WITH_PRE_NOENTRYSIGNALS          :Järnvägsspår med försignal och avancerad envägssignal
STR_LAI_RAIL_DESCRIPTION_TRACK_WITH_EXIT_COMBOSIGNALS           :Järnvägsspår med utfarts- och kombinationssignal
STR_LAI_RAIL_DESCRIPTION_TRACK_WITH_EXIT_PBSSIGNALS             :Järnvägsspår med utfartssignal och avancerad signal
STR_LAI_RAIL_DESCRIPTION_TRACK_WITH_EXIT_NOENTRYSIGNALS         :Järnvägsspår med utfartssignal och avancerad envägssignal
STR_LAI_RAIL_DESCRIPTION_TRACK_WITH_COMBO_PBSSIGNALS            :Järnvägsspår med kombinationssignal och avancerad signal
STR_LAI_RAIL_DESCRIPTION_TRACK_WITH_COMBO_NOENTRYSIGNALS        :Järnvägsspår med kombinationssignal och avancerad envägssignal
STR_LAI_RAIL_DESCRIPTION_TRACK_WITH_PBS_NOENTRYSIGNALS          :Järnvägsspår med avancerad signal och avancerad envägssignal
STR_LAI_RAIL_DESCRIPTION_TRAIN_DEPOT                            :Järnvägsdepå

STR_LAI_ROAD_DESCRIPTION_ROAD                                   :Väg
STR_LAI_ROAD_DESCRIPTION_ROAD_WITH_STREETLIGHTS                 :Väg med gatubelysning
STR_LAI_ROAD_DESCRIPTION_TREE_LINED_ROAD                        :Väg kantad av träd
STR_LAI_ROAD_DESCRIPTION_ROAD_VEHICLE_DEPOT                     :Vägfordonsdepå
STR_LAI_ROAD_DESCRIPTION_ROAD_RAIL_LEVEL_CROSSING               :Väg-/Järnvägskorsning
STR_LAI_ROAD_DESCRIPTION_TRAMWAY                                :Spårväg

# Houses come directly from their building names
STR_LAI_TOWN_INDUSTRY_DESCRIPTION_UNDER_CONSTRUCTION            :{STRING} (under konstruktion)

STR_LAI_TREE_NAME_TREES                                         :Träd
STR_LAI_TREE_NAME_RAINFOREST                                    :Regnskog
STR_LAI_TREE_NAME_CACTUS_PLANTS                                 :Kaktusplantor

STR_LAI_STATION_DESCRIPTION_RAILROAD_STATION                    :Järnvägsstation
STR_LAI_STATION_DESCRIPTION_AIRCRAFT_HANGAR                     :Flygplanshangar
STR_LAI_STATION_DESCRIPTION_AIRPORT                             :Flygplats
STR_LAI_STATION_DESCRIPTION_TRUCK_LOADING_AREA                  :Laststation
STR_LAI_STATION_DESCRIPTION_BUS_STATION                         :Busshållplats
STR_LAI_STATION_DESCRIPTION_SHIP_DOCK                           :Hamn
STR_LAI_STATION_DESCRIPTION_BUOY                                :Boj
STR_LAI_STATION_DESCRIPTION_WAYPOINT                            :Riktmärke

STR_LAI_WATER_DESCRIPTION_WATER                                 :Vatten
STR_LAI_WATER_DESCRIPTION_CANAL                                 :Kanal
STR_LAI_WATER_DESCRIPTION_LOCK                                  :Sluss
STR_LAI_WATER_DESCRIPTION_RIVER                                 :Flod
STR_LAI_WATER_DESCRIPTION_COAST_OR_RIVERBANK                    :Kust eller flodbank
STR_LAI_WATER_DESCRIPTION_SHIP_DEPOT                            :Skeppsvarv

# Industries come directly from their industry names

STR_LAI_TUNNEL_DESCRIPTION_RAILROAD                             :Järnvägstunnel
STR_LAI_TUNNEL_DESCRIPTION_ROAD                                 :Vägtunnel

STR_LAI_BRIDGE_DESCRIPTION_RAIL_SUSPENSION_STEEL                :Stålhängbro för järnväg
STR_LAI_BRIDGE_DESCRIPTION_RAIL_GIRDER_STEEL                    :Järnvägsbro av stålbalkstyp
STR_LAI_BRIDGE_DESCRIPTION_RAIL_CANTILEVER_STEEL                :Järnvägsbro med utskjutande stålstöd
STR_LAI_BRIDGE_DESCRIPTION_RAIL_SUSPENSION_CONCRETE             :Järnvägshängbro av armerad betong
STR_LAI_BRIDGE_DESCRIPTION_RAIL_WOODEN                          :Järnvägsbro av trä
STR_LAI_BRIDGE_DESCRIPTION_RAIL_CONCRETE                        :Järnvägsbro av betong
STR_LAI_BRIDGE_DESCRIPTION_RAIL_TUBULAR_STEEL                   :Järnvägsrörbro

STR_LAI_BRIDGE_DESCRIPTION_ROAD_SUSPENSION_STEEL                :Stålhängbro för vägbana
STR_LAI_BRIDGE_DESCRIPTION_ROAD_GIRDER_STEEL                    :Vägbro med stålbalkar
STR_LAI_BRIDGE_DESCRIPTION_ROAD_CANTILEVER_STEEL                :Vägbro med utskjutande stålstöd
STR_LAI_BRIDGE_DESCRIPTION_ROAD_SUSPENSION_CONCRETE             :Väghängbro av armerad betong
STR_LAI_BRIDGE_DESCRIPTION_ROAD_WOODEN                          :Vägbro av trä
STR_LAI_BRIDGE_DESCRIPTION_ROAD_CONCRETE                        :Vägbro av betong
STR_LAI_BRIDGE_DESCRIPTION_ROAD_TUBULAR_STEEL                   :Rörbro

STR_LAI_BRIDGE_DESCRIPTION_AQUEDUCT                             :Akvedukt

STR_LAI_OBJECT_DESCRIPTION_TRANSMITTER                          :Radiosändare
STR_LAI_OBJECT_DESCRIPTION_LIGHTHOUSE                           :Fyrtorn
STR_LAI_OBJECT_DESCRIPTION_COMPANY_HEADQUARTERS                 :Företagets huvudkontor
STR_LAI_OBJECT_DESCRIPTION_COMPANY_OWNED_LAND                   :Mark som ägs av företag

# About OpenTTD window
STR_ABOUT_OPENTTD                                               :{WHITE}Om OpenTTD
STR_ABOUT_ORIGINAL_COPYRIGHT                                    :{BLACK}Ursprunglig upphovsrätt {COPYRIGHT} 1995 Chris Sawyer, Alla rättigheter hävdas
STR_ABOUT_VERSION                                               :{BLACK}OpenTTD-version {REV}
STR_ABOUT_COPYRIGHT_OPENTTD                                     :{BLACK}OpenTTD {COPYRIGHT} 2002-{STRING} OpenTTD-teamet

# Framerate display window
STR_FRAMERATE_CAPTION                                           :{WHITE}Bildfrekvens
STR_FRAMERATE_CAPTION_SMALL                                     :{STRING}{WHITE} ({DECIMAL}x)
STR_FRAMERATE_RATE_GAMELOOP                                     :{BLACK}Simulationsfrekvens: {STRING}
STR_FRAMERATE_RATE_GAMELOOP_TOOLTIP                             :{BLACK}Antal spel-tick som simuleras per sekund.
STR_FRAMERATE_RATE_BLITTER                                      :{BLACK}Bildfrekvens för grafik: {STRING}
STR_FRAMERATE_RATE_BLITTER_TOOLTIP                              :{BLACK}Antal bildrutor som återges per sekund.
STR_FRAMERATE_SPEED_FACTOR                                      :{BLACK}Spelets nuvarande hastighetsfaktor: {DECIMAL}x
STR_FRAMERATE_SPEED_FACTOR_TOOLTIP                              :{BLACK}Hur snabbt spelet för närvarande körs, jämfört med förväntad hastighet vid normal simulationsfrekvens.
STR_FRAMERATE_CURRENT                                           :{WHITE}Nuvarande
STR_FRAMERATE_AVERAGE                                           :{WHITE}Genomsnittlig
STR_FRAMERATE_MEMORYUSE                                         :{WHITE}Minne
STR_FRAMERATE_DATA_POINTS                                       :{BLACK}Data baseras på {COMMA} mätvärden
STR_FRAMERATE_MS_GOOD                                           :{LTBLUE}{DECIMAL} ms
STR_FRAMERATE_MS_WARN                                           :{YELLOW}{DECIMAL} ms
STR_FRAMERATE_MS_BAD                                            :{RED}{DECIMAL} ms
STR_FRAMERATE_FPS_GOOD                                          :{LTBLUE}{DECIMAL} bildrutor/s
STR_FRAMERATE_FPS_WARN                                          :{YELLOW}{DECIMAL} bildrutor/s
STR_FRAMERATE_FPS_BAD                                           :{RED}{DECIMAL} bildrutor/s
STR_FRAMERATE_BYTES_GOOD                                        :{LTBLUE}{BYTES}
STR_FRAMERATE_GRAPH_MILLISECONDS                                :{TINY_FONT}{COMMA} ms
STR_FRAMERATE_GRAPH_SECONDS                                     :{TINY_FONT}{COMMA} s

###length 15
STR_FRAMERATE_GAMELOOP                                          :{BLACK}Totalt för spel-loopen:
STR_FRAMERATE_GL_ECONOMY                                        :{BLACK}  Godshantering:
STR_FRAMERATE_GL_TRAINS                                         :{BLACK}  Tåg-tick:
STR_FRAMERATE_GL_ROADVEHS                                       :{BLACK}  Vägfordons-tick:
STR_FRAMERATE_GL_SHIPS                                          :{BLACK}  Skepps-tick:
STR_FRAMERATE_GL_AIRCRAFT                                       :{BLACK}  Flygplans-tick:
STR_FRAMERATE_GL_LANDSCAPE                                      :{BLACK}  Världs-tick:
STR_FRAMERATE_GL_LINKGRAPH                                      :{BLACK}  Länkgrafens fördröjning:
STR_FRAMERATE_DRAWING                                           :{BLACK}Grafikåtergivning:
STR_FRAMERATE_DRAWING_VIEWPORTS                                 :{BLACK}  Vyfönster:
STR_FRAMERATE_VIDEO                                             :{BLACK}Videoutmatning:
STR_FRAMERATE_SOUND                                             :{BLACK}Ljudmixning:
STR_FRAMERATE_ALLSCRIPTS                                        :{BLACK}  GS/AI totalt:
STR_FRAMERATE_GAMESCRIPT                                        :{BLACK} Spelskript:
STR_FRAMERATE_AI                                                :{BLACK}   AI {NUM} {STRING}

###length 15
STR_FRAMETIME_CAPTION_GAMELOOP                                  :Spel-loop
STR_FRAMETIME_CAPTION_GL_ECONOMY                                :Godshantering
STR_FRAMETIME_CAPTION_GL_TRAINS                                 :Tåg-tick
STR_FRAMETIME_CAPTION_GL_ROADVEHS                               :Vägfordons-tick
STR_FRAMETIME_CAPTION_GL_SHIPS                                  :Skepps-tick
STR_FRAMETIME_CAPTION_GL_AIRCRAFT                               :Flygplans-tick
STR_FRAMETIME_CAPTION_GL_LANDSCAPE                              :Världs-tick
STR_FRAMETIME_CAPTION_GL_LINKGRAPH                              :Länkgrafens fördröjning
STR_FRAMETIME_CAPTION_DRAWING                                   :Grafikåtergivning
STR_FRAMETIME_CAPTION_DRAWING_VIEWPORTS                         :Återgivning av vyer
STR_FRAMETIME_CAPTION_VIDEO                                     :Videoutmatning
STR_FRAMETIME_CAPTION_SOUND                                     :Ljudmixning
STR_FRAMETIME_CAPTION_ALLSCRIPTS                                :GS/AI skripts totalt
STR_FRAMETIME_CAPTION_GAMESCRIPT                                :Spelskript
STR_FRAMETIME_CAPTION_AI                                        :AI {NUM} {STRING}


# Save/load game/scenario
STR_SAVELOAD_SAVE_CAPTION                                       :{WHITE}Spara spel
STR_SAVELOAD_LOAD_CAPTION                                       :{WHITE}Ladda spel
STR_SAVELOAD_SAVE_SCENARIO                                      :{WHITE}Spara scenario
STR_SAVELOAD_LOAD_SCENARIO                                      :{WHITE}Öppna scenario
STR_SAVELOAD_LOAD_HEIGHTMAP                                     :{WHITE}Läs höjdkarta
STR_SAVELOAD_SAVE_HEIGHTMAP                                     :{WHITE}Spara höjdkarta
STR_SAVELOAD_HOME_BUTTON                                        :{BLACK}Klicka här för att gå till standardkatalogen för spara/ladda
STR_SAVELOAD_BYTES_FREE                                         :{BLACK}{BYTES} ledigt
STR_SAVELOAD_LIST_TOOLTIP                                       :{BLACK}Listar enheter, kataloger och sparade spel
STR_SAVELOAD_EDITBOX_TOOLTIP                                    :{BLACK}Valt namn för spelet
STR_SAVELOAD_DELETE_BUTTON                                      :{BLACK}Ta bort
STR_SAVELOAD_DELETE_TOOLTIP                                     :{BLACK}Ta bort markerat sparat spel
STR_SAVELOAD_SAVE_BUTTON                                        :{BLACK}Spara
STR_SAVELOAD_SAVE_TOOLTIP                                       :{BLACK}Spara spelet med valt namn
STR_SAVELOAD_LOAD_BUTTON                                        :{BLACK}Ladda
STR_SAVELOAD_LOAD_TOOLTIP                                       :{BLACK}Ladda valt spel
STR_SAVELOAD_LOAD_HEIGHTMAP_TOOLTIP                             :{BLACK}Ladda vald höjdkarta
STR_SAVELOAD_DETAIL_CAPTION                                     :{BLACK}Speldetaljer
STR_SAVELOAD_DETAIL_NOT_AVAILABLE                               :{BLACK}Ingen information tillgänglig
STR_SAVELOAD_DETAIL_COMPANY_INDEX                               :{SILVER}{COMMA}: {WHITE}{STRING}
STR_SAVELOAD_DETAIL_GRFSTATUS                                   :{SILVER}NewGRF: {WHITE}{STRING}
STR_SAVELOAD_FILTER_TITLE                                       :{BLACK}Sökfilter:
STR_SAVELOAD_OVERWRITE_TITLE                                    :{WHITE}Skriv över fil
STR_SAVELOAD_OVERWRITE_WARNING                                  :{YELLOW}Är du säker på att du vill skriva över den existerande filen?
STR_SAVELOAD_DIRECTORY                                          :{STRING} (Katalog)
STR_SAVELOAD_PARENT_DIRECTORY                                   :{STRING} (Föräldrakatalog)

STR_SAVELOAD_OSKTITLE                                           :{BLACK}Mata in ett namn för detta sparade spel

# World generation
STR_MAPGEN_WORLD_GENERATION_CAPTION                             :{WHITE}Generera värld
STR_MAPGEN_MAPSIZE                                              :{BLACK}Kartstorlek:
STR_MAPGEN_MAPSIZE_TOOLTIP                                      :{BLACK}Ange kartans storlek i rutor. Antalet tillgängliga rutor kommer att bli något lägre
STR_MAPGEN_BY                                                   :{BLACK}*
STR_MAPGEN_NUMBER_OF_TOWNS                                      :{BLACK}Antal städer:
STR_MAPGEN_NUMBER_OF_TOWNS_TOOLTIP                              :{BLACK}Välj densiteten av städer, eller ett valfritt antal
STR_MAPGEN_TOWN_NAME_LABEL                                      :{BLACK}Stadsnamn:
STR_MAPGEN_TOWN_NAME_DROPDOWN_TOOLTIP                           :{BLACK}Välj typ av stadsnamn
STR_MAPGEN_DATE                                                 :{BLACK}Datum:
STR_MAPGEN_DATE_TOOLTIP                                         :{BLACK}Välj startdatum
STR_MAPGEN_NUMBER_OF_INDUSTRIES                                 :{BLACK}Antal industrier:
STR_MAPGEN_NUMBER_OF_INDUSTRIES_TOOLTIP                         :{BLACK}Välj densiteten av industrier, eller ett valfritt antal
STR_MAPGEN_HEIGHTMAP_HEIGHT                                     :{BLACK}Högsta höjdpunkt:
STR_MAPGEN_HEIGHTMAP_HEIGHT_TOOLTIP                             :{BLACK}Välj den högsta toppen som spelet kommer försöka skapa, mätt som höjd över havsnivån
STR_MAPGEN_HEIGHTMAP_HEIGHT_UP                                  :{BLACK}Öka högsta höjd punkten på kartan med en
STR_MAPGEN_HEIGHTMAP_HEIGHT_DOWN                                :{BLACK}Minska maximal höjd på högsta topp med en
STR_MAPGEN_SNOW_COVERAGE                                        :{BLACK}Snötäckning:
STR_MAPGEN_SNOW_COVERAGE_UP                                     :{BLACK}Öka snötäckning med tio procent
STR_MAPGEN_SNOW_COVERAGE_DOWN                                   :{BLACK}Minska snötäckning med tio procent
STR_MAPGEN_SNOW_COVERAGE_TEXT                                   :{BLACK}{NUM}%
STR_MAPGEN_DESERT_COVERAGE                                      :{BLACK}Ökentäckning:
STR_MAPGEN_DESERT_COVERAGE_UP                                   :{BLACK}Öka ökentäckning med tio procent
STR_MAPGEN_DESERT_COVERAGE_DOWN                                 :{BLACK}Minska ökentäckning med tio procent
STR_MAPGEN_DESERT_COVERAGE_TEXT                                 :{BLACK}{NUM}%
STR_MAPGEN_TERRAIN_TYPE                                         :{BLACK}Terrängtyp:
STR_MAPGEN_SEA_LEVEL                                            :{BLACK}Havsnivå
STR_MAPGEN_SEA_LEVEL_TOOLTIP                                    :{BLACK}Välj havsnivån
STR_MAPGEN_QUANTITY_OF_RIVERS                                   :{BLACK}Flod:
STR_MAPGEN_SMOOTHNESS                                           :{BLACK}Jämnhet:
STR_MAPGEN_VARIETY                                              :{BLACK}Varierad distribution:
STR_MAPGEN_GENERATE                                             :{WHITE}Generera
STR_MAPGEN_GENERATE_TOOLTIP                                     :{BLACK}Skapa världen och spela OpenTTD!
STR_MAPGEN_NEWGRF_SETTINGS                                      :{BLACK}NewGRF-inställningar
STR_MAPGEN_NEWGRF_SETTINGS_TOOLTIP                              :{BLACK}Öppna inställningar för NewGRF
STR_MAPGEN_AI_SETTINGS                                          :{BLACK}Inställningar för AI
STR_MAPGEN_AI_SETTINGS_TOOLTIP                                  :{BLACK}Öppna inställningar för AI
STR_MAPGEN_GS_SETTINGS                                          :{BLACK}Inställningar för spelskript
STR_MAPGEN_GS_SETTINGS_TOOLTIP                                  :{BLACK}Öppna inställningar för spelskript

###length 21
STR_MAPGEN_TOWN_NAME_ORIGINAL_ENGLISH                           :Engelska (Original)
STR_MAPGEN_TOWN_NAME_FRENCH                                     :Franska
STR_MAPGEN_TOWN_NAME_GERMAN                                     :Tyska
STR_MAPGEN_TOWN_NAME_ADDITIONAL_ENGLISH                         :Engelska (Extra)
STR_MAPGEN_TOWN_NAME_LATIN_AMERICAN                             :Latinamerikanska
STR_MAPGEN_TOWN_NAME_SILLY                                      :Löjliga
STR_MAPGEN_TOWN_NAME_SWEDISH                                    :Svenska
STR_MAPGEN_TOWN_NAME_DUTCH                                      :Hollänska
STR_MAPGEN_TOWN_NAME_FINNISH                                    :Finska
STR_MAPGEN_TOWN_NAME_POLISH                                     :Polska
STR_MAPGEN_TOWN_NAME_SLOVAK                                     :Slovakiska
STR_MAPGEN_TOWN_NAME_NORWEGIAN                                  :Norska
STR_MAPGEN_TOWN_NAME_HUNGARIAN                                  :Ungerska
STR_MAPGEN_TOWN_NAME_AUSTRIAN                                   :Österrikiska
STR_MAPGEN_TOWN_NAME_ROMANIAN                                   :Rumänska
STR_MAPGEN_TOWN_NAME_CZECH                                      :Tjeckiska
STR_MAPGEN_TOWN_NAME_SWISS                                      :Schweiziska
STR_MAPGEN_TOWN_NAME_DANISH                                     :Danska
STR_MAPGEN_TOWN_NAME_TURKISH                                    :Turkiska
STR_MAPGEN_TOWN_NAME_ITALIAN                                    :Italienska
STR_MAPGEN_TOWN_NAME_CATALAN                                    :Katalanska

# Strings for map borders at game generation
STR_MAPGEN_BORDER_TYPE                                          :{BLACK}Kartgränser:
STR_MAPGEN_BORDER_TYPE_TOOLTIP                                  :{BLACK}Välj ramar för spelvärlden
STR_MAPGEN_NORTHWEST                                            :{BLACK}Nordväst
STR_MAPGEN_NORTHEAST                                            :{BLACK}Nordost
STR_MAPGEN_SOUTHEAST                                            :{BLACK}Sydost
STR_MAPGEN_SOUTHWEST                                            :{BLACK}Sydväst
STR_MAPGEN_BORDER_FREEFORM                                      :{BLACK}Fri form
STR_MAPGEN_BORDER_WATER                                         :{BLACK}Vatten
STR_MAPGEN_BORDER_RANDOM                                        :{BLACK}På måfå
STR_MAPGEN_BORDER_RANDOMIZE                                     :{BLACK}På måfå
STR_MAPGEN_BORDER_MANUAL                                        :{BLACK}Manuella

STR_MAPGEN_HEIGHTMAP_ROTATION                                   :{BLACK}Höjdkartans rotation:
STR_MAPGEN_HEIGHTMAP_NAME                                       :{BLACK}Namn på höjdkarta:
STR_MAPGEN_HEIGHTMAP_NAME_TOOLTIP                               :{BLACK}Namnet på höjdkartans bildfil
STR_MAPGEN_HEIGHTMAP_SIZE_LABEL                                 :{BLACK}Storlek:
STR_MAPGEN_HEIGHTMAP_SIZE_LABEL_TOOLTIP                         :{BLACK}Storleken på höjdkartans ursprungsbild. För bästa resultat, bör varje kant stämma överens med en av de tillgängliga kantlängderna för kartor i OpenTTD, såsom 256, 512, 1024, etc.
STR_MAPGEN_HEIGHTMAP_SIZE                                       :{ORANGE}{NUM} x {NUM}

STR_MAPGEN_TERRAIN_TYPE_QUERY_CAPT                              :{WHITE}Måltopp höjd
STR_MAPGEN_HEIGHTMAP_HEIGHT_QUERY_CAPT                          :{WHITE}Högsta höjdpunkt
STR_MAPGEN_SNOW_COVERAGE_QUERY_CAPT                             :{WHITE}Snötäckning (i %)
STR_MAPGEN_DESERT_COVERAGE_QUERY_CAPT                           :{WHITE}Ökentäckning (i %)
STR_MAPGEN_START_DATE_QUERY_CAPT                                :{WHITE}Ändra Startår

# SE Map generation
STR_SE_MAPGEN_CAPTION                                           :{WHITE}Scenarotyp
STR_SE_MAPGEN_FLAT_WORLD                                        :{WHITE}Plant land
STR_SE_MAPGEN_FLAT_WORLD_TOOLTIP                                :{BLACK}Generera ett plant land
STR_SE_MAPGEN_RANDOM_LAND                                       :{WHITE}Slumpat land
STR_SE_MAPGEN_FLAT_WORLD_HEIGHT                                 :{BLACK}Höjd av platt land:
STR_SE_MAPGEN_FLAT_WORLD_HEIGHT_TOOLTIP                         :{BLACK}Välj landshöjden över havsnivå
STR_SE_MAPGEN_FLAT_WORLD_HEIGHT_DOWN                            :{BLACK}Sänk höjden av platt land ett ner
STR_SE_MAPGEN_FLAT_WORLD_HEIGHT_UP                              :{BLACK}Öka höjden av platt land ett steg

STR_SE_MAPGEN_FLAT_WORLD_HEIGHT_QUERY_CAPT                      :{WHITE}Ändra höjd av platt land

# Map generation progress
STR_GENERATION_WORLD                                            :{WHITE}Genererar värld...
STR_GENERATION_ABORT                                            :{BLACK}Avbryt
STR_GENERATION_ABORT_CAPTION                                    :{WHITE}Avbryt generering av världen
STR_GENERATION_ABORT_MESSAGE                                    :{YELLOW}Vill du verkligen avbryta genereringen?
STR_GENERATION_PROGRESS                                         :{WHITE}{NUM}% färdigt
STR_GENERATION_PROGRESS_NUM                                     :{BLACK}{NUM} / {NUM}
STR_GENERATION_WORLD_GENERATION                                 :{BLACK}Generera värld
STR_GENERATION_RIVER_GENERATION                                 :{BLACK}Generera Flod
STR_GENERATION_TREE_GENERATION                                  :{BLACK}Generera Träd
STR_GENERATION_OBJECT_GENERATION                                :{BLACK}Generera objekt
STR_GENERATION_CLEARING_TILES                                   :{BLACK}Svår och stenig markgenerering
STR_GENERATION_SETTINGUP_GAME                                   :{BLACK}Ställer in spel
STR_GENERATION_PREPARING_TILELOOP                               :{BLACK}Kör tile-loop
STR_GENERATION_PREPARING_SCRIPT                                 :{BLACK}Kör skript
STR_GENERATION_PREPARING_GAME                                   :{BLACK}Förbereder spel

# NewGRF settings
STR_NEWGRF_SETTINGS_CAPTION                                     :{WHITE}NewGRF-inställningar
STR_NEWGRF_SETTINGS_INFO_TITLE                                  :{WHITE}Detaljerad NewGRF-information
STR_NEWGRF_SETTINGS_ACTIVE_LIST                                 :{WHITE}Aktiva NewGRF-filer
STR_NEWGRF_SETTINGS_INACTIVE_LIST                               :{WHITE}Inaktiva NewGRF-filer
STR_NEWGRF_SETTINGS_SELECT_PRESET                               :{ORANGE}Välj förinställning
STR_NEWGRF_FILTER_TITLE                                         :{ORANGE}Sökfilter:
STR_NEWGRF_SETTINGS_PRESET_LIST_TOOLTIP                         :{BLACK}Ladda markerad förinställning
STR_NEWGRF_SETTINGS_PRESET_SAVE                                 :{BLACK}Spara förinställning
STR_NEWGRF_SETTINGS_PRESET_SAVE_TOOLTIP                         :{BLACK}Spara denna lista som en förinställning
STR_NEWGRF_SETTINGS_PRESET_DELETE                               :{BLACK}Ta bort förinställningen
STR_NEWGRF_SETTINGS_PRESET_DELETE_TOOLTIP                       :{BLACK}Ta bort markerad förinställning
STR_NEWGRF_SETTINGS_ADD                                         :{BLACK}Lägg till
STR_NEWGRF_SETTINGS_ADD_FILE_TOOLTIP                            :{BLACK}Lägg till den markerade NewGRF-filen till din konfiguration
STR_NEWGRF_SETTINGS_RESCAN_FILES                                :{BLACK}Scanna om filer
STR_NEWGRF_SETTINGS_RESCAN_FILES_TOOLTIP                        :{BLACK}Uppdatera listan med tillgängliga NewGRF-filer
STR_NEWGRF_SETTINGS_REMOVE                                      :{BLACK}Ta bort
STR_NEWGRF_SETTINGS_REMOVE_TOOLTIP                              :{BLACK}Ta bort den markerade NewGRF-filen från listan
STR_NEWGRF_SETTINGS_MOVEUP                                      :{BLACK}Flytta upp
STR_NEWGRF_SETTINGS_MOVEUP_TOOLTIP                              :{BLACK}Flytta upp den markerade NewGRF-filen i listan
STR_NEWGRF_SETTINGS_MOVEDOWN                                    :{BLACK}Flytta ned
STR_NEWGRF_SETTINGS_MOVEDOWN_TOOLTIP                            :{BLACK}Flytta ner den markerade NewGRF-filen i listan
STR_NEWGRF_SETTINGS_UPGRADE                                     :{BLACK}Uppgradera
STR_NEWGRF_SETTINGS_UPGRADE_TOOLTIP                             :{BLACK}Uppgradera NewGRF-filer som du har en nyare version installerad
STR_NEWGRF_SETTINGS_FILE_TOOLTIP                                :{BLACK}En lista med installerade NewGRF-filer

STR_NEWGRF_SETTINGS_SET_PARAMETERS                              :{BLACK}Parametrar
STR_NEWGRF_SETTINGS_SHOW_PARAMETERS                             :{BLACK}Visa parametrar
STR_NEWGRF_SETTINGS_TOGGLE_PALETTE                              :{BLACK}Byt palett
STR_NEWGRF_SETTINGS_TOGGLE_PALETTE_TOOLTIP                      :{BLACK}Ändra palett för markerad NewGRF.{}Gör detta när grafiken från denna NewGRF är rosa i spelet
STR_NEWGRF_SETTINGS_APPLY_CHANGES                               :{BLACK}Spara ändringar

STR_NEWGRF_SETTINGS_FIND_MISSING_CONTENT_BUTTON                 :{BLACK}Hitta saknat innehåll online
STR_NEWGRF_SETTINGS_FIND_MISSING_CONTENT_TOOLTIP                :{BLACK}Kontrollera om saknat innehåll kan hittas online

STR_NEWGRF_SETTINGS_FILENAME                                    :{BLACK}Filnamn: {SILVER}{STRING}
STR_NEWGRF_SETTINGS_GRF_ID                                      :{BLACK}GRF ID: {SILVER}{STRING}
STR_NEWGRF_SETTINGS_VERSION                                     :{BLACK}Version: {SILVER}{NUM}
STR_NEWGRF_SETTINGS_MIN_VERSION                                 :{BLACK}Min. kompatibel version: {SILVER}{NUM}
STR_NEWGRF_SETTINGS_MD5SUM                                      :{BLACK}MD5sum: {SILVER}{STRING}
STR_NEWGRF_SETTINGS_PALETTE                                     :{BLACK}Palett: {SILVER}{STRING}
STR_NEWGRF_SETTINGS_PALETTE_DEFAULT                             :Standard (D)
STR_NEWGRF_SETTINGS_PALETTE_DEFAULT_32BPP                       :Standard (D) / 32 bpp
STR_NEWGRF_SETTINGS_PALETTE_LEGACY                              :Äldre (W)
STR_NEWGRF_SETTINGS_PALETTE_LEGACY_32BPP                        :Äldre (W) / 32 bpp
STR_NEWGRF_SETTINGS_PARAMETER                                   :{BLACK}Paramerar: {SILVER}{STRING}
STR_NEWGRF_SETTINGS_PARAMETER_NONE                              :Ingen

STR_NEWGRF_SETTINGS_NO_INFO                                     :{BLACK}Ingen information tillgänglig
STR_NEWGRF_SETTINGS_NOT_FOUND                                   :{RED}Matchande fil hittades ej
STR_NEWGRF_SETTINGS_DISABLED                                    :{RED}Avstängd
STR_NEWGRF_SETTINGS_INCOMPATIBLE                                :{RED}Ej kompatibel med den här versionen av OpenTTD

# NewGRF save preset window
STR_SAVE_PRESET_CAPTION                                         :{WHITE}Spara förinställning
STR_SAVE_PRESET_LIST_TOOLTIP                                    :{BLACK}Lista över tillgängliga förinställningar, väljer man att kopiera den till spara namn nedan
STR_SAVE_PRESET_TITLE                                           :{BLACK}Skriv in ett namn
STR_SAVE_PRESET_EDITBOX_TOOLTIP                                 :{BLACK}Nuvarande valt namn för förinställningen att spara
STR_SAVE_PRESET_CANCEL                                          :{BLACK}Avbryt
STR_SAVE_PRESET_CANCEL_TOOLTIP                                  :{BLACK}Ändra inte det förinställda
STR_SAVE_PRESET_SAVE                                            :{BLACK}Spara
STR_SAVE_PRESET_SAVE_TOOLTIP                                    :{BLACK}Spara den inställda till den nuvarande valda namnet

# NewGRF parameters window
STR_BASEGRF_PARAMETERS_CAPTION                                  :{WHITE}Ändra parametrar för standardgrafiken
STR_NEWGRF_PARAMETERS_CAPTION                                   :{WHITE}Ändra NewGRF-parametrar
STR_NEWGRF_PARAMETERS_CLOSE                                     :{BLACK}Stäng
STR_NEWGRF_PARAMETERS_RESET                                     :{BLACK}Återställ
STR_NEWGRF_PARAMETERS_RESET_TOOLTIP                             :{BLACK}Återställ alla parametrar till deras standardvärden
STR_NEWGRF_PARAMETERS_DEFAULT_NAME                              :Parameter {NUM}
STR_NEWGRF_PARAMETERS_SETTING                                   :{STRING}: {ORANGE}{STRING}
STR_NEWGRF_PARAMETERS_NUM_PARAM                                 :{LTBLUE}Antal parametrar: {ORANGE}{NUM}

# NewGRF inspect window
STR_NEWGRF_INSPECT_CAPTION                                      :{WHITE}Inspektera - {STRING}
STR_NEWGRF_INSPECT_PARENT_BUTTON                                :{BLACK}Förälder
STR_NEWGRF_INSPECT_PARENT_TOOLTIP                               :{BLACK}Inspektera förälderobjektet

STR_NEWGRF_INSPECT_CAPTION_OBJECT_AT                            :{STRING} vid {HEX}
STR_NEWGRF_INSPECT_CAPTION_OBJECT_AT_OBJECT                     :Objekt
STR_NEWGRF_INSPECT_CAPTION_OBJECT_AT_RAIL_TYPE                  :Spårtyp
STR_NEWGRF_INSPECT_CAPTION_OBJECT_AT_ROAD_TYPE                  :Vägtyp

STR_NEWGRF_INSPECT_QUERY_CAPTION                                :{WHITE}NewGRF variabel 60+x parameter (hexadecimal)

# Sprite aligner window
STR_SPRITE_ALIGNER_CAPTION                                      :{WHITE}Justera spriteobjekt {COMMA} ({STRING})
STR_SPRITE_ALIGNER_NEXT_BUTTON                                  :{BLACK}Nästa spriteobjekt
STR_SPRITE_ALIGNER_NEXT_TOOLTIP                                 :{BLACK}Fortsätt till nästa nomala spriteobjekt, ignorera eventuella pseudo/recolour/font spriteobjekt och börja om efter sista spriteobjektet
STR_SPRITE_ALIGNER_GOTO_BUTTON                                  :{BLACK}Gå till spriteobjekt
STR_SPRITE_ALIGNER_GOTO_TOOLTIP                                 :{BLACK}Gå till angivet spriteobjekt. Om objektet inte är ett normalt spriteobjekt, fortsätt till nästa normala spriteobjekt
STR_SPRITE_ALIGNER_PREVIOUS_BUTTON                              :{BLACK}Tidigare spriteobjekt
STR_SPRITE_ALIGNER_PREVIOUS_TOOLTIP                             :{BLACK}Fortsätt till föregående normala spriteobjekt, ignorera eventuella pseudo/recolour/font spriteobjekt och börja om från slutet efter första spriteobjektet
STR_SPRITE_ALIGNER_SPRITE_TOOLTIP                               :{BLACK}Representation av det valda objektet. Justeringen ignoreras när objektet ritas.
STR_SPRITE_ALIGNER_MOVE_TOOLTIP                                 :{BLACK}Flytta runt objektet och ändra förskjutningen i X- och Y-led. Ctrl+klicka för att flytta runt objektet åtta steg i taget

###length 2
STR_SPRITE_ALIGNER_CENTRE_OFFSET                                :{BLACK}Förskjutningscentrerad
STR_SPRITE_ALIGNER_CENTRE_SPRITE                                :{BLACK}Sprite-centrerad

STR_SPRITE_ALIGNER_CROSSHAIR                                    :{BLACK}Hårkors

STR_SPRITE_ALIGNER_RESET_BUTTON                                 :{BLACK}Återställ relativ
STR_SPRITE_ALIGNER_RESET_TOOLTIP                                :{BLACK}Återställ den nuvarande relativa förskjutningen
STR_SPRITE_ALIGNER_OFFSETS_ABS                                  :{BLACK}Förskjutning X-led : {NUM}, Förskjutning Y-led: {NUM} (Absolut)
STR_SPRITE_ALIGNER_OFFSETS_REL                                  :{BLACK}Förskjutning X-led: {NUM}, Förskjutning Y-led: {NUM} (Relativ)
STR_SPRITE_ALIGNER_PICKER_BUTTON                                :{BLACK}Välj objekt
STR_SPRITE_ALIGNER_PICKER_TOOLTIP                               :{BLACK}Välj ett objekt på bildskärmen

STR_SPRITE_ALIGNER_GOTO_CAPTION                                 :{WHITE}Gå till spriteobjekt

# NewGRF (self) generated warnings/errors
STR_NEWGRF_ERROR_MSG_INFO                                       :{SILVER}{STRING}
STR_NEWGRF_ERROR_MSG_WARNING                                    :{RED}Varning: {SILVER}{STRING}
STR_NEWGRF_ERROR_MSG_ERROR                                      :{RED}Fel: {SILVER}{STRING}
STR_NEWGRF_ERROR_MSG_FATAL                                      :{RED}Fatalt: {SILVER}{STRING}
STR_NEWGRF_ERROR_FATAL_POPUP                                    :{WHITE}NewGRF:en "{STRING}" har returnerat ett allvarligt fel:{}{STRING}
STR_NEWGRF_ERROR_POPUP                                          :{WHITE}NewGRF:en "{STRING}" har returnerat ett fel:{}{STRING}
STR_NEWGRF_ERROR_VERSION_NUMBER                                 :{1:STRING} kommer inte att fungera med den TTDPatchversion som rapporterades av OpenTTD
STR_NEWGRF_ERROR_DOS_OR_WINDOWS                                 :{1:STRING} är för {2:STRING}-versionen av TTD
STR_NEWGRF_ERROR_UNSET_SWITCH                                   :{1:STRING} är designat för att användas med {2:STRING}
STR_NEWGRF_ERROR_INVALID_PARAMETER                              :Felaktig parameter för {1:STRING}: parameter {2:STRING} ({3:NUM})
STR_NEWGRF_ERROR_LOAD_BEFORE                                    :{1:STRING} måste laddas in innan {2:STRING}
STR_NEWGRF_ERROR_LOAD_AFTER                                     :{1:STRING} måste laddas in efter {2:STRING}.
STR_NEWGRF_ERROR_OTTD_VERSION_NUMBER                            :{1:STRING} kräver OpenTTD version {2:STRING} eller bättre
STR_NEWGRF_ERROR_AFTER_TRANSLATED_FILE                          :GRF-filen den var designad att översätta
STR_NEWGRF_ERROR_TOO_MANY_NEWGRFS_LOADED                        :För många NewGRFer är laddade
STR_NEWGRF_ERROR_STATIC_GRF_CAUSES_DESYNC                       :Att ladda {1:STRING} som statisk NewGRF med {2:STRING} kan orsaka desynkronisering
STR_NEWGRF_ERROR_UNEXPECTED_SPRITE                              :Oväntat spriteobjekt (spriteobjekt {3:NUM})
STR_NEWGRF_ERROR_UNKNOWN_PROPERTY                               :Okänd Action 0-egenskap {4:HEX} (spriteobjekt {3:NUM})
STR_NEWGRF_ERROR_INVALID_ID                                     :Försök att använda ett ogiltligt ID (spriteobjekt {3:NUM})
STR_NEWGRF_ERROR_CORRUPT_SPRITE                                 :{YELLOW}{STRING} innehåller ett skadat spriteobjekt. Alla korrupta spriteobjekt kommer att visas som röda frågetecken (?)
STR_NEWGRF_ERROR_MULTIPLE_ACTION_8                              :Innehåller flera Action 8 (spriteobjekt {3:NUM})
STR_NEWGRF_ERROR_READ_BOUNDS                                    :Läste förbi slutet av pseudo-spriteobjekt (spriteobjekt {3:NUM})
STR_NEWGRF_ERROR_GRM_FAILED                                     :Efterfrågade GRF-resurser är inte tillgängliga (spriteobjekt {3:NUM})
STR_NEWGRF_ERROR_FORCEFULLY_DISABLED                            :{1:STRING} har inaktiverats av {2:STRING}
STR_NEWGRF_ERROR_INVALID_SPRITE_LAYOUT                          :Felaktigt/okänt layout-format av spriteobjekt (spriteobjekt {3:NUM})
STR_NEWGRF_ERROR_LIST_PROPERTY_TOO_LONG                         :För många poster i listan med egenskapsvärden (spriteobjekt {3:NUM}, egenskap {4:HEX})
STR_NEWGRF_ERROR_INDPROD_CALLBACK                               :Ogiltig industriproduktions-callback (spriteobjekt {3:NUM}, "{2:STRING}")

# NewGRF related 'general' warnings
STR_NEWGRF_POPUP_CAUTION_CAPTION                                :{WHITE}Varning!
STR_NEWGRF_CONFIRMATION_TEXT                                    :{YELLOW}Du håller på att göra ändringar i ett pågående spel; detta kan krascha OpenTTD eller orsaka andra fel i spelet. Skicka inte buggrapporter om sådana fel.{}Är du helt säker på detta?

STR_NEWGRF_DUPLICATE_GRFID                                      :{WHITE}Kan inte lägga till filen: redan existerande GRF ID
STR_NEWGRF_COMPATIBLE_LOADED                                    :{ORANGE}Matchande fil saknas (kompatibel GRF laddad)
STR_NEWGRF_TOO_MANY_NEWGRFS                                     :{WHITE}Kan inte lägga till fil: Gränsen för NewGRF-filer uppnådd

STR_NEWGRF_COMPATIBLE_LOAD_WARNING                              :{WHITE}Kompatibel GRF laddad för saknade filer
STR_NEWGRF_DISABLED_WARNING                                     :{WHITE}Saknad GRF-fil har stängts av
STR_NEWGRF_UNPAUSE_WARNING_TITLE                                :{YELLOW}Saknad(e) GRF-fil(er)
STR_NEWGRF_UNPAUSE_WARNING                                      :{WHITE}Avpausning kan krascha OpenTTD. Skicka ej bugg-rapporter för eventuella resulterande krascher.{}Är du säker på att du vill avpausa?

# NewGRF status
STR_NEWGRF_LIST_NONE                                            :Inga
###length 3
STR_NEWGRF_LIST_ALL_FOUND                                       :Alla filer finns
STR_NEWGRF_LIST_COMPATIBLE                                      :{YELLOW}Hittade kompatibla filer
STR_NEWGRF_LIST_MISSING                                         :{RED}Saknade filer

# NewGRF 'it's broken' warnings
STR_NEWGRF_BROKEN                                               :{WHITE}'Beteendet hos '{0:STRING}' kommer troligen orsaka desynkronisering och/eller krascher
STR_NEWGRF_BROKEN_POWERED_WAGON                                 :{WHITE}Power wagon-tillstånd för '{1:ENGINE}' ändrades utanför en depå
STR_NEWGRF_BROKEN_VEHICLE_LENGTH                                :{WHITE}Fordonslängd för '{1:ENGINE}' ändrades utanför en depå
STR_NEWGRF_BROKEN_CAPACITY                                      :{WHITE}Kapaciteten ändrades för '{1:ENGINE}' utan att vara i depå eller anpassning
STR_BROKEN_VEHICLE_LENGTH                                       :{WHITE}Tåget '{VEHICLE}' som tillhör '{COMPANY}' har ogiltig längd. Detta orsakas förmodligen av problem med en NewGRF. Spelet kan desynkroniseras eller krascha

STR_NEWGRF_BUGGY                                                :{WHITE}NewGRF '{0:STRING}' ger felaktig information
STR_NEWGRF_BUGGY_ARTICULATED_CARGO                              :{WHITE}Last-/återställningsinformationen för '{1:ENGINE}' skiljer sig från köplistan efter konstruktion. Detta kan leda till att automatisk förnyelse/uppgradering misslyckas med att anpassa fordonen/vagnarna korrekt
STR_NEWGRF_BUGGY_ENDLESS_PRODUCTION_CALLBACK                    :{WHITE}'{1:STRING}' skapade en oändlig loop i en produktions-callback-funktion
STR_NEWGRF_BUGGY_UNKNOWN_CALLBACK_RESULT                        :{WHITE}Callback-funktion {1:HEX} returnerade ett okänt/ogiltligt resultat {2:HEX}
STR_NEWGRF_BUGGY_INVALID_CARGO_PRODUCTION_CALLBACK              :{WHITE}'{1:STRING}' returnerade ogiltig lasttyp i produktions-callback vid {2:HEX}

# 'User removed essential NewGRFs'-placeholders for stuff without specs
STR_NEWGRF_INVALID_CARGO                                        :<invalid cargo>
STR_NEWGRF_INVALID_CARGO_ABBREV                                 :??
STR_NEWGRF_INVALID_CARGO_QUANTITY                               :{COMMA} av <invalid cargo>
STR_NEWGRF_INVALID_ENGINE                                       :<icke giltig fordonstyp>
STR_NEWGRF_INVALID_INDUSTRYTYPE                                 :<icke giltig industri>

# Placeholders for other invalid stuff, e.g. vehicles that have gone (Game Script).
STR_INVALID_VEHICLE                                             :<ogiltigt fordon>

# NewGRF scanning window
STR_NEWGRF_SCAN_CAPTION                                         :{WHITE}Skannar NewGRFer
STR_NEWGRF_SCAN_MESSAGE                                         :{BLACK}Skannar NewGRFer. Beroende på antal kan det ta en stund...
STR_NEWGRF_SCAN_STATUS                                          :{BLACK}{NUM} NewGRF{P "" er} skannade utav uppskattningsvis {NUM} NewGRF{P "" er} totalt
STR_NEWGRF_SCAN_ARCHIVES                                        :Skannar efter arkiv

# Sign list window
STR_SIGN_LIST_CAPTION                                           :{WHITE}Skyltlista - {COMMA} skylt{P "" ar}
STR_SIGN_LIST_MATCH_CASE                                        :{BLACK}Matcha VERSALER/gemener
STR_SIGN_LIST_MATCH_CASE_TOOLTIP                                :{BLACK}Slå på/av matchning av VERSALER/gemener när skyltnamn matchas mot sökfiltret

# Sign window
STR_EDIT_SIGN_CAPTION                                           :{WHITE}Ändra skylttext
STR_EDIT_SIGN_LOCATION_TOOLTIP                                  :{BLACK}Centrera huvudvyn på skyltens läge Ctrl+Klick för att öppna en ny fönstervy över skyltens läge
STR_EDIT_SIGN_NEXT_SIGN_TOOLTIP                                 :{BLACK}Åk till nästa skylt
STR_EDIT_SIGN_PREVIOUS_SIGN_TOOLTIP                             :{BLACK}Åk till föregående skylt

STR_EDIT_SIGN_SIGN_OSKTITLE                                     :{BLACK}Mata in ett namn för skylten

# Town directory window
STR_TOWN_DIRECTORY_CAPTION                                      :{WHITE}Städer
STR_TOWN_DIRECTORY_NONE                                         :{ORANGE}- Inga -
STR_TOWN_DIRECTORY_TOWN                                         :{ORANGE}{TOWN}{BLACK} ({COMMA})
STR_TOWN_DIRECTORY_CITY                                         :{ORANGE}{TOWN}{YELLOW} (Stad){BLACK} ({COMMA})
STR_TOWN_DIRECTORY_LIST_TOOLTIP                                 :{BLACK}Stadsnamn - klicka på ett namn för att centrera huvudvyn på staden. Ctrl+Klick för att öppna en ny fönstervy över stadens läge
STR_TOWN_POPULATION                                             :{BLACK}Global folkmängd: {COMMA}

# Town view window
STR_TOWN_VIEW_TOWN_CAPTION                                      :{WHITE}{TOWN}
STR_TOWN_VIEW_CITY_CAPTION                                      :{WHITE}{TOWN} (Stad)
STR_TOWN_VIEW_POPULATION_HOUSES                                 :{BLACK}Invånare: {ORANGE}{COMMA}{BLACK}  Hus: {ORANGE}{COMMA}
STR_TOWN_VIEW_CARGO_LAST_MONTH_MAX                              :{BLACK}{CARGO_LIST} förra månaden: {ORANGE}{COMMA}{BLACK}  max: {ORANGE}{COMMA}
STR_TOWN_VIEW_CARGO_LAST_MINUTE_MAX                             :{BLACK}{CARGO_LIST} förra minuten: {ORANGE}{COMMA}{BLACK}  max: {ORANGE}{COMMA}
STR_TOWN_VIEW_CARGO_FOR_TOWNGROWTH                              :{BLACK}Fraktgods behövs för ortens tillväxt:
STR_TOWN_VIEW_CARGO_FOR_TOWNGROWTH_REQUIRED_GENERAL             :{ORANGE}{STRING}{RED} krävs
STR_TOWN_VIEW_CARGO_FOR_TOWNGROWTH_REQUIRED_WINTER              :{ORANGE}{STRING}{BLACK} krävs under vintern
STR_TOWN_VIEW_CARGO_FOR_TOWNGROWTH_DELIVERED_GENERAL            :{ORANGE}{STRING}{GREEN} levererat
STR_TOWN_VIEW_CARGO_FOR_TOWNGROWTH_REQUIRED                     :{ORANGE}{CARGO_TINY} / {CARGO_LONG}{RED} (återstår)
STR_TOWN_VIEW_CARGO_FOR_TOWNGROWTH_DELIVERED                    :{ORANGE}{CARGO_TINY} / {CARGO_LONG}{GREEN} (levererat)
STR_TOWN_VIEW_TOWN_GROWS_EVERY                                  :{BLACK}Staden växer var {ORANGE}{UNITS_DAYS_OR_SECONDS}
STR_TOWN_VIEW_TOWN_GROWS_EVERY_FUNDED                           :{BLACK}Staden växer var {ORANGE}{UNITS_DAYS_OR_SECONDS} (funded)
STR_TOWN_VIEW_TOWN_GROW_STOPPED                                 :{BLACK}Orten växer {RED}inte{BLACK}
STR_TOWN_VIEW_NOISE_IN_TOWN                                     :{BLACK}Bullernivågräns i stad: {ORANGE}{COMMA}{BLACK}  max: {ORANGE}{COMMA}
STR_TOWN_VIEW_CENTER_TOOLTIP                                    :{BLACK}Centrera huvudvyn på staden. Ctrl+Klick för att öppna en ny fönstervy över stadens läge
STR_TOWN_VIEW_LOCAL_AUTHORITY_BUTTON                            :{BLACK}Lokala myndigheter
STR_TOWN_VIEW_LOCAL_AUTHORITY_TOOLTIP                           :{BLACK}Visa information om de lokala myndigheterna
STR_TOWN_VIEW_RENAME_TOOLTIP                                    :{BLACK}Byt namn på staden

STR_TOWN_VIEW_EXPAND_BUTTON                                     :{BLACK}Utöka
STR_TOWN_VIEW_EXPAND_TOOLTIP                                    :{BLACK}Öka stadens storlek
STR_TOWN_VIEW_DELETE_BUTTON                                     :{BLACK}Ta bort
STR_TOWN_VIEW_DELETE_TOOLTIP                                    :{BLACK}Ta bort staden helt och hållet

STR_TOWN_VIEW_RENAME_TOWN_BUTTON                                :Byt namn på stad

# Town local authority window
STR_LOCAL_AUTHORITY_CAPTION                                     :{WHITE}{TOWN} lokala myndigheter
STR_LOCAL_AUTHORITY_ZONE                                        :{BLACK}Zon
STR_LOCAL_AUTHORITY_ZONE_TOOLTIP                                :{BLACK}Visa zonen som ryms inom de lokala myndigheternas gränser
STR_LOCAL_AUTHORITY_COMPANY_RATINGS                             :{BLACK}Transportföretagsgraderingar:
STR_LOCAL_AUTHORITY_COMPANY_RATING                              :{YELLOW}{COMPANY} {COMPANY_NUM}: {ORANGE}{STRING}
STR_LOCAL_AUTHORITY_ACTIONS_TITLE                               :{BLACK}Tillgängliga åtgärder:
STR_LOCAL_AUTHORITY_ACTIONS_TOOLTIP                             :{BLACK}Lista av åtgärder att utföra i staden - klicka på en rad för ytterligare detaljer
STR_LOCAL_AUTHORITY_DO_IT_BUTTON                                :{BLACK}Utför
STR_LOCAL_AUTHORITY_DO_IT_TOOLTIP                               :{BLACK}Utför markerad åtgärd i ovanstående lista

###length 8
STR_LOCAL_AUTHORITY_ACTION_SMALL_ADVERTISING_CAMPAIGN           :Liten reklamkampanj
STR_LOCAL_AUTHORITY_ACTION_MEDIUM_ADVERTISING_CAMPAIGN          :Mellanstor reklamkampanj
STR_LOCAL_AUTHORITY_ACTION_LARGE_ADVERTISING_CAMPAIGN           :Stor reklamkampanj
STR_LOCAL_AUTHORITY_ACTION_ROAD_RECONSTRUCTION                  :Bekosta rekonstruktion av vägar
STR_LOCAL_AUTHORITY_ACTION_STATUE_OF_COMPANY                    :Bygg staty över företagets ägare
STR_LOCAL_AUTHORITY_ACTION_NEW_BUILDINGS                        :Bekosta nya byggnader
STR_LOCAL_AUTHORITY_ACTION_EXCLUSIVE_TRANSPORT                  :Köp exklusiva transporträttigheter
STR_LOCAL_AUTHORITY_ACTION_BRIBE                                :Muta de lokala myndigheterna
###next-name-looks-similar

STR_LOCAL_AUTHORITY_ACTION_TOOLTIP_SMALL_ADVERTISING            :{PUSH_COLOUR}{YELLOW}Starta en liten lokal reklamkampanj för att attrahera fler passagerare och mer gods till dina tranporttjänster.{}Ger en temporär boost till stationers betyg i en liten radie runt stadens centrum.{}{POP_COLOUR}Kostnad: {CURRENCY_LONG}
STR_LOCAL_AUTHORITY_ACTION_TOOLTIP_MEDIUM_ADVERTISING           :{PUSH_COLOUR}{YELLOW}Starta en medelstor lokal reklamkampanj, för att attrahera fler passagerare och mer gods till dina tranporttjänster.{}Ger en temporär boost till stationers betyg i en medelstor radie runt stadens centrum.{}{POP_COLOUR}Kostnad: {CURRENCY_LONG}
STR_LOCAL_AUTHORITY_ACTION_TOOLTIP_LARGE_ADVERTISING            :{PUSH_COLOUR}{YELLOW}Starta en stor lokal reklamkampanj, för att attrahera fler passagerare och mer gods till dina transporttjänster.{}Ger en temporär boost till stationers betyg i en stor radie runt stadens centrum.{}{POP_COLOUR}Kostnad: {CURRENCY_LONG}
STR_LOCAL_AUTHORITY_ACTION_TOOLTIP_ROAD_RECONSTRUCTION_MONTHS   :{PUSH_COLOUR}{YELLOW}Finansiera rekonstruktionen av stadsvägnätet.{}Orsakar omfattande störningar i vägtrafiken i upp till 6 månader.{}{POP_COLOUR}Kostnad: {CURRENCY_LONG}
STR_LOCAL_AUTHORITY_ACTION_TOOLTIP_ROAD_RECONSTRUCTION_MINUTES  :{PUSH_COLOUR}{YELLOW}Finansiera rekonstruktionen av stadsvägnätet.{}Orsakar omfattande störningar i vägtrafiken i upp till 6 minuter.{}{POP_COLOUR}Kostnad: {CURRENCY_LONG}
STR_LOCAL_AUTHORITY_ACTION_TOOLTIP_STATUE_OF_COMPANY            :{PUSH_COLOUR}{YELLOW}Bygg en staty till ditt företags ära.{}Ger en permanent boost till stationers betyg i staden.{}{POP_COLOUR}Cost: {CURRENCY_LONG}
STR_LOCAL_AUTHORITY_ACTION_TOOLTIP_NEW_BUILDINGS                :{PUSH_COLOUR}{YELLOW}Bekosta konstruktion av nya byggnader i staden.{}Ger en temporär boost till stadens tillväxt.{}{POP_COLOUR}Kostnad: {CURRENCY_LONG}
STR_LOCAL_AUTHORITY_ACTION_TOOLTIP_EXCLUSIVE_TRANSPORT_MONTHS   :{PUSH_COLOUR}{YELLOW}Köp ensamrätt på stadstransporter i 12 månader.{}Stadens myndigheter kommer inte tillåta att passengerare och gods använder dina motståndares stationer. En framgångsrik mutning från en motståndare avbryter detta kontrakt.{}{POP_COLOUR}Kostnad: {CURRENCY_LONG}
STR_LOCAL_AUTHORITY_ACTION_TOOLTIP_EXCLUSIVE_TRANSPORT_MINUTES  :{PUSH_COLOUR}{YELLOW}Köp ensamrätt på stadstransporter i 12 minuter.{}Stadens myndigheter kommer inte tillåta att passengerare och gods använder dina motståndares stationer. En framgångsrik mutning från en motståndare avbryter detta kontrakt.{}{POP_COLOUR}Kostnad: {CURRENCY_LONG}
STR_LOCAL_AUTHORITY_ACTION_TOOLTIP_BRIBE                        :{PUSH_COLOUR}{YELLOW} Muta de lokala myndigheterna för att öka din värdering och återkalla en motståndares exklusiva transporträttigheter, med risk för att få höga böter om du blir upptäckt.{}{POP_COLOUR}Kostnad: {CURRENCY_LONG}

# Goal window
STR_GOALS_CAPTION                                               :{WHITE}{COMPANY} Mål
STR_GOALS_SPECTATOR_CAPTION                                     :{WHITE}Globala mål
STR_GOALS_SPECTATOR                                             :Globala mål
STR_GOALS_GLOBAL_BUTTON                                         :{BLACK}Global
STR_GOALS_GLOBAL_BUTTON_HELPTEXT                                :{BLACK}Visa globala mål
STR_GOALS_COMPANY_BUTTON                                        :{BLACK}Företag
STR_GOALS_COMPANY_BUTTON_HELPTEXT                               :{BLACK}Visa företagets mål
STR_GOALS_TEXT                                                  :{ORANGE}{STRING}
STR_GOALS_NONE                                                  :{ORANGE}- Inga -
STR_GOALS_PROGRESS                                              :{ORANGE}{STRING}
STR_GOALS_PROGRESS_COMPLETE                                     :{GREEN}{STRING}
STR_GOALS_TOOLTIP_CLICK_ON_SERVICE_TO_CENTER                    :{BLACK}Klicka på målet för att centrera huvudvyn på industrin/byn/rutan. Ctrl+Klick för att öppna en ny fönstervy över industrin/byn/rutan

# Goal question window
STR_GOAL_QUESTION_CAPTION_QUESTION                              :{BLACK}Fråga
STR_GOAL_QUESTION_CAPTION_INFORMATION                           :{BLACK}Information
STR_GOAL_QUESTION_CAPTION_WARNING                               :{BLACK}Varning
STR_GOAL_QUESTION_CAPTION_ERROR                                 :{YELLOW}Fel

# Goal Question button list
###length 18
STR_GOAL_QUESTION_BUTTON_CANCEL                                 :Avbryt
STR_GOAL_QUESTION_BUTTON_OK                                     :Okej
STR_GOAL_QUESTION_BUTTON_NO                                     :Nej
STR_GOAL_QUESTION_BUTTON_YES                                    :Ja
STR_GOAL_QUESTION_BUTTON_DECLINE                                :Avböj
STR_GOAL_QUESTION_BUTTON_ACCEPT                                 :Acceptera
STR_GOAL_QUESTION_BUTTON_IGNORE                                 :Ignorera
STR_GOAL_QUESTION_BUTTON_RETRY                                  :Försök igen
STR_GOAL_QUESTION_BUTTON_PREVIOUS                               :Föregående
STR_GOAL_QUESTION_BUTTON_NEXT                                   :Nästa
STR_GOAL_QUESTION_BUTTON_STOP                                   :Stoppa
STR_GOAL_QUESTION_BUTTON_START                                  :Starta
STR_GOAL_QUESTION_BUTTON_GO                                     :Gå
STR_GOAL_QUESTION_BUTTON_CONTINUE                               :Fortsätt
STR_GOAL_QUESTION_BUTTON_RESTART                                :Starta om
STR_GOAL_QUESTION_BUTTON_POSTPONE                               :Skjut upp
STR_GOAL_QUESTION_BUTTON_SURRENDER                              :Ge upp
STR_GOAL_QUESTION_BUTTON_CLOSE                                  :Stäng

# Subsidies window
STR_SUBSIDIES_CAPTION                                           :{WHITE}Subventioner
STR_SUBSIDIES_OFFERED_TITLE                                     :{BLACK}Aktuella subventioner:
STR_SUBSIDIES_OFFERED_FROM_TO                                   :{ORANGE}{STRING} från {STRING} till {STRING}{YELLOW} ({STRING})
STR_SUBSIDIES_NONE                                              :{ORANGE}- Inga -
STR_SUBSIDIES_SUBSIDISED_TITLE                                  :{BLACK}Redan subventionerade rutter:
STR_SUBSIDIES_SUBSIDISED_FROM_TO                                :{ORANGE}{STRING} från {STRING} till {STRING}{YELLOW} ({COMPANY}{YELLOW}, {STRING})
STR_SUBSIDIES_TOOLTIP_CLICK_ON_SERVICE_TO_CENTER                :{BLACK}Klicka på service för att centrera huvudvyn på industrin/staden. Ctrl+Klick för att öppna en ny fönstervy över industrins/stadens läge
STR_SUBSIDIES_OFFERED_EXPIRY_DATE                               :per den {DATE_SHORT}
STR_SUBSIDIES_OFFERED_EXPIRY_TIME                               :inom {UNITS_MONTHS_OR_MINUTES}
STR_SUBSIDIES_SUBSIDISED_EXPIRY_DATE                            :tills {DATE_SHORT}
STR_SUBSIDIES_SUBSIDISED_EXPIRY_TIME                            :{UNITS_MONTHS_OR_MINUTES} återstår

# Story book window
STR_STORY_BOOK_CAPTION                                          :{WHITE}{COMPANY} berättelsebok
STR_STORY_BOOK_SPECTATOR_CAPTION                                :{WHITE}Global berättelsebok
STR_STORY_BOOK_SPECTATOR                                        :Global berättelsebok
STR_STORY_BOOK_TITLE                                            :{YELLOW}{STRING}
STR_STORY_BOOK_GENERIC_PAGE_ITEM                                :Sida {NUM}
STR_STORY_BOOK_SEL_PAGE_TOOLTIP                                 :{BLACK}Hoppa till valfri sida genom att välja sidan i denna lista
STR_STORY_BOOK_PREV_PAGE                                        :{BLACK}Föregående
STR_STORY_BOOK_PREV_PAGE_TOOLTIP                                :{BLACK}Gå till föregående sida
STR_STORY_BOOK_NEXT_PAGE                                        :{BLACK}Nästa
STR_STORY_BOOK_NEXT_PAGE_TOOLTIP                                :{BLACK}Gå till nästa sida
STR_STORY_BOOK_INVALID_GOAL_REF                                 :{RED}Ogiltig målreferens

# Station list window
STR_STATION_LIST_TOOLTIP                                        :{BLACK}Stationsnamn - klicka på ett namn för att centrera huvudvyn på stationen. Ctrl+Klick för att öppna en ny fönstervy över stationens läge
STR_STATION_LIST_USE_CTRL_TO_SELECT_MORE                        :{BLACK}Ctrl+Klick för att markera flera objekt
STR_STATION_LIST_CAPTION                                        :{WHITE}{COMPANY} - {COMMA} Station{P "" er}
STR_STATION_LIST_STATION                                        :{YELLOW}{STATION} {STATION_FEATURES}
STR_STATION_LIST_WAYPOINT                                       :{YELLOW}{WAYPOINT}
STR_STATION_LIST_NONE                                           :{YELLOW}- Inga -
STR_STATION_LIST_SELECT_ALL_FACILITIES                          :{BLACK}Markera alla inrättningar
STR_STATION_LIST_CARGO_FILTER_ALL_AND_NO_RATING                 :Alla godstyper och ingen värdering
STR_STATION_LIST_CARGO_FILTER_MULTIPLE                          :Flera godstyper
STR_STATION_LIST_CARGO_FILTER_NO_CARGO_TYPES                    :Inga godstyper
STR_STATION_LIST_CARGO_FILTER_ONLY_NO_RATING                    :Endast utan godsvärdering
STR_STATION_LIST_CARGO_FILTER_SELECT_ALL                        :Välj alla och ingen värdering
STR_STATION_LIST_CARGO_FILTER_NO_RATING                         :Ingen godsvärdering
STR_STATION_LIST_CARGO_FILTER_EXPAND                            :Visa mer...

# Station view window
STR_STATION_VIEW_CAPTION                                        :{WHITE}{STATION} {STATION_FEATURES}
STR_STATION_VIEW_WAITING_CARGO                                  :{WHITE}{CARGO_LONG}
STR_STATION_VIEW_RESERVED                                       :{YELLOW}({CARGO_SHORT} reserverat för lastning)

STR_STATION_VIEW_ACCEPTS_BUTTON                                 :{BLACK}Accepterar
STR_STATION_VIEW_ACCEPTS_TOOLTIP                                :{BLACK}Visa lista över accepterat gods
STR_STATION_VIEW_ACCEPTS_CARGO                                  :{BLACK}Accepterar: {WHITE}{CARGO_LIST}

STR_STATION_VIEW_EXCLUSIVE_RIGHTS_SELF                          :{BLACK}Den här stationen har exklusiva transporträttigheter i den här staden.
STR_STATION_VIEW_EXCLUSIVE_RIGHTS_COMPANY                       :{YELLOW}{COMPANY}{BLACK} har köpt exklusiva transporträttigheter i den här staden.

STR_STATION_VIEW_RATINGS_BUTTON                                 :{BLACK}Värderingar
STR_STATION_VIEW_RATINGS_TOOLTIP                                :{BLACK}Visa stationens gradering
STR_STATION_VIEW_SUPPLY_RATINGS_TITLE_MONTH                     :{BLACK}Resurser per månad och lokal gradering:
STR_STATION_VIEW_SUPPLY_RATINGS_TITLE_MINUTE                    :{BLACK}Resurser per minut och lokal gradering:
STR_STATION_VIEW_CARGO_SUPPLY_RATING                            :{WHITE}{STRING}: {YELLOW}{COMMA} / {STRING} ({COMMA}%)

STR_STATION_VIEW_GROUP                                          :{BLACK}Gruppera med hänsyn till
STR_STATION_VIEW_WAITING_STATION                                :Station: väntar
STR_STATION_VIEW_WAITING_AMOUNT                                 :Mängd: väntar
STR_STATION_VIEW_PLANNED_STATION                                :Station: planerad
STR_STATION_VIEW_PLANNED_AMOUNT                                 :Mängd: planerad
STR_STATION_VIEW_FROM                                           :{YELLOW}{CARGO_SHORT} från {STATION}
STR_STATION_VIEW_VIA                                            :{YELLOW}{CARGO_SHORT} via {STATION}
STR_STATION_VIEW_TO                                             :{YELLOW}{CARGO_SHORT} till {STATION}
STR_STATION_VIEW_FROM_ANY                                       :{RED}{CARGO_SHORT} från okänd station
STR_STATION_VIEW_TO_ANY                                         :{RED}{CARGO_SHORT} till vilken station som helst
STR_STATION_VIEW_VIA_ANY                                        :{RED}{CARGO_SHORT} via vilken station som helst
STR_STATION_VIEW_FROM_HERE                                      :{GREEN}{CARGO_SHORT} från denna station
STR_STATION_VIEW_VIA_HERE                                       :{GREEN}{CARGO_SHORT} stannar vid denna station
STR_STATION_VIEW_TO_HERE                                        :{GREEN}{CARGO_SHORT} till denna station
STR_STATION_VIEW_NONSTOP                                        :{YELLOW}{CARGO_SHORT} utan uppehåll

STR_STATION_VIEW_GROUP_S_V_D                                    :Källa-Via-Mål
STR_STATION_VIEW_GROUP_S_D_V                                    :Källa-Mål-Via
STR_STATION_VIEW_GROUP_V_S_D                                    :Via-Källa-Mål
STR_STATION_VIEW_GROUP_V_D_S                                    :Via-Mål-Källa
STR_STATION_VIEW_GROUP_D_S_V                                    :Mål-Källa-Via
STR_STATION_VIEW_GROUP_D_V_S                                    :Mål-Via-Källa

###length 8
STR_CARGO_RATING_APPALLING                                      :Hemskt dålig
STR_CARGO_RATING_VERY_POOR                                      :Väldigt dålig
STR_CARGO_RATING_POOR                                           :Dålig
STR_CARGO_RATING_MEDIOCRE                                       :Medelmåttig
STR_CARGO_RATING_GOOD                                           :Bra
STR_CARGO_RATING_VERY_GOOD                                      :Väldigt bra
STR_CARGO_RATING_EXCELLENT                                      :Utmärkt
STR_CARGO_RATING_OUTSTANDING                                    :Enastående

STR_STATION_VIEW_CENTER_TOOLTIP                                 :{BLACK}Centrera huvudvyn på stationen. Ctrl+Klick öppnar en ny fönstervy över stationens läge
STR_STATION_VIEW_RENAME_TOOLTIP                                 :{BLACK}Byt namn på stationen

STR_STATION_VIEW_SCHEDULED_TRAINS_TOOLTIP                       :{BLACK}Visa alla tåg där denna station finns med i rutten
STR_STATION_VIEW_SCHEDULED_ROAD_VEHICLES_TOOLTIP                :{BLACK}Visa alla vägfordon där denna station finns med i rutten
STR_STATION_VIEW_SCHEDULED_AIRCRAFT_TOOLTIP                     :{BLACK}Visa alla flygplan där denna station finns med i rutten
STR_STATION_VIEW_SCHEDULED_SHIPS_TOOLTIP                        :{BLACK}Visa alla skepp där denna station finns med i rutten

STR_STATION_VIEW_RENAME_STATION_CAPTION                         :Byt namn på station

STR_STATION_VIEW_CLOSE_AIRPORT                                  :{BLACK}Stäng flygplats
STR_STATION_VIEW_CLOSE_AIRPORT_TOOLTIP                          :{BLACK}Hindra flygplan från att landa på den här flygplatsen

# Waypoint/buoy view window
STR_WAYPOINT_VIEW_CAPTION                                       :{WHITE}{WAYPOINT}
STR_WAYPOINT_VIEW_CENTER_TOOLTIP                                :{BLACK}Centrera huvudvyn på riktmärket. Ctrl+Klick för att öppna en ny fönstervy över riktmärkets läge
STR_WAYPOINT_VIEW_CHANGE_WAYPOINT_NAME                          :{BLACK}Byt namn på riktmärke
STR_BUOY_VIEW_CENTER_TOOLTIP                                    :{BLACK}Centrera huvudvyn på bojen. Ctrl+Klick för att öppna en ny skärmvy över bojens läge
STR_BUOY_VIEW_CHANGE_BUOY_NAME                                  :{BLACK}Ändra namn på boj

STR_EDIT_WAYPOINT_NAME                                          :{WHITE}Ändra namn på riktmärke

# Finances window
STR_FINANCES_CAPTION                                            :{WHITE}{COMPANY} Budget {BLACK}{COMPANY_NUM}
STR_FINANCES_YEAR                                               :{WHITE}{NUM}
STR_FINANCES_YEAR_CAPTION                                       :{WHITE}År
STR_FINANCES_PERIOD_CAPTION                                     :{WHITE}Period

###length 3
STR_FINANCES_REVENUE_TITLE                                      :{WHITE}Inkomst
STR_FINANCES_OPERATING_EXPENSES_TITLE                           :{WHITE}Driftkostnader
STR_FINANCES_CAPITAL_EXPENSES_TITLE                             :{WHITE}Kapitalkostnader


###length 13
STR_FINANCES_SECTION_CONSTRUCTION                               :{GOLD}Konstruktioner
STR_FINANCES_SECTION_NEW_VEHICLES                               :{GOLD}Nya fordon
STR_FINANCES_SECTION_TRAIN_RUNNING_COSTS                        :{GOLD}Tåg
STR_FINANCES_SECTION_ROAD_VEHICLE_RUNNING_COSTS                 :{GOLD}Vägfordon
STR_FINANCES_SECTION_AIRCRAFT_RUNNING_COSTS                     :{GOLD}Flygplan
STR_FINANCES_SECTION_SHIP_RUNNING_COSTS                         :{GOLD}Skepp
STR_FINANCES_SECTION_INFRASTRUCTURE                             :{GOLD}Infrastruktur
STR_FINANCES_SECTION_TRAIN_REVENUE                              :{GOLD}Tåg
STR_FINANCES_SECTION_ROAD_VEHICLE_REVENUE                       :{GOLD}Vägfordon
STR_FINANCES_SECTION_AIRCRAFT_REVENUE                           :{GOLD}Flygplan
STR_FINANCES_SECTION_SHIP_REVENUE                               :{GOLD}Skepp
STR_FINANCES_SECTION_LOAN_INTEREST                              :{GOLD}Ränta på lån
STR_FINANCES_SECTION_OTHER                                      :{GOLD}Övrigt

STR_FINANCES_TOTAL_CAPTION                                      :{WHITE}Totalt
STR_FINANCES_NEGATIVE_INCOME                                    :-{CURRENCY_LONG}
STR_FINANCES_ZERO_INCOME                                        :{CURRENCY_LONG}
STR_FINANCES_POSITIVE_INCOME                                    :+{CURRENCY_LONG}
STR_FINANCES_PROFIT                                             :{WHITE}Vinst
STR_FINANCES_BANK_BALANCE_TITLE                                 :{WHITE}Banksaldo
STR_FINANCES_OWN_FUNDS_TITLE                                    :{WHITE}Egna medel
STR_FINANCES_LOAN_TITLE                                         :{WHITE}Lån
STR_FINANCES_INTEREST_RATE                                      :{WHITE}Ränta på lån: {BLACK}{NUM}%
STR_FINANCES_MAX_LOAN                                           :{WHITE}Maxlån: {BLACK}{CURRENCY_LONG}
STR_FINANCES_TOTAL_CURRENCY                                     :{BLACK}{CURRENCY_LONG}
STR_FINANCES_BANK_BALANCE                                       :{WHITE}{CURRENCY_LONG}
STR_FINANCES_BORROW_BUTTON                                      :{BLACK}Låna {CURRENCY_LONG}
STR_FINANCES_BORROW_TOOLTIP                                     :{BLACK}Öka lånets storlek. Ctrl+Klick för att låna så mycket som möjligt
STR_FINANCES_REPAY_BUTTON                                       :{BLACK}Återbetala {CURRENCY_LONG}
STR_FINANCES_REPAY_TOOLTIP                                      :{BLACK}Återbetala en del av lånet. Ctrl+Klick för att återbetala så mycket som är möjligt
STR_FINANCES_INFRASTRUCTURE_BUTTON                              :{BLACK}Infrastruktur

# Company view
STR_COMPANY_VIEW_CAPTION                                        :{WHITE}{COMPANY} {BLACK}{COMPANY_NUM}
STR_COMPANY_VIEW_PRESIDENT_MANAGER_TITLE                        :{WHITE}{PRESIDENT_NAME}{}{GOLD}(VD)

STR_COMPANY_VIEW_INAUGURATED_TITLE                              :{GOLD}Etablerades: {WHITE}{NUM}
STR_COMPANY_VIEW_COLOUR_SCHEME_TITLE                            :{GOLD}Färgschema:
STR_COMPANY_VIEW_VEHICLES_TITLE                                 :{GOLD}Fordon:
STR_COMPANY_VIEW_TRAINS                                         :{WHITE}{COMMA} tåg
STR_COMPANY_VIEW_ROAD_VEHICLES                                  :{WHITE}{COMMA} vägfordon
STR_COMPANY_VIEW_AIRCRAFT                                       :{WHITE}{COMMA} flygplan
STR_COMPANY_VIEW_SHIPS                                          :{WHITE}{COMMA} skepp
STR_COMPANY_VIEW_VEHICLES_NONE                                  :{WHITE}Inga
STR_COMPANY_VIEW_COMPANY_VALUE                                  :{GOLD}Företagets värde: {WHITE}{CURRENCY_LONG}
STR_COMPANY_VIEW_INFRASTRUCTURE                                 :{GOLD}Infrastruktur
STR_COMPANY_VIEW_INFRASTRUCTURE_RAIL                            :{WHITE}{COMMA} järnvägsbit{P "" ar}
STR_COMPANY_VIEW_INFRASTRUCTURE_ROAD                            :{WHITE}{COMMA} vägbit{P "" ar}
STR_COMPANY_VIEW_INFRASTRUCTURE_WATER                           :{WHITE}{COMMA} vattenrut{P a or}
STR_COMPANY_VIEW_INFRASTRUCTURE_STATION                         :{WHITE}{COMMA} stationsrut{P a or}
STR_COMPANY_VIEW_INFRASTRUCTURE_AIRPORT                         :{WHITE}{COMMA} flygplats{P "" er}
STR_COMPANY_VIEW_INFRASTRUCTURE_NONE                            :{WHITE}Inga

STR_COMPANY_VIEW_BUILD_HQ_BUTTON                                :{BLACK}Bygg högkvarter
STR_COMPANY_VIEW_BUILD_HQ_TOOLTIP                               :{BLACK}Bygg företagets huvudkontor
STR_COMPANY_VIEW_VIEW_HQ_BUTTON                                 :{BLACK}Visa högkvarter
STR_COMPANY_VIEW_VIEW_HQ_TOOLTIP                                :{BLACK}Vy av företagets huvudkontor
STR_COMPANY_VIEW_RELOCATE_HQ                                    :{BLACK}Flytta högkvarter
STR_COMPANY_VIEW_RELOCATE_COMPANY_HEADQUARTERS                  :{BLACK}Flytta högkvarter till annan plats för 1% av företagets värde. Håll även in Shift för att endast visa uppskattad kostnad
STR_COMPANY_VIEW_INFRASTRUCTURE_BUTTON                          :{BLACK}Detaljer
STR_COMPANY_VIEW_INFRASTRUCTURE_TOOLTIP                         :{BLACK}Visa detaljerat antal infrastruktur-element
STR_COMPANY_VIEW_GIVE_MONEY_BUTTON                              :{BLACK}Ge pengar
STR_COMPANY_VIEW_GIVE_MONEY_TOOLTIP                             :{BLACK}Ge pengar till detta företaget
STR_COMPANY_VIEW_HOSTILE_TAKEOVER_BUTTON                        :{BLACK}Fientligt övertagande
STR_COMPANY_VIEW_HOSTILE_TAKEOVER_TOOLTIP                       :{BLACK}Gör ett fientligt övertagande av det här företaget

STR_COMPANY_VIEW_NEW_FACE_BUTTON                                :{BLACK}Nytt ansikte
STR_COMPANY_VIEW_NEW_FACE_TOOLTIP                               :{BLACK}Välj nytt ansikte på VD:n
STR_COMPANY_VIEW_COLOUR_SCHEME_BUTTON                           :{BLACK}Färgschema
STR_COMPANY_VIEW_COLOUR_SCHEME_TOOLTIP                          :{BLACK}Byt företagets färgschema
STR_COMPANY_VIEW_COMPANY_NAME_BUTTON                            :{BLACK}Företagsnamn
STR_COMPANY_VIEW_COMPANY_NAME_TOOLTIP                           :{BLACK}Byt företagets namn
STR_COMPANY_VIEW_PRESIDENT_NAME_BUTTON                          :{BLACK}Namn på VD
STR_COMPANY_VIEW_PRESIDENT_NAME_TOOLTIP                         :{BLACK}Byt namn på VD:n

STR_COMPANY_VIEW_COMPANY_NAME_QUERY_CAPTION                     :Företagsnamn
STR_COMPANY_VIEW_PRESIDENT_S_NAME_QUERY_CAPTION                 :Namn på VD
STR_COMPANY_VIEW_GIVE_MONEY_QUERY_CAPTION                       :Ange hur mycket pengar du vill ge

STR_BUY_COMPANY_MESSAGE                                         :{WHITE}Vi letar efter någon som vill köpa och ta över vårt företag{}{}Vill du köpa {COMPANY} för {CURRENCY_LONG}?
STR_BUY_COMPANY_HOSTILE_TAKEOVER                                :{WHITE} vid ett fientligt övertagande av {COMPANY} kommer du att köpa alla tillgångar, betala av alla lån och betala två års vinst.{}{}Den totala summan uppskattas till {CURRENCY_LONG}.{}{}Vill du fortsätta detta fientliga övertagande?

# Company infrastructure window
STR_COMPANY_INFRASTRUCTURE_VIEW_CAPTION                         :{WHITE}Infrastruktur för {COMPANY}
STR_COMPANY_INFRASTRUCTURE_VIEW_RAIL_SECT                       :{GOLD}Järnvägsbitar:
STR_COMPANY_INFRASTRUCTURE_VIEW_SIGNALS                         :{WHITE}Signaler
STR_COMPANY_INFRASTRUCTURE_VIEW_ROAD_SECT                       :{GOLD}Vägbitar:
STR_COMPANY_INFRASTRUCTURE_VIEW_TRAM_SECT                       :{GOLD}Spårvagnsdelar:
STR_COMPANY_INFRASTRUCTURE_VIEW_WATER_SECT                      :{GOLD}Vattenrutor:
STR_COMPANY_INFRASTRUCTURE_VIEW_CANALS                          :{WHITE}Kanaler
STR_COMPANY_INFRASTRUCTURE_VIEW_STATION_SECT                    :{GOLD}Stationer:
STR_COMPANY_INFRASTRUCTURE_VIEW_STATIONS                        :{WHITE}Stationsrutor
STR_COMPANY_INFRASTRUCTURE_VIEW_AIRPORTS                        :{WHITE}Flygplatser
STR_COMPANY_INFRASTRUCTURE_VIEW_TOTAL_YEAR                      :{WHITE}{CURRENCY_LONG}/år
STR_COMPANY_INFRASTRUCTURE_VIEW_TOTAL_PERIOD                    :{WHITE}{CURRENCY_LONG}/period

# Industry directory
STR_INDUSTRY_DIRECTORY_CAPTION                                  :{WHITE}Industrier
STR_INDUSTRY_DIRECTORY_NONE                                     :{ORANGE}- Inga -
STR_INDUSTRY_DIRECTORY_ITEM_INFO                                :{BLACK}{CARGO_LONG}{STRING}{YELLOW} ({COMMA}% transporterat){BLACK}
STR_INDUSTRY_DIRECTORY_ITEM_NOPROD                              :{ORANGE}{INDUSTRY}
STR_INDUSTRY_DIRECTORY_ITEM_PROD1                               :{ORANGE}{INDUSTRY} {STRING}
STR_INDUSTRY_DIRECTORY_ITEM_PROD2                               :{ORANGE}{INDUSTRY} {STRING}, {STRING}
STR_INDUSTRY_DIRECTORY_ITEM_PROD3                               :{ORANGE}{INDUSTRY} {STRING}, {STRING}, {STRING}
STR_INDUSTRY_DIRECTORY_ITEM_PRODMORE                            :{ORANGE}{INDUSTRY} {STRING}, {STRING}, {STRING} och {NUM} till...
STR_INDUSTRY_DIRECTORY_LIST_CAPTION                             :{BLACK}Industrinamn - klicka på namnet för att centrera huvudvyn över industrin. Ctrl+Klick för att öppna en ny fönstervy över industrins läge
STR_INDUSTRY_DIRECTORY_ACCEPTED_CARGO_FILTER                    :{BLACK}Accepterat gods: {SILVER}{STRING}
STR_INDUSTRY_DIRECTORY_PRODUCED_CARGO_FILTER                    :{BLACK}Producerat fraktgods: {SILVER}{STRING}
STR_INDUSTRY_DIRECTORY_FILTER_ALL_TYPES                         :Alla godstyper
STR_INDUSTRY_DIRECTORY_FILTER_NONE                              :Inga

# Industry view
STR_INDUSTRY_VIEW_CAPTION                                       :{WHITE}{INDUSTRY}
STR_INDUSTRY_VIEW_PRODUCTION_LAST_MONTH_TITLE                   :{BLACK}Produktion förra månaden:
STR_INDUSTRY_VIEW_PRODUCTION_LAST_MINUTE_TITLE                  :{BLACK}Produktion förra minuten:
STR_INDUSTRY_VIEW_TRANSPORTED                                   :{YELLOW}{CARGO_LONG}{STRING}{BLACK} ({COMMA}% transporterat)
STR_INDUSTRY_VIEW_LOCATION_TOOLTIP                              :{BLACK}Centrera huvudvyn ovanför industrin. Ctrl+Klick för att öppna en ny fönstervy industrins läge
STR_INDUSTRY_VIEW_PRODUCTION_LEVEL                              :{BLACK}Produktionsnivå: {YELLOW}{COMMA}%
STR_INDUSTRY_VIEW_INDUSTRY_ANNOUNCED_CLOSURE                    :{YELLOW}Industrin har annonserat att den snart kommer att stänga!

STR_INDUSTRY_VIEW_REQUIRES_N_CARGO                              :{BLACK}Kräver: {YELLOW}{STRING}{STRING}
STR_INDUSTRY_VIEW_PRODUCES_N_CARGO                              :{BLACK}Producerar: {YELLOW}{STRING}{STRING}
STR_INDUSTRY_VIEW_CARGO_LIST_EXTENSION                          :, {STRING}{STRING}

STR_INDUSTRY_VIEW_REQUIRES                                      :{BLACK}Kräver:
STR_INDUSTRY_VIEW_ACCEPT_CARGO                                  :{YELLOW}{0:STRING}{BLACK}{3:STRING}
STR_INDUSTRY_VIEW_ACCEPT_CARGO_AMOUNT                           :{YELLOW}{STRING}{BLACK}: {CARGO_SHORT} väntar{STRING}

STR_CONFIG_GAME_PRODUCTION                                      :{WHITE}Ändra produktion (produkt av 8, upp till 2040)
STR_CONFIG_GAME_PRODUCTION_LEVEL                                :{WHITE}Ändra produktionsnivå (procent, upp till 800%)

# Vehicle lists
###length VEHICLE_TYPES
STR_VEHICLE_LIST_TRAIN_CAPTION                                  :{WHITE}{STRING} - {COMMA} tåg
STR_VEHICLE_LIST_ROAD_VEHICLE_CAPTION                           :{WHITE}{STRING} - {COMMA} Vägfordon
STR_VEHICLE_LIST_SHIP_CAPTION                                   :{WHITE}{STRING} - {COMMA} skepp
STR_VEHICLE_LIST_AIRCRAFT_CAPTION                               :{WHITE}{STRING} - {COMMA} flygplan

###length VEHICLE_TYPES
STR_VEHICLE_LIST_TRAIN_LIST_TOOLTIP                             :{BLACK}Tåg - klicka på tåg för information
STR_VEHICLE_LIST_ROAD_VEHICLE_TOOLTIP                           :{BLACK}Vägfordon - klicka på fordon för information
STR_VEHICLE_LIST_SHIP_TOOLTIP                                   :{BLACK}Skepp - klicka på skepp för information
STR_VEHICLE_LIST_AIRCRAFT_TOOLTIP                               :{BLACK}Flygplan - Klicka på flygplan för information

###length VEHICLE_TYPES
STR_VEHICLE_LIST_AVAILABLE_TRAINS                               :Tillgängliga tåg
STR_VEHICLE_LIST_AVAILABLE_ROAD_VEHICLES                        :Tillgängliga fordon
STR_VEHICLE_LIST_AVAILABLE_SHIPS                                :Tillgängliga skepp
STR_VEHICLE_LIST_AVAILABLE_AIRCRAFT                             :Tillgängliga flyplan

STR_VEHICLE_LIST_MANAGE_LIST                                    :{BLACK}Hantera lista
STR_VEHICLE_LIST_MANAGE_LIST_TOOLTIP                            :{BLACK}Skicka instruktioner till alla fordon på denna lista
STR_VEHICLE_LIST_REPLACE_VEHICLES                               :Byt ut fordon
STR_VEHICLE_LIST_SEND_FOR_SERVICING                             :Skicka på service
STR_VEHICLE_LIST_CREATE_GROUP                                   :Skapa grupp
STR_VEHICLE_LIST_PROFIT_THIS_YEAR_LAST_YEAR                     :{TINY_FONT}{BLACK}Vinst detta år: {CURRENCY_LONG} (förra året: {CURRENCY_LONG})
STR_VEHICLE_LIST_PROFIT_THIS_PERIOD_LAST_PERIOD                 :{TINY_FONT}{BLACK}Vinst denna period: {CURRENCY_LONG} (föregående period: {CURRENCY_LONG})
STR_VEHICLE_LIST_CARGO                                          :[{CARGO_LIST}]
STR_VEHICLE_LIST_NAME_AND_CARGO                                 :{STRING} {STRING}

STR_VEHICLE_LIST_SEND_TRAIN_TO_DEPOT                            :Skicka till depå
STR_VEHICLE_LIST_SEND_ROAD_VEHICLE_TO_DEPOT                     :Skicka till depå
STR_VEHICLE_LIST_SEND_SHIP_TO_DEPOT                             :Skicka till depå
STR_VEHICLE_LIST_SEND_AIRCRAFT_TO_HANGAR                        :Skicka till hangar

STR_VEHICLE_LIST_MASS_STOP_LIST_TOOLTIP                         :{BLACK}Klicka för att stoppa alla fordon i listan
STR_VEHICLE_LIST_MASS_START_LIST_TOOLTIP                        :{BLACK}Klicka för att starta alla fordon i listan
STR_VEHICLE_LIST_AVAILABLE_ENGINES_TOOLTIP                      :{BLACK}Se lista med tillgängliga motordesigner för denna fordonstyp

STR_VEHICLE_LIST_SHARED_ORDERS_LIST_CAPTION                     :{WHITE}Delade instruktioner med {COMMA} fordon

# Group window
###length VEHICLE_TYPES
STR_GROUP_ALL_TRAINS                                            :Alla tåg
STR_GROUP_ALL_ROAD_VEHICLES                                     :Alla vägfordon
STR_GROUP_ALL_SHIPS                                             :Alla skepp
STR_GROUP_ALL_AIRCRAFTS                                         :Alla flygmaskiner

###length VEHICLE_TYPES
STR_GROUP_DEFAULT_TRAINS                                        :Ogrupperade tåg
STR_GROUP_DEFAULT_ROAD_VEHICLES                                 :Ogrupperade vägfordon
STR_GROUP_DEFAULT_SHIPS                                         :Ogrupperade skepp
STR_GROUP_DEFAULT_AIRCRAFTS                                     :Ogrupperade flygmaskiner

STR_GROUP_COUNT_WITH_SUBGROUP                                   :{TINY_FONT}{COMMA} (+{COMMA})

STR_GROUPS_CLICK_ON_GROUP_FOR_TOOLTIP                           :{BLACK}Grupper - klicka på en grupp för att lista alla fordon i gruppen. Dra och släpp grupper för att ordna hierarkin.
STR_GROUP_CREATE_TOOLTIP                                        :{BLACK}Klicka för att skapa en grupp
STR_GROUP_DELETE_TOOLTIP                                        :{BLACK}Ta bort vald grupp
STR_GROUP_RENAME_TOOLTIP                                        :{BLACK}Byt namn på vald grupp
STR_GROUP_LIVERY_TOOLTIP                                        :{BLACK}Byt färgschema på vald grupp
STR_GROUP_REPLACE_PROTECTION_TOOLTIP                            :{BLACK}Klicka för att skydda denna grupp mot allmän automatisk förnyelse. Ctrl+klicka för att också skydda undergrupper.

STR_QUERY_GROUP_DELETE_CAPTION                                  :{WHITE}Ta bort grupp
STR_GROUP_DELETE_QUERY_TEXT                                     :{WHITE} Är du säker på att du vill ta bort denna grupp och alla efterkommande?

STR_GROUP_ADD_SHARED_VEHICLE                                    :Lägg till delade fordon
STR_GROUP_REMOVE_ALL_VEHICLES                                   :Ta bort alla fordon

STR_GROUP_RENAME_CAPTION                                        :{BLACK}Döp om en grupp

STR_GROUP_PROFIT_THIS_YEAR                                      :Vinst i år:
STR_GROUP_PROFIT_THIS_PERIOD                                    :Vinst denna period
STR_GROUP_PROFIT_LAST_YEAR                                      :Vinst förra året:
STR_GROUP_PROFIT_LAST_PERIOD                                    :Vinst förra perioden
STR_GROUP_OCCUPANCY                                             :Nuvarande användning:
STR_GROUP_OCCUPANCY_VALUE                                       :{NUM}%

# Build vehicle window
###length 4
STR_BUY_VEHICLE_TRAIN_RAIL_CAPTION                              :Nytt tågfordon
STR_BUY_VEHICLE_TRAIN_ELRAIL_CAPTION                            :Nya elektriska järnvägsfordon
STR_BUY_VEHICLE_TRAIN_MONORAIL_CAPTION                          :Nytt monorailfordon
STR_BUY_VEHICLE_TRAIN_MAGLEV_CAPTION                            :Nytt maglevfordon

STR_BUY_VEHICLE_ROAD_VEHICLE_CAPTION                            :Nytt vägfordon
STR_BUY_VEHICLE_TRAM_VEHICLE_CAPTION                            :Nya spårvägsfordon

# Vehicle availability
###length VEHICLE_TYPES
STR_BUY_VEHICLE_TRAIN_ALL_CAPTION                               :Nya rälsfordon
STR_BUY_VEHICLE_ROAD_VEHICLE_ALL_CAPTION                        :Nya vägfordon
STR_BUY_VEHICLE_SHIP_CAPTION                                    :Nytt skepp
STR_BUY_VEHICLE_AIRCRAFT_CAPTION                                :Nytt flygplan

STR_PURCHASE_INFO_COST_WEIGHT                                   :{BLACK}Kostnad: {GOLD}{CURRENCY_LONG}{BLACK} Vikt: {GOLD}{WEIGHT_SHORT}
STR_PURCHASE_INFO_COST_REFIT_WEIGHT                             :{BLACK}Kostnad: {GOLD}{CURRENCY_LONG}{BLACK} (Kostnad för anpassning: {GOLD}{CURRENCY_LONG}{BLACK}) Vikt: {GOLD}{WEIGHT_SHORT}
STR_PURCHASE_INFO_SPEED_POWER                                   :{BLACK}Hastighet: {GOLD}{VELOCITY}{BLACK} Effekt: {GOLD}{POWER}
STR_PURCHASE_INFO_SPEED                                         :{BLACK}Hastighet: {GOLD}{VELOCITY}
STR_PURCHASE_INFO_SPEED_OCEAN                                   :{BLACK}Hastighet i hav: {GOLD}{VELOCITY}
STR_PURCHASE_INFO_SPEED_CANAL                                   :{BLACK}Hastighet i kanal/flod: {GOLD}{VELOCITY}
STR_PURCHASE_INFO_RUNNINGCOST_YEAR                              :{BLACK}Driftkostnad: {GOLD}{CURRENCY_LONG}/år
STR_PURCHASE_INFO_RUNNINGCOST_PERIOD                            :{BLACK}Driftkostnad: {GOLD}{CURRENCY_LONG}/period
STR_PURCHASE_INFO_CAPACITY                                      :{BLACK}Kapacitet: {GOLD}{CARGO_LONG} {STRING}
STR_PURCHASE_INFO_REFITTABLE                                    :(anpassningsbart)
STR_PURCHASE_INFO_DESIGNED_LIFE                                 :{BLACK}Designår: {GOLD}{NUM}{BLACK} Livslängd: {GOLD}{COMMA} år
STR_PURCHASE_INFO_RELIABILITY                                   :{BLACK}Max. tillförlitlighet: {GOLD}{COMMA} %
STR_PURCHASE_INFO_COST                                          :{BLACK}Kostnad: {GOLD}{CURRENCY_LONG}
STR_PURCHASE_INFO_COST_REFIT                                    :{BLACK}Kostnad: {GOLD}{CURRENCY_LONG}{BLACK} (Anpassningskostnad: {GOLD}{CURRENCY_LONG}{BLACK})
STR_PURCHASE_INFO_WEIGHT_CWEIGHT                                :{BLACK}Vikt: {GOLD}{WEIGHT_SHORT} ({WEIGHT_SHORT})
STR_PURCHASE_INFO_COST_SPEED                                    :{BLACK}Kostnad: {GOLD}{CURRENCY_LONG}{BLACK} Hastighet: {GOLD}{VELOCITY}
STR_PURCHASE_INFO_COST_REFIT_SPEED                              :{BLACK}Kostnad: {GOLD}{CURRENCY_LONG}{BLACK} (Kostnad för anpassning: {GOLD}{CURRENCY_LONG}{BLACK}) Hastighet: {GOLD}{VELOCITY}
STR_PURCHASE_INFO_AIRCRAFT_CAPACITY                             :{BLACK}Kapacitet: {GOLD}{CARGO_LONG}, {CARGO_LONG}
STR_PURCHASE_INFO_PWAGPOWER_PWAGWEIGHT                          :{BLACK}Motoriserade vagnar: {GOLD}+{POWER}{BLACK} Vikt: {GOLD}+{WEIGHT_SHORT}
STR_PURCHASE_INFO_REFITTABLE_TO                                 :{BLACK}Anpassningsbar till: {GOLD}{STRING}
STR_PURCHASE_INFO_ALL_TYPES                                     :Alla typer av last
STR_PURCHASE_INFO_NONE                                          :Ingen
STR_PURCHASE_INFO_ENGINES_ONLY                                  :Endast lok
STR_PURCHASE_INFO_ALL_BUT                                       :Allt utom {CARGO_LIST}
STR_PURCHASE_INFO_MAX_TE                                        :{BLACK}Maximal Dragkraft: {GOLD}{FORCE}
STR_PURCHASE_INFO_AIRCRAFT_RANGE                                :{BLACK}Räckvidd: {GOLD}{COMMA} rutor
STR_PURCHASE_INFO_AIRCRAFT_TYPE                                 :{BLACK}Flygplanstyp: {GOLD}{STRING}

###length 3
STR_CARGO_TYPE_FILTER_ALL                                       :Alla godstyper
STR_CARGO_TYPE_FILTER_FREIGHT                                   :Gods
STR_CARGO_TYPE_FILTER_NONE                                      :Ingen

###length VEHICLE_TYPES
STR_BUY_VEHICLE_TRAIN_LIST_TOOLTIP                              :{BLACK}Tågfordonslista. Klicka på fordon för information. Ctrl+Klick för att visa/dölja denna fordonstyp
STR_BUY_VEHICLE_ROAD_VEHICLE_LIST_TOOLTIP                       :{BLACK}Vägfordonslista. Klicka på vägfordon för information. Ctrl+Klick för att visa/dölja denna vägfordonstyp
STR_BUY_VEHICLE_SHIP_LIST_TOOLTIP                               :{BLACK}Skeppslista. Klicka på skepp för information. Ctrl+Klick för att visa/dölja denna skeppstyp
STR_BUY_VEHICLE_AIRCRAFT_LIST_TOOLTIP                           :{BLACK}Flygfarkostslista. Klicka på flygfarkost för information. Ctrl+Klick för att visa/dölja denna flygfarkosttyp

###length VEHICLE_TYPES
STR_BUY_VEHICLE_TRAIN_BUY_VEHICLE_BUTTON                        :{BLACK}Köp fordon
STR_BUY_VEHICLE_ROAD_VEHICLE_BUY_VEHICLE_BUTTON                 :{BLACK}Köp fordon
STR_BUY_VEHICLE_SHIP_BUY_VEHICLE_BUTTON                         :{BLACK}Köp skepp
STR_BUY_VEHICLE_AIRCRAFT_BUY_VEHICLE_BUTTON                     :{BLACK}Köp flygplan

###length VEHICLE_TYPES
STR_BUY_VEHICLE_TRAIN_BUY_REFIT_VEHICLE_BUTTON                  :{BLACK}Köp och anpassa fordon
STR_BUY_VEHICLE_ROAD_VEHICLE_BUY_REFIT_VEHICLE_BUTTON           :{BLACK}Köp och anpassa fordon
STR_BUY_VEHICLE_SHIP_BUY_REFIT_VEHICLE_BUTTON                   :{BLACK}Köp och anpassa skepp
STR_BUY_VEHICLE_AIRCRAFT_BUY_REFIT_VEHICLE_BUTTON               :{BLACK}Köp och anpassa flygplan

###length VEHICLE_TYPES
STR_BUY_VEHICLE_TRAIN_BUY_VEHICLE_TOOLTIP                       :{BLACK}Köp markerat tågfordon. Håll även in Shift för att endast visa uppskattad kostnad
STR_BUY_VEHICLE_ROAD_VEHICLE_BUY_VEHICLE_TOOLTIP                :{BLACK}Köp markerat vägfordon. Håll även in Shift för att endast visa uppskattad kostnad
STR_BUY_VEHICLE_SHIP_BUY_VEHICLE_TOOLTIP                        :{BLACK}Köp markerat skepp. Håll även in Shift för att endast visa uppskattad kostnad
STR_BUY_VEHICLE_AIRCRAFT_BUY_VEHICLE_TOOLTIP                    :{BLACK}Köp markerad flygfarkost. Håll även in Shift för att endast visa uppskattad kostnad

###length VEHICLE_TYPES
STR_BUY_VEHICLE_TRAIN_BUY_REFIT_VEHICLE_TOOLTIP                 :{BLACK}Köp och bygg om markerat tågfordon. Håll även in Shift för att endast visa uppskattad kostnad
STR_BUY_VEHICLE_ROAD_VEHICLE_BUY_REFIT_VEHICLE_TOOLTIP          :{BLACK}Köp och bygg om markerat vägfordon. Håll även in Shift för att endast visa uppskattad kostnad
STR_BUY_VEHICLE_SHIP_BUY_REFIT_VEHICLE_TOOLTIP                  :{BLACK}Köp och bygg om markerat skepp. Håll även in Shift för att endast visa uppskattad kostnad
STR_BUY_VEHICLE_AIRCRAFT_BUY_REFIT_VEHICLE_TOOLTIP              :{BLACK}Köp och bygg om markerad flygfarkost. Håll även in Shift för att endast visa uppskattad kostnad

###length VEHICLE_TYPES
STR_BUY_VEHICLE_TRAIN_RENAME_BUTTON                             :{BLACK}Byt namn på
STR_BUY_VEHICLE_ROAD_VEHICLE_RENAME_BUTTON                      :{BLACK}Byt namn på
STR_BUY_VEHICLE_SHIP_RENAME_BUTTON                              :{BLACK}Byt namn på
STR_BUY_VEHICLE_AIRCRAFT_RENAME_BUTTON                          :{BLACK}Byt namn på

###length VEHICLE_TYPES
STR_BUY_VEHICLE_TRAIN_RENAME_TOOLTIP                            :{BLACK}Byt namn på tågvagn
STR_BUY_VEHICLE_ROAD_VEHICLE_RENAME_TOOLTIP                     :{BLACK}Byt namn på vägfordonstyp
STR_BUY_VEHICLE_SHIP_RENAME_TOOLTIP                             :{BLACK}Byt namn på skeppstyp
STR_BUY_VEHICLE_AIRCRAFT_RENAME_TOOLTIP                         :{BLACK}Byt namn på flygplanstyp

###length VEHICLE_TYPES
STR_BUY_VEHICLE_TRAIN_HIDE_TOGGLE_BUTTON                        :{BLACK}Dölj
STR_BUY_VEHICLE_ROAD_VEHICLE_HIDE_TOGGLE_BUTTON                 :{BLACK}Dölj
STR_BUY_VEHICLE_SHIP_HIDE_TOGGLE_BUTTON                         :{BLACK}Dölj
STR_BUY_VEHICLE_AIRCRAFT_HIDE_TOGGLE_BUTTON                     :{BLACK}Dölj

###length VEHICLE_TYPES
STR_BUY_VEHICLE_TRAIN_SHOW_TOGGLE_BUTTON                        :{BLACK}Visa
STR_BUY_VEHICLE_ROAD_VEHICLE_SHOW_TOGGLE_BUTTON                 :{BLACK}Visa
STR_BUY_VEHICLE_SHIP_SHOW_TOGGLE_BUTTON                         :{BLACK}Visa
STR_BUY_VEHICLE_AIRCRAFT_SHOW_TOGGLE_BUTTON                     :{BLACK}Visa

###length VEHICLE_TYPES
STR_BUY_VEHICLE_TRAIN_HIDE_SHOW_TOGGLE_TOOLTIP                  :{BLACK}Växla mellan att dölja och visa lok- och vagntyp
STR_BUY_VEHICLE_ROAD_VEHICLE_HIDE_SHOW_TOGGLE_TOOLTIP           :{BLACK}Växla mellan att dölja och visa fordonstyp
STR_BUY_VEHICLE_SHIP_HIDE_SHOW_TOGGLE_TOOLTIP                   :{BLACK}Växla mellan att dölja och visa fartygstyp
STR_BUY_VEHICLE_AIRCRAFT_HIDE_SHOW_TOGGLE_TOOLTIP               :{BLACK}Växla mellan att dölja och visa flygfarkoststyp

###length VEHICLE_TYPES
STR_QUERY_RENAME_TRAIN_TYPE_CAPTION                             :{WHITE}Byt namn på tågets fordonstyp
STR_QUERY_RENAME_ROAD_VEHICLE_TYPE_CAPTION                      :{WHITE}Byt namn på vägfordonstyp
STR_QUERY_RENAME_SHIP_TYPE_CAPTION                              :{WHITE}Byt namn på skeppstyp
STR_QUERY_RENAME_AIRCRAFT_TYPE_CAPTION                          :{WHITE}Byt namn på flygplanstyp

# Depot window
STR_DEPOT_CAPTION                                               :{WHITE}{DEPOT}

STR_DEPOT_RENAME_TOOLTIP                                        :{BLACK}Byt namn på terminal
STR_DEPOT_RENAME_DEPOT_CAPTION                                  :Byt namn på terminal

STR_DEPOT_NO_ENGINE                                             :{BLACK}-
STR_DEPOT_VEHICLE_TOOLTIP                                       :{BLACK}{ENGINE}{STRING}
STR_DEPOT_VEHICLE_TOOLTIP_CHAIN                                 :{BLACK}{NUM} fordon{STRING}
STR_DEPOT_VEHICLE_TOOLTIP_CARGO                                 :{}{CARGO_LONG} ({CARGO_SHORT})

###length VEHICLE_TYPES
STR_DEPOT_TRAIN_LIST_TOOLTIP                                    :{BLACK}Tåg - drag vagn/lok med vänsterklick för att lägga till/ta bort från tåg, eller högerklick för information. Ctrl+Klick för att utföra respektive funktion på efterföljande kedja
STR_DEPOT_ROAD_VEHICLE_LIST_TOOLTIP                             :{BLACK}Fordon - högerklicka på fordon för information
STR_DEPOT_SHIP_LIST_TOOLTIP                                     :{BLACK}Skepp - högerklicka på skepp för information
STR_DEPOT_AIRCRAFT_LIST_TOOLTIP                                 :{BLACK}Flygplan - högerklicka på flygplan för information

###length VEHICLE_TYPES
STR_DEPOT_TRAIN_SELL_TOOLTIP                                    :{BLACK}Dra tågvagn hit för att sälja den
STR_DEPOT_ROAD_VEHICLE_SELL_TOOLTIP                             :{BLACK}Dra vägfordon hit för att sälja det
STR_DEPOT_SHIP_SELL_TOOLTIP                                     :{BLACK}Dra skepp hit för att sälja det
STR_DEPOT_AIRCRAFT_SELL_TOOLTIP                                 :{BLACK}Dra flygplan hit för att sälja det

###length VEHICLE_TYPES
STR_DEPOT_SELL_ALL_BUTTON_TRAIN_TOOLTIP                         :{BLACK}Sälj alla tåg i depån
STR_DEPOT_SELL_ALL_BUTTON_ROAD_VEHICLE_TOOLTIP                  :{BLACK}Sälj alla vägfordon i depån
STR_DEPOT_SELL_ALL_BUTTON_SHIP_TOOLTIP                          :{BLACK}Sälj alla skepp i depån
STR_DEPOT_SELL_ALL_BUTTON_AIRCRAFT_TOOLTIP                      :{BLACK}Sälj alla flygplan i hangaren

###length VEHICLE_TYPES
STR_DEPOT_AUTOREPLACE_TRAIN_TOOLTIP                             :{BLACK}Byt ut alla tåg i depån
STR_DEPOT_AUTOREPLACE_ROAD_VEHICLE_TOOLTIP                      :{BLACK}Byt ut alla vägfordon i depån
STR_DEPOT_AUTOREPLACE_SHIP_TOOLTIP                              :{BLACK}Byt ut alla skepp i depån
STR_DEPOT_AUTOREPLACE_AIRCRAFT_TOOLTIP                          :{BLACK}Byt ut alla flygplan i hangaren

###length VEHICLE_TYPES
STR_DEPOT_TRAIN_NEW_VEHICLES_BUTTON                             :{BLACK}Nytt fordon
STR_DEPOT_ROAD_VEHICLE_NEW_VEHICLES_BUTTON                      :{BLACK}Nytt fordon
STR_DEPOT_SHIP_NEW_VEHICLES_BUTTON                              :{BLACK}Nytt skepp
STR_DEPOT_AIRCRAFT_NEW_VEHICLES_BUTTON                          :{BLACK}Nytt flygplan

###length VEHICLE_TYPES
STR_DEPOT_TRAIN_NEW_VEHICLES_TOOLTIP                            :{BLACK}Köp ny tågvagn
STR_DEPOT_ROAD_VEHICLE_NEW_VEHICLES_TOOLTIP                     :{BLACK}Köp nytt vägfordon
STR_DEPOT_SHIP_NEW_VEHICLES_TOOLTIP                             :{BLACK}Köp nytt skepp
STR_DEPOT_AIRCRAFT_NEW_VEHICLES_TOOLTIP                         :{BLACK}Köp nytt flygplan

###length VEHICLE_TYPES
STR_DEPOT_CLONE_TRAIN                                           :{BLACK}Klona tåg
STR_DEPOT_CLONE_ROAD_VEHICLE                                    :{BLACK}Klona fordon
STR_DEPOT_CLONE_SHIP                                            :{BLACK}Klona skepp
STR_DEPOT_CLONE_AIRCRAFT                                        :{BLACK}Klona flygplan

###length VEHICLE_TYPES
STR_DEPOT_CLONE_TRAIN_DEPOT_INFO                                :{BLACK}Köp en kopia av ett tåg inklusive alla vagnar. Klicka på denna knapp och sen på ett tåg i eller utanför depån. Ctrl+Klick för att dela ordrar. Håll även in Shift för att endast visa uppskattad kostnad
STR_DEPOT_CLONE_ROAD_VEHICLE_DEPOT_INFO                         :{BLACK}Köp en kopia av ett vägfordon. Klicka på denna knapp och sen på ett vägfordon i eller utanför depån. Ctrl+Klick för att dela ordrar. Håll även in Shift för att endast visa uppskattad kostnad
STR_DEPOT_CLONE_SHIP_DEPOT_INFO                                 :{BLACK}Köp en kopia av ett skepp. Klicka på denna knapp och sen på ett skepp i eller utanför depån. Ctrl+Klick för att dela ordrar. Håll även in Shift för att endast visa uppskattad kostnad
STR_DEPOT_CLONE_AIRCRAFT_INFO_HANGAR_WINDOW                     :{BLACK}Köp en kopia av en flygfarkost. Klicka på denna knapp och sen på en flygfarkost i eller utanför hangaren. Ctrl+Klick för att dela ordrar. Håll även in Shift för att endast visa uppskattad kostnad

###length VEHICLE_TYPES
STR_DEPOT_TRAIN_LOCATION_TOOLTIP                                :{BLACK}Centrera huvudvyn ovanför depån. Ctrl+Klick för att öppna en ny fönstervy över tågdepåns läge
STR_DEPOT_ROAD_VEHICLE_LOCATION_TOOLTIP                         :{BLACK}Centrera huvudvyn ovanför vägfordonsdepån. Ctrl+Klick för att öppna en ny fönstervy över vägfordonsdepåns läge
STR_DEPOT_SHIP_LOCATION_TOOLTIP                                 :{BLACK}Centrera huvudvyn ovanför skeppsdepån. Ctrl+Klick för att öppna en ny fönstervy över skeppsdepåns läge
STR_DEPOT_AIRCRAFT_LOCATION_TOOLTIP                             :{BLACK}Centrera huvudvyn ovanför hangaren. Ctrl+Klick för att öppna en ny skärmvy över hangarens läge

###length VEHICLE_TYPES
STR_DEPOT_VEHICLE_ORDER_LIST_TRAIN_TOOLTIP                      :{BLACK}Visa en lista med alla tåg som har denna depå i sitt körschema
STR_DEPOT_VEHICLE_ORDER_LIST_ROAD_VEHICLE_TOOLTIP               :{BLACK}Visa en lista med alla vägfordon som har denna depå i sitt körschema
STR_DEPOT_VEHICLE_ORDER_LIST_SHIP_TOOLTIP                       :{BLACK}Visa en lista med alla fartyg som har denna depå i sitt körschema
STR_DEPOT_VEHICLE_ORDER_LIST_AIRCRAFT_TOOLTIP                   :{BLACK}Visa en lista med alla flygplan som har en hangar på denna flygplats i sitt körschema

###length VEHICLE_TYPES
STR_DEPOT_MASS_STOP_DEPOT_TRAIN_TOOLTIP                         :{BLACK}Klicka för att stanna alla tåg i depån
STR_DEPOT_MASS_STOP_DEPOT_ROAD_VEHICLE_TOOLTIP                  :{BLACK}Klicka för att stanna alla fordon i depån
STR_DEPOT_MASS_STOP_DEPOT_SHIP_TOOLTIP                          :{BLACK}Klicka för att stanna alla skepp i depån
STR_DEPOT_MASS_STOP_HANGAR_TOOLTIP                              :{BLACK}Klicka för att stanna alla flygplan i hangaren

###length VEHICLE_TYPES
STR_DEPOT_MASS_START_DEPOT_TRAIN_TOOLTIP                        :{BLACK}Klicka för att starta alla tåg i depån
STR_DEPOT_MASS_START_DEPOT_ROAD_VEHICLE_TOOLTIP                 :{BLACK}Klicka för att starta alla fordon i depån
STR_DEPOT_MASS_START_DEPOT_SHIP_TOOLTIP                         :{BLACK}Klicka för att starta alla skepp i depån
STR_DEPOT_MASS_START_HANGAR_TOOLTIP                             :{BLACK}Klicka för att starta alla flygplan i hangaren

STR_DEPOT_DRAG_WHOLE_TRAIN_TO_SELL_TOOLTIP                      :{BLACK}Drag loket här för att sälja hela tåget
STR_DEPOT_SELL_CONFIRMATION_TEXT                                :{YELLOW}Du är på väg att sälja alla fordon i depån. Är du säker?

# Engine preview window
STR_ENGINE_PREVIEW_CAPTION                                      :{WHITE}Meddelande från fordonstillverkare
STR_ENGINE_PREVIEW_MESSAGE                                      :{GOLD}Vi har just designat ett nytt {STRING} - är du intresserad av ett års exklusiv användning av detta fordon, så vi kan se hur det presterar innan vi gör det allmänt tillgängligt?

STR_ENGINE_PREVIEW_RAILROAD_LOCOMOTIVE                          :järnvägslok
STR_ENGINE_PREVIEW_ELRAIL_LOCOMOTIVE                            :elektrifierat järnvägslok
STR_ENGINE_PREVIEW_MONORAIL_LOCOMOTIVE                          :monorail-lok
STR_ENGINE_PREVIEW_MAGLEV_LOCOMOTIVE                            :maglev-lok

STR_ENGINE_PREVIEW_ROAD_VEHICLE                                 :vägfordon
STR_ENGINE_PREVIEW_TRAM_VEHICLE                                 :spårvägsfordon

STR_ENGINE_PREVIEW_AIRCRAFT                                     :flygplan
STR_ENGINE_PREVIEW_SHIP                                         :skepp

STR_ENGINE_PREVIEW_TEXT3                                        :{BLACK}{STRING}{}{5:STRING}{}{STRING}
STR_ENGINE_PREVIEW_TEXT4                                        :{BLACK}{STRING}{}{STRING}{}{STRING}{}{STRING}
STR_ENGINE_PREVIEW_COST_WEIGHT                                  :Kostnad: {CURRENCY_LONG}  Vikt: {WEIGHT_SHORT}
STR_ENGINE_PREVIEW_COST_MAX_SPEED                               :Kostnad: {CURRENCY_LONG}  Max. hastighet: {VELOCITY}
STR_ENGINE_PREVIEW_SPEED_POWER                                  :Hastighet: {VELOCITY}  Effekt: {POWER}
STR_ENGINE_PREVIEW_SPEED_POWER_MAX_TE                           :Hastighet: {VELOCITY}  Effekt: {POWER}  Max. T.E.: {FORCE}
STR_ENGINE_PREVIEW_TYPE                                         :Flygfarkosttyp: {STRING}
STR_ENGINE_PREVIEW_TYPE_RANGE                                   :Flygfarkosttyp: {STRING}   Räckvidd: {COMMA} rutor
STR_ENGINE_PREVIEW_RUNCOST_YEAR                                 :Driftkostnad: {CURRENCY_LONG}/år
STR_ENGINE_PREVIEW_RUNCOST_PERIOD                               :Driftkostnad: {CURRENCY_LONG}/period
STR_ENGINE_PREVIEW_CAPACITY                                     :Kapacitet: {CARGO_LONG}
STR_ENGINE_PREVIEW_CAPACITY_2                                   :Kapacitet: {CARGO_LONG}, {CARGO_LONG}

# Autoreplace window
STR_REPLACE_VEHICLES_WHITE                                      :{WHITE}Byt ut {STRING} - {STRING}

STR_REPLACE_VEHICLE_VEHICLES_IN_USE                             :{YELLOW}Fordon i bruk
STR_REPLACE_VEHICLE_VEHICLES_IN_USE_TOOLTIP                     :{BLACK}Kolumn med fordon du äger
STR_REPLACE_VEHICLE_AVAILABLE_VEHICLES                          :{YELLOW}Tillgängliga fordon
STR_REPLACE_VEHICLE_AVAILABLE_VEHICLES_TOOLTIP                  :{BLACK}Kolumn med fordon tillgängliga för att bytas ut

###length VEHICLE_TYPES
STR_REPLACE_VEHICLE_TRAIN                                       :Tåg
STR_REPLACE_VEHICLE_ROAD_VEHICLE                                :Vägfordon
STR_REPLACE_VEHICLE_SHIP                                        :Skepp
STR_REPLACE_VEHICLE_AIRCRAFT                                    :Flygplan

STR_REPLACE_HELP_LEFT_ARRAY                                     :{BLACK}Välj fordonstyp att byta ut
STR_REPLACE_HELP_RIGHT_ARRAY                                    :{BLACK}Välj den nya fordonstyp du vill använda i stället för den till vänster valda typen

STR_REPLACE_VEHICLES_START                                      :{BLACK}Börja byta ut fordon
STR_REPLACE_VEHICLES_NOW                                        :Byt ut alla fordon nu
STR_REPLACE_VEHICLES_WHEN_OLD                                   :Byt endast ut gamla fordon
STR_REPLACE_HELP_START_BUTTON                                   :{BLACK}Tryck för att börja byta ut fordonstypen vald på vänster sida med fordonstypen på höger sida
STR_REPLACE_NOT_REPLACING                                       :{BLACK}Byter inte ut
STR_REPLACE_NOT_REPLACING_VEHICLE_SELECTED                      :{BLACK}Inget fordon valt
STR_REPLACE_REPLACING_WHEN_OLD                                  :{ENGINE} vid hög ålder
STR_REPLACE_VEHICLES_STOP                                       :{BLACK}Sluta byta ut fordon
STR_REPLACE_HELP_STOP_BUTTON                                    :{BLACK}Tryck för att sluta byta ut fordonstypen vald på vänster sida

STR_REPLACE_ENGINE_WAGON_SELECT_HELP                            :{BLACK}Växla mellan lok- och vagnersättningsfönster
STR_REPLACE_ENGINES                                             :Lok
STR_REPLACE_WAGONS                                              :Vagnar
STR_REPLACE_ALL_RAILTYPE                                        :Alla järnvägsfordon
STR_REPLACE_ALL_ROADTYPE                                        :Alla vägfordon

###length 2
STR_REPLACE_HELP_RAILTYPE                                       :{BLACK}Välj vilken järnvägstyp du vill byta ut lok för
STR_REPLACE_HELP_ROADTYPE                                       :{BLACK}Välj vilken vägtyp du vill byta ut motorer för
###next-name-looks-similar

STR_REPLACE_HELP_REPLACE_INFO_TAB                               :{BLACK}Visa vilket fordon det vänstra fordonet byts ut till, om något
STR_REPLACE_RAIL_VEHICLES                                       :Järnvägsfordon
STR_REPLACE_ELRAIL_VEHICLES                                     :Elektriska järnvägsfordon
STR_REPLACE_MONORAIL_VEHICLES                                   :Monorail-fordon
STR_REPLACE_MAGLEV_VEHICLES                                     :Maglevfordon

STR_REPLACE_ROAD_VEHICLES                                       :Vägfordon
STR_REPLACE_TRAM_VEHICLES                                       :Spårvägsfordon

STR_REPLACE_REMOVE_WAGON                                        :{BLACK}Vagnborttagning ({STRING}): {ORANGE}{STRING}
STR_REPLACE_REMOVE_WAGON_HELP                                   :{BLACK}Gör så att automatiskt utbyte behåller ett tågs längd genom att ta bort vagnar (med början längst fram) om utbytandet av loket skulle göra tåget längre
STR_REPLACE_REMOVE_WAGON_GROUP_HELP                             :{STRING}. Ctrl+klicka för att också tillämpa det på undergrupper

# Vehicle view
STR_VEHICLE_VIEW_CAPTION                                        :{WHITE}{VEHICLE}

###length VEHICLE_TYPES
STR_VEHICLE_VIEW_TRAIN_CENTER_TOOLTIP                           :{BLACK}Centrera huvudvyn på tågets position. Dubbelklicka för att följa tåget i huvudvyn. Ctrl+Klick för att öppna en ny fönstervy över tågets position
STR_VEHICLE_VIEW_ROAD_VEHICLE_CENTER_TOOLTIP                    :{BLACK}Centrera huvudvyn på fordonets position. Dubbelklicka för att följa fordonet i huvudvyn. Ctrl+Klick för att öppna en ny fönstervy över fordonets position
STR_VEHICLE_VIEW_SHIP_CENTER_TOOLTIP                            :{BLACK}Centrera huvudvyn på fartygets position. Dubbelklicka för att följa fartyget i huvudvyn. Ctrl+Klick för att öppna en ny fönstervy över fartygets position
STR_VEHICLE_VIEW_AIRCRAFT_CENTER_TOOLTIP                        :{BLACK}Centrera huvudvyn på flygfarkostens position. Dubbelklicka för att följa flygfarkosten i huvudvyn. Ctrl+Klick för att öppna en ny fönstervy över flygfarkostens position

###length VEHICLE_TYPES
STR_VEHICLE_VIEW_TRAIN_SEND_TO_DEPOT_TOOLTIP                    :{BLACK}Skicka tåg till depå. Ctrl+Klick för service endast
STR_VEHICLE_VIEW_ROAD_VEHICLE_SEND_TO_DEPOT_TOOLTIP             :{BLACK}Skicka fordon till depå. Ctrl+Klick för service endast
STR_VEHICLE_VIEW_SHIP_SEND_TO_DEPOT_TOOLTIP                     :{BLACK}Skicka skepp till depå. Ctrl+Klick för service endast
STR_VEHICLE_VIEW_AIRCRAFT_SEND_TO_DEPOT_TOOLTIP                 :{BLACK}Skicka flygfarkost till hangar. Ctrl+Klick för service endast

###length VEHICLE_TYPES
STR_VEHICLE_VIEW_CLONE_TRAIN_INFO                               :{BLACK}Köp en kopia av tåget inklusive alla vagnar. Ctrl+Klick för att dela ordrar. Håll även in Shift för att endast visa uppskattad kostnad
STR_VEHICLE_VIEW_CLONE_ROAD_VEHICLE_INFO                        :{BLACK}Köp en kopia av vägfordonet. Ctrl+Klick för att dela ordrar. Håll även in Shift för att endast visa uppskattad kostnad
STR_VEHICLE_VIEW_CLONE_SHIP_INFO                                :{BLACK}Köp en kopia av skeppet. Ctrl+Klick för att dela ordrar. Håll även in Shift för att endast visa uppskattad kostnad
STR_VEHICLE_VIEW_CLONE_AIRCRAFT_INFO                            :{BLACK}Köp en kopia av en flygfarkost. Ctrl+Klick för att dela ordrar. Håll även in Shift för att endast visa uppskattad kostnad

STR_VEHICLE_VIEW_TRAIN_IGNORE_SIGNAL_TOOLTIP                    :{BLACK}Tvinga tåg att fortsätta utan att vänta på signal
STR_VEHICLE_VIEW_TRAIN_REVERSE_TOOLTIP                          :{BLACK}Byt tågets riktning
STR_VEHICLE_VIEW_ROAD_VEHICLE_REVERSE_TOOLTIP                   :{BLACK}Tvinga fordonet att vända om
STR_VEHICLE_VIEW_ORDER_LOCATION_TOOLTIP                         :{BLACK}Centrera huvudvyn på orderdestination. Ctrl+Klick för att öppna en ny fönstervy över orderdestinationens läge

###length VEHICLE_TYPES
STR_VEHICLE_VIEW_TRAIN_REFIT_TOOLTIP                            :{BLACK}Anpassa tåg till att frakta en annan sorts last
STR_VEHICLE_VIEW_ROAD_VEHICLE_REFIT_TOOLTIP                     :{BLACK}Anpassa vägfordon till att frakta en annan sorts last
STR_VEHICLE_VIEW_SHIP_REFIT_TOOLTIP                             :{BLACK}Anpassa skepp till att frakta en annan sorts last
STR_VEHICLE_VIEW_AIRCRAFT_REFIT_TOOLTIP                         :{BLACK}Anpassa flygplan till att frakta en annan sorts last

###length VEHICLE_TYPES
STR_VEHICLE_VIEW_TRAIN_ORDERS_TOOLTIP                           :{BLACK}Visa tågets order. Ctrl+klick visar tågets tidtabell
STR_VEHICLE_VIEW_ROAD_VEHICLE_ORDERS_TOOLTIP                    :{BLACK}Visa fordonets order. Ctrl+klick visar fordonets tidtabell
STR_VEHICLE_VIEW_SHIP_ORDERS_TOOLTIP                            :{BLACK}Visa skeppets order. Ctrl+klick visar skeppets tidtabell.
STR_VEHICLE_VIEW_AIRCRAFT_ORDERS_TOOLTIP                        :{BLACK}Visa flygplanets order. Ctrl+klick visar flygplanets tidtabell

###length VEHICLE_TYPES
STR_VEHICLE_VIEW_TRAIN_SHOW_DETAILS_TOOLTIP                     :{BLACK}Visa tågdetaljer
STR_VEHICLE_VIEW_ROAD_VEHICLE_SHOW_DETAILS_TOOLTIP              :{BLACK}Visa vägfordonsdetaljer
STR_VEHICLE_VIEW_SHIP_SHOW_DETAILS_TOOLTIP                      :{BLACK}Visa skeppdetaljer
STR_VEHICLE_VIEW_AIRCRAFT_SHOW_DETAILS_TOOLTIP                  :{BLACK}Visa flygplan detaljer

###length VEHICLE_TYPES
STR_VEHICLE_VIEW_TRAIN_STATUS_START_STOP_TOOLTIP                :{BLACK}Aktuell tågåtgärd - Tryck för att stoppa/starta tåget
STR_VEHICLE_VIEW_ROAD_VEHICLE_STATUS_START_STOP_TOOLTIP         :{BLACK}Aktuell fordonsåtgärd - tryck för att stoppa/starta fordon
STR_VEHICLE_VIEW_SHIP_STATE_STATUS_STOP_TOOLTIP                 :{BLACK}Aktuell fartygsåtgärd - Tryck för att stoppa/starta fartyg
STR_VEHICLE_VIEW_AIRCRAFT_STATUS_START_STOP_TOOLTIP             :{BLACK}Aktuell flygplansåtgärd - Tryck för att stoppa/starta flygplanet

# Messages in the start stop button in the vehicle view
STR_VEHICLE_STATUS_LOADING_UNLOADING                            :{LTBLUE}Lastar / lastar av
STR_VEHICLE_STATUS_LEAVING                                      :{LTBLUE}Lämnar
STR_VEHICLE_STATUS_WAITING_UNBUNCHING                           :{LTBLUE}Väntar på att glesa ut
STR_VEHICLE_STATUS_CRASHED                                      :{RED}Kraschad!
STR_VEHICLE_STATUS_BROKEN_DOWN                                  :{RED}Motorstopp
STR_VEHICLE_STATUS_STOPPED                                      :{RED}Stoppat
STR_VEHICLE_STATUS_TRAIN_STOPPING_VEL                           :{RED}Stannar, {VELOCITY}
STR_VEHICLE_STATUS_TRAIN_NO_POWER                               :{RED}Ingen kraft
STR_VEHICLE_STATUS_TRAIN_STUCK                                  :{ORANGE}Väntar på ledig väg
STR_VEHICLE_STATUS_AIRCRAFT_TOO_FAR                             :{ORANGE}Nästa destination ligger för långt bort

STR_VEHICLE_STATUS_HEADING_FOR_STATION_VEL                      :{LTBLUE}På väg mot {STATION}, {VELOCITY}
STR_VEHICLE_STATUS_NO_ORDERS_VEL                                :{LTBLUE}Inga order, {VELOCITY}
STR_VEHICLE_STATUS_HEADING_FOR_WAYPOINT_VEL                     :{LTBLUE}På väg mot {WAYPOINT} i {VELOCITY}
STR_VEHICLE_STATUS_HEADING_FOR_DEPOT_VEL                        :{ORANGE}På väg mot {DEPOT}, {VELOCITY}
STR_VEHICLE_STATUS_HEADING_FOR_DEPOT_SERVICE_VEL                :{LTBLUE}Service vid {DEPOT}, {VELOCITY}
STR_VEHICLE_STATUS_HEADING_FOR_DEPOT_UNBUNCH_VEL                :{LTBLUE}Glesa ut och serva vid {DEPOT}, {VELOCITY}

STR_VEHICLE_STATUS_CANNOT_REACH_STATION_VEL                     :{LTBLUE} Kan inte nå {STATION}, {VELOCITY}
STR_VEHICLE_STATUS_CANNOT_REACH_WAYPOINT_VEL                    :{LTBLUE}Kan inte nå {WAYPOINT}, {VELOCITY}
STR_VEHICLE_STATUS_CANNOT_REACH_DEPOT_VEL                       :{ORANGE}Kan inte nå {DEPOT}, {VELOCITY}
STR_VEHICLE_STATUS_CANNOT_REACH_DEPOT_SERVICE_VEL               :{LTBLUE}Kan inte nå {DEPOT}, {VELOCITY}

# Vehicle stopped/started animations
###length 2
STR_VEHICLE_COMMAND_STOPPED_SMALL                               :{TINY_FONT}{RED}Stoppad
STR_VEHICLE_COMMAND_STOPPED                                     :{RED}Stoppad

###length 2
STR_VEHICLE_COMMAND_STARTED_SMALL                               :{TINY_FONT}{GREEN}Startad
STR_VEHICLE_COMMAND_STARTED                                     :{GREEN}Startad

# Vehicle details
STR_VEHICLE_DETAILS_CAPTION                                     :{WHITE}{VEHICLE} (Detaljer)

###length VEHICLE_TYPES
STR_VEHICLE_DETAILS_TRAIN_RENAME                                :{BLACK}Byt namn på tåg
STR_VEHICLE_DETAILS_ROAD_VEHICLE_RENAME                         :{BLACK}Byt namn på vägfordon
STR_VEHICLE_DETAILS_SHIP_RENAME                                 :{BLACK}Byt namn på skepp
STR_VEHICLE_DETAILS_AIRCRAFT_RENAME                             :{BLACK}Byt namn på flygplan

STR_VEHICLE_INFO_AGE                                            :{COMMA} år ({COMMA})
STR_VEHICLE_INFO_AGE_RED                                        :{RED}{COMMA} år ({COMMA})
STR_VEHICLE_INFO_AGE_RUNNING_COST_YR                            :{BLACK}Ålder: {LTBLUE}{STRING}{BLACK} Driftkostnad: {LTBLUE}{CURRENCY_LONG}/år
STR_VEHICLE_INFO_AGE_RUNNING_COST_PERIOD                        :{BLACK}Ålder: {LTBLUE}{STRING}{BLACK}   Driftkostnad: {LTBLUE}{CURRENCY_LONG}/period

STR_VEHICLE_INFO_MAX_SPEED                                      :{BLACK}Maxhastiget: {LTBLUE}{VELOCITY}
STR_VEHICLE_INFO_MAX_SPEED_TYPE                                 :{BLACK}Maxhastighet: {LTBLUE}{VELOCITY} {BLACK}Flygplanstyp: {LTBLUE}{STRING}
STR_VEHICLE_INFO_MAX_SPEED_TYPE_RANGE                           :{BLACK}Maxhastighet: {LTBLUE}{VELOCITY} {BLACK}Flygplanstyp: {LTBLUE}{STRING} {BLACK}Räckvidd: {LTBLUE}{COMMA} rutor
STR_VEHICLE_INFO_WEIGHT_POWER_MAX_SPEED                         :{BLACK}Vikt: {LTBLUE}{WEIGHT_SHORT} {BLACK}Effekt: {LTBLUE}{POWER}{BLACK} Maxhastiget: {LTBLUE}{VELOCITY}
STR_VEHICLE_INFO_WEIGHT_POWER_MAX_SPEED_MAX_TE                  :{BLACK}Vikt: {LTBLUE}{WEIGHT_SHORT} {BLACK}Effekt: {LTBLUE}{POWER}{BLACK} Maxhastiget: {LTBLUE}{VELOCITY} {BLACK}Max. T.E.: {LTBLUE}{FORCE}

STR_VEHICLE_INFO_PROFIT_THIS_YEAR_LAST_YEAR                     :{BLACK}Vinst detta år: {LTBLUE}{CURRENCY_LONG} (förra året: {CURRENCY_LONG})
STR_VEHICLE_INFO_PROFIT_THIS_YEAR_LAST_YEAR_MIN_PERFORMANCE     :{BLACK}Vinst detta år: {LTBLUE}{CURRENCY_LONG} (förra året: {CURRENCY_LONG}) {BLACK}Min. prestationsvärdering: {LTBLUE}{POWER_TO_WEIGHT}
STR_VEHICLE_INFO_PROFIT_THIS_PERIOD_LAST_PERIOD                 :{BLACK}Vinst denna period: {LTBLUE}{CURRENCY_LONG} (föregående period: {CURRENCY_LONG})
STR_VEHICLE_INFO_PROFIT_THIS_PERIOD_LAST_PERIOD_MIN_PERFORMANCE :{BLACK}Vinst denna period: {LTBLUE}{CURRENCY_LONG} (föregående period: {CURRENCY_LONG}) {BLACK}Min. specifika effekt: {LTBLUE}{POWER_TO_WEIGHT}
STR_VEHICLE_INFO_RELIABILITY_BREAKDOWNS                         :{BLACK}Tillförlitlighet: {LTBLUE}{COMMA}%  {BLACK}Motorstopp sedan senaste servicen: {LTBLUE}{COMMA}

STR_VEHICLE_INFO_BUILT_VALUE                                    :{LTBLUE}{ENGINE} {BLACK}Byggt: {LTBLUE}{NUM}{BLACK} Värde: {LTBLUE}{CURRENCY_LONG}
STR_VEHICLE_INFO_NO_CAPACITY                                    :{BLACK}Kapacitet: {LTBLUE}Ingen{STRING}
STR_VEHICLE_INFO_CAPACITY                                       :{BLACK}Kapacitet: {LTBLUE}{0:CARGO_LONG}{3:STRING}
STR_VEHICLE_INFO_CAPACITY_MULT                                  :{BLACK}Kapacitet: {LTBLUE}{0:CARGO_LONG}{3:STRING} (x{4:NUM})
STR_VEHICLE_INFO_CAPACITY_CAPACITY                              :{BLACK}Kapacitet: {LTBLUE}{CARGO_LONG}, {CARGO_LONG}{STRING}

STR_VEHICLE_INFO_FEEDER_CARGO_VALUE                             :{BLACK} Överför kredit: {LTBLUE}{CURRENCY_LONG}

STR_VEHICLE_DETAILS_SERVICING_INTERVAL_DAYS                     :{BLACK}Serviceintervall: {LTBLUE}{COMMA}{NBSP}dagar{BLACK}   {STRING}
STR_VEHICLE_DETAILS_SERVICING_INTERVAL_MINUTES                  :{BLACK}Serviceintervall: {LTBLUE}{COMMA}{NBSP}minuter{BLACK}   {STRING}
STR_VEHICLE_DETAILS_SERVICING_INTERVAL_PERCENT                  :{BLACK}Serviceintervall: {LTBLUE}{COMMA}%{BLACK}   {STRING}
STR_VEHICLE_DETAILS_LAST_SERVICE_DATE                           :Senast servad: {LTBLUE}{DATE_LONG}
STR_VEHICLE_DETAILS_LAST_SERVICE_MINUTES_AGO                    :Senast servad: {LTBLUE}{NUM} minuter sedan
STR_VEHICLE_DETAILS_INCREASE_SERVICING_INTERVAL_TOOLTIP_DAYS    :{BLACK}Öka serviceintervall med 10 dagar. Ctrl+Klick för att öka serviceintervall med 5 dagar
STR_VEHICLE_DETAILS_INCREASE_SERVICING_INTERVAL_TOOLTIP_MINUTES :{BLACK}Öka serviceintervall med 5 minuter. Ctrl+Klick för att öka serviceintervall med 1 minut
STR_VEHICLE_DETAILS_INCREASE_SERVICING_INTERVAL_TOOLTIP_PERCENT :{BLACK}Öka serviceintervall med 10 procent. Ctrl+Klick för att öka serviceintervall med 5 procent
STR_VEHICLE_DETAILS_DECREASE_SERVICING_INTERVAL_TOOLTIP_DAYS    :{BLACK}Sänk serviceintervall med 10 dagar. Ctrl+Klick för att sänka serviceintervall med 5 dagar
STR_VEHICLE_DETAILS_DECREASE_SERVICING_INTERVAL_TOOLTIP_MINUTES :{BLACK}Sänk serviceintervall med 5 minuter. Ctrl+Klick för att sänka serviceintervall med 1 minut
STR_VEHICLE_DETAILS_DECREASE_SERVICING_INTERVAL_TOOLTIP_PERCENT :{BLACK}Sänk serviceintervall med 10 procent. Ctrl+Klick för att sänka serviceintervall med 5 procent

STR_SERVICE_INTERVAL_DROPDOWN_TOOLTIP                           :{BLACK}Ändra typ av service-intervall
STR_VEHICLE_DETAILS_DEFAULT                                     :Standard
STR_VEHICLE_DETAILS_DAYS                                        :Dagar
STR_VEHICLE_DETAILS_MINUTES                                     :Minuter
STR_VEHICLE_DETAILS_PERCENT                                     :Procent

###length VEHICLE_TYPES
STR_QUERY_RENAME_TRAIN_CAPTION                                  :{WHITE}Byt namn på tåg
STR_QUERY_RENAME_ROAD_VEHICLE_CAPTION                           :{WHITE}Byt namn på vägfordon
STR_QUERY_RENAME_SHIP_CAPTION                                   :{WHITE}Byt namn på skepp
STR_QUERY_RENAME_AIRCRAFT_CAPTION                               :{WHITE}Byt namn på flygplan

# Extra buttons for train details windows
STR_VEHICLE_DETAILS_TRAIN_ENGINE_BUILT_AND_VALUE                :{LTBLUE}{ENGINE}{BLACK}   Byggt: {LTBLUE}{NUM}{BLACK} Värde: {LTBLUE}{CURRENCY_LONG}
STR_VEHICLE_DETAILS_TRAIN_WAGON_VALUE                           :{LTBLUE}{ENGINE}{BLACK}   Värde: {LTBLUE}{CURRENCY_LONG}

STR_VEHICLE_DETAILS_TRAIN_TOTAL_CAPACITY_TEXT                   :{BLACK}Tågets totala kapacitet:
STR_VEHICLE_DETAILS_TRAIN_TOTAL_CAPACITY                        :{LTBLUE}{CARGO_LONG} ({CARGO_SHORT})
STR_VEHICLE_DETAILS_TRAIN_TOTAL_CAPACITY_MULT                   :{LTBLUE}{CARGO_LONG} ({CARGO_SHORT}) (x{NUM})

STR_VEHICLE_DETAILS_CARGO_EMPTY                                 :{LTBLUE}Tom
STR_VEHICLE_DETAILS_CARGO_FROM                                  :{LTBLUE}{CARGO_LONG} från {STATION}
STR_VEHICLE_DETAILS_CARGO_FROM_MULT                             :{LTBLUE}{CARGO_LONG} från {STATION} (x{NUM})

STR_VEHICLE_DETAIL_TAB_CARGO                                    :{BLACK}Gods
STR_VEHICLE_DETAILS_TRAIN_CARGO_TOOLTIP                         :{BLACK}Visa detaljer för lastat gods
STR_VEHICLE_DETAIL_TAB_INFORMATION                              :{BLACK}Information
STR_VEHICLE_DETAILS_TRAIN_INFORMATION_TOOLTIP                   :{BLACK}Visa detaljer för tågfordon
STR_VEHICLE_DETAIL_TAB_CAPACITIES                               :{BLACK}Kapaciteter
STR_VEHICLE_DETAILS_TRAIN_CAPACITIES_TOOLTIP                    :{BLACK}Visa kapaciteter för varje fordon
STR_VEHICLE_DETAIL_TAB_TOTAL_CARGO                              :{BLACK}Gods totalt
STR_VEHICLE_DETAILS_TRAIN_TOTAL_CARGO_TOOLTIP                   :{BLACK}Visa tågets totala kapacitet, separera för typ av gods

STR_VEHICLE_DETAILS_TRAIN_ARTICULATED_RV_CAPACITY               :{BLACK}Kapacitet: {LTBLUE}

# Vehicle refit
STR_REFIT_CAPTION                                               :{WHITE}{VEHICLE} (Anpassa)
STR_REFIT_TITLE                                                 :{GOLD}Välj godstyp att frakta:
STR_REFIT_NEW_CAPACITY_COST_OF_REFIT                            :{BLACK}Ny kapacitet: {GOLD}{CARGO_LONG}{}{BLACK}Kostnad för anpassning: {RED}{CURRENCY_LONG}
STR_REFIT_NEW_CAPACITY_INCOME_FROM_REFIT                        :{BLACK}Ny kapacitet: {GOLD}{CARGO_LONG}{}{BLACK}Inkomstens vinst: {GREEN}{CURRENCY_LONG}
STR_REFIT_NEW_CAPACITY_COST_OF_AIRCRAFT_REFIT                   :{BLACK}Ny kapacitet: {GOLD}{CARGO_LONG}, {GOLD}{CARGO_LONG}{}{BLACK}Kostnad för anpassning: {RED}{CURRENCY_LONG}
STR_REFIT_NEW_CAPACITY_INCOME_FROM_AIRCRAFT_REFIT               :{BLACK}Ny kapacitet: {GOLD}{CARGO_LONG}. {GOLD}{CARGO_LONG}{}{BLACK}Inkomstens vinst: {GREEN}{CURRENCY_LONG}
STR_REFIT_SELECT_VEHICLES_TOOLTIP                               :{BLACK}Välj vilka fordon som ska byggas om. Klick+Drag för att välja flera fordon. Klicka på en tom yta för att välja hela fordonet. Ctrl+Klick för att välja ett fordon och den efterföljande kedjan

###length VEHICLE_TYPES
STR_REFIT_TRAIN_LIST_TOOLTIP                                    :{BLACK}Välj godstyp för tåget att bära
STR_REFIT_ROAD_VEHICLE_LIST_TOOLTIP                             :{BLACK}Välj lasttyp för fordon
STR_REFIT_SHIP_LIST_TOOLTIP                                     :{BLACK}Välj typ av gods för skepp att frakta
STR_REFIT_AIRCRAFT_LIST_TOOLTIP                                 :{BLACK}Välj godstyp för flygplan att frakta

###length VEHICLE_TYPES
STR_REFIT_TRAIN_REFIT_BUTTON                                    :{BLACK}Anpassa tåg
STR_REFIT_ROAD_VEHICLE_REFIT_BUTTON                             :{BLACK}Anpassa Vägfordon
STR_REFIT_SHIP_REFIT_BUTTON                                     :{BLACK}Anpassa skepp
STR_REFIT_AIRCRAFT_REFIT_BUTTON                                 :{BLACK}Anpassa flygplan

###length VEHICLE_TYPES
STR_REFIT_TRAIN_REFIT_TOOLTIP                                   :{BLACK}Anpassa tåg för att bära vald godstyp
STR_REFIT_ROAD_VEHICLE_REFIT_TOOLTIP                            :{BLACK}Anpassa vägfordon till att frakta markerad last
STR_REFIT_SHIP_REFIT_TOOLTIP                                    :{BLACK}Anpassa skepp för att frakta markerad godstyp
STR_REFIT_AIRCRAFT_REFIT_TOOLTIP                                :{BLACK}Anpassa flygplan för att frakta markerad godstyp

# Order view
STR_ORDERS_CAPTION                                              :{WHITE}{VEHICLE} (Order)
STR_ORDERS_TIMETABLE_VIEW                                       :{BLACK}Tidtabell
STR_ORDERS_TIMETABLE_VIEW_TOOLTIP                               :{BLACK}Ändra till tidtabellsvy

STR_ORDERS_LIST_TOOLTIP                                         :{BLACK}Orderlista - klicka på en order för att markera den. Ctrl+Klick för att skrolla till orderdestinationen
STR_ORDER_INDEX                                                 :{COMMA}:{NBSP}
STR_ORDER_TEXT                                                  :{STRING} {STRING} {STRING} {STRING}

STR_ORDERS_END_OF_ORDERS                                        :- - Slut på order - -
STR_ORDERS_END_OF_SHARED_ORDERS                                 :- - Slut på delade order - -

# Order bottom buttons
STR_ORDER_NON_STOP                                              :{BLACK}Utan uppehåll
STR_ORDER_GO_TO                                                 :Åk till
STR_ORDER_GO_NON_STOP_TO                                        :Åk non-stop till
STR_ORDER_GO_VIA                                                :Åk via
STR_ORDER_GO_NON_STOP_VIA                                       :Åk non-stop via
STR_ORDER_TOOLTIP_NON_STOP                                      :{BLACK}Ändra stoppbeteende för markerad order

STR_ORDER_TOGGLE_FULL_LOAD                                      :{BLACK}Full last, någon godstyp
STR_ORDER_DROP_LOAD_IF_POSSIBLE                                 :Lasta om möjligt
STR_ORDER_DROP_FULL_LOAD_ALL                                    :Full last alla frakttyper
STR_ORDER_DROP_FULL_LOAD_ANY                                    :Full last någon frakttyp
STR_ORDER_DROP_NO_LOADING                                       :Lasta ej
STR_ORDER_TOOLTIP_FULL_LOAD                                     :{BLACK}Ändra lastningsbeteende för markerad order

STR_ORDER_TOGGLE_UNLOAD                                         :{BLACK}Lasta av allt
STR_ORDER_DROP_UNLOAD_IF_ACCEPTED                               :Lasta av om accepterat
STR_ORDER_DROP_UNLOAD                                           :Lasta av allt
STR_ORDER_DROP_TRANSFER                                         :Överför
STR_ORDER_DROP_NO_UNLOADING                                     :Ej avlastning
STR_ORDER_TOOLTIP_UNLOAD                                        :{BLACK}Ändra avlastningsbeteende för markerad order

STR_ORDER_REFIT                                                 :{BLACK}Anpassa
STR_ORDER_REFIT_TOOLTIP                                         :{BLACK}Välj vilken godstyp anpassningen ska göras till i denna order. Ctrl-klick för att ta bort anpassningsordern
STR_ORDER_REFIT_AUTO                                            :{BLACK}Auto-anpassning vid station
STR_ORDER_REFIT_AUTO_TOOLTIP                                    :{BLACK}Välj vilket lasttyp att auto-anpassa till i den här ordningen. Ctrl+klicka för att ta bort anpassningsinstruktionen. Auto-anpassning vid stationer kommer enbart att utföras om fordonet tillåter det
STR_ORDER_DROP_REFIT_AUTO                                       :Fast lasttyp
STR_ORDER_DROP_REFIT_AUTO_ANY                                   :Tillgängliga lasttyper

STR_ORDER_DROP_GO_ALWAYS_DEPOT                                  :Åk alltid
STR_ORDER_DROP_SERVICE_DEPOT                                    :Service vid behov
STR_ORDER_DROP_HALT_DEPOT                                       :Stanna
STR_ORDER_DROP_UNBUNCH                                          :Glesa ut

# Depot action tooltips, one per vehicle type
###length VEHICLE_TYPES
STR_ORDER_TRAIN_DEPOT_ACTION_TOOLTIP                            :{BLACK}Välj åtgärd att utföra vid denna depå
STR_ORDER_ROAD_DEPOT_ACTION_TOOLTIP                             :{BLACK}Välj åtgärd att utföra vid denna depå
STR_ORDER_SHIP_DEPOT_ACTION_TOOLTIP                             :{BLACK}Välj åtgärd att utföra vid denna depå
STR_ORDER_HANGAR_ACTION_TOOLTIP                                 :{BLACK}Välj åtgärd att utföra vid denna hangar
###next-name-looks-similar

STR_ORDER_CONDITIONAL_VARIABLE_TOOLTIP                          :{BLACK}Fordonsdata att basera hopp på

# Conditional order variables, must follow order of OrderConditionVariable enum
###length 8
STR_ORDER_CONDITIONAL_LOAD_PERCENTAGE                           :Laddningsprocent
STR_ORDER_CONDITIONAL_RELIABILITY                               :Tillförlitlighet
STR_ORDER_CONDITIONAL_MAX_SPEED                                 :Toppfart
STR_ORDER_CONDITIONAL_AGE                                       :Ålder (år)
STR_ORDER_CONDITIONAL_REQUIRES_SERVICE                          :Behöver service
STR_ORDER_CONDITIONAL_UNCONDITIONALLY                           :Alltid
STR_ORDER_CONDITIONAL_REMAINING_LIFETIME                        :Återstående livstid (år)
STR_ORDER_CONDITIONAL_MAX_RELIABILITY                           :Maximal tillförlitlighet
###next-name-looks-similar

STR_ORDER_CONDITIONAL_COMPARATOR_TOOLTIP                        :{BLACK}Hur man jämför fordonsdata med givet värde
STR_ORDER_CONDITIONAL_COMPARATOR_EQUALS                         :samma som
STR_ORDER_CONDITIONAL_COMPARATOR_NOT_EQUALS                     :ej samma som
STR_ORDER_CONDITIONAL_COMPARATOR_LESS_THAN                      :mindre än
STR_ORDER_CONDITIONAL_COMPARATOR_LESS_EQUALS                    :är mindre än eller lika med
STR_ORDER_CONDITIONAL_COMPARATOR_MORE_THAN                      :mer än
STR_ORDER_CONDITIONAL_COMPARATOR_MORE_EQUALS                    :är mer än eller lika med
STR_ORDER_CONDITIONAL_COMPARATOR_IS_TRUE                        :sant
STR_ORDER_CONDITIONAL_COMPARATOR_IS_FALSE                       :falskt

STR_ORDER_CONDITIONAL_VALUE_TOOLTIP                             :{BLACK}Värde att jämföra fordonsdata mot
STR_ORDER_CONDITIONAL_VALUE_CAPT                                :{WHITE}Skriv in värde att jämföra mot

STR_ORDERS_SKIP_BUTTON                                          :{BLACK}Hoppa över
STR_ORDERS_SKIP_TOOLTIP                                         :{BLACK}Hoppa över nuvarande order och starta nästa. Ctrl+Klick för att hoppa över till vald order

STR_ORDERS_DELETE_BUTTON                                        :{BLACK}Ta bort
STR_ORDERS_DELETE_TOOLTIP                                       :{BLACK}Ta bort markerad order
STR_ORDERS_DELETE_ALL_TOOLTIP                                   :{BLACK}Ta bort alla order
STR_ORDERS_STOP_SHARING_BUTTON                                  :{BLACK}Sluta dela
STR_ORDERS_STOP_SHARING_TOOLTIP                                 :{BLACK}Sluta dela orderlistan. Ctrl+Klick för att även ta bort alla ordrar för detta fordon

STR_ORDERS_GO_TO_BUTTON                                         :{BLACK}Åk till
STR_ORDER_GO_TO_NEAREST_DEPOT                                   :Åk till närmsta depå
STR_ORDER_GO_TO_NEAREST_HANGAR                                  :Åk till närmsta hangar
STR_ORDER_CONDITIONAL                                           :Villkorat order-hopp
STR_ORDER_SHARE                                                 :Dela order
<<<<<<< HEAD
STR_ORDERS_GO_TO_TOOLTIP                                        :{BLACK}Infoga ny order före markerad order, eller lägg till i slutet av listan. Ctrl+Klick på en station för 'full last någon godstyp', på ett riktmärke för 'non-stop', och på en depå för 'service'.  Klicka på ett annat fordon för att kopiera dess ordrar eller Ctrl+Klick för att dela ordrar. En depåorder stänger av automatisk service av fordonet
=======
STR_ORDERS_GO_TO_TOOLTIP                                        :{BLACK}Infoga ny order före markerad order, eller lägg till i slutet av listan. Ctrl+Klick på en station för 'full last någon godstyp', på ett riktmärke för att invertera inställningen 'non-stop som standard', och på en depå för 'service'.  Klicka på ett annat fordon för att kopiera dess ordrar eller Ctrl+Klick för att dela ordrar. En depåorder stänger av automatisk service av fordonet
>>>>>>> 8bccb580

STR_ORDERS_VEH_WITH_SHARED_ORDERS_LIST_TOOLTIP                  :{BLACK}Visa alla fordon som har samma schema

# String parts to build the order string
STR_ORDER_GO_TO_WAYPOINT                                        :Gå via {WAYPOINT}
STR_ORDER_GO_NON_STOP_TO_WAYPOINT                               :Gå via {WAYPOINT} utan att stanna

STR_ORDER_SERVICE_AT                                            :Service vid
STR_ORDER_SERVICE_NON_STOP_AT                                   :Service non-stop vid

STR_ORDER_NEAREST_DEPOT                                         :närmsta
STR_ORDER_NEAREST_HANGAR                                        :närmaste hangar
###length 3
STR_ORDER_TRAIN_DEPOT                                           :Tågdepå
STR_ORDER_ROAD_VEHICLE_DEPOT                                    :Vägfordonsdepå
STR_ORDER_SHIP_DEPOT                                            :Skeppsdepå
###next-name-looks-similar

STR_ORDER_GO_TO_NEAREST_DEPOT_FORMAT                            :{STRING} {STRING} {STRING}
STR_ORDER_GO_TO_DEPOT_FORMAT                                    :{STRING} {DEPOT}

STR_ORDER_REFIT_ORDER                                           :(Anpassa för {STRING})
STR_ORDER_REFIT_STOP_ORDER                                      :(Anpassa för {STRING} och stanna)
STR_ORDER_STOP_ORDER                                            :(Stanna)

STR_ORDER_WAIT_TO_UNBUNCH                                       :(invänta utglesning)

STR_ORDER_GO_TO_STATION                                         :{STRING} {STATION} {STRING}
STR_ORDER_GO_TO_STATION_CAN_T_USE_STATION                       :{PUSH_COLOUR}{RED}(Kan ej använda stationen){POP_COLOUR} {STRING} {STATION} {STRING}

STR_ORDER_IMPLICIT                                              :(Underförstådd)

STR_ORDER_FULL_LOAD                                             :(Full last)
STR_ORDER_FULL_LOAD_ANY                                         :(Full last någon godstyp)
STR_ORDER_NO_LOAD                                               :(Ingen lastning)
STR_ORDER_UNLOAD                                                :(Lasta av och lasta gods)
STR_ORDER_UNLOAD_FULL_LOAD                                      :(Lasta av och vänta på full last)
STR_ORDER_UNLOAD_FULL_LOAD_ANY                                  :(Lasta av och vänta på någon full last)
STR_ORDER_UNLOAD_NO_LOAD                                        :(Lasta av och lämna tom)
STR_ORDER_TRANSFER                                              :(Överför och lasta gods)
STR_ORDER_TRANSFER_FULL_LOAD                                    :(Överför och vänta på full last)
STR_ORDER_TRANSFER_FULL_LOAD_ANY                                :(Överför och vänta på full last av någon godstyp)
STR_ORDER_TRANSFER_NO_LOAD                                      :(Överför och lämna tom)
STR_ORDER_NO_UNLOAD                                             :(Lasta ej av men lasta på)
STR_ORDER_NO_UNLOAD_FULL_LOAD                                   :(Lasta ej av men vänta på full last)
STR_ORDER_NO_UNLOAD_FULL_LOAD_ANY                               :(Lasta ej av men vänta på full last av någon godstyp)
STR_ORDER_NO_UNLOAD_NO_LOAD                                     :(Lasta ej av och lasta ej)

STR_ORDER_AUTO_REFIT                                            :(Auto-anpassa till {STRING})
STR_ORDER_FULL_LOAD_REFIT                                       :(Vänta på full last och auto-anpassa till {STRING})
STR_ORDER_FULL_LOAD_ANY_REFIT                                   :(Vänta på full last av någon godstyp och auto-anpassa till {STRING})
STR_ORDER_UNLOAD_REFIT                                          :(Lasta av och på gods. Auto-anpassa till {STRING})
STR_ORDER_UNLOAD_FULL_LOAD_REFIT                                :(Lasta av och vänta på full last. Auto-anpassa till {STRING})
STR_ORDER_UNLOAD_FULL_LOAD_ANY_REFIT                            :(Lasta av och vänta på full last av någon godstyp. Auto-anpassa till {STRING})
STR_ORDER_TRANSFER_REFIT                                        :(Överför och lasta gods. Auto-anpassa till {STRING})
STR_ORDER_TRANSFER_FULL_LOAD_REFIT                              :(Överför och vänta på full last. Auto-anpassa till {STRING})
STR_ORDER_TRANSFER_FULL_LOAD_ANY_REFIT                          :(Överför och vänta på full last av någon godstyp. Auto-anpassa till {STRING})
STR_ORDER_NO_UNLOAD_REFIT                                       :(Lasta ej av men lasta på och auto-anpassa till {STRING})
STR_ORDER_NO_UNLOAD_FULL_LOAD_REFIT                             :(Lasta ej av men vänta på full last och auto-anpassa till {STRING})
STR_ORDER_NO_UNLOAD_FULL_LOAD_ANY_REFIT                         :(Lasta ej av men vänta på full last av någon godstyp och auto-anpassa till {STRING})

STR_ORDER_AUTO_REFIT_ANY                                        :tillgänglig last

###length 3
STR_ORDER_STOP_LOCATION_NEAR_END                                :[början]
STR_ORDER_STOP_LOCATION_MIDDLE                                  :[mitten]
STR_ORDER_STOP_LOCATION_FAR_END                                 :[slutet]

STR_ORDER_OUT_OF_RANGE                                          :{RED} (Nästa destination är utanför räckvidden)

STR_ORDER_CONDITIONAL_UNCONDITIONAL                             :Hoppa till order {COMMA}
STR_ORDER_CONDITIONAL_NUM                                       :Hoppa till order {COMMA} när {STRING} {STRING} {COMMA}
STR_ORDER_CONDITIONAL_TRUE_FALSE                                :Hoppa till order {COMMA} när {STRING} {STRING}

STR_INVALID_ORDER                                               :{RED} (Ogiltig order)

# Time table window
STR_TIMETABLE_TITLE                                             :{WHITE}{VEHICLE} (Tidtabell)
STR_TIMETABLE_ORDER_VIEW                                        :{BLACK}Order
STR_TIMETABLE_ORDER_VIEW_TOOLTIP                                :{BLACK}Byt till ordervyn

STR_TIMETABLE_TOOLTIP                                           :{BLACK}Tidtabell - klicka på en order för att markera den

STR_TIMETABLE_NO_TRAVEL                                         :Ingen resa
STR_TIMETABLE_NOT_TIMETABLEABLE                                 :Restid (automatisk; tidtabellen baseras på nästa manuella order)
STR_TIMETABLE_TRAVEL_NOT_TIMETABLED                             :Restid (inte angiven)
STR_TIMETABLE_TRAVEL_NOT_TIMETABLED_SPEED                       :Res (utan tidtabell) högst i {2:VELOCITY}
STR_TIMETABLE_TRAVEL_FOR                                        :Res i {STRING}
STR_TIMETABLE_TRAVEL_FOR_SPEED                                  :Res i {STRING} med högsta hastighet {VELOCITY}
STR_TIMETABLE_TRAVEL_FOR_ESTIMATED                              :Resor (för {STRING}, ej schemalagd)
STR_TIMETABLE_TRAVEL_FOR_SPEED_ESTIMATED                        :Resor (för {STRING}, ej schemalagd) med högst {VELOCITY}
STR_TIMETABLE_STAY_FOR_ESTIMATED                                :(stanna {STRING}, ej schemalagd)
STR_TIMETABLE_AND_TRAVEL_FOR_ESTIMATED                          :(resor för {STRING}, ej schemalagd)
STR_TIMETABLE_STAY_FOR                                          :och stanna i {STRING}
STR_TIMETABLE_AND_TRAVEL_FOR                                    :och res i {STRING}

STR_TIMETABLE_TOTAL_TIME                                        :{BLACK}Den här tidtabellen kommer ta {STRING} att slutföra
STR_TIMETABLE_TOTAL_TIME_INCOMPLETE                             :{BLACK}Denna tidtabell kommer att ta åtminstone {STRING} att slutföra (allt är inte inlagt i en tidtabell)

STR_TIMETABLE_STATUS_ON_TIME                                    :{BLACK}Detta fordon kör enligt tidtabellen
STR_TIMETABLE_STATUS_LATE                                       :{BLACK}Detta fordon är för tillfället {STRING} sen
STR_TIMETABLE_STATUS_EARLY                                      :{BLACK}Detta fordon är för tillfället {STRING} tidig
STR_TIMETABLE_STATUS_NOT_STARTED                                :{BLACK}Den här tidtabellen har inte startat ännu
STR_TIMETABLE_STATUS_START_AT_DATE                              :{BLACK}Denna tidtabell kommer starta den {STRING}
STR_TIMETABLE_STATUS_START_IN_SECONDS                           :{BLACK}Denna tidtabell kommer starta om {COMMA} sekunder

STR_TIMETABLE_START                                             :{BLACK}Starta tidtabell
STR_TIMETABLE_START_TOOLTIP                                     :{BLACK}Välj när denna tidtabell startar. Ctrl+Klick för jämn distribution av starterna för alla fordon som delar denna order, baserat på deras relativa ordning, om ordern är helt schemalagd

STR_TIMETABLE_START_SECONDS_QUERY                               :Sekunder tills tidtabellen startar

STR_TIMETABLE_CHANGE_TIME                                       :{BLACK}Ändra tid
STR_TIMETABLE_WAIT_TIME_TOOLTIP                                 :{BLACK}Ändra hur lång tid den markerade ordern bör ta. Ctrl+Klick för att ställa in tiden för alla ordrar

STR_TIMETABLE_CLEAR_TIME                                        :{BLACK}Rensa tid
STR_TIMETABLE_CLEAR_TIME_TOOLTIP                                :{BLACK}Ta bort tidsbegränsningen för den markerade ordern. Ctrl+Klick för att ta bort tidsbegränsningen för alla ordrar

STR_TIMETABLE_CHANGE_SPEED                                      :{BLACK}Ändra hastighetsgräns
STR_TIMETABLE_CHANGE_SPEED_TOOLTIP                              :{BLACK}Ändra den maximala hastigheten för den markerade ordern. Ctrl+Klick ställer in hastigheten för alla ordrar

STR_TIMETABLE_CLEAR_SPEED                                       :{BLACK}Rensa hastighetsgräns
STR_TIMETABLE_CLEAR_SPEED_TOOLTIP                               :{BLACK}Ta bort hastighetsbegränsningen för den markerade ordern. Ctrl+Klick för att ta bort hastighetsbegränsningen för alla ordrar

STR_TIMETABLE_RESET_LATENESS                                    :{BLACK}Rensa räknaren för sen ankomst
STR_TIMETABLE_RESET_LATENESS_TOOLTIP                            :{BLACK}Nollställ räknaren för sen ankomst så att fordonet kommer vara i tid. Ctrl+Klick för att nollställa hela gruppen så att det senaste fordonet kommer att vara i tid och alla andra blir tidiga

STR_TIMETABLE_AUTOFILL                                          :{BLACK}Fyll i automatiskt
STR_TIMETABLE_AUTOFILL_TOOLTIP                                  :{BLACK}Fyll i tidtabellen automatiskt med värden från nästa resa. Ctrl+klicka för att försöka behålla väntetiderna

STR_TIMETABLE_EXPECTED                                          :{BLACK}Förväntat
STR_TIMETABLE_SCHEDULED                                         :{BLACK}Schemalagt
STR_TIMETABLE_EXPECTED_TOOLTIP                                  :{BLACK}Ändra mellan förväntat och schemalagt

STR_TIMETABLE_ARRIVAL_DATE                                      :A: {COLOUR}{DATE_TINY}
STR_TIMETABLE_DEPARTURE_DATE                                    :D: {COLOUR}{DATE_TINY}
STR_TIMETABLE_ARRIVAL_SECONDS_IN_FUTURE                         :A: {COLOUR}{COMMA} sek
STR_TIMETABLE_DEPARTURE_SECONDS_IN_FUTURE                       :D: {COLOUR}{COMMA} sek


# Date window (for timetable)
STR_DATE_CAPTION                                                :{WHITE}Välj datum
STR_DATE_SET_DATE                                               :{BLACK}Välj datum
STR_DATE_SET_DATE_TOOLTIP                                       :{BLACK}Använd valt datum som startpunkt för den här tidtabellen
STR_DATE_DAY_TOOLTIP                                            :{BLACK}Välj dag
STR_DATE_MONTH_TOOLTIP                                          :{BLACK}Välj månad
STR_DATE_YEAR_TOOLTIP                                           :{BLACK}Välj år


# AI debug window
STR_AI_DEBUG                                                    :{WHITE}Felsökning av datorspelare/spelskript
STR_AI_DEBUG_NAME_AND_VERSION                                   :{BLACK}{STRING} (v{NUM})
STR_AI_DEBUG_NAME_TOOLTIP                                       :{BLACK}Namn på datorspelaren
STR_AI_DEBUG_SETTINGS                                           :{BLACK}Inställningar
STR_AI_DEBUG_SETTINGS_TOOLTIP                                   :{BLACK}Ändra inställningarna för spelskriptet
STR_AI_DEBUG_RELOAD                                             :{BLACK}Ladda om datorspelaren
STR_AI_DEBUG_RELOAD_TOOLTIP                                     :{BLACK}Stoppa datorspelaren, ladda om skriptet och starta sedan om datorspelaren
STR_AI_DEBUG_BREAK_STR_ON_OFF_TOOLTIP                           :{BLACK}Slå på/av brytning då datorspelares loggmeddelande matchar brytsträngen
STR_AI_DEBUG_BREAK_ON_LABEL                                     :{BLACK}Bryt på:
STR_AI_DEBUG_BREAK_STR_OSKTITLE                                 :{BLACK}Bryt på
STR_AI_DEBUG_BREAK_STR_TOOLTIP                                  :{BLACK}När ett loggmeddelande om datorspelare matchar angiven sträng så kommer spelet att pausas
STR_AI_DEBUG_MATCH_CASE                                         :{BLACK}Matcha VERSALER/gemener
STR_AI_DEBUG_MATCH_CASE_TOOLTIP                                 :{BLACK}Slå på/av matchning av VERSALER/gemener när datorspelares loggmeddelanden jämförs mot brytsträngen
STR_AI_DEBUG_CONTINUE                                           :{BLACK}Fortsätt
STR_AI_DEBUG_CONTINUE_TOOLTIP                                   :{BLACK}Opausa och låt datorspelaren fortsätta
STR_AI_DEBUG_SELECT_AI_TOOLTIP                                  :{BLACK}Visa felsökningsutskrifter för denna datorspelare. Ctrl+Klick för att öppna i ett nytt fönster
STR_AI_GAME_SCRIPT                                              :{BLACK}Spelskript
STR_AI_GAME_SCRIPT_TOOLTIP                                      :{BLACK}Visa felsökningsutskrifter för spelskript. Ctrl+Klick för att öppna i ett nytt fönster

STR_ERROR_AI_NO_AI_FOUND                                        :Ingen passande datorspelare hittades.{}Denna datorspelare är en test-datorspelare och kommer inte göra någonting.{}Du kan ladda ner nya datorspelare genom spelets 'Online-innehåll'-system
STR_ERROR_AI_PLEASE_REPORT_CRASH                                :{WHITE}Ett av skripten som körs har kraschat. Vänligen rapportera detta till datorspelarens skapare med en skärmdump av förstret 'Felsökning av datorspelare / spelskript'
STR_ERROR_AI_DEBUG_SERVER_ONLY                                  :{YELLOW}Felsökning av datorspelare / spelskript är bara tillgänglig för servern

# AI configuration window
STR_AI_CONFIG_CAPTION_AI                                        :{WHITE}Inställningar för AI
STR_AI_CONFIG_CAPTION_GAMESCRIPT                                :{WHITE}Inställningar för spelskript
STR_AI_CONFIG_GAMELIST_TOOLTIP                                  :{BLACK}Spelskriptet som kommer att läsas in i nästa spel
STR_AI_CONFIG_AILIST_TOOLTIP                                    :{BLACK}Datorspelare som kommer att läsas in i nästa spel
STR_AI_CONFIG_HUMAN_PLAYER                                      :Mänsklig spelare
STR_AI_CONFIG_RANDOM_AI                                         :Slumpa datorspelare
STR_AI_CONFIG_NONE                                              :(inget)
STR_AI_CONFIG_NAME_VERSION                                      :{STRING} {YELLOW}v{NUM}
STR_AI_CONFIG_MAX_COMPETITORS                                   :{LTBLUE}Max antal motståndare: {ORANGE}{COMMA}
STR_AI_CONFIG_COMPETITORS_INTERVAL                              :{LTBLUE}Intervall mellan start av motståndare: {ORANGE}{COMMA} minut{P "" er}

STR_AI_CONFIG_MOVE_UP                                           :{BLACK}Flytta upp
STR_AI_CONFIG_MOVE_UP_TOOLTIP                                   :{BLACK}Flytta upp vald datorspelare i listan
STR_AI_CONFIG_MOVE_DOWN                                         :{BLACK}Flytta ner
STR_AI_CONFIG_MOVE_DOWN_TOOLTIP                                 :{BLACK}Flytta ner vald datorspelare i listan

STR_AI_CONFIG_GAMESCRIPT                                        :{SILVER}Spelskript
STR_AI_CONFIG_GAMESCRIPT_PARAM                                  :{SILVER}Parametrar
STR_AI_CONFIG_AI                                                :{SILVER}Datorspelare

STR_AI_CONFIG_CHANGE_AI                                         :{BLACK}Välj datorspelare
STR_AI_CONFIG_CHANGE_GAMESCRIPT                                 :{BLACK}Välj spelskript
STR_AI_CONFIG_CHANGE_TOOLTIP                                    :{BLACK}Läs in ett annat skript. Ctrl+klick visar alla tillgängliga versioner
STR_AI_CONFIG_CONFIGURE                                         :{BLACK}Konfigurera
STR_AI_CONFIG_CONFIGURE_TOOLTIP                                 :{BLACK}Konfigurera datorspelarens parametrar

# Available AIs window
STR_AI_LIST_CAPTION                                             :{WHITE}Tillgängliga {STRING}
STR_AI_LIST_CAPTION_AI                                          :Datorspelare
STR_AI_LIST_CAPTION_GAMESCRIPT                                  :Spelskript
STR_AI_LIST_TOOLTIP                                             :{BLACK}Klicka för att välja en datorspelare

STR_AI_LIST_AUTHOR                                              :{LTBLUE}Upphovsman: {ORANGE}{STRING}
STR_AI_LIST_VERSION                                             :{LTBLUE}Version: {ORANGE}{NUM}
STR_AI_LIST_URL                                                 :{LTBLUE}URL: {ORANGE}{STRING}

STR_AI_LIST_ACCEPT                                              :{BLACK}Acceptera
STR_AI_LIST_ACCEPT_TOOLTIP                                      :{BLACK}Välj markerad datorspelare
STR_AI_LIST_CANCEL                                              :{BLACK}Avbryt
STR_AI_LIST_CANCEL_TOOLTIP                                      :{BLACK}Ändra inte datorspelare

STR_SCREENSHOT_CAPTION                                          :{WHITE}Ta en skärmdump
STR_SCREENSHOT_SCREENSHOT                                       :{BLACK}Vanlig skärmdump
STR_SCREENSHOT_ZOOMIN_SCREENSHOT                                :{BLACK}Fullt inzoomad skärmdump
STR_SCREENSHOT_DEFAULTZOOM_SCREENSHOT                           :{BLACK}Skärmdump med grundinställd zoomnivå
STR_SCREENSHOT_WORLD_SCREENSHOT                                 :{BLACK}Skärmdump med hela kartan
STR_SCREENSHOT_HEIGHTMAP_SCREENSHOT                             :{BLACK}Skärmdump av höjdkarta
STR_SCREENSHOT_MINIMAP_SCREENSHOT                               :{BLACK}Skärmdump av miniatyrkartan

# Script Parameters
STR_AI_SETTINGS_CAPTION                                         :{WHITE}{STRING} Parametrar
STR_AI_SETTINGS_CAPTION_AI                                      :Datorspelare
STR_AI_SETTINGS_CAPTION_GAMESCRIPT                              :Spelskript
STR_AI_SETTINGS_CLOSE                                           :{BLACK}Stäng
STR_AI_SETTINGS_RESET                                           :{BLACK}Återställ
STR_AI_SETTINGS_SETTING                                         :{STRING}: {ORANGE}{STRING}
STR_AI_SETTINGS_SETTING_DEVIATION                               :{STRING}: {ORANGE}[{STRING}, {STRING}]
STR_AI_SETTINGS_JUST_DEVIATION                                  :[{STRING}, {STRING}]


# Textfile window
STR_TEXTFILE_JUMPLIST                                           :{WHITE}Innehållsförteckning
STR_TEXTFILE_JUMPLIST_TOOLTIP                                   :{BLACK}Hoppa snabbt till en sektion i den uppvisade filen via denna lista
STR_TEXTFILE_JUMPLIST_ITEM                                      :{WHITE}{STRING}
STR_TEXTFILE_NAVBACK_TOOLTIP                                    :{BLACK}Gå bakåt i navigationshistoriken
STR_TEXTFILE_NAVFORWARD_TOOLTIP                                 :{BLACK}Gå framåt igen i navigationshistoriken
STR_TEXTFILE_WRAP_TEXT                                          :{WHITE}Använd radbrytning
STR_TEXTFILE_WRAP_TEXT_TOOLTIP                                  :{BLACK}Bryt rader så att all text får plats i fönstret utan att man behöver skrolla
STR_TEXTFILE_VIEW_README                                        :{BLACK}Manual
STR_TEXTFILE_VIEW_README_TOOLTIP                                :Visa manual för detta innehåll
STR_TEXTFILE_VIEW_CHANGELOG                                     :{BLACK}Ändringshistorik
STR_TEXTFILE_VIEW_CHANGELOG_TOOLTIP                             :Visa ändringshistorik för detta innehåll
STR_TEXTFILE_VIEW_LICENCE                                       :{BLACK}Licens
STR_TEXTFILE_VIEW_LICENCE_TOOLTIP                               :Visa licens för detta innehåll
###length 5
STR_TEXTFILE_README_CAPTION                                     :{WHITE} {STRING}-manual för {STRING}
STR_TEXTFILE_CHANGELOG_CAPTION                                  :{WHITE}Ändringshistorik för {STRING} {STRING}
STR_TEXTFILE_LICENCE_CAPTION                                    :{WHITE}Licens för {STRING}{STRING}
STR_TEXTFILE_SURVEY_RESULT_CAPTION                              :{WHITE}Förhandsgranskning av enkätresultat.
STR_TEXTFILE_GAME_MANUAL_CAPTION                                :{WHITE}OpenTTD-dokument '{STRING}'


# Vehicle loading indicators
STR_PERCENT_UP_SMALL                                            :{TINY_FONT}{WHITE}{NUM}%{UP_ARROW}
STR_PERCENT_UP                                                  :{WHITE}{NUM}%{UP_ARROW}
STR_PERCENT_DOWN_SMALL                                          :{TINY_FONT}{WHITE}{NUM}%{DOWN_ARROW}
STR_PERCENT_DOWN                                                :{WHITE}{NUM}%{DOWN_ARROW}
STR_PERCENT_UP_DOWN_SMALL                                       :{TINY_FONT}{WHITE}{NUM}%{UP_ARROW}{DOWN_ARROW}
STR_PERCENT_UP_DOWN                                             :{WHITE}{NUM}%{UP_ARROW}{DOWN_ARROW}
STR_PERCENT_NONE_SMALL                                          :{TINY_FONT}{WHITE}{NUM}%
STR_PERCENT_NONE                                                :{WHITE}{NUM}%

# Income 'floats'
STR_INCOME_FLOAT_COST_SMALL                                     :{TINY_FONT}{RED}Kostnad: {CURRENCY_LONG}
STR_INCOME_FLOAT_COST                                           :{RED}Kostnad: {CURRENCY_LONG}
STR_INCOME_FLOAT_INCOME_SMALL                                   :{TINY_FONT}{GREEN}Inkomst: {CURRENCY_LONG}
STR_INCOME_FLOAT_INCOME                                         :{GREEN}Inkomst: {CURRENCY_LONG}
STR_FEEDER_TINY                                                 :{TINY_FONT}{YELLOW}Överföring: {CURRENCY_LONG}
STR_FEEDER                                                      :{YELLOW}Överföring: {CURRENCY_LONG}
STR_FEEDER_INCOME_TINY                                          :{TINY_FONT}{YELLOW}Överföring: {CURRENCY_LONG}{WHITE} / {GREEN}Inkomst: {CURRENCY_LONG}
STR_FEEDER_INCOME                                               :{YELLOW}Överföring: {CURRENCY_LONG}{WHITE} / {GREEN}Inkomst: {CURRENCY_LONG}
STR_FEEDER_COST_TINY                                            :{TINY_FONT}{YELLOW}Överföring: {CURRENCY_LONG}{WHITE} / {RED}Kostnad: {CURRENCY_LONG}
STR_FEEDER_COST                                                 :{YELLOW}Överföring: {CURRENCY_LONG}{WHITE} / {RED}Kostnad: {CURRENCY_LONG}
STR_MESSAGE_ESTIMATED_COST                                      :{WHITE}Uppskattad kostnad: {CURRENCY_LONG}
STR_MESSAGE_ESTIMATED_INCOME                                    :{WHITE}Uppskattad inkomst: {CURRENCY_LONG}

# Saveload messages
STR_ERROR_SAVE_STILL_IN_PROGRESS                                :{WHITE}Sparar fortfarande,{}vänta tills det är slutfört!
STR_ERROR_AUTOSAVE_FAILED                                       :{WHITE}Autosparning misslyckades
STR_ERROR_UNABLE_TO_READ_DRIVE                                  :{BLACK}Kan inte läsa från disk
STR_ERROR_GAME_SAVE_FAILED                                      :{WHITE}Sparandet av spelet misslyckades{}{STRING}
STR_ERROR_UNABLE_TO_DELETE_FILE                                 :{WHITE}Kan inte ta bort filen
STR_ERROR_GAME_LOAD_FAILED                                      :{WHITE}Inläsningen av spelet misslyckades{}{STRING}
STR_GAME_SAVELOAD_ERROR_BROKEN_INTERNAL_ERROR                   :Internt fel: {STRING}
STR_GAME_SAVELOAD_ERROR_BROKEN_SAVEGAME                         :Trasig sparfil - {STRING}
STR_GAME_SAVELOAD_ERROR_TOO_NEW_SAVEGAME                        :Sparfilen är gjord med en nyare version
STR_GAME_SAVELOAD_ERROR_FILE_NOT_READABLE                       :Filen är inte läsbar
STR_GAME_SAVELOAD_ERROR_FILE_NOT_WRITEABLE                      :Filen är inte skrivbar
STR_GAME_SAVELOAD_ERROR_DATA_INTEGRITY_CHECK_FAILED             :Integritetskontrollen på datan misslyckades
STR_GAME_SAVELOAD_ERROR_PATCHPACK                               :Sparat spel är från en modifierad version
STR_GAME_SAVELOAD_NOT_AVAILABLE                                 :<not available>
STR_WARNING_LOADGAME_REMOVED_TRAMS                              :{WHITE}Spelet sparades i en version som ej stöder spårvagn. Alla spårvagnar har tagits bort

# Map generation messages
STR_ERROR_COULD_NOT_CREATE_TOWN                                 :{WHITE}Generering av kartan avbruten...{}... ingen lämplig plats för någon stad
STR_ERROR_NO_TOWN_IN_SCENARIO                                   :{WHITE}... det finns ingen stad i detta scenario

STR_ERROR_PNGMAP                                                :{WHITE}Kan inte ladda landskap från PNG...
STR_ERROR_PNGMAP_FILE_NOT_FOUND                                 :{WHITE}... hittar inte filen
STR_ERROR_PNGMAP_IMAGE_TYPE                                     :{WHITE}... kunde inte konvertera bildtyp. 8 eller 24-bitars PNG-bild krävs
STR_ERROR_PNGMAP_MISC                                           :{WHITE}... något gick fel (förmodligen korrupt fil)

STR_ERROR_BMPMAP                                                :{WHITE}Kan inte ladda landskap från BMP...
STR_ERROR_BMPMAP_IMAGE_TYPE                                     :{WHITE}... kunde inte konvertera bildformat

STR_ERROR_HEIGHTMAP_TOO_LARGE                                   :{WHITE}... för stor bild

STR_WARNING_HEIGHTMAP_SCALE_CAPTION                             :{WHITE}Skala-varning
STR_WARNING_HEIGHTMAP_SCALE_MESSAGE                             :{YELLOW}För stora storleksändringar av källkarta är inte rekomenderat. Fortsätt med generering?

# Soundset messages
STR_WARNING_FALLBACK_SOUNDSET                                   :{WHITE}Endast ett reservdata-ljudsett hittades. Om du vill ha ljud, installera ett ljudsett via nedladdningssystemet

# Screenshot related messages
STR_WARNING_SCREENSHOT_SIZE_CAPTION                             :{WHITE}Gigantisk skärmdump
STR_WARNING_SCREENSHOT_SIZE_MESSAGE                             :{YELLOW}Skärmdumpen kommer ha en upplösning av {COMMA} x {COMMA} pixlar. Tagandet av skärmdumpen kan ta en stund. Vill du fortsätta?

STR_MESSAGE_HEIGHTMAP_SUCCESSFULLY                              :{WHITE}Höjdkarta sparad som '{STRING}'. Högsta punkten är {NUM}
STR_MESSAGE_SCREENSHOT_SUCCESSFULLY                             :{WHITE}Skärmdump sparades som '{STRING}'
STR_ERROR_SCREENSHOT_FAILED                                     :{WHITE}Skärmdump misslyckades!

# Error message titles
STR_ERROR_MESSAGE_CAPTION                                       :{YELLOW}Meddelande
STR_ERROR_MESSAGE_CAPTION_OTHER_COMPANY                         :{YELLOW}Meddelande från {STRING}

# Generic construction errors
STR_ERROR_OFF_EDGE_OF_MAP                                       :{WHITE}Utanför kanten
STR_ERROR_TOO_CLOSE_TO_EDGE_OF_MAP                              :{WHITE}För nära kanten av kartan
STR_ERROR_NOT_ENOUGH_CASH_REQUIRES_CURRENCY                     :{WHITE}Inte tillräckligt med pengar - kräver {CURRENCY_LONG}
STR_ERROR_FLAT_LAND_REQUIRED                                    :{WHITE}Platt mark krävs
STR_ERROR_LAND_SLOPED_IN_WRONG_DIRECTION                        :{WHITE}Marken lutar åt fel håll
STR_ERROR_CAN_T_DO_THIS                                         :{WHITE}Kan inte utföra detta...
STR_ERROR_BUILDING_MUST_BE_DEMOLISHED                           :{WHITE}Byggnad måste rivas först
STR_ERROR_CAN_T_CLEAR_THIS_AREA                                 :{WHITE}Kan inte röja området...
STR_ERROR_SITE_UNSUITABLE                                       :{WHITE}... platsen passar inte
STR_ERROR_ALREADY_BUILT                                         :{WHITE}... redan byggd
STR_ERROR_OWNED_BY                                              :{WHITE}... ägs av {STRING}
STR_ERROR_AREA_IS_OWNED_BY_ANOTHER                              :{WHITE}... området ägs av ett annat företag
STR_ERROR_TERRAFORM_LIMIT_REACHED                               :{WHITE}... landskapsarkitektursbegränsning uppnådd
STR_ERROR_CLEARING_LIMIT_REACHED                                :{WHITE}... rutrensningsbegränsning uppnådd
STR_ERROR_TREE_PLANT_LIMIT_REACHED                              :{WHITE}... trädplanteringsbegränsning uppnådd
STR_ERROR_NAME_MUST_BE_UNIQUE                                   :{WHITE}Namnet måste vara unikt
STR_ERROR_GENERIC_OBJECT_IN_THE_WAY                             :{WHITE}{1:STRING} i vägen
STR_ERROR_NOT_ALLOWED_WHILE_PAUSED                              :{WHITE}Inte tillåtet när spelet är pausat

# Local authority errors
STR_ERROR_LOCAL_AUTHORITY_REFUSES_TO_ALLOW_THIS                 :{WHITE}De lokala myndigheterna i {TOWN} tillåter inte detta
STR_ERROR_LOCAL_AUTHORITY_REFUSES_AIRPORT                       :{WHITE}De lokala myndigheterna i {TOWN} tillåter inte att ytterligare en flygplats byggs i staden
STR_ERROR_LOCAL_AUTHORITY_REFUSES_NOISE                         :{WHITE}De lokala myndigheterna i {TOWN} vägrar ge tillåtelse att bygga en flygplats på grund av ljudproblem
STR_ERROR_BRIBE_FAILED                                          :{WHITE}Ditt mutningsförsök upptäcktes av en regional granskare

# Levelling errors
STR_ERROR_CAN_T_RAISE_LAND_HERE                                 :{WHITE}Kan inte höja marken här...
STR_ERROR_CAN_T_LOWER_LAND_HERE                                 :{WHITE}Kan inte sänka marken här...
STR_ERROR_CAN_T_LEVEL_LAND_HERE                                 :{WHITE}Kan inte jämna ut land här...
STR_ERROR_EXCAVATION_WOULD_DAMAGE                               :{WHITE}Utgrävning skulle förstöra tunnel
STR_ERROR_ALREADY_AT_SEA_LEVEL                                  :{WHITE}Redan på havsnivå
STR_ERROR_TOO_HIGH                                              :{WHITE}För hög
STR_ERROR_ALREADY_LEVELLED                                      :{WHITE}... redan platt
STR_ERROR_BRIDGE_TOO_HIGH_AFTER_LOWER_LAND                      :{WHITE}Efteråt skulle bron ovanför vara för hög.

# Company related errors
STR_ERROR_CAN_T_CHANGE_COMPANY_NAME                             :{WHITE}Kan inte ändra företagsnamn...
STR_ERROR_CAN_T_CHANGE_PRESIDENT                                :{WHITE}Kan inte ändra namnet på VD:n...

STR_ERROR_MAXIMUM_PERMITTED_LOAN                                :{WHITE}... maximal storlek på lånet är {CURRENCY_LONG}
STR_ERROR_CAN_T_BORROW_ANY_MORE_MONEY                           :{WHITE}Kan inte låna mer pengar...
STR_ERROR_LOAN_ALREADY_REPAYED                                  :{WHITE}... lånet är redan återbetalt
STR_ERROR_CURRENCY_REQUIRED                                     :{WHITE}... {CURRENCY_LONG} krävs
STR_ERROR_CAN_T_REPAY_LOAN                                      :{WHITE}Kan inte återbetala lånet...
STR_ERROR_INSUFFICIENT_FUNDS                                    :{WHITE}Kan inte ge bort pengar som är lånade från banken...
STR_ERROR_CAN_T_GIVE_MONEY                                      :{WHITE}Kan ej ge pengar till detta företaget...
STR_ERROR_CAN_T_BUY_COMPANY                                     :{WHITE}Kan inte köpa företag...
STR_ERROR_CAN_T_BUILD_COMPANY_HEADQUARTERS                      :{WHITE}Kan inte bygga huvudkontor här...

# Town related errors
STR_ERROR_CAN_T_GENERATE_TOWN                                   :{WHITE}Kan inte bygga några städer
STR_ERROR_CAN_T_RENAME_TOWN                                     :{WHITE}Kan inte byta namn på stad...
STR_ERROR_CAN_T_FOUND_TOWN_HERE                                 :{WHITE}Kan inte grunda stad här...
STR_ERROR_CAN_T_EXPAND_TOWN                                     :{WHITE}Kan inte expandera stad...
STR_ERROR_TOO_CLOSE_TO_EDGE_OF_MAP_SUB                          :{WHITE}... för nära kartans kant
STR_ERROR_TOO_CLOSE_TO_ANOTHER_TOWN                             :{WHITE}... för nära en annan stad
STR_ERROR_TOO_MANY_TOWNS                                        :{WHITE}... för många städer
STR_ERROR_NO_SPACE_FOR_TOWN                                     :{WHITE}... det finns ingen plats kvar på kartan
STR_ERROR_ROAD_WORKS_IN_PROGRESS                                :{WHITE}Vägarbete pågår
STR_ERROR_TOWN_CAN_T_DELETE                                     :{WHITE}Kan inte ta bort den här staden...{}En station eller depå refererar till staden eller så kan inte en stadsägd ruta tas bort.
STR_ERROR_STATUE_NO_SUITABLE_PLACE                              :{WHITE}... det finns ingen lämplig plats för en staty i stadens centrum

# Industry related errors
STR_ERROR_TOO_MANY_INDUSTRIES                                   :{WHITE}... för många industrier
STR_ERROR_CAN_T_GENERATE_INDUSTRIES                             :{WHITE}Kan inte generera industrier...
STR_ERROR_CAN_T_BUILD_HERE                                      :{WHITE}Kan inte bygga {STRING} här...
STR_ERROR_CAN_T_CONSTRUCT_THIS_INDUSTRY                         :{WHITE}Kan inte bygga denna typ av industri här...
STR_ERROR_CAN_T_PROSPECT_INDUSTRY                               :{WHITE}Kan inte prospektera för industrin...
STR_ERROR_INDUSTRY_TOO_CLOSE                                    :{WHITE}... för nära en annan industri
STR_ERROR_MUST_FOUND_TOWN_FIRST                                 :{WHITE}... måste grunda stad först
STR_ERROR_ONLY_ONE_ALLOWED_PER_TOWN                             :{WHITE}... endast en per stad
STR_ERROR_CAN_ONLY_BE_BUILT_IN_TOWNS_WITH_POPULATION_OF_1200    :{WHITE}... kan bara byggas i städer med minst 1200 invånare
STR_ERROR_CAN_ONLY_BE_BUILT_IN_RAINFOREST                       :{WHITE}... kan bara byggas i regnskogsområden
STR_ERROR_CAN_ONLY_BE_BUILT_IN_DESERT                           :{WHITE}... kan bara byggas i ökenområden
STR_ERROR_CAN_ONLY_BE_BUILT_IN_TOWNS                            :{WHITE}... kan bara byggas i städer (ersätter hus)
STR_ERROR_CAN_ONLY_BE_BUILT_NEAR_TOWN_CENTER                    :{WHITE}... kan bara byggas nära stadskärnor
STR_ERROR_CAN_ONLY_BE_BUILT_IN_LOW_AREAS                        :{WHITE}... kan bara byggas i låglandsområden
STR_ERROR_CAN_ONLY_BE_POSITIONED                                :{WHITE}... kan bara placeras nära kartans kant
STR_ERROR_FOREST_CAN_ONLY_BE_PLANTED                            :{WHITE}... skog kan bara planteras ovanför snögränsen
STR_ERROR_CAN_ONLY_BE_BUILT_ABOVE_SNOW_LINE                     :{WHITE}... kan endast byggas ovanför snögränsen
STR_ERROR_CAN_ONLY_BE_BUILT_BELOW_SNOW_LINE                     :{WHITE}... kan endast byggas nedanför snögränsen

STR_ERROR_PROSPECTING_WAS_UNLUCKY                               :{WHITE}Finansieringen misslyckades att prospektera på grund av otur; försök igen
STR_ERROR_NO_SUITABLE_PLACES_FOR_PROSPECTING                    :{WHITE}Det fanns inga lämpliga platser för att prospektera för denna industri
STR_ERROR_NO_SUITABLE_PLACES_FOR_INDUSTRIES                     :{WHITE}Det fanns inga lämpliga platser för '{STRING}'-industrier
STR_ERROR_NO_SUITABLE_PLACES_FOR_INDUSTRIES_EXPLANATION         :{WHITE}Ändra parametrarna för kartgenereringen för att skapa en bättre karta

# Station construction related errors
STR_ERROR_CAN_T_BUILD_RAILROAD_STATION                          :{WHITE}Kan inte bygga järnvägsstation här...
STR_ERROR_CAN_T_BUILD_BUS_STATION                               :{WHITE}Kan inte bygga busshållplats...
STR_ERROR_CAN_T_BUILD_TRUCK_STATION                             :{WHITE}Kan inte bygga lastbrygga...
STR_ERROR_CAN_T_BUILD_PASSENGER_TRAM_STATION                    :{WHITE}Kan inte bygga passagerarspårvagnsstation...
STR_ERROR_CAN_T_BUILD_CARGO_TRAM_STATION                        :{WHITE}Kan inte bygga fraktspårvagnsstation...
STR_ERROR_CAN_T_BUILD_DOCK_HERE                                 :{WHITE}Kan inte bygga hamn här...
STR_ERROR_CAN_T_BUILD_AIRPORT_HERE                              :{WHITE}Kan inte bygga flygplats här...

STR_ERROR_ADJOINS_MORE_THAN_ONE_EXISTING                        :{WHITE}Angränsar till mer än en station/hållplats
STR_ERROR_STATION_TOO_SPREAD_OUT                                :{WHITE}... stationen för utspridd
STR_ERROR_TOO_MANY_STATIONS_LOADING                             :{WHITE}För många stationer/hållplatser
STR_ERROR_TOO_MANY_STATION_SPECS                                :{WHITE}För många delar på järnvägsstationen
STR_ERROR_TOO_MANY_BUS_STOPS                                    :{WHITE}För många busshållplatser
STR_ERROR_TOO_MANY_TRUCK_STOPS                                  :{WHITE}För många lastbryggor
STR_ERROR_TOO_CLOSE_TO_ANOTHER_DOCK                             :{WHITE}För nära en annan hamn
STR_ERROR_TOO_CLOSE_TO_ANOTHER_AIRPORT                          :{WHITE}För nära en annan flygplats
STR_ERROR_CAN_T_RENAME_STATION                                  :{WHITE}Kan inte byta namn på station...
STR_ERROR_DRIVE_THROUGH_ON_TOWN_ROAD                            :{WHITE}... detta är en väg som ägs av en stad
STR_ERROR_DRIVE_THROUGH_DIRECTION                               :{WHITE}... vägen pekar i fel riktning
STR_ERROR_DRIVE_THROUGH_CORNER                                  :{WHITE}... genomfartshållplatser kan inte ha gatuhörn
STR_ERROR_DRIVE_THROUGH_JUNCTION                                :{WHITE}... genomfartshållplatser kan inte ha korsningar

# Station destruction related errors
STR_ERROR_CAN_T_REMOVE_PART_OF_STATION                          :{WHITE}Kan ej ta bort del av station...
STR_ERROR_MUST_REMOVE_RAILWAY_STATION_FIRST                     :{WHITE}Måste ta bort tågstationen först
STR_ERROR_CAN_T_REMOVE_BUS_STATION                              :{WHITE}Kan inte ta bort busstation...
STR_ERROR_CAN_T_REMOVE_TRUCK_STATION                            :{WHITE}Kan inte ta bort lastbrygga...
STR_ERROR_CAN_T_REMOVE_PASSENGER_TRAM_STATION                   :{WHITE}Kan inte ta bort passagerarspårvagnsstation...
STR_ERROR_CAN_T_REMOVE_CARGO_TRAM_STATION                       :{WHITE}Kan inte ta bort fraktspårvagnsstation...
STR_ERROR_MUST_REMOVE_ROAD_STOP_FIRST                           :{WHITE}Måste ta bort vägstopp först
STR_ERROR_THERE_IS_NO_STATION                                   :{WHITE}... det finns ingen station här

STR_ERROR_MUST_DEMOLISH_RAILROAD                                :{WHITE}Måste riva järnvägsstation först
STR_ERROR_MUST_DEMOLISH_BUS_STATION_FIRST                       :{WHITE}Måste riva busshållplats först
STR_ERROR_MUST_DEMOLISH_TRUCK_STATION_FIRST                     :{WHITE}Måste riva lastbrygga först
STR_ERROR_MUST_DEMOLISH_PASSENGER_TRAM_STATION_FIRST            :{WHITE}Måste ta bort passagerarspårvagnsstation först
STR_ERROR_MUST_DEMOLISH_CARGO_TRAM_STATION_FIRST                :{WHITE}Måste ta bort fraktspårvagnsstation först
STR_ERROR_MUST_DEMOLISH_DOCK_FIRST                              :{WHITE}Måste riva hamn först
STR_ERROR_MUST_DEMOLISH_AIRPORT_FIRST                           :{WHITE}Måste riva flygplats först

# Waypoint related errors
STR_ERROR_WAYPOINT_ADJOINS_MORE_THAN_ONE_EXISTING               :{WHITE}Gränsar mot mer än ett existerande riktmärke
STR_ERROR_TOO_CLOSE_TO_ANOTHER_WAYPOINT                         :{WHITE}... för nära ett annat riktmärke

STR_ERROR_CAN_T_BUILD_TRAIN_WAYPOINT                            :{WHITE}Kan inte bygga riktmärke här...
STR_ERROR_CAN_T_POSITION_BUOY_HERE                              :{WHITE}Kan inte placera boj här...
STR_ERROR_CAN_T_CHANGE_WAYPOINT_NAME                            :{WHITE}Kan inte ändra riktmärkets namn...

STR_ERROR_CAN_T_REMOVE_TRAIN_WAYPOINT                           :{WHITE}Kan inte ta bort riktmärke här...
STR_ERROR_MUST_REMOVE_RAILWAYPOINT_FIRST                        :{WHITE}Måste ta bort riktmärke först
STR_ERROR_BUOY_IN_THE_WAY                                       :{WHITE}... boj i vägen
STR_ERROR_BUOY_IS_IN_USE                                        :{WHITE}... bojen används av ett annat företag!

# Depot related errors
STR_ERROR_CAN_T_BUILD_TRAIN_DEPOT                               :{WHITE}Kan inte bygga depå här...
STR_ERROR_CAN_T_BUILD_ROAD_DEPOT                                :{WHITE}Kan inte bygga vägfordonsdepå här...
STR_ERROR_CAN_T_BUILD_TRAM_DEPOT                                :{WHITE}Kan inte bygga spårvagnsdepå här...
STR_ERROR_CAN_T_BUILD_SHIP_DEPOT                                :{WHITE}Kan inte bygga skeppsdepå här...

STR_ERROR_CAN_T_RENAME_DEPOT                                    :{WHITE}Kan inte byta namn på terminal

STR_ERROR_TRAIN_MUST_BE_STOPPED_INSIDE_DEPOT                    :{WHITE}... måste stoppas i en depå
STR_ERROR_ROAD_VEHICLE_MUST_BE_STOPPED_INSIDE_DEPOT             :{WHITE}... måste stoppas i en depå
STR_ERROR_SHIP_MUST_BE_STOPPED_INSIDE_DEPOT                     :{WHITE}... måste stoppas i en depå
STR_ERROR_AIRCRAFT_MUST_BE_STOPPED_INSIDE_HANGAR                :{WHITE}... måste stoppas i en hangar

STR_ERROR_TRAINS_CAN_ONLY_BE_ALTERED_INSIDE_A_DEPOT             :{WHITE}Tåg kan bara ändras när det står stilla inuti en depå
STR_ERROR_TRAIN_TOO_LONG                                        :{WHITE}Tåg för långt
STR_ERROR_CAN_T_REVERSE_DIRECTION_RAIL_VEHICLE                  :{WHITE}Kan inte byta fordonets riktning...
STR_ERROR_CAN_T_REVERSE_DIRECTION_RAIL_VEHICLE_MULTIPLE_UNITS   :{WHITE}... består av flera delar
STR_ERROR_INCOMPATIBLE_RAIL_TYPES                               :Fel järnvägstyp

STR_ERROR_CAN_T_MOVE_VEHICLE                                    :{WHITE}Kan inte flytta fordon...
STR_ERROR_REAR_ENGINE_FOLLOW_FRONT                              :{WHITE}Det bakre loket kommer alltid följa med det tillhörande främre loket
STR_ERROR_UNABLE_TO_FIND_ROUTE_TO                               :{WHITE}Kan inte hitta vägen till närmaste depå
STR_ERROR_UNABLE_TO_FIND_LOCAL_DEPOT                            :{WHITE}Kan inte hitta till lokal depå

STR_ERROR_DEPOT_WRONG_DEPOT_TYPE                                :Felaktig depå-typ

# Depot unbunching related errors
STR_ERROR_UNBUNCHING_ONLY_ONE_ALLOWED                           :{WHITE}... kan endast inneha en utglesningsorder
STR_ERROR_UNBUNCHING_NO_FULL_LOAD                               :{WHITE}... kan inte använda fulla lastordrar när fordonet har en utglesningsorder
STR_ERROR_UNBUNCHING_NO_UNBUNCHING_FULL_LOAD                    :{WHITE}... kan inte glesa ut ett fordon med en full lastorder
STR_ERROR_UNBUNCHING_NO_CONDITIONAL                             :{WHITE}... kan inte använda villkorade ordrar när fordonet har en utglesningsorder
STR_ERROR_UNBUNCHING_NO_UNBUNCHING_CONDITIONAL                  :{WHITE}... kan inte glesa ut ett fordon med en villkorad order

# Autoreplace related errors
STR_ERROR_TRAIN_TOO_LONG_AFTER_REPLACEMENT                      :{WHITE}{VEHICLE} är för långt efter utbyte
STR_ERROR_AUTOREPLACE_NOTHING_TO_DO                             :{WHITE}Inga regler för automatisk förnyelse/utbyte av fordon är aktiverade
STR_ERROR_AUTOREPLACE_MONEY_LIMIT                               :(pengagräns)
STR_ERROR_AUTOREPLACE_INCOMPATIBLE_CARGO                        :{WHITE}Nya fordonet kan ej bära {STRING}
STR_ERROR_AUTOREPLACE_INCOMPATIBLE_REFIT                        :{WHITE}Nytt fordon kan inte anpassas till order {NUM}

# Rail construction errors
STR_ERROR_IMPOSSIBLE_TRACK_COMBINATION                          :{WHITE}Omöjlig kombination av spår
STR_ERROR_MUST_REMOVE_SIGNALS_FIRST                             :{WHITE}Måste ta bort signaler först
STR_ERROR_NO_SUITABLE_RAILROAD_TRACK                            :{WHITE}Inget passande järnvägsspår
STR_ERROR_MUST_REMOVE_RAILROAD_TRACK                            :{WHITE}Måste ta bort järnväg först
STR_ERROR_CROSSING_ON_ONEWAY_ROAD                               :{WHITE}Vägen är enkelriktad eller blockerad
STR_ERROR_CROSSING_DISALLOWED_RAIL                              :{WHITE}Plankorsningar är inte tillåtna för denna typ av spår
STR_ERROR_CROSSING_DISALLOWED_ROAD                              :{WHITE}Plankorsningar är inte tillåtna för denna vägtyp
STR_ERROR_CAN_T_BUILD_SIGNALS_HERE                              :{WHITE}Kan inte bygga signaler här...
STR_ERROR_CAN_T_BUILD_RAILROAD_TRACK                            :{WHITE}Kan inte bygga järnvägsspår här...
STR_ERROR_CAN_T_REMOVE_RAILROAD_TRACK                           :{WHITE}Kan inte ta bort järnvägspår här...
STR_ERROR_CAN_T_REMOVE_SIGNALS_FROM                             :{WHITE}Kan inte ta bort signaler här...
STR_ERROR_SIGNAL_CAN_T_CONVERT_SIGNALS_HERE                     :{WHITE}Kan inte konvertera signaler här...
STR_ERROR_THERE_IS_NO_RAILROAD_TRACK                            :{WHITE}... det finns inget järnvägsspår
STR_ERROR_THERE_ARE_NO_SIGNALS                                  :{WHITE}... det finns inga signaler

STR_ERROR_CAN_T_CONVERT_RAIL                                    :{WHITE}Kan inte konvertera spårtyp här...

# Road construction errors
STR_ERROR_MUST_REMOVE_ROAD_FIRST                                :{WHITE}Måste ta bort väg först
STR_ERROR_ONEWAY_ROADS_CAN_T_HAVE_JUNCTION                      :{WHITE}... enkelriktade vägar kan inte ha korsningar
STR_ERROR_CAN_T_BUILD_ROAD_HERE                                 :{WHITE}Kan inte bygga väg här...
STR_ERROR_CAN_T_BUILD_TRAMWAY_HERE                              :{WHITE}Kan inte bygga spårvagnsräls här...
STR_ERROR_CAN_T_REMOVE_ROAD_FROM                                :{WHITE}Kan inte ta bort väg här...
STR_ERROR_CAN_T_REMOVE_TRAMWAY_FROM                             :{WHITE}Kan inte ta bort spårvagnsrälsen härifrån...
STR_ERROR_THERE_IS_NO_ROAD                                      :{WHITE}... det finns ingen väg
STR_ERROR_THERE_IS_NO_TRAMWAY                                   :{WHITE}... det finns ingen spårvagnsräls
STR_ERROR_CAN_T_CONVERT_ROAD                                    :{WHITE}Kan inte konvertera vägtyp här...
STR_ERROR_CAN_T_CONVERT_TRAMWAY                                 :{WHITE}Kan inte konvertera spårvagnstyp här...
STR_ERROR_NO_SUITABLE_ROAD                                      :{WHITE}Ingen lämplig väg
STR_ERROR_NO_SUITABLE_TRAMWAY                                   :{WHITE}Ingen passande spårväg

# Waterway construction errors
STR_ERROR_CAN_T_BUILD_CANALS                                    :{WHITE}Kan inte bygga kanaler här...
STR_ERROR_CAN_T_BUILD_LOCKS                                     :{WHITE}Kan inte bygga slussar här...
STR_ERROR_CAN_T_PLACE_RIVERS                                    :{WHITE}Kan inte placera flod här...
STR_ERROR_MUST_BE_BUILT_ON_WATER                                :{WHITE}... måste byggas på vatten
STR_ERROR_CAN_T_BUILD_ON_WATER                                  :{WHITE}... kan inte bygga på vatten
STR_ERROR_CAN_T_BUILD_ON_SEA                                    :{WHITE}... kan inte bygga på öppet vatten
STR_ERROR_CAN_T_BUILD_ON_CANAL                                  :{WHITE}... kan inte bygga på kanal
STR_ERROR_CAN_T_BUILD_ON_RIVER                                  :{WHITE}... kan inte bygga på flod
STR_ERROR_MUST_DEMOLISH_CANAL_FIRST                             :{WHITE}Måste först ta bort kanalen
STR_ERROR_CAN_T_BUILD_AQUEDUCT_HERE                             :{WHITE}Kan inte bygga akvedukt här...

# Tree related errors
STR_ERROR_TREE_ALREADY_HERE                                     :{WHITE}... träd redan här
STR_ERROR_TREE_WRONG_TERRAIN_FOR_TREE_TYPE                      :{WHITE}... fel sorts terräng för trädtyp
STR_ERROR_CAN_T_PLANT_TREE_HERE                                 :{WHITE}Kan inte plantera träd här...

# Bridge related errors
STR_ERROR_CAN_T_BUILD_BRIDGE_HERE                               :{WHITE}Kan inte bygga bro här...
STR_ERROR_MUST_DEMOLISH_BRIDGE_FIRST                            :{WHITE}Måste riva bro först
STR_ERROR_CAN_T_START_AND_END_ON                                :{WHITE}Kan inte börja och sluta på samma plats
STR_ERROR_BRIDGEHEADS_NOT_SAME_HEIGHT                           :{WHITE}Broändar ej på samma höjd
STR_ERROR_BRIDGE_TOO_LOW_FOR_TERRAIN                            :{WHITE}Bro är för låg för terrängen
STR_ERROR_BRIDGE_TOO_HIGH_FOR_TERRAIN                           :{WHITE}Bro är för hög för denna terräng.
STR_ERROR_START_AND_END_MUST_BE_IN                              :{WHITE}Start- och slutpunkt måste ligga i linje
STR_ERROR_ENDS_OF_BRIDGE_MUST_BOTH                              :{WHITE}... brons båda ändar måste vara på land
STR_ERROR_BRIDGE_TOO_LONG                                       :{WHITE}... för lång bro
STR_ERROR_BRIDGE_THROUGH_MAP_BORDER                             :{WHITE}Bron slutar utanför kartans gränser

# Tunnel related errors
STR_ERROR_CAN_T_BUILD_TUNNEL_HERE                               :{WHITE}Kan inte bygga tunnel här...
STR_ERROR_SITE_UNSUITABLE_FOR_TUNNEL                            :{WHITE}Platsen passar inte för tunnelentré
STR_ERROR_MUST_DEMOLISH_TUNNEL_FIRST                            :{WHITE}Måste riva tunnel först
STR_ERROR_ANOTHER_TUNNEL_IN_THE_WAY                             :{WHITE}En annan tunnel i vägen
STR_ERROR_TUNNEL_THROUGH_MAP_BORDER                             :{WHITE}Tunneln slutar utanför kartans gränser
STR_ERROR_UNABLE_TO_EXCAVATE_LAND                               :{WHITE}Kan inte gräva till marken på andra sidan av tunneln
STR_ERROR_TUNNEL_TOO_LONG                                       :{WHITE}... tunnel för lång

# Object related errors
STR_ERROR_TOO_MANY_OBJECTS                                      :{WHITE}... för många objekt
STR_ERROR_CAN_T_BUILD_OBJECT                                    :{WHITE}Kan inte bygga objekt...
STR_ERROR_OBJECT_IN_THE_WAY                                     :{WHITE}Objekt i vägen
STR_ERROR_COMPANY_HEADQUARTERS_IN                               :{WHITE}... huvudkontor i vägen
STR_ERROR_CAN_T_PURCHASE_THIS_LAND                              :{WHITE}Kan inte köpa denna mark...
STR_ERROR_YOU_ALREADY_OWN_IT                                    :{WHITE}... du äger den redan!
STR_ERROR_BUILD_OBJECT_LIMIT_REACHED                            :{WHITE}... gränsen för konstruktion av objekt är nådd

# Group related errors
STR_ERROR_GROUP_CAN_T_CREATE                                    :{WHITE}Kan inte skapa grupp...
STR_ERROR_GROUP_CAN_T_DELETE                                    :{WHITE}Kan inte ta bort denna grupp...
STR_ERROR_GROUP_CAN_T_RENAME                                    :{WHITE}Kan inte döpa om grupp...
STR_ERROR_GROUP_CAN_T_SET_PARENT                                :{WHITE}Kan inte ställa in föräldragrupp ...
STR_ERROR_GROUP_CAN_T_SET_PARENT_RECURSION                      :{WHITE}... loopar i grupphierarkin är inte tillåtna
STR_ERROR_GROUP_CAN_T_REMOVE_ALL_VEHICLES                       :{WHITE}Kan inte ta bort alla fordon i denna grupp...
STR_ERROR_GROUP_CAN_T_ADD_VEHICLE                               :{WHITE}Kan inte lägga till fordon i denna grupp...
STR_ERROR_GROUP_CAN_T_ADD_SHARED_VEHICLE                        :{WHITE}Kan inte lägga till delade fordon i denna grupp...

# Generic vehicle errors

###length VEHICLE_TYPES
STR_ERROR_TRAIN_IN_THE_WAY                                      :{WHITE}Tåg i vägen
STR_ERROR_ROAD_VEHICLE_IN_THE_WAY                               :{WHITE}Vägfordon i vägen
STR_ERROR_SHIP_IN_THE_WAY                                       :{WHITE}Skepp i vägen
STR_ERROR_AIRCRAFT_IN_THE_WAY                                   :{WHITE}Flygplan i vägen

###length VEHICLE_TYPES
STR_ERROR_RAIL_VEHICLE_NOT_AVAILABLE                            :{WHITE}Fordonet är ej tillgängligt
STR_ERROR_ROAD_VEHICLE_NOT_AVAILABLE                            :{WHITE}Fordonet är ej tillgängligt
STR_ERROR_SHIP_NOT_AVAILABLE                                    :{WHITE}Fartyget är ej tillgängligt
STR_ERROR_AIRCRAFT_NOT_AVAILABLE                                :{WHITE}Flygplanet är ej tillgängligt

###length VEHICLE_TYPES
STR_ERROR_CAN_T_REFIT_TRAIN                                     :{WHITE}Kan ej anpassa tåg...
STR_ERROR_CAN_T_REFIT_ROAD_VEHICLE                              :{WHITE}Kan inte anpassa vägfordon...
STR_ERROR_CAN_T_REFIT_SHIP                                      :{WHITE}Kan inte anpassa skepp...
STR_ERROR_CAN_T_REFIT_AIRCRAFT                                  :{WHITE}Kan inte anpassa flygplan...

###length VEHICLE_TYPES
STR_ERROR_CAN_T_RENAME_TRAIN                                    :{WHITE}Kan inte byta namn på tåg...
STR_ERROR_CAN_T_RENAME_ROAD_VEHICLE                             :{WHITE}Kan inte byta namn på vägfordon...
STR_ERROR_CAN_T_RENAME_SHIP                                     :{WHITE}Kan inte byta namn på skepp...
STR_ERROR_CAN_T_RENAME_AIRCRAFT                                 :{WHITE}Kan inte byta namn på flygplan...

###length VEHICLE_TYPES
STR_ERROR_CAN_T_STOP_START_TRAIN                                :{WHITE}Kan inte stoppa/starta tåg...
STR_ERROR_CAN_T_STOP_START_ROAD_VEHICLE                         :{WHITE}Kan inte stoppa/starta vägfordon...
STR_ERROR_CAN_T_STOP_START_SHIP                                 :{WHITE}Kan inte stoppa/starta skepp...
STR_ERROR_CAN_T_STOP_START_AIRCRAFT                             :{WHITE}Kan inte stoppa/starta flygplan...

###length VEHICLE_TYPES
STR_ERROR_CAN_T_SEND_TRAIN_TO_DEPOT                             :{WHITE}Kan inte skicka tåg till depå...
STR_ERROR_CAN_T_SEND_ROAD_VEHICLE_TO_DEPOT                      :{WHITE}Kan inte skicka fordon till depå...
STR_ERROR_CAN_T_SEND_SHIP_TO_DEPOT                              :{WHITE}Kan inte skicka skepp till depå...
STR_ERROR_CAN_T_SEND_AIRCRAFT_TO_HANGAR                         :{WHITE}Kan inte skicka flygplan till hangar...

###length VEHICLE_TYPES
STR_ERROR_CAN_T_BUY_TRAIN                                       :{WHITE}Kan inte köpa järnvägfordon...
STR_ERROR_CAN_T_BUY_ROAD_VEHICLE                                :{WHITE}Kan inte köpa vägfordon...
STR_ERROR_CAN_T_BUY_SHIP                                        :{WHITE}Kan inte köpa skepp...
STR_ERROR_CAN_T_BUY_AIRCRAFT                                    :{WHITE}Kan inte köpa flygplan...

###length VEHICLE_TYPES
STR_ERROR_CAN_T_RENAME_TRAIN_TYPE                               :{WHITE}Kan inte byta namn på tågets fordonstyp...
STR_ERROR_CAN_T_RENAME_ROAD_VEHICLE_TYPE                        :{WHITE}Kan inte byta namn på vägfordon typ...
STR_ERROR_CAN_T_RENAME_SHIP_TYPE                                :{WHITE}Kan inte byta namn på skeppstyp...
STR_ERROR_CAN_T_RENAME_AIRCRAFT_TYPE                            :{WHITE}Kan inte byta namn på flygplanstyp...

###length VEHICLE_TYPES
STR_ERROR_CAN_T_SELL_TRAIN                                      :{WHITE}Kan inte sälja järnvägfordon...
STR_ERROR_CAN_T_SELL_ROAD_VEHICLE                               :{WHITE}Kan inte sälja vägfordon...
STR_ERROR_CAN_T_SELL_SHIP                                       :{WHITE}Kan inte sälja skepp...
STR_ERROR_CAN_T_SELL_AIRCRAFT                                   :{WHITE}Kan inte sälja flygplan...

STR_ERROR_TOO_MANY_VEHICLES_IN_GAME                             :{WHITE}För många fordon i spelet
STR_ERROR_CAN_T_CHANGE_SERVICING                                :{WHITE}Kan inte ändra service-intervall...

STR_ERROR_VEHICLE_IS_DESTROYED                                  :{WHITE}... fordonet är förstört

STR_ERROR_CAN_T_CLONE_VEHICLE_LIST                              :{WHITE}... alla fordon är inte identiska

STR_ERROR_NO_VEHICLES_AVAILABLE_AT_ALL                          :{WHITE}Inga fordon alls kommer att vara tillgängliga
STR_ERROR_NO_VEHICLES_AVAILABLE_AT_ALL_EXPLANATION              :{WHITE}Ändra din konfiguration av NewGRF:er
STR_ERROR_NO_VEHICLES_AVAILABLE_YET                             :{WHITE}Inga fordon är tillgängliga än
STR_ERROR_NO_VEHICLES_AVAILABLE_YET_EXPLANATION                 :{WHITE}Starta ett nytt spel efter {DATE_SHORT} eller använd en NewGRF som erbjuder tidiga fordon

# Specific vehicle errors
STR_ERROR_CAN_T_MAKE_TRAIN_PASS_SIGNAL                          :{WHITE}Kan inte tillåta tåg att passera signal under fara...
STR_ERROR_CAN_T_REVERSE_DIRECTION_TRAIN                         :{WHITE}Kan inte byta tågets riktning...
STR_ERROR_TRAIN_START_NO_POWER                                  :Tåget har ingen kraft

STR_ERROR_CAN_T_MAKE_ROAD_VEHICLE_TURN                          :{WHITE}Fordon kan inte vända...

STR_ERROR_AIRCRAFT_IS_IN_FLIGHT                                 :{WHITE}Flygplan är i luften

# Order related errors
STR_ERROR_NO_MORE_SPACE_FOR_ORDERS                              :{WHITE}Ingen mer plats för order
STR_ERROR_TOO_MANY_ORDERS                                       :{WHITE}För många order
STR_ERROR_CAN_T_INSERT_NEW_ORDER                                :{WHITE}Kan inte sätta in ny order...
STR_ERROR_CAN_T_DELETE_THIS_ORDER                               :{WHITE}Kan inte ta bort denna order...
STR_ERROR_CAN_T_MODIFY_THIS_ORDER                               :{WHITE}Kan inte ändra denna order...
STR_ERROR_CAN_T_MOVE_THIS_ORDER                                 :{WHITE}Kan inte flytta denna order...
STR_ERROR_CAN_T_SKIP_ORDER                                      :{WHITE}Kan inte hoppa över nuvarande order...
STR_ERROR_CAN_T_SKIP_TO_ORDER                                   :{WHITE}Kan inte hoppa över till vald order...
STR_ERROR_CAN_T_COPY_SHARE_ORDER                                :{WHITE}... fordonet kan inte nå alla stationer
STR_ERROR_CAN_T_ADD_ORDER                                       :{WHITE}... fordonet kan inte komma fram till denna station
STR_ERROR_CAN_T_ADD_ORDER_SHARED                                :{WHITE}... ett fordon som delar denna order kan inte komma till denna station
STR_ERROR_CAN_T_COPY_ORDER_VEHICLE_LIST                         :{WHITE}... alla fordon har inte samma order
STR_ERROR_CAN_T_SHARE_ORDER_VEHICLE_LIST                        :{WHITE}... alla fordon delar inte order

STR_ERROR_CAN_T_SHARE_ORDER_LIST                                :{WHITE}Kan inte dela orderlistan...
STR_ERROR_CAN_T_STOP_SHARING_ORDER_LIST                         :{WHITE}Kan inte sluta dela orderlistan...
STR_ERROR_CAN_T_COPY_ORDER_LIST                                 :{WHITE}Kan inte kopiera orderlistan...
STR_ERROR_TOO_FAR_FROM_PREVIOUS_DESTINATION                     :{WHITE}... för långt från föregående destination
STR_ERROR_AIRCRAFT_NOT_ENOUGH_RANGE                             :{WHITE}... flygplanet har inte tillräcklig räckvidd

# Extra messages which go on the third line of errors, explaining why orders failed
STR_ERROR_NO_RAIL_STATION                                       :{WHITE}Det finns ingen järnvägsstation
STR_ERROR_NO_BUS_STATION                                        :{WHITE}Det finns ingen busstation
STR_ERROR_NO_TRUCK_STATION                                      :{WHITE}Det finns ingen lastbrygga
STR_ERROR_NO_DOCK                                               :{WHITE}Det finns ingen hamn
STR_ERROR_NO_AIRPORT                                            :{WHITE}Det finns ingen flygplats/helikopterflygplats
STR_ERROR_NO_STOP_COMPATIBLE_ROAD_TYPE                          :{WHITE}Det finns inga hållplatser med en kompatibel vägtyp
STR_ERROR_NO_STOP_COMPATIBLE_TRAM_TYPE                          :{WHITE}Det finns inga hållplatser med en kompatibel spårvagnstyp
STR_ERROR_NO_STOP_ARTICULATED_VEHICLE                           :{WHITE}Det finns inga hållplatser som passar för ledade vägfordon.{}Ledade vägfordon kräver genomfartshållplatser, inte lastbryggor
STR_ERROR_AIRPORT_NO_PLANES                                     :{WHITE}Det här flygplanet kan inte landa på den här helikopterflygplatsen
STR_ERROR_AIRPORT_NO_HELICOPTERS                                :{WHITE}Den här helikoptern kan inte landa på den här flygplatsen
STR_ERROR_NO_RAIL_WAYPOINT                                      :{WHITE}Det finns inget riktmärke
STR_ERROR_NO_BUOY                                               :{WHITE}Det finns ingen boj

# Timetable related errors
STR_ERROR_CAN_T_TIMETABLE_VEHICLE                               :{WHITE}Kan inte lägga till fordonet i en tidtabell...
STR_ERROR_TIMETABLE_ONLY_WAIT_AT_STATIONS                       :{WHITE}Fordon kan enbart vänta vid stationer
STR_ERROR_TIMETABLE_NOT_STOPPING_HERE                           :{WHITE}Detta fordon stannar inte vid denna station
STR_ERROR_TIMETABLE_INCOMPLETE                                  :{WHITE}... tidtabellen är ofullständig
STR_ERROR_TIMETABLE_NOT_STARTED                                 :{WHITE}... tidtabellen har inte startat än

# Sign related errors
STR_ERROR_TOO_MANY_SIGNS                                        :{WHITE}... för många skyltar
STR_ERROR_CAN_T_PLACE_SIGN_HERE                                 :{WHITE}Kan inte placera skylt här...
STR_ERROR_CAN_T_CHANGE_SIGN_NAME                                :{WHITE}Kan inte ändra skyltnamn...
STR_ERROR_CAN_T_DELETE_SIGN                                     :{WHITE}Kan inte ta bort skylt...

# Translatable comment for OpenTTD's desktop shortcut
###external 1
STR_DESKTOP_SHORTCUT_COMMENT                                    :Ett simuleringsspel baserat på Transport Tycoon Deluxe

# Translatable descriptions in media/baseset/*.ob* files
###external 10
STR_BASEGRAPHICS_DOS_DESCRIPTION                                :Originalgrafiken från DOS-utgåvan av Transport Tycoon Deluxe.
STR_BASEGRAPHICS_DOS_DE_DESCRIPTION                             :Originalgrafiken från den tyska DOS-utgåvan av Transport Tycoon Deluxe.
STR_BASEGRAPHICS_WIN_DESCRIPTION                                :Originalgrafiken från Windows-utgåvan av Transport Tycoon Deluxe.
STR_BASESOUNDS_DOS_DESCRIPTION                                  :Originalljuden från DOS-utgåvan av Transport Tycoon Deluxe.
STR_BASESOUNDS_WIN_DESCRIPTION                                  :Originalljuden från Windows-utgåvan av Transport Tycoon Deluxe.
STR_BASESOUNDS_NONE_DESCRIPTION                                 :Ett ljudpaket utan några ljud.
STR_BASEMUSIC_WIN_DESCRIPTION                                   :Originalmusiken från Windows-utgåvan av Transport Tycoon Deluxe.
STR_BASEMUSIC_DOS_DESCRIPTION                                   :Originalmusiken från DOS-utgåvan av Transport Tycoon Deluxe.
STR_BASEMUSIC_TTO_DESCRIPTION                                   :Originalmusiken från DOS-utgåvan av Transport Tycoon (Original/World Editor).
STR_BASEMUSIC_NONE_DESCRIPTION                                  :Ett musikpaket utan någon musik.

##id 0x2000
# Town building names
STR_TOWN_BUILDING_NAME_TALL_OFFICE_BLOCK_1                      :Högt kontor
STR_TOWN_BUILDING_NAME_OFFICE_BLOCK_1                           :Kontor
STR_TOWN_BUILDING_NAME_SMALL_BLOCK_OF_FLATS_1                   :Små lägenheter
STR_TOWN_BUILDING_NAME_CHURCH_1                                 :Kyrka
STR_TOWN_BUILDING_NAME_LARGE_OFFICE_BLOCK_1                     :Stora kontor
STR_TOWN_BUILDING_NAME_TOWN_HOUSES_1                            :Småhus
STR_TOWN_BUILDING_NAME_HOTEL_1                                  :Hotell
STR_TOWN_BUILDING_NAME_STATUE_1                                 :Staty
STR_TOWN_BUILDING_NAME_FOUNTAIN_1                               :Fontän
STR_TOWN_BUILDING_NAME_PARK_1                                   :Park
STR_TOWN_BUILDING_NAME_OFFICE_BLOCK_2                           :Kontorslokaler
STR_TOWN_BUILDING_NAME_SHOPS_AND_OFFICES_1                      :Affärer och kontor
STR_TOWN_BUILDING_NAME_MODERN_OFFICE_BUILDING_1                 :Modern kontorsbyggnad
STR_TOWN_BUILDING_NAME_WAREHOUSE_1                              :Lagerbyggnad
STR_TOWN_BUILDING_NAME_OFFICE_BLOCK_3                           :Kontorsbyggnad
STR_TOWN_BUILDING_NAME_STADIUM_1                                :Arena
STR_TOWN_BUILDING_NAME_OLD_HOUSES_1                             :Gamla hus
STR_TOWN_BUILDING_NAME_COTTAGES_1                               :Stugor
STR_TOWN_BUILDING_NAME_HOUSES_1                                 :Hus
STR_TOWN_BUILDING_NAME_FLATS_1                                  :Lägenheter
STR_TOWN_BUILDING_NAME_TALL_OFFICE_BLOCK_2                      :Hög kontorsbyggnad
STR_TOWN_BUILDING_NAME_SHOPS_AND_OFFICES_2                      :Affärer och kontor
STR_TOWN_BUILDING_NAME_SHOPS_AND_OFFICES_3                      :Affärer och kontor
STR_TOWN_BUILDING_NAME_THEATER_1                                :Biograf
STR_TOWN_BUILDING_NAME_STADIUM_2                                :Arena
STR_TOWN_BUILDING_NAME_OFFICES_1                                :Kontor
STR_TOWN_BUILDING_NAME_HOUSES_2                                 :Hus
STR_TOWN_BUILDING_NAME_CINEMA_1                                 :Biograf
STR_TOWN_BUILDING_NAME_SHOPPING_MALL_1                          :Shoppingcenter
STR_TOWN_BUILDING_NAME_IGLOO_1                                  :Igloo
STR_TOWN_BUILDING_NAME_TEPEES_1                                 :Kåtor
STR_TOWN_BUILDING_NAME_TEAPOT_HOUSE_1                           :Tekanne-hus
STR_TOWN_BUILDING_NAME_PIGGY_BANK_1                             :Spargris

##id 0x4800
# industry names
STR_INDUSTRY_NAME_COAL_MINE                                     :Kolgruva
STR_INDUSTRY_NAME_POWER_STATION                                 :Kraftstation
STR_INDUSTRY_NAME_SAWMILL                                       :Sågverk
STR_INDUSTRY_NAME_FOREST                                        :Skog
STR_INDUSTRY_NAME_OIL_REFINERY                                  :Oljeraffinaderi
STR_INDUSTRY_NAME_OIL_RIG                                       :Oljerigg
STR_INDUSTRY_NAME_FACTORY                                       :Fabrik
STR_INDUSTRY_NAME_PRINTING_WORKS                                :Tryckeri
STR_INDUSTRY_NAME_STEEL_MILL                                    :Stålverk
STR_INDUSTRY_NAME_FARM                                          :Bondgård
STR_INDUSTRY_NAME_COPPER_ORE_MINE                               :Koppargruva
STR_INDUSTRY_NAME_OIL_WELLS                                     :Oljekälla
STR_INDUSTRY_NAME_BANK                                          :Bank
STR_INDUSTRY_NAME_FOOD_PROCESSING_PLANT                         :Livsmedelsfabrik
STR_INDUSTRY_NAME_PAPER_MILL                                    :Pappersbruk
STR_INDUSTRY_NAME_GOLD_MINE                                     :Guldgruva
STR_INDUSTRY_NAME_BANK_TROPIC_ARCTIC                            :Bank
STR_INDUSTRY_NAME_DIAMOND_MINE                                  :Diamantgruva
STR_INDUSTRY_NAME_IRON_ORE_MINE                                 :Järnmalmsgruva
STR_INDUSTRY_NAME_FRUIT_PLANTATION                              :Fruktplantage
STR_INDUSTRY_NAME_RUBBER_PLANTATION                             :Gummiplantage
STR_INDUSTRY_NAME_WATER_SUPPLY                                  :Vattentillgång
STR_INDUSTRY_NAME_WATER_TOWER                                   :Vattentorn
STR_INDUSTRY_NAME_FACTORY_2                                     :Fabrik
STR_INDUSTRY_NAME_FARM_2                                        :Bondgård
STR_INDUSTRY_NAME_LUMBER_MILL                                   :Sågverk
STR_INDUSTRY_NAME_COTTON_CANDY_FOREST                           :Sockervaddskog
STR_INDUSTRY_NAME_CANDY_FACTORY                                 :Godisfabrik
STR_INDUSTRY_NAME_BATTERY_FARM                                  :Batteribondgård
STR_INDUSTRY_NAME_COLA_WELLS                                    :Kolakälla
STR_INDUSTRY_NAME_TOY_SHOP                                      :Leksaksaffär
STR_INDUSTRY_NAME_TOY_FACTORY                                   :Leksaksfabrik
STR_INDUSTRY_NAME_PLASTIC_FOUNTAINS                             :Plastfontäner
STR_INDUSTRY_NAME_FIZZY_DRINK_FACTORY                           :Läskfabrik
STR_INDUSTRY_NAME_BUBBLE_GENERATOR                              :Bubbelgenerator
STR_INDUSTRY_NAME_TOFFEE_QUARRY                                 :Knäckbrott
STR_INDUSTRY_NAME_SUGAR_MINE                                    :Sockergruva

############ WARNING, using range 0x6000 for strings that are stored in the savegame
############ These strings may never get a new id, or savegames will break!

##id 0x6000
STR_SV_EMPTY                                                    :
STR_SV_UNNAMED                                                  :Utan namn
STR_SV_TRAIN_NAME                                               :Tåg #{COMMA}
STR_SV_ROAD_VEHICLE_NAME                                        :Vägfordon #{COMMA}
STR_SV_SHIP_NAME                                                :Skepp #{COMMA}
STR_SV_AIRCRAFT_NAME                                            :Luftfarkost #{COMMA}

###length 27
STR_SV_STNAME                                                   :{STRING}
STR_SV_STNAME_NORTH                                             :Norra {STRING}
STR_SV_STNAME_SOUTH                                             :Södra {STRING}
STR_SV_STNAME_EAST                                              :Östra {STRING}
STR_SV_STNAME_WEST                                              :Västra {STRING}
STR_SV_STNAME_CENTRAL                                           :{STRING} centralstation
STR_SV_STNAME_TRANSFER                                          :{STRING} övergång
STR_SV_STNAME_HALT                                              :{STRING} hållplats
STR_SV_STNAME_VALLEY                                            :{STRING} dal
STR_SV_STNAME_HEIGHTS                                           :{STRING} höjder
STR_SV_STNAME_WOODS                                             :{STRING} skog
STR_SV_STNAME_LAKESIDE                                          :{STRING} sjöstrand
STR_SV_STNAME_EXCHANGE                                          :{STRING} växel
STR_SV_STNAME_AIRPORT                                           :{STRING} flygplats
STR_SV_STNAME_OILFIELD                                          :{STRING} oljefält
STR_SV_STNAME_MINES                                             :{STRING} gruva
STR_SV_STNAME_DOCKS                                             :{STRING} hamn
STR_SV_STNAME_BUOY                                              :{STRING}
STR_SV_STNAME_WAYPOINT                                          :{STRING}
##id 0x6020
STR_SV_STNAME_ANNEXE                                            :{STRING} tillbyggnad
STR_SV_STNAME_SIDINGS                                           :{STRING} förort
STR_SV_STNAME_BRANCH                                            :{STRING} förgrening
STR_SV_STNAME_UPPER                                             :Övre {STRING}
STR_SV_STNAME_LOWER                                             :Nedre {STRING}
STR_SV_STNAME_HELIPORT                                          :{STRING} helikopterplats
STR_SV_STNAME_FOREST                                            :{STRING} skog
STR_SV_STNAME_FALLBACK                                          :{STRING} station #{NUM}

############ end of savegame specific region!

##id 0x8000
###length 116
# Vehicle names
STR_VEHICLE_NAME_TRAIN_ENGINE_RAIL_KIRBY_PAUL_TANK_STEAM        :Kirby Paul Tank (Ånga)
STR_VEHICLE_NAME_TRAIN_ENGINE_RAIL_MJS_250_DIESEL               :MJS 250 (Diesel)
STR_VEHICLE_NAME_TRAIN_ENGINE_RAIL_PLODDYPHUT_CHOO_CHOO         :Ploddyphut Choo-Choo
STR_VEHICLE_NAME_TRAIN_ENGINE_RAIL_POWERNAUT_CHOO_CHOO          :Powernaut Choo-Choo
STR_VEHICLE_NAME_TRAIN_ENGINE_RAIL_MIGHTYMOVER_CHOO_CHOO        :MightyMover Choo-Choo
STR_VEHICLE_NAME_TRAIN_ENGINE_RAIL_PLODDYPHUT_DIESEL            :Ploddyphut Diesel
STR_VEHICLE_NAME_TRAIN_ENGINE_RAIL_POWERNAUT_DIESEL             :Powernaut Diesel
STR_VEHICLE_NAME_TRAIN_ENGINE_RAIL_WILLS_2_8_0_STEAM            :Wills 2-8-0 (Ånga)
STR_VEHICLE_NAME_TRAIN_ENGINE_RAIL_CHANEY_JUBILEE_STEAM         :Chaney 'Jubilee' (Ånga)
STR_VEHICLE_NAME_TRAIN_ENGINE_RAIL_GINZU_A4_STEAM               :Ginzu 'A4' (Ånga)
STR_VEHICLE_NAME_TRAIN_ENGINE_RAIL_SH_8P_STEAM                  :SH '8P' (Ånga)
STR_VEHICLE_NAME_TRAIN_ENGINE_RAIL_MANLEY_MOREL_DMU_DIESEL      :Manley-Morel DMU (Diesel)
STR_VEHICLE_NAME_TRAIN_ENGINE_RAIL_DASH_DIESEL                  :'Dash' (Diesel)
STR_VEHICLE_NAME_TRAIN_ENGINE_RAIL_SH_HENDRY_25_DIESEL          :SH/Hendry '25' (Diesel)
STR_VEHICLE_NAME_TRAIN_ENGINE_RAIL_UU_37_DIESEL                 :UU '37' (Diesel)
STR_VEHICLE_NAME_TRAIN_ENGINE_RAIL_FLOSS_47_DIESEL              :Floss '47' (Diesel)
STR_VEHICLE_NAME_TRAIN_ENGINE_RAIL_CS_4000_DIESEL               :CS 4000 (Diesel)
STR_VEHICLE_NAME_TRAIN_ENGINE_RAIL_CS_2400_DIESEL               :CS 2400 (Diesel)
STR_VEHICLE_NAME_TRAIN_ENGINE_RAIL_CENTENNIAL_DIESEL            :Centennial (Diesel)
STR_VEHICLE_NAME_TRAIN_ENGINE_RAIL_KELLING_3100_DIESEL          :Kelling 3100 (Diesel)
STR_VEHICLE_NAME_TRAIN_ENGINE_RAIL_TURNER_TURBO_DIESEL          :Turner Turbo (Diesel)
STR_VEHICLE_NAME_TRAIN_ENGINE_RAIL_MJS_1000_DIESEL              :MJS 1000 (Diesel)
STR_VEHICLE_NAME_TRAIN_ENGINE_RAIL_SH_125_DIESEL                :SH '125' (Diesel)
STR_VEHICLE_NAME_TRAIN_ENGINE_RAIL_SH_30_ELECTRIC               :SH '30' (Elektricitet)
STR_VEHICLE_NAME_TRAIN_ENGINE_RAIL_SH_40_ELECTRIC               :SH '40' (Elektricitet)
STR_VEHICLE_NAME_TRAIN_ENGINE_RAIL_T_I_M_ELECTRIC               :'T.I.M.' (Elektricitet)
STR_VEHICLE_NAME_TRAIN_ENGINE_RAIL_ASIASTAR_ELECTRIC            :'AsiaStar' (Elektricitet)
STR_VEHICLE_NAME_TRAIN_WAGON_RAIL_PASSENGER_CAR                 :Passagerarvagn
STR_VEHICLE_NAME_TRAIN_WAGON_RAIL_MAIL_VAN                      :Postvagn
STR_VEHICLE_NAME_TRAIN_WAGON_RAIL_COAL_CAR                      :Kolvagn
STR_VEHICLE_NAME_TRAIN_WAGON_RAIL_OIL_TANKER                    :Oljetank
STR_VEHICLE_NAME_TRAIN_WAGON_RAIL_LIVESTOCK_VAN                 :Boskapsvagn
STR_VEHICLE_NAME_TRAIN_WAGON_RAIL_GOODS_VAN                     :Godsvagn
STR_VEHICLE_NAME_TRAIN_WAGON_RAIL_GRAIN_HOPPER                  :Spannmålsvagn
STR_VEHICLE_NAME_TRAIN_WAGON_RAIL_WOOD_TRUCK                    :Timmervagn
STR_VEHICLE_NAME_TRAIN_WAGON_RAIL_IRON_ORE_HOPPER               :Järnmalmsvagn
STR_VEHICLE_NAME_TRAIN_WAGON_RAIL_STEEL_TRUCK                   :Stålvagn
STR_VEHICLE_NAME_TRAIN_WAGON_RAIL_ARMORED_VAN                   :Bepansrad vagn
STR_VEHICLE_NAME_TRAIN_WAGON_RAIL_FOOD_VAN                      :Matvagn
STR_VEHICLE_NAME_TRAIN_WAGON_RAIL_PAPER_TRUCK                   :Pappersvagn
STR_VEHICLE_NAME_TRAIN_WAGON_RAIL_COPPER_ORE_HOPPER             :Kopparmalmsvagn
STR_VEHICLE_NAME_TRAIN_WAGON_RAIL_WATER_TANKER                  :Vattentank
STR_VEHICLE_NAME_TRAIN_WAGON_RAIL_FRUIT_TRUCK                   :Fruktvagn
STR_VEHICLE_NAME_TRAIN_WAGON_RAIL_RUBBER_TRUCK                  :Gummivagn
STR_VEHICLE_NAME_TRAIN_WAGON_RAIL_SUGAR_TRUCK                   :Sockervagn
STR_VEHICLE_NAME_TRAIN_WAGON_RAIL_COTTON_CANDY_HOPPER           :Sockervaddsvagn
STR_VEHICLE_NAME_TRAIN_WAGON_RAIL_TOFFEE_HOPPER                 :Knäckvagn
STR_VEHICLE_NAME_TRAIN_WAGON_RAIL_BUBBLE_VAN                    :Bubbelvagn
STR_VEHICLE_NAME_TRAIN_WAGON_RAIL_COLA_TANKER                   :Kolatank
STR_VEHICLE_NAME_TRAIN_WAGON_RAIL_CANDY_VAN                     :Godisvagn
STR_VEHICLE_NAME_TRAIN_WAGON_RAIL_TOY_VAN                       :Leksaksvagn
STR_VEHICLE_NAME_TRAIN_WAGON_RAIL_BATTERY_TRUCK                 :Batterivagn
STR_VEHICLE_NAME_TRAIN_WAGON_RAIL_FIZZY_DRINK_TRUCK             :Läskvagn
STR_VEHICLE_NAME_TRAIN_WAGON_RAIL_PLASTIC_TRUCK                 :Plastvagn
STR_VEHICLE_NAME_TRAIN_ENGINE_MONORAIL_X2001_ELECTRIC           :'X2001' (Elektricitet)
STR_VEHICLE_NAME_TRAIN_ENGINE_MONORAIL_MILLENNIUM_Z1_ELECTRIC   :'Millennium Z1' (Elektricitet)
STR_VEHICLE_NAME_TRAIN_ENGINE_MONORAIL_WIZZOWOW_Z99             :Wizzowow Z99
STR_VEHICLE_NAME_TRAIN_WAGON_MONORAIL_PASSENGER_CAR             :Passagerarvagn
STR_VEHICLE_NAME_TRAIN_WAGON_MONORAIL_MAIL_VAN                  :Postvagn
STR_VEHICLE_NAME_TRAIN_WAGON_MONORAIL_COAL_CAR                  :Kolvagn
STR_VEHICLE_NAME_TRAIN_WAGON_MONORAIL_OIL_TANKER                :Oljetank
STR_VEHICLE_NAME_TRAIN_WAGON_MONORAIL_LIVESTOCK_VAN             :Boskapsvagn
STR_VEHICLE_NAME_TRAIN_WAGON_MONORAIL_GOODS_VAN                 :Godsvagn
STR_VEHICLE_NAME_TRAIN_WAGON_MONORAIL_GRAIN_HOPPER              :Spannmålsvagn
STR_VEHICLE_NAME_TRAIN_WAGON_MONORAIL_WOOD_TRUCK                :Timmervagn
STR_VEHICLE_NAME_TRAIN_WAGON_MONORAIL_IRON_ORE_HOPPER           :Järnmalmsvagn
STR_VEHICLE_NAME_TRAIN_WAGON_MONORAIL_STEEL_TRUCK               :Stålvagn
STR_VEHICLE_NAME_TRAIN_WAGON_MONORAIL_ARMORED_VAN               :Bepansrad vagn
STR_VEHICLE_NAME_TRAIN_WAGON_MONORAIL_FOOD_VAN                  :Matvagn
STR_VEHICLE_NAME_TRAIN_WAGON_MONORAIL_PAPER_TRUCK               :Pappersvagn
STR_VEHICLE_NAME_TRAIN_WAGON_MONORAIL_COPPER_ORE_HOPPER         :Kopparmalmsvagn
STR_VEHICLE_NAME_TRAIN_WAGON_MONORAIL_WATER_TANKER              :Vattentank
STR_VEHICLE_NAME_TRAIN_WAGON_MONORAIL_FRUIT_TRUCK               :Fruktvagn
STR_VEHICLE_NAME_TRAIN_WAGON_MONORAIL_RUBBER_TRUCK              :Gummivagn
STR_VEHICLE_NAME_TRAIN_WAGON_MONORAIL_SUGAR_TRUCK               :Sockervagn
STR_VEHICLE_NAME_TRAIN_WAGON_MONORAIL_COTTON_CANDY_HOPPER       :Sockervaddsvagn
STR_VEHICLE_NAME_TRAIN_WAGON_MONORAIL_TOFFEE_HOPPER             :Knäckvagn
STR_VEHICLE_NAME_TRAIN_WAGON_MONORAIL_BUBBLE_VAN                :Bubblevagn
STR_VEHICLE_NAME_TRAIN_WAGON_MONORAIL_COLA_TANKER               :Kolatank
STR_VEHICLE_NAME_TRAIN_WAGON_MONORAIL_CANDY_VAN                 :Godisvagn
STR_VEHICLE_NAME_TRAIN_WAGON_MONORAIL_TOY_VAN                   :Leksaksvagn
STR_VEHICLE_NAME_TRAIN_WAGON_MONORAIL_BATTERY_TRUCK             :Batterivagn
STR_VEHICLE_NAME_TRAIN_WAGON_MONORAIL_FIZZY_DRINK_TRUCK         :Läskvagn
STR_VEHICLE_NAME_TRAIN_WAGON_MONORAIL_PLASTIC_TRUCK             :Plastvagn
STR_VEHICLE_NAME_TRAIN_ENGINE_MAGLEV_LEV1_LEVIATHAN_ELECTRIC    :Lev1 'Leviathan' (Elektricitet)
STR_VEHICLE_NAME_TRAIN_ENGINE_MAGLEV_LEV2_CYCLOPS_ELECTRIC      :Lev2 'Cyclops' (Elektricitet)
STR_VEHICLE_NAME_TRAIN_ENGINE_MAGLEV_LEV3_PEGASUS_ELECTRIC      :Lev3 'Pegasus' (Elektricitet)
STR_VEHICLE_NAME_TRAIN_ENGINE_MAGLEV_LEV4_CHIMAERA_ELECTRIC     :Lev4 'Chimaera' (Elektricitet)
STR_VEHICLE_NAME_TRAIN_ENGINE_MAGLEV_WIZZOWOW_ROCKETEER         :Wizzowow Rocketeer
STR_VEHICLE_NAME_TRAIN_WAGON_MAGLEV_PASSENGER_CAR               :Passagerarvagn
STR_VEHICLE_NAME_TRAIN_WAGON_MAGLEV_MAIL_VAN                    :Postvagn
STR_VEHICLE_NAME_TRAIN_WAGON_MAGLEV_COAL_CAR                    :Kolvagn
STR_VEHICLE_NAME_TRAIN_WAGON_MAGLEV_OIL_TANKER                  :Oljetank
STR_VEHICLE_NAME_TRAIN_WAGON_MAGLEV_LIVESTOCK_VAN               :Boskapsvagn
STR_VEHICLE_NAME_TRAIN_WAGON_MAGLEV_GOODS_VAN                   :Godsvagn
STR_VEHICLE_NAME_TRAIN_WAGON_MAGLEV_GRAIN_HOPPER                :Spannmålsvagn
STR_VEHICLE_NAME_TRAIN_WAGON_MAGLEV_WOOD_TRUCK                  :Timmervagn
STR_VEHICLE_NAME_TRAIN_WAGON_MAGLEV_IRON_ORE_HOPPER             :Järnmalmsvagn
STR_VEHICLE_NAME_TRAIN_WAGON_MAGLEV_STEEL_TRUCK                 :Stållastvagn
STR_VEHICLE_NAME_TRAIN_WAGON_MAGLEV_ARMORED_VAN                 :Bepansrad vagn
STR_VEHICLE_NAME_TRAIN_WAGON_MAGLEV_FOOD_VAN                    :Matvagn
STR_VEHICLE_NAME_TRAIN_WAGON_MAGLEV_PAPER_TRUCK                 :Pappersvagn
STR_VEHICLE_NAME_TRAIN_WAGON_MAGLEV_COPPER_ORE_HOPPER           :Kopparmalmsvagn
STR_VEHICLE_NAME_TRAIN_WAGON_MAGLEV_WATER_TANKER                :Vattentank
STR_VEHICLE_NAME_TRAIN_WAGON_MAGLEV_FRUIT_TRUCK                 :Fruktvagn
STR_VEHICLE_NAME_TRAIN_WAGON_MAGLEV_RUBBER_TRUCK                :Gummilastvagn
STR_VEHICLE_NAME_TRAIN_WAGON_MAGLEV_SUGAR_TRUCK                 :Sockerlastvagn
STR_VEHICLE_NAME_TRAIN_WAGON_MAGLEV_COTTON_CANDY_HOPPER         :Sockervaddsvagn
STR_VEHICLE_NAME_TRAIN_WAGON_MAGLEV_TOFFEE_HOPPER               :Knäckvagn
STR_VEHICLE_NAME_TRAIN_WAGON_MAGLEV_BUBBLE_VAN                  :Bubbelvagn
STR_VEHICLE_NAME_TRAIN_WAGON_MAGLEV_COLA_TANKER                 :Kolatank
STR_VEHICLE_NAME_TRAIN_WAGON_MAGLEV_CANDY_VAN                   :Godisvagn
STR_VEHICLE_NAME_TRAIN_WAGON_MAGLEV_TOY_VAN                     :Leksaksvagn
STR_VEHICLE_NAME_TRAIN_WAGON_MAGLEV_BATTERY_TRUCK               :Batterivagn
STR_VEHICLE_NAME_TRAIN_WAGON_MAGLEV_FIZZY_DRINK_TRUCK           :Läskvagn
STR_VEHICLE_NAME_TRAIN_WAGON_MAGLEV_PLASTIC_TRUCK               :Plastvagn

###length 88
STR_VEHICLE_NAME_ROAD_VEHICLE_MPS_REGAL_BUS                     :MPS Regal Buss
STR_VEHICLE_NAME_ROAD_VEHICLE_HEREFORD_LEOPARD_BUS              :Hereford Leopard Buss
STR_VEHICLE_NAME_ROAD_VEHICLE_FOSTER_BUS                        :Foster Buss
STR_VEHICLE_NAME_ROAD_VEHICLE_FOSTER_MKII_SUPERBUS              :Foster MkII Super Buss
STR_VEHICLE_NAME_ROAD_VEHICLE_PLODDYPHUT_MKI_BUS                :Ploddyphut MkI Buss
STR_VEHICLE_NAME_ROAD_VEHICLE_PLODDYPHUT_MKII_BUS               :Ploddyphut MkII Buss
STR_VEHICLE_NAME_ROAD_VEHICLE_PLODDYPHUT_MKIII_BUS              :Ploddyphut MkIII Buss
STR_VEHICLE_NAME_ROAD_VEHICLE_BALOGH_COAL_TRUCK                 :Balogh Koldumper
STR_VEHICLE_NAME_ROAD_VEHICLE_UHL_COAL_TRUCK                    :Uhl Koldumper
STR_VEHICLE_NAME_ROAD_VEHICLE_DW_COAL_TRUCK                     :DW Koldumper
STR_VEHICLE_NAME_ROAD_VEHICLE_MPS_MAIL_TRUCK                    :MPS Postbil
STR_VEHICLE_NAME_ROAD_VEHICLE_REYNARD_MAIL_TRUCK                :Reynard Postbil
STR_VEHICLE_NAME_ROAD_VEHICLE_PERRY_MAIL_TRUCK                  :Perry Postbil
STR_VEHICLE_NAME_ROAD_VEHICLE_MIGHTYMOVER_MAIL_TRUCK            :MightyMover postbil
STR_VEHICLE_NAME_ROAD_VEHICLE_POWERNAUGHT_MAIL_TRUCK            :Powernaught Postbil
STR_VEHICLE_NAME_ROAD_VEHICLE_WIZZOWOW_MAIL_TRUCK               :Wizzowow Postbil
STR_VEHICLE_NAME_ROAD_VEHICLE_WITCOMBE_OIL_TANKER               :Witcombe Oljetanker
STR_VEHICLE_NAME_ROAD_VEHICLE_FOSTER_OIL_TANKER                 :Foster Oljetanker
STR_VEHICLE_NAME_ROAD_VEHICLE_PERRY_OIL_TANKER                  :Perry Oljetanker
STR_VEHICLE_NAME_ROAD_VEHICLE_TALBOTT_LIVESTOCK_VAN             :Talbott Boskapsbil
STR_VEHICLE_NAME_ROAD_VEHICLE_UHL_LIVESTOCK_VAN                 :Uhl Boskapsbil
STR_VEHICLE_NAME_ROAD_VEHICLE_FOSTER_LIVESTOCK_VAN              :Foster Boskapsbil
STR_VEHICLE_NAME_ROAD_VEHICLE_BALOGH_GOODS_TRUCK                :Balogh Godslastbil
STR_VEHICLE_NAME_ROAD_VEHICLE_CRAIGHEAD_GOODS_TRUCK             :Craighead Godslastbil
STR_VEHICLE_NAME_ROAD_VEHICLE_GOSS_GOODS_TRUCK                  :Goss Godslastbil
STR_VEHICLE_NAME_ROAD_VEHICLE_HEREFORD_GRAIN_TRUCK              :Hereford Spannmålslastare
STR_VEHICLE_NAME_ROAD_VEHICLE_THOMAS_GRAIN_TRUCK                :Thomas Spannmålslastare
STR_VEHICLE_NAME_ROAD_VEHICLE_GOSS_GRAIN_TRUCK                  :Goss Spannmålslastare
STR_VEHICLE_NAME_ROAD_VEHICLE_WITCOMBE_WOOD_TRUCK               :Witcombe Timmerlastare
STR_VEHICLE_NAME_ROAD_VEHICLE_FOSTER_WOOD_TRUCK                 :Foster Timmerlastare
STR_VEHICLE_NAME_ROAD_VEHICLE_MORELAND_WOOD_TRUCK               :Moreland Timmerlastare
STR_VEHICLE_NAME_ROAD_VEHICLE_MPS_IRON_ORE_TRUCK                :MPS Järnmalmsdumper
STR_VEHICLE_NAME_ROAD_VEHICLE_UHL_IRON_ORE_TRUCK                :Uhl Järnmalmsdumper
STR_VEHICLE_NAME_ROAD_VEHICLE_CHIPPY_IRON_ORE_TRUCK             :Chippy Järnmalmsdumper
STR_VEHICLE_NAME_ROAD_VEHICLE_BALOGH_STEEL_TRUCK                :Balogh Ståldumper
STR_VEHICLE_NAME_ROAD_VEHICLE_UHL_STEEL_TRUCK                   :Uhl Ståldumper
STR_VEHICLE_NAME_ROAD_VEHICLE_KELLING_STEEL_TRUCK               :Kelling Ståldumper
STR_VEHICLE_NAME_ROAD_VEHICLE_BALOGH_ARMORED_TRUCK              :Balogh Bepansrad lastbil
STR_VEHICLE_NAME_ROAD_VEHICLE_UHL_ARMORED_TRUCK                 :Uhl Bepansrad lastbil
STR_VEHICLE_NAME_ROAD_VEHICLE_FOSTER_ARMORED_TRUCK              :Foster Bepansrad lastbil
STR_VEHICLE_NAME_ROAD_VEHICLE_FOSTER_FOOD_VAN                   :Foster Matbil
STR_VEHICLE_NAME_ROAD_VEHICLE_PERRY_FOOD_VAN                    :Perry Matbil
STR_VEHICLE_NAME_ROAD_VEHICLE_CHIPPY_FOOD_VAN                   :Chippy Matbil
STR_VEHICLE_NAME_ROAD_VEHICLE_UHL_PAPER_TRUCK                   :Uhl Papperlastare
STR_VEHICLE_NAME_ROAD_VEHICLE_BALOGH_PAPER_TRUCK                :Balogh Papperslastare
STR_VEHICLE_NAME_ROAD_VEHICLE_MPS_PAPER_TRUCK                   :MPS Papperslastare
STR_VEHICLE_NAME_ROAD_VEHICLE_MPS_COPPER_ORE_TRUCK              :MPS Kopparmalmsdumper
STR_VEHICLE_NAME_ROAD_VEHICLE_UHL_COPPER_ORE_TRUCK              :Uhl Kopparmalmsdumper
STR_VEHICLE_NAME_ROAD_VEHICLE_GOSS_COPPER_ORE_TRUCK             :Goss Kopparmalmsdumper
STR_VEHICLE_NAME_ROAD_VEHICLE_UHL_WATER_TANKER                  :Uhl Vattentanker
STR_VEHICLE_NAME_ROAD_VEHICLE_BALOGH_WATER_TANKER               :Balogh Vattentanker
STR_VEHICLE_NAME_ROAD_VEHICLE_MPS_WATER_TANKER                  :MPS Vattentanker
STR_VEHICLE_NAME_ROAD_VEHICLE_BALOGH_FRUIT_TRUCK                :Balogh Fruktlastare
STR_VEHICLE_NAME_ROAD_VEHICLE_UHL_FRUIT_TRUCK                   :Uhl Fruktlastare
STR_VEHICLE_NAME_ROAD_VEHICLE_KELLING_FRUIT_TRUCK               :Kelling Fruktlastare
STR_VEHICLE_NAME_ROAD_VEHICLE_BALOGH_RUBBER_TRUCK               :Balogh Gummidumper
STR_VEHICLE_NAME_ROAD_VEHICLE_UHL_RUBBER_TRUCK                  :Uhl Gummidumper
STR_VEHICLE_NAME_ROAD_VEHICLE_RMT_RUBBER_TRUCK                  :RMT Gummidumper
STR_VEHICLE_NAME_ROAD_VEHICLE_MIGHTYMOVER_SUGAR_TRUCK           :MightyMover Sockerlastare
STR_VEHICLE_NAME_ROAD_VEHICLE_POWERNAUGHT_SUGAR_TRUCK           :Powernaught sockerlastare
STR_VEHICLE_NAME_ROAD_VEHICLE_WIZZOWOW_SUGAR_TRUCK              :Wizzowow sockerlastare
STR_VEHICLE_NAME_ROAD_VEHICLE_MIGHTYMOVER_COLA_TRUCK            :MightyMover kolalastare
STR_VEHICLE_NAME_ROAD_VEHICLE_POWERNAUGHT_COLA_TRUCK            :Powernaught kolalastare
STR_VEHICLE_NAME_ROAD_VEHICLE_WIZZOWOW_COLA_TRUCK               :Wizzowow kolalastare
STR_VEHICLE_NAME_ROAD_VEHICLE_MIGHTYMOVER_COTTON_CANDY          :MightyMover sockervaddslastare
STR_VEHICLE_NAME_ROAD_VEHICLE_POWERNAUGHT_COTTON_CANDY          :Powernaught sockervaddslastare
STR_VEHICLE_NAME_ROAD_VEHICLE_WIZZOWOW_COTTON_CANDY_TRUCK       :Wizzowow sockervaddslastare
STR_VEHICLE_NAME_ROAD_VEHICLE_MIGHTYMOVER_TOFFEE_TRUCK          :MightyMover Knäcklastare
STR_VEHICLE_NAME_ROAD_VEHICLE_POWERNAUGHT_TOFFEE_TRUCK          :Powernaught knäcklastare
STR_VEHICLE_NAME_ROAD_VEHICLE_WIZZOWOW_TOFFEE_TRUCK             :Wizzowow knäcklastare
STR_VEHICLE_NAME_ROAD_VEHICLE_MIGHTYMOVER_TOY_VAN               :MightyMover Leksaksbil
STR_VEHICLE_NAME_ROAD_VEHICLE_POWERNAUGHT_TOY_VAN               :Powernaught leksaksbil
STR_VEHICLE_NAME_ROAD_VEHICLE_WIZZOWOW_TOY_VAN                  :Wizzowow leksaksbil
STR_VEHICLE_NAME_ROAD_VEHICLE_MIGHTYMOVER_CANDY_TRUCK           :MightyMover godislastare
STR_VEHICLE_NAME_ROAD_VEHICLE_POWERNAUGHT_CANDY_TRUCK           :Powernaught godislastare
STR_VEHICLE_NAME_ROAD_VEHICLE_WIZZOWOW_CANDY_TRUCK              :Wizzowow godislastare
STR_VEHICLE_NAME_ROAD_VEHICLE_MIGHTYMOVER_BATTERY_TRUCK         :MightyMover batterilastare
STR_VEHICLE_NAME_ROAD_VEHICLE_POWERNAUGHT_BATTERY_TRUCK         :Powernaught batterilastare
STR_VEHICLE_NAME_ROAD_VEHICLE_WIZZOWOW_BATTERY_TRUCK            :Wizzowow batterilastare
STR_VEHICLE_NAME_ROAD_VEHICLE_MIGHTYMOVER_FIZZY_DRINK           :MightyMover läsklastbil
STR_VEHICLE_NAME_ROAD_VEHICLE_POWERNAUGHT_FIZZY_DRINK           :Powernaught läsklastbil
STR_VEHICLE_NAME_ROAD_VEHICLE_WIZZOWOW_FIZZY_DRINK_TRUCK        :Wizzowow läsklastbil
STR_VEHICLE_NAME_ROAD_VEHICLE_MIGHTYMOVER_PLASTIC_TRUCK         :MightyMover Plastlastare
STR_VEHICLE_NAME_ROAD_VEHICLE_POWERNAUGHT_PLASTIC_TRUCK         :Powernaught plastlastare
STR_VEHICLE_NAME_ROAD_VEHICLE_WIZZOWOW_PLASTIC_TRUCK            :Wizzowow plastlastbil
STR_VEHICLE_NAME_ROAD_VEHICLE_MIGHTYMOVER_BUBBLE_TRUCK          :MightyMover bubbellastbil
STR_VEHICLE_NAME_ROAD_VEHICLE_POWERNAUGHT_BUBBLE_TRUCK          :Powernaught bubbellastbil
STR_VEHICLE_NAME_ROAD_VEHICLE_WIZZOWOW_BUBBLE_TRUCK             :Wizzowow bubbellastbil

###length 11
STR_VEHICLE_NAME_SHIP_MPS_OIL_TANKER                            :MPS Oljetanker
STR_VEHICLE_NAME_SHIP_CS_INC_OIL_TANKER                         :CS-Inc. Oljetanker
STR_VEHICLE_NAME_SHIP_MPS_PASSENGER_FERRY                       :MPS passagerarfärja
STR_VEHICLE_NAME_SHIP_FFP_PASSENGER_FERRY                       :FFP passagerarfärja
STR_VEHICLE_NAME_SHIP_BAKEWELL_300_HOVERCRAFT                   :Bakewell 300 svävare
STR_VEHICLE_NAME_SHIP_CHUGGER_CHUG_PASSENGER                    :Chugger-Chug passagerarfärja
STR_VEHICLE_NAME_SHIP_SHIVERSHAKE_PASSENGER_FERRY               :Shivershake passagerarfärja
STR_VEHICLE_NAME_SHIP_YATE_CARGO_SHIP                           :Yate lastfartyg
STR_VEHICLE_NAME_SHIP_BAKEWELL_CARGO_SHIP                       :Bakewell lastfartyg
STR_VEHICLE_NAME_SHIP_MIGHTYMOVER_CARGO_SHIP                    :MightyMover lastfartyg
STR_VEHICLE_NAME_SHIP_POWERNAUT_CARGO_SHIP                      :Powernaut lastfartyg

###length 41
STR_VEHICLE_NAME_AIRCRAFT_SAMPSON_U52                           :Sampson U52
STR_VEHICLE_NAME_AIRCRAFT_COLEMAN_COUNT                         :Coleman Count
STR_VEHICLE_NAME_AIRCRAFT_FFP_DART                              :FFP Dart
STR_VEHICLE_NAME_AIRCRAFT_YATE_HAUGAN                           :Yate Haugan
STR_VEHICLE_NAME_AIRCRAFT_BAKEWELL_COTSWALD_LB_3                :Bakewell Cotswald LB-3
STR_VEHICLE_NAME_AIRCRAFT_BAKEWELL_LUCKETT_LB_8                 :Bakewell Luckett LB-8
STR_VEHICLE_NAME_AIRCRAFT_BAKEWELL_LUCKETT_LB_9                 :Bakewell Luckett LB-9
STR_VEHICLE_NAME_AIRCRAFT_BAKEWELL_LUCKETT_LB80                 :Bakewell Luckett LB80
STR_VEHICLE_NAME_AIRCRAFT_BAKEWELL_LUCKETT_LB_10                :Bakewell Luckett LB-10
STR_VEHICLE_NAME_AIRCRAFT_BAKEWELL_LUCKETT_LB_11                :Bakewell Luckett LB-11
STR_VEHICLE_NAME_AIRCRAFT_YATE_AEROSPACE_YAC_1_11               :Yate Aerospace YAC 1-11
STR_VEHICLE_NAME_AIRCRAFT_DARWIN_100                            :Darwin 100
STR_VEHICLE_NAME_AIRCRAFT_DARWIN_200                            :Darwin 200
STR_VEHICLE_NAME_AIRCRAFT_DARWIN_300                            :Darwin 300
STR_VEHICLE_NAME_AIRCRAFT_DARWIN_400                            :Darwin 400
STR_VEHICLE_NAME_AIRCRAFT_DARWIN_500                            :Darwin 500
STR_VEHICLE_NAME_AIRCRAFT_DARWIN_600                            :Darwin 600
STR_VEHICLE_NAME_AIRCRAFT_GURU_GALAXY                           :Guru Galaxy
STR_VEHICLE_NAME_AIRCRAFT_AIRTAXI_A21                           :Airtaxi A21
STR_VEHICLE_NAME_AIRCRAFT_AIRTAXI_A31                           :Airtaxi A31
STR_VEHICLE_NAME_AIRCRAFT_AIRTAXI_A32                           :Airtaxi A32
STR_VEHICLE_NAME_AIRCRAFT_AIRTAXI_A33                           :Airtaxi A33
STR_VEHICLE_NAME_AIRCRAFT_YATE_AEROSPACE_YAE46                  :Yate Aerospace YAe46
STR_VEHICLE_NAME_AIRCRAFT_DINGER_100                            :Dinger 100
STR_VEHICLE_NAME_AIRCRAFT_AIRTAXI_A34_1000                      :AirTaxi A34-1000
STR_VEHICLE_NAME_AIRCRAFT_YATE_Z_SHUTTLE                        :Yate Z-Shuttle
STR_VEHICLE_NAME_AIRCRAFT_KELLING_K1                            :Kelling K1
STR_VEHICLE_NAME_AIRCRAFT_KELLING_K6                            :Kelling K6
STR_VEHICLE_NAME_AIRCRAFT_KELLING_K7                            :Kelling K7
STR_VEHICLE_NAME_AIRCRAFT_DARWIN_700                            :Darwin 700
STR_VEHICLE_NAME_AIRCRAFT_FFP_HYPERDART_2                       :FFP Hyperdart 2
STR_VEHICLE_NAME_AIRCRAFT_DINGER_200                            :Dinger 200
STR_VEHICLE_NAME_AIRCRAFT_DINGER_1000                           :Dinger 1000
STR_VEHICLE_NAME_AIRCRAFT_PLODDYPHUT_100                        :Ploddyphut 100
STR_VEHICLE_NAME_AIRCRAFT_PLODDYPHUT_500                        :Ploddyphut 500
STR_VEHICLE_NAME_AIRCRAFT_FLASHBANG_X1                          :Flashbang X1
STR_VEHICLE_NAME_AIRCRAFT_JUGGERPLANE_M1                        :Juggerplane M1
STR_VEHICLE_NAME_AIRCRAFT_FLASHBANG_WIZZER                      :Flashbang Wizzer
STR_VEHICLE_NAME_AIRCRAFT_TRICARIO_HELICOPTER                   :Tricario helikopter
STR_VEHICLE_NAME_AIRCRAFT_GURU_X2_HELICOPTER                    :Guru X2 helikopter
STR_VEHICLE_NAME_AIRCRAFT_POWERNAUT_HELICOPTER                  :Powernaut helikopter

##id 0x8800
# Formatting of some strings
STR_FORMAT_DATE_TINY                                            :{ZEROFILL_NUM}-{ZEROFILL_NUM}-{NUM}
STR_FORMAT_DATE_SHORT                                           :{STRING} {NUM}
STR_FORMAT_DATE_LONG                                            :{STRING} {STRING} {NUM}
STR_FORMAT_DATE_ISO                                             :{2:NUM}-{1:ZEROFILL_NUM}-{0:ZEROFILL_NUM}

STR_FORMAT_COMPANY_NUM                                          :(Företag {COMMA})
STR_FORMAT_GROUP_NAME                                           :Grupp {COMMA}
STR_FORMAT_GROUP_VEHICLE_NAME                                   :{GROUP} #{COMMA}
STR_FORMAT_INDUSTRY_NAME                                        :{TOWN} {STRING}

###length 2
STR_FORMAT_BUOY_NAME                                            :{TOWN} Boj
STR_FORMAT_BUOY_NAME_SERIAL                                     :{TOWN} Boj #{COMMA}

###length 2
STR_FORMAT_WAYPOINT_NAME                                        :Riktmärke {TOWN}
STR_FORMAT_WAYPOINT_NAME_SERIAL                                 :Riktmärke {TOWN} #{COMMA}

###length 6
STR_FORMAT_DEPOT_NAME_TRAIN                                     :{TOWN} Järnvägsdepå
STR_FORMAT_DEPOT_NAME_TRAIN_SERIAL                              :{TOWN} Järnvägsterminal #{COMMA}
STR_FORMAT_DEPOT_NAME_ROAD_VEHICLE                              :{TOWN} vägfordonsdepå
STR_FORMAT_DEPOT_NAME_ROAD_VEHICLE_SERIAL                       :{TOWN} vägfordonsdepå #{COMMA}
STR_FORMAT_DEPOT_NAME_SHIP                                      :{TOWN} Hamnterminal
STR_FORMAT_DEPOT_NAME_SHIP_SERIAL                               :{TOWN} Hamnterminal#{COMMA}
###next-name-looks-similar

STR_FORMAT_DEPOT_NAME_AIRCRAFT                                  :{STATION} Hangar
# _SERIAL version of AIRACRAFT doesn't exist

STR_UNKNOWN_STATION                                             :okänd station
STR_DEFAULT_SIGN_NAME                                           :Skylt
STR_COMPANY_SOMEONE                                             :någon

STR_SAVEGAME_DURATION_REALTIME                                  :{NUM}h {NUM}m
STR_SAVEGAME_NAME_DEFAULT                                       :{COMPANY}, {STRING}
STR_SAVEGAME_NAME_SPECTATOR                                     :Åskådare, {1:STRING}

# Viewport strings
STR_VIEWPORT_TOWN_POP                                           :{WHITE}{TOWN} ({COMMA})
STR_VIEWPORT_TOWN                                               :{WHITE}{TOWN}
STR_VIEWPORT_TOWN_TINY_BLACK                                    :{TINY_FONT}{BLACK}{TOWN}
STR_VIEWPORT_TOWN_TINY_WHITE                                    :{TINY_FONT}{WHITE}{TOWN}

STR_VIEWPORT_SIGN_SMALL_BLACK                                   :{TINY_FONT}{BLACK}{SIGN}
STR_VIEWPORT_SIGN_SMALL_WHITE                                   :{TINY_FONT}{WHITE}{SIGN}

STR_VIEWPORT_STATION                                            :{STATION} {STATION_FEATURES}
STR_VIEWPORT_STATION_TINY                                       :{TINY_FONT}{STATION}

STR_VIEWPORT_WAYPOINT                                           :{WAYPOINT}
STR_VIEWPORT_WAYPOINT_TINY                                      :{TINY_FONT}{WAYPOINT}

# Simple strings to get specific types of data
STR_COMPANY_NAME                                                :{COMPANY}
STR_COMPANY_NAME_COMPANY_NUM                                    :{COMPANY} {COMPANY_NUM}
STR_DEPOT_NAME                                                  :{DEPOT}
STR_ENGINE_NAME                                                 :{ENGINE}
STR_HIDDEN_ENGINE_NAME                                          :{ENGINE} (dold)
STR_GROUP_NAME                                                  :{GROUP}
STR_INDUSTRY_NAME                                               :{INDUSTRY}
STR_PRESIDENT_NAME                                              :{PRESIDENT_NAME}
STR_SIGN_NAME                                                   :{SIGN}
STR_STATION_NAME                                                :{STATION}
STR_TOWN_NAME                                                   :{TOWN}
STR_VEHICLE_NAME                                                :{VEHICLE}
STR_WAYPOINT_NAME                                               :{WAYPOINT}

STR_CURRENCY_SHORT_KILO                                         :{NBSP}t
STR_CURRENCY_SHORT_MEGA                                         :{NBSP}mn
STR_CURRENCY_SHORT_GIGA                                         :{NBSP}md
STR_CURRENCY_SHORT_TERA                                         :{NBSP}bn

STR_JUST_CARGO                                                  :{CARGO_LONG}
STR_JUST_RIGHT_ARROW                                            :{RIGHT_ARROW}
STR_JUST_CHECKMARK                                              :{CHECKMARK}
STR_JUST_COMMA                                                  :{COMMA}
STR_JUST_CURRENCY_SHORT                                         :{CURRENCY_SHORT}
STR_JUST_CURRENCY_LONG                                          :{CURRENCY_LONG}
STR_JUST_CARGO_LIST                                             :{CARGO_LIST}
STR_JUST_DECIMAL                                                :{DECIMAL}
STR_JUST_INT                                                    :{NUM}
STR_JUST_DATE_TINY                                              :{DATE_TINY}
STR_JUST_DATE_SHORT                                             :{DATE_SHORT}
STR_JUST_DATE_LONG                                              :{DATE_LONG}
STR_JUST_DATE_ISO                                               :{DATE_ISO}
STR_JUST_STRING                                                 :{STRING}
STR_JUST_STRING1                                                :{STRING}
STR_JUST_STRING2                                                :{STRING}
STR_JUST_STRING_STRING                                          :{STRING}{STRING}
STR_JUST_RAW_STRING                                             :{STRING}
STR_JUST_BIG_RAW_STRING                                         :{BIG_FONT}{STRING}

# Slightly 'raw' stringcodes with colour or size
STR_WHITE_SIGN                                                  :{WHITE}{SIGN}
STR_TINY_BLACK_HEIGHT                                           :{TINY_FONT}{BLACK}{HEIGHT}

STR_BLACK_1                                                     :{BLACK}1
STR_BLACK_2                                                     :{BLACK}2
STR_BLACK_3                                                     :{BLACK}3
STR_BLACK_4                                                     :{BLACK}4
STR_BLACK_5                                                     :{BLACK}5
STR_BLACK_6                                                     :{BLACK}6
STR_BLACK_7                                                     :{BLACK}7

STR_TRAIN                                                       :{BLACK}{TRAIN}
STR_BUS                                                         :{BLACK}{BUS}
STR_LORRY                                                       :{BLACK}{LORRY}
STR_PLANE                                                       :{BLACK}{PLANE}
STR_SHIP                                                        :{BLACK}{SHIP}

STR_TOOLBAR_RAILTYPE_VELOCITY                                   :{STRING} ({VELOCITY})<|MERGE_RESOLUTION|>--- conflicted
+++ resolved
@@ -4613,11 +4613,7 @@
 STR_ORDER_GO_TO_NEAREST_HANGAR                                  :Åk till närmsta hangar
 STR_ORDER_CONDITIONAL                                           :Villkorat order-hopp
 STR_ORDER_SHARE                                                 :Dela order
-<<<<<<< HEAD
-STR_ORDERS_GO_TO_TOOLTIP                                        :{BLACK}Infoga ny order före markerad order, eller lägg till i slutet av listan. Ctrl+Klick på en station för 'full last någon godstyp', på ett riktmärke för 'non-stop', och på en depå för 'service'.  Klicka på ett annat fordon för att kopiera dess ordrar eller Ctrl+Klick för att dela ordrar. En depåorder stänger av automatisk service av fordonet
-=======
 STR_ORDERS_GO_TO_TOOLTIP                                        :{BLACK}Infoga ny order före markerad order, eller lägg till i slutet av listan. Ctrl+Klick på en station för 'full last någon godstyp', på ett riktmärke för att invertera inställningen 'non-stop som standard', och på en depå för 'service'.  Klicka på ett annat fordon för att kopiera dess ordrar eller Ctrl+Klick för att dela ordrar. En depåorder stänger av automatisk service av fordonet
->>>>>>> 8bccb580
 
 STR_ORDERS_VEH_WITH_SHARED_ORDERS_LIST_TOOLTIP                  :{BLACK}Visa alla fordon som har samma schema
 
