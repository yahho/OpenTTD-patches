##name Tamil
##ownname தமிழ்
##isocode ta_IN
##plural 0
##textdir ltr
##digitsep ,
##digitsepcur ,
##decimalsep .
##winlangid 0x0449
##grflangid 0x0a


# This file is part of OpenTTD.
# OpenTTD is free software; you can redistribute it and/or modify it under the terms of the GNU General Public License as published by the Free Software Foundation, version 2.
# OpenTTD is distributed in the hope that it will be useful, but WITHOUT ANY WARRANTY; without even the implied warranty of MERCHANTABILITY or FITNESS FOR A PARTICULAR PURPOSE.
# See the GNU General Public License for more details. You should have received a copy of the GNU General Public License along with OpenTTD. If not, see <http://www.gnu.org/licenses/>.


##id 0x0000
STR_NULL                                                        :
STR_EMPTY                                                       :
STR_UNDEFINED                                                   :(விளக்கமளிக்கப்படாத தொடர்)
STR_JUST_NOTHING                                                :ஏதுமில்லை

# Cargo related strings
# Plural cargo name
STR_CARGO_PLURAL_NOTHING                                        :
STR_CARGO_PLURAL_PASSENGERS                                     :பயணிகள்
STR_CARGO_PLURAL_COAL                                           :நிலக்கரி
STR_CARGO_PLURAL_MAIL                                           :அஞ்சல்
STR_CARGO_PLURAL_OIL                                            :எண்ணெய்
STR_CARGO_PLURAL_LIVESTOCK                                      :கால்நடைகள்
STR_CARGO_PLURAL_GOODS                                          :சரக்குகள்
STR_CARGO_PLURAL_GRAIN                                          :தானியம்
STR_CARGO_PLURAL_WOOD                                           :மரம்
STR_CARGO_PLURAL_IRON_ORE                                       :இரும்புத் தாது
STR_CARGO_PLURAL_STEEL                                          :எஃகு
STR_CARGO_PLURAL_VALUABLES                                      :மதிப்புள்ளவை
STR_CARGO_PLURAL_COPPER_ORE                                     :செப்புத் தாது
STR_CARGO_PLURAL_MAIZE                                          :சோளம்
STR_CARGO_PLURAL_FRUIT                                          :பழம்
STR_CARGO_PLURAL_DIAMONDS                                       :வைரங்கள்
STR_CARGO_PLURAL_FOOD                                           :உணவு
STR_CARGO_PLURAL_PAPER                                          :காகிதம்
STR_CARGO_PLURAL_GOLD                                           :தங்கம்
STR_CARGO_PLURAL_WATER                                          :நீர்
STR_CARGO_PLURAL_WHEAT                                          :கோதுமை
STR_CARGO_PLURAL_RUBBER                                         :இறப்பர்
STR_CARGO_PLURAL_SUGAR                                          :சர்க்கரை
STR_CARGO_PLURAL_TOYS                                           :பொம்மைகள்
STR_CARGO_PLURAL_SWEETS                                         :இனிப்புகள்
STR_CARGO_PLURAL_COLA                                           :கோலா
STR_CARGO_PLURAL_CANDYFLOSS                                     :பஞ்சுமிட்டாய்
STR_CARGO_PLURAL_BUBBLES                                        :குமிழிகள்
STR_CARGO_PLURAL_TOFFEE                                         :மிட்டாய்கள்
STR_CARGO_PLURAL_BATTERIES                                      :பாட்டரிகள்
STR_CARGO_PLURAL_PLASTIC                                        :பிளாஸ்டிக்
STR_CARGO_PLURAL_FIZZY_DRINKS                                   :குளிர்பானங்கள்

# Singular cargo name
STR_CARGO_SINGULAR_NOTHING                                      :
STR_CARGO_SINGULAR_PASSENGER                                    :பயணி
STR_CARGO_SINGULAR_COAL                                         :நிலக்கரி
STR_CARGO_SINGULAR_MAIL                                         :அஞ்சல்
STR_CARGO_SINGULAR_OIL                                          :எண்ணெய்
STR_CARGO_SINGULAR_LIVESTOCK                                    :கால்நடை
STR_CARGO_SINGULAR_GOODS                                        :சரக்கு
STR_CARGO_SINGULAR_GRAIN                                        :தானியம்
STR_CARGO_SINGULAR_WOOD                                         :மரம்
STR_CARGO_SINGULAR_IRON_ORE                                     :இரும்புத் தாது
STR_CARGO_SINGULAR_STEEL                                        :எஃகு
STR_CARGO_SINGULAR_VALUABLES                                    :மதிப்புள்ளது
STR_CARGO_SINGULAR_COPPER_ORE                                   :செப்புத் தாது
STR_CARGO_SINGULAR_MAIZE                                        :சோளம்
STR_CARGO_SINGULAR_FRUIT                                        :பழம்
STR_CARGO_SINGULAR_DIAMOND                                      :வைரம்
STR_CARGO_SINGULAR_FOOD                                         :உணவு
STR_CARGO_SINGULAR_PAPER                                        :காகிதம்
STR_CARGO_SINGULAR_GOLD                                         :தங்கம்
STR_CARGO_SINGULAR_WATER                                        :தண்ணீர்
STR_CARGO_SINGULAR_WHEAT                                        :கோதுமை
STR_CARGO_SINGULAR_RUBBER                                       :இறப்பர்
STR_CARGO_SINGULAR_SUGAR                                        :சர்க்கரை
STR_CARGO_SINGULAR_TOY                                          :பொம்மை
STR_CARGO_SINGULAR_SWEETS                                       :இனிப்பு
STR_CARGO_SINGULAR_COLA                                         :கோலா
STR_CARGO_SINGULAR_CANDYFLOSS                                   :பஞ்சுமிட்டாய்
STR_CARGO_SINGULAR_BUBBLE                                       :குமிழி
STR_CARGO_SINGULAR_TOFFEE                                       :மிட்டாய்
STR_CARGO_SINGULAR_BATTERY                                      :மின்கலம்
STR_CARGO_SINGULAR_PLASTIC                                      :பிளாஸ்டிக்
STR_CARGO_SINGULAR_FIZZY_DRINK                                  :குளிர்பானம்

# Quantity of cargo
STR_QUANTITY_NOTHING                                            :
STR_QUANTITY_PASSENGERS                                         :{COMMA}{NBSP} பயணி{P "" கள்}
STR_QUANTITY_COAL                                               :{WEIGHT_LONG} நிலக்கரி
STR_QUANTITY_MAIL                                               :{COMMA}{NBSP} அஞ்சல் பை{P "" கள்}
STR_QUANTITY_OIL                                                :{VOLUME_LONG} எண்ணெய்
STR_QUANTITY_LIVESTOCK                                          :{COMMA} கால்நடை{P "" கள்}
STR_QUANTITY_GOODS                                              :{COMMA} சரக்குப் பெட்டி{P "" கள்}
STR_QUANTITY_GRAIN                                              :{WEIGHT_LONG} தானியம்
STR_QUANTITY_WOOD                                               :{WEIGHT_LONG} மரம்
STR_QUANTITY_IRON_ORE                                           :{WEIGHT_LONG} இரும்புத் தாது
STR_QUANTITY_STEEL                                              :{WEIGHT_LONG} எஃகு
STR_QUANTITY_VALUABLES                                          :{COMMA} மதிப்புள்ள பை{P "" கள்}
STR_QUANTITY_COPPER_ORE                                         :{WEIGHT_LONG} செப்புத் தாது
STR_QUANTITY_MAIZE                                              :{WEIGHT_LONG} சோளம்
STR_QUANTITY_FRUIT                                              :{WEIGHT_LONG} பழம்
STR_QUANTITY_DIAMONDS                                           :{COMMA} வைர பை{P "" கள்}
STR_QUANTITY_FOOD                                               :{WEIGHT_LONG} உணவு
STR_QUANTITY_PAPER                                              :{WEIGHT_LONG} காகிதம்
STR_QUANTITY_GOLD                                               :{COMMA} தங்க பை{P "" கள்}
STR_QUANTITY_WATER                                              :{VOLUME_LONG} தண்ணீர்
STR_QUANTITY_WHEAT                                              :{WEIGHT_LONG} கோதுமை
STR_QUANTITY_RUBBER                                             :{VOLUME_LONG} இறப்பர்
STR_QUANTITY_SUGAR                                              :{WEIGHT_LONG} சர்க்கரை
STR_QUANTITY_TOYS                                               :{COMMA} பொம்மை{P "" கள்}
STR_QUANTITY_SWEETS                                             :{COMMA} இனிப்பு பெட்டி{P "" கள்}
STR_QUANTITY_COLA                                               :{VOLUME_LONG} கோலா
STR_QUANTITY_CANDYFLOSS                                         :{WEIGHT_LONG} பஞ்சு மிட்டாய்
STR_QUANTITY_BUBBLES                                            :{COMMA} குமிழி{P "" கள்}
STR_QUANTITY_TOFFEE                                             :{WEIGHT_LONG} மிட்டாய்
STR_QUANTITY_BATTERIES                                          :{COMMA} பாட்டரி{P ... கள்}
STR_QUANTITY_PLASTIC                                            :{VOLUME_LONG} பிளாஸ்டிக்
STR_QUANTITY_FIZZY_DRINKS                                       :{COMMA} குளிர்பானம்{P "" கள்}
STR_QUANTITY_N_A                                                :N/A

# Two letter abbreviation of cargo name
STR_ABBREV_NOTHING                                              :
STR_ABBREV_PASSENGERS                                           :{TINY_FONT}PS
STR_ABBREV_COAL                                                 :{TINY_FONT}CL
STR_ABBREV_MAIL                                                 :{TINY_FONT}ML
STR_ABBREV_OIL                                                  :{TINY_FONT}OL
STR_ABBREV_LIVESTOCK                                            :{TINY_FONT}LV
STR_ABBREV_GOODS                                                :{TINY_FONT}GD
STR_ABBREV_GRAIN                                                :{TINY_FONT}GR
STR_ABBREV_WOOD                                                 :{TINY_FONT}WD
STR_ABBREV_IRON_ORE                                             :{TINY_FONT}OR
STR_ABBREV_STEEL                                                :{TINY_FONT}ST
STR_ABBREV_VALUABLES                                            :{TINY_FONT}VL
STR_ABBREV_COPPER_ORE                                           :{TINY_FONT}CO
STR_ABBREV_MAIZE                                                :{TINY_FONT}MZ
STR_ABBREV_FRUIT                                                :{TINY_FONT}FT
STR_ABBREV_DIAMONDS                                             :{TINY_FONT}DM
STR_ABBREV_FOOD                                                 :{TINY_FONT}FD
STR_ABBREV_PAPER                                                :{TINY_FONT}PR
STR_ABBREV_GOLD                                                 :{TINY_FONT}GD
STR_ABBREV_WATER                                                :{TINY_FONT}WR
STR_ABBREV_WHEAT                                                :{TINY_FONT}WH
STR_ABBREV_RUBBER                                               :{TINY_FONT}RB
STR_ABBREV_SUGAR                                                :{TINY_FONT}SG
STR_ABBREV_TOYS                                                 :{TINY_FONT}TY
STR_ABBREV_SWEETS                                               :{TINY_FONT}SW
STR_ABBREV_COLA                                                 :{TINY_FONT}CL
STR_ABBREV_CANDYFLOSS                                           :{TINY_FONT}CF
STR_ABBREV_BUBBLES                                              :{TINY_FONT}BU
STR_ABBREV_TOFFEE                                               :{TINY_FONT}TF
STR_ABBREV_BATTERIES                                            :{TINY_FONT}BA
STR_ABBREV_PLASTIC                                              :{TINY_FONT}PL
STR_ABBREV_FIZZY_DRINKS                                         :{TINY_FONT}FZ
STR_ABBREV_NONE                                                 :{TINY_FONT}NO
STR_ABBREV_ALL                                                  :{TINY_FONT}அனைத்தும்

# 'Mode' of transport for cargoes
STR_PASSENGERS                                                  :{COMMA} பயணி{P "" கள்}
STR_BAGS                                                        :{COMMA} பை{P "" கள்}
STR_TONS                                                        :{COMMA} டன்{P "" கள்}
STR_LITERS                                                      :{COMMA} லிட்டர்{P "" கள்}
STR_ITEMS                                                       :{COMMA}{NBSP}பொருள்{P "" "பொருட்கள்"}
STR_CRATES                                                      :{COMMA}{NBSP}பெட்டி{P "" கள்}

STR_COLOUR_DEFAULT                                              :இயல்பிருப்பு
###length 17
STR_COLOUR_DARK_BLUE                                            :கருநீலம்
STR_COLOUR_PALE_GREEN                                           :வெளிர் பச்சை
STR_COLOUR_PINK                                                 :பிங்க்
STR_COLOUR_YELLOW                                               :மஞ்சள்
STR_COLOUR_RED                                                  :சிவப்பு
STR_COLOUR_LIGHT_BLUE                                           :வெளிர் நீலம்
STR_COLOUR_GREEN                                                :பச்சை
STR_COLOUR_DARK_GREEN                                           :கரும்பச்சை
STR_COLOUR_BLUE                                                 :நீலம்
STR_COLOUR_CREAM                                                :கிரீம்
STR_COLOUR_MAUVE                                                :Mauve
STR_COLOUR_PURPLE                                               :ஊதா
STR_COLOUR_ORANGE                                               :ஆரஞ்சு
STR_COLOUR_BROWN                                                :பழுப்பு
STR_COLOUR_GREY                                                 :சாம்பல்
STR_COLOUR_WHITE                                                :வெள்ளை
STR_COLOUR_RANDOM                                               :ஏதோவொரு

# Units used in OpenTTD
STR_UNITS_VELOCITY_IMPERIAL                                     :{COMMA}{NBSP}mph
STR_UNITS_VELOCITY_METRIC                                       :{COMMA}{NBSP}km/h
STR_UNITS_VELOCITY_SI                                           :{COMMA}{NBSP}m/s
STR_UNITS_VELOCITY_GAMEUNITS                                    :{DECIMAL}{NBSP}வட்டங்கள்/நாளிற்கு

STR_UNIT_NAME_VELOCITY_IMPERIAL                                 :mph
STR_UNIT_NAME_VELOCITY_METRIC                                   :km/h
STR_UNIT_NAME_VELOCITY_SI                                       :m/s

STR_UNITS_POWER_IMPERIAL                                        :{COMMA}{NBSP}hp
STR_UNITS_POWER_METRIC                                          :{COMMA}{NBSP}hp
STR_UNITS_POWER_SI                                              :{COMMA}{NBSP}kW

STR_UNITS_WEIGHT_SHORT_IMPERIAL                                 :{COMMA}{NBSP}டன்
STR_UNITS_WEIGHT_SHORT_METRIC                                   :{COMMA}{NBSP}டன்
STR_UNITS_WEIGHT_SHORT_SI                                       :{COMMA}{NBSP}கி.கி.

STR_UNITS_WEIGHT_LONG_IMPERIAL                                  :{COMMA}{NBSP}டன்{P "" கள்}
STR_UNITS_WEIGHT_LONG_METRIC                                    :{COMMA}{NBSP}டன்{P "" கள்}
STR_UNITS_WEIGHT_LONG_SI                                        :{COMMA}{NBSP}கி.கி.

STR_UNITS_VOLUME_SHORT_IMPERIAL                                 :{COMMA}{NBSP}கேலன்
STR_UNITS_VOLUME_SHORT_METRIC                                   :{COMMA}{NBSP}லி
STR_UNITS_VOLUME_SHORT_SI                                       :{COMMA}{NBSP}மீ³

STR_UNITS_VOLUME_LONG_IMPERIAL                                  :{COMMA}{NBSP}கேலன்{P "" கள்}
STR_UNITS_VOLUME_LONG_METRIC                                    :{COMMA}{NBSP}லிட்டர்{P "" கள்}
STR_UNITS_VOLUME_LONG_SI                                        :{COMMA}{NBSP}மீ³

STR_UNITS_FORCE_IMPERIAL                                        :{COMMA}{NBSP}lbf
STR_UNITS_FORCE_METRIC                                          :{COMMA}{NBSP}kgf
STR_UNITS_FORCE_SI                                              :{COMMA}{NBSP}kN

STR_UNITS_HEIGHT_IMPERIAL                                       :{COMMA}{NBSP}அடி
STR_UNITS_HEIGHT_METRIC                                         :{COMMA}{NBSP}மீ
STR_UNITS_HEIGHT_SI                                             :{COMMA}{NBSP}மீ

# Common window strings
STR_LIST_FILTER_TITLE                                           :{BLACK}வடிகட்டி தொடர்:
STR_LIST_FILTER_OSKTITLE                                        :{BLACK}Enter filter string
STR_LIST_FILTER_TOOLTIP                                         :{BLACK}Enter a keyword to filter the list for

STR_TOOLTIP_GROUP_ORDER                                         :{BLACK}குழு அமைப்பினைத் தேர்ந்தெடுக்கவும்
STR_TOOLTIP_SORT_ORDER                                          :{BLACK}Select sorting order (descending/ascending)
STR_TOOLTIP_SORT_CRITERIA                                       :{BLACK}Select sorting criteria
STR_TOOLTIP_FILTER_CRITERIA                                     :{BLACK}Select filtering criteria
STR_BUTTON_SORT_BY                                              :{BLACK}Sort by
STR_BUTTON_CATCHMENT                                            :{BLACK}தழுவு பகுதி
STR_TOOLTIP_CATCHMENT                                           :{BLACK}தழுவு பகுதி காட்சியை நிலைமாற்று

STR_TOOLTIP_CLOSE_WINDOW                                        :{BLACK}சாளரத்தை மூடு
STR_TOOLTIP_WINDOW_TITLE_DRAG_THIS                              :{BLACK}சாளர தலைப்பு - சாளரத்தை நகர்த்த இழுக்கவும்
STR_TOOLTIP_SHADE                                               :{BLACK}சாளரத்தை சுருக்கவும் - தலைப்பை மட்டும் காண்பி
STR_TOOLTIP_DEBUG                                               :{BLACK}Show NewGRF debug information
STR_TOOLTIP_STICKY                                              :{BLACK}இந்தப் பகுதியினை மூட முடியாதபடி செய். Ctrl+சொடுக்கு அழுத்தினால் இந்த அமைப்பு சேமிக்கப்படும்
STR_TOOLTIP_RESIZE                                              :{BLACK}Click and drag to resize this window
STR_TOOLTIP_TOGGLE_LARGE_SMALL_WINDOW                           :{BLACK}Toggle large/small window size
STR_TOOLTIP_VSCROLL_BAR_SCROLLS_LIST                            :{BLACK}Scroll bar - scrolls list up/down
STR_TOOLTIP_HSCROLL_BAR_SCROLLS_LIST                            :{BLACK}Scroll bar - scrolls list left/right
STR_TOOLTIP_DEMOLISH_BUILDINGS_ETC                              :{BLACK}சதுர நிலப்பகுதியில் கட்டிடம் போன்றவற்றை இடிக்க. Ctrl தேர்வுசெய்திட. Shift உத்தேச செலவை/கட்டிடத்தை காட்டிட

# Show engines button
###length VEHICLE_TYPES
STR_SHOW_HIDDEN_ENGINES_VEHICLE_TRAIN                           :{BLACK}மறைந்திருப்பதை காட்டு
STR_SHOW_HIDDEN_ENGINES_VEHICLE_ROAD_VEHICLE                    :{BLACK}மறைந்திருப்பதை காட்டு
STR_SHOW_HIDDEN_ENGINES_VEHICLE_SHIP                            :{BLACK}மறைந்திருப்பதை காட்டு
STR_SHOW_HIDDEN_ENGINES_VEHICLE_AIRCRAFT                        :{BLACK}மறைந்திருப்பதை காட்டு

###length VEHICLE_TYPES

# Query window
STR_BUTTON_DEFAULT                                              :{BLACK}இயல்பிருப்பு
STR_BUTTON_CANCEL                                               :{BLACK}தவிர்
STR_BUTTON_OK                                                   :{BLACK}சரி
STR_WARNING_PASSWORD_SECURITY                                   :{YELLOW}எச்சரிக்கை: சேவையக நிர்வாகிகளால் இங்கு உள்ளிட்டப்படும் எந்த உரையையும் படிக்க முடியும்.

# On screen keyboard window
STR_OSK_KEYBOARD_LAYOUT                                         :`1234567890-=\qwertyuiop[]asdfghjkl;'  zxcvbnm,./ .
STR_OSK_KEYBOARD_LAYOUT_CAPS                                    :~!@#$%^&*()_+|QWERTYUIOP{{}}ASDFGHJKL:"  ZXCVBNM<>? .

# Measurement tooltip
STR_MEASURE_LENGTH                                              :{BLACK}நீளம்: {NUM}
STR_MEASURE_AREA                                                :{BLACK}பகுதி: {NUM} x {NUM}
STR_MEASURE_LENGTH_HEIGHTDIFF                                   :{BLACK}நீளம்: {NUM}{}உயர மாற்றம்: {HEIGHT}
STR_MEASURE_AREA_HEIGHTDIFF                                     :{BLACK}நீளம்: {NUM} x {NUM}{}உயர மாற்றம்: {HEIGHT}


# These are used in buttons
STR_SORT_BY_CAPTION_NAME                                        :{BLACK}பெயர்
STR_SORT_BY_CAPTION_DATE                                        :{BLACK}தேதி
# These are used in dropdowns
STR_SORT_BY_NAME                                                :பெயர்
STR_SORT_BY_PRODUCTION                                          :உற்பத்தி
STR_SORT_BY_TYPE                                                :வகை
STR_SORT_BY_TRANSPORTED                                         :அனுப்பப்பட்டது
STR_SORT_BY_NUMBER                                              :எண்
STR_SORT_BY_PROFIT_LAST_YEAR                                    :கடந்த ஆண்டு வருமானம்
STR_SORT_BY_PROFIT_THIS_YEAR                                    :இந்த ஆண்டு வருமானம்
STR_SORT_BY_AGE                                                 :வயது
STR_SORT_BY_RELIABILITY                                         :நம்பகத்தன்மை
STR_SORT_BY_TOTAL_CAPACITY_PER_CARGOTYPE                        :மொத்த கொள்ளளவு ஒவ்வொரு சரக்கிற்கும்
STR_SORT_BY_MAX_SPEED                                           :அதிகபட்ச வேகம்
STR_SORT_BY_MODEL                                               :மாடல்
STR_SORT_BY_VALUE                                               :மதிப்பு
STR_SORT_BY_LENGTH                                              :நீளம்
STR_SORT_BY_LIFE_TIME                                           :மீதமிருக்கும் வாழ்நாள்
STR_SORT_BY_TIMETABLE_DELAY                                     :கால தாமதம்
STR_SORT_BY_FACILITY                                            :நிலைய வகை
STR_SORT_BY_WAITING_TOTAL                                       :மொத்த காத்திருக்கும் சரக்கு
STR_SORT_BY_WAITING_AVAILABLE                                   :கிடைக்கக்கூடிய காத்திருக்கும் சரக்கு
STR_SORT_BY_RATING_MAX                                          :சரக்கு உச்ச வகைமதிப்பு
STR_SORT_BY_RATING_MIN                                          :சரக்கு மீச்சிறு வகைமதிப்பு
STR_SORT_BY_ENGINE_ID                                           :இயந்திரம் அடையாளம் (வரிசை செய்)
STR_SORT_BY_COST                                                :செலவு
STR_SORT_BY_POWER                                               :சக்தி
STR_SORT_BY_TRACTIVE_EFFORT                                     :இழுக்கை முயற்சி
STR_SORT_BY_INTRO_DATE                                          :அறிமுகப்படுத்தப்பட்ட தேதி
STR_SORT_BY_RUNNING_COST                                        :நடத்துதல் செலவுகள்
STR_SORT_BY_POWER_VS_RUNNING_COST                               :ஆற்றல்/செயற்படுத்தல் செலவு
STR_SORT_BY_CARGO_CAPACITY                                      :சரக்கு கொள்ளளவு
STR_SORT_BY_RANGE                                               :வரையறை
STR_SORT_BY_POPULATION                                          :மக்கள் தொகை
STR_SORT_BY_RATING                                              :மதிப்பீடு
STR_SORT_BY_NUM_VEHICLES                                        :வாகங்களின் எண்ணிக்கை
STR_SORT_BY_AVERAGE_PROFIT_THIS_YEAR                            :இந்த ஆண்டின் சராசரி இலாபம்

# Group by options for vehicle list
STR_GROUP_BY_NONE                                               :ஒன்றுமில்லை
STR_GROUP_BY_SHARED_ORDERS                                      :பகிரப்பட்ட கட்டளைகள்

# Order button in shared orders vehicle list
STR_GOTO_ORDER_VIEW                                             :{BLACK}கட்டளைகள்

# Tooltips for the main toolbar
###length 31
STR_TOOLBAR_TOOLTIP_PAUSE_GAME                                  :{BLACK}இடை நிறுத்து
STR_TOOLBAR_TOOLTIP_FORWARD                                     :{BLACK}அதி வேகமாக விளையாடு
STR_TOOLBAR_TOOLTIP_OPTIONS                                     :{BLACK}விருப்பத் தேர்வு
STR_TOOLBAR_TOOLTIP_SAVE_GAME_ABANDON_GAME                      :{BLACK}விளையாட்டை சேமி,கைவிடு, வெளியேறு
STR_TOOLBAR_TOOLTIP_DISPLAY_MAP                                 :{BLACK}வரைபடத்தை காட்டு
STR_TOOLBAR_TOOLTIP_DISPLAY_TOWN_DIRECTORY                      :{BLACK}நகர புத்தகம் காண்பி
STR_TOOLBAR_TOOLTIP_DISPLAY_SUBSIDIES                           :{BLACK}மானியங்களைக் காட்டு
STR_TOOLBAR_TOOLTIP_DISPLAY_LIST_OF_COMPANY_STATIONS            :{BLACK}நிறுவனத்தின் நிலையங்களின் பட்டியலை காண்பி
STR_TOOLBAR_TOOLTIP_DISPLAY_COMPANY_FINANCES                    :{BLACK}நிறுவனத்தின் நிதி நிலைமையை காட்டு
STR_TOOLBAR_TOOLTIP_DISPLAY_COMPANY_GENERAL                     :{BLACK}நிறுவனத்தின் விவரங்களை காட்டு
STR_TOOLBAR_TOOLTIP_DISPLAY_STORY_BOOK                          :{BLACK}கதை புத்தகத்தினைக் காட்டு
STR_TOOLBAR_TOOLTIP_DISPLAY_GOALS_LIST                          :{BLACK}குறிக்கோள் பட்டியலைக் காட்டு
STR_TOOLBAR_TOOLTIP_DISPLAY_GRAPHS                              :{BLACK}வரைபடம் காண்பி
STR_TOOLBAR_TOOLTIP_DISPLAY_COMPANY_LEAGUE                      :{BLACK}நிறுவங்களின் பட்டியலை காட்டு
STR_TOOLBAR_TOOLTIP_FUND_CONSTRUCTION_OF_NEW                    :{BLACK}ஓர் தொழிற்சாலையை கட்டு அல்லது தொழிற்சாலைகளின் பட்டியலை காட்டு
STR_TOOLBAR_TOOLTIP_DISPLAY_LIST_OF_COMPANY_TRAINS              :{BLACK}நிறுவனத்தின் இரயில்களைக் காட்டு. Ctrl+Click அழுத்தினால் குழு/வாகனங்களின் பட்டியல் தெரியும்
STR_TOOLBAR_TOOLTIP_DISPLAY_LIST_OF_COMPANY_ROAD_VEHICLES       :{BLACK}நிறுவனத்தின் சாலை வாகனங்களைக் காட்டு. Ctrl+Click அழுத்தினால் குழு/வாகனங்களின் பட்டியல் தெரியும்
STR_TOOLBAR_TOOLTIP_DISPLAY_LIST_OF_COMPANY_SHIPS               :{BLACK}நிறுவனத்தின் கப்பல்களைக் காட்டு. Ctrl+Click அழுத்தினால் குழு/வாகனங்களின் பட்டியல் தெரியும்
STR_TOOLBAR_TOOLTIP_DISPLAY_LIST_OF_COMPANY_AIRCRAFT            :{BLACK}நிறுவனத்தின் விமானங்களைக் காட்டு. Ctrl+Click அழுத்தினால் குழு/வாகனங்களின் பட்டியல் தெரியும்
STR_TOOLBAR_TOOLTIP_ZOOM_THE_VIEW_IN                            :{BLACK}உரு அளவு பெரிதாக்கு
STR_TOOLBAR_TOOLTIP_ZOOM_THE_VIEW_OUT                           :{BLACK}உரு அளவு சிறிதாக்கு
STR_TOOLBAR_TOOLTIP_BUILD_RAILROAD_TRACK                        :{BLACK}இரயில்பாதை கட்டு
STR_TOOLBAR_TOOLTIP_BUILD_ROADS                                 :{BLACK}சாலைகள் கட்டு
STR_TOOLBAR_TOOLTIP_BUILD_SHIP_DOCKS                            :{BLACK}கப்பல் செப்பனிடுமிடம் கட்டு
STR_TOOLBAR_TOOLTIP_BUILD_AIRPORTS                              :{BLACK}விமான நிலையங்கள் கட்டு
STR_TOOLBAR_TOOLTIP_LANDSCAPING                                 :{BLACK}நிலப்பரப்பு கருவிப்பட்டையினைத் திறந்து, நிலத்தை உயர்த்த/தாழ்த்த, மரங்களை நட, மற்றவை etc.
STR_TOOLBAR_TOOLTIP_SHOW_SOUND_MUSIC_WINDOW                     :{BLACK}இசை மையம் காண்பி
STR_TOOLBAR_TOOLTIP_SHOW_LAST_MESSAGE_NEWS                      :{BLACK}கடைசி செய்தி அறிக்கை/தகவல்களை காட்டு, தகவல் விருப்பங்களை காட்டு
STR_TOOLBAR_TOOLTIP_LAND_BLOCK_INFORMATION                      :{BLACK}நிலப்பகுதி விவரங்கள், console, வரிவடிவம் சர்பார்த்தல், திரைபிடிப்புகள்,OpenTTD பற்றி
STR_TOOLBAR_TOOLTIP_SWITCH_TOOLBAR                              :{BLACK}கருவிப் பட்டை மாற்று

# Extra tooltips for the scenario editor toolbar
STR_SCENEDIT_TOOLBAR_TOOLTIP_SAVE_SCENARIO_LOAD_SCENARIO        :{BLACK}சித்திரக்காட்சியினை பதிவுசெய், பதிவேற்றவும், திருத்தியைவிட்டு வெளியேறவும், வெளியேறவும்
STR_SCENEDIT_TOOLBAR_OPENTTD                                    :{YELLOW}OpenTTD
STR_SCENEDIT_TOOLBAR_SCENARIO_EDITOR                            :{YELLOW}சித்திரக்காட்சி திருத்தி
STR_SCENEDIT_TOOLBAR_TOOLTIP_MOVE_THE_STARTING_DATE_BACKWARD    :{BLACK}ஆட்டத்தின் ஆரம்ப தேதியினை ஒரு வருடம் பின் நகர்த்து
STR_SCENEDIT_TOOLBAR_TOOLTIP_MOVE_THE_STARTING_DATE_FORWARD     :{BLACK}ஆட்டத்தின் ஆரம்ப தேதியினை ஒரு வருடம் முன் நகர்த்து
STR_SCENEDIT_TOOLBAR_TOOLTIP_SET_DATE                           :{BLACK}ஆரம்பிக்கும் வருடத்தை எழுது
STR_SCENEDIT_TOOLBAR_TOOLTIP_DISPLAY_MAP_TOWN_DIRECTORY         :{BLACK}வரைபடம் மற்றும் நகரங்களின் பட்டியலை காட்டு
STR_SCENEDIT_TOOLBAR_LANDSCAPE_GENERATION                       :{BLACK}நிலத்தோற்றம் உருவாக்கு
STR_SCENEDIT_TOOLBAR_TOWN_GENERATION                            :{BLACK}நகரம் உருவாக்கு
STR_SCENEDIT_TOOLBAR_INDUSTRY_GENERATION                        :{BLACK}தொழிற்சாலை உருவாக்கு
STR_SCENEDIT_TOOLBAR_ROAD_CONSTRUCTION                          :{BLACK}சாலை திருத்த வேலை
STR_SCENEDIT_TOOLBAR_TRAM_CONSTRUCTION                          :{BLACK}ட்ராம்வே கட்டுமானம்
STR_SCENEDIT_TOOLBAR_PLANT_TREES                                :{BLACK}மரங்களை நடு. Shift toggles கட்டடம்/மொத்த செலவுகள்
STR_SCENEDIT_TOOLBAR_PLACE_SIGN                                 :{BLACK}தகவல் பலகை வை
STR_SCENEDIT_TOOLBAR_PLACE_OBJECT                               :{BLACK}பொருளினை இடவும். Shift அழுத்தினால் கட்டுமான/செலவு மதிப்பீடுகள்

# Scenario editor file menu
###length 7
STR_SCENEDIT_FILE_MENU_SAVE_SCENARIO                            :சித்திரக்காட்சியை பதி
STR_SCENEDIT_FILE_MENU_LOAD_SCENARIO                            :சித்திரக்காட்சியை ஏற்று
STR_SCENEDIT_FILE_MENU_SAVE_HEIGHTMAP                           :வரைபடத்தினை சேமி
STR_SCENEDIT_FILE_MENU_LOAD_HEIGHTMAP                           :உயர்படத்தினை பதிவேற்றவும்
STR_SCENEDIT_FILE_MENU_QUIT_EDITOR                              :சித்திரக்காட்சி திருத்தியை விட்டுச் செல்
STR_SCENEDIT_FILE_MENU_SEPARATOR                                :
STR_SCENEDIT_FILE_MENU_QUIT                                     :வெளியேறு

# Settings menu
###length 14
STR_SETTINGS_MENU_GAME_OPTIONS                                  :விளையாட்டு விருப்ப பேரம்
STR_SETTINGS_MENU_CONFIG_SETTINGS_TREE                          :அமைப்புகள்
STR_SETTINGS_MENU_SCRIPT_SETTINGS                               :AI / ஆட்ட அமைப்புகள்
STR_SETTINGS_MENU_NEWGRF_SETTINGS                               :NewGRF அமைப்புகள்
STR_SETTINGS_MENU_TRANSPARENCY_OPTIONS                          :ஒளி அமைப்புகள்
STR_SETTINGS_MENU_TOWN_NAMES_DISPLAYED                          :நகரத்தின் பெயர்களை காட்டு
STR_SETTINGS_MENU_STATION_NAMES_DISPLAYED                       :நிலையங்களின் பெயர்களை காண்பி
STR_SETTINGS_MENU_WAYPOINTS_DISPLAYED                           :பாதைப்புள்ளி பெயர்களை காட்டு
STR_SETTINGS_MENU_SIGNS_DISPLAYED                               :குறிகளை காட்டு
STR_SETTINGS_MENU_SHOW_COMPETITOR_SIGNS                         :கணினி குறியீடுகள் மற்றும் பெயர்கள் காட்டப்படுகின்றன
STR_SETTINGS_MENU_FULL_ANIMATION                                :முழு அசையூட்டம்
STR_SETTINGS_MENU_FULL_DETAIL                                   :முழு விவரம்
STR_SETTINGS_MENU_TRANSPARENT_BUILDINGS                         :கட்டடங்களை காட்டாதே
STR_SETTINGS_MENU_TRANSPARENT_SIGNS                             :ஒளிபுகும் குறிகள்

# File menu
###length 5
STR_FILE_MENU_SAVE_GAME                                         :விளையாட்டை பதி
STR_FILE_MENU_LOAD_GAME                                         :விளையாட்டை ஏற்று
STR_FILE_MENU_QUIT_GAME                                         :விளையாட்டை கைவிடு
STR_FILE_MENU_SEPARATOR                                         :
STR_FILE_MENU_EXIT                                              :வெளியேறு

# Map menu
###length 4
STR_MAP_MENU_MAP_OF_WORLD                                       :உலகப் படம்
STR_MAP_MENU_EXTRA_VIEWPORT                                     :கூடுதல் பார்வைபடம்
STR_MAP_MENU_LINGRAPH_LEGEND                                    :சரக்கு செல்லும் வழிப் படம்
STR_MAP_MENU_SIGN_LIST                                          :குறிகளின் பட்டியல்

# Town menu
###length 2
STR_TOWN_MENU_TOWN_DIRECTORY                                    :நகர புத்தகம்
STR_TOWN_MENU_FOUND_TOWN                                        :நகரம் உருவாக்கு

# Subsidies menu
###length 1
STR_SUBSIDIES_MENU_SUBSIDIES                                    :மானியங்கள்

# Graph menu
###length 6
STR_GRAPH_MENU_OPERATING_PROFIT_GRAPH                           :தொழிற்பாட்டு இலாப வரைபடம்
STR_GRAPH_MENU_INCOME_GRAPH                                     :வருமான வரைபடம்
STR_GRAPH_MENU_DELIVERED_CARGO_GRAPH                            :கொண்டு சேர்கப்பட்ட சரக்கு வரைபடம்
STR_GRAPH_MENU_PERFORMANCE_HISTORY_GRAPH                        :செயல்திறன் வரலாற்றின் வரைபடம்
STR_GRAPH_MENU_COMPANY_VALUE_GRAPH                              :கம்பெனி மதிப்பீடு வரைபடம்
STR_GRAPH_MENU_CARGO_PAYMENT_RATES                              :சரக்கு வருமானங்கள்

# Company league menu
###length 3
STR_GRAPH_MENU_COMPANY_LEAGUE_TABLE                             :நிறுவனங்களின் பட்டியல்
STR_GRAPH_MENU_DETAILED_PERFORMANCE_RATING                      :விவரமான செயல்திறன் மதிப்பீடு
STR_GRAPH_MENU_HIGHSCORE                                        :புள்ளிகள் பட்டியல்

# Industry menu
###length 3
STR_INDUSTRY_MENU_INDUSTRY_DIRECTORY                            :தொழிற்சாலைகளின் பட்டியல்
STR_INDUSTRY_MENU_INDUSTRY_CHAIN                                :தொழிற்சாலைத் தொடர்கள்
STR_INDUSTRY_MENU_FUND_NEW_INDUSTRY                             :புதிய தொழிற்சாலையை நிறுவு

# URailway construction menu
###length 4
STR_RAIL_MENU_RAILROAD_CONSTRUCTION                             :இரயில்வே கட்டுமானம்
STR_RAIL_MENU_ELRAIL_CONSTRUCTION                               :மின்சார இரயில்வே கட்டுமானம்
STR_RAIL_MENU_MONORAIL_CONSTRUCTION                             :மோனோ இரயில் கட்டுமானம்
STR_RAIL_MENU_MAGLEV_CONSTRUCTION                               :மேக்லெவ் கட்டுமானம்

# Road construction menu
###length 2
STR_ROAD_MENU_ROAD_CONSTRUCTION                                 :சாலை கட்டுமானம்
STR_ROAD_MENU_TRAM_CONSTRUCTION                                 :அமிழ் தண்டூர்திப் பாதை கட்டுமானம்

# Waterways construction menu
###length 1
STR_WATERWAYS_MENU_WATERWAYS_CONSTRUCTION                       :கடல்வழி போக்குவரத்து கட்டுமானம்

# Aairport construction menu
###length 1
STR_AIRCRAFT_MENU_AIRPORT_CONSTRUCTION                          :விமானநிலைய கட்டுமானம்

# Landscaping menu
###length 3
STR_LANDSCAPING_MENU_LANDSCAPING                                :நிலத்தோற்றம் மாற்றுதல்
STR_LANDSCAPING_MENU_PLANT_TREES                                :மரங்களை நடு
STR_LANDSCAPING_MENU_PLACE_SIGN                                 :அறிவிக்கை பலகை வை

# Music menu
###length 1
STR_TOOLBAR_SOUND_MUSIC                                         :ஒலி/இசை

# Message menu
###length 3
STR_NEWS_MENU_LAST_MESSAGE_NEWS_REPORT                          :கடைசி செய்தி/செய்தி அறிவிக்கை
STR_NEWS_MENU_MESSAGE_HISTORY_MENU                              :செய்தி வரலாறு
STR_NEWS_MENU_DELETE_ALL_MESSAGES                               :எல்லா செய்திகளையும் நீக்கு

# About menu
###length 10
STR_ABOUT_MENU_LAND_BLOCK_INFO                                  :நிலா பகுதி விவரம்
STR_ABOUT_MENU_SEPARATOR                                        :
STR_ABOUT_MENU_TOGGLE_CONSOLE                                   :முனையத்தை மாற்று
STR_ABOUT_MENU_AI_DEBUG                                         :AI/வரிவடிவம் சரிபார்
STR_ABOUT_MENU_SCREENSHOT                                       :திரைபிடிப்பு
STR_ABOUT_MENU_SHOW_FRAMERATE                                   :பிரேம் வீதத்தைக் காட்டு
STR_ABOUT_MENU_ABOUT_OPENTTD                                    :'OpenTTD' பற்றி
STR_ABOUT_MENU_SPRITE_ALIGNER                                   :ஸ்ரைட்டு அலைனர்
STR_ABOUT_MENU_TOGGLE_BOUNDING_BOXES                            :எல்லைக் கட்டங்களை மாற்றவும்
STR_ABOUT_MENU_TOGGLE_DIRTY_BLOCKS                              :அழுக்கான கட்டங்களின் நிறத்தை மாற்று

# Place in highscore window
###length 15
STR_ORDINAL_NUMBER_1ST                                          :1st
STR_ORDINAL_NUMBER_2ND                                          :2nd
STR_ORDINAL_NUMBER_3RD                                          :3rd
STR_ORDINAL_NUMBER_4TH                                          :4th
STR_ORDINAL_NUMBER_5TH                                          :5வது
STR_ORDINAL_NUMBER_6TH                                          :6வது
STR_ORDINAL_NUMBER_7TH                                          :7வது
STR_ORDINAL_NUMBER_8TH                                          :8வது
STR_ORDINAL_NUMBER_9TH                                          :9வது
STR_ORDINAL_NUMBER_10TH                                         :10வது
STR_ORDINAL_NUMBER_11TH                                         :11வது
STR_ORDINAL_NUMBER_12TH                                         :12வது
STR_ORDINAL_NUMBER_13TH                                         :13வது
STR_ORDINAL_NUMBER_14TH                                         :14வது
STR_ORDINAL_NUMBER_15TH                                         :15வது

###length 31
STR_DAY_NUMBER_1ST                                              :1வது
STR_DAY_NUMBER_2ND                                              :2வது
STR_DAY_NUMBER_3RD                                              :3வது
STR_DAY_NUMBER_4TH                                              :4வது
STR_DAY_NUMBER_5TH                                              :5வது
STR_DAY_NUMBER_6TH                                              :6வது
STR_DAY_NUMBER_7TH                                              :7வது
STR_DAY_NUMBER_8TH                                              :8வது
STR_DAY_NUMBER_9TH                                              :9வது
STR_DAY_NUMBER_10TH                                             :10வது
STR_DAY_NUMBER_11TH                                             :11வது
STR_DAY_NUMBER_12TH                                             :12வது
STR_DAY_NUMBER_13TH                                             :13வது
STR_DAY_NUMBER_14TH                                             :14வது
STR_DAY_NUMBER_15TH                                             :15வது
STR_DAY_NUMBER_16TH                                             :16வது
STR_DAY_NUMBER_17TH                                             :17வது
STR_DAY_NUMBER_18TH                                             :18வது
STR_DAY_NUMBER_19TH                                             :19வது
STR_DAY_NUMBER_20TH                                             :20வது
STR_DAY_NUMBER_21ST                                             :21வது
STR_DAY_NUMBER_22ND                                             :22வது
STR_DAY_NUMBER_23RD                                             :23வது
STR_DAY_NUMBER_24TH                                             :24வது
STR_DAY_NUMBER_25TH                                             :25வது
STR_DAY_NUMBER_26TH                                             :26வது
STR_DAY_NUMBER_27TH                                             :27வது
STR_DAY_NUMBER_28TH                                             :28வது
STR_DAY_NUMBER_29TH                                             :29வது
STR_DAY_NUMBER_30TH                                             :30வது
STR_DAY_NUMBER_31ST                                             :31வது

###length 12
STR_MONTH_ABBREV_JAN                                            :சனவரி
STR_MONTH_ABBREV_FEB                                            :பெப்
STR_MONTH_ABBREV_MAR                                            :மார்ச்
STR_MONTH_ABBREV_APR                                            :ஏப்ரல்
STR_MONTH_ABBREV_MAY                                            :மே
STR_MONTH_ABBREV_JUN                                            :ஜூன்
STR_MONTH_ABBREV_JUL                                            :ஜூலை
STR_MONTH_ABBREV_AUG                                            :ஆகஸ்டு
STR_MONTH_ABBREV_SEP                                            :செப்
STR_MONTH_ABBREV_OCT                                            :அக்டோபர்
STR_MONTH_ABBREV_NOV                                            :நவம்பர்
STR_MONTH_ABBREV_DEC                                            :டிசம்பர்

###length 12
STR_MONTH_JAN                                                   :சனவரி
STR_MONTH_FEB                                                   :பிப்ரவரி
STR_MONTH_MAR                                                   :மார்ச்
STR_MONTH_APR                                                   :ஏப்ரல்
STR_MONTH_MAY                                                   :மே
STR_MONTH_JUN                                                   :ஜூன்
STR_MONTH_JUL                                                   :ஜூலை
STR_MONTH_AUG                                                   :ஆகஸ்ட்
STR_MONTH_SEP                                                   :செப்டம்பர்
STR_MONTH_OCT                                                   :அக்டோபர்
STR_MONTH_NOV                                                   :நவம்பர்
STR_MONTH_DEC                                                   :டிசம்பர்

# Graph window
STR_GRAPH_KEY_BUTTON                                            :{BLACK}பட விளக்கக் குறிப்பு
STR_GRAPH_KEY_TOOLTIP                                           :{BLACK}பட விளக்கக் குறிப்பு காண்பி
STR_GRAPH_X_LABEL_MONTH                                         :{TINY_FONT}{STRING}
STR_GRAPH_X_LABEL_MONTH_YEAR                                    :{TINY_FONT}{STRING}{}{NUM}
STR_GRAPH_Y_LABEL                                               :{TINY_FONT}{STRING}
STR_GRAPH_Y_LABEL_NUMBER                                        :{TINY_FONT}{COMMA}

STR_GRAPH_OPERATING_PROFIT_CAPTION                              :{WHITE}தொழிற்பாட்டு இலாப வரைபடம்
STR_GRAPH_INCOME_CAPTION                                        :{WHITE}வருமான வரைபடம்
STR_GRAPH_CARGO_DELIVERED_CAPTION                               :{WHITE}பரிமாற்றம் செய்யப்பட்ட சரக்குப்பெட்டிகள்
STR_GRAPH_COMPANY_PERFORMANCE_RATINGS_CAPTION                   :{WHITE}கம்பெனி செயல்வரம்பு (அதிகபட்ச செயல்வரம்பு=1000)
STR_GRAPH_COMPANY_VALUES_CAPTION                                :{WHITE}கம்பெனி மதிப்பீடுகள்

STR_GRAPH_CARGO_PAYMENT_RATES_CAPTION                           :{WHITE}சரக்கு விற்பனை விலை
STR_GRAPH_CARGO_PAYMENT_RATES_X_LABEL                           :{TINY_FONT}{BLACK}எடுத்துச் செல்லுதல் நாட்கள்
STR_GRAPH_CARGO_PAYMENT_RATES_TITLE                             :{TINY_FONT}{BLACK}10 யூனிட்டு (அல்லது 10000 லிட்டர்) சரக்குகளை 20 கட்டங்களுக்கு நகர்த்தியதற்கான வருவாய்
STR_GRAPH_CARGO_ENABLE_ALL                                      :{TINY_FONT}{BLACK}அனைத்தையும் செயலாக்கு
STR_GRAPH_CARGO_DISABLE_ALL                                     :{TINY_FONT}{BLACK}அனைத்தையும் செயலிளக்கவை
STR_GRAPH_CARGO_TOOLTIP_ENABLE_ALL                              :{BLACK}அனைத்து சரக்குகளையும் சரக்கு விலை வரைபடத்தில் காண்பி
STR_GRAPH_CARGO_TOOLTIP_DISABLE_ALL                             :{BLACK}எந்த சரக்கையும் சரக்கு விலை வரைபடத்தில் காட்டாதே
STR_GRAPH_CARGO_PAYMENT_TOGGLE_CARGO                            :{BLACK}சரக்கு வகையினை graph இல் காட்டவும்/மறைக்கவும்
STR_GRAPH_CARGO_PAYMENT_CARGO                                   :{TINY_FONT}{BLACK}{STRING}

STR_GRAPH_PERFORMANCE_DETAIL_TOOLTIP                            :{BLACK}விவரமான செயல்திறன் விவரங்களை காண்பி

# Graph key window
STR_GRAPH_KEY_CAPTION                                           :{WHITE}நிறுவன graph-களுக்கு பட்டியல்

# Company league window
STR_COMPANY_LEAGUE_TABLE_CAPTION                                :{WHITE}நிருவனங்களின் பட்டியல்
STR_COMPANY_LEAGUE_COMPANY_NAME                                 :{ORANGE}{COMPANY} {BLACK}{COMPANY_NUM} '{STRING}'
STR_COMPANY_LEAGUE_PERFORMANCE_TITLE_ENGINEER                   :பொறியியலாளர்
STR_COMPANY_LEAGUE_PERFORMANCE_TITLE_TRAFFIC_MANAGER            :போக்குவரத்து மேலாளர்
STR_COMPANY_LEAGUE_PERFORMANCE_TITLE_TRANSPORT_COORDINATOR      :போக்குவரத்து ஒருங்கிணைப்பாளர்
STR_COMPANY_LEAGUE_PERFORMANCE_TITLE_ROUTE_SUPERVISOR           :தட மேற்பார்வையாளர்
STR_COMPANY_LEAGUE_PERFORMANCE_TITLE_DIRECTOR                   :நிறுவனர்
STR_COMPANY_LEAGUE_PERFORMANCE_TITLE_CHIEF_EXECUTIVE            :தலைவர்
STR_COMPANY_LEAGUE_PERFORMANCE_TITLE_CHAIRMAN                   :நிறுவனர்
STR_COMPANY_LEAGUE_PERFORMANCE_TITLE_PRESIDENT                  :ஜனாதிபதி
STR_COMPANY_LEAGUE_PERFORMANCE_TITLE_TYCOON                     :டைகூன்

# Performance detail window
STR_PERFORMANCE_DETAIL                                          :{WHITE}விவரமான செயல்திறன் மதிப்பீடு
STR_PERFORMANCE_DETAIL_KEY                                      :{BLACK}விவரம்
STR_PERFORMANCE_DETAIL_AMOUNT_CURRENCY                          :{BLACK}({CURRENCY_SHORT}/{CURRENCY_SHORT})
STR_PERFORMANCE_DETAIL_AMOUNT_INT                               :{BLACK}({COMMA}/{COMMA})
STR_PERFORMANCE_DETAIL_PERCENT                                  :{WHITE}{NUM}%
STR_PERFORMANCE_DETAIL_SELECT_COMPANY_TOOLTIP                   :{BLACK}இந்த நிறுவனத்தை பற்றி விவரங்களை பார்

###length 10
STR_PERFORMANCE_DETAIL_VEHICLES                                 :{BLACK}வாகனங்கள்:
STR_PERFORMANCE_DETAIL_STATIONS                                 :{BLACK}நிலையங்கள்:
STR_PERFORMANCE_DETAIL_MIN_PROFIT                               :{BLACK}குறைந்தபட்ச லாபம்:
STR_PERFORMANCE_DETAIL_MIN_INCOME                               :{BLACK}குறைந்தபட்ச வருமானம்:
STR_PERFORMANCE_DETAIL_MAX_INCOME                               :{BLACK}அதிபட்ச வருமானம்:
STR_PERFORMANCE_DETAIL_DELIVERED                                :{BLACK}சேர்க்கப்பட்டவை:
STR_PERFORMANCE_DETAIL_CARGO                                    :{BLACK}சரக்கு:
STR_PERFORMANCE_DETAIL_MONEY                                    :{BLACK}பணம்:
STR_PERFORMANCE_DETAIL_LOAN                                     :{BLACK}கடன்:
STR_PERFORMANCE_DETAIL_TOTAL                                    :{BLACK}மொத்தம்:

###length 10
STR_PERFORMANCE_DETAIL_VEHICLES_TOOLTIP                         :{BLACK}சென்ற வருடம் லாபமடைந்த வாகனங்களின் எண்ணிக்கை. இதில் இரயில், சாலை, விமானம் மற்றும் கப்பல் வாகனங்கள் அடங்கும்
STR_PERFORMANCE_DETAIL_MIN_PROFIT_TOOLTIP                       :{BLACK}குறைந்தபட்ச வருமானம் உடைய வாகனத்தின் லாபம்(இரண்டு வருடங்கள் பழைய வாகனங்கள் மட்டும் கணக்கில் எடுக்கப்பட்டுள்ளது)
STR_PERFORMANCE_DETAIL_MIN_INCOME_TOOLTIP                       :{BLACK}கடந்த 12 காலாண்டுகளில் மிகக் குறைந்த லாபத்துடன் காலாண்டில் செய்யப்பட்ட பணத்தின் அளவு
STR_PERFORMANCE_DETAIL_DELIVERED_TOOLTIP                        :{BLACK}கடந்த நான்கு காலாண்டுகளில் சேர்க்கப்பட்ட சரக்கு பெட்டிகள்
STR_PERFORMANCE_DETAIL_CARGO_TOOLTIP                            :{BLACK}கடந்த காலாண்டில் கையாளப்பட்ட சரக்கு வகைகள்
STR_PERFORMANCE_DETAIL_MONEY_TOOLTIP                            :{BLACK}இந்த நிறுவனம் வங்கியில் வைத்திருக்கும் பணம்
STR_PERFORMANCE_DETAIL_LOAN_TOOLTIP                             :{BLACK}இந்த நிறுவனத்தின் கடன் தொகை
STR_PERFORMANCE_DETAIL_TOTAL_TOOLTIP                            :{BLACK}பெறக்கூடிய புள்ளிகளில் மொத்தப் புள்ளிகள்

# Music window
STR_MUSIC_JAZZ_JUKEBOX_CAPTION                                  :{WHITE}ஜாஸ் இசைக்கருவி
STR_MUSIC_PLAYLIST_ALL                                          :{TINY_FONT}{BLACK}அனைத்தும்
STR_MUSIC_PLAYLIST_OLD_STYLE                                    :{TINY_FONT}{BLACK}பழைய பாணி
STR_MUSIC_PLAYLIST_NEW_STYLE                                    :{TINY_FONT}{BLACK}புதிய பாணி
STR_MUSIC_PLAYLIST_EZY_STREET                                   :{TINY_FONT}{BLACK}ஈசி தெரு
STR_MUSIC_PLAYLIST_CUSTOM_1                                     :{TINY_FONT}{BLACK}பாடல்பட்டியல் 1
STR_MUSIC_PLAYLIST_CUSTOM_2                                     :{TINY_FONT}{BLACK}பாடல்பட்டியல் 2
STR_MUSIC_MUSIC_VOLUME                                          :{TINY_FONT}{BLACK}ஒலி அளவு
STR_MUSIC_EFFECTS_VOLUME                                        :{TINY_FONT}{BLACK}ஒலியமைப்புகளின் அளவு
STR_MUSIC_TRACK_NONE                                            :{TINY_FONT}{DKGREEN}--
STR_MUSIC_TRACK_DIGIT                                           :{TINY_FONT}{DKGREEN}{ZEROFILL_NUM}
STR_MUSIC_TITLE_NONE                                            :{TINY_FONT}{DKGREEN}------
STR_MUSIC_TITLE_NOMUSIC                                         :{TINY_FONT}{DKGREEN}இசை எதுவும் கிடைக்கவில்லை
STR_MUSIC_TITLE_NAME                                            :{TINY_FONT}{DKGREEN}"{STRING}"
STR_MUSIC_TRACK                                                 :{TINY_FONT}{BLACK}இசைத்தடம்
STR_MUSIC_XTITLE                                                :{TINY_FONT}{BLACK}தலைப்பு
STR_MUSIC_SHUFFLE                                               :{TINY_FONT}{BLACK}வெவேறு பாடல்கள்
STR_MUSIC_PROGRAM                                               :{TINY_FONT}{BLACK}புரோகிராம்
STR_MUSIC_TOOLTIP_SKIP_TO_PREVIOUS_TRACK                        :{BLACK}தேர்ந்தெடுக்கப்பட்ட முந்தின பாட்டிற்கு தாவவும்
STR_MUSIC_TOOLTIP_SKIP_TO_NEXT_TRACK_IN_SELECTION               :{BLACK}தேர்ந்தெடுக்கப்பட்ட அடுத்த பாட்டிற்கு தாவவும்
STR_MUSIC_TOOLTIP_STOP_PLAYING_MUSIC                            :{BLACK}இசையை நிறுத்து
STR_MUSIC_TOOLTIP_START_PLAYING_MUSIC                           :{BLACK}இசையினை ஆரம்பி
STR_MUSIC_TOOLTIP_DRAG_SLIDERS_TO_SET_MUSIC                     :{BLACK}slider களை இழுத்தால் இசை மற்றும் ஒலி அளவுகளை அமைக்கலாம்
STR_MUSIC_TOOLTIP_SELECT_ALL_TRACKS_PROGRAM                     :{BLACK}'அனைத்து தடங்கள்' பிரோகிராமினைத் தேர்ந்தெடுக்கவும்
STR_MUSIC_TOOLTIP_SELECT_OLD_STYLE_MUSIC                        :{BLACK}'பழைய பாணி இசை' பிரோகிராமினைத் தேர்ந்தெடுக்கவும்
STR_MUSIC_TOOLTIP_SELECT_NEW_STYLE_MUSIC                        :{BLACK}'புதிய பாணி இசை' பிரோகிராமினைத் தேர்ந்தெடுக்கவும்
STR_MUSIC_TOOLTIP_SELECT_EZY_STREET_STYLE                       :{BLACK}'எசி தெரு பாணி இசை' பிரோகிராமினைத் தேர்ந்தெடுக்கவும்
STR_MUSIC_TOOLTIP_SELECT_CUSTOM_1_USER_DEFINED                  :{BLACK}'பயனரால் மாற்றியமைக்கப்பட்ட 1' பிரோகிராமினைத் தேர்ந்தெடுக்கவும்
STR_MUSIC_TOOLTIP_SELECT_CUSTOM_2_USER_DEFINED                  :{BLACK}'பயனரால் மாற்றியமைக்கப்பட்ட 2' பிரோகிராமினைத் தேர்ந்தெடுக்கவும்
STR_MUSIC_TOOLTIP_SHOW_MUSIC_TRACK_SELECTION                    :{BLACK}இசைத் த்டத்தினைத் தேர்ந்தெடுக்கும் திரையினைக் காட்டு

# Playlist window
STR_PLAYLIST_TRACK_NAME                                         :{TINY_FONT}{LTBLUE}{ZEROFILL_NUM} "{STRING}"
STR_PLAYLIST_TRACK_INDEX                                        :{TINY_FONT}{BLACK}இசைத்தடம் வரிசை
STR_PLAYLIST_PROGRAM                                            :{TINY_FONT}{BLACK}பிரோகிராம் - '{STRING}'
STR_PLAYLIST_CLEAR                                              :{TINY_FONT}{BLACK}அழி
STR_PLAYLIST_CHANGE_SET                                         :{BLACK} மாற்று
STR_PLAYLIST_TOOLTIP_CLICK_TO_REMOVE_TRACK                      :{BLACK}தற்போதைய பிரோகிராமிலிருந்து இசைத்தடத்தினை நீக்க சொடுக்கவும் (பயனரால் மாற்றப்பட்ட1 அல்லது 2 மட்டும்)

# Highscore window
STR_HIGHSCORE_TOP_COMPANIES_WHO_REACHED                         :{BIG_FONT}{BLACK}{NUM} அடைந்த சிறந்த நிறுவனங்கள்
STR_HIGHSCORE_TOP_COMPANIES_NETWORK_GAME                        :{BIG_FONT}{BLACK}நிறுவனங்களின் பட்டியல் {NUM}
STR_HIGHSCORE_POSITION                                          :{BIG_FONT}{BLACK}{COMMA}.
STR_HIGHSCORE_PERFORMANCE_TITLE_BUSINESSMAN                     :வியாபாரி
STR_HIGHSCORE_PERFORMANCE_TITLE_ENTREPRENEUR                    :தொழில்முனைவோர்
STR_HIGHSCORE_PERFORMANCE_TITLE_INDUSTRIALIST                   :தொழிலதிபர்
STR_HIGHSCORE_PERFORMANCE_TITLE_CAPITALIST                      :முதலாளி
STR_HIGHSCORE_PERFORMANCE_TITLE_MAGNATE                         :மேன்மையர்
STR_HIGHSCORE_PERFORMANCE_TITLE_MOGUL                           :மொகல்
STR_HIGHSCORE_PERFORMANCE_TITLE_TYCOON_OF_THE_CENTURY           :நூற்றாண்டின் டைக்கூன்
STR_HIGHSCORE_NAME                                              :{PRESIDENT_NAME}, {COMPANY}
STR_HIGHSCORE_STATS                                             :{BIG_FONT}'{STRING}'   ({COMMA})
STR_HIGHSCORE_COMPANY_ACHIEVES_STATUS                           :{BIG_FONT}{BLACK}{COMPANY} '{STRING}' நிலையை அடைந்தது!
STR_HIGHSCORE_PRESIDENT_OF_COMPANY_ACHIEVES_STATUS              :{BIG_FONT}{WHITE}{PRESIDENT_NAME} {COMPANY} '{STRING}' நிலையை அடைந்தார்!

# Smallmap window
STR_SMALLMAP_CAPTION                                            :{WHITE}வரைபடம் - {STRING}

###length 7
STR_SMALLMAP_TYPE_CONTOURS                                      :அமைப்புகள்
STR_SMALLMAP_TYPE_VEHICLES                                      :வாகனங்கள்
STR_SMALLMAP_TYPE_INDUSTRIES                                    :தொழிற்சாலைகள்
STR_SMALLMAP_TYPE_ROUTEMAP                                      :சரக்கு ஓட்டம்
STR_SMALLMAP_TYPE_ROUTES                                        :வழித்தடங்கள்
STR_SMALLMAP_TYPE_VEGETATION                                    :தாவரங்கள்
STR_SMALLMAP_TYPE_OWNERS                                        :சொந்தக்காரர்கள்

STR_SMALLMAP_TOOLTIP_SHOW_LAND_CONTOURS_ON_MAP                  :{BLACK}நில அமைப்புகளை படத்தில் காட்டு
STR_SMALLMAP_TOOLTIP_SHOW_VEHICLES_ON_MAP                       :{BLACK}வரைபடத்தில் வாகனங்களை காட்டு
STR_SMALLMAP_TOOLTIP_SHOW_INDUSTRIES_ON_MAP                     :{BLACK}வரைபடத்தில் தொழிற்சாலைகளை காட்டு
STR_SMALLMAP_TOOLTIP_SHOW_TRANSPORT_ROUTES_ON                   :{BLACK}வரைபடத்தில் வழித்தடங்களை காட்டு
STR_SMALLMAP_TOOLTIP_SHOW_VEGETATION_ON_MAP                     :{BLACK}வரைபடத்தில் தாவரங்களைக் காட்டு
STR_SMALLMAP_TOOLTIP_SHOW_LAND_OWNERS_ON_MAP                    :{BLACK}வரைபடத்தில் நிலங்களின் சொந்தக்காரர்களைக் காட்டு

STR_SMALLMAP_LEGENDA_ROADS                                      :{TINY_FONT}{BLACK}சாலைகள்
STR_SMALLMAP_LEGENDA_RAILROADS                                  :{TINY_FONT}{BLACK}இரயில்வே
STR_SMALLMAP_LEGENDA_STATIONS_AIRPORTS_DOCKS                    :{TINY_FONT}{BLACK}நிலையங்கள்/விமான நிலையங்கள்/துறைமுகங்கள்
STR_SMALLMAP_LEGENDA_BUILDINGS_INDUSTRIES                       :{TINY_FONT}{BLACK}கட்டடங்கள்/தொழிற்சாலைகள்
STR_SMALLMAP_LEGENDA_VEHICLES                                   :{TINY_FONT}{BLACK}வாகனங்கள்
STR_SMALLMAP_LEGENDA_TRAINS                                     :{TINY_FONT}{BLACK}இரயில்வண்டிகள்
STR_SMALLMAP_LEGENDA_ROAD_VEHICLES                              :{TINY_FONT}{BLACK}சாலை வாகனங்கள்
STR_SMALLMAP_LEGENDA_SHIPS                                      :{TINY_FONT}{BLACK}கப்பல்கள்
STR_SMALLMAP_LEGENDA_AIRCRAFT                                   :{TINY_FONT}{BLACK}விமானங்கள்
STR_SMALLMAP_LEGENDA_TRANSPORT_ROUTES                           :{TINY_FONT}{BLACK}போக்குவரத்து வழித்தடங்கள்
STR_SMALLMAP_LEGENDA_FOREST                                     :{TINY_FONT}{BLACK}காடு
STR_SMALLMAP_LEGENDA_RAILROAD_STATION                           :{TINY_FONT}{BLACK}இரயில் நிலையம்
STR_SMALLMAP_LEGENDA_TRUCK_LOADING_BAY                          :{TINY_FONT}{BLACK}சரக்கு ஏற்றும் இடம்
STR_SMALLMAP_LEGENDA_BUS_STATION                                :{TINY_FONT}{BLACK}பேருந்து நிலையம்
STR_SMALLMAP_LEGENDA_AIRPORT_HELIPORT                           :{TINY_FONT}{BLACK}விமான/வானூர்தி தளம்
STR_SMALLMAP_LEGENDA_DOCK                                       :{TINY_FONT}{BLACK}துறைமுகம்
STR_SMALLMAP_LEGENDA_ROUGH_LAND                                 :{TINY_FONT}{BLACK}சமமற்ற நிலம்
STR_SMALLMAP_LEGENDA_GRASS_LAND                                 :{TINY_FONT}{BLACK}புல்வெளி
STR_SMALLMAP_LEGENDA_BARE_LAND                                  :{TINY_FONT}{BLACK}பொறம்போக்கு நிலம்
STR_SMALLMAP_LEGENDA_FIELDS                                     :{TINY_FONT}{BLACK}வயல்வெளிகள்
STR_SMALLMAP_LEGENDA_TREES                                      :{TINY_FONT}{BLACK}மரங்கள்
STR_SMALLMAP_LEGENDA_ROCKS                                      :{TINY_FONT}{BLACK}பாறைகள்
STR_SMALLMAP_LEGENDA_WATER                                      :{TINY_FONT}{BLACK}நீர்
STR_SMALLMAP_LEGENDA_NO_OWNER                                   :{TINY_FONT}{BLACK}யாரும் உரிமை கோரவில்லை
STR_SMALLMAP_LEGENDA_TOWNS                                      :{TINY_FONT}{BLACK}நகரங்கள்
STR_SMALLMAP_LEGENDA_INDUSTRIES                                 :{TINY_FONT}{BLACK}தொழிற்சாலைகள்
STR_SMALLMAP_LEGENDA_DESERT                                     :{TINY_FONT}{BLACK}பாலைவனம்
STR_SMALLMAP_LEGENDA_SNOW                                       :{TINY_FONT}{BLACK}பனி

STR_SMALLMAP_TOOLTIP_TOGGLE_TOWN_NAMES_ON_OFF                   :{BLACK}வரைபடத்தில் நகரத்தின் பெயர்களை மறை/காட்டு
STR_SMALLMAP_CENTER                                             :{BLACK}தற்போதைய இடத்தினை சிறுவரைபடத்தின் நடுவில் காட்டவும்
STR_SMALLMAP_INDUSTRY                                           :{TINY_FONT}{STRING} ({NUM})
STR_SMALLMAP_LINKSTATS                                          :{TINY_FONT}{STRING}
STR_SMALLMAP_COMPANY                                            :{TINY_FONT}{COMPANY}
STR_SMALLMAP_TOWN                                               :{TINY_FONT}{WHITE}{TOWN}
STR_SMALLMAP_DISABLE_ALL                                        :{BLACK}அனைத்தையும் செயலிழக்க செய்
STR_SMALLMAP_ENABLE_ALL                                         :{BLACK} அனைத்தையும் செயல்படுத்து
STR_SMALLMAP_SHOW_HEIGHT                                        :{BLACK}உயரத்தை காட்டு
STR_SMALLMAP_TOOLTIP_DISABLE_ALL_INDUSTRIES                     :{BLACK}எந்த ஆலைகளையும் வரைபடத்தில் காட்டாதே
STR_SMALLMAP_TOOLTIP_ENABLE_ALL_INDUSTRIES                      :{BLACK}அனைத்து ஆலைகளையும் வரைபடத்தில் காட்டு
STR_SMALLMAP_TOOLTIP_SHOW_HEIGHT                                :{BLACK}உயர்படத்தின் காட்சியினை மாற்றவும்
STR_SMALLMAP_TOOLTIP_DISABLE_ALL_COMPANIES                      :{BLACK}எந்த கம்பெனி சொத்துக்களையும் வரைபடத்தில் காட்டாதே
STR_SMALLMAP_TOOLTIP_ENABLE_ALL_COMPANIES                       :{BLACK}அனைத்து கம்பெனி சொத்துக்களையும் வரைபடத்தில் காட்டு
STR_SMALLMAP_TOOLTIP_DISABLE_ALL_CARGOS                         :{BLACK}சரக்குகளை படத்தில் காட்டாதே
STR_SMALLMAP_TOOLTIP_ENABLE_ALL_CARGOS                          :{BLACK}அனைத்து சரக்குகளையும் படத்தில் காட்டு

# Status bar messages
STR_STATUSBAR_TOOLTIP_SHOW_LAST_NEWS                            :{BLACK}கடைசி தகவல் அல்லது செய்தி அறிக்கையினை காட்டு
STR_STATUSBAR_COMPANY_NAME                                      :{SILVER}- -  {COMPANY}  - -
STR_STATUSBAR_PAUSED                                            :{YELLOW}*  *  நிறுத்தப்பட்டுள்ளது  *  *
STR_STATUSBAR_PAUSED_LINK_GRAPH                                 :{ORANGE}* *  இடைநிறுத்தப்பட்டது (இணைப்பு வரைபடம் புதுப்பிப்புக்காக காத்திருக்கிறது) * *
STR_STATUSBAR_AUTOSAVE                                          :{RED}பதிவுசெய்தல்
STR_STATUSBAR_SAVING_GAME                                       :{RED}*  *  ஆட்டம் பதிவாகிறது  *  *

STR_STATUSBAR_SPECTATOR                                         :{WHITE}(பார்வையாளர்)

# News message history
STR_MESSAGE_HISTORY                                             :{WHITE}செய்தி வரலாறு
STR_MESSAGE_HISTORY_TOOLTIP                                     :{BLACK}சமீப செய்திகளின் பட்டியல்
STR_MESSAGE_NEWS_FORMAT                                         :{STRING}  -  {STRING}

STR_NEWS_MESSAGE_CAPTION                                        :{WHITE}செய்தி
STR_NEWS_CUSTOM_ITEM                                            :{BIG_FONT}{BLACK}{STRING}

STR_NEWS_FIRST_TRAIN_ARRIVAL                                    :{BIG_FONT}{BLACK}மக்கள் கொண்டாடுகிறார்கள் . . .{}முதல் இரயில் {STATION} வந்தது!
STR_NEWS_FIRST_BUS_ARRIVAL                                      :{BIG_FONT}{BLACK}மக்கள் கொண்டாடுகிறார்கள் . . .{}முதல் பேருந்து {STATION} வந்தது!
STR_NEWS_FIRST_TRUCK_ARRIVAL                                    :{BIG_FONT}{BLACK}மக்கள் கொண்டாடுகிறார்கள் . . .{}முதல் லாரி {STATION} வந்தது!
STR_NEWS_FIRST_PASSENGER_TRAM_ARRIVAL                           :{BIG_FONT}{BLACK}மக்கள் கொண்டாடுகிறார்கள் . . .{}முதல் பயணிகள் இரயில் {STATION} வந்தது!
STR_NEWS_FIRST_CARGO_TRAM_ARRIVAL                               :{BIG_FONT}{BLACK}மக்கள் கொண்டாடுகிறார்கள் . . .{}முதல் சரக்கு இரயில் {STATION} வந்தது!
STR_NEWS_FIRST_SHIP_ARRIVAL                                     :{BIG_FONT}{BLACK}மக்கள் கொண்டாடுகிறார்கள் . . .{}முதல் கப்பல் {STATION} வந்தது!
STR_NEWS_FIRST_AIRCRAFT_ARRIVAL                                 :{BIG_FONT}{BLACK}மக்கள் கொண்டாடுகிறார்கள் . . .{}விமானம் முதன்முதலாக {STATION} வந்தது!

STR_NEWS_TRAIN_CRASH                                            :{BIG_FONT}{BLACK}இரயில் விபத்து!{}{COMMA} பேர் இறந்தனர்
STR_NEWS_ROAD_VEHICLE_CRASH_DRIVER                              :{BIG_FONT}{BLACK}சாலை வாகன விபத்து!{}இரயில், வாகனத்துடன் மோதியதில் வாகன ஓட்டுனர் இறந்தார்.
STR_NEWS_ROAD_VEHICLE_CRASH                                     :{BIG_FONT}{BLACK}சாலை வாகன விபத்து!{}இரயில், வாகனத்துடன் மோதியதில் {COMMA} பேர் இறந்தனர்.
STR_NEWS_AIRCRAFT_CRASH                                         :{BIG_FONT}{BLACK}விமான விபத்து!{}{COMMA} பேர் இறந்தனர் {STATION} இல்.
STR_NEWS_PLANE_CRASH_OUT_OF_FUEL                                :{BIG_FONT}{BLACK}விமான விபத்து!{}விமானத்தின் எரிபொருள் தீர்ந்து போனது, {COMMA} பேர் இறந்தனர்.

STR_NEWS_DISASTER_ZEPPELIN                                      :{BIG_FONT}{BLACK} {STATION} இல் விமான விபத்து!
STR_NEWS_DISASTER_SMALL_UFO                                     :{BIG_FONT}{BLACK}'UFO' உடன் மோதியதில் சாலை வாகனம் நொறுங்கியது!
STR_NEWS_DISASTER_AIRPLANE_OIL_REFINERY                         :{BIG_FONT}{BLACK} {TOWN} அருகில் எண்ணெய் சுத்திகரிப்பு நிலையம் வெடித்தது!
STR_NEWS_DISASTER_HELICOPTER_FACTORY                            :{BIG_FONT}{BLACK}தொழிற்சாலை தெரியாத காரணங்களால் அழிக்கப்பட்டது {TOWN} அருகில்!
STR_NEWS_DISASTER_BIG_UFO                                       :{BIG_FONT}{BLACK}{TOWN} அருகில் 'UFO' தரையிறங்கியது!
STR_NEWS_DISASTER_FLOOD_VEHICLE                                 :{BIG_FONT}{BLACK}வெள்ளம்!{}குறைந்தபட்சம் {COMMA} பேர் காணவில்லை, வெள்ளத்தால் இறந்திருப்பார்கள் என்று அஞ்சப்படுகின்றது!

STR_NEWS_COMPANY_IN_TROUBLE_TITLE                               :{BIG_FONT}{BLACK}போக்குவரத்து நிறுவனம் பிரச்சனையில் உள்ளது!
STR_NEWS_COMPANY_IN_TROUBLE_DESCRIPTION                         :{BIG_FONT}{BLACK}{STRING} விரைவில் விற்கப்படும் அல்லது கடனில் மூழ்கியது என்று அறிவிக்கப்படும் இயக்கம் சிறப்படையவில்லை எனில்!
STR_NEWS_COMPANY_MERGER_TITLE                                   :{BIG_FONT}{BLACK}போக்குவரத்து நிறுவனம் இணைக்கப்படுகின்றது !
STR_NEWS_COMPANY_MERGER_DESCRIPTION                             :{BIG_FONT}{BLACK} {STRING} இற்கு {STRING} {CURRENCY_LONG} இற்கு விற்கப்பட்டது!
STR_NEWS_COMPANY_BANKRUPT_TITLE                                 :{BIG_FONT}{BLACK}கடனில் மூழ்கியது!
STR_NEWS_COMPANY_BANKRUPT_DESCRIPTION                           :{BIG_FONT}{BLACK}{STRING} கடன் கொடுத்தவர்களால் மூடப்பட்டது. மேலும் உடமைகள் விற்கப்பட்டது!
STR_NEWS_COMPANY_LAUNCH_TITLE                                   :{BIG_FONT}{BLACK}புதிய நிறுவனம் தொடங்கப்பட்டது!
STR_NEWS_COMPANY_LAUNCH_DESCRIPTION                             :{BIG_FONT}{BLACK}{STRING} கட்டுமானங்களை தொடங்கியது {TOWN} அருகில்!
STR_NEWS_MERGER_TAKEOVER_TITLE                                  :{BIG_FONT}{BLACK}{STRING} {STRING} இனால் வாங்கப்பட்டது!
STR_PRESIDENT_NAME_MANAGER                                      :{BLACK}{PRESIDENT_NAME}{}(மேலாளர்)

STR_NEWS_NEW_TOWN                                               :{BLACK}{BIG_FONT}{STRING} நிதியுதவி செய்தது புதிய நகரம் {TOWN} கட்டுவதற்கு!
STR_NEWS_NEW_TOWN_UNSPONSORED                                   :{BLACK}{BIG_FONT}{TOWN} என்ற புதிய நகரம் கட்டப்பட்டுள்ளது!

STR_NEWS_INDUSTRY_CONSTRUCTION                                  :{BIG_FONT}{BLACK}புது {STRING} கட்டப்படுகிறது {TOWN}அருகில்!
STR_NEWS_INDUSTRY_PLANTED                                       :{BIG_FONT}{BLACK}ப்திய {STRING} தொடங்கப்படுகிறது {TOWN}அருகில்!

STR_NEWS_INDUSTRY_CLOSURE_GENERAL                               :{BIG_FONT}{BLACK}{STRING} மூடப்படுவதாக அறிவித்துள்ளது!
STR_NEWS_INDUSTRY_CLOSURE_SUPPLY_PROBLEMS                       :{BIG_FONT}{BLACK}கொள்முதல் பிரச்சனைகளால் {STRING} உடனடியாக மூடப்படுகின்றது!
STR_NEWS_INDUSTRY_CLOSURE_LACK_OF_TREES                         :{BIG_FONT}{BLACK}அருகாமையில் மரங்கள் இல்லாதமையால் {STRING} உடனடியாக மூடப்படுகின்றது!

STR_NEWS_BEGIN_OF_RECESSION                                     :{BIG_FONT}{BLACK}பொருளாதார மந்த நிலை!{}{}பொருளாதார நிபுணர்கள் மந்த நிலையை பார்த்து அஞ்சுகின்றனர்!
STR_NEWS_END_OF_RECESSION                                       :{BIG_FONT}{BLACK}பொருளாதார மந்த நிலை முடிந்தது!{}{}பொருளாதாரம் வளர்ச்சியினைப் பார்த்து தொழிற்சாலைகள் மகிழ்ச்சியடைகின்றன!

STR_NEWS_INDUSTRY_PRODUCTION_INCREASE_GENERAL                   :{BIG_FONT}{BLACK}{INDUSTRY} உற்பத்தியை அதிகரித்தது!
STR_NEWS_INDUSTRY_PRODUCTION_INCREASE_SMOOTH                    :{BIG_FONT}{BLACK}{STRING} தயாரிப்பு {INDUSTRY} இல் அதிகரித்தது {COMMA}%!
STR_NEWS_INDUSTRY_PRODUCTION_DECREASE_GENERAL                   :{BIG_FONT}{BLACK}{INDUSTRY} உற்பத்தி 50 சதவீதமாக குறைத்தது
STR_NEWS_INDUSTRY_PRODUCTION_DECREASE_FARM                      :{BIG_FONT}{BLACK}{INDUSTRY} பூச்சி தொற்று அழிவை ஏற்படுத்துகிறது!{}உற்பத்தி 50 சதவீதமாக குறைத்தது.
STR_NEWS_INDUSTRY_PRODUCTION_DECREASE_SMOOTH                    :{BIG_FONT}{BLACK}{STRING} தயாரிப்பு {INDUSTRY} இல் குறைந்தது {COMMA}%!

###length VEHICLE_TYPES
STR_NEWS_TRAIN_IS_WAITING                                       :{WHITE}{VEHICLE} பணிமனையில் காத்துக்கொண்டிருக்கிறது
STR_NEWS_ROAD_VEHICLE_IS_WAITING                                :{WHITE}{VEHICLE} பணிமனையில் காத்துக்கொண்டிருக்கிறது
STR_NEWS_SHIP_IS_WAITING                                        :{WHITE}{VEHICLE} பணிமனையில் காத்துக்கொண்டிருக்கிறது
STR_NEWS_AIRCRAFT_IS_WAITING                                    :{WHITE}{VEHICLE} பணிமனையில் காத்துக்கொண்டிருக்கிறது
###next-name-looks-similar

# Order review system / warnings
STR_NEWS_VEHICLE_HAS_TOO_FEW_ORDERS                             :{WHITE}{VEHICLE} அட்டவனையில் மிக குறைவாக கட்டளைகளைக் கொண்டுள்ளது
STR_NEWS_VEHICLE_HAS_VOID_ORDER                                 :{WHITE}{VEHICLE} பிழையான கட்டளையைக் கொண்டுள்ளது
STR_NEWS_VEHICLE_HAS_DUPLICATE_ENTRY                            :{WHITE}{VEHICLE} இரட்டடிப்பு கட்டளைகளைக் கொண்டுள்ளது
STR_NEWS_VEHICLE_HAS_INVALID_ENTRY                              :{WHITE}{VEHICLE} பிழையான நிலையத்தினை கட்டளைகளில் கொண்டுள்ளது
STR_NEWS_PLANE_USES_TOO_SHORT_RUNWAY                            :{WHITE}{VEHICLE} அதன் ஆர்டர்களில் ஓடுபாதை மிகக் குறுகியதாக இருக்கும் விமான நிலையத்தைக் கொண்டுள்ளது

STR_NEWS_VEHICLE_IS_GETTING_OLD                                 :{WHITE}{VEHICLE} பழையதாகிறது
STR_NEWS_VEHICLE_IS_GETTING_VERY_OLD                            :{WHITE}{VEHICLE} பழையதாகிறது
STR_NEWS_VEHICLE_IS_GETTING_VERY_OLD_AND                        :{WHITE}{VEHICLE} பழையதாகிறது, உடனடியாக மாற்ற வேண்டும்
STR_NEWS_TRAIN_IS_STUCK                                         :{WHITE}{VEHICLE} தன் பயணத்தை தொடர வழியை கண்டுபிடிக்க முடியவில்லை
STR_NEWS_VEHICLE_IS_LOST                                        :{WHITE}{VEHICLE} தொலைந்துவிட்டது
STR_NEWS_VEHICLE_IS_UNPROFITABLE                                :{WHITE}{VEHICLE}இன் சென்ற வருட நிகர லாபம் {CURRENCY_LONG}
STR_NEWS_AIRCRAFT_DEST_TOO_FAR                                  :{WHITE}{VEHICLE} அடுத்த இடத்திற்கு செல்ல இயல்வில்லை எல்லைக்கு வெளியே இருப்பதினால்

STR_NEWS_ORDER_REFIT_FAILED                                     :{WHITE}{VEHICLE} மாற்றியமைப்பு கட்டளை நிறைவேற்றப்படாததால் நிறுத்தப்பட்டது
STR_NEWS_VEHICLE_AUTORENEW_FAILED                               :{WHITE}தானியங்கி புதுப்பித்தல் தோல்வியடைந்தது {VEHICLE} இன்{}{STRING}

STR_NEWS_NEW_VEHICLE_NOW_AVAILABLE                              :{BIG_FONT}{BLACK}புதிய {STRING} இப்போது கிடைக்கும்!
STR_NEWS_NEW_VEHICLE_TYPE                                       :{BIG_FONT}{BLACK}{ENGINE}
STR_NEWS_NEW_VEHICLE_NOW_AVAILABLE_WITH_TYPE                    :{BLACK}புதிய {STRING} இப்போது கிடைக்கும்!  -  {ENGINE}


STR_NEWS_STATION_NO_LONGER_ACCEPTS_CARGO                        :{WHITE}{STATION} இனிமேல் {STRING} ஏற்றுக்கொள்ளாது
STR_NEWS_STATION_NO_LONGER_ACCEPTS_CARGO_OR_CARGO               :{WHITE}{STATION} இனிமேல் {STRING} அல்லது {STRING} ஏற்றுக்கொள்ளாது
STR_NEWS_STATION_NOW_ACCEPTS_CARGO                              :{WHITE}{STATION} இப்போது {STRING} ஏற்றுக்கொள்கிறது
STR_NEWS_STATION_NOW_ACCEPTS_CARGO_AND_CARGO                    :{WHITE}{STATION} இப்போது {STRING} {STRING} ஆகியவற்றை ஏற்றுக்கொள்கிறது

STR_NEWS_OFFER_OF_SUBSIDY_EXPIRED                               :{BIG_FONT}{BLACK}மானியம் இனிமேல் தரப்படாது:{}{}{STRING} இருந்து {STRING} {STRING} வரை போக்குவரத்திற்கு மானியம் வழங்கப்படாது
STR_NEWS_SUBSIDY_WITHDRAWN_SERVICE                              :{BIG_FONT}{BLACK}மானியம் திரும்பப் பெறப்பட்டது :{}{} {STRING} இருந்து {STRING} வரை செல்லும் {STRING} சேவையிற்கு இனி மானியம் இல்லை
###length 4
STR_NEWS_SERVICE_SUBSIDY_AWARDED_HALF                           :{BIG_FONT}{BLACK}சேவையிற்கான மானியம் {0:STRING} இற்கு வழங்கப்படுகிறது!{}{} {2:STRING} முதல் {3:STRING} வரையிலான {1:STRING} சேவை அடுத்த {4:NUM} ஆண்டு{P "" களு}க்கு 50% கூடுதல் கட்டணம் செலுத்தும்!
STR_NEWS_SERVICE_SUBSIDY_AWARDED_QUADRUPLE                      :{BIG_FONT}{BLACK}{0:STRING} இற்கு சேவை மானியம் வழங்கப்படுகிறது!{}{}{2:STRING} முதல் {3:STRING} வரையிலான {1:STRING} சேவை அடுத்த {4:NUM} ஆண்டு{P "" களு}க்கு 4 மடங்கு கட்டணம் செலுத்தும்!

STR_NEWS_ROAD_REBUILDING                                        :{BIG_FONT}{BLACK}{TOWN}இல் சாலை போக்குவரத்து பாதிப்பு!{}{}Road rebuilding programme funded by {STRING} brings 6 months of misery to motorists!
STR_NEWS_EXCLUSIVE_RIGHTS_TITLE                                 :{BIG_FONT}{BLACK}போக்குவரத்து தனியுரிமை!
STR_NEWS_EXCLUSIVE_RIGHTS_DESCRIPTION                           :{BIG_FONT}{BLACK}{TOWN} நகராட்சியின் முழு போக்குவரத்து உரிமைகளையும் ஒரு வருடத்திற்கு {STRING} வாங்கியுள்ளது!

# Extra view window
STR_EXTRA_VIEWPORT_TITLE                                        :{WHITE}பார்வைப் படம் {COMMA}
STR_EXTRA_VIEW_MOVE_VIEW_TO_MAIN                                :{BLACK}பார்படத்திற்கு மாற்றவும்
STR_EXTRA_VIEW_MOVE_MAIN_TO_VIEW                                :{BLACK}பிரதான பார்வையை மாற்றவும்

# Game options window
STR_GAME_OPTIONS_CAPTION                                        :{WHITE}ஆட்டத்தின் அமைப்புகள்
STR_GAME_OPTIONS_CURRENCY_UNITS_FRAME                           :{BLACK}நாணய பிரிவுகள்
STR_GAME_OPTIONS_CURRENCY_UNITS_DROPDOWN_TOOLTIP                :{BLACK}நாணய பிரிவு தேர்ந்தெடுத்தல்

###length 42
STR_GAME_OPTIONS_CURRENCY_GBP                                   :பிரித்தானிய பவுண்டு (GBP)
STR_GAME_OPTIONS_CURRENCY_USD                                   :அமெரிக்கன் டாலர் (USD)
STR_GAME_OPTIONS_CURRENCY_EUR                                   :யுரோ (EUR)
STR_GAME_OPTIONS_CURRENCY_JPY                                   :ஜப்பானிய என் (JPY)
STR_GAME_OPTIONS_CURRENCY_ATS                                   :ஆஸ்திரிய சில்லிங் (ATS)
STR_GAME_OPTIONS_CURRENCY_BEF                                   :பெல்கிய ப்ரேங்க் (BEF)
STR_GAME_OPTIONS_CURRENCY_CHF                                   :சுவிஸ் ப்ரேங்க் (CHF)
STR_GAME_OPTIONS_CURRENCY_CZK                                   :செக் கொருணா (CZK)
STR_GAME_OPTIONS_CURRENCY_DEM                                   :டச்மார்க் (DEM)
STR_GAME_OPTIONS_CURRENCY_DKK                                   :டேனிஷ் க்ரோன் (DKK)
STR_GAME_OPTIONS_CURRENCY_ESP                                   :ஸ்பானிஷ் பெசெடா (ESP)
STR_GAME_OPTIONS_CURRENCY_FIM                                   :பின்னிஷ் மார்க்கா (FIM)
STR_GAME_OPTIONS_CURRENCY_FRF                                   :பிரெஞ்ச் ப்ரேங்க் (FRF)
STR_GAME_OPTIONS_CURRENCY_GRD                                   :கிரேக்க ட்ரச்மா (GRD)
STR_GAME_OPTIONS_CURRENCY_HUF                                   :ஹங்கேரிய போரின்ட் (HUF)
STR_GAME_OPTIONS_CURRENCY_ISK                                   :ஐஸ்லாந்திய க்ரோனா (ISK)
STR_GAME_OPTIONS_CURRENCY_ITL                                   :இத்தாலிய லிரா (ITL)
STR_GAME_OPTIONS_CURRENCY_NLG                                   :டச்சு கில்டர் (NLG)
STR_GAME_OPTIONS_CURRENCY_NOK                                   :நோர்வேஜிய க்ரோன் (NOK)
STR_GAME_OPTIONS_CURRENCY_PLN                                   :போலிஷ் சிலாட்டி Złoty (PLN)
STR_GAME_OPTIONS_CURRENCY_RON                                   :ரோமானிய லூ (RON)
STR_GAME_OPTIONS_CURRENCY_RUR                                   :ரஷ்ய ரூபில்ஸ் (RUR)
STR_GAME_OPTIONS_CURRENCY_SIT                                   :ஸ்லோவேனிய டொலர் (SIT)
STR_GAME_OPTIONS_CURRENCY_SEK                                   :ஸ்வீடிஷ் க்ரோனா (SEK)
STR_GAME_OPTIONS_CURRENCY_TRY                                   :துருக்கிய லிரா (TRY)
STR_GAME_OPTIONS_CURRENCY_SKK                                   :சுலோவக் கொருணா (SKK)
STR_GAME_OPTIONS_CURRENCY_BRL                                   :பிரேசிலிய ரியால் (BRL)
STR_GAME_OPTIONS_CURRENCY_EEK                                   :எஸ்டோனிய க்ரூனி (EEK)
STR_GAME_OPTIONS_CURRENCY_LTL                                   :லிதுவேனிய லிடாஸ் (LTL)
STR_GAME_OPTIONS_CURRENCY_KRW                                   :தென்கொரிய வொன் (KRW)
STR_GAME_OPTIONS_CURRENCY_ZAR                                   :தென் ஆப்பிரிக்க ரான்ட் (ZAR)
STR_GAME_OPTIONS_CURRENCY_CUSTOM                                :புதிதாக...
STR_GAME_OPTIONS_CURRENCY_GEL                                   :ஜார்ஜிய லாரி (GEL)
STR_GAME_OPTIONS_CURRENCY_IRR                                   :ஈரானிய ரியால் (IRR)
STR_GAME_OPTIONS_CURRENCY_RUB                                   :புதிய ரஷ்ய ரூபிள் (RUB)
STR_GAME_OPTIONS_CURRENCY_MXN                                   :மெக்சிகன் பெசோ (MXN)
STR_GAME_OPTIONS_CURRENCY_NTD                                   :புதிய தைவான் டாலர் (NTD)
STR_GAME_OPTIONS_CURRENCY_CNY                                   :சீன ரென்மின்பி (CNY)
STR_GAME_OPTIONS_CURRENCY_HKD                                   :ஹாங்காங் டாலர் (HKD)
STR_GAME_OPTIONS_CURRENCY_INR                                   :இந்திய ரூபாய் (INR)
STR_GAME_OPTIONS_CURRENCY_MYR                                   :மலேசிய ரிங்கிட்டு (MYR)

###length 2
STR_GAME_OPTIONS_ROAD_VEHICLES_DROPDOWN_LEFT                    :இடப்பக்கம் ஒட்டு
STR_GAME_OPTIONS_ROAD_VEHICLES_DROPDOWN_RIGHT                   :வலப்பக்கம் ஒட்டு

STR_GAME_OPTIONS_TOWN_NAMES_FRAME                               :{BLACK}நகரங்களின் பெயர்கள்:
STR_GAME_OPTIONS_TOWN_NAMES_DROPDOWN_TOOLTIP                    :{BLACK}நகர பெயர்கள் பாணியினைத் தேர்ந்தெடுக்கவும்

###length 21
STR_GAME_OPTIONS_TOWN_NAME_ORIGINAL_ENGLISH                     :ஆங்கிலம் (இயற்கையான)
STR_GAME_OPTIONS_TOWN_NAME_FRENCH                               :பிரெஞ்சு
STR_GAME_OPTIONS_TOWN_NAME_GERMAN                               :ஜெர்மன்
STR_GAME_OPTIONS_TOWN_NAME_ADDITIONAL_ENGLISH                   :ஆங்கிலம் (கூடுதலான)
STR_GAME_OPTIONS_TOWN_NAME_LATIN_AMERICAN                       :இலத்தின்-அமெரிக்க
STR_GAME_OPTIONS_TOWN_NAME_SILLY                                :முட்டாள்தனமான
STR_GAME_OPTIONS_TOWN_NAME_SWEDISH                              :சுவீடிஷ்
STR_GAME_OPTIONS_TOWN_NAME_DUTCH                                :டச்சு
STR_GAME_OPTIONS_TOWN_NAME_FINNISH                              :பின்னிஷ்
STR_GAME_OPTIONS_TOWN_NAME_POLISH                               :போலிஷ்
STR_GAME_OPTIONS_TOWN_NAME_SLOVAK                               :சுலோவக்
STR_GAME_OPTIONS_TOWN_NAME_NORWEGIAN                            :நார்வேஜியன்
STR_GAME_OPTIONS_TOWN_NAME_HUNGARIAN                            :ஹங்கேரியன்
STR_GAME_OPTIONS_TOWN_NAME_AUSTRIAN                             :ஆஸ்திரியன்
STR_GAME_OPTIONS_TOWN_NAME_ROMANIAN                             :ரோமேனியன்
STR_GAME_OPTIONS_TOWN_NAME_CZECH                                :செக்
STR_GAME_OPTIONS_TOWN_NAME_SWISS                                :சுவிஸ்
STR_GAME_OPTIONS_TOWN_NAME_DANISH                               :டேனிஷ்
STR_GAME_OPTIONS_TOWN_NAME_TURKISH                              :துர்கிஷ்
STR_GAME_OPTIONS_TOWN_NAME_ITALIAN                              :இத்தாலியன்
STR_GAME_OPTIONS_TOWN_NAME_CATALAN                              :கடலன்

STR_GAME_OPTIONS_AUTOSAVE_FRAME                                 :{BLACK}தானாக சேமி
STR_GAME_OPTIONS_AUTOSAVE_DROPDOWN_TOOLTIP                      :{BLACK}தானியங்கி விளையாட்டு சேமிப்பு இடைவெளியைத் தேர்ந்தெடுக்கவும்

# Autosave dropdown
###length 5
STR_GAME_OPTIONS_AUTOSAVE_DROPDOWN_OFF                          :Off
STR_GAME_OPTIONS_AUTOSAVE_DROPDOWN_EVERY_1_MONTH                :ஒவ்வொரு மாதமும்
STR_GAME_OPTIONS_AUTOSAVE_DROPDOWN_EVERY_3_MONTHS               :மூன்று மாதங்களுக்கு ஒரு முறை
STR_GAME_OPTIONS_AUTOSAVE_DROPDOWN_EVERY_6_MONTHS               :ஆறு மாதங்களுக்கு ஒரு முறை
STR_GAME_OPTIONS_AUTOSAVE_DROPDOWN_EVERY_12_MONTHS              :ஒவ்வொரு வருடமும்

STR_GAME_OPTIONS_LANGUAGE                                       :{BLACK}மொழி
STR_GAME_OPTIONS_LANGUAGE_TOOLTIP                               :{BLACK}பயன்படுத்தப்போகும் மொழியினை தேர்ந்தெடு
STR_GAME_OPTIONS_LANGUAGE_PERCENTAGE                            :{STRING} ({NUM}% நிறைவுற்றது)

STR_GAME_OPTIONS_FULLSCREEN                                     :{BLACK}முழு படம்
STR_GAME_OPTIONS_FULLSCREEN_TOOLTIP                             :{BLACK}OpenTTD-ஐ முழுத்திரையில் விளையாட இந்த கட்டத்தினை சொடுக்கவும்

STR_GAME_OPTIONS_RESOLUTION                                     :{BLACK}திரையின் அளவு
STR_GAME_OPTIONS_RESOLUTION_TOOLTIP                             :{BLACK}திரை அளவினைத் தேர்ந்தெடுக்கவும்
STR_GAME_OPTIONS_RESOLUTION_OTHER                               :மற்றவை
STR_GAME_OPTIONS_RESOLUTION_ITEM                                :{NUM}x{NUM}


STR_GAME_OPTIONS_VIDEO_VSYNC                                    :{BLACK}VSync

STR_GAME_OPTIONS_GUI_ZOOM_FRAME                                 :{BLACK}இடைமுக அளவு
STR_GAME_OPTIONS_GUI_ZOOM_DROPDOWN_TOOLTIP                      :{BLACK}பயன்படுத்த இடைமுக உறுப்பு அளவை தேர்ந்தெடுக்கவும்

STR_GAME_OPTIONS_GUI_ZOOM_DROPDOWN_AUTO                         :(தானாக கண்டறி)
STR_GAME_OPTIONS_GUI_ZOOM_DROPDOWN_NORMAL                       :சராசரி
STR_GAME_OPTIONS_GUI_ZOOM_DROPDOWN_2X_ZOOM                      :இரண்டு மடங்கு
STR_GAME_OPTIONS_GUI_ZOOM_DROPDOWN_4X_ZOOM                      :நான்கு மடங்கு

STR_GAME_OPTIONS_FONT_ZOOM                                      :{BLACK}எழுத்துரு அளவு

STR_GAME_OPTIONS_FONT_ZOOM_DROPDOWN_NORMAL                      :இயல்பான
STR_GAME_OPTIONS_FONT_ZOOM_DROPDOWN_2X_ZOOM                     :இரண்டு மடங்கு
STR_GAME_OPTIONS_FONT_ZOOM_DROPDOWN_4X_ZOOM                     :நான்கு மடங்கு



STR_GAME_OPTIONS_BASE_GRF                                       :{BLACK}அடிப்படை அசைவூட்டம்
STR_GAME_OPTIONS_BASE_GRF_TOOLTIP                               :{BLACK}பயன்படுத்தப்போகும் அடிப்படை அசைவூட்டத்தினை தேர்ந்தெடுக்கவும்
STR_GAME_OPTIONS_BASE_GRF_STATUS                                :{RED}{NUM} இல்லாத/பிழையான கோப்பு{P "" கள்}
STR_GAME_OPTIONS_BASE_GRF_DESCRIPTION_TOOLTIP                   :{BLACK}அடிப்படை அசைவூட்டத்தினை பற்றிய கூடுதல் தகவல்

STR_GAME_OPTIONS_BASE_SFX                                       :{BLACK}அடிப்படை ஒலிகள் தொகுப்பு
STR_GAME_OPTIONS_BASE_SFX_TOOLTIP                               :{BLACK}பயன்படுத்தப்போகும் அடிப்படை ஒலிகள் தொகுப்பினைத் தேர்ந்தெடுக்கவும்
STR_GAME_OPTIONS_BASE_SFX_DESCRIPTION_TOOLTIP                   :{BLACK}அடிப்படை ஒலிகள் தொகுப்பு பற்றிய கூடுதல் தகவல்

STR_GAME_OPTIONS_BASE_MUSIC                                     :{BLACK}அடிப்படை இசைத் தொகுப்பு
STR_GAME_OPTIONS_BASE_MUSIC_TOOLTIP                             :{BLACK}பயன்படுத்தப்போகும் அடிப்படை இசைத் தொகுப்பினைத் தேர்ந்தெடுக்கவும்
STR_GAME_OPTIONS_BASE_MUSIC_STATUS                              :{RED}{NUM} பிழையான கோப்பு{P "" கள்}
STR_GAME_OPTIONS_BASE_MUSIC_DESCRIPTION_TOOLTIP                 :{BLACK}அடிப்படை இசைத் தொகுப்பு பற்றிய கூடுதல் தகவல்கள்

STR_ERROR_FULLSCREEN_FAILED                                     :{WHITE}முழுத்திரை நிலை தோல்வியடைந்தது

# Custom currency window

STR_CURRENCY_WINDOW                                             :{WHITE}புது நாணயம்
STR_CURRENCY_EXCHANGE_RATE                                      :{LTBLUE}நாணயமாற்று விகிதம்: {ORANGE}{CURRENCY_LONG} = £ {COMMA}
STR_CURRENCY_DECREASE_EXCHANGE_RATE_TOOLTIP                     :{BLACK}உங்கள் நாணய மதிப்பினை ஒரு பவுண்டு (£) அளவு குறைக்கவும்
STR_CURRENCY_INCREASE_EXCHANGE_RATE_TOOLTIP                     :{BLACK}உங்கள் நாணய மதிப்பினை ஒரு பவுண்டு (£) அளவு அதிகரிக்கவும்
STR_CURRENCY_SET_EXCHANGE_RATE_TOOLTIP                          :{BLACK}உங்களது நாணயத்தின் நாணயமாற்று விகிதத்தை ஒரு பவுண்டாக (£) அமைக்கவும்

STR_CURRENCY_SEPARATOR                                          :{LTBLUE}பிரிப்பான்: {ORANGE}{STRING}
STR_CURRENCY_SET_CUSTOM_CURRENCY_SEPARATOR_TOOLTIP              :{BLACK}உங்களது நாணயத்தின் பிரியியினை அமை

STR_CURRENCY_PREFIX                                             :{LTBLUE}முன் ஒட்டு: {ORANGE}{STRING}
STR_CURRENCY_SET_CUSTOM_CURRENCY_PREFIX_TOOLTIP                 :{BLACK}உங்கள் நாணயத்தின் முன் ஒட்டத்தினை அமையுங்கள்
STR_CURRENCY_SUFFIX                                             :{LTBLUE}பின் ஒட்டு: {ORANGE}{STRING}
STR_CURRENCY_SET_CUSTOM_CURRENCY_SUFFIX_TOOLTIP                 :{BLACK}உங்கள் நாணயத்தின் பின் ஒட்டத்தினை அமையுங்கள்

STR_CURRENCY_SWITCH_TO_EURO                                     :{LTBLUE}யுரோவிற்கு மாற்றுங்கள்: {ORANGE}{NUM}
STR_CURRENCY_SWITCH_TO_EURO_NEVER                               :{LTBLUE}யுரோவிற்கு மாறுங்கள்: {ORANGE}என்றுமில்லை
STR_CURRENCY_SET_CUSTOM_CURRENCY_TO_EURO_TOOLTIP                :{BLACK}யூரோவிற்கு மாறப்போகும் வருடத்தினைத் தேர்ந்தெடுக்கவும்
STR_CURRENCY_DECREASE_CUSTOM_CURRENCY_TO_EURO_TOOLTIP           :{BLACK}யூரோவிற்கு முன்னமே மாறுங்கள்
STR_CURRENCY_INCREASE_CUSTOM_CURRENCY_TO_EURO_TOOLTIP           :{BLACK}யூரோவிற்கு தாமதமாக மாறுங்கள்

STR_CURRENCY_PREVIEW                                            :{LTBLUE}முன்னோட்டம்: {ORANGE}{CURRENCY_LONG}
STR_CURRENCY_CUSTOM_CURRENCY_PREVIEW_TOOLTIP                    :{BLACK}10000 பவுண்டு (£) உங்க்ள் நாணயத்தில்
STR_CURRENCY_CHANGE_PARAMETER                                   :{BLACK}பயனரால் மாற்றப்பட்ட பண குணாதிசயங்களை மாற்று

STR_DIFFICULTY_LEVEL_SETTING_MAXIMUM_NO_COMPETITORS             :{LTBLUE}அதிகபட்ச போட்டியாளர்கள்: {ORANGE}{COMMA}

STR_NONE                                                        :ஒன்றுமில்லை
STR_FUNDING_ONLY                                                :நிதியளிப்பு மட்டும்
STR_MINIMAL                                                     :குறைந்தபட்சம்
STR_NUM_VERY_LOW                                                :மிகவும் குறைவு
STR_NUM_LOW                                                     :குறைவு
STR_NUM_NORMAL                                                  :இயல்பான
STR_NUM_HIGH                                                    :அதிகம்
STR_NUM_CUSTOM                                                  :மாற்றியமைத்த
STR_NUM_CUSTOM_NUMBER                                           :மாற்றியமைத்த ({NUM})

STR_VARIETY_NONE                                                :ஒன்றுமில்லை
STR_VARIETY_VERY_LOW                                            :மிகவும் குறைவு
STR_VARIETY_LOW                                                 :குறைந்த
STR_VARIETY_MEDIUM                                              :நடுத்தரம்
STR_VARIETY_HIGH                                                :அதிகம்
STR_VARIETY_VERY_HIGH                                           :மிகவும் அதிகம்

###length 5
STR_AI_SPEED_VERY_SLOW                                          :மிக மெதுவாக
STR_AI_SPEED_SLOW                                               :மெதுவாக
STR_AI_SPEED_MEDIUM                                             :இயல்பாக
STR_AI_SPEED_FAST                                               :வேகமாக
STR_AI_SPEED_VERY_FAST                                          :அதிவேகம்

###length 6
STR_SEA_LEVEL_VERY_LOW                                          :மிகவும் குறைந்த
STR_SEA_LEVEL_LOW                                               :குறைந்த
STR_SEA_LEVEL_MEDIUM                                            :நடுத்தரம்
STR_SEA_LEVEL_HIGH                                              :உயர்ந்த
STR_SEA_LEVEL_CUSTOM                                            :மாற்றியமைத்த
STR_SEA_LEVEL_CUSTOM_PERCENTAGE                                 :Custom ({NUM}%)

###length 4
STR_RIVERS_NONE                                                 :ஒன்றுமில்லை
STR_RIVERS_FEW                                                  :சில
STR_RIVERS_MODERATE                                             :நடுத்தரம்
STR_RIVERS_LOT                                                  :பல

###length 3
STR_DISASTER_NONE                                               :ஒன்றுமில்லை
STR_DISASTER_REDUCED                                            :குறைக்கப்பட்ட
STR_DISASTER_NORMAL                                             :இயல்பான

###length 4
STR_SUBSIDY_X1_5                                                :x1.5
STR_SUBSIDY_X2                                                  :x2
STR_SUBSIDY_X3                                                  :x3
STR_SUBSIDY_X4                                                  :x4

###length 7
STR_TERRAIN_TYPE_VERY_FLAT                                      :மிகவும் சமமான
STR_TERRAIN_TYPE_FLAT                                           :சமமான
STR_TERRAIN_TYPE_HILLY                                          :உயர்ந்து
STR_TERRAIN_TYPE_MOUNTAINOUS                                    :மலைகளாக
STR_TERRAIN_TYPE_ALPINIST                                       :அல்பைனிசிட்டு
STR_TERRAIN_TYPE_CUSTOM                                         :தனிப்பயன் உயரம்

###length 3
STR_CITY_APPROVAL_PERMISSIVE                                    :அனுமதிதரும்
STR_CITY_APPROVAL_TOLERANT                                      :பொறுத்துக்கொள்ளும்
STR_CITY_APPROVAL_HOSTILE                                       :அனுமதிக்காது

STR_WARNING_NO_SUITABLE_AI                                      :{WHITE}பொருத்தமான AI கிடைக்கவில்லை...{}'ஆன்லைன் உள்ளடக்கம்' அமைப்பு வழியாக பல AIகளை தாங்கள் பதிவிறக்கம் செய்யலாம்

# Settings tree window
STR_CONFIG_SETTING_TREE_CAPTION                                 :{WHITE}அமைப்புகள்
STR_CONFIG_SETTING_FILTER_TITLE                                 :{BLACK}வடிகட்டி:
STR_CONFIG_SETTING_EXPAND_ALL                                   :{BLACK}அனைத்தையும் விரிவாக்கு
STR_CONFIG_SETTING_COLLAPSE_ALL                                 :{BLACK}அனைத்தையும் மூடு
STR_CONFIG_SETTING_RESET_ALL                                    :{BLACK}முன்னிருந்தமாதிரி அனைத்தையும் மாற்று
STR_CONFIG_SETTING_NO_EXPLANATION_AVAILABLE_HELPTEXT            :(எந்த விவரமும் இல்லை)
STR_CONFIG_SETTING_DEFAULT_VALUE                                :{LTBLUE}இயல்பான மதிப்பு: {ORANGE}{STRING}
STR_CONFIG_SETTING_TYPE                                         :{LTBLUE}அமைப்பு வகை: {ORANGE}{STRING}
STR_CONFIG_SETTING_TYPE_CLIENT                                  :Client அமைப்புகள் (பதிவு செய்யப்படாது; அனைத்து ஆட்டங்களையும் மாற்றும்)
STR_CONFIG_SETTING_TYPE_GAME_MENU                               :ஆட்டத்தின் அமைப்புகள் (பதிவு செய்யப்பட்டது; புதிய ஆட்டங்களை மட்டுமே மாற்றும்)
STR_CONFIG_SETTING_TYPE_GAME_INGAME                             :ஆட்டத்தின் அமைப்புகள் (பதிவு செய்யப்பட்டது; தற்போதைய ஆட்டத்தினை மட்டுமே மாற்றும்)
STR_CONFIG_SETTING_TYPE_COMPANY_MENU                            :நிறுவன அமைப்புகள் (பதிவு செய்யப்பட்டது; புதிய ஆட்டங்களை மட்டுமே மாற்றும்)
STR_CONFIG_SETTING_TYPE_COMPANY_INGAME                          :நிறுவன அமைப்புகள் (பதிவு செய்யப்பட்டது; தற்போதைய நிறுவனத்தை மட்டுமே மாற்றும்)
STR_CONFIG_SETTING_RESET_ALL_CONFIRMATION_DIALOG_TEXT           :{WHITE}இந்த செயல் அனைத்து விளையாட்டு அமைப்புகளையும் அவற்றின் இயல்புநிலை மதிப்புகளுக்கு மீட்டமைக்கும்.{}நீங்கள் நிச்சயமாக தொடர விரும்புகிறீர்களா??

STR_CONFIG_SETTING_RESTRICT_CATEGORY                            :{BLACK}பகுப்பு:
STR_CONFIG_SETTING_RESTRICT_TYPE                                :{BLACK}வகை:
STR_CONFIG_SETTING_RESTRICT_BASIC                               :அடிப்படை அமைப்புகளை மட்டுமே காட்டு
STR_CONFIG_SETTING_RESTRICT_ADVANCED                            :சிறப்பு அமைப்புகள்
STR_CONFIG_SETTING_RESTRICT_ALL                                 :அதிக / அனைத்து அமைப்புகள்
STR_CONFIG_SETTING_RESTRICT_CHANGED_AGAINST_DEFAULT             :முதலில் இருந்த மதிப்பினை மாற்றம் செய்யப்பட்ட அமைப்புகள்

STR_CONFIG_SETTING_TYPE_DROPDOWN_HELPTEXT                       :{BLACK}கீழுள்ள பட்டியலினை குறிப்பிட்ட அமைப்பு வகைகளுக்கு குறைக்கும்
STR_CONFIG_SETTING_TYPE_DROPDOWN_ALL                            :அனைத்து அமைப்பு வகைகள்
STR_CONFIG_SETTING_TYPE_DROPDOWN_CLIENT                         :Client அமைப்புகள் (பதிவு செய்யப்படாது; அனைத்து ஆட்டங்களையும் மாற்றும்)
STR_CONFIG_SETTING_TYPE_DROPDOWN_GAME_MENU                      :ஆட்டத்தின் அமைப்புகள் (பதிவு செய்யப்பட்டது; புதிய ஆட்டங்களில் மட்டும் மாற்றம் தெரியும்)
STR_CONFIG_SETTING_TYPE_DROPDOWN_GAME_INGAME                    :ஆட்டத்தின் அமைப்புகள் (பதிவு செய்யப்பட்டது; தற்போதைய ஆட்டத்தில் மட்டும் மாற்றம் தெரியும்)
STR_CONFIG_SETTING_TYPE_DROPDOWN_COMPANY_MENU                   :நிறுவன அமைப்புகள் (பதிவு செய்யப்பட்டது; புதிய ஆட்டங்களில் மாற்றம் தெரியும்)
STR_CONFIG_SETTING_TYPE_DROPDOWN_COMPANY_INGAME                 :நிறுவன அமைப்புகள் (பதிவு செய்யப்பட்டது; தற்போதைய நிறுவனம் மட்டும்)

STR_CONFIG_SETTINGS_NONE                                        :{WHITE}- ஒன்றுமில்லை -
###length 3

###length 3
STR_CONFIG_SETTING_OFF                                          :Off
STR_CONFIG_SETTING_ON                                           :On
STR_CONFIG_SETTING_DISABLED                                     :செயலிழக்க செய்யப்பட்டது

###length 3
STR_CONFIG_SETTING_COMPANIES_OFF                                :Off
STR_CONFIG_SETTING_COMPANIES_OWN                                :சொந்த நிறுவனம்'
STR_CONFIG_SETTING_COMPANIES_ALL                                :எல்லா நிறுவனங்களும்

###length 3
STR_CONFIG_SETTING_NONE                                         :ஒன்றுமில்லை
STR_CONFIG_SETTING_ORIGINAL                                     :உண்மையான
STR_CONFIG_SETTING_REALISTIC                                    :இயற்கையான

###length 3
STR_CONFIG_SETTING_HORIZONTAL_POS_LEFT                          :இடது
STR_CONFIG_SETTING_HORIZONTAL_POS_CENTER                        :நடு
STR_CONFIG_SETTING_HORIZONTAL_POS_RIGHT                         :வலது

STR_CONFIG_SETTING_MAXIMUM_INITIAL_LOAN                         :அதிகபட்ச ஆரம்ப கடன்: {STRING}
STR_CONFIG_SETTING_MAXIMUM_INITIAL_LOAN_HELPTEXT                :ஒரு நிறுவனத்தால் பெறமுடியும் கடன் (பணவீக்கத்தினைக் கணக்கில் எடுத்துக் கொள்ளாமல்)

STR_CONFIG_SETTING_INTEREST_RATE                                :வட்டி: {STRING}
STR_CONFIG_SETTING_INTEREST_RATE_HELPTEXT                       :கடன் வட்டி;செயற்படுத்தினால் பணவீக்கத்தினையும் கட்டுப்படுத்தும்

STR_CONFIG_SETTING_RUNNING_COSTS                                :இயங்குவதற்கான செலவுகள்: {STRING}
STR_CONFIG_SETTING_RUNNING_COSTS_HELPTEXT                       :வாகன மற்றும் சொத்து பழுதுபார்த்தல் அளவினையும் ஓட்டும் செலவுகளையும் அமை

STR_CONFIG_SETTING_CONSTRUCTION_SPEED                           :கட்டுமானங்களின் வேகம்: {STRING}
STR_CONFIG_SETTING_CONSTRUCTION_SPEED_HELPTEXT                  :AI களின் கட்டுமானங்களின் எண்ணிக்கையினை கட்டுப்படுத்தவும்

STR_CONFIG_SETTING_VEHICLE_BREAKDOWNS                           :வாகங்களின் பழுதுகள்: {STRING}
STR_CONFIG_SETTING_VEHICLE_BREAKDOWNS_HELPTEXT                  :அடிக்கடி பழுதுபார்க்கப்படாத வாகனங்களின் பழுதுகள் ஏற்படும் காலத்தினை அமை

STR_CONFIG_SETTING_SUBSIDY_MULTIPLIER                           :மானியம் பெருக்கு: {STRING}
STR_CONFIG_SETTING_SUBSIDY_MULTIPLIER_HELPTEXT                  :மானியம் வழங்கப்பட்ட பணிகளுக்கு எவ்வுளவு தர வேண்டும் என்பதினை அமை

STR_CONFIG_SETTING_SUBSIDY_DURATION_HELPTEXT                    :மானியம் வழங்கப்படும் ஆண்டுகளின் எண்ணிக்கையை அமை

STR_CONFIG_SETTING_SUBSIDY_DURATION_VALUE                       :{NUM} ஆண்டு{P "" கள்}
###setting-zero-is-special

STR_CONFIG_SETTING_CONSTRUCTION_COSTS                           :கட்டுமானச் செலவுகள்: {STRING}
STR_CONFIG_SETTING_CONSTRUCTION_COSTS_HELPTEXT                  :கட்டுமான அளவு மற்றும் வாங்கும் செலவுகள் ஆகியவற்றை அமை

STR_CONFIG_SETTING_RECESSIONS                                   :பொருளதாரத் தேக்கங்கள்: {STRING}

STR_CONFIG_SETTING_TRAIN_REVERSING                              :நிலையங்களில் இரயில்களை திருப்புவதை அனுமதிக்காதே: {STRING}
STR_CONFIG_SETTING_TRAIN_REVERSING_HELPTEXT                     :இயக்கப்பட்டால், தலைகீழாக மாறும்போது, அடுத்த இலக்குக்கு குறுகிய பாதை இருந்தாலும், ரயில்கள் டெர்மினஸ் அல்லாத நிலையங்களில் தலைகீழாக மாறாது

STR_CONFIG_SETTING_DISASTERS                                    :பேரழிவுகள்: {STRING}

STR_CONFIG_SETTING_CITY_APPROVAL                                :நகர மறு அமைப்பின் மீது நகராட்சியின் நிலை: {STRING}
STR_CONFIG_SETTING_CITY_APPROVAL_HELPTEXT                       :நிறுவனங்களின் சத்தம் மற்றும் சுற்றுச்சூழல் சேதம் அவர்களின் நகர மதிப்பீட்டை பாதிக்கும் மற்றும் அவற்றின் பகுதியில் மேலும் கட்டுமான நடவடிக்கைகளைத் தேர்வுசெய்க

###setting-zero-is-special
STR_CONFIG_SETTING_TOO_HIGH_MOUNTAIN                            :{WHITE} அதிகபட்ச வரைபட உயரமாக இந்த மதிப்பை நீங்கள் தர இயலாது. வரைபடத்தில் குறைந்தது ஒரு மலையாவது இந்த மதிப்பை விட உயரமாக உள்ளது




STR_CONFIG_SETTING_EXTRADYNAMITE                                :நகரத்தின் சாலைகள், பாலங்கள் மற்றும் சுரங்கங்களை நீக்க அனுமதிக்கவும்: {STRING}
STR_CONFIG_SETTING_EXTRADYNAMITE_HELPTEXT                       :நகராட்சியின் கட்டடங்கள் நீக்குவதை எளிதாக்கவும்

STR_CONFIG_SETTING_TRAIN_LENGTH                                 :இரயில்களின் அதிகபட்ச நீளம்: {STRING}
STR_CONFIG_SETTING_TRAIN_LENGTH_HELPTEXT                        :இரயில்களின் அதிகபட்ச நீளத்தினை அமை
STR_CONFIG_SETTING_TILE_LENGTH                                  :{COMMA} கட்டம்{P 0 "கட்டம்" "கட்டங்கள்"}

STR_CONFIG_SETTING_SMOKE_AMOUNT                                 :வாகனங்களின் புகை/பொறிகள் எண்ணிக்கை: {STRING}
STR_CONFIG_SETTING_SMOKE_AMOUNT_HELPTEXT                        :வாகனங்கள் வெளியிடும் தீப்பொறி அல்லது புகையின் அளவினை அமை

STR_CONFIG_SETTING_TRAIN_ACCELERATION_MODEL                     :இரயிலின் வேக அமைப்பு: {STRING}

STR_CONFIG_SETTING_ROAD_VEHICLE_ACCELERATION_MODEL              :சாலை வாகன வேக அமைப்பு: {STRING}

STR_CONFIG_SETTING_TRAIN_SLOPE_STEEPNESS                        :இரயில்களின் மலை ஏறுதல் வேகத்தடை: {STRING}
STR_CONFIG_SETTING_PERCENTAGE                                   :{COMMA}%

STR_CONFIG_SETTING_ROAD_VEHICLE_SLOPE_STEEPNESS                 :சாலை வாகங்களின் மலையேறுதல் வேகத்தடை: {STRING}

STR_CONFIG_SETTING_FORBID_90_DEG                                :இரயில்கள் 90° வளைவுளை எடுப்பதை அனுமதிக்காதே: {STRING}

STR_CONFIG_SETTING_DISTANT_JOIN_STATIONS                        :நேரடியாக இணைக்கப்படாத நிலையங்களை இணைக்க அனுமதி: {STRING}

STR_CONFIG_SETTING_INFLATION                                    :விலைவாசி ஏற்றம்: {STRING}
STR_CONFIG_SETTING_INFLATION_HELPTEXT                           :பண வீக்கத்தினை செயல்படுத்து, இதனால் செலவுகள் வளர்ச்சி வரவுகளின் வளர்ச்சியைவிட அதிகமாகும்

STR_CONFIG_SETTING_MAX_BRIDGE_LENGTH                            :அதிகபட்ச பால நீளம்: {STRING}
STR_CONFIG_SETTING_MAX_BRIDGE_LENGTH_HELPTEXT                   :கட்டப்படும் பாலங்களின் அதிகபட்ச நீளம்

STR_CONFIG_SETTING_MAX_BRIDGE_HEIGHT                            :பாலத்தின் அதிகபட்ச உயரம்: {STRING}
STR_CONFIG_SETTING_MAX_BRIDGE_HEIGHT_HELPTEXT                   :பாலம் கட்டுவதற்கான அதிகபட்ச உயரம்

STR_CONFIG_SETTING_MAX_TUNNEL_LENGTH                            :அதிகபட்ச சுரங்க நீளம்: {STRING}
STR_CONFIG_SETTING_MAX_TUNNEL_LENGTH_HELPTEXT                   :கட்டப்படும் சுரங்கங்களின் அதிகபட்ச நீளம்

STR_CONFIG_SETTING_RAW_INDUSTRY_CONSTRUCTION_METHOD             :மனித அடிப்படை தொழிற்சாலை கட்டுமான வழி: {STRING}
###length 3
STR_CONFIG_SETTING_RAW_INDUSTRY_CONSTRUCTION_METHOD_NONE        :ஒன்றுமில்லை
STR_CONFIG_SETTING_RAW_INDUSTRY_CONSTRUCTION_METHOD_NORMAL      :மற்ற தொழிற்சாலைகளைப் போல
STR_CONFIG_SETTING_RAW_INDUSTRY_CONSTRUCTION_METHOD_PROSPECTING :எங்கேயாவது

STR_CONFIG_SETTING_INDUSTRY_PLATFORM                            :தொழிற்சாலைகள் அருகே உள்ள சம நிலங்கள்: {STRING}
STR_CONFIG_SETTING_INDUSTRY_PLATFORM_HELPTEXT                   :ஒரு தொழிலைச் சுற்றியுள்ள தட்டையான இடத்தின் அளவு. தடங்கள் மற்றும் பலவற்றைக் கட்டுவதற்கு ஒரு தொழிற்துறையைச் சுற்றி வெற்று இடம் இருப்பதை இது உறுதி செய்கிறது

STR_CONFIG_SETTING_MULTIPINDTOWN                                :ஒரே மாதிரியான தொழிற்சாலைகளை அதே நகரத்தில் நிறுவ அனுமதி: {STRING}

STR_CONFIG_SETTING_SIGNALSIDE                                   :சிக்னல்களைக் காட்டவும்: {STRING}
STR_CONFIG_SETTING_SIGNALSIDE_HELPTEXT                          :தடத்தின் எந்தப் பக்கத்தில் சிக்னல்களை வைப்பதென்று தேர்ந்தெடுக்கவும்
###length 3
STR_CONFIG_SETTING_SIGNALSIDE_LEFT                              :இடப்பக்கத்தில்
STR_CONFIG_SETTING_SIGNALSIDE_DRIVING_SIDE                      :ஓட்டும் பக்கத்தில்
STR_CONFIG_SETTING_SIGNALSIDE_RIGHT                             :வலப்பக்கத்தில்

STR_CONFIG_SETTING_SHOWFINANCES                                 :நிதிநிலைமை அறிக்கையை ஒவ்வொரு ஆண்டின் இறுதியிலும் காட்டு: {STRING}

STR_CONFIG_SETTING_NONSTOP_BY_DEFAULT                           :புதிய கட்டளைகள் 'எங்கும்-நிற்காதே' என்று குறிக்கப்படும்: {STRING}

STR_CONFIG_SETTING_STOP_LOCATION                                :பிளாட்பாரத்தின் {STRING} இல் நிற்கும், புதிய கட்டளைகள்படி
###length 3
STR_CONFIG_SETTING_STOP_LOCATION_NEAR_END                       :அருகே உள்ள முடிவில்
STR_CONFIG_SETTING_STOP_LOCATION_MIDDLE                         :நடு
STR_CONFIG_SETTING_STOP_LOCATION_FAR_END                        :தொலைவில் உள்ள முடிவில்

STR_CONFIG_SETTING_AUTOSCROLL                                   :ஒட்டில் எலி இருக்கும்பொழுது திரையினை நகர்த்தவும் : {STRING}
###length 4
STR_CONFIG_SETTING_AUTOSCROLL_DISABLED                          :செயலிழக்க செய்யப்பட்டது
STR_CONFIG_SETTING_AUTOSCROLL_MAIN_VIEWPORT_FULLSCREEN          :முக்கிய திரைபார்வை, முழுத்திரையில் மட்டும்
STR_CONFIG_SETTING_AUTOSCROLL_MAIN_VIEWPORT                     :முக்கிய திரைபார்வை
STR_CONFIG_SETTING_AUTOSCROLL_EVERY_VIEWPORT                    :ஒவ்வொரு திரைபார்வையும்

STR_CONFIG_SETTING_BRIBE                                        :நகராட்சிக்கு கையூட்டுத் தர அனுமதி: {STRING}
STR_CONFIG_SETTING_BRIBE_HELPTEXT                               :உள்ளூர் நகர அதிகாரத்திற்கு லஞ்சம் கொடுக்க நிறுவனங்களை அனுமதிக்கவும். லஞ்சம் ஒரு ஆய்வாளரால் கவனிக்கப்பட்டால், நிறுவனம் ஆறு மாதங்களுக்கு நகரத்தில் செயல்பட முடியாது

STR_CONFIG_SETTING_ALLOW_EXCLUSIVE                              :போக்குவரத்து உரிமைகளை விற்க அனுமதிக்கவும்: {STRING}

STR_CONFIG_SETTING_ALLOW_FUND_BUILDINGS                         :கட்டடங்களை கட்ட அனுமதி: {STRING}
STR_CONFIG_SETTING_ALLOW_FUND_BUILDINGS_HELPTEXT                :நிறுவனங்கள் நகரங்களுக்கு பணம் வழங்க அனுமதிக்கவும், புதிய வீடுகள் கட்ட

STR_CONFIG_SETTING_ALLOW_FUND_ROAD                              :உள்ளூர் சாலை மறுசீரமைக்க நிதியளி: {STRING}

STR_CONFIG_SETTING_ALLOW_GIVE_MONEY                             :மற்ற நிறுவனங்களுக்கு பணம் அனுப்ப அனுமதி: {STRING}

STR_CONFIG_SETTING_FREIGHT_TRAINS                               :பெரிய இரயில்களின் சரக்குகளுக்கு எடை பெருக்கி: {STRING}
STR_CONFIG_SETTING_FREIGHT_TRAINS_HELPTEXT                      :ரயில்களில் சரக்குகளை கொண்டு செல்வதன் தாக்கத்தை அமைக்கவும். அதிக மதிப்பு ரயில்களுக்கு, குறிப்பாக மலைகளில் தேவைப்படும் அளவுக்கு சரக்குகளை எடுத்துச் செல்கிறது

STR_CONFIG_SETTING_PLANE_SPEED                                  :விமான வேக பெருக்கி: {STRING}
STR_CONFIG_SETTING_PLANE_SPEED_VALUE                            :1 / {COMMA}

STR_CONFIG_SETTING_PLANE_CRASHES                                :விமான விபத்துகளின் எண்ணிக்கை: {STRING}
STR_CONFIG_SETTING_PLANE_CRASHES_HELPTEXT                       :விமான விபத்து நிகழ்வதற்கான வாய்ப்புகளை அமை
###length 3
STR_CONFIG_SETTING_PLANE_CRASHES_NONE                           :ஒன்றுமில்லை*
STR_CONFIG_SETTING_PLANE_CRASHES_REDUCED                        :குறைக்கப்பட்ட
STR_CONFIG_SETTING_PLANE_CRASHES_NORMAL                         :இயல்பான

STR_CONFIG_SETTING_STOP_ON_TOWN_ROAD                            :வழிசெல்லக்கூடிய சாலை நிறுத்தங்களை நகராட்சியின் சாலைகளில் அமைக்க அனுமதி: {STRING}
STR_CONFIG_SETTING_STOP_ON_TOWN_ROAD_HELPTEXT                   :நகரத்திற்குச் சொந்தமான சாலைகளில் டிரைவ்-த்ரோ சாலை நிறுத்தங்களை உருவாக்க அனுமதிக்கவும்
STR_CONFIG_SETTING_DYNAMIC_ENGINES_EXISTING_VEHICLES            :{WHITE}வாகனங்கள் இருக்கும் பொது இந்த அமைப்பினை மாற்ற இயலாது

STR_CONFIG_SETTING_INFRASTRUCTURE_MAINTENANCE                   :கட்டட பராமரிப்பு: {STRING}

STR_CONFIG_SETTING_COMPANY_STARTING_COLOUR                      :துவங்கும் நிறுவனத்தின் வண்ணம்: {STRING}

STR_CONFIG_SETTING_NEVER_EXPIRE_AIRPORTS                        :விமான நிலையங்கள் என்றும் காலாவதியாகாது: {STRING}

STR_CONFIG_SETTING_WARN_LOST_VEHICLE                            :வாகனம் தொலைந்தால் எச்சரிக்கை செய்: {STRING}

STR_CONFIG_SETTING_ORDER_REVIEW                                 :வாகனங்களின் கட்டளைகளை பார்வையிடு: {STRING}
###length 3
STR_CONFIG_SETTING_ORDER_REVIEW_OFF                             :இல்லை
STR_CONFIG_SETTING_ORDER_REVIEW_EXDEPOT                         :ஆம், ஆனால் நிறுத்தப்பட்டுள்ள வாகனங்களை விட்டுவிடு
STR_CONFIG_SETTING_ORDER_REVIEW_ON                              :அனைத்து வாகனங்கள்

STR_CONFIG_SETTING_WARN_INCOME_LESS                             :வாகனம் நஷ்டத்தில் ஓடினால் எச்சரி: {STRING}

STR_CONFIG_SETTING_NEVER_EXPIRE_VEHICLES                        :வாகனங்கள் என்றும் காலாவதியாகாது: {STRING}

STR_CONFIG_SETTING_AUTORENEW_VEHICLE                            :வாகனங்கள் காலாவதியானால் தானாக மாற்றியமை: {STRING}
STR_CONFIG_SETTING_AUTORENEW_VEHICLE_HELPTEXT                   :செயலாக்க செய்யப்பட்டால், வாகனங்கள் காலாவதியாவதற்கு முன்னால் தானாக மாற்றியமைக்கப்படும்

STR_CONFIG_SETTING_AUTORENEW_MONTHS                             :தானாக புதுப்பிக்கவும் வாகனத்தின் {STRING} அதிக. வயது
###length 2
STR_CONFIG_SETTING_AUTORENEW_MONTHS_VALUE_BEFORE                :{COMMA} மாத{P 0 "ம்" ங்கள்} முன்னர்
STR_CONFIG_SETTING_AUTORENEW_MONTHS_VALUE_AFTER                 :{COMMA} மாத{P 0 "ம்" ங்கள்} பின்னர்

STR_CONFIG_SETTING_AUTORENEW_MONEY                              :காலாவதியான வாகனங்களை மாற்றியமைக்கத் தேவையான பணம்: {STRING}
STR_CONFIG_SETTING_AUTORENEW_MONEY_HELPTEXT                     :தானாக புதுப்பிக்கும் வாகனங்களைக் கருத்தில் கொள்வதற்கு முன் வங்கியில் இருக்க வேண்டிய குறைந்தபட்ச பணம்

STR_CONFIG_SETTING_ERRMSG_DURATION                              :பிழை செய்திக்கான கால அளவு: {STRING}
STR_CONFIG_SETTING_ERRMSG_DURATION_VALUE                        :{COMMA} விநாடி{P 0 "" கள்}

STR_CONFIG_SETTING_HOVER_DELAY                                  :tooltips இனை காட்டு: {STRING}
STR_CONFIG_SETTING_HOVER_DELAY_VALUE                            :{COMMA} விநாடி{P 0 "" கள்} காட்டவும்
###setting-zero-is-special
STR_CONFIG_SETTING_HOVER_DELAY_DISABLED                         :வலது சொடுக்கு

STR_CONFIG_SETTING_POPULATION_IN_LABEL                          :நகரத்தின் மக்கள்த் தொகையினை அதன் பெயருடன் காட்டு: {STRING}
STR_CONFIG_SETTING_POPULATION_IN_LABEL_HELPTEXT                 :நகரத்தின் மக்கள்தொகையினை வரைபடத்தில் காட்டவும்

STR_CONFIG_SETTING_GRAPH_LINE_THICKNESS                         :வரைபடத்தில் கோடுகளின் எண்ணிக்கை: {STRING}


STR_CONFIG_SETTING_LANDSCAPE                                    : நிலவெளி: {STRING}

STR_CONFIG_SETTING_LAND_GENERATOR                               :நில உருவாக்கி: {STRING}
###length 2
STR_CONFIG_SETTING_LAND_GENERATOR_ORIGINAL                      :உண்மையான
STR_CONFIG_SETTING_LAND_GENERATOR_TERRA_GENESIS                 :புவிதுவக்கம்

STR_CONFIG_SETTING_TERRAIN_TYPE                                 :நிலவகை: {STRING}

STR_CONFIG_SETTING_INDUSTRY_DENSITY                             :தொழிற்சாலை அடர்த்தி: {STRING}
STR_CONFIG_SETTING_INDUSTRY_DENSITY_HELPTEXT                    :விளையாட்டின் போது எத்தனை தொழில்கள் உருவாக்கப்பட வேண்டும் மற்றும் எந்த நிலை பராமரிக்கப்பட வேண்டும் என்பதை அமைக்கவும்

STR_CONFIG_SETTING_OIL_REF_EDGE_DISTANCE                        :வரைபட எல்லையிலிருந்து எண்ணெய் தொழிற்சாலைகள் இருக்கக்கூடிய தூரம்: {STRING}
STR_CONFIG_SETTING_OIL_REF_EDGE_DISTANCE_HELPTEXT               :எண்ணெய் சுத்திகரிப்பு நிலையங்கள் வரைபடத்தின் எல்லைகளில் மட்டுமே கட்ட இயலும், அதாவது தீவு வரைபடங்களில் கடற்கரைகளில் கட்ட இயலும்

STR_CONFIG_SETTING_SNOWLINE_HEIGHT                              :பனி-கோடின் உயரம்: {STRING}

STR_CONFIG_SETTING_SNOW_COVERAGE                                :பனி முழுத் தழுவு அளவு: {STRING}


STR_CONFIG_SETTING_ROUGHNESS_OF_TERRAIN                         :நிலப்பகுதியின் சமனில்லாத நிலை (புவிதுவக்கம் மட்டும்) : {STRING}
###length 4
STR_CONFIG_SETTING_ROUGHNESS_OF_TERRAIN_VERY_SMOOTH             :மிகவும் சமமான
STR_CONFIG_SETTING_ROUGHNESS_OF_TERRAIN_SMOOTH                  :சமமான
STR_CONFIG_SETTING_ROUGHNESS_OF_TERRAIN_ROUGH                   :கரடுமுரடான
STR_CONFIG_SETTING_ROUGHNESS_OF_TERRAIN_VERY_ROUGH              :மிகவும் கரடுமுரடான

STR_CONFIG_SETTING_VARIETY                                      :பலவகை பரவல்: {STRING}

STR_CONFIG_SETTING_RIVER_AMOUNT                                 :ஆறுகளின் எண்ணிக்கை: {STRING}
STR_CONFIG_SETTING_RIVER_AMOUNT_HELPTEXT                        :எத்தனை ஆறுகளை உருவாக்க வேண்டும் என்பதைத் தேர்வுசெய்க

STR_CONFIG_SETTING_TREE_PLACER                                  :மரங்கள் நடும் வகை: {STRING}
###length 3
STR_CONFIG_SETTING_TREE_PLACER_NONE                             :ஒன்றுமில்லை
STR_CONFIG_SETTING_TREE_PLACER_ORIGINAL                         :உண்மையான
STR_CONFIG_SETTING_TREE_PLACER_IMPROVED                         :சீரமைக்கப்பட்ட

STR_CONFIG_SETTING_ROAD_SIDE                                    :சாலை வாகனங்கள்: {STRING}

STR_CONFIG_SETTING_HEIGHTMAP_ROTATION                           :உயர்பட சுழற்ச்சி: {STRING}
###length 2
STR_CONFIG_SETTING_HEIGHTMAP_ROTATION_COUNTER_CLOCKWISE         :வலமிருந்து இடமாக செல்
STR_CONFIG_SETTING_HEIGHTMAP_ROTATION_CLOCKWISE                 :இடமிலிருந்து வலஞ்செல்

STR_CONFIG_SETTING_SE_FLAT_WORLD_HEIGHT                         :சமமான சித்திரக்காட்சியின் உயர அளவு: {STRING}
###length 2
STR_CONFIG_SETTING_EDGES_NOT_EMPTY                              :{WHITE}வடதுருவத்தில் ஒன்று அல்லது அதற்கு மேற்பட்ட கட்டங்கள் காலியாக இல்லை
STR_CONFIG_SETTING_EDGES_NOT_WATER                              :{WHITE}விளிம்புகளில் ஒன்று அல்லது அதற்கு மேற்பட்ட ஓடுகளில் தண்ணீர் இல்லை

STR_CONFIG_SETTING_STATION_SPREAD                               :அதிக. நிலைய விரிப்பு: {STRING}
STR_CONFIG_SETTING_STATION_SPREAD_HELPTEXT                      :ஒரு நிலையத்தின் அதிகபட்ச பரப்பளவு. உயர் மதிப்புகள் விளையாட்டை மெதுவாக்கும் என்பதினை நினைவில் கொள்க

STR_CONFIG_SETTING_SERVICEATHELIPAD                             :ஹெலிகாப்ப்டர்களை தானாக சரிபார்ர்க்கவும்: {STRING}


STR_CONFIG_SETTING_SMALLMAP_LAND_COLOUR                         :சிறுபடத்தில் பயன்படுத்திய நில நிறம்: {STRING}
STR_CONFIG_SETTING_SMALLMAP_LAND_COLOUR_HELPTEXT                :சிறுபடத்தில் நிலப்பகுதியின் நிறம்
###length 3
STR_CONFIG_SETTING_SMALLMAP_LAND_COLOUR_GREEN                   :பச்சை
STR_CONFIG_SETTING_SMALLMAP_LAND_COLOUR_DARK_GREEN              :கரும் பச்சை
STR_CONFIG_SETTING_SMALLMAP_LAND_COLOUR_VIOLET                  :ஊதா

###length 4
STR_CONFIG_SETTING_SCROLLMODE_RMB                               :வலது சுட்டி பொத்தானைக் கொண்டு வரைபடத்தை நகர்த்தவும்
STR_CONFIG_SETTING_SCROLLMODE_LMB                               :இடது சுட்டி பொத்தானைக் கொண்டு வரைபடத்தை நகர்த்தவும்

STR_CONFIG_SETTING_SMOOTH_SCROLLING                             :பார்படத்தின் இலகுவான பக்கமுருட்டல்: {STRING}


STR_CONFIG_SETTING_LIVERIES                                     :நிறுவன livery களைக் காட்டு: {STRING}
###length 3
STR_CONFIG_SETTING_LIVERIES_NONE                                :ஒன்றுமில்லை
STR_CONFIG_SETTING_LIVERIES_OWN                                 :சொந்த நிறுவனம்
STR_CONFIG_SETTING_LIVERIES_ALL                                 :அனைத்து நிறுவனங்களும்

STR_CONFIG_SETTING_PREFER_TEAMCHAT                              :குழு அரட்டையின் விரும்பு <ENTER>: {STRING}

STR_CONFIG_SETTING_SCROLLWHEEL_MULTIPLIER                       :வரைபட உருட்டல் வேகம்: {STRING}
STR_CONFIG_SETTING_SCROLLWHEEL_MULTIPLIER_HELPTEXT              :சுட்டி-சக்கர ஸ்க்ரோலிங் உணர்திறனைக் கட்டுப்படுத்தவும்

###length 3
STR_CONFIG_SETTING_SCROLLWHEEL_ZOOM                             :படத்தினை உள்நோக்கு
STR_CONFIG_SETTING_SCROLLWHEEL_SCROLL                           :வரைபடத்தினை உருட்டு
STR_CONFIG_SETTING_SCROLLWHEEL_OFF                              :அணை

STR_CONFIG_SETTING_OSK_ACTIVATION                               :திரை தட்டச்சுப்பலகை: {STRING}
###length 4
STR_CONFIG_SETTING_OSK_ACTIVATION_DISABLED                      :செயலிழக்க செய்யப்பட்டது
STR_CONFIG_SETTING_OSK_ACTIVATION_DOUBLE_CLICK                  :இரு அழுத்தங்கள்
STR_CONFIG_SETTING_OSK_ACTIVATION_SINGLE_CLICK_FOCUS            :ஒரு அழுத்தம் (ஒரே இடத்தில் இருந்தால்)
STR_CONFIG_SETTING_OSK_ACTIVATION_SINGLE_CLICK                  :ஒரு அழுத்தம் (உடனடியாக)

###length 3
STR_CONFIG_SETTING_USE_RELAY_SERVICE_ASK                        :கேள்

###length 3
STR_CONFIG_SETTING_RIGHT_MOUSE_BTN_EMU_COMMAND                  :Command+Click
STR_CONFIG_SETTING_RIGHT_MOUSE_BTN_EMU_CONTROL                  :Ctrl+Click
STR_CONFIG_SETTING_RIGHT_MOUSE_BTN_EMU_OFF                      :அணை


STR_CONFIG_SETTING_AUTOSAVE                                     :தானியங்கிபதிவு: {STRING}
STR_CONFIG_SETTING_AUTOSAVE_HELPTEXT                            :தானியங்கி விளையாட்டு சேமிப்புகளுக்கு இடையில் இடைவெளியைத் தேர்ந்தெடுக்கவும்

STR_CONFIG_SETTING_DATE_FORMAT_IN_SAVE_NAMES                    :{STRING} தேதி வகையினை பதிவுஆட்டங்கள் பெயர்களுக்கு பயன்படுத்தவும்
STR_CONFIG_SETTING_DATE_FORMAT_IN_SAVE_NAMES_HELPTEXT           :பதிவு ஆட்டங்கள் கோப்புப் பெயர்களில் உள்ள தேதி வகையினை அமை
###length 3
STR_CONFIG_SETTING_DATE_FORMAT_IN_SAVE_NAMES_LONG               :நீளமான (31 திசம்பர் 2008)
STR_CONFIG_SETTING_DATE_FORMAT_IN_SAVE_NAMES_SHORT              :சுருக்கமான (31-12-2008)
STR_CONFIG_SETTING_DATE_FORMAT_IN_SAVE_NAMES_ISO                :ISO (2008-12-31)

STR_CONFIG_SETTING_PAUSE_ON_NEW_GAME                            :புதிய ஆட்டத்தினை தொடங்கும்போது தானாக நிறுத்தவும்: {STRING}

STR_CONFIG_SETTING_COMMAND_PAUSE_LEVEL                          :ஆட்டம் நிருத்தபட்டிருக்கம்போது அனுமதிக்கவும்: {STRING}
STR_CONFIG_SETTING_COMMAND_PAUSE_LEVEL_HELPTEXT                 :ஆட்டம் நிறுத்தப்பட்டிருக்கும்போது செய்யக்கூடிய செயல்களைத் தேர்ந்தெடுக்கவும்
###length 4
STR_CONFIG_SETTING_COMMAND_PAUSE_LEVEL_NO_ACTIONS               :எதையும் அனுமதிக்காதே
STR_CONFIG_SETTING_COMMAND_PAUSE_LEVEL_ALL_NON_CONSTRUCTION     :அனைத்து கட்டுமானம்-அல்லாத செயல்கள்
STR_CONFIG_SETTING_COMMAND_PAUSE_LEVEL_ALL_NON_LANDSCAPING      :அனைத்து செயல்கள் நிலமாற்றங்கள் தவிர்த்து
STR_CONFIG_SETTING_COMMAND_PAUSE_LEVEL_ALL_ACTIONS              :அனைத்து செயல்கள்

STR_CONFIG_SETTING_ADVANCED_VEHICLE_LISTS                       :வாகனப் பட்டியலினைப் பயன்படுத்தவும்: {STRING}

STR_CONFIG_SETTING_LOADING_INDICATORS                           :ஏற்றுதல் குறிகாட்டிகளைப் பயன்படுத்தவும்: {STRING}
STR_CONFIG_SETTING_LOADING_INDICATORS_HELPTEXT                  :வாகனங்களை ஏற்றுவதற்கு அல்லது இறக்குவதற்கு மேலே ஏற்றுதல் குறிகாட்டிகள் காட்டப்படுகிறதா என்பதைத் தேர்ந்தெடுக்கவும்

STR_CONFIG_SETTING_TIMETABLE_IN_TICKS                           :கால அட்டவணையை நாட்களில் அல்லாமல் சொடுக்குகளில் காட்டு: {STRING}

STR_CONFIG_SETTING_TIMETABLE_SHOW_ARRIVAL_DEPARTURE             :கால அட்டவணைகளில் காலங்களைக் காட்டவும்: {STRING}
STR_CONFIG_SETTING_TIMETABLE_SHOW_ARRIVAL_DEPARTURE_HELPTEXT    :எதிர்பார்த்த வருகை மற்றும் புறப்படும் நேரங்களை கால அட்டவணையில் காட்டவும்

STR_CONFIG_SETTING_QUICKGOTO                                    :வாகன கட்டளைகளை விரிவாக உருவாக்கவும்: {STRING}

###length 3
STR_CONFIG_SETTING_DEFAULT_RAIL_TYPE_FIRST                      :முதலில் கிடைக்கும்
STR_CONFIG_SETTING_DEFAULT_RAIL_TYPE_LAST                       :கடைசியில் கிடைக்கும்
STR_CONFIG_SETTING_DEFAULT_RAIL_TYPE_MOST_USED                  :அதிகமாக பயன்படுத்தியவை

STR_CONFIG_SETTING_SHOW_TRACK_RESERVATION                       :ஒதுக்கீடு செய்யப்பட்ட தடங்களைக் காட்டவும்: {STRING}

STR_CONFIG_SETTING_PERSISTENT_BUILDINGTOOLS                     :பயன்படுத்திய கட்டுமான செயல்களை செயற்பாட்டிலேயே வைத்திருக்கவும்: {STRING}



STR_CONFIG_SETTING_FAST_FORWARD_SPEED_LIMIT                     :முன்னோக்கியின் வேக வரம்பு: {STRING}
###setting-zero-is-special
STR_CONFIG_SETTING_FAST_FORWARD_SPEED_LIMIT_ZERO                :வரம்பு இல்லை (உங்கள் கணினி அனுமதிக்கும் அளவுக்கு வேகமாக)

STR_CONFIG_SETTING_SOUND_TICKER                                 :செய்தி கடிகாரம்: {STRING}
STR_CONFIG_SETTING_SOUND_TICKER_HELPTEXT                        :செய்தித் தொகுப்புகளை காட்டும்போது ஒலி எழுப்பவும்

STR_CONFIG_SETTING_SOUND_NEWS                                   :செய்தித்தாள்: {STRING}
STR_CONFIG_SETTING_SOUND_NEWS_HELPTEXT                          :செய்திதாள்களைக் காட்டும்போது ஒலி எழுப்பவும்

STR_CONFIG_SETTING_SOUND_NEW_YEAR                               :ஆண்டின் முடிவு: {STRING}
STR_CONFIG_SETTING_SOUND_NEW_YEAR_HELPTEXT                      :முந்தைய ஆண்டை ஒப்பிடும்போது ஆண்டின் செயல்திறனை சுருக்கமாக ஒரு ஆண்டின் இறுதியில் ஒலி ஒன்றினை இயக்குங்கள்

STR_CONFIG_SETTING_SOUND_CONFIRM                                :கட்டுமானம்: {STRING}

STR_CONFIG_SETTING_SOUND_CLICK                                  :பொத்தான் அழுத்தங்கள்: {STRING}
STR_CONFIG_SETTING_SOUND_CLICK_HELPTEXT                         :பொத்தான்களை அழுத்தும்போது ஒலி எழுப்பவும்

STR_CONFIG_SETTING_SOUND_DISASTER                               :பேரழிவுகள்/விபத்துகள்: {STRING}
STR_CONFIG_SETTING_SOUND_DISASTER_HELPTEXT                      :விபத்துகள் மற்றும் பேரழிவுகளின் ஒலிகளைச் செயலாக்கு

STR_CONFIG_SETTING_SOUND_VEHICLE                                :வாகனங்கள்: {STRING}
STR_CONFIG_SETTING_SOUND_VEHICLE_HELPTEXT                       :வாகனங்களின் இசைகளை செயலாக்கு

STR_CONFIG_SETTING_SOUND_AMBIENT                                :Ambient: {STRING}
STR_CONFIG_SETTING_SOUND_AMBIENT_HELPTEXT                       :இயற்கை, தொழில்கள் மற்றும் நகரங்களின் சுற்றுப்புற ஒலிகளை இயக்கு

STR_CONFIG_SETTING_MAX_TRAINS                                   :அதிகபட்ச இரயில்கள் நிறுவனங்களுக்கு: {STRING}
STR_CONFIG_SETTING_MAX_TRAINS_HELPTEXT                          :ஒரு நிறுவனத்தால் வைத்திருக்கக்கூடிய இரயில்கள் எண்ணிக்கை

STR_CONFIG_SETTING_MAX_ROAD_VEHICLES                            :அதிகபட்ச வாகனங்கள் நிறுவனங்களுக்கு: {STRING}
STR_CONFIG_SETTING_MAX_ROAD_VEHICLES_HELPTEXT                   :ஒரு நிறுவனத்தால் வைத்திருக்கக்கூடிய அதிகபட்ச வாகனங்கள் எண்ணிக்கை

STR_CONFIG_SETTING_MAX_AIRCRAFT                                 :அதிகபட்ச விமானங்கள் நிறுவனங்களுக்கு: {STRING}
STR_CONFIG_SETTING_MAX_AIRCRAFT_HELPTEXT                        :ஒரு நிறுவனத்தால் வைத்திருக்கக்கூடிய அதிகபட்ச விமானங்கள் எண்ணிக்கை

STR_CONFIG_SETTING_MAX_SHIPS                                    :அதிகபட்ச கப்பல்கள் நிறுவனங்களுக்கு: {STRING}
STR_CONFIG_SETTING_MAX_SHIPS_HELPTEXT                           :ஒரு நிறுவனத்தால் வைத்திருக்கக்கூடிய அதிகபட்ச கப்பல்கள் எண்ணிக்கை

STR_CONFIG_SETTING_AI_BUILDS_TRAINS                             :கணினிகளுக்கு இரயில்களை அனுமதிக்காதே: {STRING}
STR_CONFIG_SETTING_AI_BUILDS_TRAINS_HELPTEXT                    :கணினியால் இரயில்களை பயன்படுத்த இயலாது

STR_CONFIG_SETTING_AI_BUILDS_ROAD_VEHICLES                      :கணினியிற்கு சாலை வாகனங்களை அனுமதிக்காதே: {STRING}
STR_CONFIG_SETTING_AI_BUILDS_ROAD_VEHICLES_HELPTEXT             :கணினியால் சாலை வாகனங்களை பயன்படுத்த இயலாது

STR_CONFIG_SETTING_AI_BUILDS_AIRCRAFT                           :கணினியிற்கு விமானங்களை அனுமதிக்காதே: {STRING}
STR_CONFIG_SETTING_AI_BUILDS_AIRCRAFT_HELPTEXT                  :கணினியால் விமானங்களை பயன்படுத்த இயலாது

STR_CONFIG_SETTING_AI_BUILDS_SHIPS                              :கணினியிற்கு கப்பல்களை அனுமதிக்காதே: {STRING}
STR_CONFIG_SETTING_AI_BUILDS_SHIPS_HELPTEXT                     :கணினியால் கப்பல்களை பயன்படுத்த இயலாது

STR_CONFIG_SETTING_AI_PROFILE                                   :முதன்மை அமைப்புகள் profile: {STRING}
###length 3
STR_CONFIG_SETTING_AI_PROFILE_EASY                              :எளிதான
STR_CONFIG_SETTING_AI_PROFILE_MEDIUM                            :நடுத்தரமான
STR_CONFIG_SETTING_AI_PROFILE_HARD                              :கடுமையான

STR_CONFIG_SETTING_AI_IN_MULTIPLAYER                            :கணினிகளை பல்வீரர் ஆட்டத்தில் அனுமதி: {STRING}

STR_CONFIG_SETTING_SCRIPT_MAX_MEMORY_VALUE                      :{COMMA} MiB

STR_CONFIG_SETTING_SERVINT_ISPERCENT                            :பழுதுபார்த்தல்கள் இடையே உள்ள காலத்தினை சதவிகிதத்தில் காட்டவும்: {STRING}

STR_CONFIG_SETTING_SERVINT_TRAINS                               :இரயிகளின் பழுதுபார்த்தல் இடைவேளி: {STRING}
STR_CONFIG_SETTING_SERVINT_ROAD_VEHICLES                        :சாலை வாகனங்களின் பழுதுபார்த்தல் இடைவேளி: {STRING}
STR_CONFIG_SETTING_SERVINT_AIRCRAFT                             :விமாங்களின் பழுதுபார்த்தல் இடைவேளி: {STRING}
STR_CONFIG_SETTING_SERVINT_AIRCRAFT_HELPTEXT                    :புதிய விமானங்களுக்கான இயல்புநிலை சேவை இடைவெளியை அமைக்கவும், வாகனத்திற்கு வெளிப்படையான சேவை இடைவெளி எதுவும் அமைக்கப்படவில்லை என்றால்
STR_CONFIG_SETTING_SERVINT_SHIPS                                :கப்பல்களின் பழுதுபார்த்தல் இடைவேளி: {STRING}
STR_CONFIG_SETTING_SERVINT_VALUE                                :{COMMA}{NBSP}நாள்{P "நாள்" நாட்கள்}/%
###setting-zero-is-special
STR_CONFIG_SETTING_SERVINT_DISABLED                             :செயலிழக்க செய்யப்பட்டது

STR_CONFIG_SETTING_NOSERVICE                                    :பழுதுகள் இல்லையெனில் பழுதுபார்த்தலினை செயலிழக்கவும்: {STRING}
STR_CONFIG_SETTING_NOSERVICE_HELPTEXT                           :இயக்கப்படும் போது, வாகனங்கள் உடைக்க முடியாவிட்டால் சேவை செய்யப்படாது

STR_CONFIG_SETTING_WAGONSPEEDLIMITS                             :பெட்டி வேக கட்டுப்பாட்டினை செயல்படுத்தவும்: {STRING}

STR_CONFIG_SETTING_DISABLE_ELRAILS                              :மின்சார இரயில்களை அனுமதிக்காதே: {STRING}
STR_CONFIG_SETTING_DISABLE_ELRAILS_HELPTEXT                     :இந்த அமைப்பை இயக்குவதால், மின்சார இயந்திரங்கள் இயங்குவதற்கான தடங்களை மின்மயமாக்குவதற்கான தேவையை முடக்குகிறது

STR_CONFIG_SETTING_NEWS_ARRIVAL_FIRST_VEHICLE_OWN               :விளையாடுபவரின் நிலையத்திற்கு முதல் வாகனம் வருகை புரிந்தது: {STRING}
STR_CONFIG_SETTING_NEWS_ARRIVAL_FIRST_VEHICLE_OWN_HELPTEXT      :முதல் வாகனம் புதிய வீரர் நிலையத்திற்கு வரும்போது செய்தித்தாளைக் காண்பி

STR_CONFIG_SETTING_NEWS_ARRIVAL_FIRST_VEHICLE_OTHER             :போட்டியாளரின் நிலையத்திற்கு முதல் வாகனம் வருகை புரிந்தது: {STRING}
STR_CONFIG_SETTING_NEWS_ARRIVAL_FIRST_VEHICLE_OTHER_HELPTEXT    :புதிய போட்டியாளரின் முதல் வாகனம் நிலையத்திற்கு வரும்போது ஒரு செய்தித்தாளினைக் காண்பி

STR_CONFIG_SETTING_NEWS_ACCIDENTS_DISASTERS                     :விபத்துகள் / பேரழிவுகள்: {STRING}
STR_CONFIG_SETTING_NEWS_ACCIDENTS_DISASTERS_HELPTEXT            :விபத்துகள் அல்லது பேரழிவுகள் நிகழும்போது செய்தித்தாள் ஒன்றினைக் காட்டு

STR_CONFIG_SETTING_NEWS_COMPANY_INFORMATION                     :நிறுவனத்தின் விவரம்: {STRING}
STR_CONFIG_SETTING_NEWS_COMPANY_INFORMATION_HELPTEXT            :ஒரு புதிய நிறுவனம் தொடங்கும் போது அல்லது நிறுவனங்கள் திவாலாகும் அபாயத்தில் இருக்கும்போது ஒரு செய்தித்தாளைக் காண்பி

STR_CONFIG_SETTING_NEWS_INDUSTRY_OPEN                           :தொழிற்சாலைகளின் திறப்பு: {STRING}
STR_CONFIG_SETTING_NEWS_INDUSTRY_OPEN_HELPTEXT                  :தொழிற்சாலைகள் திறக்கப்படும்போது செய்தித்தாளினைக் காட்டு

STR_CONFIG_SETTING_NEWS_INDUSTRY_CLOSE                          :தொழிற்சாலைகளின் மூடல்: {STRING}
STR_CONFIG_SETTING_NEWS_INDUSTRY_CLOSE_HELPTEXT                 :தொழிற்சாலைகள் மூடப்படும்போது செய்தித்தாளினைக் காட்டு

STR_CONFIG_SETTING_NEWS_ECONOMY_CHANGES                         :பொருளாதார மாற்றங்கள்: {STRING}
STR_CONFIG_SETTING_NEWS_ECONOMY_CHANGES_HELPTEXT                :உலக பொருளாதார மாற்றங்களைப் பற்றி செய்தித்தாளினைக் காட்டு



STR_CONFIG_SETTING_NEWS_INDUSTRY_CHANGES_UNSERVED               :மற்ற தொழிற்சாலைகளின் உற்பத்தி மாற்றங்கள்: {STRING}

STR_CONFIG_SETTING_NEWS_ADVICE                                  :நிறுவனத்தின் வாகனங்கள் பற்றி அறிவுறை / தகவல்: {STRING}
STR_CONFIG_SETTING_NEWS_ADVICE_HELPTEXT                         :பிரச்சனையில் உள்ள வாகனங்கள் பற்றி செய்தி காட்டவும்

STR_CONFIG_SETTING_NEWS_NEW_VEHICLES                            :புதிய வாகனங்கள்: {STRING}
STR_CONFIG_SETTING_NEWS_NEW_VEHICLES_HELPTEXT                   :புதிய வாகன வகைகள் வெளிவரும்போது செய்தித்தாளினை காட்டு

STR_CONFIG_SETTING_NEWS_CHANGES_ACCEPTANCE                      :சரக்கு ஏற்றுக்கொள்தலின் மாற்றங்கள்: {STRING}

STR_CONFIG_SETTING_NEWS_SUBSIDIES                               :மானியங்கள்: {STRING}
STR_CONFIG_SETTING_NEWS_SUBSIDIES_HELPTEXT                      :மானியம் தொடர்பான நிகழ்வுகள் பற்றி செய்தித்தாளினைக் காட்டவும்

STR_CONFIG_SETTING_NEWS_GENERAL_INFORMATION                     :பொதுவான விவரம்: {STRING}
STR_CONFIG_SETTING_NEWS_GENERAL_INFORMATION_HELPTEXT            :பிரத்தியேக உரிமைகள் வாங்குதல் அல்லது சாலை புனரமைப்புக்கு நிதியளித்தல் போன்ற பொதுவான நிகழ்வுகளைப் பற்றி செய்தித்தாளைக் காண்பி
###length 3
STR_CONFIG_SETTING_NEWS_MESSAGES_OFF                            :நிறுத்து
STR_CONFIG_SETTING_NEWS_MESSAGES_SUMMARY                        :தொகுப்பு
STR_CONFIG_SETTING_NEWS_MESSAGES_FULL                           :முழு

STR_CONFIG_SETTING_COLOURED_NEWS_YEAR                           :நிற செய்தித்தாள்கள் வெளிவரும் ஆண்டு: {STRING}
STR_CONFIG_SETTING_COLOURED_NEWS_YEAR_HELPTEXT                  :செய்தித்தாள் அறிவிப்புகள் வண்ணத்தில் அச்சிடப்பட்ட ஆண்டு. இந்த ஆண்டுக்கு முன், இது ஒரே வண்ணமுடைய கருப்பு / வெள்ளை பயன்படுத்துகிறது
STR_CONFIG_SETTING_STARTING_YEAR                                :தொடங்கும் வருடம்: {STRING}

STR_CONFIG_SETTING_ENDING_YEAR                                  :மதிப்பீட்டிற்கான இறுதி ஆண்டு: {STRING}
STR_CONFIG_SETTING_ENDING_YEAR_VALUE                            :{NUM}
###setting-zero-is-special
STR_CONFIG_SETTING_ENDING_YEAR_ZERO                             :என்றுமில்லை

###length 3
STR_CONFIG_SETTING_ECONOMY_TYPE_FROZEN                          :உறைந்த

STR_CONFIG_SETTING_ALLOW_SHARES                                 :மற்ற நிறுவனங்களின் பங்குகளை வாங்குவதை அனுமதிக்கவும்: {STRING}

STR_CONFIG_SETTING_MIN_YEARS_FOR_SHARES                         :பங்குகள் பரிமாற்றத்திற்கு தேவையான குறைந்தபட்ச நிறுவன வயது: {STRING}


STR_CONFIG_SETTING_DRAG_SIGNALS_DENSITY                         :இழுத்தால், சிக்னல்களை இடவும், ஒவ்வொறு: {STRING}
STR_CONFIG_SETTING_DRAG_SIGNALS_DENSITY_VALUE                   :{COMMA} கட்ட{P 0 "ம்" ங்கள்}
STR_CONFIG_SETTING_DRAG_SIGNALS_FIXED_DISTANCE                  :இழுக்கும்போது, சிக்னல்களுக்கு இடையே சீரான இடைவேளியினை விடவும்: {STRING}

STR_CONFIG_SETTING_SEMAPHORE_BUILD_BEFORE_DATE                  :தானாக semaphore-களைக் கட்டவும், முன்னர்: {STRING}

STR_CONFIG_SETTING_CYCLE_SIGNAL_TYPES                           :வெவேறு சிக்னல் வகைகளுள் மாற்றவும்: {STRING}
###length 2
STR_CONFIG_SETTING_CYCLE_SIGNAL_PBS                             :பாதை சிக்னல்கள் மட்டும்
STR_CONFIG_SETTING_CYCLE_SIGNAL_ALL                             :தெரிகிர அனைத்தும்

STR_CONFIG_SETTING_SIGNAL_GUI_MODE                              :சிக்னல் வகைகளை காட்டு: {STRING}
STR_CONFIG_SETTING_SIGNAL_GUI_MODE_HELPTEXT                     :சிக்னல் கருவிப்பட்டியில் எந்த சிக்னல் வகைகள் காட்டப்படுகின்றன என்பதை தேர்வு செய்யவும்
###length 2

STR_CONFIG_SETTING_TOWN_LAYOUT                                  :புதிய நகரங்களுக்கான சாலை கட்டங்கள்: {STRING}
###length 5
STR_CONFIG_SETTING_TOWN_LAYOUT_DEFAULT                          :அசலான
STR_CONFIG_SETTING_TOWN_LAYOUT_BETTER_ROADS                     :நல்ல சாலைகள்
STR_CONFIG_SETTING_TOWN_LAYOUT_2X2_GRID                         :2x2 கட்டங்கள்
STR_CONFIG_SETTING_TOWN_LAYOUT_3X3_GRID                         :3x3 கட்டங்கள்
STR_CONFIG_SETTING_TOWN_LAYOUT_RANDOM                           :ஏதொவொரு

STR_CONFIG_SETTING_ALLOW_TOWN_ROADS                             :நகரங்கள் சாலைகளை கட்ட அனுமதி: {STRING}
STR_CONFIG_SETTING_ALLOW_TOWN_ROADS_HELPTEXT                    :வளர்ச்சிக்கு சாலைகளை உருவாக்க நகரங்களை அனுமதிக்கவும். நகர அதிகாரிகள் சாலைகளை உருவாக்குவதைத் தடுக்க முடக்கு
STR_CONFIG_SETTING_ALLOW_TOWN_LEVEL_CROSSINGS                   :நகரங்கள் சாலைச் சந்திப்புகளை கட்ட அனுமதி: {STRING}
STR_CONFIG_SETTING_ALLOW_TOWN_LEVEL_CROSSINGS_HELPTEXT          :இந்த அமைப்பு நகராட்சிகள் இருப்புப்பாதை சந்திக் கடவுகளைக் கட்ட அனுமதிக்கும்

STR_CONFIG_SETTING_NOISE_LEVEL                                  :விமான நிலையங்களுக்கு நகராட்சியால் நிர்ணயிக்கப்பட்ட இரைச்சல் அளவினை அனுமதிக்கவும்: {STRING}
STR_CONFIG_SETTING_NOISE_LEVEL_HELPTEXT                         :இந்த அமைப்பு முடக்கப்பட்டுள்ளதால், ஒவ்வொரு ஊரிலும் இரண்டு விமான நிலையங்கள் இருக்கலாம். இந்த அமைப்பு இயக்கப்பட்டவுடன், ஒரு நகரத்தின் விமான நிலையங்களின் எண்ணிக்கை நகரத்தின் சத்தத்தை ஏற்றுக்கொள்வதன் மூலம் வரையறுக்கப்படுகிறது, இது மக்கள் தொகை மற்றும் விமான நிலைய அளவு மற்றும் தூரத்தைப் பொறுத்தது

STR_CONFIG_SETTING_TOWN_FOUNDING                                :ஆட்டத்தில் நகரங்களை நிறுவ அனுமதி: {STRING}
STR_CONFIG_SETTING_TOWN_FOUNDING_HELPTEXT                       :இந்த அமைப்பு விளியாடுபவர்கள் ஆட்டத்தில் புதிய நகரங்களை நிறுவ அனுமதிக்கும்
###length 3
STR_CONFIG_SETTING_TOWN_FOUNDING_FORBIDDEN                      :இயலாது
STR_CONFIG_SETTING_TOWN_FOUNDING_ALLOWED                        :அனுமதிக்கப்படுகிறது
STR_CONFIG_SETTING_TOWN_FOUNDING_ALLOWED_CUSTOM_LAYOUT          :அனுமதிக்கப்படுகிறது, ஆனால் மாற்றியமைக்கப்பட்ட நகர அமைப்பு

STR_CONFIG_SETTING_TOWN_CARGOGENMODE                            :நகரத்தின் சரக்கு உற்பத்தி: {STRING}
###length 2
STR_CONFIG_SETTING_TOWN_CARGOGENMODE_ORIGINAL                   :இருபடி (அசல்)
STR_CONFIG_SETTING_TOWN_CARGOGENMODE_BITCOUNT                   :நேரியல்

STR_CONFIG_SETTING_EXTRA_TREE_PLACEMENT                         :ஆட்டத்தின் போது மரங்களை நடுதல்: {STRING}
STR_CONFIG_SETTING_EXTRA_TREE_PLACEMENT_HELPTEXT                :விளையாட்டின் போது மரங்களின் சீரற்ற தோற்றத்தைக் கட்டுப்படுத்தவும். இது மர வளர்ச்சியை நம்பியுள்ள தொழில்களை பாதிக்கலாம், எடுத்துக்காட்டாக மரம் வெட்டுதல் ஆலைகள்
###length 4

STR_CONFIG_SETTING_TOOLBAR_POS                                  :முக்கிய toolbarஇன் அமைப்பு இடம்: {STRING}
STR_CONFIG_SETTING_STATUSBAR_POS                                :status barஇன் அமைப்பு இடம்: {STRING}
STR_CONFIG_SETTING_SNAP_RADIUS_VALUE                            :{COMMA} பிக்சல்{P 0 "" கள்}
###setting-zero-is-special
STR_CONFIG_SETTING_SNAP_RADIUS_DISABLED                         :செயலிழக்க செய்யப்பட்டது
STR_CONFIG_SETTING_SOFT_LIMIT_VALUE                             :{COMMA}
###setting-zero-is-special
STR_CONFIG_SETTING_SOFT_LIMIT_DISABLED                          :செயலிழக்க செய்யப்பட்டது

STR_CONFIG_SETTING_ZOOM_MIN                                     :அதிகபட்ச உள்நோக்கு அளவு: {STRING}
STR_CONFIG_SETTING_ZOOM_MAX                                     :அதிகபட்ச வெளிநோக்கு அளவு: {STRING}
###length 6
STR_CONFIG_SETTING_ZOOM_LVL_MIN                                 :4x
STR_CONFIG_SETTING_ZOOM_LVL_IN_2X                               :2x
STR_CONFIG_SETTING_ZOOM_LVL_NORMAL                              :இயல்பான
STR_CONFIG_SETTING_ZOOM_LVL_OUT_2X                              :2x
STR_CONFIG_SETTING_ZOOM_LVL_OUT_4X                              :4x
STR_CONFIG_SETTING_ZOOM_LVL_OUT_8X                              :8x

###length 3
STR_CONFIG_SETTING_SPRITE_ZOOM_LVL_MIN                          :4x

STR_CONFIG_SETTING_TOWN_GROWTH                                  :நகர வளர்ச்சி வேகம்: {STRING}
STR_CONFIG_SETTING_TOWN_GROWTH_HELPTEXT                         :நகர வளர்ச்சி வேகம்
###length 5
STR_CONFIG_SETTING_TOWN_GROWTH_NONE                             :ஒன்றுமில்லை
STR_CONFIG_SETTING_TOWN_GROWTH_SLOW                             :மெதுவாக
STR_CONFIG_SETTING_TOWN_GROWTH_NORMAL                           :இயல்பான
STR_CONFIG_SETTING_TOWN_GROWTH_FAST                             :வேகமாக
STR_CONFIG_SETTING_TOWN_GROWTH_VERY_FAST                        :அதிவேகமாக

STR_CONFIG_SETTING_LARGER_TOWNS                                 :நகரங்கள் மாநகரங்கள் ஆகும் வாய்ப்பு: {STRING}
STR_CONFIG_SETTING_LARGER_TOWNS_VALUE                           :1 இல் {COMMA}
###setting-zero-is-special
STR_CONFIG_SETTING_LARGER_TOWNS_DISABLED                        :ஒன்றுமில்லை
STR_CONFIG_SETTING_CITY_SIZE_MULTIPLIER                         :தொடக்க நகர அளவு பெருக்கம்: {STRING}
STR_CONFIG_SETTING_CITY_SIZE_MULTIPLIER_HELPTEXT                :ஆட்டத்தின் தொடக்கத்தில் மாநகரங்களின் அளவு நகரங்களை ஒப்பிடுகையில்


STR_CONFIG_SETTING_DISTRIBUTION_PAX                             :பயணிகள் பரிமாற்றம் வகை: {STRING}
STR_CONFIG_SETTING_DISTRIBUTION_MAIL                            :அஞ்சல் பரிமாற்றம் வகை: {STRING}
STR_CONFIG_SETTING_DISTRIBUTION_DEFAULT                         :மற்ற சரக்கு வகுப்புகளுக்கான விநியோக முறை: {STRING}
###length 3
STR_CONFIG_SETTING_DISTRIBUTION_MANUAL                          :கைமுறை
STR_CONFIG_SETTING_DISTRIBUTION_ASYMMETRIC                      :சமச்சீர்மையிலா
STR_CONFIG_SETTING_DISTRIBUTION_SYMMETRIC                       :சமச்சீரான


STR_CONFIG_SETTING_DEMAND_DISTANCE                              :கோரிக்கைகளின் தூரத்தின் விளைவு: {STRING}
STR_CONFIG_SETTING_DEMAND_DISTANCE_HELPTEXT                     :இதை 0 ஐ விட அதிகமான மதிப்பாக அமைத்தால், சில சரக்குகளின் மூல நிலையம் A க்கும் சாத்தியமான இலக்கு B க்கும் இடையிலான தூரம் A இலிருந்து B க்கு அனுப்பப்படும் சரக்குகளின் அளவை பாதிக்கும். மேலும் தொலைவில் உள்ள B A இலிருந்து குறைவாக உள்ளது சரக்கு அனுப்பப்படும். நீங்கள் அதை அதிகமாக அமைத்தால், குறைந்த சரக்கு தொலைதூர நிலையங்களுக்கு அனுப்பப்படும், மேலும் அதிகமான சரக்குகள் அருகிலுள்ள நிலையங்களுக்கு அனுப்பப்படும்.


STR_CONFIG_SETTING_LOCALISATION_UNITS_VELOCITY                  :வேக அலகுகள்: {STRING}
###length 4
STR_CONFIG_SETTING_LOCALISATION_UNITS_VELOCITY_IMPERIAL         :இம்பீரியல் (mph)
STR_CONFIG_SETTING_LOCALISATION_UNITS_VELOCITY_METRIC           :மெட்ரிக் (கி.மீ/மணிநேரம்)
STR_CONFIG_SETTING_LOCALISATION_UNITS_VELOCITY_SI               :SI (மீ/நொடி)
STR_CONFIG_SETTING_LOCALISATION_UNITS_VELOCITY_GAMEUNITS        :விளையாட்டு அலகுகள் (ஓடுகள்/நாளிற்கு)

STR_CONFIG_SETTING_LOCALISATION_UNITS_POWER                     :வாகன திறன் பிரிவுகள்: {STRING}
STR_CONFIG_SETTING_LOCALISATION_UNITS_POWER_HELPTEXT            :ஒரு வாகனத்தின் சக்தி பயனர் இடைமுகத்தில் காட்டப்படும் போதெல்லாம், தேர்ந்தெடுக்கப்பட்ட அலகுகளில் அதைக் காட்டு
###length 3
STR_CONFIG_SETTING_LOCALISATION_UNITS_POWER_IMPERIAL            :இம்பீரியல் (கு.ஆ)
STR_CONFIG_SETTING_LOCALISATION_UNITS_POWER_METRIC              :மெட்ரிக் (கு.ஆ)
STR_CONFIG_SETTING_LOCALISATION_UNITS_POWER_SI                  :SI (கி.வாட்)

STR_CONFIG_SETTING_LOCALISATION_UNITS_WEIGHT                    :எடை பிரிவுகள்: {STRING}
STR_CONFIG_SETTING_LOCALISATION_UNITS_WEIGHT_HELPTEXT           :பயனர் இடைமுகத்தில் ஒரு எடை காட்டப்படும் போதெல்லாம், தேர்ந்தெடுக்கப்பட்ட அலகுகளில் அதைக் காட்டுங்கள்
###length 3
STR_CONFIG_SETTING_LOCALISATION_UNITS_WEIGHT_IMPERIAL           :இம்பீரியல் (சுருக்கம் ட/டன்)
STR_CONFIG_SETTING_LOCALISATION_UNITS_WEIGHT_METRIC             :மெட்ரிக் (ட/டன்)
STR_CONFIG_SETTING_LOCALISATION_UNITS_WEIGHT_SI                 :SI (கி.கி)

STR_CONFIG_SETTING_LOCALISATION_UNITS_VOLUME                    :கன அளவு பிரிவுகள்: {STRING}
###length 3
STR_CONFIG_SETTING_LOCALISATION_UNITS_VOLUME_IMPERIAL           :இம்பீரியல் (gal)
STR_CONFIG_SETTING_LOCALISATION_UNITS_VOLUME_METRIC             :மெட்ரிக் (I)
STR_CONFIG_SETTING_LOCALISATION_UNITS_VOLUME_SI                 :SI (மீ³)

###length 3
STR_CONFIG_SETTING_LOCALISATION_UNITS_FORCE_IMPERIAL            :இம்பீரியல் (lbf)
STR_CONFIG_SETTING_LOCALISATION_UNITS_FORCE_METRIC              :மெட்ரிக் (kgf)
STR_CONFIG_SETTING_LOCALISATION_UNITS_FORCE_SI                  :SI (kN)

STR_CONFIG_SETTING_LOCALISATION_UNITS_HEIGHT                    :உயரங்கள் அலகுகள்: {STRING}
STR_CONFIG_SETTING_LOCALISATION_UNITS_HEIGHT_HELPTEXT           :பயனர் இடைமுகத்தில் ஒரு உயரம் காட்டப்படும் போதெல்லாம், தேர்ந்தெடுக்கப்பட்ட அலகுகளில் அதைக் காட்டுங்கள்
###length 3
STR_CONFIG_SETTING_LOCALISATION_UNITS_HEIGHT_IMPERIAL           :இம்பீரியல் (அடி)
STR_CONFIG_SETTING_LOCALISATION_UNITS_HEIGHT_METRIC             :மெட்ரிக் (மீ)
STR_CONFIG_SETTING_LOCALISATION_UNITS_HEIGHT_SI                 :அனைத்துலக முறை அலகு (மீ)

STR_CONFIG_SETTING_GRAPHICS                                     :{ORANGE}அசைவூட்டம்
STR_CONFIG_SETTING_SOUND                                        :{ORANGE}ஒலிகள்
STR_CONFIG_SETTING_INTERFACE                                    :{ORANGE}இடைமுகம்
STR_CONFIG_SETTING_INTERFACE_GENERAL                            :{ORANGE} பொதுவான
STR_CONFIG_SETTING_INTERFACE_CONSTRUCTION                       :{ORANGE}கட்டுமானம்
STR_CONFIG_SETTING_ADVISORS                                     :{ORANGE}செய்திகள் / அறிவுரைஞர்கள்
STR_CONFIG_SETTING_COMPANY                                      :{ORANGE}நிறுவனம்
STR_CONFIG_SETTING_ACCOUNTING                                   :{ORANGE}கணக்கியல்
STR_CONFIG_SETTING_VEHICLES                                     :{ORANGE}வாகனங்கள்
STR_CONFIG_SETTING_VEHICLES_PHYSICS                             :{ORANGE}இயற்பியல்
STR_CONFIG_SETTING_VEHICLES_ROUTING                             :{ORANGE}வழி மாற்றல்
STR_CONFIG_SETTING_LIMITATIONS                                  :{ORANGE}எல்லைகள்
STR_CONFIG_SETTING_ACCIDENTS                                    :{ORANGE}பேரழிவுகள் / விபத்துகள்
STR_CONFIG_SETTING_GENWORLD                                     :{ORANGE}உலகம் உருவாக்குதல்
STR_CONFIG_SETTING_ENVIRONMENT                                  :{ORANGE}சுற்றுச்சூழல்
STR_CONFIG_SETTING_ENVIRONMENT_AUTHORITIES                      :{ORANGE}அதிகாரிகள்
STR_CONFIG_SETTING_ENVIRONMENT_TOWNS                            :{ORANGE}நகரங்கள்
STR_CONFIG_SETTING_ENVIRONMENT_INDUSTRIES                       :{ORANGE}தொழிற்சாலைகள்
STR_CONFIG_SETTING_ENVIRONMENT_CARGODIST                        :{ORANGE}சரக்கு பரிமாற்றம்
STR_CONFIG_SETTING_AI                                           :{ORANGE}போட்டியாளர்கள்
STR_CONFIG_SETTING_AI_NPC                                       :{ORANGE}கணினி வீரர்கள்
STR_CONFIG_SETTING_NETWORK                                      :{ORANGE}இணையம்

STR_CONFIG_SETTING_PATHFINDER_FOR_TRAINS                        :இரயில்களுக்கான வழிகண்டுபிடிப்பான்: {STRING}
STR_CONFIG_SETTING_PATHFINDER_FOR_TRAINS_HELPTEXT               :இரயில்கள் பயன்படுத்தப்போகும் வழிகண்டுபிடிப்பான்
STR_CONFIG_SETTING_PATHFINDER_FOR_ROAD_VEHICLES                 :சாலை வாகனங்களுக்கான வழிகண்டுபிடிப்பான்: {STRING}
STR_CONFIG_SETTING_PATHFINDER_FOR_ROAD_VEHICLES_HELPTEXT        :சாலை வாகனங்கள் பயன்படுத்தப்போகும் வழிகண்டுபிடிப்பான்
STR_CONFIG_SETTING_PATHFINDER_FOR_SHIPS                         :கப்பல்களுக்கான வழிகண்டுபிடிப்பான்: {STRING}
STR_CONFIG_SETTING_PATHFINDER_FOR_SHIPS_HELPTEXT                :கப்பல்கள் பயன்படுத்தப்போகும் வழிகண்டுபிடிப்பான்
STR_CONFIG_SETTING_REVERSE_AT_SIGNALS                           :சிக்னல்களில் தானியங்கி மீட்சி: {STRING}
STR_CONFIG_SETTING_REVERSE_AT_SIGNALS_HELPTEXT                  :இரயில்கள் நீண்ட நேரம் காத்திருந்தால், சிக்னலில் திரும்புவதற்கு அனுமதிக்கவும்
###length 2
STR_CONFIG_SETTING_PATHFINDER_NPF                               :NPF
STR_CONFIG_SETTING_PATHFINDER_YAPF_RECOMMENDED                  :YAPF {BLUE}(பரிந்துரைக்கப்பட்டது)

STR_CONFIG_SETTING_QUERY_CAPTION                                :{WHITE}அமைப்பின் மதிப்பினை மாற்று

# Config errors
STR_CONFIG_ERROR                                                :{WHITE}அமைப்புவடிவாக்கம் கோப்பில் பிழை...
STR_CONFIG_ERROR_ARRAY                                          :{WHITE}... '{STRING}' இல் பிழை
STR_CONFIG_ERROR_INVALID_VALUE                                  :{WHITE}... செல்லாத மதிப்பு '{STRING}' '{STRING}' இற்கு
STR_CONFIG_ERROR_INVALID_GRF                                    :{WHITE}... பயன்படுத்த இயலாத NewGRF இனை பயன்படுத்தவில்லை '{STRING}': {STRING}
STR_CONFIG_ERROR_INVALID_GRF_NOT_FOUND                          :கிடைக்கவில்லை
STR_CONFIG_ERROR_INVALID_GRF_UNSAFE                             :நிலையான பயன்பாட்டிற்கு உகந்தது அல்ல
STR_CONFIG_ERROR_INVALID_GRF_SYSTEM                             :கணினி NewGRF
STR_CONFIG_ERROR_INVALID_GRF_INCOMPATIBLE                       :இந்த OpenTTD பதிப்புடன் பயன்படுத்த இயலாது
STR_CONFIG_ERROR_INVALID_GRF_UNKNOWN                            :தெரியவில்லை
STR_CONFIG_ERROR_INVALID_BASE_GRAPHICS_NOT_FOUND                :{WHITE}... அடிப்படை அசைவூட்டத் தொகுப்பு '{STRING}' தவிர்கப்பட்டது: கிடைக்கவில்லை
STR_CONFIG_ERROR_INVALID_BASE_SOUNDS_NOT_FOUND                  :{WHITE}... அடிப்படை ஒளித் தொகுப்பு '{STRING}' தவிர்கப்பட்டது: கிடைக்கவில்லை
STR_CONFIG_ERROR_INVALID_BASE_MUSIC_NOT_FOUND                   :{WHITE}... அடிப்படை இசைத் தொகுப்பு '{STRING}' தவிர்கப்பட்டது: கிடைக்கவில்லை
STR_CONFIG_ERROR_OUT_OF_MEMORY                                  :{WHITE}நினைவாற்றல் நிறைந்துவிட்டது

# Video initalization errors
STR_VIDEO_DRIVER_ERROR                                          :{WHITE}வீடியோ அமைப்புகளில் பிழை...

# Intro window
STR_INTRO_CAPTION                                               :{WHITE}OpenTTD {REV}

STR_INTRO_NEW_GAME                                              :{BLACK}புது விளையாட்டு
STR_INTRO_LOAD_GAME                                             :{BLACK}ஆட்டத்தை ஏற்று
STR_INTRO_PLAY_SCENARIO                                         :{BLACK}சித்திரக்காட்சியில் விளையாடு
STR_INTRO_PLAY_HEIGHTMAP                                        :{BLACK}உயர்படத்தில் விளையாடு
STR_INTRO_SCENARIO_EDITOR                                       :{BLACK}சித்திரக்காட்சி திருத்தி
STR_INTRO_MULTIPLAYER                                           :{BLACK}பல்வீரர்

STR_INTRO_GAME_OPTIONS                                          :{BLACK}ஆட்டத்தின் அமைப்புகள்
STR_INTRO_HIGHSCORE                                             :{BLACK}புள்ளிகள் பட்டியல்
STR_INTRO_CONFIG_SETTINGS_TREE                                  :{BLACK}அமைப்புகள்
STR_INTRO_NEWGRF_SETTINGS                                       :{BLACK}NewGRF அமைப்புகள்
STR_INTRO_ONLINE_CONTENT                                        :{BLACK}கோப்புகளை இணையதளத்தில் தேடு
STR_INTRO_SCRIPT_SETTINGS                                       :{BLACK}AI / ஆட்டம் அமைப்புகள்
STR_INTRO_QUIT                                                  :{BLACK}வெளியேறு

STR_INTRO_TOOLTIP_NEW_GAME                                      :{BLACK}புதிய ஆட்டத்தினைத் தொடங்கும். Ctrl+Click அழுத்தினால் வரைபட அமைப்புவடிவாக்கம் தவிர்க்கப்படும்
STR_INTRO_TOOLTIP_LOAD_GAME                                     :{BLACK}பதிவு செய்யப்பட்ட விளையாட்டை ஏற்று
STR_INTRO_TOOLTIP_PLAY_HEIGHTMAP                                :{BLACK}புதிய ஆட்டத்தினைத் தொடங்கு, உயர்படத்தினை நிலப்பரப்பிற்கு பயன்படுத்தி
STR_INTRO_TOOLTIP_MULTIPLAYER                                   :{BLACK}புதிய பல்வீரர் ஆட்டத்தினைத் தொடங்கவும்

STR_INTRO_TOOLTIP_TEMPERATE                                     :{BLACK}'வெப்பமண்டல' நிலப்பரப்புப் பாணியைத் தேர்ந்தெடுக்கவும்
STR_INTRO_TOOLTIP_SUB_ARCTIC_LANDSCAPE                          :{BLACK}'உபதுருவ' நிலப்பரப்புப் பாணியைத் தேர்ந்தெடுக்கவும்
STR_INTRO_TOOLTIP_SUB_TROPICAL_LANDSCAPE                        :{BLACK}'மிதவெப்பமண்டல' நிலப்பரப்புப் பாணியைத் தேர்ந்தெடுக்கவும்
STR_INTRO_TOOLTIP_TOYLAND_LANDSCAPE                             :{BLACK}'பொம்மைநில' நிலப்பரப்புப் பாணியைத் தேர்ந்தெடுக்கவும்

STR_INTRO_TOOLTIP_GAME_OPTIONS                                  :{BLACK}ஆட்டம் அமைப்புகளைக் காட்டு
STR_INTRO_TOOLTIP_HIGHSCORE                                     :{BLACK}புள்ளிகள் பட்டியலினைக் காட்டவும்
STR_INTRO_TOOLTIP_CONFIG_SETTINGS_TREE                          :{BLACK}திரை அமைப்புகள்
STR_INTRO_TOOLTIP_NEWGRF_SETTINGS                               :{BLACK}NewGRF அமைப்புகளைக் காட்டு
STR_INTRO_TOOLTIP_SCRIPT_SETTINGS                               :{BLACK}AI/வரிவடிவங்கள் அமைப்புகளைக் காட்டு
STR_INTRO_TOOLTIP_QUIT                                          :{BLACK} 'OpenTTD'ஐ விட்டு வெளியேறு

STR_INTRO_TRANSLATION                                           :{BLACK}இந்த மொழிபெயர்ப்பில் {NUM} இல்லை {P "" s}.மொழிபெயர்பாளராக பதிவு செய்து OpenTTDவிற்கு உதவவும். மேலும் விவரங்கள் அறிய readme.txt ஐ பார்க்கவும்..

# Quit window
STR_QUIT_CAPTION                                                :{WHITE}வெளியேறு
STR_QUIT_ARE_YOU_SURE_YOU_WANT_TO_EXIT_OPENTTD                  :{YELLOW}நீங்கள் நிச்சயமாக OpenTTD இலிருந்து வெளியேற விரும்புகிறீர்களா?
STR_QUIT_YES                                                    :{BLACK}ஆமாம்
STR_QUIT_NO                                                     :{BLACK}இல்லை

# Abandon game
STR_ABANDON_GAME_CAPTION                                        :{WHITE}ஆட்டத்தை கைவிடு
STR_ABANDON_GAME_QUERY                                          :{YELLOW}நீங்கள் இந்த ஆட்டத்தினை விட்டு வெளியேறுவதில் உறுதியா?
STR_ABANDON_SCENARIO_QUERY                                      :{YELLOW}நீங்கள் இந்த சித்திரக்காட்சியினை விட்டு வெளியேறுவதில் உறுதியா?

# Cheat window
STR_CHEATS                                                      :{WHITE}ஏமாற்றுகள்
STR_CHEATS_NOTE                                                 :{BLACK}குறிப்பு: இந்த அமைப்புகளின் எந்தவொரு பயன்பாடும் பதிவு செய்யப்படும்
STR_CHEAT_MONEY                                                 :{LTBLUE}{CURRENCY_LONG} ஆக பணத்தை உயர்த்து
STR_CHEAT_CHANGE_COMPANY                                        :{LTBLUE}இந்த நிறுவனமாக ஆடுகிறீர்கள்: {ORANGE}{COMMA}
STR_CHEAT_EXTRA_DYNAMITE                                        :{LTBLUE}அதிசய நிலச்சமனி (தொழிற்சாலைகள் மற்றும் பொருட்களை நீக்குவதற்கு): {ORANGE}{STRING}
STR_CHEAT_CROSSINGTUNNELS                                       :{LTBLUE}சுரங்கங்கள் ஒன்றுக்கொன்று குறுக்கிடலாம்: {ORANGE}{STRING}
STR_CHEAT_NO_JETCRASH                                           :{LTBLUE}சிறிய விமான நிலையங்களில் ஜெட்விமானங்கள் நொறுங்காது: {ORANGE}{STRING}
STR_CHEAT_EDIT_MAX_HL                                           :{LTBLUE}வரைபடத்திலுள்ள மலைகளின் அதிகபட்ச உயரத்தினை மாற்று: {ORANGE}{NUM}
STR_CHEAT_EDIT_MAX_HL_QUERY_CAPT                                :{WHITE}வரைபடத்திலுள்ள மலைகளின் அதிகபட்ச உயரத்தினை மாற்று
STR_CHEAT_CHANGE_DATE                                           :{LTBLUE}தேதியை மாற்று: {ORANGE}{DATE_SHORT}
STR_CHEAT_CHANGE_DATE_QUERY_CAPT                                :{WHITE}நடப்பு வருடத்தை மாற்று
STR_CHEAT_SETUP_PROD                                            :{LTBLUE}தயாரிப்பு மதிப்புகளை மாற்ற முடியும்: {ORANGE}{STRING}

###length 4
STR_CHEAT_SWITCH_CLIMATE_TEMPERATE_LANDSCAPE                    :மிதமான நிலவெளி
STR_CHEAT_SWITCH_CLIMATE_SUB_ARCTIC_LANDSCAPE                   :வட துருவ நிலவெளி
STR_CHEAT_SWITCH_CLIMATE_SUB_TROPICAL_LANDSCAPE                 :மிதவெப்பமண்டல நிலவெளி
STR_CHEAT_SWITCH_CLIMATE_TOYLAND_LANDSCAPE                      :பொம்மை நிலவெளி

# Livery window
STR_LIVERY_CAPTION                                              :{WHITE}{COMPANY} - நிற கோட்பாடு

STR_LIVERY_GENERAL_TOOLTIP                                      :{BLACK}பொதுவான நிற கோட்பாடுகளைக் காட்டவும்
STR_LIVERY_TRAIN_TOOLTIP                                        :{BLACK}இரயில் நிற கோட்பாடுகளைக் காட்டவும்
STR_LIVERY_ROAD_VEHICLE_TOOLTIP                                 :{BLACK}சாலை வாகன நிற கோட்பாடுகளைக் காட்டவும்
STR_LIVERY_SHIP_TOOLTIP                                         :{BLACK}கப்பல் நிறக் கோட்பாடுகளைக் காட்டவும்
STR_LIVERY_AIRCRAFT_TOOLTIP                                     :{BLACK}விமான நிறக் கோட்பாடுகளைக் காட்டவும்

###length 23
STR_LIVERY_DEFAULT                                              :Standard Livery
STR_LIVERY_STEAM                                                :புகை பொறி
STR_LIVERY_DIESEL                                               :டீசல் பொறி
STR_LIVERY_ELECTRIC                                             :மின்சார பொறி
STR_LIVERY_MONORAIL                                             :மோனோ இரயில் பொறி
STR_LIVERY_MAGLEV                                               :மேக்லெவ் பொறி
STR_LIVERY_DMU                                                  :DMU
STR_LIVERY_EMU                                                  :EMU
STR_LIVERY_PASSENGER_WAGON_STEAM                                :பயணிகள் பெட்டி (புகை)
STR_LIVERY_PASSENGER_WAGON_DIESEL                               :பயணிகள் பெட்டி (டீசல்)
STR_LIVERY_PASSENGER_WAGON_ELECTRIC                             :பயணிகள் பெட்டி (மின்சாரம்)
STR_LIVERY_PASSENGER_WAGON_MONORAIL                             :பயணிகள் பெட்டி (மோனோ-இரயில்)
STR_LIVERY_PASSENGER_WAGON_MAGLEV                               :பயணிகள் பெட்டி (மக்-லெவ்)
STR_LIVERY_FREIGHT_WAGON                                        :சரக்குப் பெட்டி
STR_LIVERY_BUS                                                  :பேருந்து
STR_LIVERY_TRUCK                                                :லாரி
STR_LIVERY_PASSENGER_SHIP                                       :பயணிகள் கப்பல்
STR_LIVERY_FREIGHT_SHIP                                         :சரக்கு கப்பல்
STR_LIVERY_HELICOPTER                                           :ஹெலிகாப்டர்
STR_LIVERY_SMALL_PLANE                                          :சிறிய விமானம்
STR_LIVERY_LARGE_PLANE                                          :பெரிய விமானம்
STR_LIVERY_PASSENGER_TRAM                                       :பயணிகள் ட்ராம்
STR_LIVERY_FREIGHT_TRAM                                         :சரக்கு ட்ராம்

# Face selection window
STR_FACE_CAPTION                                                :{WHITE}முகம் தேர்ந்தெடுத்தல்
STR_FACE_CANCEL_TOOLTIP                                         :{BLACK}புதிய முக தேர்ந்தெடுத்தலை இரத்து செய்
STR_FACE_OK_TOOLTIP                                             :{BLACK}புதிய முக தேந்தெடுத்தலை ஏற்றுக்கொள்
STR_FACE_RANDOM                                                 :{BLACK}ஏதோவொன்று

STR_FACE_MALE_BUTTON                                            :{BLACK}ஆண்
STR_FACE_MALE_TOOLTIP                                           :{BLACK}ஆண் முகங்களை தேர்ந்தெடு
STR_FACE_FEMALE_BUTTON                                          :{BLACK}பெண்
STR_FACE_FEMALE_TOOLTIP                                         :{BLACK}பெண் முகங்களை தேர்ந்தெடு
STR_FACE_NEW_FACE_BUTTON                                        :{BLACK}புதிய முகம்
STR_FACE_NEW_FACE_TOOLTIP                                       :{BLACK}புதிய முகத்தை உருவாக்கு
STR_FACE_ADVANCED                                               :{BLACK}சிறப்பு
STR_FACE_ADVANCED_TOOLTIP                                       :{BLACK}சிறப்பு முகம் தேர்ந்தெடுத்தல்
STR_FACE_SIMPLE                                                 :{BLACK}எளிது
STR_FACE_SIMPLE_TOOLTIP                                         :{BLACK}எளிதான முகம் தேர்ந்தெடுத்தல்
STR_FACE_LOAD                                                   :{BLACK}ஏற்று
STR_FACE_LOAD_TOOLTIP                                           :{BLACK}பிடித்த முகத்தினை பதிவேற்று
STR_FACE_LOAD_DONE                                              :{WHITE}உங்களுடைய பிடித்த முகம் OpenTTD உள்ளமைவு கோப்பிலிருந்து ஏற்றப்பட்டுள்ளது
STR_FACE_FACECODE                                               :{BLACK}விளையாடுபவர் முக எண்
STR_FACE_FACECODE_TOOLTIP                                       :{BLACK}நிறுவனரின் முக எண்னை பார் மற்றும்/அல்லது அமை
STR_FACE_FACECODE_CAPTION                                       :{WHITE}நிறுவனரின் முக எண்னை பார் அல்லது அமை
STR_FACE_FACECODE_SET                                           :{WHITE}புதிய முக எண் குறி அமைக்கப்பட்டது
STR_FACE_SAVE                                                   :{BLACK}சேமி
STR_FACE_SAVE_TOOLTIP                                           :{BLACK}பிடித்த முகத்தினைப் பதிவுசெய்
STR_FACE_EUROPEAN                                               :{BLACK}ஐரோப்பிய
STR_FACE_SELECT_EUROPEAN                                        :{BLACK}ஐரோப்பிய முகங்களினைத் தேர்ந்தெடுக்கவும்
STR_FACE_AFRICAN                                                :{BLACK}ஆப்ரிக்கன்
STR_FACE_SELECT_AFRICAN                                         :{BLACK}ஆப்பிரிக்க முகங்களினைத் தேர்ந்தெடுக்கவும்
STR_FACE_YES                                                    :ஆம்
STR_FACE_NO                                                     :இல்லை
STR_FACE_MOUSTACHE_EARRING_TOOLTIP                              :{BLACK}மீசை அல்லது கம்மலை செயலாக்கு
STR_FACE_HAIR                                                   :முடி:
STR_FACE_HAIR_TOOLTIP                                           :{BLACK}முடியினை மாற்று
STR_FACE_EYEBROWS                                               :புருவங்கள்:
STR_FACE_EYEBROWS_TOOLTIP                                       :{BLACK}புருவங்களை மாற்று
STR_FACE_EYECOLOUR                                              :கண்ணின் நிறம்:
STR_FACE_EYECOLOUR_TOOLTIP                                      :{BLACK}கண்ணின் நிறத்தினை மாற்று
STR_FACE_GLASSES                                                :கண்ணாடிகள்:
STR_FACE_GLASSES_TOOLTIP                                        :{BLACK}கண்ணாடிகளைச் செயலாக்கு
STR_FACE_GLASSES_TOOLTIP_2                                      :{BLACK}கண்ணாடிகளை மாற்று
STR_FACE_NOSE                                                   :மூக்கு:
STR_FACE_NOSE_TOOLTIP                                           :{BLACK}மூக்கினை மாற்று
STR_FACE_LIPS                                                   :உதடுகள்:
STR_FACE_MOUSTACHE                                              :மீசை:
STR_FACE_LIPS_MOUSTACHE_TOOLTIP                                 :{BLACK}உதடுகள் அல்லது மீசையினை மாற்று
STR_FACE_CHIN                                                   :மோவாய்:
STR_FACE_CHIN_TOOLTIP                                           :{BLACK}மோவாயினை மாற்று
STR_FACE_JACKET                                                 :மேல் சட்டை:
STR_FACE_JACKET_TOOLTIP                                         :{BLACK}மேல் சட்டையினை மாற்று
STR_FACE_COLLAR                                                 :கழுத்துப் பட்டை:
STR_FACE_COLLAR_TOOLTIP                                         :{BLACK}கழுத்துப் பட்டையினை மாற்று
STR_FACE_TIE                                                    :Tie:
STR_FACE_EARRING                                                :கம்மல்:
STR_FACE_TIE_EARRING_TOOLTIP                                    :{BLACK}Tie அல்லது காதணியை மாற்றவும்

# Matches ServerGameType
###length 3

# Network server list
STR_NETWORK_SERVER_LIST_CAPTION                                 :{WHITE}பல்வீரர்
STR_NETWORK_SERVER_LIST_PLAYER_NAME                             :{BLACK}விளையாடுபவரின் பெயர்:
STR_NETWORK_SERVER_LIST_ENTER_NAME_TOOLTIP                      :{BLACK}இந்தப் பெயரில் பிறர் உன்னை அறிவர்

STR_NETWORK_SERVER_LIST_GAME_NAME                               :{BLACK}பெயர்
STR_NETWORK_SERVER_LIST_GAME_NAME_TOOLTIP                       :{BLACK}ஆட்டத்தின் பெயர்
STR_NETWORK_SERVER_LIST_GENERAL_ONLINE                          :{BLACK}{COMMA}/{COMMA} - {COMMA}/{COMMA}
STR_NETWORK_SERVER_LIST_CLIENTS_CAPTION                         :{BLACK}விளையாடுபவர்கள்
STR_NETWORK_SERVER_LIST_CLIENTS_CAPTION_TOOLTIP                 :{BLACK}இணைந்துள்ள வாடிக்கையாளர்கள்/அதிக. வாடிக்கையாளர்கள்{}இணைந்துள்ள நிறுவனங்கள்/ அதிக. நிறுவனங்கள்
STR_NETWORK_SERVER_LIST_MAP_SIZE_SHORT                          :{BLACK}{COMMA}x{COMMA}
STR_NETWORK_SERVER_LIST_MAP_SIZE_CAPTION                        :{BLACK}வரைபடத்தின் அளவு
STR_NETWORK_SERVER_LIST_MAP_SIZE_CAPTION_TOOLTIP                :{BLACK}ஆட்டத்தின் வரைபட அளவு{}பரப்பின்படி ஒழுங்குபடுத்த சொடுக்கவும்
STR_NETWORK_SERVER_LIST_DATE_CAPTION                            :{BLACK}தேதி
STR_NETWORK_SERVER_LIST_DATE_CAPTION_TOOLTIP                    :{BLACK}இன்றைய தேதி
STR_NETWORK_SERVER_LIST_YEARS_CAPTION                           :{BLACK}ஆண்டுகள்
STR_NETWORK_SERVER_LIST_YEARS_CAPTION_TOOLTIP                   :{BLACK}ஆண்டுகளாக{}ஆட்டம் ஆடப்படுகின்றது
STR_NETWORK_SERVER_LIST_INFO_ICONS_TOOLTIP                      :{BLACK}மொழி, சர்வர் பதிப்பு, மற்றவை.

STR_NETWORK_SERVER_LIST_CLICK_GAME_TO_SELECT                    :{BLACK}பட்டியலிலிருந்து ஒரு ஆட்டத்தினை தேர்ந்தெடுக்க சொடுக்கவும்
STR_NETWORK_SERVER_LIST_LAST_JOINED_SERVER                      :{BLACK}கடைசியாக நீங்கள் விளையாடிய சர்வர்:
STR_NETWORK_SERVER_LIST_CLICK_TO_SELECT_LAST                    :{BLACK}நீங்கள் கடைசியாக விளையாடிய சர்வரினைத் தேர்ந்தெடுக்க சொடுக்கவும்

STR_NETWORK_SERVER_LIST_GAME_INFO                               :{SILVER}ஆட்டத்தின் தகவல்கள்
STR_NETWORK_SERVER_LIST_CLIENTS                                 :{SILVER}விளையாடுவோர்: {WHITE}{COMMA} / {COMMA} - {COMMA} / {COMMA}
STR_NETWORK_SERVER_LIST_LANDSCAPE                               :{SILVER}நிலபரப்பு: {WHITE}{STRING}
STR_NETWORK_SERVER_LIST_MAP_SIZE                                :{SILVER}வரைபடத்தின் அளவு: {WHITE}{COMMA}x{COMMA}
STR_NETWORK_SERVER_LIST_SERVER_VERSION                          :{SILVER}சர்வர் பதிப்பு: {WHITE}{STRING}
STR_NETWORK_SERVER_LIST_SERVER_ADDRESS                          :{SILVER}சர்வரின் முகவரி: {WHITE}{STRING}
STR_NETWORK_SERVER_LIST_START_DATE                              :{SILVER}தொடக்கத் தேதி: {WHITE}{DATE_SHORT}
STR_NETWORK_SERVER_LIST_CURRENT_DATE                            :{SILVER}இன்றையத் தேதி: {WHITE}{DATE_SHORT}
STR_NETWORK_SERVER_LIST_PASSWORD                                :{SILVER}கடவுச்சொலினால் தடுக்கப்பட்டுள்ளது!
STR_NETWORK_SERVER_LIST_SERVER_OFFLINE                          :{SILVER}சர்வர் இணைப்பில் இல்லை
STR_NETWORK_SERVER_LIST_SERVER_FULL                             :{SILVER}சர்வர் நிரம்பி விட்டது
STR_NETWORK_SERVER_LIST_SERVER_BANNED                           :{SILVER}இந்த சர்வரில் இருந்து நீங்கள் தடை செய்யப்பட்டுள்ளீர்கள்
STR_NETWORK_SERVER_LIST_VERSION_MISMATCH                        :{SILVER}பதிப்பு ஒத்துவரவில்லை
STR_NETWORK_SERVER_LIST_GRF_MISMATCH                            :{SILVER}NEWGRF ஒத்துவரவில்லை

STR_NETWORK_SERVER_LIST_JOIN_GAME                               :{BLACK}ஆட்டத்தில் சேர்
STR_NETWORK_SERVER_LIST_REFRESH                                 :{BLACK}சர்வரினை புதுப்பிக்கவும்
STR_NETWORK_SERVER_LIST_REFRESH_TOOLTIP                         :{BLACK}சர்வரின் விவரத்தினை புதுப்பிக்கவும்

STR_NETWORK_SERVER_LIST_SEARCH_SERVER_INTERNET                  :{BLACK}இணையத்தில் தேடு
STR_NETWORK_SERVER_LIST_SEARCH_SERVER_LAN                       :{BLACK}உள்ளூர் பகுதி இணையத்தில் தேடு
STR_NETWORK_SERVER_LIST_ADD_SERVER                              :{BLACK}சர்வரினை இணை
STR_NETWORK_SERVER_LIST_START_SERVER                            :{BLACK}சர்வரினை ஆரம்பி
STR_NETWORK_SERVER_LIST_START_SERVER_TOOLTIP                    :{BLACK}தங்களின் சர்வரினை ஆரம்பிக்கவும்

STR_NETWORK_SERVER_LIST_PLAYER_NAME_OSKTITLE                    :{BLACK}தங்களின் பெயரினை இடவும்

# Start new multiplayer server
STR_NETWORK_START_SERVER_CAPTION                                :{WHITE}புதிய இணைய ஆட்டத்தினைத் தொடங்கவும்

STR_NETWORK_START_SERVER_NEW_GAME_NAME                          :{BLACK}விளையாட்டு பெயர்:
STR_NETWORK_START_SERVER_SET_PASSWORD                           :{BLACK}கடவுச்சொல்லினை அமைக்கவும்

STR_NETWORK_START_SERVER_CLIENTS_SELECT                         :{BLACK}{NUM} விளையாடுபவர்{P "" கள்}
STR_NETWORK_START_SERVER_NUMBER_OF_CLIENTS                      :{BLACK}அதிகபட்ச வீரர்கள்:
STR_NETWORK_START_SERVER_NUMBER_OF_CLIENTS_TOOLTIP              :{BLACK}வாடிக்கையாளர்களின் அதிகபட்ச எண்ணிக்கையைத் தேர்வுசெய்க. எல்லா இடங்களும் நிரப்பப்பட வேண்டியதில்லை
STR_NETWORK_START_SERVER_COMPANIES_SELECT                       :{BLACK}{NUM} நிறுவன{P ம் ங்கள்}
STR_NETWORK_START_SERVER_NUMBER_OF_COMPANIES                    :{BLACK}அதிகபட்ச நிறுவனங்கள்:
STR_NETWORK_START_SERVER_NUMBER_OF_COMPANIES_TOOLTIP            :{BLACK}சர்வர்கு குறிப்பிட்ட அளவு நிறுவனங்களை மட்டுமே அனுமதி

STR_NETWORK_START_SERVER_NEW_GAME_NAME_OSKTITLE                 :{BLACK}இணைய ஆட்டத்திற்கு ஒரு பெயரினை இடு

# Network connecting window
STR_NETWORK_CONNECTING_CAPTION                                  :{WHITE}இணைக்கப்படுகிறது...

STR_NETWORK_CONNECTING_WAITING                                  :{BLACK}{NUM} client{P "" கள்} உங்களுக்கு முன்னால் உள்ளனர்
STR_NETWORK_CONNECTING_DOWNLOADING_1                            :{BLACK}{BYTES} இதுவரை பதிவிறக்கியது
STR_NETWORK_CONNECTING_DOWNLOADING_2                            :{BLACK}{BYTES} / {BYTES} இதுவரை பதிவிறக்கியது

###length 8
STR_NETWORK_CONNECTING_1                                        :{BLACK}(1/6) இணைக்கப்படுகிறது...
STR_NETWORK_CONNECTING_2                                        :{BLACK}(2/6) அனுமதிக்கப்படுகிறது...
STR_NETWORK_CONNECTING_3                                        :{BLACK}(3/6) காத்திருக்கிறது...
STR_NETWORK_CONNECTING_4                                        :{BLACK}(4/6) வரைபடம் பதிவிறக்கமாகிறது...
STR_NETWORK_CONNECTING_5                                        :{BLACK}(5/6) தகவல் பரிசீலிக்கப்படுகின்றது...
STR_NETWORK_CONNECTING_6                                        :{BLACK}(6/6) பதிவு செய்யப்படுகிறது...
STR_NETWORK_CONNECTING_SPECIAL_1                                :{BLACK}ஆட்டத்தின் விவரங்கள் பெறப்படுகின்றது...
STR_NETWORK_CONNECTING_SPECIAL_2                                :{BLACK}நிறுவனத்தின் விவரம் சேகரிக்கப்படுகிறது...

STR_NETWORK_CONNECTION_DISCONNECT                               :{BLACK}இணைப்பை துண்டி

STR_NETWORK_NEED_GAME_PASSWORD_CAPTION                          :{WHITE}சர்வர் காக்கப்பட்டுள்ளது. கடவுச்சொல்லினை இடவும்
STR_NETWORK_NEED_COMPANY_PASSWORD_CAPTION                       :{WHITE}நிற்வனம் காக்கப்பட்டுள்ளது. கடவுச்சொல்லினை இடவும்

# Network company list added strings
<<<<<<< HEAD
STR_NETWORK_COMPANY_LIST_CLIENT_LIST                            :விளையாடுவோர் பட்டியல்
STR_NETWORK_COMPANY_LIST_SPECTATE                               :கவனி
=======
STR_NETWORK_COMPANY_LIST_CLIENT_LIST                            :இணைய வீரர்கள்
>>>>>>> 9edb75ec

# Network client list
STR_NETWORK_CLIENT_LIST_SERVER_NAME_EDIT_TOOLTIP                :{BLACK}உங்கள் சேவையகத்தின் பெயரைத் திருத்தவும்
STR_NETWORK_CLIENT_LIST_SERVER_CONNECTION_TYPE_TOOLTIP          :{BLACK}உங்கள் சேவையகத்தை மற்றவர்கள் எப்படி அணுகலாம்
STR_NETWORK_CLIENT_LIST_PLAYER_NAME_TOOLTIP                     :{BLACK}உங்கள் வீரரின் பெயர்
STR_NETWORK_CLIENT_LIST_ADMIN_COMPANY_TOOLTIP                   :{BLACK}இந்த நிறுவனத்திற்கான நிர்வாக நடவடிக்கைகள்
STR_NETWORK_CLIENT_LIST_NEW_COMPANY                             :(புதிய நிறுவனம்)
STR_NETWORK_CLIENT_LIST_CLIENT_COMPANY_COUNT                    :{BLACK}{NUM} வாடிக்கையாளர்{P "" கள்} / {NUM} நிறுவன{P ம் ங்கள்}

# Matches ConnectionType
###length 5
STR_NETWORK_CLIENT_LIST_SERVER_CONNECTION_TYPE_ISOLATED         :{RED}தொலைக்கோடியான வீரர்களால் இணைய முடியவில்லை
STR_NETWORK_CLIENT_LIST_SERVER_CONNECTION_TYPE_STUN             :{BLACK}NAT-யிற்கு பின்னால்

STR_NETWORK_CLIENT_LIST_ADMIN_COMPANY_UNLOCK                    :கடவுச்சொல் திறத்தல்


STR_NETWORK_ASK_RELAY_NO                                        :{BLACK}இல்லை
STR_NETWORK_ASK_RELAY_YES_ONCE                                  :{BLACK}ஆம், இந்த முறை மட்டும்

STR_NETWORK_SPECTATORS                                          :கவனிப்பவர்கள்

# Network set password
STR_COMPANY_PASSWORD_CANCEL                                     :{BLACK}கடவுச்சொல்லினை நினைவில் வைத்திருக்காதே
STR_COMPANY_PASSWORD_OK                                         :{BLACK}நிற்வனத்திற்கு புதிய கடவுச்சொல்லினை கொடுக்கவும்
STR_COMPANY_PASSWORD_CAPTION                                    :{WHITE}நிறுவனத்தின் கடவுச்சொல்
STR_COMPANY_PASSWORD_MAKE_DEFAULT                               :{BLACK}முதன்மையான நிறுவனத்தின் கடவுச்சொல்
STR_COMPANY_PASSWORD_MAKE_DEFAULT_TOOLTIP                       :{BLACK}இந்த நிறுவனத்தின் கடவுச்சொல்லையே புதிய நிறுவனங்களுக்கு பயன்படுத்து

# Network company info join/password
STR_COMPANY_VIEW_JOIN                                           :{BLACK}சேர்
STR_COMPANY_VIEW_JOIN_TOOLTIP                                   :{BLACK}இந்த நிறுவனமாக சேர்ந்து விளையாடு
STR_COMPANY_VIEW_PASSWORD                                       :{BLACK}கடவுச்சொல்
STR_COMPANY_VIEW_SET_PASSWORD                                   :{BLACK}நிறுவனத்தின் கடவுச்சொல்லை அமை

# Network chat
STR_NETWORK_CHAT_SEND                                           :{BLACK}அனுப்பு
STR_NETWORK_CHAT_COMPANY_CAPTION                                :[Team] :
STR_NETWORK_CHAT_CLIENT_CAPTION                                 :[Private] {STRING}:
STR_NETWORK_CHAT_ALL_CAPTION                                    :[All] :

STR_NETWORK_CHAT_COMPANY                                        :[Team] {STRING}: {WHITE}{STRING}
STR_NETWORK_CHAT_TO_COMPANY                                     :[Team] பெறுநர் {STRING}: {WHITE}{STRING}
STR_NETWORK_CHAT_CLIENT                                         :[Private] {STRING}: {WHITE}{STRING}
STR_NETWORK_CHAT_TO_CLIENT                                      :[Private] பெறுநர் {STRING}: {WHITE}{STRING}
STR_NETWORK_CHAT_ALL                                            :[All] {STRING}: {WHITE}{STRING}
STR_NETWORK_CHAT_EXTERNAL                                       :[{3:STRING}] {0:STRING}: {WHITE}{1:STRING}
STR_NETWORK_CHAT_OSKTITLE                                       :{BLACK}இணைய அரட்டையிற்கு வார்தைகளை இடவும்

# Network messages
STR_NETWORK_ERROR_NOTAVAILABLE                                  :{WHITE}எந்த இணைய சாதனமும் கண்டறியப்படவில்லை
STR_NETWORK_ERROR_NOCONNECTION                                  :{WHITE}அழைப்பிற்கு சர்வர் பதிலளிக்கவில்லை அல்லது நேரம் கடந்துவிட்டது
STR_NETWORK_ERROR_NEWGRF_MISMATCH                               :{WHITE}NewGRF கோப்பு பிழையினால் ணைக்க இயலவில்லை
STR_NETWORK_ERROR_DESYNC                                        :{WHITE}இணயம்-ஆட்டம் சமமாதல் தோல்வியடைந்தது
STR_NETWORK_ERROR_LOSTCONNECTION                                :{WHITE}இணைய ஆட்டத்தின் தொடர்பு துண்டிக்கப்பட்டது
STR_NETWORK_ERROR_SAVEGAMEERROR                                 :{WHITE}சேமிக்கப்பட்ட விளையாட்டை ஏற்ற முடியவில்லை
STR_NETWORK_ERROR_SERVER_START                                  :{WHITE}சர்வரினை தொடங்க முடியவில்லை
STR_NETWORK_ERROR_WRONG_REVISION                                :{WHITE}இந்த பதிப்பு சர்வரின் பதிப்புடன் ஒத்துவரவில்லை
STR_NETWORK_ERROR_WRONG_PASSWORD                                :{WHITE}தவறான கடவுச்சொல்
STR_NETWORK_ERROR_SERVER_FULL                                   :{WHITE}சர்வர் முழு பயன்பாட்டில் உள்ளது
STR_NETWORK_ERROR_SERVER_BANNED                                 :{WHITE}இந்த சர்வரில் இருந்து நீங்கள் தடை செய்யப்பட்டுள்ளீர்கள்
STR_NETWORK_ERROR_KICKED                                        :{WHITE}இந்த விளையாட்டிலிருந்து நீங்கள் வெளியேற்றப்பட்டீர்கள்
STR_NETWORK_ERROR_KICK_MESSAGE                                  :{WHITE}காரணம்: {STRING}
STR_NETWORK_ERROR_CHEATER                                       :{WHITE}இந்த சர்வரில் ஏமாற்ற இயலாது
STR_NETWORK_ERROR_TOO_MANY_COMMANDS                             :{WHITE}சர்வரிற்கு அளவிற்கு அதிகமான கட்டளைகளினை அனுப்பிக்கொண்டிருந்தீர்கள்
STR_NETWORK_ERROR_TIMEOUT_PASSWORD                              :{WHITE}கடவுச்சொல்லினை இட அதிக நேரம் எடுத்துக்கொண்டீர்கள்
STR_NETWORK_ERROR_TIMEOUT_COMPUTER                              :{WHITE}தங்கள் கணினியால் சர்வருடன் சமமாக பணியாற்ற இயலவில்லை
STR_NETWORK_ERROR_TIMEOUT_MAP                                   :{WHITE}வரைபடத்தினைப் பதிவிறக்கத் தங்கள் கணினி அதிக நேரம் எடுத்ததுக் கொண்டது
STR_NETWORK_ERROR_TIMEOUT_JOIN                                  :{WHITE}சர்வருடன் இணைய உங்கள் கணினி அதிக நேரம் எடுத்துக்கொண்டது

STR_NETWORK_ERROR_CLIENT_GUI_LOST_CONNECTION_CAPTION            :{WHITE}தொடர்பு துண்டிக்கப்பட வாய்ப்பு உள்ளது
STR_NETWORK_ERROR_CLIENT_GUI_LOST_CONNECTION                    :{WHITE}கடந்த {NUM} வினாடி{P "" களில்} சர்வரிலிருந்து சர்வரிலிருந்து எந்த டேட்டாவும் கிடைக்கவில்லை

###length 21
STR_NETWORK_ERROR_CLIENT_GENERAL                                :பொதுவான பிழை
STR_NETWORK_ERROR_CLIENT_DESYNC                                 :இணைப்பு பிழை
STR_NETWORK_ERROR_CLIENT_SAVEGAME                               :வரைபடத்தை ஏற்ற முடியவில்லை
STR_NETWORK_ERROR_CLIENT_CONNECTION_LOST                        :தொடர்பு துண்டிக்கப்பட்டது
STR_NETWORK_ERROR_CLIENT_PROTOCOL_ERROR                         :இணைப்புமுறைப் பிழை
STR_NETWORK_ERROR_CLIENT_NEWGRF_MISMATCH                        :NEWGRF ஒத்துவரவில்லை
STR_NETWORK_ERROR_CLIENT_NOT_AUTHORIZED                         :உங்களுக்கு அனுமதி இல்லை
STR_NETWORK_ERROR_CLIENT_NOT_EXPECTED                           :தவறான அல்லது எதிர்பார்க்காத தகவல் கிடைத்தது
STR_NETWORK_ERROR_CLIENT_WRONG_REVISION                         :தவறான பதிப்பு
STR_NETWORK_ERROR_CLIENT_NAME_IN_USE                            :பெயர் பயன்பாட்டில் உள்ளது
STR_NETWORK_ERROR_CLIENT_WRONG_PASSWORD                         :தவறான கடவுச்சொல்
STR_NETWORK_ERROR_CLIENT_COMPANY_MISMATCH                       :DoCommand இல் தவறான கட்டளை
STR_NETWORK_ERROR_CLIENT_KICKED                                 :செர்வெரால் வெளியேற்றப்பட்டீர்கள்
STR_NETWORK_ERROR_CLIENT_CHEATER                                :ஏமாற்ற முயன்றார்
STR_NETWORK_ERROR_CLIENT_SERVER_FULL                            :சர்வர் முழு பயன்பாட்டில் உள்ளது
STR_NETWORK_ERROR_CLIENT_TOO_MANY_COMMANDS                      :அளவிற்கு அதிகமான கட்டளைகளைக் கொடுத்துக்கொண்டிருந்தார்
STR_NETWORK_ERROR_CLIENT_TIMEOUT_PASSWORD                       :சரியான நேரத்தில் எந்தக் கடவுச்சொல்லும் கிடைக்கவில்லை
STR_NETWORK_ERROR_CLIENT_TIMEOUT_COMPUTER                       :பொதுவான காலப்பிழை
STR_NETWORK_ERROR_CLIENT_TIMEOUT_MAP                            :வரைபடம் பதிவிறக்கமாக அதிக நேரம் ஆகியது
STR_NETWORK_ERROR_CLIENT_TIMEOUT_JOIN                           :படத்தினைத் திறக்க அதிக நேரம் ஆகியது
STR_NETWORK_ERROR_CLIENT_INVALID_CLIENT_NAME                    :தவறான வாடிக்கையாளர் பெயர்

# Network related errors
STR_NETWORK_SERVER_MESSAGE                                      :*** {1:STRING}

###length 12
STR_NETWORK_SERVER_MESSAGE_GAME_PAUSED                          :விளையாட்டு இடைமறிக்கப்பட்டுள்ளது ({STRING})
STR_NETWORK_SERVER_MESSAGE_GAME_STILL_PAUSED_1                  :ஆட்டம் தற்காலிகமாக நிறுத்தப்பட்டுள்ளது ({STRING})
STR_NETWORK_SERVER_MESSAGE_GAME_STILL_PAUSED_2                  :ஆட்டம் இன்னும் நிறுத்தப்பட்டுள்ளது ({STRING}, {STRING})
STR_NETWORK_SERVER_MESSAGE_GAME_STILL_PAUSED_3                  :ஆட்டம் இன்னும் நிறுத்தப்பட்டுள்ளது ({STRING}, {STRING}, {STRING})
STR_NETWORK_SERVER_MESSAGE_GAME_STILL_PAUSED_4                  :ஆட்டம் இடை நிறுத்தப்பட்டுள்ளது ({STRING}, {STRING}, {STRING}, {STRING})
STR_NETWORK_SERVER_MESSAGE_GAME_STILL_PAUSED_5                  :ஆட்டம் இன்னமும் நிறுத்தப்பட்டுள்ளது ({STRING}, {STRING}, {STRING}, {STRING}, {STRING})
STR_NETWORK_SERVER_MESSAGE_GAME_UNPAUSED                        :ஆட்டம் மீண்டும் தொடங்கப்பட்டுள்ளது ({STRING})
STR_NETWORK_SERVER_MESSAGE_GAME_REASON_NOT_ENOUGH_PLAYERS       :விளையாடுபவர்களின் எண்ணிக்கை
STR_NETWORK_SERVER_MESSAGE_GAME_REASON_CONNECTING_CLIENTS       :வீரர்கள் இணைக்கப்படுகின்றனர்
STR_NETWORK_SERVER_MESSAGE_GAME_REASON_MANUAL                   :எனது
STR_NETWORK_SERVER_MESSAGE_GAME_REASON_GAME_SCRIPT              :விளையாட்டின் ஸ்கிரிப்ட்

STR_NETWORK_MESSAGE_CLIENT_LEAVING                              :விட்டுச்செல்கிறார்
STR_NETWORK_MESSAGE_CLIENT_JOINED                               :*** {STRING} விளையாட்டில் சேர்ந்து உள்ளார்
STR_NETWORK_MESSAGE_CLIENT_JOINED_ID                            :*** {STRING} விளையாட்டில் சேர்ந்து உள்ளார் (Client #{2:NUM})
STR_NETWORK_MESSAGE_CLIENT_COMPANY_JOIN                         :*** {STRING} நிறுவனம் #{2:NUM}இல் சேர்ந்துள்ளார்
STR_NETWORK_MESSAGE_CLIENT_COMPANY_SPECTATE                     :*** {STRING} பார்வையாளராக சேர்ந்துள்ளார்
STR_NETWORK_MESSAGE_CLIENT_COMPANY_NEW                          :*** {STRING} புதிய நிறுவனம் (#{2:NUM})வை துவக்கி உள்ளார்
STR_NETWORK_MESSAGE_CLIENT_LEFT                                 :*** {STRING} ஆட்டத்தை விட்டு வெளியேரினார் ({2:STRING})
STR_NETWORK_MESSAGE_NAME_CHANGE                                 :*** {STRING} அவரது பெயரினை {STRING} என்று மாற்றினார்
STR_NETWORK_MESSAGE_GIVE_MONEY                                  :*** {STRING} தங்கள் நிறுவனத்திற்கு {1:STRING} {2:CURRENCY_LONG} கொடுத்தார்
STR_NETWORK_MESSAGE_SERVER_SHUTDOWN                             :{WHITE}சர்வர் ஆட்டத்தினை முடித்தது
STR_NETWORK_MESSAGE_SERVER_REBOOT                               :{WHITE}சர்வர் மீண்டும் தொடங்குகிறது...{}சற்று பொறுக்கவும்...
STR_NETWORK_MESSAGE_KICKED                                      :*** {STRING} வெளியேற்றப்பட்டார். காரணம்: ({STRING})

STR_NETWORK_ERROR_COORDINATOR_REGISTRATION_FAILED               :{WHITE}சர்வர் பதிவு தோல்வி

# Content downloading window
STR_CONTENT_TITLE                                               :{WHITE}கோப்புகள் பதிவிறக்கம் செய்யப்படுகின்றன
STR_CONTENT_TYPE_CAPTION                                        :{BLACK}வகை
STR_CONTENT_TYPE_CAPTION_TOOLTIP                                :{BLACK}உள்ளடக்கத்தின் வகை
STR_CONTENT_NAME_CAPTION                                        :{BLACK}பெயர்
STR_CONTENT_NAME_CAPTION_TOOLTIP                                :{BLACK}உள்ளடக்கத்தின் பெயர்
STR_CONTENT_SELECT_ALL_CAPTION                                  :{BLACK}அனைத்தையும் தேர்ந்தெடு
STR_CONTENT_SELECT_ALL_CAPTION_TOOLTIP                          :{BLACK}அனைத்தையும் பதிவிறக்கக் குறிக்கவும்
STR_CONTENT_SELECT_UPDATES_CAPTION                              :{BLACK}தரவேற்றங்களினைத் தேர்ந்தெடு
STR_CONTENT_UNSELECT_ALL_CAPTION                                :{BLACK}தேர்ந்தெடுத்தவற்றின் குறியினை நீக்கு
STR_CONTENT_UNSELECT_ALL_CAPTION_TOOLTIP                        :{BLACK}அனைத்தையும் பதிவிறக்க வேண்டாம் என்று குறிக்கவும்
STR_CONTENT_SEARCH_EXTERNAL                                     :{BLACK}வெளி இணையதளங்களில் தேடு
STR_CONTENT_SEARCH_EXTERNAL_DISCLAIMER_CAPTION                  :{WHITE}நீங்கள் OpenTTD ஐ விட்டு வெளியேறுகிறீர்கள்!
STR_CONTENT_FILTER_TITLE                                        :{BLACK}குறியீடு/பெயர் வடிகட்டி:
STR_CONTENT_OPEN_URL                                            :{BLACK}இணையதளத்தினை பார்வையிடு
STR_CONTENT_OPEN_URL_TOOLTIP                                    :{BLACK}இந்த கோப்பின் விவரங்களினை அதன் இணையதளத்தில் பார்க்க
STR_CONTENT_DOWNLOAD_CAPTION                                    :{BLACK}பதிவிறக்கு
STR_CONTENT_DOWNLOAD_CAPTION_TOOLTIP                            :{BLACK}தேர்ந்தெடுக்கப்பட்டனவை பதிவிறக்க ஆரம்பி
STR_CONTENT_TOTAL_DOWNLOAD_SIZE                                 :{SILVER}மொத்த பதிவிறக்க அளவு: {WHITE}{BYTES}
STR_CONTENT_DETAIL_TITLE                                        :{SILVER}கொப்புகளின் விவரம்

###length 5
STR_CONTENT_DETAIL_SUBTITLE_UNSELECTED                          :{SILVER}நீங்கள் இதை பதிவிறக்கம் செய்ய தேர்ந்தெடுக்கவில்லை
STR_CONTENT_DETAIL_SUBTITLE_SELECTED                            :{SILVER}நீங்கள் இதை பதிவிறக்கம் செய்ய தேர்ந்தேடுத்துள்ளீர்கள்
STR_CONTENT_DETAIL_SUBTITLE_AUTOSELECTED                        :{SILVER}இது பதிவிறக்க தேர்ந்தெடுக்கப்பட்டுள்ளது
STR_CONTENT_DETAIL_SUBTITLE_ALREADY_HERE                        :{SILVER}இது ஏற்கனவே உங்களிடம் உள்ளது

STR_CONTENT_DETAIL_UPDATE                                       :{SILVER} ஏற்கனவே இருக்கும் {STRING} இற்கு இது மாற்றாகும்
STR_CONTENT_DETAIL_NAME                                         :{SILVER}பெயர்: {WHITE}{STRING}
STR_CONTENT_DETAIL_VERSION                                      :{SILVER}பதிப்பு: {WHITE}{STRING}
STR_CONTENT_DETAIL_DESCRIPTION                                  :{SILVER}விவரம்: {WHITE}{STRING}
STR_CONTENT_DETAIL_URL                                          :{SILVER}URL: {WHITE}{STRING}
STR_CONTENT_DETAIL_TYPE                                         :{SILVER}வகை: {WHITE}{STRING}
STR_CONTENT_DETAIL_FILESIZE                                     :{SILVER}பதிவிறக்க கோப்பின் அளவு: {WHITE}{BYTES}
STR_CONTENT_DETAIL_SELECTED_BECAUSE_OF                          :{SILVER}தேர்ந்தெடுக்கப்பட்டது இதனால்: {WHITE}{STRING}
STR_CONTENT_DETAIL_DEPENDENCIES                                 :{SILVER}சார்ந்தவை: {WHITE}{STRING}
STR_CONTENT_DETAIL_TAGS                                         :{SILVER}சுட்டிகள்: {WHITE}{STRING}
STR_CONTENT_NO_ZLIB                                             :{WHITE}OpenTTD "zlib" தேவை இல்லாமலேயே கட்டப்பட்டது...
STR_CONTENT_NO_ZLIB_SUB                                         :{WHITE}... கோப்புகளை பதிவிறக்கம் செய்ய முடியாது!

# Order of these is important!
STR_CONTENT_TYPE_BASE_GRAPHICS                                  :அடிப்படை அசையூட்டம்
STR_CONTENT_TYPE_NEWGRF                                         :NewGRF
STR_CONTENT_TYPE_AI                                             :AI
STR_CONTENT_TYPE_AI_LIBRARY                                     :AI நூலகம்
STR_CONTENT_TYPE_SCENARIO                                       :திரைக்காட்சி
STR_CONTENT_TYPE_HEIGHTMAP                                      :உயர்படம்
STR_CONTENT_TYPE_BASE_SOUNDS                                    :அடிப்படை ஒலிகள்
STR_CONTENT_TYPE_BASE_MUSIC                                     :அடிப்படை இசை
STR_CONTENT_TYPE_GAME_SCRIPT                                    :விளையாட்டின் ஸ்கிரிப்ட்
STR_CONTENT_TYPE_GS_LIBRARY                                     :GS காப்பகம்

# Content downloading progress window
STR_CONTENT_DOWNLOAD_TITLE                                      :{WHITE}பதிவிறக்கமாகிறது...
STR_CONTENT_DOWNLOAD_INITIALISE                                 :{WHITE}கோப்புகள் கேட்கப்படுகின்றன...
STR_CONTENT_DOWNLOAD_FILE                                       :{WHITE}தற்போது {STRING} பதிவிறக்கமாகிறது ({NUM} of {NUM})
STR_CONTENT_DOWNLOAD_COMPLETE                                   :{WHITE}பதிவிறக்கம் முடிந்தது
STR_CONTENT_DOWNLOAD_PROGRESS_SIZE                              :{WHITE}{BYTES} இல் {BYTES} பதிவிறக்கமாகியுள்ளது ({NUM} %)

# Content downloading error messages
STR_CONTENT_ERROR_COULD_NOT_CONNECT                             :{WHITE}சர்வருடன் இணைக்க இயலவில்லை...
STR_CONTENT_ERROR_COULD_NOT_DOWNLOAD                            :{WHITE}பதிவிறக்கம் ரத்தானது...
STR_CONTENT_ERROR_COULD_NOT_DOWNLOAD_FILE_NOT_WRITABLE          :{WHITE}... கோப்பில் எழுத முடியாது
STR_CONTENT_ERROR_COULD_NOT_EXTRACT                             :{WHITE}பதிவிறக்கம் செய்யப்பட்ட கோப்பினை விரிவாக்க முடியவில்லை

STR_MISSING_GRAPHICS_SET_CAPTION                                :{WHITE}அசைவூட்டங்கள் இல்லை
STR_MISSING_GRAPHICS_SET_MESSAGE                                :{BLACK}OpenTTD க்கு கிராபிக்ஸ் செயல்பட வேண்டும், ஆனால் எதுவும் கண்டுபிடிக்கப்படவில்லை. இந்த கிராபிக்ஸ் பதிவிறக்கம் செய்து நிறுவ OpenTTD ஐ அனுமதிக்கிறீர்களா?
STR_MISSING_GRAPHICS_YES_DOWNLOAD                               :{BLACK}ஆம், அசையூட்டங்களை பதிவிறக்கம் செய்
STR_MISSING_GRAPHICS_NO_QUIT                                    :{BLACK}இல்லை, OpenTTD-ஐ விட்டு வெளியேறு

STR_MISSING_GRAPHICS_ERROR_QUIT                                 :{BLACK}OpenTTD-ஐ விட்டு வெளியேறு

# Transparency settings window
STR_TRANSPARENCY_CAPTION                                        :{WHITE}ஒளி அமைப்புகள்
STR_TRANSPARENT_HOUSES_TOOLTIP                                  :{BLACK}வீடுகளுக்கான வெளிப்படைத்தன்மையை நிலைமாற்று. Ctrl + கிளிக் பூட்ட செய்க
STR_TRANSPARENT_INVISIBLE_TOOLTIP                               :{BLACK}வெளிப்படையானதற்கு பதிலாக கண்ணுக்கு தெரியாததாக பொருட்களை அமைக்கவும்

# Linkgraph legend window
STR_LINKGRAPH_LEGEND_ALL                                        :{BLACK}அனைத்தும்
STR_LINKGRAPH_LEGEND_NONE                                       :{BLACK}ஒன்றுமில்லை
STR_LINKGRAPH_LEGEND_SELECT_COMPANIES                           :{BLACK}கட்டப்பட வேண்டிய நிறுவனங்களைத் தேர்ந்தெடு
STR_LINKGRAPH_LEGEND_COMPANY_TOOLTIP                            :{BLACK}{STRING}{}{COMPANY}

# Linkgraph legend window and linkgraph legend in smallmap
STR_LINKGRAPH_LEGEND_UNUSED                                     :{TINY_FONT}{BLACK}பயன்படுத்தப்படவில்லை
STR_LINKGRAPH_LEGEND_SATURATED                                  :{TINY_FONT}{BLACK}நிரம்பிய
STR_LINKGRAPH_LEGEND_OVERLOADED                                 :{TINY_FONT}{BLACK}அளவிற்கு அதிகமாக ஏற்றப்பட்டுள்ளது

# Base for station construction window(s)
STR_STATION_BUILD_COVERAGE_AREA_TITLE                           :{BLACK}செயல்படும் பகுதியினை குறிக்கவும்
STR_STATION_BUILD_COVERAGE_OFF                                  :{BLACK}நிறுத்து
STR_STATION_BUILD_COVERAGE_ON                                   :{BLACK}இயக்கு
STR_STATION_BUILD_COVERAGE_AREA_ON_TOOLTIP                      :{BLACK}முன்மொழியப்பட்ட தளத்தின் கவரேஜ் பகுதியை முன்னிலைப்படுத்தவும்
STR_STATION_BUILD_ACCEPTS_CARGO                                 :{BLACK}ஏற்றுக்கொள்பவை: {GOLD}{CARGO_LIST}
STR_STATION_BUILD_SUPPLIES_CARGO                                :{BLACK}விநியோகிப்பவை: {GOLD}{CARGO_LIST}

# Join station window
STR_JOIN_STATION_CAPTION                                        :{WHITE}நிலையத்தினை இணை
STR_JOIN_STATION_CREATE_SPLITTED_STATION                        :{YELLOW}தனியாக ஒரு நிலையத்தினை கட்டு

STR_JOIN_WAYPOINT_CAPTION                                       :{WHITE}பாதைப்புள்ளியினை இணை
STR_JOIN_WAYPOINT_CREATE_SPLITTED_WAYPOINT                      :{YELLOW}தனியொரு பாதைப்புள்ளிடினை கட்டு

# Generic toolbar

# Rail construction toolbar
STR_RAIL_TOOLBAR_RAILROAD_CONSTRUCTION_CAPTION                  :இரயில்வே கட்டுமானம்
STR_RAIL_TOOLBAR_ELRAIL_CONSTRUCTION_CAPTION                    :மின்சார இரயில்வே கட்டுமானம்
STR_RAIL_TOOLBAR_MONORAIL_CONSTRUCTION_CAPTION                  :மோனோ-இரயில் கட்டுமானம்
STR_RAIL_TOOLBAR_MAGLEV_CONSTRUCTION_CAPTION                    :மேக்லெவ் கட்டுமானம்

STR_RAIL_TOOLBAR_TOOLTIP_BUILD_RAILROAD_TRACK                   :{BLACK}இரயில்வே இருப்புப் பாதையினை கட்டவும். Shift அழுத்தினால் கட்டுமான/செலவு மதிப்பீடு காட்டப்படும்
STR_RAIL_TOOLBAR_TOOLTIP_BUILD_TRAIN_DEPOT_FOR_BUILDING         :{BLACK}இரயில் பணிமனையினைக் (இரயில்களை வாங்க மற்றும் பழுதுபார்க்க) கட்டவும். Shift அழுத்தினால் கட்டுமான/செலவு மதிப்பீடு காட்டப்படும்
STR_RAIL_TOOLBAR_TOOLTIP_CONVERT_RAIL_TO_WAYPOINT               :{BLACK}இரயில் தடத்தை வழிப்புள்ளியாக மாற்றும். வழிப்புள்ளிகளை இணைக்க Ctrl-ஐ அழுத்தவும். கட்டுமான/செலவு மதிப்பீட்டினை காட்டShift-ஐ அழுத்தவும்.
STR_RAIL_TOOLBAR_TOOLTIP_BUILD_RAILROAD_STATION                 :{BLACK}இரயில் நிலையத்தினை கட்டவும். Ctrl அழுத்தினால் நிலையங்களினை இணைக்கலாம். Shift அழுத்தினால் கட்டுமான/செலவு மதிப்பீடு காட்டப்படும்
STR_RAIL_TOOLBAR_TOOLTIP_BUILD_RAILROAD_SIGNALS                 :{BLACK}இரயில்வே சிக்னல்களைக் கட்டவும். Ctrl அழுத்தினால் சிக்னல் வகைகளை மாற்றலாம்{}இரயில் தடத்தின்மேல் இழுத்தினால் சிக்னல்களை அமைக்கலாம். Ctrl அழுத்தினால் அடுத்த எணைப்பு வரை சிக்னல்கள் அமைக்கப்படும்{}Ctrl+Click அழுத்தினால் சிக்னல் தேர்ந்தெடுக்கும் திரை தெரியும்/மரையும். Shift அழுத்தினால் கட்டுமான/செலவு மதிப்பீடு காட்டப்படும்
STR_RAIL_TOOLBAR_TOOLTIP_BUILD_RAILROAD_BRIDGE                  :{BLACK}இரயில்வே பாலத்தினை கட்டவும். Shift அழுத்தினால் கட்டுமான/செலவு மதிப்பீடு காட்டப்படும்
STR_RAIL_TOOLBAR_TOOLTIP_BUILD_RAILROAD_TUNNEL                  :{BLACK}இரயில்வே சுரங்கப் பாதையினை கட்டவும். Shift அழுத்தினால் கட்டுமான/செலவு மதிப்பீடு காட்டவும்
STR_RAIL_TOOLBAR_TOOLTIP_CONVERT_RAIL                           :{BLACK}இரயில் வகையினை தரவேற்றவும்/மாற்றவும். Shift அழுத்தினால் கட்டுமான/செலவு மதிப்பீடு காட்டப்படும்

STR_RAIL_NAME_RAILROAD                                          :இரயில்வே
STR_RAIL_NAME_ELRAIL                                            :மின்மயமாக்கப்பட்ட இரயில்வே
STR_RAIL_NAME_MONORAIL                                          :மோனோ இரயில்
STR_RAIL_NAME_MAGLEV                                            :மேக்லெவ்

# Rail depot construction window
STR_BUILD_DEPOT_TRAIN_ORIENTATION_CAPTION                       :{WHITE}இரயில்வே பணிமனையின் திசையமைப்பு
STR_BUILD_DEPOT_TRAIN_ORIENTATION_TOOLTIP                       :{BLACK}இரயில்வே பணிமனையின் திசையமைப்பினைத் தேர்ந்தெடுக்கவும்

# Rail waypoint construction window
STR_WAYPOINT_CAPTION                                            :{WHITE}பாதைப்புள்ளி
STR_WAYPOINT_GRAPHICS_TOOLTIP                                   :{BLACK}பாதைப்புள்ளி வகையினைத் தேர்ந்தெடுக்கவும்

# Rail station construction window
STR_STATION_BUILD_RAIL_CAPTION                                  :{WHITE}இரயில் நிலையம் தேர்ந்தெடுத்தல்
STR_STATION_BUILD_ORIENTATION                                   :{BLACK}திசையமைவு
STR_STATION_BUILD_RAILROAD_ORIENTATION_TOOLTIP                  :{BLACK}இரயில்வே நிலையத்தின் திசையமைவினை தேர்ந்தெடுக்கவும்
STR_STATION_BUILD_NUMBER_OF_TRACKS                              :{BLACK}தடங்களின் எண்ணிக்கை
STR_STATION_BUILD_NUMBER_OF_TRACKS_TOOLTIP                      :{BLACK}இரயில் நிலையத்தின் நடைமேடைகளின் எண்ணிக்கையினை தேர்ந்தெடுக்கவும்
STR_STATION_BUILD_PLATFORM_LENGTH                               :{BLACK}நிலையத்தின் நீளம்
STR_STATION_BUILD_PLATFORM_LENGTH_TOOLTIP                       :{BLACK}இரயில் நிலையத்தின் நீளத்தினை தேர்ந்தெடு
STR_STATION_BUILD_DRAG_DROP                                     :{BLACK}இழுத்து விடவும்
STR_STATION_BUILD_DRAG_DROP_TOOLTIP                             :{BLACK}இழுத்து விடுவதன் மூலம் நிலையத்தினைக் கட்டவும்

STR_STATION_BUILD_STATION_CLASS_TOOLTIP                         :{BLACK}காட்டுவதற்கு ஒரு நிலைய வகையினைத் தேர்ந்தெடுக்கவும்
STR_STATION_BUILD_STATION_TYPE_TOOLTIP                          :{BLACK}கட்டப்போகும் நிலையத்தின் வகையினைத் தேர்ந்தெடுக்கவும்

STR_STATION_CLASS_DFLT                                          :முதன்மை நிலையம்
STR_STATION_CLASS_WAYP                                          :பாதைப்புள்ளிகள்

# Signal window
STR_BUILD_SIGNAL_CAPTION                                        :{WHITE}சிக்னல் தேர்ந்தெடுத்தல்
STR_BUILD_SIGNAL_TOGGLE_ADVANCED_SIGNAL_TOOLTIP                 :{BLACK}மேம்பட்ட சிக்னல் வகைகளைக் காட்டவும்/மறைக்கவும்
STR_BUILD_SIGNAL_DRAG_SIGNALS_DENSITY_TOOLTIP                   :{BLACK}சிக்னல்களை இழுக்கும் தொளைவு

# Bridge selection window
STR_SELECT_RAIL_BRIDGE_CAPTION                                  :{WHITE}இரயில்வே பாலத்தினை தேர்ந்தெடு
STR_SELECT_ROAD_BRIDGE_CAPTION                                  :{WHITE}சாலைப் பாலத்தினை தேர்ந்தெடு
STR_SELECT_BRIDGE_SELECTION_TOOLTIP                             :{BLACK}பாலம் தேர்ந்தெடுத்தல் - தேவையான பாலத்தினைக் கட்ட அதனினை சொடுக்கவும்
STR_SELECT_BRIDGE_INFO                                          :{GOLD}{STRING},{} {VELOCITY} {WHITE}{CURRENCY_LONG}
STR_SELECT_BRIDGE_SCENEDIT_INFO                                 :{GOLD}{STRING},{} {VELOCITY}
STR_BRIDGE_NAME_SUSPENSION_STEEL                                :தொங்குபாலம், எஃகு
STR_BRIDGE_NAME_GIRDER_STEEL                                    :உத்திரம்பாலம் , எஃகு
STR_BRIDGE_NAME_CANTILEVER_STEEL                                :நெடுங்கைபாலம், எஃகு
STR_BRIDGE_NAME_SUSPENSION_CONCRETE                             :தொங்குபாலம், சிமிட்டி
STR_BRIDGE_NAME_WOODEN                                          :மர
STR_BRIDGE_NAME_CONCRETE                                        :சிமிட்டி
STR_BRIDGE_NAME_TUBULAR_STEEL                                   :குழாய்பாலம், எஃகு
STR_BRIDGE_TUBULAR_SILICON                                      :குழாய்பாலம், சிலிக்கான்


# Road construction toolbar
STR_ROAD_TOOLBAR_ROAD_CONSTRUCTION_CAPTION                      :{WHITE}சாலை கட்டுமானம்
STR_ROAD_TOOLBAR_TRAM_CONSTRUCTION_CAPTION                      :{WHITE}அமிழ் தண்டூர்திப் பாதை கட்டுமானம்
STR_ROAD_TOOLBAR_TOOLTIP_BUILD_ROAD_SECTION                     :{BLACK}சாலையினை இடவும். Ctrl அழுத்தினால் சாலையினை நீக்கலாம்/கட்டலாம். Shift அழுத்தினால் கட்டுமான/செலவு மதிப்பீடு காட்டப்படும்
STR_ROAD_TOOLBAR_TOOLTIP_BUILD_TRAMWAY_SECTION                  :{BLACK}ட்ராம்வே தடத்தினைக் கட்டவும். Ctrl அழுத்தினால் தடத்தினை நீக்கலாம்/கட்டலாம். Shift அழுத்தினால் கட்டுமான/செலவு மதிப்பீடு காட்டப்படும்
STR_ROAD_TOOLBAR_TOOLTIP_BUILD_ROAD_VEHICLE_DEPOT               :{BLACK}சாலை வாகன பணிமனையினை கட்டவும் (வாகங்களை வாங்க மற்றும் பழுதுபார்க்க). Shift அழுத்தினால் கட்டுமான/செலவு மதிப்பீடு
STR_ROAD_TOOLBAR_TOOLTIP_BUILD_TRAM_VEHICLE_DEPOT               :{BLACK}ட்ராம் வாகன பணிமனையினை கட்டவும் (வாகங்களை வாங்க மற்றும் பழுதுபார்க்க). Shift அழுத்தினால் கட்டுமான/செலவு மதிப்பீடு
STR_ROAD_TOOLBAR_TOOLTIP_BUILD_BUS_STATION                      :{BLACK}பேருந்து நிலையத்தினை கட்டவும். Ctrl அழுத்தினால் நிலையங்களினை இணைக்கலாம். Shift அழுத்தினால் கட்டுமான/செலவு மதிப்பீடு காட்டப்படும்
STR_ROAD_TOOLBAR_TOOLTIP_BUILD_PASSENGER_TRAM_STATION           :{BLACK}ட்ராம் பயணிகள் நிலையத்தினை கட்டவும். Ctrl அழுத்தினால் நிலையங்களினை இணைக்கலாம். Shift அழுத்தினால் கட்டுமான/செலவு மதிப்பீடு
STR_ROAD_TOOLBAR_TOOLTIP_BUILD_TRUCK_LOADING_BAY                :{BLACK}லாரி சரக்கு ஏற்றும் நிலையத்தினை கட்டவும். Ctrl அழுத்தினால் நிலையங்களினை இணைக்கலாம். Shift அழுத்தினால் கட்டுமான/செலவு மதிப்பீடு காட்டப்படும்
STR_ROAD_TOOLBAR_TOOLTIP_BUILD_CARGO_TRAM_STATION               :{BLACK}ட்ராம் சரக்கு நிலையத்தினைக் கட்டவும். Ctrl அழுத்தினால் நிலையங்களினை இணைக்கலாம். Shift அழுத்தினால் கட்டுமான/செலவு மதிப்பீடு காட்டப்படும்
STR_ROAD_TOOLBAR_TOOLTIP_TOGGLE_ONE_WAY_ROAD                    :{BLACK}ஒருவழிப்பாதைகளை செயல்படுத்து/முடக்கு
STR_ROAD_TOOLBAR_TOOLTIP_BUILD_ROAD_BRIDGE                      :{BLACK}சாலை மேம்பாலத்தினைக் கட்டவும். Shift அழுத்தினால் கட்டுமான/செலவு மதிப்பீடு காட்டப்படும்
STR_ROAD_TOOLBAR_TOOLTIP_BUILD_TRAMWAY_BRIDGE                   :{BLACK}ட்ராம்வே மேம்பாலத்தினைக் கட்டவும். Shift அழுத்தினால் கட்டுமான/செலவு மதிப்பீடு காட்டப்படும்
STR_ROAD_TOOLBAR_TOOLTIP_BUILD_ROAD_TUNNEL                      :{BLACK}சாலை சுரங்கப் பாதையினை கட்டவும். Shift அழுத்தினால் கட்டுமான/செலவு மதிப்பீடு காட்டப்படும்
STR_ROAD_TOOLBAR_TOOLTIP_BUILD_TRAMWAY_TUNNEL                   :{BLACK}ட்ராம்வே சுரங்கப் பாதையினைக் கட்டவும். Shift அழுத்தினால் கட்டுமான/செலவு மதிப்பீடு காட்டப்படும்
STR_ROAD_TOOLBAR_TOOLTIP_TOGGLE_BUILD_REMOVE_FOR_ROAD           :{BLACK}சாலை கட்டுமானம் செய்யவும்/நீக்கவும்
STR_ROAD_TOOLBAR_TOOLTIP_TOGGLE_BUILD_REMOVE_FOR_TRAMWAYS       :{BLACK}ட்ராம்வே கட்டுமானம் செய்யவும்/நீக்கவும்

STR_ROAD_NAME_ROAD                                              :சாலை
STR_ROAD_NAME_TRAM                                              :தண்டூர்தி

# Road depot construction window
STR_BUILD_DEPOT_ROAD_ORIENTATION_CAPTION                        :{WHITE}சாலை வாகன பணிமனை திசையமைப்பு
STR_BUILD_DEPOT_ROAD_ORIENTATION_SELECT_TOOLTIP                 :{BLACK}சாலை வாகன பணிமனை திசையமைப்பினை தேர்ந்தெடுக்கவும்
STR_BUILD_DEPOT_TRAM_ORIENTATION_CAPTION                        :{WHITE}ட்ராம் பணிமனை திசையமைப்பு
STR_BUILD_DEPOT_TRAM_ORIENTATION_SELECT_TOOLTIP                 :{BLACK}ட்ராம் வாகன பணிமனையின் திசையமைப்பினைத் தேர்ந்தெடுக்கவும்

# Road vehicle station construction window
STR_STATION_BUILD_BUS_ORIENTATION                               :{WHITE}பேருந்து நிலைய திசையமைப்பு
STR_STATION_BUILD_BUS_ORIENTATION_TOOLTIP                       :{BLACK}பேருந்து நிலைய திசையமைப்பினைத் தேர்ந்தெடுக்கவும்
STR_STATION_BUILD_TRUCK_ORIENTATION                             :{WHITE}லாரி நிலைய திசையமைப்பு
STR_STATION_BUILD_TRUCK_ORIENTATION_TOOLTIP                     :{BLACK}லாரி நிலைய திசையமைப்பினைத் தேர்ந்தெடுக்கவும்
STR_STATION_BUILD_PASSENGER_TRAM_ORIENTATION                    :{WHITE}ட்ராம் பயணிகள் நிலையத்தின் திசையமைப்பு
STR_STATION_BUILD_PASSENGER_TRAM_ORIENTATION_TOOLTIP            :{BLACK}ட்ராம் பயணிகள் நிலையத்தின் திசையமைப்பினைத் தேர்ந்தெடு
STR_STATION_BUILD_CARGO_TRAM_ORIENTATION                        :{WHITE}ட்ராம் சரக்கு நிலையத்தின் திசையமைப்பு
STR_STATION_BUILD_CARGO_TRAM_ORIENTATION_TOOLTIP                :{BLACK}ட்ராம் சரக்கு நிலையத்தின் திசையமைப்பினைத் தேர்ந்தெடு

# Waterways toolbar (last two for SE only)
STR_WATERWAYS_TOOLBAR_CAPTION                                   :{WHITE}கடல்வழி போக்குவரத்து கட்டுமானம்
STR_WATERWAYS_TOOLBAR_CAPTION_SE                                :{WHITE}கடல்வழி போக்குவரத்து
STR_WATERWAYS_TOOLBAR_BUILD_CANALS_TOOLTIP                      :{BLACK}கால்வாய்களை கட்டு. Shift அழுத்தினால் கட்டடம்/செலவுகள் மதிப்பீடு காட்டப்படும்
STR_WATERWAYS_TOOLBAR_BUILD_LOCKS_TOOLTIP                       :{BLACK}நீர்ப்பூட்டுகளைக் கட்டு. Shift அழுத்தினால் கட்டடம்/செலவு மதிப்பீடு காட்டப்படும்
STR_WATERWAYS_TOOLBAR_BUILD_DEPOT_TOOLTIP                       :{BLACK}கப்பல் பணிமனையினைக் கட்டவும்(கப்பல்களை வாங்க மற்றும் பழுதுபார்க்க). Shift அழுத்தினால் கட்டுமான/செலவு மதிப்பீடு காட்டப்படும்
STR_WATERWAYS_TOOLBAR_BUILD_DOCK_TOOLTIP                        :{BLACK}கப்பல் துறைமுகத்தினைக் கட்டவும். Ctrl அழுத்தினால் துறைமுகங்களினை இணைக்கலாம். Shift அழுத்தினால் கட்டுமான/செலவு மதிப்பீடு காட்டப்படும்
STR_WATERWAYS_TOOLBAR_BUILD_AQUEDUCT_TOOLTIP                    :{BLACK}நீர்வாழ்வை உருவாக்குங்கள். Shift கட்டிடம் கட்டுதல் / செலவு மதிப்பீட்டைக் காட்டும்
STR_WATERWAYS_TOOLBAR_CREATE_RIVER_TOOLTIP                      :{BLACK}ஆறுகளை அமைக்கவும். Ctrl அழுத்தினால் குறுக்கான பகுதியைத் தேர்ந்தெடுக்கலாம்

# Ship depot construction window
STR_DEPOT_BUILD_SHIP_CAPTION                                    :{WHITE}கப்பல் பணிமனை திசையமைப்பு
STR_DEPOT_BUILD_SHIP_ORIENTATION_TOOLTIP                        :{BLACK}கப்பல் பணிமனையின் பக்க அமைப்பினைத் தேர்ந்தெடு

# Dock construction window
STR_STATION_BUILD_DOCK_CAPTION                                  :{WHITE}துறைமுகம்

# Airport toolbar
STR_TOOLBAR_AIRCRAFT_CAPTION                                    :{WHITE}விமான நிலையங்கள்
STR_TOOLBAR_AIRCRAFT_BUILD_AIRPORT_TOOLTIP                      :{BLACK}விமான நிலையத்தினைக் கட்டவும். Ctrl அழுத்தினால் நிலையங்களினை இணைக்கலாம். Shift அழுத்தினால் கட்டுமான/செலவு மதிப்பீடு காட்டப்படும்

# Airport construction window
STR_STATION_BUILD_AIRPORT_CAPTION                               :{WHITE}விமான நிலையத்தை தேர்ந்தெடுத்தல்
STR_STATION_BUILD_AIRPORT_TOOLTIP                               :{BLACK}விமானநிலையத்தின் அளவு/வகையினை தேர்ந்தெடு
STR_STATION_BUILD_AIRPORT_CLASS_LABEL                           :{BLACK}விமான நிலைய வகை
STR_STATION_BUILD_AIRPORT_LAYOUT_NAME                           :{BLACK}அமைப்பு {NUM}

STR_AIRPORT_SMALL                                               :சிறிய
STR_AIRPORT_CITY                                                :மாநகரம்
STR_AIRPORT_METRO                                               :மாநகர
STR_AIRPORT_INTERNATIONAL                                       :சர்வதேச
STR_AIRPORT_COMMUTER                                            :பயணிகள்
STR_AIRPORT_INTERCONTINENTAL                                    :கண்டமிடை
STR_AIRPORT_HELIPORT                                            :ஹெலிபோர்ட்
STR_AIRPORT_HELIDEPOT                                           :வானூர்தி பணிமனை
STR_AIRPORT_HELISTATION                                         :வானூர்தி நிலையம்

STR_AIRPORT_CLASS_SMALL                                         :சிறிய விமான நிலையங்கள்
STR_AIRPORT_CLASS_LARGE                                         :பெரிய விமான நிலையங்கள்
STR_AIRPORT_CLASS_HUB                                           :விமான நடுவங்கள்
STR_AIRPORT_CLASS_HELIPORTS                                     :ஹெலிகாப்டர் நிலையங்கள்

STR_STATION_BUILD_NOISE                                         :{BLACK}ஒலி இரைச்சல்: {GOLD}{COMMA}

# Landscaping toolbar
STR_LANDSCAPING_TOOLBAR                                         :{WHITE}நிலத்தோற்றம்

# Object construction window
STR_OBJECT_BUILD_CAPTION                                        :{WHITE}பொருள் தேர்ந்தெடுத்தல்
STR_OBJECT_BUILD_CLASS_TOOLTIP                                  :{BLACK}கட்டப்போகும் பொருளின் வகையினைத் தேர்ந்தெடு
STR_OBJECT_BUILD_PREVIEW_TOOLTIP                                :{BLACK}பொருளின் முன்பார்வை
STR_OBJECT_BUILD_SIZE                                           :{BLACK}அளவு: {GOLD}{NUM} x {NUM} கட்டங்கள்

STR_OBJECT_CLASS_LTHS                                           :கலங்கரைவிளக்கு
STR_OBJECT_CLASS_TRNS                                           :Transmitters

# Tree planting window (last eight for SE only)
STR_PLANT_TREE_CAPTION                                          :{WHITE}மரங்கள்
STR_TREES_RANDOM_TYPE                                           :{BLACK}ஏதொவொறு வகையிலான மரங்கள்
STR_TREES_RANDOM_TREES_BUTTON                                   :{BLACK}ஏதோவொறு மரங்கள்
STR_TREES_RANDOM_TREES_TOOLTIP                                  :{BLACK}நிலப்பரப்பு முழுவதும் வெவ்வேறு இடங்களில் மரங்களை நடு
STR_TREES_MODE_NORMAL_BUTTON                                    :{BLACK}இயல்பான
STR_TREES_MODE_FOREST_SM_BUTTON                                 :{BLACK}தோப்பு
STR_TREES_MODE_FOREST_LG_BUTTON                                 :{BLACK}காடு

# Land generation window (SE)
STR_TERRAFORM_TOOLBAR_LAND_GENERATION_CAPTION                   :{WHITE}நிலம் உருவாக்குதல்
STR_TERRAFORM_TOOLTIP_PLACE_ROCKY_AREAS_ON_LANDSCAPE            :{BLACK}நிலப்பரப்பில் கரடுமுரடான பகுதிகளை இடவும்
STR_TERRAFORM_TOOLTIP_DEFINE_DESERT_AREA                        :{BLACK}பாலைவனப் பகுதியினைக் குறிப்பிடவும்.{}Ctrl இனை அழுத்திப் பிடித்தால் அதனை நீக்கலாம்
STR_TERRAFORM_TOOLTIP_INCREASE_SIZE_OF_LAND_AREA                :{BLACK}ஏற்ற/இறக்கப் போகும் நிலப்பரப்பினைக் அதிகப்படுத்தவும்
STR_TERRAFORM_TOOLTIP_DECREASE_SIZE_OF_LAND_AREA                :{BLACK}ஏற்ற/இறக்கப் போகும் நிலப்பரப்பினைக் குறைக்கவும்
STR_TERRAFORM_TOOLTIP_GENERATE_RANDOM_LAND                      :{BLACK}ஏதோவொறு வகையிலான நிலத்தினை உருவாக்கு
STR_TERRAFORM_SE_NEW_WORLD                                      :{BLACK}புதிய சித்திரக்காட்சியினை உருவாக்கவும்
STR_TERRAFORM_RESET_LANDSCAPE                                   :{BLACK}நிலத்தோற்றத்தினை முன்நிலையாக்கு
STR_TERRAFORM_RESET_LANDSCAPE_TOOLTIP                           :{BLACK}நிறுவனத்தின் சொத்துக்கள் அனைத்தினையும் வரைபடத்திலிருந்து நீக்கு

STR_QUERY_RESET_LANDSCAPE_CAPTION                               :{WHITE}நிலத்தோற்றத்தினை முன்நிலையாக்கு
STR_RESET_LANDSCAPE_CONFIRMATION_TEXT                           :{WHITE}நிறுவனத்தின் சொத்துக்கள் அனைத்தினையும் நீக்குவதில் உறுதியா?

# Town generation window (SE)
STR_FOUND_TOWN_CAPTION                                          :{WHITE}நகரம் உருவாக்குதல்
STR_FOUND_TOWN_NEW_TOWN_BUTTON                                  :{BLACK}புதிய நகரம்
STR_FOUND_TOWN_NEW_TOWN_TOOLTIP                                 :{BLACK}புதிய நகரமொன்றினை நிறுவு. Shift+Click அழுத்தினால் மதிப்பிடப்பட்ட செலவு காட்டப்படும்
STR_FOUND_TOWN_RANDOM_TOWN_BUTTON                               :{BLACK}ஏதோவொறு நகரம்
STR_FOUND_TOWN_RANDOM_TOWN_TOOLTIP                              :{BLACK}ஏதொவொறு இடத்தில் நகரத்தினை நிறுவு
STR_FOUND_TOWN_MANY_RANDOM_TOWNS                                :{BLACK}பல வெவ்வேறு நகரங்கள்
STR_FOUND_TOWN_RANDOM_TOWNS_TOOLTIP                             :{BLACK}வரைபடத்தினை நகரங்களினால் நிறப்பு

STR_FOUND_TOWN_NAME_TITLE                                       :{YELLOW}நகரத்தின் பெயர்:
STR_FOUND_TOWN_NAME_EDITOR_TITLE                                :{BLACK}நகரத்தின் பெயரினை இடு
STR_FOUND_TOWN_NAME_EDITOR_HELP                                 :{BLACK}நகரத்தின் பெயரினை இட இங்கே சொடுக்கவும்
STR_FOUND_TOWN_NAME_RANDOM_BUTTON                               :{BLACK}ஏதோ ஒரு பெயர்
STR_FOUND_TOWN_NAME_RANDOM_TOOLTIP                              :{BLACK}புதிய பெயர் ஒன்றை உருவாக்கு

STR_FOUND_TOWN_INITIAL_SIZE_TITLE                               :{YELLOW}நகரத்தின் அளவு:
STR_FOUND_TOWN_INITIAL_SIZE_SMALL_BUTTON                        :{BLACK}சிறியது
STR_FOUND_TOWN_INITIAL_SIZE_MEDIUM_BUTTON                       :{BLACK}நடுத்தரம்
STR_FOUND_TOWN_INITIAL_SIZE_LARGE_BUTTON                        :{BLACK}பெரியது
STR_FOUND_TOWN_SIZE_RANDOM                                      :{BLACK}ஏதோவொறு
STR_FOUND_TOWN_INITIAL_SIZE_TOOLTIP                             :{BLACK}நகரத்தின் அளவை தேர்ந்தெடு
STR_FOUND_TOWN_CITY                                             :{BLACK}மாநகரம்
STR_FOUND_TOWN_CITY_TOOLTIP                                     :{BLACK}மாநகரங்கள் சாதாரண நகரங்களைவிட வேகமாக வளரும்{}அமைப்புகளைப் பொருத்து அவை பெரியதாக அமையும்

STR_FOUND_TOWN_ROAD_LAYOUT                                      :{YELLOW}நகரத்தின் சாலை அமைப்பு:
STR_FOUND_TOWN_SELECT_TOWN_ROAD_LAYOUT                          :{BLACK}இந்த நகரத்திற்கான சாலை அமைப்பினை தேர்ந்தெடு
STR_FOUND_TOWN_SELECT_LAYOUT_ORIGINAL                           :{BLACK}அசல்
STR_FOUND_TOWN_SELECT_LAYOUT_BETTER_ROADS                       :{BLACK}நல்ல சாலைகள்
STR_FOUND_TOWN_SELECT_LAYOUT_2X2_GRID                           :{BLACK}2x2 கட்டங்கள்
STR_FOUND_TOWN_SELECT_LAYOUT_3X3_GRID                           :{BLACK}3x3 கட்டங்கள்
STR_FOUND_TOWN_SELECT_LAYOUT_RANDOM                             :{BLACK}ஏதொவொறு

# Fund new industry window
STR_FUND_INDUSTRY_CAPTION                                       :{WHITE}புதிய தொழிற்சாலையினை நிறுவு
STR_FUND_INDUSTRY_SELECTION_TOOLTIP                             :{BLACK}இந்தப் பட்டியலிருந்து பொருத்தமான தொழிற்சாலை ஒன்றினை தேர்ந்தெடு
STR_FUND_INDUSTRY_MANY_RANDOM_INDUSTRIES                        :{BLACK}மாறுபட்ட தொழிற்சாலைகளை உருவாக்குக
STR_FUND_INDUSTRY_INDUSTRY_BUILD_COST                           :{BLACK}விலை: {YELLOW}{CURRENCY_LONG}
STR_FUND_INDUSTRY_PROSPECT_NEW_INDUSTRY                         :{BLACK}எங்கேயோ நிறுவு
STR_FUND_INDUSTRY_BUILD_NEW_INDUSTRY                            :{BLACK}கட்டு
STR_FUND_INDUSTRY_FUND_NEW_INDUSTRY                             :{BLACK}நிறுவு
STR_FUND_INDUSTRY_REMOVE_ALL_INDUSTRIES                         :{BLACK}அனைத்து தொழிற்சாலைகளையும் அகற்றவும்
STR_FUND_INDUSTRY_REMOVE_ALL_INDUSTRIES_CAPTION                 :{WHITE}அனைத்து தொழிற்சாலைகளையும் அகற்றவும்
STR_FUND_INDUSTRY_REMOVE_ALL_INDUSTRIES_QUERY                   :{YELLOW}நீங்கள் நிச்சயமாக அனைத்து தொழிற்சாலைகளையும் அகற்ற விரும்புகிறீர்களா?

# Industry cargoes window
STR_INDUSTRY_CARGOES_INDUSTRY_CAPTION                           :{WHITE}{STRING} தொழிற்சாலையிற்கான தொழிற்சாலைத் தொடர்
STR_INDUSTRY_CARGOES_CARGO_CAPTION                              :{WHITE}{STRING} சரக்கிற்கான தொழிற்சாலைத் தொடர்
STR_INDUSTRY_CARGOES_PRODUCERS                                  :{WHITE}தயாரிக்கும் தொழிற்சாலைகள்
STR_INDUSTRY_CARGOES_CUSTOMERS                                  :{WHITE}ஏற்றுக்கொள்ளும் தொழிற்சாலைகள்
STR_INDUSTRY_CARGOES_HOUSES                                     :{WHITE}வீடுகள்
STR_INDUSTRY_CARGOES_INDUSTRY_TOOLTIP                           :{BLACK}நிறுவனத்தினைச் சொடுக்கினால் அதனது விற்பனையாளர்கள் மற்றும் வாங்குவோர் விவரங்கள் காட்டப்படும்
STR_INDUSTRY_CARGOES_CARGO_TOOLTIP                              :{BLACK}{STRING}{}சரக்கினைச் சொடுக்கினால் அதனது விற்பனையாளர்கள் மற்றும் வாங்குவோர் விவரங்கள் காட்டப்படும்
STR_INDUSTRY_DISPLAY_CHAIN                                      :{BLACK}இணைப்புகளைக் காட்டு
STR_INDUSTRY_DISPLAY_CHAIN_TOOLTIP                              :{BLACK}சரக்குகளை தரும் மற்றும் வாங்கும் நிறுவனங்களைக் காட்டு
STR_INDUSTRY_CARGOES_NOTIFY_SMALLMAP                            :{BLACK}சிறுபடத்திற்கான இணைப்பு
STR_INDUSTRY_CARGOES_SELECT_CARGO                               :{BLACK}சரக்கினைத் தேர்ந்தெடு
STR_INDUSTRY_CARGOES_SELECT_CARGO_TOOLTIP                       :{BLACK}காட்டப்பட வேண்டிய சரக்கினைத் தேர்ந்தெடு
STR_INDUSTRY_CARGOES_SELECT_INDUSTRY                            :{BLACK}தொழிற்சாலையினைத் தேர்ந்தெடு
STR_INDUSTRY_CARGOES_SELECT_INDUSTRY_TOOLTIP                    :{BLACK}காட்டப்பட வேண்டிய தொழிற்சாலையினைத் தேர்ந்தெடு

# Land area window
STR_LAND_AREA_INFORMATION_CAPTION                               :{WHITE}நிலப் பகுதி விவரம்
STR_LAND_AREA_INFORMATION_COST_TO_CLEAR_N_A                     :{BLACK}நீக்குவதற்கான செலவு: {LTBLUE}N/A
STR_LAND_AREA_INFORMATION_COST_TO_CLEAR                         :{BLACK}நீக்குவதற்கான செலவு: {RED}{CURRENCY_LONG}
STR_LAND_AREA_INFORMATION_REVENUE_WHEN_CLEARED                  :{BLACK}நீக்கினால் கிடைக்கும் வருமானம்: {LTBLUE}{CURRENCY_LONG}
STR_LAND_AREA_INFORMATION_OWNER_N_A                             :N/A
STR_LAND_AREA_INFORMATION_OWNER                                 :{BLACK}சொந்தக்காரர்: {LTBLUE}{STRING}
STR_LAND_AREA_INFORMATION_ROAD_OWNER                            :{BLACK}சாலையின் உரிமையாளர்: {LTBLUE}{STRING}
STR_LAND_AREA_INFORMATION_TRAM_OWNER                            :{BLACK}ட்ராம்வே முதலாளி: {LTBLUE}{STRING}
STR_LAND_AREA_INFORMATION_RAIL_OWNER                            :{BLACK}இரயில்வே உரிமையாளர்: {LTBLUE}{STRING}
STR_LAND_AREA_INFORMATION_LOCAL_AUTHORITY                       :{BLACK}நகராட்சி: {LTBLUE}{STRING}
STR_LAND_AREA_INFORMATION_LOCAL_AUTHORITY_NONE                  :ஒன்றுமில்லை
STR_LAND_AREA_INFORMATION_LANDINFO_COORDS                       :{BLACK}அச்சுத் தூரங்கள்: {LTBLUE}{NUM} x {NUM} x {NUM} ({STRING})
STR_LAND_AREA_INFORMATION_BUILD_DATE                            :{BLACK}கட்டப்பட்டது: {LTBLUE}{DATE_LONG}
STR_LAND_AREA_INFORMATION_STATION_CLASS                         :{BLACK}நிலையத்தின் பிரிவு: {LTBLUE}{STRING}
STR_LAND_AREA_INFORMATION_STATION_TYPE                          :{BLACK}நிலையத்தின் வகை: {LTBLUE}{STRING}
STR_LAND_AREA_INFORMATION_AIRPORT_CLASS                         :{BLACK}விமான நிலைய வகுப்பு: {LTBLUE}{STRING}
STR_LAND_AREA_INFORMATION_AIRPORT_NAME                          :{BLACK}விமான நிலைய பெயர்: {LTBLUE}{STRING}
STR_LAND_AREA_INFORMATION_AIRPORTTILE_NAME                      :{BLACK}விமான நிலைய பெயர்: {LTBLUE}{STRING}
STR_LAND_AREA_INFORMATION_NEWGRF_NAME                           :{BLACK}NewGRF: {LTBLUE}{STRING}
STR_LAND_AREA_INFORMATION_CARGO_ACCEPTED                        :{BLACK}ஏற்றுக்கொள்ளப்படும் சரக்குகள்: {LTBLUE}
STR_LAND_AREA_INFORMATION_CARGO_EIGHTS                          :({COMMA}/8 {STRING})
STR_LANG_AREA_INFORMATION_ROAD_TYPE                             :{BLACK}சாலை வகை: {LTBLUE}{STRING}
STR_LANG_AREA_INFORMATION_TRAM_TYPE                             :{BLACK}அமிழ் தண்டூர்தி வகை: {LTBLUE}{STRING}
STR_LANG_AREA_INFORMATION_RAIL_SPEED_LIMIT                      :{BLACK}இரயில் வேகத் தடை: {LTBLUE}{VELOCITY}
STR_LANG_AREA_INFORMATION_ROAD_SPEED_LIMIT                      :{BLACK}சாலை வேகத்தடை: {LTBLUE}{VELOCITY}
STR_LANG_AREA_INFORMATION_TRAM_SPEED_LIMIT                      :{BLACK}டிராம் வேக வரம்பு: {LTBLUE}{VELOCITY}

# Description of land area of different tiles
STR_LAI_CLEAR_DESCRIPTION_ROCKS                                 :கற்கள்
STR_LAI_CLEAR_DESCRIPTION_ROUGH_LAND                            :சமமற்ற நிலம்
STR_LAI_CLEAR_DESCRIPTION_BARE_LAND                             :பொறம்போக்கு நிலம்
STR_LAI_CLEAR_DESCRIPTION_GRASS                                 :புல்
STR_LAI_CLEAR_DESCRIPTION_FIELDS                                :வயல்வெளிகள்
STR_LAI_CLEAR_DESCRIPTION_SNOW_COVERED_LAND                     :பனி-படர்ந்த நிலம்
STR_LAI_CLEAR_DESCRIPTION_DESERT                                :பாலைவனம்

STR_LAI_RAIL_DESCRIPTION_TRACK                                  :இரயில்வே தடம்
STR_LAI_RAIL_DESCRIPTION_TRACK_WITH_NORMAL_SIGNALS              :இரயில்வே தடம் கட்ட சிக்னல்களுடன்
STR_LAI_RAIL_DESCRIPTION_TRACK_WITH_PRESIGNALS                  :இரயில்வே தடம் முன் சிக்னல்களுடன்
STR_LAI_RAIL_DESCRIPTION_TRACK_WITH_EXITSIGNALS                 :இரயில்வே தடம் வெளியேறு சிக்னல்களுடன்
STR_LAI_RAIL_DESCRIPTION_TRACK_WITH_COMBOSIGNALS                :இரயில்வே தடம் இணைந்த சிக்னல்களுடன்
STR_LAI_RAIL_DESCRIPTION_TRACK_WITH_PBSSIGNALS                  :இரயில்வே தடம் பாதை சிக்னல்களுடன்
STR_LAI_RAIL_DESCRIPTION_TRACK_WITH_NOENTRYSIGNALS              :இரயில்வே தடம் ஒருவழிப் பாதை சிக்னல்களுடன்
STR_LAI_RAIL_DESCRIPTION_TRACK_WITH_NORMAL_PRESIGNALS           :இரயில்வே தடம் கட்டம் மற்றும் முன் சிக்னல்களுடன்
STR_LAI_RAIL_DESCRIPTION_TRACK_WITH_NORMAL_EXITSIGNALS          :இரயில்வே தடம் கட்டம் மற்றும் வெளியேறு சிக்னல்களுடன்
STR_LAI_RAIL_DESCRIPTION_TRACK_WITH_NORMAL_COMBOSIGNALS         :இரயில்வே தடம் கட்டம் மற்றும் இணைந்த சிக்னல்களுடன்
STR_LAI_RAIL_DESCRIPTION_TRACK_WITH_NORMAL_PBSSIGNALS           :இரயில்வே தடம் கட்டம் மற்றும் பாதை சிக்னல்களுடன்
STR_LAI_RAIL_DESCRIPTION_TRACK_WITH_NORMAL_NOENTRYSIGNALS       :இரயில்வே தடம் கட்டம் மற்றும் ஒருவழிப் பாதை சிக்னல்களுடன்
STR_LAI_RAIL_DESCRIPTION_TRACK_WITH_PRE_EXITSIGNALS             :இரயில்வே தடம் முன் மற்றும் வெளியேறு சிக்னல்களுடன்
STR_LAI_RAIL_DESCRIPTION_TRACK_WITH_PRE_COMBOSIGNALS            :இரயில்வே தடம் முன் மற்றும் இணைந்த சிக்னல்களுடன்
STR_LAI_RAIL_DESCRIPTION_TRACK_WITH_PRE_PBSSIGNALS              :இரயில்வே தடம் முன் மற்றும் பாதை சிக்னல்களுடன்
STR_LAI_RAIL_DESCRIPTION_TRACK_WITH_PRE_NOENTRYSIGNALS          :இரயில்வே தடம் முன் மற்றும் ஒருவழிப் பாதை சிக்னல்களுடன்
STR_LAI_RAIL_DESCRIPTION_TRACK_WITH_EXIT_COMBOSIGNALS           :இரயில்வே தடம் வெளியேறு மற்றும் இணைந்த சிக்னல்களுடன்
STR_LAI_RAIL_DESCRIPTION_TRACK_WITH_EXIT_PBSSIGNALS             :இரயில்வே தடம் வெளியேறு மற்றும் பாதை சிக்னல்களுடன்
STR_LAI_RAIL_DESCRIPTION_TRACK_WITH_EXIT_NOENTRYSIGNALS         :இரயில்வே தடம் வெளியேறு மற்றும் ஒருவழிப் பாதை சிக்னல்களுடன்
STR_LAI_RAIL_DESCRIPTION_TRACK_WITH_COMBO_PBSSIGNALS            :இரயில்வே தடம் இணைந்த மற்றும் பாதை சிக்னல்களுடன்
STR_LAI_RAIL_DESCRIPTION_TRACK_WITH_COMBO_NOENTRYSIGNALS        :இரயில்வே தடம் இணைந்த மற்றும் ஒருவழிப் பாதை சிக்னல்களுடன்
STR_LAI_RAIL_DESCRIPTION_TRACK_WITH_PBS_NOENTRYSIGNALS          :இரயில்வே தடம் பாதை மற்றும் ஒருவழிப் பாதை சிக்னல்களுடன்
STR_LAI_RAIL_DESCRIPTION_TRAIN_DEPOT                            :இரயில் பணிமனை

STR_LAI_ROAD_DESCRIPTION_ROAD                                   :சாலை
STR_LAI_ROAD_DESCRIPTION_ROAD_WITH_STREETLIGHTS                 :தெரு விளக்குகளுடன் சாலை
STR_LAI_ROAD_DESCRIPTION_TREE_LINED_ROAD                        :மரங்கள் நடுவே சாலை
STR_LAI_ROAD_DESCRIPTION_ROAD_VEHICLE_DEPOT                     :சாலை வாகன பணிமனை
STR_LAI_ROAD_DESCRIPTION_ROAD_RAIL_LEVEL_CROSSING               :சாலை/இரயில் பாதை கடக்கும் இடம்
STR_LAI_ROAD_DESCRIPTION_TRAMWAY                                :தண்டூர்திப் பாதை

# Houses come directly from their building names
STR_LAI_TOWN_INDUSTRY_DESCRIPTION_UNDER_CONSTRUCTION            :{STRING} (கட்டுமானம் நடக்கிறது)

STR_LAI_TREE_NAME_TREES                                         :மரங்கள்
STR_LAI_TREE_NAME_RAINFOREST                                    :மழைக்காடு
STR_LAI_TREE_NAME_CACTUS_PLANTS                                 :கள்ளிச் செடிகள்

STR_LAI_STATION_DESCRIPTION_RAILROAD_STATION                    :இரயில் நிலையம்
STR_LAI_STATION_DESCRIPTION_AIRCRAFT_HANGAR                     :விமான பணிமனை
STR_LAI_STATION_DESCRIPTION_AIRPORT                             :விமான நிலையம்
STR_LAI_STATION_DESCRIPTION_TRUCK_LOADING_AREA                  :சரக்குகளை ஏற்றும் இடம்
STR_LAI_STATION_DESCRIPTION_BUS_STATION                         :பேருந்து நிலையம்
STR_LAI_STATION_DESCRIPTION_SHIP_DOCK                           :கப்பல் துறைமுகம்
STR_LAI_STATION_DESCRIPTION_BUOY                                :காவியக்கட்டை
STR_LAI_STATION_DESCRIPTION_WAYPOINT                            :பாதைப்புள்ளி

STR_LAI_WATER_DESCRIPTION_WATER                                 :தண்ணீர்
STR_LAI_WATER_DESCRIPTION_CANAL                                 :கால்வாய்
STR_LAI_WATER_DESCRIPTION_LOCK                                  :நீர்ப்பூட்டு
STR_LAI_WATER_DESCRIPTION_RIVER                                 :ஆறு
STR_LAI_WATER_DESCRIPTION_COAST_OR_RIVERBANK                    :கடற்கரை அல்லது ஆற்றுப்படுகை
STR_LAI_WATER_DESCRIPTION_SHIP_DEPOT                            :கப்பல் பணிமனை

# Industries come directly from their industry names

STR_LAI_TUNNEL_DESCRIPTION_RAILROAD                             :சுரங்க ரயில் பாதை
STR_LAI_TUNNEL_DESCRIPTION_ROAD                                 :சுரங்கச் சாலை

STR_LAI_BRIDGE_DESCRIPTION_RAIL_SUSPENSION_STEEL                :எஃகு தொங்கு இரயில்வே பாலம்
STR_LAI_BRIDGE_DESCRIPTION_RAIL_GIRDER_STEEL                    :எஃகு தூண் இரயில்வே பாலம்
STR_LAI_BRIDGE_DESCRIPTION_RAIL_CANTILEVER_STEEL                :எஃகு நெடுங்கை இரயில்வே பாலம்
STR_LAI_BRIDGE_DESCRIPTION_RAIL_SUSPENSION_CONCRETE             :உறுதிப்படுத்தப்பட்ட சிமிட்டி இரயில்வே பாலம்
STR_LAI_BRIDGE_DESCRIPTION_RAIL_WOODEN                          :மர இரயில்வே பாலம்
STR_LAI_BRIDGE_DESCRIPTION_RAIL_CONCRETE                        :சிமிட்டி இரயில்வே பாலம்
STR_LAI_BRIDGE_DESCRIPTION_RAIL_TUBULAR_STEEL                   :குழாய் இரயில்வே பாலம்

STR_LAI_BRIDGE_DESCRIPTION_ROAD_SUSPENSION_STEEL                :எஃகு தொங்கு பாலம்
STR_LAI_BRIDGE_DESCRIPTION_ROAD_GIRDER_STEEL                    :எஃகு உத்திரம் பாலம்
STR_LAI_BRIDGE_DESCRIPTION_ROAD_CANTILEVER_STEEL                :எஃகு நெடுங்கை பாலம்
STR_LAI_BRIDGE_DESCRIPTION_ROAD_SUSPENSION_CONCRETE             :உறுதிப்படுத்தப்பட்ட சிமிட்டி பாலம்
STR_LAI_BRIDGE_DESCRIPTION_ROAD_WOODEN                          :மர பாலம்
STR_LAI_BRIDGE_DESCRIPTION_ROAD_CONCRETE                        :சிமிட்டி பாலம்
STR_LAI_BRIDGE_DESCRIPTION_ROAD_TUBULAR_STEEL                   :குழாய் பாலம்

STR_LAI_BRIDGE_DESCRIPTION_AQUEDUCT                             :நீர்க்கட்டுக் கால்வாய்

STR_LAI_OBJECT_DESCRIPTION_TRANSMITTER                          :அனுப்பும் கருவி
STR_LAI_OBJECT_DESCRIPTION_LIGHTHOUSE                           :கலங்கரை விளக்கு
STR_LAI_OBJECT_DESCRIPTION_COMPANY_HEADQUARTERS                 :நிறுவனத்தின் தலைமைச் செயலகம்
STR_LAI_OBJECT_DESCRIPTION_COMPANY_OWNED_LAND                   :நிறுவனத்திற்குச் சொந்தமான நிலம்

# About OpenTTD window
STR_ABOUT_OPENTTD                                               :{WHITE}OpenTTD-ஐ பற்றி
STR_ABOUT_ORIGINAL_COPYRIGHT                                    :{BLACK}அசல் உரிமைகள் {COPYRIGHT} 1995 கிறிஸ் சாயர், எல்லா உரிமைகளும் பதிவுசெய்யப்பட்டது
STR_ABOUT_VERSION                                               :{BLACK}OpenTTD பதிப்பு {REV}
STR_ABOUT_COPYRIGHT_OPENTTD                                     :{BLACK}OpenTTD {COPYRIGHT} 2002-{STRING} OpenTTD குழுமம்

# Framerate display window
STR_FRAMERATE_CAPTION                                           :{WHITE}பிரேம் வீதம்
STR_FRAMERATE_CAPTION_SMALL                                     :{STRING}{WHITE} ({DECIMAL}x)
STR_FRAMERATE_RATE_GAMELOOP                                     :{BLACK}உருவகப்படுத்துதலின் வேகம்: {STRING}
STR_FRAMERATE_SPEED_FACTOR                                      :{BLACK}தற்போதைய ஆட்டத்தின் வேக அமைப்பு: {DECIMAL} மடங்கு
STR_FRAMERATE_AVERAGE                                           :{WHITE}சராசரி
STR_FRAMERATE_MEMORYUSE                                         :{WHITE}நினைவாற்றல்
STR_FRAMERATE_MS_GOOD                                           :{LTBLUE}{DECIMAL} ms
STR_FRAMERATE_MS_WARN                                           :{YELLOW}{DECIMAL} நுண்ணொடி
STR_FRAMERATE_MS_BAD                                            :{RED}{DECIMAL} மில்லி விநாடி(கள்)
STR_FRAMERATE_FPS_BAD                                           :{RED}{DECIMAL} வினாடிக்கு பிரேம்கள்
STR_FRAMERATE_BYTES_GOOD                                        :{LTBLUE}{BYTES}
STR_FRAMERATE_GRAPH_SECONDS                                     :{TINY_FONT}{COMMA} விநாடி(கள்)

###length 15
STR_FRAMERATE_GL_TRAINS                                         :{BLACK} இரயில் நேரம்:
STR_FRAMERATE_GL_ROADVEHS                                       :{BLACK} சாலை வாகனத்தின் பயண நேரம்:
STR_FRAMERATE_GL_SHIPS                                          :{BLACK} கப்பல் பயண நேரம்:
STR_FRAMERATE_GL_AIRCRAFT                                       :{BLACK} விமான டிக்குகள்:
STR_FRAMERATE_GL_LANDSCAPE                                      :{BLACK} உலக சொடுக்குகள்:
STR_FRAMERATE_GL_LINKGRAPH                                      :{BLACK} இணைப்பு வரைபட தாமதம்:
STR_FRAMERATE_DRAWING_VIEWPORTS                                 :{BLACK} உலக காட்சிகள்:
STR_FRAMERATE_VIDEO                                             :{BLACK}வீடியோ வெளியீடு:
STR_FRAMERATE_SOUND                                             :{BLACK}இசை இயக்கம்:
STR_FRAMERATE_ALLSCRIPTS                                        :{BLACK}  GS/AI மொத்தம்:

###length 15
STR_FRAMETIME_CAPTION_GL_ECONOMY                                :சரக்கு கையாளுதல்
STR_FRAMETIME_CAPTION_GL_ROADVEHS                               :சாலை வாகனத்தின் பயண நேரம்
STR_FRAMETIME_CAPTION_GL_AIRCRAFT                               :விமான டிக்குகள்
STR_FRAMETIME_CAPTION_GL_LANDSCAPE                              :உலக சொடுக்குகள்
STR_FRAMETIME_CAPTION_DRAWING                                   :கிராபிக்ஸ் ரெண்டரிங்
STR_FRAMETIME_CAPTION_VIDEO                                     :வீடியோ வெளியீடு
STR_FRAMETIME_CAPTION_SOUND                                     :ஒலி கலவை
STR_FRAMETIME_CAPTION_ALLSCRIPTS                                :GS/AI ஸ்கிரிப்ட்டுகளின் மொத்த எண்ணிக்கை
STR_FRAMETIME_CAPTION_GAMESCRIPT                                :விளையாட்டின் ஸ்கிரிப்ட்
STR_FRAMETIME_CAPTION_AI                                        :AI {NUM} {STRING}


# Save/load game/scenario
STR_SAVELOAD_SAVE_CAPTION                                       :{WHITE}ஆட்டத்தை பதிவு செய்
STR_SAVELOAD_LOAD_CAPTION                                       :{WHITE}பதிவு செய்த ஆட்டத்தை தொடரு
STR_SAVELOAD_SAVE_SCENARIO                                      :{WHITE}சித்திரக்காட்சியினைப் பதிவுசெய்
STR_SAVELOAD_LOAD_SCENARIO                                      :{WHITE}சித்திரக்காட்சியினைப் பதிவேற்று
STR_SAVELOAD_LOAD_HEIGHTMAP                                     :{WHITE}உயர்படத்தினை பதிவேற்று
STR_SAVELOAD_SAVE_HEIGHTMAP                                     :{WHITE}வரைபடத்தினை சேமி
STR_SAVELOAD_BYTES_FREE                                         :{BLACK}{BYTES} காலி
STR_SAVELOAD_EDITBOX_TOOLTIP                                    :{BLACK}பதிவு-ஆட்டத்திற்கு தற்போது தேர்ந்தெடுக்கப்பட்டுள்ள பெயர்
STR_SAVELOAD_DELETE_BUTTON                                      :{BLACK}அழி
STR_SAVELOAD_DELETE_TOOLTIP                                     :{BLACK}தற்போது தேர்ந்தெடுக்கப்பட்ட பதிவு-ஆட்டத்தினை நீக்கு
STR_SAVELOAD_SAVE_BUTTON                                        :{BLACK}சேமி
STR_SAVELOAD_SAVE_TOOLTIP                                       :{BLACK}தற்போதைய ஆட்டத்தினை பதிவு செய், தேர்ந்தெடுக்கப்பட்டப் பெயரில்
STR_SAVELOAD_LOAD_BUTTON                                        :{BLACK}ஏற்று
STR_SAVELOAD_LOAD_TOOLTIP                                       :{BLACK}தேர்ந்தெடுக்கப்பட்ட ஆட்டத்தினை ஏற்று
STR_SAVELOAD_LOAD_HEIGHTMAP_TOOLTIP                             :{BLACK} தேர்ந்தெடுக்கப்பட்டுள்ள உயர்படத்தினை ஏற்று
STR_SAVELOAD_DETAIL_CAPTION                                     :{BLACK}ஆட்டத்தின் விவரங்கள்
STR_SAVELOAD_DETAIL_NOT_AVAILABLE                               :{BLACK}எந்த தகவலும் கிடைக்கவில்லை
STR_SAVELOAD_DETAIL_COMPANY_INDEX                               :{SILVER}{COMMA}: {WHITE}{STRING}
STR_SAVELOAD_DETAIL_GRFSTATUS                                   :{SILVER}NewGRF: {WHITE}{STRING}
STR_SAVELOAD_OVERWRITE_WARNING                                  :{YELLOW}ஏற்கனவே உள்ள கோப்பை மேலெழுத விரும்புகிறீர்களா?
STR_SAVELOAD_DIRECTORY                                          :{STRING} (கோப்பகம்)

STR_SAVELOAD_OSKTITLE                                           :{BLACK}பதிவு-ஆட்டத்திற்கு பெயர் ஒன்றினை இடு

# World generation
STR_MAPGEN_WORLD_GENERATION_CAPTION                             :{WHITE}உலகம் உருவாக்குதல்
STR_MAPGEN_MAPSIZE                                              :{BLACK}வரைபடத்தின் அளவு:
STR_MAPGEN_BY                                                   :{BLACK}*
STR_MAPGEN_NUMBER_OF_TOWNS                                      :{BLACK}நகரங்களின் எண்ணிக்கை:
STR_MAPGEN_DATE                                                 :{BLACK}தேதி:
STR_MAPGEN_NUMBER_OF_INDUSTRIES                                 :{BLACK}தொழிற்சாலைகளின் எண்ணிக்கை:
STR_MAPGEN_SNOW_COVERAGE                                        :{BLACK}பனி முழுத் தழுவு அளவு:
<<<<<<< HEAD
STR_MAPGEN_SNOW_LINE_HEIGHT                                     :{BLACK}பனிக் கோடின் உயரம்:
STR_MAPGEN_SNOW_LINE_UP                                         :{BLACK}பனி கோடின் உயரத்தை ஒரு அடி உயர்த்து
STR_MAPGEN_SNOW_LINE_DOWN                                       :{BLACK}பனி கோடின் உயரத்தை ஒரு அடி இறக்கு
=======
STR_MAPGEN_DESERT_COVERAGE_UP                                   :{BLACK}பாலைவன முழுத் தழுவு அளவினை பத்து சதவிகிதம் அதிகப்படுத்து
STR_MAPGEN_DESERT_COVERAGE_TEXT                                 :{BLACK}{NUM}%
>>>>>>> 9edb75ec
STR_MAPGEN_LAND_GENERATOR                                       :{BLACK}பூமி உருவாக்குனர்:
STR_MAPGEN_TERRAIN_TYPE                                         :{BLACK}நிலவகை:
STR_MAPGEN_QUANTITY_OF_SEA_LAKES                                :{BLACK}கடல் மட்டம்:
STR_MAPGEN_QUANTITY_OF_RIVERS                                   :{BLACK}ஆறுகள்:
STR_MAPGEN_SMOOTHNESS                                           :{BLACK}சமநிலை:
STR_MAPGEN_VARIETY                                              :{BLACK}பலவகை பரவல்:
STR_MAPGEN_GENERATE                                             :{WHITE}உருவாக்கு

# Strings for map borders at game generation
STR_MAPGEN_BORDER_TYPE                                          :{BLACK}வரைபடத்தின் முனைகள்:
STR_MAPGEN_NORTHWEST                                            :{BLACK}வடமேற்கு
STR_MAPGEN_NORTHEAST                                            :{BLACK}வடகிழக்கு
STR_MAPGEN_SOUTHEAST                                            :{BLACK}தென்கிழக்கு
STR_MAPGEN_SOUTHWEST                                            :{BLACK}தென்மேற்கு
STR_MAPGEN_BORDER_FREEFORM                                      :{BLACK}இலவசமாக
STR_MAPGEN_BORDER_WATER                                         :{BLACK}தண்ணீர்
STR_MAPGEN_BORDER_RANDOM                                        :{BLACK}ஏதொவொன்று
STR_MAPGEN_BORDER_RANDOMIZE                                     :{BLACK}ஏதோவொன்று
STR_MAPGEN_BORDER_MANUAL                                        :{BLACK}எனது

STR_MAPGEN_HEIGHTMAP_ROTATION                                   :{BLACK}உயர்படத்தின் வளைவு:
STR_MAPGEN_HEIGHTMAP_NAME                                       :{BLACK}உயர்படத்தின் பெயர்:
STR_MAPGEN_HEIGHTMAP_SIZE_LABEL                                 :{BLACK}அளவு:
STR_MAPGEN_HEIGHTMAP_SIZE                                       :{ORANGE}{NUM} x {NUM}

<<<<<<< HEAD
STR_MAPGEN_SNOW_LINE_QUERY_CAPT                                 :{WHITE}பனிக் கோடின் உயரத்தினை மாற்று
=======
STR_MAPGEN_DESERT_COVERAGE_QUERY_CAPT                           :{WHITE}பாலைவன முழுத் தழுவு அளவு (%)
>>>>>>> 9edb75ec
STR_MAPGEN_START_DATE_QUERY_CAPT                                :{WHITE}தொடங்கும் வருடத்தினை மாற்று

# SE Map generation
STR_SE_MAPGEN_CAPTION                                           :{WHITE}சித்திரக்காட்சி வகை
STR_SE_MAPGEN_FLAT_WORLD                                        :{WHITE}சம் நிலம்
STR_SE_MAPGEN_FLAT_WORLD_TOOLTIP                                :{BLACK}சமமமான நிலத்தை உருவாக்கு
STR_SE_MAPGEN_RANDOM_LAND                                       :{WHITE}ஏதோவொரு நிலம்
STR_SE_MAPGEN_FLAT_WORLD_HEIGHT                                 :{BLACK}சம நிலத்தின் உயரம்:
STR_SE_MAPGEN_FLAT_WORLD_HEIGHT_DOWN                            :{BLACK}நிலத்தின் உயரத்தினை ஒரு அடி இறக்கு
STR_SE_MAPGEN_FLAT_WORLD_HEIGHT_UP                              :{BLACK}நிலத்தின் உயரத்தினை ஒரு அடி உயர்த்து

STR_SE_MAPGEN_FLAT_WORLD_HEIGHT_QUERY_CAPT                      :{WHITE}சம நிலத்தின் உயரத்தினை மாற்று

# Map generation progress
STR_GENERATION_WORLD                                            :{WHITE}உலகம் உருவாக்கப்படுகின்றது...
STR_GENERATION_ABORT                                            :{BLACK}நிறுத்து
STR_GENERATION_ABORT_CAPTION                                    :{WHITE}உலக உருவாக்கத்தினை நிருத்து
STR_GENERATION_ABORT_MESSAGE                                    :{YELLOW}உருவாக்குதலை நிறுத்த வேண்டுமா?
STR_GENERATION_PROGRESS                                         :{WHITE}{NUM}% முடிந்துள்ளது
STR_GENERATION_PROGRESS_NUM                                     :{BLACK}{NUM} / {NUM}
STR_GENERATION_WORLD_GENERATION                                 :{BLACK}உலகம் உருவாக்குதல்
STR_GENERATION_RIVER_GENERATION                                 :{BLACK}ஆறு உருவாக்குதல்
STR_GENERATION_TREE_GENERATION                                  :{BLACK}மரங்கள் உருவாக்குதல்
STR_GENERATION_OBJECT_GENERATION                                :{BLACK}பொருள் உருவாக்குதல்
STR_GENERATION_CLEARING_TILES                                   :{BLACK}சமமில்லாத மற்றும் கல்லான பகுதி உருவாக்குதல்
STR_GENERATION_SETTINGUP_GAME                                   :{BLACK}ஆட்டம் அமைக்கப்படுகின்றது
STR_GENERATION_PREPARING_SCRIPT                                 :{BLACK}வரிவடிவம் செயல்படுத்தப்படுகின்றது
STR_GENERATION_PREPARING_GAME                                   :{BLACK}ஆட்டம் தயாராகிறது

# NewGRF settings
STR_NEWGRF_SETTINGS_CAPTION                                     :{WHITE}NewGRF அமைப்புகள்
STR_NEWGRF_SETTINGS_INFO_TITLE                                  :{WHITE}விவரமான NewGRF தகவல்
STR_NEWGRF_SETTINGS_ACTIVE_LIST                                 :{WHITE}பயன்பாட்டில் உள்ள NewGRF கோப்புகள்
STR_NEWGRF_SETTINGS_INACTIVE_LIST                               :{WHITE}பயன்பாட்டில் இல்லாத NewGRF கோப்புகள்
STR_NEWGRF_SETTINGS_SELECT_PRESET                               :{ORANGE}Preset ஐ தேர்ந்தெடு:
STR_NEWGRF_FILTER_TITLE                                         :{ORANGE}வடிகட்டித் தொடர்:
STR_NEWGRF_SETTINGS_PRESET_LIST_TOOLTIP                         :{BLACK}தேர்ந்தெடுக்கப்பட்டுள்ள preset ஐ ஏற்று
STR_NEWGRF_SETTINGS_PRESET_SAVE                                 :{BLACK}Preset ஐ பதிவுசெய்
STR_NEWGRF_SETTINGS_PRESET_SAVE_TOOLTIP                         :{BLACK}தற்போதைய பட்டியலை preset ஆக பதிவு செய்
STR_NEWGRF_SETTINGS_PRESET_DELETE                               :{BLACK}Preset ஐ நீக்கு
STR_NEWGRF_SETTINGS_PRESET_DELETE_TOOLTIP                       :{BLACK}தற்போது தேர்ந்தெடுக்கப்பட்டுள்ள preset ஐ நீக்கு
STR_NEWGRF_SETTINGS_ADD                                         :{BLACK}சேர்
STR_NEWGRF_SETTINGS_ADD_FILE_TOOLTIP                            :{BLACK}உங்களது வடிவமைப்பானிற்கு தேர்ந்தெடுக்கப்பட்ட NewGRF கோப்பினை இணைக்கவும்
STR_NEWGRF_SETTINGS_RESCAN_FILES                                :{BLACK}கோப்புகளை மறுபடியும் ஆராய்
STR_NEWGRF_SETTINGS_RESCAN_FILES_TOOLTIP                        :{BLACK}கிடைக்கும் NewGRF கோப்புகள் பட்டியலினை புதுப்பிக்கவும்
STR_NEWGRF_SETTINGS_REMOVE                                      :{BLACK}நீக்கு
STR_NEWGRF_SETTINGS_REMOVE_TOOLTIP                              :{BLACK}தேர்ந்தெடுக்கப்பட்ட NewGRF கோப்பினை பட்டியலிலிருந்து நீக்கு
STR_NEWGRF_SETTINGS_MOVEUP                                      :{BLACK}மேல் நகர்த்து
STR_NEWGRF_SETTINGS_MOVEUP_TOOLTIP                              :{BLACK}தேர்ந்தெடுக்கப்பட்ட NewGRF கோப்பினை பட்டியலில் மேல் நகர்த்து
STR_NEWGRF_SETTINGS_MOVEDOWN                                    :{BLACK}கீழ் இறக்கு
STR_NEWGRF_SETTINGS_MOVEDOWN_TOOLTIP                            :{BLACK}தேர்ந்தெடுக்கப்பட்ட NewGRF கோப்பினை பட்டியலில் கீழ் இறக்கு
STR_NEWGRF_SETTINGS_UPGRADE                                     :{BLACK}தரவேற்று
STR_NEWGRF_SETTINGS_FILE_TOOLTIP                                :{BLACK}நிறுவியுள்ள NewGRF கோப்புகளின் ஓர் பட்டியல்.

STR_NEWGRF_SETTINGS_SET_PARAMETERS                              :{BLACK}குணாதிசயங்களை அமை
STR_NEWGRF_SETTINGS_SHOW_PARAMETERS                             :{BLACK}குணாதிசயங்களைக் காட்டு
STR_NEWGRF_SETTINGS_TOGGLE_PALETTE                              :{BLACK}palette மாற்றவும்
STR_NEWGRF_SETTINGS_APPLY_CHANGES                               :{BLACK}மாற்றங்களை செயலாக்கு

STR_NEWGRF_SETTINGS_FIND_MISSING_CONTENT_BUTTON                 :{BLACK}இல்லாதவற்றை இணையத்தில் தேடு
STR_NEWGRF_SETTINGS_FIND_MISSING_CONTENT_TOOLTIP                :{BLACK}கிடைக்காதவற்றினை இணையத்தில் தேடவும்

STR_NEWGRF_SETTINGS_FILENAME                                    :{BLACK}கோப்புப்பெயர்: {SILVER}{STRING}
STR_NEWGRF_SETTINGS_GRF_ID                                      :{BLACK}GRF ID: {SILVER}{STRING}
STR_NEWGRF_SETTINGS_VERSION                                     :{BLACK}பதிப்பு: {SILVER}{NUM}
STR_NEWGRF_SETTINGS_MIN_VERSION                                 :{BLACK}குறைந்த். பயன்படுத்தக்கூடிய பதிப்பு: {SILVER}{NUM}
STR_NEWGRF_SETTINGS_MD5SUM                                      :{BLACK}MD5sum: {SILVER}{STRING}
STR_NEWGRF_SETTINGS_PALETTE                                     :{BLACK}தட்டு: {SILVER}{STRING}
STR_NEWGRF_SETTINGS_PALETTE_DEFAULT_32BPP                       :முதன்மை / 32 bpp
STR_NEWGRF_SETTINGS_PALETTE_LEGACY                              :மரபுரிமை (W)
STR_NEWGRF_SETTINGS_PARAMETER                                   :{BLACK}குணாதிசயங்கள்: {SILVER}{STRING}
STR_NEWGRF_SETTINGS_PARAMETER_NONE                              :ஒன்றுமில்லை

STR_NEWGRF_SETTINGS_NO_INFO                                     :{BLACK}எந்தத் தகவலும் இல்லை
STR_NEWGRF_SETTINGS_NOT_FOUND                                   :{RED}பொருத்தமான கோப்பு கிடைக்கவில்லை
STR_NEWGRF_SETTINGS_DISABLED                                    :{RED}செயலிழக்க செய்யப்பட்டது
STR_NEWGRF_SETTINGS_INCOMPATIBLE                                :{RED}இந்த OpenTTD பதிப்புடன் பயன்படுத்த இயலாது

# NewGRF save preset window
STR_SAVE_PRESET_CAPTION                                         :{WHITE}Preset-ஐ பதிவுசெய்
STR_SAVE_PRESET_TITLE                                           :{BLACK}Preset இற்கு ஒரு பெயரினை இடு
STR_SAVE_PRESET_CANCEL                                          :{BLACK}இரத்து செய்
STR_SAVE_PRESET_SAVE                                            :{BLACK}சேமி

# NewGRF parameters window
STR_NEWGRF_PARAMETERS_CAPTION                                   :{WHITE}NewGRF குணாதிசயங்களை மாற்று
STR_NEWGRF_PARAMETERS_CLOSE                                     :{BLACK}மூடு
STR_NEWGRF_PARAMETERS_RESET                                     :{BLACK}முன்னிருந்தமை மாற்று
STR_NEWGRF_PARAMETERS_RESET_TOOLTIP                             :{BLACK}எல்லா குணாதிசயங்களையும் அதன் முதன்நிலையாக்கு
STR_NEWGRF_PARAMETERS_DEFAULT_NAME                              :குணாதிசயம் {NUM}
STR_NEWGRF_PARAMETERS_SETTING                                   :{STRING}: {ORANGE}{STRING}
STR_NEWGRF_PARAMETERS_NUM_PARAM                                 :{LTBLUE}குணாதிசயங்களின் எண்ணிக்கை: {ORANGE}{NUM}

# NewGRF inspect window
STR_NEWGRF_INSPECT_CAPTION                                      :{WHITE}சோதனையிடு - {STRING}
STR_NEWGRF_INSPECT_PARENT_BUTTON                                :{BLACK}பெற்றோர்

STR_NEWGRF_INSPECT_CAPTION_OBJECT_AT                            :{STRING} {HEX} இல்
STR_NEWGRF_INSPECT_CAPTION_OBJECT_AT_OBJECT                     :பொருள்
STR_NEWGRF_INSPECT_CAPTION_OBJECT_AT_RAIL_TYPE                  :இரயில்வே வகை


# Sprite aligner window
STR_SPRITE_ALIGNER_CAPTION                                      :{WHITE}ஸ்பிரிட் ஒழுங்காக்கப்படுகிறது {COMMA} ({STRING})
STR_SPRITE_ALIGNER_NEXT_BUTTON                                  :{BLACK}அடுத்த ஸ்பிரைட்டு
STR_SPRITE_ALIGNER_GOTO_BUTTON                                  :{BLACK}ஸ்பிரைட்டுயிற்கு செல்லவும்
STR_SPRITE_ALIGNER_PREVIOUS_BUTTON                              :{BLACK}முந்தைய ஸ்பிரைட்டு
STR_SPRITE_ALIGNER_RESET_BUTTON                                 :{BLACK}முன்னிருந்தமாதிரி மாற்று
STR_SPRITE_ALIGNER_RESET_TOOLTIP                                :{BLACK}தற்போதைய ஆஃப்செட்களை மீட்டமைக்கவும்
STR_SPRITE_ALIGNER_OFFSETS_REL                                  :{BLACK}X ஒதுக்கம்: {NUM}, Y ஒதுக்கம்: {NUM} (சார்பு)
STR_SPRITE_ALIGNER_PICKER_BUTTON                                :{BLACK}ஸ்பிரைட்டினைத் தேர்ந்தெடுக்கவும்

STR_SPRITE_ALIGNER_GOTO_CAPTION                                 :{WHITE}ஸ்பிரைட்டிற்கு செல்லவும்

# NewGRF (self) generated warnings/errors
STR_NEWGRF_ERROR_MSG_INFO                                       :{SILVER}{STRING}
STR_NEWGRF_ERROR_MSG_WARNING                                    :{RED}எச்சரிக்கை: {SILVER}{STRING}
STR_NEWGRF_ERROR_MSG_ERROR                                      :{RED}பிழை: {SILVER}{STRING}
STR_NEWGRF_ERROR_MSG_FATAL                                      :{RED}மரணம்: {SILVER}{STRING}
STR_NEWGRF_ERROR_FATAL_POPUP                                    :{WHITE}மரணமான NewGRF பிழை ஏற்பட்டுள்ளது:{}{STRING}
STR_NEWGRF_ERROR_DOS_OR_WINDOWS                                 :{1:STRING} ஆனது {STRING} TTD பதிப்பிற்காகவே
STR_NEWGRF_ERROR_UNSET_SWITCH                                   :{1:STRING} ஆனது {STRING} உடன் இணைந்து பயன்படுத்த வடிவமைக்கப்பட்டுள்ளது
STR_NEWGRF_ERROR_INVALID_PARAMETER                              :செல்லாத குணாதிசயம் {1:STRING} இன்: குணாதிசயம் {STRING} ({NUM})
STR_NEWGRF_ERROR_LOAD_BEFORE                                    :{1:STRING} ஆனது {STRING} இற்கு முன்னால் ஏற்றப்பட வேண்டும்
STR_NEWGRF_ERROR_LOAD_AFTER                                     :{1:STRING} ஆனது {STRING} இற்கு பின்னால் ஏற்றப்பட வேண்டும்
STR_NEWGRF_ERROR_OTTD_VERSION_NUMBER                            :{1:STRING} இற்கு OpenTTD பதிப்பு {STRING} இற்கு அதிகமான பதிப்பு தேவைப்படுகிறது
STR_NEWGRF_ERROR_AFTER_TRANSLATED_FILE                          :GRF கோப்பு மொழிபெயர்க்க வடிமைக்கப்பட்டது
STR_NEWGRF_ERROR_TOO_MANY_NEWGRFS_LOADED                        :அளவிற்கு அதிகமான NewGRF கள் ஏற்றப்பட்டுள்ளன
STR_NEWGRF_ERROR_UNEXPECTED_SPRITE                              :எதிர்பார்க்கப்படாத ஸ்பிரைட்டு(ஸ்பிரைட்டு {3:NUM})
STR_NEWGRF_ERROR_UNKNOWN_PROPERTY                               :தெரியாத செயல் 0 பொருள் {4:HEX} (ஸ்பிரிட் {3:NUM})
STR_NEWGRF_ERROR_MULTIPLE_ACTION_8                              :பல அதிரடி 8 உள்ளீடுகளைக் கொண்டுள்ளது (ஸ்பிரிட் {3:NUM})
STR_NEWGRF_ERROR_GRM_FAILED                                     :கேட்கப்பட்ட GRF கள் கிடைக்கவில்லை (ஸ்பிரைட்டு {3:NUM})
STR_NEWGRF_ERROR_FORCEFULLY_DISABLED                            :{1:STRING}, {STRING}ஆல் செயலிழக்க செய்யப்பட்டது
STR_NEWGRF_ERROR_INVALID_SPRITE_LAYOUT                          :தவறான / அறியப்படாத ஸ்பிரிட் தளவமைப்பு வடிவம் (ஸ்பிரிட் {3:NUM})

# NewGRF related 'general' warnings
STR_NEWGRF_POPUP_CAUTION_CAPTION                                :{WHITE}எச்சரிக்கை!

STR_NEWGRF_DUPLICATE_GRFID                                      :{WHITE}கோப்பினை சேர்க்க இயலாது: இரட்டடிப்பு GRF ID
STR_NEWGRF_COMPATIBLE_LOADED                                    :{ORANGE}கோப்பு கிடைக்கவில்லை (பயன்படத்தகு GRF ஏற்றப்பட்டது)
STR_NEWGRF_TOO_MANY_NEWGRFS                                     :{WHITE}கோப்பினை சேர்க்க இயலவில்லை: NewGRF கோப்பு எண்ணிக்கை அளவு அதிகமாக உள்ளது

STR_NEWGRF_COMPATIBLE_LOAD_WARNING                              :{WHITE}பயன்படத்தகும் GRF(கள்) ஏற்றப்பட்டது, இல்லாத கோப்புகளுக்கு
STR_NEWGRF_DISABLED_WARNING                                     :{WHITE}கிடைக்காத GRF கோப்பு(கள்) செயலிழக்க செய்யப்பட்டன
STR_NEWGRF_UNPAUSE_WARNING_TITLE                                :{YELLOW}இல்லாத GRF கோப்பு(கள்)

# NewGRF status
STR_NEWGRF_LIST_NONE                                            :ஒன்றுமில்லை
###length 3
STR_NEWGRF_LIST_ALL_FOUND                                       :அனைத்து கோப்புகளும் உள்ளன
STR_NEWGRF_LIST_COMPATIBLE                                      :{YELLOW}பயன்படுத்தக்க கோப்புகள் கண்டுபிடிக்கப்பட்டன
STR_NEWGRF_LIST_MISSING                                         :{RED}கோப்புகள் இல்லை

# NewGRF 'it's broken' warnings

STR_NEWGRF_BUGGY                                                :{WHITE}NewGRF '{0:STRING}' தவரான தகவல்களினைத் தருகின்றது
STR_NEWGRF_BUGGY_ENDLESS_PRODUCTION_CALLBACK                    :{WHITE}'{1:STRING}' தயாரிப்பு பின் அழைப்பில் முடிவில்லாத வட்டத்தினை உண்டாக்கியது
STR_NEWGRF_BUGGY_UNKNOWN_CALLBACK_RESULT                        :{WHITE}பின் அழைப்பு {1:HEX} திருப்பட்டது தெரியவில்லை/செல்லுபடியாகாத முடிவு {2:HEX}

# 'User removed essential NewGRFs'-placeholders for stuff without specs
STR_NEWGRF_INVALID_CARGO                                        :<செல்லுபடியாகாத சரக்கு>
STR_NEWGRF_INVALID_CARGO_ABBREV                                 :??
STR_NEWGRF_INVALID_CARGO_QUANTITY                               :{COMMA} of <செல்லுபடியாகாத சரக்கு>
STR_NEWGRF_INVALID_ENGINE                                       :<செல்லுபடியாகாத வாகன வகை>
STR_NEWGRF_INVALID_INDUSTRYTYPE                                 :<தவறான தொழிற்சாலை>

# Placeholders for other invalid stuff, e.g. vehicles that have gone (Game Script).
STR_INVALID_VEHICLE                                             :<செல்லுபடியாகாத வாகனம்>

# NewGRF scanning window
STR_NEWGRF_SCAN_CAPTION                                         :{WHITE}NewGRF பதிவுகள் ஆராயப்படுகின்றன
STR_NEWGRF_SCAN_MESSAGE                                         :{BLACK}NewGRF பதிவுகள் ஆராயப்படுகின்றன. அவற்றின் எண்ணிக்கையை பொறுத்து காலதாமதம் ஆகலாம்...
STR_NEWGRF_SCAN_STATUS                                          :{BLACK}{NUM} NewGRF{P "" கள்} பார்க்க பட்டன. மொத்தம் {NUM} NewGRF{P "" கள்}
STR_NEWGRF_SCAN_ARCHIVES                                        :சுவடிகள் தேடப்படுகின்றன

# Sign list window
STR_SIGN_LIST_CAPTION                                           :{WHITE}குறிகளின் பட்டியல் - {COMMA} குறி{P "" கள்}
STR_SIGN_LIST_MATCH_CASE                                        :{BLACK}case இனை சரிபார்க்கவும்

# Sign window
STR_EDIT_SIGN_CAPTION                                           :{WHITE}குறியீட்டினை திருத்தவும்
STR_EDIT_SIGN_NEXT_SIGN_TOOLTIP                                 :{BLACK}அடுத்த குறியிற்கு செல்லவும்
STR_EDIT_SIGN_PREVIOUS_SIGN_TOOLTIP                             :{BLACK}முந்தைய குறியிற்கு செல்லவும்

STR_EDIT_SIGN_SIGN_OSKTITLE                                     :{BLACK}குறியிற்கு பெயரிடவும்

# Town directory window
STR_TOWN_DIRECTORY_CAPTION                                      :{WHITE}நகரங்கள்
STR_TOWN_DIRECTORY_NONE                                         :{ORANGE}- ஒன்றுமில்லை -
STR_TOWN_DIRECTORY_TOWN                                         :{ORANGE}{TOWN}{BLACK} ({COMMA})
STR_TOWN_DIRECTORY_CITY                                         :{ORANGE}{TOWN}{YELLOW} (மாநகரம்){BLACK} ({COMMA})
STR_TOWN_POPULATION                                             :{BLACK}உலக மக்கள்தொகை: {COMMA}

# Town view window
STR_TOWN_VIEW_TOWN_CAPTION                                      :{WHITE}{TOWN}
STR_TOWN_VIEW_CITY_CAPTION                                      :{WHITE}{TOWN} (மாநகரம்)
STR_TOWN_VIEW_POPULATION_HOUSES                                 :{BLACK}மக்கள்தொகை: {ORANGE}{COMMA}{BLACK}  வீடுகள்: {ORANGE}{COMMA}
STR_TOWN_VIEW_CARGO_LAST_MONTH_MAX                              :{BLACK}{CARGO_LIST} சென்ற மாதம்: {ORANGE}{COMMA}{BLACK}  அதிகபட்சம்: {ORANGE}{COMMA}
STR_TOWN_VIEW_CARGO_FOR_TOWNGROWTH                              :{BLACK}நகரத்தின் வளர்ச்சியிற்கு தேவையான சரக்குகள்:
STR_TOWN_VIEW_CARGO_FOR_TOWNGROWTH_REQUIRED_GENERAL             :{ORANGE}{STRING}{RED} தேவை
STR_TOWN_VIEW_CARGO_FOR_TOWNGROWTH_REQUIRED_WINTER              :{ORANGE}{STRING}{BLACK} குளிர்காலத்தில் தேவை
STR_TOWN_VIEW_CARGO_FOR_TOWNGROWTH_DELIVERED_GENERAL            :{ORANGE}{STRING}{GREEN} சேர்க்கப்பட்டவை
STR_TOWN_VIEW_CARGO_FOR_TOWNGROWTH_REQUIRED                     :{ORANGE}{CARGO_TINY} / {CARGO_LONG}{RED} (இன்னும் தேவை)
STR_TOWN_VIEW_CARGO_FOR_TOWNGROWTH_DELIVERED                    :{ORANGE}{CARGO_TINY} / {CARGO_LONG}{GREEN} (சேர்க்கப்பட்டது)
STR_TOWN_VIEW_TOWN_GROWS_EVERY                                  :{BLACK}நகரம் ஒவ்வொரு {ORANGE}{COMMA}{BLACK}{NBSP}நாட்களுக்கும் வளர்கிறது
STR_TOWN_VIEW_TOWN_GROWS_EVERY_FUNDED                           :{BLACK}நகரம் ஒவ்வொரு {ORANGE}{COMMA}{BLACK}{NBSP}நாட்களுக்கும் வளர்கிறது (நிதியதவியால்)
STR_TOWN_VIEW_TOWN_GROW_STOPPED                                 :{BLACK}நகரம் {RED}வளருவதில்லை{BLACK}
STR_TOWN_VIEW_NOISE_IN_TOWN                                     :{BLACK}நகரத்தில் ஒலி இரைச்சல் அளவு: {ORANGE}{COMMA}{BLACK}  அதிகம்: {ORANGE}{COMMA}
STR_TOWN_VIEW_LOCAL_AUTHORITY_BUTTON                            :{BLACK}நகராட்சி
STR_TOWN_VIEW_LOCAL_AUTHORITY_TOOLTIP                           :{BLACK}நகராட்சி பற்றிய விவரங்களைக் காட்டு
STR_TOWN_VIEW_RENAME_TOOLTIP                                    :{BLACK}நகரத்தின் பெயரினை மாற்று

STR_TOWN_VIEW_EXPAND_BUTTON                                     :{BLACK}விரிவாக்கு
STR_TOWN_VIEW_EXPAND_TOOLTIP                                    :{BLACK}நகரத்தின் அலவினை அதிகப்படுத்து
STR_TOWN_VIEW_DELETE_BUTTON                                     :{BLACK}நீக்கு
STR_TOWN_VIEW_DELETE_TOOLTIP                                    :{BLACK}இந்த நகரத்தினை முழுமையாக நீக்கு

STR_TOWN_VIEW_RENAME_TOWN_BUTTON                                :நகரத்தின் பெயரை மாற்று

# Town local authority window
STR_LOCAL_AUTHORITY_CAPTION                                     :{WHITE}{TOWN} நகராட்சி
STR_LOCAL_AUTHORITY_ZONE                                        :{BLACK}மண்டலம்
STR_LOCAL_AUTHORITY_ZONE_TOOLTIP                                :{BLACK}உள்ளூர் அதிகார எல்லைக்குள் மண்டலத்தைக் காட்டு
STR_LOCAL_AUTHORITY_COMPANY_RATINGS                             :{BLACK}போக்குவரத்து நிறுவன தரங்கள்:
STR_LOCAL_AUTHORITY_COMPANY_RATING                              :{YELLOW}{COMPANY} {COMPANY_NUM}: {ORANGE}{STRING}
STR_LOCAL_AUTHORITY_ACTIONS_TITLE                               :{BLACK}செயற்பாடுகள்:
STR_LOCAL_AUTHORITY_ACTIONS_TOOLTIP                             :{BLACK}இந்த நகரத்தில் செய்யப்போகும் செயல்களின் பட்டியல் - ஒரு பொருளினை பற்றி அறிய சொடுக்குக
STR_LOCAL_AUTHORITY_DO_IT_BUTTON                                :{BLACK}செய்
STR_LOCAL_AUTHORITY_DO_IT_TOOLTIP                               :{BLACK}மேலுள்ள பட்டியலில் குறிப்பிடப்பட்ட செயலினை மேற்கொள்ளவும்

###length 8
STR_LOCAL_AUTHORITY_ACTION_SMALL_ADVERTISING_CAMPAIGN           :சிறிய விளம்பர சேவை
STR_LOCAL_AUTHORITY_ACTION_MEDIUM_ADVERTISING_CAMPAIGN          :சராசரி விளம்பர சேவை
STR_LOCAL_AUTHORITY_ACTION_LARGE_ADVERTISING_CAMPAIGN           :பெரிய விளம்பர சேவை
STR_LOCAL_AUTHORITY_ACTION_ROAD_RECONSTRUCTION                  :நகர சாலைகளை சரிபடுத்துவதற்கு நிதியுதவி செய்
STR_LOCAL_AUTHORITY_ACTION_STATUE_OF_COMPANY                    :நிறுவன தலைவரின் சிலையினை கட்டு
STR_LOCAL_AUTHORITY_ACTION_NEW_BUILDINGS                        :புதிய கட்டடங்களை கட்ட நிதியுதவி செய்
STR_LOCAL_AUTHORITY_ACTION_EXCLUSIVE_TRANSPORT                  :சிறப்பு போக்குவரத்து உரிமைகளை வாங்கு
STR_LOCAL_AUTHORITY_ACTION_BRIBE                                :நகராட்சியிற்கு கையூட்டு கொடு

###length 8
STR_LOCAL_AUTHORITY_ACTION_TOOLTIP_SMALL_ADVERTISING            :{YELLOW}சிறிய விளம்பர பிரசாரத்தினைத் தொடங்கு, இதனால் பயணிகள் மற்றும் சரக்குகள் உங்களது போக்குவரத்து நிறுவனத்தினைப் பயன்படுத்துவர்.{}செலவு: {CURRENCY_LONG}
STR_LOCAL_AUTHORITY_ACTION_TOOLTIP_MEDIUM_ADVERTISING           :{YELLOW}சராசரி விளம்பர பிரசாரத்தினைத் தொடங்கு, இதனால் பயணிகள் மற்றும் சரக்குகள் உங்களது போக்குவரத்து நிறுவனத்தினைப் பயன்படுத்துவர்.{}செலவு: {CURRENCY_LONG}
STR_LOCAL_AUTHORITY_ACTION_TOOLTIP_LARGE_ADVERTISING            :{YELLOW}பெரிய விளம்பர பிரசாரத்தினைத் தொடங்கு, இதனால் பயணிகள் மற்றும் சரக்குகள் உங்களது போக்குவரத்து நிறுவனத்தினைப் பயன்படுத்துவர்.{}செலவு: {CURRENCY_LONG}
STR_LOCAL_AUTHORITY_ACTION_TOOLTIP_ROAD_RECONSTRUCTION          :{YELLOW}நகர்ப்புற சாலை நெட்வொர்க்கின் புனரமைப்புக்கு நிதியளிக்கவும். 6 மாதங்கள் வரை சாலை போக்குவரத்துக்கு கணிசமான இடையூறு ஏற்படுகிறது.{}செலவு: {CURRENCY_LONG}
STR_LOCAL_AUTHORITY_ACTION_TOOLTIP_STATUE_OF_COMPANY            :{YELLOW}தங்கள் நிறுவனத்தின் பெருமைக்காக ஓர் சிலையினைக் கட்டவும்.{}நிலையத்திற்கு நிரந்தர ஊக்கத்தை அளிக்கிறது.{}செலவு: {CURRENCY_LONG}

# Goal window
STR_GOALS_CAPTION                                               :{WHITE}{COMPANY} குறிக்கோள்கள்
STR_GOALS_SPECTATOR_CAPTION                                     :{WHITE}உலகளாவிய குறிக்கோள்கள்
STR_GOALS_SPECTATOR                                             :உலகளாவிய குறிக்கோள்கள்
STR_GOALS_COMPANY_BUTTON_HELPTEXT                               :{BLACK}நிறுவனத்தின் இலக்குகளைக் காட்டு
STR_GOALS_TEXT                                                  :{ORANGE}{STRING}
STR_GOALS_NONE                                                  :{ORANGE}- ஏதுமில்லை -
STR_GOALS_PROGRESS                                              :{ORANGE}{STRING}
STR_GOALS_PROGRESS_COMPLETE                                     :{GREEN}{STRING}

# Goal question window
STR_GOAL_QUESTION_CAPTION_QUESTION                              :{BLACK}கேள்வி
STR_GOAL_QUESTION_CAPTION_INFORMATION                           :{BLACK}தகவல்
STR_GOAL_QUESTION_CAPTION_WARNING                               :{BLACK}எச்சரிக்கை
STR_GOAL_QUESTION_CAPTION_ERROR                                 :{YELLOW}பிழை

# Goal Question button list
###length 18
STR_GOAL_QUESTION_BUTTON_CANCEL                                 :இரத்து செய்
STR_GOAL_QUESTION_BUTTON_OK                                     :சரி
STR_GOAL_QUESTION_BUTTON_NO                                     :இல்லை
STR_GOAL_QUESTION_BUTTON_YES                                    :ஆம்
STR_GOAL_QUESTION_BUTTON_DECLINE                                :மறு
STR_GOAL_QUESTION_BUTTON_ACCEPT                                 :ஏற்றுக்கொள்
STR_GOAL_QUESTION_BUTTON_IGNORE                                 :தவிர்
STR_GOAL_QUESTION_BUTTON_RETRY                                  :மீண்டும் முயர்ச்சி செய்
STR_GOAL_QUESTION_BUTTON_PREVIOUS                               :முந்தைய
STR_GOAL_QUESTION_BUTTON_NEXT                                   :அடுத்த
STR_GOAL_QUESTION_BUTTON_STOP                                   :நிருத்து
STR_GOAL_QUESTION_BUTTON_START                                  :ஆரம்பி
STR_GOAL_QUESTION_BUTTON_GO                                     :செல்
STR_GOAL_QUESTION_BUTTON_CONTINUE                               :தொடரு
STR_GOAL_QUESTION_BUTTON_RESTART                                :மீண்டும் தொடங்கு
STR_GOAL_QUESTION_BUTTON_POSTPONE                               :தள்ளிவை
STR_GOAL_QUESTION_BUTTON_SURRENDER                              :சரணடை
STR_GOAL_QUESTION_BUTTON_CLOSE                                  :மூடு

# Subsidies window
STR_SUBSIDIES_CAPTION                                           :{WHITE}மானியங்கள்
STR_SUBSIDIES_OFFERED_TITLE                                     :{BLACK}மானியம் வழங்கப்படப்போகும் பணிகள்:
STR_SUBSIDIES_OFFERED_FROM_TO                                   :{ORANGE}{STRING} {STRING} இருந்து {STRING}வரை {YELLOW} ({DATE_SHORT} முன்னர்)
STR_SUBSIDIES_NONE                                              :{ORANGE}- ஒன்றுமில்லை -
STR_SUBSIDIES_SUBSIDISED_TITLE                                  :{BLACK}மானியம் ஏற்கனவே வழங்கப்பட்ட பணிகள்:
STR_SUBSIDIES_SUBSIDISED_FROM_TO                                :{ORANGE}{STRING} {STRING} இருந்து {STRING} வரை {YELLOW} ({COMPANY}{YELLOW}, {DATE_SHORT} வரை)

# Story book window
STR_STORY_BOOK_CAPTION                                          :{WHITE}{COMPANY} கதைப் புத்தகம்
STR_STORY_BOOK_SPECTATOR_CAPTION                                :{WHITE}உலக கதைப் புத்தகம்
STR_STORY_BOOK_SPECTATOR                                        :உலகளாவிய கதை புத்தகம்
STR_STORY_BOOK_TITLE                                            :{YELLOW}{STRING}
STR_STORY_BOOK_GENERIC_PAGE_ITEM                                :பக்கம் {NUM}
STR_STORY_BOOK_SEL_PAGE_TOOLTIP                                 :{BLACK}இந்த கீழ்தோன்றும் பட்டியலில் ஒரு குறிப்பிட்ட பக்கத்தைத் தேர்ந்தெடுப்பதன் மூலம் செல்லவும்.
STR_STORY_BOOK_PREV_PAGE                                        :{BLACK}முந்தைய
STR_STORY_BOOK_PREV_PAGE_TOOLTIP                                :{BLACK}முந்தைய பக்கத்திற்குச் செல்லவும்
STR_STORY_BOOK_NEXT_PAGE                                        :{BLACK}அடுத்தது
STR_STORY_BOOK_NEXT_PAGE_TOOLTIP                                :{BLACK}அடுத்த பக்கத்திற்கு செல்லவும்
STR_STORY_BOOK_INVALID_GOAL_REF                                 :{RED}செல்லுபடியாகாத குறிக்கோள் மேற்கோள்

# Station list window
STR_STATION_LIST_USE_CTRL_TO_SELECT_MORE                        :{BLACK}Ctrl அழுத்தி ஒன்றிற்கும் மேற்ப்பட்ட பொருட்களைத் தேர்ந்தெடுக்கவும்
STR_STATION_LIST_CAPTION                                        :{WHITE}{COMPANY} - {COMMA} நிலையம்{P "நிலையம்" நிலையங்கள்}
STR_STATION_LIST_STATION                                        :{YELLOW}{STATION} {STATION_FEATURES}
STR_STATION_LIST_WAYPOINT                                       :{YELLOW}{WAYPOINT}
STR_STATION_LIST_NONE                                           :{YELLOW}- ஒன்றுமில்லை -
STR_STATION_LIST_SELECT_ALL_FACILITIES                          :{BLACK}அனைத்து வசதிகளையும் தேர்ந்தெடு
STR_STATION_LIST_SELECT_ALL_TYPES                               :{BLACK}அனைத்து சரக்கு வகைகளையும் தேர்ந்தெடுக்கவும் (காத்திருக்கா சரக்குகளையும் சேர்த்து)
STR_STATION_LIST_NO_WAITING_CARGO                               :{BLACK}எந்த வகையான சரக்குகளும் காத்திருக்கவில்லை

# Station view window
STR_STATION_VIEW_CAPTION                                        :{WHITE}{STATION} {STATION_FEATURES}
STR_STATION_VIEW_WAITING_CARGO                                  :{WHITE}{CARGO_LONG}
STR_STATION_VIEW_RESERVED                                       :{YELLOW}({CARGO_SHORT} ஏற்றுவதற்காக ஒதுக்கப்பட்டுள்ளது)

STR_STATION_VIEW_ACCEPTS_BUTTON                                 :{BLACK}ஏற்றுக்கொள்பவை
STR_STATION_VIEW_ACCEPTS_TOOLTIP                                :{BLACK}ஏற்றுக்கொள்ளப்படும் சரக்குகளின் பட்டியலினைக் காட்டு
STR_STATION_VIEW_ACCEPTS_CARGO                                  :{BLACK}ஏற்றுக்கொள்பவை: {WHITE}{CARGO_LIST}

STR_STATION_VIEW_EXCLUSIVE_RIGHTS_SELF                          :{BLACK}இந்த நிலையம் இந்த நகரின் முழு போக்குவரத்து உரிமைகளையும் பெற்றுள்ளது.
STR_STATION_VIEW_EXCLUSIVE_RIGHTS_COMPANY                       :{YELLOW}{COMPANY}{BLACK} இந்த நகரின் மொத்த போக்குவரத்து உரிமைகளையும் வாங்கியது.

STR_STATION_VIEW_RATINGS_BUTTON                                 :{BLACK}தரங்கள்
STR_STATION_VIEW_RATINGS_TOOLTIP                                :{BLACK}நிலைய தரத்தினைக் காட்டவும்
STR_STATION_VIEW_SUPPLY_RATINGS_TITLE                           :{BLACK}மாத வினியோகம் மற்றும் பகுதி தர மதிப்பீடு:
STR_STATION_VIEW_CARGO_SUPPLY_RATING                            :{WHITE}{STRING}: {YELLOW}{COMMA} / {STRING} ({COMMA}%)

STR_STATION_VIEW_GROUP                                          :{BLACK}குழுவிடு
STR_STATION_VIEW_WAITING_STATION                                :நிலையம்: காத்திருக்கிறது
STR_STATION_VIEW_WAITING_AMOUNT                                 :தொகை: காத்திருக்கிறது
STR_STATION_VIEW_PLANNED_STATION                                :நிலையம்: திட்டமிடப்பட்டது
STR_STATION_VIEW_PLANNED_AMOUNT                                 :தொகை: திட்டமிடப்பட்டது
STR_STATION_VIEW_FROM                                           :{YELLOW}{CARGO_SHORT} {STATION} இலிருந்து
STR_STATION_VIEW_VIA                                            :{YELLOW}{CARGO_SHORT} {STATION} வழியாக
STR_STATION_VIEW_TO                                             :{YELLOW}{CARGO_SHORT} {STATION} இந்கு
STR_STATION_VIEW_FROM_ANY                                       :{RED}{CARGO_SHORT} தெரியாத நிலைத்திலிருந்து
STR_STATION_VIEW_TO_ANY                                         :{RED}{CARGO_SHORT} எந்த நிலையத்திற்கும்
STR_STATION_VIEW_VIA_ANY                                        :{RED}{CARGO_SHORT} எந்த நிலையம் வழியாகவும்
STR_STATION_VIEW_FROM_HERE                                      :{GREEN}{CARGO_SHORT} இந்த நிலையத்திலிருந்து
STR_STATION_VIEW_VIA_HERE                                       :{GREEN}{CARGO_SHORT} இந்த நிலையத்தில் நிற்கின்றது
STR_STATION_VIEW_TO_HERE                                        :{GREEN}{CARGO_SHORT} இந்த நிலையத்திற்கு
STR_STATION_VIEW_NONSTOP                                        :{YELLOW}{CARGO_SHORT} எங்கும் நிற்காமல்

STR_STATION_VIEW_GROUP_S_V_D                                    :மூலம்-வழியாக-சேருமிடம்
STR_STATION_VIEW_GROUP_S_D_V                                    :மூல-சேருமிடம்-வழியாக
STR_STATION_VIEW_GROUP_V_S_D                                    :வழியாக-மூலம்-சேருமிடம்
STR_STATION_VIEW_GROUP_D_S_V                                    :சேருமிடம்-மூலம்-வழியாக
STR_STATION_VIEW_GROUP_D_V_S                                    :மூல-வழியாக-இலக்கு

###length 8
STR_CARGO_RATING_APPALLING                                      :மட்டம்
STR_CARGO_RATING_VERY_POOR                                      :மிகவும் மட்டம்
STR_CARGO_RATING_POOR                                           :மட்டம்
STR_CARGO_RATING_MEDIOCRE                                       :சராசரி
STR_CARGO_RATING_GOOD                                           :நல்ல
STR_CARGO_RATING_VERY_GOOD                                      :மிக நல்ல
STR_CARGO_RATING_EXCELLENT                                      :சிறப்பு
STR_CARGO_RATING_OUTSTANDING                                    :மிகச்சிறப்பு

STR_STATION_VIEW_CENTER_TOOLTIP                                 :{BLACK}நிலைய இருப்பிடத்தின் மையக் காட்சி. Ctrl + Click நிலைய இருப்பிடத்தில் புதிய காட்சிப்பலகையைத் திறக்கிறது
STR_STATION_VIEW_RENAME_TOOLTIP                                 :{BLACK}நிலையத்தின் பெயரை மாற்று

STR_STATION_VIEW_SCHEDULED_TRAINS_TOOLTIP                       :{BLACK}இந்த நிலையத்தினை அட்டவணையில் வைத்துள்ள அனைத்து இரயில்களையும் காட்டு
STR_STATION_VIEW_SCHEDULED_ROAD_VEHICLES_TOOLTIP                :{BLACK}இந்த நிலையத்தினை அட்டவணையில் வைத்துள்ள அனைத்து சாலை வாகனங்களையும் காட்டு
STR_STATION_VIEW_SCHEDULED_AIRCRAFT_TOOLTIP                     :{BLACK}இந்த நிலையத்தினை அட்டவணையில் வைத்துள்ள அனைத்து விமானங்களையும் காட்டு
STR_STATION_VIEW_SCHEDULED_SHIPS_TOOLTIP                        :{BLACK}இந்த நிலையத்தினை அட்டவணையில் வைத்துள்ள அனைத்து கப்பல்களையும் காட்டு

STR_STATION_VIEW_RENAME_STATION_CAPTION                         :நிலையம்/சரக்கேற்றும் பகுதியின் பெயரினை மாற்றவும்

STR_STATION_VIEW_CLOSE_AIRPORT                                  :{BLACK}விமான நிலையத்தினை மூடு
STR_STATION_VIEW_CLOSE_AIRPORT_TOOLTIP                          :{BLACK}விமானத்தை இந்த விமான நிலையத்தில் தரையிரங்க அனுமதிக்காதே

# Waypoint/buoy view window
STR_WAYPOINT_VIEW_CAPTION                                       :{WHITE}{WAYPOINT}
STR_WAYPOINT_VIEW_CHANGE_WAYPOINT_NAME                          :{BLACK}பாதைப்புள்ளியின் பெயரை மாற்று
STR_BUOY_VIEW_CHANGE_BUOY_NAME                                  :{BLACK}மிதவையின் பெயரை மாற்று

STR_EDIT_WAYPOINT_NAME                                          :{WHITE}பாதைப்புள்ளியின் பெயரை திருத்து

# Finances window
STR_FINANCES_CAPTION                                            :{WHITE}{COMPANY} நிதிநிலைமை {BLACK}{COMPANY_NUM}
STR_FINANCES_EXPENDITURE_INCOME_TITLE                           :{WHITE}செலவு/வரவு
STR_FINANCES_YEAR                                               :{WHITE}{NUM}

###length 13
STR_FINANCES_SECTION_CONSTRUCTION                               :{GOLD}கட்டுமானம்
STR_FINANCES_SECTION_NEW_VEHICLES                               :{GOLD}புதிய வாகனங்கள்
STR_FINANCES_SECTION_TRAIN_RUNNING_COSTS                        :{GOLD}இரயில்களை இயக்கும் செலவுகள்
STR_FINANCES_SECTION_ROAD_VEHICLE_RUNNING_COSTS                 :{GOLD}சாலை வாகனங்களை இயக்கும் செலவுகள்
STR_FINANCES_SECTION_AIRCRAFT_RUNNING_COSTS                     :{GOLD}விமானங்களை இயக்கும் செலவுகள்
STR_FINANCES_SECTION_SHIP_RUNNING_COSTS                         :{GOLD}கப்பல்களை இயக்கும் செலவுகள்
STR_FINANCES_SECTION_PROPERTY_MAINTENANCE                       :{GOLD}சொத்து பராமரிப்பு
STR_FINANCES_SECTION_TRAIN_INCOME                               :{GOLD}இரயில்வே வருமானம்
STR_FINANCES_SECTION_ROAD_VEHICLE_INCOME                        :{GOLD}சாலை வாகன வரவு
STR_FINANCES_SECTION_AIRCRAFT_INCOME                            :{GOLD}விமான வரவு
STR_FINANCES_SECTION_SHIP_INCOME                                :{GOLD}கப்பல் வரவு
STR_FINANCES_SECTION_LOAN_INTEREST                              :{GOLD}கடன் வட்டி
STR_FINANCES_SECTION_OTHER                                      :{GOLD}மற்றவை

STR_FINANCES_NEGATIVE_INCOME                                    :{BLACK}-{CURRENCY_LONG}
STR_FINANCES_POSITIVE_INCOME                                    :{BLACK}+{CURRENCY_LONG}
STR_FINANCES_TOTAL_CAPTION                                      :{WHITE}மொத்தம்:
STR_FINANCES_BANK_BALANCE_TITLE                                 :{WHITE}வங்கி கையிருப்பு
STR_FINANCES_LOAN_TITLE                                         :{WHITE}கடன்
STR_FINANCES_MAX_LOAN                                           :{WHITE}அதி. கடன்: {BLACK}{CURRENCY_LONG}
STR_FINANCES_TOTAL_CURRENCY                                     :{BLACK}{CURRENCY_LONG}
STR_FINANCES_BORROW_BUTTON                                      :{BLACK}கடன்வாங்கு {CURRENCY_LONG}
STR_FINANCES_BORROW_TOOLTIP                                     :{BLACK}கடன் அளவினை அதிகரிக்கவும். Ctrl+Click செய்தால் அதிகபட்ச கடன்தொகை வாங்கப்படும்
STR_FINANCES_REPAY_BUTTON                                       :{BLACK}கடனை அடை{CURRENCY_LONG}
STR_FINANCES_REPAY_TOOLTIP                                      :{BLACK}பகுதி கடனினை அடைக்கவும். Ctrl+Click செய்தால் முடிந்த அளவு கடன் திரும்பித் தரப்படும்
STR_FINANCES_INFRASTRUCTURE_BUTTON                              :{BLACK}கட்டுமானங்கள்

# Company view
STR_COMPANY_VIEW_CAPTION                                        :{WHITE}{COMPANY} {BLACK}{COMPANY_NUM}
STR_COMPANY_VIEW_PRESIDENT_MANAGER_TITLE                        :{WHITE}{PRESIDENT_NAME}{}{GOLD}(மேலாளர்)

STR_COMPANY_VIEW_INAUGURATED_TITLE                              :{GOLD}திற்க்கப்பட்டது: {WHITE}{NUM}
STR_COMPANY_VIEW_COLOUR_SCHEME_TITLE                            :{GOLD}நிற கோட்பாடு:
STR_COMPANY_VIEW_VEHICLES_TITLE                                 :{GOLD}வாகனங்கள்:
STR_COMPANY_VIEW_TRAINS                                         :{WHITE}{COMMA} இரயில்{P "" கள்}
STR_COMPANY_VIEW_ROAD_VEHICLES                                  :{WHITE}{COMMA} சாலை வாகனம்{P "" கள்}
STR_COMPANY_VIEW_AIRCRAFT                                       :{WHITE}{COMMA} விமானம்
STR_COMPANY_VIEW_SHIPS                                          :{WHITE}{COMMA} கப்பல்{P "" கள்}
STR_COMPANY_VIEW_VEHICLES_NONE                                  :{WHITE}ஒன்றுமில்லை
STR_COMPANY_VIEW_COMPANY_VALUE                                  :{GOLD}நிறுவனத்தின் மதிப்பு: {WHITE}{CURRENCY_LONG}
STR_COMPANY_VIEW_SHARES_OWNED_BY                                :{WHITE}({COMMA}% {COMPANY}) ஆல் இருப்பு வைக்கப்பட்டுள்ளது
STR_COMPANY_VIEW_INFRASTRUCTURE                                 :{GOLD}கட்டுமானம்:
STR_COMPANY_VIEW_INFRASTRUCTURE_RAIL                            :{WHITE}{COMMA} இரயில் பாகம்{P "" கள்}
STR_COMPANY_VIEW_INFRASTRUCTURE_ROAD                            :{WHITE}{COMMA} சாலை பாகம்{P "" கள்}
STR_COMPANY_VIEW_INFRASTRUCTURE_WATER                           :{WHITE}{COMMA} தண்ணீர் வட்டம்{P "" கள்}
STR_COMPANY_VIEW_INFRASTRUCTURE_STATION                         :{WHITE}{COMMA} நிலைய வட்டம்{P "" கள்}
STR_COMPANY_VIEW_INFRASTRUCTURE_AIRPORT                         :{WHITE}{COMMA} விமான நிலையம்{P "" கள்}
STR_COMPANY_VIEW_INFRASTRUCTURE_NONE                            :{WHITE}ஒன்றுமில்லை

STR_COMPANY_VIEW_BUILD_HQ_BUTTON                                :{BLACK}தலைமைச்செயலகத்தினை கட்டு
STR_COMPANY_VIEW_BUILD_HQ_TOOLTIP                               :{BLACK}தலைமைச்செயலகத்தினை கட்டு
STR_COMPANY_VIEW_VIEW_HQ_BUTTON                                 :{BLACK}தலைமைச்செயலகத்தினை பார்வையிடு
STR_COMPANY_VIEW_VIEW_HQ_TOOLTIP                                :{BLACK}தலைமைச்செயலகத்தினை பார்வையிடு
STR_COMPANY_VIEW_RELOCATE_HQ                                    :{BLACK}HQ வினை நகர்த்தவும்
STR_COMPANY_VIEW_INFRASTRUCTURE_BUTTON                          :{BLACK}விவரங்கள்
STR_COMPANY_VIEW_INFRASTRUCTURE_TOOLTIP                         :{BLACK}விவரமான கட்டட எண்ணிக்கைகளை காட்டு
STR_COMPANY_VIEW_GIVE_MONEY_BUTTON                              :{BLACK}பணத்தை வழங்கு
STR_COMPANY_VIEW_GIVE_MONEY_TOOLTIP                             :{BLACK}இந்த நிறுவனத்திற்கு பணம் கொடு

STR_COMPANY_VIEW_NEW_FACE_BUTTON                                :{BLACK}புதிய முகம்
STR_COMPANY_VIEW_NEW_FACE_TOOLTIP                               :{BLACK}மேலாளருக்கு புதிய முகத்தினைத் தேர்ந்தெடு
STR_COMPANY_VIEW_COLOUR_SCHEME_BUTTON                           :{BLACK}நிறக் கோட்பாடு
STR_COMPANY_VIEW_COLOUR_SCHEME_TOOLTIP                          :{BLACK}நிறுவன வாகனத்தின் நிறத்தினை மாற்று
STR_COMPANY_VIEW_COMPANY_NAME_BUTTON                            :{BLACK}நிறுவனத்தின் பெயர்
STR_COMPANY_VIEW_COMPANY_NAME_TOOLTIP                           :{BLACK}நிறுவனத்தின் பெயரை மாற்று
STR_COMPANY_VIEW_PRESIDENT_NAME_BUTTON                          :{BLACK}மேலாளரின் பெயர்
STR_COMPANY_VIEW_PRESIDENT_NAME_TOOLTIP                         :{BLACK}மேலாளரின் பெயரை மாற்று

STR_COMPANY_VIEW_BUY_SHARE_BUTTON                               :{BLACK}நிறுவனத்தின் 25% பங்கினை வாங்கவும்
STR_COMPANY_VIEW_SELL_SHARE_BUTTON                              :{BLACK}நிறுவனத்தின் 25% பங்கினை விற்கவும்
STR_COMPANY_VIEW_SELL_SHARE_TOOLTIP                             :{BLACK}இந்த நிறுவனத்திலுள்ள 25% பங்கை விற்கவும் . Shift+Click செய்தால் எந்த பங்கையும் விற்காமல் மதிப்பிடப்பட்ட வருமானத்தைக் காட்டும்

STR_COMPANY_VIEW_COMPANY_NAME_QUERY_CAPTION                     :நிறுவனத்தின் பெயர்
STR_COMPANY_VIEW_PRESIDENT_S_NAME_QUERY_CAPTION                 :மேலாளரின் பெயர்
<<<<<<< HEAD
STR_COMPANY_VIEW_GIVE_MONEY_QUERY_CAPTION                       :கொடுக்கப்படும் பணத்தின் அளவினை இடவும்
=======
STR_COMPANY_VIEW_GIVE_MONEY_QUERY_CAPTION                       :நீங்கள் கொடுக்க விரும்பும் பணத்தை உள்ளிடவும்
>>>>>>> 9edb75ec

STR_BUY_COMPANY_MESSAGE                                         :{WHITE}எங்கள் நிறுவனத்தை கையகப்படுத்த ஒரு போக்குவரத்து நிறுவனத்தை நாங்கள் தேடுகிறோம்.{}{}நீங்கள் {COMPANY}யை {CURRENCY_LONG} வாங்க விரும்புகிறீர்களா?

# Company infrastructure window
STR_COMPANY_INFRASTRUCTURE_VIEW_CAPTION                         :{WHITE}{COMPANY} இன் கட்டுமானங்கள்
STR_COMPANY_INFRASTRUCTURE_VIEW_RAIL_SECT                       :{GOLD}இரயில் பாகங்கள்:
STR_COMPANY_INFRASTRUCTURE_VIEW_SIGNALS                         :{WHITE}சிக்னல்கள்
STR_COMPANY_INFRASTRUCTURE_VIEW_ROAD_SECT                       :{GOLD}சாலை பாகங்கள்:
STR_COMPANY_INFRASTRUCTURE_VIEW_WATER_SECT                      :{GOLD}தண்ணீர் வட்டங்கள்:
STR_COMPANY_INFRASTRUCTURE_VIEW_CANALS                          :{WHITE}கால்வாய்கள்
STR_COMPANY_INFRASTRUCTURE_VIEW_STATION_SECT                    :{GOLD}நிலையங்கள்:
STR_COMPANY_INFRASTRUCTURE_VIEW_STATIONS                        :{WHITE}நிலைய வட்டங்கள்
STR_COMPANY_INFRASTRUCTURE_VIEW_AIRPORTS                        :{WHITE}விமான நிலையங்கள்
STR_COMPANY_INFRASTRUCTURE_VIEW_TOTAL                           :{WHITE}{CURRENCY_LONG}/வருடத்திற்கு

# Industry directory
STR_INDUSTRY_DIRECTORY_CAPTION                                  :{WHITE}தொழிற்சாலைகள்
STR_INDUSTRY_DIRECTORY_NONE                                     :{ORANGE}- ஒன்றுமில்லை -
STR_INDUSTRY_DIRECTORY_ITEM_INFO                                :{BLACK}{CARGO_LONG}{STRING}{YELLOW} ({COMMA}% கொண்டு செல்லப்பட்டது){BLACK}
STR_INDUSTRY_DIRECTORY_ITEM_NOPROD                              :{ORANGE}{INDUSTRY}
STR_INDUSTRY_DIRECTORY_ITEM_PROD1                               :{ORANGE}{INDUSTRY} {STRING}
STR_INDUSTRY_DIRECTORY_ITEM_PROD2                               :{ORANGE}{INDUSTRY} {STRING}, {STRING}
STR_INDUSTRY_DIRECTORY_ACCEPTED_CARGO_FILTER                    :{BLACK}ஏற்றுக்கொள்ளப்படும் சரக்குகள்: {SILVER}{STRING}
STR_INDUSTRY_DIRECTORY_PRODUCED_CARGO_FILTER                    :{BLACK}உற்பத்தி செய்யப்பட்ட சரக்குகள்: {SILVER}{STRING}
STR_INDUSTRY_DIRECTORY_FILTER_ALL_TYPES                         :அனைத்து சரக்கு வகைகள்

# Industry view
STR_INDUSTRY_VIEW_CAPTION                                       :{WHITE}{INDUSTRY}
STR_INDUSTRY_VIEW_PRODUCTION_LAST_MONTH_TITLE                   :{BLACK}சென்ற மாத உற்பத்தி:
STR_INDUSTRY_VIEW_TRANSPORTED                                   :{YELLOW}{CARGO_LONG}{STRING}{BLACK} ({COMMA}% நகர்த்தப்பட்டது)
STR_INDUSTRY_VIEW_PRODUCTION_LEVEL                              :{BLACK}தயாரிப்பு அளவு: {YELLOW}{COMMA}%
STR_INDUSTRY_VIEW_INDUSTRY_ANNOUNCED_CLOSURE                    :{YELLOW}தொழிற்சாலை உடனடியாக மூடப்படும் என்று அறிவிக்கப்பட்டுள்ளது!


STR_INDUSTRY_VIEW_REQUIRES                                      :{BLACK}வேண்டியவன:
STR_INDUSTRY_VIEW_ACCEPT_CARGO_AMOUNT                           :{YELLOW}{STRING}{BLACK}: {CARGO_SHORT} காத்துக்கொண்டிருக்கிறது{STRING}

STR_CONFIG_GAME_PRODUCTION                                      :{WHITE}தயாரிப்பினை மாற்றவும் (8 இன் பெருக்கங்கள், 2040 வரை)
STR_CONFIG_GAME_PRODUCTION_LEVEL                                :{WHITE}தயாரிப்பு அளவினை மாற்றவும் (சதவிகிதம், 800% வரை)

# Vehicle lists
###length VEHICLE_TYPES
STR_VEHICLE_LIST_TRAIN_CAPTION                                  :{WHITE}{STRING} - {COMMA} இரயில்{P "" கள்}
STR_VEHICLE_LIST_ROAD_VEHICLE_CAPTION                           :{WHITE}{STRING} - {COMMA} சாலை வாகன{P "ம்" ங்கள்}
STR_VEHICLE_LIST_SHIP_CAPTION                                   :{WHITE}{STRING} - {COMMA} கப்பல்{P "" கள்}
STR_VEHICLE_LIST_AIRCRAFT_CAPTION                               :{WHITE}{STRING} - {COMMA} விமானங்கள்

###length VEHICLE_TYPES
STR_VEHICLE_LIST_TRAIN_LIST_TOOLTIP                             :{BLACK}இரயில்கள் - மேலும் தகவலறிய இரயிலினைச் சொடுக்கவும்
STR_VEHICLE_LIST_ROAD_VEHICLE_TOOLTIP                           :{BLACK}சாலை வாகனங்கள் - சாலை வாகனத்தின் விவரங்கள் அறிய சொடுக்கவும்
STR_VEHICLE_LIST_SHIP_TOOLTIP                                   :{BLACK}கப்பல்கள் - கப்பலின் விவரங்கள் அறிய சொடுக்கவும்
STR_VEHICLE_LIST_AIRCRAFT_TOOLTIP                               :{BLACK}விமானங்கள் - விமானத்தின் விவரங்கள் அறிய சொடுக்கவும்

###length VEHICLE_TYPES
STR_VEHICLE_LIST_AVAILABLE_TRAINS                               :கிடைக்கும் இரயில்கள்
STR_VEHICLE_LIST_AVAILABLE_ROAD_VEHICLES                        :கிடைக்கும் வாகனங்கள்
STR_VEHICLE_LIST_AVAILABLE_SHIPS                                :கிடைக்கும் கப்பல்கள்
STR_VEHICLE_LIST_AVAILABLE_AIRCRAFT                             :கிடைக்கும் விமானங்கள்

STR_VEHICLE_LIST_MANAGE_LIST                                    :{BLACK}பட்டியலினை திருத்தவும்
STR_VEHICLE_LIST_MANAGE_LIST_TOOLTIP                            :{BLACK}இந்தப் பட்டியலிலுள்ள அனைத்து வாகனங்களுக்கும் கட்டளைகள் அனுப்பு
STR_VEHICLE_LIST_REPLACE_VEHICLES                               :வாகனங்களை மாற்றவும்
STR_VEHICLE_LIST_SEND_FOR_SERVICING                             :பராமரிப்பிற்கு அனுப்பு
STR_VEHICLE_LIST_PROFIT_THIS_YEAR_LAST_YEAR                     :{TINY_FONT}{BLACK}இந்த ஆண்டின் இலாபம்: {CURRENCY_LONG} (கடந்த ஆண்டு: {CURRENCY_LONG})

STR_VEHICLE_LIST_SEND_TRAIN_TO_DEPOT                            :பணிமனைக்கு அனுப்பு
STR_VEHICLE_LIST_SEND_ROAD_VEHICLE_TO_DEPOT                     :பணிமனைக்கு அனுப்பு
STR_VEHICLE_LIST_SEND_SHIP_TO_DEPOT                             :பணிமனைக்கு அனுப்பு
STR_VEHICLE_LIST_SEND_AIRCRAFT_TO_HANGAR                        :பணிமனைக்கு அனுப்பு

STR_VEHICLE_LIST_MASS_STOP_LIST_TOOLTIP                         :{BLACK}பட்டியலில் உள்ள அனைத்து வாகனங்களையும் நிறுத்த இங்கே சொடுக்கவும்
STR_VEHICLE_LIST_MASS_START_LIST_TOOLTIP                        :{BLACK}பட்டியலில் உள்ள அனைத்து வாகனங்களையும் இயக்க இங்கே சொடுக்கவும்

STR_VEHICLE_LIST_SHARED_ORDERS_LIST_CAPTION                     :{WHITE}{COMMA} வாகன{P "த்தின்" ங்களின்} பகிர்ந்த கட்டளைகள்

# Group window
###length VEHICLE_TYPES
STR_GROUP_ALL_TRAINS                                            :அனைத்து இரயில்கள்
STR_GROUP_ALL_ROAD_VEHICLES                                     :அனைத்து சாலை வாகனங்கள்
STR_GROUP_ALL_SHIPS                                             :அனைத்து கப்பல்கள்
STR_GROUP_ALL_AIRCRAFTS                                         :அனைத்து விமானங்கள்

###length VEHICLE_TYPES
STR_GROUP_DEFAULT_TRAINS                                        :குழுவில் இல்லாத இரயில்கள்
STR_GROUP_DEFAULT_ROAD_VEHICLES                                 :குழுவில் இல்லாத சாலை வாகனங்கள்
STR_GROUP_DEFAULT_SHIPS                                         :குழுவில் இல்லாத கப்பல்கள்
STR_GROUP_DEFAULT_AIRCRAFTS                                     :குழுவில் இல்லாத விமானம்


STR_GROUPS_CLICK_ON_GROUP_FOR_TOOLTIP                           :{BLACK}குழுக்கள் - குழுவில் உள்ள அனைத்து வாகனங்களினை பார்க்க அக்குழுவினை சொடுக்கவும்
STR_GROUP_CREATE_TOOLTIP                                        :{BLACK}ஓர் குழுவினை உருவாக்க சொடுக்கவும்
STR_GROUP_DELETE_TOOLTIP                                        :{BLACK}தேர்ந்தெடுக்கப்பட்ட குழுவின் பெயரினை நீக்கவும்
STR_GROUP_RENAME_TOOLTIP                                        :{BLACK}தேர்ந்தெடுக்கப்பட்ட குழுவின் பெயரினை மாற்றவும்
STR_GROUP_LIVERY_TOOLTIP                                        :{BLACK}தேர்ந்தெடுக்கப்பட்ட குழுவின் நிறத்தினை மாற்றவும்

STR_QUERY_GROUP_DELETE_CAPTION                                  :{WHITE}இந்தக் குழுவினை நீக்கு
STR_GROUP_DELETE_QUERY_TEXT                                     :{WHITE}இந்த குழுவையும் சந்ததியினரையும் நீக்க விரும்புகிறீர்களா?

STR_GROUP_ADD_SHARED_VEHICLE                                    :பகிர்ந்த வாகனங்களை சேர்க்கவும்
STR_GROUP_REMOVE_ALL_VEHICLES                                   :அனைத்து வாகனங்களையும் நீக்கு

STR_GROUP_RENAME_CAPTION                                        :{BLACK}குழுவின் பெயரினை மாற்றவும்

STR_GROUP_PROFIT_THIS_YEAR                                      :இந்த ஆண்டு லாபம்:
STR_GROUP_PROFIT_LAST_YEAR                                      :கடந்த ஆண்டு லாபம்:
STR_GROUP_OCCUPANCY                                             :தற்போதைய பயன்பாடு:
STR_GROUP_OCCUPANCY_VALUE                                       :{NUM}%

# Build vehicle window
###length 4
STR_BUY_VEHICLE_TRAIN_RAIL_CAPTION                              :புது இரயில் வாகனங்கள்
STR_BUY_VEHICLE_TRAIN_ELRAIL_CAPTION                            :புது மின்சார இரயில் வாகனங்கள்
STR_BUY_VEHICLE_TRAIN_MONORAIL_CAPTION                          :புது மோனோ இரயில் வாகனங்கள்
STR_BUY_VEHICLE_TRAIN_MAGLEV_CAPTION                            :புதிய மேக்லெவ் வாகனங்கள்

STR_BUY_VEHICLE_ROAD_VEHICLE_CAPTION                            :புது சாலை வாகனங்கள்
STR_BUY_VEHICLE_TRAM_VEHICLE_CAPTION                            :புதிய அமிழ் தண்டூர்தி வாகனங்கள்

# Vehicle availability
###length VEHICLE_TYPES
STR_BUY_VEHICLE_TRAIN_ALL_CAPTION                               :புது இரயில் வாகனங்கள்
STR_BUY_VEHICLE_ROAD_VEHICLE_ALL_CAPTION                        :புதிய சாலை வாகனங்கள்
STR_BUY_VEHICLE_SHIP_CAPTION                                    :புது கப்பல்கள்
STR_BUY_VEHICLE_AIRCRAFT_CAPTION                                :புது விமானம்

STR_PURCHASE_INFO_COST_WEIGHT                                   :{BLACK}செலவு: {GOLD}{CURRENCY_LONG}{BLACK} எடை: {GOLD}{WEIGHT_SHORT}
STR_PURCHASE_INFO_SPEED_POWER                                   :{BLACK}வேகம்: {GOLD}{VELOCITY}{BLACK} திறன்: {GOLD}{POWER}
STR_PURCHASE_INFO_SPEED                                         :{BLACK}வேகம்: {GOLD}{VELOCITY}
STR_PURCHASE_INFO_SPEED_OCEAN                                   :{BLACK}கடலில் வேகம்: {GOLD}{VELOCITY}
STR_PURCHASE_INFO_SPEED_CANAL                                   :{BLACK}கால்வாய்/ஆறில் வேகம்: {GOLD}{VELOCITY}
STR_PURCHASE_INFO_RUNNINGCOST                                   :{BLACK}செலவுகள்: {GOLD}{CURRENCY_LONG}/வருடத்திற்கு
STR_PURCHASE_INFO_CAPACITY                                      :{BLACK}கொள்ளளவு: {GOLD}{CARGO_LONG} {STRING}
STR_PURCHASE_INFO_REFITTABLE                                    :(மாற்றியமைக்கலாம்)
STR_PURCHASE_INFO_DESIGNED_LIFE                                 :{BLACK}வடிவமைக்கப்பட்டது: {GOLD}{NUM}{BLACK} வாழ்க்கை: {GOLD}{COMMA} வருடம்{P "" கள்}
STR_PURCHASE_INFO_RELIABILITY                                   :{BLACK}அதி. நம்பகத்தன்மை: {GOLD}{COMMA}%
STR_PURCHASE_INFO_COST                                          :{BLACK}விலை: {GOLD}{CURRENCY_LONG}
STR_PURCHASE_INFO_WEIGHT_CWEIGHT                                :{BLACK}எடை: {GOLD}{WEIGHT_SHORT} ({WEIGHT_SHORT})
STR_PURCHASE_INFO_COST_SPEED                                    :{BLACK}செலவு: {GOLD}{CURRENCY_LONG}{BLACK} வேகம்: {GOLD}{VELOCITY}
STR_PURCHASE_INFO_COST_REFIT_SPEED                              :{BLACK}செலவு: {GOLD}{CURRENCY_LONG}{BLACK} (மறுசீரமைப்பு செலவு: {GOLD}{CURRENCY_LONG}{BLACK}) வேகம்: {GOLD}{VELOCITY}
STR_PURCHASE_INFO_AIRCRAFT_CAPACITY                             :{BLACK}கொள்ளளவு: {GOLD}{CARGO_LONG}, {CARGO_LONG}
STR_PURCHASE_INFO_PWAGPOWER_PWAGWEIGHT                          :{BLACK}பொறி பெட்டிகள்: {GOLD}+{POWER}{BLACK} எடை: {GOLD}+{WEIGHT_SHORT}
STR_PURCHASE_INFO_REFITTABLE_TO                                 :{BLACK}இவற்றிற்கு மாற்றியமைக்கலாம்: {GOLD}{STRING}
STR_PURCHASE_INFO_ALL_TYPES                                     :அனைத்து சரக்கு வகைகள்
STR_PURCHASE_INFO_ALL_BUT                                       :அனைத்தும் {CARGO_LIST} தவிர
STR_PURCHASE_INFO_MAX_TE                                        :{BLACK}அதி. இழு திறன்: {GOLD}{FORCE}
STR_PURCHASE_INFO_AIRCRAFT_RANGE                                :{BLACK}தூரம்: {GOLD}{COMMA} கட்டங்கள்
STR_PURCHASE_INFO_AIRCRAFT_TYPE                                 :{BLACK}விமான வகை: {GOLD}{STRING}

###length VEHICLE_TYPES
STR_BUY_VEHICLE_TRAIN_LIST_TOOLTIP                              :{BLACK}இரயில் வாகனங்கள் பட்டியல் - மேலும் விவரங்களுக்கு வாகனத்தை சொடுக்கவும்
STR_BUY_VEHICLE_ROAD_VEHICLE_LIST_TOOLTIP                       :{BLACK}சாலை வாகனங்கள் பட்டியல் - மேலும் விவரங்களுக்கு வாகனத்தை சொடுக்கவும்
STR_BUY_VEHICLE_SHIP_LIST_TOOLTIP                               :{BLACK}கப்பல்கள் பட்டியல் - மேலும் விவரங்களுக்கு கப்பலைச் சொடுக்கவும்
STR_BUY_VEHICLE_AIRCRAFT_LIST_TOOLTIP                           :{BLACK}விமானங்களின் பட்டியல் - மேலும் விவரங்களுக்கு விமானத்தைச் சொடுக்கவும்

###length VEHICLE_TYPES
STR_BUY_VEHICLE_TRAIN_BUY_VEHICLE_BUTTON                        :{BLACK}வாகனத்தை வாங்கு
STR_BUY_VEHICLE_ROAD_VEHICLE_BUY_VEHICLE_BUTTON                 :{BLACK}வாகனத்தை வாங்கு
STR_BUY_VEHICLE_SHIP_BUY_VEHICLE_BUTTON                         :{BLACK}கப்பலை வாங்கு
STR_BUY_VEHICLE_AIRCRAFT_BUY_VEHICLE_BUTTON                     :{BLACK}விமானத்தை வாங்கு

###length VEHICLE_TYPES
STR_BUY_VEHICLE_SHIP_BUY_REFIT_VEHICLE_BUTTON                   :{BLACK}கப்பலை வாங்கி மாற்றியமை
STR_BUY_VEHICLE_AIRCRAFT_BUY_REFIT_VEHICLE_BUTTON               :{BLACK}விமானத்தை வாங்கி மாற்றியமை

###length VEHICLE_TYPES
STR_BUY_VEHICLE_TRAIN_BUY_VEHICLE_TOOLTIP                       :{BLACK}காட்டப்படும் இரயில் வாகனத்தை வாங்கவும். Shift+Click செய்தால் வாங்கும்போது ஆகும் மதிப்பிடப்பட்டச் செலவுகளைக் காட்டும்.
STR_BUY_VEHICLE_ROAD_VEHICLE_BUY_VEHICLE_TOOLTIP                :{BLACK}காட்டப்படும் சாலை வாகனத்தை வாங்கவும். Shift+Click செய்தால் வாங்கும்போது ஆகும் மதிப்பிடப்பட்டச் செலவுகளைக் காட்டும்
STR_BUY_VEHICLE_SHIP_BUY_VEHICLE_TOOLTIP                        :{BLACK}காட்டப்படும் கப்பலை வாங்கவும். Shift+Click செய்தால் வாங்கும்போது ஆகும் மதிப்பிடப்பட்டச் செலவுகளைக் காட்டும்
STR_BUY_VEHICLE_AIRCRAFT_BUY_VEHICLE_TOOLTIP                    :{BLACK}காட்டப்படும் விமானத்தை வாங்கவும். Shift+Click செய்தால் வாங்கும்போது ஆகும் மதிப்பிடப்பட்டச் செலவுகளைக் காட்டும்

###length VEHICLE_TYPES
STR_BUY_VEHICLE_ROAD_VEHICLE_BUY_REFIT_VEHICLE_TOOLTIP          :{BLACK}காட்டப்படும் சாலை வாகனத்தை வாங்கி புதுப்பிக்கவும். Shift+Click செய்தால் வாங்கும்போது ஆகும் மதிப்பிடப்பட்டச் செலவுகளைக் காட்டும்.

###length VEHICLE_TYPES
STR_BUY_VEHICLE_TRAIN_RENAME_BUTTON                             :{BLACK}பெயரிடு
STR_BUY_VEHICLE_ROAD_VEHICLE_RENAME_BUTTON                      :{BLACK}பெயரிடு
STR_BUY_VEHICLE_SHIP_RENAME_BUTTON                              :{BLACK}பெயரிடு
STR_BUY_VEHICLE_AIRCRAFT_RENAME_BUTTON                          :{BLACK}பெயரிடு

###length VEHICLE_TYPES
STR_BUY_VEHICLE_TRAIN_RENAME_TOOLTIP                            :{BLACK}இரயில் வாகன வகையின் பெயரினை மாற்றவும்
STR_BUY_VEHICLE_ROAD_VEHICLE_RENAME_TOOLTIP                     :{BLACK}சாலை வாகன வகையின் பெயரினை மாற்றவும்
STR_BUY_VEHICLE_SHIP_RENAME_TOOLTIP                             :{BLACK}கப்பல் வகையின் பெயரினை மாற்றவும்
STR_BUY_VEHICLE_AIRCRAFT_RENAME_TOOLTIP                         :{BLACK}விமான வகையின் பெயரினை மாற்றவும்

###length VEHICLE_TYPES
STR_BUY_VEHICLE_TRAIN_HIDE_TOGGLE_BUTTON                        :{BLACK}மறை
STR_BUY_VEHICLE_ROAD_VEHICLE_HIDE_TOGGLE_BUTTON                 :{BLACK}மறை
STR_BUY_VEHICLE_SHIP_HIDE_TOGGLE_BUTTON                         :{BLACK}மறை
STR_BUY_VEHICLE_AIRCRAFT_HIDE_TOGGLE_BUTTON                     :{BLACK}மறை

###length VEHICLE_TYPES
STR_BUY_VEHICLE_TRAIN_SHOW_TOGGLE_BUTTON                        :{BLACK}காட்சி
STR_BUY_VEHICLE_ROAD_VEHICLE_SHOW_TOGGLE_BUTTON                 :{BLACK}காட்சி
STR_BUY_VEHICLE_SHIP_SHOW_TOGGLE_BUTTON                         :{BLACK}காட்சி

###length VEHICLE_TYPES
STR_BUY_VEHICLE_TRAIN_HIDE_SHOW_TOGGLE_TOOLTIP                  :{BLACK}இரயில் வகையினை காட்டு/மறை
STR_BUY_VEHICLE_SHIP_HIDE_SHOW_TOGGLE_TOOLTIP                   :{BLACK}கப்பல் வகையினை காட்டு/மறை
STR_BUY_VEHICLE_AIRCRAFT_HIDE_SHOW_TOGGLE_TOOLTIP               :{BLACK}விமான வகையினை காட்டு/மறை

###length VEHICLE_TYPES
STR_QUERY_RENAME_TRAIN_TYPE_CAPTION                             :{WHITE}இரயில் வாகன வகையின் பெயரினை மாற்றவும்
STR_QUERY_RENAME_ROAD_VEHICLE_TYPE_CAPTION                      :{WHITE}சாலை வாகன வகையின் பெயரினை மாற்றவும்
STR_QUERY_RENAME_SHIP_TYPE_CAPTION                              :{WHITE}கப்பல் வகையின் பெயரினை மாற்றவும்
STR_QUERY_RENAME_AIRCRAFT_TYPE_CAPTION                          :{WHITE}விமான வகையின் பெயரினை மாற்றவும்

# Depot window
STR_DEPOT_CAPTION                                               :{WHITE}{DEPOT}

STR_DEPOT_RENAME_TOOLTIP                                        :{BLACK}பணிமனையின் பெயரை மாற்று
STR_DEPOT_RENAME_DEPOT_CAPTION                                  :பணிமனையின் பெயரை மாற்று

STR_DEPOT_NO_ENGINE                                             :{BLACK}-
STR_DEPOT_VEHICLE_TOOLTIP                                       :{BLACK}{ENGINE}{STRING}
STR_DEPOT_VEHICLE_TOOLTIP_CHAIN                                 :{BLACK}{NUM} வாகனம்{P "" கள்}{STRING}
STR_DEPOT_VEHICLE_TOOLTIP_CARGO                                 :{}{CARGO_LONG} ({CARGO_SHORT})

###length VEHICLE_TYPES
STR_DEPOT_ROAD_VEHICLE_LIST_TOOLTIP                             :{BLACK}வாகனங்கள் - மேலும் தகவலறிய வாகனத்தை சொடுக்கவும்
STR_DEPOT_SHIP_LIST_TOOLTIP                                     :{BLACK}கப்பல்கள் - மேலும் தகவலறிய கப்பலை சொடுக்கவும்
STR_DEPOT_AIRCRAFT_LIST_TOOLTIP                                 :{BLACK}விமானம் - மேலும் தகவலறிய விமானத்தை சொடுக்கவும்

###length VEHICLE_TYPES
STR_DEPOT_TRAIN_SELL_TOOLTIP                                    :{BLACK}இரயில் வாகனத்தை விற்க இங்கே இழுத்து வந்து விடவும்
STR_DEPOT_ROAD_VEHICLE_SELL_TOOLTIP                             :{BLACK}சாலை வாகனத்தை விற்க இங்கே இழுத்து வந்து விடவும்
STR_DEPOT_SHIP_SELL_TOOLTIP                                     :{BLACK}கப்பலை விற்க இங்கே இழுத்து வந்து விடவும்
STR_DEPOT_AIRCRAFT_SELL_TOOLTIP                                 :{BLACK}விமானத்தை விற்க இங்கே இழுத்து வந்து விடவும்

###length VEHICLE_TYPES
STR_DEPOT_SELL_ALL_BUTTON_TRAIN_TOOLTIP                         :{BLACK}பணிமனையில் உள்ள இரயில்களை விற்று விடு
STR_DEPOT_SELL_ALL_BUTTON_ROAD_VEHICLE_TOOLTIP                  :{BLACK}பணிமனையில் உள்ள சாலை வாகனங்களை விற்று விடு
STR_DEPOT_SELL_ALL_BUTTON_SHIP_TOOLTIP                          :{BLACK}பணிமனையில் உள்ள அனைத்து கப்பல்களையும் விற்றுவிடு
STR_DEPOT_SELL_ALL_BUTTON_AIRCRAFT_TOOLTIP                      :{BLACK}பணிமனையில் உள்ள அனைத்து விமானங்களையும் விற்றுவிடு

###length VEHICLE_TYPES
STR_DEPOT_AUTOREPLACE_TRAIN_TOOLTIP                             :{BLACK}பணிமனையில் உள்ள அனைத்து இரயில்களையும் தானாக மாற்றிவிடு
STR_DEPOT_AUTOREPLACE_ROAD_VEHICLE_TOOLTIP                      :{BLACK}பணிமனையிலுள்ள சாலை வாகனங்கள் அனைத்தையும் தானாக மாற்றவும்
STR_DEPOT_AUTOREPLACE_SHIP_TOOLTIP                              :{BLACK}பணிமனையில் உள்ள அனைத்து கப்பல்களையும் தானாக மாற்றிவிடு
STR_DEPOT_AUTOREPLACE_AIRCRAFT_TOOLTIP                          :{BLACK}பணிமனையிலுள்ள அனைத்து விமானங்களையும் தானாக மாற்று

###length VEHICLE_TYPES
STR_DEPOT_TRAIN_NEW_VEHICLES_BUTTON                             :{BLACK}புதிய வாகனங்கள்
STR_DEPOT_ROAD_VEHICLE_NEW_VEHICLES_BUTTON                      :{BLACK}புதிய வாகனங்கள்
STR_DEPOT_SHIP_NEW_VEHICLES_BUTTON                              :{BLACK}புதிய கப்பல்கள்
STR_DEPOT_AIRCRAFT_NEW_VEHICLES_BUTTON                          :{BLACK}புதிய விமானங்கள்

###length VEHICLE_TYPES
STR_DEPOT_TRAIN_NEW_VEHICLES_TOOLTIP                            :{BLACK}புதிய இரயில் வாகனத்தை வாங்கு
STR_DEPOT_ROAD_VEHICLE_NEW_VEHICLES_TOOLTIP                     :{BLACK}புதிய சாலை வாகனத்தை வாங்கு
STR_DEPOT_SHIP_NEW_VEHICLES_TOOLTIP                             :{BLACK}புதிய கப்பலை வாங்கு
STR_DEPOT_AIRCRAFT_NEW_VEHICLES_TOOLTIP                         :{BLACK}புதிய விமானத்தை வாங்கு

###length VEHICLE_TYPES
STR_DEPOT_CLONE_TRAIN                                           :{BLACK}இரயிலினை நகலிடு
STR_DEPOT_CLONE_ROAD_VEHICLE                                    :{BLACK}வாகனத்தை நகலிடு
STR_DEPOT_CLONE_SHIP                                            :{BLACK}கப்பலை நகலிடு
STR_DEPOT_CLONE_AIRCRAFT                                        :{BLACK}விமானத்தை நகலிடு

###length VEHICLE_TYPES

###length VEHICLE_TYPES

###length VEHICLE_TYPES
STR_DEPOT_VEHICLE_ORDER_LIST_TRAIN_TOOLTIP                      :{BLACK}இந்தப் பணிமனையினைத் தங்கள் கட்டளையில் வைத்துள்ள அனைத்து இரயில்களின் பட்டியலினைப் பெறு
STR_DEPOT_VEHICLE_ORDER_LIST_ROAD_VEHICLE_TOOLTIP               :{BLACK}இந்தப் பணிமனையினைத் தங்கள் கட்டளையில் வைத்துள்ள அனைத்து சாலை வாகனங்களின் பட்டியலினை பெறு
STR_DEPOT_VEHICLE_ORDER_LIST_SHIP_TOOLTIP                       :{BLACK}இந்தப் பணிமனையினைத் தங்கள் கட்டளையில் வைத்துள்ள அனைத்துக் கப்பல்களின் பட்டியலினை பெறு
STR_DEPOT_VEHICLE_ORDER_LIST_AIRCRAFT_TOOLTIP                   :{BLACK}இந்தப் பணிமனையினைத் தங்கள் கட்டளையில் வைத்துள்ள அனைத்து விமானங்களின் பட்டியலினைப் பெறு

###length VEHICLE_TYPES
STR_DEPOT_MASS_STOP_DEPOT_TRAIN_TOOLTIP                         :{BLACK}பணிமனையின் உள்ளே உள்ள அனைத்து இரயில்களினை நிறுத்த சொடுக்கவும்
STR_DEPOT_MASS_STOP_DEPOT_ROAD_VEHICLE_TOOLTIP                  :{BLACK}பணிமனையிலுள்ள அனைத்து சாலை வாகனங்களையும் நிறுத்தவும்
STR_DEPOT_MASS_STOP_DEPOT_SHIP_TOOLTIP                          :{BLACK}பணிமனையின் உள்ளே உள்ள அனைத்து கப்பல்களையும் நிறுத்த இங்கே சொடுக்கவும்
STR_DEPOT_MASS_STOP_HANGAR_TOOLTIP                              :{BLACK}பணிமனையின் உள்ளே உள்ள அனைத்து விமானங்களையும் நிறுத்த இங்கே சொடுக்கவும்

###length VEHICLE_TYPES
STR_DEPOT_MASS_START_DEPOT_TRAIN_TOOLTIP                        :{BLACK}பணிமனையின் உள்ளே உள்ள அனைத்து இரயில்களையும் நிறுத்த இங்கே சொடுக்கவும்
STR_DEPOT_MASS_START_DEPOT_ROAD_VEHICLE_TOOLTIP                 :{BLACK}பணிமனையின் உள்ளே உள்ள அனைத்து சாலை வாகனங்களையும் நிறுத்த இங்கே சொடுக்கவும்
STR_DEPOT_MASS_START_DEPOT_SHIP_TOOLTIP                         :{BLACK}பணிமனையிலுள்ள அனைத்து கப்பல்களையும் இயக்கவும்
STR_DEPOT_MASS_START_HANGAR_TOOLTIP                             :{BLACK}பணிமனையின் உள்ளே உள்ள அனைத்து விமானங்களையும் கிளப்ப இங்கே சொடுக்கவும்

STR_DEPOT_DRAG_WHOLE_TRAIN_TO_SELL_TOOLTIP                      :{BLACK}முழு இரயிலையும் விற்க இரயில் பொறியினை இங்கே இழுத்துவந்து விடவும்
STR_DEPOT_SELL_CONFIRMATION_TEXT                                :{YELLOW}நீங்கள் இந்தப் பணிமனையிலுள்ள அனைத்து வாகங்களையும் விற்க தயாராக உள்ளீர்கள். இந்த முடிவில் நீங்கள் உறுதியா?

# Engine preview window
STR_ENGINE_PREVIEW_CAPTION                                      :{WHITE}வாகன உற்பத்தியாலரிடமிருந்து ஓர் தகவல்

STR_ENGINE_PREVIEW_RAILROAD_LOCOMOTIVE                          :இரயில்வே வாகனம்
STR_ENGINE_PREVIEW_ELRAIL_LOCOMOTIVE                            :மின்சார இரயில்
STR_ENGINE_PREVIEW_MONORAIL_LOCOMOTIVE                          :மோனோ இரயில் வாகனம்
STR_ENGINE_PREVIEW_MAGLEV_LOCOMOTIVE                            :மேக்லெவ் வாகனம்

STR_ENGINE_PREVIEW_ROAD_VEHICLE                                 :சாலை வாகனம்

STR_ENGINE_PREVIEW_AIRCRAFT                                     :விமானம்
STR_ENGINE_PREVIEW_SHIP                                         :கப்பல்

STR_ENGINE_PREVIEW_COST_WEIGHT_SPEED_POWER                      :{BLACK}செலவு: {CURRENCY_LONG} எடை: {WEIGHT_SHORT}{}வேகம்: {VELOCITY}  திறன்: {POWER}{}ஓட்டுவதற்கான செலவு: {CURRENCY_LONG}/வரு{}கொள்ளளவு: {CARGO_LONG}
STR_ENGINE_PREVIEW_COST_WEIGHT_SPEED_POWER_MAX_TE               :{BLACK}செலவு: {CURRENCY_LONG} எடை: {WEIGHT_SHORT}{}வேகம்: {VELOCITY} திறன்: {POWER}  அதி. T.E.: {6:FORCE}{}ஓட்டுவதற்கான செலவு: {4:CURRENCY_LONG}/வரு{}கொள்ளளவு: {5:CARGO_LONG}
STR_ENGINE_PREVIEW_COST_MAX_SPEED_CAP_RUNCOST                   :{BLACK}செலவு: {CURRENCY_LONG} அதி. வேகம்: {VELOCITY}{}கொள்ளளவு: {CARGO_LONG}{}ஓட்டும் செலவு: {CURRENCY_LONG}/ஆண்டிற்கு
STR_ENGINE_PREVIEW_COST_MAX_SPEED_TYPE_CAP_CAP_RUNCOST          :{BLACK}செலவு: {CURRENCY_LONG} அதி. வேகம்: {VELOCITY}{}விமான வகை: {STRING}{}கொள்ளளவு: {CARGO_LONG}, {CARGO_LONG}{}ஓட்டும் செலவு: {CURRENCY_LONG}/ஆண்டிற்கு
STR_ENGINE_PREVIEW_COST_MAX_SPEED_TYPE_CAP_RUNCOST              :{BLACK}செலவு: {CURRENCY_LONG} அதி. வேகம்: {VELOCITY}{}விமான வகை: {STRING}{}கொள்ளளவு: {CARGO_LONG}{}ஓட்டும் செலவு: {CURRENCY_LONG}/ஆண்டிற்கு
STR_ENGINE_PREVIEW_COST_MAX_SPEED_TYPE_RANGE_CAP_CAP_RUNCOST    :{BLACK}செலவு: {CURRENCY_LONG} அதி. வேகம்: {VELOCITY}{}விமான வகை: {STRING} வீச்சு எல்லை: {COMMA} கட்டங்கள்{}கொள்ளளவு: {CARGO_LONG}, {CARGO_LONG}{}ஓட்டும் செலவு: {CURRENCY_LONG}/ஆண்டிற்கு
STR_ENGINE_PREVIEW_COST_MAX_SPEED_TYPE_RANGE_CAP_RUNCOST        :{BLACK}செலவு: {CURRENCY_LONG} அதி. வேகம்: {VELOCITY}{}விமான வகை: {STRING} வீச்சு எல்லை: {COMMA} கட்டங்கள்{}கொள்ளளவு: {CARGO_LONG}{}ஓட்டும் செலவு: {CURRENCY_LONG}/ஆண்டிற்கு

# Autoreplace window
STR_REPLACE_VEHICLES_WHITE                                      :{WHITE}மாற்று {STRING} - {STRING}

STR_REPLACE_VEHICLE_VEHICLES_IN_USE                             :{YELLOW}பயன்பாட்டிலுள்ள வாகனங்கள்

###length VEHICLE_TYPES
STR_REPLACE_VEHICLE_TRAIN                                       :இரயில்
STR_REPLACE_VEHICLE_ROAD_VEHICLE                                :சாலை வாகனம்
STR_REPLACE_VEHICLE_SHIP                                        :கப்பல்
STR_REPLACE_VEHICLE_AIRCRAFT                                    :விமானம்

STR_REPLACE_HELP_LEFT_ARRAY                                     :{BLACK}மாற்றியமைக்க பொறி வகையினை தேர்ந்தெடுக்க

STR_REPLACE_VEHICLES_START                                      :{BLACK}வாகனங்களை மாற்றுவதை ஆரம்பி
STR_REPLACE_VEHICLES_NOW                                        :அனைத்து வாகனங்களையும் மாற்று
STR_REPLACE_VEHICLES_WHEN_OLD                                   :பழைய வாகனங்களை மட்டும் மாற்று
STR_REPLACE_NOT_REPLACING                                       :{BLACK}மாற்றல் நடைபெறவில்லை
STR_REPLACE_NOT_REPLACING_VEHICLE_SELECTED                      :{BLACK}எந்த வாகனமும் தேர்ந்தெடுக்கப்படவில்லை
STR_REPLACE_REPLACING_WHEN_OLD                                  :{ENGINE} காலாவதியான பிறகு
STR_REPLACE_VEHICLES_STOP                                       :{BLACK}வாகனங்களை மாற்றுவதை நிறுத்தவும்

STR_REPLACE_ENGINES                                             :பொறிகள்
STR_REPLACE_WAGONS                                              :வாகனங்கள்
STR_REPLACE_ALL_RAILTYPE                                        :அனைத்து இரயில் வாகனங்கள்
STR_REPLACE_ALL_ROADTYPE                                        :அனைத்து சாலை வாகனங்கள்

###length 2
###next-name-looks-similar

STR_REPLACE_HELP_REPLACE_INFO_TAB                               :{BLACK}இடது தேர்ந்தெடுக்கப்பட்ட இயந்திரம் ஏதேனும் இருந்தால் மாற்றப்படும் எந்த இயந்திரத்தைக் காட்டுகிறது
STR_REPLACE_RAIL_VEHICLES                                       :இரயில் வாகனங்கள்
STR_REPLACE_ELRAIL_VEHICLES                                     :மின்சார இரயில் வாகனங்கள்
STR_REPLACE_MONORAIL_VEHICLES                                   :மோனோ இரயில் வாகனங்கள்
STR_REPLACE_MAGLEV_VEHICLES                                     :மேக்லெவ் வாகனங்கள்

STR_REPLACE_ROAD_VEHICLES                                       :சாலை வாகனங்கள்
STR_REPLACE_TRAM_VEHICLES                                       :அமிழ் தண்டூர்தி வாகனங்கள்

STR_REPLACE_REMOVE_WAGON                                        :{BLACK}பெட்டி நீக்கம் ({STRING}): {ORANGE}{STRING}
STR_REPLACE_REMOVE_WAGON_GROUP_HELP                             :{STRING}. துணை குழுக்களுக்கும் விண்ணப்பிக்க Ctrl+கிளிக் செய்யவும்

# Vehicle view
STR_VEHICLE_VIEW_CAPTION                                        :{WHITE}{VEHICLE}

###length VEHICLE_TYPES

###length VEHICLE_TYPES
STR_VEHICLE_VIEW_TRAIN_SEND_TO_DEPOT_TOOLTIP                    :{BLACK}இரயிலினை பணிமனைக்கு அனுப்பவும். Ctrl+Click அழுத்தினால் பழுதுபார்த்தல் மட்டுமே நடக்கும்
STR_VEHICLE_VIEW_ROAD_VEHICLE_SEND_TO_DEPOT_TOOLTIP             :{BLACK}வாகனத்தினை பணிமனைக்கு அனுப்பவும். Ctrl+Click அழுத்தினால் பழுதுபார்த்தல் மட்டுமே நடக்கும்
STR_VEHICLE_VIEW_SHIP_SEND_TO_DEPOT_TOOLTIP                     :{BLACK}கப்பலினை பணிமனைக்கு அனுப்பவும். Ctrl+Click அழுத்தினால் பழுதுபார்த்தல் மட்டுமே நடக்கும்
STR_VEHICLE_VIEW_AIRCRAFT_SEND_TO_DEPOT_TOOLTIP                 :{BLACK}விமானத்தினை பணிமனைக்கு அனுப்பவும். Ctrl+Click அழுத்தினால் பழுதுபார்த்தல் மட்டுமே நடக்கவும்

###length VEHICLE_TYPES
STR_VEHICLE_VIEW_CLONE_TRAIN_INFO                               :{BLACK}இது இரயிலின் பிரதியை உருவாக்கும். Ctrl+Click அழுத்தினால் கட்டளைகள் பகிரப்படும். Shift+Click அழுத்தினால் மதிப்பிடப்பட்ட செலவுகள் காட்டப்படும்
STR_VEHICLE_VIEW_CLONE_ROAD_VEHICLE_INFO                        :{BLACK}இது சாலை வாகனத்தின் பிரதியை உருவாக்கும். Ctrl+Click அழுத்தினால் கட்டளைகள் பகிரப்படும். Shift+Click அழுத்தினால் மதிப்பிடப்பட்ட செலவுகள் காட்டப்படும்
STR_VEHICLE_VIEW_CLONE_SHIP_INFO                                :{BLACK}இது கப்பலின் பிரதியை உருவாக்கும். Ctrl+Click அழுத்தினால் கட்டளைகள் பகிரப்படும். Shift+Click அழுத்தினால் மதிப்பிடப்பட்ட செலவுகள் காட்டப்படும்
STR_VEHICLE_VIEW_CLONE_AIRCRAFT_INFO                            :{BLACK}இது விமானத்தின் பிரதியை உருவாக்கும். Ctrl+Click அழுத்தினால் கட்டளைகள் பகிரப்படும். Shift+Click அழுத்தினால் மதிப்பிடப்பட்ட செலவுகள் காட்டப்படும்

STR_VEHICLE_VIEW_TRAIN_IGNORE_SIGNAL_TOOLTIP                    :{BLACK}சிக்னலில் இரயில் நிற்காமல் செல்ல அனுமதிக்கவும்
STR_VEHICLE_VIEW_TRAIN_REVERSE_TOOLTIP                          :{BLACK}இரயிலினை திருப்பவும்
STR_VEHICLE_VIEW_ROAD_VEHICLE_REVERSE_TOOLTIP                   :{BLACK}வாகனத்தினை திருப்பவும்

###length VEHICLE_TYPES
STR_VEHICLE_VIEW_TRAIN_REFIT_TOOLTIP                            :{BLACK}வேறொரு சரக்கு வகையினை ஏற்றுமாறு இரயிலினை மாற்றியமைக்கவும்
STR_VEHICLE_VIEW_ROAD_VEHICLE_REFIT_TOOLTIP                     :{BLACK}வேறு ஒரு சரக்கு வகையினை ஏற்றுமாறு சாலை வாகனத்தினை மாற்றியமைக்கவும்
STR_VEHICLE_VIEW_SHIP_REFIT_TOOLTIP                             :{BLACK}மற்றொரு சரக்கு வகையிற்கு கப்பலினை மாற்றியமைக்கவும்
STR_VEHICLE_VIEW_AIRCRAFT_REFIT_TOOLTIP                         :{BLACK}மற்றொரு வகையான சரக்கினை ஏற்ற விமானத்தினை மாற்றியமை

###length VEHICLE_TYPES
STR_VEHICLE_VIEW_TRAIN_ORDERS_TOOLTIP                           :{BLACK}இரயிலின் கட்டளைகளை பார்வையிடு. Ctrl+Click இரயிலின் நேர அட்டவனையினை காட்டும்
STR_VEHICLE_VIEW_ROAD_VEHICLE_ORDERS_TOOLTIP                    :{BLACK}வாகனத்தின் கட்டளைகளைக் காட்டு. Ctrl+Click அழுத்தினால் வாகனத்தின் கால அட்டவணையினைக் காட்டப்படும்
STR_VEHICLE_VIEW_SHIP_ORDERS_TOOLTIP                            :{BLACK}கப்பலின் கட்டளைகளைக் காட்டு. Ctrl+Click அழுத்தினால் கப்பலின் கால அட்டவணையினைக் காட்டப்படும்
STR_VEHICLE_VIEW_AIRCRAFT_ORDERS_TOOLTIP                        :{BLACK}விமானத்தின் கட்டளைகளைக் காட்டு. Ctrl+Click விமானத்தின் கால அட்டவணையினைக் காட்டும்

###length VEHICLE_TYPES
STR_VEHICLE_VIEW_TRAIN_SHOW_DETAILS_TOOLTIP                     :{BLACK}இரயிலின் விவரங்களைக் காட்டு
STR_VEHICLE_VIEW_ROAD_VEHICLE_SHOW_DETAILS_TOOLTIP              :{BLACK}சாலை வாகனத்தின் விவரங்களைக் காட்டு
STR_VEHICLE_VIEW_SHIP_SHOW_DETAILS_TOOLTIP                      :{BLACK}கப்பலின் விவரங்களைக் காட்டு
STR_VEHICLE_VIEW_AIRCRAFT_SHOW_DETAILS_TOOLTIP                  :{BLACK}விமானத்தின் விவரங்களைக் காட்டு

###length VEHICLE_TYPES
STR_VEHICLE_VIEW_TRAIN_STATUS_START_STOP_TOOLTIP                :{BLACK}இந்த இரயில் மீதான நடவடிக்கை - இரயிலினை நிறுத்த/இயக்க சொடுக்கவும்

# Messages in the start stop button in the vehicle view
STR_VEHICLE_STATUS_LOADING_UNLOADING                            :{LTBLUE}சரக்கு ஏற்றம் / இறக்கம்
STR_VEHICLE_STATUS_LEAVING                                      :{LTBLUE}விட்டுச்செல்கிறது
STR_VEHICLE_STATUS_CRASHED                                      :{RED}மோதியது!
STR_VEHICLE_STATUS_BROKEN_DOWN                                  :{RED}பழுதானது
STR_VEHICLE_STATUS_STOPPED                                      :{RED}நின்றுவிட்டது
STR_VEHICLE_STATUS_TRAIN_STOPPING_VEL                           :{RED}நிறுத்தப்படுகின்றது, {VELOCITY}
STR_VEHICLE_STATUS_TRAIN_NO_POWER                               :{RED}திறன் இல்லை
STR_VEHICLE_STATUS_TRAIN_STUCK                                  :{ORANGE}வழிக்காக காத்துக்கொண்டிருக்கிறது
STR_VEHICLE_STATUS_AIRCRAFT_TOO_FAR                             :{ORANGE}செல்லுமிடம் நெடுந்தொலைவிலுள்ளது

STR_VEHICLE_STATUS_HEADING_FOR_STATION_VEL                      :{LTBLUE}{STATION} இற்கு செல்கிறது, {VELOCITY}
STR_VEHICLE_STATUS_NO_ORDERS_VEL                                :{LTBLUE}எந்த கட்டளைகளும் இல்லை, {VELOCITY}
STR_VEHICLE_STATUS_HEADING_FOR_WAYPOINT_VEL                     :{LTBLUE} {WAYPOINT}-இற்கு செல்கிறது, {VELOCITY}
STR_VEHICLE_STATUS_HEADING_FOR_DEPOT_VEL                        :{ORANGE} {DEPOT}-இற்கு செல்கிறது, {VELOCITY}
STR_VEHICLE_STATUS_HEADING_FOR_DEPOT_SERVICE_VEL                :{LTBLUE} {DEPOT}-இல் சர்வீஸ் செய்ய செல்கிறது, {VELOCITY}

STR_VEHICLE_STATUS_CANNOT_REACH_STATION_VEL                     :{LTBLUE}{STATION} நிலையத்தினை அடைய முடியவில்லை, {VELOCITY}
STR_VEHICLE_STATUS_CANNOT_REACH_WAYPOINT_VEL                    :{LTBLUE}{WAYPOINT}-இனை அடைய முடியவில்லை, {VELOCITY}

# Vehicle stopped/started animations
###length 2
STR_VEHICLE_COMMAND_STOPPED_SMALL                               :{TINY_FONT}{RED}நிறுத்தப்பட்டுள்ளது
STR_VEHICLE_COMMAND_STOPPED                                     :{RED}நிறுத்தப்பட்டுள்ளது

###length 2
STR_VEHICLE_COMMAND_STARTED_SMALL                               :{TINY_FONT}{GREEN}கிளம்பியது
STR_VEHICLE_COMMAND_STARTED                                     :{GREEN}கிளம்பியது

# Vehicle details
STR_VEHICLE_DETAILS_CAPTION                                     :{WHITE}{VEHICLE} (விவரங்கள்)

###length VEHICLE_TYPES
STR_VEHICLE_DETAILS_TRAIN_RENAME                                :{BLACK}இரயிலிற்கு பெயரிடு
STR_VEHICLE_DETAILS_ROAD_VEHICLE_RENAME                         :{BLACK}சாலை வாகனத்திற்கு பெயரிடு
STR_VEHICLE_DETAILS_SHIP_RENAME                                 :{BLACK}கப்பலுக்கு பெயரிடு
STR_VEHICLE_DETAILS_AIRCRAFT_RENAME                             :{BLACK}விமானத்திற்கு பெயரிடு

STR_VEHICLE_INFO_AGE_RUNNING_COST_YR                            :{BLACK}வயது: {LTBLUE}{STRING}{BLACK}   ஓட்டுதல் செலவு: {LTBLUE}{CURRENCY_LONG}/வரு
STR_VEHICLE_INFO_AGE                                            :{COMMA} வருடம்{P "" கள்} ({COMMA})
STR_VEHICLE_INFO_AGE_RED                                        :{RED}{COMMA} வருடம்{P "" கள்} ({COMMA})

STR_VEHICLE_INFO_MAX_SPEED                                      :{BLACK}அதி. வேகம்: {LTBLUE}{VELOCITY}
STR_VEHICLE_INFO_MAX_SPEED_TYPE                                 :{BLACK}அதி. வேகம்: {LTBLUE}{VELOCITY} {BLACK}விமான வகை: {LTBLUE}{STRING}
STR_VEHICLE_INFO_MAX_SPEED_TYPE_RANGE                           :{BLACK}அதி. வேகம்: {LTBLUE}{VELOCITY} {BLACK}விமான வகை: {LTBLUE}{STRING} {BLACK}வீச்சு எல்லை: {LTBLUE}{COMMA} கட்டங்கள்
STR_VEHICLE_INFO_WEIGHT_POWER_MAX_SPEED                         :{BLACK}எடை: {LTBLUE}{WEIGHT_SHORT} {BLACK}திறன்: {LTBLUE}{POWER}{BLACK} அதி. வேகம்: {LTBLUE}{VELOCITY}
STR_VEHICLE_INFO_WEIGHT_POWER_MAX_SPEED_MAX_TE                  :{BLACK}எடை: {LTBLUE}{WEIGHT_SHORT} {BLACK}திறன்: {LTBLUE}{POWER}{BLACK} அதி. வேகம்: {LTBLUE}{VELOCITY} {BLACK}அதி. T.E.: {LTBLUE}{FORCE}

STR_VEHICLE_INFO_PROFIT_THIS_YEAR_LAST_YEAR                     :{BLACK}இந்த வருட இலாபம்: {LTBLUE}{CURRENCY_LONG} (சென்ற வருடம்: {CURRENCY_LONG})
STR_VEHICLE_INFO_RELIABILITY_BREAKDOWNS                         :{BLACK}நம்பகத்தன்மை: {LTBLUE}{COMMA}%  {BLACK}கடைசிப் பராமரிப்பிற்குப் பின் ஏற்ப்பட்ட பழுதுகள்: {LTBLUE}{COMMA}

STR_VEHICLE_INFO_BUILT_VALUE                                    :{LTBLUE}{ENGINE} {BLACK}கட்டப்பட்டது: {LTBLUE}{NUM}{BLACK} மதிப்பு: {LTBLUE}{CURRENCY_LONG}
STR_VEHICLE_INFO_NO_CAPACITY                                    :{BLACK}கொள்ளளவு: {LTBLUE}ஒன்றுமில்லை{STRING}
STR_VEHICLE_INFO_CAPACITY                                       :{BLACK}கொள்ளளவு: {LTBLUE}{CARGO_LONG}{3:STRING}
STR_VEHICLE_INFO_CAPACITY_MULT                                  :{BLACK}கொள்ளளவு: {LTBLUE}{CARGO_LONG}{3:STRING} (x{4:NUM})
STR_VEHICLE_INFO_CAPACITY_CAPACITY                              :{BLACK}கொள்ளளவு: {LTBLUE}{CARGO_LONG}, {CARGO_LONG}{STRING}

STR_VEHICLE_INFO_FEEDER_CARGO_VALUE                             :{BLACK}இடமாற்றம் வரவுகள்: {LTBLUE}{CURRENCY_LONG}

STR_VEHICLE_DETAILS_SERVICING_INTERVAL_DAYS                     :{BLACK}பராமரிப்புகளுக்கிடையேயான காலம்: {LTBLUE}{COMMA}{NBSP}நாட்கள்{BLACK}   கடைசி பராமரிப்பு: {LTBLUE}{DATE_LONG}
STR_VEHICLE_DETAILS_SERVICING_INTERVAL_PERCENT                  :{BLACK}பராமரிப்புகளுக்கிடையேயான காலம்: {LTBLUE}{COMMA}%{BLACK}   கடைசி பராமரிப்பு: {LTBLUE}{DATE_LONG}

STR_SERVICE_INTERVAL_DROPDOWN_TOOLTIP                           :{BLACK}பழுதுபார்த்தல் இடைவேளி வகையினை மாற்றவும்
STR_VEHICLE_DETAILS_DEFAULT                                     :Default
STR_VEHICLE_DETAILS_DAYS                                        :நாட்கள்
STR_VEHICLE_DETAILS_PERCENT                                     :சதவிகிதம்

###length VEHICLE_TYPES
STR_QUERY_RENAME_TRAIN_CAPTION                                  :{WHITE}இரயிலிற்கு பெயரிடு
STR_QUERY_RENAME_ROAD_VEHICLE_CAPTION                           :{WHITE}சாலை வாகனத்திற்கு பெயரிடு
STR_QUERY_RENAME_SHIP_CAPTION                                   :{WHITE}கப்பலுக்கு பெயரிடு
STR_QUERY_RENAME_AIRCRAFT_CAPTION                               :{WHITE}விமானத்திற்கு பெயரிடு

# Extra buttons for train details windows
STR_VEHICLE_DETAILS_TRAIN_ENGINE_BUILT_AND_VALUE                :{LTBLUE}{ENGINE}{BLACK}   கட்டப்பட்டது: {LTBLUE}{NUM}{BLACK} மதிப்பு: {LTBLUE}{CURRENCY_LONG}
STR_VEHICLE_DETAILS_TRAIN_WAGON_VALUE                           :{LTBLUE}{ENGINE}{BLACK}   மதிப்பு: {LTBLUE}{CURRENCY_LONG}

STR_VEHICLE_DETAILS_TRAIN_TOTAL_CAPACITY_TEXT                   :{BLACK}Tஇரயிலின் மொத்த சரக்குக் கொள்ளளவு:
STR_VEHICLE_DETAILS_TRAIN_TOTAL_CAPACITY                        :{LTBLUE}- {CARGO_LONG} ({CARGO_SHORT})
STR_VEHICLE_DETAILS_TRAIN_TOTAL_CAPACITY_MULT                   :{LTBLUE}- {CARGO_LONG} ({CARGO_SHORT}) (x{NUM})

STR_VEHICLE_DETAILS_CARGO_EMPTY                                 :{LTBLUE}காலி
STR_VEHICLE_DETAILS_CARGO_FROM                                  :{LTBLUE}{CARGO_LONG} {STATION} -இலிருந்து
STR_VEHICLE_DETAILS_CARGO_FROM_MULT                             :{LTBLUE}{CARGO_LONG} {STATION}-இலிருந்து (x{NUM})

STR_VEHICLE_DETAIL_TAB_CARGO                                    :{BLACK}சரக்கு
STR_VEHICLE_DETAILS_TRAIN_CARGO_TOOLTIP                         :{BLACK}ஏற்றப்பட்டுள்ள சரக்குகள் பற்றிய விவரங்களை காட்டு
STR_VEHICLE_DETAIL_TAB_INFORMATION                              :{BLACK}தகவல்
STR_VEHICLE_DETAILS_TRAIN_INFORMATION_TOOLTIP                   :{BLACK}இரயிலின் வாகனங்கள் பற்றிய விவரங்களை காட்டு
STR_VEHICLE_DETAIL_TAB_CAPACITIES                               :{BLACK}கொள்ளளவுகள்
STR_VEHICLE_DETAILS_TRAIN_CAPACITIES_TOOLTIP                    :{BLACK}ஒவ்வொரு வாகனத்தின் கொள்ளளவினை காட்டு
STR_VEHICLE_DETAIL_TAB_TOTAL_CARGO                              :{BLACK}மொத்த சரக்கு
STR_VEHICLE_DETAILS_TRAIN_TOTAL_CARGO_TOOLTIP                   :{BLACK}இரயிலின் மொத்தக் கொள்ளளவினைக் காட்டு, சரக்கு வகைப்படி பிரித்தவாறு

STR_VEHICLE_DETAILS_TRAIN_ARTICULATED_RV_CAPACITY               :{BLACK}கொள்ளளவு: {LTBLUE}

# Vehicle refit
STR_REFIT_CAPTION                                               :{WHITE}{VEHICLE} (மாற்றியமை)
STR_REFIT_TITLE                                                 :{GOLD}சரக்கு வகையினை தேர்ந்தெடு:
STR_REFIT_NEW_CAPACITY_COST_OF_REFIT                            :{BLACK}புதிய கொள்ளளவு: {GOLD}{CARGO_LONG}{}{BLACK}மாற்றியமைத்தல் செலவு: {RED}{CURRENCY_LONG}
STR_REFIT_NEW_CAPACITY_INCOME_FROM_REFIT                        :{BLACK}புதிய கொள்ளளவு: {GOLD}{CARGO_LONG}{}{BLACK}மாற்றியமைத்ததனால் வருமானம்: {GREEN}{CURRENCY_LONG}
STR_REFIT_NEW_CAPACITY_COST_OF_AIRCRAFT_REFIT                   :{BLACK}புதிய கொள்ளளவு: {GOLD}{CARGO_LONG}, {GOLD}{CARGO_LONG}{}{BLACK}மாற்றியமைத்தல் செலவு: {RED}{CURRENCY_LONG}
STR_REFIT_NEW_CAPACITY_INCOME_FROM_AIRCRAFT_REFIT               :{BLACK}புதிய கொள்ளளவு: {GOLD}{CARGO_LONG}, {GOLD}{CARGO_LONG}{}{BLACK}மாற்றியமைத்ததனால் வருமானம்: {GREEN}{CURRENCY_LONG}

###length VEHICLE_TYPES
STR_REFIT_TRAIN_LIST_TOOLTIP                                    :{BLACK}இந்த இரயில் எடுத்துச்செல்ல வேண்டிய சரக்கு வகையினை தேர்ந்தெடு
STR_REFIT_ROAD_VEHICLE_LIST_TOOLTIP                             :{BLACK}இந்த சாலை வாகனம் எடுத்துச்செல்ல வேண்டிய சரக்கு வகையினை தேர்ந்தெடு
STR_REFIT_SHIP_LIST_TOOLTIP                                     :{BLACK}இந்த கப்பல் எடுத்துச்செல்ல வேண்டிய சரக்கு வகையினை தேர்ந்தெடு
STR_REFIT_AIRCRAFT_LIST_TOOLTIP                                 :{BLACK}இந்த விமானம் எடுத்துச்செல்ல வேண்டிய சரக்கு வகையினை தேர்ந்தெடு

###length VEHICLE_TYPES
STR_REFIT_TRAIN_REFIT_BUTTON                                    :{BLACK}இரயிலை மாற்றியமை
STR_REFIT_ROAD_VEHICLE_REFIT_BUTTON                             :{BLACK}சாலை வாகனத்தை மாற்றியமை
STR_REFIT_SHIP_REFIT_BUTTON                                     :{BLACK}கப்பலை மாற்றியமை
STR_REFIT_AIRCRAFT_REFIT_BUTTON                                 :{BLACK}விமானத்தை மாற்றியமை

###length VEHICLE_TYPES
STR_REFIT_TRAIN_REFIT_TOOLTIP                                   :{BLACK}குறிப்பிடப்பட்ட சரக்கு வகையிற்கு ஏற்றவாறு இரயிலினை மாற்றியமை
STR_REFIT_ROAD_VEHICLE_REFIT_TOOLTIP                            :{BLACK}குறிப்பிடப்பட்ட சரக்கு வகையிற்கு ஏற்றவாறு சாலை வாகனத்தை மாற்றியமை
STR_REFIT_SHIP_REFIT_TOOLTIP                                    :{BLACK}குறிப்பிடப்பட்ட சரக்கு வகையிற்கு ஏற்றவாறு கப்பலினை மாற்றியமை
STR_REFIT_AIRCRAFT_REFIT_TOOLTIP                                :{BLACK}குறிப்பிடப்பட்ட சரக்கு வகையிற்கு ஏற்றவாறு விமானத்தை மாற்றியமை

# Order view
STR_ORDERS_CAPTION                                              :{WHITE}{VEHICLE} (கட்டளைகள்)
STR_ORDERS_TIMETABLE_VIEW                                       :{BLACK}நேர அட்டவணை
STR_ORDERS_TIMETABLE_VIEW_TOOLTIP                               :{BLACK}கால அட்டவணை பார்வைக்கு மாறு

STR_ORDER_INDEX                                                 :{COMMA}:{NBSP}
STR_ORDER_TEXT                                                  :{STRING} {STRING} {STRING}

STR_ORDERS_END_OF_ORDERS                                        :- - கட்டளைகளின் பட்டியல் முடிகிறது - -
STR_ORDERS_END_OF_SHARED_ORDERS                                 :- - பகிரப்பட்ட கட்டளைகளின் பட்டியல் முடிகிறது - -

# Order bottom buttons
STR_ORDER_NON_STOP                                              :{BLACK}எங்கும் நிற்காமல்
STR_ORDER_GO_TO                                                 :இங்கே செல்
STR_ORDER_GO_NON_STOP_TO                                        :எங்கும் நிற்காமல் இங்கே செல்
STR_ORDER_GO_VIA                                                :இதன் வழியாக இங்கே செல்
STR_ORDER_GO_NON_STOP_VIA                                       :எங்கும் நிற்காமல் இதன் வழியாக செல்

STR_ORDER_TOGGLE_FULL_LOAD                                      :{BLACK}எந்த சரக்கினையும் முழுமையாக ஏற்று
STR_ORDER_DROP_LOAD_IF_POSSIBLE                                 :கிடைத்தால் ஏற்று
STR_ORDER_DROP_FULL_LOAD_ALL                                    :அனைத்து சரக்கையும் முழுமையாக ஏற்று
STR_ORDER_DROP_FULL_LOAD_ANY                                    :எந்த சரக்கையும் முழுமையாக ஏற்று
STR_ORDER_DROP_NO_LOADING                                       :எதையும் ஏற்றாதே

STR_ORDER_TOGGLE_UNLOAD                                         :{BLACK}அனைத்தையும் இறக்கு
STR_ORDER_DROP_UNLOAD_IF_ACCEPTED                               :ஏற்றுக்கொண்டால் இறக்கு
STR_ORDER_DROP_UNLOAD                                           :அனைத்தையும் இறக்கு
STR_ORDER_DROP_TRANSFER                                         :இடமாற்றம்
STR_ORDER_DROP_NO_UNLOADING                                     :எதையும் இறக்காதே

STR_ORDER_REFIT                                                 :{BLACK}மாற்றியமை
STR_ORDER_REFIT_AUTO                                            :{BLACK}தானாக-மாற்றியமை
STR_ORDER_DROP_REFIT_AUTO                                       :குறிப்பிட்ட சரக்கு
STR_ORDER_DROP_REFIT_AUTO_ANY                                   :கிடைக்கும் சரக்கு

STR_ORDER_SERVICE                                               :{BLACK}பராமரிப்பு
STR_ORDER_DROP_GO_ALWAYS_DEPOT                                  :எப்போதும் செல்
STR_ORDER_DROP_SERVICE_DEPOT                                    :தேவைப்பட்டால் பராமரிப்பிற்கு செல்
STR_ORDER_DROP_HALT_DEPOT                                       :நிறுத்து
STR_ORDER_SERVICE_TOOLTIP                                       :{BLACK}பழுது சரிபார்த்தல் இல்லையெனில் இந்தக் கட்டளையினை தவிற்கவும்

STR_ORDER_CONDITIONAL_VARIABLE_TOOLTIP                          :{BLACK}அடிப்படை ஜம்பிங் செய்ய வாகனத் தரவு

# Conditional order variables, must follow order of OrderConditionVariable enum
###length 8
STR_ORDER_CONDITIONAL_LOAD_PERCENTAGE                           :சுமை அளவு
STR_ORDER_CONDITIONAL_RELIABILITY                               :நம்பகத்தன்மை
STR_ORDER_CONDITIONAL_MAX_SPEED                                 :அதிகபட்ச வேகம்
STR_ORDER_CONDITIONAL_AGE                                       :வயது (வருடங்கள்)
STR_ORDER_CONDITIONAL_REQUIRES_SERVICE                          :பராமரிப்பு தேவைப்படுகிறது
STR_ORDER_CONDITIONAL_UNCONDITIONALLY                           :எப்போதுமே
STR_ORDER_CONDITIONAL_REMAINING_LIFETIME                        :மீதமிருக்கும் வாழ்நாள் (வருடங்கள்)
STR_ORDER_CONDITIONAL_MAX_RELIABILITY                           :அதிகபட்ச நம்பகத்தன்மை
###next-name-looks-similar

STR_ORDER_CONDITIONAL_COMPARATOR_TOOLTIP                        :{BLACK}கொடுக்கப்பட்ட மதிப்புடன் எப்படி வாகன தகவல்களை ஒப்பிடுவது
STR_ORDER_CONDITIONAL_COMPARATOR_EQUALS                         :இதற்கு சமம்
STR_ORDER_CONDITIONAL_COMPARATOR_NOT_EQUALS                     :இதற்கு சமம் இல்லை
STR_ORDER_CONDITIONAL_COMPARATOR_LESS_THAN                      :இது குறைவு. இதற்கு
STR_ORDER_CONDITIONAL_COMPARATOR_LESS_EQUALS                    :இது சமம் அல்லது குறைவு. இதற்கு
STR_ORDER_CONDITIONAL_COMPARATOR_MORE_THAN                      :இது அதிகம். இதற்கு
STR_ORDER_CONDITIONAL_COMPARATOR_MORE_EQUALS                    :இது சமம் அல்லது அதிகம். இதற்கு
STR_ORDER_CONDITIONAL_COMPARATOR_IS_TRUE                        :உண்மை
STR_ORDER_CONDITIONAL_COMPARATOR_IS_FALSE                       :பொய்

STR_ORDER_CONDITIONAL_VALUE_TOOLTIP                             :{BLACK}வாகன தகவல்களை ஒப்பிடுவதற்கான மதிப்பு
STR_ORDER_CONDITIONAL_VALUE_CAPT                                :{WHITE}ஒப்பிடுவதற்கு ஓர் மதிப்பினை இடு

STR_ORDERS_SKIP_BUTTON                                          :{BLACK}தாண்டு

STR_ORDERS_DELETE_BUTTON                                        :{BLACK}நீக்கு
STR_ORDERS_DELETE_TOOLTIP                                       :{BLACK}குறிப்பிட்ட கட்டளையை நீக்கு
STR_ORDERS_DELETE_ALL_TOOLTIP                                   :{BLACK}அனைத்து ஆர்டர்களையும் ரத்து செய்
STR_ORDERS_STOP_SHARING_BUTTON                                  :{BLACK}பகிர்வதை நிறுத்து
STR_ORDERS_STOP_SHARING_TOOLTIP                                 :{BLACK}கட்டளைப் பட்டியலினை பகிர்வதை நிறுத்தவும். Ctrl+Click அழுத்தினால் வாகனத்தினது கட்டளைகள் அனைத்தும் நீக்கப்படும்

STR_ORDERS_GO_TO_BUTTON                                         :{BLACK}இங்கே செல்
STR_ORDER_GO_TO_NEAREST_DEPOT                                   :அருகாமையில் உள்ள பணிமனைக்கு செல்
STR_ORDER_GO_TO_NEAREST_HANGAR                                  :அருகாமையில் உள்ள பணிமனைக்கு செல்
STR_ORDER_CONDITIONAL                                           :கண்டிப்பான கட்டளை தாவுதல்
STR_ORDER_SHARE                                                 :கட்டளைகளை பகிரு

STR_ORDERS_VEH_WITH_SHARED_ORDERS_LIST_TOOLTIP                  :{BLACK}இந்த கால அட்டவணையினை பகிரும் அனைத்து வாகனங்களையும் காட்டு

# String parts to build the order string
STR_ORDER_GO_TO_WAYPOINT                                        :{WAYPOINT} வழியாக செல்
STR_ORDER_GO_NON_STOP_TO_WAYPOINT                               :{WAYPOINT} வழியாக எங்கும் நிற்காமல் செல்

STR_ORDER_SERVICE_AT                                            :பழுதுபார்த்தல். இங்கு
STR_ORDER_SERVICE_NON_STOP_AT                                   :எங்கேயும் நிறுத்தாமல் பழுதுபார்கவும். இங்கு

STR_ORDER_NEAREST_DEPOT                                         :அருகாமையில் உள்ள
STR_ORDER_NEAREST_HANGAR                                        :அருகாமையில் உள்ள பணிமனை
###length 3
STR_ORDER_TRAIN_DEPOT                                           :இரயில் பணிமனை
STR_ORDER_ROAD_VEHICLE_DEPOT                                    :சாலை வாகன பணிமனை
STR_ORDER_SHIP_DEPOT                                            :கப்பல் பணிமனை
###next-name-looks-similar

STR_ORDER_GO_TO_NEAREST_DEPOT_FORMAT                            :{STRING} {STRING} {STRING}
STR_ORDER_GO_TO_DEPOT_FORMAT                                    :{STRING} {DEPOT}

STR_ORDER_REFIT_ORDER                                           :({STRING}-இற்கு மாற்று)
STR_ORDER_REFIT_STOP_ORDER                                      :({STRING}-இற்கு மாற்றிவிட்டு நின்றுவிடு)
STR_ORDER_STOP_ORDER                                            :(நிறுத்து)

STR_ORDER_GO_TO_STATION                                         :{STRING} {STATION} {STRING}

STR_ORDER_IMPLICIT                                              :(தானியங்கி)

STR_ORDER_FULL_LOAD                                             :(முழு சுமை)
STR_ORDER_FULL_LOAD_ANY                                         :(எந்த சரக்கையும் முழுமையாக ஏற்று)
STR_ORDER_NO_LOAD                                               :(எதையும் ஏற்றாதே)
STR_ORDER_UNLOAD                                                :(இறக்கிவிட்டு சரக்கை ஏற்று)
STR_ORDER_UNLOAD_FULL_LOAD                                      :(சரக்குகளை இறக்கு, முழு கொள்ளளவு அடையும் வரை காத்திரு)
STR_ORDER_UNLOAD_FULL_LOAD_ANY                                  :(சரக்குகளை இறக்கு, எந்த சரக்கினையும் முழு கொள்ளளவு அடையும் வரை காத்திரு)
STR_ORDER_UNLOAD_NO_LOAD                                        :(இறக்கிவிட்டு காலியாக கிளம்பு)
STR_ORDER_TRANSFER                                              :(பரிமாற்றம் ஆன பிறகு சரக்குகளை ஏற்றவும்)
STR_ORDER_TRANSFER_FULL_LOAD                                    :(பரிமாற்றம் ஆன பிறகு முழு கொள்ளளவு அடையும் வரை காத்திருக்கவும்)
STR_ORDER_TRANSFER_FULL_LOAD_ANY                                :(பரிமாற்றம் ஆன பிறகு முழு கொள்ளளவு அடையும் வரை காத்திருக்கவும்)
STR_ORDER_TRANSFER_NO_LOAD                                      :(பரிமாற்றம் செய்துவிட்டு காலியாக கிளம்பவும்)
STR_ORDER_NO_UNLOAD                                             :(எதையும் இறக்காமல் சரக்குகளை ஏற்றிக்கொண்டுச் செல்)
STR_ORDER_NO_UNLOAD_FULL_LOAD                                   :(எதையும் இறக்காமல் சரக்குகளை முழுமையாக ஏற்றிக்கொண்டுச் செல்)
STR_ORDER_NO_UNLOAD_FULL_LOAD_ANY                               :(எதையும் இறக்காமல் எந்த சரக்கையும் முழுமையாக ஏற்றிக்கொண்டுச் செல்)
STR_ORDER_NO_UNLOAD_NO_LOAD                                     :(லோடிங் அன்லோடிங் தடைசெய்யப்பட்டுள்ளது)

STR_ORDER_AUTO_REFIT                                            :({STRING}-இற்கு தானாக மாற்றிவிடு)
STR_ORDER_FULL_LOAD_REFIT                                       :(சரக்குகளை முழு கொள்ளளவு அடையும் வரை காத்திரு, மேலும் {STRING} இற்கு மாற்றியமை)
STR_ORDER_FULL_LOAD_ANY_REFIT                                   :(எந்த சரக்கினையும் முழு கொள்ளளவு அடையும் வரை காத்திரு, மேலும் {STRING} இற்கு மாற்றியமை)
STR_ORDER_UNLOAD_REFIT                                          :(சரக்குகளை இறக்கு, சரக்குகளை ஏற்று, மேலும் {STRING} இற்கு மாற்றியமை)
STR_ORDER_UNLOAD_FULL_LOAD_REFIT                                :(சரக்குகளை இறக்கு, முழு கொள்ளளவு அடையும் வரை காத்திரு, மேலும் {STRING} இற்கு மாற்றியமை)
STR_ORDER_UNLOAD_FULL_LOAD_ANY_REFIT                            :(சரக்குகளை இறக்கு, முழு கொள்ளளவு அடையும் வரை காத்திரு, மேலும் {STRING} இற்கு மாற்றியமை)
STR_ORDER_TRANSFER_REFIT                                        :(பரிமாற்றம் ஆன பிறகு சரக்குகளை ஏற்றவும் தானியங்கி-மாற்றியமைத்தலுடன் {STRING}-இற்கு)
STR_ORDER_TRANSFER_FULL_LOAD_REFIT                              :(பரிமாற்றம் ஆன பிறகு முழு கொள்ளளவு அடையும் வரை காத்திருக்கவும் தானியங்கி-மாற்றியமைத்தலுடன் {STRING}-இற்கு)
STR_ORDER_TRANSFER_FULL_LOAD_ANY_REFIT                          :(பரிமாற்றம் ஆன பிறகு முழு கொள்ளளவு அடையும் வரை காத்திருக்கவும் தானியங்கி-மாற்றியமைத்தலுடன் {STRING}-இற்கு)
STR_ORDER_NO_UNLOAD_REFIT                                       :(எதையும் இறக்காதே, இருக்கும் சரக்குகளை ஏற்று, மேலும் {STRING} இற்கு மாற்றியமை)
STR_ORDER_NO_UNLOAD_FULL_LOAD_REFIT                             :(எதையும் இறக்காதே, முழு கொள்ளளவு அடையும் வரை காத்திரு, மேலும் {STRING} இற்கு மாற்றியமை)
STR_ORDER_NO_UNLOAD_FULL_LOAD_ANY_REFIT                         :(எதையும் இறக்காதே, முழு கொள்ளளவு அடையும் வரை காத்திரு, மேலும் {STRING} இற்கு மாற்றியமை)

STR_ORDER_AUTO_REFIT_ANY                                        :கிடைக்கும் சரக்கு

###length 3
STR_ORDER_STOP_LOCATION_NEAR_END                                :[கிட்ட முடிவில்]
STR_ORDER_STOP_LOCATION_MIDDLE                                  :[நடுவில்]
STR_ORDER_STOP_LOCATION_FAR_END                                 :[தூரமுடிவில்]

STR_ORDER_OUT_OF_RANGE                                          :{RED} (அடுத்த இடம் எல்லைக்கு அப்பால் உள்ளது)

STR_ORDER_CONDITIONAL_UNCONDITIONAL                             :{COMMA} கட்டளைக்கு தாண்டி செல்லவும்
STR_ORDER_CONDITIONAL_NUM                                       :கட்டளையிற்கு தாவவும் {COMMA} {STRING} {STRING} நடந்தால் {COMMA}
STR_ORDER_CONDITIONAL_TRUE_FALSE                                :பிறகு கட்டளையிற்கு தாவவும் {COMMA} {STRING} {STRING} நடந்தால்

STR_INVALID_ORDER                                               :{RED} (செல்லாத கட்டளை)

# Time table window
STR_TIMETABLE_TITLE                                             :{WHITE}{VEHICLE} (பயண நேர அட்டவணை)
STR_TIMETABLE_ORDER_VIEW                                        :{BLACK}கட்டளைகள்
STR_TIMETABLE_ORDER_VIEW_TOOLTIP                                :{BLACK}கட்டளை பார்வையிற்கு மாறவும்

STR_TIMETABLE_TOOLTIP                                           :{BLACK}கால அட்டவணை - கட்டளையினை தேர்ந்தெடுக்க சொடுக்கவும்

STR_TIMETABLE_NO_TRAVEL                                         :எந்த பயணமும் இல்லை
STR_TIMETABLE_NOT_TIMETABLEABLE                                 :பயணம் (தானியங்கி; அடுத்த கால அட்டவணையில் மனிதனால் இயக்க)
STR_TIMETABLE_TRAVEL_NOT_TIMETABLED                             :பயணம் (நேர அட்டவணை இடப்படாதது)
STR_TIMETABLE_TRAVEL_NOT_TIMETABLED_SPEED                       :அதிகபட்சமாக {2:VELOCITY} உடன் பயணிக்கவும் (கால அட்டவணையிடப்படவில்லை)
STR_TIMETABLE_TRAVEL_FOR                                        :{STRING} காலத்திற்கு பயணி
STR_TIMETABLE_TRAVEL_FOR_SPEED                                  :{STRING} காலத்திற்கு பயணி, அதிகபட்ச வேகம் {VELOCITY}
STR_TIMETABLE_TRAVEL_FOR_ESTIMATED                              :பயணம் ({STRING}, நேர அட்டவணை இடப்படாதது)
STR_TIMETABLE_STAY_FOR_ESTIMATED                                :({STRING} வரை இரு, நேர அட்டவணை இடப்படாதது)
STR_TIMETABLE_AND_TRAVEL_FOR_ESTIMATED                          :(பயணி {STRING}, நேர அட்டவணை இடப்படாதது)
STR_TIMETABLE_STAY_FOR                                          :மற்றும் {STRING} இற்கு நிற்கவும்
STR_TIMETABLE_AND_TRAVEL_FOR                                    :மற்றும் {STRING} இற்கு பயணிக்கவும்
STR_TIMETABLE_DAYS                                              :{COMMA}{NBSP}நாள்{P "" "நாட்கள்"}
STR_TIMETABLE_TICKS                                             :{COMMA}{NBSP}நொடி{P "" கள்}

STR_TIMETABLE_TOTAL_TIME                                        :{BLACK}இந்த கால அட்டவணை முடிய {STRING} காலமாகும்
STR_TIMETABLE_TOTAL_TIME_INCOMPLETE                             :{BLACK}இந்த கால அட்டவணை முடிய குரைந்தபட்சம் {STRING} காலமாவது ஆகும்.(ஏனெனில் அனைத்தும் கால அட்டவணைபடவில்லை)

STR_TIMETABLE_STATUS_ON_TIME                                    :{BLACK}இந்த வாகனம் காலதாமதமின்றி சென்றுக்கொண்டிருக்கிறது
STR_TIMETABLE_STATUS_LATE                                       :{BLACK}இந்த வாகனம் {STRING} காலதாமதமாக ஓடிக்கொண்டிருக்கிறது
STR_TIMETABLE_STATUS_EARLY                                      :{BLACK}இந்த வாகனம் {STRING} சீக்கிரமாக ஓடிக்கொண்டிருக்கிறது
STR_TIMETABLE_STATUS_NOT_STARTED                                :{BLACK}கால அட்டவணை இன்னும் தொடங்கவில்லை
STR_TIMETABLE_STATUS_START_AT                                   :{BLACK}இந்த கால அட்டவணை {STRING} அன்று தொடங்கும்

STR_TIMETABLE_STARTING_DATE                                     :{BLACK}ஆரம்ப தேதி

STR_TIMETABLE_CHANGE_TIME                                       :{BLACK}நேரத்தை மாற்று
STR_TIMETABLE_WAIT_TIME_TOOLTIP                                 :{BLACK}இந்தக் கட்டளையின் கால அளவினை மாற்றவும்

STR_TIMETABLE_CLEAR_TIME                                        :{BLACK}நேரத்தை நீக்கு
STR_TIMETABLE_CLEAR_TIME_TOOLTIP                                :{BLACK}இந்தக் கட்டளையின் கால அளவினை நீக்கவும்

STR_TIMETABLE_CHANGE_SPEED                                      :{BLACK}வேக எல்லையை மாற்று
STR_TIMETABLE_CHANGE_SPEED_TOOLTIP                              :{BLACK}இந்தக் கட்டளையின் பயண வேகத்தினை மாற்றவும்

STR_TIMETABLE_CLEAR_SPEED                                       :{BLACK}வேகத்தடையை நீக்கு
STR_TIMETABLE_CLEAR_SPEED_TOOLTIP                               :{BLACK}இந்தக் கட்டளையின் பயண வேகத்தினை நீக்கவும்

STR_TIMETABLE_RESET_LATENESS                                    :{BLACK}தாமதம் எண்ணியை முன்நிலையாக்கவும்
STR_TIMETABLE_RESET_LATENESS_TOOLTIP                            :{BLACK}தாமத நேர எண்ணியை மாற்றியமைக்கவும், சரியான நேரத்திற்கு வாகனம் வருவதற்கு

STR_TIMETABLE_AUTOFILL                                          :{BLACK}தானியங்கிநிறப்பான்

STR_TIMETABLE_EXPECTED                                          :{BLACK}எதிர்ப்பார்க்கப்படுவது
STR_TIMETABLE_SCHEDULED                                         :{BLACK}அட்டவணையிடப்பட்ட
STR_TIMETABLE_EXPECTED_TOOLTIP                                  :{BLACK}எதிர்பார்க்கப்பட்ட மற்றும் அட்டவணையிடப்பட்ட ஆகிவற்றிற்குள் இடைமாற்றவும்

STR_TIMETABLE_ARRIVAL_ABBREVIATION                              :A:
STR_TIMETABLE_DEPARTURE_ABBREVIATION                            :D:


# Date window (for timetable)
STR_DATE_CAPTION                                                :{WHITE}தேதியை அமை
STR_DATE_SET_DATE                                               :{BLACK}தேதியை அமை
STR_DATE_SET_DATE_TOOLTIP                                       :{BLACK}நேர அட்டவணையின் தொடக்கத் தேதியாக தேர்ந்தெடுக்கப்பட்டத் தேதியினை பயன்படுத்தவும்
STR_DATE_DAY_TOOLTIP                                            :{BLACK}நாளினைத் தேர்ந்தெடு
STR_DATE_MONTH_TOOLTIP                                          :{BLACK}மாதத்தினை தேர்ந்திடு
STR_DATE_YEAR_TOOLTIP                                           :{BLACK}வருடத்தை தேர்ந்தெடுr


# AI debug window
STR_AI_DEBUG                                                    :{WHITE}AI/ஆட்டத்தின் வரிவடிவம் சரிபார்த்தல்
STR_AI_DEBUG_NAME_AND_VERSION                                   :{BLACK}{STRING} (v{NUM})
STR_AI_DEBUG_NAME_TOOLTIP                                       :{BLACK}ஸ்கிரிப்டின் பெயர்
STR_AI_DEBUG_SETTINGS                                           :{BLACK}அமைப்புகள்
STR_AI_DEBUG_SETTINGS_TOOLTIP                                   :{BLACK}வரிவடிவத்தின் அமைப்புகளை மாற்று
STR_AI_DEBUG_RELOAD                                             :{BLACK}AI-ஐ மறுபடியும் ஏற்று
STR_AI_DEBUG_RELOAD_TOOLTIP                                     :{BLACK}AI இனை நிறுத்தவும், வரிவடிவத்தினை திருப்பி ஏற்றவும், மேலும் AI இனை மீண்டும் தொடங்கவும்
STR_AI_DEBUG_BREAK_STR_ON_OFF_TOOLTIP                           :{BLACK}AI பதிவு செய்தி இடைவெளி சரத்துடன் பொருந்தும்போது உடைப்பதை இயக்கவும் / முடக்கவும்
STR_AI_DEBUG_BREAK_ON_LABEL                                     :{BLACK}உடைத்து ஆம்:
STR_AI_DEBUG_BREAK_STR_OSKTITLE                                 :{BLACK}உடைத்து ஆம்
STR_AI_DEBUG_MATCH_CASE                                         :{BLACK}case இனை சரிபடுத்தவும்
STR_AI_DEBUG_CONTINUE                                           :{BLACK}தொடரு
STR_AI_DEBUG_CONTINUE_TOOLTIP                                   :{BLACK}AI இனை தொடரு
STR_AI_DEBUG_SELECT_AI_TOOLTIP                                  :{BLACK}இந்த AI இன் சரிபார்த்தலினை காட்டவும்
STR_AI_GAME_SCRIPT                                              :{BLACK}விளையாட்டின் ஸ்கிரிப்ட்
STR_AI_GAME_SCRIPT_TOOLTIP                                      :{BLACK}வரிவடிவத்தின் பதிவேட்டினை பார்

STR_ERROR_AI_DEBUG_SERVER_ONLY                                  :{YELLOW}AI/ஆட்ட வரிவடிவம் சரிபார்த்தல் கட்டம் சர்வர்களுக்கு மட்டுமே உள்ளது

# AI configuration window
STR_AI_CONFIG_CAPTION                                           :{WHITE}AI/வரிவடிவம் ஏற்றபடி அமை
STR_AI_CONFIG_GAMELIST_TOOLTIP                                  :{BLACK}வரிவடிவம் அடுத்த ஆட்டங்களிலிருந்து பதிவேற்றப்படும்
STR_AI_CONFIG_AILIST_TOOLTIP                                    :{BLACK}அடுத்த ஆட்டங்களில் பதிவேற்றப்படும் AI-கள்
STR_AI_CONFIG_HUMAN_PLAYER                                      :மனித வீரர்
STR_AI_CONFIG_RANDOM_AI                                         :ஏதொவொரு AI
STR_AI_CONFIG_NONE                                              :(none)

STR_AI_CONFIG_MOVE_UP                                           :{BLACK}மேல் நகர்த்து
STR_AI_CONFIG_MOVE_UP_TOOLTIP                                   :{BLACK}தேரந்தெடுக்கப்பட்ட AI-இனை பட்டியலில் மேல் நகர்த்து
STR_AI_CONFIG_MOVE_DOWN                                         :{BLACK}கீழ் இறக்கு
STR_AI_CONFIG_MOVE_DOWN_TOOLTIP                                 :{BLACK}தேரந்தெடுக்கப்பட்ட AI-இனை பட்டியலில் கீழே நகர்த்து

STR_AI_CONFIG_GAMESCRIPT                                        :{SILVER}விளையாட்டின் ஸ்கிரிப்ட்
STR_AI_CONFIG_AI                                                :{SILVER}AIகள்

STR_AI_CONFIG_CHANGE                                            :{BLACK}தேர்ந்தெடு {STRING}
STR_AI_CONFIG_CHANGE_NONE                                       :
STR_AI_CONFIG_CHANGE_AI                                         :AI
STR_AI_CONFIG_CHANGE_GAMESCRIPT                                 :விளையாட்டின் ஸ்கிரிப்ட்
STR_AI_CONFIG_CHANGE_TOOLTIP                                    :{BLACK}மற்றொறு வரிவடிவத்தினை பதிவேற்று
STR_AI_CONFIG_CONFIGURE                                         :{BLACK}ஏற்றபடி அமை
STR_AI_CONFIG_CONFIGURE_TOOLTIP                                 :{BLACK}வரிவடிவத்தின் குணாதிசயங்களை மாற்று

# Available AIs window
STR_AI_LIST_CAPTION                                             :{WHITE}இருக்கிறது {STRING}
STR_AI_LIST_CAPTION_AI                                          :AIகள்
STR_AI_LIST_CAPTION_GAMESCRIPT                                  :விளையாட்டின் ஸ்கிரிப்ட்கள்
STR_AI_LIST_TOOLTIP                                             :{BLACK}ஓர் வரிவடிவத்தினை தேர்ந்தெடுக்க சொடுக்கவும்

STR_AI_LIST_AUTHOR                                              :{LTBLUE}எழுதியவர்: {ORANGE}{STRING}
STR_AI_LIST_VERSION                                             :{LTBLUE}பதிப்பு: {ORANGE}{NUM}
STR_AI_LIST_URL                                                 :{LTBLUE}URL: {ORANGE}{STRING}

STR_AI_LIST_ACCEPT                                              :{BLACK}ஏற்றுக்கொள்
STR_AI_LIST_ACCEPT_TOOLTIP                                      :{BLACK}குறிக்கப்பட்ட வரிவடிவத்தினை தேர்ந்தெடு
STR_AI_LIST_CANCEL                                              :{BLACK}இரத்து செய்
STR_AI_LIST_CANCEL_TOOLTIP                                      :{BLACK}வரிவடிவத்தினை மாற்றாதே

STR_SCREENSHOT_CAPTION                                          :{WHITE}ஒரு திரைப்பிடிப்பினை எடுக்கவும்
STR_SCREENSHOT_SCREENSHOT                                       :{BLACK}சாதாரண திரைப்பிடிப்பு
STR_SCREENSHOT_DEFAULTZOOM_SCREENSHOT                           :{BLACK}திரைபிடிப்பு - இயல்பிருப்பு பெரிதாக்குதல்
STR_SCREENSHOT_HEIGHTMAP_SCREENSHOT                             :{BLACK}உயர்படத்தின் திரைப்பிடிப்பு

# AI Parameters
STR_AI_SETTINGS_CAPTION                                         :{WHITE}{STRING} குணாதிசயங்கள்
STR_AI_SETTINGS_CAPTION_AI                                      :AI
STR_AI_SETTINGS_CAPTION_GAMESCRIPT                              :விளையாட்டின் ஸ்கிரிப்ட்
STR_AI_SETTINGS_CLOSE                                           :{BLACK}மூடு
STR_AI_SETTINGS_RESET                                           :{BLACK}முன்னிருந்தமாதிரி மாற்று
STR_AI_SETTINGS_SETTING                                         :{STRING}: {ORANGE}{STRING}
STR_AI_SETTINGS_START_DELAY                                     :இந்த AI-இனை தொடங்குவதற்கான நாட்கள், முந்தின AI-இற்கு பிறகு: {ORANGE}{STRING}


# Textfile window
STR_TEXTFILE_WRAP_TEXT                                          :{WHITE}உரையை மடக்கு
STR_TEXTFILE_VIEW_README                                        :{BLACK}படிக்க வேண்டியதை பார்வையிடு
STR_TEXTFILE_VIEW_CHANGELOG                                     :{BLACK}மாற்றங்கள் பதிவேடு
STR_TEXTFILE_VIEW_LICENCE                                       :{BLACK}அனுமதி
###length 3
STR_TEXTFILE_README_CAPTION                                     :{WHITE}{STRING} {STRING} இன் படிப்பு அறி
STR_TEXTFILE_CHANGELOG_CAPTION                                  :{WHITE}{STRING} {STRING} இன் மாற்றங்கள் பதிவேடு
STR_TEXTFILE_LICENCE_CAPTION                                    :{WHITE}{STRING} {STRING} இன் அனுமதி


# Vehicle loading indicators
STR_PERCENT_UP_SMALL                                            :{TINY_FONT}{WHITE}{NUM}%{UP_ARROW}
STR_PERCENT_UP                                                  :{WHITE}{NUM}%{UP_ARROW}
STR_PERCENT_DOWN_SMALL                                          :{TINY_FONT}{WHITE}{NUM}%{DOWN_ARROW}
STR_PERCENT_DOWN                                                :{WHITE}{NUM}%{DOWN_ARROW}
STR_PERCENT_UP_DOWN_SMALL                                       :{TINY_FONT}{WHITE}{NUM}%{UP_ARROW}{DOWN_ARROW}
STR_PERCENT_UP_DOWN                                             :{WHITE}{NUM}%{UP_ARROW}{DOWN_ARROW}
STR_PERCENT_NONE_SMALL                                          :{TINY_FONT}{WHITE}{NUM}%
STR_PERCENT_NONE                                                :{WHITE}{NUM}%

# Income 'floats'
STR_INCOME_FLOAT_COST_SMALL                                     :{TINY_FONT}{RED}செலவு: {CURRENCY_LONG}
STR_INCOME_FLOAT_COST                                           :{RED}செலவு: {CURRENCY_LONG}
STR_INCOME_FLOAT_INCOME_SMALL                                   :{TINY_FONT}{GREEN}வருவாய்: {CURRENCY_LONG}
STR_INCOME_FLOAT_INCOME                                         :{GREEN}வருவாய்: {CURRENCY_LONG}
STR_FEEDER_TINY                                                 :{TINY_FONT}{YELLOW}இடமாற்றம்: {CURRENCY_LONG}
STR_FEEDER                                                      :{YELLOW}இடமாற்றம்: {CURRENCY_LONG}
STR_FEEDER_INCOME_TINY                                          :{TINY_FONT}{YELLOW}மாற்றல்: {CURRENCY_LONG}{WHITE} / {GREEN}வருமானம்: {CURRENCY_LONG}
STR_FEEDER_INCOME                                               :{YELLOW}மாற்றல்: {CURRENCY_LONG}{WHITE} / {GREEN}வருமானம்: {CURRENCY_LONG}
STR_FEEDER_COST_TINY                                            :{TINY_FONT}{YELLOW}மாற்றல்: {CURRENCY_LONG}{WHITE} / {RED}செலவு: {CURRENCY_LONG}
STR_FEEDER_COST                                                 :{YELLOW}மாற்றல்: {CURRENCY_LONG}{WHITE} / {RED}செலவு: {CURRENCY_LONG}
STR_MESSAGE_ESTIMATED_COST                                      :{WHITE}மதிப்பிடப்பட்டுள்ள செலவு: {CURRENCY_LONG}
STR_MESSAGE_ESTIMATED_INCOME                                    :{WHITE}மதிப்பிடப்பட்டுள்ள வரவு: {CURRENCY_LONG}

# Saveload messages
STR_ERROR_SAVE_STILL_IN_PROGRESS                                :{WHITE}பதிவாகிக்கொண்டிருக்கிறது,{}சிறிது நேரம் பொறுங்கள்,!
STR_ERROR_AUTOSAVE_FAILED                                       :{WHITE}தானியங்கிபதிவு தோல்வியடைந்தது
STR_ERROR_UNABLE_TO_READ_DRIVE                                  :{BLACK}கணினி சேமிப்பகத்தினை படிக்க இயலவில்லை
STR_ERROR_GAME_SAVE_FAILED                                      :{WHITE}ஆட்டத்தின் படிவு தோல்வியடைந்தது{}{STRING}
STR_ERROR_UNABLE_TO_DELETE_FILE                                 :{WHITE}கோப்பினை நீக்க இயலவில்லை
STR_ERROR_GAME_LOAD_FAILED                                      :{WHITE}ஆட்டம் பதிவேறுவது தோல்வியடைந்தது{}{STRING}
STR_GAME_SAVELOAD_ERROR_BROKEN_INTERNAL_ERROR                   :உள்பிழை: {STRING}
STR_GAME_SAVELOAD_ERROR_BROKEN_SAVEGAME                         :உடைந்த பதிவுஆட்டம் - {STRING}
STR_GAME_SAVELOAD_ERROR_TOO_NEW_SAVEGAME                        :புதிய பதிப்பினால் பதிவுஆட்டம் உருவாக்கப்பட்டுள்ளது
STR_GAME_SAVELOAD_ERROR_FILE_NOT_READABLE                       :கோப்பினை படிக்க இயலவில்லை
STR_GAME_SAVELOAD_ERROR_FILE_NOT_WRITEABLE                      :கோப்பில் எழுத இயலவில்லை
STR_GAME_SAVELOAD_ERROR_DATA_INTEGRITY_CHECK_FAILED             :தகவல் முழுமை சரிபார்த்தல் தோல்வியடைந்தது
STR_GAME_SAVELOAD_NOT_AVAILABLE                                 :<கிடைக்கவில்லை>
STR_WARNING_LOADGAME_REMOVED_TRAMS                              :{WHITE}ஆட்டம் ட்ராம் துணையில்லாத பதிப்புடன் பதிவு செய்யப்பட்டது. ஆதலால் அனைத்து ட்ராம்களும் நீக்கப்பட்டுள்ளன.

# Map generation messages
STR_ERROR_COULD_NOT_CREATE_TOWN                                 :{WHITE}வரைபடம் உருவாக்குதல் முடக்கப்பட்டது...{}... நகரங்கள் அமைப்பதற்கு சரியான இடங்கள் இல்லை
STR_ERROR_NO_TOWN_IN_SCENARIO                                   :{WHITE}... இந்த திரைக்காட்சியில் எந்த நகரமும் இல்லை

STR_ERROR_PNGMAP                                                :{WHITE}PNG இலிருந்து நிலவெளியை பதிவேற்ற இயலவில்லை...
STR_ERROR_PNGMAP_FILE_NOT_FOUND                                 :{WHITE}... கோப்பு கிடைக்கவில்லை
STR_ERROR_PNGMAP_IMAGE_TYPE                                     :{WHITE}... பட வகையினை மாற்ற இயலவில்லை. 8 அல்லது 24-பிட் PNG படம் வேண்டும்
STR_ERROR_PNGMAP_MISC                                           :{WHITE}... எங்கேயோ தவறு நடந்துவிட்டது (பொதுவாக பிழையான கோப்பாக தான் இருக்கும்)

STR_ERROR_BMPMAP                                                :{WHITE}BMP இலிருந்து நிலவெளியை பதிவேற்ற இயலவில்லை...
STR_ERROR_BMPMAP_IMAGE_TYPE                                     :{WHITE}... பட வகையை மாற்ற இயலவில்லை

STR_ERROR_HEIGHTMAP_TOO_LARGE                                   :{WHITE}... படம் ரொம்ப பெரியதாக உள்ளது.

STR_WARNING_HEIGHTMAP_SCALE_CAPTION                             :{WHITE}ஒப்பளவு எச்சரிக்கை
STR_WARNING_HEIGHTMAP_SCALE_MESSAGE                             :{YELLOW}மூல வரைபடத்தின் அளவினை மாற்றுவது விருப்பத்தக்கது இல்லை. தொடரட்டுமா?

# Soundset messages
STR_WARNING_FALLBACK_SOUNDSET                                   :{WHITE}ஒரு பின்தங்கு ஒலி கட்டு மட்டுமே கிடைத்தது. ஒலிகள் கேட்க வேண்டுமென்றால் கோப்பு பதிவிறக்க அமைப்பின் மூலம் நிறுவவும்

# Screenshot related messages
STR_WARNING_SCREENSHOT_SIZE_CAPTION                             :{WHITE}பெரிய திரைப்பிடிப்பு
STR_WARNING_SCREENSHOT_SIZE_MESSAGE                             :{YELLOW}திரைப்பிடிப்பின் அளவு {COMMA} x {COMMA} பிக்சல்கள். திரைப்பிடிப்பு எடுக்க சிறிது நேரமாகும். தொடர விருப்பமா?

STR_MESSAGE_SCREENSHOT_SUCCESSFULLY                             :{WHITE}திரைபிடிப்பு வெற்றிகரமாக '{STRING}' என பதிவு செய்யப்பட்டது
STR_ERROR_SCREENSHOT_FAILED                                     :{WHITE}திரைபிடிப்பு தோல்வியடைந்தது!

# Error message titles
STR_ERROR_MESSAGE_CAPTION                                       :{YELLOW}தகவல்
STR_ERROR_MESSAGE_CAPTION_OTHER_COMPANY                         :{YELLOW} {STRING} இலிருந்து ஒரு தகவல்

# Generic construction errors
STR_ERROR_OFF_EDGE_OF_MAP                                       :{WHITE}படத்தின் எல்லையினைத் தாண்டி உள்ளது
STR_ERROR_TOO_CLOSE_TO_EDGE_OF_MAP                              :{WHITE}படத்தின் எல்லைக்கு மிக அருகாமையில் உள்ளது
STR_ERROR_NOT_ENOUGH_CASH_REQUIRES_CURRENCY                     :{WHITE}பணம் பத்தாது - {CURRENCY_LONG} தேவைப்படுகிறது
STR_ERROR_FLAT_LAND_REQUIRED                                    :{WHITE}தட்டையான நிலப்பகுதி வேண்டும்
STR_ERROR_LAND_SLOPED_IN_WRONG_DIRECTION                        :{WHITE}நிலம் தவறான பக்கத்தில் சரிந்துள்ளது
STR_ERROR_CAN_T_DO_THIS                                         :{WHITE}இதைச் செய்ய இயலாது...
STR_ERROR_BUILDING_MUST_BE_DEMOLISHED                           :{WHITE}முதலில் கட்டடம் இடிக்கப்பட வேண்டும்
STR_ERROR_CAN_T_CLEAR_THIS_AREA                                 :{WHITE}இந்தப் பகுதியினை காலியாக்க முடியாது ...
STR_ERROR_SITE_UNSUITABLE                                       :{WHITE}... இடம் ஒத்துவராது
STR_ERROR_ALREADY_BUILT                                         :{WHITE}... ஏற்கனவே கட்டப்பட்டது
STR_ERROR_OWNED_BY                                              :{WHITE}... {STRING} இற்கு சொந்தமானது
STR_ERROR_AREA_IS_OWNED_BY_ANOTHER                              :{WHITE}... பகுதி மற்றோரு நிறுவனத்திற்கு சொந்தமானதாகும்
STR_ERROR_TERRAFORM_LIMIT_REACHED                               :{WHITE}... நிலத்தோற்ற மாற்ற வரம்பு எட்ட பட்டுள்ளது
STR_ERROR_CLEARING_LIMIT_REACHED                                :{WHITE}... மாற்ற வரம்பு எட்ட பட்டுள்ளது
STR_ERROR_TREE_PLANT_LIMIT_REACHED                              :{WHITE}... மரம் நடுவதற்கு எல்லை முடிந்தது
STR_ERROR_NAME_MUST_BE_UNIQUE                                   :{WHITE}பெயர் பயன்படுத்தாததாக இருக்க வேண்டும்
STR_ERROR_GENERIC_OBJECT_IN_THE_WAY                             :{WHITE}{1:STRING} வழியில் உள்ளது
STR_ERROR_NOT_ALLOWED_WHILE_PAUSED                              :{WHITE}ஆட்டம் தற்காலிகமாக நிறுத்தப்பட்டிருக்கும்பொழுது இதை செய்ய இயலாது

# Local authority errors
STR_ERROR_LOCAL_AUTHORITY_REFUSES_TO_ALLOW_THIS                 :{WHITE}{TOWN} நகராட்சி இதை அனுமதிக்க மறுக்கிறது
STR_ERROR_LOCAL_AUTHORITY_REFUSES_AIRPORT                       :{WHITE}{TOWN} நகராட்சி மேலும் ஒரு விமான நிலையத்தினை கட்டுவதற்கான அனுமதியை மறுத்தது.
STR_ERROR_LOCAL_AUTHORITY_REFUSES_NOISE                         :{WHITE}{TOWN} ஒலி இரைச்சல் பிரச்சனைகளால் விமான நிலையம் கட்டுவதற்கு நகராட்சி அனுமதி மறுக்கிறது
STR_ERROR_BRIBE_FAILED                                          :{WHITE}உங்களின் லஞ்சம் லஞ்ச ஒழிப்புத் துறையிடம் மாட்டிக்கொண்டது

# Levelling errors
STR_ERROR_CAN_T_RAISE_LAND_HERE                                 :{WHITE}இங்கே நிலத்தினை ஏற்ற முடியாது...
STR_ERROR_CAN_T_LOWER_LAND_HERE                                 :{WHITE}இங்கு நிலத்தின் ஆழத்தை குறைக்க முடியாது...
STR_ERROR_CAN_T_LEVEL_LAND_HERE                                 :{WHITE}இங்கு நிலத்தினை சமம்மாக்க முடியாது...
STR_ERROR_EXCAVATION_WOULD_DAMAGE                               :{WHITE}தோண்டுதல் சுரங்கப்பாதையிற்கு தீங்கு விளைவிக்கும்
STR_ERROR_ALREADY_AT_SEA_LEVEL                                  :{WHITE}... ஏற்கனவே கடல்மட்டத்தில் உள்ளது
STR_ERROR_TOO_HIGH                                              :{WHITE}... அதிக உயரம்
STR_ERROR_ALREADY_LEVELLED                                      :{WHITE}... ஏற்கனவே தட்டையாக உள்ளது

# Company related errors
STR_ERROR_CAN_T_CHANGE_COMPANY_NAME                             :{WHITE}நிறுவனத்தின் பெயரை மாற்ற இயலாது...
STR_ERROR_CAN_T_CHANGE_PRESIDENT                                :{WHITE}மேலாளரின் பெயரினை மாற்ற இயலாது...

STR_ERROR_MAXIMUM_PERMITTED_LOAN                                :{WHITE}... அதிகபட்ச கடன் அளவு {CURRENCY_LONG}
STR_ERROR_CAN_T_BORROW_ANY_MORE_MONEY                           :{WHITE}மேலும் கடன் வாங்க இயலாது...
STR_ERROR_LOAN_ALREADY_REPAYED                                  :{WHITE}... திரும்பிச் செலுத்த எந்தக் கடனும் இல்லை
STR_ERROR_CURRENCY_REQUIRED                                     :{WHITE}... {CURRENCY_LONG} தேவைப்படுகிறது
STR_ERROR_CAN_T_REPAY_LOAN                                      :{WHITE}கடனினைத் திருப்பி கட்ட இயலாது...
STR_ERROR_INSUFFICIENT_FUNDS                                    :{WHITE}வங்கியிலிருந்து கடனாக பெறப்பட்டத் தொகையினை தங்களால் கொடுக்க இயலாது...
STR_ERROR_CAN_T_GIVE_MONEY                                      :{WHITE}இந்த நிறுவனத்திற்கு பணத்தை வாரி வழங்க இயலாது ...
STR_ERROR_CAN_T_BUY_COMPANY                                     :{WHITE}நிறுவனத்தினை வாங்க இயலாது...
STR_ERROR_CAN_T_BUILD_COMPANY_HEADQUARTERS                      :{WHITE}நிறுவன தலைமையிடத்தினை கட்ட இயலாது...
STR_ERROR_CAN_T_BUY_25_SHARE_IN_THIS                            :{WHITE}இந்த நிறுவனத்தின் 25 சதவிகித பங்குகளை வாங்க இயலாது...
STR_ERROR_CAN_T_SELL_25_SHARE_IN                                :{WHITE}இந்த நிறுவனத்தின் 25 சதவிகித பங்குகளை விற்க இயலாது...
STR_ERROR_PROTECTED                                             :{WHITE}பங்குகளை பரிமாற்றம் செய்யும் அளவிற்கு இந்த நிறுவனம் இன்னும் வளரவில்லை...

# Town related errors
STR_ERROR_CAN_T_GENERATE_TOWN                                   :{WHITE}எந்த நகரத்தினையும் கட்ட இயலாது
STR_ERROR_CAN_T_RENAME_TOWN                                     :{WHITE}நகரத்தின் பெயரினை மாற்ற இயலாது...
STR_ERROR_CAN_T_FOUND_TOWN_HERE                                 :{WHITE}நகரத்தினை இங்கே நிறுவ இயலாது...
STR_ERROR_CAN_T_EXPAND_TOWN                                     :{WHITE}நகரத்தினை விரிவாக்க இயலாது...
STR_ERROR_TOO_CLOSE_TO_EDGE_OF_MAP_SUB                          :{WHITE}... படத்தின் எல்லைக்கு மிக அருகாமையில் உள்ளது
STR_ERROR_TOO_CLOSE_TO_ANOTHER_TOWN                             :{WHITE}... மற்றொரு நகரத்திற்கு மிகவும் அருகாமையில் உள்ளது
STR_ERROR_TOO_MANY_TOWNS                                        :{WHITE}... மிகவும் அதிகமான நகரங்கள்
STR_ERROR_NO_SPACE_FOR_TOWN                                     :{WHITE}... படத்தில் வேறு வெற்றுஇடம் இல்லை
STR_ERROR_TOWN_EXPAND_WARN_NO_ROADS                             :{WHITE}நகராட்சி சாலைகளை அமைக்காது. இந்த அமைப்பினை மாற்ற செல்க சிறப்பு அமைப்புகள் -> பொருளாதாரம் -> நகரங்கள்
STR_ERROR_ROAD_WORKS_IN_PROGRESS                                :{WHITE}சாலைப் பணிகள் நடந்துக் கொண்டிருக்கின்றன
STR_ERROR_TOWN_CAN_T_DELETE                                     :{WHITE}இந்த நகரத்தினை நீக்க இயலாது ...{} ஒரு நிலையமோ அல்லது பணிமனையோ நகரத்தின் பெயரில் உள்ளது மற்றும் நகரத்திற்குச் சொந்தமான கட்டங்களை நீக்க முடியாது.
STR_ERROR_STATUE_NO_SUITABLE_PLACE                              :{WHITE}... நகரத்தின் நடுவில் சிலையினை அமைக்க தகுந்த இடமில்லை

# Industry related errors
STR_ERROR_TOO_MANY_INDUSTRIES                                   :{WHITE}... மிகவும் அதிகமான தொழிற்சாலைகள்
STR_ERROR_CAN_T_GENERATE_INDUSTRIES                             :{WHITE}தொழிற்சாலைகளை உருவாக்க முடியவில்லை...
STR_ERROR_CAN_T_BUILD_HERE                                      :{WHITE}இங்கே {STRING} கட்ட இயலாது...
STR_ERROR_CAN_T_CONSTRUCT_THIS_INDUSTRY                         :{WHITE}இந்த வகையான தொழிற்சாலைகளை இங்கு கட்ட இயலாது...
STR_ERROR_INDUSTRY_TOO_CLOSE                                    :{WHITE}... மற்றொரு தொழிற்சாலையின் அருகாமையில் உள்ளது
STR_ERROR_MUST_FOUND_TOWN_FIRST                                 :{WHITE}... முதலில் நகரம் நிருவப்பட வேண்டும்
STR_ERROR_ONLY_ONE_ALLOWED_PER_TOWN                             :{WHITE}... ஒரு நகரத்திற்கு ஒன்று தான் அனுமதிக்கப்படும்
STR_ERROR_CAN_ONLY_BE_BUILT_IN_TOWNS_WITH_POPULATION_OF_1200    :{WHITE}... 1200 மக்கள்தொகை உள்ள நகரங்களில் மட்டுமே கட்ட இயலும்
STR_ERROR_CAN_ONLY_BE_BUILT_IN_RAINFOREST                       :{WHITE}... மழைக்காட்டு பகுதிகளில் மட்டுமே கட்ட இயலும்
STR_ERROR_CAN_ONLY_BE_BUILT_IN_DESERT                           :{WHITE}... பாலைவனப்பகுதிகளில் மட்டுமே இதனை கட்ட முடியும்
STR_ERROR_CAN_ONLY_BE_BUILT_IN_TOWNS                            :{WHITE}... நகரங்களில் மட்டுமே இதனை கட்ட முடியும்
STR_ERROR_CAN_ONLY_BE_BUILT_NEAR_TOWN_CENTER                    :{WHITE}... நகரங்களின் நடுவில் மட்டுமே கட்ட முடியும்
STR_ERROR_CAN_ONLY_BE_BUILT_IN_LOW_AREAS                        :{WHITE}... தாழ்வான பகுதிகளில் மட்டுமே இதனை கட்ட முடியும்
STR_ERROR_CAN_ONLY_BE_POSITIONED                                :{WHITE}... படங்களின் எல்லைகளில் மட்டுமே இட முடியும்
STR_ERROR_FOREST_CAN_ONLY_BE_PLANTED                            :{WHITE}... பனி-கோடிற்கு மேலேயே காடுகளை நட முடியும்
STR_ERROR_CAN_ONLY_BE_BUILT_ABOVE_SNOW_LINE                     :{WHITE}... பனி-கோடின் மேலே மட்டுமே கட்ட முடியும்
STR_ERROR_CAN_ONLY_BE_BUILT_BELOW_SNOW_LINE                     :{WHITE}... பனி-கோடின் கீழே மட்டுமே கட்ட முடியும்

STR_ERROR_NO_SUITABLE_PLACES_FOR_INDUSTRIES                     :{WHITE}'{STRING}' தொழிற்சாலைகளை நிறுவ தகுந்த இடங்கள் கிடைக்கவில்லை

# Station construction related errors
STR_ERROR_CAN_T_BUILD_RAILROAD_STATION                          :{WHITE}இங்கே இரயில் நிலையம் கட்ட முடியாது...
STR_ERROR_CAN_T_BUILD_BUS_STATION                               :{WHITE}பேருந்து நிலையத்தினை கட்ட இயலாது...
STR_ERROR_CAN_T_BUILD_TRUCK_STATION                             :{WHITE}லாரி நிலையத்தினை கட்ட இயலாது...
STR_ERROR_CAN_T_BUILD_PASSENGER_TRAM_STATION                    :{WHITE}பயணிகள் ட்ராம் நிலையத்தினை கட்ட இயலாது...
STR_ERROR_CAN_T_BUILD_CARGO_TRAM_STATION                        :{WHITE}சரக்கு ட்ராம் நிலையத்தினை கட்ட இயலாது...
STR_ERROR_CAN_T_BUILD_DOCK_HERE                                 :{WHITE}இங்கே துறைமுகத்தினை கட்ட இயலாது...
STR_ERROR_CAN_T_BUILD_AIRPORT_HERE                              :{WHITE}இங்கே விமான நிலையத்தை கட்ட இயலாது...

STR_ERROR_ADJOINS_MORE_THAN_ONE_EXISTING                        :{WHITE}ஏற்கனவே இருக்கும் நிலையத்துடன் ஒட்டி உள்ளது
STR_ERROR_STATION_TOO_SPREAD_OUT                                :{WHITE}... நிறுத்தம் மிகவும் விரிந்துள்ளது
STR_ERROR_TOO_MANY_STATIONS_LOADING                             :{WHITE}மிக அதிகமான நிறுத்தங்கள்/ஏற்றும் பகுதிகள்
STR_ERROR_TOO_MANY_STATION_SPECS                                :{WHITE}மிக அதிகமான இரயில்வே நிலைய பாகங்கள்
STR_ERROR_TOO_MANY_BUS_STOPS                                    :{WHITE}மிக அதிகமான பேருந்து நிறுத்தங்கள்
STR_ERROR_TOO_MANY_TRUCK_STOPS                                  :{WHITE}மிக அதிகமான லாரி நிலையங்கள்
STR_ERROR_TOO_CLOSE_TO_ANOTHER_DOCK                             :{WHITE}மற்றொரு துறைமுகத்திற்கு மிக அருகில் உள்ளது
STR_ERROR_TOO_CLOSE_TO_ANOTHER_AIRPORT                          :{WHITE}மற்றொரு விமான நிலையத்தின் அருகாமையில் உள்ளது
STR_ERROR_CAN_T_RENAME_STATION                                  :{WHITE}நிறுத்தத்தின் பெயரை மாற்ற இயலாது...
STR_ERROR_DRIVE_THROUGH_ON_TOWN_ROAD                            :{WHITE}... இது நகரத்திற்கு சொந்தமான சாலையாகும்
STR_ERROR_DRIVE_THROUGH_DIRECTION                               :{WHITE}... சாலை தப்பான திசையை நோக்கி உள்ளது
STR_ERROR_DRIVE_THROUGH_CORNER                                  :{WHITE}... வழித்தட நிறுத்தங்களில் முனைகள் அமைக்க இயலாது
STR_ERROR_DRIVE_THROUGH_JUNCTION                                :{WHITE}... வழித்தட நிறுத்தங்களில் சந்திப்புகள் அமையாது

# Station destruction related errors
STR_ERROR_CAN_T_REMOVE_PART_OF_STATION                          :{WHITE}நிறுத்தத்தின் பகுதியை நீக்க இயலாது...
STR_ERROR_MUST_REMOVE_RAILWAY_STATION_FIRST                     :{WHITE}முதலில் இரயில் நிலையம் நீக்கப்பட வேண்டும்
STR_ERROR_CAN_T_REMOVE_BUS_STATION                              :{WHITE}பேருந்து நிறுத்தத்தை நீக்க இயலாது...
STR_ERROR_CAN_T_REMOVE_TRUCK_STATION                            :{WHITE}லாரி நிலையத்தினை நீக்க முடியாது...
STR_ERROR_CAN_T_REMOVE_PASSENGER_TRAM_STATION                   :{WHITE}பயணிகள் ட்ராம் நிலையத்தினை நீக்க இயலாது...
STR_ERROR_CAN_T_REMOVE_CARGO_TRAM_STATION                       :{WHITE}சரக்கு ட்ராம் நிலையத்தினை நீக்க இயலாது...
STR_ERROR_MUST_REMOVE_ROAD_STOP_FIRST                           :{WHITE}முதலில் சாலை நிறுத்தத்தினை நீக்கு
STR_ERROR_THERE_IS_NO_STATION                                   :{WHITE}...தொடர்வண்டி நிலையம் இல்லை

STR_ERROR_MUST_DEMOLISH_RAILROAD                                :{WHITE}முதலில் இரயில்வே நிலையத்தினை நீக்கு
STR_ERROR_MUST_DEMOLISH_BUS_STATION_FIRST                       :{WHITE}முதலில் பேருந்து நிலையத்தினை நீக்கு
STR_ERROR_MUST_DEMOLISH_TRUCK_STATION_FIRST                     :{WHITE}முதலில் லாரி நிலையத்தினை நீக்கு
STR_ERROR_MUST_DEMOLISH_PASSENGER_TRAM_STATION_FIRST            :{WHITE}முதலில் பயணிகள் ட்ராம் நிலையத்தினை நீக்கு
STR_ERROR_MUST_DEMOLISH_CARGO_TRAM_STATION_FIRST                :{WHITE}முதலில் ட்ராம் சரக்கு நிலையத்தினை நீக்கு
STR_ERROR_MUST_DEMOLISH_DOCK_FIRST                              :{WHITE}முதலில் கப்பல்துறை அழிக்கப்பட வேண்டும்
STR_ERROR_MUST_DEMOLISH_AIRPORT_FIRST                           :{WHITE}முதலில் விமானநிலையத்தினை நீக்க வேண்டும்

# Waypoint related errors
STR_ERROR_WAYPOINT_ADJOINS_MORE_THAN_ONE_EXISTING               :{WHITE}ஏற்கனவே இருக்கும் வழிப்புள்ளியுடன் ஒட்டியுள்ளது
STR_ERROR_TOO_CLOSE_TO_ANOTHER_WAYPOINT                         :{WHITE}மற்றொரு பாதைப்புள்ளியின் அருகில் உள்ளது

STR_ERROR_CAN_T_BUILD_TRAIN_WAYPOINT                            :{WHITE}இங்கே இரயில்வே பாதைப்புள்ளியினைக் கட்ட இயலாது...
STR_ERROR_CAN_T_POSITION_BUOY_HERE                              :{WHITE}மிதவையினை இங்கே வைக்க இயலாது...
STR_ERROR_CAN_T_CHANGE_WAYPOINT_NAME                            :{WHITE}பாதைப்புள்ளியின் பெயரினை மாற்ற இயலாது...

STR_ERROR_CAN_T_REMOVE_TRAIN_WAYPOINT                           :{WHITE}இந்த இரயில்வே பாதைப்புள்ளியினை நீக்க இயலாது...
STR_ERROR_MUST_REMOVE_RAILWAYPOINT_FIRST                        :{WHITE}முதலில் இரயில்வே பாதைப்புள்ளியினை நீக்க வேண்டும்
STR_ERROR_BUOY_IN_THE_WAY                                       :{WHITE}... மிதவை வழியில் உள்ளது
STR_ERROR_BUOY_IS_IN_USE                                        :{WHITE}... மிதவையினை மற்றொரு நிறுவனம் பயன்படுத்துகின்றது!

# Depot related errors
STR_ERROR_CAN_T_BUILD_TRAIN_DEPOT                               :{WHITE}இங்கே இரயில்வே பணிமனையினைக் கட்ட இயலாது...
STR_ERROR_CAN_T_BUILD_ROAD_DEPOT                                :{WHITE}இங்கே சாலை வாகன பணிமனையினைக் கட்ட இயலாது...
STR_ERROR_CAN_T_BUILD_TRAM_DEPOT                                :{WHITE}இங்கே ட்ராம் வாகன பணிமனையினைக் கட்ட இயலாது...
STR_ERROR_CAN_T_BUILD_SHIP_DEPOT                                :{WHITE}இங்கே கப்பல் பணிமனையினைக் கட்ட இயலாது...

STR_ERROR_CAN_T_RENAME_DEPOT                                    :{WHITE}பணிமனையின் பெயரினை மாற்ற இயலாது...

STR_ERROR_TRAIN_MUST_BE_STOPPED_INSIDE_DEPOT                    :{WHITE}... பணிமனையின் உள்ளே நிறுத்தப்பட்டிருக்க வேண்டும்
STR_ERROR_ROAD_VEHICLE_MUST_BE_STOPPED_INSIDE_DEPOT             :{WHITE}... பணிமனையின் உள்ளே நிறுத்தப்பட்டிருக்க வேண்டும்
STR_ERROR_SHIP_MUST_BE_STOPPED_INSIDE_DEPOT                     :{WHITE}... பணிமனையின் உள்ளே நிறுத்தப்பட்டிருக்க வேண்டும்
STR_ERROR_AIRCRAFT_MUST_BE_STOPPED_INSIDE_HANGAR                :{WHITE}... பணிமனையின் உள்ளே நிறுத்தப்பட்டிருக்க வேண்டும்

STR_ERROR_TRAINS_CAN_ONLY_BE_ALTERED_INSIDE_A_DEPOT             :{WHITE}பணிமனையின் உள்ளே நிறுத்தப்பட்ட பின்னரே இரயில்களை மாற்றியமைக்க முடியும்
STR_ERROR_TRAIN_TOO_LONG                                        :{WHITE}iஇரயில் மிக நீளமாக உள்ளது
STR_ERROR_CAN_T_REVERSE_DIRECTION_RAIL_VEHICLE                  :{WHITE}வாகனத்தின் திசையை மாற்ற முடியாது...
STR_ERROR_CAN_T_REVERSE_DIRECTION_RAIL_VEHICLE_MULTIPLE_UNITS   :{WHITE}... பல்வேறு பாகங்களினைக் கொண்டுள்ளது
STR_ERROR_INCOMPATIBLE_RAIL_TYPES                               :ஒத்துவரா இரயில் வகைகள்

STR_ERROR_CAN_T_MOVE_VEHICLE                                    :{WHITE}வாகனத்தை நகர்த்த முடியாது...
STR_ERROR_REAR_ENGINE_FOLLOW_FRONT                              :{WHITE}பின் பொறி தனது முன் பொறியினையே தொடரும்
STR_ERROR_UNABLE_TO_FIND_ROUTE_TO                               :{WHITE}பணிமனைக்கு செல்ல வழி இல்லை
STR_ERROR_UNABLE_TO_FIND_LOCAL_DEPOT                            :{WHITE}பணிமனையை கண்டுபிடிக்க முடியவில்லை

STR_ERROR_DEPOT_WRONG_DEPOT_TYPE                                :தவறான பணிமனை வகை

# Autoreplace related errors
STR_ERROR_TRAIN_TOO_LONG_AFTER_REPLACEMENT                      :{WHITE}{VEHICLE} மாற்றியமைக்கப்பட்ட பின் இரயில் மிக நீளமாக உள்ளது
STR_ERROR_AUTOREPLACE_NOTHING_TO_DO                             :{WHITE}எந்த தானியங்கிமாற்றல்/புதுப்பித்தல் விதிமுறைகளும் செயல்படுத்தப்படவில்லை
STR_ERROR_AUTOREPLACE_MONEY_LIMIT                               :(பண எல்லை)
STR_ERROR_AUTOREPLACE_INCOMPATIBLE_CARGO                        :{WHITE} புதிய வாகனத்தினால் {STRING}-இனை கொண்டு செல்ல முடியாது

# Rail construction errors
STR_ERROR_IMPOSSIBLE_TRACK_COMBINATION                          :{WHITE}இருவேறு இரயில்வே தட வகைகளை இணைக்க இயலாது
STR_ERROR_MUST_REMOVE_SIGNALS_FIRST                             :{WHITE}முதலில் சிக்னல்களை எடுக்க வேண்டும்
STR_ERROR_NO_SUITABLE_RAILROAD_TRACK                            :{WHITE}தக்க இரயில் தடம் ஏதும் இல்லை
STR_ERROR_MUST_REMOVE_RAILROAD_TRACK                            :{WHITE}முதலில் இரயில்வே தடத்தினை எடுக்க வேண்டும்
STR_ERROR_CROSSING_ON_ONEWAY_ROAD                               :{WHITE}சாலை ஒருவழிப்பாதை அல்லது மறிக்கப்பட்டுள்ளது
STR_ERROR_CROSSING_DISALLOWED_RAIL                              :{WHITE}இந்த வகையிலான இரயில்களுக்கு இருப்புப்பாதை சந்திக் கடவுகள் கிடையாது
STR_ERROR_CROSSING_DISALLOWED_ROAD                              :{WHITE}இந்த சாலை வகைக்கு நிலை குறுக்குவெட்டுகள் அனுமதிக்கப்படவில்லை
STR_ERROR_CAN_T_BUILD_SIGNALS_HERE                              :{WHITE}இங்கே சிக்னல்களை நிறுவ இயலாது...
STR_ERROR_CAN_T_BUILD_RAILROAD_TRACK                            :{WHITE}இங்கே இரயில்வே தடங்களை பதிய முடியாது...
STR_ERROR_CAN_T_REMOVE_RAILROAD_TRACK                           :{WHITE}இங்கிருந்து இரயில்வே தடங்களை அகற்ற முடியாது...
STR_ERROR_CAN_T_REMOVE_SIGNALS_FROM                             :{WHITE}இங்கிருக்கும் சிக்னல்களை அகற்ற முடியாது...
STR_ERROR_SIGNAL_CAN_T_CONVERT_SIGNALS_HERE                     :{WHITE}இங்கே சிக்னல்களை மாற்ற முடியாது...
STR_ERROR_THERE_IS_NO_RAILROAD_TRACK                            :{WHITE}...தண்டவாளம் இல்லை
STR_ERROR_THERE_ARE_NO_SIGNALS                                  :{WHITE}...சிக்னல்கள் இல்லை

STR_ERROR_CAN_T_CONVERT_RAIL                                    :{WHITE}இங்கே இரயில் வகைகளை மாற்ற இயலாது...

# Road construction errors
STR_ERROR_MUST_REMOVE_ROAD_FIRST                                :{WHITE}முதலில் சாலையை அகற்ற வேண்டும்
STR_ERROR_ONEWAY_ROADS_CAN_T_HAVE_JUNCTION                      :{WHITE}... ஒருவழிப்பாதைகளில் சந்திப்புகள் அமையாது
STR_ERROR_CAN_T_BUILD_ROAD_HERE                                 :{WHITE}இங்கே சாலை கட்ட இயலாது...
STR_ERROR_CAN_T_BUILD_TRAMWAY_HERE                              :{WHITE}இங்கே ட்ரேம்வே கட்ட இயலாது...
STR_ERROR_CAN_T_REMOVE_ROAD_FROM                                :{WHITE}இங்கே சாலையை அகற்ற இயலாது...
STR_ERROR_CAN_T_REMOVE_TRAMWAY_FROM                             :{WHITE}இங்கிருந்து ட்ராம்வேயினை நீக்க முடியாது...
STR_ERROR_THERE_IS_NO_ROAD                                      :{WHITE}...சாலை இல்லை
STR_ERROR_THERE_IS_NO_TRAMWAY                                   :{WHITE}...ட்ராம் வழி இல்லை
STR_ERROR_NO_SUITABLE_ROAD                                      :{WHITE}பொருத்தமான சாலை இல்லை

# Waterway construction errors
STR_ERROR_CAN_T_BUILD_CANALS                                    :{WHITE}இங்கே கால்வாய்களை கட்ட இயலாது...
STR_ERROR_CAN_T_BUILD_LOCKS                                     :{WHITE}இங்கே லாக்குகளைக் கட்ட இயலாது...
STR_ERROR_CAN_T_PLACE_RIVERS                                    :{WHITE}இங்கே ஆறுகளை அமைக்க இயலாது...
STR_ERROR_MUST_BE_BUILT_ON_WATER                                :{WHITE}... தண்ணீரின் மேலே தான் கட்டப்பட வேண்டும்
STR_ERROR_CAN_T_BUILD_ON_WATER                                  :{WHITE}... தண்ணீரில் கட்ட முடியாது
STR_ERROR_CAN_T_BUILD_ON_SEA                                    :{WHITE}... கடலில் கட்ட முடியாது
STR_ERROR_CAN_T_BUILD_ON_CANAL                                  :{WHITE}... கால்வாயின் மேல் கட்ட முடியாது
STR_ERROR_CAN_T_BUILD_ON_RIVER                                  :{WHITE}... ஆற்றின் மேல் கட்ட முடியாது.
STR_ERROR_MUST_DEMOLISH_CANAL_FIRST                             :{WHITE}முதலில் கால்வாய் அழிக்கப்பட வேண்டும்
STR_ERROR_CAN_T_BUILD_AQUEDUCT_HERE                             :{WHITE}தண்ணீர்ப் பாதையினை கட்ட இயலாது...

# Tree related errors
STR_ERROR_TREE_ALREADY_HERE                                     :{WHITE}... மரம் ஏற்கனவே உள்ளது
STR_ERROR_TREE_WRONG_TERRAIN_FOR_TREE_TYPE                      :{WHITE}... மரம் வகைக்கு தவறான தரை
STR_ERROR_CAN_T_PLANT_TREE_HERE                                 :{WHITE}இங்கே மரங்களை நட இயலாது...

# Bridge related errors
STR_ERROR_CAN_T_BUILD_BRIDGE_HERE                               :{WHITE}இங்கே பாலங்களை கட்ட இயலாது...
STR_ERROR_MUST_DEMOLISH_BRIDGE_FIRST                            :{WHITE}முதலில் பாலம் அழிக்கப்பட வேண்டும்
STR_ERROR_CAN_T_START_AND_END_ON                                :{WHITE}ஆரம்பித்த இடத்திலிருந்தே முடியக் கூடாது
STR_ERROR_BRIDGEHEADS_NOT_SAME_HEIGHT                           :{WHITE}பாலத்தின் முனைகள் ஒரே உயரத்தில் இல்லை
STR_ERROR_BRIDGE_TOO_LOW_FOR_TERRAIN                            :{WHITE}பாலம் மிகவும் உயரம் மிகவும் குறைவாக உள்ளது
STR_ERROR_BRIDGE_TOO_HIGH_FOR_TERRAIN                           :{WHITE}இந்த நிலப்பரப்பிற்கு இப்பாலம் அதிகமான உயரத்திலுள்ளது.
STR_ERROR_START_AND_END_MUST_BE_IN                              :{WHITE}ஆரம்பம் மற்றும் முடிவு ஒரே கோடில் இருக்க வேண்டும்
STR_ERROR_ENDS_OF_BRIDGE_MUST_BOTH                              :{WHITE}... பாலத்தின் முடிவுகள் இரண்டும் நிலத்திலேயே இருக்க வேண்டும்
STR_ERROR_BRIDGE_TOO_LONG                                       :{WHITE}... பாலம் மிக நீளமாக உள்ளது
STR_ERROR_BRIDGE_THROUGH_MAP_BORDER                             :{WHITE}பாலம் படத்தின் எல்லையினைத் தாண்டி முடியும்

# Tunnel related errors
STR_ERROR_CAN_T_BUILD_TUNNEL_HERE                               :{WHITE}இங்கே சுரங்கப்பாதையினை கட்ட இயலாது...
STR_ERROR_SITE_UNSUITABLE_FOR_TUNNEL                            :{WHITE}சுரங்கத்தின் நுழைவுவாயிலிற்கு தகுந்த இடம் இது அல்ல
STR_ERROR_MUST_DEMOLISH_TUNNEL_FIRST                            :{WHITE}முதலில் சுரங்கப்பாதை அழிக்கப்பட வேண்டும்
STR_ERROR_ANOTHER_TUNNEL_IN_THE_WAY                             :{WHITE}மற்றொரு சுரங்கம் வழியில் உள்ளது
STR_ERROR_TUNNEL_THROUGH_MAP_BORDER                             :{WHITE}சுரங்கம் படத்தின் எல்லையை தாண்டி முடியும்
STR_ERROR_UNABLE_TO_EXCAVATE_LAND                               :{WHITE}சுரங்கத்தின் மற்றொரு முனையில் நிலத்தினை மாற்றியமைக்க இயலவில்லை
STR_ERROR_TUNNEL_TOO_LONG                                       :{WHITE}... சுரங்கம் வெகு நீளம்

# Object related errors
STR_ERROR_TOO_MANY_OBJECTS                                      :{WHITE}... மிக அதிகமான பொருட்கள்
STR_ERROR_CAN_T_BUILD_OBJECT                                    :{WHITE}பொருளினை கட்ட இயலாது...
STR_ERROR_OBJECT_IN_THE_WAY                                     :{WHITE}பொருள் வழியில் உள்ளது
STR_ERROR_COMPANY_HEADQUARTERS_IN                               :{WHITE}... நிறுவனத்தின் தலைமையிடம் வழியில் உள்ளது
STR_ERROR_CAN_T_PURCHASE_THIS_LAND                              :{WHITE}இந்த நிலப் பகுதியினை வாங்க முடியாது...
STR_ERROR_YOU_ALREADY_OWN_IT                                    :{WHITE}... இது ஏற்கனவே உங்களிடம் உள்ளது!

# Group related errors
STR_ERROR_GROUP_CAN_T_CREATE                                    :{WHITE}குழுவை உருவாக்க முடியாது...
STR_ERROR_GROUP_CAN_T_DELETE                                    :{WHITE}இந்தக் குழுவினை நீக்க முடியாது...
STR_ERROR_GROUP_CAN_T_RENAME                                    :{WHITE}குழுவின் பெயரினை மாற்ற இயலாது...
STR_ERROR_GROUP_CAN_T_SET_PARENT                                :{WHITE}பெற்றோர் குழுவை அமைக்க முடியாது ...
STR_ERROR_GROUP_CAN_T_REMOVE_ALL_VEHICLES                       :{WHITE}இந்தக் குழுவில் உள்ள அனைத்து வாகனங்களையும் நீக்க இயலாது...
STR_ERROR_GROUP_CAN_T_ADD_VEHICLE                               :{WHITE}வாகனத்தினை இந்தக் குழுவில் இணைக்க இயலாது...
STR_ERROR_GROUP_CAN_T_ADD_SHARED_VEHICLE                        :{WHITE}பகிரப்பட்ட வாகனத்தினை இந்தக் குழுவில் இணைக்க இயலாது...

# Generic vehicle errors

###length VEHICLE_TYPES
STR_ERROR_TRAIN_IN_THE_WAY                                      :{WHITE}இரயில் வழியில் உள்ளது
STR_ERROR_ROAD_VEHICLE_IN_THE_WAY                               :{WHITE}சாலை வாகனம் வழியில் உள்ளது
STR_ERROR_SHIP_IN_THE_WAY                                       :{WHITE}கப்பல் வழியில் உள்ளது
STR_ERROR_AIRCRAFT_IN_THE_WAY                                   :{WHITE}விமானம் வழியில் உள்ளது

###length VEHICLE_TYPES
STR_ERROR_RAIL_VEHICLE_NOT_AVAILABLE                            :{WHITE}வாகனம் கிடைக்காது
STR_ERROR_ROAD_VEHICLE_NOT_AVAILABLE                            :{WHITE}வாகனம் கிடைக்காது
STR_ERROR_SHIP_NOT_AVAILABLE                                    :{WHITE}கப்பல் கிடைக்காது
STR_ERROR_AIRCRAFT_NOT_AVAILABLE                                :{WHITE}விமானம் கிடைக்காது

###length VEHICLE_TYPES
STR_ERROR_CAN_T_REFIT_TRAIN                                     :{WHITE}இரயிலினை மாற்றியமைக்க இயலாது...
STR_ERROR_CAN_T_REFIT_ROAD_VEHICLE                              :{WHITE}சாலை வாகனத்தை மாற்றியமைக்க இயலாது...
STR_ERROR_CAN_T_REFIT_SHIP                                      :{WHITE}கப்பலை மாற்றியமைக்க இயலாது...
STR_ERROR_CAN_T_REFIT_AIRCRAFT                                  :{WHITE}விமானத்தை மாற்றியமைக்க இயலாது...

###length VEHICLE_TYPES
STR_ERROR_CAN_T_RENAME_TRAIN                                    :{WHITE}இரயிலின் பெயரினை மாற்ற இயலவில்லை...
STR_ERROR_CAN_T_RENAME_ROAD_VEHICLE                             :{WHITE}சாலை வாகனத்தின் பெயரை மாற்ற இயலாது...
STR_ERROR_CAN_T_RENAME_SHIP                                     :{WHITE}கப்பலை பெயரிட முடியாது...
STR_ERROR_CAN_T_RENAME_AIRCRAFT                                 :{WHITE}விமானத்தை பெயரிட முடியாது...

###length VEHICLE_TYPES
STR_ERROR_CAN_T_STOP_START_TRAIN                                :{WHITE}இரயிலை நிறுத்த/கிளப்ப இயலாது...
STR_ERROR_CAN_T_STOP_START_ROAD_VEHICLE                         :{WHITE}சாலை வாகனத்தை நிறுத்த/கிளப்ப இயலாது...
STR_ERROR_CAN_T_STOP_START_SHIP                                 :{WHITE}கப்பலை நிறுத்த/கிளப்ப இயலாது...
STR_ERROR_CAN_T_STOP_START_AIRCRAFT                             :{WHITE}விமானத்தை நிறுத்த/கிளப்ப இயலாது...

###length VEHICLE_TYPES
STR_ERROR_CAN_T_SEND_TRAIN_TO_DEPOT                             :{WHITE}இரயிலை பணிமனைக்கு அனுப்ப இயலாது...
STR_ERROR_CAN_T_SEND_ROAD_VEHICLE_TO_DEPOT                      :{WHITE}சாலை வாகனத்தை பணிமனைக்கு அனுப்ப இயலாது...
STR_ERROR_CAN_T_SEND_SHIP_TO_DEPOT                              :{WHITE}கப்பலை பணிமனைக்கு அனுப்ப இயலாது...
STR_ERROR_CAN_T_SEND_AIRCRAFT_TO_HANGAR                         :{WHITE}விமானத்தை பணிமனைக்கு அனுப்ப இயலாது...

###length VEHICLE_TYPES
STR_ERROR_CAN_T_BUY_TRAIN                                       :{WHITE}இரயில்வே வாகனத்தை வாங்க முடியாது...
STR_ERROR_CAN_T_BUY_ROAD_VEHICLE                                :{WHITE}சாலை வாகனத்தை வாங்க முடியாது...
STR_ERROR_CAN_T_BUY_SHIP                                        :{WHITE}கப்பலை வாங்க முடியாது...
STR_ERROR_CAN_T_BUY_AIRCRAFT                                    :{WHITE}விமானத்தை வாங்க முடியாது...

###length VEHICLE_TYPES
STR_ERROR_CAN_T_RENAME_TRAIN_TYPE                               :{WHITE}இரயில்வே வாகன வகையின் பெயரை மாற்ற முடியாது...
STR_ERROR_CAN_T_RENAME_ROAD_VEHICLE_TYPE                        :{WHITE}சாலை வாகன வகையின் பெயரை மாற்ற முடியாது...
STR_ERROR_CAN_T_RENAME_SHIP_TYPE                                :{WHITE}கப்பல் வகையின் பெயரை மாற்ற முடியாது...
STR_ERROR_CAN_T_RENAME_AIRCRAFT_TYPE                            :{WHITE}விமான வகையின் பெயரை மாற்ற முடியாது...

###length VEHICLE_TYPES
STR_ERROR_CAN_T_SELL_TRAIN                                      :{WHITE}இரயில்வே வாகனத்தை விற்க இயலாது...
STR_ERROR_CAN_T_SELL_ROAD_VEHICLE                               :{WHITE}சாலை வாகனத்தை விற்க இயலாது...
STR_ERROR_CAN_T_SELL_SHIP                                       :{WHITE}கப்பலை விற்க இயலாது...
STR_ERROR_CAN_T_SELL_AIRCRAFT                                   :{WHITE}விமானத்தை விற்க இயலாது...

STR_ERROR_TOO_MANY_VEHICLES_IN_GAME                             :{WHITE}ஆட்டத்தில் நிறைய வாகனங்கள் உள்ளன
STR_ERROR_CAN_T_CHANGE_SERVICING                                :{WHITE}சர்வீஸ் இடைவேளியினை மாற்ற இயலாது...

STR_ERROR_VEHICLE_IS_DESTROYED                                  :{WHITE}... வாகனம் அழிக்கப்பட்டுள்ளது

STR_ERROR_NO_VEHICLES_AVAILABLE_AT_ALL                          :{WHITE}எந்த வாகனங்களும் தற்போது கிடையாது
STR_ERROR_NO_VEHICLES_AVAILABLE_AT_ALL_EXPLANATION              :{WHITE}தங்களது NewGRF அமைப்பினை மாற்றவும்
STR_ERROR_NO_VEHICLES_AVAILABLE_YET                             :{WHITE}தற்போது எந்த வாகனங்களும் கிடையாது
STR_ERROR_NO_VEHICLES_AVAILABLE_YET_EXPLANATION                 :{WHITE}{DATE_SHORT} இற்கு பிறகு புதிய ஆட்டம் ஒன்றினைத் தொடங்கு அல்லது NewGRF ஒன்றினைப் பயன்படுத்தி பிற்கால வாகனங்களைப் பயன்படுத்து

# Specific vehicle errors
STR_ERROR_CAN_T_MAKE_TRAIN_PASS_SIGNAL                          :{WHITE}இரயில் சிக்னலைத் தாண்டிச் செல்ல முடியாது...
STR_ERROR_CAN_T_REVERSE_DIRECTION_TRAIN                         :{WHITE}இரயில் செல்லும் திசையினை திருப்ப முடியாது...
STR_ERROR_TRAIN_START_NO_POWER                                  :இரயில கிளம்ப ஆற்றல் இல்லை

STR_ERROR_CAN_T_MAKE_ROAD_VEHICLE_TURN                          :{WHITE}சாலை வாகினத்தினை வழிமாற்ற இயலாது...

STR_ERROR_AIRCRAFT_IS_IN_FLIGHT                                 :{WHITE}விமானம் பறந்துக் கொண்டிருக்கிறது

# Order related errors
STR_ERROR_NO_MORE_SPACE_FOR_ORDERS                              :{WHITE}மேலும் கட்டளைகள் கொடுக்க இடம் இல்லை
STR_ERROR_TOO_MANY_ORDERS                                       :{WHITE}மிகவும் அதிகமான கட்டளைகள்
STR_ERROR_CAN_T_INSERT_NEW_ORDER                                :{WHITE}புதிய கட்டளையினை புகுத்த இயலாது...
STR_ERROR_CAN_T_DELETE_THIS_ORDER                               :{WHITE}இந்த கட்டளையை நீக்க முடியாது...
STR_ERROR_CAN_T_MODIFY_THIS_ORDER                               :{WHITE}இந்த கட்டளையை மாற்ற இயலாது...
STR_ERROR_CAN_T_MOVE_THIS_ORDER                                 :{WHITE}இந்த கட்டளையை நகர்த்த முடியாது...
STR_ERROR_CAN_T_SKIP_ORDER                                      :{WHITE}தற்போதைய கட்டளையை தாண்ட இயலாது...
STR_ERROR_CAN_T_SKIP_TO_ORDER                                   :{WHITE}தேர்ந்தெடுக்கப்பட்ட கட்டளையை தாண்டி செல்ல இயலாது...
STR_ERROR_CAN_T_COPY_SHARE_ORDER                                :{WHITE}... அனைத்து நிருத்தங்களுக்கும் வாகனம் செல்ல இயலாது
STR_ERROR_CAN_T_ADD_ORDER                                       :{WHITE}... அந்த நிறுத்தத்திற்கு வாகனம் செல்லாது
STR_ERROR_CAN_T_ADD_ORDER_SHARED                                :{WHITE}... இந்த கட்டளையை பகிர்ந்துகொள்ளும் வாகனம் அந்த நிறுத்தத்திற்கு செல்ல இயலாது

STR_ERROR_CAN_T_SHARE_ORDER_LIST                                :{WHITE}இந்த கட்டளைப் பட்டியலை பகிர முடியாது...
STR_ERROR_CAN_T_STOP_SHARING_ORDER_LIST                         :{WHITE}கட்டளைப் பட்டியலினை பகிர்வதை நிறுத்த இயலாது...
STR_ERROR_CAN_T_COPY_ORDER_LIST                                 :{WHITE}கட்டளைப் பட்டியலை பிரதி செய்ய இயலாது...
STR_ERROR_TOO_FAR_FROM_PREVIOUS_DESTINATION                     :{WHITE}... முந்தைய இடத்திலிருந்து நெடுந்தூரம் உள்ளது
STR_ERROR_AIRCRAFT_NOT_ENOUGH_RANGE                             :{WHITE}... விமானத்தால் அதிக தூரம் பறக்க இயலாது

# Timetable related errors
STR_ERROR_CAN_T_TIMETABLE_VEHICLE                               :{WHITE}வாகனத்தை கால அட்டவணை செய்ய இயலாது...
STR_ERROR_TIMETABLE_ONLY_WAIT_AT_STATIONS                       :{WHITE}வாகனங்கள் நிலையங்களில் மட்டுமே காத்திருக்க முடியும்
STR_ERROR_TIMETABLE_NOT_STOPPING_HERE                           :{WHITE}இந்த வாகனம் இந்த இரயில் நிலையத்தில் நிற்கவில்லை

# Sign related errors
STR_ERROR_TOO_MANY_SIGNS                                        :{WHITE}... அதிகமான குறிகள்
STR_ERROR_CAN_T_PLACE_SIGN_HERE                                 :{WHITE}குறியீட்டினை இங்கே நட இயலாது...
STR_ERROR_CAN_T_CHANGE_SIGN_NAME                                :{WHITE}குறியீட்டின் பெயரை மாற்ற இயலாது...
STR_ERROR_CAN_T_DELETE_SIGN                                     :{WHITE}குரியீடினை நீக்க முடியாது...

# Translatable comment for OpenTTD's desktop shortcut
###external 1
STR_DESKTOP_SHORTCUT_COMMENT                                    :A simulation game based on Transport Tycoon Deluxe

# Translatable descriptions in media/baseset/*.ob* files
###external 10
STR_BASEGRAPHICS_DOS_DESCRIPTION                                :அசல் டிரான்ஸ்ஃபோர்ட் டைகூன் டீலக்ஸ் DOS பதிப்பு அசைவூட்டங்கள்.
STR_BASEGRAPHICS_DOS_DE_DESCRIPTION                             :அசல் டிரான்ஸ்ஃபோர்ட் டைகூன் டீலக்ஸ் DOS (செருமன்) பதிப்பு அசைவூட்டங்கள்.
STR_BASEGRAPHICS_WIN_DESCRIPTION                                :அசல் டிரான்ஸ்ஃபோர்ட் டைகூன் டீலக்ஸ் விண்டோஸ் பதிப்பு அசைவூட்டங்கள்.
STR_BASESOUNDS_DOS_DESCRIPTION                                  :அசல் டிரான்ஸ்ஃபோர்ட் டைகூன் டீலக்ஸ் DOS பதிப்பு ஒலிகள்.
STR_BASESOUNDS_WIN_DESCRIPTION                                  :அசல் டிரான்ஸ்ஃபோர்ட் டைகூன் டீலக்ஸ் விண்டோஸ் பதிப்பு ஒலிகள்.
STR_BASESOUNDS_NONE_DESCRIPTION                                 :ஒலிகள் இல்லாத ஒலி தொகுப்பு.
STR_BASEMUSIC_WIN_DESCRIPTION                                   :அசல் டிரான்ஸ்ஃபோர்ட் டைகூன் டீலக்ஸ் விண்டோஸ் பதிப்பு இசை.
STR_BASEMUSIC_DOS_DESCRIPTION                                   :அசல் டிரான்ஸ்ஃபோர்ட் டைகூன் டீலக்ஸ் DOS பதிப்பு இசை.
STR_BASEMUSIC_TTO_DESCRIPTION                                   :அசல் டிரான்ஸ்ஃபோர்ட் டைக்கூன் (அசல்/உலக ஆசிரியர்) DOS பதிப்பு இசை.
STR_BASEMUSIC_NONE_DESCRIPTION                                  :இசை இல்லாத இசைத்தொகுப்பு.

STR_TRADITIONAL_TRAIN_NAME                                      :இரயில் {COMMA}
STR_TRADITIONAL_ROAD_VEHICLE_NAME                               :சாலை வாகனம் {COMMA}
STR_TRADITIONAL_SHIP_NAME                                       :கப்பல் {COMMA}
STR_TRADITIONAL_AIRCRAFT_NAME                                   :விமானம் {COMMA}

##id 0x2000
# Town building names
STR_TOWN_BUILDING_NAME_TALL_OFFICE_BLOCK_1                      :உயரமான அலுவலுக கட்டம்
STR_TOWN_BUILDING_NAME_OFFICE_BLOCK_1                           :அலுவலுக கட்டம்
STR_TOWN_BUILDING_NAME_SMALL_BLOCK_OF_FLATS_1                   :சிறிய பிளாட்டுகள் கட்டம்
STR_TOWN_BUILDING_NAME_CHURCH_1                                 :தேவாலயம்
STR_TOWN_BUILDING_NAME_LARGE_OFFICE_BLOCK_1                     :பெரிய அலுவலுக கட்டம்
STR_TOWN_BUILDING_NAME_TOWN_HOUSES_1                            :நகர வீடுகள்
STR_TOWN_BUILDING_NAME_HOTEL_1                                  :ஹோட்டல்
STR_TOWN_BUILDING_NAME_STATUE_1                                 :சிலை
STR_TOWN_BUILDING_NAME_FOUNTAIN_1                               :ஊற்று
STR_TOWN_BUILDING_NAME_PARK_1                                   :பூங்கா
STR_TOWN_BUILDING_NAME_OFFICE_BLOCK_2                           :அலுவலுக கட்டம்
STR_TOWN_BUILDING_NAME_SHOPS_AND_OFFICES_1                      :கடைகள் மற்றும் அலுவலகங்கள்
STR_TOWN_BUILDING_NAME_MODERN_OFFICE_BUILDING_1                 :நவீன அலுவலக கட்டடம்
STR_TOWN_BUILDING_NAME_WAREHOUSE_1                              :கிடங்கு
STR_TOWN_BUILDING_NAME_OFFICE_BLOCK_3                           :அலுவலுக கட்டம்
STR_TOWN_BUILDING_NAME_STADIUM_1                                :மைதானம்
STR_TOWN_BUILDING_NAME_OLD_HOUSES_1                             :பழைய வீடுகள்
STR_TOWN_BUILDING_NAME_COTTAGES_1                               :குடிசைகள்
STR_TOWN_BUILDING_NAME_HOUSES_1                                 :வீடுகள்
STR_TOWN_BUILDING_NAME_FLATS_1                                  :பிளாட்டுகள்
STR_TOWN_BUILDING_NAME_TALL_OFFICE_BLOCK_2                      :உயரமான அலுவலுக கட்டம்
STR_TOWN_BUILDING_NAME_SHOPS_AND_OFFICES_2                      :கடைகள் மற்றும் அலுவலகங்கள்
STR_TOWN_BUILDING_NAME_SHOPS_AND_OFFICES_3                      :கடைகள் மற்றும் அலுவலகங்கள்
STR_TOWN_BUILDING_NAME_THEATER_1                                :திரையரங்கம்
STR_TOWN_BUILDING_NAME_STADIUM_2                                :மைதானம்
STR_TOWN_BUILDING_NAME_OFFICES_1                                :அலுவலகங்கள்
STR_TOWN_BUILDING_NAME_HOUSES_2                                 :வீடுகள்
STR_TOWN_BUILDING_NAME_CINEMA_1                                 :சினிமா
STR_TOWN_BUILDING_NAME_SHOPPING_MALL_1                          :வணிக மையம்
STR_TOWN_BUILDING_NAME_IGLOO_1                                  :இக்லூ
STR_TOWN_BUILDING_NAME_TEPEES_1                                 :டெபீஸ்
STR_TOWN_BUILDING_NAME_TEAPOT_HOUSE_1                           :தேனீர் விருந்து வீடு
STR_TOWN_BUILDING_NAME_PIGGY_BANK_1                             :பிக்கி வங்கி

##id 0x4800
# industry names
STR_INDUSTRY_NAME_COAL_MINE                                     :நிலக்கரி சுரங்கம்
STR_INDUSTRY_NAME_POWER_STATION                                 :மின் உற்பத்தி நிலையம்
STR_INDUSTRY_NAME_SAWMILL                                       :மர மில்
STR_INDUSTRY_NAME_FOREST                                        :காடு
STR_INDUSTRY_NAME_OIL_REFINERY                                  :எண்ணெய் சுத்திகரிப்பு நிலையம்
STR_INDUSTRY_NAME_OIL_RIG                                       :எண்ணெய்க் கிணறு
STR_INDUSTRY_NAME_FACTORY                                       :தொழிற்சாலை
STR_INDUSTRY_NAME_PRINTING_WORKS                                :அச்சகம்
STR_INDUSTRY_NAME_STEEL_MILL                                    :எஃகு மில்
STR_INDUSTRY_NAME_FARM                                          :பண்ணை
STR_INDUSTRY_NAME_COPPER_ORE_MINE                               :செப்புத் தாது சுரங்கம்
STR_INDUSTRY_NAME_OIL_WELLS                                     :எண்ணெய்க் கிணறுகள்
STR_INDUSTRY_NAME_BANK                                          :வங்கி
STR_INDUSTRY_NAME_FOOD_PROCESSING_PLANT                         :உணவு பதப்படுத்தும் நிலையம்
STR_INDUSTRY_NAME_PAPER_MILL                                    :காகித மில்
STR_INDUSTRY_NAME_GOLD_MINE                                     :தங்கச் சுரங்கம்
STR_INDUSTRY_NAME_BANK_TROPIC_ARCTIC                            :வங்கி
STR_INDUSTRY_NAME_DIAMOND_MINE                                  :வைரச் சுரங்கம்
STR_INDUSTRY_NAME_IRON_ORE_MINE                                 :இரும்புத் தாது சுரங்கம்
STR_INDUSTRY_NAME_FRUIT_PLANTATION                              :பழம் பயிரிடுதல்
STR_INDUSTRY_NAME_RUBBER_PLANTATION                             :ரப்பர் பயிரிடுதல்
STR_INDUSTRY_NAME_WATER_SUPPLY                                  :நீர் உற்பத்தி
STR_INDUSTRY_NAME_WATER_TOWER                                   :தண்ணீர்த் தொட்டி
STR_INDUSTRY_NAME_FACTORY_2                                     :தொழிற்சாலை
STR_INDUSTRY_NAME_FARM_2                                        :பண்ணை
STR_INDUSTRY_NAME_LUMBER_MILL                                   :மர மில்
STR_INDUSTRY_NAME_COTTON_CANDY_FOREST                           :பஞ்சு மிட்டாய் காடு
STR_INDUSTRY_NAME_CANDY_FACTORY                                 :இனிப்பு தொழிற்சாலை
STR_INDUSTRY_NAME_BATTERY_FARM                                  :மின்கல பண்ணை
STR_INDUSTRY_NAME_COLA_WELLS                                    :கோலா கிணறுகள்
STR_INDUSTRY_NAME_TOY_SHOP                                      :விளையாட்டுப் பொருள் கடை
STR_INDUSTRY_NAME_TOY_FACTORY                                   :விளையாட்டுப் பொருள் தொழிற்சாலை
STR_INDUSTRY_NAME_PLASTIC_FOUNTAINS                             :பிளாஸ்டிக் ஊற்றுகள்
STR_INDUSTRY_NAME_FIZZY_DRINK_FACTORY                           :குளிர்பான தொழிற்சாலை
STR_INDUSTRY_NAME_BUBBLE_GENERATOR                              :குமிழி உற்பத்தி
STR_INDUSTRY_NAME_TOFFEE_QUARRY                                 :மிட்டாய் சுரங்கம்
STR_INDUSTRY_NAME_SUGAR_MINE                                    :சர்க்கரை சுரங்கம்

############ WARNING, using range 0x6000 for strings that are stored in the savegame
############ These strings may never get a new id, or savegames will break!

##id 0x6000
STR_SV_EMPTY                                                    :
STR_SV_UNNAMED                                                  :பெயரிடாதது
STR_SV_TRAIN_NAME                                               :இரயில் #{COMMA}
STR_SV_ROAD_VEHICLE_NAME                                        :சாலை வாகனம் #{COMMA}
STR_SV_SHIP_NAME                                                :கப்பல் #{COMMA}
STR_SV_AIRCRAFT_NAME                                            :விமானம் #{COMMA}

###length 27
STR_SV_STNAME                                                   :{STRING}
STR_SV_STNAME_NORTH                                             :{STRING} வடக்கு
STR_SV_STNAME_SOUTH                                             :{STRING} தெற்கு
STR_SV_STNAME_EAST                                              :{STRING} கிழக்கு
STR_SV_STNAME_WEST                                              :{STRING} மேற்கு
STR_SV_STNAME_CENTRAL                                           :{STRING} நடு
STR_SV_STNAME_TRANSFER                                          :{STRING} மாற்றல்
STR_SV_STNAME_HALT                                              :{STRING} நிறுத்தம்
STR_SV_STNAME_VALLEY                                            :{STRING} பள்ளத்தாக்கு
STR_SV_STNAME_HEIGHTS                                           :{STRING} உயரங்கள்
STR_SV_STNAME_WOODS                                             :{STRING} காடு
STR_SV_STNAME_LAKESIDE                                          :{STRING} ஏரிக்கரை
STR_SV_STNAME_EXCHANGE                                          :{STRING} பரிமாற்றம்
STR_SV_STNAME_AIRPORT                                           :{STRING} விமான நிலையம்
STR_SV_STNAME_OILFIELD                                          :{STRING} எண்ணெய் வயல்
STR_SV_STNAME_MINES                                             :{STRING} சுரங்கங்கள்
STR_SV_STNAME_DOCKS                                             :{STRING} துறைமுகங்கள்
STR_SV_STNAME_BUOY                                              :{STRING}
STR_SV_STNAME_WAYPOINT                                          :{STRING}
##id 0x6020
STR_SV_STNAME_ANNEXE                                            :{STRING} இணைப்பு
STR_SV_STNAME_SIDINGS                                           :{STRING} சைடிங்குகள்
STR_SV_STNAME_BRANCH                                            :{STRING} பிரிவு
STR_SV_STNAME_UPPER                                             :மேல் {STRING}
STR_SV_STNAME_LOWER                                             :கீழ் {STRING}
STR_SV_STNAME_HELIPORT                                          :{STRING} ஹெலிபோர்ட்
STR_SV_STNAME_FOREST                                            :{STRING} காடு
STR_SV_STNAME_FALLBACK                                          :{STRING} நிலையம் #{NUM}

############ end of savegame specific region!

##id 0x8000
###length 116
# Vehicle names
STR_VEHICLE_NAME_TRAIN_ENGINE_RAIL_KIRBY_PAUL_TANK_STEAM        :கிர்பி பால் டேன்க் (நீராவி)
STR_VEHICLE_NAME_TRAIN_ENGINE_RAIL_MJS_250_DIESEL               :MJS 250 (டீசல்)
STR_VEHICLE_NAME_TRAIN_ENGINE_RAIL_PLODDYPHUT_CHOO_CHOO         :பிலாடிபுட் சூ-சூ
STR_VEHICLE_NAME_TRAIN_ENGINE_RAIL_POWERNAUT_CHOO_CHOO          :பவர்னாட் சூ-சூ
STR_VEHICLE_NAME_TRAIN_ENGINE_RAIL_MIGHTYMOVER_CHOO_CHOO        :மைட்டிமூவர் சூ-சூ
STR_VEHICLE_NAME_TRAIN_ENGINE_RAIL_PLODDYPHUT_DIESEL            :பிலாடிபுட் டீசல்
STR_VEHICLE_NAME_TRAIN_ENGINE_RAIL_POWERNAUT_DIESEL             :பவர்னாட் டீசல்
STR_VEHICLE_NAME_TRAIN_ENGINE_RAIL_WILLS_2_8_0_STEAM            :வில்ஸ் 2-8-0 (நீராவி)
STR_VEHICLE_NAME_TRAIN_ENGINE_RAIL_CHANEY_JUBILEE_STEAM         :சனே 'ஜூபிலி' (நீராவி)
STR_VEHICLE_NAME_TRAIN_ENGINE_RAIL_GINZU_A4_STEAM               :கின்சு 'அ4' (நீராவி)
STR_VEHICLE_NAME_TRAIN_ENGINE_RAIL_SH_8P_STEAM                  :SH '8P' (நீராவி)
STR_VEHICLE_NAME_TRAIN_ENGINE_RAIL_MANLEY_MOREL_DMU_DIESEL      :மேன்லீ-மாரேல் DMU (டீசல்)
STR_VEHICLE_NAME_TRAIN_ENGINE_RAIL_DASH_DIESEL                  :'டாஷ்' (டீசல்)
STR_VEHICLE_NAME_TRAIN_ENGINE_RAIL_SH_HENDRY_25_DIESEL          :SH/ஹென்றி '25' (டீசல்)
STR_VEHICLE_NAME_TRAIN_ENGINE_RAIL_UU_37_DIESEL                 :UU '37' (டீசல்)
STR_VEHICLE_NAME_TRAIN_ENGINE_RAIL_FLOSS_47_DIESEL              :பிலாஸ் '47' (டீசல்)
STR_VEHICLE_NAME_TRAIN_ENGINE_RAIL_CS_4000_DIESEL               :CS 4000 (டீசல்)
STR_VEHICLE_NAME_TRAIN_ENGINE_RAIL_CS_2400_DIESEL               :CS 2400 (டீசல்)
STR_VEHICLE_NAME_TRAIN_ENGINE_RAIL_CENTENNIAL_DIESEL            :சென்ட்டென்னியல் (டீசல்)
STR_VEHICLE_NAME_TRAIN_ENGINE_RAIL_KELLING_3100_DIESEL          :கெல்லிங் 3100 (டீசல்)
STR_VEHICLE_NAME_TRAIN_ENGINE_RAIL_TURNER_TURBO_DIESEL          :டர்னர் டர்போ (டீசல்)
STR_VEHICLE_NAME_TRAIN_ENGINE_RAIL_MJS_1000_DIESEL              :MJS 1000 (டீசல்)
STR_VEHICLE_NAME_TRAIN_ENGINE_RAIL_SH_125_DIESEL                :SH '125' (டீசல்)
STR_VEHICLE_NAME_TRAIN_ENGINE_RAIL_SH_30_ELECTRIC               :SH '30' (மின்சார)
STR_VEHICLE_NAME_TRAIN_ENGINE_RAIL_SH_40_ELECTRIC               :SH '40' (மின்சார)
STR_VEHICLE_NAME_TRAIN_ENGINE_RAIL_T_I_M_ELECTRIC               :'T.I.M.' (மின்சார)
STR_VEHICLE_NAME_TRAIN_ENGINE_RAIL_ASIASTAR_ELECTRIC            :'ஆசிய நட்சத்திரம்' (மின்சார)
STR_VEHICLE_NAME_TRAIN_WAGON_RAIL_PASSENGER_CAR                 :பயணிகள் பெட்டி
STR_VEHICLE_NAME_TRAIN_WAGON_RAIL_MAIL_VAN                      :அஞ்சல் பெட்டி
STR_VEHICLE_NAME_TRAIN_WAGON_RAIL_COAL_CAR                      :நிலக்கரி பெட்டி
STR_VEHICLE_NAME_TRAIN_WAGON_RAIL_OIL_TANKER                    :எண்ணெய் வாகனம்
STR_VEHICLE_NAME_TRAIN_WAGON_RAIL_LIVESTOCK_VAN                 :பண்ணை பெட்டி
STR_VEHICLE_NAME_TRAIN_WAGON_RAIL_GOODS_VAN                     :சரக்கு பெட்டி
STR_VEHICLE_NAME_TRAIN_WAGON_RAIL_GRAIN_HOPPER                  :தானிய பெட்டி
STR_VEHICLE_NAME_TRAIN_WAGON_RAIL_WOOD_TRUCK                    :மர பெட்டி
STR_VEHICLE_NAME_TRAIN_WAGON_RAIL_IRON_ORE_HOPPER               :இரும்புத் தாது பெட்டி
STR_VEHICLE_NAME_TRAIN_WAGON_RAIL_STEEL_TRUCK                   :எஃகு பெட்டி
STR_VEHICLE_NAME_TRAIN_WAGON_RAIL_ARMORED_VAN                   :உறுதிபடுத்தப்பட்ட பெட்டி
STR_VEHICLE_NAME_TRAIN_WAGON_RAIL_FOOD_VAN                      :உணவுப் பெட்டி
STR_VEHICLE_NAME_TRAIN_WAGON_RAIL_PAPER_TRUCK                   :காகித பெட்டி
STR_VEHICLE_NAME_TRAIN_WAGON_RAIL_COPPER_ORE_HOPPER             :செப்பு தாது பெட்டி
STR_VEHICLE_NAME_TRAIN_WAGON_RAIL_WATER_TANKER                  :தண்ணீர் பெட்டி
STR_VEHICLE_NAME_TRAIN_WAGON_RAIL_FRUIT_TRUCK                   :பழ பெட்டி
STR_VEHICLE_NAME_TRAIN_WAGON_RAIL_RUBBER_TRUCK                  :இறப்பர் பெட்டி
STR_VEHICLE_NAME_TRAIN_WAGON_RAIL_SUGAR_TRUCK                   :சர்க்கரை பெட்டி
STR_VEHICLE_NAME_TRAIN_WAGON_RAIL_COTTON_CANDY_HOPPER           :பஞ்சு மிட்டாய் பெட்டி
STR_VEHICLE_NAME_TRAIN_WAGON_RAIL_TOFFEE_HOPPER                 :மிட்டாய் பெட்டி
STR_VEHICLE_NAME_TRAIN_WAGON_RAIL_BUBBLE_VAN                    :குமிழிகள் பெட்டி
STR_VEHICLE_NAME_TRAIN_WAGON_RAIL_COLA_TANKER                   :கோலா பெட்டி
STR_VEHICLE_NAME_TRAIN_WAGON_RAIL_CANDY_VAN                     :இனிப்புப் பெட்டி
STR_VEHICLE_NAME_TRAIN_WAGON_RAIL_TOY_VAN                       :விளையாட்டுப் பொருள் பெட்டி
STR_VEHICLE_NAME_TRAIN_WAGON_RAIL_BATTERY_TRUCK                 :மின்கல பெட்டி
STR_VEHICLE_NAME_TRAIN_WAGON_RAIL_FIZZY_DRINK_TRUCK             :குளிர்பான பெட்டி
STR_VEHICLE_NAME_TRAIN_WAGON_RAIL_PLASTIC_TRUCK                 :பிளாஸ்டிக் பெட்டி
STR_VEHICLE_NAME_TRAIN_ENGINE_MONORAIL_X2001_ELECTRIC           :'X2001' (மின்சார)
STR_VEHICLE_NAME_TRAIN_ENGINE_MONORAIL_MILLENNIUM_Z1_ELECTRIC   :'மில்லேனியம் Z1' (மின்சார)
STR_VEHICLE_NAME_TRAIN_ENGINE_MONORAIL_WIZZOWOW_Z99             :வீஸவொவ் Z99
STR_VEHICLE_NAME_TRAIN_WAGON_MONORAIL_PASSENGER_CAR             :பயணிகள் பெட்டி
STR_VEHICLE_NAME_TRAIN_WAGON_MONORAIL_MAIL_VAN                  :அஞ்சல் பெட்டி
STR_VEHICLE_NAME_TRAIN_WAGON_MONORAIL_COAL_CAR                  :நிலக்கரி பெட்டி
STR_VEHICLE_NAME_TRAIN_WAGON_MONORAIL_OIL_TANKER                :எண்ணெய் வாகனம்
STR_VEHICLE_NAME_TRAIN_WAGON_MONORAIL_LIVESTOCK_VAN             :பண்ணை பெட்டி
STR_VEHICLE_NAME_TRAIN_WAGON_MONORAIL_GOODS_VAN                 :சரக்குப் பெட்டி
STR_VEHICLE_NAME_TRAIN_WAGON_MONORAIL_GRAIN_HOPPER              :தானிய பெட்டி
STR_VEHICLE_NAME_TRAIN_WAGON_MONORAIL_WOOD_TRUCK                :மர பெட்டி
STR_VEHICLE_NAME_TRAIN_WAGON_MONORAIL_IRON_ORE_HOPPER           :இரும்புத் தாது பெட்டி
STR_VEHICLE_NAME_TRAIN_WAGON_MONORAIL_STEEL_TRUCK               :எஃகு பெட்டி
STR_VEHICLE_NAME_TRAIN_WAGON_MONORAIL_ARMORED_VAN               :உறுதிபடுத்தப்பட்ட பெட்டி
STR_VEHICLE_NAME_TRAIN_WAGON_MONORAIL_FOOD_VAN                  :உணவு பெட்டி
STR_VEHICLE_NAME_TRAIN_WAGON_MONORAIL_PAPER_TRUCK               :காகித பெட்டி
STR_VEHICLE_NAME_TRAIN_WAGON_MONORAIL_COPPER_ORE_HOPPER         :செப்புத் தாது பெட்டி
STR_VEHICLE_NAME_TRAIN_WAGON_MONORAIL_WATER_TANKER              :தண்ணீர் வாகனம்
STR_VEHICLE_NAME_TRAIN_WAGON_MONORAIL_FRUIT_TRUCK               :பழ வாகனம்
STR_VEHICLE_NAME_TRAIN_WAGON_MONORAIL_RUBBER_TRUCK              :ரப்பர் பெட்டி
STR_VEHICLE_NAME_TRAIN_WAGON_MONORAIL_SUGAR_TRUCK               :சர்க்கரைப் பெட்டி
STR_VEHICLE_NAME_TRAIN_WAGON_MONORAIL_COTTON_CANDY_HOPPER       :பஞ்சு மிட்டாய் பெட்டி
STR_VEHICLE_NAME_TRAIN_WAGON_MONORAIL_TOFFEE_HOPPER             :மிட்டாய் பெட்டி
STR_VEHICLE_NAME_TRAIN_WAGON_MONORAIL_BUBBLE_VAN                :குமிழி வாகனம்
STR_VEHICLE_NAME_TRAIN_WAGON_MONORAIL_COLA_TANKER               :கோலா பெட்டி
STR_VEHICLE_NAME_TRAIN_WAGON_MONORAIL_CANDY_VAN                 :இனிப்பு வாகனம்
STR_VEHICLE_NAME_TRAIN_WAGON_MONORAIL_TOY_VAN                   :விளையாட்டுப்பொருள் பெட்டி
STR_VEHICLE_NAME_TRAIN_WAGON_MONORAIL_BATTERY_TRUCK             :மின்கல வாகனம்
STR_VEHICLE_NAME_TRAIN_WAGON_MONORAIL_FIZZY_DRINK_TRUCK         :குளிர்பான வாகனம்
STR_VEHICLE_NAME_TRAIN_WAGON_MONORAIL_PLASTIC_TRUCK             :பிளாஸ்டிக் பெட்டி
STR_VEHICLE_NAME_TRAIN_ENGINE_MAGLEV_LEV1_LEVIATHAN_ELECTRIC    :நிலை1 'லெவியாதன்' (மின்சார)
STR_VEHICLE_NAME_TRAIN_ENGINE_MAGLEV_LEV2_CYCLOPS_ELECTRIC      :நிலை2 'சைக்கலாப்ஸ்' (மின்சார)
STR_VEHICLE_NAME_TRAIN_ENGINE_MAGLEV_LEV3_PEGASUS_ELECTRIC      :நிலை3 'பெகசஸ்' (மின்சார)
STR_VEHICLE_NAME_TRAIN_ENGINE_MAGLEV_LEV4_CHIMAERA_ELECTRIC     :நிலை4 'கைமேரா' (மின்சார)
STR_VEHICLE_NAME_TRAIN_ENGINE_MAGLEV_WIZZOWOW_ROCKETEER         :வீஸவொவ் ராக்கெட்டீயர்
STR_VEHICLE_NAME_TRAIN_WAGON_MAGLEV_PASSENGER_CAR               :பயணிகள் பெட்டி
STR_VEHICLE_NAME_TRAIN_WAGON_MAGLEV_MAIL_VAN                    :அஞ்சல் வாகனம்
STR_VEHICLE_NAME_TRAIN_WAGON_MAGLEV_COAL_CAR                    :நிலக்கரி வண்டி
STR_VEHICLE_NAME_TRAIN_WAGON_MAGLEV_OIL_TANKER                  :எண்ணெய் லாரி
STR_VEHICLE_NAME_TRAIN_WAGON_MAGLEV_LIVESTOCK_VAN               :பண்ணை வண்டி
STR_VEHICLE_NAME_TRAIN_WAGON_MAGLEV_GOODS_VAN                   :சரக்கு வாகனம்
STR_VEHICLE_NAME_TRAIN_WAGON_MAGLEV_GRAIN_HOPPER                :தானிய வாகனம்
STR_VEHICLE_NAME_TRAIN_WAGON_MAGLEV_WOOD_TRUCK                  :மர வண்டி
STR_VEHICLE_NAME_TRAIN_WAGON_MAGLEV_IRON_ORE_HOPPER             :இரும்புத் தாது வண்டி
STR_VEHICLE_NAME_TRAIN_WAGON_MAGLEV_STEEL_TRUCK                 :எஃகு வண்டி
STR_VEHICLE_NAME_TRAIN_WAGON_MAGLEV_ARMORED_VAN                 :உறுதிப்படுத்தப்பட்ட வண்டி
STR_VEHICLE_NAME_TRAIN_WAGON_MAGLEV_FOOD_VAN                    :உணவு வாகனம்
STR_VEHICLE_NAME_TRAIN_WAGON_MAGLEV_PAPER_TRUCK                 :காகித லாரி
STR_VEHICLE_NAME_TRAIN_WAGON_MAGLEV_COPPER_ORE_HOPPER           :செம்புத் தாது வண்டி
STR_VEHICLE_NAME_TRAIN_WAGON_MAGLEV_WATER_TANKER                :தண்ணீர் லாரி
STR_VEHICLE_NAME_TRAIN_WAGON_MAGLEV_FRUIT_TRUCK                 :பழ வண்டி
STR_VEHICLE_NAME_TRAIN_WAGON_MAGLEV_RUBBER_TRUCK                :ரப்பர் வண்டி
STR_VEHICLE_NAME_TRAIN_WAGON_MAGLEV_SUGAR_TRUCK                 :சர்க்கரை வண்டி
STR_VEHICLE_NAME_TRAIN_WAGON_MAGLEV_COTTON_CANDY_HOPPER         :பஞ்சு மிட்டாய் வண்டி
STR_VEHICLE_NAME_TRAIN_WAGON_MAGLEV_TOFFEE_HOPPER               :மிட்டாய் பெட்டி
STR_VEHICLE_NAME_TRAIN_WAGON_MAGLEV_BUBBLE_VAN                  :குமிழி வாகனம்
STR_VEHICLE_NAME_TRAIN_WAGON_MAGLEV_COLA_TANKER                 :கோலா வண்டி
STR_VEHICLE_NAME_TRAIN_WAGON_MAGLEV_CANDY_VAN                   :இனிப்பு வாகனம்
STR_VEHICLE_NAME_TRAIN_WAGON_MAGLEV_TOY_VAN                     :விளையாட்டுப்பொருள் வாகனம்
STR_VEHICLE_NAME_TRAIN_WAGON_MAGLEV_BATTERY_TRUCK               :மின்கல வண்டி
STR_VEHICLE_NAME_TRAIN_WAGON_MAGLEV_FIZZY_DRINK_TRUCK           :குளிர்பான வாகனம்
STR_VEHICLE_NAME_TRAIN_WAGON_MAGLEV_PLASTIC_TRUCK               :பிளாஸ்டிக் லாரி

###length 88
STR_VEHICLE_NAME_ROAD_VEHICLE_MPS_REGAL_BUS                     :MPS ரீகல் பேருந்து
STR_VEHICLE_NAME_ROAD_VEHICLE_HEREFORD_LEOPARD_BUS              :ஹியர்போர்ட் லியோபார்ட் பேருந்து
STR_VEHICLE_NAME_ROAD_VEHICLE_FOSTER_BUS                        :ப்பாஸ்டர் பேருந்து
STR_VEHICLE_NAME_ROAD_VEHICLE_FOSTER_MKII_SUPERBUS              :பாஸ்டர் MkII பேருந்து
STR_VEHICLE_NAME_ROAD_VEHICLE_PLODDYPHUT_MKI_BUS                :பிலோடிபுட் MkI பேருந்து
STR_VEHICLE_NAME_ROAD_VEHICLE_PLODDYPHUT_MKII_BUS               :பிலோடிபுட் MkII பேருந்து
STR_VEHICLE_NAME_ROAD_VEHICLE_PLODDYPHUT_MKIII_BUS              :பிலோடிபுட் MkIII பேருந்து
STR_VEHICLE_NAME_ROAD_VEHICLE_BALOGH_COAL_TRUCK                 :பாலாக்ஃ நிலக்கரி வண்டி
STR_VEHICLE_NAME_ROAD_VEHICLE_UHL_COAL_TRUCK                    :Uhl நிலக்கரி வண்டி
STR_VEHICLE_NAME_ROAD_VEHICLE_DW_COAL_TRUCK                     :DW நிலக்கரி வண்டி
STR_VEHICLE_NAME_ROAD_VEHICLE_MPS_MAIL_TRUCK                    :MPS அஞ்சல் வாகனம்
STR_VEHICLE_NAME_ROAD_VEHICLE_REYNARD_MAIL_TRUCK                :ரேய்னார்டு அஞ்சல் வாகனம்
STR_VEHICLE_NAME_ROAD_VEHICLE_PERRY_MAIL_TRUCK                  :பெர்ரி அஞ்சல் வாகனம்
STR_VEHICLE_NAME_ROAD_VEHICLE_MIGHTYMOVER_MAIL_TRUCK            :மைட்டிமூவர் அஞ்சல் வாகனம்
STR_VEHICLE_NAME_ROAD_VEHICLE_POWERNAUGHT_MAIL_TRUCK            :பவர்நாட் அஞ்சல் வாகனம்
STR_VEHICLE_NAME_ROAD_VEHICLE_WIZZOWOW_MAIL_TRUCK               :வீஸவொவ் அஞ்சல் வாகனம்
STR_VEHICLE_NAME_ROAD_VEHICLE_WITCOMBE_OIL_TANKER               :விட்கோம்ப் எண்ணெய் லாரி
STR_VEHICLE_NAME_ROAD_VEHICLE_FOSTER_OIL_TANKER                 :பாஸ்டர் எண்ணெய் லாரி
STR_VEHICLE_NAME_ROAD_VEHICLE_PERRY_OIL_TANKER                  :பெர்ரி எண்ணெய் லாரி
STR_VEHICLE_NAME_ROAD_VEHICLE_TALBOTT_LIVESTOCK_VAN             :தால்பாட் பண்ணை வண்டி
STR_VEHICLE_NAME_ROAD_VEHICLE_UHL_LIVESTOCK_VAN                 :Uhl பண்ணை வண்டி
STR_VEHICLE_NAME_ROAD_VEHICLE_FOSTER_LIVESTOCK_VAN              :பாஸ்டர் பண்ணை வண்டி
STR_VEHICLE_NAME_ROAD_VEHICLE_BALOGH_GOODS_TRUCK                :பாலாக்ஃ சரக்கு வண்டி
STR_VEHICLE_NAME_ROAD_VEHICLE_CRAIGHEAD_GOODS_TRUCK             :க்ரேய்க் சரக்கு வண்டி
STR_VEHICLE_NAME_ROAD_VEHICLE_GOSS_GOODS_TRUCK                  :கொஸ் சரக்கு வண்டி
STR_VEHICLE_NAME_ROAD_VEHICLE_HEREFORD_GRAIN_TRUCK              :ஹியர்போர்ட் தானிய வண்டி
STR_VEHICLE_NAME_ROAD_VEHICLE_THOMAS_GRAIN_TRUCK                :தாமஸ் தானிய வண்டி
STR_VEHICLE_NAME_ROAD_VEHICLE_GOSS_GRAIN_TRUCK                  :கொஸ் தானிய வண்டி
STR_VEHICLE_NAME_ROAD_VEHICLE_WITCOMBE_WOOD_TRUCK               :விட்கோம்ப் மர ட்ரக்
STR_VEHICLE_NAME_ROAD_VEHICLE_FOSTER_WOOD_TRUCK                 :பாஸ்டர் மர ட்ரக்
STR_VEHICLE_NAME_ROAD_VEHICLE_MORELAND_WOOD_TRUCK               :மோர்லாந்து மர ட்ரக்
STR_VEHICLE_NAME_ROAD_VEHICLE_MPS_IRON_ORE_TRUCK                :MPS இரும்புத் தாது ட்ரக்
STR_VEHICLE_NAME_ROAD_VEHICLE_UHL_IRON_ORE_TRUCK                :Uhl இரும்புத் தாது ட்ரக்
STR_VEHICLE_NAME_ROAD_VEHICLE_CHIPPY_IRON_ORE_TRUCK             :சிப்பி இரும்புத் தாது ட்ரக்
STR_VEHICLE_NAME_ROAD_VEHICLE_BALOGH_STEEL_TRUCK                :பாலாக்ஃ எஃகு லாரி
STR_VEHICLE_NAME_ROAD_VEHICLE_UHL_STEEL_TRUCK                   :Uhl எஃகு லாரி
STR_VEHICLE_NAME_ROAD_VEHICLE_KELLING_STEEL_TRUCK               :கெல்லிங் எஃகு பாரஊர்தி
STR_VEHICLE_NAME_ROAD_VEHICLE_BALOGH_ARMORED_TRUCK              :பாலொகஃ உறுதிப்படுத்தப்பட்ட ட்ரக்
STR_VEHICLE_NAME_ROAD_VEHICLE_UHL_ARMORED_TRUCK                 :Uhl உறுதிப்படுத்தப்பட்ட ட்ரக்
STR_VEHICLE_NAME_ROAD_VEHICLE_FOSTER_ARMORED_TRUCK              :பாஸ்டர் உறுதிப்படுத்தப்பட்ட ட்ரக்
STR_VEHICLE_NAME_ROAD_VEHICLE_FOSTER_FOOD_VAN                   :பாஸ்டர் உணவு வாகனம்
STR_VEHICLE_NAME_ROAD_VEHICLE_PERRY_FOOD_VAN                    :பெர்ரி உணவு வாகனம்
STR_VEHICLE_NAME_ROAD_VEHICLE_CHIPPY_FOOD_VAN                   :சிப்பி உணவு வாகனம்
STR_VEHICLE_NAME_ROAD_VEHICLE_UHL_PAPER_TRUCK                   :Uhl பேபர் ட்ரக்
STR_VEHICLE_NAME_ROAD_VEHICLE_BALOGH_PAPER_TRUCK                :பாலொகஃ காகித ட்ரக்
STR_VEHICLE_NAME_ROAD_VEHICLE_MPS_PAPER_TRUCK                   :MPS பேபர் ட்ரக்
STR_VEHICLE_NAME_ROAD_VEHICLE_MPS_COPPER_ORE_TRUCK              :MPS செம்பு ட்ரக்
STR_VEHICLE_NAME_ROAD_VEHICLE_UHL_COPPER_ORE_TRUCK              :Uhl செம்பு ட்ரக்
STR_VEHICLE_NAME_ROAD_VEHICLE_GOSS_COPPER_ORE_TRUCK             :கொஸ் செம்பு ட்ரக்
STR_VEHICLE_NAME_ROAD_VEHICLE_UHL_WATER_TANKER                  :Uhl தண்ணீர் லாரி
STR_VEHICLE_NAME_ROAD_VEHICLE_BALOGH_WATER_TANKER               :பாலொகஃ தண்ணீர் லாரி
STR_VEHICLE_NAME_ROAD_VEHICLE_MPS_WATER_TANKER                  :MPS தண்ணீர் லாரி
STR_VEHICLE_NAME_ROAD_VEHICLE_BALOGH_FRUIT_TRUCK                :பாலொகஃ பழ ட்ரக்
STR_VEHICLE_NAME_ROAD_VEHICLE_UHL_FRUIT_TRUCK                   :Uhl பழ ட்ரக்
STR_VEHICLE_NAME_ROAD_VEHICLE_KELLING_FRUIT_TRUCK               :கேஈல்லிங் பழ ட்ரக்
STR_VEHICLE_NAME_ROAD_VEHICLE_BALOGH_RUBBER_TRUCK               :பாலொகஃ இறப்பர் ட்ரக்
STR_VEHICLE_NAME_ROAD_VEHICLE_UHL_RUBBER_TRUCK                  :Uhl இறப்பர் ட்ரக்
STR_VEHICLE_NAME_ROAD_VEHICLE_RMT_RUBBER_TRUCK                  :RMT இறப்பர் ட்ரக்
STR_VEHICLE_NAME_ROAD_VEHICLE_MIGHTYMOVER_SUGAR_TRUCK           :மைடீமூவ்ர் சக்கரை ட்ரக்
STR_VEHICLE_NAME_ROAD_VEHICLE_POWERNAUGHT_SUGAR_TRUCK           :பவர்னாட் சக்கரை ட்ரக்
STR_VEHICLE_NAME_ROAD_VEHICLE_WIZZOWOW_SUGAR_TRUCK              :வீஸவொவ் சக்கரை ட்ரக்
STR_VEHICLE_NAME_ROAD_VEHICLE_MIGHTYMOVER_COLA_TRUCK            :மைடீமூவ்ர் கோளா ட்ரக்
STR_VEHICLE_NAME_ROAD_VEHICLE_POWERNAUGHT_COLA_TRUCK            :பவர்னாட் கோளா ட்ரக்
STR_VEHICLE_NAME_ROAD_VEHICLE_WIZZOWOW_COLA_TRUCK               :வீஸவொவ் கோளா ட்ரக்
STR_VEHICLE_NAME_ROAD_VEHICLE_MIGHTYMOVER_COTTON_CANDY          :மைடீமூவ்ர் பன்ஜி மிட்டாய் ட்ரக்
STR_VEHICLE_NAME_ROAD_VEHICLE_POWERNAUGHT_COTTON_CANDY          :பவர்னாட் பன்ஜி மிட்டாய் ட்ரக்
STR_VEHICLE_NAME_ROAD_VEHICLE_WIZZOWOW_COTTON_CANDY_TRUCK       :வீஸவொவ் பன்ஜி மிட்டாய் ட்ரக்
STR_VEHICLE_NAME_ROAD_VEHICLE_MIGHTYMOVER_TOFFEE_TRUCK          :மைடீமூவ்ர் மிட்டாய் ட்ரக்
STR_VEHICLE_NAME_ROAD_VEHICLE_POWERNAUGHT_TOFFEE_TRUCK          :பவர்னாட் மிட்டாய் ட்ரக்
STR_VEHICLE_NAME_ROAD_VEHICLE_WIZZOWOW_TOFFEE_TRUCK             :வீஸவொவ் மிட்டாய் ட்ரக்
STR_VEHICLE_NAME_ROAD_VEHICLE_MIGHTYMOVER_TOY_VAN               :மைடீமூவர் விளையாட்டுப்பொருள் கூடுந்து
STR_VEHICLE_NAME_ROAD_VEHICLE_POWERNAUGHT_TOY_VAN               :பவர்னாட் விளையாட்டுப்பொருள் கூடுந்து
STR_VEHICLE_NAME_ROAD_VEHICLE_WIZZOWOW_TOY_VAN                  :வீஸவொவ் விளையாட்டுப்பொருள் கூடுந்து
STR_VEHICLE_NAME_ROAD_VEHICLE_MIGHTYMOVER_CANDY_TRUCK           :மைடீமூவ்ர் இனிப்பு ட்ரக்
STR_VEHICLE_NAME_ROAD_VEHICLE_POWERNAUGHT_CANDY_TRUCK           :பவர்னாட் இனிப்பு ட்ரக்
STR_VEHICLE_NAME_ROAD_VEHICLE_WIZZOWOW_CANDY_TRUCK              :வீஸவொவ் இனிப்பு ட்ரக்
STR_VEHICLE_NAME_ROAD_VEHICLE_MIGHTYMOVER_BATTERY_TRUCK         :மைடீமூவ்ர் மின்கல ட்ரக்
STR_VEHICLE_NAME_ROAD_VEHICLE_POWERNAUGHT_BATTERY_TRUCK         :பவர்னாட் மின்கல ட்ரக்
STR_VEHICLE_NAME_ROAD_VEHICLE_WIZZOWOW_BATTERY_TRUCK            :வீஸவொவ் மின்கல ட்ரக்
STR_VEHICLE_NAME_ROAD_VEHICLE_MIGHTYMOVER_FIZZY_DRINK           :மைடீமூவ்ர் Fizzy Drink ட்ரக்
STR_VEHICLE_NAME_ROAD_VEHICLE_POWERNAUGHT_FIZZY_DRINK           :பவர்னட் Fizzy Drink ட்ரக்
STR_VEHICLE_NAME_ROAD_VEHICLE_WIZZOWOW_FIZZY_DRINK_TRUCK        :வீஸவொவ் Fizzy Drink ட்ரக்
STR_VEHICLE_NAME_ROAD_VEHICLE_MIGHTYMOVER_PLASTIC_TRUCK         :மைடீமூவ்ர் பிளாஸ்டிக் ட்ரக்
STR_VEHICLE_NAME_ROAD_VEHICLE_POWERNAUGHT_PLASTIC_TRUCK         :பவர்னாட் பிளாஸ்டிக் ட்ரக்
STR_VEHICLE_NAME_ROAD_VEHICLE_WIZZOWOW_PLASTIC_TRUCK            :வீஸவொவ் பிளாஸ்டிக் ட்ரக்
STR_VEHICLE_NAME_ROAD_VEHICLE_MIGHTYMOVER_BUBBLE_TRUCK          :மைடீமூவ்ர் ப்பபுல் ட்ரக்
STR_VEHICLE_NAME_ROAD_VEHICLE_POWERNAUGHT_BUBBLE_TRUCK          :பவர்னாட் ப்பபுல் ட்ரக்
STR_VEHICLE_NAME_ROAD_VEHICLE_WIZZOWOW_BUBBLE_TRUCK             :வீஸவொவ் ப்பபுல் ட்ரக்

###length 11
STR_VEHICLE_NAME_SHIP_MPS_OIL_TANKER                            :MPS எண்ணெய்க்கப்பல்
STR_VEHICLE_NAME_SHIP_CS_INC_OIL_TANKER                         :CS-Inc. எண்ணெய்க்கப்பல்
STR_VEHICLE_NAME_SHIP_MPS_PASSENGER_FERRY                       :MPS பயணப்படகு
STR_VEHICLE_NAME_SHIP_FFP_PASSENGER_FERRY                       :FFP பயணப்படகு
STR_VEHICLE_NAME_SHIP_BAKEWELL_300_HOVERCRAFT                   :பேக்வெல் 300 ஹோவர்கிராப்ட்
STR_VEHICLE_NAME_SHIP_CHUGGER_CHUG_PASSENGER                    :சுக்கெர்-சுக் பயணப்படகு
STR_VEHICLE_NAME_SHIP_SHIVERSHAKE_PASSENGER_FERRY               :ஸெவர்ஸெஅக் பயணப்படகு
STR_VEHICLE_NAME_SHIP_YATE_CARGO_SHIP                           :யேட் சரக்குக் கப்பல்
STR_VEHICLE_NAME_SHIP_BAKEWELL_CARGO_SHIP                       :பேக்வெல் சரக்குக் கப்பல்
STR_VEHICLE_NAME_SHIP_MIGHTYMOVER_CARGO_SHIP                    :மைட்டிமூவர் சரக்குக் கப்பல்
STR_VEHICLE_NAME_SHIP_POWERNAUT_CARGO_SHIP                      :பவர்னாட் சரக்குக் கப்பல்

###length 41
STR_VEHICLE_NAME_AIRCRAFT_SAMPSON_U52                           :சாம்ப்சன் யு52
STR_VEHICLE_NAME_AIRCRAFT_COLEMAN_COUNT                         :கோல்மேன் கவுன்ட்
STR_VEHICLE_NAME_AIRCRAFT_FFP_DART                              :FFP டார்ட்
STR_VEHICLE_NAME_AIRCRAFT_YATE_HAUGAN                           :ஈஏட் ஹவ்கன்
STR_VEHICLE_NAME_AIRCRAFT_BAKEWELL_COTSWALD_LB_3                :பேக்வெல் கோட்ஸ்வால்டு LB-3
STR_VEHICLE_NAME_AIRCRAFT_BAKEWELL_LUCKETT_LB_8                 :பேக்வெல் லுக்கேட் LB-8
STR_VEHICLE_NAME_AIRCRAFT_BAKEWELL_LUCKETT_LB_9                 :பேக்வெல் லுக்கேட் LB-9
STR_VEHICLE_NAME_AIRCRAFT_BAKEWELL_LUCKETT_LB80                 :பேக்வெல் லுக்கேட் LB80
STR_VEHICLE_NAME_AIRCRAFT_BAKEWELL_LUCKETT_LB_10                :பேக்வெல் லுக்கேட் LB-10
STR_VEHICLE_NAME_AIRCRAFT_BAKEWELL_LUCKETT_LB_11                :பேக்வெல் லுக்கேட் LB-11
STR_VEHICLE_NAME_AIRCRAFT_YATE_AEROSPACE_YAC_1_11               :ஈஏட் ஏரொஸ்பேஸ் YAC 1-11
STR_VEHICLE_NAME_AIRCRAFT_DARWIN_100                            :டார்வின் 100
STR_VEHICLE_NAME_AIRCRAFT_DARWIN_200                            :டார்வின் 200
STR_VEHICLE_NAME_AIRCRAFT_DARWIN_300                            :டார்வின் 300
STR_VEHICLE_NAME_AIRCRAFT_DARWIN_400                            :டார்வின் 400
STR_VEHICLE_NAME_AIRCRAFT_DARWIN_500                            :டார்வின் 500
STR_VEHICLE_NAME_AIRCRAFT_DARWIN_600                            :டார்வின் 600
STR_VEHICLE_NAME_AIRCRAFT_GURU_GALAXY                           :குரு கலக்சி
STR_VEHICLE_NAME_AIRCRAFT_AIRTAXI_A21                           :அர் டாக்சி அ21
STR_VEHICLE_NAME_AIRCRAFT_AIRTAXI_A31                           :அர் டாக்சி அ31
STR_VEHICLE_NAME_AIRCRAFT_AIRTAXI_A32                           :அர் டாக்சி அ32
STR_VEHICLE_NAME_AIRCRAFT_AIRTAXI_A33                           :அர் டாக்சி அ33
STR_VEHICLE_NAME_AIRCRAFT_YATE_AEROSPACE_YAE46                  :ஈஏட் ஏரொஸ்பேஸ் YAe46
STR_VEHICLE_NAME_AIRCRAFT_DINGER_100                            :டிங்௧ர் 100
STR_VEHICLE_NAME_AIRCRAFT_AIRTAXI_A34_1000                      :அர் டாக்சி அ34-1000
STR_VEHICLE_NAME_AIRCRAFT_YATE_Z_SHUTTLE                        :ஈஏட் Z-ஸ்ஹட்டள்
STR_VEHICLE_NAME_AIRCRAFT_KELLING_K1                            :கெல்லிங்க் கெ1
STR_VEHICLE_NAME_AIRCRAFT_KELLING_K6                            :கெல்லிங்க் கெ6
STR_VEHICLE_NAME_AIRCRAFT_KELLING_K7                            :கெல்லிங்க் கெ7
STR_VEHICLE_NAME_AIRCRAFT_DARWIN_700                            :டார்வின் 700
STR_VEHICLE_NAME_AIRCRAFT_FFP_HYPERDART_2                       :FFP ஹைபர்டார்ட் 2
STR_VEHICLE_NAME_AIRCRAFT_DINGER_200                            :டிங்௧ர் 200
STR_VEHICLE_NAME_AIRCRAFT_DINGER_1000                           :டிங்௧ர் 1000
STR_VEHICLE_NAME_AIRCRAFT_PLODDYPHUT_100                        :பிலோடிபுட் 100
STR_VEHICLE_NAME_AIRCRAFT_PLODDYPHUT_500                        :பிலோடிபுட் 500
STR_VEHICLE_NAME_AIRCRAFT_FLASHBANG_X1                          :பிலாஷ்பேங் X1
STR_VEHICLE_NAME_AIRCRAFT_JUGGERPLANE_M1                        :சக்கர்விமானம் M1
STR_VEHICLE_NAME_AIRCRAFT_FLASHBANG_WIZZER                      :பிலாஷ்பேங் விஸ்ஸர்
STR_VEHICLE_NAME_AIRCRAFT_TRICARIO_HELICOPTER                   :டீரைக்காரிஒ ஹெலிகாப்டர்
STR_VEHICLE_NAME_AIRCRAFT_GURU_X2_HELICOPTER                    :குரு X2 ஹெலிகாப்டர்
STR_VEHICLE_NAME_AIRCRAFT_POWERNAUT_HELICOPTER                  :பவர்னாட் ஹெலிகாப்டர்

##id 0x8800
# Formatting of some strings
STR_FORMAT_DATE_TINY                                            :{STRING}-{STRING}-{NUM}
STR_FORMAT_DATE_SHORT                                           :{STRING} {NUM}
STR_FORMAT_DATE_LONG                                            :{STRING} {STRING} {NUM}
STR_FORMAT_DATE_ISO                                             :{2:NUM}-{1:STRING}-{0:STRING}

STR_FORMAT_COMPANY_NUM                                          :(நிறுவனம் {COMMA})
STR_FORMAT_GROUP_NAME                                           :குழு {COMMA}
STR_FORMAT_GROUP_VEHICLE_NAME                                   :{GROUP} #{COMMA}
STR_FORMAT_INDUSTRY_NAME                                        :{TOWN} {STRING}

###length 2
STR_FORMAT_BUOY_NAME                                            :{TOWN} காவியக்கட்டை
STR_FORMAT_BUOY_NAME_SERIAL                                     :{TOWN} காவியக்கட்டை #{COMMA}

###length 2
STR_FORMAT_WAYPOINT_NAME                                        :{TOWN} பாதைப்புள்ளி
STR_FORMAT_WAYPOINT_NAME_SERIAL                                 :{TOWN} பாதைப்புள்ளி #{COMMA}

###length 6
STR_FORMAT_DEPOT_NAME_TRAIN                                     :{TOWN} ரயில் பணிமனை
STR_FORMAT_DEPOT_NAME_TRAIN_SERIAL                              :{TOWN} ரயில் வண்டி டீபோ #{COMMA}
STR_FORMAT_DEPOT_NAME_ROAD_VEHICLE                              :{TOWN} வாகன டீபோ
STR_FORMAT_DEPOT_NAME_ROAD_VEHICLE_SERIAL                       :{TOWN} வாகன டீபோ #{COMMA}
STR_FORMAT_DEPOT_NAME_SHIP                                      :{TOWN} கப்பல் நிலையம்
STR_FORMAT_DEPOT_NAME_SHIP_SERIAL                               :{TOWN} கப்பல் நிலையம் #{COMMA}
###next-name-looks-similar

STR_FORMAT_DEPOT_NAME_AIRCRAFT                                  :{STATION} விமான கூடாரம்
# _SERIAL version of AIRACRAFT doesn't exist

STR_UNKNOWN_STATION                                             :தெரியாத நிலையம்
STR_DEFAULT_SIGN_NAME                                           :அறிவிக்கை பலகை
STR_COMPANY_SOMEONE                                             :யாரோ ஒருவர்

STR_SAVEGAME_NAME_DEFAULT                                       :{COMPANY}, {STRING}
STR_SAVEGAME_NAME_SPECTATOR                                     :பார்வையாளர், {1:STRING}

# Viewport strings
STR_VIEWPORT_TOWN_POP                                           :{WHITE}{TOWN} ({COMMA})
STR_VIEWPORT_TOWN                                               :{WHITE}{TOWN}
STR_VIEWPORT_TOWN_TINY_BLACK                                    :{TINY_FONT}{BLACK}{TOWN}
STR_VIEWPORT_TOWN_TINY_WHITE                                    :{TINY_FONT}{WHITE}{TOWN}

STR_VIEWPORT_SIGN_SMALL_BLACK                                   :{TINY_FONT}{BLACK}{SIGN}
STR_VIEWPORT_SIGN_SMALL_WHITE                                   :{TINY_FONT}{WHITE}{SIGN}

STR_VIEWPORT_STATION                                            :{STATION} {STATION_FEATURES}
STR_VIEWPORT_STATION_TINY                                       :{TINY_FONT}{STATION}

STR_VIEWPORT_WAYPOINT                                           :{WAYPOINT}
STR_VIEWPORT_WAYPOINT_TINY                                      :{TINY_FONT}{WAYPOINT}

# Simple strings to get specific types of data
STR_COMPANY_NAME                                                :{COMPANY}
STR_COMPANY_NAME_COMPANY_NUM                                    :{COMPANY} {COMPANY_NUM}
STR_DEPOT_NAME                                                  :{DEPOT}
STR_ENGINE_NAME                                                 :{ENGINE}
STR_HIDDEN_ENGINE_NAME                                          :{ENGINE} (மறைக்கப்பட்டுள்ளது)
STR_GROUP_NAME                                                  :{GROUP}
STR_INDUSTRY_NAME                                               :{INDUSTRY}
STR_PRESIDENT_NAME                                              :{PRESIDENT_NAME}
STR_SIGN_NAME                                                   :{SIGN}
STR_STATION_NAME                                                :{STATION}
STR_TOWN_NAME                                                   :{TOWN}
STR_VEHICLE_NAME                                                :{VEHICLE}
STR_WAYPOINT_NAME                                               :{WAYPOINT}

STR_JUST_CARGO                                                  :{CARGO_LONG}
STR_JUST_CHECKMARK                                              :{CHECKMARK}
STR_JUST_COMMA                                                  :{COMMA}
STR_JUST_CURRENCY_SHORT                                         :{CURRENCY_SHORT}
STR_JUST_CURRENCY_LONG                                          :{CURRENCY_LONG}
STR_JUST_CARGO_LIST                                             :{CARGO_LIST}
STR_JUST_INT                                                    :{NUM}
STR_JUST_DATE_TINY                                              :{DATE_TINY}
STR_JUST_DATE_SHORT                                             :{DATE_SHORT}
STR_JUST_DATE_LONG                                              :{DATE_LONG}
STR_JUST_DATE_ISO                                               :{DATE_ISO}
STR_JUST_STRING                                                 :{STRING}
STR_JUST_STRING_STRING                                          :{STRING}{STRING}
STR_JUST_RAW_STRING                                             :{STRING}
STR_JUST_BIG_RAW_STRING                                         :{BIG_FONT}{STRING}

# Slightly 'raw' stringcodes with colour or size
STR_BLACK_COMMA                                                 :{BLACK}{COMMA}
STR_TINY_BLACK_COMA                                             :{TINY_FONT}{BLACK}{COMMA}
STR_TINY_COMMA                                                  :{TINY_FONT}{COMMA}
STR_BLUE_COMMA                                                  :{BLUE}{COMMA}
STR_RED_COMMA                                                   :{RED}{COMMA}
STR_WHITE_COMMA                                                 :{WHITE}{COMMA}
STR_TINY_BLACK_DECIMAL                                          :{TINY_FONT}{BLACK}{DECIMAL}
STR_COMPANY_MONEY                                               :{WHITE}{CURRENCY_LONG}
STR_BLACK_DATE_LONG                                             :{BLACK}{DATE_LONG}
STR_WHITE_DATE_LONG                                             :{WHITE}{DATE_LONG}
STR_SHORT_DATE                                                  :{WHITE}{DATE_TINY}
STR_DATE_LONG_SMALL                                             :{TINY_FONT}{BLACK}{DATE_LONG}
STR_TINY_GROUP                                                  :{TINY_FONT}{GROUP}
STR_BLACK_INT                                                   :{BLACK}{NUM}
STR_ORANGE_INT                                                  :{ORANGE}{NUM}
STR_WHITE_SIGN                                                  :{WHITE}{SIGN}
STR_TINY_BLACK_STATION                                          :{TINY_FONT}{BLACK}{STATION}
STR_BLACK_STRING                                                :{BLACK}{STRING}
STR_BLACK_RAW_STRING                                            :{BLACK}{STRING}
STR_ORANGE_STRING                                               :{ORANGE}{STRING}
STR_LTBLUE_STRING                                               :{LTBLUE}{STRING}
STR_WHITE_STRING                                                :{WHITE}{STRING}
STR_ORANGE_STRING1_WHITE                                        :{ORANGE}{STRING}{WHITE}
STR_ORANGE_STRING1_LTBLUE                                       :{ORANGE}{STRING}{LTBLUE}
STR_TINY_BLACK_HEIGHT                                           :{TINY_FONT}{BLACK}{HEIGHT}
STR_TINY_BLACK_VEHICLE                                          :{TINY_FONT}{BLACK}{VEHICLE}
STR_TINY_RIGHT_ARROW                                            :{TINY_FONT}{RIGHT_ARROW}

STR_BLACK_1                                                     :{BLACK}1
STR_BLACK_2                                                     :{BLACK}2
STR_BLACK_3                                                     :{BLACK}3
STR_BLACK_4                                                     :{BLACK}4
STR_BLACK_5                                                     :{BLACK}5
STR_BLACK_6                                                     :{BLACK}6
STR_BLACK_7                                                     :{BLACK}7

STR_TRAIN                                                       :{BLACK}{TRAIN}
STR_BUS                                                         :{BLACK}{BUS}
STR_LORRY                                                       :{BLACK}{LORRY}
STR_PLANE                                                       :{BLACK}{PLANE}
STR_SHIP                                                        :{BLACK}{SHIP}

STR_TOOLBAR_RAILTYPE_VELOCITY                                   :{STRING} ({VELOCITY})<|MERGE_RESOLUTION|>--- conflicted
+++ resolved
@@ -2079,12 +2079,8 @@
 STR_NETWORK_NEED_COMPANY_PASSWORD_CAPTION                       :{WHITE}நிற்வனம் காக்கப்பட்டுள்ளது. கடவுச்சொல்லினை இடவும்
 
 # Network company list added strings
-<<<<<<< HEAD
-STR_NETWORK_COMPANY_LIST_CLIENT_LIST                            :விளையாடுவோர் பட்டியல்
+STR_NETWORK_COMPANY_LIST_CLIENT_LIST                            :இணைய வீரர்கள்
 STR_NETWORK_COMPANY_LIST_SPECTATE                               :கவனி
-=======
-STR_NETWORK_COMPANY_LIST_CLIENT_LIST                            :இணைய வீரர்கள்
->>>>>>> 9edb75ec
 
 # Network client list
 STR_NETWORK_CLIENT_LIST_SERVER_NAME_EDIT_TOOLTIP                :{BLACK}உங்கள் சேவையகத்தின் பெயரைத் திருத்தவும்
@@ -2757,14 +2753,11 @@
 STR_MAPGEN_DATE                                                 :{BLACK}தேதி:
 STR_MAPGEN_NUMBER_OF_INDUSTRIES                                 :{BLACK}தொழிற்சாலைகளின் எண்ணிக்கை:
 STR_MAPGEN_SNOW_COVERAGE                                        :{BLACK}பனி முழுத் தழுவு அளவு:
-<<<<<<< HEAD
+STR_MAPGEN_DESERT_COVERAGE_UP                                   :{BLACK}பாலைவன முழுத் தழுவு அளவினை பத்து சதவிகிதம் அதிகப்படுத்து
+STR_MAPGEN_DESERT_COVERAGE_TEXT                                 :{BLACK}{NUM}%
 STR_MAPGEN_SNOW_LINE_HEIGHT                                     :{BLACK}பனிக் கோடின் உயரம்:
 STR_MAPGEN_SNOW_LINE_UP                                         :{BLACK}பனி கோடின் உயரத்தை ஒரு அடி உயர்த்து
 STR_MAPGEN_SNOW_LINE_DOWN                                       :{BLACK}பனி கோடின் உயரத்தை ஒரு அடி இறக்கு
-=======
-STR_MAPGEN_DESERT_COVERAGE_UP                                   :{BLACK}பாலைவன முழுத் தழுவு அளவினை பத்து சதவிகிதம் அதிகப்படுத்து
-STR_MAPGEN_DESERT_COVERAGE_TEXT                                 :{BLACK}{NUM}%
->>>>>>> 9edb75ec
 STR_MAPGEN_LAND_GENERATOR                                       :{BLACK}பூமி உருவாக்குனர்:
 STR_MAPGEN_TERRAIN_TYPE                                         :{BLACK}நிலவகை:
 STR_MAPGEN_QUANTITY_OF_SEA_LAKES                                :{BLACK}கடல் மட்டம்:
@@ -2790,11 +2783,8 @@
 STR_MAPGEN_HEIGHTMAP_SIZE_LABEL                                 :{BLACK}அளவு:
 STR_MAPGEN_HEIGHTMAP_SIZE                                       :{ORANGE}{NUM} x {NUM}
 
-<<<<<<< HEAD
+STR_MAPGEN_DESERT_COVERAGE_QUERY_CAPT                           :{WHITE}பாலைவன முழுத் தழுவு அளவு (%)
 STR_MAPGEN_SNOW_LINE_QUERY_CAPT                                 :{WHITE}பனிக் கோடின் உயரத்தினை மாற்று
-=======
-STR_MAPGEN_DESERT_COVERAGE_QUERY_CAPT                           :{WHITE}பாலைவன முழுத் தழுவு அளவு (%)
->>>>>>> 9edb75ec
 STR_MAPGEN_START_DATE_QUERY_CAPT                                :{WHITE}தொடங்கும் வருடத்தினை மாற்று
 
 # SE Map generation
@@ -3259,11 +3249,7 @@
 
 STR_COMPANY_VIEW_COMPANY_NAME_QUERY_CAPTION                     :நிறுவனத்தின் பெயர்
 STR_COMPANY_VIEW_PRESIDENT_S_NAME_QUERY_CAPTION                 :மேலாளரின் பெயர்
-<<<<<<< HEAD
-STR_COMPANY_VIEW_GIVE_MONEY_QUERY_CAPTION                       :கொடுக்கப்படும் பணத்தின் அளவினை இடவும்
-=======
 STR_COMPANY_VIEW_GIVE_MONEY_QUERY_CAPTION                       :நீங்கள் கொடுக்க விரும்பும் பணத்தை உள்ளிடவும்
->>>>>>> 9edb75ec
 
 STR_BUY_COMPANY_MESSAGE                                         :{WHITE}எங்கள் நிறுவனத்தை கையகப்படுத்த ஒரு போக்குவரத்து நிறுவனத்தை நாங்கள் தேடுகிறோம்.{}{}நீங்கள் {COMPANY}யை {CURRENCY_LONG} வாங்க விரும்புகிறீர்களா?
 
