--- conflicted
+++ resolved
@@ -3160,13 +3160,9 @@
 STR_MAPGEN_DESERT_COVERAGE_UP                                   :{BLACK}Tăng độ phủ sa mạc lên mười phần trăm
 STR_MAPGEN_DESERT_COVERAGE_DOWN                                 :{BLACK}Giảm độ phủ sa mạc đi mười phần trăm
 STR_MAPGEN_DESERT_COVERAGE_TEXT                                 :{BLACK}{NUM}%
-<<<<<<< HEAD
 STR_MAPGEN_SNOW_LINE_HEIGHT                                     :{BLACK}Độ cao tuyết phủ:
 STR_MAPGEN_SNOW_LINE_UP                                         :{BLACK}Di chuyển độ cao tuyết phủ lên cao
 STR_MAPGEN_SNOW_LINE_DOWN                                       :{BLACK}Di chuyển độ cao tuyết phủ xuống thấp
-STR_MAPGEN_LAND_GENERATOR                                       :{BLACK}Tạo nền đất:
-=======
->>>>>>> dced2d8c
 STR_MAPGEN_TERRAIN_TYPE                                         :{BLACK}Kiểu nền đất:
 STR_MAPGEN_SEA_LEVEL                                            :{BLACK}Mực nước biển:
 STR_MAPGEN_QUANTITY_OF_RIVERS                                   :{BLACK}Số sông/suối:
