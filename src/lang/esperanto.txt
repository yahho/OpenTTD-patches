--- conflicted
+++ resolved
@@ -2403,13 +2403,9 @@
 STR_MAPGEN_TOWN_NAME_DROPDOWN_TOOLTIP                           :{BLACK}Elektu stilon de urbonomoj
 STR_MAPGEN_DATE                                                 :{BLACK}Dato:
 STR_MAPGEN_NUMBER_OF_INDUSTRIES                                 :{BLACK}Kiom da industrioj:
-<<<<<<< HEAD
 STR_MAPGEN_SNOW_LINE_HEIGHT                                     :{BLACK}Neĝlinia alteco:
 STR_MAPGEN_SNOW_LINE_UP                                         :{BLACK}Altigu la neĝlinion per unu
 STR_MAPGEN_SNOW_LINE_DOWN                                       :{BLACK}Malaltigu la neĝlinion per unu
-STR_MAPGEN_LAND_GENERATOR                                       :{BLACK}Landgenerilo:
-=======
->>>>>>> dced2d8c
 STR_MAPGEN_TERRAIN_TYPE                                         :{BLACK}Terentipo:
 STR_MAPGEN_SEA_LEVEL                                            :{BLACK}Marnivelo:
 STR_MAPGEN_QUANTITY_OF_RIVERS                                   :{BLACK}Riveroj:
