--- conflicted
+++ resolved
@@ -2127,12 +2127,8 @@
 STR_NETWORK_NEED_COMPANY_PASSWORD_CAPTION                       :{WHITE}Şirket korumalı. Parola girin
 
 # Network company list added strings
-<<<<<<< HEAD
-STR_NETWORK_COMPANY_LIST_CLIENT_LIST                            :Oyuncu listesi
+STR_NETWORK_COMPANY_LIST_CLIENT_LIST                            :Aktif oyuncular
 STR_NETWORK_COMPANY_LIST_SPECTATE                               :Gözlemle
-=======
-STR_NETWORK_COMPANY_LIST_CLIENT_LIST                            :Aktif oyuncular
->>>>>>> 86741ad4
 
 # Network client list
 STR_NETWORK_CLIENT_LIST_CAPTION                                 :{WHITE}Çok Oyunculu
@@ -2912,11 +2908,6 @@
 STR_MAPGEN_NUMBER_OF_TOWNS                                      :{BLACK}Şehir sayısı:
 STR_MAPGEN_DATE                                                 :{BLACK}Tarih:
 STR_MAPGEN_NUMBER_OF_INDUSTRIES                                 :{BLACK}Fabrika sayısı:
-<<<<<<< HEAD
-STR_MAPGEN_SNOW_LINE_HEIGHT                                     :{BLACK}Kar yüksekliği:
-STR_MAPGEN_SNOW_LINE_UP                                         :{BLACK}Kar yüksekliğini bir arttır
-STR_MAPGEN_SNOW_LINE_DOWN                                       :{BLACK}Kar yüksekliğini bir azalt
-=======
 STR_MAPGEN_HEIGHTMAP_HEIGHT                                     :{BLACK}En yüksek tepe:
 STR_MAPGEN_HEIGHTMAP_HEIGHT_UP                                  :{BLACK}Haritadaki en yüksek tepenin azami yüksekliğini 1 arttırın
 STR_MAPGEN_HEIGHTMAP_HEIGHT_DOWN                                :{BLACK}Haritadaki en yüksek tepenin azami yüksekliğini 1 düşürün
@@ -2928,7 +2919,9 @@
 STR_MAPGEN_DESERT_COVERAGE_UP                                   :{BLACK}Çöl örtüsünü yüzde on arttır
 STR_MAPGEN_DESERT_COVERAGE_DOWN                                 :{BLACK}Çöl örtüsünü yüzde on azalt
 STR_MAPGEN_DESERT_COVERAGE_TEXT                                 :{BLACK}%{NUM}
->>>>>>> 86741ad4
+STR_MAPGEN_SNOW_LINE_HEIGHT                                     :{BLACK}Kar yüksekliği:
+STR_MAPGEN_SNOW_LINE_UP                                         :{BLACK}Kar yüksekliğini bir arttır
+STR_MAPGEN_SNOW_LINE_DOWN                                       :{BLACK}Kar yüksekliğini bir azalt
 STR_MAPGEN_LAND_GENERATOR                                       :{BLACK}Harita üretici:
 STR_MAPGEN_TERRAIN_TYPE                                         :{BLACK}Arazi türü:
 STR_MAPGEN_QUANTITY_OF_SEA_LAKES                                :{BLACK}Deniz seviyesi:
@@ -2954,14 +2947,11 @@
 STR_MAPGEN_HEIGHTMAP_SIZE_LABEL                                 :{BLACK}Boyut:
 STR_MAPGEN_HEIGHTMAP_SIZE                                       :{ORANGE}{NUM} x {NUM}
 
-<<<<<<< HEAD
-STR_MAPGEN_SNOW_LINE_QUERY_CAPT                                 :{WHITE}Kar yüksekliğini değiştir
-=======
 STR_MAPGEN_TERRAIN_TYPE_QUERY_CAPT                              :{WHITE}Hedef zirve yüksekliği
 STR_MAPGEN_HEIGHTMAP_HEIGHT_QUERY_CAPT                          :{WHITE}En yüksek tepe
 STR_MAPGEN_SNOW_COVERAGE_QUERY_CAPT                             :{WHITE}Kar örtüsü (% olarak)
 STR_MAPGEN_DESERT_COVERAGE_QUERY_CAPT                           :{WHITE}Çöl örtüsü (% olarak)
->>>>>>> 86741ad4
+STR_MAPGEN_SNOW_LINE_QUERY_CAPT                                 :{WHITE}Kar yüksekliğini değiştir
 STR_MAPGEN_START_DATE_QUERY_CAPT                                :{WHITE}Başlangıç yılını değiştir
 
 # SE Map generation
@@ -3458,10 +3448,7 @@
 STR_COMPANY_VIEW_INFRASTRUCTURE_BUTTON                          :{BLACK}Ayrıntılar
 STR_COMPANY_VIEW_INFRASTRUCTURE_TOOLTIP                         :{BLACK}Ayrıntılı altyapı sayılarını göster
 STR_COMPANY_VIEW_GIVE_MONEY_BUTTON                              :{BLACK}Para ver
-<<<<<<< HEAD
-=======
 STR_COMPANY_VIEW_GIVE_MONEY_TOOLTIP                             :{BLACK}Bu şirkete para ver
->>>>>>> 86741ad4
 
 STR_COMPANY_VIEW_NEW_FACE_BUTTON                                :{BLACK}Yeni Surat
 STR_COMPANY_VIEW_NEW_FACE_TOOLTIP                               :{BLACK}Müdür için yeni surat seç
@@ -3479,11 +3466,7 @@
 
 STR_COMPANY_VIEW_COMPANY_NAME_QUERY_CAPTION                     :Şirketin ismi
 STR_COMPANY_VIEW_PRESIDENT_S_NAME_QUERY_CAPTION                 :Yöneticinin ismi
-<<<<<<< HEAD
-STR_COMPANY_VIEW_GIVE_MONEY_QUERY_CAPTION                       :Vermek istediğiniz para miktarını girin
-=======
 STR_COMPANY_VIEW_GIVE_MONEY_QUERY_CAPTION                       :Vermek istediğin para miktarını gir
->>>>>>> 86741ad4
 
 STR_BUY_COMPANY_MESSAGE                                         :{WHITE}Şirketimizi satın alacak birilerini arıyoruz.{}{} {COMPANY} şirketini şu fiyata almak ister misiniz: {CURRENCY_LONG}?
 
